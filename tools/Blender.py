#!/usr/bin/env python

"""
tools.BlenderEnvironment

This environment builds on SCons.Script.SConscript.SConsEnvironment

* library repository
* custom printout
* wrapper functions

TODO: clean up and sanitise code - crosscheck with btools and SConstruct
to kill any code duplication

"""

import os.path
import string
import glob
import time
import sys

from SCons.Script.SConscript import SConsEnvironment
import SCons.Action
import SCons.Util
import SCons.Builder
import SCons.Tool
import bcolors
bc = bcolors.bcolors()

Split = SCons.Util.Split
Action = SCons.Action.Action
Builder = SCons.Builder.Builder
GetBuildPath = SConsEnvironment.GetBuildPath

# a few globals
root_build_dir = ''
quickie = None # Anything else than None if BF_QUICK has been passed
quicklist = [] # The list of libraries/programs to compile during a quickie
program_list = [] # A list holding Nodes to final binaries, used to create installs
arguments = None
targets = None
resources = []

#some internals
blenderdeps = [] # don't manipulate this one outside this module!

##### LIB STUFF ##########

possible_types = ['core'] # can be set in ie. SConstruct
libs = {}

def getresources():
    return resources

def init_lib_dict():
    for pt in possible_types:
        libs[pt] = {}

# helper func for add_lib_to_dict
def internal_lib_to_dict(dict = None, libtype = None, libname = None, priority = 100):
    if not libname in dict[libtype]:
        done = None
        while not done:
            if dict[libtype].has_key(priority):
                priority = priority + 1
            else:
                done = True
        dict[libtype][priority] = libname

# libtype and priority can both be lists, for defining lib in multiple places
def add_lib_to_dict(dict = None, libtype = None, libname = None, priority = 100):
    if not dict or not libtype or not libname:
        print "Passed wrong arg"
        Exit()

    if type(libtype) is str and type(priority) is int:
        internal_lib_to_dict(dict, libtype, libname, priority)
    elif type(libtype) is list and type(priority) is list:
        if len(libtype)==len(priority):
            for lt, p in zip(libtype, priority):
                internal_lib_to_dict(dict, lt, libname, p)
        else:
            print "libtype and priority lists are unequal in length"
            Exit()
    else:
        print "Wrong type combinations for libtype and priority. Only str and int or list and list"
        Exit()

def create_blender_liblist(lenv = None, libtype = None):
    if not lenv or not libtype:
        print "missing arg"

    lst = []
    if libtype in possible_types:
        sortlist = []
        for k,v in libs[libtype].iteritems():
            sortlist.append(k)
        sortlist.sort()
        curlib = libs[libtype]
        for sk in sortlist:
            v = curlib[sk]
            lst.append('#' + root_build_dir + 'lib/'+lenv['LIBPREFIX'] + v + lenv['LIBSUFFIX'])

    return lst

## TODO: static linking
def setup_staticlibs(lenv):
    statlibs = [
        #here libs for static linking
    ]
    libincs = [
        '/usr/lib',
        lenv['BF_PYTHON_LIBPATH'],
        lenv['BF_OPENGL_LIBPATH'],
        lenv['BF_SDL_LIBPATH'],
        lenv['BF_JPEG_LIBPATH'],
        lenv['BF_PNG_LIBPATH'],
        lenv['BF_ZLIB_LIBPATH'],
        lenv['BF_ICONV_LIBPATH']
        ]
    libincs += Split(lenv['BF_OPENEXR_LIBPATH'])
    libincs += Split(lenv['BF_FFMPEG_LIBPATH'])

    if lenv['WITH_BF_INTERNATIONAL']:
        libincs += Split(lenv['BF_GETTEXT_LIBPATH'])
        libincs += Split(lenv['BF_FREETYPE_LIBPATH'])
    if lenv['WITH_BF_OPENAL']:
        libincs += Split(lenv['BF_OPENAL_LIBPATH'])

    if lenv['WITH_BF_STATICOPENGL']:
        statlibs += Split(lenv['BF_OPENGL_LIB_STATIC'])

    if lenv['OURPLATFORM'] in ('win32-vc', 'win32-mingw', 'linuxcross'):
        libincs += Split(lenv['BF_PTHREADS_LIBPATH'])

    return statlibs, libincs

def setup_syslibs(lenv):
    syslibs = [
        
        lenv['BF_JPEG_LIB'],
        lenv['BF_PNG_LIB'],
        lenv['BF_ZLIB_LIB']
        ]
    if lenv['BF_DEBUG']==1 and lenv['OURPLATFORM'] in ('win32-vc'):
        syslibs.append(lenv['BF_PYTHON_LIB']+'_d')
    else:
        syslibs.append(lenv['BF_PYTHON_LIB'])
    if lenv['WITH_BF_INTERNATIONAL']:
        syslibs += Split(lenv['BF_FREETYPE_LIB'])
        syslibs += Split(lenv['BF_GETTEXT_LIB'])
    if lenv['WITH_BF_OPENAL']:
       syslibs += Split(lenv['BF_OPENAL_LIB'])
    if lenv['WITH_BF_ICONV']:
        syslibs += Split(lenv['BF_ICONV_LIB'])
    if lenv['WITH_BF_OPENEXR']:
        syslibs += Split(lenv['BF_OPENEXR_LIB'])
    if lenv['WITH_BF_FFMPEG']:
        syslibs += Split(lenv['BF_FFMPEG_LIB'])
    syslibs += Split(lenv['BF_SDL_LIB'])
    if not lenv['WITH_BF_STATICOPENGL']:
        syslibs += Split(lenv['BF_OPENGL_LIB'])
    if lenv['OURPLATFORM'] in ('win32-vc', 'win32-mingw','linuxcross'):
        syslibs += Split(lenv['BF_PTHREADS_LIB'])

    syslibs += Split(lenv['LLIBS'])

    return syslibs

def propose_priorities():
    print bc.OKBLUE+"Priorities:"+bc.ENDC
    for t in possible_types:
        print bc.OKGREEN+"\t"+t+bc.ENDC
        new_priority = 0
        sortlist = []
        for k,v in libs[t].iteritems():
            sortlist.append(k)
        sortlist.sort()
        curlib = libs[t]
        for sk in sortlist:
            v = curlib[sk]
            #for p,v in sorted(libs[t].iteritems()):
            print "\t\t",new_priority, v
            new_priority += 5

## TODO: see if this can be made in an emitter
def buildinfo(lenv, build_type):
    """
    Generate a buildinfo object
    """
    build_date = time.strftime ("%Y-%m-%d")
    build_time = time.strftime ("%H:%M:%S")
    build_rev = os.popen('svnversion').read()[:-1] # remove \n

    obj = []
    if lenv['BF_BUILDINFO']==1: #user_options_dict['USE_BUILDINFO'] == 1:
        if sys.platform=='win32':
            build_info_file = open("source/creator/winbuildinfo.h", 'w')
            build_info_file.write("char *build_date=\"%s\";\n"%build_date)
            build_info_file.write("char *build_time=\"%s\";\n"%build_time)
            build_info_file.write("char *build_rev=\"%s\";\n"%build_rev)
            build_info_file.write("char *build_platform=\"win32\";\n")
            build_info_file.write("char *build_type=\"dynamic\";\n")
            build_info_file.close()
            lenv.Append (CPPDEFINES = ['NAN_BUILDINFO', 'BUILD_DATE'])
        else:
            lenv.Append (CPPDEFINES = ['BUILD_TIME=\'"%s"\''%(build_time),
                                        'BUILD_DATE=\'"%s"\''%(build_date),
                                        'BUILD_TYPE=\'"dynamic"\'',
                                        'BUILD_REV=\'"%s"\''%(build_rev),
                                        'NAN_BUILDINFO',
                                        'BUILD_PLATFORM=\'"%s"\''%(sys.platform)])
        obj = [lenv.Object (root_build_dir+'source/creator/%s_buildinfo'%build_type,
                        [root_build_dir+'source/creator/buildinfo.c'])]
    return obj

##### END LIB STUFF ############

##### ACTION STUFF #############

def my_compile_print(target, source, env):
    a = '%s' % (source[0])
    d, f = os.path.split(a)
    return bc.OKBLUE+"Compiling"+bc.ENDC +" ==> '"+bc.OKGREEN+"%s" % (f) + "'"+bc.ENDC

def my_moc_print(target, source, env):
    a = '%s' % (source[0])
    d, f = os.path.split(a)
    return bc.OKBLUE+"Creating MOC"+bc.ENDC+ " ==> '"+bc.OKGREEN+"%s" %(f) + "'"+bc.ENDC

def my_linking_print(target, source, env):
    t = '%s' % (target[0])
    d, f = os.path.split(t)
    return bc.OKBLUE+"Linking library"+bc.ENDC +" ==> '"+bc.OKGREEN+"%s" % (f) + "'"+bc.ENDC

def my_program_print(target, source, env):
    t = '%s' % (target[0])
    d, f = os.path.split(t)
    return bc.OKBLUE+"Linking program"+bc.ENDC +" ==> '"+bc.OKGREEN+"%s" % (f) + "'"+bc.ENDC

def msvc_hack(env):
    static_lib = SCons.Tool.createStaticLibBuilder(env)
    program = SCons.Tool.createProgBuilder(env)
    
    env['BUILDERS']['Library'] = static_lib
    env['BUILDERS']['StaticLibrary'] = static_lib
    env['BUILDERS']['Program'] = program
        
def set_quiet_output(env):
    mycaction = Action("$CCCOM", strfunction=my_compile_print)
    myshcaction = Action("$SHCCCOM", strfunction=my_compile_print)
    mycppaction = Action("$CXXCOM", strfunction=my_compile_print)
    myshcppaction = Action("$SHCXXCOM", strfunction=my_compile_print)
    mylibaction = Action("$ARCOM", strfunction=my_linking_print)
    mylinkaction = Action("$LINKCOM", strfunction=my_program_print)

    static_ob, shared_ob = SCons.Tool.createObjBuilders(env)
    static_ob.add_action('.c', mycaction)
    static_ob.add_action('.cpp', mycppaction)
    shared_ob.add_action('.c', myshcaction)
    shared_ob.add_action('.cpp', myshcppaction)

    static_lib = SCons.Builder.Builder(action = mylibaction,
                                       emitter = '$LIBEMITTER',
                                       prefix = '$LIBPREFIX',
                                       suffix = '$LIBSUFFIX',
                                       src_suffix = '$OBJSUFFIX',
                                       src_builder = 'StaticObject')

    program = SCons.Builder.Builder(action = mylinkaction,
                                    emitter = '$PROGEMITTER',
                                    prefix = '$PROGPREFIX',
                                    suffix = '$PROGSUFFIX',
                                    src_suffix = '$OBJSUFFIX',
                                    src_builder = 'Object',
                                    target_scanner = SCons.Defaults.ProgScan)

    env['BUILDERS']['Object'] = static_ob
    env['BUILDERS']['StaticObject'] = static_ob
    env['BUILDERS']['StaticLibrary'] = static_lib
    env['BUILDERS']['Library'] = static_lib
    env['BUILDERS']['Program'] = program

def  my_appit_print(target, source, env):
    a = '%s' % (target[0])
    d, f = os.path.split(a)
    return "making bundle for " + f

def AppIt(target=None, source=None, env=None):
    import shutil
    import commands
    import os.path
    
    
    a = '%s' % (target[0])
    builddir, b = os.path.split(a)

    bldroot = env.Dir('.').abspath
    binary = env['BINARYKIND']
     
    if b=='verse':
        print bc.OKBLUE+"no bundle for verse"+bc.ENDC 
        return 0
   
    
    sourcedir = bldroot + '/source/darwin/%s.app'%binary
    sourceinfo = bldroot + "/source/darwin/%s.app/Contents/Info.plist"%binary
    targetinfo = builddir +'/' + "%s.app/Contents/Info.plist"%binary
    cmd = builddir + '/' +'%s.app'%binary
    
    if os.path.isdir(cmd):
        shutil.rmtree(cmd)
    shutil.copytree(sourcedir, cmd)
    cmd = "cat %s | sed s/VERSION/`cat release/VERSION`/ | sed s/DATE/`date +'%%Y-%%b-%%d'`/ > %s"%(sourceinfo,targetinfo)
    commands.getoutput(cmd)
    cmd = 'cp %s/%s %s/%s.app/Contents/MacOS/%s'%(builddir, binary,builddir, binary, binary)
    commands.getoutput(cmd)
    cmd = 'mkdir %s/%s.app/Contents/MacOS/.blender/'%(builddir, binary)
    print cmd
    commands.getoutput(cmd)
    cmd = builddir + '/%s.app/Contents/MacOS/.blender'%binary
    shutil.copy(bldroot + '/bin/.blender/.bfont.ttf', cmd)
    shutil.copy(bldroot + '/bin/.blender/.Blanguages', cmd)
    cmd = 'cp -R %s/bin/.blender/locale %s/%s.app/Contents/Resources/'%(bldroot,builddir,binary)
    commands.getoutput(cmd) 
    cmd = 'cp -R %s/bin/.blender/locale %s/%s.app/Contents/MacOS/.blender/'%(bldroot,builddir,binary)
    commands.getoutput(cmd) 
    cmd = 'cp %s/bin/.blender/.Blanguages %s/%s.app/Contents/Resources/'%(bldroot,builddir,binary)
    commands.getoutput(cmd) 
    cmd = 'cp -R %s/release/scripts %s/%s.app/Contents/MacOS/.blender/'%(bldroot,builddir,binary)
    commands.getoutput(cmd)
    cmd = 'chmod +x  %s/%s.app/Contents/MacOS/%s'%(builddir,binary, binary)
    commands.getoutput(cmd)
<<<<<<< HEAD
    cmd = 'find %s/%s.app -name ".svn" -prune -exec rm -rf {} \;'%(builddir, binary)
=======
    cmd = 'find %s/%s.app -name .svn -prune -exec rm -rf {} \;'%(builddir, binary)
>>>>>>> 15215493
    commands.getoutput(cmd)
    cmd = 'find %s/%s.app -name .DS_Store -exec rm -rf {} \;'%(builddir, binary)
    commands.getoutput(cmd)

#### END ACTION STUFF #########

def bsc(env, target, source):
    
    bd = os.path.dirname(target[0].abspath)
    bscfile = '\"'+target[0].abspath+'\"'
    bscpathcollect = '\"'+bd + os.sep + '*.sbr\"'
    bscpathtmp = '\"'+bd + os.sep + 'bscmake.tmp\"'

    os.system('dir /b/s '+bscpathcollect+' >'+bscpathtmp)

    myfile = open(bscpathtmp[1:-1], 'r')
    lines = myfile.readlines()
    myfile.close()

    newfile = open(bscpathtmp[1:-1], 'w')
    for l in lines:
        newfile.write('\"'+l[:-1]+'\"\n')
    newfile.close()
                
    os.system('bscmake /nologo /n /o'+bscfile+' @'+bscpathtmp)
    os.system('del '+bscpathtmp)

class BlenderEnvironment(SConsEnvironment):

    def BlenderRes(self=None, libname=None, source=None, libtype=['core'], priority=[100]):
        global libs
        if not self or not libname or not source:
            print bc.FAIL+'Cannot continue.  Missing argument for BlenderRes '+libname+bc.ENDC
            Exit()
        if self['OURPLATFORM'] not in ('win32-vc','win32-mingw','linuxcross'):
            print bc.FAIL+'BlenderRes is for windows only!'+bc.END
            self.Exit()
        
        print bc.HEADER+'Configuring resource '+bc.ENDC+bc.OKGREEN+libname+bc.ENDC
        lenv = self.Copy()
        res = lenv.RES('#'+root_build_dir+'lib/'+libname, source)
      
        SConsEnvironment.Default(self, res)
        resources.append(res)

    def BlenderLib(self=None, libname=None, sources=None, includes=[], defines=[], libtype='common', priority = 100, compileflags=None):
        if not self or not libname or not sources:
            print bc.FAIL+'Cannot continue. Missing argument for BuildBlenderLib '+libname+bc.ENDC
            Exit()
        if libname in quickie or len(quickie)==0:
            if libname in quickdebug: 
                print bc.HEADER+'Configuring library '+bc.ENDC+bc.OKGREEN+libname +bc.ENDC+bc.OKBLUE+ " (debug mode)" + bc.ENDC
            else:
                print bc.HEADER+'Configuring library '+bc.ENDC+bc.OKGREEN+libname + bc.ENDC
            lenv = self.Copy()
            lenv.Append(CPPPATH=includes)
            lenv.Append(CPPDEFINES=defines)
            if lenv['WITH_BF_GAMEENGINE']:
                    lenv.Append(CPPDEFINES=['GAMEBLENDER=1'])
            if lenv['WITH_BF_BULLET']:
                    lenv.Append(CPPDEFINES=['WITH_BULLET=1'])
            # debug or not
            # CXXFLAGS defaults to CCFLAGS, therefore
            #  we Replace() rather than Append() to CXXFLAGS the first time
            lenv.Replace(CXXFLAGS = lenv['CCFLAGS'])
            if lenv['BF_DEBUG'] or (libname in quickdebug):
                    lenv.Append(CCFLAGS = Split(lenv['BF_DEBUG_FLAGS']))
                    lenv.Append( CXXFLAGS = Split(lenv['BF_DEBUG_FLAGS']))
            else:
                    lenv.Append(CCFLAGS = lenv['REL_CFLAGS'])
                    lenv.Append(CXXFLAGS = lenv['REL_CCFLAGS'])
            if lenv['BF_PROFILE']:
                    lenv.Append(CCFLAGS = Split(lenv['BF_PROFILE_FLAGS']),
                                CXXFLAGS = Split(lenv['BF_PROFILE_FLAGS']))
            if compileflags:
                lenv.Append(CCFLAGS = compileflags)
                lenv.Append(CXXFLAGS = compileflags)
            lenv.Append(CCFLAGS = Split(lenv['C_WARN']))
            lenv.Append(CXXFLAGS = Split(lenv['CC_WARN']))
            lib = lenv.Library(target= '#'+root_build_dir+'lib/'+libname, source=sources)
            SConsEnvironment.Default(self, lib) # we add to default target, because this way we get some kind of progress info during build
        else:
            print bc.WARNING+'Not building '+bc.ENDC+bc.OKGREEN+libname+bc.ENDC+' for '+bc.OKBLUE+'BF_QUICK'+bc.ENDC
        # note: libs is a global
        add_lib_to_dict(libs, libtype, libname, priority)

    def BlenderProg(self=None, builddir=None, progname=None, sources=None, includes=None, libs=None, libpath=None, binarykind=''):
        print bc.HEADER+'Configuring program '+bc.ENDC+bc.OKGREEN+progname+bc.ENDC
        lenv = self.Copy()
        if lenv['OURPLATFORM'] in ['win32-vc', 'cygwin']:
            lenv.Append(LINKFLAGS = Split(lenv['PLATFORM_LINKFLAGS']))
            if lenv['BF_DEBUG']:
                lenv.Prepend(LINKFLAGS = ['/DEBUG','/PDB:'+progname+'.pdb'])
        if  lenv['OURPLATFORM']=='linux2':
            lenv.Append(LINKFLAGS = lenv['PLATFORM_LINKFLAGS'])
            lenv.Append(LINKFLAGS = lenv['BF_PYTHON_LINKFLAGS'])
        if  lenv['OURPLATFORM']=='sunos5':
            lenv.Append(LINKFLAGS = lenv['PLATFORM_LINKFLAGS'])
            lenv.Append(LINKFLAGS = lenv['BF_PYTHON_LINKFLAGS'])
            if lenv['CXX'].endswith('CC'):
                 lenv.Replace(LINK = '$CXX')
        if  lenv['OURPLATFORM']=='darwin':
            lenv.Append(LINKFLAGS = lenv['PLATFORM_LINKFLAGS'])
            lenv.Append(LINKFLAGS = lenv['BF_PYTHON_LINKFLAGS'])
            lenv.Append(LINKFLAGS = lenv['BF_OPENGL_LINKFLAGS'])
        if lenv['BF_PROFILE']:
                lenv.Append(LINKFLAGS = lenv['BF_PROFILE_FLAGS'])
        lenv.Append(CPPPATH=includes)
        lenv.Append(LIBPATH=libpath)
        lenv.Append(LIBS=libs)
        if lenv['WITH_BF_QUICKTIME']:
             lenv.Append(LIBS = lenv['BF_QUICKTIME_LIB'])
             lenv.Append(LIBPATH = lenv['BF_QUICKTIME_LIBPATH'])
        prog = lenv.Program(target=builddir+'bin/'+progname, source=sources)
        if lenv['BF_DEBUG'] and lenv['OURPLATFORM']=='win32-vc' and lenv['BF_BSC']:
            f = lenv.File(progname + '.bsc', builddir)
            brs = lenv.Command(f, prog, [bsc])
            SConsEnvironment.Default(self, brs)
        SConsEnvironment.Default(self, prog)
        program_list.append(prog)
        if  lenv['OURPLATFORM']=='darwin':
            lenv['BINARYKIND'] = binarykind
            lenv.AddPostAction(prog,Action(AppIt,strfunction=my_appit_print))
        return prog

    def Glob(lenv, pattern):
        path = string.replace(GetBuildPath(lenv,'SConscript'),'SConscript', '')
        files = []
        for i in glob.glob(path + pattern):
            files.append(string.replace(i, path, ''))
        return files<|MERGE_RESOLUTION|>--- conflicted
+++ resolved
@@ -332,11 +332,7 @@
     commands.getoutput(cmd)
     cmd = 'chmod +x  %s/%s.app/Contents/MacOS/%s'%(builddir,binary, binary)
     commands.getoutput(cmd)
-<<<<<<< HEAD
-    cmd = 'find %s/%s.app -name ".svn" -prune -exec rm -rf {} \;'%(builddir, binary)
-=======
     cmd = 'find %s/%s.app -name .svn -prune -exec rm -rf {} \;'%(builddir, binary)
->>>>>>> 15215493
     commands.getoutput(cmd)
     cmd = 'find %s/%s.app -name .DS_Store -exec rm -rf {} \;'%(builddir, binary)
     commands.getoutput(cmd)
