# SPDX-License-Identifier: GPL-2.0-or-later
# Copyright 2006 Blender Foundation. All rights reserved.

# add_subdirectory(atomic)  # header only
add_subdirectory(atomic)
add_subdirectory(clog)
add_subdirectory(ghost)
add_subdirectory(guardedalloc)
add_subdirectory(libmv)
add_subdirectory(memutil)
add_subdirectory(opencolorio)
add_subdirectory(opensubdiv)
add_subdirectory(mikktspace)
add_subdirectory(glew-mx)
add_subdirectory(eigen)
add_subdirectory(sky)

if(WITH_AUDASPACE)
  add_subdirectory(audaspace)
endif()

if(WITH_MOD_REMESH)
  add_subdirectory(dualcon)
endif()

if(WITH_IK_SOLVER)
  add_subdirectory(iksolver)
endif()

if(WITH_IK_ITASC)
  add_subdirectory(itasc)
endif()

if(WITH_CYCLES)
  add_subdirectory(cycles)
endif()

if(WITH_INTERNATIONAL)
  add_subdirectory(locale)
endif()

if(WITH_BULLET)
  add_subdirectory(rigidbody)
endif()

# only windows needs utf16 converter
if(WIN32)
  add_subdirectory(utfconv)
endif()

if(WITH_MOD_FLUID)
  add_subdirectory(mantaflow)
endif()

if(WITH_OPENVDB)
  add_subdirectory(openvdb)
endif()

if(WITH_QUADRIFLOW)
  add_subdirectory(quadriflow)
endif()

if(WITH_CODEC_FFMPEG)
  add_subdirectory(ffmpeg)
endif()

if(UNIX AND NOT APPLE)
  add_subdirectory(libc_compat)
endif()

<<<<<<< HEAD
add_subdirectory(slim)
=======
if(UNIX AND NOT APPLE)
  # Important this comes after "ghost" as it uses includes defined by GHOST's CMake.
  if(WITH_GHOST_WAYLAND AND WITH_GHOST_WAYLAND_DYNLOAD)
    add_subdirectory(wayland_dynload)
  endif()
endif()
>>>>>>> e22628c7
<|MERGE_RESOLUTION|>--- conflicted
+++ resolved
@@ -14,6 +14,7 @@
 add_subdirectory(glew-mx)
 add_subdirectory(eigen)
 add_subdirectory(sky)
+add_subdirectory(slim)
 
 if(WITH_AUDASPACE)
   add_subdirectory(audaspace)
@@ -68,13 +69,9 @@
   add_subdirectory(libc_compat)
 endif()
 
-<<<<<<< HEAD
-add_subdirectory(slim)
-=======
 if(UNIX AND NOT APPLE)
   # Important this comes after "ghost" as it uses includes defined by GHOST's CMake.
   if(WITH_GHOST_WAYLAND AND WITH_GHOST_WAYLAND_DYNLOAD)
     add_subdirectory(wayland_dynload)
   endif()
-endif()
->>>>>>> e22628c7
+endif()