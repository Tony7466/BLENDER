/* SPDX-FileCopyrightText: 2009-2010 NVIDIA Corporation
 * SPDX-FileCopyrightText: 2009-2012 Intel Corporation
 * SPDX-FileCopyrightText: 2011-2022 Blender Foundation
 *
 * SPDX-License-Identifier: Apache-2.0
 *
 * Adapted code from NVIDIA Corporation. */

#if BVH_FEATURE(BVH_HAIR)
#  define NODE_INTERSECT bvh_node_intersect
#else
#  define NODE_INTERSECT bvh_aligned_node_intersect
#endif

/* This is a template BVH traversal function, where various features can be
 * enabled/disabled. This way we can compile optimized versions for each case
 * without new features slowing things down.
 *
 * BVH_HAIR: hair curve rendering
 * BVH_POINTCLOUD: point cloud rendering
 * BVH_MOTION: motion blur rendering
 */

ccl_device_noinline bool BVH_FUNCTION_FULL_NAME(BVH)(KernelGlobals kg,
                                                     ccl_private const Ray *ray,
                                                     ccl_private Intersection *isect,
                                                     const uint visibility)
#ifdef CCL_EXTERN_DECLS
    ;
#else
{
  /* todo:
   * - test if pushing distance on the stack helps (for non shadow rays)
   * - separate version for shadow rays
   * - likely and unlikely for if() statements
   * - test restrict attribute for pointers
   */

  /* traversal stack in CUDA thread-local memory */
  int traversal_stack[BVH_STACK_SIZE];
  traversal_stack[0] = ENTRYPOINT_SENTINEL;

  /* traversal variables in registers */
  int stack_ptr = 0;
  int node_addr = kernel_data.bvh.root;

  /* ray parameters in registers */
  float3 P = ray->P;
  float3 dir = bvh_clamp_direction(ray->D);
  float3 idir = bvh_inverse_direction(dir);
  const float tmin = ray->tmin;
  int object = OBJECT_NONE;

  isect->t = ray->tmax;
  isect->u = 0.0f;
  isect->v = 0.0f;
  isect->prim = PRIM_NONE;
  isect->object = OBJECT_NONE;

  /* traversal loop */
  do {
    do {
      /* traverse internal nodes */
      while (node_addr >= 0 && node_addr != ENTRYPOINT_SENTINEL) {
        int node_addr_child1, traverse_mask;
        float dist[2];
        float4 cnodes = kernel_data_fetch(bvh_nodes, node_addr + 0);

        {
          traverse_mask = NODE_INTERSECT(kg,
                                         P,
#  if BVH_FEATURE(BVH_HAIR)
                                         dir,
#  endif
                                         idir,
                                         tmin,
                                         isect->t,
                                         node_addr,
                                         visibility,
                                         dist);
        }

        node_addr = __float_as_int(cnodes.z);
        node_addr_child1 = __float_as_int(cnodes.w);

        if (traverse_mask == 3) {
          /* Both children were intersected, push the farther one. */
          bool is_closest_child1 = (dist[1] < dist[0]);
          if (is_closest_child1) {
            int tmp = node_addr;
            node_addr = node_addr_child1;
            node_addr_child1 = tmp;
          }

          ++stack_ptr;
          kernel_assert(stack_ptr < BVH_STACK_SIZE);
          traversal_stack[stack_ptr] = node_addr_child1;
        }
        else {
          /* One child was intersected. */
          if (traverse_mask == 2) {
            node_addr = node_addr_child1;
          }
          else if (traverse_mask == 0) {
            /* Neither child was intersected. */
            node_addr = traversal_stack[stack_ptr];
            --stack_ptr;
          }
        }
      }

      /* if node is leaf, fetch triangle list */
      if (node_addr < 0) {
        float4 leaf = kernel_data_fetch(bvh_leaf_nodes, (-node_addr - 1));
        int prim_addr = __float_as_int(leaf.x);

        if (prim_addr >= 0) {
          const int prim_addr2 = __float_as_int(leaf.y);
          const uint type = __float_as_int(leaf.w);

          /* pop */
          node_addr = traversal_stack[stack_ptr];
          --stack_ptr;

          /* primitive intersection */
          for (; prim_addr < prim_addr2; prim_addr++) {
            kernel_assert(kernel_data_fetch(prim_type, prim_addr) == type);

            const int prim_object = (object == OBJECT_NONE) ?
                                        kernel_data_fetch(prim_object, prim_addr) :
                                        object;
            const int prim = kernel_data_fetch(prim_index, prim_addr);
            if (intersection_skip_self_shadow(ray->self, prim_object, prim)) {
              continue;
            }

#  ifdef __SHADOW_LINKING__
            if (intersection_skip_shadow_link(kg, ray->self, prim_object)) {
              continue;
            }
#  endif

            switch (type & PRIMITIVE_ALL) {
              case PRIMITIVE_TRIANGLE: {
                if (triangle_intersect(kg,
                                       isect,
                                       P,
                                       dir,
                                       tmin,
                                       isect->t,
                                       visibility,
                                       prim_object,
                                       prim,
                                       prim_addr))
                {
                  /* shadow ray early termination */
                  if (visibility & PATH_RAY_SHADOW_OPAQUE) {
                    return true;
                  }
                }
                break;
              }
#  if BVH_FEATURE(BVH_MOTION)
              case PRIMITIVE_MOTION_TRIANGLE: {
                if (motion_triangle_intersect(kg,
                                              isect,
                                              P,
                                              dir,
                                              tmin,
                                              isect->t,
                                              ray->time,
                                              visibility,
                                              prim_object,
                                              prim,
                                              prim_addr))
                {
                  /* shadow ray early termination */
                  if (visibility & PATH_RAY_SHADOW_OPAQUE)
                    return true;
                }
                break;
              }
<<<<<<< HEAD
#  endif /* BVH_FEATURE(BVH_MOTION) */
#  if BVH_FEATURE(BVH_HAIR)
=======
#endif /* BVH_FEATURE(BVH_MOTION) */
#if BVH_FEATURE(BVH_HAIR) && defined(__HAIR__)
>>>>>>> 1d7dc719
              case PRIMITIVE_CURVE_THICK:
              case PRIMITIVE_MOTION_CURVE_THICK:
              case PRIMITIVE_CURVE_RIBBON:
              case PRIMITIVE_MOTION_CURVE_RIBBON: {
                if ((type & PRIMITIVE_MOTION) && kernel_data.bvh.use_bvh_steps) {
                  const float2 prim_time = kernel_data_fetch(prim_time, prim_addr);
                  if (ray->time < prim_time.x || ray->time > prim_time.y) {
                    break;
                  }
                }

                const int curve_type = kernel_data_fetch(prim_type, prim_addr);
                const bool hit = curve_intersect(
                    kg, isect, P, dir, tmin, isect->t, prim_object, prim, ray->time, curve_type);
                if (hit) {
                  /* shadow ray early termination */
                  if (visibility & PATH_RAY_SHADOW_OPAQUE)
                    return true;
                }
                break;
              }
<<<<<<< HEAD
#  endif /* BVH_FEATURE(BVH_HAIR) */
#  if BVH_FEATURE(BVH_POINTCLOUD)
=======
#endif /* BVH_FEATURE(BVH_HAIR) */
#if BVH_FEATURE(BVH_POINTCLOUD) && defined(__POINTCLOUD__)
>>>>>>> 1d7dc719
              case PRIMITIVE_POINT:
              case PRIMITIVE_MOTION_POINT: {
                if ((type & PRIMITIVE_MOTION) && kernel_data.bvh.use_bvh_steps) {
                  const float2 prim_time = kernel_data_fetch(prim_time, prim_addr);
                  if (ray->time < prim_time.x || ray->time > prim_time.y) {
                    break;
                  }
                }

                const int point_type = kernel_data_fetch(prim_type, prim_addr);
                const bool hit = point_intersect(
                    kg, isect, P, dir, tmin, isect->t, prim_object, prim, ray->time, point_type);
                if (hit) {
                  /* shadow ray early termination */
                  if (visibility & PATH_RAY_SHADOW_OPAQUE)
                    return true;
                }
                break;
              }
#  endif /* BVH_FEATURE(BVH_POINTCLOUD) */
            }
          }
        }
        else {
          /* instance push */
          object = kernel_data_fetch(prim_object, -prim_addr - 1);

#  if BVH_FEATURE(BVH_MOTION)
          bvh_instance_motion_push(kg, object, ray, &P, &dir, &idir);
#  else
          bvh_instance_push(kg, object, ray, &P, &dir, &idir);
#  endif

          ++stack_ptr;
          kernel_assert(stack_ptr < BVH_STACK_SIZE);
          traversal_stack[stack_ptr] = ENTRYPOINT_SENTINEL;

          node_addr = kernel_data_fetch(object_node, object);
        }
      }
    } while (node_addr != ENTRYPOINT_SENTINEL);

    if (stack_ptr >= 0) {
      kernel_assert(object != OBJECT_NONE);

      /* instance pop */
      bvh_instance_pop(ray, &P, &dir, &idir);

      object = OBJECT_NONE;
      node_addr = traversal_stack[stack_ptr];
      --stack_ptr;
    }
  } while (node_addr != ENTRYPOINT_SENTINEL);

  return (isect->prim != PRIM_NONE);
}
#endif

ccl_device_inline bool BVH_FUNCTION_NAME(KernelGlobals kg,
                                         ccl_private const Ray *ray,
                                         ccl_private Intersection *isect,
                                         const uint visibility)
{
  return BVH_FUNCTION_FULL_NAME(BVH)(kg, ray, isect, visibility);
}

#undef BVH_FUNCTION_NAME
#undef BVH_FUNCTION_FEATURES
#undef NODE_INTERSECT<|MERGE_RESOLUTION|>--- conflicted
+++ resolved
@@ -180,13 +180,8 @@
                 }
                 break;
               }
-<<<<<<< HEAD
 #  endif /* BVH_FEATURE(BVH_MOTION) */
-#  if BVH_FEATURE(BVH_HAIR)
-=======
-#endif /* BVH_FEATURE(BVH_MOTION) */
-#if BVH_FEATURE(BVH_HAIR) && defined(__HAIR__)
->>>>>>> 1d7dc719
+#  if BVH_FEATURE(BVH_HAIR) && defined(__HAIR__)
               case PRIMITIVE_CURVE_THICK:
               case PRIMITIVE_MOTION_CURVE_THICK:
               case PRIMITIVE_CURVE_RIBBON:
@@ -208,13 +203,8 @@
                 }
                 break;
               }
-<<<<<<< HEAD
 #  endif /* BVH_FEATURE(BVH_HAIR) */
-#  if BVH_FEATURE(BVH_POINTCLOUD)
-=======
-#endif /* BVH_FEATURE(BVH_HAIR) */
-#if BVH_FEATURE(BVH_POINTCLOUD) && defined(__POINTCLOUD__)
->>>>>>> 1d7dc719
+#  if BVH_FEATURE(BVH_POINTCLOUD) && defined(__POINTCLOUD__)
               case PRIMITIVE_POINT:
               case PRIMITIVE_MOTION_POINT: {
                 if ((type & PRIMITIVE_MOTION) && kernel_data.bvh.use_bvh_steps) {
