--- conflicted
+++ resolved
@@ -43,31 +43,18 @@
 ccl_device float lookup_table_read_3D(
     KernelGlobals kg, float x, float y, float z, int offset, int xsize, int ysize, int zsize)
 {
-<<<<<<< HEAD
-  z = clamp(z * zsize - 0.5f, 0.0f, (float)zsize);
-=======
   z = saturatef(z) * (zsize - 1);
->>>>>>> 8eb75deb
 
   int index = min(float_to_int(z), zsize - 1);
   int nindex = min(index + 1, zsize - 1);
   float t = z - index;
 
   float data0 = lookup_table_read_2D(kg, x, y, offset + xsize * ysize * index, xsize, ysize);
-<<<<<<< HEAD
-  if (t == 0.0f) {
-    return data0;
-  }
-
-  float data1 = lookup_table_read_2D(kg, x, y, offset + xsize * ysize * nindex, xsize, ysize);
-  return mix(data0, data1, t);
-=======
   if (t == 0.0f)
     return data0;
 
   float data1 = lookup_table_read_2D(kg, x, y, offset + xsize * ysize * nindex, xsize, ysize);
   return (1.0f - t) * data0 + t * data1;
->>>>>>> 8eb75deb
 }
 
 CCL_NAMESPACE_END