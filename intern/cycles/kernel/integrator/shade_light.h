--- conflicted
+++ resolved
@@ -40,10 +40,6 @@
 
   /* Use visibility flag to skip lights. */
 #ifdef __PASSES__
-<<<<<<< HEAD
-  const uint32_t path_flag = INTEGRATOR_STATE(state, path, flag);
-=======
->>>>>>> 27965a64
   if (!is_light_shader_visible_to_path(ls.shader, path_flag)) {
     return;
   }
