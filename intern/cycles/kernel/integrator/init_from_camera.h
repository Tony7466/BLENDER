/* SPDX-FileCopyrightText: 2011-2022 Blender Foundation
 *
 * SPDX-License-Identifier: Apache-2.0 */

#pragma once

#include "kernel/camera/camera.h"

#include "kernel/film/adaptive_sampling.h"
#include "kernel/film/light_passes.h"

#include "kernel/integrator/path_state.h"
#include "kernel/integrator/shadow_catcher.h"

#include "kernel/sample/pattern.h"

CCL_NAMESPACE_BEGIN

ccl_device_inline void integrate_camera_sample(KernelGlobals kg,
                                               const int sample,
                                               const int x,
                                               const int y,
                                               const uint rng_hash,
                                               ccl_private Ray *ray)
{
  /* Filter sampling. */
  const float2 rand_filter = (sample == 0) ? make_float2(0.5f, 0.5f) :
                                             path_rng_2D(kg, rng_hash, sample, PRNG_FILTER);

  /* Motion blur (time) and depth of field (lens) sampling. (time, lens_x, lens_y) */
  const float3 rand_time_lens = (kernel_data.cam.shuttertime != -1.0f ||
                                 kernel_data.cam.aperturesize > 0.0f) ?
                                    path_rng_3D(kg, rng_hash, sample, PRNG_LENS_TIME) :
                                    zero_float3();

<<<<<<< HEAD
  const float rand_wavelength = path_rng_1D(kg, rng_hash, sample, PRNG_WAVELENGTH);

  /* Generate camera ray. */
  camera_sample(kg,
                x,
                y,
                rand_filter.x,
                rand_filter.y,
                rand_time_lens.y,
                rand_time_lens.z,
                rand_time_lens.x,
                rand_wavelength,
                ray);
=======
  /* We use x for time and y,z for lens because in practice with Sobol
   * sampling this seems to give better convergence when an object is
   * both motion blurred and out of focus, without significantly harming
   * convergence for focal blur alone.  This is a little surprising,
   * because one would expect using x,y for lens (the 2d part) would be
   * best, since x,y are the best stratified.  Since it's not entirely
   * clear why this is, this is probably worth revisiting at some point
   * to investigate further. */
  const float rand_time = rand_time_lens.x;
  const float2 rand_lens = make_float2(rand_time_lens.y, rand_time_lens.z);

  /* Generate camera ray. */
  camera_sample(kg, x, y, rand_filter, rand_time, rand_lens, ray);
>>>>>>> ec18e11c
}

/* Return false to indicate that this pixel is finished.
 * Used by CPU implementation to not attempt to sample pixel for multiple samples once its known
 * that the pixel did converge. */
ccl_device bool integrator_init_from_camera(KernelGlobals kg,
                                            IntegratorState state,
                                            ccl_global const KernelWorkTile *ccl_restrict tile,
                                            ccl_global float *render_buffer,
                                            const int x,
                                            const int y,
                                            const int scheduled_sample)
{
  PROFILING_INIT(kg, PROFILING_RAY_SETUP);

  /* Initialize path state to give basic buffer access and allow early outputs. */
  path_state_init(state, tile, x, y);

  /* Check whether the pixel has converged and should not be sampled anymore. */
  if (!film_need_sample_pixel(kg, state, render_buffer)) {
    return false;
  }

  /* Count the sample and get an effective sample for this pixel.
   *
   * This logic allows to both count actual number of samples per pixel, and to add samples to this
   * pixel after it was converged and samples were added somewhere else (in which case the
   * `scheduled_sample` will be different from actual number of samples in this pixel). */
  const int sample = film_write_sample(
      kg, state, render_buffer, scheduled_sample, tile->sample_offset);

  /* Initialize random number seed for path. */
  const uint rng_hash = path_rng_hash_init(kg, sample, x, y);

  {
    /* Generate camera ray. */
    Ray ray;
    integrate_camera_sample(kg, sample, x, y, rng_hash, &ray);
    if (ray.tmax == 0.0f) {
      return true;
    }

    /* Write camera ray to state. */
    integrator_state_write_ray(state, &ray);
  }

  /* Initialize path state for path integration. */
  path_state_init_integrator(kg, state, sample, rng_hash);

  /* Continue with intersect_closest kernel, optionally initializing volume
   * stack before that if the camera may be inside a volume. */
  if (kernel_data.cam.is_inside_volume) {
    integrator_path_init(kg, state, DEVICE_KERNEL_INTEGRATOR_INTERSECT_VOLUME_STACK);
  }
  else {
    integrator_path_init(kg, state, DEVICE_KERNEL_INTEGRATOR_INTERSECT_CLOSEST);
  }

  return true;
}

CCL_NAMESPACE_END<|MERGE_RESOLUTION|>--- conflicted
+++ resolved
@@ -33,21 +33,8 @@
                                     path_rng_3D(kg, rng_hash, sample, PRNG_LENS_TIME) :
                                     zero_float3();
 
-<<<<<<< HEAD
   const float rand_wavelength = path_rng_1D(kg, rng_hash, sample, PRNG_WAVELENGTH);
 
-  /* Generate camera ray. */
-  camera_sample(kg,
-                x,
-                y,
-                rand_filter.x,
-                rand_filter.y,
-                rand_time_lens.y,
-                rand_time_lens.z,
-                rand_time_lens.x,
-                rand_wavelength,
-                ray);
-=======
   /* We use x for time and y,z for lens because in practice with Sobol
    * sampling this seems to give better convergence when an object is
    * both motion blurred and out of focus, without significantly harming
@@ -60,8 +47,7 @@
   const float2 rand_lens = make_float2(rand_time_lens.y, rand_time_lens.z);
 
   /* Generate camera ray. */
-  camera_sample(kg, x, y, rand_filter, rand_time, rand_lens, ray);
->>>>>>> ec18e11c
+  camera_sample(kg, x, y, rand_filter, rand_time, rand_lens, rand_wavelength, ray);
 }
 
 /* Return false to indicate that this pixel is finished.
