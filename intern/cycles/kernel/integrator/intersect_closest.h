--- conflicted
+++ resolved
@@ -78,130 +78,6 @@
   return false;
 }
 
-<<<<<<< HEAD
-=======
-#ifdef __SHADOW_CATCHER__
-/* Split path if a shadow catcher was hit. */
-ccl_device_forceinline void integrator_split_shadow_catcher(
-    KernelGlobals kg,
-    IntegratorState state,
-    ccl_private const Intersection *ccl_restrict isect,
-    ccl_global float *ccl_restrict render_buffer)
-{
-  /* Test if we hit a shadow catcher object, and potentially split the path to continue tracing two
-   * paths from here. */
-  const int object_flags = intersection_get_object_flags(kg, isect);
-  if (!kernel_shadow_catcher_is_path_split_bounce(kg, state, object_flags)) {
-    return;
-  }
-
-  film_write_shadow_catcher_bounce_data(kg, state, render_buffer);
-
-  /* Mark state as having done a shadow catcher split so that it stops contributing to
-   * the shadow catcher matte pass, but keeps contributing to the combined pass. */
-  INTEGRATOR_STATE_WRITE(state, path, flag) |= PATH_RAY_SHADOW_CATCHER_HIT;
-
-  /* Copy current state to new state. */
-  state = integrator_state_shadow_catcher_split(kg, state);
-
-  /* Initialize new state.
-   *
-   * Note that the splitting leaves kernel and sorting counters as-is, so use INIT semantic for
-   * the matte path. */
-
-  /* Mark current state so that it will only track contribution of shadow catcher objects ignoring
-   * non-catcher objects. */
-  INTEGRATOR_STATE_WRITE(state, path, flag) |= PATH_RAY_SHADOW_CATCHER_PASS;
-
-  if (kernel_data.film.pass_background != PASS_UNUSED && !kernel_data.background.transparent) {
-    /* If using background pass, schedule background shading kernel so that we have a background
-     * to alpha-over on. The background kernel will then continue the path afterwards. */
-    INTEGRATOR_STATE_WRITE(state, path, flag) |= PATH_RAY_SHADOW_CATCHER_BACKGROUND;
-    integrator_path_init(kg, state, DEVICE_KERNEL_INTEGRATOR_SHADE_BACKGROUND);
-    return;
-  }
-
-#  ifdef __VOLUME__
-  if (!integrator_state_volume_stack_is_empty(kg, state)) {
-    /* Volume stack is not empty. Re-init the volume stack to exclude any non-shadow catcher
-     * objects from it, and then continue shading volume and shadow catcher surface after. */
-    integrator_path_init(kg, state, DEVICE_KERNEL_INTEGRATOR_INTERSECT_VOLUME_STACK);
-    return;
-  }
-#  endif
-
-  /* Continue with shading shadow catcher surface. */
-  const int shader = intersection_get_shader(kg, isect);
-  const int flags = kernel_data_fetch(shaders, shader).flags;
-  const bool use_caustics = kernel_data.integrator.use_caustics &&
-                            (object_flags & SD_OBJECT_CAUSTICS);
-  const bool use_raytrace_kernel = (flags & SD_HAS_RAYTRACE);
-
-  if (use_caustics) {
-    integrator_path_init_sorted(kg, state, DEVICE_KERNEL_INTEGRATOR_SHADE_SURFACE_MNEE, shader);
-  }
-  else if (use_raytrace_kernel) {
-    integrator_path_init_sorted(
-        kg, state, DEVICE_KERNEL_INTEGRATOR_SHADE_SURFACE_RAYTRACE, shader);
-  }
-  else {
-    integrator_path_init_sorted(kg, state, DEVICE_KERNEL_INTEGRATOR_SHADE_SURFACE, shader);
-  }
-}
-
-/* Schedule next kernel to be executed after updating volume stack for shadow catcher. */
-template<DeviceKernel current_kernel>
-ccl_device_forceinline void integrator_intersect_next_kernel_after_shadow_catcher_volume(
-    KernelGlobals kg, IntegratorState state)
-{
-  /* Continue with shading shadow catcher surface. Same as integrator_split_shadow_catcher, but
-   * using NEXT instead of INIT. */
-  Intersection isect ccl_optional_struct_init;
-  integrator_state_read_isect(state, &isect);
-
-  const int shader = intersection_get_shader(kg, &isect);
-  const int flags = kernel_data_fetch(shaders, shader).flags;
-  const int object_flags = intersection_get_object_flags(kg, &isect);
-  const bool use_caustics = kernel_data.integrator.use_caustics &&
-                            (object_flags & SD_OBJECT_CAUSTICS);
-  const bool use_raytrace_kernel = (flags & SD_HAS_RAYTRACE);
-
-  if (use_caustics) {
-    integrator_path_next_sorted(
-        kg, state, current_kernel, DEVICE_KERNEL_INTEGRATOR_SHADE_SURFACE_MNEE, shader);
-  }
-  else if (use_raytrace_kernel) {
-    integrator_path_next_sorted(
-        kg, state, current_kernel, DEVICE_KERNEL_INTEGRATOR_SHADE_SURFACE_RAYTRACE, shader);
-  }
-  else {
-    integrator_path_next_sorted(
-        kg, state, current_kernel, DEVICE_KERNEL_INTEGRATOR_SHADE_SURFACE, shader);
-  }
-}
-
-/* Schedule next kernel to be executed after executing background shader for shadow catcher. */
-template<DeviceKernel current_kernel>
-ccl_device_forceinline void integrator_intersect_next_kernel_after_shadow_catcher_background(
-    KernelGlobals kg, IntegratorState state)
-{
-#  ifdef __VOLUME__
-  /* Same logic as integrator_split_shadow_catcher, but using NEXT instead of INIT. */
-  if (!integrator_state_volume_stack_is_empty(kg, state)) {
-    /* Volume stack is not empty. Re-init the volume stack to exclude any non-shadow catcher
-     * objects from it, and then continue shading volume and shadow catcher surface after. */
-    integrator_path_next(
-        kg, state, current_kernel, DEVICE_KERNEL_INTEGRATOR_INTERSECT_VOLUME_STACK);
-    return;
-  }
-#  endif
-
-  /* Continue with shading shadow catcher surface. */
-  integrator_intersect_next_kernel_after_shadow_catcher_volume<current_kernel>(kg, state);
-}
-#endif
-
->>>>>>> 1d7dc719
 /* Schedule next kernel to be executed after intersect closest.
  *
  * Note that current_kernel is a template value since making this a variable
