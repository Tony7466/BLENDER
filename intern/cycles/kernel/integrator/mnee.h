--- conflicted
+++ resolved
@@ -623,13 +623,8 @@
     G = bsdf_G<MicrofacetType::GGX>(alpha2, cosNI, cosNO);
   }
 
-<<<<<<< HEAD
-  Spectrum reflection, transmission;
-  microfacet_fresnel(bsdf, cosHI, nullptr, &reflection, &transmission);
-=======
   Spectrum reflectance, transmittance;
   microfacet_fresnel(bsdf, cosHI, nullptr, &reflectance, &transmittance);
->>>>>>> 57990ec3
 
   /*
    * bsdf_do = (1 - F) * D_do * G * |h.wi| / (n.wi * n.wo)
@@ -640,11 +635,7 @@
    *              = (1 - F) * G * |h.wi / (n.wi * n.h^2)|
    */
   /* TODO: energy compensation for multi-GGX. */
-<<<<<<< HEAD
-  return bsdf->weight * transmission * G * fabsf(cosHI / (cosNI * sqr(cosThetaM)));
-=======
   return bsdf->weight * transmittance * G * fabsf(cosHI / (cosNI * sqr(cosThetaM)));
->>>>>>> 57990ec3
 }
 
 /* Compute transfer matrix determinant |T1| = |dx1/dxn| (and |dh/dx| in the process) */
