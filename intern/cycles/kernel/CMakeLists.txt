--- conflicted
+++ resolved
@@ -727,11 +727,8 @@
 # HIP RT module
 
 if(WITH_CYCLES_DEVICE_HIPRT)
-<<<<<<< HEAD
-=======
   set(HIPRT_COMPILER_PARALLEL_JOBS 1 CACHE STRING "Number of parallel compiler instances to use for for HIP-RT kernels")
   mark_as_advanced(HIPRT_COMPILER_PARALLEL_JOBS)
->>>>>>> 83c67731
 
   set(bvh_file ${CMAKE_CURRENT_BINARY_DIR}/hiprt${HIPRT_VERSION}_${HIP_VERSION_SHORT}_amd.hipfb)
   set(bvh_file_oro ${CMAKE_CURRENT_BINARY_DIR}/oro_compiled_kernels.hipfb)
@@ -766,10 +763,7 @@
     -amdgpu-early-inline-all=false
     -mllvm
     -amdgpu-function-calls=true
-<<<<<<< HEAD
-=======
     -parallel-jobs=${HIPRT_COMPILER_PARALLEL_JOBS}
->>>>>>> 83c67731
     --genco
     -I ${HIPRT_INCLUDE_DIR}
     -Wno-parentheses-equality
@@ -790,10 +784,7 @@
     -amdgpu-early-inline-all=false
     -mllvm
     -amdgpu-function-calls=true
-<<<<<<< HEAD
-=======
     -parallel-jobs=${HIPRT_COMPILER_PARALLEL_JOBS}
->>>>>>> 83c67731
     --genco
     -I ${HIPRT_INCLUDE_DIR}/Orochi
     -include hip/hip_runtime.h
@@ -841,10 +832,7 @@
       -fgpu-rdc
       -c
       --gpu-bundle-output
-<<<<<<< HEAD
-=======
       -parallel-jobs=${HIPRT_COMPILER_PARALLEL_JOBS}
->>>>>>> 83c67731
       -emit-llvm
       -I ${HIPRT_INCLUDE_DIR}
       -Wno-parentheses-equality
@@ -901,10 +889,7 @@
     -fgpu-rdc
     --hip-link
     --cuda-device-only
-<<<<<<< HEAD
-=======
     -parallel-jobs=${HIPRT_COMPILER_PARALLEL_JOBS}
->>>>>>> 83c67731
     ${cycles_bitcode_file}
     ${sdk_bitcode_file}
     -o ${hiprt_file})
@@ -1418,13 +1403,8 @@
 delayed_install(${CMAKE_CURRENT_SOURCE_DIR} "${SRC_KERNEL_DEVICE_HIPRT}" ${CYCLES_INSTALL_PATH}/source/kernel/device/hiprt)
 delayed_install(${CMAKE_CURRENT_SOURCE_DIR} "${SRC_KERNEL_DEVICE_HIPRT_HEADERS}" ${CYCLES_INSTALL_PATH}/source/kernel/device/hiprt)
 if(WITH_CYCLES_DEVICE_HIPRT)
-<<<<<<< HEAD
-delayed_install(${HIPRT_INCLUDE_DIR}        "${SRC_KERNEL_DEVICE_HIPRT_SDK_HEADERS}" ${CYCLES_INSTALL_PATH}/source/kernel/device/hiprt/hiprt)
-delayed_install(${HIPRT_INCLUDE_DIR}        "${SRC_KERNEL_DEVICE_HIPRT_SDK}" ${CYCLES_INSTALL_PATH}/source/kernel/device/hiprt/hiprt/impl)
-=======
   delayed_install(${HIPRT_INCLUDE_DIR}      "${SRC_KERNEL_DEVICE_HIPRT_SDK_HEADERS}" ${CYCLES_INSTALL_PATH}/source/kernel/device/hiprt/hiprt)
   delayed_install(${HIPRT_INCLUDE_DIR}      "${SRC_KERNEL_DEVICE_HIPRT_SDK}" ${CYCLES_INSTALL_PATH}/source/kernel/device/hiprt/hiprt/impl)
->>>>>>> 83c67731
 endif()
 delayed_install(${CMAKE_CURRENT_SOURCE_DIR} "${SRC_KERNEL_DEVICE_OPTIX}" ${CYCLES_INSTALL_PATH}/source/kernel/device/optix)
 delayed_install(${CMAKE_CURRENT_SOURCE_DIR} "${SRC_KERNEL_DEVICE_OPTIX_HEADERS}" ${CYCLES_INSTALL_PATH}/source/kernel/device/optix)
