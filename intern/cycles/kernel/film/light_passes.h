--- conflicted
+++ resolved
@@ -378,18 +378,13 @@
   }
 #  endif /* __DENOISING_FEATURES__ */
 
-<<<<<<< HEAD
-  if (lightgroup != LIGHTGROUP_NONE && kernel_data.film.pass_lightgroup != PASS_UNUSED) {
+  const bool is_shadowcatcher = (path_flag & PATH_RAY_SHADOW_CATCHER_HIT) != 0;
+  if (!is_shadowcatcher && lightgroup != LIGHTGROUP_NONE &&
+      kernel_data.film.pass_lightgroup != PASS_UNUSED) {
     film_write_pass_spectrum(kg,
                              state,
                              path_flag,
                              buffer + kernel_data.film.pass_lightgroup + 3 * lightgroup,
-=======
-  const bool is_shadowcatcher = (path_flag & PATH_RAY_SHADOW_CATCHER_HIT) != 0;
-  if (!is_shadowcatcher && lightgroup != LIGHTGROUP_NONE &&
-      kernel_data.film.pass_lightgroup != PASS_UNUSED) {
-    film_write_pass_spectrum(buffer + kernel_data.film.pass_lightgroup + 3 * lightgroup,
->>>>>>> 7f81d18f
                              contribution);
   }
 
