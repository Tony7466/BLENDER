--- conflicted
+++ resolved
@@ -406,17 +406,12 @@
 
   const bool is_shadowcatcher = (path_flag & PATH_RAY_SHADOW_CATCHER_HIT) != 0;
   if (!is_shadowcatcher && lightgroup != LIGHTGROUP_NONE &&
-<<<<<<< HEAD
-      kernel_data.film.pass_lightgroup != PASS_UNUSED) {
+      kernel_data.film.pass_lightgroup != PASS_UNUSED)
+  {
     film_write_pass_spectrum(kg,
                              state,
                              path_flag,
                              buffer + kernel_data.film.pass_lightgroup + 3 * lightgroup,
-=======
-      kernel_data.film.pass_lightgroup != PASS_UNUSED)
-  {
-    film_write_pass_spectrum(buffer + kernel_data.film.pass_lightgroup + 3 * lightgroup,
->>>>>>> ec18e11c
                              contribution);
   }
 
