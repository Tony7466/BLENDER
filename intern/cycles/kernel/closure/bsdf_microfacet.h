/* SPDX-License-Identifier: BSD-3-Clause
 *
 * Adapted from Open Shading Language
 * Copyright (c) 2009-2010 Sony Pictures Imageworks Inc., et al.
 * All Rights Reserved.
 *
 * Modifications Copyright 2011-2022 Blender Foundation. */

#pragma once

#include "kernel/closure/bsdf_util.h"

#include "kernel/sample/pattern.h"

#include "kernel/util/lookup_table.h"

CCL_NAMESPACE_BEGIN

enum MicrofacetType {
  BECKMANN,
  GGX,
};

typedef struct MicrofacetExtra {
  Spectrum color, cspec0;
} MicrofacetExtra;

typedef struct MicrofacetBsdf {
  SHADER_CLOSURE_BASE;

  float alpha_x, alpha_y, ior;
  ccl_private MicrofacetExtra *extra;
  float3 T;
} MicrofacetBsdf;

static_assert(sizeof(ShaderClosure) >= sizeof(MicrofacetBsdf), "MicrofacetBsdf is too large!");

/* Beckmann VNDF importance sampling algorithm from:
 * Importance Sampling Microfacet-Based BSDFs using the Distribution of Visible Normals.
 * Eric Heitz and Eugene d'Eon, EGSR 2014.
 * https://hal.inria.fr/hal-00996995v2/document */

ccl_device_forceinline float3 microfacet_beckmann_sample_vndf(const float3 wi,
                                                              const float alpha_x,
                                                              const float alpha_y,
                                                              const float randu,
                                                              const float randv)
{
  /* 1. stretch wi */
  float3 wi_ = make_float3(alpha_x * wi.x, alpha_y * wi.y, wi.z);
  wi_ = normalize(wi_);

  /* 2. sample P22_{wi}(x_slope, y_slope, 1, 1) */
  float slope_x, slope_y;
  float cos_phi_i = 1.0f;
  float sin_phi_i = 0.0f;

  if (wi_.z >= 0.99999f) {
    /* Special case (normal incidence). */
    const float r = sqrtf(-logf(randu));
    const float phi = M_2PI_F * randv;
    slope_x = r * cosf(phi);
    slope_y = r * sinf(phi);
  }
  else {
    /* Precomputations. */
    const float cos_theta_i = wi_.z;
    const float sin_theta_i = sin_from_cos(cos_theta_i);
    const float tan_theta_i = sin_theta_i / cos_theta_i;
    const float cot_theta_i = 1.0f / tan_theta_i;
    const float erf_a = fast_erff(cot_theta_i);
    const float exp_a2 = expf(-cot_theta_i * cot_theta_i);
    const float SQRT_PI_INV = 0.56418958354f;

    float invlen = 1.0f / sin_theta_i;
    cos_phi_i = wi_.x * invlen;
    sin_phi_i = wi_.y * invlen;

    /* Based on paper from Wenzel Jakob
     * An Improved Visible Normal Sampling Routine for the Beckmann Distribution
     *
     * http://www.mitsuba-renderer.org/~wenzel/files/visnormal.pdf
     *
     * Reformulation from OpenShadingLanguage which avoids using inverse
     * trigonometric functions.
     */

    /* Sample slope X.
     *
     * Compute a coarse approximation using the approximation:
     *   exp(-ierf(x)^2) ~= 1 - x * x
     *   solve y = 1 + b + K * (1 - b * b)
     */
    const float K = tan_theta_i * SQRT_PI_INV;
    const float y_approx = randu * (1.0f + erf_a + K * (1 - erf_a * erf_a));
    const float y_exact = randu * (1.0f + erf_a + K * exp_a2);
    float b = K > 0 ? (0.5f - sqrtf(K * (K - y_approx + 1.0f) + 0.25f)) / K : y_approx - 1.0f;

    float inv_erf = fast_ierff(b);
    float2 begin = make_float2(-1.0f, -y_exact);
    float2 end = make_float2(erf_a, 1.0f + erf_a + K * exp_a2 - y_exact);
    float2 current = make_float2(b, 1.0f + b + K * expf(-sqr(inv_erf)) - y_exact);

    /* Find root in a monotonic interval using newton method, under given precision and maximal
     * iterations. Falls back to bisection if newton step produces results outside of the valid
     * interval.*/
    const float precision = 1e-6f;
    const int max_iter = 3;
    int iter = 0;
    while (fabsf(current.y) > precision && iter++ < max_iter) {
      if (signf(begin.y) == signf(current.y)) {
        begin.x = current.x;
        begin.y = current.y;
      }
      else {
        end.x = current.x;
      }
      const float newton_x = current.x - current.y / (1.0f - inv_erf * tan_theta_i);
      current.x = (newton_x >= begin.x && newton_x <= end.x) ? newton_x : 0.5f * (begin.x + end.x);
      inv_erf = fast_ierff(current.x);
      current.y = 1.0f + current.x + K * expf(-sqr(inv_erf)) - y_exact;
    }

    slope_x = inv_erf;
    slope_y = fast_ierff(2.0f * randv - 1.0f);
  }

  /* 3. rotate */
  float tmp = cos_phi_i * slope_x - sin_phi_i * slope_y;
  slope_y = sin_phi_i * slope_x + cos_phi_i * slope_y;
  slope_x = tmp;

  /* 4. unstretch */
  slope_x = alpha_x * slope_x;
  slope_y = alpha_y * slope_y;

  /* 5. compute normal */
  return normalize(make_float3(-slope_x, -slope_y, 1.0f));
}

/* GGX VNDF importance sampling algorithm from:
 * Sampling the GGX Distribution of Visible Normals.
 * Eric Heitz, JCGT Vol. 7, No. 4, 2018.
 * https://jcgt.org/published/0007/04/01/ */
ccl_device_forceinline float3 microfacet_ggx_sample_vndf(const float3 wi,
                                                         const float alpha_x,
                                                         const float alpha_y,
                                                         const float randu,
                                                         const float randv)
{
  /* Section 3.2: Transforming the view direction to the hemisphere configuration. */
  float3 wi_ = normalize(make_float3(alpha_x * wi.x, alpha_y * wi.y, wi.z));

  /* Section 4.1: Orthonormal basis. */
  float lensq = sqr(wi_.x) + sqr(wi_.y);
  float3 T1, T2;
  if (lensq > 1e-7f) {
    T1 = make_float3(-wi_.y, wi_.x, 0.0f) * inversesqrtf(lensq);
    T2 = cross(wi_, T1);
  }
  else {
    /* Normal incidence, any basis is fine. */
    T1 = make_float3(1.0f, 0.0f, 0.0f);
    T2 = make_float3(0.0f, 1.0f, 0.0f);
  }

  /* Section 4.2: Parameterization of the projected area. */
  float2 t = concentric_sample_disk(randu, randv);
  t.y = mix(safe_sqrtf(1.0f - sqr(t.x)), t.y, 0.5f * (1.0f + wi_.z));

  /* Section 4.3: Reprojection onto hemisphere. */
  float3 H_ = t.x * T1 + t.y * T2 + safe_sqrtf(1.0f - len_squared(t)) * wi_;

  /* Section 3.4: Transforming the normal back to the ellipsoid configuration. */
  return normalize(make_float3(alpha_x * H_.x, alpha_y * H_.y, max(0.0f, H_.z)));
}

/* Calculate the reflection color
 *
 * If fresnel is used, the color is an interpolation of the F0 color and white
 * with respect to the fresnel
 *
 * Else it is simply white
 */
ccl_device_forceinline Spectrum microfacet_fresnel(ccl_private const MicrofacetBsdf *bsdf,
                                                   float3 wi,
                                                   float3 H)
{
  if (CLOSURE_IS_BSDF_MICROFACET_FRESNEL(bsdf->type)) {
    return interpolate_fresnel_color(wi, H, bsdf->ior, bsdf->extra->cspec0);
  }
  else if (bsdf->type == CLOSURE_BSDF_MICROFACET_GGX_CLEARCOAT_ID) {
    return make_spectrum(fresnel_dielectric_cos(dot(wi, H), bsdf->ior));
  }
  else {
    return one_spectrum();
  }
}

ccl_device_forceinline void bsdf_microfacet_adjust_weight(ccl_private const ShaderData *sd,
                                                          ccl_private MicrofacetBsdf *bsdf)
{
  bsdf->sample_weight *= average(microfacet_fresnel(bsdf, sd->wi, bsdf->N));
}

/* Generalized Trowbridge-Reitz for clearcoat. */
ccl_device_forceinline float bsdf_clearcoat_D(float alpha2, float cos_NH)
{
  if (alpha2 >= 1.0f) {
    return M_1_PI_F;
  }

  const float t = 1.0f + (alpha2 - 1.0f) * cos_NH * cos_NH;
  return (alpha2 - 1.0f) / (M_PI_F * logf(alpha2) * t);
}

/* Smith shadowing-masking term, here in the non-separable form.
 * For details, see:
 * Understanding the Masking-Shadowing Function in Microfacet-Based BRDFs.
 * Eric Heitz, JCGT Vol. 3, No. 2, 2014.
 * https://jcgt.org/published/0003/02/03/ */
template<MicrofacetType m_type>
ccl_device_inline float bsdf_lambda_from_sqr_alpha_tan_n(float sqr_alpha_tan_n)
{
  if (m_type == MicrofacetType::GGX) {
    /* Equation 72. */
    return 0.5f * (sqrtf(1.0f + sqr_alpha_tan_n) - 1.0f);
  }
  else {
    /* m_type == MicrofacetType::BECKMANN
     * Approximation from below Equation 69. */
    if (sqr_alpha_tan_n < 0.39f) {
      /* Equivalent to a >= 1.6f, but also handles sqr_alpha_tan_n == 0.0f cleanly. */
      return 0.0f;
    }

    const float a = inversesqrtf(sqr_alpha_tan_n);
    return ((0.396f * a - 1.259f) * a + 1.0f) / ((2.181f * a + 3.535f) * a);
  }
}

template<MicrofacetType m_type> ccl_device_inline float bsdf_lambda(float alpha2, float cos_N)
{
  return bsdf_lambda_from_sqr_alpha_tan_n<m_type>(alpha2 * fmaxf(1.0f / sqr(cos_N) - 1.0f, 0.0f));
}

template<MicrofacetType m_type>
ccl_device_inline float bsdf_aniso_lambda(float alpha_x, float alpha_y, float3 V)
{
  const float sqr_alpha_tan_n = (sqr(alpha_x * V.x) + sqr(alpha_y * V.y)) / sqr(V.z);
  return bsdf_lambda_from_sqr_alpha_tan_n<m_type>(sqr_alpha_tan_n);
}

/* Combined shadowing-masking term. */
template<MicrofacetType m_type>
ccl_device_inline float bsdf_G(float alpha2, float cos_NI, float cos_NO)
{
  return 1.0f / (1.0f + bsdf_lambda<m_type>(alpha2, cos_NI) + bsdf_lambda<m_type>(alpha2, cos_NO));
}

/* Normal distribution function. */
template<MicrofacetType m_type> ccl_device_inline float bsdf_D(float alpha2, float cos_NH)
{
  const float cos_NH2 = sqr(cos_NH);

  if (m_type == MicrofacetType::BECKMANN) {
    return expf((1.0f - 1.0f / cos_NH2) / alpha2) / (M_PI_F * alpha2 * sqr(cos_NH2));
  }
  else {
    /* m_type == MicrofacetType::GGX */
    return alpha2 / (M_PI_F * sqr(1.0f + (alpha2 - 1.0f) * cos_NH2));
  }
}

template<MicrofacetType m_type>
ccl_device_inline float bsdf_aniso_D(float alpha_x, float alpha_y, float3 H)
{
  H /= make_float3(alpha_x, alpha_y, 1.0f);

  const float cos_NH2 = sqr(H.z);
  const float alpha2 = alpha_x * alpha_y;

  if (m_type == MicrofacetType::BECKMANN) {
    return expf(-(sqr(H.x) + sqr(H.y)) / cos_NH2) / (M_PI_F * alpha2 * sqr(cos_NH2));
  }
  else {
    /* m_type == MicrofacetType::GGX */
    return M_1_PI_F / (alpha2 * sqr(len_squared(H)));
  }
}

template<MicrofacetType m_type>
ccl_device Spectrum bsdf_microfacet_eval(ccl_private const ShaderClosure *sc,
                                         const float3 Ng,
                                         const float3 wi,
                                         const float3 wo,
                                         ccl_private float *pdf)
{
  ccl_private const MicrofacetBsdf *bsdf = (ccl_private const MicrofacetBsdf *)sc;
  const bool m_refractive = (bsdf->type == CLOSURE_BSDF_MICROFACET_BECKMANN_REFRACTION_ID) ||
                            (bsdf->type == CLOSURE_BSDF_MICROFACET_GGX_REFRACTION_ID);

  const float3 N = bsdf->N;
  const float cos_NI = dot(N, wi);
  const float cos_NO = dot(N, wo);
  const float cos_NgO = dot(Ng, wo);

  const float alpha_x = bsdf->alpha_x;
  const float alpha_y = bsdf->alpha_y;

  if ((cos_NI <= 0) || ((cos_NgO < 0.0f) != m_refractive) || ((cos_NO < 0.0f) != m_refractive) ||
      (alpha_x * alpha_y <= 1e-7f)) {
    *pdf = 0.0f;
    return zero_spectrum();
  }

  /* Compute half vector. */
  float3 H = m_refractive ? -(bsdf->ior * wo + wi) : (wi + wo);
  const float inv_len_H = 1.0f / len(H);
  H *= inv_len_H;

  const float cos_NH = dot(N, H);
  float D, lambdaI, lambdaO;

  /* TODO: add support for anisotropic transmission. */
  if (alpha_x == alpha_y || m_refractive) { /* Isotropic. */
    float alpha2 = alpha_x * alpha_y;

    if (bsdf->type == CLOSURE_BSDF_MICROFACET_GGX_CLEARCOAT_ID) {
      D = bsdf_clearcoat_D(alpha2, cos_NH);

      /* The masking-shadowing term for clearcoat has a fixed alpha of 0.25
       * => alpha2 = 0.25 * 0.25 */
      alpha2 = 0.0625f;
    }
    else {
      D = bsdf_D<m_type>(alpha2, cos_NH);
    }

    lambdaI = bsdf_lambda<m_type>(alpha2, cos_NI);
    lambdaO = bsdf_lambda<m_type>(alpha2, cos_NO);
  }
  else { /* Anisotropic. */
    float3 X, Y;
    make_orthonormals_tangent(N, bsdf->T, &X, &Y);

    const float3 local_H = make_float3(dot(X, H), dot(Y, H), cos_NH);
    const float3 local_I = make_float3(dot(X, wi), dot(Y, wi), cos_NI);
    const float3 local_O = make_float3(dot(X, wo), dot(Y, wo), cos_NO);

    D = bsdf_aniso_D<m_type>(alpha_x, alpha_y, local_H);

    lambdaI = bsdf_aniso_lambda<m_type>(alpha_x, alpha_y, local_I);
    lambdaO = bsdf_aniso_lambda<m_type>(alpha_x, alpha_y, local_O);
  }

  const float common = D / cos_NI *
                       (m_refractive ?
                            sqr(bsdf->ior * inv_len_H) * fabsf(dot(H, wi) * dot(H, wo)) :
                            0.25f);

  *pdf = common / (1.0f + lambdaI);

  const Spectrum F = microfacet_fresnel(bsdf, wo, H);
  return F * common / (1.0f + lambdaO + lambdaI);
}

template<MicrofacetType m_type>
ccl_device int bsdf_microfacet_sample(ccl_private const ShaderClosure *sc,
                                      float3 Ng,
                                      float3 wi,
                                      float randu,
                                      float randv,
                                      ccl_private Spectrum *eval,
                                      ccl_private float3 *wo,
                                      ccl_private float *pdf,
                                      ccl_private float2 *sampled_roughness,
                                      ccl_private float *eta)
{
  ccl_private const MicrofacetBsdf *bsdf = (ccl_private const MicrofacetBsdf *)sc;

  const float m_eta = bsdf->ior;
  const bool m_refractive = (bsdf->type == CLOSURE_BSDF_MICROFACET_GGX_REFRACTION_ID) ||
                            (bsdf->type == CLOSURE_BSDF_MICROFACET_BECKMANN_REFRACTION_ID);
  int label = m_refractive ? LABEL_TRANSMIT : LABEL_REFLECT;

  const float3 N = bsdf->N;
  const float cos_NI = dot(N, wi);
  if (cos_NI <= 0) {
    return label | LABEL_GLOSSY;
  }

  float3 X, Y;
  const float alpha_x = bsdf->alpha_x;
  const float alpha_y = bsdf->alpha_y;
  if (alpha_x == alpha_y) {
    make_orthonormals(N, &X, &Y);
  }
  else {
    make_orthonormals_tangent(N, bsdf->T, &X, &Y);
  }

  /* Importance sampling with distribution of visible normals. Vectors are transformed to local
   * space before and after sampling. */
  const float3 local_I = make_float3(dot(X, wi), dot(Y, wi), cos_NI);
  float3 local_H;
  if (m_type == MicrofacetType::GGX) {
    local_H = microfacet_ggx_sample_vndf(local_I, alpha_x, alpha_y, randu, randv);
  }
  else {
    /* m_type == MicrofacetType::BECKMANN */
    local_H = microfacet_beckmann_sample_vndf(local_I, alpha_x, alpha_y, randu, randv);
  }

  const float3 H = X * local_H.x + Y * local_H.y + N * local_H.z;
  const float cos_NH = local_H.z;
  const float cos_HI = dot(H, wi);

  bool valid = false;
  if (m_refractive) {
    float3 R, T;
    bool inside;

    float fresnel = fresnel_dielectric(m_eta, H, wi, &R, &T, &inside);
    *wo = T;

    valid = !inside && fresnel != 1.0f;
  }
  else {
    /* Eq. 39 - compute actual reflected direction */
    *wo = 2 * cos_HI * H - wi;

    valid = dot(Ng, *wo) > 0;
  }

  if (!valid) {
    *eval = zero_spectrum();
    *pdf = 0.0f;
    return label | LABEL_GLOSSY;
  }

  if (alpha_x * alpha_y <= 1e-7f || (m_refractive && fabsf(m_eta - 1.0f) < 1e-4f)) {
    label |= LABEL_SINGULAR;
    /* Some high number for MIS. */
    *pdf = 1e6f;
    *eval = make_spectrum(1e6f) * microfacet_fresnel(bsdf, *wo, H);
  }
  else {
    label |= LABEL_GLOSSY;
    float cos_NO = dot(N, *wo);
    float D, lambdaI, lambdaO;

    /* TODO: add support for anisotropic transmission. */
    if (alpha_x == alpha_y || m_refractive) { /* Isotropic. */
      float alpha2 = alpha_x * alpha_y;

      if (bsdf->type == CLOSURE_BSDF_MICROFACET_GGX_CLEARCOAT_ID) {
        D = bsdf_clearcoat_D(alpha2, cos_NH);

        /* The masking-shadowing term for clearcoat has a fixed alpha of 0.25
         * => alpha2 = 0.25 * 0.25 */
        alpha2 = 0.0625f;
      }
      else {
        D = bsdf_D<m_type>(alpha2, cos_NH);
      }

      lambdaO = bsdf_lambda<m_type>(alpha2, cos_NO);
      lambdaI = bsdf_lambda<m_type>(alpha2, cos_NI);
    }
    else { /* Anisotropic. */
      const float3 local_O = make_float3(dot(X, *wo), dot(Y, *wo), cos_NO);

      D = bsdf_aniso_D<m_type>(alpha_x, alpha_y, local_H);

      lambdaO = bsdf_aniso_lambda<m_type>(alpha_x, alpha_y, local_O);
      lambdaI = bsdf_aniso_lambda<m_type>(alpha_x, alpha_y, local_I);
    }

    const float cos_HO = dot(H, *wo);
    const float common = D / cos_NI *
                         (m_refractive ? fabsf(cos_HI * cos_HO) / sqr(cos_HO + cos_HI / m_eta) :
                                         0.25f);

    *pdf = common / (1.0f + lambdaI);

    Spectrum F = microfacet_fresnel(bsdf, *wo, H);
    *eval = F * common / (1.0f + lambdaI + lambdaO);
  }

  *sampled_roughness = make_float2(alpha_x, alpha_y);
  *eta = m_refractive ? 1.0f / m_eta : m_eta;

  return label;
}

/* GGX microfacet with Smith shadow-masking from:
 *
 * Microfacet Models for Refraction through Rough Surfaces
 * B. Walter, S. R. Marschner, H. Li, K. E. Torrance, EGSR 2007
 *
 * Anisotropic from:
 *
 * Understanding the Masking-Shadowing Function in Microfacet-Based BRDFs
 * E. Heitz, Research Report 2014
 *
 * Anisotropy is only supported for reflection currently, but adding it for
 * transmission is just a matter of copying code from reflection if needed. */

ccl_device int bsdf_microfacet_ggx_setup(ccl_private MicrofacetBsdf *bsdf)
{
  bsdf->extra = NULL;

  bsdf->alpha_x = saturatef(bsdf->alpha_x);
  bsdf->alpha_y = saturatef(bsdf->alpha_y);

  bsdf->type = CLOSURE_BSDF_MICROFACET_GGX_ID;

  return SD_BSDF | SD_BSDF_HAS_EVAL;
}

ccl_device int bsdf_microfacet_ggx_fresnel_setup(ccl_private MicrofacetBsdf *bsdf,
                                                 ccl_private const ShaderData *sd)
{
  bsdf->extra->cspec0 = saturate(bsdf->extra->cspec0);

  bsdf->alpha_x = saturatef(bsdf->alpha_x);
  bsdf->alpha_y = saturatef(bsdf->alpha_y);

  bsdf->type = CLOSURE_BSDF_MICROFACET_GGX_FRESNEL_ID;

  bsdf_microfacet_adjust_weight(sd, bsdf);

  return SD_BSDF | SD_BSDF_HAS_EVAL;
}

ccl_device int bsdf_microfacet_ggx_clearcoat_setup(ccl_private MicrofacetBsdf *bsdf,
                                                   ccl_private const ShaderData *sd)
{
  bsdf->alpha_x = saturatef(bsdf->alpha_x);
  bsdf->alpha_y = bsdf->alpha_x;

  bsdf->type = CLOSURE_BSDF_MICROFACET_GGX_CLEARCOAT_ID;

  bsdf_microfacet_adjust_weight(sd, bsdf);

  return SD_BSDF | SD_BSDF_HAS_EVAL;
}

ccl_device int bsdf_microfacet_ggx_refraction_setup(ccl_private MicrofacetBsdf *bsdf)
{
  bsdf->extra = NULL;

  bsdf->alpha_x = saturatef(bsdf->alpha_x);
  bsdf->alpha_y = bsdf->alpha_x;

  bsdf->type = CLOSURE_BSDF_MICROFACET_GGX_REFRACTION_ID;

  return SD_BSDF | SD_BSDF_HAS_EVAL | SD_BSDF_HAS_TRANSMISSION;
}

ccl_device void bsdf_microfacet_ggx_blur(ccl_private ShaderClosure *sc, float roughness)
{
  ccl_private MicrofacetBsdf *bsdf = (ccl_private MicrofacetBsdf *)sc;

  bsdf->alpha_x = fmaxf(roughness, bsdf->alpha_x);
  bsdf->alpha_y = fmaxf(roughness, bsdf->alpha_y);
}

ccl_device Spectrum bsdf_microfacet_ggx_eval(ccl_private const ShaderClosure *sc,
                                             const float3 Ng,
<<<<<<< HEAD
                                             const float3 I,
                                             const float3 omega_in,
                                             ccl_private float *pdf)
{
  ccl_private const MicrofacetBsdf *bsdf = (ccl_private const MicrofacetBsdf *)sc;
  const bool m_refractive = bsdf->type == CLOSURE_BSDF_MICROFACET_GGX_REFRACTION_ID;
  const float alpha_x = bsdf->alpha_x;
  const float alpha_y = bsdf->alpha_y;
  const float cosNgI = dot(Ng, omega_in);

  if (((cosNgI < 0.0f) != m_refractive) || alpha_x * alpha_y <= 1e-7f) {
    *pdf = 0.0f;
    return zero_spectrum();
  }

  const float3 N = bsdf->N;
  const float cosNO = dot(N, I);
  const float cosNI = dot(N, omega_in);

  return (cosNgI < 0.0f) ? bsdf_microfacet_ggx_eval_transmit(
                               bsdf, N, I, omega_in, pdf, alpha_x, alpha_y, cosNO, cosNI) :
                           bsdf_microfacet_ggx_eval_reflect(
                               bsdf, N, I, omega_in, pdf, alpha_x, alpha_y, cosNO, cosNI);
=======
                                             const float3 wi,
                                             const float3 wo,
                                             ccl_private float *pdf)
{
  return bsdf_microfacet_eval<MicrofacetType::GGX>(sc, Ng, wi, wo, pdf);
>>>>>>> d9398bb5
}

ccl_device int bsdf_microfacet_ggx_sample(ccl_private const ShaderClosure *sc,
                                          float3 Ng,
                                          float3 wi,
                                          float randu,
                                          float randv,
                                          ccl_private Spectrum *eval,
                                          ccl_private float3 *wo,
                                          ccl_private float *pdf,
                                          ccl_private float2 *sampled_roughness,
                                          ccl_private float *eta)
{
  return bsdf_microfacet_sample<MicrofacetType::GGX>(
      sc, Ng, wi, randu, randv, eval, wo, pdf, sampled_roughness, eta);
}

/* Beckmann microfacet with Smith shadow-masking from:
 *
 * Microfacet Models for Refraction through Rough Surfaces
 * B. Walter, S. R. Marschner, H. Li, K. E. Torrance, EGSR 2007 */

ccl_device int bsdf_microfacet_beckmann_setup(ccl_private MicrofacetBsdf *bsdf)
{
  bsdf->alpha_x = saturatef(bsdf->alpha_x);
  bsdf->alpha_y = saturatef(bsdf->alpha_y);

  bsdf->type = CLOSURE_BSDF_MICROFACET_BECKMANN_ID;
  return SD_BSDF | SD_BSDF_HAS_EVAL;
}

ccl_device int bsdf_microfacet_beckmann_refraction_setup(ccl_private MicrofacetBsdf *bsdf)
{
  bsdf->alpha_x = saturatef(bsdf->alpha_x);
  bsdf->alpha_y = bsdf->alpha_x;

  bsdf->type = CLOSURE_BSDF_MICROFACET_BECKMANN_REFRACTION_ID;
  return SD_BSDF | SD_BSDF_HAS_EVAL | SD_BSDF_HAS_TRANSMISSION;
}

ccl_device void bsdf_microfacet_beckmann_blur(ccl_private ShaderClosure *sc, float roughness)
{
  ccl_private MicrofacetBsdf *bsdf = (ccl_private MicrofacetBsdf *)sc;

  bsdf->alpha_x = fmaxf(roughness, bsdf->alpha_x);
  bsdf->alpha_y = fmaxf(roughness, bsdf->alpha_y);
}

ccl_device Spectrum bsdf_microfacet_beckmann_eval(ccl_private const ShaderClosure *sc,
                                                  const float3 Ng,
<<<<<<< HEAD
                                                  const float3 I,
                                                  const float3 omega_in,
                                                  ccl_private float *pdf)
{
  ccl_private const MicrofacetBsdf *bsdf = (ccl_private const MicrofacetBsdf *)sc;
  const bool m_refractive = bsdf->type == CLOSURE_BSDF_MICROFACET_BECKMANN_REFRACTION_ID;
  const float alpha_x = bsdf->alpha_x;
  const float alpha_y = bsdf->alpha_y;
  const float cosNgI = dot(Ng, omega_in);

  if (((cosNgI < 0.0f) != m_refractive) || alpha_x * alpha_y <= 1e-7f) {
    *pdf = 0.0f;
    return zero_spectrum();
  }

  const float3 N = bsdf->N;
  const float cosNO = dot(N, I);
  const float cosNI = dot(N, omega_in);

  return (cosNI < 0.0f) ? bsdf_microfacet_beckmann_eval_transmit(
                              bsdf, N, I, omega_in, pdf, alpha_x, alpha_y, cosNO, cosNI) :
                          bsdf_microfacet_beckmann_eval_reflect(
                              bsdf, N, I, omega_in, pdf, alpha_x, alpha_y, cosNO, cosNI);
=======
                                                  const float3 wi,
                                                  const float3 wo,
                                                  ccl_private float *pdf)
{
  return bsdf_microfacet_eval<MicrofacetType::BECKMANN>(sc, Ng, wi, wo, pdf);
>>>>>>> d9398bb5
}

ccl_device int bsdf_microfacet_beckmann_sample(ccl_private const ShaderClosure *sc,
                                               float3 Ng,
                                               float3 wi,
                                               float randu,
                                               float randv,
                                               ccl_private Spectrum *eval,
                                               ccl_private float3 *wo,
                                               ccl_private float *pdf,
                                               ccl_private float2 *sampled_roughness,
                                               ccl_private float *eta)
{
  return bsdf_microfacet_sample<MicrofacetType::BECKMANN>(
      sc, Ng, wi, randu, randv, eval, wo, pdf, sampled_roughness, eta);
}

CCL_NAMESPACE_END<|MERGE_RESOLUTION|>--- conflicted
+++ resolved
@@ -569,37 +569,11 @@
 
 ccl_device Spectrum bsdf_microfacet_ggx_eval(ccl_private const ShaderClosure *sc,
                                              const float3 Ng,
-<<<<<<< HEAD
-                                             const float3 I,
-                                             const float3 omega_in,
-                                             ccl_private float *pdf)
-{
-  ccl_private const MicrofacetBsdf *bsdf = (ccl_private const MicrofacetBsdf *)sc;
-  const bool m_refractive = bsdf->type == CLOSURE_BSDF_MICROFACET_GGX_REFRACTION_ID;
-  const float alpha_x = bsdf->alpha_x;
-  const float alpha_y = bsdf->alpha_y;
-  const float cosNgI = dot(Ng, omega_in);
-
-  if (((cosNgI < 0.0f) != m_refractive) || alpha_x * alpha_y <= 1e-7f) {
-    *pdf = 0.0f;
-    return zero_spectrum();
-  }
-
-  const float3 N = bsdf->N;
-  const float cosNO = dot(N, I);
-  const float cosNI = dot(N, omega_in);
-
-  return (cosNgI < 0.0f) ? bsdf_microfacet_ggx_eval_transmit(
-                               bsdf, N, I, omega_in, pdf, alpha_x, alpha_y, cosNO, cosNI) :
-                           bsdf_microfacet_ggx_eval_reflect(
-                               bsdf, N, I, omega_in, pdf, alpha_x, alpha_y, cosNO, cosNI);
-=======
                                              const float3 wi,
                                              const float3 wo,
                                              ccl_private float *pdf)
 {
   return bsdf_microfacet_eval<MicrofacetType::GGX>(sc, Ng, wi, wo, pdf);
->>>>>>> d9398bb5
 }
 
 ccl_device int bsdf_microfacet_ggx_sample(ccl_private const ShaderClosure *sc,
@@ -650,37 +624,11 @@
 
 ccl_device Spectrum bsdf_microfacet_beckmann_eval(ccl_private const ShaderClosure *sc,
                                                   const float3 Ng,
-<<<<<<< HEAD
-                                                  const float3 I,
-                                                  const float3 omega_in,
-                                                  ccl_private float *pdf)
-{
-  ccl_private const MicrofacetBsdf *bsdf = (ccl_private const MicrofacetBsdf *)sc;
-  const bool m_refractive = bsdf->type == CLOSURE_BSDF_MICROFACET_BECKMANN_REFRACTION_ID;
-  const float alpha_x = bsdf->alpha_x;
-  const float alpha_y = bsdf->alpha_y;
-  const float cosNgI = dot(Ng, omega_in);
-
-  if (((cosNgI < 0.0f) != m_refractive) || alpha_x * alpha_y <= 1e-7f) {
-    *pdf = 0.0f;
-    return zero_spectrum();
-  }
-
-  const float3 N = bsdf->N;
-  const float cosNO = dot(N, I);
-  const float cosNI = dot(N, omega_in);
-
-  return (cosNI < 0.0f) ? bsdf_microfacet_beckmann_eval_transmit(
-                              bsdf, N, I, omega_in, pdf, alpha_x, alpha_y, cosNO, cosNI) :
-                          bsdf_microfacet_beckmann_eval_reflect(
-                              bsdf, N, I, omega_in, pdf, alpha_x, alpha_y, cosNO, cosNI);
-=======
                                                   const float3 wi,
                                                   const float3 wo,
                                                   ccl_private float *pdf)
 {
   return bsdf_microfacet_eval<MicrofacetType::BECKMANN>(sc, Ng, wi, wo, pdf);
->>>>>>> d9398bb5
 }
 
 ccl_device int bsdf_microfacet_beckmann_sample(ccl_private const ShaderClosure *sc,
