/* SPDX-FileCopyrightText: 2011-2022 Blender Foundation
 *
 * SPDX-License-Identifier: Apache-2.0 */

#pragma once

CCL_NAMESPACE_BEGIN

typedef struct OrenNayarBsdf {
  SHADER_CLOSURE_BASE;

  float roughness;
  float a;
  float b;
  Spectrum multiscatter_term;
} OrenNayarBsdf;

static_assert(sizeof(ShaderClosure) >= sizeof(OrenNayarBsdf), "OrenNayarBsdf is too large!");

/* NOTE: This implements the improved Oren-Nayar model by Yasuhiro Fujii
 * (https://mimosa-pudica.net/improved-oren-nayar.html), plus an
 * energy-preserving multi-scattering term based on the OpenPBR specification
 * (https://academysoftwarefoundation.github.io/OpenPBR). */

ccl_device_inline float bsdf_oren_nayar_G(const float cosTheta)
{
<<<<<<< HEAD
=======
  if (cosTheta < 1e-6f) {
    /* The tan(theta) term starts to act up at low cosTheta, so fall back to Taylor expansion. */
    return (M_PI_2_F - 2.0f / 3.0f) - cosTheta;
  }
>>>>>>> 840457c4
  const float sinTheta = sin_from_cos(cosTheta);
  const float theta = safe_acosf(cosTheta);
  return sinTheta * (theta - 2.0f / 3.0f - sinTheta * cosTheta) +
         2.0f / 3.0f * (sinTheta / cosTheta) * (1.0f - sqr(sinTheta) * sinTheta);
}

ccl_device Spectrum bsdf_oren_nayar_get_intensity(ccl_private const ShaderClosure *sc,
                                                  float3 n,
                                                  float3 v,
                                                  float3 l)
{
  ccl_private const OrenNayarBsdf *bsdf = (ccl_private const OrenNayarBsdf *)sc;
  float nl = max(dot(n, l), 0.0f);
  float nv = max(dot(n, v), 0.0f);
  float t = dot(l, v) - nl * nv;

  if (t > 0.0f)
    t /= max(nl, nv) + FLT_MIN;

  const float single_scatter = bsdf->a + bsdf->b * t;

  const float El = bsdf->a * M_PI_F + bsdf->b * bsdf_oren_nayar_G(nl);
  const Spectrum multi_scatter = bsdf->multiscatter_term * (1.0f - El);

  return nl * (make_spectrum(single_scatter) + multi_scatter);
}

ccl_device int bsdf_oren_nayar_setup(ccl_private const ShaderData *sd,
                                     ccl_private OrenNayarBsdf *bsdf,
                                     const Spectrum albedo)
{
  bsdf->type = CLOSURE_BSDF_OREN_NAYAR_ID;

  const float sigma = saturatef(bsdf->roughness);
  bsdf->a = 1.0f / (M_PI_F + sigma * (M_PI_2_F - 2.0f / 3.0f));
  bsdf->b = sigma * bsdf->a;

  /* Compute energy compensation term (except for (1.0f - El) factor since it depends on wo). */
  const float Eavg = bsdf->a * M_PI_F + ((M_2PI_F - 5.6f) / 3.0f) * bsdf->b;
  const Spectrum Ems = M_1_PI_F * sqr(albedo) * (Eavg / (1.0f - Eavg)) /
                       (one_spectrum() - albedo * (1.0f - Eavg));
  const float nv = max(dot(bsdf->N, sd->wi), 0.0f);
  const float Ev = bsdf->a * M_PI_F + bsdf->b * bsdf_oren_nayar_G(nv);
  bsdf->multiscatter_term = Ems * (1.0f - Ev);

  return SD_BSDF | SD_BSDF_HAS_EVAL;
}

ccl_device Spectrum bsdf_oren_nayar_eval(ccl_private const ShaderClosure *sc,
                                         const float3 wi,
                                         const float3 wo,
                                         ccl_private float *pdf)
{
  ccl_private const OrenNayarBsdf *bsdf = (ccl_private const OrenNayarBsdf *)sc;
  const float cosNO = dot(bsdf->N, wo);
  if (cosNO > 0.0f) {
    *pdf = cosNO * M_1_PI_F;
    return bsdf_oren_nayar_get_intensity(sc, bsdf->N, wi, wo);
  }
  else {
    *pdf = 0.0f;
    return zero_spectrum();
  }
}

ccl_device int bsdf_oren_nayar_sample(ccl_private const ShaderClosure *sc,
                                      float3 Ng,
                                      float3 wi,
                                      float2 rand,
                                      ccl_private Spectrum *eval,
                                      ccl_private float3 *wo,
                                      ccl_private float *pdf)
{
  ccl_private const OrenNayarBsdf *bsdf = (ccl_private const OrenNayarBsdf *)sc;

  sample_cos_hemisphere(bsdf->N, rand, wo, pdf);

  if (dot(Ng, *wo) > 0.0f) {
    *eval = bsdf_oren_nayar_get_intensity(sc, bsdf->N, wi, *wo);
  }
  else {
    *pdf = 0.0f;
    *eval = zero_spectrum();
  }

  return LABEL_REFLECT | LABEL_DIFFUSE;
}

CCL_NAMESPACE_END<|MERGE_RESOLUTION|>--- conflicted
+++ resolved
@@ -24,13 +24,10 @@
 
 ccl_device_inline float bsdf_oren_nayar_G(const float cosTheta)
 {
-<<<<<<< HEAD
-=======
   if (cosTheta < 1e-6f) {
     /* The tan(theta) term starts to act up at low cosTheta, so fall back to Taylor expansion. */
     return (M_PI_2_F - 2.0f / 3.0f) - cosTheta;
   }
->>>>>>> 840457c4
   const float sinTheta = sin_from_cos(cosTheta);
   const float theta = safe_acosf(cosTheta);
   return sinTheta * (theta - 2.0f / 3.0f - sinTheta * cosTheta) +
