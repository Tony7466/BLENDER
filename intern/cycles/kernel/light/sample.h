--- conflicted
+++ resolved
@@ -257,14 +257,11 @@
   ray->self.prim = (skip_self) ? sd->prim : PRIM_NONE;
   ray->self.light_object = ls->object;
   ray->self.light_prim = ls->prim;
-<<<<<<< HEAD
+  ray->self.light = ls->lamp;
 
 #ifdef __SPECTRAL_RENDERING__
   ray->wavelengths = INTEGRATOR_STATE(state, ray, wavelengths);
 #endif
-=======
-  ray->self.light = ls->lamp;
->>>>>>> ec18e11c
 }
 
 /* Create shadow ray towards light sample. */
