/* SPDX-FileCopyrightText: 2011-2022 Blender Foundation
 *
 * SPDX-License-Identifier: Apache-2.0 */

#pragma once

#include "kernel/light/light.h"
#include "kernel/light/triangle.h"

CCL_NAMESPACE_BEGIN

/* Simple CDF based sampling over all lights in the scene, without taking into
 * account shading position or normal. */

ccl_device int light_distribution_sample(KernelGlobals kg, const float rand)
{
  /* This is basically std::upper_bound as used by PBRT, to find a point light or
   * triangle to emit from, proportional to area. a good improvement would be to
   * also sample proportional to power, though it's not so well defined with
   * arbitrary shaders. */
  int first = 0;
  int len = kernel_data.integrator.num_distribution + 1;

  do {
    int half_len = len >> 1;
    int middle = first + half_len;

    if (rand < kernel_data_fetch(light_distribution, middle).totarea) {
      len = half_len;
    }
    else {
      first = middle + 1;
      len = len - half_len - 1;
    }
  } while (len > 0);

  /* Clamping should not be needed but float rounding errors seem to
   * make this fail on rare occasions. */
  int index = clamp(first - 1, 0, kernel_data.integrator.num_distribution - 1);

  return index;
}

template<bool in_volume_segment>
ccl_device_noinline bool light_distribution_sample(KernelGlobals kg,
                                                   const float3 rand,
                                                   const float time,
                                                   const float3 P,
<<<<<<< HEAD
                                                   const int object_receiver,
=======
                                                   const float3 N,
                                                   const int object_receiver,
                                                   const int shader_flags,
>>>>>>> 27965a64
                                                   const int bounce,
                                                   const uint32_t path_flag,
                                                   ccl_private LightSample *ls)
{
  /* Sample light index from distribution. */
  /* The first two dimensions of the Sobol sequence have better stratification. */
  const int index = light_distribution_sample(kg, rand.z);
  const float pdf_selection = kernel_data.integrator.distribution_pdf_lights;
  const float2 rand_uv = float3_to_float2(rand);
<<<<<<< HEAD
  return light_sample<in_volume_segment>(
      kg, rand_uv, time, P, object_receiver, bounce, path_flag, index, 0, pdf_selection, ls);
=======
  return light_sample<in_volume_segment>(kg,
                                         rand_uv,
                                         time,
                                         P,
                                         N,
                                         object_receiver,
                                         shader_flags,
                                         bounce,
                                         path_flag,
                                         index,
                                         0,
                                         pdf_selection,
                                         ls);
>>>>>>> 27965a64
}

ccl_device_inline float light_distribution_pdf_lamp(KernelGlobals kg)
{
  return kernel_data.integrator.distribution_pdf_lights;
}

CCL_NAMESPACE_END<|MERGE_RESOLUTION|>--- conflicted
+++ resolved
@@ -46,13 +46,9 @@
                                                    const float3 rand,
                                                    const float time,
                                                    const float3 P,
-<<<<<<< HEAD
-                                                   const int object_receiver,
-=======
                                                    const float3 N,
                                                    const int object_receiver,
                                                    const int shader_flags,
->>>>>>> 27965a64
                                                    const int bounce,
                                                    const uint32_t path_flag,
                                                    ccl_private LightSample *ls)
@@ -62,10 +58,6 @@
   const int index = light_distribution_sample(kg, rand.z);
   const float pdf_selection = kernel_data.integrator.distribution_pdf_lights;
   const float2 rand_uv = float3_to_float2(rand);
-<<<<<<< HEAD
-  return light_sample<in_volume_segment>(
-      kg, rand_uv, time, P, object_receiver, bounce, path_flag, index, 0, pdf_selection, ls);
-=======
   return light_sample<in_volume_segment>(kg,
                                          rand_uv,
                                          time,
@@ -79,7 +71,6 @@
                                          0,
                                          pdf_selection,
                                          ls);
->>>>>>> 27965a64
 }
 
 ccl_device_inline float light_distribution_pdf_lamp(KernelGlobals kg)
