--- conflicted
+++ resolved
@@ -57,11 +57,7 @@
   const int index = light_distribution_sample(kg, randn);
   const float pdf_selection = kernel_data.integrator.distribution_pdf_lights;
   return light_sample<in_volume_segment>(
-<<<<<<< HEAD
-      kg, randu, randv, time, P, object_receiver, bounce, path_flag, index, pdf_selection, ls);
-=======
-      kg, randu, randv, time, P, bounce, path_flag, index, 0, pdf_selection, ls);
->>>>>>> 25747301
+      kg, randu, randv, time, P, object_receiver, bounce, path_flag, index, 0, pdf_selection, ls);
 }
 
 ccl_device_inline float light_distribution_pdf_lamp(KernelGlobals kg)
