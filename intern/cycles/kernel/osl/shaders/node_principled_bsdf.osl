--- conflicted
+++ resolved
@@ -102,16 +102,10 @@
     BSDF = mix(BSDF, MetallicBSDF, clamp(Metallic, 0.0, 1.0));
   }
 
-<<<<<<< HEAD
   if (EmissionStrength > 0.0 && Emission != color(0.0)) {
     BSDF += EmissionStrength * Emission * emission();
   }
 
-  if (Clearcoat > 1e-5) {
-    float clearcoat_r2 = ClearcoatRoughness * ClearcoatRoughness;
-    closure color ClearcoatBSDF = microfacet("clearcoat", ClearcoatNormal, clearcoat_r2, 1.5, 0);
-    BSDF = layer(0.25 * Clearcoat * ClearcoatBSDF, BSDF);
-=======
   if (Coat > 1e-5) {
     float coat_ior = max(CoatIOR, 1.0);
     if (CoatTint != color(1.0)) {
@@ -124,7 +118,6 @@
     closure color CoatBSDF = dielectric_bsdf(
         CoatNormal, vector(0.0), color(1.0), color(0.0), coat_r2, coat_r2, coat_ior, "ggx");
     BSDF = layer(Coat * CoatBSDF, BSDF);
->>>>>>> 158dbc1b
   }
 
   if (Sheen > 1e-5) {
