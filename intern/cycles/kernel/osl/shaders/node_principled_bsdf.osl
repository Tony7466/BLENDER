/* SPDX-FileCopyrightText: 2011-2022 Blender Foundation
 *
 * SPDX-License-Identifier: Apache-2.0 */

#include "node_fresnel.h"
#include "stdcycles.h"

shader node_principled_bsdf(string distribution = "multi_ggx",
                            string subsurface_method = "random_walk",
                            color BaseColor = color(0.8, 0.8, 0.8),
                            float SubsurfaceWeight = 0.0,
                            float SubsurfaceScale = 0.1,
                            vector SubsurfaceRadius = vector(1.0, 1.0, 1.0),
                            float SubsurfaceIOR = 1.4,
                            float SubsurfaceAnisotropy = 0.0,
                            float Metallic = 0.0,
                            float SpecularIORLevel = 0.5,
                            color SpecularTint = color(1.0),
                            float Roughness = 0.5,
                            float Anisotropic = 0.0,
                            float AnisotropicRotation = 0.0,
                            float SheenWeight = 0.0,
                            float SheenRoughness = 0.5,
                            color SheenTint = 0.5,
                            float CoatWeight = 0.0,
                            float CoatRoughness = 0.03,
                            float CoatIOR = 1.5,
                            color CoatTint = color(1.0, 1.0, 1.0),
                            float IOR = 1.45,
                            float TransmissionWeight = 0.0,
                            color EmissionColor = 1.0,
                            float EmissionStrength = 0.0,
                            float Alpha = 1.0,
                            normal Normal = N,
                            normal CoatNormal = N,
                            normal Tangent = normalize(dPdu),
                            output closure color BSDF = 0)
{
  float CLOSURE_WEIGHT_CUTOFF = 1e-5;

  /* Clamping to match SVM */
  float metallic = clamp(Metallic, 0.0, 1.0);
  float transmission = clamp(TransmissionWeight, 0.0, 1.0);
  float subsurface_weight = clamp(SubsurfaceWeight, 0.0, 1.0);
  color specular_tint = max(SpecularTint, color(0.0));
  float coat_weight = clamp(CoatWeight, 0.0, 1.0);
  color coat_tint = max(CoatTint, color(0.0));
  float sheen_weight = max(SheenWeight, 0.0);
  color base_color = max(BaseColor, color(0.0));
  color clamped_base_color = min(base_color, color(1.0));
  float clamped_color_weight = max(metallic, subsurface_weight);
  if (clamped_color_weight > CLOSURE_WEIGHT_CUTOFF) {
    /* Metallic and Subsurface Scattering materials behave unpredictably with values greater
     * than 1.0. */
    base_color = mix(base_color, clamped_base_color, clamped_color_weight);
  }

  float r2 = clamp(Roughness, 0.0, 1.0);
  r2 = r2 * r2;

  float alpha_x = r2, alpha_y = r2;

  /* Handle anisotropy. */
  vector T = Tangent;
  if (Anisotropic > 0.0) {
    float aspect = sqrt(1.0 - clamp(Anisotropic, 0.0, 1.0) * 0.9);
    alpha_x /= aspect;
    alpha_y *= aspect;
    if (AnisotropicRotation != 0.0)
      T = rotate(T, AnisotropicRotation * M_2PI, point(0.0, 0.0, 0.0), Normal);
  }

  if (metallic < 1.0 && TransmissionWeight < 1.0) {
    float eta = max(IOR, 1e-5);
    float f0 = F0_from_ior(eta);
    if (SpecularIORLevel != 0.5) {
      f0 *= 2.0 * max(SpecularIORLevel, 0.0);
      eta = ior_from_F0(f0);
      if (IOR < 1.0) {
        eta = 1.0 / eta;
      }
    }

    BSDF = base_color * diffuse(Normal);
    if (subsurface_weight > CLOSURE_WEIGHT_CUTOFF) {
      vector radius = max(SubsurfaceScale * SubsurfaceRadius, vector(0.0));
      float subsurface_ior = (subsurface_method == "random_walk_skin") ? SubsurfaceIOR : eta;
      closure color SubsurfBSDF = bssrdf(subsurface_method,
                                         Normal,
                                         radius,
                                         clamped_base_color,
                                         "roughness",
                                         r2,
                                         "ior",
                                         subsurface_ior,
                                         "anisotropy",
                                         SubsurfaceAnisotropy);
      BSDF = mix(BSDF, clamped_base_color * SubsurfBSDF, subsurface_weight);
    }

    if (eta != 1.0) {
      /* Apply specular tint */
      color F0 = f0 * specular_tint;
      color F90 = color(1.0);

      BSDF = layer(
          generalized_schlick_bsdf(
              Normal, T, color(1.0), color(0.0), alpha_x, alpha_y, F0, F90, -eta, distribution),
          BSDF);
    }
  }

  closure color TransmissionBSDF = 0;
  if (metallic < 1.0 && TransmissionWeight > CLOSURE_WEIGHT_CUTOFF) {
    float eta = max(IOR, 1e-5);
    eta = backfacing() ? 1.0 / eta : eta;

    color F0 = F0_from_ior(eta) * specular_tint;
    color F90 = color(1.0);

    TransmissionBSDF = generalized_schlick_bsdf(
        Normal, vector(0.0), color(1.0), sqrt(base_color), r2, r2, F0, F90, -eta, distribution),
    BSDF = mix(BSDF, TransmissionBSDF, transmission);
  }

  closure color MetallicBSDF = 0;
  if (metallic > CLOSURE_WEIGHT_CUTOFF) {
    color F0 = clamped_base_color;
    color F82 = min(specular_tint, color(1.0));
    MetallicBSDF = microfacet_f82_tint(distribution, Normal, T, alpha_x, alpha_y, F0, F82);
    BSDF = mix(BSDF, MetallicBSDF, metallic);
  }

  if (EmissionStrength != 0.0 && EmissionColor != color(0.0)) {
    BSDF += EmissionStrength * EmissionColor * emission();
  }

  if (coat_weight > CLOSURE_WEIGHT_CUTOFF) {
    float coat_ior = max(CoatIOR, 1.0);
    float coat_weight = clamp(CoatWeight, 0.0, 1.0);
    if (CoatTint != color(1.0)) {
      float coat_neta = 1.0 / coat_ior;
      float cosNI = dot(I, CoatNormal);
      float cosNT = sqrt(1.0 - coat_neta * coat_neta * (1 - cosNI * cosNI));
<<<<<<< HEAD
      BSDF *= pow(coat_tint, coat_weight / cosNT);
=======
      BSDF *= mix(color(1.0), pow(CoatTint, 1.0 / cosNT), coat_weight);
>>>>>>> 686aece7
    }
    float coat_r2 = clamp(CoatRoughness, 0.0, 1.0);
    coat_r2 = coat_r2 * coat_r2;

    closure color CoatBSDF = dielectric_bsdf(
        CoatNormal, vector(0.0), color(1.0), color(0.0), coat_r2, coat_r2, coat_ior, "ggx");
    BSDF = layer(coat_weight * CoatBSDF, BSDF);
  }

  if (SheenWeight > CLOSURE_WEIGHT_CUTOFF) {
    normal sheen_normal = normalize(mix(Normal, CoatNormal, coat_weight));
    closure color SheenBSDF = sheen(sheen_normal, clamp(SheenRoughness, 0.0, 1.0));
    BSDF = layer(sheen_weight * max(SheenTint, color(0.0)) * SheenBSDF, BSDF);
  }

  BSDF = mix(transparent(), BSDF, clamp(Alpha, 0.0, 1.0));
}<|MERGE_RESOLUTION|>--- conflicted
+++ resolved
@@ -137,16 +137,11 @@
 
   if (coat_weight > CLOSURE_WEIGHT_CUTOFF) {
     float coat_ior = max(CoatIOR, 1.0);
-    float coat_weight = clamp(CoatWeight, 0.0, 1.0);
     if (CoatTint != color(1.0)) {
       float coat_neta = 1.0 / coat_ior;
       float cosNI = dot(I, CoatNormal);
       float cosNT = sqrt(1.0 - coat_neta * coat_neta * (1 - cosNI * cosNI));
-<<<<<<< HEAD
-      BSDF *= pow(coat_tint, coat_weight / cosNT);
-=======
       BSDF *= mix(color(1.0), pow(CoatTint, 1.0 / cosNT), coat_weight);
->>>>>>> 686aece7
     }
     float coat_r2 = clamp(CoatRoughness, 0.0, 1.0);
     coat_r2 = coat_r2 * coat_r2;
