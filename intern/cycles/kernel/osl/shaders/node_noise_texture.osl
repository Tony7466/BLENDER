--- conflicted
+++ resolved
@@ -90,7 +90,6 @@
                     float distortion,
                     string type,
                     int use_normalize,
-                    int hard,
                     output color Color)
 {
   float p = co;
@@ -98,15 +97,6 @@
     p += safe_snoise(p + random_float_offset(0.0)) * distortion;
   }
 
-<<<<<<< HEAD
-  float value = fractal_noise(p, detail, roughness, lacunarity, use_normalize, hard);
-  Color = color(
-      value,
-      fractal_noise(
-          p + random_float_offset(1.0), detail, roughness, lacunarity, use_normalize, hard),
-      fractal_noise(
-          p + random_float_offset(2.0), detail, roughness, lacunarity, use_normalize, hard));
-=======
   float value = noise_select(p, detail, roughness, lacunarity, offset, gain, type, use_normalize);
   Color = color(value,
                 noise_select(p + random_float_offset(1.0),
@@ -125,7 +115,6 @@
                              gain,
                              type,
                              use_normalize));
->>>>>>> 21b820cd
   return value;
 }
 
@@ -138,7 +127,6 @@
                     float distortion,
                     string type,
                     int use_normalize,
-                    int hard,
                     output color Color)
 {
   vector2 p = co;
@@ -147,15 +135,6 @@
                  safe_snoise(p + random_vector2_offset(1.0)) * distortion);
   }
 
-<<<<<<< HEAD
-  float value = fractal_noise(p, detail, roughness, lacunarity, use_normalize, hard);
-  Color = color(
-      value,
-      fractal_noise(
-          p + random_vector2_offset(2.0), detail, roughness, lacunarity, use_normalize, hard),
-      fractal_noise(
-          p + random_vector2_offset(3.0), detail, roughness, lacunarity, use_normalize, hard));
-=======
   float value = noise_select(p, detail, roughness, lacunarity, offset, gain, type, use_normalize);
   Color = color(value,
                 noise_select(p + random_vector2_offset(2.0),
@@ -174,7 +153,6 @@
                              gain,
                              type,
                              use_normalize));
->>>>>>> 21b820cd
   return value;
 }
 
@@ -187,7 +165,6 @@
                     float distortion,
                     string type,
                     int use_normalize,
-                    int hard,
                     output color Color)
 {
   vector3 p = co;
@@ -197,15 +174,6 @@
                  safe_snoise(p + random_vector3_offset(2.0)) * distortion);
   }
 
-<<<<<<< HEAD
-  float value = fractal_noise(p, detail, roughness, lacunarity, use_normalize, hard);
-  Color = color(
-      value,
-      fractal_noise(
-          p + random_vector3_offset(3.0), detail, roughness, lacunarity, use_normalize, hard),
-      fractal_noise(
-          p + random_vector3_offset(4.0), detail, roughness, lacunarity, use_normalize, hard));
-=======
   float value = noise_select(p, detail, roughness, lacunarity, offset, gain, type, use_normalize);
   Color = color(value,
                 noise_select(p + random_vector3_offset(3.0),
@@ -224,7 +192,6 @@
                              gain,
                              type,
                              use_normalize));
->>>>>>> 21b820cd
   return value;
 }
 
@@ -237,7 +204,6 @@
                     float distortion,
                     string type,
                     int use_normalize,
-                    int hard,
                     output color Color)
 {
   vector4 p = co;
@@ -248,15 +214,6 @@
                  safe_snoise(p + random_vector4_offset(3.0)) * distortion);
   }
 
-<<<<<<< HEAD
-  float value = fractal_noise(p, detail, roughness, lacunarity, use_normalize, hard);
-  Color = color(
-      value,
-      fractal_noise(
-          p + random_vector4_offset(4.0), detail, roughness, lacunarity, use_normalize, hard),
-      fractal_noise(
-          p + random_vector4_offset(5.0), detail, roughness, lacunarity, use_normalize, hard));
-=======
   float value = noise_select(p, detail, roughness, lacunarity, offset, gain, type, use_normalize);
   Color = color(value,
                 noise_select(p + random_vector4_offset(4.0),
@@ -275,20 +232,14 @@
                              gain,
                              type,
                              use_normalize));
->>>>>>> 21b820cd
   return value;
 }
 
 shader node_noise_texture(int use_mapping = 0,
                           matrix mapping = matrix(0, 0, 0, 0, 0, 0, 0, 0, 0, 0, 0, 0, 0, 0, 0, 0),
                           string dimensions = "3D",
-<<<<<<< HEAD
-                          int use_normalize = 0,
-                          int hard = 0,
-=======
                           string type = "fBM",
                           int use_normalize = 1,
->>>>>>> 21b820cd
                           vector3 Vector = vector3(0, 0, 0),
                           float W = 0.0,
                           float Scale = 5.0,
@@ -311,22 +262,6 @@
   p *= Scale;
   float w = W * Scale;
 
-<<<<<<< HEAD
-  if (dimensions == "1D")
-    Fac = noise_texture(w, Detail, Roughness, Lacunarity, Distortion, use_normalize, hard, Color);
-  else if (dimensions == "2D")
-    Fac = noise_texture(vector2(p[0], p[1]),
-                        Detail,
-                        Roughness,
-                        Lacunarity,
-                        Distortion,
-                        use_normalize,
-                        hard,
-                        Color);
-  else if (dimensions == "3D")
-    Fac = noise_texture(p, Detail, Roughness, Lacunarity, Distortion, use_normalize, hard, Color);
-  else if (dimensions == "4D")
-=======
   if (dimensions == "1D") {
     Fac = noise_texture(
         w, detail, roughness, Lacunarity, Offset, Gain, Distortion, type, use_normalize, Color);
@@ -348,7 +283,6 @@
         p, detail, roughness, Lacunarity, Offset, Gain, Distortion, type, use_normalize, Color);
   }
   else if (dimensions == "4D") {
->>>>>>> 21b820cd
     Fac = noise_texture(vector4(p[0], p[1], p[2], w),
                         detail,
                         roughness,
@@ -358,7 +292,6 @@
                         Distortion,
                         type,
                         use_normalize,
-                        hard,
                         Color);
   }
   else {
