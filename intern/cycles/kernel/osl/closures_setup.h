--- conflicted
+++ resolved
@@ -830,13 +830,8 @@
 
   /* create one closure per color channel */
   bssrdf->albedo = closure->albedo;
-<<<<<<< HEAD
-  bssrdf->N = closure->N;
-  bssrdf->alpha = closure->roughness;
-=======
   bssrdf->N = maybe_ensure_valid_specular_reflection(sd, closure->N);
   bssrdf->alpha = sqr(closure->roughness);
->>>>>>> 61f982f0
   bssrdf->ior = closure->ior;
   bssrdf->anisotropy = closure->anisotropy;
 
