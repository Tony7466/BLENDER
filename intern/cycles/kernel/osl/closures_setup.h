--- conflicted
+++ resolved
@@ -64,14 +64,9 @@
 ccl_device void osl_closure_diffuse_setup(KernelGlobals kg,
                                           ccl_private ShaderData *sd,
                                           uint32_t path_flag,
-<<<<<<< HEAD
                                           Spectrum weight,
-                                          ccl_private const DiffuseClosure *closure)
-=======
-                                          float3 weight,
                                           ccl_private const DiffuseClosure *closure,
                                           float3 *layer_albedo)
->>>>>>> 3df2856f
 {
   if (osl_closure_skip(kg, sd, path_flag, LABEL_DIFFUSE)) {
     return;
@@ -91,14 +86,9 @@
 ccl_device void osl_closure_oren_nayar_setup(KernelGlobals kg,
                                              ccl_private ShaderData *sd,
                                              uint32_t path_flag,
-<<<<<<< HEAD
                                              Spectrum weight,
-                                             ccl_private const OrenNayarClosure *closure)
-=======
-                                             float3 weight,
                                              ccl_private const OrenNayarClosure *closure,
                                              float3 *layer_albedo)
->>>>>>> 3df2856f
 {
   if (osl_closure_skip(kg, sd, path_flag, LABEL_DIFFUSE)) {
     return;
@@ -119,14 +109,9 @@
 ccl_device void osl_closure_translucent_setup(KernelGlobals kg,
                                               ccl_private ShaderData *sd,
                                               uint32_t path_flag,
-<<<<<<< HEAD
                                               Spectrum weight,
-                                              ccl_private const TranslucentClosure *closure)
-=======
-                                              float3 weight,
                                               ccl_private const TranslucentClosure *closure,
                                               float3 *layer_albedo)
->>>>>>> 3df2856f
 {
   if (osl_closure_skip(kg, sd, path_flag, LABEL_DIFFUSE)) {
     return;
@@ -146,14 +131,9 @@
 ccl_device void osl_closure_reflection_setup(KernelGlobals kg,
                                              ccl_private ShaderData *sd,
                                              uint32_t path_flag,
-<<<<<<< HEAD
                                              Spectrum weight,
-                                             ccl_private const ReflectionClosure *closure)
-=======
-                                             float3 weight,
                                              ccl_private const ReflectionClosure *closure,
                                              float3 *layer_albedo)
->>>>>>> 3df2856f
 {
   if (osl_closure_skip(kg, sd, path_flag, LABEL_SINGULAR)) {
     return;
@@ -174,14 +154,9 @@
 ccl_device void osl_closure_refraction_setup(KernelGlobals kg,
                                              ccl_private ShaderData *sd,
                                              uint32_t path_flag,
-<<<<<<< HEAD
                                              Spectrum weight,
-                                             ccl_private const RefractionClosure *closure)
-=======
-                                             float3 weight,
                                              ccl_private const RefractionClosure *closure,
                                              float3 *layer_albedo)
->>>>>>> 3df2856f
 {
   if (osl_closure_skip(kg, sd, path_flag, LABEL_SINGULAR)) {
     return;
@@ -203,14 +178,9 @@
 ccl_device void osl_closure_transparent_setup(KernelGlobals kg,
                                               ccl_private ShaderData *sd,
                                               uint32_t path_flag,
-<<<<<<< HEAD
                                               Spectrum weight,
-                                              ccl_private const TransparentClosure *closure)
-=======
-                                              float3 weight,
                                               ccl_private const TransparentClosure *closure,
                                               float3 *layer_albedo)
->>>>>>> 3df2856f
 {
   bsdf_transparent_setup(sd, weight, path_flag);
 }
@@ -435,14 +405,9 @@
 ccl_device void osl_closure_microfacet_setup(KernelGlobals kg,
                                              ccl_private ShaderData *sd,
                                              uint32_t path_flag,
-<<<<<<< HEAD
                                              Spectrum weight,
-                                             ccl_private const MicrofacetClosure *closure)
-=======
-                                             float3 weight,
                                              ccl_private const MicrofacetClosure *closure,
                                              float3 *layer_albedo)
->>>>>>> 3df2856f
 {
   osl_zero_albedo(layer_albedo);
 
@@ -513,14 +478,9 @@
     KernelGlobals kg,
     ccl_private ShaderData *sd,
     uint32_t path_flag,
-<<<<<<< HEAD
     Spectrum weight,
-    ccl_private const MicrofacetMultiGGXGlassClosure *closure)
-=======
-    float3 weight,
     ccl_private const MicrofacetMultiGGXGlassClosure *closure,
     float3 *layer_albedo)
->>>>>>> 3df2856f
 {
   /* Technically, the MultiGGX closure may also transmit. However,
    * since this is set statically and only used for caustic flags, this
@@ -550,14 +510,9 @@
     KernelGlobals kg,
     ccl_private ShaderData *sd,
     uint32_t path_flag,
-<<<<<<< HEAD
     Spectrum weight,
-    ccl_private const MicrofacetMultiGGXClosure *closure)
-=======
-    float3 weight,
     ccl_private const MicrofacetMultiGGXClosure *closure,
     float3 *layer_albedo)
->>>>>>> 3df2856f
 {
   osl_zero_albedo(layer_albedo);
 
@@ -588,57 +543,38 @@
 
 /* Ashikhmin Velvet */
 
-ccl_device void osl_closure_ashikhmin_velvet_setup(
-    KernelGlobals kg,
-    ccl_private ShaderData *sd,
-    uint32_t path_flag,
-<<<<<<< HEAD
-    Spectrum weight,
-    ccl_private const MicrofacetAnisoFresnelClosure *closure)
-=======
-    float3 weight,
-    ccl_private const AshikhminVelvetClosure *closure,
-    float3 *layer_albedo)
->>>>>>> 3df2856f
-{
-  if (osl_closure_skip(kg, sd, path_flag, LABEL_DIFFUSE)) {
-    return;
-  }
-
-<<<<<<< HEAD
-  ccl_private MicrofacetBsdf *bsdf = (ccl_private MicrofacetBsdf *)bsdf_alloc(
-      sd, sizeof(MicrofacetBsdf), weight);
-=======
-  ccl_private VelvetBsdf *bsdf = (ccl_private VelvetBsdf *)bsdf_alloc(
-      sd, sizeof(VelvetBsdf), rgb_to_spectrum(weight));
->>>>>>> 3df2856f
-  if (!bsdf) {
-    return;
-  }
-
-  bsdf->N = maybe_ensure_valid_specular_reflection(sd, closure->N);
-  bsdf->sigma = closure->sigma;
-
-  sd->flag |= bsdf_ashikhmin_velvet_setup(bsdf);
-}
-
-/* Sheen */
-
-<<<<<<< HEAD
 ccl_device void osl_closure_ashikhmin_velvet_setup(
     KernelGlobals kg,
     ccl_private ShaderData *sd,
     uint32_t path_flag,
     Spectrum weight,
-    ccl_private const AshikhminVelvetClosure *closure)
-=======
+    ccl_private const AshikhminVelvetClosure *closure,
+    float3 *layer_albedo)
+{
+  if (osl_closure_skip(kg, sd, path_flag, LABEL_DIFFUSE)) {
+    return;
+  }
+
+  ccl_private VelvetBsdf *bsdf = (ccl_private VelvetBsdf *)bsdf_alloc(
+      sd, sizeof(VelvetBsdf), weight);
+  if (!bsdf) {
+    return;
+  }
+
+  bsdf->N = maybe_ensure_valid_specular_reflection(sd, closure->N);
+  bsdf->sigma = closure->sigma;
+
+  sd->flag |= bsdf_ashikhmin_velvet_setup(bsdf);
+}
+
+/* Sheen */
+
 ccl_device void osl_closure_sheen_setup(KernelGlobals kg,
                                         ccl_private ShaderData *sd,
                                         uint32_t path_flag,
                                         float3 weight,
                                         ccl_private const SheenClosure *closure,
                                         float3 *layer_albedo)
->>>>>>> 3df2856f
 {
   osl_zero_albedo(layer_albedo);
 
@@ -646,13 +582,8 @@
     return;
   }
 
-<<<<<<< HEAD
-  ccl_private VelvetBsdf *bsdf = (ccl_private VelvetBsdf *)bsdf_alloc(
-      sd, sizeof(VelvetBsdf), weight);
-=======
   ccl_private SheenBsdf *bsdf = (ccl_private SheenBsdf *)bsdf_alloc(
       sd, sizeof(SheenBsdf), rgb_to_spectrum(weight));
->>>>>>> 3df2856f
   if (!bsdf) {
     return;
   }
@@ -670,14 +601,9 @@
 ccl_device void osl_closure_diffuse_toon_setup(KernelGlobals kg,
                                                ccl_private ShaderData *sd,
                                                uint32_t path_flag,
-<<<<<<< HEAD
                                                Spectrum weight,
-                                               ccl_private const DiffuseToonClosure *closure)
-=======
-                                               float3 weight,
                                                ccl_private const DiffuseToonClosure *closure,
                                                float3 *layer_albedo)
->>>>>>> 3df2856f
 {
   if (osl_closure_skip(kg, sd, path_flag, LABEL_DIFFUSE)) {
     return;
@@ -698,14 +624,9 @@
 ccl_device void osl_closure_glossy_toon_setup(KernelGlobals kg,
                                               ccl_private ShaderData *sd,
                                               uint32_t path_flag,
-<<<<<<< HEAD
                                               Spectrum weight,
-                                              ccl_private const GlossyToonClosure *closure)
-=======
-                                              float3 weight,
                                               ccl_private const GlossyToonClosure *closure,
                                               float3 *layer_albedo)
->>>>>>> 3df2856f
 {
   if (osl_closure_skip(kg, sd, path_flag, LABEL_GLOSSY)) {
     return;
@@ -723,81 +644,6 @@
   sd->flag |= bsdf_glossy_toon_setup(bsdf);
 }
 
-<<<<<<< HEAD
-/* Disney principled closures */
-
-ccl_device void osl_closure_principled_diffuse_setup(
-    KernelGlobals kg,
-    ccl_private ShaderData *sd,
-    uint32_t path_flag,
-    Spectrum weight,
-    ccl_private const PrincipledDiffuseClosure *closure)
-{
-  if (osl_closure_skip(kg, sd, path_flag, LABEL_DIFFUSE)) {
-    return;
-  }
-
-  ccl_private PrincipledDiffuseBsdf *bsdf = (ccl_private PrincipledDiffuseBsdf *)bsdf_alloc(
-      sd, sizeof(PrincipledDiffuseBsdf), weight);
-  if (!bsdf) {
-    return;
-  }
-
-  bsdf->N = closure->N;
-  bsdf->roughness = closure->roughness;
-
-  sd->flag |= bsdf_principled_diffuse_setup(bsdf);
-}
-
-ccl_device void osl_closure_principled_sheen_setup(
-    KernelGlobals kg,
-    ccl_private ShaderData *sd,
-    uint32_t path_flag,
-    Spectrum weight,
-    ccl_private const PrincipledSheenClosure *closure)
-{
-  if (osl_closure_skip(kg, sd, path_flag, LABEL_DIFFUSE)) {
-    return;
-  }
-
-  ccl_private PrincipledSheenBsdf *bsdf = (ccl_private PrincipledSheenBsdf *)bsdf_alloc(
-      sd, sizeof(PrincipledSheenBsdf), weight);
-  if (!bsdf) {
-    return;
-  }
-
-  bsdf->N = closure->N;
-  bsdf->avg_value = 0.0f;
-
-  sd->flag |= bsdf_principled_sheen_setup(sd, bsdf);
-}
-
-ccl_device void osl_closure_principled_clearcoat_setup(
-    KernelGlobals kg,
-    ccl_private ShaderData *sd,
-    uint32_t path_flag,
-    Spectrum weight,
-    ccl_private const PrincipledClearcoatClosure *closure)
-{
-  weight *= 0.25f * closure->clearcoat;
-  ccl_private MicrofacetBsdf *bsdf = (ccl_private MicrofacetBsdf *)bsdf_alloc(
-      sd, sizeof(MicrofacetBsdf), weight);
-  if (!bsdf) {
-    return;
-  }
-
-  bsdf->N = ensure_valid_specular_reflection(sd->Ng, sd->wi, closure->N);
-  bsdf->alpha_x = closure->clearcoat_roughness;
-  bsdf->alpha_y = closure->clearcoat_roughness;
-  bsdf->ior = 1.5f;
-
-  bsdf->T = zero_float3();
-
-  sd->flag |= bsdf_microfacet_ggx_clearcoat_setup(bsdf, sd);
-}
-
-=======
->>>>>>> 3df2856f
 /* Variable cone emissive closure
  *
  * This primitive emits in a cone having a configurable penumbra area where the light decays to 0
@@ -807,14 +653,9 @@
 ccl_device void osl_closure_emission_setup(KernelGlobals kg,
                                            ccl_private ShaderData *sd,
                                            uint32_t /* path_flag */,
-<<<<<<< HEAD
                                            Spectrum weight,
-                                           ccl_private const GenericEmissiveClosure *closure)
-=======
-                                           float3 weight,
                                            ccl_private const GenericEmissiveClosure *closure,
                                            float3 *layer_albedo)
->>>>>>> 3df2856f
 {
   emission_setup(sd, weight);
 }
@@ -827,34 +668,24 @@
 ccl_device void osl_closure_background_setup(KernelGlobals kg,
                                              ccl_private ShaderData *sd,
                                              uint32_t /* path_flag */,
-<<<<<<< HEAD
                                              Spectrum weight,
-                                             ccl_private const GenericBackgroundClosure *closure)
-=======
-                                             float3 weight,
                                              ccl_private const GenericBackgroundClosure *closure,
                                              float3 *layer_albedo)
->>>>>>> 3df2856f
 {
   background_setup(sd, weight);
 }
 
 /* Holdout closure
  *
- * This will be used by the shader to mark the amount of holdout for the current shading point. No
- * parameters, only the weight will be used
+ * This will be used by the shader to mark the amount of holdout for the current shading point.
+ * No parameters, only the weight will be used
  */
 ccl_device void osl_closure_holdout_setup(KernelGlobals kg,
                                           ccl_private ShaderData *sd,
                                           uint32_t /* path_flag */,
-<<<<<<< HEAD
                                           Spectrum weight,
-                                          ccl_private const HoldoutClosure *closure)
-=======
-                                          float3 weight,
                                           ccl_private const HoldoutClosure *closure,
                                           float3 *layer_albedo)
->>>>>>> 3df2856f
 {
   closure_alloc(sd, sizeof(ShaderClosure), CLOSURE_HOLDOUT_ID, weight);
   sd->flag |= SD_HOLDOUT;
@@ -863,14 +694,9 @@
 ccl_device void osl_closure_diffuse_ramp_setup(KernelGlobals kg,
                                                ccl_private ShaderData *sd,
                                                uint32_t /* path_flag */,
-<<<<<<< HEAD
                                                Spectrum weight,
-                                               ccl_private const DiffuseRampClosure *closure)
-=======
-                                               float3 weight,
                                                ccl_private const DiffuseRampClosure *closure,
                                                float3 *layer_albedo)
->>>>>>> 3df2856f
 {
   ccl_private DiffuseRampBsdf *bsdf = (ccl_private DiffuseRampBsdf *)bsdf_alloc(
       sd, sizeof(DiffuseRampBsdf), weight);
@@ -895,14 +721,9 @@
 ccl_device void osl_closure_phong_ramp_setup(KernelGlobals kg,
                                              ccl_private ShaderData *sd,
                                              uint32_t /* path_flag */,
-<<<<<<< HEAD
                                              Spectrum weight,
-                                             ccl_private const PhongRampClosure *closure)
-=======
-                                             float3 weight,
                                              ccl_private const PhongRampClosure *closure,
                                              float3 *layer_albedo)
->>>>>>> 3df2856f
 {
   ccl_private PhongRampBsdf *bsdf = (ccl_private PhongRampBsdf *)bsdf_alloc(
       sd, sizeof(PhongRampBsdf), weight);
@@ -927,14 +748,9 @@
 ccl_device void osl_closure_bssrdf_setup(KernelGlobals kg,
                                          ccl_private ShaderData *sd,
                                          uint32_t path_flag,
-<<<<<<< HEAD
                                          Spectrum weight,
-                                         ccl_private const BSSRDFClosure *closure)
-=======
-                                         float3 weight,
                                          ccl_private const BSSRDFClosure *closure,
                                          float3 *layer_albedo)
->>>>>>> 3df2856f
 {
   ClosureType type;
   if (closure->method == make_string("burley", 186330084368958868ull)) {
@@ -972,14 +788,9 @@
 ccl_device void osl_closure_hair_reflection_setup(KernelGlobals kg,
                                                   ccl_private ShaderData *sd,
                                                   uint32_t path_flag,
-<<<<<<< HEAD
                                                   Spectrum weight,
-                                                  ccl_private const HairReflectionClosure *closure)
-=======
-                                                  float3 weight,
                                                   ccl_private const HairReflectionClosure *closure,
                                                   float3 *layer_albedo)
->>>>>>> 3df2856f
 {
   if (osl_closure_skip(kg, sd, path_flag, LABEL_GLOSSY)) {
     return;
@@ -1003,14 +814,9 @@
     KernelGlobals kg,
     ccl_private ShaderData *sd,
     uint32_t path_flag,
-<<<<<<< HEAD
     Spectrum weight,
-    ccl_private const HairTransmissionClosure *closure)
-=======
-    float3 weight,
     ccl_private const HairTransmissionClosure *closure,
     float3 *layer_albedo)
->>>>>>> 3df2856f
 {
   if (osl_closure_skip(kg, sd, path_flag, LABEL_GLOSSY)) {
     return;
@@ -1030,33 +836,20 @@
   sd->flag |= bsdf_hair_transmission_setup(bsdf);
 }
 
-<<<<<<< HEAD
-ccl_device void osl_closure_principled_hair_setup(KernelGlobals kg,
-                                                  ccl_private ShaderData *sd,
-                                                  uint32_t path_flag,
-                                                  Spectrum weight,
-                                                  ccl_private const PrincipledHairClosure *closure)
-=======
 ccl_device void osl_closure_hair_chiang_setup(KernelGlobals kg,
                                               ccl_private ShaderData *sd,
                                               uint32_t path_flag,
-                                              float3 weight,
+                                              Spectrum weight,
                                               ccl_private const ChiangHairClosure *closure,
                                               float3 *layer_albedo)
->>>>>>> 3df2856f
 {
 #ifdef __HAIR__
   if (osl_closure_skip(kg, sd, path_flag, LABEL_GLOSSY)) {
     return;
   }
 
-<<<<<<< HEAD
-  ccl_private PrincipledHairBSDF *bsdf = (ccl_private PrincipledHairBSDF *)bsdf_alloc(
-      sd, sizeof(PrincipledHairBSDF), weight);
-=======
   ccl_private ChiangHairBSDF *bsdf = (ccl_private ChiangHairBSDF *)bsdf_alloc(
-      sd, sizeof(ChiangHairBSDF), rgb_to_spectrum(weight));
->>>>>>> 3df2856f
+      sd, sizeof(ChiangHairBSDF), weight);
   if (!bsdf) {
     return;
   }
@@ -1122,14 +915,9 @@
 ccl_device void osl_closure_absorption_setup(KernelGlobals kg,
                                              ccl_private ShaderData *sd,
                                              uint32_t path_flag,
-<<<<<<< HEAD
                                              Spectrum weight,
-                                             ccl_private const VolumeAbsorptionClosure *closure)
-=======
-                                             float3 weight,
                                              ccl_private const VolumeAbsorptionClosure *closure,
                                              float3 *layer_albedo)
->>>>>>> 3df2856f
 {
   volume_extinction_setup(sd, weight);
 }
@@ -1138,14 +926,9 @@
     KernelGlobals kg,
     ccl_private ShaderData *sd,
     uint32_t path_flag,
-<<<<<<< HEAD
     Spectrum weight,
-    ccl_private const VolumeHenyeyGreensteinClosure *closure)
-=======
-    float3 weight,
     ccl_private const VolumeHenyeyGreensteinClosure *closure,
     float3 *layer_albedo)
->>>>>>> 3df2856f
 {
   volume_extinction_setup(sd, weight);
 
