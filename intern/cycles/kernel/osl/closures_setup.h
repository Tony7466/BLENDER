--- conflicted
+++ resolved
@@ -8,27 +8,7 @@
 #pragma once
 
 #include "kernel/closure/alloc.h"
-<<<<<<< HEAD
-#include "kernel/closure/bsdf_util.h"
-#include "kernel/closure/bsdf_ashikhmin_velvet.h"
-#include "kernel/closure/bsdf_diffuse.h"
-#include "kernel/closure/bsdf_microfacet.h"
-#include "kernel/closure/bsdf_oren_nayar.h"
-#include "kernel/closure/bsdf_sheen.h"
-#include "kernel/closure/bsdf_transparent.h"
-#include "kernel/closure/bsdf_ashikhmin_shirley.h"
-#include "kernel/closure/bsdf_toon.h"
-#include "kernel/closure/bsdf_hair.h"
-#include "kernel/closure/bsdf_hair_principled.h"
-#include "kernel/closure/bsdf_hair_microfacet.h"
-#include "kernel/closure/bsdf_principled_diffuse.h"
-#include "kernel/closure/volume.h"
-#include "kernel/closure/bsdf_diffuse_ramp.h"
-#include "kernel/closure/bsdf_phong_ramp.h"
-#include "kernel/closure/bssrdf.h"
-=======
 #include "kernel/closure/bsdf.h"
->>>>>>> a3a0a339
 #include "kernel/closure/emissive.h"
 
 CCL_NAMESPACE_BEGIN
@@ -880,7 +860,8 @@
                                                   ccl_private ShaderData *sd,
                                                   uint32_t path_flag,
                                                   float3 weight,
-                                                  ccl_private const MicrofacetHairClosure *closure)
+                                                  ccl_private const MicrofacetHairClosure *closure,
+                                                  float3 *layer_albedo)
 {
 #ifdef __HAIR__
   if (osl_closure_skip(kg, sd, path_flag, LABEL_GLOSSY)) {
