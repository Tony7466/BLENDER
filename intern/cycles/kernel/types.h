/* SPDX-FileCopyrightText: 2011-2022 Blender Foundation
 *
 * SPDX-License-Identifier: Apache-2.0 */

#pragma once

#if (!defined(__KERNEL_GPU__) || (defined(__KERNEL_ONEAPI__) && defined(WITH_EMBREE_GPU))) && \
    defined(WITH_EMBREE)
#  if EMBREE_MAJOR_VERSION == 4
#    include <embree4/rtcore.h>
#    include <embree4/rtcore_scene.h>
#  else
#    include <embree3/rtcore.h>
#    include <embree3/rtcore_scene.h>
#  endif
#  define __EMBREE__
#endif

#include "util/math.h"
#include "util/math_fast.h"
#include "util/math_intersect.h"
#include "util/projection.h"
#include "util/static_assert.h"
#include "util/texture.h"
#include "util/transform.h"

#include "kernel/svm/types.h"

CCL_NAMESPACE_BEGIN

/* Constants */
#define OBJECT_MOTION_PASS_SIZE 2
#define FILTER_TABLE_SIZE 1024
#define RAMP_TABLE_SIZE 256
#define SHUTTER_TABLE_SIZE 256
#define WAVELENGTH_CDF_TABLE_SIZE 256

#define MIN_WAVELENGTH 380.0f
#define MAX_WAVELENGTH 730.0f

#define BSSRDF_MIN_RADIUS 1e-8f
#define BSSRDF_MAX_HITS 4
#define BSSRDF_MAX_BOUNCES 256
#define LOCAL_MAX_HITS 4

#define VOLUME_BOUNDS_MAX 1024

#define SHADER_NONE (~0)
#define OBJECT_NONE (~0)
#define PRIM_NONE (~0)
#define LAMP_NONE (~0)
#define ID_NONE (0.0f)
#define PASS_UNUSED (~0)
#define LIGHTGROUP_NONE (~0)

#define LIGHT_LINK_SET_MAX 64
#define LIGHT_LINK_MASK_ALL (~uint64_t(0))

#define INTEGRATOR_SHADOW_ISECT_SIZE_CPU 1024U
#define INTEGRATOR_SHADOW_ISECT_SIZE_GPU 4U

#ifdef __KERNEL_GPU__
#  define INTEGRATOR_SHADOW_ISECT_SIZE INTEGRATOR_SHADOW_ISECT_SIZE_GPU
#else
#  define INTEGRATOR_SHADOW_ISECT_SIZE INTEGRATOR_SHADOW_ISECT_SIZE_CPU
#endif

/* Kernel features */
#define __AO__
#define __CAUSTICS_TRICKS__
#define __CLAMP_SAMPLE__
#define __DENOISING_FEATURES__
#define __DPDU__
#define __HAIR__
#define __LIGHT_LINKING__
#define __SHADOW_LINKING__
#define __LIGHT_TREE__
#define __OBJECT_MOTION__
#define __PASSES__
#define __PATCH_EVAL__
#define __POINTCLOUD__
#define __RAY_DIFFERENTIALS__
#define __SHADER_RAYTRACE__
#define __SHADOW_CATCHER__
#define __SHADOW_RECORD_ALL__
#define __SUBSURFACE__
#define __SVM__
#define __TRANSPARENT_SHADOWS__
#define __VISIBILITY_FLAG__
#define __VOLUME__

/* Device specific features */
#ifdef WITH_OSL
#  define __OSL__
#  ifdef __KERNEL_OPTIX__
/* Kernels with OSL support are built separately in OptiX and don't need SVM. */
#    undef __SVM__
#  endif
#endif
#ifndef __KERNEL_GPU__
#  ifdef WITH_PATH_GUIDING
#    define __PATH_GUIDING__
#  endif
#  define __VOLUME_RECORD_ALL__
#endif /* !__KERNEL_GPU__ */

/* MNEE caused "Compute function exceeds available temporary registers" in macOS < 13 due to a bug
 * in spill buffer allocation sizing. */
#if !defined(__KERNEL_METAL__) || (__KERNEL_METAL_MACOS__ >= 13)
#  define __MNEE__
#endif

#if defined(__KERNEL_METAL_AMD__)
/* Disabled due to internal compiler perf issue and enable light tree on Metal/AMD. */
#  undef __LIGHT_TREE__
/* Disabled due to compiler crash on Metal/AMD. */
#  undef __MNEE__
#endif

/* Scene-based selective features compilation. */
#ifdef __KERNEL_FEATURES__
#  if !(__KERNEL_FEATURES & KERNEL_FEATURE_OBJECT_MOTION)
#    undef __OBJECT_MOTION__
#  endif
#  if !(__KERNEL_FEATURES & KERNEL_FEATURE_HAIR)
#    undef __HAIR__
#  endif
#  if !(__KERNEL_FEATURES & KERNEL_FEATURE_POINTCLOUD)
#    undef __POINTCLOUD__
#  endif
#  if !(__KERNEL_FEATURES & KERNEL_FEATURE_VOLUME)
#    undef __VOLUME__
#  endif
#  if !(__KERNEL_FEATURES & KERNEL_FEATURE_SUBSURFACE)
#    undef __SUBSURFACE__
#  endif
#  if !(__KERNEL_FEATURES & KERNEL_FEATURE_PATCH_EVALUATION)
#    undef __PATCH_EVAL__
#  endif
#  if !(__KERNEL_FEATURES & KERNEL_FEATURE_TRANSPARENT)
#    undef __TRANSPARENT_SHADOWS__
#  endif
#  if !(__KERNEL_FEATURES & KERNEL_FEATURE_SHADOW_CATCHER)
#    undef __SHADOW_CATCHER__
#  endif
#  if !(__KERNEL_FEATURES & KERNEL_FEATURE_DENOISING)
#    undef __DENOISING_FEATURES__
#  endif
#  if !(__KERNEL_FEATURES & KERNEL_FEATURE_SPECTRAL_RENDERING)
#    undef __SPECTRAL_RENDERING__
#  endif
#endif

#ifdef WITH_CYCLES_DEBUG_NAN
#  define __KERNEL_DEBUG_NAN__
#endif

/* Features that enable others */

#if defined(__SUBSURFACE__) || defined(__SHADER_RAYTRACE__)
#  define __BVH_LOCAL__
#endif

/* Sampling Patterns */

/* Unique numbers for sampling patterns in each bounce. */
enum PathTraceDimension {
  /* Init bounce */
  PRNG_FILTER = 0,
  PRNG_LENS_TIME = 1,
  PRNG_WAVELENGTH = 2,

  /* Shade bounce */
  PRNG_TERMINATE = 0,
  PRNG_LIGHT = 1,
  PRNG_LIGHT_TERMINATE = 2,
  /* Surface */
  PRNG_SURFACE_BSDF = 3,
  PRNG_SURFACE_AO = 4,
  PRNG_SURFACE_BEVEL = 5,
  PRNG_SURFACE_BSDF_GUIDING = 6,

  /* Guiding RIS */
  PRNG_SURFACE_RIS_GUIDING_0 = 10,
  PRNG_SURFACE_RIS_GUIDING_1 = 11,

  /* Volume */
  PRNG_VOLUME_PHASE = 3,
  PRNG_VOLUME_PHASE_CHANNEL = 4,
  PRNG_VOLUME_SCATTER_DISTANCE = 5,
  PRNG_VOLUME_OFFSET = 6,
  PRNG_VOLUME_SHADE_OFFSET = 7,
  PRNG_VOLUME_PHASE_GUIDING_DISTANCE = 8,
  PRNG_VOLUME_PHASE_GUIDING_EQUIANGULAR = 9,

  /* Subsurface random walk bounces */
  PRNG_SUBSURFACE_BSDF = 0,
  PRNG_SUBSURFACE_PHASE_CHANNEL = 1,
  PRNG_SUBSURFACE_SCATTER_DISTANCE = 2,
  PRNG_SUBSURFACE_GUIDE_STRATEGY = 3,
  PRNG_SUBSURFACE_GUIDE_DIRECTION = 4,

  /* Subsurface disk bounce */
  PRNG_SUBSURFACE_DISK = 0,
  PRNG_SUBSURFACE_DISK_RESAMPLE = 1,

  /* High enough number so we don't need to change it when adding new dimensions,
   * low enough so there is no uint16_t overflow with many bounces. */
  PRNG_BOUNCE_NUM = 16,
};

enum SamplingPattern {
  SAMPLING_PATTERN_SOBOL_BURLEY = 0,
  SAMPLING_PATTERN_TABULATED_SOBOL = 1,

  SAMPLING_NUM_PATTERNS,
};

/* These flags values correspond to `raytypes` in `osl.cpp`, so keep them in sync! */

enum PathRayFlag : uint32_t {
  /* --------------------------------------------------------------------
   * Ray visibility.
   *
   * NOTE: Recalculated after a surface bounce.
   */

  PATH_RAY_CAMERA = (1U << 0U),
  PATH_RAY_REFLECT = (1U << 1U),
  PATH_RAY_TRANSMIT = (1U << 2U),
  PATH_RAY_DIFFUSE = (1U << 3U),
  PATH_RAY_GLOSSY = (1U << 4U),
  PATH_RAY_SINGULAR = (1U << 5U),
  PATH_RAY_TRANSPARENT = (1U << 6U),
  PATH_RAY_VOLUME_SCATTER = (1U << 7U),
  PATH_RAY_IMPORTANCE_BAKE = (1U << 8U),

  /* Shadow ray visibility. */
  PATH_RAY_SHADOW_OPAQUE = (1U << 9U),
  PATH_RAY_SHADOW_TRANSPARENT = (1U << 10U),
  PATH_RAY_SHADOW = (PATH_RAY_SHADOW_OPAQUE | PATH_RAY_SHADOW_TRANSPARENT),

  /* Subset of flags used for ray visibility for intersection.
   *
   * NOTE: SHADOW_CATCHER macros below assume there are no more than
   * 16 visibility bits. */
  PATH_RAY_ALL_VISIBILITY = ((1U << 11U) - 1U),

  /* Special flag to tag unaligned BVH nodes.
   * Only set and used in BVH nodes to distinguish how to interpret bounding box information stored
   * in the node (either it should be intersected as AABB or as OBBU).
   * So this can overlap with path flags. */
  PATH_RAY_NODE_UNALIGNED = (1U << 11U),

  /* --------------------------------------------------------------------
   * Path flags.
   */

  /* Surface had transmission component at previous bounce. Used for light tree
   * traversal and culling to be consistent with MIS PDF at the next bounce. */
  PATH_RAY_MIS_HAD_TRANSMISSION = (1U << 11U),

  /* Don't apply multiple importance sampling weights to emission from
   * lamp or surface hits, because they were not direct light sampled. */
  PATH_RAY_MIS_SKIP = (1U << 12U),

  /* Diffuse bounce earlier in the path, skip SSS to improve performance
   * and avoid branching twice with disk sampling SSS. */
  PATH_RAY_DIFFUSE_ANCESTOR = (1U << 13U),

  /* Single pass has been written. */
  PATH_RAY_SINGLE_PASS_DONE = (1U << 14U),

  /* Zero background alpha, for camera or transparent glass rays. */
  PATH_RAY_TRANSPARENT_BACKGROUND = (1U << 15U),

  /* Terminate ray immediately at next bounce. */
  PATH_RAY_TERMINATE_ON_NEXT_SURFACE = (1U << 16U),
  PATH_RAY_TERMINATE_IN_NEXT_VOLUME = (1U << 17U),

  /* Ray is to be terminated, but continue with transparent bounces and
   * emission as long as we encounter them. This is required to make the
   * MIS between direct and indirect light rays match, as shadow rays go
   * through transparent surfaces to reach emission too. */
  PATH_RAY_TERMINATE_AFTER_TRANSPARENT = (1U << 18U),

  /* Terminate ray immediately after volume shading. */
  PATH_RAY_TERMINATE_AFTER_VOLUME = (1U << 19U),

  /* Ray is to be terminated. */
  PATH_RAY_TERMINATE = (PATH_RAY_TERMINATE_ON_NEXT_SURFACE | PATH_RAY_TERMINATE_IN_NEXT_VOLUME |
                        PATH_RAY_TERMINATE_AFTER_TRANSPARENT | PATH_RAY_TERMINATE_AFTER_VOLUME),

  /* Path and shader is being evaluated for direct lighting emission. */
  PATH_RAY_EMISSION = (1U << 20U),

  /* Perform subsurface scattering. */
  PATH_RAY_SUBSURFACE_RANDOM_WALK = (1U << 21U),
  PATH_RAY_SUBSURFACE_DISK = (1U << 22U),
  PATH_RAY_SUBSURFACE_USE_FRESNEL = (1U << 23U),
  PATH_RAY_SUBSURFACE_BACKFACING = (1U << 24U),
  PATH_RAY_SUBSURFACE = (PATH_RAY_SUBSURFACE_RANDOM_WALK | PATH_RAY_SUBSURFACE_DISK |
                         PATH_RAY_SUBSURFACE_USE_FRESNEL | PATH_RAY_SUBSURFACE_BACKFACING),

  /* Contribute to denoising features. */
  PATH_RAY_DENOISING_FEATURES = (1U << 25U),

  /* Render pass categories. */
  PATH_RAY_SURFACE_PASS = (1U << 26U),
  PATH_RAY_VOLUME_PASS = (1U << 27U),
  PATH_RAY_ANY_PASS = (PATH_RAY_SURFACE_PASS | PATH_RAY_VOLUME_PASS),

  /* Shadow ray is for AO. */
  PATH_RAY_SHADOW_FOR_AO = (1U << 28U),

  /* A shadow catcher object was hit and the path was split into two. */
  PATH_RAY_SHADOW_CATCHER_HIT = (1U << 29U),

  /* A shadow catcher object was hit and this path traces only shadow catchers, writing them into
   * their dedicated pass for later division.
   *
   * NOTE: Is not covered with `PATH_RAY_ANY_PASS` because shadow catcher does special handling
   * which is separate from the light passes. */
  PATH_RAY_SHADOW_CATCHER_PASS = (1U << 30U),

  /* Path is evaluating background for an approximate shadow catcher with non-transparent film. */
  PATH_RAY_SHADOW_CATCHER_BACKGROUND = (1U << 31U),
};

// 8bit enum, just in case we need to move more variables in it
enum PathRayMNEE {
  PATH_MNEE_NONE = 0,

  PATH_MNEE_VALID = (1U << 0U),
  PATH_MNEE_RECEIVER_ANCESTOR = (1U << 1U),
  PATH_MNEE_CULL_LIGHT_CONNECTION = (1U << 2U),
};

/* Configure ray visibility bits for rays and objects respectively,
 * to make shadow catchers work.
 *
 * On shadow catcher paths we want to ignore any intersections with non-catchers,
 * whereas on regular paths we want to intersect all objects. */

#define SHADOW_CATCHER_VISIBILITY_SHIFT(visibility) ((visibility) << 16)

#define SHADOW_CATCHER_PATH_VISIBILITY(path_flag, visibility) \
  (((path_flag)&PATH_RAY_SHADOW_CATCHER_PASS) ? SHADOW_CATCHER_VISIBILITY_SHIFT(visibility) : \
                                                (visibility))

#define SHADOW_CATCHER_OBJECT_VISIBILITY(is_shadow_catcher, visibility) \
  (((is_shadow_catcher) ? SHADOW_CATCHER_VISIBILITY_SHIFT(visibility) : 0) | (visibility))

/* Closure Label */

typedef enum ClosureLabel {
  LABEL_NONE = 0,
  LABEL_TRANSMIT = 1,
  LABEL_REFLECT = 2,
  LABEL_DIFFUSE = 4,
  LABEL_GLOSSY = 8,
  LABEL_SINGULAR = 16,
  LABEL_TRANSPARENT = 32,
  LABEL_VOLUME_SCATTER = 64,
  LABEL_TRANSMIT_TRANSPARENT = 128,
  LABEL_SUBSURFACE_SCATTER = 256,
} ClosureLabel;

/* Render Passes */

#define PASS_NAME_JOIN(a, b) a##_##b
#define PASSMASK(pass) (1 << ((PASS_NAME_JOIN(PASS, pass)) % 32))

// NOTE: Keep in sync with `Pass::get_type_enum()`.
typedef enum PassType {
  PASS_NONE = 0,

  /* Light Passes */
  PASS_COMBINED = 1,
  PASS_EMISSION,
  PASS_BACKGROUND,
  PASS_AO,
  PASS_DIFFUSE,
  PASS_DIFFUSE_DIRECT,
  PASS_DIFFUSE_INDIRECT,
  PASS_GLOSSY,
  PASS_GLOSSY_DIRECT,
  PASS_GLOSSY_INDIRECT,
  PASS_TRANSMISSION,
  PASS_TRANSMISSION_DIRECT,
  PASS_TRANSMISSION_INDIRECT,
  PASS_VOLUME,
  PASS_VOLUME_DIRECT,
  PASS_VOLUME_INDIRECT,
  PASS_CATEGORY_LIGHT_END = 31,

  /* Data passes */
  PASS_DEPTH = 32,
  PASS_POSITION,
  PASS_NORMAL,
  PASS_ROUGHNESS,
  PASS_UV,
  PASS_OBJECT_ID,
  PASS_MATERIAL_ID,
  PASS_MOTION,
  PASS_MOTION_WEIGHT,
  PASS_CRYPTOMATTE,
  PASS_AOV_COLOR,
  PASS_AOV_VALUE,
  PASS_ADAPTIVE_AUX_BUFFER,
  PASS_SAMPLE_COUNT,
  PASS_DIFFUSE_COLOR,
  PASS_GLOSSY_COLOR,
  PASS_TRANSMISSION_COLOR,
  /* No Scatter color since it's tricky to define what it would even mean. */
  PASS_MIST,
  PASS_DENOISING_NORMAL,
  PASS_DENOISING_ALBEDO,
  PASS_DENOISING_DEPTH,
  PASS_DENOISING_PREVIOUS,

  /* PASS_SHADOW_CATCHER accumulates contribution of shadow catcher object which is not affected by
   * any other object. The pass accessor will divide the combined pass by the shadow catcher. The
   * result of this division is then to be multiplied with the backdrop. The alpha channel of this
   * pass contains number of samples which contributed to the color components of the pass.
   *
   * PASS_SHADOW_CATCHER_SAMPLE_COUNT contains number of samples for which the path split
   * happened.
   *
   * PASS_SHADOW_CATCHER_MATTE contains pass which contains non-catcher objects. This pass is to be
   * alpha-overed onto the backdrop (after multiplication). */
  PASS_SHADOW_CATCHER,
  PASS_SHADOW_CATCHER_SAMPLE_COUNT,
  PASS_SHADOW_CATCHER_MATTE,

  /* Guiding related debug rendering passes */
  /* The estimated sample color from the PathSegmentStorage. If everything is integrated correctly
   * the output should be similar to PASS_COMBINED. */
  PASS_GUIDING_COLOR,
  /* The guiding probability at the first bounce. */
  PASS_GUIDING_PROBABILITY,
  /* The avg. roughness at the first bounce. */
  PASS_GUIDING_AVG_ROUGHNESS,
  PASS_CATEGORY_DATA_END = 63,

  PASS_BAKE_PRIMITIVE,
  PASS_BAKE_DIFFERENTIAL,
  PASS_CATEGORY_BAKE_END = 95,

  PASS_NUM,
} PassType;

#define PASS_ANY (~0)

typedef enum CryptomatteType {
  CRYPT_NONE = 0,
  CRYPT_OBJECT = (1 << 0),
  CRYPT_MATERIAL = (1 << 1),
  CRYPT_ASSET = (1 << 2),
  CRYPT_ACCURATE = (1 << 3),
} CryptomatteType;

typedef struct BsdfEval {
  Spectrum diffuse;
  Spectrum glossy;
  Spectrum sum;
} BsdfEval;

/* Closure Filter */

typedef enum FilterClosures {
  FILTER_CLOSURE_EMISSION = (1 << 0),
  FILTER_CLOSURE_DIFFUSE = (1 << 1),
  FILTER_CLOSURE_GLOSSY = (1 << 2),
  FILTER_CLOSURE_TRANSMISSION = (1 << 3),
  FILTER_CLOSURE_TRANSPARENT = (1 << 4),
  FILTER_CLOSURE_DIRECT_LIGHT = (1 << 5),
} FilterClosures;

/* Shader Flag */

typedef enum ShaderFlag {
  SHADER_SMOOTH_NORMAL = (1 << 31),
  SHADER_CAST_SHADOW = (1 << 30),
  SHADER_AREA_LIGHT = (1 << 29),
  SHADER_USE_MIS = (1 << 28),
  SHADER_EXCLUDE_DIFFUSE = (1 << 27),
  SHADER_EXCLUDE_GLOSSY = (1 << 26),
  SHADER_EXCLUDE_TRANSMIT = (1 << 25),
  SHADER_EXCLUDE_CAMERA = (1 << 24),
  SHADER_EXCLUDE_SCATTER = (1 << 23),
  SHADER_EXCLUDE_SHADOW_CATCHER = (1 << 22),
  SHADER_EXCLUDE_ANY = (SHADER_EXCLUDE_DIFFUSE | SHADER_EXCLUDE_GLOSSY | SHADER_EXCLUDE_TRANSMIT |
                        SHADER_EXCLUDE_CAMERA | SHADER_EXCLUDE_SCATTER |
                        SHADER_EXCLUDE_SHADOW_CATCHER),

  SHADER_MASK = ~(SHADER_SMOOTH_NORMAL | SHADER_CAST_SHADOW | SHADER_AREA_LIGHT | SHADER_USE_MIS |
                  SHADER_EXCLUDE_ANY)
} ShaderFlag;

enum EmissionSampling {
  EMISSION_SAMPLING_NONE = 0,
  EMISSION_SAMPLING_AUTO = 1,
  EMISSION_SAMPLING_FRONT = 2,
  EMISSION_SAMPLING_BACK = 3,
  EMISSION_SAMPLING_FRONT_BACK = 4,

  EMISSION_SAMPLING_NUM
};

/* Light Type */

typedef enum LightType {
  LIGHT_POINT,
  LIGHT_DISTANT,
  LIGHT_BACKGROUND,
  LIGHT_AREA,
  LIGHT_SPOT,
  LIGHT_TRIANGLE
} LightType;

/* Guiding Distribution Type */

typedef enum GuidingDistributionType {
  GUIDING_TYPE_PARALLAX_AWARE_VMM = 0,
  GUIDING_TYPE_DIRECTIONAL_QUAD_TREE = 1,
  GUIDING_TYPE_VMM = 2,

  GUIDING_NUM_TYPES,
} GuidingDistributionType;

/* Guiding Directional Sampling Type */

typedef enum GuidingDirectionalSamplingType {
  GUIDING_DIRECTIONAL_SAMPLING_TYPE_PRODUCT_MIS = 0,
  GUIDING_DIRECTIONAL_SAMPLING_TYPE_RIS = 1,
  GUIDING_DIRECTIONAL_SAMPLING_TYPE_ROUGHNESS = 2,

  GUIDING_DIRECTIONAL_SAMPLING_NUM_TYPES,
} GuidingDirectionalSamplingType;

/* Camera Type */

enum CameraType { CAMERA_PERSPECTIVE, CAMERA_ORTHOGRAPHIC, CAMERA_PANORAMA };

/* Panorama Type */

enum PanoramaType {
  PANORAMA_EQUIRECTANGULAR = 0,
  PANORAMA_FISHEYE_EQUIDISTANT = 1,
  PANORAMA_FISHEYE_EQUISOLID = 2,
  PANORAMA_MIRRORBALL = 3,
  PANORAMA_FISHEYE_LENS_POLYNOMIAL = 4,
  PANORAMA_EQUIANGULAR_CUBEMAP_FACE = 5,

  PANORAMA_NUM_TYPES,
};

/* Specifies an offset for the shutter's time interval. */
enum MotionPosition {
  /* Shutter opens at the current frame. */
  MOTION_POSITION_START = 0,
  /* Shutter is fully open at the current frame. */
  MOTION_POSITION_CENTER = 1,
  /* Shutter closes at the current frame. */
  MOTION_POSITION_END = 2,

  MOTION_NUM_POSITIONS,
};

/* Direct Light Sampling */

enum DirectLightSamplingType {
  DIRECT_LIGHT_SAMPLING_MIS = 0,
  DIRECT_LIGHT_SAMPLING_FORWARD = 1,
  DIRECT_LIGHT_SAMPLING_NEE = 2,

  DIRECT_LIGHT_SAMPLING_NUM,
};

/* Differential */

typedef struct differential3 {
  float3 dx;
  float3 dy;
} differential3;

typedef struct differential {
  float dx;
  float dy;
} differential;

/* Ray */

typedef struct RaySelfPrimitives {
  int prim;         /* Primitive the ray is starting from */
  int object;       /* Instance prim is a part of */
  int light_prim;   /* Light primitive */
  int light_object; /* Light object */
  int light;        /* Light ID (the light the shadow ray is traced towards to) */
} RaySelfPrimitives;

typedef struct Ray {
  float3 P;   /* origin */
  float3 D;   /* direction */
  float tmin; /* start distance */
  float tmax; /* end distance */
  float time; /* time (for motion blur) */

  RaySelfPrimitives self;

#ifdef __RAY_DIFFERENTIALS__
  float dP;
  float dD;
#endif

#ifdef __SPECTRAL_RENDERING__
  Spectrum wavelengths;
#endif
} Ray;

/* Intersection */

typedef struct Intersection {
  float t, u, v;
  int prim;
  int object;
  int type;
} Intersection;

/* Primitives */

typedef enum PrimitiveType {
  PRIMITIVE_NONE = 0,
  PRIMITIVE_TRIANGLE = (1 << 0),
  PRIMITIVE_CURVE_THICK = (1 << 1),
  PRIMITIVE_CURVE_RIBBON = (1 << 2),
  PRIMITIVE_POINT = (1 << 3),
  PRIMITIVE_VOLUME = (1 << 4),
  PRIMITIVE_LAMP = (1 << 5),

  PRIMITIVE_MOTION = (1 << 6),
  PRIMITIVE_MOTION_TRIANGLE = (PRIMITIVE_TRIANGLE | PRIMITIVE_MOTION),
  PRIMITIVE_MOTION_CURVE_THICK = (PRIMITIVE_CURVE_THICK | PRIMITIVE_MOTION),
  PRIMITIVE_MOTION_CURVE_RIBBON = (PRIMITIVE_CURVE_RIBBON | PRIMITIVE_MOTION),
  PRIMITIVE_MOTION_POINT = (PRIMITIVE_POINT | PRIMITIVE_MOTION),

  PRIMITIVE_CURVE = (PRIMITIVE_CURVE_THICK | PRIMITIVE_CURVE_RIBBON),

  PRIMITIVE_ALL = (PRIMITIVE_TRIANGLE | PRIMITIVE_CURVE | PRIMITIVE_POINT | PRIMITIVE_VOLUME |
                   PRIMITIVE_LAMP | PRIMITIVE_MOTION),

  PRIMITIVE_NUM_SHAPES = 6,
  PRIMITIVE_NUM_BITS = PRIMITIVE_NUM_SHAPES + 1, /* All shapes + motion bit. */
  PRIMITIVE_NUM = PRIMITIVE_NUM_SHAPES * 2,      /* With and without motion. */
} PrimitiveType;

/* Convert type to index in range 0..PRIMITIVE_NUM-1. */
#define PRIMITIVE_INDEX(type) (bitscan((uint32_t)(type)) * 2 + (((type)&PRIMITIVE_MOTION) ? 1 : 0))

/* Pack segment into type value to save space. */
#define PRIMITIVE_PACK_SEGMENT(type, segment) ((segment << PRIMITIVE_NUM_BITS) | (type))
#define PRIMITIVE_UNPACK_SEGMENT(type) (type >> PRIMITIVE_NUM_BITS)

typedef enum CurveShapeType {
  CURVE_RIBBON = 0,
  CURVE_THICK = 1,

  CURVE_NUM_SHAPE_TYPES,
} CurveShapeType;

/* Attributes */

typedef enum AttributePrimitive {
  ATTR_PRIM_GEOMETRY = 0,
  ATTR_PRIM_SUBD,

  ATTR_PRIM_TYPES
} AttributePrimitive;

typedef enum AttributeElement {
  ATTR_ELEMENT_NONE = 0,
  ATTR_ELEMENT_OBJECT = (1 << 0),
  ATTR_ELEMENT_MESH = (1 << 1),
  ATTR_ELEMENT_FACE = (1 << 2),
  ATTR_ELEMENT_VERTEX = (1 << 3),
  ATTR_ELEMENT_VERTEX_MOTION = (1 << 4),
  ATTR_ELEMENT_CORNER = (1 << 5),
  ATTR_ELEMENT_CORNER_BYTE = (1 << 6),
  ATTR_ELEMENT_CURVE = (1 << 7),
  ATTR_ELEMENT_CURVE_KEY = (1 << 8),
  ATTR_ELEMENT_CURVE_KEY_MOTION = (1 << 9),
  ATTR_ELEMENT_VOXEL = (1 << 10)
} AttributeElement;

typedef enum AttributeStandard {
  ATTR_STD_NONE = 0,
  ATTR_STD_VERTEX_NORMAL,
  ATTR_STD_FACE_NORMAL,
  ATTR_STD_UV,
  ATTR_STD_UV_TANGENT,
  ATTR_STD_UV_TANGENT_SIGN,
  ATTR_STD_VERTEX_COLOR,
  ATTR_STD_GENERATED,
  ATTR_STD_GENERATED_TRANSFORM,
  ATTR_STD_POSITION_UNDEFORMED,
  ATTR_STD_POSITION_UNDISPLACED,
  ATTR_STD_MOTION_VERTEX_POSITION,
  ATTR_STD_MOTION_VERTEX_NORMAL,
  ATTR_STD_PARTICLE,
  ATTR_STD_CURVE_INTERCEPT,
  ATTR_STD_CURVE_LENGTH,
  ATTR_STD_CURVE_RANDOM,
  ATTR_STD_POINT_RANDOM,
  ATTR_STD_PTEX_FACE_ID,
  ATTR_STD_PTEX_UV,
  ATTR_STD_VOLUME_DENSITY,
  ATTR_STD_VOLUME_COLOR,
  ATTR_STD_VOLUME_FLAME,
  ATTR_STD_VOLUME_HEAT,
  ATTR_STD_VOLUME_TEMPERATURE,
  ATTR_STD_VOLUME_VELOCITY,
  ATTR_STD_VOLUME_VELOCITY_X,
  ATTR_STD_VOLUME_VELOCITY_Y,
  ATTR_STD_VOLUME_VELOCITY_Z,
  ATTR_STD_POINTINESS,
  ATTR_STD_RANDOM_PER_ISLAND,
  ATTR_STD_SHADOW_TRANSPARENCY,
  ATTR_STD_NUM,

  ATTR_STD_NOT_FOUND = ~0
} AttributeStandard;

typedef enum AttributeFlag {
  ATTR_FINAL_SIZE = (1 << 0),
  ATTR_SUBDIVIDED = (1 << 1),
} AttributeFlag;

typedef struct AttributeDescriptor {
  AttributeElement element;
  NodeAttributeType type;
  uint flags; /* see enum AttributeFlag */
  int offset;
} AttributeDescriptor;

/* For looking up attributes on objects and geometry. */
typedef struct AttributeMap {
  uint64_t id;      /* Global unique identifier. */
  int offset;       /* Offset into __attributes global arrays. */
  uint16_t element; /* AttributeElement. */
  uint8_t type;     /* NodeAttributeType. */
  uint8_t flags;    /* AttributeFlag. */
} AttributeMap;

/* Closure data */

#ifndef __MAX_CLOSURE__
#  define MAX_CLOSURE 64
#else
#  define MAX_CLOSURE __MAX_CLOSURE__
#endif

/* For manifold next event estimation, we need space to store and evaluate
 * 2 closures (with extra data) on the refractive interfaces, in addition
 * to keeping the full sd at the current shading point. We need 4 because a
 * refractive BSDF is instanced with a companion reflection BSDF, even though
 * we only need the refractive one, and each of them requires 2 slots. */
#ifndef __CAUSTICS_MAX_CLOSURE__
#  define CAUSTICS_MAX_CLOSURE 4
#else
#  define CAUSTICS_MAX_CLOSURE __CAUSTICS_MAX_CLOSURE__
#endif

#ifndef __MAX_VOLUME_STACK_SIZE__
#  define MAX_VOLUME_STACK_SIZE 32
#else
#  define MAX_VOLUME_STACK_SIZE __MAX_VOLUME_STACK_SIZE__
#endif

#define MAX_VOLUME_CLOSURE 8

/* This struct is the base class for all closures. The common members are
 * duplicated in all derived classes since we don't have C++ in the kernel
 * yet, and because it lets us lay out the members to minimize padding. The
 * weight member is located at the beginning of the struct for this reason.
 *
 * ShaderClosure has a fixed size, and any extra space must be allocated
 * with closure_alloc_extra().
 *
 * We pad the struct to align to 16 bytes. All shader closures are assumed
 * to fit in this struct size. CPU sizes are a bit larger because float3 is
 * padded to be 16 bytes, while it's only 12 bytes on the GPU. */

#define SHADER_CLOSURE_BASE \
  Spectrum weight; \
  ClosureType type; \
  float sample_weight; \
  float3 N

typedef struct ccl_align(16) ShaderClosure
{
  SHADER_CLOSURE_BASE;

  /* Extra space for closures to store data, somewhat arbitrary but closures
   * assert that their size fits. */
  char pad[sizeof(Spectrum) * 2 + sizeof(float) * 4];
}
ShaderClosure;

/* Shader Data
 *
 * Main shader state at a point on the surface or in a volume. All coordinates
 * are in world space.
 */

enum ShaderDataFlag {
  /* Runtime flags. */

  /* Set when ray hits backside of surface. */
  SD_BACKFACING = (1 << 0),
  /* Shader has non-zero emission. */
  SD_EMISSION = (1 << 1),
  /* Shader has BSDF closure. */
  SD_BSDF = (1 << 2),
  /* Shader has non-singular BSDF closure. */
  SD_BSDF_HAS_EVAL = (1 << 3),
  /* Shader has BSSRDF closure. */
  SD_BSSRDF = (1 << 4),
  /* Shader has holdout closure. */
  SD_HOLDOUT = (1 << 5),
  /* Shader has non-zero volume extinction. */
  SD_EXTINCTION = (1 << 6),
  /* Shader has have volume phase (scatter) closure. */
  SD_SCATTER = (1 << 7),
  /* Shader has transparent closure. */
  SD_TRANSPARENT = (1 << 9),
  /* BSDF requires LCG for evaluation. */
  SD_BSDF_NEEDS_LCG = (1 << 10),
  /* BSDF has a transmissive component. */
  SD_BSDF_HAS_TRANSMISSION = (1 << 11),

  SD_CLOSURE_FLAGS = (SD_EMISSION | SD_BSDF | SD_BSDF_HAS_EVAL | SD_BSSRDF | SD_HOLDOUT |
                      SD_EXTINCTION | SD_SCATTER | SD_BSDF_NEEDS_LCG | SD_BSDF_HAS_TRANSMISSION),

  /* Shader flags. */

  /* Use front side for direct light sampling. */
  SD_MIS_FRONT = (1 << 16),
  /* Has transparent shadow. */
  SD_HAS_TRANSPARENT_SHADOW = (1 << 17),
  /* Has volume shader. */
  SD_HAS_VOLUME = (1 << 18),
  /* Has only volume shader, no surface. */
  SD_HAS_ONLY_VOLUME = (1 << 19),
  /* Has heterogeneous volume. */
  SD_HETEROGENEOUS_VOLUME = (1 << 20),
  /* BSSRDF normal uses bump. */
  SD_HAS_BSSRDF_BUMP = (1 << 21),
  /* Use equiangular volume sampling */
  SD_VOLUME_EQUIANGULAR = (1 << 22),
  /* Use multiple importance volume sampling. */
  SD_VOLUME_MIS = (1 << 23),
  /* Use cubic interpolation for voxels. */
  SD_VOLUME_CUBIC = (1 << 24),
  /* Has data connected to the displacement input or uses bump map. */
  SD_HAS_BUMP = (1 << 25),
  /* Has true displacement. */
  SD_HAS_DISPLACEMENT = (1 << 26),
  /* Has constant emission (value stored in __shaders) */
  SD_HAS_CONSTANT_EMISSION = (1 << 27),
  /* Needs to access attributes for volume rendering */
  SD_NEED_VOLUME_ATTRIBUTES = (1 << 28),
  /* Shader has emission */
  SD_HAS_EMISSION = (1 << 29),
  /* Shader has ray-tracing. */
  SD_HAS_RAYTRACE = (1 << 30),
  /* Use back side for direct light sampling. */
  SD_MIS_BACK = (1 << 31),

  SD_SHADER_FLAGS = (SD_MIS_FRONT | SD_HAS_TRANSPARENT_SHADOW | SD_HAS_VOLUME |
                     SD_HAS_ONLY_VOLUME | SD_HETEROGENEOUS_VOLUME | SD_HAS_BSSRDF_BUMP |
                     SD_VOLUME_EQUIANGULAR | SD_VOLUME_MIS | SD_VOLUME_CUBIC | SD_HAS_BUMP |
                     SD_HAS_DISPLACEMENT | SD_HAS_CONSTANT_EMISSION | SD_NEED_VOLUME_ATTRIBUTES |
                     SD_HAS_EMISSION | SD_HAS_RAYTRACE | SD_MIS_BACK)
};

/* Object flags. */
enum ShaderDataObjectFlag {
  /* Holdout for camera rays. */
  SD_OBJECT_HOLDOUT_MASK = (1 << 0),
  /* Has object motion blur. */
  SD_OBJECT_MOTION = (1 << 1),
  /* Vertices have transform applied. */
  SD_OBJECT_TRANSFORM_APPLIED = (1 << 2),
  /* The object's transform applies a negative scale. */
  SD_OBJECT_NEGATIVE_SCALE = (1 << 3),
  /* Object has a volume shader. */
  SD_OBJECT_HAS_VOLUME = (1 << 4),
  /* Object intersects AABB of an object with volume shader. */
  SD_OBJECT_INTERSECTS_VOLUME = (1 << 5),
  /* Has position for motion vertices. */
  SD_OBJECT_HAS_VERTEX_MOTION = (1 << 6),
  /* object is used to catch shadows */
  SD_OBJECT_SHADOW_CATCHER = (1 << 7),
  /* object has volume attributes */
  SD_OBJECT_HAS_VOLUME_ATTRIBUTES = (1 << 8),
  /* object is caustics caster */
  SD_OBJECT_CAUSTICS_CASTER = (1 << 9),
  /* object is caustics receiver */
  SD_OBJECT_CAUSTICS_RECEIVER = (1 << 10),
  /* object has attribute for volume motion */
  SD_OBJECT_HAS_VOLUME_MOTION = (1 << 11),

  /* object is using caustics */
  SD_OBJECT_CAUSTICS = (SD_OBJECT_CAUSTICS_CASTER | SD_OBJECT_CAUSTICS_RECEIVER),

  SD_OBJECT_FLAGS = (SD_OBJECT_HOLDOUT_MASK | SD_OBJECT_MOTION | SD_OBJECT_TRANSFORM_APPLIED |
                     SD_OBJECT_NEGATIVE_SCALE | SD_OBJECT_HAS_VOLUME |
                     SD_OBJECT_INTERSECTS_VOLUME | SD_OBJECT_SHADOW_CATCHER |
                     SD_OBJECT_HAS_VOLUME_ATTRIBUTES | SD_OBJECT_CAUSTICS |
                     SD_OBJECT_HAS_VOLUME_MOTION)
};

typedef struct ccl_align(16) ShaderData
{
  /* position */
  float3 P;
  /* smooth normal for shading */
  float3 N;
  /* true geometric normal */
  float3 Ng;
  /* view/incoming direction */
  float3 wi;
  /* shader id */
  int shader;
  /* booleans describing shader, see ShaderDataFlag */
  int flag;
  /* booleans describing object of the shader, see ShaderDataObjectFlag */
  int object_flag;

  /* primitive id if there is one, ~0 otherwise */
  int prim;

  /* combined type and curve segment for hair */
  int type;

  /* parametric coordinates
   * - barycentric weights for triangles */
  float u;
  float v;
  /* object id if there is one, ~0 otherwise */
  int object;
  /* lamp id if there is one, ~0 otherwise */
  int lamp;

  /* motion blur sample time */
  float time;

  /* length of the ray being shaded */
  float ray_length;

#ifdef __RAY_DIFFERENTIALS__
  /* Radius of differential of P. */
  float dP;
  /* Radius of differential of wi. */
  float dI;
  /* differential of u, v */
  differential du;
  differential dv;
#endif
#ifdef __DPDU__
  /* differential of P w.r.t. parametric coordinates. note that dPdu is
   * not readily suitable as a tangent for shading on triangles. */
  float3 dPdu;
  float3 dPdv;
#endif

#ifdef __OBJECT_MOTION__
  /* Object <-> world space transformations for motion blur, cached to avoid
   * re-interpolating them constantly for shading. */
  Transform ob_tfm_motion;
  Transform ob_itfm_motion;
#endif

  /* ray start position, only set for backgrounds */
  float3 ray_P;
  float ray_dP;

#ifdef __OSL__
#  ifdef __KERNEL_GPU__
  ccl_private uint8_t *osl_closure_pool;
#  else
  const struct KernelGlobalsCPU *osl_globals;
  const struct IntegratorStateCPU *osl_path_state;
  const struct IntegratorShadowStateCPU *osl_shadow_path_state;
#  endif
#endif

  /* LCG state for closures that require additional random numbers. */
  uint lcg_state;

  /* Closure data, we store a fixed array of closures */
  int num_closure;
  int num_closure_left;
  Spectrum svm_closure_weight;

  /* Closure weights summed directly, so we can evaluate
   * emission and shadow transparency with MAX_CLOSURE 0. */
  Spectrum closure_emission_background;
  Spectrum closure_transparent_extinction;

  /* At the end so we can adjust size in ShaderDataTinyStorage. */
  struct ShaderClosure closure[MAX_CLOSURE];
}
ShaderData;

/* ShaderDataTinyStorage needs the same alignment as ShaderData, or else
 * the pointer cast in AS_SHADER_DATA invokes undefined behavior. */
typedef struct ccl_align(16) ShaderDataTinyStorage
{
  char pad[sizeof(ShaderData) - sizeof(ShaderClosure) * MAX_CLOSURE];
}
ShaderDataTinyStorage;

/* ShaderDataCausticsStorage needs the same alignment as ShaderData, or else
 * the pointer cast in AS_SHADER_DATA invokes undefined behavior. */
typedef struct ccl_align(16) ShaderDataCausticsStorage
{
  char pad[sizeof(ShaderData) - sizeof(ShaderClosure) * (MAX_CLOSURE - CAUSTICS_MAX_CLOSURE)];
}
ShaderDataCausticsStorage;

#define AS_SHADER_DATA(shader_data_tiny_storage) \
  ((ccl_private ShaderData *)shader_data_tiny_storage)

/* Compact volume closures storage.
 *
 * Used for decoupled direct/indirect light closure storage. */

typedef struct ShaderVolumeClosure {
  Spectrum weight;
  float sample_weight;
  float g;
} ShaderVolumeClosure;

typedef struct ShaderVolumePhases {
  ShaderVolumeClosure closure[MAX_VOLUME_CLOSURE];
  int num_closure;
} ShaderVolumePhases;

/* Volume Stack */

#ifdef __VOLUME__
typedef struct VolumeStack {
  int object;
  int shader;
} VolumeStack;
#endif

/* Struct to gather multiple nearby intersections. */
typedef struct LocalIntersection {
  int num_hits;
  struct Intersection hits[LOCAL_MAX_HITS];
  float3 Ng[LOCAL_MAX_HITS];
} LocalIntersection;

/* Constant Kernel Data
 *
 * These structs are passed from CPU to various devices, and the struct layout
 * must match exactly. Structs are padded to ensure 16 byte alignment, and we
 * do not use float3 because its size may not be the same on all devices. */

typedef struct KernelCamera {
  /* type */
  int type;
  int use_dof_or_motion_blur;

  /* depth of field */
  float aperturesize;
  float blades;
  float bladesrotation;
  float focaldistance;

  /* motion blur */
  float shuttertime;
  int num_motion_steps, have_perspective_motion;

  int pad1;
  int pad2;
  int pad3;

  /* panorama */
  int panorama_type;
  float fisheye_fov;
  float fisheye_lens;
  float fisheye_lens_polynomial_bias;
  float4 equirectangular_range;
  float4 fisheye_lens_polynomial_coefficients;

  /* stereo */
  float interocular_offset;
  float convergence_distance;
  float pole_merge_angle_from;
  float pole_merge_angle_to;

  /* matrices */
  Transform cameratoworld;
  ProjectionTransform rastertocamera;

  /* differentials */
  float4 dx;
  float4 dy;

  /* clipping */
  float nearclip;
  float cliplength;

  /* sensor size */
  float sensorwidth;
  float sensorheight;

  /* render size */
  float width, height;

  /* anamorphic lens bokeh */
  float inv_aperture_ratio;

  int is_inside_volume;

  /* more matrices */
  ProjectionTransform screentoworld;
  ProjectionTransform rastertoworld;
  ProjectionTransform ndctoworld;
  ProjectionTransform worldtoscreen;
  ProjectionTransform worldtoraster;
  ProjectionTransform worldtondc;
  Transform worldtocamera;

  /* Stores changes in the projection matrix. Use for camera zoom motion
   * blur and motion pass output for perspective camera. */
  ProjectionTransform perspective_pre;
  ProjectionTransform perspective_post;

  /* Transforms for motion pass. */
  Transform motion_pass_pre;
  Transform motion_pass_post;

  int shutter_table_offset;

  /* Rolling shutter */
  int rolling_shutter_type;
  float rolling_shutter_duration;

  int motion_position;

  // #ifdef __SPECTRAL_RENDERING__
  int camera_response_function_offset;
  int wavelength_importance_table_offset;
  int wavelength_importance_cdf_table_offset;

  int _pad;
  // #endif

} KernelCamera;
static_assert_align(KernelCamera, 16);

typedef struct KernelFilmConvert {
  int pass_offset;
  int pass_stride;

  int pass_use_exposure;
  int pass_use_filter;

  int pass_divide;
  int pass_indirect;

  int pass_combined;
  int pass_sample_count;
  int pass_adaptive_aux_buffer;
  int pass_motion_weight;
  int pass_shadow_catcher;
  int pass_shadow_catcher_sample_count;
  int pass_shadow_catcher_matte;
  int pass_background;

  float scale;
  float exposure;
  float scale_exposure;

  int use_approximate_shadow_catcher;
  int use_approximate_shadow_catcher_background;
  int show_active_pixels;

  /* Number of components to write to. */
  int num_components;

  /* Number of floats per pixel. When zero is the same as `num_components`.
   * NOTE: Is ignored for half4 destination. */
  int pixel_stride;

  int is_denoised;

  /* Padding. */
  int pad1;
} KernelFilmConvert;
static_assert_align(KernelFilmConvert, 16);

typedef enum KernelBVHLayout {
  BVH_LAYOUT_NONE = 0,

  BVH_LAYOUT_BVH2 = (1 << 0),
  BVH_LAYOUT_EMBREE = (1 << 1),
  BVH_LAYOUT_OPTIX = (1 << 2),
  BVH_LAYOUT_MULTI_OPTIX = (1 << 3),
  BVH_LAYOUT_MULTI_OPTIX_EMBREE = (1 << 4),
  BVH_LAYOUT_METAL = (1 << 5),
  BVH_LAYOUT_MULTI_METAL = (1 << 6),
  BVH_LAYOUT_MULTI_METAL_EMBREE = (1 << 7),
  BVH_LAYOUT_HIPRT = (1 << 8),
  BVH_LAYOUT_MULTI_HIPRT = (1 << 9),
  BVH_LAYOUT_MULTI_HIPRT_EMBREE = (1 << 10),
  BVH_LAYOUT_EMBREEGPU = (1 << 11),
  BVH_LAYOUT_MULTI_EMBREEGPU = (1 << 12),
  BVH_LAYOUT_MULTI_EMBREEGPU_EMBREE = (1 << 13),

  /* Default BVH layout to use for CPU. */
  BVH_LAYOUT_AUTO = BVH_LAYOUT_EMBREE,
  BVH_LAYOUT_ALL = BVH_LAYOUT_BVH2 | BVH_LAYOUT_EMBREE | BVH_LAYOUT_OPTIX | BVH_LAYOUT_METAL |
                   BVH_LAYOUT_HIPRT | BVH_LAYOUT_MULTI_HIPRT | BVH_LAYOUT_MULTI_HIPRT_EMBREE |
                   BVH_LAYOUT_EMBREEGPU | BVH_LAYOUT_MULTI_EMBREEGPU |
                   BVH_LAYOUT_MULTI_EMBREEGPU_EMBREE,
} KernelBVHLayout;

/* Specialized struct that can become constants in dynamic compilation. */
#define KERNEL_STRUCT_BEGIN(name, parent) struct name {
#define KERNEL_STRUCT_END(name) \
  } \
  ; \
  static_assert_align(name, 16);

#ifdef __KERNEL_USE_DATA_CONSTANTS__
#  define KERNEL_STRUCT_MEMBER(parent, type, name) type __unused_##name;
#else
#  define KERNEL_STRUCT_MEMBER(parent, type, name) type name;
#endif

#include "kernel/data_template.h"

typedef struct KernelTables {
  int filter_table_offset;
  int ggx_E;
  int ggx_Eavg;
  int ggx_glass_E;
  int ggx_glass_Eavg;
  int ggx_glass_inv_E;
  int ggx_glass_inv_Eavg;
  int pad1;
} KernelTables;
static_assert_align(KernelTables, 16);

typedef struct KernelBake {
  int use;
  int object_index;
  int tri_offset;
  int use_camera;
} KernelBake;
static_assert_align(KernelBake, 16);

typedef struct KernelLightLinkSet {
  uint light_tree_root;
} KernelLightLinkSet;

typedef struct KernelData {
  /* Features and limits. */
  uint kernel_features;
  uint max_closures;
  uint max_shaders;
  uint volume_stack_size;

  /* Always dynamic data members. */
  KernelCamera cam;
  KernelBake bake;
  KernelTables tables;
  KernelLightLinkSet light_link_sets[LIGHT_LINK_SET_MAX];

  /* Potentially specialized data members. */
#define KERNEL_STRUCT_BEGIN(name, parent) name parent;
#include "kernel/data_template.h"

  /* Device specific BVH. */
#ifdef __KERNEL_OPTIX__
  OptixTraversableHandle device_bvh;
#elif defined __METALRT__
  metalrt_as_type device_bvh;
#elif defined(__HIPRT__)
  void *device_bvh;
#else
#  ifdef __EMBREE__
  RTCScene device_bvh;
#    ifndef __KERNEL_64_BIT__
  int pad1;
#    endif
#  else
  int device_bvh, pad1;
#  endif
#endif
  int pad2, pad3;
} KernelData;
static_assert_align(KernelData, 16);

/* Kernel data structures. */

typedef struct KernelObject {
  Transform tfm;
  Transform itfm;

  float volume_density;
  float pass_id;
  float random_number;
  float color[3];
  float alpha;
  int particle_index;

  float dupli_generated[3];
  float dupli_uv[2];

  int numkeys;
  int numsteps;
  int numverts;

  uint patch_map_offset;
  uint attribute_map_offset;
  uint motion_offset;

  float cryptomatte_object;
  float cryptomatte_asset;

  float shadow_terminator_shading_offset;
  float shadow_terminator_geometry_offset;

  float ao_distance;

  int lightgroup;

  uint visibility;
  int primitive_type;

  /* Volume velocity scale. */
  float velocity_scale;

  /* TODO: separate array to avoid memory overhead when not used. */
  uint64_t light_set_membership;
  uint receiver_light_set;
  uint64_t shadow_set_membership;
  uint blocker_shadow_set;
} KernelObject;
static_assert_align(KernelObject, 16);

typedef struct KernelCurve {
  int shader_id;
  int first_key;
  int num_keys;
  int type;
} KernelCurve;
static_assert_align(KernelCurve, 16);

typedef struct KernelCurveSegment {
  int prim;
  int type;
} KernelCurveSegment;
static_assert_align(KernelCurveSegment, 8);

typedef struct KernelSpotLight {
  packed_float3 axis_u;
  float radius;
  packed_float3 axis_v;
  float invarea;
  packed_float3 dir;
  float cos_half_spot_angle;
  packed_float3 len;
  float spot_smooth;
} KernelSpotLight;

/* PointLight is SpotLight with only radius and invarea being used. */

typedef struct KernelAreaLight {
  packed_float3 axis_u;
  float len_u;
  packed_float3 axis_v;
  float len_v;
  packed_float3 dir;
  float invarea;
  float tan_half_spread;
  float normalize_spread;
  float pad[2];
} KernelAreaLight;

typedef struct KernelDistantLight {
  float radius;
  float cosangle;
  float invarea;
  float pad;
} KernelDistantLight;

typedef struct KernelLight {
  int type;
  packed_float3 co;
  int shader_id;
  float max_bounces;
  float random;
  float strength[3];
  int use_caustics;
  int lightgroup;
  Transform tfm;
  Transform itfm;
  union {
    KernelSpotLight spot;
    KernelAreaLight area;
    KernelDistantLight distant;
  };
  uint64_t light_set_membership;
  uint64_t shadow_set_membership;
} KernelLight;
static_assert_align(KernelLight, 16);

using MeshLight = struct MeshLight {
  int shader_flag;
  int object_id;
};

typedef struct KernelLightDistribution {
  float totarea;
  int prim;
  MeshLight mesh_light;
} KernelLightDistribution;
static_assert_align(KernelLightDistribution, 16);

/* Bounding box. */
using BoundingBox = struct BoundingBox {
  packed_float3 min;
  packed_float3 max;
};

using BoundingCone = struct BoundingCone {
  packed_float3 axis;
  float theta_o;
  float theta_e;
};

enum LightTreeNodeType : uint8_t {
  LIGHT_TREE_INSTANCE = (1 << 0),
  LIGHT_TREE_INNER = (1 << 1),
  LIGHT_TREE_LEAF = (1 << 2),
  LIGHT_TREE_DISTANT = (1 << 3),
};

typedef struct KernelLightTreeNode {
  /* Bounding box. */
  BoundingBox bbox;

  /* Bounding cone. */
  BoundingCone bcone;

  /* Energy. */
  float energy;

  LightTreeNodeType type;

  /* Leaf nodes need to know the number of emitters stored. */
  int num_emitters;

  union {
    struct {
      int first_emitter; /* The index of the first emitter. */
    } leaf;
    struct {
      /* Indices of the children. */
      int left_child;
      int right_child;
    } inner;
    struct {
      int reference; /* A reference to the node with the subtree. */
    } instance;
  };

  /* Bit trail. */
  uint bit_trail;

  /* Bits to skip in the bit trail, to skip nodes in for specialized trees. */
  uint8_t bit_skip;

  /* Padding. */
  uint8_t pad[11];
} KernelLightTreeNode;
static_assert_align(KernelLightTreeNode, 16);

typedef struct KernelLightTreeEmitter {
  /* Bounding cone. */
  float theta_o;
  float theta_e;

  /* Energy. */
  float energy;

  union {
    struct {
      int id; /* The location in the triangles array. */
      EmissionSampling emission_sampling;
    } triangle;

    struct {
      int id; /* The location in the lights array. */
    } light;

    struct {
      int object_id;
      int node_id;
    } mesh;
  };

  MeshLight mesh_light;

  /* Bit trail from root node to leaf node containing emitter. */
  int bit_trail;
} KernelLightTreeEmitter;
static_assert_align(KernelLightTreeEmitter, 16);

typedef struct KernelParticle {
  int index;
  float age;
  float lifetime;
  float size;
  float4 rotation;
  /* Only xyz are used of the following. float4 instead of float3 are used
   * to ensure consistent padding/alignment across devices. */
  float4 location;
  float4 velocity;
  float4 angular_velocity;
} KernelParticle;
static_assert_align(KernelParticle, 16);

typedef struct KernelShader {
  float constant_emission[3];
  float cryptomatte_id;
  int flags;
  int pass_id;
  int pad2, pad3;
} KernelShader;
static_assert_align(KernelShader, 16);

/* Patches */

#define PATCH_MAX_CONTROL_VERTS 16

/* Patch map node flags */

#define PATCH_MAP_NODE_IS_SET (1 << 30)
#define PATCH_MAP_NODE_IS_LEAF (1u << 31)
#define PATCH_MAP_NODE_INDEX_MASK (~(PATCH_MAP_NODE_IS_SET | PATCH_MAP_NODE_IS_LEAF))

/* Work Tiles */

typedef struct KernelWorkTile {
  uint x, y, w, h;

  uint start_sample;
  uint num_samples;
  uint sample_offset;

  int offset;
  uint stride;

  /* Precalculated parameters used by init_from_camera kernel on GPU. */
  int path_index_offset;
  int work_size;
} KernelWorkTile;

/* Shader Evaluation.
 *
 * Position on a primitive on an object at which we want to evaluate the
 * shader for e.g. mesh displacement or light importance map. */

typedef struct KernelShaderEvalInput {
  int object;
  int prim;
  float u, v;
} KernelShaderEvalInput;
static_assert_align(KernelShaderEvalInput, 16);

/* Pre-computed sample table sizes for the tabulated Sobol sampler.
 *
 * NOTE: min and max samples *must* be a power of two, and patterns
 * ideally should be as well.
 */
#define MIN_TAB_SOBOL_SAMPLES 256
#define MAX_TAB_SOBOL_SAMPLES 8192
#define NUM_TAB_SOBOL_DIMENSIONS 4
#define NUM_TAB_SOBOL_PATTERNS 256

/* Device kernels.
 *
 * Identifier for kernels that can be executed in device queues.
 *
 * Some implementation details.
 *
 * If the kernel uses shared CUDA memory, `CUDADeviceQueue::enqueue` is to be modified.
 * The path iteration kernels are handled in `PathTraceWorkGPU::enqueue_path_iteration`. */

typedef enum DeviceKernel : int {
  DEVICE_KERNEL_INTEGRATOR_INIT_FROM_CAMERA = 0,
  DEVICE_KERNEL_INTEGRATOR_INIT_FROM_BAKE,
  DEVICE_KERNEL_INTEGRATOR_INTERSECT_CLOSEST,
  DEVICE_KERNEL_INTEGRATOR_INTERSECT_SHADOW,
  DEVICE_KERNEL_INTEGRATOR_INTERSECT_SUBSURFACE,
  DEVICE_KERNEL_INTEGRATOR_INTERSECT_VOLUME_STACK,
  DEVICE_KERNEL_INTEGRATOR_INTERSECT_DEDICATED_LIGHT,
  DEVICE_KERNEL_INTEGRATOR_SHADE_BACKGROUND,
  DEVICE_KERNEL_INTEGRATOR_SHADE_LIGHT,
  DEVICE_KERNEL_INTEGRATOR_SHADE_SURFACE,
  DEVICE_KERNEL_INTEGRATOR_SHADE_SURFACE_RAYTRACE,
  DEVICE_KERNEL_INTEGRATOR_SHADE_SURFACE_MNEE,
  DEVICE_KERNEL_INTEGRATOR_SHADE_VOLUME,
  DEVICE_KERNEL_INTEGRATOR_SHADE_SHADOW,
  DEVICE_KERNEL_INTEGRATOR_SHADE_DEDICATED_LIGHT,
  DEVICE_KERNEL_INTEGRATOR_MEGAKERNEL,

  DEVICE_KERNEL_INTEGRATOR_QUEUED_PATHS_ARRAY,
  DEVICE_KERNEL_INTEGRATOR_QUEUED_SHADOW_PATHS_ARRAY,
  DEVICE_KERNEL_INTEGRATOR_ACTIVE_PATHS_ARRAY,
  DEVICE_KERNEL_INTEGRATOR_TERMINATED_PATHS_ARRAY,
  DEVICE_KERNEL_INTEGRATOR_SORTED_PATHS_ARRAY,
  DEVICE_KERNEL_INTEGRATOR_SORT_BUCKET_PASS,
  DEVICE_KERNEL_INTEGRATOR_SORT_WRITE_PASS,
  DEVICE_KERNEL_INTEGRATOR_COMPACT_PATHS_ARRAY,
  DEVICE_KERNEL_INTEGRATOR_COMPACT_STATES,
  DEVICE_KERNEL_INTEGRATOR_TERMINATED_SHADOW_PATHS_ARRAY,
  DEVICE_KERNEL_INTEGRATOR_COMPACT_SHADOW_PATHS_ARRAY,
  DEVICE_KERNEL_INTEGRATOR_COMPACT_SHADOW_STATES,
  DEVICE_KERNEL_INTEGRATOR_RESET,
  DEVICE_KERNEL_INTEGRATOR_SHADOW_CATCHER_COUNT_POSSIBLE_SPLITS,

  DEVICE_KERNEL_SHADER_EVAL_DISPLACE,
  DEVICE_KERNEL_SHADER_EVAL_BACKGROUND,
  DEVICE_KERNEL_SHADER_EVAL_CURVE_SHADOW_TRANSPARENCY,

#define DECLARE_FILM_CONVERT_KERNEL(variant) \
  DEVICE_KERNEL_FILM_CONVERT_##variant, DEVICE_KERNEL_FILM_CONVERT_##variant##_HALF_RGBA

  DECLARE_FILM_CONVERT_KERNEL(DEPTH),
  DECLARE_FILM_CONVERT_KERNEL(MIST),
  DECLARE_FILM_CONVERT_KERNEL(SAMPLE_COUNT),
  DECLARE_FILM_CONVERT_KERNEL(FLOAT),
  DECLARE_FILM_CONVERT_KERNEL(LIGHT_PATH),
  DECLARE_FILM_CONVERT_KERNEL(FLOAT3),
  DECLARE_FILM_CONVERT_KERNEL(MOTION),
  DECLARE_FILM_CONVERT_KERNEL(CRYPTOMATTE),
  DECLARE_FILM_CONVERT_KERNEL(SHADOW_CATCHER),
  DECLARE_FILM_CONVERT_KERNEL(SHADOW_CATCHER_MATTE_WITH_SHADOW),
  DECLARE_FILM_CONVERT_KERNEL(COMBINED),
  DECLARE_FILM_CONVERT_KERNEL(FLOAT4),

#undef DECLARE_FILM_CONVERT_KERNEL

  DEVICE_KERNEL_ADAPTIVE_SAMPLING_CONVERGENCE_CHECK,
  DEVICE_KERNEL_ADAPTIVE_SAMPLING_CONVERGENCE_FILTER_X,
  DEVICE_KERNEL_ADAPTIVE_SAMPLING_CONVERGENCE_FILTER_Y,

  DEVICE_KERNEL_FILTER_GUIDING_PREPROCESS,
  DEVICE_KERNEL_FILTER_GUIDING_SET_FAKE_ALBEDO,
  DEVICE_KERNEL_FILTER_COLOR_PREPROCESS,
  DEVICE_KERNEL_FILTER_COLOR_POSTPROCESS,

  DEVICE_KERNEL_CRYPTOMATTE_POSTPROCESS,

  DEVICE_KERNEL_PREFIX_SUM,

  DEVICE_KERNEL_NUM,
} DeviceKernel;

enum {
  DEVICE_KERNEL_INTEGRATOR_NUM = DEVICE_KERNEL_INTEGRATOR_MEGAKERNEL + 1,
};

/* Kernel Features */

enum KernelFeatureFlag : uint32_t {
  /* Shader nodes. */
  KERNEL_FEATURE_NODE_BSDF = (1U << 0U),
  KERNEL_FEATURE_NODE_EMISSION = (1U << 1U),
  KERNEL_FEATURE_NODE_VOLUME = (1U << 2U),
  KERNEL_FEATURE_NODE_BUMP = (1U << 3U),
  KERNEL_FEATURE_NODE_BUMP_STATE = (1U << 4U),
  KERNEL_FEATURE_NODE_VORONOI_EXTRA = (1U << 5U),
  KERNEL_FEATURE_NODE_RAYTRACE = (1U << 6U),
  KERNEL_FEATURE_NODE_AOV = (1U << 7U),
  KERNEL_FEATURE_NODE_LIGHT_PATH = (1U << 8U),

  /* Use denoising kernels and output denoising passes. */
  KERNEL_FEATURE_DENOISING = (1U << 9U),

  /* Use path tracing kernels. */
  KERNEL_FEATURE_PATH_TRACING = (1U << 10U),

  /* BVH/sampling kernel features. */
  KERNEL_FEATURE_POINTCLOUD = (1U << 11U),
  KERNEL_FEATURE_HAIR = (1U << 12U),
  KERNEL_FEATURE_HAIR_THICK = (1U << 13U),
  KERNEL_FEATURE_OBJECT_MOTION = (1U << 14U),

  /* Denotes whether baking functionality is needed. */
  KERNEL_FEATURE_BAKING = (1U << 15U),

  /* Use subsurface scattering materials. */
  KERNEL_FEATURE_SUBSURFACE = (1U << 16U),

  /* Use volume materials. */
  KERNEL_FEATURE_VOLUME = (1U << 17U),

  /* Use OpenSubdiv patch evaluation */
  KERNEL_FEATURE_PATCH_EVALUATION = (1U << 18U),

  /* Use Transparent shadows */
  KERNEL_FEATURE_TRANSPARENT = (1U << 19U),

  /* Use shadow catcher. */
  KERNEL_FEATURE_SHADOW_CATCHER = (1U << 29U),

  /* Light render passes. */
  KERNEL_FEATURE_LIGHT_PASSES = (1U << 21U),

  /* AO. */
  KERNEL_FEATURE_AO_PASS = (1U << 22U),
  KERNEL_FEATURE_AO_ADDITIVE = (1U << 23U),
  KERNEL_FEATURE_AO = (KERNEL_FEATURE_AO_PASS | KERNEL_FEATURE_AO_ADDITIVE),

  /* MNEE. */
  KERNEL_FEATURE_MNEE = (1U << 24U),

  /* Path guiding. */
  KERNEL_FEATURE_PATH_GUIDING = (1U << 25U),

  /* OSL. */
  KERNEL_FEATURE_OSL = (1U << 26U),

<<<<<<< HEAD
  KERNEL_FEATURE_SPECTRAL_RENDERING = (1U << 27U),
=======
  /* Light and shadow linking. */
  KERNEL_FEATURE_LIGHT_LINKING = (1U << 27U),
  KERNEL_FEATURE_SHADOW_LINKING = (1U << 28U),
>>>>>>> ec18e11c
};

/* Shader node feature mask, to specialize shader evaluation for kernels. */

#define KERNEL_FEATURE_NODE_MASK_SURFACE_LIGHT \
  (KERNEL_FEATURE_NODE_EMISSION | KERNEL_FEATURE_NODE_VORONOI_EXTRA | \
   KERNEL_FEATURE_NODE_LIGHT_PATH)
#define KERNEL_FEATURE_NODE_MASK_SURFACE_BACKGROUND \
  (KERNEL_FEATURE_NODE_MASK_SURFACE_LIGHT | KERNEL_FEATURE_NODE_AOV)
#define KERNEL_FEATURE_NODE_MASK_SURFACE_SHADOW \
  (KERNEL_FEATURE_NODE_BSDF | KERNEL_FEATURE_NODE_EMISSION | KERNEL_FEATURE_NODE_VOLUME | \
   KERNEL_FEATURE_NODE_BUMP | KERNEL_FEATURE_NODE_BUMP_STATE | \
   KERNEL_FEATURE_NODE_VORONOI_EXTRA | KERNEL_FEATURE_NODE_LIGHT_PATH)
#define KERNEL_FEATURE_NODE_MASK_SURFACE \
  (KERNEL_FEATURE_NODE_MASK_SURFACE_SHADOW | KERNEL_FEATURE_NODE_RAYTRACE | \
   KERNEL_FEATURE_NODE_AOV | KERNEL_FEATURE_NODE_LIGHT_PATH)
#define KERNEL_FEATURE_NODE_MASK_VOLUME \
  (KERNEL_FEATURE_NODE_EMISSION | KERNEL_FEATURE_NODE_VOLUME | \
   KERNEL_FEATURE_NODE_VORONOI_EXTRA | KERNEL_FEATURE_NODE_LIGHT_PATH)
#define KERNEL_FEATURE_NODE_MASK_DISPLACEMENT \
  (KERNEL_FEATURE_NODE_VORONOI_EXTRA | KERNEL_FEATURE_NODE_BUMP | KERNEL_FEATURE_NODE_BUMP_STATE)
#define KERNEL_FEATURE_NODE_MASK_BUMP KERNEL_FEATURE_NODE_MASK_DISPLACEMENT

/* Must be constexpr on the CPU to avoid compile errors because the state types
 * are different depending on the main, shadow or null path. For GPU we don't have
 * C++17 everywhere so need to check it. */
#if __cplusplus < 201703L
#  define IF_KERNEL_FEATURE(feature) if ((node_feature_mask & (KERNEL_FEATURE_##feature)) != 0U)
#  define IF_KERNEL_NODES_FEATURE(feature) \
    if ((node_feature_mask & (KERNEL_FEATURE_NODE_##feature)) != 0U)
#else
#  define IF_KERNEL_FEATURE(feature) \
    if constexpr ((node_feature_mask & (KERNEL_FEATURE_##feature)) != 0U)
#  define IF_KERNEL_NODES_FEATURE(feature) \
    if constexpr ((node_feature_mask & (KERNEL_FEATURE_NODE_##feature)) != 0U)
#endif

CCL_NAMESPACE_END<|MERGE_RESOLUTION|>--- conflicted
+++ resolved
@@ -1742,13 +1742,11 @@
   /* OSL. */
   KERNEL_FEATURE_OSL = (1U << 26U),
 
-<<<<<<< HEAD
-  KERNEL_FEATURE_SPECTRAL_RENDERING = (1U << 27U),
-=======
   /* Light and shadow linking. */
   KERNEL_FEATURE_LIGHT_LINKING = (1U << 27U),
   KERNEL_FEATURE_SHADOW_LINKING = (1U << 28U),
->>>>>>> ec18e11c
+
+  KERNEL_FEATURE_SPECTRAL_RENDERING = (1U << 29U),
 };
 
 /* Shader node feature mask, to specialize shader evaluation for kernels. */
