/* SPDX-License-Identifier: Apache-2.0
 * Copyright 2011-2022 Blender Foundation */

#pragma once

#if (!defined(__KERNEL_GPU__) || (defined(__KERNEL_ONEAPI__) && defined(WITH_EMBREE_GPU))) && \
    defined(WITH_EMBREE)
#  if EMBREE_MAJOR_VERSION == 4
#    include <embree4/rtcore.h>
#    include <embree4/rtcore_scene.h>
#  else
#    include <embree3/rtcore.h>
#    include <embree3/rtcore_scene.h>
#  endif
#  define __EMBREE__
#endif

#include "util/math.h"
#include "util/math_fast.h"
#include "util/math_intersect.h"
#include "util/projection.h"
#include "util/static_assert.h"
#include "util/texture.h"
#include "util/transform.h"

#include "kernel/svm/types.h"

CCL_NAMESPACE_BEGIN

/* Constants */
#define OBJECT_MOTION_PASS_SIZE 2
#define FILTER_TABLE_SIZE 1024
#define RAMP_TABLE_SIZE 256
#define SHUTTER_TABLE_SIZE 256

#define BSSRDF_MIN_RADIUS 1e-8f
#define BSSRDF_MAX_HITS 4
#define BSSRDF_MAX_BOUNCES 256
#define LOCAL_MAX_HITS 4

#define VOLUME_BOUNDS_MAX 1024

#define SHADER_NONE (~0)
#define OBJECT_NONE (~0)
#define PRIM_NONE (~0)
#define LAMP_NONE (~0)
#define ID_NONE (0.0f)
#define PASS_UNUSED (~0)
#define LIGHTGROUP_NONE (~0)

#define LIGHT_LINK_SET_MAX 64
#define LIGHT_LINK_MASK_ALL (~uint64_t(0))

#define INTEGRATOR_SHADOW_ISECT_SIZE_CPU 1024U
#define INTEGRATOR_SHADOW_ISECT_SIZE_GPU 4U

#ifdef __KERNEL_GPU__
#  define INTEGRATOR_SHADOW_ISECT_SIZE INTEGRATOR_SHADOW_ISECT_SIZE_GPU
#else
#  define INTEGRATOR_SHADOW_ISECT_SIZE INTEGRATOR_SHADOW_ISECT_SIZE_CPU
#endif

/* Kernel features */
#define __AO__
#define __CAUSTICS_TRICKS__
#define __CLAMP_SAMPLE__
#define __DENOISING_FEATURES__
#define __DPDU__
#define __HAIR__
#define __LIGHT_LINKING__
#define __SHADOW_LINKING__
#define __LIGHT_TREE__
#define __OBJECT_MOTION__
#define __PASSES__
#define __PATCH_EVAL__
#define __POINTCLOUD__
#define __RAY_DIFFERENTIALS__
#define __SHADER_RAYTRACE__
#define __SHADOW_CATCHER__
#define __SHADOW_RECORD_ALL__
#define __SUBSURFACE__
#define __SVM__
#define __TRANSPARENT_SHADOWS__
#define __VISIBILITY_FLAG__
#define __VOLUME__

/* TODO: solve internal compiler perf issue and enable light tree on Metal/AMD. */
#if defined(__KERNEL_METAL_AMD__)
#  undef __LIGHT_TREE__
#endif

/* Device specific features */
#ifdef WITH_OSL
#  define __OSL__
#  ifdef __KERNEL_OPTIX__
/* Kernels with OSL support are built separately in OptiX and don't need SVM. */
#    undef __SVM__
#  endif
#endif
#ifndef __KERNEL_GPU__
#  ifdef WITH_PATH_GUIDING
#    define __PATH_GUIDING__
#  endif
#  define __VOLUME_RECORD_ALL__
#endif /* !__KERNEL_GPU__ */

/* MNEE caused "Compute function exceeds available temporary registers" in macOS < 13 due to a bug
 * in spill buffer allocation sizing. */
#if !defined(__KERNEL_METAL__) || (__KERNEL_METAL_MACOS__ >= 13)
#  define __MNEE__
#endif

/* Scene-based selective features compilation. */
#ifdef __KERNEL_FEATURES__
#  if !(__KERNEL_FEATURES & KERNEL_FEATURE_OBJECT_MOTION)
#    undef __OBJECT_MOTION__
#  endif
#  if !(__KERNEL_FEATURES & KERNEL_FEATURE_HAIR)
#    undef __HAIR__
#  endif
#  if !(__KERNEL_FEATURES & KERNEL_FEATURE_POINTCLOUD)
#    undef __POINTCLOUD__
#  endif
#  if !(__KERNEL_FEATURES & KERNEL_FEATURE_VOLUME)
#    undef __VOLUME__
#  endif
#  if !(__KERNEL_FEATURES & KERNEL_FEATURE_SUBSURFACE)
#    undef __SUBSURFACE__
#  endif
#  if !(__KERNEL_FEATURES & KERNEL_FEATURE_PATCH_EVALUATION)
#    undef __PATCH_EVAL__
#  endif
#  if !(__KERNEL_FEATURES & KERNEL_FEATURE_TRANSPARENT)
#    undef __TRANSPARENT_SHADOWS__
#  endif
#  if !(__KERNEL_FEATURES & KERNEL_FEATURE_SHADOW_CATCHER)
#    undef __SHADOW_CATCHER__
#  endif
#  if !(__KERNEL_FEATURES & KERNEL_FEATURE_DENOISING)
#    undef __DENOISING_FEATURES__
#  endif
#endif

#ifdef WITH_CYCLES_DEBUG_NAN
#  define __KERNEL_DEBUG_NAN__
#endif

/* Features that enable others */

#if defined(__SUBSURFACE__) || defined(__SHADER_RAYTRACE__)
#  define __BVH_LOCAL__
#endif

/* Sampling Patterns */

/* Unique numbers for sampling patterns in each bounce. */
enum PathTraceDimension {
  /* Init bounce */
  PRNG_FILTER = 0,
  PRNG_LENS_TIME = 1,

  /* Shade bounce */
  PRNG_TERMINATE = 0,
  PRNG_LIGHT = 1,
  PRNG_LIGHT_TERMINATE = 2,
  /* Surface */
  PRNG_SURFACE_BSDF = 3,
  PRNG_SURFACE_AO = 4,
  PRNG_SURFACE_BEVEL = 5,
  PRNG_SURFACE_BSDF_GUIDING = 6,

  /* Guiding RIS */
  PRNG_SURFACE_RIS_GUIDING_0 = 10,
  PRNG_SURFACE_RIS_GUIDING_1 = 11,

  /* Volume */
  PRNG_VOLUME_PHASE = 3,
  PRNG_VOLUME_PHASE_CHANNEL = 4,
  PRNG_VOLUME_SCATTER_DISTANCE = 5,
  PRNG_VOLUME_OFFSET = 6,
  PRNG_VOLUME_SHADE_OFFSET = 7,
  PRNG_VOLUME_PHASE_GUIDING_DISTANCE = 8,
  PRNG_VOLUME_PHASE_GUIDING_EQUIANGULAR = 9,

  /* Subsurface random walk bounces */
  PRNG_SUBSURFACE_BSDF = 0,
  PRNG_SUBSURFACE_PHASE_CHANNEL = 1,
  PRNG_SUBSURFACE_SCATTER_DISTANCE = 2,
  PRNG_SUBSURFACE_GUIDE_STRATEGY = 3,
  PRNG_SUBSURFACE_GUIDE_DIRECTION = 4,

  /* Subsurface disk bounce */
  PRNG_SUBSURFACE_DISK = 0,
  PRNG_SUBSURFACE_DISK_RESAMPLE = 1,

  /* High enough number so we don't need to change it when adding new dimensions,
   * low enough so there is no uint16_t overflow with many bounces. */
  PRNG_BOUNCE_NUM = 16,
};

enum SamplingPattern {
  SAMPLING_PATTERN_SOBOL_BURLEY = 0,
  SAMPLING_PATTERN_TABULATED_SOBOL = 1,

  SAMPLING_NUM_PATTERNS,
};

/* These flags values correspond to `raytypes` in `osl.cpp`, so keep them in sync! */

enum PathRayFlag : uint32_t {
  /* --------------------------------------------------------------------
   * Ray visibility.
   *
   * NOTE: Recalculated after a surface bounce.
   */

  PATH_RAY_CAMERA = (1U << 0U),
  PATH_RAY_REFLECT = (1U << 1U),
  PATH_RAY_TRANSMIT = (1U << 2U),
  PATH_RAY_DIFFUSE = (1U << 3U),
  PATH_RAY_GLOSSY = (1U << 4U),
  PATH_RAY_SINGULAR = (1U << 5U),
  PATH_RAY_TRANSPARENT = (1U << 6U),
  PATH_RAY_VOLUME_SCATTER = (1U << 7U),
  PATH_RAY_IMPORTANCE_BAKE = (1U << 8U),

  /* Shadow ray visibility. */
  PATH_RAY_SHADOW_OPAQUE = (1U << 9U),
  PATH_RAY_SHADOW_TRANSPARENT = (1U << 10U),
  PATH_RAY_SHADOW = (PATH_RAY_SHADOW_OPAQUE | PATH_RAY_SHADOW_TRANSPARENT),

  /* Subset of flags used for ray visibility for intersection.
   *
   * NOTE: SHADOW_CATCHER macros below assume there are no more than
   * 16 visibility bits. */
  PATH_RAY_ALL_VISIBILITY = ((1U << 11U) - 1U),

  /* Special flag to tag unaligned BVH nodes.
   * Only set and used in BVH nodes to distinguish how to interpret bounding box information stored
   * in the node (either it should be intersected as AABB or as OBBU).
   * So this can overlap with path flags. */
  PATH_RAY_NODE_UNALIGNED = (1U << 11U),

  /* --------------------------------------------------------------------
   * Path flags.
   */

  /* Surface had transmission component at previous bounce. Used for light tree
   * traversal and culling to be consistent with MIS PDF at the next bounce. */
  PATH_RAY_MIS_HAD_TRANSMISSION = (1U << 11U),

  /* Don't apply multiple importance sampling weights to emission from
   * lamp or surface hits, because they were not direct light sampled. */
  PATH_RAY_MIS_SKIP = (1U << 12U),

  /* Diffuse bounce earlier in the path, skip SSS to improve performance
   * and avoid branching twice with disk sampling SSS. */
  PATH_RAY_DIFFUSE_ANCESTOR = (1U << 13U),

  /* Single pass has been written. */
  PATH_RAY_SINGLE_PASS_DONE = (1U << 14U),

  /* Zero background alpha, for camera or transparent glass rays. */
  PATH_RAY_TRANSPARENT_BACKGROUND = (1U << 15U),

  /* Terminate ray immediately at next bounce. */
  PATH_RAY_TERMINATE_ON_NEXT_SURFACE = (1U << 16U),
  PATH_RAY_TERMINATE_IN_NEXT_VOLUME = (1U << 17U),

  /* Ray is to be terminated, but continue with transparent bounces and
   * emission as long as we encounter them. This is required to make the
   * MIS between direct and indirect light rays match, as shadow rays go
   * through transparent surfaces to reach emission too. */
  PATH_RAY_TERMINATE_AFTER_TRANSPARENT = (1U << 18U),

  /* Terminate ray immediately after volume shading. */
  PATH_RAY_TERMINATE_AFTER_VOLUME = (1U << 19U),

  /* Ray is to be terminated. */
  PATH_RAY_TERMINATE = (PATH_RAY_TERMINATE_ON_NEXT_SURFACE | PATH_RAY_TERMINATE_IN_NEXT_VOLUME |
                        PATH_RAY_TERMINATE_AFTER_TRANSPARENT | PATH_RAY_TERMINATE_AFTER_VOLUME),

  /* Path and shader is being evaluated for direct lighting emission. */
  PATH_RAY_EMISSION = (1U << 20U),

  /* Perform subsurface scattering. */
  PATH_RAY_SUBSURFACE_RANDOM_WALK = (1U << 21U),
  PATH_RAY_SUBSURFACE_DISK = (1U << 22U),
  PATH_RAY_SUBSURFACE_USE_FRESNEL = (1U << 23U),
  PATH_RAY_SUBSURFACE_BACKFACING = (1U << 24U),
  PATH_RAY_SUBSURFACE = (PATH_RAY_SUBSURFACE_RANDOM_WALK | PATH_RAY_SUBSURFACE_DISK |
                         PATH_RAY_SUBSURFACE_USE_FRESNEL | PATH_RAY_SUBSURFACE_BACKFACING),

  /* Contribute to denoising features. */
  PATH_RAY_DENOISING_FEATURES = (1U << 25U),

  /* Render pass categories. */
  PATH_RAY_SURFACE_PASS = (1U << 26U),
  PATH_RAY_VOLUME_PASS = (1U << 27U),
  PATH_RAY_ANY_PASS = (PATH_RAY_SURFACE_PASS | PATH_RAY_VOLUME_PASS),

  /* Shadow ray is for AO. */
  PATH_RAY_SHADOW_FOR_AO = (1U << 28U),

  /* A shadow catcher object was hit and the path was split into two. */
  PATH_RAY_SHADOW_CATCHER_HIT = (1U << 29U),

  /* A shadow catcher object was hit and this path traces only shadow catchers, writing them into
   * their dedicated pass for later division.
   *
   * NOTE: Is not covered with `PATH_RAY_ANY_PASS` because shadow catcher does special handling
   * which is separate from the light passes. */
  PATH_RAY_SHADOW_CATCHER_PASS = (1U << 30U),

  /* Path is evaluating background for an approximate shadow catcher with non-transparent film. */
  PATH_RAY_SHADOW_CATCHER_BACKGROUND = (1U << 31U),
};

// 8bit enum, just in case we need to move more variables in it
enum PathRayMNEE {
  PATH_MNEE_NONE = 0,

  PATH_MNEE_VALID = (1U << 0U),
  PATH_MNEE_RECEIVER_ANCESTOR = (1U << 1U),
  PATH_MNEE_CULL_LIGHT_CONNECTION = (1U << 2U),
};

/* Configure ray visibility bits for rays and objects respectively,
 * to make shadow catchers work.
 *
 * On shadow catcher paths we want to ignore any intersections with non-catchers,
 * whereas on regular paths we want to intersect all objects. */

#define SHADOW_CATCHER_VISIBILITY_SHIFT(visibility) ((visibility) << 16)

#define SHADOW_CATCHER_PATH_VISIBILITY(path_flag, visibility) \
  (((path_flag)&PATH_RAY_SHADOW_CATCHER_PASS) ? SHADOW_CATCHER_VISIBILITY_SHIFT(visibility) : \
                                                (visibility))

#define SHADOW_CATCHER_OBJECT_VISIBILITY(is_shadow_catcher, visibility) \
  (((is_shadow_catcher) ? SHADOW_CATCHER_VISIBILITY_SHIFT(visibility) : 0) | (visibility))

/* Closure Label */

typedef enum ClosureLabel {
  LABEL_NONE = 0,
  LABEL_TRANSMIT = 1,
  LABEL_REFLECT = 2,
  LABEL_DIFFUSE = 4,
  LABEL_GLOSSY = 8,
  LABEL_SINGULAR = 16,
  LABEL_TRANSPARENT = 32,
  LABEL_VOLUME_SCATTER = 64,
  LABEL_TRANSMIT_TRANSPARENT = 128,
  LABEL_SUBSURFACE_SCATTER = 256,
} ClosureLabel;

/* Render Passes */

#define PASS_NAME_JOIN(a, b) a##_##b
#define PASSMASK(pass) (1 << ((PASS_NAME_JOIN(PASS, pass)) % 32))

// NOTE: Keep in sync with `Pass::get_type_enum()`.
typedef enum PassType {
  PASS_NONE = 0,

  /* Light Passes */
  PASS_COMBINED = 1,
  PASS_EMISSION,
  PASS_BACKGROUND,
  PASS_AO,
  PASS_DIFFUSE,
  PASS_DIFFUSE_DIRECT,
  PASS_DIFFUSE_INDIRECT,
  PASS_GLOSSY,
  PASS_GLOSSY_DIRECT,
  PASS_GLOSSY_INDIRECT,
  PASS_TRANSMISSION,
  PASS_TRANSMISSION_DIRECT,
  PASS_TRANSMISSION_INDIRECT,
  PASS_VOLUME,
  PASS_VOLUME_DIRECT,
  PASS_VOLUME_INDIRECT,
  PASS_CATEGORY_LIGHT_END = 31,

  /* Data passes */
  PASS_DEPTH = 32,
  PASS_POSITION,
  PASS_NORMAL,
  PASS_ROUGHNESS,
  PASS_UV,
  PASS_OBJECT_ID,
  PASS_MATERIAL_ID,
  PASS_MOTION,
  PASS_MOTION_WEIGHT,
  PASS_CRYPTOMATTE,
  PASS_AOV_COLOR,
  PASS_AOV_VALUE,
  PASS_ADAPTIVE_AUX_BUFFER,
  PASS_SAMPLE_COUNT,
  PASS_DIFFUSE_COLOR,
  PASS_GLOSSY_COLOR,
  PASS_TRANSMISSION_COLOR,
  /* No Scatter color since it's tricky to define what it would even mean. */
  PASS_MIST,
  PASS_DENOISING_NORMAL,
  PASS_DENOISING_ALBEDO,
  PASS_DENOISING_DEPTH,
  PASS_DENOISING_PREVIOUS,

  /* PASS_SHADOW_CATCHER accumulates contribution of shadow catcher object which is not affected by
   * any other object. The pass accessor will divide the combined pass by the shadow catcher. The
   * result of this division is then to be multiplied with the backdrop. The alpha channel of this
   * pass contains number of samples which contributed to the color components of the pass.
   *
   * PASS_SHADOW_CATCHER_SAMPLE_COUNT contains number of samples for which the path split
   * happened.
   *
   * PASS_SHADOW_CATCHER_MATTE contains pass which contains non-catcher objects. This pass is to be
   * alpha-overed onto the backdrop (after multiplication). */
  PASS_SHADOW_CATCHER,
  PASS_SHADOW_CATCHER_SAMPLE_COUNT,
  PASS_SHADOW_CATCHER_MATTE,

  /* Guiding related debug rendering passes */
  /* The estimated sample color from the PathSegmentStorage. If everything is integrated correctly
   * the output should be similar to PASS_COMBINED. */
  PASS_GUIDING_COLOR,
  /* The guiding probability at the first bounce. */
  PASS_GUIDING_PROBABILITY,
  /* The avg. roughness at the first bounce. */
  PASS_GUIDING_AVG_ROUGHNESS,
  PASS_CATEGORY_DATA_END = 63,

  PASS_BAKE_PRIMITIVE,
  PASS_BAKE_DIFFERENTIAL,
  PASS_CATEGORY_BAKE_END = 95,

  PASS_NUM,
} PassType;

#define PASS_ANY (~0)

typedef enum CryptomatteType {
  CRYPT_NONE = 0,
  CRYPT_OBJECT = (1 << 0),
  CRYPT_MATERIAL = (1 << 1),
  CRYPT_ASSET = (1 << 2),
  CRYPT_ACCURATE = (1 << 3),
} CryptomatteType;

typedef struct BsdfEval {
  Spectrum diffuse;
  Spectrum glossy;
  Spectrum sum;
} BsdfEval;

/* Closure Filter */

typedef enum FilterClosures {
  FILTER_CLOSURE_EMISSION = (1 << 0),
  FILTER_CLOSURE_DIFFUSE = (1 << 1),
  FILTER_CLOSURE_GLOSSY = (1 << 2),
  FILTER_CLOSURE_TRANSMISSION = (1 << 3),
  FILTER_CLOSURE_TRANSPARENT = (1 << 4),
  FILTER_CLOSURE_DIRECT_LIGHT = (1 << 5),
} FilterClosures;

/* Shader Flag */

typedef enum ShaderFlag {
  SHADER_SMOOTH_NORMAL = (1 << 31),
  SHADER_CAST_SHADOW = (1 << 30),
  SHADER_AREA_LIGHT = (1 << 29),
  SHADER_USE_MIS = (1 << 28),
  SHADER_EXCLUDE_DIFFUSE = (1 << 27),
  SHADER_EXCLUDE_GLOSSY = (1 << 26),
  SHADER_EXCLUDE_TRANSMIT = (1 << 25),
  SHADER_EXCLUDE_CAMERA = (1 << 24),
  SHADER_EXCLUDE_SCATTER = (1 << 23),
  SHADER_EXCLUDE_SHADOW_CATCHER = (1 << 22),
  SHADER_EXCLUDE_ANY = (SHADER_EXCLUDE_DIFFUSE | SHADER_EXCLUDE_GLOSSY | SHADER_EXCLUDE_TRANSMIT |
                        SHADER_EXCLUDE_CAMERA | SHADER_EXCLUDE_SCATTER |
                        SHADER_EXCLUDE_SHADOW_CATCHER),

  SHADER_MASK = ~(SHADER_SMOOTH_NORMAL | SHADER_CAST_SHADOW | SHADER_AREA_LIGHT | SHADER_USE_MIS |
                  SHADER_EXCLUDE_ANY)
} ShaderFlag;

enum EmissionSampling {
  EMISSION_SAMPLING_NONE = 0,
  EMISSION_SAMPLING_AUTO = 1,
  EMISSION_SAMPLING_FRONT = 2,
  EMISSION_SAMPLING_BACK = 3,
  EMISSION_SAMPLING_FRONT_BACK = 4,

  EMISSION_SAMPLING_NUM
};

/* Light Type */

typedef enum LightType {
  LIGHT_POINT,
  LIGHT_DISTANT,
  LIGHT_BACKGROUND,
  LIGHT_AREA,
  LIGHT_SPOT,
  LIGHT_TRIANGLE
} LightType;

/* Guiding Distribution Type */

typedef enum GuidingDistributionType {
  GUIDING_TYPE_PARALLAX_AWARE_VMM = 0,
  GUIDING_TYPE_DIRECTIONAL_QUAD_TREE = 1,
  GUIDING_TYPE_VMM = 2,

  GUIDING_NUM_TYPES,
} GuidingDistributionType;

/* Guiding Directional Sampling Type */

typedef enum GuidingDirectionalSamplingType {
  GUIDING_DIRECTIONAL_SAMPLING_TYPE_PRODUCT_MIS = 0,
  GUIDING_DIRECTIONAL_SAMPLING_TYPE_RIS = 1,
  GUIDING_DIRECTIONAL_SAMPLING_TYPE_ROUGHNESS = 2,

  GUIDING_DIRECTIONAL_SAMPLING_NUM_TYPES,
} GuidingDirectionalSamplingType;

/* Camera Type */

enum CameraType { CAMERA_PERSPECTIVE, CAMERA_ORTHOGRAPHIC, CAMERA_PANORAMA };

/* Panorama Type */

enum PanoramaType {
  PANORAMA_EQUIRECTANGULAR = 0,
  PANORAMA_FISHEYE_EQUIDISTANT = 1,
  PANORAMA_FISHEYE_EQUISOLID = 2,
  PANORAMA_MIRRORBALL = 3,
  PANORAMA_FISHEYE_LENS_POLYNOMIAL = 4,
  PANORAMA_EQUIANGULAR_CUBEMAP_FACE = 5,

  PANORAMA_NUM_TYPES,
};

/* Specifies an offset for the shutter's time interval. */
enum MotionPosition {
  /* Shutter opens at the current frame. */
  MOTION_POSITION_START = 0,
  /* Shutter is fully open at the current frame. */
  MOTION_POSITION_CENTER = 1,
  /* Shutter closes at the current frame. */
  MOTION_POSITION_END = 2,

  MOTION_NUM_POSITIONS,
};

/* Direct Light Sampling */

enum DirectLightSamplingType {
  DIRECT_LIGHT_SAMPLING_MIS = 0,
  DIRECT_LIGHT_SAMPLING_FORWARD = 1,
  DIRECT_LIGHT_SAMPLING_NEE = 2,

  DIRECT_LIGHT_SAMPLING_NUM,
};

/* Differential */

typedef struct differential3 {
  float3 dx;
  float3 dy;
} differential3;

typedef struct differential {
  float dx;
  float dy;
} differential;

/* Ray */

typedef struct RaySelfPrimitives {
  int prim;         /* Primitive the ray is starting from */
  int object;       /* Instance prim is a part of */
  int light_prim;   /* Light primitive */
  int light_object; /* Light object */
  int light;        /* Light ID (the light the shadow ray is traced towards to) */
} RaySelfPrimitives;

typedef struct Ray {
  float3 P;   /* origin */
  float3 D;   /* direction */
  float tmin; /* start distance */
  float tmax; /* end distance */
  float time; /* time (for motion blur) */

  RaySelfPrimitives self;

#ifdef __RAY_DIFFERENTIALS__
  float dP;
  float dD;
#endif
} Ray;

/* Intersection */

typedef struct Intersection {
  float t, u, v;
  int prim;
  int object;
  int type;
} Intersection;

/* Primitives */

typedef enum PrimitiveType {
  PRIMITIVE_NONE = 0,
  PRIMITIVE_TRIANGLE = (1 << 0),
  PRIMITIVE_CURVE_THICK = (1 << 1),
  PRIMITIVE_CURVE_RIBBON = (1 << 2),
  PRIMITIVE_POINT = (1 << 3),
  PRIMITIVE_VOLUME = (1 << 4),
  PRIMITIVE_LAMP = (1 << 5),

  PRIMITIVE_MOTION = (1 << 6),
  PRIMITIVE_MOTION_TRIANGLE = (PRIMITIVE_TRIANGLE | PRIMITIVE_MOTION),
  PRIMITIVE_MOTION_CURVE_THICK = (PRIMITIVE_CURVE_THICK | PRIMITIVE_MOTION),
  PRIMITIVE_MOTION_CURVE_RIBBON = (PRIMITIVE_CURVE_RIBBON | PRIMITIVE_MOTION),
  PRIMITIVE_MOTION_POINT = (PRIMITIVE_POINT | PRIMITIVE_MOTION),

  PRIMITIVE_CURVE = (PRIMITIVE_CURVE_THICK | PRIMITIVE_CURVE_RIBBON),

  PRIMITIVE_ALL = (PRIMITIVE_TRIANGLE | PRIMITIVE_CURVE | PRIMITIVE_POINT | PRIMITIVE_VOLUME |
                   PRIMITIVE_LAMP | PRIMITIVE_MOTION),

  PRIMITIVE_NUM_SHAPES = 6,
  PRIMITIVE_NUM_BITS = PRIMITIVE_NUM_SHAPES + 1, /* All shapes + motion bit. */
  PRIMITIVE_NUM = PRIMITIVE_NUM_SHAPES * 2,      /* With and without motion. */
} PrimitiveType;

/* Convert type to index in range 0..PRIMITIVE_NUM-1. */
#define PRIMITIVE_INDEX(type) (bitscan((uint32_t)(type)) * 2 + (((type)&PRIMITIVE_MOTION) ? 1 : 0))

/* Pack segment into type value to save space. */
#define PRIMITIVE_PACK_SEGMENT(type, segment) ((segment << PRIMITIVE_NUM_BITS) | (type))
#define PRIMITIVE_UNPACK_SEGMENT(type) (type >> PRIMITIVE_NUM_BITS)

typedef enum CurveShapeType {
  CURVE_RIBBON = 0,
  CURVE_THICK = 1,

  CURVE_NUM_SHAPE_TYPES,
} CurveShapeType;

/* Attributes */

typedef enum AttributePrimitive {
  ATTR_PRIM_GEOMETRY = 0,
  ATTR_PRIM_SUBD,

  ATTR_PRIM_TYPES
} AttributePrimitive;

typedef enum AttributeElement {
  ATTR_ELEMENT_NONE = 0,
  ATTR_ELEMENT_OBJECT = (1 << 0),
  ATTR_ELEMENT_MESH = (1 << 1),
  ATTR_ELEMENT_FACE = (1 << 2),
  ATTR_ELEMENT_VERTEX = (1 << 3),
  ATTR_ELEMENT_VERTEX_MOTION = (1 << 4),
  ATTR_ELEMENT_CORNER = (1 << 5),
  ATTR_ELEMENT_CORNER_BYTE = (1 << 6),
  ATTR_ELEMENT_CURVE = (1 << 7),
  ATTR_ELEMENT_CURVE_KEY = (1 << 8),
  ATTR_ELEMENT_CURVE_KEY_MOTION = (1 << 9),
  ATTR_ELEMENT_VOXEL = (1 << 10)
} AttributeElement;

typedef enum AttributeStandard {
  ATTR_STD_NONE = 0,
  ATTR_STD_VERTEX_NORMAL,
  ATTR_STD_FACE_NORMAL,
  ATTR_STD_UV,
  ATTR_STD_UV_TANGENT,
  ATTR_STD_UV_TANGENT_SIGN,
  ATTR_STD_VERTEX_COLOR,
  ATTR_STD_GENERATED,
  ATTR_STD_GENERATED_TRANSFORM,
  ATTR_STD_POSITION_UNDEFORMED,
  ATTR_STD_POSITION_UNDISPLACED,
  ATTR_STD_MOTION_VERTEX_POSITION,
  ATTR_STD_MOTION_VERTEX_NORMAL,
  ATTR_STD_PARTICLE,
  ATTR_STD_CURVE_INTERCEPT,
  ATTR_STD_CURVE_LENGTH,
  ATTR_STD_CURVE_RANDOM,
  ATTR_STD_POINT_RANDOM,
  ATTR_STD_PTEX_FACE_ID,
  ATTR_STD_PTEX_UV,
  ATTR_STD_VOLUME_DENSITY,
  ATTR_STD_VOLUME_COLOR,
  ATTR_STD_VOLUME_FLAME,
  ATTR_STD_VOLUME_HEAT,
  ATTR_STD_VOLUME_TEMPERATURE,
  ATTR_STD_VOLUME_VELOCITY,
  ATTR_STD_VOLUME_VELOCITY_X,
  ATTR_STD_VOLUME_VELOCITY_Y,
  ATTR_STD_VOLUME_VELOCITY_Z,
  ATTR_STD_POINTINESS,
  ATTR_STD_RANDOM_PER_ISLAND,
  ATTR_STD_SHADOW_TRANSPARENCY,
  ATTR_STD_NUM,

  ATTR_STD_NOT_FOUND = ~0
} AttributeStandard;

typedef enum AttributeFlag {
  ATTR_FINAL_SIZE = (1 << 0),
  ATTR_SUBDIVIDED = (1 << 1),
} AttributeFlag;

typedef struct AttributeDescriptor {
  AttributeElement element;
  NodeAttributeType type;
  uint flags; /* see enum AttributeFlag */
  int offset;
} AttributeDescriptor;

/* For looking up attributes on objects and geometry. */
typedef struct AttributeMap {
  uint64_t id;      /* Global unique identifier. */
  int offset;       /* Offset into __attributes global arrays. */
  uint16_t element; /* AttributeElement. */
  uint8_t type;     /* NodeAttributeType. */
  uint8_t flags;    /* AttributeFlag. */
} AttributeMap;

/* Closure data */

#ifndef __MAX_CLOSURE__
#  define MAX_CLOSURE 64
#else
#  define MAX_CLOSURE __MAX_CLOSURE__
#endif

/* For manifold next event estimation, we need space to store and evaluate
 * 2 closures (with extra data) on the refractive interfaces, in addition
 * to keeping the full sd at the current shading point. We need 4 because a
 * refractive BSDF is instanced with a companion reflection BSDF, even though
 * we only need the refractive one, and each of them requires 2 slots. */
#ifndef __CAUSTICS_MAX_CLOSURE__
#  define CAUSTICS_MAX_CLOSURE 4
#else
#  define CAUSTICS_MAX_CLOSURE __CAUSTICS_MAX_CLOSURE__
#endif

#ifndef __MAX_VOLUME_STACK_SIZE__
#  define MAX_VOLUME_STACK_SIZE 32
#else
#  define MAX_VOLUME_STACK_SIZE __MAX_VOLUME_STACK_SIZE__
#endif

#define MAX_VOLUME_CLOSURE 8

/* This struct is the base class for all closures. The common members are
 * duplicated in all derived classes since we don't have C++ in the kernel
 * yet, and because it lets us lay out the members to minimize padding. The
 * weight member is located at the beginning of the struct for this reason.
 *
 * ShaderClosure has a fixed size, and any extra space must be allocated
 * with closure_alloc_extra().
 *
 * We pad the struct to align to 16 bytes. All shader closures are assumed
 * to fit in this struct size. CPU sizes are a bit larger because float3 is
 * padded to be 16 bytes, while it's only 12 bytes on the GPU. */

#define SHADER_CLOSURE_BASE \
  Spectrum weight; \
  ClosureType type; \
  float sample_weight; \
  float3 N

typedef struct ccl_align(16) ShaderClosure
{
  SHADER_CLOSURE_BASE;

  /* Extra space for closures to store data, somewhat arbitrary but closures
   * assert that their size fits. */
  char pad[sizeof(Spectrum) * 2 + sizeof(float) * 4];
}
ShaderClosure;

/* Shader Data
 *
 * Main shader state at a point on the surface or in a volume. All coordinates
 * are in world space.
 */

enum ShaderDataFlag {
  /* Runtime flags. */

  /* Set when ray hits backside of surface. */
  SD_BACKFACING = (1 << 0),
  /* Shader has non-zero emission. */
  SD_EMISSION = (1 << 1),
  /* Shader has BSDF closure. */
  SD_BSDF = (1 << 2),
  /* Shader has non-singular BSDF closure. */
  SD_BSDF_HAS_EVAL = (1 << 3),
  /* Shader has BSSRDF closure. */
  SD_BSSRDF = (1 << 4),
  /* Shader has holdout closure. */
  SD_HOLDOUT = (1 << 5),
  /* Shader has non-zero volume extinction. */
  SD_EXTINCTION = (1 << 6),
  /* Shader has have volume phase (scatter) closure. */
  SD_SCATTER = (1 << 7),
  /* Shader has transparent closure. */
  SD_TRANSPARENT = (1 << 9),
  /* BSDF requires LCG for evaluation. */
  SD_BSDF_NEEDS_LCG = (1 << 10),
  /* BSDF has a transmissive component. */
  SD_BSDF_HAS_TRANSMISSION = (1 << 11),

  SD_CLOSURE_FLAGS = (SD_EMISSION | SD_BSDF | SD_BSDF_HAS_EVAL | SD_BSSRDF | SD_HOLDOUT |
                      SD_EXTINCTION | SD_SCATTER | SD_BSDF_NEEDS_LCG | SD_BSDF_HAS_TRANSMISSION),

  /* Shader flags. */

  /* Use front side for direct light sampling. */
  SD_MIS_FRONT = (1 << 16),
  /* Has transparent shadow. */
  SD_HAS_TRANSPARENT_SHADOW = (1 << 17),
  /* Has volume shader. */
  SD_HAS_VOLUME = (1 << 18),
  /* Has only volume shader, no surface. */
  SD_HAS_ONLY_VOLUME = (1 << 19),
  /* Has heterogeneous volume. */
  SD_HETEROGENEOUS_VOLUME = (1 << 20),
  /* BSSRDF normal uses bump. */
  SD_HAS_BSSRDF_BUMP = (1 << 21),
  /* Use equiangular volume sampling */
  SD_VOLUME_EQUIANGULAR = (1 << 22),
  /* Use multiple importance volume sampling. */
  SD_VOLUME_MIS = (1 << 23),
  /* Use cubic interpolation for voxels. */
  SD_VOLUME_CUBIC = (1 << 24),
  /* Has data connected to the displacement input or uses bump map. */
  SD_HAS_BUMP = (1 << 25),
  /* Has true displacement. */
  SD_HAS_DISPLACEMENT = (1 << 26),
  /* Has constant emission (value stored in __shaders) */
  SD_HAS_CONSTANT_EMISSION = (1 << 27),
  /* Needs to access attributes for volume rendering */
  SD_NEED_VOLUME_ATTRIBUTES = (1 << 28),
  /* Shader has emission */
  SD_HAS_EMISSION = (1 << 29),
  /* Shader has ray-tracing. */
  SD_HAS_RAYTRACE = (1 << 30),
  /* Use back side for direct light sampling. */
  SD_MIS_BACK = (1 << 31),

  SD_SHADER_FLAGS = (SD_MIS_FRONT | SD_HAS_TRANSPARENT_SHADOW | SD_HAS_VOLUME |
                     SD_HAS_ONLY_VOLUME | SD_HETEROGENEOUS_VOLUME | SD_HAS_BSSRDF_BUMP |
                     SD_VOLUME_EQUIANGULAR | SD_VOLUME_MIS | SD_VOLUME_CUBIC | SD_HAS_BUMP |
                     SD_HAS_DISPLACEMENT | SD_HAS_CONSTANT_EMISSION | SD_NEED_VOLUME_ATTRIBUTES |
                     SD_HAS_EMISSION | SD_HAS_RAYTRACE | SD_MIS_BACK)
};

/* Object flags. */
enum ShaderDataObjectFlag {
  /* Holdout for camera rays. */
  SD_OBJECT_HOLDOUT_MASK = (1 << 0),
  /* Has object motion blur. */
  SD_OBJECT_MOTION = (1 << 1),
  /* Vertices have transform applied. */
  SD_OBJECT_TRANSFORM_APPLIED = (1 << 2),
  /* The object's transform applies a negative scale. */
  SD_OBJECT_NEGATIVE_SCALE = (1 << 3),
  /* Object has a volume shader. */
  SD_OBJECT_HAS_VOLUME = (1 << 4),
  /* Object intersects AABB of an object with volume shader. */
  SD_OBJECT_INTERSECTS_VOLUME = (1 << 5),
  /* Has position for motion vertices. */
  SD_OBJECT_HAS_VERTEX_MOTION = (1 << 6),
  /* object is used to catch shadows */
  SD_OBJECT_SHADOW_CATCHER = (1 << 7),
  /* object has volume attributes */
  SD_OBJECT_HAS_VOLUME_ATTRIBUTES = (1 << 8),
  /* object is caustics caster */
  SD_OBJECT_CAUSTICS_CASTER = (1 << 9),
  /* object is caustics receiver */
  SD_OBJECT_CAUSTICS_RECEIVER = (1 << 10),
  /* object has attribute for volume motion */
  SD_OBJECT_HAS_VOLUME_MOTION = (1 << 11),

  /* object is using caustics */
  SD_OBJECT_CAUSTICS = (SD_OBJECT_CAUSTICS_CASTER | SD_OBJECT_CAUSTICS_RECEIVER),

  SD_OBJECT_FLAGS = (SD_OBJECT_HOLDOUT_MASK | SD_OBJECT_MOTION | SD_OBJECT_TRANSFORM_APPLIED |
                     SD_OBJECT_NEGATIVE_SCALE | SD_OBJECT_HAS_VOLUME |
                     SD_OBJECT_INTERSECTS_VOLUME | SD_OBJECT_SHADOW_CATCHER |
                     SD_OBJECT_HAS_VOLUME_ATTRIBUTES | SD_OBJECT_CAUSTICS |
                     SD_OBJECT_HAS_VOLUME_MOTION)
};

typedef struct ccl_align(16) ShaderData
{
  /* position */
  float3 P;
  /* smooth normal for shading */
  float3 N;
  /* true geometric normal */
  float3 Ng;
  /* view/incoming direction */
  float3 wi;
  /* shader id */
  int shader;
  /* booleans describing shader, see ShaderDataFlag */
  int flag;
  /* booleans describing object of the shader, see ShaderDataObjectFlag */
  int object_flag;

  /* primitive id if there is one, ~0 otherwise */
  int prim;

  /* combined type and curve segment for hair */
  int type;

  /* parametric coordinates
   * - barycentric weights for triangles */
  float u;
  float v;
  /* object id if there is one, ~0 otherwise */
  int object;
  /* lamp id if there is one, ~0 otherwise */
  int lamp;

  /* motion blur sample time */
  float time;

  /* length of the ray being shaded */
  float ray_length;

#ifdef __RAY_DIFFERENTIALS__
  /* Radius of differential of P. */
  float dP;
  /* Radius of differential of wi. */
  float dI;
  /* differential of u, v */
  differential du;
  differential dv;
#endif
#ifdef __DPDU__
  /* differential of P w.r.t. parametric coordinates. note that dPdu is
   * not readily suitable as a tangent for shading on triangles. */
  float3 dPdu;
  float3 dPdv;
#endif

#ifdef __OBJECT_MOTION__
  /* Object <-> world space transformations for motion blur, cached to avoid
   * re-interpolating them constantly for shading. */
  Transform ob_tfm_motion;
  Transform ob_itfm_motion;
#endif

  /* ray start position, only set for backgrounds */
  float3 ray_P;
  float ray_dP;

#ifdef __OSL__
#  ifdef __KERNEL_GPU__
  ccl_private uint8_t *osl_closure_pool;
#  else
  const struct KernelGlobalsCPU *osl_globals;
  const struct IntegratorStateCPU *osl_path_state;
  const struct IntegratorShadowStateCPU *osl_shadow_path_state;
#  endif
#endif

  /* LCG state for closures that require additional random numbers. */
  uint lcg_state;

  /* Closure data, we store a fixed array of closures */
  int num_closure;
  int num_closure_left;
  Spectrum svm_closure_weight;

  /* Closure weights summed directly, so we can evaluate
   * emission and shadow transparency with MAX_CLOSURE 0. */
  Spectrum closure_emission_background;
  Spectrum closure_transparent_extinction;

  /* At the end so we can adjust size in ShaderDataTinyStorage. */
  struct ShaderClosure closure[MAX_CLOSURE];
}
ShaderData;

/* ShaderDataTinyStorage needs the same alignment as ShaderData, or else
 * the pointer cast in AS_SHADER_DATA invokes undefined behavior. */
typedef struct ccl_align(16) ShaderDataTinyStorage
{
  char pad[sizeof(ShaderData) - sizeof(ShaderClosure) * MAX_CLOSURE];
}
ShaderDataTinyStorage;

/* ShaderDataCausticsStorage needs the same alignment as ShaderData, or else
 * the pointer cast in AS_SHADER_DATA invokes undefined behavior. */
typedef struct ccl_align(16) ShaderDataCausticsStorage
{
  char pad[sizeof(ShaderData) - sizeof(ShaderClosure) * (MAX_CLOSURE - CAUSTICS_MAX_CLOSURE)];
}
ShaderDataCausticsStorage;

#define AS_SHADER_DATA(shader_data_tiny_storage) \
  ((ccl_private ShaderData *)shader_data_tiny_storage)

/* Compact volume closures storage.
 *
 * Used for decoupled direct/indirect light closure storage. */

typedef struct ShaderVolumeClosure {
  Spectrum weight;
  float sample_weight;
  float g;
} ShaderVolumeClosure;

typedef struct ShaderVolumePhases {
  ShaderVolumeClosure closure[MAX_VOLUME_CLOSURE];
  int num_closure;
} ShaderVolumePhases;

/* Volume Stack */

#ifdef __VOLUME__
typedef struct VolumeStack {
  int object;
  int shader;
} VolumeStack;
#endif

/* Struct to gather multiple nearby intersections. */
typedef struct LocalIntersection {
  int num_hits;
  struct Intersection hits[LOCAL_MAX_HITS];
  float3 Ng[LOCAL_MAX_HITS];
} LocalIntersection;

/* Constant Kernel Data
 *
 * These structs are passed from CPU to various devices, and the struct layout
 * must match exactly. Structs are padded to ensure 16 byte alignment, and we
 * do not use float3 because its size may not be the same on all devices. */

typedef struct KernelCamera {
  /* type */
  int type;
  int use_dof_or_motion_blur;

  /* depth of field */
  float aperturesize;
  float blades;
  float bladesrotation;
  float focaldistance;

  /* motion blur */
  float shuttertime;
  int num_motion_steps, have_perspective_motion;

  int pad1;
  int pad2;
  int pad3;

  /* panorama */
  int panorama_type;
  float fisheye_fov;
  float fisheye_lens;
  float fisheye_lens_polynomial_bias;
  float4 equirectangular_range;
  float4 fisheye_lens_polynomial_coefficients;

  /* stereo */
  float interocular_offset;
  float convergence_distance;
  float pole_merge_angle_from;
  float pole_merge_angle_to;

  /* matrices */
  Transform cameratoworld;
  ProjectionTransform rastertocamera;

  /* differentials */
  float4 dx;
  float4 dy;

  /* clipping */
  float nearclip;
  float cliplength;

  /* sensor size */
  float sensorwidth;
  float sensorheight;

  /* render size */
  float width, height;

  /* anamorphic lens bokeh */
  float inv_aperture_ratio;

  int is_inside_volume;

  /* more matrices */
  ProjectionTransform screentoworld;
  ProjectionTransform rastertoworld;
  ProjectionTransform ndctoworld;
  ProjectionTransform worldtoscreen;
  ProjectionTransform worldtoraster;
  ProjectionTransform worldtondc;
  Transform worldtocamera;

  /* Stores changes in the projection matrix. Use for camera zoom motion
   * blur and motion pass output for perspective camera. */
  ProjectionTransform perspective_pre;
  ProjectionTransform perspective_post;

  /* Transforms for motion pass. */
  Transform motion_pass_pre;
  Transform motion_pass_post;

  int shutter_table_offset;

  /* Rolling shutter */
  int rolling_shutter_type;
  float rolling_shutter_duration;

  int motion_position;
} KernelCamera;
static_assert_align(KernelCamera, 16);

typedef struct KernelFilmConvert {
  int pass_offset;
  int pass_stride;

  int pass_use_exposure;
  int pass_use_filter;

  int pass_divide;
  int pass_indirect;

  int pass_combined;
  int pass_sample_count;
  int pass_adaptive_aux_buffer;
  int pass_motion_weight;
  int pass_shadow_catcher;
  int pass_shadow_catcher_sample_count;
  int pass_shadow_catcher_matte;
  int pass_background;

  float scale;
  float exposure;
  float scale_exposure;

  int use_approximate_shadow_catcher;
  int use_approximate_shadow_catcher_background;
  int show_active_pixels;

  /* Number of components to write to. */
  int num_components;

  /* Number of floats per pixel. When zero is the same as `num_components`.
   * NOTE: Is ignored for half4 destination. */
  int pixel_stride;

  int is_denoised;

  /* Padding. */
  int pad1;
} KernelFilmConvert;
static_assert_align(KernelFilmConvert, 16);

typedef enum KernelBVHLayout {
  BVH_LAYOUT_NONE = 0,

  BVH_LAYOUT_BVH2 = (1 << 0),
  BVH_LAYOUT_EMBREE = (1 << 1),
  BVH_LAYOUT_OPTIX = (1 << 2),
  BVH_LAYOUT_MULTI_OPTIX = (1 << 3),
  BVH_LAYOUT_MULTI_OPTIX_EMBREE = (1 << 4),
  BVH_LAYOUT_METAL = (1 << 5),
  BVH_LAYOUT_MULTI_METAL = (1 << 6),
  BVH_LAYOUT_MULTI_METAL_EMBREE = (1 << 7),
  BVH_LAYOUT_HIPRT = (1 << 8),
  BVH_LAYOUT_MULTI_HIPRT = (1 << 9),
  BVH_LAYOUT_MULTI_HIPRT_EMBREE = (1 << 10),
  BVH_LAYOUT_EMBREEGPU = (1 << 11),
  BVH_LAYOUT_MULTI_EMBREEGPU = (1 << 12),
  BVH_LAYOUT_MULTI_EMBREEGPU_EMBREE = (1 << 13),

  /* Default BVH layout to use for CPU. */
  BVH_LAYOUT_AUTO = BVH_LAYOUT_EMBREE,
  BVH_LAYOUT_ALL = BVH_LAYOUT_BVH2 | BVH_LAYOUT_EMBREE | BVH_LAYOUT_OPTIX | BVH_LAYOUT_METAL |
                   BVH_LAYOUT_HIPRT | BVH_LAYOUT_MULTI_HIPRT | BVH_LAYOUT_MULTI_HIPRT_EMBREE |
                   BVH_LAYOUT_EMBREEGPU | BVH_LAYOUT_MULTI_EMBREEGPU |
                   BVH_LAYOUT_MULTI_EMBREEGPU_EMBREE,
} KernelBVHLayout;

/* Specialized struct that can become constants in dynamic compilation. */
#define KERNEL_STRUCT_BEGIN(name, parent) struct name {
#define KERNEL_STRUCT_END(name) \
  } \
  ; \
  static_assert_align(name, 16);

#ifdef __KERNEL_USE_DATA_CONSTANTS__
#  define KERNEL_STRUCT_MEMBER(parent, type, name) type __unused_##name;
#else
#  define KERNEL_STRUCT_MEMBER(parent, type, name) type name;
#endif

#include "kernel/data_template.h"

typedef struct KernelTables {
  int filter_table_offset;
<<<<<<< HEAD
  int ggx_glass_E_offset;
  int ggx_glass_inv_E_offset;
=======
  int ggx_E;
  int ggx_Eavg;
  int ggx_glass_E;
  int ggx_glass_Eavg;
  int ggx_glass_inv_E;
  int ggx_glass_inv_Eavg;
>>>>>>> 8eb75deb
  int pad1;
} KernelTables;
static_assert_align(KernelTables, 16);

typedef struct KernelBake {
  int use;
  int object_index;
  int tri_offset;
  int use_camera;
} KernelBake;
static_assert_align(KernelBake, 16);

typedef struct KernelLightLinkSet {
  uint light_tree_root;
} KernelLightLinkSet;

typedef struct KernelData {
  /* Features and limits. */
  uint kernel_features;
  uint max_closures;
  uint max_shaders;
  uint volume_stack_size;

  /* Always dynamic data members. */
  KernelCamera cam;
  KernelBake bake;
  KernelTables tables;
  KernelLightLinkSet light_link_sets[LIGHT_LINK_SET_MAX];

  /* Potentially specialized data members. */
#define KERNEL_STRUCT_BEGIN(name, parent) name parent;
#include "kernel/data_template.h"

  /* Device specific BVH. */
#ifdef __KERNEL_OPTIX__
  OptixTraversableHandle device_bvh;
#elif defined __METALRT__
  metalrt_as_type device_bvh;
#elif defined(__HIPRT__)
  void *device_bvh;
#else
#  ifdef __EMBREE__
  RTCScene device_bvh;
#    ifndef __KERNEL_64_BIT__
  int pad1;
#    endif
#  else
  int device_bvh, pad1;
#  endif
#endif
  int pad2, pad3;
} KernelData;
static_assert_align(KernelData, 16);

/* Kernel data structures. */

typedef struct KernelObject {
  Transform tfm;
  Transform itfm;

  float volume_density;
  float pass_id;
  float random_number;
  float color[3];
  float alpha;
  int particle_index;

  float dupli_generated[3];
  float dupli_uv[2];

  int numkeys;
  int numsteps;
  int numverts;

  uint patch_map_offset;
  uint attribute_map_offset;
  uint motion_offset;

  float cryptomatte_object;
  float cryptomatte_asset;

  float shadow_terminator_shading_offset;
  float shadow_terminator_geometry_offset;

  float ao_distance;

  int lightgroup;

  uint visibility;
  int primitive_type;

  /* Volume velocity scale. */
  float velocity_scale;

  /* TODO: separate array to avoid memory overhead when not used. */
  uint64_t light_set_membership;
  uint receiver_light_set;
  uint64_t shadow_set_membership;
  uint blocker_shadow_set;
} KernelObject;
static_assert_align(KernelObject, 16);

typedef struct KernelCurve {
  int shader_id;
  int first_key;
  int num_keys;
  int type;
} KernelCurve;
static_assert_align(KernelCurve, 16);

typedef struct KernelCurveSegment {
  int prim;
  int type;
} KernelCurveSegment;
static_assert_align(KernelCurveSegment, 8);

typedef struct KernelSpotLight {
  packed_float3 axis_u;
  float radius;
  packed_float3 axis_v;
  float invarea;
  packed_float3 dir;
  float cos_half_spot_angle;
  packed_float3 len;
  float spot_smooth;
} KernelSpotLight;

/* PointLight is SpotLight with only radius and invarea being used. */

typedef struct KernelAreaLight {
  packed_float3 axis_u;
  float len_u;
  packed_float3 axis_v;
  float len_v;
  packed_float3 dir;
  float invarea;
  float tan_half_spread;
  float normalize_spread;
  float pad[2];
} KernelAreaLight;

typedef struct KernelDistantLight {
  float radius;
  float cosangle;
  float invarea;
  float pad;
} KernelDistantLight;

typedef struct KernelLight {
  int type;
  packed_float3 co;
  int shader_id;
  float max_bounces;
  float random;
  float strength[3];
  int use_caustics;
  int lightgroup;
  Transform tfm;
  Transform itfm;
  union {
    KernelSpotLight spot;
    KernelAreaLight area;
    KernelDistantLight distant;
  };
  uint64_t light_set_membership;
  uint64_t shadow_set_membership;
} KernelLight;
static_assert_align(KernelLight, 16);

using MeshLight = struct MeshLight {
  int shader_flag;
  int object_id;
};

typedef struct KernelLightDistribution {
  float totarea;
  int prim;
  MeshLight mesh_light;
} KernelLightDistribution;
static_assert_align(KernelLightDistribution, 16);

/* Bounding box. */
using BoundingBox = struct BoundingBox {
  packed_float3 min;
  packed_float3 max;
};

using BoundingCone = struct BoundingCone {
  packed_float3 axis;
  float theta_o;
  float theta_e;
};

enum LightTreeNodeType : uint8_t {
  LIGHT_TREE_INSTANCE = (1 << 0),
  LIGHT_TREE_INNER = (1 << 1),
  LIGHT_TREE_LEAF = (1 << 2),
  LIGHT_TREE_DISTANT = (1 << 3),
};

typedef struct KernelLightTreeNode {
  /* Bounding box. */
  BoundingBox bbox;

  /* Bounding cone. */
  BoundingCone bcone;

  /* Energy. */
  float energy;

  LightTreeNodeType type;

  /* Leaf nodes need to know the number of emitters stored. */
  int num_emitters;

  union {
    struct {
      int first_emitter; /* The index of the first emitter. */
    } leaf;
    struct {
      /* Indices of the children. */
      int left_child;
      int right_child;
    } inner;
    struct {
      int reference; /* A reference to the node with the subtree. */
    } instance;
  };

  /* Bit trail. */
  uint bit_trail;

  /* Bits to skip in the bit trail, to skip nodes in for specialized trees. */
  uint8_t bit_skip;

  /* Padding. */
  uint8_t pad[11];
} KernelLightTreeNode;
static_assert_align(KernelLightTreeNode, 16);

typedef struct KernelLightTreeEmitter {
  /* Bounding cone. */
  float theta_o;
  float theta_e;

  /* Energy. */
  float energy;

  union {
    struct {
      int id; /* The location in the triangles array. */
      EmissionSampling emission_sampling;
    } triangle;

    struct {
      int id; /* The location in the lights array. */
    } light;

    struct {
      int object_id;
      int node_id;
    } mesh;
  };

  MeshLight mesh_light;

  /* Bit trail from root node to leaf node containing emitter. */
  int bit_trail;
} KernelLightTreeEmitter;
static_assert_align(KernelLightTreeEmitter, 16);

typedef struct KernelParticle {
  int index;
  float age;
  float lifetime;
  float size;
  float4 rotation;
  /* Only xyz are used of the following. float4 instead of float3 are used
   * to ensure consistent padding/alignment across devices. */
  float4 location;
  float4 velocity;
  float4 angular_velocity;
} KernelParticle;
static_assert_align(KernelParticle, 16);

typedef struct KernelShader {
  float constant_emission[3];
  float cryptomatte_id;
  int flags;
  int pass_id;
  int pad2, pad3;
} KernelShader;
static_assert_align(KernelShader, 16);

/* Patches */

#define PATCH_MAX_CONTROL_VERTS 16

/* Patch map node flags */

#define PATCH_MAP_NODE_IS_SET (1 << 30)
#define PATCH_MAP_NODE_IS_LEAF (1u << 31)
#define PATCH_MAP_NODE_INDEX_MASK (~(PATCH_MAP_NODE_IS_SET | PATCH_MAP_NODE_IS_LEAF))

/* Work Tiles */

typedef struct KernelWorkTile {
  uint x, y, w, h;

  uint start_sample;
  uint num_samples;
  uint sample_offset;

  int offset;
  uint stride;

  /* Precalculated parameters used by init_from_camera kernel on GPU. */
  int path_index_offset;
  int work_size;
} KernelWorkTile;

/* Shader Evaluation.
 *
 * Position on a primitive on an object at which we want to evaluate the
 * shader for e.g. mesh displacement or light importance map. */

typedef struct KernelShaderEvalInput {
  int object;
  int prim;
  float u, v;
} KernelShaderEvalInput;
static_assert_align(KernelShaderEvalInput, 16);

/* Pre-computed sample table sizes for the tabulated Sobol sampler.
 *
 * NOTE: min and max samples *must* be a power of two, and patterns
 * ideally should be as well.
 */
#define MIN_TAB_SOBOL_SAMPLES 256
#define MAX_TAB_SOBOL_SAMPLES 8192
#define NUM_TAB_SOBOL_DIMENSIONS 4
#define NUM_TAB_SOBOL_PATTERNS 256

/* Device kernels.
 *
 * Identifier for kernels that can be executed in device queues.
 *
 * Some implementation details.
 *
 * If the kernel uses shared CUDA memory, `CUDADeviceQueue::enqueue` is to be modified.
 * The path iteration kernels are handled in `PathTraceWorkGPU::enqueue_path_iteration`. */

typedef enum DeviceKernel : int {
  DEVICE_KERNEL_INTEGRATOR_INIT_FROM_CAMERA = 0,
  DEVICE_KERNEL_INTEGRATOR_INIT_FROM_BAKE,
  DEVICE_KERNEL_INTEGRATOR_INTERSECT_CLOSEST,
  DEVICE_KERNEL_INTEGRATOR_INTERSECT_SHADOW,
  DEVICE_KERNEL_INTEGRATOR_INTERSECT_SUBSURFACE,
  DEVICE_KERNEL_INTEGRATOR_INTERSECT_VOLUME_STACK,
  DEVICE_KERNEL_INTEGRATOR_INTERSECT_DEDICATED_LIGHT,
  DEVICE_KERNEL_INTEGRATOR_SHADE_BACKGROUND,
  DEVICE_KERNEL_INTEGRATOR_SHADE_LIGHT,
  DEVICE_KERNEL_INTEGRATOR_SHADE_SURFACE,
  DEVICE_KERNEL_INTEGRATOR_SHADE_SURFACE_RAYTRACE,
  DEVICE_KERNEL_INTEGRATOR_SHADE_SURFACE_MNEE,
  DEVICE_KERNEL_INTEGRATOR_SHADE_VOLUME,
  DEVICE_KERNEL_INTEGRATOR_SHADE_SHADOW,
  DEVICE_KERNEL_INTEGRATOR_SHADE_DEDICATED_LIGHT,
  DEVICE_KERNEL_INTEGRATOR_MEGAKERNEL,

  DEVICE_KERNEL_INTEGRATOR_QUEUED_PATHS_ARRAY,
  DEVICE_KERNEL_INTEGRATOR_QUEUED_SHADOW_PATHS_ARRAY,
  DEVICE_KERNEL_INTEGRATOR_ACTIVE_PATHS_ARRAY,
  DEVICE_KERNEL_INTEGRATOR_TERMINATED_PATHS_ARRAY,
  DEVICE_KERNEL_INTEGRATOR_SORTED_PATHS_ARRAY,
  DEVICE_KERNEL_INTEGRATOR_SORT_BUCKET_PASS,
  DEVICE_KERNEL_INTEGRATOR_SORT_WRITE_PASS,
  DEVICE_KERNEL_INTEGRATOR_COMPACT_PATHS_ARRAY,
  DEVICE_KERNEL_INTEGRATOR_COMPACT_STATES,
  DEVICE_KERNEL_INTEGRATOR_TERMINATED_SHADOW_PATHS_ARRAY,
  DEVICE_KERNEL_INTEGRATOR_COMPACT_SHADOW_PATHS_ARRAY,
  DEVICE_KERNEL_INTEGRATOR_COMPACT_SHADOW_STATES,
  DEVICE_KERNEL_INTEGRATOR_RESET,
  DEVICE_KERNEL_INTEGRATOR_SHADOW_CATCHER_COUNT_POSSIBLE_SPLITS,

  DEVICE_KERNEL_SHADER_EVAL_DISPLACE,
  DEVICE_KERNEL_SHADER_EVAL_BACKGROUND,
  DEVICE_KERNEL_SHADER_EVAL_CURVE_SHADOW_TRANSPARENCY,

#define DECLARE_FILM_CONVERT_KERNEL(variant) \
  DEVICE_KERNEL_FILM_CONVERT_##variant, DEVICE_KERNEL_FILM_CONVERT_##variant##_HALF_RGBA

  DECLARE_FILM_CONVERT_KERNEL(DEPTH),
  DECLARE_FILM_CONVERT_KERNEL(MIST),
  DECLARE_FILM_CONVERT_KERNEL(SAMPLE_COUNT),
  DECLARE_FILM_CONVERT_KERNEL(FLOAT),
  DECLARE_FILM_CONVERT_KERNEL(LIGHT_PATH),
  DECLARE_FILM_CONVERT_KERNEL(FLOAT3),
  DECLARE_FILM_CONVERT_KERNEL(MOTION),
  DECLARE_FILM_CONVERT_KERNEL(CRYPTOMATTE),
  DECLARE_FILM_CONVERT_KERNEL(SHADOW_CATCHER),
  DECLARE_FILM_CONVERT_KERNEL(SHADOW_CATCHER_MATTE_WITH_SHADOW),
  DECLARE_FILM_CONVERT_KERNEL(COMBINED),
  DECLARE_FILM_CONVERT_KERNEL(FLOAT4),

#undef DECLARE_FILM_CONVERT_KERNEL

  DEVICE_KERNEL_ADAPTIVE_SAMPLING_CONVERGENCE_CHECK,
  DEVICE_KERNEL_ADAPTIVE_SAMPLING_CONVERGENCE_FILTER_X,
  DEVICE_KERNEL_ADAPTIVE_SAMPLING_CONVERGENCE_FILTER_Y,

  DEVICE_KERNEL_FILTER_GUIDING_PREPROCESS,
  DEVICE_KERNEL_FILTER_GUIDING_SET_FAKE_ALBEDO,
  DEVICE_KERNEL_FILTER_COLOR_PREPROCESS,
  DEVICE_KERNEL_FILTER_COLOR_POSTPROCESS,

  DEVICE_KERNEL_CRYPTOMATTE_POSTPROCESS,

  DEVICE_KERNEL_PREFIX_SUM,

  DEVICE_KERNEL_NUM,
} DeviceKernel;

enum {
  DEVICE_KERNEL_INTEGRATOR_NUM = DEVICE_KERNEL_INTEGRATOR_MEGAKERNEL + 1,
};

/* Kernel Features */

enum KernelFeatureFlag : uint32_t {
  /* Shader nodes. */
  KERNEL_FEATURE_NODE_BSDF = (1U << 0U),
  KERNEL_FEATURE_NODE_EMISSION = (1U << 1U),
  KERNEL_FEATURE_NODE_VOLUME = (1U << 2U),
  KERNEL_FEATURE_NODE_BUMP = (1U << 3U),
  KERNEL_FEATURE_NODE_BUMP_STATE = (1U << 4U),
  KERNEL_FEATURE_NODE_VORONOI_EXTRA = (1U << 5U),
  KERNEL_FEATURE_NODE_RAYTRACE = (1U << 6U),
  KERNEL_FEATURE_NODE_AOV = (1U << 7U),
  KERNEL_FEATURE_NODE_LIGHT_PATH = (1U << 8U),

  /* Use denoising kernels and output denoising passes. */
  KERNEL_FEATURE_DENOISING = (1U << 9U),

  /* Use path tracing kernels. */
  KERNEL_FEATURE_PATH_TRACING = (1U << 10U),

  /* BVH/sampling kernel features. */
  KERNEL_FEATURE_POINTCLOUD = (1U << 11U),
  KERNEL_FEATURE_HAIR = (1U << 12U),
  KERNEL_FEATURE_HAIR_THICK = (1U << 13U),
  KERNEL_FEATURE_OBJECT_MOTION = (1U << 14U),

  /* Denotes whether baking functionality is needed. */
  KERNEL_FEATURE_BAKING = (1U << 15U),

  /* Use subsurface scattering materials. */
  KERNEL_FEATURE_SUBSURFACE = (1U << 16U),

  /* Use volume materials. */
  KERNEL_FEATURE_VOLUME = (1U << 17U),

  /* Use OpenSubdiv patch evaluation */
  KERNEL_FEATURE_PATCH_EVALUATION = (1U << 18U),

  /* Use Transparent shadows */
  KERNEL_FEATURE_TRANSPARENT = (1U << 19U),

  /* Use shadow catcher. */
  KERNEL_FEATURE_SHADOW_CATCHER = (1U << 29U),

  /* Light render passes. */
  KERNEL_FEATURE_LIGHT_PASSES = (1U << 21U),

  /* AO. */
  KERNEL_FEATURE_AO_PASS = (1U << 22U),
  KERNEL_FEATURE_AO_ADDITIVE = (1U << 23U),
  KERNEL_FEATURE_AO = (KERNEL_FEATURE_AO_PASS | KERNEL_FEATURE_AO_ADDITIVE),

  /* MNEE. */
  KERNEL_FEATURE_MNEE = (1U << 24U),

  /* Path guiding. */
  KERNEL_FEATURE_PATH_GUIDING = (1U << 25U),

  /* OSL. */
  KERNEL_FEATURE_OSL = (1U << 26U),

  /* Light and shadow linking. */
  KERNEL_FEATURE_LIGHT_LINKING = (1U << 27U),
  KERNEL_FEATURE_SHADOW_LINKING = (1U << 28U),
};

/* Shader node feature mask, to specialize shader evaluation for kernels. */

#define KERNEL_FEATURE_NODE_MASK_SURFACE_LIGHT \
  (KERNEL_FEATURE_NODE_EMISSION | KERNEL_FEATURE_NODE_VORONOI_EXTRA | \
   KERNEL_FEATURE_NODE_LIGHT_PATH)
#define KERNEL_FEATURE_NODE_MASK_SURFACE_BACKGROUND \
  (KERNEL_FEATURE_NODE_MASK_SURFACE_LIGHT | KERNEL_FEATURE_NODE_AOV)
#define KERNEL_FEATURE_NODE_MASK_SURFACE_SHADOW \
  (KERNEL_FEATURE_NODE_BSDF | KERNEL_FEATURE_NODE_EMISSION | KERNEL_FEATURE_NODE_VOLUME | \
   KERNEL_FEATURE_NODE_BUMP | KERNEL_FEATURE_NODE_BUMP_STATE | \
   KERNEL_FEATURE_NODE_VORONOI_EXTRA | KERNEL_FEATURE_NODE_LIGHT_PATH)
#define KERNEL_FEATURE_NODE_MASK_SURFACE \
  (KERNEL_FEATURE_NODE_MASK_SURFACE_SHADOW | KERNEL_FEATURE_NODE_RAYTRACE | \
   KERNEL_FEATURE_NODE_AOV | KERNEL_FEATURE_NODE_LIGHT_PATH)
#define KERNEL_FEATURE_NODE_MASK_VOLUME \
  (KERNEL_FEATURE_NODE_EMISSION | KERNEL_FEATURE_NODE_VOLUME | \
   KERNEL_FEATURE_NODE_VORONOI_EXTRA | KERNEL_FEATURE_NODE_LIGHT_PATH)
#define KERNEL_FEATURE_NODE_MASK_DISPLACEMENT \
  (KERNEL_FEATURE_NODE_VORONOI_EXTRA | KERNEL_FEATURE_NODE_BUMP | KERNEL_FEATURE_NODE_BUMP_STATE)
#define KERNEL_FEATURE_NODE_MASK_BUMP KERNEL_FEATURE_NODE_MASK_DISPLACEMENT

/* Must be constexpr on the CPU to avoid compile errors because the state types
 * are different depending on the main, shadow or null path. For GPU we don't have
 * C++17 everywhere so need to check it. */
#if __cplusplus < 201703L
#  define IF_KERNEL_FEATURE(feature) if ((node_feature_mask & (KERNEL_FEATURE_##feature)) != 0U)
#  define IF_KERNEL_NODES_FEATURE(feature) \
    if ((node_feature_mask & (KERNEL_FEATURE_NODE_##feature)) != 0U)
#else
#  define IF_KERNEL_FEATURE(feature) \
    if constexpr ((node_feature_mask & (KERNEL_FEATURE_##feature)) != 0U)
#  define IF_KERNEL_NODES_FEATURE(feature) \
    if constexpr ((node_feature_mask & (KERNEL_FEATURE_NODE_##feature)) != 0U)
#endif

CCL_NAMESPACE_END<|MERGE_RESOLUTION|>--- conflicted
+++ resolved
@@ -1224,17 +1224,12 @@
 
 typedef struct KernelTables {
   int filter_table_offset;
-<<<<<<< HEAD
-  int ggx_glass_E_offset;
-  int ggx_glass_inv_E_offset;
-=======
   int ggx_E;
   int ggx_Eavg;
   int ggx_glass_E;
   int ggx_glass_Eavg;
   int ggx_glass_inv_E;
   int ggx_glass_inv_Eavg;
->>>>>>> 8eb75deb
   int pad1;
 } KernelTables;
 static_assert_align(KernelTables, 16);
