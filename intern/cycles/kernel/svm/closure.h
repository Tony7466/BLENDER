/* SPDX-FileCopyrightText: 2011-2022 Blender Foundation
 *
 * SPDX-License-Identifier: Apache-2.0 */

#pragma once

#include "kernel/closure/alloc.h"
#include "kernel/closure/bsdf.h"
#include "kernel/closure/bsdf_util.h"
#include "kernel/closure/emissive.h"

#include "kernel/util/color.h"

CCL_NAMESPACE_BEGIN

/* Closure Nodes */

ccl_device_inline int svm_node_closure_bsdf_skip(KernelGlobals kg, int offset, uint type)
{
  if (type == CLOSURE_BSDF_PRINCIPLED_ID) {
    /* Read all principled BSDF extra data to get the right offset. */
    read_node(kg, &offset);
    read_node(kg, &offset);
    read_node(kg, &offset);
    read_node(kg, &offset);
  }

  return offset;
}

template<uint node_feature_mask, ShaderType shader_type>
#ifndef __KERNEL_ONEAPI__
ccl_device_noinline
#else
ccl_device
#endif
    int
    svm_node_closure_bsdf(KernelGlobals kg,
                          ccl_private ShaderData *sd,
                          ccl_private float *stack,
                          Spectrum closure_weight,
                          uint4 node,
                          uint32_t path_flag,
                          int offset)
{
  uint type, param1_offset, param2_offset;

  uint mix_weight_offset;
  svm_unpack_node_uchar4(node.y, &type, &param1_offset, &param2_offset, &mix_weight_offset);
  float mix_weight = (stack_valid(mix_weight_offset) ? stack_load_float(stack, mix_weight_offset) :
                                                       1.0f);

  /* note we read this extra node before weight check, so offset is added */
  uint4 data_node = read_node(kg, &offset);

  /* Only compute BSDF for surfaces, transparent variable is shared with volume extinction. */
  IF_KERNEL_NODES_FEATURE(BSDF)
  {
    if ((shader_type != SHADER_TYPE_SURFACE) || mix_weight == 0.0f) {
      return svm_node_closure_bsdf_skip(kg, offset, type);
    }
  }
  else IF_KERNEL_NODES_FEATURE(EMISSION) {
    if (type != CLOSURE_BSDF_PRINCIPLED_ID) {
      /* Only principled BSDF can have emission. */
      return svm_node_closure_bsdf_skip(kg, offset, type);
    }
  }
  else {
    return svm_node_closure_bsdf_skip(kg, offset, type);
  }

  float3 N = stack_valid(data_node.x) ? stack_load_float3(stack, data_node.x) : sd->N;
  N = safe_normalize_fallback(N, sd->N);

  float param1 = (stack_valid(param1_offset)) ? stack_load_float(stack, param1_offset) :
                                                __uint_as_float(node.z);
  float param2 = (stack_valid(param2_offset)) ? stack_load_float(stack, param2_offset) :
                                                __uint_as_float(node.w);

  switch (type) {
    case CLOSURE_BSDF_PRINCIPLED_ID: {
      uint specular_ior_level_offset, roughness_offset, specular_tint_offset, anisotropic_offset,
          sheen_weight_offset, sheen_tint_offset, sheen_roughness_offset, coat_weight_offset,
          coat_roughness_offset, coat_ior_offset, eta_offset, transmission_weight_offset,
          anisotropic_rotation_offset, coat_tint_offset, coat_normal_offset, dummy, alpha_offset,
          emission_strength_offset, emission_offset, unused;
      uint4 data_node2 = read_node(kg, &offset);

      float3 T = stack_load_float3(stack, data_node.y);
      svm_unpack_node_uchar4(data_node.z,
                             &specular_ior_level_offset,
                             &roughness_offset,
                             &specular_tint_offset,
                             &anisotropic_offset);
      svm_unpack_node_uchar4(
          data_node.w, &sheen_weight_offset, &sheen_tint_offset, &sheen_roughness_offset, &unused);
      svm_unpack_node_uchar4(data_node2.x,
                             &eta_offset,
                             &transmission_weight_offset,
                             &anisotropic_rotation_offset,
                             &coat_normal_offset);
      svm_unpack_node_uchar4(data_node2.w,
                             &coat_weight_offset,
                             &coat_roughness_offset,
                             &coat_ior_offset,
                             &coat_tint_offset);

      // get Disney principled parameters
      float metallic = saturatef(param1);
      float subsurface_weight = saturatef(param2);
      float specular_ior_level = max(stack_load_float(stack, specular_ior_level_offset), 0.0f);
      float roughness = saturatef(stack_load_float(stack, roughness_offset));
      Spectrum specular_tint = rgb_to_spectrum(
          max(stack_load_float3(stack, specular_tint_offset), zero_float3()));
      float anisotropic = saturatef(stack_load_float(stack, anisotropic_offset));
      float sheen_weight = max(stack_load_float(stack, sheen_weight_offset), 0.0f);
      float3 sheen_tint = max(stack_load_float3(stack, sheen_tint_offset), zero_float3());
      float sheen_roughness = saturatef(stack_load_float(stack, sheen_roughness_offset));
      float coat_weight = fmaxf(stack_load_float(stack, coat_weight_offset), 0.0f);
      float coat_roughness = saturatef(stack_load_float(stack, coat_roughness_offset));
      float coat_ior = fmaxf(stack_load_float(stack, coat_ior_offset), 1.0f);
      float3 coat_tint = max(stack_load_float3(stack, coat_tint_offset), zero_float3());
      float transmission_weight = saturatef(stack_load_float(stack, transmission_weight_offset));
      float anisotropic_rotation = stack_load_float(stack, anisotropic_rotation_offset);
      float ior = fmaxf(stack_load_float(stack, eta_offset), 1e-5f);

      ClosureType distribution = (ClosureType)data_node2.y;
      ClosureType subsurface_method = (ClosureType)data_node2.z;

      float3 valid_reflection_N = maybe_ensure_valid_specular_reflection(sd, N);
      float3 coat_normal = stack_valid(coat_normal_offset) ?
                               stack_load_float3(stack, coat_normal_offset) :
                               sd->N;
      coat_normal = safe_normalize_fallback(coat_normal, sd->N);

      // get the base color
      uint4 data_base_color = read_node(kg, &offset);
      float3 base_color = stack_valid(data_base_color.x) ?
                              stack_load_float3(stack, data_base_color.x) :
                              make_float3(__uint_as_float(data_base_color.y),
                                          __uint_as_float(data_base_color.z),
                                          __uint_as_float(data_base_color.w));
      base_color = max(base_color, zero_float3());
      const float3 clamped_base_color = min(base_color, one_float3());

      // get the subsurface scattering data
      uint4 data_subsurf = read_node(kg, &offset);

      uint4 data_alpha_emission = read_node(kg, &offset);
      svm_unpack_node_uchar4(data_alpha_emission.x,
                             &alpha_offset,
                             &emission_strength_offset,
                             &emission_offset,
                             &dummy);
      float alpha = stack_valid(alpha_offset) ? stack_load_float(stack, alpha_offset) :
                                                __uint_as_float(data_alpha_emission.y);
      alpha = saturatef(alpha);

      float emission_strength = stack_valid(emission_strength_offset) ?
                                    stack_load_float(stack, emission_strength_offset) :
                                    __uint_as_float(data_alpha_emission.z);
      float3 emission = stack_load_float3(stack, emission_offset) * emission_strength;

      Spectrum weight = closure_weight * mix_weight;

      float alpha_x = sqr(roughness), alpha_y = sqr(roughness);
      if (anisotropic > 0.0f) {
        float aspect = sqrtf(1.0f - anisotropic * 0.9f);
        alpha_x /= aspect;
        alpha_y *= aspect;
        if (anisotropic_rotation != 0.0f)
          T = rotate_around_axis(T, N, anisotropic_rotation * M_2PI_F);
      }

#ifdef __CAUSTICS_TRICKS__
      const bool reflective_caustics = (kernel_data.integrator.caustics_reflective ||
                                        (path_flag & PATH_RAY_DIFFUSE) == 0);
      const bool refractive_caustics = (kernel_data.integrator.caustics_refractive ||
                                        (path_flag & PATH_RAY_DIFFUSE) == 0);
#else
      const bool reflective_caustics = true;
      const bool refractive_caustics = true;
#endif

      /* Before any actual shader components, apply transparency. */
      if (alpha < 1.0f) {
        bsdf_transparent_setup(sd, weight * (1.0f - alpha), path_flag);
        weight *= alpha;
      }

      /* First layer: Sheen */
      if (sheen_weight > CLOSURE_WEIGHT_CUTOFF) {
        ccl_private SheenBsdf *bsdf = (ccl_private SheenBsdf *)bsdf_alloc(
            sd, sizeof(SheenBsdf), sheen_weight * rgb_to_spectrum(sheen_tint) * weight);

        if (bsdf) {
          bsdf->N = safe_normalize(mix(N, coat_normal, saturatef(coat_weight)));
          bsdf->roughness = sheen_roughness;

          /* setup bsdf */
          const int sheen_flag = bsdf_sheen_setup(kg, sd, bsdf);

          if (sheen_flag) {
            sd->flag |= sheen_flag;

            /* Attenuate lower layers */
            Spectrum albedo = bsdf_albedo(kg, sd, (ccl_private ShaderClosure *)bsdf, true, false);
            weight = closure_layering_weight(albedo, weight);
          }
        }
      }

      /* Second layer: Coat */
      if (coat_weight > CLOSURE_WEIGHT_CUTOFF) {
        coat_normal = maybe_ensure_valid_specular_reflection(sd, coat_normal);
        if (reflective_caustics) {
          ccl_private MicrofacetBsdf *bsdf = (ccl_private MicrofacetBsdf *)bsdf_alloc(
              sd, sizeof(MicrofacetBsdf), coat_weight * weight);

          if (bsdf) {
            bsdf->N = coat_normal;
            bsdf->T = zero_float3();
            bsdf->ior = coat_ior;

            bsdf->alpha_x = bsdf->alpha_y = sqr(coat_roughness);

            /* setup bsdf */
            sd->flag |= bsdf_microfacet_ggx_setup(bsdf);
            bsdf_microfacet_setup_fresnel_dielectric(kg, bsdf, sd);

            /* Attenuate lower layers */
            Spectrum albedo = bsdf_albedo(kg, sd, (ccl_private ShaderClosure *)bsdf, true, false);
            weight = closure_layering_weight(albedo, weight);
          }
        }

        if (!isequal(coat_tint, one_float3())) {
          /* Tint is normalized to perpendicular incidence.
           * Therefore, if we define the coat thickness as length 1, the length along the ray is
           * t = sqrt(1+tan^2(angle(N, I))) = sqrt(1+tan^2(acos(dotNI))) = 1 / dotNI.
           * From Beer's law, we have T = exp(-sigma_e * t).
           * Therefore, tint = exp(-sigma_e * 1) (per def.), so -sigma_e = log(tint).
           * From this, T = exp(log(tint) * t) = exp(log(tint)) ^ t = tint ^ t;
           *
           * Note that this is only an approximation - it assumes that the outgoing ray
           * follows the same angle, and that there aren't multiple internal bounces.
           * In particular, things that could be improved:
           * - For transmissive materials, there should not be an outgoing path at all if the path
           *   is transmitted.
           * - For rough materials, we could blend towards a view-independent average path length
           *   (e.g. 2 for diffuse reflection) for the outgoing direction.
           * However, there's also an argument to be made for keeping parameters independent of
           * each other for more intuitive control, in particular main roughness not affecting the
           * coat.
           */
          float cosNI = dot(sd->wi, coat_normal);
          /* Refract incoming direction into coat material.
           * TIR is no concern here since we're always coming from the outside. */
          float cosNT = sqrtf(1.0f - sqr(1.0f / coat_ior) * (1 - sqr(cosNI)));
          float optical_depth = 1.0f / cosNT;
          weight *= mix(
              one_spectrum(), power(rgb_to_spectrum(coat_tint), optical_depth), coat_weight);
        }
      }

      /* Emission (attenuated by sheen and coat) */
      if (!is_zero(emission)) {
        emission_setup(sd, rgb_to_spectrum(emission) * weight);
      }

      /* Metallic component */
      if (metallic > CLOSURE_WEIGHT_CUTOFF) {
        if (reflective_caustics) {
          ccl_private MicrofacetBsdf *bsdf = (ccl_private MicrofacetBsdf *)bsdf_alloc(
              sd, sizeof(MicrofacetBsdf), metallic * weight);
          ccl_private FresnelF82Tint *fresnel =
              (bsdf != NULL) ?
                  (ccl_private FresnelF82Tint *)closure_alloc_extra(sd, sizeof(FresnelF82Tint)) :
                  NULL;

          if (bsdf && fresnel) {
            bsdf->N = valid_reflection_N;
            bsdf->ior = 1.0f;
            bsdf->T = T;
            bsdf->alpha_x = alpha_x;
            bsdf->alpha_y = alpha_y;

            fresnel->f0 = rgb_to_spectrum(clamped_base_color);
            const Spectrum f82 = min(specular_tint, one_spectrum());

            /* setup bsdf */
            sd->flag |= bsdf_microfacet_ggx_setup(bsdf);
            const bool is_multiggx = (distribution == CLOSURE_BSDF_MICROFACET_MULTI_GGX_GLASS_ID);
            bsdf_microfacet_setup_fresnel_f82_tint(kg, bsdf, sd, fresnel, f82, is_multiggx);
          }
        }
        /* Attenuate other components */
        weight *= (1.0f - metallic);
      }

      /* Transmission component */
      if (transmission_weight > CLOSURE_WEIGHT_CUTOFF) {
        if (reflective_caustics || refractive_caustics) {
          ccl_private MicrofacetBsdf *bsdf = (ccl_private MicrofacetBsdf *)bsdf_alloc(
              sd, sizeof(MicrofacetBsdf), transmission_weight * weight);
          ccl_private FresnelGeneralizedSchlick *fresnel =
              (bsdf != NULL) ? (ccl_private FresnelGeneralizedSchlick *)closure_alloc_extra(
                                   sd, sizeof(FresnelGeneralizedSchlick)) :
                               NULL;

          if (bsdf && fresnel) {
            bsdf->N = valid_reflection_N;
            bsdf->T = zero_float3();

            bsdf->alpha_x = bsdf->alpha_y = sqr(roughness);
            bsdf->ior = (sd->flag & SD_BACKFACING) ? 1.0f / ior : ior;

            fresnel->f0 = make_float3(F0_from_ior(ior)) * specular_tint;
            fresnel->f90 = one_spectrum();
            fresnel->exponent = -ior;
            fresnel->reflection_tint = reflective_caustics ? one_spectrum() : zero_spectrum();
            fresnel->transmission_tint = refractive_caustics ?
                                             sqrt(rgb_to_spectrum(clamped_base_color)) :
                                             zero_spectrum();

            /* setup bsdf */
            sd->flag |= bsdf_microfacet_ggx_glass_setup(bsdf);
            const bool is_multiggx = (distribution == CLOSURE_BSDF_MICROFACET_MULTI_GGX_GLASS_ID);
            bsdf_microfacet_setup_fresnel_generalized_schlick(kg, bsdf, sd, fresnel, is_multiggx);
          }
        }
        /* Attenuate other components */
        weight *= (1.0f - transmission_weight);
      }

      /* Apply IOR adjustment */
      float eta = ior;
      float f0 = F0_from_ior(eta);
      if (specular_ior_level != 0.5f) {
        f0 *= 2.0f * specular_ior_level;
        eta = ior_from_F0(f0);
        if (ior < 1.0f) {
          eta = 1.0f / eta;
        }
      }

      /* Specular component */
      if (reflective_caustics && eta != 1.0f) {
        ccl_private MicrofacetBsdf *bsdf = (ccl_private MicrofacetBsdf *)bsdf_alloc(
            sd, sizeof(MicrofacetBsdf), weight);
        ccl_private FresnelGeneralizedSchlick *fresnel =
            (bsdf != NULL) ? (ccl_private FresnelGeneralizedSchlick *)closure_alloc_extra(
                                 sd, sizeof(FresnelGeneralizedSchlick)) :
                             NULL;

        if (bsdf && fresnel) {
          bsdf->N = valid_reflection_N;
          bsdf->ior = eta;
          bsdf->T = T;
          bsdf->alpha_x = alpha_x;
          bsdf->alpha_y = alpha_y;

          fresnel->f0 = f0 * specular_tint;
          fresnel->f90 = one_spectrum();
          fresnel->exponent = -eta;
          fresnel->reflection_tint = one_spectrum();
          fresnel->transmission_tint = zero_spectrum();

          /* setup bsdf */
          sd->flag |= bsdf_microfacet_ggx_setup(bsdf);
          const bool is_multiggx = (distribution == CLOSURE_BSDF_MICROFACET_MULTI_GGX_GLASS_ID);
          bsdf_microfacet_setup_fresnel_generalized_schlick(kg, bsdf, sd, fresnel, is_multiggx);

          /* Attenuate lower layers */
          Spectrum albedo = bsdf_albedo(kg, sd, (ccl_private ShaderClosure *)bsdf, true, false);
          weight = closure_layering_weight(albedo, weight);
        }
      }

      /* Diffuse/Subsurface component */
#ifdef __SUBSURFACE__
      ccl_private Bssrdf *bssrdf = bssrdf_alloc(
          sd, rgb_to_spectrum(clamped_base_color) * subsurface_weight * weight);
      if (bssrdf) {
        float3 subsurface_radius = stack_load_float3(stack, data_subsurf.y);
        float subsurface_scale = stack_load_float(stack, data_subsurf.z);

        bssrdf->radius = rgb_to_spectrum(max(subsurface_radius * subsurface_scale, zero_float3()));
        bssrdf->albedo = rgb_to_spectrum(clamped_base_color);
        bssrdf->N = maybe_ensure_valid_specular_reflection(sd, N);
        bssrdf->alpha = sqr(roughness);
        /* IOR is clamped to [1.01..3.8] inside bssrdf_setup */
        bssrdf->ior = eta;
        /* Anisotropy is clamped to [0.0..0.9] inside bssrdf_setup */
        bssrdf->anisotropy = stack_load_float(stack, data_subsurf.w);
        if (subsurface_method == CLOSURE_BSSRDF_RANDOM_WALK_SKIN_ID) {
          bssrdf->ior = stack_load_float(stack, data_subsurf.x);
        }

        /* setup bsdf */
        sd->flag |= bssrdf_setup(sd, bssrdf, path_flag, subsurface_method);
      }
#else
      subsurface_weight = 0.0f;
#endif

      ccl_private DiffuseBsdf *bsdf = (ccl_private DiffuseBsdf *)bsdf_alloc(
          sd,
          sizeof(DiffuseBsdf),
          rgb_to_spectrum(base_color) * (1.0f - subsurface_weight) * weight);
      if (bsdf) {
        bsdf->N = N;

        /* setup bsdf */
        sd->flag |= bsdf_diffuse_setup(bsdf);
      }

      break;
    }
    case CLOSURE_BSDF_DIFFUSE_ID: {
      Spectrum weight = closure_weight * mix_weight;
      ccl_private OrenNayarBsdf *bsdf = (ccl_private OrenNayarBsdf *)bsdf_alloc(
          sd, sizeof(OrenNayarBsdf), weight);

      if (bsdf) {
        bsdf->N = N;

        float roughness = param1;

        if (roughness == 0.0f) {
          sd->flag |= bsdf_diffuse_setup((ccl_private DiffuseBsdf *)bsdf);
        }
        else {
          bsdf->roughness = roughness;
          sd->flag |= bsdf_oren_nayar_setup(bsdf);
        }
      }
      break;
    }
    case CLOSURE_BSDF_TRANSLUCENT_ID: {
      Spectrum weight = closure_weight * mix_weight;
      ccl_private DiffuseBsdf *bsdf = (ccl_private DiffuseBsdf *)bsdf_alloc(
          sd, sizeof(DiffuseBsdf), weight);

      if (bsdf) {
        bsdf->N = maybe_ensure_valid_specular_reflection(sd, N);
        sd->flag |= bsdf_translucent_setup(bsdf);
      }
      break;
    }
    case CLOSURE_BSDF_TRANSPARENT_ID: {
      Spectrum weight = closure_weight * mix_weight;
      bsdf_transparent_setup(sd, weight, path_flag);
      break;
    }
    case CLOSURE_BSDF_MICROFACET_GGX_ID:
    case CLOSURE_BSDF_MICROFACET_BECKMANN_ID:
    case CLOSURE_BSDF_ASHIKHMIN_SHIRLEY_ID:
    case CLOSURE_BSDF_MICROFACET_MULTI_GGX_ID: {
#ifdef __CAUSTICS_TRICKS__
      if (!kernel_data.integrator.caustics_reflective && (path_flag & PATH_RAY_DIFFUSE))
        break;
#endif
      Spectrum weight = closure_weight * mix_weight;
      ccl_private MicrofacetBsdf *bsdf = (ccl_private MicrofacetBsdf *)bsdf_alloc(
          sd, sizeof(MicrofacetBsdf), weight);

      if (!bsdf) {
        break;
      }

      float roughness = sqr(saturatef(param1));

      bsdf->N = maybe_ensure_valid_specular_reflection(sd, N);
      bsdf->ior = 1.0f;

      /* compute roughness */
      float anisotropy = clamp(param2, -0.99f, 0.99f);
      if (data_node.w == SVM_STACK_INVALID || fabsf(anisotropy) <= 1e-4f) {
        /* Isotropic case. */
        bsdf->T = zero_float3();
        bsdf->alpha_x = roughness;
        bsdf->alpha_y = roughness;
      }
      else {
        bsdf->T = stack_load_float3(stack, data_node.w);

        /* rotate tangent */
        float rotation = stack_load_float(stack, data_node.y);
        if (rotation != 0.0f) {
          bsdf->T = rotate_around_axis(bsdf->T, bsdf->N, rotation * M_2PI_F);
        }

        if (anisotropy < 0.0f) {
          bsdf->alpha_x = roughness / (1.0f + anisotropy);
          bsdf->alpha_y = roughness * (1.0f + anisotropy);
        }
        else {
          bsdf->alpha_x = roughness * (1.0f - anisotropy);
          bsdf->alpha_y = roughness / (1.0f - anisotropy);
        }
      }

      /* setup bsdf */
      if (type == CLOSURE_BSDF_MICROFACET_BECKMANN_ID) {
        sd->flag |= bsdf_microfacet_beckmann_setup(bsdf);
      }
      else if (type == CLOSURE_BSDF_ASHIKHMIN_SHIRLEY_ID) {
        sd->flag |= bsdf_ashikhmin_shirley_setup(bsdf);
      }
      else {
        sd->flag |= bsdf_microfacet_ggx_setup(bsdf);
        if (type == CLOSURE_BSDF_MICROFACET_MULTI_GGX_ID) {
          kernel_assert(stack_valid(data_node.z));
          const Spectrum color = max(rgb_to_spectrum(stack_load_float3(stack, data_node.z)),
                                     zero_spectrum());
          bsdf_microfacet_setup_fresnel_constant(kg, bsdf, sd, color);
        }
      }

      break;
    }
    case CLOSURE_BSDF_MICROFACET_GGX_REFRACTION_ID:
    case CLOSURE_BSDF_MICROFACET_BECKMANN_REFRACTION_ID: {
#ifdef __CAUSTICS_TRICKS__
      if (!kernel_data.integrator.caustics_refractive && (path_flag & PATH_RAY_DIFFUSE))
        break;
#endif
      Spectrum weight = closure_weight * mix_weight;
      ccl_private MicrofacetBsdf *bsdf = (ccl_private MicrofacetBsdf *)bsdf_alloc(
          sd, sizeof(MicrofacetBsdf), weight);

      if (bsdf) {
        bsdf->N = maybe_ensure_valid_specular_reflection(sd, N);
        bsdf->T = zero_float3();

        float eta = fmaxf(param2, 1e-5f);
        eta = (sd->flag & SD_BACKFACING) ? 1.0f / eta : eta;

        /* setup bsdf */
        float roughness = sqr(param1);
        bsdf->alpha_x = roughness;
        bsdf->alpha_y = roughness;
        bsdf->ior = eta;

        if (type == CLOSURE_BSDF_MICROFACET_BECKMANN_REFRACTION_ID) {
          sd->flag |= bsdf_microfacet_beckmann_refraction_setup(bsdf);
        }
        else {
          sd->flag |= bsdf_microfacet_ggx_refraction_setup(bsdf);
        }
      }

      break;
    }
    case CLOSURE_BSDF_MICROFACET_GGX_GLASS_ID:
    case CLOSURE_BSDF_MICROFACET_BECKMANN_GLASS_ID:
    case CLOSURE_BSDF_MICROFACET_MULTI_GGX_GLASS_ID: {
#ifdef __CAUSTICS_TRICKS__
      const bool reflective_caustics = (kernel_data.integrator.caustics_reflective ||
                                        (path_flag & PATH_RAY_DIFFUSE) == 0);
      const bool refractive_caustics = (kernel_data.integrator.caustics_refractive ||
                                        (path_flag & PATH_RAY_DIFFUSE) == 0);
      if (!(reflective_caustics || refractive_caustics))
        break;
#else
      const bool reflective_caustics = true;
      const bool refractive_caustics = true;
#endif
      ccl_private MicrofacetBsdf *bsdf = (ccl_private MicrofacetBsdf *)bsdf_alloc(
          sd, sizeof(MicrofacetBsdf), make_spectrum(mix_weight));
      ccl_private FresnelGeneralizedSchlick *fresnel =
          (bsdf != NULL) ? (ccl_private FresnelGeneralizedSchlick *)closure_alloc_extra(
                               sd, sizeof(FresnelGeneralizedSchlick)) :
                           NULL;

      if (bsdf && fresnel) {
        bsdf->N = maybe_ensure_valid_specular_reflection(sd, N);
        bsdf->T = zero_float3();

        float ior = fmaxf(param2, 1e-5f);
        bsdf->ior = (sd->flag & SD_BACKFACING) ? 1.0f / ior : ior;
        bsdf->alpha_x = bsdf->alpha_y = sqr(saturatef(param1));

        fresnel->f0 = make_float3(F0_from_ior(ior));
        fresnel->f90 = one_spectrum();
        fresnel->exponent = -ior;
        const float3 color = max(stack_load_float3(stack, data_node.y), zero_float3());
        fresnel->reflection_tint = reflective_caustics ? rgb_to_spectrum(color) : zero_spectrum();
        fresnel->transmission_tint = refractive_caustics ? rgb_to_spectrum(color) :
                                                           zero_spectrum();

        /* setup bsdf */
        if (type == CLOSURE_BSDF_MICROFACET_BECKMANN_GLASS_ID) {
          sd->flag |= bsdf_microfacet_beckmann_glass_setup(bsdf);
        }
        else {
          sd->flag |= bsdf_microfacet_ggx_glass_setup(bsdf);
        }
        const bool is_multiggx = (type == CLOSURE_BSDF_MICROFACET_MULTI_GGX_GLASS_ID);
        bsdf_microfacet_setup_fresnel_generalized_schlick(kg, bsdf, sd, fresnel, is_multiggx);
      }
      break;
    }
    case CLOSURE_BSDF_ASHIKHMIN_VELVET_ID: {
      Spectrum weight = closure_weight * mix_weight;
      ccl_private VelvetBsdf *bsdf = (ccl_private VelvetBsdf *)bsdf_alloc(
          sd, sizeof(VelvetBsdf), weight);

      if (bsdf) {
        bsdf->N = N;

        bsdf->sigma = saturatef(param1);
        sd->flag |= bsdf_ashikhmin_velvet_setup(bsdf);
      }
      break;
    }
    case CLOSURE_BSDF_SHEEN_ID: {
      Spectrum weight = closure_weight * mix_weight;
      ccl_private SheenBsdf *bsdf = (ccl_private SheenBsdf *)bsdf_alloc(
          sd, sizeof(SheenBsdf), weight);

      if (bsdf) {
        bsdf->N = N;
        bsdf->roughness = saturatef(param1);

        sd->flag |= bsdf_sheen_setup(kg, sd, bsdf);
      }
      break;
    }
    case CLOSURE_BSDF_GLOSSY_TOON_ID:
#ifdef __CAUSTICS_TRICKS__
      if (!kernel_data.integrator.caustics_reflective && (path_flag & PATH_RAY_DIFFUSE))
        break;
      ATTR_FALLTHROUGH;
#endif
    case CLOSURE_BSDF_DIFFUSE_TOON_ID: {
      Spectrum weight = closure_weight * mix_weight;
      ccl_private ToonBsdf *bsdf = (ccl_private ToonBsdf *)bsdf_alloc(
          sd, sizeof(ToonBsdf), weight);

      if (bsdf) {
        bsdf->N = N;
        bsdf->size = param1;
        bsdf->smooth = param2;

        if (type == CLOSURE_BSDF_DIFFUSE_TOON_ID) {
          sd->flag |= bsdf_diffuse_toon_setup(bsdf);
        }
        else {
          sd->flag |= bsdf_glossy_toon_setup(bsdf);
        }
      }
      break;
    }
#ifdef __HAIR__
#  ifdef __PRINCIPLED_HAIR__
    case CLOSURE_BSDF_HAIR_CHIANG_ID:
    case CLOSURE_BSDF_HAIR_HUANG_ID: {
      uint4 data_node2 = read_node(kg, &offset);
      uint4 data_node3 = read_node(kg, &offset);
      uint4 data_node4 = read_node(kg, &offset);

      Spectrum weight = closure_weight * mix_weight;

      uint offset_ofs, ior_ofs, color_ofs, parametrization;
      svm_unpack_node_uchar4(data_node.y, &offset_ofs, &ior_ofs, &color_ofs, &parametrization);
      float alpha = stack_load_float_default(stack, offset_ofs, data_node.z);
      float ior = stack_load_float_default(stack, ior_ofs, data_node.w);

      uint tint_ofs, melanin_ofs, melanin_redness_ofs, absorption_coefficient_ofs;
      svm_unpack_node_uchar4(data_node2.x,
                             &tint_ofs,
                             &melanin_ofs,
                             &melanin_redness_ofs,
                             &absorption_coefficient_ofs);

      uint shared_ofs1, random_ofs, random_color_ofs, shared_ofs2;
      svm_unpack_node_uchar4(
          data_node3.x, &shared_ofs1, &random_ofs, &random_color_ofs, &shared_ofs2);

      const AttributeDescriptor attr_descr_random = find_attribute(kg, sd, data_node2.y);
      float random = 0.0f;
      if (attr_descr_random.offset != ATTR_STD_NOT_FOUND) {
        random = primitive_surface_attribute_float(kg, sd, attr_descr_random, NULL, NULL);
      }
      else {
        random = stack_load_float_default(stack, random_ofs, data_node3.y);
      }

      /* Random factors range: [-randomization/2, +randomization/2]. */
      float random_roughness = param2;
      float factor_random_roughness = 1.0f + 2.0f * (random - 0.5f) * random_roughness;
      float roughness = param1 * factor_random_roughness;
      float radial_roughness = (type == CLOSURE_BSDF_HAIR_CHIANG_ID) ?
                                   stack_load_float_default(stack, shared_ofs2, data_node4.y) *
                                       factor_random_roughness :
                                   roughness;

      Spectrum sigma;
      switch (parametrization) {
        case NODE_PRINCIPLED_HAIR_DIRECT_ABSORPTION: {
          float3 absorption_coefficient = stack_load_float3(stack, absorption_coefficient_ofs);
          sigma = rgb_to_spectrum(absorption_coefficient);
          break;
        }
        case NODE_PRINCIPLED_HAIR_PIGMENT_CONCENTRATION: {
          float melanin = stack_load_float_default(stack, melanin_ofs, data_node2.z);
          float melanin_redness = stack_load_float_default(
              stack, melanin_redness_ofs, data_node2.w);

          /* Randomize melanin. */
          float random_color = stack_load_float_default(stack, random_color_ofs, data_node3.z);
          random_color = clamp(random_color, 0.0f, 1.0f);
          float factor_random_color = 1.0f + 2.0f * (random - 0.5f) * random_color;
          melanin *= factor_random_color;

          /* Map melanin 0..inf from more perceptually linear 0..1. */
          melanin = -logf(fmaxf(1.0f - melanin, 0.0001f));

          /* Benedikt Bitterli's melanin ratio remapping. */
          float eumelanin = melanin * (1.0f - melanin_redness);
          float pheomelanin = melanin * melanin_redness;
          Spectrum melanin_sigma = bsdf_principled_hair_sigma_from_concentration(eumelanin,
                                                                                 pheomelanin);

          /* Optional tint. */
          float3 tint = stack_load_float3(stack, tint_ofs);
          Spectrum tint_sigma = bsdf_principled_hair_sigma_from_reflectance(rgb_to_spectrum(tint),
                                                                            radial_roughness);

          sigma = melanin_sigma + tint_sigma;
          break;
        }
        case NODE_PRINCIPLED_HAIR_REFLECTANCE: {
          float3 color = stack_load_float3(stack, color_ofs);
          sigma = bsdf_principled_hair_sigma_from_reflectance(rgb_to_spectrum(color),
                                                              radial_roughness);
          break;
        }
        default: {
          /* Fallback to brownish hair, same as defaults for melanin. */
          kernel_assert(!"Invalid Hair parametrization!");
          sigma = bsdf_principled_hair_sigma_from_concentration(0.0f, 0.8054375f);
          break;
        }
      }

      if (type == CLOSURE_BSDF_HAIR_CHIANG_ID) {
        ccl_private ChiangHairBSDF *bsdf = (ccl_private ChiangHairBSDF *)bsdf_alloc(
            sd, sizeof(ChiangHairBSDF), weight);
        if (bsdf) {
          /* Remap Coat value to [0, 100]% of Roughness. */
          float coat = stack_load_float_default(stack, shared_ofs1, data_node3.w);
          float m0_roughness = 1.0f - clamp(coat, 0.0f, 1.0f);

          bsdf->v = roughness;
          bsdf->s = radial_roughness;
          bsdf->m0_roughness = m0_roughness;
          bsdf->alpha = alpha;
          bsdf->eta = ior;
          bsdf->sigma = sigma;

          sd->flag |= bsdf_hair_chiang_setup(sd, bsdf);
        }
      }
      else {
        kernel_assert(type == CLOSURE_BSDF_HAIR_HUANG_ID);
        uint R_ofs, TT_ofs, TRT_ofs, unused;
        svm_unpack_node_uchar4(data_node4.x, &R_ofs, &TT_ofs, &TRT_ofs, &unused);
        float R = stack_load_float_default(stack, R_ofs, data_node4.y);
        float TT = stack_load_float_default(stack, TT_ofs, data_node4.z);
        float TRT = stack_load_float_default(stack, TRT_ofs, data_node4.w);
        if (R <= 0.0f && TT <= 0.0f && TRT <= 0.0f) {
          break;
        }

        ccl_private HuangHairBSDF *bsdf = (ccl_private HuangHairBSDF *)bsdf_alloc(
            sd, sizeof(HuangHairBSDF), weight);
        if (bsdf) {
          ccl_private HuangHairExtra *extra = (ccl_private HuangHairExtra *)closure_alloc_extra(
              sd, sizeof(HuangHairExtra));

          if (!extra) {
            break;
          }

          bsdf->extra = extra;
          bsdf->extra->R = fmaxf(0.0f, R);
          bsdf->extra->TT = fmaxf(0.0f, TT);
          bsdf->extra->TRT = fmaxf(0.0f, TRT);

          bsdf->extra->pixel_coverage = 1.0f;

          /* For camera ray, check if the hair covers more than one pixel, in which case a
           * nearfield model is needed to prevent ribbon-like appearance. */
          if ((path_flag & PATH_RAY_CAMERA) && (sd->type & PRIMITIVE_CURVE)) {
            /* Interpolate radius between curve keys. */
            const KernelCurve kcurve = kernel_data_fetch(curves, sd->prim);
            const int k0 = kcurve.first_key + PRIMITIVE_UNPACK_SEGMENT(sd->type);
            const int k1 = k0 + 1;
            const float radius = mix(
                kernel_data_fetch(curve_keys, k0).w, kernel_data_fetch(curve_keys, k1).w, sd->u);

            bsdf->extra->pixel_coverage = 0.5f * sd->dP / radius;
          }

          bsdf->aspect_ratio = stack_load_float_default(stack, shared_ofs1, data_node3.w);
          if (bsdf->aspect_ratio != 1.0f) {
            /* Align ellipse major axis with the curve normal direction. */
            const AttributeDescriptor attr_descr_normal = find_attribute(kg, sd, shared_ofs2);
            bsdf->N = curve_attribute_float3(kg, sd, attr_descr_normal, NULL, NULL);
          }

          bsdf->roughness = roughness;
          bsdf->tilt = alpha;
          bsdf->eta = ior;
          bsdf->sigma = sigma;

          sd->flag |= bsdf_hair_huang_setup(sd, bsdf, path_flag);
        }
      }
      break;
    }
#  endif /* __PRINCIPLED_HAIR__ */
    case CLOSURE_BSDF_HAIR_REFLECTION_ID:
    case CLOSURE_BSDF_HAIR_TRANSMISSION_ID: {
      Spectrum weight = closure_weight * mix_weight;

      ccl_private HairBsdf *bsdf = (ccl_private HairBsdf *)bsdf_alloc(
          sd, sizeof(HairBsdf), weight);

      if (bsdf) {
        bsdf->N = maybe_ensure_valid_specular_reflection(sd, N);
        bsdf->roughness1 = param1;
        bsdf->roughness2 = param2;
        bsdf->offset = -stack_load_float(stack, data_node.y);

        if (stack_valid(data_node.w)) {
          bsdf->T = normalize(stack_load_float3(stack, data_node.w));
        }
        else if (!(sd->type & PRIMITIVE_CURVE)) {
          bsdf->T = normalize(sd->dPdv);
          bsdf->offset = 0.0f;
        }
        else
          bsdf->T = normalize(sd->dPdu);

        if (type == CLOSURE_BSDF_HAIR_REFLECTION_ID) {
          sd->flag |= bsdf_hair_reflection_setup(bsdf);
        }
        else {
          sd->flag |= bsdf_hair_transmission_setup(bsdf);
        }
      }

      break;
    }
#endif /* __HAIR__ */

#ifdef __SUBSURFACE__
    case CLOSURE_BSSRDF_BURLEY_ID:
    case CLOSURE_BSSRDF_RANDOM_WALK_ID:
    case CLOSURE_BSSRDF_RANDOM_WALK_SKIN_ID: {
      Spectrum weight = closure_weight * mix_weight;
      ccl_private Bssrdf *bssrdf = bssrdf_alloc(sd, weight);

      if (bssrdf) {
<<<<<<< HEAD
        uint radius_offest, roughness_offset, anisotropy_offset;
        svm_unpack_node_uchar3(node.z, &radius_offest, &roughness_offset, &anisotropy_offset);

        bssrdf->radius = rgb_to_spectrum(stack_load_float3(stack, radius_offest) * param1);
        bssrdf->albedo = closure_weight;
        bssrdf->N = maybe_ensure_valid_specular_reflection(sd, N);
        bssrdf->ior = param2;
        bssrdf->alpha = saturatef(stack_load_float(stack, roughness_offset));
        bssrdf->anisotropy = stack_load_float(stack, anisotropy_offset);
=======
        bssrdf->radius = max(rgb_to_spectrum(stack_load_float3(stack, data_node.y) * param1),
                             zero_spectrum());
        bssrdf->albedo = closure_weight;
        bssrdf->N = maybe_ensure_valid_specular_reflection(sd, N);
        bssrdf->ior = param2;
        bssrdf->alpha = 1.0f;
        bssrdf->anisotropy = stack_load_float(stack, data_node.z);
>>>>>>> d11c6962

        sd->flag |= bssrdf_setup(sd, bssrdf, path_flag, (ClosureType)type);
      }

      break;
    }
#endif
    default:
      break;
  }

  return offset;
}

template<ShaderType shader_type>
ccl_device_noinline void svm_node_closure_volume(KernelGlobals kg,
                                                 ccl_private ShaderData *sd,
                                                 ccl_private float *stack,
                                                 Spectrum closure_weight,
                                                 uint4 node)
{
#ifdef __VOLUME__
  /* Only sum extinction for volumes, variable is shared with surface transparency. */
  if (shader_type != SHADER_TYPE_VOLUME) {
    return;
  }

  uint type, density_offset, anisotropy_offset;

  uint mix_weight_offset;
  svm_unpack_node_uchar4(node.y, &type, &density_offset, &anisotropy_offset, &mix_weight_offset);
  float mix_weight = (stack_valid(mix_weight_offset) ? stack_load_float(stack, mix_weight_offset) :
                                                       1.0f);

  if (mix_weight == 0.0f) {
    return;
  }

  float density = (stack_valid(density_offset)) ? stack_load_float(stack, density_offset) :
                                                  __uint_as_float(node.z);
  density = mix_weight * fmaxf(density, 0.0f);

  /* Compute scattering coefficient. */
  Spectrum weight = closure_weight;

  if (type == CLOSURE_VOLUME_ABSORPTION_ID) {
    weight = one_spectrum() - weight;
  }

  weight *= density;

  /* Add closure for volume scattering. */
  if (type == CLOSURE_VOLUME_HENYEY_GREENSTEIN_ID) {
    ccl_private HenyeyGreensteinVolume *volume = (ccl_private HenyeyGreensteinVolume *)bsdf_alloc(
        sd, sizeof(HenyeyGreensteinVolume), weight);

    if (volume) {
      float anisotropy = (stack_valid(anisotropy_offset)) ?
                             stack_load_float(stack, anisotropy_offset) :
                             __uint_as_float(node.w);
      volume->g = anisotropy; /* g */
      sd->flag |= volume_henyey_greenstein_setup(volume);
    }
  }

  /* Sum total extinction weight. */
  volume_extinction_setup(sd, weight);
#endif
}

template<ShaderType shader_type>
ccl_device_noinline int svm_node_principled_volume(KernelGlobals kg,
                                                   ccl_private ShaderData *sd,
                                                   ccl_private float *stack,
                                                   Spectrum closure_weight,
                                                   uint4 node,
                                                   uint32_t path_flag,
                                                   int offset)
{
#ifdef __VOLUME__
  uint4 value_node = read_node(kg, &offset);
  uint4 attr_node = read_node(kg, &offset);

  /* Only sum extinction for volumes, variable is shared with surface transparency. */
  if (shader_type != SHADER_TYPE_VOLUME) {
    return offset;
  }

  uint density_offset, anisotropy_offset, absorption_color_offset, mix_weight_offset;
  svm_unpack_node_uchar4(
      node.y, &density_offset, &anisotropy_offset, &absorption_color_offset, &mix_weight_offset);
  float mix_weight = (stack_valid(mix_weight_offset) ? stack_load_float(stack, mix_weight_offset) :
                                                       1.0f);

  if (mix_weight == 0.0f) {
    return offset;
  }

  /* Compute density. */
  float primitive_density = 1.0f;
  float density = (stack_valid(density_offset)) ? stack_load_float(stack, density_offset) :
                                                  __uint_as_float(value_node.x);
  density = mix_weight * fmaxf(density, 0.0f);

  if (density > CLOSURE_WEIGHT_CUTOFF) {
    /* Density and color attribute lookup if available. */
    const AttributeDescriptor attr_density = find_attribute(kg, sd, attr_node.x);
    if (attr_density.offset != ATTR_STD_NOT_FOUND) {
      primitive_density = primitive_volume_attribute_float(kg, sd, attr_density);
      density = fmaxf(density * primitive_density, 0.0f);
    }
  }

  if (density > CLOSURE_WEIGHT_CUTOFF) {
    /* Compute scattering color. */
    Spectrum color = closure_weight;

    const AttributeDescriptor attr_color = find_attribute(kg, sd, attr_node.y);
    if (attr_color.offset != ATTR_STD_NOT_FOUND) {
      color *= rgb_to_spectrum(primitive_volume_attribute_float3(kg, sd, attr_color));
    }

    /* Add closure for volume scattering. */
    ccl_private HenyeyGreensteinVolume *volume = (ccl_private HenyeyGreensteinVolume *)bsdf_alloc(
        sd, sizeof(HenyeyGreensteinVolume), color * density);
    if (volume) {
      float anisotropy = (stack_valid(anisotropy_offset)) ?
                             stack_load_float(stack, anisotropy_offset) :
                             __uint_as_float(value_node.y);
      volume->g = anisotropy;
      sd->flag |= volume_henyey_greenstein_setup(volume);
    }

    /* Add extinction weight. */
    float3 absorption_color = max(sqrt(stack_load_float3(stack, absorption_color_offset)),
                                  zero_float3());

    Spectrum zero = zero_spectrum();
    Spectrum one = one_spectrum();
    Spectrum absorption = max(one - color, zero) *
                          max(one - rgb_to_spectrum(absorption_color), zero);
    volume_extinction_setup(sd, (color + absorption) * density);
  }

  /* Compute emission. */
  if (path_flag & PATH_RAY_SHADOW) {
    /* Don't need emission for shadows. */
    return offset;
  }

  uint emission_offset, emission_color_offset, blackbody_offset, temperature_offset;
  svm_unpack_node_uchar4(
      node.z, &emission_offset, &emission_color_offset, &blackbody_offset, &temperature_offset);
  float emission = (stack_valid(emission_offset)) ? stack_load_float(stack, emission_offset) :
                                                    __uint_as_float(value_node.z);
  float blackbody = (stack_valid(blackbody_offset)) ? stack_load_float(stack, blackbody_offset) :
                                                      __uint_as_float(value_node.w);

  if (emission > CLOSURE_WEIGHT_CUTOFF) {
    float3 emission_color = stack_load_float3(stack, emission_color_offset);
    emission_setup(sd, rgb_to_spectrum(emission * emission_color));
  }

  if (blackbody > CLOSURE_WEIGHT_CUTOFF) {
    float T = stack_load_float(stack, temperature_offset);

    /* Add flame temperature from attribute if available. */
    const AttributeDescriptor attr_temperature = find_attribute(kg, sd, attr_node.z);
    if (attr_temperature.offset != ATTR_STD_NOT_FOUND) {
      float temperature = primitive_volume_attribute_float(kg, sd, attr_temperature);
      T *= fmaxf(temperature, 0.0f);
    }

    T = fmaxf(T, 0.0f);

    /* Stefan-Boltzmann law. */
    float T4 = sqr(sqr(T));
    float sigma = 5.670373e-8f * 1e-6f / M_PI_F;
    float intensity = sigma * mix(1.0f, T4, blackbody);

    if (intensity > CLOSURE_WEIGHT_CUTOFF) {
      float3 blackbody_tint = stack_load_float3(stack, node.w);
      float3 bb = blackbody_tint * intensity *
                  rec709_to_rgb(kg, svm_math_blackbody_color_rec709(T));
      emission_setup(sd, rgb_to_spectrum(bb));
    }
  }
#endif
  return offset;
}

ccl_device_noinline void svm_node_closure_emission(ccl_private ShaderData *sd,
                                                   ccl_private float *stack,
                                                   Spectrum closure_weight,
                                                   uint4 node)
{
  uint mix_weight_offset = node.y;
  Spectrum weight = closure_weight;

  if (stack_valid(mix_weight_offset)) {
    float mix_weight = stack_load_float(stack, mix_weight_offset);

    if (mix_weight == 0.0f) {
      return;
    }

    weight *= mix_weight;
  }

  emission_setup(sd, weight);
}

ccl_device_noinline void svm_node_closure_background(ccl_private ShaderData *sd,
                                                     ccl_private float *stack,
                                                     Spectrum closure_weight,
                                                     uint4 node)
{
  uint mix_weight_offset = node.y;
  Spectrum weight = closure_weight;

  if (stack_valid(mix_weight_offset)) {
    float mix_weight = stack_load_float(stack, mix_weight_offset);

    if (mix_weight == 0.0f) {
      return;
    }

    weight *= mix_weight;
  }

  background_setup(sd, weight);
}

ccl_device_noinline void svm_node_closure_holdout(ccl_private ShaderData *sd,
                                                  ccl_private float *stack,
                                                  Spectrum closure_weight,
                                                  uint4 node)
{
  uint mix_weight_offset = node.y;

  if (stack_valid(mix_weight_offset)) {
    float mix_weight = stack_load_float(stack, mix_weight_offset);

    if (mix_weight == 0.0f) {
      return;
    }

    closure_alloc(sd, sizeof(ShaderClosure), CLOSURE_HOLDOUT_ID, closure_weight * mix_weight);
  }
  else {
    closure_alloc(sd, sizeof(ShaderClosure), CLOSURE_HOLDOUT_ID, closure_weight);
  }

  sd->flag |= SD_HOLDOUT;
}

/* Closure Nodes */

ccl_device void svm_node_closure_set_weight(
    ccl_private ShaderData *sd, ccl_private Spectrum *closure_weight, uint r, uint g, uint b)
{
  *closure_weight = rgb_to_spectrum(
      make_float3(__uint_as_float(r), __uint_as_float(g), __uint_as_float(b)));
}

ccl_device void svm_node_closure_weight(ccl_private ShaderData *sd,
                                        ccl_private float *stack,
                                        ccl_private Spectrum *closure_weight,
                                        uint weight_offset)
{
  *closure_weight = rgb_to_spectrum(stack_load_float3(stack, weight_offset));
}

ccl_device_noinline void svm_node_emission_weight(KernelGlobals kg,
                                                  ccl_private ShaderData *sd,
                                                  ccl_private float *stack,
                                                  ccl_private Spectrum *closure_weight,
                                                  uint4 node)
{
  uint color_offset = node.y;
  uint strength_offset = node.z;

  float strength = stack_load_float(stack, strength_offset);
  *closure_weight = rgb_to_spectrum(stack_load_float3(stack, color_offset)) * strength;
}

ccl_device_noinline void svm_node_mix_closure(ccl_private ShaderData *sd,
                                              ccl_private float *stack,
                                              uint4 node)
{
  /* fetch weight from blend input, previous mix closures,
   * and write to stack to be used by closure nodes later */
  uint weight_offset, in_weight_offset, weight1_offset, weight2_offset;
  svm_unpack_node_uchar4(
      node.y, &weight_offset, &in_weight_offset, &weight1_offset, &weight2_offset);

  float weight = stack_load_float(stack, weight_offset);
  weight = saturatef(weight);

  float in_weight = (stack_valid(in_weight_offset)) ? stack_load_float(stack, in_weight_offset) :
                                                      1.0f;

  if (stack_valid(weight1_offset))
    stack_store_float(stack, weight1_offset, in_weight * (1.0f - weight));
  if (stack_valid(weight2_offset))
    stack_store_float(stack, weight2_offset, in_weight * weight);
}

/* (Bump) normal */

ccl_device void svm_node_set_normal(KernelGlobals kg,
                                    ccl_private ShaderData *sd,
                                    ccl_private float *stack,
                                    uint in_direction,
                                    uint out_normal)
{
  float3 normal = stack_load_float3(stack, in_direction);
  sd->N = normal;
  stack_store_float3(stack, out_normal, normal);
}

CCL_NAMESPACE_END<|MERGE_RESOLUTION|>--- conflicted
+++ resolved
@@ -867,25 +867,13 @@
       ccl_private Bssrdf *bssrdf = bssrdf_alloc(sd, weight);
 
       if (bssrdf) {
-<<<<<<< HEAD
-        uint radius_offest, roughness_offset, anisotropy_offset;
-        svm_unpack_node_uchar3(node.z, &radius_offest, &roughness_offset, &anisotropy_offset);
-
-        bssrdf->radius = rgb_to_spectrum(stack_load_float3(stack, radius_offest) * param1);
-        bssrdf->albedo = closure_weight;
-        bssrdf->N = maybe_ensure_valid_specular_reflection(sd, N);
-        bssrdf->ior = param2;
-        bssrdf->alpha = saturatef(stack_load_float(stack, roughness_offset));
-        bssrdf->anisotropy = stack_load_float(stack, anisotropy_offset);
-=======
         bssrdf->radius = max(rgb_to_spectrum(stack_load_float3(stack, data_node.y) * param1),
                              zero_spectrum());
         bssrdf->albedo = closure_weight;
         bssrdf->N = maybe_ensure_valid_specular_reflection(sd, N);
         bssrdf->ior = param2;
-        bssrdf->alpha = 1.0f;
+        bssrdf->alpha = saturatef(stack_load_float(stack, data_node.w));
         bssrdf->anisotropy = stack_load_float(stack, data_node.z);
->>>>>>> d11c6962
 
         sd->flag |= bssrdf_setup(sd, bssrdf, path_flag, (ClosureType)type);
       }
