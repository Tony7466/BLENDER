--- conflicted
+++ resolved
@@ -299,17 +299,11 @@
           bsdf->alpha_x = bsdf->alpha_y = sqr(roughness);
           bsdf->ior = (sd->flag & SD_BACKFACING) ? 1.0f / eta : eta;
 
-<<<<<<< HEAD
           fresnel->f0 = F0_from_ior(eta) * specular_tint;
           fresnel->f90 = one_spectrum();
           fresnel->exponent = -eta;
           fresnel->reflection_tint = one_spectrum();
-          fresnel->transmission_tint = rgb_to_spectrum(sqrt(base_color));
-=======
-          fresnel->reflection_tint = mix(
-              one_spectrum(), rgb_to_spectrum(base_color), specular_tint);
           fresnel->transmission_tint = sqrt(rgb_to_spectrum(base_color));
->>>>>>> 05c053cd
 
           /* setup bsdf */
           sd->flag |= bsdf_microfacet_ggx_glass_setup(bsdf);
