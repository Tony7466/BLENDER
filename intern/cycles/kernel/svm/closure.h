/* SPDX-FileCopyrightText: 2011-2022 Blender Foundation
 *
 * SPDX-License-Identifier: Apache-2.0 */

#pragma once

#include "kernel/closure/alloc.h"
#include "kernel/closure/bsdf.h"
#include "kernel/closure/bsdf_util.h"
#include "kernel/closure/emissive.h"

#include "kernel/util/color.h"

CCL_NAMESPACE_BEGIN

/* Closure Nodes */

ccl_device_inline int svm_node_closure_bsdf_skip(KernelGlobals kg, int offset, uint type)
{
  if (type == CLOSURE_BSDF_PRINCIPLED_ID) {
    /* Read all principled BSDF extra data to get the right offset. */
    read_node(kg, &offset);
    read_node(kg, &offset);
    read_node(kg, &offset);
    read_node(kg, &offset);
  }

  return offset;
}

template<uint node_feature_mask, ShaderType shader_type, typename ConstIntegratorGenericState>
#ifndef __KERNEL_ONEAPI__
ccl_device_noinline
#else
ccl_device
#endif
    int
    svm_node_closure_bsdf(KernelGlobals kg,
                          ConstIntegratorGenericState state,
                          ccl_private ShaderData *sd,
                          ccl_private float *stack,
                          Spectrum closure_weight,
                          uint4 node,
                          uint32_t path_flag,
                          int offset)
{
  uint type, param1_offset, param2_offset;

  uint mix_weight_offset;
  svm_unpack_node_uchar4(node.y, &type, &param1_offset, &param2_offset, &mix_weight_offset);
  float mix_weight = (stack_valid(mix_weight_offset) ? stack_load_float(stack, mix_weight_offset) :
                                                       1.0f);

  /* note we read this extra node before weight check, so offset is added */
  uint4 data_node = read_node(kg, &offset);

  /* Only compute BSDF for surfaces, transparent variable is shared with volume extinction. */
  IF_KERNEL_NODES_FEATURE(BSDF)
  {
    if ((shader_type != SHADER_TYPE_SURFACE) || mix_weight == 0.0f) {
      return svm_node_closure_bsdf_skip(kg, offset, type);
    }
  }
  else IF_KERNEL_NODES_FEATURE(EMISSION) {
    if (type != CLOSURE_BSDF_PRINCIPLED_ID) {
      /* Only principled BSDF can have emission. */
      return svm_node_closure_bsdf_skip(kg, offset, type);
    }
  }
  else {
    return svm_node_closure_bsdf_skip(kg, offset, type);
  }

  float3 N = stack_valid(data_node.x) ? stack_load_float3(stack, data_node.x) : sd->N;
  N = safe_normalize_fallback(N, sd->N);

  float param1 = (stack_valid(param1_offset)) ? stack_load_float(stack, param1_offset) :
                                                __uint_as_float(node.z);
  float param2 = (stack_valid(param2_offset)) ? stack_load_float(stack, param2_offset) :
                                                __uint_as_float(node.w);

  switch (type) {
    case CLOSURE_BSDF_PRINCIPLED_ID: {
      uint specular_ior_level_offset, roughness_offset, specular_tint_offset, anisotropic_offset,
          sheen_weight_offset, sheen_tint_offset, sheen_roughness_offset, coat_weight_offset,
          coat_roughness_offset, coat_ior_offset, eta_offset, transmission_weight_offset,
          anisotropic_rotation_offset, coat_tint_offset, coat_normal_offset, alpha_offset,
          emission_strength_offset, emission_offset, thinfilm_thickness_offset, unused;
      uint4 data_node2 = read_node(kg, &offset);

      float3 T = stack_load_float3(stack, data_node.y);
      svm_unpack_node_uchar4(data_node.z,
                             &specular_ior_level_offset,
                             &roughness_offset,
                             &specular_tint_offset,
                             &anisotropic_offset);
      svm_unpack_node_uchar4(
          data_node.w, &sheen_weight_offset, &sheen_tint_offset, &sheen_roughness_offset, &unused);
      svm_unpack_node_uchar4(data_node2.x,
                             &eta_offset,
                             &transmission_weight_offset,
                             &anisotropic_rotation_offset,
                             &coat_normal_offset);
      svm_unpack_node_uchar4(data_node2.w,
                             &coat_weight_offset,
                             &coat_roughness_offset,
                             &coat_ior_offset,
                             &coat_tint_offset);

      // get Disney principled parameters
      float metallic = saturatef(param1);
      float subsurface_weight = saturatef(param2);
      float specular_ior_level = max(stack_load_float(stack, specular_ior_level_offset), 0.0f);
      float roughness = saturatef(stack_load_float(stack, roughness_offset));
      Spectrum specular_tint = max(stack_load_spectrum(stack, specular_tint_offset),
                                   zero_spectrum());
      float anisotropic = saturatef(stack_load_float(stack, anisotropic_offset));
      float sheen_weight = max(stack_load_float(stack, sheen_weight_offset), 0.0f);
      Spectrum sheen_tint = max(stack_load_spectrum(stack, sheen_tint_offset), zero_spectrum());
      float sheen_roughness = saturatef(stack_load_float(stack, sheen_roughness_offset));
      float coat_weight = fmaxf(stack_load_float(stack, coat_weight_offset), 0.0f);
      float coat_roughness = saturatef(stack_load_float(stack, coat_roughness_offset));
      float coat_ior = fmaxf(stack_load_float(stack, coat_ior_offset), 1.0f);
      Spectrum coat_tint = max(stack_load_spectrum(stack, coat_tint_offset), zero_spectrum());
      float transmission_weight = saturatef(stack_load_float(stack, transmission_weight_offset));
      float anisotropic_rotation = stack_load_float(stack, anisotropic_rotation_offset);
      float ior = fmaxf(stack_load_float(stack, eta_offset), 1e-5f);

      ClosureType distribution = (ClosureType)data_node2.y;
      ClosureType subsurface_method = (ClosureType)data_node2.z;

      float3 valid_reflection_N = maybe_ensure_valid_specular_reflection(sd, N);
      float3 coat_normal = stack_valid(coat_normal_offset) ?
                               stack_load_float3(stack, coat_normal_offset) :
                               sd->N;
      coat_normal = safe_normalize_fallback(coat_normal, sd->N);

      // get the base color
      uint4 data_base_color = read_node(kg, &offset);
#ifdef __SPECTRAL_RENDERING__
      Spectrum base_color = stack_load_spectrum(stack, data_base_color.x);
#else
      float3 base_color = stack_valid(data_base_color.x) ?
                              stack_load_float3(stack, data_base_color.x) :
                              make_float3(__uint_as_float(data_base_color.y),
                                          __uint_as_float(data_base_color.z),
                                          __uint_as_float(data_base_color.w));
#endif
      base_color = max(base_color, zero_spectrum());
      const Spectrum clamped_base_color = min(base_color, one_spectrum());

      // get the subsurface scattering data
      uint4 data_subsurf = read_node(kg, &offset);

      uint4 data_alpha_emission_thin = read_node(kg, &offset);
      svm_unpack_node_uchar4(data_alpha_emission_thin.x,
                             &alpha_offset,
                             &emission_strength_offset,
                             &emission_offset,
                             &thinfilm_thickness_offset);
      float alpha = stack_valid(alpha_offset) ? stack_load_float(stack, alpha_offset) :
                                                __uint_as_float(data_alpha_emission_thin.y);
      alpha = saturatef(alpha);

      float emission_strength = stack_valid(emission_strength_offset) ?
                                    stack_load_float(stack, emission_strength_offset) :
<<<<<<< HEAD
                                    __uint_as_float(data_alpha_emission.z);
      Spectrum emission = stack_load_spectrum(stack, emission_offset) * emission_strength;
=======
                                    __uint_as_float(data_alpha_emission_thin.z);
      float3 emission = stack_load_float3(stack, emission_offset) * emission_strength;
>>>>>>> 18600e43

      float thinfilm_thickness = fmaxf(stack_load_float(stack, thinfilm_thickness_offset), 1e-5f);
      float thinfilm_ior = fmaxf(stack_load_float(stack, data_alpha_emission_thin.w), 1e-5f);

      Spectrum weight = closure_weight * mix_weight;

      float alpha_x = sqr(roughness), alpha_y = sqr(roughness);
      if (anisotropic > 0.0f) {
        float aspect = sqrtf(1.0f - anisotropic * 0.9f);
        alpha_x /= aspect;
        alpha_y *= aspect;
        if (anisotropic_rotation != 0.0f)
          T = rotate_around_axis(T, N, anisotropic_rotation * M_2PI_F);
      }

#ifdef __CAUSTICS_TRICKS__
      const bool reflective_caustics = (kernel_data.integrator.caustics_reflective ||
                                        (path_flag & PATH_RAY_DIFFUSE) == 0);
      const bool refractive_caustics = (kernel_data.integrator.caustics_refractive ||
                                        (path_flag & PATH_RAY_DIFFUSE) == 0);
#else
      const bool reflective_caustics = true;
      const bool refractive_caustics = true;
#endif

      /* Before any actual shader components, apply transparency. */
      if (alpha < 1.0f) {
        bsdf_transparent_setup(sd, weight * (1.0f - alpha), path_flag);
        weight *= alpha;
      }

      /* First layer: Sheen */
      if (sheen_weight > CLOSURE_WEIGHT_CUTOFF) {
        ccl_private SheenBsdf *bsdf = (ccl_private SheenBsdf *)bsdf_alloc(
            sd, sizeof(SheenBsdf), sheen_weight * sheen_tint * weight);

        if (bsdf) {
          bsdf->N = safe_normalize(mix(N, coat_normal, saturatef(coat_weight)));
          bsdf->roughness = sheen_roughness;

          /* setup bsdf */
          const int sheen_flag = bsdf_sheen_setup(kg, sd, bsdf);

          if (sheen_flag) {
            sd->flag |= sheen_flag;

            /* Attenuate lower layers */
            Spectrum albedo = bsdf_albedo(kg, sd, (ccl_private ShaderClosure *)bsdf, true, false);
            weight = closure_layering_weight(albedo, weight);
          }
        }
      }

      /* Second layer: Coat */
      if (coat_weight > CLOSURE_WEIGHT_CUTOFF) {
        coat_normal = maybe_ensure_valid_specular_reflection(sd, coat_normal);
        if (reflective_caustics) {
          ccl_private MicrofacetBsdf *bsdf = (ccl_private MicrofacetBsdf *)bsdf_alloc(
              sd, sizeof(MicrofacetBsdf), coat_weight * weight);

          if (bsdf) {
            bsdf->N = coat_normal;
            bsdf->T = zero_float3();
            bsdf->ior = coat_ior;

            bsdf->alpha_x = bsdf->alpha_y = sqr(coat_roughness);

            /* setup bsdf */
            sd->flag |= bsdf_microfacet_ggx_setup(bsdf);
            bsdf_microfacet_setup_fresnel_dielectric(kg, bsdf, sd);

            /* Attenuate lower layers */
            Spectrum albedo = bsdf_albedo(kg, sd, (ccl_private ShaderClosure *)bsdf, true, false);
            weight = closure_layering_weight(albedo, weight);
          }
        }

        if (!isequal(coat_tint, one_spectrum())) {
          /* Tint is normalized to perpendicular incidence.
           * Therefore, if we define the coat thickness as length 1, the length along the ray
           * is t = sqrt(1+tan^2(angle(N, I))) = sqrt(1+tan^2(acos(dotNI))) = 1 / dotNI. From
           * Beer's law, we have T = exp(-sigma_e * t). Therefore, tint = exp(-sigma_e * 1)
           * (per def.), so -sigma_e = log(tint). From this, T = exp(log(tint) * t) =
           * exp(log(tint)) ^ t = tint ^ t;
           *
           * Note that this is only an approximation - it assumes that the outgoing ray
           * follows the same angle, and that there aren't multiple internal bounces.
           * In particular, things that could be improved:
           * - For transmissive materials, there should not be an outgoing path at all if the
           * path is transmitted.
           * - For rough materials, we could blend towards a view-independent average path
           * length (e.g. 2 for diffuse reflection) for the outgoing direction. However,
           * there's also an argument to be made for keeping parameters independent of each
           * other for more intuitive control, in particular main roughness not affecting the
           * coat.
           */
          float cosNI = dot(sd->wi, coat_normal);
          /* Refract incoming direction into coat material.
           * TIR is no concern here since we're always coming from the outside. */
          float cosNT = sqrtf(1.0f - sqr(1.0f / coat_ior) * (1 - sqr(cosNI)));
          float optical_depth = 1.0f / cosNT;
          weight *= mix(one_spectrum(), power(coat_tint, optical_depth), coat_weight);
        }
      }

      /* Emission (attenuated by sheen and coat) */
      if (!is_zero(emission)) {
        emission_setup(sd, emission * weight);
      }

      /* Metallic component */
      if (metallic > CLOSURE_WEIGHT_CUTOFF) {
        if (reflective_caustics) {
          ccl_private MicrofacetBsdf *bsdf = (ccl_private MicrofacetBsdf *)bsdf_alloc(
              sd, sizeof(MicrofacetBsdf), metallic * weight);
          ccl_private FresnelF82Tint *fresnel =
              (bsdf != NULL) ?
                  (ccl_private FresnelF82Tint *)closure_alloc_extra(sd, sizeof(FresnelF82Tint)) :
                  NULL;

          if (bsdf && fresnel) {
            bsdf->N = valid_reflection_N;
            bsdf->ior = 1.0f;
            bsdf->T = T;
            bsdf->alpha_x = alpha_x;
            bsdf->alpha_y = alpha_y;

            fresnel->f0 = clamped_base_color;
            const Spectrum f82 = min(specular_tint, one_spectrum());

            /* setup bsdf */
            sd->flag |= bsdf_microfacet_ggx_setup(bsdf);
            const bool is_multiggx = (distribution == CLOSURE_BSDF_MICROFACET_MULTI_GGX_GLASS_ID);
            bsdf_microfacet_setup_fresnel_f82_tint(kg, bsdf, sd, fresnel, f82, is_multiggx);
          }
        }
        /* Attenuate other components */
        weight *= (1.0f - metallic);
      }

      /* Transmission component */
      if (transmission_weight > CLOSURE_WEIGHT_CUTOFF) {
        if (reflective_caustics || refractive_caustics) {
          ccl_private MicrofacetBsdf *bsdf = (ccl_private MicrofacetBsdf *)bsdf_alloc(
              sd, sizeof(MicrofacetBsdf), transmission_weight * weight);
          ccl_private FresnelGeneralizedSchlick *fresnel =
              (bsdf != NULL) ? (ccl_private FresnelGeneralizedSchlick *)closure_alloc_extra(
                                   sd, sizeof(FresnelGeneralizedSchlick)) :
                               NULL;

          if (bsdf && fresnel) {
            bsdf->N = valid_reflection_N;
            bsdf->T = zero_float3();

            bsdf->alpha_x = bsdf->alpha_y = sqr(roughness);
            bsdf->ior = (sd->flag & SD_BACKFACING) ? 1.0f / ior : ior;

            fresnel->f0 = make_spectrum(F0_from_ior(ior)) * specular_tint;
            fresnel->f90 = one_spectrum();
            fresnel->exponent = -ior;
            fresnel->reflection_tint = reflective_caustics ? one_spectrum() : zero_spectrum();
<<<<<<< HEAD
            fresnel->transmission_tint = refractive_caustics ? sqrt(clamped_base_color) :
                                                               zero_spectrum();
=======
            fresnel->transmission_tint = refractive_caustics ?
                                             sqrt(rgb_to_spectrum(clamped_base_color)) :
                                             zero_spectrum();
            fresnel->thin_film.thickness = thinfilm_thickness;
            fresnel->thin_film.ior = (sd->flag & SD_BACKFACING) ? thinfilm_ior / ior :
                                                                  thinfilm_ior;
>>>>>>> 18600e43

            /* setup bsdf */
            sd->flag |= bsdf_microfacet_ggx_glass_setup(bsdf);
            const bool is_multiggx = (distribution == CLOSURE_BSDF_MICROFACET_MULTI_GGX_GLASS_ID);
            bsdf_microfacet_setup_fresnel_generalized_schlick(kg, bsdf, sd, fresnel, is_multiggx);
          }
        }
        /* Attenuate other components */
        weight *= (1.0f - transmission_weight);
      }

      /* Apply IOR adjustment */
      float eta = ior;
      float f0 = F0_from_ior(eta);
      if (specular_ior_level != 0.5f) {
        f0 *= 2.0f * specular_ior_level;
        eta = ior_from_F0(f0);
        if (ior < 1.0f) {
          eta = 1.0f / eta;
        }
      }

      /* Specular component */
      if (reflective_caustics && (eta != 1.0f || thinfilm_thickness > 0.1f)) {
        ccl_private MicrofacetBsdf *bsdf = (ccl_private MicrofacetBsdf *)bsdf_alloc(
            sd, sizeof(MicrofacetBsdf), weight);
        ccl_private FresnelGeneralizedSchlick *fresnel =
            (bsdf != NULL) ? (ccl_private FresnelGeneralizedSchlick *)closure_alloc_extra(
                                 sd, sizeof(FresnelGeneralizedSchlick)) :
                             NULL;

        if (bsdf && fresnel) {
          bsdf->N = valid_reflection_N;
          bsdf->ior = eta;
          bsdf->T = T;
          bsdf->alpha_x = alpha_x;
          bsdf->alpha_y = alpha_y;

          fresnel->f0 = f0 * specular_tint;
          fresnel->f90 = one_spectrum();
          fresnel->exponent = -eta;
          fresnel->reflection_tint = one_spectrum();
          fresnel->transmission_tint = zero_spectrum();
          fresnel->thin_film.thickness = thinfilm_thickness;
          fresnel->thin_film.ior = thinfilm_ior;

          /* setup bsdf */
          sd->flag |= bsdf_microfacet_ggx_setup(bsdf);
          const bool is_multiggx = (distribution == CLOSURE_BSDF_MICROFACET_MULTI_GGX_GLASS_ID);
          bsdf_microfacet_setup_fresnel_generalized_schlick(kg, bsdf, sd, fresnel, is_multiggx);

          /* Attenuate lower layers */
          Spectrum albedo = bsdf_albedo(kg, sd, (ccl_private ShaderClosure *)bsdf, true, false);
          weight = closure_layering_weight(albedo, weight);
        }
      }

      /* Diffuse/Subsurface component */
#ifdef __SUBSURFACE__
      ccl_private Bssrdf *bssrdf = bssrdf_alloc(sd,
                                                clamped_base_color * subsurface_weight * weight);
      if (bssrdf) {
        Spectrum subsurface_radius = stack_load_spectrum(stack, data_subsurf.y);
        float subsurface_scale = stack_load_float(stack, data_subsurf.z);

        bssrdf->radius = max(subsurface_radius * subsurface_scale, zero_spectrum());
        bssrdf->albedo = clamped_base_color;
        bssrdf->N = maybe_ensure_valid_specular_reflection(sd, N);
        bssrdf->alpha = sqr(roughness);
        /* IOR is clamped to [1.01..3.8] inside bssrdf_setup */
        bssrdf->ior = eta;
        /* Anisotropy is clamped to [0.0..0.9] inside bssrdf_setup */
        bssrdf->anisotropy = stack_load_float(stack, data_subsurf.w);
        if (subsurface_method == CLOSURE_BSSRDF_RANDOM_WALK_SKIN_ID) {
          bssrdf->ior = stack_load_float(stack, data_subsurf.x);
        }

        /* setup bsdf */
        sd->flag |= bssrdf_setup(sd, bssrdf, path_flag, subsurface_method);
      }
#else
      subsurface_weight = 0.0f;
#endif

      ccl_private DiffuseBsdf *bsdf = (ccl_private DiffuseBsdf *)bsdf_alloc(
          sd, sizeof(DiffuseBsdf), base_color * (1.0f - subsurface_weight) * weight);
      if (bsdf) {
        bsdf->N = N;

        /* setup bsdf */
        sd->flag |= bsdf_diffuse_setup(bsdf);
      }

      break;
    }
    case CLOSURE_BSDF_DIFFUSE_ID: {
      Spectrum weight = closure_weight * mix_weight;
      ccl_private OrenNayarBsdf *bsdf = (ccl_private OrenNayarBsdf *)bsdf_alloc(
          sd, sizeof(OrenNayarBsdf), weight);

      if (bsdf) {
        bsdf->N = N;

        float roughness = param1;

        if (roughness == 0.0f) {
          sd->flag |= bsdf_diffuse_setup((ccl_private DiffuseBsdf *)bsdf);
        }
        else {
          bsdf->roughness = roughness;
          sd->flag |= bsdf_oren_nayar_setup(bsdf);
        }
      }
      break;
    }
    case CLOSURE_BSDF_TRANSLUCENT_ID: {
      Spectrum weight = closure_weight * mix_weight;
      ccl_private DiffuseBsdf *bsdf = (ccl_private DiffuseBsdf *)bsdf_alloc(
          sd, sizeof(DiffuseBsdf), weight);

      if (bsdf) {
        bsdf->N = maybe_ensure_valid_specular_reflection(sd, N);
        sd->flag |= bsdf_translucent_setup(bsdf);
      }
      break;
    }
    case CLOSURE_BSDF_TRANSPARENT_ID: {
      Spectrum weight = closure_weight * mix_weight;
      bsdf_transparent_setup(sd, weight, path_flag);
      break;
    }
    case CLOSURE_BSDF_RAY_PORTAL_ID: {
      Spectrum weight = closure_weight * mix_weight;
      float3 position = stack_load_float3(stack, data_node.y);
      float3 direction = stack_load_float3(stack, data_node.z);
      bsdf_ray_portal_setup(sd, weight, path_flag, position, direction);
      break;
    }
    case CLOSURE_BSDF_MICROFACET_GGX_ID:
    case CLOSURE_BSDF_MICROFACET_BECKMANN_ID:
    case CLOSURE_BSDF_ASHIKHMIN_SHIRLEY_ID:
    case CLOSURE_BSDF_MICROFACET_MULTI_GGX_ID: {
#ifdef __CAUSTICS_TRICKS__
      if (!kernel_data.integrator.caustics_reflective && (path_flag & PATH_RAY_DIFFUSE))
        break;
#endif
      Spectrum weight = closure_weight * mix_weight;
      ccl_private MicrofacetBsdf *bsdf = (ccl_private MicrofacetBsdf *)bsdf_alloc(
          sd, sizeof(MicrofacetBsdf), weight);

      if (!bsdf) {
        break;
      }

      float roughness = sqr(saturatef(param1));

      bsdf->N = maybe_ensure_valid_specular_reflection(sd, N);
      bsdf->ior = 1.0f;

      /* compute roughness */
      float anisotropy = clamp(param2, -0.99f, 0.99f);
      if (data_node.w == SVM_STACK_INVALID || fabsf(anisotropy) <= 1e-4f) {
        /* Isotropic case. */
        bsdf->T = zero_float3();
        bsdf->alpha_x = roughness;
        bsdf->alpha_y = roughness;
      }
      else {
        bsdf->T = stack_load_float3(stack, data_node.w);

        /* rotate tangent */
        float rotation = stack_load_float(stack, data_node.y);
        if (rotation != 0.0f) {
          bsdf->T = rotate_around_axis(bsdf->T, bsdf->N, rotation * M_2PI_F);
        }

        if (anisotropy < 0.0f) {
          bsdf->alpha_x = roughness / (1.0f + anisotropy);
          bsdf->alpha_y = roughness * (1.0f + anisotropy);
        }
        else {
          bsdf->alpha_x = roughness * (1.0f - anisotropy);
          bsdf->alpha_y = roughness / (1.0f - anisotropy);
        }
      }

      /* setup bsdf */
      if (type == CLOSURE_BSDF_MICROFACET_BECKMANN_ID) {
        sd->flag |= bsdf_microfacet_beckmann_setup(bsdf);
      }
      else if (type == CLOSURE_BSDF_ASHIKHMIN_SHIRLEY_ID) {
        sd->flag |= bsdf_ashikhmin_shirley_setup(bsdf);
      }
      else {
        sd->flag |= bsdf_microfacet_ggx_setup(bsdf);
        if (type == CLOSURE_BSDF_MICROFACET_MULTI_GGX_ID) {
<<<<<<< HEAD
          kernel_assert(stack_valid(data_node.w));
          const Spectrum color = stack_load_spectrum(stack, data_node.w);
=======
          kernel_assert(stack_valid(data_node.z));
          const Spectrum color = max(rgb_to_spectrum(stack_load_float3(stack, data_node.z)),
                                     zero_spectrum());
>>>>>>> 18600e43
          bsdf_microfacet_setup_fresnel_constant(kg, bsdf, sd, color);
        }
      }

      break;
    }
    case CLOSURE_BSDF_MICROFACET_GGX_REFRACTION_ID:
    case CLOSURE_BSDF_MICROFACET_BECKMANN_REFRACTION_ID: {
#ifdef __CAUSTICS_TRICKS__
      if (!kernel_data.integrator.caustics_refractive && (path_flag & PATH_RAY_DIFFUSE))
        break;
#endif
      Spectrum weight = closure_weight * mix_weight;
      ccl_private MicrofacetBsdf *bsdf = (ccl_private MicrofacetBsdf *)bsdf_alloc(
          sd, sizeof(MicrofacetBsdf), weight);

      if (bsdf) {
        bsdf->N = maybe_ensure_valid_specular_reflection(sd, N);
        bsdf->T = zero_float3();

        float eta = fmaxf(param2, 1e-5f);
        eta = (sd->flag & SD_BACKFACING) ? 1.0f / eta : eta;

        /* setup bsdf */
        float roughness = sqr(param1);
        bsdf->alpha_x = roughness;
        bsdf->alpha_y = roughness;
        bsdf->ior = eta;

        if (type == CLOSURE_BSDF_MICROFACET_BECKMANN_REFRACTION_ID) {
          sd->flag |= bsdf_microfacet_beckmann_refraction_setup(bsdf);
        }
        else {
          sd->flag |= bsdf_microfacet_ggx_refraction_setup(bsdf);
        }
      }

      break;
    }
    case CLOSURE_BSDF_MICROFACET_GGX_GLASS_ID:
    case CLOSURE_BSDF_MICROFACET_BECKMANN_GLASS_ID:
    case CLOSURE_BSDF_MICROFACET_MULTI_GGX_GLASS_ID: {
#ifdef __CAUSTICS_TRICKS__
      const bool reflective_caustics = (kernel_data.integrator.caustics_reflective ||
                                        (path_flag & PATH_RAY_DIFFUSE) == 0);
      const bool refractive_caustics = (kernel_data.integrator.caustics_refractive ||
                                        (path_flag & PATH_RAY_DIFFUSE) == 0);
      if (!(reflective_caustics || refractive_caustics))
        break;
#else
      const bool reflective_caustics = true;
      const bool refractive_caustics = true;
#endif
      ccl_private MicrofacetBsdf *bsdf = (ccl_private MicrofacetBsdf *)bsdf_alloc(
          sd, sizeof(MicrofacetBsdf), make_spectrum(mix_weight));
      ccl_private FresnelGeneralizedSchlick *fresnel =
          (bsdf != NULL) ? (ccl_private FresnelGeneralizedSchlick *)closure_alloc_extra(
                               sd, sizeof(FresnelGeneralizedSchlick)) :
                           NULL;

      if (bsdf && fresnel) {
        bsdf->N = maybe_ensure_valid_specular_reflection(sd, N);
        bsdf->T = zero_float3();

        float ior = fmaxf(param2, 1e-5f);
        bsdf->ior = (sd->flag & SD_BACKFACING) ? 1.0f / ior : ior;
        bsdf->alpha_x = bsdf->alpha_y = sqr(saturatef(param1));

        fresnel->f0 = make_spectrum(F0_from_ior(ior));
        fresnel->f90 = one_spectrum();
        fresnel->exponent = -ior;
<<<<<<< HEAD
        const Spectrum color = stack_load_spectrum(stack, data_node.z);
        fresnel->reflection_tint = reflective_caustics ? color : zero_spectrum();
        fresnel->transmission_tint = refractive_caustics ? color : zero_spectrum();
=======
        const float3 color = max(stack_load_float3(stack, data_node.y), zero_float3());
        fresnel->reflection_tint = reflective_caustics ? rgb_to_spectrum(color) : zero_spectrum();
        fresnel->transmission_tint = refractive_caustics ? rgb_to_spectrum(color) :
                                                           zero_spectrum();
        fresnel->thin_film.thickness = 0.0f;
        fresnel->thin_film.ior = 0.0f;
>>>>>>> 18600e43

        /* setup bsdf */
        if (type == CLOSURE_BSDF_MICROFACET_BECKMANN_GLASS_ID) {
          sd->flag |= bsdf_microfacet_beckmann_glass_setup(bsdf);
        }
        else {
          sd->flag |= bsdf_microfacet_ggx_glass_setup(bsdf);
        }
        const bool is_multiggx = (type == CLOSURE_BSDF_MICROFACET_MULTI_GGX_GLASS_ID);
        bsdf_microfacet_setup_fresnel_generalized_schlick(kg, bsdf, sd, fresnel, is_multiggx);
      }
      break;
    }
    case CLOSURE_BSDF_ASHIKHMIN_VELVET_ID: {
      Spectrum weight = closure_weight * mix_weight;
      ccl_private VelvetBsdf *bsdf = (ccl_private VelvetBsdf *)bsdf_alloc(
          sd, sizeof(VelvetBsdf), weight);

      if (bsdf) {
        bsdf->N = N;

        bsdf->sigma = saturatef(param1);
        sd->flag |= bsdf_ashikhmin_velvet_setup(bsdf);
      }
      break;
    }
    case CLOSURE_BSDF_SHEEN_ID: {
      Spectrum weight = closure_weight * mix_weight;
      ccl_private SheenBsdf *bsdf = (ccl_private SheenBsdf *)bsdf_alloc(
          sd, sizeof(SheenBsdf), weight);

      if (bsdf) {
        bsdf->N = N;
        bsdf->roughness = saturatef(param1);

        sd->flag |= bsdf_sheen_setup(kg, sd, bsdf);
      }
      break;
    }
    case CLOSURE_BSDF_GLOSSY_TOON_ID:
#ifdef __CAUSTICS_TRICKS__
      if (!kernel_data.integrator.caustics_reflective && (path_flag & PATH_RAY_DIFFUSE))
        break;
      ATTR_FALLTHROUGH;
#endif
    case CLOSURE_BSDF_DIFFUSE_TOON_ID: {
      Spectrum weight = closure_weight * mix_weight;
      ccl_private ToonBsdf *bsdf = (ccl_private ToonBsdf *)bsdf_alloc(
          sd, sizeof(ToonBsdf), weight);

      if (bsdf) {
        bsdf->N = N;
        bsdf->size = param1;
        bsdf->smooth = param2;

        if (type == CLOSURE_BSDF_DIFFUSE_TOON_ID) {
          sd->flag |= bsdf_diffuse_toon_setup(bsdf);
        }
        else {
          sd->flag |= bsdf_glossy_toon_setup(bsdf);
        }
      }
      break;
    }
#ifdef __HAIR__
#  ifdef __PRINCIPLED_HAIR__
    case CLOSURE_BSDF_HAIR_CHIANG_ID:
    case CLOSURE_BSDF_HAIR_HUANG_ID: {
      uint4 data_node2 = read_node(kg, &offset);
      uint4 data_node3 = read_node(kg, &offset);
      uint4 data_node4 = read_node(kg, &offset);

      Spectrum weight = closure_weight * mix_weight;

      uint offset_ofs, ior_ofs, color_ofs, parametrization;
      svm_unpack_node_uchar4(data_node.y, &offset_ofs, &ior_ofs, &color_ofs, &parametrization);
      float alpha = stack_load_float_default(stack, offset_ofs, data_node.z);
      float ior = stack_load_float_default(stack, ior_ofs, data_node.w);

      uint tint_ofs, melanin_ofs, melanin_redness_ofs, absorption_coefficient_ofs;
      svm_unpack_node_uchar4(data_node2.x,
                             &tint_ofs,
                             &melanin_ofs,
                             &melanin_redness_ofs,
                             &absorption_coefficient_ofs);

      uint shared_ofs1, random_ofs, random_color_ofs, shared_ofs2;
      svm_unpack_node_uchar4(
          data_node3.x, &shared_ofs1, &random_ofs, &random_color_ofs, &shared_ofs2);

      const AttributeDescriptor attr_descr_random = find_attribute(kg, sd, data_node2.y);
      float random = 0.0f;
      if (attr_descr_random.offset != ATTR_STD_NOT_FOUND) {
        random = primitive_surface_attribute_float(kg, sd, attr_descr_random, NULL, NULL);
      }
      else {
        random = stack_load_float_default(stack, random_ofs, data_node3.y);
      }

      /* Random factors range: [-randomization/2, +randomization/2]. */
      float random_roughness = param2;
      float factor_random_roughness = 1.0f + 2.0f * (random - 0.5f) * random_roughness;
      float roughness = param1 * factor_random_roughness;
      float radial_roughness = (type == CLOSURE_BSDF_HAIR_CHIANG_ID) ?
                                   stack_load_float_default(stack, shared_ofs2, data_node4.y) *
                                       factor_random_roughness :
                                   roughness;

      Spectrum sigma;
      switch (parametrization) {
        case NODE_PRINCIPLED_HAIR_DIRECT_ABSORPTION: {
          Spectrum absorption_coefficient = stack_load_spectrum(stack, absorption_coefficient_ofs);
          sigma = absorption_coefficient;
          break;
        }
        case NODE_PRINCIPLED_HAIR_PIGMENT_CONCENTRATION: {
          float melanin = stack_load_float_default(stack, melanin_ofs, data_node2.z);
          float melanin_redness = stack_load_float_default(
              stack, melanin_redness_ofs, data_node2.w);

          /* Randomize melanin. */
          float random_color = stack_load_float_default(stack, random_color_ofs, data_node3.z);
          random_color = clamp(random_color, 0.0f, 1.0f);
          float factor_random_color = 1.0f + 2.0f * (random - 0.5f) * random_color;
          melanin *= factor_random_color;

          /* Map melanin 0..inf from more perceptually linear 0..1. */
          melanin = -logf(fmaxf(1.0f - melanin, 0.0001f));

          /* Benedikt Bitterli's melanin ratio remapping. */
          float eumelanin = melanin * (1.0f - melanin_redness);
          float pheomelanin = melanin * melanin_redness;
          Spectrum melanin_sigma = bsdf_principled_hair_sigma_from_concentration(
              kg, state, path_flag, eumelanin, pheomelanin);

          /* Optional tint. */
          Spectrum tint = stack_load_spectrum(stack, tint_ofs);
          Spectrum tint_sigma = bsdf_principled_hair_sigma_from_reflectance(tint,
                                                                            radial_roughness);

          sigma = melanin_sigma + tint_sigma;
          break;
        }
        case NODE_PRINCIPLED_HAIR_REFLECTANCE: {
          Spectrum color = stack_load_spectrum(stack, color_ofs);
          sigma = bsdf_principled_hair_sigma_from_reflectance(color, radial_roughness);
          break;
        }
        default: {
          /* Fallback to brownish hair, same as defaults for melanin. */
          kernel_assert(!"Invalid Hair parametrization!");
          sigma = bsdf_principled_hair_sigma_from_concentration(
              kg, state, path_flag, 0.0f, 0.8054375f);
          break;
        }
      }

      if (type == CLOSURE_BSDF_HAIR_CHIANG_ID) {
        ccl_private ChiangHairBSDF *bsdf = (ccl_private ChiangHairBSDF *)bsdf_alloc(
            sd, sizeof(ChiangHairBSDF), weight);
        if (bsdf) {
          /* Remap Coat value to [0, 100]% of Roughness. */
          float coat = stack_load_float_default(stack, shared_ofs1, data_node3.w);
          float m0_roughness = 1.0f - clamp(coat, 0.0f, 1.0f);

          bsdf->v = roughness;
          bsdf->s = radial_roughness;
          bsdf->m0_roughness = m0_roughness;
          bsdf->alpha = alpha;
          bsdf->eta = ior;
          bsdf->sigma = sigma;

          sd->flag |= bsdf_hair_chiang_setup(sd, bsdf);
        }
      }
      else {
        kernel_assert(type == CLOSURE_BSDF_HAIR_HUANG_ID);
        uint R_ofs, TT_ofs, TRT_ofs, unused;
        svm_unpack_node_uchar4(data_node4.x, &R_ofs, &TT_ofs, &TRT_ofs, &unused);
        float R = stack_load_float_default(stack, R_ofs, data_node4.y);
        float TT = stack_load_float_default(stack, TT_ofs, data_node4.z);
        float TRT = stack_load_float_default(stack, TRT_ofs, data_node4.w);
        if (R <= 0.0f && TT <= 0.0f && TRT <= 0.0f) {
          break;
        }

        ccl_private HuangHairBSDF *bsdf = (ccl_private HuangHairBSDF *)bsdf_alloc(
            sd, sizeof(HuangHairBSDF), weight);
        if (bsdf) {
          ccl_private HuangHairExtra *extra = (ccl_private HuangHairExtra *)closure_alloc_extra(
              sd, sizeof(HuangHairExtra));

          if (!extra) {
            break;
          }

          bsdf->extra = extra;
          bsdf->extra->R = fmaxf(0.0f, R);
          bsdf->extra->TT = fmaxf(0.0f, TT);
          bsdf->extra->TRT = fmaxf(0.0f, TRT);

          bsdf->extra->pixel_coverage = 1.0f;

          /* For camera ray, check if the hair covers more than one pixel, in which case a
           * nearfield model is needed to prevent ribbon-like appearance. */
          if ((path_flag & PATH_RAY_CAMERA) && (sd->type & PRIMITIVE_CURVE)) {
            /* Interpolate radius between curve keys. */
            const KernelCurve kcurve = kernel_data_fetch(curves, sd->prim);
            const int k0 = kcurve.first_key + PRIMITIVE_UNPACK_SEGMENT(sd->type);
            const int k1 = k0 + 1;
            const float radius = mix(
                kernel_data_fetch(curve_keys, k0).w, kernel_data_fetch(curve_keys, k1).w, sd->u);

            bsdf->extra->pixel_coverage = 0.5f * sd->dP / radius;
          }

          bsdf->aspect_ratio = stack_load_float_default(stack, shared_ofs1, data_node3.w);
          if (bsdf->aspect_ratio != 1.0f) {
            /* Align ellipse major axis with the curve normal direction. */
            const AttributeDescriptor attr_descr_normal = find_attribute(kg, sd, shared_ofs2);
            bsdf->N = curve_attribute_float3(kg, sd, attr_descr_normal, NULL, NULL);
          }

          bsdf->roughness = roughness;
          bsdf->tilt = alpha;
          bsdf->eta = ior;
          bsdf->sigma = sigma;

          sd->flag |= bsdf_hair_huang_setup(sd, bsdf, path_flag);
        }
      }
      break;
    }
#  endif /* __PRINCIPLED_HAIR__ */
    case CLOSURE_BSDF_HAIR_REFLECTION_ID:
    case CLOSURE_BSDF_HAIR_TRANSMISSION_ID: {
      Spectrum weight = closure_weight * mix_weight;

      ccl_private HairBsdf *bsdf = (ccl_private HairBsdf *)bsdf_alloc(
          sd, sizeof(HairBsdf), weight);

      if (bsdf) {
        bsdf->N = maybe_ensure_valid_specular_reflection(sd, N);
        bsdf->roughness1 = param1;
        bsdf->roughness2 = param2;
        bsdf->offset = -stack_load_float(stack, data_node.y);

        if (stack_valid(data_node.w)) {
          bsdf->T = normalize(stack_load_float3(stack, data_node.w));
        }
        else if (!(sd->type & PRIMITIVE_CURVE)) {
          bsdf->T = normalize(sd->dPdv);
          bsdf->offset = 0.0f;
        }
        else
          bsdf->T = normalize(sd->dPdu);

        if (type == CLOSURE_BSDF_HAIR_REFLECTION_ID) {
          sd->flag |= bsdf_hair_reflection_setup(bsdf);
        }
        else {
          sd->flag |= bsdf_hair_transmission_setup(bsdf);
        }
      }

      break;
    }
#endif /* __HAIR__ */

#ifdef __SUBSURFACE__
    case CLOSURE_BSSRDF_BURLEY_ID:
    case CLOSURE_BSSRDF_RANDOM_WALK_ID:
    case CLOSURE_BSSRDF_RANDOM_WALK_SKIN_ID: {
      Spectrum weight = closure_weight * mix_weight;
      ccl_private Bssrdf *bssrdf = bssrdf_alloc(sd, weight);

      if (bssrdf) {
<<<<<<< HEAD
        bssrdf->radius = stack_load_spectrum(stack, data_node.z) * param1;
=======
        bssrdf->radius = max(rgb_to_spectrum(stack_load_float3(stack, data_node.y) * param1),
                             zero_spectrum());
>>>>>>> 18600e43
        bssrdf->albedo = closure_weight;
        bssrdf->N = maybe_ensure_valid_specular_reflection(sd, N);
        bssrdf->ior = param2;
        bssrdf->alpha = saturatef(stack_load_float(stack, data_node.w));
        bssrdf->anisotropy = stack_load_float(stack, data_node.z);

        sd->flag |= bssrdf_setup(sd, bssrdf, path_flag, (ClosureType)type);
      }

      break;
    }
#endif
    default:
      break;
  }

  return offset;
}

template<ShaderType shader_type>
ccl_device_noinline void svm_node_closure_volume(KernelGlobals kg,
                                                 ccl_private ShaderData *sd,
                                                 ccl_private float *stack,
                                                 Spectrum closure_weight,
                                                 uint4 node)
{
#ifdef __VOLUME__
  /* Only sum extinction for volumes, variable is shared with surface transparency. */
  if (shader_type != SHADER_TYPE_VOLUME) {
    return;
  }

  uint type, density_offset, anisotropy_offset;

  uint mix_weight_offset;
  svm_unpack_node_uchar4(node.y, &type, &density_offset, &anisotropy_offset, &mix_weight_offset);
  float mix_weight = (stack_valid(mix_weight_offset) ? stack_load_float(stack, mix_weight_offset) :
                                                       1.0f);

  if (mix_weight == 0.0f) {
    return;
  }

  float density = (stack_valid(density_offset)) ? stack_load_float(stack, density_offset) :
                                                  __uint_as_float(node.z);
  density = mix_weight * fmaxf(density, 0.0f);

  /* Compute scattering coefficient. */
  Spectrum weight = closure_weight;

  if (type == CLOSURE_VOLUME_ABSORPTION_ID) {
    weight = one_spectrum() - weight;
  }

  weight *= density;

  /* Add closure for volume scattering. */
  if (type == CLOSURE_VOLUME_HENYEY_GREENSTEIN_ID) {
    ccl_private HenyeyGreensteinVolume *volume = (ccl_private HenyeyGreensteinVolume *)bsdf_alloc(
        sd, sizeof(HenyeyGreensteinVolume), weight);

    if (volume) {
      float anisotropy = (stack_valid(anisotropy_offset)) ?
                             stack_load_float(stack, anisotropy_offset) :
                             __uint_as_float(node.w);
      volume->g = anisotropy; /* g */
      sd->flag |= volume_henyey_greenstein_setup(volume);
    }
  }

  /* Sum total extinction weight. */
  volume_extinction_setup(sd, weight);
#endif
}

template<ShaderType shader_type, typename ConstIntegratorGenericState>
ccl_device_noinline int svm_node_principled_volume(KernelGlobals kg,
                                                   ConstIntegratorGenericState state,
                                                   ccl_private ShaderData *sd,
                                                   ccl_private float *stack,
                                                   Spectrum closure_weight,
                                                   uint4 node,
                                                   uint32_t path_flag,
                                                   int offset)
{
#ifdef __VOLUME__
  uint4 value_node = read_node(kg, &offset);
  uint4 attr_node = read_node(kg, &offset);

  /* Only sum extinction for volumes, variable is shared with surface transparency. */
  if (shader_type != SHADER_TYPE_VOLUME) {
    return offset;
  }

  uint density_offset, anisotropy_offset, absorption_color_offset, mix_weight_offset;
  svm_unpack_node_uchar4(
      node.y, &density_offset, &anisotropy_offset, &absorption_color_offset, &mix_weight_offset);
  float mix_weight = (stack_valid(mix_weight_offset) ? stack_load_float(stack, mix_weight_offset) :
                                                       1.0f);

  if (mix_weight == 0.0f) {
    return offset;
  }

  /* Compute density. */
  float primitive_density = 1.0f;
  float density = (stack_valid(density_offset)) ? stack_load_float(stack, density_offset) :
                                                  __uint_as_float(value_node.x);
  density = mix_weight * fmaxf(density, 0.0f);

  if (density > CLOSURE_WEIGHT_CUTOFF) {
    /* Density and color attribute lookup if available. */
    const AttributeDescriptor attr_density = find_attribute(kg, sd, attr_node.x);
    if (attr_density.offset != ATTR_STD_NOT_FOUND) {
      primitive_density = primitive_volume_attribute_float(kg, sd, attr_density);
      density = fmaxf(density * primitive_density, 0.0f);
    }
  }

  if (density > CLOSURE_WEIGHT_CUTOFF) {
    /* Compute scattering color. */
    Spectrum color = closure_weight;

    const AttributeDescriptor attr_color = find_attribute(kg, sd, attr_node.y);
    if (attr_color.offset != ATTR_STD_NOT_FOUND) {
      color *= rgb_to_spectrum(
          kg, state, path_flag, primitive_volume_attribute_float3(kg, sd, attr_color));
    }

    /* Add closure for volume scattering. */
    ccl_private HenyeyGreensteinVolume *volume = (ccl_private HenyeyGreensteinVolume *)bsdf_alloc(
        sd, sizeof(HenyeyGreensteinVolume), color * density);
    if (volume) {
      float anisotropy = (stack_valid(anisotropy_offset)) ?
                             stack_load_float(stack, anisotropy_offset) :
                             __uint_as_float(value_node.y);
      volume->g = anisotropy;
      sd->flag |= volume_henyey_greenstein_setup(volume);
    }

    /* Add extinction weight. */
    Spectrum absorption_color = max(sqrt(stack_load_spectrum(stack, absorption_color_offset)),
                                    zero_spectrum());

    Spectrum zero = zero_spectrum();
    Spectrum one = one_spectrum();
    Spectrum absorption = max(one - color, zero) * max(one - absorption_color, zero);
    volume_extinction_setup(sd, (color + absorption) * density);
  }

  /* Compute emission. */
  if (path_flag & PATH_RAY_SHADOW) {
    /* Don't need emission for shadows. */
    return offset;
  }

  uint emission_offset, emission_color_offset, blackbody_offset, temperature_offset;
  svm_unpack_node_uchar4(
      node.z, &emission_offset, &emission_color_offset, &blackbody_offset, &temperature_offset);
  float emission = (stack_valid(emission_offset)) ? stack_load_float(stack, emission_offset) :
                                                    __uint_as_float(value_node.z);
  float blackbody = (stack_valid(blackbody_offset)) ? stack_load_float(stack, blackbody_offset) :
                                                      __uint_as_float(value_node.w);

  if (emission > CLOSURE_WEIGHT_CUTOFF) {
    Spectrum emission_color = stack_load_spectrum(stack, emission_color_offset);
    emission_setup(sd, emission * emission_color);
  }

  if (blackbody > CLOSURE_WEIGHT_CUTOFF) {
    float T = stack_load_float(stack, temperature_offset);

    /* Add flame temperature from attribute if available. */
    const AttributeDescriptor attr_temperature = find_attribute(kg, sd, attr_node.z);
    if (attr_temperature.offset != ATTR_STD_NOT_FOUND) {
      float temperature = primitive_volume_attribute_float(kg, sd, attr_temperature);
      T *= fmaxf(temperature, 0.0f);
    }

    T = fmaxf(T, 0.0f);

    /* Stefan-Boltzmann law. */
    float T4 = sqr(sqr(T));
    float sigma = 5.670373e-8f * 1e-6f / M_PI_F;
    float intensity = sigma * mix(1.0f, T4, blackbody);

    if (intensity > CLOSURE_WEIGHT_CUTOFF) {
      Spectrum blackbody_tint = stack_load_spectrum(stack, node.w);
      Spectrum bb = blackbody_tint * intensity *
                    rgb_to_spectrum(kg,
                                    state,
                                    path_flag,
                                    rec709_to_rgb(kg, svm_math_blackbody_color_rec709(T)));
      emission_setup(sd, bb);
    }
  }
#endif
  return offset;
}

ccl_device_noinline void svm_node_closure_emission(ccl_private ShaderData *sd,
                                                   ccl_private float *stack,
                                                   Spectrum closure_weight,
                                                   uint4 node)
{
  uint mix_weight_offset = node.y;
  Spectrum weight = closure_weight;

  if (stack_valid(mix_weight_offset)) {
    float mix_weight = stack_load_float(stack, mix_weight_offset);

    if (mix_weight == 0.0f) {
      return;
    }

    weight *= mix_weight;
  }

  emission_setup(sd, weight);
}

ccl_device_noinline void svm_node_closure_background(ccl_private ShaderData *sd,
                                                     ccl_private float *stack,
                                                     Spectrum closure_weight,
                                                     uint4 node)
{
  uint mix_weight_offset = node.y;
  Spectrum weight = closure_weight;

  if (stack_valid(mix_weight_offset)) {
    float mix_weight = stack_load_float(stack, mix_weight_offset);

    if (mix_weight == 0.0f) {
      return;
    }

    weight *= mix_weight;
  }

  background_setup(sd, weight);
}

ccl_device_noinline void svm_node_closure_holdout(ccl_private ShaderData *sd,
                                                  ccl_private float *stack,
                                                  Spectrum closure_weight,
                                                  uint4 node)
{
  uint mix_weight_offset = node.y;

  if (stack_valid(mix_weight_offset)) {
    float mix_weight = stack_load_float(stack, mix_weight_offset);

    if (mix_weight == 0.0f) {
      return;
    }

    closure_alloc(sd, sizeof(ShaderClosure), CLOSURE_HOLDOUT_ID, closure_weight * mix_weight);
  }
  else {
    closure_alloc(sd, sizeof(ShaderClosure), CLOSURE_HOLDOUT_ID, closure_weight);
  }

  sd->flag |= SD_HOLDOUT;
}

/* Closure Nodes */

template<typename ConstIntegratorGenericState>
ccl_device void svm_node_closure_set_weight(KernelGlobals kg,
                                            ConstIntegratorGenericState state,
                                            uint32_t path_flag,
                                            ccl_private ShaderData *sd,
                                            ccl_private Spectrum *closure_weight,
                                            uint r,
                                            uint g,
                                            uint b)
{
  *closure_weight = rgb_to_spectrum(
      kg,
      state,
      path_flag,
      make_float3(__uint_as_float(r), __uint_as_float(g), __uint_as_float(b)));
}

ccl_device void svm_node_closure_weight(ccl_private ShaderData *sd,
                                        ccl_private float *stack,
                                        ccl_private Spectrum *closure_weight,
                                        uint weight_offset)
{
  *closure_weight = stack_load_spectrum(stack, weight_offset);
}

ccl_device_noinline void svm_node_emission_weight(KernelGlobals kg,
                                                  ccl_private ShaderData *sd,
                                                  ccl_private float *stack,
                                                  ccl_private Spectrum *closure_weight,
                                                  uint4 node)
{
  uint color_offset = node.y;
  uint strength_offset = node.z;

  float strength = stack_load_float(stack, strength_offset);
  *closure_weight = stack_load_spectrum(stack, color_offset) * strength;
}

ccl_device_noinline void svm_node_mix_closure(ccl_private ShaderData *sd,
                                              ccl_private float *stack,
                                              uint4 node)
{
  /* fetch weight from blend input, previous mix closures,
   * and write to stack to be used by closure nodes later */
  uint weight_offset, in_weight_offset, weight1_offset, weight2_offset;
  svm_unpack_node_uchar4(
      node.y, &weight_offset, &in_weight_offset, &weight1_offset, &weight2_offset);

  float weight = stack_load_float(stack, weight_offset);
  weight = saturatef(weight);

  float in_weight = (stack_valid(in_weight_offset)) ? stack_load_float(stack, in_weight_offset) :
                                                      1.0f;

  if (stack_valid(weight1_offset))
    stack_store_float(stack, weight1_offset, in_weight * (1.0f - weight));
  if (stack_valid(weight2_offset))
    stack_store_float(stack, weight2_offset, in_weight * weight);
}

/* (Bump) normal */

ccl_device void svm_node_set_normal(KernelGlobals kg,
                                    ccl_private ShaderData *sd,
                                    ccl_private float *stack,
                                    uint in_direction,
                                    uint out_normal)
{
  float3 normal = stack_load_float3(stack, in_direction);
  sd->N = normal;
  stack_store_float3(stack, out_normal, normal);
}

CCL_NAMESPACE_END<|MERGE_RESOLUTION|>--- conflicted
+++ resolved
@@ -164,13 +164,8 @@
 
       float emission_strength = stack_valid(emission_strength_offset) ?
                                     stack_load_float(stack, emission_strength_offset) :
-<<<<<<< HEAD
-                                    __uint_as_float(data_alpha_emission.z);
+                                    __uint_as_float(data_alpha_emission_thin.z);
       Spectrum emission = stack_load_spectrum(stack, emission_offset) * emission_strength;
-=======
-                                    __uint_as_float(data_alpha_emission_thin.z);
-      float3 emission = stack_load_float3(stack, emission_offset) * emission_strength;
->>>>>>> 18600e43
 
       float thinfilm_thickness = fmaxf(stack_load_float(stack, thinfilm_thickness_offset), 1e-5f);
       float thinfilm_ior = fmaxf(stack_load_float(stack, data_alpha_emission_thin.w), 1e-5f);
@@ -332,17 +327,11 @@
             fresnel->f90 = one_spectrum();
             fresnel->exponent = -ior;
             fresnel->reflection_tint = reflective_caustics ? one_spectrum() : zero_spectrum();
-<<<<<<< HEAD
             fresnel->transmission_tint = refractive_caustics ? sqrt(clamped_base_color) :
                                                                zero_spectrum();
-=======
-            fresnel->transmission_tint = refractive_caustics ?
-                                             sqrt(rgb_to_spectrum(clamped_base_color)) :
-                                             zero_spectrum();
             fresnel->thin_film.thickness = thinfilm_thickness;
             fresnel->thin_film.ior = (sd->flag & SD_BACKFACING) ? thinfilm_ior / ior :
                                                                   thinfilm_ior;
->>>>>>> 18600e43
 
             /* setup bsdf */
             sd->flag |= bsdf_microfacet_ggx_glass_setup(bsdf);
@@ -539,14 +528,8 @@
       else {
         sd->flag |= bsdf_microfacet_ggx_setup(bsdf);
         if (type == CLOSURE_BSDF_MICROFACET_MULTI_GGX_ID) {
-<<<<<<< HEAD
-          kernel_assert(stack_valid(data_node.w));
-          const Spectrum color = stack_load_spectrum(stack, data_node.w);
-=======
           kernel_assert(stack_valid(data_node.z));
-          const Spectrum color = max(rgb_to_spectrum(stack_load_float3(stack, data_node.z)),
-                                     zero_spectrum());
->>>>>>> 18600e43
+          const Spectrum color = max(stack_load_spectrum(stack, data_node.z), zero_spectrum());
           bsdf_microfacet_setup_fresnel_constant(kg, bsdf, sd, color);
         }
       }
@@ -618,18 +601,11 @@
         fresnel->f0 = make_spectrum(F0_from_ior(ior));
         fresnel->f90 = one_spectrum();
         fresnel->exponent = -ior;
-<<<<<<< HEAD
-        const Spectrum color = stack_load_spectrum(stack, data_node.z);
+        const Spectrum color = max(stack_load_spectrum(stack, data_node.y), zero_spectrum());
         fresnel->reflection_tint = reflective_caustics ? color : zero_spectrum();
         fresnel->transmission_tint = refractive_caustics ? color : zero_spectrum();
-=======
-        const float3 color = max(stack_load_float3(stack, data_node.y), zero_float3());
-        fresnel->reflection_tint = reflective_caustics ? rgb_to_spectrum(color) : zero_spectrum();
-        fresnel->transmission_tint = refractive_caustics ? rgb_to_spectrum(color) :
-                                                           zero_spectrum();
         fresnel->thin_film.thickness = 0.0f;
         fresnel->thin_film.ior = 0.0f;
->>>>>>> 18600e43
 
         /* setup bsdf */
         if (type == CLOSURE_BSDF_MICROFACET_BECKMANN_GLASS_ID) {
@@ -907,12 +883,7 @@
       ccl_private Bssrdf *bssrdf = bssrdf_alloc(sd, weight);
 
       if (bssrdf) {
-<<<<<<< HEAD
-        bssrdf->radius = stack_load_spectrum(stack, data_node.z) * param1;
-=======
-        bssrdf->radius = max(rgb_to_spectrum(stack_load_float3(stack, data_node.y) * param1),
-                             zero_spectrum());
->>>>>>> 18600e43
+        bssrdf->radius = max(stack_load_spectrum(stack, data_node.y) * param1, zero_spectrum());
         bssrdf->albedo = closure_weight;
         bssrdf->N = maybe_ensure_valid_specular_reflection(sd, N);
         bssrdf->ior = param2;
