--- conflicted
+++ resolved
@@ -144,17 +144,11 @@
       float3 clearcoat_normal = stack_valid(data_cn_ssr.x) ?
                                     stack_load_float3(stack, data_cn_ssr.x) :
                                     sd->N;
-<<<<<<< HEAD
-      if (!(sd->type & PRIMITIVE_CURVE)) {
-        clearcoat_normal = ensure_valid_reflection(sd->Ng, sd->wi, clearcoat_normal);
-      }
+      clearcoat_normal = maybe_ensure_valid_specular_reflection(sd, clearcoat_normal);
 
 #ifdef __SPECTRAL_RENDERING__
       Spectrum subsurface_radius = stack_load_spectrum(stack, data_cn_ssr.y);
 #else
-=======
-      clearcoat_normal = maybe_ensure_valid_specular_reflection(sd, clearcoat_normal);
->>>>>>> e84ae566
       float3 subsurface_radius = stack_valid(data_cn_ssr.y) ?
                                      stack_load_float3(stack, data_cn_ssr.y) :
                                      one_float3();
