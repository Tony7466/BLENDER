/* SPDX-FileCopyrightText: 2011-2022 Blender Foundation
 *
 * SPDX-License-Identifier: Apache-2.0 */

#pragma once

#include "kernel/closure/alloc.h"
#include "kernel/closure/bsdf.h"
#include "kernel/closure/bsdf_util.h"
#include "kernel/closure/emissive.h"

#include "kernel/util/color.h"

CCL_NAMESPACE_BEGIN

/* Closure Nodes */

ccl_device_inline int svm_node_closure_bsdf_skip(KernelGlobals kg, int offset, uint type)
{
  if (type == CLOSURE_BSDF_PRINCIPLED_ID) {
    /* Read all principled BSDF extra data to get the right offset. */
    read_node(kg, &offset);
    read_node(kg, &offset);
    read_node(kg, &offset);
    read_node(kg, &offset);
  }

  return offset;
}

template<uint node_feature_mask, ShaderType shader_type, typename ConstIntegratorGenericState>
ccl_device_noinline int svm_node_closure_bsdf(KernelGlobals kg,
                                              ConstIntegratorGenericState state,
                                              ccl_private ShaderData *sd,
                                              ccl_private float *stack,
                                              Spectrum closure_weight,
                                              uint4 node,
                                              uint32_t path_flag,
                                              int offset)
{
  uint type, param1_offset, param2_offset;

  uint mix_weight_offset;
  svm_unpack_node_uchar4(node.y, &type, &param1_offset, &param2_offset, &mix_weight_offset);
  float mix_weight = (stack_valid(mix_weight_offset) ? stack_load_float(stack, mix_weight_offset) :
                                                       1.0f);

  /* note we read this extra node before weight check, so offset is added */
  uint4 data_node = read_node(kg, &offset);

  /* Only compute BSDF for surfaces, transparent variable is shared with volume extinction. */
  IF_KERNEL_NODES_FEATURE(BSDF)
  {
    if ((shader_type != SHADER_TYPE_SURFACE) || mix_weight == 0.0f) {
      return svm_node_closure_bsdf_skip(kg, offset, type);
    }
  }
  else IF_KERNEL_NODES_FEATURE(EMISSION) {
    if (type != CLOSURE_BSDF_PRINCIPLED_ID) {
      /* Only principled BSDF can have emission. */
      return svm_node_closure_bsdf_skip(kg, offset, type);
    }
  }
  else {
    return svm_node_closure_bsdf_skip(kg, offset, type);
  }

  float3 N = stack_valid(data_node.x) ? safe_normalize(stack_load_float3(stack, data_node.x)) :
                                        sd->N;

  float param1 = (stack_valid(param1_offset)) ? stack_load_float(stack, param1_offset) :
                                                __uint_as_float(node.z);
  float param2 = (stack_valid(param2_offset)) ? stack_load_float(stack, param2_offset) :
                                                __uint_as_float(node.w);

  switch (type) {
    case CLOSURE_BSDF_PRINCIPLED_ID: {
      uint specular_offset, roughness_offset, specular_tint_offset, anisotropic_offset,
          sheen_offset, sheen_tint_offset, sheen_roughness_offset, coat_offset,
          coat_roughness_offset, coat_ior_offset, eta_offset, transmission_offset,
          anisotropic_rotation_offset, coat_tint_offset, coat_normal_offset, dummy, alpha_offset,
          emission_strength_offset, emission_offset;
      uint4 data_node2 = read_node(kg, &offset);

      float3 T = stack_load_float3(stack, data_node.y);
      svm_unpack_node_uchar4(data_node.z,
                             &specular_offset,
                             &roughness_offset,
                             &specular_tint_offset,
                             &anisotropic_offset);
      svm_unpack_node_uchar4(
          data_node.w, &sheen_offset, &sheen_tint_offset, &sheen_roughness_offset, &dummy);
      svm_unpack_node_uchar4(data_node2.x,
                             &eta_offset,
                             &transmission_offset,
                             &anisotropic_rotation_offset,
                             &coat_normal_offset);
      svm_unpack_node_uchar4(
          data_node2.w, &coat_offset, &coat_roughness_offset, &coat_ior_offset, &coat_tint_offset);

      // get Disney principled parameters
      float metallic = saturatef(param1);
      float subsurface = param2;
      float specular = stack_load_float(stack, specular_offset);
      float roughness = stack_load_float(stack, roughness_offset);
      float specular_tint = stack_load_float(stack, specular_tint_offset);
      float anisotropic = stack_load_float(stack, anisotropic_offset);
      float sheen = stack_load_float(stack, sheen_offset);
      float3 sheen_tint = stack_load_float3(stack, sheen_tint_offset);
      float sheen_roughness = stack_load_float(stack, sheen_roughness_offset);
      float coat = stack_load_float(stack, coat_offset);
      float coat_roughness = stack_load_float(stack, coat_roughness_offset);
      float coat_ior = fmaxf(stack_load_float(stack, coat_ior_offset), 1.0f);
      float3 coat_tint = stack_load_float3(stack, coat_tint_offset);
      float transmission = saturatef(stack_load_float(stack, transmission_offset));
      float anisotropic_rotation = stack_load_float(stack, anisotropic_rotation_offset);
      float eta = fmaxf(stack_load_float(stack, eta_offset), 1e-5f);

      ClosureType distribution = (ClosureType)data_node2.y;
      ClosureType subsurface_method = (ClosureType)data_node2.z;

      float3 valid_reflection_N = maybe_ensure_valid_specular_reflection(sd, N);

      // get the base color
      uint4 data_base_color = read_node(kg, &offset);
#ifdef __SPECTRAL_RENDERING__
      Spectrum base_color = stack_load_spectrum(stack, data_base_color.x);
#else
      float3 base_color = stack_valid(data_base_color.x) ?
                              stack_load_float3(stack, data_base_color.x) :
                              make_float3(__uint_as_float(data_base_color.y),
                                          __uint_as_float(data_base_color.z),
                                          __uint_as_float(data_base_color.w));
<<<<<<< HEAD
#endif
      // get the additional clearcoat normal and subsurface scattering radius
      uint4 data_cn_ssr = read_node(kg, &offset);
      float3 clearcoat_normal = stack_valid(data_cn_ssr.x) ?
                                    stack_load_float3(stack, data_cn_ssr.x) :
                                    sd->N;
      clearcoat_normal = maybe_ensure_valid_specular_reflection(sd, clearcoat_normal);

#ifdef __SPECTRAL_RENDERING__
      Spectrum subsurface_radius = stack_load_spectrum(stack, data_cn_ssr.y);
#else
      float3 subsurface_radius = stack_valid(data_cn_ssr.y) ?
                                     stack_load_float3(stack, data_cn_ssr.y) :
                                     one_float3();
#endif
      float subsurface_ior = stack_valid(data_cn_ssr.z) ? stack_load_float(stack, data_cn_ssr.z) :
                                                          1.4f;
      float subsurface_anisotropy = stack_valid(data_cn_ssr.w) ?
                                        stack_load_float(stack, data_cn_ssr.w) :
                                        0.0f;

      // get the subsurface color
      uint4 data_subsurface_color = read_node(kg, &offset);
#ifdef __SPECTRAL_RENDERING__
      Spectrum subsurface_color = stack_load_spectrum(stack, data_subsurface_color.x);
#else
      float3 subsurface_color = stack_valid(data_subsurface_color.x) ?
                                    stack_load_float3(stack, data_subsurface_color.x) :
                                    make_float3(__uint_as_float(data_subsurface_color.y),
                                                __uint_as_float(data_subsurface_color.z),
                                                __uint_as_float(data_subsurface_color.w));
#endif

      Spectrum weight = sd->svm_closure_weight * mix_weight;

#ifdef __SUBSURFACE__
      Spectrum mixed_ss_base_color = subsurface_color * subsurface +
                                     base_color * (1.0f - subsurface);
      Spectrum subsurf_weight = weight * mixed_ss_base_color * diffuse_weight;

      /* disable in case of diffuse ancestor, can't see it well then and
       * adds considerably noise due to probabilities of continuing path
       * getting lower and lower */
      if (path_flag & PATH_RAY_DIFFUSE_ANCESTOR) {
        subsurface = 0.0f;

        /* need to set the base color in this case such that the
         * rays get the correctly mixed color after transmitting
         * the object */
        base_color = mixed_ss_base_color;
      }

      /* diffuse */
      if (fabsf(average(mixed_ss_base_color)) > CLOSURE_WEIGHT_CUTOFF) {
        if (subsurface <= CLOSURE_WEIGHT_CUTOFF && diffuse_weight > CLOSURE_WEIGHT_CUTOFF) {
          Spectrum diff_weight = weight * base_color * diffuse_weight;

          ccl_private PrincipledDiffuseBsdf *bsdf = (ccl_private PrincipledDiffuseBsdf *)
              bsdf_alloc(sd, sizeof(PrincipledDiffuseBsdf), diff_weight);

          if (bsdf) {
            bsdf->N = N;
            bsdf->roughness = roughness;

            /* setup bsdf */
            sd->flag |= bsdf_principled_diffuse_setup(bsdf, PRINCIPLED_DIFFUSE_FULL);
          }
        }
        else if (subsurface > CLOSURE_WEIGHT_CUTOFF) {
          ccl_private Bssrdf *bssrdf = bssrdf_alloc(sd, subsurf_weight);

          if (bssrdf) {
            bssrdf->radius = subsurface_radius * subsurface;
            bssrdf->albedo = mixed_ss_base_color;
            bssrdf->N = N;
            bssrdf->roughness = roughness;

            /* Clamps protecting against bad/extreme and non physical values. */
            subsurface_ior = clamp(subsurface_ior, 1.01f, 3.8f);
            bssrdf->anisotropy = clamp(subsurface_anisotropy, 0.0f, 0.9f);
=======

      // get the subsurface scattering data
      uint4 data_subsurf = read_node(kg, &offset);

      uint4 data_alpha_emission = read_node(kg, &offset);
      svm_unpack_node_uchar4(data_alpha_emission.x,
                             &alpha_offset,
                             &emission_strength_offset,
                             &emission_offset,
                             &dummy);
      float alpha = stack_valid(alpha_offset) ? stack_load_float(stack, alpha_offset) :
                                                __uint_as_float(data_alpha_emission.y);
      float3 emission = stack_load_float3(stack, emission_offset);
      /* Emission strength */
      emission *= stack_valid(emission_strength_offset) ?
                      stack_load_float(stack, emission_strength_offset) :
                      __uint_as_float(data_alpha_emission.z);

      Spectrum weight = closure_weight * mix_weight;

      float alpha_x = sqr(roughness), alpha_y = sqr(roughness);
      if (anisotropic > 0.0f) {
        float aspect = sqrtf(1.0f - saturatef(anisotropic) * 0.9f);
        alpha_x /= aspect;
        alpha_y *= aspect;
        if (anisotropic_rotation != 0.0f)
          T = rotate_around_axis(T, N, anisotropic_rotation * M_2PI_F);
      }

#ifdef __CAUSTICS_TRICKS__
      const bool reflective_caustics = (kernel_data.integrator.caustics_reflective ||
                                        (path_flag & PATH_RAY_DIFFUSE) == 0);
      const bool glass_caustics = (kernel_data.integrator.caustics_reflective ||
                                   kernel_data.integrator.caustics_refractive ||
                                   (path_flag & PATH_RAY_DIFFUSE) == 0);
#else
      const bool reflective_caustics = true;
      const bool glass_caustics = true;
#endif
>>>>>>> 3df2856f

      /* Before any actual shader components, apply transparency. */
      if (alpha < 1.0f) {
        bsdf_transparent_setup(sd, weight * (1.0f - alpha), path_flag);
        weight *= alpha;
      }
<<<<<<< HEAD
#else
      /* diffuse */
      if (diffuse_weight > CLOSURE_WEIGHT_CUTOFF) {
        Spectrum diff_weight = weight * base_color * diffuse_weight;
=======
>>>>>>> 3df2856f

      /* First layer: Sheen */
      if (sheen > CLOSURE_WEIGHT_CUTOFF) {
        ccl_private SheenBsdf *bsdf = (ccl_private SheenBsdf *)bsdf_alloc(
            sd, sizeof(SheenBsdf), sheen * rgb_to_spectrum(sheen_tint) * weight);

        if (bsdf) {
          bsdf->N = N;
          bsdf->roughness = sheen_roughness;

          /* setup bsdf */
          sd->flag |= bsdf_sheen_setup(kg, sd, bsdf);

          /* Attenuate lower layers */
          Spectrum albedo = bsdf_albedo(kg, sd, (ccl_private ShaderClosure *)bsdf, true, false);
          weight *= 1.0f - reduce_max(safe_divide_color(albedo, weight));
        }
      }

<<<<<<< HEAD
      /* sheen */
      if (diffuse_weight > CLOSURE_WEIGHT_CUTOFF && sheen > CLOSURE_WEIGHT_CUTOFF) {
        float m_cdlum = spectrum_to_gray(kg, state, path_flag, base_color);
        Spectrum m_ctint = m_cdlum > 0.0f ? base_color / m_cdlum :
                                            one_spectrum();  // normalize lum. to isolate hue+sat

        /* color of the sheen component */
        Spectrum sheen_color = make_spectrum(1.0f - sheen_tint) + m_ctint * sheen_tint;

        Spectrum sheen_weight = weight * sheen * sheen_color * diffuse_weight;
=======
      /* Second layer: Coat */
      if (coat > CLOSURE_WEIGHT_CUTOFF) {
        float3 coat_normal = stack_valid(coat_normal_offset) ?
                                 stack_load_float3(stack, coat_normal_offset) :
                                 sd->N;
        coat_normal = maybe_ensure_valid_specular_reflection(sd, coat_normal);
        if (reflective_caustics) {
          ccl_private MicrofacetBsdf *bsdf = (ccl_private MicrofacetBsdf *)bsdf_alloc(
              sd, sizeof(MicrofacetBsdf), coat * weight);

          if (bsdf) {
            bsdf->N = coat_normal;
            bsdf->T = zero_float3();
            bsdf->ior = coat_ior;

            bsdf->alpha_x = bsdf->alpha_y = sqr(coat_roughness);
>>>>>>> 3df2856f

            /* setup bsdf */
            sd->flag |= bsdf_microfacet_ggx_setup(bsdf);
            bsdf_microfacet_setup_fresnel_dielectric(kg, bsdf, sd);

            /* Attenuate lower layers */
            Spectrum albedo = bsdf_albedo(kg, sd, (ccl_private ShaderClosure *)bsdf, true, false);
            weight *= 1.0f - reduce_max(safe_divide_color(albedo, weight));
          }
        }

        if (!isequal(coat_tint, one_float3())) {
          /* Tint is normalized to perpendicular incidence.
           * Therefore, if we define the coat thickness as length 1, the length along the ray is
           * t = sqrt(1+tan^2(angle(N, I))) = sqrt(1+tan^2(acos(dotNI))) = 1 / dotNI.
           * From Beer's law, we have T = exp(-sigma_e * t).
           * Therefore, tint = exp(-sigma_e * 1) (per def.), so -sigma_e = log(tint).
           * From this, T = exp(log(tint) * t) = exp(log(tint)) ^ t = tint ^ t;
           *
           * Note that this is only an approximation - it assumes that the outgoing ray
           * follows the same angle, and that there aren't multiple internal bounces.
           * In particular, things that could be improved:
           * - For transmissive materials, there should not be an outgoing path at all if the path
           *   is transmitted.
           * - For rough materials, we could blend towards a view-independent average path length
           *   (e.g. 2 for diffuse reflection) for the outgoing direction.
           * However, there's also an argument to be made for keeping parameters independent of
           * each other for more intuitive control, in particular main roughness not affecting the
           * coat.
           */
          float cosNI = dot(sd->wi, coat_normal);
          /* Refract incoming direction into coat material.
           * TIR is no concern here since we're always coming from the outside. */
          float cosNT = sqrtf(1.0f - sqr(1.0f / coat_ior) * (1 - sqr(cosNI)));
          float optical_depth = 1.0f / cosNT;
          weight *= power(rgb_to_spectrum(coat_tint), coat * optical_depth);
        }
      }

      /* Emission (attenuated by sheen and coat) */
      if (!is_zero(emission)) {
        emission_setup(sd, rgb_to_spectrum(emission) * weight);
      }

<<<<<<< HEAD
          ccl_private MicrofacetBsdf *bsdf = (ccl_private MicrofacetBsdf *)bsdf_alloc(
              sd, sizeof(MicrofacetBsdf), spec_weight);
          ccl_private FresnelGeneralizedSchlick *fresnel =
              (bsdf != NULL) ? (ccl_private FresnelGeneralizedSchlick *)closure_alloc_extra(
                                   sd, sizeof(FresnelGeneralizedSchlick)) :
                               NULL;

          if (bsdf && fresnel) {
            bsdf->N = valid_reflection_N;
            bsdf->ior = (2.0f / (1.0f - safe_sqrtf(0.08f * specular))) - 1.0f;
            bsdf->T = T;

            float aspect = safe_sqrtf(1.0f - anisotropic * 0.9f);
            float r2 = roughness * roughness;

            bsdf->alpha_x = r2 / aspect;
            bsdf->alpha_y = r2 * aspect;

            float m_cdlum = spectrum_to_gray(
                kg, state, path_flag, base_color);  // luminance approx.
            Spectrum m_ctint = m_cdlum > 0.0f ?
                                   base_color / m_cdlum :
                                   one_spectrum();  // normalize lum. to isolate hue+sat
            Spectrum tmp_col = make_spectrum(1.0f - specular_tint) + m_ctint * specular_tint;

            fresnel->f0 = (specular * 0.08f * tmp_col) * (1.0f - metallic) + base_color * metallic;
            fresnel->f90 = one_spectrum();
            fresnel->exponent = -1.0f;
            fresnel->reflection_tint = one_spectrum();
            fresnel->transmission_tint = zero_spectrum();
=======
      /* Metallic component */
      if (reflective_caustics && metallic > CLOSURE_WEIGHT_CUTOFF) {
        ccl_private MicrofacetBsdf *bsdf = (ccl_private MicrofacetBsdf *)bsdf_alloc(
            sd, sizeof(MicrofacetBsdf), metallic * weight);
        ccl_private FresnelGeneralizedSchlick *fresnel =
            (bsdf != NULL) ? (ccl_private FresnelGeneralizedSchlick *)closure_alloc_extra(
                                 sd, sizeof(FresnelGeneralizedSchlick)) :
                             NULL;

        if (bsdf && fresnel) {
          bsdf->N = valid_reflection_N;
          bsdf->ior = 1.0f;
          bsdf->T = T;
          bsdf->alpha_x = alpha_x;
          bsdf->alpha_y = alpha_y;

          fresnel->f0 = rgb_to_spectrum(base_color);
          fresnel->f90 = one_spectrum();
          fresnel->exponent = 5.0f;
          fresnel->reflection_tint = one_spectrum();
          fresnel->transmission_tint = zero_spectrum();
>>>>>>> 3df2856f

          /* setup bsdf */
          sd->flag |= bsdf_microfacet_ggx_setup(bsdf);
          const bool is_multiggx = (distribution == CLOSURE_BSDF_MICROFACET_MULTI_GGX_GLASS_ID);
          bsdf_microfacet_setup_fresnel_generalized_schlick(kg, bsdf, sd, fresnel, is_multiggx);

          /* Attenuate other components */
          weight *= (1.0f - metallic);
        }
      }

<<<<<<< HEAD
      /* BSDF */
#ifdef __CAUSTICS_TRICKS__
      if (kernel_data.integrator.caustics_reflective ||
          kernel_data.integrator.caustics_refractive || (path_flag & PATH_RAY_DIFFUSE) == 0)
      {
#endif
        if (final_transmission > CLOSURE_WEIGHT_CUTOFF) {
          Spectrum glass_weight = weight * final_transmission;
          Spectrum cspec0 = base_color * specular_tint + make_spectrum(1.0f - specular_tint);
=======
      /* Transmission component */
      if (glass_caustics && transmission > CLOSURE_WEIGHT_CUTOFF) {
        ccl_private MicrofacetBsdf *bsdf = (ccl_private MicrofacetBsdf *)bsdf_alloc(
            sd, sizeof(MicrofacetBsdf), transmission * weight);
        ccl_private FresnelDielectricTint *fresnel =
            (bsdf != NULL) ? (ccl_private FresnelDielectricTint *)closure_alloc_extra(
                                 sd, sizeof(FresnelDielectricTint)) :
                             NULL;

        if (bsdf && fresnel) {
          bsdf->N = valid_reflection_N;
          bsdf->T = zero_float3();
>>>>>>> 3df2856f

          bsdf->alpha_x = bsdf->alpha_y = sqr(roughness);
          bsdf->ior = (sd->flag & SD_BACKFACING) ? 1.0f / eta : eta;

          fresnel->reflection_tint = mix(
              one_spectrum(), rgb_to_spectrum(base_color), specular_tint);
          fresnel->transmission_tint = sqrt(rgb_to_spectrum(base_color));

<<<<<<< HEAD
            /* reflection */
#ifdef __CAUSTICS_TRICKS__
            if (kernel_data.integrator.caustics_reflective || (path_flag & PATH_RAY_DIFFUSE) == 0)
#endif
            {
              ccl_private MicrofacetBsdf *bsdf = (ccl_private MicrofacetBsdf *)bsdf_alloc(
                  sd, sizeof(MicrofacetBsdf), glass_weight * fresnel);
              ccl_private FresnelGeneralizedSchlick *fresnel =
                  (bsdf != NULL) ? (ccl_private FresnelGeneralizedSchlick *)closure_alloc_extra(
                                       sd, sizeof(FresnelGeneralizedSchlick)) :
                                   NULL;

              if (bsdf && fresnel) {
                bsdf->N = valid_reflection_N;
                bsdf->T = zero_float3();

                bsdf->alpha_x = refl_roughness * refl_roughness;
                bsdf->alpha_y = refl_roughness * refl_roughness;
                bsdf->ior = ior;

                /* setup bsdf */
                sd->flag |= bsdf_microfacet_ggx_setup(bsdf);

                fresnel->f0 = cspec0;
                fresnel->f90 = one_spectrum();
                fresnel->exponent = -1.0f;
                fresnel->reflection_tint = one_spectrum();
                fresnel->transmission_tint = zero_spectrum();

                bsdf_microfacet_setup_fresnel_generalized_schlick(kg, bsdf, sd, fresnel, false);
              }
            }

            /* refraction */
#ifdef __CAUSTICS_TRICKS__
            if (kernel_data.integrator.caustics_refractive || (path_flag & PATH_RAY_DIFFUSE) == 0)
#endif
            {
              /* This is to prevent MNEE from receiving a null BSDF. */
              float refraction_fresnel = fmaxf(0.0001f, 1.0f - fresnel);
              ccl_private MicrofacetBsdf *bsdf = (ccl_private MicrofacetBsdf *)bsdf_alloc(
                  sd, sizeof(MicrofacetBsdf), base_color * glass_weight * refraction_fresnel);
              if (bsdf) {
                bsdf->N = valid_reflection_N;
                bsdf->T = zero_float3();

                if (distribution == CLOSURE_BSDF_MICROFACET_GGX_GLASS_ID)
                  transmission_roughness = 1.0f - (1.0f - refl_roughness) *
                                                      (1.0f - transmission_roughness);
                else
                  transmission_roughness = refl_roughness;

                bsdf->alpha_x = transmission_roughness * transmission_roughness;
                bsdf->alpha_y = transmission_roughness * transmission_roughness;
                bsdf->ior = ior;

                /* setup bsdf */
                sd->flag |= bsdf_microfacet_ggx_refraction_setup(bsdf);
              }
            }
          } /* Use multi-scatter GGX. */
          else {
            ccl_private MicrofacetBsdf *bsdf = (ccl_private MicrofacetBsdf *)bsdf_alloc(
                sd, sizeof(MicrofacetBsdf), glass_weight);
            ccl_private FresnelGeneralizedSchlick *fresnel =
                (bsdf != NULL) ? (ccl_private FresnelGeneralizedSchlick *)closure_alloc_extra(
                                     sd, sizeof(FresnelGeneralizedSchlick)) :
                                 NULL;

            if (bsdf && fresnel) {
              bsdf->N = valid_reflection_N;
              bsdf->T = zero_float3();

              bsdf->alpha_x = roughness * roughness;
              bsdf->alpha_y = roughness * roughness;
              bsdf->ior = ior;

              fresnel->f0 = make_spectrum(F0_from_ior(ior));
              fresnel->f90 = one_spectrum();
              fresnel->exponent = -1.0f;
              fresnel->reflection_tint = cspec0;
              fresnel->transmission_tint = base_color;

              /* setup bsdf */
              sd->flag |= bsdf_microfacet_ggx_glass_setup(bsdf);
              bsdf_microfacet_setup_fresnel_generalized_schlick(kg, bsdf, sd, fresnel, true);
            }
          }
=======
          /* setup bsdf */
          sd->flag |= bsdf_microfacet_ggx_glass_setup(bsdf);
          const bool is_multiggx = (distribution == CLOSURE_BSDF_MICROFACET_MULTI_GGX_GLASS_ID);
          bsdf_microfacet_setup_fresnel_dielectric_tint(kg, bsdf, sd, fresnel, is_multiggx);

          /* Attenuate other components */
          weight *= (1.0f - transmission);
>>>>>>> 3df2856f
        }
      }

      /* Specular component */
      if (reflective_caustics) {
        ccl_private MicrofacetBsdf *bsdf = (ccl_private MicrofacetBsdf *)bsdf_alloc(
            sd, sizeof(MicrofacetBsdf), weight);
        ccl_private FresnelGeneralizedSchlick *fresnel =
            (bsdf != NULL) ? (ccl_private FresnelGeneralizedSchlick *)closure_alloc_extra(
                                 sd, sizeof(FresnelGeneralizedSchlick)) :
                             NULL;

        if (bsdf && fresnel) {
          bsdf->N = valid_reflection_N;
          bsdf->ior = eta;
          bsdf->T = T;
          bsdf->alpha_x = alpha_x;
          bsdf->alpha_y = alpha_y;

          float m_cdlum = linear_rgb_to_gray(kg, base_color);
          float3 m_ctint = m_cdlum > 0.0f ? base_color / m_cdlum : one_float3();
          float3 specTint = mix(one_spectrum(), rgb_to_spectrum(m_ctint), specular_tint);

          fresnel->f0 = F0_from_ior(eta) * 2.0f * specular * specTint;
          fresnel->f90 = one_spectrum();
          fresnel->exponent = -eta;
          fresnel->reflection_tint = one_spectrum();
          fresnel->transmission_tint = zero_spectrum();

          /* setup bsdf */
          sd->flag |= bsdf_microfacet_ggx_setup(bsdf);
          const bool is_multiggx = (distribution == CLOSURE_BSDF_MICROFACET_MULTI_GGX_GLASS_ID);
          bsdf_microfacet_setup_fresnel_generalized_schlick(kg, bsdf, sd, fresnel, is_multiggx);

          /* Attenuate lower layers */
          Spectrum albedo = bsdf_albedo(kg, sd, (ccl_private ShaderClosure *)bsdf, true, false);
          weight *= 1.0f - reduce_max(safe_divide_color(albedo, weight));
        }
      }

      /* Diffuse/Subsurface component */
#ifdef __SUBSURFACE__
      ccl_private Bssrdf *bssrdf = bssrdf_alloc(sd,
                                                rgb_to_spectrum(base_color) * subsurface * weight);
      if (bssrdf) {
        float3 subsurface_radius = stack_load_float3(stack, data_subsurf.y);
        float subsurface_scale = stack_load_float(stack, data_subsurf.z);

        bssrdf->radius = rgb_to_spectrum(subsurface_radius * subsurface_scale);
        bssrdf->albedo = rgb_to_spectrum(base_color);
        bssrdf->N = N;
        bssrdf->alpha = sqr(roughness);
        bssrdf->ior = eta;
        bssrdf->anisotropy = stack_load_float(stack, data_subsurf.w);
        if (subsurface_method == CLOSURE_BSSRDF_RANDOM_WALK_ID) {
          bssrdf->ior = stack_load_float(stack, data_subsurf.x);
        }

        /* setup bsdf */
        sd->flag |= bssrdf_setup(sd, bssrdf, path_flag, subsurface_method);
      }
#else
      subsurface = 0.0f;
#endif

      ccl_private DiffuseBsdf *bsdf = (ccl_private DiffuseBsdf *)bsdf_alloc(
          sd, sizeof(DiffuseBsdf), rgb_to_spectrum(base_color) * (1.0f - subsurface) * weight);
      if (bsdf) {
        bsdf->N = N;

        /* setup bsdf */
        sd->flag |= bsdf_diffuse_setup(bsdf);
      }

      break;
    }
    case CLOSURE_BSDF_DIFFUSE_ID: {
      Spectrum weight = closure_weight * mix_weight;
      ccl_private OrenNayarBsdf *bsdf = (ccl_private OrenNayarBsdf *)bsdf_alloc(
          sd, sizeof(OrenNayarBsdf), weight);

      if (bsdf) {
        bsdf->N = N;

        float roughness = param1;

        if (roughness == 0.0f) {
          sd->flag |= bsdf_diffuse_setup((ccl_private DiffuseBsdf *)bsdf);
        }
        else {
          bsdf->roughness = roughness;
          sd->flag |= bsdf_oren_nayar_setup(bsdf);
        }
      }
      break;
    }
    case CLOSURE_BSDF_TRANSLUCENT_ID: {
      Spectrum weight = closure_weight * mix_weight;
      ccl_private DiffuseBsdf *bsdf = (ccl_private DiffuseBsdf *)bsdf_alloc(
          sd, sizeof(DiffuseBsdf), weight);

      if (bsdf) {
        bsdf->N = maybe_ensure_valid_specular_reflection(sd, N);
        sd->flag |= bsdf_translucent_setup(bsdf);
      }
      break;
    }
    case CLOSURE_BSDF_TRANSPARENT_ID: {
      Spectrum weight = closure_weight * mix_weight;
      bsdf_transparent_setup(sd, weight, path_flag);
      break;
    }
    case CLOSURE_BSDF_MICROFACET_GGX_ID:
    case CLOSURE_BSDF_MICROFACET_BECKMANN_ID:
    case CLOSURE_BSDF_ASHIKHMIN_SHIRLEY_ID:
    case CLOSURE_BSDF_MICROFACET_MULTI_GGX_ID: {
#ifdef __CAUSTICS_TRICKS__
      if (!kernel_data.integrator.caustics_reflective && (path_flag & PATH_RAY_DIFFUSE))
        break;
#endif
      Spectrum weight = closure_weight * mix_weight;
      ccl_private MicrofacetBsdf *bsdf = (ccl_private MicrofacetBsdf *)bsdf_alloc(
          sd, sizeof(MicrofacetBsdf), weight);

      if (!bsdf) {
        break;
      }

      float roughness = sqr(param1);

      bsdf->N = maybe_ensure_valid_specular_reflection(sd, N);
      bsdf->ior = 1.0f;

      /* compute roughness */
      float anisotropy = clamp(param2, -0.99f, 0.99f);
      if (data_node.y == SVM_STACK_INVALID || fabsf(anisotropy) <= 1e-4f) {
        /* Isotropic case. */
        bsdf->T = zero_float3();
        bsdf->alpha_x = roughness;
        bsdf->alpha_y = roughness;
      }
      else {
        bsdf->T = stack_load_float3(stack, data_node.y);

        /* rotate tangent */
        float rotation = stack_load_float(stack, data_node.z);
        if (rotation != 0.0f)
          bsdf->T = rotate_around_axis(bsdf->T, bsdf->N, rotation * M_2PI_F);

        if (anisotropy < 0.0f) {
          bsdf->alpha_x = roughness / (1.0f + anisotropy);
          bsdf->alpha_y = roughness * (1.0f + anisotropy);
        }
        else {
          bsdf->alpha_x = roughness * (1.0f - anisotropy);
          bsdf->alpha_y = roughness / (1.0f - anisotropy);
        }
      }

      /* setup bsdf */
      if (type == CLOSURE_BSDF_MICROFACET_BECKMANN_ID) {
        sd->flag |= bsdf_microfacet_beckmann_setup(bsdf);
      }
      else if (type == CLOSURE_BSDF_ASHIKHMIN_SHIRLEY_ID) {
        sd->flag |= bsdf_ashikhmin_shirley_setup(bsdf);
      }
      else {
        sd->flag |= bsdf_microfacet_ggx_setup(bsdf);
        if (type == CLOSURE_BSDF_MICROFACET_MULTI_GGX_ID) {
          kernel_assert(stack_valid(data_node.w));
          const Spectrum color = rgb_to_spectrum(stack_load_float3(stack, data_node.w));
          bsdf_microfacet_setup_fresnel_constant(kg, bsdf, sd, color);
        }
      }

      break;
    }
    case CLOSURE_BSDF_MICROFACET_GGX_REFRACTION_ID:
    case CLOSURE_BSDF_MICROFACET_BECKMANN_REFRACTION_ID: {
#ifdef __CAUSTICS_TRICKS__
      if (!kernel_data.integrator.caustics_refractive && (path_flag & PATH_RAY_DIFFUSE))
        break;
#endif
      Spectrum weight = closure_weight * mix_weight;
      ccl_private MicrofacetBsdf *bsdf = (ccl_private MicrofacetBsdf *)bsdf_alloc(
          sd, sizeof(MicrofacetBsdf), weight);

      if (bsdf) {
        bsdf->N = maybe_ensure_valid_specular_reflection(sd, N);
        bsdf->T = zero_float3();

        float eta = fmaxf(param2, 1e-5f);
        eta = (sd->flag & SD_BACKFACING) ? 1.0f / eta : eta;

        /* setup bsdf */
        float roughness = sqr(param1);
        bsdf->alpha_x = roughness;
        bsdf->alpha_y = roughness;
        bsdf->ior = eta;

        if (type == CLOSURE_BSDF_MICROFACET_BECKMANN_REFRACTION_ID) {
          sd->flag |= bsdf_microfacet_beckmann_refraction_setup(bsdf);
        }
        else {
          sd->flag |= bsdf_microfacet_ggx_refraction_setup(bsdf);
        }
      }

      break;
    }
    case CLOSURE_BSDF_MICROFACET_GGX_GLASS_ID:
    case CLOSURE_BSDF_MICROFACET_BECKMANN_GLASS_ID:
    case CLOSURE_BSDF_MICROFACET_MULTI_GGX_GLASS_ID: {
#ifdef __CAUSTICS_TRICKS__
      if (!kernel_data.integrator.caustics_reflective &&
          !kernel_data.integrator.caustics_refractive && (path_flag & PATH_RAY_DIFFUSE))
        break;
#endif
      Spectrum weight = closure_weight * mix_weight;
      ccl_private MicrofacetBsdf *bsdf = (ccl_private MicrofacetBsdf *)bsdf_alloc(
          sd, sizeof(MicrofacetBsdf), weight);

      if (bsdf) {
        bsdf->N = maybe_ensure_valid_specular_reflection(sd, N);
        bsdf->T = zero_float3();
        bsdf->fresnel = NULL;

        float eta = fmaxf(param2, 1e-5f);
        eta = (sd->flag & SD_BACKFACING) ? 1.0f / eta : eta;

        /* setup bsdf */
        float roughness = sqr(param1);
        bsdf->alpha_x = roughness;
        bsdf->alpha_y = roughness;
        bsdf->ior = eta;

        if (type == CLOSURE_BSDF_MICROFACET_BECKMANN_GLASS_ID) {
          sd->flag |= bsdf_microfacet_beckmann_glass_setup(bsdf);
        }
        else {
          sd->flag |= bsdf_microfacet_ggx_glass_setup(bsdf);
          if (type == CLOSURE_BSDF_MICROFACET_MULTI_GGX_GLASS_ID) {
            kernel_assert(stack_valid(data_node.z));
            const Spectrum color = rgb_to_spectrum(stack_load_float3(stack, data_node.z));
            bsdf_microfacet_setup_fresnel_constant(kg, bsdf, sd, color);
          }
        }
      }

      break;
    }
    case CLOSURE_BSDF_ASHIKHMIN_VELVET_ID: {
      Spectrum weight = closure_weight * mix_weight;
      ccl_private VelvetBsdf *bsdf = (ccl_private VelvetBsdf *)bsdf_alloc(
          sd, sizeof(VelvetBsdf), weight);

      if (bsdf) {
        bsdf->N = N;

        bsdf->sigma = saturatef(param1);
        sd->flag |= bsdf_ashikhmin_velvet_setup(bsdf);
      }
      break;
    }
    case CLOSURE_BSDF_SHEEN_ID: {
      Spectrum weight = closure_weight * mix_weight;
      ccl_private SheenBsdf *bsdf = (ccl_private SheenBsdf *)bsdf_alloc(
          sd, sizeof(SheenBsdf), weight);

      if (bsdf) {
        bsdf->N = N;
        bsdf->roughness = param1;

        sd->flag |= bsdf_sheen_setup(kg, sd, bsdf);
      }
      break;
    }
    case CLOSURE_BSDF_GLOSSY_TOON_ID:
#ifdef __CAUSTICS_TRICKS__
      if (!kernel_data.integrator.caustics_reflective && (path_flag & PATH_RAY_DIFFUSE))
        break;
      ATTR_FALLTHROUGH;
#endif
    case CLOSURE_BSDF_DIFFUSE_TOON_ID: {
      Spectrum weight = closure_weight * mix_weight;
      ccl_private ToonBsdf *bsdf = (ccl_private ToonBsdf *)bsdf_alloc(
          sd, sizeof(ToonBsdf), weight);

      if (bsdf) {
        bsdf->N = N;
        bsdf->size = param1;
        bsdf->smooth = param2;

        if (type == CLOSURE_BSDF_DIFFUSE_TOON_ID)
          sd->flag |= bsdf_diffuse_toon_setup(bsdf);
        else
          sd->flag |= bsdf_glossy_toon_setup(bsdf);
      }
      break;
    }
#ifdef __HAIR__
    case CLOSURE_BSDF_HAIR_CHIANG_ID:
    case CLOSURE_BSDF_HAIR_HUANG_ID: {
      uint4 data_node2 = read_node(kg, &offset);
      uint4 data_node3 = read_node(kg, &offset);
      uint4 data_node4 = read_node(kg, &offset);

      Spectrum weight = closure_weight * mix_weight;

      uint offset_ofs, ior_ofs, color_ofs, parametrization;
      svm_unpack_node_uchar4(data_node.y, &offset_ofs, &ior_ofs, &color_ofs, &parametrization);
      float alpha = stack_load_float_default(stack, offset_ofs, data_node.z);
      float ior = stack_load_float_default(stack, ior_ofs, data_node.w);

      uint tint_ofs, melanin_ofs, melanin_redness_ofs, absorption_coefficient_ofs;
      svm_unpack_node_uchar4(data_node2.x,
                             &tint_ofs,
                             &melanin_ofs,
                             &melanin_redness_ofs,
                             &absorption_coefficient_ofs);

      uint shared_ofs1, random_ofs, random_color_ofs, shared_ofs2;
      svm_unpack_node_uchar4(
          data_node3.x, &shared_ofs1, &random_ofs, &random_color_ofs, &shared_ofs2);

      const AttributeDescriptor attr_descr_random = find_attribute(kg, sd, data_node2.y);
      float random = 0.0f;
      if (attr_descr_random.offset != ATTR_STD_NOT_FOUND) {
        random = primitive_surface_attribute_float(kg, sd, attr_descr_random, NULL, NULL);
      }
      else {
        random = stack_load_float_default(stack, random_ofs, data_node3.y);
      }

      /* Random factors range: [-randomization/2, +randomization/2]. */
      float random_roughness = param2;
      float factor_random_roughness = 1.0f + 2.0f * (random - 0.5f) * random_roughness;
      float roughness = param1 * factor_random_roughness;
      float radial_roughness = (type == CLOSURE_BSDF_HAIR_CHIANG_ID) ?
                                   stack_load_float_default(stack, shared_ofs2, data_node4.y) *
                                       factor_random_roughness :
                                   roughness;

      Spectrum sigma;
      switch (parametrization) {
        case NODE_PRINCIPLED_HAIR_DIRECT_ABSORPTION: {
          float3 absorption_coefficient = stack_load_float3(stack, absorption_coefficient_ofs);
          sigma = rgb_to_spectrum(absorption_coefficient);
          break;
        }
        case NODE_PRINCIPLED_HAIR_PIGMENT_CONCENTRATION: {
          float melanin = stack_load_float_default(stack, melanin_ofs, data_node2.z);
          float melanin_redness = stack_load_float_default(
              stack, melanin_redness_ofs, data_node2.w);

          /* Randomize melanin. */
          float random_color = stack_load_float_default(stack, random_color_ofs, data_node3.z);
          random_color = clamp(random_color, 0.0f, 1.0f);
          float factor_random_color = 1.0f + 2.0f * (random - 0.5f) * random_color;
          melanin *= factor_random_color;

          /* Map melanin 0..inf from more perceptually linear 0..1. */
          melanin = -logf(fmaxf(1.0f - melanin, 0.0001f));

          /* Benedikt Bitterli's melanin ratio remapping. */
          float eumelanin = melanin * (1.0f - melanin_redness);
          float pheomelanin = melanin * melanin_redness;
          Spectrum melanin_sigma = bsdf_principled_hair_sigma_from_concentration(eumelanin,
                                                                                 pheomelanin);

          /* Optional tint. */
          float3 tint = stack_load_float3(stack, tint_ofs);
          Spectrum tint_sigma = bsdf_principled_hair_sigma_from_reflectance(rgb_to_spectrum(tint),
                                                                            radial_roughness);

          sigma = melanin_sigma + tint_sigma;
          break;
        }
        case NODE_PRINCIPLED_HAIR_REFLECTANCE: {
          float3 color = stack_load_float3(stack, color_ofs);
          sigma = bsdf_principled_hair_sigma_from_reflectance(rgb_to_spectrum(color),
                                                              radial_roughness);
          break;
        }
        default: {
          /* Fallback to brownish hair, same as defaults for melanin. */
          kernel_assert(!"Invalid Hair parametrization!");
          sigma = bsdf_principled_hair_sigma_from_concentration(0.0f, 0.8054375f);
          break;
        }
      }

      if (type == CLOSURE_BSDF_HAIR_CHIANG_ID) {
        ccl_private ChiangHairBSDF *bsdf = (ccl_private ChiangHairBSDF *)bsdf_alloc(
            sd, sizeof(ChiangHairBSDF), weight);
        if (bsdf) {
          /* Remap Coat value to [0, 100]% of Roughness. */
          float coat = stack_load_float_default(stack, shared_ofs1, data_node3.w);
          float m0_roughness = 1.0f - clamp(coat, 0.0f, 1.0f);

          bsdf->v = roughness;
          bsdf->s = radial_roughness;
          bsdf->m0_roughness = m0_roughness;
          bsdf->alpha = alpha;
          bsdf->eta = ior;
          bsdf->sigma = sigma;

          sd->flag |= bsdf_hair_chiang_setup(sd, bsdf);
        }
      }
      else {
        kernel_assert(type == CLOSURE_BSDF_HAIR_HUANG_ID);
        uint R_ofs, TT_ofs, TRT_ofs, unused;
        svm_unpack_node_uchar4(data_node4.x, &R_ofs, &TT_ofs, &TRT_ofs, &unused);
        float R = stack_load_float_default(stack, R_ofs, data_node4.y);
        float TT = stack_load_float_default(stack, TT_ofs, data_node4.z);
        float TRT = stack_load_float_default(stack, TRT_ofs, data_node4.w);
        if (R <= 0.0f && TT <= 0.0f && TRT <= 0.0f) {
          break;
        }

        ccl_private HuangHairBSDF *bsdf = (ccl_private HuangHairBSDF *)bsdf_alloc(
            sd, sizeof(HuangHairBSDF), weight);
        if (bsdf) {
          ccl_private HuangHairExtra *extra = (ccl_private HuangHairExtra *)closure_alloc_extra(
              sd, sizeof(HuangHairExtra));

<<<<<<< HEAD
        bsdf->N = maybe_ensure_valid_specular_reflection(sd, N);
        bsdf->v = roughness;
        bsdf->s = radial_roughness;
        bsdf->m0_roughness = m0_roughness;
        bsdf->alpha = alpha;
        bsdf->eta = ior;
        bsdf->extra = extra;

        switch (parametrization) {
          case NODE_PRINCIPLED_HAIR_DIRECT_ABSORPTION: {
            Spectrum absorption_coefficient = stack_load_spectrum(stack,
                                                                  absorption_coefficient_ofs);
            bsdf->sigma = absorption_coefficient;
            break;
          }
          case NODE_PRINCIPLED_HAIR_PIGMENT_CONCENTRATION: {
            float melanin = stack_load_float_default(stack, melanin_ofs, data_node2.z);
            float melanin_redness = stack_load_float_default(
                stack, melanin_redness_ofs, data_node2.w);

            /* Randomize melanin. */
            float random_color = stack_load_float_default(stack, random_color_ofs, data_node3.z);
            random_color = clamp(random_color, 0.0f, 1.0f);
            float factor_random_color = 1.0f + 2.0f * (random - 0.5f) * random_color;
            melanin *= factor_random_color;

            /* Map melanin 0..inf from more perceptually linear 0..1. */
            melanin = -logf(fmaxf(1.0f - melanin, 0.0001f));

            /* Benedikt Bitterli's melanin ratio remapping. */
            float eumelanin = melanin * (1.0f - melanin_redness);
            float pheomelanin = melanin * melanin_redness;
            Spectrum melanin_sigma = bsdf_principled_hair_sigma_from_concentration(
                kg, state, path_flag, eumelanin, pheomelanin);

            /* Optional tint. */
            Spectrum tint = stack_load_spectrum(stack, tint_ofs);
            Spectrum tint_sigma = bsdf_principled_hair_sigma_from_reflectance(tint,
                                                                              radial_roughness);

            bsdf->sigma = melanin_sigma + tint_sigma;
            break;
          }
          case NODE_PRINCIPLED_HAIR_REFLECTANCE: {
            Spectrum color = stack_load_spectrum(stack, color_ofs);
            bsdf->sigma = bsdf_principled_hair_sigma_from_reflectance(color, radial_roughness);
            break;
          }
          default: {
            /* Fallback to brownish hair, same as defaults for melanin. */
            kernel_assert(!"Invalid Principled Hair parametrization!");
            bsdf->sigma = bsdf_principled_hair_sigma_from_concentration(
                kg, state, path_flag, 0.0f, 0.8054375f);
            break;
=======
          if (!extra) {
            break;
          }

          bsdf->extra = extra;
          bsdf->extra->R = fmaxf(0.0f, R);
          bsdf->extra->TT = fmaxf(0.0f, TT);
          bsdf->extra->TRT = fmaxf(0.0f, TRT);

          bsdf->aspect_ratio = stack_load_float_default(stack, shared_ofs1, data_node3.w);
          if (bsdf->aspect_ratio != 1.0f) {
            /* Align ellipse major axis with the curve normal direction. */
            const AttributeDescriptor attr_descr_normal = find_attribute(kg, sd, shared_ofs2);
            bsdf->N = curve_attribute_float3(kg, sd, attr_descr_normal, NULL, NULL);
>>>>>>> 3df2856f
          }

          bsdf->roughness = roughness;
          bsdf->tilt = alpha;
          bsdf->eta = ior;
          bsdf->sigma = sigma;

          sd->flag |= bsdf_hair_huang_setup(sd, bsdf, path_flag);
        }
      }
      break;
    }
    case CLOSURE_BSDF_HAIR_REFLECTION_ID:
    case CLOSURE_BSDF_HAIR_TRANSMISSION_ID: {
      Spectrum weight = closure_weight * mix_weight;

      ccl_private HairBsdf *bsdf = (ccl_private HairBsdf *)bsdf_alloc(
          sd, sizeof(HairBsdf), weight);

      if (bsdf) {
        bsdf->N = maybe_ensure_valid_specular_reflection(sd, N);
        bsdf->roughness1 = param1;
        bsdf->roughness2 = param2;
        bsdf->offset = -stack_load_float(stack, data_node.z);

        if (stack_valid(data_node.y)) {
          bsdf->T = normalize(stack_load_float3(stack, data_node.y));
        }
        else if (!(sd->type & PRIMITIVE_CURVE)) {
          bsdf->T = normalize(sd->dPdv);
          bsdf->offset = 0.0f;
        }
        else
          bsdf->T = normalize(sd->dPdu);

        if (type == CLOSURE_BSDF_HAIR_REFLECTION_ID) {
          sd->flag |= bsdf_hair_reflection_setup(bsdf);
        }
        else {
          sd->flag |= bsdf_hair_transmission_setup(bsdf);
        }
      }

      break;
    }
#endif /* __HAIR__ */

#ifdef __SUBSURFACE__
    case CLOSURE_BSSRDF_BURLEY_ID:
    case CLOSURE_BSSRDF_RANDOM_WALK_ID:
    case CLOSURE_BSSRDF_RANDOM_WALK_FIXED_RADIUS_ID: {
      Spectrum weight = closure_weight * mix_weight;
      ccl_private Bssrdf *bssrdf = bssrdf_alloc(sd, weight);

      if (bssrdf) {
<<<<<<< HEAD
        /* disable in case of diffuse ancestor, can't see it well then and
         * adds considerably noise due to probabilities of continuing path
         * getting lower and lower */
        if (path_flag & PATH_RAY_DIFFUSE_ANCESTOR)
          param1 = 0.0f;

        bssrdf->radius = stack_load_spectrum(stack, data_node.z) * param1;
        bssrdf->albedo = sd->svm_closure_weight;
=======
        bssrdf->radius = rgb_to_spectrum(stack_load_float3(stack, data_node.z) * param1);
        bssrdf->albedo = closure_weight;
>>>>>>> 3df2856f
        bssrdf->N = N;
        bssrdf->ior = param2;
        bssrdf->alpha = 1.0f;
        bssrdf->anisotropy = stack_load_float(stack, data_node.w);

        sd->flag |= bssrdf_setup(sd, bssrdf, path_flag, (ClosureType)type);
      }

      break;
    }
#endif
    default:
      break;
  }

  return offset;
}

template<ShaderType shader_type>
ccl_device_noinline void svm_node_closure_volume(KernelGlobals kg,
                                                 ccl_private ShaderData *sd,
                                                 ccl_private float *stack,
                                                 Spectrum closure_weight,
                                                 uint4 node)
{
#ifdef __VOLUME__
  /* Only sum extinction for volumes, variable is shared with surface transparency. */
  if (shader_type != SHADER_TYPE_VOLUME) {
    return;
  }

  uint type, density_offset, anisotropy_offset;

  uint mix_weight_offset;
  svm_unpack_node_uchar4(node.y, &type, &density_offset, &anisotropy_offset, &mix_weight_offset);
  float mix_weight = (stack_valid(mix_weight_offset) ? stack_load_float(stack, mix_weight_offset) :
                                                       1.0f);

  if (mix_weight == 0.0f) {
    return;
  }

  float density = (stack_valid(density_offset)) ? stack_load_float(stack, density_offset) :
                                                  __uint_as_float(node.z);
  density = mix_weight * fmaxf(density, 0.0f);

  /* Compute scattering coefficient. */
  Spectrum weight = closure_weight;

  if (type == CLOSURE_VOLUME_ABSORPTION_ID) {
    weight = one_spectrum() - weight;
  }

  weight *= density;

  /* Add closure for volume scattering. */
  if (type == CLOSURE_VOLUME_HENYEY_GREENSTEIN_ID) {
    ccl_private HenyeyGreensteinVolume *volume = (ccl_private HenyeyGreensteinVolume *)bsdf_alloc(
        sd, sizeof(HenyeyGreensteinVolume), weight);

    if (volume) {
      float anisotropy = (stack_valid(anisotropy_offset)) ?
                             stack_load_float(stack, anisotropy_offset) :
                             __uint_as_float(node.w);
      volume->g = anisotropy; /* g */
      sd->flag |= volume_henyey_greenstein_setup(volume);
    }
  }

  /* Sum total extinction weight. */
  volume_extinction_setup(sd, weight);
#endif
}

template<ShaderType shader_type, typename ConstIntegratorGenericState>
ccl_device_noinline int svm_node_principled_volume(KernelGlobals kg,
                                                   ConstIntegratorGenericState state,
                                                   ccl_private ShaderData *sd,
                                                   ccl_private float *stack,
                                                   Spectrum closure_weight,
                                                   uint4 node,
                                                   uint32_t path_flag,
                                                   int offset)
{
#ifdef __VOLUME__
  uint4 value_node = read_node(kg, &offset);
  uint4 attr_node = read_node(kg, &offset);

  /* Only sum extinction for volumes, variable is shared with surface transparency. */
  if (shader_type != SHADER_TYPE_VOLUME) {
    return offset;
  }

  uint density_offset, anisotropy_offset, absorption_color_offset, mix_weight_offset;
  svm_unpack_node_uchar4(
      node.y, &density_offset, &anisotropy_offset, &absorption_color_offset, &mix_weight_offset);
  float mix_weight = (stack_valid(mix_weight_offset) ? stack_load_float(stack, mix_weight_offset) :
                                                       1.0f);

  if (mix_weight == 0.0f) {
    return offset;
  }

  /* Compute density. */
  float primitive_density = 1.0f;
  float density = (stack_valid(density_offset)) ? stack_load_float(stack, density_offset) :
                                                  __uint_as_float(value_node.x);
  density = mix_weight * fmaxf(density, 0.0f);

  if (density > CLOSURE_WEIGHT_CUTOFF) {
    /* Density and color attribute lookup if available. */
    const AttributeDescriptor attr_density = find_attribute(kg, sd, attr_node.x);
    if (attr_density.offset != ATTR_STD_NOT_FOUND) {
      primitive_density = primitive_volume_attribute_float(kg, sd, attr_density);
      density = fmaxf(density * primitive_density, 0.0f);
    }
  }

  if (density > CLOSURE_WEIGHT_CUTOFF) {
    /* Compute scattering color. */
    Spectrum color = closure_weight;

    const AttributeDescriptor attr_color = find_attribute(kg, sd, attr_node.y);
    if (attr_color.offset != ATTR_STD_NOT_FOUND) {
      color *= rgb_to_spectrum(
          kg, state, path_flag, primitive_volume_attribute_float3(kg, sd, attr_color));
    }

    /* Add closure for volume scattering. */
    ccl_private HenyeyGreensteinVolume *volume = (ccl_private HenyeyGreensteinVolume *)bsdf_alloc(
        sd, sizeof(HenyeyGreensteinVolume), color * density);
    if (volume) {
      float anisotropy = (stack_valid(anisotropy_offset)) ?
                             stack_load_float(stack, anisotropy_offset) :
                             __uint_as_float(value_node.y);
      volume->g = anisotropy;
      sd->flag |= volume_henyey_greenstein_setup(volume);
    }

    /* Add extinction weight. */
    Spectrum absorption_color = max(sqrt(stack_load_spectrum(stack, absorption_color_offset)),
                                    zero_spectrum());

    Spectrum zero = zero_spectrum();
    Spectrum one = one_spectrum();
    Spectrum absorption = max(one - color, zero) * max(one - absorption_color, zero);
    volume_extinction_setup(sd, (color + absorption) * density);
  }

  /* Compute emission. */
  if (path_flag & PATH_RAY_SHADOW) {
    /* Don't need emission for shadows. */
    return offset;
  }

  uint emission_offset, emission_color_offset, blackbody_offset, temperature_offset;
  svm_unpack_node_uchar4(
      node.z, &emission_offset, &emission_color_offset, &blackbody_offset, &temperature_offset);
  float emission = (stack_valid(emission_offset)) ? stack_load_float(stack, emission_offset) :
                                                    __uint_as_float(value_node.z);
  float blackbody = (stack_valid(blackbody_offset)) ? stack_load_float(stack, blackbody_offset) :
                                                      __uint_as_float(value_node.w);

  if (emission > CLOSURE_WEIGHT_CUTOFF) {
    Spectrum emission_color = stack_load_spectrum(stack, emission_color_offset);
    emission_setup(sd, emission * emission_color);
  }

  if (blackbody > CLOSURE_WEIGHT_CUTOFF) {
    float T = stack_load_float(stack, temperature_offset);

    /* Add flame temperature from attribute if available. */
    const AttributeDescriptor attr_temperature = find_attribute(kg, sd, attr_node.z);
    if (attr_temperature.offset != ATTR_STD_NOT_FOUND) {
      float temperature = primitive_volume_attribute_float(kg, sd, attr_temperature);
      T *= fmaxf(temperature, 0.0f);
    }

    T = fmaxf(T, 0.0f);

    /* Stefan-Boltzmann law. */
    float T4 = sqr(sqr(T));
    float sigma = 5.670373e-8f * 1e-6f / M_PI_F;
    float intensity = sigma * mix(1.0f, T4, blackbody);

    if (intensity > CLOSURE_WEIGHT_CUTOFF) {
      Spectrum blackbody_tint = stack_load_spectrum(stack, node.w);
      Spectrum bb = blackbody_tint * intensity *
                    rgb_to_spectrum(kg,
                                    state,
                                    path_flag,
                                    rec709_to_rgb(kg, svm_math_blackbody_color_rec709(T)));
      emission_setup(sd, bb);
    }
  }
#endif
  return offset;
}

ccl_device_noinline void svm_node_closure_emission(ccl_private ShaderData *sd,
                                                   ccl_private float *stack,
                                                   Spectrum closure_weight,
                                                   uint4 node)
{
  uint mix_weight_offset = node.y;
  Spectrum weight = closure_weight;

  if (stack_valid(mix_weight_offset)) {
    float mix_weight = stack_load_float(stack, mix_weight_offset);

    if (mix_weight == 0.0f)
      return;

    weight *= mix_weight;
  }

  emission_setup(sd, weight);
}

ccl_device_noinline void svm_node_closure_background(ccl_private ShaderData *sd,
                                                     ccl_private float *stack,
                                                     Spectrum closure_weight,
                                                     uint4 node)
{
  uint mix_weight_offset = node.y;
  Spectrum weight = closure_weight;

  if (stack_valid(mix_weight_offset)) {
    float mix_weight = stack_load_float(stack, mix_weight_offset);

    if (mix_weight == 0.0f)
      return;

    weight *= mix_weight;
  }

  background_setup(sd, weight);
}

ccl_device_noinline void svm_node_closure_holdout(ccl_private ShaderData *sd,
                                                  ccl_private float *stack,
                                                  Spectrum closure_weight,
                                                  uint4 node)
{
  uint mix_weight_offset = node.y;

  if (stack_valid(mix_weight_offset)) {
    float mix_weight = stack_load_float(stack, mix_weight_offset);

    if (mix_weight == 0.0f)
      return;

    closure_alloc(sd, sizeof(ShaderClosure), CLOSURE_HOLDOUT_ID, closure_weight * mix_weight);
  }
  else
    closure_alloc(sd, sizeof(ShaderClosure), CLOSURE_HOLDOUT_ID, closure_weight);

  sd->flag |= SD_HOLDOUT;
}

/* Closure Nodes */

ccl_device void svm_node_closure_set_weight(
    ccl_private ShaderData *sd, ccl_private Spectrum *closure_weight, uint r, uint g, uint b)
{
<<<<<<< HEAD
  sd->svm_closure_weight = weight;
}

template<typename ConstIntegratorGenericState>
ccl_device void svm_node_closure_set_weight(KernelGlobals kg,
                                            ConstIntegratorGenericState state,
                                            uint32_t path_flag,
                                            ccl_private ShaderData *sd,
                                            uint r,
                                            uint g,
                                            uint b)
{
  float3 weight = make_float3(__uint_as_float(r), __uint_as_float(g), __uint_as_float(b));
  svm_node_closure_store_weight(sd, rgb_to_spectrum(kg, state, path_flag, weight));
=======
  *closure_weight = rgb_to_spectrum(
      make_float3(__uint_as_float(r), __uint_as_float(g), __uint_as_float(b)));
>>>>>>> 3df2856f
}

ccl_device void svm_node_closure_weight(ccl_private ShaderData *sd,
                                        ccl_private float *stack,
                                        ccl_private Spectrum *closure_weight,
                                        uint weight_offset)
{
<<<<<<< HEAD
  Spectrum weight = stack_load_spectrum(stack, weight_offset);
  svm_node_closure_store_weight(sd, weight);
=======
  *closure_weight = rgb_to_spectrum(stack_load_float3(stack, weight_offset));
>>>>>>> 3df2856f
}

ccl_device_noinline void svm_node_emission_weight(KernelGlobals kg,
                                                  ccl_private ShaderData *sd,
                                                  ccl_private float *stack,
                                                  ccl_private Spectrum *closure_weight,
                                                  uint4 node)
{
  uint color_offset = node.y;
  uint strength_offset = node.z;

  float strength = stack_load_float(stack, strength_offset);
<<<<<<< HEAD
  Spectrum weight = stack_load_spectrum(stack, color_offset) * strength;

  svm_node_closure_store_weight(sd, weight);
=======
  *closure_weight = rgb_to_spectrum(stack_load_float3(stack, color_offset)) * strength;
>>>>>>> 3df2856f
}

ccl_device_noinline void svm_node_mix_closure(ccl_private ShaderData *sd,
                                              ccl_private float *stack,
                                              uint4 node)
{
  /* fetch weight from blend input, previous mix closures,
   * and write to stack to be used by closure nodes later */
  uint weight_offset, in_weight_offset, weight1_offset, weight2_offset;
  svm_unpack_node_uchar4(
      node.y, &weight_offset, &in_weight_offset, &weight1_offset, &weight2_offset);

  float weight = stack_load_float(stack, weight_offset);
  weight = saturatef(weight);

  float in_weight = (stack_valid(in_weight_offset)) ? stack_load_float(stack, in_weight_offset) :
                                                      1.0f;

  if (stack_valid(weight1_offset))
    stack_store_float(stack, weight1_offset, in_weight * (1.0f - weight));
  if (stack_valid(weight2_offset))
    stack_store_float(stack, weight2_offset, in_weight * weight);
}

/* (Bump) normal */

ccl_device void svm_node_set_normal(KernelGlobals kg,
                                    ccl_private ShaderData *sd,
                                    ccl_private float *stack,
                                    uint in_direction,
                                    uint out_normal)
{
  float3 normal = stack_load_float3(stack, in_direction);
  sd->N = normal;
  stack_store_float3(stack, out_normal, normal);
}

CCL_NAMESPACE_END<|MERGE_RESOLUTION|>--- conflicted
+++ resolved
@@ -106,12 +106,12 @@
       float specular_tint = stack_load_float(stack, specular_tint_offset);
       float anisotropic = stack_load_float(stack, anisotropic_offset);
       float sheen = stack_load_float(stack, sheen_offset);
-      float3 sheen_tint = stack_load_float3(stack, sheen_tint_offset);
+      Spectrum sheen_tint = stack_load_spectrum(stack, sheen_tint_offset);
       float sheen_roughness = stack_load_float(stack, sheen_roughness_offset);
       float coat = stack_load_float(stack, coat_offset);
       float coat_roughness = stack_load_float(stack, coat_roughness_offset);
       float coat_ior = fmaxf(stack_load_float(stack, coat_ior_offset), 1.0f);
-      float3 coat_tint = stack_load_float3(stack, coat_tint_offset);
+      Spectrum coat_tint = stack_load_spectrum(stack, coat_tint_offset);
       float transmission = saturatef(stack_load_float(stack, transmission_offset));
       float anisotropic_rotation = stack_load_float(stack, anisotropic_rotation_offset);
       float eta = fmaxf(stack_load_float(stack, eta_offset), 1e-5f);
@@ -131,88 +131,7 @@
                               make_float3(__uint_as_float(data_base_color.y),
                                           __uint_as_float(data_base_color.z),
                                           __uint_as_float(data_base_color.w));
-<<<<<<< HEAD
 #endif
-      // get the additional clearcoat normal and subsurface scattering radius
-      uint4 data_cn_ssr = read_node(kg, &offset);
-      float3 clearcoat_normal = stack_valid(data_cn_ssr.x) ?
-                                    stack_load_float3(stack, data_cn_ssr.x) :
-                                    sd->N;
-      clearcoat_normal = maybe_ensure_valid_specular_reflection(sd, clearcoat_normal);
-
-#ifdef __SPECTRAL_RENDERING__
-      Spectrum subsurface_radius = stack_load_spectrum(stack, data_cn_ssr.y);
-#else
-      float3 subsurface_radius = stack_valid(data_cn_ssr.y) ?
-                                     stack_load_float3(stack, data_cn_ssr.y) :
-                                     one_float3();
-#endif
-      float subsurface_ior = stack_valid(data_cn_ssr.z) ? stack_load_float(stack, data_cn_ssr.z) :
-                                                          1.4f;
-      float subsurface_anisotropy = stack_valid(data_cn_ssr.w) ?
-                                        stack_load_float(stack, data_cn_ssr.w) :
-                                        0.0f;
-
-      // get the subsurface color
-      uint4 data_subsurface_color = read_node(kg, &offset);
-#ifdef __SPECTRAL_RENDERING__
-      Spectrum subsurface_color = stack_load_spectrum(stack, data_subsurface_color.x);
-#else
-      float3 subsurface_color = stack_valid(data_subsurface_color.x) ?
-                                    stack_load_float3(stack, data_subsurface_color.x) :
-                                    make_float3(__uint_as_float(data_subsurface_color.y),
-                                                __uint_as_float(data_subsurface_color.z),
-                                                __uint_as_float(data_subsurface_color.w));
-#endif
-
-      Spectrum weight = sd->svm_closure_weight * mix_weight;
-
-#ifdef __SUBSURFACE__
-      Spectrum mixed_ss_base_color = subsurface_color * subsurface +
-                                     base_color * (1.0f - subsurface);
-      Spectrum subsurf_weight = weight * mixed_ss_base_color * diffuse_weight;
-
-      /* disable in case of diffuse ancestor, can't see it well then and
-       * adds considerably noise due to probabilities of continuing path
-       * getting lower and lower */
-      if (path_flag & PATH_RAY_DIFFUSE_ANCESTOR) {
-        subsurface = 0.0f;
-
-        /* need to set the base color in this case such that the
-         * rays get the correctly mixed color after transmitting
-         * the object */
-        base_color = mixed_ss_base_color;
-      }
-
-      /* diffuse */
-      if (fabsf(average(mixed_ss_base_color)) > CLOSURE_WEIGHT_CUTOFF) {
-        if (subsurface <= CLOSURE_WEIGHT_CUTOFF && diffuse_weight > CLOSURE_WEIGHT_CUTOFF) {
-          Spectrum diff_weight = weight * base_color * diffuse_weight;
-
-          ccl_private PrincipledDiffuseBsdf *bsdf = (ccl_private PrincipledDiffuseBsdf *)
-              bsdf_alloc(sd, sizeof(PrincipledDiffuseBsdf), diff_weight);
-
-          if (bsdf) {
-            bsdf->N = N;
-            bsdf->roughness = roughness;
-
-            /* setup bsdf */
-            sd->flag |= bsdf_principled_diffuse_setup(bsdf, PRINCIPLED_DIFFUSE_FULL);
-          }
-        }
-        else if (subsurface > CLOSURE_WEIGHT_CUTOFF) {
-          ccl_private Bssrdf *bssrdf = bssrdf_alloc(sd, subsurf_weight);
-
-          if (bssrdf) {
-            bssrdf->radius = subsurface_radius * subsurface;
-            bssrdf->albedo = mixed_ss_base_color;
-            bssrdf->N = N;
-            bssrdf->roughness = roughness;
-
-            /* Clamps protecting against bad/extreme and non physical values. */
-            subsurface_ior = clamp(subsurface_ior, 1.01f, 3.8f);
-            bssrdf->anisotropy = clamp(subsurface_anisotropy, 0.0f, 0.9f);
-=======
 
       // get the subsurface scattering data
       uint4 data_subsurf = read_node(kg, &offset);
@@ -225,7 +144,7 @@
                              &dummy);
       float alpha = stack_valid(alpha_offset) ? stack_load_float(stack, alpha_offset) :
                                                 __uint_as_float(data_alpha_emission.y);
-      float3 emission = stack_load_float3(stack, emission_offset);
+      Spectrum emission = stack_load_spectrum(stack, emission_offset);
       /* Emission strength */
       emission *= stack_valid(emission_strength_offset) ?
                       stack_load_float(stack, emission_strength_offset) :
@@ -252,25 +171,17 @@
       const bool reflective_caustics = true;
       const bool glass_caustics = true;
 #endif
->>>>>>> 3df2856f
 
       /* Before any actual shader components, apply transparency. */
       if (alpha < 1.0f) {
         bsdf_transparent_setup(sd, weight * (1.0f - alpha), path_flag);
         weight *= alpha;
       }
-<<<<<<< HEAD
-#else
-      /* diffuse */
-      if (diffuse_weight > CLOSURE_WEIGHT_CUTOFF) {
-        Spectrum diff_weight = weight * base_color * diffuse_weight;
-=======
->>>>>>> 3df2856f
 
       /* First layer: Sheen */
       if (sheen > CLOSURE_WEIGHT_CUTOFF) {
         ccl_private SheenBsdf *bsdf = (ccl_private SheenBsdf *)bsdf_alloc(
-            sd, sizeof(SheenBsdf), sheen * rgb_to_spectrum(sheen_tint) * weight);
+            sd, sizeof(SheenBsdf), sheen * sheen_tint * weight);
 
         if (bsdf) {
           bsdf->N = N;
@@ -285,18 +196,6 @@
         }
       }
 
-<<<<<<< HEAD
-      /* sheen */
-      if (diffuse_weight > CLOSURE_WEIGHT_CUTOFF && sheen > CLOSURE_WEIGHT_CUTOFF) {
-        float m_cdlum = spectrum_to_gray(kg, state, path_flag, base_color);
-        Spectrum m_ctint = m_cdlum > 0.0f ? base_color / m_cdlum :
-                                            one_spectrum();  // normalize lum. to isolate hue+sat
-
-        /* color of the sheen component */
-        Spectrum sheen_color = make_spectrum(1.0f - sheen_tint) + m_ctint * sheen_tint;
-
-        Spectrum sheen_weight = weight * sheen * sheen_color * diffuse_weight;
-=======
       /* Second layer: Coat */
       if (coat > CLOSURE_WEIGHT_CUTOFF) {
         float3 coat_normal = stack_valid(coat_normal_offset) ?
@@ -313,7 +212,6 @@
             bsdf->ior = coat_ior;
 
             bsdf->alpha_x = bsdf->alpha_y = sqr(coat_roughness);
->>>>>>> 3df2856f
 
             /* setup bsdf */
             sd->flag |= bsdf_microfacet_ggx_setup(bsdf);
@@ -325,23 +223,23 @@
           }
         }
 
-        if (!isequal(coat_tint, one_float3())) {
+        if (!isequal(coat_tint, one_spectrum())) {
           /* Tint is normalized to perpendicular incidence.
-           * Therefore, if we define the coat thickness as length 1, the length along the ray is
-           * t = sqrt(1+tan^2(angle(N, I))) = sqrt(1+tan^2(acos(dotNI))) = 1 / dotNI.
-           * From Beer's law, we have T = exp(-sigma_e * t).
-           * Therefore, tint = exp(-sigma_e * 1) (per def.), so -sigma_e = log(tint).
-           * From this, T = exp(log(tint) * t) = exp(log(tint)) ^ t = tint ^ t;
+           * Therefore, if we define the coat thickness as length 1, the length along the ray
+           * is t = sqrt(1+tan^2(angle(N, I))) = sqrt(1+tan^2(acos(dotNI))) = 1 / dotNI. From
+           * Beer's law, we have T = exp(-sigma_e * t). Therefore, tint = exp(-sigma_e * 1)
+           * (per def.), so -sigma_e = log(tint). From this, T = exp(log(tint) * t) =
+           * exp(log(tint)) ^ t = tint ^ t;
            *
            * Note that this is only an approximation - it assumes that the outgoing ray
            * follows the same angle, and that there aren't multiple internal bounces.
            * In particular, things that could be improved:
-           * - For transmissive materials, there should not be an outgoing path at all if the path
-           *   is transmitted.
-           * - For rough materials, we could blend towards a view-independent average path length
-           *   (e.g. 2 for diffuse reflection) for the outgoing direction.
-           * However, there's also an argument to be made for keeping parameters independent of
-           * each other for more intuitive control, in particular main roughness not affecting the
+           * - For transmissive materials, there should not be an outgoing path at all if the
+           * path is transmitted.
+           * - For rough materials, we could blend towards a view-independent average path
+           * length (e.g. 2 for diffuse reflection) for the outgoing direction. However,
+           * there's also an argument to be made for keeping parameters independent of each
+           * other for more intuitive control, in particular main roughness not affecting the
            * coat.
            */
           float cosNI = dot(sd->wi, coat_normal);
@@ -349,47 +247,15 @@
            * TIR is no concern here since we're always coming from the outside. */
           float cosNT = sqrtf(1.0f - sqr(1.0f / coat_ior) * (1 - sqr(cosNI)));
           float optical_depth = 1.0f / cosNT;
-          weight *= power(rgb_to_spectrum(coat_tint), coat * optical_depth);
+          weight *= power(coat_tint, coat * optical_depth);
         }
       }
 
       /* Emission (attenuated by sheen and coat) */
       if (!is_zero(emission)) {
-        emission_setup(sd, rgb_to_spectrum(emission) * weight);
-      }
-
-<<<<<<< HEAD
-          ccl_private MicrofacetBsdf *bsdf = (ccl_private MicrofacetBsdf *)bsdf_alloc(
-              sd, sizeof(MicrofacetBsdf), spec_weight);
-          ccl_private FresnelGeneralizedSchlick *fresnel =
-              (bsdf != NULL) ? (ccl_private FresnelGeneralizedSchlick *)closure_alloc_extra(
-                                   sd, sizeof(FresnelGeneralizedSchlick)) :
-                               NULL;
-
-          if (bsdf && fresnel) {
-            bsdf->N = valid_reflection_N;
-            bsdf->ior = (2.0f / (1.0f - safe_sqrtf(0.08f * specular))) - 1.0f;
-            bsdf->T = T;
-
-            float aspect = safe_sqrtf(1.0f - anisotropic * 0.9f);
-            float r2 = roughness * roughness;
-
-            bsdf->alpha_x = r2 / aspect;
-            bsdf->alpha_y = r2 * aspect;
-
-            float m_cdlum = spectrum_to_gray(
-                kg, state, path_flag, base_color);  // luminance approx.
-            Spectrum m_ctint = m_cdlum > 0.0f ?
-                                   base_color / m_cdlum :
-                                   one_spectrum();  // normalize lum. to isolate hue+sat
-            Spectrum tmp_col = make_spectrum(1.0f - specular_tint) + m_ctint * specular_tint;
-
-            fresnel->f0 = (specular * 0.08f * tmp_col) * (1.0f - metallic) + base_color * metallic;
-            fresnel->f90 = one_spectrum();
-            fresnel->exponent = -1.0f;
-            fresnel->reflection_tint = one_spectrum();
-            fresnel->transmission_tint = zero_spectrum();
-=======
+        emission_setup(sd, emission * weight);
+      }
+
       /* Metallic component */
       if (reflective_caustics && metallic > CLOSURE_WEIGHT_CUTOFF) {
         ccl_private MicrofacetBsdf *bsdf = (ccl_private MicrofacetBsdf *)bsdf_alloc(
@@ -406,12 +272,11 @@
           bsdf->alpha_x = alpha_x;
           bsdf->alpha_y = alpha_y;
 
-          fresnel->f0 = rgb_to_spectrum(base_color);
+          fresnel->f0 = base_color;
           fresnel->f90 = one_spectrum();
           fresnel->exponent = 5.0f;
           fresnel->reflection_tint = one_spectrum();
           fresnel->transmission_tint = zero_spectrum();
->>>>>>> 3df2856f
 
           /* setup bsdf */
           sd->flag |= bsdf_microfacet_ggx_setup(bsdf);
@@ -423,17 +288,6 @@
         }
       }
 
-<<<<<<< HEAD
-      /* BSDF */
-#ifdef __CAUSTICS_TRICKS__
-      if (kernel_data.integrator.caustics_reflective ||
-          kernel_data.integrator.caustics_refractive || (path_flag & PATH_RAY_DIFFUSE) == 0)
-      {
-#endif
-        if (final_transmission > CLOSURE_WEIGHT_CUTOFF) {
-          Spectrum glass_weight = weight * final_transmission;
-          Spectrum cspec0 = base_color * specular_tint + make_spectrum(1.0f - specular_tint);
-=======
       /* Transmission component */
       if (glass_caustics && transmission > CLOSURE_WEIGHT_CUTOFF) {
         ccl_private MicrofacetBsdf *bsdf = (ccl_private MicrofacetBsdf *)bsdf_alloc(
@@ -446,105 +300,13 @@
         if (bsdf && fresnel) {
           bsdf->N = valid_reflection_N;
           bsdf->T = zero_float3();
->>>>>>> 3df2856f
 
           bsdf->alpha_x = bsdf->alpha_y = sqr(roughness);
           bsdf->ior = (sd->flag & SD_BACKFACING) ? 1.0f / eta : eta;
 
-          fresnel->reflection_tint = mix(
-              one_spectrum(), rgb_to_spectrum(base_color), specular_tint);
-          fresnel->transmission_tint = sqrt(rgb_to_spectrum(base_color));
-
-<<<<<<< HEAD
-            /* reflection */
-#ifdef __CAUSTICS_TRICKS__
-            if (kernel_data.integrator.caustics_reflective || (path_flag & PATH_RAY_DIFFUSE) == 0)
-#endif
-            {
-              ccl_private MicrofacetBsdf *bsdf = (ccl_private MicrofacetBsdf *)bsdf_alloc(
-                  sd, sizeof(MicrofacetBsdf), glass_weight * fresnel);
-              ccl_private FresnelGeneralizedSchlick *fresnel =
-                  (bsdf != NULL) ? (ccl_private FresnelGeneralizedSchlick *)closure_alloc_extra(
-                                       sd, sizeof(FresnelGeneralizedSchlick)) :
-                                   NULL;
-
-              if (bsdf && fresnel) {
-                bsdf->N = valid_reflection_N;
-                bsdf->T = zero_float3();
-
-                bsdf->alpha_x = refl_roughness * refl_roughness;
-                bsdf->alpha_y = refl_roughness * refl_roughness;
-                bsdf->ior = ior;
-
-                /* setup bsdf */
-                sd->flag |= bsdf_microfacet_ggx_setup(bsdf);
-
-                fresnel->f0 = cspec0;
-                fresnel->f90 = one_spectrum();
-                fresnel->exponent = -1.0f;
-                fresnel->reflection_tint = one_spectrum();
-                fresnel->transmission_tint = zero_spectrum();
-
-                bsdf_microfacet_setup_fresnel_generalized_schlick(kg, bsdf, sd, fresnel, false);
-              }
-            }
-
-            /* refraction */
-#ifdef __CAUSTICS_TRICKS__
-            if (kernel_data.integrator.caustics_refractive || (path_flag & PATH_RAY_DIFFUSE) == 0)
-#endif
-            {
-              /* This is to prevent MNEE from receiving a null BSDF. */
-              float refraction_fresnel = fmaxf(0.0001f, 1.0f - fresnel);
-              ccl_private MicrofacetBsdf *bsdf = (ccl_private MicrofacetBsdf *)bsdf_alloc(
-                  sd, sizeof(MicrofacetBsdf), base_color * glass_weight * refraction_fresnel);
-              if (bsdf) {
-                bsdf->N = valid_reflection_N;
-                bsdf->T = zero_float3();
-
-                if (distribution == CLOSURE_BSDF_MICROFACET_GGX_GLASS_ID)
-                  transmission_roughness = 1.0f - (1.0f - refl_roughness) *
-                                                      (1.0f - transmission_roughness);
-                else
-                  transmission_roughness = refl_roughness;
-
-                bsdf->alpha_x = transmission_roughness * transmission_roughness;
-                bsdf->alpha_y = transmission_roughness * transmission_roughness;
-                bsdf->ior = ior;
-
-                /* setup bsdf */
-                sd->flag |= bsdf_microfacet_ggx_refraction_setup(bsdf);
-              }
-            }
-          } /* Use multi-scatter GGX. */
-          else {
-            ccl_private MicrofacetBsdf *bsdf = (ccl_private MicrofacetBsdf *)bsdf_alloc(
-                sd, sizeof(MicrofacetBsdf), glass_weight);
-            ccl_private FresnelGeneralizedSchlick *fresnel =
-                (bsdf != NULL) ? (ccl_private FresnelGeneralizedSchlick *)closure_alloc_extra(
-                                     sd, sizeof(FresnelGeneralizedSchlick)) :
-                                 NULL;
-
-            if (bsdf && fresnel) {
-              bsdf->N = valid_reflection_N;
-              bsdf->T = zero_float3();
-
-              bsdf->alpha_x = roughness * roughness;
-              bsdf->alpha_y = roughness * roughness;
-              bsdf->ior = ior;
-
-              fresnel->f0 = make_spectrum(F0_from_ior(ior));
-              fresnel->f90 = one_spectrum();
-              fresnel->exponent = -1.0f;
-              fresnel->reflection_tint = cspec0;
-              fresnel->transmission_tint = base_color;
-
-              /* setup bsdf */
-              sd->flag |= bsdf_microfacet_ggx_glass_setup(bsdf);
-              bsdf_microfacet_setup_fresnel_generalized_schlick(kg, bsdf, sd, fresnel, true);
-            }
-          }
-=======
+          fresnel->reflection_tint = mix(one_spectrum(), base_color, specular_tint);
+          fresnel->transmission_tint = sqrt(base_color);
+
           /* setup bsdf */
           sd->flag |= bsdf_microfacet_ggx_glass_setup(bsdf);
           const bool is_multiggx = (distribution == CLOSURE_BSDF_MICROFACET_MULTI_GGX_GLASS_ID);
@@ -552,7 +314,6 @@
 
           /* Attenuate other components */
           weight *= (1.0f - transmission);
->>>>>>> 3df2856f
         }
       }
 
@@ -572,9 +333,9 @@
           bsdf->alpha_x = alpha_x;
           bsdf->alpha_y = alpha_y;
 
-          float m_cdlum = linear_rgb_to_gray(kg, base_color);
-          float3 m_ctint = m_cdlum > 0.0f ? base_color / m_cdlum : one_float3();
-          float3 specTint = mix(one_spectrum(), rgb_to_spectrum(m_ctint), specular_tint);
+          float m_cdlum = spectrum_to_gray(kg, state, path_flag, base_color);
+          Spectrum m_ctint = m_cdlum > 0.0f ? base_color / m_cdlum : one_spectrum();
+          Spectrum specTint = mix(one_spectrum(), m_ctint, specular_tint);
 
           fresnel->f0 = F0_from_ior(eta) * 2.0f * specular * specTint;
           fresnel->f90 = one_spectrum();
@@ -595,14 +356,13 @@
 
       /* Diffuse/Subsurface component */
 #ifdef __SUBSURFACE__
-      ccl_private Bssrdf *bssrdf = bssrdf_alloc(sd,
-                                                rgb_to_spectrum(base_color) * subsurface * weight);
+      ccl_private Bssrdf *bssrdf = bssrdf_alloc(sd, base_color * subsurface * weight);
       if (bssrdf) {
-        float3 subsurface_radius = stack_load_float3(stack, data_subsurf.y);
+        Spectrum subsurface_radius = stack_load_spectrum(stack, data_subsurf.y);
         float subsurface_scale = stack_load_float(stack, data_subsurf.z);
 
-        bssrdf->radius = rgb_to_spectrum(subsurface_radius * subsurface_scale);
-        bssrdf->albedo = rgb_to_spectrum(base_color);
+        bssrdf->radius = subsurface_radius * subsurface_scale;
+        bssrdf->albedo = base_color;
         bssrdf->N = N;
         bssrdf->alpha = sqr(roughness);
         bssrdf->ior = eta;
@@ -619,7 +379,7 @@
 #endif
 
       ccl_private DiffuseBsdf *bsdf = (ccl_private DiffuseBsdf *)bsdf_alloc(
-          sd, sizeof(DiffuseBsdf), rgb_to_spectrum(base_color) * (1.0f - subsurface) * weight);
+          sd, sizeof(DiffuseBsdf), base_color * (1.0f - subsurface) * weight);
       if (bsdf) {
         bsdf->N = N;
 
@@ -723,7 +483,7 @@
         sd->flag |= bsdf_microfacet_ggx_setup(bsdf);
         if (type == CLOSURE_BSDF_MICROFACET_MULTI_GGX_ID) {
           kernel_assert(stack_valid(data_node.w));
-          const Spectrum color = rgb_to_spectrum(stack_load_float3(stack, data_node.w));
+          const Spectrum color = stack_load_spectrum(stack, data_node.w);
           bsdf_microfacet_setup_fresnel_constant(kg, bsdf, sd, color);
         }
       }
@@ -796,7 +556,7 @@
           sd->flag |= bsdf_microfacet_ggx_glass_setup(bsdf);
           if (type == CLOSURE_BSDF_MICROFACET_MULTI_GGX_GLASS_ID) {
             kernel_assert(stack_valid(data_node.z));
-            const Spectrum color = rgb_to_spectrum(stack_load_float3(stack, data_node.z));
+            const Spectrum color = stack_load_spectrum(stack, data_node.z);
             bsdf_microfacet_setup_fresnel_constant(kg, bsdf, sd, color);
           }
         }
@@ -899,8 +659,8 @@
       Spectrum sigma;
       switch (parametrization) {
         case NODE_PRINCIPLED_HAIR_DIRECT_ABSORPTION: {
-          float3 absorption_coefficient = stack_load_float3(stack, absorption_coefficient_ofs);
-          sigma = rgb_to_spectrum(absorption_coefficient);
+          Spectrum absorption_coefficient = stack_load_spectrum(stack, absorption_coefficient_ofs);
+          sigma = absorption_coefficient;
           break;
         }
         case NODE_PRINCIPLED_HAIR_PIGMENT_CONCENTRATION: {
@@ -920,27 +680,27 @@
           /* Benedikt Bitterli's melanin ratio remapping. */
           float eumelanin = melanin * (1.0f - melanin_redness);
           float pheomelanin = melanin * melanin_redness;
-          Spectrum melanin_sigma = bsdf_principled_hair_sigma_from_concentration(eumelanin,
-                                                                                 pheomelanin);
+          Spectrum melanin_sigma = bsdf_principled_hair_sigma_from_concentration(
+              kg, state, path_flag, eumelanin, pheomelanin);
 
           /* Optional tint. */
-          float3 tint = stack_load_float3(stack, tint_ofs);
-          Spectrum tint_sigma = bsdf_principled_hair_sigma_from_reflectance(rgb_to_spectrum(tint),
+          Spectrum tint = stack_load_spectrum(stack, tint_ofs);
+          Spectrum tint_sigma = bsdf_principled_hair_sigma_from_reflectance(tint,
                                                                             radial_roughness);
 
           sigma = melanin_sigma + tint_sigma;
           break;
         }
         case NODE_PRINCIPLED_HAIR_REFLECTANCE: {
-          float3 color = stack_load_float3(stack, color_ofs);
-          sigma = bsdf_principled_hair_sigma_from_reflectance(rgb_to_spectrum(color),
-                                                              radial_roughness);
+          Spectrum color = stack_load_spectrum(stack, color_ofs);
+          sigma = bsdf_principled_hair_sigma_from_reflectance(color, radial_roughness);
           break;
         }
         default: {
           /* Fallback to brownish hair, same as defaults for melanin. */
           kernel_assert(!"Invalid Hair parametrization!");
-          sigma = bsdf_principled_hair_sigma_from_concentration(0.0f, 0.8054375f);
+          sigma = bsdf_principled_hair_sigma_from_concentration(
+              kg, state, path_flag, 0.0f, 0.8054375f);
           break;
         }
       }
@@ -980,62 +740,6 @@
           ccl_private HuangHairExtra *extra = (ccl_private HuangHairExtra *)closure_alloc_extra(
               sd, sizeof(HuangHairExtra));
 
-<<<<<<< HEAD
-        bsdf->N = maybe_ensure_valid_specular_reflection(sd, N);
-        bsdf->v = roughness;
-        bsdf->s = radial_roughness;
-        bsdf->m0_roughness = m0_roughness;
-        bsdf->alpha = alpha;
-        bsdf->eta = ior;
-        bsdf->extra = extra;
-
-        switch (parametrization) {
-          case NODE_PRINCIPLED_HAIR_DIRECT_ABSORPTION: {
-            Spectrum absorption_coefficient = stack_load_spectrum(stack,
-                                                                  absorption_coefficient_ofs);
-            bsdf->sigma = absorption_coefficient;
-            break;
-          }
-          case NODE_PRINCIPLED_HAIR_PIGMENT_CONCENTRATION: {
-            float melanin = stack_load_float_default(stack, melanin_ofs, data_node2.z);
-            float melanin_redness = stack_load_float_default(
-                stack, melanin_redness_ofs, data_node2.w);
-
-            /* Randomize melanin. */
-            float random_color = stack_load_float_default(stack, random_color_ofs, data_node3.z);
-            random_color = clamp(random_color, 0.0f, 1.0f);
-            float factor_random_color = 1.0f + 2.0f * (random - 0.5f) * random_color;
-            melanin *= factor_random_color;
-
-            /* Map melanin 0..inf from more perceptually linear 0..1. */
-            melanin = -logf(fmaxf(1.0f - melanin, 0.0001f));
-
-            /* Benedikt Bitterli's melanin ratio remapping. */
-            float eumelanin = melanin * (1.0f - melanin_redness);
-            float pheomelanin = melanin * melanin_redness;
-            Spectrum melanin_sigma = bsdf_principled_hair_sigma_from_concentration(
-                kg, state, path_flag, eumelanin, pheomelanin);
-
-            /* Optional tint. */
-            Spectrum tint = stack_load_spectrum(stack, tint_ofs);
-            Spectrum tint_sigma = bsdf_principled_hair_sigma_from_reflectance(tint,
-                                                                              radial_roughness);
-
-            bsdf->sigma = melanin_sigma + tint_sigma;
-            break;
-          }
-          case NODE_PRINCIPLED_HAIR_REFLECTANCE: {
-            Spectrum color = stack_load_spectrum(stack, color_ofs);
-            bsdf->sigma = bsdf_principled_hair_sigma_from_reflectance(color, radial_roughness);
-            break;
-          }
-          default: {
-            /* Fallback to brownish hair, same as defaults for melanin. */
-            kernel_assert(!"Invalid Principled Hair parametrization!");
-            bsdf->sigma = bsdf_principled_hair_sigma_from_concentration(
-                kg, state, path_flag, 0.0f, 0.8054375f);
-            break;
-=======
           if (!extra) {
             break;
           }
@@ -1050,7 +754,6 @@
             /* Align ellipse major axis with the curve normal direction. */
             const AttributeDescriptor attr_descr_normal = find_attribute(kg, sd, shared_ofs2);
             bsdf->N = curve_attribute_float3(kg, sd, attr_descr_normal, NULL, NULL);
->>>>>>> 3df2856f
           }
 
           bsdf->roughness = roughness;
@@ -1106,19 +809,8 @@
       ccl_private Bssrdf *bssrdf = bssrdf_alloc(sd, weight);
 
       if (bssrdf) {
-<<<<<<< HEAD
-        /* disable in case of diffuse ancestor, can't see it well then and
-         * adds considerably noise due to probabilities of continuing path
-         * getting lower and lower */
-        if (path_flag & PATH_RAY_DIFFUSE_ANCESTOR)
-          param1 = 0.0f;
-
         bssrdf->radius = stack_load_spectrum(stack, data_node.z) * param1;
-        bssrdf->albedo = sd->svm_closure_weight;
-=======
-        bssrdf->radius = rgb_to_spectrum(stack_load_float3(stack, data_node.z) * param1);
         bssrdf->albedo = closure_weight;
->>>>>>> 3df2856f
         bssrdf->N = N;
         bssrdf->ior = param2;
         bssrdf->alpha = 1.0f;
@@ -1381,28 +1073,21 @@
 
 /* Closure Nodes */
 
-ccl_device void svm_node_closure_set_weight(
-    ccl_private ShaderData *sd, ccl_private Spectrum *closure_weight, uint r, uint g, uint b)
-{
-<<<<<<< HEAD
-  sd->svm_closure_weight = weight;
-}
-
 template<typename ConstIntegratorGenericState>
 ccl_device void svm_node_closure_set_weight(KernelGlobals kg,
                                             ConstIntegratorGenericState state,
                                             uint32_t path_flag,
                                             ccl_private ShaderData *sd,
+                                            ccl_private Spectrum *closure_weight,
                                             uint r,
                                             uint g,
                                             uint b)
 {
-  float3 weight = make_float3(__uint_as_float(r), __uint_as_float(g), __uint_as_float(b));
-  svm_node_closure_store_weight(sd, rgb_to_spectrum(kg, state, path_flag, weight));
-=======
   *closure_weight = rgb_to_spectrum(
+      kg,
+      state,
+      path_flag,
       make_float3(__uint_as_float(r), __uint_as_float(g), __uint_as_float(b)));
->>>>>>> 3df2856f
 }
 
 ccl_device void svm_node_closure_weight(ccl_private ShaderData *sd,
@@ -1410,12 +1095,7 @@
                                         ccl_private Spectrum *closure_weight,
                                         uint weight_offset)
 {
-<<<<<<< HEAD
-  Spectrum weight = stack_load_spectrum(stack, weight_offset);
-  svm_node_closure_store_weight(sd, weight);
-=======
-  *closure_weight = rgb_to_spectrum(stack_load_float3(stack, weight_offset));
->>>>>>> 3df2856f
+  *closure_weight = stack_load_spectrum(stack, weight_offset);
 }
 
 ccl_device_noinline void svm_node_emission_weight(KernelGlobals kg,
@@ -1428,13 +1108,7 @@
   uint strength_offset = node.z;
 
   float strength = stack_load_float(stack, strength_offset);
-<<<<<<< HEAD
-  Spectrum weight = stack_load_spectrum(stack, color_offset) * strength;
-
-  svm_node_closure_store_weight(sd, weight);
-=======
-  *closure_weight = rgb_to_spectrum(stack_load_float3(stack, color_offset)) * strength;
->>>>>>> 3df2856f
+  *closure_weight = stack_load_spectrum(stack, color_offset) * strength;
 }
 
 ccl_device_noinline void svm_node_mix_closure(ccl_private ShaderData *sd,
