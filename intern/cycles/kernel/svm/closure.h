/* SPDX-FileCopyrightText: 2011-2022 Blender Foundation
 *
 * SPDX-License-Identifier: Apache-2.0 */

#pragma once

#include "kernel/closure/alloc.h"
#include "kernel/closure/bsdf.h"
#include "kernel/closure/bsdf_util.h"
#include "kernel/closure/emissive.h"

#include "kernel/util/color.h"

CCL_NAMESPACE_BEGIN

/* Closure Nodes */

ccl_device_inline int svm_node_closure_bsdf_skip(KernelGlobals kg, int offset, uint type)
{
  if (type == CLOSURE_BSDF_PRINCIPLED_ID) {
    /* Read all principled BSDF extra data to get the right offset. */
    read_node(kg, &offset);
    read_node(kg, &offset);
    read_node(kg, &offset);
  }

  return offset;
}

template<uint node_feature_mask, ShaderType shader_type>
ccl_device_noinline int svm_node_closure_bsdf(KernelGlobals kg,
                                              ccl_private ShaderData *sd,
                                              ccl_private float *stack,
                                              Spectrum closure_weight,
                                              uint4 node,
                                              uint32_t path_flag,
                                              int offset)
{
  uint type, param1_offset, param2_offset;

  uint mix_weight_offset;
  svm_unpack_node_uchar4(node.y, &type, &param1_offset, &param2_offset, &mix_weight_offset);
  float mix_weight = (stack_valid(mix_weight_offset) ? stack_load_float(stack, mix_weight_offset) :
                                                       1.0f);

  /* note we read this extra node before weight check, so offset is added */
  uint4 data_node = read_node(kg, &offset);

  /* Only compute BSDF for surfaces, transparent variable is shared with volume extinction. */
  IF_KERNEL_NODES_FEATURE(BSDF)
  {
    if ((shader_type != SHADER_TYPE_SURFACE) || mix_weight == 0.0f) {
      return svm_node_closure_bsdf_skip(kg, offset, type);
    }
  }
  else {
    return svm_node_closure_bsdf_skip(kg, offset, type);
  }

  float3 N = stack_valid(data_node.x) ? safe_normalize(stack_load_float3(stack, data_node.x)) :
                                        sd->N;

  float param1 = (stack_valid(param1_offset)) ? stack_load_float(stack, param1_offset) :
                                                __uint_as_float(node.z);
  float param2 = (stack_valid(param2_offset)) ? stack_load_float(stack, param2_offset) :
                                                __uint_as_float(node.w);

  switch (type) {
    case CLOSURE_BSDF_PRINCIPLED_ID: {
      uint specular_offset, roughness_offset, specular_tint_offset, anisotropic_offset,
<<<<<<< HEAD
          sheen_offset, sheen_tint_offset, clearcoat_offset, clearcoat_roughness_offset,
          eta_offset, transmission_offset, anisotropic_rotation_offset, subsurface_ior_offset;
=======
          sheen_offset, sheen_tint_offset, sheen_roughness_offset, coat_offset,
          coat_roughness_offset, coat_ior_offset, eta_offset, transmission_offset,
          anisotropic_rotation_offset, coat_tint_offset, dummy;
>>>>>>> 158dbc1b
      uint4 data_node2 = read_node(kg, &offset);

      float3 T = stack_load_float3(stack, data_node.y);
      svm_unpack_node_uchar4(data_node.z,
                             &specular_offset,
                             &roughness_offset,
                             &specular_tint_offset,
                             &anisotropic_offset);
      svm_unpack_node_uchar4(
<<<<<<< HEAD
          data_node2.x, &eta_offset, &transmission_offset, &anisotropic_rotation_offset, &subsurface_ior_offset);
=======
          data_node.w, &sheen_offset, &sheen_tint_offset, &sheen_roughness_offset, &dummy);
      svm_unpack_node_uchar4(
          data_node2.x, &eta_offset, &transmission_offset, &anisotropic_rotation_offset, &dummy);
      svm_unpack_node_uchar4(
          data_node2.w, &coat_offset, &coat_roughness_offset, &coat_ior_offset, &coat_tint_offset);
>>>>>>> 158dbc1b

      // get Disney principled parameters
      float metallic = saturatef(param1);
      float subsurface = param2;
      float specular = stack_load_float(stack, specular_offset);
      float roughness = stack_load_float(stack, roughness_offset);
      float specular_tint = stack_load_float(stack, specular_tint_offset);
      float anisotropic = stack_load_float(stack, anisotropic_offset);
      float sheen = stack_load_float(stack, sheen_offset);
      float3 sheen_tint = stack_load_float3(stack, sheen_tint_offset);
      float sheen_roughness = stack_load_float(stack, sheen_roughness_offset);
      float coat = stack_load_float(stack, coat_offset);
      float coat_roughness = stack_load_float(stack, coat_roughness_offset);
      float coat_ior = fmaxf(stack_load_float(stack, coat_ior_offset), 1.0f);
      float3 coat_tint = stack_load_float3(stack, coat_tint_offset);
      float transmission = saturatef(stack_load_float(stack, transmission_offset));
      float anisotropic_rotation = stack_load_float(stack, anisotropic_rotation_offset);
      float eta = fmaxf(stack_load_float(stack, eta_offset), 1e-5f);

      ClosureType distribution = (ClosureType)data_node2.y;
      ClosureType subsurface_method = (ClosureType)data_node2.z;

      float3 valid_reflection_N = maybe_ensure_valid_specular_reflection(sd, N);

      // get the base color
      uint4 data_base_color = read_node(kg, &offset);
      float3 base_color = stack_valid(data_base_color.x) ?
                              stack_load_float3(stack, data_base_color.x) :
                              make_float3(__uint_as_float(data_base_color.y),
                                          __uint_as_float(data_base_color.z),
                                          __uint_as_float(data_base_color.w));

      // get the additional coat normal and subsurface scattering radius
      uint4 data_cn_ssr = read_node(kg, &offset);
      float3 coat_normal = stack_valid(data_cn_ssr.x) ? stack_load_float3(stack, data_cn_ssr.x) :
                                                        sd->N;
      coat_normal = maybe_ensure_valid_specular_reflection(sd, coat_normal);
      float3 subsurface_radius = stack_valid(data_cn_ssr.y) ?
                                     stack_load_float3(stack, data_cn_ssr.y) :
                                     one_float3();
      float subsurface_scale = stack_valid(data_cn_ssr.z) ?
                                   stack_load_float(stack, data_cn_ssr.z) :
                                   1.0f;
      float subsurface_anisotropy = stack_valid(data_cn_ssr.w) ?
                                        stack_load_float(stack, data_cn_ssr.w) :
                                        0.0f;

      Spectrum weight = closure_weight * mix_weight;

      float alpha_x = sqr(roughness), alpha_y = sqr(roughness);
      if (anisotropic > 0.0f) {
        float aspect = sqrtf(1.0f - saturatef(anisotropic) * 0.9f);
        alpha_x /= aspect;
        alpha_y *= aspect;
        if (anisotropic_rotation != 0.0f)
          T = rotate_around_axis(T, N, anisotropic_rotation * M_2PI_F);
      }

#ifdef __CAUSTICS_TRICKS__
      const bool reflective_caustics = (kernel_data.integrator.caustics_reflective ||
                                        (path_flag & PATH_RAY_DIFFUSE) == 0);
      const bool glass_caustics = (kernel_data.integrator.caustics_reflective ||
                                   kernel_data.integrator.caustics_refractive ||
                                   (path_flag & PATH_RAY_DIFFUSE) == 0);
#else
      const bool reflective_caustics = true;
      const bool glass_caustics = true;
#endif

      /* First layer: Sheen */
      if (sheen > CLOSURE_WEIGHT_CUTOFF) {
        ccl_private SheenBsdf *bsdf = (ccl_private SheenBsdf *)bsdf_alloc(
            sd, sizeof(SheenBsdf), sheen * rgb_to_spectrum(sheen_tint) * weight);

        if (bsdf) {
          bsdf->N = N;
          bsdf->roughness = sheen_roughness;

          /* setup bsdf */
          sd->flag |= bsdf_sheen_setup(kg, sd, bsdf);

          /* Attenuate lower layers */
          Spectrum albedo = bsdf_albedo(kg, sd, (ccl_private ShaderClosure *)bsdf, true, false);
          weight *= 1.0f - reduce_max(safe_divide_color(albedo, weight));
        }
      }

      /* Second layer: Coat */
      if (reflective_caustics && coat > CLOSURE_WEIGHT_CUTOFF) {
        ccl_private MicrofacetBsdf *bsdf = (ccl_private MicrofacetBsdf *)bsdf_alloc(
            sd, sizeof(MicrofacetBsdf), coat * weight);

        if (bsdf) {
          bsdf->N = coat_normal;
          bsdf->T = zero_float3();
          bsdf->ior = coat_ior;

          bsdf->alpha_x = bsdf->alpha_y = sqr(coat_roughness);

          /* setup bsdf */
          sd->flag |= bsdf_microfacet_ggx_setup(bsdf);
          bsdf_microfacet_setup_fresnel_dielectric(kg, bsdf, sd);

          /* Attenuate lower layers */
          Spectrum albedo = bsdf_albedo(kg, sd, (ccl_private ShaderClosure *)bsdf, true, false);
          weight *= 1.0f - reduce_max(safe_divide_color(albedo, weight));
        }
      }

      if (coat > CLOSURE_WEIGHT_CUTOFF && !isequal(coat_tint, one_float3())) {
        /* Tint is normalized to perpendicular incidence.
         * Therefore, if we define the coat thickness as length 1, the length along the ray is
         * t = sqrt(1+tan^2(angle(N, I))) = sqrt(1+tan^2(acos(dotNI))) = 1 / dotNI.
         * From Beer's law, we have T = exp(-sigma_e * t).
         * Therefore, tint = exp(-sigma_e * 1) (per def.), so -sigma_e = log(tint).
         * From this, T = exp(log(tint) * t) = exp(log(tint)) ^ t = tint ^ t;
         *
         * Note that this is only an approximation - it assumes that the outgoing ray
         * follows the same angle, and that there aren't multiple internal bounces.
         * In particular, things that could be improved:
         * - For transmissive materials, there should not be an outgoing path at all if the path
         *   is transmitted.
         * - For rough materials, we could blend towards a view-independent average path length
         *   (e.g. 2 for diffuse reflection) for the outgoing direction.
         * However, there's also an argument to be made for keeping parameters independent of each
         * other for more intuitive control, in particular main roughness not affecting the coat.
         */
        float cosNI = dot(sd->wi, coat_normal);
        /* Refract incoming direction into coat material.
         * TIR is no concern here since we're always coming from the outside. */
        float cosNT = sqrtf(1.0f - sqr(1.0f / coat_ior) * (1 - sqr(cosNI)));
        float optical_depth = 1.0f / cosNT;
        weight *= power(rgb_to_spectrum(coat_tint), coat * optical_depth);
      }

      /* Metallic component */
      if (reflective_caustics && metallic > CLOSURE_WEIGHT_CUTOFF) {
        ccl_private MicrofacetBsdf *bsdf = (ccl_private MicrofacetBsdf *)bsdf_alloc(
            sd, sizeof(MicrofacetBsdf), metallic * weight);
        ccl_private FresnelGeneralizedSchlick *fresnel =
            (bsdf != NULL) ? (ccl_private FresnelGeneralizedSchlick *)closure_alloc_extra(
                                 sd, sizeof(FresnelGeneralizedSchlick)) :
                             NULL;

        if (bsdf && fresnel) {
          bsdf->N = valid_reflection_N;
          bsdf->ior = 1.0f;
          bsdf->T = T;
          bsdf->alpha_x = alpha_x;
          bsdf->alpha_y = alpha_y;

          fresnel->f0 = rgb_to_spectrum(base_color);
          fresnel->f90 = one_spectrum();
          fresnel->exponent = 5.0f;
          fresnel->reflection_tint = one_spectrum();
          fresnel->transmission_tint = zero_spectrum();

          /* setup bsdf */
          sd->flag |= bsdf_microfacet_ggx_setup(bsdf);
          const bool is_multiggx = (distribution == CLOSURE_BSDF_MICROFACET_MULTI_GGX_GLASS_ID);
          bsdf_microfacet_setup_fresnel_generalized_schlick(kg, bsdf, sd, fresnel, is_multiggx);

          /* Attenuate other components */
          weight *= (1.0f - metallic);
        }
      }

      /* Transmission component */
      if (glass_caustics && transmission > CLOSURE_WEIGHT_CUTOFF) {
        ccl_private MicrofacetBsdf *bsdf = (ccl_private MicrofacetBsdf *)bsdf_alloc(
            sd, sizeof(MicrofacetBsdf), transmission * weight);
        ccl_private FresnelDielectricTint *fresnel =
            (bsdf != NULL) ? (ccl_private FresnelDielectricTint *)closure_alloc_extra(
                                 sd, sizeof(FresnelDielectricTint)) :
                             NULL;

        if (bsdf && fresnel) {
          bsdf->N = valid_reflection_N;
          bsdf->T = zero_float3();

          bsdf->alpha_x = bsdf->alpha_y = sqr(roughness);
          bsdf->ior = (sd->flag & SD_BACKFACING) ? 1.0f / eta : eta;

          fresnel->reflection_tint = mix(
              one_spectrum(), rgb_to_spectrum(base_color), specular_tint);
          fresnel->transmission_tint = rgb_to_spectrum(base_color);

          /* setup bsdf */
          sd->flag |= bsdf_microfacet_ggx_glass_setup(bsdf);
          const bool is_multiggx = (distribution == CLOSURE_BSDF_MICROFACET_MULTI_GGX_GLASS_ID);
          bsdf_microfacet_setup_fresnel_dielectric_tint(kg, bsdf, sd, fresnel, is_multiggx);

          /* Attenuate other components */
          weight *= (1.0f - transmission);
        }
      }

      /* Specular component */
      if (reflective_caustics) {
        ccl_private MicrofacetBsdf *bsdf = (ccl_private MicrofacetBsdf *)bsdf_alloc(
            sd, sizeof(MicrofacetBsdf), weight);
        ccl_private FresnelGeneralizedSchlick *fresnel =
            (bsdf != NULL) ? (ccl_private FresnelGeneralizedSchlick *)closure_alloc_extra(
                                 sd, sizeof(FresnelGeneralizedSchlick)) :
                             NULL;

        if (bsdf && fresnel) {
          bsdf->N = valid_reflection_N;
          bsdf->ior = eta;
          bsdf->T = T;
          bsdf->alpha_x = alpha_x;
          bsdf->alpha_y = alpha_y;

          float m_cdlum = linear_rgb_to_gray(kg, base_color);
          float3 m_ctint = m_cdlum > 0.0f ? base_color / m_cdlum : one_float3();
          float3 specTint = mix(one_spectrum(), rgb_to_spectrum(m_ctint), specular_tint);

          fresnel->f0 = F0_from_ior(eta) * 2.0f * specular * specTint;
          fresnel->f90 = one_spectrum();
          fresnel->exponent = -eta;
          fresnel->reflection_tint = one_spectrum();
          fresnel->transmission_tint = zero_spectrum();

          /* setup bsdf */
          sd->flag |= bsdf_microfacet_ggx_setup(bsdf);
          const bool is_multiggx = (distribution == CLOSURE_BSDF_MICROFACET_MULTI_GGX_GLASS_ID);
          bsdf_microfacet_setup_fresnel_generalized_schlick(kg, bsdf, sd, fresnel, is_multiggx);

          /* Attenuate lower layers */
          Spectrum albedo = bsdf_albedo(kg, sd, (ccl_private ShaderClosure *)bsdf, true, false);
          weight *= 1.0f - reduce_max(safe_divide_color(albedo, weight));
        }
      }

      /* Diffuse/Subsurface component */
#ifdef __SUBSURFACE__
      ccl_private Bssrdf *bssrdf = bssrdf_alloc(
          sd, rgb_to_spectrum(base_color) * subsurface * weight);
      if (bssrdf) {
        bssrdf->radius = rgb_to_spectrum(subsurface_radius * subsurface_scale);
        bssrdf->albedo = rgb_to_spectrum(base_color);
        bssrdf->N = N;
        bssrdf->alpha = sqr(roughness);
        bssrdf->ior = eta;
        bssrdf->anisotropy = subsurface_anisotropy;
        if (subsurface_method == CLOSURE_BSSRDF_RANDOM_WALK_ID) {
          bssrdf->ior = stack_load_float(stack, subsurface_ior_offset);
        }

        /* setup bsdf */
        sd->flag |= bssrdf_setup(sd, bssrdf, path_flag, subsurface_method);
      }
#else
      subsurface = 0.0f;
#endif

      ccl_private DiffuseBsdf *bsdf = (ccl_private DiffuseBsdf *)bsdf_alloc(
          sd, sizeof(DiffuseBsdf), rgb_to_spectrum(base_color) * (1.0f - subsurface) * weight);
      if (bsdf) {
        bsdf->N = N;

        /* setup bsdf */
        sd->flag |= bsdf_diffuse_setup(bsdf);
      }

      break;
    }
    case CLOSURE_BSDF_DIFFUSE_ID: {
      Spectrum weight = closure_weight * mix_weight;
      ccl_private OrenNayarBsdf *bsdf = (ccl_private OrenNayarBsdf *)bsdf_alloc(
          sd, sizeof(OrenNayarBsdf), weight);

      if (bsdf) {
        bsdf->N = N;

        float roughness = param1;

        if (roughness == 0.0f) {
          sd->flag |= bsdf_diffuse_setup((ccl_private DiffuseBsdf *)bsdf);
        }
        else {
          bsdf->roughness = roughness;
          sd->flag |= bsdf_oren_nayar_setup(bsdf);
        }
      }
      break;
    }
    case CLOSURE_BSDF_TRANSLUCENT_ID: {
      Spectrum weight = closure_weight * mix_weight;
      ccl_private DiffuseBsdf *bsdf = (ccl_private DiffuseBsdf *)bsdf_alloc(
          sd, sizeof(DiffuseBsdf), weight);

      if (bsdf) {
        bsdf->N = maybe_ensure_valid_specular_reflection(sd, N);
        sd->flag |= bsdf_translucent_setup(bsdf);
      }
      break;
    }
    case CLOSURE_BSDF_TRANSPARENT_ID: {
      Spectrum weight = closure_weight * mix_weight;
      bsdf_transparent_setup(sd, weight, path_flag);
      break;
    }
    case CLOSURE_BSDF_MICROFACET_GGX_ID:
    case CLOSURE_BSDF_MICROFACET_BECKMANN_ID:
    case CLOSURE_BSDF_ASHIKHMIN_SHIRLEY_ID:
    case CLOSURE_BSDF_MICROFACET_MULTI_GGX_ID: {
#ifdef __CAUSTICS_TRICKS__
      if (!kernel_data.integrator.caustics_reflective && (path_flag & PATH_RAY_DIFFUSE))
        break;
#endif
      Spectrum weight = closure_weight * mix_weight;
      ccl_private MicrofacetBsdf *bsdf = (ccl_private MicrofacetBsdf *)bsdf_alloc(
          sd, sizeof(MicrofacetBsdf), weight);

      if (!bsdf) {
        break;
      }

      float roughness = sqr(param1);

      bsdf->N = maybe_ensure_valid_specular_reflection(sd, N);
      bsdf->ior = 1.0f;

      /* compute roughness */
      float anisotropy = clamp(param2, -0.99f, 0.99f);
      if (data_node.y == SVM_STACK_INVALID || fabsf(anisotropy) <= 1e-4f) {
        /* Isotropic case. */
        bsdf->T = zero_float3();
        bsdf->alpha_x = roughness;
        bsdf->alpha_y = roughness;
      }
      else {
        bsdf->T = stack_load_float3(stack, data_node.y);

        /* rotate tangent */
        float rotation = stack_load_float(stack, data_node.z);
        if (rotation != 0.0f)
          bsdf->T = rotate_around_axis(bsdf->T, bsdf->N, rotation * M_2PI_F);

        if (anisotropy < 0.0f) {
          bsdf->alpha_x = roughness / (1.0f + anisotropy);
          bsdf->alpha_y = roughness * (1.0f + anisotropy);
        }
        else {
          bsdf->alpha_x = roughness * (1.0f - anisotropy);
          bsdf->alpha_y = roughness / (1.0f - anisotropy);
        }
      }

      /* setup bsdf */
      if (type == CLOSURE_BSDF_MICROFACET_BECKMANN_ID) {
        sd->flag |= bsdf_microfacet_beckmann_setup(bsdf);
      }
      else if (type == CLOSURE_BSDF_ASHIKHMIN_SHIRLEY_ID) {
        sd->flag |= bsdf_ashikhmin_shirley_setup(bsdf);
      }
      else {
        sd->flag |= bsdf_microfacet_ggx_setup(bsdf);
        if (type == CLOSURE_BSDF_MICROFACET_MULTI_GGX_ID) {
          kernel_assert(stack_valid(data_node.w));
          const Spectrum color = rgb_to_spectrum(stack_load_float3(stack, data_node.w));
          bsdf_microfacet_setup_fresnel_constant(kg, bsdf, sd, color);
        }
      }

      break;
    }
    case CLOSURE_BSDF_MICROFACET_GGX_REFRACTION_ID:
    case CLOSURE_BSDF_MICROFACET_BECKMANN_REFRACTION_ID: {
#ifdef __CAUSTICS_TRICKS__
      if (!kernel_data.integrator.caustics_refractive && (path_flag & PATH_RAY_DIFFUSE))
        break;
#endif
      Spectrum weight = closure_weight * mix_weight;
      ccl_private MicrofacetBsdf *bsdf = (ccl_private MicrofacetBsdf *)bsdf_alloc(
          sd, sizeof(MicrofacetBsdf), weight);

      if (bsdf) {
        bsdf->N = maybe_ensure_valid_specular_reflection(sd, N);
        bsdf->T = zero_float3();

        float eta = fmaxf(param2, 1e-5f);
        eta = (sd->flag & SD_BACKFACING) ? 1.0f / eta : eta;

        /* setup bsdf */
        float roughness = sqr(param1);
        bsdf->alpha_x = roughness;
        bsdf->alpha_y = roughness;
        bsdf->ior = eta;

        if (type == CLOSURE_BSDF_MICROFACET_BECKMANN_REFRACTION_ID) {
          sd->flag |= bsdf_microfacet_beckmann_refraction_setup(bsdf);
        }
        else {
          sd->flag |= bsdf_microfacet_ggx_refraction_setup(bsdf);
        }
      }

      break;
    }
    case CLOSURE_BSDF_MICROFACET_GGX_GLASS_ID:
    case CLOSURE_BSDF_MICROFACET_BECKMANN_GLASS_ID:
    case CLOSURE_BSDF_MICROFACET_MULTI_GGX_GLASS_ID: {
#ifdef __CAUSTICS_TRICKS__
      if (!kernel_data.integrator.caustics_reflective &&
          !kernel_data.integrator.caustics_refractive && (path_flag & PATH_RAY_DIFFUSE))
        break;
#endif
      Spectrum weight = closure_weight * mix_weight;
      ccl_private MicrofacetBsdf *bsdf = (ccl_private MicrofacetBsdf *)bsdf_alloc(
          sd, sizeof(MicrofacetBsdf), weight);

      if (bsdf) {
        bsdf->N = maybe_ensure_valid_specular_reflection(sd, N);
        bsdf->T = zero_float3();
        bsdf->fresnel = NULL;

        float eta = fmaxf(param2, 1e-5f);
        eta = (sd->flag & SD_BACKFACING) ? 1.0f / eta : eta;

        /* setup bsdf */
        float roughness = sqr(param1);
        bsdf->alpha_x = roughness;
        bsdf->alpha_y = roughness;
        bsdf->ior = eta;

        if (type == CLOSURE_BSDF_MICROFACET_BECKMANN_GLASS_ID) {
          sd->flag |= bsdf_microfacet_beckmann_glass_setup(bsdf);
        }
        else {
          sd->flag |= bsdf_microfacet_ggx_glass_setup(bsdf);
          if (type == CLOSURE_BSDF_MICROFACET_MULTI_GGX_GLASS_ID) {
            kernel_assert(stack_valid(data_node.z));
            const Spectrum color = rgb_to_spectrum(stack_load_float3(stack, data_node.z));
            bsdf_microfacet_setup_fresnel_constant(kg, bsdf, sd, color);
          }
        }
      }

      break;
    }
    case CLOSURE_BSDF_ASHIKHMIN_VELVET_ID: {
      Spectrum weight = closure_weight * mix_weight;
      ccl_private VelvetBsdf *bsdf = (ccl_private VelvetBsdf *)bsdf_alloc(
          sd, sizeof(VelvetBsdf), weight);

      if (bsdf) {
        bsdf->N = N;

        bsdf->sigma = saturatef(param1);
        sd->flag |= bsdf_ashikhmin_velvet_setup(bsdf);
      }
      break;
    }
    case CLOSURE_BSDF_SHEEN_ID: {
      Spectrum weight = closure_weight * mix_weight;
      ccl_private SheenBsdf *bsdf = (ccl_private SheenBsdf *)bsdf_alloc(
          sd, sizeof(SheenBsdf), weight);

      if (bsdf) {
        bsdf->N = N;
        bsdf->roughness = param1;

        sd->flag |= bsdf_sheen_setup(kg, sd, bsdf);
      }
      break;
    }
    case CLOSURE_BSDF_GLOSSY_TOON_ID:
#ifdef __CAUSTICS_TRICKS__
      if (!kernel_data.integrator.caustics_reflective && (path_flag & PATH_RAY_DIFFUSE))
        break;
      ATTR_FALLTHROUGH;
#endif
    case CLOSURE_BSDF_DIFFUSE_TOON_ID: {
      Spectrum weight = closure_weight * mix_weight;
      ccl_private ToonBsdf *bsdf = (ccl_private ToonBsdf *)bsdf_alloc(
          sd, sizeof(ToonBsdf), weight);

      if (bsdf) {
        bsdf->N = N;
        bsdf->size = param1;
        bsdf->smooth = param2;

        if (type == CLOSURE_BSDF_DIFFUSE_TOON_ID)
          sd->flag |= bsdf_diffuse_toon_setup(bsdf);
        else
          sd->flag |= bsdf_glossy_toon_setup(bsdf);
      }
      break;
    }
#ifdef __HAIR__
    case CLOSURE_BSDF_HAIR_CHIANG_ID:
    case CLOSURE_BSDF_HAIR_HUANG_ID: {
      uint4 data_node2 = read_node(kg, &offset);
      uint4 data_node3 = read_node(kg, &offset);
      uint4 data_node4 = read_node(kg, &offset);

      Spectrum weight = closure_weight * mix_weight;

      uint offset_ofs, ior_ofs, color_ofs, parametrization;
      svm_unpack_node_uchar4(data_node.y, &offset_ofs, &ior_ofs, &color_ofs, &parametrization);
      float alpha = stack_load_float_default(stack, offset_ofs, data_node.z);
      float ior = stack_load_float_default(stack, ior_ofs, data_node.w);

      uint tint_ofs, melanin_ofs, melanin_redness_ofs, absorption_coefficient_ofs;
      svm_unpack_node_uchar4(data_node2.x,
                             &tint_ofs,
                             &melanin_ofs,
                             &melanin_redness_ofs,
                             &absorption_coefficient_ofs);

      uint shared_ofs1, random_ofs, random_color_ofs, shared_ofs2;
      svm_unpack_node_uchar4(
          data_node3.x, &shared_ofs1, &random_ofs, &random_color_ofs, &shared_ofs2);

      const AttributeDescriptor attr_descr_random = find_attribute(kg, sd, data_node2.y);
      float random = 0.0f;
      if (attr_descr_random.offset != ATTR_STD_NOT_FOUND) {
        random = primitive_surface_attribute_float(kg, sd, attr_descr_random, NULL, NULL);
      }
      else {
        random = stack_load_float_default(stack, random_ofs, data_node3.y);
      }

      /* Random factors range: [-randomization/2, +randomization/2]. */
      float random_roughness = param2;
      float factor_random_roughness = 1.0f + 2.0f * (random - 0.5f) * random_roughness;
      float roughness = param1 * factor_random_roughness;
      float radial_roughness = (type == CLOSURE_BSDF_HAIR_CHIANG_ID) ?
                                   stack_load_float_default(stack, shared_ofs2, data_node4.y) *
                                       factor_random_roughness :
                                   roughness;

      Spectrum sigma;
      switch (parametrization) {
        case NODE_PRINCIPLED_HAIR_DIRECT_ABSORPTION: {
          float3 absorption_coefficient = stack_load_float3(stack, absorption_coefficient_ofs);
          sigma = rgb_to_spectrum(absorption_coefficient);
          break;
        }
        case NODE_PRINCIPLED_HAIR_PIGMENT_CONCENTRATION: {
          float melanin = stack_load_float_default(stack, melanin_ofs, data_node2.z);
          float melanin_redness = stack_load_float_default(
              stack, melanin_redness_ofs, data_node2.w);

          /* Randomize melanin. */
          float random_color = stack_load_float_default(stack, random_color_ofs, data_node3.z);
          random_color = clamp(random_color, 0.0f, 1.0f);
          float factor_random_color = 1.0f + 2.0f * (random - 0.5f) * random_color;
          melanin *= factor_random_color;

          /* Map melanin 0..inf from more perceptually linear 0..1. */
          melanin = -logf(fmaxf(1.0f - melanin, 0.0001f));

          /* Benedikt Bitterli's melanin ratio remapping. */
          float eumelanin = melanin * (1.0f - melanin_redness);
          float pheomelanin = melanin * melanin_redness;
          Spectrum melanin_sigma = bsdf_principled_hair_sigma_from_concentration(eumelanin,
                                                                                 pheomelanin);

          /* Optional tint. */
          float3 tint = stack_load_float3(stack, tint_ofs);
          Spectrum tint_sigma = bsdf_principled_hair_sigma_from_reflectance(rgb_to_spectrum(tint),
                                                                            radial_roughness);

          sigma = melanin_sigma + tint_sigma;
          break;
        }
        case NODE_PRINCIPLED_HAIR_REFLECTANCE: {
          float3 color = stack_load_float3(stack, color_ofs);
          sigma = bsdf_principled_hair_sigma_from_reflectance(rgb_to_spectrum(color),
                                                              radial_roughness);
          break;
        }
        default: {
          /* Fallback to brownish hair, same as defaults for melanin. */
          kernel_assert(!"Invalid Hair parametrization!");
          sigma = bsdf_principled_hair_sigma_from_concentration(0.0f, 0.8054375f);
          break;
        }
      }

      if (type == CLOSURE_BSDF_HAIR_CHIANG_ID) {
        ccl_private ChiangHairBSDF *bsdf = (ccl_private ChiangHairBSDF *)bsdf_alloc(
            sd, sizeof(ChiangHairBSDF), weight);
        if (bsdf) {
          ccl_private ChiangHairExtra *extra = (ccl_private ChiangHairExtra *)closure_alloc_extra(
              sd, sizeof(ChiangHairExtra));

          if (!extra) {
            break;
          }

          /* Remap Coat value to [0, 100]% of Roughness. */
          float coat = stack_load_float_default(stack, shared_ofs1, data_node3.w);
          float m0_roughness = 1.0f - clamp(coat, 0.0f, 1.0f);

          bsdf->v = roughness;
          bsdf->s = radial_roughness;
          bsdf->m0_roughness = m0_roughness;
          bsdf->alpha = alpha;
          bsdf->eta = ior;
          bsdf->extra = extra;
          bsdf->sigma = sigma;

          sd->flag |= bsdf_hair_chiang_setup(sd, bsdf);
        }
      }
      else {
        kernel_assert(type == CLOSURE_BSDF_HAIR_HUANG_ID);
        uint R_ofs, TT_ofs, TRT_ofs, unused;
        svm_unpack_node_uchar4(data_node4.x, &R_ofs, &TT_ofs, &TRT_ofs, &unused);
        float R = stack_load_float_default(stack, R_ofs, data_node4.y);
        float TT = stack_load_float_default(stack, TT_ofs, data_node4.z);
        float TRT = stack_load_float_default(stack, TRT_ofs, data_node4.w);
        if (R <= 0.0f && TT <= 0.0f && TRT <= 0.0f) {
          break;
        }

        ccl_private HuangHairBSDF *bsdf = (ccl_private HuangHairBSDF *)bsdf_alloc(
            sd, sizeof(HuangHairBSDF), weight);
        if (bsdf) {
          ccl_private HuangHairExtra *extra = (ccl_private HuangHairExtra *)closure_alloc_extra(
              sd, sizeof(HuangHairExtra));

          if (!extra) {
            break;
          }

          bsdf->extra = extra;
          bsdf->extra->R = fmaxf(0.0f, R);
          bsdf->extra->TT = fmaxf(0.0f, TT);
          bsdf->extra->TRT = fmaxf(0.0f, TRT);

          bsdf->aspect_ratio = stack_load_float_default(stack, shared_ofs1, data_node3.w);
          if (bsdf->aspect_ratio != 1.0f) {
            /* Align ellipse major axis with the curve normal direction. */
            const AttributeDescriptor attr_descr_normal = find_attribute(kg, sd, shared_ofs2);
            bsdf->N = curve_attribute_float3(kg, sd, attr_descr_normal, NULL, NULL);
          }

          bsdf->roughness = roughness;
          bsdf->tilt = alpha;
          bsdf->eta = ior;
          bsdf->sigma = sigma;

          sd->flag |= bsdf_hair_huang_setup(sd, bsdf, path_flag);
        }
      }
      break;
    }
    case CLOSURE_BSDF_HAIR_REFLECTION_ID:
    case CLOSURE_BSDF_HAIR_TRANSMISSION_ID: {
      Spectrum weight = closure_weight * mix_weight;

      ccl_private HairBsdf *bsdf = (ccl_private HairBsdf *)bsdf_alloc(
          sd, sizeof(HairBsdf), weight);

      if (bsdf) {
        bsdf->N = maybe_ensure_valid_specular_reflection(sd, N);
        bsdf->roughness1 = param1;
        bsdf->roughness2 = param2;
        bsdf->offset = -stack_load_float(stack, data_node.z);

        if (stack_valid(data_node.y)) {
          bsdf->T = normalize(stack_load_float3(stack, data_node.y));
        }
        else if (!(sd->type & PRIMITIVE_CURVE)) {
          bsdf->T = normalize(sd->dPdv);
          bsdf->offset = 0.0f;
        }
        else
          bsdf->T = normalize(sd->dPdu);

        if (type == CLOSURE_BSDF_HAIR_REFLECTION_ID) {
          sd->flag |= bsdf_hair_reflection_setup(bsdf);
        }
        else {
          sd->flag |= bsdf_hair_transmission_setup(bsdf);
        }
      }

      break;
    }
#endif /* __HAIR__ */

#ifdef __SUBSURFACE__
    case CLOSURE_BSSRDF_BURLEY_ID:
    case CLOSURE_BSSRDF_RANDOM_WALK_ID:
    case CLOSURE_BSSRDF_RANDOM_WALK_FIXED_RADIUS_ID: {
      Spectrum weight = closure_weight * mix_weight;
      ccl_private Bssrdf *bssrdf = bssrdf_alloc(sd, weight);

      if (bssrdf) {
        bssrdf->radius = rgb_to_spectrum(stack_load_float3(stack, data_node.z) * param1);
        bssrdf->albedo = closure_weight;
        bssrdf->N = N;
        bssrdf->ior = param2;
        bssrdf->alpha = 1.0f;
        bssrdf->anisotropy = stack_load_float(stack, data_node.w);

        sd->flag |= bssrdf_setup(sd, bssrdf, path_flag, (ClosureType)type);
      }

      break;
    }
#endif
    default:
      break;
  }

  return offset;
}

template<ShaderType shader_type>
ccl_device_noinline void svm_node_closure_volume(KernelGlobals kg,
                                                 ccl_private ShaderData *sd,
                                                 ccl_private float *stack,
                                                 Spectrum closure_weight,
                                                 uint4 node)
{
#ifdef __VOLUME__
  /* Only sum extinction for volumes, variable is shared with surface transparency. */
  if (shader_type != SHADER_TYPE_VOLUME) {
    return;
  }

  uint type, density_offset, anisotropy_offset;

  uint mix_weight_offset;
  svm_unpack_node_uchar4(node.y, &type, &density_offset, &anisotropy_offset, &mix_weight_offset);
  float mix_weight = (stack_valid(mix_weight_offset) ? stack_load_float(stack, mix_weight_offset) :
                                                       1.0f);

  if (mix_weight == 0.0f) {
    return;
  }

  float density = (stack_valid(density_offset)) ? stack_load_float(stack, density_offset) :
                                                  __uint_as_float(node.z);
  density = mix_weight * fmaxf(density, 0.0f);

  /* Compute scattering coefficient. */
  Spectrum weight = closure_weight;

  if (type == CLOSURE_VOLUME_ABSORPTION_ID) {
    weight = one_spectrum() - weight;
  }

  weight *= density;

  /* Add closure for volume scattering. */
  if (type == CLOSURE_VOLUME_HENYEY_GREENSTEIN_ID) {
    ccl_private HenyeyGreensteinVolume *volume = (ccl_private HenyeyGreensteinVolume *)bsdf_alloc(
        sd, sizeof(HenyeyGreensteinVolume), weight);

    if (volume) {
      float anisotropy = (stack_valid(anisotropy_offset)) ?
                             stack_load_float(stack, anisotropy_offset) :
                             __uint_as_float(node.w);
      volume->g = anisotropy; /* g */
      sd->flag |= volume_henyey_greenstein_setup(volume);
    }
  }

  /* Sum total extinction weight. */
  volume_extinction_setup(sd, weight);
#endif
}

template<ShaderType shader_type>
ccl_device_noinline int svm_node_principled_volume(KernelGlobals kg,
                                                   ccl_private ShaderData *sd,
                                                   ccl_private float *stack,
                                                   Spectrum closure_weight,
                                                   uint4 node,
                                                   uint32_t path_flag,
                                                   int offset)
{
#ifdef __VOLUME__
  uint4 value_node = read_node(kg, &offset);
  uint4 attr_node = read_node(kg, &offset);

  /* Only sum extinction for volumes, variable is shared with surface transparency. */
  if (shader_type != SHADER_TYPE_VOLUME) {
    return offset;
  }

  uint density_offset, anisotropy_offset, absorption_color_offset, mix_weight_offset;
  svm_unpack_node_uchar4(
      node.y, &density_offset, &anisotropy_offset, &absorption_color_offset, &mix_weight_offset);
  float mix_weight = (stack_valid(mix_weight_offset) ? stack_load_float(stack, mix_weight_offset) :
                                                       1.0f);

  if (mix_weight == 0.0f) {
    return offset;
  }

  /* Compute density. */
  float primitive_density = 1.0f;
  float density = (stack_valid(density_offset)) ? stack_load_float(stack, density_offset) :
                                                  __uint_as_float(value_node.x);
  density = mix_weight * fmaxf(density, 0.0f);

  if (density > CLOSURE_WEIGHT_CUTOFF) {
    /* Density and color attribute lookup if available. */
    const AttributeDescriptor attr_density = find_attribute(kg, sd, attr_node.x);
    if (attr_density.offset != ATTR_STD_NOT_FOUND) {
      primitive_density = primitive_volume_attribute_float(kg, sd, attr_density);
      density = fmaxf(density * primitive_density, 0.0f);
    }
  }

  if (density > CLOSURE_WEIGHT_CUTOFF) {
    /* Compute scattering color. */
    Spectrum color = closure_weight;

    const AttributeDescriptor attr_color = find_attribute(kg, sd, attr_node.y);
    if (attr_color.offset != ATTR_STD_NOT_FOUND) {
      color *= rgb_to_spectrum(primitive_volume_attribute_float3(kg, sd, attr_color));
    }

    /* Add closure for volume scattering. */
    ccl_private HenyeyGreensteinVolume *volume = (ccl_private HenyeyGreensteinVolume *)bsdf_alloc(
        sd, sizeof(HenyeyGreensteinVolume), color * density);
    if (volume) {
      float anisotropy = (stack_valid(anisotropy_offset)) ?
                             stack_load_float(stack, anisotropy_offset) :
                             __uint_as_float(value_node.y);
      volume->g = anisotropy;
      sd->flag |= volume_henyey_greenstein_setup(volume);
    }

    /* Add extinction weight. */
    float3 absorption_color = max(sqrt(stack_load_float3(stack, absorption_color_offset)),
                                  zero_float3());

    Spectrum zero = zero_spectrum();
    Spectrum one = one_spectrum();
    Spectrum absorption = max(one - color, zero) *
                          max(one - rgb_to_spectrum(absorption_color), zero);
    volume_extinction_setup(sd, (color + absorption) * density);
  }

  /* Compute emission. */
  if (path_flag & PATH_RAY_SHADOW) {
    /* Don't need emission for shadows. */
    return offset;
  }

  uint emission_offset, emission_color_offset, blackbody_offset, temperature_offset;
  svm_unpack_node_uchar4(
      node.z, &emission_offset, &emission_color_offset, &blackbody_offset, &temperature_offset);
  float emission = (stack_valid(emission_offset)) ? stack_load_float(stack, emission_offset) :
                                                    __uint_as_float(value_node.z);
  float blackbody = (stack_valid(blackbody_offset)) ? stack_load_float(stack, blackbody_offset) :
                                                      __uint_as_float(value_node.w);

  if (emission > CLOSURE_WEIGHT_CUTOFF) {
    float3 emission_color = stack_load_float3(stack, emission_color_offset);
    emission_setup(sd, rgb_to_spectrum(emission * emission_color));
  }

  if (blackbody > CLOSURE_WEIGHT_CUTOFF) {
    float T = stack_load_float(stack, temperature_offset);

    /* Add flame temperature from attribute if available. */
    const AttributeDescriptor attr_temperature = find_attribute(kg, sd, attr_node.z);
    if (attr_temperature.offset != ATTR_STD_NOT_FOUND) {
      float temperature = primitive_volume_attribute_float(kg, sd, attr_temperature);
      T *= fmaxf(temperature, 0.0f);
    }

    T = fmaxf(T, 0.0f);

    /* Stefan-Boltzmann law. */
    float T4 = sqr(sqr(T));
    float sigma = 5.670373e-8f * 1e-6f / M_PI_F;
    float intensity = sigma * mix(1.0f, T4, blackbody);

    if (intensity > CLOSURE_WEIGHT_CUTOFF) {
      float3 blackbody_tint = stack_load_float3(stack, node.w);
      float3 bb = blackbody_tint * intensity *
                  rec709_to_rgb(kg, svm_math_blackbody_color_rec709(T));
      emission_setup(sd, rgb_to_spectrum(bb));
    }
  }
#endif
  return offset;
}

ccl_device_noinline void svm_node_closure_emission(ccl_private ShaderData *sd,
                                                   ccl_private float *stack,
                                                   Spectrum closure_weight,
                                                   uint4 node)
{
  uint mix_weight_offset = node.y;
  Spectrum weight = closure_weight;

  if (stack_valid(mix_weight_offset)) {
    float mix_weight = stack_load_float(stack, mix_weight_offset);

    if (mix_weight == 0.0f)
      return;

    weight *= mix_weight;
  }

  emission_setup(sd, weight);
}

ccl_device_noinline void svm_node_closure_background(ccl_private ShaderData *sd,
                                                     ccl_private float *stack,
                                                     Spectrum closure_weight,
                                                     uint4 node)
{
  uint mix_weight_offset = node.y;
  Spectrum weight = closure_weight;

  if (stack_valid(mix_weight_offset)) {
    float mix_weight = stack_load_float(stack, mix_weight_offset);

    if (mix_weight == 0.0f)
      return;

    weight *= mix_weight;
  }

  background_setup(sd, weight);
}

ccl_device_noinline void svm_node_closure_holdout(ccl_private ShaderData *sd,
                                                  ccl_private float *stack,
                                                  Spectrum closure_weight,
                                                  uint4 node)
{
  uint mix_weight_offset = node.y;

  if (stack_valid(mix_weight_offset)) {
    float mix_weight = stack_load_float(stack, mix_weight_offset);

    if (mix_weight == 0.0f)
      return;

    closure_alloc(sd, sizeof(ShaderClosure), CLOSURE_HOLDOUT_ID, closure_weight * mix_weight);
  }
  else
    closure_alloc(sd, sizeof(ShaderClosure), CLOSURE_HOLDOUT_ID, closure_weight);

  sd->flag |= SD_HOLDOUT;
}

/* Closure Nodes */

ccl_device void svm_node_closure_set_weight(
    ccl_private ShaderData *sd, ccl_private Spectrum *closure_weight, uint r, uint g, uint b)
{
  *closure_weight = rgb_to_spectrum(
      make_float3(__uint_as_float(r), __uint_as_float(g), __uint_as_float(b)));
}

ccl_device void svm_node_closure_weight(ccl_private ShaderData *sd,
                                        ccl_private float *stack,
                                        ccl_private Spectrum *closure_weight,
                                        uint weight_offset)
{
  *closure_weight = rgb_to_spectrum(stack_load_float3(stack, weight_offset));
}

ccl_device_noinline void svm_node_emission_weight(KernelGlobals kg,
                                                  ccl_private ShaderData *sd,
                                                  ccl_private float *stack,
                                                  ccl_private Spectrum *closure_weight,
                                                  uint4 node)
{
  uint color_offset = node.y;
  uint strength_offset = node.z;

  float strength = stack_load_float(stack, strength_offset);
  *closure_weight = rgb_to_spectrum(stack_load_float3(stack, color_offset)) * strength;
}

ccl_device_noinline void svm_node_mix_closure(ccl_private ShaderData *sd,
                                              ccl_private float *stack,
                                              uint4 node)
{
  /* fetch weight from blend input, previous mix closures,
   * and write to stack to be used by closure nodes later */
  uint weight_offset, in_weight_offset, weight1_offset, weight2_offset;
  svm_unpack_node_uchar4(
      node.y, &weight_offset, &in_weight_offset, &weight1_offset, &weight2_offset);

  float weight = stack_load_float(stack, weight_offset);
  weight = saturatef(weight);

  float in_weight = (stack_valid(in_weight_offset)) ? stack_load_float(stack, in_weight_offset) :
                                                      1.0f;

  if (stack_valid(weight1_offset))
    stack_store_float(stack, weight1_offset, in_weight * (1.0f - weight));
  if (stack_valid(weight2_offset))
    stack_store_float(stack, weight2_offset, in_weight * weight);
}

/* (Bump) normal */

ccl_device void svm_node_set_normal(KernelGlobals kg,
                                    ccl_private ShaderData *sd,
                                    ccl_private float *stack,
                                    uint in_direction,
                                    uint out_normal)
{
  float3 normal = stack_load_float3(stack, in_direction);
  sd->N = normal;
  stack_store_float3(stack, out_normal, normal);
}

CCL_NAMESPACE_END<|MERGE_RESOLUTION|>--- conflicted
+++ resolved
@@ -68,14 +68,9 @@
   switch (type) {
     case CLOSURE_BSDF_PRINCIPLED_ID: {
       uint specular_offset, roughness_offset, specular_tint_offset, anisotropic_offset,
-<<<<<<< HEAD
-          sheen_offset, sheen_tint_offset, clearcoat_offset, clearcoat_roughness_offset,
-          eta_offset, transmission_offset, anisotropic_rotation_offset, subsurface_ior_offset;
-=======
           sheen_offset, sheen_tint_offset, sheen_roughness_offset, coat_offset,
           coat_roughness_offset, coat_ior_offset, eta_offset, transmission_offset,
-          anisotropic_rotation_offset, coat_tint_offset, dummy;
->>>>>>> 158dbc1b
+          anisotropic_rotation_offset, coat_tint_offset, coat_normal_offset, dummy;
       uint4 data_node2 = read_node(kg, &offset);
 
       float3 T = stack_load_float3(stack, data_node.y);
@@ -85,15 +80,14 @@
                              &specular_tint_offset,
                              &anisotropic_offset);
       svm_unpack_node_uchar4(
-<<<<<<< HEAD
-          data_node2.x, &eta_offset, &transmission_offset, &anisotropic_rotation_offset, &subsurface_ior_offset);
-=======
           data_node.w, &sheen_offset, &sheen_tint_offset, &sheen_roughness_offset, &dummy);
-      svm_unpack_node_uchar4(
-          data_node2.x, &eta_offset, &transmission_offset, &anisotropic_rotation_offset, &dummy);
+      svm_unpack_node_uchar4(data_node2.x,
+                             &eta_offset,
+                             &transmission_offset,
+                             &anisotropic_rotation_offset,
+                             &coat_normal_offset);
       svm_unpack_node_uchar4(
           data_node2.w, &coat_offset, &coat_roughness_offset, &coat_ior_offset, &coat_tint_offset);
->>>>>>> 158dbc1b
 
       // get Disney principled parameters
       float metallic = saturatef(param1);
@@ -126,20 +120,14 @@
                                           __uint_as_float(data_base_color.z),
                                           __uint_as_float(data_base_color.w));
 
-      // get the additional coat normal and subsurface scattering radius
-      uint4 data_cn_ssr = read_node(kg, &offset);
-      float3 coat_normal = stack_valid(data_cn_ssr.x) ? stack_load_float3(stack, data_cn_ssr.x) :
-                                                        sd->N;
+      // get the subsurface scattering data
+      uint4 data_subsurf = read_node(kg, &offset);
+
+      // get the additional coat normal
+      float3 coat_normal = stack_valid(coat_normal_offset) ?
+                               stack_load_float3(stack, coat_normal_offset) :
+                               sd->N;
       coat_normal = maybe_ensure_valid_specular_reflection(sd, coat_normal);
-      float3 subsurface_radius = stack_valid(data_cn_ssr.y) ?
-                                     stack_load_float3(stack, data_cn_ssr.y) :
-                                     one_float3();
-      float subsurface_scale = stack_valid(data_cn_ssr.z) ?
-                                   stack_load_float(stack, data_cn_ssr.z) :
-                                   1.0f;
-      float subsurface_anisotropy = stack_valid(data_cn_ssr.w) ?
-                                        stack_load_float(stack, data_cn_ssr.w) :
-                                        0.0f;
 
       Spectrum weight = closure_weight * mix_weight;
 
@@ -330,17 +318,20 @@
 
       /* Diffuse/Subsurface component */
 #ifdef __SUBSURFACE__
-      ccl_private Bssrdf *bssrdf = bssrdf_alloc(
-          sd, rgb_to_spectrum(base_color) * subsurface * weight);
+      ccl_private Bssrdf *bssrdf = bssrdf_alloc(sd,
+                                                rgb_to_spectrum(base_color) * subsurface * weight);
       if (bssrdf) {
+        float3 subsurface_radius = stack_load_float3(stack, data_subsurf.y);
+        float subsurface_scale = stack_load_float(stack, data_subsurf.z);
+
         bssrdf->radius = rgb_to_spectrum(subsurface_radius * subsurface_scale);
         bssrdf->albedo = rgb_to_spectrum(base_color);
         bssrdf->N = N;
         bssrdf->alpha = sqr(roughness);
         bssrdf->ior = eta;
-        bssrdf->anisotropy = subsurface_anisotropy;
+        bssrdf->anisotropy = stack_load_float(stack, data_subsurf.w);
         if (subsurface_method == CLOSURE_BSSRDF_RANDOM_WALK_ID) {
-          bssrdf->ior = stack_load_float(stack, subsurface_ior_offset);
+          bssrdf->ior = stack_load_float(stack, data_subsurf.x);
         }
 
         /* setup bsdf */
