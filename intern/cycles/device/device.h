/* SPDX-License-Identifier: Apache-2.0
 * Copyright 2011-2022 Blender Foundation */

#ifndef __DEVICE_H__
#define __DEVICE_H__

#include <stdlib.h>

#include "bvh/params.h"
#include "scene/scene.h"
#include "device/denoise.h"
#include "device/memory.h"

#include "util/function.h"
#include "util/list.h"
#include "util/log.h"
#include "util/stats.h"
#include "util/string.h"
#include "util/texture.h"
#include "util/thread.h"
#include "util/types.h"
#include "util/unique_ptr.h"
#include "util/vector.h"

CCL_NAMESPACE_BEGIN

class BVH;
class DeviceQueue;
class Progress;
class CPUKernels;
class CPUKernelThreadGlobals;
class Scene;

/* Device Types */

enum DeviceType {
  DEVICE_NONE = 0,
  DEVICE_CPU,
  DEVICE_CUDA,
  DEVICE_MULTI,
  DEVICE_OPTIX,
  DEVICE_HIP,
  DEVICE_METAL,
  DEVICE_ONEAPI,
  DEVICE_DUMMY,
};

enum DeviceTypeMask {
  DEVICE_MASK_CPU = (1 << DEVICE_CPU),
  DEVICE_MASK_CUDA = (1 << DEVICE_CUDA),
  DEVICE_MASK_OPTIX = (1 << DEVICE_OPTIX),
  DEVICE_MASK_HIP = (1 << DEVICE_HIP),
  DEVICE_MASK_METAL = (1 << DEVICE_METAL),
  DEVICE_MASK_ONEAPI = (1 << DEVICE_ONEAPI),
  DEVICE_MASK_ALL = ~0
};

#define DEVICE_MASK(type) (DeviceTypeMask)(1 << type)

enum KernelOptimizationLevel {
  KERNEL_OPTIMIZATION_LEVEL_OFF = 0,
  KERNEL_OPTIMIZATION_LEVEL_INTERSECT = 1,
  KERNEL_OPTIMIZATION_LEVEL_FULL = 2,

  KERNEL_OPTIMIZATION_NUM_LEVELS
};

class DeviceInfo {
 public:
  DeviceType type;
  string description;
  string id; /* used for user preferences, should stay fixed with changing hardware config */
  int num;
  bool display_device;  /* GPU is used as a display device. */
  bool has_nanovdb;     /* Support NanoVDB volumes. */
  bool has_light_tree;  /* Support light tree. */
  bool has_osl;         /* Support Open Shading Language. */
  bool has_guiding;     /* Support path guiding. */
  bool has_profiling;   /* Supports runtime collection of profiling info. */
  bool has_peer_memory; /* GPU has P2P access to memory of another GPU. */
  bool has_gpu_queue;   /* Device supports GPU queue. */
  bool use_metalrt;     /* Use MetalRT to accelerate ray queries (Metal only). */
  KernelOptimizationLevel kernel_optimization_level; /* Optimization level applied to path tracing
                                                      * kernels (Metal only). */
  DenoiserTypeMask denoisers;                        /* Supported denoiser types. */
  int cpu_threads;
  vector<DeviceInfo> multi_devices;
  string error_msg;

  DeviceInfo()
  {
    type = DEVICE_CPU;
    id = "CPU";
    num = 0;
    cpu_threads = 0;
    display_device = false;
    has_nanovdb = false;
    has_light_tree = true;
    has_osl = false;
    has_guiding = false;
    has_profiling = false;
    has_peer_memory = false;
    has_gpu_queue = false;
    use_metalrt = false;
    denoisers = DENOISER_NONE;
  }

  bool operator==(const DeviceInfo &info) const
  {
    /* Multiple Devices with the same ID would be very bad. */
    assert(id != info.id ||
           (type == info.type && num == info.num && description == info.description));
    return id == info.id;
  }
};

/* Device */

class Device {
  friend class device_sub_ptr;

 protected:
  Device(const DeviceInfo &info_, Stats &stats_, Profiler &profiler_)
      : info(info_), stats(stats_), profiler(profiler_)
  {
  }

  string error_msg;

  virtual device_ptr mem_alloc_sub_ptr(device_memory & /*mem*/, size_t /*offset*/, size_t /*size*/)
  {
    /* Only required for devices that implement denoising. */
    assert(false);
    return (device_ptr)0;
  }
  virtual void mem_free_sub_ptr(device_ptr /*ptr*/){};

 public:
  /* noexcept needed to silence TBB warning. */
  virtual ~Device() noexcept(false);

  virtual int get_num_devices() const
  {
    return 1;
  }

  /* info */
  DeviceInfo info;
  virtual const string &error_message()
  {
    return error_msg;
  }
  bool have_error()
  {
    return !error_message().empty();
  }
  virtual void set_error(const string &error)
  {
    if (!have_error()) {
      error_msg = error;
    }
    fprintf(stderr, "%s\n", error.c_str());
    fflush(stderr);
  }
  virtual BVHLayoutMask get_bvh_layout_mask() const = 0;

  /* statistics */
  Stats &stats;
  Profiler &profiler;

  /* constant memory */
  virtual void const_copy_to(const char *name, void *host, size_t size) = 0;

  /* load/compile kernels, must be called before adding tasks */
  virtual bool load_kernels(uint /*kernel_features*/)
  {
    return true;
  }

  virtual bool load_osl_kernels()
  {
    return true;
  }

  /* Request cancellation of any long-running work. */
  virtual void cancel()
  {
  }

  /* Report status and return true if device is ready for rendering. */
  virtual bool is_ready(string & /*status*/) const
  {
    return true;
  }

  /* GPU device only functions.
   * These may not be used on CPU or multi-devices. */

  /* Create new queue for executing kernels in. */
  virtual unique_ptr<DeviceQueue> gpu_queue_create();

  /* CPU device only functions.
   * These may not be used on GPU or multi-devices. */

  /* Get CPU kernel functions for native instruction set. */
  static const CPUKernels &get_cpu_kernels();
  /* Get kernel globals to pass to kernels. */
  virtual void get_cpu_kernel_thread_globals(
      vector<CPUKernelThreadGlobals> & /*kernel_thread_globals*/);
  /* Get OpenShadingLanguage memory buffer. */
  virtual void *get_cpu_osl_memory();

  /* acceleration structure building */
  virtual void build_bvh(BVH *bvh, DeviceScene *dscene, Progress &progress, bool refit);

  /* OptiX specific destructor. */
  virtual void release_optix_bvh(BVH * /*bvh*/){};

  /* multi device */
  virtual int device_number(const Device * /*sub_device*/) const
  {
    return 0;
  }
  
  virtual device_ptr find_matching_mem(device_ptr key, Device * /*sub*/)
  {
    return key;
  }

  /* Called after kernel texture setup, and prior to integrator state setup. */
  virtual void optimize_for_scene(Scene * /*scene*/)
  {
  }

  virtual bool is_resident(device_ptr /*key*/, Device *sub_device)
  {
    /* Memory is always resident if this is not a multi device, regardless of whether the pointer
     * is valid or not (since it may not have been allocated yet). */
    return sub_device == this;
  }
  virtual bool check_peer_access(Device * /*peer_device*/)
  {
    return false;
  }

  /* Graphics resources interoperability.
   *
   * The interoperability comes here by the meaning that the device is capable of computing result
   * directly into an OpenGL (or other graphics library) buffer. */

  /* Check display is to be updated using graphics interoperability.
   * The interoperability can not be used is it is not supported by the device. But the device
   * might also force disable the interoperability if it detects that it will be slower than
   * copying pixels from the render buffer. */
  virtual bool should_use_graphics_interop()
  {
    return false;
  }

  /* Guiding */

  /* Returns path guiding device handle. */
  virtual void *get_guiding_device() const
  {
    LOG(ERROR) << "Request guiding field from a device which does not support it.";
    return nullptr;
  }

  /* Sub-devices */

  /* Run given callback for every individual device which will be handling rendering.
   * For the single device the callback is called for the device itself. For the multi-device the
   * callback is only called for the sub-devices. */
  virtual void foreach_device(const function<void(Device *)> &callback)
  {
    callback(this);
  }

  /* static */
  static Device *create(const DeviceInfo &info, Stats &stats, Profiler &profiler);

  static DeviceType type_from_string(const char *name);
  static string string_from_type(DeviceType type);
  static vector<DeviceType> available_types();
  static vector<DeviceInfo> available_devices(uint device_type_mask = DEVICE_MASK_ALL);
  static DeviceInfo dummy_device(const string &error_msg = "");
  static string device_capabilities(uint device_type_mask = DEVICE_MASK_ALL);
  static DeviceInfo get_multi_device(const vector<DeviceInfo> &subdevices,
                                     int threads,
                                     bool background);

  /* Tag devices lists for update. */
  static void tag_update();

  static void free_memory();

 protected:
  /* Memory allocation, only accessed through device_memory. */
  friend class MultiDevice;
  friend class DeviceServer;
  friend class device_memory;

  virtual void host_mem_alloc(size_t size, int alignment, void **p_mem);
  virtual void host_mem_free(void *p_mem);
  virtual void mem_alloc(device_memory &mem) = 0;
  virtual void mem_copy_to(device_memory &mem) = 0;
  virtual void mem_copy_to(device_memory &mem, size_t size, size_t offset) = 0;
  virtual void mem_copy_from(device_memory &mem, size_t y, size_t w, size_t h, size_t elem) = 0;
  virtual void mem_zero(device_memory &mem) = 0;
  virtual void mem_free(device_memory &mem) = 0;

 private:
  /* Indicted whether device types and devices lists were initialized. */
  static bool need_types_update, need_devices_update;
  static thread_mutex device_mutex;
  static vector<DeviceInfo> cuda_devices;
  static vector<DeviceInfo> optix_devices;
  static vector<DeviceInfo> cpu_devices;
  static vector<DeviceInfo> hip_devices;
  static vector<DeviceInfo> metal_devices;
  static vector<DeviceInfo> oneapi_devices;
  static uint devices_initialized_mask;
};

/* Device, which is GPU, with some common functionality for GPU backends */
class GPUDevice : public Device {
 protected:
  GPUDevice(const DeviceInfo &info_, Stats &stats_, Profiler &profiler_)
      : Device(info_, stats_, profiler_),
        texture_info(this, "texture_info", MEM_GLOBAL),
        need_texture_info(false),
        can_map_host(false),
        map_host_used(0),
        map_host_limit(0),
        device_texture_headroom(0),
        device_working_headroom(0),
        device_mem_map(),
        device_mem_map_mutex(),
        move_texture_to_host(false),
        device_mem_in_use(0)
  {
  }

 public:
  virtual ~GPUDevice() noexcept(false);

  /* For GPUs that can use bindless textures in some way or another. */
  device_vector<TextureInfo> texture_info;
  bool need_texture_info;
  /* Returns true if the texture info was copied to the device (meaning, some more
   * re-initialization might be needed). */
  virtual bool load_texture_info();

 protected:
  /* Memory allocation, only accessed through device_memory. */
  friend class device_memory;

  bool can_map_host;
  size_t map_host_used;
  size_t map_host_limit;
  size_t device_texture_headroom;
  size_t device_working_headroom;
  typedef unsigned long long texMemObject;
  typedef unsigned long long arrayMemObject;
  struct Mem {
    Mem() : texobject(0), array(0), use_mapped_host(false)
    {
    }

    texMemObject texobject;
    arrayMemObject array;

    /* If true, a mapped host memory in shared_pointer is being used. */
    bool use_mapped_host;
  };
  typedef map<device_memory *, Mem> MemMap;
  MemMap device_mem_map;
  thread_mutex device_mem_map_mutex;
  bool move_texture_to_host;
  /* Simple counter which will try to track amount of used device memory */
  size_t device_mem_in_use;

  virtual void init_host_memory(size_t preferred_texture_headroom = 0,
                                size_t preferred_working_headroom = 0);
  virtual void move_textures_to_host(size_t size, bool for_texture);

  /* Allocation, deallocation and copy functions, with corresponding
   * support of device/host allocations. */
  virtual GPUDevice::Mem *generic_alloc(device_memory &mem, size_t pitch_padding = 0);
  virtual void generic_free(device_memory &mem);
  virtual void generic_copy_to(device_memory &mem);
  void generic_copy_to(device_memory &mem, size_t size, size_t offset);
  
  /* total - amount of device memory, free - amount of available device memory */
  virtual void get_device_memory_info(size_t &total, size_t &free) = 0;

  virtual bool alloc_device(void *&device_pointer, size_t size) = 0;

  virtual void free_device(void *device_pointer) = 0;

  virtual bool alloc_host(void *&shared_pointer, size_t size) = 0;

  virtual void free_host(void *shared_pointer) = 0;

  /* This function should return device pointer corresponding to shared pointer, which
   * is host buffer, allocated in `alloc_host`. The function should `true`, if such
   * address transformation is possible and `false` otherwise. */
<<<<<<< HEAD
  virtual bool transform_host_pointer(void *&device_pointer, void *&shared_pointer) = 0;
  virtual void copy_host_to_device(void *device_pointer, void *host_pointer, size_t size, size_t offset) = 0;
=======
  virtual void transform_host_pointer(void *&device_pointer, void *&shared_pointer) = 0;

  virtual void copy_host_to_device(void *device_pointer, void *host_pointer, size_t size) = 0;
>>>>>>> 5584c1cb
};

CCL_NAMESPACE_END

#endif /* __DEVICE_H__ */<|MERGE_RESOLUTION|>--- conflicted
+++ resolved
@@ -405,14 +405,9 @@
   /* This function should return device pointer corresponding to shared pointer, which
    * is host buffer, allocated in `alloc_host`. The function should `true`, if such
    * address transformation is possible and `false` otherwise. */
-<<<<<<< HEAD
-  virtual bool transform_host_pointer(void *&device_pointer, void *&shared_pointer) = 0;
+
+  virtual void transform_host_pointer(void *&device_pointer, void *&shared_pointer) = 0;
   virtual void copy_host_to_device(void *device_pointer, void *host_pointer, size_t size, size_t offset) = 0;
-=======
-  virtual void transform_host_pointer(void *&device_pointer, void *&shared_pointer) = 0;
-
-  virtual void copy_host_to_device(void *device_pointer, void *host_pointer, size_t size) = 0;
->>>>>>> 5584c1cb
 };
 
 CCL_NAMESPACE_END
