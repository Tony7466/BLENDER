--- conflicted
+++ resolved
@@ -723,15 +723,6 @@
     id<MTLBuffer> metal_buffer = nil;
     MTLResourceOptions options = default_storage_mode;
 
-<<<<<<< HEAD
-    /* Workaround for "bake" unit tests which fail if RenderBuffers is allocated with
-     * MTLResourceStorageModeShared. */
-    // if (strstr(mem.name, "RenderBuffers")) {
-    //   options = MTLResourceStorageModeManaged;
-    // }
-
-=======
->>>>>>> ecbf3385
     if (size > 0) {
       if (mem.type == MEM_DEVICE_ONLY && !capture_enabled) {
         options = MTLResourceStorageModePrivate;
