--- conflicted
+++ resolved
@@ -114,7 +114,6 @@
       }
 
       /* Second check peer access between devices and fill up the islands accordingly */
-<<<<<<< HEAD
       foreach (auto &peer_sub, devices) {
         if (peer_sub->peer_island_index < 0 &&
             peer_sub->device->info.type == sub->device->info.type &&
@@ -122,15 +121,6 @@
 	{
           peer_sub->peer_island_index = sub->peer_island_index;
           peer_islands[sub->peer_island_index].push_back(peer_sub.get());
-=======
-      foreach (SubDevice &peer_sub, devices) {
-        if (peer_sub.peer_island_index < 0 &&
-            peer_sub.device->info.type == sub.device->info.type &&
-            peer_sub.device->check_peer_access(sub.device))
-        {
-          peer_sub.peer_island_index = sub.peer_island_index;
-          peer_islands[sub.peer_island_index].push_back(&peer_sub);
->>>>>>> 9d6659bf
         }
       }
     }
@@ -251,24 +241,6 @@
 	    else if (bvh_multi->params.bvh_layout == BVH_LAYOUT_MULTI_HIPRT_EMBREE)
               params.bvh_layout = sub->device->info.type == DEVICE_HIPRT ? BVH_LAYOUT_HIPRT :
                                                                       BVH_LAYOUT_EMBREE;
-<<<<<<< HEAD
-=======
-        else if (bvh->params.bvh_layout == BVH_LAYOUT_MULTI_METAL_EMBREE)
-          params.bvh_layout = sub.device->info.type == DEVICE_METAL ? BVH_LAYOUT_METAL :
-                                                                      BVH_LAYOUT_EMBREE;
-        else if (bvh->params.bvh_layout == BVH_LAYOUT_MULTI_HIPRT_EMBREE)
-          params.bvh_layout = sub.device->info.type == DEVICE_HIPRT ? BVH_LAYOUT_HIPRT :
-                                                                      BVH_LAYOUT_EMBREE;
-
-        /* Skip building a bottom level acceleration structure for non-instanced geometry on Embree
-         * (since they are put into the top level directly, see bvh_embree.cpp) */
-        if (!params.top_level && params.bvh_layout == BVH_LAYOUT_EMBREE &&
-            !bvh->geometry[0]->is_instanced())
-        {
-          i++;
-          continue;
-        }
->>>>>>> 9d6659bf
 
             /* Skip building a bottom level acceleration structure for non-instanced geometry on
              * Embree (since they are put into the top level directly, see bvh_embree.cpp) */
@@ -315,16 +287,9 @@
     /* Get the memory owner of this key (first try current device, then peer devices) */
     SubDevice *owner_sub = sub;
     if (owner_sub->ptr_map.find(key) == owner_sub->ptr_map.end()) {
-<<<<<<< HEAD
       foreach (SubDevice *island_sub, peer_islands[sub->peer_island_index]) {
-        if (island_sub != owner_sub &&
-            island_sub->ptr_map.find(key) != island_sub->ptr_map.end())
+        if (island_sub != owner_sub && island_sub->ptr_map.find(key) != island_sub->ptr_map.end())
 	{
-=======
-      foreach (SubDevice *island_sub, peer_islands[sub.peer_island_index]) {
-        if (island_sub != owner_sub && island_sub->ptr_map.find(key) != island_sub->ptr_map.end())
-        {
->>>>>>> 9d6659bf
           owner_sub = island_sub;
         }
       }
