--- conflicted
+++ resolved
@@ -113,8 +113,6 @@
   return true;
 }
 
-<<<<<<< HEAD
-=======
 bool DenoiserGPU::denoise_ensure(DenoiseContext &context)
 {
   if (!denoise_create_if_needed(context)) {
@@ -158,7 +156,6 @@
   return denoiser_queue_->enqueue(DEVICE_KERNEL_FILTER_GUIDING_PREPROCESS, work_size, args);
 }
 
->>>>>>> b7ba7663
 Device *DenoiserGPU::ensure_denoiser_device(Progress *progress)
 {
   Device *denoiser_device = Denoiser::ensure_denoiser_device(progress);
@@ -247,21 +244,6 @@
   pass_sample_count = buffer_params.get_pass_offset(PASS_SAMPLE_COUNT);
 }
 
-bool DenoiserGPU::denoise_ensure(DenoiseContext &context)
-{
-  if (!denoise_create_if_needed(context)) {
-    LOG(ERROR) << "OptiX denoiser creation has failed.";
-    return false;
-  }
-
-  if (!denoise_configure_if_needed(context)) {
-    LOG(ERROR) << "OptiX denoiser configuration has failed.";
-    return false;
-  }
-
-  return true;
-}
-
 bool DenoiserGPU::denoise_filter_color_postprocess(const DenoiseContext &context,
                                                    const DenoisePass &pass)
 {
@@ -307,34 +289,6 @@
   return denoiser_queue_->enqueue(DEVICE_KERNEL_FILTER_COLOR_PREPROCESS, work_size, args);
 }
 
-bool DenoiserGPU::denoise_filter_guiding_preprocess(const DenoiseContext &context)
-{
-  const BufferParams &buffer_params = context.buffer_params;
-
-  const int work_size = buffer_params.width * buffer_params.height;
-
-  DeviceKernelArguments args(&context.guiding_params.device_pointer,
-                             &context.guiding_params.pass_stride,
-                             &context.guiding_params.pass_albedo,
-                             &context.guiding_params.pass_normal,
-                             &context.guiding_params.pass_flow,
-                             &context.render_buffers->buffer.device_pointer,
-                             &buffer_params.offset,
-                             &buffer_params.stride,
-                             &buffer_params.pass_stride,
-                             &context.pass_sample_count,
-                             &context.pass_denoising_albedo,
-                             &context.pass_denoising_normal,
-                             &context.pass_motion,
-                             &buffer_params.full_x,
-                             &buffer_params.full_y,
-                             &buffer_params.width,
-                             &buffer_params.height,
-                             &context.num_samples);
-
-  return denoiser_queue_->enqueue(DEVICE_KERNEL_FILTER_GUIDING_PREPROCESS, work_size, args);
-}
-
 bool DenoiserGPU::denoise_filter_guiding_set_fake_albedo(const DenoiseContext &context)
 {
   const BufferParams &buffer_params = context.buffer_params;
