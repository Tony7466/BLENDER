/* SPDX-FileCopyrightText: 2011-2022 Blender Foundation
 *
 * SPDX-License-Identifier: Apache-2.0 */

#pragma once

#include "integrator/pass_accessor.h"
#include "scene/pass.h"
#include "session/buffers.h"
#include "util/types.h"
#include "util/unique_ptr.h"

CCL_NAMESPACE_BEGIN

class BufferParams;
class Device;
class DeviceScene;
class Film;
class PathTraceDisplay;
class RenderBuffers;

class WorkSet {
public:
  WorkSet(): count_(0) {}
  ~WorkSet();
  int size() const { return count_; }
  void resize(int s) { count_ = s; render_buffers_set_.resize(count_); effective_buffer_params_set_.resize(count_); }
  int count_;
  vector<RenderBuffers *> render_buffers_set_;
  vector<BufferParams>  effective_buffer_params_set_;
};

class PathTraceWork {
 public:
  struct RenderStatistics {
    float occupancy = 1.0f;
  };

  /* Create path trace work which fits best the device.
   *
   * The cancel request flag is used for a cheap check whether cancel is to be performed as soon as
   * possible. This could be, for example, request to cancel rendering on camera navigation in
   * viewport. */
  static unique_ptr<PathTraceWork> create(Device *device,
                                          Film *film,
                                          DeviceScene *device_scene,
                                          bool *cancel_requested_flag);

  virtual ~PathTraceWork();

  RenderBuffers *get_master_buffers() {
    return master_buffers_.get();
  };
  /* Access the render buffers.
   *
   * Is only supposed to be used by the PathTrace to update buffer allocation and slicing to
   * correspond to the big tile size and relative device performance. */
  RenderBuffers *get_unique_buffers() { return work_set_.size() == 1 ? work_set_.render_buffers_set_[0] : NULL; }

  /* Set effective parameters of the big tile and the work itself. */
  void set_effective_full_buffer_params(const BufferParams &effective_full_params,
                                   const BufferParams &effective_big_tile_params);

  /* Check whether the big tile is being worked on by multiple path trace works. */
  //bool has_multiple_works() const;

  /* Allocate working memory for execution. Must be called before init_execution(). */
  virtual void alloc_work_memory(){};

  /* Initialize execution of kernels.
   * Will ensure that all device queues are initialized for execution.
   *
   * This method is to be called after any change in the scene. It is not needed to call it prior
   * to an every call of the `render_samples()`. */
  virtual void init_execution() = 0;

  /* Render given number of samples as a synchronous blocking call.
   * The samples are added to the render buffer associated with this work. */
  virtual void render_samples(RenderStatistics &statistics,
                              int start_sample,
                              int samples_num,
                              int sample_offset);
  
  virtual void render_samples_impl(RenderStatistics &statistics,
                              int start_sample,
                              int samples_num,
                              int sample_offset) = 0;

  /* Copy render result from this work to the corresponding place of the GPU display.
   *
   * The `pass_mode` indicates whether to access denoised or noisy version of the display pass. The
   * noisy pass mode will be passed here when it is known that the buffer does not have denoised
   * passes yet (because denoiser did not run). If the denoised pass is requested and denoiser is
   * not used then this function will fall-back to the noisy pass instead. */
  virtual void copy_to_display(PathTraceDisplay *display, PassMode pass_mode, int num_samples);
  virtual void copy_to_display_impl(PathTraceDisplay *display, PassMode pass_mode, int num_samples) = 0;

  virtual void destroy_gpu_resources(PathTraceDisplay *display) = 0;
  
  /* Copy render buffers to/from device using an appropriate device queue when needed so that
   * things are executed in order with the `render_samples()`. */
  virtual bool copy_render_buffers_from_device();
  virtual bool copy_render_buffers_from_device_impl() = 0;
  virtual bool copy_master_render_buffers_from_device_impl() = 0;
  virtual bool copy_render_buffers_to_device();
  virtual bool copy_render_buffers_to_device_impl() = 0;
  virtual bool copy_master_render_buffers_to_device_impl() = 0;
  
  /* Zero render buffers to/from device using an appropriate device queue when needed so that
   * things are executed in order with the `render_samples()`. */
  virtual bool zero_render_buffers();
  virtual bool zero_render_buffers_impl() = 0 ;
  virtual bool zero_master_render_buffers_impl() = 0 ;

<<<<<<< HEAD
  void reset_master_buffer(size_t width, size_t height) {
    master_buffers_->reset(width, height);
=======
  void reset_master_buffer(BufferParams &params) /*size_t width, size_t height)*/ {
      master_buffers_->reset(params, -1, NULL);//width, height);
>>>>>>> 3203ca5c
    master_buffers_->zero();
  };

  /* Copy data from/to given render buffers.
   * Will copy pixels from a corresponding place (from multi-device point of view) of the render
   * buffers, and copy work's render buffers to the corresponding place of the destination. */

  /* Notes:
   * - Copies work's render buffer from the device.
   * - Copies CPU-side buffer of the given buffer
   * - Does not copy the buffer to its device. */
  void copy_to_render_buffers(RenderBuffers *render_buffers);

  /* Notes:
   * - Does not copy given render buffers from the device.
   * - Copies work's render buffer to its device. */
  void copy_from_render_buffers(const RenderBuffers *render_buffers);

  /* Special version of the `copy_from_render_buffers()` which only copies denoised passes from the
   * given render buffers, leaving rest of the passes.
   *
   * Same notes about device copying applies to this call as well. */
  void copy_from_denoised_render_buffers(const RenderBuffers *render_buffers);

  /* Access pixels rendered by this work and copy them to the corresponding location in the
   * destination.
   *
   * NOTE: Does not perform copy of buffers from the device. Use `copy_render_tile_from_device()`
   * to update host-side data. */
  bool get_render_tile_pixels(const PassAccessor &pass_accessor,
                              const PassAccessor::Destination &destination);

  /* Set pass data for baking. */
  bool set_render_tile_pixels(PassAccessor &pass_accessor, const PassAccessor::Source &source);

  /* Perform convergence test on the render buffer, and filter the convergence mask.
   * Returns number of active pixels (the ones which did not converge yet). */
  virtual int adaptive_sampling_converge_filter_count_active(float threshold, bool reset) = 0;

  /* Run cryptomatte pass post-processing kernels. */
  virtual void cryptomatte_postproces() = 0;

  /* Cheap-ish request to see whether rendering is requested and is to be stopped as soon as
   * possible, without waiting for any samples to be finished. */
  inline bool is_cancel_requested() const
  {
    /* NOTE: Rely on the fact that on x86 CPU reading scalar can happen without atomic even in
     * threaded environment. */
    return *cancel_requested_flag_;
  }

  /* Access to the device which is used to path trace this work on. */
  Device *get_device() const
  {
    return device_;
  }

#ifdef WITH_PATH_GUIDING
  /* Initializes the per-thread guiding kernel data. */
  virtual void guiding_init_kernel_globals(void *, void *, const bool) {}
#endif

  void clear_or_create_work_set(int deviceScaleFactor);
  void clear_work_set_buffers(const BufferParams&);
  void set_render_buffers_in_work_set(const BufferParams&, int i, size_t offset);
  void set_effective_buffer_params_in_work_set(const BufferParams&, int i, size_t offset);
  void set_current_work_set(int i);
  void set_slices_effective_params();
  void update_slices_buffer_params();
 protected:
  PathTraceWork(Device *device,
                Film *film,
                DeviceScene *device_scene,
                bool *cancel_requested_flag);

  PassAccessor::PassAccessInfo get_display_pass_access_info(PassMode pass_mode) const;

  /* Get destination which offset and stride are configured so that writing to it will write to a
   * proper location of GPU display texture, taking current tile and device slice into account. */
  PassAccessor::Destination get_display_destination_template(
      const PathTraceDisplay *display) const;

  /* Device which will be used for path tracing.
   * Note that it is an actual render device (and never is a multi-device). */
  Device *device_;

  /* Film is used to access display pass configuration for GPU display update.
   * Note that only fields which are not a part of kernel data can be accessed via the Film. */
  Film *film_;

  /* Device side scene storage, that may be used for integrator logic. */
  DeviceScene *device_scene_;

  /* Render buffers where sampling is being accumulated into, allocated for a fraction of the big
   * tile which is being rendered by this work.
   * It also defines possible subset of a big tile in the case of multi-device rendering. */
  RenderBuffers* buffers_;
  unique_ptr<RenderBuffers> master_buffers_;
    
  /* Effective parameters of the full, big tile, and current work render buffer.
   * The latter might be different from `buffers_->params` when there is a resolution divider
   * involved. */
  BufferParams effective_full_params_;
  BufferParams effective_big_tile_params_;
  BufferParams& effective_buffer_params_;
  BufferParams slices_buffer_params_;
  
  WorkSet work_set_;

  bool *cancel_requested_flag_ = nullptr;

  int device_scale_factor_;
};

CCL_NAMESPACE_END<|MERGE_RESOLUTION|>--- conflicted
+++ resolved
@@ -112,13 +112,8 @@
   virtual bool zero_render_buffers_impl() = 0 ;
   virtual bool zero_master_render_buffers_impl() = 0 ;
 
-<<<<<<< HEAD
-  void reset_master_buffer(size_t width, size_t height) {
-    master_buffers_->reset(width, height);
-=======
   void reset_master_buffer(BufferParams &params) /*size_t width, size_t height)*/ {
       master_buffers_->reset(params, -1, NULL);//width, height);
->>>>>>> 3203ca5c
     master_buffers_->zero();
   };
 
