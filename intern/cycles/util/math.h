--- conflicted
+++ resolved
@@ -556,19 +556,6 @@
 
 CCL_NAMESPACE_BEGIN
 
-<<<<<<< HEAD
-#if !defined(__KERNEL_METAL__)
-/* Interpolation */
-
-template<class A, class B> ccl_device_inline A lerp(const A &a, const A &b, const B &t)
-{
-  return (A)(a * ((B)1 - t) + b * t);
-}
-
-#endif /* __KERNEL_METAL__ */
-
-=======
->>>>>>> ec18e11c
 /* Triangle */
 
 ccl_device_inline float triangle_area(ccl_private const float3 &v1,
