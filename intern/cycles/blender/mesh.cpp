/* SPDX-License-Identifier: Apache-2.0
 * Copyright 2011-2022 Blender Foundation */

#include <optional>

#include "blender/session.h"
#include "blender/sync.h"
#include "blender/util.h"

#include "scene/camera.h"
#include "scene/colorspace.h"
#include "scene/mesh.h"
#include "scene/object.h"
#include "scene/scene.h"

#include "subd/patch.h"
#include "subd/split.h"

#include "util/algorithm.h"
#include "util/color.h"
#include "util/disjoint_set.h"
#include "util/foreach.h"
#include "util/hash.h"
#include "util/log.h"
#include "util/math.h"

#include "mikktspace.hh"

#include "DNA_meshdata_types.h"

CCL_NAMESPACE_BEGIN

/* Tangent Space */

template<bool is_subd> struct MikkMeshWrapper {
  MikkMeshWrapper(const BL::Mesh &b_mesh,
                  const char *layer_name,
                  const Mesh *mesh,
                  float3 *tangent,
                  float *tangent_sign)
      : mesh(mesh), texface(NULL), orco(NULL), tangent(tangent), tangent_sign(tangent_sign)
  {
    const AttributeSet &attributes = is_subd ? mesh->subd_attributes : mesh->attributes;

    Attribute *attr_vN = attributes.find(ATTR_STD_VERTEX_NORMAL);
    vertex_normal = attr_vN->data_float3();

    if (layer_name == NULL) {
      Attribute *attr_orco = attributes.find(ATTR_STD_GENERATED);

      if (attr_orco) {
        orco = attr_orco->data_float3();
        float3 orco_size;
        mesh_texture_space(*(BL::Mesh *)&b_mesh, orco_loc, orco_size);
        inv_orco_size = 1.0f / orco_size;
      }
    }
    else {
      Attribute *attr_uv = attributes.find(ustring(layer_name));
      if (attr_uv != NULL) {
        texface = attr_uv->data_float2();
      }
    }
  }

  int GetNumFaces()
  {
    if constexpr (is_subd) {
      return mesh->get_num_subd_faces();
    }
    else {
      return mesh->num_triangles();
    }
  }

  int GetNumVerticesOfFace(const int face_num)
  {
    if constexpr (is_subd) {
      return mesh->get_subd_num_corners()[face_num];
    }
    else {
      return 3;
    }
  }

  int CornerIndex(const int face_num, const int vert_num)
  {
    if constexpr (is_subd) {
      const Mesh::SubdFace &face = mesh->get_subd_face(face_num);
      return face.start_corner + vert_num;
    }
    else {
      return face_num * 3 + vert_num;
    }
  }

  int VertexIndex(const int face_num, const int vert_num)
  {
    int corner = CornerIndex(face_num, vert_num);
    if constexpr (is_subd) {
      return mesh->get_subd_face_corners()[corner];
    }
    else {
      return mesh->get_triangles()[corner];
    }
  }

  mikk::float3 GetPosition(const int face_num, const int vert_num)
  {
    const float3 vP = mesh->get_verts()[VertexIndex(face_num, vert_num)];
    return mikk::float3(vP.x, vP.y, vP.z);
  }

  mikk::float3 GetTexCoord(const int face_num, const int vert_num)
  {
    /* TODO: Check whether introducing a template boolean in order to
     * turn this into a constexpr is worth it. */
    if (texface != NULL) {
      const int corner_index = CornerIndex(face_num, vert_num);
      float2 tfuv = texface[corner_index];
      return mikk::float3(tfuv.x, tfuv.y, 1.0f);
    }
    else if (orco != NULL) {
      const int vertex_index = VertexIndex(face_num, vert_num);
      const float2 uv = map_to_sphere((orco[vertex_index] + orco_loc) * inv_orco_size);
      return mikk::float3(uv.x, uv.y, 1.0f);
    }
    else {
      return mikk::float3(0.0f, 0.0f, 1.0f);
    }
  }

  mikk::float3 GetNormal(const int face_num, const int vert_num)
  {
    float3 vN;
    if (is_subd) {
      const Mesh::SubdFace &face = mesh->get_subd_face(face_num);
      if (face.smooth) {
        const int vertex_index = VertexIndex(face_num, vert_num);
        vN = vertex_normal[vertex_index];
      }
      else {
        vN = face.normal(mesh);
      }
    }
    else {
      if (mesh->get_smooth()[face_num]) {
        const int vertex_index = VertexIndex(face_num, vert_num);
        vN = vertex_normal[vertex_index];
      }
      else {
        const Mesh::Triangle tri = mesh->get_triangle(face_num);
        vN = tri.compute_normal(&mesh->get_verts()[0]);
      }
    }
    return mikk::float3(vN.x, vN.y, vN.z);
  }

  void SetTangentSpace(const int face_num, const int vert_num, mikk::float3 T, bool orientation)
  {
    const int corner_index = CornerIndex(face_num, vert_num);
    tangent[corner_index] = make_float3(T.x, T.y, T.z);
    if (tangent_sign != NULL) {
      tangent_sign[corner_index] = orientation ? 1.0f : -1.0f;
    }
  }

  const Mesh *mesh;
  int num_faces;

  float3 *vertex_normal;
  float2 *texface;
  float3 *orco;
  float3 orco_loc, inv_orco_size;

  float3 *tangent;
  float *tangent_sign;
};

static void mikk_compute_tangents(
    const BL::Mesh &b_mesh, const char *layer_name, Mesh *mesh, bool need_sign, bool active_render)
{
  /* Create tangent attributes. */
  const bool is_subd = mesh->get_num_subd_faces();
  AttributeSet &attributes = is_subd ? mesh->subd_attributes : mesh->attributes;
  Attribute *attr;
  ustring name;
  if (layer_name != NULL) {
    name = ustring((string(layer_name) + ".tangent").c_str());
  }
  else {
    name = ustring("orco.tangent");
  }
  if (active_render) {
    attr = attributes.add(ATTR_STD_UV_TANGENT, name);
  }
  else {
    attr = attributes.add(name, TypeDesc::TypeVector, ATTR_ELEMENT_CORNER);
  }
  float3 *tangent = attr->data_float3();
  /* Create bitangent sign attribute. */
  float *tangent_sign = NULL;
  if (need_sign) {
    Attribute *attr_sign;
    ustring name_sign;
    if (layer_name != NULL) {
      name_sign = ustring((string(layer_name) + ".tangent_sign").c_str());
    }
    else {
      name_sign = ustring("orco.tangent_sign");
    }

    if (active_render) {
      attr_sign = attributes.add(ATTR_STD_UV_TANGENT_SIGN, name_sign);
    }
    else {
      attr_sign = attributes.add(name_sign, TypeDesc::TypeFloat, ATTR_ELEMENT_CORNER);
    }
    tangent_sign = attr_sign->data_float();
  }

  /* Setup userdata. */
  if (is_subd) {
    MikkMeshWrapper<true> userdata(b_mesh, layer_name, mesh, tangent, tangent_sign);
    /* Compute tangents. */
    mikk::Mikktspace(userdata).genTangSpace();
  }
  else {
    MikkMeshWrapper<false> userdata(b_mesh, layer_name, mesh, tangent, tangent_sign);
    /* Compute tangents. */
    mikk::Mikktspace(userdata).genTangSpace();
  }
}

template<typename TypeInCycles, typename GetValueAtIndex>
static void fill_generic_attribute(BL::Mesh &b_mesh,
                                   TypeInCycles *data,
                                   const BL::Attribute::domain_enum b_domain,
                                   const bool subdivision,
                                   const GetValueAtIndex &get_value_at_index)
{
  switch (b_domain) {
    case BL::Attribute::domain_CORNER: {
      if (subdivision) {
        const int polys_num = b_mesh.polygons.length();
        if (polys_num == 0) {
          return;
        }
        const MPoly *polys = static_cast<const MPoly *>(b_mesh.polygons[0].ptr.data);
        for (int i = 0; i < polys_num; i++) {
          const MPoly &b_poly = polys[i];
          for (int j = 0; j < b_poly.totloop; j++) {
            *data = get_value_at_index(b_poly.loopstart + j);
            data++;
          }
        }
      }
      else {
        for (BL::MeshLoopTriangle &t : b_mesh.loop_triangles) {
          const int index = t.index() * 3;
          BL::Array<int, 3> loops = t.loops();
          data[index] = get_value_at_index(loops[0]);
          data[index + 1] = get_value_at_index(loops[1]);
          data[index + 2] = get_value_at_index(loops[2]);
        }
      }
      break;
    }
    case BL::Attribute::domain_EDGE: {
      const size_t edges_num = b_mesh.edges.length();
      if (edges_num == 0) {
        return;
      }
      if constexpr (std::is_same_v<TypeInCycles, uchar4>) {
        /* uchar4 edge attributes do not exist, and averaging in place
         * would not work. */
        assert(0);
      }
      else {
        const MEdge *edges = static_cast<const MEdge *>(b_mesh.edges[0].ptr.data);
        const size_t verts_num = b_mesh.vertices.length();
        vector<int> count(verts_num, 0);

        /* Average edge attributes at vertices. */
        for (int i = 0; i < edges_num; i++) {
          TypeInCycles value = get_value_at_index(i);

          const MEdge &b_edge = edges[i];
          data[b_edge.v1] += value;
          data[b_edge.v2] += value;
          count[b_edge.v1]++;
          count[b_edge.v2]++;
        }

        for (size_t i = 0; i < verts_num; i++) {
          if (count[i] > 1) {
            data[i] /= (float)count[i];
          }
        }
      }
      break;
    }
    case BL::Attribute::domain_POINT: {
      const int num_verts = b_mesh.vertices.length();
      for (int i = 0; i < num_verts; i++) {
        data[i] = get_value_at_index(i);
      }
      break;
    }
    case BL::Attribute::domain_FACE: {
      if (subdivision) {
        const int num_polygons = b_mesh.polygons.length();
        for (int i = 0; i < num_polygons; i++) {
          data[i] = get_value_at_index(i);
        }
      }
      else {
        for (BL::MeshLoopTriangle &t : b_mesh.loop_triangles) {
          data[t.index()] = get_value_at_index(t.polygon_index());
        }
      }
      break;
    }
    default: {
      assert(false);
      break;
    }
  }
}

static void attr_create_motion(Mesh *mesh, BL::Attribute &b_attribute, const float motion_scale)
{
  if (!(b_attribute.domain() == BL::Attribute::domain_POINT) &&
      (b_attribute.data_type() == BL::Attribute::data_type_FLOAT_VECTOR)) {
    return;
  }

  BL::FloatVectorAttribute b_vector_attribute(b_attribute);
  const int numverts = mesh->get_verts().size();

  /* Find or add attribute */
  float3 *P = &mesh->get_verts()[0];
  Attribute *attr_mP = mesh->attributes.find(ATTR_STD_MOTION_VERTEX_POSITION);

  if (!attr_mP) {
    attr_mP = mesh->attributes.add(ATTR_STD_MOTION_VERTEX_POSITION);
  }

  /* Only export previous and next frame, we don't have any in between data. */
  float motion_times[2] = {-1.0f, 1.0f};
  for (int step = 0; step < 2; step++) {
    const float relative_time = motion_times[step] * 0.5f * motion_scale;
    float3 *mP = attr_mP->data_float3() + step * numverts;

    for (int i = 0; i < numverts; i++) {
      mP[i] = P[i] + get_float3(b_vector_attribute.data[i].vector()) * relative_time;
    }
  }
}

static void attr_create_generic(Scene *scene,
                                Mesh *mesh,
                                BL::Mesh &b_mesh,
                                const bool subdivision,
                                const bool need_motion,
                                const float motion_scale)
{
  AttributeSet &attributes = (subdivision) ? mesh->subd_attributes : mesh->attributes;
  static const ustring u_velocity("velocity");
  const ustring default_color_name{b_mesh.attributes.default_color_name().c_str()};

  for (BL::Attribute &b_attribute : b_mesh.attributes) {
    const ustring name{b_attribute.name().c_str()};
    const bool is_render_color = name == default_color_name;

    if (need_motion && name == u_velocity) {
      attr_create_motion(mesh, b_attribute, motion_scale);
    }

    if (!(mesh->need_attribute(scene, name) ||
          (is_render_color && mesh->need_attribute(scene, ATTR_STD_VERTEX_COLOR)))) {
      continue;
    }
    if (attributes.find(name)) {
      continue;
    }

    const BL::Attribute::domain_enum b_domain = b_attribute.domain();
    const BL::Attribute::data_type_enum b_data_type = b_attribute.data_type();

    AttributeElement element = ATTR_ELEMENT_NONE;
    switch (b_domain) {
      case BL::Attribute::domain_CORNER:
        element = ATTR_ELEMENT_CORNER;
        break;
      case BL::Attribute::domain_POINT:
        element = ATTR_ELEMENT_VERTEX;
        break;
      case BL::Attribute::domain_EDGE:
        element = ATTR_ELEMENT_VERTEX;
        break;
      case BL::Attribute::domain_FACE:
        element = ATTR_ELEMENT_FACE;
        break;
      default:
        break;
    }
    if (element == ATTR_ELEMENT_NONE) {
      /* Not supported. */
      continue;
    }
    switch (b_data_type) {
      case BL::Attribute::data_type_FLOAT: {
        BL::FloatAttribute b_float_attribute{b_attribute};
        Attribute *attr = attributes.add(name, TypeFloat, element);
        float *data = attr->data_float();
        fill_generic_attribute(b_mesh, data, b_domain, subdivision, [&](int i) {
          return b_float_attribute.data[i].value();
        });
        break;
      }
      case BL::Attribute::data_type_BOOLEAN: {
        BL::BoolAttribute b_bool_attribute{b_attribute};
        Attribute *attr = attributes.add(name, TypeFloat, element);
        float *data = attr->data_float();
        fill_generic_attribute(b_mesh, data, b_domain, subdivision, [&](int i) {
          return (float)b_bool_attribute.data[i].value();
        });
        break;
      }
      case BL::Attribute::data_type_INT: {
        BL::IntAttribute b_int_attribute{b_attribute};
        Attribute *attr = attributes.add(name, TypeFloat, element);
        float *data = attr->data_float();
        fill_generic_attribute(b_mesh, data, b_domain, subdivision, [&](int i) {
          return (float)b_int_attribute.data[i].value();
        });
        break;
      }
      case BL::Attribute::data_type_FLOAT_VECTOR: {
        BL::FloatVectorAttribute b_vector_attribute{b_attribute};
        Attribute *attr = attributes.add(name, TypeVector, element);
        float3 *data = attr->data_float3();
        fill_generic_attribute(b_mesh, data, b_domain, subdivision, [&](int i) {
          BL::Array<float, 3> v = b_vector_attribute.data[i].vector();
          return make_float3(v[0], v[1], v[2]);
        });
        break;
      }
      case BL::Attribute::data_type_BYTE_COLOR: {
        BL::ByteColorAttribute b_color_attribute{b_attribute};

        if (element == ATTR_ELEMENT_CORNER) {
          element = ATTR_ELEMENT_CORNER_BYTE;
        }
        Attribute *attr = attributes.add(name, TypeRGBA, element);
        if (is_render_color) {
          attr->std = ATTR_STD_VERTEX_COLOR;
        }

        if (element == ATTR_ELEMENT_CORNER_BYTE) {
          uchar4 *data = attr->data_uchar4();
          fill_generic_attribute(b_mesh, data, b_domain, subdivision, [&](int i) {
            /* Compress/encode vertex color using the sRGB curve. */
            const float4 c = get_float4(b_color_attribute.data[i].color());
            return color_float4_to_uchar4(color_linear_to_srgb_v4(c));
          });
        }
        else {
          float4 *data = attr->data_float4();
          fill_generic_attribute(b_mesh, data, b_domain, subdivision, [&](int i) {
            BL::Array<float, 4> v = b_color_attribute.data[i].color();
            return make_float4(v[0], v[1], v[2], v[3]);
          });
        }
        break;
      }
      case BL::Attribute::data_type_FLOAT_COLOR: {
        BL::FloatColorAttribute b_color_attribute{b_attribute};

        Attribute *attr = attributes.add(name, TypeRGBA, element);
        if (is_render_color) {
          attr->std = ATTR_STD_VERTEX_COLOR;
        }

        float4 *data = attr->data_float4();
        fill_generic_attribute(b_mesh, data, b_domain, subdivision, [&](int i) {
          BL::Array<float, 4> v = b_color_attribute.data[i].color();
          return make_float4(v[0], v[1], v[2], v[3]);
        });
        break;
      }
      case BL::Attribute::data_type_FLOAT2: {
        BL::Float2Attribute b_float2_attribute{b_attribute};
        Attribute *attr = attributes.add(name, TypeFloat2, element);
        float2 *data = attr->data_float2();
        fill_generic_attribute(b_mesh, data, b_domain, subdivision, [&](int i) {
          BL::Array<float, 2> v = b_float2_attribute.data[i].vector();
          return make_float2(v[0], v[1]);
        });
        break;
      }
      default:
        /* Not supported. */
        break;
    }
  }
}

/* Create uv map attributes. */
static void attr_create_uv_map(Scene *scene, Mesh *mesh, BL::Mesh &b_mesh)
{
  if (!b_mesh.uv_layers.empty()) {
    for (BL::MeshUVLoopLayer &l : b_mesh.uv_layers) {
      const bool active_render = l.active_render();
      AttributeStandard uv_std = (active_render) ? ATTR_STD_UV : ATTR_STD_NONE;
      ustring uv_name = ustring(l.name().c_str());
      AttributeStandard tangent_std = (active_render) ? ATTR_STD_UV_TANGENT : ATTR_STD_NONE;
      ustring tangent_name = ustring((string(l.name().c_str()) + ".tangent").c_str());

      /* Denotes whether UV map was requested directly. */
      const bool need_uv = mesh->need_attribute(scene, uv_name) ||
                           mesh->need_attribute(scene, uv_std);
      /* Denotes whether tangent was requested directly. */
      const bool need_tangent = mesh->need_attribute(scene, tangent_name) ||
                                (active_render && mesh->need_attribute(scene, tangent_std));

      /* UV map */
      /* NOTE: We create temporary UV layer if its needed for tangent but
       * wasn't requested by other nodes in shaders.
       */
      Attribute *uv_attr = NULL;
      if (need_uv || need_tangent) {
        if (active_render) {
          uv_attr = mesh->attributes.add(uv_std, uv_name);
        }
        else {
          uv_attr = mesh->attributes.add(uv_name, TypeFloat2, ATTR_ELEMENT_CORNER);
        }

        float2 *fdata = uv_attr->data_float2();

        for (BL::MeshLoopTriangle &t : b_mesh.loop_triangles) {
          int3 li = get_int3(t.loops());
          fdata[0] = get_float2(l.data[li[0]].uv());
          fdata[1] = get_float2(l.data[li[1]].uv());
          fdata[2] = get_float2(l.data[li[2]].uv());
          fdata += 3;
        }
      }

      /* UV tangent */
      if (need_tangent) {
        AttributeStandard sign_std = (active_render) ? ATTR_STD_UV_TANGENT_SIGN : ATTR_STD_NONE;
        ustring sign_name = ustring((string(l.name().c_str()) + ".tangent_sign").c_str());
        bool need_sign = (mesh->need_attribute(scene, sign_name) ||
                          mesh->need_attribute(scene, sign_std));
        mikk_compute_tangents(b_mesh, l.name().c_str(), mesh, need_sign, active_render);
      }
      /* Remove temporarily created UV attribute. */
      if (!need_uv && uv_attr != NULL) {
        mesh->attributes.remove(uv_attr);
      }
    }
  }
  else if (mesh->need_attribute(scene, ATTR_STD_UV_TANGENT)) {
    bool need_sign = mesh->need_attribute(scene, ATTR_STD_UV_TANGENT_SIGN);
    mikk_compute_tangents(b_mesh, NULL, mesh, need_sign, true);
    if (!mesh->need_attribute(scene, ATTR_STD_GENERATED)) {
      mesh->attributes.remove(ATTR_STD_GENERATED);
    }
  }
}

static void attr_create_subd_uv_map(Scene *scene, Mesh *mesh, BL::Mesh &b_mesh, bool subdivide_uvs)
{
  const int polys_num = b_mesh.polygons.length();
  if (polys_num == 0) {
    return;
  }
  const MPoly *polys = static_cast<const MPoly *>(b_mesh.polygons[0].ptr.data);

  if (!b_mesh.uv_layers.empty()) {
    BL::Mesh::uv_layers_iterator l;
    int i = 0;

    for (b_mesh.uv_layers.begin(l); l != b_mesh.uv_layers.end(); ++l, ++i) {
      bool active_render = l->active_render();
      AttributeStandard uv_std = (active_render) ? ATTR_STD_UV : ATTR_STD_NONE;
      ustring uv_name = ustring(l->name().c_str());
      AttributeStandard tangent_std = (active_render) ? ATTR_STD_UV_TANGENT : ATTR_STD_NONE;
      ustring tangent_name = ustring((string(l->name().c_str()) + ".tangent").c_str());

      /* Denotes whether UV map was requested directly. */
      const bool need_uv = mesh->need_attribute(scene, uv_name) ||
                           mesh->need_attribute(scene, uv_std);
      /* Denotes whether tangent was requested directly. */
      const bool need_tangent = mesh->need_attribute(scene, tangent_name) ||
                                (active_render && mesh->need_attribute(scene, tangent_std));

      Attribute *uv_attr = NULL;

      /* UV map */
      if (need_uv || need_tangent) {
        if (active_render)
          uv_attr = mesh->subd_attributes.add(uv_std, uv_name);
        else
          uv_attr = mesh->subd_attributes.add(uv_name, TypeFloat2, ATTR_ELEMENT_CORNER);

        if (subdivide_uvs) {
          uv_attr->flags |= ATTR_SUBDIVIDED;
        }

        float2 *fdata = uv_attr->data_float2();

        for (int i = 0; i < polys_num; i++) {
          const MPoly &b_poly = polys[i];
          for (int j = 0; j < b_poly.totloop; j++) {
            *(fdata++) = get_float2(l->data[b_poly.loopstart + j].uv());
          }
        }
      }

      /* UV tangent */
      if (need_tangent) {
        AttributeStandard sign_std = (active_render) ? ATTR_STD_UV_TANGENT_SIGN : ATTR_STD_NONE;
        ustring sign_name = ustring((string(l->name().c_str()) + ".tangent_sign").c_str());
        bool need_sign = (mesh->need_attribute(scene, sign_name) ||
                          mesh->need_attribute(scene, sign_std));
        mikk_compute_tangents(b_mesh, l->name().c_str(), mesh, need_sign, active_render);
      }
      /* Remove temporarily created UV attribute. */
      if (!need_uv && uv_attr != NULL) {
        mesh->subd_attributes.remove(uv_attr);
      }
    }
  }
  else if (mesh->need_attribute(scene, ATTR_STD_UV_TANGENT)) {
    bool need_sign = mesh->need_attribute(scene, ATTR_STD_UV_TANGENT_SIGN);
    mikk_compute_tangents(b_mesh, NULL, mesh, need_sign, true);
    if (!mesh->need_attribute(scene, ATTR_STD_GENERATED)) {
      mesh->subd_attributes.remove(ATTR_STD_GENERATED);
    }
  }
}

/* Create vertex pointiness attributes. */

/* Compare vertices by sum of their coordinates. */
class VertexAverageComparator {
 public:
  VertexAverageComparator(const array<float3> &verts) : verts_(verts)
  {
  }

  bool operator()(const int &vert_idx_a, const int &vert_idx_b)
  {
    const float3 &vert_a = verts_[vert_idx_a];
    const float3 &vert_b = verts_[vert_idx_b];
    if (vert_a == vert_b) {
      /* Special case for doubles, so we ensure ordering. */
      return vert_idx_a > vert_idx_b;
    }
    const float x1 = vert_a.x + vert_a.y + vert_a.z;
    const float x2 = vert_b.x + vert_b.y + vert_b.z;
    return x1 < x2;
  }

 protected:
  const array<float3> &verts_;
};

static void attr_create_pointiness(Scene *scene, Mesh *mesh, BL::Mesh &b_mesh, bool subdivision)
{
  if (!mesh->need_attribute(scene, ATTR_STD_POINTINESS)) {
    return;
  }
  const int num_verts = b_mesh.vertices.length();
  if (num_verts == 0) {
    return;
  }
  const float(*positions)[3] = static_cast<const float(*)[3]>(b_mesh.vertices[0].ptr.data);

  /* STEP 1: Find out duplicated vertices and point duplicates to a single
   *         original vertex.
   */
  vector<int> sorted_vert_indeices(num_verts);
  for (int vert_index = 0; vert_index < num_verts; ++vert_index) {
    sorted_vert_indeices[vert_index] = vert_index;
  }
  VertexAverageComparator compare(mesh->get_verts());
  sort(sorted_vert_indeices.begin(), sorted_vert_indeices.end(), compare);
  /* This array stores index of the original vertex for the given vertex
   * index.
   */
  vector<int> vert_orig_index(num_verts);
  for (int sorted_vert_index = 0; sorted_vert_index < num_verts; ++sorted_vert_index) {
    const int vert_index = sorted_vert_indeices[sorted_vert_index];
    const float3 &vert_co = mesh->get_verts()[vert_index];
    bool found = false;
    for (int other_sorted_vert_index = sorted_vert_index + 1; other_sorted_vert_index < num_verts;
         ++other_sorted_vert_index) {
      const int other_vert_index = sorted_vert_indeices[other_sorted_vert_index];
      const float3 &other_vert_co = mesh->get_verts()[other_vert_index];
      /* We are too far away now, we wouldn't have duplicate. */
      if ((other_vert_co.x + other_vert_co.y + other_vert_co.z) -
              (vert_co.x + vert_co.y + vert_co.z) >
          3 * FLT_EPSILON) {
        break;
      }
      /* Found duplicate. */
      if (len_squared(other_vert_co - vert_co) < FLT_EPSILON) {
        found = true;
        vert_orig_index[vert_index] = other_vert_index;
        break;
      }
    }
    if (!found) {
      vert_orig_index[vert_index] = vert_index;
    }
  }
  /* Make sure we always points to the very first orig vertex. */
  for (int vert_index = 0; vert_index < num_verts; ++vert_index) {
    int orig_index = vert_orig_index[vert_index];
    while (orig_index != vert_orig_index[orig_index]) {
      orig_index = vert_orig_index[orig_index];
    }
    vert_orig_index[vert_index] = orig_index;
  }
  sorted_vert_indeices.free_memory();
  /* STEP 2: Calculate vertex normals taking into account their possible
   *         duplicates which gets "welded" together.
   */
  vector<float3> vert_normal(num_verts, zero_float3());
  /* First we accumulate all vertex normals in the original index. */
  const float(*b_vert_normals)[3] = static_cast<const float(*)[3]>(
      b_mesh.vertex_normals[0].ptr.data);
  for (int vert_index = 0; vert_index < num_verts; ++vert_index) {
    const float *b_vert_normal = b_vert_normals[vert_index];
    const int orig_index = vert_orig_index[vert_index];
    vert_normal[orig_index] += make_float3(b_vert_normal[0], b_vert_normal[1], b_vert_normal[2]);
  }
  /* Then we normalize the accumulated result and flush it to all duplicates
   * as well.
   */
  for (int vert_index = 0; vert_index < num_verts; ++vert_index) {
    const int orig_index = vert_orig_index[vert_index];
    vert_normal[vert_index] = normalize(vert_normal[orig_index]);
  }
  /* STEP 3: Calculate pointiness using single ring neighborhood. */
  vector<int> counter(num_verts, 0);
  vector<float> raw_data(num_verts, 0.0f);
  vector<float3> edge_accum(num_verts, zero_float3());
  EdgeMap visited_edges;
  memset(&counter[0], 0, sizeof(int) * counter.size());

  const MEdge *edges = static_cast<MEdge *>(b_mesh.edges[0].ptr.data);
  const int edges_num = b_mesh.edges.length();

  for (int i = 0; i < edges_num; i++) {
    const MEdge &b_edge = edges[i];
    const int v0 = vert_orig_index[b_edge.v1];
    const int v1 = vert_orig_index[b_edge.v2];
    if (visited_edges.exists(v0, v1)) {
      continue;
    }
    visited_edges.insert(v0, v1);
    float3 co0 = make_float3(positions[v0][0], positions[v0][1], positions[v0][2]);
    float3 co1 = make_float3(positions[v1][0], positions[v1][1], positions[v1][2]);
    float3 edge = normalize(co1 - co0);
    edge_accum[v0] += edge;
    edge_accum[v1] += -edge;
    ++counter[v0];
    ++counter[v1];
  }
  for (int vert_index = 0; vert_index < num_verts; ++vert_index) {
    const int orig_index = vert_orig_index[vert_index];
    if (orig_index != vert_index) {
      /* Skip duplicates, they'll be overwritten later on. */
      continue;
    }
    if (counter[vert_index] > 0) {
      const float3 normal = vert_normal[vert_index];
      const float angle = safe_acosf(dot(normal, edge_accum[vert_index] / counter[vert_index]));
      raw_data[vert_index] = angle * M_1_PI_F;
    }
    else {
      raw_data[vert_index] = 0.0f;
    }
  }
  /* STEP 3: Blur vertices to approximate 2 ring neighborhood. */
  AttributeSet &attributes = (subdivision) ? mesh->subd_attributes : mesh->attributes;
  Attribute *attr = attributes.add(ATTR_STD_POINTINESS);
  float *data = attr->data_float();
  memcpy(data, &raw_data[0], sizeof(float) * raw_data.size());
  memset(&counter[0], 0, sizeof(int) * counter.size());
  visited_edges.clear();
  for (int i = 0; i < edges_num; i++) {
    const MEdge &b_edge = edges[i];
    const int v0 = vert_orig_index[b_edge.v1];
    const int v1 = vert_orig_index[b_edge.v2];
    if (visited_edges.exists(v0, v1)) {
      continue;
    }
    visited_edges.insert(v0, v1);
    data[v0] += raw_data[v1];
    data[v1] += raw_data[v0];
    ++counter[v0];
    ++counter[v1];
  }
  for (int vert_index = 0; vert_index < num_verts; ++vert_index) {
    data[vert_index] /= counter[vert_index] + 1;
  }
  /* STEP 4: Copy attribute to the duplicated vertices. */
  for (int vert_index = 0; vert_index < num_verts; ++vert_index) {
    const int orig_index = vert_orig_index[vert_index];
    data[vert_index] = data[orig_index];
  }
}

static std::optional<BL::IntAttribute> find_corner_vert_attribute(BL::Mesh b_mesh)
{
  for (BL::Attribute &b_attribute : b_mesh.attributes) {
    if (b_attribute.domain() != BL::Attribute::domain_CORNER) {
      continue;
    }
    if (b_attribute.data_type() != BL::Attribute::data_type_INT) {
      continue;
    }
    if (b_attribute.name() != ".corner_vert") {
      continue;
    }
    return BL::IntAttribute{b_attribute};
  }
  return std::nullopt;
}

/* The Random Per Island attribute is a random float associated with each
 * connected component (island) of the mesh. The attribute is computed by
 * first classifying the vertices into different sets using a Disjoint Set
 * data structure. Then the index of the root of each vertex (Which is the
 * representative of the set the vertex belongs to) is hashed and stored.
 *
 * We are using a face attribute to avoid interpolation during rendering,
 * allowing the user to safely hash the output further. Had we used vertex
 * attribute, the interpolation will introduce very slight variations,
 * making the output unsafe to hash. */
static void attr_create_random_per_island(Scene *scene,
                                          Mesh *mesh,
                                          BL::Mesh &b_mesh,
                                          bool subdivision)
{
  if (!mesh->need_attribute(scene, ATTR_STD_RANDOM_PER_ISLAND)) {
    return;
  }

  const int polys_num = b_mesh.polygons.length();
  int number_of_vertices = b_mesh.vertices.length();
  if (number_of_vertices == 0) {
    return;
  }

  DisjointSet vertices_sets(number_of_vertices);

  const MEdge *edges = static_cast<MEdge *>(b_mesh.edges[0].ptr.data);
  const int edges_num = b_mesh.edges.length();

  for (int i = 0; i < edges_num; i++) {
    vertices_sets.join(edges[i].v1, edges[i].v2);
  }

  AttributeSet &attributes = (subdivision) ? mesh->subd_attributes : mesh->attributes;
  Attribute *attribute = attributes.add(ATTR_STD_RANDOM_PER_ISLAND);
  float *data = attribute->data_float();

  if (!subdivision) {
    for (BL::MeshLoopTriangle &t : b_mesh.loop_triangles) {
      data[t.index()] = hash_uint_to_float(vertices_sets.find(t.vertices()[0]));
    }
  }
  else {
    if (polys_num != 0) {
      const MPoly *polys = static_cast<const MPoly *>(b_mesh.polygons[0].ptr.data);
      BL::IntAttribute corner_verts = *find_corner_vert_attribute(b_mesh);
      for (int i = 0; i < polys_num; i++) {
        const MPoly &b_poly = polys[i];
        const int vert = corner_verts.data[b_poly.loopstart].value();
        data[i] = hash_uint_to_float(vertices_sets.find(vert));
      }
    }
  }
}

/* Create Mesh */

static std::optional<BL::IntAttribute> find_material_index_attribute(BL::Mesh b_mesh)
{
  for (BL::Attribute &b_attribute : b_mesh.attributes) {
    if (b_attribute.domain() != BL::Attribute::domain_FACE) {
      continue;
    }
    if (b_attribute.data_type() != BL::Attribute::data_type_INT) {
      continue;
    }
    if (b_attribute.name() != "material_index") {
      continue;
    }
    return BL::IntAttribute{b_attribute};
  }
  return std::nullopt;
}

static std::optional<BL::BoolAttribute> find_sharp_face_attribute(BL::Mesh b_mesh)
{
  for (BL::Attribute &b_attribute : b_mesh.attributes) {
    if (b_attribute.domain() != BL::Attribute::domain_FACE) {
      continue;
    }
    if (b_attribute.data_type() != BL::Attribute::data_type_BOOLEAN) {
      continue;
    }
    if (b_attribute.name() != "sharp_face") {
      continue;
    }
    return BL::BoolAttribute{b_attribute};
  }
  return std::nullopt;
}

static void create_mesh(Scene *scene,
                        Mesh *mesh,
                        BL::Mesh &b_mesh,
                        const array<Node *> &used_shaders,
                        const bool need_motion,
                        const float motion_scale,
                        const bool subdivision = false,
                        const bool subdivide_uvs = true)
{
  /* count vertices and faces */
  int numverts = b_mesh.vertices.length();
  const int polys_num = b_mesh.polygons.length();
  int numfaces = (!subdivision) ? b_mesh.loop_triangles.length() : b_mesh.polygons.length();
  int numtris = 0;
  int numcorners = 0;
  int numngons = 0;
  bool use_loop_normals = b_mesh.use_auto_smooth() &&
                          (mesh->get_subdivision_type() != Mesh::SUBDIVISION_CATMULL_CLARK);

  /* If no faces, create empty mesh. */
  if (numfaces == 0) {
    return;
  }

  const float(*positions)[3] = static_cast<const float(*)[3]>(b_mesh.vertices[0].ptr.data);

  if (!subdivision) {
    numtris = numfaces;
  }
  else {
    const MPoly *polys = static_cast<const MPoly *>(b_mesh.polygons[0].ptr.data);
    for (int i = 0; i < polys_num; i++) {
      const MPoly &b_poly = polys[i];
      numngons += (b_poly.totloop == 4) ? 0 : 1;
      numcorners += b_poly.totloop;
    }
  }

  /* allocate memory */
  if (subdivision) {
    mesh->reserve_subd_faces(numfaces, numngons, numcorners);
  }

  mesh->reserve_mesh(numverts, numtris);

  /* create vertex coordinates and normals */
  for (int i = 0; i < numverts; i++) {
    mesh->add_vertex(make_float3(positions[i][0], positions[i][1], positions[i][2]));
  }

  AttributeSet &attributes = (subdivision) ? mesh->subd_attributes : mesh->attributes;
  Attribute *attr_N = attributes.add(ATTR_STD_VERTEX_NORMAL);
  float3 *N = attr_N->data_float3();

  if (subdivision || !use_loop_normals) {
    const float(*b_vert_normals)[3] = static_cast<const float(*)[3]>(
        b_mesh.vertex_normals[0].ptr.data);
    for (int i = 0; i < numverts; i++) {
      const float *b_vert_normal = b_vert_normals[i];
      N[i] = make_float3(b_vert_normal[0], b_vert_normal[1], b_vert_normal[2]);
    }
  }

  /* create generated coordinates from undeformed coordinates */
  const bool need_default_tangent = (subdivision == false) && (b_mesh.uv_layers.empty()) &&
                                    (mesh->need_attribute(scene, ATTR_STD_UV_TANGENT));
  if (mesh->need_attribute(scene, ATTR_STD_GENERATED) || need_default_tangent) {
    Attribute *attr = attributes.add(ATTR_STD_GENERATED);
    attr->flags |= ATTR_SUBDIVIDED;

    float3 loc, size;
    mesh_texture_space(b_mesh, loc, size);

    float3 *generated = attr->data_float3();
    size_t i = 0;

    BL::Mesh::vertices_iterator v;
    for (b_mesh.vertices.begin(v); v != b_mesh.vertices.end(); ++v) {
      generated[i++] = get_float3(v->undeformed_co()) * size - loc;
    }
  }

  std::optional<BL::IntAttribute> material_indices = find_material_index_attribute(b_mesh);
  auto get_material_index = [&](const int poly_index) -> int {
    if (material_indices) {
      return clamp(material_indices->data[poly_index].value(), 0, used_shaders.size() - 1);
    }
    return 0;
  };

  std::optional<BL::BoolAttribute> sharp_faces = find_sharp_face_attribute(b_mesh);
  auto get_face_sharp = [&](const int poly_index) -> bool {
    if (sharp_faces) {
      return sharp_faces->data[poly_index].value();
    }
    return false;
  };

  /* create faces */
  if (!subdivision) {
    for (BL::MeshLoopTriangle &t : b_mesh.loop_triangles) {
      const int poly_index = t.polygon_index();
      int3 vi = get_int3(t.vertices());

      int shader = get_material_index(poly_index);
      bool smooth = !get_face_sharp(poly_index) || use_loop_normals;

      if (use_loop_normals) {
        BL::Array<float, 9> loop_normals = t.split_normals();
        for (int i = 0; i < 3; i++) {
          N[vi[i]] = make_float3(
              loop_normals[i * 3], loop_normals[i * 3 + 1], loop_normals[i * 3 + 2]);
        }
      }

      /* Create triangles.
       *
       * NOTE: Autosmooth is already taken care about.
       */
      mesh->add_triangle(vi[0], vi[1], vi[2], shader, smooth);
    }
  }
  else {
    vector<int> vi;

<<<<<<< HEAD
    std::optional<BL::IntAttribute> corner_verts = find_corner_vert_attribute(b_mesh);
=======
    const MPoly *polys = static_cast<const MPoly *>(b_mesh.polygons[0].ptr.data);
    const MLoop *loops = static_cast<const MLoop *>(b_mesh.loops[0].ptr.data);
>>>>>>> 5876573e

    for (int i = 0; i < numfaces; i++) {
      const MPoly &b_poly = polys[i];
      int n = b_poly.totloop;
      int shader = get_material_index(i);
      bool smooth = !get_face_sharp(i) || use_loop_normals;

      vi.resize(n);
      for (int i = 0; i < n; i++) {
        /* NOTE: Autosmooth is already taken care about. */
        vi[i] = corner_verts->data[b_poly.loopstart + i].value();
      }

      /* create subd faces */
      mesh->add_subd_face(&vi[0], n, shader, smooth);
    }
  }

  /* Create all needed attributes.
   * The calculate functions will check whether they're needed or not.
   */
  attr_create_pointiness(scene, mesh, b_mesh, subdivision);
  attr_create_random_per_island(scene, mesh, b_mesh, subdivision);
  attr_create_generic(scene, mesh, b_mesh, subdivision, need_motion, motion_scale);

  if (subdivision) {
    attr_create_subd_uv_map(scene, mesh, b_mesh, subdivide_uvs);
  }
  else {
    attr_create_uv_map(scene, mesh, b_mesh);
  }

  /* For volume objects, create a matrix to transform from object space to
   * mesh texture space. this does not work with deformations but that can
   * probably only be done well with a volume grid mapping of coordinates. */
  if (mesh->need_attribute(scene, ATTR_STD_GENERATED_TRANSFORM)) {
    Attribute *attr = mesh->attributes.add(ATTR_STD_GENERATED_TRANSFORM);
    Transform *tfm = attr->data_transform();

    float3 loc, size;
    mesh_texture_space(b_mesh, loc, size);

    *tfm = transform_translate(-loc) * transform_scale(size);
  }
}

static void create_subd_mesh(Scene *scene,
                             Mesh *mesh,
                             BObjectInfo &b_ob_info,
                             BL::Mesh &b_mesh,
                             const array<Node *> &used_shaders,
                             const bool need_motion,
                             const float motion_scale,
                             float dicing_rate,
                             int max_subdivisions)
{
  BL::Object b_ob = b_ob_info.real_object;

  BL::SubsurfModifier subsurf_mod(b_ob.modifiers[b_ob.modifiers.length() - 1]);
  bool subdivide_uvs = subsurf_mod.uv_smooth() != BL::SubsurfModifier::uv_smooth_NONE;

  create_mesh(scene, mesh, b_mesh, used_shaders, need_motion, motion_scale, true, subdivide_uvs);

  const int edges_num = b_mesh.edges.length();

  if (edges_num != 0 && b_mesh.edge_creases.length() > 0) {
    BL::MeshEdgeCreaseLayer creases = b_mesh.edge_creases[0];

    size_t num_creases = 0;
    for (int i = 0; i < edges_num; i++) {
      if (creases.data[i].value() != 0.0f) {
        num_creases++;
      }
    }

    mesh->reserve_subd_creases(num_creases);

    const MEdge *edges = static_cast<MEdge *>(b_mesh.edges[0].ptr.data);
    for (int i = 0; i < edges_num; i++) {
      const float crease = creases.data[i].value();
      if (crease != 0.0f) {
        const MEdge &b_edge = edges[i];
        mesh->add_edge_crease(b_edge.v1, b_edge.v2, crease);
      }
    }
  }

  for (BL::MeshVertexCreaseLayer &c : b_mesh.vertex_creases) {
    for (int i = 0; i < c.data.length(); ++i) {
      if (c.data[i].value() != 0.0f) {
        mesh->add_vertex_crease(i, c.data[i].value());
      }
    }
  }

  /* set subd params */
  PointerRNA cobj = RNA_pointer_get(&b_ob.ptr, "cycles");
  float subd_dicing_rate = max(0.1f, RNA_float_get(&cobj, "dicing_rate") * dicing_rate);

  mesh->set_subd_dicing_rate(subd_dicing_rate);
  mesh->set_subd_max_level(max_subdivisions);
  mesh->set_subd_objecttoworld(get_transform(b_ob.matrix_world()));
}

/* Sync */

void BlenderSync::sync_mesh(BL::Depsgraph b_depsgraph, BObjectInfo &b_ob_info, Mesh *mesh)
{
  /* make a copy of the shaders as the caller in the main thread still need them for syncing the
   * attributes */
  array<Node *> used_shaders = mesh->get_used_shaders();

  Mesh new_mesh;
  new_mesh.set_used_shaders(used_shaders);

  if (view_layer.use_surfaces) {
    /* Adaptive subdivision setup. Not for baking since that requires
     * exact mapping to the Blender mesh. */
    if (!scene->bake_manager->get_baking()) {
      new_mesh.set_subdivision_type(
          object_subdivision_type(b_ob_info.real_object, preview, experimental));
    }

    /* For some reason, meshes do not need this... */
    bool need_undeformed = new_mesh.need_attribute(scene, ATTR_STD_GENERATED);
    BL::Mesh b_mesh = object_to_mesh(
        b_data, b_ob_info, b_depsgraph, need_undeformed, new_mesh.get_subdivision_type());

    if (b_mesh) {
      /* Motion blur attribute is relative to seconds, we need it relative to frames. */
      const bool need_motion = object_need_motion_attribute(b_ob_info, scene);
      const float motion_scale = (need_motion) ?
                                     scene->motion_shutter_time() /
                                         (b_scene.render().fps() / b_scene.render().fps_base()) :
                                     0.0f;

      /* Sync mesh itself. */
      if (new_mesh.get_subdivision_type() != Mesh::SUBDIVISION_NONE)
        create_subd_mesh(scene,
                         &new_mesh,
                         b_ob_info,
                         b_mesh,
                         new_mesh.get_used_shaders(),
                         need_motion,
                         motion_scale,
                         dicing_rate,
                         max_subdivisions);
      else
        create_mesh(scene,
                    &new_mesh,
                    b_mesh,
                    new_mesh.get_used_shaders(),
                    need_motion,
                    motion_scale,
                    false);

      free_object_to_mesh(b_data, b_ob_info, b_mesh);
    }
  }

  /* update original sockets */

  mesh->clear_non_sockets();

  for (const SocketType &socket : new_mesh.type->inputs) {
    /* Those sockets are updated in sync_object, so do not modify them. */
    if (socket.name == "use_motion_blur" || socket.name == "motion_steps" ||
        socket.name == "used_shaders") {
      continue;
    }
    mesh->set_value(socket, new_mesh, socket);
  }

  mesh->attributes.update(std::move(new_mesh.attributes));
  mesh->subd_attributes.update(std::move(new_mesh.subd_attributes));

  mesh->set_num_subd_faces(new_mesh.get_num_subd_faces());

  /* tag update */
  bool rebuild = (mesh->triangles_is_modified()) || (mesh->subd_num_corners_is_modified()) ||
                 (mesh->subd_shader_is_modified()) || (mesh->subd_smooth_is_modified()) ||
                 (mesh->subd_ptex_offset_is_modified()) ||
                 (mesh->subd_start_corner_is_modified()) ||
                 (mesh->subd_face_corners_is_modified());

  mesh->tag_update(scene, rebuild);
}

void BlenderSync::sync_mesh_motion(BL::Depsgraph b_depsgraph,
                                   BObjectInfo &b_ob_info,
                                   Mesh *mesh,
                                   int motion_step)
{
  /* Skip if no vertices were exported. */
  size_t numverts = mesh->get_verts().size();
  if (numverts == 0) {
    return;
  }

  /* Skip objects without deforming modifiers. this is not totally reliable,
   * would need a more extensive check to see which objects are animated. */
  BL::Mesh b_mesh(PointerRNA_NULL);
  if (ccl::BKE_object_is_deform_modified(b_ob_info, b_scene, preview)) {
    /* get derived mesh */
    b_mesh = object_to_mesh(b_data, b_ob_info, b_depsgraph, false, Mesh::SUBDIVISION_NONE);
  }

  const std::string ob_name = b_ob_info.real_object.name();

  /* TODO(sergey): Perform preliminary check for number of vertices. */
  if (b_mesh) {
    const int b_verts_num = b_mesh.vertices.length();
    if (b_verts_num == 0) {
      free_object_to_mesh(b_data, b_ob_info, b_mesh);
      return;
    }

    /* Export deformed coordinates. */
    /* Find attributes. */
    Attribute *attr_mP = mesh->attributes.find(ATTR_STD_MOTION_VERTEX_POSITION);
    Attribute *attr_mN = mesh->attributes.find(ATTR_STD_MOTION_VERTEX_NORMAL);
    Attribute *attr_N = mesh->attributes.find(ATTR_STD_VERTEX_NORMAL);
    bool new_attribute = false;
    /* Add new attributes if they don't exist already. */
    if (!attr_mP) {
      attr_mP = mesh->attributes.add(ATTR_STD_MOTION_VERTEX_POSITION);
      if (attr_N)
        attr_mN = mesh->attributes.add(ATTR_STD_MOTION_VERTEX_NORMAL);

      new_attribute = true;
    }
    /* Load vertex data from mesh. */
    float3 *mP = attr_mP->data_float3() + motion_step * numverts;
    float3 *mN = (attr_mN) ? attr_mN->data_float3() + motion_step * numverts : NULL;

    const float(*positions)[3] = static_cast<const float(*)[3]>(b_mesh.vertices[0].ptr.data);

    /* NOTE: We don't copy more that existing amount of vertices to prevent
     * possible memory corruption.
     */
    for (int i = 0; i < std::min<size_t>(b_verts_num, numverts); i++) {
      mP[i] = make_float3(positions[i][0], positions[i][1], positions[i][2]);
    }
    if (mN) {
      const float(*b_vert_normals)[3] = static_cast<const float(*)[3]>(
          b_mesh.vertex_normals[0].ptr.data);
      for (int i = 0; i < std::min<size_t>(b_verts_num, numverts); i++) {
        const float *b_vert_normal = b_vert_normals[i];
        mN[i] = make_float3(b_vert_normal[0], b_vert_normal[1], b_vert_normal[2]);
      }
    }
    if (new_attribute) {
      /* In case of new attribute, we verify if there really was any motion. */
      if (b_verts_num != numverts ||
          memcmp(mP, &mesh->get_verts()[0], sizeof(float3) * numverts) == 0) {
        /* no motion, remove attributes again */
        if (b_verts_num != numverts) {
          VLOG_WARNING << "Topology differs, disabling motion blur for object " << ob_name;
        }
        else {
          VLOG_DEBUG << "No actual deformation motion for object " << ob_name;
        }
        mesh->attributes.remove(ATTR_STD_MOTION_VERTEX_POSITION);
        if (attr_mN)
          mesh->attributes.remove(ATTR_STD_MOTION_VERTEX_NORMAL);
      }
      else if (motion_step > 0) {
        VLOG_DEBUG << "Filling deformation motion for object " << ob_name;
        /* motion, fill up previous steps that we might have skipped because
         * they had no motion, but we need them anyway now */
        float3 *P = &mesh->get_verts()[0];
        float3 *N = (attr_N) ? attr_N->data_float3() : NULL;
        for (int step = 0; step < motion_step; step++) {
          memcpy(attr_mP->data_float3() + step * numverts, P, sizeof(float3) * numverts);
          if (attr_mN)
            memcpy(attr_mN->data_float3() + step * numverts, N, sizeof(float3) * numverts);
        }
      }
    }
    else {
      if (b_verts_num != numverts) {
        VLOG_WARNING << "Topology differs, discarding motion blur for object " << ob_name
                     << " at time " << motion_step;
        memcpy(mP, &mesh->get_verts()[0], sizeof(float3) * numverts);
        if (mN != NULL) {
          memcpy(mN, attr_N->data_float3(), sizeof(float3) * numverts);
        }
      }
    }

    free_object_to_mesh(b_data, b_ob_info, b_mesh);
    return;
  }

  /* No deformation on this frame, copy coordinates if other frames did have it. */
  mesh->copy_center_to_motion_step(motion_step);
}

CCL_NAMESPACE_END<|MERGE_RESOLUTION|>--- conflicted
+++ resolved
@@ -1052,12 +1052,8 @@
   else {
     vector<int> vi;
 
-<<<<<<< HEAD
+    const MPoly *polys = static_cast<const MPoly *>(b_mesh.polygons[0].ptr.data);
     std::optional<BL::IntAttribute> corner_verts = find_corner_vert_attribute(b_mesh);
-=======
-    const MPoly *polys = static_cast<const MPoly *>(b_mesh.polygons[0].ptr.data);
-    const MLoop *loops = static_cast<const MLoop *>(b_mesh.loops[0].ptr.data);
->>>>>>> 5876573e
 
     for (int i = 0; i < numfaces; i++) {
       const MPoly &b_poly = polys[i];
