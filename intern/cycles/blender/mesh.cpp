/* SPDX-FileCopyrightText: 2011-2022 Blender Foundation
 *
 * SPDX-License-Identifier: Apache-2.0 */

#include <optional>

#include "blender/attribute_convert.h"
#include "blender/session.h"
#include "blender/sync.h"
#include "blender/util.h"

#include "scene/camera.h"
#include "scene/colorspace.h"
#include "scene/mesh.h"
#include "scene/object.h"
#include "scene/scene.h"

#include "subd/patch.h"
#include "subd/split.h"

#include "util/algorithm.h"
#include "util/color.h"
#include "util/disjoint_set.h"
#include "util/foreach.h"
#include "util/hash.h"
#include "util/log.h"
#include "util/math.h"

#include "mikktspace.hh"

#include "BKE_attribute.hh"
#include "BKE_attribute_math.hh"
#include "BKE_mesh.hh"

CCL_NAMESPACE_BEGIN

/* Tangent Space */

template<bool is_subd> struct MikkMeshWrapper {
  MikkMeshWrapper(const ::Mesh &b_mesh,
                  const char *layer_name,
                  const Mesh *mesh,
                  float3 *tangent,
                  float *tangent_sign)
      : mesh(mesh), texface(NULL), orco(NULL), tangent(tangent), tangent_sign(tangent_sign)
  {
    const AttributeSet &attributes = is_subd ? mesh->subd_attributes : mesh->attributes;

    Attribute *attr_vN = attributes.find(ATTR_STD_VERTEX_NORMAL);
    vertex_normal = attr_vN->data_float3();

    if (layer_name == NULL) {
      Attribute *attr_orco = attributes.find(ATTR_STD_GENERATED);

      if (attr_orco) {
        orco = attr_orco->data_float3();
        float3 orco_size;
        mesh_texture_space(b_mesh, orco_loc, orco_size);
        inv_orco_size = 1.0f / orco_size;
      }
    }
    else {
      Attribute *attr_uv = attributes.find(ustring(layer_name));
      if (attr_uv != NULL) {
        texface = attr_uv->data_float2();
      }
    }
  }

  int GetNumFaces()
  {
    if constexpr (is_subd) {
      return mesh->get_num_subd_faces();
    }
    else {
      return mesh->num_triangles();
    }
  }

  int GetNumVerticesOfFace(const int face_num)
  {
    if constexpr (is_subd) {
      return mesh->get_subd_num_corners()[face_num];
    }
    else {
      return 3;
    }
  }

  int CornerIndex(const int face_num, const int vert_num)
  {
    if constexpr (is_subd) {
      const Mesh::SubdFace &face = mesh->get_subd_face(face_num);
      return face.start_corner + vert_num;
    }
    else {
      return face_num * 3 + vert_num;
    }
  }

  int VertexIndex(const int face_num, const int vert_num)
  {
    int corner = CornerIndex(face_num, vert_num);
    if constexpr (is_subd) {
      return mesh->get_subd_face_corners()[corner];
    }
    else {
      return mesh->get_triangles()[corner];
    }
  }

  mikk::float3 GetPosition(const int face_num, const int vert_num)
  {
    const float3 vP = mesh->get_verts()[VertexIndex(face_num, vert_num)];
    return mikk::float3(vP.x, vP.y, vP.z);
  }

  mikk::float3 GetTexCoord(const int face_num, const int vert_num)
  {
    /* TODO: Check whether introducing a template boolean in order to
     * turn this into a constexpr is worth it. */
    if (texface != NULL) {
      const int corner_index = CornerIndex(face_num, vert_num);
      float2 tfuv = texface[corner_index];
      return mikk::float3(tfuv.x, tfuv.y, 1.0f);
    }
    else if (orco != NULL) {
      const int vertex_index = VertexIndex(face_num, vert_num);
      const float2 uv = map_to_sphere((orco[vertex_index] + orco_loc) * inv_orco_size);
      return mikk::float3(uv.x, uv.y, 1.0f);
    }
    else {
      return mikk::float3(0.0f, 0.0f, 1.0f);
    }
  }

  mikk::float3 GetNormal(const int face_num, const int vert_num)
  {
    float3 vN;
    if (is_subd) {
      const Mesh::SubdFace &face = mesh->get_subd_face(face_num);
      if (face.smooth) {
        const int vertex_index = VertexIndex(face_num, vert_num);
        vN = vertex_normal[vertex_index];
      }
      else {
        vN = face.normal(mesh);
      }
    }
    else {
      if (mesh->get_smooth()[face_num]) {
        const int vertex_index = VertexIndex(face_num, vert_num);
        vN = vertex_normal[vertex_index];
      }
      else {
        const Mesh::Triangle tri = mesh->get_triangle(face_num);
        vN = tri.compute_normal(&mesh->get_verts()[0]);
      }
    }
    return mikk::float3(vN.x, vN.y, vN.z);
  }

  void SetTangentSpace(const int face_num, const int vert_num, mikk::float3 T, bool orientation)
  {
    const int corner_index = CornerIndex(face_num, vert_num);
    tangent[corner_index] = make_float3(T.x, T.y, T.z);
    if (tangent_sign != NULL) {
      tangent_sign[corner_index] = orientation ? 1.0f : -1.0f;
    }
  }

  const Mesh *mesh;
  int num_faces;

  float3 *vertex_normal;
  float2 *texface;
  float3 *orco;
  float3 orco_loc, inv_orco_size;

  float3 *tangent;
  float *tangent_sign;
};

static void mikk_compute_tangents(
    const ::Mesh &b_mesh, const char *layer_name, Mesh *mesh, bool need_sign, bool active_render)
{
  /* Create tangent attributes. */
  const bool is_subd = mesh->get_num_subd_faces();
  AttributeSet &attributes = is_subd ? mesh->subd_attributes : mesh->attributes;
  Attribute *attr;
  ustring name;
  if (layer_name != NULL) {
    name = ustring((string(layer_name) + ".tangent").c_str());
  }
  else {
    name = ustring("orco.tangent");
  }
  if (active_render) {
    attr = attributes.add(ATTR_STD_UV_TANGENT, name);
  }
  else {
    attr = attributes.add(name, TypeDesc::TypeVector, ATTR_ELEMENT_CORNER);
  }
  float3 *tangent = attr->data_float3();
  /* Create bitangent sign attribute. */
  float *tangent_sign = NULL;
  if (need_sign) {
    Attribute *attr_sign;
    ustring name_sign;
    if (layer_name != NULL) {
      name_sign = ustring((string(layer_name) + ".tangent_sign").c_str());
    }
    else {
      name_sign = ustring("orco.tangent_sign");
    }

    if (active_render) {
      attr_sign = attributes.add(ATTR_STD_UV_TANGENT_SIGN, name_sign);
    }
    else {
      attr_sign = attributes.add(name_sign, TypeDesc::TypeFloat, ATTR_ELEMENT_CORNER);
    }
    tangent_sign = attr_sign->data_float();
  }

  /* Setup userdata. */
  if (is_subd) {
    MikkMeshWrapper<true> userdata(b_mesh, layer_name, mesh, tangent, tangent_sign);
    /* Compute tangents. */
    mikk::Mikktspace(userdata).genTangSpace();
  }
  else {
    MikkMeshWrapper<false> userdata(b_mesh, layer_name, mesh, tangent, tangent_sign);
    /* Compute tangents. */
    mikk::Mikktspace(userdata).genTangSpace();
  }
}

static void attr_create_motion(Mesh *mesh,
                               const blender::Span<blender::float3> b_attr,
                               const float motion_scale)
{
  const int numverts = mesh->get_verts().size();

  /* Find or add attribute */
  float3 *P = &mesh->get_verts()[0];
  Attribute *attr_mP = mesh->attributes.find(ATTR_STD_MOTION_VERTEX_POSITION);

  if (!attr_mP) {
    attr_mP = mesh->attributes.add(ATTR_STD_MOTION_VERTEX_POSITION);
  }

  /* Only export previous and next frame, we don't have any in between data. */
  float motion_times[2] = {-1.0f, 1.0f};
  for (int step = 0; step < 2; step++) {
    const float relative_time = motion_times[step] * 0.5f * motion_scale;
    float3 *mP = attr_mP->data_float3() + step * numverts;

    for (int i = 0; i < numverts; i++) {
      mP[i] = P[i] + make_float3(b_attr[i][0], b_attr[i][1], b_attr[i][2]) * relative_time;
    }
  }
}

static void attr_create_generic(Scene *scene,
                                Mesh *mesh,
                                const ::Mesh &b_mesh,
                                const bool subdivision,
                                const bool need_motion,
                                const float motion_scale)
{
  blender::Span<MLoopTri> looptris;
  blender::Span<int> looptri_faces;
  if (!subdivision) {
    looptris = b_mesh.looptris();
    looptri_faces = b_mesh.looptri_faces();
  }
  const blender::bke::AttributeAccessor b_attributes = b_mesh.attributes();
  AttributeSet &attributes = (subdivision) ? mesh->subd_attributes : mesh->attributes;
  static const ustring u_velocity("velocity");
  const ustring default_color_name{BKE_id_attributes_default_color_name(&b_mesh.id)};

  b_attributes.for_all([&](const blender::bke::AttributeIDRef &id,
                           const blender::bke::AttributeMetaData meta_data) {
    const ustring name{std::string_view(id.name())};
    const bool is_render_color = name == default_color_name;

    if (need_motion && name == u_velocity) {
      const blender::VArraySpan b_attribute = *b_attributes.lookup<blender::float3>(
          id, ATTR_DOMAIN_POINT);
      attr_create_motion(mesh, b_attribute, motion_scale);
    }

    if (!(mesh->need_attribute(scene, name) ||
          (is_render_color && mesh->need_attribute(scene, ATTR_STD_VERTEX_COLOR))))
    {
      return true;
    }
    if (attributes.find(name)) {
      return true;
    }

    eAttrDomain b_domain = meta_data.domain;
    if (b_domain == ATTR_DOMAIN_EDGE) {
      /* Blender's attribute API handles edge to vertex attribute domain interpolation. */
      b_domain = ATTR_DOMAIN_POINT;
    }

    const blender::bke::GAttributeReader b_attr = b_attributes.lookup(id, b_domain);
    if (b_attr.varray.is_empty()) {
      return true;
    }

    if (b_attr.domain == ATTR_DOMAIN_CORNER && meta_data.data_type == CD_PROP_BYTE_COLOR) {
      Attribute *attr = attributes.add(name, TypeRGBA, ATTR_ELEMENT_CORNER_BYTE);
      if (is_render_color) {
        attr->std = ATTR_STD_VERTEX_COLOR;
      }

      uchar4 *data = attr->data_uchar4();
      const blender::VArraySpan src = b_attr.varray.typed<blender::ColorGeometry4b>();
      if (subdivision) {
        for (const int i : src.index_range()) {
          data[i] = make_uchar4(src[i][0], src[i][1], src[i][2], src[i][3]);
        }
      }
      else {
        for (const int i : looptris.index_range()) {
          const MLoopTri &tri = looptris[i];
          data[i * 3 + 0] = make_uchar4(
              src[tri.tri[0]][0], src[tri.tri[0]][1], src[tri.tri[0]][2], src[tri.tri[0]][3]);
          data[i * 3 + 1] = make_uchar4(
              src[tri.tri[1]][0], src[tri.tri[1]][1], src[tri.tri[1]][2], src[tri.tri[1]][3]);
          data[i * 3 + 2] = make_uchar4(
              src[tri.tri[2]][0], src[tri.tri[2]][1], src[tri.tri[2]][2], src[tri.tri[2]][3]);
        }
      }
      return true;
    }

    AttributeElement element = ATTR_ELEMENT_NONE;
    switch (b_domain) {
      case ATTR_DOMAIN_CORNER:
        element = ATTR_ELEMENT_CORNER;
        break;
      case ATTR_DOMAIN_POINT:
        element = ATTR_ELEMENT_VERTEX;
        break;
      case ATTR_DOMAIN_FACE:
        element = ATTR_ELEMENT_FACE;
        break;
      default:
        assert(false);
        return true;
    }

    blender::bke::attribute_math::convert_to_static_type(b_attr.varray.type(), [&](auto dummy) {
      using BlenderT = decltype(dummy);
      using Converter = typename ccl::AttributeConverter<BlenderT>;
      using CyclesT = typename Converter::CyclesT;
      if constexpr (!std::is_void_v<CyclesT>) {
        Attribute *attr = attributes.add(name, Converter::type_desc, element);
        if (is_render_color) {
          attr->std = ATTR_STD_VERTEX_COLOR;
        }

        CyclesT *data = reinterpret_cast<CyclesT *>(attr->data());

        const blender::VArraySpan src = b_attr.varray.typed<BlenderT>();
        switch (b_attr.domain) {
          case ATTR_DOMAIN_CORNER: {
            if (subdivision) {
              for (const int i : src.index_range()) {
                data[i] = Converter::convert(src[i]);
              }
            }
            else {
              for (const int i : looptris.index_range()) {
                const MLoopTri &tri = looptris[i];
                data[i * 3 + 0] = Converter::convert(src[tri.tri[0]]);
                data[i * 3 + 1] = Converter::convert(src[tri.tri[1]]);
                data[i * 3 + 2] = Converter::convert(src[tri.tri[2]]);
              }
            }
            break;
          }
          case ATTR_DOMAIN_POINT: {
            for (const int i : src.index_range()) {
              data[i] = Converter::convert(src[i]);
            }
            break;
          }
          case ATTR_DOMAIN_FACE: {
            if (subdivision) {
              for (const int i : src.index_range()) {
                data[i] = Converter::convert(src[i]);
              }
            }
            else {
              for (const int i : looptris.index_range()) {
                data[i] = Converter::convert(src[looptri_faces[i]]);
              }
            }
            break;
          }
          default: {
            assert(false);
            break;
          }
        }
      }
    });
    return true;
  });
}

static set<ustring> get_blender_uv_names(const ::Mesh &b_mesh)
{
  set<ustring> uv_names;
  b_mesh.attributes().for_all([&](const blender::bke::AttributeIDRef &id,
                                  const blender::bke::AttributeMetaData meta_data) {
    if (meta_data.domain == ATTR_DOMAIN_CORNER && meta_data.data_type == CD_PROP_FLOAT2) {
      if (!id.is_anonymous()) {
        uv_names.emplace(std::string_view(id.name()));
      }
    }
    return true;
  });
  return uv_names;
}

/* Create uv map attributes. */
static void attr_create_uv_map(Scene *scene,
                               Mesh *mesh,
                               const ::Mesh &b_mesh,
                               const set<ustring> &blender_uv_names)
{
  const blender::Span<MLoopTri> looptris = b_mesh.looptris();
  const blender::bke::AttributeAccessor b_attributes = b_mesh.attributes();
  const ustring render_name(CustomData_get_render_layer_name(&b_mesh.loop_data, CD_PROP_FLOAT2));
  if (!blender_uv_names.empty()) {
    for (const ustring &uv_name : blender_uv_names) {
      const bool active_render = uv_name == render_name;
      AttributeStandard uv_std = (active_render) ? ATTR_STD_UV : ATTR_STD_NONE;
      AttributeStandard tangent_std = (active_render) ? ATTR_STD_UV_TANGENT : ATTR_STD_NONE;
      ustring tangent_name = ustring((string(uv_name) + ".tangent").c_str());

      /* Denotes whether UV map was requested directly. */
      const bool need_uv = mesh->need_attribute(scene, uv_name) ||
                           mesh->need_attribute(scene, uv_std);
      /* Denotes whether tangent was requested directly. */
      const bool need_tangent = mesh->need_attribute(scene, tangent_name) ||
                                (active_render && mesh->need_attribute(scene, tangent_std));

      /* UV map */
      /* NOTE: We create temporary UV layer if its needed for tangent but
       * wasn't requested by other nodes in shaders.
       */
      Attribute *uv_attr = NULL;
      if (need_uv || need_tangent) {
        if (active_render) {
          uv_attr = mesh->attributes.add(uv_std, uv_name);
        }
        else {
          uv_attr = mesh->attributes.add(uv_name, TypeFloat2, ATTR_ELEMENT_CORNER);
        }

        const blender::VArraySpan b_uv_map = *b_attributes.lookup<blender::float2>(
            uv_name.c_str(), ATTR_DOMAIN_CORNER);
        float2 *fdata = uv_attr->data_float2();
        for (const int i : looptris.index_range()) {
          const MLoopTri &tri = looptris[i];
          fdata[i * 3 + 0] = make_float2(b_uv_map[tri.tri[0]][0], b_uv_map[tri.tri[0]][1]);
          fdata[i * 3 + 1] = make_float2(b_uv_map[tri.tri[1]][0], b_uv_map[tri.tri[1]][1]);
          fdata[i * 3 + 2] = make_float2(b_uv_map[tri.tri[2]][0], b_uv_map[tri.tri[2]][1]);
        }
      }

      /* UV tangent */
      if (need_tangent) {
        AttributeStandard sign_std = (active_render) ? ATTR_STD_UV_TANGENT_SIGN : ATTR_STD_NONE;
        ustring sign_name = ustring((string(uv_name) + ".tangent_sign").c_str());
        bool need_sign = (mesh->need_attribute(scene, sign_name) ||
                          mesh->need_attribute(scene, sign_std));
        mikk_compute_tangents(b_mesh, uv_name.c_str(), mesh, need_sign, active_render);
      }
      /* Remove temporarily created UV attribute. */
      if (!need_uv && uv_attr != NULL) {
        mesh->attributes.remove(uv_attr);
      }
    }
  }
  else if (mesh->need_attribute(scene, ATTR_STD_UV_TANGENT)) {
    bool need_sign = mesh->need_attribute(scene, ATTR_STD_UV_TANGENT_SIGN);
    mikk_compute_tangents(b_mesh, NULL, mesh, need_sign, true);
    if (!mesh->need_attribute(scene, ATTR_STD_GENERATED)) {
      mesh->attributes.remove(ATTR_STD_GENERATED);
    }
  }
}

static void attr_create_subd_uv_map(Scene *scene,
                                    Mesh *mesh,
                                    const ::Mesh &b_mesh,
                                    bool subdivide_uvs,
                                    const set<ustring> &blender_uv_names)
{
  const blender::OffsetIndices faces = b_mesh.faces();
  if (faces.is_empty()) {
    return;
  }

  if (!blender_uv_names.empty()) {
    const blender::bke::AttributeAccessor b_attributes = b_mesh.attributes();
    const ustring render_name(CustomData_get_render_layer_name(&b_mesh.loop_data, CD_PROP_FLOAT2));
    for (const ustring &uv_name : blender_uv_names) {
      const bool active_render = uv_name == render_name;
      AttributeStandard uv_std = (active_render) ? ATTR_STD_UV : ATTR_STD_NONE;
      AttributeStandard tangent_std = (active_render) ? ATTR_STD_UV_TANGENT : ATTR_STD_NONE;
      ustring tangent_name = ustring((string(uv_name) + ".tangent").c_str());

      /* Denotes whether UV map was requested directly. */
      const bool need_uv = mesh->need_attribute(scene, uv_name) ||
                           mesh->need_attribute(scene, uv_std);
      /* Denotes whether tangent was requested directly. */
      const bool need_tangent = mesh->need_attribute(scene, tangent_name) ||
                                (active_render && mesh->need_attribute(scene, tangent_std));

      Attribute *uv_attr = NULL;

      /* UV map */
      if (need_uv || need_tangent) {
        if (active_render) {
          uv_attr = mesh->subd_attributes.add(uv_std, uv_name);
        }
        else {
          uv_attr = mesh->subd_attributes.add(uv_name, TypeFloat2, ATTR_ELEMENT_CORNER);
        }

        if (subdivide_uvs) {
          uv_attr->flags |= ATTR_SUBDIVIDED;
        }

        const blender::VArraySpan b_uv_map = *b_attributes.lookup<blender::float2>(
            uv_name.c_str(), ATTR_DOMAIN_CORNER);
        float2 *fdata = uv_attr->data_float2();

        for (const int i : faces.index_range()) {
          const blender::IndexRange face = faces[i];
          for (const int corner : face) {
            *(fdata++) = make_float2(b_uv_map[corner][0], b_uv_map[corner][1]);
          }
        }
      }

      /* UV tangent */
      if (need_tangent) {
        AttributeStandard sign_std = (active_render) ? ATTR_STD_UV_TANGENT_SIGN : ATTR_STD_NONE;
        ustring sign_name = ustring((string(uv_name) + ".tangent_sign").c_str());
        bool need_sign = (mesh->need_attribute(scene, sign_name) ||
                          mesh->need_attribute(scene, sign_std));
        mikk_compute_tangents(b_mesh, uv_name.c_str(), mesh, need_sign, active_render);
      }
      /* Remove temporarily created UV attribute. */
      if (!need_uv && uv_attr != NULL) {
        mesh->subd_attributes.remove(uv_attr);
      }
    }
  }
  else if (mesh->need_attribute(scene, ATTR_STD_UV_TANGENT)) {
    bool need_sign = mesh->need_attribute(scene, ATTR_STD_UV_TANGENT_SIGN);
    mikk_compute_tangents(b_mesh, NULL, mesh, need_sign, true);
    if (!mesh->need_attribute(scene, ATTR_STD_GENERATED)) {
      mesh->subd_attributes.remove(ATTR_STD_GENERATED);
    }
  }
}

/* Create vertex pointiness attributes. */

/* Compare vertices by sum of their coordinates. */
class VertexAverageComparator {
 public:
  VertexAverageComparator(const array<float3> &verts) : verts_(verts) {}

  bool operator()(const int &vert_idx_a, const int &vert_idx_b)
  {
    const float3 &vert_a = verts_[vert_idx_a];
    const float3 &vert_b = verts_[vert_idx_b];
    if (vert_a == vert_b) {
      /* Special case for doubles, so we ensure ordering. */
      return vert_idx_a > vert_idx_b;
    }
    const float x1 = vert_a.x + vert_a.y + vert_a.z;
    const float x2 = vert_b.x + vert_b.y + vert_b.z;
    return x1 < x2;
  }

 protected:
  const array<float3> &verts_;
};

static void attr_create_pointiness(Mesh *mesh,
                                   const blender::Span<blender::float3> positions,
                                   const blender::Span<blender::float3> b_vert_normals,
                                   const blender::Span<blender::int2> edges,
                                   bool subdivision)
{
  const int num_verts = positions.size();
  if (positions.is_empty()) {
    return;
  }

  /* STEP 1: Find out duplicated vertices and point duplicates to a single
   *         original vertex.
   */
  vector<int> sorted_vert_indeices(num_verts);
  for (int vert_index = 0; vert_index < num_verts; ++vert_index) {
    sorted_vert_indeices[vert_index] = vert_index;
  }
  VertexAverageComparator compare(mesh->get_verts());
  sort(sorted_vert_indeices.begin(), sorted_vert_indeices.end(), compare);
  /* This array stores index of the original vertex for the given vertex
   * index.
   */
  vector<int> vert_orig_index(num_verts);
  for (int sorted_vert_index = 0; sorted_vert_index < num_verts; ++sorted_vert_index) {
    const int vert_index = sorted_vert_indeices[sorted_vert_index];
    const float3 &vert_co = mesh->get_verts()[vert_index];
    bool found = false;
    for (int other_sorted_vert_index = sorted_vert_index + 1; other_sorted_vert_index < num_verts;
         ++other_sorted_vert_index)
    {
      const int other_vert_index = sorted_vert_indeices[other_sorted_vert_index];
      const float3 &other_vert_co = mesh->get_verts()[other_vert_index];
      /* We are too far away now, we wouldn't have duplicate. */
      if ((other_vert_co.x + other_vert_co.y + other_vert_co.z) -
              (vert_co.x + vert_co.y + vert_co.z) >
          3 * FLT_EPSILON)
      {
        break;
      }
      /* Found duplicate. */
      if (len_squared(other_vert_co - vert_co) < FLT_EPSILON) {
        found = true;
        vert_orig_index[vert_index] = other_vert_index;
        break;
      }
    }
    if (!found) {
      vert_orig_index[vert_index] = vert_index;
    }
  }
  /* Make sure we always points to the very first orig vertex. */
  for (int vert_index = 0; vert_index < num_verts; ++vert_index) {
    int orig_index = vert_orig_index[vert_index];
    while (orig_index != vert_orig_index[orig_index]) {
      orig_index = vert_orig_index[orig_index];
    }
    vert_orig_index[vert_index] = orig_index;
  }
  sorted_vert_indeices.free_memory();
  /* STEP 2: Calculate vertex normals taking into account their possible
   *         duplicates which gets "welded" together.
   */
  vector<float3> vert_normal(num_verts, zero_float3());
  /* First we accumulate all vertex normals in the original index. */
  for (int vert_index = 0; vert_index < num_verts; ++vert_index) {
    const float *b_vert_normal = b_vert_normals[vert_index];
    const int orig_index = vert_orig_index[vert_index];
    vert_normal[orig_index] += make_float3(b_vert_normal[0], b_vert_normal[1], b_vert_normal[2]);
  }
  /* Then we normalize the accumulated result and flush it to all duplicates
   * as well.
   */
  for (int vert_index = 0; vert_index < num_verts; ++vert_index) {
    const int orig_index = vert_orig_index[vert_index];
    vert_normal[vert_index] = normalize(vert_normal[orig_index]);
  }
  /* STEP 3: Calculate pointiness using single ring neighborhood. */
  vector<int> counter(num_verts, 0);
  vector<float> raw_data(num_verts, 0.0f);
  vector<float3> edge_accum(num_verts, zero_float3());
  EdgeMap visited_edges;
  memset(&counter[0], 0, sizeof(int) * counter.size());

  for (const int i : edges.index_range()) {
    const blender::int2 b_edge = edges[i];
    const int v0 = vert_orig_index[b_edge[0]];
    const int v1 = vert_orig_index[b_edge[1]];
    if (visited_edges.exists(v0, v1)) {
      continue;
    }
    visited_edges.insert(v0, v1);
    float3 co0 = make_float3(positions[v0][0], positions[v0][1], positions[v0][2]);
    float3 co1 = make_float3(positions[v1][0], positions[v1][1], positions[v1][2]);
    float3 edge = normalize(co1 - co0);
    edge_accum[v0] += edge;
    edge_accum[v1] += -edge;
    ++counter[v0];
    ++counter[v1];
  }
  for (int vert_index = 0; vert_index < num_verts; ++vert_index) {
    const int orig_index = vert_orig_index[vert_index];
    if (orig_index != vert_index) {
      /* Skip duplicates, they'll be overwritten later on. */
      continue;
    }
    if (counter[vert_index] > 0) {
      const float3 normal = vert_normal[vert_index];
      const float angle = safe_acosf(dot(normal, edge_accum[vert_index] / counter[vert_index]));
      raw_data[vert_index] = angle * M_1_PI_F;
    }
    else {
      raw_data[vert_index] = 0.0f;
    }
  }
  /* STEP 3: Blur vertices to approximate 2 ring neighborhood. */
  AttributeSet &attributes = (subdivision) ? mesh->subd_attributes : mesh->attributes;
  Attribute *attr = attributes.add(ATTR_STD_POINTINESS);
  float *data = attr->data_float();
  memcpy(data, &raw_data[0], sizeof(float) * raw_data.size());
  memset(&counter[0], 0, sizeof(int) * counter.size());
  visited_edges.clear();
  for (const int i : edges.index_range()) {
    const blender::int2 b_edge = edges[i];
    const int v0 = vert_orig_index[b_edge[0]];
    const int v1 = vert_orig_index[b_edge[1]];
    if (visited_edges.exists(v0, v1)) {
      continue;
    }
    visited_edges.insert(v0, v1);
    data[v0] += raw_data[v1];
    data[v1] += raw_data[v0];
    ++counter[v0];
    ++counter[v1];
  }
  for (int vert_index = 0; vert_index < num_verts; ++vert_index) {
    data[vert_index] /= counter[vert_index] + 1;
  }
  /* STEP 4: Copy attribute to the duplicated vertices. */
  for (int vert_index = 0; vert_index < num_verts; ++vert_index) {
    const int orig_index = vert_orig_index[vert_index];
    data[vert_index] = data[orig_index];
  }
}

/* The Random Per Island attribute is a random float associated with each
 * connected component (island) of the mesh. The attribute is computed by
 * first classifying the vertices into different sets using a Disjoint Set
 * data structure. Then the index of the root of each vertex (Which is the
 * representative of the set the vertex belongs to) is hashed and stored.
 *
 * We are using a face attribute to avoid interpolation during rendering,
 * allowing the user to safely hash the output further. Had we used vertex
 * attribute, the interpolation will introduce very slight variations,
 * making the output unsafe to hash. */
static void attr_create_random_per_island(Scene *scene,
                                          Mesh *mesh,
                                          const ::Mesh &b_mesh,
                                          bool subdivision)
{
  if (!mesh->need_attribute(scene, ATTR_STD_RANDOM_PER_ISLAND)) {
    return;
  }

  if (b_mesh.totvert == 0) {
    return;
  }

  DisjointSet vertices_sets(b_mesh.totvert);

  const blender::Span<blender::int2> edges = b_mesh.edges();
  const blender::Span<int> corner_verts = b_mesh.corner_verts();

  for (const int i : edges.index_range()) {
    vertices_sets.join(edges[i][0], edges[i][1]);
  }

  AttributeSet &attributes = (subdivision) ? mesh->subd_attributes : mesh->attributes;
  Attribute *attribute = attributes.add(ATTR_STD_RANDOM_PER_ISLAND);
  float *data = attribute->data_float();

  if (!subdivision) {
    const blender::Span<MLoopTri> looptris = b_mesh.looptris();
    if (!looptris.is_empty()) {
      for (const int i : looptris.index_range()) {
        const int vert = corner_verts[looptris[i].tri[0]];
        data[i] = hash_uint_to_float(vertices_sets.find(vert));
      }
    }
  }
  else {
    const blender::OffsetIndices<int> faces = b_mesh.faces();
    if (!faces.is_empty()) {
      for (const int i : faces.index_range()) {
        const int vert = corner_verts[faces[i].start()];
        data[i] = hash_uint_to_float(vertices_sets.find(vert));
      }
    }
  }
}

/* Create Mesh */

static void create_mesh(Scene *scene,
                        Mesh *mesh,
                        const ::Mesh &b_mesh,
                        const array<Node *> &used_shaders,
                        const bool need_motion,
                        const float motion_scale,
                        const bool subdivision = false,
                        const bool subdivide_uvs = true)
{
<<<<<<< HEAD
  const int numverts = b_mesh.vertices.length();
  const int polys_num = b_mesh.polygons.length();
  int numfaces = (!subdivision) ? b_mesh.loop_triangles.length() : b_mesh.polygons.length();
  const int numcorners = b_mesh.loops.length();
  bool use_loop_normals = b_mesh.normals_domain() ==
                              BL::Mesh::normals_domain_CORNER &&
=======
  const blender::Span<blender::float3> positions = b_mesh.vert_positions();
  const blender::OffsetIndices faces = b_mesh.faces();
  const blender::Span<int> corner_verts = b_mesh.corner_verts();
  const blender::bke::AttributeAccessor b_attributes = b_mesh.attributes();
  int numfaces = (!subdivision) ? b_mesh.looptris().size() : faces.size();

  bool use_loop_normals = (b_mesh.flag & ME_AUTOSMOOTH) &&
>>>>>>> 89422a77
                          (mesh->get_subdivision_type() != Mesh::SUBDIVISION_CATMULL_CLARK);

  /* If no faces, create empty mesh. */
  if (faces.is_empty()) {
    return;
  }

  const blender::VArraySpan material_indices = *b_attributes.lookup<int>("material_index",
                                                                         ATTR_DOMAIN_FACE);
  const blender::VArraySpan sharp_faces = *b_attributes.lookup<bool>("sharp_face",
                                                                     ATTR_DOMAIN_FACE);
  blender::Span<blender::float3> corner_normals;
  if (use_loop_normals) {
    corner_normals = {
        static_cast<const blender::float3 *>(CustomData_get_layer(&b_mesh.loop_data, CD_NORMAL)),
        corner_verts.size()};
  }

  int numngons = 0;
  int numtris = 0;
  if (!subdivision) {
    numtris = numfaces;
  }
  else {
    const blender::OffsetIndices faces = b_mesh.faces();
    for (const int i : faces.index_range()) {
      numngons += (faces[i].size() == 4) ? 0 : 1;
    }
  }

  /* allocate memory */
  if (subdivision) {
    mesh->resize_subd_faces(numfaces, numngons, corner_verts.size());
  }
  mesh->resize_mesh(positions.size(), numtris);

  float3 *verts = mesh->get_verts().data();
  for (const int i : positions.index_range()) {
    verts[i] = make_float3(positions[i][0], positions[i][1], positions[i][2]);
  }

  AttributeSet &attributes = (subdivision) ? mesh->subd_attributes : mesh->attributes;
  Attribute *attr_N = attributes.add(ATTR_STD_VERTEX_NORMAL);
  float3 *N = attr_N->data_float3();

  if (subdivision || !(use_loop_normals && !corner_normals.is_empty())) {
    const blender::Span<blender::float3> vert_normals = b_mesh.vert_normals();
    for (const int i : vert_normals.index_range()) {
      N[i] = make_float3(vert_normals[i][0], vert_normals[i][1], vert_normals[i][2]);
    }
  }

  const set<ustring> blender_uv_names = get_blender_uv_names(b_mesh);

  /* create generated coordinates from undeformed coordinates */
  const bool need_default_tangent = (subdivision == false) && (blender_uv_names.empty()) &&
                                    (mesh->need_attribute(scene, ATTR_STD_UV_TANGENT));
  if (mesh->need_attribute(scene, ATTR_STD_GENERATED) || need_default_tangent) {
    const float(*orco)[3] = static_cast<const float(*)[3]>(
        CustomData_get_layer(&b_mesh.vert_data, CD_ORCO));
    Attribute *attr = attributes.add(ATTR_STD_GENERATED);
    attr->flags |= ATTR_SUBDIVIDED;

    float3 loc, size;
    mesh_texture_space(b_mesh, loc, size);

    float texspace_location[3], texspace_size[3];
    BKE_mesh_texspace_get(const_cast<::Mesh *>(b_mesh.texcomesh ? b_mesh.texcomesh : &b_mesh),
                          texspace_location,
                          texspace_size);

    float3 *generated = attr->data_float3();

    for (const int i : positions.index_range()) {
      blender::float3 value;
      if (orco) {
        madd_v3_v3v3v3(value, texspace_location, orco[i], texspace_size);
      }
      else {
        value = positions[i];
      }
      generated[i] = make_float3(value[0], value[1], value[2]) * size - loc;
    }
  }

  auto clamp_material_index = [&](const int material_index) -> int {
    return clamp(material_index, 0, used_shaders.size() - 1);
  };

  /* create faces */
  if (!subdivision) {
    int *triangles = mesh->get_triangles().data();
    bool *smooth = mesh->get_smooth().data();
    int *shader = mesh->get_shader().data();

    const blender::Span<MLoopTri> looptris = b_mesh.looptris();
    for (const int i : looptris.index_range()) {
      const MLoopTri &tri = looptris[i];
      triangles[i * 3 + 0] = corner_verts[tri.tri[0]];
      triangles[i * 3 + 1] = corner_verts[tri.tri[1]];
      triangles[i * 3 + 2] = corner_verts[tri.tri[2]];
    }

    if (!material_indices.is_empty()) {
      const blender::Span<int> looptri_faces = b_mesh.looptri_faces();
      for (const int i : looptris.index_range()) {
        shader[i] = clamp_material_index(material_indices[looptri_faces[i]]);
      }
    }
    else {
      std::fill(shader, shader + numtris, 0);
    }

    if (!sharp_faces.is_empty() && !(use_loop_normals && !corner_normals.is_empty())) {
      const blender::Span<int> looptri_faces = b_mesh.looptri_faces();
      for (const int i : looptris.index_range()) {
        smooth[i] = !sharp_faces[looptri_faces[i]];
      }
    }
    else {
      std::fill(smooth, smooth + numtris, true);
    }

    if (use_loop_normals && !corner_normals.is_empty()) {
      for (const int i : looptris.index_range()) {
        const MLoopTri &tri = looptris[i];
        for (int i = 0; i < 3; i++) {
          const int corner = tri.tri[i];
          const int vert = corner_verts[corner];
          const float *normal = corner_normals[corner];
          N[vert] = make_float3(normal[0], normal[1], normal[2]);
        }
      }
    }

    mesh->tag_triangles_modified();
    mesh->tag_shader_modified();
    mesh->tag_smooth_modified();
  }
  else {
    int *subd_start_corner = mesh->get_subd_start_corner().data();
    int *subd_num_corners = mesh->get_subd_num_corners().data();
    int *subd_shader = mesh->get_subd_shader().data();
    bool *subd_smooth = mesh->get_subd_smooth().data();
    int *subd_ptex_offset = mesh->get_subd_ptex_offset().data();
    int *subd_face_corners = mesh->get_subd_face_corners().data();

    if (!sharp_faces.is_empty() && !use_loop_normals) {
      for (int i = 0; i < numfaces; i++) {
        subd_smooth[i] = !sharp_faces[i];
      }
    }
    else {
      std::fill(subd_smooth, subd_smooth + numfaces, true);
    }

    if (!material_indices.is_empty()) {
      for (int i = 0; i < numfaces; i++) {
        subd_shader[i] = clamp_material_index(material_indices[i]);
      }
    }
    else {
      std::fill(subd_shader, subd_shader + numfaces, 0);
    }

    std::copy(corner_verts.data(), corner_verts.data() + corner_verts.size(), subd_face_corners);

    const blender::OffsetIndices faces = b_mesh.faces();
    int ptex_offset = 0;
    for (const int i : faces.index_range()) {
      const blender::IndexRange face = faces[i];

      subd_start_corner[i] = face.start();
      subd_num_corners[i] = face.size();
      subd_ptex_offset[i] = ptex_offset;
      const int num_ptex = (face.size() == 4) ? 1 : face.size();
      ptex_offset += num_ptex;
    }

    mesh->tag_subd_face_corners_modified();
    mesh->tag_subd_start_corner_modified();
    mesh->tag_subd_num_corners_modified();
    mesh->tag_subd_shader_modified();
    mesh->tag_subd_smooth_modified();
    mesh->tag_subd_ptex_offset_modified();
  }

  /* Create all needed attributes.
   * The calculate functions will check whether they're needed or not.
   */
  if (mesh->need_attribute(scene, ATTR_STD_POINTINESS)) {
    attr_create_pointiness(mesh, positions, b_mesh.vert_normals(), b_mesh.edges(), subdivision);
  }
  attr_create_random_per_island(scene, mesh, b_mesh, subdivision);
  attr_create_generic(scene, mesh, b_mesh, subdivision, need_motion, motion_scale);

  if (subdivision) {
    attr_create_subd_uv_map(scene, mesh, b_mesh, subdivide_uvs, blender_uv_names);
  }
  else {
    attr_create_uv_map(scene, mesh, b_mesh, blender_uv_names);
  }

  /* For volume objects, create a matrix to transform from object space to
   * mesh texture space. this does not work with deformations but that can
   * probably only be done well with a volume grid mapping of coordinates. */
  if (mesh->need_attribute(scene, ATTR_STD_GENERATED_TRANSFORM)) {
    Attribute *attr = mesh->attributes.add(ATTR_STD_GENERATED_TRANSFORM);
    Transform *tfm = attr->data_transform();

    float3 loc, size;
    mesh_texture_space(b_mesh, loc, size);

    *tfm = transform_translate(-loc) * transform_scale(size);
  }
}

static void create_subd_mesh(Scene *scene,
                             Mesh *mesh,
                             BObjectInfo &b_ob_info,
                             const ::Mesh &b_mesh,
                             const array<Node *> &used_shaders,
                             const bool need_motion,
                             const float motion_scale,
                             float dicing_rate,
                             int max_subdivisions)
{
  BL::Object b_ob = b_ob_info.real_object;

  BL::SubsurfModifier subsurf_mod(b_ob.modifiers[b_ob.modifiers.length() - 1]);
  bool subdivide_uvs = subsurf_mod.uv_smooth() != BL::SubsurfModifier::uv_smooth_NONE;

  create_mesh(scene, mesh, b_mesh, used_shaders, need_motion, motion_scale, true, subdivide_uvs);

  const blender::VArraySpan creases = *b_mesh.attributes().lookup<float>("crease_edge",
                                                                         ATTR_DOMAIN_EDGE);
  if (!creases.is_empty()) {
    size_t num_creases = 0;
    for (const int i : creases.index_range()) {
      if (creases[i] != 0.0f) {
        num_creases++;
      }
    }

    mesh->reserve_subd_creases(num_creases);

    const blender::Span<blender::int2> edges = b_mesh.edges();
    for (const int i : edges.index_range()) {
      const float crease = creases[i];
      if (crease != 0.0f) {
        const blender::int2 &b_edge = edges[i];
        mesh->add_edge_crease(b_edge[0], b_edge[1], crease);
      }
    }
  }

  const blender::VArraySpan vert_creases = *b_mesh.attributes().lookup<float>("crease_vert",
                                                                              ATTR_DOMAIN_POINT);
  if (!vert_creases.is_empty()) {
    for (const int i : vert_creases.index_range()) {
      if (vert_creases[i] != 0.0f) {
        mesh->add_vertex_crease(i, vert_creases[i]);
      }
    }
  }

  /* set subd params */
  PointerRNA cobj = RNA_pointer_get(&b_ob.ptr, "cycles");
  float subd_dicing_rate = max(0.1f, RNA_float_get(&cobj, "dicing_rate") * dicing_rate);

  mesh->set_subd_dicing_rate(subd_dicing_rate);
  mesh->set_subd_max_level(max_subdivisions);
  mesh->set_subd_objecttoworld(get_transform(b_ob.matrix_world()));
}

/* Sync */

void BlenderSync::sync_mesh(BL::Depsgraph b_depsgraph, BObjectInfo &b_ob_info, Mesh *mesh)
{
  /* make a copy of the shaders as the caller in the main thread still need them for syncing the
   * attributes */
  array<Node *> used_shaders = mesh->get_used_shaders();

  Mesh new_mesh;
  new_mesh.set_used_shaders(used_shaders);

  if (view_layer.use_surfaces) {
    /* Adaptive subdivision setup. Not for baking since that requires
     * exact mapping to the Blender mesh. */
    if (!scene->bake_manager->get_baking()) {
      new_mesh.set_subdivision_type(
          object_subdivision_type(b_ob_info.real_object, preview, experimental));
    }

    /* For some reason, meshes do not need this... */
    bool need_undeformed = new_mesh.need_attribute(scene, ATTR_STD_GENERATED);
    BL::Mesh b_mesh = object_to_mesh(
        b_data, b_ob_info, b_depsgraph, need_undeformed, new_mesh.get_subdivision_type());

    if (b_mesh) {
      /* Motion blur attribute is relative to seconds, we need it relative to frames. */
      const bool need_motion = object_need_motion_attribute(b_ob_info, scene);
      const float motion_scale = (need_motion) ?
                                     scene->motion_shutter_time() /
                                         (b_scene.render().fps() / b_scene.render().fps_base()) :
                                     0.0f;

      /* Sync mesh itself. */
      if (new_mesh.get_subdivision_type() != Mesh::SUBDIVISION_NONE) {
        create_subd_mesh(scene,
                         &new_mesh,
                         b_ob_info,
                         *static_cast<const ::Mesh *>(b_mesh.ptr.data),
                         new_mesh.get_used_shaders(),
                         need_motion,
                         motion_scale,
                         dicing_rate,
                         max_subdivisions);
      }
      else {
        create_mesh(scene,
                    &new_mesh,
                    *static_cast<const ::Mesh *>(b_mesh.ptr.data),
                    new_mesh.get_used_shaders(),
                    need_motion,
                    motion_scale,
                    false);
      }

      free_object_to_mesh(b_data, b_ob_info, b_mesh);
    }
  }

  /* update original sockets */

  mesh->clear_non_sockets();

  for (const SocketType &socket : new_mesh.type->inputs) {
    /* Those sockets are updated in sync_object, so do not modify them. */
    if (socket.name == "use_motion_blur" || socket.name == "motion_steps" ||
        socket.name == "used_shaders")
    {
      continue;
    }
    mesh->set_value(socket, new_mesh, socket);
  }

  mesh->attributes.update(std::move(new_mesh.attributes));
  mesh->subd_attributes.update(std::move(new_mesh.subd_attributes));

  mesh->set_num_subd_faces(new_mesh.get_num_subd_faces());

  /* tag update */
  bool rebuild = (mesh->triangles_is_modified()) || (mesh->subd_num_corners_is_modified()) ||
                 (mesh->subd_shader_is_modified()) || (mesh->subd_smooth_is_modified()) ||
                 (mesh->subd_ptex_offset_is_modified()) ||
                 (mesh->subd_start_corner_is_modified()) ||
                 (mesh->subd_face_corners_is_modified());

  mesh->tag_update(scene, rebuild);
}

void BlenderSync::sync_mesh_motion(BL::Depsgraph b_depsgraph,
                                   BObjectInfo &b_ob_info,
                                   Mesh *mesh,
                                   int motion_step)
{
  /* Skip if no vertices were exported. */
  size_t numverts = mesh->get_verts().size();
  if (numverts == 0) {
    return;
  }

  /* Skip objects without deforming modifiers. this is not totally reliable,
   * would need a more extensive check to see which objects are animated. */
  BL::Mesh b_mesh_rna(PointerRNA_NULL);
  if (ccl::BKE_object_is_deform_modified(b_ob_info, b_scene, preview)) {
    /* get derived mesh */
    b_mesh_rna = object_to_mesh(b_data, b_ob_info, b_depsgraph, false, Mesh::SUBDIVISION_NONE);
  }

  const std::string ob_name = b_ob_info.real_object.name();

  /* TODO(sergey): Perform preliminary check for number of vertices. */
  if (b_mesh_rna) {
    const ::Mesh &b_mesh = *static_cast<const ::Mesh *>(b_mesh_rna.ptr.data);
    const int b_verts_num = b_mesh.totvert;
    const blender::Span<blender::float3> positions = b_mesh.vert_positions();
    if (positions.is_empty()) {
      free_object_to_mesh(b_data, b_ob_info, b_mesh_rna);
      return;
    }

    /* Export deformed coordinates. */
    /* Find attributes. */
    Attribute *attr_mP = mesh->attributes.find(ATTR_STD_MOTION_VERTEX_POSITION);
    Attribute *attr_mN = mesh->attributes.find(ATTR_STD_MOTION_VERTEX_NORMAL);
    Attribute *attr_N = mesh->attributes.find(ATTR_STD_VERTEX_NORMAL);
    bool new_attribute = false;
    /* Add new attributes if they don't exist already. */
    if (!attr_mP) {
      attr_mP = mesh->attributes.add(ATTR_STD_MOTION_VERTEX_POSITION);
      if (attr_N) {
        attr_mN = mesh->attributes.add(ATTR_STD_MOTION_VERTEX_NORMAL);
      }

      new_attribute = true;
    }
    /* Load vertex data from mesh. */
    float3 *mP = attr_mP->data_float3() + motion_step * numverts;
    float3 *mN = (attr_mN) ? attr_mN->data_float3() + motion_step * numverts : NULL;

    /* NOTE: We don't copy more that existing amount of vertices to prevent
     * possible memory corruption.
     */
    for (int i = 0; i < std::min<size_t>(b_verts_num, numverts); i++) {
      mP[i] = make_float3(positions[i][0], positions[i][1], positions[i][2]);
    }
    if (mN) {
      const blender::Span<blender::float3> b_vert_normals = b_mesh.vert_normals();
      for (int i = 0; i < std::min<size_t>(b_verts_num, numverts); i++) {
        mN[i] = make_float3(b_vert_normals[i][0], b_vert_normals[i][1], b_vert_normals[i][2]);
      }
    }
    if (new_attribute) {
      /* In case of new attribute, we verify if there really was any motion. */
      if (b_verts_num != numverts ||
          memcmp(mP, &mesh->get_verts()[0], sizeof(float3) * numverts) == 0) {
        /* no motion, remove attributes again */
        if (b_verts_num != numverts) {
          VLOG_WARNING << "Topology differs, disabling motion blur for object " << ob_name;
        }
        else {
          VLOG_DEBUG << "No actual deformation motion for object " << ob_name;
        }
        mesh->attributes.remove(ATTR_STD_MOTION_VERTEX_POSITION);
        if (attr_mN) {
          mesh->attributes.remove(ATTR_STD_MOTION_VERTEX_NORMAL);
        }
      }
      else if (motion_step > 0) {
        VLOG_DEBUG << "Filling deformation motion for object " << ob_name;
        /* motion, fill up previous steps that we might have skipped because
         * they had no motion, but we need them anyway now */
        float3 *P = &mesh->get_verts()[0];
        float3 *N = (attr_N) ? attr_N->data_float3() : NULL;
        for (int step = 0; step < motion_step; step++) {
          memcpy(attr_mP->data_float3() + step * numverts, P, sizeof(float3) * numverts);
          if (attr_mN) {
            memcpy(attr_mN->data_float3() + step * numverts, N, sizeof(float3) * numverts);
          }
        }
      }
    }
    else {
      if (b_verts_num != numverts) {
        VLOG_WARNING << "Topology differs, discarding motion blur for object " << ob_name
                     << " at time " << motion_step;
        memcpy(mP, &mesh->get_verts()[0], sizeof(float3) * numverts);
        if (mN != NULL) {
          memcpy(mN, attr_N->data_float3(), sizeof(float3) * numverts);
        }
      }
    }

    free_object_to_mesh(b_data, b_ob_info, b_mesh_rna);
    return;
  }

  /* No deformation on this frame, copy coordinates if other frames did have it. */
  mesh->copy_center_to_motion_step(motion_step);
}

CCL_NAMESPACE_END<|MERGE_RESOLUTION|>--- conflicted
+++ resolved
@@ -812,22 +812,13 @@
                         const bool subdivision = false,
                         const bool subdivide_uvs = true)
 {
-<<<<<<< HEAD
-  const int numverts = b_mesh.vertices.length();
-  const int polys_num = b_mesh.polygons.length();
-  int numfaces = (!subdivision) ? b_mesh.loop_triangles.length() : b_mesh.polygons.length();
-  const int numcorners = b_mesh.loops.length();
-  bool use_loop_normals = b_mesh.normals_domain() ==
-                              BL::Mesh::normals_domain_CORNER &&
-=======
   const blender::Span<blender::float3> positions = b_mesh.vert_positions();
   const blender::OffsetIndices faces = b_mesh.faces();
   const blender::Span<int> corner_verts = b_mesh.corner_verts();
   const blender::bke::AttributeAccessor b_attributes = b_mesh.attributes();
   int numfaces = (!subdivision) ? b_mesh.looptris().size() : faces.size();
 
-  bool use_loop_normals = (b_mesh.flag & ME_AUTOSMOOTH) &&
->>>>>>> 89422a77
+  bool use_loop_normals = b_mesh.normals_domain() == ATTR_DOMAIN_CORNER &&
                           (mesh->get_subdivision_type() != Mesh::SUBDIVISION_CATMULL_CLARK);
 
   /* If no faces, create empty mesh. */
