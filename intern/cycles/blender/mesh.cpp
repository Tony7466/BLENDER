--- conflicted
+++ resolved
@@ -912,17 +912,9 @@
   else {
     const int polys_num = b_mesh.polygons.length();
     if (polys_num != 0) {
-<<<<<<< HEAD
       const int *poly_offsets = static_cast<const int *>(b_mesh.polygons[0].ptr.data);
-      BL::IntAttribute corner_verts = *find_corner_vert_attribute(b_mesh);
       for (int i = 0; i < polys_num; i++) {
-        const int vert = corner_verts.data[poly_offsets[i]].value();
-=======
-      const MPoly *polys = static_cast<const MPoly *>(b_mesh.polygons[0].ptr.data);
-      for (int i = 0; i < polys_num; i++) {
-        const MPoly &b_poly = polys[i];
-        const int vert = corner_verts[b_poly.loopstart];
->>>>>>> 8833f5db
+        const int vert = corner_verts[poly_offsets[i]];
         data[i] = hash_uint_to_float(vertices_sets.find(vert));
       }
     }
@@ -1011,15 +1003,9 @@
   else {
     const int *poly_offsets = static_cast<const int *>(b_mesh.polygons[0].ptr.data);
     for (int i = 0; i < polys_num; i++) {
-<<<<<<< HEAD
       const int poly_start = poly_offsets[i];
       const int poly_size = poly_offsets[i + 1] - poly_start;
       numngons += (poly_size == 4) ? 0 : 1;
-      numcorners += poly_size;
-=======
-      const MPoly &b_poly = polys[i];
-      numngons += (b_poly.totloop == 4) ? 0 : 1;
->>>>>>> 8833f5db
     }
   }
 
@@ -1137,10 +1123,6 @@
       std::fill(subd_smooth, subd_smooth + numfaces, true);
     }
 
-<<<<<<< HEAD
-    const int *poly_offsets = static_cast<const int *>(b_mesh.polygons[0].ptr.data);
-    std::optional<BL::IntAttribute> corner_verts = find_corner_vert_attribute(b_mesh);
-=======
     if (material_indices) {
       for (int i = 0; i < numfaces; i++) {
         subd_shader[i] = clamp_material_index(material_indices[i]);
@@ -1149,35 +1131,20 @@
     else {
       std::fill(subd_shader, subd_shader + numfaces, 0);
     }
->>>>>>> 8833f5db
 
     std::copy(corner_verts, corner_verts + numcorners, subd_face_corners);
 
-    const MPoly *polys = static_cast<const MPoly *>(b_mesh.polygons[0].ptr.data);
+    const int *poly_offsets = static_cast<const int *>(b_mesh.polygons[0].ptr.data);
     int ptex_offset = 0;
     for (int i = 0; i < numfaces; i++) {
-<<<<<<< HEAD
       const int poly_start = poly_offsets[i];
       const int poly_size = poly_offsets[i + 1] - poly_start;
-      int shader = get_material_index(i);
-      bool smooth = !get_face_sharp(i) || use_loop_normals;
-
-      vi.resize(poly_size);
-      for (int i = 0; i < poly_size; i++) {
-        /* NOTE: Autosmooth is already taken care about. */
-        vi[i] = corner_verts->data[poly_start + i].value();
-      }
-
-      /* create subd faces */
-      mesh->add_subd_face(&vi[0], poly_size, shader, smooth);
-=======
-      const MPoly &b_poly = polys[i];
-      subd_start_corner[i] = b_poly.loopstart;
-      subd_num_corners[i] = b_poly.totloop;
+
+      subd_start_corner[i] = poly_start;
+      subd_num_corners[i] = poly_size;
       subd_ptex_offset[i] = ptex_offset;
-      const int num_ptex = (b_poly.totloop == 4) ? 1 : b_poly.totloop;
+      const int num_ptex = (poly_size == 4) ? 1 : poly_size;
       ptex_offset += num_ptex;
->>>>>>> 8833f5db
     }
 
     mesh->tag_subd_face_corners_modified();
