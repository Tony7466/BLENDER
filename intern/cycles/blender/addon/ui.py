#
# Copyright 2011-2013 Blender Foundation
#
# Licensed under the Apache License, Version 2.0 (the "License");
# you may not use this file except in compliance with the License.
# You may obtain a copy of the License at
#
# http://www.apache.org/licenses/LICENSE-2.0
#
# Unless required by applicable law or agreed to in writing, software
# distributed under the License is distributed on an "AS IS" BASIS,
# WITHOUT WARRANTIES OR CONDITIONS OF ANY KIND, either express or implied.
# See the License for the specific language governing permissions and
# limitations under the License.
#

# <pep8 compliant>

import bpy
from bpy_extras.node_utils import find_node_input
from bl_operators.presets import PresetMenu

from bpy.types import Panel


class CYCLES_PT_sampling_presets(PresetMenu):
    bl_label = "Sampling Presets"
    preset_subdir = "cycles/sampling"
    preset_operator = "script.execute_preset"
    preset_add_operator = "render.cycles_sampling_preset_add"
    COMPAT_ENGINES = {'CYCLES'}


class CYCLES_PT_integrator_presets(PresetMenu):
    bl_label = "Integrator Presets"
    preset_subdir = "cycles/integrator"
    preset_operator = "script.execute_preset"
    preset_add_operator = "render.cycles_integrator_preset_add"
    COMPAT_ENGINES = {'CYCLES'}


class CyclesButtonsPanel:
    bl_space_type = "PROPERTIES"
    bl_region_type = "WINDOW"
    bl_context = "render"
    COMPAT_ENGINES = {'CYCLES'}

    @classmethod
    def poll(cls, context):
        return context.engine in cls.COMPAT_ENGINES


class CyclesNodeButtonsPanel:
    bl_space_type = "NODE_EDITOR"
    bl_region_type = "UI"
    COMPAT_ENGINES = {'CYCLES'}

    @classmethod
    def poll(cls, context):
        return context.engine in cls.COMPAT_ENGINES


def get_device_type(context):
    return context.preferences.addons[__package__].preferences.compute_device_type


def use_cpu(context):
    cscene = context.scene.cycles

    return (get_device_type(context) == 'NONE' or cscene.device == 'CPU')


def use_opencl(context):
    cscene = context.scene.cycles

    return (get_device_type(context) == 'OPENCL' and cscene.device == 'GPU')


def use_cuda(context):
    cscene = context.scene.cycles

    return (get_device_type(context) == 'CUDA' and cscene.device == 'GPU')


def use_branched_path(context):
    cscene = context.scene.cycles

    return (cscene.progressive == 'BRANCHED_PATH')


def use_sample_all_lights(context):
    cscene = context.scene.cycles

    return cscene.sample_all_lights_direct or cscene.sample_all_lights_indirect


def show_device_active(context):
    cscene = context.scene.cycles
    if cscene.device != 'GPU':
        return True
    return context.preferences.addons[__package__].preferences.has_active_device()


def draw_samples_info(layout, context):
    cscene = context.scene.cycles
    integrator = cscene.progressive

    # Calculate sample values
    if integrator == 'PATH':
        aa = cscene.samples
        if cscene.use_square_samples:
            aa = aa * aa
    else:
        aa = cscene.aa_samples
        d = cscene.diffuse_samples
        g = cscene.glossy_samples
        t = cscene.transmission_samples
        ao = cscene.ao_samples
        ml = cscene.mesh_light_samples
        sss = cscene.subsurface_samples
        vol = cscene.volume_samples

        if cscene.use_square_samples:
            aa = aa * aa
            d = d * d
            g = g * g
            t = t * t
            ao = ao * ao
            ml = ml * ml
            sss = sss * sss
            vol = vol * vol

    # Draw interface
    # Do not draw for progressive, when Square Samples are disabled
    if use_branched_path(context) or (cscene.use_square_samples and integrator == 'PATH'):
        col = layout.column(align=True)
        col.scale_y = 0.6
        col.label(text="Total Samples:")
        col.separator()
        if integrator == 'PATH':
            col.label(text="%s AA" % aa)
        else:
            col.label(text="%s AA, %s Diffuse, %s Glossy, %s Transmission" %
                      (aa, d * aa, g * aa, t * aa))
            col.separator()
            col.label(text="%s AO, %s Mesh Light, %s Subsurface, %s Volume" %
                      (ao * aa, ml * aa, sss * aa, vol * aa))


class CYCLES_RENDER_PT_sampling(CyclesButtonsPanel, Panel):
    bl_label = "Sampling"

    def draw_header_preset(self, context):
        CYCLES_PT_sampling_presets.draw_panel_header(self.layout)

    def draw(self, context):
        layout = self.layout

        scene = context.scene
        cscene = scene.cycles

        layout.use_property_split = True
        layout.use_property_decorate = False

        layout.prop(cscene, "progressive")

        if cscene.progressive == 'PATH' or use_branched_path(context) is False:
            col = layout.column(align=True)
            col.prop(cscene, "samples", text="Render")
            col.prop(cscene, "preview_samples", text="Viewport")

            draw_samples_info(layout, context)
        else:
            col = layout.column(align=True)
            col.prop(cscene, "aa_samples", text="Render")
            col.prop(cscene, "preview_aa_samples", text="Viewport")


class CYCLES_RENDER_PT_sampling_sub_samples(CyclesButtonsPanel, Panel):
    bl_label = "Sub Samples"
    bl_parent_id = "CYCLES_RENDER_PT_sampling"

    @classmethod
    def poll(self, context):
        scene = context.scene
        cscene = scene.cycles
        return cscene.progressive != 'PATH' and use_branched_path(context)

    def draw(self, context):
        layout = self.layout
        layout.use_property_split = True
        layout.use_property_decorate = False

        scene = context.scene
        cscene = scene.cycles

        col = layout.column(align=True)
        col.prop(cscene, "diffuse_samples", text="Diffuse")
        col.prop(cscene, "glossy_samples", text="Glossy")
        col.prop(cscene, "transmission_samples", text="Transmission")
        col.prop(cscene, "ao_samples", text="AO")

        sub = col.row(align=True)
        sub.active = use_sample_all_lights(context)
        sub.prop(cscene, "mesh_light_samples", text="Mesh Light")
        col.prop(cscene, "subsurface_samples", text="Subsurface")
        col.prop(cscene, "volume_samples", text="Volume")

        draw_samples_info(layout, context)


class CYCLES_RENDER_PT_sampling_advanced(CyclesButtonsPanel, Panel):
    bl_label = "Advanced"
    bl_parent_id = "CYCLES_RENDER_PT_sampling"
    bl_options = {'DEFAULT_CLOSED'}

    def draw(self, context):
        layout = self.layout
        layout.use_property_split = True
        layout.use_property_decorate = False

        scene = context.scene
        cscene = scene.cycles

        row = layout.row(align=True)
        row.prop(cscene, "seed")
        row.prop(cscene, "use_animated_seed", text="", icon='TIME')

        layout.prop(cscene, "sampling_pattern", text="Pattern")

        layout.prop(cscene, "use_square_samples")

        layout.separator()

        col = layout.column(align=True)
        col.prop(cscene, "light_sampling_threshold", text="Light Threshold")

        if cscene.progressive != 'PATH' and use_branched_path(context):
            col = layout.column(align=True)
            col.prop(cscene, "sample_all_lights_direct")
            col.prop(cscene, "sample_all_lights_indirect")

        for view_layer in scene.view_layers:
            if view_layer.samples > 0:
                layout.separator()
                layout.row().prop(cscene, "use_layer_samples")
                break


class CYCLES_RENDER_PT_sampling_total(CyclesButtonsPanel, Panel):
    bl_label = "Total Samples"
    bl_parent_id = "CYCLES_RENDER_PT_sampling"

    @classmethod
    def poll(self, context):
        scene = context.scene
        cscene = scene.cycles

        if cscene.use_square_samples:
            return True

        return cscene.progressive != 'PATH' and use_branched_path(context)

    def draw(self, context):
        layout = self.layout
        cscene = context.scene.cycles
        integrator = cscene.progressive

        # Calculate sample values
        if integrator == 'PATH':
            aa = cscene.samples
            if cscene.use_square_samples:
                aa = aa * aa
        else:
            aa = cscene.aa_samples
            d = cscene.diffuse_samples
            g = cscene.glossy_samples
            t = cscene.transmission_samples
            ao = cscene.ao_samples
            ml = cscene.mesh_light_samples
            sss = cscene.subsurface_samples
            vol = cscene.volume_samples

            if cscene.use_square_samples:
                aa = aa * aa
                d = d * d
                g = g * g
                t = t * t
                ao = ao * ao
                ml = ml * ml
                sss = sss * sss
                vol = vol * vol

        col = layout.column(align=True)
        col.scale_y = 0.6
        if integrator == 'PATH':
            col.label(text="%s AA" % aa)
        else:
            col.label(text="%s AA, %s Diffuse, %s Glossy, %s Transmission" %
                      (aa, d * aa, g * aa, t * aa))
            col.separator()
            col.label(text="%s AO, %s Mesh Light, %s Subsurface, %s Volume" %
                      (ao * aa, ml * aa, sss * aa, vol * aa))


class CYCLES_RENDER_PT_subdivision(CyclesButtonsPanel, Panel):
    bl_label = "Subdivision"
    bl_options = {'DEFAULT_CLOSED'}

    @classmethod
    def poll(self, context):
        return context.scene.cycles.feature_set == 'EXPERIMENTAL'

    def draw(self, context):
        layout = self.layout
        layout.use_property_split = True
        layout.use_property_decorate = False

        scene = context.scene
        cscene = scene.cycles

        col = layout.column()
        sub = col.column(align=True)
        sub.prop(cscene, "dicing_rate", text="Dicing Rate Render")
        sub.prop(cscene, "preview_dicing_rate", text="Preview")

        col.separator()

        col.prop(cscene, "offscreen_dicing_scale", text="Offscreen Scale")
        col.prop(cscene, "max_subdivisions")

        col.prop(cscene, "dicing_camera")


class CYCLES_RENDER_PT_hair(CyclesButtonsPanel, Panel):
    bl_label = "Hair"
    bl_options = {'DEFAULT_CLOSED'}

    def draw_header(self, context):
        layout = self.layout
        scene = context.scene
        ccscene = scene.cycles_curves

        layout.prop(ccscene, "use_curves", text="")

    def draw(self, context):
        layout = self.layout
        layout.use_property_split = True
        layout.use_property_decorate = False

        scene = context.scene
        ccscene = scene.cycles_curves

        layout.active = ccscene.use_curves

        col = layout.column()
        col.prop(ccscene, "minimum_width", text="Min Pixels")
        col.prop(ccscene, "maximum_width", text="Max Extension")
        col.prop(ccscene, "shape", text="Shape")
        if not (ccscene.primitive in {'CURVE_SEGMENTS', 'LINE_SEGMENTS'} and ccscene.shape == 'RIBBONS'):
            col.prop(ccscene, "cull_backfacing", text="Cull back-faces")
        col.prop(ccscene, "primitive", text="Primitive")

        if ccscene.primitive == 'TRIANGLES' and ccscene.shape == 'THICK':
            col.prop(ccscene, "resolution", text="Resolution")
        elif ccscene.primitive == 'CURVE_SEGMENTS':
            col.prop(ccscene, "subdivisions", text="Curve subdivisions")


class CYCLES_RENDER_PT_volumes(CyclesButtonsPanel, Panel):
    bl_label = "Volumes"
    bl_options = {'DEFAULT_CLOSED'}

    def draw(self, context):
        layout = self.layout
        layout.use_property_split = True
        layout.use_property_decorate = False

        scene = context.scene
        cscene = scene.cycles

        col = layout.column()
        col.prop(cscene, "volume_step_size", text="Step Size")
        col.prop(cscene, "volume_max_steps", text="Max Steps")


class CYCLES_RENDER_PT_light_paths(CyclesButtonsPanel, Panel):
    bl_label = "Light Paths"
    bl_options = {'DEFAULT_CLOSED'}

    def draw_header_preset(self, context):
        CYCLES_PT_integrator_presets.draw_panel_header(self.layout)

    def draw(self, context):
        pass


class CYCLES_RENDER_PT_light_paths_max_bounces(CyclesButtonsPanel, Panel):
    bl_label = "Max Bounces"
    bl_parent_id = "CYCLES_RENDER_PT_light_paths"

    def draw(self, context):
        layout = self.layout
        layout.use_property_split = True
        layout.use_property_decorate = False

        scene = context.scene
        cscene = scene.cycles

        col = layout.column(align=True)
        col.prop(cscene, "max_bounces", text="Total")

        col = layout.column(align=True)
        col.prop(cscene, "diffuse_bounces", text="Diffuse")
        col.prop(cscene, "glossy_bounces", text="Glossy")
        col.prop(cscene, "transparent_max_bounces", text="Transparency")
        col.prop(cscene, "transmission_bounces", text="Transmission")
        col.prop(cscene, "volume_bounces", text="Volume")


class CYCLES_RENDER_PT_light_paths_clamping(CyclesButtonsPanel, Panel):
    bl_label = "Clamping"
    bl_parent_id = "CYCLES_RENDER_PT_light_paths"

    def draw(self, context):
        layout = self.layout
        layout.use_property_split = True
        layout.use_property_decorate = False

        scene = context.scene
        cscene = scene.cycles

        col = layout.column(align=True)
        col.prop(cscene, "sample_clamp_direct", text="Direct Light")
        col.prop(cscene, "sample_clamp_indirect", text="Indirect Light")


class CYCLES_RENDER_PT_light_paths_caustics(CyclesButtonsPanel, Panel):
    bl_label = "Caustics"
    bl_parent_id = "CYCLES_RENDER_PT_light_paths"

    def draw(self, context):
        layout = self.layout
        layout.use_property_split = True
        layout.use_property_decorate = False

        scene = context.scene
        cscene = scene.cycles

        col = layout.column()
        col.prop(cscene, "blur_glossy")
        col.prop(cscene, "caustics_reflective")
        col.prop(cscene, "caustics_refractive")


class CYCLES_RENDER_PT_motion_blur(CyclesButtonsPanel, Panel):
    bl_label = "Motion Blur"
    bl_options = {'DEFAULT_CLOSED'}

    def draw_header(self, context):
        rd = context.scene.render

        self.layout.prop(rd, "use_motion_blur", text="")

    def draw(self, context):
        layout = self.layout
        layout.use_property_split = True
        layout.use_property_decorate = False

        scene = context.scene
        cscene = scene.cycles
        rd = scene.render
        layout.active = rd.use_motion_blur

        col = layout.column()
        col.prop(cscene, "motion_blur_position", text="Position")
        col.prop(rd, "motion_blur_shutter")
        col.separator()
        col.prop(cscene, "rolling_shutter_type", text="Rolling Shutter")
        sub = col.column()
        sub.active = cscene.rolling_shutter_type != 'NONE'
        sub.prop(cscene, "rolling_shutter_duration")


class CYCLES_RENDER_PT_motion_blur_curve(CyclesButtonsPanel, Panel):
    bl_label = "Shutter Curve"
    bl_parent_id = "CYCLES_RENDER_PT_motion_blur"
    bl_options = {'DEFAULT_CLOSED'}

    def draw(self, context):
        layout = self.layout
        layout.use_property_split = True
        layout.use_property_decorate = False

        scene = context.scene
        rd = scene.render
        layout.active = rd.use_motion_blur

        col = layout.column()

        col.template_curve_mapping(rd, "motion_blur_shutter_curve")

        col = layout.column(align=True)
        row = col.row(align=True)
        row.operator("render.shutter_curve_preset", icon='SMOOTHCURVE', text="").shape = 'SMOOTH'
        row.operator("render.shutter_curve_preset", icon='SPHERECURVE', text="").shape = 'ROUND'
        row.operator("render.shutter_curve_preset", icon='ROOTCURVE', text="").shape = 'ROOT'
        row.operator("render.shutter_curve_preset", icon='SHARPCURVE', text="").shape = 'SHARP'
        row.operator("render.shutter_curve_preset", icon='LINCURVE', text="").shape = 'LINE'
        row.operator("render.shutter_curve_preset", icon='NOCURVE', text="").shape = 'MAX'


class CYCLES_RENDER_PT_film(CyclesButtonsPanel, Panel):
    bl_label = "Film"
    bl_options = {'DEFAULT_CLOSED'}

    def draw(self, context):
        layout = self.layout
        layout.use_property_split = True
        layout.use_property_decorate = False
        scene = context.scene
        cscene = scene.cycles

        col = layout.column()
        col.prop(cscene, "film_exposure")


class CYCLES_RENDER_PT_film_transparency(CyclesButtonsPanel, Panel):
    bl_label = "Transparency"
    bl_parent_id = "CYCLES_RENDER_PT_film"

    def draw_header(self, context):
        layout = self.layout

        scene = context.scene
        cscene = scene.cycles

        layout.prop(cscene, "film_transparent", text="")

    def draw(self, context):
        layout = self.layout
        layout.use_property_split = True
        layout.use_property_decorate = False
        scene = context.scene
        cscene = scene.cycles

        layout.active = cscene.film_transparent

        col = layout.column()
        col.prop(cscene, "film_transparent_glass", text="Transparent Glass")

        sub = col.column()
        sub.active = cscene.film_transparent and cscene.film_transparent_glass
        sub.prop(cscene, "film_transparent_roughness", text="Roughness Threshold")


class CYCLES_RENDER_PT_film_pixel_filter(CyclesButtonsPanel, Panel):
    bl_label = "Pixel Filter"
    bl_parent_id = "CYCLES_RENDER_PT_film"

    def draw(self, context):
        layout = self.layout
        layout.use_property_split = True
        layout.use_property_decorate = False
        scene = context.scene
        cscene = scene.cycles

        col = layout.column()
        col.prop(cscene, "pixel_filter_type", text="Type")
        if cscene.pixel_filter_type != 'BOX':
            col.prop(cscene, "filter_width", text="Width")


class CYCLES_RENDER_PT_performance(CyclesButtonsPanel, Panel):
    bl_label = "Performance"
    bl_options = {'DEFAULT_CLOSED'}

    def draw(self, context):
        pass


class CYCLES_RENDER_PT_performance_threads(CyclesButtonsPanel, Panel):
    bl_label = "Threads"
    bl_parent_id = "CYCLES_RENDER_PT_performance"

    def draw(self, context):
        layout = self.layout
        layout.use_property_split = True
        layout.use_property_decorate = False

        scene = context.scene
        rd = scene.render

        col = layout.column()

        col.prop(rd, "threads_mode")
        sub = col.column(align=True)
        sub.enabled = rd.threads_mode == 'FIXED'
        sub.prop(rd, "threads")


class CYCLES_RENDER_PT_performance_tiles(CyclesButtonsPanel, Panel):
    bl_label = "Tiles"
    bl_parent_id = "CYCLES_RENDER_PT_performance"

    def draw(self, context):
        layout = self.layout
        layout.use_property_split = True
        layout.use_property_decorate = False

        scene = context.scene
        rd = scene.render
        cscene = scene.cycles

        col = layout.column()

        sub = col.column(align=True)
        sub.prop(rd, "tile_x", text="Tiles X")
        sub.prop(rd, "tile_y", text="Y")
        col.prop(cscene, "tile_order", text="Order")

        sub = col.column()
        sub.active = not rd.use_save_buffers
        for view_layer in scene.view_layers:
            if view_layer.cycles.use_denoising:
                sub.active = False
        sub.prop(cscene, "use_progressive_refine")


class CYCLES_RENDER_PT_performance_acceleration_structure(CyclesButtonsPanel, Panel):
    bl_label = "Acceleration Structure"
    bl_parent_id = "CYCLES_RENDER_PT_performance"

    def draw(self, context):
        import _cycles

        layout = self.layout
        layout.use_property_split = True
        layout.use_property_decorate = False

        scene = context.scene
        cscene = scene.cycles

        col = layout.column()

        if _cycles.with_embree:
            row = col.row()
            row.active = use_cpu(context)
            row.prop(cscene, "use_bvh_embree")
        col.prop(cscene, "debug_use_spatial_splits")
        sub = col.column()
        sub.active = not cscene.use_bvh_embree or not _cycles.with_embree
        sub.prop(cscene, "debug_use_hair_bvh")
        sub = col.column()
        sub.active = not cscene.debug_use_spatial_splits and not cscene.use_bvh_embree
        sub.prop(cscene, "debug_bvh_time_steps")


class CYCLES_RENDER_PT_performance_final_render(CyclesButtonsPanel, Panel):
    bl_label = "Final Render"
    bl_parent_id = "CYCLES_RENDER_PT_performance"

    def draw(self, context):
        layout = self.layout
        layout.use_property_split = True
        layout.use_property_decorate = False

        scene = context.scene
        rd = scene.render

        col = layout.column()

        col.prop(rd, "use_save_buffers")
        col.prop(rd, "use_persistent_data", text="Persistent Images")


class CYCLES_RENDER_PT_performance_viewport(CyclesButtonsPanel, Panel):
    bl_label = "Viewport"
    bl_parent_id = "CYCLES_RENDER_PT_performance"

    def draw(self, context):
        layout = self.layout
        layout.use_property_split = True
        layout.use_property_decorate = False

        scene = context.scene
        rd = scene.render
        cscene = scene.cycles

        col = layout.column()
        col.prop(rd, "preview_pixel_size", text="Pixel Size")
        col.prop(cscene, "preview_start_resolution", text="Start Pixels")


class CYCLES_RENDER_PT_filter(CyclesButtonsPanel, Panel):
    bl_label = "Filter"
    bl_options = {'DEFAULT_CLOSED'}
    bl_context = "view_layer"

    def draw(self, context):
        layout = self.layout
        layout.use_property_split = True
        layout.use_property_decorate = False

        with_freestyle = bpy.app.build_options.freestyle

        scene = context.scene
        rd = scene.render
        view_layer = context.view_layer

        flow = layout.grid_flow(row_major=True, columns=0, even_columns=True, even_rows=False, align=False)

        col = flow.column()
        col.prop(view_layer, "use_sky", text="Environment")
        col = flow.column()
        col.prop(view_layer, "use_ao", text="Ambient Occlusion")
        col = flow.column()
        col.prop(view_layer, "use_solid", text="Surfaces")
        col = flow.column()
        col.prop(view_layer, "use_strand", text="Hair")
        if with_freestyle:
            col = flow.column()
            col.prop(view_layer, "use_freestyle", text="Freestyle")
            col.active = rd.use_freestyle


class CYCLES_RENDER_PT_override(CyclesButtonsPanel, Panel):
    bl_label = "Override"
    bl_options = {'DEFAULT_CLOSED'}
    bl_context = "view_layer"

    def draw(self, context):
        layout = self.layout
        layout.use_property_split = True
        layout.use_property_decorate = False

        view_layer = context.view_layer

        layout.prop(view_layer, "material_override")
        layout.prop(view_layer, "samples")


class CYCLES_RENDER_PT_passes(CyclesButtonsPanel, Panel):
    bl_label = "Passes"
    bl_context = "view_layer"
    bl_options = {'DEFAULT_CLOSED'}

    def draw(self, context):
        pass


class CYCLES_RENDER_PT_passes_data(CyclesButtonsPanel, Panel):
    bl_label = "Data"
    bl_context = "view_layer"
    bl_parent_id = "CYCLES_RENDER_PT_passes"

    def draw(self, context):
        layout = self.layout
        layout.use_property_split = True
        layout.use_property_decorate = False

        scene = context.scene
        rd = scene.render
        view_layer = context.view_layer
        cycles_view_layer = view_layer.cycles

        flow = layout.grid_flow(row_major=True, columns=0, even_columns=True, even_rows=False, align=False)
        col = flow.column()
        col.prop(view_layer, "use_pass_combined")
        col = flow.column()
        col.prop(view_layer, "use_pass_z")
        col = flow.column()
        col.prop(view_layer, "use_pass_mist")
        col = flow.column()
        col.prop(view_layer, "use_pass_normal")
        col = flow.column()
        col.prop(view_layer, "use_pass_vector")
        col.active = not rd.use_motion_blur
        col = flow.column()
        col.prop(view_layer, "use_pass_uv")
        col = flow.column()
        col.prop(view_layer, "use_pass_object_index")
        col = flow.column()
        col.prop(view_layer, "use_pass_material_index")

        layout.separator()

        flow = layout.grid_flow(row_major=True, columns=0, even_columns=True, even_rows=False, align=False)
        col = flow.column()
        col.prop(cycles_view_layer, "denoising_store_passes", text="Denoising Data")
        col = flow.column()
        col.prop(cycles_view_layer, "pass_debug_render_time", text="Render Time")

        layout.separator()

        layout.prop(view_layer, "pass_alpha_threshold")


class CYCLES_RENDER_PT_passes_light(CyclesButtonsPanel, Panel):
    bl_label = "Light"
    bl_context = "view_layer"
    bl_parent_id = "CYCLES_RENDER_PT_passes"

    def draw(self, context):
        layout = self.layout
        layout.use_property_split = True
        layout.use_property_decorate = False

        view_layer = context.view_layer
        cycles_view_layer = view_layer.cycles

        split = layout.split(factor=0.35)
        split.use_property_split = False
        split.label(text="Diffuse")
        row = split.row(align=True)
        row.prop(view_layer, "use_pass_diffuse_direct", text="Direct", toggle=True)
        row.prop(view_layer, "use_pass_diffuse_indirect", text="Indirect", toggle=True)
        row.prop(view_layer, "use_pass_diffuse_color", text="Color", toggle=True)

        split = layout.split(factor=0.35)
        split.use_property_split = False
        split.label(text="Glossy")
        row = split.row(align=True)
        row.prop(view_layer, "use_pass_glossy_direct", text="Direct", toggle=True)
        row.prop(view_layer, "use_pass_glossy_indirect", text="Indirect", toggle=True)
        row.prop(view_layer, "use_pass_glossy_color", text="Color", toggle=True)

        split = layout.split(factor=0.35)
        split.use_property_split = False
        split.label(text="Transmission")
        row = split.row(align=True)
        row.prop(view_layer, "use_pass_transmission_direct", text="Direct", toggle=True)
        row.prop(view_layer, "use_pass_transmission_indirect", text="Indirect", toggle=True)
        row.prop(view_layer, "use_pass_transmission_color", text="Color", toggle=True)

        split = layout.split(factor=0.35)
        split.use_property_split = False
        split.label(text="Subsurface")
        row = split.row(align=True)
        row.prop(view_layer, "use_pass_subsurface_direct", text="Direct", toggle=True)
        row.prop(view_layer, "use_pass_subsurface_indirect", text="Indirect", toggle=True)
        row.prop(view_layer, "use_pass_subsurface_color", text="Color", toggle=True)

        split = layout.split(factor=0.35)
        split.use_property_split = False
        split.label(text="Volume")
        row = split.row(align=True)
        row.prop(cycles_view_layer, "use_pass_volume_direct", text="Direct", toggle=True)
        row.prop(cycles_view_layer, "use_pass_volume_indirect", text="Indirect", toggle=True)

        col = layout.column(align=True)
        col.prop(view_layer, "use_pass_emit", text="Emission")
        col.prop(view_layer, "use_pass_environment")
        col.prop(view_layer, "use_pass_shadow")
        col.prop(view_layer, "use_pass_ambient_occlusion", text="Ambient Occlusion")


class CYCLES_RENDER_PT_passes_crypto(CyclesButtonsPanel, Panel):
    bl_label = "Cryptomatte"
    bl_context = "view_layer"
    bl_parent_id = "CYCLES_RENDER_PT_passes"

    def draw(self, context):
        import _cycles

        layout = self.layout
        layout.use_property_split = True
        layout.use_property_decorate = False

        cycles_view_layer = context.view_layer.cycles

        row = layout.row(align=True)
        row.use_property_split = False
        row.prop(cycles_view_layer, "use_pass_crypto_object", text="Object", toggle=True)
        row.prop(cycles_view_layer, "use_pass_crypto_material", text="Material", toggle=True)
        row.prop(cycles_view_layer, "use_pass_crypto_asset", text="Asset", toggle=True)

        layout.prop(cycles_view_layer, "pass_crypto_depth", text="Levels")

        row = layout.row(align=True)
        row.active = use_cpu(context)
        row.prop(cycles_view_layer, "pass_crypto_accurate", text="Accurate Mode")


class CYCLES_RENDER_PT_passes_debug(CyclesButtonsPanel, Panel):
    bl_label = "Debug"
    bl_context = "view_layer"
    bl_parent_id = "CYCLES_RENDER_PT_passes"

    @classmethod
    def poll(cls, context):
        import _cycles
        return _cycles.with_cycles_debug

    def draw(self, context):
        layout = self.layout
        layout.use_property_split = True
        layout.use_property_decorate = False

        cycles_view_layer = context.view_layer.cycles

        layout.prop(cycles_view_layer, "pass_debug_bvh_traversed_nodes")
        layout.prop(cycles_view_layer, "pass_debug_bvh_traversed_instances")
        layout.prop(cycles_view_layer, "pass_debug_bvh_intersections")
        layout.prop(cycles_view_layer, "pass_debug_ray_bounces")


class CYCLES_RENDER_PT_denoising(CyclesButtonsPanel, Panel):
    bl_label = "Denoising"
    bl_context = "view_layer"
    bl_options = {'DEFAULT_CLOSED'}

    def draw_header(self, context):
        scene = context.scene
        view_layer = context.view_layer
        cycles_view_layer = view_layer.cycles
        layout = self.layout

        layout.prop(cycles_view_layer, "use_denoising", text="")

    def draw(self, context):
        layout = self.layout
        layout.use_property_split = True
        layout.use_property_decorate = False

        scene = context.scene
        view_layer = context.view_layer
        cycles_view_layer = view_layer.cycles

        split = layout.split()
        split.active = cycles_view_layer.use_denoising

        layout = layout.column(align=True)
        layout.prop(cycles_view_layer, "denoising_radius", text="Radius")
        layout.prop(cycles_view_layer, "denoising_strength", slider=True, text="Strength")
        layout.prop(cycles_view_layer, "denoising_feature_strength", slider=True, text="Feature Strength")
        layout.prop(cycles_view_layer, "denoising_relative_pca")

        layout.separator()

        split = layout.split(factor=0.5)
        split.active = cycles_view_layer.use_denoising or cycles_view_layer.denoising_store_passes

        col = split.column()
        col.alignment = 'RIGHT'
        col.label(text="Diffuse")

        row = split.row(align=True)
        row.use_property_split = False
        row.prop(cycles_view_layer, "denoising_diffuse_direct", text="Direct", toggle=True)
        row.prop(cycles_view_layer, "denoising_diffuse_indirect", text="Indirect", toggle=True)

        split = layout.split(factor=0.5)
        split.active = cycles_view_layer.use_denoising or cycles_view_layer.denoising_store_passes

        col = split.column()
        col.alignment = 'RIGHT'
        col.label(text="Glossy")

        row = split.row(align=True)
        row.use_property_split = False
        row.prop(cycles_view_layer, "denoising_glossy_direct", text="Direct", toggle=True)
        row.prop(cycles_view_layer, "denoising_glossy_indirect", text="Indirect", toggle=True)

        split = layout.split(factor=0.5)
        split.active = cycles_view_layer.use_denoising or cycles_view_layer.denoising_store_passes

        col = split.column()
        col.alignment = 'RIGHT'
        col.label(text="Transmission")

        row = split.row(align=True)
        row.use_property_split = False
        row.prop(cycles_view_layer, "denoising_transmission_direct", text="Direct", toggle=True)
        row.prop(cycles_view_layer, "denoising_transmission_indirect", text="Indirect", toggle=True)

        split = layout.split(factor=0.5)
        split.active = cycles_view_layer.use_denoising or cycles_view_layer.denoising_store_passes

        col = split.column()
        col.alignment = 'RIGHT'
        col.label(text="Subsurface")

        row = split.row(align=True)
        row.use_property_split = False
        row.prop(cycles_view_layer, "denoising_subsurface_direct", text="Direct", toggle=True)
        row.prop(cycles_view_layer, "denoising_subsurface_indirect", text="Indirect", toggle=True)


class CYCLES_PT_post_processing(CyclesButtonsPanel, Panel):
    bl_label = "Post Processing"
    bl_options = {'DEFAULT_CLOSED'}
    bl_context = "output"

    def draw(self, context):
        layout = self.layout
        layout.use_property_split = True
        layout.use_property_decorate = False

        rd = context.scene.render

        col = layout.column(align=True)
        col.prop(rd, "use_compositing")
        col.prop(rd, "use_sequencer")

        layout.prop(rd, "dither_intensity", text="Dither", slider=True)


class CYCLES_CAMERA_PT_dof(CyclesButtonsPanel, Panel):
    bl_label = "Depth of Field"
    bl_context = "data"

    @classmethod
    def poll(cls, context):
        return context.camera and CyclesButtonsPanel.poll(context)

    def draw(self, context):
        layout = self.layout
        layout.use_property_split = True

        cam = context.camera

        split = layout.split()

        col = split.column()
        col.prop(cam, "dof_object", text="Focus Object")

        sub = col.row()
        sub.active = cam.dof_object is None
        sub.prop(cam, "dof_distance", text="Distance")


class CYCLES_CAMERA_PT_dof_aperture(CyclesButtonsPanel, Panel):
    bl_label = "Aperture"
    bl_parent_id = "CYCLES_CAMERA_PT_dof"

    @classmethod
    def poll(cls, context):
        return context.camera and CyclesButtonsPanel.poll(context)

    def draw(self, context):
        layout = self.layout
        layout.use_property_split = True
        flow = layout.grid_flow(row_major=True, columns=0, even_columns=True, even_rows=False, align=False)

        cam = context.camera
        ccam = cam.cycles

        col = flow.column()
        col.prop(ccam, "aperture_type")
        if ccam.aperture_type == 'RADIUS':
            col.prop(ccam, "aperture_size", text="Size")
        elif ccam.aperture_type == 'FSTOP':
            col.prop(ccam, "aperture_fstop", text="Number")
        col.separator()

        col = flow.column()
        col.prop(ccam, "aperture_blades", text="Blades")
        col.prop(ccam, "aperture_rotation", text="Rotation")
        col.prop(ccam, "aperture_ratio", text="Ratio")


class CYCLES_CAMERA_PT_dof_viewport(CyclesButtonsPanel, Panel):
    bl_label = "Viewport"
    bl_parent_id = "CYCLES_CAMERA_PT_dof"

    @classmethod
    def poll(cls, context):
        return context.camera and CyclesButtonsPanel.poll(context)

    def draw(self, context):
        layout = self.layout
        layout.use_property_split = True
        flow = layout.grid_flow(row_major=True, columns=0, even_columns=True, even_rows=False, align=False)

        cam = context.camera
        dof_options = cam.gpu_dof

        sub = flow.column(align=True)
        sub.prop(dof_options, "fstop")
        sub.prop(dof_options, "blades")


class CYCLES_PT_context_material(CyclesButtonsPanel, Panel):
    bl_label = ""
    bl_context = "material"
    bl_options = {'HIDE_HEADER'}

    @classmethod
    def poll(cls, context):
        if context.active_object and context.active_object.type == 'GPENCIL':
            return False
        else:
            return (context.material or context.object) and CyclesButtonsPanel.poll(context)

    def draw(self, context):
        layout = self.layout

        mat = context.material
        ob = context.object
        slot = context.material_slot
        space = context.space_data

        if ob:
            is_sortable = len(ob.material_slots) > 1
            rows = 1
            if (is_sortable):
                rows = 4

            row = layout.row()

            row.template_list("MATERIAL_UL_matslots", "", ob, "material_slots", ob, "active_material_index", rows=rows)

            col = row.column(align=True)
            col.operator("object.material_slot_add", icon='ADD', text="")
            col.operator("object.material_slot_remove", icon='REMOVE', text="")

            col.menu("MATERIAL_MT_specials", icon='DOWNARROW_HLT', text="")

            if is_sortable:
                col.separator()

                col.operator("object.material_slot_move", icon='TRIA_UP', text="").direction = 'UP'
                col.operator("object.material_slot_move", icon='TRIA_DOWN', text="").direction = 'DOWN'

            if ob.mode == 'EDIT':
                row = layout.row(align=True)
                row.operator("object.material_slot_assign", text="Assign")
                row.operator("object.material_slot_select", text="Select")
                row.operator("object.material_slot_deselect", text="Deselect")

        split = layout.split(factor=0.65)

        if ob:
            split.template_ID(ob, "active_material", new="material.new")
            row = split.row()

            if slot:
                row.prop(slot, "link", text="")
            else:
                row.label()
        elif mat:
            split.template_ID(space, "pin_id")
            split.separator()


class CYCLES_OBJECT_PT_motion_blur(CyclesButtonsPanel, Panel):
    bl_label = "Motion Blur"
    bl_context = "object"
    bl_options = {'DEFAULT_CLOSED'}

    @classmethod
    def poll(cls, context):
        ob = context.object
        if CyclesButtonsPanel.poll(context) and ob:
            if ob.type in {'MESH', 'CURVE', 'CURVE', 'SURFACE', 'FONT', 'META', 'CAMERA'}:
                return True
            if ob.instance_type == 'COLLECTION' and ob.instance_collection:
                return True
            # TODO(sergey): More duplicator types here?
        return False

    def draw_header(self, context):
        layout = self.layout

        rd = context.scene.render
        # scene = context.scene

        layout.active = rd.use_motion_blur

        ob = context.object
        cob = ob.cycles

        layout.prop(cob, "use_motion_blur", text="")

    def draw(self, context):
        layout = self.layout

        rd = context.scene.render
        # scene = context.scene

        ob = context.object
        cob = ob.cycles

        layout.active = (rd.use_motion_blur and cob.use_motion_blur)

        row = layout.row()
        if ob.type != 'CAMERA':
            row.prop(cob, "use_deform_motion", text="Deformation")
        row.prop(cob, "motion_steps", text="Steps")


class CYCLES_OBJECT_PT_cycles_settings(CyclesButtonsPanel, Panel):
    bl_label = "Cycles Settings"
    bl_context = "object"
    bl_options = {'DEFAULT_CLOSED'}

    @classmethod
    def poll(cls, context):
        ob = context.object
        return (CyclesButtonsPanel.poll(context) and
                ob and ((ob.type in {'MESH', 'CURVE', 'SURFACE', 'FONT', 'META', 'LIGHT'}) or
                        (ob.instance_type == 'COLLECTION' and ob.instance_collection)))

    def draw(self, context):
        pass


class CYCLES_OBJECT_PT_cycles_settings_ray_visibility(CyclesButtonsPanel, Panel):
    bl_label = "Ray Visibility"
    bl_parent_id = "CYCLES_OBJECT_PT_cycles_settings"
    bl_context = "object"

    def draw(self, context):
        layout = self.layout
        layout.use_property_split = True
        layout.use_property_decorate = False

        scene = context.scene
        ob = context.object
        cob = ob.cycles
        visibility = ob.cycles_visibility

        flow = layout.grid_flow(row_major=True, columns=0, even_columns=True, even_rows=False, align=False)

        col = flow.column()
        col.prop(visibility, "camera")
        col = flow.column()
        col.prop(visibility, "diffuse")
        col = flow.column()
        col.prop(visibility, "glossy")
        col = flow.column()
        col.prop(visibility, "transmission")
        col = flow.column()
        col.prop(visibility, "scatter")

        if ob.type != 'LIGHT':
            col = flow.column()
            col.prop(visibility, "shadow")

        layout.separator()

        flow = layout.grid_flow(row_major=True, columns=0, even_columns=True, even_rows=False, align=False)

        col = flow.column()
        col.prop(cob, "is_shadow_catcher")
        col = flow.column()
        col.prop(cob, "is_holdout")


class CYCLES_OBJECT_PT_cycles_settings_performance(CyclesButtonsPanel, Panel):
    bl_label = "Performance"
    bl_parent_id = "CYCLES_OBJECT_PT_cycles_settings"
    bl_context = "object"


    def draw(self, context):
        layout = self.layout
        layout.use_property_split = True
        layout.use_property_decorate = False

        scene = context.scene
        cscene = scene.cycles
        ob = context.object
        cob = ob.cycles

        flow = layout.grid_flow(row_major=True, columns=0, even_columns=True, even_rows=False, align=False)

        col = flow.column()
        col.active = scene.render.use_simplify and cscene.use_camera_cull
        col.prop(cob, "use_camera_cull")

        col = flow.column()
        col.active = scene.render.use_simplify and cscene.use_distance_cull
        col.prop(cob, "use_distance_cull")


def panel_node_draw(layout, id_data, output_type, input_name):
    if not id_data.use_nodes:
        layout.operator("cycles.use_shading_nodes", icon='NODETREE')
        return False

    ntree = id_data.node_tree

    node = ntree.get_output_node('CYCLES')
    if node:
        input = find_node_input(node, input_name)
        if input:
            layout.template_node_view(ntree, node, input)
        else:
            layout.label(text="Incompatible output node")
    else:
        layout.label(text="No output node")

    return True


class CYCLES_LIGHT_PT_preview(CyclesButtonsPanel, Panel):
    bl_label = "Preview"
    bl_context = "data"
    bl_options = {'DEFAULT_CLOSED'}

    @classmethod
    def poll(cls, context):
        return (
            context.light and
            not (
                context.light.type == 'AREA' and
                context.light.cycles.is_portal
            ) and
            CyclesButtonsPanel.poll(context)
        )

    def draw(self, context):
        self.layout.template_preview(context.light)


class CYCLES_LIGHT_PT_light(CyclesButtonsPanel, Panel):
    bl_label = "Light"
    bl_context = "data"

    @classmethod
    def poll(cls, context):
        return context.light and CyclesButtonsPanel.poll(context)

    def draw(self, context):
        layout = self.layout

        light = context.light
        clamp = light.cycles
        # cscene = context.scene.cycles

        layout.prop(light, "type", expand=True)

        layout.use_property_split = True
        layout.use_property_decorate = False

        col = layout.column()

        if light.type in {'POINT', 'SUN', 'SPOT'}:
            col.prop(light, "shadow_soft_size", text="Size")
        elif light.type == 'AREA':
            col.prop(light, "shape", text="Shape")
            sub = col.column(align=True)

            if light.shape in {'SQUARE', 'DISK'}:
                sub.prop(light, "size")
            elif light.shape in {'RECTANGLE', 'ELLIPSE'}:
                sub.prop(light, "size", text="Size X")
                sub.prop(light, "size_y", text="Y")

        if not (light.type == 'AREA' and clamp.is_portal):
            sub = col.column()
            if use_branched_path(context):
                subsub = sub.row(align=True)
                subsub.active = use_sample_all_lights(context)
                subsub.prop(clamp, "samples")
            sub.prop(clamp, "max_bounces")

        sub = col.column(align=True)
        sub.active = not (light.type == 'AREA' and clamp.is_portal)
        sub.prop(clamp, "cast_shadow")
        sub.prop(clamp, "use_multiple_importance_sampling", text="Multiple Importance")

        if light.type == 'AREA':
            col.prop(clamp, "is_portal", text="Portal")


class CYCLES_LIGHT_PT_nodes(CyclesButtonsPanel, Panel):
    bl_label = "Nodes"
    bl_context = "data"

    @classmethod
    def poll(cls, context):
        return context.light and not (context.light.type == 'AREA' and
                                      context.light.cycles.is_portal) and \
            CyclesButtonsPanel.poll(context)

    def draw(self, context):
        layout = self.layout

        light = context.light
        if not panel_node_draw(layout, light, 'OUTPUT_LIGHT', 'Surface'):
            layout.prop(light, "color")


class CYCLES_LIGHT_PT_spot(CyclesButtonsPanel, Panel):
    bl_label = "Spot Shape"
    bl_context = "data"

    @classmethod
    def poll(cls, context):
        light = context.light
        return (light and light.type == 'SPOT') and CyclesButtonsPanel.poll(context)

    def draw(self, context):
        layout = self.layout
        light = context.light
        layout.use_property_split = True
        layout.use_property_decorate = False

        col = layout.column()
        col.prop(light, "spot_size", text="Size")
        col.prop(light, "spot_blend", text="Blend", slider=True)
        col.prop(light, "show_cone")


class CYCLES_WORLD_PT_preview(CyclesButtonsPanel, Panel):
    bl_label = "Preview"
    bl_context = "world"
    bl_options = {'DEFAULT_CLOSED'}

    @classmethod
    def poll(cls, context):
        return context.world and CyclesButtonsPanel.poll(context)

    def draw(self, context):
        self.layout.template_preview(context.world)


class CYCLES_WORLD_PT_surface(CyclesButtonsPanel, Panel):
    bl_label = "Surface"
    bl_context = "world"

    @classmethod
    def poll(cls, context):
        return context.world and CyclesButtonsPanel.poll(context)

    def draw(self, context):
        layout = self.layout

        world = context.world

        if not panel_node_draw(layout, world, 'OUTPUT_WORLD', 'Surface'):
            layout.prop(world, "color")


class CYCLES_WORLD_PT_volume(CyclesButtonsPanel, Panel):
    bl_label = "Volume"
    bl_context = "world"
    bl_options = {'DEFAULT_CLOSED'}

    @classmethod
    def poll(cls, context):
        world = context.world
        return world and world.node_tree and CyclesButtonsPanel.poll(context)

    def draw(self, context):
        layout = self.layout

        world = context.world
        panel_node_draw(layout, world, 'OUTPUT_WORLD', 'Volume')


class CYCLES_WORLD_PT_ambient_occlusion(CyclesButtonsPanel, Panel):
    bl_label = "Ambient Occlusion"
    bl_context = "world"
    bl_options = {'DEFAULT_CLOSED'}

    @classmethod
    def poll(cls, context):
        return context.world and CyclesButtonsPanel.poll(context)

    def draw_header(self, context):
        light = context.world.light_settings
        self.layout.prop(light, "use_ambient_occlusion", text="")

    def draw(self, context):
        layout = self.layout
        layout.use_property_split = True
        layout.use_property_decorate = False

        light = context.world.light_settings
        scene = context.scene

        col = layout.column()
        sub = col.column()
        sub.active = light.use_ambient_occlusion or scene.render.use_simplify
        sub.prop(light, "ao_factor", text="Factor")
        col.prop(light, "distance", text="Distance")


class CYCLES_WORLD_PT_mist(CyclesButtonsPanel, Panel):
    bl_label = "Mist Pass"
    bl_context = "world"
    bl_options = {'DEFAULT_CLOSED'}

    @classmethod
    def poll(cls, context):
        if CyclesButtonsPanel.poll(context):
            if context.world:
                for view_layer in context.scene.view_layers:
                    if view_layer.use_pass_mist:
                        return True

        return False

    def draw(self, context):
        layout = self.layout

        world = context.world

        split = layout.split(align=True)
        split.prop(world.mist_settings, "start")
        split.prop(world.mist_settings, "depth")

        layout.prop(world.mist_settings, "falloff")


class CYCLES_WORLD_PT_ray_visibility(CyclesButtonsPanel, Panel):
    bl_label = "Ray Visibility"
    bl_context = "world"
    bl_options = {'DEFAULT_CLOSED'}

    @classmethod
    def poll(cls, context):
        return CyclesButtonsPanel.poll(context) and context.world

    def draw(self, context):
        layout = self.layout

        world = context.world
        visibility = world.cycles_visibility

        flow = layout.column_flow()

        flow.prop(visibility, "camera")
        flow.prop(visibility, "diffuse")
        flow.prop(visibility, "glossy")
        flow.prop(visibility, "transmission")
        flow.prop(visibility, "scatter")


class CYCLES_WORLD_PT_settings(CyclesButtonsPanel, Panel):
    bl_label = "Settings"
    bl_context = "world"
    bl_options = {'DEFAULT_CLOSED'}

    @classmethod
    def poll(cls, context):
        return context.world and CyclesButtonsPanel.poll(context)

    def draw(self, context):
        layout = self.layout
        layout.use_property_split = True
        layout.use_property_decorate = False

        layout.column()


class CYCLES_WORLD_PT_settings_surface(CyclesButtonsPanel, Panel):
    bl_label = "Surface"
    bl_parent_id = "CYCLES_WORLD_PT_settings"
    bl_context = "world"

    @classmethod
    def poll(cls, context):
        return context.world and CyclesButtonsPanel.poll(context)

    def draw(self, context):
        layout = self.layout
        layout.use_property_split = True
        layout.use_property_decorate = False

        world = context.world
        cworld = world.cycles

        col = layout.column()
        col.prop(cworld, "sampling_method", text="Sampling")

        sub = col.column()
        sub.active = cworld.sampling_method != 'NONE'
        subsub = sub.row(align=True)
        subsub.active = cworld.sampling_method == 'MANUAL'
        subsub.prop(cworld, "sample_map_resolution")
        if use_branched_path(context):
            subsub = sub.column(align=True)
            subsub.active = use_sample_all_lights(context)
            subsub.prop(cworld, "samples")
        sub.prop(cworld, "max_bounces")


class CYCLES_WORLD_PT_settings_volume(CyclesButtonsPanel, Panel):
    bl_label = "Volume"
    bl_parent_id = "CYCLES_WORLD_PT_settings"
    bl_context = "world"

    @classmethod
    def poll(cls, context):
        return context.world and CyclesButtonsPanel.poll(context)

    def draw(self, context):
        layout = self.layout
        layout.use_property_split = True
        layout.use_property_decorate = False

        world = context.world
        cworld = world.cycles

        col = layout.column()

        sub = col.column()
        sub.active = use_cpu(context)
        sub.prop(cworld, "volume_sampling", text="Sampling")
        col.prop(cworld, "volume_interpolation", text="Interpolation")
        col.prop(cworld, "homogeneous_volume", text="Homogeneous")


class CYCLES_MATERIAL_PT_preview(CyclesButtonsPanel, Panel):
    bl_label = "Preview"
    bl_context = "material"
    bl_options = {'DEFAULT_CLOSED'}

    @classmethod
    def poll(cls, context):
        return context.material and CyclesButtonsPanel.poll(context)

    def draw(self, context):
        self.layout.template_preview(context.material)


class CYCLES_MATERIAL_PT_surface(CyclesButtonsPanel, Panel):
    bl_label = "Surface"
    bl_context = "material"

    @classmethod
    def poll(cls, context):
        return context.material and CyclesButtonsPanel.poll(context)

    def draw(self, context):
        layout = self.layout

        mat = context.material
        if not panel_node_draw(layout, mat, 'OUTPUT_MATERIAL', 'Surface'):
            layout.prop(mat, "diffuse_color")


class CYCLES_MATERIAL_PT_volume(CyclesButtonsPanel, Panel):
    bl_label = "Volume"
    bl_context = "material"
    bl_options = {'DEFAULT_CLOSED'}

    @classmethod
    def poll(cls, context):
        mat = context.material
        return mat and mat.node_tree and CyclesButtonsPanel.poll(context)

    def draw(self, context):
        layout = self.layout

        mat = context.material
        # cmat = mat.cycles

        panel_node_draw(layout, mat, 'OUTPUT_MATERIAL', 'Volume')


class CYCLES_MATERIAL_PT_displacement(CyclesButtonsPanel, Panel):
    bl_label = "Displacement"
    bl_context = "material"

    @classmethod
    def poll(cls, context):
        mat = context.material
        return mat and mat.node_tree and CyclesButtonsPanel.poll(context)

    def draw(self, context):
        layout = self.layout

        mat = context.material
        panel_node_draw(layout, mat, 'OUTPUT_MATERIAL', 'Displacement')


class CYCLES_MATERIAL_PT_settings(CyclesButtonsPanel, Panel):
    bl_label = "Settings"
    bl_context = "material"
    bl_options = {'DEFAULT_CLOSED'}

    @classmethod
    def poll(cls, context):
        return context.material and CyclesButtonsPanel.poll(context)

    @staticmethod
    def draw_shared(self, mat):
        layout = self.layout
        layout.use_property_split = True
        layout.use_property_decorate = False

        layout.prop(mat, "pass_index")

    def draw(self, context):
        self.draw_shared(self, context.material)


class CYCLES_MATERIAL_PT_settings_surface(CyclesButtonsPanel, Panel):
    bl_label = "Surface"
    bl_parent_id = "CYCLES_MATERIAL_PT_settings"
    bl_context = "material"

    @staticmethod
    def draw_shared(self, mat):
        layout = self.layout
        layout.use_property_split = True
        layout.use_property_decorate = False

        cmat = mat.cycles

        col = layout.column()
        col.prop(cmat, "sample_as_light", text="Multiple Importance")
        col.prop(cmat, "use_transparent_shadow")
        col.prop(cmat, "displacement_method", text="Displacement Method")

    def draw(self, context):
        self.draw_shared(self, context.material)


class CYCLES_MATERIAL_PT_settings_volume(CyclesButtonsPanel, Panel):
    bl_label = "Volume"
    bl_parent_id = "CYCLES_MATERIAL_PT_settings"
    bl_context = "material"

    @staticmethod
    def draw_shared(self, context, mat):
        layout = self.layout
        layout.use_property_split = True
        layout.use_property_decorate = False

        cmat = mat.cycles

        col = layout.column()
        sub = col.column()
        sub.active = use_cpu(context)
        sub.prop(cmat, "volume_sampling", text="Sampling")
        col.prop(cmat, "volume_interpolation", text="Interpolation")
        col.prop(cmat, "homogeneous_volume", text="Homogeneous")

    def draw(self, context):
        self.draw_shared(self, context, context.material)


class CYCLES_RENDER_PT_bake(CyclesButtonsPanel, Panel):
    bl_label = "Bake"
    bl_context = "render"
    bl_options = {'DEFAULT_CLOSED'}
    COMPAT_ENGINES = {'CYCLES'}

    def draw(self, context):
        layout = self.layout
        layout.use_property_split = True
        layout.use_property_decorate = False  # No animation.

        scene = context.scene
        cscene = scene.cycles
        cbk = scene.render.bake
        rd = scene.render

        if rd.use_bake_multires:
            layout.operator("object.bake_image", icon='RENDER_STILL')
            layout.prop(rd, "use_bake_multires")
            layout.prop(rd, "bake_type")

        else:
            layout.operator("object.bake", icon='RENDER_STILL').type = cscene.bake_type
            layout.prop(rd, "use_bake_multires")
            layout.prop(cscene, "bake_type")


class CYCLES_RENDER_PT_bake_influence(CyclesButtonsPanel, Panel):
    bl_label = "Influence"
    bl_context = "render"
    bl_parent_id = "CYCLES_RENDER_PT_bake"
    COMPAT_ENGINES = {'CYCLES'}
    @classmethod
    def poll(cls, context):
        scene = context.scene
        cscene = scene.cycles
        rd = scene.render
        if rd.use_bake_multires == False and cscene.bake_type in {
                'NORMAL', 'COMBINED', 'DIFFUSE', 'GLOSSY', 'TRANSMISSION', 'SUBSURFACE'}:
            return True

    def draw(self, context):
        layout = self.layout
        layout.use_property_split = True
        layout.use_property_decorate = False  # No animation.

        scene = context.scene
        cscene = scene.cycles
        cbk = scene.render.bake
        rd = scene.render

        col = layout.column()

        if cscene.bake_type == 'NORMAL':
            col.prop(cbk, "normal_space", text="Space")

            sub = col.column(align=True)
            sub.prop(cbk, "normal_r", text="Swizzle R")
            sub.prop(cbk, "normal_g", text="G")
            sub.prop(cbk, "normal_b", text="B")

        elif cscene.bake_type == 'COMBINED':
            row = col.row(align=True)
            row.use_property_split = False
            row.prop(cbk, "use_pass_direct", toggle=True)
            row.prop(cbk, "use_pass_indirect", toggle=True)

            flow = col.grid_flow(row_major=False, columns=0, even_columns=False, even_rows=False, align=True)

            flow.active = cbk.use_pass_direct or cbk.use_pass_indirect
            flow.prop(cbk, "use_pass_diffuse")
            flow.prop(cbk, "use_pass_glossy")
            flow.prop(cbk, "use_pass_transmission")
            flow.prop(cbk, "use_pass_subsurface")
            flow.prop(cbk, "use_pass_ambient_occlusion")
            flow.prop(cbk, "use_pass_emit")

        elif cscene.bake_type in {'DIFFUSE', 'GLOSSY', 'TRANSMISSION', 'SUBSURFACE'}:
            row = col.row(align=True)
            row.use_property_split = False
            row.prop(cbk, "use_pass_direct", toggle=True)
            row.prop(cbk, "use_pass_indirect", toggle=True)
            row.prop(cbk, "use_pass_color", toggle=True)


class CYCLES_RENDER_PT_bake_selected_to_active(CyclesButtonsPanel, Panel):
    bl_label = "Selected to Active"
    bl_context = "render"
    bl_parent_id = "CYCLES_RENDER_PT_bake"
    bl_options = {'DEFAULT_CLOSED'}
    COMPAT_ENGINES = {'CYCLES'}

    @classmethod
    def poll(cls, context):
        scene = context.scene
        rd = scene.render
        return rd.use_bake_multires == False

    def draw_header(self, context):
        scene = context.scene
        cbk = scene.render.bake
        self.layout.prop(cbk, "use_selected_to_active", text="")

    def draw(self, context):
        layout = self.layout
        layout.use_property_split = True
        layout.use_property_decorate = False  # No animation.

        scene = context.scene
        cscene = scene.cycles
        cbk = scene.render.bake
        rd = scene.render

        layout.active = cbk.use_selected_to_active
        col = layout.column()

        col.prop(cbk, "use_cage", text="Cage")
        if cbk.use_cage:
            col.prop(cbk, "cage_extrusion", text="Extrusion")
            col.prop(cbk, "cage_object", text="Cage Object")
        else:
            col.prop(cbk, "cage_extrusion", text="Ray Distance")


class CYCLES_RENDER_PT_bake_output(CyclesButtonsPanel, Panel):
    bl_label = "Output"
    bl_context = "render"
    bl_parent_id = "CYCLES_RENDER_PT_bake"
    COMPAT_ENGINES = {'CYCLES'}

    def draw(self, context):
        layout = self.layout
        layout.use_property_split = True
        layout.use_property_decorate = False  # No animation.

        scene = context.scene
        cscene = scene.cycles
        cbk = scene.render.bake
        rd = scene.render

        if rd.use_bake_multires:
            layout.prop(rd, "bake_margin")
            layout.prop(rd, "use_bake_clear", text="Clear Image")

            if rd.bake_type == 'DISPLACEMENT':
                col.prop(rd, "use_bake_lores_mesh")
        else:

            layout.prop(cbk, "margin")
            layout.prop(cbk, "use_clear", text="Clear Image")


class CYCLES_RENDER_PT_debug(CyclesButtonsPanel, Panel):
    bl_label = "Debug"
    bl_context = "render"
    bl_options = {'DEFAULT_CLOSED'}
    COMPAT_ENGINES = {'CYCLES'}

    @classmethod
    def poll(cls, context):
        return CyclesButtonsPanel.poll(context) and bpy.app.debug_value == 256

    def draw(self, context):
        layout = self.layout

        scene = context.scene
        cscene = scene.cycles

        col = layout.column()

        col.label(text="CPU Flags:")
        row = col.row(align=True)
        row.prop(cscene, "debug_use_cpu_sse2", toggle=True)
        row.prop(cscene, "debug_use_cpu_sse3", toggle=True)
        row.prop(cscene, "debug_use_cpu_sse41", toggle=True)
        row.prop(cscene, "debug_use_cpu_avx", toggle=True)
        row.prop(cscene, "debug_use_cpu_avx2", toggle=True)
        col.prop(cscene, "debug_bvh_layout")
        col.prop(cscene, "debug_use_cpu_split_kernel")

        col.separator()

        col = layout.column()
        col.label(text="CUDA Flags:")
        col.prop(cscene, "debug_use_cuda_adaptive_compile")
        col.prop(cscene, "debug_use_cuda_split_kernel")

        col.separator()

        col = layout.column()
<<<<<<< HEAD
        col.label(text="OpenCL Flags:")
        col.prop(cscene, "debug_opencl_kernel_type", text="Kernel")
=======
        col.label('OpenCL Flags:')
>>>>>>> 949ab753
        col.prop(cscene, "debug_opencl_device_type", text="Device")
        col.prop(cscene, "debug_opencl_kernel_single_program", text="Single Program")
        col.prop(cscene, "debug_use_opencl_debug", text="Debug")
        col.prop(cscene, "debug_opencl_mem_limit")

        col.separator()

        col = layout.column()
        col.prop(cscene, "debug_bvh_type")


class CYCLES_RENDER_PT_simplify(CyclesButtonsPanel, Panel):
    bl_label = "Simplify"
    bl_context = "render"
    bl_options = {'DEFAULT_CLOSED'}
    COMPAT_ENGINES = {'CYCLES'}

    def draw_header(self, context):
        rd = context.scene.render
        self.layout.prop(rd, "use_simplify", text="")

    def draw(self, context):
        pass


class CYCLES_RENDER_PT_simplify_viewport(CyclesButtonsPanel, Panel):
    bl_label = "Viewport"
    bl_context = "render"
    bl_parent_id = "CYCLES_RENDER_PT_simplify"
    COMPAT_ENGINES = {'CYCLES'}

    def draw(self, context):
        layout = self.layout
        layout.use_property_split = True
        layout.use_property_decorate = False

        scene = context.scene
        rd = scene.render
        cscene = scene.cycles

        layout.active = rd.use_simplify

        col = layout.column()
        col.prop(rd, "simplify_subdivision", text="Max Subdivision")
        col.prop(rd, "simplify_child_particles", text="Child Particles")
        col.prop(cscene, "texture_limit", text="Texture Limit")
        col.prop(cscene, "ao_bounces", text="AO Bounces")
        col.prop(rd, "use_simplify_smoke_highres")

class CYCLES_RENDER_PT_simplify_render(CyclesButtonsPanel, Panel):
    bl_label = "Render"
    bl_context = "render"
    bl_parent_id = "CYCLES_RENDER_PT_simplify"
    COMPAT_ENGINES = {'CYCLES'}

    def draw(self, context):
        layout = self.layout
        layout.use_property_split = True
        layout.use_property_decorate = False

        scene = context.scene
        rd = scene.render
        cscene = scene.cycles

        layout.active = rd.use_simplify

        col = layout.column()

        col.prop(rd, "simplify_subdivision_render", text="Max Subdivision")
        col.prop(rd, "simplify_child_particles_render", text="Child Particles")
        col.prop(cscene, "texture_limit_render", text="Texture Limit")
        col.prop(cscene, "ao_bounces_render", text="AO Bounces")


class CYCLES_RENDER_PT_simplify_culling(CyclesButtonsPanel, Panel):
    bl_label = "Culling"
    bl_context = "render"
    bl_parent_id = "CYCLES_RENDER_PT_simplify"
    bl_options = {'DEFAULT_CLOSED'}
    COMPAT_ENGINES = {'CYCLES'}

    def draw(self, context):
        layout = self.layout
        layout.use_property_split = True
        layout.use_property_decorate = False

        scene = context.scene
        rd = scene.render
        cscene = scene.cycles

        layout.active = rd.use_simplify

        col = layout.column()
        col.prop(cscene, "use_camera_cull")
        sub = col.column()
        sub.active = cscene.use_camera_cull
        sub.prop(cscene, "camera_cull_margin")

        col = layout.column()
        col.prop(cscene, "use_distance_cull")
        sub = col.column()
        sub.active = cscene.use_distance_cull
        sub.prop(cscene, "distance_cull_margin", text="Distance")


class CYCLES_NODE_PT_settings(CyclesNodeButtonsPanel, Panel):
    bl_label = "Settings"
    bl_category = "Node"
    bl_options = {'DEFAULT_CLOSED'}

    @classmethod
    def poll(cls, context):
        snode = context.space_data
        return CyclesNodeButtonsPanel.poll(context) and \
               snode.tree_type == 'ShaderNodeTree' and snode.id and \
               snode.id.bl_rna.identifier == 'Material'

    def draw(self, context):
        material = context.space_data.id
        CYCLES_MATERIAL_PT_settings.draw_shared(self, material)


class CYCLES_NODE_PT_settings_surface(CyclesNodeButtonsPanel, Panel):
    bl_label = "Surface"
    bl_category = "Node"
    bl_parent_id = "CYCLES_NODE_PT_settings"

    def draw(self, context):
        material = context.space_data.id
        CYCLES_MATERIAL_PT_settings_surface.draw_shared(self, material)


class CYCLES_NODE_PT_settings_volume(CyclesNodeButtonsPanel, Panel):
    bl_label = "Volume"
    bl_category = "Node"
    bl_parent_id = "CYCLES_NODE_PT_settings"

    def draw(self, context):
        material = context.space_data.id
        CYCLES_MATERIAL_PT_settings_volume.draw_shared(self, context, material)


def draw_device(self, context):
    scene = context.scene
    layout = self.layout
    layout.use_property_split = True
    layout.use_property_decorate = False

    if context.engine == 'CYCLES':
        from . import engine
        cscene = scene.cycles

        col = layout.column()
        col.prop(cscene, "feature_set")

        scene = context.scene

        col = layout.column()
        col.active = show_device_active(context)
        col.prop(cscene, "device")

        from . import engine
        if engine.with_osl() and use_cpu(context):
            col.prop(cscene, "shading_system")


def draw_pause(self, context):
    layout = self.layout
    scene = context.scene

    if context.engine == "CYCLES":
        view = context.space_data

        if view.shading.type == 'RENDERED':
            cscene = scene.cycles
            layout.prop(cscene, "preview_pause", icon='PAUSE', text="")


def get_panels():
    exclude_panels = {
        'DATA_PT_area',
        'DATA_PT_camera_dof',
        'DATA_PT_falloff_curve',
        'DATA_PT_light',
        'DATA_PT_preview',
        'DATA_PT_spot',
        'MATERIAL_PT_context_material',
        'MATERIAL_PT_preview',
        'VIEWLAYER_PT_filter',
        'VIEWLAYER_PT_layer_passes',
        'RENDER_PT_post_processing',
        'RENDER_PT_simplify',
    }

    panels = []
    for panel in bpy.types.Panel.__subclasses__():
        if hasattr(panel, 'COMPAT_ENGINES') and 'BLENDER_RENDER' in panel.COMPAT_ENGINES:
            if panel.__name__ not in exclude_panels:
                panels.append(panel)

    return panels


classes = (
    CYCLES_PT_sampling_presets,
    CYCLES_PT_integrator_presets,
    CYCLES_RENDER_PT_sampling,
    CYCLES_RENDER_PT_sampling_sub_samples,
    CYCLES_RENDER_PT_sampling_advanced,
    CYCLES_RENDER_PT_light_paths,
    CYCLES_RENDER_PT_light_paths_max_bounces,
    CYCLES_RENDER_PT_light_paths_clamping,
    CYCLES_RENDER_PT_light_paths_caustics,
    CYCLES_RENDER_PT_volumes,
    CYCLES_RENDER_PT_subdivision,
    CYCLES_RENDER_PT_hair,
    CYCLES_RENDER_PT_simplify,
    CYCLES_RENDER_PT_simplify_viewport,
    CYCLES_RENDER_PT_simplify_render,
    CYCLES_RENDER_PT_simplify_culling,
    CYCLES_RENDER_PT_motion_blur,
    CYCLES_RENDER_PT_motion_blur_curve,
    CYCLES_RENDER_PT_film,
    CYCLES_RENDER_PT_film_pixel_filter,
    CYCLES_RENDER_PT_film_transparency,
    CYCLES_RENDER_PT_performance,
    CYCLES_RENDER_PT_performance_threads,
    CYCLES_RENDER_PT_performance_tiles,
    CYCLES_RENDER_PT_performance_acceleration_structure,
    CYCLES_RENDER_PT_performance_final_render,
    CYCLES_RENDER_PT_performance_viewport,
    CYCLES_RENDER_PT_filter,
    CYCLES_RENDER_PT_override,
    CYCLES_RENDER_PT_passes,
    CYCLES_RENDER_PT_passes_data,
    CYCLES_RENDER_PT_passes_light,
    CYCLES_RENDER_PT_passes_crypto,
    CYCLES_RENDER_PT_passes_debug,
    CYCLES_RENDER_PT_denoising,
    CYCLES_PT_post_processing,
    CYCLES_CAMERA_PT_dof,
    CYCLES_CAMERA_PT_dof_aperture,
    CYCLES_CAMERA_PT_dof_viewport,
    CYCLES_PT_context_material,
    CYCLES_OBJECT_PT_motion_blur,
    CYCLES_OBJECT_PT_cycles_settings,
    CYCLES_OBJECT_PT_cycles_settings_ray_visibility,
    CYCLES_OBJECT_PT_cycles_settings_performance,
    CYCLES_LIGHT_PT_preview,
    CYCLES_LIGHT_PT_light,
    CYCLES_LIGHT_PT_nodes,
    CYCLES_LIGHT_PT_spot,
    CYCLES_WORLD_PT_preview,
    CYCLES_WORLD_PT_surface,
    CYCLES_WORLD_PT_volume,
    CYCLES_WORLD_PT_ambient_occlusion,
    CYCLES_WORLD_PT_mist,
    CYCLES_WORLD_PT_ray_visibility,
    CYCLES_WORLD_PT_settings,
    CYCLES_WORLD_PT_settings_surface,
    CYCLES_WORLD_PT_settings_volume,
    CYCLES_MATERIAL_PT_preview,
    CYCLES_MATERIAL_PT_surface,
    CYCLES_MATERIAL_PT_volume,
    CYCLES_MATERIAL_PT_displacement,
    CYCLES_MATERIAL_PT_settings,
    CYCLES_MATERIAL_PT_settings_surface,
    CYCLES_MATERIAL_PT_settings_volume,
    CYCLES_RENDER_PT_bake,
    CYCLES_RENDER_PT_bake_influence,
    CYCLES_RENDER_PT_bake_selected_to_active,
    CYCLES_RENDER_PT_bake_output,
    CYCLES_RENDER_PT_debug,
    CYCLES_NODE_PT_settings,
    CYCLES_NODE_PT_settings_surface,
    CYCLES_NODE_PT_settings_volume,
)


def register():
    from bpy.utils import register_class

    bpy.types.RENDER_PT_context.append(draw_device)
    bpy.types.VIEW3D_HT_header.append(draw_pause)

    for panel in get_panels():
        panel.COMPAT_ENGINES.add('CYCLES')

    for cls in classes:
        register_class(cls)


def unregister():
    from bpy.utils import unregister_class

    bpy.types.RENDER_PT_context.remove(draw_device)
    bpy.types.VIEW3D_HT_header.remove(draw_pause)

    for panel in get_panels():
        if 'CYCLES' in panel.COMPAT_ENGINES:
            panel.COMPAT_ENGINES.remove('CYCLES')

    for cls in classes:
        unregister_class(cls)<|MERGE_RESOLUTION|>--- conflicted
+++ resolved
@@ -1927,12 +1927,7 @@
         col.separator()
 
         col = layout.column()
-<<<<<<< HEAD
-        col.label(text="OpenCL Flags:")
-        col.prop(cscene, "debug_opencl_kernel_type", text="Kernel")
-=======
-        col.label('OpenCL Flags:')
->>>>>>> 949ab753
+        col.label(text='OpenCL Flags:')
         col.prop(cscene, "debug_opencl_device_type", text="Device")
         col.prop(cscene, "debug_opencl_kernel_single_program", text="Single Program")
         col.prop(cscene, "debug_use_opencl_debug", text="Debug")
