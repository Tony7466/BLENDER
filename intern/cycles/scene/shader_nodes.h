--- conflicted
+++ resolved
@@ -516,30 +516,7 @@
 
   bool has_surface_bssrdf();
   bool has_bssrdf_bump();
-<<<<<<< HEAD
   void simplify_settings(Scene *scene);
-  void compile(SVMCompiler &compiler,
-               ShaderInput *metallic,
-               ShaderInput *subsurface,
-               ShaderInput *subsurface_radius,
-               ShaderInput *subsurface_ior,
-               ShaderInput *subsurface_anisotropy,
-               ShaderInput *specular,
-               ShaderInput *roughness,
-               ShaderInput *specular_tint,
-               ShaderInput *anisotropic,
-               ShaderInput *sheen,
-               ShaderInput *sheen_roughness,
-               ShaderInput *sheen_tint,
-               ShaderInput *coat,
-               ShaderInput *coat_roughness,
-               ShaderInput *coat_ior,
-               ShaderInput *coat_tint,
-               ShaderInput *ior,
-               ShaderInput *transmission,
-               ShaderInput *anisotropic_rotation);
-=======
->>>>>>> d7aee5a5
 
   NODE_SOCKET_API(float3, base_color)
   NODE_SOCKET_API(float3, subsurface_radius)
