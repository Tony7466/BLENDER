--- conflicted
+++ resolved
@@ -2733,30 +2733,15 @@
 
   SOCKET_IN_FLOAT(sheen_weight, "Sheen Weight", 0.0f);
   SOCKET_IN_FLOAT(sheen_roughness, "Sheen Roughness", 0.5f);
-<<<<<<< HEAD
   SOCKET_IN_SPECTRUM(sheen_tint, "Sheen Tint", one_float3());
-  SOCKET_IN_FLOAT(coat, "Coat", 0.0f);
+
+  SOCKET_IN_FLOAT(coat_weight, "Coat Weight", 0.0f);
   SOCKET_IN_FLOAT(coat_roughness, "Coat Roughness", 0.03f);
   SOCKET_IN_FLOAT(coat_ior, "Coat IOR", 1.5f);
   SOCKET_IN_SPECTRUM(coat_tint, "Coat Tint", one_float3());
-  SOCKET_IN_FLOAT(ior, "IOR", 0.0f);
-  SOCKET_IN_FLOAT(transmission, "Transmission", 0.0f);
-  SOCKET_IN_FLOAT(anisotropic_rotation, "Anisotropic Rotation", 0.0f);
-  SOCKET_IN_SPECTRUM(emission, "Emission", one_float3());
-  SOCKET_IN_FLOAT(emission_strength, "Emission Strength", 0.0f);
-  SOCKET_IN_FLOAT(alpha, "Alpha", 1.0f);
-  SOCKET_IN_NORMAL(normal, "Normal", zero_float3(), SocketType::LINK_NORMAL);
-=======
-  SOCKET_IN_COLOR(sheen_tint, "Sheen Tint", one_float3());
-
-  SOCKET_IN_FLOAT(coat_weight, "Coat Weight", 0.0f);
-  SOCKET_IN_FLOAT(coat_roughness, "Coat Roughness", 0.03f);
-  SOCKET_IN_FLOAT(coat_ior, "Coat IOR", 1.5f);
-  SOCKET_IN_COLOR(coat_tint, "Coat Tint", one_float3());
->>>>>>> 539b0fd4
   SOCKET_IN_NORMAL(coat_normal, "Coat Normal", zero_float3(), SocketType::LINK_NORMAL);
 
-  SOCKET_IN_COLOR(emission_color, "Emission Color", one_float3());
+  SOCKET_IN_SPECTRUM(emission_color, "Emission Color", one_float3());
   SOCKET_IN_FLOAT(emission_strength, "Emission Strength", 0.0f);
 
   SOCKET_IN_FLOAT(surface_mix_weight, "SurfaceMixWeight", 0.0f, SocketType::SVM_INTERNAL);
