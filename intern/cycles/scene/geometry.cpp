--- conflicted
+++ resolved
@@ -139,76 +139,6 @@
   return false;
 }
 
-<<<<<<< HEAD
-=======
-void Geometry::compute_bvh(Device *device,
-                           DeviceScene *dscene,
-                           SceneParams *params,
-                           Progress *progress,
-                           size_t n,
-                           size_t total)
-{
-  if (progress->get_cancel())
-    return;
-
-  compute_bounds();
-
-  const BVHLayout bvh_layout = BVHParams::best_bvh_layout(
-      params->bvh_layout, device->get_bvh_layout_mask(dscene->data.kernel_features));
-  if (need_build_bvh(bvh_layout)) {
-    string msg = "Updating Geometry BVH ";
-    if (name.empty())
-      msg += string_printf("%u/%u", (uint)(n + 1), (uint)total);
-    else
-      msg += string_printf("%s %u/%u", name.c_str(), (uint)(n + 1), (uint)total);
-
-    Object object;
-
-    /* Ensure all visibility bits are set at the geometry level BVH. In
-     * the object level BVH is where actual visibility is tested. */
-    object.set_is_shadow_catcher(true);
-    object.set_visibility(~0);
-
-    object.set_geometry(this);
-
-    vector<Geometry *> geometry;
-    geometry.push_back(this);
-    vector<Object *> objects;
-    objects.push_back(&object);
-
-    if (bvh && !need_update_rebuild) {
-      progress->set_status(msg, "Refitting BVH");
-
-      bvh->replace_geometry(geometry, objects);
-
-      device->build_bvh(bvh, *progress, true);
-    }
-    else {
-      progress->set_status(msg, "Building BVH");
-
-      BVHParams bparams;
-      bparams.use_spatial_split = params->use_bvh_spatial_split;
-      bparams.use_compact_structure = params->use_bvh_compact_structure;
-      bparams.bvh_layout = bvh_layout;
-      bparams.use_unaligned_nodes = dscene->data.bvh.have_curves &&
-                                    params->use_bvh_unaligned_nodes;
-      bparams.num_motion_triangle_steps = params->num_bvh_time_steps;
-      bparams.num_motion_curve_steps = params->num_bvh_time_steps;
-      bparams.num_motion_point_steps = params->num_bvh_time_steps;
-      bparams.bvh_type = params->bvh_type;
-      bparams.curve_subdivisions = params->curve_subdivisions();
-
-      delete bvh;
-      bvh = BVH::create(bparams, geometry, objects, device);
-      MEM_GUARDED_CALL(progress, device->build_bvh, bvh, *progress, false);
-    }
-  }
-
-  need_update_rebuild = false;
-  need_update_bvh_for_offset = false;
-}
-
->>>>>>> 6d2351d2
 bool Geometry::has_motion_blur() const
 {
   return (use_motion_blur && attributes.find(ATTR_STD_MOTION_VERTEX_POSITION));
@@ -414,378 +344,6 @@
   }
 }
 
-<<<<<<< HEAD
-=======
-void GeometryManager::device_update_mesh(Device *,
-                                         DeviceScene *dscene,
-                                         Scene *scene,
-                                         Progress &progress)
-{
-  /* Count. */
-  size_t vert_size = 0;
-  size_t tri_size = 0;
-
-  size_t curve_key_size = 0;
-  size_t curve_size = 0;
-  size_t curve_segment_size = 0;
-
-  size_t point_size = 0;
-
-  size_t patch_size = 0;
-
-  foreach (Geometry *geom, scene->geometry) {
-    if (geom->geometry_type == Geometry::MESH || geom->geometry_type == Geometry::VOLUME) {
-      Mesh *mesh = static_cast<Mesh *>(geom);
-
-      vert_size += mesh->verts.size();
-      tri_size += mesh->num_triangles();
-
-      if (mesh->get_num_subd_faces()) {
-        Mesh::SubdFace last = mesh->get_subd_face(mesh->get_num_subd_faces() - 1);
-        patch_size += (last.ptex_offset + last.num_ptex_faces()) * 8;
-
-        /* patch tables are stored in same array so include them in patch_size */
-        if (mesh->patch_table) {
-          mesh->patch_table_offset = patch_size;
-          patch_size += mesh->patch_table->total_size();
-        }
-      }
-    }
-    else if (geom->is_hair()) {
-      Hair *hair = static_cast<Hair *>(geom);
-
-      curve_key_size += hair->get_curve_keys().size();
-      curve_size += hair->num_curves();
-      curve_segment_size += hair->num_segments();
-    }
-    else if (geom->is_pointcloud()) {
-      PointCloud *pointcloud = static_cast<PointCloud *>(geom);
-      point_size += pointcloud->num_points();
-    }
-  }
-
-  /* Fill in all the arrays. */
-  if (tri_size != 0) {
-    /* normals */
-    progress.set_status("Updating Mesh", "Computing normals");
-
-    packed_float3 *tri_verts = dscene->tri_verts.alloc(vert_size);
-    uint *tri_shader = dscene->tri_shader.alloc(tri_size);
-    packed_float3 *vnormal = dscene->tri_vnormal.alloc(vert_size);
-    packed_uint3 *tri_vindex = dscene->tri_vindex.alloc(tri_size);
-    uint *tri_patch = dscene->tri_patch.alloc(tri_size);
-    float2 *tri_patch_uv = dscene->tri_patch_uv.alloc(vert_size);
-
-    const bool copy_all_data = dscene->tri_shader.need_realloc() ||
-                               dscene->tri_vindex.need_realloc() ||
-                               dscene->tri_vnormal.need_realloc() ||
-                               dscene->tri_patch.need_realloc() ||
-                               dscene->tri_patch_uv.need_realloc();
-
-    foreach (Geometry *geom, scene->geometry) {
-      if (geom->geometry_type == Geometry::MESH || geom->geometry_type == Geometry::VOLUME) {
-        Mesh *mesh = static_cast<Mesh *>(geom);
-
-        if (mesh->shader_is_modified() || mesh->smooth_is_modified() ||
-            mesh->triangles_is_modified() || copy_all_data) {
-          mesh->pack_shaders(scene, &tri_shader[mesh->prim_offset]);
-        }
-
-        if (mesh->verts_is_modified() || copy_all_data) {
-          mesh->pack_normals(&vnormal[mesh->vert_offset]);
-        }
-
-        if (mesh->verts_is_modified() || mesh->triangles_is_modified() ||
-            mesh->vert_patch_uv_is_modified() || copy_all_data) {
-          mesh->pack_verts(&tri_verts[mesh->vert_offset],
-                           &tri_vindex[mesh->prim_offset],
-                           &tri_patch[mesh->prim_offset],
-                           &tri_patch_uv[mesh->vert_offset]);
-        }
-
-        if (progress.get_cancel())
-          return;
-      }
-    }
-
-    /* vertex coordinates */
-    progress.set_status("Updating Mesh", "Copying Mesh to device");
-
-    dscene->tri_verts.copy_to_device_if_modified();
-    dscene->tri_shader.copy_to_device_if_modified();
-    dscene->tri_vnormal.copy_to_device_if_modified();
-    dscene->tri_vindex.copy_to_device_if_modified();
-    dscene->tri_patch.copy_to_device_if_modified();
-    dscene->tri_patch_uv.copy_to_device_if_modified();
-  }
-
-  if (curve_segment_size != 0) {
-    progress.set_status("Updating Mesh", "Copying Curves to device");
-
-    float4 *curve_keys = dscene->curve_keys.alloc(curve_key_size);
-    KernelCurve *curves = dscene->curves.alloc(curve_size);
-    KernelCurveSegment *curve_segments = dscene->curve_segments.alloc(curve_segment_size);
-
-    const bool copy_all_data = dscene->curve_keys.need_realloc() ||
-                               dscene->curves.need_realloc() ||
-                               dscene->curve_segments.need_realloc();
-
-    foreach (Geometry *geom, scene->geometry) {
-      if (geom->is_hair()) {
-        Hair *hair = static_cast<Hair *>(geom);
-
-        bool curve_keys_co_modified = hair->curve_radius_is_modified() ||
-                                      hair->curve_keys_is_modified();
-        bool curve_data_modified = hair->curve_shader_is_modified() ||
-                                   hair->curve_first_key_is_modified();
-
-        if (!curve_keys_co_modified && !curve_data_modified && !copy_all_data) {
-          continue;
-        }
-
-        hair->pack_curves(scene,
-                          &curve_keys[hair->curve_key_offset],
-                          &curves[hair->prim_offset],
-                          &curve_segments[hair->curve_segment_offset]);
-        if (progress.get_cancel())
-          return;
-      }
-    }
-
-    dscene->curve_keys.copy_to_device_if_modified();
-    dscene->curves.copy_to_device_if_modified();
-    dscene->curve_segments.copy_to_device_if_modified();
-  }
-
-  if (point_size != 0) {
-    progress.set_status("Updating Mesh", "Copying Point clouds to device");
-
-    float4 *points = dscene->points.alloc(point_size);
-    uint *points_shader = dscene->points_shader.alloc(point_size);
-
-    foreach (Geometry *geom, scene->geometry) {
-      if (geom->is_pointcloud()) {
-        PointCloud *pointcloud = static_cast<PointCloud *>(geom);
-        pointcloud->pack(
-            scene, &points[pointcloud->prim_offset], &points_shader[pointcloud->prim_offset]);
-        if (progress.get_cancel())
-          return;
-      }
-    }
-
-    dscene->points.copy_to_device();
-    dscene->points_shader.copy_to_device();
-  }
-
-  if (patch_size != 0 && dscene->patches.need_realloc()) {
-    progress.set_status("Updating Mesh", "Copying Patches to device");
-
-    uint *patch_data = dscene->patches.alloc(patch_size);
-
-    foreach (Geometry *geom, scene->geometry) {
-      if (geom->is_mesh()) {
-        Mesh *mesh = static_cast<Mesh *>(geom);
-        mesh->pack_patches(&patch_data[mesh->patch_offset]);
-
-        if (mesh->patch_table) {
-          mesh->patch_table->copy_adjusting_offsets(&patch_data[mesh->patch_table_offset],
-                                                    mesh->patch_table_offset);
-        }
-
-        if (progress.get_cancel())
-          return;
-      }
-    }
-
-    dscene->patches.copy_to_device();
-  }
-}
-
-void GeometryManager::device_update_bvh(Device *device,
-                                        DeviceScene *dscene,
-                                        Scene *scene,
-                                        Progress &progress)
-{
-  /* bvh build */
-  progress.set_status("Updating Scene BVH", "Building");
-
-  BVHParams bparams;
-  bparams.top_level = true;
-  bparams.bvh_layout = BVHParams::best_bvh_layout(
-      scene->params.bvh_layout, device->get_bvh_layout_mask(dscene->data.kernel_features));
-  bparams.use_spatial_split = scene->params.use_bvh_spatial_split;
-  bparams.use_unaligned_nodes = dscene->data.bvh.have_curves &&
-                                scene->params.use_bvh_unaligned_nodes;
-  bparams.num_motion_triangle_steps = scene->params.num_bvh_time_steps;
-  bparams.num_motion_curve_steps = scene->params.num_bvh_time_steps;
-  bparams.num_motion_point_steps = scene->params.num_bvh_time_steps;
-  bparams.bvh_type = scene->params.bvh_type;
-  bparams.curve_subdivisions = scene->params.curve_subdivisions();
-
-  VLOG_INFO << "Using " << bvh_layout_name(bparams.bvh_layout) << " layout.";
-
-  const bool can_refit = scene->bvh != nullptr &&
-                         (bparams.bvh_layout == BVHLayout::BVH_LAYOUT_OPTIX ||
-                          bparams.bvh_layout == BVHLayout::BVH_LAYOUT_METAL);
-
-  BVH *bvh = scene->bvh;
-  if (!scene->bvh) {
-    bvh = scene->bvh = BVH::create(bparams, scene->geometry, scene->objects, device);
-  }
-
-  device->build_bvh(bvh, progress, can_refit);
-
-  if (progress.get_cancel()) {
-    return;
-  }
-
-  const bool has_bvh2_layout = (bparams.bvh_layout == BVH_LAYOUT_BVH2);
-
-  PackedBVH pack;
-  if (has_bvh2_layout) {
-    pack = std::move(static_cast<BVH2 *>(bvh)->pack);
-  }
-  else {
-    pack.root_index = -1;
-  }
-
-  /* copy to device */
-  progress.set_status("Updating Scene BVH", "Copying BVH to device");
-
-  /* When using BVH2, we always have to copy/update the data as its layout is dependent on the
-   * BVH's leaf nodes which may be different when the objects or vertices move. */
-
-  if (pack.nodes.size()) {
-    dscene->bvh_nodes.steal_data(pack.nodes);
-    dscene->bvh_nodes.copy_to_device();
-  }
-  if (pack.leaf_nodes.size()) {
-    dscene->bvh_leaf_nodes.steal_data(pack.leaf_nodes);
-    dscene->bvh_leaf_nodes.copy_to_device();
-  }
-  if (pack.object_node.size()) {
-    dscene->object_node.steal_data(pack.object_node);
-    dscene->object_node.copy_to_device();
-  }
-  if (pack.prim_type.size()) {
-    dscene->prim_type.steal_data(pack.prim_type);
-    dscene->prim_type.copy_to_device();
-  }
-  if (pack.prim_visibility.size()) {
-    dscene->prim_visibility.steal_data(pack.prim_visibility);
-    dscene->prim_visibility.copy_to_device();
-  }
-  if (pack.prim_index.size()) {
-    dscene->prim_index.steal_data(pack.prim_index);
-    dscene->prim_index.copy_to_device();
-  }
-  if (pack.prim_object.size()) {
-    dscene->prim_object.steal_data(pack.prim_object);
-    dscene->prim_object.copy_to_device();
-  }
-  if (pack.prim_time.size()) {
-    dscene->prim_time.steal_data(pack.prim_time);
-    dscene->prim_time.copy_to_device();
-  }
-
-  dscene->data.bvh.root = pack.root_index;
-  dscene->data.bvh.use_bvh_steps = (scene->params.num_bvh_time_steps != 0);
-  dscene->data.bvh.curve_subdivisions = scene->params.curve_subdivisions();
-  /* The scene handle is set in 'CPUDevice::const_copy_to' and 'OptiXDevice::const_copy_to' */
-  dscene->data.device_bvh = 0;
-}
-
-/* Set of flags used to help determining what data has been modified or needs reallocation, so we
- * can decide which device data to free or update. */
-enum {
-  DEVICE_CURVE_DATA_MODIFIED = (1 << 0),
-  DEVICE_MESH_DATA_MODIFIED = (1 << 1),
-  DEVICE_POINT_DATA_MODIFIED = (1 << 2),
-
-  ATTR_FLOAT_MODIFIED = (1 << 3),
-  ATTR_FLOAT2_MODIFIED = (1 << 4),
-  ATTR_FLOAT3_MODIFIED = (1 << 5),
-  ATTR_FLOAT4_MODIFIED = (1 << 6),
-  ATTR_UCHAR4_MODIFIED = (1 << 7),
-
-  CURVE_DATA_NEED_REALLOC = (1 << 8),
-  MESH_DATA_NEED_REALLOC = (1 << 9),
-  POINT_DATA_NEED_REALLOC = (1 << 10),
-
-  ATTR_FLOAT_NEEDS_REALLOC = (1 << 11),
-  ATTR_FLOAT2_NEEDS_REALLOC = (1 << 12),
-  ATTR_FLOAT3_NEEDS_REALLOC = (1 << 13),
-  ATTR_FLOAT4_NEEDS_REALLOC = (1 << 14),
-
-  ATTR_UCHAR4_NEEDS_REALLOC = (1 << 15),
-
-  ATTRS_NEED_REALLOC = (ATTR_FLOAT_NEEDS_REALLOC | ATTR_FLOAT2_NEEDS_REALLOC |
-                        ATTR_FLOAT3_NEEDS_REALLOC | ATTR_FLOAT4_NEEDS_REALLOC |
-                        ATTR_UCHAR4_NEEDS_REALLOC),
-  DEVICE_MESH_DATA_NEEDS_REALLOC = (MESH_DATA_NEED_REALLOC | ATTRS_NEED_REALLOC),
-  DEVICE_POINT_DATA_NEEDS_REALLOC = (POINT_DATA_NEED_REALLOC | ATTRS_NEED_REALLOC),
-  DEVICE_CURVE_DATA_NEEDS_REALLOC = (CURVE_DATA_NEED_REALLOC | ATTRS_NEED_REALLOC),
-};
-
-static void update_device_flags_attribute(uint32_t &device_update_flags,
-                                          const AttributeSet &attributes)
-{
-  foreach (const Attribute &attr, attributes.attributes) {
-    if (!attr.modified) {
-      continue;
-    }
-
-    AttrKernelDataType kernel_type = Attribute::kernel_type(attr);
-
-    switch (kernel_type) {
-      case AttrKernelDataType::FLOAT: {
-        device_update_flags |= ATTR_FLOAT_MODIFIED;
-        break;
-      }
-      case AttrKernelDataType::FLOAT2: {
-        device_update_flags |= ATTR_FLOAT2_MODIFIED;
-        break;
-      }
-      case AttrKernelDataType::FLOAT3: {
-        device_update_flags |= ATTR_FLOAT3_MODIFIED;
-        break;
-      }
-      case AttrKernelDataType::FLOAT4: {
-        device_update_flags |= ATTR_FLOAT4_MODIFIED;
-        break;
-      }
-      case AttrKernelDataType::UCHAR4: {
-        device_update_flags |= ATTR_UCHAR4_MODIFIED;
-        break;
-      }
-      case AttrKernelDataType::NUM: {
-        break;
-      }
-    }
-  }
-}
-
-static void update_attribute_realloc_flags(uint32_t &device_update_flags,
-                                           const AttributeSet &attributes)
-{
-  if (attributes.modified(AttrKernelDataType::FLOAT)) {
-    device_update_flags |= ATTR_FLOAT_NEEDS_REALLOC;
-  }
-  if (attributes.modified(AttrKernelDataType::FLOAT2)) {
-    device_update_flags |= ATTR_FLOAT2_NEEDS_REALLOC;
-  }
-  if (attributes.modified(AttrKernelDataType::FLOAT3)) {
-    device_update_flags |= ATTR_FLOAT3_NEEDS_REALLOC;
-  }
-  if (attributes.modified(AttrKernelDataType::FLOAT4)) {
-    device_update_flags |= ATTR_FLOAT4_NEEDS_REALLOC;
-  }
-  if (attributes.modified(AttrKernelDataType::UCHAR4)) {
-    device_update_flags |= ATTR_UCHAR4_NEEDS_REALLOC;
-  }
-}
-
->>>>>>> 6d2351d2
 void GeometryManager::device_update_preprocess(Device *device, Scene *scene, Progress &progress)
 {
   if (!need_update() && !need_flags_update) {
