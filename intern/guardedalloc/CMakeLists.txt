--- conflicted
+++ resolved
@@ -26,14 +26,9 @@
   ./intern/memory_usage.cc
 
   MEM_guardedalloc.h
-<<<<<<< HEAD
-  ./intern/mallocn_inline.h
-  ./intern/mallocn_intern.h
-  ./intern/mallocn_intern_function_pointers.hh
-=======
   ./intern/mallocn_inline.hh
   ./intern/mallocn_intern.hh
->>>>>>> 4afb48ac
+  ./intern/mallocn_intern_function_pointers.hh
 
   # only so the header is known by cmake
   ../atomic/atomic_ops.h
