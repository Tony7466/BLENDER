# SPDX-FileCopyrightText: 2006 Blender Authors
#
# SPDX-License-Identifier: GPL-2.0-or-later

if(HAVE_MALLOC_STATS_H)
  add_definitions(-DHAVE_MALLOC_STATS_H)
endif()

if(WITH_MEM_VALGRIND)
  add_definitions(-DWITH_MEM_VALGRIND)
endif()

set(INC
  PUBLIC .
)

set(INC_SYS

)

set(SRC
  ./intern/leak_detector.cc
  ./intern/mallocn.c
  ./intern/mallocn_guarded_impl.c
  ./intern/mallocn_lockfree_impl.c
  ./intern/memory_usage.cc

  MEM_guardedalloc.h
  ./intern/mallocn_inline.h
  ./intern/mallocn_intern.h

  # only so the header is known by cmake
  ../atomic/atomic_ops.h
  ../atomic/intern/atomic_ops_ext.h
  ../atomic/intern/atomic_ops_msvc.h
  ../atomic/intern/atomic_ops_unix.h
  ../atomic/intern/atomic_ops_utils.h
)

set(LIB
  PRIVATE bf::intern::atomic
)

if(WIN32 AND NOT UNIX)
  list(APPEND INC_SYS
    ${PTHREADS_INC}
  )
  if(DEFINED PTHREADS_LIBRARIES)
    list(APPEND LIB
      ${PTHREADS_LIBRARIES}
    )
  endif()
endif()

# Jemalloc 5.0.0+ needs extra configuration.
if(WITH_MEM_JEMALLOC)
  if(NOT ("${JEMALLOC_VERSION}" VERSION_LESS "5.0.0"))
    add_definitions(-DWITH_JEMALLOC_CONF)
  endif()
endif()

blender_add_lib(bf_intern_guardedalloc "${SRC}" "${INC}" "${INC_SYS}" "${LIB}")
add_library(bf::intern::guardedalloc ALIAS bf_intern_guardedalloc)

# Override C++ alloc, optional.
if(WITH_CXX_GUARDEDALLOC)
  set(SRC
    cpp/mallocn.cpp
  )
  blender_add_lib(bf_intern_guardedalloc_cpp "${SRC}" "${INC}" "${INC_SYS}" "${LIB}")
endif()

if(WITH_GTESTS)
  set(TEST_SRC
    tests/guardedalloc_alignment_test.cc
    tests/guardedalloc_overflow_test.cc
    tests/guardedalloc_test_base.h
  )
  set(TEST_INC
    ../../source/blender/blenlib
  )
  set(TEST_LIB
    bf_intern_guardedalloc
    bf_blenlib
  )
<<<<<<< HEAD
  include(GTestTesting)
  blender_add_test_suite_executable(guardedalloc "${TEST_SRC}" "${INC};${TEST_INC}" "${INC_SYS}" "${LIB};${TEST_LIB}")
=======
  blender_add_test_executable(guardedalloc "${TEST_SRC}" "${INC};${TEST_INC}" "${INC_SYS}" "${LIB};${TEST_LIB}")
>>>>>>> 4190a610
endif()<|MERGE_RESOLUTION|>--- conflicted
+++ resolved
@@ -83,10 +83,5 @@
     bf_intern_guardedalloc
     bf_blenlib
   )
-<<<<<<< HEAD
-  include(GTestTesting)
   blender_add_test_suite_executable(guardedalloc "${TEST_SRC}" "${INC};${TEST_INC}" "${INC_SYS}" "${LIB};${TEST_LIB}")
-=======
-  blender_add_test_executable(guardedalloc "${TEST_SRC}" "${INC};${TEST_INC}" "${INC_SYS}" "${LIB};${TEST_LIB}")
->>>>>>> 4190a610
 endif()