--- conflicted
+++ resolved
@@ -40,11 +40,7 @@
  * reports of color differences between OpenGL and Vulkan to narrow down if there are other
  * configurations we need to support.
  */
-<<<<<<< HEAD
-#define SELECT_COMPATIBLE_SURFACES false
-=======
 #define SELECT_COMPATIBLE_SURFACES_ONLY false
->>>>>>> 61ed5b3d
 
 using namespace std;
 
@@ -846,11 +842,7 @@
     }
   }
 
-<<<<<<< HEAD
-#if !SELECT_COMPATIBLE_SURFACES
-=======
 #if !SELECT_COMPATIBLE_SURFACES_ONLY
->>>>>>> 61ed5b3d
   r_surfaceFormat = formats[0];
 #endif
 
@@ -865,11 +857,7 @@
   VkPhysicalDevice physical_device = vulkan_device->physical_device;
 
   VkSurfaceFormatKHR format = {};
-<<<<<<< HEAD
-#if SELECT_COMPATIBLE_SURFACES
-=======
 #if SELECT_COMPATIBLE_SURFACES_ONLY
->>>>>>> 61ed5b3d
   if (!selectSurfaceFormat(physical_device, m_surface, format)) {
     return GHOST_kFailure;
   }
