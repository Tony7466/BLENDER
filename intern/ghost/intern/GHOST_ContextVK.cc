/* SPDX-FileCopyrightText: 2022-2023 Blender Authors
 *
 * SPDX-License-Identifier: GPL-2.0-or-later */

/** \file
 * \ingroup GHOST
 */

#include "GHOST_ContextVK.hh"

#ifdef _WIN32
#  include <vulkan/vulkan_win32.h>
#elif defined(__APPLE__)
#  include <MoltenVK/vk_mvk_moltenvk.h>
#else /* X11 */
#  include <vulkan/vulkan_xlib.h>
#  ifdef WITH_GHOST_WAYLAND
#    include <vulkan/vulkan_wayland.h>
#  endif
#endif

#include <vector>

#include <cassert>
#include <cstdio>
#include <cstring>
#include <iostream>
#include <optional>
#include <sstream>

#include <sys/stat.h>

/* Set to 0 to allow devices that do not have the required features.
 * This allows development on OSX until we really needs these features. */
#define STRICT_REQUIREMENTS true

/*
 * Should we only select surfaces that are known to be compatible. Or should we in case no
 * compatible surfaces have been found select the first one.
 *
 * Currently we also select incompatible surfaces as Vulkan is still experimental.  Assuming we get
 * reports of color differences between OpenGL and Vulkan to narrow down if there are other
 * configurations we need to support.
 */
#define SELECT_COMPATIBLE_SURFACES_ONLY false

using namespace std;

static const char *vulkan_error_as_string(VkResult result)
{
#define FORMAT_ERROR(X) \
  case X: { \
    return "" #X; \
  }

  switch (result) {
    FORMAT_ERROR(VK_NOT_READY);
    FORMAT_ERROR(VK_TIMEOUT);
    FORMAT_ERROR(VK_EVENT_SET);
    FORMAT_ERROR(VK_EVENT_RESET);
    FORMAT_ERROR(VK_INCOMPLETE);
    FORMAT_ERROR(VK_ERROR_OUT_OF_HOST_MEMORY);
    FORMAT_ERROR(VK_ERROR_OUT_OF_DEVICE_MEMORY);
    FORMAT_ERROR(VK_ERROR_INITIALIZATION_FAILED);
    FORMAT_ERROR(VK_ERROR_DEVICE_LOST);
    FORMAT_ERROR(VK_ERROR_MEMORY_MAP_FAILED);
    FORMAT_ERROR(VK_ERROR_LAYER_NOT_PRESENT);
    FORMAT_ERROR(VK_ERROR_EXTENSION_NOT_PRESENT);
    FORMAT_ERROR(VK_ERROR_FEATURE_NOT_PRESENT);
    FORMAT_ERROR(VK_ERROR_INCOMPATIBLE_DRIVER);
    FORMAT_ERROR(VK_ERROR_TOO_MANY_OBJECTS);
    FORMAT_ERROR(VK_ERROR_FORMAT_NOT_SUPPORTED);
    FORMAT_ERROR(VK_ERROR_FRAGMENTED_POOL);
    FORMAT_ERROR(VK_ERROR_UNKNOWN);
    FORMAT_ERROR(VK_ERROR_OUT_OF_POOL_MEMORY);
    FORMAT_ERROR(VK_ERROR_INVALID_EXTERNAL_HANDLE);
    FORMAT_ERROR(VK_ERROR_FRAGMENTATION);
    FORMAT_ERROR(VK_ERROR_INVALID_OPAQUE_CAPTURE_ADDRESS);
    FORMAT_ERROR(VK_ERROR_SURFACE_LOST_KHR);
    FORMAT_ERROR(VK_ERROR_NATIVE_WINDOW_IN_USE_KHR);
    FORMAT_ERROR(VK_SUBOPTIMAL_KHR);
    FORMAT_ERROR(VK_ERROR_OUT_OF_DATE_KHR);
    FORMAT_ERROR(VK_ERROR_INCOMPATIBLE_DISPLAY_KHR);
    FORMAT_ERROR(VK_ERROR_VALIDATION_FAILED_EXT);
    FORMAT_ERROR(VK_ERROR_INVALID_SHADER_NV);
    FORMAT_ERROR(VK_ERROR_INVALID_DRM_FORMAT_MODIFIER_PLANE_LAYOUT_EXT);
    FORMAT_ERROR(VK_ERROR_NOT_PERMITTED_EXT);
    FORMAT_ERROR(VK_ERROR_FULL_SCREEN_EXCLUSIVE_MODE_LOST_EXT);
    FORMAT_ERROR(VK_THREAD_IDLE_KHR);
    FORMAT_ERROR(VK_THREAD_DONE_KHR);
    FORMAT_ERROR(VK_OPERATION_DEFERRED_KHR);
    FORMAT_ERROR(VK_OPERATION_NOT_DEFERRED_KHR);
    FORMAT_ERROR(VK_PIPELINE_COMPILE_REQUIRED_EXT);
    default:
      return "Unknown Error";
  }
}

enum class VkLayer : uint8_t { KHRONOS_validation };

static bool vklayer_config_exist(const char *vk_extension_config)
{
  const char *ev_val = getenv("VK_LAYER_PATH");
  if (ev_val == nullptr) {
    return true;
  }
  std::stringstream filename;
  filename << ev_val;
  filename << "/" << vk_extension_config;
  struct stat buffer;
  return (stat(filename.str().c_str(), &buffer) == 0);
}

#define __STR(A) "" #A
#define VK_CHECK(__expression) \
  do { \
    VkResult r = (__expression); \
    if (r != VK_SUCCESS) { \
      fprintf(stderr, \
              "Vulkan Error : %s:%d : %s failled with %s\n", \
              __FILE__, \
              __LINE__, \
              __STR(__expression), \
              vulkan_error_as_string(r)); \
      return GHOST_kFailure; \
    } \
  } while (0)

#define DEBUG_PRINTF(...) \
  if (m_debug) { \
    printf(__VA_ARGS__); \
  }

/* Triple buffering. */
const int MAX_FRAMES_IN_FLIGHT = 2;

/* -------------------------------------------------------------------- */
/** \name Vulkan Device
 * \{ */

class GHOST_DeviceVK {
 public:
  VkInstance instance = VK_NULL_HANDLE;
  VkPhysicalDevice physical_device = VK_NULL_HANDLE;

  VkDevice device = VK_NULL_HANDLE;

  uint32_t generic_queue_family = 0;

  VkPhysicalDeviceProperties properties = {};
  VkPhysicalDeviceFeatures2 features = {};
  VkPhysicalDeviceVulkan11Features features_11 = {};
  VkPhysicalDeviceVulkan12Features features_12 = {};

  int users = 0;

 public:
  GHOST_DeviceVK(VkInstance vk_instance, VkPhysicalDevice vk_physical_device)
      : instance(vk_instance), physical_device(vk_physical_device)
  {
    vkGetPhysicalDeviceProperties(physical_device, &properties);

    features.sType = VK_STRUCTURE_TYPE_PHYSICAL_DEVICE_FEATURES_2;
    features_11.sType = VK_STRUCTURE_TYPE_PHYSICAL_DEVICE_VULKAN_1_1_FEATURES;
    features_12.sType = VK_STRUCTURE_TYPE_PHYSICAL_DEVICE_VULKAN_1_2_FEATURES;
    features.pNext = &features_11;
    features_11.pNext = &features_12;

    vkGetPhysicalDeviceFeatures2(physical_device, &features);
  }
  ~GHOST_DeviceVK()
  {
    if (device != VK_NULL_HANDLE) {
      vkDestroyDevice(device, nullptr);
    }
  }

  void wait_idle()
  {
    if (device) {
      vkDeviceWaitIdle(device);
    }
  }

  bool has_extensions(const vector<const char *> &required_extensions)
  {
    uint32_t ext_count;
    vkEnumerateDeviceExtensionProperties(physical_device, nullptr, &ext_count, nullptr);

    vector<VkExtensionProperties> available_exts(ext_count);
    vkEnumerateDeviceExtensionProperties(
        physical_device, nullptr, &ext_count, available_exts.data());

    for (const auto &extension_needed : required_extensions) {
      bool found = false;
      for (const auto &extension : available_exts) {
        if (strcmp(extension_needed, extension.extensionName) == 0) {
          found = true;
          break;
        }
      }
      if (!found) {
        return false;
      }
    }
    return true;
  }

  void ensure_device(vector<const char *> &layers_enabled, vector<const char *> &extensions_device)
  {
    if (device != VK_NULL_HANDLE) {
      return;
    }
    init_generic_queue_family();

    vector<VkDeviceQueueCreateInfo> queue_create_infos;

    float queue_priorities[] = {1.0f};
    VkDeviceQueueCreateInfo graphic_queue_create_info = {};
    graphic_queue_create_info.sType = VK_STRUCTURE_TYPE_DEVICE_QUEUE_CREATE_INFO;
    graphic_queue_create_info.queueFamilyIndex = generic_queue_family;
    graphic_queue_create_info.queueCount = 1;
    graphic_queue_create_info.pQueuePriorities = queue_priorities;
    queue_create_infos.push_back(graphic_queue_create_info);

    VkPhysicalDeviceFeatures device_features = {};
#if STRICT_REQUIREMENTS
    device_features.geometryShader = VK_TRUE;
    device_features.dualSrcBlend = VK_TRUE;
    device_features.logicOp = VK_TRUE;
    device_features.imageCubeArray = VK_TRUE;
    device_features.multiViewport = VK_TRUE;
#endif
    device_features.drawIndirectFirstInstance = VK_TRUE;
    device_features.fragmentStoresAndAtomics = VK_TRUE;
    device_features.samplerAnisotropy = features.features.samplerAnisotropy;
    device_features.shaderClipDistance = VK_TRUE;
    VkDeviceCreateInfo device_create_info = {};
    device_create_info.sType = VK_STRUCTURE_TYPE_DEVICE_CREATE_INFO;
    device_create_info.queueCreateInfoCount = uint32_t(queue_create_infos.size());
    device_create_info.pQueueCreateInfos = queue_create_infos.data();
    device_create_info.enabledLayerCount = uint32_t(layers_enabled.size());
    device_create_info.ppEnabledLayerNames = layers_enabled.data();
    device_create_info.enabledExtensionCount = uint32_t(extensions_device.size());
    device_create_info.ppEnabledExtensionNames = extensions_device.data();
    device_create_info.pEnabledFeatures = &device_features;

    void *device_create_info_p_next = nullptr;

    /* Enable optional vulkan 12 features when supported on physical device.
     * Support level for timelineSemaphores is 99%+. */
    VkPhysicalDeviceVulkan12Features vulkan_12_features = {};
    vulkan_12_features.sType = VK_STRUCTURE_TYPE_PHYSICAL_DEVICE_VULKAN_1_2_FEATURES;
    vulkan_12_features.shaderOutputLayer = features_12.shaderOutputLayer;
    vulkan_12_features.shaderOutputViewportIndex = features_12.shaderOutputViewportIndex;
<<<<<<< HEAD
    vulkan_12_features.separateDepthStencilLayouts = features_12.separateDepthStencilLayouts;
=======
    vulkan_12_features.timelineSemaphore = VK_TRUE;
>>>>>>> ecb0d25c
    vulkan_12_features.pNext = device_create_info_p_next;
    device_create_info_p_next = &vulkan_12_features;

    /* Enable shader draw parameters on logical device when supported on physical device. */
    VkPhysicalDeviceShaderDrawParametersFeatures shader_draw_parameters = {};
    shader_draw_parameters.sType =
        VK_STRUCTURE_TYPE_PHYSICAL_DEVICE_SHADER_DRAW_PARAMETERS_FEATURES;
    shader_draw_parameters.shaderDrawParameters = features_11.shaderDrawParameters;
    shader_draw_parameters.pNext = device_create_info_p_next;
    device_create_info_p_next = &shader_draw_parameters;

    /* Query for Mainenance4 (core in Vulkan 1.3). */
    VkPhysicalDeviceMaintenance4FeaturesKHR maintenance_4 = {};
    maintenance_4.sType = VK_STRUCTURE_TYPE_PHYSICAL_DEVICE_MAINTENANCE_4_FEATURES_KHR;
    maintenance_4.maintenance4 = VK_TRUE;
    if (has_extensions({VK_KHR_MAINTENANCE_4_EXTENSION_NAME})) {
      maintenance_4.pNext = device_create_info_p_next;
      device_create_info_p_next = &maintenance_4;
    }

    device_create_info.pNext = device_create_info_p_next;
    vkCreateDevice(physical_device, &device_create_info, nullptr, &device);
  }

  void init_generic_queue_family()
  {
    uint32_t queue_family_count = 0;
    vkGetPhysicalDeviceQueueFamilyProperties(physical_device, &queue_family_count, nullptr);

    vector<VkQueueFamilyProperties> queue_families(queue_family_count);
    vkGetPhysicalDeviceQueueFamilyProperties(
        physical_device, &queue_family_count, queue_families.data());

    generic_queue_family = 0;
    for (const auto &queue_family : queue_families) {
      /* Every VULKAN implementation by spec must have one queue family that support both graphics
       * and compute pipelines. We select this one; compute only queue family hints at asynchronous
       * compute implementations. */
      if ((queue_family.queueFlags & VK_QUEUE_GRAPHICS_BIT) &&
          (queue_family.queueFlags & VK_QUEUE_COMPUTE_BIT))
      {
        return;
      }
      generic_queue_family++;
    }

    fprintf(stderr, "Couldn't find any Graphic queue family on selected device\n");
    return;
  }
};

/**
 * A shared device between multiple contexts.
 *
 * The logical device needs to be shared as multiple contexts can be created and the logical vulkan
 * device they share should be the same otherwise memory operations might be done on the incorrect
 * device.
 */
static std::optional<GHOST_DeviceVK> vulkan_device;

static GHOST_TSuccess ensure_vulkan_device(VkInstance vk_instance,
                                           VkSurfaceKHR vk_surface,
                                           vector<const char *> required_extensions)
{
  if (vulkan_device.has_value()) {
    return GHOST_kSuccess;
  }

  VkPhysicalDevice best_physical_device = VK_NULL_HANDLE;

  uint32_t device_count = 0;
  vkEnumeratePhysicalDevices(vk_instance, &device_count, nullptr);

  vector<VkPhysicalDevice> physical_devices(device_count);
  vkEnumeratePhysicalDevices(vk_instance, &device_count, physical_devices.data());

  int best_device_score = -1;
  for (const auto &physical_device : physical_devices) {
    GHOST_DeviceVK device_vk(vk_instance, physical_device);

    if (!device_vk.has_extensions(required_extensions)) {
      continue;
    }

    if (vk_surface != VK_NULL_HANDLE) {
      uint32_t format_count;
      vkGetPhysicalDeviceSurfaceFormatsKHR(
          device_vk.physical_device, vk_surface, &format_count, nullptr);

      uint32_t present_count;
      vkGetPhysicalDeviceSurfacePresentModesKHR(
          device_vk.physical_device, vk_surface, &present_count, nullptr);

      /* For now anything will do. */
      if (format_count == 0 || present_count == 0) {
        continue;
      }
    }

#if STRICT_REQUIREMENTS
    if (!device_vk.features.features.geometryShader || !device_vk.features.features.dualSrcBlend ||
        !device_vk.features.features.logicOp || !device_vk.features.features.imageCubeArray)
    {
      continue;
    }
#endif

    int device_score = 0;
    switch (device_vk.properties.deviceType) {
      case VK_PHYSICAL_DEVICE_TYPE_DISCRETE_GPU:
        device_score = 400;
        break;
      case VK_PHYSICAL_DEVICE_TYPE_INTEGRATED_GPU:
        device_score = 300;
        break;
      case VK_PHYSICAL_DEVICE_TYPE_VIRTUAL_GPU:
        device_score = 200;
        break;
      case VK_PHYSICAL_DEVICE_TYPE_CPU:
        device_score = 100;
        break;
      default:
        break;
    }
    if (device_score > best_device_score) {
      best_physical_device = physical_device;
      best_device_score = device_score;
    }
  }

  if (best_physical_device == VK_NULL_HANDLE) {
    fprintf(stderr, "Error: No suitable Vulkan Device found!\n");
    return GHOST_kFailure;
  }

  vulkan_device = std::make_optional<GHOST_DeviceVK>(vk_instance, best_physical_device);

  return GHOST_kSuccess;
}

/** \} */

GHOST_ContextVK::GHOST_ContextVK(bool stereoVisual,
#ifdef _WIN32
                                 HWND hwnd,
#elif defined(__APPLE__)
                                 CAMetalLayer *metal_layer,
#else
                                 GHOST_TVulkanPlatformType platform,
                                 /* X11 */
                                 Window window,
                                 Display *display,
                                 /* Wayland */
                                 wl_surface *wayland_surface,
                                 wl_display *wayland_display,
                                 const GHOST_ContextVK_WindowInfo *wayland_window_info,
#endif
                                 int contextMajorVersion,
                                 int contextMinorVersion,
                                 int debug)
    : GHOST_Context(stereoVisual),
#ifdef _WIN32
      m_hwnd(hwnd),
#elif defined(__APPLE__)
      m_metal_layer(metal_layer),
#else
      m_platform(platform),
      /* X11 */
      m_display(display),
      m_window(window),
      /* Wayland */
      m_wayland_surface(wayland_surface),
      m_wayland_display(wayland_display),
      m_wayland_window_info(wayland_window_info),
#endif
      m_context_major_version(contextMajorVersion),
      m_context_minor_version(contextMinorVersion),
      m_debug(debug),
      m_command_pool(VK_NULL_HANDLE),
      m_command_buffer(VK_NULL_HANDLE),
      m_surface(VK_NULL_HANDLE),
      m_swapchain(VK_NULL_HANDLE),
      m_fence(VK_NULL_HANDLE)
{
}

GHOST_ContextVK::~GHOST_ContextVK()
{
  if (vulkan_device.has_value()) {
    GHOST_DeviceVK &device_vk = *vulkan_device;
    device_vk.wait_idle();

    destroySwapchain();

    if (m_command_buffer != VK_NULL_HANDLE) {
      vkFreeCommandBuffers(device_vk.device, m_command_pool, 1, &m_command_buffer);
      m_command_buffer = VK_NULL_HANDLE;
    }
    if (m_command_pool != VK_NULL_HANDLE) {
      vkDestroyCommandPool(device_vk.device, m_command_pool, nullptr);
    }
    if (m_surface != VK_NULL_HANDLE) {
      vkDestroySurfaceKHR(device_vk.instance, m_surface, nullptr);
    }

    device_vk.users--;
    if (device_vk.users == 0) {
      vulkan_device.reset();
    }
  }
}

GHOST_TSuccess GHOST_ContextVK::destroySwapchain()
{
  assert(vulkan_device.has_value() && vulkan_device->device != VK_NULL_HANDLE);
  VkDevice device = vulkan_device->device;

  if (m_swapchain != VK_NULL_HANDLE) {
    vkDestroySwapchainKHR(device, m_swapchain, nullptr);
  }
  if (m_fence != VK_NULL_HANDLE) {
    vkDestroyFence(device, m_fence, nullptr);
    m_fence = VK_NULL_HANDLE;
  }
  return GHOST_kSuccess;
}

GHOST_TSuccess GHOST_ContextVK::swapBuffers()
{
  if (m_swapchain == VK_NULL_HANDLE) {
    return GHOST_kFailure;
  }

#ifdef WITH_GHOST_WAYLAND
  /* Wayland doesn't provide a WSI with windowing capabilities, therefore cannot detect whether the
   * swap-chain needs to be recreated. But as a side effect we can recreate the swap chain before
   * presenting. */
  if (m_wayland_window_info) {
    const bool recreate_swapchain =
        ((m_wayland_window_info->size[0] !=
          std::max(m_render_extent.width, m_render_extent_min.width)) ||
         (m_wayland_window_info->size[1] !=
          std::max(m_render_extent.height, m_render_extent_min.height)));

    if (recreate_swapchain) {
      /* Swap-chain is out of date. Recreate swap-chain. */
      destroySwapchain();
      createSwapchain();
    }
  }
#endif

  assert(vulkan_device.has_value() && vulkan_device->device != VK_NULL_HANDLE);
  VkDevice device = vulkan_device->device;
  vkAcquireNextImageKHR(device, m_swapchain, UINT64_MAX, VK_NULL_HANDLE, m_fence, &m_currentImage);
  VK_CHECK(vkWaitForFences(device, 1, &m_fence, VK_TRUE, UINT64_MAX));
  VK_CHECK(vkResetFences(device, 1, &m_fence));

  GHOST_VulkanSwapChainData swap_chain_data;
  swap_chain_data.image = m_swapchain_images[m_currentImage];
  swap_chain_data.format = m_surface_format.format;
  swap_chain_data.extent = m_render_extent;

  if (swap_buffers_pre_callback_) {
    swap_buffers_pre_callback_(&swap_chain_data);
  }

  VkPresentInfoKHR present_info = {};
  present_info.sType = VK_STRUCTURE_TYPE_PRESENT_INFO_KHR;
  present_info.waitSemaphoreCount = 0;
  present_info.pWaitSemaphores = nullptr;
  present_info.swapchainCount = 1;
  present_info.pSwapchains = &m_swapchain;
  present_info.pImageIndices = &m_currentImage;
  present_info.pResults = nullptr;

  VkResult result = vkQueuePresentKHR(m_present_queue, &present_info);
  if (result == VK_ERROR_OUT_OF_DATE_KHR || result == VK_SUBOPTIMAL_KHR) {
    /* Swap-chain is out of date. Recreate swap-chain and skip this frame. */
    destroySwapchain();
    createSwapchain();
    if (swap_buffers_post_callback_) {
      swap_buffers_post_callback_();
    }
    return GHOST_kSuccess;
  }
  else if (result != VK_SUCCESS) {
    fprintf(stderr,
            "Error: Failed to present swap chain image : %s\n",
            vulkan_error_as_string(result));
    if (swap_buffers_post_callback_) {
      swap_buffers_post_callback_();
    }
    return GHOST_kFailure;
  }

  m_currentFrame = (m_currentFrame + 1) % MAX_FRAMES_IN_FLIGHT;

  if (swap_buffers_post_callback_) {
    swap_buffers_post_callback_();
  }

  return GHOST_kSuccess;
}

GHOST_TSuccess GHOST_ContextVK::getVulkanSwapChainFormat(
    GHOST_VulkanSwapChainData *r_swap_chain_data)
{
  r_swap_chain_data->image = VK_NULL_HANDLE;
  r_swap_chain_data->format = m_surface_format.format;
  r_swap_chain_data->extent = m_render_extent;

  return GHOST_kSuccess;
}

GHOST_TSuccess GHOST_ContextVK::getVulkanHandles(void *r_instance,
                                                 void *r_physical_device,
                                                 void *r_device,
                                                 uint32_t *r_graphic_queue_family,
                                                 void *r_queue)
{
  *((VkInstance *)r_instance) = VK_NULL_HANDLE;
  *((VkPhysicalDevice *)r_physical_device) = VK_NULL_HANDLE;
  *((VkDevice *)r_device) = VK_NULL_HANDLE;

  if (vulkan_device.has_value()) {
    *((VkInstance *)r_instance) = vulkan_device->instance;
    *((VkPhysicalDevice *)r_physical_device) = vulkan_device->physical_device;
    *((VkDevice *)r_device) = vulkan_device->device;
    *r_graphic_queue_family = vulkan_device->generic_queue_family;
  }

  *((VkQueue *)r_queue) = m_graphic_queue;

  return GHOST_kSuccess;
}

GHOST_TSuccess GHOST_ContextVK::setVulkanSwapBuffersCallbacks(
    std::function<void(const GHOST_VulkanSwapChainData *)> swap_buffers_pre_callback,
    std::function<void(void)> swap_buffers_post_callback)
{
  swap_buffers_pre_callback_ = swap_buffers_pre_callback;
  swap_buffers_post_callback_ = swap_buffers_post_callback;
  return GHOST_kSuccess;
}

GHOST_TSuccess GHOST_ContextVK::activateDrawingContext()
{
  return GHOST_kSuccess;
}

GHOST_TSuccess GHOST_ContextVK::releaseDrawingContext()
{
  return GHOST_kSuccess;
}

static vector<VkExtensionProperties> getExtensionsAvailable()
{
  uint32_t extension_count = 0;
  vkEnumerateInstanceExtensionProperties(nullptr, &extension_count, nullptr);

  vector<VkExtensionProperties> extensions(extension_count);
  vkEnumerateInstanceExtensionProperties(nullptr, &extension_count, extensions.data());

  return extensions;
}

static bool checkExtensionSupport(vector<VkExtensionProperties> &extensions_available,
                                  const char *extension_name)
{
  for (const auto &extension : extensions_available) {
    if (strcmp(extension_name, extension.extensionName) == 0) {
      return true;
    }
  }
  return false;
}

static void requireExtension(vector<VkExtensionProperties> &extensions_available,
                             vector<const char *> &extensions_enabled,
                             const char *extension_name)
{
  if (checkExtensionSupport(extensions_available, extension_name)) {
    extensions_enabled.push_back(extension_name);
  }
  else {
    fprintf(stderr, "Error: %s not found.\n", extension_name);
  }
}

static vector<VkLayerProperties> getLayersAvailable()
{
  uint32_t layer_count = 0;
  vkEnumerateInstanceLayerProperties(&layer_count, nullptr);

  vector<VkLayerProperties> layers(layer_count);
  vkEnumerateInstanceLayerProperties(&layer_count, layers.data());

  return layers;
}

static bool checkLayerSupport(vector<VkLayerProperties> &layers_available, const char *layer_name)
{
  for (const auto &layer : layers_available) {
    if (strcmp(layer_name, layer.layerName) == 0) {
      return true;
    }
  }
  return false;
}

static void enableLayer(vector<VkLayerProperties> &layers_available,
                        vector<const char *> &layers_enabled,
                        const VkLayer layer,
                        const bool display_warning)
{
#define PUSH_VKLAYER(name, name2) \
  if (vklayer_config_exist("VkLayer_" #name ".json") && \
      checkLayerSupport(layers_available, "VK_LAYER_" #name2)) \
  { \
    layers_enabled.push_back("VK_LAYER_" #name2); \
    enabled = true; \
  } \
  else { \
    warnings << "VK_LAYER_" #name2; \
  }

  bool enabled = false;
  std::stringstream warnings;

  switch (layer) {
    case VkLayer::KHRONOS_validation:
      PUSH_VKLAYER(khronos_validation, KHRONOS_validation);
  };

  if (enabled) {
    return;
  }

  if (display_warning) {
    fprintf(stderr,
            "Warning: Layer requested, but not supported by the platform. [%s] \n",
            warnings.str().c_str());
  }

#undef PUSH_VKLAYER
}

static GHOST_TSuccess selectPresentMode(VkPhysicalDevice device,
                                        VkSurfaceKHR surface,
                                        VkPresentModeKHR *r_presentMode)
{
  // TODO cleanup: we are not going to use MAILBOX as it isn't supported by renderdoc.
  uint32_t present_count;
  vkGetPhysicalDeviceSurfacePresentModesKHR(device, surface, &present_count, nullptr);
  vector<VkPresentModeKHR> presents(present_count);
  vkGetPhysicalDeviceSurfacePresentModesKHR(device, surface, &present_count, presents.data());
  /* MAILBOX is the lowest latency V-Sync enabled mode so use it if available */
  for (auto present_mode : presents) {
    if (present_mode == VK_PRESENT_MODE_FIFO_KHR) {
      *r_presentMode = present_mode;
      return GHOST_kSuccess;
    }
  }
  /* FIFO present mode is always available. */
  for (auto present_mode : presents) {
    if (present_mode == VK_PRESENT_MODE_MAILBOX_KHR) {
      *r_presentMode = present_mode;
      return GHOST_kSuccess;
    }
  }

  fprintf(stderr, "Error: FIFO present mode is not supported by the swap chain!\n");

  return GHOST_kFailure;
}

GHOST_TSuccess GHOST_ContextVK::createCommandPools()
{
  assert(vulkan_device.has_value() && vulkan_device->device != VK_NULL_HANDLE);
  VkCommandPoolCreateInfo poolInfo = {};
  poolInfo.sType = VK_STRUCTURE_TYPE_COMMAND_POOL_CREATE_INFO;
  poolInfo.flags = VK_COMMAND_POOL_CREATE_RESET_COMMAND_BUFFER_BIT;
  poolInfo.queueFamilyIndex = vulkan_device->generic_queue_family;

  VK_CHECK(vkCreateCommandPool(vulkan_device->device, &poolInfo, nullptr, &m_command_pool));
  return GHOST_kSuccess;
}

GHOST_TSuccess GHOST_ContextVK::createGraphicsCommandBuffer()
{
  assert(vulkan_device.has_value() && vulkan_device->device != VK_NULL_HANDLE);
  assert(m_command_pool != VK_NULL_HANDLE);
  assert(m_command_buffer == VK_NULL_HANDLE);
  VkCommandBufferAllocateInfo alloc_info = {};
  alloc_info.sType = VK_STRUCTURE_TYPE_COMMAND_BUFFER_ALLOCATE_INFO;
  alloc_info.commandPool = m_command_pool;
  alloc_info.level = VK_COMMAND_BUFFER_LEVEL_PRIMARY;
  alloc_info.commandBufferCount = 1;

  VK_CHECK(vkAllocateCommandBuffers(vulkan_device->device, &alloc_info, &m_command_buffer));
  return GHOST_kSuccess;
}

static bool surfaceFormatSupported(const VkSurfaceFormatKHR &surface_format)
{
  if (surface_format.colorSpace != VK_COLOR_SPACE_SRGB_NONLINEAR_KHR) {
    return false;
  }

  if (surface_format.format == VK_FORMAT_R8G8B8A8_UNORM ||
      surface_format.format == VK_FORMAT_B8G8R8A8_UNORM)
  {
    return true;
  }

  return false;
}

/**
 * Select the surface format that we will use.
 *
 * We will select any 8bit UNORM surface.
 */
static bool selectSurfaceFormat(const VkPhysicalDevice physical_device,
                                const VkSurfaceKHR surface,
                                VkSurfaceFormatKHR &r_surfaceFormat)
{
  uint32_t format_count;
  vkGetPhysicalDeviceSurfaceFormatsKHR(physical_device, surface, &format_count, nullptr);
  vector<VkSurfaceFormatKHR> formats(format_count);
  vkGetPhysicalDeviceSurfaceFormatsKHR(physical_device, surface, &format_count, formats.data());

  for (VkSurfaceFormatKHR &format : formats) {
    if (surfaceFormatSupported(format)) {
      r_surfaceFormat = format;
      return true;
    }
  }

#if !SELECT_COMPATIBLE_SURFACES_ONLY
  r_surfaceFormat = formats[0];
#endif

  return false;
}

GHOST_TSuccess GHOST_ContextVK::createSwapchain()
{
  assert(vulkan_device.has_value() && vulkan_device->device != VK_NULL_HANDLE);

  VkPhysicalDevice physical_device = vulkan_device->physical_device;

  m_surface_format = {};
#if SELECT_COMPATIBLE_SURFACES_ONLY
  if (!selectSurfaceFormat(physical_device, m_surface, m_surface_format)) {
    return GHOST_kFailure;
  }
#else
  selectSurfaceFormat(physical_device, m_surface, m_surface_format);
#endif

  VkPresentModeKHR present_mode;
  if (!selectPresentMode(physical_device, m_surface, &present_mode)) {
    return GHOST_kFailure;
  }

  VkSurfaceCapabilitiesKHR capabilities;
  vkGetPhysicalDeviceSurfaceCapabilitiesKHR(physical_device, m_surface, &capabilities);

  m_render_extent = capabilities.currentExtent;
  m_render_extent_min = capabilities.minImageExtent;
  if (m_render_extent.width == UINT32_MAX) {
    /* Window Manager is going to set the surface size based on the given size.
     * Choose something between minImageExtent and maxImageExtent. */
    int width = 0;
    int height = 0;

#ifdef WITH_GHOST_WAYLAND
    /* Wayland doesn't provide a windowing API via WSI. */
    if (m_wayland_window_info) {
      width = m_wayland_window_info->size[0];
      height = m_wayland_window_info->size[1];
    }
#endif

    if (width == 0 || height == 0) {
      width = 1280;
      height = 720;
    }

    m_render_extent.width = width;
    m_render_extent.height = height;

    if (capabilities.minImageExtent.width > m_render_extent.width) {
      m_render_extent.width = capabilities.minImageExtent.width;
    }
    if (capabilities.minImageExtent.height > m_render_extent.height) {
      m_render_extent.height = capabilities.minImageExtent.height;
    }
  }

  /* Driver can stall if only using minimal image count. */
  uint32_t image_count = capabilities.minImageCount + 1;
  /* Note: maxImageCount == 0 means no limit. */
  if (image_count > capabilities.maxImageCount && capabilities.maxImageCount > 0) {
    image_count = capabilities.maxImageCount;
  }

  VkSwapchainCreateInfoKHR create_info = {};
  create_info.sType = VK_STRUCTURE_TYPE_SWAPCHAIN_CREATE_INFO_KHR;
  create_info.surface = m_surface;
  create_info.minImageCount = image_count;
  create_info.imageFormat = m_surface_format.format;
  create_info.imageColorSpace = m_surface_format.colorSpace;
  create_info.imageExtent = m_render_extent;
  create_info.imageArrayLayers = 1;
  create_info.imageUsage = VK_IMAGE_USAGE_COLOR_ATTACHMENT_BIT | VK_IMAGE_USAGE_TRANSFER_DST_BIT;
  create_info.preTransform = capabilities.currentTransform;
  create_info.compositeAlpha = VK_COMPOSITE_ALPHA_OPAQUE_BIT_KHR;
  create_info.presentMode = present_mode;
  create_info.clipped = VK_TRUE;
  create_info.oldSwapchain = VK_NULL_HANDLE; /* TODO Window resize */
  create_info.imageSharingMode = VK_SHARING_MODE_EXCLUSIVE;
  create_info.queueFamilyIndexCount = 0;
  create_info.pQueueFamilyIndices = nullptr;

  VkDevice device = vulkan_device->device;
  VK_CHECK(vkCreateSwapchainKHR(device, &create_info, nullptr, &m_swapchain));

  /* image_count may not be what we requested! Getter for final value. */
  vkGetSwapchainImagesKHR(device, m_swapchain, &image_count, nullptr);
  m_swapchain_images.resize(image_count);
  vkGetSwapchainImagesKHR(device, m_swapchain, &image_count, m_swapchain_images.data());

  VkFenceCreateInfo fence_info = {};
  fence_info.sType = VK_STRUCTURE_TYPE_FENCE_CREATE_INFO;
  VK_CHECK(vkCreateFence(device, &fence_info, nullptr, &m_fence));

  /* Change image layout from VK_IMAGE_LAYOUT_UNDEFINED to VK_IMAGE_LAYOUT_PRESENT_SRC_KHR. */
  VkCommandBufferBeginInfo begin_info = {};
  begin_info.sType = VK_STRUCTURE_TYPE_COMMAND_BUFFER_BEGIN_INFO;
  VK_CHECK(vkBeginCommandBuffer(m_command_buffer, &begin_info));
  VkImageMemoryBarrier *barriers = new VkImageMemoryBarrier[image_count];
  for (int i = 0; i < image_count; i++) {
    VkImageMemoryBarrier &barrier = barriers[i];
    barrier = {};

    barrier.sType = VK_STRUCTURE_TYPE_IMAGE_MEMORY_BARRIER;
    barrier.oldLayout = VK_IMAGE_LAYOUT_UNDEFINED;
    barrier.newLayout = VK_IMAGE_LAYOUT_PRESENT_SRC_KHR;
    barrier.image = m_swapchain_images[i];
    barrier.subresourceRange.aspectMask = VK_IMAGE_ASPECT_COLOR_BIT;
    barrier.subresourceRange.levelCount = VK_REMAINING_MIP_LEVELS;
    barrier.subresourceRange.layerCount = VK_REMAINING_ARRAY_LAYERS;
  }
  vkCmdPipelineBarrier(m_command_buffer,
                       VK_PIPELINE_STAGE_TOP_OF_PIPE_BIT,
                       VK_PIPELINE_STAGE_TOP_OF_PIPE_BIT,
                       VK_DEPENDENCY_BY_REGION_BIT,
                       0,
                       nullptr,
                       0,
                       nullptr,
                       image_count,
                       barriers);
  VK_CHECK(vkEndCommandBuffer(m_command_buffer));

  VkPipelineStageFlags wait_stages[] = {VK_PIPELINE_STAGE_TOP_OF_PIPE_BIT};
  VkSubmitInfo submit_info = {};
  submit_info.sType = VK_STRUCTURE_TYPE_SUBMIT_INFO;
  submit_info.pWaitDstStageMask = wait_stages;
  submit_info.commandBufferCount = 1;
  submit_info.pCommandBuffers = &m_command_buffer;
  submit_info.signalSemaphoreCount = 0;
  submit_info.pSignalSemaphores = nullptr;
  VK_CHECK(vkQueueSubmit(m_graphic_queue, 1, &submit_info, nullptr));
  VK_CHECK(vkQueueWaitIdle(m_graphic_queue));

  delete[] barriers;

  return GHOST_kSuccess;
}

const char *GHOST_ContextVK::getPlatformSpecificSurfaceExtension() const
{
#ifdef _WIN32
  return VK_KHR_WIN32_SURFACE_EXTENSION_NAME;
#elif defined(__APPLE__)
  return VK_EXT_METAL_SURFACE_EXTENSION_NAME;
#else /* UNIX/Linux */
  switch (m_platform) {
    case GHOST_kVulkanPlatformX11:
      return VK_KHR_XLIB_SURFACE_EXTENSION_NAME;
      break;
#  ifdef WITH_GHOST_WAYLAND
    case GHOST_kVulkanPlatformWayland:
      return VK_KHR_WAYLAND_SURFACE_EXTENSION_NAME;
      break;
#  endif
  }
#endif
  return nullptr;
}

GHOST_TSuccess GHOST_ContextVK::initializeDrawingContext()
{
#ifdef _WIN32
  const bool use_window_surface = (m_hwnd != nullptr);
#elif defined(__APPLE__)
  const bool use_window_surface = (m_metal_layer != nullptr);
#else /* UNIX/Linux */
  bool use_window_surface = false;
  switch (m_platform) {
    case GHOST_kVulkanPlatformX11:
      use_window_surface = (m_display != nullptr) && (m_window != (Window) nullptr);
      break;
#  ifdef WITH_GHOST_WAYLAND
    case GHOST_kVulkanPlatformWayland:
      use_window_surface = (m_wayland_display != nullptr) && (m_wayland_surface != nullptr);
      break;
#  endif
  }
#endif

  auto layers_available = getLayersAvailable();
  auto extensions_available = getExtensionsAvailable();

  vector<const char *> layers_enabled;
  vector<const char *> extensions_device;
  vector<const char *> extensions_enabled;

  if (m_debug) {
    enableLayer(layers_available, layers_enabled, VkLayer::KHRONOS_validation, m_debug);
    requireExtension(extensions_available, extensions_enabled, VK_EXT_DEBUG_UTILS_EXTENSION_NAME);
  }

  if (use_window_surface) {
    const char *native_surface_extension_name = getPlatformSpecificSurfaceExtension();

    requireExtension(extensions_available, extensions_enabled, "VK_KHR_surface");
    requireExtension(extensions_available, extensions_enabled, native_surface_extension_name);

    extensions_device.push_back(VK_KHR_SWAPCHAIN_EXTENSION_NAME);
  }
  extensions_device.push_back(VK_KHR_DEDICATED_ALLOCATION_EXTENSION_NAME);
  extensions_device.push_back(VK_KHR_GET_MEMORY_REQUIREMENTS_2_EXTENSION_NAME);

  /* Enable MoltenVK required instance extensions. */
#ifdef VK_MVK_MOLTENVK_EXTENSION_NAME
  requireExtension(
      extensions_available, extensions_enabled, "VK_KHR_get_physical_device_properties2");
#endif

  VkInstance instance = VK_NULL_HANDLE;
  if (!vulkan_device.has_value()) {
    VkApplicationInfo app_info = {};
    app_info.sType = VK_STRUCTURE_TYPE_APPLICATION_INFO;
    app_info.pApplicationName = "Blender";
    app_info.applicationVersion = VK_MAKE_VERSION(1, 0, 0);
    app_info.pEngineName = "Blender";
    app_info.engineVersion = VK_MAKE_VERSION(1, 0, 0);
    app_info.apiVersion = VK_MAKE_VERSION(m_context_major_version, m_context_minor_version, 0);

    /* Create Instance */
    VkInstanceCreateInfo create_info = {};
    create_info.sType = VK_STRUCTURE_TYPE_INSTANCE_CREATE_INFO;
    create_info.pApplicationInfo = &app_info;
    create_info.enabledLayerCount = uint32_t(layers_enabled.size());
    create_info.ppEnabledLayerNames = layers_enabled.data();
    create_info.enabledExtensionCount = uint32_t(extensions_enabled.size());
    create_info.ppEnabledExtensionNames = extensions_enabled.data();

    /* VkValidationFeaturesEXT */
    VkValidationFeaturesEXT validationFeatures = {};
    validationFeatures.sType = VK_STRUCTURE_TYPE_VALIDATION_FEATURES_EXT;
    validationFeatures.enabledValidationFeatureCount = 1;

    VkValidationFeatureEnableEXT enabledValidationFeatures[1] = {
        VK_VALIDATION_FEATURE_ENABLE_DEBUG_PRINTF_EXT};
    validationFeatures.pEnabledValidationFeatures = enabledValidationFeatures;
    if (m_debug) {
      create_info.pNext = &validationFeatures;
    }

    VK_CHECK(vkCreateInstance(&create_info, nullptr, &instance));
  }
  else {
    instance = vulkan_device->instance;
  }

  if (use_window_surface) {
#ifdef _WIN32
    VkWin32SurfaceCreateInfoKHR surface_create_info = {};
    surface_create_info.sType = VK_STRUCTURE_TYPE_WIN32_SURFACE_CREATE_INFO_KHR;
    surface_create_info.hinstance = GetModuleHandle(nullptr);
    surface_create_info.hwnd = m_hwnd;
    VK_CHECK(vkCreateWin32SurfaceKHR(instance, &surface_create_info, nullptr, &m_surface));
#elif defined(__APPLE__)
    VkMetalSurfaceCreateInfoEXT info = {};
    info.sType = VK_STRUCTURE_TYPE_METAL_SURFACE_CREATE_INFO_EXT;
    info.pNext = nullptr;
    info.flags = 0;
    info.pLayer = m_metal_layer;
    VK_CHECK(vkCreateMetalSurfaceEXT(instance, &info, nullptr, &m_surface));
#else
    switch (m_platform) {
      case GHOST_kVulkanPlatformX11: {
        VkXlibSurfaceCreateInfoKHR surface_create_info = {};
        surface_create_info.sType = VK_STRUCTURE_TYPE_XLIB_SURFACE_CREATE_INFO_KHR;
        surface_create_info.dpy = m_display;
        surface_create_info.window = m_window;
        VK_CHECK(vkCreateXlibSurfaceKHR(instance, &surface_create_info, nullptr, &m_surface));
        break;
      }
#  ifdef WITH_GHOST_WAYLAND
      case GHOST_kVulkanPlatformWayland: {
        VkWaylandSurfaceCreateInfoKHR surface_create_info = {};
        surface_create_info.sType = VK_STRUCTURE_TYPE_WAYLAND_SURFACE_CREATE_INFO_KHR;
        surface_create_info.display = m_wayland_display;
        surface_create_info.surface = m_wayland_surface;
        VK_CHECK(vkCreateWaylandSurfaceKHR(instance, &surface_create_info, nullptr, &m_surface));
        break;
      }
#  endif
    }

#endif
  }

  if (!ensure_vulkan_device(instance, m_surface, extensions_device)) {
    return GHOST_kFailure;
  }

#ifdef VK_MVK_MOLTENVK_EXTENSION_NAME
  /* According to the Vulkan specs, when `VK_KHR_portability_subset` is available it should be
   * enabled. See
   * https://vulkan.lunarg.com/doc/view/1.2.198.1/mac/1.2-extensions/vkspec.html#VUID-VkDeviceCreateInfo-pProperties-04451*/
  if (vulkan_device->has_extensions({VK_KHR_PORTABILITY_SUBSET_EXTENSION_NAME})) {
    extensions_device.push_back(VK_KHR_PORTABILITY_SUBSET_EXTENSION_NAME);
  }
#endif
  vulkan_device->users++;
  vulkan_device->ensure_device(layers_enabled, extensions_device);

  vkGetDeviceQueue(
      vulkan_device->device, vulkan_device->generic_queue_family, 0, &m_graphic_queue);

  createCommandPools();
  createGraphicsCommandBuffer();
  if (use_window_surface) {
    vkGetDeviceQueue(
        vulkan_device->device, vulkan_device->generic_queue_family, 0, &m_present_queue);
    createSwapchain();
  }

  return GHOST_kSuccess;
}

GHOST_TSuccess GHOST_ContextVK::releaseNativeHandles()
{
  return GHOST_kSuccess;
}<|MERGE_RESOLUTION|>--- conflicted
+++ resolved
@@ -253,11 +253,8 @@
     vulkan_12_features.sType = VK_STRUCTURE_TYPE_PHYSICAL_DEVICE_VULKAN_1_2_FEATURES;
     vulkan_12_features.shaderOutputLayer = features_12.shaderOutputLayer;
     vulkan_12_features.shaderOutputViewportIndex = features_12.shaderOutputViewportIndex;
-<<<<<<< HEAD
+    vulkan_12_features.timelineSemaphore = VK_TRUE;
     vulkan_12_features.separateDepthStencilLayouts = features_12.separateDepthStencilLayouts;
-=======
-    vulkan_12_features.timelineSemaphore = VK_TRUE;
->>>>>>> ecb0d25c
     vulkan_12_features.pNext = device_create_info_p_next;
     device_create_info_p_next = &vulkan_12_features;
 
