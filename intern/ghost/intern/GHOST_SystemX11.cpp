--- conflicted
+++ resolved
@@ -927,13 +927,8 @@
           if (window->getCursorGrabMode() == GHOST_kGrabHide) {
             window->getClientBounds(bounds);
 
-<<<<<<< HEAD
-            /* TODO(@campbellbarton): warp the cursor to `window->getCursorGrabInitPos`,
-             * on every motion event, see: D16557 (alternative fix for T102346). */
-=======
             /* TODO(@ideasman42): warp the cursor to `window->getCursorGrabInitPos`,
              * on every motion event, see: D16557 (alternative fix for #102346). */
->>>>>>> d9398bb5
             const int32_t subregion_div = 4; /* One quarter of the region. */
             const int32_t size[2] = {bounds.getWidth(), bounds.getHeight()};
             const int32_t center[2] = {
