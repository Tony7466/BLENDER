--- conflicted
+++ resolved
@@ -1870,15 +1870,6 @@
 			GXMAP(type, XF86XK_AudioForward, GHOST_kKeyMediaLast);
 #endif
 #endif
-<<<<<<< HEAD
-			/* Non US keyboard layouts: avoid 'UnknownKey' - TODO(campbell): lookup scan-codes. */
-			GXMAP(type, XK_dead_circumflex, GHOST_kKeyAccentGrave);         /* 'de' */
-			GXMAP(type, XK_dead_grave, GHOST_kKeyAccentGrave);              /* 'us' (intl) */
-			GXMAP(type, XK_masculine, GHOST_kKeyAccentGrave);               /* 'es' */
-			GXMAP(type, XK_onehalf, GHOST_kKeyAccentGrave);                 /* 'dk' */
-			GXMAP(type, XK_twosuperior, GHOST_kKeyAccentGrave);             /* 'fr' */
-=======
->>>>>>> f3427cbc
 			default:
 #ifdef GHOST_DEBUG
 				printf("%s: unknown key: %lu / 0x%lx\n", __func__, key, key);
