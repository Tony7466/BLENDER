/* SPDX-License-Identifier: GPL-2.0-or-later */

/** \file
 * \ingroup GHOST
 */

#include "GHOST_ContextVK.h"
#include "GHOST_C-api.h"

#ifdef _WIN32
#  include <vulkan/vulkan_win32.h>
#elif defined(__APPLE__)
#  include <MoltenVK/vk_mvk_moltenvk.h>
#else /* X11 */
#  include <vulkan/vulkan_xlib.h>
#  ifdef WITH_GHOST_WAYLAND
#    include <vulkan/vulkan_wayland.h>
#  endif
#endif

#include <vector>

#include <cassert>
#include <cstdio>
#include <cstring>
#include <iostream>

/* Set to 0 to allow devices that do not have the required features.
 * This allows development on OSX until we really needs these features. */
#define STRICT_REQUIREMENTS 1

using namespace std;

static const char *vulkan_error_as_string(VkResult result)
{
#define FORMAT_ERROR(X) \
  case X: { \
    return "" #X; \
  }

  switch (result) {
    FORMAT_ERROR(VK_NOT_READY);
    FORMAT_ERROR(VK_TIMEOUT);
    FORMAT_ERROR(VK_EVENT_SET);
    FORMAT_ERROR(VK_EVENT_RESET);
    FORMAT_ERROR(VK_INCOMPLETE);
    FORMAT_ERROR(VK_ERROR_OUT_OF_HOST_MEMORY);
    FORMAT_ERROR(VK_ERROR_OUT_OF_DEVICE_MEMORY);
    FORMAT_ERROR(VK_ERROR_INITIALIZATION_FAILED);
    FORMAT_ERROR(VK_ERROR_DEVICE_LOST);
    FORMAT_ERROR(VK_ERROR_MEMORY_MAP_FAILED);
    FORMAT_ERROR(VK_ERROR_LAYER_NOT_PRESENT);
    FORMAT_ERROR(VK_ERROR_EXTENSION_NOT_PRESENT);
    FORMAT_ERROR(VK_ERROR_FEATURE_NOT_PRESENT);
    FORMAT_ERROR(VK_ERROR_INCOMPATIBLE_DRIVER);
    FORMAT_ERROR(VK_ERROR_TOO_MANY_OBJECTS);
    FORMAT_ERROR(VK_ERROR_FORMAT_NOT_SUPPORTED);
    FORMAT_ERROR(VK_ERROR_FRAGMENTED_POOL);
    FORMAT_ERROR(VK_ERROR_UNKNOWN);
    FORMAT_ERROR(VK_ERROR_OUT_OF_POOL_MEMORY);
    FORMAT_ERROR(VK_ERROR_INVALID_EXTERNAL_HANDLE);
    FORMAT_ERROR(VK_ERROR_FRAGMENTATION);
    FORMAT_ERROR(VK_ERROR_INVALID_OPAQUE_CAPTURE_ADDRESS);
    FORMAT_ERROR(VK_ERROR_SURFACE_LOST_KHR);
    FORMAT_ERROR(VK_ERROR_NATIVE_WINDOW_IN_USE_KHR);
    FORMAT_ERROR(VK_SUBOPTIMAL_KHR);
    FORMAT_ERROR(VK_ERROR_OUT_OF_DATE_KHR);
    FORMAT_ERROR(VK_ERROR_INCOMPATIBLE_DISPLAY_KHR);
    FORMAT_ERROR(VK_ERROR_VALIDATION_FAILED_EXT);
    FORMAT_ERROR(VK_ERROR_INVALID_SHADER_NV);
    FORMAT_ERROR(VK_ERROR_INVALID_DRM_FORMAT_MODIFIER_PLANE_LAYOUT_EXT);
    FORMAT_ERROR(VK_ERROR_NOT_PERMITTED_EXT);
    FORMAT_ERROR(VK_ERROR_FULL_SCREEN_EXCLUSIVE_MODE_LOST_EXT);
    FORMAT_ERROR(VK_THREAD_IDLE_KHR);
    FORMAT_ERROR(VK_THREAD_DONE_KHR);
    FORMAT_ERROR(VK_OPERATION_DEFERRED_KHR);
    FORMAT_ERROR(VK_OPERATION_NOT_DEFERRED_KHR);
    FORMAT_ERROR(VK_PIPELINE_COMPILE_REQUIRED_EXT);
    default:
      return "Unknown Error";
  }
}

#define __STR(A) "" #A
#define VK_CHECK(__expression) \
  do { \
    VkResult r = (__expression); \
    if (r != VK_SUCCESS) { \
      fprintf(stderr, \
              "Vulkan Error : %s:%d : %s failled with %s\n", \
              __FILE__, \
              __LINE__, \
              __STR(__expression), \
              vulkan_error_as_string(r)); \
      return GHOST_kFailure; \
    } \
  } while (0)

#define DEBUG_PRINTF(...) \
  if (m_debug) { \
    printf(__VA_ARGS__); \
  }

/* Triple buffering. */
const int MAX_FRAMES_IN_FLIGHT = 2;

GHOST_ContextVK::GHOST_ContextVK(bool stereoVisual,
#ifdef _WIN32
                                 HWND hwnd,
#elif defined(__APPLE__)
                                 CAMetalLayer *metal_layer,
#else
                                 GHOST_TVulkanPlatformType platform,
                                 /* X11 */
                                 Window window,
                                 Display *display,
                                 /* Wayland */
                                 wl_surface *wayland_surface,
                                 wl_display *wayland_display,
#endif
                                 int contextMajorVersion,
                                 int contextMinorVersion,
                                 int debug)
    : GHOST_Context(stereoVisual),
#ifdef _WIN32
      m_hwnd(hwnd),
#elif defined(__APPLE__)
      m_metal_layer(metal_layer),
#else
      m_platform(platform),
      /* X11 */
      m_display(display),
      m_window(window),
      /* Wayland */
      m_wayland_surface(wayland_surface),
      m_wayland_display(wayland_display),
#endif
      m_context_major_version(contextMajorVersion),
      m_context_minor_version(contextMinorVersion),
      m_debug(debug),
      m_instance(VK_NULL_HANDLE),
      m_physical_device(VK_NULL_HANDLE),
      m_device(VK_NULL_HANDLE),
      m_command_pool(VK_NULL_HANDLE),
      m_surface(VK_NULL_HANDLE),
      m_swapchain(VK_NULL_HANDLE),
      m_render_pass(VK_NULL_HANDLE)
{
}

GHOST_ContextVK::~GHOST_ContextVK()
{
  if (m_device) {
    vkDeviceWaitIdle(m_device);
  }

  destroySwapchain();

  if (m_command_pool != VK_NULL_HANDLE) {
    vkDestroyCommandPool(m_device, m_command_pool, NULL);
  }
  if (m_device != VK_NULL_HANDLE) {
    vkDestroyDevice(m_device, NULL);
  }
  if (m_surface != VK_NULL_HANDLE) {
    vkDestroySurfaceKHR(m_instance, m_surface, NULL);
  }


  if (m_instance != VK_NULL_HANDLE) {
    vkDestroyInstance(m_instance, NULL);
  }
}

GHOST_TSuccess GHOST_ContextVK::destroySwapchain()
{

  assert(m_device != VK_NULL_HANDLE);
  
  vkDeviceWaitIdle(m_device);
  
  m_in_flight_images.resize(0);

  for (auto semaphore : m_image_available_semaphores) {
    vkDestroySemaphore(m_device, semaphore, NULL);
  }
  for (auto semaphore : m_render_finished_semaphores) {
    vkDestroySemaphore(m_device, semaphore, NULL);
  }
  for (auto fence : m_in_flight_fences) {
    vkDestroyFence(m_device, fence, NULL);
  }
  for (auto framebuffer : m_swapchain_framebuffers) {
    vkDestroyFramebuffer(m_device, framebuffer, NULL);
  }
  if (m_render_pass != VK_NULL_HANDLE) {
    vkDestroyRenderPass(m_device, m_render_pass, NULL);
  }
  for (auto command_buffer : m_command_buffers) {
    vkFreeCommandBuffers(m_device, m_command_pool, 1, &command_buffer);
  }
  for (auto imageView : m_swapchain_image_views) {
    vkDestroyImageView(m_device, imageView, NULL);
  }
  if (m_swapchain != VK_NULL_HANDLE) {
    vkDestroySwapchainKHR(m_device, m_swapchain, NULL);
  }
  return GHOST_kSuccess;
}

GHOST_TSuccess GHOST_ContextVK::swapBuffers()
{
  if (m_swapchain == VK_NULL_HANDLE) {
    return GHOST_kFailure;
  }

  vkWaitForFences(m_device, 1, &m_in_flight_fences[m_currentFrame], VK_TRUE, UINT64_MAX);

  VkResult result = vkAcquireNextImageKHR(m_device,
                                          m_swapchain,
                                          UINT64_MAX,
                                          m_image_available_semaphores[m_currentFrame],
                                          VK_NULL_HANDLE,
                                          &m_currentImage);

  if (result == VK_ERROR_OUT_OF_DATE_KHR || result == VK_SUBOPTIMAL_KHR) {
    /* Swap-chain is out of date. Recreate swap-chain and skip this frame. */
    destroySwapchain();
    createSwapchain();
    return GHOST_kSuccess;
  }
  else if (result != VK_SUCCESS) {
    fprintf(stderr,
            "Error: Failed to acquire swap chain image : %s\n",
            vulkan_error_as_string(result));
    return GHOST_kFailure;
  }

  /* Check if a previous frame is using this image (i.e. there is its fence to wait on) */
  if (m_in_flight_images[m_currentImage] != VK_NULL_HANDLE) {
    vkWaitForFences(m_device, 1, &m_in_flight_images[m_currentImage], VK_TRUE, UINT64_MAX);
  }
  m_in_flight_images[m_currentImage] = m_in_flight_fences[m_currentFrame];

  VkPipelineStageFlags wait_stages[] = {VK_PIPELINE_STAGE_TOP_OF_PIPE_BIT};

  VkSubmitInfo submit_info = {};
  submit_info.sType = VK_STRUCTURE_TYPE_SUBMIT_INFO;
  submit_info.waitSemaphoreCount = 1;
  submit_info.pWaitSemaphores = &m_image_available_semaphores[m_currentFrame];
  submit_info.pWaitDstStageMask = wait_stages;
  submit_info.commandBufferCount = 1;
  submit_info.pCommandBuffers = &m_command_buffers[m_currentImage];
  submit_info.signalSemaphoreCount = 1;
  submit_info.pSignalSemaphores = &m_render_finished_semaphores[m_currentFrame];

  vkResetFences(m_device, 1, &m_in_flight_fences[m_currentFrame]);

  VK_CHECK(vkQueueSubmit(m_graphic_queue, 1, &submit_info, m_in_flight_fences[m_currentFrame]));
  do {
    result = vkWaitForFences(m_device, 1, &m_in_flight_fences[m_currentFrame], VK_TRUE, 10000);
  } while (result == VK_TIMEOUT);

  VK_CHECK(vkQueueWaitIdle(m_graphic_queue));

  VkPresentInfoKHR present_info = {};
  present_info.sType = VK_STRUCTURE_TYPE_PRESENT_INFO_KHR;
  present_info.waitSemaphoreCount = 1;
  present_info.pWaitSemaphores = &m_render_finished_semaphores[m_currentFrame];
  present_info.swapchainCount = 1;
  present_info.pSwapchains = &m_swapchain;
  present_info.pImageIndices = &m_currentImage;
  present_info.pResults = NULL;

  result = vkQueuePresentKHR(m_present_queue, &present_info);

  if (result == VK_ERROR_OUT_OF_DATE_KHR || result == VK_SUBOPTIMAL_KHR) {
    /* Swap-chain is out of date. Recreate swap-chain and skip this frame. */
    destroySwapchain();
    createSwapchain();
    return GHOST_kSuccess;
  }
  else if (result != VK_SUCCESS) {
    fprintf(stderr,
            "Error: Failed to present swap chain image : %s\n",
            vulkan_error_as_string(result));
    return GHOST_kFailure;
  }

  m_currentFrame = (m_currentFrame + 1) % MAX_FRAMES_IN_FLIGHT;

  return GHOST_kSuccess;
}

GHOST_TSuccess GHOST_ContextVK::getVulkanBackbuffer(
    void *image, void *framebuffer, void *render_pass, void *extent, uint32_t *fb_id)
{
  if (m_swapchain == VK_NULL_HANDLE) {
    return GHOST_kFailure;
  }
  *((VkImage *)image) = m_swapchain_images[m_currentImage];
  *((VkFramebuffer *)framebuffer) = m_swapchain_framebuffers[m_currentImage];
  *((VkRenderPass *)render_pass) = m_render_pass;
  *((VkExtent2D *)extent) = m_render_extent;
  *fb_id = m_swapchain_id * 10 + m_currentFrame;

  return GHOST_kSuccess;
}

GHOST_TSuccess GHOST_ContextVK::getVulkanHandles(void *r_instance,
                                                 void *r_physical_device,
                                                 void *r_device,
                                                 uint32_t *r_graphic_queue_family,
                                                 void *r_queue)
{
  *((VkInstance *)r_instance) = m_instance;
  *((VkPhysicalDevice *)r_physical_device) = m_physical_device;
  *((VkDevice *)r_device) = m_device;
  *r_graphic_queue_family = m_queue_family_graphic;
  *((VkQueue *)r_queue) = m_graphic_queue;

  return GHOST_kSuccess;
}

GHOST_TSuccess GHOST_ContextVK::getVulkanCommandBuffer(void *r_command_buffer)
{
  if (m_command_buffers.empty()) {
    return GHOST_kFailure;
  }

  if (m_swapchain == VK_NULL_HANDLE) {
    *((VkCommandBuffer *)r_command_buffer) = m_command_buffers[0];
  }
  else {
    *((VkCommandBuffer *)r_command_buffer) = m_command_buffers[m_currentImage];
  }

  return GHOST_kSuccess;
}

GHOST_TSuccess GHOST_ContextVK::activateDrawingContext()
{
  return GHOST_kSuccess;
}

GHOST_TSuccess GHOST_ContextVK::releaseDrawingContext()
{
  return GHOST_kSuccess;
}

static vector<VkExtensionProperties> getExtensionsAvailable()
{
  uint32_t extension_count = 0;
  vkEnumerateInstanceExtensionProperties(NULL, &extension_count, NULL);

  vector<VkExtensionProperties> extensions(extension_count);
  vkEnumerateInstanceExtensionProperties(NULL, &extension_count, extensions.data());

  return extensions;
}

static bool checkExtensionSupport(vector<VkExtensionProperties> &extensions_available,
                                  const char *extension_name)
{
  for (const auto &extension : extensions_available) {
    if (strcmp(extension_name, extension.extensionName) == 0) {
      return true;
    }
  }
  return false;
}

static void requireExtension(vector<VkExtensionProperties> &extensions_available,
                             vector<const char *> &extensions_enabled,
                             const char *extension_name)
{
  if (checkExtensionSupport(extensions_available, extension_name)) {
    extensions_enabled.push_back(extension_name);
  }
  else {
    fprintf(stderr, "Error: %s not found.\n", extension_name);
  }
}

static vector<VkLayerProperties> getLayersAvailable()
{
  uint32_t layer_count = 0;
  vkEnumerateInstanceLayerProperties(&layer_count, NULL);

  vector<VkLayerProperties> layers(layer_count);
  vkEnumerateInstanceLayerProperties(&layer_count, layers.data());

  return layers;
}

static bool checkLayerSupport(vector<VkLayerProperties> &layers_available, const char *layer_name)
{
  for (const auto &layer : layers_available) {
    if (strcmp(layer_name, layer.layerName) == 0) {
      return true;
    }
  }
  return false;
}

static void enableLayer(vector<VkLayerProperties> &layers_available,
                        vector<const char *> &layers_enabled,
                        const char *layer_name)
{
  if (checkLayerSupport(layers_available, layer_name)) {
    layers_enabled.push_back(layer_name);
  }
  else {
    fprintf(stderr, "Error: %s not supported.\n", layer_name);
  }
}

static bool device_extensions_support(VkPhysicalDevice device, vector<const char *> required_exts)
{
  uint32_t ext_count;
  vkEnumerateDeviceExtensionProperties(device, NULL, &ext_count, NULL);

  vector<VkExtensionProperties> available_exts(ext_count);
  vkEnumerateDeviceExtensionProperties(device, NULL, &ext_count, available_exts.data());

  for (const auto &extension_needed : required_exts) {
    bool found = false;
    for (const auto &extension : available_exts) {
      if (strcmp(extension_needed, extension.extensionName) == 0) {
        found = true;
        break;
      }
    }
    if (!found) {
      return false;
    }
  }
  return true;
}

GHOST_TSuccess GHOST_ContextVK::pickPhysicalDevice(vector<const char *> required_exts)
{
  m_physical_device = VK_NULL_HANDLE;

  uint32_t device_count = 0;
  vkEnumeratePhysicalDevices(m_instance, &device_count, NULL);

  vector<VkPhysicalDevice> physical_devices(device_count);
  vkEnumeratePhysicalDevices(m_instance, &device_count, physical_devices.data());

  int best_device_score = -1;
  for (const auto &physical_device : physical_devices) {
    VkPhysicalDeviceProperties device_properties;
    vkGetPhysicalDeviceProperties(physical_device, &device_properties);

    VkPhysicalDeviceFeatures features;
    vkGetPhysicalDeviceFeatures(physical_device, &features);

    DEBUG_PRINTF("%s : \n", device_properties.deviceName);

    if (!device_extensions_support(physical_device, required_exts)) {
      DEBUG_PRINTF("  - Device does not support required device extensions.\n");
      continue;
    }

    if (m_surface != VK_NULL_HANDLE) {
      uint32_t format_count;
      vkGetPhysicalDeviceSurfaceFormatsKHR(physical_device, m_surface, &format_count, NULL);

      uint32_t present_count;
      vkGetPhysicalDeviceSurfacePresentModesKHR(physical_device, m_surface, &present_count, NULL);

      /* For now anything will do. */
      if (format_count == 0 || present_count == 0) {
        DEBUG_PRINTF("  - Device does not support presentation.\n");
        continue;
      }
    }

    if (!features.geometryShader) {
      /* Needed for wide lines emulation and barycentric coords and a few others. */
      DEBUG_PRINTF("  - Device does not support geometryShader.\n");
    }
    if (!features.dualSrcBlend) {
      DEBUG_PRINTF("  - Device does not support dualSrcBlend.\n");
    }
    if (!features.logicOp) {
      /* Needed by UI. */
      DEBUG_PRINTF("  - Device does not support logicOp.\n");
    }

#if STRICT_REQUIREMENTS
    if (!features.geometryShader || !features.dualSrcBlend || !features.logicOp) {
      continue;
    }
#endif

    int device_score = 0;
    switch (device_properties.deviceType) {
      case VK_PHYSICAL_DEVICE_TYPE_DISCRETE_GPU:
        device_score = 400;
        break;
      case VK_PHYSICAL_DEVICE_TYPE_INTEGRATED_GPU:
        device_score = 300;
        break;
      case VK_PHYSICAL_DEVICE_TYPE_VIRTUAL_GPU:
        device_score = 200;
        break;
      case VK_PHYSICAL_DEVICE_TYPE_CPU:
        device_score = 100;
        break;
      default:
        break;
    }
    if (device_score > best_device_score) {
      m_physical_device = physical_device;
      best_device_score = device_score;
    }
    DEBUG_PRINTF("  - Device suitable.\n");
  }

  if (m_physical_device == VK_NULL_HANDLE) {
    fprintf(stderr, "Error: No suitable Vulkan Device found!\n");
    return GHOST_kFailure;
  }

  return GHOST_kSuccess;
}

static GHOST_TSuccess getGraphicQueueFamily(VkPhysicalDevice device, uint32_t *r_queue_index)
{
  uint32_t queue_family_count = 0;
  vkGetPhysicalDeviceQueueFamilyProperties(device, &queue_family_count, NULL);

  vector<VkQueueFamilyProperties> queue_families(queue_family_count);
  vkGetPhysicalDeviceQueueFamilyProperties(device, &queue_family_count, queue_families.data());

  *r_queue_index = 0;
  for (const auto &queue_family : queue_families) {
    /* Every vulkan implementation by spec must have one queue family that support both graphics
     * and compute pipelines. We select this one; compute only queue family hints at async compute
     * implementations. */
    if ((queue_family.queueFlags & VK_QUEUE_GRAPHICS_BIT) &&
        (queue_family.queueFlags & VK_QUEUE_COMPUTE_BIT)) {
      return GHOST_kSuccess;
    }
    (*r_queue_index)++;
  }

  fprintf(stderr, "Couldn't find any Graphic queue family on selected device\n");
  return GHOST_kFailure;
}

static GHOST_TSuccess getPresetQueueFamily(VkPhysicalDevice device,
                                           VkSurfaceKHR surface,
                                           uint32_t *r_queue_index)
{
  uint32_t queue_family_count = 0;
  vkGetPhysicalDeviceQueueFamilyProperties(device, &queue_family_count, NULL);

  vector<VkQueueFamilyProperties> queue_families(queue_family_count);
  vkGetPhysicalDeviceQueueFamilyProperties(device, &queue_family_count, queue_families.data());

  *r_queue_index = 0;
  for (int i = 0; i < queue_family_count; i++) {
    VkBool32 present_support = false;
    vkGetPhysicalDeviceSurfaceSupportKHR(device, *r_queue_index, surface, &present_support);

    if (present_support) {
      return GHOST_kSuccess;
    }
    (*r_queue_index)++;
  }

  fprintf(stderr, "Couldn't find any Present queue family on selected device\n");
  return GHOST_kFailure;
}

static GHOST_TSuccess create_render_pass(VkDevice device,
                                         VkFormat format,
                                         VkRenderPass *r_renderPass)
{
  VkAttachmentDescription colorAttachment = {};
  colorAttachment.format = format;
  colorAttachment.samples = VK_SAMPLE_COUNT_1_BIT;
  colorAttachment.loadOp = VK_ATTACHMENT_LOAD_OP_CLEAR;
  colorAttachment.storeOp = VK_ATTACHMENT_STORE_OP_STORE;
  colorAttachment.stencilLoadOp = VK_ATTACHMENT_LOAD_OP_DONT_CARE;
  colorAttachment.stencilStoreOp = VK_ATTACHMENT_STORE_OP_DONT_CARE;
  colorAttachment.initialLayout = VK_IMAGE_LAYOUT_UNDEFINED;
  colorAttachment.finalLayout = VK_IMAGE_LAYOUT_PRESENT_SRC_KHR;

  VkAttachmentReference colorAttachmentRef = {};
  colorAttachmentRef.attachment = 0;
  colorAttachmentRef.layout = VK_IMAGE_LAYOUT_COLOR_ATTACHMENT_OPTIMAL;

  VkSubpassDescription subpass = {};
  subpass.pipelineBindPoint = VK_PIPELINE_BIND_POINT_GRAPHICS;
  subpass.colorAttachmentCount = 1;
  subpass.pColorAttachments = &colorAttachmentRef;

  VkRenderPassCreateInfo renderPassInfo = {};
  renderPassInfo.sType = VK_STRUCTURE_TYPE_RENDER_PASS_CREATE_INFO;
  renderPassInfo.attachmentCount = 1;
  renderPassInfo.pAttachments = &colorAttachment;
  renderPassInfo.subpassCount = 1;
  renderPassInfo.pSubpasses = &subpass;

  VK_CHECK(vkCreateRenderPass(device, &renderPassInfo, NULL, r_renderPass));

  return GHOST_kSuccess;
}

static GHOST_TSuccess selectPresentMode(VkPhysicalDevice device,
                                        VkSurfaceKHR surface,
                                        VkPresentModeKHR *r_presentMode)
{
  uint32_t present_count;
  vkGetPhysicalDeviceSurfacePresentModesKHR(device, surface, &present_count, NULL);
  vector<VkPresentModeKHR> presents(present_count);
  vkGetPhysicalDeviceSurfacePresentModesKHR(device, surface, &present_count, presents.data());
  /* MAILBOX is the lowest latency V-Sync enabled mode so use it if available */
  for (auto present_mode : presents) {
    if (present_mode == VK_PRESENT_MODE_FIFO_KHR) {
      *r_presentMode = present_mode;
      return GHOST_kSuccess;
    }
  }
  /* FIFO present mode is always available. */
  for (auto present_mode : presents) {
    if (present_mode == VK_PRESENT_MODE_MAILBOX_KHR) {
      *r_presentMode = present_mode;
      return GHOST_kSuccess;
    }
  }

  fprintf(stderr, "Error: FIFO present mode is not supported by the swap chain!\n");

  return GHOST_kFailure;
}

GHOST_TSuccess GHOST_ContextVK::createCommandPools()
{
  VkCommandPoolCreateInfo poolInfo = {};
  poolInfo.sType = VK_STRUCTURE_TYPE_COMMAND_POOL_CREATE_INFO;
  poolInfo.flags = VK_COMMAND_POOL_CREATE_RESET_COMMAND_BUFFER_BIT;
  poolInfo.queueFamilyIndex = m_queue_family_graphic;

  VK_CHECK(vkCreateCommandPool(m_device, &poolInfo, NULL, &m_command_pool));
  return GHOST_kSuccess;
}

GHOST_TSuccess GHOST_ContextVK::createGraphicsCommandBuffer()
{
  assert(m_command_pool != VK_NULL_HANDLE);
  assert(m_command_buffers.size() == 0);
  m_command_buffers.resize(1);
  VkCommandBufferAllocateInfo alloc_info = {};
  alloc_info.sType = VK_STRUCTURE_TYPE_COMMAND_BUFFER_ALLOCATE_INFO;
  alloc_info.commandPool = m_command_pool;
  alloc_info.level = VK_COMMAND_BUFFER_LEVEL_PRIMARY;
  alloc_info.commandBufferCount = static_cast<uint32_t>(m_command_buffers.size());

  VK_CHECK(vkAllocateCommandBuffers(m_device, &alloc_info, m_command_buffers.data()));
  return GHOST_kSuccess;
}

GHOST_TSuccess GHOST_ContextVK::createGraphicsCommandBuffers()
{
  assert(m_command_pool != VK_NULL_HANDLE);
  m_command_buffers.resize(m_swapchain_image_views.size());

  VkCommandBufferAllocateInfo alloc_info = {};
  alloc_info.sType = VK_STRUCTURE_TYPE_COMMAND_BUFFER_ALLOCATE_INFO;
  alloc_info.commandPool = m_command_pool;
  alloc_info.level = VK_COMMAND_BUFFER_LEVEL_PRIMARY;
  alloc_info.commandBufferCount = static_cast<uint32_t>(m_command_buffers.size());

  VK_CHECK(vkAllocateCommandBuffers(m_device, &alloc_info, m_command_buffers.data()));
  return GHOST_kSuccess;
}

GHOST_TSuccess GHOST_ContextVK::createSwapchain()
{
  m_swapchain_id++;

  VkPhysicalDevice device = m_physical_device;

  uint32_t format_count;
  vkGetPhysicalDeviceSurfaceFormatsKHR(device, m_surface, &format_count, NULL);
  vector<VkSurfaceFormatKHR> formats(format_count);
  vkGetPhysicalDeviceSurfaceFormatsKHR(device, m_surface, &format_count, formats.data());

  /* TODO choose appropriate format. */
  VkSurfaceFormatKHR format = formats[0];

  VkPresentModeKHR present_mode;
  if (!selectPresentMode(device, m_surface, &present_mode)) {
    return GHOST_kFailure;
  }

  VkSurfaceCapabilitiesKHR capabilities;
  vkGetPhysicalDeviceSurfaceCapabilitiesKHR(device, m_surface, &capabilities);

  m_render_extent = capabilities.currentExtent;
  if (m_render_extent.width == UINT32_MAX) {
    /* Window Manager is going to set the surface size based on the given size.
     * Choose something between minImageExtent and maxImageExtent. */
    m_render_extent.width = 1280;
    m_render_extent.height = 720;
    if (capabilities.minImageExtent.width > m_render_extent.width) {
      m_render_extent.width = capabilities.minImageExtent.width;
    }
    if (capabilities.minImageExtent.height > m_render_extent.height) {
      m_render_extent.height = capabilities.minImageExtent.height;
    }
  }

  /* Driver can stall if only using minimal image count. */
  uint32_t image_count = capabilities.minImageCount;
  /* Note: maxImageCount == 0 means no limit. */
  if (image_count > capabilities.maxImageCount && capabilities.maxImageCount > 0) {
    image_count = capabilities.maxImageCount;
  }

  VkSwapchainCreateInfoKHR create_info = {};
  create_info.sType = VK_STRUCTURE_TYPE_SWAPCHAIN_CREATE_INFO_KHR;
  create_info.surface = m_surface;
  create_info.minImageCount = image_count;
  create_info.imageFormat = format.format;
  create_info.imageColorSpace = format.colorSpace;
  create_info.imageExtent = m_render_extent;
  create_info.imageArrayLayers = 1;
  create_info.imageUsage = VK_IMAGE_USAGE_COLOR_ATTACHMENT_BIT;
  create_info.preTransform = capabilities.currentTransform;
  create_info.compositeAlpha = VK_COMPOSITE_ALPHA_OPAQUE_BIT_KHR;
  create_info.presentMode = present_mode;
  create_info.clipped = VK_TRUE;
  create_info.oldSwapchain = VK_NULL_HANDLE; /* TODO Window resize */

  uint32_t queueFamilyIndices[] = {m_queue_family_graphic, m_queue_family_present};

  if (m_queue_family_graphic != m_queue_family_present) {
    create_info.imageSharingMode = VK_SHARING_MODE_CONCURRENT;
    create_info.queueFamilyIndexCount = 2;
    create_info.pQueueFamilyIndices = queueFamilyIndices;
  }
  else {
    create_info.imageSharingMode = VK_SHARING_MODE_EXCLUSIVE;
    create_info.queueFamilyIndexCount = 0;
    create_info.pQueueFamilyIndices = NULL;
  }

  VK_CHECK(vkCreateSwapchainKHR(m_device, &create_info, NULL, &m_swapchain));

  create_render_pass(m_device, format.format, &m_render_pass);

  /* image_count may not be what we requested! Getter for final value. */
  vkGetSwapchainImagesKHR(m_device, m_swapchain, &image_count, NULL);
  m_swapchain_images.resize(image_count);
  vkGetSwapchainImagesKHR(m_device, m_swapchain, &image_count, m_swapchain_images.data());

  m_in_flight_images.resize(image_count, VK_NULL_HANDLE);
  m_swapchain_image_views.resize(image_count);
  m_swapchain_framebuffers.resize(image_count);
  for (int i = 0; i < image_count; i++) {
    VkImageViewCreateInfo view_create_info = {};
    view_create_info.sType = VK_STRUCTURE_TYPE_IMAGE_VIEW_CREATE_INFO;
    view_create_info.image = m_swapchain_images[i];
    view_create_info.viewType = VK_IMAGE_VIEW_TYPE_2D;
    view_create_info.format = format.format;
    view_create_info.components = {
        VK_COMPONENT_SWIZZLE_IDENTITY,
        VK_COMPONENT_SWIZZLE_IDENTITY,
        VK_COMPONENT_SWIZZLE_IDENTITY,
        VK_COMPONENT_SWIZZLE_IDENTITY,
    };
    view_create_info.subresourceRange.aspectMask = VK_IMAGE_ASPECT_COLOR_BIT;
    view_create_info.subresourceRange.baseMipLevel = 0;
    view_create_info.subresourceRange.levelCount = 1;
    view_create_info.subresourceRange.baseArrayLayer = 0;
    view_create_info.subresourceRange.layerCount = 1;

    VK_CHECK(vkCreateImageView(m_device, &view_create_info, NULL, &m_swapchain_image_views[i]));

    VkImageView attachments[] = {m_swapchain_image_views[i]};

    VkFramebufferCreateInfo fb_create_info = {};
    fb_create_info.sType = VK_STRUCTURE_TYPE_FRAMEBUFFER_CREATE_INFO;
    fb_create_info.renderPass = m_render_pass;
    fb_create_info.attachmentCount = 1;
    fb_create_info.pAttachments = attachments;
    fb_create_info.width = m_render_extent.width;
    fb_create_info.height = m_render_extent.height;
    fb_create_info.layers = 1;

    VK_CHECK(vkCreateFramebuffer(m_device, &fb_create_info, NULL, &m_swapchain_framebuffers[i]));
  }

  m_image_available_semaphores.resize(MAX_FRAMES_IN_FLIGHT);
  m_render_finished_semaphores.resize(MAX_FRAMES_IN_FLIGHT);
  m_in_flight_fences.resize(MAX_FRAMES_IN_FLIGHT);
  for (int i = 0; i < MAX_FRAMES_IN_FLIGHT; i++) {

    VkSemaphoreCreateInfo semaphore_info = {};
    semaphore_info.sType = VK_STRUCTURE_TYPE_SEMAPHORE_CREATE_INFO;

    VK_CHECK(vkCreateSemaphore(m_device, &semaphore_info, NULL, &m_image_available_semaphores[i]));
    VK_CHECK(vkCreateSemaphore(m_device, &semaphore_info, NULL, &m_render_finished_semaphores[i]));

    VkFenceCreateInfo fence_info = {};
    fence_info.sType = VK_STRUCTURE_TYPE_FENCE_CREATE_INFO;
    fence_info.flags = VK_FENCE_CREATE_SIGNALED_BIT;

    VK_CHECK(vkCreateFence(m_device, &fence_info, NULL, &m_in_flight_fences[i]));
  }

  createGraphicsCommandBuffers();

  return GHOST_kSuccess;
}

const char *GHOST_ContextVK::getPlatformSpecificSurfaceExtension() const
{
#ifdef _WIN32
  return VK_KHR_WIN32_SURFACE_EXTENSION_NAME;
#elif defined(__APPLE__)
  return VK_EXT_METAL_SURFACE_EXTENSION_NAME;
#else /* UNIX/Linux */
  switch (m_platform) {
    case GHOST_kVulkanPlatformX11:
      return VK_KHR_XLIB_SURFACE_EXTENSION_NAME;
      break;
#  ifdef WITH_GHOST_WAYLAND
    case GHOST_kVulkanPlatformWayland:
      return VK_KHR_WAYLAND_SURFACE_EXTENSION_NAME;
      break;
#  endif
  }
#endif
  return NULL;
}

GHOST_TSuccess GHOST_ContextVK::initializeDrawingContext()
{
  assert(m_instance == VK_NULL_HANDLE);
  m_physical_device  = VK_NULL_HANDLE;
  m_device                = VK_NULL_HANDLE;
  m_graphic_queue   = VK_NULL_HANDLE;

#ifdef _WIN32
  m_use_window_surface = (m_hwnd != NULL);
#elif defined(__APPLE__)
  m_use_window_surface = (m_metal_layer != NULL);
#else /* UNIX/Linux */
  m_use_window_surface = false;
  switch (m_platform) {
    case GHOST_kVulkanPlatformX11:
      m_use_window_surface = (m_display != NULL) && (m_window != (Window)NULL);
      break;
#  ifdef WITH_GHOST_WAYLAND
    case GHOST_kVulkanPlatformWayland:
      m_use_window_surface = (m_wayland_display != NULL) && (m_wayland_surface != NULL);
      break;
#  endif
  }
#endif

  auto layers_available = getLayersAvailable();
  auto extensions_available = getExtensionsAvailable();

  m_layers_enabled.clear();
  m_extensions_device.clear();

  if (m_debug) {
    enableLayer(layers_available, m_layers_enabled, "VK_LAYER_KHRONOS_validation");
  }


  vector<const char *> extensions_enabled;

  requireExtension(extensions_available, extensions_enabled, VK_EXT_DEBUG_UTILS_EXTENSION_NAME);

  if (m_use_window_surface) {
    const char *native_surface_extension_name = getPlatformSpecificSurfaceExtension();

    requireExtension(extensions_available, extensions_enabled, "VK_KHR_surface");
    requireExtension(extensions_available, extensions_enabled, native_surface_extension_name);

    m_extensions_device.push_back(VK_KHR_SWAPCHAIN_EXTENSION_NAME);
  }
<<<<<<< HEAD
  m_extensions_device.push_back("VK_KHR_dedicated_allocation");
  m_extensions_device.push_back("VK_KHR_get_memory_requirements2");
  /* Enable MoltenVK required instance extensions.*/
=======
  extensions_device.push_back("VK_KHR_dedicated_allocation");
  extensions_device.push_back("VK_KHR_get_memory_requirements2");
  /* Enable MoltenVK required instance extensions. */
>>>>>>> 560314b7
#ifdef VK_MVK_MOLTENVK_EXTENSION_NAME
  requireExtension(
      extensions_available, extensions_enabled, "VK_KHR_get_physical_device_properties2");
#endif

  VkApplicationInfo app_info = {};
  app_info.sType = VK_STRUCTURE_TYPE_APPLICATION_INFO;
  app_info.pApplicationName = "Blender";
  app_info.applicationVersion = VK_MAKE_VERSION(1, 0, 0);
  app_info.pEngineName = "Blender";
  app_info.engineVersion = VK_MAKE_VERSION(1, 0, 0);
  app_info.apiVersion = VK_MAKE_VERSION(m_context_major_version, m_context_minor_version, 0);

  VkInstanceCreateInfo create_info = {};
  create_info.sType = VK_STRUCTURE_TYPE_INSTANCE_CREATE_INFO;
  create_info.pApplicationInfo = &app_info;
  create_info.enabledLayerCount = static_cast<uint32_t>(m_layers_enabled.size());
  create_info.ppEnabledLayerNames = m_layers_enabled.data();
  create_info.enabledExtensionCount = static_cast<uint32_t>(extensions_enabled.size());
  create_info.ppEnabledExtensionNames = extensions_enabled.data();

  VK_CHECK(vkCreateInstance(&create_info, NULL, &m_instance));

  if (m_use_window_surface) {
#ifdef _WIN32
    VkWin32SurfaceCreateInfoKHR surface_create_info = {};
    surface_create_info.sType = VK_STRUCTURE_TYPE_WIN32_SURFACE_CREATE_INFO_KHR;
    surface_create_info.hinstance = GetModuleHandle(NULL);
    surface_create_info.hwnd = m_hwnd;
    VK_CHECK(vkCreateWin32SurfaceKHR(m_instance, &surface_create_info, NULL, &m_surface));
#elif defined(__APPLE__)
    VkMetalSurfaceCreateInfoEXT info = {};
    info.sType = VK_STRUCTURE_TYPE_METAL_SURFACE_CREATE_INFO_EXT;
    info.pNext = NULL;
    info.flags = 0;
    info.pLayer = m_metal_layer;
    VK_CHECK(vkCreateMetalSurfaceEXT(m_instance, &info, nullptr, &m_surface));
#else
    switch (m_platform) {
      case GHOST_kVulkanPlatformX11: {
        VkXlibSurfaceCreateInfoKHR surface_create_info = {};
        surface_create_info.sType = VK_STRUCTURE_TYPE_XLIB_SURFACE_CREATE_INFO_KHR;
        surface_create_info.dpy = m_display;
        surface_create_info.window = m_window;
        VK_CHECK(vkCreateXlibSurfaceKHR(m_instance, &surface_create_info, NULL, &m_surface));
        break;
      }
#  ifdef WITH_GHOST_WAYLAND
      case GHOST_kVulkanPlatformWayland: {
        VkWaylandSurfaceCreateInfoKHR surface_create_info = {};
        surface_create_info.sType = VK_STRUCTURE_TYPE_WAYLAND_SURFACE_CREATE_INFO_KHR;
        surface_create_info.display = m_wayland_display;
        surface_create_info.surface = m_wayland_surface;
        VK_CHECK(vkCreateWaylandSurfaceKHR(m_instance, &surface_create_info, NULL, &m_surface));
        break;
      }
#  endif
    }

#endif
  }
  
  if (!pickPhysicalDevice(m_extensions_device)) {
    return GHOST_kFailure;
  }

  return GHOST_kSuccess;
}

GHOST_TSuccess GHOST_ContextVK::releaseNativeHandles()
{
  return GHOST_kSuccess;
}

GHOST_TSuccess GHOST_ContextVK::getVulkanLogicalDevice(void *r_device,
                                                       uint32_t *r_graphic_queue_family,
                                                       void *r_queue)
{
  
  if (m_device != VK_NULL_HANDLE) {
    assert(m_graphic_queue != VK_NULL_HANDLE);
    
    *((VkDevice *)r_device) = m_device;
    *r_graphic_queue_family = m_queue_family_graphic;
    *((VkQueue *)r_queue) = m_graphic_queue;
    
    return GHOST_kSuccess;
  }

#ifdef VK_MVK_MOLTENVK_EXTENSION_NAME
  /* According to the Vulkan specs, when `VK_KHR_portability_subset` is available it should be
   * enabled. See
   * https://vulkan.lunarg.com/doc/view/1.2.198.1/mac/1.2-extensions/vkspec.html#VUID-VkDeviceCreateInfo-pProperties-04451*/
  if (device_extensions_support(m_physical_device, {VK_KHR_PORTABILITY_SUBSET_EXTENSION_NAME})) {
    extensions_device.push_back(VK_KHR_PORTABILITY_SUBSET_EXTENSION_NAME);
  }
#endif

  vector<VkDeviceQueueCreateInfo> queue_create_infos;

  {
    /* A graphic queue is required to draw anything. */
    if (!getGraphicQueueFamily(m_physical_device, &m_queue_family_graphic)) {
      return GHOST_kFailure;
    }

    float queue_priorities[] = {1.0f};
    VkDeviceQueueCreateInfo graphic_queue_create_info = {};
    graphic_queue_create_info.sType = VK_STRUCTURE_TYPE_DEVICE_QUEUE_CREATE_INFO;
    graphic_queue_create_info.queueFamilyIndex = m_queue_family_graphic;
    graphic_queue_create_info.queueCount = 1;
    graphic_queue_create_info.pQueuePriorities = queue_priorities;
    queue_create_infos.push_back(graphic_queue_create_info);
  }

  if (m_use_window_surface) {
    /* A present queue is required only if we render to a window. */
    if (!getPresetQueueFamily(m_physical_device, m_surface, &m_queue_family_present)) {
      return GHOST_kFailure;
    }

    float queue_priorities[] = {1.0f};
    VkDeviceQueueCreateInfo present_queue_create_info = {};
    present_queue_create_info.sType = VK_STRUCTURE_TYPE_DEVICE_QUEUE_CREATE_INFO;
    present_queue_create_info.queueFamilyIndex = m_queue_family_present;
    present_queue_create_info.queueCount = 1;
    present_queue_create_info.pQueuePriorities = queue_priorities;

    /* Each queue must be unique. */
    if (m_queue_family_graphic != m_queue_family_present) {
      queue_create_infos.push_back(present_queue_create_info);
    }
  }

  VkPhysicalDeviceFeatures device_features = {};
#if STRICT_REQUIREMENTS
  device_features.geometryShader = VK_TRUE;
  device_features.dualSrcBlend = VK_TRUE;
  device_features.logicOp = VK_TRUE;
#endif

  VkDeviceCreateInfo device_create_info = {};
  device_create_info.sType = VK_STRUCTURE_TYPE_DEVICE_CREATE_INFO;
  device_create_info.queueCreateInfoCount = static_cast<uint32_t>(queue_create_infos.size());
  device_create_info.pQueueCreateInfos = queue_create_infos.data();
  /* layers_enabled are the same as instance extensions.
   * This is only needed for 1.0 implementations. */
  device_create_info.enabledLayerCount = static_cast<uint32_t>(m_layers_enabled.size());
  device_create_info.ppEnabledLayerNames = m_layers_enabled.data();
  device_create_info.enabledExtensionCount = static_cast<uint32_t>(m_extensions_device.size());
  device_create_info.ppEnabledExtensionNames = m_extensions_device.data();
  device_create_info.pEnabledFeatures = &device_features;

  VK_CHECK(vkCreateDevice(m_physical_device, &device_create_info, NULL, &m_device));

  vkGetDeviceQueue(m_device, m_queue_family_graphic, 0, &m_graphic_queue);

  createCommandPools();
  if (m_use_window_surface) {
    vkGetDeviceQueue(m_device, m_queue_family_present, 0, &m_present_queue);
    createSwapchain();
  }
  else {
    createGraphicsCommandBuffer();
  }

  *((VkDevice *)r_device) = m_device;
  *r_graphic_queue_family = m_queue_family_graphic;
  *((VkQueue *)r_queue) = m_graphic_queue;

  return GHOST_kSuccess;

}<|MERGE_RESOLUTION|>--- conflicted
+++ resolved
@@ -176,9 +176,9 @@
 {
 
   assert(m_device != VK_NULL_HANDLE);
-  
+
   vkDeviceWaitIdle(m_device);
-  
+
   m_in_flight_images.resize(0);
 
   for (auto semaphore : m_image_available_semaphores) {
@@ -889,15 +889,9 @@
 
     m_extensions_device.push_back(VK_KHR_SWAPCHAIN_EXTENSION_NAME);
   }
-<<<<<<< HEAD
-  m_extensions_device.push_back("VK_KHR_dedicated_allocation");
-  m_extensions_device.push_back("VK_KHR_get_memory_requirements2");
-  /* Enable MoltenVK required instance extensions.*/
-=======
   extensions_device.push_back("VK_KHR_dedicated_allocation");
   extensions_device.push_back("VK_KHR_get_memory_requirements2");
-  /* Enable MoltenVK required instance extensions. */
->>>>>>> 560314b7
+  /* Enable MoltenVK required instance extensions.*/
 #ifdef VK_MVK_MOLTENVK_EXTENSION_NAME
   requireExtension(
       extensions_available, extensions_enabled, "VK_KHR_get_physical_device_properties2");
@@ -959,7 +953,7 @@
 
 #endif
   }
-  
+
   if (!pickPhysicalDevice(m_extensions_device)) {
     return GHOST_kFailure;
   }
@@ -976,14 +970,14 @@
                                                        uint32_t *r_graphic_queue_family,
                                                        void *r_queue)
 {
-  
+
   if (m_device != VK_NULL_HANDLE) {
     assert(m_graphic_queue != VK_NULL_HANDLE);
-    
+
     *((VkDevice *)r_device) = m_device;
     *r_graphic_queue_family = m_queue_family_graphic;
     *((VkQueue *)r_queue) = m_graphic_queue;
-    
+
     return GHOST_kSuccess;
   }
 
