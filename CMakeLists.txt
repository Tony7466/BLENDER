--- conflicted
+++ resolved
@@ -773,20 +773,18 @@
   set(WITH_UI_TESTS OFF)
 endif()
 
-<<<<<<< HEAD
-option(WITH_TESTS_SINGLE_BINARY "\
-Link GTest tests into a single binary. \
-For faster overall build and less disk space, but slower individual test build"
-  ON
-)
-mark_as_advanced(WITH_TESTS_SINGLE_BINARY)
-=======
 # Enabled by default for typical use cases to speed up development cycles. However, when looking
 # into threading or memory related issues (in dependency graph, out-of-bounds, etc) forcing single
 # test per Blender instance could give much better clues about the root of the problem.
 option(WITH_TESTS_BATCHED "Run multiple tests in a single Blender invocation, for faster test execution" ON)
 mark_as_advanced(WITH_TESTS_BATCHED)
->>>>>>> 8618547d
+
+option(WITH_TESTS_SINGLE_BINARY "\
+Link GTest tests into a single binary. \
+For faster overall build and less disk space, but slower individual test build"
+  ON
+)
+mark_as_advanced(WITH_TESTS_SINGLE_BINARY)
 
 # NOTE: All callers of this must add `TEST_PYTHON_EXE_EXTRA_ARGS` before any other arguments.
 set(TEST_PYTHON_EXE "" CACHE PATH "Python executable to run unit tests")
