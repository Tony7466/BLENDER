--- conflicted
+++ resolved
@@ -874,16 +874,6 @@
 option(WITH_VULKAN_GUARDEDALLOC "Use guardedalloc for host allocations done inside Vulkan (development option)"
   OFF
 )
-<<<<<<< HEAD
-if(APPLE)
-  option(WITH_VULKAN_MOLTENVK "Enable Vulkan over MoltenVK (development option)" OFF)
-endif()
-mark_as_advanced(
-  WITH_VULKAN_BACKEND
-  WITH_VULKAN_GUARDEDALLOC
-  WITH_VULKAN_MOLTENVK
-)
-=======
 mark_as_advanced(
   WITH_VULKAN_BACKEND
   WITH_VULKAN_GUARDEDALLOC
@@ -895,7 +885,6 @@
   )
 endif()
 
->>>>>>> 4ce2209f
 if(APPLE AND NOT WITH_VULKAN_MOLTENVK)
   set(WITH_VULKAN_BACKEND OFF)
 endif()
