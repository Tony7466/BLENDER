--- conflicted
+++ resolved
@@ -7744,12 +7744,7 @@
                    const int miter_outer,
                    const int miter_inner,
                    const float spread,
-<<<<<<< HEAD
-                   const struct CurveProfile *custom_profile,
-=======
-                   const float smoothresh,
                    const CurveProfile *custom_profile,
->>>>>>> 0c0cd10e
                    const int vmesh_method)
 {
   BMIter iter, liter;
