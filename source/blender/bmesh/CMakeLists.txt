--- conflicted
+++ resolved
@@ -232,10 +232,5 @@
   set(TEST_LIB
     bf_bmesh
   )
-<<<<<<< HEAD
-  include(GTestTesting)
   blender_add_test_suite_lib(bmesh "${TEST_SRC}" "${INC};${TEST_INC}" "${INC_SYS}" "${LIB};${TEST_LIB}")
-=======
-  blender_add_test_lib(bf_bmesh_tests "${TEST_SRC}" "${INC};${TEST_INC}" "${INC_SYS}" "${LIB};${TEST_LIB}")
->>>>>>> 4190a610
 endif()