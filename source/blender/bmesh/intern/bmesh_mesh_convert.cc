--- conflicted
+++ resolved
@@ -986,7 +986,7 @@
     return;
   }
 
-  bke::MutableAttributeAccessor attributes = bke::mesh_attributes_for_write(mesh);
+  bke::MutableAttributeAccessor attributes = mesh.attributes_for_write();
   BM_mesh_elem_table_ensure(&bm, BM_VERT | BM_EDGE | BM_FACE);
 
   if (need_selection_vert) {
@@ -1190,16 +1190,9 @@
   if (need_material_index) {
     BM_mesh_elem_table_ensure(bm, BM_FACE);
     write_fn_to_attribute<int>(
-<<<<<<< HEAD
-        blender::bke::mesh_attributes_for_write(*me),
-        "material_index",
-        ATTR_DOMAIN_FACE,
-        [&](const int i) { return static_cast<int>(BM_face_at_index(bm, i)->mat_nr); });
-=======
-        me->attributes_for_write(), "material_index", ATTR_DOMAIN_FACE, true, [&](const int i) {
+        me->attributes_for_write(), "material_index", ATTR_DOMAIN_FACE, [&](const int i) {
           return static_cast<int>(BM_face_at_index(bm, i)->mat_nr);
         });
->>>>>>> d5934974
   }
 
   /* Patch hook indices and vertex parents. */
@@ -1477,16 +1470,9 @@
   if (need_material_index) {
     BM_mesh_elem_table_ensure(bm, BM_FACE);
     write_fn_to_attribute<int>(
-<<<<<<< HEAD
-        blender::bke::mesh_attributes_for_write(*me),
-        "material_index",
-        ATTR_DOMAIN_FACE,
-        [&](const int i) { return static_cast<int>(BM_face_at_index(bm, i)->mat_nr); });
-=======
-        me->attributes_for_write(), "material_index", ATTR_DOMAIN_FACE, true, [&](const int i) {
+        me->attributes_for_write(), "material_index", ATTR_DOMAIN_FACE, [&](const int i) {
           return static_cast<int>(BM_face_at_index(bm, i)->mat_nr);
         });
->>>>>>> d5934974
   }
 
   convert_bmesh_hide_flags_to_mesh_attributes(
