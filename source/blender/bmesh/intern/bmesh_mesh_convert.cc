--- conflicted
+++ resolved
@@ -112,31 +112,6 @@
 using blender::Span;
 using blender::StringRef;
 using blender::Vector;
-
-<<<<<<< HEAD
-static char bm_edge_flag_from_mflag(const short mflag)
-{
-  return ((mflag & ME_SEAM) ? BM_ELEM_SEAM : 0) | BM_ELEM_DRAW;
-}
-
-static short bm_edge_flag_to_mflag(const BMEdge *e)
-{
-  const char hflag = e->head.hflag;
-
-  return (hflag & BM_ELEM_SEAM) ? ME_SEAM : 0;
-=======
-static char bm_face_flag_from_mflag(const char mflag)
-{
-  return ((mflag & ME_SMOOTH) ? BM_ELEM_SMOOTH : 0);
-}
-
-static char bm_face_flag_to_mflag(const BMFace *f)
-{
-  const char hflag = f->head.hflag;
-
-  return ((hflag & BM_ELEM_SMOOTH) ? ME_SMOOTH : 0);
->>>>>>> cccf91ff
-}
 
 bool BM_attribute_stored_in_bmesh_builtin(const StringRef name)
 {
@@ -1378,19 +1353,18 @@
           return !BM_elem_flag_test(BM_edge_at_index(bm, i), BM_ELEM_SMOOTH);
         });
   }
-<<<<<<< HEAD
   if (need_sharp_face) {
     BM_mesh_elem_table_ensure(bm, BM_FACE);
     write_fn_to_attribute<bool>(
         me->attributes_for_write(), "sharp_face", ATTR_DOMAIN_FACE, [&](const int i) {
           return !BM_elem_flag_test(BM_face_at_index(bm, i), BM_ELEM_SMOOTH);
-=======
+        });
+  }
   if (need_uv_seam) {
     BM_mesh_elem_table_ensure(bm, BM_EDGE);
     write_fn_to_attribute<bool>(
         me->attributes_for_write(), ".uv_seam", ATTR_DOMAIN_EDGE, [&](const int i) {
           return BM_elem_flag_test(BM_edge_at_index(bm, i), BM_ELEM_SEAM);
->>>>>>> cccf91ff
         });
   }
 
@@ -1757,11 +1731,8 @@
   bool need_hide_poly = false;
   bool need_material_index = false;
   bool need_sharp_edge = false;
-<<<<<<< HEAD
   bool need_sharp_face = false;
-=======
   bool need_uv_seams = false;
->>>>>>> cccf91ff
   Array<const BMVert *> vert_table;
   Array<const BMEdge *> edge_table;
   Array<const BMFace *> face_table;
