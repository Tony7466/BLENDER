/* SPDX-License-Identifier: GPL-2.0-or-later */

/** \file
 * \ingroup bmesh
 *
 * BM mesh conversion functions.
 *
 * \section bm_mesh_conv_shapekey Converting Shape Keys
 *
 * When converting to/from a Mesh/BMesh you can optionally pass a shape key to edit.
 * This has the effect of editing the shape key-block rather than the original mesh vertex coords
 * (although additional geometry is still allowed and uses fallback locations on converting).
 *
 * While this works for any mesh/bmesh this is made use of by entering and exiting edit-mode.
 *
 * There are comments in code but this should help explain the general
 * intention as to how this works converting from/to bmesh.
 * \subsection user_pov User Perspective
 *
 * - Editmode operations when a shape key-block is active edits only that key-block.
 * - The first Basis key-block always matches the Mesh verts.
 * - Changing vertex locations of _any_ Basis
 *   will apply offsets to those shape keys using this as their Basis.
 *
 * \subsection enter_editmode Entering EditMode - #BM_mesh_bm_from_me
 *
 * - The active key-block is used for BMesh vertex locations on entering edit-mode.
 *   So obviously the meshes vertex locations remain unchanged and the shape key
 *   itself is not being edited directly.
 *   Simply the #BMVert.co is a initialized from active shape key (when its set).
 * - All key-blocks are added as CustomData layers (read code for details).
 *
 * \subsection exit_editmode Exiting EditMode - #BM_mesh_bm_to_me
 *
 * This is where the most confusing code is! Won't attempt to document the details here,
 * for that read the code.
 * But basics are as follows.
 *
 * - Vertex locations (possibly modified from initial active key-block)
 *   are copied directly into the mesh position attribute.
 *   (special confusing note that these may be restored later, when editing the 'Basis', read on).
 * - if the 'Key' is relative, and the active key-block is the basis for ANY other key-blocks -
 *   get an array of offsets between the new vertex locations and the original shape key
 *   (before entering edit-mode), these offsets get applied later on to inactive key-blocks
 *   using the active one (which we are editing) as their Basis.
 *
 * Copying the locations back to the shape keys is quite confusing...
 * One main area of confusion is that when editing a 'Basis' key-block 'me->key->refkey'
 * The coords are written into the mesh, from the users perspective the Basis coords are written
 * into the mesh when exiting edit-mode.
 *
 * When _not_ editing the 'Basis', the original vertex locations
 * (stored in the mesh and unchanged during edit-mode), are copied back into the mesh.
 *
 * This has the effect from the users POV of leaving the mesh un-touched,
 * and only editing the active shape key-block.
 *
 * \subsection other_notes Other Notes
 *
 * Other details noted here which might not be so obvious:
 *
 * - The #CD_SHAPEKEY layer is only used in edit-mode,
 *   and the #Mesh.key is only used in object-mode.
 *   Although the #CD_SHAPEKEY custom-data layer is converted into #Key data-blocks for each
 *   undo-step while in edit-mode.
 * - The #CD_SHAPE_KEYINDEX layer is used to check if vertices existed when entering edit-mode.
 *   Values of the indices are only used for shape-keys when the #CD_SHAPEKEY layer can't be found,
 *   allowing coordinates from the #Key to be used to prevent data-loss.
 *   These indices are also used to maintain correct indices for hook modifiers and vertex parents.
 */

#include "DNA_key_types.h"
#include "DNA_mesh_types.h"
#include "DNA_meshdata_types.h"
#include "DNA_modifier_types.h"
#include "DNA_object_types.h"

#include "MEM_guardedalloc.h"

#include "BLI_alloca.h"
#include "BLI_array.hh"
#include "BLI_index_range.hh"
#include "BLI_listbase.h"
#include "BLI_math_vector.h"
#include "BLI_span.hh"
#include "BLI_string_ref.hh"
#include "BLI_task.hh"
#include "BLI_vector.hh"

#include "BKE_attribute.hh"
#include "BKE_customdata.h"
#include "BKE_mesh.h"
#include "BKE_mesh_runtime.h"
#include "BKE_multires.h"

#include "BKE_key.h"
#include "BKE_main.h"

#include "DEG_depsgraph_query.h"

#include "bmesh.h"
#include "intern/bmesh_private.h" /* For element checking. */

#include "CLG_log.h"

static CLG_LogRef LOG = {"bmesh.mesh.convert"};

using blender::Array;
using blender::float3;
using blender::IndexRange;
using blender::MutableSpan;
using blender::Span;
using blender::StringRef;
using blender::Vector;

static char bm_edge_flag_from_mflag(const short mflag)
{
  return ((mflag & ME_SEAM) ? BM_ELEM_SEAM : 0) | BM_ELEM_DRAW;
}

static short bm_edge_flag_to_mflag(const BMEdge *e)
{
  const char hflag = e->head.hflag;

  return (hflag & BM_ELEM_SEAM) ? ME_SEAM : 0;
}

bool BM_attribute_stored_in_bmesh_builtin(const StringRef name)
{
  return ELEM(name,
              "position",
              ".hide_vert",
              ".hide_edge",
              ".hide_poly",
              ".select_vert",
              ".select_edge",
              ".select_poly",
              "material_index",
              "sharp_face",
              "sharp_edge");
}

/* Static function for alloc (duplicate in modifiers_bmesh.c) */
static BMFace *bm_face_create_from_mpoly(BMesh &bm,
                                         Span<MLoop> loops,
                                         Span<BMVert *> vtable,
                                         Span<BMEdge *> etable)
{
  Array<BMVert *, BM_DEFAULT_NGON_STACK_SIZE> verts(loops.size());
  Array<BMEdge *, BM_DEFAULT_NGON_STACK_SIZE> edges(loops.size());

  for (const int i : loops.index_range()) {
    verts[i] = vtable[loops[i].v];
    edges[i] = etable[loops[i].e];
  }

  return BM_face_create(&bm, verts.data(), edges.data(), loops.size(), nullptr, BM_CREATE_SKIP_CD);
}

struct MeshToBMeshLayerInfo {
  eCustomDataType type;
  /** The layer's position in the BMesh element's data block. */
  int bmesh_offset;
  /** The mesh's #CustomDataLayer::data. When null, the BMesh block is set to its default value. */
  const void *mesh_data;
  /** The size of every custom data element. */
  size_t elem_size;
};

/**
 * Calculate the necessary information to copy every data layer from the Mesh to the BMesh.
 */
static Vector<MeshToBMeshLayerInfo> mesh_to_bm_copy_info_calc(const CustomData &mesh_data,
                                                              CustomData &bm_data)
{
  Vector<MeshToBMeshLayerInfo> infos;
  std::array<int, CD_NUMTYPES> per_type_index;
  per_type_index.fill(0);
  for (const int i : IndexRange(bm_data.totlayer)) {
    const CustomDataLayer &bm_layer = bm_data.layers[i];
    const eCustomDataType type = eCustomDataType(bm_layer.type);
    const int mesh_layer_index =
        bm_layer.name[0] == '\0' ?
            CustomData_get_layer_index_n(&mesh_data, type, per_type_index[type]) :
            CustomData_get_named_layer_index(&mesh_data, type, bm_layer.name);

    MeshToBMeshLayerInfo info{};
    info.type = type;
    info.bmesh_offset = bm_layer.offset;
    info.mesh_data = (mesh_layer_index == -1) ? nullptr : mesh_data.layers[mesh_layer_index].data;
    info.elem_size = CustomData_get_elem_size(&bm_layer);
    infos.append(info);

    per_type_index[type]++;
  }
  return infos;
}

static void mesh_attributes_copy_to_bmesh_block(CustomData &data,
                                                const Span<MeshToBMeshLayerInfo> copy_info,
                                                const int mesh_index,
                                                BMHeader &header)
{
  CustomData_bmesh_alloc_block(&data, &header.data);
  for (const MeshToBMeshLayerInfo &info : copy_info) {
    if (info.mesh_data) {
      CustomData_data_copy_value(info.type,
                                 POINTER_OFFSET(info.mesh_data, info.elem_size * mesh_index),
                                 POINTER_OFFSET(header.data, info.bmesh_offset));
    }
    else {
      CustomData_data_set_default_value(info.type, POINTER_OFFSET(header.data, info.bmesh_offset));
    }
  }
}

void BM_mesh_bm_from_me(BMesh *bm, const Mesh *me, const struct BMeshFromMeshParams *params)
{
  if (!me) {
    /* Sanity check. */
    return;
  }
  const bool is_new = !(bm->totvert || (bm->vdata.totlayer || bm->edata.totlayer ||
                                        bm->pdata.totlayer || bm->ldata.totlayer));
  KeyBlock *actkey;
  float(*keyco)[3] = nullptr;
  CustomData_MeshMasks mask = CD_MASK_BMESH;
  CustomData_MeshMasks_update(&mask, &params->cd_mask_extra);

  CustomData mesh_vdata = CustomData_shallow_copy_remove_non_bmesh_attributes(&me->vdata,
                                                                              mask.vmask);
  CustomData mesh_edata = CustomData_shallow_copy_remove_non_bmesh_attributes(&me->edata,
                                                                              mask.emask);
  CustomData mesh_pdata = CustomData_shallow_copy_remove_non_bmesh_attributes(&me->pdata,
                                                                              mask.pmask);
  CustomData mesh_ldata = CustomData_shallow_copy_remove_non_bmesh_attributes(&me->ldata,
                                                                              mask.lmask);

  blender::Vector<std::string> temporary_layers_to_delete;

  for (const int layer_index :
       IndexRange(CustomData_number_of_layers(&mesh_ldata, CD_PROP_FLOAT2))) {
    char name[MAX_CUSTOMDATA_LAYER_NAME];
    BKE_uv_map_vert_select_name_get(
        CustomData_get_layer_name(&mesh_ldata, CD_PROP_FLOAT2, layer_index), name);
    if (CustomData_get_named_layer_index(&mesh_ldata, CD_PROP_BOOL, name) < 0) {
      CustomData_add_layer_named(
          &mesh_ldata, CD_PROP_BOOL, CD_SET_DEFAULT, nullptr, me->totloop, name);
      temporary_layers_to_delete.append(std::string(name));
    }
    BKE_uv_map_edge_select_name_get(
        CustomData_get_layer_name(&mesh_ldata, CD_PROP_FLOAT2, layer_index), name);
    if (CustomData_get_named_layer_index(&mesh_ldata, CD_PROP_BOOL, name) < 0) {
      CustomData_add_layer_named(
          &mesh_ldata, CD_PROP_BOOL, CD_SET_DEFAULT, nullptr, me->totloop, name);
      temporary_layers_to_delete.append(std::string(name));
    }
    BKE_uv_map_pin_name_get(CustomData_get_layer_name(&mesh_ldata, CD_PROP_FLOAT2, layer_index),
                            name);
    if (CustomData_get_named_layer_index(&mesh_ldata, CD_PROP_BOOL, name) < 0) {
      CustomData_add_layer_named(
          &mesh_ldata, CD_PROP_BOOL, CD_SET_DEFAULT, nullptr, me->totloop, name);
      temporary_layers_to_delete.append(std::string(name));
    }
  }

  BLI_SCOPED_DEFER([&]() {
    for (const std::string &name : temporary_layers_to_delete) {
      CustomData_free_layer_named(&mesh_ldata, name.c_str(), me->totloop);
    }

    MEM_SAFE_FREE(mesh_vdata.layers);
    MEM_SAFE_FREE(mesh_edata.layers);
    MEM_SAFE_FREE(mesh_pdata.layers);
    MEM_SAFE_FREE(mesh_ldata.layers);
  });

  if (me->totvert == 0) {
    if (is_new) {
      /* No verts? still copy custom-data layout. */
      CustomData_copy(&mesh_vdata, &bm->vdata, mask.vmask, CD_CONSTRUCT, 0);
      CustomData_copy(&mesh_edata, &bm->edata, mask.emask, CD_CONSTRUCT, 0);
      CustomData_copy(&mesh_pdata, &bm->pdata, mask.pmask, CD_CONSTRUCT, 0);
      CustomData_copy(&mesh_ldata, &bm->ldata, mask.lmask, CD_CONSTRUCT, 0);

      CustomData_bmesh_init_pool(&bm->vdata, me->totvert, BM_VERT);
      CustomData_bmesh_init_pool(&bm->edata, me->totedge, BM_EDGE);
      CustomData_bmesh_init_pool(&bm->ldata, me->totloop, BM_LOOP);
      CustomData_bmesh_init_pool(&bm->pdata, me->totpoly, BM_FACE);
    }
    return;
  }

  const float(*vert_normals)[3] = nullptr;
  if (params->calc_vert_normal) {
    vert_normals = BKE_mesh_vertex_normals_ensure(me);
  }

  if (is_new) {
    CustomData_copy(&mesh_vdata, &bm->vdata, mask.vmask, CD_SET_DEFAULT, 0);
    CustomData_copy(&mesh_edata, &bm->edata, mask.emask, CD_SET_DEFAULT, 0);
    CustomData_copy(&mesh_pdata, &bm->pdata, mask.pmask, CD_SET_DEFAULT, 0);
    CustomData_copy(&mesh_ldata, &bm->ldata, mask.lmask, CD_SET_DEFAULT, 0);
  }
  else {
    CustomData_bmesh_merge(&mesh_vdata, &bm->vdata, mask.vmask, CD_SET_DEFAULT, bm, BM_VERT);
    CustomData_bmesh_merge(&mesh_edata, &bm->edata, mask.emask, CD_SET_DEFAULT, bm, BM_EDGE);
    CustomData_bmesh_merge(&mesh_pdata, &bm->pdata, mask.pmask, CD_SET_DEFAULT, bm, BM_FACE);
    CustomData_bmesh_merge(&mesh_ldata, &bm->ldata, mask.lmask, CD_SET_DEFAULT, bm, BM_LOOP);
  }

  const Vector<MeshToBMeshLayerInfo> vert_info = mesh_to_bm_copy_info_calc(mesh_vdata, bm->vdata);
  const Vector<MeshToBMeshLayerInfo> edge_info = mesh_to_bm_copy_info_calc(mesh_edata, bm->edata);
  const Vector<MeshToBMeshLayerInfo> poly_info = mesh_to_bm_copy_info_calc(mesh_pdata, bm->pdata);
  const Vector<MeshToBMeshLayerInfo> loop_info = mesh_to_bm_copy_info_calc(mesh_ldata, bm->ldata);

  /* -------------------------------------------------------------------- */
  /* Shape Key */
  int tot_shape_keys = 0;
  if (me->key != nullptr && DEG_is_original_id(&me->id)) {
    /* Evaluated meshes can be topologically inconsistent with their shape keys.
     * Shape keys are also already integrated into the state of the evaluated
     * mesh, so considering them here would kind of apply them twice. */
    tot_shape_keys = BLI_listbase_count(&me->key->block);

    /* Original meshes must never contain a shape-key custom-data layers.
     *
     * This may happen if and object's mesh data is accidentally
     * set to the output from the modifier stack, causing it to be an "original" ID,
     * even though the data isn't fully compatible (hence this assert).
     *
     * This results in:
     * - The newly created #BMesh having twice the number of custom-data layers.
     * - When converting the #BMesh back to a regular mesh,
     *   At least one of the extra shape-key blocks will be created in #Mesh.key
     *   depending on the value of #CustomDataLayer.uid.
     *
     * We could support mixing both kinds of data if there is a compelling use-case for it.
     * At the moment it's simplest to assume all original meshes use the key-block and meshes
     * that are evaluated (through the modifier stack for example) use custom-data layers.
     */
    BLI_assert(!CustomData_has_layer(&me->vdata, CD_SHAPEKEY));
  }
  if (is_new == false) {
    tot_shape_keys = min_ii(tot_shape_keys, CustomData_number_of_layers(&bm->vdata, CD_SHAPEKEY));
  }
  const float(**shape_key_table)[3] = tot_shape_keys ? (const float(**)[3])BLI_array_alloca(
                                                           shape_key_table, tot_shape_keys) :
                                                       nullptr;

  if ((params->active_shapekey != 0) && tot_shape_keys > 0) {
    actkey = static_cast<KeyBlock *>(BLI_findlink(&me->key->block, params->active_shapekey - 1));
  }
  else {
    actkey = nullptr;
  }

  if (is_new) {
    if (tot_shape_keys || params->add_key_index) {
      CustomData_add_layer(&bm->vdata, CD_SHAPE_KEYINDEX, CD_ASSIGN, nullptr, 0);
    }
  }

  if (tot_shape_keys) {
    if (is_new) {
      /* Check if we need to generate unique ids for the shape-keys.
       * This also exists in the file reading code, but is here for a sanity check. */
      if (!me->key->uidgen) {
        fprintf(stderr,
                "%s had to generate shape key uid's in a situation we shouldn't need to! "
                "(bmesh internal error)\n",
                __func__);

        me->key->uidgen = 1;
        LISTBASE_FOREACH (KeyBlock *, block, &me->key->block) {
          block->uid = me->key->uidgen++;
        }
      }
    }

    if (actkey && actkey->totelem == me->totvert) {
      keyco = params->use_shapekey ? static_cast<float(*)[3]>(actkey->data) : nullptr;
      if (is_new) {
        bm->shapenr = params->active_shapekey;
      }
    }

    int i;
    KeyBlock *block;
    for (i = 0, block = static_cast<KeyBlock *>(me->key->block.first); i < tot_shape_keys;
         block = block->next, i++) {
      if (is_new) {
        CustomData_add_layer_named(&bm->vdata, CD_SHAPEKEY, CD_ASSIGN, nullptr, 0, block->name);
        int j = CustomData_get_layer_index_n(&bm->vdata, CD_SHAPEKEY, i);
        bm->vdata.layers[j].uid = block->uid;
      }
      shape_key_table[i] = static_cast<const float(*)[3]>(block->data);
    }
  }

  if (is_new) {
    CustomData_bmesh_init_pool(&bm->vdata, me->totvert, BM_VERT);
    CustomData_bmesh_init_pool(&bm->edata, me->totedge, BM_EDGE);
    CustomData_bmesh_init_pool(&bm->ldata, me->totloop, BM_LOOP);
    CustomData_bmesh_init_pool(&bm->pdata, me->totpoly, BM_FACE);
  }

  /* Only copy these values over if the source mesh is flagged to be using them.
   * Even if `bm` has these layers, they may have been added from another mesh, when `!is_new`. */
  const int cd_shape_key_offset = tot_shape_keys ? CustomData_get_offset(&bm->vdata, CD_SHAPEKEY) :
                                                   -1;
  const int cd_shape_keyindex_offset = is_new && (tot_shape_keys || params->add_key_index) ?
                                           CustomData_get_offset(&bm->vdata, CD_SHAPE_KEYINDEX) :
                                           -1;

  const bool *select_vert = (const bool *)CustomData_get_layer_named(
      &me->vdata, CD_PROP_BOOL, ".select_vert");
  const bool *select_edge = (const bool *)CustomData_get_layer_named(
      &me->edata, CD_PROP_BOOL, ".select_edge");
  const bool *select_poly = (const bool *)CustomData_get_layer_named(
      &me->pdata, CD_PROP_BOOL, ".select_poly");
  const bool *hide_vert = (const bool *)CustomData_get_layer_named(
      &me->vdata, CD_PROP_BOOL, ".hide_vert");
  const bool *hide_edge = (const bool *)CustomData_get_layer_named(
      &me->edata, CD_PROP_BOOL, ".hide_edge");
  const bool *hide_poly = (const bool *)CustomData_get_layer_named(
      &me->pdata, CD_PROP_BOOL, ".hide_poly");
  const int *material_indices = (const int *)CustomData_get_layer_named(
      &me->pdata, CD_PROP_INT32, "material_index");
  const bool *sharp_faces = (const bool *)CustomData_get_layer_named(
      &me->pdata, CD_PROP_BOOL, "sharp_face");
  const bool *sharp_edges = (const bool *)CustomData_get_layer_named(
      &me->edata, CD_PROP_BOOL, "sharp_edge");

  const Span<float3> positions = me->vert_positions();
  Array<BMVert *> vtable(me->totvert);
  for (const int i : positions.index_range()) {
    BMVert *v = vtable[i] = BM_vert_create(
        bm, keyco ? keyco[i] : positions[i], nullptr, BM_CREATE_SKIP_CD);
    BM_elem_index_set(v, i); /* set_ok */

    if (hide_vert && hide_vert[i]) {
      BM_elem_flag_enable(v, BM_ELEM_HIDDEN);
    }
    if (select_vert && select_vert[i]) {
      BM_vert_select_set(bm, v, true);
    }

    if (vert_normals) {
      copy_v3_v3(v->no, vert_normals[i]);
    }

    mesh_attributes_copy_to_bmesh_block(bm->vdata, vert_info, i, v->head);

    /* Set shape key original index. */
    if (cd_shape_keyindex_offset != -1) {
      BM_ELEM_CD_SET_INT(v, cd_shape_keyindex_offset, i);
    }

    /* Set shape-key data. */
    if (tot_shape_keys) {
      float(*co_dst)[3] = (float(*)[3])BM_ELEM_CD_GET_VOID_P(v, cd_shape_key_offset);
      for (int j = 0; j < tot_shape_keys; j++, co_dst++) {
        copy_v3_v3(*co_dst, shape_key_table[j][i]);
      }
    }
  }
  if (is_new) {
    bm->elem_index_dirty &= ~BM_VERT; /* Added in order, clear dirty flag. */
  }

  const Span<MEdge> medge = me->edges();
  Array<BMEdge *> etable(me->totedge);
  for (const int i : medge.index_range()) {
    BMEdge *e = etable[i] = BM_edge_create(
        bm, vtable[medge[i].v1], vtable[medge[i].v2], nullptr, BM_CREATE_SKIP_CD);
    BM_elem_index_set(e, i); /* set_ok */

    /* Transfer flags. */
    e->head.hflag = bm_edge_flag_from_mflag(medge[i].flag);
    if (hide_edge && hide_edge[i]) {
      BM_elem_flag_enable(e, BM_ELEM_HIDDEN);
    }
    if (select_edge && select_edge[i]) {
      BM_edge_select_set(bm, e, true);
    }
    if (!(sharp_edges && sharp_edges[i])) {
      BM_elem_flag_enable(e, BM_ELEM_SMOOTH);
    }

    mesh_attributes_copy_to_bmesh_block(bm->edata, edge_info, i, e->head);
  }
  if (is_new) {
    bm->elem_index_dirty &= ~BM_EDGE; /* Added in order, clear dirty flag. */
  }

  const Span<MPoly> mpoly = me->polys();
  const Span<MLoop> mloop = me->loops();

  /* Only needed for selection. */

  Array<BMFace *> ftable;
  if (me->mselect && me->totselect != 0) {
    ftable.reinitialize(me->totpoly);
  }

  int totloops = 0;
  for (const int i : mpoly.index_range()) {
    BMFace *f = bm_face_create_from_mpoly(
        *bm, mloop.slice(mpoly[i].loopstart, mpoly[i].totloop), vtable, etable);
    if (!ftable.is_empty()) {
      ftable[i] = f;
    }

    if (UNLIKELY(f == nullptr)) {
      printf(
          "%s: Warning! Bad face in mesh"
          " \"%s\" at index %d!, skipping\n",
          __func__,
          me->id.name + 2,
          i);
      continue;
    }

    /* Don't use 'i' since we may have skipped the face. */
    BM_elem_index_set(f, bm->totface - 1); /* set_ok */

    /* Transfer flag. */
    if (!(sharp_faces && sharp_faces[i])) {
      BM_elem_flag_enable(f, BM_ELEM_SMOOTH);
    }
    if (hide_poly && hide_poly[i]) {
      BM_elem_flag_enable(f, BM_ELEM_HIDDEN);
    }
    if (select_poly && select_poly[i]) {
      BM_face_select_set(bm, f, true);
    }

    f->mat_nr = material_indices == nullptr ? 0 : material_indices[i];
    if (i == me->act_face) {
      bm->act_face = f;
    }

    int j = mpoly[i].loopstart;
    BMLoop *l_first = BM_FACE_FIRST_LOOP(f);
    BMLoop *l_iter = l_first;
    do {
      /* Don't use 'j' since we may have skipped some faces, hence some loops. */
      BM_elem_index_set(l_iter, totloops++); /* set_ok */

      mesh_attributes_copy_to_bmesh_block(bm->ldata, loop_info, j, l_iter->head);
      j++;
    } while ((l_iter = l_iter->next) != l_first);

    mesh_attributes_copy_to_bmesh_block(bm->pdata, poly_info, i, f->head);

    if (params->calc_face_normal) {
      BM_face_normal_update(f);
    }
  }
  if (is_new) {
    bm->elem_index_dirty &= ~(BM_FACE | BM_LOOP); /* Added in order, clear dirty flag. */
  }

  /* -------------------------------------------------------------------- */
  /* MSelect clears the array elements (to avoid adding multiple times).
   *
   * Take care to keep this last and not use (v/e/ftable) after this.
   */

  if (me->mselect && me->totselect != 0) {
    for (const int i : IndexRange(me->totselect)) {
      const MSelect &msel = me->mselect[i];

      BMElem **ele_p;
      switch (msel.type) {
        case ME_VSEL:
          ele_p = (BMElem **)&vtable[msel.index];
          break;
        case ME_ESEL:
          ele_p = (BMElem **)&etable[msel.index];
          break;
        case ME_FSEL:
          ele_p = (BMElem **)&ftable[msel.index];
          break;
        default:
          continue;
      }

      if (*ele_p != nullptr) {
        BM_select_history_store_notest(bm, *ele_p);
        *ele_p = nullptr;
      }
    }
  }
  else {
    BM_select_history_clear(bm);
  }
}

/**
 * \brief BMesh -> Mesh
 */
static BMVert **bm_to_mesh_vertex_map(BMesh *bm, int ototvert)
{
  const int cd_shape_keyindex_offset = CustomData_get_offset(&bm->vdata, CD_SHAPE_KEYINDEX);
  BMVert **vertMap = nullptr;
  BMVert *eve;
  int i = 0;
  BMIter iter;

  /* Caller needs to ensure this. */
  BLI_assert(ototvert > 0);

  vertMap = static_cast<BMVert **>(MEM_callocN(sizeof(*vertMap) * ototvert, "vertMap"));
  if (cd_shape_keyindex_offset != -1) {
    BM_ITER_MESH_INDEX (eve, &iter, bm, BM_VERTS_OF_MESH, i) {
      const int keyi = BM_ELEM_CD_GET_INT(eve, cd_shape_keyindex_offset);
      if ((keyi != ORIGINDEX_NONE) && (keyi < ototvert) &&
          /* Not fool-proof, but chances are if we have many verts with the same index,
           * we will want to use the first one,
           * since the second is more likely to be a duplicate. */
          (vertMap[keyi] == nullptr)) {
        vertMap[keyi] = eve;
      }
    }
  }
  else {
    BM_ITER_MESH_INDEX (eve, &iter, bm, BM_VERTS_OF_MESH, i) {
      if (i < ototvert) {
        vertMap[i] = eve;
      }
      else {
        break;
      }
    }
  }

  return vertMap;
}

/* -------------------------------------------------------------------- */
/** \name Edit-Mesh to Shape Key Conversion
 *
 * There are some details relating to using data from shape keys that need to be
 * considered carefully for shape key synchronization logic.
 *
 * Key Block Usage
 * ***************
 *
 * Key blocks (data in #Mesh.key must be used carefully).
 *
 * They can be used to query which key blocks are relative to the basis
 * since it's not possible to add/remove/reorder key blocks while in edit-mode.
 *
 * Key Block Coordinates
 * =====================
 *
 * Key blocks locations must *not* be used. This was done from v2.67 to 3.0,
 * causing bugs #35170 & #44415.
 *
 * Shape key synchronizing could work under the assumption that the key-block is
 * fixed-in-place when entering edit-mode allowing them to be used as a reference when exiting.
 * It often does work but isn't reliable since for e.g. rendering may flush changes
 * from the edit-mesh to the key-block (there are a handful of other situations where
 * changes may be flushed, see #ED_editors_flush_edits and related functions).
 * When using undo, it's not known if the data in key-block is from the past or future,
 * so just don't use this data as it causes pain and suffering for users and developers alike.
 *
 * Instead, use the shape-key values stored in #CD_SHAPEKEY since they are reliably
 * based on the original locations, unless explicitly manipulated.
 * It's important to write the final shape-key values back to the #CD_SHAPEKEY so applying
 * the difference between the original-basis and the new coordinates isn't done multiple times.
 * Therefore #ED_editors_flush_edits and other flushing calls will update both the #Mesh.key
 * and the edit-mode #CD_SHAPEKEY custom-data layers.
 *
 * WARNING: There is an exception to the rule of ignoring coordinates in the destination:
 * that is when shape-key data in `bm` can't be found (which is itself an error/exception).
 * In this case our own rule is violated as the alternative is losing the shape-data entirely.
 *
 * Flushing Coordinates Back to the #BMesh
 * ---------------------------------------
 *
 * The edit-mesh may be flushed back to the #Mesh and #Key used to generate it.
 * When this is done, the new values are written back to the #BMesh's #CD_SHAPEKEY as well.
 * This is necessary when editing basis-shapes so the difference in shape keys
 * is not applied multiple times. If it were important to avoid it could be skipped while
 * exiting edit-mode (as the entire #BMesh is freed in that case), however it's just copying
 * back a `float[3]` so the work to check if it's necessary isn't worth the overhead.
 *
 * In general updating the #BMesh's #CD_SHAPEKEY makes shake-key logic easier to reason about
 * since it means flushing data back to the mesh has the same behavior as exiting and entering
 * edit-mode (a more common operation). Meaning there is one less corner-case to have to consider.
 *
 * Exceptional Cases
 * *****************
 *
 * There are some situations that should not happen in typical usage but are
 * still handled in this code, since failure to handle them could loose user-data.
 * These could be investigated further since if they never happen in practice,
 * we might consider removing them. However, the possibility of an mesh directly
 * being modified by Python or some other low level logic that changes key-blocks
 * means there is a potential this to happen so keeping code to these cases remain supported.
 *
 * - Custom Data & Mesh Key Block Synchronization.
 *   Key blocks in `me->key->block` should always have an associated
 *   #CD_SHAPEKEY layer in `bm->vdata`.
 *   If they don't there are two fall-backs for setting the location,
 *   - Use the value from the original shape key
 *     WARNING: this is technically incorrect! (see note on "Key Block Usage").
 *   - Use the current vertex location,
 *     Also not correct but it's better then having it zeroed for e.g.
 *
 * - Missing key-index layer.
 *   In this case the basis key won't apply its deltas to other keys and if a shape-key layer is
 *   missing, its coordinates will be initialized from the edit-mesh vertex locations instead of
 *   attempting to remap the shape-keys coordinates.
 *
 * \note These cases are considered abnormal and shouldn't occur in typical usage.
 * A warning is logged in this case to help troubleshooting bugs with shape-keys.
 * \{ */

/**
 * Returns custom-data shape-key index from a key-block or -1
 * \note could split this out into a more generic function.
 */
static int bm_to_mesh_shape_layer_index_from_kb(BMesh *bm, KeyBlock *currkey)
{
  int i;
  int j = 0;

  for (i = 0; i < bm->vdata.totlayer; i++) {
    if (bm->vdata.layers[i].type == CD_SHAPEKEY) {
      if (currkey->uid == bm->vdata.layers[i].uid) {
        return j;
      }
      j++;
    }
  }
  return -1;
}

/**
 * Update `key` with shape key data stored in `bm`.
 *
 * \param bm: The source BMesh.
 * \param key: The destination key.
 * \param positions: The destination vertex array (in some situations its coordinates are updated).
 * \param active_shapekey_to_mvert: When editing a non-basis shape key, the coordinates for the
 * basis are typically copied into the `positions` array since it makes sense for the meshes
 * vertex coordinates to match the "Basis" key.
 * When enabled, skip this step and copy #BMVert.co directly to the mesh position.
 * See #BMeshToMeshParams.active_shapekey_to_mvert doc-string.
 */
static void bm_to_mesh_shape(BMesh *bm,
                             Key *key,
                             MutableSpan<float3> positions,
                             const bool active_shapekey_to_mvert)
{
  KeyBlock *actkey = static_cast<KeyBlock *>(BLI_findlink(&key->block, bm->shapenr - 1));

  /* It's unlikely this ever remains false, check for correctness. */
  bool actkey_has_layer = false;

  /* Go through and find any shape-key custom-data layers
   * that might not have corresponding KeyBlocks, and add them if necessary. */
  for (int i = 0; i < bm->vdata.totlayer; i++) {
    if (bm->vdata.layers[i].type != CD_SHAPEKEY) {
      continue;
    }

    KeyBlock *currkey;
    for (currkey = (KeyBlock *)key->block.first; currkey; currkey = currkey->next) {
      if (currkey->uid == bm->vdata.layers[i].uid) {
        break;
      }
    }

    if (currkey) {
      if (currkey == actkey) {
        actkey_has_layer = true;
      }
    }
    else {
      currkey = BKE_keyblock_add(key, bm->vdata.layers[i].name);
      currkey->uid = bm->vdata.layers[i].uid;
    }
  }

  const int cd_shape_keyindex_offset = CustomData_get_offset(&bm->vdata, CD_SHAPE_KEYINDEX);
  BMIter iter;
  BMVert *eve;
  float(*ofs)[3] = nullptr;

  /* Editing the basis key updates others. */
  if ((key->type == KEY_RELATIVE) &&
      /* The shape-key coordinates used from entering edit-mode are used. */
      (actkey_has_layer == true) &&
      /* Original key-indices are only used to check the vertex existed when entering edit-mode. */
      (cd_shape_keyindex_offset != -1) &&
      /* Offsets are only needed if the current shape is a basis for others. */
      BKE_keyblock_is_basis(key, bm->shapenr - 1)) {

    BLI_assert(actkey != nullptr); /* Assured by `actkey_has_layer` check. */
    const int actkey_uuid = bm_to_mesh_shape_layer_index_from_kb(bm, actkey);

    /* Since `actkey_has_layer == true`, this must never fail. */
    BLI_assert(actkey_uuid != -1);

    const int cd_shape_offset = CustomData_get_n_offset(&bm->vdata, CD_SHAPEKEY, actkey_uuid);

    ofs = static_cast<float(*)[3]>(MEM_mallocN(sizeof(float[3]) * bm->totvert, __func__));
    int i;
    BM_ITER_MESH_INDEX (eve, &iter, bm, BM_VERTS_OF_MESH, i) {
      const int keyi = BM_ELEM_CD_GET_INT(eve, cd_shape_keyindex_offset);
      /* Check the vertex existed when entering edit-mode (otherwise don't apply an offset). */
      if (keyi != ORIGINDEX_NONE) {
        float *co_orig = (float *)BM_ELEM_CD_GET_VOID_P(eve, cd_shape_offset);
        /* Could use 'eve->co' or the destination position, they're the same at this point. */
        sub_v3_v3v3(ofs[i], eve->co, co_orig);
      }
      else {
        /* If there are new vertices in the mesh, we can't propagate the offset
         * because it will only work for the existing vertices and not the new
         * ones, creating a mess when doing e.g. subdivide + translate. */
        MEM_freeN(ofs);
        ofs = nullptr;
        break;
      }
    }
  }

  /* Without this, the real mesh coordinates (uneditable) as soon as you create the Basis shape.
   * while users might not notice since the shape-key is applied in the viewport,
   * exporters for example may still use the underlying coordinates, see: #30771 & #96135.
   *
   * Needed when editing any shape that isn't the (`key->refkey`), the vertices in mesh positions
   * currently have vertex coordinates set from the current-shape (initialized from #BMVert.co).
   * In this case it's important to overwrite these coordinates with the basis-keys coordinates. */
  bool update_vertex_coords_from_refkey = false;
  int cd_shape_offset_refkey = -1;
  if (active_shapekey_to_mvert == false) {
    if ((actkey != key->refkey) && (cd_shape_keyindex_offset != -1)) {
      const int refkey_uuid = bm_to_mesh_shape_layer_index_from_kb(bm, key->refkey);
      if (refkey_uuid != -1) {
        cd_shape_offset_refkey = CustomData_get_n_offset(&bm->vdata, CD_SHAPEKEY, refkey_uuid);
        if (cd_shape_offset_refkey != -1) {
          update_vertex_coords_from_refkey = true;
        }
      }
    }
  }

  LISTBASE_FOREACH (KeyBlock *, currkey, &key->block) {
    int keyi;
    float(*currkey_data)[3];

    const int currkey_uuid = bm_to_mesh_shape_layer_index_from_kb(bm, currkey);
    const int cd_shape_offset = (currkey_uuid == -1) ?
                                    -1 :
                                    CustomData_get_n_offset(&bm->vdata, CD_SHAPEKEY, currkey_uuid);

    /* Common case, the layer data is available, use it where possible. */
    if (cd_shape_offset != -1) {
      const bool apply_offset = (ofs != nullptr) && (currkey != actkey) &&
                                (bm->shapenr - 1 == currkey->relative);

      if (currkey->data && (currkey->totelem == bm->totvert)) {
        /* Use memory in-place. */
      }
      else {
        currkey->data = MEM_reallocN(currkey->data, key->elemsize * bm->totvert);
        currkey->totelem = bm->totvert;
      }
      currkey_data = (float(*)[3])currkey->data;

      int i;
      BM_ITER_MESH_INDEX (eve, &iter, bm, BM_VERTS_OF_MESH, i) {
        float *co_orig = (float *)BM_ELEM_CD_GET_VOID_P(eve, cd_shape_offset);

        if (currkey == actkey) {
          copy_v3_v3(currkey_data[i], eve->co);

          if (update_vertex_coords_from_refkey) {
            BLI_assert(actkey != key->refkey);
            keyi = BM_ELEM_CD_GET_INT(eve, cd_shape_keyindex_offset);
            if (keyi != ORIGINDEX_NONE) {
              float *co_refkey = (float *)BM_ELEM_CD_GET_VOID_P(eve, cd_shape_offset_refkey);
              copy_v3_v3(positions[i], co_refkey);
            }
          }
        }
        else {
          copy_v3_v3(currkey_data[i], co_orig);
        }

        /* Propagate edited basis offsets to other shapes. */
        if (apply_offset) {
          add_v3_v3(currkey_data[i], ofs[i]);
        }

        /* Apply back new coordinates shape-keys that have offset into #BMesh.
         * Otherwise, in case we call again #BM_mesh_bm_to_me on same #BMesh,
         * we'll apply diff from previous call to #BM_mesh_bm_to_me,
         * to shape-key values from original creation of the #BMesh. See #50524. */
        copy_v3_v3(co_orig, currkey_data[i]);
      }
    }
    else {
      /* No original layer data, use fallback information. */
      if (currkey->data && (cd_shape_keyindex_offset != -1)) {
        CLOG_WARN(&LOG,
                  "Found shape-key but no CD_SHAPEKEY layers to read from, "
                  "using existing shake-key data where possible");
      }
      else {
        CLOG_WARN(&LOG,
                  "Found shape-key but no CD_SHAPEKEY layers to read from, "
                  "using basis shape-key data");
      }

      currkey_data = static_cast<float(*)[3]>(
          MEM_mallocN(key->elemsize * bm->totvert, "currkey->data"));

      int i;
      BM_ITER_MESH_INDEX (eve, &iter, bm, BM_VERTS_OF_MESH, i) {

        if ((currkey->data != nullptr) && (cd_shape_keyindex_offset != -1) &&
            ((keyi = BM_ELEM_CD_GET_INT(eve, cd_shape_keyindex_offset)) != ORIGINDEX_NONE) &&
            (keyi < currkey->totelem)) {
          /* Reconstruct keys via vertices original key indices.
           * WARNING(@ideasman42): `currkey->data` is known to be unreliable as the edit-mesh
           * coordinates may be flushed back to the shape-key when exporting or rendering.
           * This is a last resort! If this branch is running as part of regular usage
           * it can be considered a bug. */
          const float(*oldkey)[3] = static_cast<const float(*)[3]>(currkey->data);
          copy_v3_v3(currkey_data[i], oldkey[keyi]);
        }
        else {
          /* Fail! fill in with dummy value. */
          copy_v3_v3(currkey_data[i], eve->co);
        }
      }

      currkey->totelem = bm->totvert;
      if (currkey->data) {
        MEM_freeN(currkey->data);
      }
      currkey->data = currkey_data;
    }
  }

  if (ofs) {
    MEM_freeN(ofs);
  }
}

/** \} */

template<typename T, typename GetFn>
static void write_fn_to_attribute(blender::bke::MutableAttributeAccessor attributes,
                                  const StringRef attribute_name,
                                  const eAttrDomain domain,
                                  const GetFn &get_fn)
{
  using namespace blender;
  bke::SpanAttributeWriter<T> attribute = attributes.lookup_or_add_for_write_only_span<T>(
      attribute_name, domain);
  threading::parallel_for(attribute.span.index_range(), 4096, [&](IndexRange range) {
    for (const int i : range) {
      attribute.span[i] = get_fn(i);
    }
  });
  attribute.finish();
}

static void assert_bmesh_has_no_mesh_only_attributes(const BMesh &bm)
{
  (void)bm; /* Unused in the release builds. */
  BLI_assert(CustomData_get_layer_named(&bm.vdata, CD_PROP_FLOAT3, "position") == nullptr);

  /* The "hide" attributes are stored as flags on #BMesh. */
  BLI_assert(CustomData_get_layer_named(&bm.vdata, CD_PROP_BOOL, ".hide_vert") == nullptr);
  BLI_assert(CustomData_get_layer_named(&bm.edata, CD_PROP_BOOL, ".hide_edge") == nullptr);
  BLI_assert(CustomData_get_layer_named(&bm.pdata, CD_PROP_BOOL, ".hide_poly") == nullptr);
  /* The "selection" attributes are stored as flags on #BMesh. */
  BLI_assert(CustomData_get_layer_named(&bm.vdata, CD_PROP_BOOL, ".select_vert") == nullptr);
  BLI_assert(CustomData_get_layer_named(&bm.edata, CD_PROP_BOOL, ".select_edge") == nullptr);
  BLI_assert(CustomData_get_layer_named(&bm.pdata, CD_PROP_BOOL, ".select_poly") == nullptr);
}

static void convert_bmesh_hide_flags_to_mesh_attributes(BMesh &bm,
                                                        const bool need_hide_vert,
                                                        const bool need_hide_edge,
                                                        const bool need_hide_poly,
                                                        Mesh &mesh)
{
  using namespace blender;
  /* The "hide" attributes are stored as flags on #BMesh. */
  assert_bmesh_has_no_mesh_only_attributes(bm);

  if (!(need_hide_vert || need_hide_edge || need_hide_poly)) {
    return;
  }

  bke::MutableAttributeAccessor attributes = mesh.attributes_for_write();
  BM_mesh_elem_table_ensure(&bm, BM_VERT | BM_EDGE | BM_FACE);

  if (need_hide_vert) {
    write_fn_to_attribute<bool>(attributes, ".hide_vert", ATTR_DOMAIN_POINT, [&](const int i) {
      return BM_elem_flag_test(BM_vert_at_index(&bm, i), BM_ELEM_HIDDEN);
    });
  }
  if (need_hide_edge) {
    write_fn_to_attribute<bool>(attributes, ".hide_edge", ATTR_DOMAIN_EDGE, [&](const int i) {
      return BM_elem_flag_test(BM_edge_at_index(&bm, i), BM_ELEM_HIDDEN);
    });
  }
  if (need_hide_poly) {
    write_fn_to_attribute<bool>(attributes, ".hide_poly", ATTR_DOMAIN_FACE, [&](const int i) {
      return BM_elem_flag_test(BM_face_at_index(&bm, i), BM_ELEM_HIDDEN);
    });
  }
}

static void convert_bmesh_selection_flags_to_mesh_attributes(BMesh &bm,
                                                             const bool need_select_vert,
                                                             const bool need_select_edge,
                                                             const bool need_select_poly,
                                                             Mesh &mesh)
{
  using namespace blender;
  if (!(need_select_vert || need_select_edge || need_select_poly)) {
    return;
  }

  bke::MutableAttributeAccessor attributes = mesh.attributes_for_write();
  BM_mesh_elem_table_ensure(&bm, BM_VERT | BM_EDGE | BM_FACE);

  if (need_select_vert) {
    write_fn_to_attribute<bool>(attributes, ".select_vert", ATTR_DOMAIN_POINT, [&](const int i) {
      return BM_elem_flag_test(BM_vert_at_index(&bm, i), BM_ELEM_SELECT);
    });
  }
  if (need_select_edge) {
    write_fn_to_attribute<bool>(attributes, ".select_edge", ATTR_DOMAIN_EDGE, [&](const int i) {
      return BM_elem_flag_test(BM_edge_at_index(&bm, i), BM_ELEM_SELECT);
    });
  }
  if (need_select_poly) {
    write_fn_to_attribute<bool>(attributes, ".select_poly", ATTR_DOMAIN_FACE, [&](const int i) {
      return BM_elem_flag_test(BM_face_at_index(&bm, i), BM_ELEM_SELECT);
    });
  }
}

struct BMeshToMeshLayerInfo {
  eCustomDataType type;
  /** The layer's position in the BMesh element's data block. */
  int bmesh_offset;
  /** The mesh's #CustomDataLayer::data. When null, the BMesh block is set to its default value. */
  void *mesh_data;
  /** The size of every custom data element. */
  size_t elem_size;
};

/**
 * Calculate the necessary information to copy every data layer from the BMesh to the Mesh.
 */
static Vector<BMeshToMeshLayerInfo> bm_to_mesh_copy_info_calc(const CustomData &bm_data,
                                                              CustomData &mesh_data)
{
  Vector<BMeshToMeshLayerInfo> infos;
  std::array<int, CD_NUMTYPES> per_type_index;
  per_type_index.fill(0);
  for (const int i : IndexRange(mesh_data.totlayer)) {
    const CustomDataLayer &mesh_layer = mesh_data.layers[i];
    const eCustomDataType type = eCustomDataType(mesh_layer.type);
    const int bm_layer_index =
        mesh_layer.name[0] == '\0' ?
            CustomData_get_layer_index_n(&bm_data, type, per_type_index[type]) :
            CustomData_get_named_layer_index(&bm_data, type, mesh_layer.name);

    /* Skip layers that don't exist in `bm_data` or are explicitly set to not be
     * copied. The layers are either set separately or shouldn't exist on the mesh. */
    if (bm_layer_index == -1) {
      continue;
    }
    const CustomDataLayer &bm_layer = bm_data.layers[bm_layer_index];
    if (bm_layer.flag & CD_FLAG_NOCOPY) {
      continue;
    }

    BMeshToMeshLayerInfo info{};
    info.type = type;
    info.bmesh_offset = bm_layer.offset;
    info.mesh_data = mesh_layer.data;
    info.elem_size = CustomData_get_elem_size(&mesh_layer);
    infos.append(info);

    per_type_index[type]++;
  }
  return infos;
}

static void bmesh_block_copy_to_mesh_attributes(const Span<BMeshToMeshLayerInfo> copy_info,
                                                const int mesh_index,
                                                const void *block)
{
  for (const BMeshToMeshLayerInfo &info : copy_info) {
    CustomData_data_copy_value(info.type,
                               POINTER_OFFSET(block, info.bmesh_offset),
                               POINTER_OFFSET(info.mesh_data, info.elem_size * mesh_index));
  }
}

void BM_mesh_bm_to_me(Main *bmain, BMesh *bm, Mesh *me, const struct BMeshToMeshParams *params)
{
  using namespace blender;
  BMVert *v, *eve;
  BMEdge *e;
  BMFace *f;
  BMIter iter;
  int i, j;

  const int cd_shape_keyindex_offset = CustomData_get_offset(&bm->vdata, CD_SHAPE_KEYINDEX);

  const int ototvert = me->totvert;

  blender::Vector<int> ldata_layers_marked_nocopy;

  /* Free custom data. */
  CustomData_free(&me->vdata, me->totvert);
  CustomData_free(&me->edata, me->totedge);
  CustomData_free(&me->fdata, me->totface);
  CustomData_free(&me->ldata, me->totloop);
  CustomData_free(&me->pdata, me->totpoly);

  BKE_mesh_runtime_clear_geometry(me);

  /* Add new custom data. */
  me->totvert = bm->totvert;
  me->totedge = bm->totedge;
  me->totloop = bm->totloop;
  me->totpoly = bm->totface;
  /* Will be overwritten with a valid value if 'dotess' is set, otherwise we
   * end up with 'me->totface' and `me->mface == nullptr` which can crash #28625. */
  me->totface = 0;
  me->act_face = -1;

  /* Mark UV selection layers which are all false as 'nocopy'. */
  for (const int layer_index :
       IndexRange(CustomData_number_of_layers(&bm->ldata, CD_PROP_FLOAT2))) {
    char const *layer_name = CustomData_get_layer_name(&bm->ldata, CD_PROP_FLOAT2, layer_index);
    char sub_layer_name[MAX_CUSTOMDATA_LAYER_NAME];
    int vertsel_layer_index = CustomData_get_named_layer_index(
        &bm->ldata, CD_PROP_BOOL, BKE_uv_map_vert_select_name_get(layer_name, sub_layer_name));
    int edgesel_layer_index = CustomData_get_named_layer_index(
        &bm->ldata, CD_PROP_BOOL, BKE_uv_map_edge_select_name_get(layer_name, sub_layer_name));
    int pin_layer_index = CustomData_get_named_layer_index(
        &bm->ldata, CD_PROP_BOOL, BKE_uv_map_pin_name_get(layer_name, sub_layer_name));

    /* If ever the uv map associated bool layers become optional in BMesh as well (like in Mesh)
     * this assert needs to be removed. For now it is a bug if they don't exist. */
    BLI_assert(vertsel_layer_index >= 0 && edgesel_layer_index >= 0 && pin_layer_index >= 0);

    int vertsel_offset = vertsel_layer_index >= 0 ? bm->ldata.layers[vertsel_layer_index].offset :
                                                    -1;
    int edgesel_offset = edgesel_layer_index >= 0 ? bm->ldata.layers[edgesel_layer_index].offset :
                                                    -1;
    int pin_offset = pin_layer_index >= 0 ? bm->ldata.layers[pin_layer_index].offset : -1;

    bool need_vertsel = false;
    bool need_edgesel = false;
    bool need_pin = false;

    BM_ITER_MESH (f, &iter, bm, BM_FACES_OF_MESH) {
      BMIter liter;
      BMLoop *l;
      if (vertsel_layer_index >= 0) {
        BM_ITER_ELEM (l, &liter, f, BM_LOOPS_OF_FACE) {
          need_vertsel |= BM_ELEM_CD_GET_BOOL(l, vertsel_offset);
        }
      }
      if (edgesel_layer_index >= 0) {
        BM_ITER_ELEM (l, &liter, f, BM_LOOPS_OF_FACE) {
          need_edgesel |= BM_ELEM_CD_GET_BOOL(l, edgesel_offset);
        }
      }
      if (pin_layer_index) {
        BM_ITER_ELEM (l, &liter, f, BM_LOOPS_OF_FACE) {
          need_pin |= BM_ELEM_CD_GET_BOOL(l, pin_offset);
        }
      }
    }

    if (need_vertsel) {
      bm->ldata.layers[vertsel_layer_index].flag &= ~CD_FLAG_NOCOPY;
    }
    else {
      bm->ldata.layers[vertsel_layer_index].flag |= CD_FLAG_NOCOPY;
      ldata_layers_marked_nocopy.append(vertsel_layer_index);
    }
    if (need_edgesel) {
      bm->ldata.layers[edgesel_layer_index].flag &= ~CD_FLAG_NOCOPY;
    }
    else {
      bm->ldata.layers[edgesel_layer_index].flag |= CD_FLAG_NOCOPY;
      ldata_layers_marked_nocopy.append(edgesel_layer_index);
    }
    if (need_pin) {
      bm->ldata.layers[pin_layer_index].flag &= ~CD_FLAG_NOCOPY;
    }
    else {
      bm->ldata.layers[pin_layer_index].flag |= CD_FLAG_NOCOPY;
      ldata_layers_marked_nocopy.append(pin_layer_index);
    }
  }

  {
    CustomData_MeshMasks mask = CD_MASK_MESH;
    CustomData_MeshMasks_update(&mask, &params->cd_mask_extra);
    CustomData_copy(&bm->vdata, &me->vdata, mask.vmask, CD_SET_DEFAULT, me->totvert);
    CustomData_copy(&bm->edata, &me->edata, mask.emask, CD_SET_DEFAULT, me->totedge);
    CustomData_copy(&bm->ldata, &me->ldata, mask.lmask, CD_SET_DEFAULT, me->totloop);
    CustomData_copy(&bm->pdata, &me->pdata, mask.pmask, CD_SET_DEFAULT, me->totpoly);
  }

  const Vector<BMeshToMeshLayerInfo> vert_info = bm_to_mesh_copy_info_calc(bm->vdata, me->vdata);
  const Vector<BMeshToMeshLayerInfo> edge_info = bm_to_mesh_copy_info_calc(bm->edata, me->edata);
  const Vector<BMeshToMeshLayerInfo> poly_info = bm_to_mesh_copy_info_calc(bm->pdata, me->pdata);
  const Vector<BMeshToMeshLayerInfo> loop_info = bm_to_mesh_copy_info_calc(bm->ldata, me->ldata);

  /* Clear the CD_FLAG_NOCOPY flags for the layers they were temporarily set on */
  for (const int i : ldata_layers_marked_nocopy) {
    bm->ldata.layers[i].flag &= ~CD_FLAG_NOCOPY;
  }

  CustomData_add_layer_named(
      &me->vdata, CD_PROP_FLOAT3, CD_CONSTRUCT, nullptr, me->totvert, "position");
  CustomData_add_layer(&me->edata, CD_MEDGE, CD_SET_DEFAULT, nullptr, me->totedge);
  CustomData_add_layer(&me->ldata, CD_MLOOP, CD_SET_DEFAULT, nullptr, me->totloop);
  CustomData_add_layer(&me->pdata, CD_MPOLY, CD_SET_DEFAULT, nullptr, me->totpoly);
  MutableSpan<float3> positions = me->vert_positions_for_write();
  MutableSpan<MEdge> medge = me->edges_for_write();
  MutableSpan<MPoly> mpoly = me->polys_for_write();
  MutableSpan<MLoop> mloop = me->loops_for_write();

  bool need_select_vert = false;
  bool need_select_edge = false;
  bool need_select_poly = false;
  bool need_hide_vert = false;
  bool need_hide_edge = false;
  bool need_hide_poly = false;
  bool need_material_index = false;
  bool need_sharp_face = false;
  bool need_sharp_edge = false;

  i = 0;
  BM_ITER_MESH (v, &iter, bm, BM_VERTS_OF_MESH) {
    copy_v3_v3(positions[i], v->co);

    if (BM_elem_flag_test(v, BM_ELEM_HIDDEN)) {
      need_hide_vert = true;
    }
    if (BM_elem_flag_test(v, BM_ELEM_SELECT)) {
      need_select_vert = true;
    }

    BM_elem_index_set(v, i); /* set_inline */

    bmesh_block_copy_to_mesh_attributes(vert_info, i, v->head.data);

    i++;

    BM_CHECK_ELEMENT(v);
  }
  bm->elem_index_dirty &= ~BM_VERT;

  i = 0;
  BM_ITER_MESH (e, &iter, bm, BM_EDGES_OF_MESH) {
    medge[i].v1 = BM_elem_index_get(e->v1);
    medge[i].v2 = BM_elem_index_get(e->v2);

    medge[i].flag = bm_edge_flag_to_mflag(e);
    if (BM_elem_flag_test(e, BM_ELEM_HIDDEN)) {
      need_hide_edge = true;
    }
    if (BM_elem_flag_test(e, BM_ELEM_SELECT)) {
      need_select_edge = true;
    }
    if (!BM_elem_flag_test(e, BM_ELEM_SMOOTH)) {
      need_sharp_edge = true;
    }

    BM_elem_index_set(e, i); /* set_inline */

    bmesh_block_copy_to_mesh_attributes(edge_info, i, e->head.data);

    i++;
    BM_CHECK_ELEMENT(e);
  }
  bm->elem_index_dirty &= ~BM_EDGE;

  i = 0;
  j = 0;
  BM_ITER_MESH (f, &iter, bm, BM_FACES_OF_MESH) {
    BMLoop *l_iter, *l_first;
    mpoly[i].loopstart = j;
    mpoly[i].totloop = f->len;
    if (f->mat_nr != 0) {
      need_material_index = true;
    }
    if (!BM_elem_flag_test(f, BM_ELEM_SMOOTH)) {
      need_sharp_face = true;
    }
    if (BM_elem_flag_test(f, BM_ELEM_HIDDEN)) {
      need_hide_poly = true;
    }
    if (BM_elem_flag_test(f, BM_ELEM_SELECT)) {
      need_select_poly = true;
    }

    l_iter = l_first = BM_FACE_FIRST_LOOP(f);
    do {
      mloop[j].e = BM_elem_index_get(l_iter->e);
      mloop[j].v = BM_elem_index_get(l_iter->v);

      bmesh_block_copy_to_mesh_attributes(loop_info, j, l_iter->head.data);

      j++;
      BM_CHECK_ELEMENT(l_iter);
      BM_CHECK_ELEMENT(l_iter->e);
      BM_CHECK_ELEMENT(l_iter->v);
    } while ((l_iter = l_iter->next) != l_first);

    if (f == bm->act_face) {
      me->act_face = i;
    }

    bmesh_block_copy_to_mesh_attributes(poly_info, i, f->head.data);

    i++;
    BM_CHECK_ELEMENT(f);
  }

  if (need_material_index) {
    BM_mesh_elem_table_ensure(bm, BM_FACE);
    write_fn_to_attribute<int>(me->attributes_for_write(),
                               "material_index",
                               ATTR_DOMAIN_FACE,
                               [&](const int i) { return int(BM_face_at_index(bm, i)->mat_nr); });
  }
  if (need_sharp_edge) {
    BM_mesh_elem_table_ensure(bm, BM_EDGE);
    write_fn_to_attribute<bool>(
        me->attributes_for_write(), "sharp_edge", ATTR_DOMAIN_EDGE, [&](const int i) {
          return !BM_elem_flag_test(BM_edge_at_index(bm, i), BM_ELEM_SMOOTH);
        });
  }
  if (need_sharp_face) {
    BM_mesh_elem_table_ensure(bm, BM_FACE);
    write_fn_to_attribute<bool>(
        me->attributes_for_write(), "sharp_face", ATTR_DOMAIN_FACE, [&](const int i) {
          return !BM_elem_flag_test(BM_face_at_index(bm, i), BM_ELEM_SMOOTH);
        });
  }

  /* Patch hook indices and vertex parents. */
  if (params->calc_object_remap && (ototvert > 0)) {
    BLI_assert(bmain != nullptr);
    BMVert **vertMap = nullptr;

    LISTBASE_FOREACH (Object *, ob, &bmain->objects) {
      if ((ob->parent) && (ob->parent->data == me) && ELEM(ob->partype, PARVERT1, PARVERT3)) {

        if (vertMap == nullptr) {
          vertMap = bm_to_mesh_vertex_map(bm, ototvert);
        }

        if (ob->par1 < ototvert) {
          eve = vertMap[ob->par1];
          if (eve) {
            ob->par1 = BM_elem_index_get(eve);
          }
        }
        if (ob->par2 < ototvert) {
          eve = vertMap[ob->par2];
          if (eve) {
            ob->par2 = BM_elem_index_get(eve);
          }
        }
        if (ob->par3 < ototvert) {
          eve = vertMap[ob->par3];
          if (eve) {
            ob->par3 = BM_elem_index_get(eve);
          }
        }
      }
      if (ob->data == me) {
        LISTBASE_FOREACH (ModifierData *, md, &ob->modifiers) {
          if (md->type == eModifierType_Hook) {
            HookModifierData *hmd = (HookModifierData *)md;

            if (vertMap == nullptr) {
              vertMap = bm_to_mesh_vertex_map(bm, ototvert);
            }

            for (i = j = 0; i < hmd->indexar_num; i++) {
              if (hmd->indexar[i] < ototvert) {
                eve = vertMap[hmd->indexar[i]];

                if (eve) {
                  hmd->indexar[j++] = BM_elem_index_get(eve);
                }
              }
              else {
                j++;
              }
            }

            hmd->indexar_num = j;
          }
        }
      }
    }

    if (vertMap) {
      MEM_freeN(vertMap);
    }
  }

  convert_bmesh_hide_flags_to_mesh_attributes(
      *bm, need_hide_vert, need_hide_edge, need_hide_poly, *me);
  convert_bmesh_selection_flags_to_mesh_attributes(
      *bm, need_select_vert, need_select_edge, need_select_poly, *me);

  {
    me->totselect = BLI_listbase_count(&(bm->selected));

    MEM_SAFE_FREE(me->mselect);
    if (me->totselect != 0) {
      me->mselect = static_cast<MSelect *>(
          MEM_mallocN(sizeof(MSelect) * me->totselect, "Mesh selection history"));
    }

    LISTBASE_FOREACH_INDEX (BMEditSelection *, selected, &bm->selected, i) {
      if (selected->htype == BM_VERT) {
        me->mselect[i].type = ME_VSEL;
      }
      else if (selected->htype == BM_EDGE) {
        me->mselect[i].type = ME_ESEL;
      }
      else if (selected->htype == BM_FACE) {
        me->mselect[i].type = ME_FSEL;
      }

      me->mselect[i].index = BM_elem_index_get(selected->ele);
    }
  }

  if (me->key) {
    bm_to_mesh_shape(bm, me->key, positions, params->active_shapekey_to_mvert);
  }

  /* Run this even when shape keys aren't used since it may be used for hooks or vertex parents. */
  if (params->update_shapekey_indices) {
    /* We have written a new shape key, if this mesh is _not_ going to be freed,
     * update the shape key indices to match the newly updated. */
    if (cd_shape_keyindex_offset != -1) {
      BM_ITER_MESH_INDEX (eve, &iter, bm, BM_VERTS_OF_MESH, i) {
        BM_ELEM_CD_SET_INT(eve, cd_shape_keyindex_offset, i);
      }
    }
  }

  /* Topology could be changed, ensure #CD_MDISPS are ok. */
  multires_topology_changed(me);
}

namespace blender {

static void bm_vert_table_build(BMesh &bm,
                                MutableSpan<const BMVert *> table,
                                bool &need_select_vert,
                                bool &need_hide_vert)
{
  char hflag = 0;
  BMIter iter;
  int i;
  BMVert *vert;
  BM_ITER_MESH_INDEX (vert, &iter, &bm, BM_VERTS_OF_MESH, i) {
    BM_elem_index_set(vert, i); /* set_inline */
    table[i] = vert;
    hflag |= vert->head.hflag;
  }
  need_select_vert = (hflag & BM_ELEM_SELECT) != 0;
  need_hide_vert = (hflag & BM_ELEM_HIDDEN) != 0;
}

static void bm_edge_table_build(BMesh &bm,
                                MutableSpan<const BMEdge *> table,
                                bool &need_select_edge,
                                bool &need_hide_edge,
                                bool &need_sharp_edge)
{
  char hflag = 0;
  BMIter iter;
  int i;
  BMEdge *edge;
  BM_ITER_MESH_INDEX (edge, &iter, &bm, BM_EDGES_OF_MESH, i) {
    BM_elem_index_set(edge, i); /* set_inline */
    table[i] = edge;
    hflag |= edge->head.hflag;
  }
  need_select_edge = (hflag & BM_ELEM_SELECT) != 0;
  need_hide_edge = (hflag & BM_ELEM_HIDDEN) != 0;
  need_sharp_edge = (hflag & BM_ELEM_SMOOTH) != 0;
}

static void bm_face_loop_table_build(BMesh &bm,
                                     MutableSpan<const BMFace *> face_table,
                                     MutableSpan<const BMLoop *> loop_table,
                                     bool &need_select_poly,
                                     bool &need_hide_poly,
                                     bool &need_sharp_face,
                                     bool &need_material_index)
{
  char hflag = 0;
  BMIter iter;
  int face_i = 0;
  int loop_i = 0;
  BMFace *face;
  BM_ITER_MESH_INDEX (face, &iter, &bm, BM_FACES_OF_MESH, face_i) {
    BM_elem_index_set(face, face_i); /* set_inline */
    face_table[face_i] = face;
    hflag |= face->head.hflag;
    need_sharp_face |= (face->head.hflag & BM_ELEM_SMOOTH) == 0;
    need_material_index |= face->mat_nr != 0;

    BMLoop *loop = BM_FACE_FIRST_LOOP(face);
    for ([[maybe_unused]] const int i : IndexRange(face->len)) {
      BM_elem_index_set(loop, loop_i); /* set_inline */
      loop_table[loop_i] = loop;
      loop = loop->next;
      loop_i++;
    }
  }
  need_select_poly = (hflag & BM_ELEM_SELECT) != 0;
  need_hide_poly = (hflag & BM_ELEM_HIDDEN) != 0;
}

static void bm_to_mesh_verts(const BMesh &bm,
                             const Span<const BMVert *> bm_verts,
                             Mesh &mesh,
                             MutableSpan<bool> select_vert,
                             MutableSpan<bool> hide_vert)
{
  const Vector<BMeshToMeshLayerInfo> info = bm_to_mesh_copy_info_calc(bm.vdata, mesh.vdata);
  MutableSpan<float3> dst_vert_positions = mesh.vert_positions_for_write();
  threading::parallel_for(dst_vert_positions.index_range(), 1024, [&](const IndexRange range) {
    for (const int vert_i : range) {
      const BMVert &src_vert = *bm_verts[vert_i];
      copy_v3_v3(dst_vert_positions[vert_i], src_vert.co);
      bmesh_block_copy_to_mesh_attributes(info, vert_i, src_vert.head.data);
    }
    if (!select_vert.is_empty()) {
      for (const int vert_i : range) {
        select_vert[vert_i] = BM_elem_flag_test(bm_verts[vert_i], BM_ELEM_SELECT);
      }
    }
    if (!hide_vert.is_empty()) {
      for (const int vert_i : range) {
        hide_vert[vert_i] = BM_elem_flag_test(bm_verts[vert_i], BM_ELEM_HIDDEN);
      }
    }
  });
}

static void bm_to_mesh_edges(const BMesh &bm,
                             const Span<const BMEdge *> bm_edges,
                             Mesh &mesh,
                             MutableSpan<bool> select_edge,
                             MutableSpan<bool> hide_edge,
                             MutableSpan<bool> sharp_edge)
{
  const Vector<BMeshToMeshLayerInfo> info = bm_to_mesh_copy_info_calc(bm.edata, mesh.edata);
  MutableSpan<MEdge> dst_edges = mesh.edges_for_write();
  threading::parallel_for(dst_edges.index_range(), 512, [&](const IndexRange range) {
    for (const int edge_i : range) {
      const BMEdge &src_edge = *bm_edges[edge_i];
      MEdge &dst_edge = dst_edges[edge_i];
      dst_edge.v1 = BM_elem_index_get(src_edge.v1);
      dst_edge.v2 = BM_elem_index_get(src_edge.v2);
      dst_edge.flag = bm_edge_flag_to_mflag(&src_edge);
      bmesh_block_copy_to_mesh_attributes(info, edge_i, src_edge.head.data);
    }
    if (!select_edge.is_empty()) {
      for (const int edge_i : range) {
        select_edge[edge_i] = BM_elem_flag_test(bm_edges[edge_i], BM_ELEM_SELECT);
      }
    }
    if (!hide_edge.is_empty()) {
      for (const int edge_i : range) {
        hide_edge[edge_i] = BM_elem_flag_test(bm_edges[edge_i], BM_ELEM_HIDDEN);
      }
    }
    if (!sharp_edge.is_empty()) {
      for (const int edge_i : range) {
        sharp_edge[edge_i] = !BM_elem_flag_test(bm_edges[edge_i], BM_ELEM_SMOOTH);
      }
    }
  });
}

static void bm_to_mesh_faces(const BMesh &bm,
                             const Span<const BMFace *> bm_faces,
                             Mesh &mesh,
                             MutableSpan<bool> select_poly,
                             MutableSpan<bool> hide_poly,
                             MutableSpan<bool> sharp_faces,
                             MutableSpan<int> material_indices)
{
  const Vector<BMeshToMeshLayerInfo> info = bm_to_mesh_copy_info_calc(bm.pdata, mesh.pdata);
  MutableSpan<MPoly> dst_polys = mesh.polys_for_write();
  threading::parallel_for(dst_polys.index_range(), 1024, [&](const IndexRange range) {
    for (const int face_i : range) {
      const BMFace &src_face = *bm_faces[face_i];
      MPoly &dst_poly = dst_polys[face_i];
      dst_poly.totloop = src_face.len;
      dst_poly.loopstart = BM_elem_index_get(BM_FACE_FIRST_LOOP(&src_face));
<<<<<<< HEAD
      CustomData_from_bmesh_block(&bm.pdata, &mesh.pdata, src_face.head.data, face_i);
=======
      dst_poly.flag = bm_face_flag_to_mflag(&src_face);
      bmesh_block_copy_to_mesh_attributes(info, face_i, src_face.head.data);
>>>>>>> 46c34ba1
    }
    if (!select_poly.is_empty()) {
      for (const int face_i : range) {
        select_poly[face_i] = BM_elem_flag_test(bm_faces[face_i], BM_ELEM_SELECT);
      }
    }
    if (!hide_poly.is_empty()) {
      for (const int face_i : range) {
        hide_poly[face_i] = BM_elem_flag_test(bm_faces[face_i], BM_ELEM_HIDDEN);
      }
    }
    if (!material_indices.is_empty()) {
      for (const int face_i : range) {
        material_indices[face_i] = bm_faces[face_i]->mat_nr;
      }
    }
    if (!sharp_faces.is_empty()) {
      for (const int face_i : range) {
        sharp_faces[face_i] = !BM_elem_flag_test(bm_faces[face_i], BM_ELEM_SMOOTH);
      }
    }
  });
}

static void bm_to_mesh_loops(const BMesh &bm, const Span<const BMLoop *> bm_loops, Mesh &mesh)
{
  const Vector<BMeshToMeshLayerInfo> info = bm_to_mesh_copy_info_calc(bm.ldata, mesh.ldata);
  MutableSpan<MLoop> dst_loops = mesh.loops_for_write();
  threading::parallel_for(dst_loops.index_range(), 1024, [&](const IndexRange range) {
    for (const int loop_i : range) {
      const BMLoop &src_loop = *bm_loops[loop_i];
      MLoop &dst_loop = dst_loops[loop_i];
      dst_loop.v = BM_elem_index_get(src_loop.v);
      dst_loop.e = BM_elem_index_get(src_loop.e);
      bmesh_block_copy_to_mesh_attributes(info, loop_i, src_loop.head.data);
    }
  });
}

}  // namespace blender

/* NOTE: The function is called from multiple threads with the same input BMesh and different
 * mesh objects. */
void BM_mesh_bm_to_me_for_eval(BMesh *bm, Mesh *me, const CustomData_MeshMasks *cd_mask_extra)
{
  using namespace blender;

  /* Must be an empty mesh. */
  BLI_assert(me->totvert == 0);
  BLI_assert(cd_mask_extra == nullptr || (cd_mask_extra->vmask & CD_MASK_SHAPEKEY) == 0);
  /* Just in case, clear the derived geometry caches from the input mesh. */
  BKE_mesh_runtime_clear_geometry(me);

  me->totvert = bm->totvert;
  me->totedge = bm->totedge;
  me->totface = 0;
  me->totloop = bm->totloop;
  me->totpoly = bm->totface;

  if (!CustomData_get_layer_named(&me->vdata, CD_PROP_FLOAT3, "position")) {
    CustomData_add_layer_named(
        &me->vdata, CD_PROP_FLOAT3, CD_CONSTRUCT, nullptr, bm->totvert, "position");
  }
  CustomData_add_layer(&me->edata, CD_MEDGE, CD_CONSTRUCT, nullptr, bm->totedge);
  CustomData_add_layer(&me->ldata, CD_MLOOP, CD_CONSTRUCT, nullptr, bm->totloop);
  CustomData_add_layer(&me->pdata, CD_MPOLY, CD_CONSTRUCT, nullptr, bm->totface);

  /* Don't process shape-keys, we only feed them through the modifier stack as needed,
   * e.g. for applying modifiers or the like. */
  CustomData_MeshMasks mask = CD_MASK_DERIVEDMESH;
  if (cd_mask_extra != nullptr) {
    CustomData_MeshMasks_update(&mask, cd_mask_extra);
  }
  mask.vmask &= ~CD_MASK_SHAPEKEY;
  CustomData_merge(&bm->vdata, &me->vdata, mask.vmask, CD_CONSTRUCT, me->totvert);
  CustomData_merge(&bm->edata, &me->edata, mask.emask, CD_CONSTRUCT, me->totedge);
  CustomData_merge(&bm->ldata, &me->ldata, mask.lmask, CD_CONSTRUCT, me->totloop);
  CustomData_merge(&bm->pdata, &me->pdata, mask.pmask, CD_CONSTRUCT, me->totpoly);

  me->runtime->deformed_only = true;

  /* In a first pass, update indices of BMesh elements and build tables for easy iteration later.
   * Also check if some optional mesh attributes should be added in the next step. Since each
   * domain has no effect on others, process the independent domains on separate threads. */
  bool need_select_vert = false;
  bool need_select_edge = false;
  bool need_select_poly = false;
  bool need_hide_vert = false;
  bool need_hide_edge = false;
  bool need_hide_poly = false;
  bool need_material_index = false;
  bool need_sharp_edge = false;
  bool need_sharp_face = false;
  Array<const BMVert *> vert_table;
  Array<const BMEdge *> edge_table;
  Array<const BMFace *> face_table;
  Array<const BMLoop *> loop_table;
  threading::parallel_invoke(
      me->totface > 1024,
      [&]() {
        vert_table.reinitialize(bm->totvert);
        bm_vert_table_build(*bm, vert_table, need_select_vert, need_hide_vert);
      },
      [&]() {
        edge_table.reinitialize(bm->totedge);
        bm_edge_table_build(*bm, edge_table, need_select_edge, need_hide_edge, need_sharp_edge);
      },
      [&]() {
        face_table.reinitialize(bm->totface);
        loop_table.reinitialize(bm->totloop);
        bm_face_loop_table_build(*bm,
                                 face_table,
                                 loop_table,
                                 need_select_poly,
                                 need_hide_poly,
                                 need_sharp_face,
                                 need_material_index);
      });
  bm->elem_index_dirty &= ~(BM_VERT | BM_EDGE | BM_FACE | BM_LOOP);

  /* Add optional mesh attributes before parallel iteration. */
  assert_bmesh_has_no_mesh_only_attributes(*bm);
  bke::MutableAttributeAccessor attrs = me->attributes_for_write();
  bke::SpanAttributeWriter<bool> select_vert;
  bke::SpanAttributeWriter<bool> hide_vert;
  bke::SpanAttributeWriter<bool> select_edge;
  bke::SpanAttributeWriter<bool> hide_edge;
  bke::SpanAttributeWriter<bool> sharp_edge;
  bke::SpanAttributeWriter<bool> select_poly;
  bke::SpanAttributeWriter<bool> hide_poly;
  bke::SpanAttributeWriter<bool> sharp_face;
  bke::SpanAttributeWriter<int> material_index;
  if (need_select_vert) {
    select_vert = attrs.lookup_or_add_for_write_only_span<bool>(".select_vert", ATTR_DOMAIN_POINT);
  }
  if (need_hide_vert) {
    hide_vert = attrs.lookup_or_add_for_write_only_span<bool>(".hide_vert", ATTR_DOMAIN_POINT);
  }
  if (need_select_edge) {
    select_edge = attrs.lookup_or_add_for_write_only_span<bool>(".select_edge", ATTR_DOMAIN_EDGE);
  }
  if (need_sharp_edge) {
    sharp_edge = attrs.lookup_or_add_for_write_only_span<bool>("sharp_edge", ATTR_DOMAIN_EDGE);
  }
  if (need_hide_edge) {
    hide_edge = attrs.lookup_or_add_for_write_only_span<bool>(".hide_edge", ATTR_DOMAIN_EDGE);
  }
  if (need_select_poly) {
    select_poly = attrs.lookup_or_add_for_write_only_span<bool>(".select_poly", ATTR_DOMAIN_FACE);
  }
  if (need_hide_poly) {
    hide_poly = attrs.lookup_or_add_for_write_only_span<bool>(".hide_poly", ATTR_DOMAIN_FACE);
  }
  if (need_sharp_face) {
    sharp_face = attrs.lookup_or_add_for_write_only_span<bool>("sharp_face", ATTR_DOMAIN_FACE);
  }
  if (need_material_index) {
    material_index = attrs.lookup_or_add_for_write_only_span<int>("material_index",
                                                                  ATTR_DOMAIN_FACE);
  }

  /* Loop over all elements in parallel, copying attributes and building the Mesh topology. */
  threading::parallel_invoke(
      me->totvert > 1024,
      [&]() { bm_to_mesh_verts(*bm, vert_table, *me, select_vert.span, hide_vert.span); },
      [&]() {
        bm_to_mesh_edges(*bm, edge_table, *me, select_edge.span, hide_edge.span, sharp_edge.span);
      },
      [&]() {
        bm_to_mesh_faces(*bm,
                         face_table,
                         *me,
                         select_poly.span,
                         hide_poly.span,
                         sharp_face.span,
                         material_index.span);
      },
      [&]() { bm_to_mesh_loops(*bm, loop_table, *me); });

  select_vert.finish();
  hide_vert.finish();
  select_edge.finish();
  hide_edge.finish();
  sharp_edge.finish();
  select_poly.finish();
  hide_poly.finish();
  sharp_face.finish();
  material_index.finish();
}<|MERGE_RESOLUTION|>--- conflicted
+++ resolved
@@ -1629,12 +1629,7 @@
       MPoly &dst_poly = dst_polys[face_i];
       dst_poly.totloop = src_face.len;
       dst_poly.loopstart = BM_elem_index_get(BM_FACE_FIRST_LOOP(&src_face));
-<<<<<<< HEAD
-      CustomData_from_bmesh_block(&bm.pdata, &mesh.pdata, src_face.head.data, face_i);
-=======
-      dst_poly.flag = bm_face_flag_to_mflag(&src_face);
       bmesh_block_copy_to_mesh_attributes(info, face_i, src_face.head.data);
->>>>>>> 46c34ba1
     }
     if (!select_poly.is_empty()) {
       for (const int face_i : range) {
