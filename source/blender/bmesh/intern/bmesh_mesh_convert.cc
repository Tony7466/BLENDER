--- conflicted
+++ resolved
@@ -980,175 +980,10 @@
         vertMap = bm_to_mesh_vertex_map(&bm, old_totvert);
       }
 
-<<<<<<< HEAD
-    if (need_vertsel) {
-      bm->ldata.layers[vertsel_layer_index].flag &= ~CD_FLAG_NOCOPY;
-    }
-    else {
-      bm->ldata.layers[vertsel_layer_index].flag |= CD_FLAG_NOCOPY;
-    }
-    if (need_edgesel) {
-      bm->ldata.layers[edgesel_layer_index].flag &= ~CD_FLAG_NOCOPY;
-    }
-    else {
-      bm->ldata.layers[edgesel_layer_index].flag |= CD_FLAG_NOCOPY;
-    }
-    if (need_pin) {
-      bm->ldata.layers[pin_layer_index].flag &= ~CD_FLAG_NOCOPY;
-    }
-    else {
-      bm->ldata.layers[pin_layer_index].flag |= CD_FLAG_NOCOPY;
-    }
-  }
-
-  {
-    CustomData_MeshMasks mask = CD_MASK_MESH;
-    CustomData_MeshMasks_update(&mask, &params->cd_mask_extra);
-    CustomData_copy_without_data(&bm->vdata, &me->vdata, mask.vmask, CD_SET_DEFAULT, me->totvert);
-    CustomData_copy_without_data(&bm->edata, &me->edata, mask.emask, CD_SET_DEFAULT, me->totedge);
-    CustomData_copy_without_data(&bm->ldata, &me->ldata, mask.lmask, CD_SET_DEFAULT, me->totloop);
-    CustomData_copy_without_data(&bm->pdata, &me->pdata, mask.pmask, CD_SET_DEFAULT, me->totpoly);
-  }
-
-  CustomData_add_layer_named(&me->vdata, CD_PROP_FLOAT3, CD_CONSTRUCT, me->totvert, "position");
-  CustomData_add_layer(&me->edata, CD_MEDGE, CD_SET_DEFAULT, me->totedge);
-  CustomData_add_layer(&me->ldata, CD_MLOOP, CD_SET_DEFAULT, me->totloop);
-  CustomData_add_layer(&me->pdata, CD_MPOLY, CD_SET_DEFAULT, me->totpoly);
-  MutableSpan<float3> positions = me->vert_positions_for_write();
-  MutableSpan<MEdge> medge = me->edges_for_write();
-  MutableSpan<MPoly> mpoly = me->polys_for_write();
-  MutableSpan<MLoop> mloop = me->loops_for_write();
-
-  bool need_select_vert = false;
-  bool need_select_edge = false;
-  bool need_select_poly = false;
-  bool need_hide_vert = false;
-  bool need_hide_edge = false;
-  bool need_hide_poly = false;
-  bool need_material_index = false;
-  bool need_sharp_edge = false;
-
-  i = 0;
-  BM_ITER_MESH (v, &iter, bm, BM_VERTS_OF_MESH) {
-    copy_v3_v3(positions[i], v->co);
-
-    if (BM_elem_flag_test(v, BM_ELEM_HIDDEN)) {
-      need_hide_vert = true;
-    }
-    if (BM_elem_flag_test(v, BM_ELEM_SELECT)) {
-      need_select_vert = true;
-    }
-
-    BM_elem_index_set(v, i); /* set_inline */
-
-    /* Copy over custom-data. */
-    CustomData_from_bmesh_block(&bm->vdata, &me->vdata, v->head.data, i);
-
-    i++;
-
-    BM_CHECK_ELEMENT(v);
-  }
-  bm->elem_index_dirty &= ~BM_VERT;
-
-  i = 0;
-  BM_ITER_MESH (e, &iter, bm, BM_EDGES_OF_MESH) {
-    medge[i].v1 = BM_elem_index_get(e->v1);
-    medge[i].v2 = BM_elem_index_get(e->v2);
-
-    medge[i].flag = bm_edge_flag_to_mflag(e);
-    if (BM_elem_flag_test(e, BM_ELEM_HIDDEN)) {
-      need_hide_edge = true;
-    }
-    if (BM_elem_flag_test(e, BM_ELEM_SELECT)) {
-      need_select_edge = true;
-    }
-    if (!BM_elem_flag_test(e, BM_ELEM_SMOOTH)) {
-      need_sharp_edge = true;
-    }
-
-    BM_elem_index_set(e, i); /* set_inline */
-
-    /* Copy over custom-data. */
-    CustomData_from_bmesh_block(&bm->edata, &me->edata, e->head.data, i);
-
-    i++;
-    BM_CHECK_ELEMENT(e);
-  }
-  bm->elem_index_dirty &= ~BM_EDGE;
-
-  i = 0;
-  j = 0;
-  BM_ITER_MESH (f, &iter, bm, BM_FACES_OF_MESH) {
-    BMLoop *l_iter, *l_first;
-    mpoly[i].loopstart = j;
-    mpoly[i].totloop = f->len;
-    if (f->mat_nr != 0) {
-      need_material_index = true;
-    }
-    mpoly[i].flag = bm_face_flag_to_mflag(f);
-    if (BM_elem_flag_test(f, BM_ELEM_HIDDEN)) {
-      need_hide_poly = true;
-    }
-    if (BM_elem_flag_test(f, BM_ELEM_SELECT)) {
-      need_select_poly = true;
-    }
-
-    l_iter = l_first = BM_FACE_FIRST_LOOP(f);
-    do {
-      mloop[j].e = BM_elem_index_get(l_iter->e);
-      mloop[j].v = BM_elem_index_get(l_iter->v);
-
-      /* Copy over custom-data. */
-      CustomData_from_bmesh_block(&bm->ldata, &me->ldata, l_iter->head.data, j);
-
-      j++;
-      BM_CHECK_ELEMENT(l_iter);
-      BM_CHECK_ELEMENT(l_iter->e);
-      BM_CHECK_ELEMENT(l_iter->v);
-    } while ((l_iter = l_iter->next) != l_first);
-
-    if (f == bm->act_face) {
-      me->act_face = i;
-    }
-
-    /* Copy over custom-data. */
-    CustomData_from_bmesh_block(&bm->pdata, &me->pdata, f->head.data, i);
-
-    i++;
-    BM_CHECK_ELEMENT(f);
-  }
-
-  if (need_material_index) {
-    BM_mesh_elem_table_ensure(bm, BM_FACE);
-    write_fn_to_attribute<int>(me->attributes_for_write(),
-                               "material_index",
-                               ATTR_DOMAIN_FACE,
-                               [&](const int i) { return int(BM_face_at_index(bm, i)->mat_nr); });
-  }
-  if (need_sharp_edge) {
-    BM_mesh_elem_table_ensure(bm, BM_EDGE);
-    write_fn_to_attribute<bool>(
-        me->attributes_for_write(), "sharp_edge", ATTR_DOMAIN_EDGE, [&](const int i) {
-          return !BM_elem_flag_test(BM_edge_at_index(bm, i), BM_ELEM_SMOOTH);
-        });
-  }
-
-  /* Patch hook indices and vertex parents. */
-  if (params->calc_object_remap && (ototvert > 0)) {
-    BLI_assert(bmain != nullptr);
-    BMVert **vertMap = nullptr;
-
-    LISTBASE_FOREACH (Object *, ob, &bmain->objects) {
-      if ((ob->parent) && (ob->parent->data == me) && ELEM(ob->partype, PARVERT1, PARVERT3)) {
-
-        if (vertMap == nullptr) {
-          vertMap = bm_to_mesh_vertex_map(bm, ototvert);
-=======
       if (ob->par1 < old_totvert) {
         eve = vertMap[ob->par1];
         if (eve) {
           ob->par1 = BM_elem_index_get(eve);
->>>>>>> 92b607d6
         }
       }
       if (ob->par2 < old_totvert) {
@@ -1561,10 +1396,10 @@
   {
     CustomData_MeshMasks mask = CD_MASK_MESH;
     CustomData_MeshMasks_update(&mask, &params->cd_mask_extra);
-    CustomData_copy(&bm->vdata, &me->vdata, mask.vmask, CD_SET_DEFAULT, me->totvert);
-    CustomData_copy(&bm->edata, &me->edata, mask.emask, CD_SET_DEFAULT, me->totedge);
-    CustomData_copy(&bm->ldata, &me->ldata, mask.lmask, CD_SET_DEFAULT, me->totloop);
-    CustomData_copy(&bm->pdata, &me->pdata, mask.pmask, CD_SET_DEFAULT, me->totpoly);
+    CustomData_copy_without_data(&bm->vdata, &me->vdata, mask.vmask, CD_SET_DEFAULT, me->totvert);
+    CustomData_copy_without_data(&bm->edata, &me->edata, mask.emask, CD_SET_DEFAULT, me->totedge);
+    CustomData_copy_without_data(&bm->ldata, &me->ldata, mask.lmask, CD_SET_DEFAULT, me->totloop);
+    CustomData_copy_without_data(&bm->pdata, &me->pdata, mask.pmask, CD_SET_DEFAULT, me->totpoly);
   }
 
   bool need_select_vert = false;
@@ -1768,18 +1603,7 @@
   me->totloop = bm->totloop;
   me->totpoly = bm->totface;
 
-<<<<<<< HEAD
-  if (!CustomData_get_layer_named(&me->vdata, CD_PROP_FLOAT3, "position")) {
-    CustomData_add_layer_named(&me->vdata, CD_PROP_FLOAT3, CD_CONSTRUCT, bm->totvert, "position");
-  }
-  CustomData_add_layer(&me->edata, CD_MEDGE, CD_CONSTRUCT, bm->totedge);
-  CustomData_add_layer(&me->ldata, CD_MLOOP, CD_CONSTRUCT, bm->totloop);
-  CustomData_add_layer(&me->pdata, CD_MPOLY, CD_CONSTRUCT, bm->totface);
-
-  /* Don't process shape-keys, we only feed them through the modifier stack as needed,
-=======
   /* Don't process shape-keys. We only feed them through the modifier stack as needed,
->>>>>>> 92b607d6
    * e.g. for applying modifiers or the like. */
   CustomData_MeshMasks mask = CD_MASK_DERIVEDMESH;
   if (cd_mask_extra != nullptr) {
