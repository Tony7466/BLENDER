--- conflicted
+++ resolved
@@ -487,25 +487,10 @@
   memcpy(temp_mesh->vert_positions_for_write().data(),
          positions,
          temp_mesh->totvert * sizeof(float[3]));
-<<<<<<< HEAD
-  memcpy(BKE_mesh_edges_for_write(temp_mesh),
-         dm->getEdgeArray(dm),
-         temp_mesh->totedge * sizeof(MEdge));
-  memcpy(temp_mesh->poly_offsets_for_write().data(),
-         dm->getPolyArray(dm),
-         (temp_mesh->totpoly + 1) * sizeof(int));
-  memcpy(temp_mesh->corner_verts_for_write().data(),
-         dm->getCornerVertArray(dm),
-         temp_mesh->totloop * sizeof(int));
-  memcpy(temp_mesh->corner_edges_for_write().data(),
-         dm->getCornerEdgeArray(dm),
-         temp_mesh->totloop * sizeof(int));
-=======
   temp_mesh->edges_for_write().copy_from({dm->getEdgeArray(dm), temp_mesh->totedge});
-  temp_mesh->polys_for_write().copy_from({dm->getPolyArray(dm), temp_mesh->totpoly});
+  temp_mesh->poly_offsets_for_write().copy_from({dm->getPolyArray(dm), temp_mesh->totpoly + 1});
   temp_mesh->corner_verts_for_write().copy_from({dm->getCornerVertArray(dm), temp_mesh->totloop});
   temp_mesh->corner_edges_for_write().copy_from({dm->getCornerEdgeArray(dm), temp_mesh->totloop});
->>>>>>> 636c98c8
   const float(*vert_normals)[3] = BKE_mesh_vertex_normals_ensure(temp_mesh);
   const float(*poly_normals)[3] = BKE_mesh_poly_normals_ensure(temp_mesh);
 
