/* SPDX-License-Identifier: GPL-2.0-or-later
 * Copyright 2012 Blender Foundation. All rights reserved. */

/** \file
 * \ingroup render
 */

#include <cstring>

#include "MEM_guardedalloc.h"

#include "DNA_mesh_types.h"
#include "DNA_meshdata_types.h"
#include "DNA_object_types.h"
#include "DNA_scene_types.h"

#include "BLI_listbase.h"
#include "BLI_math.h"
#include "BLI_threads.h"

#include "BKE_DerivedMesh.h"
#include "BKE_ccg.h"
#include "BKE_global.h"
#include "BKE_image.h"
#include "BKE_lib_id.h"
#include "BKE_material.h"
#include "BKE_mesh.h"
#include "BKE_mesh_tangent.h"
#include "BKE_modifier.h"
#include "BKE_multires.h"
#include "BKE_subsurf.h"

#include "DEG_depsgraph.h"

#include "RE_multires_bake.h"
#include "RE_pipeline.h"
#include "RE_texture.h"
#include "RE_texture_margin.h"

#include "IMB_imbuf.h"
#include "IMB_imbuf_types.h"

using MPassKnownData = void (*)(DerivedMesh *lores_dm,
                                DerivedMesh *hires_dm,
                                void *thread_data,
                                void *bake_data,
                                ImBuf *ibuf,
                                const int face_index,
                                const int lvl,
                                const float st[2],
                                float tangmat[3][3],
                                const int x,
                                const int y);

using MInitBakeData = void *(*)(MultiresBakeRender *bkr, ImBuf *ibuf);
using MFreeBakeData = void (*)(void *bake_data);

struct MultiresBakeResult {
  float height_min, height_max;
};

struct MResolvePixelData {
  const float (*vert_positions)[3];
  const float (*vert_normals)[3];
  blender::OffsetIndices<int> polys;
  const int *material_indices;
<<<<<<< HEAD
  const bool *sharp_faces;
  blender::Span<int> corner_verts;
=======
  const int *corner_verts;
  const bool *sharp_faces;
>>>>>>> 38e45ee0
  float (*mloopuv)[2];
  float uv_offset[2];
  const MLoopTri *mlooptri;
  float *pvtangent;
  const float (*precomputed_normals)[3];
  int w, h;
  int tri_index;
  DerivedMesh *lores_dm, *hires_dm;
  int lvl;
  void *thread_data;
  void *bake_data;
  ImBuf *ibuf;
  MPassKnownData pass_data;
  /* material aligned UV array */
  Image **image_array;
};

using MFlushPixel = void (*)(const MResolvePixelData *data, const int x, const int y);

struct MBakeRast {
  int w, h;
  char *texels;
  const MResolvePixelData *data;
  MFlushPixel flush_pixel;
  bool *do_update;
};

struct MHeightBakeData {
  float *heights;
  DerivedMesh *ssdm;
  const int *orig_index_mp_to_orig;
};

struct MNormalBakeData {
  const int *orig_index_mp_to_orig;
};

struct BakeImBufuserData {
  float *displacement_buffer;
  char *mask_buffer;
};

static void multiresbake_get_normal(const MResolvePixelData *data,
                                    const int tri_num,
                                    const int vert_index,
                                    float r_normal[3])
{
  const int poly_index = data->mlooptri[tri_num].poly;
<<<<<<< HEAD
=======
  const MPoly &poly = data->polys[poly_index];
>>>>>>> 38e45ee0
  const bool smoothnormal = !(data->sharp_faces && data->sharp_faces[poly_index]);

  if (smoothnormal) {
    const int vi = data->corner_verts[data->mlooptri[tri_num].tri[vert_index]];
    copy_v3_v3(r_normal, data->vert_normals[vi]);
  }
  else {
    if (data->precomputed_normals) {
      copy_v3_v3(r_normal, data->precomputed_normals[poly_index]);
    }
    else {
      BKE_mesh_calc_poly_normal(
<<<<<<< HEAD
          data->corner_verts.slice(data->polys[poly_index]), data->vert_positions, r_normal);
=======
          &poly, &data->corner_verts[poly.loopstart], data->vert_positions, r_normal);
>>>>>>> 38e45ee0
    }
  }
}

static void init_bake_rast(MBakeRast *bake_rast,
                           const ImBuf *ibuf,
                           const MResolvePixelData *data,
                           MFlushPixel flush_pixel,
                           bool *do_update)
{
  BakeImBufuserData *userdata = (BakeImBufuserData *)ibuf->userdata;

  memset(bake_rast, 0, sizeof(MBakeRast));

  bake_rast->texels = userdata->mask_buffer;
  bake_rast->w = ibuf->x;
  bake_rast->h = ibuf->y;
  bake_rast->data = data;
  bake_rast->flush_pixel = flush_pixel;
  bake_rast->do_update = do_update;
}

static void flush_pixel(const MResolvePixelData *data, const int x, const int y)
{
  const float st[2] = {(x + 0.5f) / data->w + data->uv_offset[0],
                       (y + 0.5f) / data->h + data->uv_offset[1]};
  const float *st0, *st1, *st2;
  const float *tang0, *tang1, *tang2;
  float no0[3], no1[3], no2[3];
  float fUV[2], from_tang[3][3], to_tang[3][3];
  float u, v, w, sign;
  int r;

  st0 = data->mloopuv[data->mlooptri[data->tri_index].tri[0]];
  st1 = data->mloopuv[data->mlooptri[data->tri_index].tri[1]];
  st2 = data->mloopuv[data->mlooptri[data->tri_index].tri[2]];

  multiresbake_get_normal(data, data->tri_index, 0, no0); /* can optimize these 3 into one call */
  multiresbake_get_normal(data, data->tri_index, 1, no1);
  multiresbake_get_normal(data, data->tri_index, 2, no2);

  resolve_tri_uv_v2(fUV, st, st0, st1, st2);

  u = fUV[0];
  v = fUV[1];
  w = 1 - u - v;

  if (data->pvtangent) {
    tang0 = data->pvtangent + data->mlooptri[data->tri_index].tri[0] * 4;
    tang1 = data->pvtangent + data->mlooptri[data->tri_index].tri[1] * 4;
    tang2 = data->pvtangent + data->mlooptri[data->tri_index].tri[2] * 4;

    /* the sign is the same at all face vertices for any non degenerate face.
     * Just in case we clamp the interpolated value though. */
    sign = (tang0[3] * u + tang1[3] * v + tang2[3] * w) < 0 ? (-1.0f) : 1.0f;

    /* this sequence of math is designed specifically as is with great care
     * to be compatible with our shader. Please don't change without good reason. */
    for (r = 0; r < 3; r++) {
      from_tang[0][r] = tang0[r] * u + tang1[r] * v + tang2[r] * w;
      from_tang[2][r] = no0[r] * u + no1[r] * v + no2[r] * w;
    }

    cross_v3_v3v3(from_tang[1], from_tang[2], from_tang[0]); /* `B = sign * cross(N, T)` */
    mul_v3_fl(from_tang[1], sign);
    invert_m3_m3(to_tang, from_tang);
  }
  else {
    zero_m3(to_tang);
  }

  data->pass_data(data->lores_dm,
                  data->hires_dm,
                  data->thread_data,
                  data->bake_data,
                  data->ibuf,
                  data->tri_index,
                  data->lvl,
                  st,
                  to_tang,
                  x,
                  y);
}

static void set_rast_triangle(const MBakeRast *bake_rast, const int x, const int y)
{
  const int w = bake_rast->w;
  const int h = bake_rast->h;

  if (x >= 0 && x < w && y >= 0 && y < h) {
    if ((bake_rast->texels[y * w + x]) == 0) {
      bake_rast->texels[y * w + x] = FILTER_MASK_USED;
      flush_pixel(bake_rast->data, x, y);
      if (bake_rast->do_update) {
        *bake_rast->do_update = true;
      }
    }
  }
}

static void rasterize_half(const MBakeRast *bake_rast,
                           const float s0_s,
                           const float t0_s,
                           const float s1_s,
                           const float t1_s,
                           const float s0_l,
                           const float t0_l,
                           const float s1_l,
                           const float t1_l,
                           const int y0_in,
                           const int y1_in,
                           const int is_mid_right)
{
  const int s_stable = fabsf(t1_s - t0_s) > FLT_EPSILON ? 1 : 0;
  const int l_stable = fabsf(t1_l - t0_l) > FLT_EPSILON ? 1 : 0;
  const int w = bake_rast->w;
  const int h = bake_rast->h;
  int y, y0, y1;

  if (y1_in <= 0 || y0_in >= h) {
    return;
  }

  y0 = y0_in < 0 ? 0 : y0_in;
  y1 = y1_in >= h ? h : y1_in;

  for (y = y0; y < y1; y++) {
    /*-b(x-x0) + a(y-y0) = 0 */
    int iXl, iXr, x;
    float x_l = s_stable != 0 ? (s0_s + (((s1_s - s0_s) * (y - t0_s)) / (t1_s - t0_s))) : s0_s;
    float x_r = l_stable != 0 ? (s0_l + (((s1_l - s0_l) * (y - t0_l)) / (t1_l - t0_l))) : s0_l;

    if (is_mid_right != 0) {
      std::swap(x_l, x_r);
    }

    iXl = int(ceilf(x_l));
    iXr = int(ceilf(x_r));

    if (iXr > 0 && iXl < w) {
      iXl = iXl < 0 ? 0 : iXl;
      iXr = iXr >= w ? w : iXr;

      for (x = iXl; x < iXr; x++) {
        set_rast_triangle(bake_rast, x, y);
      }
    }
  }
}

static void bake_rasterize(const MBakeRast *bake_rast,
                           const float st0_in[2],
                           const float st1_in[2],
                           const float st2_in[2])
{
  const int w = bake_rast->w;
  const int h = bake_rast->h;
  float slo = st0_in[0] * w - 0.5f;
  float tlo = st0_in[1] * h - 0.5f;
  float smi = st1_in[0] * w - 0.5f;
  float tmi = st1_in[1] * h - 0.5f;
  float shi = st2_in[0] * w - 0.5f;
  float thi = st2_in[1] * h - 0.5f;
  int is_mid_right = 0, ylo, yhi, yhi_beg;

  /* skip degenerates */
  if ((slo == smi && tlo == tmi) || (slo == shi && tlo == thi) || (smi == shi && tmi == thi)) {
    return;
  }

  /* sort by T */
  if (tlo > tmi && tlo > thi) {
    std::swap(shi, slo);
    std::swap(thi, tlo);
  }
  else if (tmi > thi) {
    std::swap(shi, smi);
    std::swap(thi, tmi);
  }

  if (tlo > tmi) {
    std::swap(slo, smi);
    std::swap(tlo, tmi);
  }

  /* check if mid point is to the left or to the right of the lo-hi edge */
  is_mid_right = (-(shi - slo) * (tmi - thi) + (thi - tlo) * (smi - shi)) > 0 ? 1 : 0;
  ylo = int(ceilf(tlo));
  yhi_beg = int(ceilf(tmi));
  yhi = int(ceilf(thi));

  // if (fTmi>ceilf(fTlo))
  rasterize_half(bake_rast, slo, tlo, smi, tmi, slo, tlo, shi, thi, ylo, yhi_beg, is_mid_right);
  rasterize_half(bake_rast, smi, tmi, shi, thi, slo, tlo, shi, thi, yhi_beg, yhi, is_mid_right);
}

static int multiresbake_test_break(MultiresBakeRender *bkr)
{
  if (!bkr->stop) {
    /* this means baker is executed outside from job system */
    return 0;
  }

  return *bkr->stop || G.is_break;
}

/* **** Threading routines **** */

struct MultiresBakeQueue {
  int cur_tri;
  int tot_tri;
  SpinLock spin;
};

struct MultiresBakeThread {
  /* this data is actually shared between all the threads */
  MultiresBakeQueue *queue;
  MultiresBakeRender *bkr;
  Image *image;
  void *bake_data;

  /* thread-specific data */
  MBakeRast bake_rast;
  MResolvePixelData data;

  /* displacement-specific data */
  float height_min, height_max;
};

static int multires_bake_queue_next_tri(MultiresBakeQueue *queue)
{
  int face = -1;

  /* TODO: it could worth making it so thread will handle neighbor faces
   *       for better memory cache utilization
   */

  BLI_spin_lock(&queue->spin);
  if (queue->cur_tri < queue->tot_tri) {
    face = queue->cur_tri;
    queue->cur_tri++;
  }
  BLI_spin_unlock(&queue->spin);

  return face;
}

static void *do_multires_bake_thread(void *data_v)
{
  MultiresBakeThread *handle = (MultiresBakeThread *)data_v;
  MResolvePixelData *data = &handle->data;
  MBakeRast *bake_rast = &handle->bake_rast;
  MultiresBakeRender *bkr = handle->bkr;
  int tri_index;

  while ((tri_index = multires_bake_queue_next_tri(handle->queue)) >= 0) {
    const MLoopTri *lt = &data->mlooptri[tri_index];
    const short mat_nr = data->material_indices == nullptr ? 0 : data->material_indices[lt->poly];
    const float(*mloopuv)[2] = data->mloopuv;

    if (multiresbake_test_break(bkr)) {
      break;
    }

    Image *tri_image = mat_nr < bkr->ob_image.len ? bkr->ob_image.array[mat_nr] : nullptr;
    if (tri_image != handle->image) {
      continue;
    }

    data->tri_index = tri_index;

    float uv[3][2];
    sub_v2_v2v2(uv[0], mloopuv[lt->tri[0]], data->uv_offset);
    sub_v2_v2v2(uv[1], mloopuv[lt->tri[1]], data->uv_offset);
    sub_v2_v2v2(uv[2], mloopuv[lt->tri[2]], data->uv_offset);

    bake_rasterize(bake_rast, uv[0], uv[1], uv[2]);

    /* tag image buffer for refresh */
    if (data->ibuf->rect_float) {
      data->ibuf->userflags |= IB_RECT_INVALID;
    }

    data->ibuf->userflags |= IB_DISPLAY_BUFFER_INVALID;

    /* update progress */
    BLI_spin_lock(&handle->queue->spin);
    bkr->baked_faces++;

    if (bkr->do_update) {
      *bkr->do_update = true;
    }

    if (bkr->progress) {
      *bkr->progress = (float(bkr->baked_objects) +
                        float(bkr->baked_faces) / handle->queue->tot_tri) /
                       bkr->tot_obj;
    }
    BLI_spin_unlock(&handle->queue->spin);
  }

  return nullptr;
}

/* some of arrays inside ccgdm are lazy-initialized, which will generally
 * require lock around accessing such data
 * this function will ensure all arrays are allocated before threading started
 */
static void init_ccgdm_arrays(DerivedMesh *dm)
{
  CCGElem **grid_data;
  CCGKey key;
  int grid_size;
  const int *grid_offset;

  grid_size = dm->getGridSize(dm);
  grid_data = dm->getGridData(dm);
  grid_offset = dm->getGridOffset(dm);
  dm->getGridKey(dm, &key);

  (void)grid_size;
  (void)grid_data;
  (void)grid_offset;
}

static void do_multires_bake(MultiresBakeRender *bkr,
                             Image *ima,
                             ImageTile *tile,
                             ImBuf *ibuf,
                             bool require_tangent,
                             MPassKnownData passKnownData,
                             MInitBakeData initBakeData,
                             MFreeBakeData freeBakeData,
                             MultiresBakeResult *result)
{
  DerivedMesh *dm = bkr->lores_dm;
  const MLoopTri *mlooptri = dm->getLoopTriArray(dm);
  const int lvl = bkr->lvl;
  int tot_tri = dm->getNumLoopTri(dm);
  if (tot_tri < 1) {
    return;
  }

  MultiresBakeQueue queue;

  const float(*positions)[3] = (float(*)[3])dm->getVertArray(dm);
<<<<<<< HEAD
  const blender::OffsetIndices polys(blender::Span(dm->getPolyArray(dm), dm->getNumPolys(dm)));
=======
  const MPoly *polys = dm->getPolyArray(dm);
>>>>>>> 38e45ee0
  float(*mloopuv)[2] = static_cast<float(*)[2]>(dm->getLoopDataArray(dm, CD_PROP_FLOAT2));
  float *pvtangent = NULL;

  ListBase threads;
  int i, tot_thread = bkr->threads > 0 ? bkr->threads : BLI_system_thread_count();

  void *bake_data = nullptr;

  Mesh *temp_mesh = BKE_mesh_new_nomain(
      dm->getNumVerts(dm), dm->getNumEdges(dm), dm->getNumLoops(dm), dm->getNumPolys(dm));
  memcpy(temp_mesh->vert_positions_for_write().data(),
         positions,
         temp_mesh->totvert * sizeof(float[3]));
  temp_mesh->edges_for_write().copy_from({dm->getEdgeArray(dm), temp_mesh->totedge});
<<<<<<< HEAD
  temp_mesh->poly_offsets_for_write().copy_from({dm->getPolyArray(dm), temp_mesh->totpoly + 1});
=======
  temp_mesh->polys_for_write().copy_from({dm->getPolyArray(dm), temp_mesh->totpoly});
>>>>>>> 38e45ee0
  temp_mesh->corner_verts_for_write().copy_from({dm->getCornerVertArray(dm), temp_mesh->totloop});
  temp_mesh->corner_edges_for_write().copy_from({dm->getCornerEdgeArray(dm), temp_mesh->totloop});
  const float(*vert_normals)[3] = BKE_mesh_vert_normals_ensure(temp_mesh);
  const float(*poly_normals)[3] = BKE_mesh_poly_normals_ensure(temp_mesh);

  if (require_tangent) {
    if (CustomData_get_layer_index(&dm->loopData, CD_TANGENT) == -1) {
      BKE_mesh_calc_loop_tangent_ex(
          positions,
<<<<<<< HEAD
          polys,
=======
          dm->getPolyArray(dm),
          dm->getNumPolys(dm),
>>>>>>> 38e45ee0
          dm->getCornerVertArray(dm),
          dm->getLoopTriArray(dm),
          dm->getNumLoopTri(dm),
          static_cast<const bool *>(
              CustomData_get_layer_named(&dm->polyData, CD_PROP_BOOL, "sharp_face")),
          &dm->loopData,
          true,
          nullptr,
          0,
          vert_normals,
          poly_normals,
          (const float(*)[3])dm->getLoopDataArray(dm, CD_NORMAL),
          (const float(*)[3])dm->getVertDataArray(dm, CD_ORCO), /* May be nullptr. */
          /* result */
          &dm->loopData,
          dm->getNumLoops(dm),
          &dm->tangent_mask);
    }

    pvtangent = static_cast<float *>(DM_get_loop_data_layer(dm, CD_TANGENT));
  }

  /* all threads shares the same custom bake data */
  if (initBakeData) {
    bake_data = initBakeData(bkr, ibuf);
  }

  if (tot_thread > 1) {
    BLI_threadpool_init(&threads, do_multires_bake_thread, tot_thread);
  }

  blender::Array<MultiresBakeThread> handles(tot_thread);

  init_ccgdm_arrays(bkr->hires_dm);

  /* faces queue */
  queue.cur_tri = 0;
  queue.tot_tri = tot_tri;
  BLI_spin_init(&queue.spin);

  /* fill in threads handles */
  for (i = 0; i < tot_thread; i++) {
    MultiresBakeThread *handle = &handles[i];

    handle->bkr = bkr;
    handle->image = ima;
    handle->queue = &queue;

    handle->data.polys = polys;
    handle->data.material_indices = static_cast<const int *>(
        CustomData_get_layer_named(&dm->polyData, CD_PROP_INT32, "material_index"));
    handle->data.sharp_faces = static_cast<const bool *>(
        CustomData_get_layer_named(&dm->polyData, CD_PROP_BOOL, "sharp_face"));
    handle->data.vert_positions = positions;
    handle->data.vert_normals = vert_normals;
    handle->data.mloopuv = mloopuv;
    BKE_image_get_tile_uv(ima, tile->tile_number, handle->data.uv_offset);
    handle->data.mlooptri = mlooptri;
<<<<<<< HEAD
    handle->data.corner_verts = {dm->getCornerVertArray(dm), dm->getNumLoops(dm)};
=======
    handle->data.corner_verts = dm->getCornerVertArray(dm);
>>>>>>> 38e45ee0
    handle->data.pvtangent = pvtangent;
    handle->data.precomputed_normals = poly_normals; /* don't strictly need this */
    handle->data.w = ibuf->x;
    handle->data.h = ibuf->y;
    handle->data.lores_dm = dm;
    handle->data.hires_dm = bkr->hires_dm;
    handle->data.lvl = lvl;
    handle->data.pass_data = passKnownData;
    handle->data.thread_data = handle;
    handle->data.bake_data = bake_data;
    handle->data.ibuf = ibuf;

    handle->height_min = FLT_MAX;
    handle->height_max = -FLT_MAX;

    init_bake_rast(&handle->bake_rast, ibuf, &handle->data, flush_pixel, bkr->do_update);

    if (tot_thread > 1) {
      BLI_threadpool_insert(&threads, handle);
    }
  }

  /* run threads */
  if (tot_thread > 1) {
    BLI_threadpool_end(&threads);
  }
  else {
    do_multires_bake_thread(&handles[0]);
  }

  /* construct bake result */
  result->height_min = handles[0].height_min;
  result->height_max = handles[0].height_max;

  for (i = 1; i < tot_thread; i++) {
    result->height_min = min_ff(result->height_min, handles[i].height_min);
    result->height_max = max_ff(result->height_max, handles[i].height_max);
  }

  BLI_spin_end(&queue.spin);

  /* finalize baking */
  if (freeBakeData) {
    freeBakeData(bake_data);
  }

  BKE_id_free(nullptr, temp_mesh);
}

/* mode = 0: interpolate normals,
 * mode = 1: interpolate coord */
static void interp_bilinear_grid(
    CCGKey *key, CCGElem *grid, float crn_x, float crn_y, int mode, float res[3])
{
  int x0, x1, y0, y1;
  float u, v;
  float data[4][3];

  x0 = int(crn_x);
  x1 = x0 >= (key->grid_size - 1) ? (key->grid_size - 1) : (x0 + 1);

  y0 = int(crn_y);
  y1 = y0 >= (key->grid_size - 1) ? (key->grid_size - 1) : (y0 + 1);

  u = crn_x - x0;
  v = crn_y - y0;

  if (mode == 0) {
    copy_v3_v3(data[0], CCG_grid_elem_no(key, grid, x0, y0));
    copy_v3_v3(data[1], CCG_grid_elem_no(key, grid, x1, y0));
    copy_v3_v3(data[2], CCG_grid_elem_no(key, grid, x1, y1));
    copy_v3_v3(data[3], CCG_grid_elem_no(key, grid, x0, y1));
  }
  else {
    copy_v3_v3(data[0], CCG_grid_elem_co(key, grid, x0, y0));
    copy_v3_v3(data[1], CCG_grid_elem_co(key, grid, x1, y0));
    copy_v3_v3(data[2], CCG_grid_elem_co(key, grid, x1, y1));
    copy_v3_v3(data[3], CCG_grid_elem_co(key, grid, x0, y1));
  }

  interp_bilinear_quad_v3(data, u, v, res);
}

static void get_ccgdm_data(DerivedMesh *lodm,
                           DerivedMesh *hidm,
                           const int *index_mp_to_orig,
                           const int lvl,
                           const MLoopTri *lt,
                           const float u,
                           const float v,
                           float co[3],
                           float n[3])
{
  CCGElem **grid_data;
  CCGKey key;
  float crn_x, crn_y;
  int grid_size, S, face_side;
  int *grid_offset, g_index;
  int poly_index = lt->poly;

  grid_size = hidm->getGridSize(hidm);
  grid_data = hidm->getGridData(hidm);
  grid_offset = hidm->getGridOffset(hidm);
  hidm->getGridKey(hidm, &key);

  if (lvl == 0) {
    face_side = (grid_size << 1) - 1;
    const blender::OffsetIndices<int> polys(
        blender::Span(lodm->getPolyArray(lodm), lodm->getNumPolys(lodm) + 1));

    g_index = grid_offset[poly_index];
    S = mdisp_rot_face_to_crn(polys[poly_index].size(),
                              face_side,
                              u * (face_side - 1),
                              v * (face_side - 1),
                              &crn_x,
                              &crn_y);
  }
  else {
    /* number of faces per grid side */
    int polys_per_grid_side = (1 << (lvl - 1));
    /* get the original cage face index */
    int cage_face_index = index_mp_to_orig ? index_mp_to_orig[poly_index] : poly_index;
    /* local offset in total cage face grids
     * `(1 << (2 * lvl))` is number of all polys for one cage face */
    int loc_cage_poly_ofs = poly_index % (1 << (2 * lvl));
    /* local offset in the vertex grid itself */
    int cell_index = loc_cage_poly_ofs % (polys_per_grid_side * polys_per_grid_side);
    int cell_side = (grid_size - 1) / polys_per_grid_side;
    /* row and column based on grid side */
    int row = cell_index / polys_per_grid_side;
    int col = cell_index % polys_per_grid_side;

    /* S is the vertex whose grid we are examining */
    S = poly_index / (1 << (2 * (lvl - 1))) - grid_offset[cage_face_index];
    /* get offset of grid data for original cage face */
    g_index = grid_offset[cage_face_index];

    crn_y = (row * cell_side) + u * cell_side;
    crn_x = (col * cell_side) + v * cell_side;
  }

  CLAMP(crn_x, 0.0f, grid_size);
  CLAMP(crn_y, 0.0f, grid_size);

  if (n != nullptr) {
    interp_bilinear_grid(&key, grid_data[g_index + S], crn_x, crn_y, 0, n);
  }

  if (co != nullptr) {
    interp_bilinear_grid(&key, grid_data[g_index + S], crn_x, crn_y, 1, co);
  }
}

/* mode = 0: interpolate normals,
 * mode = 1: interpolate coord */

static void interp_bilinear_mpoly(DerivedMesh *dm,
                                  const int *corner_verts,
<<<<<<< HEAD
                                  const blender::IndexRange poly,
=======
                                  const MPoly &poly,
>>>>>>> 38e45ee0
                                  const float u,
                                  const float v,
                                  const int mode,
                                  float res[3])
{
  float data[4][3];

  if (mode == 0) {
<<<<<<< HEAD
    dm->getVertNo(dm, corner_verts[poly.start()], data[0]);
    dm->getVertNo(dm, corner_verts[poly.start() + 1], data[1]);
    dm->getVertNo(dm, corner_verts[poly.start() + 2], data[2]);
    dm->getVertNo(dm, corner_verts[poly.start() + 3], data[3]);
  }
  else {
    dm->getVertCo(dm, corner_verts[poly.start()], data[0]);
    dm->getVertCo(dm, corner_verts[poly.start() + 1], data[1]);
    dm->getVertCo(dm, corner_verts[poly.start() + 2], data[2]);
    dm->getVertCo(dm, corner_verts[poly.start() + 3], data[3]);
=======
    dm->getVertNo(dm, corner_verts[poly.loopstart], data[0]);
    dm->getVertNo(dm, corner_verts[poly.loopstart + 1], data[1]);
    dm->getVertNo(dm, corner_verts[poly.loopstart + 2], data[2]);
    dm->getVertNo(dm, corner_verts[poly.loopstart + 3], data[3]);
  }
  else {
    dm->getVertCo(dm, corner_verts[poly.loopstart], data[0]);
    dm->getVertCo(dm, corner_verts[poly.loopstart + 1], data[1]);
    dm->getVertCo(dm, corner_verts[poly.loopstart + 2], data[2]);
    dm->getVertCo(dm, corner_verts[poly.loopstart + 3], data[3]);
>>>>>>> 38e45ee0
  }

  interp_bilinear_quad_v3(data, u, v, res);
}

static void interp_barycentric_mlooptri(DerivedMesh *dm,
                                        const int *corner_verts,
                                        const MLoopTri *lt,
                                        const float u,
                                        const float v,
                                        const int mode,
                                        float res[3])
{
  float data[3][3];

  if (mode == 0) {
    dm->getVertNo(dm, corner_verts[lt->tri[0]], data[0]);
    dm->getVertNo(dm, corner_verts[lt->tri[1]], data[1]);
    dm->getVertNo(dm, corner_verts[lt->tri[2]], data[2]);
  }
  else {
    dm->getVertCo(dm, corner_verts[lt->tri[0]], data[0]);
    dm->getVertCo(dm, corner_verts[lt->tri[1]], data[1]);
    dm->getVertCo(dm, corner_verts[lt->tri[2]], data[2]);
  }

  interp_barycentric_tri_v3(data, u, v, res);
}

/* **************** Displacement Baker **************** */

static void *init_heights_data(MultiresBakeRender *bkr, ImBuf *ibuf)
{
  MHeightBakeData *height_data;
  DerivedMesh *lodm = bkr->lores_dm;
  BakeImBufuserData *userdata = static_cast<BakeImBufuserData *>(ibuf->userdata);

  if (userdata->displacement_buffer == nullptr) {
    userdata->displacement_buffer = MEM_cnew_array<float>(ibuf->x * ibuf->y,
                                                          "MultiresBake heights");
  }

  height_data = MEM_cnew<MHeightBakeData>("MultiresBake heightData");

  height_data->heights = userdata->displacement_buffer;

  if (!bkr->use_lores_mesh) {
    SubsurfModifierData smd = {{nullptr}};
    int ss_lvl = bkr->tot_lvl - bkr->lvl;

    CLAMP(ss_lvl, 0, 6);

    if (ss_lvl > 0) {
      smd.levels = smd.renderLevels = ss_lvl;
      smd.uv_smooth = SUBSURF_UV_SMOOTH_PRESERVE_BOUNDARIES;
      smd.quality = 3;

      height_data->ssdm = subsurf_make_derived_from_derived(
          bkr->lores_dm, &smd, bkr->scene, nullptr, SubsurfFlags(0));
      init_ccgdm_arrays(height_data->ssdm);
    }
  }

  height_data->orig_index_mp_to_orig = static_cast<const int *>(
      lodm->getPolyDataArray(lodm, CD_ORIGINDEX));

  return (void *)height_data;
}

static void free_heights_data(void *bake_data)
{
  MHeightBakeData *height_data = (MHeightBakeData *)bake_data;

  if (height_data->ssdm) {
    height_data->ssdm->release(height_data->ssdm);
  }

  MEM_freeN(height_data);
}

/* MultiresBake callback for heights baking
 * general idea:
 *   - find coord of point with specified UV in hi-res mesh (let's call it p1)
 *   - find coord of point and normal with specified UV in lo-res mesh (or subdivided lo-res
 *     mesh to make texture smoother) let's call this point p0 and n.
 *   - height wound be dot(n, p1-p0) */
static void apply_heights_callback(DerivedMesh *lores_dm,
                                   DerivedMesh *hires_dm,
                                   void *thread_data_v,
                                   void *bake_data,
                                   ImBuf *ibuf,
                                   const int tri_index,
                                   const int lvl,
                                   const float st[2],
                                   float /*tangmat*/[3][3],
                                   const int x,
                                   const int y)
{
  const MLoopTri *lt = lores_dm->getLoopTriArray(lores_dm) + tri_index;
  const int *corner_verts = lores_dm->getCornerVertArray(lores_dm);
<<<<<<< HEAD
  const blender::OffsetIndices<int> polys(
      blender::Span(lores_dm->getPolyArray(lores_dm), lores_dm->getNumPolys(lores_dm) + 1));
  const blender::IndexRange poly = polys[lt->poly];
=======
  const MPoly &poly = lores_dm->getPolyArray(lores_dm)[lt->poly];
>>>>>>> 38e45ee0
  float(*mloopuv)[2] = static_cast<float(*)[2]>(
      lores_dm->getLoopDataArray(lores_dm, CD_PROP_FLOAT2));
  MHeightBakeData *height_data = (MHeightBakeData *)bake_data;
  MultiresBakeThread *thread_data = (MultiresBakeThread *)thread_data_v;
  float uv[2], *st0, *st1, *st2, *st3;
  int pixel = ibuf->x * y + x;
  float vec[3], p0[3], p1[3], n[3], len;

  /* ideally we would work on triangles only, however, we rely on quads to get orthogonal
   * coordinates for use in grid space (triangle barycentric is not orthogonal) */
  if (poly.size() == 4) {
    st0 = mloopuv[poly[0]];
    st1 = mloopuv[poly[1]];
    st2 = mloopuv[poly[2]];
    st3 = mloopuv[poly[3]];
    resolve_quad_uv_v2(uv, st, st0, st1, st2, st3);
  }
  else {
    st0 = mloopuv[lt->tri[0]];
    st1 = mloopuv[lt->tri[1]];
    st2 = mloopuv[lt->tri[2]];
    resolve_tri_uv_v2(uv, st, st0, st1, st2);
  }

  clamp_v2(uv, 0.0f, 1.0f);

  get_ccgdm_data(
      lores_dm, hires_dm, height_data->orig_index_mp_to_orig, lvl, lt, uv[0], uv[1], p1, nullptr);

  if (height_data->ssdm) {
    get_ccgdm_data(lores_dm,
                   height_data->ssdm,
                   height_data->orig_index_mp_to_orig,
                   0,
                   lt,
                   uv[0],
                   uv[1],
                   p0,
                   n);
  }
  else {
<<<<<<< HEAD
    if (poly.size() == 4) {
=======
    if (poly.totloop == 4) {
>>>>>>> 38e45ee0
      interp_bilinear_mpoly(lores_dm, corner_verts, poly, uv[0], uv[1], 1, p0);
      interp_bilinear_mpoly(lores_dm, corner_verts, poly, uv[0], uv[1], 0, n);
    }
    else {
      interp_barycentric_mlooptri(lores_dm, corner_verts, lt, uv[0], uv[1], 1, p0);
      interp_barycentric_mlooptri(lores_dm, corner_verts, lt, uv[0], uv[1], 0, n);
    }
  }

  sub_v3_v3v3(vec, p1, p0);
  len = dot_v3v3(n, vec);

  height_data->heights[pixel] = len;

  thread_data->height_min = min_ff(thread_data->height_min, len);
  thread_data->height_max = max_ff(thread_data->height_max, len);

  if (ibuf->rect_float) {
    float *rrgbf = ibuf->rect_float + pixel * 4;
    rrgbf[0] = rrgbf[1] = rrgbf[2] = len;
    rrgbf[3] = 1.0f;
  }
  else {
    char *rrgb = (char *)ibuf->rect + pixel * 4;
    rrgb[0] = rrgb[1] = rrgb[2] = unit_float_to_uchar_clamp(len);
    rrgb[3] = 255;
  }
}

/* **************** Normal Maps Baker **************** */

static void *init_normal_data(MultiresBakeRender *bkr, ImBuf * /*ibuf*/)
{
  MNormalBakeData *normal_data;
  DerivedMesh *lodm = bkr->lores_dm;

  normal_data = MEM_cnew<MNormalBakeData>("MultiresBake normalData");

  normal_data->orig_index_mp_to_orig = static_cast<const int *>(
      lodm->getPolyDataArray(lodm, CD_ORIGINDEX));

  return (void *)normal_data;
}

static void free_normal_data(void *bake_data)
{
  MNormalBakeData *normal_data = (MNormalBakeData *)bake_data;

  MEM_freeN(normal_data);
}

/**
 * MultiresBake callback for normals' baking.
 *
 * General idea:
 * - Find coord and normal of point with specified UV in hi-res mesh.
 * - Multiply it by tangmat.
 * - Vector in color space would be `norm(vec) / 2 + (0.5, 0.5, 0.5)`.
 */
static void apply_tangmat_callback(DerivedMesh *lores_dm,
                                   DerivedMesh *hires_dm,
                                   void * /*thread_data*/,
                                   void *bake_data,
                                   ImBuf *ibuf,
                                   const int tri_index,
                                   const int lvl,
                                   const float st[2],
                                   float tangmat[3][3],
                                   const int x,
                                   const int y)
{
  const MLoopTri *lt = lores_dm->getLoopTriArray(lores_dm) + tri_index;
  const blender::OffsetIndices<int> polys(
      blender::Span(lores_dm->getPolyArray(lores_dm), lores_dm->getNumPolys(lores_dm) + 1));
  const blender::IndexRange poly = polys[lt->poly];
  float(*mloopuv)[2] = static_cast<float(*)[2]>(
      lores_dm->getLoopDataArray(lores_dm, CD_PROP_FLOAT2));
  MNormalBakeData *normal_data = (MNormalBakeData *)bake_data;
  float uv[2], *st0, *st1, *st2, *st3;
  int pixel = ibuf->x * y + x;
  float n[3], vec[3], tmp[3] = {0.5, 0.5, 0.5};

  /* ideally we would work on triangles only, however, we rely on quads to get orthogonal
   * coordinates for use in grid space (triangle barycentric is not orthogonal) */
  if (poly.size() == 4) {
    st0 = mloopuv[poly[0]];
    st1 = mloopuv[poly[1]];
    st2 = mloopuv[poly[2]];
    st3 = mloopuv[poly[3]];
    resolve_quad_uv_v2(uv, st, st0, st1, st2, st3);
  }
  else {
    st0 = mloopuv[lt->tri[0]];
    st1 = mloopuv[lt->tri[1]];
    st2 = mloopuv[lt->tri[2]];
    resolve_tri_uv_v2(uv, st, st0, st1, st2);
  }

  clamp_v2(uv, 0.0f, 1.0f);

  get_ccgdm_data(
      lores_dm, hires_dm, normal_data->orig_index_mp_to_orig, lvl, lt, uv[0], uv[1], nullptr, n);

  mul_v3_m3v3(vec, tangmat, n);
  normalize_v3_length(vec, 0.5);
  add_v3_v3(vec, tmp);

  if (ibuf->rect_float) {
    float *rrgbf = ibuf->rect_float + pixel * 4;
    rrgbf[0] = vec[0];
    rrgbf[1] = vec[1];
    rrgbf[2] = vec[2];
    rrgbf[3] = 1.0f;
  }
  else {
    uchar *rrgb = (uchar *)ibuf->rect + pixel * 4;
    rgb_float_to_uchar(rrgb, vec);
    rrgb[3] = 255;
  }
}

/* TODO: restore ambient occlusion baking support, using BLI BVH? */
#if 0
/* **************** Ambient Occlusion Baker **************** */

/* Must be a power of two. */
#  define MAX_NUMBER_OF_AO_RAYS 1024

static ushort ao_random_table_1[MAX_NUMBER_OF_AO_RAYS];
static ushort ao_random_table_2[MAX_NUMBER_OF_AO_RAYS];

static void init_ao_random(void)
{
  int i;

  for (i = 0; i < MAX_NUMBER_OF_AO_RAYS; i++) {
    ao_random_table_1[i] = rand() & 0xffff;
    ao_random_table_2[i] = rand() & 0xffff;
  }
}

static ushort get_ao_random1(const int i)
{
  return ao_random_table_1[i & (MAX_NUMBER_OF_AO_RAYS - 1)];
}

static ushort get_ao_random2(const int i)
{
  return ao_random_table_2[i & (MAX_NUMBER_OF_AO_RAYS - 1)];
}

static void build_permutation_table(ushort permutation[],
                                    ushort temp_permutation[],
                                    const int number_of_rays,
                                    const int is_first_perm_table)
{
  int i, k;

  for (i = 0; i < number_of_rays; i++) {
    temp_permutation[i] = i;
  }

  for (i = 0; i < number_of_rays; i++) {
    const uint nr_entries_left = number_of_rays - i;
    ushort rnd = is_first_perm_table != false ? get_ao_random1(i) : get_ao_random2(i);
    const ushort entry = rnd % nr_entries_left;

    /* pull entry */
    permutation[i] = temp_permutation[entry];

    /* delete entry */
    for (k = entry; k < nr_entries_left - 1; k++) {
      temp_permutation[k] = temp_permutation[k + 1];
    }
  }

  /* verify permutation table
   * every entry must appear exactly once
   */
#  if 0
  for (i = 0; i < number_of_rays; i++) temp_permutation[i] = 0;
  for (i = 0; i < number_of_rays; i++) ++temp_permutation[permutation[i]];
  for (i = 0; i < number_of_rays; i++) BLI_assert(temp_permutation[i] == 1);
#  endif
}

static void create_ao_raytree(MultiresBakeRender *bkr, MAOBakeData *ao_data)
{
  DerivedMesh *hidm = bkr->hires_dm;
  RayObject *raytree;
  RayFace *face;
  CCGElem **grid_data;
  CCGKey key;
  int grids_num, grid_size /*, face_side */, faces_num;
  int i;

  grids_num = hidm->getNumGrids(hidm);
  grid_size = hidm->getGridSize(hidm);
  grid_data = hidm->getGridData(hidm);
  hidm->getGridKey(hidm, &key);

  /* face_side = (grid_size << 1) - 1; */ /* UNUSED */
  faces_num = grids_num * (grid_size - 1) * (grid_size - 1);

  raytree = ao_data->raytree = RE_rayobject_create(
      bkr->raytrace_structure, faces_num, bkr->octree_resolution);
  face = ao_data->rayfaces = (RayFace *)MEM_callocN(faces_num * sizeof(RayFace),
                                                    "ObjectRen faces");

  for (i = 0; i < grids_num; i++) {
    int x, y;
    for (x = 0; x < grid_size - 1; x++) {
      for (y = 0; y < grid_size - 1; y++) {
        float co[4][3];

        copy_v3_v3(co[0], CCG_grid_elem_co(&key, grid_data[i], x, y));
        copy_v3_v3(co[1], CCG_grid_elem_co(&key, grid_data[i], x, y + 1));
        copy_v3_v3(co[2], CCG_grid_elem_co(&key, grid_data[i], x + 1, y + 1));
        copy_v3_v3(co[3], CCG_grid_elem_co(&key, grid_data[i], x + 1, y));

        RE_rayface_from_coords(face, ao_data, face, co[0], co[1], co[2], co[3]);
        RE_rayobject_add(raytree, RE_rayobject_unalignRayFace(face));

        face++;
      }
    }
  }

  RE_rayobject_done(raytree);
}

static void *init_ao_data(MultiresBakeRender *bkr, ImBuf */*ibuf*/)
{
  MAOBakeData *ao_data;
  DerivedMesh *lodm = bkr->lores_dm;
  ushort *temp_permutation_table;
  size_t permutation_size;

  init_ao_random();

  ao_data = MEM_callocN(sizeof(MAOBakeData), "MultiresBake aoData");

  ao_data->number_of_rays = bkr->number_of_rays;
  ao_data->bias = bkr->bias;

  ao_data->orig_index_mp_to_orig = lodm->getPolyDataArray(lodm, CD_ORIGINDEX);

  create_ao_raytree(bkr, ao_data);

  /* initialize permutation tables */
  permutation_size = sizeof(ushort) * bkr->number_of_rays;
  ao_data->permutation_table_1 = MEM_callocN(permutation_size, "multires AO baker perm1");
  ao_data->permutation_table_2 = MEM_callocN(permutation_size, "multires AO baker perm2");
  temp_permutation_table = MEM_callocN(permutation_size, "multires AO baker temp perm");

  build_permutation_table(
      ao_data->permutation_table_1, temp_permutation_table, bkr->number_of_rays, 1);
  build_permutation_table(
      ao_data->permutation_table_2, temp_permutation_table, bkr->number_of_rays, 0);

  MEM_freeN(temp_permutation_table);

  return (void *)ao_data;
}

static void free_ao_data(void *bake_data)
{
  MAOBakeData *ao_data = (MAOBakeData *)bake_data;

  RE_rayobject_free(ao_data->raytree);
  MEM_freeN(ao_data->rayfaces);

  MEM_freeN(ao_data->permutation_table_1);
  MEM_freeN(ao_data->permutation_table_2);

  MEM_freeN(ao_data);
}

/* builds an X and a Y axis from the given Z axis */
static void build_coordinate_frame(float axisX[3], float axisY[3], const float axisZ[3])
{
  const float faX = fabsf(axisZ[0]);
  const float faY = fabsf(axisZ[1]);
  const float faZ = fabsf(axisZ[2]);

  if (faX <= faY && faX <= faZ) {
    const float len = sqrtf(axisZ[1] * axisZ[1] + axisZ[2] * axisZ[2]);
    axisY[0] = 0;
    axisY[1] = axisZ[2] / len;
    axisY[2] = -axisZ[1] / len;
    cross_v3_v3v3(axisX, axisY, axisZ);
  }
  else if (faY <= faZ) {
    const float len = sqrtf(axisZ[0] * axisZ[0] + axisZ[2] * axisZ[2]);
    axisX[0] = axisZ[2] / len;
    axisX[1] = 0;
    axisX[2] = -axisZ[0] / len;
    cross_v3_v3v3(axisY, axisZ, axisX);
  }
  else {
    const float len = sqrtf(axisZ[0] * axisZ[0] + axisZ[1] * axisZ[1]);
    axisX[0] = axisZ[1] / len;
    axisX[1] = -axisZ[0] / len;
    axisX[2] = 0;
    cross_v3_v3v3(axisY, axisZ, axisX);
  }
}

/* return false if nothing was hit and true otherwise */
static int trace_ao_ray(MAOBakeData *ao_data, float ray_start[3], float ray_direction[3])
{
  Isect isect = {{0}};

  isect.dist = RE_RAYTRACE_MAXDIST;
  copy_v3_v3(isect.start, ray_start);
  copy_v3_v3(isect.dir, ray_direction);
  isect.lay = -1;

  normalize_v3(isect.dir);

  return RE_rayobject_raycast(ao_data->raytree, &isect);
}

static void apply_ao_callback(DerivedMesh *lores_dm,
                              DerivedMesh *hires_dm,
                              void */*thread_data*/,
                              void *bake_data,
                              ImBuf *ibuf,
                              const int tri_index,
                              const int lvl,
                              const float st[2],
                              float /*tangmat[3][3]*/,
                              const int x,
                              const int y)
{
  const MLoopTri *lt = lores_dm->getLoopTriArray(lores_dm) + tri_index;
  const int *poly_offsets = lores_dm->getPolyArray(lores_dm);
  const blender::IndexRange poly(poly_offsets[lt->poly], poly_offsets[lt->poly+1] - poly_offsets[lt->poly]);
  float (*mloopuv)[2] = lores_dm->getLoopDataArray(lores_dm, CD_PROP_FLOAT2);
  MAOBakeData *ao_data = (MAOBakeData *)bake_data;

  int i, k, perm_ofs;
  float pos[3], nrm[3];
  float cen[3];
  float axisX[3], axisY[3], axisZ[3];
  float shadow = 0;
  float value;
  int pixel = ibuf->x * y + x;
  float uv[2], *st0, *st1, *st2, *st3;

  /* ideally we would work on triangles only, however, we rely on quads to get orthogonal
   * coordinates for use in grid space (triangle barycentric is not orthogonal) */
  if (poly.size() == 4) {
    st0 = mloopuv[poly[0]];
    st1 = mloopuv[poly[1]];
    st2 = mloopuv[poly[2]];
    st3 = mloopuv[poly[3]];
    resolve_quad_uv_v2(uv, st, st0, st1, st2, st3);
  }
  else {
    st0 = mloopuv[lt->tri[0]];
    st1 = mloopuv[lt->tri[1]];
    st2 = mloopuv[lt->tri[2]];
    resolve_tri_uv_v2(uv, st, st0, st1, st2);
  }

  clamp_v2(uv, 0.0f, 1.0f);

  get_ccgdm_data(
      lores_dm, hires_dm, ao_data->orig_index_mp_to_orig, lvl, lt, uv[0], uv[1], pos, nrm);

  /* offset ray origin by user bias along normal */
  for (i = 0; i < 3; i++) {
    cen[i] = pos[i] + ao_data->bias * nrm[i];
  }

  /* build tangent frame */
  for (i = 0; i < 3; i++) {
    axisZ[i] = nrm[i];
  }

  build_coordinate_frame(axisX, axisY, axisZ);

  /* static noise */
  perm_ofs = (get_ao_random2(get_ao_random1(x) + y)) & (MAX_NUMBER_OF_AO_RAYS - 1);

  /* importance sample shadow rays (cosine weighted) */
  for (i = 0; i < ao_data->number_of_rays; i++) {
    int hit_something;

    /* use N-Rooks to distribute our N ray samples across
     * a multi-dimensional domain (2D)
     */
    const ushort I =
        ao_data->permutation_table_1[(i + perm_ofs) % ao_data->number_of_rays];
    const ushort J = ao_data->permutation_table_2[i];

    const float JitPh = (get_ao_random2(I + perm_ofs) & (MAX_NUMBER_OF_AO_RAYS - 1)) /
                        float(MAX_NUMBER_OF_AO_RAYS);
    const float JitTh = (get_ao_random1(J + perm_ofs) & (MAX_NUMBER_OF_AO_RAYS - 1)) /
                        float(MAX_NUMBER_OF_AO_RAYS);
    const float SiSqPhi = (I + JitPh) / ao_data->number_of_rays;
    const float Theta = float(2 * M_PI) * ((J + JitTh) / ao_data->number_of_rays);

    /* this gives results identical to the so-called cosine
     * weighted distribution relative to the north pole.
     */
    float SiPhi = sqrtf(SiSqPhi);
    float CoPhi = SiSqPhi < 1.0f ? sqrtf(1.0f - SiSqPhi) : 0;
    float CoThe = cosf(Theta);
    float SiThe = sinf(Theta);

    const float dx = CoThe * CoPhi;
    const float dy = SiThe * CoPhi;
    const float dz = SiPhi;

    /* transform ray direction out of tangent frame */
    float dv[3];
    for (k = 0; k < 3; k++) {
      dv[k] = axisX[k] * dx + axisY[k] * dy + axisZ[k] * dz;
    }

    hit_something = trace_ao_ray(ao_data, cen, dv);

    if (hit_something != 0) {
      shadow += 1;
    }
  }

  value = 1.0f - (shadow / ao_data->number_of_rays);

  if (ibuf->rect_float) {
    float *rrgbf = ibuf->rect_float + pixel * 4;
    rrgbf[0] = rrgbf[1] = rrgbf[2] = value;
    rrgbf[3] = 1.0f;
  }
  else {
    uchar *rrgb = (uchar *)ibuf->rect + pixel * 4;
    rrgb[0] = rrgb[1] = rrgb[2] = unit_float_to_uchar_clamp(value);
    rrgb[3] = 255;
  }
}
#endif

/* ******$***************** Post processing ************************* */

static void bake_ibuf_filter(ImBuf *ibuf,
                             char *mask,
                             const int margin,
                             const char margin_type,
                             DerivedMesh *dm,
                             const float uv_offset[2])
{
  /* must check before filtering */
  const bool is_new_alpha = (ibuf->planes != R_IMF_PLANES_RGBA) && BKE_imbuf_alpha_test(ibuf);

  if (margin) {
    switch (margin_type) {
      case R_BAKE_ADJACENT_FACES:
        RE_generate_texturemargin_adjacentfaces_dm(ibuf, mask, margin, dm, uv_offset);
        break;
      default:
      /* fall through */
      case R_BAKE_EXTEND:
        IMB_filter_extend(ibuf, mask, margin);
        break;
    }
  }

  /* if the bake results in new alpha then change the image setting */
  if (is_new_alpha) {
    ibuf->planes = R_IMF_PLANES_RGBA;
  }
  else {
    if (margin && ibuf->planes != R_IMF_PLANES_RGBA) {
      /* clear alpha added by filtering */
      IMB_rectfill_alpha(ibuf, 1.0f);
    }
  }
}

static void bake_ibuf_normalize_displacement(ImBuf *ibuf,
                                             const float *displacement,
                                             const char *mask,
                                             float displacement_min,
                                             float displacement_max)
{
  int i;
  const float *current_displacement = displacement;
  const char *current_mask = mask;
  float max_distance;

  max_distance = max_ff(fabsf(displacement_min), fabsf(displacement_max));

  for (i = 0; i < ibuf->x * ibuf->y; i++) {
    if (*current_mask == FILTER_MASK_USED) {
      float normalized_displacement;

      if (max_distance > 1e-5f) {
        normalized_displacement = (*current_displacement + max_distance) / (max_distance * 2);
      }
      else {
        normalized_displacement = 0.5f;
      }

      if (ibuf->rect_float) {
        /* currently baking happens to RGBA only */
        float *fp = ibuf->rect_float + i * 4;
        fp[0] = fp[1] = fp[2] = normalized_displacement;
        fp[3] = 1.0f;
      }

      if (ibuf->rect) {
        uchar *cp = (uchar *)(ibuf->rect + i);
        cp[0] = cp[1] = cp[2] = unit_float_to_uchar_clamp(normalized_displacement);
        cp[3] = 255;
      }
    }

    current_displacement++;
    current_mask++;
  }
}

/* **************** Common functions public API relates on **************** */

static void count_images(MultiresBakeRender *bkr)
{
  BLI_listbase_clear(&bkr->image);
  bkr->tot_image = 0;

  for (int i = 0; i < bkr->ob_image.len; i++) {
    Image *ima = bkr->ob_image.array[i];
    if (ima) {
      ima->id.tag &= ~LIB_TAG_DOIT;
    }
  }

  for (int i = 0; i < bkr->ob_image.len; i++) {
    Image *ima = bkr->ob_image.array[i];
    if (ima) {
      if ((ima->id.tag & LIB_TAG_DOIT) == 0) {
        LinkData *data = BLI_genericNodeN(ima);
        BLI_addtail(&bkr->image, data);
        bkr->tot_image++;
        ima->id.tag |= LIB_TAG_DOIT;
      }
    }
  }

  for (int i = 0; i < bkr->ob_image.len; i++) {
    Image *ima = bkr->ob_image.array[i];
    if (ima) {
      ima->id.tag &= ~LIB_TAG_DOIT;
    }
  }
}

static void bake_images(MultiresBakeRender *bkr, MultiresBakeResult *result)
{
  LinkData *link;

  for (link = static_cast<LinkData *>(bkr->image.first); link; link = link->next) {
    Image *ima = (Image *)link->data;

    LISTBASE_FOREACH (ImageTile *, tile, &ima->tiles) {
      ImageUser iuser;
      BKE_imageuser_default(&iuser);
      iuser.tile = tile->tile_number;

      ImBuf *ibuf = BKE_image_acquire_ibuf(ima, &iuser, nullptr);

      if (ibuf->x > 0 && ibuf->y > 0) {
        BakeImBufuserData *userdata = MEM_cnew<BakeImBufuserData>("MultiresBake userdata");
        userdata->mask_buffer = MEM_cnew_array<char>(ibuf->y * ibuf->x, "MultiresBake imbuf mask");
        ibuf->userdata = userdata;

        switch (bkr->mode) {
          case RE_BAKE_NORMALS:
            do_multires_bake(bkr,
                             ima,
                             tile,
                             ibuf,
                             true,
                             apply_tangmat_callback,
                             init_normal_data,
                             free_normal_data,
                             result);
            break;
          case RE_BAKE_DISPLACEMENT:
            do_multires_bake(bkr,
                             ima,
                             tile,
                             ibuf,
                             false,
                             apply_heights_callback,
                             init_heights_data,
                             free_heights_data,
                             result);
            break;
            /* TODO: restore ambient occlusion baking support. */
#if 0
          case RE_BAKE_AO:
            do_multires_bake(bkr, ima, tile, ibuf, false, apply_ao_callback, init_ao_data, free_ao_data, result);
            break;
#endif
        }
      }

      BKE_image_release_ibuf(ima, ibuf, nullptr);
    }

    ima->id.tag |= LIB_TAG_DOIT;
  }
}

static void finish_images(MultiresBakeRender *bkr, MultiresBakeResult *result)
{
  LinkData *link;
  bool use_displacement_buffer = bkr->mode == RE_BAKE_DISPLACEMENT;

  for (link = static_cast<LinkData *>(bkr->image.first); link; link = link->next) {
    Image *ima = (Image *)link->data;

    LISTBASE_FOREACH (ImageTile *, tile, &ima->tiles) {
      ImageUser iuser;
      BKE_imageuser_default(&iuser);
      iuser.tile = tile->tile_number;

      ImBuf *ibuf = BKE_image_acquire_ibuf(ima, &iuser, nullptr);
      BakeImBufuserData *userdata = (BakeImBufuserData *)ibuf->userdata;

      if (ibuf->x <= 0 || ibuf->y <= 0) {
        continue;
      }

      if (use_displacement_buffer) {
        bake_ibuf_normalize_displacement(ibuf,
                                         userdata->displacement_buffer,
                                         userdata->mask_buffer,
                                         result->height_min,
                                         result->height_max);
      }

      float uv_offset[2];
      BKE_image_get_tile_uv(ima, tile->tile_number, uv_offset);

      bake_ibuf_filter(ibuf,
                       userdata->mask_buffer,
                       bkr->bake_margin,
                       bkr->bake_margin_type,
                       bkr->lores_dm,
                       uv_offset);

      ibuf->userflags |= IB_DISPLAY_BUFFER_INVALID;
      BKE_image_mark_dirty(ima, ibuf);

      if (ibuf->rect_float) {
        ibuf->userflags |= IB_RECT_INVALID;
      }

      if (ibuf->mipmap[0]) {
        ibuf->userflags |= IB_MIPMAP_INVALID;
        imb_freemipmapImBuf(ibuf);
      }

      if (ibuf->userdata) {
        if (userdata->displacement_buffer) {
          MEM_freeN(userdata->displacement_buffer);
        }

        MEM_freeN(userdata->mask_buffer);
        MEM_freeN(userdata);
        ibuf->userdata = nullptr;
      }

      BKE_image_release_ibuf(ima, ibuf, nullptr);
      DEG_id_tag_update(&ima->id, 0);
    }
  }
}

void RE_multires_bake_images(MultiresBakeRender *bkr)
{
  MultiresBakeResult result;

  count_images(bkr);
  bake_images(bkr, &result);
  finish_images(bkr, &result);
}<|MERGE_RESOLUTION|>--- conflicted
+++ resolved
@@ -64,13 +64,8 @@
   const float (*vert_normals)[3];
   blender::OffsetIndices<int> polys;
   const int *material_indices;
-<<<<<<< HEAD
+  blender::Span<int> corner_verts;
   const bool *sharp_faces;
-  blender::Span<int> corner_verts;
-=======
-  const int *corner_verts;
-  const bool *sharp_faces;
->>>>>>> 38e45ee0
   float (*mloopuv)[2];
   float uv_offset[2];
   const MLoopTri *mlooptri;
@@ -119,10 +114,6 @@
                                     float r_normal[3])
 {
   const int poly_index = data->mlooptri[tri_num].poly;
-<<<<<<< HEAD
-=======
-  const MPoly &poly = data->polys[poly_index];
->>>>>>> 38e45ee0
   const bool smoothnormal = !(data->sharp_faces && data->sharp_faces[poly_index]);
 
   if (smoothnormal) {
@@ -135,11 +126,7 @@
     }
     else {
       BKE_mesh_calc_poly_normal(
-<<<<<<< HEAD
           data->corner_verts.slice(data->polys[poly_index]), data->vert_positions, r_normal);
-=======
-          &poly, &data->corner_verts[poly.loopstart], data->vert_positions, r_normal);
->>>>>>> 38e45ee0
     }
   }
 }
@@ -486,11 +473,7 @@
   MultiresBakeQueue queue;
 
   const float(*positions)[3] = (float(*)[3])dm->getVertArray(dm);
-<<<<<<< HEAD
   const blender::OffsetIndices polys(blender::Span(dm->getPolyArray(dm), dm->getNumPolys(dm)));
-=======
-  const MPoly *polys = dm->getPolyArray(dm);
->>>>>>> 38e45ee0
   float(*mloopuv)[2] = static_cast<float(*)[2]>(dm->getLoopDataArray(dm, CD_PROP_FLOAT2));
   float *pvtangent = NULL;
 
@@ -505,11 +488,7 @@
          positions,
          temp_mesh->totvert * sizeof(float[3]));
   temp_mesh->edges_for_write().copy_from({dm->getEdgeArray(dm), temp_mesh->totedge});
-<<<<<<< HEAD
   temp_mesh->poly_offsets_for_write().copy_from({dm->getPolyArray(dm), temp_mesh->totpoly + 1});
-=======
-  temp_mesh->polys_for_write().copy_from({dm->getPolyArray(dm), temp_mesh->totpoly});
->>>>>>> 38e45ee0
   temp_mesh->corner_verts_for_write().copy_from({dm->getCornerVertArray(dm), temp_mesh->totloop});
   temp_mesh->corner_edges_for_write().copy_from({dm->getCornerEdgeArray(dm), temp_mesh->totloop});
   const float(*vert_normals)[3] = BKE_mesh_vert_normals_ensure(temp_mesh);
@@ -519,12 +498,7 @@
     if (CustomData_get_layer_index(&dm->loopData, CD_TANGENT) == -1) {
       BKE_mesh_calc_loop_tangent_ex(
           positions,
-<<<<<<< HEAD
           polys,
-=======
-          dm->getPolyArray(dm),
-          dm->getNumPolys(dm),
->>>>>>> 38e45ee0
           dm->getCornerVertArray(dm),
           dm->getLoopTriArray(dm),
           dm->getNumLoopTri(dm),
@@ -583,11 +557,7 @@
     handle->data.mloopuv = mloopuv;
     BKE_image_get_tile_uv(ima, tile->tile_number, handle->data.uv_offset);
     handle->data.mlooptri = mlooptri;
-<<<<<<< HEAD
     handle->data.corner_verts = {dm->getCornerVertArray(dm), dm->getNumLoops(dm)};
-=======
-    handle->data.corner_verts = dm->getCornerVertArray(dm);
->>>>>>> 38e45ee0
     handle->data.pvtangent = pvtangent;
     handle->data.precomputed_normals = poly_normals; /* don't strictly need this */
     handle->data.w = ibuf->x;
@@ -747,11 +717,7 @@
 
 static void interp_bilinear_mpoly(DerivedMesh *dm,
                                   const int *corner_verts,
-<<<<<<< HEAD
                                   const blender::IndexRange poly,
-=======
-                                  const MPoly &poly,
->>>>>>> 38e45ee0
                                   const float u,
                                   const float v,
                                   const int mode,
@@ -760,7 +726,6 @@
   float data[4][3];
 
   if (mode == 0) {
-<<<<<<< HEAD
     dm->getVertNo(dm, corner_verts[poly.start()], data[0]);
     dm->getVertNo(dm, corner_verts[poly.start() + 1], data[1]);
     dm->getVertNo(dm, corner_verts[poly.start() + 2], data[2]);
@@ -771,18 +736,6 @@
     dm->getVertCo(dm, corner_verts[poly.start() + 1], data[1]);
     dm->getVertCo(dm, corner_verts[poly.start() + 2], data[2]);
     dm->getVertCo(dm, corner_verts[poly.start() + 3], data[3]);
-=======
-    dm->getVertNo(dm, corner_verts[poly.loopstart], data[0]);
-    dm->getVertNo(dm, corner_verts[poly.loopstart + 1], data[1]);
-    dm->getVertNo(dm, corner_verts[poly.loopstart + 2], data[2]);
-    dm->getVertNo(dm, corner_verts[poly.loopstart + 3], data[3]);
-  }
-  else {
-    dm->getVertCo(dm, corner_verts[poly.loopstart], data[0]);
-    dm->getVertCo(dm, corner_verts[poly.loopstart + 1], data[1]);
-    dm->getVertCo(dm, corner_verts[poly.loopstart + 2], data[2]);
-    dm->getVertCo(dm, corner_verts[poly.loopstart + 3], data[3]);
->>>>>>> 38e45ee0
   }
 
   interp_bilinear_quad_v3(data, u, v, res);
@@ -883,13 +836,9 @@
 {
   const MLoopTri *lt = lores_dm->getLoopTriArray(lores_dm) + tri_index;
   const int *corner_verts = lores_dm->getCornerVertArray(lores_dm);
-<<<<<<< HEAD
   const blender::OffsetIndices<int> polys(
       blender::Span(lores_dm->getPolyArray(lores_dm), lores_dm->getNumPolys(lores_dm) + 1));
   const blender::IndexRange poly = polys[lt->poly];
-=======
-  const MPoly &poly = lores_dm->getPolyArray(lores_dm)[lt->poly];
->>>>>>> 38e45ee0
   float(*mloopuv)[2] = static_cast<float(*)[2]>(
       lores_dm->getLoopDataArray(lores_dm, CD_PROP_FLOAT2));
   MHeightBakeData *height_data = (MHeightBakeData *)bake_data;
@@ -931,11 +880,7 @@
                    n);
   }
   else {
-<<<<<<< HEAD
     if (poly.size() == 4) {
-=======
-    if (poly.totloop == 4) {
->>>>>>> 38e45ee0
       interp_bilinear_mpoly(lores_dm, corner_verts, poly, uv[0], uv[1], 1, p0);
       interp_bilinear_mpoly(lores_dm, corner_verts, poly, uv[0], uv[1], 0, n);
     }
