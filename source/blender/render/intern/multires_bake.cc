/* SPDX-License-Identifier: GPL-2.0-or-later
 * Copyright 2012 Blender Foundation. All rights reserved. */

/** \file
 * \ingroup render
 */

#include <cstring>

#include "MEM_guardedalloc.h"

#include "DNA_mesh_types.h"
#include "DNA_meshdata_types.h"
#include "DNA_object_types.h"
#include "DNA_scene_types.h"

#include "BLI_listbase.h"
#include "BLI_math.h"
#include "BLI_threads.h"

#include "BKE_DerivedMesh.h"
#include "BKE_ccg.h"
#include "BKE_global.h"
#include "BKE_image.h"
#include "BKE_lib_id.h"
#include "BKE_material.h"
#include "BKE_mesh.h"
#include "BKE_mesh_tangent.h"
#include "BKE_modifier.h"
#include "BKE_multires.h"
#include "BKE_subsurf.h"

#include "DEG_depsgraph.h"

#include "RE_multires_bake.h"
#include "RE_pipeline.h"
#include "RE_texture.h"
#include "RE_texture_margin.h"

#include "IMB_imbuf.h"
#include "IMB_imbuf_types.h"

using MPassKnownData = void (*)(DerivedMesh *lores_dm,
                                DerivedMesh *hires_dm,
                                void *thread_data,
                                void *bake_data,
                                ImBuf *ibuf,
                                const int face_index,
                                const int lvl,
                                const float st[2],
                                float tangmat[3][3],
                                const int x,
                                const int y);

using MInitBakeData = void *(*)(MultiresBakeRender *bkr, ImBuf *ibuf);
using MFreeBakeData = void (*)(void *bake_data);

struct MultiresBakeResult {
  float height_min, height_max;
};

struct MResolvePixelData {
  const float (*vert_positions)[3];
  const float (*vert_normals)[3];
  MPoly *polys;
  const int *material_indices;
  const bool *sharp_faces;
  MLoop *mloop;
  float (*mloopuv)[2];
  float uv_offset[2];
  const MLoopTri *mlooptri;
  float *pvtangent;
  const float (*precomputed_normals)[3];
  int w, h;
  int tri_index;
  DerivedMesh *lores_dm, *hires_dm;
  int lvl;
  void *thread_data;
  void *bake_data;
  ImBuf *ibuf;
  MPassKnownData pass_data;
  /* material aligned UV array */
  Image **image_array;
};

using MFlushPixel = void (*)(const MResolvePixelData *data, const int x, const int y);

struct MBakeRast {
  int w, h;
  char *texels;
  const MResolvePixelData *data;
  MFlushPixel flush_pixel;
  bool *do_update;
};

struct MHeightBakeData {
  float *heights;
  DerivedMesh *ssdm;
  const int *orig_index_mp_to_orig;
};

struct MNormalBakeData {
  const int *orig_index_mp_to_orig;
};

struct BakeImBufuserData {
  float *displacement_buffer;
  char *mask_buffer;
};

static void multiresbake_get_normal(const MResolvePixelData *data,
                                    const int tri_num,
                                    const int vert_index,
                                    float r_normal[3])
{
  const int poly_index = data->mlooptri[tri_num].poly;
<<<<<<< HEAD
  const MPoly *mp = &data->mpoly[poly_index];
  const bool smoothnormal = !(data->sharp_faces && data->sharp_faces[poly_index]);
=======
  const MPoly *poly = &data->polys[poly_index];
  const bool smoothnormal = (poly->flag & ME_SMOOTH) != 0;
>>>>>>> 2a9f792c

  if (smoothnormal) {
    const int vi = data->mloop[data->mlooptri[tri_num].tri[vert_index]].v;
    copy_v3_v3(r_normal, data->vert_normals[vi]);
  }
  else {
    if (data->precomputed_normals) {
      copy_v3_v3(r_normal, data->precomputed_normals[poly_index]);
    }
    else {
      BKE_mesh_calc_poly_normal(
          poly, &data->mloop[poly->loopstart], data->vert_positions, r_normal);
    }
  }
}

static void init_bake_rast(MBakeRast *bake_rast,
                           const ImBuf *ibuf,
                           const MResolvePixelData *data,
                           MFlushPixel flush_pixel,
                           bool *do_update)
{
  BakeImBufuserData *userdata = (BakeImBufuserData *)ibuf->userdata;

  memset(bake_rast, 0, sizeof(MBakeRast));

  bake_rast->texels = userdata->mask_buffer;
  bake_rast->w = ibuf->x;
  bake_rast->h = ibuf->y;
  bake_rast->data = data;
  bake_rast->flush_pixel = flush_pixel;
  bake_rast->do_update = do_update;
}

static void flush_pixel(const MResolvePixelData *data, const int x, const int y)
{
  const float st[2] = {(x + 0.5f) / data->w + data->uv_offset[0],
                       (y + 0.5f) / data->h + data->uv_offset[1]};
  const float *st0, *st1, *st2;
  const float *tang0, *tang1, *tang2;
  float no0[3], no1[3], no2[3];
  float fUV[2], from_tang[3][3], to_tang[3][3];
  float u, v, w, sign;
  int r;

  st0 = data->mloopuv[data->mlooptri[data->tri_index].tri[0]];
  st1 = data->mloopuv[data->mlooptri[data->tri_index].tri[1]];
  st2 = data->mloopuv[data->mlooptri[data->tri_index].tri[2]];

  multiresbake_get_normal(data, data->tri_index, 0, no0); /* can optimize these 3 into one call */
  multiresbake_get_normal(data, data->tri_index, 1, no1);
  multiresbake_get_normal(data, data->tri_index, 2, no2);

  resolve_tri_uv_v2(fUV, st, st0, st1, st2);

  u = fUV[0];
  v = fUV[1];
  w = 1 - u - v;

  if (data->pvtangent) {
    tang0 = data->pvtangent + data->mlooptri[data->tri_index].tri[0] * 4;
    tang1 = data->pvtangent + data->mlooptri[data->tri_index].tri[1] * 4;
    tang2 = data->pvtangent + data->mlooptri[data->tri_index].tri[2] * 4;

    /* the sign is the same at all face vertices for any non degenerate face.
     * Just in case we clamp the interpolated value though. */
    sign = (tang0[3] * u + tang1[3] * v + tang2[3] * w) < 0 ? (-1.0f) : 1.0f;

    /* this sequence of math is designed specifically as is with great care
     * to be compatible with our shader. Please don't change without good reason. */
    for (r = 0; r < 3; r++) {
      from_tang[0][r] = tang0[r] * u + tang1[r] * v + tang2[r] * w;
      from_tang[2][r] = no0[r] * u + no1[r] * v + no2[r] * w;
    }

    cross_v3_v3v3(from_tang[1], from_tang[2], from_tang[0]); /* `B = sign * cross(N, T)` */
    mul_v3_fl(from_tang[1], sign);
    invert_m3_m3(to_tang, from_tang);
  }
  else {
    zero_m3(to_tang);
  }

  data->pass_data(data->lores_dm,
                  data->hires_dm,
                  data->thread_data,
                  data->bake_data,
                  data->ibuf,
                  data->tri_index,
                  data->lvl,
                  st,
                  to_tang,
                  x,
                  y);
}

static void set_rast_triangle(const MBakeRast *bake_rast, const int x, const int y)
{
  const int w = bake_rast->w;
  const int h = bake_rast->h;

  if (x >= 0 && x < w && y >= 0 && y < h) {
    if ((bake_rast->texels[y * w + x]) == 0) {
      bake_rast->texels[y * w + x] = FILTER_MASK_USED;
      flush_pixel(bake_rast->data, x, y);
      if (bake_rast->do_update) {
        *bake_rast->do_update = true;
      }
    }
  }
}

static void rasterize_half(const MBakeRast *bake_rast,
                           const float s0_s,
                           const float t0_s,
                           const float s1_s,
                           const float t1_s,
                           const float s0_l,
                           const float t0_l,
                           const float s1_l,
                           const float t1_l,
                           const int y0_in,
                           const int y1_in,
                           const int is_mid_right)
{
  const int s_stable = fabsf(t1_s - t0_s) > FLT_EPSILON ? 1 : 0;
  const int l_stable = fabsf(t1_l - t0_l) > FLT_EPSILON ? 1 : 0;
  const int w = bake_rast->w;
  const int h = bake_rast->h;
  int y, y0, y1;

  if (y1_in <= 0 || y0_in >= h) {
    return;
  }

  y0 = y0_in < 0 ? 0 : y0_in;
  y1 = y1_in >= h ? h : y1_in;

  for (y = y0; y < y1; y++) {
    /*-b(x-x0) + a(y-y0) = 0 */
    int iXl, iXr, x;
    float x_l = s_stable != 0 ? (s0_s + (((s1_s - s0_s) * (y - t0_s)) / (t1_s - t0_s))) : s0_s;
    float x_r = l_stable != 0 ? (s0_l + (((s1_l - s0_l) * (y - t0_l)) / (t1_l - t0_l))) : s0_l;

    if (is_mid_right != 0) {
      std::swap(x_l, x_r);
    }

    iXl = int(ceilf(x_l));
    iXr = int(ceilf(x_r));

    if (iXr > 0 && iXl < w) {
      iXl = iXl < 0 ? 0 : iXl;
      iXr = iXr >= w ? w : iXr;

      for (x = iXl; x < iXr; x++) {
        set_rast_triangle(bake_rast, x, y);
      }
    }
  }
}

static void bake_rasterize(const MBakeRast *bake_rast,
                           const float st0_in[2],
                           const float st1_in[2],
                           const float st2_in[2])
{
  const int w = bake_rast->w;
  const int h = bake_rast->h;
  float slo = st0_in[0] * w - 0.5f;
  float tlo = st0_in[1] * h - 0.5f;
  float smi = st1_in[0] * w - 0.5f;
  float tmi = st1_in[1] * h - 0.5f;
  float shi = st2_in[0] * w - 0.5f;
  float thi = st2_in[1] * h - 0.5f;
  int is_mid_right = 0, ylo, yhi, yhi_beg;

  /* skip degenerates */
  if ((slo == smi && tlo == tmi) || (slo == shi && tlo == thi) || (smi == shi && tmi == thi)) {
    return;
  }

  /* sort by T */
  if (tlo > tmi && tlo > thi) {
    std::swap(shi, slo);
    std::swap(thi, tlo);
  }
  else if (tmi > thi) {
    std::swap(shi, smi);
    std::swap(thi, tmi);
  }

  if (tlo > tmi) {
    std::swap(slo, smi);
    std::swap(tlo, tmi);
  }

  /* check if mid point is to the left or to the right of the lo-hi edge */
  is_mid_right = (-(shi - slo) * (tmi - thi) + (thi - tlo) * (smi - shi)) > 0 ? 1 : 0;
  ylo = int(ceilf(tlo));
  yhi_beg = int(ceilf(tmi));
  yhi = int(ceilf(thi));

  // if (fTmi>ceilf(fTlo))
  rasterize_half(bake_rast, slo, tlo, smi, tmi, slo, tlo, shi, thi, ylo, yhi_beg, is_mid_right);
  rasterize_half(bake_rast, smi, tmi, shi, thi, slo, tlo, shi, thi, yhi_beg, yhi, is_mid_right);
}

static int multiresbake_test_break(MultiresBakeRender *bkr)
{
  if (!bkr->stop) {
    /* this means baker is executed outside from job system */
    return 0;
  }

  return *bkr->stop || G.is_break;
}

/* **** Threading routines **** */

struct MultiresBakeQueue {
  int cur_tri;
  int tot_tri;
  SpinLock spin;
};

struct MultiresBakeThread {
  /* this data is actually shared between all the threads */
  MultiresBakeQueue *queue;
  MultiresBakeRender *bkr;
  Image *image;
  void *bake_data;

  /* thread-specific data */
  MBakeRast bake_rast;
  MResolvePixelData data;

  /* displacement-specific data */
  float height_min, height_max;
};

static int multires_bake_queue_next_tri(MultiresBakeQueue *queue)
{
  int face = -1;

  /* TODO: it could worth making it so thread will handle neighbor faces
   *       for better memory cache utilization
   */

  BLI_spin_lock(&queue->spin);
  if (queue->cur_tri < queue->tot_tri) {
    face = queue->cur_tri;
    queue->cur_tri++;
  }
  BLI_spin_unlock(&queue->spin);

  return face;
}

static void *do_multires_bake_thread(void *data_v)
{
  MultiresBakeThread *handle = (MultiresBakeThread *)data_v;
  MResolvePixelData *data = &handle->data;
  MBakeRast *bake_rast = &handle->bake_rast;
  MultiresBakeRender *bkr = handle->bkr;
  int tri_index;

  while ((tri_index = multires_bake_queue_next_tri(handle->queue)) >= 0) {
    const MLoopTri *lt = &data->mlooptri[tri_index];
    const short mat_nr = data->material_indices == nullptr ? 0 : data->material_indices[lt->poly];
    const float(*mloopuv)[2] = data->mloopuv;

    if (multiresbake_test_break(bkr)) {
      break;
    }

    Image *tri_image = mat_nr < bkr->ob_image.len ? bkr->ob_image.array[mat_nr] : nullptr;
    if (tri_image != handle->image) {
      continue;
    }

    data->tri_index = tri_index;

    float uv[3][2];
    sub_v2_v2v2(uv[0], mloopuv[lt->tri[0]], data->uv_offset);
    sub_v2_v2v2(uv[1], mloopuv[lt->tri[1]], data->uv_offset);
    sub_v2_v2v2(uv[2], mloopuv[lt->tri[2]], data->uv_offset);

    bake_rasterize(bake_rast, uv[0], uv[1], uv[2]);

    /* tag image buffer for refresh */
    if (data->ibuf->rect_float) {
      data->ibuf->userflags |= IB_RECT_INVALID;
    }

    data->ibuf->userflags |= IB_DISPLAY_BUFFER_INVALID;

    /* update progress */
    BLI_spin_lock(&handle->queue->spin);
    bkr->baked_faces++;

    if (bkr->do_update) {
      *bkr->do_update = true;
    }

    if (bkr->progress) {
      *bkr->progress = (float(bkr->baked_objects) +
                        float(bkr->baked_faces) / handle->queue->tot_tri) /
                       bkr->tot_obj;
    }
    BLI_spin_unlock(&handle->queue->spin);
  }

  return nullptr;
}

/* some of arrays inside ccgdm are lazy-initialized, which will generally
 * require lock around accessing such data
 * this function will ensure all arrays are allocated before threading started
 */
static void init_ccgdm_arrays(DerivedMesh *dm)
{
  CCGElem **grid_data;
  CCGKey key;
  int grid_size;
  const int *grid_offset;

  grid_size = dm->getGridSize(dm);
  grid_data = dm->getGridData(dm);
  grid_offset = dm->getGridOffset(dm);
  dm->getGridKey(dm, &key);

  (void)grid_size;
  (void)grid_data;
  (void)grid_offset;
}

static void do_multires_bake(MultiresBakeRender *bkr,
                             Image *ima,
                             ImageTile *tile,
                             ImBuf *ibuf,
                             bool require_tangent,
                             MPassKnownData passKnownData,
                             MInitBakeData initBakeData,
                             MFreeBakeData freeBakeData,
                             MultiresBakeResult *result)
{
  DerivedMesh *dm = bkr->lores_dm;
  const MLoopTri *mlooptri = dm->getLoopTriArray(dm);
  const int lvl = bkr->lvl;
  int tot_tri = dm->getNumLoopTri(dm);
  if (tot_tri < 1) {
    return;
  }

  MultiresBakeThread *handles;
  MultiresBakeQueue queue;

  const float(*positions)[3] = (float(*)[3])dm->getVertArray(dm);
  MPoly *polys = dm->getPolyArray(dm);
  MLoop *mloop = dm->getLoopArray(dm);
  float(*mloopuv)[2] = static_cast<float(*)[2]>(dm->getLoopDataArray(dm, CD_PROP_FLOAT2));
  float *pvtangent = nullptr;

  ListBase threads;
  int i, tot_thread = bkr->threads > 0 ? bkr->threads : BLI_system_thread_count();

  void *bake_data = nullptr;

  Mesh *temp_mesh = BKE_mesh_new_nomain(
      dm->getNumVerts(dm), dm->getNumEdges(dm), dm->getNumLoops(dm), dm->getNumPolys(dm));
  memcpy(temp_mesh->vert_positions_for_write().data(),
         positions,
         temp_mesh->totvert * sizeof(float[3]));
  temp_mesh->edges_for_write().copy_from({dm->getEdgeArray(dm), temp_mesh->totedge});
  temp_mesh->polys_for_write().copy_from({dm->getPolyArray(dm), temp_mesh->totpoly});
  temp_mesh->loops_for_write().copy_from({dm->getLoopArray(dm), temp_mesh->totloop});
  const float(*vert_normals)[3] = BKE_mesh_vert_normals_ensure(temp_mesh);
  const float(*poly_normals)[3] = BKE_mesh_poly_normals_ensure(temp_mesh);

  if (require_tangent) {
    if (CustomData_get_layer_index(&dm->loopData, CD_TANGENT) == -1) {
      BKE_mesh_calc_loop_tangent_ex(
          positions,
          dm->getPolyArray(dm),
          dm->getNumPolys(dm),
          dm->getLoopArray(dm),
          dm->getLoopTriArray(dm),
          dm->getNumLoopTri(dm),
          static_cast<const bool *>(
              CustomData_get_layer_named(&dm->polyData, CD_PROP_BOOL, "sharp_face")),
          &dm->loopData,
          true,
          nullptr,
          0,
          vert_normals,
          poly_normals,
          (const float(*)[3])dm->getLoopDataArray(dm, CD_NORMAL),
          (const float(*)[3])dm->getVertDataArray(dm, CD_ORCO), /* May be nullptr. */
          /* result */
          &dm->loopData,
          dm->getNumLoops(dm),
          &dm->tangent_mask);
    }

    pvtangent = static_cast<float *>(DM_get_loop_data_layer(dm, CD_TANGENT));
  }

  /* all threads shares the same custom bake data */
  if (initBakeData) {
    bake_data = initBakeData(bkr, ibuf);
  }

  if (tot_thread > 1) {
    BLI_threadpool_init(&threads, do_multires_bake_thread, tot_thread);
  }

  handles = MEM_cnew_array<MultiresBakeThread>(tot_thread, "do_multires_bake handles");

  init_ccgdm_arrays(bkr->hires_dm);

  /* faces queue */
  queue.cur_tri = 0;
  queue.tot_tri = tot_tri;
  BLI_spin_init(&queue.spin);

  /* fill in threads handles */
  for (i = 0; i < tot_thread; i++) {
    MultiresBakeThread *handle = &handles[i];

    handle->bkr = bkr;
    handle->image = ima;
    handle->queue = &queue;

    handle->data.polys = polys;
    handle->data.material_indices = static_cast<const int *>(
        CustomData_get_layer_named(&dm->polyData, CD_PROP_INT32, "material_index"));
    handle->data.sharp_faces = static_cast<const bool *>(
        CustomData_get_layer_named(&dm->polyData, CD_PROP_BOOL, "sharp_face"));
    handle->data.vert_positions = positions;
    handle->data.vert_normals = vert_normals;
    handle->data.mloopuv = mloopuv;
    BKE_image_get_tile_uv(ima, tile->tile_number, handle->data.uv_offset);
    handle->data.mlooptri = mlooptri;
    handle->data.mloop = mloop;
    handle->data.pvtangent = pvtangent;
    handle->data.precomputed_normals = poly_normals; /* don't strictly need this */
    handle->data.w = ibuf->x;
    handle->data.h = ibuf->y;
    handle->data.lores_dm = dm;
    handle->data.hires_dm = bkr->hires_dm;
    handle->data.lvl = lvl;
    handle->data.pass_data = passKnownData;
    handle->data.thread_data = handle;
    handle->data.bake_data = bake_data;
    handle->data.ibuf = ibuf;

    handle->height_min = FLT_MAX;
    handle->height_max = -FLT_MAX;

    init_bake_rast(&handle->bake_rast, ibuf, &handle->data, flush_pixel, bkr->do_update);

    if (tot_thread > 1) {
      BLI_threadpool_insert(&threads, handle);
    }
  }

  /* run threads */
  if (tot_thread > 1) {
    BLI_threadpool_end(&threads);
  }
  else {
    do_multires_bake_thread(&handles[0]);
  }

  /* construct bake result */
  result->height_min = handles[0].height_min;
  result->height_max = handles[0].height_max;

  for (i = 1; i < tot_thread; i++) {
    result->height_min = min_ff(result->height_min, handles[i].height_min);
    result->height_max = max_ff(result->height_max, handles[i].height_max);
  }

  BLI_spin_end(&queue.spin);

  /* finalize baking */
  if (freeBakeData) {
    freeBakeData(bake_data);
  }

  MEM_freeN(handles);

  BKE_id_free(nullptr, temp_mesh);
}

/* mode = 0: interpolate normals,
 * mode = 1: interpolate coord */
static void interp_bilinear_grid(
    CCGKey *key, CCGElem *grid, float crn_x, float crn_y, int mode, float res[3])
{
  int x0, x1, y0, y1;
  float u, v;
  float data[4][3];

  x0 = int(crn_x);
  x1 = x0 >= (key->grid_size - 1) ? (key->grid_size - 1) : (x0 + 1);

  y0 = int(crn_y);
  y1 = y0 >= (key->grid_size - 1) ? (key->grid_size - 1) : (y0 + 1);

  u = crn_x - x0;
  v = crn_y - y0;

  if (mode == 0) {
    copy_v3_v3(data[0], CCG_grid_elem_no(key, grid, x0, y0));
    copy_v3_v3(data[1], CCG_grid_elem_no(key, grid, x1, y0));
    copy_v3_v3(data[2], CCG_grid_elem_no(key, grid, x1, y1));
    copy_v3_v3(data[3], CCG_grid_elem_no(key, grid, x0, y1));
  }
  else {
    copy_v3_v3(data[0], CCG_grid_elem_co(key, grid, x0, y0));
    copy_v3_v3(data[1], CCG_grid_elem_co(key, grid, x1, y0));
    copy_v3_v3(data[2], CCG_grid_elem_co(key, grid, x1, y1));
    copy_v3_v3(data[3], CCG_grid_elem_co(key, grid, x0, y1));
  }

  interp_bilinear_quad_v3(data, u, v, res);
}

static void get_ccgdm_data(DerivedMesh *lodm,
                           DerivedMesh *hidm,
                           const int *index_mp_to_orig,
                           const int lvl,
                           const MLoopTri *lt,
                           const float u,
                           const float v,
                           float co[3],
                           float n[3])
{
  CCGElem **grid_data;
  CCGKey key;
  float crn_x, crn_y;
  int grid_size, S, face_side;
  int *grid_offset, g_index;
  int poly_index = lt->poly;

  grid_size = hidm->getGridSize(hidm);
  grid_data = hidm->getGridData(hidm);
  grid_offset = hidm->getGridOffset(hidm);
  hidm->getGridKey(hidm, &key);

  if (lvl == 0) {
    MPoly *poly;
    face_side = (grid_size << 1) - 1;

    poly = lodm->getPolyArray(lodm) + poly_index;
    g_index = grid_offset[poly_index];
    S = mdisp_rot_face_to_crn(
        poly, face_side, u * (face_side - 1), v * (face_side - 1), &crn_x, &crn_y);
  }
  else {
    /* number of faces per grid side */
    int polys_per_grid_side = (1 << (lvl - 1));
    /* get the original cage face index */
    int cage_face_index = index_mp_to_orig ? index_mp_to_orig[poly_index] : poly_index;
    /* local offset in total cage face grids
     * `(1 << (2 * lvl))` is number of all polys for one cage face */
    int loc_cage_poly_ofs = poly_index % (1 << (2 * lvl));
    /* local offset in the vertex grid itself */
    int cell_index = loc_cage_poly_ofs % (polys_per_grid_side * polys_per_grid_side);
    int cell_side = (grid_size - 1) / polys_per_grid_side;
    /* row and column based on grid side */
    int row = cell_index / polys_per_grid_side;
    int col = cell_index % polys_per_grid_side;

    /* S is the vertex whose grid we are examining */
    S = poly_index / (1 << (2 * (lvl - 1))) - grid_offset[cage_face_index];
    /* get offset of grid data for original cage face */
    g_index = grid_offset[cage_face_index];

    crn_y = (row * cell_side) + u * cell_side;
    crn_x = (col * cell_side) + v * cell_side;
  }

  CLAMP(crn_x, 0.0f, grid_size);
  CLAMP(crn_y, 0.0f, grid_size);

  if (n != nullptr) {
    interp_bilinear_grid(&key, grid_data[g_index + S], crn_x, crn_y, 0, n);
  }

  if (co != nullptr) {
    interp_bilinear_grid(&key, grid_data[g_index + S], crn_x, crn_y, 1, co);
  }
}

/* mode = 0: interpolate normals,
 * mode = 1: interpolate coord */

static void interp_bilinear_mpoly(DerivedMesh *dm,
                                  MLoop *mloop,
                                  MPoly *poly,
                                  const float u,
                                  const float v,
                                  const int mode,
                                  float res[3])
{
  float data[4][3];

  if (mode == 0) {
    dm->getVertNo(dm, mloop[poly->loopstart].v, data[0]);
    dm->getVertNo(dm, mloop[poly->loopstart + 1].v, data[1]);
    dm->getVertNo(dm, mloop[poly->loopstart + 2].v, data[2]);
    dm->getVertNo(dm, mloop[poly->loopstart + 3].v, data[3]);
  }
  else {
    dm->getVertCo(dm, mloop[poly->loopstart].v, data[0]);
    dm->getVertCo(dm, mloop[poly->loopstart + 1].v, data[1]);
    dm->getVertCo(dm, mloop[poly->loopstart + 2].v, data[2]);
    dm->getVertCo(dm, mloop[poly->loopstart + 3].v, data[3]);
  }

  interp_bilinear_quad_v3(data, u, v, res);
}

static void interp_barycentric_mlooptri(DerivedMesh *dm,
                                        MLoop *mloop,
                                        const MLoopTri *lt,
                                        const float u,
                                        const float v,
                                        const int mode,
                                        float res[3])
{
  float data[3][3];

  if (mode == 0) {
    dm->getVertNo(dm, mloop[lt->tri[0]].v, data[0]);
    dm->getVertNo(dm, mloop[lt->tri[1]].v, data[1]);
    dm->getVertNo(dm, mloop[lt->tri[2]].v, data[2]);
  }
  else {
    dm->getVertCo(dm, mloop[lt->tri[0]].v, data[0]);
    dm->getVertCo(dm, mloop[lt->tri[1]].v, data[1]);
    dm->getVertCo(dm, mloop[lt->tri[2]].v, data[2]);
  }

  interp_barycentric_tri_v3(data, u, v, res);
}

/* **************** Displacement Baker **************** */

static void *init_heights_data(MultiresBakeRender *bkr, ImBuf *ibuf)
{
  MHeightBakeData *height_data;
  DerivedMesh *lodm = bkr->lores_dm;
  BakeImBufuserData *userdata = static_cast<BakeImBufuserData *>(ibuf->userdata);

  if (userdata->displacement_buffer == nullptr) {
    userdata->displacement_buffer = MEM_cnew_array<float>(ibuf->x * ibuf->y,
                                                          "MultiresBake heights");
  }

  height_data = MEM_cnew<MHeightBakeData>("MultiresBake heightData");

  height_data->heights = userdata->displacement_buffer;

  if (!bkr->use_lores_mesh) {
    SubsurfModifierData smd = {{nullptr}};
    int ss_lvl = bkr->tot_lvl - bkr->lvl;

    CLAMP(ss_lvl, 0, 6);

    if (ss_lvl > 0) {
      smd.levels = smd.renderLevels = ss_lvl;
      smd.uv_smooth = SUBSURF_UV_SMOOTH_PRESERVE_BOUNDARIES;
      smd.quality = 3;

      height_data->ssdm = subsurf_make_derived_from_derived(
          bkr->lores_dm, &smd, bkr->scene, nullptr, SubsurfFlags(0));
      init_ccgdm_arrays(height_data->ssdm);
    }
  }

  height_data->orig_index_mp_to_orig = static_cast<const int *>(
      lodm->getPolyDataArray(lodm, CD_ORIGINDEX));

  return (void *)height_data;
}

static void free_heights_data(void *bake_data)
{
  MHeightBakeData *height_data = (MHeightBakeData *)bake_data;

  if (height_data->ssdm) {
    height_data->ssdm->release(height_data->ssdm);
  }

  MEM_freeN(height_data);
}

/* MultiresBake callback for heights baking
 * general idea:
 *   - find coord of point with specified UV in hi-res mesh (let's call it p1)
 *   - find coord of point and normal with specified UV in lo-res mesh (or subdivided lo-res
 *     mesh to make texture smoother) let's call this point p0 and n.
 *   - height wound be dot(n, p1-p0) */
static void apply_heights_callback(DerivedMesh *lores_dm,
                                   DerivedMesh *hires_dm,
                                   void *thread_data_v,
                                   void *bake_data,
                                   ImBuf *ibuf,
                                   const int tri_index,
                                   const int lvl,
                                   const float st[2],
                                   float /*tangmat*/[3][3],
                                   const int x,
                                   const int y)
{
  const MLoopTri *lt = lores_dm->getLoopTriArray(lores_dm) + tri_index;
  MLoop *mloop = lores_dm->getLoopArray(lores_dm);
  MPoly *poly = lores_dm->getPolyArray(lores_dm) + lt->poly;
  float(*mloopuv)[2] = static_cast<float(*)[2]>(
      lores_dm->getLoopDataArray(lores_dm, CD_PROP_FLOAT2));
  MHeightBakeData *height_data = (MHeightBakeData *)bake_data;
  MultiresBakeThread *thread_data = (MultiresBakeThread *)thread_data_v;
  float uv[2], *st0, *st1, *st2, *st3;
  int pixel = ibuf->x * y + x;
  float vec[3], p0[3], p1[3], n[3], len;

  /* ideally we would work on triangles only, however, we rely on quads to get orthogonal
   * coordinates for use in grid space (triangle barycentric is not orthogonal) */
  if (poly->totloop == 4) {
    st0 = mloopuv[poly->loopstart];
    st1 = mloopuv[poly->loopstart + 1];
    st2 = mloopuv[poly->loopstart + 2];
    st3 = mloopuv[poly->loopstart + 3];
    resolve_quad_uv_v2(uv, st, st0, st1, st2, st3);
  }
  else {
    st0 = mloopuv[lt->tri[0]];
    st1 = mloopuv[lt->tri[1]];
    st2 = mloopuv[lt->tri[2]];
    resolve_tri_uv_v2(uv, st, st0, st1, st2);
  }

  clamp_v2(uv, 0.0f, 1.0f);

  get_ccgdm_data(
      lores_dm, hires_dm, height_data->orig_index_mp_to_orig, lvl, lt, uv[0], uv[1], p1, nullptr);

  if (height_data->ssdm) {
    get_ccgdm_data(lores_dm,
                   height_data->ssdm,
                   height_data->orig_index_mp_to_orig,
                   0,
                   lt,
                   uv[0],
                   uv[1],
                   p0,
                   n);
  }
  else {
    if (poly->totloop == 4) {
      interp_bilinear_mpoly(lores_dm, mloop, poly, uv[0], uv[1], 1, p0);
      interp_bilinear_mpoly(lores_dm, mloop, poly, uv[0], uv[1], 0, n);
    }
    else {
      interp_barycentric_mlooptri(lores_dm, mloop, lt, uv[0], uv[1], 1, p0);
      interp_barycentric_mlooptri(lores_dm, mloop, lt, uv[0], uv[1], 0, n);
    }
  }

  sub_v3_v3v3(vec, p1, p0);
  len = dot_v3v3(n, vec);

  height_data->heights[pixel] = len;

  thread_data->height_min = min_ff(thread_data->height_min, len);
  thread_data->height_max = max_ff(thread_data->height_max, len);

  if (ibuf->rect_float) {
    float *rrgbf = ibuf->rect_float + pixel * 4;
    rrgbf[0] = rrgbf[1] = rrgbf[2] = len;
    rrgbf[3] = 1.0f;
  }
  else {
    char *rrgb = (char *)ibuf->rect + pixel * 4;
    rrgb[0] = rrgb[1] = rrgb[2] = unit_float_to_uchar_clamp(len);
    rrgb[3] = 255;
  }
}

/* **************** Normal Maps Baker **************** */

static void *init_normal_data(MultiresBakeRender *bkr, ImBuf * /*ibuf*/)
{
  MNormalBakeData *normal_data;
  DerivedMesh *lodm = bkr->lores_dm;

  normal_data = MEM_cnew<MNormalBakeData>("MultiresBake normalData");

  normal_data->orig_index_mp_to_orig = static_cast<const int *>(
      lodm->getPolyDataArray(lodm, CD_ORIGINDEX));

  return (void *)normal_data;
}

static void free_normal_data(void *bake_data)
{
  MNormalBakeData *normal_data = (MNormalBakeData *)bake_data;

  MEM_freeN(normal_data);
}

/**
 * MultiresBake callback for normals' baking.
 *
 * General idea:
 * - Find coord and normal of point with specified UV in hi-res mesh.
 * - Multiply it by tangmat.
 * - Vector in color space would be `norm(vec) / 2 + (0.5, 0.5, 0.5)`.
 */
static void apply_tangmat_callback(DerivedMesh *lores_dm,
                                   DerivedMesh *hires_dm,
                                   void * /*thread_data*/,
                                   void *bake_data,
                                   ImBuf *ibuf,
                                   const int tri_index,
                                   const int lvl,
                                   const float st[2],
                                   float tangmat[3][3],
                                   const int x,
                                   const int y)
{
  const MLoopTri *lt = lores_dm->getLoopTriArray(lores_dm) + tri_index;
  MPoly *poly = lores_dm->getPolyArray(lores_dm) + lt->poly;
  float(*mloopuv)[2] = static_cast<float(*)[2]>(
      lores_dm->getLoopDataArray(lores_dm, CD_PROP_FLOAT2));
  MNormalBakeData *normal_data = (MNormalBakeData *)bake_data;
  float uv[2], *st0, *st1, *st2, *st3;
  int pixel = ibuf->x * y + x;
  float n[3], vec[3], tmp[3] = {0.5, 0.5, 0.5};

  /* ideally we would work on triangles only, however, we rely on quads to get orthogonal
   * coordinates for use in grid space (triangle barycentric is not orthogonal) */
  if (poly->totloop == 4) {
    st0 = mloopuv[poly->loopstart];
    st1 = mloopuv[poly->loopstart + 1];
    st2 = mloopuv[poly->loopstart + 2];
    st3 = mloopuv[poly->loopstart + 3];
    resolve_quad_uv_v2(uv, st, st0, st1, st2, st3);
  }
  else {
    st0 = mloopuv[lt->tri[0]];
    st1 = mloopuv[lt->tri[1]];
    st2 = mloopuv[lt->tri[2]];
    resolve_tri_uv_v2(uv, st, st0, st1, st2);
  }

  clamp_v2(uv, 0.0f, 1.0f);

  get_ccgdm_data(
      lores_dm, hires_dm, normal_data->orig_index_mp_to_orig, lvl, lt, uv[0], uv[1], nullptr, n);

  mul_v3_m3v3(vec, tangmat, n);
  normalize_v3_length(vec, 0.5);
  add_v3_v3(vec, tmp);

  if (ibuf->rect_float) {
    float *rrgbf = ibuf->rect_float + pixel * 4;
    rrgbf[0] = vec[0];
    rrgbf[1] = vec[1];
    rrgbf[2] = vec[2];
    rrgbf[3] = 1.0f;
  }
  else {
    uchar *rrgb = (uchar *)ibuf->rect + pixel * 4;
    rgb_float_to_uchar(rrgb, vec);
    rrgb[3] = 255;
  }
}

/* TODO: restore ambient occlusion baking support, using BLI BVH? */
#if 0
/* **************** Ambient Occlusion Baker **************** */

/* Must be a power of two. */
#  define MAX_NUMBER_OF_AO_RAYS 1024

static ushort ao_random_table_1[MAX_NUMBER_OF_AO_RAYS];
static ushort ao_random_table_2[MAX_NUMBER_OF_AO_RAYS];

static void init_ao_random(void)
{
  int i;

  for (i = 0; i < MAX_NUMBER_OF_AO_RAYS; i++) {
    ao_random_table_1[i] = rand() & 0xffff;
    ao_random_table_2[i] = rand() & 0xffff;
  }
}

static ushort get_ao_random1(const int i)
{
  return ao_random_table_1[i & (MAX_NUMBER_OF_AO_RAYS - 1)];
}

static ushort get_ao_random2(const int i)
{
  return ao_random_table_2[i & (MAX_NUMBER_OF_AO_RAYS - 1)];
}

static void build_permutation_table(ushort permutation[],
                                    ushort temp_permutation[],
                                    const int number_of_rays,
                                    const int is_first_perm_table)
{
  int i, k;

  for (i = 0; i < number_of_rays; i++) {
    temp_permutation[i] = i;
  }

  for (i = 0; i < number_of_rays; i++) {
    const uint nr_entries_left = number_of_rays - i;
    ushort rnd = is_first_perm_table != false ? get_ao_random1(i) : get_ao_random2(i);
    const ushort entry = rnd % nr_entries_left;

    /* pull entry */
    permutation[i] = temp_permutation[entry];

    /* delete entry */
    for (k = entry; k < nr_entries_left - 1; k++) {
      temp_permutation[k] = temp_permutation[k + 1];
    }
  }

  /* verify permutation table
   * every entry must appear exactly once
   */
#  if 0
  for (i = 0; i < number_of_rays; i++) temp_permutation[i] = 0;
  for (i = 0; i < number_of_rays; i++) ++temp_permutation[permutation[i]];
  for (i = 0; i < number_of_rays; i++) BLI_assert(temp_permutation[i] == 1);
#  endif
}

static void create_ao_raytree(MultiresBakeRender *bkr, MAOBakeData *ao_data)
{
  DerivedMesh *hidm = bkr->hires_dm;
  RayObject *raytree;
  RayFace *face;
  CCGElem **grid_data;
  CCGKey key;
  int grids_num, grid_size /*, face_side */, faces_num;
  int i;

  grids_num = hidm->getNumGrids(hidm);
  grid_size = hidm->getGridSize(hidm);
  grid_data = hidm->getGridData(hidm);
  hidm->getGridKey(hidm, &key);

  /* face_side = (grid_size << 1) - 1; */ /* UNUSED */
  faces_num = grids_num * (grid_size - 1) * (grid_size - 1);

  raytree = ao_data->raytree = RE_rayobject_create(
      bkr->raytrace_structure, faces_num, bkr->octree_resolution);
  face = ao_data->rayfaces = (RayFace *)MEM_callocN(faces_num * sizeof(RayFace),
                                                    "ObjectRen faces");

  for (i = 0; i < grids_num; i++) {
    int x, y;
    for (x = 0; x < grid_size - 1; x++) {
      for (y = 0; y < grid_size - 1; y++) {
        float co[4][3];

        copy_v3_v3(co[0], CCG_grid_elem_co(&key, grid_data[i], x, y));
        copy_v3_v3(co[1], CCG_grid_elem_co(&key, grid_data[i], x, y + 1));
        copy_v3_v3(co[2], CCG_grid_elem_co(&key, grid_data[i], x + 1, y + 1));
        copy_v3_v3(co[3], CCG_grid_elem_co(&key, grid_data[i], x + 1, y));

        RE_rayface_from_coords(face, ao_data, face, co[0], co[1], co[2], co[3]);
        RE_rayobject_add(raytree, RE_rayobject_unalignRayFace(face));

        face++;
      }
    }
  }

  RE_rayobject_done(raytree);
}

static void *init_ao_data(MultiresBakeRender *bkr, ImBuf */*ibuf*/)
{
  MAOBakeData *ao_data;
  DerivedMesh *lodm = bkr->lores_dm;
  ushort *temp_permutation_table;
  size_t permutation_size;

  init_ao_random();

  ao_data = MEM_callocN(sizeof(MAOBakeData), "MultiresBake aoData");

  ao_data->number_of_rays = bkr->number_of_rays;
  ao_data->bias = bkr->bias;

  ao_data->orig_index_mp_to_orig = lodm->getPolyDataArray(lodm, CD_ORIGINDEX);

  create_ao_raytree(bkr, ao_data);

  /* initialize permutation tables */
  permutation_size = sizeof(ushort) * bkr->number_of_rays;
  ao_data->permutation_table_1 = MEM_callocN(permutation_size, "multires AO baker perm1");
  ao_data->permutation_table_2 = MEM_callocN(permutation_size, "multires AO baker perm2");
  temp_permutation_table = MEM_callocN(permutation_size, "multires AO baker temp perm");

  build_permutation_table(
      ao_data->permutation_table_1, temp_permutation_table, bkr->number_of_rays, 1);
  build_permutation_table(
      ao_data->permutation_table_2, temp_permutation_table, bkr->number_of_rays, 0);

  MEM_freeN(temp_permutation_table);

  return (void *)ao_data;
}

static void free_ao_data(void *bake_data)
{
  MAOBakeData *ao_data = (MAOBakeData *)bake_data;

  RE_rayobject_free(ao_data->raytree);
  MEM_freeN(ao_data->rayfaces);

  MEM_freeN(ao_data->permutation_table_1);
  MEM_freeN(ao_data->permutation_table_2);

  MEM_freeN(ao_data);
}

/* builds an X and a Y axis from the given Z axis */
static void build_coordinate_frame(float axisX[3], float axisY[3], const float axisZ[3])
{
  const float faX = fabsf(axisZ[0]);
  const float faY = fabsf(axisZ[1]);
  const float faZ = fabsf(axisZ[2]);

  if (faX <= faY && faX <= faZ) {
    const float len = sqrtf(axisZ[1] * axisZ[1] + axisZ[2] * axisZ[2]);
    axisY[0] = 0;
    axisY[1] = axisZ[2] / len;
    axisY[2] = -axisZ[1] / len;
    cross_v3_v3v3(axisX, axisY, axisZ);
  }
  else if (faY <= faZ) {
    const float len = sqrtf(axisZ[0] * axisZ[0] + axisZ[2] * axisZ[2]);
    axisX[0] = axisZ[2] / len;
    axisX[1] = 0;
    axisX[2] = -axisZ[0] / len;
    cross_v3_v3v3(axisY, axisZ, axisX);
  }
  else {
    const float len = sqrtf(axisZ[0] * axisZ[0] + axisZ[1] * axisZ[1]);
    axisX[0] = axisZ[1] / len;
    axisX[1] = -axisZ[0] / len;
    axisX[2] = 0;
    cross_v3_v3v3(axisY, axisZ, axisX);
  }
}

/* return false if nothing was hit and true otherwise */
static int trace_ao_ray(MAOBakeData *ao_data, float ray_start[3], float ray_direction[3])
{
  Isect isect = {{0}};

  isect.dist = RE_RAYTRACE_MAXDIST;
  copy_v3_v3(isect.start, ray_start);
  copy_v3_v3(isect.dir, ray_direction);
  isect.lay = -1;

  normalize_v3(isect.dir);

  return RE_rayobject_raycast(ao_data->raytree, &isect);
}

static void apply_ao_callback(DerivedMesh *lores_dm,
                              DerivedMesh *hires_dm,
                              void */*thread_data*/,
                              void *bake_data,
                              ImBuf *ibuf,
                              const int tri_index,
                              const int lvl,
                              const float st[2],
                              float /*tangmat[3][3]*/,
                              const int x,
                              const int y)
{
  const MLoopTri *lt = lores_dm->getLoopTriArray(lores_dm) + tri_index;
  MPoly *poly = lores_dm->getPolyArray(lores_dm) + lt->poly;
  float (*mloopuv)[2] = lores_dm->getLoopDataArray(lores_dm, CD_PROP_FLOAT2);
  MAOBakeData *ao_data = (MAOBakeData *)bake_data;

  int i, k, perm_ofs;
  float pos[3], nrm[3];
  float cen[3];
  float axisX[3], axisY[3], axisZ[3];
  float shadow = 0;
  float value;
  int pixel = ibuf->x * y + x;
  float uv[2], *st0, *st1, *st2, *st3;

  /* ideally we would work on triangles only, however, we rely on quads to get orthogonal
   * coordinates for use in grid space (triangle barycentric is not orthogonal) */
  if (poly->totloop == 4) {
    st0 = mloopuv[poly->loopstart];
    st1 = mloopuv[poly->loopstart + 1];
    st2 = mloopuv[poly->loopstart + 2];
    st3 = mloopuv[poly->loopstart + 3];
    resolve_quad_uv_v2(uv, st, st0, st1, st2, st3);
  }
  else {
    st0 = mloopuv[lt->tri[0]];
    st1 = mloopuv[lt->tri[1]];
    st2 = mloopuv[lt->tri[2]];
    resolve_tri_uv_v2(uv, st, st0, st1, st2);
  }

  clamp_v2(uv, 0.0f, 1.0f);

  get_ccgdm_data(
      lores_dm, hires_dm, ao_data->orig_index_mp_to_orig, lvl, lt, uv[0], uv[1], pos, nrm);

  /* offset ray origin by user bias along normal */
  for (i = 0; i < 3; i++) {
    cen[i] = pos[i] + ao_data->bias * nrm[i];
  }

  /* build tangent frame */
  for (i = 0; i < 3; i++) {
    axisZ[i] = nrm[i];
  }

  build_coordinate_frame(axisX, axisY, axisZ);

  /* static noise */
  perm_ofs = (get_ao_random2(get_ao_random1(x) + y)) & (MAX_NUMBER_OF_AO_RAYS - 1);

  /* importance sample shadow rays (cosine weighted) */
  for (i = 0; i < ao_data->number_of_rays; i++) {
    int hit_something;

    /* use N-Rooks to distribute our N ray samples across
     * a multi-dimensional domain (2D)
     */
    const ushort I =
        ao_data->permutation_table_1[(i + perm_ofs) % ao_data->number_of_rays];
    const ushort J = ao_data->permutation_table_2[i];

    const float JitPh = (get_ao_random2(I + perm_ofs) & (MAX_NUMBER_OF_AO_RAYS - 1)) /
                        float(MAX_NUMBER_OF_AO_RAYS);
    const float JitTh = (get_ao_random1(J + perm_ofs) & (MAX_NUMBER_OF_AO_RAYS - 1)) /
                        float(MAX_NUMBER_OF_AO_RAYS);
    const float SiSqPhi = (I + JitPh) / ao_data->number_of_rays;
    const float Theta = float(2 * M_PI) * ((J + JitTh) / ao_data->number_of_rays);

    /* this gives results identical to the so-called cosine
     * weighted distribution relative to the north pole.
     */
    float SiPhi = sqrtf(SiSqPhi);
    float CoPhi = SiSqPhi < 1.0f ? sqrtf(1.0f - SiSqPhi) : 0;
    float CoThe = cosf(Theta);
    float SiThe = sinf(Theta);

    const float dx = CoThe * CoPhi;
    const float dy = SiThe * CoPhi;
    const float dz = SiPhi;

    /* transform ray direction out of tangent frame */
    float dv[3];
    for (k = 0; k < 3; k++) {
      dv[k] = axisX[k] * dx + axisY[k] * dy + axisZ[k] * dz;
    }

    hit_something = trace_ao_ray(ao_data, cen, dv);

    if (hit_something != 0) {
      shadow += 1;
    }
  }

  value = 1.0f - (shadow / ao_data->number_of_rays);

  if (ibuf->rect_float) {
    float *rrgbf = ibuf->rect_float + pixel * 4;
    rrgbf[0] = rrgbf[1] = rrgbf[2] = value;
    rrgbf[3] = 1.0f;
  }
  else {
    uchar *rrgb = (uchar *)ibuf->rect + pixel * 4;
    rrgb[0] = rrgb[1] = rrgb[2] = unit_float_to_uchar_clamp(value);
    rrgb[3] = 255;
  }
}
#endif

/* ******$***************** Post processing ************************* */

static void bake_ibuf_filter(ImBuf *ibuf,
                             char *mask,
                             const int margin,
                             const char margin_type,
                             DerivedMesh *dm,
                             const float uv_offset[2])
{
  /* must check before filtering */
  const bool is_new_alpha = (ibuf->planes != R_IMF_PLANES_RGBA) && BKE_imbuf_alpha_test(ibuf);

  if (margin) {
    switch (margin_type) {
      case R_BAKE_ADJACENT_FACES:
        RE_generate_texturemargin_adjacentfaces_dm(ibuf, mask, margin, dm, uv_offset);
        break;
      default:
      /* fall through */
      case R_BAKE_EXTEND:
        IMB_filter_extend(ibuf, mask, margin);
        break;
    }
  }

  /* if the bake results in new alpha then change the image setting */
  if (is_new_alpha) {
    ibuf->planes = R_IMF_PLANES_RGBA;
  }
  else {
    if (margin && ibuf->planes != R_IMF_PLANES_RGBA) {
      /* clear alpha added by filtering */
      IMB_rectfill_alpha(ibuf, 1.0f);
    }
  }
}

static void bake_ibuf_normalize_displacement(ImBuf *ibuf,
                                             const float *displacement,
                                             const char *mask,
                                             float displacement_min,
                                             float displacement_max)
{
  int i;
  const float *current_displacement = displacement;
  const char *current_mask = mask;
  float max_distance;

  max_distance = max_ff(fabsf(displacement_min), fabsf(displacement_max));

  for (i = 0; i < ibuf->x * ibuf->y; i++) {
    if (*current_mask == FILTER_MASK_USED) {
      float normalized_displacement;

      if (max_distance > 1e-5f) {
        normalized_displacement = (*current_displacement + max_distance) / (max_distance * 2);
      }
      else {
        normalized_displacement = 0.5f;
      }

      if (ibuf->rect_float) {
        /* currently baking happens to RGBA only */
        float *fp = ibuf->rect_float + i * 4;
        fp[0] = fp[1] = fp[2] = normalized_displacement;
        fp[3] = 1.0f;
      }

      if (ibuf->rect) {
        uchar *cp = (uchar *)(ibuf->rect + i);
        cp[0] = cp[1] = cp[2] = unit_float_to_uchar_clamp(normalized_displacement);
        cp[3] = 255;
      }
    }

    current_displacement++;
    current_mask++;
  }
}

/* **************** Common functions public API relates on **************** */

static void count_images(MultiresBakeRender *bkr)
{
  BLI_listbase_clear(&bkr->image);
  bkr->tot_image = 0;

  for (int i = 0; i < bkr->ob_image.len; i++) {
    Image *ima = bkr->ob_image.array[i];
    if (ima) {
      ima->id.tag &= ~LIB_TAG_DOIT;
    }
  }

  for (int i = 0; i < bkr->ob_image.len; i++) {
    Image *ima = bkr->ob_image.array[i];
    if (ima) {
      if ((ima->id.tag & LIB_TAG_DOIT) == 0) {
        LinkData *data = BLI_genericNodeN(ima);
        BLI_addtail(&bkr->image, data);
        bkr->tot_image++;
        ima->id.tag |= LIB_TAG_DOIT;
      }
    }
  }

  for (int i = 0; i < bkr->ob_image.len; i++) {
    Image *ima = bkr->ob_image.array[i];
    if (ima) {
      ima->id.tag &= ~LIB_TAG_DOIT;
    }
  }
}

static void bake_images(MultiresBakeRender *bkr, MultiresBakeResult *result)
{
  LinkData *link;

  for (link = static_cast<LinkData *>(bkr->image.first); link; link = link->next) {
    Image *ima = (Image *)link->data;

    LISTBASE_FOREACH (ImageTile *, tile, &ima->tiles) {
      ImageUser iuser;
      BKE_imageuser_default(&iuser);
      iuser.tile = tile->tile_number;

      ImBuf *ibuf = BKE_image_acquire_ibuf(ima, &iuser, nullptr);

      if (ibuf->x > 0 && ibuf->y > 0) {
        BakeImBufuserData *userdata = MEM_cnew<BakeImBufuserData>("MultiresBake userdata");
        userdata->mask_buffer = MEM_cnew_array<char>(ibuf->y * ibuf->x, "MultiresBake imbuf mask");
        ibuf->userdata = userdata;

        switch (bkr->mode) {
          case RE_BAKE_NORMALS:
            do_multires_bake(bkr,
                             ima,
                             tile,
                             ibuf,
                             true,
                             apply_tangmat_callback,
                             init_normal_data,
                             free_normal_data,
                             result);
            break;
          case RE_BAKE_DISPLACEMENT:
            do_multires_bake(bkr,
                             ima,
                             tile,
                             ibuf,
                             false,
                             apply_heights_callback,
                             init_heights_data,
                             free_heights_data,
                             result);
            break;
            /* TODO: restore ambient occlusion baking support. */
#if 0
          case RE_BAKE_AO:
            do_multires_bake(bkr, ima, tile, ibuf, false, apply_ao_callback, init_ao_data, free_ao_data, result);
            break;
#endif
        }
      }

      BKE_image_release_ibuf(ima, ibuf, nullptr);
    }

    ima->id.tag |= LIB_TAG_DOIT;
  }
}

static void finish_images(MultiresBakeRender *bkr, MultiresBakeResult *result)
{
  LinkData *link;
  bool use_displacement_buffer = bkr->mode == RE_BAKE_DISPLACEMENT;

  for (link = static_cast<LinkData *>(bkr->image.first); link; link = link->next) {
    Image *ima = (Image *)link->data;

    LISTBASE_FOREACH (ImageTile *, tile, &ima->tiles) {
      ImageUser iuser;
      BKE_imageuser_default(&iuser);
      iuser.tile = tile->tile_number;

      ImBuf *ibuf = BKE_image_acquire_ibuf(ima, &iuser, nullptr);
      BakeImBufuserData *userdata = (BakeImBufuserData *)ibuf->userdata;

      if (ibuf->x <= 0 || ibuf->y <= 0) {
        continue;
      }

      if (use_displacement_buffer) {
        bake_ibuf_normalize_displacement(ibuf,
                                         userdata->displacement_buffer,
                                         userdata->mask_buffer,
                                         result->height_min,
                                         result->height_max);
      }

      float uv_offset[2];
      BKE_image_get_tile_uv(ima, tile->tile_number, uv_offset);

      bake_ibuf_filter(ibuf,
                       userdata->mask_buffer,
                       bkr->bake_margin,
                       bkr->bake_margin_type,
                       bkr->lores_dm,
                       uv_offset);

      ibuf->userflags |= IB_DISPLAY_BUFFER_INVALID;
      BKE_image_mark_dirty(ima, ibuf);

      if (ibuf->rect_float) {
        ibuf->userflags |= IB_RECT_INVALID;
      }

      if (ibuf->mipmap[0]) {
        ibuf->userflags |= IB_MIPMAP_INVALID;
        imb_freemipmapImBuf(ibuf);
      }

      if (ibuf->userdata) {
        if (userdata->displacement_buffer) {
          MEM_freeN(userdata->displacement_buffer);
        }

        MEM_freeN(userdata->mask_buffer);
        MEM_freeN(userdata);
        ibuf->userdata = nullptr;
      }

      BKE_image_release_ibuf(ima, ibuf, nullptr);
      DEG_id_tag_update(&ima->id, 0);
    }
  }
}

void RE_multires_bake_images(MultiresBakeRender *bkr)
{
  MultiresBakeResult result;

  count_images(bkr);
  bake_images(bkr, &result);
  finish_images(bkr, &result);
}<|MERGE_RESOLUTION|>--- conflicted
+++ resolved
@@ -114,13 +114,8 @@
                                     float r_normal[3])
 {
   const int poly_index = data->mlooptri[tri_num].poly;
-<<<<<<< HEAD
-  const MPoly *mp = &data->mpoly[poly_index];
+  const MPoly *poly = &data->polys[poly_index];
   const bool smoothnormal = !(data->sharp_faces && data->sharp_faces[poly_index]);
-=======
-  const MPoly *poly = &data->polys[poly_index];
-  const bool smoothnormal = (poly->flag & ME_SMOOTH) != 0;
->>>>>>> 2a9f792c
 
   if (smoothnormal) {
     const int vi = data->mloop[data->mlooptri[tri_num].tri[vert_index]].v;
