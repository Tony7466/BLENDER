/* SPDX-FileCopyrightText: 2006 Blender Foundation
 *
 * SPDX-License-Identifier: GPL-2.0-or-later */

/** \file
 * \ingroup render
 */

#include <cerrno>
#include <climits>
#include <cmath>
#include <cstddef>
#include <cstdlib>
#include <cstring>
#include <forward_list>

#include "DNA_anim_types.h"
#include "DNA_collection_types.h"
#include "DNA_image_types.h"
#include "DNA_node_types.h"
#include "DNA_object_types.h"
#include "DNA_particle_types.h"
#include "DNA_scene_types.h"
#include "DNA_sequence_types.h"
#include "DNA_space_types.h"
#include "DNA_userdef_types.h"
#include "DNA_windowmanager_types.h"

#include "MEM_guardedalloc.h"

#include "BLI_fileops.h"
#include "BLI_implicit_sharing.hh"
#include "BLI_listbase.h"
#include "BLI_math.h"
#include "BLI_path_util.h"
#include "BLI_rect.h"
#include "BLI_string.h"
#include "BLI_threads.h"
#include "BLI_timecode.h"
#include "BLI_vector.hh"

#include "BLT_translation.h"

#include "BKE_anim_data.h"
#include "BKE_animsys.h" /* <------ should this be here?, needed for sequencer update */
#include "BKE_callbacks.h"
#include "BKE_camera.h"
#include "BKE_colortools.h"
#include "BKE_global.h"
#include "BKE_image.h"
#include "BKE_image_format.h"
#include "BKE_image_save.h"
#include "BKE_layer.h"
#include "BKE_lib_id.h"
#include "BKE_lib_remap.h"
#include "BKE_main.h"
#include "BKE_mask.h"
#include "BKE_modifier.h"
#include "BKE_node.hh"
#include "BKE_node_runtime.hh"
#include "BKE_object.h"
#include "BKE_pointcache.h"
#include "BKE_report.h"
#include "BKE_scene.h"
#include "BKE_sound.h"
#include "BKE_writeavi.h" /* <------ should be replaced once with generic movie module */

#include "NOD_composite.h"

#include "DEG_depsgraph.h"
#include "DEG_depsgraph_build.h"
#include "DEG_depsgraph_debug.h"
#include "DEG_depsgraph_query.h"

#include "IMB_colormanagement.h"
#include "IMB_imbuf.h"
#include "IMB_imbuf_types.h"
#include "IMB_metadata.h"
#include "PIL_time.h"

#include "RE_engine.h"
#include "RE_pipeline.h"
#include "RE_texture.h"

#include "SEQ_relations.h"
#include "SEQ_render.h"

#include "GPU_context.h"
#include "WM_api.h"
#include "wm_window.h"

#ifdef WITH_FREESTYLE
#  include "FRS_freestyle.h"
#endif

/* internal */
#include "pipeline.hh"
#include "render_result.h"
#include "render_types.h"

/* render flow
 *
 * 1) Initialize state
 * - state data, tables
 * - movie/image file init
 * - everything that doesn't change during animation
 *
 * 2) Initialize data
 * - camera, world, matrices
 * - make render verts, faces, halos, strands
 * - everything can change per frame/field
 *
 * 3) Render Processor
 * - multiple layers
 * - tiles, rect, baking
 * - layers/tiles optionally to disk or directly in Render Result
 *
 * 4) Composite Render Result
 * - also read external files etc
 *
 * 5) Image Files
 * - save file or append in movie
 */

/* -------------------------------------------------------------------- */
/** \name Globals
 * \{ */

/* here we store all renders */
static struct {
  std::forward_list<Render *> render_list;
} RenderGlobal;

/** \} */

/* -------------------------------------------------------------------- */
/** \name Callbacks
 * \{ */

static void render_callback_exec_null(Render *re, Main *bmain, eCbEvent evt)
{
  if (re->r.scemode & R_BUTS_PREVIEW) {
    return;
  }
  BKE_callback_exec_null(bmain, evt);
}

static void render_callback_exec_id(Render *re, Main *bmain, ID *id, eCbEvent evt)
{
  if (re->r.scemode & R_BUTS_PREVIEW) {
    return;
  }
  BKE_callback_exec_id(bmain, id, evt);
}

/** \} */

/* -------------------------------------------------------------------- */
/** \name Allocation & Free
 * \{ */

static bool do_write_image_or_movie(Render *re,
                                    Main *bmain,
                                    Scene *scene,
                                    bMovieHandle *mh,
                                    const int totvideos,
                                    const char *filepath_override);

/* default callbacks, set in each new render */
static void result_nothing(void * /*arg*/, RenderResult * /*rr*/) {}
static void result_rcti_nothing(void * /*arg*/, RenderResult * /*rr*/, rcti * /*rect*/) {}
static void current_scene_nothing(void * /*arg*/, Scene * /*scene*/) {}
static void stats_nothing(void * /*arg*/, RenderStats * /*rs*/) {}
static void float_nothing(void * /*arg*/, float /*val*/) {}
static bool default_break(void * /*arg*/)
{
  return G.is_break == true;
}

static void stats_background(void * /*arg*/, RenderStats *rs)
{
  if (rs->infostr == nullptr) {
    return;
  }

  uintptr_t mem_in_use, peak_memory;
  float megs_used_memory, megs_peak_memory;
  char info_time_str[32];

  mem_in_use = MEM_get_memory_in_use();
  peak_memory = MEM_get_peak_memory();

  megs_used_memory = (mem_in_use) / (1024.0 * 1024.0);
  megs_peak_memory = (peak_memory) / (1024.0 * 1024.0);

  BLI_timecode_string_from_time_simple(
      info_time_str, sizeof(info_time_str), PIL_check_seconds_timer() - rs->starttime);

  /* Compositor calls this from multiple threads, mutex lock to ensure we don't
   * get garbled output. */
  static ThreadMutex mutex = BLI_MUTEX_INITIALIZER;
  BLI_mutex_lock(&mutex);

  fprintf(stdout,
          TIP_("Fra:%d Mem:%.2fM (Peak %.2fM) "),
          rs->cfra,
          megs_used_memory,
          megs_peak_memory);

  fprintf(stdout, TIP_("| Time:%s | "), info_time_str);

  fprintf(stdout, "%s", rs->infostr);

  /* Flush stdout to be sure python callbacks are printing stuff after blender. */
  fflush(stdout);

  /* NOTE: using G_MAIN seems valid here???
   * Not sure it's actually even used anyway, we could as well pass nullptr? */
  BKE_callback_exec_null(G_MAIN, BKE_CB_EVT_RENDER_STATS);

  fputc('\n', stdout);
  fflush(stdout);

  BLI_mutex_unlock(&mutex);
}

void RE_FreeRenderResult(RenderResult *rr)
{
  render_result_free(rr);
}

ImBuf *RE_RenderLayerGetPassImBuf(RenderLayer *rl, const char *name, const char *viewname)
{
  RenderPass *rpass = RE_pass_find_by_name(rl, name, viewname);
  return rpass ? rpass->ibuf : nullptr;
}

float *RE_RenderLayerGetPass(RenderLayer *rl, const char *name, const char *viewname)
{
  const ImBuf *ibuf = RE_RenderLayerGetPassImBuf(rl, name, viewname);
  return ibuf ? ibuf->float_buffer.data : nullptr;
}

RenderLayer *RE_GetRenderLayer(RenderResult *rr, const char *name)
{
  if (rr == nullptr) {
    return nullptr;
  }

  return static_cast<RenderLayer *>(
      BLI_findstring(&rr->layers, name, offsetof(RenderLayer, name)));
}

bool RE_HasSingleLayer(Render *re)
{
  return (re->r.scemode & R_SINGLE_LAYER);
}

RenderResult *RE_MultilayerConvert(
    void *exrhandle, const char *colorspace, bool predivide, int rectx, int recty)
{
  return render_result_new_from_exr(exrhandle, colorspace, predivide, rectx, recty);
}

RenderLayer *render_get_single_layer(Render *re, RenderResult *rr)
{
  if (re->single_view_layer[0]) {
    RenderLayer *rl = RE_GetRenderLayer(rr, re->single_view_layer);

    if (rl) {
      return rl;
    }
  }

  return static_cast<RenderLayer *>(rr->layers.first);
}

static bool render_scene_has_layers_to_render(Scene *scene, ViewLayer *single_layer)
{
  if (single_layer) {
    return true;
  }

  LISTBASE_FOREACH (ViewLayer *, view_layer, &scene->view_layers) {
    if (view_layer->flag & VIEW_LAYER_RENDER) {
      return true;
    }
  }
  return false;
}

/** \} */

/* -------------------------------------------------------------------- */
/** \name Public Render API
 * \{ */

Render *RE_GetRender(const char *name)
{
  /* search for existing renders */
  for (Render *re : RenderGlobal.render_list) {
    if (STREQLEN(re->name, name, RE_MAXNAME)) {
      return re;
    }
  }

  return nullptr;
}

RenderResult *RE_AcquireResultRead(Render *re)
{
  if (re) {
    BLI_rw_mutex_lock(&re->resultmutex, THREAD_LOCK_READ);
    return re->result;
  }

  return nullptr;
}

RenderResult *RE_AcquireResultWrite(Render *re)
{
  if (re) {
    BLI_rw_mutex_lock(&re->resultmutex, THREAD_LOCK_WRITE);
    render_result_passes_allocated_ensure(re->result);
    return re->result;
  }

  return nullptr;
}

void RE_ClearResult(Render *re)
{
  if (re) {
    render_result_free(re->result);
    re->result = nullptr;
    re->result_has_gpu_texture_caches = false;
  }
}

void RE_SwapResult(Render *re, RenderResult **rr)
{
  /* for keeping render buffers */
  if (re) {
    std::swap(re->result, *rr);
  }
}

void RE_ReleaseResult(Render *re)
{
  if (re) {
    BLI_rw_mutex_unlock(&re->resultmutex);
  }
}

Scene *RE_GetScene(Render *re)
{
  if (re) {
    return re->scene;
  }
  return nullptr;
}

void RE_SetScene(Render *re, Scene *sce)
{
  if (re) {
    re->scene = sce;
  }
}

void RE_AcquireResultImageViews(Render *re, RenderResult *rr)
{
  memset(rr, 0, sizeof(RenderResult));

  if (re) {
    BLI_rw_mutex_lock(&re->resultmutex, THREAD_LOCK_READ);

    if (re->result) {
      rr->rectx = re->result->rectx;
      rr->recty = re->result->recty;

      /* creates a temporary duplication of views */
      render_result_views_shallowcopy(rr, re->result);

      RenderView *rv = static_cast<RenderView *>(rr->views.first);
      rr->have_combined = (rv->ibuf != nullptr);

      /* single layer */
      RenderLayer *rl = render_get_single_layer(re, re->result);

      /* The render result uses shallow initialization, and the caller is not expected to
       * explicitly free it. So simply assign the buffers as a shallow copy here as well. */

      if (rl) {
        if (rv->ibuf == nullptr) {
          LISTBASE_FOREACH (RenderView *, rview, &rr->views) {
            rview->ibuf = RE_RenderLayerGetPassImBuf(rl, RE_PASSNAME_COMBINED, rview->name);
          }
        }
      }

      rr->layers = re->result->layers;
      rr->xof = re->disprect.xmin;
      rr->yof = re->disprect.ymin;
      rr->stamp_data = re->result->stamp_data;
    }
  }
}

void RE_ReleaseResultImageViews(Render *re, RenderResult *rr)
{
  if (re) {
    if (rr) {
      render_result_views_shallowdelete(rr);
    }
    BLI_rw_mutex_unlock(&re->resultmutex);
  }
}

void RE_AcquireResultImage(Render *re, RenderResult *rr, const int view_id)
{
  memset(rr, 0, sizeof(RenderResult));

  if (re) {
    BLI_rw_mutex_lock(&re->resultmutex, THREAD_LOCK_READ);

    if (re->result) {
      RenderLayer *rl;
      RenderView *rv;

      rr->rectx = re->result->rectx;
      rr->recty = re->result->recty;

      /* `scene.rd.actview` view. */
      rv = RE_RenderViewGetById(re->result, view_id);
      rr->have_combined = (rv->ibuf != nullptr);

      /* The render result uses shallow initialization, and the caller is not expected to
       * explicitly free it. So simply assign the buffers as a shallow copy here as well.
       *
       * The thread safety is ensured via the  re->resultmutex. */
      rr->ibuf = rv->ibuf;

      /* active layer */
      rl = render_get_single_layer(re, re->result);

      if (rl) {
        if (rv->ibuf == nullptr) {
          rr->ibuf = RE_RenderLayerGetPassImBuf(rl, RE_PASSNAME_COMBINED, rv->name);
        }
      }

      rr->layers = re->result->layers;
      rr->views = re->result->views;

      rr->xof = re->disprect.xmin;
      rr->yof = re->disprect.ymin;

      rr->stamp_data = re->result->stamp_data;
    }
  }
}

void RE_ReleaseResultImage(Render *re)
{
  if (re) {
    BLI_rw_mutex_unlock(&re->resultmutex);
  }
}

void RE_ResultGet32(Render *re, uint *rect)
{
  RenderResult rres;
  const int view_id = BKE_scene_multiview_view_id_get(&re->r, re->viewname);

  RE_AcquireResultImageViews(re, &rres);
  render_result_rect_get_pixels(&rres,
                                rect,
                                re->rectx,
                                re->recty,
                                &re->scene->view_settings,
                                &re->scene->display_settings,
                                view_id);
  RE_ReleaseResultImageViews(re, &rres);
}

<<<<<<< HEAD
void RE_AcquiredResultGet32(Render *re, RenderResult *result, uint *rect, const int view_id)
{
  render_result_rect_get_pixels(result,
                                rect,
                                re->rectx,
                                re->recty,
                                &re->scene->view_settings,
                                &re->scene->display_settings,
                                view_id);
}

void RE_AcquiredResultGetFloat(Render *re, RenderResult *result, float *rect, const int view_id)
{
  render_result_rect_get_pixels_float(result,
                                      rect,
                                      re->rectx,
                                      re->recty,
                                      &re->scene->view_settings,
                                      &re->scene->display_settings,
                                      view_id);
}

=======
>>>>>>> 72d7e3e6
RenderStats *RE_GetStats(Render *re)
{
  return &re->i;
}

Render *RE_NewRender(const char *name)
{
  Render *re;

  /* only one render per name exists */
  re = RE_GetRender(name);
  if (re == nullptr) {

    /* new render data struct */
    re = MEM_new<Render>("new render");
    RenderGlobal.render_list.push_front(re);
    STRNCPY(re->name, name);
  }

  RE_InitRenderCB(re);

  return re;
}

ViewRender *RE_NewViewRender(RenderEngineType *engine_type)
{
  ViewRender *view_render = MEM_new<ViewRender>("new view render");
  view_render->engine = RE_engine_create(engine_type);
  return view_render;
}

/* MAX_ID_NAME + sizeof(Library->name) + space + null-terminator. */
#define MAX_SCENE_RENDER_NAME (MAX_ID_NAME + 1024 + 2)

static void scene_render_name_get(const Scene *scene, const size_t max_size, char *render_name)
{
  if (ID_IS_LINKED(scene)) {
    BLI_snprintf(render_name, max_size, "%s %s", scene->id.lib->id.name, scene->id.name);
  }
  else {
    BLI_snprintf(render_name, max_size, "%s", scene->id.name);
  }
}

Render *RE_GetSceneRender(const Scene *scene)
{
  char render_name[MAX_SCENE_RENDER_NAME];
  scene_render_name_get(scene, sizeof(render_name), render_name);
  return RE_GetRender(render_name);
}

Render *RE_NewSceneRender(const Scene *scene)
{
  char render_name[MAX_SCENE_RENDER_NAME];
  scene_render_name_get(scene, sizeof(render_name), render_name);
  return RE_NewRender(render_name);
}

void RE_InitRenderCB(Render *re)
{
  /* set default empty callbacks */
  re->display_init = result_nothing;
  re->display_clear = result_nothing;
  re->display_update = result_rcti_nothing;
  re->current_scene_update = current_scene_nothing;
  re->progress = float_nothing;
  re->test_break = default_break;
  if (G.background) {
    re->stats_draw = stats_background;
  }
  else {
    re->stats_draw = stats_nothing;
  }
  /* clear callback handles */
  re->dih = re->dch = re->duh = re->sdh = re->prh = re->tbh = nullptr;
}

void RE_FreeRender(Render *re)
{
  RenderGlobal.render_list.remove(re);

  MEM_delete(re);
}

void RE_FreeViewRender(ViewRender *view_render)
{
  MEM_delete(view_render);
}

void RE_FreeAllRender()
{
  while (!RenderGlobal.render_list.empty()) {
    RE_FreeRender(static_cast<Render *>(RenderGlobal.render_list.front()));
  }

#ifdef WITH_FREESTYLE
  /* finalize Freestyle */
  FRS_exit();
#endif
}

void RE_FreeAllRenderResults()
{
  for (Render *re : RenderGlobal.render_list) {
    render_result_free(re->result);
    render_result_free(re->pushedresult);

    re->result = nullptr;
    re->pushedresult = nullptr;
    re->result_has_gpu_texture_caches = false;
  }
}

void RE_FreeAllPersistentData()
{
  for (Render *re : RenderGlobal.render_list) {
    if (re->engine != nullptr) {
      BLI_assert(!(re->engine->flag & RE_ENGINE_RENDERING));
      RE_engine_free(re->engine);
      re->engine = nullptr;
    }
  }
}

static void re_gpu_texture_caches_free(Render *re)
{
  /* Free persistent compositor that may be using these textures. */
  if (re->gpu_compositor) {
    RE_compositor_free(*re);
  }

  /* Free textures. */
  if (re->result_has_gpu_texture_caches) {
    RenderResult *result = RE_AcquireResultWrite(re);
    if (result != nullptr) {
      render_result_free_gpu_texture_caches(result);
    }
    re->result_has_gpu_texture_caches = false;
    RE_ReleaseResult(re);
  }
}

void RE_FreeGPUTextureCaches()
{
  for (Render *re : RenderGlobal.render_list) {
    re_gpu_texture_caches_free(re);
  }
}

void RE_FreeUnusedGPUResources()
{
  BLI_assert(BLI_thread_is_main());

  wmWindowManager *wm = static_cast<wmWindowManager *>(G_MAIN->wm.first);

  for (Render *re : RenderGlobal.render_list) {
    bool do_free = true;

    LISTBASE_FOREACH (const wmWindow *, win, &wm->windows) {
      const Scene *scene = WM_window_get_active_scene(win);
      if (re != RE_GetSceneRender(scene)) {
        continue;
      }

      /* Don't free if this scene is being rendered or composited. Note there is no
       * race condition here because we are on the main thread and new jobs can only
       * be started from the main thread. */
      if (WM_jobs_test(wm, scene, WM_JOB_TYPE_RENDER) ||
          WM_jobs_test(wm, scene, WM_JOB_TYPE_COMPOSITE)) {
        do_free = false;
        break;
      }

      /* Detect if scene is using realtime compositing, and if either a node editor is
       * showing the nodes, or an image editor is showing the render result or viewer. */
      if (!(scene->use_nodes && scene->nodetree &&
            scene->nodetree->execution_mode == NTREE_EXECUTION_MODE_REALTIME))
      {
        continue;
      }

      const bScreen *screen = WM_window_get_active_screen(win);
      LISTBASE_FOREACH (const ScrArea *, area, &screen->areabase) {
        const SpaceLink &space = *static_cast<const SpaceLink *>(area->spacedata.first);

        if (space.spacetype == SPACE_NODE) {
          const SpaceNode &snode = reinterpret_cast<const SpaceNode &>(space);
          if (snode.nodetree == scene->nodetree) {
            do_free = false;
          }
        }
        else if (space.spacetype == SPACE_IMAGE) {
          const SpaceImage &sima = reinterpret_cast<const SpaceImage &>(space);
          if (sima.image && sima.image->source == IMA_SRC_VIEWER) {
            do_free = false;
          }
        }
      }
    }

    if (do_free) {
      re_gpu_texture_caches_free(re);
      RE_blender_gpu_context_free(re);
      RE_system_gpu_context_free(re);
    }
  }
}

static void re_free_persistent_data(Render *re)
{
  /* If engine is currently rendering, just wait for it to be freed when it finishes rendering.
   */
  if (re->engine && !(re->engine->flag & RE_ENGINE_RENDERING)) {
    RE_engine_free(re->engine);
    re->engine = nullptr;
  }
}

void RE_FreePersistentData(const Scene *scene)
{
  /* Render engines can be kept around for quick re-render, this clears all or one scene. */
  if (scene) {
    Render *re = RE_GetSceneRender(scene);
    if (re) {
      re_free_persistent_data(re);
    }
  }
  else {
    for (Render *re : RenderGlobal.render_list) {
      re_free_persistent_data(re);
    }
  }
}

/** \} */

/* -------------------------------------------------------------------- */
/** \name Initialize State
 * \{ */

static void re_init_resolution(Render *re, Render *source, int winx, int winy, rcti *disprect)
{
  re->winx = winx;
  re->winy = winy;
  if (source && (source->r.mode & R_BORDER)) {
    /* NOTE(@sergey): doesn't seem original bordered `disprect` is storing anywhere
     * after insertion on black happening in #do_render_engine(),
     * so for now simply re-calculate `disprect` using border from source renderer. */

    re->disprect.xmin = source->r.border.xmin * winx;
    re->disprect.xmax = source->r.border.xmax * winx;

    re->disprect.ymin = source->r.border.ymin * winy;
    re->disprect.ymax = source->r.border.ymax * winy;

    re->rectx = BLI_rcti_size_x(&re->disprect);
    re->recty = BLI_rcti_size_y(&re->disprect);

    /* copy border itself, since it could be used by external engines */
    re->r.border = source->r.border;
  }
  else if (disprect) {
    re->disprect = *disprect;
    re->rectx = BLI_rcti_size_x(&re->disprect);
    re->recty = BLI_rcti_size_y(&re->disprect);
  }
  else {
    re->disprect.xmin = re->disprect.ymin = 0;
    re->disprect.xmax = winx;
    re->disprect.ymax = winy;
    re->rectx = winx;
    re->recty = winy;
  }
}

void render_copy_renderdata(RenderData *to, RenderData *from)
{
  /* Mostly shallow copy referencing pointers in scene renderdata. */
  BKE_curvemapping_free_data(&to->mblur_shutter_curve);

  memcpy(to, from, sizeof(*to));

  BKE_curvemapping_copy_data(&to->mblur_shutter_curve, &from->mblur_shutter_curve);
}

void RE_InitState(Render *re,
                  Render *source,
                  RenderData *rd,
                  ListBase * /*render_layers*/,
                  ViewLayer *single_layer,
                  int winx,
                  int winy,
                  rcti *disprect)
{
  bool had_freestyle = (re->r.mode & R_EDGE_FRS) != 0;

  re->ok = true; /* maybe flag */

  re->i.starttime = PIL_check_seconds_timer();

  /* copy render data and render layers for thread safety */
  render_copy_renderdata(&re->r, rd);
  re->single_view_layer[0] = '\0';

  if (source) {
    /* reuse border flags from source renderer */
    re->r.mode &= ~(R_BORDER | R_CROP);
    re->r.mode |= source->r.mode & (R_BORDER | R_CROP);

    /* dimensions shall be shared between all renderers */
    re->r.xsch = source->r.xsch;
    re->r.ysch = source->r.ysch;
    re->r.size = source->r.size;
  }

  re_init_resolution(re, source, winx, winy, disprect);

  /* disable border if it's a full render anyway */
  if (re->r.border.xmin == 0.0f && re->r.border.xmax == 1.0f && re->r.border.ymin == 0.0f &&
      re->r.border.ymax == 1.0f)
  {
    re->r.mode &= ~R_BORDER;
  }

  if (re->rectx < 1 || re->recty < 1 ||
      (BKE_imtype_is_movie(rd->im_format.imtype) && (re->rectx < 16 || re->recty < 16)))
  {
    BKE_report(re->reports, RPT_ERROR, "Image too small");
    re->ok = false;
    return;
  }

  if (single_layer) {
    STRNCPY(re->single_view_layer, single_layer->name);
    re->r.scemode |= R_SINGLE_LAYER;
  }

  /* if preview render, we try to keep old result */
  BLI_rw_mutex_lock(&re->resultmutex, THREAD_LOCK_WRITE);

  if (re->r.scemode & R_BUTS_PREVIEW) {
    if (had_freestyle || (re->r.mode & R_EDGE_FRS)) {
      /* freestyle manipulates render layers so always have to free */
      render_result_free(re->result);
      re->result = nullptr;
    }
    else if (re->result) {
      bool have_layer = false;

      if (re->single_view_layer[0] == '\0' && re->result->layers.first) {
        have_layer = true;
      }
      else {
        LISTBASE_FOREACH (RenderLayer *, rl, &re->result->layers) {
          if (STREQ(rl->name, re->single_view_layer)) {
            have_layer = true;
          }
        }
      }

      if (re->result->rectx == re->rectx && re->result->recty == re->recty && have_layer) {
        /* keep render result, this avoids flickering black tiles
         * when the preview changes */
      }
      else {
        /* free because resolution changed */
        render_result_free(re->result);
        re->result = nullptr;
      }
    }
  }
  else {

    /* make empty render result, so display callbacks can initialize */
    render_result_free(re->result);
    re->result = MEM_cnew<RenderResult>("new render result");
    re->result->rectx = re->rectx;
    re->result->recty = re->recty;
    render_result_view_new(re->result, "");
  }

  BLI_rw_mutex_unlock(&re->resultmutex);

  RE_init_threadcount(re);

  RE_point_density_fix_linking();
}

void RE_display_init_cb(Render *re, void *handle, void (*f)(void *handle, RenderResult *rr))
{
  re->display_init = f;
  re->dih = handle;
}
void RE_display_clear_cb(Render *re, void *handle, void (*f)(void *handle, RenderResult *rr))
{
  re->display_clear = f;
  re->dch = handle;
}
void RE_display_update_cb(Render *re,
                          void *handle,
                          void (*f)(void *handle, RenderResult *rr, rcti *rect))
{
  re->display_update = f;
  re->duh = handle;
}
void RE_current_scene_update_cb(Render *re, void *handle, void (*f)(void *handle, Scene *scene))
{
  re->current_scene_update = f;
  re->suh = handle;
}
void RE_stats_draw_cb(Render *re, void *handle, void (*f)(void *handle, RenderStats *rs))
{
  re->stats_draw = f;
  re->sdh = handle;
}
void RE_progress_cb(Render *re, void *handle, void (*f)(void *handle, float))
{
  re->progress = f;
  re->prh = handle;
}

void RE_draw_lock_cb(Render *re, void *handle, void (*f)(void *handle, bool lock))
{
  re->draw_lock = f;
  re->dlh = handle;
}

void RE_test_break_cb(Render *re, void *handle, bool (*f)(void *handle))
{
  re->test_break = f;
  re->tbh = handle;
}

/** \} */

/* -------------------------------------------------------------------- */
/** \name GPU Context
 * \{ */

void RE_system_gpu_context_ensure(Render *re)
{
  BLI_assert(BLI_thread_is_main());

  if (re->system_gpu_context == nullptr) {
    /* Needs to be created in the main thread. */
    re->system_gpu_context = WM_system_gpu_context_create();
    /* So we activate the window's one afterwards. */
    wm_window_reset_drawable();
  }
}

void RE_system_gpu_context_free(Render *re)
{
  if (re->system_gpu_context) {
    if (re->blender_gpu_context) {
      WM_system_gpu_context_activate(re->system_gpu_context);
      GPU_context_active_set(static_cast<GPUContext *>(re->blender_gpu_context));
      GPU_context_discard(static_cast<GPUContext *>(re->blender_gpu_context));
      re->blender_gpu_context = nullptr;
    }

    WM_system_gpu_context_dispose(re->system_gpu_context);
    re->system_gpu_context = nullptr;

    /* If in main thread, reset window context. */
    if (BLI_thread_is_main()) {
      wm_window_reset_drawable();
    }
  }
}

void *RE_system_gpu_context_get(Render *re)
{
  return re->system_gpu_context;
}

void *RE_blender_gpu_context_ensure(Render *re)
{
  if (re->blender_gpu_context == nullptr) {
    re->blender_gpu_context = GPU_context_create(nullptr, re->system_gpu_context);
  }
  return re->blender_gpu_context;
}

void RE_blender_gpu_context_free(Render *re)
{
  if (re->blender_gpu_context) {
    WM_system_gpu_context_activate(re->system_gpu_context);
    GPU_context_active_set(static_cast<GPUContext *>(re->blender_gpu_context));
    GPU_context_discard(static_cast<GPUContext *>(re->blender_gpu_context));
    re->blender_gpu_context = nullptr;
  }
}

/** \} */

/* -------------------------------------------------------------------- */
/** \name Render & Composite Scenes (Implementation & Public API)
 *
 * Main high-level functions defined here are:
 * - #RE_RenderFrame
 * - #RE_RenderAnim
 * \{ */

/* ************  This part uses API, for rendering Blender scenes ********** */

/* make sure disprect is not affected by the render border */
static void render_result_disprect_to_full_resolution(Render *re)
{
  re->disprect.xmin = re->disprect.ymin = 0;
  re->disprect.xmax = re->winx;
  re->disprect.ymax = re->winy;
  re->rectx = re->winx;
  re->recty = re->winy;
}

static void render_result_uncrop(Render *re)
{
  /* when using border render with crop disabled, insert render result into
   * full size with black pixels outside */
  if (re->result && (re->r.mode & R_BORDER)) {
    if ((re->r.mode & R_CROP) == 0) {
      RenderResult *rres;

      /* backup */
      const rcti orig_disprect = re->disprect;
      const int orig_rectx = re->rectx, orig_recty = re->recty;

      BLI_rw_mutex_lock(&re->resultmutex, THREAD_LOCK_WRITE);

      /* sub-rect for merge call later on */
      re->result->tilerect = re->disprect;

      /* weak is: it chances disprect from border */
      render_result_disprect_to_full_resolution(re);

      rres = render_result_new(re, &re->disprect, RR_ALL_LAYERS, RR_ALL_VIEWS);
      rres->stamp_data = BKE_stamp_data_copy(re->result->stamp_data);

      render_result_clone_passes(re, rres, nullptr);
      render_result_passes_allocated_ensure(rres);

      render_result_merge(rres, re->result);
      render_result_free(re->result);
      re->result = rres;

      /* Weak, the display callback wants an active render-layer pointer. */
      re->result->renlay = render_get_single_layer(re, re->result);

      BLI_rw_mutex_unlock(&re->resultmutex);

      re->display_init(re->dih, re->result);
      re->display_update(re->duh, re->result, nullptr);

      /* restore the disprect from border */
      re->disprect = orig_disprect;
      re->rectx = orig_rectx;
      re->recty = orig_recty;
    }
    else {
      /* set offset (again) for use in compositor, disprect was manipulated. */
      re->result->xof = 0;
      re->result->yof = 0;
    }
  }
}

/* Render scene into render result, with a render engine. */
static void do_render_engine(Render *re)
{
  Object *camera = RE_GetCamera(re);
  /* also check for camera here */
  if (camera == nullptr) {
    BKE_report(re->reports, RPT_ERROR, "Cannot render, no camera");
    G.is_break = true;
    return;
  }

  /* now use renderdata and camera to set viewplane */
  RE_SetCamera(re, camera);

  re->current_scene_update(re->suh, re->scene);
  RE_engine_render(re, false);

  /* when border render, check if we have to insert it in black */
  render_result_uncrop(re);
}

/* Render scene into render result, within a compositor node tree.
 * Uses the same image dimensions, does not recursively perform compositing. */
static void do_render_compositor_scene(Render *re, Scene *sce, int cfra)
{
  Render *resc = RE_NewSceneRender(sce);
  int winx = re->winx, winy = re->winy;

  sce->r.cfra = cfra;

  BKE_scene_camera_switch_update(sce);

  /* exception: scene uses own size (unfinished code) */
  if (false) {
    BKE_render_resolution(&sce->r, false, &winx, &winy);
  }

  /* initial setup */
  RE_InitState(resc, re, &sce->r, &sce->view_layers, nullptr, winx, winy, &re->disprect);

  /* We still want to use 'rendercache' setting from org (main) scene... */
  resc->r.scemode = (resc->r.scemode & ~R_EXR_CACHE_FILE) | (re->r.scemode & R_EXR_CACHE_FILE);

  /* still unsure entity this... */
  resc->main = re->main;
  resc->scene = sce;

  /* copy callbacks */
  resc->display_update = re->display_update;
  resc->duh = re->duh;
  resc->test_break = re->test_break;
  resc->tbh = re->tbh;
  resc->stats_draw = re->stats_draw;
  resc->sdh = re->sdh;
  resc->current_scene_update = re->current_scene_update;
  resc->suh = re->suh;

  do_render_engine(resc);
}

/**
 * Helper call to detect if this scene needs a render,
 * or if there's a any render layer to render.
 */
static bool compositor_needs_render(Scene *sce, const bool this_scene)
{
  bNodeTree *ntree = sce->nodetree;

  if (ntree == nullptr) {
    return true;
  }
  if (sce->use_nodes == false) {
    return true;
  }
  if ((sce->r.scemode & R_DOCOMP) == 0) {
    return true;
  }

  for (const bNode *node : ntree->all_nodes()) {
    if (node->type == CMP_NODE_R_LAYERS && (node->flag & NODE_MUTED) == 0) {
      if (this_scene == 0 || node->id == nullptr || node->id == &sce->id) {
        return true;
      }
    }
  }
  return false;
}

/* Render all scenes within a compositor node tree. */
static void do_render_compositor_scenes(Render *re)
{
  int cfra = re->scene->r.cfra;
  Scene *restore_scene = re->scene;

  if (re->scene->nodetree == nullptr) {
    return;
  }

  bool changed_scene = false;

  /* now foreach render-result node we do a full render */
  /* results are stored in a way compositor will find it */
  GSet *scenes_rendered = BLI_gset_ptr_new(__func__);
  for (bNode *node : re->scene->nodetree->all_nodes()) {
    if (node->type == CMP_NODE_R_LAYERS && (node->flag & NODE_MUTED) == 0) {
      if (node->id && node->id != (ID *)re->scene) {
        Scene *scene = (Scene *)node->id;
        if (!BLI_gset_haskey(scenes_rendered, scene) &&
            render_scene_has_layers_to_render(scene, nullptr)) {
          do_render_compositor_scene(re, scene, cfra);
          BLI_gset_add(scenes_rendered, scene);
          node->typeinfo->updatefunc(restore_scene->nodetree, node);

          if (scene != re->scene) {
            changed_scene = true;
          }
        }
      }
    }
  }
  BLI_gset_free(scenes_rendered, nullptr);

  if (changed_scene) {
    /* If rendered another scene, switch back to the current scene with compositing nodes. */
    re->current_scene_update(re->suh, re->scene);
  }
}

/* bad call... need to think over proper method still */
static void render_compositor_stats(void *arg, const char *str)
{
  Render *re = (Render *)arg;

  RenderStats i;
  memcpy(&i, &re->i, sizeof(i));
  i.infostr = str;
  re->stats_draw(re->sdh, &i);
}

/* Render compositor nodes, along with any scenes required for them.
 * The result will be output into a compositing render layer in the render result. */
static void do_render_compositor(Render *re)
{
  bNodeTree *ntree = re->pipeline_scene_eval->nodetree;
  bool update_newframe = false;

  if (compositor_needs_render(re->pipeline_scene_eval, true)) {
    /* render the frames
     * it could be optimized to render only the needed view
     * but what if a scene has a different number of views
     * than the main scene? */
    do_render_engine(re);
  }
  else {
    re->i.cfra = re->r.cfra;

    /* ensure new result gets added, like for regular renders */
    BLI_rw_mutex_lock(&re->resultmutex, THREAD_LOCK_WRITE);

    render_result_free(re->result);
    if ((re->r.mode & R_CROP) == 0) {
      render_result_disprect_to_full_resolution(re);
    }
    re->result = render_result_new(re, &re->disprect, RR_ALL_LAYERS, RR_ALL_VIEWS);

    BLI_rw_mutex_unlock(&re->resultmutex);

    /* Scene render process already updates animsys. */
    update_newframe = true;
  }

  /* swap render result */
  if (re->r.scemode & R_SINGLE_LAYER) {
    BLI_rw_mutex_lock(&re->resultmutex, THREAD_LOCK_WRITE);
    render_result_single_layer_end(re);
    BLI_rw_mutex_unlock(&re->resultmutex);
  }

  if (!re->test_break(re->tbh)) {

    if (ntree) {
      ntreeCompositTagRender(re->pipeline_scene_eval);
    }

    if (ntree && re->scene->use_nodes && re->r.scemode & R_DOCOMP) {
      /* checks if there are render-result nodes that need scene */
      if ((re->r.scemode & R_SINGLE_LAYER) == 0) {
        do_render_compositor_scenes(re);
      }

      if (!re->test_break(re->tbh)) {
        ntree->runtime->stats_draw = render_compositor_stats;
        ntree->runtime->test_break = re->test_break;
        ntree->runtime->progress = re->progress;
        ntree->runtime->sdh = re;
        ntree->runtime->tbh = re->tbh;
        ntree->runtime->prh = re->prh;

        if (update_newframe) {
          /* If we have consistent depsgraph now would be a time to update them. */
        }

        LISTBASE_FOREACH (RenderView *, rv, &re->result->views) {
          ntreeCompositExecTree(
              re, re->pipeline_scene_eval, ntree, &re->r, true, G.background == 0, rv->name);
        }

        ntree->runtime->stats_draw = nullptr;
        ntree->runtime->test_break = nullptr;
        ntree->runtime->progress = nullptr;
        ntree->runtime->tbh = ntree->runtime->sdh = ntree->runtime->prh = nullptr;
      }
    }
  }

  /* Weak: the display callback wants an active render-layer pointer. */
  if (re->result != nullptr) {
    re->result->renlay = render_get_single_layer(re, re->result);
    re->display_update(re->duh, re->result, nullptr);
  }
}

static void renderresult_stampinfo(Render *re)
{
  RenderResult rres;
  int nr = 0;

  /* this is the basic trick to get the displayed float or char rect from render result */
  LISTBASE_FOREACH (RenderView *, rv, &re->result->views) {
    RE_SetActiveRenderView(re, rv->name);
    RE_AcquireResultImage(re, &rres, nr);

    Object *ob_camera_eval = DEG_get_evaluated_object(re->pipeline_depsgraph, RE_GetCamera(re));
    BKE_image_stamp_buf(re->scene,
                        ob_camera_eval,
                        (re->r.stamp & R_STAMP_STRIPMETA) ? rres.stamp_data : nullptr,
                        rres.ibuf->byte_buffer.data,
                        rres.ibuf->float_buffer.data,
                        rres.rectx,
                        rres.recty,
                        4);
    RE_ReleaseResultImage(re);
    nr++;
  }
}

bool RE_seq_render_active(Scene *scene, RenderData *rd)
{
  Editing *ed = scene->ed;

  if (!(rd->scemode & R_DOSEQ) || !ed || !ed->seqbase.first) {
    return false;
  }

  LISTBASE_FOREACH (Sequence *, seq, &ed->seqbase) {
    if (seq->type != SEQ_TYPE_SOUND_RAM) {
      return true;
    }
  }

  return false;
}

/* Render sequencer strips into render result. */
static void do_render_sequencer(Render *re)
{
  static int recurs_depth = 0;
  ImBuf *out;
  RenderResult *rr; /* don't assign re->result here as it might change during give_ibuf_seq */
  int cfra = re->r.cfra;
  SeqRenderData context;
  int view_id, tot_views;
  int re_x, re_y;

  re->i.cfra = cfra;

  recurs_depth++;

  if ((re->r.mode & R_BORDER) && (re->r.mode & R_CROP) == 0) {
    /* if border rendering is used and cropping is disabled, final buffer should
     * be as large as the whole frame */
    re_x = re->winx;
    re_y = re->winy;
  }
  else {
    re_x = re->result->rectx;
    re_y = re->result->recty;
  }

  tot_views = BKE_scene_multiview_num_views_get(&re->r);
  blender::Vector<ImBuf *> ibuf_arr(tot_views);

  SEQ_render_new_render_data(re->main,
                             re->pipeline_depsgraph,
                             re->scene,
                             re_x,
                             re_y,
                             SEQ_RENDER_SIZE_SCENE,
                             true,
                             &context);

  /* The render-result gets destroyed during the rendering, so we first collect all ibufs
   * and then we populate the final render-result. */

  for (view_id = 0; view_id < tot_views; view_id++) {
    context.view_id = view_id;
    out = SEQ_render_give_ibuf(&context, cfra, 0);

    if (out) {
      ibuf_arr[view_id] = IMB_dupImBuf(out);
      IMB_metadata_copy(ibuf_arr[view_id], out);
      IMB_freeImBuf(out);
      SEQ_render_imbuf_from_sequencer_space(re->pipeline_scene_eval, ibuf_arr[view_id]);
    }
    else {
      ibuf_arr[view_id] = nullptr;
    }
  }

  rr = re->result;

  BLI_rw_mutex_lock(&re->resultmutex, THREAD_LOCK_WRITE);
  render_result_views_new(rr, &re->r);
  BLI_rw_mutex_unlock(&re->resultmutex);

  for (view_id = 0; view_id < tot_views; view_id++) {
    RenderView *rv = RE_RenderViewGetById(rr, view_id);
    BLI_rw_mutex_lock(&re->resultmutex, THREAD_LOCK_WRITE);

    if (ibuf_arr[view_id]) {
      /* copy ibuf into combined pixel rect */
      RE_render_result_rect_from_ibuf(rr, ibuf_arr[view_id], view_id);

      if (ibuf_arr[view_id]->metadata && (re->r.stamp & R_STAMP_STRIPMETA)) {
        /* ensure render stamp info first */
        BKE_render_result_stamp_info(nullptr, nullptr, rr, true);
        BKE_stamp_info_from_imbuf(rr, ibuf_arr[view_id]);
      }

      if (recurs_depth == 0) { /* With nested scenes, only free on top-level. */
        Editing *ed = re->pipeline_scene_eval->ed;
        if (ed) {
          SEQ_relations_free_imbuf(re->pipeline_scene_eval, &ed->seqbase, true);
        }
      }
      IMB_freeImBuf(ibuf_arr[view_id]);
    }
    else {
      /* render result is delivered empty in most cases, nevertheless we handle all cases */
      render_result_rect_fill_zero(rr, view_id);
    }

    BLI_rw_mutex_unlock(&re->resultmutex);

    /* would mark display buffers as invalid */
    RE_SetActiveRenderView(re, rv->name);
    re->display_update(re->duh, re->result, nullptr);
  }

  recurs_depth--;

  /* just in case this flag went missing at some point */
  re->r.scemode |= R_DOSEQ;

  /* set overall progress of sequence rendering */
  if (re->r.efra != re->r.sfra) {
    re->progress(re->prh, float(cfra - re->r.sfra) / (re->r.efra - re->r.sfra));
  }
  else {
    re->progress(re->prh, 1.0f);
  }
}

/* ~~~~~~~~~~~~~~~~~~~~~~~~~~~~~~~~~~~~~~ */

/* Render full pipeline, using render engine, sequencer and compositing nodes. */
static void do_render_full_pipeline(Render *re)
{
  bool render_seq = false;

  re->current_scene_update(re->suh, re->scene);

  BKE_scene_camera_switch_update(re->scene);

  re->i.starttime = PIL_check_seconds_timer();

  /* ensure no images are in memory from previous animated sequences */
  BKE_image_all_free_anim_ibufs(re->main, re->r.cfra);
  SEQ_cache_cleanup(re->scene);

  if (RE_engine_render(re, true)) {
    /* in this case external render overrides all */
  }
  else if (RE_seq_render_active(re->scene, &re->r)) {
    /* NOTE: do_render_sequencer() frees rect32 when sequencer returns float images. */
    if (!re->test_break(re->tbh)) {
      do_render_sequencer(re);
      render_seq = true;
    }

    re->stats_draw(re->sdh, &re->i);
    re->display_update(re->duh, re->result, nullptr);
  }
  else {
    do_render_compositor(re);
  }

  re->i.lastframetime = PIL_check_seconds_timer() - re->i.starttime;

  re->stats_draw(re->sdh, &re->i);

  /* save render result stamp if needed */
  if (re->result != nullptr) {
    /* sequence rendering should have taken care of that already */
    if (!(render_seq && (re->r.stamp & R_STAMP_STRIPMETA))) {
      Object *ob_camera_eval = DEG_get_evaluated_object(re->pipeline_depsgraph, RE_GetCamera(re));
      BKE_render_result_stamp_info(re->scene, ob_camera_eval, re->result, false);
    }

    /* stamp image info here */
    if ((re->r.stamp & R_STAMP_ALL) && (re->r.stamp & R_STAMP_DRAW)) {
      renderresult_stampinfo(re);
      re->display_update(re->duh, re->result, nullptr);
    }
  }
}

static bool check_valid_compositing_camera(Scene *scene,
                                           Object *camera_override,
                                           ReportList *reports)
{
  if (scene->r.scemode & R_DOCOMP && scene->use_nodes) {
    for (bNode *node : scene->nodetree->all_nodes()) {
      if (node->type == CMP_NODE_R_LAYERS && (node->flag & NODE_MUTED) == 0) {
        Scene *sce = node->id ? (Scene *)node->id : scene;
        if (sce->camera == nullptr) {
          sce->camera = BKE_view_layer_camera_find(sce, BKE_view_layer_default_render(sce));
        }
        if (sce->camera == nullptr) {
          /* all render layers nodes need camera */
          BKE_reportf(reports,
                      RPT_ERROR,
                      "No camera found in scene \"%s\" (used in compositing of scene \"%s\")",
                      sce->id.name + 2,
                      scene->id.name + 2);
          return false;
        }
      }
    }

    return true;
  }

  const bool ok = (camera_override != nullptr || scene->camera != nullptr);
  if (!ok) {
    BKE_reportf(reports, RPT_ERROR, "No camera found in scene \"%s\"", scene->id.name + 2);
  }

  return ok;
}

static bool check_valid_camera_multiview(Scene *scene, Object *camera, ReportList *reports)
{
  bool active_view = false;

  if (camera == nullptr || (scene->r.scemode & R_MULTIVIEW) == 0) {
    return true;
  }

  LISTBASE_FOREACH (SceneRenderView *, srv, &scene->r.views) {
    if (BKE_scene_multiview_is_render_view_active(&scene->r, srv)) {
      active_view = true;

      if (scene->r.views_format == SCE_VIEWS_FORMAT_MULTIVIEW) {
        Object *view_camera;
        view_camera = BKE_camera_multiview_render(scene, camera, srv->name);

        if (view_camera == camera) {
          /* if the suffix is not in the camera, means we are using the fallback camera */
          if (!BLI_str_endswith(view_camera->id.name + 2, srv->suffix)) {
            BKE_reportf(reports,
                        RPT_ERROR,
                        "Camera \"%s\" is not a multi-view camera",
                        camera->id.name + 2);
            return false;
          }
        }
      }
    }
  }

  if (!active_view) {
    BKE_reportf(reports, RPT_ERROR, "No active view found in scene \"%s\"", scene->id.name + 2);
    return false;
  }

  return true;
}

static int check_valid_camera(Scene *scene, Object *camera_override, ReportList *reports)
{
  if (camera_override == nullptr && scene->camera == nullptr) {
    scene->camera = BKE_view_layer_camera_find(scene, BKE_view_layer_default_render(scene));
  }

  if (!check_valid_camera_multiview(scene, scene->camera, reports)) {
    return false;
  }

  if (RE_seq_render_active(scene, &scene->r)) {
    if (scene->ed) {
      LISTBASE_FOREACH (Sequence *, seq, &scene->ed->seqbase) {
        if ((seq->type == SEQ_TYPE_SCENE) && ((seq->flag & SEQ_SCENE_STRIPS) == 0) &&
            (seq->scene != nullptr))
        {
          if (!seq->scene_camera) {
            if (!seq->scene->camera &&
                !BKE_view_layer_camera_find(seq->scene, BKE_view_layer_default_render(seq->scene)))
            {
              /* camera could be unneeded due to composite nodes */
              Object *override = (seq->scene == scene) ? camera_override : nullptr;

              if (!check_valid_compositing_camera(seq->scene, override, reports)) {
                return false;
              }
            }
          }
          else if (!check_valid_camera_multiview(seq->scene, seq->scene_camera, reports)) {
            return false;
          }
        }
      }
    }
  }
  else if (!check_valid_compositing_camera(scene, camera_override, reports)) {
    return false;
  }

  return true;
}

static bool node_tree_has_compositor_output(const bNodeTree *ntree)
{
  for (const bNode *node : ntree->all_nodes()) {
    if (ELEM(node->type, CMP_NODE_COMPOSITE, CMP_NODE_OUTPUT_FILE)) {
      return true;
    }
    if (ELEM(node->type, NODE_GROUP, NODE_CUSTOM_GROUP)) {
      if (node->id) {
        if (node_tree_has_compositor_output((const bNodeTree *)node->id)) {
          return true;
        }
      }
    }
  }

  return false;
}

static int check_compositor_output(Scene *scene)
{
  return node_tree_has_compositor_output(scene->nodetree);
}

bool RE_is_rendering_allowed(Scene *scene,
                             ViewLayer *single_layer,
                             Object *camera_override,
                             ReportList *reports)
{
  const int scemode = scene->r.scemode;

  if (scene->r.mode & R_BORDER) {
    if (scene->r.border.xmax <= scene->r.border.xmin ||
        scene->r.border.ymax <= scene->r.border.ymin) {
      BKE_report(reports, RPT_ERROR, "No border area selected");
      return false;
    }
  }

  if (RE_seq_render_active(scene, &scene->r)) {
    /* Sequencer */
    if (scene->r.mode & R_BORDER) {
      BKE_report(reports, RPT_ERROR, "Border rendering is not supported by sequencer");
      return false;
    }
  }
  else if ((scemode & R_DOCOMP) && scene->use_nodes) {
    /* Compositor */
    if (!scene->nodetree) {
      BKE_report(reports, RPT_ERROR, "No node tree in scene");
      return false;
    }

    if (!check_compositor_output(scene)) {
      BKE_report(reports, RPT_ERROR, "No render output node in scene");
      return false;
    }
  }
  else {
    /* Regular Render */
    if (!render_scene_has_layers_to_render(scene, single_layer)) {
      BKE_report(reports, RPT_ERROR, "All render layers are disabled");
      return false;
    }
  }

  /* check valid camera, without camera render is OK (compo, seq) */
  if (!check_valid_camera(scene, camera_override, reports)) {
    return false;
  }

  return true;
}

static void update_physics_cache(Render *re,
                                 Scene *scene,
                                 ViewLayer *view_layer,
                                 const bool /*anim_init*/)
{
  PTCacheBaker baker;

  memset(&baker, 0, sizeof(baker));
  baker.bmain = re->main;
  baker.scene = scene;
  baker.view_layer = view_layer;
  baker.depsgraph = BKE_scene_ensure_depsgraph(re->main, scene, view_layer);
  baker.bake = false;
  baker.render = true;
  baker.anim_init = true;
  baker.quick_step = 1;

  BKE_ptcache_bake(&baker);
}

void RE_SetActiveRenderView(Render *re, const char *viewname)
{
  STRNCPY(re->viewname, viewname);
}

const char *RE_GetActiveRenderView(Render *re)
{
  return re->viewname;
}

/** Evaluating scene options for general Blender render. */
static bool render_init_from_main(Render *re,
                                  const RenderData *rd,
                                  Main *bmain,
                                  Scene *scene,
                                  ViewLayer *single_layer,
                                  Object *camera_override,
                                  const bool anim,
                                  const bool anim_init)
{
  int winx, winy;
  rcti disprect;

  /* r.xsch and r.ysch has the actual view window size
   * r.border is the clipping rect */

  /* calculate actual render result and display size */
  BKE_render_resolution(rd, false, &winx, &winy);

  /* We always render smaller part, inserting it in larger image is compositor business,
   * it uses 'disprect' for it. */
  if (scene->r.mode & R_BORDER) {
    disprect.xmin = rd->border.xmin * winx;
    disprect.xmax = rd->border.xmax * winx;

    disprect.ymin = rd->border.ymin * winy;
    disprect.ymax = rd->border.ymax * winy;
  }
  else {
    disprect.xmin = disprect.ymin = 0;
    disprect.xmax = winx;
    disprect.ymax = winy;
  }

  re->main = bmain;
  re->scene = scene;
  re->camera_override = camera_override;
  re->viewname[0] = '\0';

  /* not too nice, but it survives anim-border render */
  if (anim) {
    re->disprect = disprect;
    return true;
  }

  /*
   * Disabled completely for now,
   * can be later set as render profile option
   * and default for background render.
   */
  if (false) {
    /* make sure dynamics are up to date */
    ViewLayer *view_layer = BKE_view_layer_context_active_PLACEHOLDER(scene);
    update_physics_cache(re, scene, view_layer, anim_init);
  }

  if (single_layer || scene->r.scemode & R_SINGLE_LAYER) {
    BLI_rw_mutex_lock(&re->resultmutex, THREAD_LOCK_WRITE);
    render_result_single_layer_begin(re);
    BLI_rw_mutex_unlock(&re->resultmutex);
  }

  RE_InitState(re, nullptr, &scene->r, &scene->view_layers, single_layer, winx, winy, &disprect);
  if (!re->ok) { /* if an error was printed, abort */
    return false;
  }

  /* Init-state makes new result, have to send changed tags around. */
  ntreeCompositTagRender(re->scene);

  re->display_init(re->dih, re->result);
  re->display_clear(re->dch, re->result);

  return true;
}

void RE_SetReports(Render *re, ReportList *reports)
{
  re->reports = reports;
}

static void render_update_depsgraph(Render *re)
{
  Scene *scene = re->scene;
  DEG_evaluate_on_framechange(re->pipeline_depsgraph, BKE_scene_frame_get(scene));
  BKE_scene_update_sound(re->pipeline_depsgraph, re->main);
}

static void render_init_depsgraph(Render *re)
{
  Scene *scene = re->scene;
  ViewLayer *view_layer = BKE_view_layer_default_render(re->scene);

  re->pipeline_depsgraph = DEG_graph_new(re->main, scene, view_layer, DAG_EVAL_RENDER);
  DEG_debug_name_set(re->pipeline_depsgraph, "RENDER PIPELINE");

  /* Make sure there is a correct evaluated scene pointer. */
  DEG_graph_build_for_render_pipeline(re->pipeline_depsgraph);

  /* Update immediately so we have proper evaluated scene. */
  render_update_depsgraph(re);

  re->pipeline_scene_eval = DEG_get_evaluated_scene(re->pipeline_depsgraph);
}

/* Free data only needed during rendering operation. */
static void render_pipeline_free(Render *re)
{
  if (re->engine && !RE_engine_use_persistent_data(re->engine)) {
    RE_engine_free(re->engine);
    re->engine = nullptr;
  }

  /* Destroy compositor that was using pipeline depsgraph. */
  RE_compositor_free(*re);

  /* Destroy pipeline depsgraph. */
  if (re->pipeline_depsgraph != nullptr) {
    DEG_graph_free(re->pipeline_depsgraph);
    re->pipeline_depsgraph = nullptr;
    re->pipeline_scene_eval = nullptr;
  }

  /* Destroy the opengl context in the correct thread. */
  RE_blender_gpu_context_free(re);
  RE_system_gpu_context_free(re);
}

void RE_RenderFrame(Render *re,
                    Main *bmain,
                    Scene *scene,
                    ViewLayer *single_layer,
                    Object *camera_override,
                    const int frame,
                    const float subframe,
                    const bool write_still)
{
  render_callback_exec_id(re, re->main, &scene->id, BKE_CB_EVT_RENDER_INIT);

  /* Ugly global still...
   * is to prevent preview events and signal subdivision-surface etc to make full resolution. */
  G.is_rendering = true;

  scene->r.cfra = frame;
  scene->r.subframe = subframe;

  if (render_init_from_main(
          re, &scene->r, bmain, scene, single_layer, camera_override, false, false))
  {
    RenderData rd;
    memcpy(&rd, &scene->r, sizeof(rd));
    MEM_reset_peak_memory();

    render_callback_exec_id(re, re->main, &scene->id, BKE_CB_EVT_RENDER_PRE);

    /* Reduce GPU memory usage so renderer has more space. */
    RE_FreeGPUTextureCaches();

    render_init_depsgraph(re);

    do_render_full_pipeline(re);

    if (write_still && !G.is_break) {
      if (BKE_imtype_is_movie(rd.im_format.imtype)) {
        /* operator checks this but in case its called from elsewhere */
        printf("Error: can't write single images with a movie format!\n");
      }
      else {
        char filepath_override[FILE_MAX];
        BKE_image_path_from_imformat(filepath_override,
                                     rd.pic,
                                     BKE_main_blendfile_path(bmain),
                                     scene->r.cfra,
                                     &rd.im_format,
                                     (rd.scemode & R_EXTENSION) != 0,
                                     false,
                                     nullptr);

        /* reports only used for Movie */
        do_write_image_or_movie(re, bmain, scene, nullptr, 0, filepath_override);
      }
    }

    /* keep after file save */
    render_callback_exec_id(re, re->main, &scene->id, BKE_CB_EVT_RENDER_POST);
    if (write_still) {
      render_callback_exec_id(re, re->main, &scene->id, BKE_CB_EVT_RENDER_WRITE);
    }
  }

  render_callback_exec_id(re,
                          re->main,
                          &scene->id,
                          G.is_break ? BKE_CB_EVT_RENDER_CANCEL : BKE_CB_EVT_RENDER_COMPLETE);

  render_pipeline_free(re);

  /* UGLY WARNING */
  G.is_rendering = false;
}

#ifdef WITH_FREESTYLE

/* Not freestyle specific, currently only used by free-style. */
static void change_renderdata_engine(Render *re, const char *new_engine)
{
  if (!STREQ(re->r.engine, new_engine)) {
    if (re->engine) {
      RE_engine_free(re->engine);
      re->engine = nullptr;
    }
    STRNCPY(re->r.engine, new_engine);
  }
}

static bool use_eevee_for_freestyle_render(Render *re)
{
  RenderEngineType *type = RE_engines_find(re->r.engine);
  return !(type->flag & RE_USE_CUSTOM_FREESTYLE);
}

void RE_RenderFreestyleStrokes(Render *re, Main *bmain, Scene *scene, const bool render)
{
  if (render_init_from_main(re, &scene->r, bmain, scene, nullptr, nullptr, false, false)) {
    if (render) {
      char scene_engine[32];
      STRNCPY(scene_engine, re->r.engine);
      if (use_eevee_for_freestyle_render(re)) {
        change_renderdata_engine(re, RE_engine_id_BLENDER_EEVEE);
      }

      RE_engine_render(re, false);

      change_renderdata_engine(re, scene_engine);
    }
  }
}

void RE_RenderFreestyleExternal(Render *re)
{
  if (re->test_break(re->tbh)) {
    return;
  }

  FRS_init_stroke_renderer(re);

  LISTBASE_FOREACH (RenderView *, rv, &re->result->views) {
    RE_SetActiveRenderView(re, rv->name);

    FRS_begin_stroke_rendering(re);

    LISTBASE_FOREACH (ViewLayer *, view_layer, &re->scene->view_layers) {
      if ((re->r.scemode & R_SINGLE_LAYER) && !STREQ(view_layer->name, re->single_view_layer)) {
        continue;
      }

      if (FRS_is_freestyle_enabled(view_layer)) {
        FRS_do_stroke_rendering(re, view_layer);
      }
    }

    FRS_end_stroke_rendering(re);
  }
}
#endif

/** \} */

/* -------------------------------------------------------------------- */
/** \name Read/Write Render Result (Images & Movies)
 * \{ */

bool RE_WriteRenderViewsMovie(ReportList *reports,
                              RenderResult *rr,
                              Scene *scene,
                              RenderData *rd,
                              bMovieHandle *mh,
                              void **movie_ctx_arr,
                              const int totvideos,
                              bool preview)
{
  bool ok = true;

  if (!rr) {
    return false;
  }

  ImageFormatData image_format;
  BKE_image_format_init_for_write(&image_format, scene, nullptr);

  const bool is_mono = BLI_listbase_count_at_most(&rr->views, 2) < 2;
  const float dither = scene->r.dither_intensity;

  if (is_mono || (image_format.views_format == R_IMF_VIEWS_INDIVIDUAL)) {
    int view_id;
    for (view_id = 0; view_id < totvideos; view_id++) {
      const char *suffix = BKE_scene_multiview_view_id_suffix_get(&scene->r, view_id);
      ImBuf *ibuf = RE_render_result_rect_to_ibuf(rr, &rd->im_format, dither, view_id);

      IMB_colormanagement_imbuf_for_write(ibuf, true, false, &image_format);

      if (!mh->append_movie(movie_ctx_arr[view_id],
                            rd,
                            preview ? scene->r.psfra : scene->r.sfra,
                            scene->r.cfra,
                            (int *)ibuf->byte_buffer.data,
                            ibuf->x,
                            ibuf->y,
                            suffix,
                            reports))
      {
        ok = false;
      }

      /* imbuf knows which rects are not part of ibuf */
      IMB_freeImBuf(ibuf);
    }
    printf("Append frame %d\n", scene->r.cfra);
  }
  else { /* R_IMF_VIEWS_STEREO_3D */
    const char *names[2] = {STEREO_LEFT_NAME, STEREO_RIGHT_NAME};
    ImBuf *ibuf_arr[3] = {nullptr};
    int i;

    BLI_assert((totvideos == 1) && (image_format.views_format == R_IMF_VIEWS_STEREO_3D));

    for (i = 0; i < 2; i++) {
      int view_id = BLI_findstringindex(&rr->views, names[i], offsetof(RenderView, name));
      ibuf_arr[i] = RE_render_result_rect_to_ibuf(rr, &rd->im_format, dither, view_id);

      IMB_colormanagement_imbuf_for_write(ibuf_arr[i], true, false, &image_format);
    }

    ibuf_arr[2] = IMB_stereo3d_ImBuf(&image_format, ibuf_arr[0], ibuf_arr[1]);

    if (!mh->append_movie(movie_ctx_arr[0],
                          rd,
                          preview ? scene->r.psfra : scene->r.sfra,
                          scene->r.cfra,
                          (int *)ibuf_arr[2]->byte_buffer.data,
                          ibuf_arr[2]->x,
                          ibuf_arr[2]->y,
                          "",
                          reports))
    {
      ok = false;
    }

    for (i = 0; i < 3; i++) {
      /* imbuf knows which rects are not part of ibuf */
      IMB_freeImBuf(ibuf_arr[i]);
    }
  }

  BKE_image_format_free(&image_format);

  return ok;
}

static bool do_write_image_or_movie(Render *re,
                                    Main *bmain,
                                    Scene *scene,
                                    bMovieHandle *mh,
                                    const int totvideos,
                                    const char *filepath_override)
{
  char filepath[FILE_MAX];
  RenderResult rres;
  double render_time;
  bool ok = true;
  RenderEngineType *re_type = RE_engines_find(re->r.engine);

  /* Only disable file writing if postprocessing is also disabled. */
  const bool do_write_file = !(re_type->flag & RE_USE_NO_IMAGE_SAVE) ||
                             (re_type->flag & RE_USE_POSTPROCESS);

  if (do_write_file) {
    RE_AcquireResultImageViews(re, &rres);

    /* write movie or image */
    if (BKE_imtype_is_movie(scene->r.im_format.imtype)) {
      RE_WriteRenderViewsMovie(
          re->reports, &rres, scene, &re->r, mh, re->movie_ctx_arr, totvideos, false);
    }
    else {
      if (filepath_override) {
        STRNCPY(filepath, filepath_override);
      }
      else {
        BKE_image_path_from_imformat(filepath,
                                     scene->r.pic,
                                     BKE_main_blendfile_path(bmain),
                                     scene->r.cfra,
                                     &scene->r.im_format,
                                     (scene->r.scemode & R_EXTENSION) != 0,
                                     true,
                                     nullptr);
      }

      /* write images as individual images or stereo */
      ok = BKE_image_render_write(re->reports, &rres, scene, true, filepath);
    }

    RE_ReleaseResultImageViews(re, &rres);
  }

  render_time = re->i.lastframetime;
  re->i.lastframetime = PIL_check_seconds_timer() - re->i.starttime;

  BLI_timecode_string_from_time_simple(filepath, sizeof(filepath), re->i.lastframetime);
  printf("Time: %s", filepath);

  /* Flush stdout to be sure python callbacks are printing stuff after blender. */
  fflush(stdout);

  /* NOTE: using G_MAIN seems valid here???
   * Not sure it's actually even used anyway, we could as well pass nullptr? */
  render_callback_exec_null(re, G_MAIN, BKE_CB_EVT_RENDER_STATS);

  if (do_write_file) {
    BLI_timecode_string_from_time_simple(
        filepath, sizeof(filepath), re->i.lastframetime - render_time);
    printf(" (Saving: %s)\n", filepath);
  }

  fputc('\n', stdout);
  fflush(stdout);

  return ok;
}

static void get_videos_dimensions(const Render *re,
                                  const RenderData *rd,
                                  size_t *r_width,
                                  size_t *r_height)
{
  size_t width, height;
  if (re->r.mode & R_BORDER) {
    if ((re->r.mode & R_CROP) == 0) {
      width = re->winx;
      height = re->winy;
    }
    else {
      width = re->rectx;
      height = re->recty;
    }
  }
  else {
    width = re->rectx;
    height = re->recty;
  }

  BKE_scene_multiview_videos_dimensions_get(rd, width, height, r_width, r_height);
}

static void re_movie_free_all(Render *re, bMovieHandle *mh, int totvideos)
{
  int i;

  for (i = 0; i < totvideos; i++) {
    mh->end_movie(re->movie_ctx_arr[i]);
    mh->context_free(re->movie_ctx_arr[i]);
  }

  MEM_SAFE_FREE(re->movie_ctx_arr);
}

void RE_RenderAnim(Render *re,
                   Main *bmain,
                   Scene *scene,
                   ViewLayer *single_layer,
                   Object *camera_override,
                   int sfra,
                   int efra,
                   int tfra)
{
  /* Call hooks before taking a copy of scene->r, so user can alter the render settings prior to
   * copying (e.g. alter the output path). */
  render_callback_exec_id(re, re->main, &scene->id, BKE_CB_EVT_RENDER_INIT);

  RenderData rd;
  memcpy(&rd, &scene->r, sizeof(rd));
  bMovieHandle *mh = nullptr;
  const int cfra_old = rd.cfra;
  const float subframe_old = rd.subframe;
  int nfra, totrendered = 0, totskipped = 0;
  const int totvideos = BKE_scene_multiview_num_videos_get(&rd);
  const bool is_movie = BKE_imtype_is_movie(rd.im_format.imtype);
  const bool is_multiview_name = ((rd.scemode & R_MULTIVIEW) != 0 &&
                                  (rd.im_format.views_format == R_IMF_VIEWS_INDIVIDUAL));

  /* do not fully call for each frame, it initializes & pops output window */
  if (!render_init_from_main(re, &rd, bmain, scene, single_layer, camera_override, false, true)) {
    return;
  }

  RenderEngineType *re_type = RE_engines_find(re->r.engine);

  /* Only disable file writing if postprocessing is also disabled. */
  const bool do_write_file = !(re_type->flag & RE_USE_NO_IMAGE_SAVE) ||
                             (re_type->flag & RE_USE_POSTPROCESS);

  render_init_depsgraph(re);

  if (is_movie && do_write_file) {
    size_t width, height;
    int i;
    bool is_error = false;

    get_videos_dimensions(re, &rd, &width, &height);

    mh = BKE_movie_handle_get(rd.im_format.imtype);
    if (mh == nullptr) {
      render_pipeline_free(re);
      BKE_report(re->reports, RPT_ERROR, "Movie format unsupported");
      return;
    }

    re->movie_ctx_arr = MEM_cnew_array<void *>(totvideos, "Movies' Context");

    for (i = 0; i < totvideos; i++) {
      const char *suffix = BKE_scene_multiview_view_id_suffix_get(&re->r, i);

      re->movie_ctx_arr[i] = mh->context_create();

      if (!mh->start_movie(re->movie_ctx_arr[i],
                           re->pipeline_scene_eval,
                           &re->r,
                           width,
                           height,
                           re->reports,
                           false,
                           suffix))
      {
        is_error = true;
        break;
      }
    }

    if (is_error) {
      /* report is handled above */
      re_movie_free_all(re, mh, i + 1);
      render_pipeline_free(re);
      return;
    }
  }

  /* Ugly global still... is to prevent renderwin events and signal subdivision-surface etc
   * to make full resolution is also set by caller renderwin.c */
  G.is_rendering = true;

  re->flag |= R_ANIMATION;
  DEG_graph_id_tag_update(re->main, re->pipeline_depsgraph, &re->scene->id, ID_RECALC_AUDIO_MUTE);

  scene->r.subframe = 0.0f;
  for (nfra = sfra, scene->r.cfra = sfra; scene->r.cfra <= efra; scene->r.cfra++) {
    char filepath[FILE_MAX];

    /* Reduce GPU memory usage so renderer has more space. */
    RE_FreeGPUTextureCaches();

    /* A feedback loop exists here -- render initialization requires updated
     * render layers settings which could be animated, but scene evaluation for
     * the frame happens later because it depends on what layers are visible to
     * render engine.
     *
     * The idea here is to only evaluate animation data associated with the scene,
     * which will make sure render layer settings are up-to-date, initialize the
     * render database itself and then perform full scene update with only needed
     * layers.
     *                                                              -sergey-
     */
    {
      float ctime = BKE_scene_ctime_get(scene);
      AnimData *adt = BKE_animdata_from_id(&scene->id);
      const AnimationEvalContext anim_eval_context = BKE_animsys_eval_context_construct(
          re->pipeline_depsgraph, ctime);
      BKE_animsys_evaluate_animdata(&scene->id, adt, &anim_eval_context, ADT_RECALC_ALL, false);
    }

    render_update_depsgraph(re);

    /* Only border now, TODO(ton): camera lens. */
    render_init_from_main(re, &rd, bmain, scene, single_layer, camera_override, true, false);

    if (nfra != scene->r.cfra) {
      /* Skip this frame, but could update for physics and particles system. */
      continue;
    }

    nfra += tfra;

    /* Touch/NoOverwrite options are only valid for image's */
    if (is_movie == false && do_write_file) {
      if (rd.mode & (R_NO_OVERWRITE | R_TOUCH)) {
        BKE_image_path_from_imformat(filepath,
                                     rd.pic,
                                     BKE_main_blendfile_path(bmain),
                                     scene->r.cfra,
                                     &rd.im_format,
                                     (rd.scemode & R_EXTENSION) != 0,
                                     true,
                                     nullptr);
      }

      if (rd.mode & R_NO_OVERWRITE) {
        if (!is_multiview_name) {
          if (BLI_exists(filepath)) {
            printf("skipping existing frame \"%s\"\n", filepath);
            totskipped++;
            continue;
          }
        }
        else {
          bool is_skip = false;
          char filepath[FILE_MAX];

          LISTBASE_FOREACH (SceneRenderView *, srv, &scene->r.views) {
            if (!BKE_scene_multiview_is_render_view_active(&scene->r, srv)) {
              continue;
            }

            BKE_scene_multiview_filepath_get(srv, filepath, filepath);

            if (BLI_exists(filepath)) {
              is_skip = true;
              printf("skipping existing frame \"%s\" for view \"%s\"\n", filepath, srv->name);
            }
          }

          if (is_skip) {
            totskipped++;
            continue;
          }
        }
      }

      if (rd.mode & R_TOUCH) {
        if (!is_multiview_name) {
          if (!BLI_exists(filepath)) {
            BLI_file_ensure_parent_dir_exists(filepath);
            BLI_file_touch(filepath);
          }
        }
        else {
          char filepath_view[FILE_MAX];

          LISTBASE_FOREACH (SceneRenderView *, srv, &scene->r.views) {
            if (!BKE_scene_multiview_is_render_view_active(&scene->r, srv)) {
              continue;
            }

            BKE_scene_multiview_filepath_get(srv, filepath, filepath_view);

            if (!BLI_exists(filepath_view)) {
              BLI_file_ensure_parent_dir_exists(filepath_view);
              BLI_file_touch(filepath_view);
            }
          }
        }
      }
    }

    re->r.cfra = scene->r.cfra; /* weak.... */
    re->r.subframe = scene->r.subframe;

    /* run callbacks before rendering, before the scene is updated */
    render_callback_exec_id(re, re->main, &scene->id, BKE_CB_EVT_RENDER_PRE);

    do_render_full_pipeline(re);
    totrendered++;

    if (re->test_break(re->tbh) == 0) {
      if (!G.is_break) {
        if (!do_write_image_or_movie(re, bmain, scene, mh, totvideos, nullptr)) {
          G.is_break = true;
        }
      }
    }
    else {
      G.is_break = true;
    }

    if (G.is_break == true) {
      /* remove touched file */
      if (is_movie == false && do_write_file) {
        if (rd.mode & R_TOUCH) {
          if (!is_multiview_name) {
            if (BLI_file_size(filepath) == 0) {
              /* BLI_exists(filepath) is implicit */
              BLI_delete(filepath, false, false);
            }
          }
          else {
            char filepath_view[FILE_MAX];

            LISTBASE_FOREACH (SceneRenderView *, srv, &scene->r.views) {
              if (!BKE_scene_multiview_is_render_view_active(&scene->r, srv)) {
                continue;
              }

              BKE_scene_multiview_filepath_get(srv, filepath, filepath_view);

              if (BLI_file_size(filepath_view) == 0) {
                /* BLI_exists(filepath_view) is implicit */
                BLI_delete(filepath_view, false, false);
              }
            }
          }
        }
      }

      break;
    }

    if (G.is_break == false) {
      /* keep after file save */
      render_callback_exec_id(re, re->main, &scene->id, BKE_CB_EVT_RENDER_POST);
      render_callback_exec_id(re, re->main, &scene->id, BKE_CB_EVT_RENDER_WRITE);
    }
  }

  /* end movie */
  if (is_movie && do_write_file) {
    re_movie_free_all(re, mh, totvideos);
  }

  if (totskipped && totrendered == 0) {
    BKE_report(re->reports, RPT_INFO, "No frames rendered, skipped to not overwrite");
  }

  scene->r.cfra = cfra_old;
  scene->r.subframe = subframe_old;

  re->flag &= ~R_ANIMATION;

  render_callback_exec_id(re,
                          re->main,
                          &scene->id,
                          G.is_break ? BKE_CB_EVT_RENDER_CANCEL : BKE_CB_EVT_RENDER_COMPLETE);
  BKE_sound_reset_scene_specs(re->pipeline_scene_eval);

  render_pipeline_free(re);

  /* UGLY WARNING */
  G.is_rendering = false;
}

void RE_PreviewRender(Render *re, Main *bmain, Scene *sce)
{
  /* Ensure within GPU render boundary. */
  GPU_render_begin();

  Object *camera;
  int winx, winy;

  BKE_render_resolution(&sce->r, false, &winx, &winy);

  RE_InitState(re, nullptr, &sce->r, &sce->view_layers, nullptr, winx, winy, nullptr);

  re->main = bmain;
  re->scene = sce;

  camera = RE_GetCamera(re);
  RE_SetCamera(re, camera);

  RE_engine_render(re, false);

  /* No persistent data for preview render. */
  if (re->engine) {
    RE_engine_free(re->engine);
    re->engine = nullptr;
  }

  /* Close GPU render boundary. */
  GPU_render_end();
}

/* NOTE: repeated win/disprect calc... solve that nicer, also in compo. */

bool RE_ReadRenderResult(Scene *scene, Scene *scenode)
{
  Render *re;
  int winx, winy;
  bool success;
  rcti disprect;

  /* calculate actual render result and display size */
  BKE_render_resolution(&scene->r, false, &winx, &winy);

  /* only in movie case we render smaller part */
  if (scene->r.mode & R_BORDER) {
    disprect.xmin = scene->r.border.xmin * winx;
    disprect.xmax = scene->r.border.xmax * winx;

    disprect.ymin = scene->r.border.ymin * winy;
    disprect.ymax = scene->r.border.ymax * winy;
  }
  else {
    disprect.xmin = disprect.ymin = 0;
    disprect.xmax = winx;
    disprect.ymax = winy;
  }

  if (scenode) {
    scene = scenode;
  }

  /* get render: it can be called from UI with draw callbacks */
  re = RE_GetSceneRender(scene);
  if (re == nullptr) {
    re = RE_NewSceneRender(scene);
  }
  RE_InitState(re, nullptr, &scene->r, &scene->view_layers, nullptr, winx, winy, &disprect);
  re->scene = scene;

  BLI_rw_mutex_lock(&re->resultmutex, THREAD_LOCK_WRITE);
  success = render_result_exr_file_cache_read(re);
  BLI_rw_mutex_unlock(&re->resultmutex);

  render_result_uncrop(re);

  return success;
}

void RE_layer_load_from_file(
    RenderLayer *layer, ReportList *reports, const char *filepath, int x, int y)
{
  /* First try loading multi-layer EXR. */
  if (render_result_exr_file_read_path(nullptr, layer, reports, filepath)) {
    return;
  }

  /* OCIO_TODO: assume layer was saved in default color space */
  ImBuf *ibuf = IMB_loadiffname(filepath, IB_rect, nullptr);
  RenderPass *rpass = nullptr;

  /* multi-view: since the API takes no 'view', we use the first combined pass found */
  for (rpass = static_cast<RenderPass *>(layer->passes.first); rpass; rpass = rpass->next) {
    if (STREQ(rpass->name, RE_PASSNAME_COMBINED)) {
      break;
    }
  }

  if (rpass == nullptr) {
    BKE_reportf(reports,
                RPT_ERROR,
                "%s: no Combined pass found in the render layer '%s'",
                __func__,
                filepath);
  }

  if (ibuf && (ibuf->byte_buffer.data || ibuf->float_buffer.data)) {
    if (ibuf->x == layer->rectx && ibuf->y == layer->recty) {
      if (ibuf->float_buffer.data == nullptr) {
        IMB_float_from_rect(ibuf);
      }

      memcpy(rpass->ibuf->float_buffer.data,
             ibuf->float_buffer.data,
             sizeof(float[4]) * layer->rectx * layer->recty);
    }
    else {
      if ((ibuf->x - x >= layer->rectx) && (ibuf->y - y >= layer->recty)) {
        ImBuf *ibuf_clip;

        if (ibuf->float_buffer.data == nullptr) {
          IMB_float_from_rect(ibuf);
        }

        ibuf_clip = IMB_allocImBuf(layer->rectx, layer->recty, 32, IB_rectfloat);
        if (ibuf_clip) {
          IMB_rectcpy(ibuf_clip, ibuf, 0, 0, x, y, layer->rectx, layer->recty);

          memcpy(rpass->ibuf->float_buffer.data,
                 ibuf_clip->float_buffer.data,
                 sizeof(float[4]) * layer->rectx * layer->recty);
          IMB_freeImBuf(ibuf_clip);
        }
        else {
          BKE_reportf(
              reports, RPT_ERROR, "%s: failed to allocate clip buffer '%s'", __func__, filepath);
        }
      }
      else {
        BKE_reportf(reports,
                    RPT_ERROR,
                    "%s: incorrect dimensions for partial copy '%s'",
                    __func__,
                    filepath);
      }
    }

    IMB_freeImBuf(ibuf);
  }
  else {
    BKE_reportf(reports, RPT_ERROR, "%s: failed to load '%s'", __func__, filepath);
  }
}

void RE_result_load_from_file(RenderResult *result, ReportList *reports, const char *filepath)
{
  if (!render_result_exr_file_read_path(result, nullptr, reports, filepath)) {
    BKE_reportf(reports, RPT_ERROR, "%s: failed to load '%s'", __func__, filepath);
    return;
  }
}

bool RE_layers_have_name(RenderResult *result)
{
  switch (BLI_listbase_count_at_most(&result->layers, 2)) {
    case 0:
      return false;
    case 1:
      return (((RenderLayer *)result->layers.first)->name[0] != '\0');
    default:
      return true;
  }
}

bool RE_passes_have_name(RenderLayer *rl)
{
  LISTBASE_FOREACH (RenderPass *, rp, &rl->passes) {
    if (!STREQ(rp->name, "Combined")) {
      return true;
    }
  }

  return false;
}

RenderPass *RE_pass_find_by_name(RenderLayer *rl, const char *name, const char *viewname)
{
  LISTBASE_FOREACH_BACKWARD (RenderPass *, rp, &rl->passes) {
    if (STREQ(rp->name, name)) {
      if (viewname == nullptr || viewname[0] == '\0') {
        return rp;
      }
      if (STREQ(rp->view, viewname)) {
        return rp;
      }
    }
  }
  return nullptr;
}

RenderPass *RE_pass_find_by_type(RenderLayer *rl, int passtype, const char *viewname)
{
#define CHECK_PASS(NAME) \
  if (passtype == SCE_PASS_##NAME) { \
    return RE_pass_find_by_name(rl, RE_PASSNAME_##NAME, viewname); \
  } \
  ((void)0)

  CHECK_PASS(COMBINED);
  CHECK_PASS(Z);
  CHECK_PASS(VECTOR);
  CHECK_PASS(NORMAL);
  CHECK_PASS(UV);
  CHECK_PASS(EMIT);
  CHECK_PASS(SHADOW);
  CHECK_PASS(AO);
  CHECK_PASS(ENVIRONMENT);
  CHECK_PASS(INDEXOB);
  CHECK_PASS(INDEXMA);
  CHECK_PASS(MIST);
  CHECK_PASS(DIFFUSE_DIRECT);
  CHECK_PASS(DIFFUSE_INDIRECT);
  CHECK_PASS(DIFFUSE_COLOR);
  CHECK_PASS(GLOSSY_DIRECT);
  CHECK_PASS(GLOSSY_INDIRECT);
  CHECK_PASS(GLOSSY_COLOR);
  CHECK_PASS(TRANSM_DIRECT);
  CHECK_PASS(TRANSM_INDIRECT);
  CHECK_PASS(TRANSM_COLOR);
  CHECK_PASS(SUBSURFACE_DIRECT);
  CHECK_PASS(SUBSURFACE_INDIRECT);
  CHECK_PASS(SUBSURFACE_COLOR);

#undef CHECK_PASS

  return nullptr;
}

RenderPass *RE_create_gp_pass(RenderResult *rr, const char *layername, const char *viewname)
{
  RenderLayer *rl = RE_GetRenderLayer(rr, layername);
  /* only create render layer if not exist */
  if (!rl) {
    rl = MEM_cnew<RenderLayer>(layername);
    BLI_addtail(&rr->layers, rl);
    STRNCPY(rl->name, layername);
    rl->layflag = SCE_LAY_SOLID;
    rl->passflag = SCE_PASS_COMBINED;
    rl->rectx = rr->rectx;
    rl->recty = rr->recty;
  }

  /* Clear previous pass if exist or the new image will be over previous one. */
  RenderPass *rp = RE_pass_find_by_name(rl, RE_PASSNAME_COMBINED, viewname);
  if (rp) {
    IMB_freeImBuf(rp->ibuf);
    BLI_freelinkN(&rl->passes, rp);
  }
  /* create a totally new pass */
  return render_layer_add_pass(rr, rl, 4, RE_PASSNAME_COMBINED, viewname, "RGBA", true);
}

/** \} */

/* -------------------------------------------------------------------- */
/** \name Miscellaneous Public Render API
 * \{ */

bool RE_allow_render_generic_object(Object *ob)
{
  /* override not showing object when duplis are used with particles */
  if (ob->transflag & OB_DUPLIPARTS) {
    /* pass */ /* let particle system(s) handle showing vs. not showing */
  }
  else if (ob->transflag & OB_DUPLI) {
    return false;
  }
  return true;
}

void RE_init_threadcount(Render *re)
{
  re->r.threads = BKE_render_num_threads(&re->r);
}

/** \} */<|MERGE_RESOLUTION|>--- conflicted
+++ resolved
@@ -483,31 +483,6 @@
   RE_ReleaseResultImageViews(re, &rres);
 }
 
-<<<<<<< HEAD
-void RE_AcquiredResultGet32(Render *re, RenderResult *result, uint *rect, const int view_id)
-{
-  render_result_rect_get_pixels(result,
-                                rect,
-                                re->rectx,
-                                re->recty,
-                                &re->scene->view_settings,
-                                &re->scene->display_settings,
-                                view_id);
-}
-
-void RE_AcquiredResultGetFloat(Render *re, RenderResult *result, float *rect, const int view_id)
-{
-  render_result_rect_get_pixels_float(result,
-                                      rect,
-                                      re->rectx,
-                                      re->recty,
-                                      &re->scene->view_settings,
-                                      &re->scene->display_settings,
-                                      view_id);
-}
-
-=======
->>>>>>> 72d7e3e6
 RenderStats *RE_GetStats(Render *re)
 {
   return &re->i;
