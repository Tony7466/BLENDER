--- conflicted
+++ resolved
@@ -55,13 +55,8 @@
   char *mask_;
 
   MPoly const *mpoly_;
-<<<<<<< HEAD
   int const *corner_edges_;
-  MLoopUV const *mloopuv_;
-=======
-  MLoop const *mloop_;
   float2 const *mloopuv_;
->>>>>>> aaaa75f9
   int totpoly_;
   int totloop_;
   int totedge_;
@@ -71,13 +66,8 @@
                    size_t h,
                    const float uv_offset[2],
                    MPoly const *mpoly,
-<<<<<<< HEAD
                    int const *corner_edges,
-                   MLoopUV const *mloopuv,
-=======
-                   MLoop const *mloop,
                    float2 const *mloopuv,
->>>>>>> aaaa75f9
                    int totpoly,
                    int totloop,
                    int totedge)
@@ -498,13 +488,8 @@
 {
 
   const MPoly *mpoly;
-<<<<<<< HEAD
   const int *corner_edges;
-  const MLoopUV *mloopuv;
-=======
-  const MLoop *mloop;
   const float2 *mloopuv;
->>>>>>> aaaa75f9
   int totpoly, totloop, totedge;
 
   int tottri;
@@ -530,11 +515,7 @@
 
     tottri = poly_to_tri_count(me->totpoly, me->totloop);
     looptri_mem = static_cast<MLoopTri *>(MEM_mallocN(sizeof(*looptri) * tottri, __func__));
-<<<<<<< HEAD
     BKE_mesh_recalc_looptri(me->corner_verts().data(),
-=======
-    BKE_mesh_recalc_looptri(mloop,
->>>>>>> aaaa75f9
                             mpoly,
                             reinterpret_cast<const float(*)[3]>(me->vert_positions().data()),
                             me->totloop,
@@ -549,13 +530,8 @@
     totedge = dm->getNumEdges(dm);
     totloop = dm->getNumLoops(dm);
     mpoly = dm->getPolyArray(dm);
-<<<<<<< HEAD
     corner_edges = dm->getCornerEdgeArray(dm);
-    mloopuv = (MLoopUV const *)dm->getLoopDataArray(dm, CD_MLOOPUV);
-=======
-    mloop = dm->getLoopArray(dm);
     mloopuv = static_cast<const float2 *>(dm->getLoopDataArray(dm, CD_PROP_FLOAT2));
->>>>>>> aaaa75f9
 
     looptri = dm->getLoopTriArray(dm);
     tottri = dm->getNumLoopTri(dm);
