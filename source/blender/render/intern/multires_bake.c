--- conflicted
+++ resolved
@@ -673,19 +673,8 @@
 
     mpoly = lodm->getPolyArray(lodm) + poly_index;
     g_index = grid_offset[poly_index];
-<<<<<<< HEAD
-    S = mdisp_rot_face_to_crn(mpoly,
-                              lodm->getLoopArray(lodm),
-                              lt,
-                              face_side,
-                              u * (face_side - 1),
-                              v * (face_side - 1),
-                              &crn_x,
-                              &crn_y);
-=======
     S = mdisp_rot_face_to_crn(
         mpoly, face_side, u * (face_side - 1), v * (face_side - 1), &crn_x, &crn_y);
->>>>>>> ae081b2d
   }
   else {
     /* number of faces per grid side */
