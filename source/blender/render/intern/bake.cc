--- conflicted
+++ resolved
@@ -464,14 +464,10 @@
 
   const float(*positions)[3] = BKE_mesh_vert_positions(me);
   const blender::Span<MPoly> polys = me->polys();
-<<<<<<< HEAD
   const blender::Span<int> corner_verts = me->corner_verts();
-=======
-  const blender::Span<MLoop> loops = me->loops();
   const bke::AttributeAccessor attributes = me->attributes();
   const VArray<bool> sharp_faces = attributes.lookup_or_default<bool>(
       "sharp_face", ATTR_DOMAIN_FACE, false);
->>>>>>> 5876573e
 
   looptri = static_cast<MLoopTri *>(MEM_mallocN(sizeof(*looptri) * tottri, __func__));
   triangles = static_cast<TriTessFace *>(MEM_callocN(sizeof(TriTessFace) * tottri, __func__));
@@ -514,23 +510,13 @@
     const MLoopTri *lt = &looptri[i];
     const MPoly &poly = polys[lt->poly];
 
-<<<<<<< HEAD
     triangles[i].positions[0] = positions[corner_verts[lt->tri[0]]];
     triangles[i].positions[1] = positions[corner_verts[lt->tri[1]]];
     triangles[i].positions[2] = positions[corner_verts[lt->tri[2]]];
     triangles[i].vert_normals[0] = vert_normals[corner_verts[lt->tri[0]]];
     triangles[i].vert_normals[1] = vert_normals[corner_verts[lt->tri[1]]];
     triangles[i].vert_normals[2] = vert_normals[corner_verts[lt->tri[2]]];
-    triangles[i].is_smooth = (poly.flag & ME_SMOOTH) != 0;
-=======
-    triangles[i].positions[0] = positions[loops[lt->tri[0]].v];
-    triangles[i].positions[1] = positions[loops[lt->tri[1]].v];
-    triangles[i].positions[2] = positions[loops[lt->tri[2]].v];
-    triangles[i].vert_normals[0] = vert_normals[loops[lt->tri[0]].v];
-    triangles[i].vert_normals[1] = vert_normals[loops[lt->tri[1]].v];
-    triangles[i].vert_normals[2] = vert_normals[loops[lt->tri[2]].v];
     triangles[i].is_smooth = !sharp_faces[lt->poly];
->>>>>>> 5876573e
 
     if (tangent) {
       triangles[i].tspace[0] = &tspace[lt->tri[0]];
