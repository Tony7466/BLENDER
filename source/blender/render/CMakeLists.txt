# SPDX-FileCopyrightText: 2006 Blender Foundation
#
# SPDX-License-Identifier: GPL-2.0-or-later


set(INC
  .
  intern
  ../blenkernel
  ../blentranslation
  ../compositor/realtime_compositor
  ../compositor/realtime_compositor/cached_resources
  ../depsgraph
  ../draw
  ../gpu
  ../gpu/intern
  ../imbuf
  ../makesrna
  ../nodes
  ../sequencer
  ../simulation
  ../windowmanager
  ../../../intern/mikktspace
  ../../../intern/mantaflow/extern
)

set(INC_SYS
)

set(SRC
  intern/bake.cc
  intern/compositor.cc
  intern/engine.cc
  intern/initrender.cc
  intern/multires_bake.cc
  intern/pipeline.cc
  intern/render_result.cc
  intern/render_types.cc
  intern/texture_image.cc
  intern/texture_margin.cc
<<<<<<< HEAD
  intern/texture_pointdensity.cc
  intern/texture_procedural.cc
  intern/zbuf.cc
=======
  intern/texture_pointdensity.c
  intern/texture_procedural.c
  intern/tile_highlight.cc
  intern/zbuf.c
>>>>>>> 4c1d66ed

  RE_bake.h
  RE_compositor.hh
  RE_engine.h
  RE_multires_bake.h
  RE_pipeline.h
  RE_texture.h
  RE_texture_margin.h

  intern/pipeline.hh
  intern/render_result.h
  intern/render_types.h
  intern/texture_common.h
  intern/tile_highlight.h
  intern/zbuf.h
)

set(LIB
  PRIVATE bf::blenlib
  PRIVATE bf::dna
  PRIVATE bf::intern::guardedalloc
  bf_realtime_compositor
  PRIVATE bf::intern::atomic
)

if(WITH_PYTHON)
  add_definitions(-DWITH_PYTHON)
  list(APPEND INC
    ../python
  )
endif()

if(WITH_IMAGE_OPENEXR)
  list(APPEND LIB
    bf_imbuf_openexr
  )
  add_definitions(-DWITH_OPENEXR)
endif()

if(WITH_FREESTYLE)
  list(APPEND INC
    ../freestyle
  )
  list(APPEND LIB
    bf_freestyle
  )
  add_definitions(-DWITH_FREESTYLE)
endif()


blender_add_lib_nolist(bf_render "${SRC}" "${INC}" "${INC_SYS}" "${LIB}")<|MERGE_RESOLUTION|>--- conflicted
+++ resolved
@@ -38,16 +38,10 @@
   intern/render_types.cc
   intern/texture_image.cc
   intern/texture_margin.cc
-<<<<<<< HEAD
   intern/texture_pointdensity.cc
   intern/texture_procedural.cc
+  intern/tile_highlight.cc
   intern/zbuf.cc
-=======
-  intern/texture_pointdensity.c
-  intern/texture_procedural.c
-  intern/tile_highlight.cc
-  intern/zbuf.c
->>>>>>> 4c1d66ed
 
   RE_bake.h
   RE_compositor.hh
