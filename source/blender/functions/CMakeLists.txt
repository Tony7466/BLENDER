# SPDX-FileCopyrightText: 2023 Blender Authors
#
# SPDX-License-Identifier: GPL-2.0-or-later

set(INC
  .
)

set(INC_SYS
)

set(SRC
  intern/field.cc
  intern/lazy_function.cc
  intern/lazy_function_execute.cc
  intern/lazy_function_graph.cc
  intern/lazy_function_graph_executor.cc
  intern/multi_function.cc
  intern/multi_function_builder.cc
  intern/multi_function_params.cc
  intern/multi_function_procedure.cc
  intern/multi_function_procedure_builder.cc
  intern/multi_function_procedure_executor.cc
  intern/multi_function_procedure_optimization.cc

  FN_field.hh
  FN_lazy_function.hh
  FN_lazy_function_execute.hh
  FN_lazy_function_graph.hh
  FN_lazy_function_graph_executor.hh
  FN_multi_function.hh
  FN_multi_function_builder.hh
  FN_multi_function_context.hh
  FN_multi_function_data_type.hh
  FN_multi_function_param_type.hh
  FN_multi_function_params.hh
  FN_multi_function_procedure.hh
  FN_multi_function_procedure_builder.hh
  FN_multi_function_procedure_executor.hh
  FN_multi_function_procedure_optimization.hh
  FN_multi_function_signature.hh
)

set(LIB
  PRIVATE bf::blenlib
  PRIVATE bf::dna
  PRIVATE bf::intern::guardedalloc
)

if(WITH_TBB)
  add_definitions(-DWITH_TBB)
  if(WIN32)
    # TBB includes Windows.h which will define min/max macros
    # that will collide with the stl versions.
    add_definitions(-DNOMINMAX)
  endif()
  list(APPEND INC_SYS
    ${TBB_INCLUDE_DIRS}
  )

  list(APPEND LIB
    ${TBB_LIBRARIES}
  )
endif()

blender_add_lib(bf_functions "${SRC}" "${INC}" "${INC_SYS}" "${LIB}")

if(WITH_GTESTS)
  set(TEST_INC
  )
  set(TEST_SRC
    tests/FN_field_test.cc
    tests/FN_lazy_function_test.cc
    tests/FN_multi_function_procedure_test.cc
    tests/FN_multi_function_test.cc

    tests/FN_multi_function_test_common.hh
  )
  set(TEST_LIB
    bf_functions
  )
<<<<<<< HEAD
  include(GTestTesting)
  blender_add_test_suite_lib(function "${TEST_SRC}" "${INC};${TEST_INC}" "${INC_SYS}" "${LIB};${TEST_LIB}")
=======
  blender_add_test_lib(bf_functions_tests "${TEST_SRC}" "${INC};${TEST_INC}" "${INC_SYS}" "${LIB};${TEST_LIB}")
>>>>>>> 4190a610
endif()<|MERGE_RESOLUTION|>--- conflicted
+++ resolved
@@ -79,10 +79,5 @@
   set(TEST_LIB
     bf_functions
   )
-<<<<<<< HEAD
-  include(GTestTesting)
   blender_add_test_suite_lib(function "${TEST_SRC}" "${INC};${TEST_INC}" "${INC_SYS}" "${LIB};${TEST_LIB}")
-=======
-  blender_add_test_lib(bf_functions_tests "${TEST_SRC}" "${INC};${TEST_INC}" "${INC_SYS}" "${LIB};${TEST_LIB}")
->>>>>>> 4190a610
 endif()