--- conflicted
+++ resolved
@@ -1537,20 +1537,12 @@
  * to fill values, with start_table and len_table giving the start index
  * and length of the toplevel_len sub-lists.
  */
-<<<<<<< HEAD
 static PyObject *list_of_lists_from_arrays(const blender::GroupedSpan<int> data)
-=======
-static PyObject *list_of_lists_from_arrays(const blender::Span<blender::Vector<int>> data)
->>>>>>> a494d6a6
 {
   if (data.is_empty()) {
     return PyList_New(0);
   }
-<<<<<<< HEAD
-  PyObject *ret = PyList_New(data.offsets.size());
-=======
   PyObject *ret = PyList_New(data.size());
->>>>>>> a494d6a6
   for (const int i : data.index_range()) {
     const blender::Span<int> group = data[i];
     PyObject *sublist = PyList_New(group.size());
@@ -1612,8 +1604,6 @@
   int output_type;
   float epsilon;
   bool need_ids = true;
-<<<<<<< HEAD
-=======
   float(*in_coords)[2] = nullptr;
   int(*in_edges)[2] = nullptr;
   Py_ssize_t vert_coords_len, edges_len;
@@ -1625,7 +1615,6 @@
   PyObject *out_orig_faces = nullptr;
   PyObject *ret_value = nullptr;
 
->>>>>>> a494d6a6
   if (!PyArg_ParseTuple(args,
                         "OOOif|p:delaunay_2d_cdt",
                         &vert_coords,
@@ -1638,10 +1627,6 @@
     return nullptr;
   }
 
-<<<<<<< HEAD
-  float(*in_coords)[2] = nullptr;
-  const Py_ssize_t vert_coords_len = mathutils_array_parse_alloc_v(
-=======
   BLI_SCOPED_DEFER([&]() {
     if (in_coords != nullptr) {
       PyMem_Free(in_coords);
@@ -1652,7 +1637,6 @@
   });
 
   vert_coords_len = mathutils_array_parse_alloc_v(
->>>>>>> a494d6a6
       (float **)&in_coords, 2, vert_coords, error_prefix);
   if (in_coords == nullptr) {
     return nullptr;
@@ -1675,24 +1659,12 @@
     }
   });
 
-<<<<<<< HEAD
   Array<int> face_offsets;
   Array<int> face_vert_indices;
   if (!mathutils_array_parse_alloc_viseq(faces, error_prefix, face_offsets, face_vert_indices)) {
     return nullptr;
   }
 
-  Array<double2> in_coords_db(vert_coords_len);
-  for (const int i : in_coords_db.index_range()) {
-    in_coords_db[i] = double2(in_coords[i]);
-  }
-
-  meshintersect::CDT_input<double> in;
-  in.vert = in_coords_db;
-  in.edge = Span(reinterpret_cast<std::pair<int, int> *>(in_edges), edges_len);
-  in.face_offsets = face_offsets.as_span();
-  in.face_vert_indices = face_vert_indices;
-=======
   edges_len = mathutils_array_parse_alloc_vi((int **)&in_edges, 2, edges, error_prefix);
   if (edges_len == -1) {
     return nullptr;
@@ -1712,7 +1684,6 @@
   in.vert = std::move(verts);
   in.edge = Span(reinterpret_cast<std::pair<int, int> *>(in_edges), edges_len);
   in.face = std::move(in_faces);
->>>>>>> a494d6a6
   in.epsilon = epsilon;
   in.need_ids = need_ids;
 
@@ -1721,16 +1692,10 @@
 
   PyObject *ret_value = PyTuple_New(6);
 
-<<<<<<< HEAD
-  PyObject *out_vert_coords = PyList_New(res.vert.size());
-  for (const int i : res.vert.index_range()) {
-    PyObject *item = Vector_CreatePyObject(float2(res.vert[i]), 2, nullptr);
-=======
   out_vert_coords = PyList_New(res.vert.size());
   for (const int i : res.vert.index_range()) {
     const float2 vert_float(res.vert[i]);
     PyObject *item = Vector_CreatePyObject(vert_float, 2, nullptr);
->>>>>>> a494d6a6
     if (item == nullptr) {
       Py_DECREF(ret_value);
       Py_DECREF(out_vert_coords);
@@ -1740,11 +1705,7 @@
   }
   PyTuple_SET_ITEM(ret_value, 0, out_vert_coords);
 
-<<<<<<< HEAD
-  PyObject *out_edges = PyList_New(res.edge.size());
-=======
   out_edges = PyList_New(res.edge.size());
->>>>>>> a494d6a6
   for (const int i : res.edge.index_range()) {
     PyObject *item = PyTuple_New(2);
     PyTuple_SET_ITEM(item, 0, PyLong_FromLong(long(res.edge[i].first)));
@@ -1753,29 +1714,16 @@
   }
   PyTuple_SET_ITEM(ret_value, 1, out_edges);
 
-<<<<<<< HEAD
-  PyObject *out_faces = list_of_lists_from_arrays(res.faces());
+  out_faces = list_of_lists_from_arrays(res.faces());
   PyTuple_SET_ITEM(ret_value, 2, out_faces);
 
-  PyObject *out_orig_verts = list_of_lists_from_arrays(res.orig_verts());
+  out_orig_verts = list_of_lists_from_arrays(res.orig_verts());
   PyTuple_SET_ITEM(ret_value, 3, out_orig_verts);
 
-  PyObject *out_orig_edges = list_of_lists_from_arrays(res.orig_edges());
+  out_orig_edges = list_of_lists_from_arrays(res.orig_edges());
   PyTuple_SET_ITEM(ret_value, 4, out_orig_edges);
 
-  PyObject *out_orig_faces = list_of_lists_from_arrays(res.orig_faces());
-=======
-  out_faces = list_of_lists_from_arrays(res.face);
-  PyTuple_SET_ITEM(ret_value, 2, out_faces);
-
-  out_orig_verts = list_of_lists_from_arrays(res.vert_orig);
-  PyTuple_SET_ITEM(ret_value, 3, out_orig_verts);
-
-  out_orig_edges = list_of_lists_from_arrays(res.edge_orig);
-  PyTuple_SET_ITEM(ret_value, 4, out_orig_edges);
-
-  out_orig_faces = list_of_lists_from_arrays(res.face_orig);
->>>>>>> a494d6a6
+  out_orig_faces = list_of_lists_from_arrays(res.orig_faces());
   PyTuple_SET_ITEM(ret_value, 5, out_orig_faces);
 
   return ret_value;
