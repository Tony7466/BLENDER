/* SPDX-FileCopyrightText: 2023 Blender Authors
 *
 * SPDX-License-Identifier: GPL-2.0-or-later */

#pragma once

/** \file
 * \ingroup pymathutils
 */

/* Can cast different mathutils types to this, use for generic functions. */

#include "BLI_array.hh"
#include "BLI_compiler_attrs.h"
#include "BLI_vector.hh"

struct DynStr;

extern char BaseMathObject_is_wrapped_doc[];
extern char BaseMathObject_is_frozen_doc[];
extern char BaseMathObject_is_valid_doc[];
extern char BaseMathObject_owner_doc[];

PyObject *_BaseMathObject_new_impl(PyTypeObject *root_type, PyTypeObject *base_type);

#define BASE_MATH_NEW(struct_name, root_type, base_type) \
  ((struct_name *)_BaseMathObject_new_impl(&root_type, base_type))

/** #BaseMathObject.flag */
enum {
  /**
   * Do not own the memory used in this vector,
   * \note This is error prone if the memory may be freed while this vector is in use.
   * Prefer using callbacks where possible, see: #Mathutils_RegisterCallback
   */
  BASE_MATH_FLAG_IS_WRAP = (1 << 0),
  /**
   * Prevent changes to the vector so it can be used as a set or dictionary key for example.
   * (typical use cases for tuple).
   */
  BASE_MATH_FLAG_IS_FROZEN = (1 << 1),
};
#define BASE_MATH_FLAG_DEFAULT 0

#define BASE_MATH_MEMBERS(_data) \
  /** Array of data (alias), wrapped status depends on wrapped status. */ \
  PyObject_VAR_HEAD \
  float *_data; \
  /** If this vector references another object, otherwise NULL, *Note* this owns its reference */ \
  PyObject *cb_user; \
  /** Which user functions do we adhere to, RNA, etc */ \
  unsigned char cb_type; \
  /** Sub-type: location, rotation... \
   * to avoid defining many new functions for every attribute of the same type */ \
  unsigned char cb_subtype; \
  /** Wrapped data type. */ \
  unsigned char flag

typedef struct {
  BASE_MATH_MEMBERS(data);
} BaseMathObject;

/* types */
#include "mathutils_Color.h"
#include "mathutils_Euler.h"
#include "mathutils_Matrix.h"
#include "mathutils_Quaternion.h"
#include "mathutils_Vector.h"

/* avoid checking all types */
#define BaseMathObject_CheckExact(v) (Py_TYPE(v)->tp_dealloc == (destructor)BaseMathObject_dealloc)

PyObject *BaseMathObject_owner_get(BaseMathObject *self, void *);
PyObject *BaseMathObject_is_wrapped_get(BaseMathObject *self, void *);
PyObject *BaseMathObject_is_frozen_get(BaseMathObject *self, void *);
PyObject *BaseMathObject_is_valid_get(BaseMathObject *self, void *);

extern char BaseMathObject_freeze_doc[];
PyObject *BaseMathObject_freeze(BaseMathObject *self);

int BaseMathObject_traverse(BaseMathObject *self, visitproc visit, void *arg);
int BaseMathObject_clear(BaseMathObject *self);
void BaseMathObject_dealloc(BaseMathObject *self);
int BaseMathObject_is_gc(BaseMathObject *self);

PyMODINIT_FUNC PyInit_mathutils(void);

int EXPP_FloatsAreEqual(float A, float B, int maxDiff);
int EXPP_VectorsAreEqual(const float *vecA, const float *vecB, int size, int floatSteps);

typedef struct Mathutils_Callback Mathutils_Callback;

/** Checks the user is still valid. */
typedef int (*BaseMathCheckFunc)(BaseMathObject *);
/** Gets the vector from the user. */
typedef int (*BaseMathGetFunc)(BaseMathObject *, int);
/** Sets the users vector values once its modified. */
typedef int (*BaseMathSetFunc)(BaseMathObject *, int);
/** Same as above but only for an index. */
typedef int (*BaseMathGetIndexFunc)(BaseMathObject *, int, int);
/** Same as above but only for an index. */
typedef int (*BaseMathSetIndexFunc)(BaseMathObject *, int, int);

struct Mathutils_Callback {
  BaseMathCheckFunc check;
  BaseMathGetFunc get;
  BaseMathSetFunc set;
  BaseMathGetIndexFunc get_index;
  BaseMathSetIndexFunc set_index;
};

unsigned char Mathutils_RegisterCallback(Mathutils_Callback *cb);

int _BaseMathObject_CheckCallback(BaseMathObject *self);
int _BaseMathObject_ReadCallback(BaseMathObject *self);
int _BaseMathObject_WriteCallback(BaseMathObject *self);
int _BaseMathObject_ReadIndexCallback(BaseMathObject *self, int index);
int _BaseMathObject_WriteIndexCallback(BaseMathObject *self, int index);

void _BaseMathObject_RaiseFrozenExc(const BaseMathObject *self);
void _BaseMathObject_RaiseNotFrozenExc(const BaseMathObject *self);

/* since this is called so often avoid where possible */
#define BaseMath_CheckCallback(_self) \
  (((_self)->cb_user ? _BaseMathObject_CheckCallback((BaseMathObject *)_self) : 0))
#define BaseMath_ReadCallback(_self) \
  (((_self)->cb_user ? _BaseMathObject_ReadCallback((BaseMathObject *)_self) : 0))
#define BaseMath_WriteCallback(_self) \
  (((_self)->cb_user ? _BaseMathObject_WriteCallback((BaseMathObject *)_self) : 0))
#define BaseMath_ReadIndexCallback(_self, _index) \
  (((_self)->cb_user ? _BaseMathObject_ReadIndexCallback((BaseMathObject *)_self, _index) : 0))
#define BaseMath_WriteIndexCallback(_self, _index) \
  (((_self)->cb_user ? _BaseMathObject_WriteIndexCallback((BaseMathObject *)_self, _index) : 0))

/* support BASE_MATH_FLAG_IS_FROZEN */
#define BaseMath_ReadCallback_ForWrite(_self) \
  (UNLIKELY((_self)->flag & BASE_MATH_FLAG_IS_FROZEN) ? \
       (_BaseMathObject_RaiseFrozenExc((BaseMathObject *)_self), -1) : \
       (BaseMath_ReadCallback(_self)))

#define BaseMath_ReadIndexCallback_ForWrite(_self, _index) \
  (UNLIKELY((_self)->flag & BASE_MATH_FLAG_IS_FROZEN) ? \
       (_BaseMathObject_RaiseFrozenExc((BaseMathObject *)_self), -1) : \
       (BaseMath_ReadIndexCallback(_self, _index)))

#define BaseMath_Prepare_ForWrite(_self) \
  (UNLIKELY((_self)->flag & BASE_MATH_FLAG_IS_FROZEN) ? \
       (_BaseMathObject_RaiseFrozenExc((BaseMathObject *)_self), -1) : \
       0)

#define BaseMathObject_Prepare_ForHash(_self) \
  (UNLIKELY(((_self)->flag & BASE_MATH_FLAG_IS_FROZEN) == 0) ? \
       (_BaseMathObject_RaiseNotFrozenExc((BaseMathObject *)_self), -1) : \
       0)

/* utility func */
/**
 * Helper function.
 * \return length of `value`, -1 on error.
 */
int mathutils_array_parse(
    float *array, int array_num_min, int array_num_max, PyObject *value, const char *error_prefix);
/**
 * \return -1 is returned on error and no allocation is made.
 */
int mathutils_array_parse_alloc(float **array,
                                int array_num_min,
                                PyObject *value,
                                const char *error_prefix);
/**
 * Parse an array of vectors.
 */
int mathutils_array_parse_alloc_v(float **array,
                                  int array_dim,
                                  PyObject *value,
                                  const char *error_prefix);
/**
 * Parse an sequence array_dim integers into array.
 */
int mathutils_int_array_parse(int *array,
                              int array_dim,
                              PyObject *value,
                              const char *error_prefix);
/**
 * Parse sequence of array_dim sequences of integers and return allocated result.
 */
int mathutils_array_parse_alloc_vi(int **array,
                                   int array_dim,
                                   PyObject *value,
                                   const char *error_prefix);
/**
<<<<<<< HEAD
 * Parse sequence of variable-length sequences of integers and return arrays that store the result.
 * \param r_offsets: Describes the groups of indices with the #OffsetIndices pattern.
 * \param r_data: Stores the groups contiguously in slices described by \a r_offsets.
 */
bool mathutils_array_parse_alloc_viseq(PyObject *value,
                                      const char *error_prefix,
                                      blender::Array<int> &r_offsets,
                                      blender::Array<int> &r_data);
=======
 * Parse sequence of variable-length sequences of integers and fill r_data with their values.
 */
bool mathutils_array_parse_alloc_viseq(PyObject *value,
                                       const char *error_prefix,
                                       blender::Array<blender::Vector<int>> &r_data);
>>>>>>> a494d6a6
int mathutils_any_to_rotmat(float rmat[3][3], PyObject *value, const char *error_prefix);

/**
 * helper function that returns a Python `__hash__`.
 *
 * \note consistent with the equivalent tuple of floats (CPython's 'tuplehash')
 */
Py_hash_t mathutils_array_hash(const float *float_array, size_t array_len);

/* zero remaining unused elements of the array */
#define MU_ARRAY_ZERO (1u << 30)
/* ignore larger py sequences than requested (just use first elements),
 * handy when using 3d vectors as 2d */
#define MU_ARRAY_SPILL (1u << 31)

#define MU_ARRAY_FLAGS (MU_ARRAY_ZERO | MU_ARRAY_SPILL)

/**
 * Column vector multiplication (Matrix * Vector).
 * <pre>
 * [1][4][7]   [a]
 * [2][5][8] * [b]
 * [3][6][9]   [c]
 * </pre>
 *
 * \note Vector/Matrix multiplication is not commutative.
 * \note Assume read callbacks have been done first.
 */
int column_vector_multiplication(float r_vec[4], VectorObject *vec, MatrixObject *mat);

#ifndef MATH_STANDALONE
/* dynstr as python string utility functions */
/* dynstr as python string utility functions, frees 'ds'! */
PyObject *mathutils_dynstr_to_py(struct DynStr *ds);
#endif<|MERGE_RESOLUTION|>--- conflicted
+++ resolved
@@ -189,22 +189,14 @@
                                    PyObject *value,
                                    const char *error_prefix);
 /**
-<<<<<<< HEAD
  * Parse sequence of variable-length sequences of integers and return arrays that store the result.
  * \param r_offsets: Describes the groups of indices with the #OffsetIndices pattern.
  * \param r_data: Stores the groups contiguously in slices described by \a r_offsets.
  */
 bool mathutils_array_parse_alloc_viseq(PyObject *value,
-                                      const char *error_prefix,
-                                      blender::Array<int> &r_offsets,
-                                      blender::Array<int> &r_data);
-=======
- * Parse sequence of variable-length sequences of integers and fill r_data with their values.
- */
-bool mathutils_array_parse_alloc_viseq(PyObject *value,
                                        const char *error_prefix,
-                                       blender::Array<blender::Vector<int>> &r_data);
->>>>>>> a494d6a6
+                                       blender::Array<int> &r_offsets,
+                                       blender::Array<int> &r_data);
 int mathutils_any_to_rotmat(float rmat[3][3], PyObject *value, const char *error_prefix);
 
 /**
