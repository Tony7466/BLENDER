/*
 * ***** BEGIN GPL LICENSE BLOCK *****
 *
 * This program is free software; you can redistribute it and/or
 * modify it under the terms of the GNU General Public License
 * as published by the Free Software Foundation; either version 2
 * of the License, or (at your option) any later version.
 *
 * This program is distributed in the hope that it will be useful,
 * but WITHOUT ANY WARRANTY; without even the implied warranty of
 * MERCHANTABILITY or FITNESS FOR A PARTICULAR PURPOSE.  See the
 * GNU General Public License for more details.
 *
 * You should have received a copy of the GNU General Public License
 * along with this program; if not, write to the Free Software Foundation,
 * Inc., 51 Franklin Street, Fifth Floor, Boston, MA 02110-1301, USA.
 *
 * Contributor(s): Campbell Barton
 *
 * ***** END GPL LICENSE BLOCK *****
 */

/** \file blender/python/intern/bpy_rna.c
 *  \ingroup pythonintern
 *
 * This file is the main interface between python and blenders data api (RNA),
 * exposing RNA to python so blender data can be accessed in a python like way.
 *
 * The two main types are 'BPy_StructRNA' and 'BPy_PropertyRNA' - the base
 * classes for most of the data python accesses in blender.
 */

#include <Python.h>

#include <stddef.h>
#include <float.h> /* FLT_MIN/MAX */

#include "RNA_types.h"

#include "BLI_bitmap.h"
#include "BLI_dynstr.h"
#include "BLI_string.h"
#include "BLI_listbase.h"
#include "BLI_math_rotation.h"
#include "BLI_utildefines.h"

#include "BPY_extern.h"

#include "bpy_rna.h"
#include "bpy_rna_anim.h"
#include "bpy_props.h"
#include "bpy_util.h"
#include "bpy_rna_callback.h"
#include "bpy_intern_string.h"

#ifdef USE_PYRNA_INVALIDATE_WEAKREF
#  include "BLI_ghash.h"
#endif

#include "RNA_enum_types.h"
#include "RNA_define.h" /* RNA_def_property_free_identifier */
#include "RNA_access.h"

#include "MEM_guardedalloc.h"

#include "BKE_main.h"
#include "BKE_idcode.h"
#include "BKE_context.h"
#include "BKE_global.h" /* evil G.* */
#include "BKE_report.h"
#include "BKE_idprop.h"


#include "../generic/idprop_py_api.h" /* for IDprop lookups */
#include "../generic/py_capi_utils.h"
#include "../generic/python_utildefines.h"

#define USE_PEDANTIC_WRITE
#define USE_MATHUTILS
#define USE_STRING_COERCE

static PyObject *pyrna_struct_Subtype(PointerRNA *ptr);
static PyObject *pyrna_prop_collection_values(BPy_PropertyRNA *self);

#define BPY_DOC_ID_PROP_TYPE_NOTE                                             \
"   .. note::\n"                                                              \
"\n"                                                                          \
"      Only :class:`bpy.types.ID`, :class:`bpy.types.Bone` and \n"            \
"      :class:`bpy.types.PoseBone` classes support custom properties.\n"


int pyrna_struct_validity_check(BPy_StructRNA *pysrna)
{
	if (pysrna->ptr.type) {
		return 0;
	}
	PyErr_Format(PyExc_ReferenceError,
	             "StructRNA of type %.200s has been removed",
	             Py_TYPE(pysrna)->tp_name);
	return -1;
}

int pyrna_prop_validity_check(BPy_PropertyRNA *self)
{
	if (self->ptr.type) {
		return 0;
	}
	PyErr_Format(PyExc_ReferenceError,
	             "PropertyRNA of type %.200s.%.200s has been removed",
	             Py_TYPE(self)->tp_name, RNA_property_identifier(self->prop));
	return -1;
}

void pyrna_invalidate(BPy_DummyPointerRNA *self)
{
	RNA_POINTER_INVALIDATE(&self->ptr);
}

#ifdef USE_PYRNA_INVALIDATE_GC
#define FROM_GC(g) ((PyObject *)(((PyGC_Head *)g) + 1))

/* only for sizeof() */
struct gc_generation {
	PyGC_Head head;
	int threshold;
	int count;
} gc_generation;

static void id_release_gc(struct ID *id)
{
	unsigned int j;
	// unsigned int i = 0;
	for (j = 0; j < 3; j++) {
		/* hack below to get the 2 other lists from _PyGC_generation0 that are normally not exposed */
		PyGC_Head *gen = (PyGC_Head *)(((char *)_PyGC_generation0) + (sizeof(gc_generation) * j));
		PyGC_Head *g = gen->gc.gc_next;
		while ((g = g->gc.gc_next) != gen) {
			PyObject *ob = FROM_GC(g);
			if (PyType_IsSubtype(Py_TYPE(ob), &pyrna_struct_Type) ||
			    PyType_IsSubtype(Py_TYPE(ob), &pyrna_prop_Type))
			{
				BPy_DummyPointerRNA *ob_ptr = (BPy_DummyPointerRNA *)ob;
				if (ob_ptr->ptr.id.data == id) {
					pyrna_invalidate(ob_ptr);
					// printf("freeing: %p %s, %.200s\n", (void *)ob, id->name, Py_TYPE(ob)->tp_name);
					// i++;
				}
			}
		}
	}
	// printf("id_release_gc freed '%s': %d\n", id->name, i);
}
#endif

#ifdef USE_PYRNA_INVALIDATE_WEAKREF
//#define DEBUG_RNA_WEAKREF

struct GHash *id_weakref_pool = NULL;
static PyObject *id_free_weakref_cb(PyObject *weakinfo_pair, PyObject *weakref);
static PyMethodDef id_free_weakref_cb_def = {"id_free_weakref_cb", (PyCFunction)id_free_weakref_cb, METH_O, NULL};

/* adds a reference to the list, remember to decref */
static GHash *id_weakref_pool_get(ID *id)
{
	GHash *weakinfo_hash = NULL;

	if (id_weakref_pool) {
		weakinfo_hash = BLI_ghash_lookup(id_weakref_pool, (void *)id);
	}
	else {
		/* first time, allocate pool */
		id_weakref_pool = BLI_ghash_ptr_new("rna_global_pool");
		weakinfo_hash = NULL;
	}

	if (weakinfo_hash == NULL) {
		/* we're using a ghash as a set, could use libHX's HXMAP_SINGULAR but would be an extra dep. */
		weakinfo_hash = BLI_ghash_ptr_new("rna_id");
		BLI_ghash_insert(id_weakref_pool, id, weakinfo_hash);
	}

	return weakinfo_hash;
}

/* called from pyrna_struct_CreatePyObject() and pyrna_prop_CreatePyObject() */
static void id_weakref_pool_add(ID *id, BPy_DummyPointerRNA *pyrna)
{
	PyObject *weakref;
	PyObject *weakref_capsule;
	PyObject *weakref_cb_py;

	/* create a new function instance and insert the list as 'self' so we can remove ourself from it */
	GHash *weakinfo_hash = id_weakref_pool_get(id); /* new or existing */

	weakref_capsule = PyCapsule_New(weakinfo_hash, NULL, NULL);
	weakref_cb_py = PyCFunction_New(&id_free_weakref_cb_def, weakref_capsule);
	Py_DECREF(weakref_capsule);

	/* add weakref to weakinfo_hash list */
	weakref = PyWeakref_NewRef((PyObject *)pyrna, weakref_cb_py);

	Py_DECREF(weakref_cb_py); /* function owned by the weakref now */

	/* important to add at the end, since first removal looks at the end */
	BLI_ghash_insert(weakinfo_hash, weakref, id); /* using a hash table as a set, all 'id's are the same */
	/* weakinfo_hash owns the weakref */

}

/* workaround to get the last id without a lookup */
static ID *_id_tmp_ptr;
static void value_id_set(void *id)
{
	_id_tmp_ptr = (ID *)id;
}

static void id_release_weakref_list(struct ID *id, GHash *weakinfo_hash);
static PyObject *id_free_weakref_cb(PyObject *weakinfo_capsule, PyObject *weakref)
{
	/* important to search backwards */
	GHash *weakinfo_hash = PyCapsule_GetPointer(weakinfo_capsule, NULL);


	if (BLI_ghash_size(weakinfo_hash) > 1) {
		BLI_ghash_remove(weakinfo_hash, weakref, NULL, NULL);
	}
	else { /* get the last id and free it */
		BLI_ghash_remove(weakinfo_hash, weakref, NULL, value_id_set);
		id_release_weakref_list(_id_tmp_ptr, weakinfo_hash);
	}

	Py_DECREF(weakref);

	Py_RETURN_NONE;
}

static void id_release_weakref_list(struct ID *id, GHash *weakinfo_hash)
{
	GHashIterator weakinfo_hash_iter;

	BLI_ghashIterator_init(&weakinfo_hash_iter, weakinfo_hash);

#ifdef DEBUG_RNA_WEAKREF
	fprintf(stdout, "id_release_weakref: '%s', %d items\n", id->name, BLI_ghash_size(weakinfo_hash));
#endif

	while (!BLI_ghashIterator_done(&weakinfo_hash_iter)) {
		PyObject *weakref = (PyObject *)BLI_ghashIterator_getKey(&weakinfo_hash_iter);
		PyObject *item = PyWeakref_GET_OBJECT(weakref);
		if (item != Py_None) {

#ifdef DEBUG_RNA_WEAKREF
			PyC_ObSpit("id_release_weakref item ", item);
#endif

			pyrna_invalidate((BPy_DummyPointerRNA *)item);
		}

		Py_DECREF(weakref);

		BLI_ghashIterator_step(&weakinfo_hash_iter);
	}

	BLI_ghash_remove(id_weakref_pool, (void *)id, NULL, NULL);
	BLI_ghash_free(weakinfo_hash, NULL, NULL);

	if (BLI_ghash_size(id_weakref_pool) == 0) {
		BLI_ghash_free(id_weakref_pool, NULL, NULL);
		id_weakref_pool = NULL;
#ifdef DEBUG_RNA_WEAKREF
		printf("id_release_weakref freeing pool\n");
#endif
	}
}

static void id_release_weakref(struct ID *id)
{
	GHash *weakinfo_hash = BLI_ghash_lookup(id_weakref_pool, (void *)id);
	if (weakinfo_hash) {
		id_release_weakref_list(id, weakinfo_hash);
	}
}

#endif /* USE_PYRNA_INVALIDATE_WEAKREF */

void BPY_id_release(struct ID *id)
{
#ifdef USE_PYRNA_INVALIDATE_GC
	id_release_gc(id);
#endif

#ifdef USE_PYRNA_INVALIDATE_WEAKREF
	if (id_weakref_pool) {
		PyGILState_STATE gilstate = PyGILState_Ensure();

		id_release_weakref(id);

		PyGILState_Release(gilstate);
	}
#endif /* USE_PYRNA_INVALIDATE_WEAKREF */

	(void)id;
}

#ifdef USE_PEDANTIC_WRITE
static bool rna_disallow_writes = false;

static bool rna_id_write_error(PointerRNA *ptr, PyObject *key)
{
	ID *id = ptr->id.data;
	if (id) {
		const short idcode = GS(id->name);
		if (!ELEM(idcode, ID_WM, ID_SCR, ID_WS)) { /* may need more added here */
			const char *idtype = BKE_idcode_to_name(idcode);
			const char *pyname;
			if (key && PyUnicode_Check(key)) pyname = _PyUnicode_AsString(key);
			else                             pyname = "<UNKNOWN>";

			/* make a nice string error */
			BLI_assert(idtype != NULL);
			PyErr_Format(PyExc_AttributeError,
			             "Writing to ID classes in this context is not allowed: "
			             "%.200s, %.200s datablock, error setting %.200s.%.200s",
			             id->name + 2, idtype, RNA_struct_identifier(ptr->type), pyname);

			return true;
		}
	}
	return false;
}
#endif  /* USE_PEDANTIC_WRITE */


#ifdef USE_PEDANTIC_WRITE
bool pyrna_write_check(void)
{
	return !rna_disallow_writes;
}

void pyrna_write_set(bool val)
{
	rna_disallow_writes = !val;
}
#else  /* USE_PEDANTIC_WRITE */
bool pyrna_write_check(void)
{
	return true;
}
void pyrna_write_set(bool UNUSED(val))
{
	/* nothing */
}
#endif  /* USE_PEDANTIC_WRITE */

static Py_ssize_t pyrna_prop_collection_length(BPy_PropertyRNA *self);
static Py_ssize_t pyrna_prop_array_length(BPy_PropertyArrayRNA *self);
static int pyrna_py_to_prop(PointerRNA *ptr, PropertyRNA *prop, void *data, PyObject *value, const char *error_prefix);
static int deferred_register_prop(StructRNA *srna, PyObject *key, PyObject *item);

#ifdef USE_MATHUTILS
#include "../mathutils/mathutils.h" /* so we can have mathutils callbacks */

static PyObject *pyrna_prop_array_subscript_slice(
        BPy_PropertyArrayRNA *self, PointerRNA *ptr, PropertyRNA *prop,
        Py_ssize_t start, Py_ssize_t stop, Py_ssize_t length);
static short pyrna_rotation_euler_order_get(
        PointerRNA *ptr, const short order_fallback,
        PropertyRNA **r_prop_eul_order);

/* bpyrna vector/euler/quat callbacks */
static unsigned char mathutils_rna_array_cb_index = -1; /* index for our callbacks */

/* subtype not used much yet */
#define MATHUTILS_CB_SUBTYPE_EUL 0
#define MATHUTILS_CB_SUBTYPE_VEC 1
#define MATHUTILS_CB_SUBTYPE_QUAT 2
#define MATHUTILS_CB_SUBTYPE_COLOR 3

static int mathutils_rna_generic_check(BaseMathObject *bmo)
{
	BPy_PropertyRNA *self = (BPy_PropertyRNA *)bmo->cb_user;

	PYRNA_PROP_CHECK_INT(self);

	return self->prop ? 0 : -1;
}

static int mathutils_rna_vector_get(BaseMathObject *bmo, int subtype)
{
	BPy_PropertyRNA *self = (BPy_PropertyRNA *)bmo->cb_user;

	PYRNA_PROP_CHECK_INT(self);

	if (self->prop == NULL)
		return -1;

	RNA_property_float_get_array(&self->ptr, self->prop, bmo->data);

	/* Euler order exception */
	if (subtype == MATHUTILS_CB_SUBTYPE_EUL) {
		EulerObject *eul = (EulerObject *)bmo;
		PropertyRNA *prop_eul_order = NULL;
		eul->order = pyrna_rotation_euler_order_get(&self->ptr, eul->order, &prop_eul_order);
	}

	return 0;
}

static int mathutils_rna_vector_set(BaseMathObject *bmo, int subtype)
{
	BPy_PropertyRNA *self = (BPy_PropertyRNA *)bmo->cb_user;
	float min, max;

	PYRNA_PROP_CHECK_INT(self);

	if (self->prop == NULL)
		return -1;

#ifdef USE_PEDANTIC_WRITE
	if (rna_disallow_writes && rna_id_write_error(&self->ptr, NULL)) {
		return -1;
	}
#endif  /* USE_PEDANTIC_WRITE */

	if (!RNA_property_editable_flag(&self->ptr, self->prop)) {
		PyErr_Format(PyExc_AttributeError,
		             "bpy_prop \"%.200s.%.200s\" is read-only",
		             RNA_struct_identifier(self->ptr.type), RNA_property_identifier(self->prop));
		return -1;
	}

	RNA_property_float_range(&self->ptr, self->prop, &min, &max);

	if (min != -FLT_MAX || max != FLT_MAX) {
		int i, len = RNA_property_array_length(&self->ptr, self->prop);
		for (i = 0; i < len; i++) {
			CLAMP(bmo->data[i], min, max);
		}
	}

	RNA_property_float_set_array(&self->ptr, self->prop, bmo->data);
	if (RNA_property_update_check(self->prop)) {
		RNA_property_update(BPy_GetContext(), &self->ptr, self->prop);
	}

	/* Euler order exception */
	if (subtype == MATHUTILS_CB_SUBTYPE_EUL) {
		EulerObject *eul = (EulerObject *)bmo;
		PropertyRNA *prop_eul_order = NULL;
		short order = pyrna_rotation_euler_order_get(&self->ptr, eul->order, &prop_eul_order);
		if (order != eul->order) {
			RNA_property_enum_set(&self->ptr, prop_eul_order, eul->order);
			if (RNA_property_update_check(prop_eul_order)) {
				RNA_property_update(BPy_GetContext(), &self->ptr, prop_eul_order);
			}
		}
	}
	return 0;
}

static int mathutils_rna_vector_get_index(BaseMathObject *bmo, int UNUSED(subtype), int index)
{
	BPy_PropertyRNA *self = (BPy_PropertyRNA *)bmo->cb_user;

	PYRNA_PROP_CHECK_INT(self);

	if (self->prop == NULL)
		return -1;

	bmo->data[index] = RNA_property_float_get_index(&self->ptr, self->prop, index);
	return 0;
}

static int mathutils_rna_vector_set_index(BaseMathObject *bmo, int UNUSED(subtype), int index)
{
	BPy_PropertyRNA *self = (BPy_PropertyRNA *)bmo->cb_user;

	PYRNA_PROP_CHECK_INT(self);

	if (self->prop == NULL)
		return -1;

#ifdef USE_PEDANTIC_WRITE
	if (rna_disallow_writes && rna_id_write_error(&self->ptr, NULL)) {
		return -1;
	}
#endif  /* USE_PEDANTIC_WRITE */

	if (!RNA_property_editable_flag(&self->ptr, self->prop)) {
		PyErr_Format(PyExc_AttributeError,
		             "bpy_prop \"%.200s.%.200s\" is read-only",
		             RNA_struct_identifier(self->ptr.type), RNA_property_identifier(self->prop));
		return -1;
	}

	RNA_property_float_clamp(&self->ptr, self->prop, &bmo->data[index]);
	RNA_property_float_set_index(&self->ptr, self->prop, index, bmo->data[index]);

	if (RNA_property_update_check(self->prop)) {
		RNA_property_update(BPy_GetContext(), &self->ptr, self->prop);
	}

	return 0;
}

static Mathutils_Callback mathutils_rna_array_cb = {
	(BaseMathCheckFunc)     mathutils_rna_generic_check,
	(BaseMathGetFunc)       mathutils_rna_vector_get,
	(BaseMathSetFunc)       mathutils_rna_vector_set,
	(BaseMathGetIndexFunc)  mathutils_rna_vector_get_index,
	(BaseMathSetIndexFunc)  mathutils_rna_vector_set_index
};


/* bpyrna matrix callbacks */
static unsigned char mathutils_rna_matrix_cb_index = -1; /* index for our callbacks */

static int mathutils_rna_matrix_get(BaseMathObject *bmo, int UNUSED(subtype))
{
	BPy_PropertyRNA *self = (BPy_PropertyRNA *)bmo->cb_user;

	PYRNA_PROP_CHECK_INT(self);

	if (self->prop == NULL)
		return -1;

	RNA_property_float_get_array(&self->ptr, self->prop, bmo->data);
	return 0;
}

static int mathutils_rna_matrix_set(BaseMathObject *bmo, int UNUSED(subtype))
{
	BPy_PropertyRNA *self = (BPy_PropertyRNA *)bmo->cb_user;

	PYRNA_PROP_CHECK_INT(self);

	if (self->prop == NULL)
		return -1;

#ifdef USE_PEDANTIC_WRITE
	if (rna_disallow_writes && rna_id_write_error(&self->ptr, NULL)) {
		return -1;
	}
#endif  /* USE_PEDANTIC_WRITE */

	if (!RNA_property_editable_flag(&self->ptr, self->prop)) {
		PyErr_Format(PyExc_AttributeError,
		             "bpy_prop \"%.200s.%.200s\" is read-only",
		             RNA_struct_identifier(self->ptr.type), RNA_property_identifier(self->prop));
		return -1;
	}

	/* can ignore clamping here */
	RNA_property_float_set_array(&self->ptr, self->prop, bmo->data);

	if (RNA_property_update_check(self->prop)) {
		RNA_property_update(BPy_GetContext(), &self->ptr, self->prop);
	}
	return 0;
}

static Mathutils_Callback mathutils_rna_matrix_cb = {
	mathutils_rna_generic_check,
	mathutils_rna_matrix_get,
	mathutils_rna_matrix_set,
	NULL,
	NULL
};

static short pyrna_rotation_euler_order_get(
        PointerRNA *ptr, const short order_fallback,
        PropertyRNA **r_prop_eul_order)
{
	/* attempt to get order */
	if (*r_prop_eul_order == NULL) {
		*r_prop_eul_order = RNA_struct_find_property(ptr, "rotation_mode");
	}

	if (*r_prop_eul_order) {
		short order = RNA_property_enum_get(ptr, *r_prop_eul_order);
		/* could be quat or axisangle */
		if (order >= EULER_ORDER_XYZ && order <= EULER_ORDER_ZYX) {
			return order;
		}
	}

	return order_fallback;
}

#endif  /* USE_MATHUTILS */

/* note that PROP_NONE is included as a vector subtype. this is because its handy to
 * have x/y access to fcurve keyframes and other fixed size float arrays of length 2-4. */
#define PROP_ALL_VECTOR_SUBTYPES                                              \
	     PROP_COORDS:                                                         \
	case PROP_TRANSLATION:                                                    \
	case PROP_DIRECTION:                                                      \
	case PROP_VELOCITY:                                                       \
	case PROP_ACCELERATION:                                                   \
	case PROP_XYZ:                                                            \
	case PROP_XYZ_LENGTH                                                      \


PyObject *pyrna_math_object_from_array(PointerRNA *ptr, PropertyRNA *prop)
{
	PyObject *ret = NULL;

#ifdef USE_MATHUTILS
	int subtype, totdim;
	int len;
	const int flag = RNA_property_flag(prop);
	const int type = RNA_property_type(prop);
	const bool is_thick = (flag & PROP_THICK_WRAP) != 0;

	/* disallow dynamic sized arrays to be wrapped since the size could change
	 * to a size mathutils does not support */
	if (flag & PROP_DYNAMIC) {
		return NULL;
	}

	len = RNA_property_array_length(ptr, prop);
	if (type == PROP_FLOAT) {
		/* pass */
	}
	else if (type == PROP_INT) {
		if (is_thick) {
			goto thick_wrap_slice;
		}
		else {
			return NULL;
		}
	}
	else {
		return NULL;
	}

	subtype = RNA_property_subtype(prop);
	totdim = RNA_property_array_dimension(ptr, prop, NULL);

	if (totdim == 1 || (totdim == 2 && subtype == PROP_MATRIX)) {
		if (!is_thick)
			ret = pyrna_prop_CreatePyObject(ptr, prop);  /* owned by the mathutils PyObject */

		switch (subtype) {
			case PROP_ALL_VECTOR_SUBTYPES:
				if (len >= 2 && len <= 4) {
					if (is_thick) {
						ret = Vector_CreatePyObject(NULL, len, NULL);
						RNA_property_float_get_array(ptr, prop, ((VectorObject *)ret)->vec);
					}
					else {
						PyObject *vec_cb = Vector_CreatePyObject_cb(
						        ret, len, mathutils_rna_array_cb_index, MATHUTILS_CB_SUBTYPE_VEC);
						Py_DECREF(ret); /* the vector owns now */
						ret = vec_cb; /* return the vector instead */
					}
				}
				break;
			case PROP_MATRIX:
				if (len == 16) {
					if (is_thick) {
						ret = Matrix_CreatePyObject(NULL, 4, 4, NULL);
						RNA_property_float_get_array(ptr, prop, ((MatrixObject *)ret)->matrix);
					}
					else {
						PyObject *mat_cb = Matrix_CreatePyObject_cb(
						        ret, 4, 4, mathutils_rna_matrix_cb_index, 0);
						Py_DECREF(ret); /* the matrix owns now */
						ret = mat_cb; /* return the matrix instead */
					}
				}
				else if (len == 9) {
					if (is_thick) {
						ret = Matrix_CreatePyObject(NULL, 3, 3, NULL);
						RNA_property_float_get_array(ptr, prop, ((MatrixObject *)ret)->matrix);
					}
					else {
						PyObject *mat_cb = Matrix_CreatePyObject_cb(
						        ret, 3, 3, mathutils_rna_matrix_cb_index, 0);
						Py_DECREF(ret); /* the matrix owns now */
						ret = mat_cb; /* return the matrix instead */
					}
				}
				break;
			case PROP_EULER:
			case PROP_QUATERNION:
				if (len == 3) { /* euler */
					if (is_thick) {
						/* attempt to get order, only needed for thick types since wrapped with update via callbacks */
						PropertyRNA *prop_eul_order = NULL;
						short order = pyrna_rotation_euler_order_get(ptr, EULER_ORDER_XYZ, &prop_eul_order);

						ret = Euler_CreatePyObject(NULL, order, NULL);  /* TODO, get order from RNA */
						RNA_property_float_get_array(ptr, prop, ((EulerObject *)ret)->eul);
					}
					else {
						/* order will be updated from callback on use */
						// TODO, get order from RNA
						PyObject *eul_cb = Euler_CreatePyObject_cb(
						        ret, EULER_ORDER_XYZ, mathutils_rna_array_cb_index, MATHUTILS_CB_SUBTYPE_EUL);
						Py_DECREF(ret); /* the euler owns now */
						ret = eul_cb; /* return the euler instead */
					}
				}
				else if (len == 4) {
					if (is_thick) {
						ret = Quaternion_CreatePyObject(NULL, NULL);
						RNA_property_float_get_array(ptr, prop, ((QuaternionObject *)ret)->quat);
					}
					else {
						PyObject *quat_cb = Quaternion_CreatePyObject_cb(
						        ret, mathutils_rna_array_cb_index, MATHUTILS_CB_SUBTYPE_QUAT);
						Py_DECREF(ret); /* the quat owns now */
						ret = quat_cb; /* return the quat instead */
					}
				}
				break;
			case PROP_COLOR:
			case PROP_COLOR_GAMMA:
				if (len == 3) { /* color */
					if (is_thick) {
						ret = Color_CreatePyObject(NULL, NULL);
						RNA_property_float_get_array(ptr, prop, ((ColorObject *)ret)->col);
					}
					else {
						PyObject *col_cb = Color_CreatePyObject_cb(
						        ret, mathutils_rna_array_cb_index, MATHUTILS_CB_SUBTYPE_COLOR);
						Py_DECREF(ret); /* the color owns now */
						ret = col_cb; /* return the color instead */
					}
				}
				break;
			default:
				break;
		}
	}

	if (ret == NULL) {
		if (is_thick) {
			/* this is an array we cant reference (since its not thin wrappable)
			 * and cannot be coerced into a mathutils type, so return as a list */
thick_wrap_slice:
			ret = pyrna_prop_array_subscript_slice(NULL, ptr, prop, 0, len, len);
		}
		else {
			ret = pyrna_prop_CreatePyObject(ptr, prop); /* owned by the mathutils PyObject */
		}
	}
#else  /* USE_MATHUTILS */
	(void)ptr;
	(void)prop;
#endif  /* USE_MATHUTILS */

	return ret;
}

/* same as RNA_enum_value_from_id but raises an exception */
int pyrna_enum_value_from_id(
        EnumPropertyItem *item, const char *identifier, int *r_value,
        const char *error_prefix)
{
	if (RNA_enum_value_from_id(item, identifier, r_value) == 0) {
		const char *enum_str = BPy_enum_as_string(item);
		PyErr_Format(PyExc_ValueError,
		             "%s: '%.200s' not found in (%s)",
		             error_prefix, identifier, enum_str);
		MEM_freeN((void *)enum_str);
		return -1;
	}

	return 0;
}

/* note on __cmp__:
 * checking the 'ptr->data' matches works in almost all cases,
 * however there are a few RNA properties that are fake sub-structs and
 * share the pointer with the parent, in those cases this happens 'a.b == a'
 * see: r43352 for example.
 *
 * So compare the 'ptr->type' as well to avoid this problem.
 * It's highly unlikely this would happen that 'ptr->data' and 'ptr->prop' would match,
 * but _not_ 'ptr->type' but include this check for completeness.
 * - campbell */

static int pyrna_struct_compare(BPy_StructRNA *a, BPy_StructRNA *b)
{
	return (((a->ptr.data == b->ptr.data) &&
	         (a->ptr.type == b->ptr.type)) ? 0 : -1);
}

static int pyrna_prop_compare(BPy_PropertyRNA *a, BPy_PropertyRNA *b)
{
	return (((a->prop == b->prop) &&
	         (a->ptr.data == b->ptr.data) &&
	         (a->ptr.type == b->ptr.type)) ? 0 : -1);
}

static PyObject *pyrna_struct_richcmp(PyObject *a, PyObject *b, int op)
{
	PyObject *res;
	int ok = -1; /* zero is true */

	if (BPy_StructRNA_Check(a) && BPy_StructRNA_Check(b))
		ok = pyrna_struct_compare((BPy_StructRNA *)a, (BPy_StructRNA *)b);

	switch (op) {
		case Py_NE:
			ok = !ok;
			ATTR_FALLTHROUGH;
		case Py_EQ:
			res = ok ? Py_False : Py_True;
			break;

		case Py_LT:
		case Py_LE:
		case Py_GT:
		case Py_GE:
			res = Py_NotImplemented;
			break;
		default:
			PyErr_BadArgument();
			return NULL;
	}

	return Py_INCREF_RET(res);
}

static PyObject *pyrna_prop_richcmp(PyObject *a, PyObject *b, int op)
{
	PyObject *res;
	int ok = -1; /* zero is true */

	if (BPy_PropertyRNA_Check(a) && BPy_PropertyRNA_Check(b))
		ok = pyrna_prop_compare((BPy_PropertyRNA *)a, (BPy_PropertyRNA *)b);

	switch (op) {
		case Py_NE:
			ok = !ok;
			ATTR_FALLTHROUGH;
		case Py_EQ:
			res = ok ? Py_False : Py_True;
			break;

		case Py_LT:
		case Py_LE:
		case Py_GT:
		case Py_GE:
			res = Py_NotImplemented;
			break;
		default:
			PyErr_BadArgument();
			return NULL;
	}

	return Py_INCREF_RET(res);
}

/*----------------------repr--------------------------------------------*/
static PyObject *pyrna_struct_str(BPy_StructRNA *self)
{
	PyObject *ret;
	const char *name;

	if (!PYRNA_STRUCT_IS_VALID(self)) {
		return PyUnicode_FromFormat("<bpy_struct, %.200s invalid>",
		                            Py_TYPE(self)->tp_name);
	}

	/* print name if available */
	name = RNA_struct_name_get_alloc(&self->ptr, NULL, 0, NULL);
	if (name) {
		ret = PyUnicode_FromFormat("<bpy_struct, %.200s(\"%.200s\")>",
		                           RNA_struct_identifier(self->ptr.type),
		                           name);
		MEM_freeN((void *)name);
		return ret;
	}

	return PyUnicode_FromFormat("<bpy_struct, %.200s at %p>",
	                            RNA_struct_identifier(self->ptr.type),
	                            self->ptr.data);
}

static PyObject *pyrna_struct_repr(BPy_StructRNA *self)
{
	ID *id = self->ptr.id.data;
	PyObject *tmp_str;
	PyObject *ret;

	if (id == NULL || !PYRNA_STRUCT_IS_VALID(self))
		return pyrna_struct_str(self);  /* fallback */

	tmp_str = PyUnicode_FromString(id->name + 2);

	if (RNA_struct_is_ID(self->ptr.type)) {
		ret = PyUnicode_FromFormat("bpy.data.%s[%R]",
		                           BKE_idcode_to_name_plural(GS(id->name)),
		                           tmp_str);
	}
	else {
		const char *path;
		path = RNA_path_from_ID_to_struct(&self->ptr);
		if (path) {
			if (GS(id->name) == ID_NT) { /* nodetree paths are not accurate */
				ret = PyUnicode_FromFormat("bpy.data...%s",
				                           path);
			}
			else {
				ret = PyUnicode_FromFormat("bpy.data.%s[%R].%s",
				                           BKE_idcode_to_name_plural(GS(id->name)),
				                           tmp_str,
				                           path);
			}

			MEM_freeN((void *)path);
		}
		else { /* cant find, print something sane */
			ret = PyUnicode_FromFormat("bpy.data.%s[%R]...%s",
			                           BKE_idcode_to_name_plural(GS(id->name)),
			                           tmp_str,
			                           RNA_struct_identifier(self->ptr.type));
		}
	}

	Py_DECREF(tmp_str);

	return ret;
}

static PyObject *pyrna_prop_str(BPy_PropertyRNA *self)
{
	PyObject *ret;
	PointerRNA ptr;
	const char *name;
	const char *type_id = NULL;
	char type_fmt[64] = "";
	int type;

	PYRNA_PROP_CHECK_OBJ(self);

	type = RNA_property_type(self->prop);

	if (RNA_enum_id_from_value(rna_enum_property_type_items, type, &type_id) == 0) {
		PyErr_SetString(PyExc_RuntimeError, "could not use property type, internal error"); /* should never happen */
		return NULL;
	}
	else {
		/* this should never fail */
		int len = -1;
		char *c = type_fmt;

		while ((*c++ = tolower(*type_id++))) {}

		if (type == PROP_COLLECTION) {
			len = pyrna_prop_collection_length(self);
		}
		else if (RNA_property_array_check(self->prop)) {
			len = pyrna_prop_array_length((BPy_PropertyArrayRNA *)self);
		}

		if (len != -1)
			sprintf(--c, "[%d]", len);
	}

	/* if a pointer, try to print name of pointer target too */
	if (type == PROP_POINTER) {
		ptr = RNA_property_pointer_get(&self->ptr, self->prop);
		name = RNA_struct_name_get_alloc(&ptr, NULL, 0, NULL);

		if (name) {
			ret = PyUnicode_FromFormat("<bpy_%.200s, %.200s.%.200s(\"%.200s\")>",
			                           type_fmt,
			                           RNA_struct_identifier(self->ptr.type),
			                           RNA_property_identifier(self->prop),
			                           name);
			MEM_freeN((void *)name);
			return ret;
		}
	}
	if (type == PROP_COLLECTION) {
		PointerRNA r_ptr;
		if (RNA_property_collection_type_get(&self->ptr, self->prop, &r_ptr)) {
			return PyUnicode_FromFormat("<bpy_%.200s, %.200s>",
			                            type_fmt,
			                            RNA_struct_identifier(r_ptr.type));
		}
	}

	return PyUnicode_FromFormat("<bpy_%.200s, %.200s.%.200s>",
	                            type_fmt,
	                            RNA_struct_identifier(self->ptr.type),
	                            RNA_property_identifier(self->prop));
}

static PyObject *pyrna_prop_repr_ex(
        BPy_PropertyRNA *self,
        const int index_dim, const int index)
{
	ID *id = self->ptr.id.data;
	PyObject *tmp_str;
	PyObject *ret;
	const char *path;

	PYRNA_PROP_CHECK_OBJ(self);

	if (id == NULL)
		return pyrna_prop_str(self);  /* fallback */

	tmp_str = PyUnicode_FromString(id->name + 2);

	path = RNA_path_from_ID_to_property_index(&self->ptr, self->prop, index_dim, index);

	if (path) {
		const char *data_delim = (path[0] == '[') ? "" : ".";
		if (GS(id->name) == ID_NT) { /* nodetree paths are not accurate */
			ret = PyUnicode_FromFormat("bpy.data...%s",
			                           path);
		}
		else {
			ret = PyUnicode_FromFormat("bpy.data.%s[%R]%s%s",
			                           BKE_idcode_to_name_plural(GS(id->name)),
			                           tmp_str,
			                           data_delim, path);
		}

		MEM_freeN((void *)path);
	}
	else { /* cant find, print something sane */
		ret = PyUnicode_FromFormat("bpy.data.%s[%R]...%s",
		                           BKE_idcode_to_name_plural(GS(id->name)),
		                           tmp_str,
		                           RNA_property_identifier(self->prop));
	}

	Py_DECREF(tmp_str);

	return ret;
}

static PyObject *pyrna_prop_repr(BPy_PropertyRNA *self)
{
	return pyrna_prop_repr_ex(self, 0, -1);
}

static PyObject *pyrna_prop_array_repr(BPy_PropertyArrayRNA *self)
{
	return pyrna_prop_repr_ex((BPy_PropertyRNA *)self, self->arraydim, self->arrayoffset);
}

static PyObject *pyrna_func_repr(BPy_FunctionRNA *self)
{
	return PyUnicode_FromFormat("<%.200s %.200s.%.200s()>",
	                            Py_TYPE(self)->tp_name,
	                            RNA_struct_identifier(self->ptr.type),
	                            RNA_function_identifier(self->func));
}


static Py_hash_t pyrna_struct_hash(BPy_StructRNA *self)
{
	return _Py_HashPointer(self->ptr.data);
}

/* from python's meth_hash v3.1.2 */
static long pyrna_prop_hash(BPy_PropertyRNA *self)
{
	long x, y;
	if (self->ptr.data == NULL)
		x = 0;
	else {
		x = _Py_HashPointer(self->ptr.data);
		if (x == -1)
			return -1;
	}
	y = _Py_HashPointer((void *)(self->prop));
	if (y == -1)
		return -1;
	x ^= y;
	if (x == -1)
		x = -2;
	return x;
}

#ifdef USE_PYRNA_STRUCT_REFERENCE
static int pyrna_struct_traverse(BPy_StructRNA *self, visitproc visit, void *arg)
{
	Py_VISIT(self->reference);
	return 0;
}

static int pyrna_struct_clear(BPy_StructRNA *self)
{
	Py_CLEAR(self->reference);
	return 0;
}
#endif /* !USE_PYRNA_STRUCT_REFERENCE */

/* use our own dealloc so we can free a property if we use one */
static void pyrna_struct_dealloc(BPy_StructRNA *self)
{
#ifdef PYRNA_FREE_SUPPORT
	if (self->freeptr && self->ptr.data) {
		IDP_FreeProperty(self->ptr.data);
		MEM_freeN(self->ptr.data);
		self->ptr.data = NULL;
	}
#endif /* PYRNA_FREE_SUPPORT */

#ifdef USE_WEAKREFS
	if (self->in_weakreflist != NULL) {
		PyObject_ClearWeakRefs((PyObject *)self);
	}
#endif

#ifdef USE_PYRNA_STRUCT_REFERENCE
	if (self->reference) {
		PyObject_GC_UnTrack(self);
		pyrna_struct_clear(self);
	}
#endif /* !USE_PYRNA_STRUCT_REFERENCE */

	/* Note, for subclassed PyObjects we cant just call PyObject_DEL() directly or it will crash */
	Py_TYPE(self)->tp_free(self);
}

#ifdef USE_PYRNA_STRUCT_REFERENCE
static void pyrna_struct_reference_set(BPy_StructRNA *self, PyObject *reference)
{
	if (self->reference) {
//		PyObject_GC_UnTrack(self); /* INITIALIZED TRACKED ? */
		pyrna_struct_clear(self);
	}
	/* reference is now NULL */

	if (reference) {
		self->reference = reference;
		Py_INCREF(reference);
//		PyObject_GC_Track(self);  /* INITIALIZED TRACKED ? */
	}
}
#endif /* !USE_PYRNA_STRUCT_REFERENCE */

/* use our own dealloc so we can free a property if we use one */
static void pyrna_prop_dealloc(BPy_PropertyRNA *self)
{
#ifdef USE_WEAKREFS
	if (self->in_weakreflist != NULL) {
		PyObject_ClearWeakRefs((PyObject *)self);
	}
#endif
	/* Note, for subclassed PyObjects we cant just call PyObject_DEL() directly or it will crash */
	Py_TYPE(self)->tp_free(self);
}

static void pyrna_prop_array_dealloc(BPy_PropertyRNA *self)
{
#ifdef USE_WEAKREFS
	if (self->in_weakreflist != NULL) {
		PyObject_ClearWeakRefs((PyObject *)self);
	}
#endif
	/* Note, for subclassed PyObjects we cant just call PyObject_DEL() directly or it will crash */
	Py_TYPE(self)->tp_free(self);
}

static const char *pyrna_enum_as_string(PointerRNA *ptr, PropertyRNA *prop)
{
	EnumPropertyItem *item;
	const char *result;
	bool free = false;

	RNA_property_enum_items(BPy_GetContext(), ptr, prop, &item, NULL, &free);
	if (item) {
		result = BPy_enum_as_string(item);
	}
	else {
		result = "";
	}

	if (free)
		MEM_freeN(item);

	return result;
}


static int pyrna_string_to_enum(
        PyObject *item, PointerRNA *ptr, PropertyRNA *prop, int *r_value,
        const char *error_prefix)
{
	const char *param = _PyUnicode_AsString(item);

	if (param == NULL) {
		PyErr_Format(PyExc_TypeError,
		             "%.200s expected a string enum, not %.200s",
		             error_prefix, Py_TYPE(item)->tp_name);
		return -1;
	}
	else {
		if (!RNA_property_enum_value(BPy_GetContext(), ptr, prop, param, r_value)) {
			const char *enum_str = pyrna_enum_as_string(ptr, prop);
			PyErr_Format(PyExc_TypeError,
			             "%.200s enum \"%.200s\" not found in (%.200s)",
			             error_prefix, param, enum_str);
			MEM_freeN((void *)enum_str);
			return -1;
		}
	}

	return 0;
}

/**
 * Takes a set of strings and map it to and array of booleans.
 *
 * Useful when the values aren't flags.
 *
 * \param type_convert_sign: Maps signed to unsigned range,
 * needed when we want to use the full range of a signed short/char.
 */
BLI_bitmap *pyrna_set_to_enum_bitmap(
        EnumPropertyItem *items, PyObject *value,
        int type_size, bool type_convert_sign,
        int bitmap_size,
        const char *error_prefix)
{
	/* set looping */
	Py_ssize_t pos = 0;
	Py_ssize_t hash = 0;
	PyObject *key;

	BLI_bitmap *bitmap = BLI_BITMAP_NEW(bitmap_size, __func__);

	while (_PySet_NextEntry(value, &pos, &key, &hash)) {
		const char *param = _PyUnicode_AsString(key);
		if (param == NULL) {
			PyErr_Format(PyExc_TypeError,
			             "%.200s expected a string, not %.200s",
			             error_prefix, Py_TYPE(key)->tp_name);
			goto error;
		}

		int ret;
		if (pyrna_enum_value_from_id(items, param, &ret, error_prefix) == -1) {
			goto error;
		}

		int index = ret;

		if (type_convert_sign) {
			if (type_size == 2) {
				union { signed short as_signed; unsigned short as_unsigned; } ret_convert;
				ret_convert.as_signed = (signed short)ret;
				index = (int)ret_convert.as_unsigned;
			}
			else if (type_size == 1) {
				union { signed char as_signed; unsigned char as_unsigned; } ret_convert;
				ret_convert.as_signed = (signed char)ret;
				index = (int)ret_convert.as_unsigned;
			}
			else {
				BLI_assert(0);
			}
		}
		BLI_assert(index < bitmap_size);
		BLI_BITMAP_ENABLE(bitmap, index);
	}

	return bitmap;

error:
	MEM_freeN(bitmap);
	return NULL;
}

/* 'value' _must_ be a set type, error check before calling */
int pyrna_set_to_enum_bitfield(
        EnumPropertyItem *items, PyObject *value, int *r_value,
        const char *error_prefix)
{
	/* set of enum items, concatenate all values with OR */
	int ret, flag = 0;

	/* set looping */
	Py_ssize_t pos = 0;
	Py_ssize_t hash = 0;
	PyObject *key;

	*r_value = 0;

	while (_PySet_NextEntry(value, &pos, &key, &hash)) {
		const char *param = _PyUnicode_AsString(key);

		if (param == NULL) {
			PyErr_Format(PyExc_TypeError,
			             "%.200s expected a string, not %.200s",
			             error_prefix, Py_TYPE(key)->tp_name);
			return -1;
		}

		if (pyrna_enum_value_from_id(items, param, &ret, error_prefix) == -1) {
			return -1;
		}

		flag |= ret;
	}

	*r_value = flag;
	return 0;
}

static int pyrna_prop_to_enum_bitfield(
        PointerRNA *ptr, PropertyRNA *prop, PyObject *value, int *r_value,
        const char *error_prefix)
{
	EnumPropertyItem *item;
	int ret;
	bool free = false;

	*r_value = 0;

	if (!PyAnySet_Check(value)) {
		PyErr_Format(PyExc_TypeError,
		             "%.200s, %.200s.%.200s expected a set, not a %.200s",
		             error_prefix, RNA_struct_identifier(ptr->type),
		             RNA_property_identifier(prop), Py_TYPE(value)->tp_name);
		return -1;
	}

	RNA_property_enum_items(BPy_GetContext(), ptr, prop, &item, NULL, &free);

	if (item) {
		ret = pyrna_set_to_enum_bitfield(item, value, r_value, error_prefix);
	}
	else {
		if (PySet_GET_SIZE(value)) {
			PyErr_Format(PyExc_TypeError,
			             "%.200s: empty enum \"%.200s\" could not have any values assigned",
			             error_prefix, RNA_property_identifier(prop));
			ret = -1;
		}
		else {
			ret = 0;
		}
	}

	if (free)
		MEM_freeN(item);

	return ret;
}

PyObject *pyrna_enum_bitfield_to_py(EnumPropertyItem *items, int value)
{
	PyObject *ret = PySet_New(NULL);
	const char *identifier[RNA_ENUM_BITFLAG_SIZE + 1];

	if (RNA_enum_bitflag_identifiers(items, value, identifier)) {
		PyObject *item;
		int index;
		for (index = 0; identifier[index]; index++) {
			item = PyUnicode_FromString(identifier[index]);
			PySet_Add(ret, item);
			Py_DECREF(item);
		}
	}

	return ret;
}

static PyObject *pyrna_enum_to_py(PointerRNA *ptr, PropertyRNA *prop, int val)
{
	PyObject *item, *ret = NULL;

	if (RNA_property_flag(prop) & PROP_ENUM_FLAG) {
		const char *identifier[RNA_ENUM_BITFLAG_SIZE + 1];

		ret = PySet_New(NULL);

		if (RNA_property_enum_bitflag_identifiers(BPy_GetContext(), ptr, prop, val, identifier)) {
			int index;

			for (index = 0; identifier[index]; index++) {
				item = PyUnicode_FromString(identifier[index]);
				PySet_Add(ret, item);
				Py_DECREF(item);
			}

		}
	}
	else {
		const char *identifier;
		if (RNA_property_enum_identifier(BPy_GetContext(), ptr, prop, val, &identifier)) {
			ret = PyUnicode_FromString(identifier);
		}
		else {
			EnumPropertyItem *enum_item;
			bool free;

			/* don't throw error here, can't trust blender 100% to give the
			 * right values, python code should not generate error for that */
			RNA_property_enum_items(BPy_GetContext(), ptr, prop, &enum_item, NULL, &free);
			if (enum_item && enum_item->identifier) {
				ret = PyUnicode_FromString(enum_item->identifier);
			}
			else {
				if (free) {
					MEM_freeN(enum_item);
				}
				RNA_property_enum_items(NULL, ptr, prop, &enum_item, NULL, &free);

				/* Do not print warning in case of DummyRNA_NULL_items, this one will never match any value... */
				if (enum_item != DummyRNA_NULL_items) {
					const char *ptr_name = RNA_struct_name_get_alloc(ptr, NULL, 0, NULL);

					/* prefer not fail silently in case of api errors, maybe disable it later */
					printf("RNA Warning: Current value \"%d\" "
						   "matches no enum in '%s', '%s', '%s'\n",
						   val, RNA_struct_identifier(ptr->type),
						   ptr_name, RNA_property_identifier(prop));

#if 0				/* gives python decoding errors while generating docs :( */
					char error_str[256];
					BLI_snprintf(error_str, sizeof(error_str),
					             "RNA Warning: Current value \"%d\" "
					             "matches no enum in '%s', '%s', '%s'",
					             val, RNA_struct_identifier(ptr->type),
					             ptr_name, RNA_property_identifier(prop));

					PyErr_Warn(PyExc_RuntimeWarning, error_str);
#endif

					if (ptr_name)
						MEM_freeN((void *)ptr_name);
				}

				ret = PyUnicode_FromString("");
			}

			if (free)
				MEM_freeN(enum_item);
#if 0
			PyErr_Format(PyExc_AttributeError,
			             "RNA Error: Current value \"%d\" matches no enum", val);
			ret = NULL;
#endif
		}
	}

	return ret;
}

PyObject *pyrna_prop_to_py(PointerRNA *ptr, PropertyRNA *prop)
{
	PyObject *ret;
	const int type = RNA_property_type(prop);

	if (RNA_property_array_check(prop)) {
		return pyrna_py_from_array(ptr, prop);
	}

	/* see if we can coerce into a python type - PropertyType */
	switch (type) {
		case PROP_BOOLEAN:
			ret = PyBool_FromLong(RNA_property_boolean_get(ptr, prop));
			break;
		case PROP_INT:
			ret = PyLong_FromLong(RNA_property_int_get(ptr, prop));
			break;
		case PROP_FLOAT:
			ret = PyFloat_FromDouble(RNA_property_float_get(ptr, prop));
			break;
		case PROP_STRING:
		{
			const int subtype = RNA_property_subtype(prop);
			const char *buf;
			int buf_len;
			char buf_fixed[32];

			buf = RNA_property_string_get_alloc(ptr, prop, buf_fixed, sizeof(buf_fixed), &buf_len);
#ifdef USE_STRING_COERCE
			/* only file paths get special treatment, they may contain non utf-8 chars */
			if (subtype == PROP_BYTESTRING) {
				ret = PyBytes_FromStringAndSize(buf, buf_len);
			}
			else if (ELEM(subtype, PROP_FILEPATH, PROP_DIRPATH, PROP_FILENAME)) {
				ret = PyC_UnicodeFromByteAndSize(buf, buf_len);
			}
			else {
				ret = PyUnicode_FromStringAndSize(buf, buf_len);
			}
#else  /* USE_STRING_COERCE */
			if (subtype == PROP_BYTESTRING) {
				ret = PyBytes_FromStringAndSize(buf, buf_len);
			}
			else {
				ret = PyUnicode_FromStringAndSize(buf, buf_len);
			}
#endif  /* USE_STRING_COERCE */
			if (buf_fixed != buf) {
				MEM_freeN((void *)buf);
			}
			break;
		}
		case PROP_ENUM:
		{
			ret = pyrna_enum_to_py(ptr, prop, RNA_property_enum_get(ptr, prop));
			break;
		}
		case PROP_POINTER:
		{
			PointerRNA newptr;
			newptr = RNA_property_pointer_get(ptr, prop);
			if (newptr.data) {
				ret = pyrna_struct_CreatePyObject(&newptr);
			}
			else {
				ret = Py_None;
				Py_INCREF(ret);
			}
			break;
		}
		case PROP_COLLECTION:
			ret = pyrna_prop_CreatePyObject(ptr, prop);
			break;
		default:
			PyErr_Format(PyExc_TypeError,
			             "bpy_struct internal error: unknown type '%d' (pyrna_prop_to_py)", type);
			ret = NULL;
			break;
	}

	return ret;
}

/**
 * This function is used by operators and converting dicts into collections.
 * Its takes keyword args and fills them with property values
 */
int pyrna_pydict_to_props(
        PointerRNA *ptr, PyObject *kw, const bool all_args,
        const char *error_prefix)
{
	int error_val = 0;
	int totkw;
	const char *arg_name = NULL;
	PyObject *item;

	totkw = kw ? PyDict_Size(kw) : 0;

	RNA_STRUCT_BEGIN (ptr, prop)
	{
		arg_name = RNA_property_identifier(prop);

		if (STREQ(arg_name, "rna_type")) {
			continue;
		}

		if (kw == NULL) {
			PyErr_Format(PyExc_TypeError,
			             "%.200s: no keywords, expected \"%.200s\"",
			             error_prefix, arg_name ? arg_name : "<UNKNOWN>");
			error_val = -1;
			break;
		}

		item = PyDict_GetItemString(kw, arg_name); /* wont set an error */

		if (item == NULL) {
			if (all_args) {
				PyErr_Format(PyExc_TypeError,
				             "%.200s: keyword \"%.200s\" missing",
				             error_prefix, arg_name ? arg_name : "<UNKNOWN>");
				error_val = -1; /* pyrna_py_to_prop sets the error */
				break;
			}
		}
		else {
			if (pyrna_py_to_prop(ptr, prop, NULL, item, error_prefix)) {
				error_val = -1;
				break;
			}
			totkw--;
		}
	}
	RNA_STRUCT_END;

	if (error_val == 0 && totkw > 0) { /* some keywords were given that were not used :/ */
		PyObject *key, *value;
		Py_ssize_t pos = 0;

		while (PyDict_Next(kw, &pos, &key, &value)) {
			arg_name = _PyUnicode_AsString(key);
			if (RNA_struct_find_property(ptr, arg_name) == NULL) break;
			arg_name = NULL;
		}

		PyErr_Format(PyExc_TypeError,
		             "%.200s: keyword \"%.200s\" unrecognized",
		             error_prefix, arg_name ? arg_name : "<UNKNOWN>");
		error_val = -1;
	}

	return error_val;
}


static PyObject *pyrna_func_to_py(const PointerRNA *ptr, FunctionRNA *func)
{
	BPy_FunctionRNA *pyfunc = (BPy_FunctionRNA *) PyObject_NEW(BPy_FunctionRNA, &pyrna_func_Type);
	pyfunc->ptr = *ptr;
	pyfunc->func = func;
	return (PyObject *)pyfunc;
}


static int pyrna_py_to_prop(
        PointerRNA *ptr, PropertyRNA *prop, void *data, PyObject *value,
        const char *error_prefix)
{
	/* XXX hard limits should be checked here */
	const int type = RNA_property_type(prop);


	if (RNA_property_array_check(prop)) {
		/* done getting the length */
		if (pyrna_py_to_array(ptr, prop, data, value, error_prefix) == -1) {
			return -1;
		}
	}
	else {
		/* Normal Property (not an array) */

		/* see if we can coerce into a python type - PropertyType */
		switch (type) {
			case PROP_BOOLEAN:
			{
				int param;
				/* prefer not to have an exception here
				 * however so many poll functions return None or a valid Object.
				 * its a hassle to convert these into a bool before returning, */
				if (RNA_parameter_flag(prop) & PARM_OUTPUT) {
					param = PyObject_IsTrue(value);
				}
				else {
					param = PyC_Long_AsI32(value);

					if (UNLIKELY(param & ~1)) {  /* only accept 0/1 */
						param = -1;              /* error out below */
					}
				}

				if (param == -1) {
					PyErr_Format(PyExc_TypeError,
					             "%.200s %.200s.%.200s expected True/False or 0/1, not %.200s",
					             error_prefix, RNA_struct_identifier(ptr->type),
					             RNA_property_identifier(prop), Py_TYPE(value)->tp_name);
					return -1;
				}
				else {
					if (data) *((int *)data) = param;
					else RNA_property_boolean_set(ptr, prop, param);
				}
				break;
			}
			case PROP_INT:
			{
				int overflow;
				long param = PyLong_AsLongAndOverflow(value, &overflow);
				if (overflow || (param > INT_MAX) || (param < INT_MIN)) {
					PyErr_Format(PyExc_ValueError,
					             "%.200s %.200s.%.200s value not in 'int' range "
					             "(" STRINGIFY(INT_MIN) ", " STRINGIFY(INT_MAX) ")",
					             error_prefix, RNA_struct_identifier(ptr->type),
					             RNA_property_identifier(prop));
					return -1;
				}
				else if (param == -1 && PyErr_Occurred()) {
					PyErr_Format(PyExc_TypeError,
					             "%.200s %.200s.%.200s expected an int type, not %.200s",
					             error_prefix, RNA_struct_identifier(ptr->type),
					             RNA_property_identifier(prop), Py_TYPE(value)->tp_name);
					return -1;
				}
				else {
					int param_i = (int)param;
					if (data) {
						RNA_property_int_clamp(ptr, prop, &param_i);
						*((int *)data) = param_i;
					}
					else {
						RNA_property_int_set(ptr, prop, param_i);
					}
				}
				break;
			}
			case PROP_FLOAT:
			{
				float param = PyFloat_AsDouble(value);
				if (PyErr_Occurred()) {
					PyErr_Format(PyExc_TypeError,
					             "%.200s %.200s.%.200s expected a float type, not %.200s",
					             error_prefix, RNA_struct_identifier(ptr->type),
					             RNA_property_identifier(prop), Py_TYPE(value)->tp_name);
					return -1;
				}
				else {
					if (data) {
						RNA_property_float_clamp(ptr, prop, (float *)&param);
						*((float *)data) = param;
					}
					else {
						RNA_property_float_set(ptr, prop, param);
					}
				}
				break;
			}
			case PROP_STRING:
			{
				const int subtype = RNA_property_subtype(prop);
				const char *param;

				if (subtype == PROP_BYTESTRING) {

					/* Byte String */

					param = PyBytes_AsString(value);

					if (param == NULL) {
						if (PyBytes_Check(value)) {
							/* there was an error assigning a string type,
							 * rather than setting a new error, prefix the existing one
							 */
							PyC_Err_Format_Prefix(PyExc_TypeError,
							                      "%.200s %.200s.%.200s error assigning bytes",
							                      error_prefix, RNA_struct_identifier(ptr->type),
							                      RNA_property_identifier(prop));
						}
						else {
							PyErr_Format(PyExc_TypeError,
							             "%.200s %.200s.%.200s expected a bytes type, not %.200s",
							             error_prefix, RNA_struct_identifier(ptr->type),
							             RNA_property_identifier(prop), Py_TYPE(value)->tp_name);
						}

						return -1;
					}
					else {
						/* same as unicode */
						/* XXX, this is suspect but needed for function calls, need to see if theres a better way */
						if (data) *((char **)data) = (char *)param;
						else RNA_property_string_set(ptr, prop, param);
					}
				}
				else {
					/* Unicode String */
#ifdef USE_STRING_COERCE
					PyObject *value_coerce = NULL;
					if (ELEM(subtype, PROP_FILEPATH, PROP_DIRPATH, PROP_FILENAME)) {
						/* TODO, get size */
						param = PyC_UnicodeAsByte(value, &value_coerce);
					}
					else {
						param = _PyUnicode_AsString(value);
					}
#else  /* USE_STRING_COERCE */
					param = _PyUnicode_AsString(value);
#endif  /* USE_STRING_COERCE */

					if (param == NULL) {
						if (PyUnicode_Check(value)) {
							/* there was an error assigning a string type,
							 * rather than setting a new error, prefix the existing one
							 */
							PyC_Err_Format_Prefix(PyExc_TypeError,
							                      "%.200s %.200s.%.200s error assigning string",
							                      error_prefix, RNA_struct_identifier(ptr->type),
							                      RNA_property_identifier(prop));
						}
						else {
							PyErr_Format(PyExc_TypeError,
							             "%.200s %.200s.%.200s expected a string type, not %.200s",
							             error_prefix, RNA_struct_identifier(ptr->type),
							             RNA_property_identifier(prop), Py_TYPE(value)->tp_name);
						}

						return -1;
					}
					else {
						/* same as bytes */
						/* XXX, this is suspect but needed for function calls, need to see if theres a better way */
						if (data) *((char **)data) = (char *)param;
						else RNA_property_string_set(ptr, prop, param);
					}
#ifdef USE_STRING_COERCE
					Py_XDECREF(value_coerce);
#endif  /* USE_STRING_COERCE */
				}
				break;
			}
			case PROP_ENUM:
			{
				int val = 0;

				/* type checkins is done by each function */
				if (RNA_property_flag(prop) & PROP_ENUM_FLAG) {
					/* set of enum items, concatenate all values with OR */
					if (pyrna_prop_to_enum_bitfield(ptr, prop, value, &val, error_prefix) == -1) {
						return -1;
					}
				}
				else {
					/* simple enum string */
					if (pyrna_string_to_enum(value, ptr, prop, &val, error_prefix) == -1) {
						return -1;
					}
				}

				if (data) *((int *)data) = val;
				else RNA_property_enum_set(ptr, prop, val);

				break;
			}
			case PROP_POINTER:
			{
				PyObject *value_new = NULL;

				StructRNA *ptr_type = RNA_property_pointer_type(ptr, prop);
				int flag = RNA_property_flag(prop);
				int flag_parameter = RNA_parameter_flag(prop);

				/* this is really nasty!, so we can fake the operator having direct properties eg:
				 * layout.prop(self, "filepath")
				 * ... which in fact should be
				 * layout.prop(self.properties, "filepath")
				 *
				 * we need to do this trick.
				 * if the prop is not an operator type and the pyobject is an operator,
				 * use its properties in place of its self.
				 *
				 * this is so bad that its almost a good reason to do away with fake 'self.properties -> self'
				 * class mixing if this causes problems in the future it should be removed.
				 */
				if ((ptr_type == &RNA_AnyType) &&
				    (BPy_StructRNA_Check(value)))
				{
					const StructRNA *base_type =
					        RNA_struct_base_child_of(((const BPy_StructRNA *)value)->ptr.type, NULL);
					if (ELEM(base_type, &RNA_Operator, &RNA_Manipulator)) {
						value = PyObject_GetAttr(value, bpy_intern_str_properties);
						value_new = value;
					}
				}

				/* if property is an OperatorProperties/ManipulatorProperties pointer and value is a map,
				 * forward back to pyrna_pydict_to_props */
				if (PyDict_Check(value)) {
					const StructRNA *base_type = RNA_struct_base_child_of(ptr_type, NULL);
					if (base_type == &RNA_OperatorProperties) {
						PointerRNA opptr = RNA_property_pointer_get(ptr, prop);
						return pyrna_pydict_to_props(&opptr, value, false, error_prefix);
					}
					else if (base_type == &RNA_ManipulatorProperties) {
						PointerRNA opptr = RNA_property_pointer_get(ptr, prop);
						return pyrna_pydict_to_props(&opptr, value, false, error_prefix);
					}
				}

				/* another exception, allow to pass a collection as an RNA property */
				if (Py_TYPE(value) == &pyrna_prop_collection_Type) { /* ok to ignore idprop collections */
					PointerRNA c_ptr;
					BPy_PropertyRNA *value_prop = (BPy_PropertyRNA *)value;
					if (RNA_property_collection_type_get(&value_prop->ptr, value_prop->prop, &c_ptr)) {
						value = pyrna_struct_CreatePyObject(&c_ptr);
						value_new = value;
					}
					else {
						PyErr_Format(PyExc_TypeError,
						             "%.200s %.200s.%.200s collection has no type, "
						             "cant be used as a %.200s type",
						             error_prefix, RNA_struct_identifier(ptr->type),
						             RNA_property_identifier(prop), RNA_struct_identifier(ptr_type));
						return -1;
					}
				}

				if (!BPy_StructRNA_Check(value) && value != Py_None) {
					PyErr_Format(PyExc_TypeError,
					             "%.200s %.200s.%.200s expected a %.200s type, not %.200s",
					             error_prefix, RNA_struct_identifier(ptr->type),
					             RNA_property_identifier(prop), RNA_struct_identifier(ptr_type),
					             Py_TYPE(value)->tp_name);
					Py_XDECREF(value_new); return -1;
				}
				else if ((flag & PROP_NEVER_NULL) && value == Py_None) {
					PyErr_Format(PyExc_TypeError,
					             "%.200s %.200s.%.200s does not support a 'None' assignment %.200s type",
					             error_prefix, RNA_struct_identifier(ptr->type),
					             RNA_property_identifier(prop), RNA_struct_identifier(ptr_type));
					Py_XDECREF(value_new); return -1;
				}
				else if ((value != Py_None) &&
				         ((flag & PROP_ID_SELF_CHECK) && ptr->id.data == ((BPy_StructRNA *)value)->ptr.id.data))
				{
					PyErr_Format(PyExc_TypeError,
					             "%.200s %.200s.%.200s ID type does not support assignment to its self",
					             error_prefix, RNA_struct_identifier(ptr->type),
					             RNA_property_identifier(prop));
					Py_XDECREF(value_new); return -1;
				}
				else {
					BPy_StructRNA *param = (BPy_StructRNA *)value;
					bool raise_error = false;
					if (data) {

						if (flag_parameter & PARM_RNAPTR) {
							if (flag & PROP_THICK_WRAP) {
								if (value == Py_None)
									memset(data, 0, sizeof(PointerRNA));
								else if (RNA_struct_is_a(param->ptr.type, ptr_type))
									*((PointerRNA *)data) = param->ptr;
								else
									raise_error = true;
							}
							else {
								/* for function calls, we sometimes want to pass the 'ptr' directly,
								 * watch out that it remains valid!, possibly we could support this later if needed */
								BLI_assert(value_new == NULL);
								if (value == Py_None)
									*((void **)data) = NULL;
								else if (RNA_struct_is_a(param->ptr.type, ptr_type))
									*((PointerRNA **)data) = &param->ptr;
								else
									raise_error = true;
							}
						}
						else if (value == Py_None) {
							*((void **)data) = NULL;
						}
						else if (RNA_struct_is_a(param->ptr.type, ptr_type)) {
							*((void **)data) = param->ptr.data;
						}
						else {
							raise_error = true;
						}
					}
					else {
						/* data == NULL, assign to RNA */
						if (value == Py_None || RNA_struct_is_a(param->ptr.type, ptr_type))
							RNA_property_pointer_set(ptr, prop, value == Py_None ? PointerRNA_NULL : param->ptr);
						else
							raise_error = true;
					}

					if (raise_error) {
						if (pyrna_struct_validity_check(param) == -1) {
							/* error set */
						}
						else {
							PointerRNA tmp;
							RNA_pointer_create(NULL, ptr_type, NULL, &tmp);
							PyErr_Format(PyExc_TypeError,
							             "%.200s %.200s.%.200s expected a %.200s type, not %.200s",
							             error_prefix, RNA_struct_identifier(ptr->type),
							             RNA_property_identifier(prop), RNA_struct_identifier(tmp.type),
							             RNA_struct_identifier(param->ptr.type));
						}
						Py_XDECREF(value_new); return -1;
					}
				}

				Py_XDECREF(value_new);

				break;
			}
			case PROP_COLLECTION:
			{
				Py_ssize_t seq_len, i;
				PyObject *item;
				PointerRNA itemptr;
				ListBase *lb;
				CollectionPointerLink *link;

				lb = (data) ? (ListBase *)data : NULL;

				/* convert a sequence of dict's into a collection */
				if (!PySequence_Check(value)) {
					PyErr_Format(PyExc_TypeError,
					             "%.200s %.200s.%.200s expected a sequence for an RNA collection, not %.200s",
					             error_prefix, RNA_struct_identifier(ptr->type),
					             RNA_property_identifier(prop), Py_TYPE(value)->tp_name);
					return -1;
				}

				seq_len = PySequence_Size(value);
				for (i = 0; i < seq_len; i++) {
					item = PySequence_GetItem(value, i);

					if (item == NULL) {
						PyErr_Format(PyExc_TypeError,
						             "%.200s %.200s.%.200s failed to get sequence index '%d' for an RNA collection",
						             error_prefix, RNA_struct_identifier(ptr->type),
						             RNA_property_identifier(prop), i);
						Py_XDECREF(item);
						return -1;
					}

					if (PyDict_Check(item) == 0) {
						PyErr_Format(PyExc_TypeError,
						             "%.200s %.200s.%.200s expected a each sequence "
						             "member to be a dict for an RNA collection, not %.200s",
						             error_prefix, RNA_struct_identifier(ptr->type),
						             RNA_property_identifier(prop), Py_TYPE(item)->tp_name);
						Py_XDECREF(item);
						return -1;
					}

					if (lb) {
						link = MEM_callocN(sizeof(CollectionPointerLink), "PyCollectionPointerLink");
						link->ptr = itemptr;
						BLI_addtail(lb, link);
					}
					else
						RNA_property_collection_add(ptr, prop, &itemptr);

					if (pyrna_pydict_to_props(
					        &itemptr, item, true,
					        "Converting a python list to an RNA collection") == -1)
					{
						PyObject *msg = PyC_ExceptionBuffer();
						const char *msg_char = _PyUnicode_AsString(msg);

						PyErr_Format(PyExc_TypeError,
						             "%.200s %.200s.%.200s error converting a member of a collection "
						             "from a dicts into an RNA collection, failed with: %s",
						             error_prefix, RNA_struct_identifier(ptr->type),
						             RNA_property_identifier(prop), msg_char);

						Py_DECREF(item);
						Py_DECREF(msg);
						return -1;
					}
					Py_DECREF(item);
				}

				break;
			}
			default:
				PyErr_Format(PyExc_AttributeError,
				             "%.200s %.200s.%.200s unknown property type (pyrna_py_to_prop)",
				             error_prefix, RNA_struct_identifier(ptr->type),
				             RNA_property_identifier(prop));
				return -1;
		}
	}

	/* Run rna property functions */
	if (RNA_property_update_check(prop)) {
		RNA_property_update(BPy_GetContext(), ptr, prop);
	}

	return 0;
}

static PyObject *pyrna_prop_array_to_py_index(BPy_PropertyArrayRNA *self, int index)
{
	PYRNA_PROP_CHECK_OBJ((BPy_PropertyRNA *)self);
	return pyrna_py_from_array_index(self, &self->ptr, self->prop, index);
}

static int pyrna_py_to_prop_array_index(BPy_PropertyArrayRNA *self, int index, PyObject *value)
{
	int ret = 0;
	PointerRNA *ptr = &self->ptr;
	PropertyRNA *prop = self->prop;

	const int totdim = RNA_property_array_dimension(ptr, prop, NULL);

	if (totdim > 1) {
		/* char error_str[512]; */
		if (pyrna_py_to_array_index(&self->ptr, self->prop, self->arraydim, self->arrayoffset, index, value, "") == -1) {
			/* error is set */
			ret = -1;
		}
	}
	else {
		/* see if we can coerce into a python type - PropertyType */
		switch (RNA_property_type(prop)) {
			case PROP_BOOLEAN:
			{
				int param = PyC_Long_AsBool(value);

				if (param == -1) {
					/* error is set */
					ret = -1;
				}
				else {
					RNA_property_boolean_set_index(ptr, prop, index, param);
				}
				break;
			}
			case PROP_INT:
			{
				int param = PyC_Long_AsI32(value);
				if (param == -1 && PyErr_Occurred()) {
					PyErr_SetString(PyExc_TypeError, "expected an int type");
					ret = -1;
				}
				else {
					RNA_property_int_clamp(ptr, prop, &param);
					RNA_property_int_set_index(ptr, prop, index, param);
				}
				break;
			}
			case PROP_FLOAT:
			{
				float param = PyFloat_AsDouble(value);
				if (PyErr_Occurred()) {
					PyErr_SetString(PyExc_TypeError, "expected a float type");
					ret = -1;
				}
				else {
					RNA_property_float_clamp(ptr, prop, &param);
					RNA_property_float_set_index(ptr, prop, index, param);
				}
				break;
			}
			default:
				PyErr_SetString(PyExc_AttributeError, "not an array type");
				ret = -1;
				break;
		}
	}

	/* Run rna property functions */
	if (RNA_property_update_check(prop)) {
		RNA_property_update(BPy_GetContext(), ptr, prop);
	}

	return ret;
}

/* ---------------sequence------------------------------------------- */
static Py_ssize_t pyrna_prop_array_length(BPy_PropertyArrayRNA *self)
{
	PYRNA_PROP_CHECK_INT((BPy_PropertyRNA *)self);

	if (RNA_property_array_dimension(&self->ptr, self->prop, NULL) > 1)
		return RNA_property_multi_array_length(&self->ptr, self->prop, self->arraydim);
	else
		return RNA_property_array_length(&self->ptr, self->prop);
}

static Py_ssize_t pyrna_prop_collection_length(BPy_PropertyRNA *self)
{
	PYRNA_PROP_CHECK_INT(self);

	return RNA_property_collection_length(&self->ptr, self->prop);
}

/* bool functions are for speed, so we can avoid getting the length
 * of 1000's of items in a linked list for eg. */
static int pyrna_prop_array_bool(BPy_PropertyRNA *self)
{
	PYRNA_PROP_CHECK_INT(self);

	return RNA_property_array_length(&self->ptr, self->prop) ? 1 : 0;
}

static int pyrna_prop_collection_bool(BPy_PropertyRNA *self)
{
	/* no callback defined, just iterate and find the nth item */
	CollectionPropertyIterator iter;
	int test;

	PYRNA_PROP_CHECK_INT(self);

	RNA_property_collection_begin(&self->ptr, self->prop, &iter);
	test = iter.valid;
	RNA_property_collection_end(&iter);
	return test;
}


/* notice getting the length of the collection is avoided unless negative
 * index is used or to detect internal error with a valid index.
 * This is done for faster lookups. */
#define PYRNA_PROP_COLLECTION_ABS_INDEX(ret_err)                              \
	if (keynum < 0) {                                                         \
	    keynum_abs += RNA_property_collection_length(&self->ptr, self->prop); \
	    if (keynum_abs < 0) {                                                 \
	        PyErr_Format(PyExc_IndexError,                                    \
	                     "bpy_prop_collection[%d]: out of range.", keynum);   \
	        return ret_err;                                                   \
	    }                                                                     \
	} (void)0


/* internal use only */
static PyObject *pyrna_prop_collection_subscript_int(BPy_PropertyRNA *self, Py_ssize_t keynum)
{
	PointerRNA newptr;
	Py_ssize_t keynum_abs = keynum;

	PYRNA_PROP_CHECK_OBJ(self);

	PYRNA_PROP_COLLECTION_ABS_INDEX(NULL);

	if (RNA_property_collection_lookup_int(&self->ptr, self->prop, keynum_abs, &newptr)) {
		return pyrna_struct_CreatePyObject(&newptr);
	}
	else {
		const int len = RNA_property_collection_length(&self->ptr, self->prop);
		if (keynum_abs >= len) {
			PyErr_Format(PyExc_IndexError,
			             "bpy_prop_collection[index]: "
			             "index %d out of range, size %d", keynum, len);
		}
		else {
			PyErr_Format(PyExc_RuntimeError,
			             "bpy_prop_collection[index]: internal error, "
			             "valid index %d given in %d sized collection but value not found",
			             keynum_abs, len);
		}

		return NULL;
	}
}

/* values type must have been already checked */
static int pyrna_prop_collection_ass_subscript_int(BPy_PropertyRNA *self, Py_ssize_t keynum, PyObject *value)
{
	Py_ssize_t keynum_abs = keynum;
	const PointerRNA *ptr = (value == Py_None) ? (&PointerRNA_NULL) : &((BPy_StructRNA *)value)->ptr;

	PYRNA_PROP_CHECK_INT(self);

	PYRNA_PROP_COLLECTION_ABS_INDEX(-1);

	if (RNA_property_collection_assign_int(&self->ptr, self->prop, keynum_abs, ptr) == 0) {
		const int len = RNA_property_collection_length(&self->ptr, self->prop);
		if (keynum_abs >= len) {
			PyErr_Format(PyExc_IndexError,
			             "bpy_prop_collection[index] = value: "
			             "index %d out of range, size %d", keynum, len);
		}
		else {

			PyErr_Format(PyExc_IndexError,
			             "bpy_prop_collection[index] = value: "
			             "failed assignment (unknown reason)", keynum);
		}
		return -1;
	}

	return 0;
}

static PyObject *pyrna_prop_array_subscript_int(BPy_PropertyArrayRNA *self, int keynum)
{
	int len;

	PYRNA_PROP_CHECK_OBJ((BPy_PropertyRNA *)self);

	len = pyrna_prop_array_length(self);

	if (keynum < 0) keynum += len;

	if (keynum >= 0 && keynum < len)
		return pyrna_prop_array_to_py_index(self, keynum);

	PyErr_Format(PyExc_IndexError,
	             "bpy_prop_array[index]: index %d out of range", keynum);
	return NULL;
}

static PyObject *pyrna_prop_collection_subscript_str(BPy_PropertyRNA *self, const char *keyname)
{
	PointerRNA newptr;

	PYRNA_PROP_CHECK_OBJ(self);

	if (RNA_property_collection_lookup_string(&self->ptr, self->prop, keyname, &newptr))
		return pyrna_struct_CreatePyObject(&newptr);

	PyErr_Format(PyExc_KeyError, "bpy_prop_collection[key]: key \"%.200s\" not found", keyname);
	return NULL;
}
/* static PyObject *pyrna_prop_array_subscript_str(BPy_PropertyRNA *self, char *keyname) */

/**
 * Special case: `bpy.data.objects["some_id_name", "//some_lib_name.blend"]`
 * also for:     `bpy.data.objects.get(("some_id_name", "//some_lib_name.blend"), fallback)`
 *
 * \note
 * error codes since this is not to be called directly from python,
 * this matches pythons `__contains__` values capi.
 * - -1: exception set
 * -  0: not found
 * -  1: found
 */
static int pyrna_prop_collection_subscript_str_lib_pair_ptr(
        BPy_PropertyRNA *self, PyObject *key,
        const char *err_prefix, const short err_not_found,
        PointerRNA *r_ptr)
{
	const char *keyname;

	/* first validate the args, all we know is that they are a tuple */
	if (PyTuple_GET_SIZE(key) != 2) {
		PyErr_Format(PyExc_KeyError,
		             "%s: tuple key must be a pair, not size %d",
		             err_prefix, PyTuple_GET_SIZE(key));
		return -1;
	}
	else if (self->ptr.type != &RNA_BlendData) {
		PyErr_Format(PyExc_KeyError,
		             "%s: is only valid for bpy.data collections, not %.200s",
		             err_prefix, RNA_struct_identifier(self->ptr.type));
		return -1;
	}
	else if ((keyname = _PyUnicode_AsString(PyTuple_GET_ITEM(key, 0))) == NULL) {
		PyErr_Format(PyExc_KeyError,
		             "%s: id must be a string, not %.200s",
		             err_prefix, Py_TYPE(PyTuple_GET_ITEM(key, 0))->tp_name);
		return -1;
	}
	else {
		PyObject *keylib = PyTuple_GET_ITEM(key, 1);
		Library *lib;
		bool found = false;

		if (keylib == Py_None) {
			lib = NULL;
		}
		else if (PyUnicode_Check(keylib)) {
			Main *bmain = self->ptr.data;
			const char *keylib_str = _PyUnicode_AsString(keylib);
			lib = BLI_findstring(&bmain->library, keylib_str, offsetof(Library, name));
			if (lib == NULL) {
				if (err_not_found) {
					PyErr_Format(PyExc_KeyError,
					             "%s: lib name '%.240s' "
					             "does not reference a valid library",
					             err_prefix, keylib_str);
					return -1;
				}
				else {
					return 0;
				}

			}
		}
		else {
			PyErr_Format(PyExc_KeyError,
			             "%s: lib must be a sting or None, not %.200s",
			             err_prefix, Py_TYPE(keylib)->tp_name);
			return -1;
		}

		/* lib is either a valid pointer or NULL,
		 * either way can do direct comparison with id.lib */

		RNA_PROP_BEGIN (&self->ptr, itemptr, self->prop)
		{
			ID *id = itemptr.data; /* always an ID */
			if (id->lib == lib && (STREQLEN(keyname, id->name + 2, sizeof(id->name) - 2))) {
				found = true;
				if (r_ptr) {
					*r_ptr = itemptr;
				}
				break;
			}
		}
		RNA_PROP_END;

		/* we may want to fail silently as with collection.get() */
		if ((found == false) && err_not_found) {
			/* only runs for getitem access so use fixed string */
			PyErr_SetString(PyExc_KeyError,
			                "bpy_prop_collection[key, lib]: not found");
			return -1;
		}
		else {
			return found; /* 1 / 0, no exception */
		}
	}
}

static PyObject *pyrna_prop_collection_subscript_str_lib_pair(
        BPy_PropertyRNA *self, PyObject *key,
        const char *err_prefix, const bool err_not_found)
{
	PointerRNA ptr;
	const int contains = pyrna_prop_collection_subscript_str_lib_pair_ptr(self, key, err_prefix, err_not_found, &ptr);

	if (contains == 1) {
		return pyrna_struct_CreatePyObject(&ptr);
	}
	else {
		return NULL;
	}
}


static PyObject *pyrna_prop_collection_subscript_slice(BPy_PropertyRNA *self, Py_ssize_t start, Py_ssize_t stop)
{
	CollectionPropertyIterator rna_macro_iter;
	int count;

	PyObject *list;
	PyObject *item;

	PYRNA_PROP_CHECK_OBJ(self);

	list = PyList_New(0);

	/* skip to start */
	RNA_property_collection_begin(&self->ptr, self->prop, &rna_macro_iter);
	RNA_property_collection_skip(&rna_macro_iter, start);

	/* add items until stop */
	for (count = start; rna_macro_iter.valid;
	     RNA_property_collection_next(&rna_macro_iter))
	{
		item = pyrna_struct_CreatePyObject(&rna_macro_iter.ptr);
		PyList_APPEND(list, item);

		count++;
		if (count == stop) {
			break;
		}
	}

	RNA_property_collection_end(&rna_macro_iter);

	return list;
}

/* TODO - dimensions
 * note: could also use pyrna_prop_array_to_py_index(self, count) in a loop but its a lot slower
 * since at the moment it reads (and even allocates) the entire array for each index.
 */
static PyObject *pyrna_prop_array_subscript_slice(
        BPy_PropertyArrayRNA *self, PointerRNA *ptr, PropertyRNA *prop,
        Py_ssize_t start, Py_ssize_t stop, Py_ssize_t length)
{
	int count, totdim;
	PyObject *tuple;

	/* isn't needed, internal use only */
	// PYRNA_PROP_CHECK_OBJ((BPy_PropertyRNA *)self);

	tuple = PyTuple_New(stop - start);

	totdim = RNA_property_array_dimension(ptr, prop, NULL);

	if (totdim > 1) {
		for (count = start; count < stop; count++)
			PyTuple_SET_ITEM(tuple, count - start, pyrna_prop_array_to_py_index(self, count));
	}
	else {
		switch (RNA_property_type(prop)) {
			case PROP_FLOAT:
			{
				float values_stack[PYRNA_STACK_ARRAY];
				float *values;
				if (length > PYRNA_STACK_ARRAY) { values = PyMem_MALLOC(sizeof(float) * length); }
				else                            { values = values_stack; }
				RNA_property_float_get_array(ptr, prop, values);

				for (count = start; count < stop; count++)
					PyTuple_SET_ITEM(tuple, count - start, PyFloat_FromDouble(values[count]));

				if (values != values_stack) {
					PyMem_FREE(values);
				}
				break;
			}
			case PROP_BOOLEAN:
			{
				int values_stack[PYRNA_STACK_ARRAY];
				int *values;
				if (length > PYRNA_STACK_ARRAY) { values = PyMem_MALLOC(sizeof(int) * length); }
				else                            { values = values_stack; }

				RNA_property_boolean_get_array(ptr, prop, values);
				for (count = start; count < stop; count++)
					PyTuple_SET_ITEM(tuple, count - start, PyBool_FromLong(values[count]));

				if (values != values_stack) {
					PyMem_FREE(values);
				}
				break;
			}
			case PROP_INT:
			{
				int values_stack[PYRNA_STACK_ARRAY];
				int *values;
				if (length > PYRNA_STACK_ARRAY) { values = PyMem_MALLOC(sizeof(int) * length); }
				else                            { values = values_stack; }

				RNA_property_int_get_array(ptr, prop, values);
				for (count = start; count < stop; count++)
					PyTuple_SET_ITEM(tuple, count - start, PyLong_FromLong(values[count]));

				if (values != values_stack) {
					PyMem_FREE(values);
				}
				break;
			}
			default:
				BLI_assert(!"Invalid array type");

				PyErr_SetString(PyExc_TypeError, "not an array type");
				Py_DECREF(tuple);
				tuple = NULL;
				break;
		}
	}
	return tuple;
}

static PyObject *pyrna_prop_collection_subscript(BPy_PropertyRNA *self, PyObject *key)
{
	PYRNA_PROP_CHECK_OBJ(self);

	if (PyUnicode_Check(key)) {
		return pyrna_prop_collection_subscript_str(self, _PyUnicode_AsString(key));
	}
	else if (PyIndex_Check(key)) {
		Py_ssize_t i = PyNumber_AsSsize_t(key, PyExc_IndexError);
		if (i == -1 && PyErr_Occurred())
			return NULL;

		return pyrna_prop_collection_subscript_int(self, i);
	}
	else if (PySlice_Check(key)) {
		PySliceObject *key_slice = (PySliceObject *)key;
		Py_ssize_t step = 1;

		if (key_slice->step != Py_None && !_PyEval_SliceIndex(key, &step)) {
			return NULL;
		}
		else if (step != 1) {
			PyErr_SetString(PyExc_TypeError, "bpy_prop_collection[slice]: slice steps not supported");
			return NULL;
		}
		else if (key_slice->start == Py_None && key_slice->stop == Py_None) {
			return pyrna_prop_collection_subscript_slice(self, 0, PY_SSIZE_T_MAX);
		}
		else {
			Py_ssize_t start = 0, stop = PY_SSIZE_T_MAX;

			/* avoid PySlice_GetIndicesEx because it needs to know the length ahead of time. */
			if (key_slice->start != Py_None && !_PyEval_SliceIndex(key_slice->start, &start)) return NULL;
			if (key_slice->stop  != Py_None && !_PyEval_SliceIndex(key_slice->stop,  &stop))  return NULL;

			if (start < 0 || stop < 0) {
				/* only get the length for negative values */
				Py_ssize_t len = (Py_ssize_t)RNA_property_collection_length(&self->ptr, self->prop);
				if (start < 0) start += len;
				if (stop  < 0) stop  += len;
			}

			if (stop - start <= 0) {
				return PyList_New(0);
			}
			else {
				return pyrna_prop_collection_subscript_slice(self, start, stop);
			}
		}
	}
	else if (PyTuple_Check(key)) {
		/* special case, for ID datablocks we */
		return pyrna_prop_collection_subscript_str_lib_pair(self, key,
		                                                    "bpy_prop_collection[id, lib]", true);
	}
	else {
		PyErr_Format(PyExc_TypeError,
		             "bpy_prop_collection[key]: invalid key, "
		             "must be a string or an int, not %.200s",
		             Py_TYPE(key)->tp_name);
		return NULL;
	}
}

/* generic check to see if a PyObject is compatible with a collection
 * -1 on failure, 0 on success, sets the error */
static int pyrna_prop_collection_type_check(BPy_PropertyRNA *self, PyObject *value)
{
	StructRNA *prop_srna;

	if (value == Py_None) {
		if (RNA_property_flag(self->prop) & PROP_NEVER_NULL) {
			PyErr_Format(PyExc_TypeError,
			             "bpy_prop_collection[key] = value: invalid, "
			             "this collection doesn't support None assignment");
			return -1;
		}
		else {
			return 0; /* None is OK */
		}
	}
	else if (BPy_StructRNA_Check(value) == 0) {
		PyErr_Format(PyExc_TypeError,
		             "bpy_prop_collection[key] = value: invalid, "
		             "expected a StructRNA type or None, not a %.200s",
		             Py_TYPE(value)->tp_name);
		return -1;
	}
	else if ((prop_srna = RNA_property_pointer_type(&self->ptr, self->prop))) {
		StructRNA *value_srna = ((BPy_StructRNA *)value)->ptr.type;
		if (RNA_struct_is_a(value_srna, prop_srna) == 0) {
			PyErr_Format(PyExc_TypeError,
			             "bpy_prop_collection[key] = value: invalid, "
			             "expected a '%.200s' type or None, not a '%.200s'",
			             RNA_struct_identifier(prop_srna),
			             RNA_struct_identifier(value_srna)
			             );
			return -1;
		}
		else {
			return 0; /* OK, this is the correct type!*/
		}
	}

	PyErr_Format(PyExc_TypeError,
	             "bpy_prop_collection[key] = value: internal error, "
	             "failed to get the collection type");
	return -1;
}

/* note: currently this is a copy of 'pyrna_prop_collection_subscript' with
 * large blocks commented, we may support slice/key indices later */
static int pyrna_prop_collection_ass_subscript(BPy_PropertyRNA *self, PyObject *key, PyObject *value)
{
	PYRNA_PROP_CHECK_INT(self);

	/* validate the assigned value */
	if (value == NULL) {
		PyErr_SetString(PyExc_TypeError,
		                "del bpy_prop_collection[key]: not supported");
		return -1;
	}
	else if (pyrna_prop_collection_type_check(self, value) == -1) {
		return -1; /* exception is set */
	}

#if 0
	if (PyUnicode_Check(key)) {
		return pyrna_prop_collection_subscript_str(self, _PyUnicode_AsString(key));
	}
	else
#endif
	if (PyIndex_Check(key)) {
		Py_ssize_t i = PyNumber_AsSsize_t(key, PyExc_IndexError);
		if (i == -1 && PyErr_Occurred())
			return -1;

		return pyrna_prop_collection_ass_subscript_int(self, i, value);
	}
#if 0 /* TODO, fake slice assignment */
	else if (PySlice_Check(key)) {
		PySliceObject *key_slice = (PySliceObject *)key;
		Py_ssize_t step = 1;

		if (key_slice->step != Py_None && !_PyEval_SliceIndex(key, &step)) {
			return NULL;
		}
		else if (step != 1) {
			PyErr_SetString(PyExc_TypeError, "bpy_prop_collection[slice]: slice steps not supported");
			return NULL;
		}
		else if (key_slice->start == Py_None && key_slice->stop == Py_None) {
			return pyrna_prop_collection_subscript_slice(self, 0, PY_SSIZE_T_MAX);
		}
		else {
			Py_ssize_t start = 0, stop = PY_SSIZE_T_MAX;

			/* avoid PySlice_GetIndicesEx because it needs to know the length ahead of time. */
			if (key_slice->start != Py_None && !_PyEval_SliceIndex(key_slice->start, &start)) return NULL;
			if (key_slice->stop != Py_None && !_PyEval_SliceIndex(key_slice->stop, &stop))    return NULL;

			if (start < 0 || stop < 0) {
				/* only get the length for negative values */
				Py_ssize_t len = (Py_ssize_t)RNA_property_collection_length(&self->ptr, self->prop);
				if (start < 0) start += len;
				if (stop  < 0) stop  += len;
			}

			if (stop - start <= 0) {
				return PyList_New(0);
			}
			else {
				return pyrna_prop_collection_subscript_slice(self, start, stop);
			}
		}
	}
#endif
	else {
		PyErr_Format(PyExc_TypeError,
		             "bpy_prop_collection[key]: invalid key, "
		             "must be a string or an int, not %.200s",
		             Py_TYPE(key)->tp_name);
		return -1;
	}
}

static PyObject *pyrna_prop_array_subscript(BPy_PropertyArrayRNA *self, PyObject *key)
{
	PYRNA_PROP_CHECK_OBJ((BPy_PropertyRNA *)self);

#if 0
	if (PyUnicode_Check(key)) {
		return pyrna_prop_array_subscript_str(self, _PyUnicode_AsString(key));
	}
	else
#endif
	if (PyIndex_Check(key)) {
		Py_ssize_t i = PyNumber_AsSsize_t(key, PyExc_IndexError);
		if (i == -1 && PyErr_Occurred())
			return NULL;
		return pyrna_prop_array_subscript_int(self, i);
	}
	else if (PySlice_Check(key)) {
		Py_ssize_t step = 1;
		PySliceObject *key_slice = (PySliceObject *)key;

		if (key_slice->step != Py_None && !_PyEval_SliceIndex(key, &step)) {
			return NULL;
		}
		else if (step != 1) {
			PyErr_SetString(PyExc_TypeError, "bpy_prop_array[slice]: slice steps not supported");
			return NULL;
		}
		else if (key_slice->start == Py_None && key_slice->stop == Py_None) {
			/* note, no significant advantage with optimizing [:] slice as with collections
			 * but include here for consistency with collection slice func */
			Py_ssize_t len = (Py_ssize_t)pyrna_prop_array_length(self);
			return pyrna_prop_array_subscript_slice(self, &self->ptr, self->prop, 0, len, len);
		}
		else {
			int len = pyrna_prop_array_length(self);
			Py_ssize_t start, stop, slicelength;

			if (PySlice_GetIndicesEx(key, len, &start, &stop, &step, &slicelength) < 0)
				return NULL;

			if (slicelength <= 0) {
				return PyTuple_New(0);
			}
			else {
				return pyrna_prop_array_subscript_slice(self, &self->ptr, self->prop, start, stop, len);
			}
		}
	}
	else {
		PyErr_SetString(PyExc_AttributeError, "bpy_prop_array[key]: invalid key, key must be an int");
		return NULL;
	}
}

/**
 * Helpers for #prop_subscript_ass_array_slice
 */

static PyObject *prop_subscript_ass_array_slice__as_seq_fast(PyObject *value, int length)
{
	PyObject *value_fast;
	if (!(value_fast = PySequence_Fast(
	          value,
	          "bpy_prop_array[slice] = value: "
	          "element in assignment is not a sequence type")))
	{
		return NULL;
	}
	else if (PySequence_Fast_GET_SIZE(value_fast) != length) {
		Py_DECREF(value_fast);
		PyErr_SetString(
		        PyExc_ValueError,
		        "bpy_prop_array[slice] = value: "
		        "re-sizing bpy_struct element in arrays isn't supported");

		return NULL;
	}
	else {
		return value_fast;
	}
}

static int prop_subscript_ass_array_slice__float_recursive(
        PyObject **value_items, float *value,
        int totdim, const int dimsize[],
        const float range[2])
{
	const int length = dimsize[0];
	if (totdim > 1) {
		int index = 0;
		int i;
		for (i = 0; i != length; i++) {
			PyObject *subvalue = prop_subscript_ass_array_slice__as_seq_fast(value_items[i], dimsize[1]);
			if (UNLIKELY(subvalue == NULL)) {
				return 0;
			}

			index += prop_subscript_ass_array_slice__float_recursive(
			        PySequence_Fast_ITEMS(subvalue), &value[index],
			        totdim - 1, &dimsize[1], range);

			Py_DECREF(subvalue);
		}
		return index;
	}
	else {
		BLI_assert(totdim == 1);
		const float min = range[0], max = range[1];
		int i;
		for (i = 0; i != length; i++) {
			float v = PyFloat_AsDouble(value_items[i]);
			CLAMP(v, min, max);
			value[i] = v;
		}
		return i;
	}
}

static int prop_subscript_ass_array_slice__int_recursive(
        PyObject **value_items, int *value,
        int totdim, const int dimsize[],
        const int range[2])
{
	const int length = dimsize[0];
	if (totdim > 1) {
		int index = 0;
		int i;
		for (i = 0; i != length; i++) {
			PyObject *subvalue = prop_subscript_ass_array_slice__as_seq_fast(value_items[i], dimsize[1]);
			if (UNLIKELY(subvalue == NULL)) {
				return 0;
			}

			index += prop_subscript_ass_array_slice__int_recursive(
			        PySequence_Fast_ITEMS(subvalue), &value[index],
			        totdim - 1, &dimsize[1], range);

			Py_DECREF(subvalue);
		}
		return index;
	}
	else {
		BLI_assert(totdim == 1);
		const int min = range[0], max = range[1];
		int i;
		for (i = 0; i != length; i++) {
			int v = PyLong_AsLong(value_items[i]);
			CLAMP(v, min, max);
			value[i] = v;
		}
		return i;
	}
}

static int prop_subscript_ass_array_slice__bool_recursive(
        PyObject **value_items, int *value,
        int totdim, const int dimsize[])
{
	const int length = dimsize[0];
	if (totdim > 1) {
		int index = 0;
		int i;
		for (i = 0; i != length; i++) {
			PyObject *subvalue = prop_subscript_ass_array_slice__as_seq_fast(value_items[i], dimsize[1]);
			if (UNLIKELY(subvalue == NULL)) {
				return 0;
			}

			index += prop_subscript_ass_array_slice__bool_recursive(
			        PySequence_Fast_ITEMS(subvalue), &value[index],
			        totdim - 1, &dimsize[1]);

			Py_DECREF(subvalue);
		}
		return index;
	}
	else {
		BLI_assert(totdim == 1);
		int i;
		for (i = 0; i != length; i++) {
			int v = PyLong_AsLong(value_items[i]);
			value[i] = v;
		}
		return i;
	}
}

/* could call (pyrna_py_to_prop_array_index(self, i, value) in a loop but it is slow */
static int prop_subscript_ass_array_slice(
        PointerRNA *ptr, PropertyRNA *prop, int arraydim, int arrayoffset,
        int start, int stop, int length, PyObject *value_orig)
{
	const int length_flat = RNA_property_array_length(ptr, prop);
	PyObject *value;
	PyObject **value_items;
	void *values_alloc = NULL;
	int ret = 0;

	if (value_orig == NULL) {
		PyErr_SetString(PyExc_TypeError,
		                "bpy_prop_array[slice] = value: deleting with list types is not supported by bpy_struct");
		return -1;
	}

	if (!(value = PySequence_Fast(value_orig, "bpy_prop_array[slice] = value: assignment is not a sequence type"))) {
		return -1;
	}

	if (PySequence_Fast_GET_SIZE(value) != stop - start) {
		Py_DECREF(value);
		PyErr_SetString(PyExc_TypeError,
		                "bpy_prop_array[slice] = value: re-sizing bpy_struct arrays isn't supported");
		return -1;
	}

	int dimsize[3];
	int totdim = RNA_property_array_dimension(ptr, prop, dimsize);
	if (totdim > 1) {
		BLI_assert(dimsize[arraydim] == length);
	}

	int span = 1;
	if (totdim > 1) {
		for (int i = arraydim + 1; i < totdim; i++) {
			span *= dimsize[i];
		}
	}

	value_items = PySequence_Fast_ITEMS(value);
	switch (RNA_property_type(prop)) {
		case PROP_FLOAT:
		{
			float values_stack[PYRNA_STACK_ARRAY];
			float *values = (length_flat > PYRNA_STACK_ARRAY) ?
			                (values_alloc = PyMem_MALLOC(sizeof(*values) * length_flat)) : values_stack;
			if (start != 0 || stop != length) {
				/* partial assignment? - need to get the array */
				RNA_property_float_get_array(ptr, prop, values);
			}

			float range[2];
			RNA_property_float_range(ptr, prop, &range[0], &range[1]);

			dimsize[arraydim] = stop - start;
			prop_subscript_ass_array_slice__float_recursive(
			        value_items, &values[arrayoffset + (start * span)],
			        totdim - arraydim, &dimsize[arraydim],
			        range);

			if (PyErr_Occurred()) ret = -1;
			else                  RNA_property_float_set_array(ptr, prop, values);
			break;
		}
		case PROP_INT:
		{
			int values_stack[PYRNA_STACK_ARRAY];
			int *values = (length_flat > PYRNA_STACK_ARRAY) ?
			              (values_alloc = PyMem_MALLOC(sizeof(*values) * length_flat)) : values_stack;
			if (start != 0 || stop != length) {
				/* partial assignment? - need to get the array */
				RNA_property_int_get_array(ptr, prop, values);
			}

			int range[2];
			RNA_property_int_range(ptr, prop, &range[0], &range[1]);

			dimsize[arraydim] = stop - start;
			prop_subscript_ass_array_slice__int_recursive(
			        value_items, &values[arrayoffset + (start * span)],
			        totdim - arraydim, &dimsize[arraydim],
			        range);

			if (PyErr_Occurred()) ret = -1;
			else                  RNA_property_int_set_array(ptr, prop, values);
			break;
		}
		case PROP_BOOLEAN:
		{
			int values_stack[PYRNA_STACK_ARRAY];
			int *values = (length_flat > PYRNA_STACK_ARRAY) ?
			              (values_alloc = PyMem_MALLOC(sizeof(*values) * length_flat)) : values_stack;

			if (start != 0 || stop != length) {
				/* partial assignment? - need to get the array */
				RNA_property_boolean_get_array(ptr, prop, values);
			}

			dimsize[arraydim] = stop - start;
			prop_subscript_ass_array_slice__bool_recursive(
			        value_items, &values[arrayoffset + (start * span)],
			        totdim - arraydim, &dimsize[arraydim]);

			if (PyErr_Occurred()) ret = -1;
			else                  RNA_property_boolean_set_array(ptr, prop, values);
			break;
		}
		default:
			PyErr_SetString(PyExc_TypeError, "not an array type");
			ret = -1;
			break;
	}

	Py_DECREF(value);

	if (values_alloc) {
		PyMem_FREE(values_alloc);
	}

	return ret;

}

static int prop_subscript_ass_array_int(BPy_PropertyArrayRNA *self, Py_ssize_t keynum, PyObject *value)
{
	int len;

	PYRNA_PROP_CHECK_INT((BPy_PropertyRNA *)self);

	len = pyrna_prop_array_length(self);

	if (keynum < 0) keynum += len;

	if (keynum >= 0 && keynum < len)
		return pyrna_py_to_prop_array_index(self, keynum, value);

	PyErr_SetString(PyExc_IndexError,
	                "bpy_prop_array[index] = value: index out of range");
	return -1;
}

static int pyrna_prop_array_ass_subscript(BPy_PropertyArrayRNA *self, PyObject *key, PyObject *value)
{
	/* char *keyname = NULL; */ /* not supported yet */
	int ret = -1;

	PYRNA_PROP_CHECK_INT((BPy_PropertyRNA *)self);

	if (!RNA_property_editable_flag(&self->ptr, self->prop)) {
		PyErr_Format(PyExc_AttributeError,
		             "bpy_prop_collection: attribute \"%.200s\" from \"%.200s\" is read-only",
		             RNA_property_identifier(self->prop), RNA_struct_identifier(self->ptr.type));
		ret = -1;
	}

	else if (PyIndex_Check(key)) {
		Py_ssize_t i = PyNumber_AsSsize_t(key, PyExc_IndexError);
		if (i == -1 && PyErr_Occurred()) {
			ret = -1;
		}
		else {
			ret = prop_subscript_ass_array_int(self, i, value);
		}
	}
	else if (PySlice_Check(key)) {
		Py_ssize_t len = pyrna_prop_array_length(self);
		Py_ssize_t start, stop, step, slicelength;

		if (PySlice_GetIndicesEx(key, len, &start, &stop, &step, &slicelength) < 0) {
			ret = -1;
		}
		else if (slicelength <= 0) {
			ret = 0; /* do nothing */
		}
		else if (step == 1) {
			ret = prop_subscript_ass_array_slice(
			        &self->ptr, self->prop, self->arraydim, self->arrayoffset,
			        start, stop, len, value);
		}
		else {
			PyErr_SetString(PyExc_TypeError, "slice steps not supported with rna");
			ret = -1;
		}
	}
	else {
		PyErr_SetString(PyExc_AttributeError, "invalid key, key must be an int");
		ret = -1;
	}

	if (ret != -1) {
		if (RNA_property_update_check(self->prop)) {
			RNA_property_update(BPy_GetContext(), &self->ptr, self->prop);
		}
	}

	return ret;
}

/* for slice only */
static PyMappingMethods pyrna_prop_array_as_mapping = {
	(lenfunc) pyrna_prop_array_length,               /* mp_length */
	(binaryfunc) pyrna_prop_array_subscript,         /* mp_subscript */
	(objobjargproc) pyrna_prop_array_ass_subscript,  /* mp_ass_subscript */
};

static PyMappingMethods pyrna_prop_collection_as_mapping = {
	(lenfunc) pyrna_prop_collection_length,               /* mp_length */
	(binaryfunc) pyrna_prop_collection_subscript,         /* mp_subscript */
	(objobjargproc) pyrna_prop_collection_ass_subscript,  /* mp_ass_subscript */
};

/* only for fast bool's, large structs, assign nb_bool on init */
static PyNumberMethods pyrna_prop_array_as_number = {
	NULL, /* nb_add */
	NULL, /* nb_subtract */
	NULL, /* nb_multiply */
	NULL, /* nb_remainder */
	NULL, /* nb_divmod */
	NULL, /* nb_power */
	NULL, /* nb_negative */
	NULL, /* nb_positive */
	NULL, /* nb_absolute */
	(inquiry) pyrna_prop_array_bool, /* nb_bool */
};
static PyNumberMethods pyrna_prop_collection_as_number = {
	NULL, /* nb_add */
	NULL, /* nb_subtract */
	NULL, /* nb_multiply */
	NULL, /* nb_remainder */
	NULL, /* nb_divmod */
	NULL, /* nb_power */
	NULL, /* nb_negative */
	NULL, /* nb_positive */
	NULL, /* nb_absolute */
	(inquiry) pyrna_prop_collection_bool, /* nb_bool */
};

static int pyrna_prop_array_contains(BPy_PropertyRNA *self, PyObject *value)
{
	return pyrna_array_contains_py(&self->ptr, self->prop, value);
}

static int pyrna_prop_collection_contains(BPy_PropertyRNA *self, PyObject *key)
{
	PointerRNA newptr; /* not used, just so RNA_property_collection_lookup_string runs */

	if (PyTuple_Check(key)) {
		/* special case, for ID datablocks we */
		return pyrna_prop_collection_subscript_str_lib_pair_ptr(self, key,
		                                                        "(id, lib) in bpy_prop_collection", false, NULL);
	}
	else {

		/* key in dict style check */
		const char *keyname = _PyUnicode_AsString(key);

		if (keyname == NULL) {
			PyErr_SetString(PyExc_TypeError,
			                "bpy_prop_collection.__contains__: expected a string or a tuple of strings");
			return -1;
		}

		if (RNA_property_collection_lookup_string(&self->ptr, self->prop, keyname, &newptr))
			return 1;

		return 0;
	}
}

static int pyrna_struct_contains(BPy_StructRNA *self, PyObject *value)
{
	IDProperty *group;
	const char *name = _PyUnicode_AsString(value);

	PYRNA_STRUCT_CHECK_INT(self);

	if (!name) {
		PyErr_SetString(PyExc_TypeError, "bpy_struct.__contains__: expected a string");
		return -1;
	}

	if (RNA_struct_idprops_check(self->ptr.type) == 0) {
		PyErr_SetString(PyExc_TypeError, "bpy_struct: this type doesn't support IDProperties");
		return -1;
	}

	group = RNA_struct_idprops(&self->ptr, 0);

	if (!group)
		return 0;

	return IDP_GetPropertyFromGroup(group, name) ? 1 : 0;
}

static PySequenceMethods pyrna_prop_array_as_sequence = {
	(lenfunc)pyrna_prop_array_length,
	NULL,       /* sq_concat */
	NULL,       /* sq_repeat */
	(ssizeargfunc)pyrna_prop_array_subscript_int, /* sq_item */ /* Only set this so PySequence_Check() returns True */
	NULL,       /* sq_slice */
	(ssizeobjargproc)prop_subscript_ass_array_int,      /* sq_ass_item */
	NULL,       /* *was* sq_ass_slice */
	(objobjproc)pyrna_prop_array_contains,  /* sq_contains */
	(binaryfunc) NULL, /* sq_inplace_concat */
	(ssizeargfunc) NULL, /* sq_inplace_repeat */
};

static PySequenceMethods pyrna_prop_collection_as_sequence = {
	(lenfunc)pyrna_prop_collection_length,
	NULL,       /* sq_concat */
	NULL,       /* sq_repeat */
	(ssizeargfunc)pyrna_prop_collection_subscript_int, /* sq_item */ /* Only set this so PySequence_Check() returns True */
	NULL,       /* *was* sq_slice */
	(ssizeobjargproc)/* pyrna_prop_collection_ass_subscript_int */ NULL /* let mapping take this one */, /* sq_ass_item */
	NULL,       /* *was* sq_ass_slice */
	(objobjproc)pyrna_prop_collection_contains, /* sq_contains */
	(binaryfunc) NULL, /* sq_inplace_concat */
	(ssizeargfunc) NULL, /* sq_inplace_repeat */
};

static PySequenceMethods pyrna_struct_as_sequence = {
	NULL,       /* Cant set the len otherwise it can evaluate as false */
	NULL,       /* sq_concat */
	NULL,       /* sq_repeat */
	NULL,       /* sq_item */ /* Only set this so PySequence_Check() returns True */
	NULL,       /* *was* sq_slice */
	NULL,       /* sq_ass_item */
	NULL,       /* *was* sq_ass_slice */
	(objobjproc)pyrna_struct_contains,  /* sq_contains */
	(binaryfunc) NULL, /* sq_inplace_concat */
	(ssizeargfunc) NULL, /* sq_inplace_repeat */
};

static PyObject *pyrna_struct_subscript(BPy_StructRNA *self, PyObject *key)
{
	/* mostly copied from BPy_IDGroup_Map_GetItem */
	IDProperty *group, *idprop;
	const char *name = _PyUnicode_AsString(key);

	PYRNA_STRUCT_CHECK_OBJ(self);

	if (RNA_struct_idprops_check(self->ptr.type) == 0) {
		PyErr_SetString(PyExc_TypeError, "this type doesn't support IDProperties");
		return NULL;
	}

	if (name == NULL) {
		PyErr_SetString(PyExc_TypeError, "bpy_struct[key]: only strings are allowed as keys of ID properties");
		return NULL;
	}

	group = RNA_struct_idprops(&self->ptr, 0);

	if (group == NULL) {
		PyErr_Format(PyExc_KeyError, "bpy_struct[key]: key \"%s\" not found", name);
		return NULL;
	}

	idprop = IDP_GetPropertyFromGroup(group, name);

	if (idprop == NULL) {
		PyErr_Format(PyExc_KeyError, "bpy_struct[key]: key \"%s\" not found", name);
		return NULL;
	}

	return BPy_IDGroup_WrapData(self->ptr.id.data, idprop, group);
}

static int pyrna_struct_ass_subscript(BPy_StructRNA *self, PyObject *key, PyObject *value)
{
	IDProperty *group;

	PYRNA_STRUCT_CHECK_INT(self);

	group = RNA_struct_idprops(&self->ptr, 1);

#ifdef USE_PEDANTIC_WRITE
	if (rna_disallow_writes && rna_id_write_error(&self->ptr, key)) {
		return -1;
	}
#endif  /* USE_PEDANTIC_WRITE */

	if (group == NULL) {
		PyErr_SetString(PyExc_TypeError, "bpy_struct[key] = val: id properties not supported for this type");
		return -1;
	}

	if (value && BPy_StructRNA_Check(value)) {
		BPy_StructRNA *val = (BPy_StructRNA *)value;
		if (val && self->ptr.type && val->ptr.type) {
			if (!RNA_struct_idprops_datablock_allowed(self->ptr.type) &&
			    RNA_struct_idprops_contains_datablock(val->ptr.type))
			{
				PyErr_SetString(
				        PyExc_TypeError,
				        "bpy_struct[key] = val: datablock id properties not supported for this type");
				return -1;
			}
		}
	}

	return BPy_Wrap_SetMapItem(group, key, value);
}

static PyMappingMethods pyrna_struct_as_mapping = {
	(lenfunc) NULL,                             /* mp_length */
	(binaryfunc) pyrna_struct_subscript,        /* mp_subscript */
	(objobjargproc) pyrna_struct_ass_subscript, /* mp_ass_subscript */
};

PyDoc_STRVAR(pyrna_struct_keys_doc,
".. method:: keys()\n"
"\n"
"   Returns the keys of this objects custom properties (matches pythons\n"
"   dictionary function of the same name).\n"
"\n"
"   :return: custom property keys.\n"
"   :rtype: list of strings\n"
"\n"
BPY_DOC_ID_PROP_TYPE_NOTE
);
static PyObject *pyrna_struct_keys(BPy_PropertyRNA *self)
{
	IDProperty *group;

	if (RNA_struct_idprops_check(self->ptr.type) == 0) {
		PyErr_SetString(PyExc_TypeError, "bpy_struct.keys(): this type doesn't support IDProperties");
		return NULL;
	}

	group = RNA_struct_idprops(&self->ptr, 0);

	if (group == NULL)
		return PyList_New(0);

	return BPy_Wrap_GetKeys(group);
}

PyDoc_STRVAR(pyrna_struct_items_doc,
".. method:: items()\n"
"\n"
"   Returns the items of this objects custom properties (matches pythons\n"
"   dictionary function of the same name).\n"
"\n"
"   :return: custom property key, value pairs.\n"
"   :rtype: list of key, value tuples\n"
"\n"
BPY_DOC_ID_PROP_TYPE_NOTE
);
static PyObject *pyrna_struct_items(BPy_PropertyRNA *self)
{
	IDProperty *group;

	if (RNA_struct_idprops_check(self->ptr.type) == 0) {
		PyErr_SetString(PyExc_TypeError, "bpy_struct.items(): this type doesn't support IDProperties");
		return NULL;
	}

	group = RNA_struct_idprops(&self->ptr, 0);

	if (group == NULL)
		return PyList_New(0);

	return BPy_Wrap_GetItems(self->ptr.id.data, group);
}

PyDoc_STRVAR(pyrna_struct_values_doc,
".. method:: values()\n"
"\n"
"   Returns the values of this objects custom properties (matches pythons\n"
"   dictionary function of the same name).\n"
"\n"
"   :return: custom property values.\n"
"   :rtype: list\n"
"\n"
BPY_DOC_ID_PROP_TYPE_NOTE
);
static PyObject *pyrna_struct_values(BPy_PropertyRNA *self)
{
	IDProperty *group;

	if (RNA_struct_idprops_check(self->ptr.type) == 0) {
		PyErr_SetString(PyExc_TypeError, "bpy_struct.values(): this type doesn't support IDProperties");
		return NULL;
	}

	group = RNA_struct_idprops(&self->ptr, 0);

	if (group == NULL)
		return PyList_New(0);

	return BPy_Wrap_GetValues(self->ptr.id.data, group);
}


PyDoc_STRVAR(pyrna_struct_is_property_set_doc,
".. method:: is_property_set(property)\n"
"\n"
"   Check if a property is set, use for testing operator properties.\n"
"\n"
"   :return: True when the property has been set.\n"
"   :rtype: boolean\n"
);
static PyObject *pyrna_struct_is_property_set(BPy_StructRNA *self, PyObject *args)
{
	PropertyRNA *prop;
	const char *name;

	PYRNA_STRUCT_CHECK_OBJ(self);

	if (!PyArg_ParseTuple(args, "s:is_property_set", &name))
		return NULL;

	if ((prop = RNA_struct_find_property(&self->ptr, name)) == NULL) {
		PyErr_Format(PyExc_TypeError,
		             "%.200s.is_property_set(\"%.200s\") not found",
		             RNA_struct_identifier(self->ptr.type), name);
		return NULL;
	}

	return PyBool_FromLong(RNA_property_is_set(&self->ptr, prop));
}

PyDoc_STRVAR(pyrna_struct_property_unset_doc,
".. method:: property_unset(property)\n"
"\n"
"   Unset a property, will use default value afterward.\n"
);
static PyObject *pyrna_struct_property_unset(BPy_StructRNA *self, PyObject *args)
{
	PropertyRNA *prop;
	const char *name;

	PYRNA_STRUCT_CHECK_OBJ(self);

	if (!PyArg_ParseTuple(args, "s:property_unset", &name))
		return NULL;

	if ((prop = RNA_struct_find_property(&self->ptr, name)) == NULL) {
		PyErr_Format(PyExc_TypeError,
		             "%.200s.property_unset(\"%.200s\") not found",
		             RNA_struct_identifier(self->ptr.type), name);
		return NULL;
	}

	RNA_property_unset(&self->ptr, prop);

	Py_RETURN_NONE;
}

PyDoc_STRVAR(pyrna_struct_is_property_hidden_doc,
".. method:: is_property_hidden(property)\n"
"\n"
"   Check if a property is hidden.\n"
"\n"
"   :return: True when the property is hidden.\n"
"   :rtype: boolean\n"
);
static PyObject *pyrna_struct_is_property_hidden(BPy_StructRNA *self, PyObject *args)
{
	PropertyRNA *prop;
	const char *name;

	PYRNA_STRUCT_CHECK_OBJ(self);

	if (!PyArg_ParseTuple(args, "s:is_property_hidden", &name))
		return NULL;

	if ((prop = RNA_struct_find_property(&self->ptr, name)) == NULL) {
		PyErr_Format(PyExc_TypeError,
		             "%.200s.is_property_hidden(\"%.200s\") not found",
		             RNA_struct_identifier(self->ptr.type), name);
		return NULL;
	}

	return PyBool_FromLong(RNA_property_flag(prop) & PROP_HIDDEN);
}

PyDoc_STRVAR(pyrna_struct_is_property_readonly_doc,
".. method:: is_property_readonly(property)\n"
"\n"
"   Check if a property is readonly.\n"
"\n"
"   :return: True when the property is readonly (not writable).\n"
"   :rtype: boolean\n"
);
static PyObject *pyrna_struct_is_property_readonly(BPy_StructRNA *self, PyObject *args)
{
	PropertyRNA *prop;
	const char *name;

	PYRNA_STRUCT_CHECK_OBJ(self);

	if (!PyArg_ParseTuple(args, "s:is_property_readonly", &name))
		return NULL;

	if ((prop = RNA_struct_find_property(&self->ptr, name)) == NULL) {
		PyErr_Format(PyExc_TypeError,
		             "%.200s.is_property_readonly(\"%.200s\") not found",
		             RNA_struct_identifier(self->ptr.type), name);
		return NULL;
	}

	return PyBool_FromLong(!RNA_property_editable(&self->ptr, prop));
}

PyDoc_STRVAR(pyrna_struct_path_resolve_doc,
".. method:: path_resolve(path, coerce=True)\n"
"\n"
"   Returns the property from the path, raise an exception when not found.\n"
"\n"
"   :arg path: path which this property resolves.\n"
"   :type path: string\n"
"   :arg coerce: optional argument, when True, the property will be converted\n"
"      into its python representation.\n"
"   :type coerce: boolean\n"
);
static PyObject *pyrna_struct_path_resolve(BPy_StructRNA *self, PyObject *args)
{
	const char *path;
	PyObject *coerce = Py_True;
	PointerRNA r_ptr;
	PropertyRNA *r_prop;
	int index = -1;

	PYRNA_STRUCT_CHECK_OBJ(self);

	if (!PyArg_ParseTuple(args, "s|O!:path_resolve", &path, &PyBool_Type, &coerce))
		return NULL;

	if (RNA_path_resolve_full(&self->ptr, path, &r_ptr, &r_prop, &index)) {
		if (r_prop) {
			if (index != -1) {
				if (index >= RNA_property_array_length(&r_ptr, r_prop) || index < 0) {
					PyErr_Format(PyExc_IndexError,
					             "%.200s.path_resolve(\"%.200s\") index out of range",
					             RNA_struct_identifier(self->ptr.type), path);
					return NULL;
				}
				else {
					return pyrna_array_index(&r_ptr, r_prop, index);
				}
			}
			else {
				if (coerce == Py_False) {
					return pyrna_prop_CreatePyObject(&r_ptr, r_prop);
				}
				else {
					return pyrna_prop_to_py(&r_ptr, r_prop);
				}
			}
		}
		else {
			return pyrna_struct_CreatePyObject(&r_ptr);
		}
	}
	else {
		PyErr_Format(PyExc_ValueError,
		             "%.200s.path_resolve(\"%.200s\") could not be resolved",
		             RNA_struct_identifier(self->ptr.type), path);
		return NULL;
	}
}

PyDoc_STRVAR(pyrna_struct_path_from_id_doc,
".. method:: path_from_id(property=\"\")\n"
"\n"
"   Returns the data path from the ID to this object (string).\n"
"\n"
"   :arg property: Optional property name which can be used if the path is\n"
"      to a property of this object.\n"
"   :type property: string\n"
"   :return: The path from :class:`bpy.types.bpy_struct.id_data`\n"
"      to this struct and property (when given).\n"
"   :rtype: str\n"
);
static PyObject *pyrna_struct_path_from_id(BPy_StructRNA *self, PyObject *args)
{
	const char *name = NULL;
	const char *path;
	PropertyRNA *prop;
	PyObject *ret;

	PYRNA_STRUCT_CHECK_OBJ(self);

	if (!PyArg_ParseTuple(args, "|s:path_from_id", &name))
		return NULL;

	if (name) {
		prop = RNA_struct_find_property(&self->ptr, name);
		if (prop == NULL) {
			PyErr_Format(PyExc_AttributeError,
			             "%.200s.path_from_id(\"%.200s\") not found",
			             RNA_struct_identifier(self->ptr.type), name);
			return NULL;
		}

		path = RNA_path_from_ID_to_property(&self->ptr, prop);
	}
	else {
		path = RNA_path_from_ID_to_struct(&self->ptr);
	}

	if (path == NULL) {
		if (name) {
			PyErr_Format(PyExc_ValueError,
			             "%.200s.path_from_id(\"%s\") found but does not support path creation",
			             RNA_struct_identifier(self->ptr.type), name);
		}
		else {
			PyErr_Format(PyExc_ValueError,
			             "%.200s.path_from_id() does not support path creation for this type",
			             RNA_struct_identifier(self->ptr.type));
		}
		return NULL;
	}

	ret = PyUnicode_FromString(path);
	MEM_freeN((void *)path);

	return ret;
}

PyDoc_STRVAR(pyrna_prop_path_from_id_doc,
".. method:: path_from_id()\n"
"\n"
"   Returns the data path from the ID to this property (string).\n"
"\n"
"   :return: The path from :class:`bpy.types.bpy_struct.id_data` to this property.\n"
"   :rtype: str\n"
);
static PyObject *pyrna_prop_path_from_id(BPy_PropertyRNA *self)
{
	const char *path;
	PropertyRNA *prop = self->prop;
	PyObject *ret;

	path = RNA_path_from_ID_to_property(&self->ptr, self->prop);

	if (path == NULL) {
		PyErr_Format(PyExc_ValueError,
		             "%.200s.%.200s.path_from_id() does not support path creation for this type",
		             RNA_struct_identifier(self->ptr.type), RNA_property_identifier(prop));
		return NULL;
	}

	ret = PyUnicode_FromString(path);
	MEM_freeN((void *)path);

	return ret;
}

PyDoc_STRVAR(pyrna_prop_as_bytes_doc,
".. method:: as_bytes()\n"
"\n"
"   Returns this string property as a byte rather than a python string.\n"
"\n"
"   :return: The string as bytes.\n"
"   :rtype: bytes\n"
);
static PyObject *pyrna_prop_as_bytes(BPy_PropertyRNA *self)
{

	if (RNA_property_type(self->prop) != PROP_STRING) {
		PyErr_Format(PyExc_TypeError,
		             "%.200s.%.200s.as_bytes() must be a string",
		             RNA_struct_identifier(self->ptr.type), RNA_property_identifier(self->prop));
		return NULL;
	}
	else {
		PyObject *ret;
		char buf_fixed[256], *buf;
		int buf_len;

		buf = RNA_property_string_get_alloc(&self->ptr, self->prop, buf_fixed, sizeof(buf_fixed), &buf_len);

		ret = PyBytes_FromStringAndSize(buf, buf_len);

		if (buf_fixed != buf) {
			MEM_freeN(buf);
		}

		return ret;
	}
}

PyDoc_STRVAR(pyrna_prop_update_doc,
".. method:: update()\n"
"\n"
"   Execute the properties update callback.\n"
"\n"
"   .. note::\n"
"      This is called when assigning a property,\n"
"      however in rare cases its useful to call explicitly.\n"
);
static PyObject *pyrna_prop_update(BPy_PropertyRNA *self)
{
	RNA_property_update(BPy_GetContext(), &self->ptr, self->prop);
	Py_RETURN_NONE;
}

PyDoc_STRVAR(pyrna_struct_type_recast_doc,
".. method:: type_recast()\n"
"\n"
"   Return a new instance, this is needed because types\n"
"   such as textures can be changed at runtime.\n"
"\n"
"   :return: a new instance of this object with the type initialized again.\n"
"   :rtype: subclass of :class:`bpy.types.bpy_struct`\n"
);
static PyObject *pyrna_struct_type_recast(BPy_StructRNA *self)
{
	PointerRNA r_ptr;

	PYRNA_STRUCT_CHECK_OBJ(self);

	RNA_pointer_recast(&self->ptr, &r_ptr);
	return pyrna_struct_CreatePyObject(&r_ptr);
}

static void pyrna_dir_members_py__add_keys(PyObject *list, PyObject *dict)
{
	PyObject *list_tmp;

	list_tmp = PyDict_Keys(dict);
	PyList_SetSlice(list, INT_MAX, INT_MAX, list_tmp);
	Py_DECREF(list_tmp);
}

static void pyrna_dir_members_py(PyObject *list, PyObject *self)
{
	PyObject *dict;
	PyObject **dict_ptr;

	dict_ptr = _PyObject_GetDictPtr((PyObject *)self);

	if (dict_ptr && (dict = *dict_ptr)) {
		pyrna_dir_members_py__add_keys(list, dict);
	}

	dict = ((PyTypeObject *)Py_TYPE(self))->tp_dict;
	if (dict) {
		pyrna_dir_members_py__add_keys(list, dict);
	}

	/* since this is least common case, handle it last */
	if (BPy_PropertyRNA_Check(self)) {
		BPy_PropertyRNA *self_prop = (BPy_PropertyRNA *)self;
		if (RNA_property_type(self_prop->prop) == PROP_COLLECTION) {
			PointerRNA r_ptr;

			if (RNA_property_collection_type_get(&self_prop->ptr, self_prop->prop, &r_ptr)) {
				PyObject *cls = pyrna_struct_Subtype(&r_ptr); /* borrows */
				dict = ((PyTypeObject *)cls)->tp_dict;
				pyrna_dir_members_py__add_keys(list, dict);
				Py_DECREF(cls);
			}
		}
	}
}

static void pyrna_dir_members_rna(PyObject *list, PointerRNA *ptr)
{
	const char *idname;

	/* for looping over attrs and funcs */
	PointerRNA tptr;
	PropertyRNA *iterprop;

	{
		RNA_pointer_create(NULL, &RNA_Struct, ptr->type, &tptr);
		iterprop = RNA_struct_find_property(&tptr, "functions");

		RNA_PROP_BEGIN (&tptr, itemptr, iterprop)
		{
			FunctionRNA *func = itemptr.data;
			if (RNA_function_defined(func)) {
				idname = RNA_function_identifier(itemptr.data);
				PyList_APPEND(list, PyUnicode_FromString(idname));
			}
		}
		RNA_PROP_END;
	}

	{
		/*
		 * Collect RNA attributes
		 */
		char name[256], *nameptr;
		int namelen;

		iterprop = RNA_struct_iterator_property(ptr->type);

		RNA_PROP_BEGIN (ptr, itemptr, iterprop)
		{
			nameptr = RNA_struct_name_get_alloc(&itemptr, name, sizeof(name), &namelen);

			if (nameptr) {
				PyList_APPEND(list, PyUnicode_FromStringAndSize(nameptr, namelen));

				if (name != nameptr) {
					MEM_freeN(nameptr);
				}
			}
		}
		RNA_PROP_END;
	}
}


static PyObject *pyrna_struct_dir(BPy_StructRNA *self)
{
	PyObject *ret;

	PYRNA_STRUCT_CHECK_OBJ(self);

	/* Include this in case this instance is a subtype of a python class
	 * In these instances we may want to return a function or variable provided by the subtype
	 * */
	ret = PyList_New(0);

	if (!BPy_StructRNA_CheckExact(self))
		pyrna_dir_members_py(ret, (PyObject *)self);

	pyrna_dir_members_rna(ret, &self->ptr);

	if (self->ptr.type == &RNA_Context) {
		ListBase lb = CTX_data_dir_get(self->ptr.data);
		LinkData *link;

		for (link = lb.first; link; link = link->next) {
			PyList_APPEND(ret, PyUnicode_FromString(link->data));
		}

		BLI_freelistN(&lb);
	}

	{
		/* set(), this is needed to remove-doubles because the deferred
		 * register-props will be in both the python __dict__ and accessed as RNA */

		PyObject *set = PySet_New(ret);

		Py_DECREF(ret);
		ret = PySequence_List(set);
		Py_DECREF(set);
	}

	return ret;
}

/* ---------------getattr-------------------------------------------- */
static PyObject *pyrna_struct_getattro(BPy_StructRNA *self, PyObject *pyname)
{
	const char *name = _PyUnicode_AsString(pyname);
	PyObject *ret;
	PropertyRNA *prop;
	FunctionRNA *func;

	PYRNA_STRUCT_CHECK_OBJ(self);

	if (name == NULL) {
		PyErr_SetString(PyExc_AttributeError, "bpy_struct: __getattr__ must be a string");
		ret = NULL;
	}
	else if (name[0] == '_') {  /* rna can't start with a "_", so for __dict__ and similar we can skip using rna lookups */
		/* annoying exception, maybe we need to have different types for this... */
		if ((STREQ(name, "__getitem__") || STREQ(name, "__setitem__")) && !RNA_struct_idprops_check(self->ptr.type)) {
			PyErr_SetString(PyExc_AttributeError, "bpy_struct: no __getitem__ support for this type");
			ret = NULL;
		}
		else {
			ret = PyObject_GenericGetAttr((PyObject *)self, pyname);
		}
	}
	else if ((prop = RNA_struct_find_property(&self->ptr, name))) {
		ret = pyrna_prop_to_py(&self->ptr, prop);
	}
	/* RNA function only if callback is declared (no optional functions) */
	else if ((func = RNA_struct_find_function(self->ptr.type, name)) && RNA_function_defined(func)) {
		ret = pyrna_func_to_py(&self->ptr, func);
	}
	else if (self->ptr.type == &RNA_Context) {
		bContext *C = self->ptr.data;
		if (C == NULL) {
			PyErr_Format(PyExc_AttributeError,
			             "bpy_struct: Context is 'NULL', can't get \"%.200s\" from context",
			             name);
			ret = NULL;
		}
		else {
			PointerRNA newptr;
			ListBase newlb;
			short newtype;

			int done = CTX_data_get(C, name, &newptr, &newlb, &newtype);

			if (done == 1) { /* found */
				switch (newtype) {
					case CTX_DATA_TYPE_POINTER:
						if (newptr.data == NULL) {
							ret = Py_None;
							Py_INCREF(ret);
						}
						else {
							ret = pyrna_struct_CreatePyObject(&newptr);
						}
						break;
					case CTX_DATA_TYPE_COLLECTION:
					{
						CollectionPointerLink *link;

						ret = PyList_New(0);

						for (link = newlb.first; link; link = link->next) {
							PyList_APPEND(ret, pyrna_struct_CreatePyObject(&link->ptr));
						}
						break;
					}
					default:
						/* should never happen */
						BLI_assert(!"Invalid context type");

						PyErr_Format(PyExc_AttributeError,
						             "bpy_struct: Context type invalid %d, can't get \"%.200s\" from context",
						             newtype, name);
						ret = NULL;
						break;
				}
			}
			else if (done == -1) { /* found but not set */
				ret = Py_None;
				Py_INCREF(ret);
			}
			else { /* not found in the context */
				/* lookup the subclass. raise an error if its not found */
				ret = PyObject_GenericGetAttr((PyObject *)self, pyname);
			}

			BLI_freelistN(&newlb);
		}
	}
	else {
#if 0
		PyErr_Format(PyExc_AttributeError,
		             "bpy_struct: attribute \"%.200s\" not found",
		             name);
		ret = NULL;
#endif
		/* Include this in case this instance is a subtype of a python class
		 * In these instances we may want to return a function or variable provided by the subtype
		 *
		 * Also needed to return methods when its not a subtype
		 * */

		/* The error raised here will be displayed */
		ret = PyObject_GenericGetAttr((PyObject *)self, pyname);
	}

	return ret;
}

#if 0
static int pyrna_struct_pydict_contains(PyObject *self, PyObject *pyname)
{
	PyObject *dict = *(_PyObject_GetDictPtr((PyObject *)self));
	if (dict == NULL) /* unlikely */
		return 0;

	return PyDict_Contains(dict, pyname);
}
#endif

/* --------------- setattr------------------------------------------- */
static bool pyrna_is_deferred_prop(const PyObject *value)
{
	return PyTuple_CheckExact(value) &&
	       PyTuple_GET_SIZE(value) == 2 &&
	       PyCFunction_Check(PyTuple_GET_ITEM(value, 0)) &&
	       PyDict_CheckExact(PyTuple_GET_ITEM(value, 1));
}

#if 0
static PyObject *pyrna_struct_meta_idprop_getattro(PyObject *cls, PyObject *attr)
{
	PyObject *ret = PyType_Type.tp_getattro(cls, attr);

	/* Allows:
	 * >>> bpy.types.Scene.foo = BoolProperty()
	 * >>> bpy.types.Scene.foo
	 * <bpy_struct, BoolProperty("foo")>
	 * ...rather than returning the deferred class register tuple as checked by pyrna_is_deferred_prop()
	 *
	 * Disable for now, this is faking internal behavior in a way thats too tricky to maintain well. */
#if 0
	if (ret == NULL) { // || pyrna_is_deferred_prop(ret)
		StructRNA *srna = srna_from_self(cls, "StructRNA.__getattr__");
		if (srna) {
			PropertyRNA *prop = RNA_struct_type_find_property(srna, _PyUnicode_AsString(attr));
			if (prop) {
				PointerRNA tptr;
				PyErr_Clear(); /* clear error from tp_getattro */
				RNA_pointer_create(NULL, &RNA_Property, prop, &tptr);
				ret = pyrna_struct_CreatePyObject(&tptr);
			}
		}
	}
#endif

	return ret;
}
#endif

static int pyrna_struct_meta_idprop_setattro(PyObject *cls, PyObject *attr, PyObject *value)
{
	StructRNA *srna = srna_from_self(cls, "StructRNA.__setattr__");
	const bool is_deferred_prop = (value && pyrna_is_deferred_prop(value));
	const char *attr_str = _PyUnicode_AsString(attr);

	if (srna && !pyrna_write_check() && (is_deferred_prop || RNA_struct_type_find_property(srna, attr_str))) {
		PyErr_Format(PyExc_AttributeError,
		             "pyrna_struct_meta_idprop_setattro() "
		             "can't set in readonly state '%.200s.%S'",
		             ((PyTypeObject *)cls)->tp_name, attr);
		return -1;
	}

	if (srna == NULL) {
		/* allow setting on unregistered classes which can be registered later on */
#if 0
		if (value && is_deferred_prop) {
			PyErr_Format(PyExc_AttributeError,
			             "pyrna_struct_meta_idprop_setattro() unable to get srna from class '%.200s'",
			             ((PyTypeObject *)cls)->tp_name);
			return -1;
		}
#endif
		/* srna_from_self may set an error */
		PyErr_Clear();
		return PyType_Type.tp_setattro(cls, attr, value);
	}

	if (value) {
		/* check if the value is a property */
		if (is_deferred_prop) {
			int ret = deferred_register_prop(srna, attr, value);
			if (ret == -1) {
				/* error set */
				return ret;
			}

			/* pass through and assign to the classes __dict__ as well
			 * when the value isn't assigned it still creates the RNA property
			 * but gets confusing from script writers POV if the assigned value cant be read back. */
		}
		else {
			/* remove existing property if its set or we also end up with confusion */
			RNA_def_property_free_identifier(srna, attr_str); /* ignore on failure */
		}
	}
	else { /* __delattr__ */
		/* first find if this is a registered property */
		const int ret = RNA_def_property_free_identifier(srna, attr_str);
		if (ret == -1) {
			PyErr_Format(PyExc_TypeError,
			             "struct_meta_idprop.detattr(): '%s' not a dynamic property",
			             attr_str);
			return -1;
		}
	}

	/* fallback to standard py, delattr/setattr */
	return PyType_Type.tp_setattro(cls, attr, value);
}

static int pyrna_struct_setattro(BPy_StructRNA *self, PyObject *pyname, PyObject *value)
{
	const char *name = _PyUnicode_AsString(pyname);
	PropertyRNA *prop = NULL;

	PYRNA_STRUCT_CHECK_INT(self);

#ifdef USE_PEDANTIC_WRITE
	if (rna_disallow_writes && rna_id_write_error(&self->ptr, pyname)) {
		return -1;
	}
#endif  /* USE_PEDANTIC_WRITE */

	if (name == NULL) {
		PyErr_SetString(PyExc_AttributeError, "bpy_struct: __setattr__ must be a string");
		return -1;
	}
	else if (name[0] != '_' && (prop = RNA_struct_find_property(&self->ptr, name))) {
		if (!RNA_property_editable_flag(&self->ptr, prop)) {
			PyErr_Format(PyExc_AttributeError,
			             "bpy_struct: attribute \"%.200s\" from \"%.200s\" is read-only",
			             RNA_property_identifier(prop), RNA_struct_identifier(self->ptr.type));
			return -1;
		}
	}
	else if (self->ptr.type == &RNA_Context) {
		/* code just raises correct error, context prop's cant be set, unless its apart of the py class */
		bContext *C = self->ptr.data;
		if (C == NULL) {
			PyErr_Format(PyExc_AttributeError,
			             "bpy_struct: Context is 'NULL', can't set \"%.200s\" from context",
			             name);
			return -1;
		}
		else {
			PointerRNA newptr;
			ListBase newlb;
			short newtype;

			int done = CTX_data_get(C, name, &newptr, &newlb, &newtype);

			if (done == 1) {
				PyErr_Format(PyExc_AttributeError,
				             "bpy_struct: Context property \"%.200s\" is read-only",
				             name);
				BLI_freelistN(&newlb);
				return -1;
			}

			BLI_freelistN(&newlb);
		}
	}

	/* pyrna_py_to_prop sets its own exceptions */
	if (prop) {
		if (value == NULL) {
			PyErr_SetString(PyExc_AttributeError, "bpy_struct: del not supported");
			return -1;
		}
		return pyrna_py_to_prop(&self->ptr, prop, NULL, value, "bpy_struct: item.attr = val:");
	}
	else {
		return PyObject_GenericSetAttr((PyObject *)self, pyname, value);
	}
}

static PyObject *pyrna_prop_dir(BPy_PropertyRNA *self)
{
	PyObject *ret;
	PointerRNA r_ptr;

	/* Include this in case this instance is a subtype of a python class
	 * In these instances we may want to return a function or variable provided by the subtype
	 * */
	ret = PyList_New(0);

	if (!BPy_PropertyRNA_CheckExact(self)) {
		pyrna_dir_members_py(ret, (PyObject *)self);
	}

	if (RNA_property_type(self->prop) == PROP_COLLECTION) {
		if (RNA_property_collection_type_get(&self->ptr, self->prop, &r_ptr)) {
			pyrna_dir_members_rna(ret, &r_ptr);
		}
	}

	return ret;
}


static PyObject *pyrna_prop_array_getattro(BPy_PropertyRNA *self, PyObject *pyname)
{
	return PyObject_GenericGetAttr((PyObject *)self, pyname);
}

static PyObject *pyrna_prop_collection_getattro(BPy_PropertyRNA *self, PyObject *pyname)
{
	const char *name = _PyUnicode_AsString(pyname);

	if (name == NULL) {
		PyErr_SetString(PyExc_AttributeError, "bpy_prop_collection: __getattr__ must be a string");
		return NULL;
	}
	else if (name[0] != '_') {
		PyObject *ret;
		PropertyRNA *prop;
		FunctionRNA *func;

		PointerRNA r_ptr;
		if (RNA_property_collection_type_get(&self->ptr, self->prop, &r_ptr)) {
			if ((prop = RNA_struct_find_property(&r_ptr, name))) {
				ret = pyrna_prop_to_py(&r_ptr, prop);

				return ret;
			}
			else if ((func = RNA_struct_find_function(r_ptr.type, name))) {
				PyObject *self_collection = pyrna_struct_CreatePyObject(&r_ptr);
				ret = pyrna_func_to_py(&((BPy_DummyPointerRNA *)self_collection)->ptr, func);
				Py_DECREF(self_collection);

				return ret;
			}
		}
	}

#if 0
	return PyObject_GenericGetAttr((PyObject *)self, pyname);
#else
	{
		/* Could just do this except for 1 awkward case.
		 * PyObject_GenericGetAttr((PyObject *)self, pyname);
		 * so as to support 'bpy.data.library.load()'
		 * note, this _only_ supports static methods */

		PyObject *ret = PyObject_GenericGetAttr((PyObject *)self, pyname);

		if (ret == NULL && name[0] != '_') { /* avoid inheriting __call__ and similar */
			/* since this is least common case, handle it last */
			PointerRNA r_ptr;
			if (RNA_property_collection_type_get(&self->ptr, self->prop, &r_ptr)) {
				PyObject *cls;

				PyObject *error_type, *error_value, *error_traceback;
				PyErr_Fetch(&error_type, &error_value, &error_traceback);
				PyErr_Clear();

				cls = pyrna_struct_Subtype(&r_ptr);
				ret = PyObject_GenericGetAttr(cls, pyname);
				Py_DECREF(cls);

				/* restore the original error */
				if (ret == NULL) {
					PyErr_Restore(error_type, error_value, error_traceback);
				}
			}
		}

		return ret;
	}
#endif
}

/* --------------- setattr------------------------------------------- */
static int pyrna_prop_collection_setattro(BPy_PropertyRNA *self, PyObject *pyname, PyObject *value)
{
	const char *name = _PyUnicode_AsString(pyname);
	PropertyRNA *prop;
	PointerRNA r_ptr;

#ifdef USE_PEDANTIC_WRITE
	if (rna_disallow_writes && rna_id_write_error(&self->ptr, pyname)) {
		return -1;
	}
#endif  /* USE_PEDANTIC_WRITE */

	if (name == NULL) {
		PyErr_SetString(PyExc_AttributeError, "bpy_prop: __setattr__ must be a string");
		return -1;
	}
	else if (value == NULL) {
		PyErr_SetString(PyExc_AttributeError, "bpy_prop: del not supported");
		return -1;
	}
	else if (RNA_property_collection_type_get(&self->ptr, self->prop, &r_ptr)) {
		if ((prop = RNA_struct_find_property(&r_ptr, name))) {
			/* pyrna_py_to_prop sets its own exceptions */
			return pyrna_py_to_prop(&r_ptr, prop, NULL, value, "BPy_PropertyRNA - Attribute (setattr):");
		}
	}

	PyErr_Format(PyExc_AttributeError,
	             "bpy_prop_collection: attribute \"%.200s\" not found",
	             name);
	return -1;
}

/* odd case, we need to be able return a python method from a tp_getset */
static PyObject *pyrna_prop_collection_idprop_add(BPy_PropertyRNA *self)
{
	PointerRNA r_ptr;

#ifdef USE_PEDANTIC_WRITE
	if (rna_disallow_writes && rna_id_write_error(&self->ptr, NULL)) {
		return NULL;
	}
#endif  /* USE_PEDANTIC_WRITE */

	RNA_property_collection_add(&self->ptr, self->prop, &r_ptr);
	if (!r_ptr.data) {
		PyErr_SetString(PyExc_TypeError, "bpy_prop_collection.add(): not supported for this collection");
		return NULL;
	}
	else {
		return pyrna_struct_CreatePyObject(&r_ptr);
	}
}

static PyObject *pyrna_prop_collection_idprop_remove(BPy_PropertyRNA *self, PyObject *value)
{
	int key = PyLong_AsLong(value);

#ifdef USE_PEDANTIC_WRITE
	if (rna_disallow_writes && rna_id_write_error(&self->ptr, NULL)) {
		return NULL;
	}
#endif  /* USE_PEDANTIC_WRITE */

	if (key == -1 && PyErr_Occurred()) {
		PyErr_SetString(PyExc_TypeError, "bpy_prop_collection.remove(): expected one int argument");
		return NULL;
	}

	if (!RNA_property_collection_remove(&self->ptr, self->prop, key)) {
		PyErr_SetString(PyExc_TypeError, "bpy_prop_collection.remove() not supported for this collection");
		return NULL;
	}

	Py_RETURN_NONE;
}

static PyObject *pyrna_prop_collection_idprop_clear(BPy_PropertyRNA *self)
{
#ifdef USE_PEDANTIC_WRITE
	if (rna_disallow_writes && rna_id_write_error(&self->ptr, NULL)) {
		return NULL;
	}
#endif  /* USE_PEDANTIC_WRITE */

	RNA_property_collection_clear(&self->ptr, self->prop);

	Py_RETURN_NONE;
}

static PyObject *pyrna_prop_collection_idprop_move(BPy_PropertyRNA *self, PyObject *args)
{
	int key = 0, pos = 0;

#ifdef USE_PEDANTIC_WRITE
	if (rna_disallow_writes && rna_id_write_error(&self->ptr, NULL)) {
		return NULL;
	}
#endif  /* USE_PEDANTIC_WRITE */

	if (!PyArg_ParseTuple(args, "ii", &key, &pos)) {
		PyErr_SetString(PyExc_TypeError, "bpy_prop_collection.move(): expected two ints as arguments");
		return NULL;
	}

	if (!RNA_property_collection_move(&self->ptr, self->prop, key, pos)) {
		PyErr_SetString(PyExc_TypeError, "bpy_prop_collection.move() not supported for this collection");
		return NULL;
	}

	Py_RETURN_NONE;
}


PyDoc_STRVAR(pyrna_struct_get_id_data_doc,
"The :class:`bpy.types.ID` object this datablock is from or None, (not available for all data types)"
);
static PyObject *pyrna_struct_get_id_data(BPy_DummyPointerRNA *self)
{
	/* used for struct and pointer since both have a ptr */
	if (self->ptr.id.data) {
		PointerRNA id_ptr;
		RNA_id_pointer_create((ID *)self->ptr.id.data, &id_ptr);
		return pyrna_struct_CreatePyObject(&id_ptr);
	}

	Py_RETURN_NONE;
}

PyDoc_STRVAR(pyrna_struct_get_data_doc,
"The data this property is using, *type* :class:`bpy.types.bpy_struct`"
);
static PyObject *pyrna_struct_get_data(BPy_DummyPointerRNA *self)
{
	return pyrna_struct_CreatePyObject(&self->ptr);
}

PyDoc_STRVAR(pyrna_struct_get_rna_type_doc,
"The property type for introspection"
);
static PyObject *pyrna_struct_get_rna_type(BPy_PropertyRNA *self)
{
	PointerRNA tptr;
	RNA_pointer_create(NULL, &RNA_Property, self->prop, &tptr);
	return pyrna_struct_Subtype(&tptr);
}



/*****************************************************************************/
/* Python attributes get/set structure:                                      */
/*****************************************************************************/

static PyGetSetDef pyrna_prop_getseters[] = {
	{(char *)"id_data", (getter)pyrna_struct_get_id_data, (setter)NULL, (char *)pyrna_struct_get_id_data_doc, NULL},
	{(char *)"data", (getter)pyrna_struct_get_data, (setter)NULL, (char *)pyrna_struct_get_data_doc, NULL},
	{(char *)"rna_type", (getter)pyrna_struct_get_rna_type, (setter)NULL, (char *)pyrna_struct_get_rna_type_doc, NULL},
	{NULL, NULL, NULL, NULL, NULL} /* Sentinel */
};

static PyGetSetDef pyrna_struct_getseters[] = {
	{(char *)"id_data", (getter)pyrna_struct_get_id_data, (setter)NULL, (char *)pyrna_struct_get_id_data_doc, NULL},
	{NULL, NULL, NULL, NULL, NULL} /* Sentinel */
};

static PyObject *pyrna_func_doc_get(BPy_FunctionRNA *self, void *closure);

static PyGetSetDef pyrna_func_getseters[] = {
	{(char *)"__doc__", (getter)pyrna_func_doc_get, (setter)NULL, NULL, NULL},
	{NULL, NULL, NULL, NULL, NULL} /* Sentinel */
};

PyDoc_STRVAR(pyrna_prop_collection_keys_doc,
".. method:: keys()\n"
"\n"
"   Return the identifiers of collection members\n"
"   (matching pythons dict.keys() functionality).\n"
"\n"
"   :return: the identifiers for each member of this collection.\n"
"   :rtype: list of strings\n"
);
static PyObject *pyrna_prop_collection_keys(BPy_PropertyRNA *self)
{
	PyObject *ret = PyList_New(0);
	char name[256], *nameptr;
	int namelen;

	RNA_PROP_BEGIN (&self->ptr, itemptr, self->prop)
	{
		nameptr = RNA_struct_name_get_alloc(&itemptr, name, sizeof(name), &namelen);

		if (nameptr) {
			PyList_APPEND(ret, PyUnicode_FromStringAndSize(nameptr, namelen));

			if (name != nameptr) {
				MEM_freeN(nameptr);
			}
		}
	}
	RNA_PROP_END;

	return ret;
}

PyDoc_STRVAR(pyrna_prop_collection_items_doc,
".. method:: items()\n"
"\n"
"   Return the identifiers of collection members\n"
"   (matching pythons dict.items() functionality).\n"
"\n"
"   :return: (key, value) pairs for each member of this collection.\n"
"   :rtype: list of tuples\n"
);
static PyObject *pyrna_prop_collection_items(BPy_PropertyRNA *self)
{
	PyObject *ret = PyList_New(0);
	PyObject *item;
	char name[256], *nameptr;
	int namelen;
	int i = 0;

	RNA_PROP_BEGIN (&self->ptr, itemptr, self->prop)
	{
		if (itemptr.data) {
			/* add to python list */
			item = PyTuple_New(2);
			nameptr = RNA_struct_name_get_alloc(&itemptr, name, sizeof(name), &namelen);
			if (nameptr) {
				PyTuple_SET_ITEM(item, 0, PyUnicode_FromStringAndSize(nameptr, namelen));
				if (name != nameptr)
					MEM_freeN(nameptr);
			}
			else {
				/* a bit strange but better then returning an empty list */
				PyTuple_SET_ITEM(item, 0, PyLong_FromLong(i));
			}
			PyTuple_SET_ITEM(item, 1, pyrna_struct_CreatePyObject(&itemptr));

			PyList_APPEND(ret, item);

			i++;
		}
	}
	RNA_PROP_END;

	return ret;
}

PyDoc_STRVAR(pyrna_prop_collection_values_doc,
".. method:: values()\n"
"\n"
"   Return the values of collection\n"
"   (matching pythons dict.values() functionality).\n"
"\n"
"   :return: the members of this collection.\n"
"   :rtype: list\n"
);
static PyObject *pyrna_prop_collection_values(BPy_PropertyRNA *self)
{
	/* re-use slice*/
	return pyrna_prop_collection_subscript_slice(self, 0, PY_SSIZE_T_MAX);
}

PyDoc_STRVAR(pyrna_struct_get_doc,
".. method:: get(key, default=None)\n"
"\n"
"   Returns the value of the custom property assigned to key or default\n"
"   when not found (matches pythons dictionary function of the same name).\n"
"\n"
"   :arg key: The key associated with the custom property.\n"
"   :type key: string\n"
"   :arg default: Optional argument for the value to return if\n"
"      *key* is not found.\n"
"   :type default: Undefined\n"
"\n"
BPY_DOC_ID_PROP_TYPE_NOTE
);
static PyObject *pyrna_struct_get(BPy_StructRNA *self, PyObject *args)
{
	IDProperty *group, *idprop;

	const char *key;
	PyObject *def = Py_None;

	PYRNA_STRUCT_CHECK_OBJ(self);

	if (!PyArg_ParseTuple(args, "s|O:get", &key, &def))
		return NULL;

	/* mostly copied from BPy_IDGroup_Map_GetItem */
	if (RNA_struct_idprops_check(self->ptr.type) == 0) {
		PyErr_SetString(PyExc_TypeError, "this type doesn't support IDProperties");
		return NULL;
	}

	group = RNA_struct_idprops(&self->ptr, 0);
	if (group) {
		idprop = IDP_GetPropertyFromGroup(group, key);

		if (idprop) {
			return BPy_IDGroup_WrapData(self->ptr.id.data, idprop, group);
		}
	}

	return Py_INCREF_RET(def);
}

PyDoc_STRVAR(pyrna_struct_as_pointer_doc,
".. method:: as_pointer()\n"
"\n"
"   Returns the memory address which holds a pointer to blenders internal data\n"
"\n"
"   :return: int (memory address).\n"
"   :rtype: int\n"
"\n"
"   .. note:: This is intended only for advanced script writers who need to\n"
"      pass blender data to their own C/Python modules.\n"
);
static PyObject *pyrna_struct_as_pointer(BPy_StructRNA *self)
{
	return PyLong_FromVoidPtr(self->ptr.data);
}

PyDoc_STRVAR(pyrna_prop_collection_get_doc,
".. method:: get(key, default=None)\n"
"\n"
"   Returns the value of the item assigned to key or default when not found\n"
"   (matches pythons dictionary function of the same name).\n"
"\n"
"   :arg key: The identifier for the collection member.\n"
"   :type key: string\n"
"   :arg default: Optional argument for the value to return if\n"
"      *key* is not found.\n"
"   :type default: Undefined\n"
);
static PyObject *pyrna_prop_collection_get(BPy_PropertyRNA *self, PyObject *args)
{
	PointerRNA newptr;

	PyObject *key_ob;
	PyObject *def = Py_None;

	PYRNA_PROP_CHECK_OBJ(self);

	if (!PyArg_ParseTuple(args, "O|O:get", &key_ob, &def))
		return NULL;

	if (PyUnicode_Check(key_ob)) {
		const char *key = _PyUnicode_AsString(key_ob);

		if (RNA_property_collection_lookup_string(&self->ptr, self->prop, key, &newptr))
			return pyrna_struct_CreatePyObject(&newptr);
	}
	else if (PyTuple_Check(key_ob)) {
		PyObject *ret = pyrna_prop_collection_subscript_str_lib_pair(self, key_ob,
		                                                             "bpy_prop_collection.get((id, lib))", false);
		if (ret) {
			return ret;
		}
	}
	else {
		PyErr_Format(PyExc_KeyError,
		             "bpy_prop_collection.get(key, ...): key must be a string or tuple, not %.200s",
		             Py_TYPE(key_ob)->tp_name);
	}

	return Py_INCREF_RET(def);
}

PyDoc_STRVAR(pyrna_prop_collection_find_doc,
".. method:: find(key)\n"
"\n"
"   Returns the index of a key in a collection or -1 when not found\n"
"   (matches pythons string find function of the same name).\n"
"\n"
"   :arg key: The identifier for the collection member.\n"
"   :type key: string\n"
"   :return: index of the key.\n"
"   :rtype: int\n"
);
static PyObject *pyrna_prop_collection_find(BPy_PropertyRNA *self, PyObject *key_ob)
{
	Py_ssize_t key_len_ssize_t;
	const char *key = _PyUnicode_AsStringAndSize(key_ob, &key_len_ssize_t);
	const int key_len = (int)key_len_ssize_t; /* comare with same type */

	char name[256], *nameptr;
	int namelen;
	int i = 0;
	int index = -1;

	PYRNA_PROP_CHECK_OBJ(self);

	RNA_PROP_BEGIN (&self->ptr, itemptr, self->prop)
	{
		nameptr = RNA_struct_name_get_alloc(&itemptr, name, sizeof(name), &namelen);

		if (nameptr) {
			if ((key_len == namelen) && memcmp(nameptr, key, key_len) == 0) {
				index = i;
				break;
			}

			if (name != nameptr) {
				MEM_freeN(nameptr);
			}
		}

		i++;
	}
	RNA_PROP_END;

	return PyLong_FromLong(index);
}

static bool foreach_attr_type(
        BPy_PropertyRNA *self, const char *attr,
        /* values to assign */
        RawPropertyType *raw_type, int *attr_tot, bool *attr_signed)
{
	PropertyRNA *prop;
	bool attr_ok = true;
	*raw_type = PROP_RAW_UNSET;
	*attr_tot = 0;
	*attr_signed = false;

	/* note: this is fail with zero length lists, so don't let this get caled in that case */
	RNA_PROP_BEGIN (&self->ptr, itemptr, self->prop)
	{
		prop = RNA_struct_find_property(&itemptr, attr);
		if (prop) {
			*raw_type = RNA_property_raw_type(prop);
			*attr_tot = RNA_property_array_length(&itemptr, prop);
			*attr_signed = (RNA_property_subtype(prop) != PROP_UNSIGNED);
		}
		else {
			attr_ok = false;
		}
		break;
	}
	RNA_PROP_END;

	return attr_ok;
}

/* pyrna_prop_collection_foreach_get/set both use this */
static int foreach_parse_args(
        BPy_PropertyRNA *self, PyObject *args,

        /* values to assign */
        const char **attr, PyObject **seq, int *tot, int *size,
        RawPropertyType *raw_type, int *attr_tot, bool *attr_signed)
{
#if 0
	int array_tot;
	int target_tot;
#endif

	*size = *attr_tot = 0;
	*attr_signed = false;
	*raw_type = PROP_RAW_UNSET;

	if (!PyArg_ParseTuple(args, "sO:foreach_get/set", attr, seq)) {
		return -1;
	}

	if (!PySequence_Check(*seq) && PyObject_CheckBuffer(*seq)) {
		PyErr_Format(PyExc_TypeError,
		             "foreach_get/set expected second argument to be a sequence or buffer, not a %.200s",
		             Py_TYPE(*seq)->tp_name);
		return -1;
	}

	*tot = PySequence_Size(*seq); /* TODO - buffer may not be a sequence! array.array() is tho. */

	if (*tot > 0) {
		if (!foreach_attr_type(self, *attr, raw_type, attr_tot, attr_signed)) {
			PyErr_Format(PyExc_AttributeError,
			             "foreach_get/set '%.200s.%200s[...]' elements have no attribute '%.200s'",
			             RNA_struct_identifier(self->ptr.type), RNA_property_identifier(self->prop), *attr);
			return -1;
		}
		*size = RNA_raw_type_sizeof(*raw_type);

#if 0   /* works fine but not strictly needed, we could allow RNA_property_collection_raw_* to do the checks */
		if ((*attr_tot) < 1)
			*attr_tot = 1;

		if (RNA_property_type(self->prop) == PROP_COLLECTION)
			array_tot = RNA_property_collection_length(&self->ptr, self->prop);
		else
			array_tot = RNA_property_array_length(&self->ptr, self->prop);


		target_tot = array_tot * (*attr_tot);

		/* rna_access.c - rna_raw_access(...) uses this same method */
		if (target_tot != (*tot)) {
			PyErr_Format(PyExc_TypeError,
			             "foreach_get(attr, sequence) sequence length mismatch given %d, needed %d",
			             *tot, target_tot);
			return -1;
		}
#endif
	}

	/* check 'attr_tot' otherwise we don't know if any values were set
	 * this isn't ideal because it means running on an empty list may fail silently when its not compatible. */
	if (*size == 0 && *attr_tot != 0) {
		PyErr_SetString(PyExc_AttributeError, "attribute does not support foreach method");
		return -1;
	}
	return 0;
}

static bool foreach_compat_buffer(RawPropertyType raw_type, int attr_signed, const char *format)
{
	char f = format ? *format : 'B'; /* B is assumed when not set */

	switch (raw_type) {
		case PROP_RAW_CHAR:
			if (attr_signed) return (f == 'b') ? 1 : 0;
			else             return (f == 'B') ? 1 : 0;
		case PROP_RAW_SHORT:
			if (attr_signed) return (f == 'h') ? 1 : 0;
			else             return (f == 'H') ? 1 : 0;
		case PROP_RAW_INT:
			if (attr_signed) return (f == 'i') ? 1 : 0;
			else             return (f == 'I') ? 1 : 0;
		case PROP_RAW_FLOAT:
			return (f == 'f') ? 1 : 0;
		case PROP_RAW_DOUBLE:
			return (f == 'd') ? 1 : 0;
		case PROP_RAW_UNSET:
			return 0;
	}

	return 0;
}

static PyObject *foreach_getset(BPy_PropertyRNA *self, PyObject *args, int set)
{
	PyObject *item = NULL;
	int i = 0, ok = 0;
	bool buffer_is_compat;
	void *array = NULL;

	/* get/set both take the same args currently */
	const char *attr;
	PyObject *seq;
	int tot, size, attr_tot;
	bool attr_signed;
	RawPropertyType raw_type;

	if (foreach_parse_args(self, args, &attr, &seq, &tot, &size, &raw_type, &attr_tot, &attr_signed) == -1)
		return NULL;

	if (tot == 0)
		Py_RETURN_NONE;



	if (set) { /* get the array from python */
		buffer_is_compat = false;
		if (PyObject_CheckBuffer(seq)) {
			Py_buffer buf;
			PyObject_GetBuffer(seq, &buf, PyBUF_SIMPLE | PyBUF_FORMAT);

			/* check if the buffer matches */

			buffer_is_compat = foreach_compat_buffer(raw_type, attr_signed, buf.format);

			if (buffer_is_compat) {
				ok = RNA_property_collection_raw_set(NULL, &self->ptr, self->prop, attr, buf.buf, raw_type, tot);
			}

			PyBuffer_Release(&buf);
		}

		/* could not use the buffer, fallback to sequence */
		if (!buffer_is_compat) {
			array = PyMem_Malloc(size * tot);

			for ( ; i < tot; i++) {
				item = PySequence_GetItem(seq, i);
				switch (raw_type) {
					case PROP_RAW_CHAR:
						((char *)array)[i] = (char)PyLong_AsLong(item);
						break;
					case PROP_RAW_SHORT:
						((short *)array)[i] = (short)PyLong_AsLong(item);
						break;
					case PROP_RAW_INT:
						((int *)array)[i] = (int)PyLong_AsLong(item);
						break;
					case PROP_RAW_FLOAT:
						((float *)array)[i] = (float)PyFloat_AsDouble(item);
						break;
					case PROP_RAW_DOUBLE:
						((double *)array)[i] = (double)PyFloat_AsDouble(item);
						break;
					case PROP_RAW_UNSET:
						/* should never happen */
						BLI_assert(!"Invalid array type - set");
						break;
				}

				Py_DECREF(item);
			}

			ok = RNA_property_collection_raw_set(NULL, &self->ptr, self->prop, attr, array, raw_type, tot);
		}
	}
	else {
		buffer_is_compat = false;
		if (PyObject_CheckBuffer(seq)) {
			Py_buffer buf;
			PyObject_GetBuffer(seq, &buf, PyBUF_SIMPLE | PyBUF_FORMAT);

			/* check if the buffer matches, TODO - signed/unsigned types */

			buffer_is_compat = foreach_compat_buffer(raw_type, attr_signed, buf.format);

			if (buffer_is_compat) {
				ok = RNA_property_collection_raw_get(NULL, &self->ptr, self->prop, attr, buf.buf, raw_type, tot);
			}

			PyBuffer_Release(&buf);
		}

		/* could not use the buffer, fallback to sequence */
		if (!buffer_is_compat) {
			array = PyMem_Malloc(size * tot);

			ok = RNA_property_collection_raw_get(NULL, &self->ptr, self->prop, attr, array, raw_type, tot);

			if (!ok) i = tot;  /* skip the loop */

			for ( ; i < tot; i++) {

				switch (raw_type) {
					case PROP_RAW_CHAR:
						item = PyLong_FromLong((long) ((char *)array)[i]);
						break;
					case PROP_RAW_SHORT:
						item = PyLong_FromLong((long) ((short *)array)[i]);
						break;
					case PROP_RAW_INT:
						item = PyLong_FromLong((long) ((int *)array)[i]);
						break;
					case PROP_RAW_FLOAT:
						item = PyFloat_FromDouble((double) ((float *)array)[i]);
						break;
					case PROP_RAW_DOUBLE:
						item = PyFloat_FromDouble((double) ((double *)array)[i]);
						break;
					default: /* PROP_RAW_UNSET */
						/* should never happen */
						BLI_assert(!"Invalid array type - get");
						item = Py_None;
						Py_INCREF(item);
						break;
				}

				PySequence_SetItem(seq, i, item);
				Py_DECREF(item);
			}
		}
	}

	if (array)
		PyMem_Free(array);

	if (PyErr_Occurred()) {
		/* Maybe we could make our own error */
		PyErr_Print();
		PyErr_SetString(PyExc_TypeError, "couldn't access the py sequence");
		return NULL;
	}
	if (!ok) {
		PyErr_SetString(PyExc_RuntimeError, "internal error setting the array");
		return NULL;
	}

	Py_RETURN_NONE;
}

PyDoc_STRVAR(pyrna_prop_collection_foreach_get_doc,
".. method:: foreach_get(attr, seq)\n"
"\n"
"   This is a function to give fast access to attributes within a collection.\n"
);
static PyObject *pyrna_prop_collection_foreach_get(BPy_PropertyRNA *self, PyObject *args)
{
	PYRNA_PROP_CHECK_OBJ(self);

	return foreach_getset(self, args, 0);
}

PyDoc_STRVAR(pyrna_prop_collection_foreach_set_doc,
".. method:: foreach_set(attr, seq)\n"
"\n"
"   This is a function to give fast access to attributes within a collection.\n"
);
static PyObject *pyrna_prop_collection_foreach_set(BPy_PropertyRNA *self, PyObject *args)
{
	PYRNA_PROP_CHECK_OBJ(self);

	return foreach_getset(self, args, 1);
}

/* A bit of a kludge, make a list out of a collection or array,
 * then return the lists iter function, not especially fast but convenient for now */
static PyObject *pyrna_prop_array_iter(BPy_PropertyArrayRNA *self)
{
	/* Try get values from a collection */
	PyObject *ret;
	PyObject *iter = NULL;
	int len;

	PYRNA_PROP_CHECK_OBJ((BPy_PropertyRNA *)self);

	len = pyrna_prop_array_length(self);
	ret = pyrna_prop_array_subscript_slice(self, &self->ptr, self->prop, 0, len, len);

	/* we know this is a list so no need to PyIter_Check
	 * otherwise it could be NULL (unlikely) if conversion failed */
	if (ret) {
		iter = PyObject_GetIter(ret);
		Py_DECREF(ret);
	}

	return iter;
}

static PyObject *pyrna_prop_collection_iter(BPy_PropertyRNA *self);

#ifndef USE_PYRNA_ITER
static PyObject *pyrna_prop_collection_iter(BPy_PropertyRNA *self)
{
	/* Try get values from a collection */
	PyObject *ret;
	PyObject *iter = NULL;
	ret = pyrna_prop_collection_values(self);

	/* we know this is a list so no need to PyIter_Check
	 * otherwise it could be NULL (unlikely) if conversion failed */
	if (ret) {
		iter = PyObject_GetIter(ret);
		Py_DECREF(ret);
	}

	return iter;
}
#endif /* # !USE_PYRNA_ITER */

static struct PyMethodDef pyrna_struct_methods[] = {

	/* only for PointerRNA's with ID'props */
	{"keys", (PyCFunction)pyrna_struct_keys, METH_NOARGS, pyrna_struct_keys_doc},
	{"values", (PyCFunction)pyrna_struct_values, METH_NOARGS, pyrna_struct_values_doc},
	{"items", (PyCFunction)pyrna_struct_items, METH_NOARGS, pyrna_struct_items_doc},

	{"get", (PyCFunction)pyrna_struct_get, METH_VARARGS, pyrna_struct_get_doc},

	{"as_pointer", (PyCFunction)pyrna_struct_as_pointer, METH_NOARGS, pyrna_struct_as_pointer_doc},

	/* bpy_rna_anim.c */
	{"keyframe_insert", (PyCFunction)pyrna_struct_keyframe_insert, METH_VARARGS | METH_KEYWORDS, pyrna_struct_keyframe_insert_doc},
	{"keyframe_delete", (PyCFunction)pyrna_struct_keyframe_delete, METH_VARARGS | METH_KEYWORDS, pyrna_struct_keyframe_delete_doc},
	{"driver_add", (PyCFunction)pyrna_struct_driver_add, METH_VARARGS, pyrna_struct_driver_add_doc},
	{"driver_remove", (PyCFunction)pyrna_struct_driver_remove, METH_VARARGS, pyrna_struct_driver_remove_doc},

	{"is_property_set", (PyCFunction)pyrna_struct_is_property_set, METH_VARARGS, pyrna_struct_is_property_set_doc},
	{"property_unset", (PyCFunction)pyrna_struct_property_unset, METH_VARARGS, pyrna_struct_property_unset_doc},
	{"is_property_hidden", (PyCFunction)pyrna_struct_is_property_hidden, METH_VARARGS, pyrna_struct_is_property_hidden_doc},
	{"is_property_readonly", (PyCFunction)pyrna_struct_is_property_readonly, METH_VARARGS, pyrna_struct_is_property_readonly_doc},
	{"path_resolve", (PyCFunction)pyrna_struct_path_resolve, METH_VARARGS, pyrna_struct_path_resolve_doc},
	{"path_from_id", (PyCFunction)pyrna_struct_path_from_id, METH_VARARGS, pyrna_struct_path_from_id_doc},
	{"type_recast", (PyCFunction)pyrna_struct_type_recast, METH_NOARGS, pyrna_struct_type_recast_doc},
	{"__dir__", (PyCFunction)pyrna_struct_dir, METH_NOARGS, NULL},

	/* experimental */
	/* unused for now */
#if 0
	{"callback_add", (PyCFunction)pyrna_callback_add, METH_VARARGS, NULL},
	{"callback_remove", (PyCFunction)pyrna_callback_remove, METH_VARARGS, NULL},

	{"callback_add", (PyCFunction)pyrna_callback_classmethod_add, METH_VARARGS | METH_CLASS, NULL},
	{"callback_remove", (PyCFunction)pyrna_callback_classmethod_remove, METH_VARARGS | METH_CLASS, NULL},
#endif
	{NULL, NULL, 0, NULL}
};

static struct PyMethodDef pyrna_prop_methods[] = {
	{"path_from_id", (PyCFunction)pyrna_prop_path_from_id, METH_NOARGS, pyrna_prop_path_from_id_doc},
	{"as_bytes", (PyCFunction)pyrna_prop_as_bytes, METH_NOARGS, pyrna_prop_as_bytes_doc},
	{"update", (PyCFunction)pyrna_prop_update, METH_NOARGS, pyrna_prop_update_doc},
	{"__dir__", (PyCFunction)pyrna_prop_dir, METH_NOARGS, NULL},
	{NULL, NULL, 0, NULL}
};

static struct PyMethodDef pyrna_prop_array_methods[] = {
	{NULL, NULL, 0, NULL}
};

static struct PyMethodDef pyrna_prop_collection_methods[] = {
	{"foreach_get", (PyCFunction)pyrna_prop_collection_foreach_get, METH_VARARGS, pyrna_prop_collection_foreach_get_doc},
	{"foreach_set", (PyCFunction)pyrna_prop_collection_foreach_set, METH_VARARGS, pyrna_prop_collection_foreach_set_doc},

	{"keys", (PyCFunction)pyrna_prop_collection_keys, METH_NOARGS, pyrna_prop_collection_keys_doc},
	{"items", (PyCFunction)pyrna_prop_collection_items, METH_NOARGS, pyrna_prop_collection_items_doc},
	{"values", (PyCFunction)pyrna_prop_collection_values, METH_NOARGS, pyrna_prop_collection_values_doc},

	{"get", (PyCFunction)pyrna_prop_collection_get, METH_VARARGS, pyrna_prop_collection_get_doc},
	{"find", (PyCFunction)pyrna_prop_collection_find, METH_O, pyrna_prop_collection_find_doc},
	{NULL, NULL, 0, NULL}
};

static struct PyMethodDef pyrna_prop_collection_idprop_methods[] = {
	{"add", (PyCFunction)pyrna_prop_collection_idprop_add, METH_NOARGS, NULL},
	{"remove", (PyCFunction)pyrna_prop_collection_idprop_remove, METH_O, NULL},
	{"clear", (PyCFunction)pyrna_prop_collection_idprop_clear, METH_NOARGS, NULL},
	{"move", (PyCFunction)pyrna_prop_collection_idprop_move, METH_VARARGS, NULL},
	{NULL, NULL, 0, NULL}
};

/* only needed for subtyping, so a new class gets a valid BPy_StructRNA
 * todo - also accept useful args */
static PyObject *pyrna_struct_new(PyTypeObject *type, PyObject *args, PyObject *UNUSED(kwds))
{
	if (PyTuple_GET_SIZE(args) == 1) {
		BPy_StructRNA *base = (BPy_StructRNA *)PyTuple_GET_ITEM(args, 0);
		if (Py_TYPE(base) == type) {
			Py_INCREF(base);
			return (PyObject *)base;
		}
		else if (PyType_IsSubtype(Py_TYPE(base), &pyrna_struct_Type)) {
			/* this almost never runs, only when using user defined subclasses of built-in object.
			 * this isn't common since its NOT related to registerable subclasses. eg:
			 *
			 *  >>> class MyObSubclass(bpy.types.Object):
			 *  ...     def test_func(self):
			 *  ...         print(100)
			 *  ...
			 *  >>> myob = MyObSubclass(bpy.context.object)
			 *  >>> myob.test_func()
			 *  100
			 *
			 * Keep this since it could be useful.
			 */
			BPy_StructRNA *ret;
			if ((ret = (BPy_StructRNA *)type->tp_alloc(type, 0))) {
				ret->ptr = base->ptr;
			}
			/* pass on exception & NULL if tp_alloc fails */
			return (PyObject *)ret;
		}

		/* error, invalid type given */
		PyErr_Format(PyExc_TypeError,
		             "bpy_struct.__new__(type): type '%.200s' is not a subtype of bpy_struct",
		             type->tp_name);
		return NULL;
	}
	else {
		PyErr_Format(PyExc_TypeError,
		             "bpy_struct.__new__(type): expected a single argument");
		return NULL;
	}
}

/* only needed for subtyping, so a new class gets a valid BPy_StructRNA
 * todo - also accept useful args */
static PyObject *pyrna_prop_new(PyTypeObject *type, PyObject *args, PyObject *UNUSED(kwds))
{
	BPy_PropertyRNA *base;

	if (!PyArg_ParseTuple(args, "O!:bpy_prop.__new__", &pyrna_prop_Type, &base))
		return NULL;

	if (type == Py_TYPE(base)) {
		return Py_INCREF_RET((PyObject *)base);
	}
	else if (PyType_IsSubtype(type, &pyrna_prop_Type)) {
		BPy_PropertyRNA *ret = (BPy_PropertyRNA *) type->tp_alloc(type, 0);
		ret->ptr = base->ptr;
		ret->prop = base->prop;
		return (PyObject *)ret;
	}
	else {
		PyErr_Format(PyExc_TypeError,
		             "bpy_prop.__new__(type): type '%.200s' is not a subtype of bpy_prop",
		             type->tp_name);
		return NULL;
	}
}

static PyObject *pyrna_param_to_py(PointerRNA *ptr, PropertyRNA *prop, void *data)
{
	PyObject *ret;
	const int type = RNA_property_type(prop);
	const int flag = RNA_property_flag(prop);
	const int flag_parameter = RNA_parameter_flag(prop);

	if (RNA_property_array_check(prop)) {
		int a, len;

		if (flag & PROP_DYNAMIC) {
			ParameterDynAlloc *data_alloc = data;
			len = data_alloc->array_tot;
			data = data_alloc->array;
		}
		else
			len = RNA_property_array_length(ptr, prop);

		/* resolve the array from a new pytype */

		/* kazanbas: TODO make multidim sequences here */

		switch (type) {
			case PROP_BOOLEAN:
				ret = PyTuple_New(len);
				for (a = 0; a < len; a++)
					PyTuple_SET_ITEM(ret, a, PyBool_FromLong(((int *)data)[a]));
				break;
			case PROP_INT:
				ret = PyTuple_New(len);
				for (a = 0; a < len; a++)
					PyTuple_SET_ITEM(ret, a, PyLong_FromLong(((int *)data)[a]));
				break;
			case PROP_FLOAT:
				switch (RNA_property_subtype(prop)) {
#ifdef USE_MATHUTILS
					case PROP_ALL_VECTOR_SUBTYPES:
						ret = Vector_CreatePyObject(data, len, NULL);
						break;
					case PROP_MATRIX:
						if (len == 16) {
							ret = Matrix_CreatePyObject(data, 4, 4, NULL);
							break;
						}
						else if (len == 9) {
							ret = Matrix_CreatePyObject(data, 3, 3, NULL);
							break;
						}
						ATTR_FALLTHROUGH;
#endif
					default:
						ret = PyTuple_New(len);
						for (a = 0; a < len; a++)
							PyTuple_SET_ITEM(ret, a, PyFloat_FromDouble(((float *)data)[a]));
						break;
				}
				break;
			default:
				PyErr_Format(PyExc_TypeError,
				             "RNA Error: unknown array type \"%d\" (pyrna_param_to_py)",
				             type);
				ret = NULL;
				break;
		}
	}
	else {
		/* see if we can coerce into a python type - PropertyType */
		switch (type) {
			case PROP_BOOLEAN:
				ret = PyBool_FromLong(*(int *)data);
				break;
			case PROP_INT:
				ret = PyLong_FromLong(*(int *)data);
				break;
			case PROP_FLOAT:
				ret = PyFloat_FromDouble(*(float *)data);
				break;
			case PROP_STRING:
			{
				const char *data_ch;
				PyObject *value_coerce = NULL;
				const int subtype = RNA_property_subtype(prop);

				if (flag & PROP_THICK_WRAP)
					data_ch = (char *)data;
				else
					data_ch = *(char **)data;

#ifdef USE_STRING_COERCE
				if (subtype == PROP_BYTESTRING) {
					ret = PyBytes_FromString(data_ch);
				}
				else if (ELEM(subtype, PROP_FILEPATH, PROP_DIRPATH, PROP_FILENAME)) {
					ret = PyC_UnicodeFromByte(data_ch);
				}
				else {
					ret = PyUnicode_FromString(data_ch);
				}
#else
				if (subtype == PROP_BYTESTRING) {
					ret = PyBytes_FromString(buf);
				}
				else {
					ret = PyUnicode_FromString(data_ch);
				}
#endif

#ifdef USE_STRING_COERCE
				Py_XDECREF(value_coerce);
#endif

				break;
			}
			case PROP_ENUM:
			{
				ret = pyrna_enum_to_py(ptr, prop, *(int *)data);
				break;
			}
			case PROP_POINTER:
			{
				PointerRNA newptr;
				StructRNA *ptype = RNA_property_pointer_type(ptr, prop);

				if (flag_parameter & PARM_RNAPTR) {
					/* in this case we get the full ptr */
					newptr = *(PointerRNA *)data;
				}
				else {
					if (RNA_struct_is_ID(ptype)) {
						RNA_id_pointer_create(*(void **)data, &newptr);
					}
					else {
						/* note: this is taken from the function's ID pointer
						 * and will break if a function returns a pointer from
						 * another ID block, watch this! - it should at least be
						 * easy to debug since they are all ID's */
						RNA_pointer_create(ptr->id.data, ptype, *(void **)data, &newptr);
					}
				}

				if (newptr.data) {
					ret = pyrna_struct_CreatePyObject(&newptr);
				}
				else {
					ret = Py_None;
					Py_INCREF(ret);
				}
				break;
			}
			case PROP_COLLECTION:
			{
				CollectionListBase *lb = (CollectionListBase *)data;
				CollectionPointerLink *link;

				ret = PyList_New(0);

				for (link = lb->first; link; link = link->next) {
					PyList_APPEND(ret, pyrna_struct_CreatePyObject(&link->ptr));
				}

				break;
			}
			default:
				PyErr_Format(PyExc_TypeError,
				             "RNA Error: unknown type \"%d\" (pyrna_param_to_py)",
				             type);
				ret = NULL;
				break;
		}
	}

	return ret;
}

/* Use to replace PyDict_GetItemString() when the overhead of converting a
 * string into a python unicode is higher than a non hash lookup.
 * works on small dict's such as keyword args. */
static PyObject *small_dict_get_item_string(PyObject *dict, const char *key_lookup)
{
	PyObject *key = NULL;
	Py_ssize_t pos = 0;
	PyObject *value = NULL;

	while (PyDict_Next(dict, &pos, &key, &value)) {
		if (PyUnicode_Check(key)) {
			if (STREQ(key_lookup, _PyUnicode_AsString(key))) {
				return value;
			}
		}
	}

	return NULL;
}

static PyObject *pyrna_func_call(BPy_FunctionRNA *self, PyObject *args, PyObject *kw)
{
	/* Note, both BPy_StructRNA and BPy_PropertyRNA can be used here */
	PointerRNA *self_ptr = &self->ptr;
	FunctionRNA *self_func = self->func;

	PointerRNA funcptr;
	ParameterList parms;
	ParameterIterator iter;
	PropertyRNA *parm;
	PyObject *ret, *item;
	int i, pyargs_len, pykw_len, parms_len, ret_len, flag_parameter, err = 0, kw_tot = 0;
	bool kw_arg;

	PropertyRNA *pret_single = NULL;
	void *retdata_single = NULL;

	/* enable this so all strings are copied and freed after calling.
	 * this exposes bugs where the pointer to the string is held and re-used */
// #define DEBUG_STRING_FREE

#ifdef DEBUG_STRING_FREE
	PyObject *string_free_ls = PyList_New(0);
#endif

	/* Should never happen but it does in rare cases */
	BLI_assert(self_ptr != NULL);

	if (self_ptr == NULL) {
		PyErr_SetString(PyExc_RuntimeError, "rna functions internal rna pointer is NULL, this is a bug. aborting");
		return NULL;
	}

	if (self_func == NULL) {
		PyErr_Format(PyExc_RuntimeError,
		             "%.200s.<unknown>(): rna function internal function is NULL, this is a bug. aborting",
		             RNA_struct_identifier(self_ptr->type));
		return NULL;
	}

	/* for testing */
#if 0
	{
		const char *fn;
		int lineno;
		PyC_FileAndNum(&fn, &lineno);
		printf("pyrna_func_call > %.200s.%.200s : %.200s:%d\n",
		       RNA_struct_identifier(self_ptr->type), RNA_function_identifier(self_func), fn, lineno);
	}
#endif

	/* include the ID pointer for pyrna_param_to_py() so we can include the
	 * ID pointer on return values, this only works when returned values have
	 * the same ID as the functions. */
	RNA_pointer_create(self_ptr->id.data, &RNA_Function, self_func, &funcptr);

	pyargs_len = PyTuple_GET_SIZE(args);
	pykw_len = kw ? PyDict_Size(kw) : 0;

	RNA_parameter_list_create(&parms, self_ptr, self_func);
	RNA_parameter_list_begin(&parms, &iter);
	parms_len = RNA_parameter_list_arg_count(&parms);
	ret_len = 0;

	if (pyargs_len + pykw_len > parms_len) {
		RNA_parameter_list_end(&iter);
		PyErr_Format(PyExc_TypeError,
		             "%.200s.%.200s(): takes at most %d arguments, got %d",
		             RNA_struct_identifier(self_ptr->type), RNA_function_identifier(self_func),
		             parms_len, pyargs_len + pykw_len);
		err = -1;
	}

	/* parse function parameters */
	for (i = 0; iter.valid && err == 0; RNA_parameter_list_next(&iter)) {
		parm = iter.parm;
		flag_parameter = RNA_parameter_flag(parm);

		/* only useful for single argument returns, we'll need another list loop for multiple */
		if (flag_parameter & PARM_OUTPUT) {
			ret_len++;
			if (pret_single == NULL) {
				pret_single = parm;
				retdata_single = iter.data;
			}

			continue;
		}

		item = NULL;

		if (i < pyargs_len) {
			item = PyTuple_GET_ITEM(args, i);
			kw_arg = false;
		}
		else if (kw != NULL) {
#if 0
			item = PyDict_GetItemString(kw, RNA_property_identifier(parm)); /* borrow ref */
#else
			item = small_dict_get_item_string(kw, RNA_property_identifier(parm)); /* borrow ref */
#endif
			if (item)
				kw_tot++;  /* make sure invalid keywords are not given */

			kw_arg = true;
		}

		i++; /* current argument */

		if (item == NULL) {
			if (flag_parameter & PARM_REQUIRED) {
				PyErr_Format(PyExc_TypeError,
				             "%.200s.%.200s(): required parameter \"%.200s\" not specified",
				             RNA_struct_identifier(self_ptr->type),
				             RNA_function_identifier(self_func),
				             RNA_property_identifier(parm));
				err = -1;
				break;
			}
			else { /* PyDict_GetItemString wont raise an error */
				continue;
			}
		}

#ifdef DEBUG_STRING_FREE
		if (item) {
			if (PyUnicode_Check(item)) {
				PyList_APPEND(string_free_ls, PyUnicode_FromString(_PyUnicode_AsString(item)));
			}
		}
#endif
		err = pyrna_py_to_prop(&funcptr, parm, iter.data, item, "");

		if (err != 0) {
			/* the error generated isn't that useful, so generate it again with a useful prefix
			 * could also write a function to prepend to error messages */
			char error_prefix[512];
			PyErr_Clear(); /* re-raise */

			if (kw_arg == true)
				BLI_snprintf(error_prefix, sizeof(error_prefix),
				             "%.200s.%.200s(): error with keyword argument \"%.200s\" - ",
				             RNA_struct_identifier(self_ptr->type),
				             RNA_function_identifier(self_func),
				             RNA_property_identifier(parm));
			else
				BLI_snprintf(error_prefix, sizeof(error_prefix),
				             "%.200s.%.200s(): error with argument %d, \"%.200s\" - ",
				             RNA_struct_identifier(self_ptr->type),
				             RNA_function_identifier(self_func),
				             i,
				             RNA_property_identifier(parm));

			pyrna_py_to_prop(&funcptr, parm, iter.data, item, error_prefix);

			break;
		}
	}

	RNA_parameter_list_end(&iter);

	/* Check if we gave args that don't exist in the function
	 * printing the error is slow but it should only happen when developing.
	 * the if below is quick, checking if it passed less keyword args then we gave.
	 * (Don't overwrite the error if we have one, otherwise can skip important messages and confuse with args)
	 */
	if (err == 0 && kw && (pykw_len > kw_tot)) {
		PyObject *key, *value;
		Py_ssize_t pos = 0;

		DynStr *bad_args = BLI_dynstr_new();
		DynStr *good_args = BLI_dynstr_new();

		const char *arg_name, *bad_args_str, *good_args_str;
		bool found = false, first = true;

		while (PyDict_Next(kw, &pos, &key, &value)) {

			arg_name = _PyUnicode_AsString(key);
			found = false;

			if (arg_name == NULL) { /* unlikely the argname is not a string but ignore if it is*/
				PyErr_Clear();
			}
			else {
				/* Search for arg_name */
				RNA_parameter_list_begin(&parms, &iter);
				for (; iter.valid; RNA_parameter_list_next(&iter)) {
					parm = iter.parm;
					if (STREQ(arg_name, RNA_property_identifier(parm))) {
						found = true;
						break;
					}
				}

				RNA_parameter_list_end(&iter);

				if (found == false) {
					BLI_dynstr_appendf(bad_args, first ? "%s" : ", %s", arg_name);
					first = false;
				}
			}
		}

		/* list good args */
		first = true;

		RNA_parameter_list_begin(&parms, &iter);
		for (; iter.valid; RNA_parameter_list_next(&iter)) {
			parm = iter.parm;
			if (RNA_parameter_flag(parm) & PARM_OUTPUT)
				continue;

			BLI_dynstr_appendf(good_args, first ? "%s" : ", %s", RNA_property_identifier(parm));
			first = false;
		}
		RNA_parameter_list_end(&iter);


		bad_args_str = BLI_dynstr_get_cstring(bad_args);
		good_args_str = BLI_dynstr_get_cstring(good_args);

		PyErr_Format(PyExc_TypeError,
		             "%.200s.%.200s(): was called with invalid keyword argument(s) (%s), expected (%s)",
		             RNA_struct_identifier(self_ptr->type), RNA_function_identifier(self_func),
		             bad_args_str, good_args_str);

		BLI_dynstr_free(bad_args);
		BLI_dynstr_free(good_args);
		MEM_freeN((void *)bad_args_str);
		MEM_freeN((void *)good_args_str);

		err = -1;
	}

	ret = NULL;
	if (err == 0) {
		/* call function */
		ReportList reports;
		bContext *C = BPy_GetContext();

		BKE_reports_init(&reports, RPT_STORE);
		RNA_function_call(C, &reports, self_ptr, self_func, &parms);

		err = (BPy_reports_to_error(&reports, PyExc_RuntimeError, true));

		/* return value */
		if (err != -1) {
			if (ret_len > 0) {
				if (ret_len > 1) {
					ret = PyTuple_New(ret_len);
					i = 0; /* arg index */

					RNA_parameter_list_begin(&parms, &iter);

					for (; iter.valid; RNA_parameter_list_next(&iter)) {
						parm = iter.parm;

						if (RNA_parameter_flag(parm) & PARM_OUTPUT)
							PyTuple_SET_ITEM(ret, i++, pyrna_param_to_py(&funcptr, parm, iter.data));
					}

					RNA_parameter_list_end(&iter);
				}
				else
					ret = pyrna_param_to_py(&funcptr, pret_single, retdata_single);

				/* possible there is an error in conversion */
				if (ret == NULL)
					err = -1;
			}
		}
	}


#ifdef DEBUG_STRING_FREE
#if 0
	if (PyList_GET_SIZE(string_free_ls)) {
		printf("%.200s.%.200s():  has %d strings\n",
		       RNA_struct_identifier(self_ptr->type),
		       RNA_function_identifier(self_func),
		       (int)PyList_GET_SIZE(string_free_ls));
	}
#endif
	Py_DECREF(string_free_ls);
#undef DEBUG_STRING_FREE
#endif

	/* cleanup */
	RNA_parameter_list_end(&iter);
	RNA_parameter_list_free(&parms);

	if (ret)
		return ret;

	if (err == -1)
		return NULL;

	Py_RETURN_NONE;
}

static PyObject *pyrna_func_doc_get(BPy_FunctionRNA *self, void *UNUSED(closure))
{
	PyObject *ret;
	char *args;

	args = RNA_function_as_string_keywords(NULL, self->func, true, true, INT_MAX);

	ret = PyUnicode_FromFormat("%.200s.%.200s(%.200s)\n%s",
	                           RNA_struct_identifier(self->ptr.type),
	                           RNA_function_identifier(self->func),
	                           args, RNA_function_ui_description(self->func));

	MEM_freeN(args);

	return ret;
}

/* subclasses of pyrna_struct_Type which support idprop definitions use this as a metaclass */
/* note: tp_base member is set to &PyType_Type on init */
PyTypeObject pyrna_struct_meta_idprop_Type = {
	PyVarObject_HEAD_INIT(NULL, 0)
	"bpy_struct_meta_idprop",   /* tp_name */

	/* NOTE! would be PyTypeObject, but subtypes of Type must be PyHeapTypeObject's */
	sizeof(PyHeapTypeObject),   /* tp_basicsize */

	0,                          /* tp_itemsize */
	/* methods */
	NULL,                       /* tp_dealloc */
	NULL,                       /* printfunc tp_print; */
	NULL,                       /* getattrfunc tp_getattr; */
	NULL,                       /* setattrfunc tp_setattr; */
	NULL,                       /* tp_compare */ /* deprecated in python 3.0! */
	NULL,                       /* tp_repr */

	/* Method suites for standard classes */
	NULL,                       /* PyNumberMethods *tp_as_number; */
	NULL,                       /* PySequenceMethods *tp_as_sequence; */
	NULL,                       /* PyMappingMethods *tp_as_mapping; */

	/* More standard operations (here for binary compatibility) */
	NULL,                       /* hashfunc tp_hash; */
	NULL,                       /* ternaryfunc tp_call; */
	NULL,                       /* reprfunc tp_str; */
	NULL /*(getattrofunc) pyrna_struct_meta_idprop_getattro*/, /* getattrofunc tp_getattro; */
	(setattrofunc) pyrna_struct_meta_idprop_setattro, /* setattrofunc tp_setattro; */

	/* Functions to access object as input/output buffer */
	NULL,                       /* PyBufferProcs *tp_as_buffer; */

	/*** Flags to define presence of optional/expanded features ***/
	Py_TPFLAGS_DEFAULT | Py_TPFLAGS_BASETYPE,         /* long tp_flags; */

	NULL,                       /*  char *tp_doc;  Documentation string */
	/*** Assigned meaning in release 2.0 ***/
	/* call function for all accessible objects */
	NULL,                       /* traverseproc tp_traverse; */

	/* delete references to contained objects */
	NULL,                       /* inquiry tp_clear; */

	/***  Assigned meaning in release 2.1 ***/
	/*** rich comparisons ***/
	NULL,                       /* richcmpfunc tp_richcompare; */

	/***  weak reference enabler ***/
	0,                          /* long tp_weaklistoffset; */

	/*** Added in release 2.2 ***/
	/*   Iterators */
	NULL,                       /* getiterfunc tp_iter; */
	NULL,                       /* iternextfunc tp_iternext; */

	/*** Attribute descriptor and subclassing stuff ***/
	NULL,                       /* struct PyMethodDef *tp_methods; */
	NULL,                       /* struct PyMemberDef *tp_members; */
	NULL,                       /* struct PyGetSetDef *tp_getset; */
#if defined(_MSC_VER)
	NULL, /* defer assignment */
#else
	&PyType_Type,                       /* struct _typeobject *tp_base; */
#endif
	NULL,                       /* PyObject *tp_dict; */
	NULL,                       /* descrgetfunc tp_descr_get; */
	NULL,                       /* descrsetfunc tp_descr_set; */
	0,                          /* long tp_dictoffset; */
	NULL,                       /* initproc tp_init; */
	NULL,                       /* allocfunc tp_alloc; */
	NULL,                       /* newfunc tp_new; */
	/*  Low-level free-memory routine */
	NULL,                       /* freefunc tp_free;  */
	/* For PyObject_IS_GC */
	NULL,                       /* inquiry tp_is_gc;  */
	NULL,                       /* PyObject *tp_bases; */
	/* method resolution order */
	NULL,                       /* PyObject *tp_mro;  */
	NULL,                       /* PyObject *tp_cache; */
	NULL,                       /* PyObject *tp_subclasses; */
	NULL,                       /* PyObject *tp_weaklist; */
	NULL
};


/*-----------------------BPy_StructRNA method def------------------------------*/
PyTypeObject pyrna_struct_Type = {
	PyVarObject_HEAD_INIT(NULL, 0)
	"bpy_struct",               /* tp_name */
	sizeof(BPy_StructRNA),      /* tp_basicsize */
	0,                          /* tp_itemsize */
	/* methods */
	(destructor) pyrna_struct_dealloc, /* tp_dealloc */
	NULL,                       /* printfunc tp_print; */
	NULL,                       /* getattrfunc tp_getattr; */
	NULL,                       /* setattrfunc tp_setattr; */
	NULL,                       /* tp_compare */ /* DEPRECATED in python 3.0! */
	(reprfunc) pyrna_struct_repr, /* tp_repr */

	/* Method suites for standard classes */

	NULL,                       /* PyNumberMethods *tp_as_number; */
	&pyrna_struct_as_sequence,  /* PySequenceMethods *tp_as_sequence; */
	&pyrna_struct_as_mapping,   /* PyMappingMethods *tp_as_mapping; */

	/* More standard operations (here for binary compatibility) */

	(hashfunc) pyrna_struct_hash, /* hashfunc tp_hash; */
	NULL,                       /* ternaryfunc tp_call; */
	(reprfunc) pyrna_struct_str, /* reprfunc tp_str; */
	(getattrofunc) pyrna_struct_getattro, /* getattrofunc tp_getattro; */
	(setattrofunc) pyrna_struct_setattro, /* setattrofunc tp_setattro; */

	/* Functions to access object as input/output buffer */
	NULL,                       /* PyBufferProcs *tp_as_buffer; */

	/*** Flags to define presence of optional/expanded features ***/
	Py_TPFLAGS_DEFAULT | Py_TPFLAGS_BASETYPE | Py_TPFLAGS_HAVE_GC, /* long tp_flags; */

	NULL,                       /*  char *tp_doc;  Documentation string */
	/*** Assigned meaning in release 2.0 ***/
	/* call function for all accessible objects */
#ifdef USE_PYRNA_STRUCT_REFERENCE
	(traverseproc) pyrna_struct_traverse, /* traverseproc tp_traverse; */

	/* delete references to contained objects */
	(inquiry)pyrna_struct_clear, /* inquiry tp_clear; */
#else
	NULL,                       /* traverseproc tp_traverse; */

/* delete references to contained objects */
	NULL,                       /* inquiry tp_clear; */
#endif /* !USE_PYRNA_STRUCT_REFERENCE */

	/***  Assigned meaning in release 2.1 ***/
	/*** rich comparisons ***/
	(richcmpfunc)pyrna_struct_richcmp, /* richcmpfunc tp_richcompare; */

	/***  weak reference enabler ***/
#ifdef USE_WEAKREFS
	offsetof(BPy_StructRNA, in_weakreflist), /* long tp_weaklistoffset; */
#else
	0,
#endif
	/*** Added in release 2.2 ***/
	/*   Iterators */
	NULL,                       /* getiterfunc tp_iter; */
	NULL,                       /* iternextfunc tp_iternext; */

	/*** Attribute descriptor and subclassing stuff ***/
	pyrna_struct_methods,       /* struct PyMethodDef *tp_methods; */
	NULL,                       /* struct PyMemberDef *tp_members; */
	pyrna_struct_getseters,     /* struct PyGetSetDef *tp_getset; */
	NULL,                       /* struct _typeobject *tp_base; */
	NULL,                       /* PyObject *tp_dict; */
	NULL,                       /* descrgetfunc tp_descr_get; */
	NULL,                       /* descrsetfunc tp_descr_set; */
	0,                          /* long tp_dictoffset; */
	NULL,                       /* initproc tp_init; */
	NULL,                       /* allocfunc tp_alloc; */
	pyrna_struct_new,           /* newfunc tp_new; */
	/*  Low-level free-memory routine */
	NULL,                       /* freefunc tp_free;  */
	/* For PyObject_IS_GC */
	NULL,                       /* inquiry tp_is_gc;  */
	NULL,                       /* PyObject *tp_bases; */
	/* method resolution order */
	NULL,                       /* PyObject *tp_mro;  */
	NULL,                       /* PyObject *tp_cache; */
	NULL,                       /* PyObject *tp_subclasses; */
	NULL,                       /* PyObject *tp_weaklist; */
	NULL
};

/*-----------------------BPy_PropertyRNA method def------------------------------*/
PyTypeObject pyrna_prop_Type = {
	PyVarObject_HEAD_INIT(NULL, 0)
	"bpy_prop",                 /* tp_name */
	sizeof(BPy_PropertyRNA),    /* tp_basicsize */
	0,                          /* tp_itemsize */
	/* methods */
	(destructor) pyrna_prop_dealloc, /* tp_dealloc */
	NULL,                       /* printfunc tp_print; */
	NULL,                       /* getattrfunc tp_getattr; */
	NULL,                       /* setattrfunc tp_setattr; */
	NULL,                       /* tp_compare */ /* DEPRECATED in python 3.0! */
	(reprfunc) pyrna_prop_repr, /* tp_repr */

	/* Method suites for standard classes */

	NULL,                       /* PyNumberMethods *tp_as_number; */
	NULL,                       /* PySequenceMethods *tp_as_sequence; */
	NULL,                       /* PyMappingMethods *tp_as_mapping; */

	/* More standard operations (here for binary compatibility) */

	(hashfunc) pyrna_prop_hash, /* hashfunc tp_hash; */
	NULL,                       /* ternaryfunc tp_call; */
	(reprfunc) pyrna_prop_str,  /* reprfunc tp_str; */

	/* will only use these if this is a subtype of a py class */
	NULL,                       /* getattrofunc tp_getattro; */
	NULL,                       /* setattrofunc tp_setattro; */

	/* Functions to access object as input/output buffer */
	NULL,                       /* PyBufferProcs *tp_as_buffer; */

	/*** Flags to define presence of optional/expanded features ***/
	Py_TPFLAGS_DEFAULT | Py_TPFLAGS_BASETYPE,         /* long tp_flags; */

	NULL,                       /*  char *tp_doc;  Documentation string */
	/*** Assigned meaning in release 2.0 ***/
	/* call function for all accessible objects */
	NULL,                       /* traverseproc tp_traverse; */

	/* delete references to contained objects */
	NULL,                       /* inquiry tp_clear; */

	/***  Assigned meaning in release 2.1 ***/
	/*** rich comparisons ***/
	(richcmpfunc)pyrna_prop_richcmp,    /* richcmpfunc tp_richcompare; */

	/***  weak reference enabler ***/
#ifdef USE_WEAKREFS
	offsetof(BPy_PropertyRNA, in_weakreflist),  /* long tp_weaklistoffset; */
#else
	0,
#endif

	/*** Added in release 2.2 ***/
	/*   Iterators */
	NULL,                       /* getiterfunc tp_iter; */
	NULL,                       /* iternextfunc tp_iternext; */

	/*** Attribute descriptor and subclassing stuff ***/
	pyrna_prop_methods,         /* struct PyMethodDef *tp_methods; */
	NULL,                       /* struct PyMemberDef *tp_members; */
	pyrna_prop_getseters,       /* struct PyGetSetDef *tp_getset; */
	NULL,                       /* struct _typeobject *tp_base; */
	NULL,                       /* PyObject *tp_dict; */
	NULL,                       /* descrgetfunc tp_descr_get; */
	NULL,                       /* descrsetfunc tp_descr_set; */
	0,                          /* long tp_dictoffset; */
	NULL,                       /* initproc tp_init; */
	NULL,                       /* allocfunc tp_alloc; */
	pyrna_prop_new,             /* newfunc tp_new; */
	/*  Low-level free-memory routine */
	NULL,                       /* freefunc tp_free;  */
	/* For PyObject_IS_GC */
	NULL,                       /* inquiry tp_is_gc;  */
	NULL,                       /* PyObject *tp_bases; */
	/* method resolution order */
	NULL,                       /* PyObject *tp_mro;  */
	NULL,                       /* PyObject *tp_cache; */
	NULL,                       /* PyObject *tp_subclasses; */
	NULL,                       /* PyObject *tp_weaklist; */
	NULL
};

PyTypeObject pyrna_prop_array_Type = {
	PyVarObject_HEAD_INIT(NULL, 0)
	"bpy_prop_array",           /* tp_name */
	sizeof(BPy_PropertyArrayRNA),           /* tp_basicsize */
	0,                          /* tp_itemsize */
	/* methods */
	(destructor)pyrna_prop_array_dealloc, /* tp_dealloc */
	NULL,                       /* printfunc tp_print; */
	NULL,                       /* getattrfunc tp_getattr; */
	NULL,                       /* setattrfunc tp_setattr; */
	NULL,                       /* tp_compare */ /* DEPRECATED in python 3.0! */
	(reprfunc)pyrna_prop_array_repr, /* tp_repr */

	/* Method suites for standard classes */

	&pyrna_prop_array_as_number,   /* PyNumberMethods *tp_as_number; */
	&pyrna_prop_array_as_sequence, /* PySequenceMethods *tp_as_sequence; */
	&pyrna_prop_array_as_mapping,  /* PyMappingMethods *tp_as_mapping; */

	/* More standard operations (here for binary compatibility) */

	NULL,                       /* hashfunc tp_hash; */
	NULL,                       /* ternaryfunc tp_call; */
	NULL,                       /* reprfunc tp_str; */

	/* will only use these if this is a subtype of a py class */
	(getattrofunc) pyrna_prop_array_getattro, /* getattrofunc tp_getattro; */
	NULL,                       /* setattrofunc tp_setattro; */

	/* Functions to access object as input/output buffer */
	NULL,                       /* PyBufferProcs *tp_as_buffer; */

	/*** Flags to define presence of optional/expanded features ***/
	Py_TPFLAGS_DEFAULT | Py_TPFLAGS_BASETYPE, /* long tp_flags; */

	NULL,                       /*  char *tp_doc;  Documentation string */
	/*** Assigned meaning in release 2.0 ***/
	/* call function for all accessible objects */
	NULL,                       /* traverseproc tp_traverse; */

	/* delete references to contained objects */
	NULL,                       /* inquiry tp_clear; */

	/***  Assigned meaning in release 2.1 ***/
	/*** rich comparisons ***/
	NULL, /* subclassed */ /* richcmpfunc tp_richcompare; */

	/***  weak reference enabler ***/
#ifdef USE_WEAKREFS
	offsetof(BPy_PropertyArrayRNA, in_weakreflist), /* long tp_weaklistoffset; */
#else
	0,
#endif
	/*** Added in release 2.2 ***/
	/*   Iterators */
	(getiterfunc)pyrna_prop_array_iter, /* getiterfunc tp_iter; */
	NULL,                       /* iternextfunc tp_iternext; */

	/*** Attribute descriptor and subclassing stuff ***/
	pyrna_prop_array_methods,   /* struct PyMethodDef *tp_methods; */
	NULL,                       /* struct PyMemberDef *tp_members; */
	NULL /*pyrna_prop_getseters*/, /* struct PyGetSetDef *tp_getset; */
	&pyrna_prop_Type,           /* struct _typeobject *tp_base; */
	NULL,                       /* PyObject *tp_dict; */
	NULL,                       /* descrgetfunc tp_descr_get; */
	NULL,                       /* descrsetfunc tp_descr_set; */
	0,                          /* long tp_dictoffset; */
	NULL,                       /* initproc tp_init; */
	NULL,                       /* allocfunc tp_alloc; */
	NULL,                       /* newfunc tp_new; */
	/*  Low-level free-memory routine */
	NULL,                       /* freefunc tp_free;  */
	/* For PyObject_IS_GC */
	NULL,                       /* inquiry tp_is_gc;  */
	NULL,                       /* PyObject *tp_bases; */
	/* method resolution order */
	NULL,                       /* PyObject *tp_mro;  */
	NULL,                       /* PyObject *tp_cache; */
	NULL,                       /* PyObject *tp_subclasses; */
	NULL,                       /* PyObject *tp_weaklist; */
	NULL
};

PyTypeObject pyrna_prop_collection_Type = {
	PyVarObject_HEAD_INIT(NULL, 0)
	"bpy_prop_collection",      /* tp_name */
	sizeof(BPy_PropertyRNA),    /* tp_basicsize */
	0,                          /* tp_itemsize */
	/* methods */
	(destructor)pyrna_prop_dealloc, /* tp_dealloc */
	NULL,                       /* printfunc tp_print; */
	NULL,                       /* getattrfunc tp_getattr; */
	NULL,                       /* setattrfunc tp_setattr; */
	NULL,                       /* tp_compare */ /* DEPRECATED in python 3.0! */
	NULL, /* subclassed */      /* tp_repr */

	/* Method suites for standard classes */

	&pyrna_prop_collection_as_number,   /* PyNumberMethods *tp_as_number; */
	&pyrna_prop_collection_as_sequence, /* PySequenceMethods *tp_as_sequence; */
	&pyrna_prop_collection_as_mapping,  /* PyMappingMethods *tp_as_mapping; */

	/* More standard operations (here for binary compatibility) */

	NULL,                       /* hashfunc tp_hash; */
	NULL,                       /* ternaryfunc tp_call; */
	NULL,                       /* reprfunc tp_str; */

	/* will only use these if this is a subtype of a py class */
	(getattrofunc) pyrna_prop_collection_getattro, /* getattrofunc tp_getattro; */
	(setattrofunc) pyrna_prop_collection_setattro, /* setattrofunc tp_setattro; */

	/* Functions to access object as input/output buffer */
	NULL,                       /* PyBufferProcs *tp_as_buffer; */

	/*** Flags to define presence of optional/expanded features ***/
	Py_TPFLAGS_DEFAULT | Py_TPFLAGS_BASETYPE,         /* long tp_flags; */

	NULL,                       /*  char *tp_doc;  Documentation string */
	/*** Assigned meaning in release 2.0 ***/
	/* call function for all accessible objects */
	NULL,                       /* traverseproc tp_traverse; */

	/* delete references to contained objects */
	NULL,                       /* inquiry tp_clear; */

	/***  Assigned meaning in release 2.1 ***/
	/*** rich comparisons ***/
	NULL, /* subclassed */      /* richcmpfunc tp_richcompare; */

	/***  weak reference enabler ***/
#ifdef USE_WEAKREFS
	offsetof(BPy_PropertyRNA, in_weakreflist), /* long tp_weaklistoffset; */
#else
	0,
#endif

	/*** Added in release 2.2 ***/
	/*   Iterators */
	(getiterfunc)pyrna_prop_collection_iter, /* getiterfunc tp_iter; */
	NULL,                       /* iternextfunc tp_iternext; */

	/*** Attribute descriptor and subclassing stuff ***/
	pyrna_prop_collection_methods, /* struct PyMethodDef *tp_methods; */
	NULL,                       /* struct PyMemberDef *tp_members; */
	NULL /*pyrna_prop_getseters*/, /* struct PyGetSetDef *tp_getset; */
	&pyrna_prop_Type,           /* struct _typeobject *tp_base; */
	NULL,                       /* PyObject *tp_dict; */
	NULL,                       /* descrgetfunc tp_descr_get; */
	NULL,                       /* descrsetfunc tp_descr_set; */
	0,                          /* long tp_dictoffset; */
	NULL,                       /* initproc tp_init; */
	NULL,                       /* allocfunc tp_alloc; */
	NULL,                       /* newfunc tp_new; */
	/*  Low-level free-memory routine */
	NULL,                       /* freefunc tp_free;  */
	/* For PyObject_IS_GC */
	NULL,                       /* inquiry tp_is_gc;  */
	NULL,                       /* PyObject *tp_bases; */
	/* method resolution order */
	NULL,                       /* PyObject *tp_mro;  */
	NULL,                       /* PyObject *tp_cache; */
	NULL,                       /* PyObject *tp_subclasses; */
	NULL,                       /* PyObject *tp_weaklist; */
	NULL
};

/* only for add/remove/move methods */
static PyTypeObject pyrna_prop_collection_idprop_Type = {
	PyVarObject_HEAD_INIT(NULL, 0)
	"bpy_prop_collection_idprop", /* tp_name */
	sizeof(BPy_PropertyRNA),    /* tp_basicsize */
	0,                          /* tp_itemsize */
	/* methods */
	(destructor)pyrna_prop_dealloc, /* tp_dealloc */
	NULL,                       /* printfunc tp_print; */
	NULL,                       /* getattrfunc tp_getattr; */
	NULL,                       /* setattrfunc tp_setattr; */
	NULL,                       /* tp_compare */ /* DEPRECATED in python 3.0! */
	NULL, /* subclassed */      /* tp_repr */

	/* Method suites for standard classes */

	NULL,                       /* PyNumberMethods *tp_as_number; */
	NULL,                       /* PySequenceMethods *tp_as_sequence; */
	NULL,                       /* PyMappingMethods *tp_as_mapping; */

	/* More standard operations (here for binary compatibility) */

	NULL,                       /* hashfunc tp_hash; */
	NULL,                       /* ternaryfunc tp_call; */
	NULL,                       /* reprfunc tp_str; */

	/* will only use these if this is a subtype of a py class */
	NULL,                       /* getattrofunc tp_getattro; */
	NULL,                       /* setattrofunc tp_setattro; */

	/* Functions to access object as input/output buffer */
	NULL,                       /* PyBufferProcs *tp_as_buffer; */

	/*** Flags to define presence of optional/expanded features ***/
	Py_TPFLAGS_DEFAULT | Py_TPFLAGS_BASETYPE,         /* long tp_flags; */

	NULL,                       /*  char *tp_doc;  Documentation string */
	/*** Assigned meaning in release 2.0 ***/
	/* call function for all accessible objects */
	NULL,                       /* traverseproc tp_traverse; */

	/* delete references to contained objects */
	NULL,                       /* inquiry tp_clear; */

	/***  Assigned meaning in release 2.1 ***/
	/*** rich comparisons ***/
	NULL, /* subclassed */      /* richcmpfunc tp_richcompare; */

	/***  weak reference enabler ***/
#ifdef USE_WEAKREFS
	offsetof(BPy_PropertyRNA, in_weakreflist), /* long tp_weaklistoffset; */
#else
	0,
#endif

	/*** Added in release 2.2 ***/
	/*   Iterators */
	NULL,                       /* getiterfunc tp_iter; */
	NULL,                       /* iternextfunc tp_iternext; */

	/*** Attribute descriptor and subclassing stuff ***/
	pyrna_prop_collection_idprop_methods, /* struct PyMethodDef *tp_methods; */
	NULL,                       /* struct PyMemberDef *tp_members; */
	NULL /*pyrna_prop_getseters*/, /* struct PyGetSetDef *tp_getset; */
	&pyrna_prop_collection_Type, /* struct _typeobject *tp_base; */
	NULL,                       /* PyObject *tp_dict; */
	NULL,                       /* descrgetfunc tp_descr_get; */
	NULL,                       /* descrsetfunc tp_descr_set; */
	0,                          /* long tp_dictoffset; */
	NULL,                       /* initproc tp_init; */
	NULL,                       /* allocfunc tp_alloc; */
	NULL,                       /* newfunc tp_new; */
	/*  Low-level free-memory routine */
	NULL,                       /* freefunc tp_free;  */
	/* For PyObject_IS_GC */
	NULL,                       /* inquiry tp_is_gc;  */
	NULL,                       /* PyObject *tp_bases; */
	/* method resolution order */
	NULL,                       /* PyObject *tp_mro;  */
	NULL,                       /* PyObject *tp_cache; */
	NULL,                       /* PyObject *tp_subclasses; */
	NULL,                       /* PyObject *tp_weaklist; */
	NULL
};

/*-----------------------BPy_PropertyRNA method def------------------------------*/
PyTypeObject pyrna_func_Type = {
	PyVarObject_HEAD_INIT(NULL, 0)
	"bpy_func",                 /* tp_name */
	sizeof(BPy_FunctionRNA),    /* tp_basicsize */
	0,                          /* tp_itemsize */
	/* methods */
	NULL,                       /* tp_dealloc */
	NULL,                       /* printfunc tp_print; */
	NULL,                       /* getattrfunc tp_getattr; */
	NULL,                       /* setattrfunc tp_setattr; */
	NULL,                       /* tp_compare */ /* DEPRECATED in python 3.0! */
	(reprfunc) pyrna_func_repr, /* tp_repr */

	/* Method suites for standard classes */

	NULL,                       /* PyNumberMethods *tp_as_number; */
	NULL,                       /* PySequenceMethods *tp_as_sequence; */
	NULL,                       /* PyMappingMethods *tp_as_mapping; */

	/* More standard operations (here for binary compatibility) */

	NULL,                       /* hashfunc tp_hash; */
	(ternaryfunc)pyrna_func_call, /* ternaryfunc tp_call; */
	NULL,                       /* reprfunc tp_str; */

	/* will only use these if this is a subtype of a py class */
	NULL,                       /* getattrofunc tp_getattro; */
	NULL,                       /* setattrofunc tp_setattro; */

	/* Functions to access object as input/output buffer */
	NULL,                       /* PyBufferProcs *tp_as_buffer; */

	/*** Flags to define presence of optional/expanded features ***/
	Py_TPFLAGS_DEFAULT,         /* long tp_flags; */

	NULL,                       /*  char *tp_doc;  Documentation string */
	/*** Assigned meaning in release 2.0 ***/
	/* call function for all accessible objects */
	NULL,                       /* traverseproc tp_traverse; */

	/* delete references to contained objects */
	NULL,                       /* inquiry tp_clear; */

	/***  Assigned meaning in release 2.1 ***/
	/*** rich comparisons ***/
	NULL,                       /* richcmpfunc tp_richcompare; */

	/***  weak reference enabler ***/
#ifdef USE_WEAKREFS
	offsetof(BPy_PropertyRNA, in_weakreflist),  /* long tp_weaklistoffset; */
#else
	0,
#endif

	/*** Added in release 2.2 ***/
	/*   Iterators */
	NULL,                       /* getiterfunc tp_iter; */
	NULL,                       /* iternextfunc tp_iternext; */

	/*** Attribute descriptor and subclassing stuff ***/
	NULL,                       /* struct PyMethodDef *tp_methods; */
	NULL,                       /* struct PyMemberDef *tp_members; */
	pyrna_func_getseters,       /* struct PyGetSetDef *tp_getset; */
	NULL,                       /* struct _typeobject *tp_base; */
	NULL,                       /* PyObject *tp_dict; */
	NULL,                       /* descrgetfunc tp_descr_get; */
	NULL,                       /* descrsetfunc tp_descr_set; */
	0,                          /* long tp_dictoffset; */
	NULL,                       /* initproc tp_init; */
	NULL,                       /* allocfunc tp_alloc; */
	NULL,                       /* newfunc tp_new; */
	/*  Low-level free-memory routine */
	NULL,                       /* freefunc tp_free;  */
	/* For PyObject_IS_GC */
	NULL,                       /* inquiry tp_is_gc;  */
	NULL,                       /* PyObject *tp_bases; */
	/* method resolution order */
	NULL,                       /* PyObject *tp_mro;  */
	NULL,                       /* PyObject *tp_cache; */
	NULL,                       /* PyObject *tp_subclasses; */
	NULL,                       /* PyObject *tp_weaklist; */
	NULL
};

#ifdef USE_PYRNA_ITER
/* --- collection iterator: start --- */
/* wrap rna collection iterator functions */
/*
 * RNA_property_collection_begin(...)
 * RNA_property_collection_next(...)
 * RNA_property_collection_end(...)
 */

static void pyrna_prop_collection_iter_dealloc(BPy_PropertyCollectionIterRNA *self);
static PyObject *pyrna_prop_collection_iter_next(BPy_PropertyCollectionIterRNA *self);

static PyTypeObject pyrna_prop_collection_iter_Type = {
	PyVarObject_HEAD_INIT(NULL, 0)
	"bpy_prop_collection_iter", /* tp_name */
	sizeof(BPy_PropertyCollectionIterRNA), /* tp_basicsize */
	0,                          /* tp_itemsize */
	/* methods */
	(destructor)pyrna_prop_collection_iter_dealloc, /* tp_dealloc */
	NULL,                       /* printfunc tp_print; */
	NULL,                       /* getattrfunc tp_getattr; */
	NULL,                       /* setattrfunc tp_setattr; */
	NULL,                       /* tp_compare */ /* DEPRECATED in python 3.0! */
	NULL, /* subclassed */      /* tp_repr */

	/* Method suites for standard classes */

	NULL,    /* PyNumberMethods *tp_as_number; */
	NULL,                       /* PySequenceMethods *tp_as_sequence; */
	NULL,                       /* PyMappingMethods *tp_as_mapping; */

	/* More standard operations (here for binary compatibility) */

	NULL,                       /* hashfunc tp_hash; */
	NULL,                       /* ternaryfunc tp_call; */
	NULL,                       /* reprfunc tp_str; */

	/* will only use these if this is a subtype of a py class */
#if defined(_MSC_VER)
	NULL, /* defer assignment */
#else
	PyObject_GenericGetAttr,    /* getattrofunc tp_getattro; */
#endif
	NULL,                       /* setattrofunc tp_setattro; */

	/* Functions to access object as input/output buffer */
	NULL,                       /* PyBufferProcs *tp_as_buffer; */

	/*** Flags to define presence of optional/expanded features ***/
	Py_TPFLAGS_DEFAULT,         /* long tp_flags; */

	NULL,                       /*  char *tp_doc;  Documentation string */
	/*** Assigned meaning in release 2.0 ***/
	/* call function for all accessible objects */
	NULL,                       /* traverseproc tp_traverse; */

	/* delete references to contained objects */
	NULL,                       /* inquiry tp_clear; */

	/***  Assigned meaning in release 2.1 ***/
	/*** rich comparisons ***/
	NULL, /* subclassed */      /* richcmpfunc tp_richcompare; */

	/***  weak reference enabler ***/
#ifdef USE_WEAKREFS
	offsetof(BPy_PropertyCollectionIterRNA, in_weakreflist), /* long tp_weaklistoffset; */
#else
	0,
#endif
	/*** Added in release 2.2 ***/
	/*   Iterators */
#if defined(_MSC_VER)
	NULL, /* defer assignment */
#else
	PyObject_SelfIter,          /* getiterfunc tp_iter; */
#endif
	(iternextfunc) pyrna_prop_collection_iter_next, /* iternextfunc tp_iternext; */

	/*** Attribute descriptor and subclassing stuff ***/
	NULL,                       /* struct PyMethodDef *tp_methods; */
	NULL,                       /* struct PyMemberDef *tp_members; */
	NULL,                       /* struct PyGetSetDef *tp_getset; */
	NULL,                       /* struct _typeobject *tp_base; */
	NULL,                       /* PyObject *tp_dict; */
	NULL,                       /* descrgetfunc tp_descr_get; */
	NULL,                       /* descrsetfunc tp_descr_set; */
	0,                          /* long tp_dictoffset; */
	NULL,                       /* initproc tp_init; */
	NULL,                       /* allocfunc tp_alloc; */
	NULL,                       /* newfunc tp_new; */
	/*  Low-level free-memory routine */
	NULL,                       /* freefunc tp_free;  */
	/* For PyObject_IS_GC */
	NULL,                       /* inquiry tp_is_gc;  */
	NULL,                       /* PyObject *tp_bases; */
	/* method resolution order */
	NULL,                       /* PyObject *tp_mro;  */
	NULL,                       /* PyObject *tp_cache; */
	NULL,                       /* PyObject *tp_subclasses; */
	NULL,                       /* PyObject *tp_weaklist; */
	NULL
};

static PyObject *pyrna_prop_collection_iter_CreatePyObject(PointerRNA *ptr, PropertyRNA *prop)
{
	BPy_PropertyCollectionIterRNA *self = PyObject_New(BPy_PropertyCollectionIterRNA, &pyrna_prop_collection_iter_Type);

#ifdef USE_WEAKREFS
	self->in_weakreflist = NULL;
#endif

	RNA_property_collection_begin(ptr, prop, &self->iter);

	return (PyObject *)self;
}

static PyObject *pyrna_prop_collection_iter(BPy_PropertyRNA *self)
{
	return pyrna_prop_collection_iter_CreatePyObject(&self->ptr, self->prop);
}

static PyObject *pyrna_prop_collection_iter_next(BPy_PropertyCollectionIterRNA *self)
{
	if (self->iter.valid == false) {
		PyErr_SetNone(PyExc_StopIteration);
		return NULL;
	}
	else {
		BPy_StructRNA *pyrna = (BPy_StructRNA *)pyrna_struct_CreatePyObject(&self->iter.ptr);

#ifdef USE_PYRNA_STRUCT_REFERENCE
		if (pyrna) { /* unlikely but may fail */
			if ((PyObject *)pyrna != Py_None) {
				/* hold a reference to the iterator since it may have
				 * allocated memory 'pyrna' needs. eg: introspecting dynamic enum's  */
				/* TODO, we could have an api call to know if this is needed since most collections don't */
				pyrna_struct_reference_set(pyrna, (PyObject *)self);
			}
		}
#endif /* !USE_PYRNA_STRUCT_REFERENCE */

		RNA_property_collection_next(&self->iter);

		return (PyObject *)pyrna;
	}
}


static void pyrna_prop_collection_iter_dealloc(BPy_PropertyCollectionIterRNA *self)
{
#ifdef USE_WEAKREFS
	if (self->in_weakreflist != NULL) {
		PyObject_ClearWeakRefs((PyObject *)self);
	}
#endif

	RNA_property_collection_end(&self->iter);

	PyObject_DEL(self);
}

/* --- collection iterator: end --- */
#endif /* !USE_PYRNA_ITER */


static void pyrna_subtype_set_rna(PyObject *newclass, StructRNA *srna)
{
	PointerRNA ptr;
	PyObject *item;

	Py_INCREF(newclass);

	if (RNA_struct_py_type_get(srna))
		PyC_ObSpit("RNA WAS SET - ", RNA_struct_py_type_get(srna));

	Py_XDECREF(((PyObject *)RNA_struct_py_type_get(srna)));

	RNA_struct_py_type_set(srna, (void *)newclass); /* Store for later use */

	/* Not 100% needed but useful,
	 * having an instance within a type looks wrong however this instance IS an rna type */

	/* python deals with the circular ref */
	RNA_pointer_create(NULL, &RNA_Struct, srna, &ptr);
	item = pyrna_struct_CreatePyObject(&ptr);

	/* note, must set the class not the __dict__ else the internal slots are not updated correctly */
	PyObject_SetAttr(newclass, bpy_intern_str_bl_rna, item);
	Py_DECREF(item);

	/* add staticmethods and classmethods */
	{
		const PointerRNA func_ptr = {{NULL}, srna, NULL};
		const ListBase *lb;
		Link *link;

		lb = RNA_struct_type_functions(srna);
		for (link = lb->first; link; link = link->next) {
			FunctionRNA *func = (FunctionRNA *)link;
			const int flag = RNA_function_flag(func);
			if ((flag & FUNC_NO_SELF) &&          /* is staticmethod or classmethod */
			    (flag & FUNC_REGISTER) == false)  /* is not for registration */
			{
				/* we may want to set the type of this later */
				PyObject *func_py = pyrna_func_to_py(&func_ptr, func);
				PyObject_SetAttrString(newclass, RNA_function_identifier(func), func_py);
				Py_DECREF(func_py);
			}
		}
	}

	/* done with rna instance */
}

static PyObject *pyrna_srna_Subtype(StructRNA *srna);

/* return a borrowed reference */
static PyObject *pyrna_srna_PyBase(StructRNA *srna) //, PyObject *bpy_types_dict)
{
	/* Assume RNA_struct_py_type_get(srna) was already checked */
	StructRNA *base;

	PyObject *py_base = NULL;

	/* get the base type */
	base = RNA_struct_base(srna);

	if (base && base != srna) {
		/* printf("debug subtype %s %p\n", RNA_struct_identifier(srna), srna); */
		py_base = pyrna_srna_Subtype(base); //, bpy_types_dict);
		Py_DECREF(py_base); /* srna owns, this is only to pass as an arg */
	}

	if (py_base == NULL) {
		py_base = (PyObject *)&pyrna_struct_Type;
	}

	return py_base;
}

/* check if we have a native python subclass, use it when it exists
 * return a borrowed reference */
static PyObject *bpy_types_dict = NULL;

static PyObject *pyrna_srna_ExternalType(StructRNA *srna)
{
	const char *idname = RNA_struct_identifier(srna);
	PyObject *newclass;

	if (bpy_types_dict == NULL) {
		PyObject *bpy_types = PyImport_ImportModuleLevel("bpy_types", NULL, NULL, NULL, 0);

		if (bpy_types == NULL) {
			PyErr_Print();
			PyErr_Clear();
			fprintf(stderr, "%s: failed to find 'bpy_types' module\n", __func__);
			return NULL;
		}
		bpy_types_dict = PyModule_GetDict(bpy_types);  /* borrow */
		Py_DECREF(bpy_types);  /* fairly safe to assume the dict is kept */
	}

	newclass = PyDict_GetItemString(bpy_types_dict, idname);

	/* sanity check, could skip this unless in debug mode */
	if (newclass) {
		PyObject *base_compare = pyrna_srna_PyBase(srna);
		//PyObject *slots = PyObject_GetAttrString(newclass, "__slots__"); // cant do this because it gets superclasses values!
		//PyObject *bases = PyObject_GetAttrString(newclass, "__bases__"); // can do this but faster not to.
		PyObject *tp_bases = ((PyTypeObject *)newclass)->tp_bases;
		PyObject *tp_slots = PyDict_GetItem(((PyTypeObject *)newclass)->tp_dict, bpy_intern_str___slots__);

		if (tp_slots == NULL) {
			fprintf(stderr, "%s: expected class '%s' to have __slots__ defined\n\nSee bpy_types.py\n", __func__, idname);
			newclass = NULL;
		}
		else if (PyTuple_GET_SIZE(tp_bases)) {
			PyObject *base = PyTuple_GET_ITEM(tp_bases, 0);

			if (base_compare != base) {
				fprintf(stderr, "%s: incorrect subclassing of SRNA '%s'\nSee bpy_types.py\n", __func__, idname);
				PyC_ObSpit("Expected! ", base_compare);
				newclass = NULL;
			}
			else {
				if (G.debug & G_DEBUG_PYTHON)
					fprintf(stderr, "SRNA Subclassed: '%s'\n", idname);
			}
		}
	}

	return newclass;
}

static PyObject *pyrna_srna_Subtype(StructRNA *srna)
{
	PyObject *newclass = NULL;

	/* stupid/simple case */
	if (srna == NULL) {
		newclass = NULL; /* Nothing to do */
	}   /* the class may have already been declared & allocated */
	else if ((newclass = RNA_struct_py_type_get(srna))) {
		Py_INCREF(newclass);
	}   /* check if bpy_types.py module has the class defined in it */
	else if ((newclass = pyrna_srna_ExternalType(srna))) {
		pyrna_subtype_set_rna(newclass, srna);
		Py_INCREF(newclass);
	}   /* create a new class instance with the C api
	     * mainly for the purposing of matching the C/rna type hierarchy */
	else {
		/* subclass equivalents
		 * - class myClass(myBase):
		 *     some = 'value' # or ...
		 * - myClass = type(name='myClass', bases=(myBase,), dict={'__module__': 'bpy.types', '__slots__': ()})
		 */

		/* Assume RNA_struct_py_type_get(srna) was already checked */
		PyObject *py_base = pyrna_srna_PyBase(srna);
		PyObject *metaclass;
		const char *idname = RNA_struct_identifier(srna);

		/* remove __doc__ for now */
		// const char *descr = RNA_struct_ui_description(srna);
		// if (!descr) descr = "(no docs)";
		// "__doc__", descr

		if (RNA_struct_idprops_check(srna) &&
		    !PyObject_IsSubclass(py_base, (PyObject *)&pyrna_struct_meta_idprop_Type))
		{
			metaclass = (PyObject *)&pyrna_struct_meta_idprop_Type;
		}
		else {
			metaclass = (PyObject *)&PyType_Type;
		}

		/* always use O not N when calling, N causes refcount errors */
#if 0
		newclass = PyObject_CallFunction(metaclass, "s(O) {sss()}",
		                                 idname, py_base, "__module__", "bpy.types", "__slots__");
#else
		{
			/* longhand of the call above */
			PyObject *args, *item, *value;
			int ok;

			args = PyTuple_New(3);

			/* arg[0] (name=...) */
			PyTuple_SET_ITEM(args, 0, PyUnicode_FromString(idname));


			/* arg[1] (bases=...) */
			PyTuple_SET_ITEM(args, 1, item = PyTuple_New(1));
			PyTuple_SET_ITEM(item, 0, Py_INCREF_RET(py_base));


			/* arg[2] (dict=...) */
			PyTuple_SET_ITEM(args, 2, item = PyDict_New());
			ok = PyDict_SetItem(item, bpy_intern_str___module__, bpy_intern_str_bpy_types);
			BLI_assert(ok != -1);
			ok = PyDict_SetItem(item, bpy_intern_str___slots__, value = PyTuple_New(0)); Py_DECREF(value);
			BLI_assert(ok != -1);

			newclass = PyObject_CallObject(metaclass, args);
			Py_DECREF(args);

			(void)ok;
		}
#endif

		/* newclass will now have 2 ref's, ???, probably 1 is internal since decrefing here segfaults */

		/* PyC_ObSpit("new class ref", newclass); */

		if (newclass) {
			/* srna owns one, and the other is owned by the caller */
			pyrna_subtype_set_rna(newclass, srna);

			/* XXX, adding this back segfaults blender on load. */
			// Py_DECREF(newclass); /* let srna own */
		}
		else {
			/* this should not happen */
			printf("%s: error registering '%s'\n", __func__, idname);
			PyErr_Print();
			PyErr_Clear();
		}
	}

	return newclass;
}

/* use for subtyping so we know which srna is used for a PointerRNA */
static StructRNA *srna_from_ptr(PointerRNA *ptr)
{
	if (ptr->type == &RNA_Struct) {
		return ptr->data;
	}
	else {
		return ptr->type;
	}
}

/* always returns a new ref, be sure to decref when done */
static PyObject *pyrna_struct_Subtype(PointerRNA *ptr)
{
	return pyrna_srna_Subtype(srna_from_ptr(ptr));
}

/*-----------------------CreatePyObject---------------------------------*/
PyObject *pyrna_struct_CreatePyObject(PointerRNA *ptr)
{
	BPy_StructRNA *pyrna = NULL;

	/* note: don't rely on this to return None since NULL data with a valid type can often crash */
	if (ptr->data == NULL && ptr->type == NULL) { /* Operator RNA has NULL data */
		Py_RETURN_NONE;
	}

	/* New in 2.8x, since not many types support instancing
	 * we may want to use a flag to avoid looping over all classes. - campbell */
	void **instance = ptr->data ? RNA_struct_instance(ptr) : NULL;
	if (instance && *instance) {
		pyrna = *instance;

		/* Refine may have changed types after the first instance was created. */
		if (ptr->type == pyrna->ptr.type) {
			Py_INCREF(pyrna);
			return (PyObject *)pyrna;
		}
		else {
			/* Existing users will need to use 'type_recast' method. */
			Py_DECREF(pyrna);
			*instance = NULL;
			/* Continue as if no instance was made */
#if 0		/* no need to assign, will be written to next... */
			pyrna = NULL;
#endif
		}
	}

	{
		PyTypeObject *tp = (PyTypeObject *)pyrna_struct_Subtype(ptr);

		if (tp) {
			pyrna = (BPy_StructRNA *) tp->tp_alloc(tp, 0);
			Py_DECREF(tp); /* srna owns, cant hold a ref */
		}
		else {
			fprintf(stderr, "%s: could not make type\n", __func__);
			pyrna = (BPy_StructRNA *) PyObject_GC_New(BPy_StructRNA, &pyrna_struct_Type);
#ifdef USE_WEAKREFS
			pyrna->in_weakreflist = NULL;
#endif
		}
	}

	if (pyrna == NULL) {
		PyErr_SetString(PyExc_MemoryError, "couldn't create bpy_struct object");
		return NULL;
	}

	/* Blender's instance owns a reference (to avoid Python freeing it). */
	if (instance) {
		*instance = pyrna;
		Py_INCREF(pyrna);
	}

	pyrna->ptr = *ptr;
#ifdef PYRNA_FREE_SUPPORT
	pyrna->freeptr = false;
#endif

#ifdef USE_PYRNA_STRUCT_REFERENCE
	pyrna->reference = NULL;
#endif

	// PyC_ObSpit("NewStructRNA: ", (PyObject *)pyrna);

#ifdef USE_PYRNA_INVALIDATE_WEAKREF
	if (ptr->id.data) {
		id_weakref_pool_add(ptr->id.data, (BPy_DummyPointerRNA *)pyrna);
	}
#endif
	return (PyObject *)pyrna;
}

PyObject *pyrna_prop_CreatePyObject(PointerRNA *ptr, PropertyRNA *prop)
{
	BPy_PropertyRNA *pyrna;

	if (RNA_property_array_check(prop) == 0) {
		PyTypeObject *type;

		if (RNA_property_type(prop) != PROP_COLLECTION) {
			type = &pyrna_prop_Type;
		}
		else {
			if ((RNA_property_flag(prop) & PROP_IDPROPERTY) == 0) {
				type = &pyrna_prop_collection_Type;
			}
			else {
				type = &pyrna_prop_collection_idprop_Type;
			}
		}

		pyrna = (BPy_PropertyRNA *) PyObject_NEW(BPy_PropertyRNA, type);
#ifdef USE_WEAKREFS
		pyrna->in_weakreflist = NULL;
#endif
	}
	else {
		pyrna = (BPy_PropertyRNA *) PyObject_NEW(BPy_PropertyArrayRNA, &pyrna_prop_array_Type);
		((BPy_PropertyArrayRNA *)pyrna)->arraydim = 0;
		((BPy_PropertyArrayRNA *)pyrna)->arrayoffset = 0;
#ifdef USE_WEAKREFS
		((BPy_PropertyArrayRNA *)pyrna)->in_weakreflist = NULL;
#endif
	}

	if (pyrna == NULL) {
		PyErr_SetString(PyExc_MemoryError, "couldn't create BPy_rna object");
		return NULL;
	}

	pyrna->ptr = *ptr;
	pyrna->prop = prop;

#ifdef USE_PYRNA_INVALIDATE_WEAKREF
	if (ptr->id.data) {
		id_weakref_pool_add(ptr->id.data, (BPy_DummyPointerRNA *)pyrna);
	}
#endif

	return (PyObject *)pyrna;
}

/* utility func to be used by external modules, *sneaky!* */
PyObject *pyrna_id_CreatePyObject(ID *id)
{
	if (id) {
		PointerRNA ptr;
		RNA_id_pointer_create(id, &ptr);
		return pyrna_struct_CreatePyObject(&ptr);
	}
	else {
		Py_RETURN_NONE;
	}
}

bool pyrna_id_FromPyObject(PyObject *obj, ID **id)
{
	if (pyrna_id_CheckPyObject(obj)) {
		*id = ((BPy_StructRNA *)obj)->ptr.id.data;
		return true;
	}
	else {
		*id = NULL;
		return false;
	}
}

bool pyrna_id_CheckPyObject(PyObject *obj)
{
	return BPy_StructRNA_Check(obj) && (RNA_struct_is_ID(((BPy_StructRNA *) obj)->ptr.type));
}

void BPY_rna_init(void)
{
#ifdef USE_MATHUTILS  /* register mathutils callbacks, ok to run more than once. */
	mathutils_rna_array_cb_index = Mathutils_RegisterCallback(&mathutils_rna_array_cb);
	mathutils_rna_matrix_cb_index = Mathutils_RegisterCallback(&mathutils_rna_matrix_cb);
#endif

	/* for some reason MSVC complains of these */
#if defined(_MSC_VER)
	pyrna_struct_meta_idprop_Type.tp_base = &PyType_Type;

	pyrna_prop_collection_iter_Type.tp_iter = PyObject_SelfIter;
	pyrna_prop_collection_iter_Type.tp_getattro = PyObject_GenericGetAttr;
#endif

	/* metaclass */
	if (PyType_Ready(&pyrna_struct_meta_idprop_Type) < 0)
		return;

	if (PyType_Ready(&pyrna_struct_Type) < 0)
		return;

	if (PyType_Ready(&pyrna_prop_Type) < 0)
		return;

	if (PyType_Ready(&pyrna_prop_array_Type) < 0)
		return;

	if (PyType_Ready(&pyrna_prop_collection_Type) < 0)
		return;

	if (PyType_Ready(&pyrna_prop_collection_idprop_Type) < 0)
		return;

	if (PyType_Ready(&pyrna_func_Type) < 0)
		return;

#ifdef USE_PYRNA_ITER
	if (PyType_Ready(&pyrna_prop_collection_iter_Type) < 0)
		return;
#endif
}

/* bpy.data from python */
static PointerRNA *rna_module_ptr = NULL;
PyObject *BPY_rna_module(void)
{
	BPy_StructRNA *pyrna;
	PointerRNA ptr;

	/* for now, return the base RNA type rather than a real module */
	RNA_main_pointer_create(G.main, &ptr);
	pyrna = (BPy_StructRNA *)pyrna_struct_CreatePyObject(&ptr);

	rna_module_ptr = &pyrna->ptr;
	return (PyObject *)pyrna;
}

void BPY_update_rna_module(void)
{
	if (rna_module_ptr) {
#if 0
		RNA_main_pointer_create(G.main, rna_module_ptr);
#else
		rna_module_ptr->data = G.main; /* just set data is enough */
#endif
	}
}

#if 0
/* This is a way we can access docstrings for RNA types
 * without having the datatypes in blender */
PyObject *BPY_rna_doc(void)
{
	PointerRNA ptr;

	/* for now, return the base RNA type rather than a real module */
	RNA_blender_rna_pointer_create(&ptr);

	return pyrna_struct_CreatePyObject(&ptr);
}
#endif


/* pyrna_basetype_* - BPy_BaseTypeRNA is just a BPy_PropertyRNA struct with a different type
 * the self->ptr and self->prop are always set to the "structs" collection */
/* ---------------getattr-------------------------------------------- */
static PyObject *pyrna_basetype_getattro(BPy_BaseTypeRNA *self, PyObject *pyname)
{
	PointerRNA newptr;
	PyObject *ret;
	const char *name = _PyUnicode_AsString(pyname);

	if (name == NULL) {
		PyErr_SetString(PyExc_AttributeError, "bpy.types: __getattr__ must be a string");
		ret = NULL;
	}
	else if (RNA_property_collection_lookup_string(&self->ptr, self->prop, name, &newptr)) {
		ret = pyrna_struct_Subtype(&newptr);
		if (ret == NULL) {
			PyErr_Format(PyExc_RuntimeError,
			             "bpy.types.%.200s subtype could not be generated, this is a bug!",
			             _PyUnicode_AsString(pyname));
		}
	}
	else {
#if 0
		PyErr_Format(PyExc_AttributeError,
		             "bpy.types.%.200s RNA_Struct does not exist",
		             _PyUnicode_AsString(pyname));
		return NULL;
#endif
		/* The error raised here will be displayed */
		ret = PyObject_GenericGetAttr((PyObject *)self, pyname);
	}

	return ret;
}

static PyObject *pyrna_basetype_dir(BPy_BaseTypeRNA *self);
static PyObject *pyrna_register_class(PyObject *self, PyObject *py_class);
static PyObject *pyrna_unregister_class(PyObject *self, PyObject *py_class);

static struct PyMethodDef pyrna_basetype_methods[] = {
	{"__dir__", (PyCFunction)pyrna_basetype_dir, METH_NOARGS, ""},
	{NULL, NULL, 0, NULL}
};

/* used to call ..._keys() direct, but we need to filter out operator subclasses */
#if 0
static PyObject *pyrna_basetype_dir(BPy_BaseTypeRNA *self)
{
	PyObject *list;
#if 0
	PyMethodDef *meth;
#endif

	list = pyrna_prop_collection_keys(self); /* like calling structs.keys(), avoids looping here */

#if 0 /* for now only contains __dir__ */
	for (meth = pyrna_basetype_methods; meth->ml_name; meth++) {
		PyList_APPEND(list, PyUnicode_FromString(meth->ml_name));
	}
#endif
	return list;
}

#else

static PyObject *pyrna_basetype_dir(BPy_BaseTypeRNA *self)
{
	PyObject *ret = PyList_New(0);

	RNA_PROP_BEGIN (&self->ptr, itemptr, self->prop)
	{
		StructRNA *srna = itemptr.data;
<<<<<<< HEAD
		StructRNA *srna_base = RNA_struct_base(itemptr.data);
		/* skip own operators, these double up [#29666] */
		if (ELEM(srna_base, &RNA_Operator, &RNA_Manipulator)) {
			/* do nothing */
		}
		else {
			/* add to python list */
			PyList_APPEND(ret, PyUnicode_FromString(RNA_struct_identifier(srna)));
		}
=======
		PyList_APPEND(ret, PyUnicode_FromString(RNA_struct_identifier(srna)));
>>>>>>> 0bbae3f3
	}
	RNA_PROP_END;

	return ret;
}

#endif

static PyTypeObject pyrna_basetype_Type = BLANK_PYTHON_TYPE;

/**
 * Accessed from Python as 'bpy.types'
 */
PyObject *BPY_rna_types(void)
{
	BPy_BaseTypeRNA *self;

	if ((pyrna_basetype_Type.tp_flags & Py_TPFLAGS_READY) == 0) {
		pyrna_basetype_Type.tp_name = "RNA_Types";
		pyrna_basetype_Type.tp_basicsize = sizeof(BPy_BaseTypeRNA);
		pyrna_basetype_Type.tp_getattro = (getattrofunc) pyrna_basetype_getattro;
		pyrna_basetype_Type.tp_flags = Py_TPFLAGS_DEFAULT;
		pyrna_basetype_Type.tp_methods = pyrna_basetype_methods;

		if (PyType_Ready(&pyrna_basetype_Type) < 0)
			return NULL;
	}

	/* static members for the base class */
	/* add __name__ since help() expects its */
	PyDict_SetItem(pyrna_basetype_Type.tp_dict, bpy_intern_str___name__, bpy_intern_str_bpy_types);

	/* internal base types we have no other accessors for */
	{
		PyTypeObject *pyrna_types[] = {
		    &pyrna_struct_meta_idprop_Type,
		    &pyrna_struct_Type,
		    &pyrna_prop_Type,
		    &pyrna_prop_array_Type,
		    &pyrna_prop_collection_Type,
		    &pyrna_func_Type,
		};

		for (int i = 0; i < ARRAY_SIZE(pyrna_types); i += 1) {
			PyDict_SetItemString(pyrna_basetype_Type.tp_dict, pyrna_types[i]->tp_name, (PyObject *)pyrna_types[i]);
		}
	}

	self = (BPy_BaseTypeRNA *)PyObject_NEW(BPy_BaseTypeRNA, &pyrna_basetype_Type);

	/* avoid doing this lookup for every getattr */
	RNA_blender_rna_pointer_create(&self->ptr);
	self->prop = RNA_struct_find_property(&self->ptr, "structs");
#ifdef USE_WEAKREFS
	self->in_weakreflist = NULL;
#endif
	return (PyObject *)self;
}

StructRNA *pyrna_struct_as_srna(PyObject *self, const bool parent, const char *error_prefix)
{
	BPy_StructRNA *py_srna = NULL;
	StructRNA *srna;

	/* ack, PyObject_GetAttrString wont look up this types tp_dict first :/ */
	if (PyType_Check(self)) {
		py_srna = (BPy_StructRNA *)PyDict_GetItem(((PyTypeObject *)self)->tp_dict, bpy_intern_str_bl_rna);
		Py_XINCREF(py_srna);
	}

	if (parent) {
		/* be very careful with this since it will return a parent classes srna.
		 * modifying this will do confusing stuff! */
		if (py_srna == NULL)
			py_srna = (BPy_StructRNA *)PyObject_GetAttr(self, bpy_intern_str_bl_rna);
	}

	if (py_srna == NULL) {
		PyErr_Format(PyExc_RuntimeError,
		             "%.200s, missing bl_rna attribute from '%.200s' instance (may not be registered)",
		             error_prefix, Py_TYPE(self)->tp_name);
		return NULL;
	}

	if (!BPy_StructRNA_Check(py_srna)) {
		PyErr_Format(PyExc_TypeError,
		             "%.200s, bl_rna attribute wrong type '%.200s' on '%.200s'' instance",
		             error_prefix, Py_TYPE(py_srna)->tp_name,
		             Py_TYPE(self)->tp_name);
		Py_DECREF(py_srna);
		return NULL;
	}

	if (py_srna->ptr.type != &RNA_Struct) {
		PyErr_Format(PyExc_TypeError,
		             "%.200s, bl_rna attribute not a RNA_Struct, on '%.200s'' instance",
		             error_prefix, Py_TYPE(self)->tp_name);
		Py_DECREF(py_srna);
		return NULL;
	}

	srna = py_srna->ptr.data;
	Py_DECREF(py_srna);

	return srna;
}

/* Orphan functions, not sure where they should go */
/* get the srna for methods attached to types */
/*
 * Caller needs to raise error.*/
StructRNA *srna_from_self(PyObject *self, const char *error_prefix)
{

	if (self == NULL) {
		return NULL;
	}
	else if (PyCapsule_CheckExact(self)) {
		return PyCapsule_GetPointer(self, NULL);
	}
	else if (PyType_Check(self) == 0) {
		return NULL;
	}
	else {
		/* These cases above not errors, they just mean the type was not compatible
		 * After this any errors will be raised in the script */

		PyObject *error_type, *error_value, *error_traceback;
		StructRNA *srna;

		PyErr_Fetch(&error_type, &error_value, &error_traceback);
		PyErr_Clear();

		srna = pyrna_struct_as_srna(self, false, error_prefix);

		if (!PyErr_Occurred()) {
			PyErr_Restore(error_type, error_value, error_traceback);
		}

		return srna;
	}
}

static int deferred_register_prop(StructRNA *srna, PyObject *key, PyObject *item)
{
	/* We only care about results from C which
	 * are for sure types, save some time with error */
	if (pyrna_is_deferred_prop(item)) {

		PyObject *py_func, *py_kw, *py_srna_cobject, *py_ret;

		if (PyArg_ParseTuple(item, "OO!", &py_func, &PyDict_Type, &py_kw)) {
			PyObject *args_fake;

			if (*_PyUnicode_AsString(key) == '_') {
				PyErr_Format(PyExc_ValueError,
				             "bpy_struct \"%.200s\" registration error: "
				             "%.200s could not register because the property starts with an '_'\n",
				             RNA_struct_identifier(srna), _PyUnicode_AsString(key));
				return -1;
			}
			py_srna_cobject = PyCapsule_New(srna, NULL, NULL);

			/* not 100% nice :/, modifies the dict passed, should be ok */
			PyDict_SetItem(py_kw, bpy_intern_str_attr, key);

			args_fake = PyTuple_New(1);
			PyTuple_SET_ITEM(args_fake, 0, py_srna_cobject);

			PyObject *type = PyDict_GetItemString(py_kw, "type");
			StructRNA *type_srna = srna_from_self(type, "");
			if (type_srna) {
				if (!RNA_struct_idprops_datablock_allowed(srna) &&
				    (*(PyCFunctionWithKeywords)PyCFunction_GET_FUNCTION(py_func) == BPy_PointerProperty ||
				     *(PyCFunctionWithKeywords)PyCFunction_GET_FUNCTION(py_func) == BPy_CollectionProperty) &&
				    RNA_struct_idprops_contains_datablock(type_srna))
				{
					PyErr_Format(PyExc_ValueError,
					             "bpy_struct \"%.200s\" doesn't support datablock properties \n",
					             RNA_struct_identifier(srna));
					return -1;
				}
			}

			py_ret = PyObject_Call(py_func, args_fake, py_kw);

			if (py_ret) {
				Py_DECREF(py_ret);
				Py_DECREF(args_fake); /* free's py_srna_cobject too */
			}
			else {
				/* _must_ print before decreffing args_fake */
				PyErr_Print();
				PyErr_Clear();

				Py_DECREF(args_fake); /* free's py_srna_cobject too */

				// PyC_LineSpit();
				PyErr_Format(PyExc_ValueError,
				             "bpy_struct \"%.200s\" registration error: "
				             "%.200s could not register\n",
				             RNA_struct_identifier(srna), _PyUnicode_AsString(key));
				return -1;
			}
		}
		else {
			/* Since this is a class dict, ignore args that can't be passed */

			/* for testing only */
#if 0
			PyC_ObSpit("Why doesn't this work??", item);
			PyErr_Print();
#endif
			PyErr_Clear();
		}
	}

	return 0;
}

static int pyrna_deferred_register_props(StructRNA *srna, PyObject *class_dict)
{
	PyObject *item, *key;
	PyObject *order;
	Py_ssize_t pos = 0;
	int ret = 0;

	/* in both cases PyDict_CheckExact(class_dict) will be true even
	 * though Operators have a metaclass dict namespace */

	if ((order = PyDict_GetItem(class_dict, bpy_intern_str_order)) && PyList_CheckExact(order)) {
		for (pos = 0; pos < PyList_GET_SIZE(order); pos++) {
			key = PyList_GET_ITEM(order, pos);
			/* however unlikely its possible
			 * fails in py 3.3 beta with __qualname__ */
			if ((item = PyDict_GetItem(class_dict, key))) {
				ret = deferred_register_prop(srna, key, item);
				if (ret != 0) {
					break;
				}
			}
		}
	}
	else {
		while (PyDict_Next(class_dict, &pos, &key, &item)) {
			ret = deferred_register_prop(srna, key, item);

			if (ret != 0)
				break;
		}
	}

	return ret;
}

static int pyrna_deferred_register_class_recursive(StructRNA *srna, PyTypeObject *py_class)
{
	const int len = PyTuple_GET_SIZE(py_class->tp_bases);
	int i, ret;

	/* first scan base classes for registerable properties */
	for (i = 0; i < len; i++) {
		PyTypeObject *py_superclass = (PyTypeObject *)PyTuple_GET_ITEM(py_class->tp_bases, i);

		/* the rules for using these base classes are not clear,
		 * 'object' is of course not worth looking into and
		 * existing subclasses of RNA would cause a lot more dictionary
		 * looping then is needed (SomeOperator would scan Operator.__dict__)
		 * which is harmless but not at all useful.
		 *
		 * So only scan base classes which are not subclasses if blender types.
		 * This best fits having 'mix-in' classes for operators and render engines.
		 */
		if (py_superclass != &PyBaseObject_Type &&
		    !PyObject_IsSubclass((PyObject *)py_superclass, (PyObject *)&pyrna_struct_Type))
		{
			ret = pyrna_deferred_register_class_recursive(srna, py_superclass);

			if (ret != 0) {
				return ret;
			}
		}
	}

	/* not register out own properties */
	return pyrna_deferred_register_props(srna, py_class->tp_dict); /* getattr(..., "__dict__") returns a proxy */
}

int pyrna_deferred_register_class(StructRNA *srna, PyTypeObject *py_class)
{
	/* Panels and Menus don't need this
	 * save some time and skip the checks here */
	if (!RNA_struct_idprops_register_check(srna))
		return 0;

	return pyrna_deferred_register_class_recursive(srna, py_class);
}

/*-------------------- Type Registration ------------------------*/

static int rna_function_arg_count(FunctionRNA *func, int *min_count)
{
	const ListBase *lb = RNA_function_defined_parameters(func);
	PropertyRNA *parm;
	Link *link;
	int flag = RNA_function_flag(func);
	const bool is_staticmethod = (flag & FUNC_NO_SELF) && !(flag & FUNC_USE_SELF_TYPE);
	int count = is_staticmethod ? 0 : 1;
	bool done_min_count = false;

	for (link = lb->first; link; link = link->next) {
		parm = (PropertyRNA *)link;
		if (!(RNA_parameter_flag(parm) & PARM_OUTPUT)) {
			if (!done_min_count && (RNA_parameter_flag(parm) & PARM_PYFUNC_OPTIONAL)) {
				/* From now on, following parameters are optional in py func */
				if (min_count)
					*min_count = count;
				done_min_count = true;
			}
			count++;
		}
	}

	if (!done_min_count && min_count)
		*min_count = count;
	return count;
}

static int bpy_class_validate_recursive(PointerRNA *dummyptr, StructRNA *srna, void *py_data, int *have_function)
{
	const ListBase *lb;
	Link *link;
	const char *class_type = RNA_struct_identifier(srna);
	StructRNA *srna_base = RNA_struct_base(srna);
	PyObject *py_class = (PyObject *)py_data;
	PyObject *base_class = RNA_struct_py_type_get(srna);
	PyObject *item;
	int i, arg_count, func_arg_count, func_arg_min_count = 0;
	const char *py_class_name = ((PyTypeObject *)py_class)->tp_name;  /* __name__ */

	if (srna_base) {
		if (bpy_class_validate_recursive(dummyptr, srna_base, py_data, have_function) != 0)
			return -1;
	}

	if (base_class) {
		if (!PyObject_IsSubclass(py_class, base_class)) {
			PyErr_Format(PyExc_TypeError,
			             "expected %.200s subclass of class \"%.200s\"",
			             class_type, py_class_name);
			return -1;
		}
	}

	/* verify callback functions */
	lb = RNA_struct_type_functions(srna);
	i = 0;
	for (link = lb->first; link; link = link->next) {
		FunctionRNA *func = (FunctionRNA *)link;
		const int flag = RNA_function_flag(func);
		/* TODO(campbell): this is used for classmethod's too,
		 * even though class methods should have 'FUNC_USE_SELF_TYPE' set, see Operator.poll for eg.
		 * Keep this as-is since its working but we should be using 'FUNC_USE_SELF_TYPE' for many functions. */
		const bool is_staticmethod = (flag & FUNC_NO_SELF) && !(flag & FUNC_USE_SELF_TYPE);

		if (!(flag & FUNC_REGISTER))
			continue;

		item = PyObject_GetAttrString(py_class, RNA_function_identifier(func));

		have_function[i] = (item != NULL);
		i++;

		if (item == NULL) {
			if ((flag & (FUNC_REGISTER_OPTIONAL & ~FUNC_REGISTER)) == 0) {
				PyErr_Format(PyExc_AttributeError,
				             "expected %.200s, %.200s class to have an \"%.200s\" attribute",
				             class_type, py_class_name,
				             RNA_function_identifier(func));
				return -1;
			}

			PyErr_Clear();
		}
		else {
			Py_DECREF(item); /* no need to keep a ref, the class owns it (technically we should keep a ref but...) */
			if (is_staticmethod) {
				if (PyMethod_Check(item) == 0) {
					PyErr_Format(PyExc_TypeError,
					             "expected %.200s, %.200s class \"%.200s\" "
					             "attribute to be a static/class method, not a %.200s",
					             class_type, py_class_name, RNA_function_identifier(func), Py_TYPE(item)->tp_name);
					return -1;
				}
				item = ((PyMethodObject *)item)->im_func;
			}
			else {
				if (PyFunction_Check(item) == 0) {
					PyErr_Format(PyExc_TypeError,
					             "expected %.200s, %.200s class \"%.200s\" "
					             "attribute to be a function, not a %.200s",
					             class_type, py_class_name, RNA_function_identifier(func), Py_TYPE(item)->tp_name);
					return -1;
				}
			}

			func_arg_count = rna_function_arg_count(func, &func_arg_min_count);

			if (func_arg_count >= 0) { /* -1 if we don't care*/
				arg_count = ((PyCodeObject *)PyFunction_GET_CODE(item))->co_argcount;

				/* note, the number of args we check for and the number of args we give to
				 * '@staticmethods' are different (quirk of python),
				 * this is why rna_function_arg_count() doesn't return the value -1*/
				if (is_staticmethod) {
					func_arg_count++;
					func_arg_min_count++;
				}

				if (arg_count < func_arg_min_count || arg_count > func_arg_count) {
					if (func_arg_min_count != func_arg_count) {
						PyErr_Format(PyExc_ValueError,
						             "expected %.200s, %.200s class \"%.200s\" function to have between %d and %d "
						             "args, found %d",
						             class_type, py_class_name, RNA_function_identifier(func),
						             func_arg_count, func_arg_min_count, arg_count);
					}
					else {
						PyErr_Format(PyExc_ValueError,
						             "expected %.200s, %.200s class \"%.200s\" function to have %d args, found %d",
						             class_type, py_class_name, RNA_function_identifier(func),
						             func_arg_count, arg_count);
					}
					return -1;
				}
			}
		}
	}

	/* verify properties */
	lb = RNA_struct_type_properties(srna);
	for (link = lb->first; link; link = link->next) {
		const char *identifier;
		PropertyRNA *prop = (PropertyRNA *)link;
		const int flag = RNA_property_flag(prop);

		if (!(flag & PROP_REGISTER))
			continue;

		identifier = RNA_property_identifier(prop);
		item = PyObject_GetAttrString(py_class, identifier);

		if (item == NULL) {
			/* Sneaky workaround to use the class name as the bl_idname */

#define     BPY_REPLACEMENT_STRING(rna_attr, py_attr)                         \
			else if (STREQ(identifier, rna_attr)) {                           \
				if ((item = PyObject_GetAttr(py_class, py_attr))) {           \
					if (item != Py_None) {                                    \
						if (pyrna_py_to_prop(dummyptr, prop, NULL,            \
						                     item, "validating class:") != 0) \
						{                                                     \
							Py_DECREF(item);                                  \
							return -1;                                        \
						}                                                     \
					}                                                         \
					Py_DECREF(item);                                          \
				}                                                             \
			}  /* intentionally allow else here */

			if (false) {}  /* needed for macro */
			BPY_REPLACEMENT_STRING("bl_idname",      bpy_intern_str___name__)
			BPY_REPLACEMENT_STRING("bl_description", bpy_intern_str___doc__)

#undef      BPY_REPLACEMENT_STRING

			if (item == NULL && (((flag & PROP_REGISTER_OPTIONAL) != PROP_REGISTER_OPTIONAL))) {
				PyErr_Format(PyExc_AttributeError,
				             "expected %.200s, %.200s class to have an \"%.200s\" attribute",
				             class_type, py_class_name, identifier);
				return -1;
			}

			PyErr_Clear();
		}
		else {
			if (pyrna_py_to_prop(dummyptr, prop, NULL, item, "validating class:") != 0) {
				Py_DECREF(item);
				return -1;
			}
			Py_DECREF(item);
		}
	}

	return 0;
}

static int bpy_class_validate(PointerRNA *dummyptr, void *py_data, int *have_function)
{
	return bpy_class_validate_recursive(dummyptr, dummyptr->type, py_data, have_function);
}

/* TODO - multiple return values like with rna functions */
static int bpy_class_call(bContext *C, PointerRNA *ptr, FunctionRNA *func, ParameterList *parms)
{
	PyObject *args;
	PyObject *ret = NULL, *py_srna = NULL, *py_class_instance = NULL, *parmitem;
	PyTypeObject *py_class;
	PropertyRNA *parm;
	ParameterIterator iter;
	PointerRNA funcptr;
	int err = 0, i, ret_len = 0, arg_count;
	int flag = RNA_function_flag(func);
	const bool is_staticmethod = (flag & FUNC_NO_SELF) && !(flag & FUNC_USE_SELF_TYPE);
	const bool is_classmethod = (flag & FUNC_NO_SELF) && (flag & FUNC_USE_SELF_TYPE);

	PropertyRNA *pret_single = NULL;
	void *retdata_single = NULL;

	PyGILState_STATE gilstate;

#ifdef USE_PEDANTIC_WRITE
	const bool is_readonly_init = !(RNA_struct_is_a(ptr->type, &RNA_Operator) ||
	                                RNA_struct_is_a(ptr->type, &RNA_Manipulator));
	// const char *func_id = RNA_function_identifier(func);  /* UNUSED */
	/* testing, for correctness, not operator and not draw function */
	const bool is_readonly = !(RNA_function_flag(func) & FUNC_ALLOW_WRITE);
#endif

	py_class = RNA_struct_py_type_get(ptr->type);
	/* rare case. can happen when registering subclasses */
	if (py_class == NULL) {
		fprintf(stderr, "%s: unable to get python class for rna struct '%.200s'\n",
		        __func__, RNA_struct_identifier(ptr->type));
		return -1;
	}

	/* XXX, this is needed because render engine calls without a context
	 * this should be supported at some point but at the moment its not! */
	if (C == NULL)
		C = BPy_GetContext();

	/* annoying!, need to check if the screen gets set to NULL which is a
	 * hint that the file was actually re-loaded. */
	const bool is_valid_wm = (CTX_wm_manager(C) != NULL);

	bpy_context_set(C, &gilstate);

	if (!(is_staticmethod || is_classmethod)) {
		/* some datatypes (operator, render engine) can store PyObjects for re-use */
		if (ptr->data) {
			void **instance = RNA_struct_instance(ptr);

			if (instance) {
				if (*instance) {
					py_class_instance = *instance;
					Py_INCREF(py_class_instance);
				}
			}
		}
		/* end exception */

		if (py_class_instance == NULL)
			py_srna = pyrna_struct_CreatePyObject(ptr);

		if (py_class_instance) {
			/* special case, instance is cached */
		}
		else if (py_srna == NULL) {
			py_class_instance = NULL;
		}
		else if (py_srna == Py_None) { /* probably wont ever happen but possible */
			Py_DECREF(py_srna);
			py_class_instance = NULL;
		}
		else {
#if 1
			/* Skip the code below and call init directly on the allocated 'py_srna'
			 * otherwise __init__() always needs to take a second self argument, see pyrna_struct_new().
			 * Although this is annoying to have to implement a part of pythons typeobject.c:type_call().
			 */
			if (py_class->tp_init) {
#ifdef USE_PEDANTIC_WRITE
				const int prev_write = rna_disallow_writes;
				rna_disallow_writes = is_readonly_init ? false : true;  /* only operators can write on __init__ */
#endif

				/* true in most cases even when the class its self doesn't define an __init__ function. */
				args = PyTuple_New(0);
				if (py_class->tp_init(py_srna, args, NULL) < 0) {
					Py_DECREF(py_srna);
					py_srna = NULL;
					/* err set below */
				}
				Py_DECREF(args);
#ifdef USE_PEDANTIC_WRITE
				rna_disallow_writes = prev_write;
#endif
			}
			py_class_instance = py_srna;

#else
			const int prev_write = rna_disallow_writes;
			rna_disallow_writes = true;

			/* 'almost' all the time calling the class isn't needed.
			 * We could just do... */
#if 0
			py_class_instance = py_srna;
			Py_INCREF(py_class_instance);
#endif
			/*
			 * This would work fine but means __init__ functions wouldn't run.
			 * none of blenders default scripts use __init__ but its nice to call it
			 * for general correctness. just to note why this is here when it could be safely removed.
			 */
			args = PyTuple_New(1);
			PyTuple_SET_ITEM(args, 0, py_srna);
			py_class_instance = PyObject_Call(py_class, args, NULL);
			Py_DECREF(args);

			rna_disallow_writes = prev_write;

#endif

			if (py_class_instance == NULL) {
				err = -1; /* so the error is not overridden below */
			}
		}
	}

	/* Initializing the class worked, now run its invoke function */
	if (err != -1 && (is_staticmethod || is_classmethod || py_class_instance)) {
		PyObject *item = PyObject_GetAttrString((PyObject *)py_class, RNA_function_identifier(func));

		if (item) {
			RNA_pointer_create(NULL, &RNA_Function, func, &funcptr);

			if (is_staticmethod) {
				arg_count = ((PyCodeObject *)PyFunction_GET_CODE(((PyMethodObject *)item)->im_func))->co_argcount - 1;
			}
			else {
				arg_count = ((PyCodeObject *)PyFunction_GET_CODE(item))->co_argcount;
			}
//			args = PyTuple_New(rna_function_arg_count(func)); /* first arg is included in 'item' */
			args = PyTuple_New(arg_count); /* first arg is included in 'item' */


			if (is_staticmethod) {
				i = 0;
			}
			else if (is_classmethod) {
				PyTuple_SET_ITEM(args, 0, (PyObject *)py_class);
				i = 1;
			}
			else {
				PyTuple_SET_ITEM(args, 0, py_class_instance);
				i = 1;
			}

			RNA_parameter_list_begin(parms, &iter);

			/* parse function parameters */
			for (; iter.valid; RNA_parameter_list_next(&iter)) {
				parm = iter.parm;

				/* only useful for single argument returns, we'll need another list loop for multiple */
				if (RNA_parameter_flag(parm) & PARM_OUTPUT) {
					ret_len++;
					if (pret_single == NULL) {
						pret_single = parm;
						retdata_single = iter.data;
					}

					continue;
				}

				if (i < arg_count) {
					parmitem = pyrna_param_to_py(&funcptr, parm, iter.data);
					PyTuple_SET_ITEM(args, i, parmitem);
					i++;
				}
			}

#ifdef USE_PEDANTIC_WRITE
			rna_disallow_writes = is_readonly ? true : false;
#endif
			/* *** Main Caller *** */

			ret = PyObject_Call(item, args, NULL);

			/* *** Done Calling *** */

#ifdef USE_PEDANTIC_WRITE
			rna_disallow_writes = false;
#endif

			RNA_parameter_list_end(&iter);
			Py_DECREF(item);
			Py_DECREF(args);
		}
		else {
			PyErr_Print();
			PyErr_Clear();
			PyErr_Format(PyExc_TypeError,
			             "could not find function %.200s in %.200s to execute callback",
			             RNA_function_identifier(func), RNA_struct_identifier(ptr->type));
			err = -1;
		}
	}
	else {
		/* the error may be already set if the class instance couldn't be created */
		if (err != -1) {
			PyErr_Format(PyExc_RuntimeError,
			             "could not create instance of %.200s to call callback function %.200s",
			             RNA_struct_identifier(ptr->type), RNA_function_identifier(func));
			err = -1;
		}
	}

	if (ret == NULL) { /* covers py_class_instance failing too */
		err = -1;
	}
	else {
		if (ret_len == 0 && ret != Py_None) {
			PyErr_Format(PyExc_RuntimeError,
			             "expected class %.200s, function %.200s to return None, not %.200s",
			             RNA_struct_identifier(ptr->type), RNA_function_identifier(func),
			             Py_TYPE(ret)->tp_name);
			err = -1;
		}
		else if (ret_len == 1) {
			err = pyrna_py_to_prop(&funcptr, pret_single, retdata_single, ret, "");

			/* when calling operator funcs only gives Function.result with
			 * no line number since the func has finished calling on error,
			 * re-raise the exception with more info since it would be slow to
			 * create prefix on every call (when there are no errors) */
			if (err == -1) {
				PyC_Err_Format_Prefix(PyExc_RuntimeError,
				                      "class %.200s, function %.200s: incompatible return value ",
				                      RNA_struct_identifier(ptr->type), RNA_function_identifier(func));
			}
		}
		else if (ret_len > 1) {

			if (PyTuple_Check(ret) == 0) {
				PyErr_Format(PyExc_RuntimeError,
				             "expected class %.200s, function %.200s to return a tuple of size %d, not %.200s",
				             RNA_struct_identifier(ptr->type), RNA_function_identifier(func),
				             ret_len, Py_TYPE(ret)->tp_name);
				err = -1;
			}
			else if (PyTuple_GET_SIZE(ret) != ret_len) {
				PyErr_Format(PyExc_RuntimeError,
				             "class %.200s, function %.200s to returned %d items, expected %d",
				             RNA_struct_identifier(ptr->type), RNA_function_identifier(func),
				             PyTuple_GET_SIZE(ret), ret_len);
				err = -1;
			}
			else {

				RNA_parameter_list_begin(parms, &iter);

				/* parse function parameters */
				for (i = 0; iter.valid; RNA_parameter_list_next(&iter)) {
					parm = iter.parm;

					/* only useful for single argument returns, we'll need another list loop for multiple */
					if (RNA_parameter_flag(parm) & PARM_OUTPUT) {
						err = pyrna_py_to_prop(&funcptr, parm, iter.data,
						                       PyTuple_GET_ITEM(ret, i++),
						                       "calling class function:");
						if (err) {
							break;
						}
					}
				}

				RNA_parameter_list_end(&iter);
			}
		}
		Py_DECREF(ret);
	}

	if (err != 0) {
		ReportList *reports;
		/* alert the user, else they wont know unless they see the console. */
		if ((!is_staticmethod) && (!is_classmethod) &&
		    (ptr->data) &&
		    (RNA_struct_is_a(ptr->type, &RNA_Operator)) &&
		    (is_valid_wm == (CTX_wm_manager(C) != NULL)))
		{
			wmOperator *op = ptr->data;
			reports = op->reports;
		}
		else {
			/* wont alert users but they can view in 'info' space */
			reports = CTX_wm_reports(C);
		}

		BPy_errors_to_report(reports);

		/* also print in the console for py */
		PyErr_Print();
		PyErr_Clear();
	}

	bpy_context_clear(C, &gilstate);

	return err;
}

static void bpy_class_free(void *pyob_ptr)
{
	PyObject *self = (PyObject *)pyob_ptr;
	PyGILState_STATE gilstate;

	gilstate = PyGILState_Ensure();

	/* breaks re-registering classes */
	// PyDict_Clear(((PyTypeObject *)self)->tp_dict);

	/* remove the rna attribute instead. */
	PyDict_DelItem(((PyTypeObject *)self)->tp_dict, bpy_intern_str_bl_rna);
	if (PyErr_Occurred())
		PyErr_Clear();

#if 0 /* needs further investigation, too annoying so quiet for now */
	if (G.debug & G_DEBUG_PYTHON) {
		if (self->ob_refcnt > 1) {
			PyC_ObSpit("zombie class - ref should be 1", self);
		}
	}
#endif
	Py_DECREF((PyObject *)pyob_ptr);

	PyGILState_Release(gilstate);
}

/**
 * \note This isn't essential to run on startup, since subtypes will lazy initialize.
 * But keep running in debug mode so we get immediate notification of bad class hierarchy
 * or any errors in "bpy_types.py" at load time, so errors don't go unnoticed.
 */
void pyrna_alloc_types(void)
{
#ifdef DEBUG
	PyGILState_STATE gilstate;

	PointerRNA ptr;
	PropertyRNA *prop;

	gilstate = PyGILState_Ensure();

	/* avoid doing this lookup for every getattr */
	RNA_blender_rna_pointer_create(&ptr);
	prop = RNA_struct_find_property(&ptr, "structs");

	RNA_PROP_BEGIN (&ptr, itemptr, prop)
	{
		PyObject *item = pyrna_struct_Subtype(&itemptr);
		if (item == NULL) {
			if (PyErr_Occurred()) {
				PyErr_Print();
				PyErr_Clear();
			}
		}
		else {
			Py_DECREF(item);
		}
	}
	RNA_PROP_END;

	PyGILState_Release(gilstate);
#endif  /* DEBUG */
}


void pyrna_free_types(void)
{
	PointerRNA ptr;
	PropertyRNA *prop;

	/* avoid doing this lookup for every getattr */
	RNA_blender_rna_pointer_create(&ptr);
	prop = RNA_struct_find_property(&ptr, "structs");


	RNA_PROP_BEGIN (&ptr, itemptr, prop)
	{
		StructRNA *srna = srna_from_ptr(&itemptr);
		void *py_ptr = RNA_struct_py_type_get(srna);

		if (py_ptr) {
#if 0   /* XXX - should be able to do this but makes python crash on exit */
			bpy_class_free(py_ptr);
#endif
			RNA_struct_py_type_set(srna, NULL);
		}
	}
	RNA_PROP_END;

}

/* Note! MemLeak XXX
 *
 * There is currently a bug where moving registering a python class does
 * not properly manage refcounts from the python class, since the srna owns
 * the python class this should not be so tricky but changing the references as
 * you'd expect when changing ownership crashes blender on exit so I had to comment out
 * the decref. This is not so bad because the leak only happens when re-registering (hold F8)
 * - Should still be fixed - Campbell
 * */
PyDoc_STRVAR(pyrna_register_class_doc,
".. method:: register_class(cls)\n"
"\n"
"   Register a subclass of a blender type in (:class:`bpy.types.Panel`,\n"
"   :class:`bpy.types.UIList`, :class:`bpy.types.Menu`, :class:`bpy.types.Header`,\n"
"   :class:`bpy.types.Operator`, :class:`bpy.types.KeyingSetInfo`,\n"
"   :class:`bpy.types.RenderEngine`).\n"
"\n"
"   If the class has a *register* class method it will be called\n"
"   before registration.\n"
"\n"
"   .. note::\n"
"\n"
"      :exc:`ValueError` exception is raised if the class is not a\n"
"      subclass of a registerable blender class.\n"
"\n"
);
PyMethodDef meth_bpy_register_class = {"register_class", pyrna_register_class, METH_O, pyrna_register_class_doc};
static PyObject *pyrna_register_class(PyObject *UNUSED(self), PyObject *py_class)
{
	bContext *C = NULL;
	ReportList reports;
	StructRegisterFunc reg;
	StructRNA *srna;
	StructRNA *srna_new;
	const char *identifier;
	PyObject *py_cls_meth;

	if (!PyType_Check(py_class)) {
		PyErr_Format(PyExc_ValueError,
		             "register_class(...): "
		             "expected a class argument, not '%.200s'", Py_TYPE(py_class)->tp_name);
		return NULL;
	}

	if (PyDict_GetItem(((PyTypeObject *)py_class)->tp_dict, bpy_intern_str_bl_rna)) {
		PyErr_SetString(PyExc_ValueError,
		                "register_class(...): "
		                "already registered as a subclass");
		return NULL;
	}

	if (!pyrna_write_check()) {
		PyErr_Format(PyExc_RuntimeError,
		             "register_class(...): "
		             "can't run in readonly state '%.200s'",
		             ((PyTypeObject *)py_class)->tp_name);
		return NULL;
	}

	/* warning: gets parent classes srna, only for the register function */
	srna = pyrna_struct_as_srna(py_class, true, "register_class(...):");
	if (srna == NULL)
		return NULL;

	/* fails in cases, cant use this check but would like to :| */
#if 0
	if (RNA_struct_py_type_get(srna)) {
		PyErr_Format(PyExc_ValueError,
		             "register_class(...): %.200s's parent class %.200s is already registered, this is not allowed",
		             ((PyTypeObject *)py_class)->tp_name, RNA_struct_identifier(srna));
		return NULL;
	}
#endif

	/* check that we have a register callback for this type */
	reg = RNA_struct_register(srna);

	if (!reg) {
		PyErr_Format(PyExc_ValueError,
		             "register_class(...): expected a subclass of a registerable "
		             "rna type (%.200s does not support registration)",
		             RNA_struct_identifier(srna));
		return NULL;
	}

	/* get the context, so register callback can do necessary refreshes */
	C = BPy_GetContext();

	/* call the register callback with reports & identifier */
	BKE_reports_init(&reports, RPT_STORE);

	identifier = ((PyTypeObject *)py_class)->tp_name;

	srna_new = reg(CTX_data_main(C), &reports, py_class, identifier,
	               bpy_class_validate, bpy_class_call, bpy_class_free);

	if (BPy_reports_to_error(&reports, PyExc_RuntimeError, true) == -1)
		return NULL;

	/* python errors validating are not converted into reports so the check above will fail.
	 * the cause for returning NULL will be printed as an error */
	if (srna_new == NULL)
		return NULL;

	pyrna_subtype_set_rna(py_class, srna_new); /* takes a ref to py_class */

	/* old srna still references us, keep the check in case registering somehow can free it */
	if (RNA_struct_py_type_get(srna)) {
		RNA_struct_py_type_set(srna, NULL);
		// Py_DECREF(py_class); // should be able to do this XXX since the old rna adds a new ref.
	}

	/* Can't use this because it returns a dict proxy
	 *
	 * item = PyObject_GetAttrString(py_class, "__dict__");
	 */
	if (pyrna_deferred_register_class(srna_new, (PyTypeObject *)py_class) != 0)
		return NULL;

	/* call classed register method () */
	py_cls_meth = PyObject_GetAttr(py_class, bpy_intern_str_register);
	if (py_cls_meth == NULL) {
		PyErr_Clear();
	}
	else {
		PyObject *ret = PyObject_CallObject(py_cls_meth, NULL);
		if (ret) {
			Py_DECREF(ret);
		}
		else {
			return NULL;
		}
	}

	Py_RETURN_NONE;
}


static int pyrna_srna_contains_pointer_prop_srna(
        StructRNA *srna_props, StructRNA *srna,
        const char **r_prop_identifier)
{
	PropertyRNA *prop;
	LinkData *link;

	/* verify properties */
	const ListBase *lb = RNA_struct_type_properties(srna);

	for (link = lb->first; link; link = link->next) {
		prop = (PropertyRNA *)link;
		if (RNA_property_type(prop) == PROP_POINTER && !RNA_property_builtin(prop)) {
			PointerRNA tptr;
			RNA_pointer_create(NULL, &RNA_Struct, srna_props, &tptr);

			if (RNA_property_pointer_type(&tptr, prop) == srna) {
				*r_prop_identifier = RNA_property_identifier(prop);
				return 1;
			}
		}
	}

	return 0;
}

PyDoc_STRVAR(pyrna_unregister_class_doc,
".. method:: unregister_class(cls)\n"
"\n"
"   Unload the python class from blender.\n"
"\n"
"   If the class has an *unregister* class method it will be called\n"
"   before unregistering.\n"
);
PyMethodDef meth_bpy_unregister_class = {
	"unregister_class", pyrna_unregister_class, METH_O, pyrna_unregister_class_doc
};
static PyObject *pyrna_unregister_class(PyObject *UNUSED(self), PyObject *py_class)
{
	bContext *C = NULL;
	StructUnregisterFunc unreg;
	StructRNA *srna;
	PyObject *py_cls_meth;

	if (!PyType_Check(py_class)) {
		PyErr_Format(PyExc_ValueError,
		             "register_class(...): "
		             "expected a class argument, not '%.200s'", Py_TYPE(py_class)->tp_name);
		return NULL;
	}

#if 0
	if (PyDict_GetItem(((PyTypeObject *)py_class)->tp_dict, bpy_intern_str_bl_rna) == NULL) {
		PWM_cursor_wait(0);
		PyErr_SetString(PyExc_ValueError, "unregister_class(): not a registered as a subclass");
		return NULL;
	}
#endif

	if (!pyrna_write_check()) {
		PyErr_Format(PyExc_RuntimeError,
		             "unregister_class(...): "
		             "can't run in readonly state '%.200s'",
		             ((PyTypeObject *)py_class)->tp_name);
		return NULL;
	}

	srna = pyrna_struct_as_srna(py_class, false, "unregister_class(...):");
	if (srna == NULL)
		return NULL;

	/* check that we have a unregister callback for this type */
	unreg = RNA_struct_unregister(srna);

	if (!unreg) {
		PyErr_SetString(PyExc_ValueError,
		                "unregister_class(...): "
		                "expected a Type subclassed from a registerable rna type (no unregister supported)");
		return NULL;
	}

	/* call classed unregister method */
	py_cls_meth = PyObject_GetAttr(py_class, bpy_intern_str_unregister);
	if (py_cls_meth == NULL) {
		PyErr_Clear();
	}
	else {
		PyObject *ret = PyObject_CallObject(py_cls_meth, NULL);
		if (ret) {
			Py_DECREF(ret);
		}
		else {
			return NULL;
		}
	}

	/* should happen all the time but very slow */
	if (G.debug & G_DEBUG_PYTHON) {
		/* remove all properties using this class */
		StructRNA *srna_iter;
		PointerRNA ptr_rna;
		PropertyRNA *prop_rna;
		const char *prop_identifier = NULL;

		RNA_blender_rna_pointer_create(&ptr_rna);
		prop_rna = RNA_struct_find_property(&ptr_rna, "structs");


		/* loop over all structs */
		RNA_PROP_BEGIN (&ptr_rna, itemptr, prop_rna)
		{
			srna_iter = itemptr.data;
			if (pyrna_srna_contains_pointer_prop_srna(srna_iter, srna, &prop_identifier)) {
				break;
			}
		}
		RNA_PROP_END;

		if (prop_identifier) {
			PyErr_Format(PyExc_RuntimeError,
			             "unregister_class(...): can't unregister %s because %s.%s pointer property is using this",
			             RNA_struct_identifier(srna), RNA_struct_identifier(srna_iter), prop_identifier);
			return NULL;
		}
	}

	/* get the context, so register callback can do necessary refreshes */
	C = BPy_GetContext();

	/* call unregister */
	unreg(CTX_data_main(C), srna); /* calls bpy_class_free, this decref's py_class */

	PyDict_DelItem(((PyTypeObject *)py_class)->tp_dict, bpy_intern_str_bl_rna);
	if (PyErr_Occurred())
		PyErr_Clear();  //return NULL;

	Py_RETURN_NONE;
}

/* currently this is fairly limited, we would need to make some way to split up
 * pyrna_callback_classmethod_... if we want more than one callback per type */
typedef struct BPyRNA_CallBack {
	PyMethodDef  py_method;
	StructRNA   *bpy_srna;
} PyRNA_CallBack;

static struct BPyRNA_CallBack pyrna_cb_methods[] = {
	{{"draw_handler_add",    (PyCFunction)pyrna_callback_classmethod_add,   METH_VARARGS | METH_STATIC, ""}, &RNA_Space},
	{{"draw_handler_remove", (PyCFunction)pyrna_callback_classmethod_remove, METH_VARARGS | METH_STATIC, ""}, &RNA_Space},
	{{NULL, NULL, 0, NULL}, NULL}
};

void BPY_rna_register_cb(void)
{
	int i;

	for (i = 0; pyrna_cb_methods[i].bpy_srna; i++) {
		PyObject *cls;
		PyObject *func;
		PyObject *classmethod;
		PyObject *args = PyTuple_New(1);

		cls = pyrna_srna_Subtype(pyrna_cb_methods[i].bpy_srna);
		func = PyCFunction_New(&pyrna_cb_methods[i].py_method, NULL);
		PyTuple_SET_ITEM(args, 0, func);
		classmethod = PyObject_CallObject((PyObject *)&PyClassMethod_Type, args);

		PyObject_SetAttrString(cls, pyrna_cb_methods[i].py_method.ml_name, classmethod);

		Py_DECREF(classmethod);
		Py_DECREF(args);  /* clears 'func' too */
		Py_DECREF(cls);
	}
}<|MERGE_RESOLUTION|>--- conflicted
+++ resolved
@@ -6965,19 +6965,7 @@
 	RNA_PROP_BEGIN (&self->ptr, itemptr, self->prop)
 	{
 		StructRNA *srna = itemptr.data;
-<<<<<<< HEAD
-		StructRNA *srna_base = RNA_struct_base(itemptr.data);
-		/* skip own operators, these double up [#29666] */
-		if (ELEM(srna_base, &RNA_Operator, &RNA_Manipulator)) {
-			/* do nothing */
-		}
-		else {
-			/* add to python list */
-			PyList_APPEND(ret, PyUnicode_FromString(RNA_struct_identifier(srna)));
-		}
-=======
 		PyList_APPEND(ret, PyUnicode_FromString(RNA_struct_identifier(srna)));
->>>>>>> 0bbae3f3
 	}
 	RNA_PROP_END;
 
