# SPDX-FileCopyrightText: 2011 Blender Authors
#
# SPDX-License-Identifier: GPL-2.0-or-later

add_subdirectory(realtime_compositor)

if(WITH_COMPOSITOR_CPU)
  set(INC
    .
    intern
    nodes
    operations
    realtime_compositor
    ../blenkernel
    ../blentranslation
    ../imbuf
    ../makesrna
    ../nodes
    ../windowmanager
    ../nodes/composite
    ../nodes/intern
    ../render
    ../render/intern
    ../../../extern/clew/include

    # RNA_prototypes.h
    ${CMAKE_BINARY_DIR}/source/blender/makesrna
  )

  set(INC_SYS

  )

  set(SRC
    COM_compositor.hh
    COM_defines.h

    intern/COM_BufferArea.h
    intern/COM_BufferOperation.cc
    intern/COM_BufferOperation.h
    intern/COM_BufferRange.h
    intern/COM_BuffersIterator.h
    intern/COM_CPUDevice.cc
    intern/COM_CPUDevice.h
    intern/COM_ChunkOrder.cc
    intern/COM_ChunkOrder.h
    intern/COM_ChunkOrderHotspot.cc
    intern/COM_ChunkOrderHotspot.h
    intern/COM_CompositorContext.cc
    intern/COM_CompositorContext.h
    intern/COM_ConstantFolder.cc
    intern/COM_ConstantFolder.h
    intern/COM_Converter.cc
    intern/COM_Converter.h
    intern/COM_Debug.cc
    intern/COM_Debug.h
    intern/COM_Device.cc
    intern/COM_Device.h
    intern/COM_Enums.cc
    intern/COM_Enums.h
    intern/COM_ExecutionGroup.cc
    intern/COM_ExecutionGroup.h
    intern/COM_ExecutionModel.cc
    intern/COM_ExecutionModel.h
    intern/COM_ExecutionSystem.cc
    intern/COM_ExecutionSystem.h
    intern/COM_FullFrameExecutionModel.cc
    intern/COM_FullFrameExecutionModel.h
    intern/COM_MemoryBuffer.cc
    intern/COM_MemoryBuffer.h
    intern/COM_MemoryProxy.cc
    intern/COM_MemoryProxy.h
    intern/COM_MetaData.cc
    intern/COM_MetaData.h
    intern/COM_MultiThreadedOperation.cc
    intern/COM_MultiThreadedOperation.h
    intern/COM_MultiThreadedRowOperation.cc
    intern/COM_MultiThreadedRowOperation.h
    intern/COM_Node.cc
    intern/COM_Node.h
    intern/COM_NodeConverter.cc
    intern/COM_NodeConverter.h
    intern/COM_NodeGraph.cc
    intern/COM_NodeGraph.h
    intern/COM_NodeOperation.cc
    intern/COM_NodeOperation.h
    intern/COM_NodeOperationBuilder.cc
    intern/COM_NodeOperationBuilder.h
    intern/COM_OpenCLDevice.cc
    intern/COM_OpenCLDevice.h
    intern/COM_SharedOperationBuffers.cc
    intern/COM_SharedOperationBuffers.h
    intern/COM_SingleThreadedOperation.cc
    intern/COM_SingleThreadedOperation.h
    intern/COM_TiledExecutionModel.cc
    intern/COM_TiledExecutionModel.h
    intern/COM_WorkPackage.cc
    intern/COM_WorkPackage.h
    intern/COM_WorkScheduler.cc
    intern/COM_WorkScheduler.h
    intern/COM_compositor.cc

    operations/COM_QualityStepHelper.cc
    operations/COM_QualityStepHelper.h

    # Internal nodes
    nodes/COM_SocketProxyNode.cc
    nodes/COM_SocketProxyNode.h

    # input nodes
    nodes/COM_BokehImageNode.cc
    nodes/COM_BokehImageNode.h
    nodes/COM_ColorNode.cc
    nodes/COM_ColorNode.h
    nodes/COM_ImageNode.cc
    nodes/COM_ImageNode.h
    nodes/COM_MaskNode.cc
    nodes/COM_MaskNode.h
    nodes/COM_MovieClipNode.cc
    nodes/COM_MovieClipNode.h
    nodes/COM_RenderLayersNode.cc
    nodes/COM_RenderLayersNode.h
    nodes/COM_SceneTimeNode.cc
    nodes/COM_SceneTimeNode.h
    nodes/COM_SplitNode.cc
    nodes/COM_SplitNode.h
    nodes/COM_SwitchNode.cc
    nodes/COM_SwitchNode.h
    nodes/COM_SwitchViewNode.cc
    nodes/COM_SwitchViewNode.h
    nodes/COM_TextureNode.cc
    nodes/COM_TextureNode.h
    nodes/COM_TimeNode.cc
    nodes/COM_TimeNode.h
    nodes/COM_ValueNode.cc
    nodes/COM_ValueNode.h

    # output nodes
    nodes/COM_CompositorNode.cc
    nodes/COM_CompositorNode.h
<<<<<<< HEAD
    nodes/COM_FileOutputNode.cc
    nodes/COM_FileOutputNode.h
    nodes/COM_SplitViewerNode.cc
    nodes/COM_SplitViewerNode.h
=======
>>>>>>> 356480fa
    nodes/COM_ViewLevelsNode.cc
    nodes/COM_ViewLevelsNode.h
    nodes/COM_ViewerNode.cc
    nodes/COM_ViewerNode.h
    operations/COM_CalculateMeanOperation.cc
    operations/COM_CalculateMeanOperation.h
    operations/COM_CalculateStandardDeviationOperation.cc
    operations/COM_CalculateStandardDeviationOperation.h

    # distort nodes
    nodes/COM_FlipNode.cc
    nodes/COM_FlipNode.h
    nodes/COM_RotateNode.cc
    nodes/COM_RotateNode.h
    nodes/COM_ScaleNode.cc
    nodes/COM_ScaleNode.h
    nodes/COM_TranslateNode.cc
    nodes/COM_TranslateNode.h

    nodes/COM_DisplaceNode.cc
    nodes/COM_DisplaceNode.h
    nodes/COM_MapUVNode.cc
    nodes/COM_MapUVNode.h

    nodes/COM_ChannelMatteNode.cc
    nodes/COM_ChannelMatteNode.h
    nodes/COM_ChromaMatteNode.cc
    nodes/COM_ChromaMatteNode.h
    nodes/COM_ColorMatteNode.cc
    nodes/COM_ColorMatteNode.h
    nodes/COM_DifferenceMatteNode.cc
    nodes/COM_DifferenceMatteNode.h
    nodes/COM_DistanceMatteNode.cc
    nodes/COM_DistanceMatteNode.h
    nodes/COM_LensDistortionNode.cc
    nodes/COM_LensDistortionNode.h
    nodes/COM_LuminanceMatteNode.cc
    nodes/COM_LuminanceMatteNode.h

    nodes/COM_GlareNode.cc
    nodes/COM_GlareNode.h

    nodes/COM_SunBeamsNode.cc
    nodes/COM_SunBeamsNode.h
    operations/COM_SunBeamsOperation.cc
    operations/COM_SunBeamsOperation.h

    nodes/COM_CryptomatteNode.cc
    nodes/COM_CryptomatteNode.h
    operations/COM_CryptomatteOperation.cc
    operations/COM_CryptomatteOperation.h

    nodes/COM_CornerPinNode.cc
    nodes/COM_CornerPinNode.h
    nodes/COM_PlaneTrackDeformNode.cc
    nodes/COM_PlaneTrackDeformNode.h

    nodes/COM_CropNode.cc
    nodes/COM_CropNode.h
    operations/COM_CropOperation.cc
    operations/COM_CropOperation.h

    nodes/COM_DefocusNode.cc
    nodes/COM_DefocusNode.h
    nodes/COM_MovieDistortionNode.cc
    nodes/COM_MovieDistortionNode.h
    nodes/COM_Stabilize2dNode.cc
    nodes/COM_Stabilize2dNode.h
    nodes/COM_TransformNode.cc
    nodes/COM_TransformNode.h

    # color nodes
    nodes/COM_AlphaOverNode.cc
    nodes/COM_AlphaOverNode.h
    nodes/COM_BrightnessNode.cc
    nodes/COM_BrightnessNode.h
    nodes/COM_ColorBalanceNode.cc
    nodes/COM_ColorBalanceNode.h
    nodes/COM_ColorCorrectionNode.cc
    nodes/COM_ColorCorrectionNode.h
    nodes/COM_ColorCurveNode.cc
    nodes/COM_ColorCurveNode.h
    nodes/COM_ColorExposureNode.cc
    nodes/COM_ColorExposureNode.h
    nodes/COM_ColorRampNode.cc
    nodes/COM_ColorRampNode.h
    nodes/COM_ColorToBWNode.cc
    nodes/COM_ColorToBWNode.h
    nodes/COM_ConvertAlphaNode.cc
    nodes/COM_ConvertAlphaNode.h
    nodes/COM_ConvertColorSpaceNode.cc
    nodes/COM_ConvertColorSpaceNode.h
    nodes/COM_GammaNode.cc
    nodes/COM_GammaNode.h
    nodes/COM_HueSaturationValueCorrectNode.cc
    nodes/COM_HueSaturationValueCorrectNode.h
    nodes/COM_HueSaturationValueNode.cc
    nodes/COM_HueSaturationValueNode.h
    nodes/COM_InvertNode.cc
    nodes/COM_InvertNode.h
    nodes/COM_MixNode.cc
    nodes/COM_MixNode.h
    nodes/COM_SetAlphaNode.cc
    nodes/COM_SetAlphaNode.h
    nodes/COM_TonemapNode.cc
    nodes/COM_TonemapNode.h
    nodes/COM_VectorCurveNode.cc
    nodes/COM_VectorCurveNode.h
    nodes/COM_ZCombineNode.cc
    nodes/COM_ZCombineNode.h
    operations/COM_TonemapOperation.cc
    operations/COM_TonemapOperation.h

    # converter nodes
    nodes/COM_CombineColorNode.cc
    nodes/COM_CombineColorNode.h
    nodes/COM_CombineColorNodeLegacy.cc
    nodes/COM_CombineColorNodeLegacy.h
    nodes/COM_CombineXYZNode.cc
    nodes/COM_CombineXYZNode.h
    nodes/COM_IDMaskNode.cc
    nodes/COM_IDMaskNode.h
    nodes/COM_SeparateColorNode.cc
    nodes/COM_SeparateColorNode.h
    nodes/COM_SeparateColorNodeLegacy.cc
    nodes/COM_SeparateColorNodeLegacy.h
    nodes/COM_SeparateXYZNode.cc
    nodes/COM_SeparateXYZNode.h

    nodes/COM_MapRangeNode.cc
    nodes/COM_MapRangeNode.h
    nodes/COM_MapValueNode.cc
    nodes/COM_MapValueNode.h
    nodes/COM_MathNode.cc
    nodes/COM_MathNode.h
    nodes/COM_NormalNode.cc
    nodes/COM_NormalNode.h
    nodes/COM_NormalizeNode.cc
    nodes/COM_NormalizeNode.h

    operations/COM_NormalizeOperation.cc
    operations/COM_NormalizeOperation.h

    nodes/COM_PixelateNode.cc
    nodes/COM_PixelateNode.h
    operations/COM_PixelateOperation.cc
    operations/COM_PixelateOperation.h

    # Filter nodes
    nodes/COM_BilateralBlurNode.cc
    nodes/COM_BilateralBlurNode.h
    operations/COM_BilateralBlurOperation.cc
    operations/COM_BilateralBlurOperation.h
    nodes/COM_VectorBlurNode.cc
    nodes/COM_VectorBlurNode.h
    operations/COM_VectorBlurOperation.cc
    operations/COM_VectorBlurOperation.h
    nodes/COM_AntiAliasingNode.cc
    nodes/COM_AntiAliasingNode.h
    nodes/COM_BlurNode.cc
    nodes/COM_BlurNode.h
    nodes/COM_BokehBlurNode.cc
    nodes/COM_BokehBlurNode.h
    nodes/COM_DenoiseNode.cc
    nodes/COM_DenoiseNode.h
    nodes/COM_DespeckleNode.cc
    nodes/COM_DespeckleNode.h
    nodes/COM_DilateErodeNode.cc
    nodes/COM_DilateErodeNode.h
    nodes/COM_DirectionalBlurNode.cc
    nodes/COM_DirectionalBlurNode.h
    nodes/COM_FilterNode.cc
    nodes/COM_FilterNode.h
    nodes/COM_InpaintNode.cc
    nodes/COM_InpaintNode.h
    nodes/COM_KuwaharaNode.cc
    nodes/COM_KuwaharaNode.h
    nodes/COM_PosterizeNode.cc
    nodes/COM_PosterizeNode.h

    operations/COM_BlurBaseOperation.cc
    operations/COM_BlurBaseOperation.h
    operations/COM_BokehBlurOperation.cc
    operations/COM_BokehBlurOperation.h
    operations/COM_DirectionalBlurOperation.cc
    operations/COM_DirectionalBlurOperation.h
    operations/COM_FastGaussianBlurOperation.cc
    operations/COM_FastGaussianBlurOperation.h
    operations/COM_GammaCorrectOperation.cc
    operations/COM_GammaCorrectOperation.h
    operations/COM_GaussianAlphaBlurBaseOperation.cc
    operations/COM_GaussianAlphaBlurBaseOperation.h
    operations/COM_GaussianAlphaXBlurOperation.cc
    operations/COM_GaussianAlphaXBlurOperation.h
    operations/COM_GaussianAlphaYBlurOperation.cc
    operations/COM_GaussianAlphaYBlurOperation.h
    operations/COM_GaussianBlurBaseOperation.cc
    operations/COM_GaussianBlurBaseOperation.h
    operations/COM_GaussianBokehBlurOperation.cc
    operations/COM_GaussianBokehBlurOperation.h
    operations/COM_GaussianXBlurOperation.cc
    operations/COM_GaussianXBlurOperation.h
    operations/COM_GaussianYBlurOperation.cc
    operations/COM_GaussianYBlurOperation.h
    operations/COM_KuwaharaAnisotropicOperation.cc
    operations/COM_KuwaharaAnisotropicOperation.h
    operations/COM_KuwaharaAnisotropicStructureTensorOperation.cc
    operations/COM_KuwaharaAnisotropicStructureTensorOperation.h
    operations/COM_KuwaharaClassicOperation.cc
    operations/COM_KuwaharaClassicOperation.h
    operations/COM_MovieClipAttributeOperation.cc
    operations/COM_MovieClipAttributeOperation.h
    operations/COM_MovieDistortionOperation.cc
    operations/COM_MovieDistortionOperation.h
    operations/COM_PosterizeOperation.cc
    operations/COM_PosterizeOperation.h
    operations/COM_SMAAOperation.cc
    operations/COM_SMAAOperation.h
    operations/COM_SummedAreaTableOperation.cc
    operations/COM_SummedAreaTableOperation.h
    operations/COM_VariableSizeBokehBlurOperation.cc
    operations/COM_VariableSizeBokehBlurOperation.h

    # Matte nodes
    nodes/COM_BoxMaskNode.cc
    nodes/COM_BoxMaskNode.h
    nodes/COM_ColorSpillNode.cc
    nodes/COM_ColorSpillNode.h
    nodes/COM_DoubleEdgeMaskNode.cc
    nodes/COM_DoubleEdgeMaskNode.h
    nodes/COM_EllipseMaskNode.cc
    nodes/COM_EllipseMaskNode.h

    operations/COM_DoubleEdgeMaskOperation.cc
    operations/COM_DoubleEdgeMaskOperation.h


    nodes/COM_KeyingScreenNode.cc
    nodes/COM_KeyingScreenNode.h
    operations/COM_KeyingScreenOperation.cc
    operations/COM_KeyingScreenOperation.h

    nodes/COM_TrackPositionNode.cc
    nodes/COM_TrackPositionNode.h
    operations/COM_TrackPositionOperation.cc
    operations/COM_TrackPositionOperation.h

    nodes/COM_KeyingNode.cc
    nodes/COM_KeyingNode.h
    operations/COM_KeyingBlurOperation.cc
    operations/COM_KeyingBlurOperation.h
    operations/COM_KeyingClipOperation.cc
    operations/COM_KeyingClipOperation.h
    operations/COM_KeyingDespillOperation.cc
    operations/COM_KeyingDespillOperation.h
    operations/COM_KeyingOperation.cc
    operations/COM_KeyingOperation.h

    operations/COM_ColorSpillOperation.cc
    operations/COM_ColorSpillOperation.h
    operations/COM_RenderLayersProg.cc
    operations/COM_RenderLayersProg.h

    operations/COM_BokehImageOperation.cc
    operations/COM_BokehImageOperation.h
    operations/COM_ImageOperation.cc
    operations/COM_ImageOperation.h
    operations/COM_MultilayerImageOperation.cc
    operations/COM_MultilayerImageOperation.h
    operations/COM_TextureOperation.cc
    operations/COM_TextureOperation.h


    operations/COM_SocketProxyOperation.cc
    operations/COM_SocketProxyOperation.h

    operations/COM_CompositorOperation.cc
    operations/COM_CompositorOperation.h
    operations/COM_ConvertDepthToRadiusOperation.cc
    operations/COM_ConvertDepthToRadiusOperation.h
    operations/COM_FileOutputOperation.cc
    operations/COM_FileOutputOperation.h
    operations/COM_PreviewOperation.cc
    operations/COM_PreviewOperation.h
    operations/COM_SplitOperation.cc
    operations/COM_SplitOperation.h
    operations/COM_ViewerOperation.cc
    operations/COM_ViewerOperation.h
    operations/COM_ZCombineOperation.cc
    operations/COM_ZCombineOperation.h

    operations/COM_ChangeHSVOperation.cc
    operations/COM_ChangeHSVOperation.h
    operations/COM_ChannelMatteOperation.cc
    operations/COM_ChannelMatteOperation.h
    operations/COM_ChromaMatteOperation.cc
    operations/COM_ChromaMatteOperation.h
    operations/COM_ColorCurveOperation.cc
    operations/COM_ColorCurveOperation.h
    operations/COM_ColorExposureOperation.cc
    operations/COM_ColorExposureOperation.h
    operations/COM_ColorMatteOperation.cc
    operations/COM_ColorMatteOperation.h
    operations/COM_ColorRampOperation.cc
    operations/COM_ColorRampOperation.h
    operations/COM_CurveBaseOperation.cc
    operations/COM_CurveBaseOperation.h
    operations/COM_DifferenceMatteOperation.cc
    operations/COM_DifferenceMatteOperation.h
    operations/COM_DistanceRGBMatteOperation.cc
    operations/COM_DistanceRGBMatteOperation.h
    operations/COM_DistanceYCCMatteOperation.cc
    operations/COM_DistanceYCCMatteOperation.h
    operations/COM_HueSaturationValueCorrectOperation.cc
    operations/COM_HueSaturationValueCorrectOperation.h
    operations/COM_LuminanceMatteOperation.cc
    operations/COM_LuminanceMatteOperation.h
    operations/COM_VectorCurveOperation.cc
    operations/COM_VectorCurveOperation.h

    operations/COM_BrightnessOperation.cc
    operations/COM_BrightnessOperation.h
    operations/COM_ColorCorrectionOperation.cc
    operations/COM_ColorCorrectionOperation.h
    operations/COM_ConstantOperation.cc
    operations/COM_ConstantOperation.h
    operations/COM_GammaOperation.cc
    operations/COM_GammaOperation.h
    operations/COM_MixOperation.cc
    operations/COM_MixOperation.h
    operations/COM_ReadBufferOperation.cc
    operations/COM_ReadBufferOperation.h
    operations/COM_SetColorOperation.cc
    operations/COM_SetColorOperation.h
    operations/COM_SetValueOperation.cc
    operations/COM_SetValueOperation.h
    operations/COM_SetVectorOperation.cc
    operations/COM_SetVectorOperation.h
    operations/COM_WriteBufferOperation.cc
    operations/COM_WriteBufferOperation.h

    operations/COM_MathBaseOperation.cc
    operations/COM_MathBaseOperation.h

    operations/COM_AlphaOverKeyOperation.cc
    operations/COM_AlphaOverKeyOperation.h
    operations/COM_AlphaOverMixedOperation.cc
    operations/COM_AlphaOverMixedOperation.h
    operations/COM_AlphaOverPremultiplyOperation.cc
    operations/COM_AlphaOverPremultiplyOperation.h

    operations/COM_ColorBalanceASCCDLOperation.cc
    operations/COM_ColorBalanceASCCDLOperation.h
    operations/COM_ColorBalanceLGGOperation.cc
    operations/COM_ColorBalanceLGGOperation.h
    operations/COM_InvertOperation.cc
    operations/COM_InvertOperation.h
    operations/COM_MapRangeOperation.cc
    operations/COM_MapRangeOperation.h
    operations/COM_MapValueOperation.cc
    operations/COM_MapValueOperation.h
    operations/COM_SetAlphaMultiplyOperation.cc
    operations/COM_SetAlphaMultiplyOperation.h
    operations/COM_SetAlphaReplaceOperation.cc
    operations/COM_SetAlphaReplaceOperation.h

    # Distort operation
    operations/COM_DisplaceOperation.cc
    operations/COM_DisplaceOperation.h
    operations/COM_DisplaceSimpleOperation.cc
    operations/COM_DisplaceSimpleOperation.h
    operations/COM_FlipOperation.cc
    operations/COM_FlipOperation.h
    operations/COM_MapUVOperation.cc
    operations/COM_MapUVOperation.h
    operations/COM_PlaneCornerPinOperation.cc
    operations/COM_PlaneCornerPinOperation.h
    operations/COM_PlaneDistortCommonOperation.cc
    operations/COM_PlaneDistortCommonOperation.h
    operations/COM_PlaneTrackOperation.cc
    operations/COM_PlaneTrackOperation.h
    operations/COM_ProjectorLensDistortionOperation.cc
    operations/COM_ProjectorLensDistortionOperation.h
    operations/COM_RotateOperation.cc
    operations/COM_RotateOperation.h
    operations/COM_ScaleOperation.cc
    operations/COM_ScaleOperation.h
    operations/COM_ScreenLensDistortionOperation.cc
    operations/COM_ScreenLensDistortionOperation.h
    operations/COM_TransformOperation.cc
    operations/COM_TransformOperation.h
    operations/COM_TranslateOperation.cc
    operations/COM_TranslateOperation.h
    operations/COM_WrapOperation.cc
    operations/COM_WrapOperation.h

    # Filter operations
    operations/COM_ConvolutionEdgeFilterOperation.cc
    operations/COM_ConvolutionEdgeFilterOperation.h
    operations/COM_ConvolutionFilterOperation.cc
    operations/COM_ConvolutionFilterOperation.h
    operations/COM_DenoiseOperation.cc
    operations/COM_DenoiseOperation.h
    operations/COM_DespeckleOperation.cc
    operations/COM_DespeckleOperation.h
    operations/COM_DilateErodeOperation.cc
    operations/COM_DilateErodeOperation.h
    operations/COM_GlareBaseOperation.cc
    operations/COM_GlareBaseOperation.h
    operations/COM_GlareFogGlowOperation.cc
    operations/COM_GlareFogGlowOperation.h
    operations/COM_GlareGhostOperation.cc
    operations/COM_GlareGhostOperation.h
    operations/COM_GlareSimpleStarOperation.cc
    operations/COM_GlareSimpleStarOperation.h
    operations/COM_GlareStreaksOperation.cc
    operations/COM_GlareStreaksOperation.h
    operations/COM_GlareThresholdOperation.cc
    operations/COM_GlareThresholdOperation.h
    operations/COM_InpaintOperation.cc
    operations/COM_InpaintOperation.h
    operations/COM_SetSamplerOperation.cc
    operations/COM_SetSamplerOperation.h


    # Convert operations
    operations/COM_ConvertOperation.cc
    operations/COM_ConvertOperation.h
    operations/COM_IDMaskOperation.cc
    operations/COM_IDMaskOperation.h

    operations/COM_ConvertColorSpaceOperation.cc
    operations/COM_ConvertColorSpaceOperation.h
    operations/COM_DotproductOperation.cc
    operations/COM_DotproductOperation.h

    # Matte operation
    operations/COM_BoxMaskOperation.cc
    operations/COM_BoxMaskOperation.h
    operations/COM_EllipseMaskOperation.cc
    operations/COM_EllipseMaskOperation.h

    operations/COM_ConvertColorProfileOperation.cc
    operations/COM_ConvertColorProfileOperation.h
    operations/COM_MovieClipOperation.cc
    operations/COM_MovieClipOperation.h

    operations/COM_AntiAliasOperation.cc
    operations/COM_AntiAliasOperation.h

    operations/COM_MaskOperation.cc
    operations/COM_MaskOperation.h
  )

  set(LIB
    bf_blenkernel
    PRIVATE bf::blenlib
    PRIVATE bf::depsgraph
    PRIVATE bf::dna
    PRIVATE bf::intern::clog
    PRIVATE bf::intern::guardedalloc
    bf_realtime_compositor
    extern_clew
    PRIVATE bf::intern::atomic
  )

  list(APPEND INC
    ${CMAKE_CURRENT_BINARY_DIR}/operations
  )

  data_to_c(
    ${CMAKE_CURRENT_SOURCE_DIR}/operations/COM_OpenCLKernels.cl
    ${CMAKE_CURRENT_BINARY_DIR}/operations/COM_OpenCLKernels.cl.h
    SRC
    STRIP_LEADING_C_COMMENTS
  )

  add_definitions(-DCL_USE_DEPRECATED_OPENCL_1_1_APIS)

  set(GENSRC_DIR ${CMAKE_CURRENT_BINARY_DIR}/operations)
  set(GENSRC ${GENSRC_DIR}/COM_SMAAAreaTexture.h)
  add_custom_command(
    OUTPUT ${GENSRC}
    COMMAND ${CMAKE_COMMAND} -E make_directory ${GENSRC_DIR}
    COMMAND "$<TARGET_FILE:smaa_areatex>" ${GENSRC}
    DEPENDS smaa_areatex
  )
  list(APPEND SRC
    ${GENSRC}
  )
  unset(GENSRC)
  unset(GENSRC_DIR)

  if(WITH_OPENIMAGEDENOISE)
    add_definitions(-DWITH_OPENIMAGEDENOISE)
    add_definitions(-DOIDN_STATIC_LIB)
    list(APPEND INC_SYS
      ${OPENIMAGEDENOISE_INCLUDE_DIRS}
      ${TBB_INCLUDE_DIRS}
    )
    list(APPEND LIB
      ${OPENIMAGEDENOISE_LIBRARIES}
      ${TBB_LIBRARIES}
    )
  endif()

  blender_add_lib(bf_compositor "${SRC}" "${INC}" "${INC_SYS}" "${LIB}")

  if(WITH_UNITY_BUILD)
    set_target_properties(bf_compositor PROPERTIES UNITY_BUILD ON)
    set_target_properties(bf_compositor PROPERTIES UNITY_BUILD_BATCH_SIZE 10)
  endif()

  if(COMMAND target_precompile_headers)
    target_precompile_headers(bf_compositor PRIVATE COM_precomp.h)
  endif()

  if(CXX_WARN_NO_SUGGEST_OVERRIDE)
    target_compile_options(bf_compositor PRIVATE "-Wsuggest-override")
  endif()

  if(WITH_GTESTS)
    set(TEST_SRC
      tests/COM_BufferArea_test.cc
      tests/COM_BufferRange_test.cc
      tests/COM_BuffersIterator_test.cc
      tests/COM_ComputeSummedAreaTableOperation_test.cc
      tests/COM_NodeOperation_test.cc
    )
    set(TEST_INC
    )
    set(TEST_LIB
      bf_compositor
    )
    include(GTestTesting)
    blender_add_test_lib(bf_compositor_tests "${TEST_SRC}" "${INC};${TEST_INC}" "${INC_SYS}" "${LIB};${TEST_LIB}")
  endif()

  # RNA_prototypes.h
  add_dependencies(bf_compositor bf_rna)

# End WITH_COMPOSITOR_CPU.
endif()<|MERGE_RESOLUTION|>--- conflicted
+++ resolved
@@ -138,13 +138,8 @@
     # output nodes
     nodes/COM_CompositorNode.cc
     nodes/COM_CompositorNode.h
-<<<<<<< HEAD
     nodes/COM_FileOutputNode.cc
     nodes/COM_FileOutputNode.h
-    nodes/COM_SplitViewerNode.cc
-    nodes/COM_SplitViewerNode.h
-=======
->>>>>>> 356480fa
     nodes/COM_ViewLevelsNode.cc
     nodes/COM_ViewLevelsNode.h
     nodes/COM_ViewerNode.cc
