/* SPDX-FileCopyrightText: 2013 Blender Authors
 *
 * SPDX-License-Identifier: GPL-2.0-or-later */

#include <iostream>

#include "COM_Debug.h"

#include "BLI_assert.h"
#include "BLI_fileops.h"
#include "BLI_path_util.h"
#include "BLI_string.h"

#include "BKE_appdir.hh"
#include "IMB_imbuf.hh"
#include "IMB_imbuf_types.hh"

#include "COM_SetValueOperation.h"
#include "COM_ViewerOperation.h"

namespace blender::compositor {

int DebugInfo::file_index_ = 0;
DebugInfo::NodeNameMap DebugInfo::node_names_;
DebugInfo::OpNameMap DebugInfo::op_names_;
std::string DebugInfo::current_node_name_;
std::string DebugInfo::current_op_name_;

static std::string operation_class_name(const NodeOperation *op)
{
  std::string full_name = typeid(*op).name();
  /* The typeid name is implementation defined, but it is typically a full C++ name that is either
   * mangled or demangled. In case it was demangled, remove the namespaces, but if it was mangled,
   * return the entire name, since there is no easy way to demangle it. */
  size_t pos = full_name.find_last_of(':');
  if (pos == std::string::npos) {
    return full_name;
  }
  return full_name.substr(pos + 1);
}

std::string DebugInfo::node_name(const Node *node)
{
  NodeNameMap::const_iterator it = node_names_.find(node);
  if (it != node_names_.end()) {
    return it->second;
  }
  return "";
}

std::string DebugInfo::operation_name(const NodeOperation *op)
{
  OpNameMap::const_iterator it = op_names_.find(op);
  if (it != op_names_.end()) {
    return it->second;
  }
  return "";
}

int DebugInfo::graphviz_operation(const ExecutionSystem *system,
                                  NodeOperation *operation,
                                  char *str,
                                  int maxlen)
{
  int len = 0;

  std::string fillcolor = "gainsboro";
  if (operation->get_flags().is_viewer_operation) {
    const ViewerOperation *viewer = (const ViewerOperation *)operation;
    if (viewer->is_active_viewer_output()) {
      fillcolor = "lightskyblue1";
    }
    else {
      fillcolor = "lightskyblue3";
    }
  }
  else if (operation->is_output_operation(system->get_context().is_rendering())) {
    fillcolor = "dodgerblue1";
  }
  else if (operation->get_flags().is_set_operation) {
    fillcolor = "khaki1";
  }

  len += snprintf(str + len, maxlen > len ? maxlen - len : 0, "// OPERATION: %p\r\n", operation);
  len += snprintf(str + len, maxlen > len ? maxlen - len : 0, "\"O_%p\"", operation);
  len += snprintf(str + len,
                  maxlen > len ? maxlen - len : 0,
                  " [fillcolor=%s,style=filled,shape=record,label=\"{",
                  fillcolor.c_str());

  int totinputs = operation->get_number_of_input_sockets();
  if (totinputs != 0) {
    len += snprintf(str + len, maxlen > len ? maxlen - len : 0, "{");
    for (int k = 0; k < totinputs; k++) {
      NodeOperationInput *socket = operation->get_input_socket(k);
      if (k != 0) {
        len += snprintf(str + len, maxlen > len ? maxlen - len : 0, "|");
      }
      len += snprintf(str + len, maxlen > len ? maxlen - len : 0, "<IN_%p>", socket);
      switch (socket->get_data_type()) {
        case DataType::Value:
          len += snprintf(str + len, maxlen > len ? maxlen - len : 0, "Value");
          break;
        case DataType::Vector:
          len += snprintf(str + len, maxlen > len ? maxlen - len : 0, "Vector");
          break;
        case DataType::Color:
          len += snprintf(str + len, maxlen > len ? maxlen - len : 0, "Color");
          break;
<<<<<<< HEAD
        default:
          /* Other types are internal and needn't be handled by operations. */
=======
        case DataType::Float2:
          /* An internal type that needn't be handled. */
>>>>>>> ac7309f9
          BLI_assert_unreachable();
          break;
      }
    }
    len += snprintf(str + len, maxlen > len ? maxlen - len : 0, "}");
    len += snprintf(str + len, maxlen > len ? maxlen - len : 0, "|");
  }

  if (COM_GRAPHVIZ_SHOW_NODE_NAME) {
    std::string op_node_name = operation->get_name();
    if (!op_node_name.empty()) {
      len += snprintf(
          str + len, maxlen > len ? maxlen - len : 0, "%s\\n", (op_node_name + " Node").c_str());
    }
  }

  len += snprintf(str + len,
                  maxlen > len ? maxlen - len : 0,
                  "%s\\n",
                  operation_class_name(operation).c_str());

  len += snprintf(str + len,
                  maxlen > len ? maxlen - len : 0,
                  "#%d (%i,%i) (%u,%u)",
                  operation->get_id(),
                  operation->get_canvas().xmin,
                  operation->get_canvas().ymin,
                  operation->get_width(),
                  operation->get_height());

  int totoutputs = operation->get_number_of_output_sockets();
  if (totoutputs != 0) {
    len += snprintf(str + len, maxlen > len ? maxlen - len : 0, "|");
    len += snprintf(str + len, maxlen > len ? maxlen - len : 0, "{");
    for (int k = 0; k < totoutputs; k++) {
      NodeOperationOutput *socket = operation->get_output_socket(k);
      if (k != 0) {
        len += snprintf(str + len, maxlen > len ? maxlen - len : 0, "|");
      }
      len += snprintf(str + len, maxlen > len ? maxlen - len : 0, "<OUT_%p>", socket);
      switch (socket->get_data_type()) {
        case DataType::Value: {
          ConstantOperation *constant = operation->get_flags().is_constant_operation ?
                                            static_cast<ConstantOperation *>(operation) :
                                            nullptr;
          if (constant && constant->can_get_constant_elem()) {
            const float value = *constant->get_constant_elem();
            len += snprintf(str + len, maxlen > len ? maxlen - len : 0, "Value\\n%12.4g", value);
          }
          else {
            len += snprintf(str + len, maxlen > len ? maxlen - len : 0, "Value");
          }
          break;
        }
        case DataType::Vector: {
          len += snprintf(str + len, maxlen > len ? maxlen - len : 0, "Vector");
          break;
        }
        case DataType::Color: {
          len += snprintf(str + len, maxlen > len ? maxlen - len : 0, "Color");
          break;
        }
<<<<<<< HEAD
        default:
          /* Other types are internal and needn't be handled by operations. */
=======
        case DataType::Float2:
          /* An internal type that needn't be handled. */
>>>>>>> ac7309f9
          BLI_assert_unreachable();
          break;
      }
    }
    len += snprintf(str + len, maxlen > len ? maxlen - len : 0, "}");
  }
  len += snprintf(str + len, maxlen > len ? maxlen - len : 0, "}\"]");
  len += snprintf(str + len, maxlen > len ? maxlen - len : 0, "\r\n");

  return len;
}

int DebugInfo::graphviz_legend_color(const char *name, const char *color, char *str, int maxlen)
{
  int len = 0;
  len += snprintf(str + len,
                  maxlen > len ? maxlen - len : 0,
                  "<TR><TD>%s</TD><TD BGCOLOR=\"%s\"></TD></TR>\r\n",
                  name,
                  color);
  return len;
}

int DebugInfo::graphviz_legend_line(
    const char * /*name*/, const char * /*color*/, const char * /*style*/, char *str, int maxlen)
{
  /* XXX TODO */
  int len = 0;
  len += snprintf(str + len, maxlen > len ? maxlen - len : 0, "\r\n");
  return len;
}

int DebugInfo::graphviz_legend_group(
    const char *name, const char *color, const char * /*style*/, char *str, int maxlen)
{
  int len = 0;
  len += snprintf(str + len,
                  maxlen > len ? maxlen - len : 0,
                  "<TR><TD>%s</TD><TD CELLPADDING=\"4\"><TABLE BORDER=\"1\" CELLBORDER=\"0\" "
                  "CELLSPACING=\"0\" CELLPADDING=\"0\"><TR><TD "
                  "BGCOLOR=\"%s\"></TD></TR></TABLE></TD></TR>\r\n",
                  name,
                  color);
  return len;
}

int DebugInfo::graphviz_legend(char *str, int maxlen)
{
  int len = 0;

  len += snprintf(str + len, maxlen > len ? maxlen - len : 0, "{\r\n");
  len += snprintf(
      str + len, maxlen > len ? maxlen - len : 0, "Legend [shape=none, margin=0, label=<\r\n");

  len += snprintf(
      str + len,
      maxlen > len ? maxlen - len : 0,
      "  <TABLE BORDER=\"0\" CELLBORDER=\"1\" CELLSPACING=\"0\" CELLPADDING=\"4\">\r\n");
  len += snprintf(str + len,
                  maxlen > len ? maxlen - len : 0,
                  "<TR><TD COLSPAN=\"2\"><B>Legend</B></TD></TR>\r\n");

  len += graphviz_legend_color(
      "NodeOperation", "gainsboro", str + len, maxlen > len ? maxlen - len : 0);
  len += graphviz_legend_color(
      "Output", "dodgerblue1", str + len, maxlen > len ? maxlen - len : 0);
  len += graphviz_legend_color(
      "Viewer", "lightskyblue3", str + len, maxlen > len ? maxlen - len : 0);
  len += graphviz_legend_color(
      "Active Viewer", "lightskyblue1", str + len, maxlen > len ? maxlen - len : 0);
  len += graphviz_legend_color(
      "Input Value", "khaki1", str + len, maxlen > len ? maxlen - len : 0);

  len += snprintf(str + len, maxlen > len ? maxlen - len : 0, "</TABLE>\r\n");
  len += snprintf(str + len, maxlen > len ? maxlen - len : 0, ">];\r\n");
  len += snprintf(str + len, maxlen > len ? maxlen - len : 0, "}\r\n");

  return len;
}

bool DebugInfo::graphviz_system(const ExecutionSystem *system, char *str, int maxlen)
{
  int len = 0;

  len += snprintf(str + len, maxlen > len ? maxlen - len : 0, "digraph compositorexecution {\r\n");
  len += snprintf(str + len, maxlen > len ? maxlen - len : 0, "ranksep=1.5\r\n");
  len += snprintf(str + len, maxlen > len ? maxlen - len : 0, "rankdir=LR\r\n");
  len += snprintf(str + len, maxlen > len ? maxlen - len : 0, "splines=false\r\n");

  std::map<NodeOperation *, std::vector<std::string>> op_groups;

  for (NodeOperation *operation : system->operations_) {
    if (op_groups.find(operation) != op_groups.end()) {
      continue;
    }

    op_groups[operation].push_back(std::string(""));

    len += graphviz_operation(system, operation, str + len, maxlen > len ? maxlen - len : 0);
  }

  for (NodeOperation *op : system->operations_) {
    for (NodeOperationInput &to : op->inputs_) {
      NodeOperationOutput *from = to.get_link();

      if (!from) {
        continue;
      }

      std::string color;
      switch (from->get_data_type()) {
        case DataType::Value:
          color = "gray";
          break;
        case DataType::Vector:
          color = "blue";
          break;
        case DataType::Color:
          color = "orange";
          break;
<<<<<<< HEAD
        default:
          /* Other types are internal and needn't be handled by operations. */
=======
        case DataType::Float2:
          /* An internal type that needn't be handled. */
>>>>>>> ac7309f9
          BLI_assert_unreachable();
          break;
      }

      NodeOperation *to_op = &to.get_operation();
      NodeOperation *from_op = &from->get_operation();
      std::vector<std::string> &from_groups = op_groups[from_op];
      std::vector<std::string> &to_groups = op_groups[to_op];

      len += snprintf(str + len,
                      maxlen > len ? maxlen - len : 0,
                      "// CONNECTION: %p.%p -> %p.%p\r\n",
                      from_op,
                      from,
                      to_op,
                      &to);
      for (int k = 0; k < from_groups.size(); k++) {
        for (int l = 0; l < to_groups.size(); l++) {
          len += snprintf(str + len,
                          maxlen > len ? maxlen - len : 0,
                          R"("O_%p%s":"OUT_%p":e -> "O_%p%s":"IN_%p":w)",
                          from_op,
                          from_groups[k].c_str(),
                          from,
                          to_op,
                          to_groups[l].c_str(),
                          &to);
          len += snprintf(
              str + len, maxlen > len ? maxlen - len : 0, " [color=%s]", color.c_str());
          len += snprintf(str + len, maxlen > len ? maxlen - len : 0, "\r\n");
        }
      }
    }
  }

  len += graphviz_legend(str + len, maxlen > len ? maxlen - len : 0);

  len += snprintf(str + len, maxlen > len ? maxlen - len : 0, "}\r\n");

  return (len < maxlen);
}

void DebugInfo::graphviz(const ExecutionSystem *system, StringRefNull name)
{
  if (!COM_EXPORT_GRAPHVIZ) {
    return;
  }
  const int max_textlength = 1000000;
  char *str = (char *)MEM_mallocN(max_textlength, __func__);
  if (graphviz_system(system, str, max_textlength - 1)) {
    char basename[FILE_MAX];
    char filepath[FILE_MAX];

    if (name.is_empty()) {
      SNPRINTF(basename, "compositor_%d.dot", file_index_);
    }
    else {
      STRNCPY(basename, (name + ".dot").c_str());
    }
    BLI_path_join(filepath, sizeof(filepath), BKE_tempdir_session(), basename);
    file_index_++;

    std::cout << "Writing compositor debug to: " << filepath << "\n";

    FILE *fp = BLI_fopen(filepath, "wb");
    fputs(str, fp);
    fclose(fp);
  }
  MEM_freeN(str);
}

static std::string get_operations_export_dir()
{
  return std::string(BKE_tempdir_session()) + "COM_operations" + SEP_STR;
}

void DebugInfo::export_operation(const NodeOperation *op, MemoryBuffer *render)
{
  const int width = render->get_width();
  const int height = render->get_height();
  const int num_channels = render->get_num_channels();

  ImBuf *ibuf = IMB_allocImBuf(width, height, 8 * num_channels, IB_rectfloat);
  MemoryBuffer mem_ibuf(ibuf->float_buffer.data, 4, width, height);
  mem_ibuf.copy_from(render, render->get_rect(), 0, num_channels, 0);

  const std::string file_name = operation_class_name(op) + "_" + std::to_string(op->get_id()) +
                                ".png";
  const std::string filepath = get_operations_export_dir() + file_name;
  BLI_file_ensure_parent_dir_exists(filepath.c_str());
  IMB_saveiff(ibuf, filepath.c_str(), ibuf->flags);
  IMB_freeImBuf(ibuf);
}

void DebugInfo::delete_operation_exports()
{
  const std::string dir = get_operations_export_dir();
  if (BLI_exists(dir.c_str())) {
    direntry *file_list;
    int file_list_num = BLI_filelist_dir_contents(dir.c_str(), &file_list);
    for (int i = 0; i < file_list_num; i++) {
      direntry *file = &file_list[i];
      const eFileAttributes file_attrs = BLI_file_attributes(file->path);
      if (file_attrs & FILE_ATTR_ANY_LINK) {
        continue;
      }

      if (BLI_is_file(file->path) && BLI_path_extension_check(file->path, ".png")) {
        BLI_delete(file->path, false, false);
      }
    }
    BLI_filelist_free(file_list, file_list_num);
  }
}

}  // namespace blender::compositor<|MERGE_RESOLUTION|>--- conflicted
+++ resolved
@@ -107,13 +107,8 @@
         case DataType::Color:
           len += snprintf(str + len, maxlen > len ? maxlen - len : 0, "Color");
           break;
-<<<<<<< HEAD
-        default:
-          /* Other types are internal and needn't be handled by operations. */
-=======
         case DataType::Float2:
           /* An internal type that needn't be handled. */
->>>>>>> ac7309f9
           BLI_assert_unreachable();
           break;
       }
@@ -176,13 +171,8 @@
           len += snprintf(str + len, maxlen > len ? maxlen - len : 0, "Color");
           break;
         }
-<<<<<<< HEAD
-        default:
-          /* Other types are internal and needn't be handled by operations. */
-=======
         case DataType::Float2:
           /* An internal type that needn't be handled. */
->>>>>>> ac7309f9
           BLI_assert_unreachable();
           break;
       }
@@ -303,13 +293,8 @@
         case DataType::Color:
           color = "orange";
           break;
-<<<<<<< HEAD
-        default:
-          /* Other types are internal and needn't be handled by operations. */
-=======
         case DataType::Float2:
           /* An internal type that needn't be handled. */
->>>>>>> ac7309f9
           BLI_assert_unreachable();
           break;
       }
