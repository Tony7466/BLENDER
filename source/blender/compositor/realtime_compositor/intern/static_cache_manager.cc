/* SPDX-FileCopyrightText: 2023 Blender Authors
 *
 * SPDX-License-Identifier: GPL-2.0-or-later */

#include "COM_static_cache_manager.hh"

namespace blender::realtime_compositor {

void StaticCacheManager::reset()
{
  symmetric_blur_weights.reset();
  symmetric_separable_blur_weights.reset();
  morphological_distance_feather_weights.reset();
  cached_textures.reset();
  cached_masks.reset();
  smaa_precomputed_textures.reset();
  ocio_color_space_conversion_shaders.reset();
  distortion_grids.reset();
  keying_screens.reset();
  cached_shaders.reset();
<<<<<<< HEAD
  cached_images.reset();
=======
  bokeh_kernels.reset();
>>>>>>> fd3629b8
}

}  // namespace blender::realtime_compositor<|MERGE_RESOLUTION|>--- conflicted
+++ resolved
@@ -18,11 +18,8 @@
   distortion_grids.reset();
   keying_screens.reset();
   cached_shaders.reset();
-<<<<<<< HEAD
+  bokeh_kernels.reset();
   cached_images.reset();
-=======
-  bokeh_kernels.reset();
->>>>>>> fd3629b8
 }
 
 }  // namespace blender::realtime_compositor