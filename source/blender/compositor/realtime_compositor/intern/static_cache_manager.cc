--- conflicted
+++ resolved
@@ -18,10 +18,7 @@
   distortion_grids.reset();
   keying_screens.reset();
   cached_shaders.reset();
-<<<<<<< HEAD
-=======
   bokeh_kernels.reset();
->>>>>>> 931c188c
   cached_images.reset();
 }
 
