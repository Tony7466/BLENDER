/* SPDX-FileCopyrightText: 2023 Blender Authors
 *
 * SPDX-License-Identifier: GPL-2.0-or-later */

#include "BLI_math_angle_types.hh"
#include "BLI_math_matrix.hh"
#include "BLI_math_matrix_types.hh"
#include "BLI_math_vector_types.hh"

#include "GPU_capabilities.h"
#include "GPU_shader.h"
#include "GPU_texture.h"

#include "COM_algorithm_realize_on_domain.hh"
#include "COM_context.hh"
#include "COM_domain.hh"
#include "COM_result.hh"

#include "COM_algorithm_transform.hh"

namespace blender::realtime_compositor {

/* Given a potentially transformed domain, compute a domain such that its rotation and scale become
 * identity and the size of the domain is increased/reduced to adapt to the new transformation. For
 * instance, if the domain is rotated, the returned domain will have zero rotation but expanded
 * size to account for the bounding box of the domain after rotation. The size of the returned
 * domain is bound and clipped by the maximum possible GPU texture size to avoid allocations that
 * surpass hardware limits, which is typically 16k. */
static Domain compute_realized_transformation_domain(const Domain &domain)
{
  math::AngleRadian rotation;
  float2 translation, scale;
  float2 size = float2(domain.size);
  math::to_loc_rot_scale(domain.transformation, translation, rotation, scale);

  /* Set the rotation to zero and expand the domain size to fit the bounding box of the rotated
   * result. */
  const float sine = math::abs(math::sin(rotation));
  const float cosine = math::abs(math::cos(rotation));
  size = float2(size.x * cosine + size.y * sine, size.x * sine + size.y * cosine);
  rotation = 0.0f;

  /* Set the scale to 1 and scale the domain size to adapt to the new domain. */
  size *= scale;
  scale = float2(1.0f);

  const float3x3 transformation = math::from_loc_rot_scale<float3x3>(translation, rotation, scale);

  const int2 domain_size = math::clamp(
      int2(math::round(size)), int2(1), int2(GPU_max_texture_size()));

  return Domain(domain_size, transformation);
}

void transform(Context &context,
               Result &input,
               Result &output,
               float3x3 transformation,
               RealizationOptions realization_options)
{
<<<<<<< HEAD
  /* If we are wrapping, the input is translated but the target domain remains fixed, which results
   * in the input clipping on one side and wrapping on the opposite side. This mask vector can be
   * multiplied to the translation component of the transformation to remove it. */
  const float2 wrap_mask = float2(realization_options.wrap_x ? 0.0f : 1.0f,
                                  realization_options.wrap_y ? 0.0f : 1.0f);

  /* Compute a transformed input domain, excluding translations of wrapped axes. */
  Domain input_domain = input.domain();
  float3x3 domain_transformation = transformation;
  domain_transformation.location() *= wrap_mask;
  input_domain.transform(domain_transformation);

  /* Realize the input on the target domain using the full transformation. */
  const Domain target_domain = compute_realized_transformation_domain(input_domain);
  realize_on_domain(context,
                    input,
                    output,
                    target_domain,
                    transformation * input.domain().transformation,
                    realization_options);

  /* Translate the result, but only if it doesn't wrap as explained before. */
  const float2 translation = transformation.location() * wrap_mask;
  const float3x3 translation_matrix = math::from_location<float3x3>(translation);
  output.transform(translation_matrix);

  output.get_realization_options().interpolation = realization_options.interpolation;
=======
  math::AngleRadian rotation;
  float2 translation, scale;
  math::to_loc_rot_scale(transformation, translation, rotation, scale);

  /* Rotation and scale transformations are immediately realized. */
  if (rotation != 0.0f || scale != float2(1.0f)) {
    RealizationOptions realization_options = input.get_realization_options();
    realization_options.interpolation = interpolation;

    Domain input_domain = input.domain();
    input_domain.transform(transformation);

    const Domain target_domain = compute_realized_transformation_domain(input_domain);

    realize_on_domain(
        context, input, output, target_domain, input_domain.transformation, realization_options);
  }
  else {
    input.pass_through(output);
    const float3x3 translation_matrix = math::from_location<float3x3>(translation);
    output.transform(translation_matrix);
  }

  output.get_realization_options().interpolation = interpolation;
>>>>>>> 57fddca9
}

}  // namespace blender::realtime_compositor<|MERGE_RESOLUTION|>--- conflicted
+++ resolved
@@ -58,7 +58,6 @@
                float3x3 transformation,
                RealizationOptions realization_options)
 {
-<<<<<<< HEAD
   /* If we are wrapping, the input is translated but the target domain remains fixed, which results
    * in the input clipping on one side and wrapping on the opposite side. This mask vector can be
    * multiplied to the translation component of the transformation to remove it. */
@@ -81,37 +80,11 @@
                     realization_options);
 
   /* Translate the result, but only if it doesn't wrap as explained before. */
-  const float2 translation = transformation.location() * wrap_mask;
-  const float3x3 translation_matrix = math::from_location<float3x3>(translation);
-  output.transform(translation_matrix);
+  // const float2 translation = transformation.location() * wrap_mask;
+  // const float3x3 translation_matrix = math::from_location<float3x3>(translation);
+  // output.transform(translation_matrix);
 
   output.get_realization_options().interpolation = realization_options.interpolation;
-=======
-  math::AngleRadian rotation;
-  float2 translation, scale;
-  math::to_loc_rot_scale(transformation, translation, rotation, scale);
-
-  /* Rotation and scale transformations are immediately realized. */
-  if (rotation != 0.0f || scale != float2(1.0f)) {
-    RealizationOptions realization_options = input.get_realization_options();
-    realization_options.interpolation = interpolation;
-
-    Domain input_domain = input.domain();
-    input_domain.transform(transformation);
-
-    const Domain target_domain = compute_realized_transformation_domain(input_domain);
-
-    realize_on_domain(
-        context, input, output, target_domain, input_domain.transformation, realization_options);
-  }
-  else {
-    input.pass_through(output);
-    const float3x3 translation_matrix = math::from_location<float3x3>(translation);
-    output.transform(translation_matrix);
-  }
-
-  output.get_realization_options().interpolation = interpolation;
->>>>>>> 57fddca9
 }
 
 }  // namespace blender::realtime_compositor