--- conflicted
+++ resolved
@@ -10,14 +10,8 @@
 
 class KuwaharaClassicOperation : public MultiThreadedOperation {
   SocketReader *image_reader_;
-<<<<<<< HEAD
   SocketReader *sat_reader_;
   SocketReader *sat_squared_reader_;
-
-  int kernel_size_;
-=======
-  SocketReader *size_reader_;
->>>>>>> 94530317
 
   /* If true, execute filter using precomputed summed area table.
    * This yields faster, but less accurate results. */
@@ -30,14 +24,9 @@
   void deinit_execution() override;
   void execute_pixel_sampled(float output[4], float x, float y, PixelSampler sampler) override;
 
-<<<<<<< HEAD
-  void set_kernel_size(int kernel_size);
-  int get_kernel_size();
   void set_use_sat(bool use_sat);
   bool get_use_sat();
 
-=======
->>>>>>> 94530317
   void update_memory_buffer_partial(MemoryBuffer *output,
                                     const rcti &area,
                                     Span<MemoryBuffer *> inputs) override;
