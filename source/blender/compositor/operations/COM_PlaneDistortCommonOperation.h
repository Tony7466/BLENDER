--- conflicted
+++ resolved
@@ -63,12 +63,6 @@
  public:
   PlaneDistortMaskOperation();
 
-<<<<<<< HEAD
-  void execute_pixel_sampled(float output[4], float x, float y, PixelSampler sampler) override;
-=======
-  void init_execution() override;
->>>>>>> 56f8c1c0
-
   void update_memory_buffer_partial(MemoryBuffer *output,
                                     const rcti &area,
                                     Span<MemoryBuffer *> inputs) override;
