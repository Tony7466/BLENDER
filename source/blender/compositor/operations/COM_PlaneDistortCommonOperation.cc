/* SPDX-FileCopyrightText: 2013 Blender Authors
 *
 * SPDX-License-Identifier: GPL-2.0-or-later */

#include "COM_PlaneDistortCommonOperation.h"

#include "BLI_jitter_2d.h"
#include "BLI_math_geom.h"
#include "BLI_math_matrix.h"

#include "BKE_tracking.h"

namespace blender::compositor {

PlaneDistortBaseOperation::PlaneDistortBaseOperation()
    : motion_blur_samples_(1), motion_blur_shutter_(0.5f)
{
}

void PlaneDistortBaseOperation::calculate_corners(const float corners[4][2],
                                                  bool normalized,
                                                  int sample)
{
  BLI_assert(sample < motion_blur_samples_);
  MotionSample *sample_data = &samples_[sample];
  if (normalized) {
    for (int i = 0; i < 4; i++) {
      sample_data->frame_space_corners[i][0] = corners[i][0] * this->get_width();
      sample_data->frame_space_corners[i][1] = corners[i][1] * this->get_height();
    }
  }
  else {
    for (int i = 0; i < 4; i++) {
      sample_data->frame_space_corners[i][0] = corners[i][0];
      sample_data->frame_space_corners[i][1] = corners[i][1];
    }
  }
}

/* ******** PlaneDistort WarpImage ******** */

BLI_INLINE void warp_coord(float x, float y, float matrix[3][3], float uv[2], float deriv[2][2])
{
  float vec[3] = {x, y, 1.0f};
  mul_m3_v3(matrix, vec);
  uv[0] = vec[0] / vec[2];
  uv[1] = vec[1] / vec[2];

  /* Offset so that pixel center corresponds to a (0.5, 0.5), which helps keeping transformed
   * image sharp. */
  uv[0] += 0.5f;
  uv[1] += 0.5f;

  deriv[0][0] = (matrix[0][0] - matrix[0][2] * uv[0]) / vec[2];
  deriv[1][0] = (matrix[0][1] - matrix[0][2] * uv[1]) / vec[2];
  deriv[0][1] = (matrix[1][0] - matrix[1][2] * uv[0]) / vec[2];
  deriv[1][1] = (matrix[1][1] - matrix[1][2] * uv[1]) / vec[2];
}

PlaneDistortWarpImageOperation::PlaneDistortWarpImageOperation() : PlaneDistortBaseOperation()
{
  this->add_input_socket(DataType::Color, ResizeMode::Align);
  this->add_output_socket(DataType::Color);
}

void PlaneDistortWarpImageOperation::calculate_corners(const float corners[4][2],
                                                       bool normalized,
                                                       int sample)
{
  PlaneDistortBaseOperation::calculate_corners(corners, normalized, sample);

  const NodeOperation *image = get_input_operation(0);
  const int width = image->get_width();
  const int height = image->get_height();

  MotionSample *sample_data = &samples_[sample];

  /* If the image which is to be warped empty assume unit transform and don't attempt to calculate
   * actual homography (otherwise homography solver will attempt to deal with singularity). */
  if (width == 0 || height == 0) {
    unit_m3(sample_data->perspective_matrix);
    return;
  }

  float frame_corners[4][2] = {
      {0.0f, 0.0f}, {float(width), 0.0f}, {float(width), float(height)}, {0.0f, float(height)}};
  BKE_tracking_homography_between_two_quads(
      sample_data->frame_space_corners, frame_corners, sample_data->perspective_matrix);
}

void PlaneDistortWarpImageOperation::update_memory_buffer_partial(MemoryBuffer *output,
                                                                  const rcti &area,
                                                                  Span<MemoryBuffer *> inputs)
{
  const MemoryBuffer *input_img = inputs[0];
  float uv[2];
  float deriv[2][2];
  BuffersIterator<float> it = output->iterate_with({}, area);
  if (motion_blur_samples_ == 1) {
    for (; !it.is_end(); ++it) {
      warp_coord(it.x, it.y, samples_[0].perspective_matrix, uv, deriv);
      input_img->read_elem_filtered(uv[0], uv[1], deriv[0], deriv[1], true, it.out);
    }
  }
  else {
    for (; !it.is_end(); ++it) {
      zero_v4(it.out);
      for (const int sample : IndexRange(motion_blur_samples_)) {
        float color[4];
        warp_coord(it.x, it.y, samples_[sample].perspective_matrix, uv, deriv);
        input_img->read_elem_filtered(uv[0], uv[1], deriv[0], deriv[1], true, color);
        add_v4_v4(it.out, color);
      }
      mul_v4_fl(it.out, 1.0f / float(motion_blur_samples_));
    }
  }
}

void PlaneDistortWarpImageOperation::get_area_of_interest(const int input_idx,
                                                          const rcti &output_area,
                                                          rcti &r_input_area)
{
  if (input_idx != 0) {
    r_input_area = output_area;
    return;
  }

  /* TODO: figure out the area needed for warping and EWA filtering. */
  r_input_area = get_input_operation(0)->get_canvas();

/* Old implementation but resulting coordinates are way out of input operation bounds and in some
 * cases the area result may incorrectly cause cropping. */
#if 0
  float min[2], max[2];
  INIT_MINMAX2(min, max);
  for (int sample = 0; sample < motion_blur_samples_; sample++) {
    float UVs[4][2];
    float deriv[2][2];
    MotionSample *sample_data = &samples_[sample];
    /* TODO(sergey): figure out proper way to do this. */
    warp_coord(output_area.xmin - 2,
               output_area.ymin - 2,
               sample_data->perspective_matrix,
               UVs[0],
               deriv);
    warp_coord(output_area.xmax + 2,
               output_area.ymin - 2,
               sample_data->perspective_matrix,
               UVs[1],
               deriv);
    warp_coord(output_area.xmax + 2,
               output_area.ymax + 2,
               sample_data->perspective_matrix,
               UVs[2],
               deriv);
    warp_coord(output_area.xmin - 2,
               output_area.ymax + 2,
               sample_data->perspective_matrix,
               UVs[3],
               deriv);
    for (int i = 0; i < 4; i++) {
      minmax_v2v2_v2(min, max, UVs[i]);
    }
  }

  r_input_area.xmin = min[0] - 1;
  r_input_area.ymin = min[1] - 1;
  r_input_area.xmax = max[0] + 1;
  r_input_area.ymax = max[1] + 1;
#endif
}

/* ******** PlaneDistort Mask ******** */

PlaneDistortMaskOperation::PlaneDistortMaskOperation() : PlaneDistortBaseOperation()
{
  add_output_socket(DataType::Value);
}

<<<<<<< HEAD
void PlaneDistortMaskOperation::execute_pixel_sampled(float /*output*/[4],
                                                      float /*x*/,
                                                      float /*y*/,
                                                      PixelSampler /*sampler*/)
{
#if 0
  const float2 point = float2(x, y);
  if (motion_blur_samples_ == 1) {
    MotionSample *sample_data = &samples_[0];
    const bool is_inside = isect_point_tri_v2(point,
                                              sample_data->frame_space_corners[0],
                                              sample_data->frame_space_corners[1],
                                              sample_data->frame_space_corners[2]) ||
                           isect_point_tri_v2(point,
                                              sample_data->frame_space_corners[0],
                                              sample_data->frame_space_corners[2],
                                              sample_data->frame_space_corners[3]);
  }
  else {
    for (int motion_sample = 0; motion_sample < motion_blur_samples_; motion_sample++) {
      MotionSample *sample_data = &samples_[motion_sample];
      const bool is_inside = isect_point_tri_v2(point,
                                                sample_data->frame_space_corners[0],
                                                sample_data->frame_space_corners[1],
                                                sample_data->frame_space_corners[2]) ||
                             isect_point_tri_v2(point,
                                                sample_data->frame_space_corners[0],
                                                sample_data->frame_space_corners[2],
                                                sample_data->frame_space_corners[3]);
    }
    output[0] = float(inside_counter) / (osa_ * motion_blur_samples_);
  }
#endif
}

=======
>>>>>>> 56f8c1c0
void PlaneDistortMaskOperation::update_memory_buffer_partial(MemoryBuffer *output,
                                                             const rcti &area,
                                                             Span<MemoryBuffer *> /*inputs*/)
{
  for (BuffersIterator<float> it = output->iterate_with({}, area); !it.is_end(); ++it) {
    float accumulated_mask = 0.0f;
    const float2 point = float2(it.x, it.y);
    for (const int motion_sample : IndexRange(motion_blur_samples_)) {
      MotionSample &sample = samples_[motion_sample];
      const bool is_inside_plane = isect_point_tri_v2(point,
                                                      sample.frame_space_corners[0],
                                                      sample.frame_space_corners[1],
                                                      sample.frame_space_corners[2]) ||
                                   isect_point_tri_v2(point,
                                                      sample.frame_space_corners[0],
                                                      sample.frame_space_corners[2],
                                                      sample.frame_space_corners[3]);
      accumulated_mask += is_inside_plane ? 1.0f : 0.0f;
    }
    *it.out = accumulated_mask / motion_blur_samples_;
  }
}

}  // namespace blender::compositor<|MERGE_RESOLUTION|>--- conflicted
+++ resolved
@@ -177,44 +177,6 @@
   add_output_socket(DataType::Value);
 }
 
-<<<<<<< HEAD
-void PlaneDistortMaskOperation::execute_pixel_sampled(float /*output*/[4],
-                                                      float /*x*/,
-                                                      float /*y*/,
-                                                      PixelSampler /*sampler*/)
-{
-#if 0
-  const float2 point = float2(x, y);
-  if (motion_blur_samples_ == 1) {
-    MotionSample *sample_data = &samples_[0];
-    const bool is_inside = isect_point_tri_v2(point,
-                                              sample_data->frame_space_corners[0],
-                                              sample_data->frame_space_corners[1],
-                                              sample_data->frame_space_corners[2]) ||
-                           isect_point_tri_v2(point,
-                                              sample_data->frame_space_corners[0],
-                                              sample_data->frame_space_corners[2],
-                                              sample_data->frame_space_corners[3]);
-  }
-  else {
-    for (int motion_sample = 0; motion_sample < motion_blur_samples_; motion_sample++) {
-      MotionSample *sample_data = &samples_[motion_sample];
-      const bool is_inside = isect_point_tri_v2(point,
-                                                sample_data->frame_space_corners[0],
-                                                sample_data->frame_space_corners[1],
-                                                sample_data->frame_space_corners[2]) ||
-                             isect_point_tri_v2(point,
-                                                sample_data->frame_space_corners[0],
-                                                sample_data->frame_space_corners[2],
-                                                sample_data->frame_space_corners[3]);
-    }
-    output[0] = float(inside_counter) / (osa_ * motion_blur_samples_);
-  }
-#endif
-}
-
-=======
->>>>>>> 56f8c1c0
 void PlaneDistortMaskOperation::update_memory_buffer_partial(MemoryBuffer *output,
                                                              const rcti &area,
                                                              Span<MemoryBuffer *> /*inputs*/)
