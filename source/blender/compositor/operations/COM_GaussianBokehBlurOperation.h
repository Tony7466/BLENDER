/* SPDX-FileCopyrightText: 2011 Blender Authors
 *
 * SPDX-License-Identifier: GPL-2.0-or-later */

#pragma once

#include <memory>

#include "COM_BlurBaseOperation.h"
#include "COM_NodeOperation.h"
#include "COM_QualityStepHelper.h"

namespace blender::compositor {

class GaussianBokehBlurOperation : public BlurBaseOperation {
 private:
  float *gausstab_;
  int radx_, rady_;
  float radxf_;
  float radyf_;
  void update_gauss();

 public:
  GaussianBokehBlurOperation();
  void init_data() override;
  void init_execution() override;
  void deinit_execution() override;

  void get_area_of_interest(int input_idx, const rcti &output_area, rcti &r_input_area) override;
  void update_memory_buffer_partial(MemoryBuffer *output,
                                    const rcti &area,
                                    Span<MemoryBuffer *> inputs) override;
};

class GaussianBlurReferenceOperation : public BlurBaseOperation {
 private:
  std::unique_ptr<MemoryBuffer> weights_;

  void update_gauss();
  int filtersizex_;
  int filtersizey_;
  float radx_;
  float rady_;

 public:
  GaussianBlurReferenceOperation();
  void init_data() override;
  void init_execution() override;

<<<<<<< HEAD
  bool determine_depending_area_of_interest(rcti *input,
                                            ReadBufferOperation *read_operation,
                                            rcti *output) override;
=======
  void deinit_execution() override;
>>>>>>> aa17aca9

  void get_area_of_interest(int input_idx, const rcti &output_area, rcti &r_input_area) override;
  void update_memory_buffer_partial(MemoryBuffer *output,
                                    const rcti &area,
                                    Span<MemoryBuffer *> inputs) override;
};

}  // namespace blender::compositor<|MERGE_RESOLUTION|>--- conflicted
+++ resolved
@@ -47,14 +47,6 @@
   void init_data() override;
   void init_execution() override;
 
-<<<<<<< HEAD
-  bool determine_depending_area_of_interest(rcti *input,
-                                            ReadBufferOperation *read_operation,
-                                            rcti *output) override;
-=======
-  void deinit_execution() override;
->>>>>>> aa17aca9
-
   void get_area_of_interest(int input_idx, const rcti &output_area, rcti &r_input_area) override;
   void update_memory_buffer_partial(MemoryBuffer *output,
                                     const rcti &area,
