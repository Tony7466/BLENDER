/* SPDX-FileCopyrightText: 2023 Blender Authors
 *
 * SPDX-License-Identifier: GPL-2.0-or-later */

#include "BLI_math_base.hh"
#include "BLI_math_vector.hh"
#include "BLI_math_vector_types.hh"

#include "IMB_colormanagement.h"

#include "COM_KuwaharaClassicOperation.h"

namespace blender::compositor {

KuwaharaClassicOperation::KuwaharaClassicOperation()
{
  this->add_input_socket(DataType::Color);
<<<<<<< HEAD
  this->add_input_socket(DataType::Color);
  this->add_input_socket(DataType::Color);
  this->add_output_socket(DataType::Color);
  this->set_kernel_size(4);
  this->set_use_sat(true);
=======
  this->add_input_socket(DataType::Value);
  this->add_output_socket(DataType::Color);
>>>>>>> 94530317

  this->flags_.is_fullframe_operation = true;
}

void KuwaharaClassicOperation::init_execution()
{
  image_reader_ = this->get_input_socket_reader(0);
<<<<<<< HEAD
  sat_reader_ = this->get_input_socket_reader(1);
  sat_squared_reader_ = this->get_input_socket_reader(2);
=======
  size_reader_ = this->get_input_socket_reader(1);
>>>>>>> 94530317
}

void KuwaharaClassicOperation::deinit_execution()
{
  image_reader_ = nullptr;
<<<<<<< HEAD
  sat_reader_ = nullptr;
  sat_squared_reader_ = nullptr;
=======
  size_reader_ = nullptr;
>>>>>>> 94530317
}

void KuwaharaClassicOperation::execute_pixel_sampled(float output[4],
                                                     float x,
                                                     float y,
                                                     PixelSampler sampler)
{
  float4 mean_of_color[] = {float4(0.0f), float4(0.0f), float4(0.0f), float4(0.0f)};
  float4 mean_of_squared_color[] = {float4(0.0f), float4(0.0f), float4(0.0f), float4(0.0f)};
  int quadrant_pixel_count[] = {0, 0, 0, 0};

<<<<<<< HEAD
  if (use_sat_) {
    for (int q = 0; q < 4; q++) {
      /* A fancy expression to compute the sign of the quadrant q. */
      int2 sign = int2((q % 2) * 2 - 1, ((q / 2) * 2 - 1));

      int2 lower_bound = int2(x, y) -
                         int2(sign.x > 0 ? 0 : kernel_size_, sign.y > 0 ? 0 : kernel_size_);
      int2 upper_bound = int2(x, y) +
                         int2(sign.x < 0 ? 0 : kernel_size_, sign.y < 0 ? 0 : kernel_size_);

      /* Limit the quadrants to the image bounds. */
      int2 image_bound = int2(this->get_width(), this->get_height()) - int2(1);
      int2 corrected_lower_bound = math::min(image_bound, math::max(int2(0, 0), lower_bound));
      int2 corrected_upper_bound = math::min(image_bound, math::max(int2(0, 0), upper_bound));
      int2 region_size = corrected_upper_bound - corrected_lower_bound + int2(1, 1);
      quadrant_pixel_count[q] = region_size.x * region_size.y;

      rcti kernel_area;
      kernel_area.xmin = corrected_lower_bound[0];
      kernel_area.ymin = corrected_lower_bound[1];
      kernel_area.xmax = corrected_upper_bound[0];
      kernel_area.ymax = corrected_upper_bound[1];

      mean_of_color[q] = summed_area_table_sum_tiled(sat_reader_, kernel_area);
      mean_of_squared_color[q] =
          summed_area_table_sum_tiled(sat_squared_reader_, kernel_area);
    }
  }
  else {
    /* Split surroundings of pixel into 4 overlapping regions. */
    for (int dy = -kernel_size_; dy <= kernel_size_; dy++) {
      for (int dx = -kernel_size_; dx <= kernel_size_; dx++) {
=======
  float4 size;
  size_reader_->read_sampled(size, x, y, sampler);
  const int kernel_size = int(math::max(0.0f, size[0]));

  /* Split surroundings of pixel into 4 overlapping regions. */
  for (int dy = -kernel_size; dy <= kernel_size; dy++) {
    for (int dx = -kernel_size; dx <= kernel_size; dx++) {
>>>>>>> 94530317

        int xx = x + dx;
        int yy = y + dy;
        if (xx < 0 || yy < 0 || xx >= this->get_width() || yy >= this->get_height()) {
          continue;
        }

        float4 color;
        image_reader_->read_sampled(color, xx, yy, sampler);

        if (dx >= 0 && dy >= 0) {
          const int quadrant_index = 0;
          mean_of_color[quadrant_index] += color;
          mean_of_squared_color[quadrant_index] += color * color;
          quadrant_pixel_count[quadrant_index]++;
        }

        if (dx <= 0 && dy >= 0) {
          const int quadrant_index = 1;
          mean_of_color[quadrant_index] += color;
          mean_of_squared_color[quadrant_index] += color * color;
          quadrant_pixel_count[quadrant_index]++;
        }

        if (dx <= 0 && dy <= 0) {
          const int quadrant_index = 2;
          mean_of_color[quadrant_index] += color;
          mean_of_squared_color[quadrant_index] += color * color;
          quadrant_pixel_count[quadrant_index]++;
        }

        if (dx >= 0 && dy <= 0) {
          const int quadrant_index = 3;
          mean_of_color[quadrant_index] += color;
          mean_of_squared_color[quadrant_index] += color * color;
          quadrant_pixel_count[quadrant_index]++;
        }
      }
    }
  }

  /* Choose the region with lowest variance. */
  float min_var = FLT_MAX;
  int min_index = 0;
  for (int i = 0; i < 4; i++) {
    mean_of_color[i] /= quadrant_pixel_count[i];
    mean_of_squared_color[i] /= quadrant_pixel_count[i];
    float4 color_variance = mean_of_squared_color[i] - mean_of_color[i] * mean_of_color[i];

    float variance = math::dot(color_variance.xyz(), float3(1.0f));
    if (variance < min_var) {
      min_var = variance;
      min_index = i;
    }
  }

  output[0] = mean_of_color[min_index].x;
  output[1] = mean_of_color[min_index].y;
  output[2] = mean_of_color[min_index].z;
  output[3] = mean_of_color[min_index].w; /* Also apply filter to alpha channel. */
}

<<<<<<< HEAD
void KuwaharaClassicOperation::set_kernel_size(int kernel_size)
{
  kernel_size_ = kernel_size;
}

int KuwaharaClassicOperation::get_kernel_size()
{
  return kernel_size_;
}

void KuwaharaClassicOperation::set_use_sat(bool use_sat)
{
  use_sat_ = use_sat;
}

bool KuwaharaClassicOperation::get_use_sat()
{
  return use_sat_;
}

=======
>>>>>>> 94530317
void KuwaharaClassicOperation::update_memory_buffer_partial(MemoryBuffer *output,
                                                            const rcti &area,
                                                            Span<MemoryBuffer *> inputs)
{
  MemoryBuffer *image = inputs[0];
<<<<<<< HEAD
  MemoryBuffer *sat = inputs[1];
  MemoryBuffer *sat_squared = inputs[2];

  int width = image->get_width();
  int height = image->get_height();
=======
  MemoryBuffer *size_image = inputs[1];
>>>>>>> 94530317

  for (BuffersIterator<float> it = output->iterate_with(inputs, area); !it.is_end(); ++it) {
    const int x = it.x;
    const int y = it.y;

<<<<<<< HEAD
    float4 mean_of_color[4] = {float4(0.0f), float4(0.0f), float4(0.0f), float4(0.0f)};
    float4 mean_of_squared_color[4] = {float4(0.0f), float4(0.0f), float4(0.0f), float4(0.0f)};
    int quadrant_pixel_count[4] = {0, 0, 0, 0};

    if (use_sat_) {
      for (int q = 0; q < 4; q++) {
        /* A fancy expression to compute the sign of the quadrant q. */
        int2 sign = int2((q % 2) * 2 - 1, ((q / 2) * 2 - 1));

        int2 lower_bound = int2(x, y) -
                           int2(sign.x > 0 ? 0 : kernel_size_, sign.y > 0 ? 0 : kernel_size_);
        int2 upper_bound = int2(x, y) +
                           int2(sign.x < 0 ? 0 : kernel_size_, sign.y < 0 ? 0 : kernel_size_);

        /* Limit the quadrants to the image bounds. */
        int2 image_bound = int2(width, height) - int2(1);
        int2 corrected_lower_bound = math::min(image_bound, math::max(int2(0, 0), lower_bound));
        int2 corrected_upper_bound = math::min(image_bound, math::max(int2(0, 0), upper_bound));
        int2 region_size = corrected_upper_bound - corrected_lower_bound + int2(1, 1);
        quadrant_pixel_count[q] = region_size.x * region_size.y;

        rcti kernel_area;
        kernel_area.xmin = corrected_lower_bound[0];
        kernel_area.ymin = corrected_lower_bound[1];
        kernel_area.xmax = corrected_upper_bound[0];
        kernel_area.ymax = corrected_upper_bound[1];

        mean_of_color[q] = summed_area_table_sum(sat, kernel_area);
        mean_of_squared_color[q] = summed_area_table_sum(sat_squared, kernel_area);
      }
    }
    else {
      /* Split surroundings of pixel into 4 overlapping regions. */
      for (int dy = -kernel_size_; dy <= kernel_size_; dy++) {
        for (int dx = -kernel_size_; dx <= kernel_size_; dx++) {

          int xx = x + dx;
          int yy = y + dy;
          if (xx < 0 || yy < 0 || xx >= image->get_width() || yy >= image->get_height()) {
            continue;
          }
=======
    float4 mean_of_color[] = {float4(0.0f), float4(0.0f), float4(0.0f), float4(0.0f)};
    float4 mean_of_squared_color[] = {float4(0.0f), float4(0.0f), float4(0.0f), float4(0.0f)};
    int quadrant_pixel_count[] = {0, 0, 0, 0};

    const int kernel_size = int(math::max(0.0f, *size_image->get_elem(x, y)));

    /* Split surroundings of pixel into 4 overlapping regions. */
    for (int dy = -kernel_size; dy <= kernel_size; dy++) {
      for (int dx = -kernel_size; dx <= kernel_size; dx++) {

        int xx = x + dx;
        int yy = y + dy;
        if (xx >= 0 && yy >= 0 && xx < image->get_width() && yy < image->get_height()) {
>>>>>>> 94530317

          float4 color;
          image->read_elem(xx, yy, &color.x);

          if (dx >= 0 && dy >= 0) {
            const int quadrant_index = 0;
            mean_of_color[quadrant_index] += color;
            mean_of_squared_color[quadrant_index] += color * color;
            quadrant_pixel_count[quadrant_index]++;
          }

          if (dx <= 0 && dy >= 0) {
            const int quadrant_index = 1;
            mean_of_color[quadrant_index] += color;
            mean_of_squared_color[quadrant_index] += color * color;
            quadrant_pixel_count[quadrant_index]++;
          }

          if (dx <= 0 && dy <= 0) {
            const int quadrant_index = 2;
            mean_of_color[quadrant_index] += color;
            mean_of_squared_color[quadrant_index] += color * color;
            quadrant_pixel_count[quadrant_index]++;
          }

          if (dx >= 0 && dy <= 0) {
            const int quadrant_index = 3;
            mean_of_color[quadrant_index] += color;
            mean_of_squared_color[quadrant_index] += color * color;
            quadrant_pixel_count[quadrant_index]++;
          }
        }
      }
    }

    /* Choose the region with lowest variance. */
    float min_var = FLT_MAX;
    int min_index = 0;
    for (int i = 0; i < 4; i++) {
      mean_of_color[i] /= quadrant_pixel_count[i];
      mean_of_squared_color[i] /= quadrant_pixel_count[i];
      float4 color_variance = mean_of_squared_color[i] - mean_of_color[i] * mean_of_color[i];

      float variance = math::dot(color_variance.xyz(), float3(1.0f));
      if (variance < min_var) {
        min_var = variance;
        min_index = i;
      }
    }

    it.out[0] = mean_of_color[min_index].x;
    it.out[1] = mean_of_color[min_index].y;
    it.out[2] = mean_of_color[min_index].z;
    it.out[3] = mean_of_color[min_index].w; /* Also apply filter to alpha channel. */
  }
}

}  // namespace blender::compositor<|MERGE_RESOLUTION|>--- conflicted
+++ resolved
@@ -15,16 +15,12 @@
 KuwaharaClassicOperation::KuwaharaClassicOperation()
 {
   this->add_input_socket(DataType::Color);
-<<<<<<< HEAD
   this->add_input_socket(DataType::Color);
   this->add_input_socket(DataType::Color);
   this->add_output_socket(DataType::Color);
+  this->add_input_socket(DataType::Value);
   this->set_kernel_size(4);
   this->set_use_sat(true);
-=======
-  this->add_input_socket(DataType::Value);
-  this->add_output_socket(DataType::Color);
->>>>>>> 94530317
 
   this->flags_.is_fullframe_operation = true;
 }
@@ -32,23 +28,17 @@
 void KuwaharaClassicOperation::init_execution()
 {
   image_reader_ = this->get_input_socket_reader(0);
-<<<<<<< HEAD
-  sat_reader_ = this->get_input_socket_reader(1);
-  sat_squared_reader_ = this->get_input_socket_reader(2);
-=======
   size_reader_ = this->get_input_socket_reader(1);
->>>>>>> 94530317
+  sat_reader_ = this->get_input_socket_reader(2);
+  sat_squared_reader_ = this->get_input_socket_reader(3);
 }
 
 void KuwaharaClassicOperation::deinit_execution()
 {
   image_reader_ = nullptr;
-<<<<<<< HEAD
+  size_reader_ = nullptr;
   sat_reader_ = nullptr;
   sat_squared_reader_ = nullptr;
-=======
-  size_reader_ = nullptr;
->>>>>>> 94530317
 }
 
 void KuwaharaClassicOperation::execute_pixel_sampled(float output[4],
@@ -60,7 +50,6 @@
   float4 mean_of_squared_color[] = {float4(0.0f), float4(0.0f), float4(0.0f), float4(0.0f)};
   int quadrant_pixel_count[] = {0, 0, 0, 0};
 
-<<<<<<< HEAD
   if (use_sat_) {
     for (int q = 0; q < 4; q++) {
       /* A fancy expression to compute the sign of the quadrant q. */
@@ -93,15 +82,6 @@
     /* Split surroundings of pixel into 4 overlapping regions. */
     for (int dy = -kernel_size_; dy <= kernel_size_; dy++) {
       for (int dx = -kernel_size_; dx <= kernel_size_; dx++) {
-=======
-  float4 size;
-  size_reader_->read_sampled(size, x, y, sampler);
-  const int kernel_size = int(math::max(0.0f, size[0]));
-
-  /* Split surroundings of pixel into 4 overlapping regions. */
-  for (int dy = -kernel_size; dy <= kernel_size; dy++) {
-    for (int dx = -kernel_size; dx <= kernel_size; dx++) {
->>>>>>> 94530317
 
         int xx = x + dx;
         int yy = y + dy;
@@ -164,17 +144,6 @@
   output[3] = mean_of_color[min_index].w; /* Also apply filter to alpha channel. */
 }
 
-<<<<<<< HEAD
-void KuwaharaClassicOperation::set_kernel_size(int kernel_size)
-{
-  kernel_size_ = kernel_size;
-}
-
-int KuwaharaClassicOperation::get_kernel_size()
-{
-  return kernel_size_;
-}
-
 void KuwaharaClassicOperation::set_use_sat(bool use_sat)
 {
   use_sat_ = use_sat;
@@ -185,31 +154,27 @@
   return use_sat_;
 }
 
-=======
->>>>>>> 94530317
 void KuwaharaClassicOperation::update_memory_buffer_partial(MemoryBuffer *output,
                                                             const rcti &area,
                                                             Span<MemoryBuffer *> inputs)
 {
   MemoryBuffer *image = inputs[0];
-<<<<<<< HEAD
-  MemoryBuffer *sat = inputs[1];
-  MemoryBuffer *sat_squared = inputs[2];
+  MemoryBuffer *size_image = inputs[1];
+  MemoryBuffer *sat = inputs[2];
+  MemoryBuffer *sat_squared = inputs[3];
 
   int width = image->get_width();
   int height = image->get_height();
-=======
-  MemoryBuffer *size_image = inputs[1];
->>>>>>> 94530317
 
   for (BuffersIterator<float> it = output->iterate_with(inputs, area); !it.is_end(); ++it) {
     const int x = it.x;
     const int y = it.y;
 
-<<<<<<< HEAD
     float4 mean_of_color[4] = {float4(0.0f), float4(0.0f), float4(0.0f), float4(0.0f)};
     float4 mean_of_squared_color[4] = {float4(0.0f), float4(0.0f), float4(0.0f), float4(0.0f)};
     int quadrant_pixel_count[4] = {0, 0, 0, 0};
+
+    const int kernel_size = int(math::max(0.0f, *size_image->get_elem(x, y)));
 
     if (use_sat_) {
       for (int q = 0; q < 4; q++) {
@@ -248,21 +213,6 @@
           if (xx < 0 || yy < 0 || xx >= image->get_width() || yy >= image->get_height()) {
             continue;
           }
-=======
-    float4 mean_of_color[] = {float4(0.0f), float4(0.0f), float4(0.0f), float4(0.0f)};
-    float4 mean_of_squared_color[] = {float4(0.0f), float4(0.0f), float4(0.0f), float4(0.0f)};
-    int quadrant_pixel_count[] = {0, 0, 0, 0};
-
-    const int kernel_size = int(math::max(0.0f, *size_image->get_elem(x, y)));
-
-    /* Split surroundings of pixel into 4 overlapping regions. */
-    for (int dy = -kernel_size; dy <= kernel_size; dy++) {
-      for (int dx = -kernel_size; dx <= kernel_size; dx++) {
-
-        int xx = x + dx;
-        int yy = y + dy;
-        if (xx >= 0 && yy >= 0 && xx < image->get_width() && yy < image->get_height()) {
->>>>>>> 94530317
 
           float4 color;
           image->read_elem(xx, yy, &color.x);
