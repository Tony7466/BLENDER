/* SPDX-FileCopyrightText: 2023 Blender Authors
 *
 * SPDX-License-Identifier: GPL-2.0-or-later */

/** \file
 * \ingroup edinterface
 */

#include "BKE_context.hh"
#include "BKE_grease_pencil.hh"

#include "BLT_translation.hh"

#include "DEG_depsgraph.hh"

#include "UI_interface.hh"
#include "UI_tree_view.hh"

#include "RNA_access.hh"
#include "RNA_prototypes.h"

#include "ED_undo.hh"

#include "WM_api.hh"

#include <fmt/format.h>

namespace blender::ui::greasepencil {

using namespace blender::bke::greasepencil;

class LayerTreeView : public AbstractTreeView {
 public:
  explicit LayerTreeView(GreasePencil &grease_pencil) : grease_pencil_(grease_pencil) {}

  void build_tree() override;

 private:
  void build_tree_node_recursive(TreeViewOrItem &parent, TreeNode &node);
  GreasePencil &grease_pencil_;
};

class LayerNodeDropTarget : public TreeViewItemDropTarget {
  TreeNode &drop_tree_node_;

 public:
  LayerNodeDropTarget(AbstractTreeViewItem &item, TreeNode &drop_tree_node, DropBehavior behavior)
      : TreeViewItemDropTarget(item, behavior), drop_tree_node_(drop_tree_node)
  {
  }

  bool can_drop(const wmDrag &drag, const char ** /*r_disabled_hint*/) const override
  {
    return drag.type == WM_DRAG_GREASE_PENCIL_LAYER;
  }

  std::string drop_tooltip(const DragInfo &drag_info) const override
  {
    const wmDragGreasePencilLayer *drag_grease_pencil =
        static_cast<const wmDragGreasePencilLayer *>(drag_info.drag_data.poin);
    Layer &drag_layer = drag_grease_pencil->layer->wrap();

    const StringRef drag_name = drag_layer.name();
    const StringRef drop_name = drop_tree_node_.name();

    switch (drag_info.drop_location) {
      case DropLocation::Into:
        return fmt::format(TIP_("Move layer {} into {}"), drag_name, drop_name);
      case DropLocation::Before:
        return fmt::format(TIP_("Move layer {} above {}"), drag_name, drop_name);
      case DropLocation::After:
        return fmt::format(TIP_("Move layer {} below {}"), drag_name, drop_name);
      default:
        BLI_assert_unreachable();
        break;
    }

    return "";
  }

  bool on_drop(bContext *C, const DragInfo &drag_info) const override
  {
    const wmDragGreasePencilLayer *drag_grease_pencil =
        static_cast<const wmDragGreasePencilLayer *>(drag_info.drag_data.poin);
    GreasePencil &grease_pencil = *drag_grease_pencil->grease_pencil;
    Layer &drag_layer = drag_grease_pencil->layer->wrap();

    if (!drop_tree_node_.parent_group()) {
      /* Root node is not added to the tree view, so there should never be a drop target for this.
       */
      BLI_assert_unreachable();
      return false;
    }

    if (&drop_tree_node_ == &drag_layer.as_node()) {
      return false;
    }

    switch (drag_info.drop_location) {
      case DropLocation::Into: {
        BLI_assert_msg(drop_tree_node_.is_group(),
                       "Inserting should not be possible for layers, only for groups, because "
                       "only groups use DropBehavior::Reorder_and_Insert");
        LayerGroup &drop_group = drop_tree_node_.as_group();
        grease_pencil.move_node_into(drag_layer.as_node(), drop_group);
        break;
      }
      case DropLocation::Before: {
        /* Draw order is inverted, so inserting before (above) means inserting the node after. */
        grease_pencil.move_node_after(drag_layer.as_node(), drop_tree_node_);
        break;
      }
      case DropLocation::After: {
        /* Draw order is inverted, so inserting after (below) means inserting the node before. */
        grease_pencil.move_node_before(drag_layer.as_node(), drop_tree_node_);
        break;
      }
      default: {
        BLI_assert_unreachable();
        return false;
      }
    }

    DEG_id_tag_update(&grease_pencil.id, ID_RECALC_GEOMETRY);
    WM_event_add_notifier(C, NC_GPENCIL | NA_EDITED, nullptr);
    return true;
  }
};

class LayerViewItemDragController : public AbstractViewItemDragController {
  GreasePencil &grease_pencil_;
  Layer &dragged_layer_;

 public:
  LayerViewItemDragController(LayerTreeView &tree_view, GreasePencil &grease_pencil, Layer &layer)
      : AbstractViewItemDragController(tree_view),
        grease_pencil_(grease_pencil),
        dragged_layer_(layer)
  {
  }

  eWM_DragDataType get_drag_type() const override
  {
    return WM_DRAG_GREASE_PENCIL_LAYER;
  }

  void *create_drag_data() const override
  {
    wmDragGreasePencilLayer *drag_data = MEM_new<wmDragGreasePencilLayer>(__func__);
    drag_data->layer = &dragged_layer_;
    drag_data->grease_pencil = &grease_pencil_;
    return drag_data;
  }

  void on_drag_start() override
  {
    grease_pencil_.set_active_layer(&dragged_layer_);
  }
};

class LayerViewItem : public AbstractTreeViewItem {
 public:
  LayerViewItem(GreasePencil &grease_pencil, Layer &layer)
      : grease_pencil_(grease_pencil), layer_(layer)
  {
    this->label_ = layer.name();
  }

  void build_row(uiLayout &row) override
  {
    build_layer_name(row);

    uiLayout *sub = uiLayoutRow(&row, true);
    uiLayoutSetPropDecorate(sub, false);

    build_layer_buttons(*sub);
  }

  bool supports_collapsing() const override
  {
    /* This is a bit redundant since `LayerViewItem` can't have children.
     * But being explicit might catch errors. */
    return false;
  }

  std::optional<bool> should_be_active() const override
  {
    if (this->grease_pencil_.has_active_layer()) {
      return reinterpret_cast<GreasePencilLayer *>(&layer_) == this->grease_pencil_.active_layer;
    }
    return {};
  }

  void on_activate(bContext &C) override
  {
    PointerRNA grease_pencil_ptr = RNA_pointer_create(
        &grease_pencil_.id, &RNA_GreasePencilv3Layers, nullptr);
    PointerRNA value_ptr = RNA_pointer_create(&grease_pencil_.id, &RNA_GreasePencilLayer, &layer_);

    PropertyRNA *prop = RNA_struct_find_property(&grease_pencil_ptr, "active");

    RNA_property_pointer_set(&grease_pencil_ptr, prop, value_ptr, nullptr);
    RNA_property_update(&C, &grease_pencil_ptr, prop);

    ED_undo_push(&C, "Active Grease Pencil Layer");
  }

  bool supports_renaming() const override
  {
    return true;
  }

  bool rename(const bContext &C, StringRefNull new_name) override
  {
    PointerRNA layer_ptr = RNA_pointer_create(&grease_pencil_.id, &RNA_GreasePencilLayer, &layer_);
    PropertyRNA *prop = RNA_struct_find_property(&layer_ptr, "name");

    RNA_property_string_set(&layer_ptr, prop, new_name.c_str());
    RNA_property_update(&const_cast<bContext &>(C), &layer_ptr, prop);

    ED_undo_push(&const_cast<bContext &>(C), "Rename Grease Pencil Layer");
    return true;
  }

  StringRef get_rename_string() const override
  {
    return layer_.name();
  }

  std::unique_ptr<AbstractViewItemDragController> create_drag_controller() const override
  {
    return std::make_unique<LayerViewItemDragController>(
        static_cast<LayerTreeView &>(get_tree_view()), grease_pencil_, layer_);
  }

  std::unique_ptr<TreeViewItemDropTarget> create_drop_target() override
  {
    return std::make_unique<LayerNodeDropTarget>(*this, layer_.as_node(), DropBehavior::Reorder);
  }

 private:
  GreasePencil &grease_pencil_;
  Layer &layer_;

  void build_layer_name(uiLayout &row)
  {
    uiBut *but = uiItemL_ex(
        &row, layer_.name().c_str(), ICON_OUTLINER_DATA_GP_LAYER, false, false);
    if (!layer_.is_editable()) {
      UI_but_disable(but, "Layer is locked or not visible");
    }
  }

  void build_layer_buttons(uiLayout &row)
  {
    uiLayout *sub;
    PointerRNA layer_ptr = RNA_pointer_create(&grease_pencil_.id, &RNA_GreasePencilLayer, &layer_);

<<<<<<< HEAD
    uiBlock *block = uiLayoutGetBlock(&row);

    but = uiDefIconButR(block,
                        UI_BTYPE_ICON_TOGGLE,
                        0,
                        ICON_NONE,
                        0,
                        0,
                        UI_UNIT_X,
                        UI_UNIT_Y,
                        &layer_ptr,
                        "use_onion_skinning",
                        0,
                        0.0f,
                        0.0f,
                        nullptr);
    if (!layer_.parent_group().use_onion_skinning()) {
      UI_but_flag_enable(but, UI_BUT_INACTIVE);
    }

    const int mask_icon = (layer_.base.flag & GP_LAYER_TREE_NODE_HIDE_MASKS) == 0 ?
                              ICON_CLIPUV_DEHLT :
                              ICON_CLIPUV_HLT;
    but = uiDefIconButR(block,
                        UI_BTYPE_ICON_TOGGLE,
                        0,
                        mask_icon,
                        0,
                        0,
                        UI_UNIT_X,
                        UI_UNIT_Y,
                        &layer_ptr,
                        "use_masks",
                        0,
                        0.0f,
                        0.0f,
                        nullptr);
    if (layer_.parent_group().use_masks()) {
      UI_but_flag_enable(but, UI_BUT_INACTIVE);
    }
=======
    sub = uiLayoutRow(&row, true);
    uiLayoutSetActive(sub, layer_.parent_group().use_masks());
    const int icon_mask = (layer_.base.flag & GP_LAYER_TREE_NODE_HIDE_MASKS) == 0 ?
                              ICON_CLIPUV_DEHLT :
                              ICON_CLIPUV_HLT;
    uiItemR(sub, &layer_ptr, "use_masks", UI_ITEM_R_ICON_ONLY, nullptr, icon_mask);
>>>>>>> e17bb409

    sub = uiLayoutRow(&row, true);
    uiLayoutSetActive(sub, layer_.parent_group().is_visible());
    uiItemR(sub, &layer_ptr, "hide", UI_ITEM_R_ICON_ONLY, nullptr, ICON_NONE);

    sub = uiLayoutRow(&row, true);
    uiLayoutSetActive(sub, !layer_.parent_group().is_locked());
    uiItemR(sub, &layer_ptr, "lock", UI_ITEM_R_ICON_ONLY, nullptr, ICON_NONE);
  }
};

class LayerGroupViewItem : public AbstractTreeViewItem {
 public:
  LayerGroupViewItem(GreasePencil &grease_pencil, LayerGroup &group)
      : grease_pencil_(grease_pencil), group_(group)
  {
    this->disable_activatable();
    this->label_ = group_.name();
  }

  void build_row(uiLayout &row) override
  {
    build_layer_group_name(row);

    uiLayout *sub = uiLayoutRow(&row, true);
    uiLayoutSetPropDecorate(sub, false);

    build_layer_group_buttons(*sub);
  }

  bool supports_renaming() const override
  {
    return true;
  }

  bool rename(const bContext &C, StringRefNull new_name) override
  {
    PointerRNA group_ptr = RNA_pointer_create(
        &grease_pencil_.id, &RNA_GreasePencilLayerGroup, &group_);
    PropertyRNA *prop = RNA_struct_find_property(&group_ptr, "name");

    RNA_property_string_set(&group_ptr, prop, new_name.c_str());
    RNA_property_update(&const_cast<bContext &>(C), &group_ptr, prop);

    ED_undo_push(&const_cast<bContext &>(C), "Rename Grease Pencil Layer Group");
    return true;
  }

  StringRef get_rename_string() const override
  {
    return group_.name();
  }

  std::unique_ptr<TreeViewItemDropTarget> create_drop_target() override
  {
    return std::make_unique<LayerNodeDropTarget>(
        *this, group_.as_node(), DropBehavior::ReorderAndInsert);
  }

 private:
  GreasePencil &grease_pencil_;
  LayerGroup &group_;

  void build_layer_group_name(uiLayout &row)
  {
    uiItemS_ex(&row, 0.8f);
    uiBut *but = uiItemL_ex(&row, group_.name().c_str(), ICON_FILE_FOLDER, false, false);
    if (!group_.is_editable()) {
      UI_but_disable(but, "Layer Group is locked or not visible");
    }
  }

  void build_layer_group_buttons(uiLayout &row)
  {
    uiLayout *sub;
    PointerRNA group_ptr = RNA_pointer_create(
        &grease_pencil_.id, &RNA_GreasePencilLayerGroup, &group_);

<<<<<<< HEAD
    const int mask_icon = (group_.base.flag & GP_LAYER_TREE_NODE_HIDE_MASKS) == 0 ?
                              ICON_CLIPUV_DEHLT :
                              ICON_CLIPUV_HLT;
    uiItemR(&row, &group_ptr, "use_onion_skinning", UI_ITEM_R_ICON_ONLY, nullptr, ICON_NONE);
    uiItemR(&row, &group_ptr, "use_masks", UI_ITEM_R_ICON_ONLY, nullptr, mask_icon);
    uiItemR(&row, &group_ptr, "hide", UI_ITEM_R_ICON_ONLY, nullptr, ICON_NONE);
    uiItemR(&row, &group_ptr, "lock", UI_ITEM_R_ICON_ONLY, nullptr, ICON_NONE);
=======
    sub = uiLayoutRow(&row, true);
    if (group_.as_node().parent_group()) {
      uiLayoutSetActive(sub, group_.as_node().parent_group()->use_masks());
    }
    const int icon_mask = (group_.base.flag & GP_LAYER_TREE_NODE_HIDE_MASKS) == 0 ?
                              ICON_CLIPUV_DEHLT :
                              ICON_CLIPUV_HLT;
    uiItemR(sub, &group_ptr, "use_masks", UI_ITEM_R_ICON_ONLY, nullptr, icon_mask);

    sub = uiLayoutRow(&row, true);
    if (group_.as_node().parent_group()) {
      uiLayoutSetActive(sub, group_.as_node().parent_group()->is_visible());
    }
    uiItemR(sub, &group_ptr, "hide", UI_ITEM_R_ICON_ONLY, nullptr, ICON_NONE);

    sub = uiLayoutRow(&row, true);
    if (group_.as_node().parent_group()) {
      uiLayoutSetActive(sub, !group_.as_node().parent_group()->is_locked());
    }
    uiItemR(sub, &group_ptr, "lock", UI_ITEM_R_ICON_ONLY, nullptr, ICON_NONE);
>>>>>>> e17bb409
  }
};

void LayerTreeView::build_tree_node_recursive(TreeViewOrItem &parent, TreeNode &node)
{
  using namespace blender::bke::greasepencil;
  if (node.is_layer()) {
    parent.add_tree_item<LayerViewItem>(this->grease_pencil_, node.as_layer());
  }
  else if (node.is_group()) {
    LayerGroupViewItem &group_item = parent.add_tree_item<LayerGroupViewItem>(this->grease_pencil_,
                                                                              node.as_group());
    group_item.uncollapse_by_default();
    LISTBASE_FOREACH_BACKWARD (GreasePencilLayerTreeNode *, node_, &node.as_group().children) {
      build_tree_node_recursive(group_item, node_->wrap());
    }
  }
}

void LayerTreeView::build_tree()
{
  using namespace blender::bke::greasepencil;
  LISTBASE_FOREACH_BACKWARD (
      GreasePencilLayerTreeNode *, node, &this->grease_pencil_.root_group_ptr->children)
  {
    this->build_tree_node_recursive(*this, node->wrap());
  }
}

}  // namespace blender::ui::greasepencil

void uiTemplateGreasePencilLayerTree(uiLayout *layout, bContext *C)
{
  using namespace blender;

  Object *object = CTX_data_active_object(C);
  if (!object || object->type != OB_GREASE_PENCIL) {
    return;
  }
  GreasePencil &grease_pencil = *static_cast<GreasePencil *>(object->data);

  uiBlock *block = uiLayoutGetBlock(layout);

  ui::AbstractTreeView *tree_view = UI_block_add_view(
      *block,
      "Grease Pencil Layer Tree View",
      std::make_unique<blender::ui::greasepencil::LayerTreeView>(grease_pencil));
  tree_view->set_min_rows(3);

  ui::TreeViewBuilder::build_tree_view(*tree_view, *layout);
}<|MERGE_RESOLUTION|>--- conflicted
+++ resolved
@@ -256,55 +256,16 @@
     uiLayout *sub;
     PointerRNA layer_ptr = RNA_pointer_create(&grease_pencil_.id, &RNA_GreasePencilLayer, &layer_);
 
-<<<<<<< HEAD
-    uiBlock *block = uiLayoutGetBlock(&row);
-
-    but = uiDefIconButR(block,
-                        UI_BTYPE_ICON_TOGGLE,
-                        0,
-                        ICON_NONE,
-                        0,
-                        0,
-                        UI_UNIT_X,
-                        UI_UNIT_Y,
-                        &layer_ptr,
-                        "use_onion_skinning",
-                        0,
-                        0.0f,
-                        0.0f,
-                        nullptr);
-    if (!layer_.parent_group().use_onion_skinning()) {
-      UI_but_flag_enable(but, UI_BUT_INACTIVE);
-    }
-
-    const int mask_icon = (layer_.base.flag & GP_LAYER_TREE_NODE_HIDE_MASKS) == 0 ?
-                              ICON_CLIPUV_DEHLT :
-                              ICON_CLIPUV_HLT;
-    but = uiDefIconButR(block,
-                        UI_BTYPE_ICON_TOGGLE,
-                        0,
-                        mask_icon,
-                        0,
-                        0,
-                        UI_UNIT_X,
-                        UI_UNIT_Y,
-                        &layer_ptr,
-                        "use_masks",
-                        0,
-                        0.0f,
-                        0.0f,
-                        nullptr);
-    if (layer_.parent_group().use_masks()) {
-      UI_but_flag_enable(but, UI_BUT_INACTIVE);
-    }
-=======
     sub = uiLayoutRow(&row, true);
     uiLayoutSetActive(sub, layer_.parent_group().use_masks());
     const int icon_mask = (layer_.base.flag & GP_LAYER_TREE_NODE_HIDE_MASKS) == 0 ?
                               ICON_CLIPUV_DEHLT :
                               ICON_CLIPUV_HLT;
     uiItemR(sub, &layer_ptr, "use_masks", UI_ITEM_R_ICON_ONLY, nullptr, icon_mask);
->>>>>>> e17bb409
+
+    sub = uiLayoutRow(&row, true);
+    uiLayoutSetActive(sub, layer_.parent_group().use_onion_skinning());
+    uiItemR(sub, &layer_ptr, "use_onion_skinning", UI_ITEM_R_ICON_ONLY, nullptr, ICON_NONE);
 
     sub = uiLayoutRow(&row, true);
     uiLayoutSetActive(sub, layer_.parent_group().is_visible());
@@ -383,15 +344,6 @@
     PointerRNA group_ptr = RNA_pointer_create(
         &grease_pencil_.id, &RNA_GreasePencilLayerGroup, &group_);
 
-<<<<<<< HEAD
-    const int mask_icon = (group_.base.flag & GP_LAYER_TREE_NODE_HIDE_MASKS) == 0 ?
-                              ICON_CLIPUV_DEHLT :
-                              ICON_CLIPUV_HLT;
-    uiItemR(&row, &group_ptr, "use_onion_skinning", UI_ITEM_R_ICON_ONLY, nullptr, ICON_NONE);
-    uiItemR(&row, &group_ptr, "use_masks", UI_ITEM_R_ICON_ONLY, nullptr, mask_icon);
-    uiItemR(&row, &group_ptr, "hide", UI_ITEM_R_ICON_ONLY, nullptr, ICON_NONE);
-    uiItemR(&row, &group_ptr, "lock", UI_ITEM_R_ICON_ONLY, nullptr, ICON_NONE);
-=======
     sub = uiLayoutRow(&row, true);
     if (group_.as_node().parent_group()) {
       uiLayoutSetActive(sub, group_.as_node().parent_group()->use_masks());
@@ -403,6 +355,12 @@
 
     sub = uiLayoutRow(&row, true);
     if (group_.as_node().parent_group()) {
+      uiLayoutSetActive(sub, group_.as_node().parent_group()->use_onion_skinning());
+    }
+    uiItemR(sub, &group_ptr, "use_onion_skinning", UI_ITEM_R_ICON_ONLY, nullptr, ICON_NONE);
+
+    sub = uiLayoutRow(&row, true);
+    if (group_.as_node().parent_group()) {
       uiLayoutSetActive(sub, group_.as_node().parent_group()->is_visible());
     }
     uiItemR(sub, &group_ptr, "hide", UI_ITEM_R_ICON_ONLY, nullptr, ICON_NONE);
@@ -412,7 +370,6 @@
       uiLayoutSetActive(sub, !group_.as_node().parent_group()->is_locked());
     }
     uiItemR(sub, &group_ptr, "lock", UI_ITEM_R_ICON_ONLY, nullptr, ICON_NONE);
->>>>>>> e17bb409
   }
 };
 
