/* SPDX-FileCopyrightText: 2023 Blender Authors
 *
 * SPDX-License-Identifier: GPL-2.0-or-later */

/** \file
 * \ingroup edinterface
 */

#include "UI_interface.hh"

#include <cstdio>
#include <memory>

#include <fmt/format.h>

#include "BLT_translation.hh"

#include "DNA_collection_types.h"
#include "DNA_object_types.h"

#include "BKE_context.hh"
#include "BKE_light_linking.h"

#include "RNA_access.hh"
#include "RNA_prototypes.hh"

#include "UI_interface.hh"
#include "UI_resources.hh"
#include "UI_tree_view.hh"

#include "WM_api.hh"

#include "ED_undo.hh"

namespace blender::ui::light_linking {

namespace {

class CollectionDropTarget {
  Collection &collection_;

 public:
  bool can_drop(const wmDrag &drag, const char **r_disabled_hint) const
  {
    if (drag.type != WM_DRAG_ID) {
      return false;
    }

    const wmDragID *drag_id = static_cast<wmDragID *>(drag.ids.first);
    if (!drag_id) {
      return false;
    }

    /* The dragged IDs are guaranteed to be the same type, so only check the type of the first one.
     */
    const ID_Type id_type = GS(drag_id->id->name);
    if (!ELEM(id_type, ID_OB, ID_GR)) {
      *r_disabled_hint = "Can only add objects and collections to the light linking collection";
      return false;
    }

    return true;
  }

  CollectionDropTarget(Collection &collection) : collection_(collection) {}

  Collection &get_collection() const
  {
    return collection_;
  }
};

/**
 * Drop target for the view (when dropping into empty space of the view), not for an item.
 */
class InsertCollectionDropTarget : public DropTargetInterface {
  CollectionDropTarget collection_target_;

 public:
  InsertCollectionDropTarget(Collection &collection) : collection_target_(collection) {}

  bool can_drop(const wmDrag &drag, const char **r_disabled_hint) const override
  {
    return collection_target_.can_drop(drag, r_disabled_hint);
  }

  std::string drop_tooltip(const DragInfo & /*drag*/) const override
  {
    return TIP_("Add to linking collection");
  }

  bool on_drop(bContext *C, const DragInfo &drag) const override
  {
    Main *bmain = CTX_data_main(C);
    Scene *scene = CTX_data_scene(C);

    LISTBASE_FOREACH (wmDragID *, drag_id, &drag.drag_data.ids) {
      BKE_light_linking_add_receiver_to_collection(bmain,
                                                   &collection_target_.get_collection(),
                                                   drag_id->id,
                                                   COLLECTION_LIGHT_LINKING_STATE_INCLUDE);
    }

    /* It is possible that the light linking collection is also used by the view layer.
     * For this case send a notifier so that the UI is updated for the changes in the collection
     * content. */
    WM_event_add_notifier(C, NC_SCENE | ND_LAYER_CONTENT, scene);

    ED_undo_push(C, "Add to linking collection");

    return true;
  }
};

class ReorderCollectionDropTarget : public TreeViewItemDropTarget {
  CollectionDropTarget collection_target_;
  const ID &drop_id_;

 public:
  ReorderCollectionDropTarget(AbstractTreeViewItem &item,
                              Collection &collection,
                              const ID &drop_id)
      : TreeViewItemDropTarget(item, DropBehavior::Reorder),
        collection_target_(collection),
        drop_id_(drop_id)
  {
  }

  bool can_drop(const wmDrag &drag, const char **r_disabled_hint) const override
  {
    return collection_target_.can_drop(drag, r_disabled_hint);
  }

  std::string drop_tooltip(const DragInfo &drag) const override
  {
    const StringRef drop_name = drop_id_.name + 2;

    switch (drag.drop_location) {
      case DropLocation::Into:
        return "Add to linking collection";
      case DropLocation::Before:
        return fmt::format(TIP_("Add to linking collection before {}"), drop_name);
      case DropLocation::After:
        return fmt::format(TIP_("Add to linking collection after {}"), drop_name);
    }

    return "";
  }

  bool on_drop(bContext *C, const DragInfo &drag) const override
  {
    Main *bmain = CTX_data_main(C);
    Scene *scene = CTX_data_scene(C);

    Collection &collection = collection_target_.get_collection();
    const eCollectionLightLinkingState link_state = COLLECTION_LIGHT_LINKING_STATE_INCLUDE;

    LISTBASE_FOREACH (wmDragID *, drag_id, &drag.drag_data.ids) {
      if (drag_id->id == &drop_id_) {
        continue;
      }

      BKE_light_linking_unlink_id_from_collection(bmain, &collection, drag_id->id, nullptr);

      switch (drag.drop_location) {
        case DropLocation::Into:
          BKE_light_linking_add_receiver_to_collection(
              bmain, &collection, drag_id->id, link_state);
          break;
        case DropLocation::Before:
          BKE_light_linking_add_receiver_to_collection_before(
              bmain, &collection, drag_id->id, &drop_id_, link_state);
          break;
        case DropLocation::After:
          BKE_light_linking_add_receiver_to_collection_after(
              bmain, &collection, drag_id->id, &drop_id_, link_state);
          break;
      }
    }

    /* It is possible that the light linking collection is also used by the view layer.
     * For this case send a notifier so that the UI is updated for the changes in the collection
     * content. */
    WM_event_add_notifier(C, NC_SCENE | ND_LAYER_CONTENT, scene);

    ED_undo_push(C, "Add to linking collection");

    return true;
  }
};

class ItemDragController : public AbstractViewItemDragController {
  ID &id_;

 public:
  explicit ItemDragController(AbstractView &view, ID &id)
      : AbstractViewItemDragController(view), id_(id)
  {
  }

  eWM_DragDataType get_drag_type() const override
  {
    return WM_DRAG_ID;
  }

  void *create_drag_data() const override
  {
    return static_cast<void *>(&id_);
  }
};

class CollectionViewItem : public BasicTreeViewItem {
  uiLayout &context_layout_;
  Collection &collection_;

  ID &id_;
  CollectionLightLinking &collection_light_linking_;

 public:
  CollectionViewItem(uiLayout &context_layout,
                     Collection &collection,
                     ID &id,
                     CollectionLightLinking &collection_light_linking,
                     const BIFIconID icon)
      : BasicTreeViewItem(id.name + 2, icon),
        context_layout_(context_layout),
        collection_(collection),
        id_(id),
        collection_light_linking_(collection_light_linking)
  {
  }

  void build_row(uiLayout &row) override
  {
    if (is_active()) {
      PointerRNA id_ptr = RNA_id_pointer_create(&id_);
      PointerRNA collection_ptr = RNA_id_pointer_create(&collection_.id);

      uiLayoutSetContextPointer(&context_layout_, "id", &id_ptr);
      uiLayoutSetContextPointer(&context_layout_, "collection", &collection_ptr);
    }

    add_label(row);

    uiLayout *sub = uiLayoutRow(&row, true);
    uiLayoutSetPropDecorate(sub, false);

    build_state_button(*sub);
  }

  std::unique_ptr<AbstractViewItemDragController> create_drag_controller() const override
  {
    return std::make_unique<ItemDragController>(get_tree_view(), id_);
  }

  std::unique_ptr<TreeViewItemDropTarget> create_drop_target() override
  {
    return std::make_unique<ReorderCollectionDropTarget>(*this, collection_, id_);
  }

 private:
  int get_state_icon() const
  {
    switch (collection_light_linking_.link_state) {
      case COLLECTION_LIGHT_LINKING_STATE_INCLUDE:
        return ICON_CHECKBOX_HLT;
      case COLLECTION_LIGHT_LINKING_STATE_EXCLUDE:
        return ICON_CHECKBOX_DEHLT;
    }
    BLI_assert_unreachable();
    return ICON_NONE;
  }

  static void link_state_toggle(CollectionLightLinking &collection_light_linking)
  {
    switch (collection_light_linking.link_state) {
      case COLLECTION_LIGHT_LINKING_STATE_INCLUDE:
        collection_light_linking.link_state = COLLECTION_LIGHT_LINKING_STATE_EXCLUDE;
        return;
      case COLLECTION_LIGHT_LINKING_STATE_EXCLUDE:
        collection_light_linking.link_state = COLLECTION_LIGHT_LINKING_STATE_INCLUDE;
        return;
    }

    BLI_assert_unreachable();
  }

  void build_state_button(uiLayout &row)
  {
    uiBlock *block = uiLayoutGetBlock(&row);
    const int icon = get_state_icon();

    PointerRNA collection_light_linking_ptr = RNA_pointer_create(
        &collection_.id, &RNA_CollectionLightLinking, &collection_light_linking_);

    uiBut *button = uiDefIconButR(block,
                                  UI_BTYPE_BUT,
                                  0,
                                  icon,
                                  0,
                                  0,
                                  UI_UNIT_X,
                                  UI_UNIT_Y,
                                  &collection_light_linking_ptr,
                                  "link_state",
                                  0,
                                  0.0f,
                                  0.0f,
                                  nullptr);

    UI_but_func_set(button, [&collection_light_linking = collection_light_linking_](bContext &) {
      link_state_toggle(collection_light_linking);
    });
  }
};

class CollectionView : public AbstractTreeView {
  uiLayout &context_layout_;
  Collection &collection_;

 public:
  CollectionView(uiLayout &context_layout, Collection &collection)
      : context_layout_(context_layout), collection_(collection)
  {
  }

  void build_tree() override
  {
    LISTBASE_FOREACH (CollectionChild *, collection_child, &collection_.children) {
      Collection *child_collection = collection_child->collection;
      add_tree_item<CollectionViewItem>(context_layout_,
                                        collection_,
                                        child_collection->id,
                                        collection_child->light_linking,
                                        ICON_OUTLINER_COLLECTION);
    }

    LISTBASE_FOREACH (CollectionObject *, collection_object, &collection_.gobject) {
      Object *child_object = collection_object->ob;
      add_tree_item<CollectionViewItem>(context_layout_,
                                        collection_,
                                        child_object->id,
                                        collection_object->light_linking,
                                        ICON_OBJECT_DATA);
    }
  }

  std::unique_ptr<DropTargetInterface> create_drop_target() override
  {
    return std::make_unique<InsertCollectionDropTarget>(collection_);
  }
};

}  // namespace

}  // namespace blender::ui::light_linking

void uiTemplateLightLinkingCollection(uiLayout *layout,
                                      uiLayout *context_layout,
                                      PointerRNA *ptr,
                                      const char *propname)
{
  if (!ptr->data) {
    return;
  }

  PropertyRNA *prop = RNA_struct_find_property(ptr, propname);
  if (!prop) {
    printf(
        "%s: property not found: %s.%s\n", __func__, RNA_struct_identifier(ptr->type), propname);
    return;
  }

  if (RNA_property_type(prop) != PROP_POINTER) {
    printf("%s: expected pointer property for %s.%s\n",
           __func__,
           RNA_struct_identifier(ptr->type),
           propname);
    return;
  }

  const PointerRNA collection_ptr = RNA_property_pointer_get(ptr, prop);
  if (!collection_ptr.data) {
    return;
  }
  if (collection_ptr.type != &RNA_Collection) {
    printf("%s: expected collection pointer property for %s.%s\n",
           __func__,
           RNA_struct_identifier(ptr->type),
           propname);
    return;
  }

  Collection *collection = static_cast<Collection *>(collection_ptr.data);

  uiBlock *block = uiLayoutGetBlock(layout);

  blender::ui::AbstractTreeView *tree_view = UI_block_add_view(
      *block,
      "Light Linking Collection Tree View",
      std::make_unique<blender::ui::light_linking::CollectionView>(*context_layout, *collection));
<<<<<<< HEAD
  tree_view->set_default_rows(3);
=======
  tree_view->set_context_menu_title("Light Linking");
  tree_view->set_min_rows(3);
>>>>>>> a79f9100

  blender::ui::TreeViewBuilder::build_tree_view(*tree_view, *layout);
}<|MERGE_RESOLUTION|>--- conflicted
+++ resolved
@@ -399,12 +399,8 @@
       *block,
       "Light Linking Collection Tree View",
       std::make_unique<blender::ui::light_linking::CollectionView>(*context_layout, *collection));
-<<<<<<< HEAD
+  tree_view->set_context_menu_title("Light Linking");
   tree_view->set_default_rows(3);
-=======
-  tree_view->set_context_menu_title("Light Linking");
-  tree_view->set_min_rows(3);
->>>>>>> a79f9100
 
   blender::ui::TreeViewBuilder::build_tree_view(*tree_view, *layout);
 }