--- conflicted
+++ resolved
@@ -2831,15 +2831,12 @@
     // rect->ymin -= 4.0;
     // rect->ymax += 4.0;
   }
-<<<<<<< HEAD
   else if (direction & (UI_DIR_DOWN | UI_DIR_UP)) {
     if (direction & UI_DIR_DOWN) {
       roundboxalign = (UI_CNR_BOTTOM_RIGHT | UI_CNR_BOTTOM_LEFT);
-      rect->ymin -= 0.1f * U.widget_unit;
     }
     else {
       roundboxalign = (UI_CNR_TOP_LEFT | UI_CNR_TOP_RIGHT);
-      rect->ymax += 0.1f * U.widget_unit;
     }
     /* Corner rounding based on secondary direction. */
     if (direction & UI_DIR_LEFT) {
@@ -2848,13 +2845,6 @@
     if (direction & UI_DIR_RIGHT) {
       roundboxalign |= (UI_CNR_TOP_LEFT | UI_CNR_BOTTOM_LEFT);
     }
-=======
-  else if (direction == UI_DIR_DOWN) {
-    roundboxalign = (UI_CNR_BOTTOM_RIGHT | UI_CNR_BOTTOM_LEFT);
-  }
-  else if (direction == UI_DIR_UP) {
-    roundboxalign = UI_CNR_TOP_LEFT | UI_CNR_TOP_RIGHT;
->>>>>>> dd515ebc
   }
 
   GPU_blend(GPU_BLEND_ALPHA);
