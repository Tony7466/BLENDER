/* SPDX-FileCopyrightText: 2009 Blender Authors
 *
 * SPDX-License-Identifier: GPL-2.0-or-later */

/** \file
 * \ingroup edinterface
 */

#include <climits>
#include <cstdlib>
#include <cstring>

#include "DNA_brush_types.h"
#include "DNA_screen_types.h"
#include "DNA_userdef_types.h"

#include "BLI_listbase.h"
#include "BLI_math_color.h"
#include "BLI_rect.h"
#include "BLI_string.h"
#include "BLI_string_utf8.h"
#include "BLI_utildefines.h"

#include "BKE_context.h"

#include "RNA_access.hh"

#include "BLF_api.h"

#include "ED_node.hh"

#include "UI_interface.hh"
#include "UI_interface_icons.hh"
#include "UI_view2d.hh"

#include "interface_intern.hh"

#include "GPU_batch.h"
#include "GPU_batch_presets.h"
#include "GPU_immediate.h"
#include "GPU_immediate_util.h"
#include "GPU_matrix.h"
#include "GPU_platform.h"
#include "GPU_state.h"

#ifdef WITH_INPUT_IME
#  include "WM_types.hh"
#endif

/* -------------------------------------------------------------------- */
/** \name Local Enums/Defines
 * \{ */

/* icons are 80% of height of button (16 pixels inside 20 height) */
#define ICON_SIZE_FROM_BUTRECT(rect) (0.8f * BLI_rcti_size_y(rect))

/* visual types for drawing */
/* for time being separated from functional types */
enum uiWidgetTypeEnum {
  /* default */
  UI_WTYPE_REGULAR,

  /* standard set */
  UI_WTYPE_LABEL,
  UI_WTYPE_TOGGLE,
  UI_WTYPE_CHECKBOX,
  UI_WTYPE_RADIO,
  UI_WTYPE_NUMBER,
  UI_WTYPE_SLIDER,
  UI_WTYPE_EXEC,
  UI_WTYPE_TOOLBAR_ITEM,
  UI_WTYPE_TAB,
  UI_WTYPE_TOOLTIP,

  /* strings */
  UI_WTYPE_NAME,
  UI_WTYPE_NAME_LINK,
  UI_WTYPE_POINTER_LINK,
  UI_WTYPE_FILENAME,

  /* menus */
  UI_WTYPE_MENU_RADIO,
  UI_WTYPE_MENU_ICON_RADIO,
  UI_WTYPE_MENU_POINTER_LINK,
  UI_WTYPE_MENU_NODE_LINK,

  UI_WTYPE_PULLDOWN,
  UI_WTYPE_MENU_ITEM,
  /* Same as #UI_WTYPE_MENU_ITEM, but doesn't add padding to sides for text & icon inside the
   * widget. To be used when multiple menu items should be displayed close to each other
   * horizontally. */
  UI_WTYPE_MENU_ITEM_UNPADDED,
  UI_WTYPE_MENU_ITEM_RADIAL,
  UI_WTYPE_MENU_BACK,

  /* specials */
  UI_WTYPE_ICON,
  UI_WTYPE_ICON_LABEL,
  UI_WTYPE_PREVIEW_TILE,
  UI_WTYPE_SWATCH,
  UI_WTYPE_RGB_PICKER,
  UI_WTYPE_UNITVEC,
  UI_WTYPE_BOX,
  UI_WTYPE_SCROLL,
  UI_WTYPE_LISTITEM,
  UI_WTYPE_PROGRESS,
  UI_WTYPE_NODESOCKET,
  UI_WTYPE_VIEW_ITEM,
};

/**
 * The button's state information adapted for drawing. Use #STATE_INFO_NULL for empty state.
 */
struct uiWidgetStateInfo {
  /** Copy of #uiBut.flag (possibly with overrides for drawing). */
  int but_flag;
  /** Copy of #uiBut.drawflag (possibly with overrides for drawing). */
  int but_drawflag;

  /** Show that holding the button opens a menu. */
  bool has_hold_action : 1;
  /** The button is in text input mode. */
  bool is_text_input : 1;
};

static const uiWidgetStateInfo STATE_INFO_NULL = {0};

/** \} */

/* -------------------------------------------------------------------- */
/** \name Internal Color Utilities
 * \{ */

static void color_blend_v3_v3(uchar cp[3], const uchar cpstate[3], const float fac)
{
  if (fac != 0.0f) {
    cp[0] = int((1.0f - fac) * cp[0] + fac * cpstate[0]);
    cp[1] = int((1.0f - fac) * cp[1] + fac * cpstate[1]);
    cp[2] = int((1.0f - fac) * cp[2] + fac * cpstate[2]);
  }
}

static void color_blend_v4_v4v4(uchar r_col[4],
                                const uchar col1[4],
                                const uchar col2[4],
                                const float fac)
{
  const int faci = unit_float_to_uchar_clamp(fac);
  const int facm = 255 - faci;

  r_col[0] = (faci * col1[0] + facm * col2[0]) / 256;
  r_col[1] = (faci * col1[1] + facm * col2[1]) / 256;
  r_col[2] = (faci * col1[2] + facm * col2[2]) / 256;
  r_col[3] = (faci * col1[3] + facm * col2[3]) / 256;
}

static void color_add_v3_i(uchar cp[3], int tint)
{
  cp[0] = clamp_i(cp[0] + tint, 0, 255);
  cp[1] = clamp_i(cp[1] + tint, 0, 255);
  cp[2] = clamp_i(cp[2] + tint, 0, 255);
}

static void color_ensure_contrast_v3(uchar cp[3], const uchar cp_other[3], int contrast)
{
  BLI_assert(contrast > 0);
  const int item_value = rgb_to_grayscale_byte(cp);
  const int inner_value = rgb_to_grayscale_byte(cp_other);
  const int delta = item_value - inner_value;
  if (delta >= 0) {
    if (contrast > delta) {
      color_add_v3_i(cp, contrast - delta);
    }
  }
  else {
    if (contrast > -delta) {
      color_add_v3_i(cp, -contrast - delta);
    }
  }
}

static void color_mul_hsl_v3(uchar ch[3], float h_factor, float s_factor, float l_factor)
{
  float rgb[3], hsl[3];
  rgb_uchar_to_float(rgb, ch);
  rgb_to_hsl_v(rgb, hsl);
  hsl[0] *= h_factor;
  hsl[1] *= s_factor;
  hsl[2] *= l_factor;
  hsl_to_rgb_v(hsl, rgb);
  rgb_float_to_uchar(ch, rgb);
}

/** \} */

/* -------------------------------------------------------------------- */
/** \name Widget Base Type
 * \{ */

/**
 * - in: `roundbox` codes for corner types and radius
 * - return: array of `[size][2][x, y]` points, the edges of the `roundbox`, + UV coords
 *
 * - Draw black box with alpha 0 on exact button bounding-box.
 * - For every AA step:
 *    - draw the inner part for a round filled box, with color blend codes or texture coords
 *    - draw outline in outline color
 *    - draw outer part, bottom half, extruded 1 pixel to bottom, for emboss shadow
 *    - draw extra decorations
 * - Draw background color box with alpha 1 on exact button bounding-box.
 */

/* fill this struct with polygon info to draw AA'ed */
/* it has outline, back, and two optional tria meshes */

struct uiWidgetTrias {
  uint tot;
  int type;
  float size, center[2];

  float vec[16][2];
  const uint (*index)[3];
};

/* max as used by round_box__edges */
/* Make sure to change widget_base_vert.glsl accordingly. */
#define WIDGET_CURVE_RESOLU 9
#define WIDGET_SIZE_MAX (WIDGET_CURVE_RESOLU * 4)

struct uiWidgetBase {
  /* TODO: remove these completely. */
  int totvert, halfwayvert;
  float outer_v[WIDGET_SIZE_MAX][2];
  float inner_v[WIDGET_SIZE_MAX][2];
  float inner_uv[WIDGET_SIZE_MAX][2];

  bool draw_inner, draw_outline, draw_emboss;

  uiWidgetTrias tria1;
  uiWidgetTrias tria2;

  /* Widget shader parameters, must match the shader layout. */
  uiWidgetBaseParameters uniform_params;
};

/**
 * For time being only for visual appearance,
 * later, a handling callback can be added too.
 */
struct uiWidgetType {

  /* pointer to theme color definition */
  const uiWidgetColors *wcol_theme;
  uiWidgetStateColors *wcol_state;

  /* converted colors for state */
  uiWidgetColors wcol;

  void (*state)(uiWidgetType *, const uiWidgetStateInfo *state, eUIEmbossType emboss)
      ATTR_NONNULL();
  void (*draw)(uiWidgetColors *,
               rcti *,
               const uiWidgetStateInfo *,
               int roundboxalign,
               const float zoom) ATTR_NONNULL();
  void (*custom)(uiBut *,
                 uiWidgetColors *,
                 rcti *,
                 const uiWidgetStateInfo *,
                 int roundboxalign,
                 const float zoom) ATTR_NONNULL();
  void (*draw_block)(
      uiWidgetColors *, rcti *, int block_flag, int roundboxalign, const float zoom);
  void (*text)(const uiFontStyle *, const uiWidgetColors *, uiBut *, rcti *);
};

/** \} */

/* -------------------------------------------------------------------- */
/** \name Shape Preset Data
 * \{ */

static const float cornervec[WIDGET_CURVE_RESOLU][2] = {
    {0.0, 0.0},
    {0.195, 0.02},
    {0.383, 0.067},
    {0.55, 0.169},
    {0.707, 0.293},
    {0.831, 0.45},
    {0.924, 0.617},
    {0.98, 0.805},
    {1.0, 1.0},
};

const float ui_pixel_jitter[UI_PIXEL_AA_JITTER][2] = {
    {0.468813, -0.481430},
    {-0.155755, -0.352820},
    {0.219306, -0.238501},
    {-0.393286, -0.110949},
    {-0.024699, 0.013908},
    {0.343805, 0.147431},
    {-0.272855, 0.269918},
    {0.095909, 0.388710},
};
#define WIDGET_AA_JITTER UI_PIXEL_AA_JITTER
#define jit ui_pixel_jitter

static const float g_shape_preset_number_arrow_vert[3][2] = {
    {-0.352077, 0.532607},
    {-0.352077, -0.549313},
    {0.330000, -0.008353},
};
static const uint g_shape_preset_number_arrow_face[1][3] = {
    {0, 1, 2},
};

static const float g_shape_preset_scroll_circle_vert[16][2] = {
    {0.382684, 0.923879},
    {0.000001, 1.000000},
    {-0.382683, 0.923880},
    {-0.707107, 0.707107},
    {-0.923879, 0.382684},
    {-1.000000, 0.000000},
    {-0.923880, -0.382684},
    {-0.707107, -0.707107},
    {-0.382683, -0.923880},
    {0.000000, -1.000000},
    {0.382684, -0.923880},
    {0.707107, -0.707107},
    {0.923880, -0.382684},
    {1.000000, -0.000000},
    {0.923880, 0.382683},
    {0.707107, 0.707107},
};
static const uint g_shape_preset_scroll_circle_face[14][3] = {
    {0, 1, 2},
    {2, 0, 3},
    {3, 0, 15},
    {3, 15, 4},
    {4, 15, 14},
    {4, 14, 5},
    {5, 14, 13},
    {5, 13, 6},
    {6, 13, 12},
    {6, 12, 7},
    {7, 12, 11},
    {7, 11, 8},
    {8, 11, 10},
    {8, 10, 9},
};

static const float g_shape_preset_menu_arrow_vert[6][2] = {
    {-0.33, 0.16},
    {0.33, 0.16},
    {0, 0.82},
    {0, -0.82},
    {-0.33, -0.16},
    {0.33, -0.16},
};
static const uint g_shape_preset_menu_arrow_face[2][3] = {{2, 0, 1}, {3, 5, 4}};

static const float g_shape_preset_checkmark_vert[6][2] = {
    {-0.578579, 0.253369},
    {-0.392773, 0.412794},
    {-0.004241, -0.328551},
    {-0.003001, 0.034320},
    {1.055313, 0.864744},
    {0.866408, 1.026895},
};

static const uint g_shape_preset_checkmark_face[4][3] = {
    {3, 2, 4},
    {3, 4, 5},
    {1, 0, 3},
    {0, 2, 3},
};

#define OY (-0.2 / 2)
#define SC (0.35 * 2)
static const float g_shape_preset_hold_action_vert[6][2] = {
    {-0.5 + SC, 1.0 + OY},
    {0.5, 1.0 + OY},
    {0.5, 0.0 + OY + SC},
};
static const uint g_shape_preset_hold_action_face[2][3] = {{2, 0, 1}, {3, 5, 4}};
#undef OY
#undef SC

/** \} */

/* -------------------------------------------------------------------- */
/** \name #GPUBatch Creation
 *
 * In order to speed up UI drawing we create some batches that are then
 * modified by specialized shaders to draw certain elements really fast.
 * TODO: find a better place. Maybe its own file?
 *
 * \{ */

static struct {
  GPUBatch *roundbox_widget;
  GPUBatch *roundbox_shadow;

  /* TODO: remove. */
  GPUVertFormat format;
  uint vflag_id;
} g_ui_batch_cache = {nullptr};

static GPUVertFormat *vflag_format()
{
  if (g_ui_batch_cache.format.attr_len == 0) {
    GPUVertFormat *format = &g_ui_batch_cache.format;
    g_ui_batch_cache.vflag_id = GPU_vertformat_attr_add(
        format, "vflag", GPU_COMP_U32, 1, GPU_FETCH_INT);
  }
  return &g_ui_batch_cache.format;
}

#define INNER 0
#define OUTLINE 1
#define EMBOSS 2
#define NO_AA 0

static void set_roundbox_vertex_data(GPUVertBufRaw *vflag_step, uint32_t d)
{
  uint32_t *data = static_cast<uint32_t *>(GPU_vertbuf_raw_step(vflag_step));
  *data = d;
}

static uint32_t set_roundbox_vertex(GPUVertBufRaw *vflag_step,
                                    int corner_id,
                                    int corner_v,
                                    int jit_v,
                                    bool inner,
                                    bool emboss,
                                    int color)
{
  uint32_t *data = static_cast<uint32_t *>(GPU_vertbuf_raw_step(vflag_step));
  *data = corner_id;
  *data |= corner_v << 2;
  *data |= jit_v << 6;
  *data |= color << 12;
  *data |= (inner) ? (1 << 10) : 0;  /* is inner vert */
  *data |= (emboss) ? (1 << 11) : 0; /* is emboss vert */
  return *data;
}

GPUBatch *ui_batch_roundbox_widget_get()
{
  if (g_ui_batch_cache.roundbox_widget == nullptr) {
    GPUVertBuf *vbo = GPU_vertbuf_create_with_format(vflag_format());

    GPU_vertbuf_data_alloc(vbo, 12);

    GPUIndexBufBuilder ibuf;
    GPU_indexbuf_init(&ibuf, GPU_PRIM_TRIS, 6, 12);
    /* Widget */
    GPU_indexbuf_add_tri_verts(&ibuf, 0, 1, 2);
    GPU_indexbuf_add_tri_verts(&ibuf, 2, 1, 3);
    /* Trias */
    GPU_indexbuf_add_tri_verts(&ibuf, 4, 5, 6);
    GPU_indexbuf_add_tri_verts(&ibuf, 6, 5, 7);

    GPU_indexbuf_add_tri_verts(&ibuf, 8, 9, 10);
    GPU_indexbuf_add_tri_verts(&ibuf, 10, 9, 11);

    g_ui_batch_cache.roundbox_widget = GPU_batch_create_ex(
        GPU_PRIM_TRIS, vbo, GPU_indexbuf_build(&ibuf), GPU_BATCH_OWNS_INDEX | GPU_BATCH_OWNS_VBO);
    gpu_batch_presets_register(g_ui_batch_cache.roundbox_widget);
  }
  return g_ui_batch_cache.roundbox_widget;
}

GPUBatch *ui_batch_roundbox_shadow_get()
{
  if (g_ui_batch_cache.roundbox_shadow == nullptr) {
    uint32_t last_data;
    GPUVertBufRaw vflag_step;
    GPUVertBuf *vbo = GPU_vertbuf_create_with_format(vflag_format());
    const int vcount = (WIDGET_SIZE_MAX + 1) * 2 + 2 + WIDGET_SIZE_MAX;
    GPU_vertbuf_data_alloc(vbo, vcount);
    GPU_vertbuf_attr_get_raw_data(vbo, g_ui_batch_cache.vflag_id, &vflag_step);

    for (int c = 0; c < 4; c++) {
      for (int a = 0; a < WIDGET_CURVE_RESOLU; a++) {
        set_roundbox_vertex(&vflag_step, c, a, NO_AA, true, false, INNER);
        set_roundbox_vertex(&vflag_step, c, a, NO_AA, false, false, INNER);
      }
    }
    /* close loop */
    last_data = set_roundbox_vertex(&vflag_step, 0, 0, NO_AA, true, false, INNER);
    last_data = set_roundbox_vertex(&vflag_step, 0, 0, NO_AA, false, false, INNER);
    /* restart */
    set_roundbox_vertex_data(&vflag_step, last_data);
    set_roundbox_vertex(&vflag_step, 0, 0, NO_AA, true, false, INNER);
    /* filled */
    for (int c1 = 0, c2 = 3; c1 < 2; c1++, c2--) {
      for (int a1 = 0, a2 = WIDGET_CURVE_RESOLU - 1; a2 >= 0; a1++, a2--) {
        set_roundbox_vertex(&vflag_step, c1, a1, NO_AA, true, false, INNER);
        set_roundbox_vertex(&vflag_step, c2, a2, NO_AA, true, false, INNER);
      }
    }
    g_ui_batch_cache.roundbox_shadow = GPU_batch_create_ex(
        GPU_PRIM_TRI_STRIP, vbo, nullptr, GPU_BATCH_OWNS_VBO);
    gpu_batch_presets_register(g_ui_batch_cache.roundbox_shadow);
  }
  return g_ui_batch_cache.roundbox_shadow;
}

#undef INNER
#undef OUTLINE
#undef EMBOSS
#undef NO_AA

/** \} */

/* -------------------------------------------------------------------- */
/** \name Draw Triangle Arrow
 * \{ */

static void draw_anti_tria(
    float x1, float y1, float x2, float y2, float x3, float y3, const float color[4])
{
  const float tri_arr[3][2] = {{x1, y1}, {x2, y2}, {x3, y3}};

  float draw_color[4];
  copy_v4_v4(draw_color, color);
  /* NOTE: This won't give back the original color. */
  draw_color[3] *= 1.0f / WIDGET_AA_JITTER;

  GPU_blend(GPU_BLEND_ALPHA);

  const uint pos = GPU_vertformat_attr_add(
      immVertexFormat(), "pos", GPU_COMP_F32, 2, GPU_FETCH_FLOAT);
  immBindBuiltinProgram(GPU_SHADER_3D_UNIFORM_COLOR);

  immUniformColor4fv(draw_color);
  immBegin(GPU_PRIM_TRIS, 3 * WIDGET_AA_JITTER);

  /* for each AA step */
  for (int j = 0; j < WIDGET_AA_JITTER; j++) {
    immVertex2f(pos, tri_arr[0][0] + jit[j][0], tri_arr[0][1] + jit[j][1]);
    immVertex2f(pos, tri_arr[1][0] + jit[j][0], tri_arr[1][1] + jit[j][1]);
    immVertex2f(pos, tri_arr[2][0] + jit[j][0], tri_arr[2][1] + jit[j][1]);
  }

  immEnd();

  immUnbindProgram();

  GPU_blend(GPU_BLEND_NONE);
}

void UI_draw_icon_tri(float x, float y, char dir, const float color[4])
{
  const float f3 = 0.05 * U.widget_unit;
  const float f5 = 0.15 * U.widget_unit;
  const float f7 = 0.25 * U.widget_unit;

  if (dir == 'h') {
    draw_anti_tria(x - f3, y - f5, x - f3, y + f5, x + f7, y, color);
  }
  else if (dir == 't') {
    draw_anti_tria(x - f5, y - f7, x + f5, y - f7, x, y + f3, color);
  }
  else { /* 'v' = vertical, down. */
    draw_anti_tria(x - f5, y + f3, x + f5, y + f3, x, y - f7, color);
  }
}

/* triangle 'icon' inside rect */
static void draw_anti_tria_rect(const rctf *rect, char dir, const float color[4])
{
  if (dir == 'h') {
    const float half = 0.5f * BLI_rctf_size_y(rect);
    draw_anti_tria(
        rect->xmin, rect->ymin, rect->xmin, rect->ymax, rect->xmax, rect->ymin + half, color);
  }
  else {
    const float half = 0.5f * BLI_rctf_size_x(rect);
    draw_anti_tria(
        rect->xmin, rect->ymax, rect->xmax, rect->ymax, rect->xmin + half, rect->ymin, color);
  }
}

static void widget_init(uiWidgetBase *wtb)
{
  wtb->totvert = wtb->halfwayvert = 0;
  wtb->tria1.tot = 0;
  wtb->tria2.tot = 0;
  wtb->tria1.type = ROUNDBOX_TRIA_NONE;
  wtb->tria1.size = 0;
  wtb->tria2.size = 0;

  wtb->draw_inner = true;
  wtb->draw_outline = true;
  wtb->draw_emboss = true;

  wtb->uniform_params.shade_dir = 1.0f;
  wtb->uniform_params.alpha_discard = 1.0f;
}

/** \} */

/* -------------------------------------------------------------------- */
/** \name Draw Round Box
 * \{ */

/* helper call, makes shadow rect, with 'sun' above menu, so only shadow to left/right/bottom */
/* return tot */
static int round_box_shadow_edges(
    float (*vert)[2], const rcti *rect, float rad, int roundboxalign, float step)
{
  float vec[WIDGET_CURVE_RESOLU][2];
  int tot = 0;

  rad += step;

  if (2.0f * rad > BLI_rcti_size_y(rect)) {
    rad = 0.5f * BLI_rcti_size_y(rect);
  }

  const float minx = rect->xmin - step;
  const float miny = rect->ymin - step;
  const float maxx = rect->xmax + step;
  const float maxy = rect->ymax + step;

  /* Multiply. */
  for (int a = 0; a < WIDGET_CURVE_RESOLU; a++) {
    vec[a][0] = rad * cornervec[a][0];
    vec[a][1] = rad * cornervec[a][1];
  }

  /* start with left-top, anti clockwise */
  if (roundboxalign & UI_CNR_TOP_LEFT) {
    for (int a = 0; a < WIDGET_CURVE_RESOLU; a++, tot++) {
      vert[tot][0] = minx + rad - vec[a][0];
      vert[tot][1] = maxy - vec[a][1];
    }
  }
  else {
    for (int a = 0; a < WIDGET_CURVE_RESOLU; a++, tot++) {
      vert[tot][0] = minx;
      vert[tot][1] = maxy;
    }
  }

  if (roundboxalign & UI_CNR_BOTTOM_LEFT) {
    for (int a = 0; a < WIDGET_CURVE_RESOLU; a++, tot++) {
      vert[tot][0] = minx + vec[a][1];
      vert[tot][1] = miny + rad - vec[a][0];
    }
  }
  else {
    for (int a = 0; a < WIDGET_CURVE_RESOLU; a++, tot++) {
      vert[tot][0] = minx;
      vert[tot][1] = miny;
    }
  }

  if (roundboxalign & UI_CNR_BOTTOM_RIGHT) {
    for (int a = 0; a < WIDGET_CURVE_RESOLU; a++, tot++) {
      vert[tot][0] = maxx - rad + vec[a][0];
      vert[tot][1] = miny + vec[a][1];
    }
  }
  else {
    for (int a = 0; a < WIDGET_CURVE_RESOLU; a++, tot++) {
      vert[tot][0] = maxx;
      vert[tot][1] = miny;
    }
  }

  if (roundboxalign & UI_CNR_TOP_RIGHT) {
    for (int a = 0; a < WIDGET_CURVE_RESOLU; a++, tot++) {
      vert[tot][0] = maxx - vec[a][1];
      vert[tot][1] = maxy - rad + vec[a][0];
    }
  }
  else {
    for (int a = 0; a < WIDGET_CURVE_RESOLU; a++, tot++) {
      vert[tot][0] = maxx;
      vert[tot][1] = maxy;
    }
  }
  return tot;
}

/* this call has 1 extra arg to allow mask outline */
static void round_box__edges(
    uiWidgetBase *wt, int roundboxalign, const rcti *rect, float rad, float radi)
{
  float vec[WIDGET_CURVE_RESOLU][2], veci[WIDGET_CURVE_RESOLU][2];
  const float minx = rect->xmin, miny = rect->ymin, maxx = rect->xmax, maxy = rect->ymax;
  const float minxi = minx + U.pixelsize; /* Bounding-box inner. */
  const float maxxi = maxx - U.pixelsize;
  const float minyi = miny + U.pixelsize;
  const float maxyi = maxy - U.pixelsize;
  /* for uv, can divide by zero */
  const float facxi = (maxxi != minxi) ? 1.0f / (maxxi - minxi) : 0.0f;
  const float facyi = (maxyi != minyi) ? 1.0f / (maxyi - minyi) : 0.0f;
  int tot = 0;
  const int hnum = ((roundboxalign & (UI_CNR_TOP_LEFT | UI_CNR_TOP_RIGHT)) ==
                        (UI_CNR_TOP_LEFT | UI_CNR_TOP_RIGHT) ||
                    (roundboxalign & (UI_CNR_BOTTOM_RIGHT | UI_CNR_BOTTOM_LEFT)) ==
                        (UI_CNR_BOTTOM_RIGHT | UI_CNR_BOTTOM_LEFT)) ?
                       1 :
                       2;
  const int vnum = ((roundboxalign & (UI_CNR_TOP_LEFT | UI_CNR_BOTTOM_LEFT)) ==
                        (UI_CNR_TOP_LEFT | UI_CNR_BOTTOM_LEFT) ||
                    (roundboxalign & (UI_CNR_TOP_RIGHT | UI_CNR_BOTTOM_RIGHT)) ==
                        (UI_CNR_TOP_RIGHT | UI_CNR_BOTTOM_RIGHT)) ?
                       1 :
                       2;

  const int minsize = min_ii(BLI_rcti_size_x(rect) * hnum, BLI_rcti_size_y(rect) * vnum);

  if (2.0f * rad > minsize) {
    rad = 0.5f * minsize;
  }

  if (2.0f * (radi + 1.0f) > minsize) {
    radi = 0.5f * minsize - U.pixelsize;
  }

  wt->uniform_params.rad = rad;
  wt->uniform_params.radi = radi;
  wt->uniform_params.facxi = facxi;
  wt->uniform_params.facyi = facyi;
  wt->uniform_params.round_corners[0] = (roundboxalign & UI_CNR_BOTTOM_LEFT) ? 1.0f : 0.0f;
  wt->uniform_params.round_corners[1] = (roundboxalign & UI_CNR_BOTTOM_RIGHT) ? 1.0f : 0.0f;
  wt->uniform_params.round_corners[2] = (roundboxalign & UI_CNR_TOP_RIGHT) ? 1.0f : 0.0f;
  wt->uniform_params.round_corners[3] = (roundboxalign & UI_CNR_TOP_LEFT) ? 1.0f : 0.0f;
  BLI_rctf_rcti_copy(&wt->uniform_params.rect, rect);
  BLI_rctf_init(&wt->uniform_params.recti, minxi, maxxi, minyi, maxyi);

  /* Multiply by radius. */
  for (int a = 0; a < WIDGET_CURVE_RESOLU; a++) {
    veci[a][0] = radi * cornervec[a][0];
    veci[a][1] = radi * cornervec[a][1];
    vec[a][0] = rad * cornervec[a][0];
    vec[a][1] = rad * cornervec[a][1];
  }

  /* corner left-bottom */
  if (roundboxalign & UI_CNR_BOTTOM_LEFT) {
    for (int a = 0; a < WIDGET_CURVE_RESOLU; a++, tot++) {
      wt->inner_v[tot][0] = minxi + veci[a][1];
      wt->inner_v[tot][1] = minyi + radi - veci[a][0];

      wt->outer_v[tot][0] = minx + vec[a][1];
      wt->outer_v[tot][1] = miny + rad - vec[a][0];

      wt->inner_uv[tot][0] = facxi * (wt->inner_v[tot][0] - minxi);
      wt->inner_uv[tot][1] = facyi * (wt->inner_v[tot][1] - minyi);
    }
  }
  else {
    wt->inner_v[tot][0] = minxi;
    wt->inner_v[tot][1] = minyi;

    wt->outer_v[tot][0] = minx;
    wt->outer_v[tot][1] = miny;

    wt->inner_uv[tot][0] = 0.0f;
    wt->inner_uv[tot][1] = 0.0f;

    tot++;
  }

  /* corner right-bottom */
  if (roundboxalign & UI_CNR_BOTTOM_RIGHT) {
    for (int a = 0; a < WIDGET_CURVE_RESOLU; a++, tot++) {
      wt->inner_v[tot][0] = maxxi - radi + veci[a][0];
      wt->inner_v[tot][1] = minyi + veci[a][1];

      wt->outer_v[tot][0] = maxx - rad + vec[a][0];
      wt->outer_v[tot][1] = miny + vec[a][1];

      wt->inner_uv[tot][0] = facxi * (wt->inner_v[tot][0] - minxi);
      wt->inner_uv[tot][1] = facyi * (wt->inner_v[tot][1] - minyi);
    }
  }
  else {
    wt->inner_v[tot][0] = maxxi;
    wt->inner_v[tot][1] = minyi;

    wt->outer_v[tot][0] = maxx;
    wt->outer_v[tot][1] = miny;

    wt->inner_uv[tot][0] = 1.0f;
    wt->inner_uv[tot][1] = 0.0f;

    tot++;
  }

  wt->halfwayvert = tot;

  /* corner right-top */
  if (roundboxalign & UI_CNR_TOP_RIGHT) {
    for (int a = 0; a < WIDGET_CURVE_RESOLU; a++, tot++) {
      wt->inner_v[tot][0] = maxxi - veci[a][1];
      wt->inner_v[tot][1] = maxyi - radi + veci[a][0];

      wt->outer_v[tot][0] = maxx - vec[a][1];
      wt->outer_v[tot][1] = maxy - rad + vec[a][0];

      wt->inner_uv[tot][0] = facxi * (wt->inner_v[tot][0] - minxi);
      wt->inner_uv[tot][1] = facyi * (wt->inner_v[tot][1] - minyi);
    }
  }
  else {
    wt->inner_v[tot][0] = maxxi;
    wt->inner_v[tot][1] = maxyi;

    wt->outer_v[tot][0] = maxx;
    wt->outer_v[tot][1] = maxy;

    wt->inner_uv[tot][0] = 1.0f;
    wt->inner_uv[tot][1] = 1.0f;

    tot++;
  }

  /* corner left-top */
  if (roundboxalign & UI_CNR_TOP_LEFT) {
    for (int a = 0; a < WIDGET_CURVE_RESOLU; a++, tot++) {
      wt->inner_v[tot][0] = minxi + radi - veci[a][0];
      wt->inner_v[tot][1] = maxyi - veci[a][1];

      wt->outer_v[tot][0] = minx + rad - vec[a][0];
      wt->outer_v[tot][1] = maxy - vec[a][1];

      wt->inner_uv[tot][0] = facxi * (wt->inner_v[tot][0] - minxi);
      wt->inner_uv[tot][1] = facyi * (wt->inner_v[tot][1] - minyi);
    }
  }
  else {
    wt->inner_v[tot][0] = minxi;
    wt->inner_v[tot][1] = maxyi;

    wt->outer_v[tot][0] = minx;
    wt->outer_v[tot][1] = maxy;

    wt->inner_uv[tot][0] = 0.0f;
    wt->inner_uv[tot][1] = 1.0f;

    tot++;
  }

  BLI_assert(tot <= WIDGET_SIZE_MAX);

  wt->totvert = tot;
}

static void round_box_edges(uiWidgetBase *wt, int roundboxalign, const rcti *rect, float rad)
{
  round_box__edges(wt, roundboxalign, rect, rad, rad - U.pixelsize);
}

/** \} */

/* -------------------------------------------------------------------- */
/** \name Shape Preset Mini API
 * \{ */

/* based on button rect, return scaled array of triangles */
static void shape_preset_init_trias_ex(uiWidgetTrias *tria,
                                       const rcti *rect,
                                       float triasize,
                                       char where,
                                       /* input data */
                                       const float verts[][2],
                                       const int verts_tot,
                                       const uint tris[][3],
                                       const int tris_tot)
{
  float sizex, sizey;
  int i1 = 0, i2 = 1;

  const float minsize = ELEM(where, 'r', 'l') ? BLI_rcti_size_y(rect) : BLI_rcti_size_x(rect);

  /* center position and size */
  float centx = float(rect->xmin) + 0.4f * minsize;
  float centy = float(rect->ymin) + 0.5f * minsize;
  tria->size = sizex = sizey = -0.5f * triasize * minsize;

  if (where == 'r') {
    centx = float(rect->xmax) - 0.4f * minsize;
    sizex = -sizex;
  }
  else if (where == 't') {
    centx = float(rect->xmin) + 0.5f * minsize;
    centy = float(rect->ymax) - 0.5f * minsize;
    sizey = -sizey;
    i2 = 0;
    i1 = 1;
  }
  else if (where == 'b') {
    centx = float(rect->xmin) + 0.5f * minsize;
    sizex = -sizex;
    i2 = 0;
    i1 = 1;
  }

  for (int a = 0; a < verts_tot; a++) {
    tria->vec[a][0] = sizex * verts[a][i1] + centx;
    tria->vec[a][1] = sizey * verts[a][i2] + centy;
  }

  tria->center[0] = centx;
  tria->center[1] = centy;

  tria->tot = tris_tot;
  tria->index = tris;
}

static void shape_preset_init_number_arrows(uiWidgetTrias *tria,
                                            const rcti *rect,
                                            float triasize,
                                            char where)
{
  tria->type = ROUNDBOX_TRIA_ARROWS;
  shape_preset_init_trias_ex(tria,
                             rect,
                             triasize,
                             where,
                             g_shape_preset_number_arrow_vert,
                             ARRAY_SIZE(g_shape_preset_number_arrow_vert),
                             g_shape_preset_number_arrow_face,
                             ARRAY_SIZE(g_shape_preset_number_arrow_face));
}

static void shape_preset_init_hold_action(uiWidgetTrias *tria,
                                          const rcti *rect,
                                          float triasize,
                                          char where)
{
  tria->type = ROUNDBOX_TRIA_HOLD_ACTION_ARROW;
  /* With the current changes to use batches for widget drawing, the code
   * below is doing almost nothing effectively. 'where' doesn't work either,
   * shader is currently hardcoded to work for the button triangle pointing
   * at the lower right. The same limitation applies to other trias as well.
   * XXX Should be addressed. */
  shape_preset_init_trias_ex(tria,
                             rect,
                             triasize,
                             where,
                             g_shape_preset_hold_action_vert,
                             ARRAY_SIZE(g_shape_preset_hold_action_vert),
                             g_shape_preset_hold_action_face,
                             ARRAY_SIZE(g_shape_preset_hold_action_face));
}

static void shape_preset_init_scroll_circle(uiWidgetTrias *tria,
                                            const rcti *rect,
                                            float triasize,
                                            char where)
{
  tria->type = ROUNDBOX_TRIA_SCROLL;
  shape_preset_init_trias_ex(tria,
                             rect,
                             triasize,
                             where,
                             g_shape_preset_scroll_circle_vert,
                             ARRAY_SIZE(g_shape_preset_scroll_circle_vert),
                             g_shape_preset_scroll_circle_face,
                             ARRAY_SIZE(g_shape_preset_scroll_circle_face));
}

static void widget_draw_vertex_buffer(uint pos,
                                      uint col,
                                      GPUPrimType mode,
                                      const float quads_pos[WIDGET_SIZE_MAX][2],
                                      const uchar quads_col[WIDGET_SIZE_MAX][4],
                                      uint totvert)
{
  immBegin(mode, totvert);
  for (int i = 0; i < totvert; i++) {
    if (quads_col) {
      immAttr4ubv(col, quads_col[i]);
    }
    immVertex2fv(pos, quads_pos[i]);
  }
  immEnd();
}

static void shape_preset_trias_from_rect_menu(uiWidgetTrias *tria, const rcti *rect)
{
  const float width = BLI_rcti_size_x(rect);
  const float height = BLI_rcti_size_y(rect);
  float centx, centy, size;

  tria->type = ROUNDBOX_TRIA_MENU;

  /* Center position and size. */
  tria->center[0] = centx = rect->xmin + 0.52f * BLI_rcti_size_y(rect);
  tria->center[1] = centy = rect->ymin + 0.52f * BLI_rcti_size_y(rect);
  tria->size = size = 0.4f * height;

  if (width > height * 1.1f) {
    /* For wider buttons align tighter to the right. */
    tria->center[0] = centx = rect->xmax - 0.32f * height;
  }

  for (int a = 0; a < 6; a++) {
    tria->vec[a][0] = size * g_shape_preset_menu_arrow_vert[a][0] + centx;
    tria->vec[a][1] = size * g_shape_preset_menu_arrow_vert[a][1] + centy;
  }

  tria->tot = 2;
  tria->index = g_shape_preset_menu_arrow_face;
}

static void shape_preset_trias_from_rect_checkmark(uiWidgetTrias *tria, const rcti *rect)
{
  float centx, centy, size;

  tria->type = ROUNDBOX_TRIA_CHECK;

  /* Center position and size. */
  tria->center[0] = centx = rect->xmin + 0.5f * BLI_rcti_size_y(rect);
  tria->center[1] = centy = rect->ymin + 0.5f * BLI_rcti_size_y(rect);
  tria->size = size = 0.5f * BLI_rcti_size_y(rect);

  for (int a = 0; a < 6; a++) {
    tria->vec[a][0] = size * g_shape_preset_checkmark_vert[a][0] + centx;
    tria->vec[a][1] = size * g_shape_preset_checkmark_vert[a][1] + centy;
  }

  tria->tot = 4;
  tria->index = g_shape_preset_checkmark_face;
}

static void shape_preset_trias_from_rect_dash(uiWidgetTrias *tria, const rcti *rect)
{
  tria->type = ROUNDBOX_TRIA_DASH;

  /* Center position and size. */
  tria->center[0] = rect->xmin + 0.5f * BLI_rcti_size_y(rect);
  tria->center[1] = rect->ymin + 0.5f * BLI_rcti_size_y(rect);
  tria->size = 0.5f * BLI_rcti_size_y(rect);
}

/** \} */

/* -------------------------------------------------------------------- */
/** \name Widget Base Drawing
 * \{ */

/* prepares shade colors */
static void shadecolors4(
    uchar coltop[4], uchar coldown[4], const uchar *color, short shadetop, short shadedown)
{
  coltop[0] = CLAMPIS(color[0] + shadetop, 0, 255);
  coltop[1] = CLAMPIS(color[1] + shadetop, 0, 255);
  coltop[2] = CLAMPIS(color[2] + shadetop, 0, 255);
  coltop[3] = color[3];

  coldown[0] = CLAMPIS(color[0] + shadedown, 0, 255);
  coldown[1] = CLAMPIS(color[1] + shadedown, 0, 255);
  coldown[2] = CLAMPIS(color[2] + shadedown, 0, 255);
  coldown[3] = color[3];
}

static void widget_verts_to_triangle_strip(uiWidgetBase *wtb,
                                           const int totvert,
                                           float triangle_strip[WIDGET_SIZE_MAX * 2 + 2][2])
{
  int a;
  for (a = 0; a < totvert; a++) {
    copy_v2_v2(triangle_strip[a * 2], wtb->outer_v[a]);
    copy_v2_v2(triangle_strip[a * 2 + 1], wtb->inner_v[a]);
  }
  copy_v2_v2(triangle_strip[a * 2], wtb->outer_v[0]);
  copy_v2_v2(triangle_strip[a * 2 + 1], wtb->inner_v[0]);
}

static void widgetbase_outline(uiWidgetBase *wtb, uint pos)
{
  float triangle_strip[WIDGET_SIZE_MAX * 2 + 2][2]; /* + 2 because the last pair is wrapped */
  widget_verts_to_triangle_strip(wtb, wtb->totvert, triangle_strip);

  widget_draw_vertex_buffer(
      pos, 0, GPU_PRIM_TRI_STRIP, triangle_strip, nullptr, wtb->totvert * 2 + 2);
}

static void widgetbase_set_uniform_alpha_discard(uiWidgetBase *wtb,
                                                 const bool alpha_check,
                                                 const float discard_factor)
{
  if (alpha_check) {
    wtb->uniform_params.alpha_discard = -discard_factor;
  }
  else {
    wtb->uniform_params.alpha_discard = discard_factor;
  }
}

static void widgetbase_set_uniform_alpha_check(uiWidgetBase *wtb, const bool alpha_check)
{
  const float discard_factor = fabs(wtb->uniform_params.alpha_discard);
  widgetbase_set_uniform_alpha_discard(wtb, alpha_check, discard_factor);
}

static void widgetbase_set_uniform_discard_factor(uiWidgetBase *wtb, const float discard_factor)
{
  const bool alpha_check = wtb->uniform_params.alpha_discard < 0.0f;
  widgetbase_set_uniform_alpha_discard(wtb, alpha_check, discard_factor);
}

static void widgetbase_set_uniform_colors_ubv(uiWidgetBase *wtb,
                                              const uchar *col1,
                                              const uchar *col2,
                                              const uchar *outline,
                                              const uchar *emboss,
                                              const uchar *tria,
                                              const bool alpha_check)
{
  widgetbase_set_uniform_alpha_check(wtb, alpha_check);
  rgba_float_args_set_ch(wtb->uniform_params.color_inner1, col1[0], col1[1], col1[2], col1[3]);
  rgba_float_args_set_ch(wtb->uniform_params.color_inner2, col2[0], col2[1], col2[2], col2[3]);
  rgba_float_args_set_ch(
      wtb->uniform_params.color_outline, outline[0], outline[1], outline[2], outline[3]);
  rgba_float_args_set_ch(
      wtb->uniform_params.color_emboss, emboss[0], emboss[1], emboss[2], emboss[3]);
  rgba_float_args_set_ch(wtb->uniform_params.color_tria, tria[0], tria[1], tria[2], tria[3]);
}

/** \} */

/* -------------------------------------------------------------------- */
/** \name Widget Base Drawing #GPUBatch Cache
 * \{ */

/* keep in sync with shader */
#define MAX_WIDGET_BASE_BATCH 6
#define MAX_WIDGET_PARAMETERS 12

static struct {
  uiWidgetBaseParameters params[MAX_WIDGET_BASE_BATCH];
  int count;
  bool enabled;
} g_widget_base_batch = {{{{0}}}};

void UI_widgetbase_draw_cache_flush()
{
  const float checker_params[3] = {
      UI_ALPHA_CHECKER_DARK / 255.0f, UI_ALPHA_CHECKER_LIGHT / 255.0f, 8.0f};

  if (g_widget_base_batch.count == 0) {
    return;
  }

  GPUBatch *batch = ui_batch_roundbox_widget_get();
  if (g_widget_base_batch.count == 1) {
    /* draw single */
    GPU_batch_program_set_builtin(batch, GPU_SHADER_2D_WIDGET_BASE);
    GPU_batch_uniform_4fv_array(
        batch, "parameters", MAX_WIDGET_PARAMETERS, (const float(*)[4])g_widget_base_batch.params);
    GPU_batch_uniform_3fv(batch, "checkerColorAndSize", checker_params);
    GPU_batch_draw(batch);
  }
  else {
    GPU_batch_program_set_builtin(batch, GPU_SHADER_2D_WIDGET_BASE_INST);
    GPU_batch_uniform_4fv_array(batch,
                                "parameters",
                                MAX_WIDGET_PARAMETERS * MAX_WIDGET_BASE_BATCH,
                                (float(*)[4])g_widget_base_batch.params);
    GPU_batch_uniform_3fv(batch, "checkerColorAndSize", checker_params);
    GPU_batch_draw_instance_range(batch, 0, g_widget_base_batch.count);
  }
  g_widget_base_batch.count = 0;
}

void UI_widgetbase_draw_cache_begin()
{
  BLI_assert(g_widget_base_batch.enabled == false);
  g_widget_base_batch.enabled = true;
}

void UI_widgetbase_draw_cache_end()
{
  BLI_assert(g_widget_base_batch.enabled == true);
  g_widget_base_batch.enabled = false;

  GPU_blend(GPU_BLEND_ALPHA);

  UI_widgetbase_draw_cache_flush();

  GPU_blend(GPU_BLEND_NONE);
}

/* Disable cached/instanced drawing and enforce single widget drawing pipeline.
 * Works around interface artifacts happening on certain driver and hardware
 * configurations. */
static bool draw_widgetbase_batch_skip_draw_cache()
{
  /* MacOS is known to have issues on Mac Mini and MacBook Pro with Intel Iris GPU.
   * For example, #78307. */
  if (GPU_type_matches_ex(GPU_DEVICE_INTEL, GPU_OS_MAC, GPU_DRIVER_ANY, GPU_BACKEND_OPENGL)) {
    return true;
  }

  return false;
}

static void draw_widgetbase_batch(uiWidgetBase *wtb)
{
  wtb->uniform_params.tria_type = wtb->tria1.type;
  wtb->uniform_params.tria1_size = wtb->tria1.size;
  wtb->uniform_params.tria2_size = wtb->tria2.size;
  copy_v2_v2(wtb->uniform_params.tria1_center, wtb->tria1.center);
  copy_v2_v2(wtb->uniform_params.tria2_center, wtb->tria2.center);

  if (g_widget_base_batch.enabled && !draw_widgetbase_batch_skip_draw_cache()) {
    g_widget_base_batch.params[g_widget_base_batch.count] = wtb->uniform_params;
    g_widget_base_batch.count++;

    if (g_widget_base_batch.count == MAX_WIDGET_BASE_BATCH) {
      UI_widgetbase_draw_cache_flush();
    }
  }
  else {
    const float checker_params[3] = {
        UI_ALPHA_CHECKER_DARK / 255.0f, UI_ALPHA_CHECKER_LIGHT / 255.0f, 8.0f};
    /* draw single */
    GPUBatch *batch = ui_batch_roundbox_widget_get();
    GPU_batch_program_set_builtin(batch, GPU_SHADER_2D_WIDGET_BASE);
    GPU_batch_uniform_4fv_array(
        batch, "parameters", MAX_WIDGET_PARAMETERS, (float(*)[4]) & wtb->uniform_params);
    GPU_batch_uniform_3fv(batch, "checkerColorAndSize", checker_params);
    GPU_batch_draw(batch);
  }
}

static void widgetbase_draw_ex(uiWidgetBase *wtb,
                               const uiWidgetColors *wcol,
                               bool show_alpha_checkers)
{
  uchar inner_col1[4] = {0};
  uchar inner_col2[4] = {0};
  uchar emboss_col[4] = {0};
  uchar outline_col[4] = {0};
  uchar tria_col[4] = {0};
  /* For color widget. */
  if (wcol->shaded != 0) {
    show_alpha_checkers = false;
  }

  /* backdrop non AA */
  if (wtb->draw_inner) {
    if (wcol->shaded == 0) {
      /* simple fill */
      inner_col1[0] = inner_col2[0] = wcol->inner[0];
      inner_col1[1] = inner_col2[1] = wcol->inner[1];
      inner_col1[2] = inner_col2[2] = wcol->inner[2];
      inner_col1[3] = inner_col2[3] = wcol->inner[3];
    }
    else {
      /* gradient fill */
      shadecolors4(inner_col1, inner_col2, wcol->inner, wcol->shadetop, wcol->shadedown);
    }
  }

  if (wtb->draw_outline) {
    outline_col[0] = wcol->outline[0];
    outline_col[1] = wcol->outline[1];
    outline_col[2] = wcol->outline[2];
    outline_col[3] = wcol->outline[3];

    /* Emboss shadow if enabled, and inner and outline colors are not fully transparent. */
    if ((wtb->draw_emboss) && (wcol->inner[3] != 0.0f || wcol->outline[3] != 0.0f)) {
      UI_GetThemeColor4ubv(TH_WIDGET_EMBOSS, emboss_col);
    }
  }

  if (wtb->tria1.type != ROUNDBOX_TRIA_NONE) {
    tria_col[0] = wcol->item[0];
    tria_col[1] = wcol->item[1];
    tria_col[2] = wcol->item[2];
    tria_col[3] = wcol->item[3];
  }

  /* Draw everything in one draw-call. */
  if (inner_col1[3] || inner_col2[3] || outline_col[3] || emboss_col[3] || tria_col[3] ||
      show_alpha_checkers)
  {
    widgetbase_set_uniform_colors_ubv(
        wtb, inner_col1, inner_col2, outline_col, emboss_col, tria_col, show_alpha_checkers);

    GPU_blend(GPU_BLEND_ALPHA);
    draw_widgetbase_batch(wtb);
    GPU_blend(GPU_BLEND_NONE);
  }
}

static void widgetbase_draw(uiWidgetBase *wtb, const uiWidgetColors *wcol)
{
  widgetbase_draw_ex(wtb, wcol, false);
}

/** \} */

/* -------------------------------------------------------------------- */
/** \name Text/Icon Drawing
 * \{ */

#define UI_TEXT_CLIP_MARGIN (0.25f * U.widget_unit / but->block->aspect)

#define PREVIEW_PAD 4

static float widget_alpha_factor(const uiWidgetStateInfo *state)
{
  if (state->but_flag & (UI_BUT_INACTIVE | UI_BUT_DISABLED)) {
    if (state->but_flag & UI_SEARCH_FILTER_NO_MATCH) {
      return 0.25f;
    }
    return 0.5f;
  }

  if (state->but_flag & UI_SEARCH_FILTER_NO_MATCH) {
    return 0.5f;
  }

  return 1.0f;
}

static void widget_draw_preview(BIFIconID icon, float alpha, const rcti *rect)
{
  if (icon == ICON_NONE) {
    return;
  }

  const int w = BLI_rcti_size_x(rect);
  const int h = BLI_rcti_size_y(rect);
  const int size = MIN2(w, h) - PREVIEW_PAD * 2;

  if (size > 0) {
    const int x = rect->xmin + w / 2 - size / 2;
    const int y = rect->ymin + h / 2 - size / 2;

    UI_icon_draw_preview(x, y, icon, 1.0f, alpha, size);
  }
}

static void widget_draw_icon_centered(const BIFIconID icon,
                                      const float aspect,
                                      const float alpha,
                                      const rcti *rect,
                                      const uchar mono_color[4])
{
  if (icon == ICON_NONE) {
    return;
  }

  const float size = ICON_DEFAULT_HEIGHT / (aspect * UI_INV_SCALE_FAC);

  if (size > 0) {
    const int x = BLI_rcti_cent_x(rect) - size / 2;
    const int y = BLI_rcti_cent_y(rect) - size / 2;

    const bTheme *btheme = UI_GetTheme();
    const float desaturate = 1.0 - btheme->tui.icon_saturation;
    uchar color[4] = {mono_color[0], mono_color[1], mono_color[2], mono_color[3]};
    const bool has_theme = UI_icon_get_theme_color(int(icon), color);

    UI_icon_draw_ex(
        x, y, icon, aspect * UI_INV_SCALE_FAC, alpha, desaturate, color, has_theme, nullptr);
  }
}

static int ui_but_draw_menu_icon(const uiBut *but)
{
  return (but->flag & UI_BUT_ICON_SUBMENU) && (but->emboss == UI_EMBOSS_PULLDOWN);
}

/* icons have been standardized... and this call draws in untransformed coordinates */

static void widget_draw_icon(
    const uiBut *but, BIFIconID icon, float alpha, const rcti *rect, const uchar mono_color[4])
{
  if (but->flag & UI_BUT_ICON_PREVIEW) {
    GPU_blend(GPU_BLEND_ALPHA);
    widget_draw_preview(icon, alpha, rect);
    GPU_blend(GPU_BLEND_NONE);
    return;
  }

  /* this icon doesn't need draw... */
  if (icon == ICON_BLANK1 && (but->flag & UI_BUT_ICON_SUBMENU) == 0) {
    return;
  }

  const float aspect = but->block->aspect * UI_INV_SCALE_FAC;
  const float height = ICON_DEFAULT_HEIGHT / aspect;

  /* calculate blend color */
  if (ELEM(but->type, UI_BTYPE_TOGGLE, UI_BTYPE_ROW, UI_BTYPE_TOGGLE_N, UI_BTYPE_LISTROW)) {
    if (but->flag & UI_SELECT) {
      /* pass */
    }
    else if (but->flag & UI_ACTIVE) {
      /* pass */
    }
    else {
      alpha = 0.75f;
    }
  }
  else if (but->type == UI_BTYPE_LABEL) {
    /* extra feature allows more alpha blending */
    if (but->a1 == 1.0f) {
      alpha *= but->a2;
    }
  }
  else if (ELEM(but->type, UI_BTYPE_BUT, UI_BTYPE_DECORATOR)) {
    uiWidgetStateInfo state = {0};
    state.but_flag = but->flag;
    state.but_drawflag = but->drawflag;
    alpha *= widget_alpha_factor(&state);
  }

  GPU_blend(GPU_BLEND_ALPHA);

  if (icon && icon != ICON_BLANK1) {
    const float ofs = 1.0f / aspect;
    float xs, ys;

    if (but->drawflag & UI_BUT_ICON_LEFT) {
      /* special case - icon_only pie buttons */
      if (ui_block_is_pie_menu(but->block) && !ELEM(but->type, UI_BTYPE_MENU, UI_BTYPE_POPOVER) &&
          but->str && but->str[0] == '\0')
      {
        xs = rect->xmin + 2.0f * ofs;
      }
      else if (but->emboss == UI_EMBOSS_NONE || but->type == UI_BTYPE_LABEL) {
        xs = rect->xmin + 2.0f * ofs;
      }
      else {
        xs = rect->xmin + 4.0f * ofs;
      }
    }
    else {
      xs = (rect->xmin + rect->xmax - height) / 2.0f;
    }
    ys = (rect->ymin + rect->ymax - height) / 2.0f;

    /* force positions to integers, for zoom levels near 1. draws icons crisp. */
    if (aspect > 0.95f && aspect < 1.05f) {
      xs = roundf(xs);
      ys = roundf(ys);
    }

    /* Get theme color. */
    uchar color[4] = {mono_color[0], mono_color[1], mono_color[2], mono_color[3]};
    const bool has_theme = UI_icon_get_theme_color(icon, color);

    /* to indicate draggable */
    if (ui_but_drag_is_draggable(but) && (but->flag & UI_ACTIVE)) {
      UI_icon_draw_ex(
          xs, ys, icon, aspect, 1.25f, 0.0f, color, has_theme, &but->icon_overlay_text);
    }
    else if (but->flag & (UI_ACTIVE | UI_SELECT | UI_SELECT_DRAW)) {
      UI_icon_draw_ex(
          xs, ys, icon, aspect, alpha, 0.0f, color, has_theme, &but->icon_overlay_text);
    }
    else if (!((but->icon != ICON_NONE) && UI_but_is_tool(but))) {
      if (has_theme) {
        alpha *= 0.8f;
      }
      UI_icon_draw_ex(
          xs, ys, icon, aspect, alpha, 0.0f, color, has_theme, &but->icon_overlay_text);
    }
    else {
      const bTheme *btheme = UI_GetTheme();
      const float desaturate = 1.0 - btheme->tui.icon_saturation;
      UI_icon_draw_ex(
          xs, ys, icon, aspect, alpha, desaturate, color, has_theme, &but->icon_overlay_text);
    }
  }

  GPU_blend(GPU_BLEND_NONE);
}

static void widget_draw_submenu_tria(const uiBut *but,
                                     const rcti *rect,
                                     const uiWidgetColors *wcol)
{
  const float aspect = but->block->aspect * UI_INV_SCALE_FAC;
  const int tria_height = int(ICON_DEFAULT_HEIGHT / aspect);
  const int tria_width = int(ICON_DEFAULT_WIDTH / aspect) - 2 * U.pixelsize;
  const int xs = rect->xmax - tria_width;
  const int ys = (rect->ymin + rect->ymax - tria_height) / 2.0f;

  float col[4];
  rgba_uchar_to_float(col, wcol->text);
  col[3] *= 0.8f;

  rctf tria_rect;
  BLI_rctf_init(&tria_rect, xs, xs + tria_width, ys, ys + tria_height);
  BLI_rctf_scale(&tria_rect, 0.4f);

  GPU_blend(GPU_BLEND_ALPHA);
  UI_widgetbase_draw_cache_flush();
  GPU_blend(GPU_BLEND_NONE);
  draw_anti_tria_rect(&tria_rect, 'h', col);
}

static void ui_text_clip_give_prev_off(uiBut *but, const char *str)
{
  const char *prev_utf8 = BLI_str_find_prev_char_utf8(str + but->ofs, str);
  const int bytes = str + but->ofs - prev_utf8;

  but->ofs -= bytes;
}

static void ui_text_clip_give_next_off(uiBut *but, const char *str, const char *str_end)
{
  const char *next_utf8 = BLI_str_find_next_char_utf8(str + but->ofs, str_end);
  const int bytes = next_utf8 - (str + but->ofs);

  but->ofs += bytes;
}

/**
 * Helper.
 * This func assumes things like kerning handling have already been handled!
 * Return the length of modified (right-clipped + ellipsis) string.
 */
static void ui_text_clip_right_ex(const uiFontStyle *fstyle,
                                  char *str,
                                  const size_t max_len,
                                  const float okwidth,
                                  const char *sep,
                                  const int sep_len,
                                  const float sep_strwidth,
                                  size_t *r_final_len)
{
  BLI_assert(str[0]);

  /* How many BYTES (not characters) of this utf-8 string can fit, along with appended ellipsis. */
  int l_end = BLF_width_to_strlen(
      fstyle->uifont_id, str, max_len, okwidth - sep_strwidth, nullptr);

  if (l_end > 0) {
    /* At least one character, so clip and add the ellipsis. */
    memcpy(str + l_end, sep, sep_len + 1); /* +1 for trailing '\0'. */
    if (r_final_len) {
      *r_final_len = size_t(l_end) + sep_len;
    }
  }
  else {
    /* Otherwise fit as much as we can without adding an ellipsis. */
    l_end = BLF_width_to_strlen(fstyle->uifont_id, str, max_len, okwidth, nullptr);
    str[l_end] = '\0';
    if (r_final_len) {
      *r_final_len = size_t(l_end);
    }
  }
}

float UI_text_clip_middle_ex(const uiFontStyle *fstyle,
                             char *str,
                             float okwidth,
                             const float minwidth,
                             const size_t max_len,
                             const char rpart_sep)
{
  BLI_assert(str[0]);

  /* need to set this first */
  UI_fontstyle_set(fstyle);

  float strwidth = BLF_width(fstyle->uifont_id, str, max_len);

  if ((okwidth > 0.0f) && (strwidth > okwidth)) {
    const char sep[] = BLI_STR_UTF8_HORIZONTAL_ELLIPSIS;
    const int sep_len = sizeof(sep) - 1;
    const float sep_strwidth = BLF_width(fstyle->uifont_id, sep, sep_len + 1);

    char *rpart = nullptr, rpart_buf[UI_MAX_DRAW_STR];
    float rpart_width = 0.0f;
    size_t rpart_len = 0;
    size_t final_lpart_len;

    if (rpart_sep) {
      rpart = strrchr(str, rpart_sep);

      if (rpart) {
        rpart_len = strlen(rpart);
        rpart_width = BLF_width(fstyle->uifont_id, rpart, rpart_len);
        okwidth -= rpart_width;
        strwidth -= rpart_width;

        if (okwidth < 0.0f) {
          /* Not enough place for actual label, just display protected right part.
           * Here just for safety, should never happen in real life! */
          memmove(str, rpart, rpart_len + 1);
          rpart = nullptr;
          okwidth += rpart_width;
          strwidth = rpart_width;
        }
      }
    }

    const float parts_strwidth = (okwidth - sep_strwidth) / 2.0f;

    if (rpart) {
      STRNCPY(rpart_buf, rpart);
      *rpart = '\0';
      rpart = rpart_buf;
    }

    const size_t l_end = BLF_width_to_strlen(
        fstyle->uifont_id, str, max_len, parts_strwidth, nullptr);
    if (l_end < 10 || min_ff(parts_strwidth, strwidth - okwidth) < minwidth) {
      /* If we really have no place, or we would clip a very small piece of string in the middle,
       * only show start of string.
       */
      ui_text_clip_right_ex(
          fstyle, str, max_len, okwidth, sep, sep_len, sep_strwidth, &final_lpart_len);
    }
    else {
      size_t r_offset, r_len;

      r_offset = BLF_width_to_rstrlen(fstyle->uifont_id, str, max_len, parts_strwidth, nullptr);
      r_len = strlen(str + r_offset) + 1; /* +1 for the trailing '\0'. */

      if (l_end + sep_len + r_len + rpart_len > max_len) {
        /* Corner case, the str already takes all available mem,
         * and the ellipsis chars would actually add more chars.
         * Better to just trim one or two letters to the right in this case...
         * NOTE: with a single-char ellipsis, this should never happen! But better be safe
         * here...
         */
        ui_text_clip_right_ex(
            fstyle, str, max_len, okwidth, sep, sep_len, sep_strwidth, &final_lpart_len);
      }
      else {
        memmove(str + l_end + sep_len, str + r_offset, r_len);
        memcpy(str + l_end, sep, sep_len);
        /* -1 to remove trailing '\0'! */
        final_lpart_len = size_t(l_end + sep_len + r_len - 1);

        while (BLF_width(fstyle->uifont_id, str, max_len) > okwidth) {
          /* This will happen because a lot of string width processing is done in integer pixels,
           * which can introduce a rather high error in the end (about 2 pixels or so).
           * Only one char removal shall ever be needed in real-life situation... */
          r_len--;
          final_lpart_len--;
          char *c = str + l_end + sep_len;
          memmove(c, c + 1, r_len);
        }
      }
    }

    if (rpart) {
      /* Add back preserved right part to our shorten str. */
      memcpy(str + final_lpart_len, rpart, rpart_len + 1); /* +1 for trailing '\0'. */
      okwidth += rpart_width;
    }

    strwidth = BLF_width(fstyle->uifont_id, str, max_len);
  }

  BLI_assert((strwidth <= okwidth) || (okwidth <= 0.0f));

  return strwidth;
}

/**
 * Wrapper around UI_text_clip_middle_ex.
 */
static void ui_text_clip_middle(const uiFontStyle *fstyle, uiBut *but, const rcti *rect)
{
  /* No margin for labels! */
  const int border = ELEM(but->type, UI_BTYPE_LABEL, UI_BTYPE_MENU, UI_BTYPE_POPOVER) ?
                         0 :
                         int(UI_TEXT_CLIP_MARGIN + 0.5f);
  const float okwidth = float(max_ii(BLI_rcti_size_x(rect) - border, 0));
  const size_t max_len = sizeof(but->drawstr);
  const float minwidth = float(UI_ICON_SIZE) / but->block->aspect * 2.0f;

  but->ofs = 0;
  but->strwidth = UI_text_clip_middle_ex(fstyle, but->drawstr, okwidth, minwidth, max_len, '\0');
}

/**
 * Like #ui_text_clip_middle(), but protect/preserve at all cost
 * the right part of the string after sep.
 * Useful for strings with shortcuts
 * (like 'AVeryLongFooBarLabelForMenuEntry|Ctrl O' -> 'AVeryLong...MenuEntry|Ctrl O').
 */
static void ui_text_clip_middle_protect_right(const uiFontStyle *fstyle,
                                              uiBut *but,
                                              const rcti *rect,
                                              const char rsep)
{
  /* No margin for labels! */
  const int border = ELEM(but->type, UI_BTYPE_LABEL, UI_BTYPE_MENU, UI_BTYPE_POPOVER) ?
                         0 :
                         int(UI_TEXT_CLIP_MARGIN + 0.5f);
  const float okwidth = float(max_ii(BLI_rcti_size_x(rect) - border, 0));
  const size_t max_len = sizeof(but->drawstr);
  const float minwidth = float(UI_ICON_SIZE) / but->block->aspect * 2.0f;

  but->ofs = 0;
  but->strwidth = UI_text_clip_middle_ex(fstyle, but->drawstr, okwidth, minwidth, max_len, rsep);
}

/**
 * Cut off the text, taking into account the cursor location (text display while editing).
 */
static void ui_text_clip_cursor(const uiFontStyle *fstyle, uiBut *but, const rcti *rect)
{
  const int border = int(UI_TEXT_CLIP_MARGIN + 0.5f);
  const int okwidth = max_ii(BLI_rcti_size_x(rect) - border, 0);

  BLI_assert(but->editstr && but->pos >= 0);

  /* need to set this first */
  UI_fontstyle_set(fstyle);

  /* define ofs dynamically */
  if (but->ofs > but->pos) {
    but->ofs = but->pos;
  }

  if (BLF_width(fstyle->uifont_id, but->editstr, INT_MAX) <= okwidth) {
    but->ofs = 0;
  }

  but->strwidth = BLF_width(fstyle->uifont_id, but->editstr + but->ofs, INT_MAX);

  if (but->strwidth > okwidth) {
    const int editstr_len = strlen(but->editstr);
    int len = editstr_len;

    while (but->strwidth > okwidth) {
      float width;

      /* string position of cursor */
      width = BLF_width(fstyle->uifont_id, but->editstr + but->ofs, (but->pos - but->ofs));

      /* if cursor is at 20 pixels of right side button we clip left */
      if (width > okwidth - 20) {
        ui_text_clip_give_next_off(but, but->editstr, but->editstr + editstr_len);
      }
      else {
        int bytes;
        /* shift string to the left */
        if (width < 20 && but->ofs > 0) {
          ui_text_clip_give_prev_off(but, but->editstr);
        }
        bytes = BLI_str_utf8_size(BLI_str_find_prev_char_utf8(but->editstr + len, but->editstr));
        if (bytes == -1) {
          bytes = 1;
        }
        len -= bytes;
      }

      but->strwidth = BLF_width(fstyle->uifont_id, but->editstr + but->ofs, len - but->ofs);

      if (but->strwidth < 10) {
        break;
      }
    }
  }
}

/**
 * Cut off the end of text to fit into the width of \a rect.
 *
 * \note deals with ': ' especially for number buttons
 */
static void ui_text_clip_right_label(const uiFontStyle *fstyle, uiBut *but, const rcti *rect)
{
  const int border = UI_TEXT_CLIP_MARGIN + 1;
  const int okwidth = max_ii(BLI_rcti_size_x(rect) - border, 0);
  int drawstr_len = strlen(but->drawstr);
  const char *cpend = but->drawstr + drawstr_len;

  /* need to set this first */
  UI_fontstyle_set(fstyle);

  but->strwidth = BLF_width(fstyle->uifont_id, but->drawstr, sizeof(but->drawstr));
  but->ofs = 0;

  /* First shorten number-buttons eg,
   *   Translucency: 0.000
   * becomes
   *   Trans: 0.000
   */

  /* find the space after ':' separator */
  char *cpoin = strrchr(but->drawstr, ':');

  if (cpoin && (cpoin < cpend - 2)) {
    char *cp2 = cpoin;

    /* chop off the leading text, starting from the right */
    while (but->strwidth > okwidth && cp2 > but->drawstr) {
      const char *prev_utf8 = BLI_str_find_prev_char_utf8(cp2, but->drawstr);
      const int bytes = cp2 - prev_utf8;

      /* shift the text after and including cp2 back by 1 char,
       * +1 to include null terminator */
      memmove(cp2 - bytes, cp2, drawstr_len + 1);
      cp2 -= bytes;

      drawstr_len -= bytes;
      // BLI_assert(strlen(but->drawstr) == drawstr_len);

      but->strwidth = BLF_width(
          fstyle->uifont_id, but->drawstr + but->ofs, sizeof(but->drawstr) - but->ofs);
      if (but->strwidth < 10) {
        break;
      }
    }

    /* after the leading text is gone, chop off the : and following space, with ofs */
    while ((but->strwidth > okwidth) && (but->ofs < 2)) {
      ui_text_clip_give_next_off(but, but->drawstr, but->drawstr + drawstr_len);
      but->strwidth = BLF_width(
          fstyle->uifont_id, but->drawstr + but->ofs, sizeof(but->drawstr) - but->ofs);
      if (but->strwidth < 10) {
        break;
      }
    }
  }

  /* Now just remove trailing chars */
  /* once the label's gone, chop off the least significant digits */
  if (but->strwidth > okwidth) {
    float strwidth;
    drawstr_len = BLF_width_to_strlen(fstyle->uifont_id,
                                      but->drawstr + but->ofs,
                                      drawstr_len - but->ofs,
                                      okwidth,
                                      &strwidth) +
                  but->ofs;
    but->strwidth = strwidth;
    but->drawstr[drawstr_len] = 0;
  }
}

#ifdef WITH_INPUT_IME
static void widget_draw_text_ime_underline(const uiFontStyle *fstyle,
                                           const uiWidgetColors *wcol,
                                           const uiBut *but,
                                           const rcti *rect,
                                           const wmIMEData *ime_data,
                                           const char *drawstr)
{
  int ofs_x, width;
  int rect_x = BLI_rcti_size_x(rect);
  int sel_start = ime_data->sel_start, sel_end = ime_data->sel_end;
  float fcol[4];

  if (drawstr[0] != 0) {
    if (but->pos >= but->ofs) {
      ofs_x = BLF_width(fstyle->uifont_id, drawstr + but->ofs, but->pos - but->ofs);
    }
    else {
      ofs_x = 0;
    }

    width = BLF_width(
        fstyle->uifont_id, drawstr + but->ofs, ime_data->composite_len + but->pos - but->ofs);

    rgba_uchar_to_float(fcol, wcol->text);
    UI_draw_text_underline(rect->xmin + ofs_x,
                           rect->ymin + 6 * U.pixelsize,
                           min_ii(width, rect_x - 2) - ofs_x,
                           1,
                           fcol);

    /* draw the thick line */
    if (sel_start != -1 && sel_end != -1) {
      sel_end -= sel_start;
      sel_start += but->pos;

      if (sel_start >= but->ofs) {
        ofs_x = BLF_width(fstyle->uifont_id, drawstr + but->ofs, sel_start - but->ofs);
      }
      else {
        ofs_x = 0;
      }

      width = BLF_width(fstyle->uifont_id, drawstr + but->ofs, sel_end + sel_start - but->ofs);

      UI_draw_text_underline(rect->xmin + ofs_x,
                             rect->ymin + 6 * U.pixelsize,
                             min_ii(width, rect_x - 2) - ofs_x,
                             2,
                             fcol);
    }
  }
}
#endif /* WITH_INPUT_IME */

static void widget_draw_text(const uiFontStyle *fstyle,
                             const uiWidgetColors *wcol,
                             uiBut *but,
                             rcti *rect)
{
  int drawstr_left_len = UI_MAX_DRAW_STR;
  const char *drawstr = but->drawstr;
  const char *drawstr_right = nullptr;
  bool use_right_only = false;
  const char *indeterminate_str = UI_VALUE_INDETERMINATE_CHAR;

#ifdef WITH_INPUT_IME
  const wmIMEData *ime_data;
#endif

  UI_fontstyle_set(fstyle);

  eFontStyle_Align align;
  if (but->editstr || (but->drawflag & UI_BUT_TEXT_LEFT)) {
    align = UI_STYLE_TEXT_LEFT;
  }
  else if (but->drawflag & UI_BUT_TEXT_RIGHT) {
    align = UI_STYLE_TEXT_RIGHT;
  }
  else {
    align = UI_STYLE_TEXT_CENTER;
  }

  /* Special case: when we're entering text for multiple buttons,
   * don't draw the text for any of the multi-editing buttons */
  if (UNLIKELY(but->flag & UI_BUT_DRAG_MULTI)) {
    uiBut *but_edit = ui_but_drag_multi_edit_get(but);
    if (but_edit) {
      drawstr = but_edit->editstr;
      align = UI_STYLE_TEXT_LEFT;
    }
  }
  else {
    if (but->editstr) {
      /* max length isn't used in this case,
       * we rely on string being nullptr terminated. */
      drawstr_left_len = INT_MAX;

#ifdef WITH_INPUT_IME
      /* FIXME: IME is modifying `const char *drawstr`! */
      ime_data = ui_but_ime_data_get(but);

      if (ime_data && ime_data->composite_len) {
        /* insert composite string into cursor pos */
        BLI_snprintf((char *)drawstr,
                     UI_MAX_DRAW_STR,
                     "%.*s%s%s",
                     but->pos,
                     but->editstr,
                     ime_data->str_composite,
                     but->editstr + but->pos);
      }
      else
#endif
      {
        drawstr = but->editstr;
      }
    }
  }

  /* If not editing and indeterminate, show dash.*/
  if (but->drawflag & UI_BUT_INDETERMINATE && !but->editstr &&
      ELEM(but->type,
           UI_BTYPE_MENU,
           UI_BTYPE_NUM,
           UI_BTYPE_NUM_SLIDER,
           UI_BTYPE_TEXT,
           UI_BTYPE_SEARCH_MENU))
  {
    drawstr = indeterminate_str;
    drawstr_left_len = strlen(drawstr);
    align = UI_STYLE_TEXT_CENTER;
  }

  /* text button selection, cursor, composite underline */
  if (but->editstr && but->pos != -1) {
    int but_pos_ofs;

#ifdef WITH_INPUT_IME
    bool ime_reposition_window = false;
    int ime_win_x, ime_win_y;
#endif

    /* text button selection */
    if ((but->selend - but->selsta) > 0) {
      int selsta_draw, selwidth_draw;

      if (drawstr[0] != 0) {
        /* We are drawing on top of widget bases. Flush cache. */
        GPU_blend(GPU_BLEND_ALPHA);
        UI_widgetbase_draw_cache_flush();
        GPU_blend(GPU_BLEND_NONE);

        if (but->selsta >= but->ofs) {
          selsta_draw = BLF_width(fstyle->uifont_id, drawstr + but->ofs, but->selsta - but->ofs);
        }
        else {
          selsta_draw = 0;
        }

        selwidth_draw = BLF_width(fstyle->uifont_id, drawstr + but->ofs, but->selend - but->ofs);

        uint pos = GPU_vertformat_attr_add(
            immVertexFormat(), "pos", GPU_COMP_I32, 2, GPU_FETCH_INT_TO_FLOAT);
        immBindBuiltinProgram(GPU_SHADER_3D_UNIFORM_COLOR);

        rcti selection_shape;
        selection_shape.xmin = rect->xmin + selsta_draw;
        selection_shape.xmax = min_ii(rect->xmin + selwidth_draw, rect->xmax - 2);
        selection_shape.ymin = rect->ymin + U.pixelsize;
        selection_shape.ymax = rect->ymax - U.pixelsize;
        immUniformColor4ubv(wcol->item);
        immRecti(pos,
                 selection_shape.xmin,
                 selection_shape.ymin,
                 selection_shape.xmax,
                 selection_shape.ymax);

        immUnbindProgram();

#ifdef WITH_INPUT_IME
        /* IME candidate window uses selection position. */
        if (!ime_reposition_window) {
          ime_reposition_window = true;
          ime_win_x = selection_shape.xmin;
          ime_win_y = selection_shape.ymin;
        }
#endif
      }
    }

    /* text cursor */
    but_pos_ofs = but->pos;

#ifdef WITH_INPUT_IME
    /* If is IME compositing, move the cursor. */
    if (ime_data && ime_data->composite_len && ime_data->cursor_pos != -1) {
      but_pos_ofs += ime_data->cursor_pos;
    }
#endif

    if (but->pos >= but->ofs) {
      int t;
      if (drawstr[0] != 0) {
        t = BLF_width(fstyle->uifont_id, drawstr + but->ofs, but_pos_ofs - but->ofs);
      }
      else {
        t = 0;
      }
      /* We are drawing on top of widget bases. Flush cache. */
      GPU_blend(GPU_BLEND_ALPHA);
      UI_widgetbase_draw_cache_flush();
      GPU_blend(GPU_BLEND_NONE);

      uint pos = GPU_vertformat_attr_add(
          immVertexFormat(), "pos", GPU_COMP_I32, 2, GPU_FETCH_INT_TO_FLOAT);
      immBindBuiltinProgram(GPU_SHADER_3D_UNIFORM_COLOR);

      immUniformThemeColor(TH_WIDGET_TEXT_CURSOR);

      /* Shape of the cursor for drawing. */
      rcti but_cursor_shape;
      but_cursor_shape.xmin = (rect->xmin + t) - U.pixelsize;
      but_cursor_shape.ymin = rect->ymin + U.pixelsize;
      but_cursor_shape.xmax = (rect->xmin + t) + U.pixelsize;
      but_cursor_shape.ymax = rect->ymax - U.pixelsize;

      /* draw cursor */
      immRecti(pos,
               but_cursor_shape.xmin,
               but_cursor_shape.ymin,
               but_cursor_shape.xmax,
               but_cursor_shape.ymax);

      immUnbindProgram();

#ifdef WITH_INPUT_IME
      /* IME candidate window uses cursor position. */
      if (!ime_reposition_window) {
        ime_reposition_window = true;
        ime_win_x = but_cursor_shape.xmax + 5;
        ime_win_y = but_cursor_shape.ymin + 3;
      }
#endif
    }

#ifdef WITH_INPUT_IME
    /* IME cursor following. */
    if (ime_reposition_window) {
      ui_but_ime_reposition(but, ime_win_x, ime_win_y, false);
    }
    if (ime_data && ime_data->composite_len) {
      /* Composite underline. */
      widget_draw_text_ime_underline(fstyle, wcol, but, rect, ime_data, drawstr);
    }
#endif
  }

#if 0
  ui_rasterpos_safe(x, y, but->aspect);
  transopts = ui_translate_buttons();
#endif

  bool use_drawstr_right_as_hint = false;

  /* cut string in 2 parts - only for menu entries */
  if (but->flag & UI_BUT_HAS_SEP_CHAR && (but->editstr == nullptr)) {
    drawstr_right = strrchr(drawstr, UI_SEP_CHAR);
    if (drawstr_right) {
      use_drawstr_right_as_hint = true;
      drawstr_left_len = (drawstr_right - drawstr);
      drawstr_right++;
    }
  }

#ifdef USE_NUMBUTS_LR_ALIGN
  if (!drawstr_right && (but->drawflag & UI_BUT_TEXT_LEFT) &&
      ELEM(but->type, UI_BTYPE_NUM, UI_BTYPE_NUM_SLIDER) &&
      /* if we're editing or multi-drag (fake editing), then use left alignment */
      (but->editstr == nullptr) && (drawstr == but->drawstr))
  {
    drawstr_right = strrchr(drawstr + but->ofs, ':');
    if (drawstr_right) {
      drawstr_right++;
      drawstr_left_len = (drawstr_right - drawstr - 1);

      while (*drawstr_right == ' ') {
        drawstr_right++;
      }
    }
    else {
      /* no prefix, even so use only cpoin */
      drawstr_right = drawstr + but->ofs;
      use_right_only = true;
    }
  }
#endif

  if (!use_right_only) {
    /* for underline drawing */
    int font_xofs, font_yofs;

    int drawlen = (drawstr_left_len == INT_MAX) ? strlen(drawstr + but->ofs) :
                                                  (drawstr_left_len - but->ofs);

    if (drawlen > 0) {
      uiFontStyleDraw_Params params{};
      params.align = align;
      UI_fontstyle_draw_ex(fstyle,
                           rect,
                           drawstr + but->ofs,
                           drawlen,
                           wcol->text,
                           &params,
                           &font_xofs,
                           &font_yofs,
                           nullptr);

      if (but->menu_key != '\0') {
        const char *drawstr_ofs = drawstr + but->ofs;
        int ul_index = -1;

        {
          /* Find upper case, fallback to lower case. */
          const char *drawstr_end = drawstr_ofs + drawlen;
          const char keys[] = {char(but->menu_key - 32), but->menu_key};
          for (int i = 0; i < ARRAY_SIZE(keys); i++) {
            const char *drawstr_menu = strchr(drawstr_ofs, keys[i]);
            if (drawstr_menu != nullptr && drawstr_menu < drawstr_end) {
              ul_index = int(drawstr_menu - drawstr_ofs);
              break;
            }
          }
        }

        if (ul_index != -1) {
          rcti bounds;
          if (BLF_str_offset_to_glyph_bounds(fstyle->uifont_id, drawstr_ofs, ul_index, &bounds) &&
              !BLI_rcti_is_empty(&bounds))
          {
            int ul_width = round_fl_to_int(BLF_width(fstyle->uifont_id, "_", 2));
            int pos_x = rect->xmin + font_xofs + bounds.xmin +
                        (bounds.xmax - bounds.xmin - ul_width) / 2;
            int pos_y = rect->ymin + font_yofs + bounds.ymin - U.pixelsize;
            /* Use text output because direct drawing doesn't always work. See #89246. */
            BLF_position(fstyle->uifont_id, float(pos_x), pos_y, 0.0f);
            BLF_color4ubv(fstyle->uifont_id, wcol->text);
            BLF_draw(fstyle->uifont_id, "_", 2);
          }
        }
      }
    }
  }

  /* part text right aligned */
  if (drawstr_right) {
    uchar col[4];
    copy_v4_v4_uchar(col, wcol->text);
    if (use_drawstr_right_as_hint) {
      col[3] *= 0.5f;
    }

    rect->xmax -= UI_TEXT_CLIP_MARGIN;
    uiFontStyleDraw_Params params{};
    params.align = UI_STYLE_TEXT_RIGHT;
    UI_fontstyle_draw(fstyle, rect, drawstr_right, UI_MAX_DRAW_STR, col, &params);
  }
}

static void widget_draw_extra_icons(const uiWidgetColors *wcol,
                                    uiBut *but,
                                    rcti *rect,
                                    float alpha)
{
  const float icon_size = ICON_SIZE_FROM_BUTRECT(rect);

  /* Offset of icons from the right edge. Keep in sync
   * with 'ui_but_extra_operator_icon_mouse_over_get'. */
  if (!BLI_listbase_is_empty(&but->extra_op_icons)) {
    /* Eyeballed. */
    rect->xmax -= 0.2 * icon_size;
  }

  /* Inverse order, from right to left. */
  LISTBASE_FOREACH_BACKWARD (uiButExtraOpIcon *, op_icon, &but->extra_op_icons) {
    rcti temp = *rect;
    float alpha_this = alpha;

    temp.xmin = temp.xmax - icon_size;

    if (op_icon->disabled) {
      alpha_this *= 0.4f;
    }
    else if (!op_icon->highlighted) {
      alpha_this *= 0.75f;
    }

    /* Draw the icon at the center, and restore the flags after. */
    const int old_drawflags = but->drawflag;
    UI_but_drawflag_disable(but, UI_BUT_ICON_LEFT);
    widget_draw_icon(but, op_icon->icon, alpha_this, &temp, wcol->text);
    but->drawflag = old_drawflags;

    rect->xmax -= icon_size;
  }
}

static void widget_draw_node_link_socket(const uiWidgetColors *wcol,
                                         const rcti *rect,
                                         uiBut *but,
                                         float alpha)
{
  /* Node socket pointer can be passed as custom_data, see UI_but_node_link_set(). */
  if (but->custom_data) {
    const float scale = 0.9f / but->block->aspect;

    float col[4];
    rgba_uchar_to_float(col, but->col);
    col[3] *= alpha;

    GPU_blend(GPU_BLEND_ALPHA);
    UI_widgetbase_draw_cache_flush();
    GPU_blend(GPU_BLEND_NONE);

    blender::ed::space_node::node_socket_draw(
        static_cast<bNodeSocket *>(but->custom_data), rect, col, scale);
  }
  else {
    widget_draw_icon(but, ICON_LAYER_USED, alpha, rect, wcol->text);
  }
}

/* draws text and icons for buttons */
static void widget_draw_text_icon(const uiFontStyle *fstyle,
                                  const uiWidgetColors *wcol,
                                  uiBut *but,
                                  rcti *rect)
{
  const bool show_menu_icon = ui_but_draw_menu_icon(but);
  const float alpha = float(wcol->text[3]) / 255.0f;
  char password_str[UI_MAX_DRAW_STR];
  bool no_text_padding = but->drawflag & UI_BUT_NO_TEXT_PADDING;

  ui_but_text_password_hide(password_str, but, false);

  /* check for button text label */
  if (ELEM(but->type, UI_BTYPE_MENU, UI_BTYPE_POPOVER) && (but->flag & UI_BUT_NODE_LINK)) {
    rcti temp = *rect;
    const int size = BLI_rcti_size_y(rect) + 1; /* Not the icon size! */

    if (but->drawflag & UI_BUT_ICON_LEFT) {
      temp.xmax = rect->xmin + size;
      rect->xmin = temp.xmax;
      /* Further padding looks off. */
      no_text_padding = true;
    }
    else {
      temp.xmin = rect->xmax - size;
      rect->xmax = temp.xmin;
    }

    widget_draw_node_link_socket(wcol, &temp, but, alpha);
  }

  /* If there's an icon too (made with uiDefIconTextBut) then draw the icon
   * and offset the text label to accommodate it */

  /* Big previews with optional text label below */
  if (but->flag & UI_BUT_ICON_PREVIEW && ui_block_is_menu(but->block)) {
    const BIFIconID icon = ui_but_icon(but);
    int icon_size = BLI_rcti_size_y(rect);
    int text_size = 0;

    /* This is a bit brittle, but avoids adding an 'UI_BUT_HAS_LABEL' flag to but... */
    if (icon_size > BLI_rcti_size_x(rect)) {
      /* button is not square, it has extra height for label */
      text_size = UI_UNIT_Y;
      icon_size -= text_size;
    }

    /* draw icon in rect above the space reserved for the label */
    rect->ymin += text_size;
    GPU_blend(GPU_BLEND_ALPHA);
    widget_draw_preview(icon, alpha, rect);
    GPU_blend(GPU_BLEND_NONE);

    /* offset rect to draw label in */
    rect->ymin -= text_size;
    rect->ymax -= icon_size;

    /* vertically centering text */
    rect->ymin += UI_UNIT_Y / 2;
  }
  /* Icons on the left with optional text label on the right */
  else if (but->flag & UI_HAS_ICON || show_menu_icon) {
    const bool is_tool = ((but->icon != ICON_NONE) & UI_but_is_tool(but));

    /* XXX add way to draw icons at a different size!
     * Use small icons for popup. */
#ifdef USE_UI_TOOLBAR_HACK
    const float aspect_orig = but->block->aspect;
    if (is_tool && (but->block->flag & UI_BLOCK_POPOVER)) {
      but->block->aspect *= 2.0f;
    }
#endif

    const BIFIconID icon = ui_but_icon(but);
    const int icon_size_init = is_tool ? ICON_DEFAULT_HEIGHT_TOOLBAR : ICON_DEFAULT_HEIGHT;
    const float icon_size = icon_size_init / (but->block->aspect * UI_INV_SCALE_FAC);
    const float icon_padding = 2 * UI_SCALE_FAC;

#ifdef USE_UI_TOOLBAR_HACK
    if (is_tool) {
      /* pass (even if its a menu toolbar) */
      but->drawflag |= UI_BUT_TEXT_LEFT;
      but->drawflag |= UI_BUT_ICON_LEFT;
    }
#endif

    /* menu item - add some more padding so menus don't feel cramped. it must
     * be part of the button so that this area is still clickable */
    if (is_tool) {
      /* pass (even if its a menu toolbar) */
    }
    else if (ui_block_is_pie_menu(but->block)) {
      if (but->emboss == UI_EMBOSS_RADIAL) {
        rect->xmin += 0.3f * U.widget_unit;
      }
    }
    /* Menu items, but only if they are not icon-only (rare). */
    else if (ui_block_is_menu(but->block) && but->drawstr[0]) {
      rect->xmin += 0.2f * U.widget_unit;
    }

    /* By default icon is the color of text, but can optionally override with but->col. */
    widget_draw_icon(but, icon, alpha, rect, (but->col[3] != 0) ? but->col : wcol->text);

    if (show_menu_icon) {
      BLI_assert(but->block->content_hints & UI_BLOCK_CONTAINS_SUBMENU_BUT);
      widget_draw_submenu_tria(but, rect, wcol);
    }

#ifdef USE_UI_TOOLBAR_HACK
    but->block->aspect = aspect_orig;
#endif

    rect->xmin += round_fl_to_int(icon_size + icon_padding);
  }

  if (!no_text_padding) {
    const int text_padding = round_fl_to_int((UI_TEXT_MARGIN_X * U.widget_unit) /
                                             but->block->aspect);
    if (but->editstr) {
      rect->xmin += text_padding;
    }
    else if (but->flag & UI_BUT_DRAG_MULTI) {
      const bool text_is_edited = ui_but_drag_multi_edit_get(but) != nullptr;
      if (text_is_edited || (but->drawflag & UI_BUT_TEXT_LEFT)) {
        rect->xmin += text_padding;
      }
    }
    else if (but->drawflag & UI_BUT_TEXT_LEFT) {
      rect->xmin += text_padding;
    }
    else if (but->drawflag & UI_BUT_TEXT_RIGHT) {
      rect->xmax -= text_padding;
    }
  }
  else {
    /* In case a separate text label and some other button are placed under each other,
     * and the outline of the button does not contrast with the background.
     * Add an offset (thickness of the outline) so that the text does not stick out visually. */
    if (but->drawflag & UI_BUT_TEXT_LEFT) {
      rect->xmin += U.pixelsize;
    }
    else if (but->drawflag & UI_BUT_TEXT_RIGHT) {
      rect->xmax -= U.pixelsize;
    }
  }

  /* Menu contains sub-menu items with triangle icon on their right. Shortcut
   * strings should be drawn with some padding to the right then. */
  if (ui_block_is_menu(but->block) && (but->block->content_hints & UI_BLOCK_CONTAINS_SUBMENU_BUT))
  {
    rect->xmax -= UI_MENU_SUBMENU_PADDING;
  }

  /* extra icons, e.g. 'x' icon to clear text or icon for eyedropper */
  widget_draw_extra_icons(wcol, but, rect, alpha);

  /* clip but->drawstr to fit in available space */
  if (but->editstr && but->pos >= 0) {
    ui_text_clip_cursor(fstyle, but, rect);
  }
  else if (but->drawstr[0] == '\0') {
    /* bypass text clipping on icon buttons */
    but->ofs = 0;
    but->strwidth = 0;
  }
  else if (ELEM(but->type, UI_BTYPE_NUM, UI_BTYPE_NUM_SLIDER)) {
    ui_text_clip_right_label(fstyle, but, rect);
  }
  else if (but->flag & UI_BUT_HAS_SEP_CHAR) {
    /* Clip middle, but protect in all case right part containing the shortcut, if any. */
    ui_text_clip_middle_protect_right(fstyle, but, rect, UI_SEP_CHAR);
  }
  else {
    ui_text_clip_middle(fstyle, but, rect);
  }

  /* Always draw text for text-button cursor. */
  widget_draw_text(fstyle, wcol, but, rect);

  ui_but_text_password_hide(password_str, but, true);

  /* if a widget uses font shadow it has to be deactivated now */
  BLF_disable(fstyle->uifont_id, BLF_SHADOW);
}

#undef UI_TEXT_CLIP_MARGIN

/** \} */

/* -------------------------------------------------------------------- */
/** \name Widget State Management
 *
 * Adjust widget display based on animated, driven, overridden ... etc.
 * \{ */

/* put all widget colors on half alpha, use local storage */
static void ui_widget_color_disabled(uiWidgetType *wt, const uiWidgetStateInfo *state)
{
  static uiWidgetColors wcol_theme_s;

  wcol_theme_s = *wt->wcol_theme;

  const float factor = widget_alpha_factor(state);

  wcol_theme_s.outline[3] *= factor;
  wcol_theme_s.inner[3] *= factor;
  wcol_theme_s.inner_sel[3] *= factor;
  wcol_theme_s.item[3] *= factor;
  wcol_theme_s.text[3] *= factor;
  wcol_theme_s.text_sel[3] *= factor;

  wt->wcol_theme = &wcol_theme_s;
}

static void widget_active_color(uiWidgetColors *wcol)
{
  const bool dark = (rgb_to_grayscale_byte(wcol->text) > rgb_to_grayscale_byte(wcol->inner));
  color_mul_hsl_v3(wcol->inner, 1.0f, 1.15f, dark ? 1.2f : 1.1f);
  color_mul_hsl_v3(wcol->outline, 1.0f, 1.15f, 1.15f);
  color_mul_hsl_v3(wcol->text, 1.0f, 1.15f, dark ? 1.25f : 0.8f);
}

static const uchar *widget_color_blend_from_flags(const uiWidgetStateColors *wcol_state,
                                                  const uiWidgetStateInfo *state,
                                                  const eUIEmbossType emboss)
{
  /* Explicitly require #UI_EMBOSS_NONE_OR_STATUS for color blending with no emboss. */
  if (emboss == UI_EMBOSS_NONE) {
    return nullptr;
  }

  if (state->but_drawflag & UI_BUT_ANIMATED_CHANGED) {
    return wcol_state->inner_changed_sel;
  }
  if (state->but_flag & UI_BUT_ANIMATED_KEY) {
    return wcol_state->inner_key_sel;
  }
  if (state->but_flag & UI_BUT_ANIMATED) {
    return wcol_state->inner_anim_sel;
  }
  if (state->but_flag & UI_BUT_DRIVEN) {
    return wcol_state->inner_driven_sel;
  }
  if (state->but_flag & UI_BUT_OVERRIDDEN) {
    return wcol_state->inner_overridden_sel;
  }
  return nullptr;
}

/* copy colors from theme, and set changes in it based on state */
static void widget_state(uiWidgetType *wt, const uiWidgetStateInfo *state, eUIEmbossType emboss)
{
  uiWidgetStateColors *wcol_state = wt->wcol_state;

  if (state->but_flag & UI_BUT_LIST_ITEM) {
    /* Override default widget's colors. */
    bTheme *btheme = UI_GetTheme();
    wt->wcol_theme = &btheme->tui.wcol_list_item;

    if (state->but_flag & (UI_BUT_DISABLED | UI_BUT_INACTIVE | UI_SEARCH_FILTER_NO_MATCH)) {
      ui_widget_color_disabled(wt, state);
    }
  }

  wt->wcol = *(wt->wcol_theme);

  const uchar *color_blend = widget_color_blend_from_flags(wcol_state, state, emboss);

  if (state->but_flag & UI_SELECT) {
    copy_v4_v4_uchar(wt->wcol.inner, wt->wcol.inner_sel);
    if (color_blend != nullptr) {
      color_blend_v3_v3(wt->wcol.inner, color_blend, wcol_state->blend);
    }

    copy_v3_v3_uchar(wt->wcol.text, wt->wcol.text_sel);

    if (state->but_flag & UI_SELECT) {
      std::swap(wt->wcol.shadetop, wt->wcol.shadedown);
    }
  }
  else {
    if (state->but_flag & UI_BUT_ACTIVE_DEFAULT) {
      copy_v4_v4_uchar(wt->wcol.inner, wt->wcol.inner_sel);
      copy_v4_v4_uchar(wt->wcol.text, wt->wcol.text_sel);
    }
    if (color_blend != nullptr) {
      color_blend_v3_v3(wt->wcol.inner, color_blend, wcol_state->blend);
    }

    /* Add "hover" highlight. Ideally this could apply in all cases,
     * even if UI_SELECT. But currently this causes some flickering
     * as buttons can be created and updated without respect to mouse
     * position and so can draw without UI_ACTIVE set.  See D6503. */
    if (state->but_flag & UI_ACTIVE) {
      widget_active_color(&wt->wcol);
    }
  }

  if (state->but_flag & UI_BUT_REDALERT) {
    const uchar red[4] = {255, 0, 0};
    if (wt->draw && emboss != UI_EMBOSS_NONE) {
      color_blend_v3_v3(wt->wcol.inner, red, 0.4f);
    }
    else {
      color_blend_v3_v3(wt->wcol.text, red, 0.4f);
    }
  }

  if (state->but_flag & UI_BUT_DRAG_MULTI) {
    /* the button isn't SELECT but we're editing this so draw with sel color */
    copy_v4_v4_uchar(wt->wcol.inner, wt->wcol.inner_sel);
    std::swap(wt->wcol.shadetop, wt->wcol.shadedown);
    color_blend_v3_v3(wt->wcol.text, wt->wcol.text_sel, 0.85f);
  }

  if (state->but_flag & UI_BUT_NODE_ACTIVE) {
    const uchar blue[4] = {86, 128, 194};
    color_blend_v3_v3(wt->wcol.inner, blue, 0.3f);
  }
}

/** \} */

/* -------------------------------------------------------------------- */
/** \name Widget Corner Radius Calculation
 *
 * A lot of places of the UI like the Node Editor or panels are zoomable. In most cases we can
 * get the zoom factor from the aspect, but in some cases like popups we need to fall back to
 * using the size of the element. The latter method relies on the element always being the same
 * size.
 * \{ */

static float widget_radius_from_zoom(const float zoom, const uiWidgetColors *wcol)
{
  return wcol->roundness * U.widget_unit * zoom;
}

static float widget_radius_from_rcti(const rcti *rect, const uiWidgetColors *wcol)
{
  return wcol->roundness * BLI_rcti_size_y(rect);
}

/** \} */

/* -------------------------------------------------------------------- */
/** \name Widget Types
 * \{ */

/* sliders use special hack which sets 'item' as inner when drawing filling */
static void widget_state_numslider(uiWidgetType *wt,
                                   const uiWidgetStateInfo *state,
                                   eUIEmbossType emboss)
{
  uiWidgetStateColors *wcol_state = wt->wcol_state;

  /* call this for option button */
  widget_state(wt, state, emboss);

  const uchar *color_blend = widget_color_blend_from_flags(wcol_state, state, emboss);
  if (color_blend != nullptr) {
    /* Set the slider 'item' so that it reflects state settings too.
     * De-saturate so the color of the slider doesn't conflict with the blend color,
     * which can make the color hard to see when the slider is set to full (see #66102). */
    wt->wcol.item[0] = wt->wcol.item[1] = wt->wcol.item[2] = rgb_to_grayscale_byte(wt->wcol.item);
    color_blend_v3_v3(wt->wcol.item, color_blend, wcol_state->blend);
    color_ensure_contrast_v3(wt->wcol.item, wt->wcol.inner, 30);
  }

  if (state->but_flag & UI_SELECT) {
    std::swap(wt->wcol.shadetop, wt->wcol.shadedown);
  }
}

/* labels use theme colors for text */
static void widget_state_option_menu(uiWidgetType *wt,
                                     const uiWidgetStateInfo *state,
                                     eUIEmbossType emboss)
{
  const bTheme *btheme = UI_GetTheme();

  const uiWidgetColors *old_wcol = wt->wcol_theme;
  uiWidgetColors wcol_menu_option = *wt->wcol_theme;

  /* Override the checkbox theme colors to use the menu-back text colors. */
  copy_v3_v3_uchar(wcol_menu_option.text, btheme->tui.wcol_menu_back.text);
  copy_v3_v3_uchar(wcol_menu_option.text_sel, btheme->tui.wcol_menu_back.text_sel);
  wt->wcol_theme = &wcol_menu_option;

  widget_state(wt, state, emboss);

  wt->wcol_theme = old_wcol;
}

static void widget_state_nothing(uiWidgetType *wt,
                                 const uiWidgetStateInfo * /*state*/,
                                 eUIEmbossType /*emboss*/)
{
  wt->wcol = *(wt->wcol_theme);
}

/* special case, button that calls pulldown */
static void widget_state_pulldown(uiWidgetType *wt,
                                  const uiWidgetStateInfo * /*state*/,
                                  eUIEmbossType /*emboss*/)
{
  wt->wcol = *(wt->wcol_theme);
}

/* special case, pie menu items */
static void widget_state_pie_menu_item(uiWidgetType *wt,
                                       const uiWidgetStateInfo *state,
                                       eUIEmbossType /*emboss*/)
{
  wt->wcol = *(wt->wcol_theme);

  /* active and disabled (not so common) */
  if ((state->but_flag & UI_BUT_DISABLED) && (state->but_flag & UI_ACTIVE)) {
    color_blend_v3_v3(wt->wcol.text, wt->wcol.text_sel, 0.5f);
    /* draw the backdrop at low alpha, helps navigating with keys
     * when disabled items are active */
    copy_v4_v4_uchar(wt->wcol.inner, wt->wcol.item);
    wt->wcol.inner[3] = 64;
  }
  else {
    /* regular active */
    if (state->but_flag & (UI_SELECT | UI_ACTIVE)) {
      copy_v3_v3_uchar(wt->wcol.text, wt->wcol.text_sel);
    }
    else if (state->but_flag & (UI_BUT_DISABLED | UI_BUT_INACTIVE)) {
      /* regular disabled */
      color_blend_v3_v3(wt->wcol.text, wt->wcol.inner, 0.5f);
    }

    if (state->but_flag & UI_SELECT) {
      copy_v4_v4_uchar(wt->wcol.inner, wt->wcol.inner_sel);
    }
    else if (state->but_flag & UI_ACTIVE) {
      copy_v4_v4_uchar(wt->wcol.inner, wt->wcol.item);
    }
  }
}

/* special case, menu items */
static void widget_state_menu_item(uiWidgetType *wt,
                                   const uiWidgetStateInfo *state,
                                   eUIEmbossType /*emboss*/)
{
  wt->wcol = *(wt->wcol_theme);

  if ((state->but_flag & UI_BUT_DISABLED) && (state->but_flag & UI_ACTIVE)) {
    /* Hovering over disabled item. */
    wt->wcol.text[3] = 128;
    color_blend_v3_v3(wt->wcol.inner, wt->wcol.text, 0.5f);
    wt->wcol.inner[3] = 64;
  }
  else if (state->but_flag & (UI_BUT_DISABLED | UI_BUT_INACTIVE)) {
    /* Regular disabled. */
    color_blend_v3_v3(wt->wcol.text, wt->wcol.inner, 0.5f);
  }
<<<<<<< HEAD
  else if (state->but_flag & (UI_BUT_ACTIVE_DEFAULT | UI_SELECT_DRAW))
  {
=======
  else if (state->but_flag & (UI_BUT_ACTIVE_DEFAULT | UI_SELECT_DRAW)) {
>>>>>>> d49c3d4d
    /* Currently-selected item. */
    copy_v4_v4_uchar(wt->wcol.inner, wt->wcol.inner_sel);
    copy_v4_v4_uchar(wt->wcol.text, wt->wcol.text_sel);
  }
  else if ((state->but_flag & (UI_SELECT | UI_BUT_ICON_PREVIEW)) ==
           (UI_SELECT | UI_BUT_ICON_PREVIEW))
  {
    /* Currently-selected list or menu item that is large icon preview. */
    copy_v4_v4_uchar(wt->wcol.inner, wt->wcol.inner_sel);
    copy_v4_v4_uchar(wt->wcol.text, wt->wcol.text_sel);
  }
  else if (state->but_flag & UI_ACTIVE) {
    /* Regular hover. */
    color_blend_v3_v3(wt->wcol.inner, wt->wcol.text, 0.2f);
    copy_v3_v3_uchar(wt->wcol.text, wt->wcol.text_sel);
    wt->wcol.inner[3] = 255;
    wt->wcol.text[3] = 255;
  }
}

/** \} */

/* -------------------------------------------------------------------- */
/** \name Draw Menu Backdrop
 * \{ */

/* outside of rect, rad to left/bottom/right */
static void widget_softshadow(const rcti *rect, int roundboxalign, const float radin)
{
  bTheme *btheme = UI_GetTheme();
  uiWidgetBase wtb;
  rcti rect1 = *rect;
  float triangle_strip[WIDGET_SIZE_MAX * 2 + 2][2];
  const float radout = UI_ThemeMenuShadowWidth();

  /* disabled shadow */
  if (radout == 0.0f) {
    return;
  }

  /* prevent tooltips to not show round shadow */
  if (radout > 0.2f * BLI_rcti_size_y(&rect1)) {
    rect1.ymax -= 0.2f * BLI_rcti_size_y(&rect1);
  }
  else {
    rect1.ymax -= radout;
  }

  /* inner part */
  const int totvert = round_box_shadow_edges(wtb.inner_v,
                                             &rect1,
                                             radin,
                                             roundboxalign &
                                                 (UI_CNR_BOTTOM_RIGHT | UI_CNR_BOTTOM_LEFT),
                                             0.0f);

  /* we draw a number of increasing size alpha quad strips */
  const float alphastep = 3.0f * btheme->tui.menu_shadow_fac / radout;

  const uint pos = GPU_vertformat_attr_add(
      immVertexFormat(), "pos", GPU_COMP_F32, 2, GPU_FETCH_FLOAT);

  immBindBuiltinProgram(GPU_SHADER_3D_UNIFORM_COLOR);

  for (int step = 1; step <= int(radout); step++) {
    const float expfac = sqrtf(step / radout);

    round_box_shadow_edges(wtb.outer_v, &rect1, radin, UI_CNR_ALL, float(step));

    immUniformColor4f(0.0f, 0.0f, 0.0f, alphastep * (1.0f - expfac));

    widget_verts_to_triangle_strip(&wtb, totvert, triangle_strip);

    widget_draw_vertex_buffer(pos, 0, GPU_PRIM_TRI_STRIP, triangle_strip, nullptr, totvert * 2);
  }

  immUnbindProgram();
}

static void widget_menu_back(
    uiWidgetColors *wcol, rcti *rect, const int block_flag, const int direction, const float zoom)
{
  uiWidgetBase wtb;
  int roundboxalign = UI_CNR_ALL;

  widget_init(&wtb);

  /* menu is 2nd level or deeper */
  if (block_flag & UI_BLOCK_POPUP) {
    // rect->ymin -= 4.0;
    // rect->ymax += 4.0;
  }
  else if (direction == UI_DIR_DOWN) {
    roundboxalign = (UI_CNR_BOTTOM_RIGHT | UI_CNR_BOTTOM_LEFT);
    rect->ymin -= 0.1f * U.widget_unit;
  }
  else if (direction == UI_DIR_UP) {
    roundboxalign = UI_CNR_TOP_LEFT | UI_CNR_TOP_RIGHT;
    rect->ymax += 0.1f * U.widget_unit;
  }

  GPU_blend(GPU_BLEND_ALPHA);
  const float radius = widget_radius_from_zoom(zoom, wcol);
  widget_softshadow(rect, roundboxalign, radius);

  round_box_edges(&wtb, roundboxalign, rect, radius);
  wtb.draw_emboss = false;
  widgetbase_draw(&wtb, wcol);

  GPU_blend(GPU_BLEND_NONE);
}

static void ui_hsv_cursor(const float x, const float y, const float zoom)
{
  const float radius = zoom * 3.0f * U.pixelsize;
  const uint pos = GPU_vertformat_attr_add(
      immVertexFormat(), "pos", GPU_COMP_F32, 2, GPU_FETCH_FLOAT);

  immBindBuiltinProgram(GPU_SHADER_3D_UNIFORM_COLOR);

  immUniformColor3f(1.0f, 1.0f, 1.0f);
  imm_draw_circle_fill_2d(pos, x, y, radius, 8);

  GPU_blend(GPU_BLEND_ALPHA);
  GPU_line_smooth(true);
  immUniformColor3f(0.0f, 0.0f, 0.0f);
  imm_draw_circle_wire_2d(pos, x, y, radius, 12);
  GPU_blend(GPU_BLEND_NONE);
  GPU_line_smooth(false);

  immUnbindProgram();
}

void ui_hsvcircle_vals_from_pos(
    const rcti *rect, const float mx, const float my, float *r_val_rad, float *r_val_dist)
{
  /* duplication of code... well, simple is better now */
  const float centx = BLI_rcti_cent_x_fl(rect);
  const float centy = BLI_rcti_cent_y_fl(rect);
  const float radius = float(min_ii(BLI_rcti_size_x(rect), BLI_rcti_size_y(rect))) / 2.0f;
  const float m_delta[2] = {mx - centx, my - centy};
  const float dist_sq = len_squared_v2(m_delta);

  *r_val_dist = (dist_sq < (radius * radius)) ? sqrtf(dist_sq) / radius : 1.0f;
  *r_val_rad = atan2f(m_delta[0], m_delta[1]) / (2.0f * float(M_PI)) + 0.5f;
}

void ui_hsvcircle_pos_from_vals(
    const ColorPicker *cpicker, const rcti *rect, const float *hsv, float *r_xpos, float *r_ypos)
{
  /* duplication of code... well, simple is better now */
  const float centx = BLI_rcti_cent_x_fl(rect);
  const float centy = BLI_rcti_cent_y_fl(rect);
  const float radius = float(min_ii(BLI_rcti_size_x(rect), BLI_rcti_size_y(rect))) / 2.0f;

  const float ang = 2.0f * float(M_PI) * hsv[0] + float(M_PI_2);

  float radius_t;
  if (cpicker->use_color_cubic && (U.color_picker_type == USER_CP_CIRCLE_HSV)) {
    radius_t = (1.0f - pow3f(1.0f - hsv[1]));
  }
  else {
    radius_t = hsv[1];
  }

  const float rad = clamp_f(radius_t, 0.0f, 1.0f) * radius;
  *r_xpos = centx + cosf(-ang) * rad;
  *r_ypos = centy + sinf(-ang) * rad;
}

static void ui_draw_but_HSVCIRCLE(uiBut *but, const uiWidgetColors *wcol, const rcti *rect)
{
  /* TODO(merwin): reimplement as shader for pixel-perfect colors */

  const int tot = 64;
  const float radstep = 2.0f * float(M_PI) / float(tot);
  const float centx = BLI_rcti_cent_x_fl(rect);
  const float centy = BLI_rcti_cent_y_fl(rect);
  const float radius = float(min_ii(BLI_rcti_size_x(rect), BLI_rcti_size_y(rect))) / 2.0f;

  ColorPicker *cpicker = static_cast<ColorPicker *>(but->custom_data);
  float rgb[3], hsv[3], rgb_center[3];
  const bool is_color_gamma = ui_but_is_color_gamma(but);

  /* Initialize for compatibility. */
  copy_v3_v3(hsv, cpicker->hsv_perceptual);

  /* Compute current hue. */
  ui_but_v3_get(but, rgb);
  ui_scene_linear_to_perceptual_space(but, rgb);
  ui_color_picker_rgb_to_hsv_compat(rgb, hsv);

  CLAMP(hsv[2], 0.0f, 1.0f); /* for display only */

  /* exception: if 'lock' is set
   * lock the value of the color wheel to 1.
   * Useful for color correction tools where you're only interested in hue. */
  if (cpicker->use_color_lock) {
    if (U.color_picker_type == USER_CP_CIRCLE_HSV) {
      hsv[2] = 1.0f;
    }
    else {
      hsv[2] = 0.5f;
    }
  }

  const float hsv_center[3] = {0.0f, 0.0f, hsv[2]};
  ui_color_picker_hsv_to_rgb(hsv_center, rgb_center);
  ui_perceptual_to_scene_linear_space(but, rgb_center);

  if (!is_color_gamma) {
    ui_block_cm_to_display_space_v3(but->block, rgb_center);
  }

  GPUVertFormat *format = immVertexFormat();
  uint pos = GPU_vertformat_attr_add(format, "pos", GPU_COMP_F32, 2, GPU_FETCH_FLOAT);
  const uint color = GPU_vertformat_attr_add(format, "color", GPU_COMP_F32, 3, GPU_FETCH_FLOAT);

  immBindBuiltinProgram(GPU_SHADER_3D_SMOOTH_COLOR);

  immBegin(GPU_PRIM_TRI_FAN, tot + 2);
  immAttr3fv(color, rgb_center);
  immVertex2f(pos, centx, centy);

  float ang = 0.0f;
  for (int a = 0; a <= tot; a++, ang += radstep) {
    const float si = sinf(ang);
    const float co = cosf(ang);
    float hsv_ang[3];
    float rgb_ang[3];

    ui_hsvcircle_vals_from_pos(
        rect, centx + co * radius, centy + si * radius, hsv_ang, hsv_ang + 1);
    hsv_ang[2] = hsv[2];

    ui_color_picker_hsv_to_rgb(hsv_ang, rgb_ang);
    ui_perceptual_to_scene_linear_space(but, rgb_ang);

    if (!is_color_gamma) {
      ui_block_cm_to_display_space_v3(but->block, rgb_ang);
    }

    immAttr3fv(color, rgb_ang);
    immVertex2f(pos, centx + co * radius, centy + si * radius);
  }
  immEnd();
  immUnbindProgram();

  /* fully rounded outline */
  format = immVertexFormat();
  pos = GPU_vertformat_attr_add(format, "pos", GPU_COMP_F32, 2, GPU_FETCH_FLOAT);

  immBindBuiltinProgram(GPU_SHADER_3D_UNIFORM_COLOR);

  GPU_blend(GPU_BLEND_ALPHA);
  GPU_line_smooth(true);

  immUniformColor3ubv(wcol->outline);
  imm_draw_circle_wire_2d(pos, centx, centy, radius, tot);

  immUnbindProgram();

  GPU_blend(GPU_BLEND_NONE);
  GPU_line_smooth(false);

  /* cursor */
  copy_v3_v3(hsv, cpicker->hsv_perceptual);
  ui_but_v3_get(but, rgb);
  ui_scene_linear_to_perceptual_space(but, rgb);
  ui_color_picker_rgb_to_hsv_compat(rgb, hsv);

  float xpos, ypos;
  ui_hsvcircle_pos_from_vals(cpicker, rect, hsv, &xpos, &ypos);
  const float zoom = 1.0f / but->block->aspect;
  ui_hsv_cursor(xpos, ypos, zoom);
}

/** \} */

/* -------------------------------------------------------------------- */
/** \name Draw Custom Buttons
 * \{ */

void ui_draw_gradient(const rcti *rect,
                      const float hsv[3],
                      const eButGradientType type,
                      const float alpha)
{
  /* allows for 4 steps (red->yellow) */
  const int steps = 48;
  const float color_step = 1.0f / steps;
  int a;
  const float h = hsv[0], s = hsv[1], v = hsv[2];
  float dx, dy, sx1, sx2, sy;
  float col0[4][3]; /* left half, rect bottom to top */
  float col1[4][3]; /* right half, rect bottom to top */

  /* draw series of gouraud rects */

  switch (type) {
    case UI_GRAD_SV:
      hsv_to_rgb(h, 0.0, 0.0, &col1[0][0], &col1[0][1], &col1[0][2]);
      hsv_to_rgb(h, 0.0, 0.333, &col1[1][0], &col1[1][1], &col1[1][2]);
      hsv_to_rgb(h, 0.0, 0.666, &col1[2][0], &col1[2][1], &col1[2][2]);
      hsv_to_rgb(h, 0.0, 1.0, &col1[3][0], &col1[3][1], &col1[3][2]);
      break;
    case UI_GRAD_HV:
      hsv_to_rgb(0.0, s, 0.0, &col1[0][0], &col1[0][1], &col1[0][2]);
      hsv_to_rgb(0.0, s, 0.333, &col1[1][0], &col1[1][1], &col1[1][2]);
      hsv_to_rgb(0.0, s, 0.666, &col1[2][0], &col1[2][1], &col1[2][2]);
      hsv_to_rgb(0.0, s, 1.0, &col1[3][0], &col1[3][1], &col1[3][2]);
      break;
    case UI_GRAD_HS:
      hsv_to_rgb(0.0, 0.0, v, &col1[0][0], &col1[0][1], &col1[0][2]);
      hsv_to_rgb(0.0, 0.333, v, &col1[1][0], &col1[1][1], &col1[1][2]);
      hsv_to_rgb(0.0, 0.666, v, &col1[2][0], &col1[2][1], &col1[2][2]);
      hsv_to_rgb(0.0, 1.0, v, &col1[3][0], &col1[3][1], &col1[3][2]);
      break;
    case UI_GRAD_H:
      hsv_to_rgb(0.0, 1.0, 1.0, &col1[0][0], &col1[0][1], &col1[0][2]);
      copy_v3_v3(col1[1], col1[0]);
      copy_v3_v3(col1[2], col1[0]);
      copy_v3_v3(col1[3], col1[0]);
      break;
    case UI_GRAD_S:
      hsv_to_rgb(1.0, 0.0, 1.0, &col1[1][0], &col1[1][1], &col1[1][2]);
      copy_v3_v3(col1[0], col1[1]);
      copy_v3_v3(col1[2], col1[1]);
      copy_v3_v3(col1[3], col1[1]);
      break;
    case UI_GRAD_V:
      hsv_to_rgb(1.0, 1.0, 0.0, &col1[2][0], &col1[2][1], &col1[2][2]);
      copy_v3_v3(col1[0], col1[2]);
      copy_v3_v3(col1[1], col1[2]);
      copy_v3_v3(col1[3], col1[2]);
      break;
    default:
      BLI_assert_msg(0, "invalid 'type' argument");
      hsv_to_rgb(1.0, 1.0, 1.0, &col1[2][0], &col1[2][1], &col1[2][2]);
      copy_v3_v3(col1[0], col1[2]);
      copy_v3_v3(col1[1], col1[2]);
      copy_v3_v3(col1[3], col1[2]);
      break;
  }

  /* old below */
  GPUVertFormat *format = immVertexFormat();
  const uint pos = GPU_vertformat_attr_add(format, "pos", GPU_COMP_F32, 2, GPU_FETCH_FLOAT);
  const uint col = GPU_vertformat_attr_add(format, "color", GPU_COMP_F32, 4, GPU_FETCH_FLOAT);
  immBindBuiltinProgram(GPU_SHADER_3D_SMOOTH_COLOR);

  immBegin(GPU_PRIM_TRIS, steps * 3 * 6);

  /* 0.999 = prevent float inaccuracy for steps */
  for (dx = 0.0f; dx < 0.999f; dx += color_step) {
    const float dx_next = dx + color_step;

    /* previous color */
    copy_v3_v3(col0[0], col1[0]);
    copy_v3_v3(col0[1], col1[1]);
    copy_v3_v3(col0[2], col1[2]);
    copy_v3_v3(col0[3], col1[3]);

    /* new color */
    switch (type) {
      case UI_GRAD_SV:
        hsv_to_rgb(h, dx, 0.0, &col1[0][0], &col1[0][1], &col1[0][2]);
        hsv_to_rgb(h, dx, 0.333, &col1[1][0], &col1[1][1], &col1[1][2]);
        hsv_to_rgb(h, dx, 0.666, &col1[2][0], &col1[2][1], &col1[2][2]);
        hsv_to_rgb(h, dx, 1.0, &col1[3][0], &col1[3][1], &col1[3][2]);
        break;
      case UI_GRAD_HV:
        hsv_to_rgb(dx_next, s, 0.0, &col1[0][0], &col1[0][1], &col1[0][2]);
        hsv_to_rgb(dx_next, s, 0.333, &col1[1][0], &col1[1][1], &col1[1][2]);
        hsv_to_rgb(dx_next, s, 0.666, &col1[2][0], &col1[2][1], &col1[2][2]);
        hsv_to_rgb(dx_next, s, 1.0, &col1[3][0], &col1[3][1], &col1[3][2]);
        break;
      case UI_GRAD_HS:
        hsv_to_rgb(dx_next, 0.0, v, &col1[0][0], &col1[0][1], &col1[0][2]);
        hsv_to_rgb(dx_next, 0.333, v, &col1[1][0], &col1[1][1], &col1[1][2]);
        hsv_to_rgb(dx_next, 0.666, v, &col1[2][0], &col1[2][1], &col1[2][2]);
        hsv_to_rgb(dx_next, 1.0, v, &col1[3][0], &col1[3][1], &col1[3][2]);
        break;
      case UI_GRAD_H:
        /* annoying but without this the color shifts - could be solved some other way
         * - campbell */
        hsv_to_rgb(dx_next, 1.0, 1.0, &col1[0][0], &col1[0][1], &col1[0][2]);
        copy_v3_v3(col1[1], col1[0]);
        copy_v3_v3(col1[2], col1[0]);
        copy_v3_v3(col1[3], col1[0]);
        break;
      case UI_GRAD_S:
        hsv_to_rgb(h, dx, 1.0, &col1[1][0], &col1[1][1], &col1[1][2]);
        copy_v3_v3(col1[0], col1[1]);
        copy_v3_v3(col1[2], col1[1]);
        copy_v3_v3(col1[3], col1[1]);
        break;
      case UI_GRAD_V:
        hsv_to_rgb(h, 1.0, dx, &col1[2][0], &col1[2][1], &col1[2][2]);
        copy_v3_v3(col1[0], col1[2]);
        copy_v3_v3(col1[1], col1[2]);
        copy_v3_v3(col1[3], col1[2]);
        break;
      default:
        break;
    }

    /* rect */
    sx1 = rect->xmin + dx * BLI_rcti_size_x(rect);
    sx2 = rect->xmin + dx_next * BLI_rcti_size_x(rect);
    sy = rect->ymin;
    dy = float(BLI_rcti_size_y(rect)) / 3.0f;

    for (a = 0; a < 3; a++, sy += dy) {
      immAttr4f(col, col0[a][0], col0[a][1], col0[a][2], alpha);
      immVertex2f(pos, sx1, sy);

      immAttr4f(col, col1[a][0], col1[a][1], col1[a][2], alpha);
      immVertex2f(pos, sx2, sy);

      immAttr4f(col, col1[a + 1][0], col1[a + 1][1], col1[a + 1][2], alpha);
      immVertex2f(pos, sx2, sy + dy);

      immAttr4f(col, col0[a][0], col0[a][1], col0[a][2], alpha);
      immVertex2f(pos, sx1, sy);

      immAttr4f(col, col1[a + 1][0], col1[a + 1][1], col1[a + 1][2], alpha);
      immVertex2f(pos, sx2, sy + dy);

      immAttr4f(col, col0[a + 1][0], col0[a + 1][1], col0[a + 1][2], alpha);
      immVertex2f(pos, sx1, sy + dy);
    }
  }
  immEnd();

  immUnbindProgram();
}

void ui_hsvcube_pos_from_vals(
    const uiButHSVCube *hsv_but, const rcti *rect, const float *hsv, float *r_xp, float *r_yp)
{
  float x = 0.0f, y = 0.0f;

  switch (hsv_but->gradient_type) {
    case UI_GRAD_SV:
      x = hsv[1];
      y = hsv[2];
      break;
    case UI_GRAD_HV:
      x = hsv[0];
      y = hsv[2];
      break;
    case UI_GRAD_HS:
      x = hsv[0];
      y = hsv[1];
      break;
    case UI_GRAD_H:
      x = hsv[0];
      y = 0.5;
      break;
    case UI_GRAD_S:
      x = hsv[1];
      y = 0.5;
      break;
    case UI_GRAD_V:
      x = hsv[2];
      y = 0.5;
      break;
    case UI_GRAD_L_ALT:
      x = 0.5f;
      /* exception only for value strip - use the range set in but->min/max */
      y = hsv[2];
      break;
    case UI_GRAD_V_ALT:
      x = 0.5f;
      /* exception only for value strip - use the range set in but->min/max */
      y = (hsv[2] - hsv_but->softmin) / (hsv_but->softmax - hsv_but->softmin);
      break;
  }

  /* cursor */
  *r_xp = rect->xmin + x * BLI_rcti_size_x(rect);
  *r_yp = rect->ymin + y * BLI_rcti_size_y(rect);
}

static void ui_draw_but_HSVCUBE(uiBut *but, const rcti *rect)
{
  const uiButHSVCube *hsv_but = (uiButHSVCube *)but;
  float rgb[3];
  float x = 0.0f, y = 0.0f;
  ColorPicker *cpicker = static_cast<ColorPicker *>(but->custom_data);
  float *hsv = cpicker->hsv_perceptual;
  float hsv_n[3];

  /* Initialize for compatibility. */
  copy_v3_v3(hsv_n, hsv);

  ui_but_v3_get(but, rgb);
  ui_scene_linear_to_perceptual_space(but, rgb);
  rgb_to_hsv_compat_v(rgb, hsv_n);

  ui_draw_gradient(rect, hsv_n, hsv_but->gradient_type, 1.0f);

  ui_hsvcube_pos_from_vals(hsv_but, rect, hsv_n, &x, &y);
  CLAMP(x, rect->xmin + 3.0f, rect->xmax - 3.0f);
  CLAMP(y, rect->ymin + 3.0f, rect->ymax - 3.0f);

  const float zoom = 1.0f / but->block->aspect;

  ui_hsv_cursor(x, y, zoom);

  /* outline */
  const uint pos = GPU_vertformat_attr_add(
      immVertexFormat(), "pos", GPU_COMP_F32, 2, GPU_FETCH_FLOAT);
  immBindBuiltinProgram(GPU_SHADER_3D_UNIFORM_COLOR);
  immUniformColor3ub(0, 0, 0);
  imm_draw_box_wire_2d(pos, (rect->xmin), (rect->ymin), (rect->xmax), (rect->ymax));
  immUnbindProgram();
}

/* vertical 'value' slider, using new widget code */
static void ui_draw_but_HSV_v(uiBut *but, const rcti *rect)
{
  const uiButHSVCube *hsv_but = (uiButHSVCube *)but;
  bTheme *btheme = UI_GetTheme();
  uiWidgetColors *wcol = &btheme->tui.wcol_numslider;
  uiWidgetBase wtb;
  const float rad = wcol->roundness * BLI_rcti_size_x(rect);
  float x, y;
  float rgb[3], hsv[3], v;

  ui_but_v3_get(but, rgb);
  ui_scene_linear_to_perceptual_space(but, rgb);

  if (hsv_but->gradient_type == UI_GRAD_L_ALT) {
    rgb_to_hsl_v(rgb, hsv);
  }
  else {
    rgb_to_hsv_v(rgb, hsv);
  }
  v = hsv[2];

  /* map v from property range to [0,1] */
  if (hsv_but->gradient_type == UI_GRAD_V_ALT) {
    const float min = but->softmin, max = but->softmax;
    v = (v - min) / (max - min);
  }

  widget_init(&wtb);

  /* fully rounded */
  round_box_edges(&wtb, UI_CNR_ALL, rect, rad);

  /* setup temp colors */
  uiWidgetColors colors{};
  colors.outline[0] = 0;
  colors.outline[1] = 0;
  colors.outline[2] = 0;
  colors.outline[3] = 255;
  colors.inner[0] = 128;
  colors.inner[1] = 128;
  colors.inner[2] = 128;
  colors.inner[3] = 255;
  colors.shadetop = 127;
  colors.shadedown = -128;
  colors.shaded = 1;
  widgetbase_draw(&wtb, &colors);

  /* We are drawing on top of widget bases. Flush cache. */
  GPU_blend(GPU_BLEND_ALPHA);
  UI_widgetbase_draw_cache_flush();
  GPU_blend(GPU_BLEND_NONE);

  /* cursor */
  x = rect->xmin + 0.5f * BLI_rcti_size_x(rect);
  y = rect->ymin + v * BLI_rcti_size_y(rect);
  CLAMP(y, rect->ymin + 3.0f, rect->ymax - 3.0f);
  const float zoom = 1.0f / but->block->aspect;

  ui_hsv_cursor(x, y, zoom);
}

/** Separator for menus. */
static void ui_draw_separator(const rcti *rect, const uiWidgetColors *wcol)
{
  const int y = rect->ymin + BLI_rcti_size_y(rect) / 2;
  const uchar col[4] = {
      wcol->text[0],
      wcol->text[1],
      wcol->text[2],
      30,
  };

  const uint pos = GPU_vertformat_attr_add(
      immVertexFormat(), "pos", GPU_COMP_F32, 2, GPU_FETCH_FLOAT);
  immBindBuiltinProgram(GPU_SHADER_3D_UNIFORM_COLOR);

  GPU_blend(GPU_BLEND_ALPHA);
  immUniformColor4ubv(col);
  GPU_line_width(1.0f);

  immBegin(GPU_PRIM_LINES, 2);
  immVertex2f(pos, rect->xmin, y);
  immVertex2f(pos, rect->xmax, y);
  immEnd();

  GPU_blend(GPU_BLEND_NONE);

  immUnbindProgram();
}

/** \} */

/* -------------------------------------------------------------------- */
/** \name Button Draw Callbacks
 * \{ */

#define NUM_BUT_PADDING_FACTOR 0.425f

static void widget_numbut_draw(uiWidgetColors *wcol,
                               rcti *rect,
                               const float zoom,
                               const uiWidgetStateInfo *state,
                               int roundboxalign,
                               bool emboss)
{
  const float rad = widget_radius_from_zoom(zoom, wcol);
  const int handle_width = min_ii(BLI_rcti_size_x(rect) / 3, BLI_rcti_size_y(rect) * 0.7f);

  if (state->but_flag & UI_SELECT) {
    std::swap(wcol->shadetop, wcol->shadedown);
  }

  uiWidgetBase wtb;
  widget_init(&wtb);

  if (!emboss) {
    round_box_edges(&wtb, roundboxalign, rect, rad);
  }
  else {
    wtb.draw_inner = false;
    wtb.draw_outline = false;
  }

  /* decoration */
  if ((state->but_flag & UI_ACTIVE) && !state->is_text_input) {
    uiWidgetColors wcol_zone;
    uiWidgetBase wtb_zone;
    rcti rect_zone;
    int roundboxalign_zone;

    /* left arrow zone */
    widget_init(&wtb_zone);
    wtb_zone.draw_outline = false;
    wtb_zone.draw_emboss = false;

    wcol_zone = *wcol;
    copy_v3_v3_uchar(wcol_zone.item, wcol->text);
    if (state->but_drawflag & UI_BUT_ACTIVE_LEFT) {
      widget_active_color(&wcol_zone);
    }

    rect_zone = *rect;
    rect_zone.xmax = rect->xmin + handle_width + U.pixelsize;
    roundboxalign_zone = roundboxalign & ~(UI_CNR_TOP_RIGHT | UI_CNR_BOTTOM_RIGHT);
    round_box_edges(&wtb_zone, roundboxalign_zone, &rect_zone, rad);

    shape_preset_init_number_arrows(&wtb_zone.tria1, &rect_zone, 0.6f, 'l');
    widgetbase_draw(&wtb_zone, &wcol_zone);

    /* right arrow zone */
    widget_init(&wtb_zone);
    wtb_zone.draw_outline = false;
    wtb_zone.draw_emboss = false;
    wtb_zone.tria1.type = ROUNDBOX_TRIA_ARROWS;

    wcol_zone = *wcol;
    copy_v3_v3_uchar(wcol_zone.item, wcol->text);
    if (state->but_drawflag & UI_BUT_ACTIVE_RIGHT) {
      widget_active_color(&wcol_zone);
    }

    rect_zone = *rect;
    rect_zone.xmin = rect->xmax - handle_width - U.pixelsize;
    roundboxalign_zone = roundboxalign & ~(UI_CNR_TOP_LEFT | UI_CNR_BOTTOM_LEFT);
    round_box_edges(&wtb_zone, roundboxalign_zone, &rect_zone, rad);

    shape_preset_init_number_arrows(&wtb_zone.tria2, &rect_zone, 0.6f, 'r');
    widgetbase_draw(&wtb_zone, &wcol_zone);

    /* middle highlight zone */
    widget_init(&wtb_zone);
    wtb_zone.draw_outline = false;
    wtb_zone.draw_emboss = false;

    wcol_zone = *wcol;
    copy_v3_v3_uchar(wcol_zone.item, wcol->text);
    if (!(state->but_drawflag & (UI_BUT_ACTIVE_LEFT | UI_BUT_ACTIVE_RIGHT))) {
      widget_active_color(&wcol_zone);
    }

    rect_zone = *rect;
    rect_zone.xmin = rect->xmin + handle_width - U.pixelsize;
    rect_zone.xmax = rect->xmax - handle_width + U.pixelsize;
    round_box_edges(&wtb_zone, 0, &rect_zone, 0);
    widgetbase_draw(&wtb_zone, &wcol_zone);

    /* outline */
    wtb.draw_inner = false;
    widgetbase_draw(&wtb, wcol);
  }
  else {
    /* inner and outline */
    widgetbase_draw(&wtb, wcol);
  }

  if (!state->is_text_input) {
    const float text_padding = NUM_BUT_PADDING_FACTOR * BLI_rcti_size_y(rect);

    rect->xmin += text_padding;
    rect->xmax -= text_padding;
  }
}

static void widget_numbut(uiWidgetColors *wcol,
                          rcti *rect,
                          const uiWidgetStateInfo *state,
                          int roundboxalign,
                          const float zoom)
{
  widget_numbut_draw(wcol, rect, zoom, state, roundboxalign, false);
}

static void widget_menubut(uiWidgetColors *wcol,
                           rcti *rect,
                           const uiWidgetStateInfo * /*state*/,
                           int roundboxalign,
                           const float zoom)
{
  uiWidgetBase wtb;
  widget_init(&wtb);

  const float rad = widget_radius_from_zoom(zoom, wcol);
  round_box_edges(&wtb, roundboxalign, rect, rad);

  /* decoration */
  shape_preset_trias_from_rect_menu(&wtb.tria1, rect);
  /* copy size and center to 2nd tria */
  wtb.tria2 = wtb.tria1;

  widgetbase_draw(&wtb, wcol);

  /* text space, arrows are about 0.6 height of button */
  rect->xmax -= (6 * BLI_rcti_size_y(rect)) / 10;
}

/**
 * Draw menu buttons still with triangles when field is not embossed
 */
static void widget_menubut_embossn(const uiBut * /*but*/,
                                   uiWidgetColors *wcol,
                                   rcti *rect,
                                   const uiWidgetStateInfo * /*state*/,
                                   int /*roundboxalign*/)
{
  uiWidgetBase wtb;
  widget_init(&wtb);
  wtb.draw_inner = false;
  wtb.draw_outline = false;

  /* decoration */
  shape_preset_trias_from_rect_menu(&wtb.tria1, rect);
  /* copy size and center to 2nd tria */
  wtb.tria2 = wtb.tria1;

  widgetbase_draw(&wtb, wcol);
}

/**
 * Draw number buttons still with triangles when field is not embossed
 */
static void widget_numbut_embossn(const uiBut * /*but*/,
                                  uiWidgetColors *wcol,
                                  rcti *rect,
                                  const uiWidgetStateInfo *state,
                                  int roundboxalign,
                                  const float zoom)
{
  widget_numbut_draw(wcol, rect, zoom, state, roundboxalign, true);
}

void UI_draw_widget_scroll(uiWidgetColors *wcol, const rcti *rect, const rcti *slider, int state)
{
  uiWidgetBase wtb;

  widget_init(&wtb);

  /* determine horizontal/vertical */
  const bool horizontal = (BLI_rcti_size_x(rect) > BLI_rcti_size_y(rect));

  const float rad = (horizontal) ? wcol->roundness * BLI_rcti_size_y(rect) :
                                   wcol->roundness * BLI_rcti_size_x(rect);

  wtb.uniform_params.shade_dir = (horizontal) ? 1.0f : 0.0;

  /* draw back part, colors swapped and shading inverted */
  if (horizontal) {
    std::swap(wcol->shadetop, wcol->shadedown);
  }

  round_box_edges(&wtb, UI_CNR_ALL, rect, rad);
  widgetbase_draw(&wtb, wcol);

  /* slider */
  if ((BLI_rcti_size_x(slider) < 2) || (BLI_rcti_size_y(slider) < 2)) {
    /* pass */
  }
  else {
    std::swap(wcol->shadetop, wcol->shadedown);

    copy_v4_v4_uchar(wcol->inner, wcol->item);

    if (wcol->shadetop > wcol->shadedown) {
      wcol->shadetop += 20; /* XXX violates themes... */
    }
    else {
      wcol->shadedown += 20;
    }

    if (state & UI_SCROLL_PRESSED) {
      wcol->inner[0] = wcol->inner[0] >= 250 ? 255 : wcol->inner[0] + 5;
      wcol->inner[1] = wcol->inner[1] >= 250 ? 255 : wcol->inner[1] + 5;
      wcol->inner[2] = wcol->inner[2] >= 250 ? 255 : wcol->inner[2] + 5;
    }

    /* draw */
    wtb.draw_emboss = false; /* only emboss once */

    round_box_edges(&wtb, UI_CNR_ALL, slider, rad);

    if (state & UI_SCROLL_ARROWS) {
      if (wcol->item[0] > 48) {
        wcol->item[0] -= 48;
      }
      if (wcol->item[1] > 48) {
        wcol->item[1] -= 48;
      }
      if (wcol->item[2] > 48) {
        wcol->item[2] -= 48;
      }
      wcol->item[3] = 255;

      if (horizontal) {
        rcti slider_inset = *slider;
        slider_inset.xmin += 0.05 * U.widget_unit;
        slider_inset.xmax -= 0.05 * U.widget_unit;
        shape_preset_init_scroll_circle(&wtb.tria1, &slider_inset, 0.6f, 'l');
        shape_preset_init_scroll_circle(&wtb.tria2, &slider_inset, 0.6f, 'r');
      }
      else {
        shape_preset_init_scroll_circle(&wtb.tria1, slider, 0.6f, 'b');
        shape_preset_init_scroll_circle(&wtb.tria2, slider, 0.6f, 't');
      }
    }
    widgetbase_draw(&wtb, wcol);
  }
}

static void widget_scroll(uiBut *but,
                          uiWidgetColors *wcol,
                          rcti *rect,
                          const uiWidgetStateInfo *state,
                          int /*roundboxalign*/,
                          const float /*zoom*/)
{
  /* calculate slider part */
  const float value = float(ui_but_value_get(but));

  const float size = max_ff((but->softmax + but->a1 - but->softmin), 2.0f);

  /* position */
  rcti rect1 = *rect;

  /* determine horizontal/vertical */
  const bool horizontal = (BLI_rcti_size_x(rect) > BLI_rcti_size_y(rect));

  if (horizontal) {
    const float fac = BLI_rcti_size_x(rect) / size;
    rect1.xmin = rect1.xmin + ceilf(fac * (value - but->softmin));
    rect1.xmax = rect1.xmin + ceilf(fac * (but->a1 - but->softmin));

    /* Ensure minimum size. */
    const float min = BLI_rcti_size_y(rect);

    if (BLI_rcti_size_x(&rect1) < min) {
      rect1.xmax = rect1.xmin + min;

      if (rect1.xmax > rect->xmax) {
        rect1.xmax = rect->xmax;
        rect1.xmin = max_ii(rect1.xmax - min, rect->xmin);
      }
    }
  }
  else {
    const float fac = BLI_rcti_size_y(rect) / size;
    rect1.ymax = rect1.ymax - ceilf(fac * (value - but->softmin));
    rect1.ymin = rect1.ymax - ceilf(fac * (but->a1 - but->softmin));

    /* Ensure minimum size. */
    const float min = BLI_rcti_size_x(rect);

    if (BLI_rcti_size_y(&rect1) < min) {
      rect1.ymax = rect1.ymin + min;

      if (rect1.ymax > rect->ymax) {
        rect1.ymax = rect->ymax;
        rect1.ymin = max_ii(rect1.ymax - min, rect->ymin);
      }
    }
  }

  UI_draw_widget_scroll(wcol, rect, &rect1, (state->but_flag & UI_SELECT) ? UI_SCROLL_PRESSED : 0);
}

static void widget_progress_type_bar(uiButProgress *but_progress,
                                     uiWidgetColors *wcol,
                                     rcti *rect,
                                     int roundboxalign,
                                     const float zoom)
{
  rcti rect_prog = *rect, rect_bar = *rect;

  uiWidgetBase wtb, wtb_bar;
  widget_init(&wtb);
  widget_init(&wtb_bar);

  /* round corners */
  const float factor = but_progress->progress_factor;
  const float ofs = widget_radius_from_zoom(zoom, wcol);
  float w = factor * BLI_rcti_size_x(&rect_prog);

  /* Ensure minimum size. */
  w = MAX2(w, ofs);

  rect_bar.xmax = rect_bar.xmin + w;

  round_box_edges(&wtb, roundboxalign, &rect_prog, ofs);
  round_box_edges(&wtb_bar, roundboxalign, &rect_bar, ofs);

  wtb.draw_outline = true;
  widgetbase_draw(&wtb, wcol);

  /* "slider" bar color */
  copy_v3_v3_uchar(wcol->inner, wcol->item);
  widgetbase_draw(&wtb_bar, wcol);
}

/**
 * Used for both ring & pie types.
 */
static void widget_progress_type_ring(uiButProgress *but_progress,
                                      uiWidgetColors *wcol,
                                      rcti *rect)
{
  const float ring_width = 0.6; /* 0.0 would be a pie. */
  const float outer_rad = (rect->ymax - rect->ymin) / 2.0f;
  const float inner_rad = outer_rad * ring_width;
  const float x = rect->xmin + outer_rad;
  const float y = rect->ymin + outer_rad;
  const float start = 0.0f;
  const float end = but_progress->progress_factor * 360.0f;
  GPUVertFormat *format = immVertexFormat();
  const uint pos = GPU_vertformat_attr_add(format, "pos", GPU_COMP_F32, 2, GPU_FETCH_FLOAT);
  immBindBuiltinProgram(GPU_SHADER_3D_UNIFORM_COLOR);
  immUniformColor3ubvAlpha(wcol->item, 255 / UI_PIXEL_AA_JITTER * 2);
  GPU_blend(GPU_BLEND_ALPHA);

  for (int i = 0; i < UI_PIXEL_AA_JITTER; i++) {
    imm_draw_disk_partial_fill_2d(pos,
                                  x + ui_pixel_jitter[i][0],
                                  y + ui_pixel_jitter[i][1],
                                  inner_rad,
                                  outer_rad,
                                  48,
                                  start,
                                  end);
  }
  immUnbindProgram();

  if (but_progress->drawstr[0]) {
    rect->xmin += UI_UNIT_X;
  }
}

static void widget_progress_indicator(uiBut *but,
                                      uiWidgetColors *wcol,
                                      rcti *rect,
                                      const uiWidgetStateInfo * /*state*/,
                                      int roundboxalign,
                                      const float zoom)
{
  uiButProgress *but_progress = static_cast<uiButProgress *>(but);
  switch (but_progress->progress_type) {
    case UI_BUT_PROGRESS_TYPE_BAR: {
      widget_progress_type_bar(but_progress, wcol, rect, roundboxalign, zoom);
      break;
    }
    case UI_BUT_PROGRESS_TYPE_RING: {
      widget_progress_type_ring(but_progress, wcol, rect);
      break;
    }
  }
}

static void widget_nodesocket(uiBut *but,
                              uiWidgetColors *wcol,
                              rcti *rect,
                              const uiWidgetStateInfo * /*state*/,
                              int /*roundboxalign*/,
                              const float /*zoom*/)
{
  const int radi = 0.25f * BLI_rcti_size_y(rect);

  uiWidgetBase wtb;
  widget_init(&wtb);

  uchar old_inner[3], old_outline[3];
  copy_v3_v3_uchar(old_inner, wcol->inner);
  copy_v3_v3_uchar(old_outline, wcol->outline);

  wcol->inner[0] = but->col[0];
  wcol->inner[1] = but->col[1];
  wcol->inner[2] = but->col[2];
  wcol->outline[0] = 0;
  wcol->outline[1] = 0;
  wcol->outline[2] = 0;
  wcol->outline[3] = 150;

  const int cent_x = BLI_rcti_cent_x(rect);
  const int cent_y = BLI_rcti_cent_y(rect);
  rect->xmin = cent_x - radi;
  rect->xmax = cent_x + radi;
  rect->ymin = cent_y - radi;
  rect->ymax = cent_y + radi;

  wtb.draw_outline = true;
  round_box_edges(&wtb, UI_CNR_ALL, rect, float(radi));
  widgetbase_draw(&wtb, wcol);

  copy_v3_v3_uchar(wcol->inner, old_inner);
  copy_v3_v3_uchar(wcol->outline, old_outline);
}

static void widget_numslider(uiBut *but,
                             uiWidgetColors *wcol,
                             rcti *rect,
                             const uiWidgetStateInfo *state,
                             int roundboxalign,
                             const float zoom)
{
  uiWidgetBase wtb, wtb1;
  widget_init(&wtb);
  widget_init(&wtb1);

  /* Backdrop first. */
  const float rad = widget_radius_from_zoom(zoom, wcol);
  round_box_edges(&wtb, roundboxalign, rect, rad);

  wtb.draw_outline = false;
  widgetbase_draw(&wtb, wcol);

  /* Draw slider part only when not in text editing. */
  if (!state->is_text_input && !(but->drawflag & UI_BUT_INDETERMINATE)) {
    int roundboxalign_slider = roundboxalign;

    uchar outline[3];
    copy_v3_v3_uchar(outline, wcol->outline);
    copy_v3_v3_uchar(wcol->outline, wcol->item);
    copy_v3_v3_uchar(wcol->inner, wcol->item);

    if (!(state->but_flag & UI_SELECT)) {
      std::swap(wcol->shadetop, wcol->shadedown);
    }

    rcti rect1 = *rect;
    float factor, factor_ui;
    float factor_discard = 1.0f; /* No discard. */
    const float value = float(ui_but_value_get(but));
    const float softmin = but->softmin;
    const float softmax = but->softmax;
    const float softrange = softmax - softmin;
    const PropertyScaleType scale_type = ui_but_scale_type(but);

    switch (scale_type) {
      case PROP_SCALE_LINEAR: {
        if (but->rnaprop && (RNA_property_subtype(but->rnaprop) == PROP_PERCENTAGE)) {
          factor = value / softmax;
        }
        else {
          factor = (value - softmin) / softrange;
        }
        break;
      }
      case PROP_SCALE_LOG: {
        const float logmin = fmaxf(softmin, 0.5e-8f);
        const float base = softmax / logmin;
        factor = logf(value / logmin) / logf(base);
        break;
      }
      case PROP_SCALE_CUBIC: {
        const float cubicmin = cube_f(softmin);
        const float cubicmax = cube_f(softmax);
        const float cubicrange = cubicmax - cubicmin;
        const float f = (value - softmin) * cubicrange / softrange + cubicmin;
        factor = (cbrtf(f) - softmin) / softrange;
        break;
      }
    }

    const float width = float(BLI_rcti_size_x(rect));
    factor_ui = factor * width;
    /* The rectangle width needs to be at least twice the corner radius for the round corners
     * to be drawn properly. */
    const float min_width = 2.0f * rad;

    if (factor_ui > width - rad) {
      /* Left part + middle part + right part. */
      factor_discard = factor;
    }
    else if (factor_ui > min_width) {
      /* Left part + middle part. */
      roundboxalign_slider &= ~(UI_CNR_TOP_RIGHT | UI_CNR_BOTTOM_RIGHT);
      rect1.xmax = rect1.xmin + factor_ui;
    }
    else {
      /* Left part */
      roundboxalign_slider &= ~(UI_CNR_TOP_RIGHT | UI_CNR_BOTTOM_RIGHT);
      rect1.xmax = rect1.xmin + min_width;
      factor_discard = factor_ui / min_width;
    }

    round_box_edges(&wtb1, roundboxalign_slider, &rect1, rad);
    wtb1.draw_outline = false;
    widgetbase_set_uniform_discard_factor(&wtb1, factor_discard);
    widgetbase_draw(&wtb1, wcol);

    copy_v3_v3_uchar(wcol->outline, outline);

    if (!(state->but_flag & UI_SELECT)) {
      std::swap(wcol->shadetop, wcol->shadedown);
    }
  }

  /* Outline. */
  wtb.draw_outline = true;
  wtb.draw_inner = false;
  widgetbase_draw(&wtb, wcol);

  /* Add space at either side of the button so text aligns with number-buttons
   * (which have arrow icons). */
  if (!state->is_text_input) {
    const float text_padding = NUM_BUT_PADDING_FACTOR * BLI_rcti_size_y(rect);
    rect->xmax -= text_padding;
    rect->xmin += text_padding;
  }
}

/* I think 3 is sufficient border to indicate keyed status */
#define SWATCH_KEYED_BORDER 3

static void widget_swatch(uiBut *but,
                          uiWidgetColors *wcol,
                          rcti *rect,
                          const uiWidgetStateInfo *state,
                          int roundboxalign,
                          const float zoom)
{
  BLI_assert(but->type == UI_BTYPE_COLOR);
  uiButColor *color_but = (uiButColor *)but;
  float col[4];

  col[3] = 1.0f;

  if (but->rnaprop) {
    BLI_assert(but->rnaindex == -1);

    if (RNA_property_array_length(&but->rnapoin, but->rnaprop) == 4) {
      col[3] = RNA_property_float_get_index(&but->rnapoin, but->rnaprop, 3);
    }
  }

  uiWidgetBase wtb;
  widget_init(&wtb);

  const float rad = widget_radius_from_zoom(zoom, wcol);
  round_box_edges(&wtb, roundboxalign, rect, rad);

  ui_but_v3_get(but, col);

  if (but->drawflag & UI_BUT_INDETERMINATE) {
    col[0] = col[1] = col[2] = col[3] = 0.5f;
  }

  if ((state->but_flag & (UI_BUT_ANIMATED | UI_BUT_ANIMATED_KEY | UI_BUT_DRIVEN |
                          UI_BUT_OVERRIDDEN | UI_BUT_REDALERT)) ||
      (state->but_drawflag & UI_BUT_ANIMATED_CHANGED))
  {
    /* draw based on state - color for keyed etc */
    widgetbase_draw(&wtb, wcol);

    /* inset to draw swatch color */
    rect->xmin += SWATCH_KEYED_BORDER;
    rect->xmax -= SWATCH_KEYED_BORDER;
    rect->ymin += SWATCH_KEYED_BORDER;
    rect->ymax -= SWATCH_KEYED_BORDER;

    round_box_edges(&wtb, roundboxalign, rect, rad);
  }

  if (!ui_but_is_color_gamma(but)) {
    ui_block_cm_to_display_space_v3(but->block, col);
  }

  rgba_float_to_uchar(wcol->inner, col);
  const bool show_alpha_checkers = (wcol->inner[3] < 255);

  wcol->shaded = 0;

  /* Now we reduce alpha of the inner color (i.e. the color shown)
   * so that this setting can look grayed out, while retaining
   * the checkerboard (for transparent values). This is needed
   * here as the effects of ui_widget_color_disabled() are overwritten. */
  wcol->inner[3] *= widget_alpha_factor(state);

  widgetbase_draw_ex(&wtb, wcol, show_alpha_checkers);
  if (color_but->is_pallete_color &&
      ((Palette *)but->rnapoin.owner_id)->active_color == color_but->palette_color_index)
  {
    const float width = rect->xmax - rect->xmin;
    const float height = rect->ymax - rect->ymin;
    /* find color luminance and change it slightly */
    float bw = rgb_to_grayscale(col);

    bw += (bw < 0.5f) ? 0.5f : -0.5f;

    /* We are drawing on top of widget bases. Flush cache. */
    GPU_blend(GPU_BLEND_ALPHA);
    UI_widgetbase_draw_cache_flush();
    GPU_blend(GPU_BLEND_NONE);

    const uint pos = GPU_vertformat_attr_add(
        immVertexFormat(), "pos", GPU_COMP_F32, 2, GPU_FETCH_FLOAT);
    immBindBuiltinProgram(GPU_SHADER_3D_UNIFORM_COLOR);

    immUniformColor3f(bw, bw, bw);
    immBegin(GPU_PRIM_TRIS, 3);
    immVertex2f(pos, rect->xmin + 0.1f * width, rect->ymin + 0.9f * height);
    immVertex2f(pos, rect->xmin + 0.1f * width, rect->ymin + 0.5f * height);
    immVertex2f(pos, rect->xmin + 0.5f * width, rect->ymin + 0.9f * height);
    immEnd();

    immUnbindProgram();
  }
}

static void widget_unitvec(uiBut *but,
                           uiWidgetColors *wcol,
                           rcti *rect,
                           const uiWidgetStateInfo * /*state*/,
                           int /*roundboxalign*/,
                           const float zoom)
{
  const float rad = widget_radius_from_zoom(zoom, wcol);
  ui_draw_but_UNITVEC(but, wcol, rect, rad);
}

static void widget_icon_has_anim(uiBut *but,
                                 uiWidgetColors *wcol,
                                 rcti *rect,
                                 const uiWidgetStateInfo *state,
                                 int roundboxalign,
                                 const float zoom)
{
  if (state->but_flag &
          (UI_BUT_ANIMATED | UI_BUT_ANIMATED_KEY | UI_BUT_DRIVEN | UI_BUT_REDALERT) &&
      but->emboss != UI_EMBOSS_NONE)
  {
    uiWidgetBase wtb;
    widget_init(&wtb);
    wtb.draw_outline = false;

    const float rad = widget_radius_from_zoom(zoom, wcol);
    round_box_edges(&wtb, UI_CNR_ALL, rect, rad);
    widgetbase_draw(&wtb, wcol);
  }
  else if (but->type == UI_BTYPE_NUM) {
    /* Draw number buttons still with left/right
     * triangles when field is not embossed */
    widget_numbut_embossn(but, wcol, rect, state, roundboxalign, zoom);
  }
  else if (but->type == UI_BTYPE_MENU) {
    /* Draw menu buttons still with down arrow. */
    widget_menubut_embossn(but, wcol, rect, state, roundboxalign);
  }
}

static void widget_textbut(uiWidgetColors *wcol,
                           rcti *rect,
                           const uiWidgetStateInfo *state,
                           int roundboxalign,
                           const float zoom)
{
  if (state->but_flag & UI_SELECT) {
    std::swap(wcol->shadetop, wcol->shadedown);
  }

  uiWidgetBase wtb;
  widget_init(&wtb);

  const float rad = widget_radius_from_zoom(zoom, wcol);
  round_box_edges(&wtb, roundboxalign, rect, rad);

  widgetbase_draw(&wtb, wcol);
}

static void widget_menuiconbut(uiWidgetColors *wcol,
                               rcti *rect,
                               const uiWidgetStateInfo * /*state*/,
                               int roundboxalign,
                               const float zoom)
{
  uiWidgetBase wtb;
  widget_init(&wtb);

  const float rad = widget_radius_from_zoom(zoom, wcol);
  round_box_edges(&wtb, roundboxalign, rect, rad);

  /* decoration */
  widgetbase_draw(&wtb, wcol);
}

static void widget_pulldownbut(uiWidgetColors *wcol,
                               rcti *rect,
                               const uiWidgetStateInfo *state,
                               int roundboxalign,
                               const float zoom)
{
  float back[4];
  UI_GetThemeColor4fv(TH_BACK, back);

  if ((state->but_flag & UI_ACTIVE) || (back[3] < 1.0f)) {
    uiWidgetBase wtb;
    const float rad = widget_radius_from_zoom(zoom, wcol);

    if (state->but_flag & UI_ACTIVE) {
      copy_v4_v4_uchar(wcol->inner, wcol->inner_sel);
      copy_v3_v3_uchar(wcol->text, wcol->text_sel);
      copy_v3_v3_uchar(wcol->outline, wcol->inner);
    }
    else {
      wcol->inner[3] *= 1.0f - back[3];
      wcol->outline[3] = 0.0f;
    }

    widget_init(&wtb);

    /* half rounded */
    round_box_edges(&wtb, roundboxalign, rect, rad);

    widgetbase_draw(&wtb, wcol);
  }
}

static void widget_menu_itembut(uiWidgetColors *wcol,
                                rcti *rect,
                                const uiWidgetStateInfo * /*state*/,
                                int /*roundboxalign*/,
                                const float zoom)
{
  uiWidgetBase wtb;
  widget_init(&wtb);

  /* Padding on the sides. */
  const float padding = zoom * 0.125f * U.widget_unit;
  rect->xmin += padding;
  rect->xmax -= padding;

  /* No outline. */
  wtb.draw_outline = false;

  const float rad = widget_radius_from_zoom(zoom, wcol);

  round_box_edges(&wtb, UI_CNR_ALL, rect, rad);

  widgetbase_draw(&wtb, wcol);
}

static void widget_menu_itembut_unpadded(uiWidgetColors *wcol,
                                         rcti *rect,
                                         const uiWidgetStateInfo * /*state*/,
                                         int /*roundboxalign*/,
                                         const float zoom)
{
  /* This function is used for menu items placed close to each other horizontally, e.g. the matcap
   * preview popup or the row of collection color icons in the Outliner context menu. Don't use
   * padding on the sides like the normal menu item. */

  uiWidgetBase wtb;
  widget_init(&wtb);

  /* No outline. */
  wtb.draw_outline = false;
  const float rad = widget_radius_from_zoom(zoom, wcol);
  round_box_edges(&wtb, UI_CNR_ALL, rect, rad);

  widgetbase_draw(&wtb, wcol);
}

static void widget_menu_radial_itembut(uiBut *but,
                                       uiWidgetColors *wcol,
                                       rcti *rect,
                                       const uiWidgetStateInfo * /*state*/,
                                       int /*roundboxalign*/,
                                       const float zoom)
{
  const float fac = but->block->pie_data.alphafac;

  uiWidgetBase wtb;
  widget_init(&wtb);

  wtb.draw_emboss = false;

  const float rad = widget_radius_from_zoom(zoom, wcol);
  round_box_edges(&wtb, UI_CNR_ALL, rect, rad);

  wcol->inner[3] *= fac;
  wcol->inner_sel[3] *= fac;
  wcol->item[3] *= fac;
  wcol->text[3] *= fac;
  wcol->text_sel[3] *= fac;
  wcol->outline[3] *= fac;

  widgetbase_draw(&wtb, wcol);
}

static void widget_list_itembut(uiWidgetColors *wcol,
                                rcti *rect,
                                const uiWidgetStateInfo *state,
                                int /*roundboxalign*/,
                                const float zoom)
{
  uiWidgetBase wtb;
  widget_init(&wtb);

  /* no outline */
  wtb.draw_outline = false;
  const float rad = widget_radius_from_zoom(zoom, wcol);
  round_box_edges(&wtb, UI_CNR_ALL, rect, rad);

  if (state->but_flag & UI_ACTIVE && !(state->but_flag & UI_SELECT)) {
    copy_v3_v3_uchar(wcol->inner, wcol->text);
    wcol->inner[3] = 20;
  }

  widgetbase_draw(&wtb, wcol);
}

static void widget_preview_tile(uiBut *but,
                                uiWidgetColors *wcol,
                                rcti *rect,
                                const uiWidgetStateInfo *state,
                                int roundboxalign,
                                const float zoom)
{
  if (!ELEM(but->emboss, UI_EMBOSS_NONE, UI_EMBOSS_NONE_OR_STATUS)) {
    widget_list_itembut(wcol, rect, state, roundboxalign, zoom);
  }

  /* When the button is not tagged as having a preview icon, do regular icon drawing with the
   * standard icon size. */
  const bool draw_as_icon = !(but->flag & UI_BUT_ICON_PREVIEW);

  ui_draw_preview_item_stateless(&UI_style_get()->widget,
                                 rect,
                                 but->drawstr,
                                 but->icon,
                                 wcol->text,
                                 UI_STYLE_TEXT_CENTER,
                                 draw_as_icon);
}

static void widget_optionbut(uiWidgetColors *wcol,
                             rcti *rect,
                             const uiWidgetStateInfo *state,
                             int /*roundboxalign*/,
                             const float /*zoom*/)
{
  /* For a right aligned layout (signified by #UI_BUT_TEXT_RIGHT), draw the text on the left of the
   * checkbox. */
  const bool text_before_widget = (state->but_drawflag & UI_BUT_TEXT_RIGHT);
  rcti recttemp = *rect;

  uiWidgetBase wtb;
  widget_init(&wtb);

  /* square */
  if (text_before_widget) {
    recttemp.xmin = recttemp.xmax - BLI_rcti_size_y(&recttemp);
  }
  else {
    recttemp.xmax = recttemp.xmin + BLI_rcti_size_y(&recttemp);
  }

  /* smaller */
  const int delta = (BLI_rcti_size_y(&recttemp) - 2 * U.pixelsize) / 6;
  BLI_rcti_resize(
      &recttemp, BLI_rcti_size_x(&recttemp) - delta * 2, BLI_rcti_size_y(&recttemp) - delta * 2);
  /* Keep one edge in place. */
  BLI_rcti_translate(&recttemp, text_before_widget ? delta : -delta, 0);

  if (state->but_drawflag & UI_BUT_INDETERMINATE) {
    /* The same muted background color regardless of state. */
    color_blend_v4_v4v4(wcol->inner, wcol->inner, wcol->inner_sel, 0.75f);
  }

  const float rad = widget_radius_from_rcti(&recttemp, wcol);
  round_box_edges(&wtb, UI_CNR_ALL, &recttemp, rad);

  /* decoration */
  if (state->but_drawflag & UI_BUT_INDETERMINATE) {
    shape_preset_trias_from_rect_dash(&wtb.tria1, &recttemp);
  }
  else if (state->but_flag & UI_SELECT) {
    shape_preset_trias_from_rect_checkmark(&wtb.tria1, &recttemp);
  }

  widgetbase_draw(&wtb, wcol);

  /* Text space - factor is really just eyeballed. */
  const float offset = delta * 0.9;
  if (text_before_widget) {
    rect->xmax = recttemp.xmin - offset;
  }
  else {
    rect->xmin = recttemp.xmax + offset;
  }
}

/* labels use Editor theme colors for text */
static void widget_state_label(uiWidgetType *wt,
                               const uiWidgetStateInfo *state,
                               eUIEmbossType emboss)
{
  if (state->but_flag & UI_BUT_LIST_ITEM) {
    /* Override default label theme's colors. */
    bTheme *btheme = UI_GetTheme();
    wt->wcol_theme = &btheme->tui.wcol_list_item;
    /* call this for option button */
    widget_state(wt, state, emboss);
  }
  else {
    /* call this for option button */
    widget_state(wt, state, emboss);
    if (state->but_flag & UI_SELECT) {
      UI_GetThemeColor3ubv(TH_TEXT_HI, wt->wcol.text);
    }
    else {
      UI_GetThemeColor3ubv(TH_TEXT, wt->wcol.text);
    }
  }

  if (state->but_flag & UI_BUT_REDALERT) {
    const uchar red[4] = {255, 0, 0};
    color_blend_v3_v3(wt->wcol.text, red, 0.4f);
  }
}

static void widget_radiobut(uiWidgetColors *wcol,
                            rcti *rect,
                            const uiWidgetStateInfo * /*state*/,
                            int roundboxalign,
                            const float zoom)
{
  uiWidgetBase wtb;
  widget_init(&wtb);

  const float rad = widget_radius_from_zoom(zoom, wcol);
  round_box_edges(&wtb, roundboxalign, rect, rad);

  widgetbase_draw(&wtb, wcol);
}

static void widget_box(uiBut *but,
                       uiWidgetColors *wcol,
                       rcti *rect,
                       const uiWidgetStateInfo * /*state*/,
                       int roundboxalign,
                       const float zoom)
{
  uiWidgetBase wtb;
  widget_init(&wtb);

  uchar old_col[3];
  copy_v3_v3_uchar(old_col, wcol->inner);

  /* abuse but->hsv - if it's non-zero, use this color as the box's background */
  if (but != nullptr && but->col[3]) {
    wcol->inner[0] = but->col[0];
    wcol->inner[1] = but->col[1];
    wcol->inner[2] = but->col[2];
    wcol->inner[3] = but->col[3];
  }

  const float rad = widget_radius_from_zoom(zoom, wcol);
  round_box_edges(&wtb, roundboxalign, rect, rad);

  widgetbase_draw(&wtb, wcol);

  copy_v3_v3_uchar(wcol->inner, old_col);
}

static void widget_but(uiWidgetColors *wcol,
                       rcti *rect,
                       const uiWidgetStateInfo * /*state*/,
                       int roundboxalign,
                       const float zoom)
{
  uiWidgetBase wtb;
  widget_init(&wtb);

  const float rad = widget_radius_from_zoom(zoom, wcol);
  round_box_edges(&wtb, roundboxalign, rect, rad);

  widgetbase_draw(&wtb, wcol);
}

#if 0
static void widget_roundbut(uiWidgetColors *wcol, rcti *rect, int /*state*/ int roundboxalign)
{
  uiWidgetBase wtb;
  const float rad = wcol->roundness * U.widget_unit;

  widget_init(&wtb);

  /* half rounded */
  round_box_edges(&wtb, roundboxalign, rect, rad);

  widgetbase_draw(&wtb, wcol);
}
#endif

static void widget_roundbut_exec(uiWidgetColors *wcol,
                                 rcti *rect,
                                 const uiWidgetStateInfo *state,
                                 int roundboxalign,
                                 const float zoom)
{
  uiWidgetBase wtb;
  widget_init(&wtb);

  if (state->has_hold_action) {
    /* Show that keeping pressed performs another action (typically a menu). */
    shape_preset_init_hold_action(&wtb.tria1, rect, 0.75f, 'r');
  }

  const float rad = widget_radius_from_zoom(zoom, wcol);

  /* half rounded */
  round_box_edges(&wtb, roundboxalign, rect, rad);

  widgetbase_draw(&wtb, wcol);
}

static void widget_tab(uiWidgetColors *wcol,
                       rcti *rect,
                       const uiWidgetStateInfo *state,
                       int roundboxalign,
                       const float zoom)
{
  const float rad = widget_radius_from_zoom(zoom, wcol);
  const bool is_active = (state->but_flag & UI_SELECT);

  /* Draw shaded outline - Disabled for now,
   * seems incorrect and also looks nicer without it IMHO ;). */
  // #define USE_TAB_SHADED_HIGHLIGHT

  uchar theme_col_tab_highlight[3];

#ifdef USE_TAB_SHADED_HIGHLIGHT
  /* create outline highlight colors */
  if (is_active) {
    interp_v3_v3v3_uchar(theme_col_tab_highlight, wcol->inner_sel, wcol->outline, 0.2f);
  }
  else {
    interp_v3_v3v3_uchar(theme_col_tab_highlight, wcol->inner, wcol->outline, 0.12f);
  }
#endif

  uiWidgetBase wtb;
  widget_init(&wtb);

  /* half rounded */
  round_box_edges(&wtb, roundboxalign, rect, rad);

  /* draw inner */
#ifdef USE_TAB_SHADED_HIGHLIGHT
  wtb.draw_outline = 0;
#endif
  widgetbase_draw(&wtb, wcol);

  /* We are drawing on top of widget bases. Flush cache. */
  GPU_blend(GPU_BLEND_ALPHA);
  UI_widgetbase_draw_cache_flush();
  GPU_blend(GPU_BLEND_NONE);

#ifdef USE_TAB_SHADED_HIGHLIGHT
  /* draw outline (3d look) */
  ui_draw_but_TAB_outline(rect, rad, theme_col_tab_highlight, wcol->inner);
#endif

#ifndef USE_TAB_SHADED_HIGHLIGHT
  UNUSED_VARS(is_active, theme_col_tab_highlight);
#endif
}

static void widget_draw_extra_mask(const bContext *C, uiBut *but, uiWidgetType *wt, rcti *rect)
{
  bTheme *btheme = UI_GetTheme();
  uiWidgetColors *wcol = &btheme->tui.wcol_radio;
  const float rad = wcol->roundness * U.widget_unit;

  /* state copy! */
  wt->wcol = *(wt->wcol_theme);

  uiWidgetBase wtb;
  widget_init(&wtb);

  if (but->block->drawextra) {
    /* NOTE: drawextra can change rect +1 or -1, to match round errors of existing previews. */
    but->block->drawextra(
        C, but->poin, but->block->drawextra_arg1, but->block->drawextra_arg2, rect);

    const uint pos = GPU_vertformat_attr_add(
        immVertexFormat(), "pos", GPU_COMP_F32, 2, GPU_FETCH_FLOAT);
    immBindBuiltinProgram(GPU_SHADER_3D_UNIFORM_COLOR);

    /* make mask to draw over image */
    uchar col[4];
    UI_GetThemeColor3ubv(TH_BACK, col);
    immUniformColor3ubv(col);

    round_box__edges(&wtb, UI_CNR_ALL, rect, 0.0f, rad);
    widgetbase_outline(&wtb, pos);

    immUnbindProgram();
  }

  /* outline */
  round_box_edges(&wtb, UI_CNR_ALL, rect, rad);
  wtb.draw_outline = true;
  wtb.draw_inner = false;
  widgetbase_draw(&wtb, &wt->wcol);
}

static uiWidgetType *widget_type(uiWidgetTypeEnum type)
{
  bTheme *btheme = UI_GetTheme();

  /* defaults */
  static uiWidgetType wt;
  wt.wcol_theme = &btheme->tui.wcol_regular;
  wt.wcol_state = &btheme->tui.wcol_state;
  wt.state = widget_state;
  wt.draw = widget_but;
  wt.custom = nullptr;
  wt.text = widget_draw_text_icon;

  switch (type) {
    case UI_WTYPE_REGULAR:
      break;

    case UI_WTYPE_LABEL:
      wt.draw = nullptr;
      wt.state = widget_state_label;
      break;

    case UI_WTYPE_TOGGLE:
      wt.wcol_theme = &btheme->tui.wcol_toggle;
      break;

    case UI_WTYPE_CHECKBOX:
      wt.wcol_theme = &btheme->tui.wcol_option;
      wt.draw = widget_optionbut;
      break;

    case UI_WTYPE_RADIO:
      wt.wcol_theme = &btheme->tui.wcol_radio;
      wt.draw = widget_radiobut;
      break;

    case UI_WTYPE_NUMBER:
      wt.wcol_theme = &btheme->tui.wcol_num;
      wt.draw = widget_numbut;
      break;

    case UI_WTYPE_SLIDER:
      wt.wcol_theme = &btheme->tui.wcol_numslider;
      wt.custom = widget_numslider;
      wt.state = widget_state_numslider;
      break;

    case UI_WTYPE_EXEC:
      wt.wcol_theme = &btheme->tui.wcol_tool;
      wt.draw = widget_roundbut_exec;
      break;

    case UI_WTYPE_TOOLBAR_ITEM:
      wt.wcol_theme = &btheme->tui.wcol_toolbar_item;
      wt.draw = widget_roundbut_exec;
      break;

    case UI_WTYPE_TAB:
      wt.wcol_theme = &btheme->tui.wcol_tab;
      wt.draw = widget_tab;
      break;

    case UI_WTYPE_TOOLTIP:
      wt.wcol_theme = &btheme->tui.wcol_tooltip;
      wt.draw_block = widget_menu_back;
      break;

    /* strings */
    case UI_WTYPE_NAME:
      wt.wcol_theme = &btheme->tui.wcol_text;
      wt.draw = widget_textbut;
      break;

    case UI_WTYPE_NAME_LINK:
      break;

    case UI_WTYPE_POINTER_LINK:
      break;

    case UI_WTYPE_FILENAME:
      break;

    /* start menus */
    case UI_WTYPE_MENU_RADIO:
      wt.wcol_theme = &btheme->tui.wcol_menu;
      wt.draw = widget_menubut;
      break;

    case UI_WTYPE_MENU_ICON_RADIO:
    case UI_WTYPE_MENU_NODE_LINK:
      wt.wcol_theme = &btheme->tui.wcol_menu;
      wt.draw = widget_menuiconbut;
      break;

    case UI_WTYPE_MENU_POINTER_LINK:
      wt.wcol_theme = &btheme->tui.wcol_menu;
      wt.draw = widget_menubut;
      break;

    case UI_WTYPE_PULLDOWN:
      wt.wcol_theme = &btheme->tui.wcol_pulldown;
      wt.draw = widget_pulldownbut;
      wt.state = widget_state_pulldown;
      break;

    /* in menus */
    case UI_WTYPE_MENU_ITEM:
      wt.wcol_theme = &btheme->tui.wcol_menu_item;
      wt.draw = widget_menu_itembut;
      wt.state = widget_state_menu_item;
      break;

    case UI_WTYPE_MENU_ITEM_UNPADDED:
      wt.wcol_theme = &btheme->tui.wcol_menu_item;
      wt.draw = widget_menu_itembut_unpadded;
      wt.state = widget_state_menu_item;
      break;

    case UI_WTYPE_MENU_BACK:
      wt.wcol_theme = &btheme->tui.wcol_menu_back;
      wt.draw_block = widget_menu_back;
      break;

    /* specials */
    case UI_WTYPE_ICON:
      wt.custom = widget_icon_has_anim;
      break;

    case UI_WTYPE_ICON_LABEL:
      /* behave like regular labels (this is simply a label with an icon) */
      wt.state = widget_state_label;
      wt.custom = widget_icon_has_anim;
      break;

    case UI_WTYPE_PREVIEW_TILE:
      wt.draw = nullptr;
      /* Drawn via the `custom` callback. */
      wt.text = nullptr;
      /* Drawing indicates state well enough. No need to change colors further. */
      wt.state = widget_state_nothing;
      wt.custom = widget_preview_tile;
      wt.wcol_theme = &btheme->tui.wcol_list_item;
      break;

    case UI_WTYPE_SWATCH:
      wt.custom = widget_swatch;
      break;

    case UI_WTYPE_BOX:
      wt.custom = widget_box;
      wt.wcol_theme = &btheme->tui.wcol_box;
      break;

    case UI_WTYPE_RGB_PICKER:
      break;

    case UI_WTYPE_UNITVEC:
      wt.custom = widget_unitvec;
      break;

    case UI_WTYPE_SCROLL:
      wt.wcol_theme = &btheme->tui.wcol_scroll;
      wt.state = widget_state_nothing;
      wt.custom = widget_scroll;
      break;

    case UI_WTYPE_LISTITEM:
    case UI_WTYPE_VIEW_ITEM:
      wt.wcol_theme = &btheme->tui.wcol_list_item;
      wt.draw = widget_list_itembut;
      break;

    case UI_WTYPE_PROGRESS:
      wt.wcol_theme = &btheme->tui.wcol_progress;
      wt.custom = widget_progress_indicator;
      break;

    case UI_WTYPE_NODESOCKET:
      wt.custom = widget_nodesocket;
      break;

    case UI_WTYPE_MENU_ITEM_RADIAL:
      wt.wcol_theme = &btheme->tui.wcol_pie_menu;
      wt.custom = widget_menu_radial_itembut;
      wt.state = widget_state_pie_menu_item;
      break;
  }

  return &wt;
}

static int widget_roundbox_set(uiBut *but, rcti *rect)
{
  int roundbox = UI_CNR_ALL;

  /* alignment */
  if ((but->drawflag & UI_BUT_ALIGN) && but->type != UI_BTYPE_PULLDOWN) {

    /* ui_popup_block_position has this correction too, keep in sync */
    if (but->drawflag & (UI_BUT_ALIGN_TOP | UI_BUT_ALIGN_STITCH_TOP)) {
      rect->ymax += U.pixelsize;
    }
    if (but->drawflag & (UI_BUT_ALIGN_LEFT | UI_BUT_ALIGN_STITCH_LEFT)) {
      rect->xmin -= U.pixelsize;
    }

    switch (but->drawflag & UI_BUT_ALIGN) {
      case UI_BUT_ALIGN_TOP:
        roundbox = UI_CNR_BOTTOM_LEFT | UI_CNR_BOTTOM_RIGHT;
        break;
      case UI_BUT_ALIGN_DOWN:
        roundbox = UI_CNR_TOP_LEFT | UI_CNR_TOP_RIGHT;
        break;
      case UI_BUT_ALIGN_LEFT:
        roundbox = UI_CNR_TOP_RIGHT | UI_CNR_BOTTOM_RIGHT;
        break;
      case UI_BUT_ALIGN_RIGHT:
        roundbox = UI_CNR_TOP_LEFT | UI_CNR_BOTTOM_LEFT;
        break;
      case UI_BUT_ALIGN_DOWN | UI_BUT_ALIGN_RIGHT:
        roundbox = UI_CNR_TOP_LEFT;
        break;
      case UI_BUT_ALIGN_DOWN | UI_BUT_ALIGN_LEFT:
        roundbox = UI_CNR_TOP_RIGHT;
        break;
      case UI_BUT_ALIGN_TOP | UI_BUT_ALIGN_RIGHT:
        roundbox = UI_CNR_BOTTOM_LEFT;
        break;
      case UI_BUT_ALIGN_TOP | UI_BUT_ALIGN_LEFT:
        roundbox = UI_CNR_BOTTOM_RIGHT;
        break;
      default:
        roundbox = 0;
        break;
    }
  }

  /* align with open menu */
  if (but->active && (but->type != UI_BTYPE_POPOVER) && !ui_but_menu_draw_as_popover(but)) {
    const int direction = ui_but_menu_direction(but);

    if (direction == UI_DIR_UP) {
      roundbox &= ~(UI_CNR_TOP_RIGHT | UI_CNR_TOP_LEFT);
    }
    else if (direction == UI_DIR_DOWN) {
      roundbox &= ~(UI_CNR_BOTTOM_RIGHT | UI_CNR_BOTTOM_LEFT);
    }
    else if (direction == UI_DIR_LEFT) {
      roundbox &= ~(UI_CNR_TOP_LEFT | UI_CNR_BOTTOM_LEFT);
    }
    else if (direction == UI_DIR_RIGHT) {
      roundbox &= ~(UI_CNR_TOP_RIGHT | UI_CNR_BOTTOM_RIGHT);
    }
  }

  return roundbox;
}

/** \} */

/* -------------------------------------------------------------------- */
/** \name Public API
 * \{ */

void ui_draw_but(const bContext *C, ARegion *region, uiStyle *style, uiBut *but, rcti *rect)
{
  bTheme *btheme = UI_GetTheme();
  const ThemeUI *tui = &btheme->tui;
  const uiFontStyle *fstyle = &style->widget;
  uiWidgetType *wt = nullptr;

  /* handle menus separately */
  if (but->emboss == UI_EMBOSS_PULLDOWN) {
    switch (but->type) {
      case UI_BTYPE_LABEL:
        widget_draw_text_icon(&style->widgetlabel, &tui->wcol_menu_back, but, rect);
        break;
      case UI_BTYPE_SEPR_LINE:
        ui_draw_separator(rect, &tui->wcol_menu_item);
        break;
      default: {
        const bool use_unpadded = (but->flag & UI_BUT_ICON_PREVIEW) ||
                                  ((but->flag & UI_HAS_ICON) && !but->drawstr[0]);
        wt = widget_type(use_unpadded ? UI_WTYPE_MENU_ITEM_UNPADDED : UI_WTYPE_MENU_ITEM);
        break;
      }
    }
  }
  else if (ELEM(but->emboss, UI_EMBOSS_NONE, UI_EMBOSS_NONE_OR_STATUS)) {
    /* Use the same widget types for both no emboss types. Later on,
     * #UI_EMBOSS_NONE_OR_STATUS will blend state colors if they apply. */
    switch (but->type) {
      case UI_BTYPE_LABEL:
        wt = widget_type(UI_WTYPE_ICON_LABEL);
        if (!(but->flag & UI_HAS_ICON)) {
          but->drawflag |= UI_BUT_NO_TEXT_PADDING;
        }
        break;
      case UI_BTYPE_PREVIEW_TILE:
        wt = widget_type(UI_WTYPE_PREVIEW_TILE);
        break;
      default:
        wt = widget_type(UI_WTYPE_ICON);
        break;
    }
  }
  else if (but->emboss == UI_EMBOSS_RADIAL) {
    wt = widget_type(UI_WTYPE_MENU_ITEM_RADIAL);
  }
  else {
    BLI_assert(but->emboss == UI_EMBOSS);

    switch (but->type) {
      case UI_BTYPE_LABEL:
        wt = widget_type(UI_WTYPE_LABEL);
        fstyle = &style->widgetlabel;
        if (but->drawflag & UI_BUT_BOX_ITEM) {
          wt->wcol_theme = &tui->wcol_box;
          wt->state = widget_state;
        }
        else if (but->block->theme_style == UI_BLOCK_THEME_STYLE_POPUP) {
          wt->wcol_theme = &tui->wcol_menu_back;
          wt->state = widget_state;
        }
        if (!(but->flag & UI_HAS_ICON)) {
          but->drawflag |= UI_BUT_NO_TEXT_PADDING;
        }
        break;

      case UI_BTYPE_SEPR:
      case UI_BTYPE_SEPR_LINE:
      case UI_BTYPE_SEPR_SPACER:
        break;

      case UI_BTYPE_BUT:
      case UI_BTYPE_DECORATOR:
#ifdef USE_UI_TOOLBAR_HACK
        if ((but->icon != ICON_NONE) && UI_but_is_tool(but)) {
          wt = widget_type(UI_WTYPE_TOOLBAR_ITEM);
        }
        else {
          wt = widget_type(UI_WTYPE_EXEC);
        }
#else
        wt = widget_type(UI_WTYPE_EXEC);
#endif
        break;

      case UI_BTYPE_NUM:
        wt = widget_type(UI_WTYPE_NUMBER);
        break;

      case UI_BTYPE_NUM_SLIDER:
        wt = widget_type(UI_WTYPE_SLIDER);
        break;

      case UI_BTYPE_ROW:
        wt = widget_type(UI_WTYPE_RADIO);
        break;

      case UI_BTYPE_LISTROW:
        wt = widget_type(UI_WTYPE_LISTITEM);
        break;

      case UI_BTYPE_TEXT:
        wt = widget_type(UI_WTYPE_NAME);
        break;

      case UI_BTYPE_SEARCH_MENU:
        wt = widget_type(UI_WTYPE_NAME);
        break;

      case UI_BTYPE_TAB:
        wt = widget_type(UI_WTYPE_TAB);
        break;

      case UI_BTYPE_BUT_TOGGLE:
      case UI_BTYPE_TOGGLE:
      case UI_BTYPE_TOGGLE_N:
        wt = widget_type(UI_WTYPE_TOGGLE);
        break;

      case UI_BTYPE_CHECKBOX:
      case UI_BTYPE_CHECKBOX_N:
        if (!(but->flag & UI_HAS_ICON)) {
          wt = widget_type(UI_WTYPE_CHECKBOX);

          if ((but->drawflag & (UI_BUT_TEXT_LEFT | UI_BUT_TEXT_RIGHT)) == 0) {
            but->drawflag |= UI_BUT_TEXT_LEFT;
          }
          /* #widget_optionbut() carefully sets the text rectangle for fine tuned paddings. If the
           * text drawing were to add its own padding, DPI and zoom factor would be applied twice
           * in the final padding, so it's difficult to control it. */
          but->drawflag |= UI_BUT_NO_TEXT_PADDING;
        }
        else {
          wt = widget_type(UI_WTYPE_TOGGLE);
        }

        /* option buttons have strings outside, on menus use different colors */
        if (but->block->theme_style == UI_BLOCK_THEME_STYLE_POPUP) {
          wt->state = widget_state_option_menu;
        }
        break;

      case UI_BTYPE_MENU:
      case UI_BTYPE_BLOCK:
      case UI_BTYPE_POPOVER:
        if (but->flag & UI_BUT_NODE_LINK) {
          /* new node-link button, not active yet XXX */
          wt = widget_type(UI_WTYPE_MENU_NODE_LINK);
        }
        else {
          /* with menu arrows */

          /* We could use a flag for this, but for now just check size,
           * add up/down arrows if there is room. */
          if ((!but->str[0] && but->icon && (BLI_rcti_size_x(rect) < BLI_rcti_size_y(rect) + 2)) ||
              /* disable for brushes also */
              (but->flag & UI_BUT_ICON_PREVIEW))
          {
            /* no arrows */
            wt = widget_type(UI_WTYPE_MENU_ICON_RADIO);
          }
          else {
            wt = widget_type(UI_WTYPE_MENU_RADIO);
          }
        }
        break;

      case UI_BTYPE_PULLDOWN:
        wt = widget_type(UI_WTYPE_PULLDOWN);
        break;

      case UI_BTYPE_BUT_MENU:
        wt = widget_type(UI_WTYPE_MENU_ITEM);
        break;

      case UI_BTYPE_COLOR:
        wt = widget_type(UI_WTYPE_SWATCH);
        break;

      case UI_BTYPE_ROUNDBOX:
      case UI_BTYPE_LISTBOX:
        wt = widget_type(UI_WTYPE_BOX);
        break;

      case UI_BTYPE_PREVIEW_TILE:
        wt = widget_type(UI_WTYPE_PREVIEW_TILE);
        break;

      case UI_BTYPE_EXTRA:
        widget_draw_extra_mask(C, but, widget_type(UI_WTYPE_BOX), rect);
        break;

      case UI_BTYPE_HSVCUBE: {
        const uiButHSVCube *hsv_but = (uiButHSVCube *)but;

        if (ELEM(hsv_but->gradient_type, UI_GRAD_V_ALT, UI_GRAD_L_ALT)) {
          /* vertical V slider, uses new widget draw now */
          ui_draw_but_HSV_v(but, rect);
        }
        else { /* other HSV pickers... */
          ui_draw_but_HSVCUBE(but, rect);
        }
        break;
      }

      case UI_BTYPE_HSVCIRCLE:
        ui_draw_but_HSVCIRCLE(but, &tui->wcol_regular, rect);
        break;

      case UI_BTYPE_COLORBAND: {
        /* Horizontal padding to make room for handles at edges. */
        const int padding = BLI_rcti_size_y(rect) / 6;
        rect->xmin += padding;
        rect->xmax -= padding;
        ui_draw_but_COLORBAND(but, &tui->wcol_regular, rect);
        break;
      }

      case UI_BTYPE_UNITVEC:
        wt = widget_type(UI_WTYPE_UNITVEC);
        break;

      case UI_BTYPE_IMAGE:
        ui_draw_but_IMAGE(region, but, &tui->wcol_regular, rect);
        break;

      case UI_BTYPE_HISTOGRAM:
        ui_draw_but_HISTOGRAM(region, but, &tui->wcol_regular, rect);
        break;

      case UI_BTYPE_WAVEFORM:
        ui_draw_but_WAVEFORM(region, but, &tui->wcol_regular, rect);
        break;

      case UI_BTYPE_VECTORSCOPE:
        ui_draw_but_VECTORSCOPE(region, but, &tui->wcol_regular, rect);
        break;

      case UI_BTYPE_CURVE:
        ui_draw_but_CURVE(region, but, &tui->wcol_regular, rect);
        break;

      case UI_BTYPE_CURVEPROFILE:
        ui_draw_but_CURVEPROFILE(region, but, &tui->wcol_regular, rect);
        break;

      case UI_BTYPE_PROGRESS:
        wt = widget_type(UI_WTYPE_PROGRESS);
        fstyle = &style->widgetlabel;
        break;

      case UI_BTYPE_VIEW_ITEM:
        wt = widget_type(UI_WTYPE_VIEW_ITEM);
        fstyle = &style->widgetlabel;
        break;

      case UI_BTYPE_SCROLL:
        wt = widget_type(UI_WTYPE_SCROLL);
        break;

      case UI_BTYPE_GRIP:
        wt = widget_type(UI_WTYPE_ICON);
        break;

      case UI_BTYPE_TRACK_PREVIEW:
        ui_draw_but_TRACKPREVIEW(region, but, &tui->wcol_regular, rect);
        break;

      case UI_BTYPE_NODE_SOCKET:
        wt = widget_type(UI_WTYPE_NODESOCKET);
        break;

      default:
        wt = widget_type(UI_WTYPE_REGULAR);
        break;
    }
  }

  if (wt == nullptr) {
    return;
  }

  // rcti disablerect = *rect; /* rect gets clipped smaller for text */

  const int roundboxalign = widget_roundbox_set(but, rect);

  uiWidgetStateInfo state = {0};
  state.but_flag = but->flag;
  state.but_drawflag = but->drawflag;

  /* Override selected flag for drawing. */
  if (but->flag & UI_SELECT_DRAW) {
    state.but_flag |= UI_SELECT;
  }

  if ((but->editstr) ||
      (UNLIKELY(but->flag & UI_BUT_DRAG_MULTI) && ui_but_drag_multi_edit_get(but))) {
    state.is_text_input = true;
  }

  if (but->hold_func) {
    state.has_hold_action = true;
  }

  bool use_alpha_blend = false;
  if (but->emboss != UI_EMBOSS_PULLDOWN) {
    if (but->flag & (UI_BUT_DISABLED | UI_BUT_INACTIVE | UI_SEARCH_FILTER_NO_MATCH)) {
      use_alpha_blend = true;
      ui_widget_color_disabled(wt, &state);
    }
  }

#ifdef USE_UI_POPOVER_ONCE
  if (but->block->flag & UI_BLOCK_POPOVER_ONCE) {
    if ((but->flag & UI_ACTIVE) && ui_but_is_popover_once_compat(but)) {
      state.but_flag |= UI_BUT_ACTIVE_DEFAULT;
    }
  }
#endif
  if (but->block->flag & UI_BLOCK_NO_DRAW_OVERRIDDEN_STATE) {
    state.but_flag &= ~UI_BUT_OVERRIDDEN;
  }

  if (state.but_drawflag & UI_BUT_INDETERMINATE) {
    state.but_flag &= ~UI_SELECT;
  }

  const float zoom = 1.0f / but->block->aspect;
  wt->state(wt, &state, but->emboss);
  if (wt->custom) {
    wt->custom(but, &wt->wcol, rect, &state, roundboxalign, zoom);
  }
  else if (wt->draw) {
    wt->draw(&wt->wcol, rect, &state, roundboxalign, zoom);
  }

  if (wt->text) {
    if (use_alpha_blend) {
      GPU_blend(GPU_BLEND_ALPHA);
    }

    wt->text(fstyle, &wt->wcol, but, rect);
    if (use_alpha_blend) {
      GPU_blend(GPU_BLEND_NONE);
    }
  }
}

static void ui_draw_clip_tri(uiBlock *block, rcti *rect, uiWidgetType *wt)
{
  if (block) {
    float draw_color[4];
    const uchar *color = wt->wcol.text;

    draw_color[0] = float(color[0]) / 255.0f;
    draw_color[1] = float(color[1]) / 255.0f;
    draw_color[2] = float(color[2]) / 255.0f;
    draw_color[3] = 1.0f;

    if (block->flag & UI_BLOCK_CLIPTOP) {
      /* XXX no scaling for UI here yet */
      UI_draw_icon_tri(BLI_rcti_cent_x(rect), rect->ymax - 6 * UI_SCALE_FAC, 't', draw_color);
    }
    if (block->flag & UI_BLOCK_CLIPBOTTOM) {
      /* XXX no scaling for UI here yet */
      UI_draw_icon_tri(BLI_rcti_cent_x(rect), rect->ymin + 10 * UI_SCALE_FAC, 'v', draw_color);
    }
  }
}

void ui_draw_menu_back(uiStyle * /*style*/, uiBlock *block, rcti *rect)
{
  uiWidgetType *wt = widget_type(UI_WTYPE_MENU_BACK);

  wt->state(wt, &STATE_INFO_NULL, UI_EMBOSS_UNDEFINED);
  if (block) {
    const float zoom = 1.0f / block->aspect;
    wt->draw_block(&wt->wcol, rect, block->flag, block->direction, zoom);
  }
  else {
    wt->draw_block(&wt->wcol, rect, 0, 0, 1.0f);
  }

  ui_draw_clip_tri(block, rect, wt);
}

/**
 * Similar to 'widget_menu_back', however we can't use the widget preset system
 * because we need to pass in the original location so we know where to show the arrow.
 */
static void ui_draw_popover_back_impl(const uiWidgetColors *wcol,
                                      rcti *rect,
                                      int direction,
                                      const float unit_size,
                                      const float mval_origin[2])
{
  /* Alas, this isn't nice. */
  const float unit_half = unit_size / 2;
  const float cent_x = mval_origin ? CLAMPIS(mval_origin[0],
                                             rect->xmin + unit_size,
                                             rect->xmax - unit_size) :
                                     BLI_rcti_cent_x(rect);

  GPU_blend(GPU_BLEND_ALPHA);

  /* Extracted from 'widget_menu_back', keep separate to avoid menu changes breaking popovers */
  {
    uiWidgetBase wtb;
    widget_init(&wtb);

    const int roundboxalign = UI_CNR_ALL;
    widget_softshadow(rect, roundboxalign, wcol->roundness * U.widget_unit);

    round_box_edges(&wtb, roundboxalign, rect, wcol->roundness * U.widget_unit);
    wtb.draw_emboss = false;
    widgetbase_draw(&wtb, wcol);
  }

  /* Draw popover arrow (top/bottom) */
  if (ELEM(direction, UI_DIR_UP, UI_DIR_DOWN)) {
    const uint pos = GPU_vertformat_attr_add(
        immVertexFormat(), "pos", GPU_COMP_F32, 2, GPU_FETCH_FLOAT);
    immBindBuiltinProgram(GPU_SHADER_3D_UNIFORM_COLOR);

    const bool is_down = (direction == UI_DIR_DOWN);
    const int sign = is_down ? 1 : -1;
    float y = is_down ? rect->ymax : rect->ymin;

    GPU_blend(GPU_BLEND_ALPHA);
    immBegin(GPU_PRIM_TRIS, 3);
    immUniformColor4ubv(wcol->outline);
    immVertex2f(pos, cent_x - unit_half, y);
    immVertex2f(pos, cent_x + unit_half, y);
    immVertex2f(pos, cent_x, y + sign * unit_half);
    immEnd();

    y = y - sign * round(U.pixelsize * 1.41);

    GPU_blend(GPU_BLEND_NONE);
    immBegin(GPU_PRIM_TRIS, 3);
    immUniformColor4ub(0, 0, 0, 0);
    immVertex2f(pos, cent_x - unit_half, y);
    immVertex2f(pos, cent_x + unit_half, y);
    immVertex2f(pos, cent_x, y + sign * unit_half);
    immEnd();

    GPU_blend(GPU_BLEND_ALPHA);
    immBegin(GPU_PRIM_TRIS, 3);
    immUniformColor4ubv(wcol->inner);
    immVertex2f(pos, cent_x - unit_half, y);
    immVertex2f(pos, cent_x + unit_half, y);
    immVertex2f(pos, cent_x, y + sign * unit_half);
    immEnd();

    immUnbindProgram();
  }

  GPU_blend(GPU_BLEND_NONE);
}

void ui_draw_popover_back(ARegion *region, uiStyle * /*style*/, uiBlock *block, rcti *rect)
{
  uiWidgetType *wt = widget_type(UI_WTYPE_MENU_BACK);

  if (block) {
    float mval_origin[2] = {float(block->bounds_offset[0]), float(block->bounds_offset[1])};
    ui_window_to_block_fl(region, block, &mval_origin[0], &mval_origin[1]);
    ui_draw_popover_back_impl(
        wt->wcol_theme, rect, block->direction, U.widget_unit / block->aspect, mval_origin);
  }
  else {
    const float zoom = 1.0f / block->aspect;
    wt->state(wt, &STATE_INFO_NULL, UI_EMBOSS_UNDEFINED);
    wt->draw_block(&wt->wcol, rect, 0, 0, zoom);
  }

  ui_draw_clip_tri(block, rect, wt);
}

static void draw_disk_shaded(float start,
                             float angle,
                             float radius_int,
                             float radius_ext,
                             int subd,
                             const uchar col1[4],
                             const uchar col2[4],
                             bool shaded)
{
  const float radius_ext_scale = (0.5f / radius_ext); /* 1 / (2 * radius_ext) */

  uint col;
  GPUVertFormat *format = immVertexFormat();
  const uint pos = GPU_vertformat_attr_add(format, "pos", GPU_COMP_F32, 2, GPU_FETCH_FLOAT);
  if (shaded) {
    col = GPU_vertformat_attr_add(format, "color", GPU_COMP_U8, 4, GPU_FETCH_INT_TO_FLOAT_UNIT);
    immBindBuiltinProgram(GPU_SHADER_3D_SMOOTH_COLOR);
  }
  else {
    immBindBuiltinProgram(GPU_SHADER_3D_UNIFORM_COLOR);
    immUniformColor4ubv(col1);
  }

  immBegin(GPU_PRIM_TRI_STRIP, subd * 2);
  for (int i = 0; i < subd; i++) {
    const float a = start + ((i) / float(subd - 1)) * angle;
    const float s = sinf(a);
    const float c = cosf(a);
    const float y1 = s * radius_int;
    const float y2 = s * radius_ext;

    if (shaded) {
      uchar r_col[4];
      const float fac = (y1 + radius_ext) * radius_ext_scale;
      color_blend_v4_v4v4(r_col, col1, col2, fac);
      immAttr4ubv(col, r_col);
    }
    immVertex2f(pos, c * radius_int, s * radius_int);

    if (shaded) {
      uchar r_col[4];
      const float fac = (y2 + radius_ext) * radius_ext_scale;
      color_blend_v4_v4v4(r_col, col1, col2, fac);
      immAttr4ubv(col, r_col);
    }
    immVertex2f(pos, c * radius_ext, s * radius_ext);
  }
  immEnd();

  immUnbindProgram();
}

void ui_draw_pie_center(uiBlock *block)
{
  bTheme *btheme = UI_GetTheme();
  const float cx = block->pie_data.pie_center_spawned[0];
  const float cy = block->pie_data.pie_center_spawned[1];

  float *pie_dir = block->pie_data.pie_dir;

  const float pie_radius_internal = UI_SCALE_FAC * U.pie_menu_threshold;
  const float pie_radius_external = UI_SCALE_FAC * (U.pie_menu_threshold + 7.0f);

  const int subd = 40;

  const float angle = atan2f(pie_dir[1], pie_dir[0]);
  const float range = (block->pie_data.flags & UI_PIE_DEGREES_RANGE_LARGE) ? M_PI_2 : M_PI_4;

  GPU_matrix_push();
  GPU_matrix_translate_2f(cx, cy);

  GPU_blend(GPU_BLEND_ALPHA);
  if (btheme->tui.wcol_pie_menu.shaded) {
    uchar col1[4], col2[4];
    shadecolors4(col1,
                 col2,
                 btheme->tui.wcol_pie_menu.inner,
                 btheme->tui.wcol_pie_menu.shadetop,
                 btheme->tui.wcol_pie_menu.shadedown);
    draw_disk_shaded(
        0.0f, float(M_PI * 2.0), pie_radius_internal, pie_radius_external, subd, col1, col2, true);
  }
  else {
    draw_disk_shaded(0.0f,
                     float(M_PI * 2.0),
                     pie_radius_internal,
                     pie_radius_external,
                     subd,
                     btheme->tui.wcol_pie_menu.inner,
                     nullptr,
                     false);
  }

  if (!(block->pie_data.flags & UI_PIE_INVALID_DIR)) {
    if (btheme->tui.wcol_pie_menu.shaded) {
      uchar col1[4], col2[4];
      shadecolors4(col1,
                   col2,
                   btheme->tui.wcol_pie_menu.inner_sel,
                   btheme->tui.wcol_pie_menu.shadetop,
                   btheme->tui.wcol_pie_menu.shadedown);
      draw_disk_shaded(angle - range / 2.0f,
                       range,
                       pie_radius_internal,
                       pie_radius_external,
                       subd,
                       col1,
                       col2,
                       true);
    }
    else {
      draw_disk_shaded(angle - range / 2.0f,
                       range,
                       pie_radius_internal,
                       pie_radius_external,
                       subd,
                       btheme->tui.wcol_pie_menu.inner_sel,
                       nullptr,
                       false);
    }
  }

  GPUVertFormat *format = immVertexFormat();
  const uint pos = GPU_vertformat_attr_add(format, "pos", GPU_COMP_F32, 2, GPU_FETCH_FLOAT);
  immBindBuiltinProgram(GPU_SHADER_3D_UNIFORM_COLOR);
  immUniformColor4ubv(btheme->tui.wcol_pie_menu.outline);

  imm_draw_circle_wire_2d(pos, 0.0f, 0.0f, pie_radius_internal, subd);
  imm_draw_circle_wire_2d(pos, 0.0f, 0.0f, pie_radius_external, subd);

  immUnbindProgram();

  if (U.pie_menu_confirm > 0 &&
      !(block->pie_data.flags & (UI_PIE_INVALID_DIR | UI_PIE_CLICK_STYLE))) {
    const float pie_confirm_radius = UI_SCALE_FAC * (pie_radius_internal + U.pie_menu_confirm);
    const float pie_confirm_external = UI_SCALE_FAC *
                                       (pie_radius_internal + U.pie_menu_confirm + 7.0f);

    const uchar col[4] = {UNPACK3(btheme->tui.wcol_pie_menu.text_sel), 64};
    draw_disk_shaded(angle - range / 2.0f,
                     range,
                     pie_confirm_radius,
                     pie_confirm_external,
                     subd,
                     col,
                     nullptr,
                     false);
  }

  GPU_blend(GPU_BLEND_NONE);
  GPU_matrix_pop();
}

const uiWidgetColors *ui_tooltip_get_theme()
{
  uiWidgetType *wt = widget_type(UI_WTYPE_TOOLTIP);
  return wt->wcol_theme;
}

/**
 * Generic drawing for background.
 */
static void ui_draw_widget_back_color(uiWidgetTypeEnum type,
                                      bool use_shadow,
                                      const rcti *rect,
                                      const float color[4])
{
  uiWidgetType *wt = widget_type(type);

  if (use_shadow) {
    GPU_blend(GPU_BLEND_ALPHA);
    widget_softshadow(rect, UI_CNR_ALL, 0.25f * U.widget_unit);
    GPU_blend(GPU_BLEND_NONE);
  }

  rcti rect_copy = *rect;
  wt->state(wt, &STATE_INFO_NULL, UI_EMBOSS_UNDEFINED);
  if (color) {
    rgba_float_to_uchar(wt->wcol.inner, color);
  }

  if (wt->draw_block) {
    wt->draw_block(&wt->wcol, &rect_copy, 0, UI_CNR_ALL, 1.0f);
  }
  else if (wt->draw) {
    wt->draw(&wt->wcol, &rect_copy, &STATE_INFO_NULL, UI_CNR_ALL, 1.0f);
  }
  else {
    BLI_assert_unreachable();
  }
}
void ui_draw_widget_menu_back_color(const rcti *rect, bool use_shadow, const float color[4])
{
  ui_draw_widget_back_color(UI_WTYPE_MENU_BACK, use_shadow, rect, color);
}

void ui_draw_widget_menu_back(const rcti *rect, bool use_shadow)
{
  ui_draw_widget_back_color(UI_WTYPE_MENU_BACK, use_shadow, rect, nullptr);
}

void ui_draw_tooltip_background(const uiStyle * /*style*/, uiBlock * /*block*/, rcti *rect)
{
  uiWidgetType *wt = widget_type(UI_WTYPE_TOOLTIP);
  wt->state(wt, &STATE_INFO_NULL, UI_EMBOSS_UNDEFINED);
  /* wt->draw_block ends up using same function to draw the tooltip as menu_back */
  wt->draw_block(&wt->wcol, rect, 0, 0, 1.0f);
}

void ui_draw_menu_item(const uiFontStyle *fstyle,
                       rcti *rect,
                       const char *name,
                       int iconid,
                       int but_flag,
                       uiMenuItemSeparatorType separator_type,
                       int *r_xmax)
{
  uiWidgetType *wt = widget_type(UI_WTYPE_MENU_ITEM);
  const rcti _rect = *rect;
  const int row_height = BLI_rcti_size_y(rect);
  int max_hint_width = INT_MAX;
  int padding = 0.25f * row_height;
  char *cpoin = nullptr;

  uiWidgetStateInfo state = {0};
  state.but_flag = but_flag;

  wt->state(wt, &state, UI_EMBOSS_UNDEFINED);
  wt->draw(&wt->wcol, rect, &STATE_INFO_NULL, 0, 1.0f);

  UI_fontstyle_set(fstyle);

  /* text location offset */
  rect->xmin += padding;
  if (iconid) {
    rect->xmin += row_height; /* Use square area for icon. */
  }

  /* cut string in 2 parts? */
  if (separator_type != UI_MENU_ITEM_SEPARATOR_NONE) {
    cpoin = const_cast<char *>(strrchr(name, UI_SEP_CHAR));
    if (cpoin) {
      *cpoin = 0;

      /* need to set this first */
      UI_fontstyle_set(fstyle);

      if (separator_type == UI_MENU_ITEM_SEPARATOR_SHORTCUT) {
        /* Shrink rect to exclude the shortcut string. */
        rect->xmax -= BLF_width(fstyle->uifont_id, cpoin + 1, INT_MAX) + UI_ICON_SIZE;
      }
      else if (separator_type == UI_MENU_ITEM_SEPARATOR_HINT) {
        /* Determine max-width for the hint string to leave the name string un-clipped (if there's
         * enough space to display it). */

        const int available_width = BLI_rcti_size_x(rect) - padding;
        const int name_width = BLF_width(fstyle->uifont_id, name, INT_MAX);
        const int hint_width = BLF_width(fstyle->uifont_id, cpoin + 1, INT_MAX) + padding;

        if ((name_width + hint_width) > available_width) {
          /* Clipping width for hint string. */
          max_hint_width = available_width * 0.40f;
          /* Clipping xmax for clipping of item name. */
          rect->xmax = (hint_width < max_hint_width) ?
                           (rect->xmax - hint_width) :
                           (rect->xmin + (available_width - max_hint_width));
        }
      }
      else {
        BLI_assert_msg(0, "Unknown menu item separator type");
      }
    }
  }

  {
    char drawstr[UI_MAX_DRAW_STR];
    const float okwidth = float(BLI_rcti_size_x(rect));
    const size_t max_len = sizeof(drawstr);
    const float minwidth = float(UI_ICON_SIZE);

    STRNCPY(drawstr, name);
    if (drawstr[0]) {
      UI_text_clip_middle_ex(fstyle, drawstr, okwidth, minwidth, max_len, '\0');
    }

    int xofs = 0, yofs = 0;
    ResultBLF info;
    uiFontStyleDraw_Params params{};
    params.align = UI_STYLE_TEXT_LEFT;
    UI_fontstyle_draw_ex(
        fstyle, rect, drawstr, sizeof(drawstr), wt->wcol.text, &params, &xofs, &yofs, &info);
    if (r_xmax != nullptr) {
      *r_xmax = xofs + info.width;
    }
  }

  /* restore rect, was messed with */
  *rect = _rect;

  if (iconid) {
    float height, aspect;
    const int xs = rect->xmin + 0.2f * UI_UNIT_X;
    const int ys = rect->ymin + 0.1f * BLI_rcti_size_y(rect);

    height = ICON_SIZE_FROM_BUTRECT(rect);
    aspect = ICON_DEFAULT_HEIGHT / height;

    GPU_blend(GPU_BLEND_ALPHA);
    /* XXX scale weak get from fstyle? */
    UI_icon_draw_ex(
        xs, ys, iconid, aspect, 1.0f, 0.0f, wt->wcol.text, false, UI_NO_ICON_OVERLAY_TEXT);
    GPU_blend(GPU_BLEND_NONE);
  }

  /* part text right aligned */
  if (separator_type != UI_MENU_ITEM_SEPARATOR_NONE) {
    if (cpoin) {
      /* State info for the hint drawing. */
      uiWidgetStateInfo hint_state = state;
      /* Set inactive state for grayed out text. */
      hint_state.but_flag |= UI_BUT_INACTIVE;

      wt->state(wt, &hint_state, UI_EMBOSS_UNDEFINED);

      char hint_drawstr[UI_MAX_DRAW_STR];
      {
        const size_t max_len = sizeof(hint_drawstr);
        const float minwidth = float(UI_ICON_SIZE);

        STRNCPY(hint_drawstr, cpoin + 1);
        if (hint_drawstr[0] && (max_hint_width < INT_MAX)) {
          UI_text_clip_middle_ex(fstyle, hint_drawstr, max_hint_width, minwidth, max_len, '\0');
        }
      }

      rect->xmax = _rect.xmax - 5;
      uiFontStyleDraw_Params params{};
      params.align = UI_STYLE_TEXT_RIGHT;
      UI_fontstyle_draw(fstyle, rect, hint_drawstr, sizeof(hint_drawstr), wt->wcol.text, &params);
      *cpoin = UI_SEP_CHAR;
    }
  }
}

void ui_draw_preview_item_stateless(const uiFontStyle *fstyle,
                                    rcti *rect,
                                    const char *name,
                                    int iconid,
                                    const uchar text_col[4],
                                    eFontStyle_Align text_align,
                                    bool draw_as_icon)
{
  rcti trect = *rect;
  const float text_size = UI_UNIT_Y;
  const bool has_text = name && name[0];

  float alpha = 1.0f;

  {
    /* Special handling: Previews often want to show a loading icon while the preview is being
     * loaded. Draw this with reduced opacity. */
    const bool is_loading_icon = iconid == ICON_TEMP;
    if (is_loading_icon) {
      alpha *= 0.5f;
      draw_as_icon = true;
    }
  }

  if (has_text) {
    /* draw icon in rect above the space reserved for the label */
    rect->ymin += text_size;
  }
  GPU_blend(GPU_BLEND_ALPHA);
  if (draw_as_icon) {
    widget_draw_icon_centered(iconid, 1.0f, alpha, rect, text_col);
  }
  else {
    widget_draw_preview(iconid, alpha, rect);
  }
  GPU_blend(GPU_BLEND_NONE);

  if (!has_text) {
    return;
  }

  /* text rect */
  trect.ymax = trect.ymin + text_size;
  trect.ymin += PREVIEW_PAD;
  trect.xmin += PREVIEW_PAD;
  trect.xmax -= PREVIEW_PAD;

  {
    char drawstr[UI_MAX_DRAW_STR];
    const float okwidth = float(BLI_rcti_size_x(&trect));
    const size_t max_len = sizeof(drawstr);
    const float minwidth = float(UI_ICON_SIZE);

    STRNCPY(drawstr, name);
    UI_text_clip_middle_ex(fstyle, drawstr, okwidth, minwidth, max_len, '\0');

    uiFontStyleDraw_Params params{};
    params.align = text_align;
    UI_fontstyle_draw(fstyle, &trect, drawstr, sizeof(drawstr), text_col, &params);
  }
}

void ui_draw_preview_item(const uiFontStyle *fstyle,
                          rcti *rect,
                          const char *name,
                          int iconid,
                          int but_flag,
                          eFontStyle_Align text_align)
{
  uiWidgetType *wt = widget_type(UI_WTYPE_MENU_ITEM_UNPADDED);

  uiWidgetStateInfo state = {0};
  state.but_flag = but_flag;

  /* drawing button background */
  wt->state(wt, &state, UI_EMBOSS_UNDEFINED);
  wt->draw(&wt->wcol, rect, &STATE_INFO_NULL, 0, 1.0f);

  ui_draw_preview_item_stateless(fstyle, rect, name, iconid, wt->wcol.text, text_align);
}

/** \} */<|MERGE_RESOLUTION|>--- conflicted
+++ resolved
@@ -2737,12 +2737,7 @@
     /* Regular disabled. */
     color_blend_v3_v3(wt->wcol.text, wt->wcol.inner, 0.5f);
   }
-<<<<<<< HEAD
-  else if (state->but_flag & (UI_BUT_ACTIVE_DEFAULT | UI_SELECT_DRAW))
-  {
-=======
   else if (state->but_flag & (UI_BUT_ACTIVE_DEFAULT | UI_SELECT_DRAW)) {
->>>>>>> d49c3d4d
     /* Currently-selected item. */
     copy_v4_v4_uchar(wt->wcol.inner, wt->wcol.inner_sel);
     copy_v4_v4_uchar(wt->wcol.text, wt->wcol.text_sel);
