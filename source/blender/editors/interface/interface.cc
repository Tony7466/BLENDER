--- conflicted
+++ resolved
@@ -4315,12 +4315,11 @@
   const int max_rows = (win->sizey - (4 * row_height)) / row_height;
   float text_width = 0.0f;
 
-  BLF_size(BLF_default(), UI_style_get()->widgetlabel.points * U.pixelsize);
+  BLF_size(BLF_default(), UI_style_get()->widgetlabel.points * UI_SCALE_FAC);
   int col_rows = 0;
   float col_width = 0.0f;
 
   for (const EnumPropertyItem *item = item_array; item->identifier; item++, totitems++) {
-<<<<<<< HEAD
     col_rows++;
     if (col_rows > 1 && (col_rows > max_rows || (!item->identifier[0] && item->name))) {
       columns++;
@@ -4329,25 +4328,13 @@
       col_rows = 0;
     }
     if (!item->identifier[0] && item->name) {
-      /* Inconsistent, but menus with categories do not look good flipped. */
-      block->flag |= UI_BLOCK_NO_FLIP;
       categories++;
-=======
-    if (!item->identifier[0]) {
-      /* inconsistent, but menus with categories do not look good flipped */
-      if (item->name) {
-        categories++;
-        entries_nosepr_count++;
-      }
-      /* We do not want simple separators in `entries_nosepr_count`. */
-      continue;
->>>>>>> 14a9c2b1
     }
     if (item->icon) {
       has_item_with_icon = true;
     }
     float item_width = BLF_width(BLF_default(), item->name, BLF_DRAW_STR_DUMMY_MAX);
-    col_width = MAX2(col_width, item_width + (6.0f * float(UI_UNIT_X)));
+    col_width = MAX2(col_width, item_width + (120.0f * UI_SCALE_FAC));
     rows = MAX2(rows, col_rows);
   }
   text_width += col_width;
