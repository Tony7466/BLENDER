/* SPDX-FileCopyrightText: 2023 Blender Foundation
 *
 * SPDX-License-Identifier: GPL-2.0-or-later */

/** \file
 * \ingroup edinterface
 */

#include "BKE_context.hh"

#include "BLT_translation.h"

#include "ANIM_armature_iter.hh"
#include "ANIM_bone_collections.hh"

#include "UI_interface.hh"
#include "UI_tree_view.hh"

#include "RNA_access.hh"
#include "RNA_prototypes.h"

#include "ED_undo.hh"

#include "WM_api.hh"

#include <fmt/format.h>

namespace blender::ui::bonecollections {

using namespace blender::animrig;

class BoneCollectionTreeView : public AbstractTreeView {
 protected:
  bArmature &armature_;
  Set<BoneCollection *> bcolls_with_selected_bones_;

 public:
  explicit BoneCollectionTreeView(bArmature &armature);
  void build_tree() override;

  bool listen(const wmNotifier &notifier) const override;

 private:
  void build_tree_node_recursive(TreeViewItemContainer &parent, const int bcoll_index);

  /** Iterate over each bone, and if it is selected, add its bone collections to
   * bcolls_with_selected_bones_. */
  void build_bcolls_with_selected_bones();
};

/**
 * Bone collection and the Armature that owns it.
 */
struct ArmatureBoneCollection {
  bArmature *armature;
  int bcoll_index;

  ArmatureBoneCollection() = default;
  ArmatureBoneCollection(bArmature *armature, int bcoll_index)
      : armature(armature), bcoll_index(bcoll_index)
  {
  }

  const BoneCollection &bcoll() const
  {
    return *armature->collection_array[bcoll_index];
  }
  BoneCollection &bcoll()
  {
    return *armature->collection_array[bcoll_index];
  }
};

class BoneCollectionDragController : public AbstractViewItemDragController {
 private:
  ArmatureBoneCollection drag_arm_bcoll_;

 public:
  BoneCollectionDragController(BoneCollectionTreeView &tree_view,
                               bArmature &armature,
                               const int bcoll_index);

  eWM_DragDataType get_drag_type() const override;
  void *create_drag_data() const override;
  void on_drag_start() override;
};

class BoneCollectionDropTarget : public TreeViewItemDropTarget {
 private:
  ArmatureBoneCollection drop_bonecoll_;

 public:
  BoneCollectionDropTarget(AbstractTreeViewItem &item,
                           DropBehavior behavior,
                           const ArmatureBoneCollection &drop_bonecoll)
      : TreeViewItemDropTarget(item, behavior), drop_bonecoll_(drop_bonecoll)
  {
  }

  bool can_drop(const wmDrag &drag, const char **r_disabled_hint) const override
  {
    const ArmatureBoneCollection *drag_arm_bcoll = static_cast<const ArmatureBoneCollection *>(
        drag.poin);

    /* Do not allow dropping onto another armature. */
    if (drag_arm_bcoll->armature != drop_bonecoll_.armature) {
      *r_disabled_hint = "Cannot drag & drop bone collections between Armatures.";
      return false;
    }

    /* Dragging onto itself doesn't do anything. */
    if (drag_arm_bcoll->bcoll_index == drop_bonecoll_.bcoll_index) {
      return false;
    }

    /* Do not allow dropping onto its own descendants. */
    if (armature_bonecoll_is_descendant_of(
            drag_arm_bcoll->armature, drag_arm_bcoll->bcoll_index, drop_bonecoll_.bcoll_index))
    {
      *r_disabled_hint = "Cannot drag a collection onto a descendent";
      return false;
    }

    return true;
  }

  std::string drop_tooltip(const DragInfo &drag_info) const override
  {
    const ArmatureBoneCollection *drag_bone_collection =
        static_cast<const ArmatureBoneCollection *>(drag_info.drag_data.poin);
    const BoneCollection &drag_bcoll = drag_bone_collection->bcoll();
    const BoneCollection &drop_bcoll = drop_bonecoll_.bcoll();

    std::string_view drag_name = drag_bcoll.name;
    std::string_view drop_name = drop_bcoll.name;

    switch (drag_info.drop_location) {
      case DropLocation::Into:
        return fmt::format(TIP_("Move {} into {}"), drag_name, drop_name);
      case DropLocation::Before:
        return fmt::format(TIP_("Move {} above {}"), drag_name, drop_name);
      case DropLocation::After:
        return fmt::format(TIP_("Move {} below {}"), drag_name, drop_name);
    }

    return "";
  }

  bool on_drop(bContext *C, const DragInfo &drag_info) const override
  {
    const ArmatureBoneCollection *drag_arm_bcoll = static_cast<const ArmatureBoneCollection *>(
        drag_info.drag_data.poin);
    bArmature *arm = drop_bonecoll_.armature;

    const int from_bcoll_index = drag_arm_bcoll->bcoll_index;
    const int to_bcoll_index = drop_bonecoll_.bcoll_index;

    int new_bcoll_index = -1;
    switch (drag_info.drop_location) {
      case DropLocation::Before:
        new_bcoll_index = ANIM_armature_bonecoll_move_before_after_index(
            arm, from_bcoll_index, to_bcoll_index, MoveLocation::Before);
        break;

      case DropLocation::Into: {
        if (!ANIM_armature_bonecoll_is_editable(arm, &drop_bonecoll_.bcoll())) {
          return false;
        }

        const int from_parent_index = armature_bonecoll_find_parent_index(arm, from_bcoll_index);
        /* The bone collection becomes the last child of the new parent, as
         * that's consistent with the drag & drop of scene collections in the
         * outliner. */
        new_bcoll_index = armature_bonecoll_move_to_parent(
            arm, from_bcoll_index, -1, from_parent_index, to_bcoll_index);
        break;
      }
      case DropLocation::After:
        new_bcoll_index = ANIM_armature_bonecoll_move_before_after_index(
            arm, from_bcoll_index, to_bcoll_index, MoveLocation::After);
        break;
    }

    if (new_bcoll_index < 0) {
      return false;
    }

    ANIM_armature_bonecoll_active_index_set(arm, new_bcoll_index);
    WM_event_add_notifier(C, NC_OBJECT | ND_BONE_COLLECTION, &arm->id);

    ED_undo_push(C, "Reorder Armature Bone Collections");
    return true;
  }
};

class BoneCollectionItem : public AbstractTreeViewItem {
 private:
  bArmature &armature_;
  int bcoll_index_;
  BoneCollection &bone_collection_;
  bool has_any_selected_bones_;

 public:
  BoneCollectionItem(bArmature &armature, const int bcoll_index, const bool has_any_selected_bones)
      : armature_(armature),
        bcoll_index_(bcoll_index),
        bone_collection_(*armature.collection_array[bcoll_index]),
        has_any_selected_bones_(has_any_selected_bones)
  {
    this->label_ = bone_collection_.name;
  }

  void build_row(uiLayout &row) override
  {
    uiLayout *sub = uiLayoutRow(&row, true);

    uiBut *name_label = uiItemL_ex(sub, bone_collection_.name, ICON_NONE, false, false);
    if (!ANIM_armature_bonecoll_is_editable(&armature_, &bone_collection_)) {
      UI_but_flag_enable(name_label, UI_BUT_INACTIVE);
    }

    /* Contains Active Bone icon. */
    /* Performance note: this check potentially loops over all bone collections the active bone is
     * assigned to. And this happens for each redraw of each bone collection in the armature. */
    {
      int icon;
      if (ANIM_armature_bonecoll_contains_active_bone(&armature_, &bone_collection_)) {
        icon = ICON_LAYER_ACTIVE;
      }
      else if (has_any_selected_bones_) {
        icon = ICON_LAYER_USED;
      }
      else {
        icon = ICON_BLANK1;
      }
      uiItemL(sub, "", icon);
    }

    /* Visibility eye icon. */
    {
      uiLayout *visibility_sub = uiLayoutRow(sub, true);
      uiLayoutSetActive(visibility_sub, bone_collection_.is_visible_ancestors());

      const int icon = bone_collection_.is_visible() ? ICON_HIDE_OFF : ICON_HIDE_ON;
      PointerRNA bcoll_ptr = rna_pointer();
      uiItemR(visibility_sub, &bcoll_ptr, "is_visible", UI_ITEM_R_ICON_ONLY, "", icon);
    }
  }

  void build_context_menu(bContext &C, uiLayout &column) const override
  {
    MenuType *mt = WM_menutype_find("ARMATURE_MT_collection_tree_context_menu", true);
    if (!mt) {
      return;
    }
    UI_menutype_draw(&C, mt, &column);
  }

  std::optional<bool> should_be_active() const override
  {
    return armature_.runtime.active_collection_index == bcoll_index_;
  }

  void on_activate(bContext &C) override
  {
    /* Let RNA handle the property change. This makes sure all the notifiers and DEG
     * update calls are properly called. */
    PointerRNA bcolls_ptr = RNA_pointer_create(&armature_.id, &RNA_BoneCollections, &armature_);
    PropertyRNA *prop = RNA_struct_find_property(&bcolls_ptr, "active_index");

    RNA_property_int_set(&bcolls_ptr, prop, bcoll_index_);
    RNA_property_update(&const_cast<bContext &>(C), &bcolls_ptr, prop);

    ED_undo_push(&const_cast<bContext &>(C), "Change Armature's Active Bone Collection");
  }

  std::optional<bool> should_be_collapsed() const override
  {
    const bool is_collapsed = !bone_collection_.is_expanded();
    return is_collapsed;
  }

  bool set_collapsed(const bool collapsed) override
  {
    if (!AbstractTreeViewItem::set_collapsed(collapsed)) {
      return false;
    }

    /* Ensure that the flag in DNA is set. */
    ANIM_armature_bonecoll_is_expanded_set(&bone_collection_, !collapsed);
    return true;
  }

  void on_collapsed(bContext &C) override
  {
    const bool is_expanded = !is_collapsed();

    /* Let RNA handle the property change. This makes sure all the notifiers and DEG
     * update calls are properly called. */
    PointerRNA bcoll_ptr = RNA_pointer_create(
        &armature_.id, &RNA_BoneCollection, &bone_collection_);
    PropertyRNA *prop = RNA_struct_find_property(&bcoll_ptr, "is_expanded");

    RNA_property_boolean_set(&bcoll_ptr, prop, is_expanded);
    RNA_property_update(&C, &bcoll_ptr, prop);

    ED_undo_push(&C, "Expand/collapse Bone Collection");
  }

  bool supports_renaming() const override
  {
    return ANIM_armature_bonecoll_is_editable(&armature_, &bone_collection_);
  }

  bool rename(const bContext &C, StringRefNull new_name) override
  {
    /* Let RNA handle the renaming. This makes sure all the notifiers and DEG
     * update calls are properly called. */
    PointerRNA bcoll_ptr = rna_pointer();
    PropertyRNA *prop = RNA_struct_find_property(&bcoll_ptr, "name");

    RNA_property_string_set(&bcoll_ptr, prop, new_name.c_str());
    RNA_property_update(&const_cast<bContext &>(C), &bcoll_ptr, prop);

    ED_undo_push(&const_cast<bContext &>(C), "Rename Armature Bone Collection");
    return true;
  }

  StringRef get_rename_string() const override
  {
    return bone_collection_.name;
  }

  std::unique_ptr<AbstractViewItemDragController> create_drag_controller() const override
  {
    /* Reject dragging linked (or otherwise uneditable) bone collections. */
    if (!ANIM_armature_bonecoll_is_editable(&armature_, &bone_collection_)) {
      return {};
    }

    BoneCollectionTreeView &tree_view = static_cast<BoneCollectionTreeView &>(get_tree_view());
    return std::make_unique<BoneCollectionDragController>(tree_view, armature_, bcoll_index_);
  }

  std::unique_ptr<TreeViewItemDropTarget> create_drop_target() override
  {
    ArmatureBoneCollection drop_bonecoll(&armature_, bcoll_index_);
    /* For now, only support DropBehavior::Insert until there's code for actually reordering
     * siblings. Currently only 'move to another parent' is implemented. */
    return std::make_unique<BoneCollectionDropTarget>(
        *this, DropBehavior::ReorderAndInsert, drop_bonecoll);
  }

 protected:
  /** RNA pointer to the BoneCollection. */
  PointerRNA rna_pointer()
  {
    return RNA_pointer_create(&armature_.id, &RNA_BoneCollection, &bone_collection_);
  }
};

BoneCollectionTreeView::BoneCollectionTreeView(bArmature &armature) : armature_(armature) {}

void BoneCollectionTreeView::build_tree()
{
  build_bcolls_with_selected_bones();

  for (int bcoll_index = 0; bcoll_index < armature_.collection_root_count; bcoll_index++) {
    build_tree_node_recursive(*this, bcoll_index);
  }
}

void BoneCollectionTreeView::build_tree_node_recursive(TreeViewItemContainer &parent,
                                                       const int bcoll_index)
{
  BoneCollection *bcoll = armature_.collection_array[bcoll_index];
<<<<<<< HEAD
  BoneCollectionItem &bcoll_tree_item = parent.add_tree_item<BoneCollectionItem>(armature_,
                                                                                 bcoll_index);
=======
  const bool has_any_selected_bones = bcolls_with_selected_bones_.contains(bcoll);
  BoneCollectionItem &bcoll_tree_item = parent.add_tree_item<BoneCollectionItem>(
      armature_, bcoll_index, has_any_selected_bones);
  bcoll_tree_item.set_collapsed(false);

>>>>>>> c16b0216
  for (int child_index = bcoll->child_index; child_index < bcoll->child_index + bcoll->child_count;
       child_index++)
  {
    build_tree_node_recursive(bcoll_tree_item, child_index);
  }
}

<<<<<<< HEAD
bool BoneCollectionTreeView::listen(const wmNotifier &notifier) const
{
  return notifier.data == ND_BONE_COLLECTION;
=======
void BoneCollectionTreeView::build_bcolls_with_selected_bones()
{
  bcolls_with_selected_bones_.clear();

  /* Armature Edit mode. */
  if (armature_.edbo) {
    LISTBASE_FOREACH (EditBone *, ebone, armature_.edbo) {
      if ((ebone->flag & BONE_SELECTED) == 0) {
        continue;
      }

      LISTBASE_FOREACH (BoneCollectionReference *, ref, &ebone->bone_collections) {
        bcolls_with_selected_bones_.add(ref->bcoll);
      }
    }
    return;
  }

  /* Any other mode. */
  ANIM_armature_foreach_bone(&armature_.bonebase, [&](const Bone *bone) {
    if ((bone->flag & BONE_SELECTED) == 0) {
      return;
    }

    LISTBASE_FOREACH (const BoneCollectionReference *, ref, &bone->runtime.collections) {
      bcolls_with_selected_bones_.add(ref->bcoll);
    }
  });
>>>>>>> c16b0216
}

BoneCollectionDragController::BoneCollectionDragController(BoneCollectionTreeView &tree_view,
                                                           bArmature &armature,
                                                           const int bcoll_index)
    : AbstractViewItemDragController(tree_view), drag_arm_bcoll_(&armature, bcoll_index)
{
}

eWM_DragDataType BoneCollectionDragController::get_drag_type() const
{
  return WM_DRAG_BONE_COLLECTION;
}

void *BoneCollectionDragController::create_drag_data() const
{
  ArmatureBoneCollection *drag_data = MEM_new<ArmatureBoneCollection>(__func__);
  *drag_data = drag_arm_bcoll_;
  return drag_data;
}

void BoneCollectionDragController::on_drag_start()
{
  ANIM_armature_bonecoll_active_index_set(drag_arm_bcoll_.armature, drag_arm_bcoll_.bcoll_index);
}

}  // namespace blender::ui::bonecollections

void uiTemplateBoneCollectionTree(uiLayout *layout, bContext *C)
{
  using namespace blender;

  Object *object = CTX_data_active_object(C);
  if (!object || object->type != OB_ARMATURE) {
    return;
  }

  bArmature *arm = static_cast<bArmature *>(object->data);
  BLI_assert(GS(arm->id.name) == ID_AR);

  uiBlock *block = uiLayoutGetBlock(layout);

  ui::AbstractTreeView *tree_view = UI_block_add_view(
      *block,
      "Bone Collection Tree View",
      std::make_unique<blender::ui::bonecollections::BoneCollectionTreeView>(*arm));
  tree_view->set_min_rows(3);

  ui::TreeViewBuilder::build_tree_view(*tree_view, *layout);
}<|MERGE_RESOLUTION|>--- conflicted
+++ resolved
@@ -374,16 +374,9 @@
                                                        const int bcoll_index)
 {
   BoneCollection *bcoll = armature_.collection_array[bcoll_index];
-<<<<<<< HEAD
-  BoneCollectionItem &bcoll_tree_item = parent.add_tree_item<BoneCollectionItem>(armature_,
-                                                                                 bcoll_index);
-=======
   const bool has_any_selected_bones = bcolls_with_selected_bones_.contains(bcoll);
   BoneCollectionItem &bcoll_tree_item = parent.add_tree_item<BoneCollectionItem>(
       armature_, bcoll_index, has_any_selected_bones);
-  bcoll_tree_item.set_collapsed(false);
-
->>>>>>> c16b0216
   for (int child_index = bcoll->child_index; child_index < bcoll->child_index + bcoll->child_count;
        child_index++)
   {
@@ -391,11 +384,12 @@
   }
 }
 
-<<<<<<< HEAD
 bool BoneCollectionTreeView::listen(const wmNotifier &notifier) const
 {
   return notifier.data == ND_BONE_COLLECTION;
-=======
+}
+
+
 void BoneCollectionTreeView::build_bcolls_with_selected_bones()
 {
   bcolls_with_selected_bones_.clear();
@@ -424,7 +418,6 @@
       bcolls_with_selected_bones_.add(ref->bcoll);
     }
   });
->>>>>>> c16b0216
 }
 
 BoneCollectionDragController::BoneCollectionDragController(BoneCollectionTreeView &tree_view,
