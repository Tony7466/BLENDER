/* SPDX-FileCopyrightText: 2008 Blender Authors
 *
 * SPDX-License-Identifier: GPL-2.0-or-later */

/** \file
 * \ingroup edinterface
 *
 * ToolTip Region and Construction
 */

/* TODO(@ideasman42):
 * We may want to have a higher level API that initializes a timer,
 * checks for mouse motion and clears the tool-tip afterwards.
 * We never want multiple tool-tips at once
 * so this could be handled on the window / window-manager level.
 *
 * For now it's not a priority, so leave as-is.
 */

#include <algorithm>
#include <cstdarg>
#include <cstdlib>
#include <cstring>
#include <memory>

#include <fmt/format.h>

#include "MEM_guardedalloc.h"

#include "DNA_userdef_types.h"

#include "BLI_fileops.h"
#include "BLI_listbase.h"
#include "BLI_math_color.h"
#include "BLI_math_vector.h"
#include "BLI_path_util.h"
#include "BLI_rect.h"
#include "BLI_string.h"
#include "BLI_utildefines.h"

#include "BKE_context.hh"
#include "BKE_idtype.hh"
#include "BKE_image.h"
#include "BKE_paint.hh"
#include "BKE_screen.hh"

#include "BIF_glutil.hh"

#include "DNA_vfont_types.h"

#include "GPU_immediate.hh"
#include "GPU_immediate_util.hh"
#include "GPU_state.hh"

#include "IMB_imbuf.hh"
#include "IMB_imbuf_types.hh"
#include "IMB_thumbs.hh"

#include "WM_api.hh"
#include "WM_types.hh"

#include "RNA_access.hh"
#include "RNA_path.hh"
#include "RNA_prototypes.hh"

#include "UI_interface.hh"

#include "BLF_api.hh"
#include "BLT_translation.hh"

#ifdef WITH_PYTHON
#  include "BPY_extern_run.h"
#endif

#include "ED_screen.hh"

#include "interface_intern.hh"
#include "interface_regions_intern.hh"

#define UI_TIP_SPACER 0.3f
#define UI_TIP_PADDING int(1.3f * UI_UNIT_Y)
#define UI_TIP_MAXWIDTH 600
#define UI_TIP_MAXIMAGEWIDTH 500
#define UI_TIP_MAXIMAGEHEIGHT 300
#define UI_TIP_STR_MAX 1024

struct uiTooltipFormat {
  uiTooltipStyle style;
  uiTooltipColorID color_id;
};

struct uiTooltipField {
  std::string text;
  std::string text_suffix;
  struct {
    /** X cursor position at the end of the last line. */
    uint x_pos;
    /** Number of lines, 1 or more with word-wrap. */
    uint lines;
  } geom;
  uiTooltipFormat format;
  std::optional<uiTooltipImage> image;
};

struct uiTooltipData {
  rcti bbox;
  blender::Vector<uiTooltipField> fields;
  uiFontStyle fstyle;
  int wrap_width;
  int toth, lineh;
};

BLI_STATIC_ASSERT(int(UI_TIP_LC_MAX) == int(UI_TIP_LC_ALERT) + 1, "invalid lc-max");

void UI_tooltip_text_field_add(uiTooltipData &data,
                               std::string text,
                               std::string suffix,
                               const uiTooltipStyle style,
                               const uiTooltipColorID color_id,
                               const bool is_pad)
{
  if (is_pad) {
    /* Add a spacer field before this one. */
    UI_tooltip_text_field_add(data, {}, {}, UI_TIP_STYLE_SPACER, UI_TIP_LC_NORMAL, false);
  }

  uiTooltipField field{};
  field.format.style = style;
  field.format.color_id = color_id;
  field.text = std::move(text);
  field.text_suffix = std::move(suffix);
  data.fields.append(std::move(field));
}

void UI_tooltip_image_field_add(uiTooltipData &data, const uiTooltipImage &image_data)
{
  uiTooltipField field{};
  field.format.style = UI_TIP_STYLE_IMAGE;
  field.image = image_data;
  field.image->ibuf = IMB_dupImBuf(image_data.ibuf);
  data.fields.append(std::move(field));
}

/* -------------------------------------------------------------------- */
/** \name ToolTip Callbacks (Draw & Free)
 * \{ */

static void rgb_tint(float col[3], float h, float h_strength, float v, float v_strength)
{
  float col_hsv_from[3];
  float col_hsv_to[3];

  rgb_to_hsv_v(col, col_hsv_from);

  col_hsv_to[0] = h;
  col_hsv_to[1] = h_strength;
  col_hsv_to[2] = (col_hsv_from[2] * (1.0f - v_strength)) + (v * v_strength);

  hsv_to_rgb_v(col_hsv_to, col);
}

static void ui_tooltip_region_draw_cb(const bContext * /*C*/, ARegion *region)
{
  const float pad_px = UI_TIP_PADDING;
  uiTooltipData *data = static_cast<uiTooltipData *>(region->regiondata);
  const uiWidgetColors *theme = ui_tooltip_get_theme();
  rcti bbox = data->bbox;
  float tip_colors[UI_TIP_LC_MAX][3];
  uchar drawcol[4] = {0, 0, 0, 255}; /* to store color in while drawing (alpha is always 255) */

  /* The color from the theme. */
  float *main_color = tip_colors[UI_TIP_LC_MAIN];
  float *value_color = tip_colors[UI_TIP_LC_VALUE];
  float *active_color = tip_colors[UI_TIP_LC_ACTIVE];
  float *normal_color = tip_colors[UI_TIP_LC_NORMAL];
  float *python_color = tip_colors[UI_TIP_LC_PYTHON];
  float *alert_color = tip_colors[UI_TIP_LC_ALERT];

  float background_color[3];

  wmOrtho2_region_pixelspace(region);

  /* Draw background. */
  ui_draw_tooltip_background(UI_style_get(), nullptr, &bbox);

  /* set background_color */
  rgb_uchar_to_float(background_color, theme->inner);

  /* Calculate `normal_color`. */
  rgb_uchar_to_float(main_color, theme->text);
  copy_v3_v3(active_color, main_color);
  copy_v3_v3(normal_color, main_color);
  copy_v3_v3(python_color, main_color);
  copy_v3_v3(alert_color, main_color);
  copy_v3_v3(value_color, main_color);

  /* Find the brightness difference between background and text colors. */

  const float tone_bg = rgb_to_grayscale(background_color);
  // tone_fg = rgb_to_grayscale(main_color);

  /* Mix the colors. */
  rgb_tint(value_color, 0.0f, 0.0f, tone_bg, 0.2f);  /* Light gray. */
  rgb_tint(active_color, 0.6f, 0.2f, tone_bg, 0.2f); /* Light blue. */
  rgb_tint(normal_color, 0.0f, 0.0f, tone_bg, 0.4f); /* Gray. */
  rgb_tint(python_color, 0.0f, 0.0f, tone_bg, 0.5f); /* Dark gray. */
  rgb_tint(alert_color, 0.0f, 0.8f, tone_bg, 0.1f);  /* Red. */

  /* Draw text. */
  BLF_wordwrap(data->fstyle.uifont_id, data->wrap_width);
  BLF_wordwrap(blf_mono_font, data->wrap_width);

  bbox.xmin += 0.5f * pad_px; /* add padding to the text */
  bbox.ymax -= 0.25f * pad_px;

  for (int i = 0; i < data->fields.size(); i++) {
    const uiTooltipField *field = &data->fields[i];

    bbox.ymin = bbox.ymax - (data->lineh * field->geom.lines);
    if (field->format.style == UI_TIP_STYLE_HEADER) {
      uiFontStyleDraw_Params fs_params{};
      fs_params.align = UI_STYLE_TEXT_LEFT;
      fs_params.word_wrap = true;

      /* Draw header and active data (is done here to be able to change color). */
      rgb_float_to_uchar(drawcol, tip_colors[UI_TIP_LC_MAIN]);
      UI_fontstyle_set(&data->fstyle);
      UI_fontstyle_draw(
          &data->fstyle, &bbox, field->text.c_str(), field->text.size(), drawcol, &fs_params);

      /* Offset to the end of the last line. */
      if (!field->text_suffix.empty()) {
        const float xofs = field->geom.x_pos;
        const float yofs = data->lineh * (field->geom.lines - 1);
        bbox.xmin += xofs;
        bbox.ymax -= yofs;

        rgb_float_to_uchar(drawcol, tip_colors[UI_TIP_LC_ACTIVE]);
        UI_fontstyle_draw(&data->fstyle,
                          &bbox,
                          field->text_suffix.c_str(),
                          field->text_suffix.size(),
                          drawcol,
                          &fs_params);

        /* Undo offset. */
        bbox.xmin -= xofs;
        bbox.ymax += yofs;
      }
    }
    else if (field->format.style == UI_TIP_STYLE_MONO) {
      uiFontStyleDraw_Params fs_params{};
      fs_params.align = UI_STYLE_TEXT_LEFT;
      fs_params.word_wrap = true;
      uiFontStyle fstyle_mono = data->fstyle;
      fstyle_mono.uifont_id = blf_mono_font;

      UI_fontstyle_set(&fstyle_mono);
      /* XXX: needed because we don't have mono in 'U.uifonts'. */
      BLF_size(fstyle_mono.uifont_id, fstyle_mono.points * UI_SCALE_FAC);
      rgb_float_to_uchar(drawcol, tip_colors[int(field->format.color_id)]);
      UI_fontstyle_draw(
          &fstyle_mono, &bbox, field->text.c_str(), field->text.size(), drawcol, &fs_params);
    }
    else if (field->format.style == UI_TIP_STYLE_IMAGE && field->image.has_value()) {

      bbox.ymax -= field->image->height;

      if (field->image->background == uiTooltipImageBackground::Checkerboard_Themed) {
        imm_draw_box_checker_2d(float(bbox.xmin),
                                float(bbox.ymax),
                                float(bbox.xmin + field->image->width),
                                float(bbox.ymax + field->image->height));
      }
      else if (field->image->background == uiTooltipImageBackground::Checkerboard_Fixed) {
        const float checker_dark = UI_ALPHA_CHECKER_DARK / 255.0f;
        const float checker_light = UI_ALPHA_CHECKER_LIGHT / 255.0f;
        const float color1[4] = {checker_dark, checker_dark, checker_dark, 1.0f};
        const float color2[4] = {checker_light, checker_light, checker_light, 1.0f};
        imm_draw_box_checker_2d_ex(float(bbox.xmin + U.pixelsize),
                                   float(bbox.ymax + U.pixelsize),
                                   float(bbox.xmin + field->image->width),
                                   float(bbox.ymax + field->image->height),
                                   color1,
                                   color2,
                                   8);
      }

      GPU_blend((field->image->premultiplied) ? GPU_BLEND_ALPHA_PREMULT : GPU_BLEND_ALPHA);

      IMMDrawPixelsTexState state = immDrawPixelsTexSetup(GPU_SHADER_3D_IMAGE_COLOR);
      immDrawPixelsTexScaledFullSize(&state,
                                     bbox.xmin,
                                     bbox.ymax,
                                     field->image->ibuf->x,
                                     field->image->ibuf->y,
                                     GPU_RGBA8,
                                     true,
                                     field->image->ibuf->byte_buffer.data,
                                     1.0f,
                                     1.0f,
                                     float(field->image->width) / float(field->image->ibuf->x),
                                     float(field->image->height) / float(field->image->ibuf->y),
                                     (field->image->text_color) ? main_color : nullptr);

      if (field->image->border) {
        GPU_blend(GPU_BLEND_ALPHA);
        GPUVertFormat *format = immVertexFormat();
        uint pos = GPU_vertformat_attr_add(format, "pos", GPU_COMP_F32, 2, GPU_FETCH_FLOAT);
        immBindBuiltinProgram(GPU_SHADER_3D_UNIFORM_COLOR);
        float border_color[4] = {1.0f, 1.0f, 1.0f, 0.15f};
        float bgcolor[4];
        UI_GetThemeColor4fv(TH_BACK, bgcolor);
        if (rgb_to_grayscale(bgcolor) > 0.5f) {
          border_color[0] = 0.0f;
          border_color[1] = 0.0f;
          border_color[2] = 0.0f;
        }
        immUniformColor4fv(border_color);
        imm_draw_box_wire_2d(pos,
                             float(bbox.xmin),
                             float(bbox.ymax),
                             float(bbox.xmin + field->image->width),
                             float(bbox.ymax + field->image->height));
        immUnbindProgram();
        GPU_blend(GPU_BLEND_NONE);
      }
    }
    else if (field->format.style == UI_TIP_STYLE_SPACER) {
      bbox.ymax -= data->lineh * UI_TIP_SPACER;
    }
    else {
      BLI_assert(field->format.style == UI_TIP_STYLE_NORMAL);
      uiFontStyleDraw_Params fs_params{};
      fs_params.align = UI_STYLE_TEXT_LEFT;
      fs_params.word_wrap = true;

      /* Draw remaining data. */
      rgb_float_to_uchar(drawcol, tip_colors[int(field->format.color_id)]);
      UI_fontstyle_set(&data->fstyle);
      UI_fontstyle_draw(
          &data->fstyle, &bbox, field->text.c_str(), field->text.size(), drawcol, &fs_params);
    }

    bbox.ymax -= data->lineh * field->geom.lines;
  }

  BLF_disable(data->fstyle.uifont_id, BLF_WORD_WRAP);
  BLF_disable(blf_mono_font, BLF_WORD_WRAP);
}

static void ui_tooltip_region_free_cb(ARegion *region)
{
  /* Put ownership back into a unique pointer. */
  std::unique_ptr<uiTooltipData> data{static_cast<uiTooltipData *>(region->regiondata)};
  for (uiTooltipField &field : data->fields) {
    if (field.image && field.image->ibuf) {
      IMB_freeImBuf(field.image->ibuf);
    }
  }
  region->regiondata = nullptr;
}

/** \} */

/* -------------------------------------------------------------------- */
/** \name ToolTip Creation Utility Functions
 * \{ */

static std::string ui_tooltip_text_python_from_op(bContext *C,
                                                  wmOperatorType *ot,
                                                  PointerRNA *opptr)
{
  std::string str = WM_operator_pystring_ex(C, nullptr, false, false, ot, opptr);

  /* Avoid overly verbose tips (eg, arrays of 20 layers), exact limit is arbitrary. */
  return WM_operator_pystring_abbreviate(std::move(str), 32);
}

/** \} */

/* -------------------------------------------------------------------- */
/** \name ToolTip Creation
 * \{ */

#ifdef WITH_PYTHON

static bool ui_tooltip_data_append_from_keymap(bContext *C, uiTooltipData &data, wmKeyMap *keymap)
{
  const int fields_len_init = data.fields.size();

  LISTBASE_FOREACH (wmKeyMapItem *, kmi, &keymap->items) {
    wmOperatorType *ot = WM_operatortype_find(kmi->idname, true);
    if (!ot) {
      continue;
    }
    /* Tip. */
    UI_tooltip_text_field_add(data,
                              ot->description ? ot->description : ot->name,
                              {},
                              UI_TIP_STYLE_NORMAL,
                              UI_TIP_LC_MAIN,
                              true);

    /* Shortcut. */
    const std::string kmi_str = WM_keymap_item_to_string(kmi, false).value_or("None");
    UI_tooltip_text_field_add(data,
                              fmt::format(TIP_("Shortcut: {}"), kmi_str),
                              {},
                              UI_TIP_STYLE_NORMAL,
                              UI_TIP_LC_NORMAL);

    /* Python. */
    if (U.flag & USER_TOOLTIPS_PYTHON) {
      std::string str = ui_tooltip_text_python_from_op(C, ot, kmi->ptr);
      UI_tooltip_text_field_add(
          data, fmt::format(TIP_("Python: {}"), str), {}, UI_TIP_STYLE_MONO, UI_TIP_LC_PYTHON);
    }
  }

  return (fields_len_init != data.fields.size());
}

#endif /* WITH_PYTHON */

/**
 * Special tool-system exception.
 */
static std::unique_ptr<uiTooltipData> ui_tooltip_data_from_tool(bContext *C,
                                                                uiBut *but,
                                                                bool is_label)
{
  if (but->optype == nullptr) {
    return nullptr;
  }
  /* While this should always be set for buttons as they are shown in the UI,
   * the operator search popup can create a button that has no properties, see: #112541. */
  if (but->opptr == nullptr) {
    return nullptr;
  }

  if (!STREQ(but->optype->idname, "WM_OT_tool_set_by_id")) {
    return nullptr;
  }

  /* Needed to get the space-data's type (below). */
  if (CTX_wm_space_data(C) == nullptr) {
    return nullptr;
  }

  char tool_id[MAX_NAME];
  RNA_string_get(but->opptr, "name", tool_id);
  BLI_assert(tool_id[0] != '\0');

  /* When false, we're in a different space type to the tool being set.
   * Needed for setting the fallback tool from the properties space.
   *
   * If we drop the hard coded 3D-view in properties hack, we can remove this check. */
  bool has_valid_context = true;
  const char *has_valid_context_error = IFACE_("Unsupported context");
  {
    ScrArea *area = CTX_wm_area(C);
    if (area == nullptr) {
      has_valid_context = false;
    }
    else {
      PropertyRNA *prop = RNA_struct_find_property(but->opptr, "space_type");
      if (RNA_property_is_set(but->opptr, prop)) {
        const int space_type_prop = RNA_property_enum_get(but->opptr, prop);
        if (space_type_prop != area->spacetype) {
          has_valid_context = false;
        }
      }
    }
  }

  /* We have a tool, now extract the info. */
  std::unique_ptr<uiTooltipData> data = std::make_unique<uiTooltipData>();

#ifdef WITH_PYTHON
  /* It turns out to be most simple to do this via Python since C
   * doesn't have access to information about non-active tools. */

  /* Title (when icon-only). */
  if (but->drawstr.empty()) {
    const char *expr_imports[] = {"bpy", "bl_ui", nullptr};
    char expr[256];
    SNPRINTF(expr,
             "bl_ui.space_toolsystem_common.item_from_id("
             "bpy.context, "
             "bpy.context.space_data.type, "
             "'%s').label",
             tool_id);
    char *expr_result = nullptr;
    bool is_error = false;

    if (has_valid_context == false) {
      expr_result = BLI_strdup(has_valid_context_error);
    }
    else if (BPY_run_string_as_string(C, expr_imports, expr, nullptr, &expr_result)) {
      if (STREQ(expr_result, "")) {
        MEM_freeN(expr_result);
        expr_result = nullptr;
      }
    }
    else {
      /* NOTE: this is an exceptional case, we could even remove it
       * however there have been reports of tooltips failing, so keep it for now. */
      expr_result = BLI_strdup(IFACE_("Internal error!"));
      is_error = true;
    }

    if (expr_result != nullptr) {
      /* NOTE: This is a very weak hack to get a valid translation most of the time...
       * Proper way to do would be to get i18n context from the item, somehow. */
      const char *label_str = CTX_IFACE_(BLT_I18NCONTEXT_OPERATOR_DEFAULT, expr_result);
      if (label_str == expr_result) {
        label_str = IFACE_(expr_result);
      }

      if (label_str != expr_result) {
        MEM_freeN(expr_result);
        expr_result = BLI_strdup(label_str);
      }

      UI_tooltip_text_field_add(*data,
                                expr_result,
                                {},
                                UI_TIP_STYLE_NORMAL,
                                (is_error) ? UI_TIP_LC_ALERT : UI_TIP_LC_MAIN,
                                true);
      MEM_freeN(expr_result);
    }
  }

  /* Tip. */
  if (is_label == false) {
    const char *expr_imports[] = {"bpy", "bl_ui", nullptr};
    char expr[256];
    SNPRINTF(expr,
             "bl_ui.space_toolsystem_common.description_from_id("
             "bpy.context, "
             "bpy.context.space_data.type, "
             "'%s')",
             tool_id);

    char *expr_result = nullptr;
    bool is_error = false;

    if (has_valid_context == false) {
      expr_result = BLI_strdup(has_valid_context_error);
    }
    else if (BPY_run_string_as_string(C, expr_imports, expr, nullptr, &expr_result)) {
      if (STREQ(expr_result, ".")) {
        MEM_freeN(expr_result);
        expr_result = nullptr;
      }
    }
    else {
      /* NOTE: this is an exceptional case, we could even remove it
       * however there have been reports of tooltips failing, so keep it for now. */
      expr_result = BLI_strdup(TIP_("Internal error!"));
      is_error = true;
    }

    if (expr_result != nullptr) {
      UI_tooltip_text_field_add(*data,
                                expr_result,
                                {},
                                UI_TIP_STYLE_NORMAL,
                                (is_error) ? UI_TIP_LC_ALERT : UI_TIP_LC_MAIN,
                                true);
      MEM_freeN(expr_result);
    }
  }

  /* Shortcut. */
  const bool show_shortcut = is_label == false &&
                             ((but->block->flag & UI_BLOCK_SHOW_SHORTCUT_ALWAYS) == 0);

  if (show_shortcut) {
    /* There are different kinds of shortcuts:
     *
     * - Direct access to the tool (as if the toolbar button is pressed).
     * - The key is assigned to the operator itself
     *   (bypassing the tool, executing the operator).
     *
     * Either way case it's useful to show the shortcut.
     */
    std::string shortcut = UI_but_string_get_operator_keymap(*C, *but);

    if (shortcut.empty()) {
      /* Check for direct access to the tool. */
      if (std::optional<std::string> shortcut_toolbar = WM_key_event_operator_string(
              C, "WM_OT_toolbar", WM_OP_INVOKE_REGION_WIN, nullptr, true))
      {
        /* Generate keymap in order to inspect it.
         * NOTE: we could make a utility to avoid the keymap generation part of this. */
        const char *expr_imports[] = {
            "bpy", "bl_keymap_utils", "bl_keymap_utils.keymap_from_toolbar", nullptr};
        const char *expr =
            ("getattr("
             "bl_keymap_utils.keymap_from_toolbar.generate("
             "bpy.context, "
             "bpy.context.space_data.type), "
             "'as_pointer', lambda: 0)()");

        intptr_t expr_result = 0;

        if (has_valid_context == false) {
          shortcut = has_valid_context_error;
        }
        else if (BPY_run_string_as_intptr(C, expr_imports, expr, nullptr, &expr_result)) {
          if (expr_result != 0) {
            wmKeyMap *keymap = (wmKeyMap *)expr_result;
            LISTBASE_FOREACH (wmKeyMapItem *, kmi, &keymap->items) {
              if (STREQ(kmi->idname, but->optype->idname)) {
                char tool_id_test[MAX_NAME];
                RNA_string_get(kmi->ptr, "name", tool_id_test);
                if (STREQ(tool_id, tool_id_test)) {
                  std::string kmi_str = WM_keymap_item_to_string(kmi, false).value_or("");
                  shortcut = fmt::format("{}, {}", *shortcut_toolbar, kmi_str);
                  break;
                }
              }
            }
          }
        }
        else {
          BLI_assert(0);
        }
      }
    }

    if (!shortcut.empty()) {
      UI_tooltip_text_field_add(*data,
                                fmt::format(TIP_("Shortcut: {}"), shortcut),
                                {},
                                UI_TIP_STYLE_NORMAL,
                                UI_TIP_LC_VALUE,
                                true);
    }
  }

  if (show_shortcut) {
    /* Shortcut for Cycling
     *
     * As a second option, we may have a shortcut to cycle this tool group.
     *
     * Since some keymaps may use this for the primary means of binding keys,
     * it's useful to show these too.
     * Without this there is no way to know how to use a key to set the tool.
     *
     * This is a little involved since the shortcut may be bound to another tool in this group,
     * instead of the current tool on display. */

    char *expr_result = nullptr;
    size_t expr_result_len;

    {
      const char *expr_imports[] = {"bpy", "bl_ui", nullptr};
      char expr[256];
      SNPRINTF(expr,
               "'\\x00'.join("
               "item.idname for item in bl_ui.space_toolsystem_common.item_group_from_id("
               "bpy.context, "
               "bpy.context.space_data.type, '%s', coerce=True) "
               "if item is not None)",
               tool_id);

      if (has_valid_context == false) {
        /* pass */
      }
      else if (BPY_run_string_as_string_and_len(
                   C, expr_imports, expr, nullptr, &expr_result, &expr_result_len))
      {
        /* pass. */
      }
    }

    if (expr_result != nullptr) {
      PointerRNA op_props;
      WM_operator_properties_create_ptr(&op_props, but->optype);
      RNA_boolean_set(&op_props, "cycle", true);

      std::optional<std::string> shortcut;

      const char *item_end = expr_result + expr_result_len;
      const char *item_step = expr_result;

      while (item_step < item_end) {
        RNA_string_set(&op_props, "name", item_step);
        shortcut = WM_key_event_operator_string(C,
                                                but->optype->idname,
                                                WM_OP_INVOKE_REGION_WIN,
                                                static_cast<IDProperty *>(op_props.data),
                                                true);
        if (shortcut) {
          break;
        }
        item_step += strlen(item_step) + 1;
      }

      WM_operator_properties_free(&op_props);
      MEM_freeN(expr_result);

      if (shortcut) {
        UI_tooltip_text_field_add(*data,
                                  fmt::format(TIP_("Shortcut Cycle: {}"), *shortcut),
                                  {},
                                  UI_TIP_STYLE_NORMAL,
                                  UI_TIP_LC_VALUE,
                                  true);
      }
    }
  }

  /* Python */
  if ((is_label == false) && (U.flag & USER_TOOLTIPS_PYTHON)) {
    std::string str = ui_tooltip_text_python_from_op(C, but->optype, but->opptr);
    UI_tooltip_text_field_add(*data,
                              fmt::format(TIP_("Python: {}"), str),
                              {},
                              UI_TIP_STYLE_MONO,
                              UI_TIP_LC_PYTHON,
                              true);
  }

  /* Keymap */

  /* This is too handy not to expose somehow, let's be sneaky for now. */
  if ((is_label == false) && CTX_wm_window(C)->eventstate->modifier & KM_SHIFT) {
    const char *expr_imports[] = {"bpy", "bl_ui", nullptr};
    char expr[256];
    SNPRINTF(expr,
             "getattr("
             "bl_ui.space_toolsystem_common.keymap_from_id("
             "bpy.context, "
             "bpy.context.space_data.type, "
             "'%s'), "
             "'as_pointer', lambda: 0)()",
             tool_id);

    intptr_t expr_result = 0;

    if (has_valid_context == false) {
      /* pass */
    }
    else if (BPY_run_string_as_intptr(C, expr_imports, expr, nullptr, &expr_result)) {
      if (expr_result != 0) {
        UI_tooltip_text_field_add(
            *data, TIP_("Tool Keymap:"), {}, UI_TIP_STYLE_NORMAL, UI_TIP_LC_NORMAL, true);
        wmKeyMap *keymap = (wmKeyMap *)expr_result;
        ui_tooltip_data_append_from_keymap(C, *data, keymap);
      }
    }
    else {
      BLI_assert(0);
    }
  }
#else
  UNUSED_VARS(is_label, has_valid_context, has_valid_context_error);
#endif /* WITH_PYTHON */

  return data->fields.is_empty() ? nullptr : std::move(data);
}

static std::unique_ptr<uiTooltipData> ui_tooltip_data_from_button_or_extra_icon(
    bContext *C, uiBut *but, uiButExtraOpIcon *extra_icon, const bool is_label)
{
  char buf[512];

  wmOperatorType *optype = extra_icon ? UI_but_extra_operator_icon_optype_get(extra_icon) :
                                        but->optype;
  PropertyRNA *rnaprop = extra_icon ? nullptr : but->rnaprop;

  std::unique_ptr<uiTooltipData> data = std::make_unique<uiTooltipData>();

  /* Menus already show shortcuts, don't show them in the tool-tips. */
  const bool is_menu = ui_block_is_menu(but->block) && !ui_block_is_pie_menu(but->block);

  std::string but_label;
  std::string but_tip;
  std::string but_tip_label;
  std::string op_keymap;
  std::string prop_keymap;
  std::string rna_struct;
  std::string rna_prop;
  std::string enum_label;
  std::string enum_tip;

  if (extra_icon) {
    if (is_label) {
      but_label = UI_but_extra_icon_string_get_label(*extra_icon);
    }
    else {
      but_label = UI_but_extra_icon_string_get_label(*extra_icon);
      but_tip = UI_but_extra_icon_string_get_tooltip(*C, *extra_icon);
      if (!is_menu) {
        op_keymap = UI_but_extra_icon_string_get_operator_keymap(*C, *extra_icon);
      }
    }
  }
  else {
    const std::optional<EnumPropertyItem> enum_item = UI_but_rna_enum_item_get(*C, *but);
    if (is_label) {
      but_tip_label = UI_but_string_get_tooltip_label(*but);
      but_label = UI_but_string_get_label(*but);
      enum_label = enum_item ? enum_item->name : "";
    }
    else {
      but_label = UI_but_string_get_label(*but);
      but_tip_label = UI_but_string_get_tooltip_label(*but);
      but_tip = UI_but_string_get_tooltip(*C, *but);
      enum_label = enum_item ? enum_item->name : "";
      const char *description_c = enum_item ? enum_item->description : nullptr;
      enum_tip = description_c ? description_c : "";
      if (!is_menu) {
        op_keymap = UI_but_string_get_operator_keymap(*C, *but);
        prop_keymap = UI_but_string_get_property_keymap(*C, *but);
      }
      rna_struct = UI_but_string_get_rna_struct_identifier(*but);
      rna_prop = UI_but_string_get_rna_property_identifier(*but);
    }
  }

  /* Label: If there is a custom tooltip label, use that to override the label to display.
   * Otherwise fallback to the regular label. */
  if (!but_tip_label.empty()) {
    UI_tooltip_text_field_add(*data, but_tip_label, {}, UI_TIP_STYLE_HEADER, UI_TIP_LC_NORMAL);
  }
  /* Regular (non-custom) label. Only show when the button doesn't already show the label. Check
   * prefix instead of comparing because the button may include the shortcut. Buttons with dynamic
   * tool-tips also don't get their default label here since they can already provide more accurate
   * and specific tool-tip content. */
  else if (!but_label.empty() && !blender::StringRef(but->drawstr).startswith(but_label) &&
           !but->tip_func)
  {
    UI_tooltip_text_field_add(*data, but_label, {}, UI_TIP_STYLE_HEADER, UI_TIP_LC_NORMAL);
  }

  /* Tip */
  if (!but_tip.empty()) {
    if (!enum_label.empty()) {
      UI_tooltip_text_field_add(
          *data, fmt::format("{}: ", but_tip), enum_label, UI_TIP_STYLE_HEADER, UI_TIP_LC_NORMAL);
    }
    else {
      UI_tooltip_text_field_add(
          *data, fmt::format("{}", but_tip), {}, UI_TIP_STYLE_HEADER, UI_TIP_LC_NORMAL);
    }

    /* special case enum rna buttons */
    if ((but->type & UI_BTYPE_ROW) && rnaprop && RNA_property_flag(rnaprop) & PROP_ENUM_FLAG) {
      UI_tooltip_text_field_add(*data,
                                TIP_("(Shift-Click/Drag to select multiple)"),
                                {},
                                UI_TIP_STYLE_NORMAL,
                                UI_TIP_LC_NORMAL);
    }
  }
  /* When there is only an enum label (no button label or tip), draw that as header. */
  else if (!enum_label.empty() && but_label.empty()) {
    UI_tooltip_text_field_add(
        *data, std::move(enum_label), {}, UI_TIP_STYLE_HEADER, UI_TIP_LC_NORMAL);
  }

  /* Don't include further details if this is just a quick label tooltip. */
  if (is_label) {
    return data->fields.is_empty() ? nullptr : std::move(data);
  }

  /* Enum field label & tip. */
  if (!enum_tip.empty()) {
    UI_tooltip_text_field_add(
        *data, std::move(enum_tip), {}, UI_TIP_STYLE_NORMAL, UI_TIP_LC_VALUE);
  }

  /* Operator shortcut. */
  if (!op_keymap.empty()) {
    UI_tooltip_text_field_add(*data,
                              fmt::format(TIP_("Shortcut: {}"), op_keymap),
                              {},
                              UI_TIP_STYLE_NORMAL,
                              UI_TIP_LC_VALUE,
                              true);
  }

  /* Property context-toggle shortcut. */
  if (!prop_keymap.empty()) {
    UI_tooltip_text_field_add(*data,
                              fmt::format(TIP_("Shortcut: {}"), prop_keymap),
                              {},
                              UI_TIP_STYLE_NORMAL,
                              UI_TIP_LC_VALUE,
                              true);
  }

  if (ELEM(but->type, UI_BTYPE_TEXT, UI_BTYPE_SEARCH_MENU)) {
    /* Better not show the value of a password. */
    if ((rnaprop && (RNA_property_subtype(rnaprop) == PROP_PASSWORD)) == 0) {
      /* Full string. */
      ui_but_string_get(but, buf, sizeof(buf));
      if (buf[0]) {
        UI_tooltip_text_field_add(*data,
                                  fmt::format(TIP_("Value: {}"), buf),
                                  {},
                                  UI_TIP_STYLE_NORMAL,
                                  UI_TIP_LC_VALUE,
                                  true);
      }
    }
  }

  if (rnaprop) {
    const int unit_type = UI_but_unit_type_get(but);

    if (unit_type == PROP_UNIT_ROTATION) {
      if (RNA_property_type(rnaprop) == PROP_FLOAT) {
        float value = RNA_property_array_check(rnaprop) ?
                          RNA_property_float_get_index(&but->rnapoin, rnaprop, but->rnaindex) :
                          RNA_property_float_get(&but->rnapoin, rnaprop);
        UI_tooltip_text_field_add(*data,
                                  fmt::format(TIP_("Radians: {}"), value),
                                  {},
                                  UI_TIP_STYLE_NORMAL,
                                  UI_TIP_LC_VALUE);
      }
    }

    if (but->flag & UI_BUT_DRIVEN) {
      if (ui_but_anim_expression_get(but, buf, sizeof(buf))) {
        UI_tooltip_text_field_add(*data,
                                  fmt::format(TIP_("Expression: {}"), buf),
                                  {},
                                  UI_TIP_STYLE_NORMAL,
                                  UI_TIP_LC_NORMAL);
      }
    }

    if (but->rnapoin.owner_id) {
      const ID *id = but->rnapoin.owner_id;
      if (ID_IS_LINKED(id)) {
        UI_tooltip_text_field_add(*data,
                                  fmt::format(TIP_("Library: {}"), id->lib->filepath),
                                  {},
                                  UI_TIP_STYLE_NORMAL,
                                  UI_TIP_LC_NORMAL);
      }
    }
  }
  else if (optype) {
    PointerRNA *opptr = extra_icon ? UI_but_extra_operator_icon_opptr_get(extra_icon) :
                                     /* Allocated when needed, the button owns it. */
                                     UI_but_operator_ptr_ensure(but);

    /* So the context is passed to field functions (some Python field functions use it). */
    WM_operator_properties_sanitize(opptr, false);

    std::string str = ui_tooltip_text_python_from_op(C, optype, opptr);

    /* Operator info. */
    if (U.flag & USER_TOOLTIPS_PYTHON) {
      UI_tooltip_text_field_add(*data,
                                fmt::format(TIP_("Python: {}"), str),
                                {},
                                UI_TIP_STYLE_MONO,
                                UI_TIP_LC_PYTHON,
                                true);
    }
  }

  /* Button is disabled, we may be able to tell user why. */
  if ((but->flag & UI_BUT_DISABLED) || extra_icon) {
    const char *disabled_msg_orig = nullptr;
    const char *disabled_msg = nullptr;
    bool disabled_msg_free = false;

    /* If operator poll check failed, it can give pretty precise info why. */
    if (optype) {
      const wmOperatorCallContext opcontext = extra_icon ? extra_icon->optype_params->opcontext :
                                                           but->opcontext;
      wmOperatorCallParams call_params{};
      call_params.optype = optype;
      call_params.opcontext = opcontext;
      CTX_wm_operator_poll_msg_clear(C);
      ui_but_context_poll_operator_ex(C, but, &call_params);
      disabled_msg_orig = CTX_wm_operator_poll_msg_get(C, &disabled_msg_free);
      disabled_msg = TIP_(disabled_msg_orig);
    }
    /* Alternatively, buttons can store some reasoning too. */
    else if (!extra_icon && but->disabled_info) {
      disabled_msg = TIP_(but->disabled_info);
    }

    if (disabled_msg && disabled_msg[0]) {
      UI_tooltip_text_field_add(*data,
                                fmt::format(TIP_("Disabled: {}"), disabled_msg),
                                {},
                                UI_TIP_STYLE_NORMAL,
                                UI_TIP_LC_ALERT);
    }
    if (disabled_msg_free) {
      MEM_freeN((void *)disabled_msg_orig);
    }
  }

  if ((U.flag & USER_TOOLTIPS_PYTHON) && !optype && !rna_struct.empty()) {
    {
      UI_tooltip_text_field_add(*data,
                                rna_prop.empty() ?
                                    fmt::format(TIP_("Python: {}"), rna_struct) :
                                    fmt::format(TIP_("Python: {}.{}"), rna_struct, rna_prop),
                                {},
                                UI_TIP_STYLE_MONO,
                                UI_TIP_LC_PYTHON,
                                true);
    }

    if (but->rnapoin.owner_id) {
      std::optional<std::string> str = rnaprop ? RNA_path_full_property_py_ex(
                                                     &but->rnapoin, rnaprop, but->rnaindex, true) :
                                                 RNA_path_full_struct_py(&but->rnapoin);
      UI_tooltip_text_field_add(*data, str.value_or(""), {}, UI_TIP_STYLE_MONO, UI_TIP_LC_PYTHON);
    }
  }

  if (but->type == UI_BTYPE_COLOR) {

    float color[4];
    ui_but_v3_get(but, color);
    color[3] = 1.0f;

    if (but->rnaprop) {
      BLI_assert(but->rnaindex == -1);
      if (RNA_property_array_length(&but->rnapoin, but->rnaprop) == 4) {
        color[3] = RNA_property_float_get_index(&but->rnapoin, but->rnaprop, 3);
      }
    }

    if (!ui_but_is_color_gamma(but)) {
      ui_block_cm_to_display_space_v3(but->block, color);
    }

    uchar rgb_hex_uchar[4];
    rgba_float_to_uchar(rgb_hex_uchar, color);
<<<<<<< HEAD
    const std::string hex_st = fmt::format("Hex: #{:X}{:X}{:X}{:X}",
=======
    const std::string hex_st = fmt::format("Hex: {:02X}{:02X}{:02X}{:02X}",
>>>>>>> 780721de
                                           int(rgb_hex_uchar[0]),
                                           int(rgb_hex_uchar[1]),
                                           int(rgb_hex_uchar[2]),
                                           int(rgb_hex_uchar[3]));

    const std::string rgba_st = fmt::format("{}:  {:.3f}  {:.3f}  {:.3f}  {:.3f}",
                                            TIP_("RGBA"),
                                            color[0],
                                            color[1],
                                            color[2],
                                            color[3]);
    float hsva[4];
    rgb_to_hsv_v(color, hsva);
    hsva[3] = color[3];
    const std::string hsva_st = fmt::format(
        "{}:  {:.3f}  {:.3f}  {:.3f}  {:.3f}", TIP_("HSVA"), hsva[0], hsva[1], hsva[2], hsva[3]);

    const uiFontStyle *fs = &UI_style_get()->tooltip;
    BLF_size(blf_mono_font, fs->points * UI_SCALE_FAC);
    float w = BLF_width(blf_mono_font, hsva_st.c_str(), hsva_st.size());

    uiTooltipImage image_data;
    image_data.width = int(w);
    image_data.height = int(w / 4.0f);
    image_data.ibuf = IMB_allocImBuf(image_data.width, image_data.height, 32, IB_rect);
    image_data.border = true;
    image_data.premultiplied = false;

    ColorManagedDisplay *display = ui_block_cm_display_get(but->block);
    if (color[3] == 1.0f) {
      /* No transparency so draw the entire area solid without checkerboard. */
      image_data.background = uiTooltipImageBackground::None;
      IMB_rectfill_area(
          image_data.ibuf, color, 1, 1, image_data.width, image_data.height, display);
    }
    else {
      image_data.background = uiTooltipImageBackground::Checkerboard_Fixed;
      /* Draw one half with transparency. */
      IMB_rectfill_area(image_data.ibuf,
                        color,
                        image_data.width / 2,
                        1,
                        image_data.width,
                        image_data.height,
                        display);
      /* Draw the other half with a solid color. */
      color[3] = 1.0f;
      IMB_rectfill_area(
          image_data.ibuf, color, 1, 1, image_data.width / 2, image_data.height, display);
    }

    UI_tooltip_text_field_add(*data, {}, {}, UI_TIP_STYLE_SPACER, UI_TIP_LC_NORMAL, false);
    UI_tooltip_text_field_add(*data, {}, {}, UI_TIP_STYLE_SPACER, UI_TIP_LC_NORMAL, false);
    UI_tooltip_image_field_add(*data, image_data);
    UI_tooltip_text_field_add(*data, {}, {}, UI_TIP_STYLE_SPACER, UI_TIP_LC_NORMAL, false);
    UI_tooltip_text_field_add(*data, hex_st, {}, UI_TIP_STYLE_MONO, UI_TIP_LC_NORMAL, false);
    UI_tooltip_text_field_add(*data, {}, {}, UI_TIP_STYLE_SPACER, UI_TIP_LC_NORMAL, false);
    UI_tooltip_text_field_add(*data, rgba_st, {}, UI_TIP_STYLE_MONO, UI_TIP_LC_NORMAL, false);
    UI_tooltip_text_field_add(*data, hsva_st, {}, UI_TIP_STYLE_MONO, UI_TIP_LC_NORMAL, false);

    /* Tooltip now owns a copy of the ImBuf, so we can delete ours.*/
    IMB_freeImBuf(image_data.ibuf);
  }

  return data->fields.is_empty() ? nullptr : std::move(data);
}

static std::unique_ptr<uiTooltipData> ui_tooltip_data_from_gizmo(bContext *C, wmGizmo *gz)
{
  std::unique_ptr<uiTooltipData> data = std::make_unique<uiTooltipData>();

  /* TODO(@ideasman42): a way for gizmos to have their own descriptions (low priority). */

  /* Operator Actions */
  {
    const bool use_drag = gz->drag_part != -1 && gz->highlight_part != gz->drag_part;
    struct GizmoOpActions {
      int part;
      const char *prefix;
    };
    GizmoOpActions gzop_actions[] = {
        {
            gz->highlight_part,
            use_drag ? CTX_TIP_(BLT_I18NCONTEXT_OPERATOR_DEFAULT, "Click") : nullptr,
        },
        {
            use_drag ? gz->drag_part : -1,
            use_drag ? CTX_TIP_(BLT_I18NCONTEXT_OPERATOR_DEFAULT, "Drag") : nullptr,
        },
    };

    for (int i = 0; i < ARRAY_SIZE(gzop_actions); i++) {
      wmGizmoOpElem *gzop = (gzop_actions[i].part != -1) ?
                                WM_gizmo_operator_get(gz, gzop_actions[i].part) :
                                nullptr;
      if (gzop != nullptr) {
        /* Description */
        std::string info = WM_operatortype_description_or_name(C, gzop->type, &gzop->ptr);

        if (!info.empty()) {
          UI_tooltip_text_field_add(
              *data,
              gzop_actions[i].prefix ? fmt::format("{}: {}", gzop_actions[i].prefix, info) : info,
              {},
              UI_TIP_STYLE_HEADER,
              UI_TIP_LC_VALUE,
              true);
        }

        /* Shortcut */
        {
          IDProperty *prop = static_cast<IDProperty *>(gzop->ptr.data);
          if (std::optional<std::string> shortcut_str = WM_key_event_operator_string(
                  C, gzop->type->idname, WM_OP_INVOKE_DEFAULT, prop, true))
          {
            UI_tooltip_text_field_add(*data,
                                      fmt::format(TIP_("Shortcut: {}"), *shortcut_str),
                                      {},
                                      UI_TIP_STYLE_NORMAL,
                                      UI_TIP_LC_VALUE,
                                      true);
          }
        }
      }
    }
  }

  /* Property Actions */
  if (gz->type->target_property_defs_len) {
    wmGizmoProperty *gz_prop_array = WM_gizmo_target_property_array(gz);
    for (int i = 0; i < gz->type->target_property_defs_len; i++) {
      /* TODO(@ideasman42): function callback descriptions. */
      wmGizmoProperty *gz_prop = &gz_prop_array[i];
      if (gz_prop->prop != nullptr) {
        const char *info = RNA_property_ui_description(gz_prop->prop);
        if (info && info[0]) {
          UI_tooltip_text_field_add(*data, info, {}, UI_TIP_STYLE_NORMAL, UI_TIP_LC_VALUE, true);
        }
      }
    }
  }

  return data->fields.is_empty() ? nullptr : std::move(data);
}

static std::unique_ptr<uiTooltipData> ui_tooltip_data_from_custom_func(bContext *C, uiBut *but)
{
  /* Create tooltip data. */
  std::unique_ptr<uiTooltipData> data = std::make_unique<uiTooltipData>();

  /* Create fields from custom callback. */
  but->tip_custom_func(*C, *data, but->tip_arg);

  return data->fields.is_empty() ? nullptr : std::move(data);
}

static ARegion *ui_tooltip_create_with_data(bContext *C,
                                            std::unique_ptr<uiTooltipData> data_uptr,
                                            const float init_position[2],
                                            const rcti *init_rect_overlap)
{
  const float pad_px = UI_TIP_PADDING;
  wmWindow *win = CTX_wm_window(C);
  const int winx = WM_window_native_pixel_x(win);
  const int winy = WM_window_native_pixel_y(win);
  const uiStyle *style = UI_style_get();
  rcti rect_i;
  int font_flag = 0;

  /* Create area region. */
  ARegion *region = ui_region_temp_add(CTX_wm_screen(C));

  static ARegionType type;
  memset(&type, 0, sizeof(ARegionType));
  type.draw = ui_tooltip_region_draw_cb;
  type.free = ui_tooltip_region_free_cb;
  type.regionid = RGN_TYPE_TEMPORARY;
  region->type = &type;
  /* Move ownership to region data. The region type free callback puts it back into a unique
   * pointer for save freeing. */
  region->regiondata = data_uptr.release();

  uiTooltipData *data = static_cast<uiTooltipData *>(region->regiondata);

  /* Set font, get bounding-box. */
  data->fstyle = style->tooltip; /* copy struct */

  UI_fontstyle_set(&data->fstyle);

  data->wrap_width = min_ii(UI_TIP_MAXWIDTH * U.pixelsize, winx - (UI_TIP_PADDING * 2));

  font_flag |= BLF_WORD_WRAP;
  BLF_enable(data->fstyle.uifont_id, font_flag);
  BLF_enable(blf_mono_font, font_flag);
  BLF_wordwrap(data->fstyle.uifont_id, data->wrap_width);
  BLF_wordwrap(blf_mono_font, data->wrap_width);

  /* These defines tweaked depending on font. */
#define TIP_BORDER_X (16.0f)
#define TIP_BORDER_Y (6.0f)

  int h = BLF_height_max(data->fstyle.uifont_id);

  int i, fonth, fontw;
  for (i = 0, fontw = 0, fonth = 0; i < data->fields.size(); i++) {
    uiTooltipField *field = &data->fields[i];
    ResultBLF info = {0};
    int w = 0;
    int x_pos = 0;
    int font_id;

    if (field->format.style == UI_TIP_STYLE_MONO) {
      BLF_size(blf_mono_font, data->fstyle.points * UI_SCALE_FAC);
      font_id = blf_mono_font;
    }
    else {
      font_id = data->fstyle.uifont_id;
    }

    if (!field->text.empty()) {
      w = BLF_width(font_id, field->text.c_str(), field->text.size(), &info);
    }

    /* check for suffix (enum label) */
    if (!field->text_suffix.empty()) {
      x_pos = info.width;
      w = max_ii(
          w, x_pos + BLF_width(font_id, field->text_suffix.c_str(), field->text_suffix.size()));
    }

    fonth += h * info.lines;

    if (field->format.style == UI_TIP_STYLE_SPACER) {
      fonth += h * UI_TIP_SPACER;
    }

    if (field->format.style == UI_TIP_STYLE_IMAGE && field->image) {
      fonth += field->image->height;
      w = max_ii(w, field->image->width);
    }

    fontw = max_ii(fontw, w);

    field->geom.lines = info.lines;
    field->geom.x_pos = x_pos;
  }

  BLF_disable(data->fstyle.uifont_id, font_flag);
  BLF_disable(blf_mono_font, font_flag);

  data->toth = fonth;
  data->lineh = h;

  /* Compute position. */
  {
    rctf rect_fl;
    rect_fl.xmin = init_position[0] - TIP_BORDER_X;
    rect_fl.xmax = rect_fl.xmin + fontw + pad_px;
    rect_fl.ymax = init_position[1] - TIP_BORDER_Y;
    rect_fl.ymin = rect_fl.ymax - fonth - TIP_BORDER_Y;
    BLI_rcti_rctf_copy(&rect_i, &rect_fl);
  }

#undef TIP_BORDER_X
#undef TIP_BORDER_Y

  // #define USE_ALIGN_Y_CENTER

  /* Clamp to window bounds. */
  {
    /* Ensure at least 5 px above screen bounds.
     * #UI_UNIT_Y is just a guess to be above the menu item. */
    if (init_rect_overlap != nullptr) {
      const int pad = max_ff(1.0f, U.pixelsize) * 5;
      rcti init_rect;
      init_rect.xmin = init_rect_overlap->xmin - pad;
      init_rect.xmax = init_rect_overlap->xmax + pad;
      init_rect.ymin = init_rect_overlap->ymin - pad;
      init_rect.ymax = init_rect_overlap->ymax + pad;
      rcti rect_clamp;
      rect_clamp.xmin = 0;
      rect_clamp.xmax = winx;
      rect_clamp.ymin = 0;
      rect_clamp.ymax = winy;
      /* try right. */
      const int size_x = BLI_rcti_size_x(&rect_i);
      const int size_y = BLI_rcti_size_y(&rect_i);
      const int cent_overlap_x = BLI_rcti_cent_x(&init_rect);
#ifdef USE_ALIGN_Y_CENTER
      const int cent_overlap_y = BLI_rcti_cent_y(&init_rect);
#endif
      struct {
        rcti xpos;
        rcti xneg;
        rcti ypos;
        rcti yneg;
      } rect;

      { /* xpos */
        rcti r = rect_i;
        r.xmin = init_rect.xmax;
        r.xmax = r.xmin + size_x;
#ifdef USE_ALIGN_Y_CENTER
        r.ymin = cent_overlap_y - (size_y / 2);
        r.ymax = r.ymin + size_y;
#else
        r.ymin = init_rect.ymax - BLI_rcti_size_y(&rect_i);
        r.ymax = init_rect.ymax;
        r.ymin -= UI_POPUP_MARGIN;
        r.ymax -= UI_POPUP_MARGIN;
#endif
        rect.xpos = r;
      }
      { /* xneg */
        rcti r = rect_i;
        r.xmin = init_rect.xmin - size_x;
        r.xmax = r.xmin + size_x;
#ifdef USE_ALIGN_Y_CENTER
        r.ymin = cent_overlap_y - (size_y / 2);
        r.ymax = r.ymin + size_y;
#else
        r.ymin = init_rect.ymax - BLI_rcti_size_y(&rect_i);
        r.ymax = init_rect.ymax;
        r.ymin -= UI_POPUP_MARGIN;
        r.ymax -= UI_POPUP_MARGIN;
#endif
        rect.xneg = r;
      }
      { /* ypos */
        rcti r = rect_i;
        r.xmin = cent_overlap_x - (size_x / 2);
        r.xmax = r.xmin + size_x;
        r.ymin = init_rect.ymax;
        r.ymax = r.ymin + size_y;
        rect.ypos = r;
      }
      { /* yneg */
        rcti r = rect_i;
        r.xmin = cent_overlap_x - (size_x / 2);
        r.xmax = r.xmin + size_x;
        r.ymin = init_rect.ymin - size_y;
        r.ymax = r.ymin + size_y;
        rect.yneg = r;
      }

      bool found = false;
      for (int j = 0; j < 4; j++) {
        const rcti *r = (&rect.xpos) + j;
        if (BLI_rcti_inside_rcti(&rect_clamp, r)) {
          rect_i = *r;
          found = true;
          break;
        }
      }
      if (!found) {
        /* Fallback, we could pick the best fallback, for now just use xpos. */
        int offset_dummy[2];
        rect_i = rect.xpos;
        BLI_rcti_clamp(&rect_i, &rect_clamp, offset_dummy);
      }
    }
    else {
      const int pad = max_ff(1.0f, U.pixelsize) * 5;
      rcti rect_clamp;
      rect_clamp.xmin = pad;
      rect_clamp.xmax = winx - pad;
      rect_clamp.ymin = pad + (UI_UNIT_Y * 2);
      rect_clamp.ymax = winy - pad;
      int offset_dummy[2];
      BLI_rcti_clamp(&rect_i, &rect_clamp, offset_dummy);
    }
  }

#undef USE_ALIGN_Y_CENTER

  /* add padding */
  BLI_rcti_resize(&rect_i, BLI_rcti_size_x(&rect_i) + pad_px, BLI_rcti_size_y(&rect_i) + pad_px);

  /* widget rect, in region coords */
  {
    /* Compensate for margin offset, visually this corrects the position. */
    const int margin = UI_POPUP_MARGIN;
    if (init_rect_overlap != nullptr) {
      BLI_rcti_translate(&rect_i, margin, margin / 2);
    }

    data->bbox.xmin = margin;
    data->bbox.xmax = BLI_rcti_size_x(&rect_i) - margin;
    data->bbox.ymin = margin;
    data->bbox.ymax = BLI_rcti_size_y(&rect_i);

    /* region bigger for shadow */
    region->winrct.xmin = rect_i.xmin - margin;
    region->winrct.xmax = rect_i.xmax + margin;
    region->winrct.ymin = rect_i.ymin - margin;
    region->winrct.ymax = rect_i.ymax + margin;
  }

  /* Adds sub-window. */
  ED_region_floating_init(region);

  /* notify change and redraw */
  ED_region_tag_redraw(region);

  return region;
}

/** \} */

/* -------------------------------------------------------------------- */
/** \name ToolTip Public API
 * \{ */

ARegion *UI_tooltip_create_from_button_or_extra_icon(
    bContext *C, ARegion *butregion, uiBut *but, uiButExtraOpIcon *extra_icon, bool is_label)
{
  wmWindow *win = CTX_wm_window(C);
  float init_position[2];

  if (but->drawflag & UI_BUT_NO_TOOLTIP) {
    return nullptr;
  }
  std::unique_ptr<uiTooltipData> data = nullptr;

  if (but->tip_custom_func) {
    data = ui_tooltip_data_from_custom_func(C, but);
  }

  if (data == nullptr) {
    data = ui_tooltip_data_from_tool(C, but, is_label);
  }

  if (data == nullptr) {
    data = ui_tooltip_data_from_button_or_extra_icon(C, but, extra_icon, is_label);
  }

  if (data == nullptr) {
    data = ui_tooltip_data_from_button_or_extra_icon(C, but, nullptr, is_label);
  }

  if (data == nullptr) {
    return nullptr;
  }

  const bool is_no_overlap = UI_but_has_tooltip_label(but) || UI_but_is_tool(but);
  rcti init_rect;
  if (is_no_overlap) {
    rctf overlap_rect_fl;
    init_position[0] = BLI_rctf_cent_x(&but->rect);
    init_position[1] = BLI_rctf_cent_y(&but->rect);
    if (butregion) {
      ui_block_to_window_fl(butregion, but->block, &init_position[0], &init_position[1]);
      ui_block_to_window_rctf(butregion, but->block, &overlap_rect_fl, &but->rect);
    }
    else {
      overlap_rect_fl = but->rect;
    }
    BLI_rcti_rctf_copy_round(&init_rect, &overlap_rect_fl);
  }
  else if (but->type == UI_BTYPE_LABEL && BLI_rctf_size_y(&but->rect) > UI_UNIT_Y) {
    init_position[0] = win->eventstate->xy[0];
    init_position[1] = win->eventstate->xy[1] - (UI_POPUP_MARGIN / 2);
  }
  else {
    init_position[0] = BLI_rctf_cent_x(&but->rect);
    init_position[1] = but->rect.ymin;
    if (butregion) {
      ui_block_to_window_fl(butregion, but->block, &init_position[0], &init_position[1]);
      init_position[0] = win->eventstate->xy[0];
    }
    init_position[1] -= (UI_POPUP_MARGIN / 2);
  }

  ARegion *region = ui_tooltip_create_with_data(
      C, std::move(data), init_position, is_no_overlap ? &init_rect : nullptr);

  return region;
}

ARegion *UI_tooltip_create_from_button(bContext *C, ARegion *butregion, uiBut *but, bool is_label)
{
  return UI_tooltip_create_from_button_or_extra_icon(C, butregion, but, nullptr, is_label);
}

ARegion *UI_tooltip_create_from_gizmo(bContext *C, wmGizmo *gz)
{
  wmWindow *win = CTX_wm_window(C);
  float init_position[2] = {float(win->eventstate->xy[0]), float(win->eventstate->xy[1])};

  std::unique_ptr<uiTooltipData> data = ui_tooltip_data_from_gizmo(C, gz);
  if (data == nullptr) {
    return nullptr;
  }

  /* TODO(@harley): Julian preferred that the gizmo callback return the 3D bounding box
   * which we then project to 2D here. Would make a nice improvement. */
  if (gz->type->screen_bounds_get) {
    rcti bounds;
    if (gz->type->screen_bounds_get(C, gz, &bounds)) {
      init_position[0] = bounds.xmin;
      init_position[1] = bounds.ymin;
    }
  }

  return ui_tooltip_create_with_data(C, std::move(data), init_position, nullptr);
}

static void ui_tooltip_from_image(Image &ima, uiTooltipData &data)
{
  if (ima.filepath[0]) {
    char root[FILE_MAX];
    BLI_path_split_dir_part(ima.filepath, root, FILE_MAX);
    UI_tooltip_text_field_add(data, root, {}, UI_TIP_STYLE_NORMAL, UI_TIP_LC_NORMAL);
  }

  std::string image_type;
  switch (ima.source) {
    case IMA_SRC_FILE:
      image_type = TIP_("Single Image");
      break;
    case IMA_SRC_SEQUENCE:
      image_type = TIP_("Image Sequence");
      break;
    case IMA_SRC_MOVIE:
      image_type = TIP_("Movie");
      break;
    case IMA_SRC_GENERATED:
      image_type = TIP_("Generated");
      break;
    case IMA_SRC_VIEWER:
      image_type = TIP_("Viewer");
      break;
    case IMA_SRC_TILED:
      image_type = TIP_("UDIM Tiles");
      break;
  }
  UI_tooltip_text_field_add(data, image_type, {}, UI_TIP_STYLE_NORMAL, UI_TIP_LC_NORMAL);

  short w;
  short h;
  ImBuf *ibuf = BKE_image_preview(&ima, 200.0f * UI_SCALE_FAC, &w, &h);

  if (ibuf) {
    UI_tooltip_text_field_add(
        data, fmt::format("{} \u00D7 {}", w, h), {}, UI_TIP_STYLE_NORMAL, UI_TIP_LC_NORMAL);
  }

  if (BKE_image_has_anim(&ima)) {
    ImBufAnim *anim = static_cast<ImBufAnim *>(ima.anims.first);
    if (anim) {
      int duration = IMB_anim_get_duration(anim, IMB_TC_RECORD_RUN);
      UI_tooltip_text_field_add(
          data, fmt::format("Frames: {}", duration), {}, UI_TIP_STYLE_NORMAL, UI_TIP_LC_NORMAL);
    }
  }

  UI_tooltip_text_field_add(
      data, ima.colorspace_settings.name, {}, UI_TIP_STYLE_NORMAL, UI_TIP_LC_NORMAL);

  UI_tooltip_text_field_add(
      data, fmt::format(TIP_("Users: {}"), ima.id.us), {}, UI_TIP_STYLE_NORMAL, UI_TIP_LC_NORMAL);

  if (ibuf) {
    uiTooltipImage image_data;
    image_data.width = int(ibuf->x);
    image_data.height = int(ibuf->y);
    image_data.ibuf = ibuf;
    image_data.border = true;
    image_data.background = uiTooltipImageBackground::Checkerboard_Themed;
    image_data.premultiplied = true;
    UI_tooltip_text_field_add(data, {}, {}, UI_TIP_STYLE_SPACER, UI_TIP_LC_NORMAL);
    UI_tooltip_text_field_add(data, {}, {}, UI_TIP_STYLE_SPACER, UI_TIP_LC_NORMAL);
    UI_tooltip_image_field_add(data, image_data);
    IMB_freeImBuf(ibuf);
  }
}

static void ui_tooltip_from_clip(MovieClip &clip, uiTooltipData &data)
{
  if (clip.filepath[0]) {
    char root[FILE_MAX];
    BLI_path_split_dir_part(clip.filepath, root, FILE_MAX);
    UI_tooltip_text_field_add(data, root, {}, UI_TIP_STYLE_NORMAL, UI_TIP_LC_NORMAL);
  }

  std::string image_type;
  switch (clip.source) {
    case IMA_SRC_SEQUENCE:
      image_type = TIP_("Image Sequence");
      break;
    case IMA_SRC_MOVIE:
      image_type = TIP_("Movie");
      break;
  }
  UI_tooltip_text_field_add(data, image_type, {}, UI_TIP_STYLE_NORMAL, UI_TIP_LC_NORMAL);

  if (clip.anim) {
    ImBufAnim *anim = clip.anim;

    UI_tooltip_text_field_add(data,
                              fmt::format("{} \u00D7 {}",
                                          IMB_anim_get_image_width(anim),
                                          IMB_anim_get_image_height(anim)),
                              {},
                              UI_TIP_STYLE_NORMAL,
                              UI_TIP_LC_NORMAL);

    UI_tooltip_text_field_add(
        data,
        fmt::format("Frames: {}", IMB_anim_get_duration(anim, IMB_TC_RECORD_RUN)),
        {},
        UI_TIP_STYLE_NORMAL,
        UI_TIP_LC_NORMAL);

    ImBuf *ibuf = IMB_anim_previewframe(anim);

    if (ibuf) {
      /* Resize. */
      float scale = float(200.0f * UI_SCALE_FAC) / float(std::max(ibuf->x, ibuf->y));
      IMB_scale(ibuf, scale * ibuf->x, scale * ibuf->y, IMBScaleFilter::Box, false);
      IMB_rect_from_float(ibuf);

      uiTooltipImage image_data;
      image_data.width = int(ibuf->x);
      image_data.height = int(ibuf->y);
      image_data.ibuf = ibuf;
      image_data.border = true;
      image_data.background = uiTooltipImageBackground::Checkerboard_Themed;
      image_data.premultiplied = true;
      UI_tooltip_text_field_add(data, {}, {}, UI_TIP_STYLE_SPACER, UI_TIP_LC_NORMAL);
      UI_tooltip_text_field_add(data, {}, {}, UI_TIP_STYLE_SPACER, UI_TIP_LC_NORMAL);
      UI_tooltip_image_field_add(data, image_data);
      IMB_freeImBuf(ibuf);
    }
  }
}

static void ui_tooltip_from_vfont(const VFont &font, uiTooltipData &data)
{
  if (!font.filepath[0]) {
    /* Let's not bother with packed files _for now_.*/
    return;
  }

  if (!BLI_exists(font.filepath)) {
    UI_tooltip_text_field_add(
        data, TIP_("File not found"), {}, UI_TIP_STYLE_NORMAL, UI_TIP_LC_ALERT);
    return;
  }

  float color[4];
  const uiWidgetColors *theme = ui_tooltip_get_theme();
  rgba_uchar_to_float(color, theme->text);
  ImBuf *ibuf = IMB_font_preview(font.filepath, 200 * UI_SCALE_FAC, color);
  if (ibuf) {
    uiTooltipImage image_data;
    image_data.width = ibuf->x;
    image_data.height = ibuf->y;
    image_data.ibuf = ibuf;
    image_data.border = false;
    image_data.background = uiTooltipImageBackground::None;
    image_data.premultiplied = false;
    image_data.text_color = true;
    UI_tooltip_image_field_add(data, image_data);
    IMB_freeImBuf(ibuf);
  }
}

static std::unique_ptr<uiTooltipData> ui_tooltip_data_from_search_item_tooltip_data(ID *id)
{
  std::unique_ptr<uiTooltipData> data = std::make_unique<uiTooltipData>();
  const ID_Type type_id = GS(id->name);

  UI_tooltip_text_field_add(*data, id->name + 2, {}, UI_TIP_STYLE_HEADER, UI_TIP_LC_MAIN);

  if (type_id == ID_IM) {
    ui_tooltip_from_image(*reinterpret_cast<Image *>(id), *data);
  }
  else if (type_id == ID_MC) {
    ui_tooltip_from_clip(*reinterpret_cast<MovieClip *>(id), *data);
  }
  else if (type_id == ID_VF) {
    ui_tooltip_from_vfont(*reinterpret_cast<VFont *>(id), *data);
  }
  else {
    UI_tooltip_text_field_add(*data,
                              fmt::format(TIP_("Choose {} data-block to be assigned to this user"),
                                          BKE_idtype_idcode_to_name(GS(id->name))),
                              {},
                              UI_TIP_STYLE_NORMAL,
                              UI_TIP_LC_NORMAL);
  }

  /** Additional info about the item (e.g. library name of a linked data-block). */
  if (ID_IS_LINKED(id)) {
    UI_tooltip_text_field_add(
        *data,
        fmt::format(TIP_("Source library: {}\n{}"), id->lib->id.name + 2, id->lib->filepath),
        {},
        UI_TIP_STYLE_NORMAL,
        UI_TIP_LC_NORMAL);
  }

  return data->fields.is_empty() ? nullptr : std::move(data);
}

ARegion *UI_tooltip_create_from_search_item_generic(bContext *C,
                                                    const ARegion *searchbox_region,
                                                    const rcti *item_rect,
                                                    ID *id)
{
  std::unique_ptr<uiTooltipData> data = ui_tooltip_data_from_search_item_tooltip_data(id);
  if (data == nullptr) {
    return nullptr;
  }

  const wmWindow *win = CTX_wm_window(C);
  float init_position[2];
  init_position[0] = win->eventstate->xy[0];
  init_position[1] = item_rect->ymin + searchbox_region->winrct.ymin - (UI_POPUP_MARGIN / 2);

  return ui_tooltip_create_with_data(C, std::move(data), init_position, nullptr);
}

void UI_tooltip_free(bContext *C, bScreen *screen, ARegion *region)
{
  ui_region_temp_remove(C, screen, region);
}

/** \} */<|MERGE_RESOLUTION|>--- conflicted
+++ resolved
@@ -1044,11 +1044,7 @@
 
     uchar rgb_hex_uchar[4];
     rgba_float_to_uchar(rgb_hex_uchar, color);
-<<<<<<< HEAD
-    const std::string hex_st = fmt::format("Hex: #{:X}{:X}{:X}{:X}",
-=======
-    const std::string hex_st = fmt::format("Hex: {:02X}{:02X}{:02X}{:02X}",
->>>>>>> 780721de
+    const std::string hex_st = fmt::format("Hex: #{:02X}{:02X}{:02X}{:02X}",
                                            int(rgb_hex_uchar[0]),
                                            int(rgb_hex_uchar[1]),
                                            int(rgb_hex_uchar[2]),
