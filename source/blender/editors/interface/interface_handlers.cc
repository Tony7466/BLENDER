/* SPDX-FileCopyrightText: 2008 Blender Authors
 *
 * SPDX-License-Identifier: GPL-2.0-or-later */

/** \file
 * \ingroup edinterface
 */

#include <cctype>
#include <cfloat>
#include <climits>
#include <cmath>
#include <cstdlib>
#include <cstring>
#include <variant>

#include "MEM_guardedalloc.h"

#include "DNA_brush_types.h"
#include "DNA_curveprofile_types.h"
#include "DNA_scene_types.h"
#include "DNA_screen_types.h"

#include "BLI_array.hh"
#include "BLI_array_utils.h"
#include "BLI_linklist.h"
#include "BLI_listbase.h"
#include "BLI_math_geom.h"
#include "BLI_rect.h"
#include "BLI_sort_utils.h"
#include "BLI_string.h"
#include "BLI_string_cursor_utf8.h"
#include "BLI_string_utf8.h"
#include "BLI_time.h"
#include "BLI_utildefines.h"

#include "BKE_animsys.h"
#include "BKE_blender_undo.hh"
#include "BKE_brush.hh"
#include "BKE_colorband.hh"
#include "BKE_colortools.hh"
#include "BKE_context.hh"
#include "BKE_curveprofile.h"
#include "BKE_movieclip.h"
#include "BKE_paint.hh"
#include "BKE_report.hh"
#include "BKE_screen.hh"
#include "BKE_tracking.h"
#include "BKE_unit.hh"

#include "GHOST_C-api.h"

#include "IMB_colormanagement.hh"

#include "ED_screen.hh"
#include "ED_undo.hh"

#include "UI_abstract_view.hh"
#include "UI_interface.hh"
#include "UI_interface_c.hh"
#include "UI_string_search.hh"

#include "BLF_api.hh"

#include "interface_intern.hh"

#include "RNA_access.hh"
#include "RNA_prototypes.hh"

#include "WM_api.hh"
#include "WM_types.hh"
#include "wm_event_system.hh"

#ifdef WITH_INPUT_IME
#  include "wm_window.hh"
#endif

/* -------------------------------------------------------------------- */
/** \name Feature Defines
 *
 * These defines allow developers to locally toggle functionality which
 * may be useful for testing (especially conflicts in dragging).
 * Ideally the code would be refactored to support this functionality in a less fragile way.
 * Until then keep these defines.
 * \{ */

/** Place the mouse at the scaled down location when un-grabbing. */
#define USE_CONT_MOUSE_CORRECT
/** Support dragging toggle buttons. */
#define USE_DRAG_TOGGLE

/** Support dragging multiple number buttons at once. */
#define USE_DRAG_MULTINUM

/** Allow dragging/editing all other selected items at once. */
#define USE_ALLSELECT

/**
 * Check to avoid very small mouse-moves from jumping away from keyboard navigation,
 * while larger mouse motion will override keyboard input, see: #34936.
 */
#define USE_KEYNAV_LIMIT

/** Support dragging popups by their header. */
#define USE_DRAG_POPUP

/** \} */

/* -------------------------------------------------------------------- */
/** \name Local Defines
 * \{ */

/**
 * The buffer side used for password strings, where the password is stored internally,
 * but not displayed.
 */
#define UI_MAX_PASSWORD_STR 128

/**
 * This is a lower limit on the soft minimum of the range.
 * Usually the derived lower limit from the visible precision is higher,
 * so this number is the backup minimum.
 *
 * Logarithmic scale does not work with a minimum value of zero,
 * but we want to support it anyway. It is set to 0.5e... for
 * correct rounding since when the tweaked value is lower than
 * the log minimum (lower limit), it will snap to 0.
 */
#define UI_PROP_SCALE_LOG_MIN 0.5e-8f
/**
 * This constant defines an offset for the precision change in
 * snap rounding, when going to higher values. It is set to
 * `0.5 - log10(3) = 0.03` to make the switch at `0.3` values.
 */
#define UI_PROP_SCALE_LOG_SNAP_OFFSET 0.03f

/**
 * When #USER_CONTINUOUS_MOUSE is disabled or tablet input is used,
 * Use this as a maximum soft range for mapping cursor motion to the value.
 * Otherwise min/max of #FLT_MAX, #INT_MAX cause small adjustments to jump to large numbers.
 *
 * This is needed for values such as location & dimensions which don't have a meaningful min/max,
 * Instead of mapping cursor motion to the min/max, map the motion to the click-step.
 *
 * This value is multiplied by the click step to calculate a range to clamp the soft-range by.
 * See: #68130
 */
#define UI_DRAG_MAP_SOFT_RANGE_PIXEL_MAX 1000

/** \} */

/* -------------------------------------------------------------------- */
/** \name Local Prototypes
 * \{ */

struct uiBlockInteraction_Handle;
struct uiTextEdit;

static int ui_do_but_EXIT(bContext *C, uiBut *but, uiHandleButtonData *data, const wmEvent *event);
static bool ui_but_find_select_in_enum__cmp(const uiBut *but_a, const uiBut *but_b);
static void ui_textedit_string_set(uiBut *but, uiTextEdit &text_edit, const char *str);
static void button_tooltip_timer_reset(bContext *C, uiBut *but);

static void ui_block_interaction_begin_ensure(bContext *C,
                                              uiBlock *block,
                                              uiHandleButtonData *data,
                                              const bool is_click);
static uiBlockInteraction_Handle *ui_block_interaction_begin(bContext *C,
                                                             uiBlock *block,
                                                             const bool is_click);
static void ui_block_interaction_end(bContext *C,
                                     uiBlockInteraction_CallbackData *callbacks,
                                     uiBlockInteraction_Handle *interaction);
static void ui_block_interaction_update(bContext *C,
                                        uiBlockInteraction_CallbackData *callbacks,
                                        uiBlockInteraction_Handle *interaction);

#ifdef USE_KEYNAV_LIMIT
static void ui_mouse_motion_keynav_init(uiKeyNavLock *keynav, const wmEvent *event);
static bool ui_mouse_motion_keynav_test(uiKeyNavLock *keynav, const wmEvent *event);
#endif

static void with_but_active_as_semi_modal(bContext *C,
                                          ARegion *region,
                                          uiBut *but,
                                          blender::FunctionRef<void()> fn);
static int ui_handle_region_semi_modal_buttons(bContext *C, const wmEvent *event, ARegion *region);

/** \} */

/* -------------------------------------------------------------------- */
/** \name Structs & Defines
 * \{ */

#define BUTTON_FLASH_DELAY 0.020
#define MENU_SCROLL_INTERVAL 0.1
#define PIE_MENU_INTERVAL 0.01
#define BUTTON_AUTO_OPEN_THRESH 0.2
#define BUTTON_MOUSE_TOWARDS_THRESH 1.0
/** Pixels to move the cursor to get out of keyboard navigation. */
#define BUTTON_KEYNAV_PX_LIMIT 8

/** Margin around the menu, use to check if we're moving towards this rectangle (in pixels). */
#define MENU_TOWARDS_MARGIN 20
/** Tolerance for closing menus (in pixels). */
#define MENU_TOWARDS_WIGGLE_ROOM 64
/** Drag-lock distance threshold (in pixels). */
#define BUTTON_DRAGLOCK_THRESH 3

enum uiButtonActivateType {
  BUTTON_ACTIVATE_OVER,
  BUTTON_ACTIVATE,
  BUTTON_ACTIVATE_APPLY,
  BUTTON_ACTIVATE_TEXT_EDITING,
  BUTTON_ACTIVATE_OPEN,
};

enum uiHandleButtonState {
  BUTTON_STATE_INIT,
  BUTTON_STATE_HIGHLIGHT,
  BUTTON_STATE_WAIT_FLASH,
  BUTTON_STATE_WAIT_RELEASE,
  BUTTON_STATE_WAIT_KEY_EVENT,
  BUTTON_STATE_NUM_EDITING,
  BUTTON_STATE_TEXT_EDITING,
  BUTTON_STATE_TEXT_SELECTING,
  BUTTON_STATE_MENU_OPEN,
  BUTTON_STATE_WAIT_DRAG,
  BUTTON_STATE_EXIT,
};

enum uiMenuScrollType {
  MENU_SCROLL_UP,
  MENU_SCROLL_DOWN,
  MENU_SCROLL_TOP,
  MENU_SCROLL_BOTTOM,
};

struct uiBlockInteraction_Handle {
  uiBlockInteraction_Params params;
  void *user_data;
  /**
   * This is shared between #uiHandleButtonData and #uiAfterFunc,
   * the last user runs the end callback and frees the data.
   *
   * This is needed as the order of freeing changes depending on
   * accepting/canceling the operation.
   */
  int user_count;
};

#ifdef USE_ALLSELECT

/* Unfortunately there's no good way handle more generally:
 * (propagate single clicks on layer buttons to other objects) */
#  define USE_ALLSELECT_LAYER_HACK

struct uiSelectContextElem {
  PointerRNA ptr;
  union {
    bool val_b;
    int val_i;
    float val_f;
  };
};

struct uiSelectContextStore {
  uiSelectContextElem *elems;
  int elems_len;
  bool do_free;
  bool is_enabled;
  /* When set, simply copy values (don't apply difference).
   * Rules are:
   * - dragging numbers uses delta.
   * - typing in values will assign to all. */
  bool is_copy;
};

static bool ui_selectcontext_begin(bContext *C, uiBut *but, uiSelectContextStore *selctx_data);
static void ui_selectcontext_end(uiBut *but, uiSelectContextStore *selctx_data);
static void ui_selectcontext_apply(bContext *C,
                                   uiBut *but,
                                   uiSelectContextStore *selctx_data,
                                   const double value,
                                   const double value_orig);

/**
 * Ideally we would only respond to events which are expected to be used for multi button editing
 * (additionally checking if this is a mouse[wheel] or return-key event to avoid the ALT conflict
 * with button array pasting, see #108096, but unfortunately wheel events are not part of
 * `win->eventstate` with modifiers held down. Instead, the conflict is avoided by specifically
 * filtering out CTRL ALT V in #ui_apply_but(). */
#  define IS_ALLSELECT_EVENT(event) (((event)->modifier & KM_ALT) != 0)

/** just show a tinted color so users know its activated */
#  define UI_BUT_IS_SELECT_CONTEXT UI_BUT_NODE_ACTIVE

#endif /* USE_ALLSELECT */

#ifdef USE_DRAG_MULTINUM

/**
 * how far to drag before we check for gesture direction (in pixels),
 * NOTE: half the height of a button is about right... */
#  define DRAG_MULTINUM_THRESHOLD_DRAG_X (UI_UNIT_Y / 4)

/**
 * How far to drag horizontally
 * before we stop checking which buttons the gesture spans (in pixels),
 * locking down the buttons so we can drag freely without worrying about vertical movement.
 */
#  define DRAG_MULTINUM_THRESHOLD_DRAG_Y (UI_UNIT_Y / 4)

/**
 * How strict to be when detecting a vertical gesture:
 * [0.5 == sloppy], [0.9 == strict], (unsigned dot-product).
 *
 * \note We should be quite strict here,
 * since doing a vertical gesture by accident should be avoided,
 * however with some care a user should be able to do a vertical movement without _missing_.
 */
#  define DRAG_MULTINUM_THRESHOLD_VERTICAL (0.75f)

/* a simple version of uiHandleButtonData when accessing multiple buttons */
struct uiButMultiState {
  double origvalue;
  uiBut *but;

#  ifdef USE_ALLSELECT
  uiSelectContextStore select_others;
#  endif
};

struct uiHandleButtonMulti {
  enum {
    /** gesture direction unknown, wait until mouse has moved enough... */
    INIT_UNSET = 0,
    /** vertical gesture detected, flag buttons interactively (UI_BUT_DRAG_MULTI) */
    INIT_SETUP,
    /** flag buttons finished, apply horizontal motion to active and flagged */
    INIT_ENABLE,
    /** vertical gesture _not_ detected, take no further action */
    INIT_DISABLE,
  } init;

  bool has_mbuts; /* any buttons flagged UI_BUT_DRAG_MULTI */
  LinkNode *mbuts;
  uiButStore *bs_mbuts;

  bool is_proportional;

  /* In some cases we directly apply the changes to multiple buttons,
   * so we don't want to do it twice. */
  bool skip;

  /* before activating, we need to check gesture direction accumulate signed cursor movement
   * here so we can tell if this is a vertical motion or not. */
  float drag_dir[2];

  /* values copied direct from event->xy
   * used to detect buttons between the current and initial mouse position */
  int drag_start[2];

  /* store x location once INIT_SETUP is set,
   * moving outside this sets INIT_ENABLE */
  int drag_lock_x;
};

#endif /* USE_DRAG_MULTINUM */

/**
 * Data for editing the value of the button as text.
 */
struct uiTextEdit {
  /** The currently displayed/edited string, use 'ui_textedit_string_set' to assign new strings. */
  char *edit_string;
  /* Maximum string size the button accepts, and as such the maximum size for #edit_string
   * (including terminator). */
  int max_string_size;
  /* Allow reallocating #edit_string and using #max_string_size to track alloc size (maxlen + 1) */
  bool is_str_dynamic;
  char *original_string;

  /* Button text selection:
   * extension direction, selextend, inside ui_do_but_TEX */
  int sel_pos_init;

  /* Text field undo. */
  uiUndoStack_Text *undo_stack_text;
};

struct uiHandleButtonData {
  wmWindowManager *wm;
  wmWindow *window;
  ScrArea *area;
  ARegion *region;

  bool interactive;

  /* overall state */
  uiHandleButtonState state;
  int retval;
  /* booleans (could be made into flags) */
  bool cancel, escapecancel;
  bool applied, applied_interactive;
  /* Button is being applied through an extra icon. */
  bool apply_through_extra_icon;
  bool changed_cursor;
  wmTimer *flashtimer;

  uiTextEdit text_edit;

  double value, origvalue, startvalue;
  float vec[3], origvec[3];
  ColorBand *coba;

  /* True when alt is held and the preference for displaying tooltips should be ignored. */
  bool tooltip_force;
  /**
   * Behave as if #UI_BUT_DISABLED is set (without drawing grayed out).
   * Needed so non-interactive labels can be activated for the purpose of showing tool-tips,
   * without them blocking interaction with nodes, see: #97386.
   */
  bool disable_force;

  /**
   * Semi-modal buttons: Instead of capturing all events, pass on events that aren't relevant to
   * own handling. This way a text button (e.g. a search/filter field) can stay active while the
   * remaining UI stays interactive. Only few button types support this well currently.
   */
  bool is_semi_modal;

  /* auto open */
  bool used_mouse;
  wmTimer *autoopentimer;

  /* auto open (hold) */
  wmTimer *hold_action_timer;

  /* number editing / dragging */
  /* coords are Window/uiBlock relative (depends on the button) */
  int draglastx, draglasty;
  int dragstartx, dragstarty;
  bool dragchange, draglock;
  int dragsel;
  float dragf, dragfstart;
  CBData *dragcbd;

  /** Soft min/max with #UI_DRAG_MAP_SOFT_RANGE_PIXEL_MAX applied. */
  float drag_map_soft_min;
  float drag_map_soft_max;

#ifdef USE_CONT_MOUSE_CORRECT
  /* when ungrabbing buttons which are #ui_but_is_cursor_warp(),
   * we may want to position them.
   * FLT_MAX signifies do-nothing, use #ui_block_to_window_fl()
   * to get this into a usable space. */
  float ungrab_mval[2];
#endif

  /* Menu open, see: #UI_screen_free_active_but_highlight. */
  uiPopupBlockHandle *menu;

  /* Search box see: #UI_screen_free_active_but_highlight. */
  ARegion *searchbox;
#ifdef USE_KEYNAV_LIMIT
  uiKeyNavLock searchbox_keynav_state;
#endif

#ifdef USE_DRAG_MULTINUM
  /* Multi-buttons will be updated in unison with the active button. */
  uiHandleButtonMulti multi_data;
#endif

#ifdef USE_ALLSELECT
  uiSelectContextStore select_others;
#endif

  uiBlockInteraction_Handle *custom_interaction_handle;

  /* post activate */
  uiButtonActivateType posttype;
  uiBut *postbut;
};

struct uiAfterFunc {
  uiAfterFunc *next, *prev;

  uiButHandleFunc func;
  void *func_arg1;
  void *func_arg2;
  /** C++ version of #func above, without need for void pointer arguments. */
  std::function<void(bContext &)> apply_func;

  uiButHandleNFunc funcN;
  void *func_argN;
  uiButArgNFree func_argN_free_fn;
  /* uiButArgNCopy func_argN_copy_fn is not needed currently. */

  uiButHandleRenameFunc rename_func;
  void *rename_arg1;
  void *rename_orig;

  std::function<void(std::string &new_name)> rename_full_func = nullptr;
  std::string rename_full_new;

  uiBlockHandleFunc handle_func;
  void *handle_func_arg;
  int retval;

  wmOperator *popup_op;
  wmOperatorType *optype;
  wmOperatorCallContext opcontext;
  PointerRNA *opptr;

  PointerRNA rnapoin;
  PropertyRNA *rnaprop;

  void *search_arg;
  uiFreeArgFunc search_arg_free_fn;

  uiBlockInteraction_CallbackData custom_interaction_callbacks;
  uiBlockInteraction_Handle *custom_interaction_handle;

  std::optional<bContextStore> context;

  char undostr[BKE_UNDO_STR_MAX];
  std::string drawstr;
};

static void button_activate_init(bContext *C,
                                 ARegion *region,
                                 uiBut *but,
                                 uiButtonActivateType type);
static void button_activate_state(bContext *C, uiBut *but, uiHandleButtonState state);
static void button_activate_exit(
    bContext *C, uiBut *but, uiHandleButtonData *data, const bool mousemove, const bool onfree);
static int ui_handler_region_menu(bContext *C, const wmEvent *event, void *userdata);
static void ui_handle_button_activate(bContext *C,
                                      ARegion *region,
                                      uiBut *but,
                                      uiButtonActivateType type);
static bool ui_do_but_extra_operator_icon(bContext *C,
                                          uiBut *but,
                                          uiHandleButtonData *data,
                                          const wmEvent *event);
static void ui_do_but_extra_operator_icons_mousemove(uiBut *but,
                                                     uiHandleButtonData *data,
                                                     const wmEvent *event);
static void ui_numedit_begin_set_values(uiBut *but, uiHandleButtonData *data);

#ifdef USE_DRAG_MULTINUM
static void ui_multibut_restore(bContext *C, uiHandleButtonData *data, uiBlock *block);
static uiButMultiState *ui_multibut_lookup(uiHandleButtonData *data, const uiBut *but);
#endif

/* buttons clipboard */
static ColorBand but_copypaste_coba = {0};
static CurveMapping but_copypaste_curve = {0};
static bool but_copypaste_curve_alive = false;
static CurveProfile but_copypaste_profile = {0};
static bool but_copypaste_profile_alive = false;

/** \} */

/* -------------------------------------------------------------------- */
/** \name UI Queries
 * \{ */

bool ui_but_is_editing(const uiBut *but)
{
  const uiHandleButtonData *data = but->active;
  return (data && ELEM(data->state, BUTTON_STATE_TEXT_EDITING, BUTTON_STATE_NUM_EDITING));
}

void ui_pan_to_scroll(const wmEvent *event, int *type, int *val)
{
  static int lastdy = 0;
  const int dy = WM_event_absolute_delta_y(event);

  /* This event should be originally from event->type,
   * converting wrong event into wheel is bad, see #33803. */
  BLI_assert(*type == MOUSEPAN);

  /* sign differs, reset */
  if ((dy > 0 && lastdy < 0) || (dy < 0 && lastdy > 0)) {
    lastdy = dy;
  }
  else {
    lastdy += dy;

    if (abs(lastdy) > int(UI_UNIT_Y)) {
      *val = KM_PRESS;

      if (dy > 0) {
        *type = WHEELUPMOUSE;
      }
      else {
        *type = WHEELDOWNMOUSE;
      }

      lastdy = 0;
    }
  }
}

static bool ui_but_find_select_in_enum__cmp(const uiBut *but_a, const uiBut *but_b)
{
  return ((but_a->type == but_b->type) && (but_a->alignnr == but_b->alignnr) &&
          (but_a->poin == but_b->poin) && (but_a->rnapoin.type == but_b->rnapoin.type) &&
          (but_a->rnaprop == but_b->rnaprop));
}

uiBut *ui_but_find_select_in_enum(uiBut *but, int direction)
{
  uiBut *but_iter = but;
  uiBut *but_found = nullptr;
  BLI_assert(ELEM(direction, -1, 1));

  while ((but_iter->prev) && ui_but_find_select_in_enum__cmp(but_iter->prev, but)) {
    but_iter = but_iter->prev;
  }

  while (but_iter && ui_but_find_select_in_enum__cmp(but_iter, but)) {
    if (but_iter->flag & UI_SELECT) {
      but_found = but_iter;
      if (direction == 1) {
        break;
      }
    }
    but_iter = but_iter->next;
  }

  return but_found;
}

static float ui_mouse_scale_warp_factor(const bool shift)
{
  return shift ? 0.05f : 1.0f;
}

static void ui_mouse_scale_warp(uiHandleButtonData *data,
                                const float mx,
                                const float my,
                                float *r_mx,
                                float *r_my,
                                const bool shift)
{
  const float fac = ui_mouse_scale_warp_factor(shift);

  /* slow down the mouse, this is fairly picky */
  *r_mx = (data->dragstartx * (1.0f - fac) + mx * fac);
  *r_my = (data->dragstarty * (1.0f - fac) + my * fac);
}

/** \} */

/* -------------------------------------------------------------------- */
/** \name UI Utilities
 * \{ */

/**
 * Ignore mouse movements within some horizontal pixel threshold before starting to drag
 */
static bool ui_but_dragedit_update_mval(uiHandleButtonData *data, int mx)
{
  if (mx == data->draglastx) {
    return false;
  }

  if (data->draglock) {
    if (abs(mx - data->dragstartx) <= BUTTON_DRAGLOCK_THRESH) {
      return false;
    }
#ifdef USE_DRAG_MULTINUM
    if (ELEM(data->multi_data.init,
             uiHandleButtonMulti::INIT_UNSET,
             uiHandleButtonMulti::INIT_SETUP))
    {
      return false;
    }
#endif
    data->draglock = false;
    data->dragstartx = mx; /* ignore mouse movement within drag-lock */
  }

  return true;
}

static bool ui_rna_is_userdef(PointerRNA *ptr, PropertyRNA *prop)
{
  /* Not very elegant, but ensures preference changes force re-save. */

  if (!prop) {
    return false;
  }
  if (RNA_property_flag(prop) & PROP_NO_DEG_UPDATE) {
    return false;
  }

  StructRNA *base = RNA_struct_base(ptr->type);
  if (base == nullptr) {
    base = ptr->type;
  }
  return ELEM(base,
              &RNA_AddonPreferences,
              &RNA_KeyConfigPreferences,
              &RNA_KeyMapItem,
              &RNA_UserAssetLibrary);
}

bool UI_but_is_userdef(const uiBut *but)
{
  /* This is read-only, RNA API isn't using const when it could. */
  return ui_rna_is_userdef((PointerRNA *)&but->rnapoin, but->rnaprop);
}

static void ui_rna_update_preferences_dirty(PointerRNA *ptr, PropertyRNA *prop)
{
  if (ui_rna_is_userdef(ptr, prop)) {
    U.runtime.is_dirty = true;
    WM_main_add_notifier(NC_WINDOW, nullptr);
  }
}

static void ui_but_update_preferences_dirty(uiBut *but)
{
  ui_rna_update_preferences_dirty(&but->rnapoin, but->rnaprop);
}

static void ui_afterfunc_update_preferences_dirty(uiAfterFunc *after)
{
  ui_rna_update_preferences_dirty(&after->rnapoin, after->rnaprop);
}

/** \} */

/* -------------------------------------------------------------------- */
/** \name Button Snap Values
 * \{ */

enum eSnapType {
  SNAP_OFF = 0,
  SNAP_ON,
  SNAP_ON_SMALL,
};

static enum eSnapType ui_event_to_snap(const wmEvent *event)
{
  return (event->modifier & KM_CTRL) ? (event->modifier & KM_SHIFT) ? SNAP_ON_SMALL : SNAP_ON :
                                       SNAP_OFF;
}

static bool ui_event_is_snap(const wmEvent *event)
{
  return (ELEM(event->type, EVT_LEFTCTRLKEY, EVT_RIGHTCTRLKEY) ||
          ELEM(event->type, EVT_LEFTSHIFTKEY, EVT_RIGHTSHIFTKEY));
}

static void ui_color_snap_hue(const enum eSnapType snap, float *r_hue)
{
  const float snap_increment = (snap == SNAP_ON_SMALL) ? 24 : 12;
  BLI_assert(snap != SNAP_OFF);
  *r_hue = roundf((*r_hue) * snap_increment) / snap_increment;
}

/** \} */

/* -------------------------------------------------------------------- */
/** \name Button Apply/Revert
 * \{ */

static ListBase UIAfterFuncs = {nullptr, nullptr};

static uiAfterFunc *ui_afterfunc_new()
{
  uiAfterFunc *after = MEM_new<uiAfterFunc>(__func__);
  /* Safety asserts to check if members were 0 initialized properly. */
  BLI_assert(after->next == nullptr && after->prev == nullptr);
  BLI_assert(after->undostr[0] == '\0');

  BLI_addtail(&UIAfterFuncs, after);

  return after;
}

/**
 * For executing operators after the button is pressed.
 * (some non operator buttons need to trigger operators), see: #37795.
 *
 * \param context_but: A button from which to get the context from (`uiBut.context`) for the
 *                     operator execution.
 *
 * \note Ownership over \a properties is moved here. The #uiAfterFunc owns it now.
 * \note Can only call while handling buttons.
 */
static void ui_handle_afterfunc_add_operator_ex(wmOperatorType *ot,
                                                PointerRNA **properties,
                                                wmOperatorCallContext opcontext,
                                                const uiBut *context_but)
{
  uiAfterFunc *after = ui_afterfunc_new();

  after->optype = ot;
  after->opcontext = opcontext;
  if (properties) {
    after->opptr = *properties;
    *properties = nullptr;
  }

  if (context_but && context_but->context) {
    after->context = *context_but->context;
  }

  if (context_but) {
    after->drawstr = ui_but_drawstr_without_sep_char(context_but);
  }
}

void ui_handle_afterfunc_add_operator(wmOperatorType *ot, wmOperatorCallContext opcontext)
{
  ui_handle_afterfunc_add_operator_ex(ot, nullptr, opcontext, nullptr);
}

static void popup_check(bContext *C, wmOperator *op)
{
  if (op && op->type->check) {
    op->type->check(C, op);
  }
}

/**
 * Check if a #uiAfterFunc is needed for this button.
 */
static bool ui_afterfunc_check(const uiBlock *block, const uiBut *but)
{
  return (but->func || but->apply_func || but->funcN || but->rename_func ||
          but->rename_full_func || but->optype || but->rnaprop || block->handle_func ||
          (block->handle && block->handle->popup_op));
}

/**
 * These functions are postponed and only executed after all other
 * handling is done, i.e. menus are closed, in order to avoid conflicts
 * with these functions removing the buttons we are working with.
 */
static void ui_apply_but_func(bContext *C, uiBut *but)
{
  uiBlock *block = but->block;
  if (!ui_afterfunc_check(block, but)) {
    return;
  }

  uiAfterFunc *after = ui_afterfunc_new();

  if (but->func && ELEM(but, but->func_arg1, but->func_arg2)) {
    /* exception, this will crash due to removed button otherwise */
    but->func(C, but->func_arg1, but->func_arg2);
  }
  else {
    after->func = but->func;
  }

  after->func_arg1 = but->func_arg1;
  after->func_arg2 = but->func_arg2;

  after->apply_func = but->apply_func;

  after->funcN = but->funcN;
  after->func_argN = (but->func_argN) ? but->func_argN_copy_fn(but->func_argN) : nullptr;
  after->func_argN_free_fn = but->func_argN_free_fn;
  /* but->func_argN_copy_fn is not needed for #uiAfterFunc. */

  after->rename_func = but->rename_func;
  after->rename_arg1 = but->rename_arg1;
  after->rename_orig = but->rename_orig; /* needs free! */

  after->rename_full_func = but->rename_full_func;
  after->rename_full_new = std::move(but->rename_full_new);
  but->rename_full_new = "";

  after->handle_func = block->handle_func;
  after->handle_func_arg = block->handle_func_arg;
  after->retval = but->retval;

  if (block->handle) {
    after->popup_op = block->handle->popup_op;
  }

  if (!but->operator_never_call) {
    after->optype = but->optype;
    after->opcontext = but->opcontext;
    after->opptr = but->opptr;

    but->optype = nullptr;
    but->opcontext = wmOperatorCallContext(0);
    but->opptr = nullptr;
  }

  after->rnapoin = but->rnapoin;
  after->rnaprop = but->rnaprop;

  if (but->type == UI_BTYPE_SEARCH_MENU) {
    uiButSearch *search_but = (uiButSearch *)but;
    after->search_arg_free_fn = search_but->arg_free_fn;
    after->search_arg = search_but->arg;
    search_but->arg_free_fn = nullptr;
    search_but->arg = nullptr;
  }

  if (but->active != nullptr) {
    uiHandleButtonData *data = but->active;
    if (data->custom_interaction_handle != nullptr) {
      after->custom_interaction_callbacks = block->custom_interaction_callbacks;
      after->custom_interaction_handle = data->custom_interaction_handle;

      /* Ensure this callback runs once and last. */
      uiAfterFunc *after_prev = after->prev;
      if (after_prev && (after_prev->custom_interaction_handle == data->custom_interaction_handle))
      {
        after_prev->custom_interaction_handle = nullptr;
        memset(&after_prev->custom_interaction_callbacks,
               0x0,
               sizeof(after_prev->custom_interaction_callbacks));
      }
      else {
        after->custom_interaction_handle->user_count++;
      }
    }
  }

  if (but->context) {
    after->context = *but->context;
  }

  after->drawstr = ui_but_drawstr_without_sep_char(but);
}

/* typically call ui_apply_but_undo(), ui_apply_but_autokey() */
static void ui_apply_but_undo(uiBut *but)
{
  if (!(but->flag & UI_BUT_UNDO)) {
    return;
  }

  const char *str = nullptr;
  size_t str_len_clip = SIZE_MAX - 1;
  bool skip_undo = false;

  /* define which string to use for undo */
  if (but->type == UI_BTYPE_MENU) {
    str = but->drawstr.empty() ? nullptr : but->drawstr.c_str();
    str_len_clip = ui_but_drawstr_len_without_sep_char(but);
  }
  else if (!but->drawstr.empty()) {
    str = but->drawstr.c_str();
    str_len_clip = ui_but_drawstr_len_without_sep_char(but);
  }
  else {
    str = but->tip;
    str_len_clip = ui_but_tip_len_only_first_line(but);
  }

  /* fallback, else we don't get an undo! */
  if (str == nullptr || str[0] == '\0' || str_len_clip == 0) {
    str = "Unknown Action";
    str_len_clip = strlen(str);
  }

  /* Optionally override undo when undo system doesn't support storing properties. */
  if (but->rnapoin.owner_id) {
    /* Exception for renaming ID data, we always need undo pushes in this case,
     * because undo systems track data by their ID, see: #67002. */
    /* Exception for active shape-key, since changing this in edit-mode updates
     * the shape key from object mode data. */
    if (ELEM(but->rnaprop, &rna_ID_name, &rna_Object_active_shape_key_index)) {
      /* pass */
    }
    else {
      ID *id = but->rnapoin.owner_id;
      if (!ED_undo_is_legacy_compatible_for_property(static_cast<bContext *>(but->block->evil_C),
                                                     id))
      {
        skip_undo = true;
      }
    }
  }

  if (skip_undo == false) {
    /* XXX: disable all undo pushes from UI changes from sculpt mode as they cause memfile undo
     * steps to be written which cause lag: #71434. */
    if (BKE_paintmode_get_active_from_context(static_cast<bContext *>(but->block->evil_C)) ==
        PaintMode::Sculpt)
    {
      skip_undo = true;
    }
  }

  if (skip_undo) {
    str = "";
  }

  /* Delayed, after all other functions run, popups are closed, etc. */
  uiAfterFunc *after = ui_afterfunc_new();
  BLI_strncpy(after->undostr, str, min_zz(str_len_clip + 1, sizeof(after->undostr)));
}

static void ui_apply_but_autokey(bContext *C, uiBut *but)
{
  Scene *scene = CTX_data_scene(C);

  /* try autokey */
  ui_but_anim_autokey(C, but, scene, scene->r.cfra);

  if (!but->rnaprop) {
    return;
  }

  if (RNA_property_subtype(but->rnaprop) == PROP_PASSWORD) {
    return;
  }

  /* make a little report about what we've done! */
  std::optional<const std::string> str = WM_prop_pystring_assign(
      C, &but->rnapoin, but->rnaprop, but->rnaindex);
  if (!str.has_value()) {
    return;
  }
  BKE_report(CTX_wm_reports(C), RPT_PROPERTY, str.value().c_str());
  WM_event_add_notifier(C, NC_SPACE | ND_SPACE_INFO_REPORT, nullptr);
}

static void ui_apply_but_funcs_after(bContext *C)
{
  /* Copy to avoid recursive calls. */
  ListBase funcs = UIAfterFuncs;
  BLI_listbase_clear(&UIAfterFuncs);

  LISTBASE_FOREACH_MUTABLE (uiAfterFunc *, afterf, &funcs) {
    uiAfterFunc after = *afterf; /* Copy to avoid memory leak on exit(). */
    BLI_remlink(&funcs, afterf);
    MEM_delete(afterf);

    if (after.context) {
      CTX_store_set(C, &after.context.value());
    }

    if (after.popup_op) {
      popup_check(C, after.popup_op);
    }

    PointerRNA opptr;
    if (after.opptr) {
      /* free in advance to avoid leak on exit */
      opptr = *after.opptr;
      MEM_delete(after.opptr);
    }

    if (after.optype) {
      WM_operator_name_call_ptr_with_depends_on_cursor(C,
                                                       after.optype,
                                                       after.opcontext,
                                                       (after.opptr) ? &opptr : nullptr,
                                                       nullptr,
                                                       after.drawstr.c_str());
    }

    if (after.opptr) {
      WM_operator_properties_free(&opptr);
    }

    if (after.rnapoin.data) {
      RNA_property_update(C, &after.rnapoin, after.rnaprop);
    }

    if (after.context) {
      CTX_store_set(C, nullptr);
    }

    if (after.rename_full_func) {
      BLI_assert(!after.rename_func);
      after.rename_full_func(after.rename_full_new);
    }

    if (after.func) {
      after.func(C, after.func_arg1, after.func_arg2);
    }
    if (after.apply_func) {
      after.apply_func(*C);
    }
    if (after.funcN) {
      after.funcN(C, after.func_argN, after.func_arg2);
    }
    if (after.func_argN) {
      after.func_argN_free_fn(after.func_argN);
    }

    if (after.handle_func) {
      after.handle_func(C, after.handle_func_arg, after.retval);
    }

    if (after.rename_func) {
      after.rename_func(C, after.rename_arg1, static_cast<char *>(after.rename_orig));
    }
    if (after.rename_orig) {
      MEM_freeN(after.rename_orig);
    }

    if (after.search_arg_free_fn) {
      after.search_arg_free_fn(after.search_arg);
    }

    if (after.custom_interaction_handle != nullptr) {
      after.custom_interaction_handle->user_count--;
      BLI_assert(after.custom_interaction_handle->user_count >= 0);
      if (after.custom_interaction_handle->user_count == 0) {
        ui_block_interaction_update(
            C, &after.custom_interaction_callbacks, after.custom_interaction_handle);
        ui_block_interaction_end(
            C, &after.custom_interaction_callbacks, after.custom_interaction_handle);
      }
      after.custom_interaction_handle = nullptr;
    }

    ui_afterfunc_update_preferences_dirty(&after);

    if (after.undostr[0]) {
      ED_undo_push(C, after.undostr);
    }
  }
}

static void ui_apply_but_BUT(bContext *C, uiBut *but, uiHandleButtonData *data)
{
  ui_apply_but_func(C, but);

  data->retval = but->retval;
  data->applied = true;
}

static void ui_apply_but_BUTM(bContext *C, uiBut *but, uiHandleButtonData *data)
{
  ui_but_value_set(but, but->hardmin);
  ui_apply_but_func(C, but);

  data->retval = but->retval;
  data->applied = true;
}

static void ui_apply_but_BLOCK(bContext *C, uiBut *but, uiHandleButtonData *data)
{
  if (but->type == UI_BTYPE_MENU) {
    ui_but_value_set(but, data->value);
  }

  ui_but_update_edited(but);
  ui_apply_but_func(C, but);
  data->retval = but->retval;
  data->applied = true;
}

static void ui_apply_but_TOG(bContext *C, uiBut *but, uiHandleButtonData *data)
{
  const double value = ui_but_value_get(but);
  int value_toggle;
  if (but->bit) {
    value_toggle = UI_BITBUT_VALUE_TOGGLED(int(value), but->bitnr);
  }
  else {
    value_toggle = (value == 0.0);
  }

  ui_but_value_set(but, double(value_toggle));
  if (ELEM(but->type, UI_BTYPE_ICON_TOGGLE, UI_BTYPE_ICON_TOGGLE_N)) {
    ui_but_update_edited(but);
  }

  ui_apply_but_func(C, but);

  data->retval = but->retval;
  data->applied = true;
}

static void ui_apply_but_ROW(bContext *C, uiBlock *block, uiBut *but, uiHandleButtonData *data)
{
  ui_but_value_set(but, but->hardmax);

  ui_apply_but_func(C, but);

  /* states of other row buttons */
  LISTBASE_FOREACH (uiBut *, bt, &block->buttons) {
    if (bt != but && bt->poin == but->poin && ELEM(bt->type, UI_BTYPE_ROW, UI_BTYPE_LISTROW)) {
      ui_but_update_edited(bt);
    }
  }

  data->retval = but->retval;
  data->applied = true;
}

static void ui_apply_but_VIEW_ITEM(bContext *C,
                                   uiBlock *block,
                                   uiBut *but,
                                   uiHandleButtonData *data)
{
  if (data->apply_through_extra_icon) {
    /* Don't apply this, it would cause unintended tree-row toggling when clicking on extra icons.
     */
    return;
  }
  ui_apply_but_ROW(C, block, but, data);
}

/**
 * \note Ownership of \a properties is moved here. The #uiAfterFunc owns it now.
 *
 * \param context_but: The button to use context from when calling or polling the operator.
 *
 * \returns true if the operator was executed, otherwise false.
 */
static bool ui_list_invoke_item_operator(bContext *C,
                                         const uiBut *context_but,
                                         wmOperatorType *ot,
                                         PointerRNA **properties)
{
  if (!ui_but_context_poll_operator(C, ot, context_but)) {
    return false;
  }

  /* Allow the context to be set from the hovered button, so the list item draw callback can set
   * context for the operators. */
  ui_handle_afterfunc_add_operator_ex(ot, properties, WM_OP_INVOKE_DEFAULT, context_but);
  return true;
}

static void ui_apply_but_LISTROW(bContext *C, uiBlock *block, uiBut *but, uiHandleButtonData *data)
{
  uiBut *listbox = ui_list_find_from_row(data->region, but);
  if (listbox) {
    uiList *list = static_cast<uiList *>(listbox->custom_data);
    if (list && list->dyn_data->custom_activate_optype) {
      ui_list_invoke_item_operator(
          C, but, list->dyn_data->custom_activate_optype, &list->dyn_data->custom_activate_opptr);
    }
  }

  ui_apply_but_ROW(C, block, but, data);
}

static void ui_apply_but_TEX(bContext *C, uiBut *but, uiHandleButtonData *data)
{
  if (!data->text_edit.edit_string) {
    return;
  }

  ui_but_string_set(C, but, data->text_edit.edit_string);
  ui_but_update_edited(but);

  /* give butfunc a copy of the original text too.
   * feature used for bone renaming, channels, etc.
   * afterfunc frees rename_orig */
  if (data->text_edit.original_string && (but->flag & UI_BUT_TEXTEDIT_UPDATE)) {
    /* In this case, we need to keep `original_string` available,
     * to restore real org string in case we cancel after having typed something already. */
    but->rename_orig = BLI_strdup(data->text_edit.original_string);
  }
  /* only if there are afterfuncs, otherwise 'renam_orig' isn't freed */
  else if (ui_afterfunc_check(but->block, but)) {
    but->rename_orig = data->text_edit.original_string;
    data->text_edit.original_string = nullptr;
  }

  void *orig_arg2 = but->func_arg2;

  /* If arg2 isn't in use already, pass the active search item through it. */
  if ((but->func_arg2 == nullptr) && (but->type == UI_BTYPE_SEARCH_MENU)) {
    uiButSearch *search_but = (uiButSearch *)but;
    but->func_arg2 = search_but->item_active;
    if ((U.flag & USER_FLAG_RECENT_SEARCHES_DISABLE) == 0) {
      blender::ui::string_search::add_recent_search(search_but->item_active_str);
    }
  }

  ui_apply_but_func(C, but);

  but->func_arg2 = orig_arg2;

  data->retval = but->retval;
  data->applied = true;
}

static void ui_apply_but_TAB(bContext *C, uiBut *but, uiHandleButtonData *data)
{
  if (data->text_edit.edit_string) {
    ui_but_string_set(C, but, data->text_edit.edit_string);
    ui_but_update_edited(but);
  }
  else {
    ui_but_value_set(but, but->hardmax);
    ui_apply_but_func(C, but);
  }

  data->retval = but->retval;
  data->applied = true;
}

static void ui_apply_but_NUM(bContext *C, uiBut *but, uiHandleButtonData *data)
{
  if (data->text_edit.edit_string) {
    /* This is intended to avoid unnecessary updates when the value stays the same, however there
     * are issues with the current implementation. It does not work with multi-button editing
     * (#89996) or operator popups where a number button requires an update even if the value is
     * unchanged (#89996).
     *
     * Trying to detect changes at this level is not reliable. Instead it could be done at the
     * level of RNA update/set, skipping RNA update if RNA set did not change anything, instead
     * of skipping all button updates. */
#if 0
    double value;
    /* Check if the string value is a number and cancel if it's equal to the startvalue. */
    if (ui_but_string_eval_number(C, but, data->str, &value) && (value == data->startvalue)) {
      data->cancel = true;
      return;
    }
#endif

    if (ui_but_string_set(C, but, data->text_edit.edit_string)) {
      data->value = ui_but_value_get(but);
    }
    else {
      data->cancel = true;
      return;
    }
  }
  else {
    ui_but_value_set(but, data->value);
  }

  ui_but_update_edited(but);
  ui_apply_but_func(C, but);

  data->retval = but->retval;
  data->applied = true;
}

static void ui_apply_but_VEC(bContext *C, uiBut *but, uiHandleButtonData *data)
{
  ui_but_v3_set(but, data->vec);
  ui_but_update_edited(but);
  ui_apply_but_func(C, but);

  data->retval = but->retval;
  data->applied = true;
}

static void ui_apply_but_COLORBAND(bContext *C, uiBut *but, uiHandleButtonData *data)
{
  ui_apply_but_func(C, but);
  data->retval = but->retval;
  data->applied = true;
}

static void ui_apply_but_CURVE(bContext *C, uiBut *but, uiHandleButtonData *data)
{
  ui_apply_but_func(C, but);
  data->retval = but->retval;
  data->applied = true;
}

static void ui_apply_but_CURVEPROFILE(bContext *C, uiBut *but, uiHandleButtonData *data)
{
  ui_apply_but_func(C, but);
  data->retval = but->retval;
  data->applied = true;
}

/** \} */

/* -------------------------------------------------------------------- */
/** \name Button Drag Multi-Number
 * \{ */

#ifdef USE_DRAG_MULTINUM

/* small multi-but api */
static void ui_multibut_add(uiHandleButtonData *data, uiBut *but)
{
  BLI_assert(but->flag & UI_BUT_DRAG_MULTI);
  BLI_assert(data->multi_data.has_mbuts);

  uiButMultiState *mbut_state = MEM_cnew<uiButMultiState>(__func__);
  mbut_state->but = but;
  mbut_state->origvalue = ui_but_value_get(but);
#  ifdef USE_ALLSELECT
  mbut_state->select_others.is_copy = data->select_others.is_copy;
#  endif

  BLI_linklist_prepend(&data->multi_data.mbuts, mbut_state);

  UI_butstore_register(data->multi_data.bs_mbuts, &mbut_state->but);
}

static uiButMultiState *ui_multibut_lookup(uiHandleButtonData *data, const uiBut *but)
{
  for (LinkNode *l = data->multi_data.mbuts; l; l = l->next) {
    uiButMultiState *mbut_state = static_cast<uiButMultiState *>(l->link);

    if (mbut_state->but == but) {
      return mbut_state;
    }
  }

  return nullptr;
}

static void ui_multibut_restore(bContext *C, uiHandleButtonData *data, uiBlock *block)
{
  LISTBASE_FOREACH (uiBut *, but, &block->buttons) {
    if (but->flag & UI_BUT_DRAG_MULTI) {
      uiButMultiState *mbut_state = ui_multibut_lookup(data, but);
      if (mbut_state) {
        ui_but_value_set(but, mbut_state->origvalue);

#  ifdef USE_ALLSELECT
        if (mbut_state->select_others.elems_len > 0) {
          ui_selectcontext_apply(
              C, but, &mbut_state->select_others, mbut_state->origvalue, mbut_state->origvalue);
        }
#  else
        UNUSED_VARS(C);
#  endif
      }
    }
  }
}

static void ui_multibut_free(uiHandleButtonData *data, uiBlock *block)
{
#  ifdef USE_ALLSELECT
  if (data->multi_data.mbuts) {
    LinkNode *list = data->multi_data.mbuts;
    while (list) {
      LinkNode *next = list->next;
      uiButMultiState *mbut_state = static_cast<uiButMultiState *>(list->link);

      if (mbut_state->select_others.elems) {
        MEM_freeN(mbut_state->select_others.elems);
      }

      MEM_freeN(list->link);
      MEM_freeN(list);
      list = next;
    }
  }
#  else
  BLI_linklist_freeN(data->multi_data.mbuts);
#  endif

  data->multi_data.mbuts = nullptr;

  if (data->multi_data.bs_mbuts) {
    UI_butstore_free(block, data->multi_data.bs_mbuts);
    data->multi_data.bs_mbuts = nullptr;
  }
}

static bool ui_multibut_states_tag(uiBut *but_active,
                                   uiHandleButtonData *data,
                                   const wmEvent *event)
{
  float seg[2][2];
  bool changed = false;

  seg[0][0] = data->multi_data.drag_start[0];
  seg[0][1] = data->multi_data.drag_start[1];

  seg[1][0] = event->xy[0];
  seg[1][1] = event->xy[1];

  BLI_assert(data->multi_data.init == uiHandleButtonMulti::INIT_SETUP);

  ui_window_to_block_fl(data->region, but_active->block, &seg[0][0], &seg[0][1]);
  ui_window_to_block_fl(data->region, but_active->block, &seg[1][0], &seg[1][1]);

  data->multi_data.has_mbuts = false;

  /* follow ui_but_find_mouse_over_ex logic */
  LISTBASE_FOREACH (uiBut *, but, &but_active->block->buttons) {
    bool drag_prev = false;
    bool drag_curr = false;

    /* re-set each time */
    if (but->flag & UI_BUT_DRAG_MULTI) {
      but->flag &= ~UI_BUT_DRAG_MULTI;
      drag_prev = true;
    }

    if (ui_but_is_interactive(but, false)) {

      /* drag checks */
      if (but_active != but) {
        if (ui_but_is_compatible(but_active, but)) {

          BLI_assert(but->active == nullptr);

          /* finally check for overlap */
          if (BLI_rctf_isect_segment(&but->rect, seg[0], seg[1])) {

            but->flag |= UI_BUT_DRAG_MULTI;
            data->multi_data.has_mbuts = true;
            drag_curr = true;
          }
        }
      }
    }

    changed |= (drag_prev != drag_curr);
  }

  return changed;
}

static void ui_multibut_states_create(uiBut *but_active, uiHandleButtonData *data)
{
  BLI_assert(data->multi_data.init == uiHandleButtonMulti::INIT_SETUP);
  BLI_assert(data->multi_data.has_mbuts);

  data->multi_data.bs_mbuts = UI_butstore_create(but_active->block);

  LISTBASE_FOREACH (uiBut *, but, &but_active->block->buttons) {
    if (but->flag & UI_BUT_DRAG_MULTI) {
      ui_multibut_add(data, but);
    }
  }

  /* Edit buttons proportionally to each other.
   * NOTE: if we mix buttons which are proportional and others which are not,
   * this may work a bit strangely. */
  if ((but_active->rnaprop && (RNA_property_flag(but_active->rnaprop) & PROP_PROPORTIONAL)) ||
      ELEM(but_active->unit_type, RNA_SUBTYPE_UNIT_VALUE(PROP_UNIT_LENGTH)))
  {
    if (data->origvalue != 0.0) {
      data->multi_data.is_proportional = true;
    }
  }
}

static void ui_multibut_states_apply(bContext *C, uiHandleButtonData *data, uiBlock *block)
{
  ARegion *region = data->region;
  const double value_delta = data->value - data->origvalue;
  const double value_scale = data->multi_data.is_proportional ? (data->value / data->origvalue) :
                                                                0.0;

  BLI_assert(data->multi_data.init == uiHandleButtonMulti::INIT_ENABLE);
  BLI_assert(data->multi_data.skip == false);

  LISTBASE_FOREACH (uiBut *, but, &block->buttons) {
    if (!(but->flag & UI_BUT_DRAG_MULTI)) {
      continue;
    }

    uiButMultiState *mbut_state = ui_multibut_lookup(data, but);

    if (mbut_state == nullptr) {
      /* Highly unlikely. */
      printf("%s: Can't find button\n", __func__);
      /* While this avoids crashing, multi-button dragging will fail,
       * which is still a bug from the user perspective. See #83651. */
      continue;
    }

    void *active_back;
    ui_but_execute_begin(C, region, but, &active_back);

#  ifdef USE_ALLSELECT
    if (data->select_others.is_enabled) {
      /* init once! */
      if (mbut_state->select_others.elems_len == 0) {
        ui_selectcontext_begin(C, but, &mbut_state->select_others);
      }
      if (mbut_state->select_others.elems_len == 0) {
        mbut_state->select_others.elems_len = -1;
      }
    }

    /* Needed so we apply the right deltas. */
    but->active->origvalue = mbut_state->origvalue;
    but->active->select_others = mbut_state->select_others;
    but->active->select_others.do_free = false;
#  endif

    BLI_assert(active_back == nullptr);
    /* No need to check 'data->state' here. */
    if (data->text_edit.edit_string) {
      /* Entering text (set all). */
      but->active->value = data->value;
      ui_but_string_set(C, but, data->text_edit.edit_string);
    }
    else {
      /* Dragging (use delta). */
      if (data->multi_data.is_proportional) {
        but->active->value = mbut_state->origvalue * value_scale;
      }
      else {
        but->active->value = mbut_state->origvalue + value_delta;
      }

      /* Clamp based on soft limits, see #40154. */
      CLAMP(but->active->value, double(but->softmin), double(but->softmax));
    }

    ui_but_execute_end(C, region, but, active_back);
  }
}

#endif /* USE_DRAG_MULTINUM */

/** \} */

/* -------------------------------------------------------------------- */
/** \name Button Drag Toggle
 * \{ */

#ifdef USE_DRAG_TOGGLE

/* Helpers that wrap boolean functions, to support different kinds of buttons. */

static bool ui_drag_toggle_but_is_supported(const uiBut *but)
{
  if (but->flag & UI_BUT_DISABLED) {
    return false;
  }
  if (ui_but_is_bool(but)) {
    return true;
  }
  if (UI_but_is_decorator(but)) {
    return ELEM(but->icon,
                ICON_DECORATE,
                ICON_DECORATE_KEYFRAME,
                ICON_DECORATE_ANIMATE,
                ICON_DECORATE_OVERRIDE);
  }
  return false;
}

/* Button pushed state to compare if other buttons match. Can be more
 * then just true or false for toggle buttons with more than 2 states. */
static int ui_drag_toggle_but_pushed_state(uiBut *but)
{
  if (but->rnapoin.data == nullptr && but->poin == nullptr && but->icon) {
    /* Assume icon identifies a unique state, for buttons that
     * work through functions callbacks and don't have an boolean
     * value that indicates the state. */
    return but->icon + but->iconadd;
  }
  if (ui_but_is_bool(but)) {
    return ui_but_is_pushed(but);
  }
  return 0;
}

struct uiDragToggleHandle {
  /* init */
  int pushed_state;
  float but_cent_start[2];

  bool is_xy_lock_init;
  bool xy_lock[2];

  int xy_init[2];
  int xy_last[2];
};

static bool ui_drag_toggle_set_xy_xy(
    bContext *C, ARegion *region, const int pushed_state, const int xy_src[2], const int xy_dst[2])
{
  /* popups such as layers won't re-evaluate on redraw */
  const bool do_check = (region->regiontype == RGN_TYPE_TEMPORARY);
  bool changed = false;

  LISTBASE_FOREACH (uiBlock *, block, &region->uiblocks) {
    float xy_a_block[2] = {float(xy_src[0]), float(xy_src[1])};
    float xy_b_block[2] = {float(xy_dst[0]), float(xy_dst[1])};

    ui_window_to_block_fl(region, block, &xy_a_block[0], &xy_a_block[1]);
    ui_window_to_block_fl(region, block, &xy_b_block[0], &xy_b_block[1]);

    LISTBASE_FOREACH (uiBut *, but, &block->buttons) {
      /* NOTE: ctrl is always true here because (at least for now)
       * we always want to consider text control in this case, even when not embossed. */

      if (!ui_but_is_interactive(but, true)) {
        continue;
      }
      if (!BLI_rctf_isect_segment(&but->rect, xy_a_block, xy_b_block)) {
        continue;
      }
      if (!ui_drag_toggle_but_is_supported(but)) {
        continue;
      }
      /* is it pressed? */
      const int pushed_state_but = ui_drag_toggle_but_pushed_state(but);
      if (pushed_state_but == pushed_state) {
        continue;
      }

      /* execute the button */
      UI_but_execute(C, region, but);
      if (do_check) {
        ui_but_update_edited(but);
      }
      if (U.runtime.is_dirty == false) {
        ui_but_update_preferences_dirty(but);
      }
      changed = true;
    }
  }

  if (changed) {
    /* apply now, not on release (or if handlers are canceled for whatever reason) */
    ui_apply_but_funcs_after(C);
  }

  return changed;
}

static void ui_drag_toggle_set(bContext *C, uiDragToggleHandle *drag_info, const int xy_input[2])
{
  ARegion *region = CTX_wm_region(C);
  bool do_draw = false;

  /**
   * Initialize Locking:
   *
   * Check if we need to initialize the lock axis by finding if the first
   * button we mouse over is X or Y aligned, then lock the mouse to that axis after.
   */
  if (drag_info->is_xy_lock_init == false) {
    /* first store the buttons original coords */
    uiBut *but = ui_but_find_mouse_over_ex(region, xy_input, true, false, nullptr, nullptr);

    if (but) {
      if (but->flag & UI_BUT_DRAG_LOCK) {
        const float but_cent_new[2] = {
            BLI_rctf_cent_x(&but->rect),
            BLI_rctf_cent_y(&but->rect),
        };

        /* check if this is a different button,
         * chances are high the button won't move about :) */
        if (len_manhattan_v2v2(drag_info->but_cent_start, but_cent_new) > 1.0f) {
          if (fabsf(drag_info->but_cent_start[0] - but_cent_new[0]) <
              fabsf(drag_info->but_cent_start[1] - but_cent_new[1]))
          {
            drag_info->xy_lock[0] = true;
          }
          else {
            drag_info->xy_lock[1] = true;
          }
          drag_info->is_xy_lock_init = true;
        }
      }
      else {
        drag_info->is_xy_lock_init = true;
      }
    }
  }
  /* done with axis locking */

  int xy[2];
  xy[0] = (drag_info->xy_lock[0] == false) ? xy_input[0] : drag_info->xy_last[0];
  xy[1] = (drag_info->xy_lock[1] == false) ? xy_input[1] : drag_info->xy_last[1];

  /* touch all buttons between last mouse coord and this one */
  do_draw = ui_drag_toggle_set_xy_xy(C, region, drag_info->pushed_state, drag_info->xy_last, xy);

  if (do_draw) {
    ED_region_tag_redraw(region);
  }

  copy_v2_v2_int(drag_info->xy_last, xy);
}

static void ui_handler_region_drag_toggle_remove(bContext * /*C*/, void *userdata)
{
  uiDragToggleHandle *drag_info = static_cast<uiDragToggleHandle *>(userdata);
  MEM_freeN(drag_info);
}

static int ui_handler_region_drag_toggle(bContext *C, const wmEvent *event, void *userdata)
{
  uiDragToggleHandle *drag_info = static_cast<uiDragToggleHandle *>(userdata);
  bool done = false;

  switch (event->type) {
    case LEFTMOUSE: {
      if (event->val == KM_RELEASE) {
        done = true;
      }
      break;
    }
    case MOUSEMOVE: {
      ui_drag_toggle_set(C, drag_info, event->xy);
      break;
    }
  }

  if (done) {
    wmWindow *win = CTX_wm_window(C);
    const ARegion *region = CTX_wm_region(C);
    uiBut *but = ui_but_find_mouse_over_ex(
        region, drag_info->xy_init, true, false, nullptr, nullptr);

    if (but) {
      ui_apply_but_undo(but);
    }

    WM_event_remove_ui_handler(&win->modalhandlers,
                               ui_handler_region_drag_toggle,
                               ui_handler_region_drag_toggle_remove,
                               drag_info,
                               false);
    ui_handler_region_drag_toggle_remove(C, drag_info);

    WM_event_add_mousemove(win);
    return WM_UI_HANDLER_BREAK;
  }
  return WM_UI_HANDLER_CONTINUE;
}

static bool ui_but_is_drag_toggle(const uiBut *but)
{
  return ((ui_drag_toggle_but_is_supported(but) == true) &&
          /* Menu check is important so the button dragged over isn't removed instantly. */
          (ui_block_is_menu(but->block) == false));
}

#endif /* USE_DRAG_TOGGLE */

#ifdef USE_ALLSELECT

static bool ui_selectcontext_begin(bContext *C, uiBut *but, uiSelectContextStore *selctx_data)
{
  PointerRNA lptr;
  PropertyRNA *lprop;
  bool success = false;

  blender::Vector<PointerRNA> lb;

  PointerRNA ptr = but->rnapoin;
  PropertyRNA *prop = but->rnaprop;
  const int index = but->rnaindex;

  /* for now don't support whole colors */
  if (index == -1) {
    return false;
  }

  /* if there is a valid property that is editable... */
  if (ptr.data && prop) {
    bool use_path_from_id;

    /* some facts we want to know */
    const bool is_array = RNA_property_array_check(prop);
    const int rna_type = RNA_property_type(prop);

    std::optional<std::string> path;
    if (UI_context_copy_to_selected_list(C, &ptr, prop, &lb, &use_path_from_id, &path) &&
        !lb.is_empty())
    {
      selctx_data->elems_len = lb.size();
      selctx_data->elems = static_cast<uiSelectContextElem *>(
          MEM_mallocN(sizeof(uiSelectContextElem) * selctx_data->elems_len, __func__));

      int i;
      PointerRNA *link;
      for (i = 0, link = lb.data(); i < selctx_data->elems_len; i++, link++) {
        if (!UI_context_copy_to_selected_check(&ptr,
                                               link,
                                               prop,
                                               path.has_value() ? path->c_str() : nullptr,
                                               use_path_from_id,
                                               &lptr,
                                               &lprop))
        {
          selctx_data->elems_len -= 1;
          i -= 1;
          continue;
        }

        uiSelectContextElem *other = &selctx_data->elems[i];
        other->ptr = lptr;
        if (is_array) {
          if (rna_type == PROP_FLOAT) {
            other->val_f = RNA_property_float_get_index(&lptr, lprop, index);
          }
          else if (rna_type == PROP_INT) {
            other->val_i = RNA_property_int_get_index(&lptr, lprop, index);
          }
          /* ignored for now */
#  if 0
          else if (rna_type == PROP_BOOLEAN) {
            other->val_b = RNA_property_boolean_get_index(&lptr, lprop, index);
          }
#  endif
        }
        else {
          if (rna_type == PROP_FLOAT) {
            other->val_f = RNA_property_float_get(&lptr, lprop);
          }
          else if (rna_type == PROP_INT) {
            other->val_i = RNA_property_int_get(&lptr, lprop);
          }
          /* ignored for now */
#  if 0
          else if (rna_type == PROP_BOOLEAN) {
            other->val_b = RNA_property_boolean_get(&lptr, lprop);
          }
          else if (rna_type == PROP_ENUM) {
            other->val_i = RNA_property_enum_get(&lptr, lprop);
          }
#  endif
        }
      }
      success = (selctx_data->elems_len != 0);
    }
  }

  if (selctx_data->elems_len == 0) {
    MEM_SAFE_FREE(selctx_data->elems);
  }

  /* caller can clear */
  selctx_data->do_free = true;

  if (success) {
    but->flag |= UI_BUT_IS_SELECT_CONTEXT;
  }

  return success;
}

static void ui_selectcontext_end(uiBut *but, uiSelectContextStore *selctx_data)
{
  if (selctx_data->do_free) {
    if (selctx_data->elems) {
      MEM_freeN(selctx_data->elems);
    }
  }

  but->flag &= ~UI_BUT_IS_SELECT_CONTEXT;
}

static void ui_selectcontext_apply(bContext *C,
                                   uiBut *but,
                                   uiSelectContextStore *selctx_data,
                                   const double value,
                                   const double value_orig)
{
  if (selctx_data->elems) {
    PropertyRNA *prop = but->rnaprop;
    PropertyRNA *lprop = but->rnaprop;
    const int index = but->rnaindex;
    const bool use_delta = (selctx_data->is_copy == false);

    std::variant<bool, int, float, std::string, PointerRNA> delta, min, max;

    const bool is_array = RNA_property_array_check(prop);
    const int rna_type = RNA_property_type(prop);

    if (rna_type == PROP_FLOAT) {
      delta.emplace<float>(use_delta ? (value - value_orig) : value);
      float min_v, max_v;
      RNA_property_float_range(&but->rnapoin, prop, &min_v, &max_v);
      min.emplace<float>(min_v);
      max.emplace<float>(max_v);
    }
    else if (rna_type == PROP_INT) {
      delta.emplace<int>(int(use_delta ? (value - value_orig) : value));
      int min_v, max_v;
      RNA_property_int_range(&but->rnapoin, prop, &min_v, &max_v);
      min.emplace<int>(min_v);
      max.emplace<int>(max_v);
    }
    else if (rna_type == PROP_ENUM) {
      /* Not a delta in fact. */
      delta.emplace<int>(RNA_property_enum_get(&but->rnapoin, prop));
    }
    else if (rna_type == PROP_BOOLEAN) {
      if (is_array) {
        /* Not a delta in fact. */
        delta.emplace<bool>(RNA_property_boolean_get_index(&but->rnapoin, prop, index));
      }
      else {
        /* Not a delta in fact. */
        delta.emplace<bool>(RNA_property_boolean_get(&but->rnapoin, prop));
      }
    }
    else if (rna_type == PROP_POINTER) {
      /* Not a delta in fact. */
      delta.emplace<PointerRNA>(RNA_property_pointer_get(&but->rnapoin, prop));
    }
    else if (rna_type == PROP_STRING) {
      /* Not a delta in fact. */
      delta.emplace<std::string>(RNA_property_string_get(&but->rnapoin, prop));
    }

#  ifdef USE_ALLSELECT_LAYER_HACK
    /* make up for not having 'handle_layer_buttons' */
    {
      const PropertySubType subtype = RNA_property_subtype(prop);

      if ((rna_type == PROP_BOOLEAN) && ELEM(subtype, PROP_LAYER, PROP_LAYER_MEMBER) && is_array &&
          /* could check for 'handle_layer_buttons' */
          but->func)
      {
        wmWindow *win = CTX_wm_window(C);
        if ((win->eventstate->modifier & KM_SHIFT) == 0) {
          const int len = RNA_property_array_length(&but->rnapoin, prop);
          bool *tmparray = static_cast<bool *>(MEM_callocN(sizeof(bool) * len, __func__));

          tmparray[index] = true;

          for (int i = 0; i < selctx_data->elems_len; i++) {
            uiSelectContextElem *other = &selctx_data->elems[i];
            PointerRNA lptr = other->ptr;
            RNA_property_boolean_set_array(&lptr, lprop, tmparray);
            RNA_property_update(C, &lptr, lprop);
          }

          MEM_freeN(tmparray);

          return;
        }
      }
    }
#  endif

    for (int i = 0; i < selctx_data->elems_len; i++) {
      uiSelectContextElem *other = &selctx_data->elems[i];
      PointerRNA lptr = other->ptr;

      if (rna_type == PROP_FLOAT) {
        float other_value = std::get<float>(delta) + (use_delta ? other->val_f : 0.0f);
        CLAMP(other_value, std::get<float>(min), std::get<float>(max));
        if (is_array) {
          RNA_property_float_set_index(&lptr, lprop, index, other_value);
        }
        else {
          RNA_property_float_set(&lptr, lprop, other_value);
        }
      }
      else if (rna_type == PROP_INT) {
        int other_value = std::get<int>(delta) + (use_delta ? other->val_i : 0);
        CLAMP(other_value, std::get<int>(min), std::get<int>(max));
        if (is_array) {
          RNA_property_int_set_index(&lptr, lprop, index, other_value);
        }
        else {
          RNA_property_int_set(&lptr, lprop, other_value);
        }
      }
      else if (rna_type == PROP_BOOLEAN) {
        const bool other_value = std::get<bool>(delta);
        if (is_array) {
          RNA_property_boolean_set_index(&lptr, lprop, index, other_value);
        }
        else {
          RNA_property_boolean_set(&lptr, lprop, other_value);
        }
      }
      else if (rna_type == PROP_ENUM) {
        const int other_value = std::get<int>(delta);
        BLI_assert(!is_array);
        RNA_property_enum_set(&lptr, lprop, other_value);
      }
      else if (rna_type == PROP_POINTER) {
        const PointerRNA &other_value = std::get<PointerRNA>(delta);
        RNA_property_pointer_set(&lptr, lprop, other_value, nullptr);
      }
      else if (rna_type == PROP_STRING) {
        const std::string &other_value = std::get<std::string>(delta);
        RNA_property_string_set(&lptr, lprop, other_value.c_str());
      }

      RNA_property_update(C, &lptr, prop);
    }
  }
}

#endif /* USE_ALLSELECT */

/** \} */

/* -------------------------------------------------------------------- */
/** \name Button Drag
 * \{ */

static bool ui_but_drag_init(bContext *C,
                             uiBut *but,
                             uiHandleButtonData *data,
                             const wmEvent *event)
{
  /* prevent other WM gestures to start while we try to drag */
  WM_gestures_remove(CTX_wm_window(C));

  /* Clamp the maximum to half the UI unit size so a high user preference
   * doesn't require the user to drag more than half the default button height. */
  const int drag_threshold = min_ii(
      WM_event_drag_threshold(event),
      int((UI_UNIT_Y / 2) * ui_block_to_window_scale(data->region, but->block)));

  if (abs(data->dragstartx - event->xy[0]) + abs(data->dragstarty - event->xy[1]) > drag_threshold)
  {
    button_activate_state(C, but, BUTTON_STATE_EXIT);
    data->cancel = true;
#ifdef USE_DRAG_TOGGLE
    if (ui_drag_toggle_but_is_supported(but)) {
      uiDragToggleHandle *drag_info = MEM_cnew<uiDragToggleHandle>(__func__);
      ARegion *region_prev;

      /* call here because regular mouse-up event won't run,
       * typically 'button_activate_exit()' handles this */
      ui_apply_but_autokey(C, but);

      drag_info->pushed_state = ui_drag_toggle_but_pushed_state(but);
      drag_info->but_cent_start[0] = BLI_rctf_cent_x(&but->rect);
      drag_info->but_cent_start[1] = BLI_rctf_cent_y(&but->rect);
      copy_v2_v2_int(drag_info->xy_init, event->xy);
      copy_v2_v2_int(drag_info->xy_last, event->xy);

      /* needed for toggle drag on popups */
      region_prev = CTX_wm_region(C);
      CTX_wm_region_set(C, data->region);

      WM_event_add_ui_handler(C,
                              &data->window->modalhandlers,
                              ui_handler_region_drag_toggle,
                              ui_handler_region_drag_toggle_remove,
                              drag_info,
                              WM_HANDLER_BLOCKING);

      CTX_wm_region_set(C, region_prev);

      /* Initialize alignment for single row/column regions,
       * otherwise we use the relative position of the first other button dragged over. */
      if (ELEM(data->region->regiontype,
               RGN_TYPE_NAV_BAR,
               RGN_TYPE_HEADER,
               RGN_TYPE_TOOL_HEADER,
               RGN_TYPE_FOOTER,
               RGN_TYPE_ASSET_SHELF_HEADER))
      {
        const int region_alignment = RGN_ALIGN_ENUM_FROM_MASK(data->region->alignment);
        int lock_axis = -1;

        if (ELEM(region_alignment, RGN_ALIGN_LEFT, RGN_ALIGN_RIGHT)) {
          lock_axis = 0;
        }
        else if (ELEM(region_alignment, RGN_ALIGN_TOP, RGN_ALIGN_BOTTOM)) {
          lock_axis = 1;
        }
        if (lock_axis != -1) {
          drag_info->xy_lock[lock_axis] = true;
          drag_info->is_xy_lock_init = true;
        }
      }
    }
    else
#endif
        if (but->type == UI_BTYPE_COLOR)
    {
      bool valid = false;
      uiDragColorHandle *drag_info = MEM_cnew<uiDragColorHandle>(__func__);

      /* TODO: support more button pointer types. */
      if (but->rnaprop && RNA_property_subtype(but->rnaprop) == PROP_COLOR_GAMMA) {
        ui_but_v3_get(but, drag_info->color);
        drag_info->gamma_corrected = true;
        valid = true;
      }
      else if (but->rnaprop && RNA_property_subtype(but->rnaprop) == PROP_COLOR) {
        ui_but_v3_get(but, drag_info->color);
        drag_info->gamma_corrected = false;
        valid = true;
      }
      else if (ELEM(but->pointype, UI_BUT_POIN_FLOAT, UI_BUT_POIN_CHAR)) {
        ui_but_v3_get(but, drag_info->color);
        copy_v3_v3(drag_info->color, (float *)but->poin);
        valid = true;
      }

      if (valid) {
        WM_event_start_drag(C, ICON_COLOR, WM_DRAG_COLOR, drag_info, WM_DRAG_FREE_DATA);
      }
      else {
        MEM_freeN(drag_info);
        return false;
      }
    }
    else if (but->type == UI_BTYPE_VIEW_ITEM) {
      const uiButViewItem *view_item_but = (uiButViewItem *)but;
      if (view_item_but->view_item) {
        return UI_view_item_drag_start(*C, *view_item_but->view_item);
      }
    }
    else {
      ui_but_drag_start(C, but);
    }
    return true;
  }

  return false;
}

/** \} */

/* -------------------------------------------------------------------- */
/** \name Button Apply
 * \{ */

static void ui_apply_but_IMAGE(bContext *C, uiBut *but, uiHandleButtonData *data)
{
  ui_apply_but_func(C, but);
  data->retval = but->retval;
  data->applied = true;
}

static void ui_apply_but_HISTOGRAM(bContext *C, uiBut *but, uiHandleButtonData *data)
{
  ui_apply_but_func(C, but);
  data->retval = but->retval;
  data->applied = true;
}

static void ui_apply_but_WAVEFORM(bContext *C, uiBut *but, uiHandleButtonData *data)
{
  ui_apply_but_func(C, but);
  data->retval = but->retval;
  data->applied = true;
}

static void ui_apply_but_TRACKPREVIEW(bContext *C, uiBut *but, uiHandleButtonData *data)
{
  ui_apply_but_func(C, but);
  data->retval = but->retval;
  data->applied = true;
}

static void ui_apply_but(
    bContext *C, uiBlock *block, uiBut *but, uiHandleButtonData *data, const bool interactive)
{
  const eButType but_type = but->type; /* Store as const to quiet maybe uninitialized warning. */

  data->retval = 0;

  /* if we cancel and have not applied yet, there is nothing to do,
   * otherwise we have to restore the original value again */
  if (data->cancel) {
    if (!data->applied) {
      return;
    }

    if (data->text_edit.edit_string) {
      MEM_freeN(data->text_edit.edit_string);
    }
    data->text_edit.edit_string = data->text_edit.original_string;
    data->text_edit.original_string = nullptr;
    data->value = data->origvalue;
    copy_v3_v3(data->vec, data->origvec);
    /* postpone clearing origdata */
  }
  else {
    /* We avoid applying interactive edits a second time
     * at the end with the #uiHandleButtonData.applied_interactive flag. */
    if (interactive) {
      data->applied_interactive = true;
    }
    else if (data->applied_interactive) {
      return;
    }

#ifdef USE_ALLSELECT
#  ifdef USE_DRAG_MULTINUM
    if (but->flag & UI_BUT_DRAG_MULTI) {
      /* pass */
    }
    else
#  endif
        if (data->select_others.elems_len == 0)
    {
      wmWindow *win = CTX_wm_window(C);
      const wmEvent *event = win->eventstate;
      /* May have been enabled before activating, don't do for array pasting. */
      if (data->select_others.is_enabled || IS_ALLSELECT_EVENT(event)) {
        /* See comment for #IS_ALLSELECT_EVENT why this needs to be filtered here. */
        const bool is_array_paste = (event->val == KM_PRESS) &&
                                    (event->modifier & (KM_CTRL | KM_OSKEY)) &&
                                    (event->modifier & KM_SHIFT) == 0 && (event->type == EVT_VKEY);
        if (!is_array_paste) {
          ui_selectcontext_begin(C, but, &data->select_others);
          data->select_others.is_enabled = true;
        }
      }
    }
    if (data->select_others.elems_len == 0) {
      /* Don't check again. */
      data->select_others.elems_len = -1;
    }
#endif
  }

  /* ensures we are writing actual values */
  char *editstr = but->editstr;
  double *editval = but->editval;
  float *editvec = but->editvec;
  ColorBand *editcoba;
  CurveMapping *editcumap;
  CurveProfile *editprofile;
  if (but_type == UI_BTYPE_COLORBAND) {
    uiButColorBand *but_coba = (uiButColorBand *)but;
    editcoba = but_coba->edit_coba;
  }
  else if (but_type == UI_BTYPE_CURVE) {
    uiButCurveMapping *but_cumap = (uiButCurveMapping *)but;
    editcumap = but_cumap->edit_cumap;
  }
  else if (but_type == UI_BTYPE_CURVEPROFILE) {
    uiButCurveProfile *but_profile = (uiButCurveProfile *)but;
    editprofile = but_profile->edit_profile;
  }
  but->editstr = nullptr;
  but->editval = nullptr;
  but->editvec = nullptr;
  if (but_type == UI_BTYPE_COLORBAND) {
    uiButColorBand *but_coba = (uiButColorBand *)but;
    but_coba->edit_coba = nullptr;
  }
  else if (but_type == UI_BTYPE_CURVE) {
    uiButCurveMapping *but_cumap = (uiButCurveMapping *)but;
    but_cumap->edit_cumap = nullptr;
  }
  else if (but_type == UI_BTYPE_CURVEPROFILE) {
    uiButCurveProfile *but_profile = (uiButCurveProfile *)but;
    but_profile->edit_profile = nullptr;
  }

  /* handle different types */
  switch (but_type) {
    case UI_BTYPE_BUT:
    case UI_BTYPE_DECORATOR:
    case UI_BTYPE_PREVIEW_TILE:
      ui_apply_but_BUT(C, but, data);
      break;
    case UI_BTYPE_TEXT:
    case UI_BTYPE_SEARCH_MENU:
      ui_apply_but_TEX(C, but, data);
      break;
    case UI_BTYPE_BUT_TOGGLE:
    case UI_BTYPE_TOGGLE:
    case UI_BTYPE_TOGGLE_N:
    case UI_BTYPE_ICON_TOGGLE:
    case UI_BTYPE_ICON_TOGGLE_N:
    case UI_BTYPE_CHECKBOX:
    case UI_BTYPE_CHECKBOX_N:
      ui_apply_but_TOG(C, but, data);
      break;
    case UI_BTYPE_ROW:
      ui_apply_but_ROW(C, block, but, data);
      break;
    case UI_BTYPE_VIEW_ITEM:
      ui_apply_but_VIEW_ITEM(C, block, but, data);
      break;
    case UI_BTYPE_LISTROW:
      ui_apply_but_LISTROW(C, block, but, data);
      break;
    case UI_BTYPE_TAB:
      ui_apply_but_TAB(C, but, data);
      break;
    case UI_BTYPE_SCROLL:
    case UI_BTYPE_GRIP:
    case UI_BTYPE_NUM:
    case UI_BTYPE_NUM_SLIDER:
      ui_apply_but_NUM(C, but, data);
      break;
    case UI_BTYPE_MENU:
    case UI_BTYPE_BLOCK:
    case UI_BTYPE_PULLDOWN:
      ui_apply_but_BLOCK(C, but, data);
      break;
    case UI_BTYPE_COLOR:
      if (data->cancel) {
        ui_apply_but_VEC(C, but, data);
      }
      else {
        ui_apply_but_BLOCK(C, but, data);
      }
      break;
    case UI_BTYPE_BUT_MENU:
      ui_apply_but_BUTM(C, but, data);
      break;
    case UI_BTYPE_UNITVEC:
    case UI_BTYPE_HSVCUBE:
    case UI_BTYPE_HSVCIRCLE:
      ui_apply_but_VEC(C, but, data);
      break;
    case UI_BTYPE_COLORBAND:
      ui_apply_but_COLORBAND(C, but, data);
      break;
    case UI_BTYPE_CURVE:
      ui_apply_but_CURVE(C, but, data);
      break;
    case UI_BTYPE_CURVEPROFILE:
      ui_apply_but_CURVEPROFILE(C, but, data);
      break;
    case UI_BTYPE_KEY_EVENT:
    case UI_BTYPE_HOTKEY_EVENT:
      ui_apply_but_BUT(C, but, data);
      break;
    case UI_BTYPE_IMAGE:
      ui_apply_but_IMAGE(C, but, data);
      break;
    case UI_BTYPE_HISTOGRAM:
      ui_apply_but_HISTOGRAM(C, but, data);
      break;
    case UI_BTYPE_WAVEFORM:
      ui_apply_but_WAVEFORM(C, but, data);
      break;
    case UI_BTYPE_TRACK_PREVIEW:
      ui_apply_but_TRACKPREVIEW(C, but, data);
      break;
    default:
      break;
  }

#ifdef USE_DRAG_MULTINUM
  if (data->multi_data.has_mbuts) {
    if ((data->multi_data.init == uiHandleButtonMulti::INIT_ENABLE) &&
        (data->multi_data.skip == false))
    {
      if (data->cancel) {
        ui_multibut_restore(C, data, block);
      }
      else {
        ui_multibut_states_apply(C, data, block);
      }
    }
  }
#endif

#ifdef USE_ALLSELECT
  ui_selectcontext_apply(C, but, &data->select_others, data->value, data->origvalue);
#endif

  if (data->cancel) {
    data->origvalue = 0.0;
    zero_v3(data->origvec);
  }

  but->editstr = editstr;
  but->editval = editval;
  but->editvec = editvec;
  if (but_type == UI_BTYPE_COLORBAND) {
    uiButColorBand *but_coba = (uiButColorBand *)but;
    but_coba->edit_coba = editcoba;
  }
  else if (but_type == UI_BTYPE_CURVE) {
    uiButCurveMapping *but_cumap = (uiButCurveMapping *)but;
    but_cumap->edit_cumap = editcumap;
  }
  else if (but_type == UI_BTYPE_CURVEPROFILE) {
    uiButCurveProfile *but_profile = (uiButCurveProfile *)but;
    but_profile->edit_profile = editprofile;
  }

  if (data->custom_interaction_handle != nullptr) {
    ui_block_interaction_update(
        C, &block->custom_interaction_callbacks, data->custom_interaction_handle);
  }
}

/** \} */

/* -------------------------------------------------------------------- */
/** \name Button Copy & Paste
 * \{ */

static void ui_but_get_pasted_text_from_clipboard(const bool ensure_utf8,
                                                  char **r_buf_paste,
                                                  int *r_buf_len)
{
  /* get only first line even if the clipboard contains multiple lines */
  int length;
  char *text = WM_clipboard_text_get_firstline(false, ensure_utf8, &length);

  if (text) {
    *r_buf_paste = text;
    *r_buf_len = length;
  }
  else {
    *r_buf_paste = static_cast<char *>(MEM_callocN(sizeof(char), __func__));
    *r_buf_len = 0;
  }
}

static int get_but_property_array_length(uiBut *but)
{
  return RNA_property_array_length(&but->rnapoin, but->rnaprop);
}

static void ui_but_set_float_array(
    bContext *C, uiBut *but, uiHandleButtonData *data, const float *values, const int values_len)
{
  button_activate_state(C, but, BUTTON_STATE_NUM_EDITING);

  for (int i = 0; i < values_len; i++) {
    RNA_property_float_set_index(&but->rnapoin, but->rnaprop, i, values[i]);
  }
  if (data) {
    if (but->type == UI_BTYPE_UNITVEC) {
      BLI_assert(values_len == 3);
      copy_v3_v3(data->vec, values);
    }
    else {
      data->value = values[but->rnaindex];
    }
  }

  button_activate_state(C, but, BUTTON_STATE_EXIT);
}

static void float_array_to_string(const float *values,
                                  const int values_len,
                                  char *output,
                                  int output_maxncpy)
{
  const int values_end = values_len - 1;
  int ofs = 0;
  output[ofs++] = '[';
  for (int i = 0; i < values_len; i++) {
    ofs += BLI_snprintf_rlen(
        output + ofs, output_maxncpy - ofs, (i != values_end) ? "%f, " : "%f]", values[i]);
  }
}

static void ui_but_copy_numeric_array(uiBut *but, char *output, int output_maxncpy)
{
  const int values_len = get_but_property_array_length(but);
  blender::Array<float, 16> values(values_len);
  RNA_property_float_get_array(&but->rnapoin, but->rnaprop, values.data());
  float_array_to_string(values.data(), values_len, output, output_maxncpy);
}

static bool parse_float_array(char *text, float *values, int values_len_expected)
{
  /* can parse max 4 floats for now */
  BLI_assert(0 <= values_len_expected && values_len_expected <= 4);

  float v[5];
  const int values_len_actual = sscanf(
      text, "[%f, %f, %f, %f, %f]", &v[0], &v[1], &v[2], &v[3], &v[4]);

  if (values_len_actual == values_len_expected) {
    memcpy(values, v, sizeof(float) * values_len_expected);
    return true;
  }
  return false;
}

static void ui_but_paste_numeric_array(bContext *C,
                                       uiBut *but,
                                       uiHandleButtonData *data,
                                       char *buf_paste)
{
  const int values_len = get_but_property_array_length(but);
  if (values_len > 4) {
    /* not supported for now */
    return;
  }

  blender::Array<float, 16> values(values_len);

  if (parse_float_array(buf_paste, values.data(), values_len)) {
    ui_but_set_float_array(C, but, data, values.data(), values_len);
  }
  else {
    WM_report(RPT_ERROR, "Expected an array of numbers: [n, n, ...]");
  }
}

static void ui_but_copy_numeric_value(uiBut *but, char *output, int output_maxncpy)
{
  /* Get many decimal places, then strip trailing zeros.
   * NOTE: too high values start to give strange results. */
  ui_but_string_get_ex(but, output, output_maxncpy, UI_PRECISION_FLOAT_MAX, false, nullptr);
  BLI_str_rstrip_float_zero(output, '\0');
}

static void ui_but_paste_numeric_value(bContext *C,
                                       uiBut *but,
                                       uiHandleButtonData *data,
                                       char *buf_paste)
{
  double value;
  if (ui_but_string_eval_number(C, but, buf_paste, &value)) {
    button_activate_state(C, but, BUTTON_STATE_NUM_EDITING);
    data->value = value;
    ui_but_string_set(C, but, buf_paste);
    button_activate_state(C, but, BUTTON_STATE_EXIT);
  }
  else {
    WM_report(RPT_ERROR, "Expected a number");
  }
}

static void ui_but_paste_normalized_vector(bContext *C,
                                           uiBut *but,
                                           uiHandleButtonData *data,
                                           char *buf_paste)
{
  float xyz[3];
  if (parse_float_array(buf_paste, xyz, 3)) {
    if (normalize_v3(xyz) == 0.0f) {
      /* better set Z up then have a zero vector */
      xyz[2] = 1.0;
    }
    ui_but_set_float_array(C, but, data, xyz, 3);
  }
  else {
    WM_report(RPT_ERROR, "Paste expected 3 numbers, formatted: '[n, n, n]'");
  }
}

static void ui_but_copy_color(uiBut *but, char *output, int output_maxncpy)
{
  float rgba[4];

  if (but->rnaprop && get_but_property_array_length(but) == 4) {
    rgba[3] = RNA_property_float_get_index(&but->rnapoin, but->rnaprop, 3);
  }
  else {
    rgba[3] = 1.0f;
  }

  ui_but_v3_get(but, rgba);

  /* convert to linear color to do compatible copy between gamma and non-gamma */
  if (but->rnaprop && RNA_property_subtype(but->rnaprop) == PROP_COLOR_GAMMA) {
    srgb_to_linearrgb_v3_v3(rgba, rgba);
  }

  float_array_to_string(rgba, 4, output, output_maxncpy);
}

static void ui_but_paste_color(bContext *C, uiBut *but, char *buf_paste)
{
  float rgba[4];
  if (parse_float_array(buf_paste, rgba, 4)) {
    if (but->rnaprop) {
      /* Assume linear colors in buffer. */
      if (RNA_property_subtype(but->rnaprop) == PROP_COLOR_GAMMA) {
        linearrgb_to_srgb_v3_v3(rgba, rgba);
      }

      /* Some color properties are RGB, not RGBA. */
      const int array_len = get_but_property_array_length(but);
      BLI_assert(ELEM(array_len, 3, 4));
      ui_but_set_float_array(C, but, nullptr, rgba, array_len);
    }
  }
  else {
    WM_report(RPT_ERROR, "Paste expected 4 numbers, formatted: '[n, n, n, n]'");
  }
}

static void ui_but_copy_text(uiBut *but, char *output, int output_maxncpy)
{
  ui_but_string_get(but, output, output_maxncpy);
}

static void ui_but_paste_text(bContext *C, uiBut *but, uiHandleButtonData *data, char *buf_paste)
{
  BLI_assert(but->active == data);
  UNUSED_VARS_NDEBUG(data);
  ui_but_set_string_interactive(C, but, buf_paste);
}

static void ui_but_copy_colorband(uiBut *but)
{
  if (but->poin != nullptr) {
    memcpy(&but_copypaste_coba, but->poin, sizeof(ColorBand));
  }
}

static void ui_but_paste_colorband(bContext *C, uiBut *but, uiHandleButtonData *data)
{
  if (but_copypaste_coba.tot != 0) {
    if (!but->poin) {
      but->poin = reinterpret_cast<char *>(MEM_cnew<ColorBand>(__func__));
    }

    button_activate_state(C, but, BUTTON_STATE_NUM_EDITING);
    memcpy(data->coba, &but_copypaste_coba, sizeof(ColorBand));
    button_activate_state(C, but, BUTTON_STATE_EXIT);
  }
}

static void ui_but_copy_curvemapping(uiBut *but)
{
  if (but->poin != nullptr) {
    but_copypaste_curve_alive = true;
    BKE_curvemapping_free_data(&but_copypaste_curve);
    BKE_curvemapping_copy_data(&but_copypaste_curve, (CurveMapping *)but->poin);
  }
}

static void ui_but_paste_curvemapping(bContext *C, uiBut *but)
{
  if (but_copypaste_curve_alive) {
    if (!but->poin) {
      but->poin = reinterpret_cast<char *>(MEM_cnew<CurveMapping>(__func__));
    }

    button_activate_state(C, but, BUTTON_STATE_NUM_EDITING);
    BKE_curvemapping_free_data((CurveMapping *)but->poin);
    BKE_curvemapping_copy_data((CurveMapping *)but->poin, &but_copypaste_curve);
    button_activate_state(C, but, BUTTON_STATE_EXIT);
  }
}

static void ui_but_copy_CurveProfile(uiBut *but)
{
  if (but->poin != nullptr) {
    but_copypaste_profile_alive = true;
    BKE_curveprofile_free_data(&but_copypaste_profile);
    BKE_curveprofile_copy_data(&but_copypaste_profile, (CurveProfile *)but->poin);
  }
}

static void ui_but_paste_CurveProfile(bContext *C, uiBut *but)
{
  if (but_copypaste_profile_alive) {
    if (!but->poin) {
      but->poin = reinterpret_cast<char *>(MEM_cnew<CurveProfile>(__func__));
    }

    button_activate_state(C, but, BUTTON_STATE_NUM_EDITING);
    BKE_curveprofile_free_data((CurveProfile *)but->poin);
    BKE_curveprofile_copy_data((CurveProfile *)but->poin, &but_copypaste_profile);
    button_activate_state(C, but, BUTTON_STATE_EXIT);
  }
}

static void ui_but_copy_operator(bContext *C, uiBut *but, char *output, int output_maxncpy)
{
  PointerRNA *opptr = UI_but_operator_ptr_ensure(but);

  std::string str = WM_operator_pystring_ex(C, nullptr, false, true, but->optype, opptr);
  BLI_strncpy(output, str.c_str(), output_maxncpy);
}

static bool ui_but_copy_menu(uiBut *but, char *output, int output_maxncpy)
{
  MenuType *mt = UI_but_menutype_get(but);
  if (mt) {
    BLI_snprintf(output, output_maxncpy, "bpy.ops.wm.call_menu(name=\"%s\")", mt->idname);
    return true;
  }
  return false;
}

static bool ui_but_copy_popover(uiBut *but, char *output, int output_maxncpy)
{
  PanelType *pt = UI_but_paneltype_get(but);
  if (pt) {
    BLI_snprintf(output, output_maxncpy, "bpy.ops.wm.call_panel(name=\"%s\")", pt->idname);
    return true;
  }
  return false;
}

/** Returns true if any data was copied. */
static bool ui_but_copy(bContext *C, uiBut *but, const bool copy_array)
{
  if (ui_but_contains_password(but)) {
    return false;
  }

  /* Arbitrary large value (allow for paths: 'PATH_MAX') */
  char buf[4096] = {0};
  const int buf_maxncpy = sizeof(buf);

  /* Left false for copying internal data (color-band for eg). */
  bool is_buf_set = false;

  const bool has_required_data = !(but->poin == nullptr && but->rnapoin.data == nullptr);

  switch (but->type) {
    case UI_BTYPE_NUM:
    case UI_BTYPE_NUM_SLIDER:
      if (!has_required_data) {
        break;
      }
      if (copy_array && ui_but_has_array_value(but)) {
        ui_but_copy_numeric_array(but, buf, buf_maxncpy);
      }
      else {
        ui_but_copy_numeric_value(but, buf, buf_maxncpy);
      }
      is_buf_set = true;
      break;

    case UI_BTYPE_UNITVEC:
      if (!has_required_data) {
        break;
      }
      ui_but_copy_numeric_array(but, buf, buf_maxncpy);
      is_buf_set = true;
      break;

    case UI_BTYPE_COLOR:
      if (!has_required_data) {
        break;
      }
      ui_but_copy_color(but, buf, buf_maxncpy);
      is_buf_set = true;
      break;

    case UI_BTYPE_TEXT:
    case UI_BTYPE_SEARCH_MENU:
      if (!has_required_data) {
        break;
      }
      ui_but_copy_text(but, buf, buf_maxncpy);
      is_buf_set = true;
      break;

    case UI_BTYPE_COLORBAND:
      ui_but_copy_colorband(but);
      break;

    case UI_BTYPE_CURVE:
      ui_but_copy_curvemapping(but);
      break;

    case UI_BTYPE_CURVEPROFILE:
      ui_but_copy_CurveProfile(but);
      break;

    case UI_BTYPE_BUT:
      if (!but->optype) {
        break;
      }
      ui_but_copy_operator(C, but, buf, buf_maxncpy);
      is_buf_set = true;
      break;

    case UI_BTYPE_MENU:
    case UI_BTYPE_PULLDOWN:
      if (ui_but_copy_menu(but, buf, buf_maxncpy)) {
        is_buf_set = true;
      }
      break;
    case UI_BTYPE_POPOVER:
      if (ui_but_copy_popover(but, buf, buf_maxncpy)) {
        is_buf_set = true;
      }
      break;

    default:
      break;
  }

  if (is_buf_set) {
    WM_clipboard_text_set(buf, false);
  }
  return is_buf_set;
}

static void ui_but_paste(bContext *C, uiBut *but, uiHandleButtonData *data, const bool paste_array)
{
  BLI_assert((but->flag & UI_BUT_DISABLED) == 0); /* caller should check */

  int buf_paste_len = 0;
  char *buf_paste;
  ui_but_get_pasted_text_from_clipboard(UI_but_is_utf8(but), &buf_paste, &buf_paste_len);

  const bool has_required_data = !(but->poin == nullptr && but->rnapoin.data == nullptr);

  switch (but->type) {
    case UI_BTYPE_NUM:
    case UI_BTYPE_NUM_SLIDER:
      if (!has_required_data) {
        break;
      }
      if (paste_array && ui_but_has_array_value(but)) {
        ui_but_paste_numeric_array(C, but, data, buf_paste);
      }
      else {
        ui_but_paste_numeric_value(C, but, data, buf_paste);
      }
      break;

    case UI_BTYPE_UNITVEC:
      if (!has_required_data) {
        break;
      }
      ui_but_paste_normalized_vector(C, but, data, buf_paste);
      break;

    case UI_BTYPE_COLOR:
      if (!has_required_data) {
        break;
      }
      ui_but_paste_color(C, but, buf_paste);
      break;

    case UI_BTYPE_TEXT:
    case UI_BTYPE_SEARCH_MENU:
      if (!has_required_data) {
        break;
      }
      ui_but_paste_text(C, but, data, buf_paste);
      break;

    case UI_BTYPE_COLORBAND:
      ui_but_paste_colorband(C, but, data);
      break;

    case UI_BTYPE_CURVE:
      ui_but_paste_curvemapping(C, but);
      break;

    case UI_BTYPE_CURVEPROFILE:
      ui_but_paste_CurveProfile(C, but);
      break;

    default:
      break;
  }

  MEM_freeN((void *)buf_paste);
}

void ui_but_clipboard_free()
{
  BKE_curvemapping_free_data(&but_copypaste_curve);
  BKE_curveprofile_free_data(&but_copypaste_profile);
}

/** \} */

/* -------------------------------------------------------------------- */
/** \name Button Text Password
 *
 * Functions to convert password strings that should not be displayed
 * to asterisk representation (e.g. 'mysecretpasswd' -> '*************')
 *
 * It converts every UTF-8 character to an asterisk, and also remaps
 * the cursor position and selection start/end.
 *
 * \note remapping is used, because password could contain UTF-8 characters.
 *
 * \{ */

static int ui_text_position_from_hidden(uiBut *but, int pos)
{
  const char *butstr = (but->editstr) ? but->editstr : but->drawstr.c_str();
  const char *strpos = butstr;
  const char *str_end = butstr + strlen(butstr);
  for (int i = 0; i < pos; i++) {
    strpos = BLI_str_find_next_char_utf8(strpos, str_end);
  }

  return (strpos - butstr);
}

static int ui_text_position_to_hidden(uiBut *but, int pos)
{
  const char *butstr = (but->editstr) ? but->editstr : but->drawstr.c_str();
  return BLI_strnlen_utf8(butstr, pos);
}

void ui_but_text_password_hide(char password_str[UI_MAX_PASSWORD_STR],
                               uiBut *but,
                               const bool restore)
{
  if (!(but->rnaprop && RNA_property_subtype(but->rnaprop) == PROP_PASSWORD)) {
    return;
  }

  char *butstr = (but->editstr) ? but->editstr : but->drawstr.data();

  if (restore) {
    /* restore original string */
    BLI_strncpy(butstr, password_str, UI_MAX_PASSWORD_STR);

    /* remap cursor positions */
    if (but->pos >= 0) {
      but->pos = ui_text_position_from_hidden(but, but->pos);
      but->selsta = ui_text_position_from_hidden(but, but->selsta);
      but->selend = ui_text_position_from_hidden(but, but->selend);
    }
  }
  else {
    /* convert text to hidden text using asterisks (e.g. pass -> ****) */
    const size_t len = BLI_strlen_utf8(butstr);

    /* remap cursor positions */
    if (but->pos >= 0) {
      but->pos = ui_text_position_to_hidden(but, but->pos);
      but->selsta = ui_text_position_to_hidden(but, but->selsta);
      but->selend = ui_text_position_to_hidden(but, but->selend);
    }

    /* save original string */
    BLI_strncpy(password_str, butstr, UI_MAX_PASSWORD_STR);
    memset(butstr, '*', len);
    butstr[len] = '\0';
  }
}

/** \} */

/* -------------------------------------------------------------------- */
/** \name Button Text Selection/Editing
 * \{ */

void ui_but_set_string_interactive(bContext *C, uiBut *but, const char *value)
{
  /* Caller should check. */
  BLI_assert((but->flag & UI_BUT_DISABLED) == 0);

  button_activate_state(C, but, BUTTON_STATE_TEXT_EDITING);
  ui_textedit_string_set(but, but->active->text_edit, value);

  if (but->type == UI_BTYPE_SEARCH_MENU && but->active) {
    but->changed = true;
    ui_searchbox_update(C, but->active->searchbox, but, true);
  }

  button_activate_state(C, but, BUTTON_STATE_EXIT);
}

void ui_but_active_string_clear_and_exit(bContext *C, uiBut *but)
{
  if (!but->active) {
    return;
  }

  /* most likely nullptr, but let's check, and give it temp zero string */
  if (!but->active->text_edit.edit_string) {
    but->active->text_edit.edit_string = static_cast<char *>(MEM_callocN(1, "temp str"));
  }
  but->active->text_edit.edit_string[0] = 0;

  ui_apply_but_TEX(C, but, but->active);
  button_activate_state(C, but, BUTTON_STATE_EXIT);
}

static void ui_textedit_string_ensure_max_length(uiBut *but,
                                                 uiTextEdit &text_edit,
                                                 int str_maxncpy)
{
  BLI_assert(text_edit.is_str_dynamic);
  BLI_assert(text_edit.edit_string == but->editstr);

  if (str_maxncpy > text_edit.max_string_size) {
    text_edit.edit_string = but->editstr = static_cast<char *>(
        MEM_reallocN(text_edit.edit_string, sizeof(char) * str_maxncpy));
    text_edit.max_string_size = str_maxncpy;
  }
}

static void ui_textedit_string_set(uiBut *but, uiTextEdit &text_edit, const char *str)
{
  if (text_edit.is_str_dynamic) {
    ui_textedit_string_ensure_max_length(but, text_edit, strlen(str) + 1);
  }

  if (UI_but_is_utf8(but)) {
    BLI_strncpy_utf8(text_edit.edit_string, str, text_edit.max_string_size);
  }
  else {
    BLI_strncpy(text_edit.edit_string, str, text_edit.max_string_size);
  }
}

static bool ui_textedit_delete_selection(uiBut *but, uiTextEdit &text_edit)
{
  char *str = text_edit.edit_string;
  const int len = strlen(str);
  bool changed = false;
  if (but->selsta != but->selend && len) {
    memmove(str + but->selsta, str + but->selend, (len - but->selend) + 1);
    changed = true;
  }

  but->pos = but->selend = but->selsta;
  return changed;
}

/**
 * \param x: Screen space cursor location - #wmEvent.x
 *
 * \note `but->block->aspect` is used here, so drawing button style is getting scaled too.
 */
static void ui_textedit_set_cursor_pos(uiBut *but, const ARegion *region, const float x)
{
  /* XXX pass on as arg. */
  uiFontStyle fstyle = UI_style_get()->widget;
  const float aspect = but->block->aspect;

  float startx = but->rect.xmin;
  float starty_dummy = 0.0f;
  char password_str[UI_MAX_PASSWORD_STR];
  /* treat 'str_last' as null terminator for str, no need to modify in-place */
  const char *str = but->editstr, *str_last;

  ui_block_to_window_fl(region, but->block, &startx, &starty_dummy);

  ui_fontscale(&fstyle.points, aspect);

  UI_fontstyle_set(&fstyle);

  ui_but_text_password_hide(password_str, but, false);

  if (ELEM(but->type, UI_BTYPE_TEXT, UI_BTYPE_SEARCH_MENU)) {
    if (but->flag & UI_HAS_ICON) {
      startx += UI_ICON_SIZE / aspect;
    }
  }
  startx += (UI_TEXT_MARGIN_X * U.widget_unit - U.pixelsize) / aspect;

  /* mouse dragged outside the widget to the left */
  if (x < startx) {
    int i = but->ofs;

    str_last = &str[but->ofs];

    while (i > 0) {
      if (BLI_str_cursor_step_prev_utf8(str, but->ofs, &i)) {
        /* 0.25 == scale factor for less sensitivity */
        if (BLF_width(fstyle.uifont_id, str + i, (str_last - str) - i) > (startx - x) * 0.25f) {
          break;
        }
      }
      else {
        break; /* unlikely but possible */
      }
    }
    but->ofs = i;
    but->pos = but->ofs;
  }
  /* mouse inside the widget, mouse coords mapped in widget space */
  else {
    but->pos = but->ofs +
               BLF_str_offset_from_cursor_position(
                   fstyle.uifont_id, str + but->ofs, strlen(str + but->ofs), int(x - startx));
  }

  ui_but_text_password_hide(password_str, but, true);
}

static void ui_textedit_set_cursor_select(uiBut *but, uiHandleButtonData *data, const float x)
{
  ui_textedit_set_cursor_pos(but, data->region, x);

  but->selsta = but->pos;
  but->selend = data->text_edit.sel_pos_init;
  if (but->selend < but->selsta) {
    std::swap(but->selsta, but->selend);
  }

  ui_but_update(but);
}

/**
 * This is used for both utf8 and ascii
 *
 * For unicode buttons, \a buf is treated as unicode.
 */
static bool ui_textedit_insert_buf(uiBut *but, uiTextEdit &text_edit, const char *buf, int buf_len)
{
  int len = strlen(text_edit.edit_string);
  const int str_maxncpy_new = len - (but->selend - but->selsta) + 1;
  bool changed = false;

  if (text_edit.is_str_dynamic) {
    ui_textedit_string_ensure_max_length(but, text_edit, str_maxncpy_new + buf_len);
  }

  if (str_maxncpy_new <= text_edit.max_string_size) {
    char *str = text_edit.edit_string;
    size_t step = buf_len;

    /* type over the current selection */
    if ((but->selend - but->selsta) > 0) {
      changed = ui_textedit_delete_selection(but, text_edit);
      len = strlen(str);
    }

    if ((len + step >= text_edit.max_string_size) && (text_edit.max_string_size - (len + 1) > 0)) {
      if (UI_but_is_utf8(but)) {
        /* Shorten 'step' to a utf8 aligned size that fits. */
        BLI_strnlen_utf8_ex(buf, text_edit.max_string_size - (len + 1), &step);
      }
      else {
        step = text_edit.max_string_size - (len + 1);
      }
    }

    if (step && (len + step < text_edit.max_string_size)) {
      memmove(&str[but->pos + step], &str[but->pos], (len + 1) - but->pos);
      memcpy(&str[but->pos], buf, step * sizeof(char));
      but->pos += step;
      changed = true;
    }
  }

  return changed;
}

#ifdef WITH_INPUT_IME
static bool ui_textedit_insert_ascii(uiBut *but, uiHandleButtonData *data, const char ascii)
{
  BLI_assert(isascii(ascii));
  const char buf[2] = {ascii, '\0'};
  return ui_textedit_insert_buf(but, data->text_edit, buf, sizeof(buf) - 1);
}
#endif

static void ui_textedit_move(uiBut *but,
                             uiTextEdit &text_edit,
                             eStrCursorJumpDirection direction,
                             const bool select,
                             eStrCursorJumpType jump)
{
  const char *str = text_edit.edit_string;
  const int len = strlen(str);
  const int pos_prev = but->pos;
  const bool has_sel = (but->selend - but->selsta) > 0;

  ui_but_update(but);

  /* special case, quit selection and set cursor */
  if (has_sel && !select) {
    if (jump == STRCUR_JUMP_ALL) {
      but->selsta = but->selend = but->pos = direction ? len : 0;
    }
    else {
      if (direction) {
        but->selsta = but->pos = but->selend;
      }
      else {
        but->pos = but->selend = but->selsta;
      }
    }
    text_edit.sel_pos_init = but->pos;
  }
  else {
    int pos_i = but->pos;
    BLI_str_cursor_step_utf8(str, len, &pos_i, direction, jump, true);
    but->pos = pos_i;

    if (select) {
      if (has_sel == false) {
        /* Holding shift but with no previous selection. */
        but->selsta = but->pos;
        but->selend = pos_prev;
      }
      else if (but->selsta == pos_prev) {
        /* Previous selection, extending start position. */
        but->selsta = but->pos;
      }
      else {
        /* Previous selection, extending end position. */
        but->selend = but->pos;
      }
    }
    if (but->selend < but->selsta) {
      std::swap(but->selsta, but->selend);
    }
  }
}

static bool ui_textedit_delete(uiBut *but,
                               uiTextEdit &text_edit,
                               eStrCursorJumpDirection direction,
                               eStrCursorJumpType jump)
{
  char *str = text_edit.edit_string;
  const int len = strlen(str);

  bool changed = false;

  if (jump == STRCUR_JUMP_ALL) {
    if (len) {
      changed = true;
    }
    str[0] = '\0';
    but->pos = 0;
  }
  else if (direction) { /* delete */
    if ((but->selend - but->selsta) > 0) {
      changed = ui_textedit_delete_selection(but, text_edit);
    }
    else if (but->pos >= 0 && but->pos < len) {
      int pos = but->pos;
      int step;
      BLI_str_cursor_step_utf8(str, len, &pos, direction, jump, true);
      step = pos - but->pos;
      memmove(&str[but->pos], &str[but->pos + step], (len + 1) - (but->pos + step));
      changed = true;
    }
  }
  else { /* backspace */
    if (len != 0) {
      if ((but->selend - but->selsta) > 0) {
        changed = ui_textedit_delete_selection(but, text_edit);
      }
      else if (but->pos > 0) {
        int pos = but->pos;
        int step;

        BLI_str_cursor_step_utf8(str, len, &pos, direction, jump, true);
        step = but->pos - pos;
        memmove(&str[but->pos - step], &str[but->pos], (len + 1) - but->pos);
        but->pos -= step;
        changed = true;
      }
    }
  }

  return changed;
}

static int ui_textedit_autocomplete(bContext *C, uiBut *but, uiHandleButtonData *data)
{
  char *str = data->text_edit.edit_string;

  int changed;
  if (data->searchbox) {
    changed = ui_searchbox_autocomplete(C, data->searchbox, but, data->text_edit.edit_string);
  }
  else {
    changed = but->autocomplete_func(C, str, but->autofunc_arg);
  }

  but->pos = strlen(str);
  but->selsta = but->selend = but->pos;

  return changed;
}

/* mode for ui_textedit_copypaste() */
enum {
  UI_TEXTEDIT_PASTE = 1,
  UI_TEXTEDIT_COPY,
  UI_TEXTEDIT_CUT,
};

static bool ui_textedit_copypaste(uiBut *but, uiTextEdit &text_edit, const int mode)
{
  bool changed = false;

  /* paste */
  if (mode == UI_TEXTEDIT_PASTE) {
    /* extract the first line from the clipboard */
    int buf_len;
    char *pbuf = WM_clipboard_text_get_firstline(false, UI_but_is_utf8(but), &buf_len);

    if (pbuf) {
      ui_textedit_insert_buf(but, text_edit, pbuf, buf_len);

      changed = true;

      MEM_freeN(pbuf);
    }
  }
  /* cut & copy */
  else if (ELEM(mode, UI_TEXTEDIT_COPY, UI_TEXTEDIT_CUT)) {
    /* copy the contents to the copypaste buffer */
    const int sellen = but->selend - but->selsta;
    char *buf = static_cast<char *>(
        MEM_mallocN(sizeof(char) * (sellen + 1), "ui_textedit_copypaste"));

    memcpy(buf, text_edit.edit_string + but->selsta, sellen);
    buf[sellen] = '\0';

    WM_clipboard_text_set(buf, false);
    MEM_freeN(buf);

    /* for cut only, delete the selection afterwards */
    if (mode == UI_TEXTEDIT_CUT) {
      if ((but->selend - but->selsta) > 0) {
        changed = ui_textedit_delete_selection(but, text_edit);
      }
    }
  }

  return changed;
}

#ifdef WITH_INPUT_IME
/* Enable IME, and setup #uiBut IME data. */
static void ui_textedit_ime_begin(wmWindow *win, uiBut * /*but*/)
{
  /* XXX Is this really needed? */
  int x, y;

  BLI_assert(win->ime_data == nullptr);

  /* enable IME and position to cursor, it's a trick */
  x = win->eventstate->xy[0];
  /* flip y and move down a bit, prevent the IME panel cover the edit button */
  y = win->eventstate->xy[1] - 12;

  wm_window_IME_begin(win, x, y, 0, 0, true);
}

/* Disable IME, and clear #uiBut IME data. */
static void ui_textedit_ime_end(wmWindow *win, uiBut * /*but*/)
{
  wm_window_IME_end(win);
}

void ui_but_ime_reposition(uiBut *but, int x, int y, bool complete)
{
  BLI_assert(but->active || but->semi_modal_state);
  uiHandleButtonData *data = but->semi_modal_state ? but->semi_modal_state : but->active;

  ui_region_to_window(data->region, &x, &y);
  wm_window_IME_begin(data->window, x, y - 4, 0, 0, complete);
}

const wmIMEData *ui_but_ime_data_get(uiBut *but)
{
  uiHandleButtonData *data = but->semi_modal_state ? but->semi_modal_state : but->active;

  if (data && data->window) {
    return data->window->ime_data;
  }
  else {
    return nullptr;
  }
}
#endif /* WITH_INPUT_IME */

static void ui_textedit_begin(bContext *C, uiBut *but, uiHandleButtonData *data)
{
  uiTextEdit &text_edit = data->text_edit;
  wmWindow *win = data->window;
  const bool is_num_but = ELEM(but->type, UI_BTYPE_NUM, UI_BTYPE_NUM_SLIDER);
  bool no_zero_strip = false;

  MEM_SAFE_FREE(text_edit.edit_string);

  /* Clear the status bar. */
  WorkspaceStatus status(C);
  status.item(" ", ICON_NONE);

#ifdef USE_DRAG_MULTINUM
  /* this can happen from multi-drag */
  if (data->applied_interactive) {
    /* remove any small changes so canceling edit doesn't restore invalid value: #40538 */
    data->cancel = true;
    ui_apply_but(C, but->block, but, data, true);
    data->cancel = false;

    data->applied_interactive = false;
  }
#endif

#ifdef USE_ALLSELECT
  if (is_num_but) {
    if (IS_ALLSELECT_EVENT(win->eventstate)) {
      data->select_others.is_enabled = true;
      data->select_others.is_copy = true;
    }
  }
#endif

  /* retrieve string */
  text_edit.max_string_size = ui_but_string_get_maxncpy(but);
  if (text_edit.max_string_size != 0) {
    text_edit.edit_string = static_cast<char *>(
        MEM_callocN(sizeof(char) * text_edit.max_string_size, "textedit str"));
    /* We do not want to truncate precision to default here, it's nice to show value,
     * not to edit it - way too much precision is lost then. */
    ui_but_string_get_ex(but,
                         text_edit.edit_string,
                         text_edit.max_string_size,
                         UI_PRECISION_FLOAT_MAX,
                         true,
                         &no_zero_strip);
  }
  else {
    text_edit.is_str_dynamic = true;
    text_edit.edit_string = ui_but_string_get_dynamic(but, &text_edit.max_string_size);
  }

  if (ui_but_is_float(but) && !ui_but_is_unit(but) &&
      !ui_but_anim_expression_get(but, nullptr, 0) && !no_zero_strip)
  {
    BLI_str_rstrip_float_zero(text_edit.edit_string, '\0');
  }

  if (is_num_but) {
    BLI_assert(text_edit.is_str_dynamic == false);
    ui_but_convert_to_unit_alt_name(but, text_edit.edit_string, text_edit.max_string_size);

    ui_numedit_begin_set_values(but, data);
  }

  /* won't change from now on */
  const int len = strlen(text_edit.edit_string);

  text_edit.original_string = BLI_strdupn(text_edit.edit_string, len);
  text_edit.sel_pos_init = 0;

  /* set cursor pos to the end of the text */
  but->editstr = text_edit.edit_string;
  but->pos = len;
  if (bool(but->flag2 & UI_BUT2_ACTIVATE_ON_INIT_NO_SELECT)) {
    but->selsta = len;
  }
  else {
    but->selsta = 0;
  }
  but->selend = len;

  /* Initialize undo history tracking. */
  text_edit.undo_stack_text = ui_textedit_undo_stack_create();
  ui_textedit_undo_push(text_edit.undo_stack_text, but->editstr, but->pos);

  /* optional searchbox */
  if (but->type == UI_BTYPE_SEARCH_MENU) {
    uiButSearch *search_but = (uiButSearch *)but;

    data->searchbox = search_but->popup_create_fn(C, data->region, search_but);
    ui_searchbox_update(C, data->searchbox, but, true); /* true = reset */
  }

  /* reset alert flag (avoid confusion, will refresh on exit) */
  but->flag &= ~UI_BUT_REDALERT;

  ui_but_update(but);

  /* Make sure the edited button is in view. */
  if (data->searchbox) {
    /* Popup blocks don't support moving after creation, so don't change the view for them. */
  }
  else if (UI_block_layout_needs_resolving(but->block)) {
    /* Layout isn't resolved yet (may happen when activating while drawing through
     * #UI_but_active_only()), so can't move it into view yet. This causes
     * #ui_but_update_view_for_active() to run after the layout is resolved. */
    but->changed = true;
  }
  else if ((but->block->flag & UI_BLOCK_CLIP_EVENTS) == 0) {
    /* Blocks with UI_BLOCK_CLIP_EVENTS are overlapping their region, so scrolling
     * that region to ensure it is in view can't work and causes issues. #97530 */
    UI_but_ensure_in_view(C, data->region, but);
  }

  WM_cursor_modal_set(win, WM_CURSOR_TEXT_EDIT);

  /* Temporarily turn off window auto-focus on platforms that support it. */
  GHOST_SetAutoFocus(false);

#ifdef WITH_INPUT_IME
  if (!is_num_but) {
    ui_textedit_ime_begin(win, but);
  }
#endif
}

static void ui_textedit_end(bContext *C, uiBut *but, uiHandleButtonData *data)
{
  uiTextEdit &text_edit = data->text_edit;
  wmWindow *win = data->window;

  ED_workspace_status_text(C, nullptr);

  if (but) {
    if (UI_but_is_utf8(but)) {
      const int strip = BLI_str_utf8_invalid_strip(but->editstr, strlen(but->editstr));
      /* Strip non-UTF8 characters unless buttons support this.
       * This should never happen as all text input should be valid UTF8,
       * there is a small chance existing data contains invalid sequences.
       * This could check could be made into an assertion if `but->editstr`
       * is valid UTF8 when #ui_textedit_begin assigns the string. */
      if (strip) {
        printf("%s: invalid utf8 - stripped chars %d\n", __func__, strip);
      }
    }

    if (data->searchbox) {
      if (data->cancel == false) {
        BLI_assert(but->type == UI_BTYPE_SEARCH_MENU);
        uiButSearch *but_search = (uiButSearch *)but;

        if ((ui_searchbox_apply(but, data->searchbox) == false) &&
            (ui_searchbox_find_index(data->searchbox, but->editstr) == -1) &&
            !but_search->results_are_suggestions)
        {

          if (but->flag & UI_BUT_VALUE_CLEAR) {
            /* It is valid for _VALUE_CLEAR flavor to have no active element
             * (it's a valid way to unlink). */
            but->editstr[0] = '\0';
          }
          data->cancel = true;

          /* ensure menu (popup) too is closed! */
          data->escapecancel = true;

          WM_reportf(RPT_ERROR, "Failed to find '%s'", but->editstr);
          WM_report_banner_show(CTX_wm_manager(C), win);
        }
      }

      ui_searchbox_free(C, data->searchbox);
      data->searchbox = nullptr;
    }

    but->editstr = nullptr;
    but->pos = -1;
  }

  WM_cursor_modal_restore(win);

  /* Turn back on the auto-focusing of windows. */
  GHOST_SetAutoFocus(true);

  /* Free text undo history text blocks. */
  ui_textedit_undo_stack_destroy(text_edit.undo_stack_text);
  text_edit.undo_stack_text = nullptr;

#ifdef WITH_INPUT_IME
  /* See #wm_window_IME_end code-comments for details. */
#  if defined(WIN32) || defined(__APPLE__)
  if (win->ime_data)
#  endif
  {
    ui_textedit_ime_end(win, but);
  }
#endif
}

static void ui_textedit_next_but(uiBlock *block, uiBut *actbut, uiHandleButtonData *data)
{
  /* Label and round-box can overlap real buttons (backdrops...). */
  if (ELEM(actbut->type,
           UI_BTYPE_LABEL,
           UI_BTYPE_SEPR,
           UI_BTYPE_SEPR_LINE,
           UI_BTYPE_ROUNDBOX,
           UI_BTYPE_LISTBOX))
  {
    return;
  }

  for (uiBut *but = actbut->next; but; but = but->next) {
    if (ui_but_is_editable_as_text(but)) {
      if (!(but->flag & UI_BUT_DISABLED)) {
        data->postbut = but;
        data->posttype = BUTTON_ACTIVATE_TEXT_EDITING;
        return;
      }
    }
  }
  for (uiBut *but = static_cast<uiBut *>(block->buttons.first); but != actbut; but = but->next) {
    if (ui_but_is_editable_as_text(but)) {
      if (!(but->flag & UI_BUT_DISABLED)) {
        data->postbut = but;
        data->posttype = BUTTON_ACTIVATE_TEXT_EDITING;
        return;
      }
    }
  }
}

static void ui_textedit_prev_but(uiBlock *block, uiBut *actbut, uiHandleButtonData *data)
{
  /* Label and round-box can overlap real buttons (backdrops...). */
  if (ELEM(actbut->type,
           UI_BTYPE_LABEL,
           UI_BTYPE_SEPR,
           UI_BTYPE_SEPR_LINE,
           UI_BTYPE_ROUNDBOX,
           UI_BTYPE_LISTBOX))
  {
    return;
  }

  for (uiBut *but = actbut->prev; but; but = but->prev) {
    if (ui_but_is_editable_as_text(but)) {
      if (!(but->flag & UI_BUT_DISABLED)) {
        data->postbut = but;
        data->posttype = BUTTON_ACTIVATE_TEXT_EDITING;
        return;
      }
    }
  }
  for (uiBut *but = static_cast<uiBut *>(block->buttons.last); but != actbut; but = but->prev) {
    if (ui_but_is_editable_as_text(but)) {
      if (!(but->flag & UI_BUT_DISABLED)) {
        data->postbut = but;
        data->posttype = BUTTON_ACTIVATE_TEXT_EDITING;
        return;
      }
    }
  }
}

/**
 * Return the jump type used for cursor motion & back-space/delete actions.
 */
static eStrCursorJumpType ui_textedit_jump_type_from_event(const wmEvent *event)
{
/* TODO: Do not enable these Apple-specific modifiers until we also support them in
 * text objects, console, and text editor to keep everything consistent - Harley. */
#if defined(__APPLE__) && 0
  if (event->modifier & KM_OSKEY) {
    return STRCUR_JUMP_ALL;
  }
  if (event->modifier & KM_ALT) {
    return STRCUR_JUMP_DELIM;
  }
#else
  if (event->modifier & KM_CTRL) {
    return STRCUR_JUMP_DELIM;
  }
#endif
  return STRCUR_JUMP_NONE;
}

static int ui_do_but_textedit(
    bContext *C, uiBlock *block, uiBut *but, uiHandleButtonData *data, const wmEvent *event)
{
  uiTextEdit &text_edit = data->text_edit;
  int retval = WM_UI_HANDLER_CONTINUE;
  bool changed = false, inbox = false, update = false, skip_undo_push = false;

#ifdef WITH_INPUT_IME
  wmWindow *win = CTX_wm_window(C);
  const wmIMEData *ime_data = win->ime_data;
  const bool is_ime_composing = ime_data && win->ime_data_is_composing;
#else
  const bool is_ime_composing = false;
#endif

  switch (event->type) {
    case MOUSEMOVE:
    case MOUSEPAN:
      if (data->searchbox) {
#ifdef USE_KEYNAV_LIMIT
        if ((event->type == MOUSEMOVE) &&
            ui_mouse_motion_keynav_test(&data->searchbox_keynav_state, event))
        {
          /* pass */
        }
        else {
          ui_searchbox_event(C, data->searchbox, but, data->region, event);
        }
#else
        ui_searchbox_event(C, data->searchbox, but, data->region, event);
#endif
      }
      ui_do_but_extra_operator_icons_mousemove(but, data, event);

      break;
    case RIGHTMOUSE:
    case EVT_ESCKEY:
      /* Don't consume cancel events (would usually end text editing), let menu code handle it. */
      if (data->is_semi_modal) {
        break;
      }
      if (event->val == KM_PRESS) {
        /* Support search context menu. */
        if (event->type == RIGHTMOUSE) {
          if (data->searchbox) {
            if (ui_searchbox_event(C, data->searchbox, but, data->region, event)) {
              /* Only break if the event was handled. */
              break;
            }
          }
        }

#ifdef WITH_INPUT_IME
        /* skips button handling since it is not wanted */
        if (is_ime_composing) {
          break;
        }
#endif
        data->cancel = true;
        data->escapecancel = true;
        button_activate_state(C, but, BUTTON_STATE_EXIT);
        retval = WM_UI_HANDLER_BREAK;
      }
      break;
    case LEFTMOUSE: {
      /* Allow clicks on extra icons while editing. */
      if (ui_do_but_extra_operator_icon(C, but, data, event)) {
        break;
      }

      const bool had_selection = but->selsta != but->selend;

      /* exit on LMB only on RELEASE for searchbox, to mimic other popups,
       * and allow multiple menu levels */
      if (data->searchbox) {
        inbox = ui_searchbox_inside(data->searchbox, event->xy);
      }

      bool is_press_in_button = false;
      if (ELEM(event->val, KM_PRESS, KM_DBL_CLICK)) {
        float mx = event->xy[0];
        float my = event->xy[1];
        ui_window_to_block_fl(data->region, block, &mx, &my);

        if (ui_but_contains_pt(but, mx, my)) {
          is_press_in_button = true;
        }
      }

      /* for double click: we do a press again for when you first click on button
       * (selects all text, no cursor pos) */
      if (ELEM(event->val, KM_PRESS, KM_DBL_CLICK)) {
        if (is_press_in_button) {
          ui_textedit_set_cursor_pos(but, data->region, event->xy[0]);
          but->selsta = but->selend = but->pos;
          text_edit.sel_pos_init = but->pos;

          button_activate_state(C, but, BUTTON_STATE_TEXT_SELECTING);
          retval = WM_UI_HANDLER_BREAK;
        }
        else if (inbox == false && !data->is_semi_modal) {
          /* if searchbox, click outside will cancel */
          if (data->searchbox) {
            data->cancel = data->escapecancel = true;
          }
          button_activate_state(C, but, BUTTON_STATE_EXIT);
          retval = WM_UI_HANDLER_BREAK;
        }
      }

      /* only select a word in button if there was no selection before */
      if (event->val == KM_DBL_CLICK && had_selection == false) {
        if (is_press_in_button) {
          const int str_len = strlen(text_edit.edit_string);
          /* This may not be necessary, additional check to ensure `pos` is never out of range,
           * since negative values aren't acceptable, see: #113154. */
          CLAMP(but->pos, 0, str_len);

          int selsta, selend;
          BLI_str_cursor_step_bounds_utf8(
              text_edit.edit_string, str_len, but->pos, &selsta, &selend);
          but->pos = short(selend);
          but->selsta = short(selsta);
          but->selend = short(selend);
          /* Anchor selection to the left side unless the last word. */
          text_edit.sel_pos_init = ((selend == str_len) && (selsta != 0)) ? selend : selsta;
          retval = WM_UI_HANDLER_BREAK;
          changed = true;
        }
      }
      else if (inbox && !data->is_semi_modal) {
        /* if we allow activation on key press,
         * it gives problems launching operators #35713. */
        if (event->val == KM_RELEASE) {
          button_activate_state(C, but, BUTTON_STATE_EXIT);
          retval = WM_UI_HANDLER_BREAK;
        }
      }
      break;
    }
  }

  if (event->val == KM_PRESS && !is_ime_composing) {
    switch (event->type) {
      case EVT_VKEY:
      case EVT_XKEY:
      case EVT_CKEY:
#if defined(__APPLE__)
        if (ELEM(event->modifier, KM_OSKEY, KM_CTRL))
#else
        if (event->modifier == KM_CTRL)
#endif
        {
          if (event->type == EVT_VKEY) {
            changed = ui_textedit_copypaste(but, text_edit, UI_TEXTEDIT_PASTE);
          }
          else if (event->type == EVT_CKEY) {
            changed = ui_textedit_copypaste(but, text_edit, UI_TEXTEDIT_COPY);
          }
          else if (event->type == EVT_XKEY) {
            changed = ui_textedit_copypaste(but, text_edit, UI_TEXTEDIT_CUT);
          }

          retval = WM_UI_HANDLER_BREAK;
        }
        break;
      case EVT_RIGHTARROWKEY:
      case EVT_LEFTARROWKEY: {
        const eStrCursorJumpDirection direction = (event->type == EVT_RIGHTARROWKEY) ?
                                                      STRCUR_DIR_NEXT :
                                                      STRCUR_DIR_PREV;
        const eStrCursorJumpType jump = ui_textedit_jump_type_from_event(event);
        ui_textedit_move(but, text_edit, direction, event->modifier & KM_SHIFT, jump);
        retval = WM_UI_HANDLER_BREAK;
        break;
      }
      case WHEELDOWNMOUSE:
      case EVT_DOWNARROWKEY:
        if (data->searchbox) {
#ifdef USE_KEYNAV_LIMIT
          ui_mouse_motion_keynav_init(&data->searchbox_keynav_state, event);
#endif
          ui_searchbox_event(C, data->searchbox, but, data->region, event);
          break;
        }
        if (event->type == WHEELDOWNMOUSE) {
          break;
        }
        ATTR_FALLTHROUGH;
      case EVT_ENDKEY:
        ui_textedit_move(
            but, text_edit, STRCUR_DIR_NEXT, event->modifier & KM_SHIFT, STRCUR_JUMP_ALL);
        retval = WM_UI_HANDLER_BREAK;
        break;
      case WHEELUPMOUSE:
      case EVT_UPARROWKEY:
        if (data->searchbox) {
#ifdef USE_KEYNAV_LIMIT
          ui_mouse_motion_keynav_init(&data->searchbox_keynav_state, event);
#endif
          ui_searchbox_event(C, data->searchbox, but, data->region, event);
          break;
        }
        if (event->type == WHEELUPMOUSE) {
          break;
        }
        ATTR_FALLTHROUGH;
      case EVT_HOMEKEY:
        ui_textedit_move(
            but, text_edit, STRCUR_DIR_PREV, event->modifier & KM_SHIFT, STRCUR_JUMP_ALL);
        retval = WM_UI_HANDLER_BREAK;
        break;
      case EVT_PADENTER:
      case EVT_RETKEY:
        button_activate_state(C, but, BUTTON_STATE_EXIT);
        retval = WM_UI_HANDLER_BREAK;
        break;
      case EVT_DELKEY:
      case EVT_BACKSPACEKEY: {
        const eStrCursorJumpDirection direction = (event->type == EVT_DELKEY) ? STRCUR_DIR_NEXT :
                                                                                STRCUR_DIR_PREV;
        const eStrCursorJumpType jump = ui_textedit_jump_type_from_event(event);
        changed = ui_textedit_delete(but, text_edit, direction, jump);
        retval = WM_UI_HANDLER_BREAK;
        break;
      }

      case EVT_AKEY:

        /* Ctrl-A: Select all. */
#if defined(__APPLE__)
        /* OSX uses Command-A system-wide, so add it. */
        if (ELEM(event->modifier, KM_OSKEY, KM_CTRL))
#else
        if (event->modifier == KM_CTRL)
#endif
        {
          ui_textedit_move(but, text_edit, STRCUR_DIR_PREV, false, STRCUR_JUMP_ALL);
          ui_textedit_move(but, text_edit, STRCUR_DIR_NEXT, true, STRCUR_JUMP_ALL);
          retval = WM_UI_HANDLER_BREAK;
        }
        break;

      case EVT_TABKEY:
        /* There is a key conflict here, we can't tab with auto-complete. */
        if (but->autocomplete_func || data->searchbox) {
          const int autocomplete = ui_textedit_autocomplete(C, but, data);
          changed = autocomplete != AUTOCOMPLETE_NO_MATCH;

          if (autocomplete == AUTOCOMPLETE_FULL_MATCH) {
            button_activate_state(C, but, BUTTON_STATE_EXIT);
          }
        }
        else if ((event->modifier & (KM_CTRL | KM_ALT | KM_OSKEY)) == 0) {
          /* Use standard keys for cycling through buttons Tab, Shift-Tab to reverse. */
          if (event->modifier & KM_SHIFT) {
            ui_textedit_prev_but(block, but, data);
          }
          else {
            ui_textedit_next_but(block, but, data);
          }
          button_activate_state(C, but, BUTTON_STATE_EXIT);
        }
        retval = WM_UI_HANDLER_BREAK;
        break;
      case EVT_ZKEY: {
        /* Ctrl-Z or Ctrl-Shift-Z: Undo/Redo (allowing for OS-Key on Apple). */

        const bool is_redo = (event->modifier & KM_SHIFT);
        if (
#if defined(__APPLE__)
            ((event->modifier & KM_OSKEY) && ((event->modifier & (KM_ALT | KM_CTRL)) == 0)) ||
#endif
            ((event->modifier & KM_CTRL) && ((event->modifier & (KM_ALT | KM_OSKEY)) == 0)))
        {
          int undo_pos;
          const char *undo_str = ui_textedit_undo(
              text_edit.undo_stack_text, is_redo ? 1 : -1, &undo_pos);
          if (undo_str != nullptr) {
            ui_textedit_string_set(but, text_edit, undo_str);

            /* Set the cursor & clear selection. */
            but->pos = undo_pos;
            but->selsta = but->pos;
            but->selend = but->pos;
            changed = true;
          }
          retval = WM_UI_HANDLER_BREAK;
          skip_undo_push = true;
        }
        break;
      }
    }

    if ((event->utf8_buf[0]) && (retval == WM_UI_HANDLER_CONTINUE)
#ifdef WITH_INPUT_IME
        && !is_ime_composing && !WM_event_is_ime_switch(event)
#endif
    )
    {
      char utf8_buf_override[2] = {'\0', '\0'};
      const char *utf8_buf = event->utf8_buf;

      /* Exception that's useful for number buttons, some keyboard
       * numpads have a comma instead of a period. */
      if (ELEM(but->type, UI_BTYPE_NUM, UI_BTYPE_NUM_SLIDER)) { /* Could use `data->min`. */
        if ((event->type == EVT_PADPERIOD) && (utf8_buf[0] == ',')) {
          utf8_buf_override[0] = '.';
          utf8_buf = utf8_buf_override;
        }
      }

      if (utf8_buf[0]) {
        const int utf8_buf_len = BLI_str_utf8_size_or_error(utf8_buf);
        BLI_assert(utf8_buf_len != -1);
        changed = ui_textedit_insert_buf(but, text_edit, utf8_buf, utf8_buf_len);
      }

      retval = WM_UI_HANDLER_BREAK;
    }
    /* textbutton with this flag: do live update (e.g. for search buttons) */
    if (but->flag & UI_BUT_TEXTEDIT_UPDATE) {
      update = true;
    }
  }

#ifdef WITH_INPUT_IME
  if (event->type == WM_IME_COMPOSITE_START) {
    changed = true;
    if (but->selend > but->selsta) {
      ui_textedit_delete_selection(but, text_edit);
    }
  }
  else if (event->type == WM_IME_COMPOSITE_EVENT) {
    changed = true;
    if (ime_data->result_len) {
      if (ELEM(but->type, UI_BTYPE_NUM, UI_BTYPE_NUM_SLIDER) &&
          STREQ(ime_data->str_result, "\xE3\x80\x82"))
      {
        /* Convert Ideographic Full Stop (U+3002) to decimal point when entering numbers. */
        ui_textedit_insert_ascii(but, data, '.');
      }
      else {
        ui_textedit_insert_buf(but, text_edit, ime_data->str_result, ime_data->result_len);
      }
    }
  }
  else if (event->type == WM_IME_COMPOSITE_END) {
    changed = true;
  }
#endif

  if (changed) {
    /* The undo stack may be nullptr if an event exits editing. */
    if ((skip_undo_push == false) && (text_edit.undo_stack_text != nullptr)) {
      ui_textedit_undo_push(text_edit.undo_stack_text, text_edit.edit_string, but->pos);
    }

    /* only do live update when but flag request it (UI_BUT_TEXTEDIT_UPDATE). */
    if (update && data->interactive) {
      ui_apply_but(C, block, but, data, true);
    }
    else {
      ui_but_update_edited(but);
    }
    but->changed = true;

    if (data->searchbox) {
      ui_searchbox_update(C, data->searchbox, but, true); /* true = reset */
    }
  }

  if (changed || (retval == WM_UI_HANDLER_BREAK)) {
    ED_region_tag_redraw(data->region);
    if (!data->searchbox) {
      /* In case of popup regions, tag for popup refreshing too (contents may have changed). Not
       * done for search-boxes, since they have their own update handling. */
      ED_region_tag_refresh_ui(data->region);
    }
  }

  /* Swallow all events unless semi-modal handling is requested. */
  return data->is_semi_modal ? retval : WM_UI_HANDLER_BREAK;
}

static int ui_do_but_textedit_select(
    bContext *C, uiBlock *block, uiBut *but, uiHandleButtonData *data, const wmEvent *event)
{
  int retval = WM_UI_HANDLER_CONTINUE;

  switch (event->type) {
    case MOUSEMOVE: {
      int mx = event->xy[0];
      int my = event->xy[1];
      ui_window_to_block(data->region, block, &mx, &my);

      ui_textedit_set_cursor_select(but, data, event->xy[0]);
      retval = WM_UI_HANDLER_BREAK;
      break;
    }
    case LEFTMOUSE:
      if (event->val == KM_RELEASE) {
        button_activate_state(C, but, BUTTON_STATE_TEXT_EDITING);
      }
      retval = WM_UI_HANDLER_BREAK;
      break;
  }

  if (retval == WM_UI_HANDLER_BREAK) {
    ui_but_update(but);
    ED_region_tag_redraw(data->region);
  }

  return retval;
}

/** \} */

/* -------------------------------------------------------------------- */
/** \name Button Number Editing (various types)
 * \{ */

static void ui_numedit_begin_set_values(uiBut *but, uiHandleButtonData *data)
{
  data->startvalue = ui_but_value_get(but);
  data->origvalue = data->startvalue;
  data->value = data->origvalue;
}

static void ui_numedit_begin(uiBut *but, uiHandleButtonData *data)
{
  if (but->type == UI_BTYPE_CURVE) {
    uiButCurveMapping *but_cumap = (uiButCurveMapping *)but;
    but_cumap->edit_cumap = (CurveMapping *)but->poin;
  }
  else if (but->type == UI_BTYPE_CURVEPROFILE) {
    uiButCurveProfile *but_profile = (uiButCurveProfile *)but;
    but_profile->edit_profile = (CurveProfile *)but->poin;
  }
  else if (but->type == UI_BTYPE_COLORBAND) {
    uiButColorBand *but_coba = (uiButColorBand *)but;
    data->coba = (ColorBand *)but->poin;
    but_coba->edit_coba = data->coba;
  }
  else if (ELEM(but->type, UI_BTYPE_UNITVEC, UI_BTYPE_HSVCUBE, UI_BTYPE_HSVCIRCLE, UI_BTYPE_COLOR))
  {
    ui_but_v3_get(but, data->origvec);
    copy_v3_v3(data->vec, data->origvec);
    but->editvec = data->vec;
  }
  else {
    ui_numedit_begin_set_values(but, data);
    but->editval = &data->value;

    float softmin = but->softmin;
    float softmax = but->softmax;
    float softrange = softmax - softmin;
    const PropertyScaleType scale_type = ui_but_scale_type(but);

    float log_min = (scale_type == PROP_SCALE_LOG) ? max_ff(softmin, UI_PROP_SCALE_LOG_MIN) : 0.0f;

    if ((but->type == UI_BTYPE_NUM) && (ui_but_is_cursor_warp(but) == false)) {
      uiButNumber *number_but = (uiButNumber *)but;

      if (scale_type == PROP_SCALE_LOG) {
        log_min = max_ff(log_min, powf(10, -number_but->precision) * 0.5f);
      }
      /* Use a minimum so we have a predictable range,
       * otherwise some float buttons get a large range. */
      const float value_step_float_min = 0.1f;
      const bool is_float = ui_but_is_float(but);
      const double value_step = is_float ?
                                    double(number_but->step_size * UI_PRECISION_FLOAT_SCALE) :
                                    int(number_but->step_size);
      const float drag_map_softrange_max = UI_DRAG_MAP_SOFT_RANGE_PIXEL_MAX * UI_SCALE_FAC;
      const float softrange_max = min_ff(
          softrange,
          2 * (is_float ? min_ff(value_step, value_step_float_min) *
                              (drag_map_softrange_max / value_step_float_min) :
                          drag_map_softrange_max));

      if (softrange > softrange_max) {
        /* Center around the value, keeping in the real soft min/max range. */
        softmin = data->origvalue - (softrange_max / 2);
        softmax = data->origvalue + (softrange_max / 2);
        if (!isfinite(softmin)) {
          softmin = (data->origvalue > 0.0f ? FLT_MAX : -FLT_MAX);
        }
        if (!isfinite(softmax)) {
          softmax = (data->origvalue > 0.0f ? FLT_MAX : -FLT_MAX);
        }

        if (softmin < but->softmin) {
          softmin = but->softmin;
          softmax = softmin + softrange_max;
        }
        else if (softmax > but->softmax) {
          softmax = but->softmax;
          softmin = softmax - softrange_max;
        }

        /* Can happen at extreme values. */
        if (UNLIKELY(softmin == softmax)) {
          if (data->origvalue > 0.0) {
            softmin = nextafterf(softmin, -FLT_MAX);
          }
          else {
            softmax = nextafterf(softmax, FLT_MAX);
          }
        }

        softrange = softmax - softmin;
      }
    }

    if (softrange == 0.0f) {
      data->dragfstart = 0.0f;
    }
    else {
      switch (scale_type) {
        case PROP_SCALE_LINEAR: {
          data->dragfstart = (float(data->value) - softmin) / softrange;
          break;
        }
        case PROP_SCALE_LOG: {
          BLI_assert(log_min != 0.0f);
          const float base = softmax / log_min;
          data->dragfstart = logf(float(data->value) / log_min) / logf(base);
          break;
        }
        case PROP_SCALE_CUBIC: {
          const float cubic_min = cube_f(softmin);
          const float cubic_max = cube_f(softmax);
          const float cubic_range = cubic_max - cubic_min;
          const float f = (float(data->value) - softmin) * cubic_range / softrange + cubic_min;
          data->dragfstart = (cbrtf(f) - softmin) / softrange;
          break;
        }
      }
    }
    data->dragf = data->dragfstart;

    data->drag_map_soft_min = softmin;
    data->drag_map_soft_max = softmax;
  }

  data->dragchange = false;
  data->draglock = true;
}

static void ui_numedit_end(uiBut *but, uiHandleButtonData *data)
{
  but->editval = nullptr;
  but->editvec = nullptr;
  if (but->type == UI_BTYPE_COLORBAND) {
    uiButColorBand *but_coba = (uiButColorBand *)but;
    but_coba->edit_coba = nullptr;
  }
  else if (but->type == UI_BTYPE_CURVE) {
    uiButCurveMapping *but_cumap = (uiButCurveMapping *)but;
    but_cumap->edit_cumap = nullptr;
  }
  else if (but->type == UI_BTYPE_CURVEPROFILE) {
    uiButCurveProfile *but_profile = (uiButCurveProfile *)but;
    but_profile->edit_profile = nullptr;
  }
  data->dragstartx = 0;
  data->draglastx = 0;
  data->dragchange = false;
  data->dragcbd = nullptr;
  data->dragsel = 0;
}

static void ui_numedit_apply(bContext *C, uiBlock *block, uiBut *but, uiHandleButtonData *data)
{
  if (data->interactive) {
    ui_apply_but(C, block, but, data, true);
  }
  else {
    ui_but_update(but);
  }

  ED_region_tag_redraw(data->region);
}

static void ui_but_extra_operator_icon_apply(bContext *C, uiBut *but, uiButExtraOpIcon *op_icon)
{
  but->active->apply_through_extra_icon = true;

  if (but->active->interactive) {
    ui_apply_but(C, but->block, but, but->active, true);
  }
  button_activate_state(C, but, BUTTON_STATE_EXIT);
  WM_operator_name_call_ptr_with_depends_on_cursor(C,
                                                   op_icon->optype_params->optype,
                                                   op_icon->optype_params->opcontext,
                                                   op_icon->optype_params->opptr,
                                                   nullptr,
                                                   nullptr);

  /* Force recreation of extra operator icons (pseudo update). */
  ui_but_extra_operator_icons_free(but);

  WM_event_add_mousemove(CTX_wm_window(C));
}

/** \} */

/* -------------------------------------------------------------------- */
/** \name Menu/Popup Begin/End (various popup types)
 * \{ */

static void ui_block_open_begin(bContext *C, uiBut *but, uiHandleButtonData *data)
{
  uiBlockCreateFunc func = nullptr;
  uiBlockHandleCreateFunc handlefunc = nullptr;
  uiMenuCreateFunc menufunc = nullptr;
  uiMenuCreateFunc popoverfunc = nullptr;
  PanelType *popover_panel_type = nullptr;
  void *arg = nullptr;

  if (but->type != UI_BTYPE_PULLDOWN) {
    /* Clear the status bar. */
    WorkspaceStatus status(C);
    status.item(" ", ICON_NONE);
  }

  switch (but->type) {
    case UI_BTYPE_BLOCK:
    case UI_BTYPE_PULLDOWN:
      if (but->menu_create_func) {
        menufunc = but->menu_create_func;
        arg = but->poin;
      }
      else {
        func = but->block_create_func;
        arg = but->poin ? but->poin : but->func_argN;
      }
      break;
    case UI_BTYPE_MENU:
      BLI_assert(but->menu_create_func);
      if (ui_but_menu_draw_as_popover(but)) {
        popoverfunc = but->menu_create_func;
        const char *idname = static_cast<const char *>(but->func_argN);
        popover_panel_type = WM_paneltype_find(idname, false);
      }
      else {
        menufunc = but->menu_create_func;
        arg = but->poin;
      }
      break;
    case UI_BTYPE_POPOVER:
      BLI_assert(but->menu_create_func);
      popoverfunc = but->menu_create_func;
      popover_panel_type = reinterpret_cast<PanelType *>(but->poin);
      break;
    case UI_BTYPE_COLOR:
      ui_but_v3_get(but, data->origvec);
      copy_v3_v3(data->vec, data->origvec);
      but->editvec = data->vec;

      if (ui_but_menu_draw_as_popover(but)) {
        popoverfunc = but->menu_create_func;
        const char *idname = static_cast<const char *>(but->func_argN);
        popover_panel_type = WM_paneltype_find(idname, false);
      }
      else {
        handlefunc = ui_block_func_COLOR;
      }
      arg = but;
      break;

      /* quiet warnings for unhandled types */
    default:
      break;
  }

  if (func || handlefunc) {
    data->menu = ui_popup_block_create(
        C, data->region, but, func, handlefunc, arg, nullptr, false);
    if (but->block->handle) {
      data->menu->popup = but->block->handle->popup;
    }
  }
  else if (menufunc) {
    data->menu = ui_popup_menu_create(C, data->region, but, menufunc, arg);
    if (MenuType *mt = UI_but_menutype_get(but)) {
      STRNCPY(data->menu->menu_idname, mt->idname);
    }
    if (but->block->handle) {
      data->menu->popup = but->block->handle->popup;
    }
  }
  else if (popoverfunc) {
    data->menu = ui_popover_panel_create(C, data->region, but, popoverfunc, popover_panel_type);
    if (but->block->handle) {
      data->menu->popup = but->block->handle->popup;
    }
  }

#ifdef USE_ALLSELECT
  {
    if (IS_ALLSELECT_EVENT(data->window->eventstate)) {
      data->select_others.is_enabled = true;
    }
  }
#endif

  /* Force new region handler to run, in case that needs to activate some state (e.g. to handle
   * #UI_BUT2_FORCE_SEMI_MODAL_ACTIVE). */
  WM_event_add_mousemove(data->window);

  /* this makes adjacent blocks auto open from now on */
  // if (but->block->auto_open == 0) {
  //  but->block->auto_open = 1;
  //}
}

static void ui_block_open_end(bContext *C, uiBut *but, uiHandleButtonData *data)
{
  if (but) {
    but->editval = nullptr;
    but->editvec = nullptr;

    but->block->auto_open_last = BLI_time_now_seconds();
  }

  ED_workspace_status_text(C, nullptr);

  if (data->menu) {
    ui_popup_block_free(C, data->menu);
    data->menu = nullptr;
  }
}

int ui_but_menu_direction(uiBut *but)
{
  uiHandleButtonData *data = but->active;

  if (data && data->menu) {
    return data->menu->direction;
  }

  return 0;
}

/**
 * Hack for #uiList #UI_BTYPE_LISTROW buttons to "give" events to overlaying #UI_BTYPE_TEXT
 * buttons (Ctrl-Click rename feature & co).
 */
static uiBut *ui_but_list_row_text_activate(bContext *C,
                                            uiBut *but,
                                            uiHandleButtonData *data,
                                            const wmEvent *event,
                                            uiButtonActivateType activate_type)
{
  ARegion *region = data->region;
  uiBut *labelbut = ui_but_find_mouse_over_ex(region, event->xy, true, false, nullptr, nullptr);

  if (labelbut && labelbut->type == UI_BTYPE_TEXT && !(labelbut->flag & UI_BUT_DISABLED)) {
    /* exit listrow */
    data->cancel = true;
    button_activate_exit(C, but, data, false, false);

    /* Activate the text button. */
    button_activate_init(C, region, labelbut, activate_type);

    return labelbut;
  }
  return nullptr;
}

/** \} */

/* -------------------------------------------------------------------- */
/** \name Events for Various Button Types
 * \{ */

static uiButExtraOpIcon *ui_but_extra_operator_icon_mouse_over_get(uiBut *but,
                                                                   ARegion *region,
                                                                   const wmEvent *event)
{
  if (BLI_listbase_is_empty(&but->extra_op_icons)) {
    return nullptr;
  }

  int x = event->xy[0], y = event->xy[1];
  ui_window_to_block(region, but->block, &x, &y);
  if (!BLI_rctf_isect_pt(&but->rect, x, y)) {
    return nullptr;
  }

  const float icon_size = 0.8f * BLI_rctf_size_y(&but->rect); /* ICON_SIZE_FROM_BUTRECT */
  float xmax = but->rect.xmax;
  /* Same as in 'widget_draw_extra_icons', icon padding from the right edge. */
  xmax -= 0.2 * icon_size;

  /* Handle the padding space from the right edge as the last button. */
  if (x > xmax) {
    return static_cast<uiButExtraOpIcon *>(but->extra_op_icons.last);
  }

  /* Inverse order, from right to left. */
  LISTBASE_FOREACH_BACKWARD (uiButExtraOpIcon *, op_icon, &but->extra_op_icons) {
    if ((x > (xmax - icon_size)) && x <= xmax) {
      return op_icon;
    }
    xmax -= icon_size;
  }

  return nullptr;
}

static bool ui_do_but_extra_operator_icon(bContext *C,
                                          uiBut *but,
                                          uiHandleButtonData *data,
                                          const wmEvent *event)
{
  uiButExtraOpIcon *op_icon = ui_but_extra_operator_icon_mouse_over_get(but, data->region, event);

  if (!op_icon) {
    return false;
  }

  /* Only act on release, avoids some glitches. */
  if (event->val != KM_RELEASE) {
    /* Still swallow events on the icon. */
    return true;
  }

  ED_region_tag_redraw(data->region);
  button_tooltip_timer_reset(C, but);

  ui_but_extra_operator_icon_apply(C, but, op_icon);
  /* NOTE: 'but', 'data' may now be freed, don't access. */

  return true;
}

static void ui_do_but_extra_operator_icons_mousemove(uiBut *but,
                                                     uiHandleButtonData *data,
                                                     const wmEvent *event)
{
  uiButExtraOpIcon *old_highlighted = nullptr;

  /* Unset highlighting of all first. */
  LISTBASE_FOREACH (uiButExtraOpIcon *, op_icon, &but->extra_op_icons) {
    if (op_icon->highlighted) {
      old_highlighted = op_icon;
    }
    op_icon->highlighted = false;
  }

  uiButExtraOpIcon *hovered = ui_but_extra_operator_icon_mouse_over_get(but, data->region, event);

  if (hovered) {
    hovered->highlighted = true;
  }

  if (old_highlighted != hovered) {
    ED_region_tag_redraw_no_rebuild(data->region);
  }
}

#ifdef USE_DRAG_TOGGLE
/* Shared by any button that supports drag-toggle. */
static bool ui_do_but_ANY_drag_toggle(
    bContext *C, uiBut *but, uiHandleButtonData *data, const wmEvent *event, int *r_retval)
{
  if (data->state == BUTTON_STATE_HIGHLIGHT) {
    if (event->type == LEFTMOUSE && event->val == KM_PRESS && ui_but_is_drag_toggle(but)) {
      ui_apply_but(C, but->block, but, data, true);
      button_activate_state(C, but, BUTTON_STATE_WAIT_DRAG);
      data->dragstartx = event->xy[0];
      data->dragstarty = event->xy[1];
      *r_retval = WM_UI_HANDLER_BREAK;
      return true;
    }
  }
  else if (data->state == BUTTON_STATE_WAIT_DRAG) {
    /* NOTE: the 'BUTTON_STATE_WAIT_DRAG' part of 'ui_do_but_EXIT' could be refactored into
     * its own function */
    data->applied = false;
    *r_retval = ui_do_but_EXIT(C, but, data, event);
    return true;
  }
  return false;
}
#endif /* USE_DRAG_TOGGLE */

static int ui_do_but_BUT(bContext *C, uiBut *but, uiHandleButtonData *data, const wmEvent *event)
{
#ifdef USE_DRAG_TOGGLE
  {
    int retval;
    if (ui_do_but_ANY_drag_toggle(C, but, data, event, &retval)) {
      return retval;
    }
  }
#endif

  if (data->state == BUTTON_STATE_HIGHLIGHT) {
    if (event->type == LEFTMOUSE && event->val == KM_PRESS) {
      button_activate_state(C, but, BUTTON_STATE_WAIT_RELEASE);
      return WM_UI_HANDLER_BREAK;
    }
    if (event->type == LEFTMOUSE && event->val == KM_RELEASE && but->block->handle) {
      /* regular buttons will be 'UI_SELECT', menu items 'UI_HOVER' */
      if (!(but->flag & (UI_SELECT | UI_HOVER))) {
        data->cancel = true;
      }
      button_activate_state(C, but, BUTTON_STATE_EXIT);
      return WM_UI_HANDLER_BREAK;
    }
    if (ELEM(event->type, EVT_PADENTER, EVT_RETKEY) && event->val == KM_PRESS) {
      button_activate_state(C, but, BUTTON_STATE_WAIT_FLASH);
      return WM_UI_HANDLER_BREAK;
    }
  }
  else if (data->state == BUTTON_STATE_WAIT_RELEASE) {
    if (event->type == LEFTMOUSE && event->val == KM_RELEASE) {
      if (!(but->flag & UI_SELECT)) {
        data->cancel = true;
      }
      button_activate_state(C, but, BUTTON_STATE_EXIT);
      return WM_UI_HANDLER_BREAK;
    }
  }

  return WM_UI_HANDLER_CONTINUE;
}

static int ui_do_but_HOTKEYEVT(bContext *C,
                               uiBut *but,
                               uiHandleButtonData *data,
                               const wmEvent *event)
{
  uiButHotkeyEvent *hotkey_but = (uiButHotkeyEvent *)but;
  BLI_assert(but->type == UI_BTYPE_HOTKEY_EVENT);

  if (data->state == BUTTON_STATE_HIGHLIGHT) {
    if (ELEM(event->type, LEFTMOUSE, EVT_PADENTER, EVT_RETKEY, EVT_BUT_OPEN) &&
        (event->val == KM_PRESS))
    {
      but->drawstr.clear();
      hotkey_but->modifier_key = 0;
      button_activate_state(C, but, BUTTON_STATE_WAIT_KEY_EVENT);
      return WM_UI_HANDLER_BREAK;
    }
  }
  else if (data->state == BUTTON_STATE_WAIT_KEY_EVENT) {
    if (ISMOUSE_MOTION(event->type)) {
      return WM_UI_HANDLER_CONTINUE;
    }
    if (event->type == EVT_UNKNOWNKEY) {
      WM_report(RPT_WARNING, "Unsupported key: Unknown");
      return WM_UI_HANDLER_CONTINUE;
    }
    if (event->type == EVT_CAPSLOCKKEY) {
      WM_report(RPT_WARNING, "Unsupported key: CapsLock");
      return WM_UI_HANDLER_CONTINUE;
    }

    if (event->type == LEFTMOUSE && event->val == KM_PRESS) {
      /* only cancel if click outside the button */
      if (ui_but_contains_point_px(but, but->active->region, event->xy) == false) {
        data->cancel = true;
        /* Close the containing popup (if any). */
        data->escapecancel = true;
        button_activate_state(C, but, BUTTON_STATE_EXIT);
        return WM_UI_HANDLER_BREAK;
      }
    }

    /* always set */
    hotkey_but->modifier_key = event->modifier;

    ui_but_update(but);
    ED_region_tag_redraw(data->region);

    if (event->val == KM_PRESS) {
      if (ISHOTKEY(event->type) && (event->type != EVT_ESCKEY)) {
        if (WM_key_event_string(event->type, false)[0]) {
          ui_but_value_set(but, event->type);
        }
        else {
          data->cancel = true;
        }

        button_activate_state(C, but, BUTTON_STATE_EXIT);
        return WM_UI_HANDLER_BREAK;
      }
      if (event->type == EVT_ESCKEY) {
        if (event->val == KM_PRESS) {
          data->cancel = true;
          data->escapecancel = true;
          button_activate_state(C, but, BUTTON_STATE_EXIT);
        }
      }
    }
  }

  return WM_UI_HANDLER_CONTINUE;
}

static int ui_do_but_KEYEVT(bContext *C,
                            uiBut *but,
                            uiHandleButtonData *data,
                            const wmEvent *event)
{
  if (data->state == BUTTON_STATE_HIGHLIGHT) {
    if (ELEM(event->type, LEFTMOUSE, EVT_PADENTER, EVT_RETKEY) && event->val == KM_PRESS) {
      button_activate_state(C, but, BUTTON_STATE_WAIT_KEY_EVENT);
      return WM_UI_HANDLER_BREAK;
    }
  }
  else if (data->state == BUTTON_STATE_WAIT_KEY_EVENT) {
    if (ISMOUSE_MOTION(event->type)) {
      return WM_UI_HANDLER_CONTINUE;
    }

    if (event->val == KM_PRESS) {
      if (WM_key_event_string(event->type, false)[0]) {
        ui_but_value_set(but, event->type);
      }
      else {
        data->cancel = true;
      }

      button_activate_state(C, but, BUTTON_STATE_EXIT);
    }
  }

  return WM_UI_HANDLER_CONTINUE;
}

static int ui_do_but_TAB(
    bContext *C, uiBlock *block, uiBut *but, uiHandleButtonData *data, const wmEvent *event)
{
  const bool is_property = (but->rnaprop != nullptr);

#ifdef USE_DRAG_TOGGLE
  if (is_property) {
    int retval;
    if (ui_do_but_ANY_drag_toggle(C, but, data, event, &retval)) {
      return retval;
    }
  }
#endif

  if (data->state == BUTTON_STATE_HIGHLIGHT) {
    const int rna_type = but->rnaprop ? RNA_property_type(but->rnaprop) : 0;

    if (is_property && ELEM(rna_type, PROP_POINTER, PROP_STRING) &&
        (but->custom_data != nullptr) && (event->type == LEFTMOUSE) &&
        ((event->val == KM_DBL_CLICK) || (event->modifier & KM_CTRL)))
    {
      button_activate_state(C, but, BUTTON_STATE_TEXT_EDITING);
      return WM_UI_HANDLER_BREAK;
    }
    if (ELEM(event->type, LEFTMOUSE, EVT_PADENTER, EVT_RETKEY)) {
      const int event_val = (is_property) ? KM_PRESS : KM_CLICK;
      if (event->val == event_val) {
        button_activate_state(C, but, BUTTON_STATE_EXIT);
        return WM_UI_HANDLER_BREAK;
      }
    }
  }
  else if (data->state == BUTTON_STATE_TEXT_EDITING) {
    ui_do_but_textedit(C, block, but, data, event);
    return WM_UI_HANDLER_BREAK;
  }
  else if (data->state == BUTTON_STATE_TEXT_SELECTING) {
    ui_do_but_textedit_select(C, block, but, data, event);
    return WM_UI_HANDLER_BREAK;
  }

  return WM_UI_HANDLER_CONTINUE;
}

static int ui_do_but_TEX(
    bContext *C, uiBlock *block, uiBut *but, uiHandleButtonData *data, const wmEvent *event)
{
  if (data->state == BUTTON_STATE_HIGHLIGHT) {
    if (ELEM(event->type, LEFTMOUSE, EVT_BUT_OPEN, EVT_PADENTER, EVT_RETKEY) &&
        event->val == KM_PRESS)
    {
      if (ELEM(event->type, EVT_PADENTER, EVT_RETKEY) && !UI_but_is_utf8(but)) {
        /* Pass, allow file-selector, enter to execute. */
      }
      else if (ELEM(but->emboss, UI_EMBOSS_NONE, UI_EMBOSS_NONE_OR_STATUS) &&
               ((event->modifier & (KM_CTRL | KM_SHIFT | KM_ALT)) != KM_CTRL))
      {
        /* Pass. */
      }
      else {
        if (!ui_but_extra_operator_icon_mouse_over_get(but, data->region, event)) {
          button_activate_state(C, but, BUTTON_STATE_TEXT_EDITING);
        }
        return WM_UI_HANDLER_BREAK;
      }
    }
  }
  else if (data->state == BUTTON_STATE_TEXT_EDITING) {
    return ui_do_but_textedit(C, block, but, data, event);
  }
  else if (data->state == BUTTON_STATE_TEXT_SELECTING) {
    return ui_do_but_textedit_select(C, block, but, data, event);
  }

  return WM_UI_HANDLER_CONTINUE;
}

static int ui_do_but_SEARCH_UNLINK(
    bContext *C, uiBlock *block, uiBut *but, uiHandleButtonData *data, const wmEvent *event)
{
  /* unlink icon is on right */
  if (ELEM(event->type, LEFTMOUSE, EVT_BUT_OPEN, EVT_PADENTER, EVT_RETKEY)) {
    /* doing this on KM_PRESS calls eyedropper after clicking unlink icon */
    if ((event->val == KM_RELEASE) && ui_do_but_extra_operator_icon(C, but, data, event)) {
      return WM_UI_HANDLER_BREAK;
    }
  }
  return ui_do_but_TEX(C, block, but, data, event);
}

static int ui_do_but_TOG(bContext *C, uiBut *but, uiHandleButtonData *data, const wmEvent *event)
{
#ifdef USE_DRAG_TOGGLE
  {
    int retval;
    if (ui_do_but_ANY_drag_toggle(C, but, data, event, &retval)) {
      return retval;
    }
  }
#endif

  if (data->state == BUTTON_STATE_HIGHLIGHT) {
    bool do_activate = false;
    if (ELEM(event->type, EVT_PADENTER, EVT_RETKEY)) {
      if (event->val == KM_PRESS) {
        do_activate = true;
      }
    }
    else if (event->type == LEFTMOUSE) {
      if (ui_block_is_menu(but->block)) {
        /* Behave like other menu items. */
        do_activate = (event->val == KM_RELEASE);
      }
      else if (!ui_do_but_extra_operator_icon(C, but, data, event)) {
        /* Also use double-clicks to prevent fast clicks to leak to other handlers (#76481). */
        do_activate = ELEM(event->val, KM_PRESS, KM_DBL_CLICK);
      }
    }

    if (do_activate) {
      button_activate_state(C, but, BUTTON_STATE_EXIT);
      return WM_UI_HANDLER_BREAK;
    }
    if (ELEM(event->type, MOUSEPAN, WHEELDOWNMOUSE, WHEELUPMOUSE) && (event->modifier & KM_CTRL)) {
      /* Support Ctrl-Wheel to cycle values on expanded enum rows. */
      if (but->type == UI_BTYPE_ROW) {
        int type = event->type;
        int val = event->val;

        /* Convert pan to scroll-wheel. */
        if (type == MOUSEPAN) {
          ui_pan_to_scroll(event, &type, &val);

          if (type == MOUSEPAN) {
            return WM_UI_HANDLER_BREAK;
          }
        }

        const int direction = (type == WHEELDOWNMOUSE) ? -1 : 1;
        uiBut *but_select = ui_but_find_select_in_enum(but, direction);
        if (but_select) {
          uiBut *but_other = (direction == -1) ? but_select->next : but_select->prev;
          if (but_other && ui_but_find_select_in_enum__cmp(but, but_other)) {
            ARegion *region = data->region;

            data->cancel = true;
            button_activate_exit(C, but, data, false, false);

            /* Activate the text button. */
            button_activate_init(C, region, but_other, BUTTON_ACTIVATE_OVER);
            data = but_other->active;
            if (data) {
              ui_apply_but(C, but->block, but_other, but_other->active, true);
              button_activate_exit(C, but_other, data, false, false);

              /* restore active button */
              button_activate_init(C, region, but, BUTTON_ACTIVATE_OVER);
            }
            else {
              /* shouldn't happen */
              BLI_assert(0);
            }
          }
        }
        return WM_UI_HANDLER_BREAK;
      }
    }
  }
  return WM_UI_HANDLER_CONTINUE;
}

/**
 * \param close_popup: In most cases activating the view item should close the popup it is in
 *                     (unless #AbstractView::keep_open() was called when building the view), if
 *                     any. But this should only be done when activating the view item directly,
 *                     things like clicking nested buttons or calling the context menu should keep
 *                     the popup open for further interaction.
 */
static void force_activate_view_item_but(bContext *C,
                                         ARegion *region,
                                         uiButViewItem *but,
                                         const bool close_popup = true)
{
  if (but->active) {
    ui_apply_but(C, but->block, but, but->active, true);
  }
  else {
    UI_but_execute(C, region, but);
  }

  if (close_popup && !UI_view_item_popup_keep_open(*but->view_item)) {
    UI_popup_menu_close_from_but(but);
  }
}

static int ui_do_but_VIEW_ITEM(bContext *C,
                               uiBut *but,
                               uiHandleButtonData *data,
                               const wmEvent *event)
{
  uiButViewItem *view_item_but = (uiButViewItem *)but;
  BLI_assert(view_item_but->type == UI_BTYPE_VIEW_ITEM);

  if (data->state == BUTTON_STATE_HIGHLIGHT) {
    if (event->type == LEFTMOUSE) {
      switch (event->val) {
        case KM_PRESS:
          /* Extra icons have priority, don't mess with them. */
          if (ui_but_extra_operator_icon_mouse_over_get(but, data->region, event)) {
            return WM_UI_HANDLER_BREAK;
          }

          if (UI_view_item_supports_drag(*view_item_but->view_item)) {
            button_activate_state(C, but, BUTTON_STATE_WAIT_DRAG);
            data->dragstartx = event->xy[0];
            data->dragstarty = event->xy[1];
          }
          else {
            force_activate_view_item_but(C, data->region, view_item_but);
          }

          /* Always continue for drag and drop handling. Also for cases where keymap items are
           * registered to add custom activate or drag operators (the pose library does this for
           * example). */
          return WM_UI_HANDLER_CONTINUE;
        case KM_DBL_CLICK:
          data->cancel = true;
          UI_view_item_begin_rename(*view_item_but->view_item);
          ED_region_tag_redraw(CTX_wm_region(C));
          return WM_UI_HANDLER_BREAK;
      }
    }
  }
  else if (data->state == BUTTON_STATE_WAIT_DRAG) {
    /* Let "default" button handling take care of the drag logic. */
    return ui_do_but_EXIT(C, but, data, event);
  }

  return WM_UI_HANDLER_CONTINUE;
}

static int ui_do_but_EXIT(bContext *C, uiBut *but, uiHandleButtonData *data, const wmEvent *event)
{
  if (data->state == BUTTON_STATE_HIGHLIGHT) {

    /* First handle click on icon-drag type button. */
    if ((event->type == LEFTMOUSE) && (event->val == KM_PRESS) && ui_but_drag_is_draggable(but)) {
      if (ui_but_contains_point_px_icon(but, data->region, event)) {

        /* tell the button to wait and keep checking further events to
         * see if it should start dragging */
        button_activate_state(C, but, BUTTON_STATE_WAIT_DRAG);
        data->dragstartx = event->xy[0];
        data->dragstarty = event->xy[1];
        return WM_UI_HANDLER_CONTINUE;
      }
    }
#ifdef USE_DRAG_TOGGLE
    if ((event->type == LEFTMOUSE) && (event->val == KM_PRESS) && ui_but_is_drag_toggle(but)) {
      button_activate_state(C, but, BUTTON_STATE_WAIT_DRAG);
      data->dragstartx = event->xy[0];
      data->dragstarty = event->xy[1];
      return WM_UI_HANDLER_CONTINUE;
    }
#endif

    if (ELEM(event->type, LEFTMOUSE, EVT_PADENTER, EVT_RETKEY) && event->val == KM_PRESS) {
      int ret = WM_UI_HANDLER_BREAK;
      /* XXX: (a bit ugly) Special case handling for file-browser drag buttons (icon and filename
       * label). */
      if (ui_but_drag_is_draggable(but) && ui_but_contains_point_px_icon(but, data->region, event))
      {
        ret = WM_UI_HANDLER_CONTINUE;
      }
      /* Same special case handling for UI lists. Return CONTINUE so that a tweak or CLICK event
       * will be sent for the list to work with. */
      const uiBut *listbox = ui_list_find_mouse_over(data->region, event);
      if (listbox) {
        const uiList *ui_list = static_cast<const uiList *>(listbox->custom_data);
        if (ui_list && ui_list->dyn_data->custom_drag_optype) {
          ret = WM_UI_HANDLER_CONTINUE;
        }
      }
      const uiBut *view_but = ui_view_item_find_mouse_over(data->region, event->xy);
      if (view_but) {
        ret = WM_UI_HANDLER_CONTINUE;
      }
      button_activate_state(C, but, BUTTON_STATE_EXIT);
      return ret;
    }
  }
  else if (data->state == BUTTON_STATE_WAIT_DRAG) {

    /* this function also ends state */
    if (ui_but_drag_init(C, but, data, event)) {
      return WM_UI_HANDLER_BREAK;
    }

    /* If the mouse has been pressed and released, getting to
     * this point without triggering a drag, then clear the
     * drag state for this button and continue to pass on the event */
    if (event->type == LEFTMOUSE && event->val == KM_RELEASE) {
      button_activate_state(C, but, BUTTON_STATE_EXIT);
      return WM_UI_HANDLER_CONTINUE;
    }

    /* while waiting for a drag to be triggered, always block
     * other events from getting handled */
    return WM_UI_HANDLER_BREAK;
  }

  return WM_UI_HANDLER_CONTINUE;
}

/* var names match ui_numedit_but_NUM */
static float ui_numedit_apply_snapf(
    uiBut *but, float tempf, float softmin, float softmax, const enum eSnapType snap)
{
  if (tempf == softmin || tempf == softmax || snap == SNAP_OFF) {
    /* pass */
  }
  else {
    const PropertyScaleType scale_type = ui_but_scale_type(but);
    float softrange = softmax - softmin;
    float fac = 1.0f;

    if (ui_but_is_unit(but)) {
      const UnitSettings *unit = but->block->unit;
      const int unit_type = RNA_SUBTYPE_UNIT_VALUE(UI_but_unit_type_get(but));

      if (BKE_unit_is_valid(unit->system, unit_type)) {
        fac = float(BKE_unit_base_scalar(unit->system, unit_type));
        if (ELEM(unit_type, B_UNIT_LENGTH, B_UNIT_AREA, B_UNIT_VOLUME)) {
          fac /= unit->scale_length;
        }
      }
    }

    if (fac != 1.0f) {
      /* snap in unit-space */
      tempf /= fac;
      // softmin /= fac; /* UNUSED */
      // softmax /= fac; /* UNUSED */
      softrange /= fac;
    }

    /* workaround, too high snapping values */
    /* snapping by 10's for float buttons is quite annoying (location, scale...),
     * but allow for rotations */
    if (softrange >= 21.0f) {
      const UnitSettings *unit = but->block->unit;
      const int unit_type = UI_but_unit_type_get(but);
      if ((unit_type == PROP_UNIT_ROTATION) && (unit->system_rotation != USER_UNIT_ROT_RADIANS)) {
        /* Pass (degrees). */
      }
      else {
        softrange = 20.0f;
      }
    }

    BLI_assert(ELEM(snap, SNAP_ON, SNAP_ON_SMALL));
    switch (scale_type) {
      case PROP_SCALE_LINEAR:
      case PROP_SCALE_CUBIC: {
        const float snap_fac = (snap == SNAP_ON_SMALL ? 0.1f : 1.0f);
        if (softrange < 2.10f) {
          tempf = roundf(tempf * 10.0f / snap_fac) * 0.1f * snap_fac;
        }
        else if (softrange < 21.0f) {
          tempf = roundf(tempf / snap_fac) * snap_fac;
        }
        else {
          tempf = roundf(tempf * 0.1f / snap_fac) * 10.0f * snap_fac;
        }
        break;
      }
      case PROP_SCALE_LOG: {
        const float snap_fac = powf(10.0f,
                                    roundf(log10f(tempf) + UI_PROP_SCALE_LOG_SNAP_OFFSET) -
                                        (snap == SNAP_ON_SMALL ? 2.0f : 1.0f));
        tempf = roundf(tempf / snap_fac) * snap_fac;
        break;
      }
    }

    if (fac != 1.0f) {
      tempf *= fac;
    }
  }

  return tempf;
}

static float ui_numedit_apply_snap(int temp,
                                   float softmin,
                                   float softmax,
                                   const enum eSnapType snap)
{
  if (ELEM(temp, softmin, softmax)) {
    return temp;
  }

  switch (snap) {
    case SNAP_OFF:
      break;
    case SNAP_ON:
      temp = 10 * (temp / 10);
      break;
    case SNAP_ON_SMALL:
      temp = 100 * (temp / 100);
      break;
  }

  return temp;
}

static bool ui_numedit_but_NUM(uiButNumber *but,
                               uiHandleButtonData *data,
                               int mx,
                               const bool is_motion,
                               const enum eSnapType snap,
                               float fac)
{
  float deler, tempf;
  int lvalue, temp;
  bool changed = false;
  const bool is_float = ui_but_is_float(but);
  const PropertyScaleType scale_type = ui_but_scale_type(but);

  /* prevent unwanted drag adjustments, test motion so modifier keys refresh. */
  if ((is_motion || data->draglock) && (ui_but_dragedit_update_mval(data, mx) == false)) {
    return changed;
  }

  ui_block_interaction_begin_ensure(
      static_cast<bContext *>(but->block->evil_C), but->block, data, false);

  if (ui_but_is_cursor_warp(but)) {
    const float softmin = but->softmin;
    const float softmax = but->softmax;
    const float softrange = softmax - softmin;

    const float log_min = (scale_type == PROP_SCALE_LOG) ?
                              max_ff(max_ff(softmin, UI_PROP_SCALE_LOG_MIN),
                                     powf(10, -but->precision) * 0.5f) :
                              0;

    /* Mouse location isn't screen clamped to the screen so use a linear mapping
     * 2px == 1-int, or 1px == 1-ClickStep */
    if (is_float) {
      fac *= 0.01f * but->step_size;
      switch (scale_type) {
        case PROP_SCALE_LINEAR: {
          tempf = float(data->startvalue) + float(mx - data->dragstartx) * fac;
          break;
        }
        case PROP_SCALE_LOG: {
          const float startvalue = max_ff(float(data->startvalue), log_min);
          tempf = expf(float(mx - data->dragstartx) * fac) * startvalue;
          if (tempf <= log_min) {
            tempf = 0.0f;
          }
          break;
        }
        case PROP_SCALE_CUBIC: {
          tempf = cbrtf(float(data->startvalue)) + float(mx - data->dragstartx) * fac;
          tempf *= tempf * tempf;
          break;
        }
      }

      tempf = ui_numedit_apply_snapf(but, tempf, softmin, softmax, snap);

#if 1 /* fake moving the click start, nicer for dragging back after passing the limit */
      switch (scale_type) {
        case PROP_SCALE_LINEAR: {
          if (tempf < softmin) {
            data->dragstartx -= (softmin - tempf) / fac;
            tempf = softmin;
          }
          else if (tempf > softmax) {
            data->dragstartx -= (softmax - tempf) / fac;
            tempf = softmax;
          }
          break;
        }
        case PROP_SCALE_LOG: {
          const float startvalue = max_ff(float(data->startvalue), log_min);
          if (tempf < log_min) {
            data->dragstartx -= logf(log_min / startvalue) / fac - float(mx - data->dragstartx);
            tempf = softmin;
          }
          else if (tempf > softmax) {
            data->dragstartx -= logf(softmax / startvalue) / fac - float(mx - data->dragstartx);
            tempf = softmax;
          }
          break;
        }
        case PROP_SCALE_CUBIC: {
          if (tempf < softmin) {
            data->dragstartx = mx - int((cbrtf(softmin) - cbrtf(float(data->startvalue))) / fac);
            tempf = softmin;
          }
          else if (tempf > softmax) {
            data->dragstartx = mx - int((cbrtf(softmax) - cbrtf(float(data->startvalue))) / fac);
            tempf = softmax;
          }
          break;
        }
      }
#else
      CLAMP(tempf, softmin, softmax);
#endif

      if (tempf != float(data->value)) {
        data->dragchange = true;
        data->value = tempf;
        changed = true;
      }
    }
    else {
      if (softrange > 256) {
        fac = 1.0;
      } /* 1px == 1 */
      else if (softrange > 32) {
        fac = 1.0 / 2.0;
      } /* 2px == 1 */
      else {
        fac = 1.0 / 16.0;
      } /* 16px == 1? */

      temp = data->startvalue + ((double(mx) - data->dragstartx) * double(fac));
      temp = ui_numedit_apply_snap(temp, softmin, softmax, snap);

#if 1 /* fake moving the click start, nicer for dragging back after passing the limit */
      if (temp < softmin) {
        data->dragstartx -= (softmin - temp) / fac;
        temp = softmin;
      }
      else if (temp > softmax) {
        data->dragstartx += (temp - softmax) / fac;
        temp = softmax;
      }
#else
      CLAMP(temp, softmin, softmax);
#endif

      if (temp != data->value) {
        data->dragchange = true;
        data->value = temp;
        changed = true;
      }
    }

    data->draglastx = mx;
  }
  else {
    /* Use 'but->softmin', 'but->softmax' when clamping values. */
    const float softmin = data->drag_map_soft_min;
    const float softmax = data->drag_map_soft_max;
    const float softrange = softmax - softmin;

    float non_linear_range_limit;
    float non_linear_pixel_map;
    float non_linear_scale;

    /* Use a non-linear mapping of the mouse drag especially for large floats
     * (normal behavior) */
    deler = 500;
    if (is_float) {
      /* not needed for smaller float buttons */
      non_linear_range_limit = 11.0f;
      non_linear_pixel_map = 500.0f;
    }
    else {
      /* only scale large int buttons */
      non_linear_range_limit = 129.0f;
      /* Larger for ints, we don't need to fine tune them. */
      non_linear_pixel_map = 250.0f;

      /* prevent large ranges from getting too out of control */
      if (softrange > 600) {
        deler = powf(softrange, 0.75f);
      }
      else if (softrange < 25) {
        deler = 50.0;
      }
      else if (softrange < 100) {
        deler = 100.0;
      }
    }
    deler /= fac;

    if (softrange > non_linear_range_limit) {
      non_linear_scale = float(abs(mx - data->dragstartx)) / non_linear_pixel_map;
    }
    else {
      non_linear_scale = 1.0f;
    }

    if (is_float == false) {
      /* at minimum, moving cursor 2 pixels should change an int button. */
      CLAMP_MIN(non_linear_scale, 0.5f * UI_SCALE_FAC);
    }

    data->dragf += (float(mx - data->draglastx) / deler) * non_linear_scale;

    if (but->softmin == softmin) {
      CLAMP_MIN(data->dragf, 0.0f);
    }
    if (but->softmax == softmax) {
      CLAMP_MAX(data->dragf, 1.0f);
    }

    data->draglastx = mx;

    switch (scale_type) {
      case PROP_SCALE_LINEAR: {
        tempf = (softmin + data->dragf * softrange);
        break;
      }
      case PROP_SCALE_LOG: {
        const float log_min = max_ff(max_ff(softmin, UI_PROP_SCALE_LOG_MIN),
                                     powf(10.0f, -but->precision) * 0.5f);
        const float base = softmax / log_min;
        tempf = powf(base, data->dragf) * log_min;
        if (tempf <= log_min) {
          tempf = 0.0f;
        }
        break;
      }
      case PROP_SCALE_CUBIC: {
        tempf = (softmin + data->dragf * softrange);
        tempf *= tempf * tempf;
        float cubic_min = softmin * softmin * softmin;
        float cubic_max = softmax * softmax * softmax;
        tempf = (tempf - cubic_min) / (cubic_max - cubic_min) * softrange + softmin;
        break;
      }
    }

    if (!is_float) {
      temp = round_fl_to_int(tempf);

      temp = ui_numedit_apply_snap(temp, but->softmin, but->softmax, snap);

      CLAMP(temp, but->softmin, but->softmax);
      lvalue = int(data->value);

      if (temp != lvalue) {
        data->dragchange = true;
        data->value = double(temp);
        changed = true;
      }
    }
    else {
      temp = 0;
      tempf = ui_numedit_apply_snapf(but, tempf, but->softmin, but->softmax, snap);

      CLAMP(tempf, but->softmin, but->softmax);

      if (tempf != float(data->value)) {
        data->dragchange = true;
        data->value = tempf;
        changed = true;
      }
    }
  }

  return changed;
}

static void ui_numedit_set_active(uiBut *but)
{
  const int oldflag = but->drawflag;
  but->drawflag &= ~(UI_BUT_HOVER_LEFT | UI_BUT_HOVER_RIGHT);

  uiHandleButtonData *data = but->active;
  if (!data) {
    return;
  }

  /* Ignore once we start dragging. */
  if (data->dragchange == false) {
    const float handle_width = min_ff(BLI_rctf_size_x(&but->rect) / 3,
                                      BLI_rctf_size_y(&but->rect) * 0.7f);
    /* we can click on the side arrows to increment/decrement,
     * or click inside to edit the value directly */
    int mx = data->window->eventstate->xy[0];
    int my = data->window->eventstate->xy[1];
    ui_window_to_block(data->region, but->block, &mx, &my);

    if (mx < (but->rect.xmin + handle_width)) {
      but->drawflag |= UI_BUT_HOVER_LEFT;
    }
    else if (mx > (but->rect.xmax - handle_width)) {
      but->drawflag |= UI_BUT_HOVER_RIGHT;
    }
  }

  /* Don't change the cursor once pressed. */
  if ((but->flag & UI_SELECT) == 0) {
    if ((but->drawflag & UI_BUT_HOVER_LEFT) || (but->drawflag & UI_BUT_HOVER_RIGHT)) {
      if (data->changed_cursor) {
        WM_cursor_modal_restore(data->window);
        data->changed_cursor = false;
      }
    }
    else {
      if (data->changed_cursor == false) {
        WM_cursor_modal_set(data->window, WM_CURSOR_X_MOVE);
        data->changed_cursor = true;
      }
    }
  }

  if (but->drawflag != oldflag) {
    ED_region_tag_redraw(data->region);
  }
}

static int ui_do_but_NUM(
    bContext *C, uiBlock *block, uiBut *but, uiHandleButtonData *data, const wmEvent *event)
{
  uiButNumber *number_but = (uiButNumber *)but;
  int click = 0;
  int retval = WM_UI_HANDLER_CONTINUE;

  /* mouse location scaled to fit the UI */
  int mx = event->xy[0];
  int my = event->xy[1];
  /* mouse location kept at screen pixel coords */
  const int screen_mx = event->xy[0];

  BLI_assert(but->type == UI_BTYPE_NUM);

  ui_window_to_block(data->region, block, &mx, &my);
  ui_numedit_set_active(but);

  if (data->state == BUTTON_STATE_HIGHLIGHT) {
    int type = event->type, val = event->val;

    if (type == MOUSEPAN) {
      ui_pan_to_scroll(event, &type, &val);
    }

    /* XXX hardcoded keymap check.... */
    if (type == MOUSEPAN && (event->modifier & KM_CTRL)) {
      /* allow accumulating values, otherwise scrolling gets preference */
      retval = WM_UI_HANDLER_BREAK;
    }
    else if (type == WHEELDOWNMOUSE && (event->modifier & KM_CTRL)) {
      mx = but->rect.xmin;
      but->drawflag &= ~UI_BUT_HOVER_RIGHT;
      but->drawflag |= UI_BUT_HOVER_LEFT;
      click = 1;
    }
    else if ((type == WHEELUPMOUSE) && (event->modifier & KM_CTRL)) {
      mx = but->rect.xmax;
      but->drawflag &= ~UI_BUT_HOVER_LEFT;
      but->drawflag |= UI_BUT_HOVER_RIGHT;
      click = 1;
    }
    else if (event->val == KM_PRESS) {
      if (ELEM(event->type, LEFTMOUSE, EVT_PADENTER, EVT_RETKEY) && (event->modifier & KM_CTRL)) {
        button_activate_state(C, but, BUTTON_STATE_TEXT_EDITING);
        retval = WM_UI_HANDLER_BREAK;
      }
      else if (event->type == LEFTMOUSE) {
        data->dragstartx = data->draglastx = ui_but_is_cursor_warp(but) ? screen_mx : mx;
        button_activate_state(C, but, BUTTON_STATE_NUM_EDITING);
        retval = WM_UI_HANDLER_BREAK;
      }
      else if (ELEM(event->type, EVT_PADENTER, EVT_RETKEY) && event->val == KM_PRESS) {
        click = 1;
      }
      else if (event->type == EVT_BUT_OPEN) {
        /* Handle UI_but_focus_on_enter_event. */
        button_activate_state(C, but, BUTTON_STATE_TEXT_EDITING);
        retval = WM_UI_HANDLER_BREAK;
      }
      else if (event->type == EVT_MINUSKEY && event->val == KM_PRESS) {
        button_activate_state(C, but, BUTTON_STATE_NUM_EDITING);
        data->value = -data->value;
        button_activate_state(C, but, BUTTON_STATE_EXIT);
        retval = WM_UI_HANDLER_BREAK;
      }

#ifdef USE_DRAG_MULTINUM
      copy_v2_v2_int(data->multi_data.drag_start, event->xy);
#endif
    }
  }
  else if (data->state == BUTTON_STATE_NUM_EDITING) {
    if (ELEM(event->type, EVT_ESCKEY, RIGHTMOUSE)) {
      if (event->val == KM_PRESS) {
        data->cancel = true;
        data->escapecancel = true;
        button_activate_state(C, but, BUTTON_STATE_EXIT);
      }
    }
    else if (event->type == LEFTMOUSE && event->val == KM_RELEASE) {
      if (data->dragchange) {
#ifdef USE_DRAG_MULTINUM
        /* If we started multi-button but didn't drag, then edit. */
        if (data->multi_data.init == uiHandleButtonMulti::INIT_SETUP) {
          click = 1;
        }
        else
#endif
        {
          button_activate_state(C, but, BUTTON_STATE_EXIT);
        }
      }
      else {
        click = 1;
      }
    }
    else if ((event->type == MOUSEMOVE) || ui_event_is_snap(event)) {
      const bool is_motion = (event->type == MOUSEMOVE);
      const enum eSnapType snap = ui_event_to_snap(event);
      float fac;

#ifdef USE_DRAG_MULTINUM
      data->multi_data.drag_dir[0] += abs(data->draglastx - mx);
      data->multi_data.drag_dir[1] += abs(data->draglasty - my);
#endif

      fac = 1.0f;
      if (event->modifier & KM_SHIFT) {
        fac /= 10.0f;
      }

      if (ui_numedit_but_NUM(number_but,
                             data,
                             (ui_but_is_cursor_warp(but) ? screen_mx : mx),
                             is_motion,
                             snap,
                             fac))
      {
        ui_numedit_apply(C, block, but, data);
      }
#ifdef USE_DRAG_MULTINUM
      else if (data->multi_data.has_mbuts) {
        if (data->multi_data.init == uiHandleButtonMulti::INIT_ENABLE) {
          ui_multibut_states_apply(C, data, block);
        }
      }
#endif
    }
    retval = WM_UI_HANDLER_BREAK;
  }
  else if (data->state == BUTTON_STATE_TEXT_EDITING) {
    ui_do_but_textedit(C, block, but, data, event);
    retval = WM_UI_HANDLER_BREAK;
  }
  else if (data->state == BUTTON_STATE_TEXT_SELECTING) {
    ui_do_but_textedit_select(C, block, but, data, event);
    retval = WM_UI_HANDLER_BREAK;
  }

  if (click) {
    /* we can click on the side arrows to increment/decrement,
     * or click inside to edit the value directly */

    if (!ui_but_is_float(but)) {
      /* Integer Value. */
      if (but->drawflag & (UI_BUT_HOVER_LEFT | UI_BUT_HOVER_RIGHT)) {
        button_activate_state(C, but, BUTTON_STATE_NUM_EDITING);

        const int value_step = int(number_but->step_size);
        BLI_assert(value_step > 0);
        const int softmin = round_fl_to_int_clamp(but->softmin);
        const int softmax = round_fl_to_int_clamp(but->softmax);
        const double value_test = (but->drawflag & UI_BUT_HOVER_LEFT) ?
                                      double(max_ii(softmin, int(data->value) - value_step)) :
                                      double(min_ii(softmax, int(data->value) + value_step));
        if (value_test != data->value) {
          data->value = double(value_test);
        }
        else {
          data->cancel = true;
        }
        button_activate_state(C, but, BUTTON_STATE_EXIT);
      }
      else {
        button_activate_state(C, but, BUTTON_STATE_TEXT_EDITING);
      }
    }
    else {
      /* Float Value. */
      if (but->drawflag & (UI_BUT_HOVER_LEFT | UI_BUT_HOVER_RIGHT)) {
        const PropertyScaleType scale_type = ui_but_scale_type(but);

        button_activate_state(C, but, BUTTON_STATE_NUM_EDITING);

        double value_step;
        if (scale_type == PROP_SCALE_LOG) {
          double precision = (roundf(log10f(data->value) + UI_PROP_SCALE_LOG_SNAP_OFFSET) - 1.0f) +
                             log10f(number_but->step_size);
          /* Non-finite when `data->value` is zero. */
          if (UNLIKELY(!isfinite(precision))) {
            precision = -FLT_MAX; /* Ignore this value. */
          }
          value_step = powf(10.0f, max_ff(precision, -number_but->precision));
        }
        else {
          value_step = double(number_but->step_size * UI_PRECISION_FLOAT_SCALE);
        }
        BLI_assert(value_step > 0.0f);
        const double value_test =
            (but->drawflag & UI_BUT_HOVER_LEFT) ?
                double(max_ff(but->softmin, float(data->value - value_step))) :
                double(min_ff(but->softmax, float(data->value + value_step)));
        if (value_test != data->value) {
          data->value = value_test;
        }
        else {
          data->cancel = true;
        }
        button_activate_state(C, but, BUTTON_STATE_EXIT);
      }
      else {
        button_activate_state(C, but, BUTTON_STATE_TEXT_EDITING);
      }
    }

    retval = WM_UI_HANDLER_BREAK;
  }

  data->draglastx = mx;
  data->draglasty = my;

  return retval;
}

static bool ui_numedit_but_SLI(uiBut *but,
                               uiHandleButtonData *data,
                               int mx,
                               const bool is_horizontal,
                               const bool is_motion,
                               const bool snap,
                               const bool shift,
                               const bool use_continuous_grab)
{
  uiButNumberSlider *slider_but = reinterpret_cast<uiButNumberSlider *>(but);
  float cursor_x_range, f, tempf, softmin, softmax, softrange;
  int temp, lvalue;
  bool changed = false;
  float mx_fl = float(mx);

  /* prevent unwanted drag adjustments, test motion so modifier keys refresh. */
  if ((but->type != UI_BTYPE_SCROLL) && (is_motion || data->draglock) &&
      (ui_but_dragedit_update_mval(data, mx) == false))
  {
    return changed;
  }

  ui_block_interaction_begin_ensure(
      static_cast<bContext *>(but->block->evil_C), but->block, data, false);

  const PropertyScaleType scale_type = ui_but_scale_type(but);

  softmin = but->softmin;
  softmax = but->softmax;
  softrange = softmax - softmin;

  if (but->type == UI_BTYPE_NUM_SLIDER) {
    cursor_x_range = BLI_rctf_size_x(&but->rect);
    if (use_continuous_grab) {
      const float fac = ui_mouse_scale_warp_factor(shift);
      f = ((mx_fl - data->draglastx) / cursor_x_range) * fac + data->dragf;
    }
    else {
      mx_fl = clamp_f(mx_fl, but->rect.xmin, but->rect.xmax);
      f = (mx_fl - but->rect.xmin) / cursor_x_range;
    }
  }
  else if (but->type == UI_BTYPE_SCROLL) {
    const float size = (is_horizontal) ? BLI_rctf_size_x(&but->rect) :
                                         -BLI_rctf_size_y(&but->rect);
    cursor_x_range = size * (but->softmax - but->softmin) /
<<<<<<< HEAD
                     (but->softmax - but->softmin + but->a1);
    f = (mx_fl - data->dragstartx) / cursor_x_range + data->dragfstart;
=======
                     (but->softmax - but->softmin + slider_but->step_size);
  }
  else {
    const float ofs = (BLI_rctf_size_y(&but->rect) / 2.0f);
    cursor_x_range = (BLI_rctf_size_x(&but->rect) - ofs);
>>>>>>> 0c9ef75d
  }

  CLAMP(f, 0.0f, 1.0f);
  data->dragf = f;

  /* deal with mouse correction */
#ifdef USE_CONT_MOUSE_CORRECT
  if (ui_but_is_cursor_warp(but)) {
    /* OK but can go outside bounds */
    if (is_horizontal) {
      data->ungrab_mval[0] = but->rect.xmin + (f * cursor_x_range);
      data->ungrab_mval[1] = BLI_rctf_cent_y(&but->rect);
    }
    else {
      data->ungrab_mval[1] = but->rect.ymin + (f * cursor_x_range);
      data->ungrab_mval[0] = BLI_rctf_cent_x(&but->rect);
    }
    BLI_rctf_clamp_pt_v(&but->rect, data->ungrab_mval);
  }
#endif
  /* done correcting mouse */

  switch (scale_type) {
    case PROP_SCALE_LINEAR: {
      tempf = softmin + f * softrange;
      break;
    }
    case PROP_SCALE_LOG: {
      tempf = powf(softmax / softmin, f) * softmin;
      break;
    }
    case PROP_SCALE_CUBIC: {
      const float cubicmin = cube_f(softmin);
      const float cubicmax = cube_f(softmax);
      const float cubicrange = cubicmax - cubicmin;
      tempf = cube_f(softmin + f * softrange);
      tempf = (tempf - cubicmin) / cubicrange * softrange + softmin;
      break;
    }
  }
  temp = round_fl_to_int(tempf);

  if (snap) {
    if (ELEM(tempf, softmin, softmax)) {
      /* pass */
    }
    else if (ui_but_is_float(but)) {

      if (shift) {
        if (ELEM(tempf, softmin, softmax)) {
        }
        else if (softrange < 2.10f) {
          tempf = roundf(tempf * 100.0f) * 0.01f;
        }
        else if (softrange < 21.0f) {
          tempf = roundf(tempf * 10.0f) * 0.1f;
        }
        else {
          tempf = roundf(tempf);
        }
      }
      else {
        if (softrange < 2.10f) {
          tempf = roundf(tempf * 10.0f) * 0.1f;
        }
        else if (softrange < 21.0f) {
          tempf = roundf(tempf);
        }
        else {
          tempf = roundf(tempf * 0.1f) * 10.0f;
        }
      }
    }
    else {
      temp = 10 * (temp / 10);
      tempf = temp;
    }
  }

  if (!ui_but_is_float(but)) {
    lvalue = round(data->value);

    CLAMP(temp, softmin, softmax);

    if (temp != lvalue) {
      data->value = temp;
      data->dragchange = true;
      changed = true;
    }
  }
  else {
    CLAMP(tempf, softmin, softmax);

    if (tempf != float(data->value)) {
      data->value = tempf;
      data->dragchange = true;
      changed = true;
    }
  }

  return changed;
}

static int ui_do_but_SLI(
    bContext *C, uiBlock *block, uiBut *but, uiHandleButtonData *data, const wmEvent *event)
{
  int click = 0;
  int retval = WM_UI_HANDLER_CONTINUE;

  int mx = event->xy[0];
  int my = event->xy[1];
  ui_window_to_block(data->region, block, &mx, &my);

  if (data->state == BUTTON_STATE_HIGHLIGHT) {
    int type = event->type, val = event->val;

    if (type == MOUSEPAN) {
      ui_pan_to_scroll(event, &type, &val);
    }

    /* XXX hardcoded keymap check.... */
    if ((type == MOUSEPAN) && (event->modifier & KM_CTRL)) {
      /* allow accumulating values, otherwise scrolling gets preference */
      retval = WM_UI_HANDLER_BREAK;
    }
    else if ((type == WHEELDOWNMOUSE) && (event->modifier & KM_CTRL)) {
      mx = but->rect.xmin;
      click = 2;
    }
    else if ((type == WHEELUPMOUSE) && (event->modifier & KM_CTRL)) {
      mx = but->rect.xmax;
      click = 2;
    }
    else if (event->val == KM_PRESS) {
      if (ELEM(event->type, LEFTMOUSE, EVT_PADENTER, EVT_RETKEY) && (event->modifier & KM_CTRL)) {
        button_activate_state(C, but, BUTTON_STATE_TEXT_EDITING);
        retval = WM_UI_HANDLER_BREAK;
      }
#ifndef USE_ALLSELECT
      /* alt-click on sides to get "arrows" like in UI_BTYPE_NUM buttons,
       * and match wheel usage above */
      else if ((event->type == LEFTMOUSE) && (event->modifier & KM_ALT)) {
        int halfpos = BLI_rctf_cent_x(&but->rect);
        click = 2;
        if (mx < halfpos) {
          mx = but->rect.xmin;
        }
        else {
          mx = but->rect.xmax;
        }
      }
#endif
      else if (event->type == LEFTMOUSE) {
        data->dragstartx = mx;
        data->draglastx = mx;
        button_activate_state(C, but, BUTTON_STATE_NUM_EDITING);
        retval = WM_UI_HANDLER_BREAK;
      }
      else if (ELEM(event->type, EVT_PADENTER, EVT_RETKEY) && event->val == KM_PRESS) {
        click = 1;
      }
      else if (event->type == EVT_MINUSKEY && event->val == KM_PRESS) {
        button_activate_state(C, but, BUTTON_STATE_NUM_EDITING);
        data->value = -data->value;
        button_activate_state(C, but, BUTTON_STATE_EXIT);
        retval = WM_UI_HANDLER_BREAK;
      }
    }
#ifdef USE_DRAG_MULTINUM
    copy_v2_v2_int(data->multi_data.drag_start, event->xy);
#endif
  }
  else if (data->state == BUTTON_STATE_NUM_EDITING) {
    if (ELEM(event->type, EVT_ESCKEY, RIGHTMOUSE)) {
      if (event->val == KM_PRESS) {
        data->cancel = true;
        data->escapecancel = true;
        button_activate_state(C, but, BUTTON_STATE_EXIT);
      }
    }
    else if (event->type == LEFTMOUSE && event->val == KM_RELEASE) {
      if (data->dragchange) {
#ifdef USE_DRAG_MULTINUM
        /* If we started multi-button but didn't drag, then edit. */
        if (data->multi_data.init == uiHandleButtonMulti::INIT_SETUP) {
          click = 1;
        }
        else
#endif
        {
          button_activate_state(C, but, BUTTON_STATE_EXIT);
        }
      }
      else {
#ifdef USE_CONT_MOUSE_CORRECT
        /* reset! */
        copy_v2_fl(data->ungrab_mval, FLT_MAX);
#endif
        click = 1;
      }
    }
    else if ((event->type == MOUSEMOVE) || ui_event_is_snap(event)) {
      const bool is_motion = (event->type == MOUSEMOVE);
#ifdef USE_DRAG_MULTINUM
      data->multi_data.drag_dir[0] += abs(data->draglastx - mx);
      data->multi_data.drag_dir[1] += abs(data->draglasty - my);
#endif
      const bool ctrl = event->modifier & KM_CTRL;
      const bool shift = event->modifier & KM_SHIFT;
      const bool use_continuous_grab = ui_but_is_cursor_warp(but) &&
                                       event->tablet.active == EVT_TABLET_NONE;
      if (ui_numedit_but_SLI(but, data, mx, true, is_motion, ctrl, shift, use_continuous_grab)) {
        ui_numedit_apply(C, block, but, data);
      }

#ifdef USE_DRAG_MULTINUM
      else if (data->multi_data.has_mbuts) {
        if (data->multi_data.init == uiHandleButtonMulti::INIT_ENABLE) {
          ui_multibut_states_apply(C, data, block);
        }
      }
#endif
    }
    retval = WM_UI_HANDLER_BREAK;
  }
  else if (data->state == BUTTON_STATE_TEXT_EDITING) {
    ui_do_but_textedit(C, block, but, data, event);
    retval = WM_UI_HANDLER_BREAK;
  }
  else if (data->state == BUTTON_STATE_TEXT_SELECTING) {
    ui_do_but_textedit_select(C, block, but, data, event);
    retval = WM_UI_HANDLER_BREAK;
  }

  if (click) {
    if (click == 2) {
      const PropertyScaleType scale_type = ui_but_scale_type(but);

      /* nudge slider to the left or right */
      float f, tempf, softmin, softmax, softrange;
      int temp;

      button_activate_state(C, but, BUTTON_STATE_NUM_EDITING);

      softmin = but->softmin;
      softmax = but->softmax;
      softrange = softmax - softmin;

      tempf = data->value;
      temp = int(data->value);

#if 0
      if (but->type == SLI) {
        /* same as below */
        f = float(mx - but->rect.xmin) / (BLI_rctf_size_x(&but->rect));
      }
      else
#endif
      {
        f = float(mx - but->rect.xmin) / BLI_rctf_size_x(&but->rect);
      }

      if (scale_type == PROP_SCALE_LOG) {
        f = powf(softmax / softmin, f) * softmin;
      }
      else {
        f = softmin + f * softrange;
      }

      if (!ui_but_is_float(but)) {
        int value_step = 1;
        if (f < temp) {
          temp -= value_step;
        }
        else {
          temp += value_step;
        }

        if (temp >= softmin && temp <= softmax) {
          data->value = temp;
        }
        else {
          data->cancel = true;
        }
      }
      else {
        if (tempf >= softmin && tempf <= softmax) {
          float value_step;
          if (scale_type == PROP_SCALE_LOG) {
            value_step = powf(10.0f, roundf(log10f(tempf) + UI_PROP_SCALE_LOG_SNAP_OFFSET) - 1.0f);
          }
          else {
            value_step = 0.01f;
          }

          if (f < tempf) {
            tempf -= value_step;
          }
          else {
            tempf += value_step;
          }

          CLAMP(tempf, softmin, softmax);
          data->value = tempf;
        }
        else {
          data->cancel = true;
        }
      }

      button_activate_state(C, but, BUTTON_STATE_EXIT);
      retval = WM_UI_HANDLER_BREAK;
    }
    else {
      /* edit the value directly */
      button_activate_state(C, but, BUTTON_STATE_TEXT_EDITING);
      retval = WM_UI_HANDLER_BREAK;
    }
  }

  data->draglastx = mx;
  data->draglasty = my;

  return retval;
}

static int ui_do_but_SCROLL(
    bContext *C, uiBlock *block, uiBut *but, uiHandleButtonData *data, const wmEvent *event)
{
  int retval = WM_UI_HANDLER_CONTINUE;
  const bool horizontal = (BLI_rctf_size_x(&but->rect) > BLI_rctf_size_y(&but->rect));

  int mx = event->xy[0];
  int my = event->xy[1];
  ui_window_to_block(data->region, block, &mx, &my);

  if (data->state == BUTTON_STATE_HIGHLIGHT) {
    if (event->val == KM_PRESS) {
      if (event->type == LEFTMOUSE) {
        if (horizontal) {
          data->dragstartx = mx;
          data->draglastx = mx;
        }
        else {
          data->dragstartx = my;
          data->draglastx = my;
        }
        button_activate_state(C, but, BUTTON_STATE_NUM_EDITING);
        retval = WM_UI_HANDLER_BREAK;
      }
    }
  }
  else if (data->state == BUTTON_STATE_NUM_EDITING) {
    if (event->type == EVT_ESCKEY) {
      if (event->val == KM_PRESS) {
        data->cancel = true;
        data->escapecancel = true;
        button_activate_state(C, but, BUTTON_STATE_EXIT);
      }
    }
    else if (event->type == LEFTMOUSE && event->val == KM_RELEASE) {
      button_activate_state(C, but, BUTTON_STATE_EXIT);
    }
    else if (event->type == MOUSEMOVE) {
      const bool is_motion = true;
      if (ui_numedit_but_SLI(
<<<<<<< HEAD
              but, data, (horizontal) ? mx : my, horizontal, is_motion, false, false, false))
      {
=======
              but, data, (horizontal) ? mx : my, horizontal, is_motion, false, false))
      {
        /* Scroll-bars in popups need UI layout refresh to update the right items to show. */
        if (ui_block_is_popup_any(but->block)) {
          ED_region_tag_refresh_ui(data->region);
        }
>>>>>>> 0c9ef75d
        ui_numedit_apply(C, block, but, data);
      }
    }

    retval = WM_UI_HANDLER_BREAK;
  }

  return retval;
}

static int ui_do_but_GRIP(
    bContext *C, uiBlock *block, uiBut *but, uiHandleButtonData *data, const wmEvent *event)
{
  int retval = WM_UI_HANDLER_CONTINUE;
  const bool horizontal = (BLI_rctf_size_x(&but->rect) < BLI_rctf_size_y(&but->rect));

  /* NOTE: Having to store org point in window space and recompute it to block "space" each time
   *       is not ideal, but this is a way to hack around behavior of ui_window_to_block(), which
   *       returns different results when the block is inside a panel or not...
   *       See #37739.
   */

  int mx = event->xy[0];
  int my = event->xy[1];
  ui_window_to_block(data->region, block, &mx, &my);

  if (data->state == BUTTON_STATE_HIGHLIGHT) {
    if (event->val == KM_PRESS) {
      if (event->type == LEFTMOUSE) {
        data->dragstartx = event->xy[0];
        data->dragstarty = event->xy[1];
        button_activate_state(C, but, BUTTON_STATE_NUM_EDITING);
        retval = WM_UI_HANDLER_BREAK;
      }
    }
  }
  else if (data->state == BUTTON_STATE_NUM_EDITING) {
    if (event->type == EVT_ESCKEY) {
      if (event->val == KM_PRESS) {
        data->cancel = true;
        data->escapecancel = true;
        button_activate_state(C, but, BUTTON_STATE_EXIT);
      }
    }
    else if (event->type == LEFTMOUSE && event->val == KM_RELEASE) {
      button_activate_state(C, but, BUTTON_STATE_EXIT);
    }
    else if (event->type == MOUSEMOVE) {
      int dragstartx = data->dragstartx;
      int dragstarty = data->dragstarty;
      ui_window_to_block(data->region, block, &dragstartx, &dragstarty);
      data->value = data->origvalue + (horizontal ? mx - dragstartx : dragstarty - my);
      ui_numedit_apply(C, block, but, data);
    }

    retval = WM_UI_HANDLER_BREAK;
  }

  return retval;
}

static int ui_do_but_LISTROW(bContext *C,
                             uiBut *but,
                             uiHandleButtonData *data,
                             const wmEvent *event)
{
  if (data->state == BUTTON_STATE_HIGHLIGHT) {
    /* hack to pass on ctrl+click and double click to overlapping text
     * editing field for editing list item names
     */
    if ((ELEM(event->type, LEFTMOUSE, EVT_PADENTER, EVT_RETKEY) && (event->val == KM_PRESS) &&
         (event->modifier & KM_CTRL)) ||
        (event->type == LEFTMOUSE && event->val == KM_DBL_CLICK))
    {
      uiBut *labelbut = ui_but_list_row_text_activate(
          C, but, data, event, BUTTON_ACTIVATE_TEXT_EDITING);
      if (labelbut) {
        /* Nothing else to do. */
        return WM_UI_HANDLER_BREAK;
      }
    }
  }

  return ui_do_but_EXIT(C, but, data, event);
}

static int ui_do_but_BLOCK(bContext *C, uiBut *but, uiHandleButtonData *data, const wmEvent *event)
{
  if (data->state == BUTTON_STATE_HIGHLIGHT) {

    /* First handle click on icon-drag type button. */
    if (event->type == LEFTMOUSE && ui_but_drag_is_draggable(but) && event->val == KM_PRESS) {
      if (ui_but_contains_point_px_icon(but, data->region, event)) {
        button_activate_state(C, but, BUTTON_STATE_WAIT_DRAG);
        data->dragstartx = event->xy[0];
        data->dragstarty = event->xy[1];
        return WM_UI_HANDLER_BREAK;
      }
    }
#ifdef USE_DRAG_TOGGLE
    if (event->type == LEFTMOUSE && event->val == KM_PRESS && ui_but_is_drag_toggle(but)) {
      button_activate_state(C, but, BUTTON_STATE_WAIT_DRAG);
      data->dragstartx = event->xy[0];
      data->dragstarty = event->xy[1];
      return WM_UI_HANDLER_BREAK;
    }
#endif
    /* regular open menu */
    if (ELEM(event->type, LEFTMOUSE, EVT_PADENTER, EVT_RETKEY) && event->val == KM_PRESS) {
      button_activate_state(C, but, BUTTON_STATE_MENU_OPEN);
      return WM_UI_HANDLER_BREAK;
    }
    if (ui_but_supports_cycling(but)) {
      if (ELEM(event->type, MOUSEPAN, WHEELDOWNMOUSE, WHEELUPMOUSE) && (event->modifier & KM_CTRL))
      {
        int type = event->type;
        int val = event->val;

        /* Convert pan to scroll-wheel. */
        if (type == MOUSEPAN) {
          ui_pan_to_scroll(event, &type, &val);

          if (type == MOUSEPAN) {
            return WM_UI_HANDLER_BREAK;
          }
        }

        const int direction = (type == WHEELDOWNMOUSE) ? 1 : -1;

        data->value = ui_but_menu_step(but, direction);

        button_activate_state(C, but, BUTTON_STATE_EXIT);
        ui_apply_but(C, but->block, but, data, true);

        /* Button's state need to be changed to EXIT so moving mouse away from this mouse
         * wouldn't lead to cancel changes made to this button, but changing state to EXIT also
         * makes no button active for a while which leads to triggering operator when doing fast
         * scrolling mouse wheel. using post activate stuff from button allows to make button be
         * active again after checking for all that mouse leave and cancel stuff, so quick
         * scroll wouldn't be an issue anymore. Same goes for scrolling wheel in another
         * direction below (sergey).
         */
        data->postbut = but;
        data->posttype = BUTTON_ACTIVATE_OVER;

        /* without this, a new interface that draws as result of the menu change
         * won't register that the mouse is over it, eg:
         * Alt+MouseWheel over the render slots, without this,
         * the slot menu fails to switch a second time.
         *
         * The active state of the button could be maintained some other way
         * and remove this mouse-move event.
         */
        WM_event_add_mousemove(data->window);

        return WM_UI_HANDLER_BREAK;
      }
    }
  }
  else if (data->state == BUTTON_STATE_WAIT_DRAG) {

    /* this function also ends state */
    if (ui_but_drag_init(C, but, data, event)) {
      return WM_UI_HANDLER_BREAK;
    }

    /* outside icon quit, not needed if drag activated */
    if (0 == ui_but_contains_point_px_icon(but, data->region, event)) {
      button_activate_state(C, but, BUTTON_STATE_EXIT);
      data->cancel = true;
      return WM_UI_HANDLER_BREAK;
    }

    if (event->type == LEFTMOUSE && event->val == KM_RELEASE) {
      button_activate_state(C, but, BUTTON_STATE_MENU_OPEN);
      return WM_UI_HANDLER_BREAK;
    }
  }

  return WM_UI_HANDLER_CONTINUE;
}

static bool ui_numedit_but_UNITVEC(
    uiBut *but, uiHandleButtonData *data, int mx, int my, const enum eSnapType snap)
{
  float mrad;
  bool changed = true;

  /* button is presumed square */
  /* if mouse moves outside of sphere, it does negative normal */

  /* note that both data->vec and data->origvec should be normalized
   * else we'll get a harmless but annoying jump when first clicking */

  float *fp = data->origvec;
  const float rad = BLI_rctf_size_x(&but->rect);
  const float radsq = rad * rad;

  int mdx, mdy;
  if (fp[2] > 0.0f) {
    mdx = (rad * fp[0]);
    mdy = (rad * fp[1]);
  }
  else if (fp[2] > -1.0f) {
    mrad = rad / sqrtf(fp[0] * fp[0] + fp[1] * fp[1]);

    mdx = 2.0f * mrad * fp[0] - (rad * fp[0]);
    mdy = 2.0f * mrad * fp[1] - (rad * fp[1]);
  }
  else {
    mdx = mdy = 0;
  }

  float dx = float(mx + mdx - data->dragstartx);
  float dy = float(my + mdy - data->dragstarty);

  fp = data->vec;
  mrad = dx * dx + dy * dy;
  if (mrad < radsq) { /* inner circle */
    fp[0] = dx;
    fp[1] = dy;
    fp[2] = sqrtf(radsq - dx * dx - dy * dy);
  }
  else { /* outer circle */

    mrad = rad / sqrtf(mrad); /* veclen */

    dx *= (2.0f * mrad - 1.0f);
    dy *= (2.0f * mrad - 1.0f);

    mrad = dx * dx + dy * dy;
    if (mrad < radsq) {
      fp[0] = dx;
      fp[1] = dy;
      fp[2] = -sqrtf(radsq - dx * dx - dy * dy);
    }
  }
  normalize_v3(fp);

  if (snap != SNAP_OFF) {
    const int snap_steps = (snap == SNAP_ON) ? 4 : 12; /* 45 or 15 degree increments */
    const float snap_steps_angle = M_PI / snap_steps;
    float angle, angle_snap;

    /* round each axis of 'fp' to the next increment
     * do this in "angle" space - this gives increments of same size */
    for (int i = 0; i < 3; i++) {
      angle = asinf(fp[i]);
      angle_snap = roundf(angle / snap_steps_angle) * snap_steps_angle;
      fp[i] = sinf(angle_snap);
    }
    normalize_v3(fp);
    changed = !compare_v3v3(fp, data->origvec, FLT_EPSILON);
  }

  data->draglastx = mx;
  data->draglasty = my;

  return changed;
}

static void ui_palette_set_active(uiButColor *color_but)
{
  if (color_but->is_pallete_color) {
    Palette *palette = (Palette *)color_but->rnapoin.owner_id;
    const PaletteColor *color = static_cast<const PaletteColor *>(color_but->rnapoin.data);
    palette->active_color = BLI_findindex(&palette->colors, color);
  }
}

static int ui_do_but_COLOR(bContext *C, uiBut *but, uiHandleButtonData *data, const wmEvent *event)
{
  BLI_assert(but->type == UI_BTYPE_COLOR);
  uiButColor *color_but = (uiButColor *)but;

  if (data->state == BUTTON_STATE_HIGHLIGHT) {
    /* First handle click on icon-drag type button. */
    if (event->type == LEFTMOUSE && ui_but_drag_is_draggable(but) && event->val == KM_PRESS) {
      ui_palette_set_active(color_but);
      if (ui_but_contains_point_px_icon(but, data->region, event)) {
        button_activate_state(C, but, BUTTON_STATE_WAIT_DRAG);
        data->dragstartx = event->xy[0];
        data->dragstarty = event->xy[1];
        return WM_UI_HANDLER_BREAK;
      }
    }
#ifdef USE_DRAG_TOGGLE
    if (event->type == LEFTMOUSE && event->val == KM_PRESS) {
      ui_palette_set_active(color_but);
      button_activate_state(C, but, BUTTON_STATE_WAIT_DRAG);
      data->dragstartx = event->xy[0];
      data->dragstarty = event->xy[1];
      return WM_UI_HANDLER_BREAK;
    }
#endif
    /* regular open menu */
    if (ELEM(event->type, LEFTMOUSE, EVT_PADENTER, EVT_RETKEY) && event->val == KM_PRESS) {
      ui_palette_set_active(color_but);
      button_activate_state(C, but, BUTTON_STATE_MENU_OPEN);
      return WM_UI_HANDLER_BREAK;
    }
    if (ELEM(event->type, MOUSEPAN, WHEELDOWNMOUSE, WHEELUPMOUSE) && (event->modifier & KM_CTRL)) {
      ColorPicker *cpicker = static_cast<ColorPicker *>(but->custom_data);
      float hsv_static[3] = {0.0f};
      float *hsv = cpicker ? cpicker->hsv_perceptual : hsv_static;
      float col[3];

      ui_but_v3_get(but, col);
      rgb_to_hsv_compat_v(col, hsv);

      if (event->type == WHEELDOWNMOUSE) {
        hsv[2] = clamp_f(hsv[2] - 0.05f, 0.0f, 1.0f);
      }
      else if (event->type == WHEELUPMOUSE) {
        hsv[2] = clamp_f(hsv[2] + 0.05f, 0.0f, 1.0f);
      }
      else {
        const float fac = 0.005 * (event->xy[1] - event->prev_xy[1]);
        hsv[2] = clamp_f(hsv[2] + fac, 0.0f, 1.0f);
      }

      hsv_to_rgb_v(hsv, data->vec);
      ui_but_v3_set(but, data->vec);

      button_activate_state(C, but, BUTTON_STATE_EXIT);
      ui_apply_but(C, but->block, but, data, true);
      return WM_UI_HANDLER_BREAK;
    }
    if (color_but->is_pallete_color && (event->type == EVT_DELKEY) && (event->val == KM_PRESS)) {
      Palette *palette = (Palette *)but->rnapoin.owner_id;
      PaletteColor *color = static_cast<PaletteColor *>(but->rnapoin.data);

      BKE_palette_color_remove(palette, color);

      button_activate_state(C, but, BUTTON_STATE_EXIT);

      /* this is risky. it works OK for now,
       * but if it gives trouble we should delay execution */
      but->rnapoin = PointerRNA_NULL;
      but->rnaprop = nullptr;

      return WM_UI_HANDLER_BREAK;
    }
  }
  else if (data->state == BUTTON_STATE_WAIT_DRAG) {

    /* this function also ends state */
    if (ui_but_drag_init(C, but, data, event)) {
      return WM_UI_HANDLER_BREAK;
    }

    /* outside icon quit, not needed if drag activated */
    if (0 == ui_but_contains_point_px_icon(but, data->region, event)) {
      button_activate_state(C, but, BUTTON_STATE_EXIT);
      data->cancel = true;
      return WM_UI_HANDLER_BREAK;
    }

    if (event->type == LEFTMOUSE && event->val == KM_RELEASE) {
      if (color_but->is_pallete_color) {
        if ((event->modifier & KM_CTRL) == 0) {
          float color[3];
          Paint *paint = BKE_paint_get_active_from_context(C);
          if (paint != nullptr) {
            Brush *brush = BKE_paint_brush(paint);

            if (brush->flag & BRUSH_USE_GRADIENT) {
              float *target = &brush->gradient->data[brush->gradient->cur].r;

              if (but->rnaprop && RNA_property_subtype(but->rnaprop) == PROP_COLOR_GAMMA) {
                RNA_property_float_get_array(&but->rnapoin, but->rnaprop, target);
                IMB_colormanagement_srgb_to_scene_linear_v3(target, target);
              }
              else if (but->rnaprop && RNA_property_subtype(but->rnaprop) == PROP_COLOR) {
                RNA_property_float_get_array(&but->rnapoin, but->rnaprop, target);
              }
            }
            else {
              Scene *scene = CTX_data_scene(C);
              bool updated = false;

              if (but->rnaprop && RNA_property_subtype(but->rnaprop) == PROP_COLOR_GAMMA) {
                RNA_property_float_get_array(&but->rnapoin, but->rnaprop, color);
                BKE_brush_color_set(scene, brush, color);
                updated = true;
              }
              else if (but->rnaprop && RNA_property_subtype(but->rnaprop) == PROP_COLOR) {
                RNA_property_float_get_array(&but->rnapoin, but->rnaprop, color);
                IMB_colormanagement_scene_linear_to_srgb_v3(color, color);
                BKE_brush_color_set(scene, brush, color);
                updated = true;
              }

              if (updated) {
                PropertyRNA *brush_color_prop;

                PointerRNA brush_ptr = RNA_id_pointer_create(&brush->id);
                brush_color_prop = RNA_struct_find_property(&brush_ptr, "color");
                RNA_property_update(C, &brush_ptr, brush_color_prop);
              }
            }
          }

          button_activate_state(C, but, BUTTON_STATE_EXIT);
        }
        else {
          button_activate_state(C, but, BUTTON_STATE_MENU_OPEN);
        }
      }
      else {
        button_activate_state(C, but, BUTTON_STATE_MENU_OPEN);
      }
      return WM_UI_HANDLER_BREAK;
    }
  }

  return WM_UI_HANDLER_CONTINUE;
}

static int ui_do_but_UNITVEC(
    bContext *C, uiBlock *block, uiBut *but, uiHandleButtonData *data, const wmEvent *event)
{
  int mx = event->xy[0];
  int my = event->xy[1];
  ui_window_to_block(data->region, block, &mx, &my);

  if (data->state == BUTTON_STATE_HIGHLIGHT) {
    if (event->type == LEFTMOUSE && event->val == KM_PRESS) {
      const enum eSnapType snap = ui_event_to_snap(event);
      data->dragstartx = mx;
      data->dragstarty = my;
      data->draglastx = mx;
      data->draglasty = my;
      button_activate_state(C, but, BUTTON_STATE_NUM_EDITING);

      /* also do drag the first time */
      if (ui_numedit_but_UNITVEC(but, data, mx, my, snap)) {
        ui_numedit_apply(C, block, but, data);
      }

      return WM_UI_HANDLER_BREAK;
    }
  }
  else if (data->state == BUTTON_STATE_NUM_EDITING) {
    if ((event->type == MOUSEMOVE) || ui_event_is_snap(event)) {
      if (mx != data->draglastx || my != data->draglasty || event->type != MOUSEMOVE) {
        const enum eSnapType snap = ui_event_to_snap(event);
        if (ui_numedit_but_UNITVEC(but, data, mx, my, snap)) {
          ui_numedit_apply(C, block, but, data);
        }
      }
    }
    else if (ELEM(event->type, EVT_ESCKEY, RIGHTMOUSE)) {
      if (event->val == KM_PRESS) {
        data->cancel = true;
        data->escapecancel = true;
        button_activate_state(C, but, BUTTON_STATE_EXIT);
      }
    }
    else if (event->type == LEFTMOUSE && event->val == KM_RELEASE) {
      button_activate_state(C, but, BUTTON_STATE_EXIT);
    }

    return WM_UI_HANDLER_BREAK;
  }

  return WM_UI_HANDLER_CONTINUE;
}

/* scales a vector so no axis exceeds max
 * (could become BLI_math func) */
static void clamp_axis_max_v3(float v[3], const float max)
{
  const float v_max = max_fff(v[0], v[1], v[2]);
  if (v_max > max) {
    mul_v3_fl(v, max / v_max);
    if (v[0] > max) {
      v[0] = max;
    }
    if (v[1] > max) {
      v[1] = max;
    }
    if (v[2] > max) {
      v[2] = max;
    }
  }
}

static void ui_rgb_to_color_picker_HSVCUBE_compat_v(const uiButHSVCube *hsv_but,
                                                    const float rgb[3],
                                                    float hsv[3])
{
  if (hsv_but->gradient_type == UI_GRAD_L_ALT) {
    rgb_to_hsl_compat_v(rgb, hsv);
  }
  else {
    rgb_to_hsv_compat_v(rgb, hsv);
  }
}

static void ui_rgb_to_color_picker_HSVCUBE_v(const uiButHSVCube *hsv_but,
                                             const float rgb[3],
                                             float hsv[3])
{
  if (hsv_but->gradient_type == UI_GRAD_L_ALT) {
    rgb_to_hsl_v(rgb, hsv);
  }
  else {
    rgb_to_hsv_v(rgb, hsv);
  }
}

static void ui_color_picker_to_rgb_HSVCUBE_v(const uiButHSVCube *hsv_but,
                                             const float hsv[3],
                                             float rgb[3])
{
  if (hsv_but->gradient_type == UI_GRAD_L_ALT) {
    hsl_to_rgb_v(hsv, rgb);
  }
  else {
    hsv_to_rgb_v(hsv, rgb);
  }
}

static bool ui_numedit_but_HSVCUBE(uiBut *but,
                                   uiHandleButtonData *data,
                                   int mx,
                                   int my,
                                   const enum eSnapType snap,
                                   const bool shift)
{
  const uiButHSVCube *hsv_but = (uiButHSVCube *)but;
  ColorPicker *cpicker = static_cast<ColorPicker *>(but->custom_data);
  float *hsv = cpicker->hsv_perceptual;
  float rgb[3];
  float x, y;
  float mx_fl, my_fl;
  const bool changed = true;

  ui_mouse_scale_warp(data, mx, my, &mx_fl, &my_fl, shift);

#ifdef USE_CONT_MOUSE_CORRECT
  if (ui_but_is_cursor_warp(but)) {
    /* OK but can go outside bounds */
    data->ungrab_mval[0] = mx_fl;
    data->ungrab_mval[1] = my_fl;
    BLI_rctf_clamp_pt_v(&but->rect, data->ungrab_mval);
  }
#endif

  ui_but_v3_get(but, rgb);
  ui_scene_linear_to_perceptual_space(but, rgb);

  ui_rgb_to_color_picker_HSVCUBE_compat_v(hsv_but, rgb, hsv);

  /* only apply the delta motion, not absolute */
  if (shift) {
    rcti rect_i;
    float xpos, ypos, hsvo[3];

    BLI_rcti_rctf_copy(&rect_i, &but->rect);

    /* calculate original hsv again */
    copy_v3_v3(rgb, data->origvec);
    ui_scene_linear_to_perceptual_space(but, rgb);

    copy_v3_v3(hsvo, hsv);

    ui_rgb_to_color_picker_HSVCUBE_compat_v(hsv_but, rgb, hsvo);

    /* and original position */
    ui_hsvcube_pos_from_vals(hsv_but, &rect_i, hsvo, &xpos, &ypos);

    mx_fl = xpos - (data->dragstartx - mx_fl);
    my_fl = ypos - (data->dragstarty - my_fl);
  }

  /* relative position within box */
  x = (float(mx_fl) - but->rect.xmin) / BLI_rctf_size_x(&but->rect);
  y = (float(my_fl) - but->rect.ymin) / BLI_rctf_size_y(&but->rect);
  CLAMP(x, 0.0f, 1.0f);
  CLAMP(y, 0.0f, 1.0f);

  switch (hsv_but->gradient_type) {
    case UI_GRAD_SV:
      hsv[1] = x;
      hsv[2] = y;
      break;
    case UI_GRAD_HV:
      hsv[0] = x;
      hsv[2] = y;
      break;
    case UI_GRAD_HS:
      hsv[0] = x;
      hsv[1] = y;
      break;
    case UI_GRAD_H:
      hsv[0] = x;
      break;
    case UI_GRAD_S:
      hsv[1] = x;
      break;
    case UI_GRAD_V:
      hsv[2] = x;
      break;
    case UI_GRAD_L_ALT:
      hsv[2] = y;
      break;
    case UI_GRAD_V_ALT: {
      /* vertical 'value' strip */
      const float min = but->softmin, max = but->softmax;
      /* exception only for value strip - use the range set in but->min/max */
      hsv[2] = y * (max - min) + min;
      break;
    }
    default:
      BLI_assert(0);
      break;
  }

  if (snap != SNAP_OFF) {
    if (ELEM(hsv_but->gradient_type, UI_GRAD_HV, UI_GRAD_HS, UI_GRAD_H)) {
      ui_color_snap_hue(snap, &hsv[0]);
    }
  }

  ui_color_picker_to_rgb_HSVCUBE_v(hsv_but, hsv, rgb);
  ui_perceptual_to_scene_linear_space(but, rgb);

  /* clamp because with color conversion we can exceed range #34295. */
  if (hsv_but->gradient_type == UI_GRAD_V_ALT) {
    clamp_axis_max_v3(rgb, but->softmax);
  }

  copy_v3_v3(data->vec, rgb);

  data->draglastx = mx;
  data->draglasty = my;

  return changed;
}

#ifdef WITH_INPUT_NDOF
static void ui_ndofedit_but_HSVCUBE(uiButHSVCube *hsv_but,
                                    uiHandleButtonData *data,
                                    const wmNDOFMotionData *ndof,
                                    const enum eSnapType snap,
                                    const bool shift)
{
  ColorPicker *cpicker = static_cast<ColorPicker *>(hsv_but->custom_data);
  float *hsv = cpicker->hsv_perceptual;
  const float hsv_v_max = max_ff(hsv[2], hsv_but->softmax);
  float rgb[3];
  const float sensitivity = (shift ? 0.15f : 0.3f) * ndof->dt;

  ui_but_v3_get(hsv_but, rgb);
  ui_scene_linear_to_perceptual_space(hsv_but, rgb);
  ui_rgb_to_color_picker_HSVCUBE_compat_v(hsv_but, rgb, hsv);

  switch (hsv_but->gradient_type) {
    case UI_GRAD_SV:
      hsv[1] += ndof->rvec[2] * sensitivity;
      hsv[2] += ndof->rvec[0] * sensitivity;
      break;
    case UI_GRAD_HV:
      hsv[0] += ndof->rvec[2] * sensitivity;
      hsv[2] += ndof->rvec[0] * sensitivity;
      break;
    case UI_GRAD_HS:
      hsv[0] += ndof->rvec[2] * sensitivity;
      hsv[1] += ndof->rvec[0] * sensitivity;
      break;
    case UI_GRAD_H:
      hsv[0] += ndof->rvec[2] * sensitivity;
      break;
    case UI_GRAD_S:
      hsv[1] += ndof->rvec[2] * sensitivity;
      break;
    case UI_GRAD_V:
      hsv[2] += ndof->rvec[2] * sensitivity;
      break;
    case UI_GRAD_V_ALT:
    case UI_GRAD_L_ALT:
      /* vertical 'value' strip */

      /* exception only for value strip - use the range set in but->min/max */
      hsv[2] += ndof->rvec[0] * sensitivity;

      CLAMP(hsv[2], hsv_but->softmin, hsv_but->softmax);
      break;
    default:
      BLI_assert_msg(0, "invalid hsv type");
      break;
  }

  if (snap != SNAP_OFF) {
    if (ELEM(hsv_but->gradient_type, UI_GRAD_HV, UI_GRAD_HS, UI_GRAD_H)) {
      ui_color_snap_hue(snap, &hsv[0]);
    }
  }

  /* ndof specific: the changes above aren't clamping */
  hsv_clamp_v(hsv, hsv_v_max);

  ui_color_picker_to_rgb_HSVCUBE_v(hsv_but, hsv, rgb);
  ui_perceptual_to_scene_linear_space(hsv_but, rgb);

  copy_v3_v3(data->vec, rgb);
  ui_but_v3_set(hsv_but, data->vec);
}
#endif /* WITH_INPUT_NDOF */

static int ui_do_but_HSVCUBE(
    bContext *C, uiBlock *block, uiBut *but, uiHandleButtonData *data, const wmEvent *event)
{
  uiButHSVCube *hsv_but = (uiButHSVCube *)but;
  int mx = event->xy[0];
  int my = event->xy[1];
  ui_window_to_block(data->region, block, &mx, &my);

  if (data->state == BUTTON_STATE_HIGHLIGHT) {
    if (event->type == LEFTMOUSE && event->val == KM_PRESS) {
      const enum eSnapType snap = ui_event_to_snap(event);

      data->dragstartx = mx;
      data->dragstarty = my;
      data->draglastx = mx;
      data->draglasty = my;
      button_activate_state(C, but, BUTTON_STATE_NUM_EDITING);

      /* also do drag the first time */
      if (ui_numedit_but_HSVCUBE(but, data, mx, my, snap, event->modifier & KM_SHIFT)) {
        ui_numedit_apply(C, block, but, data);
      }

      return WM_UI_HANDLER_BREAK;
    }
#ifdef WITH_INPUT_NDOF
    if (event->type == NDOF_MOTION) {
      const wmNDOFMotionData *ndof = static_cast<const wmNDOFMotionData *>(event->customdata);
      const enum eSnapType snap = ui_event_to_snap(event);

      ui_ndofedit_but_HSVCUBE(hsv_but, data, ndof, snap, event->modifier & KM_SHIFT);

      button_activate_state(C, but, BUTTON_STATE_EXIT);
      ui_apply_but(C, but->block, but, data, true);

      return WM_UI_HANDLER_BREAK;
    }
#endif /* WITH_INPUT_NDOF */
    /* XXX hardcoded keymap check.... */
    if (event->type == EVT_BACKSPACEKEY && event->val == KM_PRESS) {
      if (ELEM(hsv_but->gradient_type, UI_GRAD_V_ALT, UI_GRAD_L_ALT)) {
        int len;

        /* reset only value */

        len = RNA_property_array_length(&but->rnapoin, but->rnaprop);
        if (ELEM(len, 3, 4)) {
          float rgb[3], def_hsv[3];
          float def[4];
          ColorPicker *cpicker = static_cast<ColorPicker *>(but->custom_data);
          float *hsv = cpicker->hsv_perceptual;

          RNA_property_float_get_default_array(&but->rnapoin, but->rnaprop, def);
          ui_rgb_to_color_picker_HSVCUBE_v(hsv_but, def, def_hsv);

          ui_but_v3_get(but, rgb);
          ui_rgb_to_color_picker_HSVCUBE_compat_v(hsv_but, rgb, hsv);

          def_hsv[0] = hsv[0];
          def_hsv[1] = hsv[1];

          ui_color_picker_to_rgb_HSVCUBE_v(hsv_but, def_hsv, rgb);
          ui_but_v3_set(but, rgb);

          RNA_property_update(C, &but->rnapoin, but->rnaprop);
          return WM_UI_HANDLER_BREAK;
        }
      }
    }
  }
  else if (data->state == BUTTON_STATE_NUM_EDITING) {
    if (ELEM(event->type, EVT_ESCKEY, RIGHTMOUSE)) {
      if (event->val == KM_PRESS) {
        data->cancel = true;
        data->escapecancel = true;
        button_activate_state(C, but, BUTTON_STATE_EXIT);
      }
    }
    else if ((event->type == MOUSEMOVE) || ui_event_is_snap(event)) {
      if (mx != data->draglastx || my != data->draglasty || event->type != MOUSEMOVE) {
        const enum eSnapType snap = ui_event_to_snap(event);

        if (ui_numedit_but_HSVCUBE(but, data, mx, my, snap, event->modifier & KM_SHIFT)) {
          ui_numedit_apply(C, block, but, data);
        }
      }
    }
    else if (event->type == LEFTMOUSE && event->val == KM_RELEASE) {
      button_activate_state(C, but, BUTTON_STATE_EXIT);
    }

    return WM_UI_HANDLER_BREAK;
  }

  return WM_UI_HANDLER_CONTINUE;
}

static bool ui_numedit_but_HSVCIRCLE(uiBut *but,
                                     uiHandleButtonData *data,
                                     float mx,
                                     float my,
                                     const enum eSnapType snap,
                                     const bool shift)
{
  const bool changed = true;
  ColorPicker *cpicker = static_cast<ColorPicker *>(but->custom_data);
  float *hsv = cpicker->hsv_perceptual;

  float mx_fl, my_fl;
  ui_mouse_scale_warp(data, mx, my, &mx_fl, &my_fl, shift);

#ifdef USE_CONT_MOUSE_CORRECT
  if (ui_but_is_cursor_warp(but)) {
    /* OK but can go outside bounds */
    data->ungrab_mval[0] = mx_fl;
    data->ungrab_mval[1] = my_fl;
    { /* clamp */
      const float radius = min_ff(BLI_rctf_size_x(&but->rect), BLI_rctf_size_y(&but->rect)) / 2.0f;
      const float cent[2] = {BLI_rctf_cent_x(&but->rect), BLI_rctf_cent_y(&but->rect)};
      const float len = len_v2v2(cent, data->ungrab_mval);
      if (len > radius) {
        dist_ensure_v2_v2fl(data->ungrab_mval, cent, radius);
      }
    }
  }
#endif

  rcti rect;
  BLI_rcti_rctf_copy(&rect, &but->rect);

  float rgb[3];
  ui_but_v3_get(but, rgb);
  ui_scene_linear_to_perceptual_space(but, rgb);
  ui_color_picker_rgb_to_hsv_compat(rgb, hsv);

  /* exception, when using color wheel in 'locked' value state:
   * allow choosing a hue for black values, by giving a tiny increment */
  if (cpicker->use_color_lock) {
    if (U.color_picker_type == USER_CP_CIRCLE_HSV) { /* lock */
      if (hsv[2] == 0.0f) {
        hsv[2] = 0.0001f;
      }
    }
    else {
      if (hsv[2] == 0.0f) {
        hsv[2] = 0.0001f;
      }
      if (hsv[2] >= 0.9999f) {
        hsv[2] = 0.9999f;
      }
    }
  }

  /* only apply the delta motion, not absolute */
  if (shift) {
    float xpos, ypos, hsvo[3], rgbo[3];

    /* calculate original hsv again */
    copy_v3_v3(hsvo, hsv);
    copy_v3_v3(rgbo, data->origvec);
    ui_scene_linear_to_perceptual_space(but, rgbo);
    ui_color_picker_rgb_to_hsv_compat(rgbo, hsvo);

    /* and original position */
    ui_hsvcircle_pos_from_vals(cpicker, &rect, hsvo, &xpos, &ypos);

    mx_fl = xpos - (data->dragstartx - mx_fl);
    my_fl = ypos - (data->dragstarty - my_fl);
  }

  ui_hsvcircle_vals_from_pos(&rect, mx_fl, my_fl, hsv, hsv + 1);

  if ((cpicker->use_color_cubic) && (U.color_picker_type == USER_CP_CIRCLE_HSV)) {
    hsv[1] = 1.0f - sqrt3f(1.0f - hsv[1]);
  }

  if (snap != SNAP_OFF) {
    ui_color_snap_hue(snap, &hsv[0]);
  }

  ui_color_picker_hsv_to_rgb(hsv, rgb);

  if (cpicker->use_luminosity_lock) {
    if (!is_zero_v3(rgb)) {
      normalize_v3_length(rgb, cpicker->luminosity_lock_value);
    }
  }

  ui_perceptual_to_scene_linear_space(but, rgb);
  ui_but_v3_set(but, rgb);

  data->draglastx = mx;
  data->draglasty = my;

  return changed;
}

#ifdef WITH_INPUT_NDOF
static void ui_ndofedit_but_HSVCIRCLE(uiBut *but,
                                      uiHandleButtonData *data,
                                      const wmNDOFMotionData *ndof,
                                      const enum eSnapType snap,
                                      const bool shift)
{
  ColorPicker *cpicker = static_cast<ColorPicker *>(but->custom_data);
  float *hsv = cpicker->hsv_perceptual;
  float rgb[3];
  float phi, r, v[2];
  const float sensitivity = (shift ? 0.06f : 0.3f) * ndof->dt;

  ui_but_v3_get(but, rgb);
  ui_scene_linear_to_perceptual_space(but, rgb);
  ui_color_picker_rgb_to_hsv_compat(rgb, hsv);

  /* Convert current color on hue/sat disc to circular coordinates phi, r */
  phi = fmodf(hsv[0] + 0.25f, 1.0f) * -2.0f * float(M_PI);
  r = hsv[1];
  // const float sqr = r > 0.0f ? sqrtf(r) : 1; /* UNUSED */

  /* Convert to 2d vectors */
  v[0] = r * cosf(phi);
  v[1] = r * sinf(phi);

  /* Use ndof device y and x rotation to move the vector in 2d space */
  v[0] += ndof->rvec[2] * sensitivity;
  v[1] += ndof->rvec[0] * sensitivity;

  /* convert back to polar coords on circle */
  phi = atan2f(v[0], v[1]) / (2.0f * float(M_PI)) + 0.5f;

  /* use ndof Y rotation to additionally rotate hue */
  phi += ndof->rvec[1] * sensitivity * 0.5f;
  r = len_v2(v);

  /* convert back to hsv values, in range [0,1] */
  hsv[0] = phi;
  hsv[1] = r;

  /* exception, when using color wheel in 'locked' value state:
   * allow choosing a hue for black values, by giving a tiny increment */
  if (cpicker->use_color_lock) {
    if (U.color_picker_type == USER_CP_CIRCLE_HSV) { /* lock */
      if (hsv[2] == 0.0f) {
        hsv[2] = 0.0001f;
      }
    }
    else {
      if (hsv[2] == 0.0f) {
        hsv[2] = 0.0001f;
      }
      if (hsv[2] == 1.0f) {
        hsv[2] = 0.9999f;
      }
    }
  }

  if (snap != SNAP_OFF) {
    ui_color_snap_hue(snap, &hsv[0]);
  }

  hsv_clamp_v(hsv, FLT_MAX);

  ui_color_picker_hsv_to_rgb(hsv, data->vec);

  if (cpicker->use_luminosity_lock) {
    if (!is_zero_v3(data->vec)) {
      normalize_v3_length(data->vec, cpicker->luminosity_lock_value);
    }
  }

  ui_perceptual_to_scene_linear_space(but, data->vec);
  ui_but_v3_set(but, data->vec);
}
#endif /* WITH_INPUT_NDOF */

static int ui_do_but_HSVCIRCLE(
    bContext *C, uiBlock *block, uiBut *but, uiHandleButtonData *data, const wmEvent *event)
{
  ColorPicker *cpicker = static_cast<ColorPicker *>(but->custom_data);
  float *hsv = cpicker->hsv_perceptual;
  int mx = event->xy[0];
  int my = event->xy[1];
  ui_window_to_block(data->region, block, &mx, &my);

  if (data->state == BUTTON_STATE_HIGHLIGHT) {
    if (event->type == LEFTMOUSE && event->val == KM_PRESS) {
      const enum eSnapType snap = ui_event_to_snap(event);
      data->dragstartx = mx;
      data->dragstarty = my;
      data->draglastx = mx;
      data->draglasty = my;
      button_activate_state(C, but, BUTTON_STATE_NUM_EDITING);

      /* also do drag the first time */
      if (ui_numedit_but_HSVCIRCLE(but, data, mx, my, snap, event->modifier & KM_SHIFT)) {
        ui_numedit_apply(C, block, but, data);
      }

      return WM_UI_HANDLER_BREAK;
    }
#ifdef WITH_INPUT_NDOF
    if (event->type == NDOF_MOTION) {
      const enum eSnapType snap = ui_event_to_snap(event);
      const wmNDOFMotionData *ndof = static_cast<const wmNDOFMotionData *>(event->customdata);

      ui_ndofedit_but_HSVCIRCLE(but, data, ndof, snap, event->modifier & KM_SHIFT);

      button_activate_state(C, but, BUTTON_STATE_EXIT);
      ui_apply_but(C, but->block, but, data, true);

      return WM_UI_HANDLER_BREAK;
    }
#endif /* WITH_INPUT_NDOF */
    /* XXX hardcoded keymap check.... */
    if (event->type == EVT_BACKSPACEKEY && event->val == KM_PRESS) {
      int len;

      /* reset only saturation */

      len = RNA_property_array_length(&but->rnapoin, but->rnaprop);
      if (len >= 3) {
        float rgb[3], def_hsv[3];
        float *def = static_cast<float *>(MEM_callocN(sizeof(float) * len, __func__));

        RNA_property_float_get_default_array(&but->rnapoin, but->rnaprop, def);
        ui_color_picker_hsv_to_rgb(def, def_hsv);

        ui_but_v3_get(but, rgb);
        ui_color_picker_rgb_to_hsv_compat(rgb, hsv);

        def_hsv[0] = hsv[0];
        def_hsv[2] = hsv[2];

        hsv_to_rgb_v(def_hsv, rgb);
        ui_but_v3_set(but, rgb);

        RNA_property_update(C, &but->rnapoin, but->rnaprop);

        MEM_freeN(def);
      }
      return WM_UI_HANDLER_BREAK;
    }
  }
  else if (data->state == BUTTON_STATE_NUM_EDITING) {
    if (ELEM(event->type, EVT_ESCKEY, RIGHTMOUSE)) {
      if (event->val == KM_PRESS) {
        data->cancel = true;
        data->escapecancel = true;
        button_activate_state(C, but, BUTTON_STATE_EXIT);
      }
    }
    /* XXX hardcoded keymap check.... */
    else if (event->type == WHEELDOWNMOUSE) {
      hsv[2] = clamp_f(hsv[2] - 0.05f, 0.0f, 1.0f);
      ui_but_hsv_set(but); /* converts to rgb */
      ui_numedit_apply(C, block, but, data);
    }
    else if (event->type == WHEELUPMOUSE) {
      hsv[2] = clamp_f(hsv[2] + 0.05f, 0.0f, 1.0f);
      ui_but_hsv_set(but); /* converts to rgb */
      ui_numedit_apply(C, block, but, data);
    }
    else if ((event->type == MOUSEMOVE) || ui_event_is_snap(event)) {
      if (mx != data->draglastx || my != data->draglasty || event->type != MOUSEMOVE) {
        const enum eSnapType snap = ui_event_to_snap(event);

        if (ui_numedit_but_HSVCIRCLE(but, data, mx, my, snap, event->modifier & KM_SHIFT)) {
          ui_numedit_apply(C, block, but, data);
        }
      }
    }
    else if (event->type == LEFTMOUSE && event->val == KM_RELEASE) {
      button_activate_state(C, but, BUTTON_STATE_EXIT);
    }
    return WM_UI_HANDLER_BREAK;
  }

  return WM_UI_HANDLER_CONTINUE;
}

static bool ui_numedit_but_COLORBAND(uiBut *but, uiHandleButtonData *data, int mx)
{
  bool changed = false;

  if (data->draglastx == mx) {
    return changed;
  }

  if (data->coba->tot == 0) {
    return changed;
  }

  const float dx = float(mx - data->draglastx) / BLI_rctf_size_x(&but->rect);
  data->dragcbd->pos += dx;
  CLAMP(data->dragcbd->pos, 0.0f, 1.0f);

  BKE_colorband_update_sort(data->coba);
  data->dragcbd = data->coba->data + data->coba->cur; /* because qsort */

  data->draglastx = mx;
  changed = true;

  return changed;
}

static int ui_do_but_COLORBAND(
    bContext *C, uiBlock *block, uiBut *but, uiHandleButtonData *data, const wmEvent *event)
{
  int mx = event->xy[0];
  int my = event->xy[1];
  ui_window_to_block(data->region, block, &mx, &my);

  if (data->state == BUTTON_STATE_HIGHLIGHT) {
    if (event->type == LEFTMOUSE && event->val == KM_PRESS) {
      ColorBand *coba = (ColorBand *)but->poin;

      if (event->modifier & KM_CTRL) {
        /* insert new key on mouse location */
        const float pos = float(mx - but->rect.xmin) / BLI_rctf_size_x(&but->rect);
        BKE_colorband_element_add(coba, pos);
        button_activate_state(C, but, BUTTON_STATE_EXIT);
      }
      else {
        CBData *cbd;
        /* ignore zoom-level for mindist */
        int mindist = (50 * UI_SCALE_FAC) * block->aspect;
        int xco;
        data->dragstartx = mx;
        data->dragstarty = my;
        data->draglastx = mx;
        data->draglasty = my;

        /* activate new key when mouse is close */
        int a;
        for (a = 0, cbd = coba->data; a < coba->tot; a++, cbd++) {
          xco = but->rect.xmin + (cbd->pos * BLI_rctf_size_x(&but->rect));
          xco = abs(xco - mx);
          if (a == coba->cur) {
            /* Selected one disadvantage. */
            xco += 5;
          }
          if (xco < mindist) {
            coba->cur = a;
            mindist = xco;
          }
        }

        data->dragcbd = coba->data + coba->cur;
        data->dragfstart = data->dragcbd->pos;
        button_activate_state(C, but, BUTTON_STATE_NUM_EDITING);
      }

      return WM_UI_HANDLER_BREAK;
    }
  }
  else if (data->state == BUTTON_STATE_NUM_EDITING) {
    if (event->type == MOUSEMOVE) {
      if (mx != data->draglastx || my != data->draglasty) {
        if (ui_numedit_but_COLORBAND(but, data, mx)) {
          ui_numedit_apply(C, block, but, data);
        }
      }
    }
    else if (event->type == LEFTMOUSE && event->val == KM_RELEASE) {
      button_activate_state(C, but, BUTTON_STATE_EXIT);
    }
    else if (ELEM(event->type, EVT_ESCKEY, RIGHTMOUSE)) {
      if (event->val == KM_PRESS) {
        data->dragcbd->pos = data->dragfstart;
        BKE_colorband_update_sort(data->coba);
        data->cancel = true;
        data->escapecancel = true;
        button_activate_state(C, but, BUTTON_STATE_EXIT);
      }
    }
    return WM_UI_HANDLER_BREAK;
  }

  return WM_UI_HANDLER_CONTINUE;
}

static bool ui_numedit_but_CURVE(uiBlock *block,
                                 uiBut *but,
                                 uiHandleButtonData *data,
                                 int evtx,
                                 int evty,
                                 bool snap,
                                 const bool shift)
{
  CurveMapping *cumap = (CurveMapping *)but->poin;
  CurveMap *cuma = cumap->cm + cumap->cur;
  CurveMapPoint *cmp = cuma->curve;
  bool changed = false;

  /* evtx evty and drag coords are absolute mouse-coords,
   * prevents errors when editing when layout changes. */
  int mx = evtx;
  int my = evty;
  ui_window_to_block(data->region, block, &mx, &my);
  int dragx = data->draglastx;
  int dragy = data->draglasty;
  ui_window_to_block(data->region, block, &dragx, &dragy);

  const float zoomx = BLI_rctf_size_x(&but->rect) / BLI_rctf_size_x(&cumap->curr);
  const float zoomy = BLI_rctf_size_y(&but->rect) / BLI_rctf_size_y(&cumap->curr);

  if (snap) {
    float d[2];

    d[0] = mx - data->dragstartx;
    d[1] = my - data->dragstarty;

    if (len_squared_v2(d) < (3.0f * 3.0f)) {
      snap = false;
    }
  }

  float fx = (mx - dragx) / zoomx;
  float fy = (my - dragy) / zoomy;

  if (data->dragsel != -1) {
    CurveMapPoint *cmp_last = nullptr;
    const float mval_factor = ui_mouse_scale_warp_factor(shift);
    bool moved_point = false; /* for ctrl grid, can't use orig coords because of sorting */

    fx *= mval_factor;
    fy *= mval_factor;

    for (int a = 0; a < cuma->totpoint; a++) {
      if (cmp[a].flag & CUMA_SELECT) {
        const float origx = cmp[a].x, origy = cmp[a].y;
        cmp[a].x += fx;
        cmp[a].y += fy;
        if (snap) {
          cmp[a].x = 0.125f * roundf(8.0f * cmp[a].x);
          cmp[a].y = 0.125f * roundf(8.0f * cmp[a].y);
        }
        if (cmp[a].x != origx || cmp[a].y != origy) {
          moved_point = true;
        }

        cmp_last = &cmp[a];
      }
    }

    BKE_curvemapping_changed(cumap, false);

    if (moved_point) {
      data->draglastx = evtx;
      data->draglasty = evty;
      changed = true;

#ifdef USE_CONT_MOUSE_CORRECT
      /* NOTE: using 'cmp_last' is weak since there may be multiple points selected,
       * but in practice this isn't really an issue */
      if (ui_but_is_cursor_warp(but)) {
        /* OK but can go outside bounds */
        data->ungrab_mval[0] = but->rect.xmin + ((cmp_last->x - cumap->curr.xmin) * zoomx);
        data->ungrab_mval[1] = but->rect.ymin + ((cmp_last->y - cumap->curr.ymin) * zoomy);
        BLI_rctf_clamp_pt_v(&but->rect, data->ungrab_mval);
      }
#endif
    }

    data->dragchange = true; /* mark for selection */
  }
  else {
    /* clamp for clip */
    if (cumap->flag & CUMA_DO_CLIP) {
      if (cumap->curr.xmin - fx < cumap->clipr.xmin) {
        fx = cumap->curr.xmin - cumap->clipr.xmin;
      }
      else if (cumap->curr.xmax - fx > cumap->clipr.xmax) {
        fx = cumap->curr.xmax - cumap->clipr.xmax;
      }
      if (cumap->curr.ymin - fy < cumap->clipr.ymin) {
        fy = cumap->curr.ymin - cumap->clipr.ymin;
      }
      else if (cumap->curr.ymax - fy > cumap->clipr.ymax) {
        fy = cumap->curr.ymax - cumap->clipr.ymax;
      }
    }

    cumap->curr.xmin -= fx;
    cumap->curr.ymin -= fy;
    cumap->curr.xmax -= fx;
    cumap->curr.ymax -= fy;

    data->draglastx = evtx;
    data->draglasty = evty;

    changed = true;
  }

  return changed;
}

static int ui_do_but_CURVE(
    bContext *C, uiBlock *block, uiBut *but, uiHandleButtonData *data, const wmEvent *event)
{
  bool changed = false;
  Scene *scene = CTX_data_scene(C);
  ViewLayer *view_layer = CTX_data_view_layer(C);

  int mx = event->xy[0];
  int my = event->xy[1];
  ui_window_to_block(data->region, block, &mx, &my);

  if (data->state == BUTTON_STATE_HIGHLIGHT) {
    if (event->type == LEFTMOUSE && event->val == KM_PRESS) {
      CurveMapping *cumap = (CurveMapping *)but->poin;
      CurveMap *cuma = cumap->cm + cumap->cur;
      const float m_xy[2] = {float(mx), float(my)};
      float dist_min_sq = square_f(UI_SCALE_FAC * 14.0f); /* 14 pixels radius */
      int sel = -1;

      if (event->modifier & KM_CTRL) {
        float f_xy[2];
        BLI_rctf_transform_pt_v(&cumap->curr, &but->rect, f_xy, m_xy);

        BKE_curvemap_insert(cuma, f_xy[0], f_xy[1]);
        BKE_curvemapping_changed(cumap, false);
        changed = true;
      }

      /* check for selecting of a point */
      CurveMapPoint *cmp = cuma->curve; /* ctrl adds point, new malloc */
      for (int a = 0; a < cuma->totpoint; a++) {
        float f_xy[2];
        BLI_rctf_transform_pt_v(&but->rect, &cumap->curr, f_xy, &cmp[a].x);
        const float dist_sq = len_squared_v2v2(m_xy, f_xy);
        if (dist_sq < dist_min_sq) {
          sel = a;
          dist_min_sq = dist_sq;
        }
      }

      if (sel == -1) {
        float f_xy[2], f_xy_prev[2];

        /* if the click didn't select anything, check if it's clicked on the
         * curve itself, and if so, add a point */
        cmp = cuma->table;

        BLI_rctf_transform_pt_v(&but->rect, &cumap->curr, f_xy, &cmp[0].x);

        /* with 160px height 8px should translate to the old 0.05 coefficient at no zoom */
        dist_min_sq = square_f(UI_SCALE_FAC * 8.0f);

        /* loop through the curve segment table and find what's near the mouse. */
        for (int i = 1; i <= CM_TABLE; i++) {
          copy_v2_v2(f_xy_prev, f_xy);
          BLI_rctf_transform_pt_v(&but->rect, &cumap->curr, f_xy, &cmp[i].x);

          if (dist_squared_to_line_segment_v2(m_xy, f_xy_prev, f_xy) < dist_min_sq) {
            BLI_rctf_transform_pt_v(&cumap->curr, &but->rect, f_xy, m_xy);

            BKE_curvemap_insert(cuma, f_xy[0], f_xy[1]);
            BKE_curvemapping_changed(cumap, false);

            changed = true;

            /* reset cmp back to the curve points again,
             * rather than drawing segments */
            cmp = cuma->curve;

            /* find newly added point and make it 'sel' */
            for (int a = 0; a < cuma->totpoint; a++) {
              if (cmp[a].x == f_xy[0]) {
                sel = a;
              }
            }
            break;
          }
        }
      }

      if (sel != -1) {
        /* ok, we move a point */
        /* deselect all if this one is deselect. except if we hold shift */
        if ((event->modifier & KM_SHIFT) == 0) {
          for (int a = 0; a < cuma->totpoint; a++) {
            cmp[a].flag &= ~CUMA_SELECT;
          }
          cmp[sel].flag |= CUMA_SELECT;
        }
        else {
          cmp[sel].flag ^= CUMA_SELECT;
        }
      }
      else {
        /* move the view */
        data->cancel = true;
      }

      data->dragsel = sel;

      data->dragstartx = event->xy[0];
      data->dragstarty = event->xy[1];
      data->draglastx = event->xy[0];
      data->draglasty = event->xy[1];

      button_activate_state(C, but, BUTTON_STATE_NUM_EDITING);
      return WM_UI_HANDLER_BREAK;
    }
  }
  else if (data->state == BUTTON_STATE_NUM_EDITING) {
    if (event->type == MOUSEMOVE) {
      if (event->xy[0] != data->draglastx || event->xy[1] != data->draglasty) {

        if (ui_numedit_but_CURVE(block,
                                 but,
                                 data,
                                 event->xy[0],
                                 event->xy[1],
                                 event->modifier & KM_CTRL,
                                 event->modifier & KM_SHIFT))
        {
          ui_numedit_apply(C, block, but, data);
        }
      }
    }
    else if (event->type == LEFTMOUSE && event->val == KM_RELEASE) {
      if (data->dragsel != -1) {
        CurveMapping *cumap = (CurveMapping *)but->poin;
        CurveMap *cuma = cumap->cm + cumap->cur;
        CurveMapPoint *cmp = cuma->curve;

        if (data->dragchange == false) {
          /* deselect all, select one */
          if ((event->modifier & KM_SHIFT) == 0) {
            for (int a = 0; a < cuma->totpoint; a++) {
              cmp[a].flag &= ~CUMA_SELECT;
            }
            cmp[data->dragsel].flag |= CUMA_SELECT;
          }
        }
        else {
          BKE_curvemapping_changed(cumap, true); /* remove doubles */
          BKE_paint_invalidate_cursor_overlay(scene, view_layer, cumap);
        }
      }

      button_activate_state(C, but, BUTTON_STATE_EXIT);
    }

    return WM_UI_HANDLER_BREAK;
  }

  /* UNUSED but keep for now */
  (void)changed;

  return WM_UI_HANDLER_CONTINUE;
}

/* Same as ui_numedit_but_CURVE with some smaller changes. */
static bool ui_numedit_but_CURVEPROFILE(uiBlock *block,
                                        uiBut *but,
                                        uiHandleButtonData *data,
                                        int evtx,
                                        int evty,
                                        bool snap,
                                        const bool shift)
{
  CurveProfile *profile = (CurveProfile *)but->poin;
  CurveProfilePoint *pts = profile->path;
  bool changed = false;

  /* evtx evty and drag coords are absolute mouse-coords,
   * prevents errors when editing when layout changes. */
  int mx = evtx;
  int my = evty;
  ui_window_to_block(data->region, block, &mx, &my);
  int dragx = data->draglastx;
  int dragy = data->draglasty;
  ui_window_to_block(data->region, block, &dragx, &dragy);

  const float zoomx = BLI_rctf_size_x(&but->rect) / BLI_rctf_size_x(&profile->view_rect);
  const float zoomy = BLI_rctf_size_y(&but->rect) / BLI_rctf_size_y(&profile->view_rect);

  if (snap) {
    const float d[2] = {float(mx - data->dragstartx), float(data->dragstarty)};
    if (len_squared_v2(d) < (9.0f * UI_SCALE_FAC)) {
      snap = false;
    }
  }

  float fx = (mx - dragx) / zoomx;
  float fy = (my - dragy) / zoomy;

  if (data->dragsel != -1) {
    float last_x, last_y;
    const float mval_factor = ui_mouse_scale_warp_factor(shift);
    bool moved_point = false; /* for ctrl grid, can't use orig coords because of sorting */

    fx *= mval_factor;
    fy *= mval_factor;

    /* Move all selected points. */
    const float delta[2] = {fx, fy};
    for (int a = 0; a < profile->path_len; a++) {
      /* Don't move the last and first control points. */
      if (pts[a].flag & PROF_SELECT) {
        moved_point |= BKE_curveprofile_move_point(profile, &pts[a], snap, delta);
        last_x = pts[a].x;
        last_y = pts[a].y;
      }
      else {
        /* Move handles when they're selected but the control point isn't. */
        if (ELEM(pts[a].h2, HD_FREE, HD_ALIGN) && pts[a].flag == PROF_H1_SELECT) {
          moved_point |= BKE_curveprofile_move_handle(&pts[a], true, snap, delta);
          last_x = pts[a].h1_loc[0];
          last_y = pts[a].h1_loc[1];
        }
        if (ELEM(pts[a].h2, HD_FREE, HD_ALIGN) && pts[a].flag == PROF_H2_SELECT) {
          moved_point |= BKE_curveprofile_move_handle(&pts[a], false, snap, delta);
          last_x = pts[a].h2_loc[0];
          last_y = pts[a].h2_loc[1];
        }
      }
    }

    BKE_curveprofile_update(profile, PROF_UPDATE_NONE);

    if (moved_point) {
      data->draglastx = evtx;
      data->draglasty = evty;
      changed = true;
#ifdef USE_CONT_MOUSE_CORRECT
      /* NOTE: using 'cmp_last' is weak since there may be multiple points selected,
       * but in practice this isn't really an issue */
      if (ui_but_is_cursor_warp(but)) {
        /* OK but can go outside bounds */
        data->ungrab_mval[0] = but->rect.xmin + ((last_x - profile->view_rect.xmin) * zoomx);
        data->ungrab_mval[1] = but->rect.ymin + ((last_y - profile->view_rect.ymin) * zoomy);
        BLI_rctf_clamp_pt_v(&but->rect, data->ungrab_mval);
      }
#endif
    }
    data->dragchange = true; /* mark for selection */
  }
  else {
    /* Clamp the view rect when clipping is on. */
    if (profile->flag & PROF_USE_CLIP) {
      if (profile->view_rect.xmin - fx < profile->clip_rect.xmin) {
        fx = profile->view_rect.xmin - profile->clip_rect.xmin;
      }
      else if (profile->view_rect.xmax - fx > profile->clip_rect.xmax) {
        fx = profile->view_rect.xmax - profile->clip_rect.xmax;
      }
      if (profile->view_rect.ymin - fy < profile->clip_rect.ymin) {
        fy = profile->view_rect.ymin - profile->clip_rect.ymin;
      }
      else if (profile->view_rect.ymax - fy > profile->clip_rect.ymax) {
        fy = profile->view_rect.ymax - profile->clip_rect.ymax;
      }
    }

    profile->view_rect.xmin -= fx;
    profile->view_rect.ymin -= fy;
    profile->view_rect.xmax -= fx;
    profile->view_rect.ymax -= fy;

    data->draglastx = evtx;
    data->draglasty = evty;

    changed = true;
  }

  return changed;
}

/**
 * Helper for #ui_do_but_CURVEPROFILE. Used to tell whether to select a control point's handles.
 */
static bool point_draw_handles(CurveProfilePoint *point)
{
  return (point->flag & PROF_SELECT &&
          (ELEM(point->h1, HD_FREE, HD_ALIGN) || ELEM(point->h2, HD_FREE, HD_ALIGN))) ||
         ELEM(point->flag, PROF_H1_SELECT, PROF_H2_SELECT);
}

/**
 * Interaction for curve profile widget.
 * \note Uses hardcoded keys rather than the keymap.
 */
static int ui_do_but_CURVEPROFILE(
    bContext *C, uiBlock *block, uiBut *but, uiHandleButtonData *data, const wmEvent *event)
{
  CurveProfile *profile = (CurveProfile *)but->poin;
  int mx = event->xy[0];
  int my = event->xy[1];

  ui_window_to_block(data->region, block, &mx, &my);

  /* Move selected control points. */
  if (event->type == EVT_GKEY && event->val == KM_RELEASE) {
    data->dragstartx = mx;
    data->dragstarty = my;
    data->draglastx = mx;
    data->draglasty = my;
    button_activate_state(C, but, BUTTON_STATE_NUM_EDITING);
    return WM_UI_HANDLER_BREAK;
  }

  /* Delete selected control points. */
  if (event->type == EVT_XKEY && event->val == KM_RELEASE) {
    BKE_curveprofile_remove_by_flag(profile, PROF_SELECT);
    BKE_curveprofile_update(profile, PROF_UPDATE_NONE);
    button_activate_state(C, but, BUTTON_STATE_EXIT);
    return WM_UI_HANDLER_BREAK;
  }

  /* Selecting, adding, and starting point movements. */
  if (data->state == BUTTON_STATE_HIGHLIGHT) {
    if (event->type == LEFTMOUSE && event->val == KM_PRESS) {
      const float m_xy[2] = {float(mx), float(my)};

      if (event->modifier & KM_CTRL) {
        float f_xy[2];
        BLI_rctf_transform_pt_v(&profile->view_rect, &but->rect, f_xy, m_xy);

        BKE_curveprofile_insert(profile, f_xy[0], f_xy[1]);
        BKE_curveprofile_update(profile, PROF_UPDATE_CLIP);
      }

      /* Check for selecting of a point by finding closest point in radius. */
      CurveProfilePoint *pts = profile->path;
      /* 14 pixels radius for selecting points. */
      float dist_min_sq = square_f(UI_SCALE_FAC * 14.0f);
      int i_selected = -1;
      short selection_type = 0; /* For handle selection. */
      for (int i = 0; i < profile->path_len; i++) {
        float f_xy[2];
        BLI_rctf_transform_pt_v(&but->rect, &profile->view_rect, f_xy, &pts[i].x);
        float dist_sq = len_squared_v2v2(m_xy, f_xy);
        if (dist_sq < dist_min_sq) {
          i_selected = i;
          selection_type = PROF_SELECT;
          dist_min_sq = dist_sq;
        }

        /* Also select handles if the point is selected and it has the right handle type. */
        if (point_draw_handles(&pts[i])) {
          if (ELEM(profile->path[i].h1, HD_FREE, HD_ALIGN)) {
            BLI_rctf_transform_pt_v(&but->rect, &profile->view_rect, f_xy, pts[i].h1_loc);
            dist_sq = len_squared_v2v2(m_xy, f_xy);
            if (dist_sq < dist_min_sq) {
              i_selected = i;
              selection_type = PROF_H1_SELECT;
              dist_min_sq = dist_sq;
            }
          }
          if (ELEM(profile->path[i].h2, HD_FREE, HD_ALIGN)) {
            BLI_rctf_transform_pt_v(&but->rect, &profile->view_rect, f_xy, pts[i].h2_loc);
            dist_sq = len_squared_v2v2(m_xy, f_xy);
            if (dist_sq < dist_min_sq) {
              i_selected = i;
              selection_type = PROF_H2_SELECT;
              dist_min_sq = dist_sq;
            }
          }
        }
      }

      /* Add a point if the click was close to the path but not a control point or handle. */
      if (i_selected == -1) {
        float f_xy[2], f_xy_prev[2];
        CurveProfilePoint *table = profile->table;
        BLI_rctf_transform_pt_v(&but->rect, &profile->view_rect, f_xy, &table[0].x);

        dist_min_sq = square_f(UI_SCALE_FAC * 8.0f); /* 8 pixel radius from each table point. */

        /* Loop through the path's high resolution table and find what's near the click. */
        for (int i = 1; i <= BKE_curveprofile_table_size(profile); i++) {
          copy_v2_v2(f_xy_prev, f_xy);
          BLI_rctf_transform_pt_v(&but->rect, &profile->view_rect, f_xy, &table[i].x);

          if (dist_squared_to_line_segment_v2(m_xy, f_xy_prev, f_xy) < dist_min_sq) {
            BLI_rctf_transform_pt_v(&profile->view_rect, &but->rect, f_xy, m_xy);

            CurveProfilePoint *new_pt = BKE_curveprofile_insert(profile, f_xy[0], f_xy[1]);
            BKE_curveprofile_update(profile, PROF_UPDATE_CLIP);

            /* Get the index of the newly added point. */
            i_selected = int(new_pt - profile->path);
            BLI_assert(i_selected >= 0 && i_selected <= profile->path_len);
            selection_type = PROF_SELECT;
            break;
          }
        }
      }

      /* Change the flag for the point(s) if one was selected or added. */
      if (i_selected != -1) {
        /* Deselect all if this one is deselected, except if we hold shift. */
        if (event->modifier & KM_SHIFT) {
          pts[i_selected].flag ^= selection_type;
        }
        else {
          for (int i = 0; i < profile->path_len; i++) {
            // pts[i].flag &= ~(PROF_SELECT | PROF_H1_SELECT | PROF_H2_SELECT);
            profile->path[i].flag &= ~(PROF_SELECT | PROF_H1_SELECT | PROF_H2_SELECT);
          }
          profile->path[i_selected].flag |= selection_type;
        }
      }
      else {
        /* Move the view. */
        data->cancel = true;
      }

      data->dragsel = i_selected;

      data->dragstartx = mx;
      data->dragstarty = my;
      data->draglastx = mx;
      data->draglasty = my;

      button_activate_state(C, but, BUTTON_STATE_NUM_EDITING);
      return WM_UI_HANDLER_BREAK;
    }
  }
  else if (data->state == BUTTON_STATE_NUM_EDITING) { /* Do control point movement. */
    if (event->type == MOUSEMOVE) {
      if (mx != data->draglastx || my != data->draglasty) {
        if (ui_numedit_but_CURVEPROFILE(
                block, but, data, mx, my, event->modifier & KM_CTRL, event->modifier & KM_SHIFT))
        {
          ui_numedit_apply(C, block, but, data);
        }
      }
    }
    else if (event->type == LEFTMOUSE && event->val == KM_RELEASE) {
      /* Finish move. */
      if (data->dragsel != -1) {

        if (data->dragchange == false) {
          /* Deselect all, select one. */
        }
        else {
          /* Remove doubles, clip after move. */
          BKE_curveprofile_update(profile, PROF_UPDATE_REMOVE_DOUBLES | PROF_UPDATE_CLIP);
        }
      }
      button_activate_state(C, but, BUTTON_STATE_EXIT);
    }
    return WM_UI_HANDLER_BREAK;
  }

  return WM_UI_HANDLER_CONTINUE;
}

static bool ui_numedit_but_HISTOGRAM(uiBut *but, uiHandleButtonData *data, int mx, int my)
{
  Histogram *hist = (Histogram *)but->poin;
  const bool changed = true;
  const float dy = my - data->draglasty;

  /* scale histogram values (dy / 10 for better control) */
  const float yfac = min_ff(pow2f(hist->ymax), 1.0f) * 0.5f;
  hist->ymax += (dy * 0.1f) * yfac;

  /* 0.1 allows us to see HDR colors up to 10 */
  CLAMP(hist->ymax, 0.1f, 100.0f);

  data->draglastx = mx;
  data->draglasty = my;

  return changed;
}

static int ui_do_but_HISTOGRAM(
    bContext *C, uiBlock *block, uiBut *but, uiHandleButtonData *data, const wmEvent *event)
{
  int mx = event->xy[0];
  int my = event->xy[1];
  ui_window_to_block(data->region, block, &mx, &my);

  if (data->state == BUTTON_STATE_HIGHLIGHT) {
    if (event->type == LEFTMOUSE && event->val == KM_PRESS) {
      data->dragstartx = mx;
      data->dragstarty = my;
      data->draglastx = mx;
      data->draglasty = my;
      button_activate_state(C, but, BUTTON_STATE_NUM_EDITING);

      /* also do drag the first time */
      if (ui_numedit_but_HISTOGRAM(but, data, mx, my)) {
        ui_numedit_apply(C, block, but, data);
      }

      return WM_UI_HANDLER_BREAK;
    }
    /* XXX hardcoded keymap check.... */
    if (event->type == EVT_BACKSPACEKEY && event->val == KM_PRESS) {
      Histogram *hist = (Histogram *)but->poin;
      hist->ymax = 1.0f;

      button_activate_state(C, but, BUTTON_STATE_EXIT);
      return WM_UI_HANDLER_BREAK;
    }
  }
  else if (data->state == BUTTON_STATE_NUM_EDITING) {
    if (event->type == EVT_ESCKEY) {
      if (event->val == KM_PRESS) {
        data->cancel = true;
        data->escapecancel = true;
        button_activate_state(C, but, BUTTON_STATE_EXIT);
      }
    }
    else if (event->type == MOUSEMOVE) {
      if (mx != data->draglastx || my != data->draglasty) {
        if (ui_numedit_but_HISTOGRAM(but, data, mx, my)) {
          ui_numedit_apply(C, block, but, data);
        }
      }
    }
    else if (event->type == LEFTMOUSE && event->val == KM_RELEASE) {
      button_activate_state(C, but, BUTTON_STATE_EXIT);
    }
    return WM_UI_HANDLER_BREAK;
  }

  return WM_UI_HANDLER_CONTINUE;
}

static bool ui_numedit_but_WAVEFORM(uiBut *but, uiHandleButtonData *data, int mx, int my)
{
  Scopes *scopes = (Scopes *)but->poin;
  const bool changed = true;

  const float dy = my - data->draglasty;

  /* scale waveform values */
  scopes->wavefrm_yfac += dy / 200.0f;

  CLAMP(scopes->wavefrm_yfac, 0.5f, 2.0f);

  data->draglastx = mx;
  data->draglasty = my;

  return changed;
}

static int ui_do_but_WAVEFORM(
    bContext *C, uiBlock *block, uiBut *but, uiHandleButtonData *data, const wmEvent *event)
{
  int mx = event->xy[0];
  int my = event->xy[1];
  ui_window_to_block(data->region, block, &mx, &my);

  if (data->state == BUTTON_STATE_HIGHLIGHT) {
    if (event->type == LEFTMOUSE && event->val == KM_PRESS) {
      data->dragstartx = mx;
      data->dragstarty = my;
      data->draglastx = mx;
      data->draglasty = my;
      button_activate_state(C, but, BUTTON_STATE_NUM_EDITING);

      /* also do drag the first time */
      if (ui_numedit_but_WAVEFORM(but, data, mx, my)) {
        ui_numedit_apply(C, block, but, data);
      }

      return WM_UI_HANDLER_BREAK;
    }
    /* XXX hardcoded keymap check.... */
    if (event->type == EVT_BACKSPACEKEY && event->val == KM_PRESS) {
      Scopes *scopes = (Scopes *)but->poin;
      scopes->wavefrm_yfac = 1.0f;

      button_activate_state(C, but, BUTTON_STATE_EXIT);
      return WM_UI_HANDLER_BREAK;
    }
  }
  else if (data->state == BUTTON_STATE_NUM_EDITING) {
    if (event->type == EVT_ESCKEY) {
      if (event->val == KM_PRESS) {
        data->cancel = true;
        data->escapecancel = true;
        button_activate_state(C, but, BUTTON_STATE_EXIT);
      }
    }
    else if (event->type == MOUSEMOVE) {
      if (mx != data->draglastx || my != data->draglasty) {
        if (ui_numedit_but_WAVEFORM(but, data, mx, my)) {
          ui_numedit_apply(C, block, but, data);
        }
      }
    }
    else if (event->type == LEFTMOUSE && event->val == KM_RELEASE) {
      button_activate_state(C, but, BUTTON_STATE_EXIT);
    }
    return WM_UI_HANDLER_BREAK;
  }

  return WM_UI_HANDLER_CONTINUE;
}

static bool ui_numedit_but_TRACKPREVIEW(
    bContext *C, uiBut *but, uiHandleButtonData *data, int mx, int my, const bool shift)
{
  MovieClipScopes *scopes = (MovieClipScopes *)but->poin;
  const bool changed = true;

  float dx = mx - data->draglastx;
  float dy = my - data->draglasty;

  if (shift) {
    dx /= 5.0f;
    dy /= 5.0f;
  }

  if (!scopes->track_locked) {
    const MovieClip *clip = CTX_data_edit_movieclip(C);
    const int clip_framenr = BKE_movieclip_remap_scene_to_clip_frame(clip, scopes->scene_framenr);
    if (scopes->marker->framenr != clip_framenr) {
      scopes->marker = BKE_tracking_marker_ensure(scopes->track, clip_framenr);
    }

    scopes->marker->flag &= ~(MARKER_DISABLED | MARKER_TRACKED);
    scopes->marker->pos[0] += -dx * scopes->slide_scale[0] / BLI_rctf_size_x(&but->block->rect);
    scopes->marker->pos[1] += -dy * scopes->slide_scale[1] / BLI_rctf_size_y(&but->block->rect);

    WM_event_add_notifier(C, NC_MOVIECLIP | NA_EDITED, nullptr);
  }

  scopes->ok = 0;

  data->draglastx = mx;
  data->draglasty = my;

  return changed;
}

static int ui_do_but_TRACKPREVIEW(
    bContext *C, uiBlock *block, uiBut *but, uiHandleButtonData *data, const wmEvent *event)
{
  int mx = event->xy[0];
  int my = event->xy[1];
  ui_window_to_block(data->region, block, &mx, &my);

  if (data->state == BUTTON_STATE_HIGHLIGHT) {
    if (event->type == LEFTMOUSE && event->val == KM_PRESS) {
      data->dragstartx = mx;
      data->dragstarty = my;
      data->draglastx = mx;
      data->draglasty = my;
      button_activate_state(C, but, BUTTON_STATE_NUM_EDITING);

      /* also do drag the first time */
      if (ui_numedit_but_TRACKPREVIEW(C, but, data, mx, my, event->modifier & KM_SHIFT)) {
        ui_numedit_apply(C, block, but, data);
      }

      return WM_UI_HANDLER_BREAK;
    }
  }
  else if (data->state == BUTTON_STATE_NUM_EDITING) {
    if (event->type == EVT_ESCKEY) {
      if (event->val == KM_PRESS) {
        data->cancel = true;
        data->escapecancel = true;
        button_activate_state(C, but, BUTTON_STATE_EXIT);
      }
    }
    else if (event->type == MOUSEMOVE) {
      if (mx != data->draglastx || my != data->draglasty) {
        if (ui_numedit_but_TRACKPREVIEW(C, but, data, mx, my, event->modifier & KM_SHIFT)) {
          ui_numedit_apply(C, block, but, data);
        }
      }
    }
    else if (event->type == LEFTMOUSE && event->val == KM_RELEASE) {
      button_activate_state(C, but, BUTTON_STATE_EXIT);
    }
    return WM_UI_HANDLER_BREAK;
  }

  return WM_UI_HANDLER_CONTINUE;
}

static int ui_do_button(bContext *C, uiBlock *block, uiBut *but, const wmEvent *event)
{
  uiHandleButtonData *data = but->active;
  int retval = WM_UI_HANDLER_CONTINUE;

  const bool is_disabled = but->flag & UI_BUT_DISABLED || data->disable_force;

  /* if but->pointype is set, but->poin should be too */
  BLI_assert(!but->pointype || but->poin);

  /* Only hard-coded stuff here, button interactions with configurable
   * keymaps are handled using operators (see #ED_keymap_ui). */

  if (data->state == BUTTON_STATE_HIGHLIGHT) {

    /* handle copy and paste */
    bool is_press_ctrl_but_no_shift = (event->val == KM_PRESS) &&
                                      (event->modifier & (KM_CTRL | KM_OSKEY)) &&
                                      (event->modifier & KM_SHIFT) == 0;
    const bool do_copy = event->type == EVT_CKEY && is_press_ctrl_but_no_shift;
    const bool do_paste = event->type == EVT_VKEY && is_press_ctrl_but_no_shift;

    /* Specific handling for list-rows, we try to find their overlapping text button. */
    if ((do_copy || do_paste) && but->type == UI_BTYPE_LISTROW) {
      uiBut *labelbut = ui_but_list_row_text_activate(C, but, data, event, BUTTON_ACTIVATE_OVER);
      if (labelbut) {
        but = labelbut;
        data = but->active;
      }
    }

    /* do copy first, because it is the only allowed operator when disabled */
    if (do_copy) {
      if (ui_but_copy(C, but, event->modifier & KM_ALT)) {
        return WM_UI_HANDLER_BREAK;
      }
    }

    /* handle menu */

    if ((event->type == RIGHTMOUSE) &&
        (event->modifier & (KM_SHIFT | KM_CTRL | KM_ALT | KM_OSKEY)) == 0 &&
        (event->val == KM_PRESS))
    {
      /* For some button types that are typically representing entire sets of data,
       * right-clicking to spawn the context menu should also activate the item. This makes it
       * clear which item will be operated on. Apply the button immediately, so context menu
       * polls get the right active item. */
      uiButViewItem *clicked_view_item_but = static_cast<uiButViewItem *>(
          but->type == UI_BTYPE_VIEW_ITEM ? but :
                                            ui_view_item_find_mouse_over(data->region, event->xy));
      if (clicked_view_item_but) {
        clicked_view_item_but->view_item->activate(*C);
      }

      /* RMB has two options now */
      if (ui_popup_context_menu_for_button(C, but, event)) {
        return WM_UI_HANDLER_BREAK;
      }
    }

    if (is_disabled) {
      return WM_UI_HANDLER_CONTINUE;
    }

#ifdef WITH_INPUT_NDOF
    /* 2D view navigation conflicts with using NDOF to adjust colors,
     * especially in the node-editor, see: #105224. */
    if (event->type == NDOF_MOTION) {
      if (data->region->type->keymapflag & ED_KEYMAP_VIEW2D) {
        return WM_UI_HANDLER_CONTINUE;
      }
    }
#endif /* WITH_INPUT_NDOF */

    if (do_paste) {
      ui_but_paste(C, but, data, event->modifier & KM_ALT);
      return WM_UI_HANDLER_BREAK;
    }

    if ((data->state == BUTTON_STATE_HIGHLIGHT) &&
        ELEM(event->type, LEFTMOUSE, EVT_BUT_OPEN, EVT_PADENTER, EVT_RETKEY) &&
        (event->val == KM_RELEASE) &&
        /* Only returns true if the event was handled. */
        ui_do_but_extra_operator_icon(C, but, data, event))
    {
      return WM_UI_HANDLER_BREAK;
    }
  }

  if (but->flag & UI_BUT_DISABLED) {
    /* It's important to continue here instead of breaking since breaking causes the event to be
     * considered "handled", preventing further click/drag events from being generated.
     *
     * An example of where this is needed is dragging node-sockets, where dragging a node-socket
     * could exit the button before the drag threshold was reached, disable the button then break
     * handling of the #MOUSEMOVE event preventing the socket being dragged entirely, see: #96255.
     *
     * Region level event handling is responsible for preventing events being passed
     * through to parts of the UI that are logically behind this button, see: #92364. */
    return WM_UI_HANDLER_CONTINUE;
  }

  switch (but->type) {
    case UI_BTYPE_BUT:
    case UI_BTYPE_DECORATOR:
      retval = ui_do_but_BUT(C, but, data, event);
      break;
    case UI_BTYPE_KEY_EVENT:
      retval = ui_do_but_KEYEVT(C, but, data, event);
      break;
    case UI_BTYPE_HOTKEY_EVENT:
      retval = ui_do_but_HOTKEYEVT(C, but, data, event);
      break;
    case UI_BTYPE_TAB:
      retval = ui_do_but_TAB(C, block, but, data, event);
      break;
    case UI_BTYPE_BUT_TOGGLE:
    case UI_BTYPE_TOGGLE:
    case UI_BTYPE_ICON_TOGGLE:
    case UI_BTYPE_ICON_TOGGLE_N:
    case UI_BTYPE_TOGGLE_N:
    case UI_BTYPE_CHECKBOX:
    case UI_BTYPE_CHECKBOX_N:
    case UI_BTYPE_ROW:
      retval = ui_do_but_TOG(C, but, data, event);
      break;
    case UI_BTYPE_VIEW_ITEM:
      retval = ui_do_but_VIEW_ITEM(C, but, data, event);
      break;
    case UI_BTYPE_SCROLL:
      retval = ui_do_but_SCROLL(C, block, but, data, event);
      break;
    case UI_BTYPE_GRIP:
      retval = ui_do_but_GRIP(C, block, but, data, event);
      break;
    case UI_BTYPE_NUM:
      retval = ui_do_but_NUM(C, block, but, data, event);
      break;
    case UI_BTYPE_NUM_SLIDER:
      retval = ui_do_but_SLI(C, block, but, data, event);
      break;
    case UI_BTYPE_LISTBOX:
      /* Nothing to do! */
      break;
    case UI_BTYPE_LISTROW:
      retval = ui_do_but_LISTROW(C, but, data, event);
      break;
    case UI_BTYPE_ROUNDBOX:
    case UI_BTYPE_LABEL:
    case UI_BTYPE_IMAGE:
    case UI_BTYPE_PROGRESS:
    case UI_BTYPE_NODE_SOCKET:
    case UI_BTYPE_PREVIEW_TILE:
      retval = ui_do_but_EXIT(C, but, data, event);
      break;
    case UI_BTYPE_HISTOGRAM:
      retval = ui_do_but_HISTOGRAM(C, block, but, data, event);
      break;
    case UI_BTYPE_WAVEFORM:
      retval = ui_do_but_WAVEFORM(C, block, but, data, event);
      break;
    case UI_BTYPE_VECTORSCOPE:
      /* Nothing to do! */
      break;
    case UI_BTYPE_TEXT:
    case UI_BTYPE_SEARCH_MENU:
      if ((but->type == UI_BTYPE_SEARCH_MENU) && (but->flag & UI_BUT_VALUE_CLEAR)) {
        retval = ui_do_but_SEARCH_UNLINK(C, block, but, data, event);
        if (retval & WM_UI_HANDLER_BREAK) {
          break;
        }
      }
      retval = ui_do_but_TEX(C, block, but, data, event);
      break;
    case UI_BTYPE_MENU:
    case UI_BTYPE_POPOVER:
    case UI_BTYPE_BLOCK:
    case UI_BTYPE_PULLDOWN:
      retval = ui_do_but_BLOCK(C, but, data, event);
      break;
    case UI_BTYPE_BUT_MENU:
      retval = ui_do_but_BUT(C, but, data, event);
      break;
    case UI_BTYPE_COLOR:
      retval = ui_do_but_COLOR(C, but, data, event);
      break;
    case UI_BTYPE_UNITVEC:
      retval = ui_do_but_UNITVEC(C, block, but, data, event);
      break;
    case UI_BTYPE_COLORBAND:
      retval = ui_do_but_COLORBAND(C, block, but, data, event);
      break;
    case UI_BTYPE_CURVE:
      retval = ui_do_but_CURVE(C, block, but, data, event);
      break;
    case UI_BTYPE_CURVEPROFILE:
      retval = ui_do_but_CURVEPROFILE(C, block, but, data, event);
      break;
    case UI_BTYPE_HSVCUBE:
      retval = ui_do_but_HSVCUBE(C, block, but, data, event);
      break;
    case UI_BTYPE_HSVCIRCLE:
      retval = ui_do_but_HSVCIRCLE(C, block, but, data, event);
      break;
    case UI_BTYPE_TRACK_PREVIEW:
      retval = ui_do_but_TRACKPREVIEW(C, block, but, data, event);
      break;

      /* quiet warnings for unhandled types */
    case UI_BTYPE_SEPR:
    case UI_BTYPE_SEPR_LINE:
    case UI_BTYPE_SEPR_SPACER:
    case UI_BTYPE_EXTRA:
      break;
  }

#ifdef USE_DRAG_MULTINUM
  data = but->active;
  if (data) {
    if (ISMOUSE_MOTION(event->type) ||
        /* if we started dragging, progress on any event */
        (data->multi_data.init == uiHandleButtonMulti::INIT_SETUP))
    {
      if (ELEM(but->type, UI_BTYPE_NUM, UI_BTYPE_NUM_SLIDER) &&
          ELEM(data->state, BUTTON_STATE_TEXT_EDITING, BUTTON_STATE_NUM_EDITING))
      {
        /* initialize! */
        if (data->multi_data.init == uiHandleButtonMulti::INIT_UNSET) {
          /* --> (uiHandleButtonMulti::INIT_SETUP | uiHandleButtonMulti::INIT_DISABLE) */

          const float margin_y = DRAG_MULTINUM_THRESHOLD_DRAG_Y / sqrtf(block->aspect);

          /* check if we have a vertical gesture */
          if (len_squared_v2(data->multi_data.drag_dir) > (margin_y * margin_y)) {
            const float dir_nor_y[2] = {0.0, 1.0f};
            float dir_nor_drag[2];

            normalize_v2_v2(dir_nor_drag, data->multi_data.drag_dir);

            if (fabsf(dot_v2v2(dir_nor_drag, dir_nor_y)) > DRAG_MULTINUM_THRESHOLD_VERTICAL) {
              data->multi_data.init = uiHandleButtonMulti::INIT_SETUP;
              data->multi_data.drag_lock_x = event->xy[0];
            }
            else {
              data->multi_data.init = uiHandleButtonMulti::INIT_DISABLE;
            }
          }
        }
        else if (data->multi_data.init == uiHandleButtonMulti::INIT_SETUP) {
          /* --> (uiHandleButtonMulti::INIT_ENABLE) */
          const float margin_x = DRAG_MULTINUM_THRESHOLD_DRAG_X / sqrtf(block->aspect);
          /* Check if we're don't setting buttons. */
          if ((data->text_edit.edit_string &&
               ELEM(data->state, BUTTON_STATE_TEXT_EDITING, BUTTON_STATE_NUM_EDITING)) ||
              ((abs(data->multi_data.drag_lock_x - event->xy[0]) > margin_x) &&
               /* Just to be sure, check we're dragging more horizontally then vertically. */
               abs(event->prev_xy[0] - event->xy[0]) > abs(event->prev_xy[1] - event->xy[1])))
          {
            if (data->multi_data.has_mbuts) {
              ui_multibut_states_create(but, data);
              data->multi_data.init = uiHandleButtonMulti::INIT_ENABLE;
            }
            else {
              data->multi_data.init = uiHandleButtonMulti::INIT_DISABLE;
            }
          }
        }

        if (data->multi_data.init == uiHandleButtonMulti::INIT_SETUP) {
          if (ui_multibut_states_tag(but, data, event)) {
            ED_region_tag_redraw(data->region);
          }
        }
      }
    }
  }
#endif /* USE_DRAG_MULTINUM */

  return retval;
}

/** \} */

/* -------------------------------------------------------------------- */
/** \name Button Tool Tip
 * \{ */

static void ui_blocks_set_tooltips(ARegion *region, const bool enable)
{
  if (!region) {
    return;
  }

  /* We disabled buttons when they were already shown, and re-enable them on mouse move. */
  LISTBASE_FOREACH (uiBlock *, block, &region->uiblocks) {
    block->tooltipdisabled = !enable;
  }
}

void UI_but_tooltip_refresh(bContext *C, uiBut *but)
{
  uiHandleButtonData *data = but->active;
  if (data) {
    bScreen *screen = WM_window_get_active_screen(data->window);
    if (screen->tool_tip && screen->tool_tip->region) {
      WM_tooltip_refresh(C, data->window);
    }
  }
}

void UI_but_tooltip_timer_remove(bContext *C, uiBut *but)
{
  uiHandleButtonData *data = but->active;
  if (data) {
    if (data->autoopentimer) {
      WM_event_timer_remove(data->wm, data->window, data->autoopentimer);
      data->autoopentimer = nullptr;
    }

    if (data->window) {
      WM_tooltip_clear(C, data->window);
    }
  }
}

static ARegion *ui_but_tooltip_init(
    bContext *C, ARegion *region, int *pass, double *r_pass_delay, bool *r_exit_on_event)
{
  bool is_label = false;
  if (*pass == 1) {
    is_label = true;
    (*pass)--;
    (*r_pass_delay) = UI_TOOLTIP_DELAY - UI_TOOLTIP_DELAY_LABEL;
  }

  uiBut *but = UI_region_active_but_get(region);
  *r_exit_on_event = false;
  if (but) {
    const wmWindow *win = CTX_wm_window(C);
    uiButExtraOpIcon *extra_icon = ui_but_extra_operator_icon_mouse_over_get(
        but, but->active ? but->active->region : region, win->eventstate);

    return UI_tooltip_create_from_button_or_extra_icon(C, region, but, extra_icon, is_label);
  }
  return nullptr;
}

static void button_tooltip_timer_reset(bContext *C, uiBut *but)
{
  wmWindowManager *wm = CTX_wm_manager(C);
  uiHandleButtonData *data = but->active;

  WM_tooltip_timer_clear(C, data->window);

  if ((U.flag & USER_TOOLTIPS) || (data->tooltip_force)) {
    if (!but->block->tooltipdisabled) {
      if (!wm->drags.first) {
        const bool is_label = UI_but_has_tooltip_label(but);
        const double delay = is_label ? UI_TOOLTIP_DELAY_LABEL : UI_TOOLTIP_DELAY;
        WM_tooltip_timer_init_ex(
            C, data->window, data->area, data->region, ui_but_tooltip_init, delay);
        if (is_label) {
          bScreen *screen = WM_window_get_active_screen(data->window);
          if (screen->tool_tip) {
            screen->tool_tip->pass = 1;
          }
        }
      }
    }
  }
}

/** \} */

/* -------------------------------------------------------------------- */
/** \name Button State Handling
 * \{ */

static bool button_modal_state(uiHandleButtonState state)
{
  return ELEM(state,
              BUTTON_STATE_WAIT_RELEASE,
              BUTTON_STATE_WAIT_KEY_EVENT,
              BUTTON_STATE_NUM_EDITING,
              BUTTON_STATE_TEXT_EDITING,
              BUTTON_STATE_TEXT_SELECTING,
              BUTTON_STATE_MENU_OPEN);
}

static void button_activate_state(bContext *C, uiBut *but, uiHandleButtonState state)
{
  uiHandleButtonData *data = but->active;
  if (data->state == state) {
    return;
  }

  /* Highlight has timers for tool-tips and auto open. */
  if (state == BUTTON_STATE_HIGHLIGHT) {
    but->flag &= ~UI_SELECT;

    button_tooltip_timer_reset(C, but);

    /* Automatic open pull-down block timer. */
    if (ELEM(but->type, UI_BTYPE_BLOCK, UI_BTYPE_PULLDOWN, UI_BTYPE_POPOVER) ||
        /* Menu button types may draw as popovers, check for this case
         * ignoring other kinds of menus (mainly enums). (see #66538). */
        ((but->type == UI_BTYPE_MENU) &&
         (UI_but_paneltype_get(but) || ui_but_menu_draw_as_popover(but))))
    {
      if (data->used_mouse && !data->autoopentimer) {
        int time;

        if (but->block->auto_open == true) { /* test for toolbox */
          time = 1;
        }
        else if ((but->block->flag & UI_BLOCK_LOOP && but->type != UI_BTYPE_BLOCK) ||
                 (but->block->auto_open == true))
        {
          time = 5 * U.menuthreshold2;
        }
        else if (U.uiflag & USER_MENUOPENAUTO) {
          time = 5 * U.menuthreshold1;
        }
        else {
          time = -1; /* do nothing */
        }

        if (time >= 0) {
          data->autoopentimer = WM_event_timer_add(
              data->wm, data->window, TIMER, 0.02 * double(time));
        }
      }
    }
  }
  else {
    but->flag |= UI_SELECT;
    UI_but_tooltip_timer_remove(C, but);
  }

  /* text editing */
  if (state == BUTTON_STATE_TEXT_EDITING && data->state != BUTTON_STATE_TEXT_SELECTING) {
    ui_textedit_begin(C, but, data);
  }
  else if (data->state == BUTTON_STATE_TEXT_EDITING && state != BUTTON_STATE_TEXT_SELECTING) {
    ui_textedit_end(C, but, data);
  }
  else if (data->state == BUTTON_STATE_TEXT_SELECTING && state != BUTTON_STATE_TEXT_EDITING) {
    ui_textedit_end(C, but, data);
  }

  /* number editing */
  if (state == BUTTON_STATE_NUM_EDITING) {
    if (ui_but_is_cursor_warp(but)) {
      if (ELEM(but->type, UI_BTYPE_HSVCIRCLE, UI_BTYPE_HSVCUBE)) {
        rctf rectf;
        ui_block_to_window_rctf(data->region, but->block, &rectf, &but->rect);
        rcti bounds;
        BLI_rcti_rctf_copy(&bounds, &rectf);
        WM_cursor_grab_enable(CTX_wm_window(C), WM_CURSOR_WRAP_XY, &bounds, true);
      }
      else {
        WM_cursor_grab_enable(CTX_wm_window(C), WM_CURSOR_WRAP_XY, nullptr, true);
      }
      /* Clear the status bar. */
      WorkspaceStatus status(C);
      status.item(" ", ICON_NONE);
    }
    ui_numedit_begin(but, data);
  }
  else if (data->state == BUTTON_STATE_NUM_EDITING) {
    ui_numedit_end(but, data);

    if (state != BUTTON_STATE_TEXT_EDITING) {
      ED_workspace_status_text(C, nullptr);
    }

    if (but->flag & UI_BUT_DRIVEN) {
      /* Only warn when editing stepping/dragging the value.
       * No warnings should show for editing driver expressions though!
       */
      if (state != BUTTON_STATE_TEXT_EDITING) {
        WM_report(RPT_INFO,
                  "Can't edit driven number value, see driver editor for the driver setup");
      }
    }

    if (ui_but_is_cursor_warp(but)) {

#ifdef USE_CONT_MOUSE_CORRECT
      /* stereo3d has issues with changing cursor location so rather avoid */
      if (data->ungrab_mval[0] != FLT_MAX && !WM_stereo3d_enabled(data->window, false)) {
        int mouse_ungrab_xy[2];
        ui_block_to_window_fl(
            data->region, but->block, &data->ungrab_mval[0], &data->ungrab_mval[1]);
        mouse_ungrab_xy[0] = data->ungrab_mval[0];
        mouse_ungrab_xy[1] = data->ungrab_mval[1];

        WM_cursor_grab_disable(data->window, mouse_ungrab_xy);
      }
      else {
        WM_cursor_grab_disable(data->window, nullptr);
      }
#else
      WM_cursor_grab_disable(data->window, nullptr);
#endif
    }
  }
  /* menu open */
  if (state == BUTTON_STATE_MENU_OPEN) {
    ui_block_open_begin(C, but, data);
  }
  else if (data->state == BUTTON_STATE_MENU_OPEN) {
    ui_block_open_end(C, but, data);
  }

  /* add a short delay before exiting, to ensure there is some feedback */
  if (state == BUTTON_STATE_WAIT_FLASH) {
    data->flashtimer = WM_event_timer_add(data->wm, data->window, TIMER, BUTTON_FLASH_DELAY);
  }
  else if (data->flashtimer) {
    WM_event_timer_remove(data->wm, data->window, data->flashtimer);
    data->flashtimer = nullptr;
  }

  /* add hold timer if it's used */
  if (state == BUTTON_STATE_WAIT_RELEASE && (but->hold_func != nullptr)) {
    data->hold_action_timer = WM_event_timer_add(
        data->wm, data->window, TIMER, BUTTON_AUTO_OPEN_THRESH);
  }
  else if (data->hold_action_timer) {
    WM_event_timer_remove(data->wm, data->window, data->hold_action_timer);
    data->hold_action_timer = nullptr;
  }

  /* Add a blocking ui handler at the window handler for blocking, modal states
   * but not for popups, because we already have a window level handler. */
  if (!(but->block->handle && but->block->handle->popup)) {
    if (button_modal_state(state)) {
      if (!button_modal_state(data->state)) {
        WM_event_add_ui_handler(C,
                                &data->window->modalhandlers,
                                ui_handler_region_menu,
                                nullptr,
                                data,
                                eWM_EventHandlerFlag(0));
      }
    }
    else {
      if (button_modal_state(data->state)) {
        /* true = postpone free */
        WM_event_remove_ui_handler(
            &data->window->modalhandlers, ui_handler_region_menu, nullptr, data, true);
      }
    }
  }

  /* Wait for mouse-move to enable drag. */
  if (state == BUTTON_STATE_WAIT_DRAG) {
    but->flag &= ~UI_SELECT;
  }

  if (state == BUTTON_STATE_TEXT_EDITING) {
    ui_block_interaction_begin_ensure(C, but->block, data, true);
  }
  else if (state == BUTTON_STATE_EXIT) {
    if (data->state == BUTTON_STATE_NUM_EDITING) {
      /* This happens on pasting values for example. */
      ui_block_interaction_begin_ensure(C, but->block, data, true);
    }
  }

  data->state = state;

  if (state != BUTTON_STATE_EXIT) {
    /* When objects for eg. are removed, running ui_but_update() can access
     * the removed data - so disable update on exit. Also in case of
     * highlight when not in a popup menu, we remove because data used in
     * button below popup might have been removed by action of popup. Needs
     * a more reliable solution... */
    if (state != BUTTON_STATE_HIGHLIGHT || (but->block->flag & UI_BLOCK_LOOP)) {
      ui_but_update(but);
    }
  }

  /* redraw */
  ED_region_tag_redraw_no_rebuild(data->region);
}

static void button_activate_init(bContext *C,
                                 ARegion *region,
                                 uiBut *but,
                                 uiButtonActivateType type)
{
  /* Don't activate semi-modal buttons the normal way, they have special activation handling. */
  if (but->semi_modal_state) {
    return;
  }
  /* Only ever one active button! */
  BLI_assert(ui_region_find_active_but(region) == nullptr);

  /* setup struct */
  uiHandleButtonData *data = MEM_cnew<uiHandleButtonData>(__func__);
  data->wm = CTX_wm_manager(C);
  data->window = CTX_wm_window(C);
  data->area = CTX_wm_area(C);
  BLI_assert(region != nullptr);
  data->region = region;

#ifdef USE_CONT_MOUSE_CORRECT
  copy_v2_fl(data->ungrab_mval, FLT_MAX);
#endif

  if (ELEM(but->type, UI_BTYPE_CURVE, UI_BTYPE_CURVEPROFILE, UI_BTYPE_SEARCH_MENU)) {
    /* XXX curve is temp */
  }
  else {
    if ((but->flag & UI_BUT_UPDATE_DELAY) == 0) {
      data->interactive = true;
    }
  }

  data->state = BUTTON_STATE_INIT;

  /* Activate button. Sets the hover flag to enable button highlights, usually the button is
   * initially activated because it's hovered. */
  but->flag |= UI_HOVER;
  but->active = data;

  /* we disable auto_open in the block after a threshold, because we still
   * want to allow auto opening adjacent menus even if no button is activated
   * in between going over to the other button, but only for a short while */
  if (type == BUTTON_ACTIVATE_OVER && but->block->auto_open == true) {
    if (but->block->auto_open_last + BUTTON_AUTO_OPEN_THRESH < BLI_time_now_seconds()) {
      but->block->auto_open = false;
    }
  }

  if (type == BUTTON_ACTIVATE_OVER) {
    data->used_mouse = true;
  }
  button_activate_state(C, but, BUTTON_STATE_HIGHLIGHT);

  if (type == BUTTON_ACTIVATE_OPEN) {
    button_activate_state(C, but, BUTTON_STATE_MENU_OPEN);

    /* activate first button in submenu */
    if (data->menu && data->menu->region) {
      ARegion *subar = data->menu->region;
      uiBlock *subblock = static_cast<uiBlock *>(subar->uiblocks.first);
      uiBut *subbut;

      if (subblock) {
        subbut = ui_but_first(subblock);

        if (subbut) {
          ui_handle_button_activate(C, subar, subbut, BUTTON_ACTIVATE);
        }
      }
    }
  }
  else if (type == BUTTON_ACTIVATE_TEXT_EDITING) {
    button_activate_state(C, but, BUTTON_STATE_TEXT_EDITING);
  }
  else if (type == BUTTON_ACTIVATE_APPLY) {
    button_activate_state(C, but, BUTTON_STATE_WAIT_FLASH);
  }

  if (but->type == UI_BTYPE_GRIP) {
    const bool horizontal = (BLI_rctf_size_x(&but->rect) < BLI_rctf_size_y(&but->rect));
    WM_cursor_modal_set(data->window, horizontal ? WM_CURSOR_X_MOVE : WM_CURSOR_Y_MOVE);
  }
  else if (but->type == UI_BTYPE_NUM) {
    ui_numedit_set_active(but);
  }

  if (UI_but_has_tooltip_label(but)) {
    /* Show a label for this button. */
    bScreen *screen = WM_window_get_active_screen(data->window);
    if ((BLI_time_now_seconds() - WM_tooltip_time_closed()) < 0.1) {
      WM_tooltip_immediate_init(C, CTX_wm_window(C), data->area, region, ui_but_tooltip_init);
      if (screen->tool_tip) {
        screen->tool_tip->pass = 1;
      }
    }
  }
}

static void button_activate_exit(
    bContext *C, uiBut *but, uiHandleButtonData *data, const bool mousemove, const bool onfree)
{
  wmWindow *win = data->window;
  uiBlock *block = but->block;

  if (but->type == UI_BTYPE_GRIP) {
    WM_cursor_modal_restore(win);
  }

  /* ensure we are in the exit state */
  if (data->state != BUTTON_STATE_EXIT) {
    button_activate_state(C, but, BUTTON_STATE_EXIT);
  }

  /* apply the button action or value */
  if (!onfree) {
    ui_apply_but(C, block, but, data, false);
  }

#ifdef USE_DRAG_MULTINUM
  if (data->multi_data.has_mbuts) {
    LISTBASE_FOREACH (uiBut *, bt, &block->buttons) {
      if (bt->flag & UI_BUT_DRAG_MULTI) {
        bt->flag &= ~UI_BUT_DRAG_MULTI;

        if (!data->cancel) {
          ui_apply_but_autokey(C, bt);
        }
      }
    }

    ui_multibut_free(data, block);
  }
#endif

  /* if this button is in a menu, this will set the button return
   * value to the button value and the menu return value to ok, the
   * menu return value will be picked up and the menu will close */
  if (block->handle && !(block->flag & UI_BLOCK_KEEP_OPEN)) {
    if (!data->cancel || data->escapecancel) {
      uiPopupBlockHandle *menu;

      menu = block->handle;
      menu->butretval = data->retval;
      menu->menuretval = (data->cancel) ? UI_RETURN_CANCEL : UI_RETURN_OK;
    }
  }

  if (!onfree && !data->cancel) {
    /* autokey & undo push */
    ui_apply_but_undo(but);
    ui_apply_but_autokey(C, but);

#ifdef USE_ALLSELECT
    {
      /* only RNA from this button is used */
      uiBut but_temp = *but;
      uiSelectContextStore *selctx_data = &data->select_others;
      for (int i = 0; i < selctx_data->elems_len; i++) {
        uiSelectContextElem *other = &selctx_data->elems[i];
        but_temp.rnapoin = other->ptr;
        ui_apply_but_autokey(C, &but_temp);
      }
    }
#endif

    /* popup menu memory */
    if (block->flag & UI_BLOCK_POPUP_MEMORY) {
      ui_popup_menu_memory_set(block, but);
    }

    if (U.runtime.is_dirty == false) {
      ui_but_update_preferences_dirty(but);
    }
  }

  /* Disable tool-tips until mouse-move + last active flag. */
  LISTBASE_FOREACH (uiBlock *, block_iter, &data->region->uiblocks) {
    LISTBASE_FOREACH (uiBut *, bt, &block_iter->buttons) {
      bt->flag &= ~UI_BUT_LAST_ACTIVE;
    }

    block_iter->tooltipdisabled = true;
  }

  ui_blocks_set_tooltips(data->region, false);

  /* clean up */
  if (data->text_edit.edit_string) {
    MEM_freeN(data->text_edit.edit_string);
  }
  if (data->text_edit.original_string) {
    MEM_freeN(data->text_edit.original_string);
  }

#ifdef USE_ALLSELECT
  ui_selectcontext_end(but, &data->select_others);
#endif

  if (data->changed_cursor) {
    WM_cursor_modal_restore(data->window);
  }

  /* redraw and refresh (for popups) */
  ED_region_tag_redraw_no_rebuild(data->region);
  ED_region_tag_refresh_ui(data->region);

  if ((but->flag & UI_BUT_DRAG_MULTI) == 0) {
    if (data->custom_interaction_handle != nullptr) {
      /* Should only set when the button is modal. */
      BLI_assert(but->active != nullptr);
      data->custom_interaction_handle->user_count--;

      BLI_assert(data->custom_interaction_handle->user_count >= 0);
      if (data->custom_interaction_handle->user_count == 0) {
        ui_block_interaction_end(
            C, &but->block->custom_interaction_callbacks, data->custom_interaction_handle);
      }
      data->custom_interaction_handle = nullptr;
    }
  }

  BLI_assert(!but->semi_modal_state || but->semi_modal_state == but->active);
  but->semi_modal_state = nullptr;
  /* clean up button */
  MEM_SAFE_FREE(but->active);

  but->flag &= ~(UI_HOVER | UI_SELECT);
  but->flag |= UI_BUT_LAST_ACTIVE;
  if (!onfree) {
    ui_but_update(but);
  }

  /* Adds empty mouse-move in queue for re-initialize handler, in case mouse is
   * still over a button. We cannot just check for this ourselves because
   * at this point the mouse may be over a button in another region. */
  if (mousemove) {
    WM_event_add_mousemove(CTX_wm_window(C));
  }
}

void ui_but_active_free(const bContext *C, uiBut *but)
{
  /* this gets called when the button somehow disappears while it is still
   * active, this is bad for user interaction, but we need to handle this
   * case cleanly anyway in case it happens */
  if (but->active) {
    uiHandleButtonData *data = but->active;
    data->cancel = true;
    button_activate_exit((bContext *)C, but, data, false, true);
  }
}

void ui_but_semi_modal_state_free(const bContext *C, uiBut *but)
{
  if (!but->semi_modal_state) {
    return;
  }
  /* Activate the button (using the semi modal state) and use the normal active button freeing. */
  with_but_active_as_semi_modal(const_cast<bContext *>(C),
                                but->semi_modal_state->region,
                                but,
                                [&]() { ui_but_active_free(C, but); });
}

/* returns the active button with an optional checking function */
static uiBut *ui_context_button_active(const ARegion *region, bool (*but_check_cb)(const uiBut *))
{
  uiBut *but_found = nullptr;

  while (region) {
    /* Follow this exact priority (from highest to lowest priority):
     * 1) Active-override button (#UI_BUT_ACTIVE_OVERRIDE).
     * 2) The real active button.
     * 3) The previously active button (#UI_BUT_LAST_ACTIVE).
     */
    uiBut *active_but_override = nullptr;
    uiBut *active_but_real = nullptr;
    uiBut *active_but_last = nullptr;

    /* find active button */
    LISTBASE_FOREACH (uiBlock *, block, &region->uiblocks) {
      LISTBASE_FOREACH (uiBut *, but, &block->buttons) {
        if (but->flag & UI_BUT_ACTIVE_OVERRIDE) {
          active_but_override = but;
        }
        if (but->active) {
          active_but_real = but;
        }
        if (but->flag & UI_BUT_LAST_ACTIVE) {
          active_but_last = but;
        }
      }
    }

    uiBut *activebut = active_but_override;
    if (!activebut) {
      activebut = active_but_real;
    }
    if (!activebut) {
      activebut = active_but_last;
    }

    if (activebut && (but_check_cb == nullptr || but_check_cb(activebut))) {
      uiHandleButtonData *data = activebut->active;

      but_found = activebut;

      /* Recurse into opened menu, like color-picker case. */
      if (data && data->menu && (region != data->menu->region)) {
        region = data->menu->region;
      }
      else {
        return but_found;
      }
    }
    else {
      /* no active button */
      return but_found;
    }
  }

  return but_found;
}

uiBut *UI_context_active_but_get(const bContext *C)
{
  return ui_context_button_active(CTX_wm_region(C), nullptr);
}

uiBut *UI_context_active_but_get_respect_popup(const bContext *C)
{
  ARegion *region_popup = CTX_wm_region_popup(C);
  return ui_context_button_active(region_popup ? region_popup : CTX_wm_region(C), nullptr);
}

uiBut *UI_region_active_but_get(const ARegion *region)
{
  return ui_context_button_active(region, nullptr);
}

uiBut *UI_region_but_find_rect_over(const ARegion *region, const rcti *rect_px)
{
  return ui_but_find_rect_over(region, rect_px);
}

uiBlock *UI_region_block_find_mouse_over(const ARegion *region, const int xy[2], bool only_clip)
{
  return ui_block_find_mouse_over_ex(region, xy, only_clip);
}

uiBut *UI_region_active_but_prop_get(const ARegion *region,
                                     PointerRNA *r_ptr,
                                     PropertyRNA **r_prop,
                                     int *r_index)
{
  uiBut *activebut = UI_region_active_but_get(region);

  if (activebut && activebut->rnapoin.data) {
    *r_ptr = activebut->rnapoin;
    *r_prop = activebut->rnaprop;
    *r_index = activebut->rnaindex;
  }
  else {
    *r_ptr = {};
    *r_prop = nullptr;
    *r_index = 0;
  }

  return activebut;
}

uiBut *UI_context_active_but_prop_get(const bContext *C,
                                      PointerRNA *r_ptr,
                                      PropertyRNA **r_prop,
                                      int *r_index)
{
  ARegion *region_popup = CTX_wm_region_popup(C);
  return UI_region_active_but_prop_get(
      region_popup ? region_popup : CTX_wm_region(C), r_ptr, r_prop, r_index);
}

void UI_context_active_but_prop_handle(bContext *C, const bool handle_undo)
{
  uiBut *activebut = UI_context_active_but_get_respect_popup(C);
  if (activebut) {
    /* TODO(@ideasman42): look into a better way to handle the button change
     * currently this is mainly so reset defaults works for the
     * operator redo panel. */
    uiBlock *block = activebut->block;
    if (block->handle_func) {
      block->handle_func(C, block->handle_func_arg, activebut->retval);
    }
    if (handle_undo) {
      /* Update the button so the undo text uses the correct value. */
      ui_but_update(activebut);
      ui_apply_but_undo(activebut);
    }
  }
}

void UI_context_active_but_clear(bContext *C, wmWindow *win, ARegion *region)
{
  wm_event_handler_ui_cancel_ex(C, win, region, false);
}

wmOperator *UI_context_active_operator_get(const bContext *C)
{
  ARegion *region_ctx = CTX_wm_region(C);

  /* background mode */
  if (region_ctx == nullptr) {
    return nullptr;
  }

  /* scan active regions ui */
  LISTBASE_FOREACH (uiBlock *, block, &region_ctx->uiblocks) {
    if (block->ui_operator) {
      return block->ui_operator;
    }
  }

  /* scan popups */
  {
    bScreen *screen = CTX_wm_screen(C);

    LISTBASE_FOREACH (ARegion *, region, &screen->regionbase) {
      if (region == region_ctx) {
        continue;
      }
      LISTBASE_FOREACH (uiBlock *, block, &region->uiblocks) {
        if (block->ui_operator) {
          return block->ui_operator;
        }
      }
    }
  }

  return nullptr;
}

ARegion *UI_region_searchbox_region_get(const ARegion *button_region)
{
  uiBut *but = UI_region_active_but_get(button_region);
  return (but != nullptr) ? but->active->searchbox : nullptr;
}

void UI_context_update_anim_flag(const bContext *C)
{
  Scene *scene = CTX_data_scene(C);
  ARegion *region = CTX_wm_region(C);
  Depsgraph *depsgraph = CTX_data_depsgraph_pointer(C);
  const AnimationEvalContext anim_eval_context = BKE_animsys_eval_context_construct(
      depsgraph, (scene) ? scene->r.cfra : 0.0f);

  while (region) {
    /* find active button */
    uiBut *activebut = nullptr;

    LISTBASE_FOREACH (uiBlock *, block, &region->uiblocks) {
      LISTBASE_FOREACH (uiBut *, but, &block->buttons) {
        ui_but_anim_flag(but, &anim_eval_context);
        ui_but_override_flag(CTX_data_main(C), but);
        if (UI_but_is_decorator(but)) {
          ui_but_anim_decorate_update_from_flag((uiButDecorator *)but);
        }

        ED_region_tag_redraw(region);

        if (but->active) {
          activebut = but;
        }
        else if (!activebut && (but->flag & UI_BUT_LAST_ACTIVE)) {
          activebut = but;
        }
      }
    }

    if (activebut) {
      /* Always recurse into opened menu, so all buttons update (like color-picker). */
      uiHandleButtonData *data = activebut->active;
      if (data && data->menu) {
        region = data->menu->region;
      }
      else {
        return;
      }
    }
    else {
      /* no active button */
      return;
    }
  }
}

void ui_but_update_view_for_active(const bContext *C, const uiBlock *block)
{
  uiBut *active_but = ui_block_active_but_get(block);
  if (!active_but || !active_but->active || !active_but->changed || active_but->block != block) {
    return;
  }
  /* If there is a search popup attached to the button, don't change the view. The popups don't
   * support updating the position to the button position nicely. */
  uiHandleButtonData *data = active_but->active;
  if (data->searchbox) {
    return;
  }

  UI_but_ensure_in_view(C, active_but->active->region, active_but);
}

/** \} */

/* -------------------------------------------------------------------- */
/** \name Button Activation Handling
 * \{ */

static uiBut *ui_but_find_open_event(ARegion *region, const wmEvent *event)
{
  LISTBASE_FOREACH (uiBlock *, block, &region->uiblocks) {
    LISTBASE_FOREACH (uiBut *, but, &block->buttons) {
      if (but == event->customdata) {
        return but;
      }
    }
  }
  return nullptr;
}

static int ui_handle_button_over(bContext *C, const wmEvent *event, ARegion *region)
{
  if (event->type == MOUSEMOVE) {
    const bool labeledit = event->modifier & KM_CTRL;
    /* Allow buttons to be activated to show the tool-tip,
     * then force-disable them if they're not considered interactive
     * so they don't swallow events but can still display tips. */
    const bool for_tooltip = true;
    uiBut *but = ui_but_find_mouse_over_ex(
        region, event->xy, labeledit, for_tooltip, nullptr, nullptr);
    if (but) {
      button_activate_init(C, region, but, BUTTON_ACTIVATE_OVER);

      if ((event->modifier & KM_ALT) && but->active) {
        /* Display tool-tips if holding Alt on mouse-over when tool-tips are disabled in the
         * preferences. */
        but->active->tooltip_force = true;
      }

      if (but->active && !ui_but_is_interactive(but, labeledit)) {
        but->active->disable_force = true;
      }
    }
  }
  else if (event->type == EVT_BUT_OPEN) {
    uiBut *but = ui_but_find_open_event(region, event);
    if (but) {
      button_activate_init(C, region, but, BUTTON_ACTIVATE_OVER);
      ui_do_button(C, but->block, but, event);
    }
  }

  return WM_UI_HANDLER_CONTINUE;
}

void ui_but_activate_event(bContext *C, ARegion *region, uiBut *but)
{
  wmWindow *win = CTX_wm_window(C);

  button_activate_init(C, region, but, BUTTON_ACTIVATE_OVER);

  wmEvent event;
  wm_event_init_from_window(win, &event);
  event.type = EVT_BUT_OPEN;
  event.val = KM_PRESS;
  event.flag = eWM_EventFlag(0);
  event.customdata = but;
  event.customdata_free = false;

  ui_do_button(C, but->block, but, &event);
}

void ui_but_activate_over(bContext *C, ARegion *region, uiBut *but)
{
  button_activate_init(C, region, but, BUTTON_ACTIVATE_OVER);
}

void ui_but_execute_begin(bContext * /*C*/, ARegion *region, uiBut *but, void **active_back)
{
  BLI_assert(region != nullptr);
  BLI_assert(BLI_findindex(&region->uiblocks, but->block) != -1);
  /* NOTE: ideally we would not have to change 'but->active' however
   * some functions we call don't use data (as they should be doing) */
  uiHandleButtonData *data;
  *active_back = but->active;
  data = MEM_cnew<uiHandleButtonData>(__func__);
  but->active = data;
  BLI_assert(region != nullptr);
  data->region = region;
}

void ui_but_execute_end(bContext *C, ARegion * /*region*/, uiBut *but, void *active_back)
{
  ui_apply_but(C, but->block, but, but->active, true);

  if ((but->flag & UI_BUT_DRAG_MULTI) == 0) {
    ui_apply_but_autokey(C, but);
  }
  /* use onfree event so undo is handled by caller and apply is already done above */
  button_activate_exit((bContext *)C, but, but->active, false, true);
  but->active = static_cast<uiHandleButtonData *>(active_back);
}

static void ui_handle_button_activate(bContext *C,
                                      ARegion *region,
                                      uiBut *but,
                                      uiButtonActivateType type)
{
  uiBut *oldbut = ui_region_find_active_but(region);
  if (oldbut) {
    uiHandleButtonData *data = oldbut->active;
    data->cancel = true;
    button_activate_exit(C, oldbut, data, false, false);
  }

  button_activate_init(C, region, but, type);
}

/**
 * Use for key accelerator or default key to activate the button even if its not active.
 */
static bool ui_handle_button_activate_by_type(bContext *C, ARegion *region, uiBut *but)
{
  if (ELEM(but->type, UI_BTYPE_BUT_MENU, UI_BTYPE_ROW)) {
    /* mainly for operator buttons */
    ui_handle_button_activate(C, region, but, BUTTON_ACTIVATE_APPLY);
  }
  else if (ELEM(but->type, UI_BTYPE_BLOCK, UI_BTYPE_PULLDOWN)) {
    /* open sub-menus (like right arrow key) */
    ui_handle_button_activate(C, region, but, BUTTON_ACTIVATE_OPEN);
  }
  else if (but->type == UI_BTYPE_MENU) {
    /* activate menu items */
    ui_handle_button_activate(C, region, but, BUTTON_ACTIVATE);
  }
  else {
#ifndef NDEBUG
    printf("%s: error, unhandled type: %d\n", __func__, but->type);
#endif
    return false;
  }
  return true;
}

/**
 * Calls \a fn with \a but activated for semi-modal handling.
 *
 * Button handling code requires the button to be active, but at the same time only one active
 * button per region is supported. So if there's a different active button already, it needs to be
 * deactivated temporarily (by unsetting its #uiBut.active member and restoring it when done).
 *
 * During the \fn call, the passed \a but will appear to be the active button of the region, i.e.
 * #ui_region_find_active_but() will return \a but.
 */
static void with_but_active_as_semi_modal(bContext *C,
                                          ARegion *region,
                                          uiBut *but,
                                          blender::FunctionRef<void()> fn)
{
  BLI_assert(but->active == nullptr);

  uiBut *prev_active_but = ui_region_find_active_but(region);
  uiHandleButtonData *prev_active_data = prev_active_but ? prev_active_but->active : nullptr;
  if (prev_active_but) {
    prev_active_but->active = nullptr;
  }

  /* Enforce the button to actually be active, using #uiBut.semi_modal_state to store its handling
   * state. */
  if (!but->semi_modal_state) {
    ui_but_activate_event(C, region, but);
    but->semi_modal_state = but->active;
    but->semi_modal_state->is_semi_modal = true;
  }

  /* Activate the button using the previously created/stored semi-modal state. */
  but->active = but->semi_modal_state;
  fn();
  but->active = nullptr;

  if (prev_active_but) {
    prev_active_but->active = prev_active_data;
  }
}

/**
 * Calls \a fn for all buttons that are either already semi-modal active or should be made to be
 * because the #UI_BUT2_FORCE_SEMI_MODAL_ACTIVE flag is set. During the \a fn call, the button will
 * appear to be the active button, i.e. #ui_region_find_active_but() will return this button.
 */
static void foreach_semi_modal_but_as_active(bContext *C,
                                             ARegion *region,
                                             blender::FunctionRef<void(uiBut *semi_modal_but)> fn)
{
  /* Might want to have some way to define which order these should be handled in - if there's
   * every actually a use-case for multiple semi-active buttons at the same time. */

  LISTBASE_FOREACH (uiBlock *, block, &region->uiblocks) {
    LISTBASE_FOREACH (uiBut *, but, &block->buttons) {
      if ((but->flag2 & UI_BUT2_FORCE_SEMI_MODAL_ACTIVE) || but->semi_modal_state) {
        with_but_active_as_semi_modal(C, region, but, [&]() { fn(but); });
      }
    }
  }
}

/** \} */

/* -------------------------------------------------------------------- */
/** \name Handle Events for Activated Buttons
 * \{ */

static bool ui_button_value_default(uiBut *but, double *r_value)
{
  if (but->rnaprop != nullptr && ui_but_is_rna_valid(but)) {
    const int type = RNA_property_type(but->rnaprop);
    if (ELEM(type, PROP_FLOAT, PROP_INT)) {
      double default_value;
      switch (type) {
        case PROP_INT:
          if (RNA_property_array_check(but->rnaprop)) {
            default_value = double(
                RNA_property_int_get_default_index(&but->rnapoin, but->rnaprop, but->rnaindex));
          }
          else {
            default_value = double(RNA_property_int_get_default(&but->rnapoin, but->rnaprop));
          }
          break;
        case PROP_FLOAT:
          if (RNA_property_array_check(but->rnaprop)) {
            default_value = double(
                RNA_property_float_get_default_index(&but->rnapoin, but->rnaprop, but->rnaindex));
          }
          else {
            default_value = double(RNA_property_float_get_default(&but->rnapoin, but->rnaprop));
          }
          break;
      }
      *r_value = default_value;
      return true;
    }
  }
  return false;
}

static int ui_handle_button_event(bContext *C, const wmEvent *event, uiBut *but)
{
  uiHandleButtonData *data = but->active;
  const uiHandleButtonState state_orig = data->state;

  uiBlock *block = but->block;
  ARegion *region = data->region;

  int retval = WM_UI_HANDLER_CONTINUE;

  if (data->state == BUTTON_STATE_HIGHLIGHT) {
    switch (event->type) {
      case WINDEACTIVATE:
      case EVT_BUT_CANCEL:
        data->cancel = true;
        button_activate_state(C, but, BUTTON_STATE_EXIT);
        break;
#ifdef USE_UI_POPOVER_ONCE
      case LEFTMOUSE: {
        if (event->val == KM_RELEASE) {
          if (block->flag & UI_BLOCK_POPOVER_ONCE) {
            if (!(but->flag & UI_BUT_DISABLED)) {
              if (ui_but_is_popover_once_compat(but)) {
                data->cancel = false;
                button_activate_state(C, but, BUTTON_STATE_EXIT);
                retval = WM_UI_HANDLER_BREAK;
                /* Cancel because this `but` handles all events and we don't want
                 * the parent button's update function to do anything.
                 *
                 * Causes issues with buttons defined by #uiItemFullR_with_popover. */
                block->handle->menuretval = UI_RETURN_CANCEL;
              }
              else if (ui_but_is_editable_as_text(but)) {
                ui_handle_button_activate(C, region, but, BUTTON_ACTIVATE_TEXT_EDITING);
                retval = WM_UI_HANDLER_BREAK;
              }
            }
          }
        }
        break;
      }
#endif
      case MOUSEMOVE: {
        uiBut *but_other = ui_but_find_mouse_over(region, event);
        bool exit = false;

        /* always deactivate button for pie menus,
         * else moving to blank space will leave activated */
        if ((!ui_block_is_menu(block) || ui_block_is_pie_menu(block)) &&
            !ui_but_contains_point_px(but, region, event->xy))
        {
          exit = true;
        }
        else if (but_other && ui_but_is_editable(but_other) && (but_other != but)) {
          exit = true;
        }

        if (exit) {
          data->cancel = true;
          button_activate_state(C, but, BUTTON_STATE_EXIT);
        }
        else if (event->xy[0] != event->prev_xy[0] || event->xy[1] != event->prev_xy[1]) {
          /* Re-enable tool-tip on mouse move. */
          ui_blocks_set_tooltips(region, true);
          button_tooltip_timer_reset(C, but);
        }

        /* Update extra icons states. */
        ui_do_but_extra_operator_icons_mousemove(but, data, event);

        break;
      }
      case TIMER: {
        /* Handle menu auto open timer. */
        if (event->customdata == data->autoopentimer) {
          WM_event_timer_remove(data->wm, data->window, data->autoopentimer);
          data->autoopentimer = nullptr;

          if (ui_but_contains_point_px(but, region, event->xy) || but->active) {
            button_activate_state(C, but, BUTTON_STATE_MENU_OPEN);
          }
        }

        break;
      }
      /* XXX hardcoded keymap check... but anyway,
       * while view changes, tool-tips should be removed */
      case WHEELUPMOUSE:
      case WHEELDOWNMOUSE:
      case MIDDLEMOUSE:
      case MOUSEPAN:
        UI_but_tooltip_timer_remove(C, but);
        ATTR_FALLTHROUGH;
      default:
        break;
    }

    /* handle button type specific events */
    retval = ui_do_button(C, block, but, event);
  }
  else if (data->state == BUTTON_STATE_WAIT_RELEASE) {
    switch (event->type) {
      case WINDEACTIVATE:
        data->cancel = true;
        button_activate_state(C, but, BUTTON_STATE_EXIT);
        break;

      case TIMER: {
        if (event->customdata == data->hold_action_timer) {
          if (true) {
            data->cancel = true;
            button_activate_state(C, but, BUTTON_STATE_EXIT);
          }
          else {
            /* Do this so we can still mouse-up, closing the menu and running the button.
             * This is nice to support but there are times when the button gets left pressed.
             * Keep disabled for now. */
            WM_event_timer_remove(data->wm, data->window, data->hold_action_timer);
            data->hold_action_timer = nullptr;
          }
          retval = WM_UI_HANDLER_CONTINUE;
          but->hold_func(C, data->region, but);
        }
        break;
      }
      case MOUSEMOVE: {
        /* deselect the button when moving the mouse away */
        /* also de-activate for buttons that only show highlights */
        if (ui_but_contains_point_px(but, region, event->xy)) {

          /* Drag on a hold button (used in the toolbar) now opens it immediately. */
          if (data->hold_action_timer) {
            if (but->flag & UI_SELECT) {
              if (len_manhattan_v2v2_int(event->xy, event->prev_xy) <=
                  WM_EVENT_CURSOR_MOTION_THRESHOLD)
              {
                /* pass */
              }
              else {
                WM_event_timer_remove(data->wm, data->window, data->hold_action_timer);
                data->hold_action_timer = WM_event_timer_add(data->wm, data->window, TIMER, 0.0f);
              }
            }
          }

          if (!(but->flag & UI_SELECT)) {
            but->flag |= (UI_SELECT | UI_HOVER);
            data->cancel = false;
            ED_region_tag_redraw_no_rebuild(data->region);
          }
        }
        else {
          if (but->flag & UI_SELECT) {
            but->flag &= ~(UI_SELECT | UI_HOVER);
            data->cancel = true;
            ED_region_tag_redraw_no_rebuild(data->region);
          }
        }
        break;
      }
      default:
        /* otherwise catch mouse release event */
        ui_do_button(C, block, but, event);
        break;
    }

    retval = WM_UI_HANDLER_BREAK;
  }
  else if (data->state == BUTTON_STATE_WAIT_FLASH) {
    switch (event->type) {
      case TIMER: {
        if (event->customdata == data->flashtimer) {
          button_activate_state(C, but, BUTTON_STATE_EXIT);
        }
        break;
      }
    }

    retval = WM_UI_HANDLER_CONTINUE;
  }
  else if (data->state == BUTTON_STATE_MENU_OPEN) {
    /* check for exit because of mouse-over another button */
    switch (event->type) {
      case MOUSEMOVE: {
        uiBut *bt;

        if (data->menu && data->menu->region) {
          if (ui_region_contains_point_px(data->menu->region, event->xy)) {
            break;
          }
        }

        bt = ui_but_find_mouse_over(region, event);

        if (bt && bt->active != data) {
          if (but->type != UI_BTYPE_COLOR) { /* exception */
            data->cancel = true;
          }
          button_activate_state(C, but, BUTTON_STATE_EXIT);
        }
        break;
      }
      case RIGHTMOUSE: {
        if (event->val == KM_PRESS) {
          uiBut *bt = ui_but_find_mouse_over(region, event);
          if (bt && bt->active == data) {
            button_activate_state(C, bt, BUTTON_STATE_HIGHLIGHT);
          }
        }
        break;
      }
    }

    ui_do_button(C, block, but, event);
    retval = WM_UI_HANDLER_CONTINUE;
  }
  else {
    retval = ui_do_button(C, block, but, event);
    // retval = WM_UI_HANDLER_BREAK; XXX why ?
  }

  /* may have been re-allocated above (eyedropper for eg) */
  data = but->active;
  if (data && data->state == BUTTON_STATE_EXIT) {
    uiBut *post_but = data->postbut;
    const uiButtonActivateType post_type = data->posttype;

    /* Reset the button value when empty text is typed. */
    if ((data->cancel == false) && (data->text_edit.edit_string != nullptr) &&
        (data->text_edit.edit_string[0] == '\0') &&
        (but->rnaprop && ELEM(RNA_property_type(but->rnaprop), PROP_FLOAT, PROP_INT)))
    {
      MEM_SAFE_FREE(data->text_edit.edit_string);
      ui_button_value_default(but, &data->value);

#ifdef USE_DRAG_MULTINUM
      if (data->multi_data.mbuts) {
        for (LinkNode *l = data->multi_data.mbuts; l; l = l->next) {
          uiButMultiState *state = static_cast<uiButMultiState *>(l->link);
          uiBut *but_iter = state->but;
          double default_value;

          if (ui_button_value_default(but_iter, &default_value)) {
            ui_but_value_set(but_iter, default_value);
          }
        }
      }
      data->multi_data.skip = true;
#endif
    }

    button_activate_exit(C, but, data, (post_but == nullptr), false);

    /* for jumping to the next button with tab while text editing */
    if (post_but) {
      /* The post_but still has previous ranges (without the changes in active button considered),
       * needs refreshing the ranges. */
      ui_but_range_set_soft(post_but);
      ui_but_range_set_hard(post_but);

      button_activate_init(C, region, post_but, post_type);
    }
    else if (!((event->type == EVT_BUT_CANCEL) && (event->val == 1))) {
      /* XXX issue is because WM_event_add_mousemove(wm) is a bad hack and not reliable,
       * if that gets coded better this bypass can go away too.
       *
       * This is needed to make sure if a button was active,
       * it stays active while the mouse is over it.
       * This avoids adding mouse-moves, see: #33466. */
      if (ELEM(state_orig, BUTTON_STATE_INIT, BUTTON_STATE_HIGHLIGHT, BUTTON_STATE_WAIT_DRAG)) {
        if (ui_but_find_mouse_over(region, event) == but) {
          button_activate_init(C, region, but, BUTTON_ACTIVATE_OVER);
        }
      }
    }
  }

  return retval;
}

/**
 * Activate the underlying list-row button, so the row is highlighted.
 * Early exits if \a activate_dragging is true, but the custom drag operator fails to execute.
 * Gives the wanted behavior where the item is activated on a click-drag event when the custom drag
 * operator is executed.
 */
static int ui_list_activate_hovered_row(bContext *C,
                                        ARegion *region,
                                        const uiList *ui_list,
                                        const wmEvent *event,
                                        bool activate_dragging)
{
  const bool do_drag = activate_dragging && ui_list->dyn_data->custom_drag_optype;

  if (do_drag) {
    const uiBut *hovered_but = ui_but_find_mouse_over(region, event);
    if (!ui_list_invoke_item_operator(C,
                                      hovered_but,
                                      ui_list->dyn_data->custom_drag_optype,
                                      &ui_list->dyn_data->custom_drag_opptr))
    {
      return WM_UI_HANDLER_CONTINUE;
    }
  }

  int mouse_xy[2];
  WM_event_drag_start_xy(event, mouse_xy);

  uiBut *listrow = ui_list_row_find_mouse_over(region, mouse_xy);
  if (listrow) {
    wmOperatorType *custom_activate_optype = ui_list->dyn_data->custom_activate_optype;

    /* Hacky: Ensure the custom activate operator is not called when the custom drag operator
     * was. Only one should run! */
    if (activate_dragging && do_drag) {
      ((uiList *)ui_list)->dyn_data->custom_activate_optype = nullptr;
    }

    /* Simulate click on listrow button itself (which may be overlapped by another button). Also
     * calls the custom activate operator (#uiListDyn::custom_activate_optype). */
    UI_but_execute(C, region, listrow);

    ((uiList *)ui_list)->dyn_data->custom_activate_optype = custom_activate_optype;
  }

  return WM_UI_HANDLER_BREAK;
}

static bool ui_list_is_hovering_draggable_but(bContext *C,
                                              const uiList *list,
                                              const ARegion *region,
                                              const wmEvent *event)
{
  /* On a tweak event, uses the coordinates from where tweaking was started. */
  int mouse_xy[2];
  WM_event_drag_start_xy(event, mouse_xy);

  const uiBut *hovered_but = ui_but_find_mouse_over_ex(
      region, mouse_xy, false, false, nullptr, nullptr);

  if (list->dyn_data->custom_drag_optype) {
    if (ui_but_context_poll_operator(C, list->dyn_data->custom_drag_optype, hovered_but)) {
      return true;
    }
  }

  return (hovered_but && ui_but_drag_is_draggable(hovered_but));
}

static int ui_list_handle_click_drag(bContext *C,
                                     const uiList *ui_list,
                                     ARegion *region,
                                     const wmEvent *event)
{
  if (event->type != LEFTMOUSE) {
    return WM_UI_HANDLER_CONTINUE;
  }

  int retval = WM_UI_HANDLER_CONTINUE;

  const bool is_draggable = ui_list_is_hovering_draggable_but(C, ui_list, region, event);
  bool activate = false;
  bool activate_dragging = false;

  if (event->val == KM_CLICK_DRAG) {
    if (is_draggable) {
      activate_dragging = true;
      activate = true;
    }
  }
  /* #KM_CLICK is only sent after an uncaught release event, so the foreground button gets all
   * regular events (including mouse presses to start dragging) and this part only kicks in if it
   * hasn't handled the release event. Note that if there's no overlaid button, the row selects
   * on the press event already via regular #UI_BTYPE_LISTROW handling. */
  else if (event->val == KM_CLICK) {
    activate = true;
  }

  if (activate) {
    retval = ui_list_activate_hovered_row(C, region, ui_list, event, activate_dragging);
  }

  return retval;
}

static void ui_list_activate_row_from_index(
    bContext *C, ARegion *region, uiBut *listbox, uiList *ui_list, int index)
{
  uiBut *new_active_row = ui_list_row_find_index(region, index, listbox);
  if (new_active_row) {
    /* Preferred way to update the active item, also calls the custom activate operator
     * (#uiListDyn::custom_activate_optype). */
    UI_but_execute(C, region, new_active_row);
  }
  else {
    /* A bit ugly, set the active index in RNA directly. That's because a button that's
     * scrolled away in the list box isn't created at all.
     * The custom activate operator (#uiListDyn::custom_activate_optype) is not called in this case
     * (which may need the row button context). */
    RNA_property_int_set(&listbox->rnapoin, listbox->rnaprop, index);
    RNA_property_update(C, &listbox->rnapoin, listbox->rnaprop);
    ui_apply_but_undo(listbox);
  }

  ui_list->flag |= UILST_SCROLL_TO_ACTIVE_ITEM;
}

static int ui_list_get_increment(const uiList *ui_list, const int type, const int columns)
{
  int increment = 0;

  /* Handle column offsets for grid layouts. */
  if (ELEM(type, EVT_UPARROWKEY, EVT_DOWNARROWKEY) &&
      ELEM(ui_list->layout_type, UILST_LAYOUT_GRID, UILST_LAYOUT_BIG_PREVIEW_GRID))
  {
    increment = (type == EVT_UPARROWKEY) ? -columns : columns;
  }
  else {
    /* Left or right in grid layouts or any direction in single column layouts increments by 1. */
    increment = ELEM(type, EVT_UPARROWKEY, EVT_LEFTARROWKEY, WHEELUPMOUSE) ? -1 : 1;
  }

  if ((ui_list->filter_sort_flag & UILST_FLT_SORT_REVERSE) != 0) {
    increment *= -1;
  }

  return increment;
}

static int ui_handle_list_event(bContext *C, const wmEvent *event, ARegion *region, uiBut *listbox)
{
  int retval = WM_UI_HANDLER_CONTINUE;
  int type = event->type, val = event->val;
  int scroll_dir = 1;
  bool redraw = false;

  uiList *ui_list = static_cast<uiList *>(listbox->custom_data);
  if (!ui_list || !ui_list->dyn_data) {
    return retval;
  }
  uiListDyn *dyn_data = ui_list->dyn_data;

  int mx = event->xy[0];
  int my = event->xy[1];
  ui_window_to_block(region, listbox->block, &mx, &my);

  /* Convert pan to scroll-wheel. */
  if (type == MOUSEPAN) {
    ui_pan_to_scroll(event, &type, &val);

    /* 'ui_pan_to_scroll' gives the absolute direction. */
    if (event->flag & WM_EVENT_SCROLL_INVERT) {
      scroll_dir = -1;
    }

    /* If type still is mouse-pan, we call it handled, since delta-y accumulate. */
    /* also see `wm_event_system.cc` do_wheel_ui hack. */
    if (type == MOUSEPAN) {
      retval = WM_UI_HANDLER_BREAK;
    }
  }

  if (event->type == LEFTMOUSE) {
    retval = ui_list_handle_click_drag(C, ui_list, region, event);
  }
  else if (val == KM_PRESS) {
    if ((ELEM(type, EVT_UPARROWKEY, EVT_DOWNARROWKEY, EVT_LEFTARROWKEY, EVT_RIGHTARROWKEY) &&
         (event->modifier & (KM_SHIFT | KM_CTRL | KM_ALT | KM_OSKEY)) == 0) ||
        (ELEM(type, WHEELUPMOUSE, WHEELDOWNMOUSE) && (event->modifier & KM_CTRL) &&
         (event->modifier & (KM_SHIFT | KM_ALT | KM_OSKEY)) == 0))
    {
      const int value_orig = RNA_property_int_get(&listbox->rnapoin, listbox->rnaprop);
      int value, min, max;

      value = value_orig;
      const int inc = ui_list_get_increment(ui_list, type, dyn_data->columns);

      if (dyn_data->items_filter_neworder || dyn_data->items_filter_flags) {
        /* If we have a display order different from
         * collection order, we have some work! */
        int *org_order = static_cast<int *>(
            MEM_mallocN(dyn_data->items_shown * sizeof(int), __func__));
        const int *new_order = dyn_data->items_filter_neworder;
        int org_idx = -1, len = dyn_data->items_len;
        int current_idx = -1;

        for (int i = 0; i < len; i++) {
          if (UI_list_item_index_is_filtered_visible(ui_list, i)) {
            org_order[new_order ? new_order[++org_idx] : ++org_idx] = i;
            if (i == value) {
              current_idx = new_order ? new_order[org_idx] : org_idx;
            }
          }
          else if (i == value && org_idx >= 0) {
            current_idx = -(new_order ? new_order[org_idx] : org_idx) - 1;
          }
        }
        /* Now, org_order maps displayed indices to real indices,
         * and current_idx either contains the displayed index of active value (positive),
         *                 or its more-nearest one (negated).
         */
        if (current_idx < 0) {
          current_idx = (current_idx * -1) + (inc < 0 ? inc : inc - 1);
        }
        else {
          current_idx += inc;
        }
        CLAMP(current_idx, 0, dyn_data->items_shown - 1);
        value = org_order[current_idx];
        MEM_freeN(org_order);
      }
      else {
        value += inc;
      }

      CLAMP(value, 0, dyn_data->items_len - 1);

      RNA_property_int_range(&listbox->rnapoin, listbox->rnaprop, &min, &max);
      CLAMP(value, min, max);

      if (value != value_orig) {
        ui_list_activate_row_from_index(C, region, listbox, ui_list, value);
        redraw = true;
      }
      retval = WM_UI_HANDLER_BREAK;
    }
    else if (ELEM(type, WHEELUPMOUSE, WHEELDOWNMOUSE) && (event->modifier & KM_SHIFT)) {
      /* We now have proper grip, but keep this anyway! */
      if (ui_list->list_grip < (dyn_data->visual_height_min - UI_LIST_AUTO_SIZE_THRESHOLD)) {
        ui_list->list_grip = dyn_data->visual_height;
      }
      ui_list->list_grip += (type == WHEELUPMOUSE) ? -1 : 1;

      ui_list->flag |= UILST_SCROLL_TO_ACTIVE_ITEM;

      redraw = true;
      retval = WM_UI_HANDLER_BREAK;
    }
    else if (ELEM(type, WHEELUPMOUSE, WHEELDOWNMOUSE)) {
      if (dyn_data->height > dyn_data->visual_height) {
        /* list template will clamp */
        ui_list->list_scroll += scroll_dir * ((type == WHEELUPMOUSE) ? -1 : 1);

        redraw = true;
        retval = WM_UI_HANDLER_BREAK;
      }
    }
  }

  if (redraw) {
    ED_region_tag_redraw(region);
    ED_region_tag_refresh_ui(region);
  }

  return retval;
}

/* Handle mouse hover for Views and UiList rows. */
static int ui_handle_viewlist_items_hover(const wmEvent *event, ARegion *region)
{
  const bool has_list = !BLI_listbase_is_empty(&region->ui_lists);
  const bool has_view = [&]() {
    LISTBASE_FOREACH (uiBlock *, block, &region->uiblocks) {
      if (!BLI_listbase_is_empty(&block->views)) {
        return true;
      }
    }
    return false;
  }();

  if (!has_view && !has_list) {
    /* Avoid unnecessary lookup. */
    return WM_UI_HANDLER_CONTINUE;
  }

  /* Always highlight the hovered view item, even if the mouse hovers another button inside. */
  uiBut *highlight_row_but = [&]() -> uiBut * {
    if (uiBut *but = ui_view_item_find_search_highlight(region)) {
      return but;
    }
    if (uiBut *but = ui_view_item_find_mouse_over(region, event->xy)) {
      return but;
    }
    if (uiBut *but = ui_list_row_find_mouse_over(region, event->xy)) {
      return but;
    }
    return nullptr;
  }();

  bool changed = false;

  if (highlight_row_but && !(highlight_row_but->flag & UI_HOVER)) {
    highlight_row_but->flag |= UI_HOVER;
    changed = true;
  }

  LISTBASE_FOREACH (uiBlock *, block, &region->uiblocks) {
    LISTBASE_FOREACH (uiBut *, but, &block->buttons) {
      if (but == highlight_row_but) {
        continue;
      }
      if (!ELEM(but->type, UI_BTYPE_VIEW_ITEM, UI_BTYPE_LISTROW)) {
        continue;
      }

      if (but->flag & UI_HOVER) {
        but->flag &= ~UI_HOVER;
        changed = true;
      }
    }
  }

  if (changed) {
    ED_region_tag_redraw_no_rebuild(region);
  }

  return WM_UI_HANDLER_CONTINUE;
}

static int ui_handle_view_item_event(bContext *C,
                                     const wmEvent *event,
                                     uiBut *active_but,
                                     ARegion *region)
{
  switch (event->type) {
    case MOUSEMOVE:
      if (event->xy[0] != event->prev_xy[0] || event->xy[1] != event->prev_xy[1]) {
        UI_region_views_clear_search_highlight(region);
      }
      break;
    case LEFTMOUSE:
      if (event->val == KM_PRESS) {
        /* Only bother finding the active view item button if the active button isn't already a
         * view item. */
        uiButViewItem *view_but = static_cast<uiButViewItem *>(
            (active_but && active_but->type == UI_BTYPE_VIEW_ITEM) ?
                active_but :
                ui_view_item_find_mouse_over(region, event->xy));
        /* Will free active button if there already is one. */
        if (view_but) {
          /* Close the popup when clicking on the view item directly, not any overlapped button. */
          const bool close_popup = view_but == active_but;
          force_activate_view_item_but(C, region, view_but, close_popup);
        }
      }
      break;
    case EVT_RETKEY:
    case EVT_PADENTER:
      if (event->val == KM_PRESS) {
        if (uiButViewItem *search_highlight_but = static_cast<uiButViewItem *>(
                ui_view_item_find_search_highlight(region)))
        {
          force_activate_view_item_but(C, region, search_highlight_but);
          return WM_UI_HANDLER_BREAK;
        }
      }
      break;
    default:
      break;
  }

  return WM_UI_HANDLER_CONTINUE;
}

static void ui_handle_button_return_submenu(bContext *C, const wmEvent *event, uiBut *but)
{
  uiHandleButtonData *data = but->active;
  uiPopupBlockHandle *menu = data->menu;

  /* copy over return values from the closing menu */
  if ((menu->menuretval & UI_RETURN_OK) || (menu->menuretval & UI_RETURN_UPDATE)) {
    if (but->type == UI_BTYPE_COLOR) {
      copy_v3_v3(data->vec, menu->retvec);
    }
    else if (but->type == UI_BTYPE_MENU) {
      data->value = menu->retvalue;
    }
  }

  if (menu->menuretval & UI_RETURN_UPDATE) {
    if (data->interactive) {
      ui_apply_but(C, but->block, but, data, true);
    }
    else {
      ui_but_update(but);
    }

    menu->menuretval = 0;
  }

  /* now change button state or exit, which will close the submenu */
  if ((menu->menuretval & UI_RETURN_OK) || (menu->menuretval & UI_RETURN_CANCEL)) {
    if (menu->menuretval != UI_RETURN_OK) {
      data->cancel = true;
    }

    button_activate_exit(C, but, data, true, false);
  }
  else if (menu->menuretval & UI_RETURN_OUT) {
    if (event->type == MOUSEMOVE && ui_but_contains_point_px(but, data->region, event->xy)) {
      button_activate_state(C, but, BUTTON_STATE_HIGHLIGHT);
    }
    else {
      if (ISKEYBOARD(event->type)) {
        /* keyboard menu hierarchy navigation, going back to previous level */
        but->active->used_mouse = false;
        button_activate_state(C, but, BUTTON_STATE_HIGHLIGHT);
      }
      else {
        data->cancel = true;
        button_activate_exit(C, but, data, true, false);
      }
    }
  }
}

/** \} */

/* -------------------------------------------------------------------- */
/** \name Menu Towards (mouse motion logic)
 * \{ */

/**
 * Function used to prevent losing the open menu when using nested pull-downs,
 * when moving mouse towards the pull-down menu over other buttons that could
 * steal the highlight from the current button, only checks:
 *
 * - while mouse moves in triangular area defined old mouse position and
 *   left/right side of new menu.
 * - only for 1 second.
 */

static void ui_mouse_motion_towards_init_ex(uiPopupBlockHandle *menu,
                                            const int xy[2],
                                            const bool force)
{
  BLI_assert(((uiBlock *)menu->region->uiblocks.first)->flag &
             (UI_BLOCK_MOVEMOUSE_QUIT | UI_BLOCK_POPOVER));

  if (!menu->dotowards || force) {
    menu->dotowards = true;
    menu->towards_xy[0] = xy[0];
    menu->towards_xy[1] = xy[1];

    if (force) {
      menu->towardstime = DBL_MAX; /* unlimited time */
    }
    else {
      menu->towardstime = BLI_time_now_seconds();
    }
  }
}

static void ui_mouse_motion_towards_init(uiPopupBlockHandle *menu, const int xy[2])
{
  ui_mouse_motion_towards_init_ex(menu, xy, false);
}

static void ui_mouse_motion_towards_reinit(uiPopupBlockHandle *menu, const int xy[2])
{
  ui_mouse_motion_towards_init_ex(menu, xy, true);
}

static bool ui_mouse_motion_towards_check(uiBlock *block,
                                          uiPopupBlockHandle *menu,
                                          const int xy[2],
                                          const bool use_wiggle_room)
{
  BLI_assert(block->flag & (UI_BLOCK_MOVEMOUSE_QUIT | UI_BLOCK_POPOVER));

  /* annoying fix for #36269, this is a bit odd but in fact works quite well
   * don't mouse-out of a menu if another menu has been created after it.
   * if this causes problems we could remove it and check on a different fix - campbell */
  if (menu->region->next) {
    /* am I the last menu (test) */
    ARegion *region = menu->region->next;
    do {
      uiBlock *block_iter = static_cast<uiBlock *>(region->uiblocks.first);
      if (block_iter && ui_block_is_menu(block_iter)) {
        return true;
      }
    } while ((region = region->next));
  }
  /* annoying fix end! */

  if (!menu->dotowards) {
    return false;
  }

  float oldp[2] = {menu->towards_xy[0], menu->towards_xy[1]};
  const float newp[2] = {float(xy[0]), float(xy[1])};
  if (len_squared_v2v2(oldp, newp) < (4.0f * 4.0f)) {
    return menu->dotowards;
  }

  /* verify that we are moving towards one of the edges of the
   * menu block, in other words, in the triangle formed by the
   * initial mouse location and two edge points. */
  rctf rect_px;
  ui_block_to_window_rctf(menu->region, block, &rect_px, &block->rect);

  const float margin = MENU_TOWARDS_MARGIN;

  const float p1[2] = {rect_px.xmin - margin, rect_px.ymin - margin};
  const float p2[2] = {rect_px.xmax + margin, rect_px.ymin - margin};
  const float p3[2] = {rect_px.xmax + margin, rect_px.ymax + margin};
  const float p4[2] = {rect_px.xmin - margin, rect_px.ymax + margin};

  /* allow for some wiggle room, if the user moves a few pixels away,
   * don't immediately quit (only for top level menus) */
  if (use_wiggle_room) {
    const float cent[2] = {BLI_rctf_cent_x(&rect_px), BLI_rctf_cent_y(&rect_px)};
    float delta[2];

    sub_v2_v2v2(delta, oldp, cent);
    normalize_v2_length(delta, MENU_TOWARDS_WIGGLE_ROOM);
    add_v2_v2(oldp, delta);
  }

  bool closer = (isect_point_tri_v2(newp, oldp, p1, p2) ||
                 isect_point_tri_v2(newp, oldp, p2, p3) ||
                 isect_point_tri_v2(newp, oldp, p3, p4) || isect_point_tri_v2(newp, oldp, p4, p1));

  if (!closer) {
    menu->dotowards = false;
  }

  /* 1 second timer */
  if (BLI_time_now_seconds() - menu->towardstime > BUTTON_MOUSE_TOWARDS_THRESH) {
    menu->dotowards = false;
  }

  return menu->dotowards;
}

#ifdef USE_KEYNAV_LIMIT
static void ui_mouse_motion_keynav_init(uiKeyNavLock *keynav, const wmEvent *event)
{
  keynav->is_keynav = true;
  copy_v2_v2_int(keynav->event_xy, event->xy);
}
/**
 * Return true if key-input isn't blocking mouse-motion,
 * or if the mouse-motion is enough to disable key-input.
 */
static bool ui_mouse_motion_keynav_test(uiKeyNavLock *keynav, const wmEvent *event)
{
  if (keynav->is_keynav &&
      (len_manhattan_v2v2_int(keynav->event_xy, event->xy) > BUTTON_KEYNAV_PX_LIMIT))
  {
    keynav->is_keynav = false;
  }

  return keynav->is_keynav;
}
#endif /* USE_KEYNAV_LIMIT */

/** \} */

/* -------------------------------------------------------------------- */
/** \name Menu Scroll
 * \{ */

static char ui_menu_scroll_test(uiBlock *block, int my)
{
  if (block->flag & (UI_BLOCK_CLIPTOP | UI_BLOCK_CLIPBOTTOM)) {
    if (block->flag & UI_BLOCK_CLIPTOP) {
      if (my > block->rect.ymax - UI_MENU_SCROLL_MOUSE) {
        return 't';
      }
    }
    if (block->flag & UI_BLOCK_CLIPBOTTOM) {
      if (my < block->rect.ymin + UI_MENU_SCROLL_MOUSE) {
        return 'b';
      }
    }
  }
  return 0;
}

static void ui_menu_scroll_apply_offset_y(ARegion *region, uiBlock *block, float dy)
{
  BLI_assert(dy != 0.0f);

  const int scroll_pad = ui_block_is_menu(block) ? UI_MENU_SCROLL_PAD : UI_UNIT_Y * 0.5f;

  if (dy < 0.0f) {
    /* Stop at top item, extra 0.5 UI_UNIT_Y makes it snap nicer. */
    float ymax = -FLT_MAX;
    LISTBASE_FOREACH (uiBut *, bt, &block->buttons) {
      ymax = max_ff(ymax, bt->rect.ymax);
    }
    if (ymax + dy - UI_UNIT_Y * 0.5f < block->rect.ymax - scroll_pad) {
      dy = block->rect.ymax - ymax - scroll_pad;
    }
  }
  else {
    /* Stop at bottom item, extra 0.5 UI_UNIT_Y makes it snap nicer. */
    float ymin = FLT_MAX;
    LISTBASE_FOREACH (uiBut *, bt, &block->buttons) {
      ymin = min_ff(ymin, bt->rect.ymin);
    }
    if (ymin + dy + UI_UNIT_Y * 0.5f > block->rect.ymin + scroll_pad) {
      dy = block->rect.ymin - ymin + scroll_pad;
    }
  }

  /* remember scroll offset for refreshes */
  block->handle->scrolloffset += dy;
  /* Apply popup scroll delta to layout panels too. */
  ui_layout_panel_popup_scroll_apply(block->panel, dy);

  /* apply scroll offset */
  LISTBASE_FOREACH (uiBut *, bt, &block->buttons) {
    bt->rect.ymin += dy;
    bt->rect.ymax += dy;
  }

  /* set flags again */
  ui_popup_block_scrolltest(block);

  ED_region_tag_redraw(region);
}

/** Scroll to activated button. */
static bool ui_menu_scroll_to_but(ARegion *region, uiBlock *block, uiBut *but_target)
{
  float dy = 0.0;
  if (block->flag & UI_BLOCK_CLIPTOP) {
    if (but_target->rect.ymax > block->rect.ymax - UI_MENU_SCROLL_ARROW) {
      dy = block->rect.ymax - but_target->rect.ymax - UI_MENU_SCROLL_ARROW;
    }
  }
  if (block->flag & UI_BLOCK_CLIPBOTTOM) {
    if (but_target->rect.ymin < block->rect.ymin + UI_MENU_SCROLL_ARROW) {
      dy = block->rect.ymin - but_target->rect.ymin + UI_MENU_SCROLL_ARROW;
    }
  }
  if (dy != 0.0f) {
    ui_menu_scroll_apply_offset_y(region, block, dy);
    return true;
  }
  return false;
}

/** Scroll to y location (in block space, see #ui_window_to_block). */
static bool ui_menu_scroll_to_y(ARegion *region, uiBlock *block, int y)
{
  const char test = ui_menu_scroll_test(block, y);
  float dy = 0.0f;
  if (test == 't') {
    dy = -UI_UNIT_Y; /* scroll to the top */
  }
  else if (test == 'b') {
    dy = UI_UNIT_Y; /* scroll to the bottom */
  }
  if (dy != 0.0f) {
    ui_menu_scroll_apply_offset_y(region, block, dy);
    return true;
  }
  return false;
}

static bool ui_menu_scroll_step(ARegion *region, uiBlock *block, const int scroll_dir)
{
  int my;
  if (scroll_dir == 1) {
    if ((block->flag & UI_BLOCK_CLIPTOP) == 0) {
      return false;
    }
    my = block->rect.ymax + UI_UNIT_Y;
  }
  else if (scroll_dir == -1) {
    if ((block->flag & UI_BLOCK_CLIPBOTTOM) == 0) {
      return false;
    }
    my = block->rect.ymin - UI_UNIT_Y;
  }
  else {
    BLI_assert(0);
    return false;
  }

  return ui_menu_scroll_to_y(region, block, my);
}

/** \} */

/* -------------------------------------------------------------------- */
/** \name Menu Event Handling
 * \{ */

static void ui_region_auto_open_clear(ARegion *region)
{
  LISTBASE_FOREACH (uiBlock *, block, &region->uiblocks) {
    block->auto_open = false;
  }
}

/**
 * Special function to handle nested menus.
 * let the parent menu get the event.
 *
 * This allows a menu to be open,
 * but send key events to the parent if there's no active buttons.
 *
 * Without this keyboard navigation from menus won't work.
 */
static bool ui_menu_pass_event_to_parent_if_nonactive(uiPopupBlockHandle *menu,
                                                      const uiBut *but,
                                                      const int level,
                                                      const bool is_parent_menu,
                                                      const int retval)
{
  /* NOTE(@ideasman42): For `menu->popup` (not a nested tree of menus), don't pass events parents.
   * This is needed because enum popups (for example) aren't created with an active button.
   * Otherwise opening a popup & pressing the accelerator key would fail, see: #107838. */
  if ((level != 0) && (but == nullptr) && (is_parent_menu || menu->popup == false)) {
    menu->menuretval = UI_RETURN_OUT | UI_RETURN_OUT_PARENT;
    (void)retval; /* so release builds with strict flags are happy as well */
    BLI_assert(retval == WM_UI_HANDLER_CONTINUE);
    return true;
  }
  return false;
}

static int ui_handle_menu_button(bContext *C, const wmEvent *event, uiPopupBlockHandle *menu)
{
  ARegion *region = menu->region;
  uiBut *but = ui_region_find_active_but(region);

  if (but) {
    /* Its possible there is an active menu item NOT under the mouse,
     * in this case ignore mouse clicks outside the button (but Enter etc is accepted) */
    if (event->val == KM_RELEASE) {
      /* pass, needed so we can exit active menu-items when click-dragging out of them */
    }
    else if (but->type == UI_BTYPE_SEARCH_MENU) {
      /* Pass, needed so search popup can have RMB context menu.
       * This may be useful for other interactions which happen in the search popup
       * without being directly over the search button. */
    }
    else if (!ui_block_is_menu(but->block) || ui_block_is_pie_menu(but->block)) {
      /* pass, skip for dialogs */
    }
    else if (!ui_region_contains_point_px(but->active->region, event->xy)) {
      /* Pass, needed to click-exit outside of non-floating menus. */
      ui_region_auto_open_clear(but->active->region);
    }
    else if (ISMOUSE_BUTTON(event->type)) {
      if (!ui_but_contains_point_px(but, but->active->region, event->xy)) {
        but = nullptr;
      }
    }
  }

  int retval;
  if (but) {
    ScrArea *ctx_area = CTX_wm_area(C);
    ARegion *ctx_region = CTX_wm_region(C);

    if (menu->ctx_area) {
      CTX_wm_area_set(C, menu->ctx_area);
    }
    if (menu->ctx_region) {
      CTX_wm_region_set(C, menu->ctx_region);
    }

    retval = ui_handle_button_event(C, event, but);

    if (menu->ctx_area) {
      CTX_wm_area_set(C, ctx_area);
    }
    if (menu->ctx_region) {
      CTX_wm_region_set(C, ctx_region);
    }
  }
  else {
    retval = ui_handle_button_over(C, event, region);
  }

  return retval;
}

float ui_block_calc_pie_segment(uiBlock *block, const float event_xy[2])
{
  float seg1[2];

  if (block->pie_data.flags & UI_PIE_INITIAL_DIRECTION) {
    copy_v2_v2(seg1, block->pie_data.pie_center_init);
  }
  else {
    copy_v2_v2(seg1, block->pie_data.pie_center_spawned);
  }

  float seg2[2];
  sub_v2_v2v2(seg2, event_xy, seg1);

  const float len = normalize_v2_v2(block->pie_data.pie_dir, seg2);

  if (len < U.pie_menu_threshold * UI_SCALE_FAC) {
    block->pie_data.flags |= UI_PIE_INVALID_DIR;
  }
  else {
    block->pie_data.flags &= ~UI_PIE_INVALID_DIR;
  }

  return len;
}

static int ui_handle_menu_letter_press_search(uiPopupBlockHandle *menu, const wmEvent *event)
{
  /* Start menu search if the menu has a name. */
  if (menu->menu_idname[0]) {
    uiAfterFunc *after = ui_afterfunc_new();
    wmOperatorType *ot = WM_operatortype_find("WM_OT_search_single_menu", false);
    after->optype = ot;
    after->opcontext = WM_OP_INVOKE_DEFAULT;
    after->opptr = MEM_new<PointerRNA>(__func__);
    WM_operator_properties_create_ptr(after->opptr, ot);
    RNA_string_set(after->opptr, "menu_idname", menu->menu_idname);
    if (event->type != EVT_SPACEKEY) {
      /* Forward all keys except space-bar to the search. */
      const int num_bytes = BLI_str_utf8_size_or_error(event->utf8_buf);
      if (num_bytes != -1) {
        char buf[sizeof(event->utf8_buf) + 1];
        memcpy(buf, event->utf8_buf, num_bytes);
        buf[num_bytes] = '\0';
        RNA_string_set(after->opptr, "initial_query", buf);
      }
    }
    menu->menuretval = UI_RETURN_OK;
    return WM_UI_HANDLER_BREAK;
  }
  return WM_UI_HANDLER_CONTINUE;
}

static int ui_handle_menu_event(bContext *C,
                                const wmEvent *event,
                                uiPopupBlockHandle *menu,
                                int level,
                                const bool is_parent_inside,
                                const bool is_parent_menu,
                                const bool is_floating)
{
  uiBut *but;
  ARegion *region = menu->region;
  uiBlock *block = static_cast<uiBlock *>(region->uiblocks.first);

  int retval = WM_UI_HANDLER_CONTINUE;

  int mx = event->xy[0];
  int my = event->xy[1];
  ui_window_to_block(region, block, &mx, &my);

  /* check if mouse is inside block */
  const bool inside = BLI_rctf_isect_pt(&block->rect, mx, my);
  /* check for title dragging */
  const bool inside_title = inside && ((my + (UI_UNIT_Y * 1.4f)) > block->rect.ymax);

  /* if there's an active modal button, don't check events or outside, except for search menu */
  but = ui_region_find_active_but(region);

#ifdef USE_DRAG_POPUP

#  if defined(__APPLE__)
  constexpr int PopupTitleHoverCursor = WM_CURSOR_HAND;
  constexpr int PopupTitleDragCursor = WM_CURSOR_HAND_CLOSED;
#  else
  constexpr int PopupTitleHoverCursor = WM_CURSOR_MOVE;
  constexpr int PopupTitleDragCursor = WM_CURSOR_MOVE;
#  endif

  wmWindow *win = CTX_wm_window(C);

  if (!menu->is_grab && is_floating) {
    if (inside_title && (!but || but->type == UI_BTYPE_IMAGE)) {
      if (event->type == LEFTMOUSE && event->val == KM_PRESS) {
        /* Initial press before starting to drag. */
        WM_cursor_set(win, PopupTitleDragCursor);
      }
      else if (event->type == MOUSEMOVE && !win->modalcursor) {
        /* Hover over draggable area. */
        WM_cursor_set(win, PopupTitleHoverCursor);
      }
    }
    else if (win->cursor == PopupTitleHoverCursor) {
      WM_cursor_set(win, WM_CURSOR_DEFAULT);
    }
  }

  if (menu->is_grab) {
    if (event->type == LEFTMOUSE) {
      menu->is_grab = false;
      WM_cursor_set(win, WM_CURSOR_DEFAULT);
      retval = WM_UI_HANDLER_BREAK;
    }
    else {
      if (event->type == MOUSEMOVE) {
        WM_cursor_set(win, PopupTitleDragCursor);
        int mdiff[2];

        sub_v2_v2v2_int(mdiff, event->xy, menu->grab_xy_prev);
        copy_v2_v2_int(menu->grab_xy_prev, event->xy);

        add_v2_v2v2_int(menu->popup_create_vars.event_xy, menu->popup_create_vars.event_xy, mdiff);

        ui_popup_translate(region, mdiff);
      }

      return retval;
    }
  }
#endif

  if (but && button_modal_state(but->active->state)) {
    if (block->flag & (UI_BLOCK_MOVEMOUSE_QUIT | UI_BLOCK_POPOVER)) {
      /* if a button is activated modal, always reset the start mouse
       * position of the towards mechanism to avoid losing focus,
       * and don't handle events */
      ui_mouse_motion_towards_reinit(menu, event->xy);
    }
  }
  else if (event->type == TIMER) {
    if (event->customdata == menu->scrolltimer) {
      ui_menu_scroll_to_y(region, block, my);
    }
  }
  else {
    /* for ui_mouse_motion_towards_block */
    if (event->type == MOUSEMOVE) {
      if (block->flag & (UI_BLOCK_MOVEMOUSE_QUIT | UI_BLOCK_POPOVER)) {
        ui_mouse_motion_towards_init(menu, event->xy);
      }

      /* add menu scroll timer, if needed */
      if (ui_menu_scroll_test(block, my)) {
        if (menu->scrolltimer == nullptr) {
          menu->scrolltimer = WM_event_timer_add(
              CTX_wm_manager(C), CTX_wm_window(C), TIMER, MENU_SCROLL_INTERVAL);
        }
      }
    }

    /* first block own event func */
    if (block->block_event_func && block->block_event_func(C, block, event)) {
      /* pass */
    } /* events not for active search menu button */
    else {
      int act = 0;

      switch (event->type) {

        /* Closing sub-levels of pull-downs.
         *
         * The actual event is handled by the button under the cursor.
         * This is done so we can right click on menu items even when they have sub-menus open.
         */
        case RIGHTMOUSE:
          if (inside == false) {
            if (event->val == KM_PRESS && (block->flag & UI_BLOCK_LOOP)) {
              if (block->saferct.first) {
                /* Currently right clicking on a top level pull-down (typically in the header)
                 * just closes the menu and doesn't support immediately handling the RMB event.
                 *
                 * To support we would need UI_RETURN_OUT_PARENT to be handled by
                 * top-level buttons, not just menus. Note that this isn't very important
                 * since it's easy to manually close these menus by clicking on them. */
                menu->menuretval = (level > 0 && is_parent_inside) ? UI_RETURN_OUT_PARENT :
                                                                     UI_RETURN_OUT;
              }
            }
            retval = WM_UI_HANDLER_BREAK;
          }
          break;

        /* Closing sub-levels of pull-downs. */
        case EVT_LEFTARROWKEY:
          if (event->val == KM_PRESS && (block->flag & UI_BLOCK_LOOP)) {
            if (block->saferct.first) {
              menu->menuretval = UI_RETURN_OUT;
            }
          }

          retval = WM_UI_HANDLER_BREAK;
          break;

        /* Opening sub-levels of pull-downs. */
        case EVT_RIGHTARROWKEY:
          if (event->val == KM_PRESS && (block->flag & UI_BLOCK_LOOP)) {

            if (ui_menu_pass_event_to_parent_if_nonactive(
                    menu, but, level, is_parent_menu, retval))
            {
              break;
            }

            but = ui_region_find_active_but(region);

            if (!but) {
              /* no item active, we make first active */
              if (block->direction & UI_DIR_UP) {
                but = ui_but_last(block);
              }
              else {
                but = ui_but_first(block);
              }
            }

            if (but && ELEM(but->type, UI_BTYPE_BLOCK, UI_BTYPE_PULLDOWN)) {
              ui_handle_button_activate(C, region, but, BUTTON_ACTIVATE_OPEN);
            }
          }

          retval = WM_UI_HANDLER_BREAK;
          break;

        /* Smooth scrolling for popovers. */
        case MOUSEPAN: {
          if (event->modifier & (KM_SHIFT | KM_CTRL | KM_ALT | KM_OSKEY)) {
            /* pass */
          }
          else if (!ui_block_is_menu(block)) {
            if (block->flag & (UI_BLOCK_CLIPTOP | UI_BLOCK_CLIPBOTTOM)) {
              const float dy = event->xy[1] - event->prev_xy[1];
              if (dy != 0.0f) {
                ui_menu_scroll_apply_offset_y(region, block, dy);

                if (but) {
                  but->active->cancel = true;
                  button_activate_exit(C, but, but->active, false, false);
                }
                WM_event_add_mousemove(CTX_wm_window(C));
              }
            }
            break;
          }
          ATTR_FALLTHROUGH;
        }
        case WHEELUPMOUSE:
        case WHEELDOWNMOUSE: {
          if (event->modifier & (KM_SHIFT | KM_CTRL | KM_ALT | KM_OSKEY)) {
            /* pass */
          }
          else if (!ui_block_is_menu(block)) {
            const int scroll_dir = (event->type == WHEELUPMOUSE) ? 1 : -1;
            if (ui_menu_scroll_step(region, block, scroll_dir)) {
              if (but) {
                but->active->cancel = true;
                button_activate_exit(C, but, but->active, false, false);
              }
              WM_event_add_mousemove(CTX_wm_window(C));
            }
            break;
          }
          ATTR_FALLTHROUGH;
        }
        case EVT_UPARROWKEY:
        case EVT_DOWNARROWKEY:
        case EVT_PAGEUPKEY:
        case EVT_PAGEDOWNKEY:
        case EVT_HOMEKEY:
        case EVT_ENDKEY:
          /* Arrow-keys: only handle for block_loop blocks. */
          if (event->modifier & (KM_SHIFT | KM_CTRL | KM_ALT | KM_OSKEY)) {
            /* pass */
          }
          else if (inside || (block->flag & UI_BLOCK_LOOP)) {
            int type = event->type;
            int val = event->val;

            /* Convert pan to scroll-wheel. */
            if (type == MOUSEPAN) {
              ui_pan_to_scroll(event, &type, &val);
            }

            if (val == KM_PRESS) {
              /* Determine scroll operation. */
              uiMenuScrollType scrolltype;

              if (ELEM(type, EVT_PAGEUPKEY, EVT_HOMEKEY)) {
                scrolltype = MENU_SCROLL_TOP;
              }
              else if (ELEM(type, EVT_PAGEDOWNKEY, EVT_ENDKEY)) {
                scrolltype = MENU_SCROLL_BOTTOM;
              }
              else if (ELEM(type, EVT_UPARROWKEY, WHEELUPMOUSE)) {
                scrolltype = MENU_SCROLL_UP;
              }
              else {
                scrolltype = MENU_SCROLL_DOWN;
              }

              if (ui_menu_pass_event_to_parent_if_nonactive(
                      menu, but, level, is_parent_menu, retval))
              {
                break;
              }

#ifdef USE_KEYNAV_LIMIT
              ui_mouse_motion_keynav_init(&menu->keynav_state, event);
#endif

              but = ui_region_find_active_but(region);
              if (but) {
                /* Apply scroll operation. */
                if (scrolltype == MENU_SCROLL_DOWN) {
                  but = ui_but_next(but);
                }
                else if (scrolltype == MENU_SCROLL_UP) {
                  but = ui_but_prev(but);
                }
                else if (scrolltype == MENU_SCROLL_TOP) {
                  but = ui_but_first(block);
                }
                else if (scrolltype == MENU_SCROLL_BOTTOM) {
                  but = ui_but_last(block);
                }
              }

              if (!but) {
                /* Wrap button or no active button. */
                uiBut *but_wrap = nullptr;
                if (ELEM(scrolltype, MENU_SCROLL_UP, MENU_SCROLL_BOTTOM)) {
                  but_wrap = ui_but_last(block);
                }
                else if (ELEM(scrolltype, MENU_SCROLL_DOWN, MENU_SCROLL_TOP)) {
                  but_wrap = ui_but_first(block);
                }
                if (but_wrap) {
                  but = but_wrap;
                }
              }

              if (but) {
                ui_handle_button_activate(C, region, but, BUTTON_ACTIVATE);
                ui_menu_scroll_to_but(region, block, but);
              }
            }

            retval = WM_UI_HANDLER_BREAK;
          }

          break;

        case EVT_ONEKEY:
        case EVT_PAD1:
          act = 1;
          ATTR_FALLTHROUGH;
        case EVT_TWOKEY:
        case EVT_PAD2:
          if (act == 0) {
            act = 2;
          }
          ATTR_FALLTHROUGH;
        case EVT_THREEKEY:
        case EVT_PAD3:
          if (act == 0) {
            act = 3;
          }
          ATTR_FALLTHROUGH;
        case EVT_FOURKEY:
        case EVT_PAD4:
          if (act == 0) {
            act = 4;
          }
          ATTR_FALLTHROUGH;
        case EVT_FIVEKEY:
        case EVT_PAD5:
          if (act == 0) {
            act = 5;
          }
          ATTR_FALLTHROUGH;
        case EVT_SIXKEY:
        case EVT_PAD6:
          if (act == 0) {
            act = 6;
          }
          ATTR_FALLTHROUGH;
        case EVT_SEVENKEY:
        case EVT_PAD7:
          if (act == 0) {
            act = 7;
          }
          ATTR_FALLTHROUGH;
        case EVT_EIGHTKEY:
        case EVT_PAD8:
          if (act == 0) {
            act = 8;
          }
          ATTR_FALLTHROUGH;
        case EVT_NINEKEY:
        case EVT_PAD9:
          if (act == 0) {
            act = 9;
          }
          ATTR_FALLTHROUGH;
        case EVT_ZEROKEY:
        case EVT_PAD0:
          if (act == 0) {
            act = 10;
          }

          if ((block->flag & UI_BLOCK_NUMSELECT) && event->val == KM_PRESS) {
            int count;

            if (ui_menu_pass_event_to_parent_if_nonactive(
                    menu, but, level, is_parent_menu, retval))
            {
              break;
            }

            /* Only respond to explicit press to avoid the event that opened the menu
             * activating an item when the key is held. */
            if (event->flag & WM_EVENT_IS_REPEAT) {
              break;
            }

            if (event->modifier & KM_ALT) {
              act += 10;
            }

            count = 0;
            for (but = static_cast<uiBut *>(block->buttons.first); but; but = but->next) {
              bool doit = false;

              if (!ELEM(but->type,
                        UI_BTYPE_LABEL,
                        UI_BTYPE_SEPR,
                        UI_BTYPE_SEPR_LINE,
                        UI_BTYPE_IMAGE))
              {
                count++;
              }

              /* exception for rna layer buts */
              if (but->rnapoin.data && but->rnaprop &&
                  ELEM(RNA_property_subtype(but->rnaprop), PROP_LAYER, PROP_LAYER_MEMBER))
              {
                if (but->rnaindex == act - 1) {
                  doit = true;
                }
              }
              else if (ELEM(but->type,
                            UI_BTYPE_BUT,
                            UI_BTYPE_BUT_MENU,
                            UI_BTYPE_MENU,
                            UI_BTYPE_BLOCK,
                            UI_BTYPE_PULLDOWN) &&
                       count == act)
              {
                doit = true;
              }

              if (!(but->flag & UI_BUT_DISABLED) && doit) {
                /* activate buttons but open menu's */
                uiButtonActivateType activate;
                if (but->type == UI_BTYPE_PULLDOWN) {
                  activate = BUTTON_ACTIVATE_OPEN;
                }
                else {
                  activate = BUTTON_ACTIVATE_APPLY;
                }

                ui_handle_button_activate(C, region, but, activate);
                break;
              }
            }

            retval = WM_UI_HANDLER_BREAK;
          }
          break;

        /* Handle keystrokes on menu items */
        case EVT_AKEY:
        case EVT_BKEY:
        case EVT_CKEY:
        case EVT_DKEY:
        case EVT_EKEY:
        case EVT_FKEY:
        case EVT_GKEY:
        case EVT_HKEY:
        case EVT_IKEY:
        case EVT_JKEY:
        case EVT_KKEY:
        case EVT_LKEY:
        case EVT_MKEY:
        case EVT_NKEY:
        case EVT_OKEY:
        case EVT_PKEY:
        case EVT_QKEY:
        case EVT_RKEY:
        case EVT_SKEY:
        case EVT_TKEY:
        case EVT_UKEY:
        case EVT_VKEY:
        case EVT_WKEY:
        case EVT_XKEY:
        case EVT_YKEY:
        case EVT_ZKEY:
        case EVT_SPACEKEY: {
          if (ELEM(event->val, KM_PRESS, KM_DBL_CLICK) &&
              ((event->modifier & (KM_SHIFT | KM_CTRL | KM_OSKEY)) == 0) &&
              /* Only respond to explicit press to avoid the event that opened the menu
               * activating an item when the key is held. */
              (event->flag & WM_EVENT_IS_REPEAT) == 0)
          {

            /* Menu search if space-bar or #MenuTypeFlag::SearchOnKeyPress. */
            MenuType *mt = WM_menutype_find(menu->menu_idname, true);
            if ((mt && bool(mt->flag & MenuTypeFlag::SearchOnKeyPress)) ||
                event->type == EVT_SPACEKEY)
            {
              if ((level != 0) && (but == nullptr || !menu->menu_idname[0])) {
                /* Search parent if the child is open but not activated or not searchable. */
                menu->menuretval = UI_RETURN_OUT | UI_RETURN_OUT_PARENT;
              }
              else {
                retval = ui_handle_menu_letter_press_search(menu, event);
              }
              break;
            }

            if (ui_menu_pass_event_to_parent_if_nonactive(
                    menu, but, level, is_parent_menu, retval))
            {
              break;
            }

            /* Accelerator keys that allow "pressing" a menu entry by pressing a single key. */
            LISTBASE_FOREACH (uiBut *, but_iter, &block->buttons) {
              if (!(but_iter->flag & UI_BUT_DISABLED) && but_iter->menu_key == event->type) {
                if (but_iter->type == UI_BTYPE_BUT) {
                  UI_but_execute(C, region, but_iter);
                }
                else {
                  ui_handle_button_activate_by_type(C, region, but_iter);
                }
                return WM_UI_HANDLER_BREAK;
              }
            }
          }
        }
      }
    }

    /* here we check return conditions for menus */
    if (block->flag & UI_BLOCK_LOOP) {
      /* If we click outside the block, verify if we clicked on the
       * button that opened us, otherwise we need to close,
       *
       * note that there is an exception for root level menus and
       * popups which you can click again to close.
       *
       * Events handled above may have already set the return value,
       * don't overwrite them, see: #61015.
       */
      if ((inside == false) && (menu->menuretval == 0)) {
        uiSafetyRct *saferct = static_cast<uiSafetyRct *>(block->saferct.first);

        if (ELEM(event->type, LEFTMOUSE, MIDDLEMOUSE, RIGHTMOUSE)) {
          if (ELEM(event->val, KM_PRESS, KM_DBL_CLICK)) {
            if ((is_parent_menu == false) && (U.uiflag & USER_MENUOPENAUTO) == 0) {
              /* for root menus, allow clicking to close */
              if (block->flag & UI_BLOCK_OUT_1) {
                menu->menuretval = UI_RETURN_OK;
              }
              else {
                menu->menuretval = UI_RETURN_OUT;
              }
            }
            else if (saferct && !BLI_rctf_isect_pt(
                                    &saferct->parent, float(event->xy[0]), float(event->xy[1])))
            {
              if (block->flag & UI_BLOCK_OUT_1) {
                menu->menuretval = UI_RETURN_OK;
              }
              else {
                menu->menuretval = UI_RETURN_OUT;
              }
            }
          }
          else if (ELEM(event->val, KM_RELEASE, KM_CLICK)) {
            /* For buttons that use a hold function,
             * exit when mouse-up outside the menu. */
            if (block->flag & UI_BLOCK_POPUP_HOLD) {
              /* NOTE: we could check the cursor is over the parent button. */
              menu->menuretval = UI_RETURN_CANCEL;
              retval = WM_UI_HANDLER_CONTINUE;
            }
          }
        }
      }

      if (menu->menuretval) {
        /* pass */
      }
#ifdef USE_KEYNAV_LIMIT
      else if ((event->type == MOUSEMOVE) &&
               ui_mouse_motion_keynav_test(&menu->keynav_state, event))
      {
        /* Don't handle the mouse-move if we're using key-navigation. */
        retval = WM_UI_HANDLER_BREAK;
      }
#endif
      else if (event->type == EVT_ESCKEY && event->val == KM_PRESS) {
        /* Escape cancels this and all preceding menus. */
        menu->menuretval = UI_RETURN_CANCEL;
      }
      else if (ELEM(event->type, EVT_RETKEY, EVT_PADENTER) && event->val == KM_PRESS) {
        uiBut *but_default = ui_region_find_first_but_test_flag(
            region, UI_BUT_ACTIVE_DEFAULT, UI_HIDDEN);
        if ((but_default != nullptr) && (but_default->active == nullptr)) {
          if (but_default->type == UI_BTYPE_BUT) {
            UI_but_execute(C, region, but_default);
            retval = WM_UI_HANDLER_BREAK;
          }
          else {
            ui_handle_button_activate_by_type(C, region, but_default);
          }
        }
        else {
          uiBut *but_active = ui_region_find_active_but(region);

          /* enter will always close this block, we let the event
           * get handled by the button if it is activated, otherwise we cancel */
          if (but_active == nullptr) {
            menu->menuretval = UI_RETURN_CANCEL | UI_RETURN_POPUP_OK;
          }
        }
      }
#ifdef USE_DRAG_POPUP
      else if ((event->type == LEFTMOUSE) && (event->val == KM_PRESS) &&
               (inside && is_floating && inside_title))
      {
        if (!but || but->type == UI_BTYPE_IMAGE ||
            !ui_but_contains_point_px(but, region, event->xy))
        {
          if (but) {
            UI_but_tooltip_timer_remove(C, but);
          }

          menu->is_grab = true;
          copy_v2_v2_int(menu->grab_xy_prev, event->xy);
          retval = WM_UI_HANDLER_BREAK;
        }
      }
#endif
      else {

        /* check mouse moving outside of the menu */
        if (inside == false && (block->flag & (UI_BLOCK_MOVEMOUSE_QUIT | UI_BLOCK_POPOVER))) {
          uiSafetyRct *saferct;

          ui_mouse_motion_towards_check(block, menu, event->xy, is_parent_inside == false);

          /* Check for all parent rects, enables arrow-keys to be used. */
          for (saferct = static_cast<uiSafetyRct *>(block->saferct.first); saferct;
               saferct = saferct->next)
          {
            /* for mouse move we only check our own rect, for other
             * events we check all preceding block rects too to make
             * arrow keys navigation work */
            if (event->type != MOUSEMOVE ||
                saferct == static_cast<uiSafetyRct *>(block->saferct.first))
            {
              if (BLI_rctf_isect_pt(&saferct->parent, float(event->xy[0]), float(event->xy[1]))) {
                break;
              }
              if (BLI_rctf_isect_pt(&saferct->safety, float(event->xy[0]), float(event->xy[1]))) {
                break;
              }
            }
          }

          /* strict check, and include the parent rect */
          if (!menu->dotowards && !saferct) {
            if (block->flag & UI_BLOCK_OUT_1) {
              menu->menuretval = UI_RETURN_OK;
            }
            else {
              menu->menuretval = UI_RETURN_OUT;
            }
          }
          else if (menu->dotowards && event->type == MOUSEMOVE) {
            retval = WM_UI_HANDLER_BREAK;
          }
        }
      }

      /* end switch */
    }
  }

  /* if we are didn't handle the event yet, lets pass it on to
   * buttons inside this region. disabled inside check .. not sure
   * anymore why it was there? but it meant enter didn't work
   * for example when mouse was not over submenu */
  if ((event->type == TIMER) ||
      (/* inside && */ (!menu->menuretval || (menu->menuretval & UI_RETURN_UPDATE)) &&
       retval == WM_UI_HANDLER_CONTINUE))
  {
    retval = ui_handle_menu_button(C, event, menu);
  }

#ifdef USE_UI_POPOVER_ONCE
  if (block->flag & UI_BLOCK_POPOVER_ONCE) {
    if ((event->type == LEFTMOUSE) && (event->val == KM_RELEASE)) {
      UI_popover_once_clear(static_cast<uiPopover *>(menu->popup_create_vars.arg));
      block->flag &= ~UI_BLOCK_POPOVER_ONCE;
    }
  }
#endif

  /* Don't handle double click events, re-handle as regular press/release. */
  if (retval == WM_UI_HANDLER_CONTINUE && event->val == KM_DBL_CLICK) {
    return retval;
  }

  /* if we set a menu return value, ensure we continue passing this on to
   * lower menus and buttons, so always set continue then, and if we are
   * inside the region otherwise, ensure we swallow the event */
  if (menu->menuretval) {
    return WM_UI_HANDLER_CONTINUE;
  }
  if (inside) {
    return WM_UI_HANDLER_BREAK;
  }
  return retval;
}

static int ui_handle_menu_return_submenu(bContext *C,
                                         const wmEvent *event,
                                         uiPopupBlockHandle *menu)
{
  ARegion *region = menu->region;
  uiBlock *block = static_cast<uiBlock *>(region->uiblocks.first);

  uiBut *but = ui_region_find_active_but(region);

  BLI_assert(but);

  uiHandleButtonData *data = but->active;
  uiPopupBlockHandle *submenu = data->menu;

  if (submenu->menuretval) {
    bool update;

    /* first decide if we want to close our own menu cascading, if
     * so pass on the sub menu return value to our own menu handle */
    if ((submenu->menuretval & UI_RETURN_OK) || (submenu->menuretval & UI_RETURN_CANCEL)) {
      if (!(block->flag & UI_BLOCK_KEEP_OPEN)) {
        menu->menuretval = submenu->menuretval;
        menu->butretval = data->retval;
      }
    }

    update = (submenu->menuretval & UI_RETURN_UPDATE) != 0;

    /* now let activated button in this menu exit, which
     * will actually close the submenu too */
    ui_handle_button_return_submenu(C, event, but);

    if (update) {
      submenu->menuretval = 0;
    }
  }

  if (block->flag & (UI_BLOCK_MOVEMOUSE_QUIT | UI_BLOCK_POPOVER)) {
    /* for cases where close does not cascade, allow the user to
     * move the mouse back towards the menu without closing */
    ui_mouse_motion_towards_reinit(menu, event->xy);
  }

  if (menu->menuretval) {
    return WM_UI_HANDLER_CONTINUE;
  }
  return WM_UI_HANDLER_BREAK;
}

static bool ui_but_pie_menu_supported_apply(uiBut *but)
{
  return !ELEM(but->type, UI_BTYPE_NUM_SLIDER, UI_BTYPE_NUM);
}

static int ui_but_pie_menu_apply(bContext *C,
                                 uiPopupBlockHandle *menu,
                                 uiBut *but,
                                 bool force_close)
{
  const int retval = WM_UI_HANDLER_BREAK;

  if (but && ui_but_pie_menu_supported_apply(but)) {
    if (but->type == UI_BTYPE_MENU) {
      /* forcing the pie menu to close will not handle menus */
      if (!force_close) {
        uiBut *active_but = ui_region_find_active_but(menu->region);

        if (active_but) {
          button_activate_exit(C, active_but, active_but->active, false, false);
        }

        button_activate_init(C, menu->region, but, BUTTON_ACTIVATE_OPEN);
        return retval;
      }
      menu->menuretval = UI_RETURN_CANCEL;
    }
    else {
      button_activate_exit((bContext *)C, but, but->active, false, false);

      menu->menuretval = UI_RETURN_OK;
    }
  }
  else {
    menu->menuretval = UI_RETURN_CANCEL;

    ED_region_tag_redraw(menu->region);
  }

  return retval;
}

static uiBut *ui_block_pie_dir_activate(uiBlock *block, const wmEvent *event, RadialDirection dir)
{
  if ((block->flag & UI_BLOCK_NUMSELECT) && event->val == KM_PRESS) {
    LISTBASE_FOREACH (uiBut *, but, &block->buttons) {
      if (but->pie_dir == dir && !ELEM(but->type, UI_BTYPE_SEPR, UI_BTYPE_SEPR_LINE)) {
        return but;
      }
    }
  }

  return nullptr;
}

static int ui_but_pie_button_activate(bContext *C, uiBut *but, uiPopupBlockHandle *menu)
{
  if (but == nullptr) {
    return WM_UI_HANDLER_BREAK;
  }

  uiBut *active_but = ui_region_find_active_but(menu->region);

  if (active_but) {
    /* Use onfree to not execute the hovered active_but. */
    button_activate_exit(C, active_but, active_but->active, false, true);
  }

  button_activate_init(C, menu->region, but, BUTTON_ACTIVATE_OVER);
  return ui_but_pie_menu_apply(C, menu, but, false);
}

static int ui_pie_handler(bContext *C, const wmEvent *event, uiPopupBlockHandle *menu)
{
  /* we block all events, this is modal interaction,
   * except for drop events which is described below */
  int retval = WM_UI_HANDLER_BREAK;

  if (event->type == EVT_DROP) {
    /* may want to leave this here for later if we support pie ovens */

    retval = WM_UI_HANDLER_CONTINUE;
  }

  ARegion *region = menu->region;
  uiBlock *block = static_cast<uiBlock *>(region->uiblocks.first);

  const bool is_click_style = (block->pie_data.flags & UI_PIE_CLICK_STYLE);

  /* if there's an active modal button, don't check events or outside, except for search menu */
  uiBut *but_active = ui_region_find_active_but(region);

  if (menu->scrolltimer == nullptr) {
    menu->scrolltimer = WM_event_timer_add(
        CTX_wm_manager(C), CTX_wm_window(C), TIMER, PIE_MENU_INTERVAL);
    menu->scrolltimer->time_duration = 0.0;
  }

  const double duration = menu->scrolltimer->time_duration;

  float event_xy[2] = {float(event->xy[0]), float(event->xy[1])};

  ui_window_to_block_fl(region, block, &event_xy[0], &event_xy[1]);

  /* Distance from initial point. */
  const float dist = ui_block_calc_pie_segment(block, event_xy);

  if (but_active && button_modal_state(but_active->active->state)) {
    retval = ui_handle_menu_button(C, event, menu);
  }
  else {
    if (event->type == TIMER) {
      if (event->customdata == menu->scrolltimer) {
        /* deactivate initial direction after a while */
        if (duration > 0.01 * U.pie_initial_timeout) {
          block->pie_data.flags &= ~UI_PIE_INITIAL_DIRECTION;
        }

        /* handle animation */
        if (!(block->pie_data.flags & UI_PIE_ANIMATION_FINISHED)) {
          const double final_time = 0.01 * U.pie_animation_timeout;
          float fac = duration / final_time;
          const float pie_radius = U.pie_menu_radius * UI_SCALE_FAC;

          if (fac > 1.0f) {
            fac = 1.0f;
            block->pie_data.flags |= UI_PIE_ANIMATION_FINISHED;
          }

          LISTBASE_FOREACH (uiBut *, but, &block->buttons) {
            if (but->pie_dir != UI_RADIAL_NONE) {
              float vec[2];
              float center[2];

              ui_but_pie_dir(but->pie_dir, vec);

              center[0] = (vec[0] > 0.01f) ? 0.5f : ((vec[0] < -0.01f) ? -0.5f : 0.0f);
              center[1] = (vec[1] > 0.99f) ? 0.5f : ((vec[1] < -0.99f) ? -0.5f : 0.0f);

              center[0] *= BLI_rctf_size_x(&but->rect);
              center[1] *= BLI_rctf_size_y(&but->rect);

              mul_v2_fl(vec, pie_radius);
              add_v2_v2(vec, center);
              mul_v2_fl(vec, fac);
              add_v2_v2(vec, block->pie_data.pie_center_spawned);

              BLI_rctf_recenter(&but->rect, vec[0], vec[1]);
            }
          }
          block->pie_data.alphafac = fac;

          ED_region_tag_redraw(region);
        }
      }

      /* Check pie velocity here if gesture has ended. */
      if (block->pie_data.flags & UI_PIE_GESTURE_END_WAIT) {
        float len_sq = 10;

        /* use a time threshold to ensure we leave time to the mouse to move */
        if (duration - block->pie_data.duration_gesture > 0.02) {
          len_sq = len_squared_v2v2(event_xy, block->pie_data.last_pos);
          copy_v2_v2(block->pie_data.last_pos, event_xy);
          block->pie_data.duration_gesture = duration;
        }

        if (len_sq < 1.0f) {
          uiBut *but = ui_region_find_active_but(menu->region);

          if (but) {
            return ui_but_pie_menu_apply(C, menu, but, true);
          }
        }
      }
    }

    if (event->type == block->pie_data.event_type && !is_click_style) {
      if (event->val != KM_RELEASE) {
        ui_handle_menu_button(C, event, menu);

        if (len_squared_v2v2(event_xy, block->pie_data.pie_center_init) > PIE_CLICK_THRESHOLD_SQ) {
          block->pie_data.flags |= UI_PIE_DRAG_STYLE;
        }
        /* why redraw here? It's simple, we are getting many double click events here.
         * Those operate like mouse move events almost */
        ED_region_tag_redraw(region);
      }
      else {
        if ((duration < 0.01 * U.pie_tap_timeout) && !(block->pie_data.flags & UI_PIE_DRAG_STYLE))
        {
          block->pie_data.flags |= UI_PIE_CLICK_STYLE;
        }
        else {
          uiBut *but = ui_region_find_active_but(menu->region);

          if (but && (U.pie_menu_confirm > 0) &&
              (dist >= UI_SCALE_FAC * (U.pie_menu_threshold + U.pie_menu_confirm)))
          {
            return ui_but_pie_menu_apply(C, menu, but, true);
          }

          retval = ui_but_pie_menu_apply(C, menu, but, true);
        }
      }
    }
    else {
      /* direction from numpad */
      RadialDirection num_dir = UI_RADIAL_NONE;

      switch (event->type) {
        case MOUSEMOVE:
          if (!is_click_style) {
            const float len_sq = len_squared_v2v2(event_xy, block->pie_data.pie_center_init);

            /* here we use the initial position explicitly */
            if (len_sq > PIE_CLICK_THRESHOLD_SQ) {
              block->pie_data.flags |= UI_PIE_DRAG_STYLE;
            }

            /* here instead, we use the offset location to account for the initial
             * direction timeout */
            if ((U.pie_menu_confirm > 0) &&
                (dist >= UI_SCALE_FAC * (U.pie_menu_threshold + U.pie_menu_confirm)))
            {
              block->pie_data.flags |= UI_PIE_GESTURE_END_WAIT;
              copy_v2_v2(block->pie_data.last_pos, event_xy);
              block->pie_data.duration_gesture = duration;
            }
          }

          ui_handle_menu_button(C, event, menu);

          /* mouse move should always refresh the area for pie menus */
          ED_region_tag_redraw(region);
          break;

        case LEFTMOUSE:
          if (is_click_style) {
            if (block->pie_data.flags & UI_PIE_INVALID_DIR) {
              menu->menuretval = UI_RETURN_CANCEL;
            }
            else {
              retval = ui_handle_menu_button(C, event, menu);
            }
          }
          break;

        case EVT_ESCKEY:
        case RIGHTMOUSE:
          menu->menuretval = UI_RETURN_CANCEL;
          break;

        case EVT_AKEY:
        case EVT_BKEY:
        case EVT_CKEY:
        case EVT_DKEY:
        case EVT_EKEY:
        case EVT_FKEY:
        case EVT_GKEY:
        case EVT_HKEY:
        case EVT_IKEY:
        case EVT_JKEY:
        case EVT_KKEY:
        case EVT_LKEY:
        case EVT_MKEY:
        case EVT_NKEY:
        case EVT_OKEY:
        case EVT_PKEY:
        case EVT_QKEY:
        case EVT_RKEY:
        case EVT_SKEY:
        case EVT_TKEY:
        case EVT_UKEY:
        case EVT_VKEY:
        case EVT_WKEY:
        case EVT_XKEY:
        case EVT_YKEY:
        case EVT_ZKEY: {
          if (ELEM(event->val, KM_PRESS, KM_DBL_CLICK) &&
              ((event->modifier & (KM_SHIFT | KM_CTRL | KM_OSKEY)) == 0))
          {
            LISTBASE_FOREACH (uiBut *, but, &block->buttons) {
              if (but->menu_key == event->type) {
                ui_but_pie_button_activate(C, but, menu);
              }
            }
          }
          break;
        }

#define CASE_NUM_TO_DIR(n, d) \
  case (EVT_ZEROKEY + n): \
  case (EVT_PAD0 + n): { \
    if (num_dir == UI_RADIAL_NONE) { \
      num_dir = d; \
    } \
  } \
    (void)0

          CASE_NUM_TO_DIR(1, UI_RADIAL_SW);
          ATTR_FALLTHROUGH;
          CASE_NUM_TO_DIR(2, UI_RADIAL_S);
          ATTR_FALLTHROUGH;
          CASE_NUM_TO_DIR(3, UI_RADIAL_SE);
          ATTR_FALLTHROUGH;
          CASE_NUM_TO_DIR(4, UI_RADIAL_W);
          ATTR_FALLTHROUGH;
          CASE_NUM_TO_DIR(6, UI_RADIAL_E);
          ATTR_FALLTHROUGH;
          CASE_NUM_TO_DIR(7, UI_RADIAL_NW);
          ATTR_FALLTHROUGH;
          CASE_NUM_TO_DIR(8, UI_RADIAL_N);
          ATTR_FALLTHROUGH;
          CASE_NUM_TO_DIR(9, UI_RADIAL_NE);
          {
            uiBut *but = ui_block_pie_dir_activate(block, event, num_dir);
            retval = ui_but_pie_button_activate(C, but, menu);
            break;
          }
#undef CASE_NUM_TO_DIR
        default:
          retval = ui_handle_menu_button(C, event, menu);
          break;
      }
    }
  }

  return retval;
}

static int ui_handle_menus_recursive(bContext *C,
                                     const wmEvent *event,
                                     uiPopupBlockHandle *menu,
                                     int level,
                                     const bool is_parent_inside,
                                     const bool is_parent_menu,
                                     const bool is_floating)
{
  int retval = WM_UI_HANDLER_CONTINUE;
  bool do_towards_reinit = false;

  /* check if we have a submenu, and handle events for it first */
  uiBut *but = ui_region_find_active_but(menu->region);
  uiHandleButtonData *data = (but) ? but->active : nullptr;
  uiPopupBlockHandle *submenu = (data) ? data->menu : nullptr;

  if (submenu) {
    uiBlock *block = static_cast<uiBlock *>(menu->region->uiblocks.first);
    const bool is_menu = ui_block_is_menu(block);
    bool inside = false;
    /* root pie menus accept the key that spawned
     * them as double click to improve responsiveness */
    const bool do_recursion = (!(block->flag & UI_BLOCK_PIE_MENU) ||
                               event->type != block->pie_data.event_type);

    if (do_recursion) {
      if (is_parent_inside == false) {
        int mx = event->xy[0];
        int my = event->xy[1];
        ui_window_to_block(menu->region, block, &mx, &my);
        inside = BLI_rctf_isect_pt(&block->rect, mx, my);
      }

      retval = ui_handle_menus_recursive(
          C, event, submenu, level + 1, is_parent_inside || inside, is_menu, false);
    }
  }
  else if (!but && event->val == KM_PRESS && event->type == LEFTMOUSE) {
    LISTBASE_FOREACH (uiBlock *, block, &menu->region->uiblocks) {
      if (block->panel) {
        int mx = event->xy[0];
        int my = event->xy[1];
        ui_window_to_block(menu->region, block, &mx, &my);
        if (!IN_RANGE(float(mx), block->rect.xmin, block->rect.xmax)) {
          break;
        }
        LayoutPanelHeader *header = ui_layout_panel_header_under_mouse(*block->panel, my);
        if (header) {
          ED_region_tag_redraw(menu->region);
          ED_region_tag_refresh_ui(menu->region);
          ARegion *prev_region_popup = CTX_wm_region_popup(C);
          /* Set the current context popup region so the handler context can access to it. */
          CTX_wm_region_popup_set(C, menu->region);
          ui_panel_drag_collapse_handler_add(C, !ui_layout_panel_toggle_open(C, header));
          /* Restore previous popup region. */
          CTX_wm_region_popup_set(C, prev_region_popup);
          retval = WM_UI_HANDLER_BREAK;
        }
      }
    }
  }

  /* now handle events for our own menu */

  if (retval == WM_UI_HANDLER_CONTINUE) {
    retval = ui_handle_region_semi_modal_buttons(C, event, menu->region);
  }

  if (retval == WM_UI_HANDLER_CONTINUE || event->type == TIMER) {
    const bool do_but_search = (but && (but->type == UI_BTYPE_SEARCH_MENU));
    if (submenu && submenu->menuretval) {
      const bool do_ret_out_parent = (submenu->menuretval & UI_RETURN_OUT_PARENT) != 0;
      retval = ui_handle_menu_return_submenu(C, event, menu);
      submenu = nullptr; /* hint not to use this, it may be freed by call above */
      (void)submenu;
      /* we may want to quit the submenu and handle the even in this menu,
       * if its important to use it, check 'data->menu' first */
      if (((retval == WM_UI_HANDLER_BREAK) && do_ret_out_parent) == false) {
        /* skip applying the event */
        return retval;
      }
    }

    if (do_but_search) {
      uiBlock *block = static_cast<uiBlock *>(menu->region->uiblocks.first);

      retval = ui_handle_menu_button(C, event, menu);

      if (block->flag & (UI_BLOCK_MOVEMOUSE_QUIT | UI_BLOCK_POPOVER)) {
        /* when there is a active search button and we close it,
         * we need to reinit the mouse coords #35346. */
        if (ui_region_find_active_but(menu->region) != but) {
          do_towards_reinit = true;
        }
      }
    }
    else {
      uiBlock *block = static_cast<uiBlock *>(menu->region->uiblocks.first);

      if (block->flag & UI_BLOCK_PIE_MENU) {
        retval = ui_pie_handler(C, event, menu);
      }
      else if (event->type == LEFTMOUSE || event->val != KM_DBL_CLICK) {
        bool handled = false;

        if (uiBut *listbox = ui_list_find_mouse_over(menu->region, event)) {
          const int retval_test = ui_handle_list_event(C, event, menu->region, listbox);
          if (retval_test != WM_UI_HANDLER_CONTINUE) {
            retval = retval_test;
            handled = true;
          }
        }

        if (handled == false) {
          retval = ui_handle_menu_event(
              C, event, menu, level, is_parent_inside, is_parent_menu, is_floating);
        }
      }
    }
  }

  if (!menu->retvalue) {
    ui_handle_viewlist_items_hover(event, menu->region);
  }
  /* Handle mouse clicks on overlapping view item button. */
  ui_handle_view_item_event(C, event, but, menu->region);

  if (do_towards_reinit) {
    ui_mouse_motion_towards_reinit(menu, event->xy);
  }

  return retval;
}

void UI_popup_menu_retval_set(const uiBlock *block, const int retval, const bool enable)
{
  uiPopupBlockHandle *menu = block->handle;
  if (menu) {
    menu->menuretval = enable ? (menu->menuretval | retval) : (menu->menuretval & retval);
  }
}

/** \} */

/* -------------------------------------------------------------------- */
/** \name UI Event Handlers
 * \{ */

static int ui_region_handler(bContext *C, const wmEvent *event, void * /*userdata*/)
{
  /* here we handle buttons at the region level, non-modal */
  ARegion *region = CTX_wm_region(C);
  int retval = WM_UI_HANDLER_CONTINUE;

  if (region == nullptr || BLI_listbase_is_empty(&region->uiblocks)) {
    return retval;
  }

  /* either handle events for already activated button or try to activate */
  uiBut *but = ui_region_find_active_but(region);
  uiBut *listbox = ui_list_find_mouse_over(region, event);

  retval = ui_handler_panel_region(C, event, region, listbox ? listbox : but);

  if (retval == WM_UI_HANDLER_CONTINUE && listbox) {
    retval = ui_handle_list_event(C, event, region, listbox);

    /* interactions with the listbox should disable tips */
    if (retval == WM_UI_HANDLER_BREAK) {
      if (but) {
        UI_but_tooltip_timer_remove(C, but);
      }
    }
  }

  if (retval == WM_UI_HANDLER_CONTINUE) {
    retval = ui_handle_region_semi_modal_buttons(C, event, region);
  }

  if (retval == WM_UI_HANDLER_CONTINUE) {
    if (but) {
      retval = ui_handle_button_event(C, event, but);
    }
    else {
      retval = ui_handle_button_over(C, event, region);
    }
  }

  /* Re-enable tool-tips. */
  if (event->type == MOUSEMOVE &&
      (event->xy[0] != event->prev_xy[0] || event->xy[1] != event->prev_xy[1]))
  {
    ui_blocks_set_tooltips(region, true);
  }

  /* Always do this, to reliably update view and UI-list item highlighting, even if
   * the mouse hovers a button nested in the item (it's an overlapping layout). */
  ui_handle_viewlist_items_hover(event, region);
  if (retval == WM_UI_HANDLER_CONTINUE) {
    retval = ui_handle_view_item_event(C, event, but, region);
  }

  /* delayed apply callbacks */
  ui_apply_but_funcs_after(C);

  return retval;
}

static void ui_region_handler_remove(bContext *C, void * /*userdata*/)
{
  ARegion *region = CTX_wm_region(C);
  if (region == nullptr) {
    return;
  }

  UI_blocklist_free(C, region);
  bScreen *screen = CTX_wm_screen(C);
  if (screen == nullptr) {
    return;
  }

  /* delayed apply callbacks, but not for screen level regions, those
   * we rather do at the very end after closing them all, which will
   * be done in ui_region_handler/window */
  if (BLI_findindex(&screen->regionbase, region) == -1) {
    ui_apply_but_funcs_after(C);
  }
}

static int ui_handle_region_semi_modal_buttons(bContext *C, const wmEvent *event, ARegion *region)
{
  /* If there's a fully modal button, it has priority. */
  if (const uiBut *active_but = ui_region_find_active_but(region)) {
    BLI_assert(active_but->semi_modal_state == nullptr);
    if (button_modal_state(active_but->active->state)) {
      return WM_UI_HANDLER_CONTINUE;
    }
  }

  int retval = WM_UI_HANDLER_CONTINUE;

  foreach_semi_modal_but_as_active(C, region, [&](uiBut *semi_modal_but) {
    if (retval == WM_UI_HANDLER_CONTINUE) {
      retval = ui_handle_button_event(C, event, semi_modal_but);
    }
  });

  return retval;
}

/* handle buttons at the window level, modal, for example while
 * number sliding, text editing, or when a menu block is open */
static int ui_handler_region_menu(bContext *C, const wmEvent *event, void * /*userdata*/)
{
  ARegion *region_popup = CTX_wm_region_popup(C);
  ARegion *region = region_popup ? region_popup : CTX_wm_region(C);
  int retval = WM_UI_HANDLER_CONTINUE;

  uiBut *but = ui_region_find_active_but(region);

  if (but) {
    bScreen *screen = CTX_wm_screen(C);
    uiBut *but_other;

    /* handle activated button events */
    uiHandleButtonData *data = but->active;

    if ((data->state == BUTTON_STATE_MENU_OPEN) &&
        /* Make sure this popup isn't dragging a button.
         * can happen with popovers (see #67882). */
        (ui_region_find_active_but(data->menu->region) == nullptr) &&
        /* make sure mouse isn't inside another menu (see #43247) */
        (ui_screen_region_find_mouse_over(screen, event) == nullptr) &&
        ELEM(but->type, UI_BTYPE_PULLDOWN, UI_BTYPE_POPOVER, UI_BTYPE_MENU) &&
        (but_other = ui_but_find_mouse_over(region, event)) && (but != but_other) &&
        ELEM(but_other->type, UI_BTYPE_PULLDOWN, UI_BTYPE_POPOVER, UI_BTYPE_MENU) &&
        /* Hover-opening menu's doesn't work well for buttons over one another
         * along the same axis the menu is opening on (see #71719). */
        (((data->menu->direction & (UI_DIR_LEFT | UI_DIR_RIGHT)) &&
          BLI_rctf_isect_rect_x(&but->rect, &but_other->rect, nullptr)) ||
         ((data->menu->direction & (UI_DIR_DOWN | UI_DIR_UP)) &&
          BLI_rctf_isect_rect_y(&but->rect, &but_other->rect, nullptr))))
    {
      /* if mouse moves to a different root-level menu button,
       * open it to replace the current menu */
      if ((but_other->flag & UI_BUT_DISABLED) == 0) {
        ui_handle_button_activate(C, region, but_other, BUTTON_ACTIVATE_OVER);
        button_activate_state(C, but_other, BUTTON_STATE_MENU_OPEN);
        retval = WM_UI_HANDLER_BREAK;
      }
    }
    else if (data->state == BUTTON_STATE_MENU_OPEN) {
      /* handle events for menus and their buttons recursively,
       * this will handle events from the top to the bottom menu */
      if (data->menu) {
        retval = ui_handle_menus_recursive(C, event, data->menu, 0, false, false, false);
      }

      /* handle events for the activated button */
      if ((data->menu && (retval == WM_UI_HANDLER_CONTINUE)) || (event->type == TIMER)) {
        if (data->menu && data->menu->menuretval) {
          ui_handle_button_return_submenu(C, event, but);
          retval = WM_UI_HANDLER_BREAK;
        }
        else {
          retval = ui_handle_button_event(C, event, but);
        }
      }
    }
    else {
      /* handle events for the activated button */
      retval = ui_handle_button_event(C, event, but);
    }
  }

  /* Re-enable tool-tips. */
  if (event->type == MOUSEMOVE &&
      (event->xy[0] != event->prev_xy[0] || event->xy[1] != event->prev_xy[1]))
  {
    ui_blocks_set_tooltips(region, true);
  }

  if (but && but->active && but->active->menu) {
    /* Set correct context popup-region. The handling button above breaks if we set the region
     * first, so only set it for executing the #uiAfterFunc. */
    CTX_wm_region_popup_set(C, but->active->menu->region);
  }

  /* delayed apply callbacks */
  ui_apply_but_funcs_after(C);

  /* Reset to previous context region. */
  CTX_wm_region_popup_set(C, region_popup);

  /* Don't handle double-click events,
   * these will be converted into regular clicks which we handle. */
  if (retval == WM_UI_HANDLER_CONTINUE) {
    if (event->val == KM_DBL_CLICK) {
      return WM_UI_HANDLER_CONTINUE;
    }
  }

  /* we block all events, this is modal interaction */
  return WM_UI_HANDLER_BREAK;
}

/* two types of popups, one with operator + enum, other with regular callbacks */
static int ui_popup_handler(bContext *C, const wmEvent *event, void *userdata)
{
  uiPopupBlockHandle *menu = static_cast<uiPopupBlockHandle *>(userdata);
  /* we block all events, this is modal interaction,
   * except for drop events which is described below */
  int retval = WM_UI_HANDLER_BREAK;
  bool reset_pie = false;

  ARegion *region_popup = CTX_wm_region_popup(C);
  CTX_wm_region_popup_set(C, menu->region);

  if (event->type == EVT_DROP || event->val == KM_DBL_CLICK) {
    /* EVT_DROP:
     *   If we're handling drop event we'll want it to be handled by popup callee as well,
     *   so it'll be possible to perform such operations as opening .blend files by dropping
     *   them into blender, even if there's opened popup like splash screen (sergey).
     * KM_DBL_CLICK:
     *   Continue in case of double click so wm_handlers_do calls handler again with KM_PRESS
     *   event. This is needed to ensure correct button handling for fast clicking (#47532).
     */

    retval = WM_UI_HANDLER_CONTINUE;
  }

  ui_handle_menus_recursive(C, event, menu, 0, false, false, true);

  /* free if done, does not free handle itself */
  if (menu->menuretval) {
    wmWindow *win = CTX_wm_window(C);
    /* copy values, we have to free first (closes region) */
    const uiPopupBlockHandle temp = *menu;
    uiBlock *block = static_cast<uiBlock *>(menu->region->uiblocks.first);

    /* set last pie event to allow chained pie spawning */
    if (block->flag & UI_BLOCK_PIE_MENU) {
      win->pie_event_type_last = block->pie_data.event_type;
      reset_pie = true;
    }

    ui_popup_block_free(C, menu);
    UI_popup_handlers_remove(&win->modalhandlers, menu);
    CTX_wm_region_popup_set(C, nullptr);

#ifdef USE_DRAG_TOGGLE
    {
      WM_event_free_ui_handler_all(C,
                                   &win->modalhandlers,
                                   ui_handler_region_drag_toggle,
                                   ui_handler_region_drag_toggle_remove);
    }
#endif

    if ((temp.menuretval & UI_RETURN_OK) || (temp.menuretval & UI_RETURN_POPUP_OK)) {
      if (temp.popup_func) {
        temp.popup_func(C, temp.popup_arg, temp.retvalue);
      }
    }
    else if (temp.cancel_func) {
      temp.cancel_func(C, temp.popup_arg);
    }

    WM_event_add_mousemove(win);
  }
  else {
    /* Re-enable tool-tips */
    if (event->type == MOUSEMOVE &&
        (event->xy[0] != event->prev_xy[0] || event->xy[1] != event->prev_xy[1]))
    {
      ui_blocks_set_tooltips(menu->region, true);
    }
  }

  /* delayed apply callbacks */
  ui_apply_but_funcs_after(C);

  if (reset_pie) {
    /* Reacquire window in case pie invalidates it somehow. */
    wmWindow *win = CTX_wm_window(C);

    if (win) {
      win->pie_event_type_last = EVENT_NONE;
    }
  }

  CTX_wm_region_set(C, region_popup);

  return retval;
}

static void ui_popup_handler_remove(bContext *C, void *userdata)
{
  uiPopupBlockHandle *menu = static_cast<uiPopupBlockHandle *>(userdata);

  /* More correct would be to expect UI_RETURN_CANCEL here, but not wanting to
   * cancel when removing handlers because of file exit is a rare exception.
   * So instead of setting cancel flag for all menus before removing handlers,
   * just explicitly flag menu with UI_RETURN_OK to avoid canceling it. */
  if ((menu->menuretval & UI_RETURN_OK) == 0 && menu->cancel_func) {
    menu->cancel_func(C, menu->popup_arg);
  }

  /* free menu block if window is closed for some reason */
  ui_popup_block_free(C, menu);

  /* delayed apply callbacks */
  ui_apply_but_funcs_after(C);
}

void UI_region_handlers_add(ListBase *handlers)
{
  WM_event_remove_ui_handler(
      handlers, ui_region_handler, ui_region_handler_remove, nullptr, false);
  WM_event_add_ui_handler(nullptr,
                          handlers,
                          ui_region_handler,
                          ui_region_handler_remove,
                          nullptr,
                          eWM_EventHandlerFlag(0));
}

void UI_popup_handlers_add(bContext *C,
                           ListBase *handlers,
                           uiPopupBlockHandle *popup,
                           const char flag)
{
  WM_event_add_ui_handler(
      C, handlers, ui_popup_handler, ui_popup_handler_remove, popup, eWM_EventHandlerFlag(flag));
}

void UI_popup_handlers_remove(ListBase *handlers, uiPopupBlockHandle *popup)
{
  LISTBASE_FOREACH (wmEventHandler *, handler_base, handlers) {
    if (handler_base->type == WM_HANDLER_TYPE_UI) {
      wmEventHandler_UI *handler = (wmEventHandler_UI *)handler_base;

      if (handler->handle_fn == ui_popup_handler &&
          handler->remove_fn == ui_popup_handler_remove && handler->user_data == popup)
      {
        /* tag refresh parent popup */
        wmEventHandler_UI *handler_next = (wmEventHandler_UI *)handler->head.next;
        if (handler_next && handler_next->head.type == WM_HANDLER_TYPE_UI &&
            handler_next->handle_fn == ui_popup_handler &&
            handler_next->remove_fn == ui_popup_handler_remove)
        {
          uiPopupBlockHandle *parent_popup = static_cast<uiPopupBlockHandle *>(
              handler_next->user_data);
          ED_region_tag_refresh_ui(parent_popup->region);
        }
        break;
      }
    }
  }

  WM_event_remove_ui_handler(handlers, ui_popup_handler, ui_popup_handler_remove, popup, false);
}

void UI_popup_handlers_remove_all(bContext *C, ListBase *handlers)
{
  WM_event_free_ui_handler_all(C, handlers, ui_popup_handler, ui_popup_handler_remove);
}

bool UI_textbutton_activate_rna(const bContext *C,
                                ARegion *region,
                                const void *rna_poin_data,
                                const char *rna_prop_id)
{
  uiBlock *block_text = nullptr;
  uiBut *but_text = nullptr;

  LISTBASE_FOREACH (uiBlock *, block, &region->uiblocks) {
    LISTBASE_FOREACH (uiBut *, but, &block->buttons) {
      if (but->type == UI_BTYPE_TEXT) {
        if (but->rnaprop && but->rnapoin.data == rna_poin_data) {
          if (STREQ(RNA_property_identifier(but->rnaprop), rna_prop_id)) {
            block_text = block;
            but_text = but;
            break;
          }
        }
      }
    }
    if (but_text) {
      break;
    }
  }

  if (but_text) {
    ARegion *region_ctx = CTX_wm_region(C);

    /* Temporary context override for activating the button. */
    CTX_wm_region_set(const_cast<bContext *>(C), region);
    UI_but_active_only(C, region, block_text, but_text);
    CTX_wm_region_set(const_cast<bContext *>(C), region_ctx);
    return true;
  }
  return false;
}

bool UI_textbutton_activate_but(const bContext *C, uiBut *actbut)
{
  ARegion *region = CTX_wm_region(C);
  uiBlock *block_text = nullptr;
  uiBut *but_text = nullptr;

  LISTBASE_FOREACH (uiBlock *, block, &region->uiblocks) {
    LISTBASE_FOREACH (uiBut *, but, &block->buttons) {
      if (but == actbut && but->type == UI_BTYPE_TEXT) {
        block_text = block;
        but_text = but;
        break;
      }
    }

    if (but_text) {
      break;
    }
  }

  if (but_text) {
    UI_but_active_only(C, region, block_text, but_text);
    return true;
  }
  return false;
}

/** \} */

/* -------------------------------------------------------------------- */
/** \name Public Utilities
 * \{ */

void UI_region_free_active_but_all(bContext *C, ARegion *region)
{
  LISTBASE_FOREACH (uiBlock *, block, &region->uiblocks) {
    LISTBASE_FOREACH (uiBut *, but, &block->buttons) {
      if (but->active == nullptr) {
        continue;
      }
      ui_but_active_free(C, but);
    }
  }
}

void UI_screen_free_active_but_highlight(const bContext *C, bScreen *screen)
{
  wmWindow *win = CTX_wm_window(C);

  ED_screen_areas_iter (win, screen, area) {
    LISTBASE_FOREACH (ARegion *, region, &area->regionbase) {
      uiBut *but = ui_region_find_active_but(region);
      if (but) {
        uiHandleButtonData *data = but->active;

        if (data->menu == nullptr && data->searchbox == nullptr) {
          if (data->state == BUTTON_STATE_HIGHLIGHT) {
            ui_but_active_free(C, but);
          }
        }
      }
    }
  }
}

uiBut *UI_but_active_drop_name_button(const bContext *C)
{
  ARegion *region = CTX_wm_region(C);
  uiBut *but = ui_region_find_active_but(region);

  if (but) {
    if (ELEM(but->type, UI_BTYPE_TEXT, UI_BTYPE_SEARCH_MENU)) {
      return but;
    }
  }

  return nullptr;
}

bool UI_but_active_drop_name(const bContext *C)
{
  return UI_but_active_drop_name_button(C) != nullptr;
}

bool UI_but_active_drop_color(bContext *C)
{
  ARegion *region = CTX_wm_region(C);

  if (region) {
    uiBut *but = ui_region_find_active_but(region);

    if (but && but->type == UI_BTYPE_COLOR) {
      return true;
    }
  }

  return false;
}

/** \} */

/* -------------------------------------------------------------------- */
/** \name UI Block Interaction API
 * \{ */

void UI_block_interaction_set(uiBlock *block, uiBlockInteraction_CallbackData *callbacks)
{
  block->custom_interaction_callbacks = *callbacks;
}

static uiBlockInteraction_Handle *ui_block_interaction_begin(bContext *C,
                                                             uiBlock *block,
                                                             const bool is_click)
{
  BLI_assert(block->custom_interaction_callbacks.begin_fn != nullptr);
  uiBlockInteraction_Handle *interaction = MEM_cnew<uiBlockInteraction_Handle>(__func__);

  int unique_retval_ids_len = 0;
  LISTBASE_FOREACH (uiBut *, but, &block->buttons) {
    if (but->active || (but->flag & UI_BUT_DRAG_MULTI)) {
      unique_retval_ids_len++;
    }
  }

  int *unique_retval_ids = static_cast<int *>(
      MEM_mallocN(sizeof(*unique_retval_ids) * unique_retval_ids_len, __func__));
  unique_retval_ids_len = 0;
  LISTBASE_FOREACH (uiBut *, but, &block->buttons) {
    if (but->active || (but->flag & UI_BUT_DRAG_MULTI)) {
      unique_retval_ids[unique_retval_ids_len++] = but->retval;
    }
  }

  if (unique_retval_ids_len > 1) {
    qsort(unique_retval_ids, unique_retval_ids_len, sizeof(int), BLI_sortutil_cmp_int);
    unique_retval_ids_len = BLI_array_deduplicate_ordered(unique_retval_ids,
                                                          unique_retval_ids_len);
    unique_retval_ids = static_cast<int *>(
        MEM_reallocN(unique_retval_ids, sizeof(*unique_retval_ids) * unique_retval_ids_len));
  }

  interaction->params.is_click = is_click;
  interaction->params.unique_retval_ids = unique_retval_ids;
  interaction->params.unique_retval_ids_len = unique_retval_ids_len;

  interaction->user_data = block->custom_interaction_callbacks.begin_fn(
      C, &interaction->params, block->custom_interaction_callbacks.arg1);
  return interaction;
}

static void ui_block_interaction_end(bContext *C,
                                     uiBlockInteraction_CallbackData *callbacks,
                                     uiBlockInteraction_Handle *interaction)
{
  BLI_assert(callbacks->end_fn != nullptr);
  callbacks->end_fn(C, &interaction->params, callbacks->arg1, interaction->user_data);
  MEM_freeN(interaction->params.unique_retval_ids);
  MEM_freeN(interaction);
}

static void ui_block_interaction_update(bContext *C,
                                        uiBlockInteraction_CallbackData *callbacks,
                                        uiBlockInteraction_Handle *interaction)
{
  BLI_assert(callbacks->update_fn != nullptr);
  callbacks->update_fn(C, &interaction->params, callbacks->arg1, interaction->user_data);
}

/**
 * \note #ui_block_interaction_begin cannot be called when setting the button state
 * (e.g. #BUTTON_STATE_NUM_EDITING) for the following reasons.
 *
 * - Other buttons may still be activated using #UI_BUT_DRAG_MULTI
 *   which is necessary before gathering all the #uiBut.retval values to initialize
 *   #uiBlockInteraction_Params.unique_retval_ids.
 * - When clicking on a number button it's not known if the event is a click or a drag.
 *
 * Instead, it must be called immediately before the drag action begins.
 */
static void ui_block_interaction_begin_ensure(bContext *C,
                                              uiBlock *block,
                                              uiHandleButtonData *data,
                                              const bool is_click)
{
  if (data->custom_interaction_handle) {
    return;
  }
  if (block->custom_interaction_callbacks.begin_fn == nullptr) {
    return;
  }

  uiBlockInteraction_Handle *interaction = ui_block_interaction_begin(C, block, is_click);
  interaction->user_count = 1;
  data->custom_interaction_handle = interaction;
}

/** \} */<|MERGE_RESOLUTION|>--- conflicted
+++ resolved
@@ -5755,16 +5755,8 @@
     const float size = (is_horizontal) ? BLI_rctf_size_x(&but->rect) :
                                          -BLI_rctf_size_y(&but->rect);
     cursor_x_range = size * (but->softmax - but->softmin) /
-<<<<<<< HEAD
                      (but->softmax - but->softmin + but->a1);
     f = (mx_fl - data->dragstartx) / cursor_x_range + data->dragfstart;
-=======
-                     (but->softmax - but->softmin + slider_but->step_size);
-  }
-  else {
-    const float ofs = (BLI_rctf_size_y(&but->rect) / 2.0f);
-    cursor_x_range = (BLI_rctf_size_x(&but->rect) - ofs);
->>>>>>> 0c9ef75d
   }
 
   CLAMP(f, 0.0f, 1.0f);
@@ -6131,17 +6123,8 @@
     else if (event->type == MOUSEMOVE) {
       const bool is_motion = true;
       if (ui_numedit_but_SLI(
-<<<<<<< HEAD
               but, data, (horizontal) ? mx : my, horizontal, is_motion, false, false, false))
       {
-=======
-              but, data, (horizontal) ? mx : my, horizontal, is_motion, false, false))
-      {
-        /* Scroll-bars in popups need UI layout refresh to update the right items to show. */
-        if (ui_block_is_popup_any(but->block)) {
-          ED_region_tag_refresh_ui(data->region);
-        }
->>>>>>> 0c9ef75d
         ui_numedit_apply(C, block, but, data);
       }
     }
