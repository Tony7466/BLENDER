/* SPDX-FileCopyrightText: 2008 Blender Authors
 *
 * SPDX-License-Identifier: GPL-2.0-or-later */

/** \file
 * \ingroup edinterface
 */

#include <cctype>
#include <cfloat>
#include <climits>
#include <cmath>
#include <cstdlib>
#include <cstring>

#include "MEM_guardedalloc.h"

#include "DNA_brush_types.h"
#include "DNA_curveprofile_types.h"
#include "DNA_scene_types.h"
#include "DNA_screen_types.h"

#include "BLI_array.hh"
#include "BLI_array_utils.h"
#include "BLI_linklist.h"
#include "BLI_listbase.h"
#include "BLI_math_geom.h"
#include "BLI_rect.h"
#include "BLI_sort_utils.h"
#include "BLI_string.h"
#include "BLI_string_cursor_utf8.h"
#include "BLI_string_utf8.h"
#include "BLI_utildefines.h"

#include "PIL_time.h"

#include "BKE_animsys.h"
#include "BKE_blender_undo.h"
#include "BKE_brush.hh"
#include "BKE_colorband.h"
#include "BKE_colortools.h"
#include "BKE_context.h"
#include "BKE_curveprofile.h"
#include "BKE_movieclip.h"
#include "BKE_paint.hh"
#include "BKE_report.h"
#include "BKE_screen.h"
#include "BKE_tracking.h"
#include "BKE_unit.h"

#include "GHOST_C-api.h"

#include "IMB_colormanagement.h"

#include "ED_screen.hh"
#include "ED_undo.hh"

#include "UI_interface.hh"
#include "UI_view2d.hh"

#include "BLF_api.h"

#include "interface_intern.hh"

#include "RNA_access.hh"
#include "RNA_prototypes.h"

#include "WM_api.hh"
#include "WM_types.hh"
#include "wm_event_system.h"

#ifdef WITH_INPUT_IME
#  include "BLT_lang.h"
#  include "BLT_translation.h"
#  include "wm_window.hh"
#endif

/* -------------------------------------------------------------------- */
/** \name Feature Defines
 *
 * These defines allow developers to locally toggle functionality which
 * may be useful for testing (especially conflicts in dragging).
 * Ideally the code would be refactored to support this functionality in a less fragile way.
 * Until then keep these defines.
 * \{ */

/** Place the mouse at the scaled down location when un-grabbing. */
#define USE_CONT_MOUSE_CORRECT
/** Support dragging toggle buttons. */
#define USE_DRAG_TOGGLE

/** Support dragging multiple number buttons at once. */
#define USE_DRAG_MULTINUM

/** Allow dragging/editing all other selected items at once. */
#define USE_ALLSELECT

/**
 * Check to avoid very small mouse-moves from jumping away from keyboard navigation,
 * while larger mouse motion will override keyboard input, see: #34936.
 */
#define USE_KEYNAV_LIMIT

/** Support dragging popups by their header. */
#define USE_DRAG_POPUP

/** \} */

/* -------------------------------------------------------------------- */
/** \name Local Defines
 * \{ */

/**
 * The buffer side used for password strings, where the password is stored internally,
 * but not displayed.
 */
#define UI_MAX_PASSWORD_STR 128

/**
 * This is a lower limit on the soft minimum of the range.
 * Usually the derived lower limit from the visible precision is higher,
 * so this number is the backup minimum.
 *
 * Logarithmic scale does not work with a minimum value of zero,
 * but we want to support it anyway. It is set to 0.5e... for
 * correct rounding since when the tweaked value is lower than
 * the log minimum (lower limit), it will snap to 0.
 */
#define UI_PROP_SCALE_LOG_MIN 0.5e-8f
/**
 * This constant defines an offset for the precision change in
 * snap rounding, when going to higher values. It is set to
 * `0.5 - log10(3) = 0.03` to make the switch at `0.3` values.
 */
#define UI_PROP_SCALE_LOG_SNAP_OFFSET 0.03f

/**
 * When #USER_CONTINUOUS_MOUSE is disabled or tablet input is used,
 * Use this as a maximum soft range for mapping cursor motion to the value.
 * Otherwise min/max of #FLT_MAX, #INT_MAX cause small adjustments to jump to large numbers.
 *
 * This is needed for values such as location & dimensions which don't have a meaningful min/max,
 * Instead of mapping cursor motion to the min/max, map the motion to the click-step.
 *
 * This value is multiplied by the click step to calculate a range to clamp the soft-range by.
 * See: #68130
 */
#define UI_DRAG_MAP_SOFT_RANGE_PIXEL_MAX 1000

/** \} */

/* -------------------------------------------------------------------- */
/** \name Local Prototypes
 * \{ */

struct uiBlockInteraction_Handle;

static int ui_do_but_EXIT(bContext *C, uiBut *but, uiHandleButtonData *data, const wmEvent *event);
static bool ui_but_find_select_in_enum__cmp(const uiBut *but_a, const uiBut *but_b);
static void ui_textedit_string_set(uiBut *but, uiHandleButtonData *data, const char *str);
static void button_tooltip_timer_reset(bContext *C, uiBut *but);

static void ui_block_interaction_begin_ensure(bContext *C,
                                              uiBlock *block,
                                              uiHandleButtonData *data,
                                              const bool is_click);
static uiBlockInteraction_Handle *ui_block_interaction_begin(bContext *C,
                                                             uiBlock *block,
                                                             const bool is_click);
static void ui_block_interaction_end(bContext *C,
                                     uiBlockInteraction_CallbackData *callbacks,
                                     uiBlockInteraction_Handle *interaction);
static void ui_block_interaction_update(bContext *C,
                                        uiBlockInteraction_CallbackData *callbacks,
                                        uiBlockInteraction_Handle *interaction);

#ifdef USE_KEYNAV_LIMIT
static void ui_mouse_motion_keynav_init(uiKeyNavLock *keynav, const wmEvent *event);
static bool ui_mouse_motion_keynav_test(uiKeyNavLock *keynav, const wmEvent *event);
#endif

/** \} */

/* -------------------------------------------------------------------- */
/** \name Structs & Defines
 * \{ */

#define BUTTON_FLASH_DELAY 0.020
#define MENU_SCROLL_INTERVAL 0.1
#define PIE_MENU_INTERVAL 0.01
#define BUTTON_AUTO_OPEN_THRESH 0.2
#define BUTTON_MOUSE_TOWARDS_THRESH 1.0
/** Pixels to move the cursor to get out of keyboard navigation. */
#define BUTTON_KEYNAV_PX_LIMIT 8

/** Margin around the menu, use to check if we're moving towards this rectangle (in pixels). */
#define MENU_TOWARDS_MARGIN 20
/** Tolerance for closing menus (in pixels). */
#define MENU_TOWARDS_WIGGLE_ROOM 64
/** Drag-lock distance threshold (in pixels). */
#define BUTTON_DRAGLOCK_THRESH 3

enum uiButtonActivateType {
  BUTTON_ACTIVATE_OVER,
  BUTTON_ACTIVATE,
  BUTTON_ACTIVATE_APPLY,
  BUTTON_ACTIVATE_TEXT_EDITING,
  BUTTON_ACTIVATE_OPEN,
};

enum uiHandleButtonState {
  BUTTON_STATE_INIT,
  BUTTON_STATE_HIGHLIGHT,
  BUTTON_STATE_WAIT_FLASH,
  BUTTON_STATE_WAIT_RELEASE,
  BUTTON_STATE_WAIT_KEY_EVENT,
  BUTTON_STATE_NUM_EDITING,
  BUTTON_STATE_TEXT_EDITING,
  BUTTON_STATE_TEXT_SELECTING,
  BUTTON_STATE_MENU_OPEN,
  BUTTON_STATE_WAIT_DRAG,
  BUTTON_STATE_EXIT,
};

enum uiMenuScrollType {
  MENU_SCROLL_UP,
  MENU_SCROLL_DOWN,
  MENU_SCROLL_TOP,
  MENU_SCROLL_BOTTOM,
};

struct uiBlockInteraction_Handle {
  uiBlockInteraction_Params params;
  void *user_data;
  /**
   * This is shared between #uiHandleButtonData and #uiAfterFunc,
   * the last user runs the end callback and frees the data.
   *
   * This is needed as the order of freeing changes depending on
   * accepting/canceling the operation.
   */
  int user_count;
};

#ifdef USE_ALLSELECT

/* Unfortunately there's no good way handle more generally:
 * (propagate single clicks on layer buttons to other objects) */
#  define USE_ALLSELECT_LAYER_HACK

struct uiSelectContextElem {
  PointerRNA ptr;
  union {
    bool val_b;
    int val_i;
    float val_f;
  };
};

struct uiSelectContextStore {
  uiSelectContextElem *elems;
  int elems_len;
  bool do_free;
  bool is_enabled;
  /* When set, simply copy values (don't apply difference).
   * Rules are:
   * - dragging numbers uses delta.
   * - typing in values will assign to all. */
  bool is_copy;
};

static bool ui_selectcontext_begin(bContext *C, uiBut *but, uiSelectContextStore *selctx_data);
static void ui_selectcontext_end(uiBut *but, uiSelectContextStore *selctx_data);
static void ui_selectcontext_apply(bContext *C,
                                   uiBut *but,
                                   uiSelectContextStore *selctx_data,
                                   const double value,
                                   const double value_orig);

/**
<<<<<<< HEAD
 * Only respond to events which are expected to be used for multi button editing,
 * e.g. ALT is also used for button array pasting, see #108096.
 */
#  define IS_ALLSELECT_EVENT(event) \
    (((event)->modifier & KM_ALT) == 0 && \
     (ISMOUSE((event)->type) || ELEM((event)->type, EVT_RETKEY, EVT_PADENTER)))
=======
 * Ideally we would only respond to events which are expected to be used for multi button editing
 * (additionally checking if this is a mouse[wheel] or return-key event to avoid the ALT conflict
 * with button array pasting, see #108096, but unfortunately wheel events are not part of
 * `win->eventstate` with modifiers held down. Instead, the conflict is avoided by specifically
 * filtering out CTRL ALT V in #ui_apply_but(). */
#  define IS_ALLSELECT_EVENT(event) (((event)->modifier & KM_ALT) != 0)
>>>>>>> 05c053cd

/** just show a tinted color so users know its activated */
#  define UI_BUT_IS_SELECT_CONTEXT UI_BUT_NODE_ACTIVE

#endif /* USE_ALLSELECT */

#ifdef USE_DRAG_MULTINUM

/**
 * how far to drag before we check for gesture direction (in pixels),
 * NOTE: half the height of a button is about right... */
#  define DRAG_MULTINUM_THRESHOLD_DRAG_X (UI_UNIT_Y / 4)

/**
 * How far to drag horizontally
 * before we stop checking which buttons the gesture spans (in pixels),
 * locking down the buttons so we can drag freely without worrying about vertical movement.
 */
#  define DRAG_MULTINUM_THRESHOLD_DRAG_Y (UI_UNIT_Y / 4)

/**
 * How strict to be when detecting a vertical gesture:
 * [0.5 == sloppy], [0.9 == strict], (unsigned dot-product).
 *
 * \note We should be quite strict here,
 * since doing a vertical gesture by accident should be avoided,
 * however with some care a user should be able to do a vertical movement without _missing_.
 */
#  define DRAG_MULTINUM_THRESHOLD_VERTICAL (0.75f)

/* a simple version of uiHandleButtonData when accessing multiple buttons */
struct uiButMultiState {
  double origvalue;
  uiBut *but;

#  ifdef USE_ALLSELECT
  uiSelectContextStore select_others;
#  endif
};

struct uiHandleButtonMulti {
  enum {
    /** gesture direction unknown, wait until mouse has moved enough... */
    INIT_UNSET = 0,
    /** vertical gesture detected, flag buttons interactively (UI_BUT_DRAG_MULTI) */
    INIT_SETUP,
    /** flag buttons finished, apply horizontal motion to active and flagged */
    INIT_ENABLE,
    /** vertical gesture _not_ detected, take no further action */
    INIT_DISABLE,
  } init;

  bool has_mbuts; /* any buttons flagged UI_BUT_DRAG_MULTI */
  LinkNode *mbuts;
  uiButStore *bs_mbuts;

  bool is_proportional;

  /* In some cases we directly apply the changes to multiple buttons,
   * so we don't want to do it twice. */
  bool skip;

  /* before activating, we need to check gesture direction accumulate signed cursor movement
   * here so we can tell if this is a vertical motion or not. */
  float drag_dir[2];

  /* values copied direct from event->xy
   * used to detect buttons between the current and initial mouse position */
  int drag_start[2];

  /* store x location once INIT_SETUP is set,
   * moving outside this sets INIT_ENABLE */
  int drag_lock_x;
};

#endif /* USE_DRAG_MULTINUM */

struct uiHandleButtonData {
  wmWindowManager *wm;
  wmWindow *window;
  ScrArea *area;
  ARegion *region;

  bool interactive;

  /* overall state */
  uiHandleButtonState state;
  int retval;
  /* booleans (could be made into flags) */
  bool cancel, escapecancel;
  bool applied, applied_interactive;
  /* Button is being applied through an extra icon. */
  bool apply_through_extra_icon;
  bool changed_cursor;
  wmTimer *flashtimer;

  /* edited value */
  /* use 'ui_textedit_string_set' to assign new strings */
  char *str;
  char *origstr;
  double value, origvalue, startvalue;
  float vec[3], origvec[3];
  ColorBand *coba;

  /* True when alt is held and the preference for displaying tooltips should be ignored. */
  bool tooltip_force;
  /**
   * Behave as if #UI_BUT_DISABLED is set (without drawing grayed out).
   * Needed so non-interactive labels can be activated for the purpose of showing tool-tips,
   * without them blocking interaction with nodes, see: #97386.
   */
  bool disable_force;

  /* auto open */
  bool used_mouse;
  wmTimer *autoopentimer;

  /* auto open (hold) */
  wmTimer *hold_action_timer;

  /* text selection/editing */
  /* size of 'str' (including terminator) */
  int str_maxncpy;
  /* Button text selection:
   * extension direction, selextend, inside ui_do_but_TEX */
  int sel_pos_init;
  /* Allow reallocating str/editstr and using 'maxlen' to track alloc size (maxlen + 1) */
  bool is_str_dynamic;

  /* number editing / dragging */
  /* coords are Window/uiBlock relative (depends on the button) */
  int draglastx, draglasty;
  int dragstartx, dragstarty;
  int draglastvalue;
  int dragstartvalue;
  bool dragchange, draglock;
  int dragsel;
  float dragf, dragfstart;
  CBData *dragcbd;

  /** Soft min/max with #UI_DRAG_MAP_SOFT_RANGE_PIXEL_MAX applied. */
  float drag_map_soft_min;
  float drag_map_soft_max;

#ifdef USE_CONT_MOUSE_CORRECT
  /* when ungrabbing buttons which are #ui_but_is_cursor_warp(),
   * we may want to position them.
   * FLT_MAX signifies do-nothing, use #ui_block_to_window_fl()
   * to get this into a usable space. */
  float ungrab_mval[2];
#endif

  /* Menu open, see: #UI_screen_free_active_but_highlight. */
  uiPopupBlockHandle *menu;
  int menuretval;

  /* Search box see: #UI_screen_free_active_but_highlight. */
  ARegion *searchbox;
#ifdef USE_KEYNAV_LIMIT
  uiKeyNavLock searchbox_keynav_state;
#endif

#ifdef USE_DRAG_MULTINUM
  /* Multi-buttons will be updated in unison with the active button. */
  uiHandleButtonMulti multi_data;
#endif

#ifdef USE_ALLSELECT
  uiSelectContextStore select_others;
#endif

  uiBlockInteraction_Handle *custom_interaction_handle;

  /* Text field undo. */
  uiUndoStack_Text *undo_stack_text;

  /* post activate */
  uiButtonActivateType posttype;
  uiBut *postbut;
};

struct uiAfterFunc {
  uiAfterFunc *next, *prev;

  uiButHandleFunc func;
  void *func_arg1;
  void *func_arg2;
  /** C++ version of #func above, without need for void pointer arguments. */
  std::function<void(bContext &)> apply_func;

  uiButHandleNFunc funcN;
  void *func_argN;

  uiButHandleRenameFunc rename_func;
  void *rename_arg1;
  void *rename_orig;

  uiBlockHandleFunc handle_func;
  void *handle_func_arg;
  int retval;

  uiMenuHandleFunc butm_func;
  void *butm_func_arg;
  int a2;

  wmOperator *popup_op;
  wmOperatorType *optype;
  wmOperatorCallContext opcontext;
  PointerRNA *opptr;

  PointerRNA rnapoin;
  PropertyRNA *rnaprop;

  void *search_arg;
  uiFreeArgFunc search_arg_free_fn;

  uiBlockInteraction_CallbackData custom_interaction_callbacks;
  uiBlockInteraction_Handle *custom_interaction_handle;

  std::optional<bContextStore> context;

  char undostr[BKE_UNDO_STR_MAX];
  char drawstr[UI_MAX_DRAW_STR];
};

static void button_activate_init(bContext *C,
                                 ARegion *region,
                                 uiBut *but,
                                 uiButtonActivateType type);
static void button_activate_state(bContext *C, uiBut *but, uiHandleButtonState state);
static void button_activate_exit(
    bContext *C, uiBut *but, uiHandleButtonData *data, const bool mousemove, const bool onfree);
static int ui_handler_region_menu(bContext *C, const wmEvent *event, void *userdata);
static void ui_handle_button_activate(bContext *C,
                                      ARegion *region,
                                      uiBut *but,
                                      uiButtonActivateType type);
static bool ui_do_but_extra_operator_icon(bContext *C,
                                          uiBut *but,
                                          uiHandleButtonData *data,
                                          const wmEvent *event);
static void ui_do_but_extra_operator_icons_mousemove(uiBut *but,
                                                     uiHandleButtonData *data,
                                                     const wmEvent *event);
static void ui_numedit_begin_set_values(uiBut *but, uiHandleButtonData *data);

#ifdef USE_DRAG_MULTINUM
static void ui_multibut_restore(bContext *C, uiHandleButtonData *data, uiBlock *block);
static uiButMultiState *ui_multibut_lookup(uiHandleButtonData *data, const uiBut *but);
#endif

/* buttons clipboard */
static ColorBand but_copypaste_coba = {0};
static CurveMapping but_copypaste_curve = {0};
static bool but_copypaste_curve_alive = false;
static CurveProfile but_copypaste_profile = {0};
static bool but_copypaste_profile_alive = false;

/** \} */

/* -------------------------------------------------------------------- */
/** \name UI Queries
 * \{ */

bool ui_but_is_editing(const uiBut *but)
{
  const uiHandleButtonData *data = but->active;
  return (data && ELEM(data->state, BUTTON_STATE_TEXT_EDITING, BUTTON_STATE_NUM_EDITING));
}

void ui_pan_to_scroll(const wmEvent *event, int *type, int *val)
{
  static int lastdy = 0;
  const int dy = WM_event_absolute_delta_y(event);

  /* This event should be originally from event->type,
   * converting wrong event into wheel is bad, see #33803. */
  BLI_assert(*type == MOUSEPAN);

  /* sign differs, reset */
  if ((dy > 0 && lastdy < 0) || (dy < 0 && lastdy > 0)) {
    lastdy = dy;
  }
  else {
    lastdy += dy;

    if (abs(lastdy) > int(UI_UNIT_Y)) {
      *val = KM_PRESS;

      if (dy > 0) {
        *type = WHEELUPMOUSE;
      }
      else {
        *type = WHEELDOWNMOUSE;
      }

      lastdy = 0;
    }
  }
}

static bool ui_but_find_select_in_enum__cmp(const uiBut *but_a, const uiBut *but_b)
{
  return ((but_a->type == but_b->type) && (but_a->alignnr == but_b->alignnr) &&
          (but_a->poin == but_b->poin) && (but_a->rnapoin.type == but_b->rnapoin.type) &&
          (but_a->rnaprop == but_b->rnaprop));
}

uiBut *ui_but_find_select_in_enum(uiBut *but, int direction)
{
  uiBut *but_iter = but;
  uiBut *but_found = nullptr;
  BLI_assert(ELEM(direction, -1, 1));

  while ((but_iter->prev) && ui_but_find_select_in_enum__cmp(but_iter->prev, but)) {
    but_iter = but_iter->prev;
  }

  while (but_iter && ui_but_find_select_in_enum__cmp(but_iter, but)) {
    if (but_iter->flag & UI_SELECT) {
      but_found = but_iter;
      if (direction == 1) {
        break;
      }
    }
    but_iter = but_iter->next;
  }

  return but_found;
}

static float ui_mouse_scale_warp_factor(const bool shift)
{
  return shift ? 0.05f : 1.0f;
}

static void ui_mouse_scale_warp(uiHandleButtonData *data,
                                const float mx,
                                const float my,
                                float *r_mx,
                                float *r_my,
                                const bool shift)
{
  const float fac = ui_mouse_scale_warp_factor(shift);

  /* slow down the mouse, this is fairly picky */
  *r_mx = (data->dragstartx * (1.0f - fac) + mx * fac);
  *r_my = (data->dragstarty * (1.0f - fac) + my * fac);
}

/** \} */

/* -------------------------------------------------------------------- */
/** \name UI Utilities
 * \{ */

/**
 * Ignore mouse movements within some horizontal pixel threshold before starting to drag
 */
static bool ui_but_dragedit_update_mval(uiHandleButtonData *data, int mx)
{
  if (mx == data->draglastx) {
    return false;
  }

  if (data->draglock) {
    if (abs(mx - data->dragstartx) <= BUTTON_DRAGLOCK_THRESH) {
      return false;
    }
#ifdef USE_DRAG_MULTINUM
    if (ELEM(data->multi_data.init,
             uiHandleButtonMulti::INIT_UNSET,
             uiHandleButtonMulti::INIT_SETUP)) {
      return false;
    }
#endif
    data->draglock = false;
    data->dragstartx = mx; /* ignore mouse movement within drag-lock */
  }

  return true;
}

static bool ui_rna_is_userdef(PointerRNA *ptr, PropertyRNA *prop)
{
  /* Not very elegant, but ensures preference changes force re-save. */

  if (!prop) {
    return false;
  }
  if (RNA_property_flag(prop) & PROP_NO_DEG_UPDATE) {
    return false;
  }

  StructRNA *base = RNA_struct_base(ptr->type);
  if (base == nullptr) {
    base = ptr->type;
  }
  return ELEM(base,
              &RNA_AddonPreferences,
              &RNA_KeyConfigPreferences,
              &RNA_KeyMapItem,
              &RNA_UserAssetLibrary);
}

bool UI_but_is_userdef(const uiBut *but)
{
  /* This is read-only, RNA API isn't using const when it could. */
  return ui_rna_is_userdef((PointerRNA *)&but->rnapoin, but->rnaprop);
}

static void ui_rna_update_preferences_dirty(PointerRNA *ptr, PropertyRNA *prop)
{
  if (ui_rna_is_userdef(ptr, prop)) {
    U.runtime.is_dirty = true;
    WM_main_add_notifier(NC_WINDOW, nullptr);
  }
}

static void ui_but_update_preferences_dirty(uiBut *but)
{
  ui_rna_update_preferences_dirty(&but->rnapoin, but->rnaprop);
}

static void ui_afterfunc_update_preferences_dirty(uiAfterFunc *after)
{
  ui_rna_update_preferences_dirty(&after->rnapoin, after->rnaprop);
}

/** \} */

/* -------------------------------------------------------------------- */
/** \name Button Snap Values
 * \{ */

enum eSnapType {
  SNAP_OFF = 0,
  SNAP_ON,
  SNAP_ON_SMALL,
};

static enum eSnapType ui_event_to_snap(const wmEvent *event)
{
  return (event->modifier & KM_CTRL) ? (event->modifier & KM_SHIFT) ? SNAP_ON_SMALL : SNAP_ON :
                                       SNAP_OFF;
}

static bool ui_event_is_snap(const wmEvent *event)
{
  return (ELEM(event->type, EVT_LEFTCTRLKEY, EVT_RIGHTCTRLKEY) ||
          ELEM(event->type, EVT_LEFTSHIFTKEY, EVT_RIGHTSHIFTKEY));
}

static void ui_color_snap_hue(const enum eSnapType snap, float *r_hue)
{
  const float snap_increment = (snap == SNAP_ON_SMALL) ? 24 : 12;
  BLI_assert(snap != SNAP_OFF);
  *r_hue = roundf((*r_hue) * snap_increment) / snap_increment;
}

/** \} */

/* -------------------------------------------------------------------- */
/** \name Button Apply/Revert
 * \{ */

static ListBase UIAfterFuncs = {nullptr, nullptr};

static uiAfterFunc *ui_afterfunc_new()
{
  uiAfterFunc *after = MEM_new<uiAfterFunc>(__func__);
  /* Safety asserts to check if members were 0 initialized properly. */
  BLI_assert(after->next == nullptr && after->prev == nullptr);
  BLI_assert(after->undostr[0] == '\0');

  BLI_addtail(&UIAfterFuncs, after);

  return after;
}

/**
 * For executing operators after the button is pressed.
 * (some non operator buttons need to trigger operators), see: #37795.
 *
 * \param context_but: A button from which to get the context from (`uiBut.context`) for the
 *                     operator execution.
 *
 * \note Ownership over \a properties is moved here. The #uiAfterFunc owns it now.
 * \note Can only call while handling buttons.
 */
static void ui_handle_afterfunc_add_operator_ex(wmOperatorType *ot,
                                                PointerRNA **properties,
                                                wmOperatorCallContext opcontext,
                                                const uiBut *context_but)
{
  uiAfterFunc *after = ui_afterfunc_new();

  after->optype = ot;
  after->opcontext = opcontext;
  if (properties) {
    after->opptr = *properties;
    *properties = nullptr;
  }

  if (context_but && context_but->context) {
    after->context = *context_but->context;
  }

  if (context_but) {
    ui_but_drawstr_without_sep_char(context_but, after->drawstr, sizeof(after->drawstr));
  }
}

void ui_handle_afterfunc_add_operator(wmOperatorType *ot, wmOperatorCallContext opcontext)
{
  ui_handle_afterfunc_add_operator_ex(ot, nullptr, opcontext, nullptr);
}

static void popup_check(bContext *C, wmOperator *op)
{
  if (op && op->type->check) {
    op->type->check(C, op);
  }
}

/**
 * Check if a #uiAfterFunc is needed for this button.
 */
static bool ui_afterfunc_check(const uiBlock *block, const uiBut *but)
{
  return (but->func || but->apply_func || but->funcN || but->rename_func || but->optype ||
          but->rnaprop || block->handle_func ||
          (but->type == UI_BTYPE_BUT_MENU && block->butm_func) ||
          (block->handle && block->handle->popup_op));
}

/**
 * These functions are postponed and only executed after all other
 * handling is done, i.e. menus are closed, in order to avoid conflicts
 * with these functions removing the buttons we are working with.
 */
static void ui_apply_but_func(bContext *C, uiBut *but)
{
  uiBlock *block = but->block;
  if (!ui_afterfunc_check(block, but)) {
    return;
  }

  uiAfterFunc *after = ui_afterfunc_new();

  if (but->func && ELEM(but, but->func_arg1, but->func_arg2)) {
    /* exception, this will crash due to removed button otherwise */
    but->func(C, but->func_arg1, but->func_arg2);
  }
  else {
    after->func = but->func;
  }

  after->func_arg1 = but->func_arg1;
  after->func_arg2 = but->func_arg2;

  after->apply_func = but->apply_func;

  after->funcN = but->funcN;
  after->func_argN = (but->func_argN) ? MEM_dupallocN(but->func_argN) : nullptr;

  after->rename_func = but->rename_func;
  after->rename_arg1 = but->rename_arg1;
  after->rename_orig = but->rename_orig; /* needs free! */

  after->handle_func = block->handle_func;
  after->handle_func_arg = block->handle_func_arg;
  after->retval = but->retval;

  if (but->type == UI_BTYPE_BUT_MENU) {
    after->butm_func = block->butm_func;
    after->butm_func_arg = block->butm_func_arg;
    after->a2 = but->a2;
  }

  if (block->handle) {
    after->popup_op = block->handle->popup_op;
  }

  after->optype = but->optype;
  after->opcontext = but->opcontext;
  after->opptr = but->opptr;

  after->rnapoin = but->rnapoin;
  after->rnaprop = but->rnaprop;

  if (but->type == UI_BTYPE_SEARCH_MENU) {
    uiButSearch *search_but = (uiButSearch *)but;
    after->search_arg_free_fn = search_but->arg_free_fn;
    after->search_arg = search_but->arg;
    search_but->arg_free_fn = nullptr;
    search_but->arg = nullptr;
  }

  if (but->active != nullptr) {
    uiHandleButtonData *data = but->active;
    if (data->custom_interaction_handle != nullptr) {
      after->custom_interaction_callbacks = block->custom_interaction_callbacks;
      after->custom_interaction_handle = data->custom_interaction_handle;

      /* Ensure this callback runs once and last. */
      uiAfterFunc *after_prev = after->prev;
      if (after_prev && (after_prev->custom_interaction_handle == data->custom_interaction_handle))
      {
        after_prev->custom_interaction_handle = nullptr;
        memset(&after_prev->custom_interaction_callbacks,
               0x0,
               sizeof(after_prev->custom_interaction_callbacks));
      }
      else {
        after->custom_interaction_handle->user_count++;
      }
    }
  }

  if (but->context) {
    after->context = *but->context;
  }

  ui_but_drawstr_without_sep_char(but, after->drawstr, sizeof(after->drawstr));

  but->optype = nullptr;
  but->opcontext = wmOperatorCallContext(0);
  but->opptr = nullptr;
}

/* typically call ui_apply_but_undo(), ui_apply_but_autokey() */
static void ui_apply_but_undo(uiBut *but)
{
  if (!(but->flag & UI_BUT_UNDO)) {
    return;
  }

  const char *str = nullptr;
  size_t str_len_clip = SIZE_MAX - 1;
  bool skip_undo = false;

  /* define which string to use for undo */
  if (but->type == UI_BTYPE_MENU) {
    str = but->drawstr;
    str_len_clip = ui_but_drawstr_len_without_sep_char(but);
  }
  else if (but->drawstr[0]) {
    str = but->drawstr;
    str_len_clip = ui_but_drawstr_len_without_sep_char(but);
  }
  else {
    str = but->tip;
    str_len_clip = ui_but_tip_len_only_first_line(but);
  }

  /* fallback, else we don't get an undo! */
  if (str == nullptr || str[0] == '\0' || str_len_clip == 0) {
    str = "Unknown Action";
    str_len_clip = strlen(str);
  }

  /* Optionally override undo when undo system doesn't support storing properties. */
  if (but->rnapoin.owner_id) {
    /* Exception for renaming ID data, we always need undo pushes in this case,
     * because undo systems track data by their ID, see: #67002. */
    /* Exception for active shape-key, since changing this in edit-mode updates
     * the shape key from object mode data. */
    if (ELEM(but->rnaprop, &rna_ID_name, &rna_Object_active_shape_key_index)) {
      /* pass */
    }
    else {
      ID *id = but->rnapoin.owner_id;
      if (!ED_undo_is_legacy_compatible_for_property(static_cast<bContext *>(but->block->evil_C),
                                                     id)) {
        skip_undo = true;
      }
    }
  }

  if (skip_undo == false) {
    /* XXX: disable all undo pushes from UI changes from sculpt mode as they cause memfile undo
     * steps to be written which cause lag: #71434. */
    if (BKE_paintmode_get_active_from_context(static_cast<bContext *>(but->block->evil_C)) ==
        PAINT_MODE_SCULPT)
    {
      skip_undo = true;
    }
  }

  if (skip_undo) {
    str = "";
  }

  /* Delayed, after all other functions run, popups are closed, etc. */
  uiAfterFunc *after = ui_afterfunc_new();
  BLI_strncpy(after->undostr, str, min_zz(str_len_clip + 1, sizeof(after->undostr)));
}

static void ui_apply_but_autokey(bContext *C, uiBut *but)
{
  Scene *scene = CTX_data_scene(C);

  /* try autokey */
  ui_but_anim_autokey(C, but, scene, scene->r.cfra);

  if (!but->rnaprop) {
    return;
  }

  if (RNA_property_subtype(but->rnaprop) == PROP_PASSWORD) {
    return;
  }

  /* make a little report about what we've done! */
  char *buf = WM_prop_pystring_assign(C, &but->rnapoin, but->rnaprop, but->rnaindex);
  if (buf) {
    BKE_report(CTX_wm_reports(C), RPT_PROPERTY, buf);
    MEM_freeN(buf);

    WM_event_add_notifier(C, NC_SPACE | ND_SPACE_INFO_REPORT, nullptr);
  }
}

static void ui_apply_but_funcs_after(bContext *C)
{
  /* Copy to avoid recursive calls. */
  ListBase funcs = UIAfterFuncs;
  BLI_listbase_clear(&UIAfterFuncs);

  LISTBASE_FOREACH_MUTABLE (uiAfterFunc *, afterf, &funcs) {
    uiAfterFunc after = *afterf; /* Copy to avoid memory leak on exit(). */
    BLI_remlink(&funcs, afterf);
    MEM_delete(afterf);

    if (after.context) {
      CTX_store_set(C, &after.context.value());
    }

    if (after.popup_op) {
      popup_check(C, after.popup_op);
    }

    PointerRNA opptr;
    if (after.opptr) {
      /* free in advance to avoid leak on exit */
      opptr = *after.opptr;
      MEM_freeN(after.opptr);
    }

    if (after.optype) {
      WM_operator_name_call_ptr_with_depends_on_cursor(C,
                                                       after.optype,
                                                       after.opcontext,
                                                       (after.opptr) ? &opptr : nullptr,
                                                       nullptr,
                                                       after.drawstr);
    }

    if (after.opptr) {
      WM_operator_properties_free(&opptr);
    }

    if (after.rnapoin.data) {
      RNA_property_update(C, &after.rnapoin, after.rnaprop);
    }

    if (after.context) {
      CTX_store_set(C, nullptr);
    }

    if (after.func) {
      after.func(C, after.func_arg1, after.func_arg2);
    }
    if (after.apply_func) {
      after.apply_func(*C);
    }
    if (after.funcN) {
      after.funcN(C, after.func_argN, after.func_arg2);
    }
    if (after.func_argN) {
      MEM_freeN(after.func_argN);
    }

    if (after.handle_func) {
      after.handle_func(C, after.handle_func_arg, after.retval);
    }
    if (after.butm_func) {
      after.butm_func(C, after.butm_func_arg, after.a2);
    }

    if (after.rename_func) {
      after.rename_func(C, after.rename_arg1, static_cast<char *>(after.rename_orig));
    }
    if (after.rename_orig) {
      MEM_freeN(after.rename_orig);
    }

    if (after.search_arg_free_fn) {
      after.search_arg_free_fn(after.search_arg);
    }

    if (after.custom_interaction_handle != nullptr) {
      after.custom_interaction_handle->user_count--;
      BLI_assert(after.custom_interaction_handle->user_count >= 0);
      if (after.custom_interaction_handle->user_count == 0) {
        ui_block_interaction_update(
            C, &after.custom_interaction_callbacks, after.custom_interaction_handle);
        ui_block_interaction_end(
            C, &after.custom_interaction_callbacks, after.custom_interaction_handle);
      }
      after.custom_interaction_handle = nullptr;
    }

    ui_afterfunc_update_preferences_dirty(&after);

    if (after.undostr[0]) {
      ED_undo_push(C, after.undostr);
    }
  }
}

static void ui_apply_but_BUT(bContext *C, uiBut *but, uiHandleButtonData *data)
{
  ui_apply_but_func(C, but);

  data->retval = but->retval;
  data->applied = true;
}

static void ui_apply_but_BUTM(bContext *C, uiBut *but, uiHandleButtonData *data)
{
  ui_but_value_set(but, but->hardmin);
  ui_apply_but_func(C, but);

  data->retval = but->retval;
  data->applied = true;
}

static void ui_apply_but_BLOCK(bContext *C, uiBut *but, uiHandleButtonData *data)
{
  if (but->type == UI_BTYPE_MENU) {
    ui_but_value_set(but, data->value);
  }

  ui_but_update_edited(but);
  ui_apply_but_func(C, but);
  data->retval = but->retval;
  data->applied = true;
}

static void ui_apply_but_TOG(bContext *C, uiBut *but, uiHandleButtonData *data)
{
  const double value = ui_but_value_get(but);
  int value_toggle;
  if (but->bit) {
    value_toggle = UI_BITBUT_VALUE_TOGGLED(int(value), but->bitnr);
  }
  else {
    value_toggle = (value == 0.0);
  }

  ui_but_value_set(but, double(value_toggle));
  if (ELEM(but->type, UI_BTYPE_ICON_TOGGLE, UI_BTYPE_ICON_TOGGLE_N)) {
    ui_but_update_edited(but);
  }

  ui_apply_but_func(C, but);

  data->retval = but->retval;
  data->applied = true;
}

static void ui_apply_but_ROW(bContext *C, uiBlock *block, uiBut *but, uiHandleButtonData *data)
{
  ui_but_value_set(but, but->hardmax);

  ui_apply_but_func(C, but);

  /* states of other row buttons */
  LISTBASE_FOREACH (uiBut *, bt, &block->buttons) {
    if (bt != but && bt->poin == but->poin && ELEM(bt->type, UI_BTYPE_ROW, UI_BTYPE_LISTROW)) {
      ui_but_update_edited(bt);
    }
  }

  data->retval = but->retval;
  data->applied = true;
}

static void ui_apply_but_VIEW_ITEM(bContext *C,
                                   uiBlock *block,
                                   uiBut *but,
                                   uiHandleButtonData *data)
{
  if (data->apply_through_extra_icon) {
    /* Don't apply this, it would cause unintended tree-row toggling when clicking on extra icons.
     */
    return;
  }
  ui_apply_but_ROW(C, block, but, data);
}

/**
 * \note Ownership of \a properties is moved here. The #uiAfterFunc owns it now.
 *
 * \param context_but: The button to use context from when calling or polling the operator.
 *
 * \returns true if the operator was executed, otherwise false.
 */
static bool ui_list_invoke_item_operator(bContext *C,
                                         const uiBut *context_but,
                                         wmOperatorType *ot,
                                         PointerRNA **properties)
{
  if (!ui_but_context_poll_operator(C, ot, context_but)) {
    return false;
  }

  /* Allow the context to be set from the hovered button, so the list item draw callback can set
   * context for the operators. */
  ui_handle_afterfunc_add_operator_ex(ot, properties, WM_OP_INVOKE_DEFAULT, context_but);
  return true;
}

static void ui_apply_but_LISTROW(bContext *C, uiBlock *block, uiBut *but, uiHandleButtonData *data)
{
  uiBut *listbox = ui_list_find_from_row(data->region, but);
  if (listbox) {
    uiList *list = static_cast<uiList *>(listbox->custom_data);
    if (list && list->dyn_data->custom_activate_optype) {
      ui_list_invoke_item_operator(
          C, but, list->dyn_data->custom_activate_optype, &list->dyn_data->custom_activate_opptr);
    }
  }

  ui_apply_but_ROW(C, block, but, data);
}

static void ui_apply_but_TEX(bContext *C, uiBut *but, uiHandleButtonData *data)
{
  if (!data->str) {
    return;
  }

  ui_but_string_set(C, but, data->str);
  ui_but_update_edited(but);

  /* give butfunc a copy of the original text too.
   * feature used for bone renaming, channels, etc.
   * afterfunc frees rename_orig */
  if (data->origstr && (but->flag & UI_BUT_TEXTEDIT_UPDATE)) {
    /* In this case, we need to keep origstr available,
     * to restore real org string in case we cancel after having typed something already. */
    but->rename_orig = BLI_strdup(data->origstr);
  }
  /* only if there are afterfuncs, otherwise 'renam_orig' isn't freed */
  else if (ui_afterfunc_check(but->block, but)) {
    but->rename_orig = data->origstr;
    data->origstr = nullptr;
  }

  void *orig_arg2 = but->func_arg2;

  /* If arg2 isn't in use already, pass the active search item through it. */
  if ((but->func_arg2 == nullptr) && (but->type == UI_BTYPE_SEARCH_MENU)) {
    uiButSearch *search_but = (uiButSearch *)but;
    but->func_arg2 = search_but->item_active;
  }

  ui_apply_but_func(C, but);

  but->func_arg2 = orig_arg2;

  data->retval = but->retval;
  data->applied = true;
}

static void ui_apply_but_TAB(bContext *C, uiBut *but, uiHandleButtonData *data)
{
  if (data->str) {
    ui_but_string_set(C, but, data->str);
    ui_but_update_edited(but);
  }
  else {
    ui_but_value_set(but, but->hardmax);
    ui_apply_but_func(C, but);
  }

  data->retval = but->retval;
  data->applied = true;
}

static void ui_apply_but_NUM(bContext *C, uiBut *but, uiHandleButtonData *data)
{
  if (data->str) {
    /* This is intended to avoid unnecessary updates when the value stays the same, however there
     * are issues with the current implementation. It does not work with multi-button editing
     * (#89996) or operator popups where a number button requires an update even if the value is
     * unchanged (#89996).
     *
     * Trying to detect changes at this level is not reliable. Instead it could be done at the
     * level of RNA update/set, skipping RNA update if RNA set did not change anything, instead
     * of skipping all button updates. */
#if 0
    double value;
    /* Check if the string value is a number and cancel if it's equal to the startvalue. */
    if (ui_but_string_eval_number(C, but, data->str, &value) && (value == data->startvalue)) {
      data->cancel = true;
      return;
    }
#endif

    if (ui_but_string_set(C, but, data->str)) {
      data->value = ui_but_value_get(but);
    }
    else {
      data->cancel = true;
      return;
    }
  }
  else {
    ui_but_value_set(but, data->value);
  }

  ui_but_update_edited(but);
  ui_apply_but_func(C, but);

  data->retval = but->retval;
  data->applied = true;
}

static void ui_apply_but_VEC(bContext *C, uiBut *but, uiHandleButtonData *data)
{
  ui_but_v3_set(but, data->vec);
  ui_but_update_edited(but);
  ui_apply_but_func(C, but);

  data->retval = but->retval;
  data->applied = true;
}

static void ui_apply_but_COLORBAND(bContext *C, uiBut *but, uiHandleButtonData *data)
{
  ui_apply_but_func(C, but);
  data->retval = but->retval;
  data->applied = true;
}

static void ui_apply_but_CURVE(bContext *C, uiBut *but, uiHandleButtonData *data)
{
  ui_apply_but_func(C, but);
  data->retval = but->retval;
  data->applied = true;
}

static void ui_apply_but_CURVEPROFILE(bContext *C, uiBut *but, uiHandleButtonData *data)
{
  ui_apply_but_func(C, but);
  data->retval = but->retval;
  data->applied = true;
}

/** \} */

/* -------------------------------------------------------------------- */
/** \name Button Drag Multi-Number
 * \{ */

#ifdef USE_DRAG_MULTINUM

/* small multi-but api */
static void ui_multibut_add(uiHandleButtonData *data, uiBut *but)
{
  BLI_assert(but->flag & UI_BUT_DRAG_MULTI);
  BLI_assert(data->multi_data.has_mbuts);

  uiButMultiState *mbut_state = MEM_cnew<uiButMultiState>(__func__);
  mbut_state->but = but;
  mbut_state->origvalue = ui_but_value_get(but);
#  ifdef USE_ALLSELECT
  mbut_state->select_others.is_copy = data->select_others.is_copy;
#  endif

  BLI_linklist_prepend(&data->multi_data.mbuts, mbut_state);

  UI_butstore_register(data->multi_data.bs_mbuts, &mbut_state->but);
}

static uiButMultiState *ui_multibut_lookup(uiHandleButtonData *data, const uiBut *but)
{
  for (LinkNode *l = data->multi_data.mbuts; l; l = l->next) {
    uiButMultiState *mbut_state = static_cast<uiButMultiState *>(l->link);

    if (mbut_state->but == but) {
      return mbut_state;
    }
  }

  return nullptr;
}

static void ui_multibut_restore(bContext *C, uiHandleButtonData *data, uiBlock *block)
{
  LISTBASE_FOREACH (uiBut *, but, &block->buttons) {
    if (but->flag & UI_BUT_DRAG_MULTI) {
      uiButMultiState *mbut_state = ui_multibut_lookup(data, but);
      if (mbut_state) {
        ui_but_value_set(but, mbut_state->origvalue);

#  ifdef USE_ALLSELECT
        if (mbut_state->select_others.elems_len > 0) {
          ui_selectcontext_apply(
              C, but, &mbut_state->select_others, mbut_state->origvalue, mbut_state->origvalue);
        }
#  else
        UNUSED_VARS(C);
#  endif
      }
    }
  }
}

static void ui_multibut_free(uiHandleButtonData *data, uiBlock *block)
{
#  ifdef USE_ALLSELECT
  if (data->multi_data.mbuts) {
    LinkNode *list = data->multi_data.mbuts;
    while (list) {
      LinkNode *next = list->next;
      uiButMultiState *mbut_state = static_cast<uiButMultiState *>(list->link);

      if (mbut_state->select_others.elems) {
        MEM_freeN(mbut_state->select_others.elems);
      }

      MEM_freeN(list->link);
      MEM_freeN(list);
      list = next;
    }
  }
#  else
  BLI_linklist_freeN(data->multi_data.mbuts);
#  endif

  data->multi_data.mbuts = nullptr;

  if (data->multi_data.bs_mbuts) {
    UI_butstore_free(block, data->multi_data.bs_mbuts);
    data->multi_data.bs_mbuts = nullptr;
  }
}

static bool ui_multibut_states_tag(uiBut *but_active,
                                   uiHandleButtonData *data,
                                   const wmEvent *event)
{
  float seg[2][2];
  bool changed = false;

  seg[0][0] = data->multi_data.drag_start[0];
  seg[0][1] = data->multi_data.drag_start[1];

  seg[1][0] = event->xy[0];
  seg[1][1] = event->xy[1];

  BLI_assert(data->multi_data.init == uiHandleButtonMulti::INIT_SETUP);

  ui_window_to_block_fl(data->region, but_active->block, &seg[0][0], &seg[0][1]);
  ui_window_to_block_fl(data->region, but_active->block, &seg[1][0], &seg[1][1]);

  data->multi_data.has_mbuts = false;

  /* follow ui_but_find_mouse_over_ex logic */
  LISTBASE_FOREACH (uiBut *, but, &but_active->block->buttons) {
    bool drag_prev = false;
    bool drag_curr = false;

    /* re-set each time */
    if (but->flag & UI_BUT_DRAG_MULTI) {
      but->flag &= ~UI_BUT_DRAG_MULTI;
      drag_prev = true;
    }

    if (ui_but_is_interactive(but, false)) {

      /* drag checks */
      if (but_active != but) {
        if (ui_but_is_compatible(but_active, but)) {

          BLI_assert(but->active == nullptr);

          /* finally check for overlap */
          if (BLI_rctf_isect_segment(&but->rect, seg[0], seg[1])) {

            but->flag |= UI_BUT_DRAG_MULTI;
            data->multi_data.has_mbuts = true;
            drag_curr = true;
          }
        }
      }
    }

    changed |= (drag_prev != drag_curr);
  }

  return changed;
}

static void ui_multibut_states_create(uiBut *but_active, uiHandleButtonData *data)
{
  BLI_assert(data->multi_data.init == uiHandleButtonMulti::INIT_SETUP);
  BLI_assert(data->multi_data.has_mbuts);

  data->multi_data.bs_mbuts = UI_butstore_create(but_active->block);

  LISTBASE_FOREACH (uiBut *, but, &but_active->block->buttons) {
    if (but->flag & UI_BUT_DRAG_MULTI) {
      ui_multibut_add(data, but);
    }
  }

  /* Edit buttons proportionally to each other.
   * NOTE: if we mix buttons which are proportional and others which are not,
   * this may work a bit strangely. */
  if ((but_active->rnaprop && (RNA_property_flag(but_active->rnaprop) & PROP_PROPORTIONAL)) ||
      ELEM(but_active->unit_type, RNA_SUBTYPE_UNIT_VALUE(PROP_UNIT_LENGTH)))
  {
    if (data->origvalue != 0.0) {
      data->multi_data.is_proportional = true;
    }
  }
}

static void ui_multibut_states_apply(bContext *C, uiHandleButtonData *data, uiBlock *block)
{
  ARegion *region = data->region;
  const double value_delta = data->value - data->origvalue;
  const double value_scale = data->multi_data.is_proportional ? (data->value / data->origvalue) :
                                                                0.0;

  BLI_assert(data->multi_data.init == uiHandleButtonMulti::INIT_ENABLE);
  BLI_assert(data->multi_data.skip == false);

  LISTBASE_FOREACH (uiBut *, but, &block->buttons) {
    if (!(but->flag & UI_BUT_DRAG_MULTI)) {
      continue;
    }

    uiButMultiState *mbut_state = ui_multibut_lookup(data, but);

    if (mbut_state == nullptr) {
      /* Highly unlikely. */
      printf("%s: Can't find button\n", __func__);
      /* While this avoids crashing, multi-button dragging will fail,
       * which is still a bug from the user perspective. See #83651. */
      continue;
    }

    void *active_back;
    ui_but_execute_begin(C, region, but, &active_back);

#  ifdef USE_ALLSELECT
    if (data->select_others.is_enabled) {
      /* init once! */
      if (mbut_state->select_others.elems_len == 0) {
        ui_selectcontext_begin(C, but, &mbut_state->select_others);
      }
      if (mbut_state->select_others.elems_len == 0) {
        mbut_state->select_others.elems_len = -1;
      }
    }

    /* Needed so we apply the right deltas. */
    but->active->origvalue = mbut_state->origvalue;
    but->active->select_others = mbut_state->select_others;
    but->active->select_others.do_free = false;
#  endif

    BLI_assert(active_back == nullptr);
    /* No need to check 'data->state' here. */
    if (data->str) {
      /* Entering text (set all). */
      but->active->value = data->value;
      ui_but_string_set(C, but, data->str);
    }
    else {
      /* Dragging (use delta). */
      if (data->multi_data.is_proportional) {
        but->active->value = mbut_state->origvalue * value_scale;
      }
      else {
        but->active->value = mbut_state->origvalue + value_delta;
      }

      /* Clamp based on soft limits, see #40154. */
      CLAMP(but->active->value, double(but->softmin), double(but->softmax));
    }

    ui_but_execute_end(C, region, but, active_back);
  }
}

#endif /* USE_DRAG_MULTINUM */

/** \} */

/* -------------------------------------------------------------------- */
/** \name Button Drag Toggle
 * \{ */

#ifdef USE_DRAG_TOGGLE

/* Helpers that wrap boolean functions, to support different kinds of buttons. */

static bool ui_drag_toggle_but_is_supported(const uiBut *but)
{
  if (but->flag & UI_BUT_DISABLED) {
    return false;
  }
  if (ui_but_is_bool(but)) {
    return true;
  }
  if (UI_but_is_decorator(but)) {
    return ELEM(but->icon,
                ICON_DECORATE,
                ICON_DECORATE_KEYFRAME,
                ICON_DECORATE_ANIMATE,
                ICON_DECORATE_OVERRIDE);
  }
  return false;
}

/* Button pushed state to compare if other buttons match. Can be more
 * then just true or false for toggle buttons with more than 2 states. */
static int ui_drag_toggle_but_pushed_state(uiBut *but)
{
  if (but->rnapoin.data == nullptr && but->poin == nullptr && but->icon) {
    /* Assume icon identifies a unique state, for buttons that
     * work through functions callbacks and don't have an boolean
     * value that indicates the state. */
    return but->icon + but->iconadd;
  }
  if (ui_but_is_bool(but)) {
    return ui_but_is_pushed(but);
  }
  return 0;
}

struct uiDragToggleHandle {
  /* init */
  int pushed_state;
  float but_cent_start[2];

  bool is_xy_lock_init;
  bool xy_lock[2];

  int xy_init[2];
  int xy_last[2];
};

static bool ui_drag_toggle_set_xy_xy(
    bContext *C, ARegion *region, const int pushed_state, const int xy_src[2], const int xy_dst[2])
{
  /* popups such as layers won't re-evaluate on redraw */
  const bool do_check = (region->regiontype == RGN_TYPE_TEMPORARY);
  bool changed = false;

  LISTBASE_FOREACH (uiBlock *, block, &region->uiblocks) {
    float xy_a_block[2] = {float(xy_src[0]), float(xy_src[1])};
    float xy_b_block[2] = {float(xy_dst[0]), float(xy_dst[1])};

    ui_window_to_block_fl(region, block, &xy_a_block[0], &xy_a_block[1]);
    ui_window_to_block_fl(region, block, &xy_b_block[0], &xy_b_block[1]);

    LISTBASE_FOREACH (uiBut *, but, &block->buttons) {
      /* NOTE: ctrl is always true here because (at least for now)
       * we always want to consider text control in this case, even when not embossed. */

      if (!ui_but_is_interactive(but, true)) {
        continue;
      }
      if (!BLI_rctf_isect_segment(&but->rect, xy_a_block, xy_b_block)) {
        continue;
      }
      if (!ui_drag_toggle_but_is_supported(but)) {
        continue;
      }
      /* is it pressed? */
      const int pushed_state_but = ui_drag_toggle_but_pushed_state(but);
      if (pushed_state_but == pushed_state) {
        continue;
      }

      /* execute the button */
      UI_but_execute(C, region, but);
      if (do_check) {
        ui_but_update_edited(but);
      }
      if (U.runtime.is_dirty == false) {
        ui_but_update_preferences_dirty(but);
      }
      changed = true;
    }
  }

  if (changed) {
    /* apply now, not on release (or if handlers are canceled for whatever reason) */
    ui_apply_but_funcs_after(C);
  }

  return changed;
}

static void ui_drag_toggle_set(bContext *C, uiDragToggleHandle *drag_info, const int xy_input[2])
{
  ARegion *region = CTX_wm_region(C);
  bool do_draw = false;

  /**
   * Initialize Locking:
   *
   * Check if we need to initialize the lock axis by finding if the first
   * button we mouse over is X or Y aligned, then lock the mouse to that axis after.
   */
  if (drag_info->is_xy_lock_init == false) {
    /* first store the buttons original coords */
    uiBut *but = ui_but_find_mouse_over_ex(region, xy_input, true, false, nullptr, nullptr);

    if (but) {
      if (but->flag & UI_BUT_DRAG_LOCK) {
        const float but_cent_new[2] = {
            BLI_rctf_cent_x(&but->rect),
            BLI_rctf_cent_y(&but->rect),
        };

        /* check if this is a different button,
         * chances are high the button won't move about :) */
        if (len_manhattan_v2v2(drag_info->but_cent_start, but_cent_new) > 1.0f) {
          if (fabsf(drag_info->but_cent_start[0] - but_cent_new[0]) <
              fabsf(drag_info->but_cent_start[1] - but_cent_new[1]))
          {
            drag_info->xy_lock[0] = true;
          }
          else {
            drag_info->xy_lock[1] = true;
          }
          drag_info->is_xy_lock_init = true;
        }
      }
      else {
        drag_info->is_xy_lock_init = true;
      }
    }
  }
  /* done with axis locking */

  int xy[2];
  xy[0] = (drag_info->xy_lock[0] == false) ? xy_input[0] : drag_info->xy_last[0];
  xy[1] = (drag_info->xy_lock[1] == false) ? xy_input[1] : drag_info->xy_last[1];

  /* touch all buttons between last mouse coord and this one */
  do_draw = ui_drag_toggle_set_xy_xy(C, region, drag_info->pushed_state, drag_info->xy_last, xy);

  if (do_draw) {
    ED_region_tag_redraw(region);
  }

  copy_v2_v2_int(drag_info->xy_last, xy);
}

static void ui_handler_region_drag_toggle_remove(bContext * /*C*/, void *userdata)
{
  uiDragToggleHandle *drag_info = static_cast<uiDragToggleHandle *>(userdata);
  MEM_freeN(drag_info);
}

static int ui_handler_region_drag_toggle(bContext *C, const wmEvent *event, void *userdata)
{
  uiDragToggleHandle *drag_info = static_cast<uiDragToggleHandle *>(userdata);
  bool done = false;

  switch (event->type) {
    case LEFTMOUSE: {
      if (event->val == KM_RELEASE) {
        done = true;
      }
      break;
    }
    case MOUSEMOVE: {
      ui_drag_toggle_set(C, drag_info, event->xy);
      break;
    }
  }

  if (done) {
    wmWindow *win = CTX_wm_window(C);
    const ARegion *region = CTX_wm_region(C);
    uiBut *but = ui_but_find_mouse_over_ex(
        region, drag_info->xy_init, true, false, nullptr, nullptr);

    if (but) {
      ui_apply_but_undo(but);
    }

    WM_event_remove_ui_handler(&win->modalhandlers,
                               ui_handler_region_drag_toggle,
                               ui_handler_region_drag_toggle_remove,
                               drag_info,
                               false);
    ui_handler_region_drag_toggle_remove(C, drag_info);

    WM_event_add_mousemove(win);
    return WM_UI_HANDLER_BREAK;
  }
  return WM_UI_HANDLER_CONTINUE;
}

static bool ui_but_is_drag_toggle(const uiBut *but)
{
  return ((ui_drag_toggle_but_is_supported(but) == true) &&
          /* Menu check is important so the button dragged over isn't removed instantly. */
          (ui_block_is_menu(but->block) == false));
}

#endif /* USE_DRAG_TOGGLE */

#ifdef USE_ALLSELECT

static bool ui_selectcontext_begin(bContext *C, uiBut *but, uiSelectContextStore *selctx_data)
{
  PointerRNA lptr;
  PropertyRNA *lprop;
  bool success = false;

  char *path = nullptr;
  ListBase lb = {nullptr};

  PointerRNA ptr = but->rnapoin;
  PropertyRNA *prop = but->rnaprop;
  const int index = but->rnaindex;

  /* for now don't support whole colors */
  if (index == -1) {
    return false;
  }

  /* if there is a valid property that is editable... */
  if (ptr.data && prop) {
    bool use_path_from_id;

    /* some facts we want to know */
    const bool is_array = RNA_property_array_check(prop);
    const int rna_type = RNA_property_type(prop);

    if (UI_context_copy_to_selected_list(C, &ptr, prop, &lb, &use_path_from_id, &path) &&
        !BLI_listbase_is_empty(&lb))
    {
      selctx_data->elems_len = BLI_listbase_count(&lb);
      selctx_data->elems = static_cast<uiSelectContextElem *>(
          MEM_mallocN(sizeof(uiSelectContextElem) * selctx_data->elems_len, __func__));
      int i;
      LISTBASE_FOREACH_INDEX (CollectionPointerLink *, link, &lb, i) {
        if (i >= selctx_data->elems_len) {
          break;
        }

        if (!UI_context_copy_to_selected_check(
                &ptr, &link->ptr, prop, path, use_path_from_id, &lptr, &lprop))
        {
          selctx_data->elems_len -= 1;
          i -= 1;
          continue;
        }

        uiSelectContextElem *other = &selctx_data->elems[i];
        other->ptr = lptr;
        if (is_array) {
          if (rna_type == PROP_FLOAT) {
            other->val_f = RNA_property_float_get_index(&lptr, lprop, index);
          }
          else if (rna_type == PROP_INT) {
            other->val_i = RNA_property_int_get_index(&lptr, lprop, index);
          }
          /* ignored for now */
#  if 0
          else if (rna_type == PROP_BOOLEAN) {
            other->val_b = RNA_property_boolean_get_index(&lptr, lprop, index);
          }
#  endif
        }
        else {
          if (rna_type == PROP_FLOAT) {
            other->val_f = RNA_property_float_get(&lptr, lprop);
          }
          else if (rna_type == PROP_INT) {
            other->val_i = RNA_property_int_get(&lptr, lprop);
          }
          /* ignored for now */
#  if 0
          else if (rna_type == PROP_BOOLEAN) {
            other->val_b = RNA_property_boolean_get(&lptr, lprop);
          }
          else if (rna_type == PROP_ENUM) {
            other->val_i = RNA_property_enum_get(&lptr, lprop);
          }
#  endif
        }
      }
      success = (selctx_data->elems_len != 0);
    }
  }

  if (selctx_data->elems_len == 0) {
    MEM_SAFE_FREE(selctx_data->elems);
  }

  MEM_SAFE_FREE(path);
  BLI_freelistN(&lb);

  /* caller can clear */
  selctx_data->do_free = true;

  if (success) {
    but->flag |= UI_BUT_IS_SELECT_CONTEXT;
  }

  return success;
}

static void ui_selectcontext_end(uiBut *but, uiSelectContextStore *selctx_data)
{
  if (selctx_data->do_free) {
    if (selctx_data->elems) {
      MEM_freeN(selctx_data->elems);
    }
  }

  but->flag &= ~UI_BUT_IS_SELECT_CONTEXT;
}

static void ui_selectcontext_apply(bContext *C,
                                   uiBut *but,
                                   uiSelectContextStore *selctx_data,
                                   const double value,
                                   const double value_orig)
{
  if (selctx_data->elems) {
    PropertyRNA *prop = but->rnaprop;
    PropertyRNA *lprop = but->rnaprop;
    const int index = but->rnaindex;
    const bool use_delta = (selctx_data->is_copy == false);

    union {
      bool b;
      int i;
      float f;
      char *str;
      PointerRNA p;
    } delta, min, max;

    const bool is_array = RNA_property_array_check(prop);
    const int rna_type = RNA_property_type(prop);

    if (rna_type == PROP_FLOAT) {
      delta.f = use_delta ? (value - value_orig) : value;
      RNA_property_float_range(&but->rnapoin, prop, &min.f, &max.f);
    }
    else if (rna_type == PROP_INT) {
      delta.i = use_delta ? (int(value) - int(value_orig)) : int(value);
      RNA_property_int_range(&but->rnapoin, prop, &min.i, &max.i);
    }
    else if (rna_type == PROP_ENUM) {
      /* Not a delta in fact. */
      delta.i = RNA_property_enum_get(&but->rnapoin, prop);
    }
    else if (rna_type == PROP_BOOLEAN) {
      if (is_array) {
        /* Not a delta in fact. */
        delta.b = RNA_property_boolean_get_index(&but->rnapoin, prop, index);
      }
      else {
        /* Not a delta in fact. */
        delta.b = RNA_property_boolean_get(&but->rnapoin, prop);
      }
    }
    else if (rna_type == PROP_POINTER) {
      /* Not a delta in fact. */
      delta.p = RNA_property_pointer_get(&but->rnapoin, prop);
    }
    else if (rna_type == PROP_STRING) {
      /* Not a delta in fact. */
      delta.str = RNA_property_string_get_alloc(&but->rnapoin, prop, nullptr, 0, nullptr);
    }

#  ifdef USE_ALLSELECT_LAYER_HACK
    /* make up for not having 'handle_layer_buttons' */
    {
      const PropertySubType subtype = RNA_property_subtype(prop);

      if ((rna_type == PROP_BOOLEAN) && ELEM(subtype, PROP_LAYER, PROP_LAYER_MEMBER) && is_array &&
          /* could check for 'handle_layer_buttons' */
          but->func)
      {
        wmWindow *win = CTX_wm_window(C);
        if ((win->eventstate->modifier & KM_SHIFT) == 0) {
          const int len = RNA_property_array_length(&but->rnapoin, prop);
          bool *tmparray = static_cast<bool *>(MEM_callocN(sizeof(bool) * len, __func__));

          tmparray[index] = true;

          for (int i = 0; i < selctx_data->elems_len; i++) {
            uiSelectContextElem *other = &selctx_data->elems[i];
            PointerRNA lptr = other->ptr;
            RNA_property_boolean_set_array(&lptr, lprop, tmparray);
            RNA_property_update(C, &lptr, lprop);
          }

          MEM_freeN(tmparray);

          return;
        }
      }
    }
#  endif

    for (int i = 0; i < selctx_data->elems_len; i++) {
      uiSelectContextElem *other = &selctx_data->elems[i];
      PointerRNA lptr = other->ptr;

      if (rna_type == PROP_FLOAT) {
        float other_value = use_delta ? (other->val_f + delta.f) : delta.f;
        CLAMP(other_value, min.f, max.f);
        if (is_array) {
          RNA_property_float_set_index(&lptr, lprop, index, other_value);
        }
        else {
          RNA_property_float_set(&lptr, lprop, other_value);
        }
      }
      else if (rna_type == PROP_INT) {
        int other_value = use_delta ? (other->val_i + delta.i) : delta.i;
        CLAMP(other_value, min.i, max.i);
        if (is_array) {
          RNA_property_int_set_index(&lptr, lprop, index, other_value);
        }
        else {
          RNA_property_int_set(&lptr, lprop, other_value);
        }
      }
      else if (rna_type == PROP_BOOLEAN) {
        const bool other_value = delta.b;
        if (is_array) {
          RNA_property_boolean_set_index(&lptr, lprop, index, other_value);
        }
        else {
          RNA_property_boolean_set(&lptr, lprop, delta.b);
        }
      }
      else if (rna_type == PROP_ENUM) {
        const int other_value = delta.i;
        BLI_assert(!is_array);
        RNA_property_enum_set(&lptr, lprop, other_value);
      }
      else if (rna_type == PROP_POINTER) {
        const PointerRNA other_value = delta.p;
        RNA_property_pointer_set(&lptr, lprop, other_value, nullptr);
      }
      else if (rna_type == PROP_STRING) {
        const char *other_value = delta.str;
        RNA_property_string_set(&lptr, lprop, other_value);
      }

      RNA_property_update(C, &lptr, prop);
    }
    if (rna_type == PROP_STRING) {
      MEM_freeN(delta.str);
    }
  }
}

#endif /* USE_ALLSELECT */

/** \} */

/* -------------------------------------------------------------------- */
/** \name Button Drag
 * \{ */

static bool ui_but_drag_init(bContext *C,
                             uiBut *but,
                             uiHandleButtonData *data,
                             const wmEvent *event)
{
  /* prevent other WM gestures to start while we try to drag */
  WM_gestures_remove(CTX_wm_window(C));

  /* Clamp the maximum to half the UI unit size so a high user preference
   * doesn't require the user to drag more than half the default button height. */
  const int drag_threshold = min_ii(
      WM_event_drag_threshold(event),
      int((UI_UNIT_Y / 2) * ui_block_to_window_scale(data->region, but->block)));

  if (abs(data->dragstartx - event->xy[0]) + abs(data->dragstarty - event->xy[1]) > drag_threshold)
  {
    button_activate_state(C, but, BUTTON_STATE_EXIT);
    data->cancel = true;
#ifdef USE_DRAG_TOGGLE
    if (ui_drag_toggle_but_is_supported(but)) {
      uiDragToggleHandle *drag_info = MEM_cnew<uiDragToggleHandle>(__func__);
      ARegion *region_prev;

      /* call here because regular mouse-up event won't run,
       * typically 'button_activate_exit()' handles this */
      ui_apply_but_autokey(C, but);

      drag_info->pushed_state = ui_drag_toggle_but_pushed_state(but);
      drag_info->but_cent_start[0] = BLI_rctf_cent_x(&but->rect);
      drag_info->but_cent_start[1] = BLI_rctf_cent_y(&but->rect);
      copy_v2_v2_int(drag_info->xy_init, event->xy);
      copy_v2_v2_int(drag_info->xy_last, event->xy);

      /* needed for toggle drag on popups */
      region_prev = CTX_wm_region(C);
      CTX_wm_region_set(C, data->region);

      WM_event_add_ui_handler(C,
                              &data->window->modalhandlers,
                              ui_handler_region_drag_toggle,
                              ui_handler_region_drag_toggle_remove,
                              drag_info,
                              WM_HANDLER_BLOCKING);

      CTX_wm_region_set(C, region_prev);

      /* Initialize alignment for single row/column regions,
       * otherwise we use the relative position of the first other button dragged over. */
      if (ELEM(data->region->regiontype,
               RGN_TYPE_NAV_BAR,
               RGN_TYPE_HEADER,
               RGN_TYPE_TOOL_HEADER,
               RGN_TYPE_FOOTER,
               RGN_TYPE_ASSET_SHELF_HEADER))
      {
        const int region_alignment = RGN_ALIGN_ENUM_FROM_MASK(data->region->alignment);
        int lock_axis = -1;

        if (ELEM(region_alignment, RGN_ALIGN_LEFT, RGN_ALIGN_RIGHT)) {
          lock_axis = 0;
        }
        else if (ELEM(region_alignment, RGN_ALIGN_TOP, RGN_ALIGN_BOTTOM)) {
          lock_axis = 1;
        }
        if (lock_axis != -1) {
          drag_info->xy_lock[lock_axis] = true;
          drag_info->is_xy_lock_init = true;
        }
      }
    }
    else
#endif
        if (but->type == UI_BTYPE_COLOR)
    {
      bool valid = false;
      uiDragColorHandle *drag_info = MEM_cnew<uiDragColorHandle>(__func__);

      /* TODO: support more button pointer types. */
      if (but->rnaprop && RNA_property_subtype(but->rnaprop) == PROP_COLOR_GAMMA) {
        ui_but_v3_get(but, drag_info->color);
        drag_info->gamma_corrected = true;
        valid = true;
      }
      else if (but->rnaprop && RNA_property_subtype(but->rnaprop) == PROP_COLOR) {
        ui_but_v3_get(but, drag_info->color);
        drag_info->gamma_corrected = false;
        valid = true;
      }
      else if (ELEM(but->pointype, UI_BUT_POIN_FLOAT, UI_BUT_POIN_CHAR)) {
        ui_but_v3_get(but, drag_info->color);
        copy_v3_v3(drag_info->color, (float *)but->poin);
        valid = true;
      }

      if (valid) {
        WM_event_start_drag(C, ICON_COLOR, WM_DRAG_COLOR, drag_info, 0.0, WM_DRAG_FREE_DATA);
      }
      else {
        MEM_freeN(drag_info);
        return false;
      }
    }
    else if (but->type == UI_BTYPE_VIEW_ITEM) {
      const uiButViewItem *view_item_but = (uiButViewItem *)but;
      if (view_item_but->view_item) {
        return UI_view_item_drag_start(C, view_item_but->view_item);
      }
    }
    else {
      ui_but_drag_start(C, but);
    }
    return true;
  }

  return false;
}

/** \} */

/* -------------------------------------------------------------------- */
/** \name Button Apply
 * \{ */

static void ui_apply_but_IMAGE(bContext *C, uiBut *but, uiHandleButtonData *data)
{
  ui_apply_but_func(C, but);
  data->retval = but->retval;
  data->applied = true;
}

static void ui_apply_but_HISTOGRAM(bContext *C, uiBut *but, uiHandleButtonData *data)
{
  ui_apply_but_func(C, but);
  data->retval = but->retval;
  data->applied = true;
}

static void ui_apply_but_WAVEFORM(bContext *C, uiBut *but, uiHandleButtonData *data)
{
  ui_apply_but_func(C, but);
  data->retval = but->retval;
  data->applied = true;
}

static void ui_apply_but_TRACKPREVIEW(bContext *C, uiBut *but, uiHandleButtonData *data)
{
  ui_apply_but_func(C, but);
  data->retval = but->retval;
  data->applied = true;
}

static void ui_apply_but(
    bContext *C, uiBlock *block, uiBut *but, uiHandleButtonData *data, const bool interactive)
{
  const eButType but_type = but->type; /* Store as const to quiet maybe uninitialized warning. */

  data->retval = 0;

  /* if we cancel and have not applied yet, there is nothing to do,
   * otherwise we have to restore the original value again */
  if (data->cancel) {
    if (!data->applied) {
      return;
    }

    if (data->str) {
      MEM_freeN(data->str);
    }
    data->str = data->origstr;
    data->origstr = nullptr;
    data->value = data->origvalue;
    copy_v3_v3(data->vec, data->origvec);
    /* postpone clearing origdata */
  }
  else {
    /* We avoid applying interactive edits a second time
     * at the end with the #uiHandleButtonData.applied_interactive flag. */
    if (interactive) {
      data->applied_interactive = true;
    }
    else if (data->applied_interactive) {
      return;
    }

#ifdef USE_ALLSELECT
    wmWindow *win = CTX_wm_window(C);
#  ifdef USE_DRAG_MULTINUM
    if (but->flag & UI_BUT_DRAG_MULTI) {
      /* pass */
    }
    else
#  endif
        if (data->select_others.elems_len == 0)
    {
<<<<<<< HEAD
      /* may have been enabled before activating */
      if (data->select_others.is_enabled || IS_ALLSELECT_EVENT(win->eventstate)) {
        ui_selectcontext_begin(C, but, &data->select_others);
        data->select_others.is_enabled = true;
=======
      wmWindow *win = CTX_wm_window(C);
      wmEvent *event = win->eventstate;
      /* May have been enabled before activating, don't do for array pasting. */
      if (data->select_others.is_enabled || IS_ALLSELECT_EVENT(event)) {
        /* See comment for #IS_ALLSELECT_EVENT why this needs to be filtered here. */
        const bool is_array_paste = (event->val == KM_PRESS) &&
                                    (event->modifier & (KM_CTRL | KM_OSKEY)) &&
                                    (event->modifier & KM_SHIFT) == 0 && (event->type == EVT_VKEY);
        if (!is_array_paste) {
          ui_selectcontext_begin(C, but, &data->select_others);
          data->select_others.is_enabled = true;
        }
>>>>>>> 05c053cd
      }
    }
    else {
      if (!IS_ALLSELECT_EVENT(win->eventstate)) {
        data->select_others.elems_len = 0;
        but->flag &= ~UI_BUT_IS_SELECT_CONTEXT;
      }
    }

    if (data->select_others.elems_len == 0) {
      /* Don't check again. */
      data->select_others.elems_len = -1;
    }
#endif
  }

  /* ensures we are writing actual values */
  char *editstr = but->editstr;
  double *editval = but->editval;
  float *editvec = but->editvec;
  ColorBand *editcoba;
  CurveMapping *editcumap;
  CurveProfile *editprofile;
  if (but_type == UI_BTYPE_COLORBAND) {
    uiButColorBand *but_coba = (uiButColorBand *)but;
    editcoba = but_coba->edit_coba;
  }
  else if (but_type == UI_BTYPE_CURVE) {
    uiButCurveMapping *but_cumap = (uiButCurveMapping *)but;
    editcumap = but_cumap->edit_cumap;
  }
  else if (but_type == UI_BTYPE_CURVEPROFILE) {
    uiButCurveProfile *but_profile = (uiButCurveProfile *)but;
    editprofile = but_profile->edit_profile;
  }
  but->editstr = nullptr;
  but->editval = nullptr;
  but->editvec = nullptr;
  if (but_type == UI_BTYPE_COLORBAND) {
    uiButColorBand *but_coba = (uiButColorBand *)but;
    but_coba->edit_coba = nullptr;
  }
  else if (but_type == UI_BTYPE_CURVE) {
    uiButCurveMapping *but_cumap = (uiButCurveMapping *)but;
    but_cumap->edit_cumap = nullptr;
  }
  else if (but_type == UI_BTYPE_CURVEPROFILE) {
    uiButCurveProfile *but_profile = (uiButCurveProfile *)but;
    but_profile->edit_profile = nullptr;
  }

  /* handle different types */
  switch (but_type) {
    case UI_BTYPE_BUT:
    case UI_BTYPE_DECORATOR:
      ui_apply_but_BUT(C, but, data);
      break;
    case UI_BTYPE_TEXT:
    case UI_BTYPE_SEARCH_MENU:
      ui_apply_but_TEX(C, but, data);
      break;
    case UI_BTYPE_BUT_TOGGLE:
    case UI_BTYPE_TOGGLE:
    case UI_BTYPE_TOGGLE_N:
    case UI_BTYPE_ICON_TOGGLE:
    case UI_BTYPE_ICON_TOGGLE_N:
    case UI_BTYPE_CHECKBOX:
    case UI_BTYPE_CHECKBOX_N:
      ui_apply_but_TOG(C, but, data);
      break;
    case UI_BTYPE_ROW:
      ui_apply_but_ROW(C, block, but, data);
      break;
    case UI_BTYPE_VIEW_ITEM:
      ui_apply_but_VIEW_ITEM(C, block, but, data);
      break;
    case UI_BTYPE_LISTROW:
      ui_apply_but_LISTROW(C, block, but, data);
      break;
    case UI_BTYPE_TAB:
      ui_apply_but_TAB(C, but, data);
      break;
    case UI_BTYPE_SCROLL:
    case UI_BTYPE_GRIP:
    case UI_BTYPE_NUM:
    case UI_BTYPE_NUM_SLIDER:
      ui_apply_but_NUM(C, but, data);
      break;
    case UI_BTYPE_MENU:
    case UI_BTYPE_BLOCK:
    case UI_BTYPE_PULLDOWN:
      ui_apply_but_BLOCK(C, but, data);
      break;
    case UI_BTYPE_COLOR:
      if (data->cancel) {
        ui_apply_but_VEC(C, but, data);
      }
      else {
        ui_apply_but_BLOCK(C, but, data);
      }
      break;
    case UI_BTYPE_BUT_MENU:
      ui_apply_but_BUTM(C, but, data);
      break;
    case UI_BTYPE_UNITVEC:
    case UI_BTYPE_HSVCUBE:
    case UI_BTYPE_HSVCIRCLE:
      ui_apply_but_VEC(C, but, data);
      break;
    case UI_BTYPE_COLORBAND:
      ui_apply_but_COLORBAND(C, but, data);
      break;
    case UI_BTYPE_CURVE:
      ui_apply_but_CURVE(C, but, data);
      break;
    case UI_BTYPE_CURVEPROFILE:
      ui_apply_but_CURVEPROFILE(C, but, data);
      break;
    case UI_BTYPE_KEY_EVENT:
    case UI_BTYPE_HOTKEY_EVENT:
      ui_apply_but_BUT(C, but, data);
      break;
    case UI_BTYPE_IMAGE:
      ui_apply_but_IMAGE(C, but, data);
      break;
    case UI_BTYPE_HISTOGRAM:
      ui_apply_but_HISTOGRAM(C, but, data);
      break;
    case UI_BTYPE_WAVEFORM:
      ui_apply_but_WAVEFORM(C, but, data);
      break;
    case UI_BTYPE_TRACK_PREVIEW:
      ui_apply_but_TRACKPREVIEW(C, but, data);
      break;
    default:
      break;
  }

#ifdef USE_DRAG_MULTINUM
  if (data->multi_data.has_mbuts) {
    if ((data->multi_data.init == uiHandleButtonMulti::INIT_ENABLE) &&
        (data->multi_data.skip == false))
    {
      if (data->cancel) {
        ui_multibut_restore(C, data, block);
      }
      else {
        ui_multibut_states_apply(C, data, block);
      }
    }
  }
#endif

#ifdef USE_ALLSELECT
  ui_selectcontext_apply(C, but, &data->select_others, data->value, data->origvalue);
#endif

  if (data->cancel) {
    data->origvalue = 0.0;
    zero_v3(data->origvec);
  }

  but->editstr = editstr;
  but->editval = editval;
  but->editvec = editvec;
  if (but_type == UI_BTYPE_COLORBAND) {
    uiButColorBand *but_coba = (uiButColorBand *)but;
    but_coba->edit_coba = editcoba;
  }
  else if (but_type == UI_BTYPE_CURVE) {
    uiButCurveMapping *but_cumap = (uiButCurveMapping *)but;
    but_cumap->edit_cumap = editcumap;
  }
  else if (but_type == UI_BTYPE_CURVEPROFILE) {
    uiButCurveProfile *but_profile = (uiButCurveProfile *)but;
    but_profile->edit_profile = editprofile;
  }

  if (data->custom_interaction_handle != nullptr) {
    ui_block_interaction_update(
        C, &block->custom_interaction_callbacks, data->custom_interaction_handle);
  }
}

/** \} */

/* -------------------------------------------------------------------- */
/** \name Button Copy & Paste
 * \{ */

static void ui_but_get_pasted_text_from_clipboard(const bool ensure_utf8,
                                                  char **r_buf_paste,
                                                  int *r_buf_len)
{
  /* get only first line even if the clipboard contains multiple lines */
  int length;
  char *text = WM_clipboard_text_get_firstline(false, ensure_utf8, &length);

  if (text) {
    *r_buf_paste = text;
    *r_buf_len = length;
  }
  else {
    *r_buf_paste = static_cast<char *>(MEM_callocN(sizeof(char), __func__));
    *r_buf_len = 0;
  }
}

static int get_but_property_array_length(uiBut *but)
{
  return RNA_property_array_length(&but->rnapoin, but->rnaprop);
}

static void ui_but_set_float_array(
    bContext *C, uiBut *but, uiHandleButtonData *data, const float *values, const int values_len)
{
  button_activate_state(C, but, BUTTON_STATE_NUM_EDITING);

  for (int i = 0; i < values_len; i++) {
    RNA_property_float_set_index(&but->rnapoin, but->rnaprop, i, values[i]);
  }
  if (data) {
    if (but->type == UI_BTYPE_UNITVEC) {
      BLI_assert(values_len == 3);
      copy_v3_v3(data->vec, values);
    }
    else {
      data->value = values[but->rnaindex];
    }
  }

  button_activate_state(C, but, BUTTON_STATE_EXIT);
}

static void float_array_to_string(const float *values,
                                  const int values_len,
                                  char *output,
                                  int output_maxncpy)
{
  const int values_end = values_len - 1;
  int ofs = 0;
  output[ofs++] = '[';
  for (int i = 0; i < values_len; i++) {
    ofs += BLI_snprintf_rlen(
        output + ofs, output_maxncpy - ofs, (i != values_end) ? "%f, " : "%f]", values[i]);
  }
}

static void ui_but_copy_numeric_array(uiBut *but, char *output, int output_maxncpy)
{
  const int values_len = get_but_property_array_length(but);
  blender::Array<float, 16> values(values_len);
  RNA_property_float_get_array(&but->rnapoin, but->rnaprop, values.data());
  float_array_to_string(values.data(), values_len, output, output_maxncpy);
}

static bool parse_float_array(char *text, float *values, int values_len_expected)
{
  /* can parse max 4 floats for now */
  BLI_assert(0 <= values_len_expected && values_len_expected <= 4);

  float v[5];
  const int values_len_actual = sscanf(
      text, "[%f, %f, %f, %f, %f]", &v[0], &v[1], &v[2], &v[3], &v[4]);

  if (values_len_actual == values_len_expected) {
    memcpy(values, v, sizeof(float) * values_len_expected);
    return true;
  }
  return false;
}

static void ui_but_paste_numeric_array(bContext *C,
                                       uiBut *but,
                                       uiHandleButtonData *data,
                                       char *buf_paste)
{
  const int values_len = get_but_property_array_length(but);
  if (values_len > 4) {
    /* not supported for now */
    return;
  }

  blender::Array<float, 16> values(values_len);

  if (parse_float_array(buf_paste, values.data(), values_len)) {
    ui_but_set_float_array(C, but, data, values.data(), values_len);
  }
  else {
    WM_report(RPT_ERROR, "Expected an array of numbers: [n, n, ...]");
  }
}

static void ui_but_copy_numeric_value(uiBut *but, char *output, int output_maxncpy)
{
  /* Get many decimal places, then strip trailing zeros.
   * NOTE: too high values start to give strange results. */
  ui_but_string_get_ex(but, output, output_maxncpy, UI_PRECISION_FLOAT_MAX, false, nullptr);
  BLI_str_rstrip_float_zero(output, '\0');
}

static void ui_but_paste_numeric_value(bContext *C,
                                       uiBut *but,
                                       uiHandleButtonData *data,
                                       char *buf_paste)
{
  double value;
  if (ui_but_string_eval_number(C, but, buf_paste, &value)) {
    button_activate_state(C, but, BUTTON_STATE_NUM_EDITING);
    data->value = value;
    ui_but_string_set(C, but, buf_paste);
    button_activate_state(C, but, BUTTON_STATE_EXIT);
  }
  else {
    WM_report(RPT_ERROR, "Expected a number");
  }
}

static void ui_but_paste_normalized_vector(bContext *C,
                                           uiBut *but,
                                           uiHandleButtonData *data,
                                           char *buf_paste)
{
  float xyz[3];
  if (parse_float_array(buf_paste, xyz, 3)) {
    if (normalize_v3(xyz) == 0.0f) {
      /* better set Z up then have a zero vector */
      xyz[2] = 1.0;
    }
    ui_but_set_float_array(C, but, data, xyz, 3);
  }
  else {
    WM_report(RPT_ERROR, "Paste expected 3 numbers, formatted: '[n, n, n]'");
  }
}

static void ui_but_copy_color(uiBut *but, char *output, int output_maxncpy)
{
  float rgba[4];

  if (but->rnaprop && get_but_property_array_length(but) == 4) {
    rgba[3] = RNA_property_float_get_index(&but->rnapoin, but->rnaprop, 3);
  }
  else {
    rgba[3] = 1.0f;
  }

  ui_but_v3_get(but, rgba);

  /* convert to linear color to do compatible copy between gamma and non-gamma */
  if (but->rnaprop && RNA_property_subtype(but->rnaprop) == PROP_COLOR_GAMMA) {
    srgb_to_linearrgb_v3_v3(rgba, rgba);
  }

  float_array_to_string(rgba, 4, output, output_maxncpy);
}

static void ui_but_paste_color(bContext *C, uiBut *but, char *buf_paste)
{
  float rgba[4];
  if (parse_float_array(buf_paste, rgba, 4)) {
    if (but->rnaprop) {
      /* Assume linear colors in buffer. */
      if (RNA_property_subtype(but->rnaprop) == PROP_COLOR_GAMMA) {
        linearrgb_to_srgb_v3_v3(rgba, rgba);
      }

      /* Some color properties are RGB, not RGBA. */
      const int array_len = get_but_property_array_length(but);
      BLI_assert(ELEM(array_len, 3, 4));
      ui_but_set_float_array(C, but, nullptr, rgba, array_len);
    }
  }
  else {
    WM_report(RPT_ERROR, "Paste expected 4 numbers, formatted: '[n, n, n, n]'");
  }
}

static void ui_but_copy_text(uiBut *but, char *output, int output_maxncpy)
{
  ui_but_string_get(but, output, output_maxncpy);
}

static void ui_but_paste_text(bContext *C, uiBut *but, uiHandleButtonData *data, char *buf_paste)
{
  BLI_assert(but->active == data);
  UNUSED_VARS_NDEBUG(data);
  ui_but_set_string_interactive(C, but, buf_paste);
}

static void ui_but_copy_colorband(uiBut *but)
{
  if (but->poin != nullptr) {
    memcpy(&but_copypaste_coba, but->poin, sizeof(ColorBand));
  }
}

static void ui_but_paste_colorband(bContext *C, uiBut *but, uiHandleButtonData *data)
{
  if (but_copypaste_coba.tot != 0) {
    if (!but->poin) {
      but->poin = reinterpret_cast<char *>(MEM_cnew<ColorBand>(__func__));
    }

    button_activate_state(C, but, BUTTON_STATE_NUM_EDITING);
    memcpy(data->coba, &but_copypaste_coba, sizeof(ColorBand));
    button_activate_state(C, but, BUTTON_STATE_EXIT);
  }
}

static void ui_but_copy_curvemapping(uiBut *but)
{
  if (but->poin != nullptr) {
    but_copypaste_curve_alive = true;
    BKE_curvemapping_free_data(&but_copypaste_curve);
    BKE_curvemapping_copy_data(&but_copypaste_curve, (CurveMapping *)but->poin);
  }
}

static void ui_but_paste_curvemapping(bContext *C, uiBut *but)
{
  if (but_copypaste_curve_alive) {
    if (!but->poin) {
      but->poin = reinterpret_cast<char *>(MEM_cnew<CurveMapping>(__func__));
    }

    button_activate_state(C, but, BUTTON_STATE_NUM_EDITING);
    BKE_curvemapping_free_data((CurveMapping *)but->poin);
    BKE_curvemapping_copy_data((CurveMapping *)but->poin, &but_copypaste_curve);
    button_activate_state(C, but, BUTTON_STATE_EXIT);
  }
}

static void ui_but_copy_CurveProfile(uiBut *but)
{
  if (but->poin != nullptr) {
    but_copypaste_profile_alive = true;
    BKE_curveprofile_free_data(&but_copypaste_profile);
    BKE_curveprofile_copy_data(&but_copypaste_profile, (CurveProfile *)but->poin);
  }
}

static void ui_but_paste_CurveProfile(bContext *C, uiBut *but)
{
  if (but_copypaste_profile_alive) {
    if (!but->poin) {
      but->poin = reinterpret_cast<char *>(MEM_cnew<CurveProfile>(__func__));
    }

    button_activate_state(C, but, BUTTON_STATE_NUM_EDITING);
    BKE_curveprofile_free_data((CurveProfile *)but->poin);
    BKE_curveprofile_copy_data((CurveProfile *)but->poin, &but_copypaste_profile);
    button_activate_state(C, but, BUTTON_STATE_EXIT);
  }
}

static void ui_but_copy_operator(bContext *C, uiBut *but, char *output, int output_maxncpy)
{
  PointerRNA *opptr = UI_but_operator_ptr_get(but);

  char *str;
  str = WM_operator_pystring_ex(C, nullptr, false, true, but->optype, opptr);
  BLI_strncpy(output, str, output_maxncpy);
  MEM_freeN(str);
}

static bool ui_but_copy_menu(uiBut *but, char *output, int output_maxncpy)
{
  MenuType *mt = UI_but_menutype_get(but);
  if (mt) {
    BLI_snprintf(output, output_maxncpy, "bpy.ops.wm.call_menu(name=\"%s\")", mt->idname);
    return true;
  }
  return false;
}

static bool ui_but_copy_popover(uiBut *but, char *output, int output_maxncpy)
{
  PanelType *pt = UI_but_paneltype_get(but);
  if (pt) {
    BLI_snprintf(output, output_maxncpy, "bpy.ops.wm.call_panel(name=\"%s\")", pt->idname);
    return true;
  }
  return false;
}

static void ui_but_copy(bContext *C, uiBut *but, const bool copy_array)
{
  if (ui_but_contains_password(but)) {
    return;
  }

  /* Arbitrary large value (allow for paths: 'PATH_MAX') */
  char buf[4096] = {0};
  const int buf_maxncpy = sizeof(buf);

  /* Left false for copying internal data (color-band for eg). */
  bool is_buf_set = false;

  const bool has_required_data = !(but->poin == nullptr && but->rnapoin.data == nullptr);

  switch (but->type) {
    case UI_BTYPE_NUM:
    case UI_BTYPE_NUM_SLIDER:
      if (!has_required_data) {
        break;
      }
      if (copy_array && ui_but_has_array_value(but)) {
        ui_but_copy_numeric_array(but, buf, buf_maxncpy);
      }
      else {
        ui_but_copy_numeric_value(but, buf, buf_maxncpy);
      }
      is_buf_set = true;
      break;

    case UI_BTYPE_UNITVEC:
      if (!has_required_data) {
        break;
      }
      ui_but_copy_numeric_array(but, buf, buf_maxncpy);
      is_buf_set = true;
      break;

    case UI_BTYPE_COLOR:
      if (!has_required_data) {
        break;
      }
      ui_but_copy_color(but, buf, buf_maxncpy);
      is_buf_set = true;
      break;

    case UI_BTYPE_TEXT:
    case UI_BTYPE_SEARCH_MENU:
      if (!has_required_data) {
        break;
      }
      ui_but_copy_text(but, buf, buf_maxncpy);
      is_buf_set = true;
      break;

    case UI_BTYPE_COLORBAND:
      ui_but_copy_colorband(but);
      break;

    case UI_BTYPE_CURVE:
      ui_but_copy_curvemapping(but);
      break;

    case UI_BTYPE_CURVEPROFILE:
      ui_but_copy_CurveProfile(but);
      break;

    case UI_BTYPE_BUT:
      if (!but->optype) {
        break;
      }
      ui_but_copy_operator(C, but, buf, buf_maxncpy);
      is_buf_set = true;
      break;

    case UI_BTYPE_MENU:
    case UI_BTYPE_PULLDOWN:
      if (ui_but_copy_menu(but, buf, buf_maxncpy)) {
        is_buf_set = true;
      }
      break;
    case UI_BTYPE_POPOVER:
      if (ui_but_copy_popover(but, buf, buf_maxncpy)) {
        is_buf_set = true;
      }
      break;

    default:
      break;
  }

  if (is_buf_set) {
    WM_clipboard_text_set(buf, false);
  }
}

static void ui_but_paste(bContext *C, uiBut *but, uiHandleButtonData *data, const bool paste_array)
{
  BLI_assert((but->flag & UI_BUT_DISABLED) == 0); /* caller should check */

  int buf_paste_len = 0;
  char *buf_paste;
  ui_but_get_pasted_text_from_clipboard(UI_but_is_utf8(but), &buf_paste, &buf_paste_len);

  const bool has_required_data = !(but->poin == nullptr && but->rnapoin.data == nullptr);

  switch (but->type) {
    case UI_BTYPE_NUM:
    case UI_BTYPE_NUM_SLIDER:
      if (!has_required_data) {
        break;
      }
      if (paste_array && ui_but_has_array_value(but)) {
        ui_but_paste_numeric_array(C, but, data, buf_paste);
      }
      else {
        ui_but_paste_numeric_value(C, but, data, buf_paste);
      }
      break;

    case UI_BTYPE_UNITVEC:
      if (!has_required_data) {
        break;
      }
      ui_but_paste_normalized_vector(C, but, data, buf_paste);
      break;

    case UI_BTYPE_COLOR:
      if (!has_required_data) {
        break;
      }
      ui_but_paste_color(C, but, buf_paste);
      break;

    case UI_BTYPE_TEXT:
    case UI_BTYPE_SEARCH_MENU:
      if (!has_required_data) {
        break;
      }
      ui_but_paste_text(C, but, data, buf_paste);
      break;

    case UI_BTYPE_COLORBAND:
      ui_but_paste_colorband(C, but, data);
      break;

    case UI_BTYPE_CURVE:
      ui_but_paste_curvemapping(C, but);
      break;

    case UI_BTYPE_CURVEPROFILE:
      ui_but_paste_CurveProfile(C, but);
      break;

    default:
      break;
  }

  MEM_freeN((void *)buf_paste);
}

void ui_but_clipboard_free()
{
  BKE_curvemapping_free_data(&but_copypaste_curve);
  BKE_curveprofile_free_data(&but_copypaste_profile);
}

/** \} */

/* -------------------------------------------------------------------- */
/** \name Button Text Password
 *
 * Functions to convert password strings that should not be displayed
 * to asterisk representation (e.g. 'mysecretpasswd' -> '*************')
 *
 * It converts every UTF-8 character to an asterisk, and also remaps
 * the cursor position and selection start/end.
 *
 * \note remapping is used, because password could contain UTF-8 characters.
 *
 * \{ */

static int ui_text_position_from_hidden(uiBut *but, int pos)
{
  const char *butstr = (but->editstr) ? but->editstr : but->drawstr;
  const char *strpos = butstr;
  const char *str_end = butstr + strlen(butstr);
  for (int i = 0; i < pos; i++) {
    strpos = BLI_str_find_next_char_utf8(strpos, str_end);
  }

  return (strpos - butstr);
}

static int ui_text_position_to_hidden(uiBut *but, int pos)
{
  const char *butstr = (but->editstr) ? but->editstr : but->drawstr;
  return BLI_strnlen_utf8(butstr, pos);
}

void ui_but_text_password_hide(char password_str[UI_MAX_PASSWORD_STR],
                               uiBut *but,
                               const bool restore)
{
  if (!(but->rnaprop && RNA_property_subtype(but->rnaprop) == PROP_PASSWORD)) {
    return;
  }

  char *butstr = (but->editstr) ? but->editstr : but->drawstr;

  if (restore) {
    /* restore original string */
    BLI_strncpy(butstr, password_str, UI_MAX_PASSWORD_STR);

    /* remap cursor positions */
    if (but->pos >= 0) {
      but->pos = ui_text_position_from_hidden(but, but->pos);
      but->selsta = ui_text_position_from_hidden(but, but->selsta);
      but->selend = ui_text_position_from_hidden(but, but->selend);
    }
  }
  else {
    /* convert text to hidden text using asterisks (e.g. pass -> ****) */
    const size_t len = BLI_strlen_utf8(butstr);

    /* remap cursor positions */
    if (but->pos >= 0) {
      but->pos = ui_text_position_to_hidden(but, but->pos);
      but->selsta = ui_text_position_to_hidden(but, but->selsta);
      but->selend = ui_text_position_to_hidden(but, but->selend);
    }

    /* save original string */
    BLI_strncpy(password_str, butstr, UI_MAX_PASSWORD_STR);
    memset(butstr, '*', len);
    butstr[len] = '\0';
  }
}

/** \} */

/* -------------------------------------------------------------------- */
/** \name Button Text Selection/Editing
 * \{ */

void ui_but_set_string_interactive(bContext *C, uiBut *but, const char *value)
{
  /* Caller should check. */
  BLI_assert((but->flag & UI_BUT_DISABLED) == 0);

  button_activate_state(C, but, BUTTON_STATE_TEXT_EDITING);
  ui_textedit_string_set(but, but->active, value);

  if (but->type == UI_BTYPE_SEARCH_MENU && but->active) {
    but->changed = true;
    ui_searchbox_update(C, but->active->searchbox, but, true);
  }

  button_activate_state(C, but, BUTTON_STATE_EXIT);
}

void ui_but_active_string_clear_and_exit(bContext *C, uiBut *but)
{
  if (!but->active) {
    return;
  }

  /* most likely nullptr, but let's check, and give it temp zero string */
  if (!but->active->str) {
    but->active->str = static_cast<char *>(MEM_callocN(1, "temp str"));
  }
  but->active->str[0] = 0;

  ui_apply_but_TEX(C, but, but->active);
  button_activate_state(C, but, BUTTON_STATE_EXIT);
}

static void ui_textedit_string_ensure_max_length(uiBut *but,
                                                 uiHandleButtonData *data,
                                                 int str_maxncpy)
{
  BLI_assert(data->is_str_dynamic);
  BLI_assert(data->str == but->editstr);

  if (str_maxncpy > data->str_maxncpy) {
    data->str = but->editstr = static_cast<char *>(
        MEM_reallocN(data->str, sizeof(char) * str_maxncpy));
    data->str_maxncpy = str_maxncpy;
  }
}

static void ui_textedit_string_set(uiBut *but, uiHandleButtonData *data, const char *str)
{
  if (data->is_str_dynamic) {
    ui_textedit_string_ensure_max_length(but, data, strlen(str) + 1);
  }

  if (UI_but_is_utf8(but)) {
    BLI_strncpy_utf8(data->str, str, data->str_maxncpy);
  }
  else {
    BLI_strncpy(data->str, str, data->str_maxncpy);
  }
}

static bool ui_textedit_delete_selection(uiBut *but, uiHandleButtonData *data)
{
  char *str = data->str;
  const int len = strlen(str);
  bool changed = false;
  if (but->selsta != but->selend && len) {
    memmove(str + but->selsta, str + but->selend, (len - but->selend) + 1);
    changed = true;
  }

  but->pos = but->selend = but->selsta;
  return changed;
}

/**
 * \param x: Screen space cursor location - #wmEvent.x
 *
 * \note `but->block->aspect` is used here, so drawing button style is getting scaled too.
 */
static void ui_textedit_set_cursor_pos(uiBut *but, uiHandleButtonData *data, const float x)
{
  /* XXX pass on as arg. */
  uiFontStyle fstyle = UI_style_get()->widget;
  const float aspect = but->block->aspect;

  float startx = but->rect.xmin;
  float starty_dummy = 0.0f;
  char password_str[UI_MAX_PASSWORD_STR];
  /* treat 'str_last' as null terminator for str, no need to modify in-place */
  const char *str = but->editstr, *str_last;

  ui_block_to_window_fl(data->region, but->block, &startx, &starty_dummy);

  ui_fontscale(&fstyle.points, aspect);

  UI_fontstyle_set(&fstyle);

  ui_but_text_password_hide(password_str, but, false);

  if (ELEM(but->type, UI_BTYPE_TEXT, UI_BTYPE_SEARCH_MENU)) {
    if (but->flag & UI_HAS_ICON) {
      startx += UI_ICON_SIZE / aspect;
    }
  }
  startx += (UI_TEXT_MARGIN_X * U.widget_unit - U.pixelsize) / aspect;

  /* mouse dragged outside the widget to the left */
  if (x < startx) {
    int i = but->ofs;

    str_last = &str[but->ofs];

    while (i > 0) {
      if (BLI_str_cursor_step_prev_utf8(str, but->ofs, &i)) {
        /* 0.25 == scale factor for less sensitivity */
        if (BLF_width(fstyle.uifont_id, str + i, (str_last - str) - i) > (startx - x) * 0.25f) {
          break;
        }
      }
      else {
        break; /* unlikely but possible */
      }
    }
    but->ofs = i;
    but->pos = but->ofs;
  }
  /* mouse inside the widget, mouse coords mapped in widget space */
  else {
    but->pos = but->ofs + BLF_str_offset_from_cursor_position(
                              fstyle.uifont_id, str + but->ofs, INT_MAX, int(x - startx));
  }

  ui_but_text_password_hide(password_str, but, true);
}

static void ui_textedit_set_cursor_select(uiBut *but, uiHandleButtonData *data, const float x)
{
  ui_textedit_set_cursor_pos(but, data, x);

  but->selsta = but->pos;
  but->selend = data->sel_pos_init;
  if (but->selend < but->selsta) {
    std::swap(but->selsta, but->selend);
  }

  ui_but_update(but);
}

/**
 * This is used for both utf8 and ascii
 *
 * For unicode buttons, \a buf is treated as unicode.
 */
static bool ui_textedit_insert_buf(uiBut *but,
                                   uiHandleButtonData *data,
                                   const char *buf,
                                   int buf_len)
{
  int len = strlen(data->str);
  const int str_maxncpy_new = len - (but->selend - but->selsta) + 1;
  bool changed = false;

  if (data->is_str_dynamic) {
    ui_textedit_string_ensure_max_length(but, data, str_maxncpy_new + buf_len);
  }

  if (str_maxncpy_new <= data->str_maxncpy) {
    char *str = data->str;
    size_t step = buf_len;

    /* type over the current selection */
    if ((but->selend - but->selsta) > 0) {
      changed = ui_textedit_delete_selection(but, data);
      len = strlen(str);
    }

    if ((len + step >= data->str_maxncpy) && (data->str_maxncpy - (len + 1) > 0)) {
      if (UI_but_is_utf8(but)) {
        /* Shorten 'step' to a utf8 aligned size that fits. */
        BLI_strnlen_utf8_ex(buf, data->str_maxncpy - (len + 1), &step);
      }
      else {
        step = data->str_maxncpy - (len + 1);
      }
    }

    if (step && (len + step < data->str_maxncpy)) {
      memmove(&str[but->pos + step], &str[but->pos], (len + 1) - but->pos);
      memcpy(&str[but->pos], buf, step * sizeof(char));
      but->pos += step;
      changed = true;
    }
  }

  return changed;
}

#ifdef WITH_INPUT_IME
static bool ui_textedit_insert_ascii(uiBut *but, uiHandleButtonData *data, const char ascii)
{
  BLI_assert(isascii(ascii));
  const char buf[2] = {ascii, '\0'};
  return ui_textedit_insert_buf(but, data, buf, sizeof(buf) - 1);
}
#endif

static void ui_textedit_move(uiBut *but,
                             uiHandleButtonData *data,
                             eStrCursorJumpDirection direction,
                             const bool select,
                             eStrCursorJumpType jump)
{
  const char *str = data->str;
  const int len = strlen(str);
  const int pos_prev = but->pos;
  const bool has_sel = (but->selend - but->selsta) > 0;

  ui_but_update(but);

  /* special case, quit selection and set cursor */
  if (has_sel && !select) {
    if (jump == STRCUR_JUMP_ALL) {
      but->selsta = but->selend = but->pos = direction ? len : 0;
    }
    else {
      if (direction) {
        but->selsta = but->pos = but->selend;
      }
      else {
        but->pos = but->selend = but->selsta;
      }
    }
    data->sel_pos_init = but->pos;
  }
  else {
    int pos_i = but->pos;
    BLI_str_cursor_step_utf8(str, len, &pos_i, direction, jump, true);
    but->pos = pos_i;

    if (select) {
      if (has_sel == false) {
        /* Holding shift but with no previous selection. */
        but->selsta = but->pos;
        but->selend = pos_prev;
      }
      else if (but->selsta == pos_prev) {
        /* Previous selection, extending start position. */
        but->selsta = but->pos;
      }
      else {
        /* Previous selection, extending end position. */
        but->selend = but->pos;
      }
    }
    if (but->selend < but->selsta) {
      std::swap(but->selsta, but->selend);
    }
  }
}

static bool ui_textedit_delete(uiBut *but,
                               uiHandleButtonData *data,
                               eStrCursorJumpDirection direction,
                               eStrCursorJumpType jump)
{
  char *str = data->str;
  const int len = strlen(str);

  bool changed = false;

  if (jump == STRCUR_JUMP_ALL) {
    if (len) {
      changed = true;
    }
    str[0] = '\0';
    but->pos = 0;
  }
  else if (direction) { /* delete */
    if ((but->selend - but->selsta) > 0) {
      changed = ui_textedit_delete_selection(but, data);
    }
    else if (but->pos >= 0 && but->pos < len) {
      int pos = but->pos;
      int step;
      BLI_str_cursor_step_utf8(str, len, &pos, direction, jump, true);
      step = pos - but->pos;
      memmove(&str[but->pos], &str[but->pos + step], (len + 1) - (but->pos + step));
      changed = true;
    }
  }
  else { /* backspace */
    if (len != 0) {
      if ((but->selend - but->selsta) > 0) {
        changed = ui_textedit_delete_selection(but, data);
      }
      else if (but->pos > 0) {
        int pos = but->pos;
        int step;

        BLI_str_cursor_step_utf8(str, len, &pos, direction, jump, true);
        step = but->pos - pos;
        memmove(&str[but->pos - step], &str[but->pos], (len + 1) - but->pos);
        but->pos -= step;
        changed = true;
      }
    }
  }

  return changed;
}

static int ui_textedit_autocomplete(bContext *C, uiBut *but, uiHandleButtonData *data)
{
  char *str = data->str;

  int changed;
  if (data->searchbox) {
    changed = ui_searchbox_autocomplete(C, data->searchbox, but, data->str);
  }
  else {
    changed = but->autocomplete_func(C, str, but->autofunc_arg);
  }

  but->pos = strlen(str);
  but->selsta = but->selend = but->pos;

  return changed;
}

/* mode for ui_textedit_copypaste() */
enum {
  UI_TEXTEDIT_PASTE = 1,
  UI_TEXTEDIT_COPY,
  UI_TEXTEDIT_CUT,
};

static bool ui_textedit_copypaste(uiBut *but, uiHandleButtonData *data, const int mode)
{
  bool changed = false;

  /* paste */
  if (mode == UI_TEXTEDIT_PASTE) {
    /* extract the first line from the clipboard */
    int buf_len;
    char *pbuf = WM_clipboard_text_get_firstline(false, UI_but_is_utf8(but), &buf_len);

    if (pbuf) {
      ui_textedit_insert_buf(but, data, pbuf, buf_len);

      changed = true;

      MEM_freeN(pbuf);
    }
  }
  /* cut & copy */
  else if (ELEM(mode, UI_TEXTEDIT_COPY, UI_TEXTEDIT_CUT)) {
    /* copy the contents to the copypaste buffer */
    const int sellen = but->selend - but->selsta;
    char *buf = static_cast<char *>(
        MEM_mallocN(sizeof(char) * (sellen + 1), "ui_textedit_copypaste"));

    memcpy(buf, data->str + but->selsta, sellen);
    buf[sellen] = '\0';

    WM_clipboard_text_set(buf, false);
    MEM_freeN(buf);

    /* for cut only, delete the selection afterwards */
    if (mode == UI_TEXTEDIT_CUT) {
      if ((but->selend - but->selsta) > 0) {
        changed = ui_textedit_delete_selection(but, data);
      }
    }
  }

  return changed;
}

#ifdef WITH_INPUT_IME
/* Enable IME, and setup #uiBut IME data. */
static void ui_textedit_ime_begin(wmWindow *win, uiBut * /*but*/)
{
  /* XXX Is this really needed? */
  int x, y;

  BLI_assert(win->ime_data == nullptr);

  /* enable IME and position to cursor, it's a trick */
  x = win->eventstate->xy[0];
  /* flip y and move down a bit, prevent the IME panel cover the edit button */
  y = win->eventstate->xy[1] - 12;

  wm_window_IME_begin(win, x, y, 0, 0, true);
}

/* Disable IME, and clear #uiBut IME data. */
static void ui_textedit_ime_end(wmWindow *win, uiBut * /*but*/)
{
  wm_window_IME_end(win);
}

void ui_but_ime_reposition(uiBut *but, int x, int y, bool complete)
{
  BLI_assert(but->active);

  ui_region_to_window(but->active->region, &x, &y);
  wm_window_IME_begin(but->active->window, x, y - 4, 0, 0, complete);
}

wmIMEData *ui_but_ime_data_get(uiBut *but)
{
  if (but->active && but->active->window) {
    return but->active->window->ime_data;
  }
  else {
    return nullptr;
  }
}
#endif /* WITH_INPUT_IME */

static void ui_textedit_begin(bContext *C, uiBut *but, uiHandleButtonData *data)
{
  wmWindow *win = data->window;
  const bool is_num_but = ELEM(but->type, UI_BTYPE_NUM, UI_BTYPE_NUM_SLIDER);
  bool no_zero_strip = false;

  MEM_SAFE_FREE(data->str);

#ifdef USE_DRAG_MULTINUM
  /* this can happen from multi-drag */
  if (data->applied_interactive) {
    /* remove any small changes so canceling edit doesn't restore invalid value: #40538 */
    data->cancel = true;
    ui_apply_but(C, but->block, but, data, true);
    data->cancel = false;

    data->applied_interactive = false;
  }
#endif

#ifdef USE_ALLSELECT
  if (is_num_but) {
    if (IS_ALLSELECT_EVENT(win->eventstate)) {
      data->select_others.is_enabled = true;
      data->select_others.is_copy = true;
    }
    else {
      but->flag &= ~UI_BUT_IS_SELECT_CONTEXT;
    }
  }
#endif

  /* retrieve string */
  data->str_maxncpy = ui_but_string_get_maxncpy(but);
  if (data->str_maxncpy != 0) {
    data->str = static_cast<char *>(MEM_callocN(sizeof(char) * data->str_maxncpy, "textedit str"));
    /* We do not want to truncate precision to default here, it's nice to show value,
     * not to edit it - way too much precision is lost then. */
    ui_but_string_get_ex(
        but, data->str, data->str_maxncpy, UI_PRECISION_FLOAT_MAX, true, &no_zero_strip);
  }
  else {
    data->is_str_dynamic = true;
    data->str = ui_but_string_get_dynamic(but, &data->str_maxncpy);
  }

  if (ui_but_is_float(but) && !ui_but_is_unit(but) &&
      !ui_but_anim_expression_get(but, nullptr, 0) && !no_zero_strip)
  {
    BLI_str_rstrip_float_zero(data->str, '\0');
  }

  if (is_num_but) {
    BLI_assert(data->is_str_dynamic == false);
    ui_but_convert_to_unit_alt_name(but, data->str, data->str_maxncpy);

    ui_numedit_begin_set_values(but, data);
  }

  /* won't change from now on */
  const int len = strlen(data->str);

  data->origstr = BLI_strdupn(data->str, len);
  data->sel_pos_init = 0;

  /* set cursor pos to the end of the text */
  but->editstr = data->str;
  but->pos = len;
  if (bool(but->flag2 & UI_BUT2_ACTIVATE_ON_INIT_NO_SELECT)) {
    but->selsta = len;
  }
  else {
    but->selsta = 0;
  }
  but->selend = len;

  /* Initialize undo history tracking. */
  data->undo_stack_text = ui_textedit_undo_stack_create();
  ui_textedit_undo_push(data->undo_stack_text, but->editstr, but->pos);

  /* optional searchbox */
  if (but->type == UI_BTYPE_SEARCH_MENU) {
    uiButSearch *search_but = (uiButSearch *)but;

    data->searchbox = search_but->popup_create_fn(C, data->region, search_but);
    ui_searchbox_update(C, data->searchbox, but, true); /* true = reset */
  }

  /* reset alert flag (avoid confusion, will refresh on exit) */
  but->flag &= ~UI_BUT_REDALERT;

  ui_but_update(but);

  /* Make sure the edited button is in view. */
  if (data->searchbox) {
    /* Popup blocks don't support moving after creation, so don't change the view for them. */
  }
  else if (UI_block_layout_needs_resolving(but->block)) {
    /* Layout isn't resolved yet (may happen when activating while drawing through
     * #UI_but_active_only()), so can't move it into view yet. This causes
     * #ui_but_update_view_for_active() to run after the layout is resolved. */
    but->changed = true;
  }
  else if ((but->block->flag & UI_BLOCK_CLIP_EVENTS) == 0) {
    /* Blocks with UI_BLOCK_CLIP_EVENTS are overlapping their region, so scrolling
     * that region to ensure it is in view can't work and causes issues. #97530 */
    UI_but_ensure_in_view(C, data->region, but);
  }

  WM_cursor_modal_set(win, WM_CURSOR_TEXT_EDIT);

  /* Temporarily turn off window auto-focus on platforms that support it. */
  GHOST_SetAutoFocus(false);

#ifdef WITH_INPUT_IME
  if (!is_num_but) {
    ui_textedit_ime_begin(win, but);
  }
#endif
}

static void ui_textedit_end(bContext *C, uiBut *but, uiHandleButtonData *data)
{
  wmWindow *win = data->window;

  if (but) {
    if (UI_but_is_utf8(but)) {
      const int strip = BLI_str_utf8_invalid_strip(but->editstr, strlen(but->editstr));
      /* Strip non-UTF8 characters unless buttons support this.
       * This should never happen as all text input should be valid UTF8,
       * there is a small chance existing data contains invalid sequences.
       * This could check could be made into an assertion if `but->editstr`
       * is valid UTF8 when #ui_textedit_begin assigns the string. */
      if (strip) {
        printf("%s: invalid utf8 - stripped chars %d\n", __func__, strip);
      }
    }

    if (data->searchbox) {
      if (data->cancel == false) {
        BLI_assert(but->type == UI_BTYPE_SEARCH_MENU);
        uiButSearch *but_search = (uiButSearch *)but;

        if ((ui_searchbox_apply(but, data->searchbox) == false) &&
            (ui_searchbox_find_index(data->searchbox, but->editstr) == -1) &&
            !but_search->results_are_suggestions)
        {

          if (but->flag & UI_BUT_VALUE_CLEAR) {
            /* It is valid for _VALUE_CLEAR flavor to have no active element
             * (it's a valid way to unlink). */
            but->editstr[0] = '\0';
          }
          data->cancel = true;

          /* ensure menu (popup) too is closed! */
          data->escapecancel = true;

          WM_reportf(RPT_ERROR, "Failed to find '%s'", but->editstr);
          WM_report_banner_show(CTX_wm_manager(C), win);
        }
      }

      ui_searchbox_free(C, data->searchbox);
      data->searchbox = nullptr;
    }

    but->editstr = nullptr;
    but->pos = -1;
  }

  WM_cursor_modal_restore(win);

  /* Turn back on the auto-focusing of windows. */
  GHOST_SetAutoFocus(true);

  /* Free text undo history text blocks. */
  ui_textedit_undo_stack_destroy(data->undo_stack_text);
  data->undo_stack_text = nullptr;

#ifdef WITH_INPUT_IME
  if (win->ime_data) {
    ui_textedit_ime_end(win, but);
  }
#endif
}

static void ui_textedit_next_but(uiBlock *block, uiBut *actbut, uiHandleButtonData *data)
{
  /* Label and round-box can overlap real buttons (backdrops...). */
  if (ELEM(actbut->type,
           UI_BTYPE_LABEL,
           UI_BTYPE_SEPR,
           UI_BTYPE_SEPR_LINE,
           UI_BTYPE_ROUNDBOX,
           UI_BTYPE_LISTBOX))
  {
    return;
  }

  for (uiBut *but = actbut->next; but; but = but->next) {
    if (ui_but_is_editable_as_text(but)) {
      if (!(but->flag & UI_BUT_DISABLED)) {
        data->postbut = but;
        data->posttype = BUTTON_ACTIVATE_TEXT_EDITING;
        return;
      }
    }
  }
  for (uiBut *but = static_cast<uiBut *>(block->buttons.first); but != actbut; but = but->next) {
    if (ui_but_is_editable_as_text(but)) {
      if (!(but->flag & UI_BUT_DISABLED)) {
        data->postbut = but;
        data->posttype = BUTTON_ACTIVATE_TEXT_EDITING;
        return;
      }
    }
  }
}

static void ui_textedit_prev_but(uiBlock *block, uiBut *actbut, uiHandleButtonData *data)
{
  /* Label and round-box can overlap real buttons (backdrops...). */
  if (ELEM(actbut->type,
           UI_BTYPE_LABEL,
           UI_BTYPE_SEPR,
           UI_BTYPE_SEPR_LINE,
           UI_BTYPE_ROUNDBOX,
           UI_BTYPE_LISTBOX))
  {
    return;
  }

  for (uiBut *but = actbut->prev; but; but = but->prev) {
    if (ui_but_is_editable_as_text(but)) {
      if (!(but->flag & UI_BUT_DISABLED)) {
        data->postbut = but;
        data->posttype = BUTTON_ACTIVATE_TEXT_EDITING;
        return;
      }
    }
  }
  for (uiBut *but = static_cast<uiBut *>(block->buttons.last); but != actbut; but = but->prev) {
    if (ui_but_is_editable_as_text(but)) {
      if (!(but->flag & UI_BUT_DISABLED)) {
        data->postbut = but;
        data->posttype = BUTTON_ACTIVATE_TEXT_EDITING;
        return;
      }
    }
  }
}

/**
 * Return the jump type used for cursor motion & back-space/delete actions.
 */
static eStrCursorJumpType ui_textedit_jump_type_from_event(const wmEvent *event)
{
/* TODO: Do not enable these Apple-specific modifiers until we also support them in
 * text objects, console, and text editor to keep everything consistent - Harley. */
#if defined(__APPLE__) && 0
  if (event->modifier & KM_OSKEY) {
    return STRCUR_JUMP_ALL;
  }
  if (event->modifier & KM_ALT) {
    return STRCUR_JUMP_DELIM;
  }
#else
  if (event->modifier & KM_CTRL) {
    return STRCUR_JUMP_DELIM;
  }
#endif
  return STRCUR_JUMP_NONE;
}

static void ui_do_but_textedit(
    bContext *C, uiBlock *block, uiBut *but, uiHandleButtonData *data, const wmEvent *event)
{
  int retval = WM_UI_HANDLER_CONTINUE;
  bool changed = false, inbox = false, update = false, skip_undo_push = false;

#ifdef WITH_INPUT_IME
  wmWindow *win = CTX_wm_window(C);
  wmIMEData *ime_data = win->ime_data;
  const bool is_ime_composing = ime_data && ime_data->is_ime_composing;
#else
  const bool is_ime_composing = false;
#endif

  switch (event->type) {
    case MOUSEMOVE:
    case MOUSEPAN:
      if (data->searchbox) {
#ifdef USE_KEYNAV_LIMIT
        if ((event->type == MOUSEMOVE) &&
            ui_mouse_motion_keynav_test(&data->searchbox_keynav_state, event))
        {
          /* pass */
        }
        else {
          ui_searchbox_event(C, data->searchbox, but, data->region, event);
        }
#else
        ui_searchbox_event(C, data->searchbox, but, data->region, event);
#endif
      }
      ui_do_but_extra_operator_icons_mousemove(but, data, event);

      break;
    case RIGHTMOUSE:
    case EVT_ESCKEY:
      if (event->val == KM_PRESS) {
        /* Support search context menu. */
        if (event->type == RIGHTMOUSE) {
          if (data->searchbox) {
            if (ui_searchbox_event(C, data->searchbox, but, data->region, event)) {
              /* Only break if the event was handled. */
              break;
            }
          }
        }

#ifdef WITH_INPUT_IME
        /* skips button handling since it is not wanted */
        if (is_ime_composing) {
          break;
        }
#endif
        data->cancel = true;
        data->escapecancel = true;
        button_activate_state(C, but, BUTTON_STATE_EXIT);
        retval = WM_UI_HANDLER_BREAK;
      }
      break;
    case LEFTMOUSE: {
      /* Allow clicks on extra icons while editing. */
      if (ui_do_but_extra_operator_icon(C, but, data, event)) {
        break;
      }

      const bool had_selection = but->selsta != but->selend;

      /* exit on LMB only on RELEASE for searchbox, to mimic other popups,
       * and allow multiple menu levels */
      if (data->searchbox) {
        inbox = ui_searchbox_inside(data->searchbox, event->xy);
      }

      /* for double click: we do a press again for when you first click on button
       * (selects all text, no cursor pos) */
      if (ELEM(event->val, KM_PRESS, KM_DBL_CLICK)) {
        float mx = event->xy[0];
        float my = event->xy[1];
        ui_window_to_block_fl(data->region, block, &mx, &my);

        if (ui_but_contains_pt(but, mx, my)) {
          ui_textedit_set_cursor_pos(but, data, event->xy[0]);
          but->selsta = but->selend = but->pos;
          data->sel_pos_init = but->pos;

          button_activate_state(C, but, BUTTON_STATE_TEXT_SELECTING);
          retval = WM_UI_HANDLER_BREAK;
        }
        else if (inbox == false) {
          /* if searchbox, click outside will cancel */
          if (data->searchbox) {
            data->cancel = data->escapecancel = true;
          }
          button_activate_state(C, but, BUTTON_STATE_EXIT);
          retval = WM_UI_HANDLER_BREAK;
        }
      }

      /* only select a word in button if there was no selection before */
      if (event->val == KM_DBL_CLICK && had_selection == false) {
        int selsta, selend;
        BLI_str_cursor_step_bounds_utf8(data->str, strlen(data->str), but->pos, &selsta, &selend);
        but->pos = short(selend);
        but->selsta = short(selsta);
        but->selend = short(selend);
        retval = WM_UI_HANDLER_BREAK;
        changed = true;
      }
      else if (inbox) {
        /* if we allow activation on key press,
         * it gives problems launching operators #35713. */
        if (event->val == KM_RELEASE) {
          button_activate_state(C, but, BUTTON_STATE_EXIT);
          retval = WM_UI_HANDLER_BREAK;
        }
      }
      break;
    }
  }

  if (event->val == KM_PRESS && !is_ime_composing) {
    switch (event->type) {
      case EVT_VKEY:
      case EVT_XKEY:
      case EVT_CKEY:
#if defined(__APPLE__)
        if (ELEM(event->modifier, KM_OSKEY, KM_CTRL))
#else
        if (event->modifier == KM_CTRL)
#endif
        {
          if (event->type == EVT_VKEY) {
            changed = ui_textedit_copypaste(but, data, UI_TEXTEDIT_PASTE);
          }
          else if (event->type == EVT_CKEY) {
            changed = ui_textedit_copypaste(but, data, UI_TEXTEDIT_COPY);
          }
          else if (event->type == EVT_XKEY) {
            changed = ui_textedit_copypaste(but, data, UI_TEXTEDIT_CUT);
          }

          retval = WM_UI_HANDLER_BREAK;
        }
        break;
      case EVT_RIGHTARROWKEY:
      case EVT_LEFTARROWKEY: {
        const eStrCursorJumpDirection direction = (event->type == EVT_RIGHTARROWKEY) ?
                                                      STRCUR_DIR_NEXT :
                                                      STRCUR_DIR_PREV;
        const eStrCursorJumpType jump = ui_textedit_jump_type_from_event(event);
        ui_textedit_move(but, data, direction, event->modifier & KM_SHIFT, jump);
        retval = WM_UI_HANDLER_BREAK;
        break;
      }
      case WHEELDOWNMOUSE:
      case EVT_DOWNARROWKEY:
        if (data->searchbox) {
#ifdef USE_KEYNAV_LIMIT
          ui_mouse_motion_keynav_init(&data->searchbox_keynav_state, event);
#endif
          ui_searchbox_event(C, data->searchbox, but, data->region, event);
          break;
        }
        if (event->type == WHEELDOWNMOUSE) {
          break;
        }
        ATTR_FALLTHROUGH;
      case EVT_ENDKEY:
        ui_textedit_move(but, data, STRCUR_DIR_NEXT, event->modifier & KM_SHIFT, STRCUR_JUMP_ALL);
        retval = WM_UI_HANDLER_BREAK;
        break;
      case WHEELUPMOUSE:
      case EVT_UPARROWKEY:
        if (data->searchbox) {
#ifdef USE_KEYNAV_LIMIT
          ui_mouse_motion_keynav_init(&data->searchbox_keynav_state, event);
#endif
          ui_searchbox_event(C, data->searchbox, but, data->region, event);
          break;
        }
        if (event->type == WHEELUPMOUSE) {
          break;
        }
        ATTR_FALLTHROUGH;
      case EVT_HOMEKEY:
        ui_textedit_move(but, data, STRCUR_DIR_PREV, event->modifier & KM_SHIFT, STRCUR_JUMP_ALL);
        retval = WM_UI_HANDLER_BREAK;
        break;
      case EVT_PADENTER:
      case EVT_RETKEY:
        button_activate_state(C, but, BUTTON_STATE_EXIT);
        retval = WM_UI_HANDLER_BREAK;
        break;
      case EVT_DELKEY:
      case EVT_BACKSPACEKEY: {
        const eStrCursorJumpDirection direction = (event->type == EVT_DELKEY) ? STRCUR_DIR_NEXT :
                                                                                STRCUR_DIR_PREV;
        const eStrCursorJumpType jump = ui_textedit_jump_type_from_event(event);
        changed = ui_textedit_delete(but, data, direction, jump);
        retval = WM_UI_HANDLER_BREAK;
        break;
      }

      case EVT_AKEY:

        /* Ctrl-A: Select all. */
#if defined(__APPLE__)
        /* OSX uses Command-A system-wide, so add it. */
        if (ELEM(event->modifier, KM_OSKEY, KM_CTRL))
#else
        if (event->modifier == KM_CTRL)
#endif
        {
          ui_textedit_move(but, data, STRCUR_DIR_PREV, false, STRCUR_JUMP_ALL);
          ui_textedit_move(but, data, STRCUR_DIR_NEXT, true, STRCUR_JUMP_ALL);
          retval = WM_UI_HANDLER_BREAK;
        }
        break;

      case EVT_TABKEY:
        /* There is a key conflict here, we can't tab with auto-complete. */
        if (but->autocomplete_func || data->searchbox) {
          const int autocomplete = ui_textedit_autocomplete(C, but, data);
          changed = autocomplete != AUTOCOMPLETE_NO_MATCH;

          if (autocomplete == AUTOCOMPLETE_FULL_MATCH) {
            button_activate_state(C, but, BUTTON_STATE_EXIT);
          }
        }
        else if ((event->modifier & (KM_CTRL | KM_ALT | KM_OSKEY)) == 0) {
          /* Use standard keys for cycling through buttons Tab, Shift-Tab to reverse. */
          if (event->modifier & KM_SHIFT) {
            ui_textedit_prev_but(block, but, data);
          }
          else {
            ui_textedit_next_but(block, but, data);
          }
          button_activate_state(C, but, BUTTON_STATE_EXIT);
        }
        retval = WM_UI_HANDLER_BREAK;
        break;
      case EVT_ZKEY: {
        /* Ctrl-Z or Ctrl-Shift-Z: Undo/Redo (allowing for OS-Key on Apple). */

        const bool is_redo = (event->modifier & KM_SHIFT);
        if (
#if defined(__APPLE__)
            ((event->modifier & KM_OSKEY) && ((event->modifier & (KM_ALT | KM_CTRL)) == 0)) ||
#endif
            ((event->modifier & KM_CTRL) && ((event->modifier & (KM_ALT | KM_OSKEY)) == 0)))
        {
          int undo_pos;
          const char *undo_str = ui_textedit_undo(
              data->undo_stack_text, is_redo ? 1 : -1, &undo_pos);
          if (undo_str != nullptr) {
            ui_textedit_string_set(but, data, undo_str);

            /* Set the cursor & clear selection. */
            but->pos = undo_pos;
            but->selsta = but->pos;
            but->selend = but->pos;
            changed = true;
          }
          retval = WM_UI_HANDLER_BREAK;
          skip_undo_push = true;
        }
        break;
      }
    }

    if ((event->utf8_buf[0]) && (retval == WM_UI_HANDLER_CONTINUE)
#ifdef WITH_INPUT_IME
        && !is_ime_composing && !WM_event_is_ime_switch(event)
#endif
    )
    {
      char utf8_buf_override[2] = {'\0', '\0'};
      const char *utf8_buf = event->utf8_buf;

      /* Exception that's useful for number buttons, some keyboard
       * numpads have a comma instead of a period. */
      if (ELEM(but->type, UI_BTYPE_NUM, UI_BTYPE_NUM_SLIDER)) { /* Could use `data->min`. */
        if ((event->type == EVT_PADPERIOD) && (utf8_buf[0] == ',')) {
          utf8_buf_override[0] = '.';
          utf8_buf = utf8_buf_override;
        }
      }

      if (utf8_buf[0]) {
        const int utf8_buf_len = BLI_str_utf8_size_or_error(utf8_buf);
        BLI_assert(utf8_buf_len != -1);
        changed = ui_textedit_insert_buf(but, data, utf8_buf, utf8_buf_len);
      }

      retval = WM_UI_HANDLER_BREAK;
    }
    /* textbutton with this flag: do live update (e.g. for search buttons) */
    if (but->flag & UI_BUT_TEXTEDIT_UPDATE) {
      update = true;
    }
  }

#ifdef WITH_INPUT_IME
  if (ELEM(event->type, WM_IME_COMPOSITE_START, WM_IME_COMPOSITE_EVENT)) {
    changed = true;

    if (event->type == WM_IME_COMPOSITE_START && but->selend > but->selsta) {
      ui_textedit_delete_selection(but, data);
    }
    if (event->type == WM_IME_COMPOSITE_EVENT && ime_data->result_len) {
      if (ELEM(but->type, UI_BTYPE_NUM, UI_BTYPE_NUM_SLIDER) &&
          STREQ(ime_data->str_result, "\xE3\x80\x82"))
      {
        /* Convert Ideographic Full Stop (U+3002) to decimal point when entering numbers. */
        ui_textedit_insert_ascii(but, data, '.');
      }
      else {
        ui_textedit_insert_buf(but, data, ime_data->str_result, ime_data->result_len);
      }
    }
  }
  else if (event->type == WM_IME_COMPOSITE_END) {
    changed = true;
  }
#endif

  if (changed) {
    /* The undo stack may be nullptr if an event exits editing. */
    if ((skip_undo_push == false) && (data->undo_stack_text != nullptr)) {
      ui_textedit_undo_push(data->undo_stack_text, data->str, but->pos);
    }

    /* only do live update when but flag request it (UI_BUT_TEXTEDIT_UPDATE). */
    if (update && data->interactive) {
      ui_apply_but(C, block, but, data, true);
    }
    else {
      ui_but_update_edited(but);
    }
    but->changed = true;

    if (data->searchbox) {
      ui_searchbox_update(C, data->searchbox, but, true); /* true = reset */
    }
  }

  if (changed || (retval == WM_UI_HANDLER_BREAK)) {
    ED_region_tag_redraw(data->region);
  }
}

static void ui_do_but_textedit_select(
    bContext *C, uiBlock *block, uiBut *but, uiHandleButtonData *data, const wmEvent *event)
{
  int retval = WM_UI_HANDLER_CONTINUE;

  switch (event->type) {
    case MOUSEMOVE: {
      int mx = event->xy[0];
      int my = event->xy[1];
      ui_window_to_block(data->region, block, &mx, &my);

      ui_textedit_set_cursor_select(but, data, event->xy[0]);
      retval = WM_UI_HANDLER_BREAK;
      break;
    }
    case LEFTMOUSE:
      if (event->val == KM_RELEASE) {
        button_activate_state(C, but, BUTTON_STATE_TEXT_EDITING);
      }
      retval = WM_UI_HANDLER_BREAK;
      break;
  }

  if (retval == WM_UI_HANDLER_BREAK) {
    ui_but_update(but);
    ED_region_tag_redraw(data->region);
  }
}

/** \} */

/* -------------------------------------------------------------------- */
/** \name Button Number Editing (various types)
 * \{ */

static void ui_numedit_begin_set_values(uiBut *but, uiHandleButtonData *data)
{
  data->startvalue = ui_but_value_get(but);
  data->origvalue = data->startvalue;
  data->value = data->origvalue;
}

static void ui_numedit_begin(uiBut *but, uiHandleButtonData *data)
{
  if (but->type == UI_BTYPE_CURVE) {
    uiButCurveMapping *but_cumap = (uiButCurveMapping *)but;
    but_cumap->edit_cumap = (CurveMapping *)but->poin;
  }
  else if (but->type == UI_BTYPE_CURVEPROFILE) {
    uiButCurveProfile *but_profile = (uiButCurveProfile *)but;
    but_profile->edit_profile = (CurveProfile *)but->poin;
  }
  else if (but->type == UI_BTYPE_COLORBAND) {
    uiButColorBand *but_coba = (uiButColorBand *)but;
    data->coba = (ColorBand *)but->poin;
    but_coba->edit_coba = data->coba;
  }
  else if (ELEM(but->type, UI_BTYPE_UNITVEC, UI_BTYPE_HSVCUBE, UI_BTYPE_HSVCIRCLE, UI_BTYPE_COLOR))
  {
    ui_but_v3_get(but, data->origvec);
    copy_v3_v3(data->vec, data->origvec);
    but->editvec = data->vec;
  }
  else {
    ui_numedit_begin_set_values(but, data);
    but->editval = &data->value;

    float softmin = but->softmin;
    float softmax = but->softmax;
    float softrange = softmax - softmin;
    const PropertyScaleType scale_type = ui_but_scale_type(but);

    float log_min = (scale_type == PROP_SCALE_LOG) ? max_ff(softmin, UI_PROP_SCALE_LOG_MIN) : 0.0f;

    if ((but->type == UI_BTYPE_NUM) && (ui_but_is_cursor_warp(but) == false)) {
      uiButNumber *number_but = (uiButNumber *)but;

      if (scale_type == PROP_SCALE_LOG) {
        log_min = max_ff(log_min, powf(10, -number_but->precision) * 0.5f);
      }
      /* Use a minimum so we have a predictable range,
       * otherwise some float buttons get a large range. */
      const float value_step_float_min = 0.1f;
      const bool is_float = ui_but_is_float(but);
      const double value_step = is_float ?
                                    double(number_but->step_size * UI_PRECISION_FLOAT_SCALE) :
                                    int(number_but->step_size);
      const float drag_map_softrange_max = UI_DRAG_MAP_SOFT_RANGE_PIXEL_MAX * UI_SCALE_FAC;
      const float softrange_max = min_ff(
          softrange,
          2 * (is_float ? min_ff(value_step, value_step_float_min) *
                              (drag_map_softrange_max / value_step_float_min) :
                          drag_map_softrange_max));

      if (softrange > softrange_max) {
        /* Center around the value, keeping in the real soft min/max range. */
        softmin = data->origvalue - (softrange_max / 2);
        softmax = data->origvalue + (softrange_max / 2);
        if (!isfinite(softmin)) {
          softmin = (data->origvalue > 0.0f ? FLT_MAX : -FLT_MAX);
        }
        if (!isfinite(softmax)) {
          softmax = (data->origvalue > 0.0f ? FLT_MAX : -FLT_MAX);
        }

        if (softmin < but->softmin) {
          softmin = but->softmin;
          softmax = softmin + softrange_max;
        }
        else if (softmax > but->softmax) {
          softmax = but->softmax;
          softmin = softmax - softrange_max;
        }

        /* Can happen at extreme values. */
        if (UNLIKELY(softmin == softmax)) {
          if (data->origvalue > 0.0) {
            softmin = nextafterf(softmin, -FLT_MAX);
          }
          else {
            softmax = nextafterf(softmax, FLT_MAX);
          }
        }

        softrange = softmax - softmin;
      }
    }

    if (softrange == 0.0f) {
      data->dragfstart = 0.0f;
    }
    else {
      switch (scale_type) {
        case PROP_SCALE_LINEAR: {
          data->dragfstart = (float(data->value) - softmin) / softrange;
          break;
        }
        case PROP_SCALE_LOG: {
          BLI_assert(log_min != 0.0f);
          const float base = softmax / log_min;
          data->dragfstart = logf(float(data->value) / log_min) / logf(base);
          break;
        }
        case PROP_SCALE_CUBIC: {
          const float cubic_min = cube_f(softmin);
          const float cubic_max = cube_f(softmax);
          const float cubic_range = cubic_max - cubic_min;
          const float f = (float(data->value) - softmin) * cubic_range / softrange + cubic_min;
          data->dragfstart = (cbrtf(f) - softmin) / softrange;
          break;
        }
      }
    }
    data->dragf = data->dragfstart;

    data->drag_map_soft_min = softmin;
    data->drag_map_soft_max = softmax;
  }

  data->dragchange = false;
  data->draglock = true;
}

static void ui_numedit_end(uiBut *but, uiHandleButtonData *data)
{
  but->editval = nullptr;
  but->editvec = nullptr;
  if (but->type == UI_BTYPE_COLORBAND) {
    uiButColorBand *but_coba = (uiButColorBand *)but;
    but_coba->edit_coba = nullptr;
  }
  else if (but->type == UI_BTYPE_CURVE) {
    uiButCurveMapping *but_cumap = (uiButCurveMapping *)but;
    but_cumap->edit_cumap = nullptr;
  }
  else if (but->type == UI_BTYPE_CURVEPROFILE) {
    uiButCurveProfile *but_profile = (uiButCurveProfile *)but;
    but_profile->edit_profile = nullptr;
  }
  data->dragstartx = 0;
  data->draglastx = 0;
  data->dragchange = false;
  data->dragcbd = nullptr;
  data->dragsel = 0;
}

static void ui_numedit_apply(bContext *C, uiBlock *block, uiBut *but, uiHandleButtonData *data)
{
  if (data->interactive) {
    ui_apply_but(C, block, but, data, true);
  }
  else {
    ui_but_update(but);
  }

  ED_region_tag_redraw(data->region);
}

static void ui_but_extra_operator_icon_apply(bContext *C, uiBut *but, uiButExtraOpIcon *op_icon)
{
  but->active->apply_through_extra_icon = true;

  if (but->active->interactive) {
    ui_apply_but(C, but->block, but, but->active, true);
  }
  button_activate_state(C, but, BUTTON_STATE_EXIT);
  WM_operator_name_call_ptr_with_depends_on_cursor(C,
                                                   op_icon->optype_params->optype,
                                                   op_icon->optype_params->opcontext,
                                                   op_icon->optype_params->opptr,
                                                   nullptr,
                                                   nullptr);

  /* Force recreation of extra operator icons (pseudo update). */
  ui_but_extra_operator_icons_free(but);

  WM_event_add_mousemove(CTX_wm_window(C));
}

/** \} */

/* -------------------------------------------------------------------- */
/** \name Menu/Popup Begin/End (various popup types)
 * \{ */

static void ui_block_open_begin(bContext *C, uiBut *but, uiHandleButtonData *data)
{
  uiBlockCreateFunc func = nullptr;
  uiBlockHandleCreateFunc handlefunc = nullptr;
  uiMenuCreateFunc menufunc = nullptr;
  uiMenuCreateFunc popoverfunc = nullptr;
  void *arg = nullptr;

  switch (but->type) {
    case UI_BTYPE_BLOCK:
    case UI_BTYPE_PULLDOWN:
      if (but->menu_create_func) {
        menufunc = but->menu_create_func;
        arg = but->poin;
      }
      else {
        func = but->block_create_func;
        arg = but->poin ? but->poin : but->func_argN;
      }
      break;
    case UI_BTYPE_MENU:
    case UI_BTYPE_POPOVER:
      BLI_assert(but->menu_create_func);
      if ((but->type == UI_BTYPE_POPOVER) || ui_but_menu_draw_as_popover(but)) {
        popoverfunc = but->menu_create_func;
      }
      else {
        menufunc = but->menu_create_func;
      }
      arg = but->poin;
      break;
    case UI_BTYPE_COLOR:
      ui_but_v3_get(but, data->origvec);
      copy_v3_v3(data->vec, data->origvec);
      but->editvec = data->vec;

      if (ui_but_menu_draw_as_popover(but)) {
        popoverfunc = but->menu_create_func;
      }
      else {
        handlefunc = ui_block_func_COLOR;
      }
      arg = but;
      break;

      /* quiet warnings for unhandled types */
    default:
      break;
  }

  if (func || handlefunc) {
    data->menu = ui_popup_block_create(C, data->region, but, func, handlefunc, arg, nullptr);
    if (but->block->handle) {
      data->menu->popup = but->block->handle->popup;
    }
  }
  else if (menufunc) {
    data->menu = ui_popup_menu_create(C, data->region, but, menufunc, arg);
    if (MenuType *mt = UI_but_menutype_get(but)) {
      STRNCPY(data->menu->menu_idname, mt->idname);
    }
    if (but->block->handle) {
      data->menu->popup = but->block->handle->popup;
    }
  }
  else if (popoverfunc) {
    data->menu = ui_popover_panel_create(C, data->region, but, popoverfunc, arg);
    if (but->block->handle) {
      data->menu->popup = but->block->handle->popup;
    }
  }

#ifdef USE_ALLSELECT
  {
    if (IS_ALLSELECT_EVENT(data->window->eventstate)) {
      data->select_others.is_enabled = true;
    }
    else {
      but->flag &= ~UI_BUT_IS_SELECT_CONTEXT;
    }
  }
#endif

  /* this makes adjacent blocks auto open from now on */
  // if (but->block->auto_open == 0) {
  //  but->block->auto_open = 1;
  //}
}

static void ui_block_open_end(bContext *C, uiBut *but, uiHandleButtonData *data)
{
  if (but) {
    but->editval = nullptr;
    but->editvec = nullptr;

    but->block->auto_open_last = PIL_check_seconds_timer();
  }

  if (data->menu) {
    ui_popup_block_free(C, data->menu);
    data->menu = nullptr;
  }
}

int ui_but_menu_direction(uiBut *but)
{
  uiHandleButtonData *data = but->active;

  if (data && data->menu) {
    return data->menu->direction;
  }

  return 0;
}

/**
 * Hack for #uiList #UI_BTYPE_LISTROW buttons to "give" events to overlaying #UI_BTYPE_TEXT
 * buttons (Ctrl-Click rename feature & co).
 */
static uiBut *ui_but_list_row_text_activate(bContext *C,
                                            uiBut *but,
                                            uiHandleButtonData *data,
                                            const wmEvent *event,
                                            uiButtonActivateType activate_type)
{
  ARegion *region = CTX_wm_region(C);
  uiBut *labelbut = ui_but_find_mouse_over_ex(region, event->xy, true, false, nullptr, nullptr);

  if (labelbut && labelbut->type == UI_BTYPE_TEXT && !(labelbut->flag & UI_BUT_DISABLED)) {
    /* exit listrow */
    data->cancel = true;
    button_activate_exit(C, but, data, false, false);

    /* Activate the text button. */
    button_activate_init(C, region, labelbut, activate_type);

    return labelbut;
  }
  return nullptr;
}

/** \} */

/* -------------------------------------------------------------------- */
/** \name Events for Various Button Types
 * \{ */

static uiButExtraOpIcon *ui_but_extra_operator_icon_mouse_over_get(uiBut *but,
                                                                   ARegion *region,
                                                                   const wmEvent *event)
{
  if (BLI_listbase_is_empty(&but->extra_op_icons)) {
    return nullptr;
  }

  int x = event->xy[0], y = event->xy[1];
  ui_window_to_block(region, but->block, &x, &y);
  if (!BLI_rctf_isect_pt(&but->rect, x, y)) {
    return nullptr;
  }

  const float icon_size = 0.8f * BLI_rctf_size_y(&but->rect); /* ICON_SIZE_FROM_BUTRECT */
  float xmax = but->rect.xmax;
  /* Same as in 'widget_draw_extra_icons', icon padding from the right edge. */
  xmax -= 0.2 * icon_size;

  /* Handle the padding space from the right edge as the last button. */
  if (x > xmax) {
    return static_cast<uiButExtraOpIcon *>(but->extra_op_icons.last);
  }

  /* Inverse order, from right to left. */
  LISTBASE_FOREACH_BACKWARD (uiButExtraOpIcon *, op_icon, &but->extra_op_icons) {
    if ((x > (xmax - icon_size)) && x <= xmax) {
      return op_icon;
    }
    xmax -= icon_size;
  }

  return nullptr;
}

static bool ui_do_but_extra_operator_icon(bContext *C,
                                          uiBut *but,
                                          uiHandleButtonData *data,
                                          const wmEvent *event)
{
  uiButExtraOpIcon *op_icon = ui_but_extra_operator_icon_mouse_over_get(but, data->region, event);

  if (!op_icon) {
    return false;
  }

  /* Only act on release, avoids some glitches. */
  if (event->val != KM_RELEASE) {
    /* Still swallow events on the icon. */
    return true;
  }

  ED_region_tag_redraw(data->region);
  button_tooltip_timer_reset(C, but);

  ui_but_extra_operator_icon_apply(C, but, op_icon);
  /* NOTE: 'but', 'data' may now be freed, don't access. */

  return true;
}

static void ui_do_but_extra_operator_icons_mousemove(uiBut *but,
                                                     uiHandleButtonData *data,
                                                     const wmEvent *event)
{
  uiButExtraOpIcon *old_highlighted = nullptr;

  /* Unset highlighting of all first. */
  LISTBASE_FOREACH (uiButExtraOpIcon *, op_icon, &but->extra_op_icons) {
    if (op_icon->highlighted) {
      old_highlighted = op_icon;
    }
    op_icon->highlighted = false;
  }

  uiButExtraOpIcon *hovered = ui_but_extra_operator_icon_mouse_over_get(but, data->region, event);

  if (hovered) {
    hovered->highlighted = true;
  }

  if (old_highlighted != hovered) {
    ED_region_tag_redraw_no_rebuild(data->region);
  }
}

#ifdef USE_DRAG_TOGGLE
/* Shared by any button that supports drag-toggle. */
static bool ui_do_but_ANY_drag_toggle(
    bContext *C, uiBut *but, uiHandleButtonData *data, const wmEvent *event, int *r_retval)
{
  if (data->state == BUTTON_STATE_HIGHLIGHT) {
    if (event->type == LEFTMOUSE && event->val == KM_PRESS && ui_but_is_drag_toggle(but)) {
      ui_apply_but(C, but->block, but, data, true);
      button_activate_state(C, but, BUTTON_STATE_WAIT_DRAG);
      data->dragstartx = event->xy[0];
      data->dragstarty = event->xy[1];
      *r_retval = WM_UI_HANDLER_BREAK;
      return true;
    }
  }
  else if (data->state == BUTTON_STATE_WAIT_DRAG) {
    /* NOTE: the 'BUTTON_STATE_WAIT_DRAG' part of 'ui_do_but_EXIT' could be refactored into
     * its own function */
    data->applied = false;
    *r_retval = ui_do_but_EXIT(C, but, data, event);
    return true;
  }
  return false;
}
#endif /* USE_DRAG_TOGGLE */

static int ui_do_but_BUT(bContext *C, uiBut *but, uiHandleButtonData *data, const wmEvent *event)
{
#ifdef USE_DRAG_TOGGLE
  {
    int retval;
    if (ui_do_but_ANY_drag_toggle(C, but, data, event, &retval)) {
      return retval;
    }
  }
#endif

  if (data->state == BUTTON_STATE_HIGHLIGHT) {
    if (event->type == LEFTMOUSE && event->val == KM_PRESS) {
      button_activate_state(C, but, BUTTON_STATE_WAIT_RELEASE);
      return WM_UI_HANDLER_BREAK;
    }
    if (event->type == LEFTMOUSE && event->val == KM_RELEASE && but->block->handle) {
      /* regular buttons will be 'UI_SELECT', menu items 'UI_ACTIVE' */
      if (!(but->flag & (UI_SELECT | UI_ACTIVE))) {
        data->cancel = true;
      }
      button_activate_state(C, but, BUTTON_STATE_EXIT);
      return WM_UI_HANDLER_BREAK;
    }
    if (ELEM(event->type, EVT_PADENTER, EVT_RETKEY) && event->val == KM_PRESS) {
      button_activate_state(C, but, BUTTON_STATE_WAIT_FLASH);
      return WM_UI_HANDLER_BREAK;
    }
  }
  else if (data->state == BUTTON_STATE_WAIT_RELEASE) {
    if (event->type == LEFTMOUSE && event->val == KM_RELEASE) {
      if (!(but->flag & UI_SELECT)) {
        data->cancel = true;
      }
      button_activate_state(C, but, BUTTON_STATE_EXIT);
      return WM_UI_HANDLER_BREAK;
    }
  }

  return WM_UI_HANDLER_CONTINUE;
}

static int ui_do_but_HOTKEYEVT(bContext *C,
                               uiBut *but,
                               uiHandleButtonData *data,
                               const wmEvent *event)
{
  uiButHotkeyEvent *hotkey_but = (uiButHotkeyEvent *)but;
  BLI_assert(but->type == UI_BTYPE_HOTKEY_EVENT);

  if (data->state == BUTTON_STATE_HIGHLIGHT) {
    if (ELEM(event->type, LEFTMOUSE, EVT_PADENTER, EVT_RETKEY, EVT_BUT_OPEN) &&
        (event->val == KM_PRESS))
    {
      but->drawstr[0] = 0;
      hotkey_but->modifier_key = 0;
      button_activate_state(C, but, BUTTON_STATE_WAIT_KEY_EVENT);
      return WM_UI_HANDLER_BREAK;
    }
  }
  else if (data->state == BUTTON_STATE_WAIT_KEY_EVENT) {
    if (ISMOUSE_MOTION(event->type)) {
      return WM_UI_HANDLER_CONTINUE;
    }
    if (event->type == EVT_UNKNOWNKEY) {
      WM_report(RPT_WARNING, "Unsupported key: Unknown");
      return WM_UI_HANDLER_CONTINUE;
    }
    if (event->type == EVT_CAPSLOCKKEY) {
      WM_report(RPT_WARNING, "Unsupported key: CapsLock");
      return WM_UI_HANDLER_CONTINUE;
    }

    if (event->type == LEFTMOUSE && event->val == KM_PRESS) {
      /* only cancel if click outside the button */
      if (ui_but_contains_point_px(but, but->active->region, event->xy) == false) {
        data->cancel = true;
        /* Close the containing popup (if any). */
        data->escapecancel = true;
        button_activate_state(C, but, BUTTON_STATE_EXIT);
        return WM_UI_HANDLER_BREAK;
      }
    }

    /* always set */
    hotkey_but->modifier_key = event->modifier;

    ui_but_update(but);
    ED_region_tag_redraw(data->region);

    if (event->val == KM_PRESS) {
      if (ISHOTKEY(event->type) && (event->type != EVT_ESCKEY)) {
        if (WM_key_event_string(event->type, false)[0]) {
          ui_but_value_set(but, event->type);
        }
        else {
          data->cancel = true;
        }

        button_activate_state(C, but, BUTTON_STATE_EXIT);
        return WM_UI_HANDLER_BREAK;
      }
      if (event->type == EVT_ESCKEY) {
        if (event->val == KM_PRESS) {
          data->cancel = true;
          data->escapecancel = true;
          button_activate_state(C, but, BUTTON_STATE_EXIT);
        }
      }
    }
  }

  return WM_UI_HANDLER_CONTINUE;
}

static int ui_do_but_KEYEVT(bContext *C,
                            uiBut *but,
                            uiHandleButtonData *data,
                            const wmEvent *event)
{
  if (data->state == BUTTON_STATE_HIGHLIGHT) {
    if (ELEM(event->type, LEFTMOUSE, EVT_PADENTER, EVT_RETKEY) && event->val == KM_PRESS) {
      button_activate_state(C, but, BUTTON_STATE_WAIT_KEY_EVENT);
      return WM_UI_HANDLER_BREAK;
    }
  }
  else if (data->state == BUTTON_STATE_WAIT_KEY_EVENT) {
    if (ISMOUSE_MOTION(event->type)) {
      return WM_UI_HANDLER_CONTINUE;
    }

    if (event->val == KM_PRESS) {
      if (WM_key_event_string(event->type, false)[0]) {
        ui_but_value_set(but, event->type);
      }
      else {
        data->cancel = true;
      }

      button_activate_state(C, but, BUTTON_STATE_EXIT);
    }
  }

  return WM_UI_HANDLER_CONTINUE;
}

static int ui_do_but_TAB(
    bContext *C, uiBlock *block, uiBut *but, uiHandleButtonData *data, const wmEvent *event)
{
  const bool is_property = (but->rnaprop != nullptr);

#ifdef USE_DRAG_TOGGLE
  if (is_property) {
    int retval;
    if (ui_do_but_ANY_drag_toggle(C, but, data, event, &retval)) {
      return retval;
    }
  }
#endif

  if (data->state == BUTTON_STATE_HIGHLIGHT) {
    const int rna_type = but->rnaprop ? RNA_property_type(but->rnaprop) : 0;

    if (is_property && ELEM(rna_type, PROP_POINTER, PROP_STRING) &&
        (but->custom_data != nullptr) && (event->type == LEFTMOUSE) &&
        ((event->val == KM_DBL_CLICK) || (event->modifier & KM_CTRL)))
    {
      button_activate_state(C, but, BUTTON_STATE_TEXT_EDITING);
      return WM_UI_HANDLER_BREAK;
    }
    if (ELEM(event->type, LEFTMOUSE, EVT_PADENTER, EVT_RETKEY)) {
      const int event_val = (is_property) ? KM_PRESS : KM_CLICK;
      if (event->val == event_val) {
        button_activate_state(C, but, BUTTON_STATE_EXIT);
        return WM_UI_HANDLER_BREAK;
      }
    }
  }
  else if (data->state == BUTTON_STATE_TEXT_EDITING) {
    ui_do_but_textedit(C, block, but, data, event);
    return WM_UI_HANDLER_BREAK;
  }
  else if (data->state == BUTTON_STATE_TEXT_SELECTING) {
    ui_do_but_textedit_select(C, block, but, data, event);
    return WM_UI_HANDLER_BREAK;
  }

  return WM_UI_HANDLER_CONTINUE;
}

static int ui_do_but_TEX(
    bContext *C, uiBlock *block, uiBut *but, uiHandleButtonData *data, const wmEvent *event)
{
  if (data->state == BUTTON_STATE_HIGHLIGHT) {
    if (ELEM(event->type, LEFTMOUSE, EVT_BUT_OPEN, EVT_PADENTER, EVT_RETKEY) &&
        event->val == KM_PRESS) {
      if (ELEM(event->type, EVT_PADENTER, EVT_RETKEY) && !UI_but_is_utf8(but)) {
        /* Pass, allow file-selector, enter to execute. */
      }
      else if (ELEM(but->emboss, UI_EMBOSS_NONE, UI_EMBOSS_NONE_OR_STATUS) &&
               ((event->modifier & KM_CTRL) == 0))
      {
        /* Pass. */
      }
      else {
        if (!ui_but_extra_operator_icon_mouse_over_get(but, data->region, event)) {
          button_activate_state(C, but, BUTTON_STATE_TEXT_EDITING);
        }
        return WM_UI_HANDLER_BREAK;
      }
    }
  }
  else if (data->state == BUTTON_STATE_TEXT_EDITING) {
    ui_do_but_textedit(C, block, but, data, event);
    return WM_UI_HANDLER_BREAK;
  }
  else if (data->state == BUTTON_STATE_TEXT_SELECTING) {
    ui_do_but_textedit_select(C, block, but, data, event);
    return WM_UI_HANDLER_BREAK;
  }

  return WM_UI_HANDLER_CONTINUE;
}

static int ui_do_but_SEARCH_UNLINK(
    bContext *C, uiBlock *block, uiBut *but, uiHandleButtonData *data, const wmEvent *event)
{
  /* unlink icon is on right */
  if (ELEM(event->type, LEFTMOUSE, EVT_BUT_OPEN, EVT_PADENTER, EVT_RETKEY)) {
    /* doing this on KM_PRESS calls eyedropper after clicking unlink icon */
    if ((event->val == KM_RELEASE) && ui_do_but_extra_operator_icon(C, but, data, event)) {
      return WM_UI_HANDLER_BREAK;
    }
  }
  return ui_do_but_TEX(C, block, but, data, event);
}

static int ui_do_but_TOG(bContext *C, uiBut *but, uiHandleButtonData *data, const wmEvent *event)
{
#ifdef USE_DRAG_TOGGLE
  {
    int retval;
    if (ui_do_but_ANY_drag_toggle(C, but, data, event, &retval)) {
      return retval;
    }
  }
#endif

  if (data->state == BUTTON_STATE_HIGHLIGHT) {
    bool do_activate = false;
    if (ELEM(event->type, EVT_PADENTER, EVT_RETKEY)) {
      if (event->val == KM_PRESS) {
        do_activate = true;
      }
    }
    else if (event->type == LEFTMOUSE) {
      if (ui_block_is_menu(but->block)) {
        /* Behave like other menu items. */
        do_activate = (event->val == KM_RELEASE);
      }
      else if (!ui_do_but_extra_operator_icon(C, but, data, event)) {
        /* Also use double-clicks to prevent fast clicks to leak to other handlers (#76481). */
        do_activate = ELEM(event->val, KM_PRESS, KM_DBL_CLICK);
      }
    }

    if (do_activate) {
      button_activate_state(C, but, BUTTON_STATE_EXIT);
      return WM_UI_HANDLER_BREAK;
    }
    if (ELEM(event->type, MOUSEPAN, WHEELDOWNMOUSE, WHEELUPMOUSE) && (event->modifier & KM_CTRL)) {
      /* Support Ctrl-Wheel to cycle values on expanded enum rows. */
      if (but->type == UI_BTYPE_ROW) {
        int type = event->type;
        int val = event->val;

        /* Convert pan to scroll-wheel. */
        if (type == MOUSEPAN) {
          ui_pan_to_scroll(event, &type, &val);

          if (type == MOUSEPAN) {
            return WM_UI_HANDLER_BREAK;
          }
        }

        const int direction = (type == WHEELDOWNMOUSE) ? -1 : 1;
        uiBut *but_select = ui_but_find_select_in_enum(but, direction);
        if (but_select) {
          uiBut *but_other = (direction == -1) ? but_select->next : but_select->prev;
          if (but_other && ui_but_find_select_in_enum__cmp(but, but_other)) {
            ARegion *region = data->region;

            data->cancel = true;
            button_activate_exit(C, but, data, false, false);

            /* Activate the text button. */
            button_activate_init(C, region, but_other, BUTTON_ACTIVATE_OVER);
            data = but_other->active;
            if (data) {
              ui_apply_but(C, but->block, but_other, but_other->active, true);
              button_activate_exit(C, but_other, data, false, false);

              /* restore active button */
              button_activate_init(C, region, but, BUTTON_ACTIVATE_OVER);
            }
            else {
              /* shouldn't happen */
              BLI_assert(0);
            }
          }
        }
        return WM_UI_HANDLER_BREAK;
      }
    }
  }
  return WM_UI_HANDLER_CONTINUE;
}

static int ui_do_but_VIEW_ITEM(bContext *C,
                               uiBut *but,
                               uiHandleButtonData *data,
                               const wmEvent *event)
{
  uiButViewItem *view_item_but = (uiButViewItem *)but;
  BLI_assert(view_item_but->type == UI_BTYPE_VIEW_ITEM);

  if (data->state == BUTTON_STATE_HIGHLIGHT) {
    if (event->type == LEFTMOUSE) {
      switch (event->val) {
        case KM_PRESS:
          /* Extra icons have priority, don't mess with them. */
          if (ui_but_extra_operator_icon_mouse_over_get(but, data->region, event)) {
            return WM_UI_HANDLER_BREAK;
          }

          if (UI_view_item_supports_drag(view_item_but->view_item)) {
            button_activate_state(C, but, BUTTON_STATE_WAIT_DRAG);
            data->dragstartx = event->xy[0];
            data->dragstarty = event->xy[1];
          }
          else {
            button_activate_state(C, but, BUTTON_STATE_EXIT);
          }

          return WM_UI_HANDLER_CONTINUE;
        case KM_DBL_CLICK:
          data->cancel = true;
          UI_view_item_begin_rename(view_item_but->view_item);
          ED_region_tag_redraw(CTX_wm_region(C));
          return WM_UI_HANDLER_BREAK;
      }
    }
  }
  else if (data->state == BUTTON_STATE_WAIT_DRAG) {
    /* Let "default" button handling take care of the drag logic. */
    return ui_do_but_EXIT(C, but, data, event);
  }

  return WM_UI_HANDLER_CONTINUE;
}

static int ui_do_but_EXIT(bContext *C, uiBut *but, uiHandleButtonData *data, const wmEvent *event)
{
  if (data->state == BUTTON_STATE_HIGHLIGHT) {

    /* First handle click on icon-drag type button. */
    if ((event->type == LEFTMOUSE) && (event->val == KM_PRESS) && ui_but_drag_is_draggable(but)) {
      if (ui_but_contains_point_px_icon(but, data->region, event)) {

        /* tell the button to wait and keep checking further events to
         * see if it should start dragging */
        button_activate_state(C, but, BUTTON_STATE_WAIT_DRAG);
        data->dragstartx = event->xy[0];
        data->dragstarty = event->xy[1];
        return WM_UI_HANDLER_CONTINUE;
      }
    }
#ifdef USE_DRAG_TOGGLE
    if ((event->type == LEFTMOUSE) && (event->val == KM_PRESS) && ui_but_is_drag_toggle(but)) {
      button_activate_state(C, but, BUTTON_STATE_WAIT_DRAG);
      data->dragstartx = event->xy[0];
      data->dragstarty = event->xy[1];
      return WM_UI_HANDLER_CONTINUE;
    }
#endif

    if (ELEM(event->type, LEFTMOUSE, EVT_PADENTER, EVT_RETKEY) && event->val == KM_PRESS) {
      int ret = WM_UI_HANDLER_BREAK;
      /* XXX: (a bit ugly) Special case handling for file-browser drag buttons (icon and filename
       * label). */
      if (ui_but_drag_is_draggable(but) && ui_but_contains_point_px_icon(but, data->region, event))
      {
        ret = WM_UI_HANDLER_CONTINUE;
      }
      /* Same special case handling for UI lists. Return CONTINUE so that a tweak or CLICK event
       * will be sent for the list to work with. */
      const uiBut *listbox = ui_list_find_mouse_over(data->region, event);
      if (listbox) {
        const uiList *ui_list = static_cast<const uiList *>(listbox->custom_data);
        if (ui_list && ui_list->dyn_data->custom_drag_optype) {
          ret = WM_UI_HANDLER_CONTINUE;
        }
      }
      const uiBut *view_but = ui_view_item_find_mouse_over(data->region, event->xy);
      if (view_but) {
        ret = WM_UI_HANDLER_CONTINUE;
      }
      button_activate_state(C, but, BUTTON_STATE_EXIT);
      return ret;
    }
  }
  else if (data->state == BUTTON_STATE_WAIT_DRAG) {

    /* this function also ends state */
    if (ui_but_drag_init(C, but, data, event)) {
      return WM_UI_HANDLER_BREAK;
    }

    /* If the mouse has been pressed and released, getting to
     * this point without triggering a drag, then clear the
     * drag state for this button and continue to pass on the event */
    if (event->type == LEFTMOUSE && event->val == KM_RELEASE) {
      button_activate_state(C, but, BUTTON_STATE_EXIT);
      return WM_UI_HANDLER_CONTINUE;
    }

    /* while waiting for a drag to be triggered, always block
     * other events from getting handled */
    return WM_UI_HANDLER_BREAK;
  }

  return WM_UI_HANDLER_CONTINUE;
}

/* var names match ui_numedit_but_NUM */
static float ui_numedit_apply_snapf(
    uiBut *but, float tempf, float softmin, float softmax, const enum eSnapType snap)
{
  if (tempf == softmin || tempf == softmax || snap == SNAP_OFF) {
    /* pass */
  }
  else {
    const PropertyScaleType scale_type = ui_but_scale_type(but);
    float softrange = softmax - softmin;
    float fac = 1.0f;

    if (ui_but_is_unit(but)) {
      UnitSettings *unit = but->block->unit;
      const int unit_type = RNA_SUBTYPE_UNIT_VALUE(UI_but_unit_type_get(but));

      if (BKE_unit_is_valid(unit->system, unit_type)) {
        fac = float(BKE_unit_base_scalar(unit->system, unit_type));
        if (ELEM(unit_type, B_UNIT_LENGTH, B_UNIT_AREA, B_UNIT_VOLUME)) {
          fac /= unit->scale_length;
        }
      }
    }

    if (fac != 1.0f) {
      /* snap in unit-space */
      tempf /= fac;
      /* softmin /= fac; */ /* UNUSED */
      /* softmax /= fac; */ /* UNUSED */
      softrange /= fac;
    }

    /* workaround, too high snapping values */
    /* snapping by 10's for float buttons is quite annoying (location, scale...),
     * but allow for rotations */
    if (softrange >= 21.0f) {
      UnitSettings *unit = but->block->unit;
      const int unit_type = UI_but_unit_type_get(but);
      if ((unit_type == PROP_UNIT_ROTATION) && (unit->system_rotation != USER_UNIT_ROT_RADIANS)) {
        /* Pass (degrees). */
      }
      else {
        softrange = 20.0f;
      }
    }

    BLI_assert(ELEM(snap, SNAP_ON, SNAP_ON_SMALL));
    switch (scale_type) {
      case PROP_SCALE_LINEAR:
      case PROP_SCALE_CUBIC: {
        const float snap_fac = (snap == SNAP_ON_SMALL ? 0.1f : 1.0f);
        if (softrange < 2.10f) {
          tempf = roundf(tempf * 10.0f / snap_fac) * 0.1f * snap_fac;
        }
        else if (softrange < 21.0f) {
          tempf = roundf(tempf / snap_fac) * snap_fac;
        }
        else {
          tempf = roundf(tempf * 0.1f / snap_fac) * 10.0f * snap_fac;
        }
        break;
      }
      case PROP_SCALE_LOG: {
        const float snap_fac = powf(10.0f,
                                    roundf(log10f(tempf) + UI_PROP_SCALE_LOG_SNAP_OFFSET) -
                                        (snap == SNAP_ON_SMALL ? 2.0f : 1.0f));
        tempf = roundf(tempf / snap_fac) * snap_fac;
        break;
      }
    }

    if (fac != 1.0f) {
      tempf *= fac;
    }
  }

  return tempf;
}

static float ui_numedit_apply_snap(int temp,
                                   float softmin,
                                   float softmax,
                                   const enum eSnapType snap)
{
  if (ELEM(temp, softmin, softmax)) {
    return temp;
  }

  switch (snap) {
    case SNAP_OFF:
      break;
    case SNAP_ON:
      temp = 10 * (temp / 10);
      break;
    case SNAP_ON_SMALL:
      temp = 100 * (temp / 100);
      break;
  }

  return temp;
}

static bool ui_numedit_but_NUM(uiButNumber *but,
                               uiHandleButtonData *data,
                               int mx,
                               const bool is_motion,
                               const enum eSnapType snap,
                               float fac)
{
  float deler, tempf;
  int lvalue, temp;
  bool changed = false;
  const bool is_float = ui_but_is_float(but);
  const PropertyScaleType scale_type = ui_but_scale_type(but);

  /* prevent unwanted drag adjustments, test motion so modifier keys refresh. */
  if ((is_motion || data->draglock) && (ui_but_dragedit_update_mval(data, mx) == false)) {
    return changed;
  }

  ui_block_interaction_begin_ensure(
      static_cast<bContext *>(but->block->evil_C), but->block, data, false);

  if (ui_but_is_cursor_warp(but)) {
    const float softmin = but->softmin;
    const float softmax = but->softmax;
    const float softrange = softmax - softmin;

    const float log_min = (scale_type == PROP_SCALE_LOG) ?
                              max_ff(max_ff(softmin, UI_PROP_SCALE_LOG_MIN),
                                     powf(10, -but->precision) * 0.5f) :
                              0;

    /* Mouse location isn't screen clamped to the screen so use a linear mapping
     * 2px == 1-int, or 1px == 1-ClickStep */
    if (is_float) {
      fac *= 0.01f * but->step_size;
      switch (scale_type) {
        case PROP_SCALE_LINEAR: {
          tempf = float(data->startvalue) + float(mx - data->dragstartx) * fac;
          break;
        }
        case PROP_SCALE_LOG: {
          const float startvalue = max_ff(float(data->startvalue), log_min);
          tempf = expf(float(mx - data->dragstartx) * fac) * startvalue;
          if (tempf <= log_min) {
            tempf = 0.0f;
          }
          break;
        }
        case PROP_SCALE_CUBIC: {
          tempf = cbrtf(float(data->startvalue)) + float(mx - data->dragstartx) * fac;
          tempf *= tempf * tempf;
          break;
        }
      }

      tempf = ui_numedit_apply_snapf(but, tempf, softmin, softmax, snap);

#if 1 /* fake moving the click start, nicer for dragging back after passing the limit */
      switch (scale_type) {
        case PROP_SCALE_LINEAR: {
          if (tempf < softmin) {
            data->dragstartx -= (softmin - tempf) / fac;
            tempf = softmin;
          }
          else if (tempf > softmax) {
            data->dragstartx -= (softmax - tempf) / fac;
            tempf = softmax;
          }
          break;
        }
        case PROP_SCALE_LOG: {
          const float startvalue = max_ff(float(data->startvalue), log_min);
          if (tempf < log_min) {
            data->dragstartx -= logf(log_min / startvalue) / fac - float(mx - data->dragstartx);
            tempf = softmin;
          }
          else if (tempf > softmax) {
            data->dragstartx -= logf(softmax / startvalue) / fac - float(mx - data->dragstartx);
            tempf = softmax;
          }
          break;
        }
        case PROP_SCALE_CUBIC: {
          if (tempf < softmin) {
            data->dragstartx = mx - int((cbrtf(softmin) - cbrtf(float(data->startvalue))) / fac);
            tempf = softmin;
          }
          else if (tempf > softmax) {
            data->dragstartx = mx - int((cbrtf(softmax) - cbrtf(float(data->startvalue))) / fac);
            tempf = softmax;
          }
          break;
        }
      }
#else
      CLAMP(tempf, softmin, softmax);
#endif

      if (tempf != float(data->value)) {
        data->dragchange = true;
        data->value = tempf;
        changed = true;
      }
    }
    else {
      if (softrange > 256) {
        fac = 1.0;
      } /* 1px == 1 */
      else if (softrange > 32) {
        fac = 1.0 / 2.0;
      } /* 2px == 1 */
      else {
        fac = 1.0 / 16.0;
      } /* 16px == 1? */

      temp = data->startvalue + ((double(mx) - data->dragstartx) * double(fac));
      temp = ui_numedit_apply_snap(temp, softmin, softmax, snap);

#if 1 /* fake moving the click start, nicer for dragging back after passing the limit */
      if (temp < softmin) {
        data->dragstartx -= (softmin - temp) / fac;
        temp = softmin;
      }
      else if (temp > softmax) {
        data->dragstartx += (temp - softmax) / fac;
        temp = softmax;
      }
#else
      CLAMP(temp, softmin, softmax);
#endif

      if (temp != data->value) {
        data->dragchange = true;
        data->value = temp;
        changed = true;
      }
    }

    data->draglastx = mx;
  }
  else {
    /* Use 'but->softmin', 'but->softmax' when clamping values. */
    const float softmin = data->drag_map_soft_min;
    const float softmax = data->drag_map_soft_max;
    const float softrange = softmax - softmin;

    float non_linear_range_limit;
    float non_linear_pixel_map;
    float non_linear_scale;

    /* Use a non-linear mapping of the mouse drag especially for large floats
     * (normal behavior) */
    deler = 500;
    if (is_float) {
      /* not needed for smaller float buttons */
      non_linear_range_limit = 11.0f;
      non_linear_pixel_map = 500.0f;
    }
    else {
      /* only scale large int buttons */
      non_linear_range_limit = 129.0f;
      /* Larger for ints, we don't need to fine tune them. */
      non_linear_pixel_map = 250.0f;

      /* prevent large ranges from getting too out of control */
      if (softrange > 600) {
        deler = powf(softrange, 0.75f);
      }
      else if (softrange < 25) {
        deler = 50.0;
      }
      else if (softrange < 100) {
        deler = 100.0;
      }
    }
    deler /= fac;

    if (softrange > non_linear_range_limit) {
      non_linear_scale = float(abs(mx - data->dragstartx)) / non_linear_pixel_map;
    }
    else {
      non_linear_scale = 1.0f;
    }

    if (is_float == false) {
      /* at minimum, moving cursor 2 pixels should change an int button. */
      CLAMP_MIN(non_linear_scale, 0.5f * UI_SCALE_FAC);
    }

    data->dragf += (float(mx - data->draglastx) / deler) * non_linear_scale;

    if (but->softmin == softmin) {
      CLAMP_MIN(data->dragf, 0.0f);
    }
    if (but->softmax == softmax) {
      CLAMP_MAX(data->dragf, 1.0f);
    }

    data->draglastx = mx;

    switch (scale_type) {
      case PROP_SCALE_LINEAR: {
        tempf = (softmin + data->dragf * softrange);
        break;
      }
      case PROP_SCALE_LOG: {
        const float log_min = max_ff(max_ff(softmin, UI_PROP_SCALE_LOG_MIN),
                                     powf(10.0f, -but->precision) * 0.5f);
        const float base = softmax / log_min;
        tempf = powf(base, data->dragf) * log_min;
        if (tempf <= log_min) {
          tempf = 0.0f;
        }
        break;
      }
      case PROP_SCALE_CUBIC: {
        tempf = (softmin + data->dragf * softrange);
        tempf *= tempf * tempf;
        float cubic_min = softmin * softmin * softmin;
        float cubic_max = softmax * softmax * softmax;
        tempf = (tempf - cubic_min) / (cubic_max - cubic_min) * softrange + softmin;
        break;
      }
    }

    if (!is_float) {
      temp = round_fl_to_int(tempf);

      temp = ui_numedit_apply_snap(temp, but->softmin, but->softmax, snap);

      CLAMP(temp, but->softmin, but->softmax);
      lvalue = int(data->value);

      if (temp != lvalue) {
        data->dragchange = true;
        data->value = double(temp);
        changed = true;
      }
    }
    else {
      temp = 0;
      tempf = ui_numedit_apply_snapf(but, tempf, but->softmin, but->softmax, snap);

      CLAMP(tempf, but->softmin, but->softmax);

      if (tempf != float(data->value)) {
        data->dragchange = true;
        data->value = tempf;
        changed = true;
      }
    }
  }

  return changed;
}

static void ui_numedit_set_active(uiBut *but)
{
  const int oldflag = but->drawflag;
  but->drawflag &= ~(UI_BUT_ACTIVE_LEFT | UI_BUT_ACTIVE_RIGHT);

  uiHandleButtonData *data = but->active;
  if (!data) {
    return;
  }

  /* Ignore once we start dragging. */
  if (data->dragchange == false) {
    const float handle_width = min_ff(BLI_rctf_size_x(&but->rect) / 3,
                                      BLI_rctf_size_y(&but->rect) * 0.7f);
    /* we can click on the side arrows to increment/decrement,
     * or click inside to edit the value directly */
    int mx = data->window->eventstate->xy[0];
    int my = data->window->eventstate->xy[1];
    ui_window_to_block(data->region, but->block, &mx, &my);

    if (mx < (but->rect.xmin + handle_width)) {
      but->drawflag |= UI_BUT_ACTIVE_LEFT;
    }
    else if (mx > (but->rect.xmax - handle_width)) {
      but->drawflag |= UI_BUT_ACTIVE_RIGHT;
    }
  }

  /* Don't change the cursor once pressed. */
  if ((but->flag & UI_SELECT) == 0) {
    if ((but->drawflag & UI_BUT_ACTIVE_LEFT) || (but->drawflag & UI_BUT_ACTIVE_RIGHT)) {
      if (data->changed_cursor) {
        WM_cursor_modal_restore(data->window);
        data->changed_cursor = false;
      }
    }
    else {
      if (data->changed_cursor == false) {
        WM_cursor_modal_set(data->window, WM_CURSOR_X_MOVE);
        data->changed_cursor = true;
      }
    }
  }

  if (but->drawflag != oldflag) {
    ED_region_tag_redraw(data->region);
  }
}

static int ui_do_but_NUM(
    bContext *C, uiBlock *block, uiBut *but, uiHandleButtonData *data, const wmEvent *event)
{
  uiButNumber *number_but = (uiButNumber *)but;
  int click = 0;
  int retval = WM_UI_HANDLER_CONTINUE;

  /* mouse location scaled to fit the UI */
  int mx = event->xy[0];
  int my = event->xy[1];
  /* mouse location kept at screen pixel coords */
  const int screen_mx = event->xy[0];

  BLI_assert(but->type == UI_BTYPE_NUM);

  ui_window_to_block(data->region, block, &mx, &my);
  ui_numedit_set_active(but);

  if (data->state == BUTTON_STATE_HIGHLIGHT) {
    int type = event->type, val = event->val;

    if (type == MOUSEPAN) {
      ui_pan_to_scroll(event, &type, &val);
    }

    /* XXX hardcoded keymap check.... */
    if (type == MOUSEPAN && (event->modifier & KM_CTRL)) {
      /* allow accumulating values, otherwise scrolling gets preference */
      retval = WM_UI_HANDLER_BREAK;
    }
    else if (type == WHEELDOWNMOUSE && (event->modifier & KM_CTRL)) {
      mx = but->rect.xmin;
      but->drawflag &= ~UI_BUT_ACTIVE_RIGHT;
      but->drawflag |= UI_BUT_ACTIVE_LEFT;
      click = 1;
    }
    else if ((type == WHEELUPMOUSE) && (event->modifier & KM_CTRL)) {
      mx = but->rect.xmax;
      but->drawflag &= ~UI_BUT_ACTIVE_LEFT;
      but->drawflag |= UI_BUT_ACTIVE_RIGHT;
      click = 1;
    }
    else if (event->val == KM_PRESS) {
      if (ELEM(event->type, LEFTMOUSE, EVT_PADENTER, EVT_RETKEY) && (event->modifier & KM_CTRL)) {
        button_activate_state(C, but, BUTTON_STATE_TEXT_EDITING);
        retval = WM_UI_HANDLER_BREAK;
      }
      else if (event->type == LEFTMOUSE) {
        data->dragstartx = data->draglastx = ui_but_is_cursor_warp(but) ? screen_mx : mx;
        button_activate_state(C, but, BUTTON_STATE_NUM_EDITING);
        retval = WM_UI_HANDLER_BREAK;
      }
      else if (ELEM(event->type, EVT_PADENTER, EVT_RETKEY) && event->val == KM_PRESS) {
        click = 1;
      }
      else if (event->type == EVT_MINUSKEY && event->val == KM_PRESS) {
        button_activate_state(C, but, BUTTON_STATE_NUM_EDITING);
        data->value = -data->value;
        button_activate_state(C, but, BUTTON_STATE_EXIT);
        retval = WM_UI_HANDLER_BREAK;
      }

#ifdef USE_DRAG_MULTINUM
      copy_v2_v2_int(data->multi_data.drag_start, event->xy);
#endif
    }
  }
  else if (data->state == BUTTON_STATE_NUM_EDITING) {
    if (ELEM(event->type, EVT_ESCKEY, RIGHTMOUSE)) {
      if (event->val == KM_PRESS) {
        data->cancel = true;
        data->escapecancel = true;
        button_activate_state(C, but, BUTTON_STATE_EXIT);
      }
    }
    else if (event->type == LEFTMOUSE && event->val == KM_RELEASE) {
      if (data->dragchange) {
#ifdef USE_DRAG_MULTINUM
        /* If we started multi-button but didn't drag, then edit. */
        if (data->multi_data.init == uiHandleButtonMulti::INIT_SETUP) {
          click = 1;
        }
        else
#endif
        {
          button_activate_state(C, but, BUTTON_STATE_EXIT);
        }
      }
      else {
        click = 1;
      }
    }
    else if ((event->type == MOUSEMOVE) || ui_event_is_snap(event)) {
      const bool is_motion = (event->type == MOUSEMOVE);
      const enum eSnapType snap = ui_event_to_snap(event);
      float fac;

#ifdef USE_DRAG_MULTINUM
      data->multi_data.drag_dir[0] += abs(data->draglastx - mx);
      data->multi_data.drag_dir[1] += abs(data->draglasty - my);
#endif

      fac = 1.0f;
      if (event->modifier & KM_SHIFT) {
        fac /= 10.0f;
      }

      if (ui_numedit_but_NUM(number_but,
                             data,
                             (ui_but_is_cursor_warp(but) ? screen_mx : mx),
                             is_motion,
                             snap,
                             fac))
      {
        ui_numedit_apply(C, block, but, data);
      }
#ifdef USE_DRAG_MULTINUM
      else if (data->multi_data.has_mbuts) {
        if (data->multi_data.init == uiHandleButtonMulti::INIT_ENABLE) {
          ui_multibut_states_apply(C, data, block);
        }
      }
#endif
    }
    retval = WM_UI_HANDLER_BREAK;
  }
  else if (data->state == BUTTON_STATE_TEXT_EDITING) {
    ui_do_but_textedit(C, block, but, data, event);
    retval = WM_UI_HANDLER_BREAK;
  }
  else if (data->state == BUTTON_STATE_TEXT_SELECTING) {
    ui_do_but_textedit_select(C, block, but, data, event);
    retval = WM_UI_HANDLER_BREAK;
  }

  if (click) {
    /* we can click on the side arrows to increment/decrement,
     * or click inside to edit the value directly */

    if (!ui_but_is_float(but)) {
      /* Integer Value. */
      if (but->drawflag & (UI_BUT_ACTIVE_LEFT | UI_BUT_ACTIVE_RIGHT)) {
        button_activate_state(C, but, BUTTON_STATE_NUM_EDITING);

        const int value_step = int(number_but->step_size);
        BLI_assert(value_step > 0);
        const int softmin = round_fl_to_int_clamp(but->softmin);
        const int softmax = round_fl_to_int_clamp(but->softmax);
        const double value_test = (but->drawflag & UI_BUT_ACTIVE_LEFT) ?
                                      double(max_ii(softmin, int(data->value) - value_step)) :
                                      double(min_ii(softmax, int(data->value) + value_step));
        if (value_test != data->value) {
          data->value = double(value_test);
        }
        else {
          data->cancel = true;
        }
        button_activate_state(C, but, BUTTON_STATE_EXIT);
      }
      else {
        button_activate_state(C, but, BUTTON_STATE_TEXT_EDITING);
      }
    }
    else {
      /* Float Value. */
      if (but->drawflag & (UI_BUT_ACTIVE_LEFT | UI_BUT_ACTIVE_RIGHT)) {
        const PropertyScaleType scale_type = ui_but_scale_type(but);

        button_activate_state(C, but, BUTTON_STATE_NUM_EDITING);

        double value_step;
        if (scale_type == PROP_SCALE_LOG) {
          double precision = (roundf(log10f(data->value) + UI_PROP_SCALE_LOG_SNAP_OFFSET) - 1.0f) +
                             log10f(number_but->step_size);
          /* Non-finite when `data->value` is zero. */
          if (UNLIKELY(!isfinite(precision))) {
            precision = -FLT_MAX; /* Ignore this value. */
          }
          value_step = powf(10.0f, max_ff(precision, -number_but->precision));
        }
        else {
          value_step = double(number_but->step_size * UI_PRECISION_FLOAT_SCALE);
        }
        BLI_assert(value_step > 0.0f);
        const double value_test =
            (but->drawflag & UI_BUT_ACTIVE_LEFT) ?
                double(max_ff(but->softmin, float(data->value - value_step))) :
                double(min_ff(but->softmax, float(data->value + value_step)));
        if (value_test != data->value) {
          data->value = value_test;
        }
        else {
          data->cancel = true;
        }
        button_activate_state(C, but, BUTTON_STATE_EXIT);
      }
      else {
        button_activate_state(C, but, BUTTON_STATE_TEXT_EDITING);
      }
    }

    retval = WM_UI_HANDLER_BREAK;
  }

  data->draglastx = mx;
  data->draglasty = my;

  return retval;
}

static bool ui_numedit_but_SLI(uiBut *but,
                               uiHandleButtonData *data,
                               int mx,
                               const bool is_horizontal,
                               const bool is_motion,
                               const bool snap,
                               const bool shift)
{
  float cursor_x_range, f, tempf, softmin, softmax, softrange;
  int temp, lvalue;
  bool changed = false;
  float mx_fl, my_fl;

  /* prevent unwanted drag adjustments, test motion so modifier keys refresh. */
  if ((but->type != UI_BTYPE_SCROLL) && (is_motion || data->draglock) &&
      (ui_but_dragedit_update_mval(data, mx) == false))
  {
    return changed;
  }

  ui_block_interaction_begin_ensure(
      static_cast<bContext *>(but->block->evil_C), but->block, data, false);

  const PropertyScaleType scale_type = ui_but_scale_type(but);

  softmin = but->softmin;
  softmax = but->softmax;
  softrange = softmax - softmin;

  /* yes, 'mx' as both x/y is intentional */
  ui_mouse_scale_warp(data, mx, mx, &mx_fl, &my_fl, shift);

  if (but->type == UI_BTYPE_NUM_SLIDER) {
    cursor_x_range = BLI_rctf_size_x(&but->rect);
  }
  else if (but->type == UI_BTYPE_SCROLL) {
    const float size = (is_horizontal) ? BLI_rctf_size_x(&but->rect) :
                                         -BLI_rctf_size_y(&but->rect);
    cursor_x_range = size * (but->softmax - but->softmin) /
                     (but->softmax - but->softmin + but->a1);
  }
  else {
    const float ofs = (BLI_rctf_size_y(&but->rect) / 2.0f);
    cursor_x_range = (BLI_rctf_size_x(&but->rect) - ofs);
  }

  f = (mx_fl - data->dragstartx) / cursor_x_range + data->dragfstart;
  CLAMP(f, 0.0f, 1.0f);

  /* deal with mouse correction */
#ifdef USE_CONT_MOUSE_CORRECT
  if (ui_but_is_cursor_warp(but)) {
    /* OK but can go outside bounds */
    if (is_horizontal) {
      data->ungrab_mval[0] = but->rect.xmin + (f * cursor_x_range);
      data->ungrab_mval[1] = BLI_rctf_cent_y(&but->rect);
    }
    else {
      data->ungrab_mval[1] = but->rect.ymin + (f * cursor_x_range);
      data->ungrab_mval[0] = BLI_rctf_cent_x(&but->rect);
    }
    BLI_rctf_clamp_pt_v(&but->rect, data->ungrab_mval);
  }
#endif
  /* done correcting mouse */

  switch (scale_type) {
    case PROP_SCALE_LINEAR: {
      tempf = softmin + f * softrange;
      break;
    }
    case PROP_SCALE_LOG: {
      tempf = powf(softmax / softmin, f) * softmin;
      break;
    }
    case PROP_SCALE_CUBIC: {
      const float cubicmin = cube_f(softmin);
      const float cubicmax = cube_f(softmax);
      const float cubicrange = cubicmax - cubicmin;
      tempf = cube_f(softmin + f * softrange);
      tempf = (tempf - cubicmin) / cubicrange * softrange + softmin;
      break;
    }
  }
  temp = round_fl_to_int(tempf);

  if (snap) {
    if (ELEM(tempf, softmin, softmax)) {
      /* pass */
    }
    else if (ui_but_is_float(but)) {

      if (shift) {
        if (ELEM(tempf, softmin, softmax)) {
        }
        else if (softrange < 2.10f) {
          tempf = roundf(tempf * 100.0f) * 0.01f;
        }
        else if (softrange < 21.0f) {
          tempf = roundf(tempf * 10.0f) * 0.1f;
        }
        else {
          tempf = roundf(tempf);
        }
      }
      else {
        if (softrange < 2.10f) {
          tempf = roundf(tempf * 10.0f) * 0.1f;
        }
        else if (softrange < 21.0f) {
          tempf = roundf(tempf);
        }
        else {
          tempf = roundf(tempf * 0.1f) * 10.0f;
        }
      }
    }
    else {
      temp = 10 * (temp / 10);
      tempf = temp;
    }
  }

  if (!ui_but_is_float(but)) {
    lvalue = round(data->value);

    CLAMP(temp, softmin, softmax);

    if (temp != lvalue) {
      data->value = temp;
      data->dragchange = true;
      changed = true;
    }
  }
  else {
    CLAMP(tempf, softmin, softmax);

    if (tempf != float(data->value)) {
      data->value = tempf;
      data->dragchange = true;
      changed = true;
    }
  }

  return changed;
}

static int ui_do_but_SLI(
    bContext *C, uiBlock *block, uiBut *but, uiHandleButtonData *data, const wmEvent *event)
{
  int click = 0;
  int retval = WM_UI_HANDLER_CONTINUE;

  int mx = event->xy[0];
  int my = event->xy[1];
  ui_window_to_block(data->region, block, &mx, &my);

  if (data->state == BUTTON_STATE_HIGHLIGHT) {
    int type = event->type, val = event->val;

    if (type == MOUSEPAN) {
      ui_pan_to_scroll(event, &type, &val);
    }

    /* XXX hardcoded keymap check.... */
    if ((type == MOUSEPAN) && (event->modifier & KM_CTRL)) {
      /* allow accumulating values, otherwise scrolling gets preference */
      retval = WM_UI_HANDLER_BREAK;
    }
    else if ((type == WHEELDOWNMOUSE) && (event->modifier & KM_CTRL)) {
      mx = but->rect.xmin;
      click = 2;
    }
    else if ((type == WHEELUPMOUSE) && (event->modifier & KM_CTRL)) {
      mx = but->rect.xmax;
      click = 2;
    }
    else if (event->val == KM_PRESS) {
      if (ELEM(event->type, LEFTMOUSE, EVT_PADENTER, EVT_RETKEY) && (event->modifier & KM_CTRL)) {
        button_activate_state(C, but, BUTTON_STATE_TEXT_EDITING);
        retval = WM_UI_HANDLER_BREAK;
      }
#ifndef USE_ALLSELECT
      /* alt-click on sides to get "arrows" like in UI_BTYPE_NUM buttons,
       * and match wheel usage above */
      else if ((event->type == LEFTMOUSE) && (event->modifier & KM_ALT)) {
        int halfpos = BLI_rctf_cent_x(&but->rect);
        click = 2;
        if (mx < halfpos) {
          mx = but->rect.xmin;
        }
        else {
          mx = but->rect.xmax;
        }
      }
#endif
      else if (event->type == LEFTMOUSE) {
        data->dragstartx = mx;
        data->draglastx = mx;
        button_activate_state(C, but, BUTTON_STATE_NUM_EDITING);
        retval = WM_UI_HANDLER_BREAK;
      }
      else if (ELEM(event->type, EVT_PADENTER, EVT_RETKEY) && event->val == KM_PRESS) {
        click = 1;
      }
      else if (event->type == EVT_MINUSKEY && event->val == KM_PRESS) {
        button_activate_state(C, but, BUTTON_STATE_NUM_EDITING);
        data->value = -data->value;
        button_activate_state(C, but, BUTTON_STATE_EXIT);
        retval = WM_UI_HANDLER_BREAK;
      }
    }
#ifdef USE_DRAG_MULTINUM
    copy_v2_v2_int(data->multi_data.drag_start, event->xy);
#endif
  }
  else if (data->state == BUTTON_STATE_NUM_EDITING) {
    if (ELEM(event->type, EVT_ESCKEY, RIGHTMOUSE)) {
      if (event->val == KM_PRESS) {
        data->cancel = true;
        data->escapecancel = true;
        button_activate_state(C, but, BUTTON_STATE_EXIT);
      }
    }
    else if (event->type == LEFTMOUSE && event->val == KM_RELEASE) {
      if (data->dragchange) {
#ifdef USE_DRAG_MULTINUM
        /* If we started multi-button but didn't drag, then edit. */
        if (data->multi_data.init == uiHandleButtonMulti::INIT_SETUP) {
          click = 1;
        }
        else
#endif
        {
          button_activate_state(C, but, BUTTON_STATE_EXIT);
        }
      }
      else {
#ifdef USE_CONT_MOUSE_CORRECT
        /* reset! */
        copy_v2_fl(data->ungrab_mval, FLT_MAX);
#endif
        click = 1;
      }
    }
    else if ((event->type == MOUSEMOVE) || ui_event_is_snap(event)) {
      const bool is_motion = (event->type == MOUSEMOVE);
#ifdef USE_DRAG_MULTINUM
      data->multi_data.drag_dir[0] += abs(data->draglastx - mx);
      data->multi_data.drag_dir[1] += abs(data->draglasty - my);
#endif
      if (ui_numedit_but_SLI(but,
                             data,
                             mx,
                             true,
                             is_motion,
                             event->modifier & KM_CTRL,
                             event->modifier & KM_SHIFT))
      {
        ui_numedit_apply(C, block, but, data);
      }

#ifdef USE_DRAG_MULTINUM
      else if (data->multi_data.has_mbuts) {
        if (data->multi_data.init == uiHandleButtonMulti::INIT_ENABLE) {
          ui_multibut_states_apply(C, data, block);
        }
      }
#endif
    }
    retval = WM_UI_HANDLER_BREAK;
  }
  else if (data->state == BUTTON_STATE_TEXT_EDITING) {
    ui_do_but_textedit(C, block, but, data, event);
    retval = WM_UI_HANDLER_BREAK;
  }
  else if (data->state == BUTTON_STATE_TEXT_SELECTING) {
    ui_do_but_textedit_select(C, block, but, data, event);
    retval = WM_UI_HANDLER_BREAK;
  }

  if (click) {
    if (click == 2) {
      const PropertyScaleType scale_type = ui_but_scale_type(but);

      /* nudge slider to the left or right */
      float f, tempf, softmin, softmax, softrange;
      int temp;

      button_activate_state(C, but, BUTTON_STATE_NUM_EDITING);

      softmin = but->softmin;
      softmax = but->softmax;
      softrange = softmax - softmin;

      tempf = data->value;
      temp = int(data->value);

#if 0
      if (but->type == SLI) {
        /* same as below */
        f = float(mx - but->rect.xmin) / (BLI_rctf_size_x(&but->rect));
      }
      else
#endif
      {
        f = float(mx - but->rect.xmin) / BLI_rctf_size_x(&but->rect);
      }

      if (scale_type == PROP_SCALE_LOG) {
        f = powf(softmax / softmin, f) * softmin;
      }
      else {
        f = softmin + f * softrange;
      }

      if (!ui_but_is_float(but)) {
        int value_step = 1;
        if (f < temp) {
          temp -= value_step;
        }
        else {
          temp += value_step;
        }

        if (temp >= softmin && temp <= softmax) {
          data->value = temp;
        }
        else {
          data->cancel = true;
        }
      }
      else {
        if (tempf >= softmin && tempf <= softmax) {
          float value_step;
          if (scale_type == PROP_SCALE_LOG) {
            value_step = powf(10.0f, roundf(log10f(tempf) + UI_PROP_SCALE_LOG_SNAP_OFFSET) - 1.0f);
          }
          else {
            value_step = 0.01f;
          }

          if (f < tempf) {
            tempf -= value_step;
          }
          else {
            tempf += value_step;
          }

          CLAMP(tempf, softmin, softmax);
          data->value = tempf;
        }
        else {
          data->cancel = true;
        }
      }

      button_activate_state(C, but, BUTTON_STATE_EXIT);
      retval = WM_UI_HANDLER_BREAK;
    }
    else {
      /* edit the value directly */
      button_activate_state(C, but, BUTTON_STATE_TEXT_EDITING);
      retval = WM_UI_HANDLER_BREAK;
    }
  }

  data->draglastx = mx;
  data->draglasty = my;

  return retval;
}

static int ui_do_but_SCROLL(
    bContext *C, uiBlock *block, uiBut *but, uiHandleButtonData *data, const wmEvent *event)
{
  int retval = WM_UI_HANDLER_CONTINUE;
  const bool horizontal = (BLI_rctf_size_x(&but->rect) > BLI_rctf_size_y(&but->rect));

  int mx = event->xy[0];
  int my = event->xy[1];
  ui_window_to_block(data->region, block, &mx, &my);

  if (data->state == BUTTON_STATE_HIGHLIGHT) {
    if (event->val == KM_PRESS) {
      if (event->type == LEFTMOUSE) {
        if (horizontal) {
          data->dragstartx = mx;
          data->draglastx = mx;
        }
        else {
          data->dragstartx = my;
          data->draglastx = my;
        }
        button_activate_state(C, but, BUTTON_STATE_NUM_EDITING);
        retval = WM_UI_HANDLER_BREAK;
      }
    }
  }
  else if (data->state == BUTTON_STATE_NUM_EDITING) {
    if (event->type == EVT_ESCKEY) {
      if (event->val == KM_PRESS) {
        data->cancel = true;
        data->escapecancel = true;
        button_activate_state(C, but, BUTTON_STATE_EXIT);
      }
    }
    else if (event->type == LEFTMOUSE && event->val == KM_RELEASE) {
      button_activate_state(C, but, BUTTON_STATE_EXIT);
    }
    else if (event->type == MOUSEMOVE) {
      const bool is_motion = (event->type == MOUSEMOVE);
      if (ui_numedit_but_SLI(
              but, data, (horizontal) ? mx : my, horizontal, is_motion, false, false)) {
        ui_numedit_apply(C, block, but, data);
      }
    }

    retval = WM_UI_HANDLER_BREAK;
  }

  return retval;
}

static int ui_do_but_GRIP(
    bContext *C, uiBlock *block, uiBut *but, uiHandleButtonData *data, const wmEvent *event)
{
  int retval = WM_UI_HANDLER_CONTINUE;
  const bool horizontal = (BLI_rctf_size_x(&but->rect) < BLI_rctf_size_y(&but->rect));

  /* NOTE: Having to store org point in window space and recompute it to block "space" each time
   *       is not ideal, but this is a way to hack around behavior of ui_window_to_block(), which
   *       returns different results when the block is inside a panel or not...
   *       See #37739.
   */

  int mx = event->xy[0];
  int my = event->xy[1];
  ui_window_to_block(data->region, block, &mx, &my);

  if (data->state == BUTTON_STATE_HIGHLIGHT) {
    if (event->val == KM_PRESS) {
      if (event->type == LEFTMOUSE) {
        data->dragstartx = event->xy[0];
        data->dragstarty = event->xy[1];
        button_activate_state(C, but, BUTTON_STATE_NUM_EDITING);
        retval = WM_UI_HANDLER_BREAK;
      }
    }
  }
  else if (data->state == BUTTON_STATE_NUM_EDITING) {
    if (event->type == EVT_ESCKEY) {
      if (event->val == KM_PRESS) {
        data->cancel = true;
        data->escapecancel = true;
        button_activate_state(C, but, BUTTON_STATE_EXIT);
      }
    }
    else if (event->type == LEFTMOUSE && event->val == KM_RELEASE) {
      button_activate_state(C, but, BUTTON_STATE_EXIT);
    }
    else if (event->type == MOUSEMOVE) {
      int dragstartx = data->dragstartx;
      int dragstarty = data->dragstarty;
      ui_window_to_block(data->region, block, &dragstartx, &dragstarty);
      data->value = data->origvalue + (horizontal ? mx - dragstartx : dragstarty - my);
      ui_numedit_apply(C, block, but, data);
    }

    retval = WM_UI_HANDLER_BREAK;
  }

  return retval;
}

static int ui_do_but_LISTROW(bContext *C,
                             uiBut *but,
                             uiHandleButtonData *data,
                             const wmEvent *event)
{
  if (data->state == BUTTON_STATE_HIGHLIGHT) {
    /* hack to pass on ctrl+click and double click to overlapping text
     * editing field for editing list item names
     */
    if ((ELEM(event->type, LEFTMOUSE, EVT_PADENTER, EVT_RETKEY) && (event->val == KM_PRESS) &&
         (event->modifier & KM_CTRL)) ||
        (event->type == LEFTMOUSE && event->val == KM_DBL_CLICK))
    {
      uiBut *labelbut = ui_but_list_row_text_activate(
          C, but, data, event, BUTTON_ACTIVATE_TEXT_EDITING);
      if (labelbut) {
        /* Nothing else to do. */
        return WM_UI_HANDLER_BREAK;
      }
    }
  }

  return ui_do_but_EXIT(C, but, data, event);
}

static int ui_do_but_BLOCK(bContext *C, uiBut *but, uiHandleButtonData *data, const wmEvent *event)
{
  if (data->state == BUTTON_STATE_HIGHLIGHT) {

    /* First handle click on icon-drag type button. */
    if (event->type == LEFTMOUSE && ui_but_drag_is_draggable(but) && event->val == KM_PRESS) {
      if (ui_but_contains_point_px_icon(but, data->region, event)) {
        button_activate_state(C, but, BUTTON_STATE_WAIT_DRAG);
        data->dragstartx = event->xy[0];
        data->dragstarty = event->xy[1];
        return WM_UI_HANDLER_BREAK;
      }
    }
#ifdef USE_DRAG_TOGGLE
    if (event->type == LEFTMOUSE && event->val == KM_PRESS && ui_but_is_drag_toggle(but)) {
      button_activate_state(C, but, BUTTON_STATE_WAIT_DRAG);
      data->dragstartx = event->xy[0];
      data->dragstarty = event->xy[1];
      return WM_UI_HANDLER_BREAK;
    }
#endif
    /* regular open menu */
    if (ELEM(event->type, LEFTMOUSE, EVT_PADENTER, EVT_RETKEY) && event->val == KM_PRESS) {
      button_activate_state(C, but, BUTTON_STATE_MENU_OPEN);
      return WM_UI_HANDLER_BREAK;
    }
    if (ui_but_supports_cycling(but)) {
      if (ELEM(event->type, MOUSEPAN, WHEELDOWNMOUSE, WHEELUPMOUSE) && (event->modifier & KM_CTRL))
      {
        int type = event->type;
        int val = event->val;

        /* Convert pan to scroll-wheel. */
        if (type == MOUSEPAN) {
          ui_pan_to_scroll(event, &type, &val);

          if (type == MOUSEPAN) {
            return WM_UI_HANDLER_BREAK;
          }
        }

        const int direction = (type == WHEELDOWNMOUSE) ? 1 : -1;

        data->value = ui_but_menu_step(but, direction);

        button_activate_state(C, but, BUTTON_STATE_EXIT);
        ui_apply_but(C, but->block, but, data, true);

        /* Button's state need to be changed to EXIT so moving mouse away from this mouse
         * wouldn't lead to cancel changes made to this button, but changing state to EXIT also
         * makes no button active for a while which leads to triggering operator when doing fast
         * scrolling mouse wheel. using post activate stuff from button allows to make button be
         * active again after checking for all that mouse leave and cancel stuff, so quick
         * scroll wouldn't be an issue anymore. Same goes for scrolling wheel in another
         * direction below (sergey).
         */
        data->postbut = but;
        data->posttype = BUTTON_ACTIVATE_OVER;

        /* without this, a new interface that draws as result of the menu change
         * won't register that the mouse is over it, eg:
         * Alt+MouseWheel over the render slots, without this,
         * the slot menu fails to switch a second time.
         *
         * The active state of the button could be maintained some other way
         * and remove this mouse-move event.
         */
        WM_event_add_mousemove(data->window);

        return WM_UI_HANDLER_BREAK;
      }
    }
  }
  else if (data->state == BUTTON_STATE_WAIT_DRAG) {

    /* this function also ends state */
    if (ui_but_drag_init(C, but, data, event)) {
      return WM_UI_HANDLER_BREAK;
    }

    /* outside icon quit, not needed if drag activated */
    if (0 == ui_but_contains_point_px_icon(but, data->region, event)) {
      button_activate_state(C, but, BUTTON_STATE_EXIT);
      data->cancel = true;
      return WM_UI_HANDLER_BREAK;
    }

    if (event->type == LEFTMOUSE && event->val == KM_RELEASE) {
      button_activate_state(C, but, BUTTON_STATE_MENU_OPEN);
      return WM_UI_HANDLER_BREAK;
    }
  }

  return WM_UI_HANDLER_CONTINUE;
}

static bool ui_numedit_but_UNITVEC(
    uiBut *but, uiHandleButtonData *data, int mx, int my, const enum eSnapType snap)
{
  float mrad;
  bool changed = true;

  /* button is presumed square */
  /* if mouse moves outside of sphere, it does negative normal */

  /* note that both data->vec and data->origvec should be normalized
   * else we'll get a harmless but annoying jump when first clicking */

  float *fp = data->origvec;
  const float rad = BLI_rctf_size_x(&but->rect);
  const float radsq = rad * rad;

  int mdx, mdy;
  if (fp[2] > 0.0f) {
    mdx = (rad * fp[0]);
    mdy = (rad * fp[1]);
  }
  else if (fp[2] > -1.0f) {
    mrad = rad / sqrtf(fp[0] * fp[0] + fp[1] * fp[1]);

    mdx = 2.0f * mrad * fp[0] - (rad * fp[0]);
    mdy = 2.0f * mrad * fp[1] - (rad * fp[1]);
  }
  else {
    mdx = mdy = 0;
  }

  float dx = float(mx + mdx - data->dragstartx);
  float dy = float(my + mdy - data->dragstarty);

  fp = data->vec;
  mrad = dx * dx + dy * dy;
  if (mrad < radsq) { /* inner circle */
    fp[0] = dx;
    fp[1] = dy;
    fp[2] = sqrtf(radsq - dx * dx - dy * dy);
  }
  else { /* outer circle */

    mrad = rad / sqrtf(mrad); /* veclen */

    dx *= (2.0f * mrad - 1.0f);
    dy *= (2.0f * mrad - 1.0f);

    mrad = dx * dx + dy * dy;
    if (mrad < radsq) {
      fp[0] = dx;
      fp[1] = dy;
      fp[2] = -sqrtf(radsq - dx * dx - dy * dy);
    }
  }
  normalize_v3(fp);

  if (snap != SNAP_OFF) {
    const int snap_steps = (snap == SNAP_ON) ? 4 : 12; /* 45 or 15 degree increments */
    const float snap_steps_angle = M_PI / snap_steps;
    float angle, angle_snap;

    /* round each axis of 'fp' to the next increment
     * do this in "angle" space - this gives increments of same size */
    for (int i = 0; i < 3; i++) {
      angle = asinf(fp[i]);
      angle_snap = roundf(angle / snap_steps_angle) * snap_steps_angle;
      fp[i] = sinf(angle_snap);
    }
    normalize_v3(fp);
    changed = !compare_v3v3(fp, data->origvec, FLT_EPSILON);
  }

  data->draglastx = mx;
  data->draglasty = my;

  return changed;
}

static void ui_palette_set_active(uiButColor *color_but)
{
  if (color_but->is_pallete_color) {
    Palette *palette = (Palette *)color_but->rnapoin.owner_id;
    PaletteColor *color = static_cast<PaletteColor *>(color_but->rnapoin.data);
    palette->active_color = BLI_findindex(&palette->colors, color);
  }
}

static int ui_do_but_COLOR(bContext *C, uiBut *but, uiHandleButtonData *data, const wmEvent *event)
{
  BLI_assert(but->type == UI_BTYPE_COLOR);
  uiButColor *color_but = (uiButColor *)but;

  if (data->state == BUTTON_STATE_HIGHLIGHT) {
    /* First handle click on icon-drag type button. */
    if (event->type == LEFTMOUSE && ui_but_drag_is_draggable(but) && event->val == KM_PRESS) {
      ui_palette_set_active(color_but);
      if (ui_but_contains_point_px_icon(but, data->region, event)) {
        button_activate_state(C, but, BUTTON_STATE_WAIT_DRAG);
        data->dragstartx = event->xy[0];
        data->dragstarty = event->xy[1];
        return WM_UI_HANDLER_BREAK;
      }
    }
#ifdef USE_DRAG_TOGGLE
    if (event->type == LEFTMOUSE && event->val == KM_PRESS) {
      ui_palette_set_active(color_but);
      button_activate_state(C, but, BUTTON_STATE_WAIT_DRAG);
      data->dragstartx = event->xy[0];
      data->dragstarty = event->xy[1];
      return WM_UI_HANDLER_BREAK;
    }
#endif
    /* regular open menu */
    if (ELEM(event->type, LEFTMOUSE, EVT_PADENTER, EVT_RETKEY) && event->val == KM_PRESS) {
      ui_palette_set_active(color_but);
      button_activate_state(C, but, BUTTON_STATE_MENU_OPEN);
      return WM_UI_HANDLER_BREAK;
    }
    if (ELEM(event->type, MOUSEPAN, WHEELDOWNMOUSE, WHEELUPMOUSE) && (event->modifier & KM_CTRL)) {
      ColorPicker *cpicker = static_cast<ColorPicker *>(but->custom_data);
      float hsv_static[3] = {0.0f};
      float *hsv = cpicker ? cpicker->hsv_perceptual : hsv_static;
      float col[3];

      ui_but_v3_get(but, col);
      rgb_to_hsv_compat_v(col, hsv);

      if (event->type == WHEELDOWNMOUSE) {
        hsv[2] = clamp_f(hsv[2] - 0.05f, 0.0f, 1.0f);
      }
      else if (event->type == WHEELUPMOUSE) {
        hsv[2] = clamp_f(hsv[2] + 0.05f, 0.0f, 1.0f);
      }
      else {
        const float fac = 0.005 * (event->xy[1] - event->prev_xy[1]);
        hsv[2] = clamp_f(hsv[2] + fac, 0.0f, 1.0f);
      }

      hsv_to_rgb_v(hsv, data->vec);
      ui_but_v3_set(but, data->vec);

      button_activate_state(C, but, BUTTON_STATE_EXIT);
      ui_apply_but(C, but->block, but, data, true);
      return WM_UI_HANDLER_BREAK;
    }
    if (color_but->is_pallete_color && (event->type == EVT_DELKEY) && (event->val == KM_PRESS)) {
      Palette *palette = (Palette *)but->rnapoin.owner_id;
      PaletteColor *color = static_cast<PaletteColor *>(but->rnapoin.data);

      BKE_palette_color_remove(palette, color);

      button_activate_state(C, but, BUTTON_STATE_EXIT);

      /* this is risky. it works OK for now,
       * but if it gives trouble we should delay execution */
      but->rnapoin = PointerRNA_NULL;
      but->rnaprop = nullptr;

      return WM_UI_HANDLER_BREAK;
    }
  }
  else if (data->state == BUTTON_STATE_WAIT_DRAG) {

    /* this function also ends state */
    if (ui_but_drag_init(C, but, data, event)) {
      return WM_UI_HANDLER_BREAK;
    }

    /* outside icon quit, not needed if drag activated */
    if (0 == ui_but_contains_point_px_icon(but, data->region, event)) {
      button_activate_state(C, but, BUTTON_STATE_EXIT);
      data->cancel = true;
      return WM_UI_HANDLER_BREAK;
    }

    if (event->type == LEFTMOUSE && event->val == KM_RELEASE) {
      if (color_but->is_pallete_color) {
        if ((event->modifier & KM_CTRL) == 0) {
          float color[3];
          Paint *paint = BKE_paint_get_active_from_context(C);
          Brush *brush = BKE_paint_brush(paint);

          if (brush->flag & BRUSH_USE_GRADIENT) {
            float *target = &brush->gradient->data[brush->gradient->cur].r;

            if (but->rnaprop && RNA_property_subtype(but->rnaprop) == PROP_COLOR_GAMMA) {
              RNA_property_float_get_array(&but->rnapoin, but->rnaprop, target);
              IMB_colormanagement_srgb_to_scene_linear_v3(target, target);
            }
            else if (but->rnaprop && RNA_property_subtype(but->rnaprop) == PROP_COLOR) {
              RNA_property_float_get_array(&but->rnapoin, but->rnaprop, target);
            }
          }
          else {
            Scene *scene = CTX_data_scene(C);
            bool updated = false;

            if (but->rnaprop && RNA_property_subtype(but->rnaprop) == PROP_COLOR_GAMMA) {
              RNA_property_float_get_array(&but->rnapoin, but->rnaprop, color);
              BKE_brush_color_set(scene, brush, color);
              updated = true;
            }
            else if (but->rnaprop && RNA_property_subtype(but->rnaprop) == PROP_COLOR) {
              RNA_property_float_get_array(&but->rnapoin, but->rnaprop, color);
              IMB_colormanagement_scene_linear_to_srgb_v3(color, color);
              BKE_brush_color_set(scene, brush, color);
              updated = true;
            }

            if (updated) {
              PropertyRNA *brush_color_prop;

              PointerRNA brush_ptr = RNA_id_pointer_create(&brush->id);
              brush_color_prop = RNA_struct_find_property(&brush_ptr, "color");
              RNA_property_update(C, &brush_ptr, brush_color_prop);
            }
          }

          button_activate_state(C, but, BUTTON_STATE_EXIT);
        }
        else {
          button_activate_state(C, but, BUTTON_STATE_MENU_OPEN);
        }
      }
      else {
        button_activate_state(C, but, BUTTON_STATE_MENU_OPEN);
      }
      return WM_UI_HANDLER_BREAK;
    }
  }

  return WM_UI_HANDLER_CONTINUE;
}

static int ui_do_but_UNITVEC(
    bContext *C, uiBlock *block, uiBut *but, uiHandleButtonData *data, const wmEvent *event)
{
  int mx = event->xy[0];
  int my = event->xy[1];
  ui_window_to_block(data->region, block, &mx, &my);

  if (data->state == BUTTON_STATE_HIGHLIGHT) {
    if (event->type == LEFTMOUSE && event->val == KM_PRESS) {
      const enum eSnapType snap = ui_event_to_snap(event);
      data->dragstartx = mx;
      data->dragstarty = my;
      data->draglastx = mx;
      data->draglasty = my;
      button_activate_state(C, but, BUTTON_STATE_NUM_EDITING);

      /* also do drag the first time */
      if (ui_numedit_but_UNITVEC(but, data, mx, my, snap)) {
        ui_numedit_apply(C, block, but, data);
      }

      return WM_UI_HANDLER_BREAK;
    }
  }
  else if (data->state == BUTTON_STATE_NUM_EDITING) {
    if ((event->type == MOUSEMOVE) || ui_event_is_snap(event)) {
      if (mx != data->draglastx || my != data->draglasty || event->type != MOUSEMOVE) {
        const enum eSnapType snap = ui_event_to_snap(event);
        if (ui_numedit_but_UNITVEC(but, data, mx, my, snap)) {
          ui_numedit_apply(C, block, but, data);
        }
      }
    }
    else if (ELEM(event->type, EVT_ESCKEY, RIGHTMOUSE)) {
      if (event->val == KM_PRESS) {
        data->cancel = true;
        data->escapecancel = true;
        button_activate_state(C, but, BUTTON_STATE_EXIT);
      }
    }
    else if (event->type == LEFTMOUSE && event->val == KM_RELEASE) {
      button_activate_state(C, but, BUTTON_STATE_EXIT);
    }

    return WM_UI_HANDLER_BREAK;
  }

  return WM_UI_HANDLER_CONTINUE;
}

/* scales a vector so no axis exceeds max
 * (could become BLI_math func) */
static void clamp_axis_max_v3(float v[3], const float max)
{
  const float v_max = max_fff(v[0], v[1], v[2]);
  if (v_max > max) {
    mul_v3_fl(v, max / v_max);
    if (v[0] > max) {
      v[0] = max;
    }
    if (v[1] > max) {
      v[1] = max;
    }
    if (v[2] > max) {
      v[2] = max;
    }
  }
}

static void ui_rgb_to_color_picker_HSVCUBE_compat_v(const uiButHSVCube *hsv_but,
                                                    const float rgb[3],
                                                    float hsv[3])
{
  if (hsv_but->gradient_type == UI_GRAD_L_ALT) {
    rgb_to_hsl_compat_v(rgb, hsv);
  }
  else {
    rgb_to_hsv_compat_v(rgb, hsv);
  }
}

static void ui_rgb_to_color_picker_HSVCUBE_v(const uiButHSVCube *hsv_but,
                                             const float rgb[3],
                                             float hsv[3])
{
  if (hsv_but->gradient_type == UI_GRAD_L_ALT) {
    rgb_to_hsl_v(rgb, hsv);
  }
  else {
    rgb_to_hsv_v(rgb, hsv);
  }
}

static void ui_color_picker_to_rgb_HSVCUBE_v(const uiButHSVCube *hsv_but,
                                             const float hsv[3],
                                             float rgb[3])
{
  if (hsv_but->gradient_type == UI_GRAD_L_ALT) {
    hsl_to_rgb_v(hsv, rgb);
  }
  else {
    hsv_to_rgb_v(hsv, rgb);
  }
}

static bool ui_numedit_but_HSVCUBE(uiBut *but,
                                   uiHandleButtonData *data,
                                   int mx,
                                   int my,
                                   const enum eSnapType snap,
                                   const bool shift)
{
  const uiButHSVCube *hsv_but = (uiButHSVCube *)but;
  ColorPicker *cpicker = static_cast<ColorPicker *>(but->custom_data);
  float *hsv = cpicker->hsv_perceptual;
  float rgb[3];
  float x, y;
  float mx_fl, my_fl;
  const bool changed = true;

  ui_mouse_scale_warp(data, mx, my, &mx_fl, &my_fl, shift);

#ifdef USE_CONT_MOUSE_CORRECT
  if (ui_but_is_cursor_warp(but)) {
    /* OK but can go outside bounds */
    data->ungrab_mval[0] = mx_fl;
    data->ungrab_mval[1] = my_fl;
    BLI_rctf_clamp_pt_v(&but->rect, data->ungrab_mval);
  }
#endif

  ui_but_v3_get(but, rgb);
  ui_scene_linear_to_perceptual_space(but, rgb);

  ui_rgb_to_color_picker_HSVCUBE_compat_v(hsv_but, rgb, hsv);

  /* only apply the delta motion, not absolute */
  if (shift) {
    rcti rect_i;
    float xpos, ypos, hsvo[3];

    BLI_rcti_rctf_copy(&rect_i, &but->rect);

    /* calculate original hsv again */
    copy_v3_v3(rgb, data->origvec);
    ui_scene_linear_to_perceptual_space(but, rgb);

    copy_v3_v3(hsvo, hsv);

    ui_rgb_to_color_picker_HSVCUBE_compat_v(hsv_but, rgb, hsvo);

    /* and original position */
    ui_hsvcube_pos_from_vals(hsv_but, &rect_i, hsvo, &xpos, &ypos);

    mx_fl = xpos - (data->dragstartx - mx_fl);
    my_fl = ypos - (data->dragstarty - my_fl);
  }

  /* relative position within box */
  x = (float(mx_fl) - but->rect.xmin) / BLI_rctf_size_x(&but->rect);
  y = (float(my_fl) - but->rect.ymin) / BLI_rctf_size_y(&but->rect);
  CLAMP(x, 0.0f, 1.0f);
  CLAMP(y, 0.0f, 1.0f);

  switch (hsv_but->gradient_type) {
    case UI_GRAD_SV:
      hsv[1] = x;
      hsv[2] = y;
      break;
    case UI_GRAD_HV:
      hsv[0] = x;
      hsv[2] = y;
      break;
    case UI_GRAD_HS:
      hsv[0] = x;
      hsv[1] = y;
      break;
    case UI_GRAD_H:
      hsv[0] = x;
      break;
    case UI_GRAD_S:
      hsv[1] = x;
      break;
    case UI_GRAD_V:
      hsv[2] = x;
      break;
    case UI_GRAD_L_ALT:
      hsv[2] = y;
      break;
    case UI_GRAD_V_ALT: {
      /* vertical 'value' strip */
      const float min = but->softmin, max = but->softmax;
      /* exception only for value strip - use the range set in but->min/max */
      hsv[2] = y * (max - min) + min;
      break;
    }
    default:
      BLI_assert(0);
      break;
  }

  if (snap != SNAP_OFF) {
    if (ELEM(hsv_but->gradient_type, UI_GRAD_HV, UI_GRAD_HS, UI_GRAD_H)) {
      ui_color_snap_hue(snap, &hsv[0]);
    }
  }

  ui_color_picker_to_rgb_HSVCUBE_v(hsv_but, hsv, rgb);
  ui_perceptual_to_scene_linear_space(but, rgb);

  /* clamp because with color conversion we can exceed range #34295. */
  if (hsv_but->gradient_type == UI_GRAD_V_ALT) {
    clamp_axis_max_v3(rgb, but->softmax);
  }

  copy_v3_v3(data->vec, rgb);

  data->draglastx = mx;
  data->draglasty = my;

  return changed;
}

#ifdef WITH_INPUT_NDOF
static void ui_ndofedit_but_HSVCUBE(uiButHSVCube *hsv_but,
                                    uiHandleButtonData *data,
                                    const wmNDOFMotionData *ndof,
                                    const enum eSnapType snap,
                                    const bool shift)
{
  ColorPicker *cpicker = static_cast<ColorPicker *>(hsv_but->custom_data);
  float *hsv = cpicker->hsv_perceptual;
  const float hsv_v_max = max_ff(hsv[2], hsv_but->softmax);
  float rgb[3];
  const float sensitivity = (shift ? 0.15f : 0.3f) * ndof->dt;

  ui_but_v3_get(hsv_but, rgb);
  ui_scene_linear_to_perceptual_space(hsv_but, rgb);
  ui_rgb_to_color_picker_HSVCUBE_compat_v(hsv_but, rgb, hsv);

  switch (hsv_but->gradient_type) {
    case UI_GRAD_SV:
      hsv[1] += ndof->rvec[2] * sensitivity;
      hsv[2] += ndof->rvec[0] * sensitivity;
      break;
    case UI_GRAD_HV:
      hsv[0] += ndof->rvec[2] * sensitivity;
      hsv[2] += ndof->rvec[0] * sensitivity;
      break;
    case UI_GRAD_HS:
      hsv[0] += ndof->rvec[2] * sensitivity;
      hsv[1] += ndof->rvec[0] * sensitivity;
      break;
    case UI_GRAD_H:
      hsv[0] += ndof->rvec[2] * sensitivity;
      break;
    case UI_GRAD_S:
      hsv[1] += ndof->rvec[2] * sensitivity;
      break;
    case UI_GRAD_V:
      hsv[2] += ndof->rvec[2] * sensitivity;
      break;
    case UI_GRAD_V_ALT:
    case UI_GRAD_L_ALT:
      /* vertical 'value' strip */

      /* exception only for value strip - use the range set in but->min/max */
      hsv[2] += ndof->rvec[0] * sensitivity;

      CLAMP(hsv[2], hsv_but->softmin, hsv_but->softmax);
      break;
    default:
      BLI_assert_msg(0, "invalid hsv type");
      break;
  }

  if (snap != SNAP_OFF) {
    if (ELEM(hsv_but->gradient_type, UI_GRAD_HV, UI_GRAD_HS, UI_GRAD_H)) {
      ui_color_snap_hue(snap, &hsv[0]);
    }
  }

  /* ndof specific: the changes above aren't clamping */
  hsv_clamp_v(hsv, hsv_v_max);

  ui_color_picker_to_rgb_HSVCUBE_v(hsv_but, hsv, rgb);
  ui_perceptual_to_scene_linear_space(hsv_but, rgb);

  copy_v3_v3(data->vec, rgb);
  ui_but_v3_set(hsv_but, data->vec);
}
#endif /* WITH_INPUT_NDOF */

static int ui_do_but_HSVCUBE(
    bContext *C, uiBlock *block, uiBut *but, uiHandleButtonData *data, const wmEvent *event)
{
  uiButHSVCube *hsv_but = (uiButHSVCube *)but;
  int mx = event->xy[0];
  int my = event->xy[1];
  ui_window_to_block(data->region, block, &mx, &my);

  if (data->state == BUTTON_STATE_HIGHLIGHT) {
    if (event->type == LEFTMOUSE && event->val == KM_PRESS) {
      const enum eSnapType snap = ui_event_to_snap(event);

      data->dragstartx = mx;
      data->dragstarty = my;
      data->draglastx = mx;
      data->draglasty = my;
      button_activate_state(C, but, BUTTON_STATE_NUM_EDITING);

      /* also do drag the first time */
      if (ui_numedit_but_HSVCUBE(but, data, mx, my, snap, event->modifier & KM_SHIFT)) {
        ui_numedit_apply(C, block, but, data);
      }

      return WM_UI_HANDLER_BREAK;
    }
#ifdef WITH_INPUT_NDOF
    if (event->type == NDOF_MOTION) {
      const wmNDOFMotionData *ndof = static_cast<const wmNDOFMotionData *>(event->customdata);
      const enum eSnapType snap = ui_event_to_snap(event);

      ui_ndofedit_but_HSVCUBE(hsv_but, data, ndof, snap, event->modifier & KM_SHIFT);

      button_activate_state(C, but, BUTTON_STATE_EXIT);
      ui_apply_but(C, but->block, but, data, true);

      return WM_UI_HANDLER_BREAK;
    }
#endif /* WITH_INPUT_NDOF */
    /* XXX hardcoded keymap check.... */
    if (event->type == EVT_BACKSPACEKEY && event->val == KM_PRESS) {
      if (ELEM(hsv_but->gradient_type, UI_GRAD_V_ALT, UI_GRAD_L_ALT)) {
        int len;

        /* reset only value */

        len = RNA_property_array_length(&but->rnapoin, but->rnaprop);
        if (ELEM(len, 3, 4)) {
          float rgb[3], def_hsv[3];
          float def[4];
          ColorPicker *cpicker = static_cast<ColorPicker *>(but->custom_data);
          float *hsv = cpicker->hsv_perceptual;

          RNA_property_float_get_default_array(&but->rnapoin, but->rnaprop, def);
          ui_rgb_to_color_picker_HSVCUBE_v(hsv_but, def, def_hsv);

          ui_but_v3_get(but, rgb);
          ui_rgb_to_color_picker_HSVCUBE_compat_v(hsv_but, rgb, hsv);

          def_hsv[0] = hsv[0];
          def_hsv[1] = hsv[1];

          ui_color_picker_to_rgb_HSVCUBE_v(hsv_but, def_hsv, rgb);
          ui_but_v3_set(but, rgb);

          RNA_property_update(C, &but->rnapoin, but->rnaprop);
          return WM_UI_HANDLER_BREAK;
        }
      }
    }
  }
  else if (data->state == BUTTON_STATE_NUM_EDITING) {
    if (ELEM(event->type, EVT_ESCKEY, RIGHTMOUSE)) {
      if (event->val == KM_PRESS) {
        data->cancel = true;
        data->escapecancel = true;
        button_activate_state(C, but, BUTTON_STATE_EXIT);
      }
    }
    else if ((event->type == MOUSEMOVE) || ui_event_is_snap(event)) {
      if (mx != data->draglastx || my != data->draglasty || event->type != MOUSEMOVE) {
        const enum eSnapType snap = ui_event_to_snap(event);

        if (ui_numedit_but_HSVCUBE(but, data, mx, my, snap, event->modifier & KM_SHIFT)) {
          ui_numedit_apply(C, block, but, data);
        }
      }
    }
    else if (event->type == LEFTMOUSE && event->val == KM_RELEASE) {
      button_activate_state(C, but, BUTTON_STATE_EXIT);
    }

    return WM_UI_HANDLER_BREAK;
  }

  return WM_UI_HANDLER_CONTINUE;
}

static bool ui_numedit_but_HSVCIRCLE(uiBut *but,
                                     uiHandleButtonData *data,
                                     float mx,
                                     float my,
                                     const enum eSnapType snap,
                                     const bool shift)
{
  const bool changed = true;
  ColorPicker *cpicker = static_cast<ColorPicker *>(but->custom_data);
  float *hsv = cpicker->hsv_perceptual;

  float mx_fl, my_fl;
  ui_mouse_scale_warp(data, mx, my, &mx_fl, &my_fl, shift);

#ifdef USE_CONT_MOUSE_CORRECT
  if (ui_but_is_cursor_warp(but)) {
    /* OK but can go outside bounds */
    data->ungrab_mval[0] = mx_fl;
    data->ungrab_mval[1] = my_fl;
    { /* clamp */
      const float radius = min_ff(BLI_rctf_size_x(&but->rect), BLI_rctf_size_y(&but->rect)) / 2.0f;
      const float cent[2] = {BLI_rctf_cent_x(&but->rect), BLI_rctf_cent_y(&but->rect)};
      const float len = len_v2v2(cent, data->ungrab_mval);
      if (len > radius) {
        dist_ensure_v2_v2fl(data->ungrab_mval, cent, radius);
      }
    }
  }
#endif

  rcti rect;
  BLI_rcti_rctf_copy(&rect, &but->rect);

  float rgb[3];
  ui_but_v3_get(but, rgb);
  ui_scene_linear_to_perceptual_space(but, rgb);
  ui_color_picker_rgb_to_hsv_compat(rgb, hsv);

  /* exception, when using color wheel in 'locked' value state:
   * allow choosing a hue for black values, by giving a tiny increment */
  if (cpicker->use_color_lock) {
    if (U.color_picker_type == USER_CP_CIRCLE_HSV) { /* lock */
      if (hsv[2] == 0.0f) {
        hsv[2] = 0.0001f;
      }
    }
    else {
      if (hsv[2] == 0.0f) {
        hsv[2] = 0.0001f;
      }
      if (hsv[2] >= 0.9999f) {
        hsv[2] = 0.9999f;
      }
    }
  }

  /* only apply the delta motion, not absolute */
  if (shift) {
    float xpos, ypos, hsvo[3], rgbo[3];

    /* calculate original hsv again */
    copy_v3_v3(hsvo, hsv);
    copy_v3_v3(rgbo, data->origvec);
    ui_scene_linear_to_perceptual_space(but, rgbo);
    ui_color_picker_rgb_to_hsv_compat(rgbo, hsvo);

    /* and original position */
    ui_hsvcircle_pos_from_vals(cpicker, &rect, hsvo, &xpos, &ypos);

    mx_fl = xpos - (data->dragstartx - mx_fl);
    my_fl = ypos - (data->dragstarty - my_fl);
  }

  ui_hsvcircle_vals_from_pos(&rect, mx_fl, my_fl, hsv, hsv + 1);

  if ((cpicker->use_color_cubic) && (U.color_picker_type == USER_CP_CIRCLE_HSV)) {
    hsv[1] = 1.0f - sqrt3f(1.0f - hsv[1]);
  }

  if (snap != SNAP_OFF) {
    ui_color_snap_hue(snap, &hsv[0]);
  }

  ui_color_picker_hsv_to_rgb(hsv, rgb);

  if (cpicker->use_luminosity_lock) {
    if (!is_zero_v3(rgb)) {
      normalize_v3_length(rgb, cpicker->luminosity_lock_value);
    }
  }

  ui_perceptual_to_scene_linear_space(but, rgb);
  ui_but_v3_set(but, rgb);

  data->draglastx = mx;
  data->draglasty = my;

  return changed;
}

#ifdef WITH_INPUT_NDOF
static void ui_ndofedit_but_HSVCIRCLE(uiBut *but,
                                      uiHandleButtonData *data,
                                      const wmNDOFMotionData *ndof,
                                      const enum eSnapType snap,
                                      const bool shift)
{
  ColorPicker *cpicker = static_cast<ColorPicker *>(but->custom_data);
  float *hsv = cpicker->hsv_perceptual;
  float rgb[3];
  float phi, r /*, sqr */ /* UNUSED */, v[2];
  const float sensitivity = (shift ? 0.06f : 0.3f) * ndof->dt;

  ui_but_v3_get(but, rgb);
  ui_scene_linear_to_perceptual_space(but, rgb);
  ui_color_picker_rgb_to_hsv_compat(rgb, hsv);

  /* Convert current color on hue/sat disc to circular coordinates phi, r */
  phi = fmodf(hsv[0] + 0.25f, 1.0f) * -2.0f * float(M_PI);
  r = hsv[1];
  /* sqr = r > 0.0f ? sqrtf(r) : 1; */ /* UNUSED */

  /* Convert to 2d vectors */
  v[0] = r * cosf(phi);
  v[1] = r * sinf(phi);

  /* Use ndof device y and x rotation to move the vector in 2d space */
  v[0] += ndof->rvec[2] * sensitivity;
  v[1] += ndof->rvec[0] * sensitivity;

  /* convert back to polar coords on circle */
  phi = atan2f(v[0], v[1]) / (2.0f * float(M_PI)) + 0.5f;

  /* use ndof Y rotation to additionally rotate hue */
  phi += ndof->rvec[1] * sensitivity * 0.5f;
  r = len_v2(v);

  /* convert back to hsv values, in range [0,1] */
  hsv[0] = phi;
  hsv[1] = r;

  /* exception, when using color wheel in 'locked' value state:
   * allow choosing a hue for black values, by giving a tiny increment */
  if (cpicker->use_color_lock) {
    if (U.color_picker_type == USER_CP_CIRCLE_HSV) { /* lock */
      if (hsv[2] == 0.0f) {
        hsv[2] = 0.0001f;
      }
    }
    else {
      if (hsv[2] == 0.0f) {
        hsv[2] = 0.0001f;
      }
      if (hsv[2] == 1.0f) {
        hsv[2] = 0.9999f;
      }
    }
  }

  if (snap != SNAP_OFF) {
    ui_color_snap_hue(snap, &hsv[0]);
  }

  hsv_clamp_v(hsv, FLT_MAX);

  ui_color_picker_hsv_to_rgb(hsv, data->vec);

  if (cpicker->use_luminosity_lock) {
    if (!is_zero_v3(data->vec)) {
      normalize_v3_length(data->vec, cpicker->luminosity_lock_value);
    }
  }

  ui_perceptual_to_scene_linear_space(but, data->vec);
  ui_but_v3_set(but, data->vec);
}
#endif /* WITH_INPUT_NDOF */

static int ui_do_but_HSVCIRCLE(
    bContext *C, uiBlock *block, uiBut *but, uiHandleButtonData *data, const wmEvent *event)
{
  ColorPicker *cpicker = static_cast<ColorPicker *>(but->custom_data);
  float *hsv = cpicker->hsv_perceptual;
  int mx = event->xy[0];
  int my = event->xy[1];
  ui_window_to_block(data->region, block, &mx, &my);

  if (data->state == BUTTON_STATE_HIGHLIGHT) {
    if (event->type == LEFTMOUSE && event->val == KM_PRESS) {
      const enum eSnapType snap = ui_event_to_snap(event);
      data->dragstartx = mx;
      data->dragstarty = my;
      data->draglastx = mx;
      data->draglasty = my;
      button_activate_state(C, but, BUTTON_STATE_NUM_EDITING);

      /* also do drag the first time */
      if (ui_numedit_but_HSVCIRCLE(but, data, mx, my, snap, event->modifier & KM_SHIFT)) {
        ui_numedit_apply(C, block, but, data);
      }

      return WM_UI_HANDLER_BREAK;
    }
#ifdef WITH_INPUT_NDOF
    if (event->type == NDOF_MOTION) {
      const enum eSnapType snap = ui_event_to_snap(event);
      const wmNDOFMotionData *ndof = static_cast<const wmNDOFMotionData *>(event->customdata);

      ui_ndofedit_but_HSVCIRCLE(but, data, ndof, snap, event->modifier & KM_SHIFT);

      button_activate_state(C, but, BUTTON_STATE_EXIT);
      ui_apply_but(C, but->block, but, data, true);

      return WM_UI_HANDLER_BREAK;
    }
#endif /* WITH_INPUT_NDOF */
    /* XXX hardcoded keymap check.... */
    if (event->type == EVT_BACKSPACEKEY && event->val == KM_PRESS) {
      int len;

      /* reset only saturation */

      len = RNA_property_array_length(&but->rnapoin, but->rnaprop);
      if (len >= 3) {
        float rgb[3], def_hsv[3];
        float *def = static_cast<float *>(MEM_callocN(sizeof(float) * len, __func__));

        RNA_property_float_get_default_array(&but->rnapoin, but->rnaprop, def);
        ui_color_picker_hsv_to_rgb(def, def_hsv);

        ui_but_v3_get(but, rgb);
        ui_color_picker_rgb_to_hsv_compat(rgb, hsv);

        def_hsv[0] = hsv[0];
        def_hsv[2] = hsv[2];

        hsv_to_rgb_v(def_hsv, rgb);
        ui_but_v3_set(but, rgb);

        RNA_property_update(C, &but->rnapoin, but->rnaprop);

        MEM_freeN(def);
      }
      return WM_UI_HANDLER_BREAK;
    }
  }
  else if (data->state == BUTTON_STATE_NUM_EDITING) {
    if (ELEM(event->type, EVT_ESCKEY, RIGHTMOUSE)) {
      if (event->val == KM_PRESS) {
        data->cancel = true;
        data->escapecancel = true;
        button_activate_state(C, but, BUTTON_STATE_EXIT);
      }
    }
    /* XXX hardcoded keymap check.... */
    else if (event->type == WHEELDOWNMOUSE) {
      hsv[2] = clamp_f(hsv[2] - 0.05f, 0.0f, 1.0f);
      ui_but_hsv_set(but); /* converts to rgb */
      ui_numedit_apply(C, block, but, data);
    }
    else if (event->type == WHEELUPMOUSE) {
      hsv[2] = clamp_f(hsv[2] + 0.05f, 0.0f, 1.0f);
      ui_but_hsv_set(but); /* converts to rgb */
      ui_numedit_apply(C, block, but, data);
    }
    else if ((event->type == MOUSEMOVE) || ui_event_is_snap(event)) {
      if (mx != data->draglastx || my != data->draglasty || event->type != MOUSEMOVE) {
        const enum eSnapType snap = ui_event_to_snap(event);

        if (ui_numedit_but_HSVCIRCLE(but, data, mx, my, snap, event->modifier & KM_SHIFT)) {
          ui_numedit_apply(C, block, but, data);
        }
      }
    }
    else if (event->type == LEFTMOUSE && event->val == KM_RELEASE) {
      button_activate_state(C, but, BUTTON_STATE_EXIT);
    }
    return WM_UI_HANDLER_BREAK;
  }

  return WM_UI_HANDLER_CONTINUE;
}

static bool ui_numedit_but_COLORBAND(uiBut *but, uiHandleButtonData *data, int mx)
{
  bool changed = false;

  if (data->draglastx == mx) {
    return changed;
  }

  if (data->coba->tot == 0) {
    return changed;
  }

  const float dx = float(mx - data->draglastx) / BLI_rctf_size_x(&but->rect);
  data->dragcbd->pos += dx;
  CLAMP(data->dragcbd->pos, 0.0f, 1.0f);

  BKE_colorband_update_sort(data->coba);
  data->dragcbd = data->coba->data + data->coba->cur; /* because qsort */

  data->draglastx = mx;
  changed = true;

  return changed;
}

static int ui_do_but_COLORBAND(
    bContext *C, uiBlock *block, uiBut *but, uiHandleButtonData *data, const wmEvent *event)
{
  int mx = event->xy[0];
  int my = event->xy[1];
  ui_window_to_block(data->region, block, &mx, &my);

  if (data->state == BUTTON_STATE_HIGHLIGHT) {
    if (event->type == LEFTMOUSE && event->val == KM_PRESS) {
      ColorBand *coba = (ColorBand *)but->poin;

      if (event->modifier & KM_CTRL) {
        /* insert new key on mouse location */
        const float pos = float(mx - but->rect.xmin) / BLI_rctf_size_x(&but->rect);
        BKE_colorband_element_add(coba, pos);
        button_activate_state(C, but, BUTTON_STATE_EXIT);
      }
      else {
        CBData *cbd;
        /* ignore zoom-level for mindist */
        int mindist = (50 * UI_SCALE_FAC) * block->aspect;
        int xco;
        data->dragstartx = mx;
        data->dragstarty = my;
        data->draglastx = mx;
        data->draglasty = my;

        /* activate new key when mouse is close */
        int a;
        for (a = 0, cbd = coba->data; a < coba->tot; a++, cbd++) {
          xco = but->rect.xmin + (cbd->pos * BLI_rctf_size_x(&but->rect));
          xco = abs(xco - mx);
          if (a == coba->cur) {
            /* Selected one disadvantage. */
            xco += 5;
          }
          if (xco < mindist) {
            coba->cur = a;
            mindist = xco;
          }
        }

        data->dragcbd = coba->data + coba->cur;
        data->dragfstart = data->dragcbd->pos;
        button_activate_state(C, but, BUTTON_STATE_NUM_EDITING);
      }

      return WM_UI_HANDLER_BREAK;
    }
  }
  else if (data->state == BUTTON_STATE_NUM_EDITING) {
    if (event->type == MOUSEMOVE) {
      if (mx != data->draglastx || my != data->draglasty) {
        if (ui_numedit_but_COLORBAND(but, data, mx)) {
          ui_numedit_apply(C, block, but, data);
        }
      }
    }
    else if (event->type == LEFTMOUSE && event->val == KM_RELEASE) {
      button_activate_state(C, but, BUTTON_STATE_EXIT);
    }
    else if (ELEM(event->type, EVT_ESCKEY, RIGHTMOUSE)) {
      if (event->val == KM_PRESS) {
        data->dragcbd->pos = data->dragfstart;
        BKE_colorband_update_sort(data->coba);
        data->cancel = true;
        data->escapecancel = true;
        button_activate_state(C, but, BUTTON_STATE_EXIT);
      }
    }
    return WM_UI_HANDLER_BREAK;
  }

  return WM_UI_HANDLER_CONTINUE;
}

static bool ui_numedit_but_CURVE(uiBlock *block,
                                 uiBut *but,
                                 uiHandleButtonData *data,
                                 int evtx,
                                 int evty,
                                 bool snap,
                                 const bool shift)
{
  CurveMapping *cumap = (CurveMapping *)but->poin;
  CurveMap *cuma = cumap->cm + cumap->cur;
  CurveMapPoint *cmp = cuma->curve;
  bool changed = false;

  /* evtx evty and drag coords are absolute mouse-coords,
   * prevents errors when editing when layout changes. */
  int mx = evtx;
  int my = evty;
  ui_window_to_block(data->region, block, &mx, &my);
  int dragx = data->draglastx;
  int dragy = data->draglasty;
  ui_window_to_block(data->region, block, &dragx, &dragy);

  const float zoomx = BLI_rctf_size_x(&but->rect) / BLI_rctf_size_x(&cumap->curr);
  const float zoomy = BLI_rctf_size_y(&but->rect) / BLI_rctf_size_y(&cumap->curr);

  if (snap) {
    float d[2];

    d[0] = mx - data->dragstartx;
    d[1] = my - data->dragstarty;

    if (len_squared_v2(d) < (3.0f * 3.0f)) {
      snap = false;
    }
  }

  float fx = (mx - dragx) / zoomx;
  float fy = (my - dragy) / zoomy;

  if (data->dragsel != -1) {
    CurveMapPoint *cmp_last = nullptr;
    const float mval_factor = ui_mouse_scale_warp_factor(shift);
    bool moved_point = false; /* for ctrl grid, can't use orig coords because of sorting */

    fx *= mval_factor;
    fy *= mval_factor;

    for (int a = 0; a < cuma->totpoint; a++) {
      if (cmp[a].flag & CUMA_SELECT) {
        const float origx = cmp[a].x, origy = cmp[a].y;
        cmp[a].x += fx;
        cmp[a].y += fy;
        if (snap) {
          cmp[a].x = 0.125f * roundf(8.0f * cmp[a].x);
          cmp[a].y = 0.125f * roundf(8.0f * cmp[a].y);
        }
        if (cmp[a].x != origx || cmp[a].y != origy) {
          moved_point = true;
        }

        cmp_last = &cmp[a];
      }
    }

    BKE_curvemapping_changed(cumap, false);

    if (moved_point) {
      data->draglastx = evtx;
      data->draglasty = evty;
      changed = true;

#ifdef USE_CONT_MOUSE_CORRECT
      /* NOTE: using 'cmp_last' is weak since there may be multiple points selected,
       * but in practice this isn't really an issue */
      if (ui_but_is_cursor_warp(but)) {
        /* OK but can go outside bounds */
        data->ungrab_mval[0] = but->rect.xmin + ((cmp_last->x - cumap->curr.xmin) * zoomx);
        data->ungrab_mval[1] = but->rect.ymin + ((cmp_last->y - cumap->curr.ymin) * zoomy);
        BLI_rctf_clamp_pt_v(&but->rect, data->ungrab_mval);
      }
#endif
    }

    data->dragchange = true; /* mark for selection */
  }
  else {
    /* clamp for clip */
    if (cumap->flag & CUMA_DO_CLIP) {
      if (cumap->curr.xmin - fx < cumap->clipr.xmin) {
        fx = cumap->curr.xmin - cumap->clipr.xmin;
      }
      else if (cumap->curr.xmax - fx > cumap->clipr.xmax) {
        fx = cumap->curr.xmax - cumap->clipr.xmax;
      }
      if (cumap->curr.ymin - fy < cumap->clipr.ymin) {
        fy = cumap->curr.ymin - cumap->clipr.ymin;
      }
      else if (cumap->curr.ymax - fy > cumap->clipr.ymax) {
        fy = cumap->curr.ymax - cumap->clipr.ymax;
      }
    }

    cumap->curr.xmin -= fx;
    cumap->curr.ymin -= fy;
    cumap->curr.xmax -= fx;
    cumap->curr.ymax -= fy;

    data->draglastx = evtx;
    data->draglasty = evty;

    changed = true;
  }

  return changed;
}

static int ui_do_but_CURVE(
    bContext *C, uiBlock *block, uiBut *but, uiHandleButtonData *data, const wmEvent *event)
{
  bool changed = false;
  Scene *scene = CTX_data_scene(C);
  ViewLayer *view_layer = CTX_data_view_layer(C);

  int mx = event->xy[0];
  int my = event->xy[1];
  ui_window_to_block(data->region, block, &mx, &my);

  if (data->state == BUTTON_STATE_HIGHLIGHT) {
    if (event->type == LEFTMOUSE && event->val == KM_PRESS) {
      CurveMapping *cumap = (CurveMapping *)but->poin;
      CurveMap *cuma = cumap->cm + cumap->cur;
      const float m_xy[2] = {float(mx), float(my)};
      float dist_min_sq = square_f(UI_SCALE_FAC * 14.0f); /* 14 pixels radius */
      int sel = -1;

      if (event->modifier & KM_CTRL) {
        float f_xy[2];
        BLI_rctf_transform_pt_v(&cumap->curr, &but->rect, f_xy, m_xy);

        BKE_curvemap_insert(cuma, f_xy[0], f_xy[1]);
        BKE_curvemapping_changed(cumap, false);
        changed = true;
      }

      /* check for selecting of a point */
      CurveMapPoint *cmp = cuma->curve; /* ctrl adds point, new malloc */
      for (int a = 0; a < cuma->totpoint; a++) {
        float f_xy[2];
        BLI_rctf_transform_pt_v(&but->rect, &cumap->curr, f_xy, &cmp[a].x);
        const float dist_sq = len_squared_v2v2(m_xy, f_xy);
        if (dist_sq < dist_min_sq) {
          sel = a;
          dist_min_sq = dist_sq;
        }
      }

      if (sel == -1) {
        float f_xy[2], f_xy_prev[2];

        /* if the click didn't select anything, check if it's clicked on the
         * curve itself, and if so, add a point */
        cmp = cuma->table;

        BLI_rctf_transform_pt_v(&but->rect, &cumap->curr, f_xy, &cmp[0].x);

        /* with 160px height 8px should translate to the old 0.05 coefficient at no zoom */
        dist_min_sq = square_f(UI_SCALE_FAC * 8.0f);

        /* loop through the curve segment table and find what's near the mouse. */
        for (int i = 1; i <= CM_TABLE; i++) {
          copy_v2_v2(f_xy_prev, f_xy);
          BLI_rctf_transform_pt_v(&but->rect, &cumap->curr, f_xy, &cmp[i].x);

          if (dist_squared_to_line_segment_v2(m_xy, f_xy_prev, f_xy) < dist_min_sq) {
            BLI_rctf_transform_pt_v(&cumap->curr, &but->rect, f_xy, m_xy);

            BKE_curvemap_insert(cuma, f_xy[0], f_xy[1]);
            BKE_curvemapping_changed(cumap, false);

            changed = true;

            /* reset cmp back to the curve points again,
             * rather than drawing segments */
            cmp = cuma->curve;

            /* find newly added point and make it 'sel' */
            for (int a = 0; a < cuma->totpoint; a++) {
              if (cmp[a].x == f_xy[0]) {
                sel = a;
              }
            }
            break;
          }
        }
      }

      if (sel != -1) {
        /* ok, we move a point */
        /* deselect all if this one is deselect. except if we hold shift */
        if ((event->modifier & KM_SHIFT) == 0) {
          for (int a = 0; a < cuma->totpoint; a++) {
            cmp[a].flag &= ~CUMA_SELECT;
          }
          cmp[sel].flag |= CUMA_SELECT;
        }
        else {
          cmp[sel].flag ^= CUMA_SELECT;
        }
      }
      else {
        /* move the view */
        data->cancel = true;
      }

      data->dragsel = sel;

      data->dragstartx = event->xy[0];
      data->dragstarty = event->xy[1];
      data->draglastx = event->xy[0];
      data->draglasty = event->xy[1];

      button_activate_state(C, but, BUTTON_STATE_NUM_EDITING);
      return WM_UI_HANDLER_BREAK;
    }
  }
  else if (data->state == BUTTON_STATE_NUM_EDITING) {
    if (event->type == MOUSEMOVE) {
      if (event->xy[0] != data->draglastx || event->xy[1] != data->draglasty) {

        if (ui_numedit_but_CURVE(block,
                                 but,
                                 data,
                                 event->xy[0],
                                 event->xy[1],
                                 event->modifier & KM_CTRL,
                                 event->modifier & KM_SHIFT))
        {
          ui_numedit_apply(C, block, but, data);
        }
      }
    }
    else if (event->type == LEFTMOUSE && event->val == KM_RELEASE) {
      if (data->dragsel != -1) {
        CurveMapping *cumap = (CurveMapping *)but->poin;
        CurveMap *cuma = cumap->cm + cumap->cur;
        CurveMapPoint *cmp = cuma->curve;

        if (data->dragchange == false) {
          /* deselect all, select one */
          if ((event->modifier & KM_SHIFT) == 0) {
            for (int a = 0; a < cuma->totpoint; a++) {
              cmp[a].flag &= ~CUMA_SELECT;
            }
            cmp[data->dragsel].flag |= CUMA_SELECT;
          }
        }
        else {
          BKE_curvemapping_changed(cumap, true); /* remove doubles */
          BKE_paint_invalidate_cursor_overlay(scene, view_layer, cumap);
        }
      }

      button_activate_state(C, but, BUTTON_STATE_EXIT);
    }

    return WM_UI_HANDLER_BREAK;
  }

  /* UNUSED but keep for now */
  (void)changed;

  return WM_UI_HANDLER_CONTINUE;
}

/* Same as ui_numedit_but_CURVE with some smaller changes. */
static bool ui_numedit_but_CURVEPROFILE(uiBlock *block,
                                        uiBut *but,
                                        uiHandleButtonData *data,
                                        int evtx,
                                        int evty,
                                        bool snap,
                                        const bool shift)
{
  CurveProfile *profile = (CurveProfile *)but->poin;
  CurveProfilePoint *pts = profile->path;
  bool changed = false;

  /* evtx evty and drag coords are absolute mouse-coords,
   * prevents errors when editing when layout changes. */
  int mx = evtx;
  int my = evty;
  ui_window_to_block(data->region, block, &mx, &my);
  int dragx = data->draglastx;
  int dragy = data->draglasty;
  ui_window_to_block(data->region, block, &dragx, &dragy);

  const float zoomx = BLI_rctf_size_x(&but->rect) / BLI_rctf_size_x(&profile->view_rect);
  const float zoomy = BLI_rctf_size_y(&but->rect) / BLI_rctf_size_y(&profile->view_rect);

  if (snap) {
    const float d[2] = {float(mx - data->dragstartx), float(data->dragstarty)};
    if (len_squared_v2(d) < (9.0f * UI_SCALE_FAC)) {
      snap = false;
    }
  }

  float fx = (mx - dragx) / zoomx;
  float fy = (my - dragy) / zoomy;

  if (data->dragsel != -1) {
    float last_x, last_y;
    const float mval_factor = ui_mouse_scale_warp_factor(shift);
    bool moved_point = false; /* for ctrl grid, can't use orig coords because of sorting */

    fx *= mval_factor;
    fy *= mval_factor;

    /* Move all selected points. */
    const float delta[2] = {fx, fy};
    for (int a = 0; a < profile->path_len; a++) {
      /* Don't move the last and first control points. */
      if (pts[a].flag & PROF_SELECT) {
        moved_point |= BKE_curveprofile_move_point(profile, &pts[a], snap, delta);
        last_x = pts[a].x;
        last_y = pts[a].y;
      }
      else {
        /* Move handles when they're selected but the control point isn't. */
        if (ELEM(pts[a].h2, HD_FREE, HD_ALIGN) && pts[a].flag == PROF_H1_SELECT) {
          moved_point |= BKE_curveprofile_move_handle(&pts[a], true, snap, delta);
          last_x = pts[a].h1_loc[0];
          last_y = pts[a].h1_loc[1];
        }
        if (ELEM(pts[a].h2, HD_FREE, HD_ALIGN) && pts[a].flag == PROF_H2_SELECT) {
          moved_point |= BKE_curveprofile_move_handle(&pts[a], false, snap, delta);
          last_x = pts[a].h2_loc[0];
          last_y = pts[a].h2_loc[1];
        }
      }
    }

    BKE_curveprofile_update(profile, PROF_UPDATE_NONE);

    if (moved_point) {
      data->draglastx = evtx;
      data->draglasty = evty;
      changed = true;
#ifdef USE_CONT_MOUSE_CORRECT
      /* NOTE: using 'cmp_last' is weak since there may be multiple points selected,
       * but in practice this isn't really an issue */
      if (ui_but_is_cursor_warp(but)) {
        /* OK but can go outside bounds */
        data->ungrab_mval[0] = but->rect.xmin + ((last_x - profile->view_rect.xmin) * zoomx);
        data->ungrab_mval[1] = but->rect.ymin + ((last_y - profile->view_rect.ymin) * zoomy);
        BLI_rctf_clamp_pt_v(&but->rect, data->ungrab_mval);
      }
#endif
    }
    data->dragchange = true; /* mark for selection */
  }
  else {
    /* Clamp the view rect when clipping is on. */
    if (profile->flag & PROF_USE_CLIP) {
      if (profile->view_rect.xmin - fx < profile->clip_rect.xmin) {
        fx = profile->view_rect.xmin - profile->clip_rect.xmin;
      }
      else if (profile->view_rect.xmax - fx > profile->clip_rect.xmax) {
        fx = profile->view_rect.xmax - profile->clip_rect.xmax;
      }
      if (profile->view_rect.ymin - fy < profile->clip_rect.ymin) {
        fy = profile->view_rect.ymin - profile->clip_rect.ymin;
      }
      else if (profile->view_rect.ymax - fy > profile->clip_rect.ymax) {
        fy = profile->view_rect.ymax - profile->clip_rect.ymax;
      }
    }

    profile->view_rect.xmin -= fx;
    profile->view_rect.ymin -= fy;
    profile->view_rect.xmax -= fx;
    profile->view_rect.ymax -= fy;

    data->draglastx = evtx;
    data->draglasty = evty;

    changed = true;
  }

  return changed;
}

/**
 * Helper for #ui_do_but_CURVEPROFILE. Used to tell whether to select a control point's handles.
 */
static bool point_draw_handles(CurveProfilePoint *point)
{
  return (point->flag & PROF_SELECT &&
          (ELEM(point->h1, HD_FREE, HD_ALIGN) || ELEM(point->h2, HD_FREE, HD_ALIGN))) ||
         ELEM(point->flag, PROF_H1_SELECT, PROF_H2_SELECT);
}

/**
 * Interaction for curve profile widget.
 * \note Uses hardcoded keys rather than the keymap.
 */
static int ui_do_but_CURVEPROFILE(
    bContext *C, uiBlock *block, uiBut *but, uiHandleButtonData *data, const wmEvent *event)
{
  CurveProfile *profile = (CurveProfile *)but->poin;
  int mx = event->xy[0];
  int my = event->xy[1];

  ui_window_to_block(data->region, block, &mx, &my);

  /* Move selected control points. */
  if (event->type == EVT_GKEY && event->val == KM_RELEASE) {
    data->dragstartx = mx;
    data->dragstarty = my;
    data->draglastx = mx;
    data->draglasty = my;
    button_activate_state(C, but, BUTTON_STATE_NUM_EDITING);
    return WM_UI_HANDLER_BREAK;
  }

  /* Delete selected control points. */
  if (event->type == EVT_XKEY && event->val == KM_RELEASE) {
    BKE_curveprofile_remove_by_flag(profile, PROF_SELECT);
    BKE_curveprofile_update(profile, PROF_UPDATE_NONE);
    button_activate_state(C, but, BUTTON_STATE_EXIT);
    return WM_UI_HANDLER_BREAK;
  }

  /* Selecting, adding, and starting point movements. */
  if (data->state == BUTTON_STATE_HIGHLIGHT) {
    if (event->type == LEFTMOUSE && event->val == KM_PRESS) {
      const float m_xy[2] = {float(mx), float(my)};

      if (event->modifier & KM_CTRL) {
        float f_xy[2];
        BLI_rctf_transform_pt_v(&profile->view_rect, &but->rect, f_xy, m_xy);

        BKE_curveprofile_insert(profile, f_xy[0], f_xy[1]);
        BKE_curveprofile_update(profile, PROF_UPDATE_CLIP);
      }

      /* Check for selecting of a point by finding closest point in radius. */
      CurveProfilePoint *pts = profile->path;
      /* 14 pixels radius for selecting points. */
      float dist_min_sq = square_f(UI_SCALE_FAC * 14.0f);
      int i_selected = -1;
      short selection_type = 0; /* For handle selection. */
      for (int i = 0; i < profile->path_len; i++) {
        float f_xy[2];
        BLI_rctf_transform_pt_v(&but->rect, &profile->view_rect, f_xy, &pts[i].x);
        float dist_sq = len_squared_v2v2(m_xy, f_xy);
        if (dist_sq < dist_min_sq) {
          i_selected = i;
          selection_type = PROF_SELECT;
          dist_min_sq = dist_sq;
        }

        /* Also select handles if the point is selected and it has the right handle type. */
        if (point_draw_handles(&pts[i])) {
          if (ELEM(profile->path[i].h1, HD_FREE, HD_ALIGN)) {
            BLI_rctf_transform_pt_v(&but->rect, &profile->view_rect, f_xy, pts[i].h1_loc);
            dist_sq = len_squared_v2v2(m_xy, f_xy);
            if (dist_sq < dist_min_sq) {
              i_selected = i;
              selection_type = PROF_H1_SELECT;
              dist_min_sq = dist_sq;
            }
          }
          if (ELEM(profile->path[i].h2, HD_FREE, HD_ALIGN)) {
            BLI_rctf_transform_pt_v(&but->rect, &profile->view_rect, f_xy, pts[i].h2_loc);
            dist_sq = len_squared_v2v2(m_xy, f_xy);
            if (dist_sq < dist_min_sq) {
              i_selected = i;
              selection_type = PROF_H2_SELECT;
              dist_min_sq = dist_sq;
            }
          }
        }
      }

      /* Add a point if the click was close to the path but not a control point or handle. */
      if (i_selected == -1) {
        float f_xy[2], f_xy_prev[2];
        CurveProfilePoint *table = profile->table;
        BLI_rctf_transform_pt_v(&but->rect, &profile->view_rect, f_xy, &table[0].x);

        dist_min_sq = square_f(UI_SCALE_FAC * 8.0f); /* 8 pixel radius from each table point. */

        /* Loop through the path's high resolution table and find what's near the click. */
        for (int i = 1; i <= BKE_curveprofile_table_size(profile); i++) {
          copy_v2_v2(f_xy_prev, f_xy);
          BLI_rctf_transform_pt_v(&but->rect, &profile->view_rect, f_xy, &table[i].x);

          if (dist_squared_to_line_segment_v2(m_xy, f_xy_prev, f_xy) < dist_min_sq) {
            BLI_rctf_transform_pt_v(&profile->view_rect, &but->rect, f_xy, m_xy);

            CurveProfilePoint *new_pt = BKE_curveprofile_insert(profile, f_xy[0], f_xy[1]);
            BKE_curveprofile_update(profile, PROF_UPDATE_CLIP);

            /* Get the index of the newly added point. */
            i_selected = int(new_pt - profile->path);
            BLI_assert(i_selected >= 0 && i_selected <= profile->path_len);
            selection_type = PROF_SELECT;
            break;
          }
        }
      }

      /* Change the flag for the point(s) if one was selected or added. */
      if (i_selected != -1) {
        /* Deselect all if this one is deselected, except if we hold shift. */
        if (event->modifier & KM_SHIFT) {
          pts[i_selected].flag ^= selection_type;
        }
        else {
          for (int i = 0; i < profile->path_len; i++) {
            // pts[i].flag &= ~(PROF_SELECT | PROF_H1_SELECT | PROF_H2_SELECT);
            profile->path[i].flag &= ~(PROF_SELECT | PROF_H1_SELECT | PROF_H2_SELECT);
          }
          profile->path[i_selected].flag |= selection_type;
        }
      }
      else {
        /* Move the view. */
        data->cancel = true;
      }

      data->dragsel = i_selected;

      data->dragstartx = mx;
      data->dragstarty = my;
      data->draglastx = mx;
      data->draglasty = my;

      button_activate_state(C, but, BUTTON_STATE_NUM_EDITING);
      return WM_UI_HANDLER_BREAK;
    }
  }
  else if (data->state == BUTTON_STATE_NUM_EDITING) { /* Do control point movement. */
    if (event->type == MOUSEMOVE) {
      if (mx != data->draglastx || my != data->draglasty) {
        if (ui_numedit_but_CURVEPROFILE(
                block, but, data, mx, my, event->modifier & KM_CTRL, event->modifier & KM_SHIFT))
        {
          ui_numedit_apply(C, block, but, data);
        }
      }
    }
    else if (event->type == LEFTMOUSE && event->val == KM_RELEASE) {
      /* Finish move. */
      if (data->dragsel != -1) {

        if (data->dragchange == false) {
          /* Deselect all, select one. */
        }
        else {
          /* Remove doubles, clip after move. */
          BKE_curveprofile_update(profile, PROF_UPDATE_REMOVE_DOUBLES | PROF_UPDATE_CLIP);
        }
      }
      button_activate_state(C, but, BUTTON_STATE_EXIT);
    }
    return WM_UI_HANDLER_BREAK;
  }

  return WM_UI_HANDLER_CONTINUE;
}

static bool ui_numedit_but_HISTOGRAM(uiBut *but, uiHandleButtonData *data, int mx, int my)
{
  Histogram *hist = (Histogram *)but->poin;
  const bool changed = true;
  const float dy = my - data->draglasty;

  /* scale histogram values (dy / 10 for better control) */
  const float yfac = min_ff(pow2f(hist->ymax), 1.0f) * 0.5f;
  hist->ymax += (dy * 0.1f) * yfac;

  /* 0.1 allows us to see HDR colors up to 10 */
  CLAMP(hist->ymax, 0.1f, 100.0f);

  data->draglastx = mx;
  data->draglasty = my;

  return changed;
}

static int ui_do_but_HISTOGRAM(
    bContext *C, uiBlock *block, uiBut *but, uiHandleButtonData *data, const wmEvent *event)
{
  int mx = event->xy[0];
  int my = event->xy[1];
  ui_window_to_block(data->region, block, &mx, &my);

  if (data->state == BUTTON_STATE_HIGHLIGHT) {
    if (event->type == LEFTMOUSE && event->val == KM_PRESS) {
      data->dragstartx = mx;
      data->dragstarty = my;
      data->draglastx = mx;
      data->draglasty = my;
      button_activate_state(C, but, BUTTON_STATE_NUM_EDITING);

      /* also do drag the first time */
      if (ui_numedit_but_HISTOGRAM(but, data, mx, my)) {
        ui_numedit_apply(C, block, but, data);
      }

      return WM_UI_HANDLER_BREAK;
    }
    /* XXX hardcoded keymap check.... */
    if (event->type == EVT_BACKSPACEKEY && event->val == KM_PRESS) {
      Histogram *hist = (Histogram *)but->poin;
      hist->ymax = 1.0f;

      button_activate_state(C, but, BUTTON_STATE_EXIT);
      return WM_UI_HANDLER_BREAK;
    }
  }
  else if (data->state == BUTTON_STATE_NUM_EDITING) {
    if (event->type == EVT_ESCKEY) {
      if (event->val == KM_PRESS) {
        data->cancel = true;
        data->escapecancel = true;
        button_activate_state(C, but, BUTTON_STATE_EXIT);
      }
    }
    else if (event->type == MOUSEMOVE) {
      if (mx != data->draglastx || my != data->draglasty) {
        if (ui_numedit_but_HISTOGRAM(but, data, mx, my)) {
          ui_numedit_apply(C, block, but, data);
        }
      }
    }
    else if (event->type == LEFTMOUSE && event->val == KM_RELEASE) {
      button_activate_state(C, but, BUTTON_STATE_EXIT);
    }
    return WM_UI_HANDLER_BREAK;
  }

  return WM_UI_HANDLER_CONTINUE;
}

static bool ui_numedit_but_WAVEFORM(uiBut *but, uiHandleButtonData *data, int mx, int my)
{
  Scopes *scopes = (Scopes *)but->poin;
  const bool changed = true;

  const float dy = my - data->draglasty;

  /* scale waveform values */
  scopes->wavefrm_yfac += dy / 200.0f;

  CLAMP(scopes->wavefrm_yfac, 0.5f, 2.0f);

  data->draglastx = mx;
  data->draglasty = my;

  return changed;
}

static int ui_do_but_WAVEFORM(
    bContext *C, uiBlock *block, uiBut *but, uiHandleButtonData *data, const wmEvent *event)
{
  int mx = event->xy[0];
  int my = event->xy[1];
  ui_window_to_block(data->region, block, &mx, &my);

  if (data->state == BUTTON_STATE_HIGHLIGHT) {
    if (event->type == LEFTMOUSE && event->val == KM_PRESS) {
      data->dragstartx = mx;
      data->dragstarty = my;
      data->draglastx = mx;
      data->draglasty = my;
      button_activate_state(C, but, BUTTON_STATE_NUM_EDITING);

      /* also do drag the first time */
      if (ui_numedit_but_WAVEFORM(but, data, mx, my)) {
        ui_numedit_apply(C, block, but, data);
      }

      return WM_UI_HANDLER_BREAK;
    }
    /* XXX hardcoded keymap check.... */
    if (event->type == EVT_BACKSPACEKEY && event->val == KM_PRESS) {
      Scopes *scopes = (Scopes *)but->poin;
      scopes->wavefrm_yfac = 1.0f;

      button_activate_state(C, but, BUTTON_STATE_EXIT);
      return WM_UI_HANDLER_BREAK;
    }
  }
  else if (data->state == BUTTON_STATE_NUM_EDITING) {
    if (event->type == EVT_ESCKEY) {
      if (event->val == KM_PRESS) {
        data->cancel = true;
        data->escapecancel = true;
        button_activate_state(C, but, BUTTON_STATE_EXIT);
      }
    }
    else if (event->type == MOUSEMOVE) {
      if (mx != data->draglastx || my != data->draglasty) {
        if (ui_numedit_but_WAVEFORM(but, data, mx, my)) {
          ui_numedit_apply(C, block, but, data);
        }
      }
    }
    else if (event->type == LEFTMOUSE && event->val == KM_RELEASE) {
      button_activate_state(C, but, BUTTON_STATE_EXIT);
    }
    return WM_UI_HANDLER_BREAK;
  }

  return WM_UI_HANDLER_CONTINUE;
}

static bool ui_numedit_but_TRACKPREVIEW(
    bContext *C, uiBut *but, uiHandleButtonData *data, int mx, int my, const bool shift)
{
  MovieClipScopes *scopes = (MovieClipScopes *)but->poin;
  const bool changed = true;

  float dx = mx - data->draglastx;
  float dy = my - data->draglasty;

  if (shift) {
    dx /= 5.0f;
    dy /= 5.0f;
  }

  if (!scopes->track_locked) {
    const MovieClip *clip = CTX_data_edit_movieclip(C);
    const int clip_framenr = BKE_movieclip_remap_scene_to_clip_frame(clip, scopes->scene_framenr);
    if (scopes->marker->framenr != clip_framenr) {
      scopes->marker = BKE_tracking_marker_ensure(scopes->track, clip_framenr);
    }

    scopes->marker->flag &= ~(MARKER_DISABLED | MARKER_TRACKED);
    scopes->marker->pos[0] += -dx * scopes->slide_scale[0] / BLI_rctf_size_x(&but->block->rect);
    scopes->marker->pos[1] += -dy * scopes->slide_scale[1] / BLI_rctf_size_y(&but->block->rect);

    WM_event_add_notifier(C, NC_MOVIECLIP | NA_EDITED, nullptr);
  }

  scopes->ok = 0;

  data->draglastx = mx;
  data->draglasty = my;

  return changed;
}

static int ui_do_but_TRACKPREVIEW(
    bContext *C, uiBlock *block, uiBut *but, uiHandleButtonData *data, const wmEvent *event)
{
  int mx = event->xy[0];
  int my = event->xy[1];
  ui_window_to_block(data->region, block, &mx, &my);

  if (data->state == BUTTON_STATE_HIGHLIGHT) {
    if (event->type == LEFTMOUSE && event->val == KM_PRESS) {
      data->dragstartx = mx;
      data->dragstarty = my;
      data->draglastx = mx;
      data->draglasty = my;
      button_activate_state(C, but, BUTTON_STATE_NUM_EDITING);

      /* also do drag the first time */
      if (ui_numedit_but_TRACKPREVIEW(C, but, data, mx, my, event->modifier & KM_SHIFT)) {
        ui_numedit_apply(C, block, but, data);
      }

      return WM_UI_HANDLER_BREAK;
    }
  }
  else if (data->state == BUTTON_STATE_NUM_EDITING) {
    if (event->type == EVT_ESCKEY) {
      if (event->val == KM_PRESS) {
        data->cancel = true;
        data->escapecancel = true;
        button_activate_state(C, but, BUTTON_STATE_EXIT);
      }
    }
    else if (event->type == MOUSEMOVE) {
      if (mx != data->draglastx || my != data->draglasty) {
        if (ui_numedit_but_TRACKPREVIEW(C, but, data, mx, my, event->modifier & KM_SHIFT)) {
          ui_numedit_apply(C, block, but, data);
        }
      }
    }
    else if (event->type == LEFTMOUSE && event->val == KM_RELEASE) {
      button_activate_state(C, but, BUTTON_STATE_EXIT);
    }
    return WM_UI_HANDLER_BREAK;
  }

  return WM_UI_HANDLER_CONTINUE;
}

static int ui_do_button(bContext *C, uiBlock *block, uiBut *but, const wmEvent *event)
{
  uiHandleButtonData *data = but->active;
  int retval = WM_UI_HANDLER_CONTINUE;

  const bool is_disabled = but->flag & UI_BUT_DISABLED || data->disable_force;

  /* if but->pointype is set, but->poin should be too */
  BLI_assert(!but->pointype || but->poin);

  /* Only hard-coded stuff here, button interactions with configurable
   * keymaps are handled using operators (see #ED_keymap_ui). */

  if (data->state == BUTTON_STATE_HIGHLIGHT) {

    /* handle copy and paste */
    bool is_press_ctrl_but_no_shift = (event->val == KM_PRESS) &&
                                      (event->modifier & (KM_CTRL | KM_OSKEY)) &&
                                      (event->modifier & KM_SHIFT) == 0;
    const bool do_copy = event->type == EVT_CKEY && is_press_ctrl_but_no_shift;
    const bool do_paste = event->type == EVT_VKEY && is_press_ctrl_but_no_shift;

    /* Specific handling for list-rows, we try to find their overlapping text button. */
    if ((do_copy || do_paste) && but->type == UI_BTYPE_LISTROW) {
      uiBut *labelbut = ui_but_list_row_text_activate(C, but, data, event, BUTTON_ACTIVATE_OVER);
      if (labelbut) {
        but = labelbut;
        data = but->active;
      }
    }

    /* do copy first, because it is the only allowed operator when disabled */
    if (do_copy) {
      ui_but_copy(C, but, event->modifier & KM_ALT);
      return WM_UI_HANDLER_BREAK;
    }

    /* handle menu */

    if ((event->type == RIGHTMOUSE) &&
        (event->modifier & (KM_SHIFT | KM_CTRL | KM_ALT | KM_OSKEY)) == 0 &&
        (event->val == KM_PRESS))
    {
      ARegion *region = CTX_wm_region(C);
      /* For some button types that are typically representing entire sets of data, right-clicking
       * to spawn the context menu should also activate the item. This makes it clear which item
       * will be operated on.
       * Apply the button immediately, so context menu polls get the right active item. */
      uiBut *clicked_view_item_but = but->type == UI_BTYPE_VIEW_ITEM ?
                                         but :
                                         ui_view_item_find_mouse_over(region, event->xy);
      if (clicked_view_item_but) {
        UI_but_execute(C, region, clicked_view_item_but);
      }

      /* RMB has two options now */
      if (ui_popup_context_menu_for_button(C, but, event)) {
        return WM_UI_HANDLER_BREAK;
      }
    }

    if (is_disabled) {
      return WM_UI_HANDLER_CONTINUE;
    }

#ifdef WITH_INPUT_NDOF
    /* 2D view navigation conflicts with using NDOF to adjust colors,
     * especially in the node-editor, see: #105224. */
    if (event->type == NDOF_MOTION) {
      if (data->region->type->keymapflag & ED_KEYMAP_VIEW2D) {
        return WM_UI_HANDLER_CONTINUE;
      }
    }
#endif /* WITH_INPUT_NDOF */

    if (do_paste) {
      ui_but_paste(C, but, data, event->modifier & KM_ALT);
      return WM_UI_HANDLER_BREAK;
    }

    if ((data->state == BUTTON_STATE_HIGHLIGHT) &&
        ELEM(event->type, LEFTMOUSE, EVT_BUT_OPEN, EVT_PADENTER, EVT_RETKEY) &&
        (event->val == KM_RELEASE) &&
        /* Only returns true if the event was handled. */
        ui_do_but_extra_operator_icon(C, but, data, event))
    {
      return WM_UI_HANDLER_BREAK;
    }
  }

  if (but->flag & UI_BUT_DISABLED) {
    /* It's important to continue here instead of breaking since breaking causes the event to be
     * considered "handled", preventing further click/drag events from being generated.
     *
     * An example of where this is needed is dragging node-sockets, where dragging a node-socket
     * could exit the button before the drag threshold was reached, disable the button then break
     * handling of the #MOUSEMOVE event preventing the socket being dragged entirely, see: #96255.
     *
     * Region level event handling is responsible for preventing events being passed
     * through to parts of the UI that are logically behind this button, see: #92364. */
    return WM_UI_HANDLER_CONTINUE;
  }

  switch (but->type) {
    case UI_BTYPE_BUT:
    case UI_BTYPE_DECORATOR:
      retval = ui_do_but_BUT(C, but, data, event);
      break;
    case UI_BTYPE_KEY_EVENT:
      retval = ui_do_but_KEYEVT(C, but, data, event);
      break;
    case UI_BTYPE_HOTKEY_EVENT:
      retval = ui_do_but_HOTKEYEVT(C, but, data, event);
      break;
    case UI_BTYPE_TAB:
      retval = ui_do_but_TAB(C, block, but, data, event);
      break;
    case UI_BTYPE_BUT_TOGGLE:
    case UI_BTYPE_TOGGLE:
    case UI_BTYPE_ICON_TOGGLE:
    case UI_BTYPE_ICON_TOGGLE_N:
    case UI_BTYPE_TOGGLE_N:
    case UI_BTYPE_CHECKBOX:
    case UI_BTYPE_CHECKBOX_N:
    case UI_BTYPE_ROW:
      retval = ui_do_but_TOG(C, but, data, event);
      break;
    case UI_BTYPE_VIEW_ITEM:
      retval = ui_do_but_VIEW_ITEM(C, but, data, event);
      break;
    case UI_BTYPE_SCROLL:
      retval = ui_do_but_SCROLL(C, block, but, data, event);
      break;
    case UI_BTYPE_GRIP:
      retval = ui_do_but_GRIP(C, block, but, data, event);
      break;
    case UI_BTYPE_NUM:
      retval = ui_do_but_NUM(C, block, but, data, event);
      break;
    case UI_BTYPE_NUM_SLIDER:
      retval = ui_do_but_SLI(C, block, but, data, event);
      break;
    case UI_BTYPE_LISTBOX:
      /* Nothing to do! */
      break;
    case UI_BTYPE_LISTROW:
      retval = ui_do_but_LISTROW(C, but, data, event);
      break;
    case UI_BTYPE_ROUNDBOX:
    case UI_BTYPE_LABEL:
    case UI_BTYPE_IMAGE:
    case UI_BTYPE_PROGRESS:
    case UI_BTYPE_NODE_SOCKET:
    case UI_BTYPE_PREVIEW_TILE:
      retval = ui_do_but_EXIT(C, but, data, event);
      break;
    case UI_BTYPE_HISTOGRAM:
      retval = ui_do_but_HISTOGRAM(C, block, but, data, event);
      break;
    case UI_BTYPE_WAVEFORM:
      retval = ui_do_but_WAVEFORM(C, block, but, data, event);
      break;
    case UI_BTYPE_VECTORSCOPE:
      /* Nothing to do! */
      break;
    case UI_BTYPE_TEXT:
    case UI_BTYPE_SEARCH_MENU:
      if ((but->type == UI_BTYPE_SEARCH_MENU) && (but->flag & UI_BUT_VALUE_CLEAR)) {
        retval = ui_do_but_SEARCH_UNLINK(C, block, but, data, event);
        if (retval & WM_UI_HANDLER_BREAK) {
          break;
        }
      }
      retval = ui_do_but_TEX(C, block, but, data, event);
      break;
    case UI_BTYPE_MENU:
    case UI_BTYPE_POPOVER:
    case UI_BTYPE_BLOCK:
    case UI_BTYPE_PULLDOWN:
      retval = ui_do_but_BLOCK(C, but, data, event);
      break;
    case UI_BTYPE_BUT_MENU:
      retval = ui_do_but_BUT(C, but, data, event);
      break;
    case UI_BTYPE_COLOR:
      retval = ui_do_but_COLOR(C, but, data, event);
      break;
    case UI_BTYPE_UNITVEC:
      retval = ui_do_but_UNITVEC(C, block, but, data, event);
      break;
    case UI_BTYPE_COLORBAND:
      retval = ui_do_but_COLORBAND(C, block, but, data, event);
      break;
    case UI_BTYPE_CURVE:
      retval = ui_do_but_CURVE(C, block, but, data, event);
      break;
    case UI_BTYPE_CURVEPROFILE:
      retval = ui_do_but_CURVEPROFILE(C, block, but, data, event);
      break;
    case UI_BTYPE_HSVCUBE:
      retval = ui_do_but_HSVCUBE(C, block, but, data, event);
      break;
    case UI_BTYPE_HSVCIRCLE:
      retval = ui_do_but_HSVCIRCLE(C, block, but, data, event);
      break;
    case UI_BTYPE_TRACK_PREVIEW:
      retval = ui_do_but_TRACKPREVIEW(C, block, but, data, event);
      break;

      /* quiet warnings for unhandled types */
    case UI_BTYPE_SEPR:
    case UI_BTYPE_SEPR_LINE:
    case UI_BTYPE_SEPR_SPACER:
    case UI_BTYPE_EXTRA:
      break;
  }

#ifdef USE_DRAG_MULTINUM
  data = but->active;
  if (data) {
    if (ISMOUSE_MOTION(event->type) ||
        /* if we started dragging, progress on any event */
        (data->multi_data.init == uiHandleButtonMulti::INIT_SETUP))
    {
      if (ELEM(but->type, UI_BTYPE_NUM, UI_BTYPE_NUM_SLIDER) &&
          ELEM(data->state, BUTTON_STATE_TEXT_EDITING, BUTTON_STATE_NUM_EDITING))
      {
        /* initialize! */
        if (data->multi_data.init == uiHandleButtonMulti::INIT_UNSET) {
          /* --> (uiHandleButtonMulti::INIT_SETUP | uiHandleButtonMulti::INIT_DISABLE) */

          const float margin_y = DRAG_MULTINUM_THRESHOLD_DRAG_Y / sqrtf(block->aspect);

          /* check if we have a vertical gesture */
          if (len_squared_v2(data->multi_data.drag_dir) > (margin_y * margin_y)) {
            const float dir_nor_y[2] = {0.0, 1.0f};
            float dir_nor_drag[2];

            normalize_v2_v2(dir_nor_drag, data->multi_data.drag_dir);

            if (fabsf(dot_v2v2(dir_nor_drag, dir_nor_y)) > DRAG_MULTINUM_THRESHOLD_VERTICAL) {
              data->multi_data.init = uiHandleButtonMulti::INIT_SETUP;
              data->multi_data.drag_lock_x = event->xy[0];
            }
            else {
              data->multi_data.init = uiHandleButtonMulti::INIT_DISABLE;
            }
          }
        }
        else if (data->multi_data.init == uiHandleButtonMulti::INIT_SETUP) {
          /* --> (uiHandleButtonMulti::INIT_ENABLE) */
          const float margin_x = DRAG_MULTINUM_THRESHOLD_DRAG_X / sqrtf(block->aspect);
          /* Check if we're don't setting buttons. */
          if ((data->str &&
               ELEM(data->state, BUTTON_STATE_TEXT_EDITING, BUTTON_STATE_NUM_EDITING)) ||
              ((abs(data->multi_data.drag_lock_x - event->xy[0]) > margin_x) &&
               /* Just to be sure, check we're dragging more horizontally then vertically. */
               abs(event->prev_xy[0] - event->xy[0]) > abs(event->prev_xy[1] - event->xy[1])))
          {
            if (data->multi_data.has_mbuts) {
              ui_multibut_states_create(but, data);
              data->multi_data.init = uiHandleButtonMulti::INIT_ENABLE;
            }
            else {
              data->multi_data.init = uiHandleButtonMulti::INIT_DISABLE;
            }
          }
        }

        if (data->multi_data.init == uiHandleButtonMulti::INIT_SETUP) {
          if (ui_multibut_states_tag(but, data, event)) {
            ED_region_tag_redraw(data->region);
          }
        }
      }
    }
  }
#endif /* USE_DRAG_MULTINUM */

  return retval;
}

/** \} */

/* -------------------------------------------------------------------- */
/** \name Button Tool Tip
 * \{ */

static void ui_blocks_set_tooltips(ARegion *region, const bool enable)
{
  if (!region) {
    return;
  }

  /* We disabled buttons when they were already shown, and re-enable them on mouse move. */
  LISTBASE_FOREACH (uiBlock *, block, &region->uiblocks) {
    block->tooltipdisabled = !enable;
  }
}

void UI_but_tooltip_refresh(bContext *C, uiBut *but)
{
  uiHandleButtonData *data = but->active;
  if (data) {
    bScreen *screen = WM_window_get_active_screen(data->window);
    if (screen->tool_tip && screen->tool_tip->region) {
      WM_tooltip_refresh(C, data->window);
    }
  }
}

void UI_but_tooltip_timer_remove(bContext *C, uiBut *but)
{
  uiHandleButtonData *data = but->active;
  if (data) {
    if (data->autoopentimer) {
      WM_event_timer_remove(data->wm, data->window, data->autoopentimer);
      data->autoopentimer = nullptr;
    }

    if (data->window) {
      WM_tooltip_clear(C, data->window);
    }
  }
}

static ARegion *ui_but_tooltip_init(
    bContext *C, ARegion *region, int *pass, double *r_pass_delay, bool *r_exit_on_event)
{
  bool is_label = false;
  if (*pass == 1) {
    is_label = true;
    (*pass)--;
    (*r_pass_delay) = UI_TOOLTIP_DELAY - UI_TOOLTIP_DELAY_LABEL;
  }

  uiBut *but = UI_region_active_but_get(region);
  *r_exit_on_event = false;
  if (but) {
    const wmWindow *win = CTX_wm_window(C);
    uiButExtraOpIcon *extra_icon = ui_but_extra_operator_icon_mouse_over_get(
        but, but->active ? but->active->region : region, win->eventstate);

    return UI_tooltip_create_from_button_or_extra_icon(C, region, but, extra_icon, is_label);
  }
  return nullptr;
}

static void button_tooltip_timer_reset(bContext *C, uiBut *but)
{
  wmWindowManager *wm = CTX_wm_manager(C);
  uiHandleButtonData *data = but->active;

  WM_tooltip_timer_clear(C, data->window);

  if ((U.flag & USER_TOOLTIPS) || (data->tooltip_force)) {
    if (!but->block->tooltipdisabled) {
      if (!wm->drags.first) {
        const bool is_label = UI_but_has_tooltip_label(but);
        const double delay = is_label ? UI_TOOLTIP_DELAY_LABEL : UI_TOOLTIP_DELAY;
        WM_tooltip_timer_init_ex(
            C, data->window, data->area, data->region, ui_but_tooltip_init, delay);
        if (is_label) {
          bScreen *screen = WM_window_get_active_screen(data->window);
          if (screen->tool_tip) {
            screen->tool_tip->pass = 1;
          }
        }
      }
    }
  }
}

/** \} */

/* -------------------------------------------------------------------- */
/** \name Button State Handling
 * \{ */

static bool button_modal_state(uiHandleButtonState state)
{
  return ELEM(state,
              BUTTON_STATE_WAIT_RELEASE,
              BUTTON_STATE_WAIT_KEY_EVENT,
              BUTTON_STATE_NUM_EDITING,
              BUTTON_STATE_TEXT_EDITING,
              BUTTON_STATE_TEXT_SELECTING,
              BUTTON_STATE_MENU_OPEN);
}

static void button_activate_state(bContext *C, uiBut *but, uiHandleButtonState state)
{
  uiHandleButtonData *data = but->active;
  if (data->state == state) {
    return;
  }

  /* Highlight has timers for tool-tips and auto open. */
  if (state == BUTTON_STATE_HIGHLIGHT) {
    but->flag &= ~UI_SELECT;

    button_tooltip_timer_reset(C, but);

    /* Automatic open pull-down block timer. */
    if (ELEM(but->type, UI_BTYPE_BLOCK, UI_BTYPE_PULLDOWN, UI_BTYPE_POPOVER) ||
        /* Menu button types may draw as popovers, check for this case
         * ignoring other kinds of menus (mainly enums). (see #66538). */
        ((but->type == UI_BTYPE_MENU) &&
         (UI_but_paneltype_get(but) || ui_but_menu_draw_as_popover(but))))
    {
      if (data->used_mouse && !data->autoopentimer) {
        int time;

        if (but->block->auto_open == true) { /* test for toolbox */
          time = 1;
        }
        else if ((but->block->flag & UI_BLOCK_LOOP && but->type != UI_BTYPE_BLOCK) ||
                 (but->block->auto_open == true))
        {
          time = 5 * U.menuthreshold2;
        }
        else if (U.uiflag & USER_MENUOPENAUTO) {
          time = 5 * U.menuthreshold1;
        }
        else {
          time = -1; /* do nothing */
        }

        if (time >= 0) {
          data->autoopentimer = WM_event_timer_add(
              data->wm, data->window, TIMER, 0.02 * double(time));
        }
      }
    }
  }
  else {
    but->flag |= UI_SELECT;
    UI_but_tooltip_timer_remove(C, but);
  }

  /* text editing */
  if (state == BUTTON_STATE_TEXT_EDITING && data->state != BUTTON_STATE_TEXT_SELECTING) {
    ui_textedit_begin(C, but, data);
  }
  else if (data->state == BUTTON_STATE_TEXT_EDITING && state != BUTTON_STATE_TEXT_SELECTING) {
    ui_textedit_end(C, but, data);
  }
  else if (data->state == BUTTON_STATE_TEXT_SELECTING && state != BUTTON_STATE_TEXT_EDITING) {
    ui_textedit_end(C, but, data);
  }

  /* number editing */
  if (state == BUTTON_STATE_NUM_EDITING) {
    if (ui_but_is_cursor_warp(but)) {
      WM_cursor_grab_enable(CTX_wm_window(C), WM_CURSOR_WRAP_XY, nullptr, true);
    }
    ui_numedit_begin(but, data);
  }
  else if (data->state == BUTTON_STATE_NUM_EDITING) {
    ui_numedit_end(but, data);

    if (but->flag & UI_BUT_DRIVEN) {
      /* Only warn when editing stepping/dragging the value.
       * No warnings should show for editing driver expressions though!
       */
      if (state != BUTTON_STATE_TEXT_EDITING) {
        WM_report(RPT_INFO,
                  "Can't edit driven number value, see driver editor for the driver setup");
      }
    }

    if (ui_but_is_cursor_warp(but)) {

#ifdef USE_CONT_MOUSE_CORRECT
      /* stereo3d has issues with changing cursor location so rather avoid */
      if (data->ungrab_mval[0] != FLT_MAX && !WM_stereo3d_enabled(data->window, false)) {
        int mouse_ungrab_xy[2];
        ui_block_to_window_fl(
            data->region, but->block, &data->ungrab_mval[0], &data->ungrab_mval[1]);
        mouse_ungrab_xy[0] = data->ungrab_mval[0];
        mouse_ungrab_xy[1] = data->ungrab_mval[1];

        WM_cursor_grab_disable(data->window, mouse_ungrab_xy);
      }
      else {
        WM_cursor_grab_disable(data->window, nullptr);
      }
#else
      WM_cursor_grab_disable(data->window, nullptr);
#endif
    }
  }
  /* menu open */
  if (state == BUTTON_STATE_MENU_OPEN) {
    ui_block_open_begin(C, but, data);
  }
  else if (data->state == BUTTON_STATE_MENU_OPEN) {
    ui_block_open_end(C, but, data);
  }

  /* add a short delay before exiting, to ensure there is some feedback */
  if (state == BUTTON_STATE_WAIT_FLASH) {
    data->flashtimer = WM_event_timer_add(data->wm, data->window, TIMER, BUTTON_FLASH_DELAY);
  }
  else if (data->flashtimer) {
    WM_event_timer_remove(data->wm, data->window, data->flashtimer);
    data->flashtimer = nullptr;
  }

  /* add hold timer if it's used */
  if (state == BUTTON_STATE_WAIT_RELEASE && (but->hold_func != nullptr)) {
    data->hold_action_timer = WM_event_timer_add(
        data->wm, data->window, TIMER, BUTTON_AUTO_OPEN_THRESH);
  }
  else if (data->hold_action_timer) {
    WM_event_timer_remove(data->wm, data->window, data->hold_action_timer);
    data->hold_action_timer = nullptr;
  }

  /* Add a blocking ui handler at the window handler for blocking, modal states
   * but not for popups, because we already have a window level handler. */
  if (!(but->block->handle && but->block->handle->popup)) {
    if (button_modal_state(state)) {
      if (!button_modal_state(data->state)) {
        WM_event_add_ui_handler(C,
                                &data->window->modalhandlers,
                                ui_handler_region_menu,
                                nullptr,
                                data,
                                eWM_EventHandlerFlag(0));
      }
    }
    else {
      if (button_modal_state(data->state)) {
        /* true = postpone free */
        WM_event_remove_ui_handler(
            &data->window->modalhandlers, ui_handler_region_menu, nullptr, data, true);
      }
    }
  }

  /* Wait for mouse-move to enable drag. */
  if (state == BUTTON_STATE_WAIT_DRAG) {
    but->flag &= ~UI_SELECT;
  }

  if (state == BUTTON_STATE_TEXT_EDITING) {
    ui_block_interaction_begin_ensure(C, but->block, data, true);
  }
  else if (state == BUTTON_STATE_EXIT) {
    if (data->state == BUTTON_STATE_NUM_EDITING) {
      /* This happens on pasting values for example. */
      ui_block_interaction_begin_ensure(C, but->block, data, true);
    }
  }

  data->state = state;

  if (state != BUTTON_STATE_EXIT) {
    /* When objects for eg. are removed, running ui_but_update() can access
     * the removed data - so disable update on exit. Also in case of
     * highlight when not in a popup menu, we remove because data used in
     * button below popup might have been removed by action of popup. Needs
     * a more reliable solution... */
    if (state != BUTTON_STATE_HIGHLIGHT || (but->block->flag & UI_BLOCK_LOOP)) {
      ui_but_update(but);
    }
  }

  /* redraw */
  ED_region_tag_redraw_no_rebuild(data->region);
}

static void button_activate_init(bContext *C,
                                 ARegion *region,
                                 uiBut *but,
                                 uiButtonActivateType type)
{
  /* Only ever one active button! */
  BLI_assert(ui_region_find_active_but(region) == nullptr);

  /* setup struct */
  uiHandleButtonData *data = MEM_cnew<uiHandleButtonData>(__func__);
  data->wm = CTX_wm_manager(C);
  data->window = CTX_wm_window(C);
  data->area = CTX_wm_area(C);
  BLI_assert(region != nullptr);
  data->region = region;

#ifdef USE_CONT_MOUSE_CORRECT
  copy_v2_fl(data->ungrab_mval, FLT_MAX);
#endif

  if (ELEM(but->type, UI_BTYPE_CURVE, UI_BTYPE_CURVEPROFILE, UI_BTYPE_SEARCH_MENU)) {
    /* XXX curve is temp */
  }
  else {
    if ((but->flag & UI_BUT_UPDATE_DELAY) == 0) {
      data->interactive = true;
    }
  }

  data->state = BUTTON_STATE_INIT;

  /* activate button */
  but->flag |= UI_ACTIVE;
  ui_selectcontext_begin(C, but, &data->select_others);

  but->active = data;

  /* we disable auto_open in the block after a threshold, because we still
   * want to allow auto opening adjacent menus even if no button is activated
   * in between going over to the other button, but only for a short while */
  if (type == BUTTON_ACTIVATE_OVER && but->block->auto_open == true) {
    if (but->block->auto_open_last + BUTTON_AUTO_OPEN_THRESH < PIL_check_seconds_timer()) {
      but->block->auto_open = false;
    }
  }

  if (type == BUTTON_ACTIVATE_OVER) {
    data->used_mouse = true;
  }
  button_activate_state(C, but, BUTTON_STATE_HIGHLIGHT);

  if (type == BUTTON_ACTIVATE_OPEN) {
    button_activate_state(C, but, BUTTON_STATE_MENU_OPEN);

    /* activate first button in submenu */
    if (data->menu && data->menu->region) {
      ARegion *subar = data->menu->region;
      uiBlock *subblock = static_cast<uiBlock *>(subar->uiblocks.first);
      uiBut *subbut;

      if (subblock) {
        subbut = ui_but_first(subblock);

        if (subbut) {
          ui_handle_button_activate(C, subar, subbut, BUTTON_ACTIVATE);
        }
      }
    }
  }
  else if (type == BUTTON_ACTIVATE_TEXT_EDITING) {
    button_activate_state(C, but, BUTTON_STATE_TEXT_EDITING);
  }
  else if (type == BUTTON_ACTIVATE_APPLY) {
    button_activate_state(C, but, BUTTON_STATE_WAIT_FLASH);
  }

  if (but->type == UI_BTYPE_GRIP) {
    const bool horizontal = (BLI_rctf_size_x(&but->rect) < BLI_rctf_size_y(&but->rect));
    WM_cursor_modal_set(data->window, horizontal ? WM_CURSOR_X_MOVE : WM_CURSOR_Y_MOVE);
  }
  else if (but->type == UI_BTYPE_NUM) {
    ui_numedit_set_active(but);
  }

  if (UI_but_has_tooltip_label(but)) {
    /* Show a label for this button. */
    bScreen *screen = WM_window_get_active_screen(data->window);
    if ((PIL_check_seconds_timer() - WM_tooltip_time_closed()) < 0.1) {
      WM_tooltip_immediate_init(C, CTX_wm_window(C), data->area, region, ui_but_tooltip_init);
      if (screen->tool_tip) {
        screen->tool_tip->pass = 1;
      }
    }
  }
}

static void button_activate_exit(
    bContext *C, uiBut *but, uiHandleButtonData *data, const bool mousemove, const bool onfree)
{
  wmWindow *win = data->window;
  uiBlock *block = but->block;

  if (but->type == UI_BTYPE_GRIP) {
    WM_cursor_modal_restore(win);
  }

  /* ensure we are in the exit state */
  if (data->state != BUTTON_STATE_EXIT) {
    button_activate_state(C, but, BUTTON_STATE_EXIT);
  }

  /* apply the button action or value */
  if (!onfree) {
    ui_apply_but(C, block, but, data, false);
  }

#ifdef USE_DRAG_MULTINUM
  if (data->multi_data.has_mbuts) {
    LISTBASE_FOREACH (uiBut *, bt, &block->buttons) {
      if (bt->flag & UI_BUT_DRAG_MULTI) {
        bt->flag &= ~UI_BUT_DRAG_MULTI;

        if (!data->cancel) {
          ui_apply_but_autokey(C, bt);
        }
      }
    }

    ui_multibut_free(data, block);
  }
#endif

  /* if this button is in a menu, this will set the button return
   * value to the button value and the menu return value to ok, the
   * menu return value will be picked up and the menu will close */
  if (block->handle && !(block->flag & UI_BLOCK_KEEP_OPEN)) {
    if (!data->cancel || data->escapecancel) {
      uiPopupBlockHandle *menu;

      menu = block->handle;
      menu->butretval = data->retval;
      menu->menuretval = (data->cancel) ? UI_RETURN_CANCEL : UI_RETURN_OK;
    }
  }

  if (!onfree && !data->cancel) {
    /* autokey & undo push */
    ui_apply_but_undo(but);
    ui_apply_but_autokey(C, but);

#ifdef USE_ALLSELECT
    {
      /* only RNA from this button is used */
      uiBut but_temp = *but;
      uiSelectContextStore *selctx_data = &data->select_others;
      for (int i = 0; i < selctx_data->elems_len; i++) {
        uiSelectContextElem *other = &selctx_data->elems[i];
        but_temp.rnapoin = other->ptr;
        ui_apply_but_autokey(C, &but_temp);
      }
    }
#endif

    /* popup menu memory */
    if (block->flag & UI_BLOCK_POPUP_MEMORY) {
      ui_popup_menu_memory_set(block, but);
    }

    if (U.runtime.is_dirty == false) {
      ui_but_update_preferences_dirty(but);
    }
  }

  /* Disable tool-tips until mouse-move + last active flag. */
  LISTBASE_FOREACH (uiBlock *, block_iter, &data->region->uiblocks) {
    LISTBASE_FOREACH (uiBut *, bt, &block_iter->buttons) {
      bt->flag &= ~UI_BUT_LAST_ACTIVE;
    }

    block_iter->tooltipdisabled = true;
  }

  ui_blocks_set_tooltips(data->region, false);

  /* clean up */
  if (data->str) {
    MEM_freeN(data->str);
  }
  if (data->origstr) {
    MEM_freeN(data->origstr);
  }

#ifdef USE_ALLSELECT
  ui_selectcontext_end(but, &data->select_others);
#endif

  if (data->changed_cursor) {
    WM_cursor_modal_restore(data->window);
  }

  /* redraw and refresh (for popups) */
  ED_region_tag_redraw_no_rebuild(data->region);
  ED_region_tag_refresh_ui(data->region);

  if ((but->flag & UI_BUT_DRAG_MULTI) == 0) {
    if (data->custom_interaction_handle != nullptr) {
      /* Should only set when the button is modal. */
      BLI_assert(but->active != nullptr);
      data->custom_interaction_handle->user_count--;

      BLI_assert(data->custom_interaction_handle->user_count >= 0);
      if (data->custom_interaction_handle->user_count == 0) {
        ui_block_interaction_end(
            C, &but->block->custom_interaction_callbacks, data->custom_interaction_handle);
      }
      data->custom_interaction_handle = nullptr;
    }
  }

  /* clean up button */
  MEM_SAFE_FREE(but->active);

  but->flag &= ~(UI_ACTIVE | UI_SELECT);
  but->flag |= UI_BUT_LAST_ACTIVE;
  if (!onfree) {
    ui_but_update(but);
  }

  /* Adds empty mouse-move in queue for re-initialize handler, in case mouse is
   * still over a button. We cannot just check for this ourselves because
   * at this point the mouse may be over a button in another region. */
  if (mousemove) {
    WM_event_add_mousemove(CTX_wm_window(C));
  }
}

void ui_but_active_free(const bContext *C, uiBut *but)
{
  /* this gets called when the button somehow disappears while it is still
   * active, this is bad for user interaction, but we need to handle this
   * case cleanly anyway in case it happens */
  if (but->active) {
    uiHandleButtonData *data = but->active;
    data->cancel = true;
    button_activate_exit((bContext *)C, but, data, false, true);
  }
}

/* returns the active button with an optional checking function */
static uiBut *ui_context_button_active(const ARegion *region, bool (*but_check_cb)(const uiBut *))
{
  uiBut *but_found = nullptr;

  while (region) {
    /* Follow this exact priority (from highest to lowest priority):
     * 1) Active-override button (#UI_BUT_ACTIVE_OVERRIDE).
     * 2) The real active button.
     * 3) The previously active button (#UI_BUT_LAST_ACTIVE).
     */
    uiBut *active_but_override = nullptr;
    uiBut *active_but_real = nullptr;
    uiBut *active_but_last = nullptr;

    /* find active button */
    LISTBASE_FOREACH (uiBlock *, block, &region->uiblocks) {
      LISTBASE_FOREACH (uiBut *, but, &block->buttons) {
        if (but->flag & UI_BUT_ACTIVE_OVERRIDE) {
          active_but_override = but;
        }
        if (but->active) {
          active_but_real = but;
        }
        if (but->flag & UI_BUT_LAST_ACTIVE) {
          active_but_last = but;
        }
      }
    }

    uiBut *activebut = active_but_override;
    if (!activebut) {
      activebut = active_but_real;
    }
    if (!activebut) {
      activebut = active_but_last;
    }

    if (activebut && (but_check_cb == nullptr || but_check_cb(activebut))) {
      uiHandleButtonData *data = activebut->active;

      but_found = activebut;

      /* Recurse into opened menu, like color-picker case. */
      if (data && data->menu && (region != data->menu->region)) {
        region = data->menu->region;
      }
      else {
        return but_found;
      }
    }
    else {
      /* no active button */
      return but_found;
    }
  }

  return but_found;
}

uiBut *UI_context_active_but_get(const bContext *C)
{
  return ui_context_button_active(CTX_wm_region(C), nullptr);
}

uiBut *UI_context_active_but_get_respect_menu(const bContext *C)
{
  ARegion *region_menu = CTX_wm_menu(C);
  return ui_context_button_active(region_menu ? region_menu : CTX_wm_region(C), nullptr);
}

uiBut *UI_region_active_but_get(const ARegion *region)
{
  return ui_context_button_active(region, nullptr);
}

uiBut *UI_region_but_find_rect_over(const ARegion *region, const rcti *rect_px)
{
  return ui_but_find_rect_over(region, rect_px);
}

uiBlock *UI_region_block_find_mouse_over(const ARegion *region, const int xy[2], bool only_clip)
{
  return ui_block_find_mouse_over_ex(region, xy, only_clip);
}

uiBut *UI_region_active_but_prop_get(const ARegion *region,
                                     PointerRNA *r_ptr,
                                     PropertyRNA **r_prop,
                                     int *r_index)
{
  uiBut *activebut = UI_region_active_but_get(region);

  if (activebut && activebut->rnapoin.data) {
    *r_ptr = activebut->rnapoin;
    *r_prop = activebut->rnaprop;
    *r_index = activebut->rnaindex;
  }
  else {
    memset(r_ptr, 0, sizeof(*r_ptr));
    *r_prop = nullptr;
    *r_index = 0;
  }

  return activebut;
}

uiBut *UI_context_active_but_prop_get(const bContext *C,
                                      PointerRNA *r_ptr,
                                      PropertyRNA **r_prop,
                                      int *r_index)
{
  ARegion *region_menu = CTX_wm_menu(C);
  return UI_region_active_but_prop_get(
      region_menu ? region_menu : CTX_wm_region(C), r_ptr, r_prop, r_index);
}

void UI_context_active_but_prop_handle(bContext *C, const bool handle_undo)
{
  uiBut *activebut = UI_context_active_but_get_respect_menu(C);
  if (activebut) {
    /* TODO(@ideasman42): look into a better way to handle the button change
     * currently this is mainly so reset defaults works for the
     * operator redo panel. */
    uiBlock *block = activebut->block;
    if (block->handle_func) {
      block->handle_func(C, block->handle_func_arg, activebut->retval);
    }
    if (handle_undo) {
      /* Update the button so the undo text uses the correct value. */
      ui_but_update(activebut);
      ui_apply_but_undo(activebut);
    }
  }
}

void UI_context_active_but_clear(bContext *C, wmWindow *win, ARegion *region)
{
  wm_event_handler_ui_cancel_ex(C, win, region, false);
}

wmOperator *UI_context_active_operator_get(const bContext *C)
{
  ARegion *region_ctx = CTX_wm_region(C);

  /* background mode */
  if (region_ctx == nullptr) {
    return nullptr;
  }

  /* scan active regions ui */
  LISTBASE_FOREACH (uiBlock *, block, &region_ctx->uiblocks) {
    if (block->ui_operator) {
      return block->ui_operator;
    }
  }

  /* scan popups */
  {
    bScreen *screen = CTX_wm_screen(C);

    LISTBASE_FOREACH (ARegion *, region, &screen->regionbase) {
      if (region == region_ctx) {
        continue;
      }
      LISTBASE_FOREACH (uiBlock *, block, &region->uiblocks) {
        if (block->ui_operator) {
          return block->ui_operator;
        }
      }
    }
  }

  return nullptr;
}

ARegion *UI_region_searchbox_region_get(const ARegion *button_region)
{
  uiBut *but = UI_region_active_but_get(button_region);
  return (but != nullptr) ? but->active->searchbox : nullptr;
}

void UI_context_update_anim_flag(const bContext *C)
{
  Scene *scene = CTX_data_scene(C);
  ARegion *region = CTX_wm_region(C);
  Depsgraph *depsgraph = CTX_data_depsgraph_pointer(C);
  const AnimationEvalContext anim_eval_context = BKE_animsys_eval_context_construct(
      depsgraph, (scene) ? scene->r.cfra : 0.0f);

  while (region) {
    /* find active button */
    uiBut *activebut = nullptr;

    LISTBASE_FOREACH (uiBlock *, block, &region->uiblocks) {
      LISTBASE_FOREACH (uiBut *, but, &block->buttons) {
        ui_but_anim_flag(but, &anim_eval_context);
        ui_but_override_flag(CTX_data_main(C), but);
        if (UI_but_is_decorator(but)) {
          ui_but_anim_decorate_update_from_flag((uiButDecorator *)but);
        }

        ED_region_tag_redraw(region);

        if (but->active) {
          activebut = but;
        }
        else if (!activebut && (but->flag & UI_BUT_LAST_ACTIVE)) {
          activebut = but;
        }
      }
    }

    if (activebut) {
      /* Always recurse into opened menu, so all buttons update (like color-picker). */
      uiHandleButtonData *data = activebut->active;
      if (data && data->menu) {
        region = data->menu->region;
      }
      else {
        return;
      }
    }
    else {
      /* no active button */
      return;
    }
  }
}

void ui_but_update_view_for_active(const bContext *C, const uiBlock *block)
{
  uiBut *active_but = ui_block_active_but_get(block);
  if (!active_but || !active_but->active || !active_but->changed || active_but->block != block) {
    return;
  }
  /* If there is a search popup attached to the button, don't change the view. The popups don't
   * support updating the position to the button position nicely. */
  uiHandleButtonData *data = active_but->active;
  if (data->searchbox) {
    return;
  }

  UI_but_ensure_in_view(C, active_but->active->region, active_but);
}

/** \} */

/* -------------------------------------------------------------------- */
/** \name Button Activation Handling
 * \{ */

static uiBut *ui_but_find_open_event(ARegion *region, const wmEvent *event)
{
  LISTBASE_FOREACH (uiBlock *, block, &region->uiblocks) {
    LISTBASE_FOREACH (uiBut *, but, &block->buttons) {
      if (but == event->customdata) {
        return but;
      }
    }
  }
  return nullptr;
}

static int ui_handle_button_over(bContext *C, const wmEvent *event, ARegion *region)
{
  if (event->type == MOUSEMOVE) {
    const bool labeledit = event->modifier & KM_CTRL;
    /* Allow buttons to be activated to show the tool-tip,
     * then force-disable them if they're not considered interactive
     * so they don't swallow events but can still display tips. */
    const bool for_tooltip = true;
    uiBut *but = ui_but_find_mouse_over_ex(
        region, event->xy, labeledit, for_tooltip, nullptr, nullptr);
    if (but) {
      button_activate_init(C, region, but, BUTTON_ACTIVATE_OVER);

      if ((event->modifier & KM_ALT) && but->active) {
        /* Display tool-tips if holding Alt on mouse-over when tool-tips are disabled in the
         * preferences. */
        but->active->tooltip_force = true;
      }

      if (but->active && !ui_but_is_interactive(but, labeledit)) {
        but->active->disable_force = true;
      }
    }
  }
  else if (event->type == EVT_BUT_OPEN) {
    uiBut *but = ui_but_find_open_event(region, event);
    if (but) {
      button_activate_init(C, region, but, BUTTON_ACTIVATE_OVER);
      ui_do_button(C, but->block, but, event);
    }
  }

  return WM_UI_HANDLER_CONTINUE;
}

void ui_but_activate_event(bContext *C, ARegion *region, uiBut *but)
{
  wmWindow *win = CTX_wm_window(C);

  button_activate_init(C, region, but, BUTTON_ACTIVATE_OVER);

  wmEvent event;
  wm_event_init_from_window(win, &event);
  event.type = EVT_BUT_OPEN;
  event.val = KM_PRESS;
  event.flag = eWM_EventFlag(0);
  event.customdata = but;
  event.customdata_free = false;

  ui_do_button(C, but->block, but, &event);
}

void ui_but_activate_over(bContext *C, ARegion *region, uiBut *but)
{
  button_activate_init(C, region, but, BUTTON_ACTIVATE_OVER);
}

void ui_but_execute_begin(bContext * /*C*/, ARegion *region, uiBut *but, void **active_back)
{
  BLI_assert(region != nullptr);
  BLI_assert(BLI_findindex(&region->uiblocks, but->block) != -1);
  /* NOTE: ideally we would not have to change 'but->active' however
   * some functions we call don't use data (as they should be doing) */
  uiHandleButtonData *data;
  *active_back = but->active;
  data = MEM_cnew<uiHandleButtonData>(__func__);
  but->active = data;
  BLI_assert(region != nullptr);
  data->region = region;
}

void ui_but_execute_end(bContext *C, ARegion * /*region*/, uiBut *but, void *active_back)
{
  ui_apply_but(C, but->block, but, but->active, true);

  if ((but->flag & UI_BUT_DRAG_MULTI) == 0) {
    ui_apply_but_autokey(C, but);
  }
  /* use onfree event so undo is handled by caller and apply is already done above */
  button_activate_exit((bContext *)C, but, but->active, false, true);
  but->active = static_cast<uiHandleButtonData *>(active_back);
}

static void ui_handle_button_activate(bContext *C,
                                      ARegion *region,
                                      uiBut *but,
                                      uiButtonActivateType type)
{
  uiBut *oldbut = ui_region_find_active_but(region);
  if (oldbut) {
    uiHandleButtonData *data = oldbut->active;
    data->cancel = true;
    button_activate_exit(C, oldbut, data, false, false);
  }

  button_activate_init(C, region, but, type);
}

/**
 * Use for key accelerator or default key to activate the button even if its not active.
 */
static bool ui_handle_button_activate_by_type(bContext *C, ARegion *region, uiBut *but)
{
  if (ELEM(but->type, UI_BTYPE_BUT_MENU, UI_BTYPE_ROW)) {
    /* mainly for operator buttons */
    ui_handle_button_activate(C, region, but, BUTTON_ACTIVATE_APPLY);
  }
  else if (ELEM(but->type, UI_BTYPE_BLOCK, UI_BTYPE_PULLDOWN)) {
    /* open sub-menus (like right arrow key) */
    ui_handle_button_activate(C, region, but, BUTTON_ACTIVATE_OPEN);
  }
  else if (but->type == UI_BTYPE_MENU) {
    /* activate menu items */
    ui_handle_button_activate(C, region, but, BUTTON_ACTIVATE);
  }
  else {
#ifdef DEBUG
    printf("%s: error, unhandled type: %d\n", __func__, but->type);
#endif
    return false;
  }
  return true;
}

/** \} */

/* -------------------------------------------------------------------- */
/** \name Handle Events for Activated Buttons
 * \{ */

static bool ui_button_value_default(uiBut *but, double *r_value)
{
  if (but->rnaprop != nullptr && ui_but_is_rna_valid(but)) {
    const int type = RNA_property_type(but->rnaprop);
    if (ELEM(type, PROP_FLOAT, PROP_INT)) {
      double default_value;
      switch (type) {
        case PROP_INT:
          if (RNA_property_array_check(but->rnaprop)) {
            default_value = double(
                RNA_property_int_get_default_index(&but->rnapoin, but->rnaprop, but->rnaindex));
          }
          else {
            default_value = double(RNA_property_int_get_default(&but->rnapoin, but->rnaprop));
          }
          break;
        case PROP_FLOAT:
          if (RNA_property_array_check(but->rnaprop)) {
            default_value = double(
                RNA_property_float_get_default_index(&but->rnapoin, but->rnaprop, but->rnaindex));
          }
          else {
            default_value = double(RNA_property_float_get_default(&but->rnapoin, but->rnaprop));
          }
          break;
      }
      *r_value = default_value;
      return true;
    }
  }
  return false;
}

static int ui_handle_button_event(bContext *C, const wmEvent *event, uiBut *but)
{
  uiHandleButtonData *data = but->active;
  const uiHandleButtonState state_orig = data->state;

  uiBlock *block = but->block;
  ARegion *region = data->region;

  int retval = WM_UI_HANDLER_CONTINUE;

  if (data->state == BUTTON_STATE_HIGHLIGHT) {
    switch (event->type) {
      case WINDEACTIVATE:
      case EVT_BUT_CANCEL:
        data->cancel = true;
        button_activate_state(C, but, BUTTON_STATE_EXIT);
        break;
#ifdef USE_UI_POPOVER_ONCE
      case LEFTMOUSE: {
        if (event->val == KM_RELEASE) {
          if (block->flag & UI_BLOCK_POPOVER_ONCE) {
            if (!(but->flag & UI_BUT_DISABLED)) {
              if (ui_but_is_popover_once_compat(but)) {
                data->cancel = false;
                button_activate_state(C, but, BUTTON_STATE_EXIT);
                retval = WM_UI_HANDLER_BREAK;
                /* Cancel because this `but` handles all events and we don't want
                 * the parent button's update function to do anything.
                 *
                 * Causes issues with buttons defined by #uiItemFullR_with_popover. */
                block->handle->menuretval = UI_RETURN_CANCEL;
              }
              else if (ui_but_is_editable_as_text(but)) {
                ui_handle_button_activate(C, region, but, BUTTON_ACTIVATE_TEXT_EDITING);
                retval = WM_UI_HANDLER_BREAK;
              }
            }
          }
        }
        break;
      }
#endif
      case MOUSEMOVE: {
        uiBut *but_other = ui_but_find_mouse_over(region, event);
        bool exit = false;

        /* always deactivate button for pie menus,
         * else moving to blank space will leave activated */
        if ((!ui_block_is_menu(block) || ui_block_is_pie_menu(block)) &&
            !ui_but_contains_point_px(but, region, event->xy))
        {
          exit = true;
        }
        else if (but_other && ui_but_is_editable(but_other) && (but_other != but)) {
          exit = true;
        }

        if (exit) {
          data->cancel = true;
          button_activate_state(C, but, BUTTON_STATE_EXIT);
        }
        else if (event->xy[0] != event->prev_xy[0] || event->xy[1] != event->prev_xy[1]) {
          /* Re-enable tool-tip on mouse move. */
          ui_blocks_set_tooltips(region, true);
          button_tooltip_timer_reset(C, but);
        }

        /* Update extra icons states. */
        ui_do_but_extra_operator_icons_mousemove(but, data, event);

        break;
      }
      case TIMER: {
        /* Handle menu auto open timer. */
        if (event->customdata == data->autoopentimer) {
          WM_event_timer_remove(data->wm, data->window, data->autoopentimer);
          data->autoopentimer = nullptr;

          if (ui_but_contains_point_px(but, region, event->xy) || but->active) {
            button_activate_state(C, but, BUTTON_STATE_MENU_OPEN);
          }
        }

        break;
      }
      /* XXX hardcoded keymap check... but anyway,
       * while view changes, tool-tips should be removed */
      case WHEELUPMOUSE:
      case WHEELDOWNMOUSE:
      case MIDDLEMOUSE:
      case MOUSEPAN:
        UI_but_tooltip_timer_remove(C, but);
        ATTR_FALLTHROUGH;
      default:
        break;
    }

    /* handle button type specific events */
    retval = ui_do_button(C, block, but, event);
  }
  else if (data->state == BUTTON_STATE_WAIT_RELEASE) {
    switch (event->type) {
      case WINDEACTIVATE:
        data->cancel = true;
        button_activate_state(C, but, BUTTON_STATE_EXIT);
        break;

      case TIMER: {
        if (event->customdata == data->hold_action_timer) {
          if (true) {
            data->cancel = true;
            button_activate_state(C, but, BUTTON_STATE_EXIT);
          }
          else {
            /* Do this so we can still mouse-up, closing the menu and running the button.
             * This is nice to support but there are times when the button gets left pressed.
             * Keep disabled for now. */
            WM_event_timer_remove(data->wm, data->window, data->hold_action_timer);
            data->hold_action_timer = nullptr;
          }
          retval = WM_UI_HANDLER_CONTINUE;
          but->hold_func(C, data->region, but);
        }
        break;
      }
      case MOUSEMOVE: {
        /* deselect the button when moving the mouse away */
        /* also de-activate for buttons that only show highlights */
        if (ui_but_contains_point_px(but, region, event->xy)) {

          /* Drag on a hold button (used in the toolbar) now opens it immediately. */
          if (data->hold_action_timer) {
            if (but->flag & UI_SELECT) {
              if (len_manhattan_v2v2_int(event->xy, event->prev_xy) <=
                  WM_EVENT_CURSOR_MOTION_THRESHOLD) {
                /* pass */
              }
              else {
                WM_event_timer_remove(data->wm, data->window, data->hold_action_timer);
                data->hold_action_timer = WM_event_timer_add(data->wm, data->window, TIMER, 0.0f);
              }
            }
          }

          if (!(but->flag & UI_SELECT)) {
            but->flag |= (UI_SELECT | UI_ACTIVE);
            data->cancel = false;
            ED_region_tag_redraw_no_rebuild(data->region);
          }
        }
        else {
          if (but->flag & UI_SELECT) {
            but->flag &= ~(UI_SELECT | UI_ACTIVE);
            data->cancel = true;
            ED_region_tag_redraw_no_rebuild(data->region);
          }
        }
        break;
      }
      default:
        /* otherwise catch mouse release event */
        ui_do_button(C, block, but, event);
        break;
    }

    retval = WM_UI_HANDLER_BREAK;
  }
  else if (data->state == BUTTON_STATE_WAIT_FLASH) {
    switch (event->type) {
      case TIMER: {
        if (event->customdata == data->flashtimer) {
          button_activate_state(C, but, BUTTON_STATE_EXIT);
        }
        break;
      }
    }

    retval = WM_UI_HANDLER_CONTINUE;
  }
  else if (data->state == BUTTON_STATE_MENU_OPEN) {
    /* check for exit because of mouse-over another button */
    switch (event->type) {
      case MOUSEMOVE: {
        uiBut *bt;

        if (data->menu && data->menu->region) {
          if (ui_region_contains_point_px(data->menu->region, event->xy)) {
            break;
          }
        }

        bt = ui_but_find_mouse_over(region, event);

        if (bt && bt->active != data) {
          if (but->type != UI_BTYPE_COLOR) { /* exception */
            data->cancel = true;
          }
          button_activate_state(C, but, BUTTON_STATE_EXIT);
        }
        break;
      }
      case RIGHTMOUSE: {
        if (event->val == KM_PRESS) {
          uiBut *bt = ui_but_find_mouse_over(region, event);
          if (bt && bt->active == data) {
            button_activate_state(C, bt, BUTTON_STATE_HIGHLIGHT);
          }
        }
        break;
      }
    }

    ui_do_button(C, block, but, event);
    retval = WM_UI_HANDLER_CONTINUE;
  }
  else {
    retval = ui_do_button(C, block, but, event);
    // retval = WM_UI_HANDLER_BREAK; XXX why ?
  }

  /* may have been re-allocated above (eyedropper for eg) */
  data = but->active;
  if (data && data->state == BUTTON_STATE_EXIT) {
    uiBut *post_but = data->postbut;
    const uiButtonActivateType post_type = data->posttype;

    /* Reset the button value when empty text is typed. */
    if ((data->cancel == false) && (data->str != nullptr) && (data->str[0] == '\0') &&
        (but->rnaprop && ELEM(RNA_property_type(but->rnaprop), PROP_FLOAT, PROP_INT)))
    {
      MEM_SAFE_FREE(data->str);
      ui_button_value_default(but, &data->value);

#ifdef USE_DRAG_MULTINUM
      if (data->multi_data.mbuts) {
        for (LinkNode *l = data->multi_data.mbuts; l; l = l->next) {
          uiButMultiState *state = static_cast<uiButMultiState *>(l->link);
          uiBut *but_iter = state->but;
          double default_value;

          if (ui_button_value_default(but_iter, &default_value)) {
            ui_but_value_set(but_iter, default_value);
          }
        }
      }
      data->multi_data.skip = true;
#endif
    }

    button_activate_exit(C, but, data, (post_but == nullptr), false);

    /* for jumping to the next button with tab while text editing */
    if (post_but) {
      /* The post_but still has previous ranges (without the changes in active button considered),
       * needs refreshing the ranges. */
      ui_but_range_set_soft(post_but);
      ui_but_range_set_hard(post_but);

      button_activate_init(C, region, post_but, post_type);
    }
    else if (!((event->type == EVT_BUT_CANCEL) && (event->val == 1))) {
      /* XXX issue is because WM_event_add_mousemove(wm) is a bad hack and not reliable,
       * if that gets coded better this bypass can go away too.
       *
       * This is needed to make sure if a button was active,
       * it stays active while the mouse is over it.
       * This avoids adding mouse-moves, see: #33466. */
      if (ELEM(state_orig, BUTTON_STATE_INIT, BUTTON_STATE_HIGHLIGHT, BUTTON_STATE_WAIT_DRAG)) {
        if (ui_but_find_mouse_over(region, event) == but) {
          button_activate_init(C, region, but, BUTTON_ACTIVATE_OVER);
        }
      }
    }
  }

  return retval;
}

/**
 * Activate the underlying list-row button, so the row is highlighted.
 * Early exits if \a activate_dragging is true, but the custom drag operator fails to execute.
 * Gives the wanted behavior where the item is activated on a click-drag event when the custom drag
 * operator is executed.
 */
static int ui_list_activate_hovered_row(bContext *C,
                                        ARegion *region,
                                        const uiList *ui_list,
                                        const wmEvent *event,
                                        bool activate_dragging)
{
  const bool do_drag = activate_dragging && ui_list->dyn_data->custom_drag_optype;

  if (do_drag) {
    const uiBut *hovered_but = ui_but_find_mouse_over(region, event);
    if (!ui_list_invoke_item_operator(C,
                                      hovered_but,
                                      ui_list->dyn_data->custom_drag_optype,
                                      &ui_list->dyn_data->custom_drag_opptr))
    {
      return WM_UI_HANDLER_CONTINUE;
    }
  }

  int mouse_xy[2];
  WM_event_drag_start_xy(event, mouse_xy);

  uiBut *listrow = ui_list_row_find_mouse_over(region, mouse_xy);
  if (listrow) {
    wmOperatorType *custom_activate_optype = ui_list->dyn_data->custom_activate_optype;

    /* Hacky: Ensure the custom activate operator is not called when the custom drag operator
     * was. Only one should run! */
    if (activate_dragging && do_drag) {
      ((uiList *)ui_list)->dyn_data->custom_activate_optype = nullptr;
    }

    /* Simulate click on listrow button itself (which may be overlapped by another button). Also
     * calls the custom activate operator (#uiListDyn::custom_activate_optype). */
    UI_but_execute(C, region, listrow);

    ((uiList *)ui_list)->dyn_data->custom_activate_optype = custom_activate_optype;
  }

  return WM_UI_HANDLER_BREAK;
}

static bool ui_list_is_hovering_draggable_but(bContext *C,
                                              const uiList *list,
                                              const ARegion *region,
                                              const wmEvent *event)
{
  /* On a tweak event, uses the coordinates from where tweaking was started. */
  int mouse_xy[2];
  WM_event_drag_start_xy(event, mouse_xy);

  const uiBut *hovered_but = ui_but_find_mouse_over_ex(
      region, mouse_xy, false, false, nullptr, nullptr);

  if (list->dyn_data->custom_drag_optype) {
    if (ui_but_context_poll_operator(C, list->dyn_data->custom_drag_optype, hovered_but)) {
      return true;
    }
  }

  return (hovered_but && ui_but_drag_is_draggable(hovered_but));
}

static int ui_list_handle_click_drag(bContext *C,
                                     const uiList *ui_list,
                                     ARegion *region,
                                     const wmEvent *event)
{
  if (event->type != LEFTMOUSE) {
    return WM_UI_HANDLER_CONTINUE;
  }

  int retval = WM_UI_HANDLER_CONTINUE;

  const bool is_draggable = ui_list_is_hovering_draggable_but(C, ui_list, region, event);
  bool activate = false;
  bool activate_dragging = false;

  if (event->val == KM_CLICK_DRAG) {
    if (is_draggable) {
      activate_dragging = true;
      activate = true;
    }
  }
  /* #KM_CLICK is only sent after an uncaught release event, so the foreground button gets all
   * regular events (including mouse presses to start dragging) and this part only kicks in if it
   * hasn't handled the release event. Note that if there's no overlaid button, the row selects
   * on the press event already via regular #UI_BTYPE_LISTROW handling. */
  else if (event->val == KM_CLICK) {
    activate = true;
  }

  if (activate) {
    retval = ui_list_activate_hovered_row(C, region, ui_list, event, activate_dragging);
  }

  return retval;
}

static void ui_list_activate_row_from_index(
    bContext *C, ARegion *region, uiBut *listbox, uiList *ui_list, int index)
{
  uiBut *new_active_row = ui_list_row_find_index(region, index, listbox);
  if (new_active_row) {
    /* Preferred way to update the active item, also calls the custom activate operator
     * (#uiListDyn::custom_activate_optype). */
    UI_but_execute(C, region, new_active_row);
  }
  else {
    /* A bit ugly, set the active index in RNA directly. That's because a button that's
     * scrolled away in the list box isn't created at all.
     * The custom activate operator (#uiListDyn::custom_activate_optype) is not called in this case
     * (which may need the row button context). */
    RNA_property_int_set(&listbox->rnapoin, listbox->rnaprop, index);
    RNA_property_update(C, &listbox->rnapoin, listbox->rnaprop);
    ui_apply_but_undo(listbox);
  }

  ui_list->flag |= UILST_SCROLL_TO_ACTIVE_ITEM;
}

static int ui_list_get_increment(const uiList *ui_list, const int type, const int columns)
{
  int increment = 0;

  /* Handle column offsets for grid layouts. */
  if (ELEM(type, EVT_UPARROWKEY, EVT_DOWNARROWKEY) &&
      ELEM(ui_list->layout_type, UILST_LAYOUT_GRID, UILST_LAYOUT_BIG_PREVIEW_GRID))
  {
    increment = (type == EVT_UPARROWKEY) ? -columns : columns;
  }
  else {
    /* Left or right in grid layouts or any direction in single column layouts increments by 1. */
    increment = ELEM(type, EVT_UPARROWKEY, EVT_LEFTARROWKEY, WHEELUPMOUSE) ? -1 : 1;
  }

  if ((ui_list->filter_sort_flag & UILST_FLT_SORT_REVERSE) != 0) {
    increment *= -1;
  }

  return increment;
}

static int ui_handle_list_event(bContext *C, const wmEvent *event, ARegion *region, uiBut *listbox)
{
  int retval = WM_UI_HANDLER_CONTINUE;
  int type = event->type, val = event->val;
  int scroll_dir = 1;
  bool redraw = false;

  uiList *ui_list = static_cast<uiList *>(listbox->custom_data);
  if (!ui_list || !ui_list->dyn_data) {
    return retval;
  }
  uiListDyn *dyn_data = ui_list->dyn_data;

  int mx = event->xy[0];
  int my = event->xy[1];
  ui_window_to_block(region, listbox->block, &mx, &my);

  /* Convert pan to scroll-wheel. */
  if (type == MOUSEPAN) {
    ui_pan_to_scroll(event, &type, &val);

    /* 'ui_pan_to_scroll' gives the absolute direction. */
    if (event->flag & WM_EVENT_SCROLL_INVERT) {
      scroll_dir = -1;
    }

    /* If type still is mouse-pan, we call it handled, since delta-y accumulate. */
    /* also see `wm_event_system.cc` do_wheel_ui hack. */
    if (type == MOUSEPAN) {
      retval = WM_UI_HANDLER_BREAK;
    }
  }

  if (event->type == LEFTMOUSE) {
    retval = ui_list_handle_click_drag(C, ui_list, region, event);
  }
  else if (val == KM_PRESS) {
    if ((ELEM(type, EVT_UPARROWKEY, EVT_DOWNARROWKEY, EVT_LEFTARROWKEY, EVT_RIGHTARROWKEY) &&
         (event->modifier & (KM_SHIFT | KM_CTRL | KM_ALT | KM_OSKEY)) == 0) ||
        (ELEM(type, WHEELUPMOUSE, WHEELDOWNMOUSE) && (event->modifier & KM_CTRL) &&
         (event->modifier & (KM_SHIFT | KM_ALT | KM_OSKEY)) == 0))
    {
      const int value_orig = RNA_property_int_get(&listbox->rnapoin, listbox->rnaprop);
      int value, min, max;

      value = value_orig;
      const int inc = ui_list_get_increment(ui_list, type, dyn_data->columns);

      if (dyn_data->items_filter_neworder || dyn_data->items_filter_flags) {
        /* If we have a display order different from
         * collection order, we have some work! */
        int *org_order = static_cast<int *>(
            MEM_mallocN(dyn_data->items_shown * sizeof(int), __func__));
        const int *new_order = dyn_data->items_filter_neworder;
        int org_idx = -1, len = dyn_data->items_len;
        int current_idx = -1;
        const int filter_exclude = ui_list->filter_flag & UILST_FLT_EXCLUDE;

        for (int i = 0; i < len; i++) {
          if (!dyn_data->items_filter_flags ||
              ((dyn_data->items_filter_flags[i] & UILST_FLT_ITEM) ^ filter_exclude))
          {
            org_order[new_order ? new_order[++org_idx] : ++org_idx] = i;
            if (i == value) {
              current_idx = new_order ? new_order[org_idx] : org_idx;
            }
          }
          else if (i == value && org_idx >= 0) {
            current_idx = -(new_order ? new_order[org_idx] : org_idx) - 1;
          }
        }
        /* Now, org_order maps displayed indices to real indices,
         * and current_idx either contains the displayed index of active value (positive),
         *                 or its more-nearest one (negated).
         */
        if (current_idx < 0) {
          current_idx = (current_idx * -1) + (inc < 0 ? inc : inc - 1);
        }
        else {
          current_idx += inc;
        }
        CLAMP(current_idx, 0, dyn_data->items_shown - 1);
        value = org_order[current_idx];
        MEM_freeN(org_order);
      }
      else {
        value += inc;
      }

      CLAMP(value, 0, dyn_data->items_len - 1);

      RNA_property_int_range(&listbox->rnapoin, listbox->rnaprop, &min, &max);
      CLAMP(value, min, max);

      if (value != value_orig) {
        ui_list_activate_row_from_index(C, region, listbox, ui_list, value);
        redraw = true;
      }
      retval = WM_UI_HANDLER_BREAK;
    }
    else if (ELEM(type, WHEELUPMOUSE, WHEELDOWNMOUSE) && (event->modifier & KM_SHIFT)) {
      /* We now have proper grip, but keep this anyway! */
      if (ui_list->list_grip < (dyn_data->visual_height_min - UI_LIST_AUTO_SIZE_THRESHOLD)) {
        ui_list->list_grip = dyn_data->visual_height;
      }
      ui_list->list_grip += (type == WHEELUPMOUSE) ? -1 : 1;

      ui_list->flag |= UILST_SCROLL_TO_ACTIVE_ITEM;

      redraw = true;
      retval = WM_UI_HANDLER_BREAK;
    }
    else if (ELEM(type, WHEELUPMOUSE, WHEELDOWNMOUSE)) {
      if (dyn_data->height > dyn_data->visual_height) {
        /* list template will clamp */
        ui_list->list_scroll += scroll_dir * ((type == WHEELUPMOUSE) ? -1 : 1);

        redraw = true;
        retval = WM_UI_HANDLER_BREAK;
      }
    }
  }

  if (redraw) {
    ED_region_tag_redraw(region);
    ED_region_tag_refresh_ui(region);
  }

  return retval;
}

/* Handle mouse hover for Views and UiList rows. */
static int ui_handle_viewlist_items_hover(const wmEvent *event, const ARegion *region)
{
  bool has_item = false;
  LISTBASE_FOREACH (uiBlock *, block, &region->uiblocks) {
    LISTBASE_FOREACH (uiBut *, but, &block->buttons) {
      if (ELEM(but->type, UI_BTYPE_VIEW_ITEM, UI_BTYPE_LISTROW)) {
        but->flag &= ~UI_ACTIVE;
        has_item = true;
      }
    }
  }

  if (!has_item) {
    /* Avoid unnecessary lookup. */
    return WM_UI_HANDLER_CONTINUE;
  }

  /* Always highlight the hovered view item, even if the mouse hovers another button inside. */
  uiBut *hovered_row_but = ui_view_item_find_mouse_over(region, event->xy);
  if (!hovered_row_but) {
    hovered_row_but = ui_list_row_find_mouse_over(region, event->xy);
  }
  if (hovered_row_but) {
    hovered_row_but->flag |= UI_ACTIVE;
  }

  return WM_UI_HANDLER_CONTINUE;
}

static int ui_handle_view_item_event(bContext *C,
                                     const wmEvent *event,
                                     uiBut *active_but,
                                     ARegion *region)
{
  if (event->type == LEFTMOUSE) {
    /* Only bother finding the active view item button if the active button isn't already a view
     * item. */
    uiBut *view_but = (active_but && active_but->type == UI_BTYPE_VIEW_ITEM) ?
                          active_but :
                          ui_view_item_find_mouse_over(region, event->xy);
    /* Will free active button if there already is one. */
    if (view_but) {
      ui_handle_button_activate(C, region, view_but, BUTTON_ACTIVATE_OVER);
      return ui_do_button(C, view_but->block, view_but, event);
    }
  }

  return WM_UI_HANDLER_CONTINUE;
}

static void ui_handle_button_return_submenu(bContext *C, const wmEvent *event, uiBut *but)
{
  uiHandleButtonData *data = but->active;
  uiPopupBlockHandle *menu = data->menu;

  /* copy over return values from the closing menu */
  if ((menu->menuretval & UI_RETURN_OK) || (menu->menuretval & UI_RETURN_UPDATE)) {
    if (but->type == UI_BTYPE_COLOR) {
      copy_v3_v3(data->vec, menu->retvec);
    }
    else if (but->type == UI_BTYPE_MENU) {
      data->value = menu->retvalue;
    }
  }

  if (menu->menuretval & UI_RETURN_UPDATE) {
    if (data->interactive) {
      ui_apply_but(C, but->block, but, data, true);
    }
    else {
      ui_but_update(but);
    }

    menu->menuretval = 0;
  }

  /* now change button state or exit, which will close the submenu */
  if ((menu->menuretval & UI_RETURN_OK) || (menu->menuretval & UI_RETURN_CANCEL)) {
    if (menu->menuretval != UI_RETURN_OK) {
      data->cancel = true;
    }

    button_activate_exit(C, but, data, true, false);
  }
  else if (menu->menuretval & UI_RETURN_OUT) {
    if (event->type == MOUSEMOVE && ui_but_contains_point_px(but, data->region, event->xy)) {
      button_activate_state(C, but, BUTTON_STATE_HIGHLIGHT);
    }
    else {
      if (ISKEYBOARD(event->type)) {
        /* keyboard menu hierarchy navigation, going back to previous level */
        but->active->used_mouse = false;
        button_activate_state(C, but, BUTTON_STATE_HIGHLIGHT);
      }
      else {
        data->cancel = true;
        button_activate_exit(C, but, data, true, false);
      }
    }
  }
}

/** \} */

/* -------------------------------------------------------------------- */
/** \name Menu Towards (mouse motion logic)
 * \{ */

/**
 * Function used to prevent losing the open menu when using nested pull-downs,
 * when moving mouse towards the pull-down menu over other buttons that could
 * steal the highlight from the current button, only checks:
 *
 * - while mouse moves in triangular area defined old mouse position and
 *   left/right side of new menu.
 * - only for 1 second.
 */

static void ui_mouse_motion_towards_init_ex(uiPopupBlockHandle *menu,
                                            const int xy[2],
                                            const bool force)
{
  BLI_assert(((uiBlock *)menu->region->uiblocks.first)->flag &
             (UI_BLOCK_MOVEMOUSE_QUIT | UI_BLOCK_POPOVER));

  if (!menu->dotowards || force) {
    menu->dotowards = true;
    menu->towards_xy[0] = xy[0];
    menu->towards_xy[1] = xy[1];

    if (force) {
      menu->towardstime = DBL_MAX; /* unlimited time */
    }
    else {
      menu->towardstime = PIL_check_seconds_timer();
    }
  }
}

static void ui_mouse_motion_towards_init(uiPopupBlockHandle *menu, const int xy[2])
{
  ui_mouse_motion_towards_init_ex(menu, xy, false);
}

static void ui_mouse_motion_towards_reinit(uiPopupBlockHandle *menu, const int xy[2])
{
  ui_mouse_motion_towards_init_ex(menu, xy, true);
}

static bool ui_mouse_motion_towards_check(uiBlock *block,
                                          uiPopupBlockHandle *menu,
                                          const int xy[2],
                                          const bool use_wiggle_room)
{
  BLI_assert(block->flag & (UI_BLOCK_MOVEMOUSE_QUIT | UI_BLOCK_POPOVER));

  /* annoying fix for #36269, this is a bit odd but in fact works quite well
   * don't mouse-out of a menu if another menu has been created after it.
   * if this causes problems we could remove it and check on a different fix - campbell */
  if (menu->region->next) {
    /* am I the last menu (test) */
    ARegion *region = menu->region->next;
    do {
      uiBlock *block_iter = static_cast<uiBlock *>(region->uiblocks.first);
      if (block_iter && ui_block_is_menu(block_iter)) {
        return true;
      }
    } while ((region = region->next));
  }
  /* annoying fix end! */

  if (!menu->dotowards) {
    return false;
  }

  float oldp[2] = {menu->towards_xy[0], menu->towards_xy[1]};
  const float newp[2] = {float(xy[0]), float(xy[1])};
  if (len_squared_v2v2(oldp, newp) < (4.0f * 4.0f)) {
    return menu->dotowards;
  }

  /* verify that we are moving towards one of the edges of the
   * menu block, in other words, in the triangle formed by the
   * initial mouse location and two edge points. */
  rctf rect_px;
  ui_block_to_window_rctf(menu->region, block, &rect_px, &block->rect);

  const float margin = MENU_TOWARDS_MARGIN;

  const float p1[2] = {rect_px.xmin - margin, rect_px.ymin - margin};
  const float p2[2] = {rect_px.xmax + margin, rect_px.ymin - margin};
  const float p3[2] = {rect_px.xmax + margin, rect_px.ymax + margin};
  const float p4[2] = {rect_px.xmin - margin, rect_px.ymax + margin};

  /* allow for some wiggle room, if the user moves a few pixels away,
   * don't immediately quit (only for top level menus) */
  if (use_wiggle_room) {
    const float cent[2] = {BLI_rctf_cent_x(&rect_px), BLI_rctf_cent_y(&rect_px)};
    float delta[2];

    sub_v2_v2v2(delta, oldp, cent);
    normalize_v2_length(delta, MENU_TOWARDS_WIGGLE_ROOM);
    add_v2_v2(oldp, delta);
  }

  bool closer = (isect_point_tri_v2(newp, oldp, p1, p2) ||
                 isect_point_tri_v2(newp, oldp, p2, p3) ||
                 isect_point_tri_v2(newp, oldp, p3, p4) || isect_point_tri_v2(newp, oldp, p4, p1));

  if (!closer) {
    menu->dotowards = false;
  }

  /* 1 second timer */
  if (PIL_check_seconds_timer() - menu->towardstime > BUTTON_MOUSE_TOWARDS_THRESH) {
    menu->dotowards = false;
  }

  return menu->dotowards;
}

#ifdef USE_KEYNAV_LIMIT
static void ui_mouse_motion_keynav_init(uiKeyNavLock *keynav, const wmEvent *event)
{
  keynav->is_keynav = true;
  copy_v2_v2_int(keynav->event_xy, event->xy);
}
/**
 * Return true if key-input isn't blocking mouse-motion,
 * or if the mouse-motion is enough to disable key-input.
 */
static bool ui_mouse_motion_keynav_test(uiKeyNavLock *keynav, const wmEvent *event)
{
  if (keynav->is_keynav &&
      (len_manhattan_v2v2_int(keynav->event_xy, event->xy) > BUTTON_KEYNAV_PX_LIMIT))
  {
    keynav->is_keynav = false;
  }

  return keynav->is_keynav;
}
#endif /* USE_KEYNAV_LIMIT */

/** \} */

/* -------------------------------------------------------------------- */
/** \name Menu Scroll
 * \{ */

static char ui_menu_scroll_test(uiBlock *block, int my)
{
  if (block->flag & (UI_BLOCK_CLIPTOP | UI_BLOCK_CLIPBOTTOM)) {
    if (block->flag & UI_BLOCK_CLIPTOP) {
      if (my > block->rect.ymax - UI_MENU_SCROLL_MOUSE) {
        return 't';
      }
    }
    if (block->flag & UI_BLOCK_CLIPBOTTOM) {
      if (my < block->rect.ymin + UI_MENU_SCROLL_MOUSE) {
        return 'b';
      }
    }
  }
  return 0;
}

static void ui_menu_scroll_apply_offset_y(ARegion *region, uiBlock *block, float dy)
{
  BLI_assert(dy != 0.0f);

  const int scroll_pad = ui_block_is_menu(block) ? UI_MENU_SCROLL_PAD : UI_UNIT_Y * 0.5f;

  if (dy < 0.0f) {
    /* Stop at top item, extra 0.5 UI_UNIT_Y makes it snap nicer. */
    float ymax = -FLT_MAX;
    LISTBASE_FOREACH (uiBut *, bt, &block->buttons) {
      ymax = max_ff(ymax, bt->rect.ymax);
    }
    if (ymax + dy - UI_UNIT_Y * 0.5f < block->rect.ymax - scroll_pad) {
      dy = block->rect.ymax - ymax - scroll_pad;
    }
  }
  else {
    /* Stop at bottom item, extra 0.5 UI_UNIT_Y makes it snap nicer. */
    float ymin = FLT_MAX;
    LISTBASE_FOREACH (uiBut *, bt, &block->buttons) {
      ymin = min_ff(ymin, bt->rect.ymin);
    }
    if (ymin + dy + UI_UNIT_Y * 0.5f > block->rect.ymin + scroll_pad) {
      dy = block->rect.ymin - ymin + scroll_pad;
    }
  }

  /* remember scroll offset for refreshes */
  block->handle->scrolloffset += dy;

  /* apply scroll offset */
  LISTBASE_FOREACH (uiBut *, bt, &block->buttons) {
    bt->rect.ymin += dy;
    bt->rect.ymax += dy;
  }

  /* set flags again */
  ui_popup_block_scrolltest(block);

  ED_region_tag_redraw(region);
}

/** Scroll to activated button. */
static bool ui_menu_scroll_to_but(ARegion *region, uiBlock *block, uiBut *but_target)
{
  float dy = 0.0;
  if (block->flag & UI_BLOCK_CLIPTOP) {
    if (but_target->rect.ymax > block->rect.ymax - UI_MENU_SCROLL_ARROW) {
      dy = block->rect.ymax - but_target->rect.ymax - UI_MENU_SCROLL_ARROW;
    }
  }
  if (block->flag & UI_BLOCK_CLIPBOTTOM) {
    if (but_target->rect.ymin < block->rect.ymin + UI_MENU_SCROLL_ARROW) {
      dy = block->rect.ymin - but_target->rect.ymin + UI_MENU_SCROLL_ARROW;
    }
  }
  if (dy != 0.0f) {
    ui_menu_scroll_apply_offset_y(region, block, dy);
    return true;
  }
  return false;
}

/** Scroll to y location (in block space, see #ui_window_to_block). */
static bool ui_menu_scroll_to_y(ARegion *region, uiBlock *block, int y)
{
  const char test = ui_menu_scroll_test(block, y);
  float dy = 0.0f;
  if (test == 't') {
    dy = -UI_UNIT_Y; /* scroll to the top */
  }
  else if (test == 'b') {
    dy = UI_UNIT_Y; /* scroll to the bottom */
  }
  if (dy != 0.0f) {
    ui_menu_scroll_apply_offset_y(region, block, dy);
    return true;
  }
  return false;
}

static bool ui_menu_scroll_step(ARegion *region, uiBlock *block, const int scroll_dir)
{
  int my;
  if (scroll_dir == 1) {
    if ((block->flag & UI_BLOCK_CLIPTOP) == 0) {
      return false;
    }
    my = block->rect.ymax + UI_UNIT_Y;
  }
  else if (scroll_dir == -1) {
    if ((block->flag & UI_BLOCK_CLIPBOTTOM) == 0) {
      return false;
    }
    my = block->rect.ymin - UI_UNIT_Y;
  }
  else {
    BLI_assert(0);
    return false;
  }

  return ui_menu_scroll_to_y(region, block, my);
}

/** \} */

/* -------------------------------------------------------------------- */
/** \name Menu Event Handling
 * \{ */

static void ui_region_auto_open_clear(ARegion *region)
{
  LISTBASE_FOREACH (uiBlock *, block, &region->uiblocks) {
    block->auto_open = false;
  }
}

/**
 * Special function to handle nested menus.
 * let the parent menu get the event.
 *
 * This allows a menu to be open,
 * but send key events to the parent if there's no active buttons.
 *
 * Without this keyboard navigation from menus won't work.
 */
static bool ui_menu_pass_event_to_parent_if_nonactive(uiPopupBlockHandle *menu,
                                                      const uiBut *but,
                                                      const int level,
                                                      const bool is_parent_menu,
                                                      const int retval)
{
  /* NOTE(@ideasman42): For `menu->popup` (not a nested tree of menus), don't pass events parents.
   * This is needed because enum popups (for example) aren't created with an active button.
   * Otherwise opening a popup & pressing the accelerator key would fail, see: #107838. */
  if ((level != 0) && (but == nullptr) && (is_parent_menu || menu->popup == false)) {
    menu->menuretval = UI_RETURN_OUT | UI_RETURN_OUT_PARENT;
    (void)retval; /* so release builds with strict flags are happy as well */
    BLI_assert(retval == WM_UI_HANDLER_CONTINUE);
    return true;
  }
  return false;
}

static int ui_handle_menu_button(bContext *C, const wmEvent *event, uiPopupBlockHandle *menu)
{
  ARegion *region = menu->region;
  uiBut *but = ui_region_find_active_but(region);

  if (but) {
    /* Its possible there is an active menu item NOT under the mouse,
     * in this case ignore mouse clicks outside the button (but Enter etc is accepted) */
    if (event->val == KM_RELEASE) {
      /* pass, needed so we can exit active menu-items when click-dragging out of them */
    }
    else if (but->type == UI_BTYPE_SEARCH_MENU) {
      /* Pass, needed so search popup can have RMB context menu.
       * This may be useful for other interactions which happen in the search popup
       * without being directly over the search button. */
    }
    else if (!ui_block_is_menu(but->block) || ui_block_is_pie_menu(but->block)) {
      /* pass, skip for dialogs */
    }
    else if (!ui_region_contains_point_px(but->active->region, event->xy)) {
      /* Pass, needed to click-exit outside of non-floating menus. */
      ui_region_auto_open_clear(but->active->region);
    }
    else if (ISMOUSE_BUTTON(event->type)) {
      if (!ui_but_contains_point_px(but, but->active->region, event->xy)) {
        but = nullptr;
      }
    }
  }

  int retval;
  if (but) {
    ScrArea *ctx_area = CTX_wm_area(C);
    ARegion *ctx_region = CTX_wm_region(C);

    if (menu->ctx_area) {
      CTX_wm_area_set(C, menu->ctx_area);
    }
    if (menu->ctx_region) {
      CTX_wm_region_set(C, menu->ctx_region);
    }

    retval = ui_handle_button_event(C, event, but);

    if (menu->ctx_area) {
      CTX_wm_area_set(C, ctx_area);
    }
    if (menu->ctx_region) {
      CTX_wm_region_set(C, ctx_region);
    }
  }
  else {
    retval = ui_handle_button_over(C, event, region);
  }

  return retval;
}

float ui_block_calc_pie_segment(uiBlock *block, const float event_xy[2])
{
  float seg1[2];

  if (block->pie_data.flags & UI_PIE_INITIAL_DIRECTION) {
    copy_v2_v2(seg1, block->pie_data.pie_center_init);
  }
  else {
    copy_v2_v2(seg1, block->pie_data.pie_center_spawned);
  }

  float seg2[2];
  sub_v2_v2v2(seg2, event_xy, seg1);

  const float len = normalize_v2_v2(block->pie_data.pie_dir, seg2);

  if (len < U.pie_menu_threshold * UI_SCALE_FAC) {
    block->pie_data.flags |= UI_PIE_INVALID_DIR;
  }
  else {
    block->pie_data.flags &= ~UI_PIE_INVALID_DIR;
  }

  return len;
}

static int ui_handle_menu_letter_press(
    bContext *C, ARegion *region, uiPopupBlockHandle *menu, const wmEvent *event, uiBlock *block)
{
  /* Start menu search on key press if enabled. */
  if (menu->menu_idname[0]) {
    MenuType *mt = WM_menutype_find(menu->menu_idname, false);
    if (bool(mt->flag & MenuTypeFlag::SearchOnKeyPress)) {
      uiAfterFunc *after = ui_afterfunc_new();
      wmOperatorType *ot = WM_operatortype_find("WM_OT_search_single_menu", false);
      after->optype = ot;
      after->opcontext = WM_OP_INVOKE_DEFAULT;
      after->opptr = MEM_cnew<PointerRNA>(__func__);
      WM_operator_properties_create_ptr(after->opptr, ot);
      RNA_string_set(after->opptr, "menu_idname", menu->menu_idname);
      RNA_string_set(after->opptr, "initial_query", event->utf8_buf);
      menu->menuretval = UI_RETURN_OK;
      return WM_UI_HANDLER_BREAK;
    }
  }

  /* Handle accelerator keys that allow "pressing" a menu entry by pressing a single key. */
  LISTBASE_FOREACH (uiBut *, but, &block->buttons) {
    if (!(but->flag & UI_BUT_DISABLED) && but->menu_key == event->type) {
      if (but->type == UI_BTYPE_BUT) {
        UI_but_execute(C, region, but);
      }
      else {
        ui_handle_button_activate_by_type(C, region, but);
      }
      return WM_UI_HANDLER_BREAK;
    }
  }
  return WM_UI_HANDLER_CONTINUE;
}

static int ui_handle_menu_event(bContext *C,
                                const wmEvent *event,
                                uiPopupBlockHandle *menu,
                                int level,
                                const bool is_parent_inside,
                                const bool is_parent_menu,
                                const bool is_floating)
{
  uiBut *but;
  ARegion *region = menu->region;
  uiBlock *block = static_cast<uiBlock *>(region->uiblocks.first);

  int retval = WM_UI_HANDLER_CONTINUE;

  int mx = event->xy[0];
  int my = event->xy[1];
  ui_window_to_block(region, block, &mx, &my);

  /* check if mouse is inside block */
  const bool inside = BLI_rctf_isect_pt(&block->rect, mx, my);
  /* check for title dragging */
  const bool inside_title = inside && ((my + (UI_UNIT_Y * 1.5f)) > block->rect.ymax);

  /* if there's an active modal button, don't check events or outside, except for search menu */
  but = ui_region_find_active_but(region);

#ifdef USE_DRAG_POPUP
  if (menu->is_grab) {
    if (event->type == LEFTMOUSE) {
      menu->is_grab = false;
      retval = WM_UI_HANDLER_BREAK;
    }
    else {
      if (event->type == MOUSEMOVE) {
        int mdiff[2];

        sub_v2_v2v2_int(mdiff, event->xy, menu->grab_xy_prev);
        copy_v2_v2_int(menu->grab_xy_prev, event->xy);

        add_v2_v2v2_int(menu->popup_create_vars.event_xy, menu->popup_create_vars.event_xy, mdiff);

        ui_popup_translate(region, mdiff);
      }

      return retval;
    }
  }
#endif

  if (but && button_modal_state(but->active->state)) {
    if (block->flag & (UI_BLOCK_MOVEMOUSE_QUIT | UI_BLOCK_POPOVER)) {
      /* if a button is activated modal, always reset the start mouse
       * position of the towards mechanism to avoid losing focus,
       * and don't handle events */
      ui_mouse_motion_towards_reinit(menu, event->xy);
    }
  }
  else if (event->type == TIMER) {
    if (event->customdata == menu->scrolltimer) {
      ui_menu_scroll_to_y(region, block, my);
    }
  }
  else {
    /* for ui_mouse_motion_towards_block */
    if (event->type == MOUSEMOVE) {
      if (block->flag & (UI_BLOCK_MOVEMOUSE_QUIT | UI_BLOCK_POPOVER)) {
        ui_mouse_motion_towards_init(menu, event->xy);
      }

      /* add menu scroll timer, if needed */
      if (ui_menu_scroll_test(block, my)) {
        if (menu->scrolltimer == nullptr) {
          menu->scrolltimer = WM_event_timer_add(
              CTX_wm_manager(C), CTX_wm_window(C), TIMER, MENU_SCROLL_INTERVAL);
        }
      }
    }

    /* first block own event func */
    if (block->block_event_func && block->block_event_func(C, block, event)) {
      /* pass */
    } /* events not for active search menu button */
    else {
      int act = 0;

      switch (event->type) {

        /* Closing sub-levels of pull-downs.
         *
         * The actual event is handled by the button under the cursor.
         * This is done so we can right click on menu items even when they have sub-menus open.
         */
        case RIGHTMOUSE:
          if (inside == false) {
            if (event->val == KM_PRESS && (block->flag & UI_BLOCK_LOOP)) {
              if (block->saferct.first) {
                /* Currently right clicking on a top level pull-down (typically in the header)
                 * just closes the menu and doesn't support immediately handling the RMB event.
                 *
                 * To support we would need UI_RETURN_OUT_PARENT to be handled by
                 * top-level buttons, not just menus. Note that this isn't very important
                 * since it's easy to manually close these menus by clicking on them. */
                menu->menuretval = (level > 0 && is_parent_inside) ? UI_RETURN_OUT_PARENT :
                                                                     UI_RETURN_OUT;
              }
            }
            retval = WM_UI_HANDLER_BREAK;
          }
          break;

        /* Closing sub-levels of pull-downs. */
        case EVT_LEFTARROWKEY:
          if (event->val == KM_PRESS && (block->flag & UI_BLOCK_LOOP)) {
            if (block->saferct.first) {
              menu->menuretval = UI_RETURN_OUT;
            }
          }

          retval = WM_UI_HANDLER_BREAK;
          break;

        /* Opening sub-levels of pull-downs. */
        case EVT_RIGHTARROWKEY:
          if (event->val == KM_PRESS && (block->flag & UI_BLOCK_LOOP)) {

            if (ui_menu_pass_event_to_parent_if_nonactive(
                    menu, but, level, is_parent_menu, retval)) {
              break;
            }

            but = ui_region_find_active_but(region);

            if (!but) {
              /* no item active, we make first active */
              if (block->direction & UI_DIR_UP) {
                but = ui_but_last(block);
              }
              else {
                but = ui_but_first(block);
              }
            }

            if (but && ELEM(but->type, UI_BTYPE_BLOCK, UI_BTYPE_PULLDOWN)) {
              ui_handle_button_activate(C, region, but, BUTTON_ACTIVATE_OPEN);
            }
          }

          retval = WM_UI_HANDLER_BREAK;
          break;

        /* Smooth scrolling for popovers. */
        case MOUSEPAN: {
          if (event->modifier & (KM_SHIFT | KM_CTRL | KM_ALT | KM_OSKEY)) {
            /* pass */
          }
          else if (!ui_block_is_menu(block)) {
            if (block->flag & (UI_BLOCK_CLIPTOP | UI_BLOCK_CLIPBOTTOM)) {
              const float dy = event->xy[1] - event->prev_xy[1];
              if (dy != 0.0f) {
                ui_menu_scroll_apply_offset_y(region, block, dy);

                if (but) {
                  but->active->cancel = true;
                  button_activate_exit(C, but, but->active, false, false);
                }
                WM_event_add_mousemove(CTX_wm_window(C));
              }
            }
            break;
          }
          ATTR_FALLTHROUGH;
        }
        case WHEELUPMOUSE:
        case WHEELDOWNMOUSE: {
          if (event->modifier & (KM_SHIFT | KM_CTRL | KM_ALT | KM_OSKEY)) {
            /* pass */
          }
          else if (!ui_block_is_menu(block)) {
            const int scroll_dir = (event->type == WHEELUPMOUSE) ? 1 : -1;
            if (ui_menu_scroll_step(region, block, scroll_dir)) {
              if (but) {
                but->active->cancel = true;
                button_activate_exit(C, but, but->active, false, false);
              }
              WM_event_add_mousemove(CTX_wm_window(C));
            }
            break;
          }
          ATTR_FALLTHROUGH;
        }
        case EVT_UPARROWKEY:
        case EVT_DOWNARROWKEY:
        case EVT_PAGEUPKEY:
        case EVT_PAGEDOWNKEY:
        case EVT_HOMEKEY:
        case EVT_ENDKEY:
          /* Arrow-keys: only handle for block_loop blocks. */
          if (event->modifier & (KM_SHIFT | KM_CTRL | KM_ALT | KM_OSKEY)) {
            /* pass */
          }
          else if (inside || (block->flag & UI_BLOCK_LOOP)) {
            int type = event->type;
            int val = event->val;

            /* Convert pan to scroll-wheel. */
            if (type == MOUSEPAN) {
              ui_pan_to_scroll(event, &type, &val);
            }

            if (val == KM_PRESS) {
              /* Determine scroll operation. */
              uiMenuScrollType scrolltype;

              if (ELEM(type, EVT_PAGEUPKEY, EVT_HOMEKEY)) {
                scrolltype = MENU_SCROLL_TOP;
              }
              else if (ELEM(type, EVT_PAGEDOWNKEY, EVT_ENDKEY)) {
                scrolltype = MENU_SCROLL_BOTTOM;
              }
              else if (ELEM(type, EVT_UPARROWKEY, WHEELUPMOUSE)) {
                scrolltype = MENU_SCROLL_UP;
              }
              else {
                scrolltype = MENU_SCROLL_DOWN;
              }

              if (ui_menu_pass_event_to_parent_if_nonactive(
                      menu, but, level, is_parent_menu, retval)) {
                break;
              }

#ifdef USE_KEYNAV_LIMIT
              ui_mouse_motion_keynav_init(&menu->keynav_state, event);
#endif

              but = ui_region_find_active_but(region);
              if (but) {
                /* Apply scroll operation. */
                if (scrolltype == MENU_SCROLL_DOWN) {
                  but = ui_but_next(but);
                }
                else if (scrolltype == MENU_SCROLL_UP) {
                  but = ui_but_prev(but);
                }
                else if (scrolltype == MENU_SCROLL_TOP) {
                  but = ui_but_first(block);
                }
                else if (scrolltype == MENU_SCROLL_BOTTOM) {
                  but = ui_but_last(block);
                }
              }

              if (!but) {
                /* Wrap button or no active button. */
                uiBut *but_wrap = nullptr;
                if (ELEM(scrolltype, MENU_SCROLL_UP, MENU_SCROLL_BOTTOM)) {
                  but_wrap = ui_but_last(block);
                }
                else if (ELEM(scrolltype, MENU_SCROLL_DOWN, MENU_SCROLL_TOP)) {
                  but_wrap = ui_but_first(block);
                }
                if (but_wrap) {
                  but = but_wrap;
                }
              }

              if (but) {
                ui_handle_button_activate(C, region, but, BUTTON_ACTIVATE);
                ui_menu_scroll_to_but(region, block, but);
              }
            }

            retval = WM_UI_HANDLER_BREAK;
          }

          break;

        case EVT_ONEKEY:
        case EVT_PAD1:
          act = 1;
          ATTR_FALLTHROUGH;
        case EVT_TWOKEY:
        case EVT_PAD2:
          if (act == 0) {
            act = 2;
          }
          ATTR_FALLTHROUGH;
        case EVT_THREEKEY:
        case EVT_PAD3:
          if (act == 0) {
            act = 3;
          }
          ATTR_FALLTHROUGH;
        case EVT_FOURKEY:
        case EVT_PAD4:
          if (act == 0) {
            act = 4;
          }
          ATTR_FALLTHROUGH;
        case EVT_FIVEKEY:
        case EVT_PAD5:
          if (act == 0) {
            act = 5;
          }
          ATTR_FALLTHROUGH;
        case EVT_SIXKEY:
        case EVT_PAD6:
          if (act == 0) {
            act = 6;
          }
          ATTR_FALLTHROUGH;
        case EVT_SEVENKEY:
        case EVT_PAD7:
          if (act == 0) {
            act = 7;
          }
          ATTR_FALLTHROUGH;
        case EVT_EIGHTKEY:
        case EVT_PAD8:
          if (act == 0) {
            act = 8;
          }
          ATTR_FALLTHROUGH;
        case EVT_NINEKEY:
        case EVT_PAD9:
          if (act == 0) {
            act = 9;
          }
          ATTR_FALLTHROUGH;
        case EVT_ZEROKEY:
        case EVT_PAD0:
          if (act == 0) {
            act = 10;
          }

          if ((block->flag & UI_BLOCK_NUMSELECT) && event->val == KM_PRESS) {
            int count;

            if (ui_menu_pass_event_to_parent_if_nonactive(
                    menu, but, level, is_parent_menu, retval)) {
              break;
            }

            /* Only respond to explicit press to avoid the event that opened the menu
             * activating an item when the key is held. */
            if (event->flag & WM_EVENT_IS_REPEAT) {
              break;
            }

            if (event->modifier & KM_ALT) {
              act += 10;
            }

            count = 0;
            for (but = static_cast<uiBut *>(block->buttons.first); but; but = but->next) {
              bool doit = false;

              if (!ELEM(but->type,
                        UI_BTYPE_LABEL,
                        UI_BTYPE_SEPR,
                        UI_BTYPE_SEPR_LINE,
                        UI_BTYPE_IMAGE)) {
                count++;
              }

              /* exception for rna layer buts */
              if (but->rnapoin.data && but->rnaprop &&
                  ELEM(RNA_property_subtype(but->rnaprop), PROP_LAYER, PROP_LAYER_MEMBER))
              {
                if (but->rnaindex == act - 1) {
                  doit = true;
                }
              }
              else if (ELEM(but->type,
                            UI_BTYPE_BUT,
                            UI_BTYPE_BUT_MENU,
                            UI_BTYPE_MENU,
                            UI_BTYPE_BLOCK,
                            UI_BTYPE_PULLDOWN) &&
                       count == act)
              {
                doit = true;
              }

              if (!(but->flag & UI_BUT_DISABLED) && doit) {
                /* activate buttons but open menu's */
                uiButtonActivateType activate;
                if (but->type == UI_BTYPE_PULLDOWN) {
                  activate = BUTTON_ACTIVATE_OPEN;
                }
                else {
                  activate = BUTTON_ACTIVATE_APPLY;
                }

                ui_handle_button_activate(C, region, but, activate);
                break;
              }
            }

            retval = WM_UI_HANDLER_BREAK;
          }
          break;

        /* Handle keystrokes on menu items */
        case EVT_AKEY:
        case EVT_BKEY:
        case EVT_CKEY:
        case EVT_DKEY:
        case EVT_EKEY:
        case EVT_FKEY:
        case EVT_GKEY:
        case EVT_HKEY:
        case EVT_IKEY:
        case EVT_JKEY:
        case EVT_KKEY:
        case EVT_LKEY:
        case EVT_MKEY:
        case EVT_NKEY:
        case EVT_OKEY:
        case EVT_PKEY:
        case EVT_QKEY:
        case EVT_RKEY:
        case EVT_SKEY:
        case EVT_TKEY:
        case EVT_UKEY:
        case EVT_VKEY:
        case EVT_WKEY:
        case EVT_XKEY:
        case EVT_YKEY:
        case EVT_ZKEY: {
          if (ELEM(event->val, KM_PRESS, KM_DBL_CLICK) &&
              ((event->modifier & (KM_SHIFT | KM_CTRL | KM_OSKEY)) == 0) &&
              /* Only respond to explicit press to avoid the event that opened the menu
               * activating an item when the key is held. */
              (event->flag & WM_EVENT_IS_REPEAT) == 0)
          {
            if (ui_menu_pass_event_to_parent_if_nonactive(
                    menu, but, level, is_parent_menu, retval)) {
              break;
            }
            retval = ui_handle_menu_letter_press(C, region, menu, event, block);
          }
          break;
        }
      }
    }

    /* here we check return conditions for menus */
    if (block->flag & UI_BLOCK_LOOP) {
      /* If we click outside the block, verify if we clicked on the
       * button that opened us, otherwise we need to close,
       *
       * note that there is an exception for root level menus and
       * popups which you can click again to close.
       *
       * Events handled above may have already set the return value,
       * don't overwrite them, see: #61015.
       */
      if ((inside == false) && (menu->menuretval == 0)) {
        uiSafetyRct *saferct = static_cast<uiSafetyRct *>(block->saferct.first);

        if (ELEM(event->type, LEFTMOUSE, MIDDLEMOUSE, RIGHTMOUSE)) {
          if (ELEM(event->val, KM_PRESS, KM_DBL_CLICK)) {
            if ((is_parent_menu == false) && (U.uiflag & USER_MENUOPENAUTO) == 0) {
              /* for root menus, allow clicking to close */
              if (block->flag & UI_BLOCK_OUT_1) {
                menu->menuretval = UI_RETURN_OK;
              }
              else {
                menu->menuretval = UI_RETURN_OUT;
              }
            }
            else if (saferct && !BLI_rctf_isect_pt(
                                    &saferct->parent, float(event->xy[0]), float(event->xy[1]))) {
              if (block->flag & UI_BLOCK_OUT_1) {
                menu->menuretval = UI_RETURN_OK;
              }
              else {
                menu->menuretval = UI_RETURN_OUT;
              }
            }
          }
          else if (ELEM(event->val, KM_RELEASE, KM_CLICK)) {
            /* For buttons that use a hold function,
             * exit when mouse-up outside the menu. */
            if (block->flag & UI_BLOCK_POPUP_HOLD) {
              /* NOTE: we could check the cursor is over the parent button. */
              menu->menuretval = UI_RETURN_CANCEL;
              retval = WM_UI_HANDLER_CONTINUE;
            }
          }
        }
      }

      if (menu->menuretval) {
        /* pass */
      }
#ifdef USE_KEYNAV_LIMIT
      else if ((event->type == MOUSEMOVE) &&
               ui_mouse_motion_keynav_test(&menu->keynav_state, event)) {
        /* Don't handle the mouse-move if we're using key-navigation. */
        retval = WM_UI_HANDLER_BREAK;
      }
#endif
      else if (event->type == EVT_ESCKEY && event->val == KM_PRESS) {
        /* Escape cancels this and all preceding menus. */
        menu->menuretval = UI_RETURN_CANCEL;
      }
      else if (ELEM(event->type, EVT_RETKEY, EVT_PADENTER) && event->val == KM_PRESS) {
        uiBut *but_default = ui_region_find_first_but_test_flag(
            region, UI_BUT_ACTIVE_DEFAULT, UI_HIDDEN);
        if ((but_default != nullptr) && (but_default->active == nullptr)) {
          if (but_default->type == UI_BTYPE_BUT) {
            UI_but_execute(C, region, but_default);
          }
          else {
            ui_handle_button_activate_by_type(C, region, but_default);
          }
        }
        else {
          uiBut *but_active = ui_region_find_active_but(region);

          /* enter will always close this block, we let the event
           * get handled by the button if it is activated, otherwise we cancel */
          if (but_active == nullptr) {
            menu->menuretval = UI_RETURN_CANCEL | UI_RETURN_POPUP_OK;
          }
        }
      }
#ifdef USE_DRAG_POPUP
      else if ((event->type == LEFTMOUSE) && (event->val == KM_PRESS) &&
               (inside && is_floating && inside_title))
      {
        if (!but || !ui_but_contains_point_px(but, region, event->xy)) {
          if (but) {
            UI_but_tooltip_timer_remove(C, but);
          }

          menu->is_grab = true;
          copy_v2_v2_int(menu->grab_xy_prev, event->xy);
          retval = WM_UI_HANDLER_BREAK;
        }
      }
#endif
      else {

        /* check mouse moving outside of the menu */
        if (inside == false && (block->flag & (UI_BLOCK_MOVEMOUSE_QUIT | UI_BLOCK_POPOVER))) {
          uiSafetyRct *saferct;

          ui_mouse_motion_towards_check(block, menu, event->xy, is_parent_inside == false);

          /* Check for all parent rects, enables arrow-keys to be used. */
          for (saferct = static_cast<uiSafetyRct *>(block->saferct.first); saferct;
               saferct = saferct->next) {
            /* for mouse move we only check our own rect, for other
             * events we check all preceding block rects too to make
             * arrow keys navigation work */
            if (event->type != MOUSEMOVE ||
                saferct == static_cast<uiSafetyRct *>(block->saferct.first)) {
              if (BLI_rctf_isect_pt(&saferct->parent, float(event->xy[0]), float(event->xy[1]))) {
                break;
              }
              if (BLI_rctf_isect_pt(&saferct->safety, float(event->xy[0]), float(event->xy[1]))) {
                break;
              }
            }
          }

          /* strict check, and include the parent rect */
          if (!menu->dotowards && !saferct) {
            if (block->flag & UI_BLOCK_OUT_1) {
              menu->menuretval = UI_RETURN_OK;
            }
            else {
              menu->menuretval = UI_RETURN_OUT;
            }
          }
          else if (menu->dotowards && event->type == MOUSEMOVE) {
            retval = WM_UI_HANDLER_BREAK;
          }
        }
      }

      /* end switch */
    }
  }

  /* if we are didn't handle the event yet, lets pass it on to
   * buttons inside this region. disabled inside check .. not sure
   * anymore why it was there? but it meant enter didn't work
   * for example when mouse was not over submenu */
  if ((event->type == TIMER) ||
      (/* inside && */ (!menu->menuretval || (menu->menuretval & UI_RETURN_UPDATE)) &&
       retval == WM_UI_HANDLER_CONTINUE))
  {
    retval = ui_handle_menu_button(C, event, menu);
  }

#ifdef USE_UI_POPOVER_ONCE
  if (block->flag & UI_BLOCK_POPOVER_ONCE) {
    if ((event->type == LEFTMOUSE) && (event->val == KM_RELEASE)) {
      UI_popover_once_clear(static_cast<uiPopover *>(menu->popup_create_vars.arg));
      block->flag &= ~UI_BLOCK_POPOVER_ONCE;
    }
  }
#endif

  /* Don't handle double click events, re-handle as regular press/release. */
  if (retval == WM_UI_HANDLER_CONTINUE && event->val == KM_DBL_CLICK) {
    return retval;
  }

  /* if we set a menu return value, ensure we continue passing this on to
   * lower menus and buttons, so always set continue then, and if we are
   * inside the region otherwise, ensure we swallow the event */
  if (menu->menuretval) {
    return WM_UI_HANDLER_CONTINUE;
  }
  if (inside) {
    return WM_UI_HANDLER_BREAK;
  }
  return retval;
}

static int ui_handle_menu_return_submenu(bContext *C,
                                         const wmEvent *event,
                                         uiPopupBlockHandle *menu)
{
  ARegion *region = menu->region;
  uiBlock *block = static_cast<uiBlock *>(region->uiblocks.first);

  uiBut *but = ui_region_find_active_but(region);

  BLI_assert(but);

  uiHandleButtonData *data = but->active;
  uiPopupBlockHandle *submenu = data->menu;

  if (submenu->menuretval) {
    bool update;

    /* first decide if we want to close our own menu cascading, if
     * so pass on the sub menu return value to our own menu handle */
    if ((submenu->menuretval & UI_RETURN_OK) || (submenu->menuretval & UI_RETURN_CANCEL)) {
      if (!(block->flag & UI_BLOCK_KEEP_OPEN)) {
        menu->menuretval = submenu->menuretval;
        menu->butretval = data->retval;
      }
    }

    update = (submenu->menuretval & UI_RETURN_UPDATE) != 0;

    /* now let activated button in this menu exit, which
     * will actually close the submenu too */
    ui_handle_button_return_submenu(C, event, but);

    if (update) {
      submenu->menuretval = 0;
    }
  }

  if (block->flag & (UI_BLOCK_MOVEMOUSE_QUIT | UI_BLOCK_POPOVER)) {
    /* for cases where close does not cascade, allow the user to
     * move the mouse back towards the menu without closing */
    ui_mouse_motion_towards_reinit(menu, event->xy);
  }

  if (menu->menuretval) {
    return WM_UI_HANDLER_CONTINUE;
  }
  return WM_UI_HANDLER_BREAK;
}

static bool ui_but_pie_menu_supported_apply(uiBut *but)
{
  return !ELEM(but->type, UI_BTYPE_NUM_SLIDER, UI_BTYPE_NUM);
}

static int ui_but_pie_menu_apply(bContext *C,
                                 uiPopupBlockHandle *menu,
                                 uiBut *but,
                                 bool force_close)
{
  const int retval = WM_UI_HANDLER_BREAK;

  if (but && ui_but_pie_menu_supported_apply(but)) {
    if (but->type == UI_BTYPE_MENU) {
      /* forcing the pie menu to close will not handle menus */
      if (!force_close) {
        uiBut *active_but = ui_region_find_active_but(menu->region);

        if (active_but) {
          button_activate_exit(C, active_but, active_but->active, false, false);
        }

        button_activate_init(C, menu->region, but, BUTTON_ACTIVATE_OPEN);
        return retval;
      }
      menu->menuretval = UI_RETURN_CANCEL;
    }
    else {
      button_activate_exit((bContext *)C, but, but->active, false, false);

      menu->menuretval = UI_RETURN_OK;
    }
  }
  else {
    menu->menuretval = UI_RETURN_CANCEL;

    ED_region_tag_redraw(menu->region);
  }

  return retval;
}

static uiBut *ui_block_pie_dir_activate(uiBlock *block, const wmEvent *event, RadialDirection dir)
{
  if ((block->flag & UI_BLOCK_NUMSELECT) && event->val == KM_PRESS) {
    LISTBASE_FOREACH (uiBut *, but, &block->buttons) {
      if (but->pie_dir == dir && !ELEM(but->type, UI_BTYPE_SEPR, UI_BTYPE_SEPR_LINE)) {
        return but;
      }
    }
  }

  return nullptr;
}

static int ui_but_pie_button_activate(bContext *C, uiBut *but, uiPopupBlockHandle *menu)
{
  if (but == nullptr) {
    return WM_UI_HANDLER_BREAK;
  }

  uiBut *active_but = ui_region_find_active_but(menu->region);

  if (active_but) {
    button_activate_exit(C, active_but, active_but->active, false, false);
  }

  button_activate_init(C, menu->region, but, BUTTON_ACTIVATE_OVER);
  return ui_but_pie_menu_apply(C, menu, but, false);
}

static int ui_pie_handler(bContext *C, const wmEvent *event, uiPopupBlockHandle *menu)
{
  /* we block all events, this is modal interaction,
   * except for drop events which is described below */
  int retval = WM_UI_HANDLER_BREAK;

  if (event->type == EVT_DROP) {
    /* may want to leave this here for later if we support pie ovens */

    retval = WM_UI_HANDLER_CONTINUE;
  }

  ARegion *region = menu->region;
  uiBlock *block = static_cast<uiBlock *>(region->uiblocks.first);

  const bool is_click_style = (block->pie_data.flags & UI_PIE_CLICK_STYLE);

  /* if there's an active modal button, don't check events or outside, except for search menu */
  uiBut *but_active = ui_region_find_active_but(region);

  if (menu->scrolltimer == nullptr) {
    menu->scrolltimer = WM_event_timer_add(
        CTX_wm_manager(C), CTX_wm_window(C), TIMER, PIE_MENU_INTERVAL);
    menu->scrolltimer->time_duration = 0.0;
  }

  const double duration = menu->scrolltimer->time_duration;

  float event_xy[2] = {float(event->xy[0]), float(event->xy[1])};

  ui_window_to_block_fl(region, block, &event_xy[0], &event_xy[1]);

  /* Distance from initial point. */
  const float dist = ui_block_calc_pie_segment(block, event_xy);

  if (but_active && button_modal_state(but_active->active->state)) {
    retval = ui_handle_menu_button(C, event, menu);
  }
  else {
    if (event->type == TIMER) {
      if (event->customdata == menu->scrolltimer) {
        /* deactivate initial direction after a while */
        if (duration > 0.01 * U.pie_initial_timeout) {
          block->pie_data.flags &= ~UI_PIE_INITIAL_DIRECTION;
        }

        /* handle animation */
        if (!(block->pie_data.flags & UI_PIE_ANIMATION_FINISHED)) {
          const double final_time = 0.01 * U.pie_animation_timeout;
          float fac = duration / final_time;
          const float pie_radius = U.pie_menu_radius * UI_SCALE_FAC;

          if (fac > 1.0f) {
            fac = 1.0f;
            block->pie_data.flags |= UI_PIE_ANIMATION_FINISHED;
          }

          LISTBASE_FOREACH (uiBut *, but, &block->buttons) {
            if (but->pie_dir != UI_RADIAL_NONE) {
              float vec[2];
              float center[2];

              ui_but_pie_dir(but->pie_dir, vec);

              center[0] = (vec[0] > 0.01f) ? 0.5f : ((vec[0] < -0.01f) ? -0.5f : 0.0f);
              center[1] = (vec[1] > 0.99f) ? 0.5f : ((vec[1] < -0.99f) ? -0.5f : 0.0f);

              center[0] *= BLI_rctf_size_x(&but->rect);
              center[1] *= BLI_rctf_size_y(&but->rect);

              mul_v2_fl(vec, pie_radius);
              add_v2_v2(vec, center);
              mul_v2_fl(vec, fac);
              add_v2_v2(vec, block->pie_data.pie_center_spawned);

              BLI_rctf_recenter(&but->rect, vec[0], vec[1]);
            }
          }
          block->pie_data.alphafac = fac;

          ED_region_tag_redraw(region);
        }
      }

      /* Check pie velocity here if gesture has ended. */
      if (block->pie_data.flags & UI_PIE_GESTURE_END_WAIT) {
        float len_sq = 10;

        /* use a time threshold to ensure we leave time to the mouse to move */
        if (duration - block->pie_data.duration_gesture > 0.02) {
          len_sq = len_squared_v2v2(event_xy, block->pie_data.last_pos);
          copy_v2_v2(block->pie_data.last_pos, event_xy);
          block->pie_data.duration_gesture = duration;
        }

        if (len_sq < 1.0f) {
          uiBut *but = ui_region_find_active_but(menu->region);

          if (but) {
            return ui_but_pie_menu_apply(C, menu, but, true);
          }
        }
      }
    }

    if (event->type == block->pie_data.event_type && !is_click_style) {
      if (event->val != KM_RELEASE) {
        ui_handle_menu_button(C, event, menu);

        if (len_squared_v2v2(event_xy, block->pie_data.pie_center_init) > PIE_CLICK_THRESHOLD_SQ) {
          block->pie_data.flags |= UI_PIE_DRAG_STYLE;
        }
        /* why redraw here? It's simple, we are getting many double click events here.
         * Those operate like mouse move events almost */
        ED_region_tag_redraw(region);
      }
      else {
        if ((duration < 0.01 * U.pie_tap_timeout) && !(block->pie_data.flags & UI_PIE_DRAG_STYLE))
        {
          block->pie_data.flags |= UI_PIE_CLICK_STYLE;
        }
        else {
          uiBut *but = ui_region_find_active_but(menu->region);

          if (but && (U.pie_menu_confirm > 0) &&
              (dist >= UI_SCALE_FAC * (U.pie_menu_threshold + U.pie_menu_confirm)))
          {
            return ui_but_pie_menu_apply(C, menu, but, true);
          }

          retval = ui_but_pie_menu_apply(C, menu, but, true);
        }
      }
    }
    else {
      /* direction from numpad */
      RadialDirection num_dir = UI_RADIAL_NONE;

      switch (event->type) {
        case MOUSEMOVE:
          if (!is_click_style) {
            const float len_sq = len_squared_v2v2(event_xy, block->pie_data.pie_center_init);

            /* here we use the initial position explicitly */
            if (len_sq > PIE_CLICK_THRESHOLD_SQ) {
              block->pie_data.flags |= UI_PIE_DRAG_STYLE;
            }

            /* here instead, we use the offset location to account for the initial
             * direction timeout */
            if ((U.pie_menu_confirm > 0) &&
                (dist >= UI_SCALE_FAC * (U.pie_menu_threshold + U.pie_menu_confirm)))
            {
              block->pie_data.flags |= UI_PIE_GESTURE_END_WAIT;
              copy_v2_v2(block->pie_data.last_pos, event_xy);
              block->pie_data.duration_gesture = duration;
            }
          }

          ui_handle_menu_button(C, event, menu);

          /* mouse move should always refresh the area for pie menus */
          ED_region_tag_redraw(region);
          break;

        case LEFTMOUSE:
          if (is_click_style) {
            if (block->pie_data.flags & UI_PIE_INVALID_DIR) {
              menu->menuretval = UI_RETURN_CANCEL;
            }
            else {
              retval = ui_handle_menu_button(C, event, menu);
            }
          }
          break;

        case EVT_ESCKEY:
        case RIGHTMOUSE:
          menu->menuretval = UI_RETURN_CANCEL;
          break;

        case EVT_AKEY:
        case EVT_BKEY:
        case EVT_CKEY:
        case EVT_DKEY:
        case EVT_EKEY:
        case EVT_FKEY:
        case EVT_GKEY:
        case EVT_HKEY:
        case EVT_IKEY:
        case EVT_JKEY:
        case EVT_KKEY:
        case EVT_LKEY:
        case EVT_MKEY:
        case EVT_NKEY:
        case EVT_OKEY:
        case EVT_PKEY:
        case EVT_QKEY:
        case EVT_RKEY:
        case EVT_SKEY:
        case EVT_TKEY:
        case EVT_UKEY:
        case EVT_VKEY:
        case EVT_WKEY:
        case EVT_XKEY:
        case EVT_YKEY:
        case EVT_ZKEY: {
          if (ELEM(event->val, KM_PRESS, KM_DBL_CLICK) &&
              ((event->modifier & (KM_SHIFT | KM_CTRL | KM_OSKEY)) == 0))
          {
            LISTBASE_FOREACH (uiBut *, but, &block->buttons) {
              if (but->menu_key == event->type) {
                ui_but_pie_button_activate(C, but, menu);
              }
            }
          }
          break;
        }

#define CASE_NUM_TO_DIR(n, d) \
  case (EVT_ZEROKEY + n): \
  case (EVT_PAD0 + n): { \
    if (num_dir == UI_RADIAL_NONE) { \
      num_dir = d; \
    } \
  } \
    (void)0

          CASE_NUM_TO_DIR(1, UI_RADIAL_SW);
          ATTR_FALLTHROUGH;
          CASE_NUM_TO_DIR(2, UI_RADIAL_S);
          ATTR_FALLTHROUGH;
          CASE_NUM_TO_DIR(3, UI_RADIAL_SE);
          ATTR_FALLTHROUGH;
          CASE_NUM_TO_DIR(4, UI_RADIAL_W);
          ATTR_FALLTHROUGH;
          CASE_NUM_TO_DIR(6, UI_RADIAL_E);
          ATTR_FALLTHROUGH;
          CASE_NUM_TO_DIR(7, UI_RADIAL_NW);
          ATTR_FALLTHROUGH;
          CASE_NUM_TO_DIR(8, UI_RADIAL_N);
          ATTR_FALLTHROUGH;
          CASE_NUM_TO_DIR(9, UI_RADIAL_NE);
          {
            uiBut *but = ui_block_pie_dir_activate(block, event, num_dir);
            retval = ui_but_pie_button_activate(C, but, menu);
            break;
          }
#undef CASE_NUM_TO_DIR
        default:
          retval = ui_handle_menu_button(C, event, menu);
          break;
      }
    }
  }

  return retval;
}

static int ui_handle_menus_recursive(bContext *C,
                                     const wmEvent *event,
                                     uiPopupBlockHandle *menu,
                                     int level,
                                     const bool is_parent_inside,
                                     const bool is_parent_menu,
                                     const bool is_floating)
{
  int retval = WM_UI_HANDLER_CONTINUE;
  bool do_towards_reinit = false;

  /* check if we have a submenu, and handle events for it first */
  uiBut *but = ui_region_find_active_but(menu->region);
  uiHandleButtonData *data = (but) ? but->active : nullptr;
  uiPopupBlockHandle *submenu = (data) ? data->menu : nullptr;

  if (submenu) {
    uiBlock *block = static_cast<uiBlock *>(menu->region->uiblocks.first);
    const bool is_menu = ui_block_is_menu(block);
    bool inside = false;
    /* root pie menus accept the key that spawned
     * them as double click to improve responsiveness */
    const bool do_recursion = (!(block->flag & UI_BLOCK_RADIAL) ||
                               event->type != block->pie_data.event_type);

    if (do_recursion) {
      if (is_parent_inside == false) {
        int mx = event->xy[0];
        int my = event->xy[1];
        ui_window_to_block(menu->region, block, &mx, &my);
        inside = BLI_rctf_isect_pt(&block->rect, mx, my);
      }

      retval = ui_handle_menus_recursive(
          C, event, submenu, level + 1, is_parent_inside || inside, is_menu, false);
    }
  }

  /* now handle events for our own menu */
  if (retval == WM_UI_HANDLER_CONTINUE || event->type == TIMER) {
    const bool do_but_search = (but && (but->type == UI_BTYPE_SEARCH_MENU));
    if (submenu && submenu->menuretval) {
      const bool do_ret_out_parent = (submenu->menuretval & UI_RETURN_OUT_PARENT) != 0;
      retval = ui_handle_menu_return_submenu(C, event, menu);
      submenu = nullptr; /* hint not to use this, it may be freed by call above */
      (void)submenu;
      /* we may want to quit the submenu and handle the even in this menu,
       * if its important to use it, check 'data->menu' first */
      if (((retval == WM_UI_HANDLER_BREAK) && do_ret_out_parent) == false) {
        /* skip applying the event */
        return retval;
      }
    }

    if (do_but_search) {
      uiBlock *block = static_cast<uiBlock *>(menu->region->uiblocks.first);

      retval = ui_handle_menu_button(C, event, menu);

      if (block->flag & (UI_BLOCK_MOVEMOUSE_QUIT | UI_BLOCK_POPOVER)) {
        /* when there is a active search button and we close it,
         * we need to reinit the mouse coords #35346. */
        if (ui_region_find_active_but(menu->region) != but) {
          do_towards_reinit = true;
        }
      }
    }
    else {
      uiBlock *block = static_cast<uiBlock *>(menu->region->uiblocks.first);
      uiBut *listbox = ui_list_find_mouse_over(menu->region, event);

      if (block->flag & UI_BLOCK_RADIAL) {
        retval = ui_pie_handler(C, event, menu);
      }
      else if (event->type == LEFTMOUSE || event->val != KM_DBL_CLICK) {
        bool handled = false;

        if (listbox) {
          const int retval_test = ui_handle_list_event(C, event, menu->region, listbox);
          if (retval_test != WM_UI_HANDLER_CONTINUE) {
            retval = retval_test;
            handled = true;
          }
        }

        if (handled == false) {
          retval = ui_handle_menu_event(
              C, event, menu, level, is_parent_inside, is_parent_menu, is_floating);
        }
      }
    }
  }

  if (!menu->retvalue) {
    ui_handle_viewlist_items_hover(event, menu->region);
  }

  if (do_towards_reinit) {
    ui_mouse_motion_towards_reinit(menu, event->xy);
  }

  return retval;
}

void UI_popup_menu_retval_set(const uiBlock *block, const int retval, const bool enable)
{
  uiPopupBlockHandle *menu = block->handle;
  if (menu) {
    menu->menuretval = enable ? (menu->menuretval | retval) : (menu->menuretval & retval);
  }
}

/** \} */

/* -------------------------------------------------------------------- */
/** \name UI Event Handlers
 * \{ */

static int ui_region_handler(bContext *C, const wmEvent *event, void * /*userdata*/)
{
  /* here we handle buttons at the region level, non-modal */
  ARegion *region = CTX_wm_region(C);
  int retval = WM_UI_HANDLER_CONTINUE;

  if (region == nullptr || BLI_listbase_is_empty(&region->uiblocks)) {
    return retval;
  }

  /* either handle events for already activated button or try to activate */
  uiBut *but = ui_region_find_active_but(region);
  uiBut *listbox = ui_list_find_mouse_over(region, event);

  retval = ui_handler_panel_region(C, event, region, listbox ? listbox : but);

  if (retval == WM_UI_HANDLER_CONTINUE && listbox) {
    retval = ui_handle_list_event(C, event, region, listbox);

    /* interactions with the listbox should disable tips */
    if (retval == WM_UI_HANDLER_BREAK) {
      if (but) {
        UI_but_tooltip_timer_remove(C, but);
      }
    }
  }

  if (retval == WM_UI_HANDLER_CONTINUE) {
    if (but) {
      retval = ui_handle_button_event(C, event, but);
    }
    else {
      retval = ui_handle_button_over(C, event, region);
    }
  }

  /* Re-enable tool-tips. */
  if (event->type == MOUSEMOVE &&
      (event->xy[0] != event->prev_xy[0] || event->xy[1] != event->prev_xy[1]))
  {
    ui_blocks_set_tooltips(region, true);
  }

  /* Always do this, to reliably update view and UI-list item highlighting, even if
   * the mouse hovers a button nested in the item (it's an overlapping layout). */
  ui_handle_viewlist_items_hover(event, region);
  if (retval == WM_UI_HANDLER_CONTINUE) {
    retval = ui_handle_view_item_event(C, event, but, region);
  }

  /* delayed apply callbacks */
  ui_apply_but_funcs_after(C);

  return retval;
}

static void ui_region_handler_remove(bContext *C, void * /*userdata*/)
{
  ARegion *region = CTX_wm_region(C);
  if (region == nullptr) {
    return;
  }

  UI_blocklist_free(C, region);
  bScreen *screen = CTX_wm_screen(C);
  if (screen == nullptr) {
    return;
  }

  /* delayed apply callbacks, but not for screen level regions, those
   * we rather do at the very end after closing them all, which will
   * be done in ui_region_handler/window */
  if (BLI_findindex(&screen->regionbase, region) == -1) {
    ui_apply_but_funcs_after(C);
  }
}

/* handle buttons at the window level, modal, for example while
 * number sliding, text editing, or when a menu block is open */
static int ui_handler_region_menu(bContext *C, const wmEvent *event, void * /*userdata*/)
{
  ARegion *menu_region = CTX_wm_menu(C);
  ARegion *region = menu_region ? menu_region : CTX_wm_region(C);
  int retval = WM_UI_HANDLER_CONTINUE;

  uiBut *but = ui_region_find_active_but(region);

  if (but) {
    bScreen *screen = CTX_wm_screen(C);
    uiBut *but_other;

    /* handle activated button events */
    uiHandleButtonData *data = but->active;

    if ((data->state == BUTTON_STATE_MENU_OPEN) &&
        /* Make sure this popup isn't dragging a button.
         * can happen with popovers (see #67882). */
        (ui_region_find_active_but(data->menu->region) == nullptr) &&
        /* make sure mouse isn't inside another menu (see #43247) */
        (ui_screen_region_find_mouse_over(screen, event) == nullptr) &&
        ELEM(but->type, UI_BTYPE_PULLDOWN, UI_BTYPE_POPOVER, UI_BTYPE_MENU) &&
        (but_other = ui_but_find_mouse_over(region, event)) && (but != but_other) &&
        ELEM(but_other->type, UI_BTYPE_PULLDOWN, UI_BTYPE_POPOVER, UI_BTYPE_MENU) &&
        /* Hover-opening menu's doesn't work well for buttons over one another
         * along the same axis the menu is opening on (see #71719). */
        (((data->menu->direction & (UI_DIR_LEFT | UI_DIR_RIGHT)) &&
          BLI_rctf_isect_rect_x(&but->rect, &but_other->rect, nullptr)) ||
         ((data->menu->direction & (UI_DIR_DOWN | UI_DIR_UP)) &&
          BLI_rctf_isect_rect_y(&but->rect, &but_other->rect, nullptr))))
    {
      /* if mouse moves to a different root-level menu button,
       * open it to replace the current menu */
      if ((but_other->flag & UI_BUT_DISABLED) == 0) {
        ui_handle_button_activate(C, region, but_other, BUTTON_ACTIVATE_OVER);
        button_activate_state(C, but_other, BUTTON_STATE_MENU_OPEN);
        retval = WM_UI_HANDLER_BREAK;
      }
    }
    else if (data->state == BUTTON_STATE_MENU_OPEN) {
      /* handle events for menus and their buttons recursively,
       * this will handle events from the top to the bottom menu */
      if (data->menu) {
        retval = ui_handle_menus_recursive(C, event, data->menu, 0, false, false, false);
      }

      /* handle events for the activated button */
      if ((data->menu && (retval == WM_UI_HANDLER_CONTINUE)) || (event->type == TIMER)) {
        if (data->menu && data->menu->menuretval) {
          ui_handle_button_return_submenu(C, event, but);
          retval = WM_UI_HANDLER_BREAK;
        }
        else {
          retval = ui_handle_button_event(C, event, but);
        }
      }
    }
    else {
      /* handle events for the activated button */
      retval = ui_handle_button_event(C, event, but);
    }
  }

  /* Re-enable tool-tips. */
  if (event->type == MOUSEMOVE &&
      (event->xy[0] != event->prev_xy[0] || event->xy[1] != event->prev_xy[1]))
  {
    ui_blocks_set_tooltips(region, true);
  }

  if (but && but->active && but->active->menu) {
    /* Set correct context menu-region. The handling button above breaks if we set the region
     * first, so only set it for executing the after-funcs. */
    CTX_wm_menu_set(C, but->active->menu->region);
  }

  /* delayed apply callbacks */
  ui_apply_but_funcs_after(C);

  /* Reset to previous context region. */
  CTX_wm_menu_set(C, menu_region);

  /* Don't handle double-click events,
   * these will be converted into regular clicks which we handle. */
  if (retval == WM_UI_HANDLER_CONTINUE) {
    if (event->val == KM_DBL_CLICK) {
      return WM_UI_HANDLER_CONTINUE;
    }
  }

  /* we block all events, this is modal interaction */
  return WM_UI_HANDLER_BREAK;
}

/* two types of popups, one with operator + enum, other with regular callbacks */
static int ui_popup_handler(bContext *C, const wmEvent *event, void *userdata)
{
  uiPopupBlockHandle *menu = static_cast<uiPopupBlockHandle *>(userdata);
  /* we block all events, this is modal interaction,
   * except for drop events which is described below */
  int retval = WM_UI_HANDLER_BREAK;
  bool reset_pie = false;

  ARegion *menu_region = CTX_wm_menu(C);
  CTX_wm_menu_set(C, menu->region);

  if (event->type == EVT_DROP || event->val == KM_DBL_CLICK) {
    /* EVT_DROP:
     *   If we're handling drop event we'll want it to be handled by popup callee as well,
     *   so it'll be possible to perform such operations as opening .blend files by dropping
     *   them into blender, even if there's opened popup like splash screen (sergey).
     * KM_DBL_CLICK:
     *   Continue in case of double click so wm_handlers_do calls handler again with KM_PRESS
     *   event. This is needed to ensure correct button handling for fast clicking (#47532).
     */

    retval = WM_UI_HANDLER_CONTINUE;
  }

  ui_handle_menus_recursive(C, event, menu, 0, false, false, true);

  /* free if done, does not free handle itself */
  if (menu->menuretval) {
    wmWindow *win = CTX_wm_window(C);
    /* copy values, we have to free first (closes region) */
    const uiPopupBlockHandle temp = *menu;
    uiBlock *block = static_cast<uiBlock *>(menu->region->uiblocks.first);

    /* set last pie event to allow chained pie spawning */
    if (block->flag & UI_BLOCK_RADIAL) {
      win->pie_event_type_last = block->pie_data.event_type;
      reset_pie = true;
    }

    ui_popup_block_free(C, menu);
    UI_popup_handlers_remove(&win->modalhandlers, menu);
    CTX_wm_menu_set(C, nullptr);

#ifdef USE_DRAG_TOGGLE
    {
      WM_event_free_ui_handler_all(C,
                                   &win->modalhandlers,
                                   ui_handler_region_drag_toggle,
                                   ui_handler_region_drag_toggle_remove);
    }
#endif

    if ((temp.menuretval & UI_RETURN_OK) || (temp.menuretval & UI_RETURN_POPUP_OK)) {
      if (temp.popup_func) {
        temp.popup_func(C, temp.popup_arg, temp.retvalue);
      }
    }
    else if (temp.cancel_func) {
      temp.cancel_func(C, temp.popup_arg);
    }

    WM_event_add_mousemove(win);
  }
  else {
    /* Re-enable tool-tips */
    if (event->type == MOUSEMOVE &&
        (event->xy[0] != event->prev_xy[0] || event->xy[1] != event->prev_xy[1]))
    {
      ui_blocks_set_tooltips(menu->region, true);
    }
  }

  /* delayed apply callbacks */
  ui_apply_but_funcs_after(C);

  if (reset_pie) {
    /* Reacquire window in case pie invalidates it somehow. */
    wmWindow *win = CTX_wm_window(C);

    if (win) {
      win->pie_event_type_last = EVENT_NONE;
    }
  }

  CTX_wm_region_set(C, menu_region);

  return retval;
}

static void ui_popup_handler_remove(bContext *C, void *userdata)
{
  uiPopupBlockHandle *menu = static_cast<uiPopupBlockHandle *>(userdata);

  /* More correct would be to expect UI_RETURN_CANCEL here, but not wanting to
   * cancel when removing handlers because of file exit is a rare exception.
   * So instead of setting cancel flag for all menus before removing handlers,
   * just explicitly flag menu with UI_RETURN_OK to avoid canceling it. */
  if ((menu->menuretval & UI_RETURN_OK) == 0 && menu->cancel_func) {
    menu->cancel_func(C, menu->popup_arg);
  }

  /* free menu block if window is closed for some reason */
  ui_popup_block_free(C, menu);

  /* delayed apply callbacks */
  ui_apply_but_funcs_after(C);
}

void UI_region_handlers_add(ListBase *handlers)
{
  WM_event_remove_ui_handler(
      handlers, ui_region_handler, ui_region_handler_remove, nullptr, false);
  WM_event_add_ui_handler(nullptr,
                          handlers,
                          ui_region_handler,
                          ui_region_handler_remove,
                          nullptr,
                          eWM_EventHandlerFlag(0));
}

void UI_popup_handlers_add(bContext *C,
                           ListBase *handlers,
                           uiPopupBlockHandle *popup,
                           const char flag)
{
  WM_event_add_ui_handler(
      C, handlers, ui_popup_handler, ui_popup_handler_remove, popup, eWM_EventHandlerFlag(flag));
}

void UI_popup_handlers_remove(ListBase *handlers, uiPopupBlockHandle *popup)
{
  LISTBASE_FOREACH (wmEventHandler *, handler_base, handlers) {
    if (handler_base->type == WM_HANDLER_TYPE_UI) {
      wmEventHandler_UI *handler = (wmEventHandler_UI *)handler_base;

      if (handler->handle_fn == ui_popup_handler &&
          handler->remove_fn == ui_popup_handler_remove && handler->user_data == popup)
      {
        /* tag refresh parent popup */
        wmEventHandler_UI *handler_next = (wmEventHandler_UI *)handler->head.next;
        if (handler_next && handler_next->head.type == WM_HANDLER_TYPE_UI &&
            handler_next->handle_fn == ui_popup_handler &&
            handler_next->remove_fn == ui_popup_handler_remove)
        {
          uiPopupBlockHandle *parent_popup = static_cast<uiPopupBlockHandle *>(
              handler_next->user_data);
          ED_region_tag_refresh_ui(parent_popup->region);
        }
        break;
      }
    }
  }

  WM_event_remove_ui_handler(handlers, ui_popup_handler, ui_popup_handler_remove, popup, false);
}

void UI_popup_handlers_remove_all(bContext *C, ListBase *handlers)
{
  WM_event_free_ui_handler_all(C, handlers, ui_popup_handler, ui_popup_handler_remove);
}

bool UI_textbutton_activate_rna(const bContext *C,
                                ARegion *region,
                                const void *rna_poin_data,
                                const char *rna_prop_id)
{
  uiBlock *block_text = nullptr;
  uiBut *but_text = nullptr;

  LISTBASE_FOREACH (uiBlock *, block, &region->uiblocks) {
    LISTBASE_FOREACH (uiBut *, but, &block->buttons) {
      if (but->type == UI_BTYPE_TEXT) {
        if (but->rnaprop && but->rnapoin.data == rna_poin_data) {
          if (STREQ(RNA_property_identifier(but->rnaprop), rna_prop_id)) {
            block_text = block;
            but_text = but;
            break;
          }
        }
      }
    }
    if (but_text) {
      break;
    }
  }

  if (but_text) {
    ARegion *region_ctx = CTX_wm_region(C);

    /* Temporary context override for activating the button. */
    CTX_wm_region_set(const_cast<bContext *>(C), region);
    UI_but_active_only(C, region, block_text, but_text);
    CTX_wm_region_set(const_cast<bContext *>(C), region_ctx);
    return true;
  }
  return false;
}

bool UI_textbutton_activate_but(const bContext *C, uiBut *actbut)
{
  ARegion *region = CTX_wm_region(C);
  uiBlock *block_text = nullptr;
  uiBut *but_text = nullptr;

  LISTBASE_FOREACH (uiBlock *, block, &region->uiblocks) {
    LISTBASE_FOREACH (uiBut *, but, &block->buttons) {
      if (but == actbut && but->type == UI_BTYPE_TEXT) {
        block_text = block;
        but_text = but;
        break;
      }
    }

    if (but_text) {
      break;
    }
  }

  if (but_text) {
    UI_but_active_only(C, region, block_text, but_text);
    return true;
  }
  return false;
}

/** \} */

/* -------------------------------------------------------------------- */
/** \name Public Utilities
 * \{ */

void UI_region_free_active_but_all(bContext *C, ARegion *region)
{
  LISTBASE_FOREACH (uiBlock *, block, &region->uiblocks) {
    LISTBASE_FOREACH (uiBut *, but, &block->buttons) {
      if (but->active == nullptr) {
        continue;
      }
      ui_but_active_free(C, but);
    }
  }
}

void UI_screen_free_active_but_highlight(const bContext *C, bScreen *screen)
{
  wmWindow *win = CTX_wm_window(C);

  ED_screen_areas_iter (win, screen, area) {
    LISTBASE_FOREACH (ARegion *, region, &area->regionbase) {
      uiBut *but = ui_region_find_active_but(region);
      if (but) {
        uiHandleButtonData *data = but->active;

        if (data->menu == nullptr && data->searchbox == nullptr) {
          if (data->state == BUTTON_STATE_HIGHLIGHT) {
            ui_but_active_free(C, but);
          }
        }
      }
    }
  }
}

uiBut *UI_but_active_drop_name_button(const bContext *C)
{
  ARegion *region = CTX_wm_region(C);
  uiBut *but = ui_region_find_active_but(region);

  if (but) {
    if (ELEM(but->type, UI_BTYPE_TEXT, UI_BTYPE_SEARCH_MENU)) {
      return but;
    }
  }

  return nullptr;
}

bool UI_but_active_drop_name(const bContext *C)
{
  return UI_but_active_drop_name_button(C) != nullptr;
}

bool UI_but_active_drop_color(bContext *C)
{
  ARegion *region = CTX_wm_region(C);

  if (region) {
    uiBut *but = ui_region_find_active_but(region);

    if (but && but->type == UI_BTYPE_COLOR) {
      return true;
    }
  }

  return false;
}

/** \} */

/* -------------------------------------------------------------------- */
/** \name UI Block Interaction API
 * \{ */

void UI_block_interaction_set(uiBlock *block, uiBlockInteraction_CallbackData *callbacks)
{
  block->custom_interaction_callbacks = *callbacks;
}

static uiBlockInteraction_Handle *ui_block_interaction_begin(bContext *C,
                                                             uiBlock *block,
                                                             const bool is_click)
{
  BLI_assert(block->custom_interaction_callbacks.begin_fn != nullptr);
  uiBlockInteraction_Handle *interaction = MEM_cnew<uiBlockInteraction_Handle>(__func__);

  int unique_retval_ids_len = 0;
  LISTBASE_FOREACH (uiBut *, but, &block->buttons) {
    if (but->active || (but->flag & UI_BUT_DRAG_MULTI)) {
      unique_retval_ids_len++;
    }
  }

  int *unique_retval_ids = static_cast<int *>(
      MEM_mallocN(sizeof(*unique_retval_ids) * unique_retval_ids_len, __func__));
  unique_retval_ids_len = 0;
  LISTBASE_FOREACH (uiBut *, but, &block->buttons) {
    if (but->active || (but->flag & UI_BUT_DRAG_MULTI)) {
      unique_retval_ids[unique_retval_ids_len++] = but->retval;
    }
  }

  if (unique_retval_ids_len > 1) {
    qsort(unique_retval_ids, unique_retval_ids_len, sizeof(int), BLI_sortutil_cmp_int);
    unique_retval_ids_len = BLI_array_deduplicate_ordered(unique_retval_ids,
                                                          unique_retval_ids_len);
    unique_retval_ids = static_cast<int *>(
        MEM_reallocN(unique_retval_ids, sizeof(*unique_retval_ids) * unique_retval_ids_len));
  }

  interaction->params.is_click = is_click;
  interaction->params.unique_retval_ids = unique_retval_ids;
  interaction->params.unique_retval_ids_len = unique_retval_ids_len;

  interaction->user_data = block->custom_interaction_callbacks.begin_fn(
      C, &interaction->params, block->custom_interaction_callbacks.arg1);
  return interaction;
}

static void ui_block_interaction_end(bContext *C,
                                     uiBlockInteraction_CallbackData *callbacks,
                                     uiBlockInteraction_Handle *interaction)
{
  BLI_assert(callbacks->end_fn != nullptr);
  callbacks->end_fn(C, &interaction->params, callbacks->arg1, interaction->user_data);
  MEM_freeN(interaction->params.unique_retval_ids);
  MEM_freeN(interaction);
}

static void ui_block_interaction_update(bContext *C,
                                        uiBlockInteraction_CallbackData *callbacks,
                                        uiBlockInteraction_Handle *interaction)
{
  BLI_assert(callbacks->update_fn != nullptr);
  callbacks->update_fn(C, &interaction->params, callbacks->arg1, interaction->user_data);
}

/**
 * \note #ui_block_interaction_begin cannot be called when setting the button state
 * (e.g. #BUTTON_STATE_NUM_EDITING) for the following reasons.
 *
 * - Other buttons may still be activated using #UI_BUT_DRAG_MULTI
 *   which is necessary before gathering all the #uiBut.retval values to initialize
 *   #uiBlockInteraction_Params.unique_retval_ids.
 * - When clicking on a number button it's not known if the event is a click or a drag.
 *
 * Instead, it must be called immediately before the drag action begins.
 */
static void ui_block_interaction_begin_ensure(bContext *C,
                                              uiBlock *block,
                                              uiHandleButtonData *data,
                                              const bool is_click)
{
  if (data->custom_interaction_handle) {
    return;
  }
  if (block->custom_interaction_callbacks.begin_fn == nullptr) {
    return;
  }

  uiBlockInteraction_Handle *interaction = ui_block_interaction_begin(C, block, is_click);
  interaction->user_count = 1;
  data->custom_interaction_handle = interaction;
}

/** \} */<|MERGE_RESOLUTION|>--- conflicted
+++ resolved
@@ -278,21 +278,14 @@
                                    const double value_orig);
 
 /**
-<<<<<<< HEAD
- * Only respond to events which are expected to be used for multi button editing,
- * e.g. ALT is also used for button array pasting, see #108096.
- */
-#  define IS_ALLSELECT_EVENT(event) \
-    (((event)->modifier & KM_ALT) == 0 && \
-     (ISMOUSE((event)->type) || ELEM((event)->type, EVT_RETKEY, EVT_PADENTER)))
-=======
  * Ideally we would only respond to events which are expected to be used for multi button editing
  * (additionally checking if this is a mouse[wheel] or return-key event to avoid the ALT conflict
  * with button array pasting, see #108096, but unfortunately wheel events are not part of
  * `win->eventstate` with modifiers held down. Instead, the conflict is avoided by specifically
  * filtering out CTRL ALT V in #ui_apply_but(). */
-#  define IS_ALLSELECT_EVENT(event) (((event)->modifier & KM_ALT) != 0)
->>>>>>> 05c053cd
+#  define IS_ALLSELECT_EVENT(event) \
+    (((event)->modifier & KM_ALT) == 0 && \
+     (ISMOUSE((event)->type) || ELEM((event)->type, EVT_RETKEY, EVT_PADENTER)))
 
 /** just show a tinted color so users know its activated */
 #  define UI_BUT_IS_SELECT_CONTEXT UI_BUT_NODE_ACTIVE
@@ -2276,13 +2269,6 @@
 #  endif
         if (data->select_others.elems_len == 0)
     {
-<<<<<<< HEAD
-      /* may have been enabled before activating */
-      if (data->select_others.is_enabled || IS_ALLSELECT_EVENT(win->eventstate)) {
-        ui_selectcontext_begin(C, but, &data->select_others);
-        data->select_others.is_enabled = true;
-=======
-      wmWindow *win = CTX_wm_window(C);
       wmEvent *event = win->eventstate;
       /* May have been enabled before activating, don't do for array pasting. */
       if (data->select_others.is_enabled || IS_ALLSELECT_EVENT(event)) {
@@ -2294,7 +2280,6 @@
           ui_selectcontext_begin(C, but, &data->select_others);
           data->select_others.is_enabled = true;
         }
->>>>>>> 05c053cd
       }
     }
     else {
