--- conflicted
+++ resolved
@@ -11751,10 +11751,7 @@
   if (but_text) {
     ARegion *region_ctx = CTX_wm_region(C);
 
-<<<<<<< HEAD
-=======
     /* Temporary context override for activating the button. */
->>>>>>> 179a2421
     CTX_wm_region_set(const_cast<bContext *>(C), region);
     UI_but_active_only(C, region, block_text, but_text);
     CTX_wm_region_set(const_cast<bContext *>(C), region_ctx);
