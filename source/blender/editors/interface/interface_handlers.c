/*
 * ***** BEGIN GPL LICENSE BLOCK *****
 *
 * This program is free software; you can redistribute it and/or
 * modify it under the terms of the GNU General Public License
 * as published by the Free Software Foundation; either version 2
 * of the License, or (at your option) any later version.
 *
 * This program is distributed in the hope that it will be useful,
 * but WITHOUT ANY WARRANTY; without even the implied warranty of
 * MERCHANTABILITY or FITNESS FOR A PARTICULAR PURPOSE.  See the
 * GNU General Public License for more details.
 *
 * You should have received a copy of the GNU General Public License
 * along with this program; if not, write to the Free Software Foundation,
 * Inc., 51 Franklin Street, Fifth Floor, Boston, MA 02110-1301, USA.
 *
 * The Original Code is Copyright (C) 2008 Blender Foundation.
 * All rights reserved.
 *
 * Contributor(s): Blender Foundation
 *
 * ***** END GPL LICENSE BLOCK *****
 */

/** \file blender/editors/interface/interface_handlers.c
 *  \ingroup edinterface
 */


#include <float.h>
#include <limits.h>
#include <math.h>
#include <stdlib.h>
#include <string.h>
#include <ctype.h>
#include <assert.h>

#include "MEM_guardedalloc.h"

#include "DNA_brush_types.h"

#include "DNA_object_types.h"
#include "DNA_scene_types.h"
#include "DNA_screen_types.h"

#include "BLI_math.h"
#include "BLI_listbase.h"
#include "BLI_linklist.h"
#include "BLI_path_util.h"
#include "BLI_string.h"
#include "BLI_string_utf8.h"
#include "BLI_string_cursor_utf8.h"
#include "BLI_rect.h"
#include "BLI_utildefines.h"

#include "BLT_translation.h"

#include "PIL_time.h"

#include "BKE_colorband.h"
#include "BKE_blender_undo.h"
#include "BKE_brush.h"
#include "BKE_colortools.h"
#include "BKE_context.h"
#include "BKE_idprop.h"
#include "BKE_report.h"
#include "BKE_screen.h"
#include "BKE_tracking.h"
#include "BKE_unit.h"
#include "BKE_paint.h"

#include "ED_screen.h"
#include "ED_undo.h"
#include "ED_keyframing.h"

#include "UI_interface.h"
#include "UI_view2d.h"

#include "BLF_api.h"

#include "interface_intern.h"

#include "RNA_access.h"

#include "WM_api.h"
#include "WM_types.h"
#include "wm_event_system.h"

#ifdef WITH_INPUT_IME
#  include "wm_window.h"
#  include "BLT_lang.h"
#endif

/* place the mouse at the scaled down location when un-grabbing */
#define USE_CONT_MOUSE_CORRECT
/* support dragging toggle buttons */
#define USE_DRAG_TOGGLE

/* support dragging multiple number buttons at once */
#define USE_DRAG_MULTINUM

/* allow dragging/editing all other selected items at once */
#define USE_ALLSELECT

/* so we can avoid very small mouse-moves from jumping away from keyboard navigation [#34936] */
#define USE_KEYNAV_LIMIT

/* drag popups by their header */
#define USE_DRAG_POPUP

#define UI_MAX_PASSWORD_STR 128

/* This hack is needed because we don't have a good way to re-reference keymap items once added: T42944 */
#define USE_KEYMAP_ADD_HACK

/* proto */
static int ui_do_but_EXIT(bContext *C, uiBut *but, struct uiHandleButtonData *data, const wmEvent *event);
static bool ui_but_find_select_in_enum__cmp(const uiBut *but_a, const uiBut *but_b);
static void ui_textedit_string_set(uiBut *but, struct uiHandleButtonData *data, const char *str);

#ifdef USE_KEYNAV_LIMIT
static void ui_mouse_motion_keynav_init(struct uiKeyNavLock *keynav, const wmEvent *event);
static bool ui_mouse_motion_keynav_test(struct uiKeyNavLock *keynav, const wmEvent *event);
#endif

/***************** structs and defines ****************/

#define BUTTON_FLASH_DELAY          0.020
#define MENU_SCROLL_INTERVAL        0.1
#define PIE_MENU_INTERVAL           0.01
#define BUTTON_AUTO_OPEN_THRESH     0.2
#define BUTTON_MOUSE_TOWARDS_THRESH 1.0
/* pixels to move the cursor to get out of keyboard navigation */
#define BUTTON_KEYNAV_PX_LIMIT      8

#define MENU_TOWARDS_MARGIN 20  /* margin in pixels */
#define MENU_TOWARDS_WIGGLE_ROOM 64  /* tolerance in pixels */
/* drag-lock distance threshold in pixels */
#define BUTTON_DRAGLOCK_THRESH      3

typedef enum uiButtonActivateType {
	BUTTON_ACTIVATE_OVER,
	BUTTON_ACTIVATE,
	BUTTON_ACTIVATE_APPLY,
	BUTTON_ACTIVATE_TEXT_EDITING,
	BUTTON_ACTIVATE_OPEN
} uiButtonActivateType;

typedef enum uiHandleButtonState {
	BUTTON_STATE_INIT,
	BUTTON_STATE_HIGHLIGHT,
	BUTTON_STATE_WAIT_FLASH,
	BUTTON_STATE_WAIT_RELEASE,
	BUTTON_STATE_WAIT_KEY_EVENT,
	BUTTON_STATE_NUM_EDITING,
	BUTTON_STATE_TEXT_EDITING,
	BUTTON_STATE_TEXT_SELECTING,
	BUTTON_STATE_MENU_OPEN,
	BUTTON_STATE_WAIT_DRAG,
	BUTTON_STATE_EXIT
} uiHandleButtonState;


#ifdef USE_ALLSELECT

/* Unfortunately theres no good way handle more generally:
 * (propagate single clicks on layer buttons to other objects) */
#define USE_ALLSELECT_LAYER_HACK

typedef struct uiSelectContextElem {
	PointerRNA ptr;
	union {
		bool  val_b;
		int   val_i;
		float val_f;
	};
} uiSelectContextElem;

typedef struct uiSelectContextStore {
	uiSelectContextElem *elems;
	int elems_len;
	bool do_free;
	bool is_enabled;
	/* When set, simply copy values (don't apply difference).
	 * Rules are:
	 * - dragging numbers uses delta.
	 * - typing in values will assign to all. */
	bool is_copy;
} uiSelectContextStore;

static bool ui_selectcontext_begin(
        bContext *C, uiBut *but, struct uiSelectContextStore *selctx_data);
static void ui_selectcontext_end(
        uiBut *but, uiSelectContextStore *selctx_data);
static void ui_selectcontext_apply(
        bContext *C, uiBut *but, struct uiSelectContextStore *selctx_data,
        const double value, const double value_orig);

#define IS_ALLSELECT_EVENT(event) ((event)->alt != 0)

/** just show a tinted color so users know its activated */
#define UI_BUT_IS_SELECT_CONTEXT UI_BUT_NODE_ACTIVE

#endif  /* USE_ALLSELECT */


#ifdef USE_DRAG_MULTINUM

/**
 * how far to drag before we check for gesture direction (in pixels),
 * note: half the height of a button is about right... */
#define DRAG_MULTINUM_THRESHOLD_DRAG_X (UI_UNIT_Y / 4)

/**
 * how far to drag horizontally before we stop checking which buttons the gesture spans (in pixels),
 * locking down the buttons so we can drag freely without worrying about vertical movement. */
#define DRAG_MULTINUM_THRESHOLD_DRAG_Y (UI_UNIT_Y / 4)

/**
 * how strict to be when detecting a vertical gesture, [0.5 == sloppy], [0.9 == strict], (unsigned dot-product)
 * note: we should be quite strict here, since doing a vertical gesture by accident should be avoided,
 * however with some care a user should be able to do a vertical movement without *missing*. */
#define DRAG_MULTINUM_THRESHOLD_VERTICAL (0.75f)


/* a simple version of uiHandleButtonData when accessing multiple buttons */
typedef struct uiButMultiState {
	double origvalue;
	uiBut *but;

#ifdef USE_ALLSELECT
	uiSelectContextStore select_others;
#endif
} uiButMultiState;

typedef struct uiHandleButtonMulti {
	enum {
		BUTTON_MULTI_INIT_UNSET = 0,    /* gesture direction unknown, wait until mouse has moved enough... */
		BUTTON_MULTI_INIT_SETUP,        /* vertical gesture detected, flag buttons interactively (UI_BUT_DRAG_MULTI) */
		BUTTON_MULTI_INIT_ENABLE,       /* flag buttons finished, apply horizontal motion to active and flagged */
		BUTTON_MULTI_INIT_DISABLE,      /* vertical gesture _not_ detected, take no further action */
	} init;

	bool has_mbuts;  /* any buttons flagged UI_BUT_DRAG_MULTI */
	LinkNode *mbuts;
	uiButStore *bs_mbuts;

	bool is_proportional;

	/* In some cases we directly apply the changes to multiple buttons, so we don't want to do it twice. */
	bool skip;

	/* before activating, we need to check gesture direction
	 * accumulate signed cursor movement here so we can tell if this is a vertical motion or not. */
	float drag_dir[2];

	/* values copied direct from event->x,y
	 * used to detect buttons between the current and initial mouse position */
	int drag_start[2];

	/* store x location once BUTTON_MULTI_INIT_SETUP is set,
	 * moving outside this sets BUTTON_MULTI_INIT_ENABLE */
	int drag_lock_x;

} uiHandleButtonMulti;

#endif  /* USE_DRAG_MULTINUM */

typedef struct uiHandleButtonData {
	wmWindowManager *wm;
	wmWindow *window;
	ARegion *region;

	bool interactive;

	/* overall state */
	uiHandleButtonState state;
	int retval;
	/* booleans (could be made into flags) */
	bool cancel, escapecancel;
	bool applied, applied_interactive;
	bool changed_cursor;
	wmTimer *flashtimer;

	/* edited value */
	/* use 'ui_textedit_string_set' to assign new strings */
	char *str;
	char *origstr;
	double value, origvalue, startvalue;
	float vec[3], origvec[3];
#if 0  /* UNUSED */
	int togdual, togonly;
#endif
	ColorBand *coba;

	/* tooltip */
	unsigned int tooltip_force : 1;

	/* auto open */
	bool used_mouse;
	wmTimer *autoopentimer;

	/* auto open (hold) */
	wmTimer *hold_action_timer;

	/* text selection/editing */
	/* size of 'str' (including terminator) */
	int maxlen;
	/* Button text selection:
	 * extension direction, selextend, inside ui_do_but_TEX */
	enum {
		EXTEND_NONE =     0,
		EXTEND_LEFT =     1,
		EXTEND_RIGHT =    2,
	} selextend;
	float selstartx;
	/* allow to realloc str/editstr and use 'maxlen' to track alloc size (maxlen + 1) */
	bool is_str_dynamic;

	/* number editing / dragging */
	/* coords are Window/uiBlock relative (depends on the button) */
	int draglastx, draglasty;
	int dragstartx, dragstarty;
	int draglastvalue;
	int dragstartvalue;
	bool dragchange, draglock;
	int dragsel;
	float dragf, dragfstart;
	CBData *dragcbd;

#ifdef USE_CONT_MOUSE_CORRECT
	/* when ungrabbing buttons which are #ui_but_is_cursor_warp(), we may want to position them
	 * FLT_MAX signifies do-nothing, use #ui_block_to_window_fl() to get this into a usable space  */
	float ungrab_mval[2];
#endif

	/* menu open (watch UI_screen_free_active_but) */
	uiPopupBlockHandle *menu;
	int menuretval;

	/* search box (watch UI_screen_free_active_but) */
	ARegion *searchbox;
#ifdef USE_KEYNAV_LIMIT
	struct uiKeyNavLock searchbox_keynav_state;
#endif

#ifdef USE_DRAG_MULTINUM
	/* Multi-buttons will be updated in unison with the active button. */
	uiHandleButtonMulti multi_data;
#endif

#ifdef USE_ALLSELECT
	uiSelectContextStore select_others;
#endif

	/* post activate */
	uiButtonActivateType posttype;
	uiBut *postbut;
} uiHandleButtonData;

typedef struct uiAfterFunc {
	struct uiAfterFunc *next, *prev;

	uiButHandleFunc func;
	void *func_arg1;
	void *func_arg2;

	uiButHandleNFunc funcN;
	void *func_argN;

	uiButHandleRenameFunc rename_func;
	void *rename_arg1;
	void *rename_orig;

	uiBlockHandleFunc handle_func;
	void *handle_func_arg;
	int retval;

	uiMenuHandleFunc butm_func;
	void *butm_func_arg;
	int a2;

	wmOperator *popup_op;
	wmOperatorType *optype;
	int opcontext;
	PointerRNA *opptr;

	PointerRNA rnapoin;
	PropertyRNA *rnaprop;

	bContextStore *context;

	char undostr[BKE_UNDO_STR_MAX];
} uiAfterFunc;



static bool ui_but_is_interactive(const uiBut *but, const bool labeledit);
static bool ui_but_contains_pt(uiBut *but, float mx, float my);
static bool ui_but_contains_point_px(ARegion *ar, uiBut *but, int x, int y);
static uiBut *ui_but_find_mouse_over_ex(ARegion *ar, const int x, const int y, const bool labeledit);
static void button_activate_init(bContext *C, ARegion *ar, uiBut *but, uiButtonActivateType type);
static void button_activate_state(bContext *C, uiBut *but, uiHandleButtonState state);
static void button_activate_exit(
        bContext *C, uiBut *but, uiHandleButtonData *data,
        const bool mousemove, const bool onfree);
static int ui_handler_region_menu(bContext *C, const wmEvent *event, void *userdata);
static void ui_handle_button_activate(bContext *C, ARegion *ar, uiBut *but, uiButtonActivateType type);

#ifdef USE_DRAG_MULTINUM
static void ui_multibut_restore(bContext *C, uiHandleButtonData *data, uiBlock *block);
static uiButMultiState *ui_multibut_lookup(uiHandleButtonData *data, const uiBut *but);
#endif

/* buttons clipboard */
static ColorBand but_copypaste_coba = {0};
static CurveMapping but_copypaste_curve = {0};
static bool but_copypaste_curve_alive = false;

/* ******************** menu navigation helpers ************** */
enum eSnapType {
	SNAP_OFF = 0,
	SNAP_ON,
	SNAP_ON_SMALL,
};

static enum eSnapType ui_event_to_snap(const wmEvent *event)
{
	return (event->ctrl) ? (event->shift) ? SNAP_ON_SMALL : SNAP_ON : SNAP_OFF;
}

static bool ui_event_is_snap(const wmEvent *event)
{
	return (ELEM(event->type, LEFTCTRLKEY, RIGHTCTRLKEY) ||
	        ELEM(event->type, LEFTSHIFTKEY, RIGHTSHIFTKEY));
}

static void ui_color_snap_hue(const enum eSnapType snap, float *r_hue)
{
	const float snap_increment = (snap == SNAP_ON_SMALL) ? 24 : 12;
	BLI_assert(snap != SNAP_OFF);
	*r_hue = roundf((*r_hue) * snap_increment) / snap_increment;
}

/* assumes event type is MOUSEPAN */
void ui_pan_to_scroll(const wmEvent *event, int *type, int *val)
{
	static int lastdy = 0;
	int dy = event->prevy - event->y;

	/* This event should be originally from event->type,
	 * converting wrong event into wheel is bad, see [#33803] */
	BLI_assert(*type == MOUSEPAN);

	/* sign differs, reset */
	if ((dy > 0 && lastdy < 0) || (dy < 0 && lastdy > 0)) {
		lastdy = dy;
	}
	else {
		lastdy += dy;

		if (ABS(lastdy) > (int)UI_UNIT_Y) {
			if (U.uiflag2 & USER_TRACKPAD_NATURAL)
				dy = -dy;

			*val = KM_PRESS;

			if (dy > 0)
				*type = WHEELUPMOUSE;
			else
				*type = WHEELDOWNMOUSE;

			lastdy = 0;
		}
	}
}

bool ui_but_is_editable(const uiBut *but)
{
	return !ELEM(but->type,
	             UI_BTYPE_LABEL, UI_BTYPE_SEPR, UI_BTYPE_SEPR_LINE,
	             UI_BTYPE_ROUNDBOX, UI_BTYPE_LISTBOX, UI_BTYPE_PROGRESS_BAR);
}

bool ui_but_is_editable_as_text(const uiBut *but)
{
	return  ELEM(but->type,
	             UI_BTYPE_TEXT, UI_BTYPE_NUM, UI_BTYPE_NUM_SLIDER,
	             UI_BTYPE_SEARCH_MENU);

}

bool ui_but_is_toggle(const uiBut *but)
{
	return ELEM(
	        but->type,
	        UI_BTYPE_BUT_TOGGLE,
	        UI_BTYPE_TOGGLE,
	        UI_BTYPE_ICON_TOGGLE,
	        UI_BTYPE_ICON_TOGGLE_N,
	        UI_BTYPE_TOGGLE_N,
	        UI_BTYPE_CHECKBOX,
	        UI_BTYPE_CHECKBOX_N,
	        UI_BTYPE_ROW
	);
}

#ifdef USE_POPOVER_ONCE
bool ui_but_is_popover_once_compat(const uiBut *but)
{
	return (
	        (but->type == UI_BTYPE_BUT) ||
	        ui_but_is_toggle(but)
	);
}
#endif

static uiBut *ui_but_prev(uiBut *but)
{
	while (but->prev) {
		but = but->prev;
		if (ui_but_is_editable(but)) return but;
	}
	return NULL;
}

static uiBut *ui_but_next(uiBut *but)
{
	while (but->next) {
		but = but->next;
		if (ui_but_is_editable(but)) return but;
	}
	return NULL;
}

static uiBut *ui_but_first(uiBlock *block)
{
	uiBut *but;

	but = block->buttons.first;
	while (but) {
		if (ui_but_is_editable(but)) return but;
		but = but->next;
	}
	return NULL;
}

static uiBut *ui_but_last(uiBlock *block)
{
	uiBut *but;

	but = block->buttons.last;
	while (but) {
		if (ui_but_is_editable(but)) return but;
		but = but->prev;
	}
	return NULL;
}

static bool ui_but_is_cursor_warp(uiBut *but)
{
	if (U.uiflag & USER_CONTINUOUS_MOUSE) {
		if (ELEM(but->type,
		         UI_BTYPE_NUM, UI_BTYPE_NUM_SLIDER, UI_BTYPE_HSVCIRCLE,
		         UI_BTYPE_TRACK_PREVIEW, UI_BTYPE_HSVCUBE, UI_BTYPE_CURVE))
		{
			return true;
		}
	}

	return false;
}

/**
 * Ignore mouse movements within some horizontal pixel threshold before starting to drag
 */
static bool ui_but_dragedit_update_mval(uiHandleButtonData *data, int mx)
{
	if (mx == data->draglastx)
		return false;

	if (data->draglock) {
		if (ABS(mx - data->dragstartx) <= BUTTON_DRAGLOCK_THRESH) {
			return false;
		}
#ifdef USE_DRAG_MULTINUM
		if (ELEM(data->multi_data.init, BUTTON_MULTI_INIT_UNSET, BUTTON_MULTI_INIT_SETUP)) {
			return false;
		}
#endif
		data->draglock = false;
		data->dragstartx = mx;  /* ignore mouse movement within drag-lock */
	}

	return true;
}

static float ui_mouse_scale_warp_factor(const bool shift)
{
	return shift ? 0.05f : 1.0f;
}

static void ui_mouse_scale_warp(
        uiHandleButtonData *data, const float mx, const float my,
        float *r_mx, float *r_my, const bool shift)
{
	const float fac = ui_mouse_scale_warp_factor(shift);

	/* slow down the mouse, this is fairly picky */
	*r_mx = (data->dragstartx * (1.0f - fac) + mx * fac);
	*r_my = (data->dragstarty * (1.0f - fac) + my * fac);
}

/* file selectors are exempt from utf-8 checks */
bool ui_but_is_utf8(const uiBut *but)
{
	if (but->rnaprop) {
		const int subtype = RNA_property_subtype(but->rnaprop);
		return !(ELEM(subtype, PROP_FILEPATH, PROP_DIRPATH, PROP_FILENAME, PROP_BYTESTRING));
	}
	else {
		return !(but->flag & UI_BUT_NO_UTF8);
	}
}

/* ********************** button apply/revert ************************/

static ListBase UIAfterFuncs = {NULL, NULL};

static uiAfterFunc *ui_afterfunc_new(void)
{
	uiAfterFunc *after;

	after = MEM_callocN(sizeof(uiAfterFunc), "uiAfterFunc");

	BLI_addtail(&UIAfterFuncs, after);

	return after;
}

/**
 * For executing operators after the button is pressed.
 * (some non operator buttons need to trigger operators), see: [#37795]
 *
 * \note Can only call while handling buttons.
 */
PointerRNA *ui_handle_afterfunc_add_operator(wmOperatorType *ot, int opcontext, bool create_props)
{
	PointerRNA *ptr = NULL;
	uiAfterFunc *after = ui_afterfunc_new();

	after->optype = ot;
	after->opcontext = opcontext;

	if (create_props) {
		ptr = MEM_callocN(sizeof(PointerRNA), __func__);
		WM_operator_properties_create_ptr(ptr, ot);
		after->opptr = ptr;
	}

	return ptr;
}

static void popup_check(bContext *C, wmOperator *op)
{
	if (op && op->type->check) {
		op->type->check(C, op);
	}
}

/**
 * Check if a #uiAfterFunc is needed for this button.
 */
static bool ui_afterfunc_check(const uiBlock *block, const uiBut *but)
{
	return (but->func || but->funcN || but->rename_func || but->optype || but->rnaprop || block->handle_func ||
	        (but->type == UI_BTYPE_BUT_MENU && block->butm_func) ||
	        (block->handle && block->handle->popup_op));
}

static void ui_apply_but_func(bContext *C, uiBut *but)
{
	uiAfterFunc *after;
	uiBlock *block = but->block;

	/* these functions are postponed and only executed after all other
	 * handling is done, i.e. menus are closed, in order to avoid conflicts
	 * with these functions removing the buttons we are working with */

	if (ui_afterfunc_check(block, but)) {
		after = ui_afterfunc_new();

		if (but->func && ELEM(but, but->func_arg1, but->func_arg2)) {
			/* exception, this will crash due to removed button otherwise */
			but->func(C, but->func_arg1, but->func_arg2);
		}
		else
			after->func = but->func;

		after->func_arg1 = but->func_arg1;
		after->func_arg2 = but->func_arg2;

		after->funcN = but->funcN;
		after->func_argN = (but->func_argN) ? MEM_dupallocN(but->func_argN) : NULL;

		after->rename_func = but->rename_func;
		after->rename_arg1 = but->rename_arg1;
		after->rename_orig = but->rename_orig; /* needs free! */

		after->handle_func = block->handle_func;
		after->handle_func_arg = block->handle_func_arg;
		after->retval = but->retval;

		if (but->type == UI_BTYPE_BUT_MENU) {
			after->butm_func = block->butm_func;
			after->butm_func_arg = block->butm_func_arg;
			after->a2 = but->a2;
		}

		if (block->handle)
			after->popup_op = block->handle->popup_op;

		after->optype = but->optype;
		after->opcontext = but->opcontext;
		after->opptr = but->opptr;

		after->rnapoin = but->rnapoin;
		after->rnaprop = but->rnaprop;

		if (but->context)
			after->context = CTX_store_copy(but->context);

		but->optype = NULL;
		but->opcontext = 0;
		but->opptr = NULL;
	}
}

/* typically call ui_apply_but_undo(), ui_apply_but_autokey() */
static void ui_apply_but_undo(uiBut *but)
{
	uiAfterFunc *after;

	if (but->flag & UI_BUT_UNDO) {
		const char *str = NULL;

		/* define which string to use for undo */
		if (but->type == UI_BTYPE_MENU) str = but->drawstr;
		else if (but->drawstr[0]) str = but->drawstr;
		else str = but->tip;

		/* fallback, else we don't get an undo! */
		if (str == NULL || str[0] == '\0') {
			str = "Unknown Action";
		}

		/* delayed, after all other funcs run, popups are closed, etc */
		after = ui_afterfunc_new();
		BLI_strncpy(after->undostr, str, sizeof(after->undostr));
	}
}

static void ui_apply_but_autokey(bContext *C, uiBut *but)
{
	Scene *scene = CTX_data_scene(C);

	/* try autokey */
	ui_but_anim_autokey(C, but, scene, scene->r.cfra);

	/* make a little report about what we've done! */
	if (but->rnaprop) {
		char *buf;

		if (RNA_property_subtype(but->rnaprop) == PROP_PASSWORD) {
			return;
		}

		buf = WM_prop_pystring_assign(C, &but->rnapoin, but->rnaprop, but->rnaindex);
		if (buf) {
			BKE_report(CTX_wm_reports(C), RPT_PROPERTY, buf);
			MEM_freeN(buf);

			WM_event_add_notifier(C, NC_SPACE | ND_SPACE_INFO_REPORT, NULL);
		}
	}
}

static void ui_apply_but_funcs_after(bContext *C)
{
	uiAfterFunc *afterf, after;
	PointerRNA opptr;
	ListBase funcs;

	/* copy to avoid recursive calls */
	funcs = UIAfterFuncs;
	BLI_listbase_clear(&UIAfterFuncs);

	for (afterf = funcs.first; afterf; afterf = after.next) {
		after = *afterf; /* copy to avoid memleak on exit() */
		BLI_freelinkN(&funcs, afterf);

		if (after.context)
			CTX_store_set(C, after.context);

		if (after.popup_op)
			popup_check(C, after.popup_op);

		if (after.opptr) {
			/* free in advance to avoid leak on exit */
			opptr = *after.opptr;
			MEM_freeN(after.opptr);
		}

		if (after.optype)
			WM_operator_name_call_ptr(C, after.optype, after.opcontext, (after.opptr) ? &opptr : NULL);

		if (after.opptr)
			WM_operator_properties_free(&opptr);

		if (after.rnapoin.data)
			RNA_property_update(C, &after.rnapoin, after.rnaprop);

		if (after.context) {
			CTX_store_set(C, NULL);
			CTX_store_free(after.context);
		}

		if (after.func)
			after.func(C, after.func_arg1, after.func_arg2);
		if (after.funcN)
			after.funcN(C, after.func_argN, after.func_arg2);
		if (after.func_argN)
			MEM_freeN(after.func_argN);

		if (after.handle_func)
			after.handle_func(C, after.handle_func_arg, after.retval);
		if (after.butm_func)
			after.butm_func(C, after.butm_func_arg, after.a2);

		if (after.rename_func)
			after.rename_func(C, after.rename_arg1, after.rename_orig);
		if (after.rename_orig)
			MEM_freeN(after.rename_orig);

		if (after.undostr[0])
			ED_undo_push(C, after.undostr);
	}
}

static void ui_apply_but_BUT(bContext *C, uiBut *but, uiHandleButtonData *data)
{
	ui_apply_but_func(C, but);

	data->retval = but->retval;
	data->applied = true;
}

static void ui_apply_but_BUTM(bContext *C, uiBut *but, uiHandleButtonData *data)
{
	ui_but_value_set(but, but->hardmin);
	ui_apply_but_func(C, but);

	data->retval = but->retval;
	data->applied = true;
}

static void ui_apply_but_BLOCK(bContext *C, uiBut *but, uiHandleButtonData *data)
{
	if (but->type == UI_BTYPE_MENU)
		ui_but_value_set(but, data->value);

	ui_but_update_edited(but);
	ui_apply_but_func(C, but);
	data->retval = but->retval;
	data->applied = true;
}

static void ui_apply_but_TOG(bContext *C, uiBut *but, uiHandleButtonData *data)
{
	double value;
	int w, lvalue, push;

	value = ui_but_value_get(but);
	lvalue = (int)value;

	if (but->bit) {
		w = UI_BITBUT_TEST(lvalue, but->bitnr);
		if (w) lvalue = UI_BITBUT_CLR(lvalue, but->bitnr);
		else   lvalue = UI_BITBUT_SET(lvalue, but->bitnr);

		ui_but_value_set(but, (double)lvalue);
		if (but->type == UI_BTYPE_ICON_TOGGLE || but->type == UI_BTYPE_ICON_TOGGLE_N) {
			ui_but_update_edited(but);
		}
	}
	else {

		if (value == 0.0) push = 1;
		else push = 0;

		if (ELEM(but->type, UI_BTYPE_TOGGLE_N, UI_BTYPE_ICON_TOGGLE_N, UI_BTYPE_CHECKBOX_N)) push = !push;
		ui_but_value_set(but, (double)push);
		if (but->type == UI_BTYPE_ICON_TOGGLE || but->type == UI_BTYPE_ICON_TOGGLE_N) {
			ui_but_update_edited(but);
		}
	}

	ui_apply_but_func(C, but);

	data->retval = but->retval;
	data->applied = true;
}

static void ui_apply_but_ROW(bContext *C, uiBlock *block, uiBut *but, uiHandleButtonData *data)
{
	uiBut *bt;

	ui_but_value_set(but, but->hardmax);

	ui_apply_but_func(C, but);

	/* states of other row buttons */
	for (bt = block->buttons.first; bt; bt = bt->next) {
		if (bt != but && bt->poin == but->poin && ELEM(bt->type, UI_BTYPE_ROW, UI_BTYPE_LISTROW)) {
			ui_but_update_edited(bt);
		}
	}

	data->retval = but->retval;
	data->applied = true;
}

static void ui_apply_but_TEX(bContext *C, uiBut *but, uiHandleButtonData *data)
{
	if (!data->str)
		return;

	ui_but_string_set(C, but, data->str);
	ui_but_update_edited(but);

	/* give butfunc a copy of the original text too.
	 * feature used for bone renaming, channels, etc.
	 * afterfunc frees rename_orig */
	if (data->origstr && (but->flag & UI_BUT_TEXTEDIT_UPDATE)) {
		/* In this case, we need to keep origstr available, to restore real org string in case we cancel after
		 * having typed something already. */
		but->rename_orig = BLI_strdup(data->origstr);
	}
	/* only if there are afterfuncs, otherwise 'renam_orig' isn't freed */
	else if (ui_afterfunc_check(but->block, but)) {
		but->rename_orig = data->origstr;
		data->origstr = NULL;
	}
	ui_apply_but_func(C, but);

	data->retval = but->retval;
	data->applied = true;
}

static void ui_apply_but_TAB(bContext *C, uiBut *but, uiHandleButtonData *data)
{
	if (data->str) {
		ui_but_string_set(C, but, data->str);
		ui_but_update_edited(but);
	}
	else {
		ui_apply_but_func(C, but);
	}

	data->retval = but->retval;
	data->applied = true;
}

static void ui_apply_but_NUM(bContext *C, uiBut *but, uiHandleButtonData *data)
{
	if (data->str) {
		if (ui_but_string_set(C, but, data->str)) {
			data->value = ui_but_value_get(but);
		}
		else {
			data->cancel = true;
			return;
		}
	}
	else {
		ui_but_value_set(but, data->value);
	}

	ui_but_update_edited(but);
	ui_apply_but_func(C, but);

	data->retval = but->retval;
	data->applied = true;
}

static void ui_apply_but_VEC(bContext *C, uiBut *but, uiHandleButtonData *data)
{
	ui_but_v3_set(but, data->vec);
	ui_but_update_edited(but);
	ui_apply_but_func(C, but);

	data->retval = but->retval;
	data->applied = true;
}

static void ui_apply_but_COLORBAND(bContext *C, uiBut *but, uiHandleButtonData *data)
{
	ui_apply_but_func(C, but);
	data->retval = but->retval;
	data->applied = true;
}

static void ui_apply_but_CURVE(bContext *C, uiBut *but, uiHandleButtonData *data)
{
	ui_apply_but_func(C, but);
	data->retval = but->retval;
	data->applied = true;
}

/* ****************** drag drop code *********************** */


#ifdef USE_DRAG_MULTINUM

/* small multi-but api */
static void ui_multibut_add(uiHandleButtonData *data, uiBut *but)
{
	uiButMultiState *mbut_state;

	BLI_assert(but->flag & UI_BUT_DRAG_MULTI);
	BLI_assert(data->multi_data.has_mbuts);


	mbut_state = MEM_callocN(sizeof(*mbut_state), __func__);
	mbut_state->but = but;
	mbut_state->origvalue = ui_but_value_get(but);

	BLI_linklist_prepend(&data->multi_data.mbuts, mbut_state);

	UI_butstore_register(data->multi_data.bs_mbuts, &mbut_state->but);
}

static uiButMultiState *ui_multibut_lookup(uiHandleButtonData *data, const uiBut *but)
{
	LinkNode *l;

	for (l = data->multi_data.mbuts; l; l = l->next) {
		uiButMultiState *mbut_state;

		mbut_state = l->link;

		if (mbut_state->but == but) {
			return mbut_state;
		}
	}

	return NULL;
}

static void ui_multibut_restore(bContext *C, uiHandleButtonData *data, uiBlock *block)
{
	uiBut *but;

	for (but = block->buttons.first; but; but = but->next) {
		if (but->flag & UI_BUT_DRAG_MULTI) {
			uiButMultiState *mbut_state = ui_multibut_lookup(data, but);
			if (mbut_state) {
				ui_but_value_set(but, mbut_state->origvalue);

#ifdef USE_ALLSELECT
				if (mbut_state->select_others.elems_len > 0) {
					ui_selectcontext_apply(
					        C, but, &mbut_state->select_others,
					        mbut_state->origvalue, mbut_state->origvalue);
				}
#else
				UNUSED_VARS(C);
#endif
			}
		}
	}
}

static void ui_multibut_free(uiHandleButtonData *data, uiBlock *block)
{
#ifdef USE_ALLSELECT
	if (data->multi_data.mbuts) {
		LinkNode *list = data->multi_data.mbuts;
		while (list) {
			LinkNode *next = list->next;
			uiButMultiState *mbut_state = list->link;

			if (mbut_state->select_others.elems) {
				MEM_freeN(mbut_state->select_others.elems);
			}

			MEM_freeN(list->link);
			MEM_freeN(list);
			list = next;
		}
	}
#else
	BLI_linklist_freeN(data->multi_data.mbuts);
#endif

	data->multi_data.mbuts = NULL;

	if (data->multi_data.bs_mbuts) {
		UI_butstore_free(block, data->multi_data.bs_mbuts);
		data->multi_data.bs_mbuts = NULL;
	}
}

static bool ui_multibut_states_tag(
        uiBut *but_active,
        uiHandleButtonData *data, const wmEvent *event)
{
	uiBut *but;
	float seg[2][2];
	bool changed = false;

	seg[0][0] = data->multi_data.drag_start[0];
	seg[0][1] = data->multi_data.drag_start[1];

	seg[1][0] = event->x;
	seg[1][1] = event->y;

	BLI_assert(data->multi_data.init == BUTTON_MULTI_INIT_SETUP);

	ui_window_to_block_fl(data->region, but_active->block, &seg[0][0], &seg[0][1]);
	ui_window_to_block_fl(data->region, but_active->block, &seg[1][0], &seg[1][1]);

	data->multi_data.has_mbuts = false;

	/* follow ui_but_find_mouse_over_ex logic */
	for (but = but_active->block->buttons.first; but; but = but->next) {
		bool drag_prev = false;
		bool drag_curr = false;

		/* re-set each time */
		if (but->flag & UI_BUT_DRAG_MULTI) {
			but->flag &= ~UI_BUT_DRAG_MULTI;
			drag_prev = true;
		}

		if (ui_but_is_interactive(but, false)) {

			/* drag checks */
			if (but_active != but) {
				if (ui_but_is_compatible(but_active, but)) {

					BLI_assert(but->active == NULL);

					/* finally check for overlap */
					if (BLI_rctf_isect_segment(&but->rect, seg[0], seg[1])) {

						but->flag |= UI_BUT_DRAG_MULTI;
						data->multi_data.has_mbuts = true;
						drag_curr = true;
					}
				}
			}
		}

		changed |= (drag_prev != drag_curr);
	}

	return changed;
}

static void ui_multibut_states_create(uiBut *but_active, uiHandleButtonData *data)
{
	uiBut *but;

	BLI_assert(data->multi_data.init == BUTTON_MULTI_INIT_SETUP);
	BLI_assert(data->multi_data.has_mbuts);

	data->multi_data.bs_mbuts = UI_butstore_create(but_active->block);

	for (but = but_active->block->buttons.first; but; but = but->next) {
		if (but->flag & UI_BUT_DRAG_MULTI) {
			ui_multibut_add(data, but);
		}
	}

	/* edit buttons proportionally to eachother
	 * note: if we mix buttons which are proportional and others which are not,
	 * this may work a bit strangely */
	if (but_active->rnaprop) {
		if ((data->origvalue != 0.0) && (RNA_property_flag(but_active->rnaprop) & PROP_PROPORTIONAL)) {
			data->multi_data.is_proportional = true;
		}
	}
}

static void ui_multibut_states_apply(bContext *C, uiHandleButtonData *data, uiBlock *block)
{
	ARegion *ar = data->region;
	const double value_delta = data->value - data->origvalue;
	const double value_scale = data->multi_data.is_proportional ? (data->value / data->origvalue) : 0.0;
	uiBut *but;

	BLI_assert(data->multi_data.init == BUTTON_MULTI_INIT_ENABLE);
	BLI_assert(data->multi_data.skip == false);

	for (but = block->buttons.first; but; but = but->next) {
		if (but->flag & UI_BUT_DRAG_MULTI) {
			/* mbut_states for delta */
			uiButMultiState *mbut_state = ui_multibut_lookup(data, but);

			if (mbut_state) {
				void *active_back;

				ui_but_execute_begin(C, ar, but, &active_back);

#ifdef USE_ALLSELECT
				if (data->select_others.is_enabled) {
					/* init once! */
					if (mbut_state->select_others.elems_len == 0) {
						ui_selectcontext_begin(C, but, &mbut_state->select_others);
					}
					if (mbut_state->select_others.elems_len == 0) {
						mbut_state->select_others.elems_len = -1;
					}
				}

				/* needed so we apply the right deltas */
				but->active->origvalue = mbut_state->origvalue;
				but->active->select_others = mbut_state->select_others;
				but->active->select_others.do_free = false;
#endif

				BLI_assert(active_back == NULL);
				/* no need to check 'data->state' here */
				if (data->str) {
					/* entering text (set all) */
					but->active->value = data->value;
					ui_but_string_set(C, but, data->str);
				}
				else {
					/* dragging (use delta) */
					if (data->multi_data.is_proportional) {
						but->active->value = mbut_state->origvalue * value_scale;
					}
					else {
						but->active->value = mbut_state->origvalue + value_delta;
					}

					/* clamp based on soft limits, see: T40154 */
					CLAMP(but->active->value, (double)but->softmin, (double)but->softmax);
				}
				ui_but_execute_end(C, ar, but, active_back);
			}
			else {
				/* highly unlikely */
				printf("%s: cant find button\n", __func__);
			}
			/* end */

		}
	}
}

#endif  /* USE_DRAG_MULTINUM */


#ifdef USE_DRAG_TOGGLE

typedef struct uiDragToggleHandle {
	/* init */
	bool is_init;
	bool is_set;
	float but_cent_start[2];
	eButType but_type_start;

	bool xy_lock[2];
	int  xy_init[2];
	int  xy_last[2];
} uiDragToggleHandle;

static bool ui_drag_toggle_set_xy_xy(
        bContext *C, ARegion *ar, const bool is_set, const eButType but_type_start,
        const int xy_src[2], const int xy_dst[2])
{
	/* popups such as layers won't re-evaluate on redraw */
	const bool do_check = (ar->regiontype == RGN_TYPE_TEMPORARY);
	bool changed = false;
	uiBlock *block;

	for (block = ar->uiblocks.first; block; block = block->next) {
		uiBut *but;

		float xy_a_block[2] = {UNPACK2(xy_src)};
		float xy_b_block[2] = {UNPACK2(xy_dst)};

		ui_window_to_block_fl(ar, block, &xy_a_block[0], &xy_a_block[1]);
		ui_window_to_block_fl(ar, block, &xy_b_block[0], &xy_b_block[1]);

		for (but = block->buttons.first; but; but = but->next) {
			/* Note: ctrl is always true here because (at least for now) we always want to consider text control
			 *       in this case, even when not embossed. */
			if (ui_but_is_interactive(but, true)) {
				if (BLI_rctf_isect_segment(&but->rect, xy_a_block, xy_b_block)) {

					/* execute the button */
					if (ui_but_is_bool(but) && but->type == but_type_start) {
						/* is it pressed? */
						bool is_set_but = ui_but_is_pushed(but);
						BLI_assert(ui_but_is_bool(but) == true);
						if (is_set_but != is_set) {
							UI_but_execute(C, but);
							if (do_check) {
								ui_but_update_edited(but);
							}
							changed = true;
						}
					}
					/* done */

				}
			}
		}
	}
	if (changed) {
		/* apply now, not on release (or if handlers are canceled for whatever reason) */
		ui_apply_but_funcs_after(C);
	}

	return changed;
}

static void ui_drag_toggle_set(bContext *C, uiDragToggleHandle *drag_info, const int xy_input[2])
{
	ARegion *ar = CTX_wm_region(C);
	bool do_draw = false;
	int xy[2];

	/**
	 * Initialize Locking:
	 *
	 * Check if we need to initialize the lock axis by finding if the first
	 * button we mouse over is X or Y aligned, then lock the mouse to that axis after.
	 */
	if (drag_info->is_init == false) {
		/* first store the buttons original coords */
		uiBut *but = ui_but_find_mouse_over_ex(ar, xy_input[0], xy_input[1], true);

		if (but) {
			if (but->flag & UI_BUT_DRAG_LOCK) {
				const float but_cent_new[2] = {BLI_rctf_cent_x(&but->rect),
				                               BLI_rctf_cent_y(&but->rect)};

				/* check if this is a different button, chances are high the button wont move about :) */
				if (len_manhattan_v2v2(drag_info->but_cent_start, but_cent_new) > 1.0f) {
					if (fabsf(drag_info->but_cent_start[0] - but_cent_new[0]) <
					    fabsf(drag_info->but_cent_start[1] - but_cent_new[1]))
					{
						drag_info->xy_lock[0] = true;
					}
					else {
						drag_info->xy_lock[1] = true;
					}
					drag_info->is_init = true;
				}
			}
			else {
				drag_info->is_init = true;
			}
		}
	}
	/* done with axis locking */


	xy[0] = (drag_info->xy_lock[0] == false) ? xy_input[0] : drag_info->xy_last[0];
	xy[1] = (drag_info->xy_lock[1] == false) ? xy_input[1] : drag_info->xy_last[1];


	/* touch all buttons between last mouse coord and this one */
	do_draw = ui_drag_toggle_set_xy_xy(C, ar, drag_info->is_set, drag_info->but_type_start, drag_info->xy_last, xy);

	if (do_draw) {
		ED_region_tag_redraw(ar);
	}

	copy_v2_v2_int(drag_info->xy_last, xy);
}

static void ui_handler_region_drag_toggle_remove(bContext *UNUSED(C), void *userdata)
{
	uiDragToggleHandle *drag_info = userdata;
	MEM_freeN(drag_info);
}

static int ui_handler_region_drag_toggle(bContext *C, const wmEvent *event, void *userdata)
{
	uiDragToggleHandle *drag_info = userdata;
	bool done = false;

	switch (event->type) {
		case LEFTMOUSE:
		{
			if (event->val != KM_PRESS) {
				done = true;
			}
			break;
		}
		case MOUSEMOVE:
		{
			ui_drag_toggle_set(C, drag_info, &event->x);
			break;
		}
	}

	if (done) {
		wmWindow *win = CTX_wm_window(C);
		ARegion *ar = CTX_wm_region(C);
		uiBut *but = ui_but_find_mouse_over_ex(ar, drag_info->xy_init[0], drag_info->xy_init[1], true);

		if (but) {
			ui_apply_but_undo(but);
		}

		WM_event_remove_ui_handler(&win->modalhandlers,
		                           ui_handler_region_drag_toggle,
		                           ui_handler_region_drag_toggle_remove,
		                           drag_info, false);
		ui_handler_region_drag_toggle_remove(C, drag_info);

		WM_event_add_mousemove(C);
		return WM_UI_HANDLER_BREAK;
	}
	else {
		return WM_UI_HANDLER_CONTINUE;
	}
}

static bool ui_but_is_drag_toggle(const uiBut *but)
{
	return ((ui_but_is_bool(but) == true) &&
	        /* menu check is importnt so the button dragged over isn't removed instantly */
	        (ui_block_is_menu(but->block) == false));
}

#endif  /* USE_DRAG_TOGGLE */


#ifdef USE_ALLSELECT

static bool ui_selectcontext_begin(
        bContext *C, uiBut *but, uiSelectContextStore *selctx_data)
{
	PointerRNA ptr, lptr, idptr;
	PropertyRNA *prop, *lprop;
	bool success = false;
	int index;

	char *path = NULL;
	ListBase lb = {NULL};

	ptr = but->rnapoin;
	prop = but->rnaprop;
	index = but->rnaindex;

	/* for now don't support whole colors */
	if (index == -1)
		return false;

	/* if there is a valid property that is editable... */
	if (ptr.data && prop) {
		CollectionPointerLink *link;
		bool use_path_from_id;
		int i;

		/* some facts we want to know */
		const bool is_array = RNA_property_array_check(prop);
		const int rna_type = RNA_property_type(prop);

		if (UI_context_copy_to_selected_list(C, &ptr, prop, &lb, &use_path_from_id, &path) &&
		    !BLI_listbase_is_empty(&lb))
		{
			selctx_data->elems_len = BLI_listbase_count(&lb);
			selctx_data->elems = MEM_mallocN(sizeof(uiSelectContextElem) * selctx_data->elems_len, __func__);

			for (i = 0, link = lb.first; i < selctx_data->elems_len; i++, link = link->next) {
				uiSelectContextElem *other = &selctx_data->elems[i];
				/* TODO,. de-duplicate copy_to_selected_button */
				if (link->ptr.data != ptr.data) {
					if (use_path_from_id) {
						/* Path relative to ID. */
						lprop = NULL;
						RNA_id_pointer_create(link->ptr.id.data, &idptr);
						RNA_path_resolve_property(&idptr, path, &lptr, &lprop);
					}
					else if (path) {
						/* Path relative to elements from list. */
						lprop = NULL;
						RNA_path_resolve_property(&link->ptr, path, &lptr, &lprop);
					}
					else {
						lptr = link->ptr;
						lprop = prop;
					}

					/* lptr might not be the same as link->ptr! */
					if ((lptr.data != ptr.data) &&
					    (lprop == prop) &&
					    RNA_property_editable(&lptr, lprop))
					{
						other->ptr = lptr;
						if (is_array) {
							if (rna_type == PROP_FLOAT) {
								other->val_f = RNA_property_float_get_index(&lptr, lprop, index);
							}
							else if (rna_type == PROP_INT) {
								other->val_i = RNA_property_int_get_index(&lptr, lprop, index);
							}
							/* ignored for now */
#if 0
							else if (rna_type == PROP_BOOLEAN) {
								other->val_b = RNA_property_boolean_get_index(&lptr, lprop, index);
							}
#endif
						}
						else {
							if (rna_type == PROP_FLOAT) {
								other->val_f = RNA_property_float_get(&lptr, lprop);
							}
							else if (rna_type == PROP_INT) {
								other->val_i = RNA_property_int_get(&lptr, lprop);
							}
							/* ignored for now */
#if 0
							else if (rna_type == PROP_BOOLEAN) {
								other->val_b = RNA_property_boolean_get(&lptr, lprop);
							}
							else if (rna_type == PROP_ENUM) {
								other->val_i = RNA_property_enum_get(&lptr, lprop);
							}
#endif
						}

						continue;
					}
				}

				selctx_data->elems_len -= 1;
				i -= 1;
			}

			success = (selctx_data->elems_len != 0);
		}
	}

	if (selctx_data->elems_len == 0) {
		MEM_SAFE_FREE(selctx_data->elems);
	}

	MEM_SAFE_FREE(path);
	BLI_freelistN(&lb);

	/* caller can clear */
	selctx_data->do_free = true;

	if (success) {
		but->flag |= UI_BUT_IS_SELECT_CONTEXT;
	}

	return success;
}

static void ui_selectcontext_end(
        uiBut *but, uiSelectContextStore *selctx_data)
{
	if (selctx_data->do_free) {
		if (selctx_data->elems) {
			MEM_freeN(selctx_data->elems);
		}
	}

	but->flag &= ~UI_BUT_IS_SELECT_CONTEXT;
}

static void ui_selectcontext_apply(
        bContext *C, uiBut *but, uiSelectContextStore *selctx_data,
        const double value, const double value_orig)
{
	if (selctx_data->elems) {
		PropertyRNA *prop = but->rnaprop;
		PropertyRNA *lprop = but->rnaprop;
		int index = but->rnaindex;
		int i;
		const bool use_delta = (selctx_data->is_copy == false);

		union {
			bool  b;
			int   i;
			float f;
		} delta, min, max;

		const bool is_array = RNA_property_array_check(prop);
		const int rna_type = RNA_property_type(prop);

		if (rna_type == PROP_FLOAT) {
			delta.f = use_delta ? (value - value_orig) : value;
			RNA_property_float_range(&but->rnapoin, prop, &min.f, &max.f);
		}
		else if (rna_type == PROP_INT) {
			delta.i = use_delta ? ((int)value - (int)value_orig) : (int)value;
			RNA_property_int_range(&but->rnapoin, prop, &min.i, &max.i);
		}
		else if (rna_type == PROP_ENUM) {
			delta.i = RNA_property_enum_get(&but->rnapoin, prop);  /* not a delta infact */
		}
		else if (rna_type == PROP_BOOLEAN) {
			if (is_array) {
				delta.b = RNA_property_boolean_get_index(&but->rnapoin, prop, index);  /* not a delta infact */
			}
			else {
				delta.b = RNA_property_boolean_get(&but->rnapoin, prop);  /* not a delta infact */
			}
		}

#ifdef USE_ALLSELECT_LAYER_HACK
		/* make up for not having 'handle_layer_buttons' */
		{
			PropertySubType subtype = RNA_property_subtype(prop);

			if ((rna_type == PROP_BOOLEAN) &&
			    ELEM(subtype, PROP_LAYER, PROP_LAYER_MEMBER) &&
			    is_array &&
			    /* could check for 'handle_layer_buttons' */
			    but->func)
			{
				wmWindow *win = CTX_wm_window(C);
				if (!win->eventstate->shift) {
					const int len = RNA_property_array_length(&but->rnapoin, prop);
					int *tmparray = MEM_callocN(sizeof(int) * len, __func__);

					tmparray[index] = true;

					for (i = 0; i < selctx_data->elems_len; i++) {
						uiSelectContextElem *other = &selctx_data->elems[i];
						PointerRNA lptr = other->ptr;
						RNA_property_boolean_set_array(&lptr, lprop, tmparray);
						RNA_property_update(C, &lptr, lprop);
					}

					MEM_freeN(tmparray);

					return;
				}
			}
		}
#endif

		for (i = 0; i < selctx_data->elems_len; i++) {
			uiSelectContextElem *other = &selctx_data->elems[i];
			PointerRNA lptr = other->ptr;

			if (rna_type == PROP_FLOAT) {
				float other_value = use_delta ? (other->val_f + delta.f) : delta.f;
				CLAMP(other_value, min.f, max.f);
				if (is_array) {
					RNA_property_float_set_index(&lptr, lprop, index, other_value);
				}
				else {
					RNA_property_float_set(&lptr, lprop, other_value);
				}
			}
			else if (rna_type == PROP_INT) {
				int other_value = use_delta ? (other->val_i + delta.i) : delta.i;
				CLAMP(other_value, min.i, max.i);
				if (is_array) {
					RNA_property_int_set_index(&lptr, lprop, index, other_value);
				}
				else {
					RNA_property_int_set(&lptr, lprop, other_value);
				}
			}
			else if (rna_type == PROP_BOOLEAN) {
				const bool other_value = delta.b;
				if (is_array) {
					RNA_property_boolean_set_index(&lptr, lprop, index, other_value);
				}
				else {
					RNA_property_boolean_set(&lptr, lprop, delta.b);
				}
			}
			else if (rna_type == PROP_ENUM) {
				const int other_value = delta.i;
				BLI_assert(!is_array);
				RNA_property_enum_set(&lptr, lprop, other_value);
			}

			RNA_property_update(C, &lptr, prop);
		}
	}
}

#endif  /* USE_ALLSELECT */


static bool ui_but_contains_point_px_icon(uiBut *but, ARegion *ar, const wmEvent *event)
{
	rcti rect;
	int x = event->x, y = event->y;

	ui_window_to_block(ar, but->block, &x, &y);

	BLI_rcti_rctf_copy(&rect, &but->rect);

	if (but->imb || but->type == UI_BTYPE_COLOR) {
		/* use button size itself */
	}
	else if (but->drawflag & UI_BUT_ICON_LEFT) {
		rect.xmax = rect.xmin + (BLI_rcti_size_y(&rect));
	}
	else {
		int delta = BLI_rcti_size_x(&rect) - BLI_rcti_size_y(&rect);
		rect.xmin += delta / 2;
		rect.xmax -= delta / 2;
	}

	return BLI_rcti_isect_pt(&rect, x, y);
}

static bool ui_but_drag_init(
        bContext *C, uiBut *but,
        uiHandleButtonData *data, const wmEvent *event)
{
	/* prevent other WM gestures to start while we try to drag */
	WM_gestures_remove(C);

	if (ABS(data->dragstartx - event->x) + ABS(data->dragstarty - event->y) > U.dragthreshold) {

		button_activate_state(C, but, BUTTON_STATE_EXIT);
		data->cancel = true;
#ifdef USE_DRAG_TOGGLE
		if (ui_but_is_bool(but)) {
			uiDragToggleHandle *drag_info = MEM_callocN(sizeof(*drag_info), __func__);
			ARegion *ar_prev;

			/* call here because regular mouse-up event wont run,
			 * typically 'button_activate_exit()' handles this */
			ui_apply_but_autokey(C, but);

			drag_info->is_set = ui_but_is_pushed(but);
			drag_info->but_cent_start[0] = BLI_rctf_cent_x(&but->rect);
			drag_info->but_cent_start[1] = BLI_rctf_cent_y(&but->rect);
			drag_info->but_type_start = but->type;
			copy_v2_v2_int(drag_info->xy_init, &event->x);
			copy_v2_v2_int(drag_info->xy_last, &event->x);

			/* needed for toggle drag on popups */
			ar_prev = CTX_wm_region(C);
			CTX_wm_region_set(C, data->region);

			WM_event_add_ui_handler(
			        C, &data->window->modalhandlers,
			        ui_handler_region_drag_toggle,
			        ui_handler_region_drag_toggle_remove,
			        drag_info, WM_HANDLER_BLOCKING);

			CTX_wm_region_set(C, ar_prev);
		}
		else
#endif
		if (but->type == UI_BTYPE_COLOR) {
			bool valid = false;
			uiDragColorHandle *drag_info = MEM_callocN(sizeof(*drag_info), __func__);

			/* TODO support more button pointer types */
			if (but->rnaprop && RNA_property_subtype(but->rnaprop) == PROP_COLOR_GAMMA) {
				RNA_property_float_get_array(&but->rnapoin, but->rnaprop, drag_info->color);
				drag_info->gamma_corrected = true;
				valid = true;
			}
			else if (but->rnaprop && RNA_property_subtype(but->rnaprop) == PROP_COLOR) {
				RNA_property_float_get_array(&but->rnapoin, but->rnaprop, drag_info->color);
				drag_info->gamma_corrected = false;
				valid = true;
			}
			else if (but->pointype == UI_BUT_POIN_FLOAT) {
				copy_v3_v3(drag_info->color, (float *)but->poin);
				valid = true;
			}
			else if (but->pointype == UI_BUT_POIN_CHAR) {
				rgb_uchar_to_float(drag_info->color, (unsigned char *)but->poin);
				valid = true;
			}

			if (valid) {
				WM_event_start_drag(C, ICON_COLOR, WM_DRAG_COLOR, drag_info, 0.0, WM_DRAG_FREE_DATA);
			}
			else {
				MEM_freeN(drag_info);
				return false;
			}
		}
		else {
			wmDrag *drag = WM_event_start_drag(
			        C, but->icon, but->dragtype, but->dragpoin,
			        ui_but_value_get(but), WM_DRAG_NOP);

			if (but->imb) {
				WM_event_drag_image(
				        drag, but->imb, but->imb_scale,
				        BLI_rctf_size_x(&but->rect),
				        BLI_rctf_size_y(&but->rect));
			}
		}
		return true;
	}

	return false;
}

/* ********************** linklines *********************** */

<<<<<<< HEAD
=======
static void ui_linkline_remove_active(uiBlock *block)
{
	uiBut *but;
	uiLink *link;
	uiLinkLine *line, *nline;
	int a, b;

	for (but = block->buttons.first; but; but = but->next) {
		if (but->type == UI_BTYPE_LINK && but->link) {
			for (line = but->link->lines.first; line; line = nline) {
				nline = line->next;

				if (line->flag & UI_SELECT) {
					BLI_remlink(&but->link->lines, line);

					link = line->from->link;

					/* are there more pointers allowed? */
					if (link->ppoin) {

						if (*(link->totlink) == 1) {
							*(link->totlink) = 0;
							MEM_freeN(*(link->ppoin));
							*(link->ppoin) = NULL;
						}
						else {
							b = 0;
							for (a = 0; a < (*(link->totlink)); a++) {

								if ((*(link->ppoin))[a] != line->to->poin) {
									(*(link->ppoin))[b] = (*(link->ppoin))[a];
									b++;
								}
							}
							(*(link->totlink))--;
						}
					}
					else {
						*(link->poin) = NULL;
					}

					MEM_freeN(line);
				}
			}
		}
	}
}


static uiLinkLine *ui_but_find_link(uiBut *from, uiBut *to)
{
	uiLinkLine *line;
	uiLink *link;

	link = from->link;
	if (link) {
		for (line = link->lines.first; line; line = line->next) {
			if (line->from == from && line->to == to) {
				return line;
			}
		}
	}
	return NULL;
}

/* XXX BAD BAD HACK, fixme later **************** */
/* Try to add an AND Controller between the sensor and the actuator logic bricks and to connect them all */
static void ui_but_smart_controller_add(bContext *C, uiBut *from, uiBut *to)
{
	Object *ob = NULL;
	bSensor *sens_iter;
	bActuator *act_to, *act_iter;
	bController *cont;
	bController ***sens_from_links;
	uiBut *tmp_but;

	uiLink *link = from->link;

	PointerRNA props_ptr, object_ptr;

	if (link->ppoin)
		sens_from_links = (bController ***)(link->ppoin);
	else return;

	act_to = (bActuator *)(to->poin);

	/* (1) get the object */
	CTX_DATA_BEGIN (C, Object *, ob_iter, selected_editable_objects)
	{
		for (sens_iter = ob_iter->sensors.first; sens_iter; sens_iter = sens_iter->next) {
			if (&(sens_iter->links) == sens_from_links) {
				ob = ob_iter;
				break;
			}
		}
		if (ob) break;
	} CTX_DATA_END;

	if (!ob) return;

	/* (2) check if the sensor and the actuator are from the same object */
	for (act_iter = ob->actuators.first; act_iter; act_iter = (bActuator *)act_iter->next) {
		if (act_iter == act_to)
			break;
	}

	/* only works if the sensor and the actuator are from the same object */
	if (!act_iter) return;

	/* in case the linked controller is not the active one */
	RNA_pointer_create((ID *)ob, &RNA_Object, ob, &object_ptr);

	WM_operator_properties_create(&props_ptr, "LOGIC_OT_controller_add");
	RNA_string_set(&props_ptr, "object", ob->id.name + 2);

	/* (3) add a new controller */
	if (WM_operator_name_call(C, "LOGIC_OT_controller_add", WM_OP_EXEC_DEFAULT, &props_ptr) & OPERATOR_FINISHED) {
		cont = (bController *)ob->controllers.last;
		/* Quick fix to make sure we always have an AND controller.
		 * It might be nicer to make sure the operator gives us the right one though... */
		cont->type = CONT_LOGIC_AND;

		/* (4) link the sensor->controller->actuator */
		tmp_but = MEM_callocN(sizeof(uiBut), "uiBut");
		UI_but_link_set(
		        tmp_but, (void **)&cont, (void ***)&(cont->links),
		        &cont->totlinks, from->link->tocode, (int)to->hardmin);
		tmp_but->hardmin = from->link->tocode;
		tmp_but->poin = (char *)cont;

		tmp_but->type = UI_BTYPE_INLINK;
		ui_but_link_add(C, from, tmp_but);

		tmp_but->type = UI_BTYPE_LINK;
		ui_but_link_add(C, tmp_but, to);

		/* (5) garbage collection */
		MEM_freeN(tmp_but->link);
		MEM_freeN(tmp_but);
	}
	WM_operator_properties_free(&props_ptr);
}

static void ui_but_link_add(bContext *C, uiBut *from, uiBut *to)
{
	/* in 'from' we have to add a link to 'to' */
	uiLink *link;
	uiLinkLine *line;
	void **oldppoin;
	int a;

	if ((line = ui_but_find_link(from, to))) {
		line->flag |= UI_SELECT;
		ui_linkline_remove_active(from->block);
		return;
	}

	if (from->type == UI_BTYPE_INLINK && to->type == UI_BTYPE_INLINK) {
		return;
	}
	else if (from->type == UI_BTYPE_LINK && to->type == UI_BTYPE_INLINK) {
		if (from->link->tocode != (int)to->hardmin) {
			ui_but_smart_controller_add(C, from, to);
			return;
		}
	}
	else if (from->type == UI_BTYPE_INLINK && to->type == UI_BTYPE_LINK) {
		if (to->link->tocode == (int)from->hardmin) {
			return;
		}
	}

	link = from->link;

	/* are there more pointers allowed? */
	if (link->ppoin) {
		oldppoin = *(link->ppoin);

		(*(link->totlink))++;
		*(link->ppoin) = MEM_callocN(*(link->totlink) * sizeof(void *), "new link");

		for (a = 0; a < (*(link->totlink)) - 1; a++) {
			(*(link->ppoin))[a] = oldppoin[a];
		}
		(*(link->ppoin))[a] = to->poin;

		if (oldppoin) MEM_freeN(oldppoin);
	}
	else {
		*(link->poin) = to->poin;
	}

}


static void ui_apply_but_LINK(bContext *C, uiBut *but, uiHandleButtonData *data)
{
	ARegion *ar = CTX_wm_region(C);
	uiBut *bt;

	for (bt = but->block->buttons.first; bt; bt = bt->next) {
		if (ui_but_contains_point_px(ar, bt, but->linkto[0] + ar->winrct.xmin, but->linkto[1] + ar->winrct.ymin) )
			break;
	}
	if (bt && bt != but) {
		if (!ELEM(bt->type, UI_BTYPE_LINK, UI_BTYPE_INLINK) || !ELEM(but->type, UI_BTYPE_LINK, UI_BTYPE_INLINK))
			return;

		if (but->type == UI_BTYPE_LINK) ui_but_link_add(C, but, bt);
		else ui_but_link_add(C, bt, but);

		ui_apply_but_func(C, but);
		data->retval = but->retval;
	}
	data->applied = true;
}

>>>>>>> d886e322
static void ui_apply_but_IMAGE(bContext *C, uiBut *but, uiHandleButtonData *data)
{
	ui_apply_but_func(C, but);
	data->retval = but->retval;
	data->applied = true;
}

static void ui_apply_but_HISTOGRAM(bContext *C, uiBut *but, uiHandleButtonData *data)
{
	ui_apply_but_func(C, but);
	data->retval = but->retval;
	data->applied = true;
}

static void ui_apply_but_WAVEFORM(bContext *C, uiBut *but, uiHandleButtonData *data)
{
	ui_apply_but_func(C, but);
	data->retval = but->retval;
	data->applied = true;
}

static void ui_apply_but_TRACKPREVIEW(bContext *C, uiBut *but, uiHandleButtonData *data)
{
	ui_apply_but_func(C, but);
	data->retval = but->retval;
	data->applied = true;
}


static void ui_apply_but(bContext *C, uiBlock *block, uiBut *but, uiHandleButtonData *data, const bool interactive)
{
	char *editstr;
	double *editval;
	float *editvec;
	ColorBand *editcoba;
	CurveMapping *editcumap;

	data->retval = 0;

	/* if we cancel and have not applied yet, there is nothing to do,
	 * otherwise we have to restore the original value again */
	if (data->cancel) {
		if (!data->applied)
			return;

		if (data->str) MEM_freeN(data->str);
		data->str = data->origstr;
		data->origstr = NULL;
		data->value = data->origvalue;
		copy_v3_v3(data->vec, data->origvec);
		/* postpone clearing origdata */
	}
	else {
		/* we avoid applying interactive edits a second time
		 * at the end with the appliedinteractive flag */
		if (interactive) {
			data->applied_interactive = true;
		}
		else if (data->applied_interactive) {
			return;
		}

#ifdef USE_ALLSELECT
#  ifdef USE_DRAG_MULTINUM
		if (but->flag & UI_BUT_DRAG_MULTI) {
			/* pass */
		}
		else
#  endif
		if (data->select_others.elems_len == 0) {
			wmWindow *win = CTX_wm_window(C);
			/* may have been enabled before activating */
			if (data->select_others.is_enabled || IS_ALLSELECT_EVENT(win->eventstate)) {
				ui_selectcontext_begin(C, but, &data->select_others);
				data->select_others.is_enabled = true;
			}
		}
		if (data->select_others.elems_len == 0) {
			/* dont check again */
			data->select_others.elems_len = -1;
		}
#endif
	}

	/* ensures we are writing actual values */
	editstr = but->editstr;
	editval = but->editval;
	editvec = but->editvec;
	editcoba = but->editcoba;
	editcumap = but->editcumap;
	but->editstr = NULL;
	but->editval = NULL;
	but->editvec = NULL;
	but->editcoba = NULL;
	but->editcumap = NULL;

	/* handle different types */
	switch (but->type) {
		case UI_BTYPE_BUT:
			ui_apply_but_BUT(C, but, data);
			break;
		case UI_BTYPE_TEXT:
		case UI_BTYPE_SEARCH_MENU:
			ui_apply_but_TEX(C, but, data);
			break;
		case UI_BTYPE_BUT_TOGGLE:
		case UI_BTYPE_TOGGLE:
		case UI_BTYPE_TOGGLE_N:
		case UI_BTYPE_ICON_TOGGLE:
		case UI_BTYPE_ICON_TOGGLE_N:
		case UI_BTYPE_CHECKBOX:
		case UI_BTYPE_CHECKBOX_N:
			ui_apply_but_TOG(C, but, data);
			break;
		case UI_BTYPE_ROW:
		case UI_BTYPE_LISTROW:
			ui_apply_but_ROW(C, block, but, data);
			break;
		case UI_BTYPE_TAB:
			ui_apply_but_TAB(C, but, data);
			break;
		case UI_BTYPE_SCROLL:
		case UI_BTYPE_GRIP:
		case UI_BTYPE_NUM:
		case UI_BTYPE_NUM_SLIDER:
			ui_apply_but_NUM(C, but, data);
			break;
		case UI_BTYPE_MENU:
		case UI_BTYPE_BLOCK:
		case UI_BTYPE_PULLDOWN:
			ui_apply_but_BLOCK(C, but, data);
			break;
		case UI_BTYPE_COLOR:
			if (data->cancel)
				ui_apply_but_VEC(C, but, data);
			else
				ui_apply_but_BLOCK(C, but, data);
			break;
		case UI_BTYPE_BUT_MENU:
			ui_apply_but_BUTM(C, but, data);
			break;
		case UI_BTYPE_UNITVEC:
		case UI_BTYPE_HSVCUBE:
		case UI_BTYPE_HSVCIRCLE:
			ui_apply_but_VEC(C, but, data);
			break;
		case UI_BTYPE_COLORBAND:
			ui_apply_but_COLORBAND(C, but, data);
			break;
		case UI_BTYPE_CURVE:
			ui_apply_but_CURVE(C, but, data);
			break;
		case UI_BTYPE_KEY_EVENT:
		case UI_BTYPE_HOTKEY_EVENT:
			ui_apply_but_BUT(C, but, data);
			break;
		case UI_BTYPE_IMAGE:
			ui_apply_but_IMAGE(C, but, data);
			break;
		case UI_BTYPE_HISTOGRAM:
			ui_apply_but_HISTOGRAM(C, but, data);
			break;
		case UI_BTYPE_WAVEFORM:
			ui_apply_but_WAVEFORM(C, but, data);
			break;
		case UI_BTYPE_TRACK_PREVIEW:
			ui_apply_but_TRACKPREVIEW(C, but, data);
			break;
		default:
			break;
	}

#ifdef USE_DRAG_MULTINUM
	if (data->multi_data.has_mbuts) {
		if ((data->multi_data.init == BUTTON_MULTI_INIT_ENABLE) &&
		    (data->multi_data.skip == false))
		{
			if (data->cancel) {
				ui_multibut_restore(C, data, block);
			}
			else {
				ui_multibut_states_apply(C, data, block);
			}
		}
	}
#endif

#ifdef USE_ALLSELECT
	ui_selectcontext_apply(C, but, &data->select_others, data->value, data->origvalue);
#endif

	if (data->cancel) {
		data->origvalue = 0.0;
		zero_v3(data->origvec);
	}

	but->editstr = editstr;
	but->editval = editval;
	but->editvec = editvec;
	but->editcoba = editcoba;
	but->editcumap = editcumap;
}

/* ******************* drop event ********************  */

/* only call if event type is EVT_DROP */
static void ui_but_drop(bContext *C, const wmEvent *event, uiBut *but, uiHandleButtonData *data)
{
	wmDrag *wmd;
	ListBase *drags = event->customdata; /* drop event type has listbase customdata by default */

	for (wmd = drags->first; wmd; wmd = wmd->next) {
		if (wmd->type == WM_DRAG_ID) {
			/* align these types with UI_but_active_drop_name */
			if (ELEM(but->type, UI_BTYPE_TEXT, UI_BTYPE_SEARCH_MENU)) {
				ID *id = (ID *)wmd->poin;

				button_activate_state(C, but, BUTTON_STATE_TEXT_EDITING);

				ui_textedit_string_set(but, data, id->name + 2);

				if (ELEM(but->type, UI_BTYPE_SEARCH_MENU)) {
					but->changed = true;
					ui_searchbox_update(C, data->searchbox, but, true);
				}

				button_activate_state(C, but, BUTTON_STATE_EXIT);
			}
		}
	}

}

/* ******************* copy and paste ********************  */

/* c = copy, v = paste */
static void ui_but_copy_paste(bContext *C, uiBut *but, uiHandleButtonData *data, const char mode, const bool copy_array)
{
	int buf_paste_len = 0;
	const char *buf_paste = "";
	bool buf_paste_alloc = false;
	bool show_report = false;  /* use to display errors parsing paste input */

	BLI_assert((but->flag & UI_BUT_DISABLED) == 0); /* caller should check */

	if (mode == 'c') {
		/* disallow copying from any passwords */
		if (but->rnaprop && (RNA_property_subtype(but->rnaprop) == PROP_PASSWORD)) {
			return;
		}
	}

	if (mode == 'v') {
		/* extract first line from clipboard in case of multi-line copies */
		const char *buf_paste_test;

		buf_paste_test = WM_clipboard_text_get_firstline(false, &buf_paste_len);
		if (buf_paste_test) {
			buf_paste = buf_paste_test;
			buf_paste_alloc = true;
		}
	}

	/* No return from here down */


	/* numeric value */
	if (ELEM(but->type, UI_BTYPE_NUM, UI_BTYPE_NUM_SLIDER)) {

		if (but->poin == NULL && but->rnapoin.data == NULL) {
			/* pass */
		}
		else if (copy_array && but->rnapoin.data && but->rnaprop &&
		         ELEM(RNA_property_subtype(but->rnaprop), PROP_COLOR, PROP_TRANSLATION, PROP_DIRECTION,
		              PROP_VELOCITY, PROP_ACCELERATION, PROP_MATRIX, PROP_EULER, PROP_QUATERNION, PROP_AXISANGLE,
		              PROP_XYZ, PROP_XYZ_LENGTH, PROP_COLOR_GAMMA, PROP_COORDS))
		{
			float values[4];
			int array_length = RNA_property_array_length(&but->rnapoin, but->rnaprop);

			if (mode == 'c') {
				char buf_copy[UI_MAX_DRAW_STR];

				if (array_length == 4) {
					values[3] = RNA_property_float_get_index(&but->rnapoin, but->rnaprop, 3);
				}
				else {
					values[3] = 0.0f;
				}
				ui_but_v3_get(but, values);

				BLI_snprintf(buf_copy, sizeof(buf_copy), "[%f, %f, %f, %f]", values[0], values[1], values[2], values[3]);
				WM_clipboard_text_set(buf_copy, 0);
			}
			else {
				if (sscanf(buf_paste, "[%f, %f, %f, %f]", &values[0], &values[1], &values[2], &values[3]) >= array_length) {
					button_activate_state(C, but, BUTTON_STATE_NUM_EDITING);

					ui_but_v3_set(but, values);
					if (but->rnaprop && array_length == 4) {
						RNA_property_float_set_index(&but->rnapoin, but->rnaprop, 3, values[3]);
					}
					data->value = values[but->rnaindex];

					button_activate_state(C, but, BUTTON_STATE_EXIT);
				}
				else {
					WM_report(RPT_ERROR, "Paste expected 4 numbers, formatted: '[n, n, n, n]'");
					show_report = true;
				}
			}
		}
		else if (mode == 'c') {
			/* Get many decimal places, then strip trailing zeros.
			 * note: too high values start to give strange results */
			char buf_copy[UI_MAX_DRAW_STR];
			ui_but_string_get_ex(but, buf_copy, sizeof(buf_copy), UI_PRECISION_FLOAT_MAX, false, NULL);
			BLI_str_rstrip_float_zero(buf_copy, '\0');

			WM_clipboard_text_set(buf_copy, 0);
		}
		else {
			double val;

			if (ui_but_string_set_eval_num(C, but, buf_paste, &val)) {
				button_activate_state(C, but, BUTTON_STATE_NUM_EDITING);
				data->value = val;
				ui_but_string_set(C, but, buf_paste);
				button_activate_state(C, but, BUTTON_STATE_EXIT);
			}
			else {
				/* evaluating will report errors */
				show_report = true;
			}
		}
	}

	/* NORMAL button */
	else if (but->type == UI_BTYPE_UNITVEC) {
		float xyz[3];

		if (but->poin == NULL && but->rnapoin.data == NULL) {
			/* pass */
		}
		else if (mode == 'c') {
			char buf_copy[UI_MAX_DRAW_STR];
			ui_but_v3_get(but, xyz);
			BLI_snprintf(buf_copy, sizeof(buf_copy), "[%f, %f, %f]", xyz[0], xyz[1], xyz[2]);
			WM_clipboard_text_set(buf_copy, 0);
		}
		else {
			if (sscanf(buf_paste, "[%f, %f, %f]", &xyz[0], &xyz[1], &xyz[2]) == 3) {
				if (normalize_v3(xyz) == 0.0f) {
					/* better set Z up then have a zero vector */
					xyz[2] = 1.0;
				}
				button_activate_state(C, but, BUTTON_STATE_NUM_EDITING);
				ui_but_v3_set(but, xyz);
				button_activate_state(C, but, BUTTON_STATE_EXIT);
			}
			else {
				WM_report(RPT_ERROR, "Paste expected 3 numbers, formatted: '[n, n, n]'");
				show_report = true;
			}
		}
	}


	/* RGB triple */
	else if (but->type == UI_BTYPE_COLOR) {
		float rgba[4];

		if (but->poin == NULL && but->rnapoin.data == NULL) {
			/* pass */
		}
		else if (mode == 'c') {
			char buf_copy[UI_MAX_DRAW_STR];

			if (but->rnaprop && RNA_property_array_length(&but->rnapoin, but->rnaprop) == 4)
				rgba[3] = RNA_property_float_get_index(&but->rnapoin, but->rnaprop, 3);
			else
				rgba[3] = 1.0f;

			ui_but_v3_get(but, rgba);
			/* convert to linear color to do compatible copy between gamma and non-gamma */
			if (but->rnaprop && RNA_property_subtype(but->rnaprop) == PROP_COLOR_GAMMA)
				srgb_to_linearrgb_v3_v3(rgba, rgba);

			BLI_snprintf(buf_copy, sizeof(buf_copy), "[%f, %f, %f, %f]", rgba[0], rgba[1], rgba[2], rgba[3]);
			WM_clipboard_text_set(buf_copy, 0);

		}
		else {
			if (sscanf(buf_paste, "[%f, %f, %f, %f]", &rgba[0], &rgba[1], &rgba[2], &rgba[3]) == 4) {
				/* assume linear colors in buffer */
				if (but->rnaprop && RNA_property_subtype(but->rnaprop) == PROP_COLOR_GAMMA)
					linearrgb_to_srgb_v3_v3(rgba, rgba);

				button_activate_state(C, but, BUTTON_STATE_NUM_EDITING);
				ui_but_v3_set(but, rgba);
				if (but->rnaprop && RNA_property_array_length(&but->rnapoin, but->rnaprop) == 4)
					RNA_property_float_set_index(&but->rnapoin, but->rnaprop, 3, rgba[3]);

				button_activate_state(C, but, BUTTON_STATE_EXIT);
			}
			else {
				WM_report(RPT_ERROR, "Paste expected 4 numbers, formatted: '[n, n, n, n]'");
				show_report = true;
			}
		}
	}

	/* text/string and ID data */
	else if (ELEM(but->type, UI_BTYPE_TEXT, UI_BTYPE_SEARCH_MENU)) {
		uiHandleButtonData *active_data = but->active;

		if (but->poin == NULL && but->rnapoin.data == NULL) {
			/* pass */
		}
		else if (mode == 'c') {
			button_activate_state(C, but, BUTTON_STATE_TEXT_EDITING);
			WM_clipboard_text_set(active_data->str, 0);
			active_data->cancel = true;
			button_activate_state(C, but, BUTTON_STATE_EXIT);
		}
		else {
			button_activate_state(C, but, BUTTON_STATE_TEXT_EDITING);

			ui_textedit_string_set(but, active_data, buf_paste);

			if (but->type == UI_BTYPE_SEARCH_MENU) {
				/* else uiSearchboxData.active member is not updated [#26856] */
				but->changed = true;
				ui_searchbox_update(C, data->searchbox, but, true);
			}
			button_activate_state(C, but, BUTTON_STATE_EXIT);
		}
	}
	/* colorband (not supported by system clipboard) */
	else if (but->type == UI_BTYPE_COLORBAND) {
		if (mode == 'c') {
			if (but->poin != NULL) {
				memcpy(&but_copypaste_coba, but->poin, sizeof(ColorBand));
			}
		}
		else {
			if (but_copypaste_coba.tot != 0) {
				if (!but->poin)
					but->poin = MEM_callocN(sizeof(ColorBand), "colorband");

				button_activate_state(C, but, BUTTON_STATE_NUM_EDITING);
				memcpy(data->coba, &but_copypaste_coba, sizeof(ColorBand));
				button_activate_state(C, but, BUTTON_STATE_EXIT);
			}
		}
	}
	else if (but->type == UI_BTYPE_CURVE) {
		if (mode == 'c') {
			if (but->poin != NULL) {
				but_copypaste_curve_alive = true;
				curvemapping_free_data(&but_copypaste_curve);
				curvemapping_copy_data(&but_copypaste_curve, (CurveMapping *) but->poin);
			}
		}
		else {
			if (but_copypaste_curve_alive) {
				if (!but->poin)
					but->poin = MEM_callocN(sizeof(CurveMapping), "curvemapping");

				button_activate_state(C, but, BUTTON_STATE_NUM_EDITING);
				curvemapping_free_data((CurveMapping *) but->poin);
				curvemapping_copy_data((CurveMapping *) but->poin, &but_copypaste_curve);
				button_activate_state(C, but, BUTTON_STATE_EXIT);
			}
		}
	}
	/* operator button (any type) */
	else if (but->optype) {
		if (mode == 'c') {
			PointerRNA *opptr;
			char *str;
			opptr = UI_but_operator_ptr_get(but); /* allocated when needed, the button owns it */

			str = WM_operator_pystring_ex(C, NULL, false, true, but->optype, opptr);

			WM_clipboard_text_set(str, 0);

			MEM_freeN(str);
		}
	}
	/* menu (any type) */
	else if (ELEM(but->type, UI_BTYPE_MENU, UI_BTYPE_PULLDOWN)) {
		MenuType *mt = UI_but_menutype_get(but);
		if (mt) {
			char str[32 + sizeof(mt->idname)];
			BLI_snprintf(str, sizeof(str), "bpy.ops.wm.call_menu(name=\"%s\")", mt->idname);
			WM_clipboard_text_set(str, 0);
		}
	}

	if (buf_paste_alloc) {
		MEM_freeN((void *)buf_paste);
	}

	if (show_report) {
		WM_report_banner_show();
	}
}

/**
 * Password Text
 * =============
 *
 * Functions to convert password strings that should not be displayed
 * to asterisk representation (e.g. 'mysecretpasswd' -> '*************')
 *
 * It converts every UTF-8 character to an asterisk, and also remaps
 * the cursor position and selection start/end.
 *
 * \note: remaping is used, because password could contain UTF-8 characters.
 *
 */

static int ui_text_position_from_hidden(uiBut *but, int pos)
{
	const char *strpos, *butstr;
	int i;

	butstr = (but->editstr) ? but->editstr : but->drawstr;

	for (i = 0, strpos = butstr; i < pos; i++)
		strpos = BLI_str_find_next_char_utf8(strpos, NULL);

	return (strpos - butstr);
}

static int ui_text_position_to_hidden(uiBut *but, int pos)
{
	const char *butstr = (but->editstr) ? but->editstr : but->drawstr;
	return BLI_strnlen_utf8(butstr, pos);
}

void ui_but_text_password_hide(char password_str[UI_MAX_PASSWORD_STR], uiBut *but, const bool restore)
{
	char *butstr;

	if (!(but->rnaprop && RNA_property_subtype(but->rnaprop) == PROP_PASSWORD))
		return;

	butstr = (but->editstr) ? but->editstr : but->drawstr;

	if (restore) {
		/* restore original string */
		BLI_strncpy(butstr, password_str, UI_MAX_PASSWORD_STR);

		/* remap cursor positions */
		if (but->pos >= 0) {
			but->pos = ui_text_position_from_hidden(but, but->pos);
			but->selsta = ui_text_position_from_hidden(but, but->selsta);
			but->selend = ui_text_position_from_hidden(but, but->selend);
		}
	}
	else {
		/* convert text to hidden text using asterisks (e.g. pass -> ****) */
		const size_t len = BLI_strlen_utf8(butstr);

		/* remap cursor positions */
		if (but->pos >= 0) {
			but->pos = ui_text_position_to_hidden(but, but->pos);
			but->selsta = ui_text_position_to_hidden(but, but->selsta);
			but->selend = ui_text_position_to_hidden(but, but->selend);
		}

		/* save original string */
		BLI_strncpy(password_str, butstr, UI_MAX_PASSWORD_STR);
		memset(butstr, '*', len);
		butstr[len] = '\0';
	}
}

static void ui_but_text_clear(bContext *C, uiBut *but, uiHandleButtonData *data)
{
	/* most likely NULL, but let's check, and give it temp zero string */
	if (!data->str) {
		data->str = MEM_callocN(1, "temp str");
	}
	data->str[0] = 0;

	ui_apply_but_TEX(C, but, data);
	button_activate_state(C, but, BUTTON_STATE_EXIT);
}


/* ************* in-button text selection/editing ************* */

static void ui_textedit_string_ensure_max_length(uiBut *but, uiHandleButtonData *data, int maxlen)
{
	BLI_assert(data->is_str_dynamic);
	BLI_assert(data->str == but->editstr);

	if (maxlen > data->maxlen) {
		data->str = but->editstr = MEM_reallocN(data->str, sizeof(char) * maxlen);
		data->maxlen = maxlen;
	}
}

static void ui_textedit_string_set(uiBut *but, uiHandleButtonData *data, const char *str)
{
	if (data->is_str_dynamic) {
		ui_textedit_string_ensure_max_length(but, data, strlen(str) + 1);
	}

	if (ui_but_is_utf8(but)) {
		BLI_strncpy_utf8(data->str, str, data->maxlen);
	}
	else {
		BLI_strncpy(data->str, str, data->maxlen);
	}
}


static bool ui_textedit_delete_selection(uiBut *but, uiHandleButtonData *data)
{
	char *str = data->str;
	const int len = strlen(str);
	bool changed = false;
	if (but->selsta != but->selend && len) {
		memmove(str + but->selsta, str + but->selend, (len - but->selend) + 1);
		changed = true;
	}

	but->pos = but->selend = but->selsta;
	return changed;
}

/**
 * \param x  Screen space cursor location - #wmEvent.x
 *
 * \note ``but->block->aspect`` is used here, so drawing button style is getting scaled too.
 */
static void ui_textedit_set_cursor_pos(uiBut *but, uiHandleButtonData *data, const float x)
{
	uiStyle *style = UI_style_get();  // XXX pass on as arg
	uiFontStyle *fstyle = &style->widget;
	const float aspect = but->block->aspect;
	const short fstyle_points_prev = fstyle->points;

	float startx = but->rect.xmin;
	float starty_dummy = 0.0f;
	char password_str[UI_MAX_PASSWORD_STR];
	/* treat 'str_last' as null terminator for str, no need to modify in-place */
	const char *str = but->editstr, *str_last;

	ui_block_to_window_fl(data->region, but->block, &startx, &starty_dummy);

	ui_fontscale(&fstyle->points, aspect);

	UI_fontstyle_set(fstyle);

	if (fstyle->kerning == 1) /* for BLF_width */
		BLF_enable(fstyle->uifont_id, BLF_KERNING_DEFAULT);

	ui_but_text_password_hide(password_str, but, false);

	if (ELEM(but->type, UI_BTYPE_TEXT, UI_BTYPE_SEARCH_MENU)) {
		if (but->flag & UI_HAS_ICON) {
			startx += UI_DPI_ICON_SIZE / aspect;
		}
	}
	/* but this extra .05 makes clicks inbetween characters feel nicer */
	startx += ((UI_TEXT_MARGIN_X + 0.05f) * U.widget_unit) / aspect;

	/* mouse dragged outside the widget to the left */
	if (x < startx) {
		int i = but->ofs;

		str_last = &str[but->ofs];

		while (i > 0) {
			if (BLI_str_cursor_step_prev_utf8(str, but->ofs, &i)) {
				/* 0.25 == scale factor for less sensitivity */
				if (BLF_width(fstyle->uifont_id, str + i, (str_last - str) - i) > (startx - x) * 0.25f) {
					break;
				}
			}
			else {
				break; /* unlikely but possible */
			}
		}
		but->ofs = i;
		but->pos = but->ofs;
	}
	/* mouse inside the widget, mouse coords mapped in widget space */
	else {  /* (x >= startx) */
		int pos_i;

		/* keep track of previous distance from the cursor to the char */
		float cdist, cdist_prev = 0.0f;
		short pos_prev;

		str_last = &str[strlen(str)];

		but->pos = pos_prev = ((str_last - str) - but->ofs);

		while (true) {
			cdist = startx + BLF_width(fstyle->uifont_id, str + but->ofs, (str_last - str) - but->ofs);

			/* check if position is found */
			if (cdist < x) {
				/* check is previous location was in fact closer */
				if ((x - cdist) > (cdist_prev - x)) {
					but->pos = pos_prev;
				}
				break;
			}
			cdist_prev = cdist;
			pos_prev   = but->pos;
			/* done with tricky distance checks */

			pos_i = but->pos;
			if (but->pos <= 0) break;
			if (BLI_str_cursor_step_prev_utf8(str, but->ofs, &pos_i)) {
				but->pos = pos_i;
				str_last = &str[but->pos + but->ofs];
			}
			else {
				break; /* unlikely but possible */
			}
		}
		but->pos += but->ofs;
		if (but->pos < 0) but->pos = 0;
	}

	if (fstyle->kerning == 1)
		BLF_disable(fstyle->uifont_id, BLF_KERNING_DEFAULT);

	ui_but_text_password_hide(password_str, but, true);

	fstyle->points = fstyle_points_prev;
}

static void ui_textedit_set_cursor_select(uiBut *but, uiHandleButtonData *data, const float x)
{
	if      (x > data->selstartx) data->selextend = EXTEND_RIGHT;
	else if (x < data->selstartx) data->selextend = EXTEND_LEFT;

	ui_textedit_set_cursor_pos(but, data, x);

	if      (data->selextend == EXTEND_RIGHT) but->selend = but->pos;
	else if (data->selextend == EXTEND_LEFT)  but->selsta = but->pos;

	ui_but_update(but);
}

/**
 * This is used for both utf8 and ascii
 *
 * For unicode buttons, \a buf is treated as unicode.
 */
static bool ui_textedit_insert_buf(
        uiBut *but, uiHandleButtonData *data,
        const char *buf, int buf_len)
{
	int len = strlen(data->str);
	int len_new = len - (but->selend - but->selsta) + 1;
	bool changed = false;

	if (data->is_str_dynamic) {
		ui_textedit_string_ensure_max_length(but, data, len_new + buf_len);
	}

	if (len_new <= data->maxlen) {
		char *str = data->str;
		size_t step = buf_len;

		/* type over the current selection */
		if ((but->selend - but->selsta) > 0) {
			changed = ui_textedit_delete_selection(but, data);
			len = strlen(str);
		}

		if ((len + step >= data->maxlen) && (data->maxlen - (len + 1) > 0)) {
			if (ui_but_is_utf8(but)) {
				/* shorten 'step' to a utf8 algined size that fits  */
				BLI_strnlen_utf8_ex(buf, data->maxlen - (len + 1), &step);
			}
			else {
				step = data->maxlen - (len + 1);
			}
		}

		if (step && (len + step < data->maxlen)) {
			memmove(&str[but->pos + step], &str[but->pos], (len + 1) - but->pos);
			memcpy(&str[but->pos], buf, step * sizeof(char));
			but->pos += step;
			changed = true;
		}
	}

	return changed;
}

static bool ui_textedit_insert_ascii(uiBut *but, uiHandleButtonData *data, char ascii)
{
	char buf[2] = {ascii, '\0'};

	if (ui_but_is_utf8(but) && (BLI_str_utf8_size(buf) == -1)) {
		printf("%s: entering invalid ascii char into an ascii key (%d)\n",
		       __func__, (int)(unsigned char)ascii);

		return false;
	}

	/* in some cases we want to allow invalid utf8 chars */
	return ui_textedit_insert_buf(but, data, buf, 1);
}

static void ui_textedit_move(
        uiBut *but, uiHandleButtonData *data, eStrCursorJumpDirection direction,
        const bool select, eStrCursorJumpType jump)
{
	const char *str = data->str;
	const int len = strlen(str);
	const int pos_prev = but->pos;
	const bool has_sel = (but->selend - but->selsta) > 0;

	ui_but_update(but);

	/* special case, quit selection and set cursor */
	if (has_sel && !select) {
		if (jump == STRCUR_JUMP_ALL) {
			but->selsta = but->selend = but->pos = direction ? len : 0;
		}
		else {
			if (direction) {
				but->selsta = but->pos = but->selend;
			}
			else {
				but->pos = but->selend = but->selsta;
			}
		}
		data->selextend = EXTEND_NONE;
	}
	else {
		int pos_i = but->pos;
		BLI_str_cursor_step_utf8(str, len, &pos_i, direction, jump, true);
		but->pos = pos_i;

		if (select) {
			/* existing selection */
			if (has_sel) {

				if (data->selextend == EXTEND_NONE) {
					data->selextend = EXTEND_RIGHT;
				}

				if (direction) {
					if (data->selextend == EXTEND_RIGHT) {
						but->selend = but->pos;
					}
					else {
						but->selsta = but->pos;
					}
				}
				else {
					if (data->selextend == EXTEND_LEFT) {
						but->selsta = but->pos;
					}
					else {
						but->selend = but->pos;
					}
				}

				if (but->selend < but->selsta) {
					SWAP(short, but->selsta, but->selend);
					data->selextend = (data->selextend == EXTEND_RIGHT) ? EXTEND_LEFT : EXTEND_RIGHT;
				}

			} /* new selection */
			else {
				if (direction) {
					data->selextend = EXTEND_RIGHT;
					but->selend = but->pos;
					but->selsta = pos_prev;
				}
				else {
					data->selextend = EXTEND_LEFT;
					but->selend = pos_prev;
					but->selsta = but->pos;
				}
			}
		}
	}
}

static bool ui_textedit_delete(uiBut *but, uiHandleButtonData *data, int direction, eStrCursorJumpType jump)
{
	char *str = data->str;
	const int len = strlen(str);

	bool changed = false;

	if (jump == STRCUR_JUMP_ALL) {
		if (len) changed = true;
		str[0] = '\0';
		but->pos = 0;
	}
	else if (direction) { /* delete */
		if ((but->selend - but->selsta) > 0) {
			changed = ui_textedit_delete_selection(but, data);
		}
		else if (but->pos >= 0 && but->pos < len) {
			int pos = but->pos;
			int step;
			BLI_str_cursor_step_utf8(str, len, &pos, direction, jump, true);
			step = pos - but->pos;
			memmove(&str[but->pos], &str[but->pos + step], (len + 1) - (but->pos + step));
			changed = true;
		}
	}
	else { /* backspace */
		if (len != 0) {
			if ((but->selend - but->selsta) > 0) {
				changed = ui_textedit_delete_selection(but, data);
			}
			else if (but->pos > 0) {
				int pos = but->pos;
				int step;

				BLI_str_cursor_step_utf8(str, len, &pos, direction, jump, true);
				step = but->pos - pos;
				memmove(&str[but->pos - step], &str[but->pos], (len + 1) - but->pos);
				but->pos -= step;
				changed = true;
			}
		}
	}

	return changed;
}

static int ui_textedit_autocomplete(bContext *C, uiBut *but, uiHandleButtonData *data)
{
	char *str;
	int changed;

	str = data->str;

	if (data->searchbox)
		changed = ui_searchbox_autocomplete(C, data->searchbox, but, data->str);
	else
		changed = but->autocomplete_func(C, str, but->autofunc_arg);

	but->pos = strlen(str);
	but->selsta = but->selend = but->pos;

	return changed;
}

/* mode for ui_textedit_copypaste() */
enum {
	UI_TEXTEDIT_PASTE = 1,
	UI_TEXTEDIT_COPY,
	UI_TEXTEDIT_CUT
};

static bool ui_textedit_copypaste(uiBut *but, uiHandleButtonData *data, const int mode)
{
	char *pbuf;
	bool changed = false;
	int buf_len;

	/* paste */
	if (mode == UI_TEXTEDIT_PASTE) {
		/* extract the first line from the clipboard */
		pbuf = WM_clipboard_text_get_firstline(false, &buf_len);

		if (pbuf) {
			if (ui_but_is_utf8(but)) {
				buf_len -= BLI_utf8_invalid_strip(pbuf, (size_t)buf_len);
			}

			ui_textedit_insert_buf(but, data, pbuf, buf_len);

			changed = true;

			MEM_freeN(pbuf);
		}
	}
	/* cut & copy */
	else if (ELEM(mode, UI_TEXTEDIT_COPY, UI_TEXTEDIT_CUT)) {
		/* copy the contents to the copypaste buffer */
		int sellen = but->selend - but->selsta;
		char *buf = MEM_mallocN(sizeof(char) * (sellen + 1), "ui_textedit_copypaste");

		BLI_strncpy(buf, data->str + but->selsta, sellen + 1);
		WM_clipboard_text_set(buf, 0);
		MEM_freeN(buf);

		/* for cut only, delete the selection afterwards */
		if (mode == UI_TEXTEDIT_CUT) {
			if ((but->selend - but->selsta) > 0) {
				changed = ui_textedit_delete_selection(but, data);
			}
		}
	}

	return changed;
}

#ifdef WITH_INPUT_IME
/* enable ime, and set up uibut ime data */
static void ui_textedit_ime_begin(wmWindow *win, uiBut *UNUSED(but))
{
	/* XXX Is this really needed? */
	int x, y;

	BLI_assert(win->ime_data == NULL);

	/* enable IME and position to cursor, it's a trick */
	x = win->eventstate->x;
	/* flip y and move down a bit, prevent the IME panel cover the edit button */
	y = win->eventstate->y - 12;

	wm_window_IME_begin(win, x, y, 0, 0, true);
}

/* disable ime, and clear uibut ime data */
static void ui_textedit_ime_end(wmWindow *win, uiBut *UNUSED(but))
{
	wm_window_IME_end(win);
}

void ui_but_ime_reposition(uiBut *but, int x, int y, bool complete)
{
	BLI_assert(but->active);

	ui_region_to_window(but->active->region, &x, &y);
	wm_window_IME_begin(but->active->window, x, y - 4, 0, 0, complete);
}

wmIMEData *ui_but_ime_data_get(uiBut *but)
{
	if (but->active && but->active->window) {
		return but->active->window->ime_data;
	}
	else {
		return NULL;
	}
}
#endif  /* WITH_INPUT_IME */

static void ui_textedit_begin(bContext *C, uiBut *but, uiHandleButtonData *data)
{
	wmWindow *win = CTX_wm_window(C);
	int len;
	const bool is_num_but = ELEM(but->type, UI_BTYPE_NUM, UI_BTYPE_NUM_SLIDER);
	bool no_zero_strip = false;

	if (data->str) {
		MEM_freeN(data->str);
		data->str = NULL;
	}

#ifdef USE_DRAG_MULTINUM
	/* this can happen from multi-drag */
	if (data->applied_interactive) {
		/* remove any small changes so canceling edit doesn't restore invalid value: T40538 */
		data->cancel = true;
		ui_apply_but(C, but->block, but, data, true);
		data->cancel = false;

		data->applied_interactive = false;
	}
#endif

#ifdef USE_ALLSELECT
	if (is_num_but) {
		if (IS_ALLSELECT_EVENT(win->eventstate)) {
			data->select_others.is_enabled = true;
			data->select_others.is_copy = true;

		}
	}
#endif

	/* retrieve string */
	data->maxlen = ui_but_string_get_max_length(but);
	if (data->maxlen != 0) {
		data->str = MEM_callocN(sizeof(char) * data->maxlen, "textedit str");
		/* We do not want to truncate precision to default here, it's nice to show value,
		 * not to edit it - way too much precision is lost then. */
		ui_but_string_get_ex(but, data->str, data->maxlen, UI_PRECISION_FLOAT_MAX, true, &no_zero_strip);
	}
	else {
		data->is_str_dynamic = true;
		data->str = ui_but_string_get_dynamic(but, &data->maxlen);
	}

	if (ui_but_is_float(but) && !ui_but_is_unit(but) && !ui_but_anim_expression_get(but, NULL, 0) && !no_zero_strip) {
		BLI_str_rstrip_float_zero(data->str, '\0');
	}

	if (is_num_but) {
		BLI_assert(data->is_str_dynamic == false);
		ui_but_convert_to_unit_alt_name(but, data->str, data->maxlen);
	}

	/* won't change from now on */
	len = strlen(data->str);

	data->origstr = BLI_strdupn(data->str, len);
	data->selextend = EXTEND_NONE;
	data->selstartx = 0.0f;

	/* set cursor pos to the end of the text */
	but->editstr = data->str;
	but->pos = len;
	but->selsta = 0;
	but->selend = len;

	/* optional searchbox */
	if (but->type ==  UI_BTYPE_SEARCH_MENU) {
		data->searchbox = but->search_create_func(C, data->region, but);
		ui_searchbox_update(C, data->searchbox, but, true); /* true = reset */
	}

	/* reset alert flag (avoid confusion, will refresh on exit) */
	but->flag &= ~UI_BUT_REDALERT;

	ui_but_update(but);

	WM_cursor_modal_set(win, BC_TEXTEDITCURSOR);

#ifdef WITH_INPUT_IME
	if (is_num_but == false && BLT_lang_is_ime_supported()) {
		ui_textedit_ime_begin(win, but);
	}
#endif
}

static void ui_textedit_end(bContext *C, uiBut *but, uiHandleButtonData *data)
{
	wmWindow *win = CTX_wm_window(C);

	if (but) {
		if (ui_but_is_utf8(but)) {
			int strip = BLI_utf8_invalid_strip(but->editstr, strlen(but->editstr));
			/* not a file?, strip non utf-8 chars */
			if (strip) {
				/* wont happen often so isn't that annoying to keep it here for a while */
				printf("%s: invalid utf8 - stripped chars %d\n", __func__, strip);
			}
		}

		if (data->searchbox) {
			if (data->cancel == false) {
				if ((ui_searchbox_apply(but, data->searchbox) == false) &&
				    (ui_searchbox_find_index(data->searchbox, but->editstr) == -1))
				{
					data->cancel = true;

					/* ensure menu (popup) too is closed! */
					data->escapecancel = true;
				}
			}

			ui_searchbox_free(C, data->searchbox);
			data->searchbox = NULL;
			if (but->free_search_arg) {
				MEM_SAFE_FREE(but->search_arg);
			}
		}

		but->editstr = NULL;
		but->pos = -1;
	}

	WM_cursor_modal_restore(win);

#ifdef WITH_INPUT_IME
	if (win->ime_data) {
		ui_textedit_ime_end(win, but);
	}
#endif
}

static void ui_textedit_next_but(uiBlock *block, uiBut *actbut, uiHandleButtonData *data)
{
	uiBut *but;

	/* label and roundbox can overlap real buttons (backdrops...) */
	if (ELEM(actbut->type, UI_BTYPE_LABEL, UI_BTYPE_SEPR, UI_BTYPE_SEPR_LINE, UI_BTYPE_ROUNDBOX, UI_BTYPE_LISTBOX))
		return;

	for (but = actbut->next; but; but = but->next) {
		if (ui_but_is_editable_as_text(but)) {
			if (!(but->flag & UI_BUT_DISABLED)) {
				data->postbut = but;
				data->posttype = BUTTON_ACTIVATE_TEXT_EDITING;
				return;
			}
		}
	}
	for (but = block->buttons.first; but != actbut; but = but->next) {
		if (ui_but_is_editable_as_text(but)) {
			if (!(but->flag & UI_BUT_DISABLED)) {
				data->postbut = but;
				data->posttype = BUTTON_ACTIVATE_TEXT_EDITING;
				return;
			}
		}
	}
}

static void ui_textedit_prev_but(uiBlock *block, uiBut *actbut, uiHandleButtonData *data)
{
	uiBut *but;

	/* label and roundbox can overlap real buttons (backdrops...) */
	if (ELEM(actbut->type, UI_BTYPE_LABEL, UI_BTYPE_SEPR, UI_BTYPE_SEPR_LINE, UI_BTYPE_ROUNDBOX, UI_BTYPE_LISTBOX))
		return;

	for (but = actbut->prev; but; but = but->prev) {
		if (ui_but_is_editable_as_text(but)) {
			if (!(but->flag & UI_BUT_DISABLED)) {
				data->postbut = but;
				data->posttype = BUTTON_ACTIVATE_TEXT_EDITING;
				return;
			}
		}
	}
	for (but = block->buttons.last; but != actbut; but = but->prev) {
		if (ui_but_is_editable_as_text(but)) {
			if (!(but->flag & UI_BUT_DISABLED)) {
				data->postbut = but;
				data->posttype = BUTTON_ACTIVATE_TEXT_EDITING;
				return;
			}
		}
	}
}


static void ui_do_but_textedit(
        bContext *C, uiBlock *block, uiBut *but,
        uiHandleButtonData *data, const wmEvent *event)
{
	int retval = WM_UI_HANDLER_CONTINUE;
	bool changed = false, inbox = false, update = false;

#ifdef WITH_INPUT_IME
	wmWindow *win = CTX_wm_window(C);
	wmIMEData *ime_data = win->ime_data;
	bool is_ime_composing = ime_data && ime_data->is_ime_composing;
#else
	bool is_ime_composing = false;
#endif

	switch (event->type) {
		case MOUSEMOVE:
		case MOUSEPAN:
			if (data->searchbox) {
#ifdef USE_KEYNAV_LIMIT
				if ((event->type == MOUSEMOVE) && ui_mouse_motion_keynav_test(&data->searchbox_keynav_state, event)) {
					/* pass */
				}
				else {
					ui_searchbox_event(C, data->searchbox, but, event);
				}
#else
				ui_searchbox_event(C, data->searchbox, but, event);
#endif
			}

			break;
		case RIGHTMOUSE:
		case ESCKEY:
			if (event->val == KM_PRESS) {
#ifdef WITH_INPUT_IME
				/* skips button handling since it is not wanted */
				if (is_ime_composing) {
					break;
				}
#endif
				data->cancel = true;
				data->escapecancel = true;
				button_activate_state(C, but, BUTTON_STATE_EXIT);
				retval = WM_UI_HANDLER_BREAK;
			}
			break;
		case LEFTMOUSE:
		{
			bool had_selection = but->selsta != but->selend;

			/* exit on LMB only on RELEASE for searchbox, to mimic other popups, and allow multiple menu levels */
			if (data->searchbox)
				inbox = ui_searchbox_inside(data->searchbox, event->x, event->y);

			/* for double click: we do a press again for when you first click on button
			 * (selects all text, no cursor pos) */
			if (event->val == KM_PRESS || event->val == KM_DBL_CLICK) {
				float mx, my;

				mx = event->x;
				my = event->y;
				ui_window_to_block_fl(data->region, block, &mx, &my);

				if (ui_but_contains_pt(but, mx, my)) {
					ui_textedit_set_cursor_pos(but, data, event->x);
					but->selsta = but->selend = but->pos;
					data->selstartx = event->x;

					button_activate_state(C, but, BUTTON_STATE_TEXT_SELECTING);
					retval = WM_UI_HANDLER_BREAK;
				}
				else if (inbox == false) {
					/* if searchbox, click outside will cancel */
					if (data->searchbox)
						data->cancel = data->escapecancel = true;
					button_activate_state(C, but, BUTTON_STATE_EXIT);
					retval = WM_UI_HANDLER_BREAK;
				}
			}

			/* only select a word in button if there was no selection before */
			if (event->val == KM_DBL_CLICK && had_selection == false) {
				ui_textedit_move(but, data, STRCUR_DIR_PREV, false, STRCUR_JUMP_DELIM);
				ui_textedit_move(but, data, STRCUR_DIR_NEXT, true, STRCUR_JUMP_DELIM);
				retval = WM_UI_HANDLER_BREAK;
				changed = true;
			}
			else if (inbox) {
				/* if we allow activation on key press, it gives problems launching operators [#35713] */
				if (event->val == KM_RELEASE) {
					button_activate_state(C, but, BUTTON_STATE_EXIT);
					retval = WM_UI_HANDLER_BREAK;
				}
			}
			break;
		}
	}

	if (event->val == KM_PRESS && !is_ime_composing) {
		switch (event->type) {
			case VKEY:
			case XKEY:
			case CKEY:
				if (IS_EVENT_MOD(event, ctrl, oskey)) {
					if (event->type == VKEY)
						changed = ui_textedit_copypaste(but, data, UI_TEXTEDIT_PASTE);
					else if (event->type == CKEY)
						changed = ui_textedit_copypaste(but, data, UI_TEXTEDIT_COPY);
					else if (event->type == XKEY)
						changed = ui_textedit_copypaste(but, data, UI_TEXTEDIT_CUT);

					retval = WM_UI_HANDLER_BREAK;
				}
				break;
			case RIGHTARROWKEY:
				ui_textedit_move(but, data, STRCUR_DIR_NEXT,
				                 event->shift != 0, event->ctrl ? STRCUR_JUMP_DELIM : STRCUR_JUMP_NONE);
				retval = WM_UI_HANDLER_BREAK;
				break;
			case LEFTARROWKEY:
				ui_textedit_move(but, data, STRCUR_DIR_PREV,
				                 event->shift != 0, event->ctrl ? STRCUR_JUMP_DELIM : STRCUR_JUMP_NONE);
				retval = WM_UI_HANDLER_BREAK;
				break;
			case WHEELDOWNMOUSE:
			case DOWNARROWKEY:
				if (data->searchbox) {
#ifdef USE_KEYNAV_LIMIT
					ui_mouse_motion_keynav_init(&data->searchbox_keynav_state, event);
#endif
					ui_searchbox_event(C, data->searchbox, but, event);
					break;
				}
				if (event->type == WHEELDOWNMOUSE) {
					break;
				}
				ATTR_FALLTHROUGH;
			case ENDKEY:
				ui_textedit_move(but, data, STRCUR_DIR_NEXT,
				                 event->shift != 0, STRCUR_JUMP_ALL);
				retval = WM_UI_HANDLER_BREAK;
				break;
			case WHEELUPMOUSE:
			case UPARROWKEY:
				if (data->searchbox) {
#ifdef USE_KEYNAV_LIMIT
					ui_mouse_motion_keynav_init(&data->searchbox_keynav_state, event);
#endif
					ui_searchbox_event(C, data->searchbox, but, event);
					break;
				}
				if (event->type == WHEELUPMOUSE) {
					break;
				}
				ATTR_FALLTHROUGH;
			case HOMEKEY:
				ui_textedit_move(but, data, STRCUR_DIR_PREV,
				                 event->shift != 0, STRCUR_JUMP_ALL);
				retval = WM_UI_HANDLER_BREAK;
				break;
			case PADENTER:
			case RETKEY:
				button_activate_state(C, but, BUTTON_STATE_EXIT);
				retval = WM_UI_HANDLER_BREAK;
				break;
			case DELKEY:
				changed = ui_textedit_delete(but, data, 1,
				                             event->ctrl ? STRCUR_JUMP_DELIM : STRCUR_JUMP_NONE);
				retval = WM_UI_HANDLER_BREAK;
				break;

			case BACKSPACEKEY:
				changed = ui_textedit_delete(but, data, 0,
				                             event->ctrl ? STRCUR_JUMP_DELIM : STRCUR_JUMP_NONE);
				retval = WM_UI_HANDLER_BREAK;
				break;

			case AKEY:

				/* Ctrl + A: Select all */
#if defined(__APPLE__)
				/* OSX uses cmd-a systemwide, so add it */
				if ((event->oskey && !IS_EVENT_MOD(event, shift, alt, ctrl)) ||
				    (event->ctrl && !IS_EVENT_MOD(event, shift, alt, oskey)))
#else
				if (event->ctrl && !IS_EVENT_MOD(event, shift, alt, oskey))
#endif
				{
					ui_textedit_move(but, data, STRCUR_DIR_PREV,
					                 false, STRCUR_JUMP_ALL);
					ui_textedit_move(but, data, STRCUR_DIR_NEXT,
					                 true, STRCUR_JUMP_ALL);
					retval = WM_UI_HANDLER_BREAK;
				}
				break;

			case TABKEY:
				/* there is a key conflict here, we can't tab with autocomplete */
				if (but->autocomplete_func || data->searchbox) {
					int autocomplete = ui_textedit_autocomplete(C, but, data);
					changed = autocomplete != AUTOCOMPLETE_NO_MATCH;

					if (autocomplete == AUTOCOMPLETE_FULL_MATCH)
						button_activate_state(C, but, BUTTON_STATE_EXIT);
				}
				/* the hotkey here is not well defined, was G.qual so we check all */
				else if (IS_EVENT_MOD(event, shift, ctrl, alt, oskey)) {
					ui_textedit_prev_but(block, but, data);
					button_activate_state(C, but, BUTTON_STATE_EXIT);
				}
				else {
					ui_textedit_next_but(block, but, data);
					button_activate_state(C, but, BUTTON_STATE_EXIT);
				}
				retval = WM_UI_HANDLER_BREAK;
				break;
		}

		if ((event->ascii || event->utf8_buf[0]) &&
		    (retval == WM_UI_HANDLER_CONTINUE)
#ifdef WITH_INPUT_IME
		    &&
		    !is_ime_composing &&
		    (!WM_event_is_ime_switch(event) || !BLT_lang_is_ime_supported())
#endif
		    )
		{
			char ascii = event->ascii;
			const char *utf8_buf = event->utf8_buf;

			/* exception that's useful for number buttons, some keyboard
			 * numpads have a comma instead of a period */
			if (ELEM(but->type, UI_BTYPE_NUM, UI_BTYPE_NUM_SLIDER)) { /* could use data->min*/
				if (event->type == PADPERIOD && ascii == ',') {
					ascii = '.';
					utf8_buf = NULL; /* force ascii fallback */
				}
			}

			if (utf8_buf && utf8_buf[0]) {
				int utf8_buf_len = BLI_str_utf8_size(utf8_buf);
				/* keep this printf until utf8 is well tested */
				if (utf8_buf_len != 1) {
					printf("%s: utf8 char '%.*s'\n", __func__, utf8_buf_len, utf8_buf);
				}

				// strcpy(utf8_buf, "12345");
				changed = ui_textedit_insert_buf(but, data, event->utf8_buf, utf8_buf_len);
			}
			else {
				changed = ui_textedit_insert_ascii(but, data, ascii);
			}

			retval = WM_UI_HANDLER_BREAK;

		}
		/* textbutton with this flag: do live update (e.g. for search buttons) */
		if (but->flag & UI_BUT_TEXTEDIT_UPDATE) {
			update = true;
		}
	}

#ifdef WITH_INPUT_IME
	if (event->type == WM_IME_COMPOSITE_START || event->type == WM_IME_COMPOSITE_EVENT) {
		changed = true;

		if (event->type == WM_IME_COMPOSITE_START && but->selend > but->selsta) {
			ui_textedit_delete_selection(but, data);
		}
		if (event->type == WM_IME_COMPOSITE_EVENT && ime_data->result_len) {
			ui_textedit_insert_buf(
			        but, data,
			        ime_data->str_result,
			        ime_data->result_len);
		}
	}
	else if (event->type == WM_IME_COMPOSITE_END) {
		changed = true;
	}
#endif

	if (changed) {
		/* only do live update when but flag request it (UI_BUT_TEXTEDIT_UPDATE). */
		if (update && data->interactive) {
			ui_apply_but(C, block, but, data, true);
		}
		else {
			ui_but_update_edited(but);
		}
		but->changed = true;

		if (data->searchbox)
			ui_searchbox_update(C, data->searchbox, but, true);  /* true = reset */
	}

	if (changed || (retval == WM_UI_HANDLER_BREAK))
		ED_region_tag_redraw(data->region);
}

static void ui_do_but_textedit_select(
        bContext *C, uiBlock *block, uiBut *but,
        uiHandleButtonData *data, const wmEvent *event)
{
	int mx, my, retval = WM_UI_HANDLER_CONTINUE;

	switch (event->type) {
		case MOUSEMOVE:
		{
			mx = event->x;
			my = event->y;
			ui_window_to_block(data->region, block, &mx, &my);

			ui_textedit_set_cursor_select(but, data, event->x);
			retval = WM_UI_HANDLER_BREAK;
			break;
		}
		case LEFTMOUSE:
			if (event->val == KM_RELEASE)
				button_activate_state(C, but, BUTTON_STATE_TEXT_EDITING);
			retval = WM_UI_HANDLER_BREAK;
			break;
	}

	if (retval == WM_UI_HANDLER_BREAK) {
		ui_but_update(but);
		ED_region_tag_redraw(data->region);
	}
}

/* ************* number editing for various types ************* */

static void ui_numedit_begin(uiBut *but, uiHandleButtonData *data)
{
	if (but->type == UI_BTYPE_CURVE) {
		but->editcumap = (CurveMapping *)but->poin;
	}
	else if (but->type == UI_BTYPE_COLORBAND) {
		data->coba = (ColorBand *)but->poin;
		but->editcoba = data->coba;
	}
	else if (ELEM(but->type, UI_BTYPE_UNITVEC, UI_BTYPE_HSVCUBE, UI_BTYPE_HSVCIRCLE, UI_BTYPE_COLOR)) {
		ui_but_v3_get(but, data->origvec);
		copy_v3_v3(data->vec, data->origvec);
		but->editvec = data->vec;
	}
	else {
		float softrange, softmin, softmax;

		data->startvalue = ui_but_value_get(but);
		data->origvalue = data->startvalue;
		data->value = data->origvalue;
		but->editval = &data->value;

		softmin = but->softmin;
		softmax = but->softmax;
		softrange = softmax - softmin;

		data->dragfstart = (softrange == 0.0f) ? 0.0f : ((float)data->value - softmin) / softrange;
		data->dragf = data->dragfstart;
	}

	data->dragchange = false;
	data->draglock = true;
}

static void ui_numedit_end(uiBut *but, uiHandleButtonData *data)
{
	but->editval = NULL;
	but->editvec = NULL;
	but->editcoba = NULL;
	but->editcumap = NULL;

	data->dragstartx = 0;
	data->draglastx = 0;
	data->dragchange = false;
	data->dragcbd = NULL;
	data->dragsel = 0;
}

static void ui_numedit_apply(bContext *C, uiBlock *block, uiBut *but, uiHandleButtonData *data)
{
	if (data->interactive) {
		ui_apply_but(C, block, but, data, true);
	}
	else {
		ui_but_update(but);
	}

	ED_region_tag_redraw(data->region);
}

/* ****************** menu opening for various types **************** */

static void ui_block_open_begin(bContext *C, uiBut *but, uiHandleButtonData *data)
{
	uiBlockCreateFunc func = NULL;
	uiBlockHandleCreateFunc handlefunc = NULL;
	uiMenuCreateFunc menufunc = NULL;
	uiMenuCreateFunc popoverfunc = NULL;
	void *arg = NULL;

	switch (but->type) {
		case UI_BTYPE_BLOCK:
		case UI_BTYPE_PULLDOWN:
			if (but->menu_create_func) {
				menufunc = but->menu_create_func;
				arg = but->poin;
			}
			else {
				func = but->block_create_func;
				arg = but->poin ? but->poin : but->func_argN;
			}
			break;
		case UI_BTYPE_MENU:
			BLI_assert(but->menu_create_func);
			menufunc = but->menu_create_func;
			arg = but->poin;
			break;
		case UI_BTYPE_POPOVER:
			BLI_assert(but->menu_create_func);
			popoverfunc = but->menu_create_func;
			arg = but->poin;
			break;
		case UI_BTYPE_COLOR:
			ui_but_v3_get(but, data->origvec);
			copy_v3_v3(data->vec, data->origvec);
			but->editvec = data->vec;

			handlefunc = ui_block_func_COLOR;
			arg = but;
			break;

			/* quiet warnings for unhandled types */
		default:
			break;
	}

	if (func || handlefunc) {
		data->menu = ui_popup_block_create(C, data->region, but, func, handlefunc, arg);
		if (but->block->handle)
			data->menu->popup = but->block->handle->popup;
	}
	else if (menufunc) {
		data->menu = ui_popup_menu_create(C, data->region, but, menufunc, arg);
		if (but->block->handle)
			data->menu->popup = but->block->handle->popup;
	}
	else if (popoverfunc) {
		data->menu = ui_popover_panel_create(C, data->region, but, popoverfunc, arg);
		if (but->block->handle)
			data->menu->popup = but->block->handle->popup;
	}

#ifdef USE_ALLSELECT
	{
		wmWindow *win = CTX_wm_window(C);
		if (IS_ALLSELECT_EVENT(win->eventstate)) {
			data->select_others.is_enabled = true;
		}
	}
#endif

	/* this makes adjacent blocks auto open from now on */
	//if (but->block->auto_open == 0) but->block->auto_open = 1;
}

static void ui_block_open_end(bContext *C, uiBut *but, uiHandleButtonData *data)
{
	if (but) {
		but->editval = NULL;
		but->editvec = NULL;

		but->block->auto_open_last = PIL_check_seconds_timer();
	}

	if (data->menu) {
		ui_popup_block_free(C, data->menu);
		data->menu = NULL;
	}
}

int ui_but_menu_direction(uiBut *but)
{
	uiHandleButtonData *data = but->active;

	if (data && data->menu)
		return data->menu->direction;

	return 0;
}

/**
 * Hack for #uiList #UI_BTYPE_LISTROW buttons to "give" events to overlaying #UI_BTYPE_TEXT buttons
 * (Ctrl-Click rename feature & co).
 */
static uiBut *ui_but_list_row_text_activate(
        bContext *C, uiBut *but, uiHandleButtonData *data, const wmEvent *event,
        uiButtonActivateType activate_type)
{
	ARegion *ar = CTX_wm_region(C);
	uiBut *labelbut = ui_but_find_mouse_over_ex(ar, event->x, event->y, true);

	if (labelbut && labelbut->type == UI_BTYPE_TEXT && !(labelbut->flag & UI_BUT_DISABLED)) {
		/* exit listrow */
		data->cancel = true;
		button_activate_exit(C, but, data, false, false);

		/* Activate the text button. */
		button_activate_init(C, ar, labelbut, activate_type);

		return labelbut;
	}
	return NULL;
}

/* ***************** events for different button types *************** */

static int ui_do_but_BUT(
        bContext *C, uiBut *but,
        uiHandleButtonData *data, const wmEvent *event)
{
	if (data->state == BUTTON_STATE_HIGHLIGHT) {
		if (event->type == LEFTMOUSE && event->val == KM_PRESS) {
			button_activate_state(C, but, BUTTON_STATE_WAIT_RELEASE);
			return WM_UI_HANDLER_BREAK;
		}
		else if (event->type == LEFTMOUSE && but->block->handle) {
			/* regular buttons will be 'UI_SELECT', menu items 'UI_ACTIVE' */
			if (!(but->flag & (UI_SELECT | UI_ACTIVE)))
				data->cancel = true;
			button_activate_state(C, but, BUTTON_STATE_EXIT);
			return WM_UI_HANDLER_BREAK;
		}
		else if (ELEM(event->type, PADENTER, RETKEY) && event->val == KM_PRESS) {
			button_activate_state(C, but, BUTTON_STATE_WAIT_FLASH);
			return WM_UI_HANDLER_BREAK;
		}
	}
	else if (data->state == BUTTON_STATE_WAIT_RELEASE) {
		if (event->type == LEFTMOUSE && event->val != KM_PRESS) {
			if (!(but->flag & UI_SELECT))
				data->cancel = true;
			button_activate_state(C, but, BUTTON_STATE_EXIT);
			return WM_UI_HANDLER_BREAK;
		}
	}

	return WM_UI_HANDLER_CONTINUE;
}

static int ui_do_but_HOTKEYEVT(
        bContext *C, uiBut *but,
        uiHandleButtonData *data, const wmEvent *event)
{
	if (data->state == BUTTON_STATE_HIGHLIGHT) {
		if (ELEM(event->type, LEFTMOUSE, PADENTER, RETKEY) && event->val == KM_PRESS) {
			but->drawstr[0] = 0;
			but->modifier_key = 0;
			button_activate_state(C, but, BUTTON_STATE_WAIT_KEY_EVENT);
			return WM_UI_HANDLER_BREAK;
		}
	}
	else if (data->state == BUTTON_STATE_WAIT_KEY_EVENT) {
		if (ELEM(event->type, MOUSEMOVE, INBETWEEN_MOUSEMOVE)) {
			return WM_UI_HANDLER_CONTINUE;
		}

		if (event->type == LEFTMOUSE && event->val == KM_PRESS) {
			/* only cancel if click outside the button */
			if (ui_but_contains_point_px(but->active->region, but, event->x, event->y) == 0) {
				/* data->cancel doesnt work, this button opens immediate */
				if (but->flag & UI_BUT_IMMEDIATE)
					ui_but_value_set(but, 0);
				else
					data->cancel = true;
				button_activate_state(C, but, BUTTON_STATE_EXIT);
				return WM_UI_HANDLER_BREAK;
			}
		}

		/* always set */
		but->modifier_key = 0;
		if (event->shift) but->modifier_key |= KM_SHIFT;
		if (event->alt) but->modifier_key |= KM_ALT;
		if (event->ctrl) but->modifier_key |= KM_CTRL;
		if (event->oskey) but->modifier_key |= KM_OSKEY;

		ui_but_update(but);
		ED_region_tag_redraw(data->region);

		if (event->val == KM_PRESS) {
			if (ISHOTKEY(event->type)) {

				if (WM_key_event_string(event->type, false)[0])
					ui_but_value_set(but, event->type);
				else
					data->cancel = true;

				button_activate_state(C, but, BUTTON_STATE_EXIT);
				return WM_UI_HANDLER_BREAK;
			}
			else if (event->type == ESCKEY) {
				if (event->val == KM_PRESS) {
					data->cancel = true;
					data->escapecancel = true;
					button_activate_state(C, but, BUTTON_STATE_EXIT);
				}
			}

		}
	}

	return WM_UI_HANDLER_CONTINUE;
}

static int ui_do_but_KEYEVT(
        bContext *C, uiBut *but,
        uiHandleButtonData *data, const wmEvent *event)
{
	if (data->state == BUTTON_STATE_HIGHLIGHT) {
		if (ELEM(event->type, LEFTMOUSE, PADENTER, RETKEY) && event->val == KM_PRESS) {
			button_activate_state(C, but, BUTTON_STATE_WAIT_KEY_EVENT);
			return WM_UI_HANDLER_BREAK;
		}
	}
	else if (data->state == BUTTON_STATE_WAIT_KEY_EVENT) {
		if (ELEM(event->type, MOUSEMOVE, INBETWEEN_MOUSEMOVE)) {
			return WM_UI_HANDLER_CONTINUE;
		}

		if (event->val == KM_PRESS) {
			if (WM_key_event_string(event->type, false)[0])
				ui_but_value_set(but, event->type);
			else
				data->cancel = true;

			button_activate_state(C, but, BUTTON_STATE_EXIT);
		}
	}

	return WM_UI_HANDLER_CONTINUE;
}

static bool ui_but_is_mouse_over_icon_extra(const ARegion *region, uiBut *but, const int mouse_xy[2])
{
	int x = mouse_xy[0], y = mouse_xy[1];
	rcti icon_rect;

	BLI_assert(ui_but_icon_extra_get(but) != UI_BUT_ICONEXTRA_NONE);

	ui_window_to_block(region, but->block, &x, &y);

	BLI_rcti_rctf_copy(&icon_rect, &but->rect);
	icon_rect.xmin = icon_rect.xmax - (BLI_rcti_size_y(&icon_rect));

	return BLI_rcti_isect_pt(&icon_rect, x, y);
}

static int ui_do_but_TAB(bContext *C, uiBlock *block, uiBut *but, uiHandleButtonData *data, const wmEvent *event)
{
	if (data->state == BUTTON_STATE_HIGHLIGHT) {
		if ((event->type == LEFTMOUSE) &&
		    ((event->val == KM_DBL_CLICK) || event->ctrl))
		{
			button_activate_state(C, but, BUTTON_STATE_TEXT_EDITING);
			return WM_UI_HANDLER_BREAK;
		}
		else if (ELEM(event->type, LEFTMOUSE, PADENTER, RETKEY) && (event->val == KM_CLICK)) {
			const bool has_icon_extra = ui_but_icon_extra_get(but) == UI_BUT_ICONEXTRA_CLEAR;

			if (has_icon_extra && ui_but_is_mouse_over_icon_extra(data->region, but, &event->x)) {
				uiButTab *tab = (uiButTab *)but;
				wmOperatorType *ot_backup = but->optype;

				but->optype = tab->unlink_ot;
				/* Force calling unlink/delete operator. */
				ui_apply_but(C, block, but, data, true);
				but->optype = ot_backup;
			}
			button_activate_state(C, but, BUTTON_STATE_EXIT);
			return WM_UI_HANDLER_BREAK;
		}
	}
	else if (data->state == BUTTON_STATE_TEXT_EDITING) {
		ui_do_but_textedit(C, block, but, data, event);
		return WM_UI_HANDLER_BREAK;
	}
	else if (data->state == BUTTON_STATE_TEXT_SELECTING) {
		ui_do_but_textedit_select(C, block, but, data, event);
		return WM_UI_HANDLER_BREAK;
	}

	return WM_UI_HANDLER_CONTINUE;
}

static int ui_do_but_TEX(
        bContext *C, uiBlock *block, uiBut *but,
        uiHandleButtonData *data, const wmEvent *event)
{
	if (data->state == BUTTON_STATE_HIGHLIGHT) {
		if (ELEM(event->type, LEFTMOUSE, EVT_BUT_OPEN, PADENTER, RETKEY) && event->val == KM_PRESS) {
			if (ELEM(event->type, PADENTER, RETKEY) && (!ui_but_is_utf8(but))) {
				/* pass - allow filesel, enter to execute */
			}
			else if (but->dt == UI_EMBOSS_NONE && !event->ctrl) {
				/* pass */
			}
			else {
				const bool has_icon_extra = ui_but_icon_extra_get(but) == UI_BUT_ICONEXTRA_CLEAR;

				if (has_icon_extra && ui_but_is_mouse_over_icon_extra(data->region, but, &event->x)) {
					ui_but_text_clear(C, but, data);
				}
				else {
					button_activate_state(C, but, BUTTON_STATE_TEXT_EDITING);
				}
				return WM_UI_HANDLER_BREAK;
			}
		}
	}
	else if (data->state == BUTTON_STATE_TEXT_EDITING) {
		ui_do_but_textedit(C, block, but, data, event);
		return WM_UI_HANDLER_BREAK;
	}
	else if (data->state == BUTTON_STATE_TEXT_SELECTING) {
		ui_do_but_textedit_select(C, block, but, data, event);
		return WM_UI_HANDLER_BREAK;
	}

	return WM_UI_HANDLER_CONTINUE;
}

static int ui_do_but_SEARCH_UNLINK(
        bContext *C, uiBlock *block, uiBut *but,
        uiHandleButtonData *data, const wmEvent *event)
{
	const uiButExtraIconType extra_icon_type = ui_but_icon_extra_get(but);
	const bool has_icon_extra = (extra_icon_type != UI_BUT_ICONEXTRA_NONE);

	/* unlink icon is on right */
	if ((ELEM(event->type, LEFTMOUSE, EVT_BUT_OPEN, PADENTER, RETKEY)) &&
	    (has_icon_extra == true) &&
	    (ui_but_is_mouse_over_icon_extra(data->region, but, &event->x) == true))
	{
		/* doing this on KM_PRESS calls eyedropper after clicking unlink icon */
		if (event->val == KM_RELEASE) {
			/* unlink */
			if (extra_icon_type == UI_BUT_ICONEXTRA_CLEAR) {
				ui_but_text_clear(C, but, data);
			}
			/* eyedropper */
			else if (extra_icon_type == UI_BUT_ICONEXTRA_EYEDROPPER) {
				WM_operator_name_call(C, "UI_OT_eyedropper_id", WM_OP_INVOKE_DEFAULT, NULL);
			}
			else {
				BLI_assert(0);
			}
		}
		return WM_UI_HANDLER_BREAK;
	}
	return ui_do_but_TEX(C, block, but, data, event);
}

static int ui_do_but_TOG(
        bContext *C, uiBut *but,
        uiHandleButtonData *data, const wmEvent *event)
{
#ifdef USE_DRAG_TOGGLE
	if (data->state == BUTTON_STATE_HIGHLIGHT) {
		if (event->type == LEFTMOUSE && event->val == KM_PRESS && ui_but_is_drag_toggle(but)) {
#if 0		/* UNUSED */
			data->togdual = event->ctrl;
			data->togonly = !event->shift;
#endif
			ui_apply_but(C, but->block, but, data, true);
			button_activate_state(C, but, BUTTON_STATE_WAIT_DRAG);
			data->dragstartx = event->x;
			data->dragstarty = event->y;
			return WM_UI_HANDLER_BREAK;
		}
	}
	else if (data->state == BUTTON_STATE_WAIT_DRAG) {
		/* note: the 'BUTTON_STATE_WAIT_DRAG' part of 'ui_do_but_EXIT' could be refactored into its own function */
		data->applied = false;
		return ui_do_but_EXIT(C, but, data, event);
	}
#endif
	if (data->state == BUTTON_STATE_HIGHLIGHT) {
		if (ELEM(event->type, LEFTMOUSE, PADENTER, RETKEY) && event->val == KM_PRESS) {
#if 0		/* UNUSED */
			data->togdual = event->ctrl;
			data->togonly = !event->shift;
#endif
			button_activate_state(C, but, BUTTON_STATE_EXIT);
			return WM_UI_HANDLER_BREAK;
		}
		else if (ELEM(event->type, WHEELDOWNMOUSE, WHEELUPMOUSE) && event->ctrl) {
			/* Support alt+wheel on expanded enum rows */
			if (but->type == UI_BTYPE_ROW) {
				const int direction = (event->type == WHEELDOWNMOUSE) ? -1 : 1;
				uiBut *but_select = ui_but_find_select_in_enum(but, direction);
				if (but_select) {
					uiBut *but_other = (direction == -1) ? but_select->next : but_select->prev;
					if (but_other && ui_but_find_select_in_enum__cmp(but, but_other)) {
						ARegion *ar = data->region;

						data->cancel = true;
						button_activate_exit(C, but, data, false, false);

						/* Activate the text button. */
						button_activate_init(C, ar, but_other, BUTTON_ACTIVATE_OVER);
						data = but_other->active;
						if (data) {
							ui_apply_but(C, but->block, but_other, but_other->active, true);
							button_activate_exit(C, but_other, data, false, false);

							/* restore active button */
							button_activate_init(C, ar, but, BUTTON_ACTIVATE_OVER);
						}
						else {
							/* shouldn't happen */
							BLI_assert(0);
						}
					}
				}
				return WM_UI_HANDLER_BREAK;
			}
		}
	}
	return WM_UI_HANDLER_CONTINUE;
}

static int ui_do_but_EXIT(
        bContext *C, uiBut *but,
        uiHandleButtonData *data, const wmEvent *event)
{

	if (data->state == BUTTON_STATE_HIGHLIGHT) {

		/* first handle click on icondrag type button */
		if (event->type == LEFTMOUSE && but->dragpoin) {
			if (ui_but_contains_point_px_icon(but, data->region, event)) {

				/* tell the button to wait and keep checking further events to
				 * see if it should start dragging */
				button_activate_state(C, but, BUTTON_STATE_WAIT_DRAG);
				data->dragstartx = event->x;
				data->dragstarty = event->y;
				return WM_UI_HANDLER_CONTINUE;
			}
		}
#ifdef USE_DRAG_TOGGLE
		if (event->type == LEFTMOUSE && ui_but_is_drag_toggle(but)) {
			button_activate_state(C, but, BUTTON_STATE_WAIT_DRAG);
			data->dragstartx = event->x;
			data->dragstarty = event->y;
			return WM_UI_HANDLER_CONTINUE;
		}
#endif

		if (ELEM(event->type, LEFTMOUSE, PADENTER, RETKEY) && event->val == KM_PRESS) {
			int ret = WM_UI_HANDLER_BREAK;
			/* XXX (a bit ugly) Special case handling for filebrowser drag button */
			if (but->dragpoin && but->imb && ui_but_contains_point_px_icon(but, data->region, event)) {
				ret = WM_UI_HANDLER_CONTINUE;
			}
			button_activate_state(C, but, BUTTON_STATE_EXIT);
			return ret;
		}
	}
	else if (data->state == BUTTON_STATE_WAIT_DRAG) {

		/* this function also ends state */
		if (ui_but_drag_init(C, but, data, event)) {
			return WM_UI_HANDLER_BREAK;
		}

		/* If the mouse has been pressed and released, getting to
		 * this point without triggering a drag, then clear the
		 * drag state for this button and continue to pass on the event */
		if (event->type == LEFTMOUSE && event->val == KM_RELEASE) {
			button_activate_state(C, but, BUTTON_STATE_EXIT);
			return WM_UI_HANDLER_CONTINUE;
		}

		/* while waiting for a drag to be triggered, always block
		 * other events from getting handled */
		return WM_UI_HANDLER_BREAK;
	}

	return WM_UI_HANDLER_CONTINUE;
}

/* var names match ui_numedit_but_NUM */
static float ui_numedit_apply_snapf(
        uiBut *but, float tempf, float softmin, float softmax, float softrange,
        const enum eSnapType snap)
{
	if (tempf == softmin || tempf == softmax || snap == SNAP_OFF) {
		/* pass */
	}
	else {
		float fac = 1.0f;

		if (ui_but_is_unit(but)) {
			UnitSettings *unit = but->block->unit;
			int unit_type = RNA_SUBTYPE_UNIT_VALUE(UI_but_unit_type_get(but));

			if (bUnit_IsValid(unit->system, unit_type)) {
				fac = (float)bUnit_BaseScalar(unit->system, unit_type);
				if (ELEM(unit_type, B_UNIT_LENGTH, B_UNIT_AREA, B_UNIT_VOLUME)) {
					fac /= unit->scale_length;
				}
			}
		}

		if (fac != 1.0f) {
			/* snap in unit-space */
			tempf /= fac;
			/* softmin /= fac; */ /* UNUSED */
			/* softmax /= fac; */ /* UNUSED */
			softrange /= fac;
		}

		/* workaround, too high snapping values */
		/* snapping by 10's for float buttons is quite annoying (location, scale...),
		 * but allow for rotations */
		if (softrange >= 21.0f) {
			UnitSettings *unit = but->block->unit;
			int unit_type = UI_but_unit_type_get(but);
			if ((unit_type == PROP_UNIT_ROTATION) && (unit->system_rotation != USER_UNIT_ROT_RADIANS)) {
				/* pass (degrees)*/
			}
			else {
				softrange = 20.0f;
			}
		}

		if (snap == SNAP_ON) {
			if      (softrange < 2.10f) tempf = roundf(tempf * 10.0f) * 0.1f;
			else if (softrange < 21.0f) tempf = roundf(tempf);
			else                        tempf = roundf(tempf * 0.1f) * 10.0f;
		}
		else if (snap == SNAP_ON_SMALL) {
			if      (softrange < 2.10f) tempf = roundf(tempf * 100.0f) * 0.01f;
			else if (softrange < 21.0f) tempf = roundf(tempf * 10.0f)  * 0.1f;
			else                        tempf = roundf(tempf);
		}
		else {
			BLI_assert(0);
		}

		if (fac != 1.0f)
			tempf *= fac;
	}

	return tempf;
}

static float ui_numedit_apply_snap(
        int temp, float softmin, float softmax,
        const enum eSnapType snap)
{
	if (temp == softmin || temp == softmax)
		return temp;

	switch (snap) {
		case SNAP_OFF:
			break;
		case SNAP_ON:
			temp = 10 * (temp / 10);
			break;
		case SNAP_ON_SMALL:
			temp = 100 * (temp / 100);
			break;
	}

	return temp;
}

static bool ui_numedit_but_NUM(
        uiBut *but, uiHandleButtonData *data,
        int mx, const bool is_motion,
        const enum eSnapType snap, float fac)
{
	float deler, tempf, softmin, softmax, softrange;
	int lvalue, temp;
	bool changed = false;
	const bool is_float = ui_but_is_float(but);

	/* prevent unwanted drag adjustments, test motion so modifier keys refresh. */
	if ((is_motion || data->draglock) &&
	    (ui_but_dragedit_update_mval(data, mx) == false))
	{
		return changed;
	}

	softmin = but->softmin;
	softmax = but->softmax;
	softrange = softmax - softmin;

	if (ui_but_is_cursor_warp(but)) {
		/* Mouse location isn't screen clamped to the screen so use a linear mapping
		 * 2px == 1-int, or 1px == 1-ClickStep */
		if (is_float) {
			fac *= 0.01f * but->a1;
			tempf = (float)data->startvalue + ((float)(mx - data->dragstartx) * fac);
			tempf = ui_numedit_apply_snapf(but, tempf, softmin, softmax, softrange, snap);

#if 1       /* fake moving the click start, nicer for dragging back after passing the limit */
			if (tempf < softmin) {
				data->dragstartx -= (softmin - tempf) / fac;
				tempf = softmin;
			}
			else if (tempf > softmax) {
				data->dragstartx += (tempf - softmax) / fac;
				tempf = softmax;
			}
#else
			CLAMP(tempf, softmin, softmax);
#endif

			if (tempf != (float)data->value) {
				data->dragchange = true;
				data->value = tempf;
				changed = true;
			}
		}
		else {
			if      (softrange > 256) fac = 1.0;        /* 1px == 1 */
			else if (softrange >  32) fac = 1.0 / 2.0;  /* 2px == 1 */
			else                      fac = 1.0 / 16.0; /* 16px == 1? */

			temp = data->startvalue + (((double)mx - data->dragstartx) * (double)fac);
			temp = ui_numedit_apply_snap(temp, softmin, softmax, snap);

#if 1       /* fake moving the click start, nicer for dragging back after passing the limit */
			if (temp < softmin) {
				data->dragstartx -= (softmin - temp) / fac;
				temp = softmin;
			}
			else if (temp > softmax) {
				data->dragstartx += (temp - softmax) / fac;
				temp = softmax;
			}
#else
			CLAMP(temp, softmin, softmax);
#endif

			if (temp != data->value) {
				data->dragchange = true;
				data->value = temp;
				changed = true;
			}
		}

		data->draglastx = mx;
	}
	else {
		float non_linear_range_limit;
		float non_linear_pixel_map;
		float non_linear_scale;

		/* Use a non-linear mapping of the mouse drag especially for large floats (normal behavior) */
		deler = 500;
		if (is_float) {
			/* not needed for smaller float buttons */
			non_linear_range_limit = 11.0f;
			non_linear_pixel_map = 500.0f;
		}
		else {
			/* only scale large int buttons */
			non_linear_range_limit = 129.0f;
			/* larger for ints, we dont need to fine tune them */
			non_linear_pixel_map = 250.0f;

			/* prevent large ranges from getting too out of control */
			if      (softrange > 600) deler = powf(softrange, 0.75f);
			else if (softrange <  25) deler = 50.0;
			else if (softrange < 100) deler = 100.0;
		}
		deler /= fac;

		if (softrange > non_linear_range_limit) {
			non_linear_scale = (float)abs(mx - data->dragstartx) / non_linear_pixel_map;
		}
		else {
			non_linear_scale = 1.0f;
		}

		if (is_float == false) {
			/* at minimum, moving cursor 2 pixels should change an int button. */
			CLAMP_MIN(non_linear_scale, 0.5f * U.pixelsize);
		}

		data->dragf += (((float)(mx - data->draglastx)) / deler) * non_linear_scale;

		CLAMP(data->dragf, 0.0f, 1.0f);
		data->draglastx = mx;
		tempf = (softmin + data->dragf * softrange);


		if (!is_float) {
			temp = round_fl_to_int(tempf);

			temp = ui_numedit_apply_snap(temp, softmin, softmax, snap);

			CLAMP(temp, softmin, softmax);
			lvalue = (int)data->value;

			if (temp != lvalue) {
				data->dragchange = true;
				data->value = (double)temp;
				changed = true;
			}
		}
		else {
			temp = 0;
			tempf = ui_numedit_apply_snapf(but, tempf, softmin, softmax, softrange, snap);

			CLAMP(tempf, softmin, softmax);

			if (tempf != (float)data->value) {
				data->dragchange = true;
				data->value = tempf;
				changed = true;
			}
		}
	}


	return changed;
}

static void ui_numedit_set_active(uiBut *but)
{
	int oldflag = but->drawflag;
	but->drawflag &= ~(UI_BUT_ACTIVE_LEFT | UI_BUT_ACTIVE_RIGHT);

	uiHandleButtonData *data = but->active;
	if (!data) {
		return;
	}

	/* Ignore once we start dragging. */
	if (data->dragchange == false) {
		const  float handle_width = min_ff(BLI_rctf_size_x(&but->rect) / 3, BLI_rctf_size_y(&but->rect) * 0.7f);
		/* we can click on the side arrows to increment/decrement,
		 * or click inside to edit the value directly */
		int mx = data->window->eventstate->x;
		int my = data->window->eventstate->x;
		ui_window_to_block(data->region, but->block, &mx, &my);

		if (mx < (but->rect.xmin + handle_width)) {
			but->drawflag |= UI_BUT_ACTIVE_LEFT;
		}
		else if (mx > (but->rect.xmax - handle_width)) {
			but->drawflag |= UI_BUT_ACTIVE_RIGHT;
		}
	}

	/* Don't change the cursor once pressed. */
	if ((but->flag & UI_SELECT) == 0) {
		if ((but->drawflag & (UI_BUT_ACTIVE_LEFT)) || (but->drawflag & (UI_BUT_ACTIVE_RIGHT))) {
			if (data->changed_cursor) {
				WM_cursor_modal_restore(data->window);
				data->changed_cursor = false;
			}
		}
		else {
			if (data->changed_cursor == false) {
				WM_cursor_modal_set(data->window, CURSOR_X_MOVE);
				data->changed_cursor = true;
			}
		}
	}

	if (but->drawflag != oldflag) {
		ED_region_tag_redraw(data->region);
	}
}

static int ui_do_but_NUM(
        bContext *C, uiBlock *block, uiBut *but,
        uiHandleButtonData *data, const wmEvent *event)
{
	int mx, my; /* mouse location scaled to fit the UI */
	int screen_mx, screen_my; /* mouse location kept at screen pixel coords */
	int click = 0;
	int retval = WM_UI_HANDLER_CONTINUE;

	mx = screen_mx = event->x;
	my = screen_my = event->y;

	ui_window_to_block(data->region, block, &mx, &my);
	ui_numedit_set_active(but);

	if (data->state == BUTTON_STATE_HIGHLIGHT) {
		int type = event->type, val = event->val;

		if (type == MOUSEPAN) {
			ui_pan_to_scroll(event, &type, &val);
		}

		/* XXX hardcoded keymap check.... */
		if (type == MOUSEPAN && event->alt)
			retval = WM_UI_HANDLER_BREAK; /* allow accumulating values, otherwise scrolling gets preference */
		else if (type == WHEELDOWNMOUSE && event->ctrl) {
			mx = but->rect.xmin;
			click = 1;
		}
		else if (type == WHEELUPMOUSE && event->ctrl) {
			mx = but->rect.xmax;
			click = 1;
		}
		else if (event->val == KM_PRESS) {
			if (ELEM(event->type, LEFTMOUSE, PADENTER, RETKEY) && event->ctrl) {
				button_activate_state(C, but, BUTTON_STATE_TEXT_EDITING);
				retval = WM_UI_HANDLER_BREAK;
			}
			else if (event->type == LEFTMOUSE) {
				data->dragstartx = data->draglastx = ui_but_is_cursor_warp(but) ? screen_mx : mx;
				button_activate_state(C, but, BUTTON_STATE_NUM_EDITING);
				retval = WM_UI_HANDLER_BREAK;
			}
			else if (ELEM(event->type, PADENTER, RETKEY) && event->val == KM_PRESS) {
				click = 1;
			}
			else if (event->type == MINUSKEY && event->val == KM_PRESS) {
				button_activate_state(C, but, BUTTON_STATE_NUM_EDITING);
				data->value = -data->value;
				button_activate_state(C, but, BUTTON_STATE_EXIT);
				retval = WM_UI_HANDLER_BREAK;
			}

#ifdef USE_DRAG_MULTINUM
			copy_v2_v2_int(data->multi_data.drag_start, &event->x);
#endif
		}

	}
	else if (data->state == BUTTON_STATE_NUM_EDITING) {
		if (event->type == ESCKEY || event->type == RIGHTMOUSE) {
			if (event->val == KM_PRESS) {
				data->cancel = true;
				data->escapecancel = true;
				button_activate_state(C, but, BUTTON_STATE_EXIT);
			}
		}
		else if (event->type == LEFTMOUSE && event->val != KM_PRESS) {
			if (data->dragchange) {
#ifdef USE_DRAG_MULTINUM
				/* if we started multibutton but didnt drag, then edit */
				if (data->multi_data.init == BUTTON_MULTI_INIT_SETUP) {
					click = 1;
				}
				else
#endif
				{
					button_activate_state(C, but, BUTTON_STATE_EXIT);
				}
			}
			else {
				click = 1;
			}
		}
		else if ((event->type == MOUSEMOVE) || ui_event_is_snap(event)) {
			const bool is_motion = (event->type == MOUSEMOVE);
			const enum eSnapType snap = ui_event_to_snap(event);
			float fac;

#ifdef USE_DRAG_MULTINUM
			data->multi_data.drag_dir[0] += abs(data->draglastx - mx);
			data->multi_data.drag_dir[1] += abs(data->draglasty - my);
#endif

			fac = 1.0f;
			if (event->shift) fac /= 10.0f;

			if (ui_numedit_but_NUM(but, data, (ui_but_is_cursor_warp(but) ? screen_mx : mx), is_motion, snap, fac)) {
				ui_numedit_apply(C, block, but, data);
			}
#ifdef USE_DRAG_MULTINUM
			else if (data->multi_data.has_mbuts) {
				if (data->multi_data.init == BUTTON_MULTI_INIT_ENABLE) {
					ui_multibut_states_apply(C, data, block);
				}
			}
#endif
		}
		retval = WM_UI_HANDLER_BREAK;
	}
	else if (data->state == BUTTON_STATE_TEXT_EDITING) {
		ui_do_but_textedit(C, block, but, data, event);
		retval = WM_UI_HANDLER_BREAK;
	}
	else if (data->state == BUTTON_STATE_TEXT_SELECTING) {
		ui_do_but_textedit_select(C, block, but, data, event);
		retval = WM_UI_HANDLER_BREAK;
	}

	if (click) {
		/* we can click on the side arrows to increment/decrement,
		 * or click inside to edit the value directly */
		float tempf, softmin, softmax;
		int temp;

		softmin = but->softmin;
		softmax = but->softmax;

		if (!ui_but_is_float(but)) {
			if (but->drawflag & UI_BUT_ACTIVE_LEFT) {
				button_activate_state(C, but, BUTTON_STATE_NUM_EDITING);

				temp = (int)data->value - 1;
				if (temp >= softmin && temp <= softmax)
					data->value = (double)temp;
				else
					data->cancel = true;

				button_activate_state(C, but, BUTTON_STATE_EXIT);
			}
			else if (but->drawflag & UI_BUT_ACTIVE_RIGHT) {
				button_activate_state(C, but, BUTTON_STATE_NUM_EDITING);

				temp = (int)data->value + 1;
				if (temp >= softmin && temp <= softmax)
					data->value = (double)temp;
				else
					data->cancel = true;

				button_activate_state(C, but, BUTTON_STATE_EXIT);
			}
			else {
				button_activate_state(C, but, BUTTON_STATE_TEXT_EDITING);
			}
		}
		else {
			if (but->drawflag & UI_BUT_ACTIVE_LEFT) {
				button_activate_state(C, but, BUTTON_STATE_NUM_EDITING);

				tempf = (float)data->value - (UI_PRECISION_FLOAT_SCALE * but->a1);
				if (tempf < softmin) tempf = softmin;
				data->value = tempf;

				button_activate_state(C, but, BUTTON_STATE_EXIT);
			}
			else if (but->drawflag & UI_BUT_ACTIVE_RIGHT) {
				button_activate_state(C, but, BUTTON_STATE_NUM_EDITING);

				tempf = (float)data->value + (UI_PRECISION_FLOAT_SCALE * but->a1);
				if (tempf > softmax) tempf = softmax;
				data->value = tempf;

				button_activate_state(C, but, BUTTON_STATE_EXIT);
			}
			else {
				button_activate_state(C, but, BUTTON_STATE_TEXT_EDITING);
			}
		}

		retval = WM_UI_HANDLER_BREAK;
	}

	data->draglastx = mx;
	data->draglasty = my;

	return retval;
}

static bool ui_numedit_but_SLI(
        uiBut *but, uiHandleButtonData *data,
        int mx, const bool is_horizontal, const bool is_motion,
        const bool snap, const bool shift)
{
	float deler, f, tempf, softmin, softmax, softrange;
	int temp, lvalue;
	bool changed = false;
	float mx_fl, my_fl;
	/* note, 'offs' is really from the widget drawing rounded corners see 'widget_numslider' */
	float offs;

	/* prevent unwanted drag adjustments, test motion so modifier keys refresh. */
	if ((but->type != UI_BTYPE_SCROLL) &&
	    (is_motion || data->draglock) &&
	    (ui_but_dragedit_update_mval(data, mx) == false))
	{
		return changed;
	}

	softmin = but->softmin;
	softmax = but->softmax;
	softrange = softmax - softmin;

	/* yes, 'mx' as both x/y is intentional */
	ui_mouse_scale_warp(data, mx, mx, &mx_fl, &my_fl, shift);

	if (but->type == UI_BTYPE_NUM_SLIDER) {
		offs = (BLI_rctf_size_y(&but->rect) / 2.0f);
		deler = BLI_rctf_size_x(&but->rect) - offs;
	}
	else if (but->type == UI_BTYPE_SCROLL) {
		const float size = (is_horizontal) ? BLI_rctf_size_x(&but->rect) : -BLI_rctf_size_y(&but->rect);
		deler = size * (but->softmax - but->softmin) / (but->softmax - but->softmin + but->a1);
		offs = 0.0;
	}
	else {
		offs = (BLI_rctf_size_y(&but->rect) / 2.0f);
		deler = (BLI_rctf_size_x(&but->rect) - offs);
	}

	f = (mx_fl - data->dragstartx) / deler + data->dragfstart;
	CLAMP(f, 0.0f, 1.0f);


	/* deal with mouse correction */
#ifdef USE_CONT_MOUSE_CORRECT
	if (ui_but_is_cursor_warp(but)) {
		/* OK but can go outside bounds */
		if (is_horizontal) {
			data->ungrab_mval[0] = (but->rect.xmin + offs) + (f * deler);
			data->ungrab_mval[1] = BLI_rctf_cent_y(&but->rect);
		}
		else {
			data->ungrab_mval[1] = (but->rect.ymin + offs) + (f * deler);
			data->ungrab_mval[0] = BLI_rctf_cent_x(&but->rect);
		}
		BLI_rctf_clamp_pt_v(&but->rect, data->ungrab_mval);
	}
#endif
	/* done correcting mouse */


	tempf = softmin + f * softrange;
	temp = round_fl_to_int(tempf);

	if (snap) {
		if (tempf == softmin || tempf == softmax) {
			/* pass */
		}
		else if (ui_but_is_float(but)) {

			if (shift) {
				if      (tempf == softmin || tempf == softmax) {}
				else if (softrange < 2.10f) tempf = roundf(tempf * 100.0f) * 0.01f;
				else if (softrange < 21.0f) tempf = roundf(tempf * 10.0f)  * 0.1f;
				else                        tempf = roundf(tempf);
			}
			else {
				if      (softrange < 2.10f) tempf = roundf(tempf * 10.0f) * 0.1f;
				else if (softrange < 21.0f) tempf = roundf(tempf);
				else                        tempf = roundf(tempf * 0.1f) * 10.0f;
			}
		}
		else {
			temp = 10 * (temp / 10);
			tempf = temp;
		}
	}

	if (!ui_but_is_float(but)) {
		lvalue = round(data->value);

		CLAMP(temp, softmin, softmax);

		if (temp != lvalue) {
			data->value = temp;
			data->dragchange = true;
			changed = true;
		}
	}
	else {
		CLAMP(tempf, softmin, softmax);

		if (tempf != (float)data->value) {
			data->value = tempf;
			data->dragchange = true;
			changed = true;
		}
	}

	return changed;
}

static int ui_do_but_SLI(
        bContext *C, uiBlock *block, uiBut *but,
        uiHandleButtonData *data, const wmEvent *event)
{
	int mx, my, click = 0;
	int retval = WM_UI_HANDLER_CONTINUE;

	mx = event->x;
	my = event->y;
	ui_window_to_block(data->region, block, &mx, &my);

	if (data->state == BUTTON_STATE_HIGHLIGHT) {
		int type = event->type, val = event->val;

		if (type == MOUSEPAN) {
			ui_pan_to_scroll(event, &type, &val);
		}

		/* XXX hardcoded keymap check.... */
		if (type == MOUSEPAN && event->alt)
			retval = WM_UI_HANDLER_BREAK; /* allow accumulating values, otherwise scrolling gets preference */
		else if (type == WHEELDOWNMOUSE && event->ctrl) {
			mx = but->rect.xmin;
			click = 2;
		}
		else if (type == WHEELUPMOUSE && event->ctrl) {
			mx = but->rect.xmax;
			click = 2;
		}
		else if (event->val == KM_PRESS) {
			if (ELEM(event->type, LEFTMOUSE, PADENTER, RETKEY) && event->ctrl) {
				button_activate_state(C, but, BUTTON_STATE_TEXT_EDITING);
				retval = WM_UI_HANDLER_BREAK;
			}
#ifndef USE_ALLSELECT
			/* alt-click on sides to get "arrows" like in UI_BTYPE_NUM buttons, and match wheel usage above */
			else if (event->type == LEFTMOUSE && event->alt) {
				int halfpos = BLI_rctf_cent_x(&but->rect);
				click = 2;
				if (mx < halfpos)
					mx = but->rect.xmin;
				else
					mx = but->rect.xmax;
			}
#endif
			else if (event->type == LEFTMOUSE) {
				data->dragstartx = mx;
				data->draglastx = mx;
				button_activate_state(C, but, BUTTON_STATE_NUM_EDITING);
				retval = WM_UI_HANDLER_BREAK;
			}
			else if (ELEM(event->type, PADENTER, RETKEY) && event->val == KM_PRESS) {
				click = 1;
			}
			else if (event->type == MINUSKEY && event->val == KM_PRESS) {
				button_activate_state(C, but, BUTTON_STATE_NUM_EDITING);
				data->value = -data->value;
				button_activate_state(C, but, BUTTON_STATE_EXIT);
				retval = WM_UI_HANDLER_BREAK;
			}
		}
#ifdef USE_DRAG_MULTINUM
		copy_v2_v2_int(data->multi_data.drag_start, &event->x);
#endif
	}
	else if (data->state == BUTTON_STATE_NUM_EDITING) {
		if (event->type == ESCKEY || event->type == RIGHTMOUSE) {
			if (event->val == KM_PRESS) {
				data->cancel = true;
				data->escapecancel = true;
				button_activate_state(C, but, BUTTON_STATE_EXIT);
			}
		}
		else if (event->type == LEFTMOUSE && event->val != KM_PRESS) {
			if (data->dragchange) {
#ifdef USE_DRAG_MULTINUM
				/* if we started multibutton but didnt drag, then edit */
				if (data->multi_data.init == BUTTON_MULTI_INIT_SETUP) {
					click = 1;
				}
				else
#endif
				{
					button_activate_state(C, but, BUTTON_STATE_EXIT);
				}
			}
			else {
#ifdef USE_CONT_MOUSE_CORRECT
				/* reset! */
				copy_v2_fl(data->ungrab_mval, FLT_MAX);
#endif
				click = 1;
			}
		}
		else if ((event->type == MOUSEMOVE) || ui_event_is_snap(event)) {
			const bool is_motion = (event->type == MOUSEMOVE);
#ifdef USE_DRAG_MULTINUM
			data->multi_data.drag_dir[0] += abs(data->draglastx - mx);
			data->multi_data.drag_dir[1] += abs(data->draglasty - my);
#endif
			if (ui_numedit_but_SLI(but, data, mx, true, is_motion, event->ctrl != 0, event->shift != 0)) {
				ui_numedit_apply(C, block, but, data);
			}

#ifdef USE_DRAG_MULTINUM
			else if (data->multi_data.has_mbuts) {
				if (data->multi_data.init == BUTTON_MULTI_INIT_ENABLE) {
					ui_multibut_states_apply(C, data, block);
				}
			}
#endif
		}
		retval = WM_UI_HANDLER_BREAK;
	}
	else if (data->state == BUTTON_STATE_TEXT_EDITING) {
		ui_do_but_textedit(C, block, but, data, event);
		retval = WM_UI_HANDLER_BREAK;
	}
	else if (data->state == BUTTON_STATE_TEXT_SELECTING) {
		ui_do_but_textedit_select(C, block, but, data, event);
		retval = WM_UI_HANDLER_BREAK;
	}

	if (click) {
		if (click == 2) {
			/* nudge slider to the left or right */
			float f, tempf, softmin, softmax, softrange;
			int temp;

			button_activate_state(C, but, BUTTON_STATE_NUM_EDITING);

			softmin = but->softmin;
			softmax = but->softmax;
			softrange = softmax - softmin;

			tempf = data->value;
			temp = (int)data->value;

#if 0
			if (but->type == SLI) {
				f = (float)(mx - but->rect.xmin) / (BLI_rctf_size_x(&but->rect)); /* same as below */
			}
			else
#endif
			{
				f = (float)(mx - but->rect.xmin) / (BLI_rctf_size_x(&but->rect));
			}

			f = softmin + f * softrange;

			if (!ui_but_is_float(but)) {
				if (f < temp) temp--;
				else temp++;

				if (temp >= softmin && temp <= softmax)
					data->value = temp;
				else
					data->cancel = true;
			}
			else {
				if (f < tempf) tempf -= 0.01f;
				else tempf += 0.01f;

				if (tempf >= softmin && tempf <= softmax)
					data->value = tempf;
				else
					data->cancel = true;
			}

			button_activate_state(C, but, BUTTON_STATE_EXIT);
			retval = WM_UI_HANDLER_BREAK;
		}
		else {
			/* edit the value directly */
			button_activate_state(C, but, BUTTON_STATE_TEXT_EDITING);
			retval = WM_UI_HANDLER_BREAK;
		}
	}

	data->draglastx = mx;
	data->draglasty = my;

	return retval;
}

static int ui_do_but_SCROLL(
        bContext *C, uiBlock *block, uiBut *but,
        uiHandleButtonData *data, const wmEvent *event)
{
	int mx, my /*, click = 0 */;
	int retval = WM_UI_HANDLER_CONTINUE;
	bool horizontal = (BLI_rctf_size_x(&but->rect) > BLI_rctf_size_y(&but->rect));

	mx = event->x;
	my = event->y;
	ui_window_to_block(data->region, block, &mx, &my);

	if (data->state == BUTTON_STATE_HIGHLIGHT) {
		if (event->val == KM_PRESS) {
			if (event->type == LEFTMOUSE) {
				if (horizontal) {
					data->dragstartx = mx;
					data->draglastx = mx;
				}
				else {
					data->dragstartx = my;
					data->draglastx = my;
				}
				button_activate_state(C, but, BUTTON_STATE_NUM_EDITING);
				retval = WM_UI_HANDLER_BREAK;
			}
			/* UNUSED - otherwise code is ok, add back if needed */
#if 0
			else if (ELEM(event->type, PADENTER, RETKEY) && event->val == KM_PRESS)
				click = 1;
#endif
		}
	}
	else if (data->state == BUTTON_STATE_NUM_EDITING) {
		if (event->type == ESCKEY) {
			if (event->val == KM_PRESS) {
				data->cancel = true;
				data->escapecancel = true;
				button_activate_state(C, but, BUTTON_STATE_EXIT);
			}
		}
		else if (event->type == LEFTMOUSE && event->val != KM_PRESS) {
			button_activate_state(C, but, BUTTON_STATE_EXIT);
		}
		else if (event->type == MOUSEMOVE) {
			const bool is_motion = (event->type == MOUSEMOVE);
			if (ui_numedit_but_SLI(but, data, (horizontal) ? mx : my, horizontal, is_motion, false, false)) {
				ui_numedit_apply(C, block, but, data);
			}
		}

		retval = WM_UI_HANDLER_BREAK;
	}

	return retval;
}

static int ui_do_but_GRIP(
        bContext *C, uiBlock *block, uiBut *but,
        uiHandleButtonData *data, const wmEvent *event)
{
	int mx, my;
	int retval = WM_UI_HANDLER_CONTINUE;
	const bool horizontal = (BLI_rctf_size_x(&but->rect) < BLI_rctf_size_y(&but->rect));

	/* Note: Having to store org point in window space and recompute it to block "space" each time
	 *       is not ideal, but this is a way to hack around behavior of ui_window_to_block(), which
	 *       returns different results when the block is inside a panel or not...
	 *       See T37739.
	 */

	mx = event->x;
	my = event->y;
	ui_window_to_block(data->region, block, &mx, &my);

	if (data->state == BUTTON_STATE_HIGHLIGHT) {
		if (event->val == KM_PRESS) {
			if (event->type == LEFTMOUSE) {
				data->dragstartx = event->x;
				data->dragstarty = event->y;
				button_activate_state(C, but, BUTTON_STATE_NUM_EDITING);
				retval = WM_UI_HANDLER_BREAK;
			}
		}
	}
	else if (data->state == BUTTON_STATE_NUM_EDITING) {
		if (event->type == ESCKEY) {
			if (event->val == KM_PRESS) {
				data->cancel = true;
				data->escapecancel = true;
				button_activate_state(C, but, BUTTON_STATE_EXIT);
			}
		}
		else if (event->type == LEFTMOUSE && event->val != KM_PRESS) {
			button_activate_state(C, but, BUTTON_STATE_EXIT);
		}
		else if (event->type == MOUSEMOVE) {
			int dragstartx = data->dragstartx;
			int dragstarty = data->dragstarty;
			ui_window_to_block(data->region, block, &dragstartx, &dragstarty);
			data->value = data->origvalue + (horizontal ? mx - dragstartx : dragstarty - my);
			ui_numedit_apply(C, block, but, data);
		}

		retval = WM_UI_HANDLER_BREAK;
	}

	return retval;
}

static int ui_do_but_LISTROW(
        bContext *C, uiBut *but,
        uiHandleButtonData *data, const wmEvent *event)
{
	if (data->state == BUTTON_STATE_HIGHLIGHT) {
		/* hack to pass on ctrl+click and double click to overlapping text
		 * editing field for editing list item names
		 */
		if ((ELEM(event->type, LEFTMOUSE, PADENTER, RETKEY) && event->val == KM_PRESS && event->ctrl) ||
		    (event->type == LEFTMOUSE && event->val == KM_DBL_CLICK))
		{
			uiBut *labelbut = ui_but_list_row_text_activate(C, but, data, event, BUTTON_ACTIVATE_TEXT_EDITING);
			if (labelbut) {
				/* Nothing else to do. */
				return WM_UI_HANDLER_BREAK;
			}
		}
	}

	return ui_do_but_EXIT(C, but, data, event);
}

static int ui_do_but_BLOCK(
        bContext *C, uiBut *but,
        uiHandleButtonData *data, const wmEvent *event)
{

	if (data->state == BUTTON_STATE_HIGHLIGHT) {

		/* first handle click on icondrag type button */
		if (event->type == LEFTMOUSE && but->dragpoin && event->val == KM_PRESS) {
			if (ui_but_contains_point_px_icon(but, data->region, event)) {
				button_activate_state(C, but, BUTTON_STATE_WAIT_DRAG);
				data->dragstartx = event->x;
				data->dragstarty = event->y;
				return WM_UI_HANDLER_BREAK;
			}
		}
#ifdef USE_DRAG_TOGGLE
		if (event->type == LEFTMOUSE && event->val == KM_PRESS && (ui_but_is_drag_toggle(but))) {
			button_activate_state(C, but, BUTTON_STATE_WAIT_DRAG);
			data->dragstartx = event->x;
			data->dragstarty = event->y;
			return WM_UI_HANDLER_BREAK;
		}
#endif
		/* regular open menu */
		if (ELEM(event->type, LEFTMOUSE, PADENTER, RETKEY) && event->val == KM_PRESS) {
			button_activate_state(C, but, BUTTON_STATE_MENU_OPEN);
			return WM_UI_HANDLER_BREAK;
		}
		else if (but->type == UI_BTYPE_MENU) {
			if (ELEM(event->type, WHEELDOWNMOUSE, WHEELUPMOUSE) && event->ctrl) {
				const int direction = (event->type == WHEELDOWNMOUSE) ? -1 : 1;

				data->value = ui_but_menu_step(but, direction);

				button_activate_state(C, but, BUTTON_STATE_EXIT);
				ui_apply_but(C, but->block, but, data, true);

				/* button's state need to be changed to EXIT so moving mouse away from this mouse wouldn't lead
				 * to cancel changes made to this button, but changing state to EXIT also makes no button active for
				 * a while which leads to triggering operator when doing fast scrolling mouse wheel.
				 * using post activate stuff from button allows to make button be active again after checking for all
				 * all that mouse leave and cancel stuff, so quick scroll wouldn't be an issue anymore.
				 * same goes for scrolling wheel in another direction below (sergey)
				 */
				data->postbut = but;
				data->posttype = BUTTON_ACTIVATE_OVER;

				/* without this, a new interface that draws as result of the menu change
				 * won't register that the mouse is over it, eg:
				 * Alt+MouseWheel over the render slots, without this,
				 * the slot menu fails to switch a second time.
				 *
				 * The active state of the button could be maintained some other way
				 * and remove this mousemove event.
				 */
				WM_event_add_mousemove(C);

				return WM_UI_HANDLER_BREAK;
			}
		}
	}
	else if (data->state == BUTTON_STATE_WAIT_DRAG) {

		/* this function also ends state */
		if (ui_but_drag_init(C, but, data, event)) {
			return WM_UI_HANDLER_BREAK;
		}

		/* outside icon quit, not needed if drag activated */
		if (0 == ui_but_contains_point_px_icon(but, data->region, event)) {
			button_activate_state(C, but, BUTTON_STATE_EXIT);
			data->cancel = true;
			return WM_UI_HANDLER_BREAK;
		}

		if (event->type == LEFTMOUSE && event->val == KM_RELEASE) {
			button_activate_state(C, but, BUTTON_STATE_MENU_OPEN);
			return WM_UI_HANDLER_BREAK;
		}

	}

	return WM_UI_HANDLER_CONTINUE;
}

static bool ui_numedit_but_UNITVEC(
        uiBut *but, uiHandleButtonData *data,
        int mx, int my,
        const enum eSnapType snap)
{
	float dx, dy, rad, radsq, mrad, *fp;
	int mdx, mdy;
	bool changed = true;

	/* button is presumed square */
	/* if mouse moves outside of sphere, it does negative normal */

	/* note that both data->vec and data->origvec should be normalized
	 * else we'll get a harmless but annoying jump when first clicking */

	fp = data->origvec;
	rad = BLI_rctf_size_x(&but->rect);
	radsq = rad * rad;

	if (fp[2] > 0.0f) {
		mdx = (rad * fp[0]);
		mdy = (rad * fp[1]);
	}
	else if (fp[2] > -1.0f) {
		mrad = rad / sqrtf(fp[0] * fp[0] + fp[1] * fp[1]);

		mdx = 2.0f * mrad * fp[0] - (rad * fp[0]);
		mdy = 2.0f * mrad * fp[1] - (rad * fp[1]);
	}
	else {
		mdx = mdy = 0;
	}

	dx = (float)(mx + mdx - data->dragstartx);
	dy = (float)(my + mdy - data->dragstarty);

	fp = data->vec;
	mrad = dx * dx + dy * dy;
	if (mrad < radsq) { /* inner circle */
		fp[0] = dx;
		fp[1] = dy;
		fp[2] = sqrtf(radsq - dx * dx - dy * dy);
	}
	else {  /* outer circle */

		mrad = rad / sqrtf(mrad);  // veclen

		dx *= (2.0f * mrad - 1.0f);
		dy *= (2.0f * mrad - 1.0f);

		mrad = dx * dx + dy * dy;
		if (mrad < radsq) {
			fp[0] = dx;
			fp[1] = dy;
			fp[2] = -sqrtf(radsq - dx * dx - dy * dy);
		}
	}
	normalize_v3(fp);

	if (snap != SNAP_OFF) {
		const int snap_steps = (snap == SNAP_ON) ? 4 : 12;  /* 45 or 15 degree increments */
		const float snap_steps_angle = M_PI / snap_steps;
		float angle, angle_snap;
		int i;

		/* round each axis of 'fp' to the next increment
		 * do this in "angle" space - this gives increments of same size */
		for (i = 0; i < 3; i++) {
			angle = asinf(fp[i]);
			angle_snap = roundf((angle / snap_steps_angle)) * snap_steps_angle;
			fp[i] = sinf(angle_snap);
		}
		normalize_v3(fp);
		changed = !compare_v3v3(fp, data->origvec, FLT_EPSILON);
	}

	data->draglastx = mx;
	data->draglasty = my;

	return changed;
}

static void ui_palette_set_active(uiBut *but)
{
	if ((int)(but->a1) == UI_PALETTE_COLOR) {
		Palette *palette = but->rnapoin.id.data;
		PaletteColor *color = but->rnapoin.data;
		palette->active_color = BLI_findindex(&palette->colors, color);
	}
}

static int ui_do_but_COLOR(
        bContext *C, uiBut *but,
        uiHandleButtonData *data, const wmEvent *event)
{
	if (data->state == BUTTON_STATE_HIGHLIGHT) {
		/* first handle click on icondrag type button */
		if (event->type == LEFTMOUSE && but->dragpoin && event->val == KM_PRESS) {
			ui_palette_set_active(but);
			if (ui_but_contains_point_px_icon(but, data->region, event)) {
				button_activate_state(C, but, BUTTON_STATE_WAIT_DRAG);
				data->dragstartx = event->x;
				data->dragstarty = event->y;
				return WM_UI_HANDLER_BREAK;
			}
		}
#ifdef USE_DRAG_TOGGLE
		if (event->type == LEFTMOUSE && event->val == KM_PRESS) {
			ui_palette_set_active(but);
			button_activate_state(C, but, BUTTON_STATE_WAIT_DRAG);
			data->dragstartx = event->x;
			data->dragstarty = event->y;
			return WM_UI_HANDLER_BREAK;
		}
#endif
		/* regular open menu */
		if (ELEM(event->type, LEFTMOUSE, PADENTER, RETKEY) && event->val == KM_PRESS) {
			ui_palette_set_active(but);
			button_activate_state(C, but, BUTTON_STATE_MENU_OPEN);
			return WM_UI_HANDLER_BREAK;
		}
		else if (ELEM(event->type, MOUSEPAN, WHEELDOWNMOUSE, WHEELUPMOUSE) && event->ctrl) {
			ColorPicker *cpicker = but->custom_data;
			float hsv_static[3] = {0.0f};
			float *hsv = cpicker ? cpicker->color_data : hsv_static;
			float col[3];

			ui_but_v3_get(but, col);
			rgb_to_hsv_compat_v(col, hsv);

			if (event->type == WHEELDOWNMOUSE)
				hsv[2] = CLAMPIS(hsv[2] - 0.05f, 0.0f, 1.0f);
			else if (event->type == WHEELUPMOUSE)
				hsv[2] = CLAMPIS(hsv[2] + 0.05f, 0.0f, 1.0f);
			else {
				float fac = 0.005 * (event->y - event->prevy);
				hsv[2] = CLAMPIS(hsv[2] + fac, 0.0f, 1.0f);
			}

			hsv_to_rgb_v(hsv, data->vec);
			ui_but_v3_set(but, data->vec);

			button_activate_state(C, but, BUTTON_STATE_EXIT);
			ui_apply_but(C, but->block, but, data, true);
			return WM_UI_HANDLER_BREAK;
		}
		else if ((int)(but->a1) == UI_PALETTE_COLOR &&
		         event->type == DELKEY && event->val == KM_PRESS)
		{
			Palette *palette = but->rnapoin.id.data;
			PaletteColor *color = but->rnapoin.data;

			BKE_palette_color_remove(palette, color);

			button_activate_state(C, but, BUTTON_STATE_EXIT);

			/* this is risky. it works OK for now,
			 * but if it gives trouble we should delay execution */
			but->rnapoin = PointerRNA_NULL;
			but->rnaprop = NULL;

			return WM_UI_HANDLER_BREAK;
		}
	}
	else if (data->state == BUTTON_STATE_WAIT_DRAG) {

		/* this function also ends state */
		if (ui_but_drag_init(C, but, data, event)) {
			return WM_UI_HANDLER_BREAK;
		}

		/* outside icon quit, not needed if drag activated */
		if (0 == ui_but_contains_point_px_icon(but, data->region, event)) {
			button_activate_state(C, but, BUTTON_STATE_EXIT);
			data->cancel = true;
			return WM_UI_HANDLER_BREAK;
		}

		if (event->type == LEFTMOUSE && event->val == KM_RELEASE) {
			if ((int)(but->a1) == UI_PALETTE_COLOR) {
				if (!event->ctrl) {
					float color[3];
					Scene *scene = CTX_data_scene(C);
					ViewLayer *view_layer = CTX_data_view_layer(C);
					Paint *paint = BKE_paint_get_active(scene, view_layer);
					Brush *brush = BKE_paint_brush(paint);

					if (brush->flag & BRUSH_USE_GRADIENT) {
						float *target = &brush->gradient->data[brush->gradient->cur].r;

						if (but->rnaprop && RNA_property_subtype(but->rnaprop) == PROP_COLOR_GAMMA) {
							RNA_property_float_get_array(&but->rnapoin, but->rnaprop, target);
							ui_block_cm_to_scene_linear_v3(but->block, target);
						}
						else if (but->rnaprop && RNA_property_subtype(but->rnaprop) == PROP_COLOR) {
							RNA_property_float_get_array(&but->rnapoin, but->rnaprop, target);
						}
					}
					else {
						if (but->rnaprop && RNA_property_subtype(but->rnaprop) == PROP_COLOR_GAMMA) {
							RNA_property_float_get_array(&but->rnapoin, but->rnaprop, color);
							BKE_brush_color_set(scene, brush, color);
						}
						else if (but->rnaprop && RNA_property_subtype(but->rnaprop) == PROP_COLOR) {
							RNA_property_float_get_array(&but->rnapoin, but->rnaprop, color);
							ui_block_cm_to_display_space_v3(but->block, color);
							BKE_brush_color_set(scene, brush, color);
						}
					}

					button_activate_state(C, but, BUTTON_STATE_EXIT);
				}
				else {
					button_activate_state(C, but, BUTTON_STATE_MENU_OPEN);
				}
			}
			else {
				button_activate_state(C, but, BUTTON_STATE_MENU_OPEN);
			}
			return WM_UI_HANDLER_BREAK;
		}

	}

	return WM_UI_HANDLER_CONTINUE;
}

static int ui_do_but_UNITVEC(
        bContext *C, uiBlock *block, uiBut *but,
        uiHandleButtonData *data, const wmEvent *event)
{
	int mx, my;

	mx = event->x;
	my = event->y;
	ui_window_to_block(data->region, block, &mx, &my);

	if (data->state == BUTTON_STATE_HIGHLIGHT) {
		if (event->type == LEFTMOUSE && event->val == KM_PRESS) {
			const enum eSnapType snap = ui_event_to_snap(event);
			data->dragstartx = mx;
			data->dragstarty = my;
			data->draglastx = mx;
			data->draglasty = my;
			button_activate_state(C, but, BUTTON_STATE_NUM_EDITING);

			/* also do drag the first time */
			if (ui_numedit_but_UNITVEC(but, data, mx, my, snap))
				ui_numedit_apply(C, block, but, data);

			return WM_UI_HANDLER_BREAK;
		}
	}
	else if (data->state == BUTTON_STATE_NUM_EDITING) {
		if ((event->type == MOUSEMOVE) || ui_event_is_snap(event)) {
			if (mx != data->draglastx || my != data->draglasty || event->type != MOUSEMOVE) {
				const enum eSnapType snap = ui_event_to_snap(event);
				if (ui_numedit_but_UNITVEC(but, data, mx, my, snap))
					ui_numedit_apply(C, block, but, data);
			}
		}
		else if (event->type == LEFTMOUSE && event->val != KM_PRESS) {
			button_activate_state(C, but, BUTTON_STATE_EXIT);
		}

		return WM_UI_HANDLER_BREAK;
	}

	return WM_UI_HANDLER_CONTINUE;
}

/* scales a vector so no axis exceeds max
 * (could become BLI_math func) */
static void clamp_axis_max_v3(float v[3], const float max)
{
	const float v_max = max_fff(v[0], v[1], v[2]);
	if (v_max > max) {
		mul_v3_fl(v, max / v_max);
		if (v[0] > max) v[0] = max;
		if (v[1] > max) v[1] = max;
		if (v[2] > max) v[2] = max;
	}
}

static void ui_rgb_to_color_picker_HSVCUBE_compat_v(uiBut *but, const float rgb[3], float hsv[3])
{
	if (but->a1 == UI_GRAD_L_ALT)
		rgb_to_hsl_compat_v(rgb, hsv);
	else
		rgb_to_hsv_compat_v(rgb, hsv);
}

static void ui_rgb_to_color_picker_HSVCUBE_v(uiBut *but, const float rgb[3], float hsv[3])
{
	if (but->a1 == UI_GRAD_L_ALT)
		rgb_to_hsl_v(rgb, hsv);
	else
		rgb_to_hsv_v(rgb, hsv);
}

static void ui_color_picker_to_rgb_HSVCUBE_v(uiBut *but, const float hsv[3], float rgb[3])
{
	if (but->a1 == UI_GRAD_L_ALT)
		hsl_to_rgb_v(hsv, rgb);
	else
		hsv_to_rgb_v(hsv, rgb);
}

static bool ui_numedit_but_HSVCUBE(
        uiBut *but, uiHandleButtonData *data,
        int mx, int my,
        const enum eSnapType snap, const bool shift)
{
	ColorPicker *cpicker = but->custom_data;
	float *hsv = cpicker->color_data;
	float rgb[3];
	float x, y;
	float mx_fl, my_fl;
	bool changed = true;
	bool use_display_colorspace = ui_but_is_colorpicker_display_space(but);

	ui_mouse_scale_warp(data, mx, my, &mx_fl, &my_fl, shift);

#ifdef USE_CONT_MOUSE_CORRECT
	if (ui_but_is_cursor_warp(but)) {
		/* OK but can go outside bounds */
		data->ungrab_mval[0] = mx_fl;
		data->ungrab_mval[1] = my_fl;
		BLI_rctf_clamp_pt_v(&but->rect, data->ungrab_mval);
	}
#endif

	ui_but_v3_get(but, rgb);

	if (use_display_colorspace)
		ui_block_cm_to_display_space_v3(but->block, rgb);

	ui_rgb_to_color_picker_HSVCUBE_compat_v(but, rgb, hsv);

	/* only apply the delta motion, not absolute */
	if (shift) {
		rcti rect_i;
		float xpos, ypos, hsvo[3];

		BLI_rcti_rctf_copy(&rect_i, &but->rect);

		/* calculate original hsv again */
		copy_v3_v3(rgb, data->origvec);
		if (use_display_colorspace)
			ui_block_cm_to_display_space_v3(but->block, rgb);

		copy_v3_v3(hsvo, hsv);

		ui_rgb_to_color_picker_HSVCUBE_compat_v(but, rgb, hsvo);

		/* and original position */
		ui_hsvcube_pos_from_vals(but, &rect_i, hsvo, &xpos, &ypos);

		mx_fl = xpos - (data->dragstartx - mx_fl);
		my_fl = ypos - (data->dragstarty - my_fl);
	}

	/* relative position within box */
	x = ((float)mx_fl - but->rect.xmin) / BLI_rctf_size_x(&but->rect);
	y = ((float)my_fl - but->rect.ymin) / BLI_rctf_size_y(&but->rect);
	CLAMP(x, 0.0f, 1.0f);
	CLAMP(y, 0.0f, 1.0f);

	switch ((int)but->a1) {
		case UI_GRAD_SV:
			hsv[1] = x;
			hsv[2] = y;
			break;
		case UI_GRAD_HV:
			hsv[0] = x;
			hsv[2] = y;
			break;
		case UI_GRAD_HS:
			hsv[0] = x;
			hsv[1] = y;
			break;
		case UI_GRAD_H:
			hsv[0] = x;
			break;
		case UI_GRAD_S:
			hsv[1] = x;
			break;
		case UI_GRAD_V:
			hsv[2] = x;
			break;
		case UI_GRAD_L_ALT:
			hsv[2] = y;
			break;
		case UI_GRAD_V_ALT:
		{
			/* vertical 'value' strip */
			float min = but->softmin, max = but->softmax;
			if (use_display_colorspace) {
				ui_block_cm_to_display_space_range(but->block, &min, &max);
			}
			/* exception only for value strip - use the range set in but->min/max */
			hsv[2] = y * (max - min) + min;
			break;
		}
		default:
			BLI_assert(0);
			break;
	}

	if (snap != SNAP_OFF) {
		if (ELEM((int)but->a1, UI_GRAD_HV, UI_GRAD_HS, UI_GRAD_H)) {
			ui_color_snap_hue(snap, &hsv[0]);
		}
	}

	ui_color_picker_to_rgb_HSVCUBE_v(but, hsv, rgb);

	if (use_display_colorspace)
		ui_block_cm_to_scene_linear_v3(but->block, rgb);

	/* clamp because with color conversion we can exceed range [#34295] */
	if (but->a1 == UI_GRAD_V_ALT) {
		clamp_axis_max_v3(rgb, but->softmax);
	}

	copy_v3_v3(data->vec, rgb);

	data->draglastx = mx;
	data->draglasty = my;

	return changed;
}

#ifdef WITH_INPUT_NDOF
static void ui_ndofedit_but_HSVCUBE(
        uiBut *but, uiHandleButtonData *data,
        const wmNDOFMotionData *ndof,
        const enum eSnapType snap, const bool shift)
{
	ColorPicker *cpicker = but->custom_data;
	float *hsv = cpicker->color_data;
	const float hsv_v_max = max_ff(hsv[2], but->softmax);
	float rgb[3];
	float sensitivity = (shift ? 0.15f : 0.3f) * ndof->dt;
	bool use_display_colorspace = ui_but_is_colorpicker_display_space(but);

	ui_but_v3_get(but, rgb);

	if (use_display_colorspace)
		ui_block_cm_to_display_space_v3(but->block, rgb);

	ui_rgb_to_color_picker_HSVCUBE_compat_v(but, rgb, hsv);

	switch ((int)but->a1) {
		case UI_GRAD_SV:
			hsv[1] += ndof->rvec[2] * sensitivity;
			hsv[2] += ndof->rvec[0] * sensitivity;
			break;
		case UI_GRAD_HV:
			hsv[0] += ndof->rvec[2] * sensitivity;
			hsv[2] += ndof->rvec[0] * sensitivity;
			break;
		case UI_GRAD_HS:
			hsv[0] += ndof->rvec[2] * sensitivity;
			hsv[1] += ndof->rvec[0] * sensitivity;
			break;
		case UI_GRAD_H:
			hsv[0] += ndof->rvec[2] * sensitivity;
			break;
		case UI_GRAD_S:
			hsv[1] += ndof->rvec[2] * sensitivity;
			break;
		case UI_GRAD_V:
			hsv[2] += ndof->rvec[2] * sensitivity;
			break;
		case UI_GRAD_V_ALT:
		case UI_GRAD_L_ALT:
			/* vertical 'value' strip */

			/* exception only for value strip - use the range set in but->min/max */
			hsv[2] += ndof->rvec[0] * sensitivity;

			CLAMP(hsv[2], but->softmin, but->softmax);
			break;
		default:
			assert(!"invalid hsv type");
			break;
	}

	if (snap != SNAP_OFF) {
		if (ELEM((int)but->a1, UI_GRAD_HV, UI_GRAD_HS, UI_GRAD_H)) {
			ui_color_snap_hue(snap, &hsv[0]);
		}
	}

	/* ndof specific: the changes above aren't clamping */
	hsv_clamp_v(hsv, hsv_v_max);

	ui_color_picker_to_rgb_HSVCUBE_v(but, hsv, rgb);

	if (use_display_colorspace)
		ui_block_cm_to_scene_linear_v3(but->block, rgb);

	copy_v3_v3(data->vec, rgb);
	ui_but_v3_set(but, data->vec);
}
#endif /* WITH_INPUT_NDOF */

static int ui_do_but_HSVCUBE(
        bContext *C, uiBlock *block, uiBut *but,
        uiHandleButtonData *data, const wmEvent *event)
{
	int mx, my;

	mx = event->x;
	my = event->y;
	ui_window_to_block(data->region, block, &mx, &my);

	if (data->state == BUTTON_STATE_HIGHLIGHT) {
		if (event->type == LEFTMOUSE && event->val == KM_PRESS) {
			const enum eSnapType snap = ui_event_to_snap(event);

			data->dragstartx = mx;
			data->dragstarty = my;
			data->draglastx = mx;
			data->draglasty = my;
			button_activate_state(C, but, BUTTON_STATE_NUM_EDITING);

			/* also do drag the first time */
			if (ui_numedit_but_HSVCUBE(but, data, mx, my, snap, event->shift != 0))
				ui_numedit_apply(C, block, but, data);

			return WM_UI_HANDLER_BREAK;
		}
#ifdef WITH_INPUT_NDOF
		else if (event->type == NDOF_MOTION) {
			const wmNDOFMotionData *ndof = event->customdata;
			const enum eSnapType snap = ui_event_to_snap(event);

			ui_ndofedit_but_HSVCUBE(but, data, ndof, snap, event->shift != 0);

			button_activate_state(C, but, BUTTON_STATE_EXIT);
			ui_apply_but(C, but->block, but, data, true);

			return WM_UI_HANDLER_BREAK;
		}
#endif /* WITH_INPUT_NDOF */
		/* XXX hardcoded keymap check.... */
		else if (event->type == BACKSPACEKEY && event->val == KM_PRESS) {
			if (ELEM(but->a1, UI_GRAD_V_ALT, UI_GRAD_L_ALT)) {
				int len;

				/* reset only value */

				len = RNA_property_array_length(&but->rnapoin, but->rnaprop);
				if (ELEM(len, 3, 4)) {
					float rgb[3], def_hsv[3];
					float def[4];
					ColorPicker *cpicker = but->custom_data;
					float *hsv = cpicker->color_data;

					RNA_property_float_get_default_array(&but->rnapoin, but->rnaprop, def);
					ui_rgb_to_color_picker_HSVCUBE_v(but, def, def_hsv);

					ui_but_v3_get(but, rgb);
					ui_rgb_to_color_picker_HSVCUBE_compat_v(but, rgb, hsv);

					def_hsv[0] = hsv[0];
					def_hsv[1] = hsv[1];

					ui_color_picker_to_rgb_HSVCUBE_v(but, def_hsv, rgb);
					ui_but_v3_set(but, rgb);

					RNA_property_update(C, &but->rnapoin, but->rnaprop);
					return WM_UI_HANDLER_BREAK;
				}
			}
		}
	}
	else if (data->state == BUTTON_STATE_NUM_EDITING) {
		if (event->type == ESCKEY || event->type == RIGHTMOUSE) {
			if (event->val == KM_PRESS) {
				data->cancel = true;
				data->escapecancel = true;
				button_activate_state(C, but, BUTTON_STATE_EXIT);
			}
		}
		else if ((event->type == MOUSEMOVE) || ui_event_is_snap(event)) {
			if (mx != data->draglastx || my != data->draglasty || event->type != MOUSEMOVE) {
				const enum eSnapType snap = ui_event_to_snap(event);

				if (ui_numedit_but_HSVCUBE(but, data, mx, my, snap, event->shift != 0))
					ui_numedit_apply(C, block, but, data);
			}
		}
		else if (event->type == LEFTMOUSE && event->val != KM_PRESS) {
			button_activate_state(C, but, BUTTON_STATE_EXIT);
		}

		return WM_UI_HANDLER_BREAK;
	}

	return WM_UI_HANDLER_CONTINUE;
}

static bool ui_numedit_but_HSVCIRCLE(
        uiBut *but, uiHandleButtonData *data,
        float mx, float my,
        const enum eSnapType snap, const bool shift)
{
	rcti rect;
	bool changed = true;
	float mx_fl, my_fl;
	float rgb[3];
	ColorPicker *cpicker = but->custom_data;
	float *hsv = cpicker->color_data;
	bool use_display_colorspace = ui_but_is_colorpicker_display_space(but);

	ui_mouse_scale_warp(data, mx, my, &mx_fl, &my_fl, shift);

#ifdef USE_CONT_MOUSE_CORRECT
	if (ui_but_is_cursor_warp(but)) {
		/* OK but can go outside bounds */
		data->ungrab_mval[0] = mx_fl;
		data->ungrab_mval[1] = my_fl;
		{	/* clamp */
			const float radius = min_ff(BLI_rctf_size_x(&but->rect), BLI_rctf_size_y(&but->rect)) / 2.0f;
			const float cent[2] = {BLI_rctf_cent_x(&but->rect), BLI_rctf_cent_y(&but->rect)};
			const float len = len_v2v2(cent, data->ungrab_mval);
			if (len > radius) {
				dist_ensure_v2_v2fl(data->ungrab_mval, cent, radius);
			}
		}
	}
#endif

	BLI_rcti_rctf_copy(&rect, &but->rect);

	ui_but_v3_get(but, rgb);
	if (use_display_colorspace)
		ui_block_cm_to_display_space_v3(but->block, rgb);

	ui_rgb_to_color_picker_compat_v(rgb, hsv);

	/* exception, when using color wheel in 'locked' value state:
	 * allow choosing a hue for black values, by giving a tiny increment */
	if (but->flag & UI_BUT_COLOR_LOCK) {
		if (U.color_picker_type == USER_CP_CIRCLE_HSV) { // lock
			if (hsv[2] == 0.f) hsv[2] = 0.0001f;
		}
		else {
			if (hsv[2] == 0.0f) hsv[2] = 0.0001f;
			if (hsv[2] >= 0.9999f) hsv[2] = 0.9999f;
		}
	}

	/* only apply the delta motion, not absolute */
	if (shift) {
		float xpos, ypos, hsvo[3], rgbo[3];

		/* calculate original hsv again */
		copy_v3_v3(hsvo, hsv);
		copy_v3_v3(rgbo, data->origvec);
		if (use_display_colorspace)
			ui_block_cm_to_display_space_v3(but->block, rgbo);

		ui_rgb_to_color_picker_compat_v(rgbo, hsvo);

		/* and original position */
		ui_hsvcircle_pos_from_vals(but, &rect, hsvo, &xpos, &ypos);

		mx_fl = xpos - (data->dragstartx - mx_fl);
		my_fl = ypos - (data->dragstarty - my_fl);

	}

	ui_hsvcircle_vals_from_pos(hsv, hsv + 1, &rect, mx_fl, my_fl);

	if ((but->flag & UI_BUT_COLOR_CUBIC) && (U.color_picker_type == USER_CP_CIRCLE_HSV))
		hsv[1] = 1.0f - sqrt3f(1.0f - hsv[1]);

	if (snap != SNAP_OFF) {
		ui_color_snap_hue(snap, &hsv[0]);
	}

	ui_color_picker_to_rgb_v(hsv, rgb);

	if ((but->flag & UI_BUT_VEC_SIZE_LOCK) && (rgb[0] || rgb[1] || rgb[2])) {
		normalize_v3_length(rgb, but->a2);
	}

	if (use_display_colorspace)
		ui_block_cm_to_scene_linear_v3(but->block, rgb);

	ui_but_v3_set(but, rgb);

	data->draglastx = mx;
	data->draglasty = my;

	return changed;
}

#ifdef WITH_INPUT_NDOF
static void ui_ndofedit_but_HSVCIRCLE(
        uiBut *but, uiHandleButtonData *data,
        const wmNDOFMotionData *ndof,
        const enum eSnapType snap, const bool shift)
{
	ColorPicker *cpicker = but->custom_data;
	float *hsv = cpicker->color_data;
	bool use_display_colorspace = ui_but_is_colorpicker_display_space(but);
	float rgb[3];
	float phi, r /*, sqr */ /* UNUSED */, v[2];
	float sensitivity = (shift ? 0.06f : 0.3f) * ndof->dt;

	ui_but_v3_get(but, rgb);
	if (use_display_colorspace)
		ui_block_cm_to_display_space_v3(but->block, rgb);
	ui_rgb_to_color_picker_compat_v(rgb, hsv);

	/* Convert current color on hue/sat disc to circular coordinates phi, r */
	phi = fmodf(hsv[0] + 0.25f, 1.0f) * -2.0f * (float)M_PI;
	r = hsv[1];
	/* sqr = r > 0.0f ? sqrtf(r) : 1; */ /* UNUSED */

	/* Convert to 2d vectors */
	v[0] = r * cosf(phi);
	v[1] = r * sinf(phi);

	/* Use ndof device y and x rotation to move the vector in 2d space */
	v[0] += ndof->rvec[2] * sensitivity;
	v[1] += ndof->rvec[0] * sensitivity;

	/* convert back to polar coords on circle */
	phi = atan2f(v[0], v[1]) / (2.0f * (float)M_PI) + 0.5f;

	/* use ndof Y rotation to additionally rotate hue */
	phi += ndof->rvec[1] * sensitivity * 0.5f;
	r = len_v2(v);

	/* convert back to hsv values, in range [0,1] */
	hsv[0] = phi;
	hsv[1] = r;

	/* exception, when using color wheel in 'locked' value state:
	 * allow choosing a hue for black values, by giving a tiny increment */
	if (but->flag & UI_BUT_COLOR_LOCK) {
		if (U.color_picker_type == USER_CP_CIRCLE_HSV) { // lock
			if (hsv[2] == 0.f) hsv[2] = 0.0001f;
		}
		else {
			if (hsv[2] == 0.f) hsv[2] = 0.0001f;
			if (hsv[2] == 1.f) hsv[2] = 0.9999f;
		}
	}

	if (snap != SNAP_OFF) {
		ui_color_snap_hue(snap, &hsv[0]);
	}

	hsv_clamp_v(hsv, FLT_MAX);

	ui_color_picker_to_rgb_v(hsv, data->vec);

	if ((but->flag & UI_BUT_VEC_SIZE_LOCK) && (data->vec[0] || data->vec[1] || data->vec[2])) {
		normalize_v3_length(data->vec, but->a2);
	}

	if (use_display_colorspace)
		ui_block_cm_to_scene_linear_v3(but->block, data->vec);

	ui_but_v3_set(but, data->vec);
}
#endif /* WITH_INPUT_NDOF */

static int ui_do_but_HSVCIRCLE(
        bContext *C, uiBlock *block, uiBut *but,
        uiHandleButtonData *data, const wmEvent *event)
{
	ColorPicker *cpicker = but->custom_data;
	float *hsv = cpicker->color_data;
	int mx, my;
	mx = event->x;
	my = event->y;
	ui_window_to_block(data->region, block, &mx, &my);

	if (data->state == BUTTON_STATE_HIGHLIGHT) {
		if (event->type == LEFTMOUSE && event->val == KM_PRESS) {
			const enum eSnapType snap = ui_event_to_snap(event);
			data->dragstartx = mx;
			data->dragstarty = my;
			data->draglastx = mx;
			data->draglasty = my;
			button_activate_state(C, but, BUTTON_STATE_NUM_EDITING);

			/* also do drag the first time */
			if (ui_numedit_but_HSVCIRCLE(but, data, mx, my, snap, event->shift != 0))
				ui_numedit_apply(C, block, but, data);

			return WM_UI_HANDLER_BREAK;
		}
#ifdef WITH_INPUT_NDOF
		else if (event->type == NDOF_MOTION) {
			const enum eSnapType snap = ui_event_to_snap(event);
			const wmNDOFMotionData *ndof = event->customdata;

			ui_ndofedit_but_HSVCIRCLE(but, data, ndof, snap, event->shift != 0);

			button_activate_state(C, but, BUTTON_STATE_EXIT);
			ui_apply_but(C, but->block, but, data, true);

			return WM_UI_HANDLER_BREAK;
		}
#endif /* WITH_INPUT_NDOF */
		/* XXX hardcoded keymap check.... */
		else if (event->type == BACKSPACEKEY && event->val == KM_PRESS) {
			int len;

			/* reset only saturation */

			len = RNA_property_array_length(&but->rnapoin, but->rnaprop);
			if (len >= 3) {
				float rgb[3], def_hsv[3];
				float *def;
				def = MEM_callocN(sizeof(float) * len, "reset_defaults - float");

				RNA_property_float_get_default_array(&but->rnapoin, but->rnaprop, def);
				ui_color_picker_to_rgb_v(def, def_hsv);

				ui_but_v3_get(but, rgb);
				ui_rgb_to_color_picker_compat_v(rgb, hsv);

				def_hsv[0] = hsv[0];
				def_hsv[2] = hsv[2];

				hsv_to_rgb_v(def_hsv, rgb);
				ui_but_v3_set(but, rgb);

				RNA_property_update(C, &but->rnapoin, but->rnaprop);

				MEM_freeN(def);
			}
			return WM_UI_HANDLER_BREAK;
		}
	}
	else if (data->state == BUTTON_STATE_NUM_EDITING) {
		if (event->type == ESCKEY || event->type == RIGHTMOUSE) {
			if (event->val == KM_PRESS) {
				data->cancel = true;
				data->escapecancel = true;
				button_activate_state(C, but, BUTTON_STATE_EXIT);
			}
		}
		/* XXX hardcoded keymap check.... */
		else if (event->type == WHEELDOWNMOUSE) {
			hsv[2] = CLAMPIS(hsv[2] - 0.05f, 0.0f, 1.0f);
			ui_but_hsv_set(but);    /* converts to rgb */
			ui_numedit_apply(C, block, but, data);
		}
		else if (event->type == WHEELUPMOUSE) {
			hsv[2] = CLAMPIS(hsv[2] + 0.05f, 0.0f, 1.0f);
			ui_but_hsv_set(but);    /* converts to rgb */
			ui_numedit_apply(C, block, but, data);
		}
		else if ((event->type == MOUSEMOVE) || ui_event_is_snap(event)) {
			if (mx != data->draglastx || my != data->draglasty || event->type != MOUSEMOVE) {
				const enum eSnapType snap = ui_event_to_snap(event);

				if (ui_numedit_but_HSVCIRCLE(but, data, mx, my, snap, event->shift != 0)) {
					ui_numedit_apply(C, block, but, data);
				}
			}
		}
		else if (event->type == LEFTMOUSE && event->val != KM_PRESS) {
			button_activate_state(C, but, BUTTON_STATE_EXIT);
		}
		return WM_UI_HANDLER_BREAK;
	}

	return WM_UI_HANDLER_CONTINUE;
}


static bool ui_numedit_but_COLORBAND(uiBut *but, uiHandleButtonData *data, int mx)
{
	float dx;
	bool changed = false;

	if (data->draglastx == mx)
		return changed;

	if (data->coba->tot == 0)
		return changed;

	dx = ((float)(mx - data->draglastx)) / BLI_rctf_size_x(&but->rect);
	data->dragcbd->pos += dx;
	CLAMP(data->dragcbd->pos, 0.0f, 1.0f);

	BKE_colorband_update_sort(data->coba);
	data->dragcbd = data->coba->data + data->coba->cur;  /* because qsort */

	data->draglastx = mx;
	changed = true;

	return changed;
}

static int ui_do_but_COLORBAND(
        bContext *C, uiBlock *block, uiBut *but,
        uiHandleButtonData *data, const wmEvent *event)
{
	ColorBand *coba;
	CBData *cbd;
	/* ignore zoom-level for mindist */
	int mindist = (50 * UI_DPI_FAC) * block->aspect;
	int mx, my, a, xco;

	mx = event->x;
	my = event->y;
	ui_window_to_block(data->region, block, &mx, &my);

	if (data->state == BUTTON_STATE_HIGHLIGHT) {
		if (event->type == LEFTMOUSE && event->val == KM_PRESS) {
			coba = (ColorBand *)but->poin;

			if (event->ctrl) {
				/* insert new key on mouse location */
				float pos = ((float)(mx - but->rect.xmin)) / BLI_rctf_size_x(&but->rect);
				BKE_colorband_element_add(coba, pos);
				button_activate_state(C, but, BUTTON_STATE_EXIT);
			}
			else {
				data->dragstartx = mx;
				data->dragstarty = my;
				data->draglastx = mx;
				data->draglasty = my;

				/* activate new key when mouse is close */
				for (a = 0, cbd = coba->data; a < coba->tot; a++, cbd++) {
					xco = but->rect.xmin + (cbd->pos * BLI_rctf_size_x(&but->rect));
					xco = ABS(xco - mx);
					if (a == coba->cur) xco += 5;  // selected one disadvantage
					if (xco < mindist) {
						coba->cur = a;
						mindist = xco;
					}
				}

				data->dragcbd = coba->data + coba->cur;
				data->dragfstart = data->dragcbd->pos;
				button_activate_state(C, but, BUTTON_STATE_NUM_EDITING);
			}

			return WM_UI_HANDLER_BREAK;
		}
	}
	else if (data->state == BUTTON_STATE_NUM_EDITING) {
		if (event->type == MOUSEMOVE) {
			if (mx != data->draglastx || my != data->draglasty) {
				if (ui_numedit_but_COLORBAND(but, data, mx))
					ui_numedit_apply(C, block, but, data);
			}
		}
		else if (event->type == LEFTMOUSE && event->val != KM_PRESS) {
			button_activate_state(C, but, BUTTON_STATE_EXIT);
		}
		else if (ELEM(event->type, ESCKEY, RIGHTMOUSE)) {
			if (event->val == KM_PRESS) {
				data->dragcbd->pos = data->dragfstart;
				BKE_colorband_update_sort(data->coba);
				data->cancel = true;
				data->escapecancel = true;
				button_activate_state(C, but, BUTTON_STATE_EXIT);
			}
		}
		return WM_UI_HANDLER_BREAK;
	}

	return WM_UI_HANDLER_CONTINUE;
}

static bool ui_numedit_but_CURVE(
        uiBlock *block, uiBut *but, uiHandleButtonData *data,
        int evtx, int evty,
        bool snap, const bool shift)
{
	CurveMapping *cumap = (CurveMapping *)but->poin;
	CurveMap *cuma = cumap->cm + cumap->cur;
	CurveMapPoint *cmp = cuma->curve;
	float fx, fy, zoomx, zoomy;
	int mx, my, dragx, dragy;
	int a;
	bool changed = false;

	/* evtx evty and drag coords are absolute mousecoords, prevents errors when editing when layout changes */
	mx = evtx;
	my = evty;
	ui_window_to_block(data->region, block, &mx, &my);
	dragx = data->draglastx;
	dragy = data->draglasty;
	ui_window_to_block(data->region, block, &dragx, &dragy);

	zoomx = BLI_rctf_size_x(&but->rect) / BLI_rctf_size_x(&cumap->curr);
	zoomy = BLI_rctf_size_y(&but->rect) / BLI_rctf_size_y(&cumap->curr);

	if (snap) {
		float d[2];

		d[0] = mx - data->dragstartx;
		d[1] = my - data->dragstarty;

		if (len_squared_v2(d) < (3.0f * 3.0f))
			snap = false;
	}

	if (data->dragsel != -1) {
		CurveMapPoint *cmp_last = NULL;
		const float mval_factor = ui_mouse_scale_warp_factor(shift);
		bool moved_point = false;  /* for ctrl grid, can't use orig coords because of sorting */

		fx = (mx - dragx) / zoomx;
		fy = (my - dragy) / zoomy;

		fx *= mval_factor;
		fy *= mval_factor;

		for (a = 0; a < cuma->totpoint; a++) {
			if (cmp[a].flag & CUMA_SELECT) {
				float origx = cmp[a].x, origy = cmp[a].y;
				cmp[a].x += fx;
				cmp[a].y += fy;
				if (snap) {
					cmp[a].x = 0.125f * roundf(8.0f * cmp[a].x);
					cmp[a].y = 0.125f * roundf(8.0f * cmp[a].y);
				}
				if (cmp[a].x != origx || cmp[a].y != origy)
					moved_point = true;

				cmp_last = &cmp[a];
			}
		}

		curvemapping_changed(cumap, false);

		if (moved_point) {
			data->draglastx = evtx;
			data->draglasty = evty;
			changed = true;

#ifdef USE_CONT_MOUSE_CORRECT
			/* note: using 'cmp_last' is weak since there may be multiple points selected,
			 * but in practice this isnt really an issue */
			if (ui_but_is_cursor_warp(but)) {
				/* OK but can go outside bounds */
				data->ungrab_mval[0] = but->rect.xmin + ((cmp_last->x - cumap->curr.xmin) * zoomx);
				data->ungrab_mval[1] = but->rect.ymin + ((cmp_last->y - cumap->curr.ymin) * zoomy);
				BLI_rctf_clamp_pt_v(&but->rect, data->ungrab_mval);
			}
#endif

		}

		data->dragchange = true;  /* mark for selection */
	}
	else {
		fx = (mx - dragx) / zoomx;
		fy = (my - dragy) / zoomy;

		/* clamp for clip */
		if (cumap->flag & CUMA_DO_CLIP) {
			if (cumap->curr.xmin - fx < cumap->clipr.xmin)
				fx = cumap->curr.xmin - cumap->clipr.xmin;
			else if (cumap->curr.xmax - fx > cumap->clipr.xmax)
				fx = cumap->curr.xmax - cumap->clipr.xmax;
			if (cumap->curr.ymin - fy < cumap->clipr.ymin)
				fy = cumap->curr.ymin - cumap->clipr.ymin;
			else if (cumap->curr.ymax - fy > cumap->clipr.ymax)
				fy = cumap->curr.ymax - cumap->clipr.ymax;
		}

		cumap->curr.xmin -= fx;
		cumap->curr.ymin -= fy;
		cumap->curr.xmax -= fx;
		cumap->curr.ymax -= fy;

		data->draglastx = evtx;
		data->draglasty = evty;

		changed = true;
	}

	return changed;
}

static int ui_do_but_CURVE(
        bContext *C, uiBlock *block, uiBut *but,
        uiHandleButtonData *data, const wmEvent *event)
{
	int mx, my, a;
	bool changed = false;
	Scene *scene = CTX_data_scene(C);
	ViewLayer *view_layer = CTX_data_view_layer(C);

	mx = event->x;
	my = event->y;
	ui_window_to_block(data->region, block, &mx, &my);

	if (data->state == BUTTON_STATE_HIGHLIGHT) {
		if (event->type == LEFTMOUSE && event->val == KM_PRESS) {
			CurveMapping *cumap = (CurveMapping *)but->poin;
			CurveMap *cuma = cumap->cm + cumap->cur;
			CurveMapPoint *cmp;
			const float m_xy[2] = {mx, my};
			float dist_min_sq = SQUARE(14.0f);  /* 14 pixels radius */
			int sel = -1;

			if (event->ctrl) {
				float f_xy[2];
				BLI_rctf_transform_pt_v(&cumap->curr, &but->rect, f_xy, m_xy);

				curvemap_insert(cuma, f_xy[0], f_xy[1]);
				curvemapping_changed(cumap, false);
				changed = true;
			}

			/* check for selecting of a point */
			cmp = cuma->curve;   /* ctrl adds point, new malloc */
			for (a = 0; a < cuma->totpoint; a++) {
				float f_xy[2];
				BLI_rctf_transform_pt_v(&but->rect, &cumap->curr, f_xy, &cmp[a].x);
				const float dist_sq = len_squared_v2v2(m_xy, f_xy);
				if (dist_sq < dist_min_sq) {
					sel = a;
					dist_min_sq = dist_sq;
				}
			}

			if (sel == -1) {
				int i;
				float f_xy[2], f_xy_prev[2];

				/* if the click didn't select anything, check if it's clicked on the
				 * curve itself, and if so, add a point */
				cmp = cuma->table;

				BLI_rctf_transform_pt_v(&but->rect, &cumap->curr, f_xy, &cmp[0].x);

				/* with 160px height 8px should translate to the old 0.05 coefficient at no zoom */
				dist_min_sq = SQUARE(8.0f);

				/* loop through the curve segment table and find what's near the mouse. */
				for (i = 1; i <= CM_TABLE; i++) {
					copy_v2_v2(f_xy_prev, f_xy);
					BLI_rctf_transform_pt_v(&but->rect, &cumap->curr, f_xy, &cmp[i].x);

					if (dist_squared_to_line_segment_v2(m_xy, f_xy_prev, f_xy) < dist_min_sq) {
						BLI_rctf_transform_pt_v(&cumap->curr, &but->rect, f_xy, m_xy);

						curvemap_insert(cuma, f_xy[0], f_xy[1]);
						curvemapping_changed(cumap, false);

						changed = true;

						/* reset cmp back to the curve points again, rather than drawing segments */
						cmp = cuma->curve;

						/* find newly added point and make it 'sel' */
						for (a = 0; a < cuma->totpoint; a++) {
							if (cmp[a].x == f_xy[0]) {
								sel = a;
							}
						}
						break;
					}
				}
			}

			if (sel != -1) {
				/* ok, we move a point */
				/* deselect all if this one is deselect. except if we hold shift */
				if (!event->shift) {
					for (a = 0; a < cuma->totpoint; a++) {
						cmp[a].flag &= ~CUMA_SELECT;
					}
					cmp[sel].flag |= CUMA_SELECT;
				}
				else {
					cmp[sel].flag ^= CUMA_SELECT;
				}
			}
			else {
				/* move the view */
				data->cancel = true;
			}

			data->dragsel = sel;

			data->dragstartx = event->x;
			data->dragstarty = event->y;
			data->draglastx = event->x;
			data->draglasty = event->y;

			button_activate_state(C, but, BUTTON_STATE_NUM_EDITING);
			return WM_UI_HANDLER_BREAK;
		}
	}
	else if (data->state == BUTTON_STATE_NUM_EDITING) {
		if (event->type == MOUSEMOVE) {
			if (event->x != data->draglastx || event->y != data->draglasty) {

				if (ui_numedit_but_CURVE(block, but, data, event->x, event->y, event->ctrl != 0, event->shift != 0))
					ui_numedit_apply(C, block, but, data);
			}
		}
		else if (event->type == LEFTMOUSE && event->val != KM_PRESS) {
			if (data->dragsel != -1) {
				CurveMapping *cumap = (CurveMapping *)but->poin;
				CurveMap *cuma = cumap->cm + cumap->cur;
				CurveMapPoint *cmp = cuma->curve;

				if (data->dragchange == false) {
					/* deselect all, select one */
					if (!event->shift) {
						for (a = 0; a < cuma->totpoint; a++)
							cmp[a].flag &= ~CUMA_SELECT;
						cmp[data->dragsel].flag |= CUMA_SELECT;
					}
				}
				else {
					curvemapping_changed(cumap, true);  /* remove doubles */
					BKE_paint_invalidate_cursor_overlay(scene, view_layer, cumap);
				}
			}

			button_activate_state(C, but, BUTTON_STATE_EXIT);
		}

		return WM_UI_HANDLER_BREAK;
	}

	/* UNUSED but keep for now */
	(void)changed;

	return WM_UI_HANDLER_CONTINUE;
}

static bool ui_numedit_but_HISTOGRAM(uiBut *but, uiHandleButtonData *data, int mx, int my)
{
	Histogram *hist = (Histogram *)but->poin;
	bool changed = true;
	float dy = my - data->draglasty;

	/* scale histogram values (dy / 10 for better control) */
	const float yfac = min_ff(pow2f(hist->ymax), 1.0f) * 0.5f;
	hist->ymax += (dy * 0.1f) * yfac;

	/* 0.1 allows us to see HDR colors up to 10 */
	CLAMP(hist->ymax, 0.1f, 100.f);

	data->draglastx = mx;
	data->draglasty = my;

	return changed;
}

static int ui_do_but_HISTOGRAM(
        bContext *C, uiBlock *block, uiBut *but,
        uiHandleButtonData *data, const wmEvent *event)
{
	int mx, my;

	mx = event->x;
	my = event->y;
	ui_window_to_block(data->region, block, &mx, &my);

	if (data->state == BUTTON_STATE_HIGHLIGHT) {
		if (event->type == LEFTMOUSE && event->val == KM_PRESS) {
			data->dragstartx = mx;
			data->dragstarty = my;
			data->draglastx = mx;
			data->draglasty = my;
			button_activate_state(C, but, BUTTON_STATE_NUM_EDITING);

			/* also do drag the first time */
			if (ui_numedit_but_HISTOGRAM(but, data, mx, my))
				ui_numedit_apply(C, block, but, data);

			return WM_UI_HANDLER_BREAK;
		}
		/* XXX hardcoded keymap check.... */
		else if (event->type == BACKSPACEKEY && event->val == KM_PRESS) {
			Histogram *hist = (Histogram *)but->poin;
			hist->ymax = 1.f;

			button_activate_state(C, but, BUTTON_STATE_EXIT);
			return WM_UI_HANDLER_BREAK;
		}
	}
	else if (data->state == BUTTON_STATE_NUM_EDITING) {
		if (event->type == ESCKEY) {
			if (event->val == KM_PRESS) {
				data->cancel = true;
				data->escapecancel = true;
				button_activate_state(C, but, BUTTON_STATE_EXIT);
			}
		}
		else if (event->type == MOUSEMOVE) {
			if (mx != data->draglastx || my != data->draglasty) {
				if (ui_numedit_but_HISTOGRAM(but, data, mx, my))
					ui_numedit_apply(C, block, but, data);
			}
		}
		else if (event->type == LEFTMOUSE && event->val != KM_PRESS) {
			button_activate_state(C, but, BUTTON_STATE_EXIT);
		}
		return WM_UI_HANDLER_BREAK;
	}

	return WM_UI_HANDLER_CONTINUE;
}

static bool ui_numedit_but_WAVEFORM(uiBut *but, uiHandleButtonData *data, int mx, int my)
{
	Scopes *scopes = (Scopes *)but->poin;
	bool changed = true;
	float dy;

	dy = my - data->draglasty;

	/* scale waveform values */
	scopes->wavefrm_yfac += dy / 200.0f;

	CLAMP(scopes->wavefrm_yfac, 0.5f, 2.0f);

	data->draglastx = mx;
	data->draglasty = my;

	return changed;
}

static int ui_do_but_WAVEFORM(
        bContext *C, uiBlock *block, uiBut *but,
        uiHandleButtonData *data, const wmEvent *event)
{
	int mx, my;

	mx = event->x;
	my = event->y;
	ui_window_to_block(data->region, block, &mx, &my);

	if (data->state == BUTTON_STATE_HIGHLIGHT) {
		if (event->type == LEFTMOUSE && event->val == KM_PRESS) {
			data->dragstartx = mx;
			data->dragstarty = my;
			data->draglastx = mx;
			data->draglasty = my;
			button_activate_state(C, but, BUTTON_STATE_NUM_EDITING);

			/* also do drag the first time */
			if (ui_numedit_but_WAVEFORM(but, data, mx, my))
				ui_numedit_apply(C, block, but, data);

			return WM_UI_HANDLER_BREAK;
		}
		/* XXX hardcoded keymap check.... */
		else if (event->type == BACKSPACEKEY && event->val == KM_PRESS) {
			Scopes *scopes = (Scopes *)but->poin;
			scopes->wavefrm_yfac = 1.f;

			button_activate_state(C, but, BUTTON_STATE_EXIT);
			return WM_UI_HANDLER_BREAK;
		}
	}
	else if (data->state == BUTTON_STATE_NUM_EDITING) {
		if (event->type == ESCKEY) {
			if (event->val == KM_PRESS) {
				data->cancel = true;
				data->escapecancel = true;
				button_activate_state(C, but, BUTTON_STATE_EXIT);
			}
		}
		else if (event->type == MOUSEMOVE) {
			if (mx != data->draglastx || my != data->draglasty) {
				if (ui_numedit_but_WAVEFORM(but, data, mx, my))
					ui_numedit_apply(C, block, but, data);
			}
		}
		else if (event->type == LEFTMOUSE && event->val != KM_PRESS) {
			button_activate_state(C, but, BUTTON_STATE_EXIT);
		}
		return WM_UI_HANDLER_BREAK;
	}

	return WM_UI_HANDLER_CONTINUE;
}

<<<<<<< HEAD
=======
static int ui_do_but_LINK(
        bContext *C, uiBut *but,
        uiHandleButtonData *data, const wmEvent *event)
{
	VECCOPY2D(but->linkto, event->mval);

	if (data->state == BUTTON_STATE_HIGHLIGHT) {
		if (event->type == LEFTMOUSE && event->val == KM_PRESS) {
			button_activate_state(C, but, BUTTON_STATE_WAIT_RELEASE);
			return WM_UI_HANDLER_BREAK;
		}
		else if (event->type == LEFTMOUSE && but->block->handle) {
			button_activate_state(C, but, BUTTON_STATE_EXIT);
			return WM_UI_HANDLER_BREAK;
		}
	}
	else if (data->state == BUTTON_STATE_WAIT_RELEASE) {

		if (event->type == LEFTMOUSE && event->val != KM_PRESS) {
			if (!(but->flag & UI_SELECT))
				data->cancel = true;
			button_activate_state(C, but, BUTTON_STATE_EXIT);
			return WM_UI_HANDLER_BREAK;
		}
	}

	return WM_UI_HANDLER_CONTINUE;
}

>>>>>>> d886e322
static bool ui_numedit_but_TRACKPREVIEW(
        bContext *C, uiBut *but, uiHandleButtonData *data,
        int mx, int my,
        const bool shift)
{
	MovieClipScopes *scopes = (MovieClipScopes *)but->poin;
	bool changed = true;
	float dx, dy;

	dx = mx - data->draglastx;
	dy = my - data->draglasty;

	if (shift) {
		dx /= 5.0f;
		dy /= 5.0f;
	}

	if (!scopes->track_locked) {
		if (scopes->marker->framenr != scopes->framenr)
			scopes->marker = BKE_tracking_marker_ensure(scopes->track, scopes->framenr);

		scopes->marker->flag &= ~(MARKER_DISABLED | MARKER_TRACKED);
		scopes->marker->pos[0] += -dx * scopes->slide_scale[0] / BLI_rctf_size_x(&but->block->rect);
		scopes->marker->pos[1] += -dy * scopes->slide_scale[1] / BLI_rctf_size_y(&but->block->rect);

		WM_event_add_notifier(C, NC_MOVIECLIP | NA_EDITED, NULL);
	}

	scopes->ok = 0;

	data->draglastx = mx;
	data->draglasty = my;

	return changed;
}

static int ui_do_but_TRACKPREVIEW(
        bContext *C, uiBlock *block, uiBut *but,
        uiHandleButtonData *data, const wmEvent *event)
{
	int mx, my;

	mx = event->x;
	my = event->y;
	ui_window_to_block(data->region, block, &mx, &my);

	if (data->state == BUTTON_STATE_HIGHLIGHT) {
		if (event->type == LEFTMOUSE && event->val == KM_PRESS) {
			data->dragstartx = mx;
			data->dragstarty = my;
			data->draglastx = mx;
			data->draglasty = my;
			button_activate_state(C, but, BUTTON_STATE_NUM_EDITING);

			/* also do drag the first time */
			if (ui_numedit_but_TRACKPREVIEW(C, but, data, mx, my, event->shift != 0))
				ui_numedit_apply(C, block, but, data);

			return WM_UI_HANDLER_BREAK;
		}
	}
	else if (data->state == BUTTON_STATE_NUM_EDITING) {
		if (event->type == ESCKEY) {
			if (event->val == KM_PRESS) {
				data->cancel = true;
				data->escapecancel = true;
				button_activate_state(C, but, BUTTON_STATE_EXIT);
			}
		}
		else if (event->type == MOUSEMOVE) {
			if (mx != data->draglastx || my != data->draglasty) {
				if (ui_numedit_but_TRACKPREVIEW(C, but, data, mx, my, event->shift != 0))
					ui_numedit_apply(C, block, but, data);
			}
		}
		else if (event->type == LEFTMOUSE && event->val != KM_PRESS) {
			button_activate_state(C, but, BUTTON_STATE_EXIT);
		}
		return WM_UI_HANDLER_BREAK;
	}

	return WM_UI_HANDLER_CONTINUE;
}

static void but_shortcut_name_func(bContext *C, void *arg1, int UNUSED(event))
{
	uiBut *but = (uiBut *)arg1;

	if (but->optype) {
		char shortcut_str[128];

		IDProperty *prop = (but->opptr) ? but->opptr->data : NULL;

		/* complex code to change name of button */
		if (WM_key_event_operator_string(
		        C, but->optype->idname, but->opcontext, prop, true,
		        shortcut_str, sizeof(shortcut_str)))
		{
			ui_but_add_shortcut(but, shortcut_str, true);
		}
		else {
			/* simply strip the shortcut */
			ui_but_add_shortcut(but, NULL, true);
		}
	}
}

static uiBlock *menu_change_shortcut(bContext *C, ARegion *ar, void *arg)
{
	wmWindowManager *wm = CTX_wm_manager(C);
	uiBlock *block;
	uiBut *but = (uiBut *)arg;
	wmKeyMap *km;
	wmKeyMapItem *kmi;
	PointerRNA ptr;
	uiLayout *layout;
	uiStyle *style = UI_style_get_dpi();
	IDProperty *prop = (but->opptr) ? but->opptr->data : NULL;

	kmi = WM_key_event_operator(C, but->optype->idname, but->opcontext, prop, true, &km);
	BLI_assert(kmi != NULL);

	RNA_pointer_create(&wm->id, &RNA_KeyMapItem, kmi, &ptr);

	block = UI_block_begin(C, ar, "_popup", UI_EMBOSS);
	UI_block_func_handle_set(block, but_shortcut_name_func, but);
	UI_block_flag_enable(block, UI_BLOCK_MOVEMOUSE_QUIT);
	UI_block_direction_set(block, UI_DIR_CENTER_Y);

	layout = UI_block_layout(block, UI_LAYOUT_VERTICAL, UI_LAYOUT_PANEL, 0, 0, 200, 20, 0, style);

	uiItemR(layout, &ptr, "type", UI_ITEM_R_FULL_EVENT | UI_ITEM_R_IMMEDIATE, "", ICON_NONE);

	UI_block_bounds_set_popup(block, 6, -50, 26);

	return block;
}

#ifdef USE_KEYMAP_ADD_HACK
static int g_kmi_id_hack;
#endif

static uiBlock *menu_add_shortcut(bContext *C, ARegion *ar, void *arg)
{
	wmWindowManager *wm = CTX_wm_manager(C);
	uiBlock *block;
	uiBut *but = (uiBut *)arg;
	wmKeyMap *km;
	wmKeyMapItem *kmi;
	PointerRNA ptr;
	uiLayout *layout;
	uiStyle *style = UI_style_get_dpi();
	IDProperty *prop = (but->opptr) ? but->opptr->data : NULL;
	int kmi_id;

	/* XXX this guess_opname can potentially return a different keymap than being found on adding later... */
	km = WM_keymap_guess_opname(C, but->optype->idname);
	kmi = WM_keymap_add_item(km, but->optype->idname, AKEY, KM_PRESS, 0, 0);
	kmi_id = kmi->id;

	/* copy properties, prop can be NULL for reset */
	if (prop)
		prop = IDP_CopyProperty(prop);
	WM_keymap_properties_reset(kmi, prop);

	/* update and get pointers again */
	WM_keyconfig_update(wm);

	km = WM_keymap_guess_opname(C, but->optype->idname);
	kmi = WM_keymap_item_find_id(km, kmi_id);

	RNA_pointer_create(&wm->id, &RNA_KeyMapItem, kmi, &ptr);

	block = UI_block_begin(C, ar, "_popup", UI_EMBOSS);
	UI_block_func_handle_set(block, but_shortcut_name_func, but);
	UI_block_direction_set(block, UI_DIR_CENTER_Y);

	layout = UI_block_layout(block, UI_LAYOUT_VERTICAL, UI_LAYOUT_PANEL, 0, 0, 200, 20, 0, style);

	uiItemR(layout, &ptr, "type", UI_ITEM_R_FULL_EVENT | UI_ITEM_R_IMMEDIATE, "", ICON_NONE);

	UI_block_bounds_set_popup(block, 6, -50, 26);

#ifdef USE_KEYMAP_ADD_HACK
	g_kmi_id_hack = kmi_id;
#endif
	return block;
}

static void menu_add_shortcut_cancel(struct bContext *C, void *arg1)
{
	uiBut *but = (uiBut *)arg1;
	wmKeyMap *km;
	wmKeyMapItem *kmi;
#ifndef USE_KEYMAP_ADD_HACK
	IDProperty *prop;
#endif
	int kmi_id;

#ifdef USE_KEYMAP_ADD_HACK
	km = WM_keymap_guess_opname(C, but->optype->idname);
	kmi_id = g_kmi_id_hack;
	UNUSED_VARS(but);
#else
	prop  = (but->opptr) ? but->opptr->data : NULL;
	kmi_id = WM_key_event_operator_id(C, but->optype->idname, but->opcontext, prop, true, &km);
#endif

	kmi = WM_keymap_item_find_id(km, kmi_id);
	WM_keymap_remove_item(km, kmi);
}

static void popup_change_shortcut_func(bContext *C, void *arg1, void *UNUSED(arg2))
{
	uiBut *but = (uiBut *)arg1;
	UI_popup_block_invoke(C, menu_change_shortcut, but);
}

static void remove_shortcut_func(bContext *C, void *arg1, void *UNUSED(arg2))
{
	uiBut *but = (uiBut *)arg1;
	wmKeyMap *km;
	wmKeyMapItem *kmi;
	IDProperty *prop = (but->opptr) ? but->opptr->data : NULL;

	kmi = WM_key_event_operator(C, but->optype->idname, but->opcontext, prop, true, &km);
	BLI_assert(kmi != NULL);

	WM_keymap_remove_item(km, kmi);

	but_shortcut_name_func(C, but, 0);
}

static void popup_add_shortcut_func(bContext *C, void *arg1, void *UNUSED(arg2))
{
	uiBut *but = (uiBut *)arg1;
	UI_popup_block_ex(C, menu_add_shortcut, NULL, menu_add_shortcut_cancel, but, NULL);
}

/**
 * menu to chow when right clicking on the panel header
 */
void ui_panel_menu(bContext *C, ARegion *ar, Panel *pa)
{
	bScreen *sc = CTX_wm_screen(C);
	const bool has_panel_category = UI_panel_category_is_visible(ar);
	const bool any_item_visible = has_panel_category;
	PointerRNA ptr;
	uiPopupMenu *pup;
	uiLayout *layout;

	if (!any_item_visible) {
		return;
	}

	RNA_pointer_create(&sc->id, &RNA_Panel, pa, &ptr);

	pup = UI_popup_menu_begin(C, IFACE_("Panel"), ICON_NONE);
	layout = UI_popup_menu_layout(pup);

	if (has_panel_category) {
		char tmpstr[80];
		BLI_snprintf(tmpstr, sizeof(tmpstr), "%s" UI_SEP_CHAR_S "%s", IFACE_("Pin"), IFACE_("Shift+Left Mouse"));
		uiItemR(layout, &ptr, "use_pin", 0, tmpstr, ICON_NONE);

		/* evil, force shortcut flag */
		{
			uiBlock *block = uiLayoutGetBlock(layout);
			uiBut *but = block->buttons.last;
			but->flag |= UI_BUT_HAS_SEP_CHAR;
		}
	}
	UI_popup_menu_end(C, pup);
}

static void ui_but_menu_add_path_operators(uiLayout *layout, PointerRNA *ptr, PropertyRNA *prop)
{
	const PropertySubType subtype = RNA_property_subtype(prop);
	wmOperatorType *ot = WM_operatortype_find("WM_OT_path_open", true);
	char filepath[FILE_MAX];
	char dir[FILE_MAXDIR];
	char file[FILE_MAXFILE];
	PointerRNA props_ptr;

	BLI_assert(ELEM(subtype, PROP_FILEPATH, PROP_DIRPATH));
	UNUSED_VARS_NDEBUG(subtype);

	RNA_property_string_get(ptr, prop, filepath);
	BLI_split_dirfile(filepath, dir, file, sizeof(dir), sizeof(file));

	if (file[0]) {
		BLI_assert(subtype == PROP_FILEPATH);
		uiItemFullO_ptr(
		        layout, ot, CTX_IFACE_(BLT_I18NCONTEXT_OPERATOR_DEFAULT, "Open File Externally"),
		        ICON_NONE, NULL, WM_OP_INVOKE_DEFAULT, 0, &props_ptr);
		RNA_string_set(&props_ptr, "filepath", filepath);
	}

	uiItemFullO_ptr(
	        layout, ot, CTX_IFACE_(BLT_I18NCONTEXT_OPERATOR_DEFAULT, "Open Location Externally"),
	        ICON_NONE, NULL, WM_OP_INVOKE_DEFAULT, 0, &props_ptr);
	RNA_string_set(&props_ptr, "filepath", dir);
}

static bool ui_but_menu(bContext *C, uiBut *but)
{
	uiPopupMenu *pup;
	uiLayout *layout;
	MenuType *mt = WM_menutype_find("WM_MT_button_context", true);
	bool is_array, is_array_component;
	uiStringInfo label = {BUT_GET_LABEL, NULL};
	wmOperatorType *ot;
	PointerRNA op_ptr;

/*	if ((but->rnapoin.data && but->rnaprop) == 0 && but->optype == NULL)*/
/*		return 0;*/

	/* having this menu for some buttons makes no sense */
	if (but->type == UI_BTYPE_IMAGE) {
		return false;
	}

	/* highly unlikely getting the label ever fails */
	UI_but_string_info_get(C, but, &label, NULL);

	pup = UI_popup_menu_begin(C, label.strinfo ? label.strinfo : "", ICON_NONE);
	layout = UI_popup_menu_layout(pup);
	if (label.strinfo)
		MEM_freeN(label.strinfo);

	uiLayoutSetOperatorContext(layout, WM_OP_INVOKE_DEFAULT);

	if (but->rnapoin.data && but->rnaprop) {
		PointerRNA *ptr = &but->rnapoin;
		PropertyRNA *prop = but->rnaprop;
		const PropertyType type = RNA_property_type(prop);
		const PropertySubType subtype = RNA_property_subtype(prop);
		bool is_anim = RNA_property_animateable(ptr, prop);
		bool is_editable = RNA_property_editable(ptr, prop);
		/*bool is_idprop = RNA_property_is_idprop(prop);*/ /* XXX does not work as expected, not strictly needed */
		bool is_set = RNA_property_is_set(ptr, prop);

		const int override_status = RNA_property_static_override_status(ptr, prop, -1);
		const bool is_overridable = (override_status & RNA_OVERRIDE_STATUS_OVERRIDABLE) != 0;

		/* second slower test, saved people finding keyframe items in menus when its not possible */
		if (is_anim)
			is_anim = RNA_property_path_from_ID_check(&but->rnapoin, but->rnaprop);

		/* determine if we can key a single component of an array */
		is_array = RNA_property_array_length(&but->rnapoin, but->rnaprop) != 0;
		is_array_component = (is_array && but->rnaindex != -1);

		/* Keyframes */
		if (but->flag & UI_BUT_ANIMATED_KEY) {
			/* replace/delete keyfraemes */
			if (is_array_component) {
				uiItemBooleanO(layout, CTX_IFACE_(BLT_I18NCONTEXT_OPERATOR_DEFAULT, "Replace Keyframes"),
				               ICON_KEY_HLT, "ANIM_OT_keyframe_insert_button", "all", 1);
				uiItemBooleanO(layout, CTX_IFACE_(BLT_I18NCONTEXT_OPERATOR_DEFAULT, "Replace Single Keyframe"),
				               ICON_NONE, "ANIM_OT_keyframe_insert_button", "all", 0);
				uiItemBooleanO(layout, CTX_IFACE_(BLT_I18NCONTEXT_OPERATOR_DEFAULT, "Delete Keyframes"),
				               ICON_NONE, "ANIM_OT_keyframe_delete_button", "all", 1);
				uiItemBooleanO(layout, CTX_IFACE_(BLT_I18NCONTEXT_OPERATOR_DEFAULT, "Delete Single Keyframe"),
				               ICON_NONE, "ANIM_OT_keyframe_delete_button", "all", 0);
			}
			else {
				uiItemBooleanO(layout, CTX_IFACE_(BLT_I18NCONTEXT_OPERATOR_DEFAULT, "Replace Keyframe"),
				               ICON_KEY_HLT, "ANIM_OT_keyframe_insert_button", "all", 1);
				uiItemBooleanO(layout, CTX_IFACE_(BLT_I18NCONTEXT_OPERATOR_DEFAULT, "Delete Keyframe"),
				               ICON_NONE, "ANIM_OT_keyframe_delete_button", "all", 1);
			}

			/* keyframe settings */
			uiItemS(layout);


		}
		else if (but->flag & UI_BUT_DRIVEN) {
			/* pass */
		}
		else if (is_anim) {
			if (is_array_component) {
				uiItemBooleanO(layout, CTX_IFACE_(BLT_I18NCONTEXT_OPERATOR_DEFAULT, "Insert Keyframes"),
				               ICON_KEY_HLT, "ANIM_OT_keyframe_insert_button", "all", 1);
				uiItemBooleanO(layout, CTX_IFACE_(BLT_I18NCONTEXT_OPERATOR_DEFAULT, "Insert Single Keyframe"),
				               ICON_NONE, "ANIM_OT_keyframe_insert_button", "all", 0);
			}
			else {
				uiItemBooleanO(layout, CTX_IFACE_(BLT_I18NCONTEXT_OPERATOR_DEFAULT, "Insert Keyframe"),
				               ICON_KEY_HLT, "ANIM_OT_keyframe_insert_button", "all", 1);
			}
		}

		if ((but->flag & UI_BUT_ANIMATED) && (but->rnapoin.type != &RNA_NlaStrip)) {
			if (is_array_component) {
				uiItemBooleanO(layout, CTX_IFACE_(BLT_I18NCONTEXT_OPERATOR_DEFAULT, "Clear Keyframes"),
				               ICON_KEY_DEHLT, "ANIM_OT_keyframe_clear_button", "all", 1);
				uiItemBooleanO(layout, CTX_IFACE_(BLT_I18NCONTEXT_OPERATOR_DEFAULT, "Clear Single Keyframes"),
				               ICON_NONE, "ANIM_OT_keyframe_clear_button", "all", 0);
			}
			else {
				uiItemBooleanO(layout, CTX_IFACE_(BLT_I18NCONTEXT_OPERATOR_DEFAULT, "Clear Keyframes"),
				               ICON_KEY_DEHLT, "ANIM_OT_keyframe_clear_button", "all", 1);
			}
		}

		/* Drivers */
		if (but->flag & UI_BUT_DRIVEN) {
			uiItemS(layout);

			if (is_array_component) {
				uiItemBooleanO(layout, CTX_IFACE_(BLT_I18NCONTEXT_OPERATOR_DEFAULT, "Delete Drivers"),
				               ICON_X, "ANIM_OT_driver_button_remove", "all", 1);
				uiItemBooleanO(layout, CTX_IFACE_(BLT_I18NCONTEXT_OPERATOR_DEFAULT, "Delete Single Driver"),
				               ICON_NONE, "ANIM_OT_driver_button_remove", "all", 0);
			}
			else {
				uiItemBooleanO(layout, CTX_IFACE_(BLT_I18NCONTEXT_OPERATOR_DEFAULT, "Delete Driver"),
				               ICON_X, "ANIM_OT_driver_button_remove", "all", 1);
			}

			uiItemO(layout, CTX_IFACE_(BLT_I18NCONTEXT_OPERATOR_DEFAULT, "Copy Driver"),
			        ICON_NONE, "ANIM_OT_copy_driver_button");
			if (ANIM_driver_can_paste()) {
				uiItemO(layout, CTX_IFACE_(BLT_I18NCONTEXT_OPERATOR_DEFAULT, "Paste Driver"),
				        ICON_NONE, "ANIM_OT_paste_driver_button");
			}
			
			uiItemO(layout, CTX_IFACE_(BLT_I18NCONTEXT_OPERATOR_DEFAULT, "Open Drivers Editor"),
			        ICON_DRIVER, "SCREEN_OT_drivers_editor_show");
		}
		else if (but->flag & (UI_BUT_ANIMATED_KEY | UI_BUT_ANIMATED)) {
			/* pass */
		}
		else if (is_anim) {
			uiItemS(layout);

			if (is_array_component) {
				uiItemMenuEnumO(layout, C, "ANIM_OT_driver_button_add", "mapping_type",
				                CTX_IFACE_(BLT_I18NCONTEXT_OPERATOR_DEFAULT, "Add Drivers"),
				                ICON_DRIVER);
			}
			else {
				uiItemMenuEnumO(layout, C, "ANIM_OT_driver_button_add", "mapping_type",
				                CTX_IFACE_(BLT_I18NCONTEXT_OPERATOR_DEFAULT, "Add Driver"),
				                ICON_DRIVER);
			}

			if (ANIM_driver_can_paste()) {
				uiItemO(layout, CTX_IFACE_(BLT_I18NCONTEXT_OPERATOR_DEFAULT, "Paste Driver"),
				        ICON_NONE, "ANIM_OT_paste_driver_button");
			}
			
			uiItemO(layout, CTX_IFACE_(BLT_I18NCONTEXT_OPERATOR_DEFAULT, "Open Drivers Editor"),
			        ICON_NONE, "SCREEN_OT_drivers_editor_show");
		}

		/* Keying Sets */
		/* TODO: check on modifyability of Keying Set when doing this */
		if (is_anim) {
			uiItemS(layout);

			if (is_array_component) {
				uiItemBooleanO(layout, CTX_IFACE_(BLT_I18NCONTEXT_OPERATOR_DEFAULT, "Add All to Keying Set"),
				               ICON_KEYINGSET, "ANIM_OT_keyingset_button_add", "all", 1);
				uiItemBooleanO(layout, CTX_IFACE_(BLT_I18NCONTEXT_OPERATOR_DEFAULT, "Add Single to Keying Set"),
				               ICON_NONE, "ANIM_OT_keyingset_button_add", "all", 0);
				uiItemO(layout, CTX_IFACE_(BLT_I18NCONTEXT_OPERATOR_DEFAULT, "Remove from Keying Set"),
				        ICON_NONE, "ANIM_OT_keyingset_button_remove");
			}
			else {
				uiItemBooleanO(layout, CTX_IFACE_(BLT_I18NCONTEXT_OPERATOR_DEFAULT, "Add to Keying Set"),
				               ICON_KEYINGSET, "ANIM_OT_keyingset_button_add", "all", 1);
				uiItemO(layout, CTX_IFACE_(BLT_I18NCONTEXT_OPERATOR_DEFAULT, "Remove from Keying Set"),
				        ICON_NONE, "ANIM_OT_keyingset_button_remove");
			}
		}

<<<<<<< HEAD
		if (is_overridable) {
			/* Override Operators */
			uiItemS(layout);

			if (but->flag & UI_BUT_OVERRIDEN) {
				if (is_array_component) {
#if 0  /* Disabled for now. */
					ot = WM_operatortype_find("UI_OT_override_type_set_button", false);
					uiItemFullO_ptr(layout, ot, "Overrides Type", ICON_NONE,
					                NULL, WM_OP_INVOKE_DEFAULT, 0, &op_ptr);
					RNA_boolean_set(&op_ptr, "all", true);
					uiItemFullO_ptr(layout, ot, "Single Override Type", ICON_NONE,
					                NULL, WM_OP_INVOKE_DEFAULT, 0, &op_ptr);
					RNA_boolean_set(&op_ptr, "all", false);
#endif
					uiItemBooleanO(layout, CTX_IFACE_(BLT_I18NCONTEXT_OPERATOR_DEFAULT, "Remove Overrides"),
					               ICON_X, "UI_OT_override_remove_button", "all", true);
					uiItemBooleanO(layout, CTX_IFACE_(BLT_I18NCONTEXT_OPERATOR_DEFAULT, "Remove Single Override"),
					               ICON_X, "UI_OT_override_remove_button", "all", false);
				}
				else {
#if 0  /* Disabled for now. */
					uiItemFullO(layout, "UI_OT_override_type_set_button", "Override Type", ICON_NONE,
					            NULL, WM_OP_INVOKE_DEFAULT, 0, &op_ptr);
					RNA_boolean_set(&op_ptr, "all", false);
#endif
					uiItemBooleanO(layout, CTX_IFACE_(BLT_I18NCONTEXT_OPERATOR_DEFAULT, "Remove Override"),
					               ICON_X, "UI_OT_override_remove_button", "all", true);
				}
			}
			else {
				if (is_array_component) {
					ot = WM_operatortype_find("UI_OT_override_type_set_button", false);
					uiItemFullO_ptr(layout, ot, "Define Overrides", ICON_NONE,
					                NULL, WM_OP_INVOKE_DEFAULT, 0, &op_ptr);
					RNA_boolean_set(&op_ptr, "all", true);
					uiItemFullO_ptr(layout, ot, "Define Single Override", ICON_NONE,
					                NULL, WM_OP_INVOKE_DEFAULT, 0, &op_ptr);
					RNA_boolean_set(&op_ptr, "all", false);
				}
				else {
					uiItemFullO(layout, "UI_OT_override_type_set_button", "Define Override", ICON_NONE,
					            NULL, WM_OP_INVOKE_DEFAULT, 0, &op_ptr);
					RNA_boolean_set(&op_ptr, "all", false);
				}
			}
		}

=======
>>>>>>> d886e322
		uiItemS(layout);

		/* Property Operators */

		/* Copy Property Value
		 * Paste Property Value */

		if (is_array_component) {
			uiItemBooleanO(layout, CTX_IFACE_(BLT_I18NCONTEXT_OPERATOR_DEFAULT, "Reset All to Default Values"),
			               ICON_LOOP_BACK, "UI_OT_reset_default_button", "all", 1);
			uiItemBooleanO(layout, CTX_IFACE_(BLT_I18NCONTEXT_OPERATOR_DEFAULT, "Reset Single to Default Value"),
			               ICON_NONE, "UI_OT_reset_default_button", "all", 0);
		}
		else {
			uiItemBooleanO(layout, CTX_IFACE_(BLT_I18NCONTEXT_OPERATOR_DEFAULT, "Reset to Default Value"),
			        ICON_LOOP_BACK, "UI_OT_reset_default_button", "all", 1);
		}
		if (is_editable /*&& is_idprop*/ && is_set) {
			uiItemO(layout, CTX_IFACE_(BLT_I18NCONTEXT_OPERATOR_DEFAULT, "Unset"),
			        ICON_NONE, "UI_OT_unset_property_button");
		}

		if (is_array_component) {
			uiItemBooleanO(layout, CTX_IFACE_(BLT_I18NCONTEXT_OPERATOR_DEFAULT, "Copy All To Selected"),
			               ICON_NONE, "UI_OT_copy_to_selected_button", "all", true);
			uiItemBooleanO(layout, CTX_IFACE_(BLT_I18NCONTEXT_OPERATOR_DEFAULT, "Copy Single To Selected"),
			               ICON_NONE, "UI_OT_copy_to_selected_button", "all", false);
		}
		else {
			uiItemBooleanO(layout, CTX_IFACE_(BLT_I18NCONTEXT_OPERATOR_DEFAULT, "Copy To Selected"),
		                   ICON_NONE, "UI_OT_copy_to_selected_button", "all", true);
		}

		uiItemO(layout, CTX_IFACE_(BLT_I18NCONTEXT_OPERATOR_DEFAULT, "Copy Data Path"),
		        ICON_NONE, "UI_OT_copy_data_path_button");

		uiItemS(layout);

		if (type == PROP_STRING && ELEM(subtype, PROP_FILEPATH, PROP_DIRPATH)) {
			ui_but_menu_add_path_operators(layout, ptr, prop);
			uiItemS(layout);
		}
	}

	/* Operator buttons */
	if (but->optype) {
		uiBlock *block = uiLayoutGetBlock(layout);
		uiBut *but2;
		IDProperty *prop = (but->opptr) ? but->opptr->data : NULL;
		int w = uiLayoutGetWidth(layout);
		wmKeyMap *km;
		/* We want to know if this op has a shortcut, be it hotkey or not. */
		wmKeyMapItem *kmi = WM_key_event_operator(C, but->optype->idname, but->opcontext, prop, false, &km);

		/* We do have a shortcut, but only keyboard ones are editbale that way... */
		if (kmi) {
			if (ISKEYBOARD(kmi->type)) {
#if 0			/* would rather use a block but, but gets weirdly positioned... */
				uiDefBlockBut(block, menu_change_shortcut, but, "Change Shortcut",
				              0, 0, uiLayoutGetWidth(layout), UI_UNIT_Y, "");
#endif

				but2 = uiDefIconTextBut(block, UI_BTYPE_BUT, 0, ICON_HAND,
				                        CTX_IFACE_(BLT_I18NCONTEXT_OPERATOR_DEFAULT, "Change Shortcut"),
				                        0, 0, w, UI_UNIT_Y, NULL, 0, 0, 0, 0, "");
				UI_but_func_set(but2, popup_change_shortcut_func, but, NULL);

				but2 = uiDefIconTextBut(block, UI_BTYPE_BUT, 0, ICON_NONE,
				                        CTX_IFACE_(BLT_I18NCONTEXT_OPERATOR_DEFAULT, "Remove Shortcut"),
				                        0, 0, w, UI_UNIT_Y, NULL, 0, 0, 0, 0, "");
				UI_but_func_set(but2, remove_shortcut_func, but, NULL);
			}
			else {
				but2 = uiDefIconTextBut(block, UI_BTYPE_BUT, 0, ICON_HAND, IFACE_("Non-Keyboard Shortcut"),
				                        0, 0, w, UI_UNIT_Y, NULL, 0, 0, 0, 0,
				                        TIP_("Only keyboard shortcuts can be edited that way, "
				                             "please use User Preferences otherwise"));
				UI_but_flag_enable(but2, UI_BUT_DISABLED);
			}
		}
		/* only show 'add' if there's a suitable key map for it to go in */
		else if (WM_keymap_guess_opname(C, but->optype->idname)) {
			but2 = uiDefIconTextBut(block, UI_BTYPE_BUT, 0, ICON_HAND,
			                        CTX_IFACE_(BLT_I18NCONTEXT_OPERATOR_DEFAULT, "Add Shortcut"),
			                        0, 0, w, UI_UNIT_Y, NULL, 0, 0, 0, 0, "");
			UI_but_func_set(but2, popup_add_shortcut_func, but, NULL);
		}

		/* Set the operator pointer for python access */
		uiLayoutSetContextFromBut(layout, but);

		uiItemS(layout);
	}

	/* Show header tools for header buttons. */
	if (ui_block_is_menu(but->block) == false) {
		ARegion *ar = CTX_wm_region(C);
		if (ar && (ar->regiontype == RGN_TYPE_HEADER)) {
			uiItemMenuF(layout, IFACE_("Header"), ICON_NONE, ED_screens_header_tools_menu_create, NULL);
			uiItemS(layout);
		}
	}

	{   /* Docs */
		char buf[512];

		if (UI_but_online_manual_id(but, buf, sizeof(buf))) {
			PointerRNA ptr_props;
			uiItemO(layout, CTX_IFACE_(BLT_I18NCONTEXT_OPERATOR_DEFAULT, "Online Manual"),
			        ICON_URL, "WM_OT_doc_view_manual_ui_context");

			uiItemFullO(
			        layout, "WM_OT_doc_view",
			        CTX_IFACE_(BLT_I18NCONTEXT_OPERATOR_DEFAULT, "Online Python Reference"),
			        ICON_NONE, NULL, WM_OP_EXEC_DEFAULT, 0, &ptr_props);
			RNA_string_set(&ptr_props, "doc_id", buf);

			/* XXX inactive option, not for public! */
#if 0
			uiItemFullO(
			        layout, "WM_OT_doc_edit", "Submit Description", ICON_NONE,
			        NULL, WM_OP_INVOKE_DEFAULT, 0, &ptr_props);
			RNA_string_set(&ptr_props, "doc_id", buf);
			RNA_string_set(&ptr_props, "doc_new", RNA_property_description(but->rnaprop));
#endif
		}
	}

	if (but->optype) {
		uiItemO(layout, NULL,
		        ICON_NONE, "UI_OT_copy_python_command_button");
	}

	/* perhaps we should move this into (G.debug & G_DEBUG) - campbell */
	if (ui_block_is_menu(but->block) == false) {
		uiItemFullO(layout, "UI_OT_editsource", NULL, ICON_NONE, NULL, WM_OP_INVOKE_DEFAULT, 0, NULL);
	}
	uiItemFullO(layout, "UI_OT_edittranslation_init", NULL, ICON_NONE, NULL, WM_OP_INVOKE_DEFAULT, 0, NULL);

	mt = WM_menutype_find("WM_MT_button_context", true);
	if (mt) {
		UI_menutype_draw(C, mt, uiLayoutColumn(layout, false));
	}

	UI_popup_menu_end(C, pup);

	return true;
}

static int ui_do_button(bContext *C, uiBlock *block, uiBut *but, const wmEvent *event)
{
	uiHandleButtonData *data;
	int retval;

	data = but->active;
	retval = WM_UI_HANDLER_CONTINUE;

	if (but->flag & UI_BUT_DISABLED)
		return WM_UI_HANDLER_CONTINUE;

	/* if but->pointype is set, but->poin should be too */
	BLI_assert(!but->pointype || but->poin);

	/* Only hard-coded stuff here, button interactions with configurable
	 * keymaps are handled using operators (see #ED_keymap_ui). */

	if ((data->state == BUTTON_STATE_HIGHLIGHT) || (event->type == EVT_DROP)) {
		/* handle copy-paste */
		if (ELEM(event->type, CKEY, VKEY) && event->val == KM_PRESS &&
		    IS_EVENT_MOD(event, ctrl, oskey) && !event->shift)
		{
			/* Specific handling for listrows, we try to find their overlapping tex button. */
			if (but->type == UI_BTYPE_LISTROW) {
				uiBut *labelbut = ui_but_list_row_text_activate(C, but, data, event, BUTTON_ACTIVATE_OVER);
				if (labelbut) {
					but = labelbut;
					data = but->active;
				}
			}
			ui_but_copy_paste(C, but, data, (event->type == CKEY) ? 'c' : 'v', event->alt);
			return WM_UI_HANDLER_BREAK;
		}
		/* handle drop */
		else if (event->type == EVT_DROP) {
			ui_but_drop(C, event, but, data);
		}
		/* handle menu */
		else if ((event->type == RIGHTMOUSE) &&
		         !IS_EVENT_MOD(event, shift, ctrl, alt, oskey) &&
		         (event->val == KM_PRESS))
		{
			/* RMB has two options now */
			if (ui_but_menu(C, but)) {
				return WM_UI_HANDLER_BREAK;
			}
		}
	}

	switch (but->type) {
		case UI_BTYPE_BUT:
			retval = ui_do_but_BUT(C, but, data, event);
			break;
		case UI_BTYPE_KEY_EVENT:
			retval = ui_do_but_KEYEVT(C, but, data, event);
			break;
		case UI_BTYPE_HOTKEY_EVENT:
			retval = ui_do_but_HOTKEYEVT(C, but, data, event);
			break;
		case UI_BTYPE_TAB:
			retval = ui_do_but_TAB(C, block, but, data, event);
			break;
		case UI_BTYPE_BUT_TOGGLE:
		case UI_BTYPE_TOGGLE:
		case UI_BTYPE_ICON_TOGGLE:
		case UI_BTYPE_ICON_TOGGLE_N:
		case UI_BTYPE_TOGGLE_N:
		case UI_BTYPE_CHECKBOX:
		case UI_BTYPE_CHECKBOX_N:
		case UI_BTYPE_ROW:
			retval = ui_do_but_TOG(C, but, data, event);
			break;
		case UI_BTYPE_SCROLL:
			retval = ui_do_but_SCROLL(C, block, but, data, event);
			break;
		case UI_BTYPE_GRIP:
			retval = ui_do_but_GRIP(C, block, but, data, event);
			break;
		case UI_BTYPE_NUM:
			retval = ui_do_but_NUM(C, block, but, data, event);
			break;
		case UI_BTYPE_NUM_SLIDER:
			retval = ui_do_but_SLI(C, block, but, data, event);
			break;
		case UI_BTYPE_LISTBOX:
			/* Nothing to do! */
			break;
		case UI_BTYPE_LISTROW:
			retval = ui_do_but_LISTROW(C, but, data, event);
			break;
		case UI_BTYPE_ROUNDBOX:
		case UI_BTYPE_LABEL:
		case UI_BTYPE_IMAGE:
		case UI_BTYPE_PROGRESS_BAR:
		case UI_BTYPE_NODE_SOCKET:
			retval = ui_do_but_EXIT(C, but, data, event);
			break;
		case UI_BTYPE_HISTOGRAM:
			retval = ui_do_but_HISTOGRAM(C, block, but, data, event);
			break;
		case UI_BTYPE_WAVEFORM:
			retval = ui_do_but_WAVEFORM(C, block, but, data, event);
			break;
		case UI_BTYPE_VECTORSCOPE:
			/* Nothing to do! */
			break;
		case UI_BTYPE_TEXT:
		case UI_BTYPE_SEARCH_MENU:
			if ((but->type == UI_BTYPE_SEARCH_MENU) &&
			    (but->flag & UI_BUT_VALUE_CLEAR))
			{
				retval = ui_do_but_SEARCH_UNLINK(C, block, but, data, event);
				if (retval & WM_UI_HANDLER_BREAK) {
					break;
				}
			}
			retval = ui_do_but_TEX(C, block, but, data, event);
			break;
		case UI_BTYPE_MENU:
		case UI_BTYPE_POPOVER:
		case UI_BTYPE_BLOCK:
		case UI_BTYPE_PULLDOWN:
			retval = ui_do_but_BLOCK(C, but, data, event);
			break;
		case UI_BTYPE_BUT_MENU:
			retval = ui_do_but_BUT(C, but, data, event);
			break;
		case UI_BTYPE_COLOR:
			if (but->a1 == -1)  /* signal to prevent calling up color picker */
				retval = ui_do_but_EXIT(C, but, data, event);
			else
				retval = ui_do_but_COLOR(C, but, data, event);
			break;
		case UI_BTYPE_UNITVEC:
			retval = ui_do_but_UNITVEC(C, block, but, data, event);
			break;
		case UI_BTYPE_COLORBAND:
			retval = ui_do_but_COLORBAND(C, block, but, data, event);
			break;
		case UI_BTYPE_CURVE:
			retval = ui_do_but_CURVE(C, block, but, data, event);
			break;
		case UI_BTYPE_HSVCUBE:
			retval = ui_do_but_HSVCUBE(C, block, but, data, event);
			break;
		case UI_BTYPE_HSVCIRCLE:
			retval = ui_do_but_HSVCIRCLE(C, block, but, data, event);
			break;
		case UI_BTYPE_TRACK_PREVIEW:
			retval = ui_do_but_TRACKPREVIEW(C, block, but, data, event);
			break;

			/* quiet warnings for unhandled types */
		case UI_BTYPE_SEPR:
		case UI_BTYPE_SEPR_LINE:
		case UI_BTYPE_EXTRA:
			break;
	}


	/* reset to default (generic function, only use if not handled by switch above) */
	/* XXX hardcoded keymap check.... */
	data = but->active;
	if (data && data->state == BUTTON_STATE_HIGHLIGHT) {
		if ((retval == WM_UI_HANDLER_CONTINUE) &&
		    (event->type == BACKSPACEKEY && event->val == KM_PRESS))
		{
			/* ctrl+backspace = reset active button; backspace = reset a whole array*/
			ui_but_default_set(C, !event->ctrl, true);
			ED_region_tag_redraw(data->region);
			retval = WM_UI_HANDLER_BREAK;
		}
	}

#ifdef USE_DRAG_MULTINUM
	if (data) {
		if (ELEM(event->type, MOUSEMOVE, INBETWEEN_MOUSEMOVE) ||
		    /* if we started dragging, progress on any event */
		    (data->multi_data.init == BUTTON_MULTI_INIT_SETUP))
		{
			if (ELEM(but->type, UI_BTYPE_NUM, UI_BTYPE_NUM_SLIDER) &&
			    ELEM(data->state, BUTTON_STATE_TEXT_EDITING, BUTTON_STATE_NUM_EDITING))
			{
				/* initialize! */
				if (data->multi_data.init == BUTTON_MULTI_INIT_UNSET) {
					/* --> (BUTTON_MULTI_INIT_SETUP | BUTTON_MULTI_INIT_DISABLE) */

					const float margin_y = DRAG_MULTINUM_THRESHOLD_DRAG_Y / sqrtf(block->aspect);

					/* check if we have a vertical gesture */
					if (len_squared_v2(data->multi_data.drag_dir) > (margin_y * margin_y)) {
						const float dir_nor_y[2] = {0.0, 1.0f};
						float dir_nor_drag[2];

						normalize_v2_v2(dir_nor_drag, data->multi_data.drag_dir);

						if (fabsf(dot_v2v2(dir_nor_drag, dir_nor_y)) > DRAG_MULTINUM_THRESHOLD_VERTICAL) {
							data->multi_data.init = BUTTON_MULTI_INIT_SETUP;
							data->multi_data.drag_lock_x = event->x;
						}
						else {
							data->multi_data.init = BUTTON_MULTI_INIT_DISABLE;
						}
					}
				}
				else if (data->multi_data.init == BUTTON_MULTI_INIT_SETUP) {
					/* --> (BUTTON_MULTI_INIT_ENABLE) */
					const float margin_x = DRAG_MULTINUM_THRESHOLD_DRAG_X / sqrtf(block->aspect);
					/* check if we're dont setting buttons */
					if ((data->str && ELEM(data->state, BUTTON_STATE_TEXT_EDITING, BUTTON_STATE_NUM_EDITING)) ||
					    ((abs(data->multi_data.drag_lock_x - event->x) > margin_x) &&
					     /* just to be sure, check we're dragging more hoz then virt */
					     abs(event->prevx - event->x) > abs(event->prevy - event->y)))
					{
						if (data->multi_data.has_mbuts) {
							ui_multibut_states_create(but, data);
							data->multi_data.init = BUTTON_MULTI_INIT_ENABLE;
						}
						else {
							data->multi_data.init = BUTTON_MULTI_INIT_DISABLE;
						}
					}
				}

				if (data->multi_data.init == BUTTON_MULTI_INIT_SETUP) {
					if (ui_multibut_states_tag(but, data, event)) {
						ED_region_tag_redraw(data->region);
					}
				}
			}
		}
	}
#endif  /* USE_DRAG_MULTINUM */

	return retval;
}

/* ************************ button utilities *********************** */

static bool ui_but_contains_pt(uiBut *but, float mx, float my)
{
	return BLI_rctf_isect_pt(&but->rect, mx, my);
}

void ui_but_pie_dir(RadialDirection dir, float vec[2])
{
	float angle;

	BLI_assert(dir != UI_RADIAL_NONE);

	angle = DEG2RADF((float)ui_radial_dir_to_angle[dir]);
	vec[0] = cosf(angle);
	vec[1] = sinf(angle);
}

static bool ui_but_isect_pie_seg(uiBlock *block, uiBut *but)
{
	const float angle_range = (block->pie_data.flags & UI_PIE_DEGREES_RANGE_LARGE) ? M_PI_4 : M_PI_4 / 2.0;
	float vec[2];

	if (block->pie_data.flags & UI_PIE_INVALID_DIR)
		return false;

	ui_but_pie_dir(but->pie_dir, vec);

	if (saacos(dot_v2v2(vec, block->pie_data.pie_dir)) < angle_range)
		return true;

	return false;
}

static bool ui_but_find_select_in_enum__cmp(const uiBut *but_a, const uiBut *but_b)
{
	return ((but_a->type == but_b->type) &&
	        (but_a->alignnr == but_b->alignnr) &&
	        (but_a->poin == but_b->poin) &&
	        (but_a->rnapoin.type == but_b->rnapoin.type) &&
	        (but_a->rnaprop == but_b->rnaprop));
}

/**
 * Finds the pressed button in an aligned row (typically an expanded enum).
 *
 * \param direction  Use when there may be multiple buttons pressed.
 */
uiBut *ui_but_find_select_in_enum(uiBut *but, int direction)
{
	uiBut *but_iter = but;
	uiBut *but_found = NULL;
	BLI_assert(ELEM(direction, -1, 1));

	while ((but_iter->prev) &&
	       ui_but_find_select_in_enum__cmp(but_iter->prev, but))
	{
		but_iter = but_iter->prev;
	}

	while (but_iter && ui_but_find_select_in_enum__cmp(but_iter, but)) {
		if (but_iter->flag & UI_SELECT) {
			but_found = but_iter;
			if (direction == 1) {
				break;
			}
		}
		but_iter = but_iter->next;
	}

	return but_found;
}

uiBut *ui_but_find_active_in_region(ARegion *ar)
{
	uiBlock *block;
	uiBut *but;

	for (block = ar->uiblocks.first; block; block = block->next)
		for (but = block->buttons.first; but; but = but->next)
			if (but->active)
				return but;

	return NULL;
}

bool ui_but_is_active(ARegion *ar)
{
	return (ui_but_find_active_in_region(ar) != NULL);
}

/* is called by notifier */
void UI_screen_free_active_but(const bContext *C, bScreen *screen)
{
<<<<<<< HEAD
	wmWindow *win = CTX_wm_window(C);

	ED_screen_areas_iter(win, screen, area) {
		for (ARegion *region = area->regionbase.first; region; region = region->next) {
			uiBut *but = ui_but_find_active_in_region(region);
=======
	ScrArea *sa = screen->areabase.first;

	for (; sa; sa = sa->next) {
		ARegion *ar = sa->regionbase.first;
		for (; ar; ar = ar->next) {
			uiBut *but = ui_but_find_active_in_region(ar);
>>>>>>> d886e322
			if (but) {
				uiHandleButtonData *data = but->active;

				if (data->menu == NULL && data->searchbox == NULL)
					if (data->state == BUTTON_STATE_HIGHLIGHT)
						ui_but_active_free(C, but);
			}
		}
	}
}



/* returns true if highlighted button allows drop of names */
/* called in region context */
bool UI_but_active_drop_name(bContext *C)
{
	ARegion *ar = CTX_wm_region(C);
	uiBut *but = ui_but_find_active_in_region(ar);

	if (but) {
		if (ELEM(but->type, UI_BTYPE_TEXT, UI_BTYPE_SEARCH_MENU))
			return 1;
	}

	return 0;
}

bool UI_but_active_drop_color(bContext *C)
{
	ARegion *ar = CTX_wm_region(C);

	if (ar) {
		uiBut *but = ui_but_find_active_in_region(ar);

		if (but && but->type == UI_BTYPE_COLOR)
			return true;
	}

	return false;
}

static void ui_blocks_set_tooltips(ARegion *ar, const bool enable)
{
	uiBlock *block;

	if (!ar)
		return;

	/* we disabled buttons when when they were already shown, and
	 * re-enable them on mouse move */
	for (block = ar->uiblocks.first; block; block = block->next)
		block->tooltipdisabled = !enable;
}

static bool ui_region_contains_point_px(ARegion *ar, int x, int y)
{
	rcti winrct;

	/* scale down area rect to exclude shadow */
	ui_region_winrct_get_no_margin(ar, &winrct);

	/* check if the mouse is in the region */
	if (!BLI_rcti_isect_pt(&winrct, x, y)) {
		for (uiBlock *block = ar->uiblocks.first; block; block = block->next)
			block->auto_open = false;

		return false;
	}

	/* also, check that with view2d, that the mouse is not over the scrollbars
	 * NOTE: care is needed here, since the mask rect may include the scrollbars
	 * even when they are not visible, so we need to make a copy of the mask to
	 * use to check
	 */
	if (ar->v2d.mask.xmin != ar->v2d.mask.xmax) {
		View2D *v2d = &ar->v2d;
		int mx, my;

		/* convert window coordinates to region coordinates */
		mx = x;
		my = y;
		ui_window_to_region(ar, &mx, &my);

		/* check if in the rect */
		if (!BLI_rcti_isect_pt(&v2d->mask, mx, my) || UI_view2d_mouse_in_scrollers(ar, &ar->v2d, x, y)) {
			return false;
		}
	}

	return true;
}

static bool ui_but_contains_point_px(ARegion *ar, uiBut *but, int x, int y)
{
	uiBlock *block = but->block;
	float mx, my;
	if (!ui_region_contains_point_px(ar, x, y))
		return false;

	mx = x;
	my = y;

	ui_window_to_block_fl(ar, block, &mx, &my);

	if (but->pie_dir != UI_RADIAL_NONE) {
		if (!ui_but_isect_pie_seg(block, but)) {
			return false;
		}
	}
	else if (!ui_but_contains_pt(but, mx, my)) {
		return false;
	}

	return true;
}

/**
 * Can we mouse over the button or is it hidden/disabled/layout.
 * \note ctrl is kind of a hack currently,
 * so that non-embossed UI_BTYPE_TEXT button behaves as a label when ctrl is not pressed.
 */
static bool ui_but_is_interactive(const uiBut *but, const bool labeledit)
{
	/* note, UI_BTYPE_LABEL is included for highlights, this allows drags */
	if ((but->type == UI_BTYPE_LABEL) && but->dragpoin == NULL)
		return false;
	if (ELEM(but->type, UI_BTYPE_ROUNDBOX, UI_BTYPE_SEPR, UI_BTYPE_SEPR_LINE, UI_BTYPE_LISTBOX))
		return false;
	if (but->flag & UI_HIDDEN)
		return false;
	if (but->flag & UI_SCROLLED)
		return false;
	if ((but->type == UI_BTYPE_TEXT) && (but->dt == UI_EMBOSS_NONE) && !labeledit)
		return false;
	if ((but->type == UI_BTYPE_LISTROW) && labeledit)
		return false;

	return true;
}

/* x and y are only used in case event is NULL... */
static uiBut *ui_but_find_mouse_over_ex(ARegion *ar, const int x, const int y, const bool labeledit)
{
	uiBlock *block;
	uiBut *but, *butover = NULL;
	float mx, my;

//	if (!win->active)
//		return NULL;
	if (!ui_region_contains_point_px(ar, x, y))
		return NULL;

	for (block = ar->uiblocks.first; block; block = block->next) {
		mx = x;
		my = y;
		ui_window_to_block_fl(ar, block, &mx, &my);

		for (but = block->buttons.last; but; but = but->prev) {
			if (ui_but_is_interactive(but, labeledit)) {
				if (but->pie_dir != UI_RADIAL_NONE) {
					if (ui_but_isect_pie_seg(block, but)) {
						butover = but;
						break;
					}
				}
				else if (ui_but_contains_pt(but, mx, my)) {
					butover = but;
					break;
				}
			}
		}

		/* CLIP_EVENTS prevents the event from reaching other blocks */
		if (block->flag & UI_BLOCK_CLIP_EVENTS) {
			/* check if mouse is inside block */
			if (BLI_rctf_isect_pt(&block->rect, mx, my)) {
				break;
			}
		}
	}

	return butover;
}

uiBut *ui_but_find_mouse_over(ARegion *ar, const wmEvent *event)
{
	return ui_but_find_mouse_over_ex(ar, event->x, event->y, event->ctrl != 0);
}


static uiBut *ui_list_find_mouse_over_ex(ARegion *ar, int x, int y)
{
	uiBlock *block;
	uiBut *but;
	float mx, my;

	if (!ui_region_contains_point_px(ar, x, y))
		return NULL;

	for (block = ar->uiblocks.first; block; block = block->next) {
		mx = x;
		my = y;
		ui_window_to_block_fl(ar, block, &mx, &my);

		for (but = block->buttons.last; but; but = but->prev) {
			if (but->type == UI_BTYPE_LISTBOX && ui_but_contains_pt(but, mx, my)) {
				return but;
			}
		}
	}

	return NULL;
}

static uiBut *ui_list_find_mouse_over(ARegion *ar, const wmEvent *event)
{
	return ui_list_find_mouse_over_ex(ar, event->x, event->y);
}

/* ****************** button state handling **************************/

static bool button_modal_state(uiHandleButtonState state)
{
	return ELEM(state,
	            BUTTON_STATE_WAIT_RELEASE,
	            BUTTON_STATE_WAIT_KEY_EVENT,
	            BUTTON_STATE_NUM_EDITING,
	            BUTTON_STATE_TEXT_EDITING,
	            BUTTON_STATE_TEXT_SELECTING,
	            BUTTON_STATE_MENU_OPEN);
}

/**
 * Recreate tooltip (use to update dynamic tips)
 */
void UI_but_tooltip_refresh(bContext *C, uiBut *but)
{
	uiHandleButtonData *data = but->active;
	if (data) {
		bScreen *sc = WM_window_get_active_screen(data->window);
		if (sc->tool_tip && sc->tool_tip->region) {
			WM_tooltip_refresh(C, data->window);
		}
	}
}

/* removes tooltip timer from active but (meaning tooltip is disabled until it's reenabled again) */
void UI_but_tooltip_timer_remove(bContext *C, uiBut *but)
{
	uiHandleButtonData *data;

	data = but->active;
	if (data) {
		if (data->autoopentimer) {
			WM_event_remove_timer(data->wm, data->window, data->autoopentimer);
			data->autoopentimer = NULL;
		}

		if (data->window) {
			WM_tooltip_clear(C, data->window);
		}
	}
}

static ARegion *ui_but_tooltip_init(bContext *C, ARegion *ar, bool *r_exit_on_event)
{
	uiBut *but = UI_region_active_but_get(ar);
	*r_exit_on_event = false;
	if (but) {
		return UI_tooltip_create_from_button(C, ar, but);
	}
	return NULL;
}

static void button_tooltip_timer_reset(bContext *C, uiBut *but)
{
	wmWindowManager *wm = CTX_wm_manager(C);
	uiHandleButtonData *data = but->active;

	WM_tooltip_timer_clear(C, data->window);

	if ((U.flag & USER_TOOLTIPS) || (data->tooltip_force)) {
		if (!but->block->tooltipdisabled) {
			if (!wm->drags.first) {
				WM_tooltip_timer_init(C, data->window, data->region, ui_but_tooltip_init);
			}
		}
	}
}

static void button_activate_state(bContext *C, uiBut *but, uiHandleButtonState state)
{
	uiHandleButtonData *data;

	data = but->active;
	if (data->state == state)
		return;

	/* highlight has timers for tooltips and auto open */
	if (state == BUTTON_STATE_HIGHLIGHT) {
		/* for list-items (that are not drawn with regular emboss), don't change selection based on hovering */
		if (((but->flag & UI_BUT_LIST_ITEM) == 0) && (but->dragflag & UI_EMBOSS_NONE)) {
			but->flag &= ~UI_SELECT;
		}

		button_tooltip_timer_reset(C, but);

		/* automatic open pulldown block timer */
		if (ELEM(but->type, UI_BTYPE_BLOCK, UI_BTYPE_PULLDOWN, UI_BTYPE_POPOVER)) {
			if (data->used_mouse && !data->autoopentimer) {
				int time;

				if (but->block->auto_open == true) {  /* test for toolbox */
					time = 1;
				}
				else if ((but->block->flag & UI_BLOCK_LOOP && but->type != UI_BTYPE_BLOCK) ||
				         (but->block->auto_open == true))
				{
					time = 5 * U.menuthreshold2;
				}
				else if (U.uiflag & USER_MENUOPENAUTO) {
					time = 5 * U.menuthreshold1;
				}
				else {
					time = -1;  /* do nothing */
				}

				if (time >= 0) {
					data->autoopentimer = WM_event_add_timer(data->wm, data->window, TIMER, 0.02 * (double)time);
				}
			}
		}
	}
	else {
		but->flag |= UI_SELECT;
		UI_but_tooltip_timer_remove(C, but);
	}

	/* text editing */
	if (state == BUTTON_STATE_TEXT_EDITING && data->state != BUTTON_STATE_TEXT_SELECTING)
		ui_textedit_begin(C, but, data);
	else if (data->state == BUTTON_STATE_TEXT_EDITING && state != BUTTON_STATE_TEXT_SELECTING)
		ui_textedit_end(C, but, data);
	else if (data->state == BUTTON_STATE_TEXT_SELECTING && state != BUTTON_STATE_TEXT_EDITING)
		ui_textedit_end(C, but, data);

	/* number editing */
	if (state == BUTTON_STATE_NUM_EDITING) {
		if (ui_but_is_cursor_warp(but))
			WM_cursor_grab_enable(CTX_wm_window(C), true, true, NULL);
		ui_numedit_begin(but, data);
	}
	else if (data->state == BUTTON_STATE_NUM_EDITING) {
		ui_numedit_end(but, data);

		if (but->flag & UI_BUT_DRIVEN) {
			/* Only warn when editing stepping/dragging the value.
			 * No warnings should show for editing driver expressions though!
			 */
			if (state != BUTTON_STATE_TEXT_EDITING) {
				WM_report(RPT_INFO, "Can't edit driven number value, see graph editor for the driver setup.");
			}
		}

		if (ui_but_is_cursor_warp(but)) {

#ifdef USE_CONT_MOUSE_CORRECT
			/* stereo3d has issues with changing cursor location so rather avoid */
			if (data->ungrab_mval[0] != FLT_MAX && !WM_stereo3d_enabled(data->window, false)) {
				int mouse_ungrab_xy[2];
				ui_block_to_window_fl(data->region, but->block, &data->ungrab_mval[0], &data->ungrab_mval[1]);
				mouse_ungrab_xy[0] = data->ungrab_mval[0];
				mouse_ungrab_xy[1] = data->ungrab_mval[1];

				WM_cursor_grab_disable(data->window, mouse_ungrab_xy);
			}
			else {
				WM_cursor_grab_disable(data->window, NULL);
			}
#else
			WM_cursor_grab_disable(data->window, NULL);
#endif
		}
	}
	/* menu open */
	if (state == BUTTON_STATE_MENU_OPEN)
		ui_block_open_begin(C, but, data);
	else if (data->state == BUTTON_STATE_MENU_OPEN)
		ui_block_open_end(C, but, data);

	/* add a short delay before exiting, to ensure there is some feedback */
	if (state == BUTTON_STATE_WAIT_FLASH) {
		data->flashtimer = WM_event_add_timer(data->wm, data->window, TIMER, BUTTON_FLASH_DELAY);
	}
	else if (data->flashtimer) {
		WM_event_remove_timer(data->wm, data->window, data->flashtimer);
		data->flashtimer = NULL;
	}

	/* add hold timer if it's used */
	if (state == BUTTON_STATE_WAIT_RELEASE && (but->hold_func != NULL)) {
		data->hold_action_timer = WM_event_add_timer(data->wm, data->window, TIMER, BUTTON_AUTO_OPEN_THRESH);
	}
	else if (data->hold_action_timer) {
		WM_event_remove_timer(data->wm, data->window, data->hold_action_timer);
		data->hold_action_timer = NULL;
	}

	/* add a blocking ui handler at the window handler for blocking, modal states
	 * but not for popups, because we already have a window level handler*/
	if (!(but->block->handle && but->block->handle->popup)) {
		if (button_modal_state(state)) {
			if (!button_modal_state(data->state))
				WM_event_add_ui_handler(C, &data->window->modalhandlers, ui_handler_region_menu, NULL, data, 0);
		}
		else {
			if (button_modal_state(data->state)) {
				/* true = postpone free */
				WM_event_remove_ui_handler(&data->window->modalhandlers, ui_handler_region_menu, NULL, data, true);
			}
		}
	}

	/* wait for mousemove to enable drag */
	if (state == BUTTON_STATE_WAIT_DRAG) {
		but->flag &= ~UI_SELECT;
	}

	data->state = state;

	if (state != BUTTON_STATE_EXIT) {
		/* When objects for eg. are removed, running ui_but_update() can access
		 * the removed data - so disable update on exit. Also in case of
		 * highlight when not in a popup menu, we remove because data used in
		 * button below popup might have been removed by action of popup. Needs
		 * a more reliable solution... */
		if (state != BUTTON_STATE_HIGHLIGHT || (but->block->flag & UI_BLOCK_LOOP))
			ui_but_update(but);
	}

	/* redraw */
	ED_region_tag_redraw(data->region);
}

static void button_activate_init(bContext *C, ARegion *ar, uiBut *but, uiButtonActivateType type)
{
	uiHandleButtonData *data;

	/* setup struct */
	data = MEM_callocN(sizeof(uiHandleButtonData), "uiHandleButtonData");
	data->wm = CTX_wm_manager(C);
	data->window = CTX_wm_window(C);
	data->region = ar;

#ifdef USE_CONT_MOUSE_CORRECT
	copy_v2_fl(data->ungrab_mval, FLT_MAX);
#endif

	if (ELEM(but->type, UI_BTYPE_CURVE, UI_BTYPE_SEARCH_MENU)) {
		/* XXX curve is temp */
	}
	else {
		if ((but->flag & UI_BUT_UPDATE_DELAY) == 0) {
			data->interactive = true;
		}
	}

	data->state = BUTTON_STATE_INIT;

	/* activate button */
	but->flag |= UI_ACTIVE;
	but->active = data;

	/* we disable auto_open in the block after a threshold, because we still
	 * want to allow auto opening adjacent menus even if no button is activated
	 * in between going over to the other button, but only for a short while */
	if (type == BUTTON_ACTIVATE_OVER && but->block->auto_open == true)
		if (but->block->auto_open_last + BUTTON_AUTO_OPEN_THRESH < PIL_check_seconds_timer())
			but->block->auto_open = false;

	if (type == BUTTON_ACTIVATE_OVER) {
		data->used_mouse = true;
	}
	button_activate_state(C, but, BUTTON_STATE_HIGHLIGHT);

	/* activate right away */
	if (but->flag & UI_BUT_IMMEDIATE) {
		if (but->type == UI_BTYPE_HOTKEY_EVENT)
			button_activate_state(C, but, BUTTON_STATE_WAIT_KEY_EVENT);
		/* .. more to be added here */
	}

	if (type == BUTTON_ACTIVATE_OPEN) {
		button_activate_state(C, but, BUTTON_STATE_MENU_OPEN);

		/* activate first button in submenu */
		if (data->menu && data->menu->region) {
			ARegion *subar = data->menu->region;
			uiBlock *subblock = subar->uiblocks.first;
			uiBut *subbut;

			if (subblock) {
				subbut = ui_but_first(subblock);

				if (subbut)
					ui_handle_button_activate(C, subar, subbut, BUTTON_ACTIVATE);
			}
		}
	}
	else if (type == BUTTON_ACTIVATE_TEXT_EDITING)
		button_activate_state(C, but, BUTTON_STATE_TEXT_EDITING);
	else if (type == BUTTON_ACTIVATE_APPLY)
		button_activate_state(C, but, BUTTON_STATE_WAIT_FLASH);

	if (but->type == UI_BTYPE_GRIP) {
		const bool horizontal = (BLI_rctf_size_x(&but->rect) < BLI_rctf_size_y(&but->rect));
		WM_cursor_modal_set(data->window, horizontal ? CURSOR_X_MOVE : CURSOR_Y_MOVE);
	}
	else if (but->type == UI_BTYPE_NUM) {
		ui_numedit_set_active(but);
	}
}

static void button_activate_exit(
        bContext *C, uiBut *but, uiHandleButtonData *data,
        const bool mousemove, const bool onfree)
{
	uiBlock *block = but->block;
	uiBut *bt;

	if (but->type == UI_BTYPE_GRIP) {
		WM_cursor_modal_restore(data->window);
	}

	/* ensure we are in the exit state */
	if (data->state != BUTTON_STATE_EXIT)
		button_activate_state(C, but, BUTTON_STATE_EXIT);

	/* apply the button action or value */
	if (!onfree)
		ui_apply_but(C, block, but, data, false);

#ifdef USE_DRAG_MULTINUM
	if (data->multi_data.has_mbuts) {
		for (bt = block->buttons.first; bt; bt = bt->next) {
			if (bt->flag & UI_BUT_DRAG_MULTI) {
				bt->flag &= ~UI_BUT_DRAG_MULTI;

				if (!data->cancel) {
					ui_apply_but_autokey(C, bt);
				}
			}
		}

		ui_multibut_free(data, block);
	}
#endif

	/* if this button is in a menu, this will set the button return
	 * value to the button value and the menu return value to ok, the
	 * menu return value will be picked up and the menu will close */
	if (block->handle && !(block->flag & UI_BLOCK_KEEP_OPEN)) {
		if (!data->cancel || data->escapecancel) {
			uiPopupBlockHandle *menu;

			menu = block->handle;
			menu->butretval = data->retval;
			menu->menuretval = (data->cancel) ? UI_RETURN_CANCEL : UI_RETURN_OK;
		}
	}

	if (!onfree && !data->cancel) {
		/* autokey & undo push */
		ui_apply_but_undo(but);
		ui_apply_but_autokey(C, but);

#ifdef USE_ALLSELECT
		{
			/* only RNA from this button is used */
			uiBut but_temp = *but;
			uiSelectContextStore  *selctx_data = &data->select_others;
			for (int i = 0; i < selctx_data->elems_len; i++) {
				uiSelectContextElem *other = &selctx_data->elems[i];
				but_temp.rnapoin = other->ptr;
				ui_apply_but_autokey(C, &but_temp);
			}
		}
#endif

		/* popup menu memory */
		if (block->flag & UI_BLOCK_POPUP_MEMORY)
			ui_popup_menu_memory_set(block, but);
	}

	/* disable tooltips until mousemove + last active flag */
	for (block = data->region->uiblocks.first; block; block = block->next) {
		for (bt = block->buttons.first; bt; bt = bt->next)
			bt->flag &= ~UI_BUT_LAST_ACTIVE;

		block->tooltipdisabled = 1;
	}

	ui_blocks_set_tooltips(data->region, false);

	/* clean up */
	if (data->str)
		MEM_freeN(data->str);
	if (data->origstr)
		MEM_freeN(data->origstr);

#ifdef USE_ALLSELECT
	ui_selectcontext_end(but, &data->select_others);
#endif

	if (data->changed_cursor) {
		WM_cursor_modal_restore(data->window);
	}

	/* redraw and refresh (for popups) */
	ED_region_tag_redraw(data->region);
	ED_region_tag_refresh_ui(data->region);

	/* clean up button */
	if (but->active) {
		MEM_freeN(but->active);
		but->active = NULL;
	}

	but->flag &= ~(UI_ACTIVE | UI_SELECT);
	but->flag |= UI_BUT_LAST_ACTIVE;
	if (!onfree)
		ui_but_update(but);

	/* adds empty mousemove in queue for re-init handler, in case mouse is
	 * still over a button. We cannot just check for this ourselves because
	 * at this point the mouse may be over a button in another region */
	if (mousemove)
		WM_event_add_mousemove(C);
}

void ui_but_active_free(const bContext *C, uiBut *but)
{
	uiHandleButtonData *data;

	/* this gets called when the button somehow disappears while it is still
	 * active, this is bad for user interaction, but we need to handle this
	 * case cleanly anyway in case it happens */
	if (but->active) {
		data = but->active;
		data->cancel = true;
		button_activate_exit((bContext *)C, but, data, false, true);
	}
}

/* returns the active button with an optional checking function */
static uiBut *ui_context_button_active(ARegion *ar, bool (*but_check_cb)(uiBut *))
{
	uiBut *but_found = NULL;

	while (ar) {
		uiBlock *block;
		uiBut *but, *activebut = NULL;

		/* find active button */
		for (block = ar->uiblocks.first; block; block = block->next) {
			for (but = block->buttons.first; but; but = but->next) {
				if (but->active)
					activebut = but;
				else if (!activebut && (but->flag & UI_BUT_LAST_ACTIVE))
					activebut = but;
			}
		}

		if (activebut && (but_check_cb == NULL || but_check_cb(activebut))) {
			uiHandleButtonData *data = activebut->active;

			but_found = activebut;

			/* recurse into opened menu, like colorpicker case */
			if (data && data->menu && (ar != data->menu->region)) {
				ar = data->menu->region;
			}
			else {
				return but_found;
			}
		}
		else {
			/* no active button */
			return but_found;
		}
	}

	return but_found;
}

static bool ui_context_rna_button_active_test(uiBut *but)
{
	return (but->rnapoin.data != NULL);
}
static uiBut *ui_context_rna_button_active(const bContext *C)
{
	return ui_context_button_active(CTX_wm_region(C), ui_context_rna_button_active_test);
}

uiBut *UI_context_active_but_get(const struct bContext *C)
{
	return ui_context_button_active(CTX_wm_region(C), NULL);
}

uiBut *UI_region_active_but_get(ARegion *ar)
{
	return ui_context_button_active(ar, NULL);
}

/**
 * Version of #UI_context_active_but_get that also returns RNA property info.
 * Helper function for insert keyframe, reset to default, etc operators.
 *
 * \return active button, NULL if none found or if it doesn't contain valid RNA data.
 */
uiBut *UI_context_active_but_prop_get(
        const bContext *C,
        struct PointerRNA *r_ptr, struct PropertyRNA **r_prop, int *r_index)
{
	uiBut *activebut = ui_context_rna_button_active(C);

	if (activebut && activebut->rnapoin.data) {
		*r_ptr = activebut->rnapoin;
		*r_prop = activebut->rnaprop;
		*r_index = activebut->rnaindex;
	}
	else {
		memset(r_ptr, 0, sizeof(*r_ptr));
		*r_prop = NULL;
		*r_index = 0;
	}

	return activebut;
}

void UI_context_active_but_prop_handle(bContext *C)
{
	uiBut *activebut = ui_context_rna_button_active(C);
	if (activebut) {
		/* TODO, look into a better way to handle the button change
		 * currently this is mainly so reset defaults works for the
		 * operator redo panel - campbell */
		uiBlock *block = activebut->block;
		if (block->handle_func) {
			block->handle_func(C, block->handle_func_arg, activebut->retval);
		}
	}
}

wmOperator *UI_context_active_operator_get(const struct bContext *C)
{
	ARegion *ar_ctx = CTX_wm_region(C);
	uiBlock *block;

	/* background mode */
	if (ar_ctx == NULL) {
		return NULL;
	}

	/* scan active regions ui */
	for (block = ar_ctx->uiblocks.first; block; block = block->next) {
		if (block->ui_operator) {
			return block->ui_operator;
		}
	}

	/* scan popups */
	{
		bScreen *sc = CTX_wm_screen(C);
		ARegion *ar;

		for (ar = sc->regionbase.first; ar; ar = ar->next) {
			if (ar == ar_ctx) {
				continue;
			}
			for (block = ar->uiblocks.first; block; block = block->next) {
				if (block->ui_operator) {
					return block->ui_operator;
				}
			}
		}
	}

	return NULL;
}

/* helper function for insert keyframe, reset to default, etc operators */
void UI_context_update_anim_flag(const bContext *C)
{
	Scene *scene = CTX_data_scene(C);
	ARegion *ar = CTX_wm_region(C);
	uiBlock *block;
	uiBut *but, *activebut;

	while (ar) {
		/* find active button */
		activebut = NULL;

		for (block = ar->uiblocks.first; block; block = block->next) {
			for (but = block->buttons.first; but; but = but->next) {
				ui_but_anim_flag(but, (scene) ? scene->r.cfra : 0.0f);
				ui_but_override_flag(but);
				ED_region_tag_redraw(ar);

				if (but->active) {
					activebut = but;
				}
				else if (!activebut && (but->flag & UI_BUT_LAST_ACTIVE)) {
					activebut = but;
				}
			}
		}

		if (activebut) {
			/* always recurse into opened menu, so all buttons update (like colorpicker) */
			uiHandleButtonData *data = activebut->active;
			if (data && data->menu) {
				ar = data->menu->region;
			}
			else {
				return;
			}
		}
		else {
			/* no active button */
			return;
		}
	}
}

/************** handle activating a button *************/

static uiBut *ui_but_find_open_event(ARegion *ar, const wmEvent *event)
{
	uiBlock *block;
	uiBut *but;

	for (block = ar->uiblocks.first; block; block = block->next) {
		for (but = block->buttons.first; but; but = but->next)
			if (but == event->customdata)
				return but;
	}
	return NULL;
}

static int ui_handle_button_over(bContext *C, const wmEvent *event, ARegion *ar)
{
	uiBut *but;

	if (event->type == MOUSEMOVE) {
		but = ui_but_find_mouse_over(ar, event);
		if (but) {
			button_activate_init(C, ar, but, BUTTON_ACTIVATE_OVER);

			if (event->alt && but->active) {
				/* display tooltips if holding alt on mouseover when tooltips are off in prefs */
				but->active->tooltip_force = true;
			}
		}
	}
	else if (event->type == EVT_BUT_OPEN) {
		but = ui_but_find_open_event(ar, event);
		if (but) {
			button_activate_init(C, ar, but, BUTTON_ACTIVATE_OVER);
			ui_do_button(C, but->block, but, event);
		}
	}

	return WM_UI_HANDLER_CONTINUE;
}

/* exported to interface.c: UI_but_active_only() */
void ui_but_activate_event(bContext *C, ARegion *ar, uiBut *but)
{
	wmWindow *win = CTX_wm_window(C);
	wmEvent event;

	button_activate_init(C, ar, but, BUTTON_ACTIVATE_OVER);

	wm_event_init_from_window(win, &event);
	event.type = EVT_BUT_OPEN;
	event.val = KM_PRESS;
	event.customdata = but;
	event.customdatafree = false;

	ui_do_button(C, but->block, but, &event);
}

/**
 * Simulate moving the mouse over a button (or navigating to it with arrow keys).
 *
 * exported so menus can start with a highlighted button,
 * even if the mouse isnt over it
 */
void ui_but_activate_over(bContext *C, ARegion *ar, uiBut *but)
{
	button_activate_init(C, ar, but, BUTTON_ACTIVATE_OVER);
}

void ui_but_execute_begin(struct bContext *UNUSED(C), struct ARegion *ar, uiBut *but, void **active_back)
{
	/* note: ideally we would not have to change 'but->active' however
	 * some functions we call don't use data (as they should be doing) */
	uiHandleButtonData *data;
	*active_back = but->active;
	data = MEM_callocN(sizeof(uiHandleButtonData), "uiHandleButtonData_Fake");
	but->active = data;
	data->region = ar;
}

void ui_but_execute_end(struct bContext *C, struct ARegion *UNUSED(ar), uiBut *but, void *active_back)
{
	ui_apply_but(C, but->block, but, but->active, true);

	if ((but->flag & UI_BUT_DRAG_MULTI) == 0) {
		ui_apply_but_autokey(C, but);
	}
	/* use onfree event so undo is handled by caller and apply is already done above */
	button_activate_exit((bContext *)C, but, but->active, false, true);
	but->active = active_back;
}

static void ui_handle_button_activate(bContext *C, ARegion *ar, uiBut *but, uiButtonActivateType type)
{
	uiBut *oldbut;
	uiHandleButtonData *data;

	oldbut = ui_but_find_active_in_region(ar);
	if (oldbut) {
		data = oldbut->active;
		data->cancel = true;
		button_activate_exit(C, oldbut, data, false, false);
	}

	button_activate_init(C, ar, but, type);
}

/************ handle events for an activated button ***********/

static bool ui_button_value_default(uiBut *but, double *r_value)
{
	if (but->rnaprop != NULL && ui_but_is_rna_valid(but)) {
		int type = RNA_property_type(but->rnaprop);
		if (ELEM(type, PROP_FLOAT, PROP_INT)) {
			double default_value;
			switch (type) {
				case PROP_INT:
					if (RNA_property_array_check(but->rnaprop)) {
						default_value = (double)RNA_property_int_get_default_index(&but->rnapoin, but->rnaprop, but->rnaindex);
					}
					else {
						default_value = (double)RNA_property_int_get_default(&but->rnapoin, but->rnaprop);
					}
					break;
				case PROP_FLOAT:
					if (RNA_property_array_check(but->rnaprop)) {
						default_value = (double)RNA_property_float_get_default_index(&but->rnapoin, but->rnaprop, but->rnaindex);
					}
					else {
						default_value = (double)RNA_property_float_get_default(&but->rnapoin, but->rnaprop);
					}
					break;
			}
			*r_value = default_value;
			return true;
		}
	}
	return false;
}

static int ui_handle_button_event(bContext *C, const wmEvent *event, uiBut *but)
{
	uiHandleButtonData *data = but->active;
	const uiHandleButtonState state_orig = data->state;
	uiBlock *block;
	ARegion *ar;
	int retval;

	block = but->block;
	ar = data->region;

	retval = WM_UI_HANDLER_CONTINUE;

	if (data->state == BUTTON_STATE_HIGHLIGHT) {
		switch (event->type) {
			case WINDEACTIVATE:
			case EVT_BUT_CANCEL:
				data->cancel = true;
				button_activate_state(C, but, BUTTON_STATE_EXIT);
				break;
#ifdef USE_POPOVER_ONCE
			case LEFTMOUSE:
			{
				if (event->val == KM_RELEASE) {
					if (block->flag & UI_BLOCK_POPOVER_ONCE) {
						if (!(but->flag & UI_BUT_DISABLED)) {
							if (ui_but_is_popover_once_compat(but)) {
								data->cancel = false;
								button_activate_state(C, but, BUTTON_STATE_EXIT);
								retval = WM_UI_HANDLER_BREAK;
								block->handle->menuretval = UI_RETURN_OK;
							}
							else if (ui_but_is_editable_as_text(but)) {
								ui_handle_button_activate(C, ar, but, BUTTON_ACTIVATE_TEXT_EDITING);
								retval = WM_UI_HANDLER_BREAK;
							}
						}
					}
				}
				break;
			}
#endif
			case MOUSEMOVE:
			{
				uiBut *but_other = ui_but_find_mouse_over(ar, event);
				bool exit = false;

				/* always deactivate button for pie menus, else moving to blank space will leave activated */
				if ((!ui_block_is_menu(block) || ui_block_is_pie_menu(block)) &&
				    !ui_but_contains_point_px(ar, but, event->x, event->y))
				{
					exit = true;
				}
				else if (but_other && ui_but_is_editable(but_other) && (but_other != but)) {
					exit = true;
				}

				if (exit) {
					data->cancel = true;
					button_activate_state(C, but, BUTTON_STATE_EXIT);
				}
				else if (event->x != event->prevx || event->y != event->prevy) {
					/* re-enable tooltip on mouse move */
					ui_blocks_set_tooltips(ar, true);
					button_tooltip_timer_reset(C, but);
				}

				break;
			}
			case TIMER:
			{
				/* handle menu auto open timer */
				if (event->customdata == data->autoopentimer) {
					WM_event_remove_timer(data->wm, data->window, data->autoopentimer);
					data->autoopentimer = NULL;

					if (ui_but_contains_point_px(ar, but, event->x, event->y))
						button_activate_state(C, but, BUTTON_STATE_MENU_OPEN);
				}

				break;
			}
			/* XXX hardcoded keymap check... but anyway, while view changes, tooltips should be removed */
			case WHEELUPMOUSE:
			case WHEELDOWNMOUSE:
			case MIDDLEMOUSE:
			case MOUSEPAN:
				UI_but_tooltip_timer_remove(C, but);
				ATTR_FALLTHROUGH;
			default:
				break;
		}

		/* handle button type specific events */
		retval = ui_do_button(C, block, but, event);
	}
	else if (data->state == BUTTON_STATE_WAIT_RELEASE) {
		switch (event->type) {
			case WINDEACTIVATE:
				data->cancel = true;
				button_activate_state(C, but, BUTTON_STATE_EXIT);
				break;

			case TIMER:
			{
				if (event->customdata == data->hold_action_timer) {
					if (true) {
						data->cancel = true;
						button_activate_state(C, but, BUTTON_STATE_EXIT);
					}
					else {
						/* Do this so we can still mouse-up, closing the menu and running the button.
						 * This is nice to support but there are times when the button gets left pressed.
						 * Keep disavled for now. */
						WM_event_remove_timer(data->wm, data->window, data->hold_action_timer);
						data->hold_action_timer = NULL;
					}
					retval = WM_UI_HANDLER_CONTINUE;
					but->hold_func(C, data->region, but);
				}
				break;
			}
			case MOUSEMOVE:
				{
					/* deselect the button when moving the mouse away */
					/* also de-activate for buttons that only show higlights */
					if (ui_but_contains_point_px(ar, but, event->x, event->y)) {

						/* Drag on a hold button (used in the toolbar) now opens it immediately. */
						if (data->hold_action_timer) {
							if (but->flag & UI_SELECT) {
								if ((abs(event->x - event->prevx)) > 2 ||
								    (abs(event->y - event->prevy)) > 2)
								{
									WM_event_remove_timer(data->wm, data->window, data->hold_action_timer);
									data->hold_action_timer = WM_event_add_timer(data->wm, data->window, TIMER, 0.0f);
								}
							}
						}

						if (!(but->flag & UI_SELECT)) {
							but->flag |= (UI_SELECT | UI_ACTIVE);
							data->cancel = false;
							ED_region_tag_redraw(data->region);
						}
					}
					else {
						if (but->flag & UI_SELECT) {
							but->flag &= ~(UI_SELECT | UI_ACTIVE);
							data->cancel = true;
							ED_region_tag_redraw(data->region);
						}
					}
				}
				break;
			default:
				/* otherwise catch mouse release event */
				ui_do_button(C, block, but, event);
				break;
		}

		retval = WM_UI_HANDLER_BREAK;
	}
	else if (data->state == BUTTON_STATE_WAIT_FLASH) {
		switch (event->type) {
			case TIMER:
			{
				if (event->customdata == data->flashtimer) {
					button_activate_state(C, but, BUTTON_STATE_EXIT);
				}
				break;
			}
		}

		retval = WM_UI_HANDLER_CONTINUE;
	}
	else if (data->state == BUTTON_STATE_MENU_OPEN) {
		/* check for exit because of mouse-over another button */
		switch (event->type) {
			case MOUSEMOVE:
			{
				uiBut *bt;

				if (data->menu && data->menu->region) {
					if (ui_region_contains_point_px(data->menu->region, event->x, event->y)) {
						break;
					}
				}

				bt = ui_but_find_mouse_over(ar, event);

				if (bt && bt->active != data) {
					if (but->type != UI_BTYPE_COLOR) {  /* exception */
						data->cancel = true;
					}
					button_activate_state(C, but, BUTTON_STATE_EXIT);
				}
				break;
			}
		}

		ui_do_button(C, block, but, event);
		retval = WM_UI_HANDLER_CONTINUE;
	}
	else {
		retval = ui_do_button(C, block, but, event);
		// retval = WM_UI_HANDLER_BREAK; XXX why ?
	}

	/* may have been re-allocated above (eyedropper for eg) */
	data = but->active;
	if (data && data->state == BUTTON_STATE_EXIT) {
		uiBut *post_but = data->postbut;
		uiButtonActivateType post_type = data->posttype;

		/* Reset the button value when empty text is typed. */
		if ((data->cancel == false) && (data->str != NULL) && (data->str[0] == '\0') &&
		    (but->rnaprop && ELEM(RNA_property_type(but->rnaprop), PROP_FLOAT, PROP_INT)))
		{
			MEM_SAFE_FREE(data->str);
			ui_button_value_default(but, &data->value);

#ifdef USE_DRAG_MULTINUM
			if (data->multi_data.mbuts) {
				for (LinkNode *l = data->multi_data.mbuts; l; l = l->next) {
					uiButMultiState *state = l->link;
					uiBut *but_iter = state->but;
					double default_value;

					if (ui_button_value_default(but_iter, &default_value)) {
						ui_but_value_set(but_iter, default_value);
					}
				}
			}
			data->multi_data.skip = true;
#endif
		}

		button_activate_exit(C, but, data, (post_but == NULL), false);

		/* for jumping to the next button with tab while text editing */
		if (post_but) {
			button_activate_init(C, ar, post_but, post_type);
		}
		else {
			/* XXX issue is because WM_event_add_mousemove(C) is a bad hack and not reliable,
			 * if that gets coded better this bypass can go away too.
			 *
			 * This is needed to make sure if a button was active,
			 * it stays active while the mouse is over it.
			 * This avoids adding mousemoves, see: [#33466] */
			if (ELEM(state_orig, BUTTON_STATE_INIT, BUTTON_STATE_HIGHLIGHT)) {
				if (ui_but_find_mouse_over(ar, event) == but) {
					button_activate_init(C, ar, but, BUTTON_ACTIVATE_OVER);
				}
			}
		}
	}

	return retval;
}

static int ui_handle_list_event(bContext *C, const wmEvent *event, ARegion *ar, uiBut *listbox)
{
	uiList *ui_list;
	uiListDyn *dyn_data;
	int retval = WM_UI_HANDLER_CONTINUE;
	int type = event->type, val = event->val;
	bool redraw = false;
	int mx, my;

	ui_list = listbox->custom_data;
	if (!ui_list || !ui_list->dyn_data) {
		return retval;
	}
	dyn_data = ui_list->dyn_data;

	mx = event->x;
	my = event->y;
	ui_window_to_block(ar, listbox->block, &mx, &my);

	/* convert pan to scrollwheel */
	if (type == MOUSEPAN) {
		ui_pan_to_scroll(event, &type, &val);

		/* if type still is mousepan, we call it handled, since delta-y accumulate */
		/* also see wm_event_system.c do_wheel_ui hack */
		if (type == MOUSEPAN)
			retval = WM_UI_HANDLER_BREAK;
	}

	if (val == KM_PRESS) {
		if ((ELEM(type, UPARROWKEY, DOWNARROWKEY) && !IS_EVENT_MOD(event, shift, ctrl, alt, oskey)) ||
		    ((ELEM(type, WHEELUPMOUSE, WHEELDOWNMOUSE) && event->ctrl && !IS_EVENT_MOD(event, shift, alt, oskey))))
		{
			const int value_orig = RNA_property_int_get(&listbox->rnapoin, listbox->rnaprop);
			int value, min, max, inc;

			/* activate up/down the list */
			value = value_orig;
			if ((ui_list->filter_sort_flag & UILST_FLT_SORT_REVERSE) != 0) {
				inc = ELEM(type, UPARROWKEY, WHEELUPMOUSE) ? 1 : -1;
			}
			else {
				inc = ELEM(type, UPARROWKEY, WHEELUPMOUSE) ? -1 : 1;
			}

			if (dyn_data->items_filter_neworder || dyn_data->items_filter_flags) {
				/* If we have a display order different from collection order, we have some work! */
				int *org_order = MEM_mallocN(dyn_data->items_shown * sizeof(int), __func__);
				const int *new_order = dyn_data->items_filter_neworder;
				int i, org_idx = -1, len = dyn_data->items_len;
				int current_idx = -1;
				int filter_exclude = ui_list->filter_flag & UILST_FLT_EXCLUDE;

				for (i = 0; i < len; i++) {
					if (!dyn_data->items_filter_flags ||
					    ((dyn_data->items_filter_flags[i] & UILST_FLT_ITEM) ^ filter_exclude))
					{
						org_order[new_order ? new_order[++org_idx] : ++org_idx] = i;
						if (i == value) {
							current_idx = new_order ? new_order[org_idx] : org_idx;
						}
					}
					else if (i == value && org_idx >= 0) {
						current_idx = -(new_order ? new_order[org_idx] : org_idx) - 1;
					}
				}
				/* Now, org_order maps displayed indices to real indices,
				 * and current_idx either contains the displayed index of active value (positive),
				 *                 or its more-nearest one (negated).
				 */
				if (current_idx < 0) {
					current_idx = (current_idx * -1) + (inc < 0 ? inc : inc - 1);
				}
				else {
					current_idx += inc;
				}
				CLAMP(current_idx, 0, dyn_data->items_shown - 1);
				value = org_order[current_idx];
				MEM_freeN(org_order);
			}
			else {
				value += inc;
			}

			CLAMP(value, 0, dyn_data->items_len - 1);

			RNA_property_int_range(&listbox->rnapoin, listbox->rnaprop, &min, &max);
			CLAMP(value, min, max);

			if (value != value_orig) {
				RNA_property_int_set(&listbox->rnapoin, listbox->rnaprop, value);
				RNA_property_update(C, &listbox->rnapoin, listbox->rnaprop);

				ui_apply_but_undo(listbox);

				ui_list->flag |= UILST_SCROLL_TO_ACTIVE_ITEM;
				redraw = true;
			}
			retval = WM_UI_HANDLER_BREAK;
		}
		else if (ELEM(type, WHEELUPMOUSE, WHEELDOWNMOUSE) && event->shift) {
			/* We now have proper grip, but keep this anyway! */
			if (ui_list->list_grip < (dyn_data->visual_height_min - UI_LIST_AUTO_SIZE_THRESHOLD)) {
				ui_list->list_grip = dyn_data->visual_height;
			}
			ui_list->list_grip += (type == WHEELUPMOUSE) ? -1 : 1;

			ui_list->flag |= UILST_SCROLL_TO_ACTIVE_ITEM;

			redraw = true;
			retval = WM_UI_HANDLER_BREAK;
		}
		else if (ELEM(type, WHEELUPMOUSE, WHEELDOWNMOUSE)) {
			if (dyn_data->height > dyn_data->visual_height) {
				/* list template will clamp */
				ui_list->list_scroll += (type == WHEELUPMOUSE) ? -1 : 1;

				redraw = true;
				retval = WM_UI_HANDLER_BREAK;
			}
		}
	}

	if (redraw) {
		ED_region_tag_redraw(ar);
		ED_region_tag_refresh_ui(ar);
	}

	return retval;
}

static void ui_handle_button_return_submenu(bContext *C, const wmEvent *event, uiBut *but)
{
	uiHandleButtonData *data;
	uiPopupBlockHandle *menu;

	data = but->active;
	menu = data->menu;

	/* copy over return values from the closing menu */
	if ((menu->menuretval & UI_RETURN_OK) || (menu->menuretval & UI_RETURN_UPDATE)) {
		if (but->type == UI_BTYPE_COLOR)
			copy_v3_v3(data->vec, menu->retvec);
		else if (but->type == UI_BTYPE_MENU)
			data->value = menu->retvalue;
	}

	if (menu->menuretval & UI_RETURN_UPDATE) {
		if (data->interactive) {
			ui_apply_but(C, but->block, but, data, true);
		}
		else {
			ui_but_update(but);
		}

		menu->menuretval = 0;
	}

	/* now change button state or exit, which will close the submenu */
	if ((menu->menuretval & UI_RETURN_OK) || (menu->menuretval & UI_RETURN_CANCEL)) {
		if (menu->menuretval != UI_RETURN_OK)
			data->cancel = true;

		button_activate_exit(C, but, data, true, false);
	}
	else if (menu->menuretval & UI_RETURN_OUT) {
		if (event->type == MOUSEMOVE && ui_but_contains_point_px(data->region, but, event->x, event->y)) {
			button_activate_state(C, but, BUTTON_STATE_HIGHLIGHT);
		}
		else {
			if (ISKEYBOARD(event->type)) {
				/* keyboard menu hierarchy navigation, going back to previous level */
				but->active->used_mouse = false;
				button_activate_state(C, but, BUTTON_STATE_HIGHLIGHT);
			}
			else {
				data->cancel = true;
				button_activate_exit(C, but, data, true, false);
			}
		}
	}
}

/* ************************* menu handling *******************************/

/**
 * Function used to prevent loosing the open menu when using nested pulldowns,
 * when moving mouse towards the pulldown menu over other buttons that could
 * steal the highlight from the current button, only checks:
 *
 * - while mouse moves in triangular area defined old mouse position and
 *   left/right side of new menu.
 * - only for 1 second.
 */

static void ui_mouse_motion_towards_init_ex(uiPopupBlockHandle *menu, const int xy[2], const bool force)
{
	BLI_assert(((uiBlock *)menu->region->uiblocks.first)->flag & UI_BLOCK_MOVEMOUSE_QUIT);

	if (!menu->dotowards || force) {
		menu->dotowards = true;
		menu->towards_xy[0] = xy[0];
		menu->towards_xy[1] = xy[1];

		if (force)
			menu->towardstime = DBL_MAX;  /* unlimited time */
		else
			menu->towardstime = PIL_check_seconds_timer();
	}
}

static void ui_mouse_motion_towards_init(uiPopupBlockHandle *menu, const int xy[2])
{
	ui_mouse_motion_towards_init_ex(menu, xy, false);
}

static void ui_mouse_motion_towards_reinit(uiPopupBlockHandle *menu, const int xy[2])
{
	ui_mouse_motion_towards_init_ex(menu, xy, true);
}

static bool ui_mouse_motion_towards_check(
        uiBlock *block, uiPopupBlockHandle *menu, const int xy[2],
        const bool use_wiggle_room)
{
	float p1[2], p2[2], p3[2], p4[2];
	float oldp[2] = {menu->towards_xy[0], menu->towards_xy[1]};
	const float newp[2] = {xy[0], xy[1]};
	bool closer;
	const float margin = MENU_TOWARDS_MARGIN;
	rctf rect_px;

	BLI_assert(block->flag & UI_BLOCK_MOVEMOUSE_QUIT);


	/* annoying fix for [#36269], this is a bit odd but in fact works quite well
	 * don't mouse-out of a menu if another menu has been created after it.
	 * if this causes problems we could remove it and check on a different fix - campbell */
	if (menu->region->next) {
		/* am I the last menu (test) */
		ARegion *ar = menu->region->next;
		do {
			uiBlock *block_iter = ar->uiblocks.first;
			if (block_iter && ui_block_is_menu(block_iter)) {
				return true;
			}
		} while ((ar = ar->next));
	}
	/* annoying fix end! */


	if (!menu->dotowards) {
		return false;
	}

	if (len_squared_v2v2(oldp, newp) < (4.0f * 4.0f))
		return menu->dotowards;

	/* verify that we are moving towards one of the edges of the
	 * menu block, in other words, in the triangle formed by the
	 * initial mouse location and two edge points. */
	ui_block_to_window_rctf(menu->region, block, &rect_px, &block->rect);

	p1[0] = rect_px.xmin - margin;
	p1[1] = rect_px.ymin - margin;

	p2[0] = rect_px.xmax + margin;
	p2[1] = rect_px.ymin - margin;

	p3[0] = rect_px.xmax + margin;
	p3[1] = rect_px.ymax + margin;

	p4[0] = rect_px.xmin - margin;
	p4[1] = rect_px.ymax + margin;

	/* allow for some wiggle room, if the user moves a few pixels away,
	 * don't immediately quit (only for top level menus) */
	if (use_wiggle_room) {
		const float cent[2] = {
		    BLI_rctf_cent_x(&rect_px),
		    BLI_rctf_cent_y(&rect_px)};
		float delta[2];

		sub_v2_v2v2(delta, oldp, cent);
		normalize_v2_length(delta, MENU_TOWARDS_WIGGLE_ROOM);
		add_v2_v2(oldp, delta);
	}

	closer = (isect_point_tri_v2(newp, oldp, p1, p2) ||
	          isect_point_tri_v2(newp, oldp, p2, p3) ||
	          isect_point_tri_v2(newp, oldp, p3, p4) ||
	          isect_point_tri_v2(newp, oldp, p4, p1));

	if (!closer)
		menu->dotowards = false;

	/* 1 second timer */
	if (PIL_check_seconds_timer() - menu->towardstime > BUTTON_MOUSE_TOWARDS_THRESH)
		menu->dotowards = false;

	return menu->dotowards;
}

#ifdef USE_KEYNAV_LIMIT
static void ui_mouse_motion_keynav_init(struct uiKeyNavLock *keynav, const wmEvent *event)
{
	keynav->is_keynav = true;
	copy_v2_v2_int(keynav->event_xy, &event->x);
}
/**
 * Return true if keyinput isn't blocking mouse-motion,
 * or if the mouse-motion is enough to disable keyinput.
 */
static bool ui_mouse_motion_keynav_test(struct uiKeyNavLock *keynav, const wmEvent *event)
{
	if (keynav->is_keynav && (len_manhattan_v2v2_int(keynav->event_xy, &event->x) > BUTTON_KEYNAV_PX_LIMIT)) {
		keynav->is_keynav = false;
	}

	return keynav->is_keynav;
}
#endif  /* USE_KEYNAV_LIMIT */

static char ui_menu_scroll_test(uiBlock *block, int my)
{
	if (block->flag & (UI_BLOCK_CLIPTOP | UI_BLOCK_CLIPBOTTOM)) {
		if (block->flag & UI_BLOCK_CLIPTOP)
			if (my > block->rect.ymax - UI_MENU_SCROLL_MOUSE)
				return 't';
		if (block->flag & UI_BLOCK_CLIPBOTTOM)
			if (my < block->rect.ymin + UI_MENU_SCROLL_MOUSE)
				return 'b';
	}
	return 0;
}

static int ui_menu_scroll(ARegion *ar, uiBlock *block, int my, uiBut *to_bt)
{
	uiBut *bt;
	float dy = 0.0f;

	if (to_bt) {
		/* scroll to activated button */
		if (block->flag & UI_BLOCK_CLIPTOP) {
			if (to_bt->rect.ymax > block->rect.ymax - UI_MENU_SCROLL_ARROW)
				dy = block->rect.ymax - to_bt->rect.ymax - UI_MENU_SCROLL_ARROW;
		}
		if (block->flag & UI_BLOCK_CLIPBOTTOM) {
			if (to_bt->rect.ymin < block->rect.ymin + UI_MENU_SCROLL_ARROW)
				dy = block->rect.ymin - to_bt->rect.ymin + UI_MENU_SCROLL_ARROW;
		}
	}
	else {
		/* scroll when mouse over arrow buttons */
		char test = ui_menu_scroll_test(block, my);

		if (test == 't')
			dy = -UI_UNIT_Y; /* scroll to the top */
		else if (test == 'b')
			dy = UI_UNIT_Y; /* scroll to the bottom */
	}

	if (dy != 0.0f) {
		if (dy < 0.0f) {
			/* stop at top item, extra 0.5 unit Y makes it snap nicer */
			float ymax = -FLT_MAX;

			for (bt = block->buttons.first; bt; bt = bt->next)
				ymax = max_ff(ymax, bt->rect.ymax);

			if (ymax + dy - UI_UNIT_Y * 0.5f < block->rect.ymax - UI_MENU_SCROLL_PAD)
				dy = block->rect.ymax - ymax - UI_MENU_SCROLL_PAD;
		}
		else {
			/* stop at bottom item, extra 0.5 unit Y makes it snap nicer */
			float ymin = FLT_MAX;

			for (bt = block->buttons.first; bt; bt = bt->next)
				ymin = min_ff(ymin, bt->rect.ymin);

			if (ymin + dy + UI_UNIT_Y * 0.5f > block->rect.ymin + UI_MENU_SCROLL_PAD)
				dy = block->rect.ymin - ymin + UI_MENU_SCROLL_PAD;
		}

		/* remember scroll offset for refreshes */
		block->handle->scrolloffset += dy;

		/* apply scroll offset */
		for (bt = block->buttons.first; bt; bt = bt->next) {
			bt->rect.ymin += dy;
			bt->rect.ymax += dy;
		}

		/* set flags again */
		ui_popup_block_scrolltest(block);

		ED_region_tag_redraw(ar);

		return 1;
	}

	return 0;
}

/**
 * Special function to handle nested menus.
 * let the parent menu get the event.
 *
 * This allows a menu to be open,
 * but send key events to the parent if theres no active buttons.
 *
 * Without this keyboard navigation from menu's wont work.
 */
static bool ui_menu_pass_event_to_parent_if_nonactive(
        uiPopupBlockHandle *menu, const uiBut *but,
        const int level, const int retval)
{
	if ((level != 0) && (but == NULL)) {
		menu->menuretval = UI_RETURN_OUT | UI_RETURN_OUT_PARENT;
		(void) retval;  /* so release builds with strict flags are happy as well */
		BLI_assert(retval == WM_UI_HANDLER_CONTINUE);
		return true;
	}
	else {
		return false;
	}
}

static int ui_handle_menu_button(bContext *C, const wmEvent *event, uiPopupBlockHandle *menu)
{
	ARegion *ar = menu->region;
	uiBut *but = ui_but_find_active_in_region(ar);
	int retval;

	if (but) {
		/* Its possible there is an active menu item NOT under the mouse,
		 * in this case ignore mouse clicks outside the button (but Enter etc is accepted) */
		if (event->val == KM_RELEASE) {
			/* pass, needed so we can exit active menu-items when click-dragging out of them */
		}
		else if (!ui_block_is_menu(but->block) || ui_block_is_pie_menu(but->block)) {
			/* pass, skip for dialogs */
		}
		else if (!ui_region_contains_point_px(but->active->region, event->x, event->y)) {
			/* pass, needed to click-exit outside of non-flaoting menus */
		}
		else if ((!ELEM(event->type, MOUSEMOVE, WHEELUPMOUSE, WHEELDOWNMOUSE, MOUSEPAN)) && ISMOUSE(event->type)) {
			if (!ui_but_contains_point_px(but->active->region, but, event->x, event->y)) {
				but = NULL;
			}
		}
	}

	if (but) {
		ScrArea *ctx_area = CTX_wm_area(C);
		ARegion *ctx_region = CTX_wm_region(C);

		if (menu->ctx_area) CTX_wm_area_set(C, menu->ctx_area);
		if (menu->ctx_region) CTX_wm_region_set(C, menu->ctx_region);

		retval = ui_handle_button_event(C, event, but);

		if (menu->ctx_area) CTX_wm_area_set(C, ctx_area);
		if (menu->ctx_region) CTX_wm_region_set(C, ctx_region);
	}
	else {
		retval = ui_handle_button_over(C, event, ar);
	}

	return retval;
}

float ui_block_calc_pie_segment(uiBlock *block, const float event_xy[2])
{
	float seg1[2];
	float seg2[2];
	float len;

	if (block->pie_data.flags & UI_PIE_INITIAL_DIRECTION) {
		copy_v2_v2(seg1, block->pie_data.pie_center_init);
	}
	else {
		copy_v2_v2(seg1, block->pie_data.pie_center_spawned);
	}

	sub_v2_v2v2(seg2, event_xy, seg1);

	len = normalize_v2_v2(block->pie_data.pie_dir, seg2);

	if (len < U.pie_menu_threshold * U.pixelsize)
		block->pie_data.flags |= UI_PIE_INVALID_DIR;
	else
		block->pie_data.flags &= ~UI_PIE_INVALID_DIR;

	return len;
}

static int ui_handle_menu_event(
        bContext *C, const wmEvent *event, uiPopupBlockHandle *menu,
        int level, const bool is_parent_inside, const bool is_parent_menu, const bool is_floating)
{
	ARegion *ar;
	uiBlock *block;
	uiBut *but;
	int mx, my, retval;
	bool inside;
	bool inside_title;  /* check for title dragging */

	ar = menu->region;
	block = ar->uiblocks.first;

	retval = WM_UI_HANDLER_CONTINUE;

	mx = event->x;
	my = event->y;
	ui_window_to_block(ar, block, &mx, &my);

	/* check if mouse is inside block */
	inside = BLI_rctf_isect_pt(&block->rect, mx, my);
	inside_title = inside && ((my + (UI_UNIT_Y * 1.5f)) > block->rect.ymax);

	/* if there's an active modal button, don't check events or outside, except for search menu */
	but = ui_but_find_active_in_region(ar);

#ifdef USE_DRAG_POPUP
	if (menu->is_grab) {
		if (event->type == LEFTMOUSE) {
			menu->is_grab = false;
			retval = WM_UI_HANDLER_BREAK;
		}
		else {
			if (event->type == MOUSEMOVE) {
				int mdiff[2];

				sub_v2_v2v2_int(mdiff, &event->x, menu->grab_xy_prev);
				copy_v2_v2_int(menu->grab_xy_prev, &event->x);

				add_v2_v2v2_int(menu->popup_create_vars.event_xy, menu->popup_create_vars.event_xy, mdiff);

				ui_popup_translate(C, ar, mdiff);
			}

			return retval;
		}
	}
#endif

	if (but && button_modal_state(but->active->state)) {
		if (block->flag & UI_BLOCK_MOVEMOUSE_QUIT) {
			/* if a button is activated modal, always reset the start mouse
			 * position of the towards mechanism to avoid loosing focus,
			 * and don't handle events */
			ui_mouse_motion_towards_reinit(menu, &event->x);
		}
	}
	else if (event->type == TIMER) {
		if (event->customdata == menu->scrolltimer)
			ui_menu_scroll(ar, block, my, NULL);
	}
	else {
		/* for ui_mouse_motion_towards_block */
		if (event->type == MOUSEMOVE) {
			if (block->flag & UI_BLOCK_MOVEMOUSE_QUIT) {
				ui_mouse_motion_towards_init(menu, &event->x);
			}

			/* add menu scroll timer, if needed */
			if (ui_menu_scroll_test(block, my))
				if (menu->scrolltimer == NULL)
					menu->scrolltimer =
					    WM_event_add_timer(CTX_wm_manager(C), CTX_wm_window(C), TIMER, MENU_SCROLL_INTERVAL);
		}

		/* first block own event func */
		if (block->block_event_func && block->block_event_func(C, block, event)) {
			/* pass */
		}   /* events not for active search menu button */
		else {
			int act = 0;

			switch (event->type) {

				/* closing sublevels of pulldowns */
				case LEFTARROWKEY:
					if (event->val == KM_PRESS && (block->flag & UI_BLOCK_LOOP))
						if (block->saferct.first)
							menu->menuretval = UI_RETURN_OUT;

					retval = WM_UI_HANDLER_BREAK;
					break;

				/* opening sublevels of pulldowns */
				case RIGHTARROWKEY:
					if (event->val == KM_PRESS && (block->flag & UI_BLOCK_LOOP)) {

						if (ui_menu_pass_event_to_parent_if_nonactive(menu, but, level, retval))
							break;

						but = ui_but_find_active_in_region(ar);

						if (!but) {
							/* no item active, we make first active */
							if (block->direction & UI_DIR_UP) but = ui_but_last(block);
							else but = ui_but_first(block);
						}

						if (but && ELEM(but->type, UI_BTYPE_BLOCK, UI_BTYPE_PULLDOWN))
							ui_handle_button_activate(C, ar, but, BUTTON_ACTIVATE_OPEN);
					}

					retval = WM_UI_HANDLER_BREAK;
					break;

				case UPARROWKEY:
				case DOWNARROWKEY:
				case WHEELUPMOUSE:
				case WHEELDOWNMOUSE:
				case MOUSEPAN:
					/* arrowkeys: only handle for block_loop blocks */
					if (IS_EVENT_MOD(event, shift, ctrl, alt, oskey)) {
						/* pass */
					}
					else if (inside || (block->flag & UI_BLOCK_LOOP)) {
						int type = event->type;
						int val = event->val;

						/* convert pan to scrollwheel */
						if (type == MOUSEPAN)
							ui_pan_to_scroll(event, &type, &val);

						if (val == KM_PRESS) {
							const bool is_next =
							        (ELEM(type, DOWNARROWKEY, WHEELDOWNMOUSE) ==
							        ((block->flag & UI_BLOCK_IS_FLIP) != 0));

							if (ui_menu_pass_event_to_parent_if_nonactive(menu, but, level, retval))
								break;

#ifdef USE_KEYNAV_LIMIT
							ui_mouse_motion_keynav_init(&menu->keynav_state, event);
#endif

							but = ui_but_find_active_in_region(ar);
							if (but) {
								/* next button */
								but = is_next ? ui_but_next(but) : ui_but_prev(but);
							}

							if (!but) {
								/* wrap button */
								uiBut *but_wrap;
								but_wrap = is_next ? ui_but_first(block) : ui_but_last(block);
								if (but_wrap) {
									but = but_wrap;
								}
							}

							if (but) {
								ui_handle_button_activate(C, ar, but, BUTTON_ACTIVATE);
								ui_menu_scroll(ar, block, my, but);
							}
						}

						retval = WM_UI_HANDLER_BREAK;
					}

					break;

				case ONEKEY:    case PAD1:
					act = 1; ATTR_FALLTHROUGH;
				case TWOKEY:    case PAD2:
					if (act == 0) act = 2; ATTR_FALLTHROUGH;
				case THREEKEY:  case PAD3:
					if (act == 0) act = 3; ATTR_FALLTHROUGH;
				case FOURKEY:   case PAD4:
					if (act == 0) act = 4; ATTR_FALLTHROUGH;
				case FIVEKEY:   case PAD5:
					if (act == 0) act = 5; ATTR_FALLTHROUGH;
				case SIXKEY:    case PAD6:
					if (act == 0) act = 6; ATTR_FALLTHROUGH;
				case SEVENKEY:  case PAD7:
					if (act == 0) act = 7; ATTR_FALLTHROUGH;
				case EIGHTKEY:  case PAD8:
					if (act == 0) act = 8; ATTR_FALLTHROUGH;
				case NINEKEY:   case PAD9:
					if (act == 0) act = 9; ATTR_FALLTHROUGH;
				case ZEROKEY:   case PAD0:
					if (act == 0) act = 10;

					if ((block->flag & UI_BLOCK_NUMSELECT) && event->val == KM_PRESS) {
						int count;

						if (ui_menu_pass_event_to_parent_if_nonactive(menu, but, level, retval))
							break;

						if (event->alt) act += 10;

						count = 0;
						for (but = block->buttons.first; but; but = but->next) {
							bool doit = false;

							if (!ELEM(but->type, UI_BTYPE_LABEL, UI_BTYPE_SEPR, UI_BTYPE_SEPR_LINE))
								count++;

							/* exception for rna layer buts */
							if (but->rnapoin.data && but->rnaprop &&
							    ELEM(RNA_property_subtype(but->rnaprop), PROP_LAYER, PROP_LAYER_MEMBER))
							{
								if (but->rnaindex == act - 1) {
									doit = true;
								}
							}
							else if (ELEM(but->type,
							              UI_BTYPE_BUT,
							              UI_BTYPE_BUT_MENU,
							              UI_BTYPE_MENU, UI_BTYPE_BLOCK,
							              UI_BTYPE_PULLDOWN) &&
							         count == act)
							{
								doit = true;
							}

							if (!(but->flag & UI_BUT_DISABLED) && doit) {
								/* activate buttons but open menu's */
								uiButtonActivateType activate;
								if (but->type == UI_BTYPE_PULLDOWN) {
									activate = BUTTON_ACTIVATE_OPEN;
								}
								else {
									activate = BUTTON_ACTIVATE_APPLY;
								}

								ui_handle_button_activate(C, ar, but, activate);
								break;
							}
						}

						retval = WM_UI_HANDLER_BREAK;
					}
					break;

				/* Handle keystrokes on menu items */
				case AKEY:
				case BKEY:
				case CKEY:
				case DKEY:
				case EKEY:
				case FKEY:
				case GKEY:
				case HKEY:
				case IKEY:
				case JKEY:
				case KKEY:
				case LKEY:
				case MKEY:
				case NKEY:
				case OKEY:
				case PKEY:
				case QKEY:
				case RKEY:
				case SKEY:
				case TKEY:
				case UKEY:
				case VKEY:
				case WKEY:
				case XKEY:
				case YKEY:
				case ZKEY:
				{
					if ((event->val  == KM_PRESS || event->val == KM_DBL_CLICK) &&
					    !IS_EVENT_MOD(event, shift, ctrl, oskey))
					{
						if (ui_menu_pass_event_to_parent_if_nonactive(menu, but, level, retval))
							break;

						for (but = block->buttons.first; but; but = but->next) {
							if (!(but->flag & UI_BUT_DISABLED) && but->menu_key == event->type) {
								if (ELEM(but->type, UI_BTYPE_BUT, UI_BTYPE_BUT_MENU)) {
									/* mainly for operator buttons */
									ui_handle_button_activate(C, ar, but, BUTTON_ACTIVATE_APPLY);
								}
								else if (ELEM(but->type, UI_BTYPE_BLOCK, UI_BTYPE_PULLDOWN)) {
									/* open submenus (like right arrow key) */
									ui_handle_button_activate(C, ar, but, BUTTON_ACTIVATE_OPEN);
								}
								else if (but->type == UI_BTYPE_MENU) {
									/* activate menu items */
									ui_handle_button_activate(C, ar, but, BUTTON_ACTIVATE);
								}
								else {
									printf("%s: error, but->menu_key type: %u\n", __func__, but->type);
								}

								break;
							}
						}

						retval = WM_UI_HANDLER_BREAK;
					}
					break;
				}
			}
		}

		/* here we check return conditions for menus */
		if (block->flag & UI_BLOCK_LOOP) {
			/* if we click outside the block, verify if we clicked on the
			 * button that opened us, otherwise we need to close,
			 *
			 * note that there is an exception for root level menus and
			 * popups which you can click again to close.
			 */
			if (inside == 0) {
				uiSafetyRct *saferct = block->saferct.first;

				if (ELEM(event->type, LEFTMOUSE, MIDDLEMOUSE, RIGHTMOUSE)) {
					if (ELEM(event->val, KM_PRESS, KM_DBL_CLICK)) {
						if ((is_parent_menu == false) && (U.uiflag & USER_MENUOPENAUTO) == 0) {
							/* for root menus, allow clicking to close */
							if (block->flag & (UI_BLOCK_OUT_1))
								menu->menuretval = UI_RETURN_OK;
							else
								menu->menuretval = UI_RETURN_OUT;
						}
						else if (saferct && !BLI_rctf_isect_pt(&saferct->parent, event->x, event->y)) {
							if (block->flag & (UI_BLOCK_OUT_1))
								menu->menuretval = UI_RETURN_OK;
							else
								menu->menuretval = UI_RETURN_OUT;
						}
					}
					else if (ELEM(event->val, KM_RELEASE, KM_CLICK)) {
						/* For buttons that use a hold function, exit when mouse-up outside the menu. */
						if (block->flag & UI_BLOCK_POPUP_HOLD) {
							/* Note, we could check the cursor is over the parent button. */
							menu->menuretval = UI_RETURN_CANCEL;
							retval = WM_UI_HANDLER_CONTINUE;
						}
					}
				}
			}

			if (menu->menuretval) {
				/* pass */
			}
#ifdef USE_KEYNAV_LIMIT
			else if ((event->type == MOUSEMOVE) && ui_mouse_motion_keynav_test(&menu->keynav_state, event)) {
				/* don't handle the mousemove if we're using key-navigation */
				retval = WM_UI_HANDLER_BREAK;
			}
#endif
			else if (event->type == ESCKEY && event->val == KM_PRESS) {
				/* esc cancels this and all preceding menus */
				menu->menuretval = UI_RETURN_CANCEL;
			}
			else if (ELEM(event->type, RETKEY, PADENTER) && event->val == KM_PRESS) {
				/* enter will always close this block, we let the event
				 * get handled by the button if it is activated, otherwise we cancel */
				if (!ui_but_find_active_in_region(ar))
					menu->menuretval = UI_RETURN_CANCEL | UI_RETURN_POPUP_OK;
			}
#ifdef USE_DRAG_POPUP
			else if ((event->type == LEFTMOUSE) && (event->val == KM_PRESS) &&
			         (inside && is_floating && inside_title))
			{
				if (!but || !ui_but_contains_point_px(ar, but, event->x, event->y)) {
					if (but) {
						UI_but_tooltip_timer_remove(C, but);
					}

					menu->is_grab = true;
					copy_v2_v2_int(menu->grab_xy_prev, &event->x);
					retval = WM_UI_HANDLER_BREAK;
				}
			}
#endif
			else {

				/* check mouse moving outside of the menu */
				if (inside == 0 && (block->flag & UI_BLOCK_MOVEMOUSE_QUIT)) {
					uiSafetyRct *saferct;

					ui_mouse_motion_towards_check(block, menu, &event->x, is_parent_inside == false);

					/* check for all parent rects, enables arrowkeys to be used */
					for (saferct = block->saferct.first; saferct; saferct = saferct->next) {
						/* for mouse move we only check our own rect, for other
						 * events we check all preceding block rects too to make
						 * arrow keys navigation work */
						if (event->type != MOUSEMOVE || saferct == block->saferct.first) {
							if (BLI_rctf_isect_pt(&saferct->parent, (float)event->x, (float)event->y))
								break;
							if (BLI_rctf_isect_pt(&saferct->safety, (float)event->x, (float)event->y))
								break;
						}
					}

					/* strict check, and include the parent rect */
					if (!menu->dotowards && !saferct) {
						if (block->flag & (UI_BLOCK_OUT_1))
							menu->menuretval = UI_RETURN_OK;
						else
							menu->menuretval = UI_RETURN_OUT;
					}
					else if (menu->dotowards && event->type == MOUSEMOVE)
						retval = WM_UI_HANDLER_BREAK;
				}
			}

			/* end switch */
		}
	}

	/* if we are didn't handle the event yet, lets pass it on to
	 * buttons inside this region. disabled inside check .. not sure
	 * anymore why it was there? but it meant enter didn't work
	 * for example when mouse was not over submenu */
	if ((event->type == TIMER) ||
	    (/*inside &&*/ (!menu->menuretval || (menu->menuretval & UI_RETURN_UPDATE)) && retval == WM_UI_HANDLER_CONTINUE))
	{
		retval = ui_handle_menu_button(C, event, menu);
	}

#ifdef USE_POPOVER_ONCE
	if (block->flag & UI_BLOCK_POPOVER_ONCE) {
		if ((event->type == LEFTMOUSE) && (event->val == KM_RELEASE)) {
			UI_popover_once_clear(menu->popup_create_vars.arg);
			block->flag &= ~UI_BLOCK_POPOVER_ONCE;
		}
	}
#endif

	/* if we set a menu return value, ensure we continue passing this on to
	 * lower menus and buttons, so always set continue then, and if we are
	 * inside the region otherwise, ensure we swallow the event */
	if (menu->menuretval)
		return WM_UI_HANDLER_CONTINUE;
	else if (inside)
		return WM_UI_HANDLER_BREAK;
	else
		return retval;
}

static int ui_handle_menu_return_submenu(bContext *C, const wmEvent *event, uiPopupBlockHandle *menu)
{
	ARegion *ar;
	uiBut *but;
	uiBlock *block;
	uiHandleButtonData *data;
	uiPopupBlockHandle *submenu;

	ar = menu->region;
	block = ar->uiblocks.first;

	but = ui_but_find_active_in_region(ar);

	BLI_assert(but);

	data = but->active;
	submenu = data->menu;

	if (submenu->menuretval) {
		bool update;

		/* first decide if we want to close our own menu cascading, if
		 * so pass on the sub menu return value to our own menu handle */
		if ((submenu->menuretval & UI_RETURN_OK) || (submenu->menuretval & UI_RETURN_CANCEL)) {
			if (!(block->flag & UI_BLOCK_KEEP_OPEN)) {
				menu->menuretval = submenu->menuretval;
				menu->butretval = data->retval;
			}
		}

		update = (submenu->menuretval & UI_RETURN_UPDATE) != 0;

		/* now let activated button in this menu exit, which
		 * will actually close the submenu too */
		ui_handle_button_return_submenu(C, event, but);

		if (update)
			submenu->menuretval = 0;
	}

	if (block->flag & UI_BLOCK_MOVEMOUSE_QUIT) {
		/* for cases where close does not cascade, allow the user to
		 * move the mouse back towards the menu without closing */
		ui_mouse_motion_towards_reinit(menu, &event->x);
	}

	if (menu->menuretval) {
		return WM_UI_HANDLER_CONTINUE;
	}
	else {
		return WM_UI_HANDLER_BREAK;
	}
}

static bool ui_but_pie_menu_supported_apply(uiBut *but)
{
	return (!ELEM(but->type, UI_BTYPE_NUM_SLIDER, UI_BTYPE_NUM));
}

static int ui_but_pie_menu_apply(bContext *C, uiPopupBlockHandle *menu, uiBut *but, bool force_close)
{
	int retval = WM_UI_HANDLER_BREAK;

	if (but && ui_but_pie_menu_supported_apply(but)) {
		if (but->type == UI_BTYPE_MENU) {
			/* forcing the pie menu to close will not handle menus */
			if (!force_close) {
				uiBut *active_but = ui_but_find_active_in_region(menu->region);

				if (active_but) {
					button_activate_exit(C, active_but, active_but->active, false, false);
				}

				button_activate_init(C, menu->region, but, BUTTON_ACTIVATE_OPEN);
				return retval;
			}
			else {
				menu->menuretval = UI_RETURN_CANCEL;
			}
		}
		else {
			ui_apply_but(C, but->block, but, but->active, false);
			button_activate_exit((bContext *)C, but, but->active, false, true);

			menu->menuretval = UI_RETURN_OK;
		}
	}
	else {
		menu->menuretval = UI_RETURN_CANCEL;

		ED_region_tag_redraw(menu->region);
	}

	return retval;
}

static uiBut *ui_block_pie_dir_activate(uiBlock *block, const wmEvent *event, RadialDirection dir)
{
	uiBut *but;

	if ((block->flag & UI_BLOCK_NUMSELECT) && event->val == KM_PRESS) {
		for (but = block->buttons.first; but; but = but->next) {
			if (but->pie_dir == dir && !ELEM(but->type, UI_BTYPE_SEPR, UI_BTYPE_SEPR_LINE)) {
				return but;
			}
		}
	}

	return NULL;
}

static int ui_but_pie_button_activate(bContext *C, uiBut *but, uiPopupBlockHandle *menu)
{
	uiBut *active_but;

	if (but == NULL)
		return WM_UI_HANDLER_BREAK;

	active_but = ui_but_find_active_in_region(menu->region);

	if (active_but)
		button_activate_exit(C, active_but, active_but->active, false, false);

	button_activate_init(C, menu->region, but, BUTTON_ACTIVATE_OVER);
	return ui_but_pie_menu_apply(C, menu, but, false);
}

static int ui_pie_handler(bContext *C, const wmEvent *event, uiPopupBlockHandle *menu)
{
	ARegion *ar;
	uiBlock *block;
	uiBut *but;
	float event_xy[2];
	double duration;
	bool is_click_style;
	float dist;

	/* we block all events, this is modal interaction, except for drop events which is described below */
	int retval = WM_UI_HANDLER_BREAK;

	if (event->type == EVT_DROP) {
		/* may want to leave this here for later if we support pie ovens */

		retval = WM_UI_HANDLER_CONTINUE;
	}

	ar = menu->region;
	block = ar->uiblocks.first;

	is_click_style = (block->pie_data.flags & UI_PIE_CLICK_STYLE);

	/* if there's an active modal button, don't check events or outside, except for search menu */
	but = ui_but_find_active_in_region(ar);

	if (menu->scrolltimer == NULL) {
		menu->scrolltimer =
		    WM_event_add_timer(CTX_wm_manager(C), CTX_wm_window(C), TIMER, PIE_MENU_INTERVAL);
		menu->scrolltimer->duration = 0.0;
	}

	duration = menu->scrolltimer->duration;

	event_xy[0] = event->x;
	event_xy[1] = event->y;

	ui_window_to_block_fl(ar, block, &event_xy[0], &event_xy[1]);

	dist = ui_block_calc_pie_segment(block, event_xy);

	if (but && button_modal_state(but->active->state)) {
		retval = ui_handle_menu_button(C, event, menu);
	}
	else {
		if (event->type == TIMER) {
			if (event->customdata == menu->scrolltimer) {
				/* deactivate initial direction after a while */
				if (duration > 0.01 * U.pie_initial_timeout) {
					block->pie_data.flags &= ~UI_PIE_INITIAL_DIRECTION;
				}

				/* handle animation */
				if (!(block->pie_data.flags & UI_PIE_ANIMATION_FINISHED)) {
					double final_time = 0.01 * U.pie_animation_timeout;
					float fac = duration / final_time;
					float pie_radius = U.pie_menu_radius * UI_DPI_FAC;

					if (fac > 1.0f) {
						fac = 1.0f;
						block->pie_data.flags |= UI_PIE_ANIMATION_FINISHED;
					}

					for (but = block->buttons.first; but; but = but->next) {
						if (but->pie_dir != UI_RADIAL_NONE) {
							float vec[2];
							float center[2];

							ui_but_pie_dir(but->pie_dir, vec);

							center[0] = (vec[0] > 0.01f) ? 0.5f : ((vec[0] < -0.01f) ? -0.5f : 0.0f);
							center[1] = (vec[1] > 0.99f) ? 0.5f : ((vec[1] < -0.99f) ? -0.5f : 0.0f);

							center[0] *= BLI_rctf_size_x(&but->rect);
							center[1] *= BLI_rctf_size_y(&but->rect);

							mul_v2_fl(vec, pie_radius);
							add_v2_v2(vec, center);
							mul_v2_fl(vec, fac);
							add_v2_v2(vec, block->pie_data.pie_center_spawned);

							BLI_rctf_recenter(&but->rect, vec[0], vec[1]);
						}
					}
					block->pie_data.alphafac = fac;

					ED_region_tag_redraw(ar);
				}
			}

			/* check pie velociy here if gesture has ended */
			if (block->pie_data.flags & UI_PIE_GESTURE_END_WAIT) {
				float len_sq = 10;

				/* use a time threshold to ensure we leave time to the mouse to move */
				if (duration - block->pie_data.duration_gesture > 0.02) {
					len_sq = len_squared_v2v2(event_xy, block->pie_data.last_pos);
					copy_v2_v2(block->pie_data.last_pos, event_xy);
					block->pie_data.duration_gesture = duration;
				}

				if (len_sq < 1.0f) {
					but = ui_but_find_active_in_region(menu->region);

					if (but) {
						return ui_but_pie_menu_apply(C, menu, but, true);
					}
				}
			}
		}

		if (event->type == block->pie_data.event && !is_click_style) {
			if (event->val != KM_RELEASE) {
				ui_handle_menu_button(C, event, menu);

				if (len_squared_v2v2(event_xy, block->pie_data.pie_center_init) > PIE_CLICK_THRESHOLD_SQ) {
					block->pie_data.flags |= UI_PIE_DRAG_STYLE;
				}
				/* why redraw here? It's simple, we are getting many double click events here.
				 * Those operate like mouse move events almost */
				ED_region_tag_redraw(ar);
			}
			else {
				/* distance from initial point */
				if (!(block->pie_data.flags & UI_PIE_DRAG_STYLE)) {
					block->pie_data.flags |= UI_PIE_CLICK_STYLE;
				}
				else {
					but = ui_but_find_active_in_region(menu->region);

					if (but && (U.pie_menu_confirm > 0) &&
					    (dist >= U.pie_menu_threshold + U.pie_menu_confirm))
					{
						if (but)
							return ui_but_pie_menu_apply(C, menu, but, true);
					}

					retval = ui_but_pie_menu_apply(C, menu, but, true);

				}
			}
		}
		else {
			/* direction from numpad */
			RadialDirection num_dir = UI_RADIAL_NONE;

			switch (event->type) {
				case MOUSEMOVE:
					if (!is_click_style) {
						float len_sq = len_squared_v2v2(event_xy, block->pie_data.pie_center_init);

						/* here we use the initial position explicitly */
						if (len_sq > PIE_CLICK_THRESHOLD_SQ) {
							block->pie_data.flags |= UI_PIE_DRAG_STYLE;
						}

						/* here instead, we use the offset location to account for the initial direction timeout */
						if ((U.pie_menu_confirm > 0) &&
						    (dist >= U.pie_menu_threshold + U.pie_menu_confirm))
						{
							block->pie_data.flags |= UI_PIE_GESTURE_END_WAIT;
							copy_v2_v2(block->pie_data.last_pos, event_xy);
							block->pie_data.duration_gesture = duration;
						}
					}

					ui_handle_menu_button(C, event, menu);

					/* mouse move should always refresh the area for pie menus */
					ED_region_tag_redraw(ar);
					break;

				case LEFTMOUSE:
					if (is_click_style) {
						if (block->pie_data.flags & UI_PIE_INVALID_DIR) {
							menu->menuretval = UI_RETURN_CANCEL;
						}
						else {
							retval = ui_handle_menu_button(C, event, menu);
						}
					}
					break;

				case ESCKEY:
				case RIGHTMOUSE:
					menu->menuretval = UI_RETURN_CANCEL;
					break;

				case AKEY:
				case BKEY:
				case CKEY:
				case DKEY:
				case EKEY:
				case FKEY:
				case GKEY:
				case HKEY:
				case IKEY:
				case JKEY:
				case KKEY:
				case LKEY:
				case MKEY:
				case NKEY:
				case OKEY:
				case PKEY:
				case QKEY:
				case RKEY:
				case SKEY:
				case TKEY:
				case UKEY:
				case VKEY:
				case WKEY:
				case XKEY:
				case YKEY:
				case ZKEY:
				{
					if ((event->val  == KM_PRESS || event->val == KM_DBL_CLICK) &&
					    !IS_EVENT_MOD(event, shift, ctrl, oskey))
					{
						for (but = block->buttons.first; but; but = but->next) {
							if (but->menu_key == event->type) {
								ui_but_pie_button_activate(C, but, menu);
							}
						}
					}
					break;
				}

#define CASE_NUM_TO_DIR(n, d) \
			case (ZEROKEY + n): case (PAD0 + n): \
				{ if (num_dir == UI_RADIAL_NONE) num_dir = d; } (void)0

				CASE_NUM_TO_DIR(1, UI_RADIAL_SW); ATTR_FALLTHROUGH;
				CASE_NUM_TO_DIR(2, UI_RADIAL_S);  ATTR_FALLTHROUGH;
				CASE_NUM_TO_DIR(3, UI_RADIAL_SE); ATTR_FALLTHROUGH;
				CASE_NUM_TO_DIR(4, UI_RADIAL_W);  ATTR_FALLTHROUGH;
				CASE_NUM_TO_DIR(6, UI_RADIAL_E);  ATTR_FALLTHROUGH;
				CASE_NUM_TO_DIR(7, UI_RADIAL_NW); ATTR_FALLTHROUGH;
				CASE_NUM_TO_DIR(8, UI_RADIAL_N);  ATTR_FALLTHROUGH;
				CASE_NUM_TO_DIR(9, UI_RADIAL_NE);
				{
					but = ui_block_pie_dir_activate(block, event, num_dir);
					retval = ui_but_pie_button_activate(C, but, menu);
					break;
				}
#undef CASE_NUM_TO_DIR
				default:
					retval = ui_handle_menu_button(C, event, menu);
					break;
			}
		}
	}

	return retval;
}

static int ui_handle_menus_recursive(
        bContext *C, const wmEvent *event, uiPopupBlockHandle *menu,
        int level, const bool is_parent_inside, const bool is_parent_menu, const bool is_floating)
{
	uiBut *but;
	uiHandleButtonData *data;
	uiPopupBlockHandle *submenu;
	int retval = WM_UI_HANDLER_CONTINUE;
	bool do_towards_reinit = false;

	/* check if we have a submenu, and handle events for it first */
	but = ui_but_find_active_in_region(menu->region);
	data = (but) ? but->active : NULL;
	submenu = (data) ? data->menu : NULL;

	if (submenu) {
		uiBlock *block = menu->region->uiblocks.first;
		const bool is_menu = ui_block_is_menu(block);
		bool inside = false;
		/* root pie menus accept the key that spawned them as double click to improve responsiveness */
		bool do_recursion = (!(block->flag & UI_BLOCK_RADIAL) || event->type != block->pie_data.event);

		if (do_recursion) {
			if (is_parent_inside == false) {
				int mx, my;

				mx = event->x;
				my = event->y;
				ui_window_to_block(menu->region, block, &mx, &my);
				inside = BLI_rctf_isect_pt(&block->rect, mx, my);
			}

			retval = ui_handle_menus_recursive(C, event, submenu, level + 1, is_parent_inside || inside, is_menu, false);
		}
	}

	/* now handle events for our own menu */
	if (retval == WM_UI_HANDLER_CONTINUE || event->type == TIMER) {
		const bool do_but_search = (but && (but->type == UI_BTYPE_SEARCH_MENU));
		if (submenu && submenu->menuretval) {
			const bool do_ret_out_parent = (submenu->menuretval & UI_RETURN_OUT_PARENT) != 0;
			retval = ui_handle_menu_return_submenu(C, event, menu);
			submenu = NULL;  /* hint not to use this, it may be freed by call above */
			(void)submenu;
			/* we may want to quit the submenu and handle the even in this menu,
			 * if its important to use it, check 'data->menu' first */
			if (((retval == WM_UI_HANDLER_BREAK) && do_ret_out_parent) == 0) {
				/* skip applying the event */
				return retval;
			}
		}

		if (do_but_search) {
			uiBlock *block = menu->region->uiblocks.first;

			retval = ui_handle_menu_button(C, event, menu);

			if (block->flag & UI_BLOCK_MOVEMOUSE_QUIT) {
				/* when there is a active search button and we close it,
				 * we need to reinit the mouse coords [#35346] */
				if (ui_but_find_active_in_region(menu->region) != but) {
					do_towards_reinit = true;
				}
			}
		}
		else {
			uiBlock *block = menu->region->uiblocks.first;
			uiBut *listbox = ui_list_find_mouse_over(menu->region, event);

			if (block->flag & UI_BLOCK_RADIAL) {
				retval = ui_pie_handler(C, event, menu);
			}
			else if (event->type == LEFTMOUSE || event->val != KM_DBL_CLICK) {
				bool handled = false;

				if (listbox) {
					int retval_test = ui_handle_list_event(C, event, menu->region, listbox);
					if (retval_test != WM_UI_HANDLER_CONTINUE) {
						retval = retval_test;
						handled = true;
					}
				}

				if (handled == false) {
					retval = ui_handle_menu_event(
					        C, event, menu, level,
					        is_parent_inside, is_parent_menu, is_floating);
				}
			}
		}
	}

	if (do_towards_reinit) {
		ui_mouse_motion_towards_reinit(menu, &event->x);
	}

	return retval;
}

/**
 * Allow setting menu return value from externals. E.g. WM might need to do this for exiting files correctly.
 */
void UI_popup_menu_retval_set(const uiBlock *block, const int retval, const bool enable)
{
	uiPopupBlockHandle *menu = block->handle;
	if (menu) {
		menu->menuretval = enable ? (menu->menuretval | retval) : (menu->menuretval & retval);
	}
}

/* *************** UI event handlers **************** */

static int ui_region_handler(bContext *C, const wmEvent *event, void *UNUSED(userdata))
{
	ARegion *ar;
	uiBut *but, *listbox;
	int retval;

	/* here we handle buttons at the region level, non-modal */
	ar = CTX_wm_region(C);
	retval = WM_UI_HANDLER_CONTINUE;

	if (ar == NULL || BLI_listbase_is_empty(&ar->uiblocks)) {
		return retval;
	}

	/* either handle events for already activated button or try to activate */
	but = ui_but_find_active_in_region(ar);
	listbox = ui_list_find_mouse_over(ar, event);

	retval = ui_handler_panel_region(C, event, ar, listbox ? listbox : but);

	if (retval == WM_UI_HANDLER_CONTINUE && listbox) {
		retval = ui_handle_list_event(C, event, ar, listbox);

		/* interactions with the listbox should disable tips */
		if (retval == WM_UI_HANDLER_BREAK) {
			if (but) {
				UI_but_tooltip_timer_remove(C, but);
			}
		}
	}

	if (retval == WM_UI_HANDLER_CONTINUE) {
		if (but)
			retval = ui_handle_button_event(C, event, but);
		else
			retval = ui_handle_button_over(C, event, ar);
	}

	/* re-enable tooltips */
	if (event->type == MOUSEMOVE && (event->x != event->prevx || event->y != event->prevy))
		ui_blocks_set_tooltips(ar, true);

	/* delayed apply callbacks */
	ui_apply_but_funcs_after(C);

	return retval;
}

static void ui_region_handler_remove(bContext *C, void *UNUSED(userdata))
{
	bScreen *sc;
	ARegion *ar;

	ar = CTX_wm_region(C);
	if (ar == NULL) return;

	UI_blocklist_free(C, &ar->uiblocks);

	sc = CTX_wm_screen(C);
	if (sc == NULL) return;

	/* delayed apply callbacks, but not for screen level regions, those
	 * we rather do at the very end after closing them all, which will
	 * be done in ui_region_handler/window */
	if (BLI_findindex(&sc->regionbase, ar) == -1)
		ui_apply_but_funcs_after(C);
}

/* handle buttons at the window level, modal, for example while
 * number sliding, text editing, or when a menu block is open */
static int ui_handler_region_menu(bContext *C, const wmEvent *event, void *UNUSED(userdata))
{
	ARegion *ar;
	uiBut *but;

	ar = CTX_wm_menu(C);
	if (!ar)
		ar = CTX_wm_region(C);

	but = ui_but_find_active_in_region(ar);

	if (but) {
		bScreen *screen = CTX_wm_screen(C);
		ARegion *ar_temp;
		uiBut *but_other;
		uiHandleButtonData *data;
		bool is_inside_menu = false;

		/* look for a popup menu containing the mouse */
		for (ar_temp = screen->regionbase.first; ar_temp; ar_temp = ar_temp->next) {
			rcti winrct;

			ui_region_winrct_get_no_margin(ar_temp, &winrct);

			if (BLI_rcti_isect_pt_v(&winrct, &event->x)) {
				BLI_assert(ar_temp->type->regionid == RGN_TYPE_TEMPORARY);

				is_inside_menu = true;
				break;
			}
		}

		/* handle activated button events */
		data = but->active;

		if ((data->state == BUTTON_STATE_MENU_OPEN) &&
		    (is_inside_menu == false) && /* make sure mouse isn't inside another menu (see T43247) */
		    (ELEM(but->type, UI_BTYPE_PULLDOWN, UI_BTYPE_POPOVER)) &&
		    (but_other = ui_but_find_mouse_over(ar, event)) &&
		    (but != but_other) &&
		    (ELEM(but_other->type, UI_BTYPE_PULLDOWN, UI_BTYPE_POPOVER)))
		{
			/* if mouse moves to a different root-level menu button,
			 * open it to replace the current menu */
			if ((but_other->flag & UI_BUT_DISABLED) == 0) {
				ui_handle_button_activate(C, ar, but_other, BUTTON_ACTIVATE_OVER);
				button_activate_state(C, but_other, BUTTON_STATE_MENU_OPEN);
			}
		}
		else if (data->state == BUTTON_STATE_MENU_OPEN) {
			int retval;

			/* handle events for menus and their buttons recursively,
			 * this will handle events from the top to the bottom menu */
			if (data->menu)
				retval = ui_handle_menus_recursive(C, event, data->menu, 0, false, false, false);

			/* handle events for the activated button */
			if ((data->menu && (retval == WM_UI_HANDLER_CONTINUE)) ||
			    (event->type == TIMER))
			{
				if (data->menu && data->menu->menuretval)
					ui_handle_button_return_submenu(C, event, but);
				else
					ui_handle_button_event(C, event, but);
			}
		}
		else {
			/* handle events for the activated button */
			ui_handle_button_event(C, event, but);
		}
	}

	/* re-enable tooltips */
	if (event->type == MOUSEMOVE && (event->x != event->prevx || event->y != event->prevy))
		ui_blocks_set_tooltips(ar, true);

	/* delayed apply callbacks */
	ui_apply_but_funcs_after(C);

	/* we block all events, this is modal interaction */
	return WM_UI_HANDLER_BREAK;
}

/* two types of popups, one with operator + enum, other with regular callbacks */
static int ui_popup_handler(bContext *C, const wmEvent *event, void *userdata)
{
	uiPopupBlockHandle *menu = userdata;
	struct ARegion *menu_region;
	/* we block all events, this is modal interaction, except for drop events which is described below */
	int retval = WM_UI_HANDLER_BREAK;
	bool reset_pie = false;

	menu_region = CTX_wm_menu(C);
	CTX_wm_menu_set(C, menu->region);

	if (event->type == EVT_DROP || event->val == KM_DBL_CLICK) {
		/* EVT_DROP:
		 *   If we're handling drop event we'll want it to be handled by popup callee as well,
		 *   so it'll be possible to perform such operations as opening .blend files by dropping
		 *   them into blender, even if there's opened popup like splash screen (sergey).
		 * KM_DBL_CLICK:
		 *   Continue in case of double click so wm_handlers_do calls handler again with KM_PRESS
		 *   event. This is needed to ensure correct button handling for fast clicking (T47532).
		 */

		retval = WM_UI_HANDLER_CONTINUE;
	}

	ui_handle_menus_recursive(C, event, menu, 0, false, false, true);

	/* free if done, does not free handle itself */
	if (menu->menuretval) {
		wmWindow *win = CTX_wm_window(C);
		/* copy values, we have to free first (closes region) */
		uiPopupBlockHandle temp = *menu;
		uiBlock *block = menu->region->uiblocks.first;

		/* set last pie event to allow chained pie spawning */
		if (block->flag & UI_BLOCK_RADIAL) {
			win->last_pie_event = block->pie_data.event;
			reset_pie = true;
		}

		ui_popup_block_free(C, menu);
		UI_popup_handlers_remove(&win->modalhandlers, menu);
		CTX_wm_menu_set(C, NULL);

#ifdef USE_DRAG_TOGGLE
		{
			WM_event_free_ui_handler_all(C, &win->modalhandlers,
			                             ui_handler_region_drag_toggle, ui_handler_region_drag_toggle_remove);
		}
#endif

		if ((temp.menuretval & UI_RETURN_OK) || (temp.menuretval & UI_RETURN_POPUP_OK)) {
			if (temp.popup_func)
				temp.popup_func(C, temp.popup_arg, temp.retvalue);
			if (temp.optype)
				WM_operator_name_call_ptr(C, temp.optype, temp.opcontext, NULL);
		}
		else if (temp.cancel_func)
			temp.cancel_func(C, temp.popup_arg);

		WM_event_add_mousemove(C);
	}
	else {
		/* re-enable tooltips */
		if (event->type == MOUSEMOVE && (event->x != event->prevx || event->y != event->prevy))
			ui_blocks_set_tooltips(menu->region, true);
	}

	/* delayed apply callbacks */
	ui_apply_but_funcs_after(C);

	if (reset_pie) {
		/* reaqcuire window in case pie invalidates it somehow */
		wmWindow *win = CTX_wm_window(C);

		if (win)
			win->last_pie_event = EVENT_NONE;
	}

	CTX_wm_region_set(C, menu_region);

	return retval;
}

static void ui_popup_handler_remove(bContext *C, void *userdata)
{
	uiPopupBlockHandle *menu = userdata;

	/* More correct would be to expect UI_RETURN_CANCEL here, but not wanting to
	 * cancel when removing handlers because of file exit is a rare exception.
	 * So instead of setting cancel flag for all menus before removing handlers,
	 * just explicitly flag menu with UI_RETURN_OK to avoid cancelling it. */
	if ((menu->menuretval & UI_RETURN_OK) == 0 && menu->cancel_func) {
		menu->cancel_func(C, menu->popup_arg);
	}

	/* free menu block if window is closed for some reason */
	ui_popup_block_free(C, menu);

	/* delayed apply callbacks */
	ui_apply_but_funcs_after(C);
}

void UI_region_handlers_add(ListBase *handlers)
{
	WM_event_remove_ui_handler(handlers, ui_region_handler, ui_region_handler_remove, NULL, false);
	WM_event_add_ui_handler(NULL, handlers, ui_region_handler, ui_region_handler_remove, NULL, 0);
}

void UI_popup_handlers_add(bContext *C, ListBase *handlers, uiPopupBlockHandle *popup, const char flag)
{
	WM_event_add_ui_handler(C, handlers, ui_popup_handler, ui_popup_handler_remove, popup, flag);
}

void UI_popup_handlers_remove(ListBase *handlers, uiPopupBlockHandle *popup)
{
	wmEventHandler *handler;

	for (handler = handlers->first; handler; handler = handler->next) {
		if (handler->ui_handle == ui_popup_handler &&
		    handler->ui_remove == ui_popup_handler_remove &&
		    handler->ui_userdata == popup)
		{
			/* tag refresh parent popup */
			if (handler->next &&
			    handler->next->ui_handle == ui_popup_handler &&
			    handler->next->ui_remove == ui_popup_handler_remove)
			{
				uiPopupBlockHandle *parent_popup = handler->next->ui_userdata;
				ED_region_tag_refresh_ui(parent_popup->region);
			}
			break;
		}
	}

	WM_event_remove_ui_handler(handlers, ui_popup_handler, ui_popup_handler_remove, popup, false);
}

void UI_popup_handlers_remove_all(bContext *C, ListBase *handlers)
{
	WM_event_free_ui_handler_all(C, handlers, ui_popup_handler, ui_popup_handler_remove);
}

bool UI_textbutton_activate_rna(
        const bContext *C, ARegion *ar,
        const void *rna_poin_data, const char *rna_prop_id)
{
	uiBlock *block;
	uiBut *but = NULL;

	for (block = ar->uiblocks.first; block; block = block->next) {
		for (but = block->buttons.first; but; but = but->next) {
			if (but->type == UI_BTYPE_TEXT) {
				if (but->rnaprop && but->rnapoin.data == rna_poin_data) {
					if (STREQ(RNA_property_identifier(but->rnaprop), rna_prop_id)) {
						break;
					}
				}
			}
		}
		if (but)
			break;
	}

	if (but) {
		UI_but_active_only(C, ar, block, but);
		return true;
	}
	else {
		return false;
	}
}

bool UI_textbutton_activate_but(const bContext *C, uiBut *actbut)
{
	ARegion *ar = CTX_wm_region(C);
	uiBlock *block;
	uiBut *but = NULL;

	for (block = ar->uiblocks.first; block; block = block->next) {
		for (but = block->buttons.first; but; but = but->next)
			if (but == actbut && but->type == UI_BTYPE_TEXT)
				break;

		if (but)
			break;
	}

	if (but) {
		UI_but_active_only(C, ar, block, but);
		return true;
	}
	else {
		return false;
	}
}


void ui_but_clipboard_free(void)
{
	curvemapping_free_data(&but_copypaste_curve);
}

bool UI_but_is_tool(const uiBut *but)
{
	/* very evil! */
	if (but->optype != NULL) {
		static wmOperatorType *ot = NULL;
		if (ot == NULL) {
			ot = WM_operatortype_find("WM_OT_tool_set_by_name", false);
		}
		if (but->optype == ot) {
			return true;
		}
	}
	return false;
}<|MERGE_RESOLUTION|>--- conflicted
+++ resolved
@@ -1818,226 +1818,6 @@
 
 /* ********************** linklines *********************** */
 
-<<<<<<< HEAD
-=======
-static void ui_linkline_remove_active(uiBlock *block)
-{
-	uiBut *but;
-	uiLink *link;
-	uiLinkLine *line, *nline;
-	int a, b;
-
-	for (but = block->buttons.first; but; but = but->next) {
-		if (but->type == UI_BTYPE_LINK && but->link) {
-			for (line = but->link->lines.first; line; line = nline) {
-				nline = line->next;
-
-				if (line->flag & UI_SELECT) {
-					BLI_remlink(&but->link->lines, line);
-
-					link = line->from->link;
-
-					/* are there more pointers allowed? */
-					if (link->ppoin) {
-
-						if (*(link->totlink) == 1) {
-							*(link->totlink) = 0;
-							MEM_freeN(*(link->ppoin));
-							*(link->ppoin) = NULL;
-						}
-						else {
-							b = 0;
-							for (a = 0; a < (*(link->totlink)); a++) {
-
-								if ((*(link->ppoin))[a] != line->to->poin) {
-									(*(link->ppoin))[b] = (*(link->ppoin))[a];
-									b++;
-								}
-							}
-							(*(link->totlink))--;
-						}
-					}
-					else {
-						*(link->poin) = NULL;
-					}
-
-					MEM_freeN(line);
-				}
-			}
-		}
-	}
-}
-
-
-static uiLinkLine *ui_but_find_link(uiBut *from, uiBut *to)
-{
-	uiLinkLine *line;
-	uiLink *link;
-
-	link = from->link;
-	if (link) {
-		for (line = link->lines.first; line; line = line->next) {
-			if (line->from == from && line->to == to) {
-				return line;
-			}
-		}
-	}
-	return NULL;
-}
-
-/* XXX BAD BAD HACK, fixme later **************** */
-/* Try to add an AND Controller between the sensor and the actuator logic bricks and to connect them all */
-static void ui_but_smart_controller_add(bContext *C, uiBut *from, uiBut *to)
-{
-	Object *ob = NULL;
-	bSensor *sens_iter;
-	bActuator *act_to, *act_iter;
-	bController *cont;
-	bController ***sens_from_links;
-	uiBut *tmp_but;
-
-	uiLink *link = from->link;
-
-	PointerRNA props_ptr, object_ptr;
-
-	if (link->ppoin)
-		sens_from_links = (bController ***)(link->ppoin);
-	else return;
-
-	act_to = (bActuator *)(to->poin);
-
-	/* (1) get the object */
-	CTX_DATA_BEGIN (C, Object *, ob_iter, selected_editable_objects)
-	{
-		for (sens_iter = ob_iter->sensors.first; sens_iter; sens_iter = sens_iter->next) {
-			if (&(sens_iter->links) == sens_from_links) {
-				ob = ob_iter;
-				break;
-			}
-		}
-		if (ob) break;
-	} CTX_DATA_END;
-
-	if (!ob) return;
-
-	/* (2) check if the sensor and the actuator are from the same object */
-	for (act_iter = ob->actuators.first; act_iter; act_iter = (bActuator *)act_iter->next) {
-		if (act_iter == act_to)
-			break;
-	}
-
-	/* only works if the sensor and the actuator are from the same object */
-	if (!act_iter) return;
-
-	/* in case the linked controller is not the active one */
-	RNA_pointer_create((ID *)ob, &RNA_Object, ob, &object_ptr);
-
-	WM_operator_properties_create(&props_ptr, "LOGIC_OT_controller_add");
-	RNA_string_set(&props_ptr, "object", ob->id.name + 2);
-
-	/* (3) add a new controller */
-	if (WM_operator_name_call(C, "LOGIC_OT_controller_add", WM_OP_EXEC_DEFAULT, &props_ptr) & OPERATOR_FINISHED) {
-		cont = (bController *)ob->controllers.last;
-		/* Quick fix to make sure we always have an AND controller.
-		 * It might be nicer to make sure the operator gives us the right one though... */
-		cont->type = CONT_LOGIC_AND;
-
-		/* (4) link the sensor->controller->actuator */
-		tmp_but = MEM_callocN(sizeof(uiBut), "uiBut");
-		UI_but_link_set(
-		        tmp_but, (void **)&cont, (void ***)&(cont->links),
-		        &cont->totlinks, from->link->tocode, (int)to->hardmin);
-		tmp_but->hardmin = from->link->tocode;
-		tmp_but->poin = (char *)cont;
-
-		tmp_but->type = UI_BTYPE_INLINK;
-		ui_but_link_add(C, from, tmp_but);
-
-		tmp_but->type = UI_BTYPE_LINK;
-		ui_but_link_add(C, tmp_but, to);
-
-		/* (5) garbage collection */
-		MEM_freeN(tmp_but->link);
-		MEM_freeN(tmp_but);
-	}
-	WM_operator_properties_free(&props_ptr);
-}
-
-static void ui_but_link_add(bContext *C, uiBut *from, uiBut *to)
-{
-	/* in 'from' we have to add a link to 'to' */
-	uiLink *link;
-	uiLinkLine *line;
-	void **oldppoin;
-	int a;
-
-	if ((line = ui_but_find_link(from, to))) {
-		line->flag |= UI_SELECT;
-		ui_linkline_remove_active(from->block);
-		return;
-	}
-
-	if (from->type == UI_BTYPE_INLINK && to->type == UI_BTYPE_INLINK) {
-		return;
-	}
-	else if (from->type == UI_BTYPE_LINK && to->type == UI_BTYPE_INLINK) {
-		if (from->link->tocode != (int)to->hardmin) {
-			ui_but_smart_controller_add(C, from, to);
-			return;
-		}
-	}
-	else if (from->type == UI_BTYPE_INLINK && to->type == UI_BTYPE_LINK) {
-		if (to->link->tocode == (int)from->hardmin) {
-			return;
-		}
-	}
-
-	link = from->link;
-
-	/* are there more pointers allowed? */
-	if (link->ppoin) {
-		oldppoin = *(link->ppoin);
-
-		(*(link->totlink))++;
-		*(link->ppoin) = MEM_callocN(*(link->totlink) * sizeof(void *), "new link");
-
-		for (a = 0; a < (*(link->totlink)) - 1; a++) {
-			(*(link->ppoin))[a] = oldppoin[a];
-		}
-		(*(link->ppoin))[a] = to->poin;
-
-		if (oldppoin) MEM_freeN(oldppoin);
-	}
-	else {
-		*(link->poin) = to->poin;
-	}
-
-}
-
-
-static void ui_apply_but_LINK(bContext *C, uiBut *but, uiHandleButtonData *data)
-{
-	ARegion *ar = CTX_wm_region(C);
-	uiBut *bt;
-
-	for (bt = but->block->buttons.first; bt; bt = bt->next) {
-		if (ui_but_contains_point_px(ar, bt, but->linkto[0] + ar->winrct.xmin, but->linkto[1] + ar->winrct.ymin) )
-			break;
-	}
-	if (bt && bt != but) {
-		if (!ELEM(bt->type, UI_BTYPE_LINK, UI_BTYPE_INLINK) || !ELEM(but->type, UI_BTYPE_LINK, UI_BTYPE_INLINK))
-			return;
-
-		if (but->type == UI_BTYPE_LINK) ui_but_link_add(C, but, bt);
-		else ui_but_link_add(C, bt, but);
-
-		ui_apply_but_func(C, but);
-		data->retval = but->retval;
-	}
-	data->applied = true;
-}
-
->>>>>>> d886e322
 static void ui_apply_but_IMAGE(bContext *C, uiBut *but, uiHandleButtonData *data)
 {
 	ui_apply_but_func(C, but);
@@ -6566,38 +6346,6 @@
 	return WM_UI_HANDLER_CONTINUE;
 }
 
-<<<<<<< HEAD
-=======
-static int ui_do_but_LINK(
-        bContext *C, uiBut *but,
-        uiHandleButtonData *data, const wmEvent *event)
-{
-	VECCOPY2D(but->linkto, event->mval);
-
-	if (data->state == BUTTON_STATE_HIGHLIGHT) {
-		if (event->type == LEFTMOUSE && event->val == KM_PRESS) {
-			button_activate_state(C, but, BUTTON_STATE_WAIT_RELEASE);
-			return WM_UI_HANDLER_BREAK;
-		}
-		else if (event->type == LEFTMOUSE && but->block->handle) {
-			button_activate_state(C, but, BUTTON_STATE_EXIT);
-			return WM_UI_HANDLER_BREAK;
-		}
-	}
-	else if (data->state == BUTTON_STATE_WAIT_RELEASE) {
-
-		if (event->type == LEFTMOUSE && event->val != KM_PRESS) {
-			if (!(but->flag & UI_SELECT))
-				data->cancel = true;
-			button_activate_state(C, but, BUTTON_STATE_EXIT);
-			return WM_UI_HANDLER_BREAK;
-		}
-	}
-
-	return WM_UI_HANDLER_CONTINUE;
-}
-
->>>>>>> d886e322
 static bool ui_numedit_but_TRACKPREVIEW(
         bContext *C, uiBut *but, uiHandleButtonData *data,
         int mx, int my,
@@ -7026,7 +6774,7 @@
 				uiItemO(layout, CTX_IFACE_(BLT_I18NCONTEXT_OPERATOR_DEFAULT, "Paste Driver"),
 				        ICON_NONE, "ANIM_OT_paste_driver_button");
 			}
-			
+
 			uiItemO(layout, CTX_IFACE_(BLT_I18NCONTEXT_OPERATOR_DEFAULT, "Open Drivers Editor"),
 			        ICON_DRIVER, "SCREEN_OT_drivers_editor_show");
 		}
@@ -7051,7 +6799,7 @@
 				uiItemO(layout, CTX_IFACE_(BLT_I18NCONTEXT_OPERATOR_DEFAULT, "Paste Driver"),
 				        ICON_NONE, "ANIM_OT_paste_driver_button");
 			}
-			
+
 			uiItemO(layout, CTX_IFACE_(BLT_I18NCONTEXT_OPERATOR_DEFAULT, "Open Drivers Editor"),
 			        ICON_NONE, "SCREEN_OT_drivers_editor_show");
 		}
@@ -7077,7 +6825,6 @@
 			}
 		}
 
-<<<<<<< HEAD
 		if (is_overridable) {
 			/* Override Operators */
 			uiItemS(layout);
@@ -7126,8 +6873,6 @@
 			}
 		}
 
-=======
->>>>>>> d886e322
 		uiItemS(layout);
 
 		/* Property Operators */
@@ -7608,20 +7353,11 @@
 /* is called by notifier */
 void UI_screen_free_active_but(const bContext *C, bScreen *screen)
 {
-<<<<<<< HEAD
 	wmWindow *win = CTX_wm_window(C);
 
 	ED_screen_areas_iter(win, screen, area) {
 		for (ARegion *region = area->regionbase.first; region; region = region->next) {
 			uiBut *but = ui_but_find_active_in_region(region);
-=======
-	ScrArea *sa = screen->areabase.first;
-
-	for (; sa; sa = sa->next) {
-		ARegion *ar = sa->regionbase.first;
-		for (; ar; ar = ar->next) {
-			uiBut *but = ui_but_find_active_in_region(ar);
->>>>>>> d886e322
 			if (but) {
 				uiHandleButtonData *data = but->active;
 
