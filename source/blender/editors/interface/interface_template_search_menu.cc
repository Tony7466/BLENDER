/* SPDX-FileCopyrightText: 2023 Blender Authors
 *
 * SPDX-License-Identifier: GPL-2.0-or-later */

/** \file
 * \ingroup edinterface
 *
 * Search available menu items via the user interface & key-maps.
 * Accessed via the #WM_OT_search_menu operator.
 */

#include <cstdio>
#include <cstring>

#include "MEM_guardedalloc.h"

#include "DNA_action_types.h"
#include "DNA_gpencil_modifier_types.h"
#include "DNA_node_types.h"
#include "DNA_object_types.h"
#include "DNA_scene_types.h"
#include "DNA_shader_fx_types.h"
#include "DNA_texture_types.h"

#include "BLI_dynstr.h"
#include "BLI_ghash.h"
#include "BLI_listbase.h"
#include "BLI_map.hh"
#include "BLI_math_matrix.h"
#include "BLI_memarena.h"
#include "BLI_set.hh"
#include "BLI_stack.hh"
#include "BLI_string.h"
#include "BLI_string_search.hh"
#include "BLI_string_utils.h"
#include "BLI_utildefines.h"

#include "BLT_translation.h"

#include "BKE_context.h"
#include "BKE_global.h"
#include "BKE_screen.h"

#include "ED_screen.hh"

#include "RNA_access.hh"
#include "RNA_prototypes.h"

#include "WM_api.hh"
#include "WM_types.hh"

#include "UI_interface.hh"
#include "interface_intern.hh"

/* For key-map item access. */
#include "wm_event_system.h"

/* -------------------------------------------------------------------- */
/** \name Menu Search Template Implementation
 * \{ */

/**
 * Use when #menu_items_from_ui_create is called with `include_all_areas`.
 * so we can run the menu item in the area it was extracted from.
 */
struct MenuSearch_Context {
  /**
   * Index into `Area.ui_type` #EnumPropertyItem or the top-bar when -1.
   * Needed to get the display-name to use as a prefix for each menu item.
   */
  int space_type_ui_index;

  ScrArea *area;
  ARegion *region;
};

struct MenuSearch_Parent {
  MenuSearch_Parent *parent;
  const char *drawstr;

  /** Set while writing menu items only. */
  MenuSearch_Parent *temp_child;
};

struct MenuSearch_Item {
  MenuSearch_Item *next, *prev;
  const char *drawstr;
  const char *drawwstr_full;
  int icon;
  int state;

  MenuSearch_Parent *menu_parent;
  MenuType *mt;

  enum Type {
    Operator = 1,
    RNA = 2,
  } type;

  union {
    /** Operator menu item. */
    struct {
      wmOperatorType *type;
      PointerRNA *opptr;
      wmOperatorCallContext opcontext;
      const bContextStore *context;
    } op;

    /** Property (only for check-box/boolean). */
    struct {
      PointerRNA ptr;
      PropertyRNA *prop;
      int index;
      /** Only for enum buttons. */
      int enum_value;
    } rna;
  };

  /** Set when we need each menu item to be able to set its own context. may be nullptr. */
  MenuSearch_Context *wm_context;
};

struct MenuSearch_Data {
  /** MenuSearch_Item */
  ListBase items;
  /** Use for all small allocations. */
  MemArena *memarena;

  /** Use for context menu, to fake a button to create a context menu. */
  struct {
    uiBut but;
    uiBlock block;
  } context_menu_data;
};

static int menu_item_sort_by_drawstr_full(const void *menu_item_a_v, const void *menu_item_b_v)
{
  const MenuSearch_Item *menu_item_a = (MenuSearch_Item *)menu_item_a_v;
  const MenuSearch_Item *menu_item_b = (MenuSearch_Item *)menu_item_b_v;
  return strcmp(menu_item_a->drawwstr_full, menu_item_b->drawwstr_full);
}

static const char *strdup_memarena(MemArena *memarena, const char *str)
{
  const uint str_size = strlen(str) + 1;
  char *str_dst = (char *)BLI_memarena_alloc(memarena, str_size);
  memcpy(str_dst, str, str_size);
  return str_dst;
}

static const char *strdup_memarena_from_dynstr(MemArena *memarena, DynStr *dyn_str)
{
  const uint str_size = BLI_dynstr_get_len(dyn_str) + 1;
  char *str_dst = (char *)BLI_memarena_alloc(memarena, str_size);
  BLI_dynstr_get_cstring_ex(dyn_str, str_dst);
  return str_dst;
}

static bool menu_items_from_ui_create_item_from_button(MenuSearch_Data *data,
                                                       MemArena *memarena,
                                                       MenuType *mt,
                                                       uiBut *but,
                                                       MenuSearch_Context *wm_context,
                                                       MenuSearch_Parent *menu_parent)
{
  MenuSearch_Item *item = nullptr;

  /* Use override if the name is empty, this can happen with popovers. */
  std::string drawstr_override;
  const char *drawstr_sep = (but->flag & UI_BUT_HAS_SEP_CHAR) ?
                                strrchr(but->drawstr, UI_SEP_CHAR) :
                                nullptr;
  const bool drawstr_is_empty = (drawstr_sep == but->drawstr) || (but->drawstr[0] == '\0');

  if (but->optype != nullptr) {
    if (drawstr_is_empty) {
      drawstr_override = WM_operatortype_name(but->optype, but->opptr);
    }

    item = (MenuSearch_Item *)BLI_memarena_calloc(memarena, sizeof(*item));
    item->type = MenuSearch_Item::Type::Operator;

    item->op.type = but->optype;
    item->op.opcontext = but->opcontext;
    item->op.context = but->context ? CTX_store_copy(but->context) : nullptr;
    item->op.opptr = but->opptr;
    but->opptr = nullptr;
  }
  else if (but->rnaprop != nullptr) {
    const int prop_type = RNA_property_type(but->rnaprop);

    if (drawstr_is_empty) {
      if (prop_type == PROP_ENUM) {
        const int value_enum = int(but->hardmax);
        EnumPropertyItem enum_item;
        if (RNA_property_enum_item_from_value_gettexted((bContext *)but->block->evil_C,
                                                        &but->rnapoin,
                                                        but->rnaprop,
                                                        value_enum,
                                                        &enum_item))
        {
          drawstr_override = enum_item.name;
        }
        else {
          /* Should never happen. */
          drawstr_override = "Unknown";
        }
      }
      else {
        drawstr_override = RNA_property_ui_name(but->rnaprop);
      }
    }

    if (!ELEM(prop_type, PROP_BOOLEAN, PROP_ENUM)) {
      /* Note that these buttons are not prevented,
       * but aren't typically used in menus. */
      printf("Button '%s' in menu '%s' is a menu item with unsupported RNA type %d\n",
             but->drawstr,
             mt->idname,
             prop_type);
    }
    else {
      item = (MenuSearch_Item *)BLI_memarena_calloc(memarena, sizeof(*item));
      item->type = MenuSearch_Item::Type::RNA;

      item->rna.ptr = but->rnapoin;
      item->rna.prop = but->rnaprop;
      item->rna.index = but->rnaindex;

      if (prop_type == PROP_ENUM) {
        item->rna.enum_value = int(but->hardmax);
      }
    }
  }

  if (item != nullptr) {
    /* Handle shared settings. */
    if (!drawstr_override.empty()) {
      const char *drawstr_suffix = drawstr_sep ? drawstr_sep : "";
      std::string drawstr = std::string("(") + drawstr_override + ")" + drawstr_suffix;
      item->drawstr = strdup_memarena(memarena, drawstr.c_str());
    }
    else {
      item->drawstr = strdup_memarena(memarena, but->drawstr);
    }

    item->icon = ui_but_icon(but);
    item->state = (but->flag &
                   (UI_BUT_DISABLED | UI_BUT_INACTIVE | UI_BUT_REDALERT | UI_BUT_HAS_SEP_CHAR));
    item->mt = mt;

    item->wm_context = wm_context;
    item->menu_parent = menu_parent;

    BLI_addtail(&data->items, item);
    return true;
  }

  return false;
}

/**
 * Populate a fake button from a menu item (use for context menu).
 */
static bool menu_items_to_ui_button(MenuSearch_Item *item, uiBut *but)
{
  bool changed = false;
  switch (item->type) {
    case MenuSearch_Item::Type::Operator: {
      but->optype = item->op.type;
      but->opcontext = item->op.opcontext;
      but->context = item->op.context;
      but->opptr = item->op.opptr;
      changed = true;
      break;
    }
    case MenuSearch_Item::Type::RNA: {
      const int prop_type = RNA_property_type(item->rna.prop);

      but->rnapoin = item->rna.ptr;
      but->rnaprop = item->rna.prop;
      but->rnaindex = item->rna.index;

      if (prop_type == PROP_ENUM) {
        but->hardmax = item->rna.enum_value;
      }
      changed = true;
      break;
    }
  }

  if (changed) {
    STRNCPY(but->drawstr, item->drawstr);
    char *drawstr_sep = (item->state & UI_BUT_HAS_SEP_CHAR) ? strrchr(but->drawstr, UI_SEP_CHAR) :
                                                              nullptr;
    if (drawstr_sep) {
      *drawstr_sep = '\0';
    }

    but->icon = item->icon;
    but->str = but->strdata;
  }

  return changed;
}

struct MenuStackEntry {
  MenuType *mt = nullptr;
<<<<<<< HEAD
  /** The menu might be context dependent. */
  blender::Vector<bContextStoreEntry> entries;
=======
  /** Used as parent in submenus. */
  MenuSearch_Parent *self_as_parent = nullptr;
>>>>>>> eb3b55f2
};

/**
 * Populate \a menu_stack with menus from inspecting active key-maps for this context.
 */
static void menu_types_add_from_keymap_items(bContext *C,
                                             wmWindow *win,
                                             ScrArea *area,
                                             ARegion *region,
                                             blender::Stack<MenuStackEntry> &menu_stack,
                                             blender::Map<MenuType *, wmKeyMapItem *> &menu_to_kmi,
                                             blender::Set<MenuType *> &menu_tagged)
{
  wmWindowManager *wm = CTX_wm_manager(C);
  ListBase *handlers[] = {
      region ? &region->handlers : nullptr,
      area ? &area->handlers : nullptr,
      &win->handlers,
  };

  for (int handler_index = 0; handler_index < ARRAY_SIZE(handlers); handler_index++) {
    if (handlers[handler_index] == nullptr) {
      continue;
    }
    LISTBASE_FOREACH (wmEventHandler *, handler_base, handlers[handler_index]) {
      /* During this loop, UI handlers for nested menus can tag multiple handlers free. */
      if (handler_base->flag & WM_HANDLER_DO_FREE) {
        continue;
      }
      if (handler_base->type != WM_HANDLER_TYPE_KEYMAP) {
        continue;
      }

      if (handler_base->poll == nullptr || handler_base->poll(region, win->eventstate)) {
        wmEventHandler_Keymap *handler = (wmEventHandler_Keymap *)handler_base;
        wmEventHandler_KeymapResult km_result;
        WM_event_get_keymaps_from_handler(wm, win, handler, &km_result);
        for (int km_index = 0; km_index < km_result.keymaps_len; km_index++) {
          wmKeyMap *keymap = km_result.keymaps[km_index];
          if (keymap && WM_keymap_poll(C, keymap)) {
            LISTBASE_FOREACH (wmKeyMapItem *, kmi, &keymap->items) {
              if (kmi->flag & KMI_INACTIVE) {
                continue;
              }
              if (STR_ELEM(kmi->idname, "WM_OT_call_menu", "WM_OT_call_menu_pie")) {
                char menu_idname[MAX_NAME];
                RNA_string_get(kmi->ptr, "name", menu_idname);
                MenuType *mt = WM_menutype_find(menu_idname, false);

                if (mt && menu_tagged.add(mt)) {
                  /* Unlikely, but possible this will be included twice. */
                  menu_stack.push({mt});
                  menu_to_kmi.add(mt, kmi);
                }
              }
            }
          }
        }
      }
    }
  }
}

/**
 * Display all operators (last). Developer-only convenience feature.
 */
static void menu_items_from_all_operators(bContext *C, MenuSearch_Data *data)
{
  /* Add to temporary list so we can sort them separately. */
  ListBase operator_items = {nullptr, nullptr};

  MemArena *memarena = data->memarena;
  GHashIterator iter;
  for (WM_operatortype_iter(&iter); !BLI_ghashIterator_done(&iter); BLI_ghashIterator_step(&iter))
  {
    wmOperatorType *ot = (wmOperatorType *)BLI_ghashIterator_getValue(&iter);

    if ((ot->flag & OPTYPE_INTERNAL) && (G.debug & G_DEBUG_WM) == 0) {
      continue;
    }

    if (WM_operator_poll((bContext *)C, ot)) {
      const char *ot_ui_name = CTX_IFACE_(ot->translation_context, ot->name);

      MenuSearch_Item *item = nullptr;
      item = (MenuSearch_Item *)BLI_memarena_calloc(memarena, sizeof(*item));
      item->type = MenuSearch_Item::Type::Operator;

      item->op.type = ot;
      item->op.opcontext = WM_OP_INVOKE_DEFAULT;
      item->op.context = nullptr;

      char idname_as_py[OP_MAX_TYPENAME];
      char uiname[256];
      WM_operator_py_idname(idname_as_py, ot->idname);

      SNPRINTF(uiname, "%s " UI_MENU_ARROW_SEP "%s", idname_as_py, ot_ui_name);

      item->drawwstr_full = strdup_memarena(memarena, uiname);
      item->drawstr = ot_ui_name;

      item->wm_context = nullptr;

      BLI_addtail(&operator_items, item);
    }
  }

  BLI_listbase_sort(&operator_items, menu_item_sort_by_drawstr_full);

  BLI_movelisttolist(&data->items, &operator_items);
}

/**
 * Create #MenuSearch_Data by inspecting the current context, this uses two methods:
 *
 * - Look up predefined editor-menus.
 * - Look up key-map items which call menus.
 */
static MenuSearch_Data *menu_items_from_ui_create(
    bContext *C, wmWindow *win, ScrArea *area_init, ARegion *region_init, bool include_all_areas)
{
  MemArena *memarena = BLI_memarena_new(BLI_MEMARENA_STD_BUFSIZE, __func__);
  blender::Map<MenuType *, const char *> menu_display_name_map;
  const uiStyle *style = UI_style_get_dpi();

  /* Convert into non-ui structure. */
  MenuSearch_Data *data = MEM_new<MenuSearch_Data>(__func__);

  DynStr *dyn_str = BLI_dynstr_new_memarena();

  /* Use a stack of menus to handle and discover new menus in passes. */
  blender::Stack<MenuStackEntry> menu_stack;

  /* Tag menu types not to add, either because they have already been added
   * or they have been blacklisted. */
  blender::Set<MenuType *> menu_tagged;
  blender::Map<MenuType *, wmKeyMapItem *> menu_to_kmi;

  /* Blacklist menus we don't want to show. */
  {
    const char *idname_array[] = {
        /* While we could include this, it's just showing filenames to load. */
        "TOPBAR_MT_file_open_recent",
        /* Showing undo history is not helpful since users may accidentally undo
         * an action they intend to run. */
        "TOPBAR_MT_undo_history",
    };
    for (int i = 0; i < ARRAY_SIZE(idname_array); i++) {
      MenuType *mt = WM_menutype_find(idname_array[i], false);
      if (mt != nullptr) {
        menu_tagged.add(mt);
      }
    }
  }

  {
    /* Exclude context menus because:
     * - The menu items are available elsewhere (and will show up multiple times).
     * - Menu items depend on exact context, making search results unpredictable
     *   (exact number of items selected for example). See design doc #74158.
     * There is one exception,
     * as the outliner only exposes functionality via the context menu. */
    GHashIterator iter;

    for (WM_menutype_iter(&iter); !BLI_ghashIterator_done(&iter); BLI_ghashIterator_step(&iter)) {
      MenuType *mt = (MenuType *)BLI_ghashIterator_getValue(&iter);
      if (BLI_str_endswith(mt->idname, "_context_menu")) {
        menu_tagged.add(mt);
      }
    }
    const char *idname_array[] = {
        /* Add back some context menus. */
        "OUTLINER_MT_context_menu",
    };
    for (int i = 0; i < ARRAY_SIZE(idname_array); i++) {
      MenuType *mt = WM_menutype_find(idname_array[i], false);
      if (mt != nullptr) {
        menu_tagged.remove(mt);
      }
    }
  }

  /* Collect contexts, one for each 'ui_type'. */
  MenuSearch_Context *wm_contexts = nullptr;

  const EnumPropertyItem *space_type_ui_items = nullptr;
  int space_type_ui_items_len = 0;
  bool space_type_ui_items_free = false;

  /* Text used as prefix for top-bar menu items. */
  const char *global_menu_prefix = nullptr;

  if (include_all_areas) {
    bScreen *screen = WM_window_get_active_screen(win);

    /* First create arrays for ui_type. */
    PropertyRNA *prop_ui_type = nullptr;
    {
      /* This must be a valid pointer, with only it's type checked. */
      ScrArea area_dummy{};
      /* Anything besides #SPACE_EMPTY is fine,
       * as this value is only included in the enum when set. */
      area_dummy.spacetype = SPACE_TOPBAR;
      PointerRNA ptr;
      RNA_pointer_create(&screen->id, &RNA_Area, &area_dummy, &ptr);
      prop_ui_type = RNA_struct_find_property(&ptr, "ui_type");
      RNA_property_enum_items(C,
                              &ptr,
                              prop_ui_type,
                              &space_type_ui_items,
                              &space_type_ui_items_len,
                              &space_type_ui_items_free);

      wm_contexts = (MenuSearch_Context *)BLI_memarena_calloc(
          memarena, sizeof(*wm_contexts) * space_type_ui_items_len);
      for (int i = 0; i < space_type_ui_items_len; i++) {
        wm_contexts[i].space_type_ui_index = -1;
      }
    }

    LISTBASE_FOREACH (ScrArea *, area, &screen->areabase) {
      ARegion *region = BKE_area_find_region_type(area, RGN_TYPE_WINDOW);
      if (region != nullptr) {
        PointerRNA ptr;
        RNA_pointer_create(&screen->id, &RNA_Area, area, &ptr);
        const int space_type_ui = RNA_property_enum_get(&ptr, prop_ui_type);

        const int space_type_ui_index = RNA_enum_from_value(space_type_ui_items, space_type_ui);
        if (space_type_ui_index == -1) {
          continue;
        }

        if (wm_contexts[space_type_ui_index].space_type_ui_index != -1) {
          ScrArea *area_best = wm_contexts[space_type_ui_index].area;
          const uint value_best = uint(area_best->winx) * uint(area_best->winy);
          const uint value_test = uint(area->winx) * uint(area->winy);
          if (value_best > value_test) {
            continue;
          }
        }

        wm_contexts[space_type_ui_index].space_type_ui_index = space_type_ui_index;
        wm_contexts[space_type_ui_index].area = area;
        wm_contexts[space_type_ui_index].region = region;
      }
    }

    global_menu_prefix = CTX_IFACE_(RNA_property_translation_context(prop_ui_type), "Top Bar");
  }

  for (int space_type_ui_index = -1; space_type_ui_index < space_type_ui_items_len;
       space_type_ui_index += 1)
  {

    ScrArea *area = nullptr;
    ARegion *region = nullptr;
    MenuSearch_Context *wm_context = nullptr;

    if (include_all_areas) {
      if (space_type_ui_index == -1) {
        /* First run without any context, to populate the top-bar without. */
        wm_context = nullptr;
        area = nullptr;
        region = nullptr;
      }
      else {
        wm_context = &wm_contexts[space_type_ui_index];
        if (wm_context->space_type_ui_index == -1) {
          continue;
        }

        area = wm_context->area;
        region = wm_context->region;

        CTX_wm_area_set(C, area);
        CTX_wm_region_set(C, region);
      }
    }
    else {
      area = area_init;
      region = region_init;
    }

    /* Populate menus from the editors,
     * note that we could create a fake header, draw the header and extract the menus
     * from the buttons, however this is quite involved and can be avoided as by convention
     * each space-type has a single root-menu that headers use. */
    {
      const char *idname_array[2] = {nullptr};
      int idname_array_len = 0;

      /* Use negative for global (no area) context, populate the top-bar. */
      if (space_type_ui_index == -1) {
        idname_array[idname_array_len++] = "TOPBAR_MT_editor_menus";
      }

#define SPACE_MENU_MAP(space_type, menu_id) \
  case space_type: \
    idname_array[idname_array_len++] = menu_id; \
    break
#define SPACE_MENU_NOP(space_type) \
  case space_type: \
    break

      if (area != nullptr) {
        SpaceLink *sl = (SpaceLink *)area->spacedata.first;
        switch ((eSpace_Type)area->spacetype) {
          SPACE_MENU_MAP(SPACE_VIEW3D, "VIEW3D_MT_editor_menus");
          SPACE_MENU_MAP(SPACE_GRAPH, "GRAPH_MT_editor_menus");
          SPACE_MENU_MAP(SPACE_OUTLINER, "OUTLINER_MT_editor_menus");
          SPACE_MENU_NOP(SPACE_PROPERTIES);
          SPACE_MENU_MAP(SPACE_FILE, "FILEBROWSER_MT_editor_menus");
          SPACE_MENU_MAP(SPACE_IMAGE, "IMAGE_MT_editor_menus");
          SPACE_MENU_MAP(SPACE_INFO, "INFO_MT_editor_menus");
          SPACE_MENU_MAP(SPACE_SEQ, "SEQUENCER_MT_editor_menus");
          SPACE_MENU_MAP(SPACE_TEXT, "TEXT_MT_editor_menus");
          SPACE_MENU_MAP(SPACE_ACTION,
                         (((const SpaceAction *)sl)->mode == SACTCONT_TIMELINE) ?
                             "TIME_MT_editor_menus" :
                             "DOPESHEET_MT_editor_menus");
          SPACE_MENU_MAP(SPACE_NLA, "NLA_MT_editor_menus");
          SPACE_MENU_MAP(SPACE_NODE, "NODE_MT_editor_menus");
          SPACE_MENU_MAP(SPACE_CONSOLE, "CONSOLE_MT_editor_menus");
          SPACE_MENU_MAP(SPACE_USERPREF, "USERPREF_MT_editor_menus");
          SPACE_MENU_MAP(SPACE_CLIP,
                         (((const SpaceClip *)sl)->mode == SC_MODE_TRACKING) ?
                             "CLIP_MT_tracking_editor_menus" :
                             "CLIP_MT_masking_editor_menus");
          SPACE_MENU_NOP(SPACE_EMPTY);
          SPACE_MENU_NOP(SPACE_SCRIPT);
          SPACE_MENU_NOP(SPACE_STATUSBAR);
          SPACE_MENU_NOP(SPACE_TOPBAR);
          SPACE_MENU_NOP(SPACE_SPREADSHEET);
        }
      }
      for (int i = 0; i < idname_array_len; i++) {
        MenuType *mt = WM_menutype_find(idname_array[i], false);
        if (mt != nullptr) {
          /* Check if this exists because of 'include_all_areas'. */
          if (menu_tagged.add(mt)) {
            menu_stack.push({mt});
          }
        }
      }
    }
#undef SPACE_MENU_MAP
#undef SPACE_MENU_NOP

    bool has_keymap_menu_items = false;

    while (!menu_stack.is_empty()) {
      MenuStackEntry current_menu = menu_stack.pop();
      MenuType *mt = current_menu.mt;
      if (!WM_menutype_poll(C, mt)) {
        continue;
      }

      uiBlock *block = UI_block_begin(C, region, __func__, UI_EMBOSS);
      uiLayout *layout = UI_block_layout(
          block, UI_LAYOUT_VERTICAL, UI_LAYOUT_MENU, 0, 0, 200, 0, UI_MENU_PADDING, style);

      bContextStore tmp_context_store;
      tmp_context_store.entries = std::move(current_menu.entries);
      uiLayoutContextCopy(layout, &tmp_context_store);

      UI_block_flag_enable(block, UI_BLOCK_SHOW_SHORTCUT_ALWAYS);

      uiLayoutSetOperatorContext(layout, WM_OP_INVOKE_REGION_WIN);
      UI_menutype_draw(C, mt, layout);

      UI_block_end(C, block);

      LISTBASE_FOREACH (uiBut *, but, &block->buttons) {
        MenuType *mt_from_but = nullptr;
        /* Support menu titles with dynamic from initial labels
         * (used by edit-mesh context menu). */
        if (but->type == UI_BTYPE_LABEL) {

          /* Check if the label is the title. */
          uiBut *but_test = but->prev;
          while (but_test && but_test->type == UI_BTYPE_SEPR) {
            but_test = but_test->prev;
          }

          if (but_test == nullptr) {
            menu_display_name_map.add(mt, strdup_memarena(memarena, but->drawstr));
          }
        }
        else if (menu_items_from_ui_create_item_from_button(
                     data, memarena, mt, but, wm_context, current_menu.self_as_parent))
        {
          /* pass */
        }
        else if ((mt_from_but = UI_but_menutype_get(but))) {
<<<<<<< HEAD
          const bool first_found = menu_tagged.add(mt_from_but);
          const bool uses_context = but->context && mt_from_but->context_dependent;
          if (first_found || uses_context) {
            if (uses_context) {
              menu_stack.push({mt_from_but, but->context->entries});
            }
            else {
              menu_stack.push({mt_from_but});
            }
          }

          if (!menu_parent_map.contains(mt_from_but)) {
=======
          const bool scan_submenu = menu_tagged.add(mt_from_but);

          if (scan_submenu) {
>>>>>>> eb3b55f2
            MenuSearch_Parent *menu_parent = (MenuSearch_Parent *)BLI_memarena_calloc(
                memarena, sizeof(*menu_parent));
            /* Use brackets for menu key shortcuts,
             * converting "Text|Some-Shortcut" to "Text (Some-Shortcut)".
             * This is needed so we don't right align sub-menu contents
             * we only want to do that for the last menu item, not the path that leads to it.
             */
            const char *drawstr_sep = but->flag & UI_BUT_HAS_SEP_CHAR ?
                                          strrchr(but->drawstr, UI_SEP_CHAR) :
                                          nullptr;
            bool drawstr_is_empty = false;
            if (drawstr_sep != nullptr) {
              BLI_assert(BLI_dynstr_get_len(dyn_str) == 0);
              /* Detect empty string, fallback to menu name. */
              const char *drawstr = but->drawstr;
              int drawstr_len = drawstr_sep - but->drawstr;
              if (UNLIKELY(drawstr_len == 0)) {
                drawstr = CTX_IFACE_(mt_from_but->translation_context, mt_from_but->label);
                drawstr_len = strlen(drawstr);
                if (drawstr[0] == '\0') {
                  drawstr_is_empty = true;
                }
              }
              BLI_dynstr_nappend(dyn_str, drawstr, drawstr_len);
              BLI_dynstr_appendf(dyn_str, " (%s)", drawstr_sep + 1);
              menu_parent->drawstr = strdup_memarena_from_dynstr(memarena, dyn_str);
              BLI_dynstr_clear(dyn_str);
            }
            else {
              const char *drawstr = but->drawstr;
              if (UNLIKELY(drawstr[0] == '\0')) {
                drawstr = CTX_IFACE_(mt_from_but->translation_context, mt_from_but->label);
                if (drawstr[0] == '\0') {
                  drawstr_is_empty = true;
                }
              }
              menu_parent->drawstr = strdup_memarena(memarena, drawstr);
            }
            menu_parent->parent = current_menu.self_as_parent;

            if (drawstr_is_empty) {
              printf("Warning: '%s' menu has empty 'bl_label'.\n", mt_from_but->idname);
            }

            menu_stack.push({mt_from_but, menu_parent});
          }
        }
        else if (but->menu_create_func != nullptr) {
          /* A non 'MenuType' menu button. */

          /* +1 to avoid overlap with the current 'block'. */
          uiBlock *sub_block = UI_block_begin(C, region, __func__ + 1, UI_EMBOSS);
          uiLayout *sub_layout = UI_block_layout(
              sub_block, UI_LAYOUT_VERTICAL, UI_LAYOUT_MENU, 0, 0, 200, 0, UI_MENU_PADDING, style);

          UI_block_flag_enable(sub_block, UI_BLOCK_SHOW_SHORTCUT_ALWAYS);

          uiLayoutSetOperatorContext(sub_layout, WM_OP_INVOKE_REGION_WIN);

          but->menu_create_func(C, sub_layout, but->poin);

          UI_block_end(C, sub_block);

          MenuSearch_Parent *menu_parent = (MenuSearch_Parent *)BLI_memarena_calloc(
              memarena, sizeof(*menu_parent));
          menu_parent->drawstr = strdup_memarena(memarena, but->drawstr);
          menu_parent->parent = current_menu.self_as_parent;

          LISTBASE_FOREACH (uiBut *, sub_but, &sub_block->buttons) {
            menu_items_from_ui_create_item_from_button(
                data, memarena, mt, sub_but, wm_context, menu_parent);
          }

          if (region) {
            BLI_ghash_remove(region->runtime.block_name_map, sub_block->name, nullptr, nullptr);
            BLI_remlink(&region->uiblocks, sub_block);
          }
          UI_block_free(nullptr, sub_block);
        }
      }
      if (region) {
        BLI_ghash_remove(region->runtime.block_name_map, block->name, nullptr, nullptr);
        BLI_remlink(&region->uiblocks, block);
      }
      UI_block_free(nullptr, block);

      /* Add key-map items as a second pass,
       * so all menus are accessed from the header & top-bar before key shortcuts are expanded. */
      if (menu_stack.is_empty() && (has_keymap_menu_items == false)) {
        has_keymap_menu_items = true;
        menu_types_add_from_keymap_items(
            C, win, area, region, menu_stack, menu_to_kmi, menu_tagged);
      }
    }
  }

  /* NOTE: currently this builds the full path for each menu item,
   * that could be moved into the parent menu. */

  /* Set names as full paths. */
  LISTBASE_FOREACH (MenuSearch_Item *, item, &data->items) {
    BLI_assert(BLI_dynstr_get_len(dyn_str) == 0);

    if (include_all_areas) {
      BLI_dynstr_appendf(dyn_str,
                         "%s: ",
                         (item->wm_context != nullptr) ?
                             space_type_ui_items[item->wm_context->space_type_ui_index].name :
                             global_menu_prefix);
    }

    if (item->menu_parent != nullptr) {
      MenuSearch_Parent *menu_parent = item->menu_parent;
      menu_parent->temp_child = nullptr;
      while (menu_parent && menu_parent->parent) {
        menu_parent->parent->temp_child = menu_parent;
        menu_parent = menu_parent->parent;
      }
      while (menu_parent) {
        BLI_dynstr_append(dyn_str, menu_parent->drawstr);
        BLI_dynstr_append(dyn_str, " " UI_MENU_ARROW_SEP " ");
        menu_parent = menu_parent->temp_child;
      }
    }
    else {
      const char *drawstr = menu_display_name_map.lookup_default(item->mt, nullptr);
      if (drawstr == nullptr) {
        drawstr = CTX_IFACE_(item->mt->translation_context, item->mt->label);
      }
      BLI_dynstr_append(dyn_str, drawstr);

      wmKeyMapItem *kmi = menu_to_kmi.lookup_default(item->mt, nullptr);
      if (kmi != nullptr) {
        char kmi_str[128];
        WM_keymap_item_to_string(kmi, false, kmi_str, sizeof(kmi_str));
        BLI_dynstr_appendf(dyn_str, " (%s)", kmi_str);
      }

      BLI_dynstr_append(dyn_str, " " UI_MENU_ARROW_SEP " ");
    }

    BLI_dynstr_append(dyn_str, item->drawstr);

    item->drawwstr_full = strdup_memarena_from_dynstr(memarena, dyn_str);
    BLI_dynstr_clear(dyn_str);
  }
  BLI_dynstr_free(dyn_str);

  /* Finally sort menu items.
   *
   * NOTE: we might want to keep the in-menu order, for now sort all. */
  BLI_listbase_sort(&data->items, menu_item_sort_by_drawstr_full);

  data->memarena = memarena;

  if (include_all_areas) {
    CTX_wm_area_set(C, area_init);
    CTX_wm_region_set(C, region_init);

    if (space_type_ui_items_free) {
      MEM_freeN((void *)space_type_ui_items);
    }
  }

  /* Include all operators for developers,
   * since it can be handy to have a quick way to access any operator,
   * including operators being developed which haven't yet been added into the interface.
   *
   * These are added after all menu items so developers still get normal behavior by default,
   * unless searching for something that isn't already in a menu (or scroll down).
   *
   * Keep this behind a developer only check:
   * - Many operators need options to be set to give useful results, see: #74157.
   * - User who really prefer to list all operators can use #WM_OT_search_operator.
   */
  if (U.flag & USER_DEVELOPER_UI) {
    menu_items_from_all_operators(C, data);
  }

  return data;
}

static void menu_search_arg_free_fn(void *data_v)
{
  MenuSearch_Data *data = (MenuSearch_Data *)data_v;
  LISTBASE_FOREACH (MenuSearch_Item *, item, &data->items) {
    switch (item->type) {
      case MenuSearch_Item::Type::Operator: {
        if (item->op.opptr != nullptr) {
          WM_operator_properties_free(item->op.opptr);
          MEM_freeN(item->op.opptr);
        }
        if (item->op.context != nullptr) {
          CTX_store_free(item->op.context);
        }
        break;
      }
      case MenuSearch_Item::Type::RNA: {
        break;
      }
    }
  }

  BLI_memarena_free(data->memarena);

  MEM_freeN(data);
}

static void menu_search_exec_fn(bContext *C, void * /*arg1*/, void *arg2)
{
  MenuSearch_Item *item = (MenuSearch_Item *)arg2;
  if (item == nullptr) {
    return;
  }
  if (item->state & UI_BUT_DISABLED) {
    return;
  }

  ScrArea *area_prev = CTX_wm_area(C);
  ARegion *region_prev = CTX_wm_region(C);

  if (item->wm_context != nullptr) {
    CTX_wm_area_set(C, item->wm_context->area);
    CTX_wm_region_set(C, item->wm_context->region);
  }

  switch (item->type) {
    case MenuSearch_Item::Type::Operator: {
      CTX_store_set(C, item->op.context);
      WM_operator_name_call_ptr_with_depends_on_cursor(
          C, item->op.type, item->op.opcontext, item->op.opptr, nullptr, item->drawstr);
      CTX_store_set(C, nullptr);
      break;
    }
    case MenuSearch_Item::Type::RNA: {
      PointerRNA *ptr = &item->rna.ptr;
      PropertyRNA *prop = item->rna.prop;
      const int index = item->rna.index;
      const int prop_type = RNA_property_type(prop);
      bool changed = false;

      if (prop_type == PROP_BOOLEAN) {
        const bool is_array = RNA_property_array_check(prop);
        if (is_array) {
          const bool value = RNA_property_boolean_get_index(ptr, prop, index);
          RNA_property_boolean_set_index(ptr, prop, index, !value);
        }
        else {
          const bool value = RNA_property_boolean_get(ptr, prop);
          RNA_property_boolean_set(ptr, prop, !value);
        }
        changed = true;
      }
      else if (prop_type == PROP_ENUM) {
        RNA_property_enum_set(ptr, prop, item->rna.enum_value);
        changed = true;
      }

      if (changed) {
        RNA_property_update(C, ptr, prop);
      }
      break;
    }
  }

  if (item->wm_context != nullptr) {
    CTX_wm_area_set(C, area_prev);
    CTX_wm_region_set(C, region_prev);
  }
}

static void menu_search_update_fn(const bContext * /*C*/,
                                  void *arg,
                                  const char *str,
                                  uiSearchItems *items,
                                  const bool /*is_first*/)
{
  MenuSearch_Data *data = (MenuSearch_Data *)arg;

  blender::string_search::StringSearch<MenuSearch_Item> search;

  LISTBASE_FOREACH (MenuSearch_Item *, item, &data->items) {
    search.add(item->drawwstr_full, item);
  }

  const blender::Vector<MenuSearch_Item *> filtered_items = search.query(str);

  for (MenuSearch_Item *item : filtered_items) {
    if (!UI_search_item_add(items, item->drawwstr_full, item, item->icon, item->state, 0)) {
      break;
    }
  }
}

/** \} */

/* -------------------------------------------------------------------- */
/** \name Context Menu
 *
 * This uses a fake button to create a context menu,
 * if this ever causes hard to solve bugs we may need to create
 * a separate context menu just for the search, however this is fairly involved.
 * \{ */

static bool ui_search_menu_create_context_menu(bContext *C,
                                               void *arg,
                                               void *active,
                                               const wmEvent *event)
{
  MenuSearch_Data *data = (MenuSearch_Data *)arg;
  MenuSearch_Item *item = (MenuSearch_Item *)active;
  bool has_menu = false;

  new (&data->context_menu_data.but) uiBut();
  new (&data->context_menu_data.block) uiBlock();
  uiBut *but = &data->context_menu_data.but;
  uiBlock *block = &data->context_menu_data.block;

  but->block = block;

  if (menu_items_to_ui_button(item, but)) {
    ScrArea *area_prev = CTX_wm_area(C);
    ARegion *region_prev = CTX_wm_region(C);

    if (item->wm_context != nullptr) {
      CTX_wm_area_set(C, item->wm_context->area);
      CTX_wm_region_set(C, item->wm_context->region);
    }

    if (ui_popup_context_menu_for_button(C, but, event)) {
      has_menu = true;
    }

    if (item->wm_context != nullptr) {
      CTX_wm_area_set(C, area_prev);
      CTX_wm_region_set(C, region_prev);
    }
  }

  return has_menu;
}

/** \} */

/* -------------------------------------------------------------------- */
/** \name Tooltip
 * \{ */

static ARegion *ui_search_menu_create_tooltip(
    bContext *C, ARegion *region, const rcti * /*item_rect*/, void *arg, void *active)
{
  MenuSearch_Data *data = (MenuSearch_Data *)arg;
  MenuSearch_Item *item = (MenuSearch_Item *)active;

  new (&data->context_menu_data.but) uiBut();
  new (&data->context_menu_data.block) uiBlock();
  uiBut *but = &data->context_menu_data.but;
  uiBlock *block = &data->context_menu_data.block;
  unit_m4(block->winmat);
  block->aspect = 1;

  but->block = block;

  /* Place the fake button at the cursor so the tool-tip is places properly. */
  float tip_init[2];
  const wmEvent *event = CTX_wm_window(C)->eventstate;
  tip_init[0] = event->xy[0];
  tip_init[1] = event->xy[1] - (UI_UNIT_Y / 2);
  ui_window_to_block_fl(region, block, &tip_init[0], &tip_init[1]);

  but->rect.xmin = tip_init[0];
  but->rect.xmax = tip_init[0];
  but->rect.ymin = tip_init[1];
  but->rect.ymax = tip_init[1];

  if (menu_items_to_ui_button(item, but)) {
    ScrArea *area_prev = CTX_wm_area(C);
    ARegion *region_prev = CTX_wm_region(C);

    if (item->wm_context != nullptr) {
      CTX_wm_area_set(C, item->wm_context->area);
      CTX_wm_region_set(C, item->wm_context->region);
    }

    ARegion *region_tip = UI_tooltip_create_from_button(C, region, but, false);

    if (item->wm_context != nullptr) {
      CTX_wm_area_set(C, area_prev);
      CTX_wm_region_set(C, region_prev);
    }
    return region_tip;
  }

  return nullptr;
}

/** \} */

/* -------------------------------------------------------------------- */
/** \name Menu Search Template Public API
 * \{ */

void UI_but_func_menu_search(uiBut *but)
{
  bContext *C = (bContext *)but->block->evil_C;
  wmWindow *win = CTX_wm_window(C);
  ScrArea *area = CTX_wm_area(C);
  ARegion *region = CTX_wm_region(C);
  /* When run from top-bar scan all areas in the current window. */
  const bool include_all_areas = (area && (area->spacetype == SPACE_TOPBAR));
  MenuSearch_Data *data = menu_items_from_ui_create(C, win, area, region, include_all_areas);
  UI_but_func_search_set(but,
                         /* Generic callback. */
                         ui_searchbox_create_menu,
                         menu_search_update_fn,
                         data,
                         false,
                         menu_search_arg_free_fn,
                         menu_search_exec_fn,
                         nullptr);

  UI_but_func_search_set_context_menu(but, ui_search_menu_create_context_menu);
  UI_but_func_search_set_tooltip(but, ui_search_menu_create_tooltip);
  UI_but_func_search_set_sep_string(but, UI_MENU_ARROW_SEP);
}

void uiTemplateMenuSearch(uiLayout *layout)
{
  uiBlock *block;
  uiBut *but;
  static char search[256] = "";

  block = uiLayoutGetBlock(layout);
  UI_block_layout_set_current(block, layout);

  but = uiDefSearchBut(
      block, search, 0, ICON_VIEWZOOM, sizeof(search), 0, 0, UI_UNIT_X * 6, UI_UNIT_Y, 0, 0, "");
  UI_but_func_menu_search(but);
}

/** \} */<|MERGE_RESOLUTION|>--- conflicted
+++ resolved
@@ -182,7 +182,7 @@
 
     item->op.type = but->optype;
     item->op.opcontext = but->opcontext;
-    item->op.context = but->context ? CTX_store_copy(but->context) : nullptr;
+    item->op.context = but->context ? MEM_new<bContextStore>(__func__, *but->context) : nullptr;
     item->op.opptr = but->opptr;
     but->opptr = nullptr;
   }
@@ -306,13 +306,10 @@
 
 struct MenuStackEntry {
   MenuType *mt = nullptr;
-<<<<<<< HEAD
+  /** Used as parent in submenus. */
+  MenuSearch_Parent *self_as_parent = nullptr;
   /** The menu might be context dependent. */
   blender::Vector<bContextStoreEntry> entries;
-=======
-  /** Used as parent in submenus. */
-  MenuSearch_Parent *self_as_parent = nullptr;
->>>>>>> eb3b55f2
 };
 
 /**
@@ -707,24 +704,11 @@
           /* pass */
         }
         else if ((mt_from_but = UI_but_menutype_get(but))) {
-<<<<<<< HEAD
-          const bool first_found = menu_tagged.add(mt_from_but);
           const bool uses_context = but->context && mt_from_but->context_dependent;
-          if (first_found || uses_context) {
-            if (uses_context) {
-              menu_stack.push({mt_from_but, but->context->entries});
-            }
-            else {
-              menu_stack.push({mt_from_but});
-            }
-          }
-
-          if (!menu_parent_map.contains(mt_from_but)) {
-=======
-          const bool scan_submenu = menu_tagged.add(mt_from_but);
+          const bool tagged_first_time = menu_tagged.add(mt_from_but);
+          const bool scan_submenu = tagged_first_time || uses_context;
 
           if (scan_submenu) {
->>>>>>> eb3b55f2
             MenuSearch_Parent *menu_parent = (MenuSearch_Parent *)BLI_memarena_calloc(
                 memarena, sizeof(*menu_parent));
             /* Use brackets for menu key shortcuts,
@@ -769,7 +753,12 @@
               printf("Warning: '%s' menu has empty 'bl_label'.\n", mt_from_but->idname);
             }
 
-            menu_stack.push({mt_from_but, menu_parent});
+            if (uses_context) {
+              menu_stack.push({mt_from_but, menu_parent, but->context->entries});
+            }
+            else {
+              menu_stack.push({mt_from_but, menu_parent});
+            }
           }
         }
         else if (but->menu_create_func != nullptr) {
@@ -917,9 +906,7 @@
           WM_operator_properties_free(item->op.opptr);
           MEM_freeN(item->op.opptr);
         }
-        if (item->op.context != nullptr) {
-          CTX_store_free(item->op.context);
-        }
+        MEM_delete(item->op.context);
         break;
       }
       case MenuSearch_Item::Type::RNA: {
