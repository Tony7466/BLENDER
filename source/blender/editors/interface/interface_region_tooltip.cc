/* SPDX-FileCopyrightText: 2008 Blender Authors
 *
 * SPDX-License-Identifier: GPL-2.0-or-later */

/** \file
 * \ingroup edinterface
 *
 * ToolTip Region and Construction
 */

/* TODO(@ideasman42):
 * We may want to have a higher level API that initializes a timer,
 * checks for mouse motion and clears the tool-tip afterwards.
 * We never want multiple tool-tips at once
 * so this could be handled on the window / window-manager level.
 *
 * For now it's not a priority, so leave as-is.
 */

#include <cstdarg>
#include <cstdlib>
#include <cstring>

#include "MEM_guardedalloc.h"

#include "DNA_brush_types.h"
#include "DNA_userdef_types.h"

#include "BLI_listbase.h"
#include "BLI_math_color.h"
#include "BLI_math_vector.h"
#include "BLI_rect.h"
#include "BLI_string.h"
#include "BLI_utildefines.h"

#include "BKE_context.h"
#include "BKE_paint.hh"
#include "BKE_screen.h"

#include "BIF_glutil.hh"

#include "GPU_immediate.h"
#include "GPU_immediate_util.h"
#include "GPU_state.h"

#include "IMB_imbuf.h"
#include "IMB_imbuf_types.h"

#include "WM_api.hh"
#include "WM_types.hh"

#include "RNA_access.hh"
#include "RNA_path.hh"

#include "UI_interface.hh"

#include "BLF_api.h"
#include "BLT_translation.h"

#ifdef WITH_PYTHON
#  include "BPY_extern_run.h"
#endif

#include "ED_screen.hh"

#include "interface_intern.hh"
#include "interface_regions_intern.hh"

#define UI_TIP_PAD_FAC 1.3f
#define UI_TIP_PADDING int(UI_TIP_PAD_FAC * UI_UNIT_Y)
#define UI_TIP_MAXWIDTH 600
#define UI_TIP_MAXIMAGEWIDTH 500
#define UI_TIP_MAXIMAGEHEIGHT 300
#define UI_TIP_STR_MAX 1024

struct uiTooltipFormat {
  uiTooltipStyle style;
  uiTooltipColorID color_id;
  bool is_pad;
};

struct uiTooltipField {
  /** Allocated text (owned by this structure), may be null. */
  const char *text;
  /** Allocated text (owned by this structure), may be null. */
  const char *text_suffix;
  struct {
    /** X cursor position at the end of the last line. */
    uint x_pos;
    /** Number of lines, 1 or more with word-wrap. */
    uint lines;
  } geom;
  uiTooltipFormat format;
  ImBuf *image;
  short image_size[2];
};

struct uiTooltipData {
  rcti bbox;
  uiTooltipField *fields;
  uint fields_len;
  uiFontStyle fstyle;
  int wrap_width;
  int toth, lineh;
};

BLI_STATIC_ASSERT(int(UI_TIP_LC_MAX) == int(UI_TIP_LC_ALERT) + 1, "invalid lc-max");

static uiTooltipField *text_field_add_only(uiTooltipData *data)
{
  data->fields_len += 1;
  data->fields = static_cast<uiTooltipField *>(
      MEM_recallocN(data->fields, sizeof(*data->fields) * data->fields_len));
  return &data->fields[data->fields_len - 1];
}

void UI_tooltip_text_field_add(uiTooltipData *data,
                               char *text,
                               char *suffix,
                               const uiTooltipStyle style,
                               const uiTooltipColorID color_id,
                               const bool is_pad)
{
  uiTooltipField *field = text_field_add_only(data);
  field->format = {};
  field->format.style = style;
  field->format.color_id = color_id;
  field->format.is_pad = is_pad;
  field->text = text;
  field->text_suffix = suffix;
}

void UI_tooltip_image_field_add(uiTooltipData *data,
                                const struct ImBuf *image,
                                const short image_size[2])
{
  uiTooltipField *field = text_field_add_only(data);
  field->format = {};
  field->format.style = UI_TIP_STYLE_IMAGE;
  field->image = IMB_dupImBuf(image);
  field->image_size[0] = MIN2(image_size[0], UI_TIP_MAXIMAGEWIDTH * UI_SCALE_FAC);
  field->image_size[1] = MIN2(image_size[1], UI_TIP_MAXIMAGEHEIGHT * UI_SCALE_FAC);
  field->text = nullptr;
}

/* -------------------------------------------------------------------- */
/** \name ToolTip Callbacks (Draw & Free)
 * \{ */

static void rgb_tint(float col[3], float h, float h_strength, float v, float v_strength)
{
  float col_hsv_from[3];
  float col_hsv_to[3];

  rgb_to_hsv_v(col, col_hsv_from);

  col_hsv_to[0] = h;
  col_hsv_to[1] = h_strength;
  col_hsv_to[2] = (col_hsv_from[2] * (1.0f - v_strength)) + (v * v_strength);

  hsv_to_rgb_v(col_hsv_to, col);
}

static void ui_tooltip_region_draw_cb(const bContext * /*C*/, ARegion *region)
{
  const float pad_px = UI_TIP_PADDING;
  uiTooltipData *data = static_cast<uiTooltipData *>(region->regiondata);
  const uiWidgetColors *theme = ui_tooltip_get_theme();
  rcti bbox = data->bbox;
  float tip_colors[UI_TIP_LC_MAX][3];
  uchar drawcol[4] = {0, 0, 0, 255}; /* to store color in while drawing (alpha is always 255) */

  /* The color from the theme. */
  float *main_color = tip_colors[UI_TIP_LC_MAIN];
  float *value_color = tip_colors[UI_TIP_LC_VALUE];
  float *active_color = tip_colors[UI_TIP_LC_ACTIVE];
  float *normal_color = tip_colors[UI_TIP_LC_NORMAL];
  float *python_color = tip_colors[UI_TIP_LC_PYTHON];
  float *alert_color = tip_colors[UI_TIP_LC_ALERT];

  float background_color[3];

  wmOrtho2_region_pixelspace(region);

  /* Draw background. */
  ui_draw_tooltip_background(UI_style_get(), nullptr, &bbox);

  /* set background_color */
  rgb_uchar_to_float(background_color, theme->inner);

  /* Calculate `normal_color`. */
  rgb_uchar_to_float(main_color, theme->text);
  copy_v3_v3(active_color, main_color);
  copy_v3_v3(normal_color, main_color);
  copy_v3_v3(python_color, main_color);
  copy_v3_v3(alert_color, main_color);
  copy_v3_v3(value_color, main_color);

  /* Find the brightness difference between background and text colors. */

  const float tone_bg = rgb_to_grayscale(background_color);
  // tone_fg = rgb_to_grayscale(main_color);

  /* Mix the colors. */
  rgb_tint(value_color, 0.0f, 0.0f, tone_bg, 0.2f);  /* Light gray. */
  rgb_tint(active_color, 0.6f, 0.2f, tone_bg, 0.2f); /* Light blue. */
  rgb_tint(normal_color, 0.0f, 0.0f, tone_bg, 0.4f); /* Gray. */
  rgb_tint(python_color, 0.0f, 0.0f, tone_bg, 0.5f); /* Dark gray. */
  rgb_tint(alert_color, 0.0f, 0.8f, tone_bg, 0.1f);  /* Red. */

  /* Draw text. */
  BLF_wordwrap(data->fstyle.uifont_id, data->wrap_width);
  BLF_wordwrap(blf_mono_font, data->wrap_width);

  bbox.xmin += 0.5f * pad_px; /* add padding to the text */
  bbox.ymax -= 0.25f * pad_px;

  for (int i = 0; i < data->fields_len; i++) {
    const uiTooltipField *field = &data->fields[i];
    const uiTooltipField *field_next = (i + 1) != data->fields_len ? &data->fields[i + 1] :
                                                                     nullptr;

    bbox.ymin = bbox.ymax - (data->lineh * field->geom.lines);
    if (field->format.style == UI_TIP_STYLE_HEADER) {
      uiFontStyleDraw_Params fs_params{};
      fs_params.align = UI_STYLE_TEXT_LEFT;
      fs_params.word_wrap = true;

      /* Draw header and active data (is done here to be able to change color). */
      rgb_float_to_uchar(drawcol, tip_colors[UI_TIP_LC_MAIN]);
      UI_fontstyle_set(&data->fstyle);
      UI_fontstyle_draw(&data->fstyle, &bbox, field->text, UI_TIP_STR_MAX, drawcol, &fs_params);

      /* Offset to the end of the last line. */
      if (field->text_suffix) {
        const float xofs = field->geom.x_pos;
        const float yofs = data->lineh * (field->geom.lines - 1);
        bbox.xmin += xofs;
        bbox.ymax -= yofs;

        rgb_float_to_uchar(drawcol, tip_colors[UI_TIP_LC_ACTIVE]);
        UI_fontstyle_draw(
            &data->fstyle, &bbox, field->text_suffix, UI_TIP_STR_MAX, drawcol, &fs_params);

        /* Undo offset. */
        bbox.xmin -= xofs;
        bbox.ymax += yofs;
      }
    }
    else if (field->format.style == UI_TIP_STYLE_MONO) {
      uiFontStyleDraw_Params fs_params{};
      fs_params.align = UI_STYLE_TEXT_LEFT;
      fs_params.word_wrap = true;
      uiFontStyle fstyle_mono = data->fstyle;
      fstyle_mono.uifont_id = blf_mono_font;

      UI_fontstyle_set(&fstyle_mono);
      /* XXX: needed because we don't have mono in 'U.uifonts'. */
      BLF_size(fstyle_mono.uifont_id, fstyle_mono.points * UI_SCALE_FAC);
      rgb_float_to_uchar(drawcol, tip_colors[int(field->format.color_id)]);
      UI_fontstyle_draw(&fstyle_mono, &bbox, field->text, UI_TIP_STR_MAX, drawcol, &fs_params);
    }
    else if (field->format.style == UI_TIP_STYLE_IMAGE) {

      bbox.ymax -= field->image_size[1];

      GPU_blend(GPU_BLEND_ALPHA_PREMULT);
      IMMDrawPixelsTexState state = immDrawPixelsTexSetup(GPU_SHADER_3D_IMAGE_COLOR);
      immDrawPixelsTexScaledFullSize(&state,
                                     bbox.xmin,
                                     bbox.ymax,
                                     field->image->x,
                                     field->image->y,
                                     GPU_RGBA8,
                                     true,
                                     field->image->byte_buffer.data,
                                     1.0f,
                                     1.0f,
                                     float(field->image_size[0]) / float(field->image->x),
                                     float(field->image_size[1]) / float(field->image->y),
                                     nullptr);

      GPU_blend(GPU_BLEND_ALPHA);
    }
    else {
      BLI_assert(field->format.style == UI_TIP_STYLE_NORMAL);
      uiFontStyleDraw_Params fs_params{};
      fs_params.align = UI_STYLE_TEXT_LEFT;
      fs_params.word_wrap = true;

      /* Draw remaining data. */
      rgb_float_to_uchar(drawcol, tip_colors[int(field->format.color_id)]);
      UI_fontstyle_set(&data->fstyle);
      UI_fontstyle_draw(&data->fstyle, &bbox, field->text, UI_TIP_STR_MAX, drawcol, &fs_params);
    }

    bbox.ymax -= data->lineh * field->geom.lines;

    if (field_next && field_next->format.is_pad) {
      bbox.ymax -= data->lineh * (UI_TIP_PAD_FAC - 1);
    }
  }

  BLF_disable(data->fstyle.uifont_id, BLF_WORD_WRAP);
  BLF_disable(blf_mono_font, BLF_WORD_WRAP);
}

static void ui_tooltip_region_free_cb(ARegion *region)
{
  uiTooltipData *data = static_cast<uiTooltipData *>(region->regiondata);

  for (int i = 0; i < data->fields_len; i++) {
    const uiTooltipField *field = &data->fields[i];
    if (field->text) {
      MEM_freeN((void *)field->text);
    }
    if (field->text_suffix) {
      MEM_freeN((void *)field->text_suffix);
    }
    if (field->image) {
      IMB_freeImBuf(field->image);
    }
  }
  MEM_freeN(data->fields);
  MEM_freeN(data);
  region->regiondata = nullptr;
}

/** \} */

/* -------------------------------------------------------------------- */
/** \name ToolTip Creation Utility Functions
 * \{ */

static char *ui_tooltip_text_python_from_op(bContext *C, wmOperatorType *ot, PointerRNA *opptr)
{
  char *str = WM_operator_pystring_ex(C, nullptr, false, false, ot, opptr);

  /* Avoid overly verbose tips (eg, arrays of 20 layers), exact limit is arbitrary. */
  WM_operator_pystring_abbreviate(str, 32);

  return str;
}

/** \} */

/* -------------------------------------------------------------------- */
/** \name ToolTip Creation
 * \{ */

#ifdef WITH_PYTHON

static bool ui_tooltip_data_append_from_keymap(bContext *C, uiTooltipData *data, wmKeyMap *keymap)
{
  const int fields_len_init = data->fields_len;
  char buf[512];

  LISTBASE_FOREACH (wmKeyMapItem *, kmi, &keymap->items) {
    wmOperatorType *ot = WM_operatortype_find(kmi->idname, true);
    if (ot != nullptr) {
      /* Tip. */
      {
        UI_tooltip_text_field_add(data,
                                  BLI_strdup(ot->description ? ot->description : ot->name),
                                  nullptr,
                                  UI_TIP_STYLE_NORMAL,
                                  UI_TIP_LC_MAIN,
                                  true);
      }
      /* Shortcut. */
      {
        bool found = false;
        if (WM_keymap_item_to_string(kmi, false, buf, sizeof(buf))) {
          found = true;
        }
        UI_tooltip_text_field_add(data,
                                  BLI_sprintfN(TIP_("Shortcut: %s"), found ? buf : "None"),
                                  nullptr,
                                  UI_TIP_STYLE_NORMAL,
                                  UI_TIP_LC_NORMAL);
      }

      /* Python. */
      if (U.flag & USER_TOOLTIPS_PYTHON) {
        char *str = ui_tooltip_text_python_from_op(C, ot, kmi->ptr);
        UI_tooltip_text_field_add(data,
                                  BLI_sprintfN(TIP_("Python: %s"), str),
                                  nullptr,
                                  UI_TIP_STYLE_NORMAL,
                                  UI_TIP_LC_PYTHON);
        MEM_freeN(str);
      }
    }
  }

  return (fields_len_init != data->fields_len);
}

#endif /* WITH_PYTHON */

/**
 * Special tool-system exception.
 */
static uiTooltipData *ui_tooltip_data_from_tool(bContext *C, uiBut *but, bool is_label)
{
  if (but->optype == nullptr) {
    return nullptr;
  }
  /* While this should always be set for buttons as they are shown in the UI,
   * the operator search popup can create a button that has no properties, see: #112541. */
  if (but->opptr == nullptr) {
    return nullptr;
  }

  if (!STREQ(but->optype->idname, "WM_OT_tool_set_by_id")) {
    return nullptr;
  }

  /* Needed to get the space-data's type (below). */
  if (CTX_wm_space_data(C) == nullptr) {
    return nullptr;
  }

  char tool_id[MAX_NAME];
  RNA_string_get(but->opptr, "name", tool_id);
  BLI_assert(tool_id[0] != '\0');

  /* When false, we're in a different space type to the tool being set.
   * Needed for setting the fallback tool from the properties space.
   *
   * If we drop the hard coded 3D-view in properties hack, we can remove this check. */
  bool has_valid_context = true;
  const char *has_valid_context_error = IFACE_("Unsupported context");
  {
    ScrArea *area = CTX_wm_area(C);
    if (area == nullptr) {
      has_valid_context = false;
    }
    else {
      PropertyRNA *prop = RNA_struct_find_property(but->opptr, "space_type");
      if (RNA_property_is_set(but->opptr, prop)) {
        const int space_type_prop = RNA_property_enum_get(but->opptr, prop);
        if (space_type_prop != area->spacetype) {
          has_valid_context = false;
        }
      }
    }
  }

  /* We have a tool, now extract the info. */
  uiTooltipData *data = MEM_cnew<uiTooltipData>(__func__);

#ifdef WITH_PYTHON
  /* It turns out to be most simple to do this via Python since C
   * doesn't have access to information about non-active tools. */

  /* Title (when icon-only). */
  if (but->drawstr[0] == '\0') {
    const char *expr_imports[] = {"bpy", "bl_ui", nullptr};
    char expr[256];
    SNPRINTF(expr,
             "bl_ui.space_toolsystem_common.item_from_id("
             "bpy.context, "
             "bpy.context.space_data.type, "
             "'%s').label",
             tool_id);
    char *expr_result = nullptr;
    bool is_error = false;

    if (has_valid_context == false) {
      expr_result = BLI_strdup(has_valid_context_error);
    }
    else if (BPY_run_string_as_string(C, expr_imports, expr, nullptr, &expr_result)) {
      if (STREQ(expr_result, "")) {
        MEM_freeN(expr_result);
        expr_result = nullptr;
      }
    }
    else {
      /* NOTE: this is an exceptional case, we could even remove it
       * however there have been reports of tooltips failing, so keep it for now. */
      expr_result = BLI_strdup(IFACE_("Internal error!"));
      is_error = true;
    }

    if (expr_result != nullptr) {
      /* NOTE: This is a very weak hack to get a valid translation most of the time...
       * Proper way to do would be to get i18n context from the item, somehow. */
      const char *label_str = CTX_IFACE_(BLT_I18NCONTEXT_OPERATOR_DEFAULT, expr_result);
      if (label_str == expr_result) {
        label_str = IFACE_(expr_result);
      }

      if (label_str != expr_result) {
        MEM_freeN(expr_result);
        expr_result = BLI_strdup(label_str);
      }

      UI_tooltip_text_field_add(data,
                                expr_result,
                                nullptr,
                                UI_TIP_STYLE_NORMAL,
                                (is_error) ? UI_TIP_LC_ALERT : UI_TIP_LC_MAIN,
                                true);
    }
  }

  /* Tip. */
  if (is_label == false) {
    const char *expr_imports[] = {"bpy", "bl_ui", nullptr};
    char expr[256];
    SNPRINTF(expr,
             "bl_ui.space_toolsystem_common.description_from_id("
             "bpy.context, "
             "bpy.context.space_data.type, "
             "'%s') + '.'",
             tool_id);

    char *expr_result = nullptr;
    bool is_error = false;

    if (has_valid_context == false) {
      expr_result = BLI_strdup(has_valid_context_error);
    }
    else if (BPY_run_string_as_string(C, expr_imports, expr, nullptr, &expr_result)) {
      if (STREQ(expr_result, ".")) {
        MEM_freeN(expr_result);
        expr_result = nullptr;
      }
    }
    else {
      /* NOTE: this is an exceptional case, we could even remove it
       * however there have been reports of tooltips failing, so keep it for now. */
      expr_result = BLI_strdup(TIP_("Internal error!"));
      is_error = true;
    }

    if (expr_result != nullptr) {
      UI_tooltip_text_field_add(data,
                                expr_result,
                                nullptr,
                                UI_TIP_STYLE_NORMAL,
                                (is_error) ? UI_TIP_LC_ALERT : UI_TIP_LC_MAIN,
                                true);
    }
  }

  /* Shortcut. */
  const bool show_shortcut = is_label == false &&
                             ((but->block->flag & UI_BLOCK_SHOW_SHORTCUT_ALWAYS) == 0);

  if (show_shortcut) {
    /* There are different kinds of shortcuts:
     *
     * - Direct access to the tool (as if the toolbar button is pressed).
     * - The key is bound to a brush type (not the exact brush name).
     * - The key is assigned to the operator itself
     *   (bypassing the tool, executing the operator).
     *
     * Either way case it's useful to show the shortcut.
     */
    char *shortcut = nullptr;

    {
      uiStringInfo op_keymap = {BUT_GET_OP_KEYMAP, nullptr};
      UI_but_string_info_get(C, but, &op_keymap, nullptr);
      shortcut = op_keymap.strinfo;
    }

    if (shortcut == nullptr) {
      const ePaintMode paint_mode = BKE_paintmode_get_active_from_context(C);
      const char *tool_attr = BKE_paint_get_tool_prop_id_from_paintmode(paint_mode);
      if (tool_attr != nullptr) {
        const EnumPropertyItem *items = BKE_paint_get_tool_enum_from_paintmode(paint_mode);
        const char *tool_id_lstrip = strrchr(tool_id, '.');
        const int tool_id_offset = tool_id_lstrip ? ((tool_id_lstrip - tool_id) + 1) : 0;
        const int i = RNA_enum_from_name(items, tool_id + tool_id_offset);

        if (i != -1) {
          wmOperatorType *ot = WM_operatortype_find("paint.brush_select", true);
          PointerRNA op_props;
          WM_operator_properties_create_ptr(&op_props, ot);
          RNA_enum_set(&op_props, tool_attr, items[i].value);

          /* Check for direct access to the tool. */
          char shortcut_brush[128] = "";
          if (WM_key_event_operator_string(C,
                                           ot->idname,
                                           WM_OP_INVOKE_REGION_WIN,
                                           static_cast<IDProperty *>(op_props.data),
                                           true,
                                           shortcut_brush,
                                           ARRAY_SIZE(shortcut_brush)))
          {
            shortcut = BLI_strdup(shortcut_brush);
          }
          WM_operator_properties_free(&op_props);
        }
      }
    }

    if (shortcut == nullptr) {
      /* Check for direct access to the tool. */
      char shortcut_toolbar[128] = "";
      if (WM_key_event_operator_string(C,
                                       "WM_OT_toolbar",
                                       WM_OP_INVOKE_REGION_WIN,
                                       nullptr,
                                       true,
                                       shortcut_toolbar,
                                       ARRAY_SIZE(shortcut_toolbar)))
      {
        /* Generate keymap in order to inspect it.
         * NOTE: we could make a utility to avoid the keymap generation part of this. */
        const char *expr_imports[] = {
            "bpy", "bl_keymap_utils", "bl_keymap_utils.keymap_from_toolbar", nullptr};
        const char *expr =
            ("getattr("
             "bl_keymap_utils.keymap_from_toolbar.generate("
             "bpy.context, "
             "bpy.context.space_data.type), "
             "'as_pointer', lambda: 0)()");

        intptr_t expr_result = 0;

        if (has_valid_context == false) {
          shortcut = BLI_strdup(has_valid_context_error);
        }
        else if (BPY_run_string_as_intptr(C, expr_imports, expr, nullptr, &expr_result)) {
          if (expr_result != 0) {
            wmKeyMap *keymap = (wmKeyMap *)expr_result;
            LISTBASE_FOREACH (wmKeyMapItem *, kmi, &keymap->items) {
              if (STREQ(kmi->idname, but->optype->idname)) {
                char tool_id_test[MAX_NAME];
                RNA_string_get(kmi->ptr, "name", tool_id_test);
                if (STREQ(tool_id, tool_id_test)) {
                  char buf[128];
                  WM_keymap_item_to_string(kmi, false, buf, sizeof(buf));
                  shortcut = BLI_sprintfN("%s, %s", shortcut_toolbar, buf);
                  break;
                }
              }
            }
          }
        }
        else {
          BLI_assert(0);
        }
      }
    }

    if (shortcut != nullptr) {
      UI_tooltip_text_field_add(data,
                                BLI_sprintfN(TIP_("Shortcut: %s"), shortcut),
                                nullptr,
                                UI_TIP_STYLE_NORMAL,
                                UI_TIP_LC_VALUE,
                                true);
      MEM_freeN(shortcut);
    }
  }

  if (show_shortcut) {
    /* Shortcut for Cycling
     *
     * As a second option, we may have a shortcut to cycle this tool group.
     *
     * Since some keymaps may use this for the primary means of binding keys,
     * it's useful to show these too.
     * Without this there is no way to know how to use a key to set the tool.
     *
     * This is a little involved since the shortcut may be bound to another tool in this group,
     * instead of the current tool on display. */

    char *expr_result = nullptr;
    size_t expr_result_len;

    {
      const char *expr_imports[] = {"bpy", "bl_ui", nullptr};
      char expr[256];
      SNPRINTF(expr,
               "'\\x00'.join("
               "item.idname for item in bl_ui.space_toolsystem_common.item_group_from_id("
               "bpy.context, "
               "bpy.context.space_data.type, '%s', coerce=True) "
               "if item is not None)",
               tool_id);

      if (has_valid_context == false) {
        /* pass */
      }
      else if (BPY_run_string_as_string_and_len(
                   C, expr_imports, expr, nullptr, &expr_result, &expr_result_len))
      {
        /* pass. */
      }
    }

    if (expr_result != nullptr) {
      PointerRNA op_props;
      WM_operator_properties_create_ptr(&op_props, but->optype);
      RNA_boolean_set(&op_props, "cycle", true);

      char shortcut[128] = "";

      const char *item_end = expr_result + expr_result_len;
      const char *item_step = expr_result;

      while (item_step < item_end) {
        RNA_string_set(&op_props, "name", item_step);
        if (WM_key_event_operator_string(C,
                                         but->optype->idname,
                                         WM_OP_INVOKE_REGION_WIN,
                                         static_cast<IDProperty *>(op_props.data),
                                         true,
                                         shortcut,
                                         ARRAY_SIZE(shortcut)))
        {
          break;
        }
        item_step += strlen(item_step) + 1;
      }

      WM_operator_properties_free(&op_props);
      MEM_freeN(expr_result);

      if (shortcut[0] != '\0') {
        UI_tooltip_text_field_add(data,
                                  BLI_sprintfN(TIP_("Shortcut Cycle: %s"), shortcut),
                                  nullptr,
                                  UI_TIP_STYLE_NORMAL,
                                  UI_TIP_LC_VALUE,
                                  true);
      }
    }
  }

  /* Python */
  if ((is_label == false) && (U.flag & USER_TOOLTIPS_PYTHON)) {
    char *str = ui_tooltip_text_python_from_op(C, but->optype, but->opptr);
    UI_tooltip_text_field_add(data,
                              BLI_sprintfN(TIP_("Python: %s"), str),
                              nullptr,
                              UI_TIP_STYLE_NORMAL,
                              UI_TIP_LC_PYTHON,
                              true);
    MEM_freeN(str);
  }

  /* Keymap */

  /* This is too handy not to expose somehow, let's be sneaky for now. */
  if ((is_label == false) && CTX_wm_window(C)->eventstate->modifier & KM_SHIFT) {
    const char *expr_imports[] = {"bpy", "bl_ui", nullptr};
    char expr[256];
    SNPRINTF(expr,
             "getattr("
             "bl_ui.space_toolsystem_common.keymap_from_id("
             "bpy.context, "
             "bpy.context.space_data.type, "
             "'%s'), "
             "'as_pointer', lambda: 0)()",
             tool_id);

    intptr_t expr_result = 0;

    if (has_valid_context == false) {
      /* pass */
    }
    else if (BPY_run_string_as_intptr(C, expr_imports, expr, nullptr, &expr_result)) {
      if (expr_result != 0) {
        UI_tooltip_text_field_add(data,
                                  BLI_strdup("Tool Keymap:"),
                                  nullptr,
                                  UI_TIP_STYLE_NORMAL,
                                  UI_TIP_LC_NORMAL,
                                  true);
        wmKeyMap *keymap = (wmKeyMap *)expr_result;
        ui_tooltip_data_append_from_keymap(C, data, keymap);
      }
    }
    else {
      BLI_assert(0);
    }
  }
#else
  UNUSED_VARS(is_label, has_valid_context, has_valid_context_error);
#endif /* WITH_PYTHON */

  if (data->fields_len == 0) {
    MEM_freeN(data);
    return nullptr;
  }
  return data;
}

static uiTooltipData *ui_tooltip_data_from_button_or_extra_icon(bContext *C,
                                                                uiBut *but,
                                                                uiButExtraOpIcon *extra_icon,
                                                                const bool is_label)
{
  uiStringInfo but_label = {BUT_GET_LABEL, nullptr};
  uiStringInfo but_tip_label = {BUT_GET_TIP_LABEL, nullptr};
  uiStringInfo but_tip = {BUT_GET_TIP, nullptr};
  uiStringInfo enum_label = {BUT_GET_RNAENUM_LABEL, nullptr};
  uiStringInfo enum_tip = {BUT_GET_RNAENUM_TIP, nullptr};
  uiStringInfo op_keymap = {BUT_GET_OP_KEYMAP, nullptr};
  uiStringInfo prop_keymap = {BUT_GET_PROP_KEYMAP, nullptr};
  uiStringInfo rna_struct = {BUT_GET_RNASTRUCT_IDENTIFIER, nullptr};
  uiStringInfo rna_prop = {BUT_GET_RNAPROP_IDENTIFIER, nullptr};

  char buf[512];

  wmOperatorType *optype = extra_icon ? UI_but_extra_operator_icon_optype_get(extra_icon) :
                                        but->optype;
  PropertyRNA *rnaprop = extra_icon ? nullptr : but->rnaprop;

  /* create tooltip data */
  uiTooltipData *data = MEM_cnew<uiTooltipData>(__func__);

  if (extra_icon) {
    if (is_label) {
      UI_but_extra_icon_string_info_get(
          C, extra_icon, &but_tip_label, &but_label, &enum_label, nullptr);
    }
    else {
      UI_but_extra_icon_string_info_get(
          C, extra_icon, &but_label, &but_tip_label, &but_tip, &op_keymap, nullptr);
    }
  }
  else {
    if (is_label) {
      UI_but_string_info_get(C, but, &but_tip_label, &but_label, &enum_label, nullptr);
    }
    else {
      UI_but_string_info_get(C,
                             but,
                             &but_label,
                             &but_tip_label,
                             &but_tip,
                             &enum_label,
                             &enum_tip,
                             &op_keymap,
                             &prop_keymap,
                             &rna_struct,
                             &rna_prop,
                             nullptr);
    }
  }

<<<<<<< HEAD
  /* Label: If there is a custom tooltip label, use that to override the label to display.
   * Otherwise fallback to the regular label. */
  if (but_tip_label.strinfo) {
    uiTooltipField *field = text_field_add(
        data, uiTooltipFormat::Style::Header, uiTooltipFormat::ColorID::Normal);

    field->text = BLI_strdup(but_tip_label.strinfo);
=======
  if (but_tip_label.strinfo &&
      /* Buttons with dynamic tool-tips also don't get their default label here since they
       * can already provide more accurate and specific tool-tip content. */
      !but->tip_func)
  {
    UI_tooltip_text_field_add(
        data, BLI_strdup(but_tip_label.strinfo), nullptr, UI_TIP_STYLE_HEADER, UI_TIP_LC_NORMAL);
>>>>>>> ecb910a8
  }
  /* Regular (non-custom) label. Only show when the button doesn't already show the label. Check
   * prefix instead of comparing because the button may include the shortcut. Buttons with dynamic
   * tool-tips also don't get their default label here since they can already provide more accurate
   * and specific tool-tip content. */
  else if (but_label.strinfo && !STRPREFIX(but->drawstr, but_label.strinfo) && !but->tip_func) {
    uiTooltipField *field = text_field_add(
        data, uiTooltipFormat::Style::Header, uiTooltipFormat::ColorID::Normal);

    field->text = BLI_strdup(but_label.strinfo);
  }

  /* Tip */
  if (but_tip.strinfo) {
    {
      if (enum_label.strinfo) {
        UI_tooltip_text_field_add(data,
                                  BLI_sprintfN("%s:  ", but_tip.strinfo),
                                  BLI_strdup(enum_label.strinfo),
                                  UI_TIP_STYLE_HEADER,
                                  UI_TIP_LC_NORMAL);
      }
      else {
        UI_tooltip_text_field_add(data,
                                  BLI_sprintfN("%s.", but_tip.strinfo),
                                  nullptr,
                                  UI_TIP_STYLE_HEADER,
                                  UI_TIP_LC_NORMAL);
      }
    }

    /* special case enum rna buttons */
    if ((but->type & UI_BTYPE_ROW) && rnaprop && RNA_property_flag(rnaprop) & PROP_ENUM_FLAG) {
      UI_tooltip_text_field_add(data,
                                BLI_strdup(TIP_("(Shift-Click/Drag to select multiple)")),
                                nullptr,
                                UI_TIP_STYLE_NORMAL,
                                UI_TIP_LC_NORMAL);
    }
  }
  /* When there is only an enum label (no button label or tip), draw that as header. */
  else if (enum_label.strinfo && !(but_label.strinfo && but_label.strinfo[0])) {
    UI_tooltip_text_field_add(
        data, BLI_strdup(enum_label.strinfo), nullptr, UI_TIP_STYLE_HEADER, UI_TIP_LC_NORMAL);
  }

  /* Enum field label & tip. */
  if (enum_tip.strinfo) {
    UI_tooltip_text_field_add(
        data, BLI_strdup(enum_tip.strinfo), nullptr, UI_TIP_STYLE_NORMAL, UI_TIP_LC_VALUE);
  }

  /* Operator shortcut. */
  if (op_keymap.strinfo) {
    UI_tooltip_text_field_add(data,
                              BLI_sprintfN(TIP_("Shortcut: %s"), op_keymap.strinfo),
                              nullptr,
                              UI_TIP_STYLE_NORMAL,
                              UI_TIP_LC_VALUE,
                              true);
  }

  /* Property context-toggle shortcut. */
  if (prop_keymap.strinfo) {
    UI_tooltip_text_field_add(data,
                              BLI_sprintfN(TIP_("Shortcut: %s"), prop_keymap.strinfo),
                              nullptr,
                              UI_TIP_STYLE_NORMAL,
                              UI_TIP_LC_VALUE,
                              true);
  }

  if (ELEM(but->type, UI_BTYPE_TEXT, UI_BTYPE_SEARCH_MENU)) {
    /* Better not show the value of a password. */
    if ((rnaprop && (RNA_property_subtype(rnaprop) == PROP_PASSWORD)) == 0) {
      /* Full string. */
      ui_but_string_get(but, buf, sizeof(buf));
      if (buf[0]) {
        UI_tooltip_text_field_add(data,
                                  BLI_sprintfN(TIP_("Value: %s"), buf),
                                  nullptr,
                                  UI_TIP_STYLE_NORMAL,
                                  UI_TIP_LC_VALUE,
                                  true);
      }
    }
  }

  if (rnaprop) {
    const int unit_type = UI_but_unit_type_get(but);

    if (unit_type == PROP_UNIT_ROTATION) {
      if (RNA_property_type(rnaprop) == PROP_FLOAT) {
        float value = RNA_property_array_check(rnaprop) ?
                          RNA_property_float_get_index(&but->rnapoin, rnaprop, but->rnaindex) :
                          RNA_property_float_get(&but->rnapoin, rnaprop);
        UI_tooltip_text_field_add(data,
                                  BLI_sprintfN(TIP_("Radians: %f"), value),
                                  nullptr,
                                  UI_TIP_STYLE_NORMAL,
                                  UI_TIP_LC_VALUE);
      }
    }

    if (but->flag & UI_BUT_DRIVEN) {
      if (ui_but_anim_expression_get(but, buf, sizeof(buf))) {
        UI_tooltip_text_field_add(data,
                                  BLI_sprintfN(TIP_("Expression: %s"), buf),
                                  nullptr,
                                  UI_TIP_STYLE_NORMAL,
                                  UI_TIP_LC_NORMAL);
      }
    }

    if (but->rnapoin.owner_id) {
      const ID *id = but->rnapoin.owner_id;
      if (ID_IS_LINKED(id)) {
        UI_tooltip_text_field_add(data,
                                  BLI_sprintfN(TIP_("Library: %s"), id->lib->filepath),
                                  nullptr,
                                  UI_TIP_STYLE_NORMAL,
                                  UI_TIP_LC_NORMAL);
      }
    }
  }
  else if (optype) {
    PointerRNA *opptr = extra_icon ? UI_but_extra_operator_icon_opptr_get(extra_icon) :
                                     /* Allocated when needed, the button owns it. */
                                     UI_but_operator_ptr_get(but);

    /* So the context is passed to field functions (some Python field functions use it). */
    WM_operator_properties_sanitize(opptr, false);

    char *str = ui_tooltip_text_python_from_op(C, optype, opptr);

    /* Operator info. */
    if (U.flag & USER_TOOLTIPS_PYTHON) {
      UI_tooltip_text_field_add(data,
                                BLI_sprintfN(TIP_("Python: %s"), str),
                                nullptr,
                                UI_TIP_STYLE_MONO,
                                UI_TIP_LC_PYTHON,
                                true);
    }

    MEM_freeN(str);
  }

  /* Button is disabled, we may be able to tell user why. */
  if ((but->flag & UI_BUT_DISABLED) || extra_icon) {
    const char *disabled_msg = nullptr;
    bool disabled_msg_free = false;

    /* If operator poll check failed, it can give pretty precise info why. */
    if (optype) {
      const wmOperatorCallContext opcontext = extra_icon ? extra_icon->optype_params->opcontext :
                                                           but->opcontext;
      wmOperatorCallParams call_params{};
      call_params.optype = optype;
      call_params.opcontext = opcontext;
      CTX_wm_operator_poll_msg_clear(C);
      ui_but_context_poll_operator_ex(C, but, &call_params);
      disabled_msg = CTX_wm_operator_poll_msg_get(C, &disabled_msg_free);
    }
    /* Alternatively, buttons can store some reasoning too. */
    else if (!extra_icon && but->disabled_info) {
      disabled_msg = TIP_(but->disabled_info);
    }

    if (disabled_msg && disabled_msg[0]) {
      UI_tooltip_text_field_add(data,
                                BLI_sprintfN(TIP_("Disabled: %s"), disabled_msg),
                                nullptr,
                                UI_TIP_STYLE_NORMAL,
                                UI_TIP_LC_ALERT);
    }
    if (disabled_msg_free) {
      MEM_freeN((void *)disabled_msg);
    }
  }

  if ((U.flag & USER_TOOLTIPS_PYTHON) && !optype && rna_struct.strinfo) {
    {
      UI_tooltip_text_field_add(
          data,
          (rna_prop.strinfo) ?
              BLI_sprintfN(TIP_("Python: %s.%s"), rna_struct.strinfo, rna_prop.strinfo) :
              BLI_sprintfN(TIP_("Python: %s"), rna_struct.strinfo),
          nullptr,
          UI_TIP_STYLE_MONO,
          UI_TIP_LC_PYTHON,
          true);
    }

    if (but->rnapoin.owner_id) {
      UI_tooltip_text_field_add(
          data,
          (rnaprop) ? RNA_path_full_property_py_ex(&but->rnapoin, rnaprop, but->rnaindex, true) :
                      RNA_path_full_struct_py(&but->rnapoin),
          nullptr,
          UI_TIP_STYLE_MONO,
          UI_TIP_LC_PYTHON);
    }
  }

  /* Free strinfo's... */
  if (but_label.strinfo) {
    MEM_freeN(but_label.strinfo);
  }
  if (but_tip_label.strinfo) {
    MEM_freeN(but_tip_label.strinfo);
  }
  if (but_tip.strinfo) {
    MEM_freeN(but_tip.strinfo);
  }
  if (enum_label.strinfo) {
    MEM_freeN(enum_label.strinfo);
  }
  if (enum_tip.strinfo) {
    MEM_freeN(enum_tip.strinfo);
  }
  if (op_keymap.strinfo) {
    MEM_freeN(op_keymap.strinfo);
  }
  if (prop_keymap.strinfo) {
    MEM_freeN(prop_keymap.strinfo);
  }
  if (rna_struct.strinfo) {
    MEM_freeN(rna_struct.strinfo);
  }
  if (rna_prop.strinfo) {
    MEM_freeN(rna_prop.strinfo);
  }

  if (data->fields_len == 0) {
    MEM_freeN(data);
    return nullptr;
  }
  return data;
}

static uiTooltipData *ui_tooltip_data_from_gizmo(bContext *C, wmGizmo *gz)
{
  uiTooltipData *data = MEM_cnew<uiTooltipData>(__func__);

  /* TODO(@ideasman42): a way for gizmos to have their own descriptions (low priority). */

  /* Operator Actions */
  {
    const bool use_drag = gz->drag_part != -1 && gz->highlight_part != gz->drag_part;
    struct GizmoOpActions {
      int part;
      const char *prefix;
    };
    GizmoOpActions gzop_actions[] = {
        {
            gz->highlight_part,
            use_drag ? CTX_TIP_(BLT_I18NCONTEXT_OPERATOR_DEFAULT, "Click") : nullptr,
        },
        {
            use_drag ? gz->drag_part : -1,
            use_drag ? CTX_TIP_(BLT_I18NCONTEXT_OPERATOR_DEFAULT, "Drag") : nullptr,
        },
    };

    for (int i = 0; i < ARRAY_SIZE(gzop_actions); i++) {
      wmGizmoOpElem *gzop = (gzop_actions[i].part != -1) ?
                                WM_gizmo_operator_get(gz, gzop_actions[i].part) :
                                nullptr;
      if (gzop != nullptr) {
        /* Description */
        std::string info = WM_operatortype_description_or_name(C, gzop->type, &gzop->ptr);

        if (!info.empty()) {
          UI_tooltip_text_field_add(
              data,
              gzop_actions[i].prefix ?
                  BLI_sprintfN("%s: %s", gzop_actions[i].prefix, info.c_str()) :
                  BLI_strdup(info.c_str()),
              nullptr,
              UI_TIP_STYLE_HEADER,
              UI_TIP_LC_VALUE,
              true);
        }

        /* Shortcut */
        {
          IDProperty *prop = static_cast<IDProperty *>(gzop->ptr.data);
          char buf[128];
          if (WM_key_event_operator_string(
                  C, gzop->type->idname, WM_OP_INVOKE_DEFAULT, prop, true, buf, ARRAY_SIZE(buf)))
          {
            UI_tooltip_text_field_add(data,
                                      BLI_sprintfN(TIP_("Shortcut: %s"), buf),
                                      nullptr,
                                      UI_TIP_STYLE_NORMAL,
                                      UI_TIP_LC_VALUE,
                                      true);
          }
        }
      }
    }
  }

  /* Property Actions */
  if (gz->type->target_property_defs_len) {
    wmGizmoProperty *gz_prop_array = WM_gizmo_target_property_array(gz);
    for (int i = 0; i < gz->type->target_property_defs_len; i++) {
      /* TODO(@ideasman42): function callback descriptions. */
      wmGizmoProperty *gz_prop = &gz_prop_array[i];
      if (gz_prop->prop != nullptr) {
        const char *info = RNA_property_ui_description(gz_prop->prop);
        if (info && info[0]) {
          UI_tooltip_text_field_add(
              data, BLI_strdup(info), nullptr, UI_TIP_STYLE_NORMAL, UI_TIP_LC_VALUE, true);
        }
      }
    }
  }

  if (data->fields_len == 0) {
    MEM_freeN(data);
    return nullptr;
  }
  return data;
}

static ARegion *ui_tooltip_create_with_data(bContext *C,
                                            uiTooltipData *data,
                                            const float init_position[2],
                                            const rcti *init_rect_overlap,
                                            const float aspect)
{
  const float pad_px = UI_TIP_PADDING;
  wmWindow *win = CTX_wm_window(C);
  const int winx = WM_window_pixels_x(win);
  const int winy = WM_window_pixels_y(win);
  const uiStyle *style = UI_style_get();
  rcti rect_i;
  int font_flag = 0;

  /* Create area region. */
  ARegion *region = ui_region_temp_add(CTX_wm_screen(C));

  static ARegionType type;
  memset(&type, 0, sizeof(ARegionType));
  type.draw = ui_tooltip_region_draw_cb;
  type.free = ui_tooltip_region_free_cb;
  type.regionid = RGN_TYPE_TEMPORARY;
  region->type = &type;

  /* Set font, get bounding-box. */
  data->fstyle = style->widget; /* copy struct */
  ui_fontscale(&data->fstyle.points, aspect);

  UI_fontstyle_set(&data->fstyle);

  data->wrap_width = min_ii(UI_TIP_MAXWIDTH * U.pixelsize / aspect, winx - (UI_TIP_PADDING * 2));

  font_flag |= BLF_WORD_WRAP;
  BLF_enable(data->fstyle.uifont_id, font_flag);
  BLF_enable(blf_mono_font, font_flag);
  BLF_wordwrap(data->fstyle.uifont_id, data->wrap_width);
  BLF_wordwrap(blf_mono_font, data->wrap_width);

  /* These defines tweaked depending on font. */
#define TIP_BORDER_X (16.0f / aspect)
#define TIP_BORDER_Y (6.0f / aspect)

  int h = BLF_height_max(data->fstyle.uifont_id);

  int i, fonth, fontw;
  for (i = 0, fontw = 0, fonth = 0; i < data->fields_len; i++) {
    uiTooltipField *field = &data->fields[i];
    uiTooltipField *field_next = (i + 1) != data->fields_len ? &data->fields[i + 1] : nullptr;

    ResultBLF info = {0};
    int w = 0;
    int x_pos = 0;
    int font_id;

    if (field->format.style == UI_TIP_STYLE_MONO) {
      BLF_size(blf_mono_font, data->fstyle.points * UI_SCALE_FAC);
      font_id = blf_mono_font;
    }
    else {
      font_id = data->fstyle.uifont_id;
    }

    if (field->text && field->text[0]) {
      w = BLF_width_ex(font_id, field->text, UI_TIP_STR_MAX, &info);
    }

    /* check for suffix (enum label) */
    if (field->text_suffix && field->text_suffix[0]) {
      x_pos = info.width;
      w = max_ii(w, x_pos + BLF_width(font_id, field->text_suffix, UI_TIP_STR_MAX));
    }

    fonth += h * info.lines;
    if (field_next && field_next->format.is_pad) {
      fonth += h * (UI_TIP_PAD_FAC - 1);
    }

    if (field->format.style == UI_TIP_STYLE_IMAGE) {
      fonth += field->image_size[1];
      w = max_ii(w, field->image_size[0]);
    }

    fontw = max_ii(fontw, w);

    field->geom.lines = info.lines;
    field->geom.x_pos = x_pos;
  }

  // fontw *= aspect;

  BLF_disable(data->fstyle.uifont_id, font_flag);
  BLF_disable(blf_mono_font, font_flag);

  region->regiondata = data;

  data->toth = fonth;
  data->lineh = h;

  /* Compute position. */
  {
    rctf rect_fl;
    rect_fl.xmin = init_position[0] - TIP_BORDER_X;
    rect_fl.xmax = rect_fl.xmin + fontw + pad_px;
    rect_fl.ymax = init_position[1] - TIP_BORDER_Y;
    rect_fl.ymin = rect_fl.ymax - fonth - TIP_BORDER_Y;
    BLI_rcti_rctf_copy(&rect_i, &rect_fl);
  }

#undef TIP_BORDER_X
#undef TIP_BORDER_Y

  // #define USE_ALIGN_Y_CENTER

  /* Clamp to window bounds. */
  {
    /* Ensure at least 5 px above screen bounds.
     * #UI_UNIT_Y is just a guess to be above the menu item. */
    if (init_rect_overlap != nullptr) {
      const int pad = max_ff(1.0f, U.pixelsize) * 5;
      rcti init_rect;
      init_rect.xmin = init_rect_overlap->xmin - pad;
      init_rect.xmax = init_rect_overlap->xmax + pad;
      init_rect.ymin = init_rect_overlap->ymin - pad;
      init_rect.ymax = init_rect_overlap->ymax + pad;
      rcti rect_clamp;
      rect_clamp.xmin = 0;
      rect_clamp.xmax = winx;
      rect_clamp.ymin = 0;
      rect_clamp.ymax = winy;
      /* try right. */
      const int size_x = BLI_rcti_size_x(&rect_i);
      const int size_y = BLI_rcti_size_y(&rect_i);
      const int cent_overlap_x = BLI_rcti_cent_x(&init_rect);
#ifdef USE_ALIGN_Y_CENTER
      const int cent_overlap_y = BLI_rcti_cent_y(&init_rect);
#endif
      struct {
        rcti xpos;
        rcti xneg;
        rcti ypos;
        rcti yneg;
      } rect;

      { /* xpos */
        rcti r = rect_i;
        r.xmin = init_rect.xmax;
        r.xmax = r.xmin + size_x;
#ifdef USE_ALIGN_Y_CENTER
        r.ymin = cent_overlap_y - (size_y / 2);
        r.ymax = r.ymin + size_y;
#else
        r.ymin = init_rect.ymax - BLI_rcti_size_y(&rect_i);
        r.ymax = init_rect.ymax;
        r.ymin -= UI_POPUP_MARGIN;
        r.ymax -= UI_POPUP_MARGIN;
#endif
        rect.xpos = r;
      }
      { /* xneg */
        rcti r = rect_i;
        r.xmin = init_rect.xmin - size_x;
        r.xmax = r.xmin + size_x;
#ifdef USE_ALIGN_Y_CENTER
        r.ymin = cent_overlap_y - (size_y / 2);
        r.ymax = r.ymin + size_y;
#else
        r.ymin = init_rect.ymax - BLI_rcti_size_y(&rect_i);
        r.ymax = init_rect.ymax;
        r.ymin -= UI_POPUP_MARGIN;
        r.ymax -= UI_POPUP_MARGIN;
#endif
        rect.xneg = r;
      }
      { /* ypos */
        rcti r = rect_i;
        r.xmin = cent_overlap_x - (size_x / 2);
        r.xmax = r.xmin + size_x;
        r.ymin = init_rect.ymax;
        r.ymax = r.ymin + size_y;
        rect.ypos = r;
      }
      { /* yneg */
        rcti r = rect_i;
        r.xmin = cent_overlap_x - (size_x / 2);
        r.xmax = r.xmin + size_x;
        r.ymin = init_rect.ymin - size_y;
        r.ymax = r.ymin + size_y;
        rect.yneg = r;
      }

      bool found = false;
      for (int j = 0; j < 4; j++) {
        const rcti *r = (&rect.xpos) + j;
        if (BLI_rcti_inside_rcti(&rect_clamp, r)) {
          rect_i = *r;
          found = true;
          break;
        }
      }
      if (!found) {
        /* Fallback, we could pick the best fallback, for now just use xpos. */
        int offset_dummy[2];
        rect_i = rect.xpos;
        BLI_rcti_clamp(&rect_i, &rect_clamp, offset_dummy);
      }
    }
    else {
      const int pad = max_ff(1.0f, U.pixelsize) * 5;
      rcti rect_clamp;
      rect_clamp.xmin = pad;
      rect_clamp.xmax = winx - pad;
      rect_clamp.ymin = pad + (UI_UNIT_Y * 2);
      rect_clamp.ymax = winy - pad;
      int offset_dummy[2];
      BLI_rcti_clamp(&rect_i, &rect_clamp, offset_dummy);
    }
  }

#undef USE_ALIGN_Y_CENTER

  /* add padding */
  BLI_rcti_resize(&rect_i, BLI_rcti_size_x(&rect_i) + pad_px, BLI_rcti_size_y(&rect_i) + pad_px);

  /* widget rect, in region coords */
  {
    /* Compensate for margin offset, visually this corrects the position. */
    const int margin = UI_POPUP_MARGIN;
    if (init_rect_overlap != nullptr) {
      BLI_rcti_translate(&rect_i, margin, margin / 2);
    }

    data->bbox.xmin = margin;
    data->bbox.xmax = BLI_rcti_size_x(&rect_i) - margin;
    data->bbox.ymin = margin;
    data->bbox.ymax = BLI_rcti_size_y(&rect_i);

    /* region bigger for shadow */
    region->winrct.xmin = rect_i.xmin - margin;
    region->winrct.xmax = rect_i.xmax + margin;
    region->winrct.ymin = rect_i.ymin - margin;
    region->winrct.ymax = rect_i.ymax + margin;
  }

  /* Adds sub-window. */
  ED_region_floating_init(region);

  /* notify change and redraw */
  ED_region_tag_redraw(region);

  return region;
}

/** \} */

/* -------------------------------------------------------------------- */
/** \name ToolTip Public API
 * \{ */

ARegion *UI_tooltip_create_from_button_or_extra_icon(
    bContext *C, ARegion *butregion, uiBut *but, uiButExtraOpIcon *extra_icon, bool is_label)
{
  wmWindow *win = CTX_wm_window(C);
  /* Aspect values that shrink text are likely unreadable. */
  const float aspect = min_ff(1.0f, but->block->aspect);
  float init_position[2];

  if (but->drawflag & UI_BUT_NO_TOOLTIP) {
    return nullptr;
  }
  uiTooltipData *data = nullptr;

  if (but->tip_custom_func) {
    data = (uiTooltipData *)MEM_callocN(sizeof(uiTooltipData), "uiTooltipData");
    but->tip_custom_func(C, data, but->tip_arg);
  }

  if (data == nullptr) {
    data = ui_tooltip_data_from_tool(C, but, is_label);
  }

  if (data == nullptr) {
    data = ui_tooltip_data_from_button_or_extra_icon(C, but, extra_icon, is_label);
  }

  if (data == nullptr) {
    data = ui_tooltip_data_from_button_or_extra_icon(C, but, nullptr, is_label);
  }

  if (data == nullptr) {
    return nullptr;
  }

  const bool is_no_overlap = UI_but_has_tooltip_label(but) || UI_but_is_tool(but);
  rcti init_rect;
  if (is_no_overlap) {
    rctf overlap_rect_fl;
    init_position[0] = BLI_rctf_cent_x(&but->rect);
    init_position[1] = BLI_rctf_cent_y(&but->rect);
    if (butregion) {
      ui_block_to_window_fl(butregion, but->block, &init_position[0], &init_position[1]);
      ui_block_to_window_rctf(butregion, but->block, &overlap_rect_fl, &but->rect);
    }
    else {
      overlap_rect_fl = but->rect;
    }
    BLI_rcti_rctf_copy_round(&init_rect, &overlap_rect_fl);
  }
  else {
    init_position[0] = BLI_rctf_cent_x(&but->rect);
    init_position[1] = but->rect.ymin;
    if (butregion) {
      ui_block_to_window_fl(butregion, but->block, &init_position[0], &init_position[1]);
      init_position[0] = win->eventstate->xy[0];
    }
    init_position[1] -= (UI_POPUP_MARGIN / 2);
  }

  ARegion *region = ui_tooltip_create_with_data(
      C, data, init_position, is_no_overlap ? &init_rect : nullptr, aspect);

  return region;
}

ARegion *UI_tooltip_create_from_button(bContext *C, ARegion *butregion, uiBut *but, bool is_label)
{
  return UI_tooltip_create_from_button_or_extra_icon(C, butregion, but, nullptr, is_label);
}

ARegion *UI_tooltip_create_from_gizmo(bContext *C, wmGizmo *gz)
{
  wmWindow *win = CTX_wm_window(C);
  const float aspect = 1.0f;
  float init_position[2] = {float(win->eventstate->xy[0]), float(win->eventstate->xy[1])};

  uiTooltipData *data = ui_tooltip_data_from_gizmo(C, gz);
  if (data == nullptr) {
    return nullptr;
  }

  /* TODO(@harley): Julian preferred that the gizmo callback return the 3D bounding box
   * which we then project to 2D here. Would make a nice improvement. */
  if (gz->type->screen_bounds_get) {
    rcti bounds;
    if (gz->type->screen_bounds_get(C, gz, &bounds)) {
      init_position[0] = bounds.xmin;
      init_position[1] = bounds.ymin;
    }
  }

  return ui_tooltip_create_with_data(C, data, init_position, nullptr, aspect);
}

static uiTooltipData *ui_tooltip_data_from_search_item_tooltip_data(
    const uiSearchItemTooltipData *item_tooltip_data)
{
  uiTooltipData *data = MEM_cnew<uiTooltipData>(__func__);

  if (item_tooltip_data->description[0]) {
    UI_tooltip_text_field_add(data,
                              BLI_strdup(item_tooltip_data->description),
                              nullptr,
                              UI_TIP_STYLE_HEADER,
                              UI_TIP_LC_NORMAL,
                              true);
  }

  if (item_tooltip_data->name && item_tooltip_data->name[0]) {
    UI_tooltip_text_field_add(data,
                              BLI_strdup(item_tooltip_data->name),
                              nullptr,
                              UI_TIP_STYLE_NORMAL,
                              UI_TIP_LC_VALUE,
                              true);
  }
  if (item_tooltip_data->hint[0]) {
    UI_tooltip_text_field_add(data,
                              BLI_strdup(item_tooltip_data->hint),
                              nullptr,
                              UI_TIP_STYLE_NORMAL,
                              UI_TIP_LC_NORMAL,
                              true);
  }

  if (data->fields_len == 0) {
    MEM_freeN(data);
    return nullptr;
  }
  return data;
}

ARegion *UI_tooltip_create_from_search_item_generic(
    bContext *C,
    const ARegion *searchbox_region,
    const rcti *item_rect,
    const uiSearchItemTooltipData *item_tooltip_data)
{
  uiTooltipData *data = ui_tooltip_data_from_search_item_tooltip_data(item_tooltip_data);
  if (data == nullptr) {
    return nullptr;
  }

  const float aspect = 1.0f;
  const wmWindow *win = CTX_wm_window(C);
  float init_position[2];
  init_position[0] = win->eventstate->xy[0];
  init_position[1] = item_rect->ymin + searchbox_region->winrct.ymin - (UI_POPUP_MARGIN / 2);

  return ui_tooltip_create_with_data(C, data, init_position, nullptr, aspect);
}

void UI_tooltip_free(bContext *C, bScreen *screen, ARegion *region)
{
  ui_region_temp_remove(C, screen, region);
}

/** \} */<|MERGE_RESOLUTION|>--- conflicted
+++ resolved
@@ -848,33 +848,19 @@
     }
   }
 
-<<<<<<< HEAD
   /* Label: If there is a custom tooltip label, use that to override the label to display.
    * Otherwise fallback to the regular label. */
   if (but_tip_label.strinfo) {
-    uiTooltipField *field = text_field_add(
-        data, uiTooltipFormat::Style::Header, uiTooltipFormat::ColorID::Normal);
-
-    field->text = BLI_strdup(but_tip_label.strinfo);
-=======
-  if (but_tip_label.strinfo &&
-      /* Buttons with dynamic tool-tips also don't get their default label here since they
-       * can already provide more accurate and specific tool-tip content. */
-      !but->tip_func)
-  {
     UI_tooltip_text_field_add(
         data, BLI_strdup(but_tip_label.strinfo), nullptr, UI_TIP_STYLE_HEADER, UI_TIP_LC_NORMAL);
->>>>>>> ecb910a8
   }
   /* Regular (non-custom) label. Only show when the button doesn't already show the label. Check
    * prefix instead of comparing because the button may include the shortcut. Buttons with dynamic
    * tool-tips also don't get their default label here since they can already provide more accurate
    * and specific tool-tip content. */
   else if (but_label.strinfo && !STRPREFIX(but->drawstr, but_label.strinfo) && !but->tip_func) {
-    uiTooltipField *field = text_field_add(
-        data, uiTooltipFormat::Style::Header, uiTooltipFormat::ColorID::Normal);
-
-    field->text = BLI_strdup(but_label.strinfo);
+    UI_tooltip_text_field_add(
+        data, BLI_strdup(but_label.strinfo), nullptr, UI_TIP_STYLE_HEADER, UI_TIP_LC_NORMAL);
   }
 
   /* Tip */
