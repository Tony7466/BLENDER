--- conflicted
+++ resolved
@@ -43,17 +43,11 @@
 
 #include "BIF_glutil.hh"
 
-<<<<<<< HEAD
 #include "DNA_vfont_types.h"
 
-#include "GPU_immediate.h"
-#include "GPU_immediate_util.h"
-#include "GPU_state.h"
-=======
 #include "GPU_immediate.hh"
 #include "GPU_immediate_util.hh"
 #include "GPU_state.hh"
->>>>>>> 3805974b
 
 #include "IMB_imbuf.hh"
 #include "IMB_imbuf_types.hh"
@@ -1513,6 +1507,97 @@
   return ui_tooltip_create_with_data(C, data, init_position, nullptr, aspect);
 }
 
+static void ui_tooltip_from_image(Image *ima, uiTooltipData *data)
+{
+  UI_tooltip_text_field_add(data, ima->id.name + 2, {}, UI_TIP_STYLE_HEADER, UI_TIP_LC_MAIN);
+  UI_tooltip_text_field_add(data, {}, {}, UI_TIP_STYLE_SPACER, UI_TIP_LC_NORMAL, false);
+
+  if (ima->filepath[0]) {
+    char root[FILE_MAX];
+    BLI_path_split_dir_part(ima->filepath, root, FILE_MAX);
+    UI_tooltip_text_field_add(data, root, {}, UI_TIP_STYLE_NORMAL, UI_TIP_LC_NORMAL);
+    UI_tooltip_text_field_add(data, {}, {}, UI_TIP_STYLE_SPACER, UI_TIP_LC_NORMAL, false);
+  }
+
+  void *lock;
+  ImBuf *ibuf = BKE_image_acquire_ibuf(ima, nullptr, &lock);
+
+  if (ibuf) {
+    UI_tooltip_text_field_add(data, {}, {}, UI_TIP_STYLE_SPACER, UI_TIP_LC_NORMAL, false);
+    float scale = (200.0f * UI_SCALE_FAC) / float(std::max(ibuf->x, ibuf->y));
+    uiTooltipImage image_data;
+    image_data.width = int(float(ibuf->x) * scale);
+    image_data.height = int(float(ibuf->y) * scale);
+    image_data.ibuf = ibuf;
+    image_data.border = true;
+    image_data.background = uiTooltipImageBackground::Checkerboard_Themed;
+    image_data.premultiplied = true;
+    UI_tooltip_image_field_add(data, image_data);
+    UI_tooltip_text_field_add(data,
+                              fmt::format("{} \u00D7 {}", ibuf->x, ibuf->y),
+                              {},
+                              UI_TIP_STYLE_NORMAL,
+                              UI_TIP_LC_NORMAL);
+    BKE_image_release_ibuf(ima, ibuf, lock);
+  }
+}
+
+static void ui_tooltip_from_vfont(VFont *font, uiTooltipData *data)
+{
+  if (!font->filepath[0]) {
+    /* Let's not bother with packed files _for now_.*/
+    return;
+  }
+
+  int font_id = (font->filepath[0] != '<') ? BLF_load(font->filepath) : 0;
+
+  float color[4];
+  const uiWidgetColors *theme = ui_tooltip_get_theme();
+  rgba_uchar_to_float(color, theme->text);
+  BLF_buffer_col(font_id, color);
+
+  int width = 200 * UI_SCALE_FAC;
+  BLF_size(font_id, 50.0f);
+  float name_w;
+  float name_h;
+  BLF_width_and_height(font_id, font->id.name + 2, MAX_ID_NAME, &name_w, &name_h);
+  float scale = float(width) / name_w;
+  BLF_size(font_id, scale * 50.0f);
+  name_w *= scale;
+  name_h *= scale;
+
+  int height = int(name_h * 1.3f);
+  ImBuf *ibuf = IMB_allocImBuf(width, height, 32, IB_rect | IB_metadata);
+
+  BLF_buffer(font_id,
+             ibuf->float_buffer.data,
+             ibuf->byte_buffer.data,
+             width,
+             height,
+             ibuf->channels,
+             nullptr);
+
+  BLF_position(font_id, 0.0f, height - name_h, 0.0f);
+  BLF_draw_buffer(font_id, font->id.name + 2, MAX_ID_NAME);
+
+  uiTooltipImage image_data;
+  image_data.width = width;
+  image_data.height = height;
+  image_data.ibuf = ibuf;
+  image_data.border = false;
+  image_data.background = uiTooltipImageBackground::None;
+  image_data.premultiplied = false;
+  image_data.text_color = true;
+  UI_tooltip_image_field_add(data, image_data);
+
+  BLF_buffer(font_id, nullptr, nullptr, 0, 0, 0, nullptr);
+  IMB_freeImBuf(ibuf);
+
+  if (font_id != 0) {
+    BLF_unload_id(font_id);
+  }
+}
+
 static uiTooltipData *ui_tooltip_data_from_search_item_tooltip_data(
     bContext *C, const uiSearchItemTooltipData *item_tooltip_data)
 {
@@ -1521,109 +1606,20 @@
   const ID_Type type_id = GS(item_tooltip_data->id->name);
 
   if (type_id == ID_IM) {
-
-    UI_tooltip_text_field_add(
-      data, item_tooltip_data->id->name + 2, {}, UI_TIP_STYLE_HEADER, UI_TIP_LC_MAIN);
-    UI_tooltip_text_field_add(data, {}, {}, UI_TIP_STYLE_SPACER, UI_TIP_LC_NORMAL, false);
-
-    Image *ima = reinterpret_cast<Image *>(item_tooltip_data->id);
-    ImageUser *iuser = static_cast<ImageUser *>(
-        CTX_data_pointer_get_type(C, "image_user", &RNA_ImageUser).data);
-    if (ima != nullptr) {
-      void *lock;
-      ImBuf *ibuf = BKE_image_acquire_ibuf(ima, iuser, &lock);
-
-      if (ima->filepath[0]) {
-        char root[FILE_MAX];
-        BLI_path_split_dir_part(ima->filepath, root, FILE_MAX);
-        UI_tooltip_text_field_add(data, root, {}, UI_TIP_STYLE_NORMAL, UI_TIP_LC_NORMAL);
-        UI_tooltip_text_field_add(data, {}, {}, UI_TIP_STYLE_SPACER, UI_TIP_LC_NORMAL, false);
-      }
-
-      if (ibuf) {
-        UI_tooltip_text_field_add(data, {}, {}, UI_TIP_STYLE_SPACER, UI_TIP_LC_NORMAL, false);
-        float scale = (200.0f * UI_SCALE_FAC) / float(std::max(ibuf->x, ibuf->y));
-
-        uiTooltipImage image_data;
-        image_data.width = int(float(ibuf->x) * scale);
-        image_data.height = int(float(ibuf->y) * scale);
-        image_data.ibuf = ibuf;
-        image_data.border = true;
-        image_data.background = uiTooltipImageBackground::Checkerboard_Themed;
-        image_data.premultiplied = true;
-        UI_tooltip_image_field_add(data, image_data);
-
-        UI_tooltip_text_field_add(data,
-                                  fmt::format("{} \u00D7 {}", ibuf->x, ibuf->y),
-                                  {},
-                                  UI_TIP_STYLE_NORMAL,
-                                  UI_TIP_LC_NORMAL);
-
-        BKE_image_release_ibuf(ima, ibuf, lock);
-      }
-    }
+    ui_tooltip_from_image(reinterpret_cast<Image *>(item_tooltip_data->id), data);
   }
   else if (type_id == ID_VF) {
-    VFont *font = reinterpret_cast<VFont *>(item_tooltip_data->id);
-
-    if (font->filepath[0]) {
-
-        int font_id = (font->filepath[0] != '<') ? BLF_load(font->filepath) : 0;
-
-        int width = 200 * UI_SCALE_FAC;
-
-        float color[4] = { 1.0f,1.0f,1.0f,1.0f };
-        BLF_buffer_col(font_id, color);
-
-        BLF_size(font_id, 50.0f);
-        float name_w;
-        float name_h;
-        BLF_width_and_height(font_id, item_tooltip_data->id->name + 2, MAX_ID_NAME, &name_w, &name_h);
-        float scale = float(width) / name_w;
-        float size = scale * 50.0f;
-        BLF_size(font_id, size);
-        name_w *= scale;
-        name_h *= scale;
-
-        int height = int(name_h * 1.3f);
-        ImBuf *ibuf = IMB_allocImBuf(width, height, 32, IB_rect | IB_metadata);
-
-        //display_device = context->scene->display_settings.display_device;
-        //display = IMB_colormanagement_display_get_named(display_device);
-        BLF_buffer(
-          font_id, ibuf->float_buffer.data, ibuf->byte_buffer.data, width, height, ibuf->channels, nullptr);
-
-        BLF_position(font_id, 0.0f, height - name_h, 0.0f);
-        BLF_draw_buffer(font_id, item_tooltip_data->id->name + 2, MAX_ID_NAME);
-
-        BLF_buffer(font_id, nullptr, nullptr, 0, 0, 0, nullptr);
-
-        uiTooltipImage image_data;
-        image_data.width = width;
-        image_data.height = height;
-        image_data.ibuf = ibuf;
-        image_data.border = false;
-        image_data.background = uiTooltipImageBackground::None;
-        image_data.premultiplied = false;
-        image_data.text_color = true;
-        UI_tooltip_image_field_add(data, image_data);
-
-        IMB_freeImBuf(ibuf);
-
-        if (font_id != 0) {
-          BLF_unload_id(font_id);
-        }
-    }
-  }
-  else if (type_id == ID_SCE) {
-    // Scene *sc = reinterpret_cast<Scene *>(item_tooltip_data->id);
-  }
-  else if (type_id == ID_MC) {
-    // MovieClip *mc = reinterpret_cast<MovieClip *>(item_tooltip_data->id);
-  }
+    ui_tooltip_from_vfont(reinterpret_cast<VFont *>(item_tooltip_data->id), data);
+  }
+  // else if (type_id == ID_SCE) {
+  //   Scene *sc = reinterpret_cast<Scene *>(item_tooltip_data->id);
+  // }
+  // else if (type_id == ID_MC) {
+  //   MovieClip *mc = reinterpret_cast<MovieClip *>(item_tooltip_data->id);
+  // }
   else {
     UI_tooltip_text_field_add(
-      data, item_tooltip_data->id->name + 2, {}, UI_TIP_STYLE_HEADER, UI_TIP_LC_MAIN);
+        data, item_tooltip_data->id->name + 2, {}, UI_TIP_STYLE_HEADER, UI_TIP_LC_MAIN);
     UI_tooltip_text_field_add(data, {}, {}, UI_TIP_STYLE_SPACER, UI_TIP_LC_NORMAL, false);
 
     char description[UI_MAX_DRAW_STR] = {0};
