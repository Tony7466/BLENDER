--- conflicted
+++ resolved
@@ -263,11 +263,7 @@
     const wmEvent &event) const
 {
   if (behavior_ == DropBehavior::Insert) {
-<<<<<<< HEAD
-    return DROP_INTO;
-=======
     return DropLocation::Into;
->>>>>>> 00a36e9c
   }
 
   const AbstractTreeViewItem *hovered_item = view_.find_hovered(event.xy);
@@ -291,11 +287,7 @@
   const float segment_height = item_height / segment_count;
 
   if (event.xy[1] - but_win_rect.ymin > (item_height - segment_height)) {
-<<<<<<< HEAD
-    return DROP_BEFORE;
-=======
     return DropLocation::Before;
->>>>>>> 00a36e9c
   }
   if (event.xy[1] - but_win_rect.ymin <= segment_height) {
     if (behavior_ == DropBehavior::Reorder_and_Insert && hovered_item->is_collapsible() &&
@@ -303,15 +295,6 @@
     {
       /* Special case: Dropping at the lower 3rd of an uncollapsed item should insert into it, not
        * after. */
-<<<<<<< HEAD
-      return DROP_INTO;
-    }
-    return DROP_AFTER;
-  }
-
-  BLI_assert(behavior_ == DropBehavior::Reorder_and_Insert);
-  return DROP_INTO;
-=======
       return DropLocation::Into;
     }
     return DropLocation::After;
@@ -319,7 +302,6 @@
 
   BLI_assert(behavior_ == DropBehavior::Reorder_and_Insert);
   return DropLocation::Into;
->>>>>>> 00a36e9c
 }
 
 /* ---------------------------------------------------------------------- */
