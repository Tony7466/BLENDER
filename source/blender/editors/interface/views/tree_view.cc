/* SPDX-FileCopyrightText: 2023 Blender Authors
 *
 * SPDX-License-Identifier: GPL-2.0-or-later */

/** \file
 * \ingroup edinterface
 */

#include "DNA_userdef_types.h"
#include "DNA_windowmanager_types.h"

#include "BKE_context.h"

#include "BLT_translation.h"

#include "GPU_immediate.h"

#include "interface_intern.hh"

#include "UI_interface.hh"

#include "WM_api.hh"
#include "WM_types.hh"

#include "UI_tree_view.hh"

namespace blender::ui {

/* ---------------------------------------------------------------------- */

AbstractTreeViewItem &TreeViewItemContainer::add_tree_item(
    std::unique_ptr<AbstractTreeViewItem> item)
{
  children_.append(std::move(item));

  /* The first item that will be added to the root sets this. */
  if (root_ == nullptr) {
    root_ = this;
  }
  AbstractTreeView &tree_view = static_cast<AbstractTreeView &>(*root_);
  AbstractTreeViewItem &added_item = *children_.last();
  added_item.root_ = root_;
  tree_view.register_item(added_item);

  if (root_ != this) {
    /* Any item that isn't the root can be assumed to the a #AbstractTreeViewItem. Not entirely
     * nice to static_cast this, but well... */
    added_item.parent_ = static_cast<AbstractTreeViewItem *>(this);
  }

  return added_item;
}

void TreeViewItemContainer::foreach_item_recursive(
    FunctionRef<void(AbstractTreeViewItem &)> iter_fn, IterOptions options) const
{
  for (const auto &child : children_) {
    bool skip = false;
    if (bool(options & IterOptions::SkipFiltered) && !child->is_filtered_visible_cached()) {
      skip = true;
    }

    if (!skip) {
      iter_fn(*child);
    }

    if (bool(options & IterOptions::SkipCollapsed) && child->is_collapsed()) {
      continue;
    }

    child->foreach_item_recursive(iter_fn, options);
  }
}

/* ---------------------------------------------------------------------- */

<<<<<<< HEAD
void AbstractTreeView::foreach_abstract_item(FunctionRef<void(AbstractViewItem &)> iter_fn) const
{
  foreach_item_recursive([&iter_fn](AbstractTreeViewItem &item) { iter_fn(item); });
}

void AbstractTreeView::foreach_item(FunctionRef<void(AbstractTreeViewItem &)> iter_fn,
                                    IterOptions options) const
=======
/* Implementation for the base class virtual function. More specialized iterators below. */
void AbstractTreeView::foreach_view_item(FunctionRef<void(AbstractViewItem &)> iter_fn) const
{
  foreach_item_recursive(iter_fn);
}

void AbstractTreeView::foreach_item(ItemIterFn iter_fn, IterOptions options) const
>>>>>>> 7fb58a33
{
  foreach_item_recursive(iter_fn, options);
}

AbstractTreeViewItem *AbstractTreeView::find_hovered(const ARegion &region, const int2 &xy)
{
  AbstractTreeViewItem *hovered_item = nullptr;
  foreach_item_recursive(
      [&](AbstractTreeViewItem &item) {
        if (hovered_item) {
          return;
        }

        std::optional<rctf> win_rect = item.get_win_rect(region);
        if (win_rect && BLI_rctf_isect_y(&*win_rect, xy[1])) {
          hovered_item = &item;
        }
      },
      IterOptions::SkipCollapsed | IterOptions::SkipFiltered);

  return hovered_item;
}

void AbstractTreeView::set_min_rows(int min_rows)
{
  min_rows_ = min_rows;
}

AbstractTreeViewItem *AbstractTreeView::find_last_visible_descendant(
    const AbstractTreeViewItem &parent) const
{
  if (parent.is_collapsed()) {
    return nullptr;
  }

  AbstractTreeViewItem *last_descendant = parent.children_.last().get();
  while (!last_descendant->children_.is_empty() && !last_descendant->is_collapsed()) {
    last_descendant = last_descendant->children_.last().get();
  }

  return last_descendant;
}

void AbstractTreeView::draw_hierarchy_lines_recursive(const ARegion &region,
                                                      const TreeViewOrItem &parent,
                                                      const uint pos) const
{
  for (const auto &item : parent.children_) {
    if (!item->is_collapsible() || item->is_collapsed()) {
      continue;
    }

    draw_hierarchy_lines_recursive(region, *item, pos);

    const AbstractTreeViewItem *first_descendant = item->children_.first().get();
    const AbstractTreeViewItem *last_descendant = find_last_visible_descendant(*item);
    if (!first_descendant->view_item_but_ || !last_descendant || !last_descendant->view_item_but_)
    {
      return;
    }
    const uiButViewItem &first_child_but = *first_descendant->view_item_button();
    const uiButViewItem &last_child_but = *last_descendant->view_item_button();

    BLI_assert(first_child_but.block == last_child_but.block);
    const uiBlock *block = first_child_but.block;

    rcti first_child_rect;
    ui_but_to_pixelrect(&first_child_rect, &region, block, &first_child_but);
    rcti last_child_rect;
    ui_but_to_pixelrect(&last_child_rect, &region, block, &last_child_but);

    /* Small vertical padding. */
    const short line_padding = UI_UNIT_Y / 4.0f;
    const float x = first_child_rect.xmin + first_descendant->indent_width() -
                    UI_ICON_SIZE * 0.5f + 2 * UI_SCALE_FAC;
    immBegin(GPU_PRIM_LINES, 2);
    immVertex2f(pos, x, first_child_rect.ymax - line_padding);
    immVertex2f(pos, x, last_child_rect.ymin + line_padding);
    immEnd();
  }
}

void AbstractTreeView::draw_hierarchy_lines(const ARegion &region) const
{
  GPUVertFormat *format = immVertexFormat();
  uint pos = GPU_vertformat_attr_add(format, "pos", GPU_COMP_F32, 2, GPU_FETCH_FLOAT);
  uchar col[4];

  immBindBuiltinProgram(GPU_SHADER_3D_LINE_DASHED_UNIFORM_COLOR);

  float viewport_size[4];
  GPU_viewport_size_get_f(viewport_size);
  immUniform2f("viewport_size", viewport_size[2] / UI_SCALE_FAC, viewport_size[3] / UI_SCALE_FAC);
  immUniform1i("colors_len", 0); /* "simple"  mode */
  immUniform1f("dash_width", 8.0f);
  /* >= is 1.0 for un-dashed lines. */
  immUniform1f("udash_factor", 1.0f);
  UI_GetThemeColorBlend3ubv(TH_BACK, TH_TEXT, 0.4f, col);
  col[3] = 255;
  immUniformColor4ubv(col);

  GPU_line_width(1.0f);
  GPU_blend(GPU_BLEND_ALPHA);
  draw_hierarchy_lines_recursive(region, *this, pos);
  GPU_blend(GPU_BLEND_NONE);

  immUnbindProgram();
}

void AbstractTreeView::draw_overlays(const ARegion &region) const
{
  draw_hierarchy_lines(region);
}

void AbstractTreeView::update_children_from_old(const AbstractView &old_view)
{
  const AbstractTreeView &old_tree_view = dynamic_cast<const AbstractTreeView &>(old_view);

  update_children_from_old_recursive(*this, old_tree_view);
}

void AbstractTreeView::update_children_from_old_recursive(const TreeViewOrItem &new_items,
                                                          const TreeViewOrItem &old_items)
{
  for (const auto &new_item : new_items.children_) {
    AbstractTreeViewItem *matching_old_item = find_matching_child(*new_item, old_items);
    if (!matching_old_item) {
      continue;
    }

    new_item->update_from_old(*matching_old_item);

    /* Recurse into children of the matched item. */
    update_children_from_old_recursive(*new_item, *matching_old_item);
  }
}

AbstractTreeViewItem *AbstractTreeView::find_matching_child(
    const AbstractTreeViewItem &lookup_item, const TreeViewOrItem &items)
{
  for (const auto &iter_item : items.children_) {
    if (lookup_item.matches(*iter_item)) {
      /* We have a matching item! */
      return iter_item.get();
    }
  }

  return nullptr;
}

/* ---------------------------------------------------------------------- */

TreeViewItemDropTarget::TreeViewItemDropTarget(AbstractTreeView &view, DropBehavior behavior)
    : view_(view), behavior_(behavior)
{
}

std::optional<DropLocation> TreeViewItemDropTarget::choose_drop_location(
    const ARegion &region, const wmEvent &event) const
{
  if (behavior_ == DropBehavior::Insert) {
    return DropLocation::Into;
  }

  const AbstractTreeViewItem *hovered_item = view_.find_hovered(region, event.xy);
  if (!hovered_item) {
    return std::nullopt;
  }
  std::optional<rctf> win_rect = hovered_item->get_win_rect(region);
  BLI_assert(win_rect.has_value());
  const float item_height = BLI_rctf_size_y(&*win_rect);

  BLI_assert(ELEM(behavior_, DropBehavior::Reorder, DropBehavior::ReorderAndInsert));

  const int segment_count =
      (behavior_ == DropBehavior::Reorder) ?
          /* Divide into upper (insert before) and lower (insert after) half. */
          2 :
          /* Upper (insert before), middle (insert into) and lower (insert after) third. */
          3;
  const float segment_height = item_height / segment_count;

  if (event.xy[1] - win_rect->ymin > (item_height - segment_height)) {
    return DropLocation::Before;
  }
  if (event.xy[1] - win_rect->ymin <= segment_height) {
    if (behavior_ == DropBehavior::ReorderAndInsert && hovered_item->is_collapsible() &&
        !hovered_item->is_collapsed())
    {
      /* Special case: Dropping at the lower 3rd of an uncollapsed item should insert into it, not
       * after. */
      return DropLocation::Into;
    }
    return DropLocation::After;
  }

  BLI_assert(behavior_ == DropBehavior::ReorderAndInsert);
  return DropLocation::Into;
}

/* ---------------------------------------------------------------------- */

void AbstractTreeViewItem::tree_row_click_fn(bContext *C, void *but_arg1, void * /*arg2*/)
{
  uiButViewItem *item_but = (uiButViewItem *)but_arg1;
  AbstractTreeViewItem &tree_item = reinterpret_cast<AbstractTreeViewItem &>(*item_but->view_item);

<<<<<<< HEAD
=======
  tree_item.activate(*C);
>>>>>>> 7fb58a33
  /* Not only activate the item, also show its children. Maybe this should be optional, or
   * controlled by the specific tree-view. */
  tree_item.set_collapsed(false);
}

void AbstractTreeViewItem::add_treerow_button(uiBlock &block)
{
  /* For some reason a width > (UI_UNIT_X * 2) make the layout system use all available width. */
  view_item_but_ = (uiButViewItem *)uiDefBut(
      &block, UI_BTYPE_VIEW_ITEM, 0, "", 0, 0, UI_UNIT_X * 10, UI_UNIT_Y, nullptr, 0, 0, 0, 0, "");

  view_item_but_->view_item = reinterpret_cast<uiViewItemHandle *>(this);
  UI_but_func_set(view_item_but_, tree_row_click_fn, view_item_but_, nullptr);
}

int AbstractTreeViewItem::indent_width() const
{
  return count_parents() * UI_ICON_SIZE;
}

void AbstractTreeViewItem::add_indent(uiLayout &row) const
{
  uiBlock *block = uiLayoutGetBlock(&row);
  uiLayout *subrow = uiLayoutRow(&row, true);
  uiLayoutSetFixedSize(subrow, true);

  uiDefBut(block, UI_BTYPE_SEPR, 0, "", 0, 0, indent_width(), 0, nullptr, 0.0, 0.0, 0, 0, "");

  /* Indent items without collapsing icon some more within their parent. Makes it clear that they
   * are actually nested and not just a row at the same level without a chevron. */
  if (!is_collapsible() && parent_) {
    uiDefBut(block, UI_BTYPE_SEPR, 0, "", 0, 0, 0.2f * UI_UNIT_X, 0, nullptr, 0.0, 0.0, 0, 0, "");
  }

  /* Restore. */
  UI_block_layout_set_current(block, &row);
}

void AbstractTreeViewItem::collapse_chevron_click_fn(bContext *C,
                                                     void * /*but_arg1*/,
                                                     void * /*arg2*/)
{
  /* There's no data we could pass to this callback. It must be either the button itself or a
   * consistent address to match buttons over redraws. So instead of passing it somehow, just
   * lookup the hovered item via context here. */

  const wmWindow *win = CTX_wm_window(C);
  const ARegion *region = CTX_wm_menu(C) ? CTX_wm_menu(C) : CTX_wm_region(C);
  uiViewItemHandle *hovered_item_handle = UI_region_views_find_item_at(region,
                                                                       win->eventstate->xy);

  AbstractTreeViewItem *hovered_item = from_item_handle<AbstractTreeViewItem>(hovered_item_handle);
  BLI_assert(hovered_item != nullptr);

  hovered_item->toggle_collapsed();
  /* When collapsing an item with an active child, make this collapsed item active instead so the
   * active item stays visible. */
  if (hovered_item->has_active_child()) {
    hovered_item->activate(*C);
  }
}

bool AbstractTreeViewItem::is_collapse_chevron_but(const uiBut *but)
{
  return but->type == UI_BTYPE_BUT_TOGGLE && ELEM(but->icon, ICON_TRIA_RIGHT, ICON_TRIA_DOWN) &&
         (but->func == collapse_chevron_click_fn);
}

void AbstractTreeViewItem::add_collapse_chevron(uiBlock &block) const
{
  if (!is_collapsible()) {
    return;
  }

  const BIFIconID icon = is_collapsed() ? ICON_TRIA_RIGHT : ICON_TRIA_DOWN;
  uiBut *but = uiDefIconBut(
      &block, UI_BTYPE_BUT_TOGGLE, 0, icon, 0, 0, UI_UNIT_X, UI_UNIT_Y, nullptr, 0, 0, 0, 0, "");
  /* Note that we're passing the tree-row button here, not the chevron one. */
  UI_but_func_set(but, collapse_chevron_click_fn, nullptr, nullptr);
  UI_but_flag_disable(but, UI_BUT_UNDO);

  /* Check if the query for the button matches the created button. */
  BLI_assert(is_collapse_chevron_but(but));
}

void AbstractTreeViewItem::add_rename_button(uiLayout &row)
{
  uiBlock *block = uiLayoutGetBlock(&row);
  eUIEmbossType previous_emboss = UI_block_emboss_get(block);

  uiLayoutRow(&row, false);
  /* Enable emboss for the text button. */
  UI_block_emboss_set(block, UI_EMBOSS);

  AbstractViewItem::add_rename_button(*block);

  UI_block_emboss_set(block, previous_emboss);
  UI_block_layout_set_current(block, &row);
}

bool AbstractTreeViewItem::has_active_child() const
{
  bool found = false;
  foreach_item_recursive([&found](const AbstractTreeViewItem &item) {
    if (item.is_active()) {
      found = true;
    }
  });

  return found;
}

bool AbstractTreeViewItem::supports_collapsing() const
{
  return true;
}

StringRef AbstractTreeViewItem::get_rename_string() const
{
  return label_;
}

bool AbstractTreeViewItem::rename(const bContext & /*C*/, StringRefNull new_name)
{
  /* It is important to update the label after renaming, so #AbstractTreeViewItem::matches_single()
   * recognizes the item. (It only compares labels by default.) */
  label_ = new_name;
  return true;
}

void AbstractTreeViewItem::update_from_old(const AbstractViewItem &old)
{
  AbstractViewItem::update_from_old(old);

  const AbstractTreeViewItem &old_tree_item = dynamic_cast<const AbstractTreeViewItem &>(old);
  is_open_ = old_tree_item.is_open_;
}

bool AbstractTreeViewItem::matches_single(const AbstractTreeViewItem &other) const
{
  return label_ == other.label_;
}

std::unique_ptr<DropTargetInterface> AbstractTreeViewItem::create_item_drop_target()
{
  return create_drop_target();
}

std::unique_ptr<TreeViewItemDropTarget> AbstractTreeViewItem::create_drop_target()
{
  return nullptr;
}

AbstractTreeView &AbstractTreeViewItem::get_tree_view() const
{
  return dynamic_cast<AbstractTreeView &>(get_view());
}

std::optional<rctf> AbstractTreeViewItem::get_win_rect(const ARegion &region) const
{
  uiButViewItem *item_but = view_item_button();
  if (!item_but) {
    return std::nullopt;
  }

  rctf win_rect;
  ui_block_to_window_rctf(&region, item_but->block, &win_rect, &item_but->rect);

  return win_rect;
}

int AbstractTreeViewItem::count_parents() const
{
  int i = 0;
  for (AbstractTreeViewItem *parent = parent_; parent; parent = parent->parent_) {
    i++;
  }
  return i;
}

<<<<<<< HEAD
bool AbstractTreeViewItem::activate()
{
  const bool changed = AbstractViewItem::activate();

  on_activate();
  /* Make sure the active item is always visible. */
  ensure_parents_uncollapsed();

  return changed;
=======
bool AbstractTreeViewItem::set_state_active()
{
  if (AbstractViewItem::set_state_active()) {
    /* Make sure the active item is always visible. */
    ensure_parents_uncollapsed();
    return true;
  }

  return false;
>>>>>>> 7fb58a33
}

bool AbstractTreeViewItem::is_hovered() const
{
  BLI_assert_msg(get_tree_view().is_reconstructed(),
                 "State can't be queried until reconstruction is completed");
  BLI_assert_msg(view_item_but_ != nullptr,
                 "Hovered state can't be queried before the tree row is being built");

  const uiViewItemHandle *this_item_handle = reinterpret_cast<const uiViewItemHandle *>(this);
  /* The new layout hasn't finished construction yet, so the final state of the button is unknown.
   * Get the matching button from the previous redraw instead. */
  uiButViewItem *old_item_but = ui_block_view_find_matching_view_item_but_in_old_block(
      view_item_but_->block, this_item_handle);
  return old_item_but && (old_item_but->flag & UI_ACTIVE);
}

bool AbstractTreeViewItem::is_collapsed() const
{
  BLI_assert_msg(get_tree_view().is_reconstructed(),
                 "State can't be queried until reconstruction is completed");
  return is_collapsible() && !is_open_;
}

void AbstractTreeViewItem::toggle_collapsed()
{
  is_open_ = !is_open_;
}

void AbstractTreeViewItem::set_collapsed(bool collapsed)
{
  is_open_ = !collapsed;
}

bool AbstractTreeViewItem::is_collapsible() const
{
  if (children_.is_empty()) {
    return false;
  }
  return this->supports_collapsing();
}

void AbstractTreeViewItem::ensure_parents_uncollapsed()
{
  for (AbstractTreeViewItem *parent = parent_; parent; parent = parent->parent_) {
    parent->set_collapsed(false);
  }
}

bool AbstractTreeViewItem::matches(const AbstractViewItem &other) const
{
  const AbstractTreeViewItem &other_tree_item = dynamic_cast<const AbstractTreeViewItem &>(other);

  if (!matches_single(other_tree_item)) {
    return false;
  }
  if (count_parents() != other_tree_item.count_parents()) {
    return false;
  }

  for (AbstractTreeViewItem *parent = parent_, *other_parent = other_tree_item.parent_;
       parent && other_parent;
       parent = parent->parent_, other_parent = other_parent->parent_)
  {
    if (!parent->matches_single(*other_parent)) {
      return false;
    }
  }

  return true;
}

/* ---------------------------------------------------------------------- */

class TreeViewLayoutBuilder {
  uiBlock &block_;

  friend TreeViewBuilder;

 public:
  void build_from_tree(const AbstractTreeView &tree_view);
  void build_row(AbstractTreeViewItem &item) const;

  uiBlock &block() const;
  uiLayout &current_layout() const;

 private:
  /* Created through #TreeViewBuilder (friend class). */
  TreeViewLayoutBuilder(uiLayout &layout);

  static void polish_layout(const uiBlock &block);
};

TreeViewLayoutBuilder::TreeViewLayoutBuilder(uiLayout &layout) : block_(*uiLayoutGetBlock(&layout))
{
}

void TreeViewLayoutBuilder::build_from_tree(const AbstractTreeView &tree_view)
{
  uiLayout &parent_layout = current_layout();

  uiLayout *box = uiLayoutBox(&parent_layout);
  uiLayoutColumn(box, false);

  tree_view.foreach_item([this](AbstractTreeViewItem &item) { build_row(item); },
                         AbstractTreeView::IterOptions::SkipCollapsed |
                             AbstractTreeView::IterOptions::SkipFiltered);

  UI_block_layout_set_current(&block(), &parent_layout);
}

void TreeViewLayoutBuilder::polish_layout(const uiBlock &block)
{
  LISTBASE_FOREACH_BACKWARD (uiBut *, but, &block.buttons) {
    if (AbstractTreeViewItem::is_collapse_chevron_but(but) && but->next &&
        /* Embossed buttons with padding-less text padding look weird, so don't touch them. */
        ELEM(but->next->emboss, UI_EMBOSS_NONE, UI_EMBOSS_NONE_OR_STATUS))
    {
      UI_but_drawflag_enable(static_cast<uiBut *>(but->next), UI_BUT_NO_TEXT_PADDING);
    }

    if (but->type == UI_BTYPE_VIEW_ITEM) {
      break;
    }
  }
}

void TreeViewLayoutBuilder::build_row(AbstractTreeViewItem &item) const
{
  uiBlock &block_ = block();

  uiLayout &prev_layout = current_layout();
  eUIEmbossType previous_emboss = UI_block_emboss_get(&block_);

  uiLayout *overlap = uiLayoutOverlap(&prev_layout);

  if (!item.is_interactive_) {
    uiLayoutSetActive(overlap, false);
  }

  uiLayout *row = uiLayoutRow(overlap, false);
  /* Enable emboss for mouse hover highlight. */
  uiLayoutSetEmboss(row, UI_EMBOSS);
  /* Every item gets one! Other buttons can be overlapped on top. */
  item.add_treerow_button(block_);

  /* After adding tree-row button (would disable hover highlighting). */
  UI_block_emboss_set(&block_, UI_EMBOSS_NONE);

  row = uiLayoutRow(overlap, true);
  item.add_indent(*row);
  item.add_collapse_chevron(block_);

  if (item.is_renaming()) {
    item.add_rename_button(*row);
  }
  else {
    item.build_row(*row);
  }
  polish_layout(block_);

  UI_block_emboss_set(&block_, previous_emboss);
  UI_block_layout_set_current(&block_, &prev_layout);
}

uiBlock &TreeViewLayoutBuilder::block() const
{
  return block_;
}

uiLayout &TreeViewLayoutBuilder::current_layout() const
{
  return *block().curlayout;
}

/* ---------------------------------------------------------------------- */

void TreeViewBuilder::ensure_min_rows_items(AbstractTreeView &tree_view)
{
  int tot_visible_items = 0;
  tree_view.foreach_item(
      [&tot_visible_items](AbstractTreeViewItem & /*item*/) { tot_visible_items++; },
      AbstractTreeView::IterOptions::SkipCollapsed | AbstractTreeView::IterOptions::SkipFiltered);

  if (tot_visible_items >= tree_view.min_rows_) {
    return;
  }

  for (int i = 0; i < (tree_view.min_rows_ - tot_visible_items); i++) {
    BasicTreeViewItem &new_item = tree_view.add_tree_item<BasicTreeViewItem>("");
    new_item.disable_interaction();
  }
}

void TreeViewBuilder::build_tree_view(AbstractTreeView &tree_view, uiLayout &layout)
{
  uiBlock &block = *uiLayoutGetBlock(&layout);

  tree_view.build_tree();
  tree_view.update_from_old(block);
  tree_view.change_state_delayed();

  ensure_min_rows_items(tree_view);

  /* Ensure the given layout is actually active. */
  UI_block_layout_set_current(&block, &layout);

  TreeViewLayoutBuilder builder(layout);
  builder.build_from_tree(tree_view);
}

/* ---------------------------------------------------------------------- */

BasicTreeViewItem::BasicTreeViewItem(StringRef label, BIFIconID icon_) : icon(icon_)
{
  label_ = label;
}

void BasicTreeViewItem::build_row(uiLayout &row)
{
  add_label(row);
}

void BasicTreeViewItem::add_label(uiLayout &layout, StringRefNull label_override)
{
  const StringRefNull label = label_override.is_empty() ? StringRefNull(label_) : label_override;

  /* Some padding for labels without collapse chevron and no icon. Looks weird without. */
  if (icon == ICON_NONE && !is_collapsible()) {
    uiItemS_ex(&layout, 0.8f);
  }
  uiItemL(&layout, IFACE_(label.c_str()), icon);
}

void BasicTreeViewItem::on_activate(bContext &C)
{
  if (activate_fn_) {
    activate_fn_(C, *this);
  }
}

void BasicTreeViewItem::set_on_activate_fn(ActivateFn fn)
{
  activate_fn_ = fn;
}

void BasicTreeViewItem::set_is_active_fn(IsActiveFn is_active_fn)
{
  is_active_fn_ = is_active_fn;
}

std::optional<bool> BasicTreeViewItem::should_be_active() const
{
  if (is_active_fn_) {
    return is_active_fn_();
  }
  return std::nullopt;
}

}  // namespace blender::ui<|MERGE_RESOLUTION|>--- conflicted
+++ resolved
@@ -74,15 +74,6 @@
 
 /* ---------------------------------------------------------------------- */
 
-<<<<<<< HEAD
-void AbstractTreeView::foreach_abstract_item(FunctionRef<void(AbstractViewItem &)> iter_fn) const
-{
-  foreach_item_recursive([&iter_fn](AbstractTreeViewItem &item) { iter_fn(item); });
-}
-
-void AbstractTreeView::foreach_item(FunctionRef<void(AbstractTreeViewItem &)> iter_fn,
-                                    IterOptions options) const
-=======
 /* Implementation for the base class virtual function. More specialized iterators below. */
 void AbstractTreeView::foreach_view_item(FunctionRef<void(AbstractViewItem &)> iter_fn) const
 {
@@ -90,7 +81,6 @@
 }
 
 void AbstractTreeView::foreach_item(ItemIterFn iter_fn, IterOptions options) const
->>>>>>> 7fb58a33
 {
   foreach_item_recursive(iter_fn, options);
 }
@@ -298,10 +288,6 @@
   uiButViewItem *item_but = (uiButViewItem *)but_arg1;
   AbstractTreeViewItem &tree_item = reinterpret_cast<AbstractTreeViewItem &>(*item_but->view_item);
 
-<<<<<<< HEAD
-=======
-  tree_item.activate(*C);
->>>>>>> 7fb58a33
   /* Not only activate the item, also show its children. Maybe this should be optional, or
    * controlled by the specific tree-view. */
   tree_item.set_collapsed(false);
@@ -482,17 +468,6 @@
   return i;
 }
 
-<<<<<<< HEAD
-bool AbstractTreeViewItem::activate()
-{
-  const bool changed = AbstractViewItem::activate();
-
-  on_activate();
-  /* Make sure the active item is always visible. */
-  ensure_parents_uncollapsed();
-
-  return changed;
-=======
 bool AbstractTreeViewItem::set_state_active()
 {
   if (AbstractViewItem::set_state_active()) {
@@ -502,7 +477,6 @@
   }
 
   return false;
->>>>>>> 7fb58a33
 }
 
 bool AbstractTreeViewItem::is_hovered() const
