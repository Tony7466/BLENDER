/* SPDX-License-Identifier: GPL-2.0-or-later */

/** \file
 * \ingroup edinterface
 */

#include <limits>
#include <stdexcept>

#include "BLI_index_range.hh"

#include "WM_types.h"

#include "UI_interface.h"
#include "interface_intern.hh"

#include "UI_grid_view.hh"

namespace blender::ui {

/* ---------------------------------------------------------------------- */

AbstractGridView::AbstractGridView() : style_(UI_preview_tile_size_x(), UI_preview_tile_size_y())
{
}

AbstractGridViewItem &AbstractGridView::add_item(std::unique_ptr<AbstractGridViewItem> item)
{
  items_.append(std::move(item));

  AbstractGridViewItem &added_item = *items_.last();
  item_map_.add(added_item.identifier_, &added_item);
  register_item(added_item);

  return added_item;
}

void AbstractGridView::foreach_item(ItemIterFn iter_fn) const
{
  for (const auto &item_ptr : items_) {
    iter_fn(*item_ptr);
  }
}

AbstractGridViewItem *AbstractGridView::find_matching_item(
    const AbstractGridViewItem &item_to_match, const AbstractGridView &view_to_search_in) const
{
  AbstractGridViewItem *const *match = view_to_search_in.item_map_.lookup_ptr(
      item_to_match.identifier_);
  BLI_assert(!match || item_to_match.matches(**match));

  return match ? *match : nullptr;
}

void AbstractGridView::change_state_delayed()
{
  BLI_assert_msg(
      is_reconstructed(),
      "These state changes are supposed to be delayed until reconstruction is completed");
  foreach_item([](AbstractGridViewItem &item) { item.change_state_delayed(); });
}

void AbstractGridView::update_children_from_old(const AbstractView &old_view)
{
  const AbstractGridView &old_grid_view = dynamic_cast<const AbstractGridView &>(old_view);

  foreach_item([this, &old_grid_view](AbstractGridViewItem &new_item) {
    const AbstractGridViewItem *matching_old_item = find_matching_item(new_item, old_grid_view);
    if (!matching_old_item) {
      return;
    }

    new_item.update_from_old(*matching_old_item);
  });
}

const GridViewStyle &AbstractGridView::get_style() const
{
  return style_;
}

int AbstractGridView::get_item_count() const
{
  return items_.size();
}

<<<<<<< HEAD
void AbstractGridView::set_tile_size(int tile_width, int tile_height)
{
  style_.tile_width = tile_width;
  style_.tile_height = tile_height;
}

GridViewStyle::GridViewStyle(int width, int height) : tile_width(width), tile_height(height)
{
}
=======
GridViewStyle::GridViewStyle(int width, int height) : tile_width(width), tile_height(height) {}
>>>>>>> d90795bc

/* ---------------------------------------------------------------------- */

AbstractGridViewItem::AbstractGridViewItem(StringRef identifier) : identifier_(identifier) {}

bool AbstractGridViewItem::matches(const AbstractViewItem &other) const
{
  const AbstractGridViewItem &other_grid_item = dynamic_cast<const AbstractGridViewItem &>(other);
  return identifier_ == other_grid_item.identifier_;
}

void AbstractGridViewItem::grid_tile_click_fn(struct bContext * /*C*/,
                                              void *but_arg1,
                                              void * /*arg2*/)
{
  uiButViewItem *view_item_but = (uiButViewItem *)but_arg1;
  AbstractGridViewItem &grid_item = reinterpret_cast<AbstractGridViewItem &>(
      *view_item_but->view_item);

  grid_item.activate();
}

void AbstractGridViewItem::add_grid_tile_button(uiBlock &block)
{
  const GridViewStyle &style = get_view().get_style();
  view_item_but_ = (uiButViewItem *)uiDefBut(&block,
                                             UI_BTYPE_VIEW_ITEM,
                                             0,
                                             "",
                                             0,
                                             0,
                                             style.tile_width,
                                             style.tile_height,
                                             nullptr,
                                             0,
                                             0,
                                             0,
                                             0,
                                             "");

  view_item_but_->view_item = reinterpret_cast<uiViewItemHandle *>(this);
  UI_but_func_set(view_item_but_, grid_tile_click_fn, view_item_but_, nullptr);
}

void AbstractGridViewItem::on_activate()
{
  /* Do nothing by default. */
}

std::optional<bool> AbstractGridViewItem::should_be_active() const
{
  return std::nullopt;
}

void AbstractGridViewItem::change_state_delayed()
{
  const std::optional<bool> should_be_active = this->should_be_active();
  if (should_be_active.has_value() && *should_be_active) {
    activate();
  }
}

void AbstractGridViewItem::activate()
{
  BLI_assert_msg(get_view().is_reconstructed(),
                 "Item activation can't be done until reconstruction is completed");

  if (is_active()) {
    return;
  }

  /* Deactivate other items in the tree. */
  get_view().foreach_item([](auto &item) { item.deactivate(); });

  on_activate();

  is_active_ = true;
}

void AbstractGridViewItem::deactivate()
{
  is_active_ = false;
}

AbstractGridView &AbstractGridViewItem::get_view() const
{
  if (UNLIKELY(!view_)) {
    throw std::runtime_error(
        "Invalid state, item must be added through AbstractGridView::add_item()");
  }
  return dynamic_cast<AbstractGridView &>(*view_);
}

/* ---------------------------------------------------------------------- */

/**
 * Helper for only adding layout items for grid items that are actually in view. 3 main functions:
 * - #is_item_visible(): Query if an item of a given index is visible in the view (others should be
 * skipped when building the layout).
 * - #fill_layout_before_visible(): Add empty space to the layout before a visible row is drawn, so
 *   the layout height is the same as if all items were added (important to get the correct scroll
 *   height).
 * - #fill_layout_after_visible(): Same thing, just adds empty space for after the last visible
 *   row.
 *
 * Does two assumptions:
 * - Top-to-bottom flow (ymax = 0 and ymin < 0). If that's not good enough, View2D should
 *   probably provide queries for the scroll offset.
 * - Only vertical scrolling. For horizontal scrolling, spacers would have to be added on the
 *   side(s) as well.
 */
class BuildOnlyVisibleButtonsHelper {
  const View2D &v2d_;
  const AbstractGridView &grid_view_;
  const GridViewStyle &style_;
  const int cols_per_row_ = 0;
  /* Indices of items within the view. Calculated by constructor */
  IndexRange visible_items_range_{};

 public:
  BuildOnlyVisibleButtonsHelper(const View2D &v2d,
                                const AbstractGridView &grid_view,
                                int cols_per_row);

  bool is_item_visible(int item_idx) const;
  void fill_layout_before_visible(uiBlock &block) const;
  void fill_layout_after_visible(uiBlock &block) const;

 private:
  IndexRange get_visible_range() const;
  void add_spacer_button(uiBlock &block, int row_count) const;
};

BuildOnlyVisibleButtonsHelper::BuildOnlyVisibleButtonsHelper(const View2D &v2d,
                                                             const AbstractGridView &grid_view,
                                                             const int cols_per_row)
    : v2d_(v2d), grid_view_(grid_view), style_(grid_view.get_style()), cols_per_row_(cols_per_row)
{
  visible_items_range_ = get_visible_range();
}

IndexRange BuildOnlyVisibleButtonsHelper::get_visible_range() const
{
  int first_idx_in_view = 0;
  int max_items_in_view = 0;

  const float scroll_ofs_y = abs(v2d_.cur.ymax - v2d_.tot.ymax);
  if (!IS_EQF(scroll_ofs_y, 0)) {
    const int scrolled_away_rows = int(scroll_ofs_y) / style_.tile_height;

    first_idx_in_view = scrolled_away_rows * cols_per_row_;
  }

  const float view_height = BLI_rctf_size_y(&v2d_.cur);
  const int count_rows_in_view = std::max(round_fl_to_int(view_height / style_.tile_height), 1);
  max_items_in_view = (count_rows_in_view + 1) * cols_per_row_;

  BLI_assert(max_items_in_view > 0);
  return IndexRange(first_idx_in_view, max_items_in_view);
}

bool BuildOnlyVisibleButtonsHelper::is_item_visible(const int item_idx) const
{
  return visible_items_range_.contains(item_idx);
}

void BuildOnlyVisibleButtonsHelper::fill_layout_before_visible(uiBlock &block) const
{
  const float scroll_ofs_y = abs(v2d_.cur.ymax - v2d_.tot.ymax);

  if (IS_EQF(scroll_ofs_y, 0)) {
    return;
  }

  const int scrolled_away_rows = int(scroll_ofs_y) / style_.tile_height;
  add_spacer_button(block, scrolled_away_rows);
}

void BuildOnlyVisibleButtonsHelper::fill_layout_after_visible(uiBlock &block) const
{
  const int last_item_idx = grid_view_.get_item_count() - 1;
  const int last_visible_idx = visible_items_range_.last();

  if (last_item_idx > last_visible_idx) {
    const int remaining_rows = (cols_per_row_ > 0) ?
                                   (last_item_idx - last_visible_idx) / cols_per_row_ :
                                   0;
    BuildOnlyVisibleButtonsHelper::add_spacer_button(block, remaining_rows);
  }
}

void BuildOnlyVisibleButtonsHelper::add_spacer_button(uiBlock &block, const int row_count) const
{
  /* UI code only supports button dimensions of `signed short` size, the layout height we want to
   * fill may be bigger than that. So add multiple labels of the maximum size if necessary. */
  for (int remaining_rows = row_count; remaining_rows > 0;) {
    const short row_count_this_iter = std::min(
        std::numeric_limits<short>::max() / style_.tile_height, remaining_rows);

    uiDefBut(&block,
             UI_BTYPE_LABEL,
             0,
             "",
             0,
             0,
             UI_UNIT_X,
             row_count_this_iter * style_.tile_height,
             nullptr,
             0,
             0,
             0,
             0,
             "");
    remaining_rows -= row_count_this_iter;
  }
}

/* ---------------------------------------------------------------------- */

class GridViewLayoutBuilder {
  uiBlock &block_;

  friend class GridViewBuilder;

 public:
  GridViewLayoutBuilder(uiLayout &layout);

  void build_from_view(const AbstractGridView &grid_view, const View2D &v2d) const;

 private:
  void build_grid_tile(uiLayout &grid_layout, AbstractGridViewItem &item) const;

  uiLayout *current_layout() const;
};

GridViewLayoutBuilder::GridViewLayoutBuilder(uiLayout &layout) : block_(*uiLayoutGetBlock(&layout))
{
}

void GridViewLayoutBuilder::build_grid_tile(uiLayout &grid_layout,
                                            AbstractGridViewItem &item) const
{
  uiLayout *overlap = uiLayoutOverlap(&grid_layout);

  item.add_grid_tile_button(block_);
  item.build_grid_tile(*uiLayoutRow(overlap, false));
}

void GridViewLayoutBuilder::build_from_view(const AbstractGridView &grid_view,
                                            const View2D &v2d) const
{
  uiLayout *parent_layout = current_layout();

  uiLayout &layout = *uiLayoutColumn(current_layout(), false);
  const GridViewStyle &style = grid_view.get_style();

  const int cols_per_row = std::max(uiLayoutGetWidth(&layout) / style.tile_width, 1);

  BuildOnlyVisibleButtonsHelper build_visible_helper(v2d, grid_view, cols_per_row);

  build_visible_helper.fill_layout_before_visible(block_);

  /* Use `-cols_per_row` because the grid layout uses a multiple of the passed absolute value for
   * the number of columns then, rather than distributing the number of items evenly over rows and
   * stretching the items to fit (see #uiLayoutItemGridFlow.columns_len). */
  uiLayout *grid_layout = uiLayoutGridFlow(&layout, true, -cols_per_row, true, true, true);

  int item_idx = 0;
  grid_view.foreach_item([&](AbstractGridViewItem &item) {
    /* Skip if item isn't visible. */
    if (!build_visible_helper.is_item_visible(item_idx)) {
      item_idx++;
      return;
    }

    build_grid_tile(*grid_layout, item);
    item_idx++;
  });

  /* If there are not enough items to fill the layout, add padding items so the layout doesn't
   * stretch over the entire width. */
  if (grid_view.get_item_count() < cols_per_row) {
    for (int padding_item_idx = 0; padding_item_idx < (cols_per_row - grid_view.get_item_count());
         padding_item_idx++) {
      uiItemS(grid_layout);
    }
  }

  UI_block_layout_set_current(&block_, parent_layout);

  build_visible_helper.fill_layout_after_visible(block_);
}

uiLayout *GridViewLayoutBuilder::current_layout() const
{
  return block_.curlayout;
}

/* ---------------------------------------------------------------------- */

GridViewBuilder::GridViewBuilder(uiBlock & /*block*/) {}

void GridViewBuilder::build_grid_view(AbstractGridView &grid_view,
                                      const View2D &v2d,
                                      uiLayout &layout)
{
  uiBlock &block = *uiLayoutGetBlock(&layout);

  grid_view.build_items();
  grid_view.update_from_old(block);
  grid_view.change_state_delayed();

  /* Ensure the given layout is actually active. */
  UI_block_layout_set_current(&block, &layout);

  GridViewLayoutBuilder builder(layout);
  builder.build_from_view(grid_view, v2d);
}

/* ---------------------------------------------------------------------- */

PreviewGridItem::PreviewGridItem(StringRef identifier, StringRef label, int preview_icon_id)
    : AbstractGridViewItem(identifier), label(label), preview_icon_id(preview_icon_id)
{
}

void PreviewGridItem::build_grid_tile(uiLayout &layout) const
{
  const GridViewStyle &style = get_view().get_style();
  uiBlock *block = uiLayoutGetBlock(&layout);

  uiBut *but = uiDefBut(block,
                        UI_BTYPE_PREVIEW_TILE,
                        0,
                        label.c_str(),
                        0,
                        0,
                        style.tile_width,
                        style.tile_height,
                        nullptr,
                        0,
                        0,
                        0,
                        0,
                        "");
  ui_def_but_icon(but,
                  preview_icon_id,
                  /* NOLINTNEXTLINE: bugprone-suspicious-enum-usage */
                  UI_HAS_ICON | UI_BUT_ICON_PREVIEW);
}

void PreviewGridItem::set_on_activate_fn(ActivateFn fn)
{
  activate_fn_ = fn;
}

void PreviewGridItem::set_is_active_fn(IsActiveFn fn)
{
  is_active_fn_ = fn;
}

void PreviewGridItem::on_activate()
{
  if (activate_fn_) {
    activate_fn_(*this);
  }
}

std::optional<bool> PreviewGridItem::should_be_active() const
{
  if (is_active_fn_) {
    return is_active_fn_();
  }
  return std::nullopt;
}

}  // namespace blender::ui<|MERGE_RESOLUTION|>--- conflicted
+++ resolved
@@ -84,19 +84,13 @@
   return items_.size();
 }
 
-<<<<<<< HEAD
 void AbstractGridView::set_tile_size(int tile_width, int tile_height)
 {
   style_.tile_width = tile_width;
   style_.tile_height = tile_height;
 }
 
-GridViewStyle::GridViewStyle(int width, int height) : tile_width(width), tile_height(height)
-{
-}
-=======
 GridViewStyle::GridViewStyle(int width, int height) : tile_width(width), tile_height(height) {}
->>>>>>> d90795bc
 
 /* ---------------------------------------------------------------------- */
 
