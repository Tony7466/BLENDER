/* SPDX-FileCopyrightText: 2023 Blender Foundation
 *
 * SPDX-License-Identifier: GPL-2.0-or-later */

/** \file
 * \ingroup edinterface
 */

#include <limits>
#include <stdexcept>

#include "BLI_index_range.hh"

#include "WM_types.h"

#include "UI_interface.h"
#include "interface_intern.hh"

#include "UI_grid_view.hh"

namespace blender::ui {

/* ---------------------------------------------------------------------- */

AbstractGridView::AbstractGridView() : style_(UI_preview_tile_size_x(), UI_preview_tile_size_y())
{
}

AbstractGridViewItem &AbstractGridView::add_item(std::unique_ptr<AbstractGridViewItem> item)
{
  items_.append(std::move(item));

  AbstractGridViewItem &added_item = *items_.last();
  item_map_.add(added_item.identifier_, &added_item);
  register_item(added_item);

  return added_item;
}

void AbstractGridView::foreach_item(ItemIterFn iter_fn) const
{
  for (const auto &item_ptr : items_) {
    iter_fn(*item_ptr);
  }
}

void AbstractGridView::foreach_filtered_item(ItemIterFn iter_fn) const
{
  for (const auto &item_ptr : items_) {
    if (item_ptr->is_filtered_visible_cached()) {
      iter_fn(*item_ptr);
    }
  }
}

AbstractGridViewItem *AbstractGridView::find_matching_item(
    const AbstractGridViewItem &item_to_match, const AbstractGridView &view_to_search_in) const
{
  AbstractGridViewItem *const *match = view_to_search_in.item_map_.lookup_ptr(
      item_to_match.identifier_);
  BLI_assert(!match || item_to_match.matches(**match));

  return match ? *match : nullptr;
}

void AbstractGridView::change_state_delayed()
{
  BLI_assert_msg(
      is_reconstructed(),
      "These state changes are supposed to be delayed until reconstruction is completed");

/* Debug-only sanity check: Ensure only one item requests to be active. */
#ifndef NDEBUG
  bool has_active = false;
  foreach_item([&has_active](AbstractGridViewItem &item) {
    if (item.should_be_active().value_or(false)) {
      BLI_assert_msg(
          !has_active,
          "Only one view item should ever return true for its `should_be_active()` method");
      has_active = true;
    }
  });
#endif

  foreach_item([](AbstractGridViewItem &item) { item.change_state_delayed(); });
}

void AbstractGridView::update_children_from_old(const AbstractView &old_view)
{
  const AbstractGridView &old_grid_view = dynamic_cast<const AbstractGridView &>(old_view);

  foreach_item([this, &old_grid_view](AbstractGridViewItem &new_item) {
    const AbstractGridViewItem *matching_old_item = find_matching_item(new_item, old_grid_view);
    if (!matching_old_item) {
      return;
    }

    new_item.update_from_old(*matching_old_item);
  });
}

const GridViewStyle &AbstractGridView::get_style() const
{
  return style_;
}

int AbstractGridView::get_item_count() const
{
  return items_.size();
}

int AbstractGridView::get_item_count_filtered() const
{
  if (item_count_filtered_) {
    return *item_count_filtered_;
  }

  int i = 0;
  foreach_filtered_item([&i](const auto &) { i++; });

  BLI_assert(i <= get_item_count());
  item_count_filtered_ = i;
  return i;
}

void AbstractGridView::set_tile_size(int tile_width, int tile_height)
{
  style_.tile_width = tile_width;
  style_.tile_height = tile_height;
}

GridViewStyle::GridViewStyle(int width, int height) : tile_width(width), tile_height(height) {}

/* ---------------------------------------------------------------------- */

AbstractGridViewItem::AbstractGridViewItem(StringRef identifier) : identifier_(identifier) {}

bool AbstractGridViewItem::matches(const AbstractViewItem &other) const
{
  const AbstractGridViewItem &other_grid_item = dynamic_cast<const AbstractGridViewItem &>(other);
  return identifier_ == other_grid_item.identifier_;
}

void AbstractGridViewItem::grid_tile_click_fn(bContext * /*C*/, void *but_arg1, void * /*arg2*/)
{
  uiButViewItem *view_item_but = (uiButViewItem *)but_arg1;
  AbstractGridViewItem &grid_item = reinterpret_cast<AbstractGridViewItem &>(
      *view_item_but->view_item);

  grid_item.activate();
}

void AbstractGridViewItem::add_grid_tile_button(uiBlock &block)
{
  const GridViewStyle &style = get_view().get_style();
  view_item_but_ = (uiButViewItem *)uiDefBut(&block,
                                             UI_BTYPE_VIEW_ITEM,
                                             0,
                                             "",
                                             0,
                                             0,
                                             style.tile_width,
                                             style.tile_height,
                                             nullptr,
                                             0,
                                             0,
                                             0,
                                             0,
                                             "");

  view_item_but_->view_item = reinterpret_cast<uiViewItemHandle *>(this);
  UI_but_func_set(view_item_but_, grid_tile_click_fn, view_item_but_, nullptr);
}

void AbstractGridViewItem::on_activate()
{
  /* Do nothing by default. */
}

std::optional<bool> AbstractGridViewItem::should_be_active() const
{
  return std::nullopt;
}

void AbstractGridViewItem::change_state_delayed()
{
  const std::optional<bool> should_be_active = this->should_be_active();
  if (should_be_active.has_value() && *should_be_active) {
    activate();
  }
}

void AbstractGridViewItem::activate()
{
  BLI_assert_msg(get_view().is_reconstructed(),
                 "Item activation can't be done until reconstruction is completed");

  if (!is_activatable_) {
    return;
  }
  if (is_active()) {
    return;
  }

  /* Deactivate other items in the tree. */
  get_view().foreach_item([](auto &item) { item.deactivate(); });

  on_activate();

  is_active_ = true;
}

void AbstractGridViewItem::deactivate()
{
  is_active_ = false;
}

AbstractGridView &AbstractGridViewItem::get_view() const
{
  if (UNLIKELY(!view_)) {
    throw std::runtime_error(
        "Invalid state, item must be added through AbstractGridView::add_item()");
  }
  return dynamic_cast<AbstractGridView &>(*view_);
}

/* ---------------------------------------------------------------------- */

std::unique_ptr<DropTargetInterface> AbstractGridViewItem::create_item_drop_target()
{
  return create_drop_target();
}

std::unique_ptr<AbstractGridViewItemDropTarget> AbstractGridViewItem::create_drop_target()
{
  return nullptr;
}

AbstractGridViewItemDropTarget::AbstractGridViewItemDropTarget(AbstractGridView &view)
    : view_(view)
{
}

<<<<<<< HEAD
std::optional<DropLocation> AbstractGridViewItemDropTarget::determine_drop_location(
    const wmEvent & /*event*/) const
{
  return DROP_INTO;
}

=======
>>>>>>> 00a36e9c
/* ---------------------------------------------------------------------- */

/**
 * Helper for only adding layout items for grid items that are actually in view. 3 main functions:
 * - #is_item_visible(): Query if an item of a given index is visible in the view (others should be
 * skipped when building the layout).
 * - #fill_layout_before_visible(): Add empty space to the layout before a visible row is drawn, so
 *   the layout height is the same as if all items were added (important to get the correct scroll
 *   height).
 * - #fill_layout_after_visible(): Same thing, just adds empty space for after the last visible
 *   row.
 *
 * Does two assumptions:
 * - Top-to-bottom flow (ymax = 0 and ymin < 0). If that's not good enough, View2D should
 *   probably provide queries for the scroll offset.
 * - Only vertical scrolling. For horizontal scrolling, spacers would have to be added on the
 *   side(s) as well.
 */
class BuildOnlyVisibleButtonsHelper {
  const View2D &v2d_;
  const AbstractGridView &grid_view_;
  const GridViewStyle &style_;
  const int cols_per_row_ = 0;
  /* Indices of items within the view. Calculated by constructor */
  IndexRange visible_items_range_{};

 public:
  BuildOnlyVisibleButtonsHelper(const View2D &v2d,
                                const AbstractGridView &grid_view,
                                int cols_per_row);

  bool is_item_visible(int item_idx) const;
  void fill_layout_before_visible(uiBlock &block) const;
  void fill_layout_after_visible(uiBlock &block) const;

 private:
  IndexRange get_visible_range() const;
  void add_spacer_button(uiBlock &block, int row_count) const;
};

BuildOnlyVisibleButtonsHelper::BuildOnlyVisibleButtonsHelper(const View2D &v2d,
                                                             const AbstractGridView &grid_view,
                                                             const int cols_per_row)
    : v2d_(v2d), grid_view_(grid_view), style_(grid_view.get_style()), cols_per_row_(cols_per_row)
{
  visible_items_range_ = get_visible_range();
}

IndexRange BuildOnlyVisibleButtonsHelper::get_visible_range() const
{
  int first_idx_in_view = 0;
  int max_items_in_view = 0;

  const float scroll_ofs_y = abs(v2d_.cur.ymax - v2d_.tot.ymax);
  if (!IS_EQF(scroll_ofs_y, 0)) {
    const int scrolled_away_rows = int(scroll_ofs_y) / style_.tile_height;

    first_idx_in_view = scrolled_away_rows * cols_per_row_;
  }

  const float view_height = BLI_rctf_size_y(&v2d_.cur);
  const int count_rows_in_view = std::max(round_fl_to_int(view_height / style_.tile_height), 1);
  max_items_in_view = (count_rows_in_view + 1) * cols_per_row_;

  BLI_assert(max_items_in_view > 0);
  return IndexRange(first_idx_in_view, max_items_in_view);
}

bool BuildOnlyVisibleButtonsHelper::is_item_visible(const int item_idx) const
{
  return visible_items_range_.contains(item_idx);
}

void BuildOnlyVisibleButtonsHelper::fill_layout_before_visible(uiBlock &block) const
{
  const float scroll_ofs_y = abs(v2d_.cur.ymax - v2d_.tot.ymax);

  if (IS_EQF(scroll_ofs_y, 0)) {
    return;
  }

  const int scrolled_away_rows = int(scroll_ofs_y) / style_.tile_height;
  add_spacer_button(block, scrolled_away_rows);
}

void BuildOnlyVisibleButtonsHelper::fill_layout_after_visible(uiBlock &block) const
{
  const int last_item_idx = grid_view_.get_item_count_filtered() - 1;
  const int last_visible_idx = visible_items_range_.last();

  if (last_item_idx > last_visible_idx) {
    const int remaining_rows = (cols_per_row_ > 0) ?
                                   (last_item_idx - last_visible_idx) / cols_per_row_ :
                                   0;
    BuildOnlyVisibleButtonsHelper::add_spacer_button(block, remaining_rows);
  }
}

void BuildOnlyVisibleButtonsHelper::add_spacer_button(uiBlock &block, const int row_count) const
{
  /* UI code only supports button dimensions of `signed short` size, the layout height we want to
   * fill may be bigger than that. So add multiple labels of the maximum size if necessary. */
  for (int remaining_rows = row_count; remaining_rows > 0;) {
    const short row_count_this_iter = std::min(
        std::numeric_limits<short>::max() / style_.tile_height, remaining_rows);

    uiDefBut(&block,
             UI_BTYPE_LABEL,
             0,
             "",
             0,
             0,
             UI_UNIT_X,
             row_count_this_iter * style_.tile_height,
             nullptr,
             0,
             0,
             0,
             0,
             "");
    remaining_rows -= row_count_this_iter;
  }
}

/* ---------------------------------------------------------------------- */

class GridViewLayoutBuilder {
  uiBlock &block_;

  friend class GridViewBuilder;

 public:
  GridViewLayoutBuilder(uiLayout &layout);

  void build_from_view(const AbstractGridView &grid_view, const View2D &v2d) const;

 private:
  void build_grid_tile(uiLayout &grid_layout, AbstractGridViewItem &item) const;

  uiLayout *current_layout() const;
};

GridViewLayoutBuilder::GridViewLayoutBuilder(uiLayout &layout) : block_(*uiLayoutGetBlock(&layout))
{
}

void GridViewLayoutBuilder::build_grid_tile(uiLayout &grid_layout,
                                            AbstractGridViewItem &item) const
{
  uiLayout *overlap = uiLayoutOverlap(&grid_layout);
  uiLayoutSetFixedSize(overlap, true);

  item.add_grid_tile_button(block_);
  item.build_grid_tile(*uiLayoutRow(overlap, false));
}

void GridViewLayoutBuilder::build_from_view(const AbstractGridView &grid_view,
                                            const View2D &v2d) const
{
  uiLayout *parent_layout = current_layout();

  uiLayout &layout = *uiLayoutColumn(current_layout(), true);
  const GridViewStyle &style = grid_view.get_style();

  const int cols_per_row = std::max(uiLayoutGetWidth(&layout) / style.tile_width, 1);

  BuildOnlyVisibleButtonsHelper build_visible_helper(v2d, grid_view, cols_per_row);

  build_visible_helper.fill_layout_before_visible(block_);

  int item_idx = 0;
  uiLayout *row = nullptr;
  grid_view.foreach_filtered_item([&](AbstractGridViewItem &item) {
    /* Skip if item isn't visible. */
    if (!build_visible_helper.is_item_visible(item_idx)) {
      item_idx++;
      return;
    }

    /* Start a new row for every first item in the row. */
    if ((item_idx % cols_per_row) == 0) {
      row = uiLayoutRow(&layout, true);
    }

    build_grid_tile(*row, item);
    item_idx++;
  });

  UI_block_layout_set_current(&block_, parent_layout);

  build_visible_helper.fill_layout_after_visible(block_);
}

uiLayout *GridViewLayoutBuilder::current_layout() const
{
  return block_.curlayout;
}

/* ---------------------------------------------------------------------- */

GridViewBuilder::GridViewBuilder(uiBlock & /*block*/) {}

void GridViewBuilder::build_grid_view(AbstractGridView &grid_view,
                                      const View2D &v2d,
                                      uiLayout &layout)
{
  uiBlock &block = *uiLayoutGetBlock(&layout);

  grid_view.build_items();
  grid_view.update_from_old(block);
  grid_view.change_state_delayed();

  /* Ensure the given layout is actually active. */
  UI_block_layout_set_current(&block, &layout);

  GridViewLayoutBuilder builder(layout);
  builder.build_from_view(grid_view, v2d);
}

/* ---------------------------------------------------------------------- */

PreviewGridItem::PreviewGridItem(StringRef identifier, StringRef label, int preview_icon_id)
    : AbstractGridViewItem(identifier), label(label), preview_icon_id(preview_icon_id)
{
}

void PreviewGridItem::build_grid_tile(uiLayout &layout) const
{
  const GridViewStyle &style = get_view().get_style();
  uiBlock *block = uiLayoutGetBlock(&layout);

  uiBut *but = uiDefBut(block,
                        UI_BTYPE_PREVIEW_TILE,
                        0,
                        label.c_str(),
                        0,
                        0,
                        style.tile_width,
                        style.tile_height,
                        nullptr,
                        0,
                        0,
                        0,
                        0,
                        "");
  ui_def_but_icon(but,
                  preview_icon_id,
                  /* NOLINTNEXTLINE: bugprone-suspicious-enum-usage */
                  UI_HAS_ICON | UI_BUT_ICON_PREVIEW);
  but->emboss = UI_EMBOSS_NONE;
}

void PreviewGridItem::set_on_activate_fn(ActivateFn fn)
{
  activate_fn_ = fn;
}

void PreviewGridItem::set_is_active_fn(IsActiveFn fn)
{
  is_active_fn_ = fn;
}

void PreviewGridItem::on_activate()
{
  if (activate_fn_) {
    activate_fn_(*this);
  }
}

std::optional<bool> PreviewGridItem::should_be_active() const
{
  if (is_active_fn_) {
    return is_active_fn_();
  }
  return std::nullopt;
}

}  // namespace blender::ui<|MERGE_RESOLUTION|>--- conflicted
+++ resolved
@@ -241,15 +241,6 @@
 {
 }
 
-<<<<<<< HEAD
-std::optional<DropLocation> AbstractGridViewItemDropTarget::determine_drop_location(
-    const wmEvent & /*event*/) const
-{
-  return DROP_INTO;
-}
-
-=======
->>>>>>> 00a36e9c
 /* ---------------------------------------------------------------------- */
 
 /**
