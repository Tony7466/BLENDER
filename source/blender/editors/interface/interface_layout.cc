/* SPDX-License-Identifier: GPL-2.0-or-later */

/** \file
 * \ingroup edinterface
 */

#include <climits>
#include <cmath>
#include <cstdlib>
#include <cstring>

#include "MEM_guardedalloc.h"

#include "DNA_armature_types.h"
#include "DNA_screen_types.h"
#include "DNA_userdef_types.h"

#include "BLI_array.hh"
#include "BLI_dynstr.h"
#include "BLI_listbase.h"
#include "BLI_math.h"
#include "BLI_rect.h"
#include "BLI_string.h"
#include "BLI_utildefines.h"

#include "BLT_translation.h"

#include "BKE_anim_data.h"
#include "BKE_armature.h"
#include "BKE_context.h"
#include "BKE_global.h"
#include "BKE_idprop.h"
#include "BKE_screen.h"

#include "RNA_access.h"
#include "RNA_prototypes.h"

#include "UI_interface.h"

#include "WM_api.h"
#include "WM_types.h"

#include "interface_intern.hh"

/* Show an icon button after each RNA button to use to quickly set keyframes,
 * this is a way to display animation/driven/override status, see #54951. */
#define UI_PROP_DECORATE
/* Alternate draw mode where some buttons can use single icon width,
 * giving more room for the text at the expense of nicely aligned text. */
#define UI_PROP_SEP_ICON_WIDTH_EXCEPTION

/* -------------------------------------------------------------------- */
/** \name Structs and Defines
 * \{ */

#define UI_OPERATOR_ERROR_RET(_ot, _opname, return_statement) \
  if (ot == nullptr) { \
    ui_item_disabled(layout, _opname); \
    RNA_warning("'%s' unknown operator", _opname); \
    return_statement; \
  } \
  (void)0

#define UI_ITEM_PROP_SEP_DIVIDE 0.4f

/* uiLayoutRoot */

struct uiLayoutRoot {
  uiLayoutRoot *next, *prev;

  int type;
  wmOperatorCallContext opcontext;

  int emw, emh;
  int padding;

  uiMenuHandleFunc handlefunc;
  void *argv;

  const uiStyle *style;
  uiBlock *block;
  uiLayout *layout;
};

/* Item */

enum uiItemType {
  ITEM_BUTTON,

  ITEM_LAYOUT_ROW,
  ITEM_LAYOUT_COLUMN,
  ITEM_LAYOUT_COLUMN_FLOW,
  ITEM_LAYOUT_ROW_FLOW,
  ITEM_LAYOUT_GRID_FLOW,
  ITEM_LAYOUT_BOX,
  ITEM_LAYOUT_ABSOLUTE,
  ITEM_LAYOUT_SPLIT,
  ITEM_LAYOUT_OVERLAP,
  ITEM_LAYOUT_RADIAL,

  ITEM_LAYOUT_ROOT
#if 0
      TEMPLATE_COLUMN_FLOW,
  TEMPLATE_SPLIT,
  TEMPLATE_BOX,

  TEMPLATE_HEADER,
  TEMPLATE_HEADER_ID,
#endif
};

struct uiItem {
  uiItem *next, *prev;
  uiItemType type;
  int flag;
};

enum {
  UI_ITEM_AUTO_FIXED_SIZE = 1 << 0,
  UI_ITEM_FIXED_SIZE = 1 << 1,

  UI_ITEM_BOX_ITEM = 1 << 2, /* The item is "inside" a box item */
  UI_ITEM_PROP_SEP = 1 << 3,
  UI_ITEM_INSIDE_PROP_SEP = 1 << 4,
  /* Show an icon button next to each property (to set keyframes, show status).
   * Enabled by default, depends on 'UI_ITEM_PROP_SEP'. */
  UI_ITEM_PROP_DECORATE = 1 << 5,
  UI_ITEM_PROP_DECORATE_NO_PAD = 1 << 6,
};

struct uiButtonItem {
  uiItem item;
  uiBut *but;
};

struct uiLayout {
  uiItem item;

  uiLayoutRoot *root;
  bContextStore *context;
  uiLayout *parent;
  ListBase items;

  char heading[UI_MAX_NAME_STR];

  /** Sub layout to add child items, if not the layout itself. */
  uiLayout *child_items_layout;

  int x, y, w, h;
  float scale[2];
  short space;
  bool align;
  bool active;
  bool active_default;
  bool activate_init;
  bool enabled;
  bool redalert;
  bool keepaspect;
  /** For layouts inside grid-flow, they and their items shall never have a fixed maximal size. */
  bool variable_size;
  char alignment;
  eUIEmbossType emboss;
  /** for fixed width or height to avoid UI size changes */
  float units[2];
};

struct uiLayoutItemFlow {
  uiLayout litem;
  int number;
  int totcol;
};

struct uiLayoutItemGridFlow {
  uiLayout litem;

  /* Extra parameters */
  bool row_major;    /* Fill first row first, instead of filling first column first. */
  bool even_columns; /* Same width for all columns. */
  bool even_rows;    /* Same height for all rows. */
  /**
   * - If positive, absolute fixed number of columns.
   * - If 0, fully automatic (based on available width).
   * - If negative, automatic but only generates number of columns/rows
   *   multiple of given (absolute) value.
   */
  int columns_len;

  /* Pure internal runtime storage. */
  int tot_items, tot_columns, tot_rows;
};

struct uiLayoutItemBx {
  uiLayout litem;
  uiBut *roundbox;
};

struct uiLayoutItemSplit {
  uiLayout litem;
  float percentage;
};

struct uiLayoutItemRoot {
  uiLayout litem;
};

/** \} */

/* -------------------------------------------------------------------- */
/** \name Item
 * \{ */

static const char *ui_item_name_add_colon(const char *name, char namestr[UI_MAX_NAME_STR])
{
  const int len = strlen(name);

  if (len != 0 && len + 1 < UI_MAX_NAME_STR) {
    memcpy(namestr, name, len);
    namestr[len] = ':';
    namestr[len + 1] = '\0';
    return namestr;
  }

  return name;
}

static int ui_item_fit(
    int item, int pos, int all, int available, bool is_last, int alignment, float *extra_pixel)
{
  /* available == 0 is unlimited */
  if (ELEM(0, available, all)) {
    return item;
  }

  if (all > available) {
    /* contents is bigger than available space */
    if (is_last) {
      return available - pos;
    }

    const float width = *extra_pixel + (item * available) / float(all);
    *extra_pixel = width - int(width);
    return int(width);
  }

  /* contents is smaller or equal to available space */
  if (alignment == UI_LAYOUT_ALIGN_EXPAND) {
    if (is_last) {
      return available - pos;
    }

    const float width = *extra_pixel + (item * available) / float(all);
    *extra_pixel = width - int(width);
    return int(width);
  }
  return item;
}

/* variable button size in which direction? */
#define UI_ITEM_VARY_X 1
#define UI_ITEM_VARY_Y 2

static int ui_layout_vary_direction(uiLayout *layout)
{
  return ((ELEM(layout->root->type, UI_LAYOUT_HEADER, UI_LAYOUT_PIEMENU) ||
           (layout->alignment != UI_LAYOUT_ALIGN_EXPAND)) ?
              UI_ITEM_VARY_X :
              UI_ITEM_VARY_Y);
}

static bool ui_layout_variable_size(uiLayout *layout)
{
  /* Note that this code is probably a bit flaky, we'd probably want to know whether it's
   * variable in X and/or Y, etc. But for now it mimics previous one,
   * with addition of variable flag set for children of grid-flow layouts. */
  return ui_layout_vary_direction(layout) == UI_ITEM_VARY_X || layout->variable_size;
}

/**
 * Factors to apply to #UI_UNIT_X when calculating button width.
 * This is used when the layout is a varying size, see #ui_layout_variable_size.
 */
struct uiTextIconPadFactor {
  float text;
  float icon;
  float icon_only;
};

/**
 * This adds over an icons width of padding even when no icon is used,
 * this is done because most buttons need additional space (drop-down chevron for example).
 * menus and labels use much smaller `text` values compared to this default.
 *
 * \note It may seem odd that the icon only adds 0.25
 * but taking margins into account its fine,
 * except for #ui_text_pad_compact where a bit more margin is required.
 */
static const uiTextIconPadFactor ui_text_pad_default = {1.50f, 0.25f, 0.0f};

/** #ui_text_pad_default scaled down. */
static const uiTextIconPadFactor ui_text_pad_compact = {1.25f, 0.35f, 0.0f};

/** Least amount of padding not to clip the text or icon. */
static const uiTextIconPadFactor ui_text_pad_none = {0.25f, 1.50f, 0.0f};

/**
 * Estimated size of text + icon.
 */
static int ui_text_icon_width_ex(uiLayout *layout,
                                 const char *name,
                                 int icon,
                                 const uiTextIconPadFactor *pad_factor)
{
  const int unit_x = UI_UNIT_X * (layout->scale[0] ? layout->scale[0] : 1.0f);

  /* When there is no text, always behave as if this is an icon-only button
   * since it's not useful to return empty space. */
  if (icon && !name[0]) {
    return unit_x * (1.0f + pad_factor->icon_only);
  }

  if (ui_layout_variable_size(layout)) {
    if (!icon && !name[0]) {
      return unit_x * (1.0f + pad_factor->icon_only);
    }

    if (layout->alignment != UI_LAYOUT_ALIGN_EXPAND) {
      layout->item.flag |= UI_ITEM_FIXED_SIZE;
    }

    float margin = pad_factor->text;
    if (icon) {
      margin += pad_factor->icon;
    }

    const float aspect = layout->root->block->aspect;
    const uiFontStyle *fstyle = UI_FSTYLE_WIDGET;
    return UI_fontstyle_string_width_with_block_aspect(fstyle, name, aspect) +
           int(ceilf(unit_x * margin));
  }
  return unit_x * 10;
}

static int ui_text_icon_width(uiLayout *layout, const char *name, int icon, bool compact)
{
  return ui_text_icon_width_ex(
      layout, name, icon, compact ? &ui_text_pad_compact : &ui_text_pad_default);
}

static void ui_item_size(uiItem *item, int *r_w, int *r_h)
{
  if (item->type == ITEM_BUTTON) {
    uiButtonItem *bitem = (uiButtonItem *)item;

    if (r_w) {
      *r_w = BLI_rctf_size_x(&bitem->but->rect);
    }
    if (r_h) {
      *r_h = BLI_rctf_size_y(&bitem->but->rect);
    }
  }
  else {
    uiLayout *litem = (uiLayout *)item;

    if (r_w) {
      *r_w = litem->w;
    }
    if (r_h) {
      *r_h = litem->h;
    }
  }
}

static void ui_item_offset(uiItem *item, int *r_x, int *r_y)
{
  if (item->type == ITEM_BUTTON) {
    uiButtonItem *bitem = (uiButtonItem *)item;

    if (r_x) {
      *r_x = bitem->but->rect.xmin;
    }
    if (r_y) {
      *r_y = bitem->but->rect.ymin;
    }
  }
  else {
    if (r_x) {
      *r_x = 0;
    }
    if (r_y) {
      *r_y = 0;
    }
  }
}

static void ui_item_position(uiItem *item, int x, int y, int w, int h)
{
  if (item->type == ITEM_BUTTON) {
    uiButtonItem *bitem = (uiButtonItem *)item;

    bitem->but->rect.xmin = x;
    bitem->but->rect.ymin = y;
    bitem->but->rect.xmax = x + w;
    bitem->but->rect.ymax = y + h;

    ui_but_update(bitem->but); /* for strlen */
  }
  else {
    uiLayout *litem = (uiLayout *)item;

    litem->x = x;
    litem->y = y + h;
    litem->w = w;
    litem->h = h;
  }
}

static void ui_item_move(uiItem *item, int delta_xmin, int delta_xmax)
{
  if (item->type == ITEM_BUTTON) {
    uiButtonItem *bitem = (uiButtonItem *)item;

    bitem->but->rect.xmin += delta_xmin;
    bitem->but->rect.xmax += delta_xmax;

    ui_but_update(bitem->but); /* for strlen */
  }
  else {
    uiLayout *litem = (uiLayout *)item;

    if (delta_xmin > 0) {
      litem->x += delta_xmin;
    }
    else {
      litem->w += delta_xmax;
    }
  }
}

/** \} */

/* -------------------------------------------------------------------- */
/** \name Special RNA Items
 * \{ */

int uiLayoutGetLocalDir(const uiLayout *layout)
{
  switch (layout->item.type) {
    case ITEM_LAYOUT_ROW:
    case ITEM_LAYOUT_ROOT:
    case ITEM_LAYOUT_OVERLAP:
      return UI_LAYOUT_HORIZONTAL;
    case ITEM_LAYOUT_COLUMN:
    case ITEM_LAYOUT_COLUMN_FLOW:
    case ITEM_LAYOUT_GRID_FLOW:
    case ITEM_LAYOUT_SPLIT:
    case ITEM_LAYOUT_ABSOLUTE:
    case ITEM_LAYOUT_BOX:
    default:
      return UI_LAYOUT_VERTICAL;
  }
}

static uiLayout *ui_item_local_sublayout(uiLayout *test, uiLayout *layout, bool align)
{
  uiLayout *sub;
  if (uiLayoutGetLocalDir(test) == UI_LAYOUT_HORIZONTAL) {
    sub = uiLayoutRow(layout, align);
  }
  else {
    sub = uiLayoutColumn(layout, align);
  }

  sub->space = 0;
  return sub;
}

static void ui_layer_but_cb(bContext *C, void *arg_but, void *arg_index)
{
  wmWindow *win = CTX_wm_window(C);
  uiBut *but = static_cast<uiBut *>(arg_but);
  PointerRNA *ptr = &but->rnapoin;
  PropertyRNA *prop = but->rnaprop;
  const int index = POINTER_AS_INT(arg_index);
  const bool shift = win->eventstate->modifier & KM_SHIFT;
  const int len = RNA_property_array_length(ptr, prop);

  if (!shift) {
    RNA_property_boolean_set_index(ptr, prop, index, true);

    for (int i = 0; i < len; i++) {
      if (i != index) {
        RNA_property_boolean_set_index(ptr, prop, i, false);
      }
    }

    RNA_property_update(C, ptr, prop);

    LISTBASE_FOREACH (uiBut *, cbut, &but->block->buttons) {
      ui_but_update(cbut);
    }
  }
}

/* create buttons for an item with an RNA array */
static void ui_item_array(uiLayout *layout,
                          uiBlock *block,
                          const char *name,
                          int icon,
                          PointerRNA *ptr,
                          PropertyRNA *prop,
                          int len,
                          int x,
                          int y,
                          int w,
                          int /*h*/,
                          bool expand,
                          bool slider,
                          int toggle,
                          bool icon_only,
                          bool compact,
                          bool show_text)
{
  const uiStyle *style = layout->root->style;

  /* retrieve type and subtype */
  const PropertyType type = RNA_property_type(prop);
  const PropertySubType subtype = RNA_property_subtype(prop);

  uiLayout *sub = ui_item_local_sublayout(layout, layout, true);
  UI_block_layout_set_current(block, sub);

  /* create label */
  if (name[0] && show_text) {
    uiDefBut(block, UI_BTYPE_LABEL, 0, name, 0, 0, w, UI_UNIT_Y, nullptr, 0.0, 0.0, 0, 0, "");
  }

  /* create buttons */
  if (type == PROP_BOOLEAN && ELEM(subtype, PROP_LAYER, PROP_LAYER_MEMBER)) {
    /* special check for layer layout */
    const int cols = (len >= 20) ? 2 : 1;
    const int colbuts = len / (2 * cols);
    uint layer_used = 0;
    uint layer_active = 0;

    UI_block_layout_set_current(block, uiLayoutAbsolute(layout, false));

    const int butw = UI_UNIT_X * 0.75;
    const int buth = UI_UNIT_X * 0.75;

    if (ptr->type == &RNA_Armature) {
      bArmature *arm = static_cast<bArmature *>(ptr->data);

      layer_used = arm->layer_used;

      if (arm->edbo) {
        if (arm->act_edbone) {
          layer_active |= arm->act_edbone->layer;
        }
      }
      else {
        if (arm->act_bone) {
          layer_active |= arm->act_bone->layer;
        }
      }
    }

    for (int b = 0; b < cols; b++) {
      UI_block_align_begin(block);

      for (int a = 0; a < colbuts; a++) {
        const int layer_num = a + b * colbuts;
        const uint layer_flag = (1u << layer_num);

        if (layer_used & layer_flag) {
          if (layer_active & layer_flag) {
            icon = ICON_LAYER_ACTIVE;
          }
          else {
            icon = ICON_LAYER_USED;
          }
        }
        else {
          icon = ICON_BLANK1;
        }

        uiBut *but = uiDefAutoButR(
            block, ptr, prop, layer_num, "", icon, x + butw * a, y + buth, butw, buth);
        if (subtype == PROP_LAYER_MEMBER) {
          UI_but_func_set(but, ui_layer_but_cb, but, POINTER_FROM_INT(layer_num));
        }
      }
      for (int a = 0; a < colbuts; a++) {
        const int layer_num = a + len / 2 + b * colbuts;
        const uint layer_flag = (1u << layer_num);

        if (layer_used & layer_flag) {
          if (layer_active & layer_flag) {
            icon = ICON_LAYER_ACTIVE;
          }
          else {
            icon = ICON_LAYER_USED;
          }
        }
        else {
          icon = ICON_BLANK1;
        }

        uiBut *but = uiDefAutoButR(
            block, ptr, prop, layer_num, "", icon, x + butw * a, y, butw, buth);
        if (subtype == PROP_LAYER_MEMBER) {
          UI_but_func_set(but, ui_layer_but_cb, but, POINTER_FROM_INT(layer_num));
        }
      }
      UI_block_align_end(block);

      x += colbuts * butw + style->buttonspacex;
    }
  }
  else if (subtype == PROP_MATRIX) {
    int totdim, dim_size[3]; /* 3 == RNA_MAX_ARRAY_DIMENSION */
    int row, col;

    UI_block_layout_set_current(block, uiLayoutAbsolute(layout, true));

    totdim = RNA_property_array_dimension(ptr, prop, dim_size);
    if (totdim != 2) {
      /* Only 2D matrices supported in UI so far. */
      return;
    }

    w /= dim_size[0];
    /* h /= dim_size[1]; */ /* UNUSED */

    for (int a = 0; a < len; a++) {
      col = a % dim_size[0];
      row = a / dim_size[0];

      uiBut *but = uiDefAutoButR(block,
                                 ptr,
                                 prop,
                                 a,
                                 "",
                                 ICON_NONE,
                                 x + w * col,
                                 y + (dim_size[1] * UI_UNIT_Y) - (row * UI_UNIT_Y),
                                 w,
                                 UI_UNIT_Y);
      if (slider && but->type == UI_BTYPE_NUM) {
        uiButNumber *number_but = (uiButNumber *)but;

        but->a1 = number_but->step_size;
        but = ui_but_change_type(but, UI_BTYPE_NUM_SLIDER);
      }
    }
  }
  else if (subtype == PROP_DIRECTION && !expand) {
    uiDefButR_prop(block,
                   UI_BTYPE_UNITVEC,
                   0,
                   name,
                   x,
                   y,
                   UI_UNIT_X * 3,
                   UI_UNIT_Y * 3,
                   ptr,
                   prop,
                   -1,
                   0,
                   0,
                   -1,
                   -1,
                   nullptr);
  }
  else {
    /* NOTE: this block of code is a bit arbitrary and has just been made
     * to work with common cases, but may need to be re-worked */

    /* special case, boolean array in a menu, this could be used in a more generic way too */
    if (ELEM(subtype, PROP_COLOR, PROP_COLOR_GAMMA) && !expand && ELEM(len, 3, 4)) {
      uiDefAutoButR(block, ptr, prop, -1, "", ICON_NONE, 0, 0, w, UI_UNIT_Y);
    }
    else {
      /* Even if 'expand' is false, we expand anyway. */

      /* Layout for known array sub-types. */
      char str[3] = {'\0'};

      if (!icon_only && show_text) {
        if (type != PROP_BOOLEAN) {
          str[1] = ':';
        }
      }

      /* Show check-boxes for rna on a non-emboss block (menu for eg). */
      bool *boolarr = nullptr;
      if (type == PROP_BOOLEAN &&
          ELEM(layout->root->block->emboss, UI_EMBOSS_NONE, UI_EMBOSS_PULLDOWN)) {
        boolarr = static_cast<bool *>(MEM_callocN(sizeof(bool) * len, __func__));
        RNA_property_boolean_get_array(ptr, prop, boolarr);
      }

      const char *str_buf = show_text ? str : "";
      for (int a = 0; a < len; a++) {
        if (!icon_only && show_text) {
          str[0] = RNA_property_array_item_char(prop, a);
        }
        if (boolarr) {
          icon = boolarr[a] ? ICON_CHECKBOX_HLT : ICON_CHECKBOX_DEHLT;
        }

        const int width_item = ((compact && type == PROP_BOOLEAN) ?
                                    min_ii(w, ui_text_icon_width(layout, str_buf, icon, false)) :
                                    w);

        uiBut *but = uiDefAutoButR(
            block, ptr, prop, a, str_buf, icon, 0, 0, width_item, UI_UNIT_Y);
        if (slider && but->type == UI_BTYPE_NUM) {
          uiButNumber *number_but = (uiButNumber *)but;

          but->a1 = number_but->step_size;
          but = ui_but_change_type(but, UI_BTYPE_NUM_SLIDER);
        }
        if ((toggle == 1) && but->type == UI_BTYPE_CHECKBOX) {
          but->type = UI_BTYPE_TOGGLE;
        }
        if ((a == 0) && (subtype == PROP_AXISANGLE)) {
          UI_but_unit_type_set(but, PROP_UNIT_ROTATION);
        }
      }

      if (boolarr) {
        MEM_freeN(boolarr);
      }
    }
  }

  UI_block_layout_set_current(block, layout);
}

static void ui_item_enum_expand_handle(bContext *C, void *arg1, void *arg2)
{
  wmWindow *win = CTX_wm_window(C);

  if ((win->eventstate->modifier & KM_SHIFT) == 0) {
    uiBut *but = (uiBut *)arg1;
    const int enum_value = POINTER_AS_INT(arg2);

    int current_value = RNA_property_enum_get(&but->rnapoin, but->rnaprop);
    if (!(current_value & enum_value)) {
      current_value = enum_value;
    }
    else {
      current_value &= enum_value;
    }
    RNA_property_enum_set(&but->rnapoin, but->rnaprop, current_value);
  }
}

/**
 * Draw a single enum button, a utility for #ui_item_enum_expand_exec
 */
static void ui_item_enum_expand_elem_exec(uiLayout *layout,
                                          uiBlock *block,
                                          PointerRNA *ptr,
                                          PropertyRNA *prop,
                                          const char *uiname,
                                          const int h,
                                          const eButType but_type,
                                          const bool icon_only,
                                          const EnumPropertyItem *item,
                                          const bool is_first)
{
  const char *name = (!uiname || uiname[0]) ? item->name : "";
  const int icon = item->icon;
  const int value = item->value;
  const int itemw = ui_text_icon_width(block->curlayout, icon_only ? "" : name, icon, false);

  uiBut *but;
  if (icon && name[0] && !icon_only) {
    but = uiDefIconTextButR_prop(
        block, but_type, 0, icon, name, 0, 0, itemw, h, ptr, prop, -1, 0, value, -1, -1, nullptr);
  }
  else if (icon) {
    const int w = (is_first) ? itemw : ceilf(itemw - U.pixelsize);
    but = uiDefIconButR_prop(
        block, but_type, 0, icon, 0, 0, w, h, ptr, prop, -1, 0, value, -1, -1, nullptr);
  }
  else {
    but = uiDefButR_prop(
        block, but_type, 0, name, 0, 0, itemw, h, ptr, prop, -1, 0, value, -1, -1, nullptr);
  }

  if (RNA_property_flag(prop) & PROP_ENUM_FLAG) {
    /* If this is set, assert since we're clobbering someone elses callback. */
    /* Buttons get their block's func by default, so we cannot assert in that case either. */
    BLI_assert(ELEM(but->func, nullptr, block->func));
    UI_but_func_set(but, ui_item_enum_expand_handle, but, POINTER_FROM_INT(value));
  }

  if (uiLayoutGetLocalDir(layout) != UI_LAYOUT_HORIZONTAL) {
    but->drawflag |= UI_BUT_TEXT_LEFT;
  }

  /* Allow quick, inaccurate swipe motions to switch tabs
   * (no need to keep cursor over them). */
  if (but_type == UI_BTYPE_TAB) {
    but->flag |= UI_BUT_DRAG_LOCK;
  }
}

static void ui_item_enum_expand_exec(uiLayout *layout,
                                     uiBlock *block,
                                     PointerRNA *ptr,
                                     PropertyRNA *prop,
                                     const char *uiname,
                                     const int h,
                                     const eButType but_type,
                                     const bool icon_only)
{
  /* XXX: The way this function currently handles uiname parameter
   * is insane and inconsistent with general UI API:
   *
   * - uiname is the *enum property* label.
   * - when it is nullptr or empty, we do not draw *enum items* labels,
   *   this doubles the icon_only parameter.
   * - we *never* draw (i.e. really use) the enum label uiname, it is just used as a mere flag!
   *
   * Unfortunately, fixing this implies an API "soft break", so better to defer it for later... :/
   * - mont29
   */

  BLI_assert(RNA_property_type(prop) == PROP_ENUM);

  const bool radial = (layout->root->type == UI_LAYOUT_PIEMENU);

  bool free;
  const EnumPropertyItem *item_array;
  if (radial) {
    RNA_property_enum_items_gettexted_all(
        static_cast<bContext *>(block->evil_C), ptr, prop, &item_array, nullptr, &free);
  }
  else {
    RNA_property_enum_items_gettexted(
        static_cast<bContext *>(block->evil_C), ptr, prop, &item_array, nullptr, &free);
  }

  /* We don't want nested rows, cols in menus. */
  uiLayout *layout_radial = nullptr;
  if (radial) {
    if (layout->root->layout == layout) {
      layout_radial = uiLayoutRadial(layout);
      UI_block_layout_set_current(block, layout_radial);
    }
    else {
      if (layout->item.type == ITEM_LAYOUT_RADIAL) {
        layout_radial = layout;
      }
      UI_block_layout_set_current(block, layout);
    }
  }
  else if (ELEM(layout->item.type, ITEM_LAYOUT_GRID_FLOW, ITEM_LAYOUT_COLUMN_FLOW) ||
           layout->root->type == UI_LAYOUT_MENU) {
    UI_block_layout_set_current(block, layout);
  }
  else {
    UI_block_layout_set_current(block, ui_item_local_sublayout(layout, layout, true));
  }

  for (const EnumPropertyItem *item = item_array; item->identifier; item++) {
    const bool is_first = item == item_array;

    if (!item->identifier[0]) {
      const EnumPropertyItem *next_item = item + 1;

      /* Separate items, potentially with a label. */
      if (next_item->identifier) {
        /* Item without identifier but with name:
         * Add group label for the following items. */
        if (item->name) {
          if (!is_first) {
            uiItemS(block->curlayout);
          }
          uiItemL(block->curlayout, item->name, item->icon);
        }
        else if (radial && layout_radial) {
          uiItemS(layout_radial);
        }
        else {
          uiItemS(block->curlayout);
        }
      }
      continue;
    }

    ui_item_enum_expand_elem_exec(
        layout, block, ptr, prop, uiname, h, but_type, icon_only, item, is_first);
  }

  UI_block_layout_set_current(block, layout);

  if (free) {
    MEM_freeN((void *)item_array);
  }
}
static void ui_item_enum_expand(uiLayout *layout,
                                uiBlock *block,
                                PointerRNA *ptr,
                                PropertyRNA *prop,
                                const char *uiname,
                                const int h,
                                const bool icon_only)
{
  ui_item_enum_expand_exec(layout, block, ptr, prop, uiname, h, UI_BTYPE_ROW, icon_only);
}
static void ui_item_enum_expand_tabs(uiLayout *layout,
                                     bContext *C,
                                     uiBlock *block,
                                     PointerRNA *ptr,
                                     PropertyRNA *prop,
                                     PointerRNA *ptr_highlight,
                                     PropertyRNA *prop_highlight,
                                     const char *uiname,
                                     const int h,
                                     const bool icon_only)
{
  uiBut *last = static_cast<uiBut *>(block->buttons.last);

  ui_item_enum_expand_exec(layout, block, ptr, prop, uiname, h, UI_BTYPE_TAB, icon_only);
  BLI_assert(last != block->buttons.last);

  for (uiBut *tab = last ? last->next : static_cast<uiBut *>(block->buttons.first); tab;
       tab = tab->next) {
    UI_but_drawflag_enable(tab, ui_but_align_opposite_to_area_align_get(CTX_wm_region(C)));
  }

  const bool use_custom_highlight = (prop_highlight != nullptr);

  if (use_custom_highlight) {
    const int highlight_array_len = RNA_property_array_length(ptr_highlight, prop_highlight);
    blender::Array<bool, 64> highlight_array(highlight_array_len);
    RNA_property_boolean_get_array(ptr_highlight, prop_highlight, highlight_array.data());
    int i = 0;
    for (uiBut *tab_but = last ? last->next : static_cast<uiBut *>(block->buttons.first);
         (tab_but != nullptr) && (i < highlight_array_len);
         tab_but = tab_but->next, i++) {
      SET_FLAG_FROM_TEST(tab_but->flag, !highlight_array[i], UI_BUT_INACTIVE);
    }
  }
}

/* callback for keymap item change button */
static void ui_keymap_but_cb(bContext * /*C*/, void *but_v, void * /*key_v*/)
{
  uiBut *but = static_cast<uiBut *>(but_v);
  BLI_assert(but->type == UI_BTYPE_HOTKEY_EVENT);
  const uiButHotkeyEvent *hotkey_but = (uiButHotkeyEvent *)but;

  RNA_int_set(
      &but->rnapoin, "shift", (hotkey_but->modifier_key & KM_SHIFT) ? KM_MOD_HELD : KM_NOTHING);
  RNA_int_set(
      &but->rnapoin, "ctrl", (hotkey_but->modifier_key & KM_CTRL) ? KM_MOD_HELD : KM_NOTHING);
  RNA_int_set(
      &but->rnapoin, "alt", (hotkey_but->modifier_key & KM_ALT) ? KM_MOD_HELD : KM_NOTHING);
  RNA_int_set(
      &but->rnapoin, "oskey", (hotkey_but->modifier_key & KM_OSKEY) ? KM_MOD_HELD : KM_NOTHING);
}

/**
 * Create label + button for RNA property
 *
 * \param w_hint: For varying width layout, this becomes the label width.
 *                Otherwise it's used to fit both items into it.
 */
static uiBut *ui_item_with_label(uiLayout *layout,
                                 uiBlock *block,
                                 const char *name,
                                 int icon,
                                 PointerRNA *ptr,
                                 PropertyRNA *prop,
                                 int index,
                                 int x,
                                 int y,
                                 int w_hint,
                                 int h,
                                 int flag)
{
  uiLayout *sub = layout;
  int prop_but_width = w_hint;
#ifdef UI_PROP_DECORATE
  uiLayout *layout_prop_decorate = nullptr;
  const bool use_prop_sep = ((layout->item.flag & UI_ITEM_PROP_SEP) != 0);
  const bool use_prop_decorate = use_prop_sep && (layout->item.flag & UI_ITEM_PROP_DECORATE) &&
                                 (layout->item.flag & UI_ITEM_PROP_DECORATE_NO_PAD) == 0;
#endif

  const bool is_keymapitem_ptr = RNA_struct_is_a(ptr->type, &RNA_KeyMapItem);
  if ((flag & UI_ITEM_R_FULL_EVENT) && !is_keymapitem_ptr) {
    RNA_warning("Data is not a keymap item struct: %s. Ignoring 'full_event' option.",
                RNA_struct_identifier(ptr->type));
  }

  UI_block_layout_set_current(block, layout);

  /* Only add new row if more than 1 item will be added. */
  if (name[0]
#ifdef UI_PROP_DECORATE
      || use_prop_decorate
#endif
  ) {
    /* Also avoid setting 'align' if possible. Set the space to zero instead as aligning a large
     * number of labels can end up aligning thousands of buttons when displaying key-map search (a
     * heavy operation), see: #78636. */
    sub = uiLayoutRow(layout, layout->align);
    sub->space = 0;
  }

  if (name[0]) {
#ifdef UI_PROP_DECORATE
    if (use_prop_sep) {
      layout_prop_decorate = uiItemL_respect_property_split(layout, name, 0);
    }
    else
#endif
    {
      int w_label;
      if (ui_layout_variable_size(layout)) {
        /* In this case, a pure label without additional padding.
         * Use a default width for property button(s). */
        prop_but_width = UI_UNIT_X * 5;
        w_label = ui_text_icon_width_ex(layout, name, ICON_NONE, &ui_text_pad_none);
      }
      else {
        w_label = w_hint / 3;
      }
      uiDefBut(block, UI_BTYPE_LABEL, 0, name, x, y, w_label, h, nullptr, 0.0, 0.0, 0, 0, "");
    }
  }

  const PropertyType type = RNA_property_type(prop);
  const PropertySubType subtype = RNA_property_subtype(prop);

  uiBut *but;
  if (ELEM(subtype, PROP_FILEPATH, PROP_DIRPATH)) {
    UI_block_layout_set_current(block, uiLayoutRow(sub, true));
    but = uiDefAutoButR(block, ptr, prop, index, "", icon, x, y, prop_but_width - UI_UNIT_X, h);

    /* BUTTONS_OT_file_browse calls UI_context_active_but_prop_get_filebrowser */
    uiDefIconButO(block,
                  UI_BTYPE_BUT,
                  subtype == PROP_DIRPATH ? "BUTTONS_OT_directory_browse" :
                                            "BUTTONS_OT_file_browse",
                  WM_OP_INVOKE_DEFAULT,
                  ICON_FILEBROWSER,
                  x,
                  y,
                  UI_UNIT_X,
                  h,
                  nullptr);
  }
  else if (flag & UI_ITEM_R_EVENT) {
    but = uiDefButR_prop(block,
                         UI_BTYPE_KEY_EVENT,
                         0,
                         name,
                         x,
                         y,
                         prop_but_width,
                         h,
                         ptr,
                         prop,
                         index,
                         0,
                         0,
                         -1,
                         -1,
                         nullptr);
  }
  else if ((flag & UI_ITEM_R_FULL_EVENT) && is_keymapitem_ptr) {
    char buf[128];

    WM_keymap_item_to_string(
        static_cast<const wmKeyMapItem *>(ptr->data), false, buf, sizeof(buf));

    but = uiDefButR_prop(block,
                         UI_BTYPE_HOTKEY_EVENT,
                         0,
                         buf,
                         x,
                         y,
                         prop_but_width,
                         h,
                         ptr,
                         prop,
                         0,
                         0,
                         0,
                         -1,
                         -1,
                         nullptr);
    UI_but_func_set(but, ui_keymap_but_cb, but, nullptr);
    if (flag & UI_ITEM_R_IMMEDIATE) {
      UI_but_flag_enable(but, UI_BUT_ACTIVATE_ON_INIT);
    }
  }
  else {
    const char *str = (type == PROP_ENUM && !(flag & UI_ITEM_R_ICON_ONLY)) ? nullptr : "";
    but = uiDefAutoButR(block, ptr, prop, index, str, icon, x, y, prop_but_width, h);
  }

#ifdef UI_PROP_DECORATE
  /* Only for alignment. */
  if (use_prop_decorate) { /* Note that sep flag may have been unset meanwhile. */
    uiItemL(layout_prop_decorate ? layout_prop_decorate : sub, nullptr, ICON_BLANK1);
  }
#endif /* UI_PROP_DECORATE */

  UI_block_layout_set_current(block, layout);
  return but;
}

void UI_context_active_but_prop_get_filebrowser(const bContext *C,
                                                PointerRNA *r_ptr,
                                                PropertyRNA **r_prop,
                                                bool *r_is_undo,
                                                bool *r_is_userdef)
{
  ARegion *region = CTX_wm_menu(C) ? CTX_wm_menu(C) : CTX_wm_region(C);
  uiBut *prevbut = nullptr;

  memset(r_ptr, 0, sizeof(*r_ptr));
  *r_prop = nullptr;
  *r_is_undo = false;
  *r_is_userdef = false;

  if (!region) {
    return;
  }

  LISTBASE_FOREACH (uiBlock *, block, &region->uiblocks) {
    LISTBASE_FOREACH (uiBut *, but, &block->buttons) {
      if (but && but->rnapoin.data) {
        if (RNA_property_type(but->rnaprop) == PROP_STRING) {
          prevbut = but;
        }
      }

      /* find the button before the active one */
      if ((but->flag & UI_BUT_LAST_ACTIVE) && prevbut) {
        *r_ptr = prevbut->rnapoin;
        *r_prop = prevbut->rnaprop;
        *r_is_undo = (prevbut->flag & UI_BUT_UNDO) != 0;
        *r_is_userdef = UI_but_is_userdef(prevbut);
        return;
      }
    }
  }
}

/** \} */

/* -------------------------------------------------------------------- */
/** \name Button Items
 * \{ */

/**
 * Update a buttons tip with an enum's description if possible.
 */
static void ui_but_tip_from_enum_item(uiBut *but, const EnumPropertyItem *item)
{
  if (but->tip == nullptr || but->tip[0] == '\0') {
    if (item->description && item->description[0] &&
        !(but->optype && but->optype->get_description)) {
      but->tip = item->description;
    }
  }
}

/* disabled item */
static void ui_item_disabled(uiLayout *layout, const char *name)
{
  uiBlock *block = layout->root->block;

  UI_block_layout_set_current(block, layout);

  if (!name) {
    name = "";
  }

  const int w = ui_text_icon_width(layout, name, 0, false);

  uiBut *but = uiDefBut(
      block, UI_BTYPE_LABEL, 0, name, 0, 0, w, UI_UNIT_Y, nullptr, 0.0, 0.0, 0, 0, "");
  UI_but_disable(but, "");
}

/**
 * Operator Item
 * \param r_opptr: Optional, initialize with operator properties when not nullptr.
 * Will always be written to even in the case of errors.
 */
static uiBut *uiItemFullO_ptr_ex(uiLayout *layout,
                                 wmOperatorType *ot,
                                 const char *name,
                                 int icon,
                                 IDProperty *properties,
                                 wmOperatorCallContext context,
                                 int flag,
                                 PointerRNA *r_opptr)
{
  /* Take care to fill 'r_opptr' whatever happens. */
  uiBlock *block = layout->root->block;

  if (!name) {
    if (ot && ot->srna && (flag & UI_ITEM_R_ICON_ONLY) == 0) {
      name = WM_operatortype_name(ot, nullptr);
    }
    else {
      name = "";
    }
  }

  if (layout->root->type == UI_LAYOUT_MENU && !icon) {
    icon = ICON_BLANK1;
  }

  UI_block_layout_set_current(block, layout);
  ui_block_new_button_group(block, uiButtonGroupFlag(0));

  const int w = ui_text_icon_width(layout, name, icon, false);

  const eUIEmbossType prev_emboss = layout->emboss;
  if (flag & UI_ITEM_R_NO_BG) {
    layout->emboss = UI_EMBOSS_NONE_OR_STATUS;
  }

  /* create the button */
  uiBut *but;
  if (icon) {
    if (name[0]) {
      but = uiDefIconTextButO_ptr(
          block, UI_BTYPE_BUT, ot, context, icon, name, 0, 0, w, UI_UNIT_Y, nullptr);
    }
    else {
      but = uiDefIconButO_ptr(block, UI_BTYPE_BUT, ot, context, icon, 0, 0, w, UI_UNIT_Y, nullptr);
    }
  }
  else {
    but = uiDefButO_ptr(block, UI_BTYPE_BUT, ot, context, name, 0, 0, w, UI_UNIT_Y, nullptr);
  }

  BLI_assert(but->optype != nullptr);

  if (flag & UI_ITEM_R_NO_BG) {
    layout->emboss = prev_emboss;
  }

  if (flag & UI_ITEM_O_DEPRESS) {
    but->flag |= UI_SELECT_DRAW;
  }

  if (flag & UI_ITEM_R_ICON_ONLY) {
    UI_but_drawflag_disable(but, UI_BUT_ICON_LEFT);
  }

  if (layout->redalert) {
    UI_but_flag_enable(but, UI_BUT_REDALERT);
  }

  if (layout->active_default) {
    UI_but_flag_enable(but, UI_BUT_ACTIVE_DEFAULT);
  }

  /* assign properties */
  if (properties || r_opptr) {
    PointerRNA *opptr = UI_but_operator_ptr_get(but);
    if (properties) {
      opptr->data = properties;
    }
    else {
      const IDPropertyTemplate val = {0};
      opptr->data = IDP_New(IDP_GROUP, &val, "wmOperatorProperties");
    }
    if (r_opptr) {
      *r_opptr = *opptr;
    }
  }

  return but;
}

static void ui_item_menu_hold(bContext *C, ARegion *butregion, uiBut *but)
{
  uiPopupMenu *pup = UI_popup_menu_begin(C, "", ICON_NONE);
  uiLayout *layout = UI_popup_menu_layout(pup);
  uiBlock *block = layout->root->block;
  UI_popup_menu_but_set(pup, butregion, but);

  block->flag |= UI_BLOCK_POPUP_HOLD;
  block->flag |= UI_BLOCK_IS_FLIP;

  char direction = UI_DIR_DOWN;
  if (!but->drawstr[0]) {
    switch (RGN_ALIGN_ENUM_FROM_MASK(butregion->alignment)) {
      case RGN_ALIGN_LEFT:
        direction = UI_DIR_RIGHT;
        break;
      case RGN_ALIGN_RIGHT:
        direction = UI_DIR_LEFT;
        break;
      case RGN_ALIGN_BOTTOM:
        direction = UI_DIR_UP;
        break;
      default:
        direction = UI_DIR_DOWN;
        break;
    }
  }
  UI_block_direction_set(block, direction);

  const char *menu_id = static_cast<const char *>(but->hold_argN);
  MenuType *mt = WM_menutype_find(menu_id, true);
  if (mt) {
    uiLayoutSetContextFromBut(layout, but);
    UI_menutype_draw(C, mt, layout);
  }
  else {
    uiItemL(layout, TIP_("Menu Missing:"), ICON_NONE);
    uiItemL(layout, menu_id, ICON_NONE);
  }
  UI_popup_menu_end(C, pup);
}

void uiItemFullO_ptr(uiLayout *layout,
                     wmOperatorType *ot,
                     const char *name,
                     int icon,
                     IDProperty *properties,
                     wmOperatorCallContext context,
                     int flag,
                     PointerRNA *r_opptr)
{
  uiItemFullO_ptr_ex(layout, ot, name, icon, properties, context, flag, r_opptr);
}

void uiItemFullOMenuHold_ptr(uiLayout *layout,
                             wmOperatorType *ot,
                             const char *name,
                             int icon,
                             IDProperty *properties,
                             wmOperatorCallContext context,
                             int flag,
                             const char *menu_id,
                             PointerRNA *r_opptr)
{
  uiBut *but = uiItemFullO_ptr_ex(layout, ot, name, icon, properties, context, flag, r_opptr);
  UI_but_func_hold_set(but, ui_item_menu_hold, BLI_strdup(menu_id));
}

void uiItemFullO(uiLayout *layout,
                 const char *opname,
                 const char *name,
                 int icon,
                 IDProperty *properties,
                 wmOperatorCallContext context,
                 int flag,
                 PointerRNA *r_opptr)
{
  wmOperatorType *ot = WM_operatortype_find(opname, false); /* print error next */

  UI_OPERATOR_ERROR_RET(ot, opname, {
    if (r_opptr) {
      *r_opptr = PointerRNA_NULL;
    }
    return;
  });

  uiItemFullO_ptr(layout, ot, name, icon, properties, context, flag, r_opptr);
}

static const char *ui_menu_enumpropname(uiLayout *layout,
                                        PointerRNA *ptr,
                                        PropertyRNA *prop,
                                        int retval)
{
  bool free;
  const EnumPropertyItem *item;
  RNA_property_enum_items(
      static_cast<bContext *>(layout->root->block->evil_C), ptr, prop, &item, nullptr, &free);

  const char *name;
  if (RNA_enum_name(item, retval, &name)) {
    name = CTX_IFACE_(RNA_property_translation_context(prop), name);
  }
  else {
    name = "";
  }

  if (free) {
    MEM_freeN((void *)item);
  }

  return name;
}

void uiItemEnumO_ptr(uiLayout *layout,
                     wmOperatorType *ot,
                     const char *name,
                     int icon,
                     const char *propname,
                     int value)
{
  PointerRNA ptr;
  WM_operator_properties_create_ptr(&ptr, ot);

  PropertyRNA *prop = RNA_struct_find_property(&ptr, propname);
  if (prop == nullptr) {
    RNA_warning("%s.%s not found", RNA_struct_identifier(ptr.type), propname);
    return;
  }

  RNA_property_enum_set(&ptr, prop, value);

  if (!name) {
    name = ui_menu_enumpropname(layout, &ptr, prop, value);
  }

  uiItemFullO_ptr(layout,
                  ot,
                  name,
                  icon,
                  static_cast<IDProperty *>(ptr.data),
                  layout->root->opcontext,
                  0,
                  nullptr);
}
void uiItemEnumO(uiLayout *layout,
                 const char *opname,
                 const char *name,
                 int icon,
                 const char *propname,
                 int value)
{
  wmOperatorType *ot = WM_operatortype_find(opname, false); /* print error next */

  if (ot) {
    uiItemEnumO_ptr(layout, ot, name, icon, propname, value);
  }
  else {
    ui_item_disabled(layout, opname);
    RNA_warning("unknown operator '%s'", opname);
  }
}

BLI_INLINE bool ui_layout_is_radial(const uiLayout *layout)
{
  return (layout->item.type == ITEM_LAYOUT_RADIAL) ||
         ((layout->item.type == ITEM_LAYOUT_ROOT) && (layout->root->type == UI_LAYOUT_PIEMENU));
}

void uiItemsFullEnumO_items(uiLayout *layout,
                            wmOperatorType *ot,
                            PointerRNA ptr,
                            PropertyRNA *prop,
                            IDProperty *properties,
                            wmOperatorCallContext context,
                            int flag,
                            const EnumPropertyItem *item_array,
                            int totitem)
{
  const char *propname = RNA_property_identifier(prop);
  if (RNA_property_type(prop) != PROP_ENUM) {
    RNA_warning("%s.%s, not an enum type", RNA_struct_identifier(ptr.type), propname);
    return;
  }

  uiLayout *target, *split = nullptr;
  uiBlock *block = layout->root->block;
  const bool radial = ui_layout_is_radial(layout);

  if (radial) {
    target = uiLayoutRadial(layout);
  }
  else if ((uiLayoutGetLocalDir(layout) == UI_LAYOUT_HORIZONTAL) && (flag & UI_ITEM_R_ICON_ONLY)) {
    target = layout;
    UI_block_layout_set_current(block, target);

    /* Add a blank button to the beginning of the row. */
    uiDefIconBut(block,
                 UI_BTYPE_LABEL,
                 0,
                 ICON_BLANK1,
                 0,
                 0,
                 1.25f * UI_UNIT_X,
                 UI_UNIT_Y,
                 nullptr,
                 0,
                 0,
                 0,
                 0,
                 nullptr);
  }
  else {
    split = uiLayoutSplit(layout, 0.0f, false);
    target = uiLayoutColumn(split, layout->align);
  }

  bool last_iter = false;
  const EnumPropertyItem *item = item_array;
  for (int i = 1; item->identifier && !last_iter; i++, item++) {
    /* Handle over-sized pies. */
    if (radial && (totitem > PIE_MAX_ITEMS) && (i >= PIE_MAX_ITEMS)) {
      if (item->name) { /* only visible items */
        const EnumPropertyItem *tmp;

        /* Check if there are more visible items for the next level. If not, we don't
         * add a new level and add the remaining item instead of the 'more' button. */
        for (tmp = item + 1; tmp->identifier; tmp++) {
          if (tmp->name) {
            break;
          }
        }

        if (tmp->identifier) { /* only true if loop above found item and did early-exit */
          ui_pie_menu_level_create(block,
                                   ot,
                                   propname,
                                   properties,
                                   item_array,
                                   totitem,
                                   context,
                                   wmOperatorCallContext(flag));
          /* break since rest of items is handled in new pie level */
          break;
        }
        last_iter = true;
      }
      else {
        continue;
      }
    }

    if (item->identifier[0]) {
      PointerRNA tptr;
      WM_operator_properties_create_ptr(&tptr, ot);
      if (properties) {
        if (tptr.data) {
          IDP_FreeProperty(static_cast<IDProperty *>(tptr.data));
        }
        tptr.data = IDP_CopyProperty(properties);
      }
      RNA_property_enum_set(&tptr, prop, item->value);

      uiItemFullO_ptr(target,
                      ot,
                      (flag & UI_ITEM_R_ICON_ONLY) ? nullptr : item->name,
                      item->icon,
                      static_cast<IDProperty *>(tptr.data),
                      context,
                      flag,
                      nullptr);

      ui_but_tip_from_enum_item(static_cast<uiBut *>(block->buttons.last), item);
    }
    else {
      if (item->name) {
        if (item != item_array && !radial && split != nullptr) {
          target = uiLayoutColumn(split, layout->align);

          /* inconsistent, but menus with labels do not look good flipped */
          block->flag |= UI_BLOCK_NO_FLIP;
        }

        uiBut *but;
        if (item->icon || radial) {
          uiItemL(target, item->name, item->icon);

          but = static_cast<uiBut *>(block->buttons.last);
        }
        else {
          /* Do not use uiItemL here, as our root layout is a menu one,
           * it will add a fake blank icon! */
          but = uiDefBut(block,
                         UI_BTYPE_LABEL,
                         0,
                         item->name,
                         0,
                         0,
                         UI_UNIT_X * 5,
                         UI_UNIT_Y,
                         nullptr,
                         0.0,
                         0.0,
                         0,
                         0,
                         "");
          uiItemS(target);
        }
        ui_but_tip_from_enum_item(but, item);
      }
      else {
        if (radial) {
          /* invisible dummy button to ensure all items are
           * always at the same position */
          uiItemS(target);
        }
        else {
          /* XXX bug here, columns draw bottom item badly */
          uiItemS(target);
        }
      }
    }
  }
}

void uiItemsFullEnumO(uiLayout *layout,
                      const char *opname,
                      const char *propname,
                      IDProperty *properties,
                      wmOperatorCallContext context,
                      int flag)
{
  wmOperatorType *ot = WM_operatortype_find(opname, false); /* print error next */

  if (!ot || !ot->srna) {
    ui_item_disabled(layout, opname);
    RNA_warning("%s '%s'", ot ? "unknown operator" : "operator missing srna", opname);
    return;
  }

  PointerRNA ptr;
  WM_operator_properties_create_ptr(&ptr, ot);
  /* so the context is passed to itemf functions (some need it) */
  WM_operator_properties_sanitize(&ptr, false);
  PropertyRNA *prop = RNA_struct_find_property(&ptr, propname);

  /* don't let bad properties slip through */
  BLI_assert((prop == nullptr) || (RNA_property_type(prop) == PROP_ENUM));

  uiBlock *block = layout->root->block;
  if (prop && RNA_property_type(prop) == PROP_ENUM) {
    const EnumPropertyItem *item_array = nullptr;
    int totitem;
    bool free;

    if (ui_layout_is_radial(layout)) {
      /* XXX: While "_all()" guarantees spatial stability,
       * it's bad when an enum has > 8 items total,
       * but only a small subset will ever be shown at once
       * (e.g. Mode Switch menu, after the introduction of GP editing modes).
       */
#if 0
      RNA_property_enum_items_gettexted_all(
          static_cast<bContext*>(block->evil_C), &ptr, prop, &item_array, &totitem, &free);
#else
      RNA_property_enum_items_gettexted(
          static_cast<bContext *>(block->evil_C), &ptr, prop, &item_array, &totitem, &free);
#endif
    }
    else {
      RNA_property_enum_items_gettexted(
          static_cast<bContext *>(block->evil_C), &ptr, prop, &item_array, &totitem, &free);
    }

    /* add items */
    uiItemsFullEnumO_items(layout, ot, ptr, prop, properties, context, flag, item_array, totitem);

    if (free) {
      MEM_freeN((void *)item_array);
    }

    /* intentionally don't touch UI_BLOCK_IS_FLIP here,
     * we don't know the context this is called in */
  }
  else if (prop && RNA_property_type(prop) != PROP_ENUM) {
    RNA_warning("%s.%s, not an enum type", RNA_struct_identifier(ptr.type), propname);
    return;
  }
  else {
    RNA_warning("%s.%s not found", RNA_struct_identifier(ptr.type), propname);
    return;
  }
}

void uiItemsEnumO(uiLayout *layout, const char *opname, const char *propname)
{
  uiItemsFullEnumO(layout, opname, propname, nullptr, layout->root->opcontext, 0);
}

void uiItemEnumO_value(uiLayout *layout,
                       const char *name,
                       int icon,
                       const char *opname,
                       const char *propname,
                       int value)
{
  wmOperatorType *ot = WM_operatortype_find(opname, false); /* print error next */
  UI_OPERATOR_ERROR_RET(ot, opname, return );

  PointerRNA ptr;
  WM_operator_properties_create_ptr(&ptr, ot);

  /* enum lookup */
  PropertyRNA *prop = RNA_struct_find_property(&ptr, propname);
  if (prop == nullptr) {
    RNA_warning("%s.%s not found", RNA_struct_identifier(ptr.type), propname);
    return;
  }

  RNA_property_enum_set(&ptr, prop, value);

  /* same as uiItemEnumO */
  if (!name) {
    name = ui_menu_enumpropname(layout, &ptr, prop, value);
  }

  uiItemFullO_ptr(layout,
                  ot,
                  name,
                  icon,
                  static_cast<IDProperty *>(ptr.data),
                  layout->root->opcontext,
                  0,
                  nullptr);
}

void uiItemEnumO_string(uiLayout *layout,
                        const char *name,
                        int icon,
                        const char *opname,
                        const char *propname,
                        const char *value_str)
{
  wmOperatorType *ot = WM_operatortype_find(opname, false); /* print error next */
  UI_OPERATOR_ERROR_RET(ot, opname, return );

  PointerRNA ptr;
  WM_operator_properties_create_ptr(&ptr, ot);

  PropertyRNA *prop = RNA_struct_find_property(&ptr, propname);
  if (prop == nullptr) {
    RNA_warning("%s.%s not found", RNA_struct_identifier(ptr.type), propname);
    return;
  }

  /* enum lookup */
  /* no need for translations here */
  const EnumPropertyItem *item;
  bool free;
  RNA_property_enum_items(
      static_cast<bContext *>(layout->root->block->evil_C), &ptr, prop, &item, nullptr, &free);

  int value;
  if (item == nullptr || RNA_enum_value_from_id(item, value_str, &value) == 0) {
    if (free) {
      MEM_freeN((void *)item);
    }
    RNA_warning("%s.%s, enum %s not found", RNA_struct_identifier(ptr.type), propname, value_str);
    return;
  }

  if (free) {
    MEM_freeN((void *)item);
  }

  RNA_property_enum_set(&ptr, prop, value);

  /* same as uiItemEnumO */
  if (!name) {
    name = ui_menu_enumpropname(layout, &ptr, prop, value);
  }

  uiItemFullO_ptr(layout,
                  ot,
                  name,
                  icon,
                  static_cast<IDProperty *>(ptr.data),
                  layout->root->opcontext,
                  0,
                  nullptr);
}

void uiItemBooleanO(uiLayout *layout,
                    const char *name,
                    int icon,
                    const char *opname,
                    const char *propname,
                    int value)
{
  wmOperatorType *ot = WM_operatortype_find(opname, false); /* print error next */
  UI_OPERATOR_ERROR_RET(ot, opname, return );

  PointerRNA ptr;
  WM_operator_properties_create_ptr(&ptr, ot);
  RNA_boolean_set(&ptr, propname, value);

  uiItemFullO_ptr(layout,
                  ot,
                  name,
                  icon,
                  static_cast<IDProperty *>(ptr.data),
                  layout->root->opcontext,
                  0,
                  nullptr);
}

void uiItemIntO(uiLayout *layout,
                const char *name,
                int icon,
                const char *opname,
                const char *propname,
                int value)
{
  wmOperatorType *ot = WM_operatortype_find(opname, false); /* print error next */
  UI_OPERATOR_ERROR_RET(ot, opname, return );

  PointerRNA ptr;
  WM_operator_properties_create_ptr(&ptr, ot);
  RNA_int_set(&ptr, propname, value);

  uiItemFullO_ptr(layout,
                  ot,
                  name,
                  icon,
                  static_cast<IDProperty *>(ptr.data),
                  layout->root->opcontext,
                  0,
                  nullptr);
}

void uiItemFloatO(uiLayout *layout,
                  const char *name,
                  int icon,
                  const char *opname,
                  const char *propname,
                  float value)
{
  wmOperatorType *ot = WM_operatortype_find(opname, false); /* print error next */

  UI_OPERATOR_ERROR_RET(ot, opname, return );

  PointerRNA ptr;
  WM_operator_properties_create_ptr(&ptr, ot);
  RNA_float_set(&ptr, propname, value);

  uiItemFullO_ptr(layout,
                  ot,
                  name,
                  icon,
                  static_cast<IDProperty *>(ptr.data),
                  layout->root->opcontext,
                  0,
                  nullptr);
}

void uiItemStringO(uiLayout *layout,
                   const char *name,
                   int icon,
                   const char *opname,
                   const char *propname,
                   const char *value)
{
  wmOperatorType *ot = WM_operatortype_find(opname, false); /* print error next */

  UI_OPERATOR_ERROR_RET(ot, opname, return );

  PointerRNA ptr;
  WM_operator_properties_create_ptr(&ptr, ot);
  RNA_string_set(&ptr, propname, value);

  uiItemFullO_ptr(layout,
                  ot,
                  name,
                  icon,
                  static_cast<IDProperty *>(ptr.data),
                  layout->root->opcontext,
                  0,
                  nullptr);
}

void uiItemO(uiLayout *layout, const char *name, int icon, const char *opname)
{
  uiItemFullO(layout, opname, name, icon, nullptr, layout->root->opcontext, 0, nullptr);
}

/* RNA property items */

static void ui_item_rna_size(uiLayout *layout,
                             const char *name,
                             int icon,
                             PointerRNA *ptr,
                             PropertyRNA *prop,
                             int index,
                             bool icon_only,
                             bool compact,
                             int *r_w,
                             int *r_h)
{
  int w = 0, h;

  /* arbitrary extended width by type */
  const PropertyType type = RNA_property_type(prop);
  const PropertySubType subtype = RNA_property_subtype(prop);
  const int len = RNA_property_array_length(ptr, prop);

  bool is_checkbox_only = false;
  if (!name[0] && !icon_only) {
    if (ELEM(type, PROP_STRING, PROP_POINTER)) {
      name = "non-empty text";
    }
    else if (type == PROP_BOOLEAN) {
      if (icon == ICON_NONE) {
        /* Exception for check-boxes, they need a little less space to align nicely. */
        is_checkbox_only = true;
      }
      icon = ICON_DOT;
    }
    else if (type == PROP_ENUM) {
      /* Find the longest enum item name, instead of using a dummy text! */
      const EnumPropertyItem *item_array;
      bool free;
      RNA_property_enum_items_gettexted(static_cast<bContext *>(layout->root->block->evil_C),
                                        ptr,
                                        prop,
                                        &item_array,
                                        nullptr,
                                        &free);

      for (const EnumPropertyItem *item = item_array; item->identifier; item++) {
        if (item->identifier[0]) {
          w = max_ii(w, ui_text_icon_width(layout, item->name, item->icon, compact));
        }
      }
      if (free) {
        MEM_freeN((void *)item_array);
      }
    }
  }

  if (!w) {
    if (type == PROP_ENUM && icon_only) {
      w = ui_text_icon_width(layout, "", ICON_BLANK1, compact);
      if (index != RNA_ENUM_VALUE) {
        w += 0.6f * UI_UNIT_X;
      }
    }
    else {
      /* not compact for float/int buttons, looks too squashed */
      w = ui_text_icon_width(
          layout, name, icon, ELEM(type, PROP_FLOAT, PROP_INT) ? false : compact);
    }
  }
  h = UI_UNIT_Y;

  /* increase height for arrays */
  if (index == RNA_NO_INDEX && len > 0) {
    if (!name[0] && icon == ICON_NONE) {
      h = 0;
    }
    if (layout->item.flag & UI_ITEM_PROP_SEP) {
      h = 0;
    }
    if (ELEM(subtype, PROP_LAYER, PROP_LAYER_MEMBER)) {
      h += 2 * UI_UNIT_Y;
    }
    else if (subtype == PROP_MATRIX) {
      h += ceilf(sqrtf(len)) * UI_UNIT_Y;
    }
    else {
      h += len * UI_UNIT_Y;
    }
  }

  /* Increase width requirement if in a variable size layout. */
  if (ui_layout_variable_size(layout)) {
    if (type == PROP_BOOLEAN && name[0]) {
      w += UI_UNIT_X / 5;
    }
    else if (is_checkbox_only) {
      w -= UI_UNIT_X / 4;
    }
    else if (type == PROP_ENUM && !icon_only) {
      w += UI_UNIT_X / 4;
    }
    else if (ELEM(type, PROP_FLOAT, PROP_INT)) {
      w += UI_UNIT_X * 3;
    }
  }

  *r_w = w;
  *r_h = h;
}

static bool ui_item_rna_is_expand(PropertyRNA *prop, int index, int item_flag)
{
  const bool is_array = RNA_property_array_check(prop);
  const int subtype = RNA_property_subtype(prop);
  return is_array && (index == RNA_NO_INDEX) &&
         ((item_flag & UI_ITEM_R_EXPAND) ||
          !ELEM(subtype, PROP_COLOR, PROP_COLOR_GAMMA, PROP_DIRECTION));
}

/**
 * Find first layout ancestor (or self) with a heading set.
 *
 * \returns the layout to add the heading to as fallback (i.e. if it can't be placed in a split
 *          layout). Its #uiLayout.heading member can be cleared to mark the heading as added (so
 *          it's not added multiple times). Returns a pointer to the heading
 */
static uiLayout *ui_layout_heading_find(uiLayout *cur_layout)
{
  for (uiLayout *parent = cur_layout; parent; parent = parent->parent) {
    if (parent->heading[0]) {
      return parent;
    }
  }

  return nullptr;
}

static void ui_layout_heading_label_add(uiLayout *layout,
                                        uiLayout *heading_layout,
                                        bool right_align,
                                        bool respect_prop_split)
{
  const int prev_alignment = layout->alignment;

  if (right_align) {
    uiLayoutSetAlignment(layout, UI_LAYOUT_ALIGN_RIGHT);
  }

  if (respect_prop_split) {
    uiItemL_respect_property_split(layout, heading_layout->heading, ICON_NONE);
  }
  else {
    uiItemL(layout, heading_layout->heading, ICON_NONE);
  }
  /* After adding the heading label, we have to mark it somehow as added, so it's not added again
   * for other items in this layout. For now just clear it. */
  heading_layout->heading[0] = '\0';

  layout->alignment = prev_alignment;
}

/**
 * Hack to add further items in a row into the second part of the split layout, so the label part
 * keeps a fixed size.
 * \return The layout to place further items in for the split layout.
 */
static uiLayout *ui_item_prop_split_layout_hack(uiLayout *layout_parent, uiLayout *layout_split)
{
  /* Tag item as using property split layout, this is inherited to children so they can get special
   * treatment if needed. */
  layout_parent->item.flag |= UI_ITEM_INSIDE_PROP_SEP;

  if (layout_parent->item.type == ITEM_LAYOUT_ROW) {
    /* Prevent further splits within the row. */
    uiLayoutSetPropSep(layout_parent, false);

    layout_parent->child_items_layout = uiLayoutRow(layout_split, true);
    return layout_parent->child_items_layout;
  }
  return layout_split;
}

void uiItemFullR(uiLayout *layout,
                 PointerRNA *ptr,
                 PropertyRNA *prop,
                 int index,
                 int value,
                 int flag,
                 const char *name,
                 int icon)
{
  uiBlock *block = layout->root->block;
  char namestr[UI_MAX_NAME_STR];
  const bool use_prop_sep = ((layout->item.flag & UI_ITEM_PROP_SEP) != 0);
  const bool inside_prop_sep = ((layout->item.flag & UI_ITEM_INSIDE_PROP_SEP) != 0);
  /* Columns can define a heading to insert. If the first item added to a split layout doesn't have
   * a label to display in the first column, the heading is inserted there. Otherwise it's inserted
   * as a new row before the first item. */
  uiLayout *heading_layout = ui_layout_heading_find(layout);
  /* Although check-boxes use the split layout, they are an exception and should only place their
   * label in the second column, to not make that almost empty.
   *
   * Keep using 'use_prop_sep' instead of disabling it entirely because
   * we need the ability to have decorators still. */
  bool use_prop_sep_split_label = use_prop_sep;
  bool use_split_empty_name = (flag & UI_ITEM_R_SPLIT_EMPTY_NAME);

#ifdef UI_PROP_DECORATE
  struct DecorateInfo {
    bool use_prop_decorate;
    int len;
    uiLayout *layout;
    uiBut *but;
  };
  DecorateInfo ui_decorate{};
  ui_decorate.use_prop_decorate = (((layout->item.flag & UI_ITEM_PROP_DECORATE) != 0) &&
                                   use_prop_sep);

#endif /* UI_PROP_DECORATE */

  UI_block_layout_set_current(block, layout);
  ui_block_new_button_group(block, uiButtonGroupFlag(0));

  /* retrieve info */
  const PropertyType type = RNA_property_type(prop);
  const bool is_array = RNA_property_array_check(prop);
  const int len = (is_array) ? RNA_property_array_length(ptr, prop) : 0;

  const bool icon_only = (flag & UI_ITEM_R_ICON_ONLY) != 0;

  /* Boolean with -1 to signify that the value depends on the presence of an icon. */
  const int toggle = ((flag & UI_ITEM_R_TOGGLE) ? 1 : ((flag & UI_ITEM_R_ICON_NEVER) ? 0 : -1));
  const bool no_icon = (toggle == 0);

  /* set name and icon */
  if (!name) {
    if (!icon_only) {
      name = RNA_property_ui_name(prop);
    }
    else {
      name = "";
    }
  }

  if (type != PROP_BOOLEAN) {
    flag &= ~UI_ITEM_R_CHECKBOX_INVERT;
  }

  if (flag & UI_ITEM_R_ICON_ONLY) {
    /* pass */
  }
  else if (ELEM(type, PROP_INT, PROP_FLOAT, PROP_STRING, PROP_POINTER)) {
    if (use_prop_sep == false) {
      name = ui_item_name_add_colon(name, namestr);
    }
  }
  else if (type == PROP_BOOLEAN && is_array && index == RNA_NO_INDEX) {
    if (use_prop_sep == false) {
      name = ui_item_name_add_colon(name, namestr);
    }
  }
  else if (type == PROP_ENUM && index != RNA_ENUM_VALUE) {
    if (flag & UI_ITEM_R_COMPACT) {
      name = "";
    }
    else {
      if (use_prop_sep == false) {
        name = ui_item_name_add_colon(name, namestr);
      }
    }
  }

  if (no_icon == false) {
    if (icon == ICON_NONE) {
      icon = RNA_property_ui_icon(prop);
    }

    /* Menus and pie-menus don't show checkbox without this. */
    if ((layout->root->type == UI_LAYOUT_MENU) ||
        /* Use check-boxes only as a fallback in pie-menu's, when no icon is defined. */
        ((layout->root->type == UI_LAYOUT_PIEMENU) && (icon == ICON_NONE))) {
      const int prop_flag = RNA_property_flag(prop);
      if (type == PROP_BOOLEAN) {
        if ((is_array == false) || (index != RNA_NO_INDEX)) {
          if (prop_flag & PROP_ICONS_CONSECUTIVE) {
            icon = ICON_CHECKBOX_DEHLT; /* but->iconadd will set to correct icon */
          }
          else if (is_array) {
            icon = RNA_property_boolean_get_index(ptr, prop, index) ? ICON_CHECKBOX_HLT :
                                                                      ICON_CHECKBOX_DEHLT;
          }
          else {
            icon = RNA_property_boolean_get(ptr, prop) ? ICON_CHECKBOX_HLT : ICON_CHECKBOX_DEHLT;
          }
        }
      }
      else if (type == PROP_ENUM) {
        if (index == RNA_ENUM_VALUE) {
          const int enum_value = RNA_property_enum_get(ptr, prop);
          if (prop_flag & PROP_ICONS_CONSECUTIVE) {
            icon = ICON_CHECKBOX_DEHLT; /* but->iconadd will set to correct icon */
          }
          else if (prop_flag & PROP_ENUM_FLAG) {
            icon = (enum_value & value) ? ICON_CHECKBOX_HLT : ICON_CHECKBOX_DEHLT;
          }
          else {
            icon = (enum_value == value) ? ICON_CHECKBOX_HLT : ICON_CHECKBOX_DEHLT;
          }
        }
      }
    }
  }

#ifdef UI_PROP_SEP_ICON_WIDTH_EXCEPTION
  if (use_prop_sep) {
    if (type == PROP_BOOLEAN && (icon == ICON_NONE) && !icon_only) {
      use_prop_sep_split_label = false;
      /* For check-boxes we make an exception: We allow showing them in a split row even without
       * label. It typically relates to its neighbor items, so no need for an extra label. */
      use_split_empty_name = true;
    }
  }
#endif

  if ((type == PROP_ENUM) && (RNA_property_flag(prop) & PROP_ENUM_FLAG)) {
    flag |= UI_ITEM_R_EXPAND;
  }

  const bool slider = (flag & UI_ITEM_R_SLIDER) != 0;
  const bool expand = (flag & UI_ITEM_R_EXPAND) != 0;
  const bool no_bg = (flag & UI_ITEM_R_NO_BG) != 0;
  const bool compact = (flag & UI_ITEM_R_COMPACT) != 0;

  /* get size */
  int w, h;
  ui_item_rna_size(layout, name, icon, ptr, prop, index, icon_only, compact, &w, &h);

  const eUIEmbossType prev_emboss = layout->emboss;
  if (no_bg) {
    layout->emboss = UI_EMBOSS_NONE_OR_STATUS;
  }

  uiBut *but = nullptr;

  /* Split the label / property. */
  uiLayout *layout_parent = layout;

  if (use_prop_sep) {
    uiLayout *layout_row = nullptr;
#ifdef UI_PROP_DECORATE
    if (ui_decorate.use_prop_decorate) {
      layout_row = uiLayoutRow(layout, true);
      layout_row->space = 0;
      ui_decorate.len = max_ii(1, len);
    }
#endif /* UI_PROP_DECORATE */

    if ((name[0] == '\0') && !use_split_empty_name) {
      /* Ensure we get a column when text is not set. */
      layout = uiLayoutColumn(layout_row ? layout_row : layout, true);
      layout->space = 0;
      if (heading_layout) {
        ui_layout_heading_label_add(layout, heading_layout, false, false);
      }
    }
    else {
      uiLayout *layout_split = uiLayoutSplit(
          layout_row ? layout_row : layout, UI_ITEM_PROP_SEP_DIVIDE, true);
      bool label_added = false;
      uiLayout *layout_sub = uiLayoutColumn(layout_split, true);
      layout_sub->space = 0;

      if (!use_prop_sep_split_label) {
        /* Pass */
      }
      else if (ui_item_rna_is_expand(prop, index, flag)) {
        char name_with_suffix[UI_MAX_DRAW_STR + 2];
        char str[2] = {'\0'};
        for (int a = 0; a < len; a++) {
          str[0] = RNA_property_array_item_char(prop, a);
          const bool use_prefix = (a == 0 && name && name[0]);
          if (use_prefix) {
            char *s = name_with_suffix;
            s += STRNCPY_RLEN(name_with_suffix, name);
            *s++ = ' ';
            *s++ = str[0];
            *s++ = '\0';
          }
          but = uiDefBut(block,
                         UI_BTYPE_LABEL,
                         0,
                         use_prefix ? name_with_suffix : str,
                         0,
                         0,
                         w,
                         UI_UNIT_Y,
                         nullptr,
                         0.0,
                         0.0,
                         0,
                         0,
                         "");
          but->drawflag |= UI_BUT_TEXT_RIGHT;
          but->drawflag &= ~UI_BUT_TEXT_LEFT;

          label_added = true;
        }
      }
      else {
        if (name) {
          but = uiDefBut(
              block, UI_BTYPE_LABEL, 0, name, 0, 0, w, UI_UNIT_Y, nullptr, 0.0, 0.0, 0, 0, "");
          but->drawflag |= UI_BUT_TEXT_RIGHT;
          but->drawflag &= ~UI_BUT_TEXT_LEFT;

          label_added = true;
        }
      }

      if (!label_added && heading_layout) {
        ui_layout_heading_label_add(layout_sub, heading_layout, true, false);
      }

      layout_split = ui_item_prop_split_layout_hack(layout_parent, layout_split);

      /* Watch out! We can only write into the new layout now. */
      if ((type == PROP_ENUM) && (flag & UI_ITEM_R_EXPAND)) {
        /* Expanded enums each have their own name. */

        /* Often expanded enum's are better arranged into a row,
         * so check the existing layout. */
        if (uiLayoutGetLocalDir(layout) == UI_LAYOUT_HORIZONTAL) {
          layout = uiLayoutRow(layout_split, true);
        }
        else {
          layout = uiLayoutColumn(layout_split, true);
        }
      }
      else {
        if (use_prop_sep_split_label) {
          name = "";
        }
        layout = uiLayoutColumn(layout_split, true);
      }
      layout->space = 0;
    }

#ifdef UI_PROP_DECORATE
    if (ui_decorate.use_prop_decorate) {
      ui_decorate.layout = uiLayoutColumn(layout_row, true);
      ui_decorate.layout->space = 0;
      UI_block_layout_set_current(block, layout);
      ui_decorate.but = static_cast<uiBut *>(block->buttons.last);

      /* Clear after. */
      layout->item.flag |= UI_ITEM_PROP_DECORATE_NO_PAD;
    }
#endif /* UI_PROP_DECORATE */
  }
  /* End split. */
  else if (heading_layout) {
    /* Could not add heading to split layout, fallback to inserting it to the layout with the
     * heading itself. */
    ui_layout_heading_label_add(heading_layout, heading_layout, false, false);
  }

  /* array property */
  if (index == RNA_NO_INDEX && is_array) {
    if (inside_prop_sep) {
      /* Within a split row, add array items to a column so they match the column layout of
       * previous items (e.g. transform vector with lock icon for each item). */
      layout = uiLayoutColumn(layout, true);
    }

    ui_item_array(layout,
                  block,
                  name,
                  icon,
                  ptr,
                  prop,
                  len,
                  0,
                  0,
                  w,
                  h,
                  expand,
                  slider,
                  toggle,
                  icon_only,
                  compact,
                  !use_prop_sep_split_label);
  }
  /* enum item */
  else if (type == PROP_ENUM && index == RNA_ENUM_VALUE) {
    if (icon && name[0] && !icon_only) {
      uiDefIconTextButR_prop(block,
                             UI_BTYPE_ROW,
                             0,
                             icon,
                             name,
                             0,
                             0,
                             w,
                             h,
                             ptr,
                             prop,
                             -1,
                             0,
                             value,
                             -1,
                             -1,
                             nullptr);
    }
    else if (icon) {
      uiDefIconButR_prop(
          block, UI_BTYPE_ROW, 0, icon, 0, 0, w, h, ptr, prop, -1, 0, value, -1, -1, nullptr);
    }
    else {
      uiDefButR_prop(
          block, UI_BTYPE_ROW, 0, name, 0, 0, w, h, ptr, prop, -1, 0, value, -1, -1, nullptr);
    }
  }
  /* expanded enum */
  else if (type == PROP_ENUM && expand) {
    ui_item_enum_expand(layout, block, ptr, prop, name, h, icon_only);
  }
  /* property with separate label */
  else if (ELEM(type, PROP_ENUM, PROP_STRING, PROP_POINTER)) {
    but = ui_item_with_label(layout, block, name, icon, ptr, prop, index, 0, 0, w, h, flag);
    bool results_are_suggestions = false;
    if (type == PROP_STRING) {
      const eStringPropertySearchFlag search_flag = RNA_property_string_search_flag(prop);
      if (search_flag & PROP_STRING_SEARCH_SUGGESTION) {
        results_are_suggestions = true;
      }
    }
    but = ui_but_add_search(but, ptr, prop, nullptr, nullptr, results_are_suggestions);

    if (layout->redalert) {
      UI_but_flag_enable(but, UI_BUT_REDALERT);
    }

    if (layout->activate_init) {
      UI_but_flag_enable(but, UI_BUT_ACTIVATE_ON_INIT);
    }
  }
  /* single button */
  else {
    but = uiDefAutoButR(block, ptr, prop, index, name, icon, 0, 0, w, h);

    if (slider && but->type == UI_BTYPE_NUM) {
      uiButNumber *num_but = (uiButNumber *)but;

      but->a1 = num_but->step_size;
      but = ui_but_change_type(but, UI_BTYPE_NUM_SLIDER);
    }

    if (flag & UI_ITEM_R_CHECKBOX_INVERT) {
      if (ELEM(but->type,
               UI_BTYPE_CHECKBOX,
               UI_BTYPE_CHECKBOX_N,
               UI_BTYPE_ICON_TOGGLE,
               UI_BTYPE_ICON_TOGGLE_N)) {
        but->drawflag |= UI_BUT_CHECKBOX_INVERT;
      }
    }

    if ((toggle == 1) && but->type == UI_BTYPE_CHECKBOX) {
      but->type = UI_BTYPE_TOGGLE;
    }

    if (layout->redalert) {
      UI_but_flag_enable(but, UI_BUT_REDALERT);
    }

    if (layout->activate_init) {
      UI_but_flag_enable(but, UI_BUT_ACTIVATE_ON_INIT);
    }
  }

  /* The resulting button may have the icon set since boolean button drawing
   * is being 'helpful' and adding an icon for us.
   * In this case we want the ability not to have an icon.
   *
   * We could pass an argument not to set the icon to begin with however this is the one case
   * the functionality is needed. */
  if (but && no_icon) {
    if ((icon == ICON_NONE) && (but->icon != ICON_NONE)) {
      ui_def_but_icon_clear(but);
    }
  }

  /* Mark non-embossed text-fields inside a list-box. */
  if (but && (block->flag & UI_BLOCK_LIST_ITEM) && (but->type == UI_BTYPE_TEXT) &&
      ELEM(but->emboss, UI_EMBOSS_NONE, UI_EMBOSS_NONE_OR_STATUS)) {
    UI_but_flag_enable(but, UI_BUT_LIST_ITEM);
  }

#ifdef UI_PROP_DECORATE
  if (ui_decorate.use_prop_decorate) {
    uiBut *but_decorate = ui_decorate.but ? ui_decorate.but->next :
                                            static_cast<uiBut *>(block->buttons.first);
    const bool use_blank_decorator = (flag & UI_ITEM_R_FORCE_BLANK_DECORATE);
    uiLayout *layout_col = uiLayoutColumn(ui_decorate.layout, false);
    layout_col->space = 0;
    layout_col->emboss = UI_EMBOSS_NONE;

    int i;
    for (i = 0; i < ui_decorate.len && but_decorate; i++) {
      PointerRNA *ptr_dec = use_blank_decorator ? nullptr : &but_decorate->rnapoin;
      PropertyRNA *prop_dec = use_blank_decorator ? nullptr : but_decorate->rnaprop;

      /* The icons are set in 'ui_but_anim_flag' */
      uiItemDecoratorR_prop(layout_col, ptr_dec, prop_dec, but_decorate->rnaindex);
      but = static_cast<uiBut *>(block->buttons.last);

      /* Order the decorator after the button we decorate, this is used so we can always
       * do a quick lookup. */
      BLI_remlink(&block->buttons, but);
      BLI_insertlinkafter(&block->buttons, but_decorate, but);
      but_decorate = but->next;
    }
    BLI_assert(ELEM(i, 1, ui_decorate.len));

    layout->item.flag &= ~UI_ITEM_PROP_DECORATE_NO_PAD;
  }
#endif /* UI_PROP_DECORATE */

  if (no_bg) {
    layout->emboss = prev_emboss;
  }

  /* ensure text isn't added to icon_only buttons */
  if (but && icon_only) {
    BLI_assert(but->str[0] == '\0');
  }
}

void uiItemR(
    uiLayout *layout, PointerRNA *ptr, const char *propname, int flag, const char *name, int icon)
{
  PropertyRNA *prop = RNA_struct_find_property(ptr, propname);

  if (!prop) {
    ui_item_disabled(layout, propname);
    RNA_warning("property not found: %s.%s", RNA_struct_identifier(ptr->type), propname);
    return;
  }

  uiItemFullR(layout, ptr, prop, RNA_NO_INDEX, 0, flag, name, icon);
}

void uiItemFullR_with_popover(uiLayout *layout,
                              PointerRNA *ptr,
                              PropertyRNA *prop,
                              int index,
                              int value,
                              int flag,
                              const char *name,
                              int icon,
                              const char *panel_type)
{
  uiBlock *block = layout->root->block;
  uiBut *but = static_cast<uiBut *>(block->buttons.last);
  uiItemFullR(layout, ptr, prop, index, value, flag, name, icon);
  but = but->next;
  while (but) {
    if (but->rnaprop == prop && ELEM(but->type, UI_BTYPE_MENU, UI_BTYPE_COLOR)) {
      ui_but_rna_menu_convert_to_panel_type(but, panel_type);
      break;
    }
    but = but->next;
  }
  if (but == nullptr) {
    const char *propname = RNA_property_identifier(prop);
    ui_item_disabled(layout, panel_type);
    RNA_warning("property could not use a popover: %s.%s (%s)",
                RNA_struct_identifier(ptr->type),
                propname,
                panel_type);
  }
}

void uiItemFullR_with_menu(uiLayout *layout,
                           PointerRNA *ptr,
                           PropertyRNA *prop,
                           int index,
                           int value,
                           int flag,
                           const char *name,
                           int icon,
                           const char *menu_type)
{
  uiBlock *block = layout->root->block;
  uiBut *but = static_cast<uiBut *>(block->buttons.last);
  uiItemFullR(layout, ptr, prop, index, value, flag, name, icon);
  but = but->next;
  while (but) {
    if (but->rnaprop == prop && but->type == UI_BTYPE_MENU) {
      ui_but_rna_menu_convert_to_menu_type(but, menu_type);
      break;
    }
    but = but->next;
  }
  if (but == nullptr) {
    const char *propname = RNA_property_identifier(prop);
    ui_item_disabled(layout, menu_type);
    RNA_warning("property could not use a menu: %s.%s (%s)",
                RNA_struct_identifier(ptr->type),
                propname,
                menu_type);
  }
}

void uiItemEnumR_prop(
    uiLayout *layout, const char *name, int icon, PointerRNA *ptr, PropertyRNA *prop, int value)
{
  if (RNA_property_type(prop) != PROP_ENUM) {
    const char *propname = RNA_property_identifier(prop);
    ui_item_disabled(layout, propname);
    RNA_warning("property not an enum: %s.%s", RNA_struct_identifier(ptr->type), propname);
    return;
  }

  uiItemFullR(layout, ptr, prop, RNA_ENUM_VALUE, value, 0, name, icon);
}

void uiItemEnumR(
    uiLayout *layout, const char *name, int icon, PointerRNA *ptr, const char *propname, int value)
{
  PropertyRNA *prop = RNA_struct_find_property(ptr, propname);

  if (prop == nullptr) {
    ui_item_disabled(layout, propname);
    RNA_warning("property not found: %s.%s", RNA_struct_identifier(ptr->type), propname);
    return;
  }

  uiItemFullR(layout, ptr, prop, RNA_ENUM_VALUE, value, 0, name, icon);
}

void uiItemEnumR_string_prop(uiLayout *layout,
                             PointerRNA *ptr,
                             PropertyRNA *prop,
                             const char *value,
                             const char *name,
                             int icon)
{
  if (UNLIKELY(RNA_property_type(prop) != PROP_ENUM)) {
    const char *propname = RNA_property_identifier(prop);
    ui_item_disabled(layout, propname);
    RNA_warning("not an enum property: %s.%s", RNA_struct_identifier(ptr->type), propname);
    return;
  }

  const EnumPropertyItem *item;
  bool free;
  RNA_property_enum_items(
      static_cast<bContext *>(layout->root->block->evil_C), ptr, prop, &item, nullptr, &free);

  int ivalue;
  if (!RNA_enum_value_from_id(item, value, &ivalue)) {
    const char *propname = RNA_property_identifier(prop);
    if (free) {
      MEM_freeN((void *)item);
    }
    ui_item_disabled(layout, propname);
    RNA_warning("enum property value not found: %s", value);
    return;
  }

  for (int a = 0; item[a].identifier; a++) {
    if (item[a].identifier[0] == '\0') {
      /* Skip enum item separators. */
      continue;
    }
    if (item[a].value == ivalue) {
      const char *item_name = name ?
                                  name :
                                  CTX_IFACE_(RNA_property_translation_context(prop), item[a].name);
      const int flag = item_name[0] ? 0 : UI_ITEM_R_ICON_ONLY;

      uiItemFullR(
          layout, ptr, prop, RNA_ENUM_VALUE, ivalue, flag, item_name, icon ? icon : item[a].icon);
      break;
    }
  }

  if (free) {
    MEM_freeN((void *)item);
  }
}

void uiItemEnumR_string(uiLayout *layout,
                        PointerRNA *ptr,
                        const char *propname,
                        const char *value,
                        const char *name,
                        int icon)
{
  PropertyRNA *prop = RNA_struct_find_property(ptr, propname);
  if (UNLIKELY(prop == nullptr)) {
    ui_item_disabled(layout, propname);
    RNA_warning("enum property not found: %s.%s", RNA_struct_identifier(ptr->type), propname);
    return;
  }
  uiItemEnumR_string_prop(layout, ptr, prop, value, name, icon);
}

void uiItemsEnumR(uiLayout *layout, PointerRNA *ptr, const char *propname)
{
  uiBlock *block = layout->root->block;

  PropertyRNA *prop = RNA_struct_find_property(ptr, propname);

  if (!prop) {
    ui_item_disabled(layout, propname);
    RNA_warning("enum property not found: %s.%s", RNA_struct_identifier(ptr->type), propname);
    return;
  }

  if (RNA_property_type(prop) != PROP_ENUM) {
    RNA_warning("not an enum property: %s.%s", RNA_struct_identifier(ptr->type), propname);
    return;
  }

  uiLayout *split = uiLayoutSplit(layout, 0.0f, false);
  uiLayout *column = uiLayoutColumn(split, false);

  int totitem;
  const EnumPropertyItem *item;
  bool free;
  RNA_property_enum_items_gettexted(
      static_cast<bContext *>(block->evil_C), ptr, prop, &item, &totitem, &free);

  for (int i = 0; i < totitem; i++) {
    if (item[i].identifier[0]) {
      uiItemEnumR_prop(column, item[i].name, item[i].icon, ptr, prop, item[i].value);
      ui_but_tip_from_enum_item(static_cast<uiBut *>(block->buttons.last), &item[i]);
    }
    else {
      if (item[i].name) {
        if (i != 0) {
          column = uiLayoutColumn(split, false);
          /* inconsistent, but menus with labels do not look good flipped */
          block->flag |= UI_BLOCK_NO_FLIP;
        }

        uiItemL(column, item[i].name, ICON_NONE);
        uiBut *bt = static_cast<uiBut *>(block->buttons.last);
        bt->drawflag = UI_BUT_TEXT_LEFT;

        ui_but_tip_from_enum_item(bt, &item[i]);
      }
      else {
        uiItemS(column);
      }
    }
  }

  if (free) {
    MEM_freeN((void *)item);
  }

  /* intentionally don't touch UI_BLOCK_IS_FLIP here,
   * we don't know the context this is called in */
}

/* Pointer RNA button with search */

static void search_id_collection(StructRNA *ptype, PointerRNA *r_ptr, PropertyRNA **r_prop)
{
  /* look for collection property in Main */
  /* NOTE: using global Main is OK-ish here, UI shall not access other Mains anyway. */
  RNA_main_pointer_create(G_MAIN, r_ptr);

  *r_prop = nullptr;

  RNA_STRUCT_BEGIN (r_ptr, iprop) {
    /* if it's a collection and has same pointer type, we've got it */
    if (RNA_property_type(iprop) == PROP_COLLECTION) {
      StructRNA *srna = RNA_property_pointer_type(r_ptr, iprop);

      if (ptype == srna) {
        *r_prop = iprop;
        break;
      }
    }
  }
  RNA_STRUCT_END;
}

static void ui_rna_collection_search_arg_free_fn(void *ptr)
{
  uiRNACollectionSearch *coll_search = static_cast<uiRNACollectionSearch *>(ptr);
  UI_butstore_free(coll_search->butstore_block, coll_search->butstore);
  MEM_freeN(ptr);
}

uiBut *ui_but_add_search(uiBut *but,
                         PointerRNA *ptr,
                         PropertyRNA *prop,
                         PointerRNA *searchptr,
                         PropertyRNA *searchprop,
                         const bool results_are_suggestions)
{
  /* for ID's we do automatic lookup */
  bool has_search_fn = false;

  PointerRNA sptr;
  if (!searchprop) {
    if (RNA_property_type(prop) == PROP_STRING) {
      has_search_fn = (RNA_property_string_search_flag(prop) != 0);
    }
    if (RNA_property_type(prop) == PROP_POINTER) {
      StructRNA *ptype = RNA_property_pointer_type(ptr, prop);
      search_id_collection(ptype, &sptr, &searchprop);
      searchptr = &sptr;
    }
  }

  /* turn button into search button */
  if (has_search_fn || searchprop) {
    uiRNACollectionSearch *coll_search = static_cast<uiRNACollectionSearch *>(
        MEM_mallocN(sizeof(*coll_search), __func__));
    uiButSearch *search_but;

    but = ui_but_change_type(but, UI_BTYPE_SEARCH_MENU);
    search_but = (uiButSearch *)but;

    if (searchptr) {
      search_but->rnasearchpoin = *searchptr;
      search_but->rnasearchprop = searchprop;
    }

    but->hardmax = MAX2(but->hardmax, 256.0f);
    but->drawflag |= UI_BUT_ICON_LEFT | UI_BUT_TEXT_LEFT;
    if (RNA_property_is_unlink(prop)) {
      but->flag |= UI_BUT_VALUE_CLEAR;
    }

    coll_search->target_ptr = *ptr;
    coll_search->target_prop = prop;

    if (searchptr) {
      coll_search->search_ptr = *searchptr;
      coll_search->search_prop = searchprop;
    }
    else {
      /* Rely on `has_search_fn`. */
      coll_search->search_ptr = PointerRNA_NULL;
      coll_search->search_prop = nullptr;
    }

    coll_search->search_but = but;
    coll_search->butstore_block = but->block;
    coll_search->butstore = UI_butstore_create(coll_search->butstore_block);
    UI_butstore_register(coll_search->butstore, &coll_search->search_but);

    if (RNA_property_type(prop) == PROP_ENUM) {
      /* XXX, this will have a menu string,
       * but in this case we just want the text */
      but->str[0] = 0;
    }

    UI_but_func_search_set_results_are_suggestions(but, results_are_suggestions);

    UI_but_func_search_set(but,
                           ui_searchbox_create_generic,
                           ui_rna_collection_search_update_fn,
                           coll_search,
                           false,
                           ui_rna_collection_search_arg_free_fn,
                           nullptr,
                           nullptr);
    /* If this is called multiple times for the same button, an earlier call may have taken the
     * else branch below so the button was disabled. Now we have a searchprop, so it can be enabled
     * again. */
    but->flag &= ~UI_BUT_DISABLED;
  }
  else if (but->type == UI_BTYPE_SEARCH_MENU) {
    /* In case we fail to find proper searchprop,
     * so other code might have already set but->type to search menu... */
    but->flag |= UI_BUT_DISABLED;
  }

  return but;
}

void uiItemPointerR_prop(uiLayout *layout,
                         PointerRNA *ptr,
                         PropertyRNA *prop,
                         PointerRNA *searchptr,
                         PropertyRNA *searchprop,
                         const char *name,
                         int icon,
                         bool results_are_suggestions)
{
  const bool use_prop_sep = ((layout->item.flag & UI_ITEM_PROP_SEP) != 0);

  ui_block_new_button_group(uiLayoutGetBlock(layout), uiButtonGroupFlag(0));

  const PropertyType type = RNA_property_type(prop);
  if (!ELEM(type, PROP_POINTER, PROP_STRING, PROP_ENUM)) {
    RNA_warning("Property %s.%s must be a pointer, string or enum",
                RNA_struct_identifier(ptr->type),
                RNA_property_identifier(prop));
    return;
  }
  if (RNA_property_type(searchprop) != PROP_COLLECTION) {
    RNA_warning("search collection property is not a collection type: %s.%s",
                RNA_struct_identifier(searchptr->type),
                RNA_property_identifier(searchprop));
    return;
  }

  /* get icon & name */
  if (icon == ICON_NONE) {
    StructRNA *icontype;
    if (type == PROP_POINTER) {
      icontype = RNA_property_pointer_type(ptr, prop);
    }
    else {
      icontype = RNA_property_pointer_type(searchptr, searchprop);
    }

    icon = RNA_struct_ui_icon(icontype);
  }
  if (!name) {
    name = RNA_property_ui_name(prop);
  }

  char namestr[UI_MAX_NAME_STR];
  if (use_prop_sep == false) {
    name = ui_item_name_add_colon(name, namestr);
  }

  /* create button */
  uiBlock *block = uiLayoutGetBlock(layout);

  int w, h;
  ui_item_rna_size(layout, name, icon, ptr, prop, 0, false, false, &w, &h);
  w += UI_UNIT_X; /* X icon needs more space */
  uiBut *but = ui_item_with_label(layout, block, name, icon, ptr, prop, 0, 0, 0, w, h, 0);

  but = ui_but_add_search(but, ptr, prop, searchptr, searchprop, results_are_suggestions);
}

void uiItemPointerR(uiLayout *layout,
                    PointerRNA *ptr,
                    const char *propname,
                    PointerRNA *searchptr,
                    const char *searchpropname,
                    const char *name,
                    int icon)
{
  /* validate arguments */
  PropertyRNA *prop = RNA_struct_find_property(ptr, propname);
  if (!prop) {
    RNA_warning("property not found: %s.%s", RNA_struct_identifier(ptr->type), propname);
    return;
  }
  PropertyRNA *searchprop = RNA_struct_find_property(searchptr, searchpropname);
  if (!searchprop) {
    RNA_warning("search collection property not found: %s.%s",
                RNA_struct_identifier(searchptr->type),
                searchpropname);
    return;
  }

  uiItemPointerR_prop(layout, ptr, prop, searchptr, searchprop, name, icon, false);
}

void ui_item_menutype_func(bContext *C, uiLayout *layout, void *arg_mt)
{
  MenuType *mt = (MenuType *)arg_mt;

  UI_menutype_draw(C, mt, layout);

  /* Menus are created flipped (from event handling point of view). */
  layout->root->block->flag ^= UI_BLOCK_IS_FLIP;
}

void ui_item_paneltype_func(bContext *C, uiLayout *layout, void *arg_pt)
{
  PanelType *pt = (PanelType *)arg_pt;
  UI_paneltype_draw(C, pt, layout);

  /* Panels are created flipped (from event handling POV). */
  layout->root->block->flag ^= UI_BLOCK_IS_FLIP;
}

static uiBut *ui_item_menu(uiLayout *layout,
                           const char *name,
                           int icon,
                           uiMenuCreateFunc func,
                           void *arg,
                           void *argN,
                           const char *tip,
                           bool force_menu)
{
  uiBlock *block = layout->root->block;
  uiLayout *heading_layout = ui_layout_heading_find(layout);

  UI_block_layout_set_current(block, layout);
  ui_block_new_button_group(block, uiButtonGroupFlag(0));

  if (!name) {
    name = "";
  }
  if (layout->root->type == UI_LAYOUT_MENU && !icon) {
    icon = ICON_BLANK1;
  }

  uiTextIconPadFactor pad_factor = ui_text_pad_compact;
  if (layout->root->type == UI_LAYOUT_HEADER) { /* Ugly! */
    if (icon == ICON_NONE && force_menu) {
      /* pass */
    }
    else if (force_menu) {
      pad_factor.text = 1.85;
      pad_factor.icon_only = 0.6f;
    }
    else {
      pad_factor.text = 0.75f;
    }
  }

  const int w = ui_text_icon_width_ex(layout, name, icon, &pad_factor);
  const int h = UI_UNIT_Y;

  if (heading_layout) {
    ui_layout_heading_label_add(layout, heading_layout, true, true);
  }

  uiBut *but;
  if (name[0] && icon) {
    but = uiDefIconTextMenuBut(block, func, arg, icon, name, 0, 0, w, h, tip);
  }
  else if (icon) {
    but = uiDefIconMenuBut(block, func, arg, icon, 0, 0, w, h, tip);
    if (force_menu && name[0]) {
      UI_but_drawflag_enable(but, UI_BUT_ICON_LEFT);
    }
  }
  else {
    but = uiDefMenuBut(block, func, arg, name, 0, 0, w, h, tip);
  }

  if (argN) {
    /* ugly! */
    if (arg != argN) {
      but->poin = (char *)but;
    }
    but->func_argN = argN;
  }

  if (ELEM(layout->root->type, UI_LAYOUT_PANEL, UI_LAYOUT_TOOLBAR) ||
      /* We never want a drop-down in menu! */
      (force_menu && layout->root->type != UI_LAYOUT_MENU)) {
    UI_but_type_set_menu_from_pulldown(but);
  }

  return but;
}

void uiItemM_ptr(uiLayout *layout, MenuType *mt, const char *name, int icon)
{
  uiBlock *block = layout->root->block;
  bContext *C = static_cast<bContext *>(block->evil_C);
  if (WM_menutype_poll(C, mt) == false) {
    return;
  }

  if (!name) {
    name = CTX_IFACE_(mt->translation_context, mt->label);
  }

  if (layout->root->type == UI_LAYOUT_MENU && !icon) {
    icon = ICON_BLANK1;
  }

  ui_item_menu(layout,
               name,
               icon,
               ui_item_menutype_func,
               mt,
               nullptr,
               mt->description ? TIP_(mt->description) : "",
               false);
}

void uiItemM(uiLayout *layout, const char *menuname, const char *name, int icon)
{
  MenuType *mt = WM_menutype_find(menuname, false);
  if (mt == nullptr) {
    RNA_warning("not found %s", menuname);
    return;
  }
  uiItemM_ptr(layout, mt, name, icon);
}

void uiItemMContents(uiLayout *layout, const char *menuname)
{
  MenuType *mt = WM_menutype_find(menuname, false);
  if (mt == nullptr) {
    RNA_warning("not found %s", menuname);
    return;
  }

  uiBlock *block = layout->root->block;
  bContext *C = static_cast<bContext *>(block->evil_C);
  if (WM_menutype_poll(C, mt) == false) {
    return;
  }

  bContextStore *previous_ctx = CTX_store_get(C);
  UI_menutype_draw(C, mt, layout);

  /* Restore context that was cleared by `UI_menutype_draw`. */
  if (layout->context) {
    CTX_store_set(C, previous_ctx);
  }
}

void uiItemDecoratorR_prop(uiLayout *layout, PointerRNA *ptr, PropertyRNA *prop, int index)
{
  uiBlock *block = layout->root->block;

  UI_block_layout_set_current(block, layout);
  uiLayout *col = uiLayoutColumn(layout, false);
  col->space = 0;
  col->emboss = UI_EMBOSS_NONE;

  if (ELEM(nullptr, ptr, prop) || !RNA_property_animateable(ptr, prop)) {
    uiBut *but = uiDefIconBut(block,
                              UI_BTYPE_DECORATOR,
                              0,
                              ICON_BLANK1,
                              0,
                              0,
                              UI_UNIT_X,
                              UI_UNIT_Y,
                              nullptr,
                              0.0,
                              0.0,
                              0.0,
                              0.0,
                              "");
    but->flag |= UI_BUT_DISABLED;
    return;
  }

  const bool is_expand = ui_item_rna_is_expand(prop, index, 0);
  const bool is_array = RNA_property_array_check(prop);

  /* Loop for the array-case, but only do in case of an expanded array. */
  for (int i = 0; i < (is_expand ? RNA_property_array_length(ptr, prop) : 1); i++) {
    uiButDecorator *but = (uiButDecorator *)uiDefIconBut(block,
                                                         UI_BTYPE_DECORATOR,
                                                         0,
                                                         ICON_DOT,
                                                         0,
                                                         0,
                                                         UI_UNIT_X,
                                                         UI_UNIT_Y,
                                                         nullptr,
                                                         0.0,
                                                         0.0,
                                                         0.0,
                                                         0.0,
                                                         TIP_("Animate property"));

    UI_but_func_set(but, ui_but_anim_decorate_cb, but, nullptr);
    but->flag |= UI_BUT_UNDO | UI_BUT_DRAG_LOCK;
<<<<<<< HEAD
    /* Reusing RNA search members, setting actual RNA data has many side-effects. */
    but->rnapoin = *ptr;
    but->rnaprop = prop;
    /* ui_def_but_rna() sets non-array buttons to have a RNA index of 0. */
    but->rnaindex = (!is_array || is_expand) ? i : index;
=======
    /* Decorators have own RNA data, using the normal #uiBut RNA members has many side-effects. */
    but->decorated_rnapoin = *ptr;
    but->decorated_rnaprop = prop;
    /* ui_def_but_rna() sets non-array buttons to have a RNA index of 0. */
    but->decorated_rnaindex = (!is_array || is_expand) ? i : index;
>>>>>>> 55843cd6
  }
}

void uiItemDecoratorR(uiLayout *layout, PointerRNA *ptr, const char *propname, int index)
{
  PropertyRNA *prop = nullptr;

  if (ptr && propname) {
    /* validate arguments */
    prop = RNA_struct_find_property(ptr, propname);
    if (!prop) {
      ui_item_disabled(layout, propname);
      RNA_warning("property not found: %s.%s", RNA_struct_identifier(ptr->type), propname);
      return;
    }
  }

  /* ptr and prop are allowed to be nullptr here. */
  uiItemDecoratorR_prop(layout, ptr, prop, index);
}

void uiItemPopoverPanel_ptr(
    uiLayout *layout, const bContext *C, PanelType *pt, const char *name, int icon)
{
  if (!name) {
    name = CTX_IFACE_(pt->translation_context, pt->label);
  }

  if (layout->root->type == UI_LAYOUT_MENU && !icon) {
    icon = ICON_BLANK1;
  }

  const bool ok = (pt->poll == nullptr) || pt->poll(C, pt);
  if (ok && (pt->draw_header != nullptr)) {
    layout = uiLayoutRow(layout, true);
    Panel panel{};
    panel.type = pt;
    panel.layout = layout;
    panel.flag = PNL_POPOVER;
    pt->draw_header(C, &panel);
  }
  uiBut *but = ui_item_menu(
      layout, name, icon, ui_item_paneltype_func, pt, nullptr, pt->description, true);
  but->type = UI_BTYPE_POPOVER;
  if (!ok) {
    but->flag |= UI_BUT_DISABLED;
  }
}

void uiItemPopoverPanel(
    uiLayout *layout, const bContext *C, const char *panel_type, const char *name, int icon)
{
  PanelType *pt = WM_paneltype_find(panel_type, true);
  if (pt == nullptr) {
    RNA_warning("Panel type not found '%s'", panel_type);
    return;
  }
  uiItemPopoverPanel_ptr(layout, C, pt, name, icon);
}

void uiItemPopoverPanelFromGroup(uiLayout *layout,
                                 bContext *C,
                                 int space_id,
                                 int region_id,
                                 const char *context,
                                 const char *category)
{
  SpaceType *st = BKE_spacetype_from_id(space_id);
  if (st == nullptr) {
    RNA_warning("space type not found %d", space_id);
    return;
  }
  ARegionType *art = BKE_regiontype_from_id(st, region_id);
  if (art == nullptr) {
    RNA_warning("region type not found %d", region_id);
    return;
  }

  LISTBASE_FOREACH (PanelType *, pt, &art->paneltypes) {
    /* Causes too many panels, check context. */
    if (pt->parent_id[0] == '\0') {
      if (/* (*context == '\0') || */ STREQ(pt->context, context)) {
        if ((*category == '\0') || STREQ(pt->category, category)) {
          if (pt->poll == nullptr || pt->poll(C, pt)) {
            uiItemPopoverPanel_ptr(layout, C, pt, nullptr, ICON_NONE);
          }
        }
      }
    }
  }
}

/* label item */
static uiBut *uiItemL_(uiLayout *layout, const char *name, int icon)
{
  uiBlock *block = layout->root->block;

  UI_block_layout_set_current(block, layout);
  ui_block_new_button_group(block, uiButtonGroupFlag(0));

  if (!name) {
    name = "";
  }
  if (layout->root->type == UI_LAYOUT_MENU && !icon) {
    icon = ICON_BLANK1;
  }

  const int w = ui_text_icon_width_ex(layout, name, icon, &ui_text_pad_none);
  uiBut *but;
  if (icon && name[0]) {
    but = uiDefIconTextBut(block,
                           UI_BTYPE_LABEL,
                           0,
                           icon,
                           name,
                           0,
                           0,
                           w,
                           UI_UNIT_Y,
                           nullptr,
                           0.0,
                           0.0,
                           0,
                           0,
                           nullptr);
  }
  else if (icon) {
    but = uiDefIconBut(
        block, UI_BTYPE_LABEL, 0, icon, 0, 0, w, UI_UNIT_Y, nullptr, 0.0, 0.0, 0, 0, nullptr);
  }
  else {
    but = uiDefBut(
        block, UI_BTYPE_LABEL, 0, name, 0, 0, w, UI_UNIT_Y, nullptr, 0.0, 0.0, 0, 0, nullptr);
  }

  /* to compensate for string size padding in ui_text_icon_width,
   * make text aligned right if the layout is aligned right.
   */
  if (uiLayoutGetAlignment(layout) == UI_LAYOUT_ALIGN_RIGHT) {
    but->drawflag &= ~UI_BUT_TEXT_LEFT; /* default, needs to be unset */
    but->drawflag |= UI_BUT_TEXT_RIGHT;
  }

  /* Mark as a label inside a list-box. */
  if (block->flag & UI_BLOCK_LIST_ITEM) {
    but->flag |= UI_BUT_LIST_ITEM;
  }

  if (layout->redalert) {
    UI_but_flag_enable(but, UI_BUT_REDALERT);
  }

  return but;
}

uiBut *uiItemL_ex(
    uiLayout *layout, const char *name, int icon, const bool highlight, const bool redalert)
{
  uiBut *but = uiItemL_(layout, name, icon);

  if (highlight) {
    /* TODO: add another flag for this. */
    UI_but_flag_enable(but, UI_SELECT_DRAW);
  }

  if (redalert) {
    UI_but_flag_enable(but, UI_BUT_REDALERT);
  }

  return but;
}

void uiItemL(uiLayout *layout, const char *name, int icon)
{
  uiItemL_(layout, name, icon);
}

uiPropertySplitWrapper uiItemPropertySplitWrapperCreate(uiLayout *parent_layout)
{
  uiPropertySplitWrapper split_wrapper = {nullptr};

  uiLayout *layout_row = uiLayoutRow(parent_layout, true);
  uiLayout *layout_split = uiLayoutSplit(layout_row, UI_ITEM_PROP_SEP_DIVIDE, true);

  split_wrapper.label_column = uiLayoutColumn(layout_split, true);
  split_wrapper.label_column->alignment = UI_LAYOUT_ALIGN_RIGHT;
  split_wrapper.property_row = ui_item_prop_split_layout_hack(parent_layout, layout_split);
  split_wrapper.decorate_column = uiLayoutColumn(layout_row, true);

  return split_wrapper;
}

uiLayout *uiItemL_respect_property_split(uiLayout *layout, const char *text, int icon)
{
  if (layout->item.flag & UI_ITEM_PROP_SEP) {
    uiBlock *block = uiLayoutGetBlock(layout);
    const uiPropertySplitWrapper split_wrapper = uiItemPropertySplitWrapperCreate(layout);
    /* Further items added to 'layout' will automatically be added to split_wrapper.property_row */

    uiItemL_(split_wrapper.label_column, text, icon);
    UI_block_layout_set_current(block, split_wrapper.property_row);

    return split_wrapper.decorate_column;
  }

  char namestr[UI_MAX_NAME_STR];
  if (text) {
    text = ui_item_name_add_colon(text, namestr);
  }
  uiItemL_(layout, text, icon);

  return layout;
}

void uiItemLDrag(uiLayout *layout, PointerRNA *ptr, const char *name, int icon)
{
  uiBut *but = uiItemL_(layout, name, icon);

  if (ptr && ptr->type) {
    if (RNA_struct_is_ID(ptr->type)) {
      UI_but_drag_set_id(but, ptr->owner_id);
    }
  }
}

void uiItemV(uiLayout *layout, const char *name, int icon, int argval)
{
  /* label */
  uiBlock *block = layout->root->block;
  int *retvalue = (block->handle) ? &block->handle->retvalue : nullptr;

  UI_block_layout_set_current(block, layout);

  if (!name) {
    name = "";
  }
  if (layout->root->type == UI_LAYOUT_MENU && !icon) {
    icon = ICON_BLANK1;
  }

  const int w = ui_text_icon_width(layout, name, icon, false);

  if (icon && name[0]) {
    uiDefIconTextButI(block,
                      UI_BTYPE_BUT,
                      argval,
                      icon,
                      name,
                      0,
                      0,
                      w,
                      UI_UNIT_Y,
                      retvalue,
                      0.0,
                      0.0,
                      0,
                      -1,
                      "");
  }
  else if (icon) {
    uiDefIconButI(
        block, UI_BTYPE_BUT, argval, icon, 0, 0, w, UI_UNIT_Y, retvalue, 0.0, 0.0, 0, -1, "");
  }
  else {
    uiDefButI(
        block, UI_BTYPE_BUT, argval, name, 0, 0, w, UI_UNIT_Y, retvalue, 0.0, 0.0, 0, -1, "");
  }
}

void uiItemS_ex(uiLayout *layout, float factor)
{
  uiBlock *block = layout->root->block;
  const bool is_menu = ui_block_is_menu(block);
  if (is_menu && !UI_block_can_add_separator(block)) {
    return;
  }
  int space = (is_menu) ? 0.45f * UI_UNIT_X : 0.3f * UI_UNIT_X;
  space *= factor;

  UI_block_layout_set_current(block, layout);
  uiDefBut(block,
           (is_menu) ? UI_BTYPE_SEPR_LINE : UI_BTYPE_SEPR,
           0,
           "",
           0,
           0,
           space,
           space,
           nullptr,
           0.0,
           0.0,
           0,
           0,
           "");
}

void uiItemS(uiLayout *layout)
{
  uiItemS_ex(layout, 1.0f);
}

void uiItemSpacer(uiLayout *layout)
{
  uiBlock *block = layout->root->block;
  const bool is_popup = ui_block_is_popup_any(block);

  if (is_popup) {
    printf("Error: separator_spacer() not supported in popups.\n");
    return;
  }

  if (block->direction & UI_DIR_RIGHT) {
    printf("Error: separator_spacer() only supported in horizontal blocks.\n");
    return;
  }

  UI_block_layout_set_current(block, layout);
  uiDefBut(block,
           UI_BTYPE_SEPR_SPACER,
           0,
           "",
           0,
           0,
           0.3f * UI_UNIT_X,
           UI_UNIT_Y,
           nullptr,
           0.0,
           0.0,
           0,
           0,
           "");
}

void uiItemMenuF(uiLayout *layout, const char *name, int icon, uiMenuCreateFunc func, void *arg)
{
  if (!func) {
    return;
  }

  ui_item_menu(layout, name, icon, func, arg, nullptr, "", false);
}

void uiItemMenuFN(uiLayout *layout, const char *name, int icon, uiMenuCreateFunc func, void *argN)
{
  if (!func) {
    return;
  }

  /* Second 'argN' only ensures it gets freed. */
  ui_item_menu(layout, name, icon, func, argN, argN, "", false);
}

struct MenuItemLevel {
  wmOperatorCallContext opcontext;
  /* don't use pointers to the strings because python can dynamically
   * allocate strings and free before the menu draws, see #27304. */
  char opname[OP_MAX_TYPENAME];
  char propname[MAX_IDPROP_NAME];
  PointerRNA rnapoin;
};

static void menu_item_enum_opname_menu(bContext * /*C*/, uiLayout *layout, void *arg)
{
  uiBut *but = static_cast<uiBut *>(arg);
  MenuItemLevel *lvl = static_cast<MenuItemLevel *>(but->func_argN);
  /* Use the operator properties from the button owning the menu. */
  IDProperty *op_props = but->opptr ? static_cast<IDProperty *>(but->opptr->data) : nullptr;

  uiLayoutSetOperatorContext(layout, lvl->opcontext);
  uiItemsFullEnumO(layout, lvl->opname, lvl->propname, op_props, lvl->opcontext, 0);

  layout->root->block->flag |= UI_BLOCK_IS_FLIP;

  /* override default, needed since this was assumed pre 2.70 */
  UI_block_direction_set(layout->root->block, UI_DIR_DOWN);
}

void uiItemMenuEnumFullO_ptr(uiLayout *layout,
                             bContext *C,
                             wmOperatorType *ot,
                             const char *propname,
                             const char *name,
                             int icon,
                             PointerRNA *r_opptr)
{
  /* Caller must check */
  BLI_assert(ot->srna != nullptr);

  if (name == nullptr) {
    name = WM_operatortype_name(ot, nullptr);
  }

  if (layout->root->type == UI_LAYOUT_MENU && !icon) {
    icon = ICON_BLANK1;
  }

  MenuItemLevel *lvl = MEM_cnew<MenuItemLevel>("MenuItemLevel");
  BLI_strncpy(lvl->opname, ot->idname, sizeof(lvl->opname));
  BLI_strncpy(lvl->propname, propname, sizeof(lvl->propname));
  lvl->opcontext = layout->root->opcontext;

  uiBut *but = ui_item_menu(
      layout, name, icon, menu_item_enum_opname_menu, nullptr, lvl, nullptr, true);
  /* Use the menu button as owner for the operator properties, which will then be passed to the
   * individual menu items. */
  if (r_opptr) {
    but->opptr = MEM_cnew<PointerRNA>("uiButOpPtr");
    WM_operator_properties_create_ptr(but->opptr, ot);
    BLI_assert(but->opptr->data == nullptr);
    WM_operator_properties_alloc(&but->opptr, (IDProperty **)&but->opptr->data, ot->idname);
    *r_opptr = *but->opptr;
  }

  /* add hotkey here, lower UI code can't detect it */
  if ((layout->root->block->flag & UI_BLOCK_LOOP) && (ot->prop && ot->invoke)) {
    char keybuf[128];
    if (WM_key_event_operator_string(
            C, ot->idname, layout->root->opcontext, nullptr, false, keybuf, sizeof(keybuf))) {
      ui_but_add_shortcut(but, keybuf, false);
    }
  }
}

void uiItemMenuEnumFullO(uiLayout *layout,
                         bContext *C,
                         const char *opname,
                         const char *propname,
                         const char *name,
                         int icon,
                         PointerRNA *r_opptr)
{
  wmOperatorType *ot = WM_operatortype_find(opname, false); /* print error next */

  UI_OPERATOR_ERROR_RET(ot, opname, return );

  if (!ot->srna) {
    ui_item_disabled(layout, opname);
    RNA_warning("operator missing srna '%s'", opname);
    return;
  }

  uiItemMenuEnumFullO_ptr(layout, C, ot, propname, name, icon, r_opptr);
}

void uiItemMenuEnumO(uiLayout *layout,
                     bContext *C,
                     const char *opname,
                     const char *propname,
                     const char *name,
                     int icon)
{
  uiItemMenuEnumFullO(layout, C, opname, propname, name, icon, nullptr);
}

static void menu_item_enum_rna_menu(bContext * /*C*/, uiLayout *layout, void *arg)
{
  MenuItemLevel *lvl = (MenuItemLevel *)(((uiBut *)arg)->func_argN);

  uiLayoutSetOperatorContext(layout, lvl->opcontext);
  uiItemsEnumR(layout, &lvl->rnapoin, lvl->propname);
  layout->root->block->flag |= UI_BLOCK_IS_FLIP;
}

void uiItemMenuEnumR_prop(
    uiLayout *layout, PointerRNA *ptr, PropertyRNA *prop, const char *name, int icon)
{
  if (!name) {
    name = RNA_property_ui_name(prop);
  }
  if (layout->root->type == UI_LAYOUT_MENU && !icon) {
    icon = ICON_BLANK1;
  }

  MenuItemLevel *lvl = MEM_cnew<MenuItemLevel>("MenuItemLevel");
  lvl->rnapoin = *ptr;
  BLI_strncpy(lvl->propname, RNA_property_identifier(prop), sizeof(lvl->propname));
  lvl->opcontext = layout->root->opcontext;

  ui_item_menu(layout,
               name,
               icon,
               menu_item_enum_rna_menu,
               nullptr,
               lvl,
               RNA_property_description(prop),
               false);
}

void uiItemMenuEnumR(
    uiLayout *layout, PointerRNA *ptr, const char *propname, const char *name, int icon)
{
  PropertyRNA *prop = RNA_struct_find_property(ptr, propname);
  if (!prop) {
    ui_item_disabled(layout, propname);
    RNA_warning("property not found: %s.%s", RNA_struct_identifier(ptr->type), propname);
    return;
  }

  uiItemMenuEnumR_prop(layout, ptr, prop, name, icon);
}

void uiItemTabsEnumR_prop(uiLayout *layout,
                          bContext *C,
                          PointerRNA *ptr,
                          PropertyRNA *prop,
                          PointerRNA *ptr_highlight,
                          PropertyRNA *prop_highlight,
                          bool icon_only)
{
  uiBlock *block = layout->root->block;

  UI_block_layout_set_current(block, layout);
  ui_item_enum_expand_tabs(
      layout, C, block, ptr, prop, ptr_highlight, prop_highlight, nullptr, UI_UNIT_Y, icon_only);
}

/** \} */

/* -------------------------------------------------------------------- */
/** \name Layout Items
 * \{ */

/* single-row layout */
static void ui_litem_estimate_row(uiLayout *litem)
{
  int itemw, itemh;
  bool min_size_flag = true;

  litem->w = 0;
  litem->h = 0;

  LISTBASE_FOREACH (uiItem *, item, &litem->items) {
    ui_item_size(item, &itemw, &itemh);

    min_size_flag = min_size_flag && (item->flag & UI_ITEM_FIXED_SIZE);

    litem->w += itemw;
    litem->h = MAX2(itemh, litem->h);

    if (item->next) {
      litem->w += litem->space;
    }
  }

  if (min_size_flag) {
    litem->item.flag |= UI_ITEM_FIXED_SIZE;
  }
}

static int ui_litem_min_width(int itemw)
{
  return MIN2(2 * UI_UNIT_X, itemw);
}

static void ui_litem_layout_row(uiLayout *litem)
{
  uiItem *last_free_item = nullptr;
  int x, neww, newtotw, itemw, minw, itemh, offset;
  int freew, fixedx, freex, flag = 0, lastw = 0;
  float extra_pixel;

  /* x = litem->x; */ /* UNUSED */
  const int y = litem->y;
  int w = litem->w;
  int totw = 0;
  int tot = 0;

  LISTBASE_FOREACH (uiItem *, item, &litem->items) {
    ui_item_size(item, &itemw, &itemh);
    totw += itemw;
    tot++;
  }

  if (totw == 0) {
    return;
  }

  if (w != 0) {
    w -= (tot - 1) * litem->space;
  }
  int fixedw = 0;

  /* keep clamping items to fixed minimum size until all are done */
  do {
    freew = 0;
    x = 0;
    flag = 0;
    newtotw = totw;
    extra_pixel = 0.0f;

    LISTBASE_FOREACH (uiItem *, item, &litem->items) {
      if (item->flag & UI_ITEM_AUTO_FIXED_SIZE) {
        continue;
      }

      ui_item_size(item, &itemw, &itemh);
      minw = ui_litem_min_width(itemw);

      if (w - lastw > 0) {
        neww = ui_item_fit(itemw, x, totw, w - lastw, !item->next, litem->alignment, &extra_pixel);
      }
      else {
        neww = 0; /* no space left, all will need clamping to minimum size */
      }

      x += neww;

      bool min_flag = item->flag & UI_ITEM_FIXED_SIZE;
      /* ignore min flag for rows with right or center alignment */
      if (item->type != ITEM_BUTTON &&
          ELEM(((uiLayout *)item)->alignment, UI_LAYOUT_ALIGN_RIGHT, UI_LAYOUT_ALIGN_CENTER) &&
          litem->alignment == UI_LAYOUT_ALIGN_EXPAND &&
          ((uiItem *)litem)->flag & UI_ITEM_FIXED_SIZE) {
        min_flag = false;
      }

      if ((neww < minw || min_flag) && w != 0) {
        /* fixed size */
        item->flag |= UI_ITEM_AUTO_FIXED_SIZE;
        if (item->type != ITEM_BUTTON && item->flag & UI_ITEM_FIXED_SIZE) {
          minw = itemw;
        }
        fixedw += minw;
        flag = 1;
        newtotw -= itemw;
      }
      else {
        /* keep free size */
        item->flag &= ~UI_ITEM_AUTO_FIXED_SIZE;
        freew += itemw;
      }
    }

    totw = newtotw;
    lastw = fixedw;
  } while (flag);

  freex = 0;
  fixedx = 0;
  extra_pixel = 0.0f;
  x = litem->x;

  LISTBASE_FOREACH (uiItem *, item, &litem->items) {
    ui_item_size(item, &itemw, &itemh);
    minw = ui_litem_min_width(itemw);

    if (item->flag & UI_ITEM_AUTO_FIXED_SIZE) {
      /* fixed minimum size items */
      if (item->type != ITEM_BUTTON && item->flag & UI_ITEM_FIXED_SIZE) {
        minw = itemw;
      }
      itemw = ui_item_fit(
          minw, fixedx, fixedw, min_ii(w, fixedw), !item->next, litem->alignment, &extra_pixel);
      fixedx += itemw;
    }
    else {
      /* free size item */
      itemw = ui_item_fit(
          itemw, freex, freew, w - fixedw, !item->next, litem->alignment, &extra_pixel);
      freex += itemw;
      last_free_item = item;
    }

    /* align right/center */
    offset = 0;
    if (litem->alignment == UI_LAYOUT_ALIGN_RIGHT) {
      if (freew + fixedw > 0 && freew + fixedw < w) {
        offset = w - (fixedw + freew);
      }
    }
    else if (litem->alignment == UI_LAYOUT_ALIGN_CENTER) {
      if (freew + fixedw > 0 && freew + fixedw < w) {
        offset = (w - (fixedw + freew)) / 2;
      }
    }

    /* position item */
    ui_item_position(item, x + offset, y - itemh, itemw, itemh);

    x += itemw;
    if (item->next) {
      x += litem->space;
    }
  }

  /* add extra pixel */
  uiItem *last_item = static_cast<uiItem *>(litem->items.last);
  extra_pixel = litem->w - (x - litem->x);
  if (extra_pixel > 0 && litem->alignment == UI_LAYOUT_ALIGN_EXPAND && last_free_item &&
      last_item && last_item->flag & UI_ITEM_AUTO_FIXED_SIZE) {
    ui_item_move(last_free_item, 0, extra_pixel);
    for (uiItem *item = last_free_item->next; item; item = item->next) {
      ui_item_move(item, extra_pixel, extra_pixel);
    }
  }

  litem->w = x - litem->x;
  litem->h = litem->y - y;
  litem->x = x;
  litem->y = y;
}

/* single-column layout */
static void ui_litem_estimate_column(uiLayout *litem, bool is_box)
{
  int itemw, itemh;
  bool min_size_flag = true;

  litem->w = 0;
  litem->h = 0;

  LISTBASE_FOREACH (uiItem *, item, &litem->items) {
    ui_item_size(item, &itemw, &itemh);

    min_size_flag = min_size_flag && (item->flag & UI_ITEM_FIXED_SIZE);

    litem->w = MAX2(litem->w, itemw);
    litem->h += itemh;

    if (item->next && (!is_box || item != litem->items.first)) {
      litem->h += litem->space;
    }
  }

  if (min_size_flag) {
    litem->item.flag |= UI_ITEM_FIXED_SIZE;
  }
}

static void ui_litem_layout_column(uiLayout *litem, bool is_box, bool is_menu)
{
  const int x = litem->x;
  int y = litem->y;

  LISTBASE_FOREACH (uiItem *, item, &litem->items) {
    int itemw, itemh;
    ui_item_size(item, &itemw, &itemh);

    y -= itemh;
    ui_item_position(item, x, y, is_menu ? itemw : litem->w, itemh);

    if (item->next && (!is_box || item != litem->items.first)) {
      y -= litem->space;
    }

    if (is_box) {
      item->flag |= UI_ITEM_BOX_ITEM;
    }
  }

  litem->h = litem->y - y;
  litem->x = x;
  litem->y = y;
}

/* calculates the angle of a specified button in a radial menu,
 * stores a float vector in unit circle */
static RadialDirection ui_get_radialbut_vec(float vec[2], short itemnum)
{
  if (itemnum >= PIE_MAX_ITEMS) {
    itemnum %= PIE_MAX_ITEMS;
    printf("Warning: Pie menus with more than %i items are currently unsupported\n",
           PIE_MAX_ITEMS);
  }

  const RadialDirection dir = RadialDirection(ui_radial_dir_order[itemnum]);
  ui_but_pie_dir(dir, vec);

  return dir;
}

static bool ui_item_is_radial_displayable(uiItem *item)
{

  if ((item->type == ITEM_BUTTON) && (((uiButtonItem *)item)->but->type == UI_BTYPE_LABEL)) {
    return false;
  }

  return true;
}

static bool ui_item_is_radial_drawable(uiButtonItem *bitem)
{

  if (ELEM(bitem->but->type, UI_BTYPE_SEPR, UI_BTYPE_SEPR_LINE, UI_BTYPE_SEPR_SPACER)) {
    return false;
  }

  return true;
}

static void ui_litem_layout_radial(uiLayout *litem)
{
  int itemh, itemw;
  int itemnum = 0;
  int totitems = 0;

  /* For the radial layout we will use Matt Ebb's design
   * for radiation, see http://mattebb.com/weblog/radiation/
   * also the old code at #5103. */

  const int pie_radius = U.pie_menu_radius * UI_DPI_FAC;

  const int x = litem->x;
  const int y = litem->y;

  int minx = x, miny = y, maxx = x, maxy = y;

  /* first count total items */
  LISTBASE_FOREACH (uiItem *, item, &litem->items) {
    totitems++;
  }

  if (totitems < 5) {
    litem->root->block->pie_data.flags |= UI_PIE_DEGREES_RANGE_LARGE;
  }

  LISTBASE_FOREACH (uiItem *, item, &litem->items) {
    /* not all button types are drawn in a radial menu, do filtering here */
    if (ui_item_is_radial_displayable(item)) {
      RadialDirection dir;
      float vec[2];
      float factor[2];

      dir = ui_get_radialbut_vec(vec, itemnum);
      factor[0] = (vec[0] > 0.01f) ? 0.0f : ((vec[0] < -0.01f) ? -1.0f : -0.5f);
      factor[1] = (vec[1] > 0.99f) ? 0.0f : ((vec[1] < -0.99f) ? -1.0f : -0.5f);

      itemnum++;

      if (item->type == ITEM_BUTTON) {
        uiButtonItem *bitem = (uiButtonItem *)item;

        bitem->but->pie_dir = dir;
        /* scale the buttons */
        bitem->but->rect.ymax *= 1.5f;
        /* add a little bit more here to include number */
        bitem->but->rect.xmax += 1.5f * UI_UNIT_X;
        /* enable drawing as pie item if supported by widget */
        if (ui_item_is_radial_drawable(bitem)) {
          bitem->but->emboss = UI_EMBOSS_RADIAL;
          bitem->but->drawflag |= UI_BUT_ICON_LEFT;
        }
      }

      ui_item_size(item, &itemw, &itemh);

      ui_item_position(item,
                       x + vec[0] * pie_radius + factor[0] * itemw,
                       y + vec[1] * pie_radius + factor[1] * itemh,
                       itemw,
                       itemh);

      minx = min_ii(minx, x + vec[0] * pie_radius - itemw / 2);
      maxx = max_ii(maxx, x + vec[0] * pie_radius + itemw / 2);
      miny = min_ii(miny, y + vec[1] * pie_radius - itemh / 2);
      maxy = max_ii(maxy, y + vec[1] * pie_radius + itemh / 2);
    }
  }

  litem->x = minx;
  litem->y = miny;
  litem->w = maxx - minx;
  litem->h = maxy - miny;
}

/* root layout */
static void ui_litem_estimate_root(uiLayout * /*litem*/)
{
  /* nothing to do */
}

static void ui_litem_layout_root_radial(uiLayout *litem)
{
  /* first item is pie menu title, align on center of menu */
  uiItem *item = static_cast<uiItem *>(litem->items.first);

  if (item->type == ITEM_BUTTON) {
    int itemh, itemw, x, y;
    x = litem->x;
    y = litem->y;

    ui_item_size(item, &itemw, &itemh);

    ui_item_position(
        item, x - itemw / 2, y + U.dpi_fac * (U.pie_menu_threshold + 9.0f), itemw, itemh);
  }
}

static void ui_litem_layout_root(uiLayout *litem)
{
  if (litem->root->type == UI_LAYOUT_HEADER) {
    ui_litem_layout_row(litem);
  }
  else if (litem->root->type == UI_LAYOUT_PIEMENU) {
    ui_litem_layout_root_radial(litem);
  }
  else if (litem->root->type == UI_LAYOUT_MENU) {
    ui_litem_layout_column(litem, false, true);
  }
  else {
    ui_litem_layout_column(litem, false, false);
  }
}

/* box layout */
static void ui_litem_estimate_box(uiLayout *litem)
{
  const uiStyle *style = litem->root->style;

  ui_litem_estimate_column(litem, true);

  int boxspace = style->boxspace;
  if (litem->root->type == UI_LAYOUT_HEADER) {
    boxspace = 0;
  }
  litem->w += 2 * boxspace;
  litem->h += 2 * boxspace;
}

static void ui_litem_layout_box(uiLayout *litem)
{
  uiLayoutItemBx *box = (uiLayoutItemBx *)litem;
  const uiStyle *style = litem->root->style;

  int boxspace = style->boxspace;
  if (litem->root->type == UI_LAYOUT_HEADER && false) {
    boxspace = 0;
  }

  const int w = litem->w;
  const int h = litem->h;

  litem->x += boxspace;
  litem->y -= boxspace;

  if (w != 0) {
    litem->w -= 2 * boxspace;
  }
  if (h != 0) {
    litem->h -= 2 * boxspace;
  }

  ui_litem_layout_column(litem, true, false);

  litem->x -= boxspace;
  litem->y -= boxspace;

  if (w != 0) {
    litem->w += 2 * boxspace;
  }
  if (h != 0) {
    litem->h += 2 * boxspace;
  }

  /* roundbox around the sublayout */
  uiBut *but = box->roundbox;
  but->rect.xmin = litem->x;
  but->rect.ymin = litem->y;
  but->rect.xmax = litem->x + litem->w;
  but->rect.ymax = litem->y + litem->h;
}

/* multi-column layout, automatically flowing to the next */
static void ui_litem_estimate_column_flow(uiLayout *litem)
{
  const uiStyle *style = litem->root->style;
  uiLayoutItemFlow *flow = (uiLayoutItemFlow *)litem;
  int itemw, itemh, maxw = 0;

  /* compute max needed width and total height */
  int toth = 0;
  int totitem = 0;
  LISTBASE_FOREACH (uiItem *, item, &litem->items) {
    ui_item_size(item, &itemw, &itemh);
    maxw = MAX2(maxw, itemw);
    toth += itemh;
    totitem++;
  }

  if (flow->number <= 0) {
    /* auto compute number of columns, not very good */
    if (maxw == 0) {
      flow->totcol = 1;
      return;
    }

    flow->totcol = max_ii(litem->root->emw / maxw, 1);
    flow->totcol = min_ii(flow->totcol, totitem);
  }
  else {
    flow->totcol = flow->number;
  }

  /* compute sizes */
  int x = 0;
  int y = 0;
  int emy = 0;
  int miny = 0;

  maxw = 0;
  const int emh = toth / flow->totcol;

  /* create column per column */
  int col = 0;
  LISTBASE_FOREACH (uiItem *, item, &litem->items) {
    ui_item_size(item, &itemw, &itemh);

    y -= itemh + style->buttonspacey;
    miny = min_ii(miny, y);
    emy -= itemh;
    maxw = max_ii(itemw, maxw);

    /* decide to go to next one */
    if (col < flow->totcol - 1 && emy <= -emh) {
      x += maxw + litem->space;
      maxw = 0;
      y = 0;
      emy = 0; /* need to reset height again for next column */
      col++;
    }
  }

  litem->w = x;
  litem->h = litem->y - miny;
}

static void ui_litem_layout_column_flow(uiLayout *litem)
{
  const uiStyle *style = litem->root->style;
  uiLayoutItemFlow *flow = (uiLayoutItemFlow *)litem;
  int col, emh, itemw, itemh;

  /* compute max needed width and total height */
  int toth = 0;
  LISTBASE_FOREACH (uiItem *, item, &litem->items) {
    ui_item_size(item, &itemw, &itemh);
    toth += itemh;
  }

  /* compute sizes */
  int x = litem->x;
  int y = litem->y;
  int emy = 0;
  int miny = 0;

  emh = toth / flow->totcol;

  /* create column per column */
  col = 0;
  int w = (litem->w - (flow->totcol - 1) * style->columnspace) / flow->totcol;
  LISTBASE_FOREACH (uiItem *, item, &litem->items) {
    ui_item_size(item, &itemw, &itemh);

    itemw = (litem->alignment == UI_LAYOUT_ALIGN_EXPAND) ? w : min_ii(w, itemw);

    y -= itemh;
    emy -= itemh;
    ui_item_position(item, x, y, itemw, itemh);
    y -= style->buttonspacey;
    miny = min_ii(miny, y);

    /* decide to go to next one */
    if (col < flow->totcol - 1 && emy <= -emh) {
      x += w + style->columnspace;
      y = litem->y;
      emy = 0; /* need to reset height again for next column */
      col++;

      const int remaining_width = litem->w - (x - litem->x);
      const int remaining_width_between_columns = (flow->totcol - col - 1) * style->columnspace;
      const int remaining_columns = flow->totcol - col;
      w = (remaining_width - remaining_width_between_columns) / remaining_columns;
    }
  }

  litem->h = litem->y - miny;
  litem->x = x;
  litem->y = miny;
}

/* multi-column and multi-row layout. */
struct UILayoutGridFlowInput {
  /* General layout control settings. */
  bool row_major : 1;    /* Fill rows before columns */
  bool even_columns : 1; /* All columns will have same width. */
  bool even_rows : 1;    /* All rows will have same height. */
  int space_x;           /* Space between columns. */
  int space_y;           /* Space between rows. */
                         /* Real data about current position and size of this layout item
                          * (either estimated, or final values). */
  int litem_w;           /* Layout item width. */
  int litem_x;           /* Layout item X position. */
  int litem_y;           /* Layout item Y position. */
  /* Actual number of columns and rows to generate (computed from first pass usually). */
  int tot_columns; /* Number of columns. */
  int tot_rows;    /* Number of rows. */
};

struct UILayoutGridFlowOutput {
  int *tot_items; /* Total number of items in this grid layout. */
  /* Width / X pos data. */
  float *global_avg_w; /* Computed average width of the columns. */
  int *cos_x_array;    /* Computed X coordinate of each column. */
  int *widths_array;   /* Computed width of each column. */
  int *tot_w;          /* Computed total width. */
  /* Height / Y pos data. */
  int *global_max_h;  /* Computed height of the tallest item in the grid. */
  int *cos_y_array;   /* Computed Y coordinate of each column. */
  int *heights_array; /* Computed height of each column. */
  int *tot_h;         /* Computed total height. */
};

static void ui_litem_grid_flow_compute(ListBase *items,
                                       const UILayoutGridFlowInput *parameters,
                                       UILayoutGridFlowOutput *results)
{
  float tot_w = 0.0f, tot_h = 0.0f;
  float global_avg_w = 0.0f, global_totweight_w = 0.0f;
  int global_max_h = 0;

  BLI_assert(parameters->tot_columns != 0 ||
             (results->cos_x_array == nullptr && results->widths_array == nullptr &&
              results->tot_w == nullptr));
  BLI_assert(parameters->tot_rows != 0 ||
             (results->cos_y_array == nullptr && results->heights_array == nullptr &&
              results->tot_h == nullptr));

  if (results->tot_items) {
    *results->tot_items = 0;
  }

  if (items->first == nullptr) {
    if (results->global_avg_w) {
      *results->global_avg_w = 0.0f;
    }
    if (results->global_max_h) {
      *results->global_max_h = 0;
    }
    return;
  }

  blender::Array<float, 64> avg_w(parameters->tot_columns, 0.0f);
  blender::Array<float, 64> totweight_w(parameters->tot_columns, 0.0f);
  blender::Array<int, 64> max_h(parameters->tot_rows, 0);

  int i = 0;
  LISTBASE_FOREACH (uiItem *, item, items) {
    int item_w, item_h;
    ui_item_size(item, &item_w, &item_h);

    global_avg_w += float(item_w * item_w);
    global_totweight_w += float(item_w);
    global_max_h = max_ii(global_max_h, item_h);

    if (parameters->tot_rows != 0 && parameters->tot_columns != 0) {
      const int index_col = parameters->row_major ? i % parameters->tot_columns :
                                                    i / parameters->tot_rows;
      const int index_row = parameters->row_major ? i / parameters->tot_columns :
                                                    i % parameters->tot_rows;

      avg_w[index_col] += float(item_w * item_w);
      totweight_w[index_col] += float(item_w);

      max_h[index_row] = max_ii(max_h[index_row], item_h);
    }

    if (results->tot_items) {
      (*results->tot_items)++;
    }
    i++;
  }

  /* Finalize computing of column average sizes */
  global_avg_w /= global_totweight_w;
  if (parameters->tot_columns != 0) {
    for (i = 0; i < parameters->tot_columns; i++) {
      avg_w[i] /= totweight_w[i];
      tot_w += avg_w[i];
    }
    if (parameters->even_columns) {
      tot_w = ceilf(global_avg_w) * parameters->tot_columns;
    }
  }
  /* Finalize computing of rows max sizes */
  if (parameters->tot_rows != 0) {
    for (i = 0; i < parameters->tot_rows; i++) {
      tot_h += max_h[i];
    }
    if (parameters->even_rows) {
      tot_h = global_max_h * parameters->tot_columns;
    }
  }

  /* Compute positions and sizes of all cells. */
  if (results->cos_x_array != nullptr && results->widths_array != nullptr) {
    /* We enlarge/narrow columns evenly to match available width. */
    const float wfac = float(parameters->litem_w -
                             (parameters->tot_columns - 1) * parameters->space_x) /
                       tot_w;

    for (int col = 0; col < parameters->tot_columns; col++) {
      results->cos_x_array[col] = (col ? results->cos_x_array[col - 1] +
                                             results->widths_array[col - 1] + parameters->space_x :
                                         parameters->litem_x);
      if (parameters->even_columns) {
        /* (< remaining width > - < space between remaining columns >) / < remaining columns > */
        results->widths_array[col] = (((parameters->litem_w -
                                        (results->cos_x_array[col] - parameters->litem_x)) -
                                       (parameters->tot_columns - col - 1) * parameters->space_x) /
                                      (parameters->tot_columns - col));
      }
      else if (col == parameters->tot_columns - 1) {
        /* Last column copes width rounding errors... */
        results->widths_array[col] = parameters->litem_w -
                                     (results->cos_x_array[col] - parameters->litem_x);
      }
      else {
        results->widths_array[col] = int(avg_w[col] * wfac);
      }
    }
  }
  if (results->cos_y_array != nullptr && results->heights_array != nullptr) {
    for (int row = 0; row < parameters->tot_rows; row++) {
      if (parameters->even_rows) {
        results->heights_array[row] = global_max_h;
      }
      else {
        results->heights_array[row] = max_h[row];
      }
      results->cos_y_array[row] = (row ? results->cos_y_array[row - 1] - parameters->space_y -
                                             results->heights_array[row] :
                                         parameters->litem_y - results->heights_array[row]);
    }
  }

  if (results->global_avg_w) {
    *results->global_avg_w = global_avg_w;
  }
  if (results->global_max_h) {
    *results->global_max_h = global_max_h;
  }
  if (results->tot_w) {
    *results->tot_w = int(tot_w) + parameters->space_x * (parameters->tot_columns - 1);
  }
  if (results->tot_h) {
    *results->tot_h = tot_h + parameters->space_y * (parameters->tot_rows - 1);
  }
}

static void ui_litem_estimate_grid_flow(uiLayout *litem)
{
  const uiStyle *style = litem->root->style;
  uiLayoutItemGridFlow *gflow = (uiLayoutItemGridFlow *)litem;

  const int space_x = style->columnspace;
  const int space_y = style->buttonspacey;

  /* Estimate average needed width and height per item. */
  {
    float avg_w;
    int max_h;

    UILayoutGridFlowInput input{};
    input.row_major = gflow->row_major;
    input.even_columns = gflow->even_columns;
    input.even_rows = gflow->even_rows;
    input.litem_w = litem->w;
    input.litem_x = litem->x;
    input.litem_y = litem->y;
    input.space_x = space_x;
    input.space_y = space_y;
    UILayoutGridFlowOutput output{};
    output.tot_items = &gflow->tot_items;
    output.global_avg_w = &avg_w;
    output.global_max_h = &max_h;
    ui_litem_grid_flow_compute(&litem->items, &input, &output);

    if (gflow->tot_items == 0) {
      litem->w = litem->h = 0;
      gflow->tot_columns = gflow->tot_rows = 0;
      return;
    }

    /* Even in varying column width case,
     * we fix our columns number from weighted average width of items,
     * a proper solving of required width would be too costly,
     * and this should give reasonably good results in all reasonable cases. */
    if (gflow->columns_len > 0) {
      gflow->tot_columns = gflow->columns_len;
    }
    else {
      if (avg_w == 0.0f) {
        gflow->tot_columns = 1;
      }
      else {
        gflow->tot_columns = min_ii(max_ii(int(litem->w / avg_w), 1), gflow->tot_items);
      }
    }
    gflow->tot_rows = int(ceilf(float(gflow->tot_items) / gflow->tot_columns));

    /* Try to tweak number of columns and rows to get better filling of last column or row,
     * and apply 'modulo' value to number of columns or rows.
     * Note that modulo does not prevent ending with fewer columns/rows than modulo, if mandatory
     * to avoid empty column/row. */
    {
      const int modulo = (gflow->columns_len < -1) ? -gflow->columns_len : 0;
      const int step = modulo ? modulo : 1;

      if (gflow->row_major) {
        /* Adjust number of columns to be multiple of given modulo. */
        if (modulo && gflow->tot_columns % modulo != 0 && gflow->tot_columns > modulo) {
          gflow->tot_columns = gflow->tot_columns - (gflow->tot_columns % modulo);
        }
        /* Find smallest number of columns conserving computed optimal number of rows. */
        for (gflow->tot_rows = int(ceilf(float(gflow->tot_items) / gflow->tot_columns));
             (gflow->tot_columns - step) > 0 &&
             int(ceilf(float(gflow->tot_items) / (gflow->tot_columns - step))) <= gflow->tot_rows;
             gflow->tot_columns -= step) {
          /* pass */
        }
      }
      else {
        /* Adjust number of rows to be multiple of given modulo. */
        if (modulo && gflow->tot_rows % modulo != 0) {
          gflow->tot_rows = min_ii(gflow->tot_rows + modulo - (gflow->tot_rows % modulo),
                                   gflow->tot_items);
        }
        /* Find smallest number of rows conserving computed optimal number of columns. */
        for (gflow->tot_columns = int(ceilf(float(gflow->tot_items) / gflow->tot_rows));
             (gflow->tot_rows - step) > 0 &&
             int(ceilf(float(gflow->tot_items) / (gflow->tot_rows - step))) <= gflow->tot_columns;
             gflow->tot_rows -= step) {
          /* pass */
        }
      }
    }

    /* Set evenly-spaced axes size
     * (quick optimization in case we have even columns and rows). */
    if (gflow->even_columns && gflow->even_rows) {
      litem->w = int(gflow->tot_columns * avg_w) + space_x * (gflow->tot_columns - 1);
      litem->h = int(gflow->tot_rows * max_h) + space_y * (gflow->tot_rows - 1);
      return;
    }
  }

  /* Now that we have our final number of columns and rows,
   * we can compute actual needed space for non-evenly sized axes. */
  {
    int tot_w, tot_h;
    UILayoutGridFlowInput input{};
    input.row_major = gflow->row_major;
    input.even_columns = gflow->even_columns;
    input.even_rows = gflow->even_rows;
    input.litem_w = litem->w;
    input.litem_x = litem->x;
    input.litem_y = litem->y;
    input.space_x = space_x;
    input.space_y = space_y;
    input.tot_columns = gflow->tot_columns;
    input.tot_rows = gflow->tot_rows;
    UILayoutGridFlowOutput output{};
    output.tot_w = &tot_w;
    output.tot_h = &tot_h;
    ui_litem_grid_flow_compute(&litem->items, &input, &output);

    litem->w = tot_w;
    litem->h = tot_h;
  }
}

static void ui_litem_layout_grid_flow(uiLayout *litem)
{
  const uiStyle *style = litem->root->style;
  uiLayoutItemGridFlow *gflow = (uiLayoutItemGridFlow *)litem;

  if (gflow->tot_items == 0) {
    litem->w = litem->h = 0;
    return;
  }

  BLI_assert(gflow->tot_columns > 0);
  BLI_assert(gflow->tot_rows > 0);

  const int space_x = style->columnspace;
  const int space_y = style->buttonspacey;

  blender::Array<int, 64> widths(gflow->tot_columns);
  blender::Array<int, 64> heights(gflow->tot_rows);
  blender::Array<int, 64> cos_x(gflow->tot_columns);
  blender::Array<int, 64> cos_y(gflow->tot_rows);

  /* This time we directly compute coordinates and sizes of all cells. */
  UILayoutGridFlowInput input{};
  input.row_major = gflow->row_major;
  input.even_columns = gflow->even_columns;
  input.even_rows = gflow->even_rows;
  input.litem_w = litem->w;
  input.litem_x = litem->x;
  input.litem_y = litem->y;
  input.space_x = space_x;
  input.space_y = space_y;
  input.tot_columns = gflow->tot_columns;
  input.tot_rows = gflow->tot_rows;
  UILayoutGridFlowOutput output{};
  output.cos_x_array = cos_x.data();
  output.cos_y_array = cos_y.data();
  output.widths_array = widths.data();
  output.heights_array = heights.data();
  ui_litem_grid_flow_compute(&litem->items, &input, &output);

  int i;
  LISTBASE_FOREACH_INDEX (uiItem *, item, &litem->items, i) {
    const int col = gflow->row_major ? i % gflow->tot_columns : i / gflow->tot_rows;
    const int row = gflow->row_major ? i / gflow->tot_columns : i % gflow->tot_rows;
    int item_w, item_h;
    ui_item_size(item, &item_w, &item_h);

    const int w = widths[col];
    const int h = heights[row];

    item_w = (litem->alignment == UI_LAYOUT_ALIGN_EXPAND) ? w : min_ii(w, item_w);
    item_h = (litem->alignment == UI_LAYOUT_ALIGN_EXPAND) ? h : min_ii(h, item_h);

    ui_item_position(item, cos_x[col], cos_y[row], item_w, item_h);
  }

  litem->h = litem->y - cos_y[gflow->tot_rows - 1];
  litem->x = (cos_x[gflow->tot_columns - 1] - litem->x) + widths[gflow->tot_columns - 1];
  litem->y = litem->y - litem->h;
}

/* free layout */
static void ui_litem_estimate_absolute(uiLayout *litem)
{
  int minx = 1e6;
  int miny = 1e6;
  litem->w = 0;
  litem->h = 0;

  LISTBASE_FOREACH (uiItem *, item, &litem->items) {
    int itemx, itemy, itemw, itemh;
    ui_item_offset(item, &itemx, &itemy);
    ui_item_size(item, &itemw, &itemh);

    minx = min_ii(minx, itemx);
    miny = min_ii(miny, itemy);

    litem->w = MAX2(litem->w, itemx + itemw);
    litem->h = MAX2(litem->h, itemy + itemh);
  }

  litem->w -= minx;
  litem->h -= miny;
}

static void ui_litem_layout_absolute(uiLayout *litem)
{
  float scalex = 1.0f, scaley = 1.0f;
  int x, y, newx, newy, itemx, itemy, itemh, itemw;

  int minx = 1e6;
  int miny = 1e6;
  int totw = 0;
  int toth = 0;

  LISTBASE_FOREACH (uiItem *, item, &litem->items) {
    ui_item_offset(item, &itemx, &itemy);
    ui_item_size(item, &itemw, &itemh);

    minx = min_ii(minx, itemx);
    miny = min_ii(miny, itemy);

    totw = max_ii(totw, itemx + itemw);
    toth = max_ii(toth, itemy + itemh);
  }

  totw -= minx;
  toth -= miny;

  if (litem->w && totw > 0) {
    scalex = float(litem->w) / float(totw);
  }
  if (litem->h && toth > 0) {
    scaley = float(litem->h) / float(toth);
  }

  x = litem->x;
  y = litem->y - scaley * toth;

  LISTBASE_FOREACH (uiItem *, item, &litem->items) {
    ui_item_offset(item, &itemx, &itemy);
    ui_item_size(item, &itemw, &itemh);

    if (scalex != 1.0f) {
      newx = (itemx - minx) * scalex;
      itemw = (itemx - minx + itemw) * scalex - newx;
      itemx = minx + newx;
    }

    if (scaley != 1.0f) {
      newy = (itemy - miny) * scaley;
      itemh = (itemy - miny + itemh) * scaley - newy;
      itemy = miny + newy;
    }

    ui_item_position(item, x + itemx - minx, y + itemy - miny, itemw, itemh);
  }

  litem->w = scalex * totw;
  litem->h = litem->y - y;
  litem->x = x + litem->w;
  litem->y = y;
}

/* split layout */
static void ui_litem_estimate_split(uiLayout *litem)
{
  ui_litem_estimate_row(litem);
  litem->item.flag &= ~UI_ITEM_FIXED_SIZE;
}

static void ui_litem_layout_split(uiLayout *litem)
{
  uiLayoutItemSplit *split = (uiLayoutItemSplit *)litem;
  float extra_pixel = 0.0f;
  const int tot = BLI_listbase_count(&litem->items);

  if (tot == 0) {
    return;
  }

  int x = litem->x;
  const int y = litem->y;

  const float percentage = (split->percentage == 0.0f) ? 1.0f / float(tot) : split->percentage;

  const int w = (litem->w - (tot - 1) * litem->space);
  int colw = w * percentage;
  colw = MAX2(colw, 0);

  LISTBASE_FOREACH (uiItem *, item, &litem->items) {
    int itemh;
    ui_item_size(item, nullptr, &itemh);

    ui_item_position(item, x, y - itemh, colw, itemh);
    x += colw;

    if (item->next) {
      const float width = extra_pixel + (w - int(w * percentage)) / (float(tot) - 1);
      extra_pixel = width - int(width);
      colw = int(width);
      colw = MAX2(colw, 0);

      x += litem->space;
    }
  }

  litem->w = x - litem->x;
  litem->h = litem->y - y;
  litem->x = x;
  litem->y = y;
}

/* overlap layout */
static void ui_litem_estimate_overlap(uiLayout *litem)
{
  litem->w = 0;
  litem->h = 0;

  LISTBASE_FOREACH (uiItem *, item, &litem->items) {
    int itemw, itemh;
    ui_item_size(item, &itemw, &itemh);

    litem->w = MAX2(itemw, litem->w);
    litem->h = MAX2(itemh, litem->h);
  }
}

static void ui_litem_layout_overlap(uiLayout *litem)
{

  const int x = litem->x;
  const int y = litem->y;

  LISTBASE_FOREACH (uiItem *, item, &litem->items) {
    int itemw, itemh;
    ui_item_size(item, &itemw, &itemh);
    ui_item_position(item, x, y - itemh, litem->w, itemh);

    litem->h = MAX2(litem->h, itemh);
  }

  litem->x = x;
  litem->y = y - litem->h;
}

static void ui_litem_init_from_parent(uiLayout *litem, uiLayout *layout, int align)
{
  litem->root = layout->root;
  litem->align = align;
  /* Children of grid-flow layout shall never have "ideal big size" returned as estimated size. */
  litem->variable_size = layout->variable_size || layout->item.type == ITEM_LAYOUT_GRID_FLOW;
  litem->active = true;
  litem->enabled = true;
  litem->context = layout->context;
  litem->redalert = layout->redalert;
  litem->w = layout->w;
  litem->emboss = layout->emboss;
  litem->item.flag = (layout->item.flag &
                      (UI_ITEM_PROP_SEP | UI_ITEM_PROP_DECORATE | UI_ITEM_INSIDE_PROP_SEP));

  if (layout->child_items_layout) {
    BLI_addtail(&layout->child_items_layout->items, litem);
    litem->parent = layout->child_items_layout;
  }
  else {
    BLI_addtail(&layout->items, litem);
    litem->parent = layout;
  }
}

static void ui_layout_heading_set(uiLayout *layout, const char *heading)
{
  BLI_assert(layout->heading[0] == '\0');
  if (heading) {
    STRNCPY(layout->heading, heading);
  }
}

uiLayout *uiLayoutRow(uiLayout *layout, bool align)
{
  uiLayout *litem = MEM_cnew<uiLayout>(__func__);
  ui_litem_init_from_parent(litem, layout, align);

  litem->item.type = ITEM_LAYOUT_ROW;
  litem->space = (align) ? 0 : layout->root->style->buttonspacex;

  UI_block_layout_set_current(layout->root->block, litem);

  return litem;
}

uiLayout *uiLayoutRowWithHeading(uiLayout *layout, bool align, const char *heading)
{
  uiLayout *litem = uiLayoutRow(layout, align);
  ui_layout_heading_set(litem, heading);
  return litem;
}

uiLayout *uiLayoutColumn(uiLayout *layout, bool align)
{
  uiLayout *litem = MEM_cnew<uiLayout>(__func__);
  ui_litem_init_from_parent(litem, layout, align);

  litem->item.type = ITEM_LAYOUT_COLUMN;
  litem->space = (align) ? 0 : layout->root->style->buttonspacey;

  UI_block_layout_set_current(layout->root->block, litem);

  return litem;
}

uiLayout *uiLayoutColumnWithHeading(uiLayout *layout, bool align, const char *heading)
{
  uiLayout *litem = uiLayoutColumn(layout, align);
  ui_layout_heading_set(litem, heading);
  return litem;
}

uiLayout *uiLayoutColumnFlow(uiLayout *layout, int number, bool align)
{
  uiLayoutItemFlow *flow = MEM_cnew<uiLayoutItemFlow>(__func__);
  ui_litem_init_from_parent(&flow->litem, layout, align);

  flow->litem.item.type = ITEM_LAYOUT_COLUMN_FLOW;
  flow->litem.space = (flow->litem.align) ? 0 : layout->root->style->columnspace;
  flow->number = number;

  UI_block_layout_set_current(layout->root->block, &flow->litem);

  return &flow->litem;
}

uiLayout *uiLayoutGridFlow(uiLayout *layout,
                           bool row_major,
                           int columns_len,
                           bool even_columns,
                           bool even_rows,
                           bool align)
{
  uiLayoutItemGridFlow *flow = MEM_cnew<uiLayoutItemGridFlow>(__func__);
  flow->litem.item.type = ITEM_LAYOUT_GRID_FLOW;
  ui_litem_init_from_parent(&flow->litem, layout, align);

  flow->litem.space = (flow->litem.align) ? 0 : layout->root->style->columnspace;
  flow->row_major = row_major;
  flow->columns_len = columns_len;
  flow->even_columns = even_columns;
  flow->even_rows = even_rows;

  UI_block_layout_set_current(layout->root->block, &flow->litem);

  return &flow->litem;
}

static uiLayoutItemBx *ui_layout_box(uiLayout *layout, int type)
{
  uiLayoutItemBx *box = MEM_cnew<uiLayoutItemBx>(__func__);
  ui_litem_init_from_parent(&box->litem, layout, false);

  box->litem.item.type = ITEM_LAYOUT_BOX;
  box->litem.space = layout->root->style->columnspace;

  UI_block_layout_set_current(layout->root->block, &box->litem);

  box->roundbox = uiDefBut(
      layout->root->block, type, 0, "", 0, 0, 0, 0, nullptr, 0.0, 0.0, 0, 0, "");

  return box;
}

uiLayout *uiLayoutRadial(uiLayout *layout)
{
  /* radial layouts are only valid for radial menus */
  if (layout->root->type != UI_LAYOUT_PIEMENU) {
    return ui_item_local_sublayout(layout, layout, false);
  }

  /* only one radial wheel per root layout is allowed, so check and return that, if it exists */
  LISTBASE_FOREACH (uiItem *, item, &layout->root->layout->items) {
    uiLayout *litem = (uiLayout *)item;
    if (litem->item.type == ITEM_LAYOUT_RADIAL) {
      UI_block_layout_set_current(layout->root->block, litem);
      return litem;
    }
  }

  uiLayout *litem = MEM_cnew<uiLayout>(__func__);
  ui_litem_init_from_parent(litem, layout, false);

  litem->item.type = ITEM_LAYOUT_RADIAL;

  UI_block_layout_set_current(layout->root->block, litem);

  return litem;
}

uiLayout *uiLayoutBox(uiLayout *layout)
{
  return (uiLayout *)ui_layout_box(layout, UI_BTYPE_ROUNDBOX);
}

void ui_layout_list_set_labels_active(uiLayout *layout)
{
  LISTBASE_FOREACH (uiButtonItem *, bitem, &layout->items) {
    if (bitem->item.type != ITEM_BUTTON) {
      ui_layout_list_set_labels_active((uiLayout *)(&bitem->item));
    }
    else if (bitem->but->flag & UI_BUT_LIST_ITEM) {
      UI_but_flag_enable(bitem->but, UI_SELECT);
    }
  }
}

uiLayout *uiLayoutListBox(uiLayout *layout,
                          uiList *ui_list,
                          PointerRNA *actptr,
                          PropertyRNA *actprop)
{
  uiLayoutItemBx *box = ui_layout_box(layout, UI_BTYPE_LISTBOX);
  uiBut *but = box->roundbox;

  but->custom_data = ui_list;

  but->rnapoin = *actptr;
  but->rnaprop = actprop;

  /* only for the undo string */
  if (but->flag & UI_BUT_UNDO) {
    but->tip = RNA_property_description(actprop);
  }

  return (uiLayout *)box;
}

uiLayout *uiLayoutAbsolute(uiLayout *layout, bool align)
{
  uiLayout *litem = MEM_cnew<uiLayout>(__func__);
  ui_litem_init_from_parent(litem, layout, align);

  litem->item.type = ITEM_LAYOUT_ABSOLUTE;

  UI_block_layout_set_current(layout->root->block, litem);

  return litem;
}

uiBlock *uiLayoutAbsoluteBlock(uiLayout *layout)
{
  uiBlock *block = uiLayoutGetBlock(layout);
  uiLayoutAbsolute(layout, false);

  return block;
}

uiLayout *uiLayoutOverlap(uiLayout *layout)
{
  uiLayout *litem = MEM_cnew<uiLayout>(__func__);
  ui_litem_init_from_parent(litem, layout, false);

  litem->item.type = ITEM_LAYOUT_OVERLAP;

  UI_block_layout_set_current(layout->root->block, litem);

  return litem;
}

uiLayout *uiLayoutSplit(uiLayout *layout, float percentage, bool align)
{
  uiLayoutItemSplit *split = MEM_cnew<uiLayoutItemSplit>(__func__);
  ui_litem_init_from_parent(&split->litem, layout, align);

  split->litem.item.type = ITEM_LAYOUT_SPLIT;
  split->litem.space = layout->root->style->columnspace;
  split->percentage = percentage;

  UI_block_layout_set_current(layout->root->block, &split->litem);

  return &split->litem;
}

void uiLayoutSetActive(uiLayout *layout, bool active)
{
  layout->active = active;
}

void uiLayoutSetActiveDefault(uiLayout *layout, bool active_default)
{
  layout->active_default = active_default;
}

void uiLayoutSetActivateInit(uiLayout *layout, bool activate_init)
{
  layout->activate_init = activate_init;
}

void uiLayoutSetEnabled(uiLayout *layout, bool enabled)
{
  layout->enabled = enabled;
}

void uiLayoutSetRedAlert(uiLayout *layout, bool redalert)
{
  layout->redalert = redalert;
}

void uiLayoutSetKeepAspect(uiLayout *layout, bool keepaspect)
{
  layout->keepaspect = keepaspect;
}

void uiLayoutSetAlignment(uiLayout *layout, char alignment)
{
  layout->alignment = alignment;
}

void uiLayoutSetScaleX(uiLayout *layout, float scale)
{
  layout->scale[0] = scale;
}

void uiLayoutSetScaleY(uiLayout *layout, float scale)
{
  layout->scale[1] = scale;
}

void uiLayoutSetUnitsX(uiLayout *layout, float unit)
{
  layout->units[0] = unit;
}

void uiLayoutSetUnitsY(uiLayout *layout, float unit)
{
  layout->units[1] = unit;
}

void uiLayoutSetEmboss(uiLayout *layout, eUIEmbossType emboss)
{
  layout->emboss = emboss;
}

bool uiLayoutGetPropSep(uiLayout *layout)
{
  return (layout->item.flag & UI_ITEM_PROP_SEP) != 0;
}

void uiLayoutSetPropSep(uiLayout *layout, bool is_sep)
{
  SET_FLAG_FROM_TEST(layout->item.flag, is_sep, UI_ITEM_PROP_SEP);
}

bool uiLayoutGetPropDecorate(uiLayout *layout)
{
  return (layout->item.flag & UI_ITEM_PROP_DECORATE) != 0;
}

void uiLayoutSetPropDecorate(uiLayout *layout, bool is_sep)
{
  SET_FLAG_FROM_TEST(layout->item.flag, is_sep, UI_ITEM_PROP_DECORATE);
}

bool uiLayoutGetActive(uiLayout *layout)
{
  return layout->active;
}

bool uiLayoutGetActiveDefault(uiLayout *layout)
{
  return layout->active_default;
}

bool uiLayoutGetActivateInit(uiLayout *layout)
{
  return layout->activate_init;
}

bool uiLayoutGetEnabled(uiLayout *layout)
{
  return layout->enabled;
}

bool uiLayoutGetRedAlert(uiLayout *layout)
{
  return layout->redalert;
}

bool uiLayoutGetKeepAspect(uiLayout *layout)
{
  return layout->keepaspect;
}

int uiLayoutGetAlignment(uiLayout *layout)
{
  return layout->alignment;
}

int uiLayoutGetWidth(uiLayout *layout)
{
  return layout->w;
}

int uiLayoutGetRootHeight(uiLayout *layout)
{
  return layout->root->layout->h;
}

float uiLayoutGetScaleX(uiLayout *layout)
{
  return layout->scale[0];
}

float uiLayoutGetScaleY(uiLayout *layout)
{
  return layout->scale[1];
}

float uiLayoutGetUnitsX(uiLayout *layout)
{
  return layout->units[0];
}

float uiLayoutGetUnitsY(uiLayout *layout)
{
  return layout->units[1];
}

eUIEmbossType uiLayoutGetEmboss(uiLayout *layout)
{
  if (layout->emboss == UI_EMBOSS_UNDEFINED) {
    return layout->root->block->emboss;
  }
  return layout->emboss;
}

/** \} */

/* -------------------------------------------------------------------- */
/** \name Block Layout Search Filtering
 * \{ */

/* Disabled for performance reasons, but this could be turned on in the future. */
// #define PROPERTY_SEARCH_USE_TOOLTIPS

static bool block_search_panel_label_matches(const uiBlock *block, const char *search_string)
{
  if ((block->panel != nullptr) && (block->panel->type != nullptr)) {
    if (BLI_strcasestr(block->panel->type->label, search_string)) {
      return true;
    }
  }
  return false;
}

/**
 * Returns true if a button or the data / operator it represents matches the search filter.
 */
static bool button_matches_search_filter(uiBut *but, const char *search_filter)
{
  /* Do the shorter checks first for better performance in case there is a match. */
  if (BLI_strcasestr(but->str, search_filter)) {
    return true;
  }

  if (but->optype != nullptr) {
    if (BLI_strcasestr(but->optype->name, search_filter)) {
      return true;
    }
  }

  if (but->rnaprop != nullptr) {
    if (BLI_strcasestr(RNA_property_ui_name(but->rnaprop), search_filter)) {
      return true;
    }
#ifdef PROPERTY_SEARCH_USE_TOOLTIPS
    if (BLI_strcasestr(RNA_property_description(but->rnaprop), search_filter)) {
      return true;
    }
#endif

    /* Search through labels of enum property items if they are in a drop-down menu.
     * Unfortunately we have no #bContext here so we cannot search through RNA enums
     * with dynamic entries (or "itemf" functions) which require context. */
    if (but->type == UI_BTYPE_MENU) {
      PointerRNA *ptr = &but->rnapoin;
      PropertyRNA *enum_prop = but->rnaprop;

      int items_len;
      const EnumPropertyItem *items_array = nullptr;
      bool free;
      RNA_property_enum_items_gettexted(nullptr, ptr, enum_prop, &items_array, &items_len, &free);

      if (items_array == nullptr) {
        return false;
      }

      for (int i = 0; i < items_len; i++) {
        /* Check for nullptr name field which enums use for separators. */
        if (items_array[i].name == nullptr) {
          continue;
        }
        if (BLI_strcasestr(items_array[i].name, search_filter)) {
          return true;
        }
      }
      if (free) {
        MEM_freeN((EnumPropertyItem *)items_array);
      }
    }
  }

  return false;
}

/**
 * Test for a search result within a specific button group.
 */
static bool button_group_has_search_match(const uiButtonGroup &group, const char *search_filter)
{
  for (uiBut *but : group.buttons) {
    if (button_matches_search_filter(but, search_filter)) {
      return true;
    }
  }

  return false;
}

/**
 * Apply the search filter, tagging all buttons with whether they match or not.
 * Tag every button in the group as a result if any button in the group matches.
 *
 * \note It would be great to return early here if we found a match, but because
 * the results may be visible we have to continue searching the entire block.
 *
 * \return True if the block has any search results.
 */
static bool block_search_filter_tag_buttons(uiBlock *block, const char *search_filter)
{
  bool has_result = false;
  for (const uiButtonGroup &group : block->button_groups) {
    if (button_group_has_search_match(group, search_filter)) {
      has_result = true;
    }
    else {
      for (uiBut *but : group.buttons) {
        but->flag |= UI_SEARCH_FILTER_NO_MATCH;
      }
    }
  }
  return has_result;
}

bool UI_block_apply_search_filter(uiBlock *block, const char *search_filter)
{
  if (search_filter == nullptr || search_filter[0] == '\0') {
    return false;
  }

  Panel *panel = block->panel;

  if (panel != nullptr && panel->type->flag & PANEL_TYPE_NO_SEARCH) {
    /* Panels for active blocks should always have a type, otherwise they wouldn't be created. */
    BLI_assert(block->panel->type != nullptr);
    if (panel->type->flag & PANEL_TYPE_NO_SEARCH) {
      return false;
    }
  }

  const bool panel_label_matches = block_search_panel_label_matches(block, search_filter);

  const bool has_result = (panel_label_matches) ?
                              true :
                              block_search_filter_tag_buttons(block, search_filter);

  if (panel != nullptr) {
    if (has_result) {
      ui_panel_tag_search_filter_match(block->panel);
    }
  }

  return has_result;
}

/** \} */

/* -------------------------------------------------------------------- */
/** \name Layout
 * \{ */

static void ui_item_scale(uiLayout *litem, const float scale[2])
{
  int x, y, w, h;

  LISTBASE_FOREACH_BACKWARD (uiItem *, item, &litem->items) {
    if (item->type != ITEM_BUTTON) {
      uiLayout *subitem = (uiLayout *)item;
      ui_item_scale(subitem, scale);
    }

    ui_item_size(item, &w, &h);
    ui_item_offset(item, &x, &y);

    if (scale[0] != 0.0f) {
      x *= scale[0];
      w *= scale[0];
    }

    if (scale[1] != 0.0f) {
      y *= scale[1];
      h *= scale[1];
    }

    ui_item_position(item, x, y, w, h);
  }
}

static void ui_item_estimate(uiItem *item)
{
  if (item->type != ITEM_BUTTON) {
    uiLayout *litem = (uiLayout *)item;

    LISTBASE_FOREACH (uiItem *, subitem, &litem->items) {
      ui_item_estimate(subitem);
    }

    if (BLI_listbase_is_empty(&litem->items)) {
      litem->w = 0;
      litem->h = 0;
      return;
    }

    if (litem->scale[0] != 0.0f || litem->scale[1] != 0.0f) {
      ui_item_scale(litem, litem->scale);
    }

    switch (litem->item.type) {
      case ITEM_LAYOUT_COLUMN:
        ui_litem_estimate_column(litem, false);
        break;
      case ITEM_LAYOUT_COLUMN_FLOW:
        ui_litem_estimate_column_flow(litem);
        break;
      case ITEM_LAYOUT_GRID_FLOW:
        ui_litem_estimate_grid_flow(litem);
        break;
      case ITEM_LAYOUT_ROW:
        ui_litem_estimate_row(litem);
        break;
      case ITEM_LAYOUT_BOX:
        ui_litem_estimate_box(litem);
        break;
      case ITEM_LAYOUT_ROOT:
        ui_litem_estimate_root(litem);
        break;
      case ITEM_LAYOUT_ABSOLUTE:
        ui_litem_estimate_absolute(litem);
        break;
      case ITEM_LAYOUT_SPLIT:
        ui_litem_estimate_split(litem);
        break;
      case ITEM_LAYOUT_OVERLAP:
        ui_litem_estimate_overlap(litem);
        break;
      default:
        break;
    }

    /* Force fixed size. */
    if (litem->units[0] > 0) {
      litem->w = UI_UNIT_X * litem->units[0];
    }
    if (litem->units[1] > 0) {
      litem->h = UI_UNIT_Y * litem->units[1];
    }
  }
}

static void ui_item_align(uiLayout *litem, short nr)
{
  LISTBASE_FOREACH_BACKWARD (uiItem *, item, &litem->items) {
    if (item->type == ITEM_BUTTON) {
      uiButtonItem *bitem = (uiButtonItem *)item;
#ifndef USE_UIBUT_SPATIAL_ALIGN
      if (ui_but_can_align(bitem->but))
#endif
      {
        if (!bitem->but->alignnr) {
          bitem->but->alignnr = nr;
        }
      }
    }
    else if (item->type == ITEM_LAYOUT_ABSOLUTE) {
      /* pass */
    }
    else if (item->type == ITEM_LAYOUT_OVERLAP) {
      /* pass */
    }
    else if (item->type == ITEM_LAYOUT_BOX) {
      uiLayoutItemBx *box = (uiLayoutItemBx *)item;
      if (!box->roundbox->alignnr) {
        box->roundbox->alignnr = nr;
      }
    }
    else if (((uiLayout *)item)->align) {
      ui_item_align((uiLayout *)item, nr);
    }
  }
}

static void ui_item_flag(uiLayout *litem, int flag)
{
  LISTBASE_FOREACH_BACKWARD (uiItem *, item, &litem->items) {
    if (item->type == ITEM_BUTTON) {
      uiButtonItem *bitem = (uiButtonItem *)item;
      bitem->but->flag |= flag;
    }
    else {
      ui_item_flag((uiLayout *)item, flag);
    }
  }
}

static void ui_item_layout(uiItem *item)
{
  if (item->type != ITEM_BUTTON) {
    uiLayout *litem = (uiLayout *)item;

    if (BLI_listbase_is_empty(&litem->items)) {
      return;
    }

    if (litem->align) {
      ui_item_align(litem, ++litem->root->block->alignnr);
    }
    if (!litem->active) {
      ui_item_flag(litem, UI_BUT_INACTIVE);
    }
    if (!litem->enabled) {
      ui_item_flag(litem, UI_BUT_DISABLED);
    }

    switch (litem->item.type) {
      case ITEM_LAYOUT_COLUMN:
        ui_litem_layout_column(litem, false, false);
        break;
      case ITEM_LAYOUT_COLUMN_FLOW:
        ui_litem_layout_column_flow(litem);
        break;
      case ITEM_LAYOUT_GRID_FLOW:
        ui_litem_layout_grid_flow(litem);
        break;
      case ITEM_LAYOUT_ROW:
        ui_litem_layout_row(litem);
        break;
      case ITEM_LAYOUT_BOX:
        ui_litem_layout_box(litem);
        break;
      case ITEM_LAYOUT_ROOT:
        ui_litem_layout_root(litem);
        break;
      case ITEM_LAYOUT_ABSOLUTE:
        ui_litem_layout_absolute(litem);
        break;
      case ITEM_LAYOUT_SPLIT:
        ui_litem_layout_split(litem);
        break;
      case ITEM_LAYOUT_OVERLAP:
        ui_litem_layout_overlap(litem);
        break;
      case ITEM_LAYOUT_RADIAL:
        ui_litem_layout_radial(litem);
        break;
      default:
        break;
    }

    LISTBASE_FOREACH (uiItem *, subitem, &litem->items) {
      if (item->flag & UI_ITEM_BOX_ITEM) {
        subitem->flag |= UI_ITEM_BOX_ITEM;
      }
      ui_item_layout(subitem);
    }
  }
  else {
    if (item->flag & UI_ITEM_BOX_ITEM) {
      uiButtonItem *bitem = (uiButtonItem *)item;
      bitem->but->drawflag |= UI_BUT_BOX_ITEM;
    }
  }
}

static void ui_layout_end(uiBlock *block, uiLayout *layout, int *r_x, int *r_y)
{
  if (layout->root->handlefunc) {
    UI_block_func_handle_set(block, layout->root->handlefunc, layout->root->argv);
  }

  ui_item_estimate(&layout->item);
  ui_item_layout(&layout->item);

  if (r_x) {
    *r_x = layout->x;
  }
  if (r_y) {
    *r_y = layout->y;
  }
}

static void ui_layout_free(uiLayout *layout)
{
  LISTBASE_FOREACH_MUTABLE (uiItem *, item, &layout->items) {
    if (item->type == ITEM_BUTTON) {
      uiButtonItem *bitem = (uiButtonItem *)item;

      bitem->but->layout = nullptr;
      MEM_freeN(item);
    }
    else {
      ui_layout_free((uiLayout *)item);
    }
  }

  MEM_freeN(layout);
}

static void ui_layout_add_padding_button(uiLayoutRoot *root)
{
  if (root->padding) {
    /* add an invisible button for padding */
    uiBlock *block = root->block;
    uiLayout *prev_layout = block->curlayout;

    block->curlayout = root->layout;
    uiDefBut(block,
             UI_BTYPE_SEPR,
             0,
             "",
             0,
             0,
             root->padding,
             root->padding,
             nullptr,
             0.0,
             0.0,
             0,
             0,
             "");
    block->curlayout = prev_layout;
  }
}

uiLayout *UI_block_layout(uiBlock *block,
                          int dir,
                          int type,
                          int x,
                          int y,
                          int size,
                          int em,
                          int padding,
                          const uiStyle *style)
{
  uiLayoutRoot *root = MEM_cnew<uiLayoutRoot>(__func__);
  root->type = type;
  root->style = style;
  root->block = block;
  root->padding = padding;
  root->opcontext = WM_OP_INVOKE_REGION_WIN;

  uiLayout *layout = MEM_cnew<uiLayout>(__func__);
  layout->item.type = (type == UI_LAYOUT_VERT_BAR) ? ITEM_LAYOUT_COLUMN : ITEM_LAYOUT_ROOT;

  /* Only used when 'UI_ITEM_PROP_SEP' is set. */
  layout->item.flag = UI_ITEM_PROP_DECORATE;

  layout->x = x;
  layout->y = y;
  layout->root = root;
  layout->space = style->templatespace;
  layout->active = true;
  layout->enabled = true;
  layout->context = nullptr;
  layout->emboss = UI_EMBOSS_UNDEFINED;

  if (ELEM(type, UI_LAYOUT_MENU, UI_LAYOUT_PIEMENU)) {
    layout->space = 0;
  }

  if (dir == UI_LAYOUT_HORIZONTAL) {
    layout->h = size;
    layout->root->emh = em * UI_UNIT_Y;
  }
  else {
    layout->w = size;
    layout->root->emw = em * UI_UNIT_X;
  }

  block->curlayout = layout;
  root->layout = layout;
  BLI_addtail(&block->layouts, root);

  ui_layout_add_padding_button(root);

  return layout;
}

uiBlock *uiLayoutGetBlock(uiLayout *layout)
{
  return layout->root->block;
}

int uiLayoutGetOperatorContext(uiLayout *layout)
{
  return layout->root->opcontext;
}

void UI_block_layout_set_current(uiBlock *block, uiLayout *layout)
{
  block->curlayout = layout;
}

void ui_layout_add_but(uiLayout *layout, uiBut *but)
{
  uiButtonItem *bitem = MEM_cnew<uiButtonItem>(__func__);
  bitem->item.type = ITEM_BUTTON;
  bitem->but = but;

  int w, h;
  ui_item_size((uiItem *)bitem, &w, &h);
  /* XXX uiBut hasn't scaled yet
   * we can flag the button as not expandable, depending on its size */
  if (w <= 2 * UI_UNIT_X && (!but->str || but->str[0] == '\0')) {
    bitem->item.flag |= UI_ITEM_FIXED_SIZE;
  }

  if (layout->child_items_layout) {
    BLI_addtail(&layout->child_items_layout->items, bitem);
  }
  else {
    BLI_addtail(&layout->items, bitem);
  }
  but->layout = layout;

  if (layout->context) {
    but->context = layout->context;
    but->context->used = true;
  }

  if (layout->emboss != UI_EMBOSS_UNDEFINED) {
    but->emboss = layout->emboss;
  }

  ui_button_group_add_but(uiLayoutGetBlock(layout), but);
}

static uiButtonItem *ui_layout_find_button_item(const uiLayout *layout, const uiBut *but)
{
  const ListBase *child_list = layout->child_items_layout ? &layout->child_items_layout->items :
                                                            &layout->items;

  LISTBASE_FOREACH (uiItem *, item, child_list) {
    if (item->type == ITEM_BUTTON) {
      uiButtonItem *bitem = (uiButtonItem *)item;

      if (bitem->but == but) {
        return bitem;
      }
    }
    else {
      uiButtonItem *nested_item = ui_layout_find_button_item((uiLayout *)item, but);
      if (nested_item) {
        return nested_item;
      }
    }
  }

  return nullptr;
}

void ui_layout_remove_but(uiLayout *layout, const uiBut *but)
{
  uiButtonItem *bitem = ui_layout_find_button_item(layout, but);
  if (!bitem) {
    return;
  }

  BLI_freelinkN(&layout->items, bitem);
}

bool ui_layout_replace_but_ptr(uiLayout *layout, const void *old_but_ptr, uiBut *new_but)
{
  uiButtonItem *bitem = ui_layout_find_button_item(layout,
                                                   static_cast<const uiBut *>(old_but_ptr));
  if (!bitem) {
    return false;
  }

  bitem->but = new_but;
  return true;
}

void uiLayoutSetFixedSize(uiLayout *layout, bool fixed_size)
{
  if (fixed_size) {
    layout->item.flag |= UI_ITEM_FIXED_SIZE;
  }
  else {
    layout->item.flag &= ~UI_ITEM_FIXED_SIZE;
  }
}

bool uiLayoutGetFixedSize(uiLayout *layout)
{
  return (layout->item.flag & UI_ITEM_FIXED_SIZE) != 0;
}

void uiLayoutSetOperatorContext(uiLayout *layout, wmOperatorCallContext opcontext)
{
  layout->root->opcontext = opcontext;
}

void uiLayoutSetFunc(uiLayout *layout, uiMenuHandleFunc handlefunc, void *argv)
{
  layout->root->handlefunc = handlefunc;
  layout->root->argv = argv;
}

void UI_block_layout_free(uiBlock *block)
{
  LISTBASE_FOREACH_MUTABLE (uiLayoutRoot *, root, &block->layouts) {
    ui_layout_free(root->layout);
    MEM_freeN(root);
  }
}

void UI_block_layout_resolve(uiBlock *block, int *r_x, int *r_y)
{
  BLI_assert(block->active);

  if (r_x) {
    *r_x = 0;
  }
  if (r_y) {
    *r_y = 0;
  }

  block->curlayout = nullptr;

  LISTBASE_FOREACH_MUTABLE (uiLayoutRoot *, root, &block->layouts) {
    ui_layout_add_padding_button(root);

    /* nullptr in advance so we don't interfere when adding button */
    ui_layout_end(block, root->layout, r_x, r_y);
    ui_layout_free(root->layout);
    MEM_freeN(root);
  }

  BLI_listbase_clear(&block->layouts);

  /* XXX silly trick, interface_templates.c doesn't get linked
   * because it's not used by other files in this module? */
  {
    UI_template_fix_linking();
  }
}

bool UI_block_layout_needs_resolving(const uiBlock *block)
{
  return !BLI_listbase_is_empty(&block->layouts);
}

void uiLayoutSetContextPointer(uiLayout *layout, const char *name, PointerRNA *ptr)
{
  uiBlock *block = layout->root->block;
  layout->context = CTX_store_add(&block->contexts, name, ptr);
}

bContextStore *uiLayoutGetContextStore(uiLayout *layout)
{
  return layout->context;
}

void uiLayoutContextCopy(uiLayout *layout, bContextStore *context)
{
  uiBlock *block = layout->root->block;
  layout->context = CTX_store_add_all(&block->contexts, context);
}

void uiLayoutSetTooltipFunc(uiLayout *layout,
                            uiButToolTipFunc func,
                            void *arg,
                            uiCopyArgFunc copy_arg,
                            uiFreeArgFunc free_arg)
{
  bool arg_used = false;

  LISTBASE_FOREACH (uiItem *, item, &layout->items) {
    /* Each button will call free_arg for "its" argument, so we need to
     * duplicate the allocation for each button after the first. */
    if (copy_arg != nullptr && arg_used) {
      arg = copy_arg(arg);
    }
    arg_used = true;

    if (item->type == ITEM_BUTTON) {
      uiButtonItem *bitem = (uiButtonItem *)item;
      if (bitem->but->type == UI_BTYPE_DECORATOR) {
        continue;
      }
      UI_but_func_tooltip_set(bitem->but, func, arg, free_arg);
    }
    else {
      uiLayoutSetTooltipFunc((uiLayout *)item, func, arg, copy_arg, free_arg);
    }
  }

  if (!arg_used) {
    /* Free the original copy of arg in case the layout is empty. */
    free_arg(arg);
  }
}

void uiLayoutSetContextFromBut(uiLayout *layout, uiBut *but)
{
  if (but->opptr) {
    uiLayoutSetContextPointer(layout, "button_operator", but->opptr);
  }

  if (but->rnapoin.data && but->rnaprop) {
    /* TODO: index could be supported as well */
    PointerRNA ptr_prop;
    RNA_pointer_create(nullptr, &RNA_Property, but->rnaprop, &ptr_prop);
    uiLayoutSetContextPointer(layout, "button_prop", &ptr_prop);
    uiLayoutSetContextPointer(layout, "button_pointer", &but->rnapoin);
  }
}

wmOperatorType *UI_but_operatortype_get_from_enum_menu(uiBut *but, PropertyRNA **r_prop)
{
  if (r_prop != nullptr) {
    *r_prop = nullptr;
  }

  if (but->menu_create_func == menu_item_enum_opname_menu) {
    MenuItemLevel *lvl = static_cast<MenuItemLevel *>(but->func_argN);
    wmOperatorType *ot = WM_operatortype_find(lvl->opname, false);
    if ((ot != nullptr) && (r_prop != nullptr)) {
      *r_prop = RNA_struct_type_find_property(ot->srna, lvl->propname);
    }
    return ot;
  }
  return nullptr;
}

MenuType *UI_but_menutype_get(uiBut *but)
{
  if (but->menu_create_func == ui_item_menutype_func) {
    return (MenuType *)but->poin;
  }
  return nullptr;
}

PanelType *UI_but_paneltype_get(uiBut *but)
{
  if (but->menu_create_func == ui_item_paneltype_func) {
    return (PanelType *)but->poin;
  }
  return nullptr;
}

void UI_menutype_draw(bContext *C, MenuType *mt, uiLayout *layout)
{
  Menu menu{};
  menu.layout = layout;
  menu.type = mt;

  if (G.debug & G_DEBUG_WM) {
    printf("%s: opening menu \"%s\"\n", __func__, mt->idname);
  }

  if (mt->listener) {
    /* Forward the menu type listener to the block we're drawing in. */
    uiBlock *block = uiLayoutGetBlock(layout);
    uiBlockDynamicListener *listener = static_cast<uiBlockDynamicListener *>(
        MEM_mallocN(sizeof(*listener), __func__));
    listener->listener_func = mt->listener;
    BLI_addtail(&block->dynamic_listeners, listener);
  }

  if (layout->context) {
    CTX_store_set(C, layout->context);
  }

  mt->draw(C, &menu);

  if (layout->context) {
    CTX_store_set(C, nullptr);
  }
}

static bool ui_layout_has_panel_label(const uiLayout *layout, const PanelType *pt)
{
  LISTBASE_FOREACH (uiItem *, subitem, &layout->items) {
    if (subitem->type == ITEM_BUTTON) {
      uiButtonItem *bitem = (uiButtonItem *)subitem;
      if (!(bitem->but->flag & UI_HIDDEN) && STREQ(bitem->but->str, pt->label)) {
        return true;
      }
    }
    else {
      uiLayout *litem = (uiLayout *)subitem;
      if (ui_layout_has_panel_label(litem, pt)) {
        return true;
      }
    }
  }

  return false;
}

static void ui_paneltype_draw_impl(bContext *C, PanelType *pt, uiLayout *layout, bool show_header)
{
  Panel *panel = MEM_cnew<Panel>(__func__);
  panel->type = pt;
  panel->flag = PNL_POPOVER;

  uiLayout *last_item = static_cast<uiLayout *>(layout->items.last);

  /* Draw main panel. */
  if (show_header) {
    uiLayout *row = uiLayoutRow(layout, false);
    if (pt->draw_header) {
      panel->layout = row;
      pt->draw_header(C, panel);
      panel->layout = nullptr;
    }

    /* draw_header() is often used to add a checkbox to the header. If we add the label like below
     * the label is disconnected from the checkbox, adding a weird looking gap. As workaround, let
     * the checkbox add the label instead. */
    if (!ui_layout_has_panel_label(row, pt)) {
      uiItemL(row, CTX_IFACE_(pt->translation_context, pt->label), ICON_NONE);
    }
  }

  panel->layout = layout;
  pt->draw(C, panel);
  panel->layout = nullptr;
  BLI_assert(panel->runtime.custom_data_ptr == nullptr);

  MEM_freeN(panel);

  /* Draw child panels. */
  LISTBASE_FOREACH (LinkData *, link, &pt->children) {
    PanelType *child_pt = static_cast<PanelType *>(link->data);

    if (child_pt->poll == nullptr || child_pt->poll(C, child_pt)) {
      /* Add space if something was added to the layout. */
      if (last_item != layout->items.last) {
        uiItemS(static_cast<uiLayout *>(layout));
        last_item = static_cast<uiLayout *>(layout->items.last);
      }

      uiLayout *col = uiLayoutColumn(layout, false);
      ui_paneltype_draw_impl(C, child_pt, col, true);
    }
  }
}

void UI_paneltype_draw(bContext *C, PanelType *pt, uiLayout *layout)
{
  if (layout->context) {
    CTX_store_set(C, layout->context);
  }

  ui_paneltype_draw_impl(C, pt, layout, false);

  if (layout->context) {
    CTX_store_set(C, nullptr);
  }
}

/** \} */

/* -------------------------------------------------------------------- */
/** \name Layout (Debugging/Introspection)
 *
 * Serialize the layout as a Python compatible dictionary,
 *
 * \note Proper string escaping isn't used,
 * triple quotes are used to prevent single quotes from interfering with Python syntax.
 * If we want this to be fool-proof, we would need full Python compatible string escape support.
 * As we don't use triple quotes in the UI it's good-enough in practice.
 * \{ */

static void ui_layout_introspect_button(DynStr *ds, uiButtonItem *bitem)
{
  uiBut *but = bitem->but;
  BLI_dynstr_appendf(ds, "'type':%d, ", int(but->type));
  BLI_dynstr_appendf(ds, "'draw_string':'''%s''', ", but->drawstr);
  /* Not exactly needed, rna has this. */
  BLI_dynstr_appendf(ds, "'tip':'''%s''', ", but->tip ? but->tip : "");

  if (but->optype) {
    char *opstr = WM_operator_pystring_ex(static_cast<bContext *>(but->block->evil_C),
                                          nullptr,
                                          false,
                                          true,
                                          but->optype,
                                          but->opptr);
    BLI_dynstr_appendf(ds, "'operator':'''%s''', ", opstr ? opstr : "");
    MEM_freeN(opstr);
  }

  {
    PropertyRNA *prop = nullptr;
    wmOperatorType *ot = UI_but_operatortype_get_from_enum_menu(but, &prop);
    if (ot) {
      char *opstr = WM_operator_pystring_ex(
          static_cast<bContext *>(but->block->evil_C), nullptr, false, true, ot, nullptr);
      BLI_dynstr_appendf(ds, "'operator':'''%s''', ", opstr ? opstr : "");
      BLI_dynstr_appendf(ds, "'property':'''%s''', ", prop ? RNA_property_identifier(prop) : "");
      MEM_freeN(opstr);
    }
  }

  if (but->rnaprop) {
    BLI_dynstr_appendf(ds,
                       "'rna':'%s.%s[%d]', ",
                       RNA_struct_identifier(but->rnapoin.type),
                       RNA_property_identifier(but->rnaprop),
                       but->rnaindex);
  }
}

static void ui_layout_introspect_items(DynStr *ds, ListBase *lb)
{
  uiItem *item;

  BLI_dynstr_append(ds, "[");

  for (item = static_cast<uiItem *>(lb->first); item; item = item->next) {

    BLI_dynstr_append(ds, "{");

#define CASE_ITEM(id) \
  case id: { \
    const char *id_str = STRINGIFY(id); \
    BLI_dynstr_append(ds, "'type': '"); \
    /* Skip 'ITEM_'. */ \
    BLI_dynstr_append(ds, id_str + 5); \
    BLI_dynstr_append(ds, "', "); \
    break; \
  } \
    ((void)0)

    switch (item->type) {
      CASE_ITEM(ITEM_BUTTON);
      CASE_ITEM(ITEM_LAYOUT_ROW);
      CASE_ITEM(ITEM_LAYOUT_COLUMN);
      CASE_ITEM(ITEM_LAYOUT_COLUMN_FLOW);
      CASE_ITEM(ITEM_LAYOUT_ROW_FLOW);
      CASE_ITEM(ITEM_LAYOUT_BOX);
      CASE_ITEM(ITEM_LAYOUT_ABSOLUTE);
      CASE_ITEM(ITEM_LAYOUT_SPLIT);
      CASE_ITEM(ITEM_LAYOUT_OVERLAP);
      CASE_ITEM(ITEM_LAYOUT_ROOT);
      CASE_ITEM(ITEM_LAYOUT_GRID_FLOW);
      CASE_ITEM(ITEM_LAYOUT_RADIAL);
    }

#undef CASE_ITEM

    switch (item->type) {
      case ITEM_BUTTON:
        ui_layout_introspect_button(ds, (uiButtonItem *)item);
        break;
      default:
        BLI_dynstr_append(ds, "'items':");
        ui_layout_introspect_items(ds, &((uiLayout *)item)->items);
        break;
    }

    BLI_dynstr_append(ds, "}");

    if (item != lb->last) {
      BLI_dynstr_append(ds, ", ");
    }
  }
  /* Don't use a comma here as it's not needed and
   * causes the result to evaluate to a tuple of 1. */
  BLI_dynstr_append(ds, "]");
}

const char *UI_layout_introspect(uiLayout *layout)
{
  DynStr *ds = BLI_dynstr_new();
  uiLayout layout_copy = *layout;
  layout_copy.item.next = nullptr;
  layout_copy.item.prev = nullptr;
  ListBase layout_dummy_list = {&layout_copy, &layout_copy};
  ui_layout_introspect_items(ds, &layout_dummy_list);
  const char *result = BLI_dynstr_get_cstring(ds);
  BLI_dynstr_free(ds);
  return result;
}

/** \} */

/* -------------------------------------------------------------------- */
/** \name Alert Box with Big Icon
 * \{ */

uiLayout *uiItemsAlertBox(uiBlock *block, const int size, const eAlertIcon icon)
{
  const uiStyle *style = UI_style_get_dpi();
  const short icon_size = 64 * U.dpi_fac;
  const int text_points_max = MAX2(style->widget.points, style->widgetlabel.points);
  const int dialog_width = icon_size + (text_points_max * size * U.dpi_fac);
  /* By default, the space between icon and text/buttons will be equal to the 'columnspace',
   * this extra padding will add some space by increasing the left column width,
   * making the icon placement more symmetrical, between the block edge and the text. */
  const float icon_padding = 5.0f * U.dpi_fac;
  /* Calculate the factor of the fixed icon column depending on the block width. */
  const float split_factor = (float(icon_size) + icon_padding) /
                             float(dialog_width - style->columnspace);

  uiLayout *block_layout = UI_block_layout(
      block, UI_LAYOUT_VERTICAL, UI_LAYOUT_PANEL, 0, 0, dialog_width, 0, 0, style);

  /* Split layout to put alert icon on left side. */
  uiLayout *split_block = uiLayoutSplit(block_layout, split_factor, false);

  /* Alert icon on the left. */
  uiLayout *layout = uiLayoutRow(split_block, false);
  /* Using 'align_left' with 'row' avoids stretching the icon along the width of column. */
  uiLayoutSetAlignment(layout, UI_LAYOUT_ALIGN_LEFT);
  uiDefButAlert(block, icon, 0, 0, icon_size, icon_size);

  /* The rest of the content on the right. */
  layout = uiLayoutColumn(split_block, false);

  return layout;
}

/** \} */<|MERGE_RESOLUTION|>--- conflicted
+++ resolved
@@ -3156,19 +3156,11 @@
 
     UI_but_func_set(but, ui_but_anim_decorate_cb, but, nullptr);
     but->flag |= UI_BUT_UNDO | UI_BUT_DRAG_LOCK;
-<<<<<<< HEAD
-    /* Reusing RNA search members, setting actual RNA data has many side-effects. */
-    but->rnapoin = *ptr;
-    but->rnaprop = prop;
-    /* ui_def_but_rna() sets non-array buttons to have a RNA index of 0. */
-    but->rnaindex = (!is_array || is_expand) ? i : index;
-=======
     /* Decorators have own RNA data, using the normal #uiBut RNA members has many side-effects. */
     but->decorated_rnapoin = *ptr;
     but->decorated_rnaprop = prop;
     /* ui_def_but_rna() sets non-array buttons to have a RNA index of 0. */
     but->decorated_rnaindex = (!is_array || is_expand) ? i : index;
->>>>>>> 55843cd6
   }
 }
 
