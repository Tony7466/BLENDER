/* SPDX-FileCopyrightText: 2023 Blender Authors
 *
 * SPDX-License-Identifier: GPL-2.0-or-later */

/** \file
 * \ingroup edinterface
 */

#include "AS_asset_representation.hh"

#include "DNA_space_types.h"
#include "DNA_userdef_types.h"

#include "BKE_screen.hh"

#include "BLI_string.h"
#include "BLI_string_ref.hh"

#include "ED_asset.hh"
#include "ED_screen.hh"

#include "MEM_guardedalloc.h"

#include "RNA_access.hh"
#include "RNA_prototypes.h"

#include "UI_interface.hh"

#include "WM_types.hh"

#include "interface_intern.hh"

using namespace blender;
using namespace blender::ed;

struct AssetViewListData {
  AssetLibraryReference asset_library_ref;
  asset::AssetFilterSettings filter_settings;
  bScreen *screen;
  bool show_names;
};

static void asset_view_item_but_drag_set(uiBut *but, AssetHandle *asset_handle)
{
  blender::asset_system::AssetRepresentation *asset = asset::handle_get_representation(
      asset_handle);

  UI_but_dragflag_enable(but, UI_BUT_DRAG_FULL_BUT);

  ID *id = asset->local_id();
  if (id != nullptr) {
    UI_but_drag_set_id(but, id);
    return;
  }

  const eAssetImportMethod import_method = asset->get_import_method().value_or(
      ASSET_IMPORT_APPEND_REUSE);

  ImBuf *imbuf = asset::list::asset_image_get(asset_handle);
  UI_but_drag_set_asset(
      but, asset, import_method, asset::handle_get_preview_icon_id(asset_handle), imbuf, 1.0f);
}

static void asset_view_draw_item(uiList *ui_list,
                                 const bContext * /*C*/,
                                 uiLayout *layout,
                                 PointerRNA * /*dataptr*/,
                                 PointerRNA * /*itemptr*/,
                                 int /*icon*/,
                                 PointerRNA * /*active_dataptr*/,
                                 const char * /*active_propname*/,
                                 int index,
                                 int /*flt_flag*/)
{
  AssetViewListData *list_data = (AssetViewListData *)ui_list->dyn_data->customdata;

  AssetHandle asset_handle = asset::list::asset_handle_get_by_index(&list_data->asset_library_ref,
                                                                    index);

  PointerRNA file_ptr = RNA_pointer_create(&list_data->screen->id,
                                           &RNA_FileSelectEntry,
                                           const_cast<FileDirEntry *>(asset_handle.file_data));
  uiLayoutSetContextPointer(layout, "active_file", &file_ptr);

  uiBlock *block = uiLayoutGetBlock(layout);
  const bool show_names = list_data->show_names;
  const float size_x = UI_preview_tile_size_x();
  const float size_y = show_names ? UI_preview_tile_size_y() : UI_preview_tile_size_y_no_label();
  uiBut *but = uiDefIconTextBut(
      block,
      UI_BTYPE_PREVIEW_TILE,
      0,
      asset::handle_get_preview_icon_id(&asset_handle),
      show_names ? asset::handle_get_representation(&asset_handle)->get_name().c_str() : "",
      0,
      0,
      size_x,
      size_y,
      nullptr,
      0,
      0,
      0,
      0,
      "");
  ui_def_but_icon(but,
                  asset::handle_get_preview_icon_id(&asset_handle),
                  /* NOLINTNEXTLINE: bugprone-suspicious-enum-usage */
                  UI_HAS_ICON | UI_BUT_ICON_PREVIEW);
  but->emboss = UI_EMBOSS_NONE;
  if (!ui_list->dyn_data->custom_drag_optype) {
    asset_view_item_but_drag_set(but, &asset_handle);
  }
}

static void asset_view_filter_items(uiList *ui_list,
                                    const bContext *C,
                                    PointerRNA *dataptr,
                                    const char *propname)
{
  AssetViewListData *list_data = (AssetViewListData *)ui_list->dyn_data->customdata;
  asset::AssetFilterSettings &filter_settings = list_data->filter_settings;

  uiListNameFilter name_filter(*ui_list);

  UI_list_filter_and_sort_items(
      ui_list,
      C,
      [&name_filter, list_data, &filter_settings](
          const PointerRNA &itemptr, blender::StringRefNull name, int index) {
        asset_system::AssetRepresentation *asset = asset::list::asset_get_by_index(
            list_data->asset_library_ref, index);

        if (!asset::filter_matches_asset(&filter_settings, *asset)) {
          return UI_LIST_ITEM_NEVER_SHOW;
        }
        return name_filter(itemptr, name, index);
      },
      dataptr,
      propname,
      [list_data](const PointerRNA & /*itemptr*/, int index) -> std::string {
        asset_system::AssetRepresentation *asset = asset::list::asset_get_by_index(
            list_data->asset_library_ref, index);

        return asset->get_name();
      });
}

static void asset_view_listener(uiList * /*ui_list*/, wmRegionListenerParams *params)
{
  const wmNotifier *notifier = params->notifier;

  switch (notifier->category) {
    case NC_ID: {
      if (ELEM(notifier->action, NA_RENAME)) {
        asset::list::storage_tag_main_data_dirty();
      }
      break;
    }
  }

  if (asset::list::listen(params->notifier)) {
    ED_region_tag_redraw(params->region);
  }
}

uiListType *UI_UL_asset_view()
{
  uiListType *list_type = (uiListType *)MEM_callocN(sizeof(*list_type), __func__);

  STRNCPY(list_type->idname, "UI_UL_asset_view");
  list_type->draw_item = asset_view_draw_item;
  list_type->filter_items = asset_view_filter_items;
  list_type->listener = asset_view_listener;

  return list_type;
}

static void populate_asset_collection(const AssetLibraryReference &asset_library_ref,
                                      PointerRNA &assets_dataptr,
                                      const char *assets_propname)
{
  PropertyRNA *assets_prop = RNA_struct_find_property(&assets_dataptr, assets_propname);
  if (!assets_prop) {
    RNA_warning("Asset collection not found");
    return;
  }
  if (RNA_property_type(assets_prop) != PROP_COLLECTION) {
    RNA_warning("Expected a collection property");
    return;
  }
  if (!RNA_struct_is_a(RNA_property_pointer_type(&assets_dataptr, assets_prop), &RNA_AssetHandle))
  {
    RNA_warning("Expected a collection property for AssetHandle items");
    return;
  }

  RNA_property_collection_clear(&assets_dataptr, assets_prop);

  asset::list::iterate(asset_library_ref, [&](AssetHandle /*asset*/) {
    /* XXX creating a dummy #RNA_AssetHandle collection item. It's #file_data will be null. This is
     * because the #FileDirEntry may be freed while iterating, there's a cache for them with a
     * maximum size. Further code will query as needed it using the collection index. */

    PointerRNA itemptr;
    RNA_property_collection_add(&assets_dataptr, assets_prop, &itemptr);
    PointerRNA fileptr = RNA_pointer_create(nullptr, &RNA_FileSelectEntry, nullptr);
    RNA_pointer_set(&itemptr, "file_data", fileptr);

    return true;
  });
}

void uiTemplateAssetView(uiLayout *layout,
                         const bContext *C,
                         const char *list_id,
                         PointerRNA *asset_library_dataptr,
                         const char *asset_library_propname,
                         PointerRNA *assets_dataptr,
                         const char *assets_propname,
                         PointerRNA *active_dataptr,
                         const char *active_propname,
                         const asset::AssetFilterSettings *filter_settings,
                         const int display_flags,
                         const char *activate_opname,
                         PointerRNA *r_activate_op_properties,
                         const char *drag_opname,
                         PointerRNA *r_drag_op_properties)
{
  if (!list_id || !list_id[0]) {
    RNA_warning("Asset view needs a valid identifier");
    return;
  }

  uiLayout *col = uiLayoutColumn(layout, false);

  PropertyRNA *asset_library_prop = RNA_struct_find_property(asset_library_dataptr,
                                                             asset_library_propname);
  AssetLibraryReference asset_library_ref = asset::library_reference_from_enum_value(
      RNA_property_enum_get(asset_library_dataptr, asset_library_prop));

  uiLayout *row = uiLayoutRow(col, true);
  if ((display_flags & UI_TEMPLATE_ASSET_DRAW_NO_LIBRARY) == 0) {
    uiItemFullR(row,
                asset_library_dataptr,
                asset_library_prop,
                RNA_NO_INDEX,
                0,
                UI_ITEM_NONE,
                "",
                ICON_NONE);
    if (asset_library_ref.type != ASSET_LIBRARY_LOCAL) {
      uiItemO(row, "", ICON_FILE_REFRESH, "ASSET_OT_library_refresh");
    }
  }

<<<<<<< HEAD
  ED_assetlist_storage_fetch(&asset_library_ref, C);
  const int tot_items = ED_assetlist_size(&asset_library_ref);
=======
  asset::list::storage_fetch(&asset_library_ref, C);
  asset::list::ensure_previews_job(&asset_library_ref, C);
  const int tot_items = asset::list::size(&asset_library_ref);
>>>>>>> ee3291dc

  populate_asset_collection(asset_library_ref, *assets_dataptr, assets_propname);

  AssetViewListData *list_data = (AssetViewListData *)MEM_mallocN(sizeof(*list_data),
                                                                  "AssetViewListData");
  list_data->asset_library_ref = asset_library_ref;
  list_data->filter_settings = *filter_settings;
  list_data->screen = CTX_wm_screen(C);
  list_data->show_names = (display_flags & UI_TEMPLATE_ASSET_DRAW_NO_NAMES) == 0;

  uiTemplateListFlags template_list_flags = UI_TEMPLATE_LIST_NO_GRIP;
  if ((display_flags & UI_TEMPLATE_ASSET_DRAW_NO_NAMES) != 0) {
    template_list_flags |= UI_TEMPLATE_LIST_NO_NAMES;
  }
  if ((display_flags & UI_TEMPLATE_ASSET_DRAW_NO_FILTER) != 0) {
    template_list_flags |= UI_TEMPLATE_LIST_NO_FILTER_OPTIONS;
  }

  uiLayout *subcol = uiLayoutColumn(col, false);

  uiLayoutSetScaleX(subcol, 0.8f);
  uiLayoutSetScaleY(subcol, 0.8f);

  /* TODO can we have some kind of model-view API to handle referencing, filtering and lazy loading
   * (of previews) of the items? */
  uiList *list = uiTemplateList_ex(subcol,
                                   C,
                                   "UI_UL_asset_view",
                                   list_id,
                                   assets_dataptr,
                                   assets_propname,
                                   active_dataptr,
                                   active_propname,
                                   nullptr,
                                   tot_items,
                                   0,
                                   UILST_LAYOUT_BIG_PREVIEW_GRID,
                                   0,
                                   template_list_flags,
                                   list_data);
  if (!list) {
    /* List creation failed. */
    MEM_freeN(list_data);
    return;
  }

  if (activate_opname) {
    PointerRNA *ptr = UI_list_custom_activate_operator_set(
        list, activate_opname, r_activate_op_properties != nullptr);
    if (r_activate_op_properties && ptr) {
      *r_activate_op_properties = *ptr;
    }
  }
  if (drag_opname) {
    PointerRNA *ptr = UI_list_custom_drag_operator_set(
        list, drag_opname, r_drag_op_properties != nullptr);
    if (r_drag_op_properties && ptr) {
      *r_drag_op_properties = *ptr;
    }
  }
}<|MERGE_RESOLUTION|>--- conflicted
+++ resolved
@@ -253,14 +253,8 @@
     }
   }
 
-<<<<<<< HEAD
-  ED_assetlist_storage_fetch(&asset_library_ref, C);
-  const int tot_items = ED_assetlist_size(&asset_library_ref);
-=======
   asset::list::storage_fetch(&asset_library_ref, C);
-  asset::list::ensure_previews_job(&asset_library_ref, C);
   const int tot_items = asset::list::size(&asset_library_ref);
->>>>>>> ee3291dc
 
   populate_asset_collection(asset_library_ref, *assets_dataptr, assets_propname);
 
