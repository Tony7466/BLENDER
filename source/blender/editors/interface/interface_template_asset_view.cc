/* SPDX-License-Identifier: GPL-2.0-or-later */

/** \file
 * \ingroup edinterface
 */

#include "DNA_space_types.h"
#include "DNA_userdef_types.h"

#include "BKE_screen.h"

#include "BLI_path_util.h"
#include "BLI_string.h"
#include "BLI_string_ref.hh"

#include "BLO_readfile.h"

#include "ED_asset.h"
#include "ED_screen.h"

#include "MEM_guardedalloc.h"

#include "RNA_access.h"
#include "RNA_prototypes.h"

#include "UI_interface.h"

#include "WM_api.h"
#include "WM_types.h"

#include "interface_intern.hh"

struct AssetViewListData {
  AssetLibraryReference asset_library_ref;
  bScreen *screen;
  bool show_names;
};

static void asset_view_item_but_drag_set(uiBut *but, AssetHandle *asset_handle)
{
  ID *id = ED_asset_handle_get_local_id(asset_handle);
  if (id != nullptr) {
    UI_but_drag_set_id(but, id);
    return;
  }

  char blend_path[FILE_MAX_LIBEXTRA];
  /* Context can be null here, it's only needed for a File Browser specific hack that should go
   * away before too long. */
  ED_asset_handle_get_full_library_path(asset_handle, blend_path);

  const eAssetImportMethod import_method =
<<<<<<< HEAD
      ED_asset_handle_get_default_import_method(asset_handle).value_or(ASSET_IMPORT_APPEND_REUSE);
=======
      ED_asset_handle_get_import_method(asset_handle).value_or(ASSET_IMPORT_APPEND_REUSE);
>>>>>>> ae84a295

  if (blend_path[0]) {
    ImBuf *imbuf = ED_assetlist_asset_image_get(asset_handle);
    UI_but_drag_set_asset(but,
                          asset_handle,
                          BLI_strdup(blend_path),
                          import_method,
                          ED_asset_handle_get_preview_icon_id(asset_handle),
                          imbuf,
                          1.0f);
  }
}

static void asset_view_draw_item(uiList *ui_list,
                                 const bContext * /*C*/,
                                 uiLayout *layout,
                                 PointerRNA * /*dataptr*/,
                                 PointerRNA *itemptr,
                                 int /*icon*/,
                                 PointerRNA * /*active_dataptr*/,
                                 const char * /*active_propname*/,
                                 int /*index*/,
                                 int /*flt_flag*/)
{
  AssetViewListData *list_data = (AssetViewListData *)ui_list->dyn_data->customdata;

  BLI_assert(RNA_struct_is_a(itemptr->type, &RNA_AssetHandle));
  AssetHandle *asset_handle = (AssetHandle *)itemptr->data;

  uiLayoutSetContextPointer(layout, "asset_handle", itemptr);

  uiBlock *block = uiLayoutGetBlock(layout);
  const bool show_names = list_data->show_names;
  /* TODO ED_fileselect_init_layout(). Share somehow? */
  const float size_x = (96.0f / 20.0f) * UI_UNIT_X;
  const float size_y = (96.0f / 20.0f) * UI_UNIT_Y - (show_names ? 0 : UI_UNIT_Y);
  uiBut *but = uiDefIconTextBut(block,
                                UI_BTYPE_PREVIEW_TILE,
                                0,
                                ED_asset_handle_get_preview_icon_id(asset_handle),
                                show_names ? ED_asset_handle_get_name(asset_handle) : "",
                                0,
                                0,
                                size_x,
                                size_y,
                                nullptr,
                                0,
                                0,
                                0,
                                0,
                                "");
  ui_def_but_icon(but,
                  ED_asset_handle_get_preview_icon_id(asset_handle),
                  /* NOLINTNEXTLINE: bugprone-suspicious-enum-usage */
                  UI_HAS_ICON | UI_BUT_ICON_PREVIEW);
  if (!ui_list->dyn_data->custom_drag_optype) {
    asset_view_item_but_drag_set(but, asset_handle);
  }
}

static void asset_view_listener(uiList *ui_list, wmRegionListenerParams *params)
{
  AssetViewListData *list_data = (AssetViewListData *)ui_list->dyn_data->customdata;
  const wmNotifier *notifier = params->notifier;

  switch (notifier->category) {
    case NC_ID: {
      if (ELEM(notifier->action, NA_RENAME)) {
        ED_assetlist_storage_tag_main_data_dirty();
      }
      break;
    }
  }

  if (ED_assetlist_listen(&list_data->asset_library_ref, params->notifier)) {
    ED_region_tag_redraw(params->region);
  }
}

uiListType *UI_UL_asset_view()
{
  uiListType *list_type = (uiListType *)MEM_callocN(sizeof(*list_type), __func__);

  BLI_strncpy(list_type->idname, "UI_UL_asset_view", sizeof(list_type->idname));
  list_type->draw_item = asset_view_draw_item;
  list_type->listener = asset_view_listener;

  return list_type;
}

static void asset_view_template_refresh_asset_collection(
    const AssetLibraryReference &asset_library_ref,
    const AssetFilterSettings &filter_settings,
    PointerRNA &assets_dataptr,
    const char *assets_propname)
{
  PropertyRNA *assets_prop = RNA_struct_find_property(&assets_dataptr, assets_propname);
  if (!assets_prop) {
    RNA_warning("Asset collection not found");
    return;
  }
  if (RNA_property_type(assets_prop) != PROP_COLLECTION) {
    RNA_warning("Expected a collection property");
    return;
  }
  if (!RNA_struct_is_a(RNA_property_pointer_type(&assets_dataptr, assets_prop),
                       &RNA_AssetHandle)) {
    RNA_warning("Expected a collection property for AssetHandle items");
    return;
  }

  RNA_property_collection_clear(&assets_dataptr, assets_prop);

  ED_assetlist_iterate(asset_library_ref, [&](AssetHandle asset) {
    if (!ED_asset_filter_matches_asset(&filter_settings, &asset)) {
      /* Don't do anything else, but return true to continue iterating. */
      return true;
    }

    PointerRNA itemptr, fileptr;
    RNA_property_collection_add(&assets_dataptr, assets_prop, &itemptr);

    RNA_pointer_create(
        nullptr, &RNA_FileSelectEntry, const_cast<FileDirEntry *>(asset.file_data), &fileptr);
    RNA_pointer_set(&itemptr, "file_data", fileptr);

    return true;
  });
}

void uiTemplateAssetView(uiLayout *layout,
                         const bContext *C,
                         const char *list_id,
                         PointerRNA *asset_library_dataptr,
                         const char *asset_library_propname,
                         PointerRNA *assets_dataptr,
                         const char *assets_propname,
                         PointerRNA *active_dataptr,
                         const char *active_propname,
                         const AssetFilterSettings *filter_settings,
                         const int display_flags,
                         const char *activate_opname,
                         PointerRNA *r_activate_op_properties,
                         const char *drag_opname,
                         PointerRNA *r_drag_op_properties)
{
  if (!list_id || !list_id[0]) {
    RNA_warning("Asset view needs a valid identifier");
    return;
  }

  uiLayout *col = uiLayoutColumn(layout, false);

  PropertyRNA *asset_library_prop = RNA_struct_find_property(asset_library_dataptr,
                                                             asset_library_propname);
  AssetLibraryReference asset_library_ref = ED_asset_library_reference_from_enum_value(
      RNA_property_enum_get(asset_library_dataptr, asset_library_prop));

  uiLayout *row = uiLayoutRow(col, true);
  if ((display_flags & UI_TEMPLATE_ASSET_DRAW_NO_LIBRARY) == 0) {
    uiItemFullR(row, asset_library_dataptr, asset_library_prop, RNA_NO_INDEX, 0, 0, "", 0);
    if (asset_library_ref.type != ASSET_LIBRARY_LOCAL) {
      uiItemO(row, "", ICON_FILE_REFRESH, "ASSET_OT_library_refresh");
    }
  }

  ED_assetlist_storage_fetch(&asset_library_ref, C);
  ED_assetlist_ensure_previews_job(&asset_library_ref, C);
  const int tot_items = ED_assetlist_size(&asset_library_ref);

  asset_view_template_refresh_asset_collection(
      asset_library_ref, *filter_settings, *assets_dataptr, assets_propname);

  AssetViewListData *list_data = (AssetViewListData *)MEM_mallocN(sizeof(*list_data),
                                                                  "AssetViewListData");
  list_data->asset_library_ref = asset_library_ref;
  list_data->screen = CTX_wm_screen(C);
  list_data->show_names = (display_flags & UI_TEMPLATE_ASSET_DRAW_NO_NAMES) == 0;

  uiTemplateListFlags template_list_flags = UI_TEMPLATE_LIST_NO_GRIP;
  if ((display_flags & UI_TEMPLATE_ASSET_DRAW_NO_NAMES) != 0) {
    template_list_flags |= UI_TEMPLATE_LIST_NO_NAMES;
  }
  if ((display_flags & UI_TEMPLATE_ASSET_DRAW_NO_FILTER) != 0) {
    template_list_flags |= UI_TEMPLATE_LIST_NO_FILTER_OPTIONS;
  }

  /* TODO can we have some kind of model-view API to handle referencing, filtering and lazy loading
   * (of previews) of the items? */
  uiList *list = uiTemplateList_ex(col,
                                   C,
                                   "UI_UL_asset_view",
                                   list_id,
                                   assets_dataptr,
                                   assets_propname,
                                   active_dataptr,
                                   active_propname,
                                   nullptr,
                                   tot_items,
                                   0,
                                   UILST_LAYOUT_BIG_PREVIEW_GRID,
                                   0,
                                   template_list_flags,
                                   list_data);
  if (!list) {
    /* List creation failed. */
    MEM_freeN(list_data);
    return;
  }

  if (activate_opname) {
    PointerRNA *ptr = UI_list_custom_activate_operator_set(
        list, activate_opname, r_activate_op_properties != nullptr);
    if (r_activate_op_properties && ptr) {
      *r_activate_op_properties = *ptr;
    }
  }
  if (drag_opname) {
    PointerRNA *ptr = UI_list_custom_drag_operator_set(
        list, drag_opname, r_drag_op_properties != nullptr);
    if (r_drag_op_properties && ptr) {
      *r_drag_op_properties = *ptr;
    }
  }
}<|MERGE_RESOLUTION|>--- conflicted
+++ resolved
@@ -50,11 +50,7 @@
   ED_asset_handle_get_full_library_path(asset_handle, blend_path);
 
   const eAssetImportMethod import_method =
-<<<<<<< HEAD
-      ED_asset_handle_get_default_import_method(asset_handle).value_or(ASSET_IMPORT_APPEND_REUSE);
-=======
       ED_asset_handle_get_import_method(asset_handle).value_or(ASSET_IMPORT_APPEND_REUSE);
->>>>>>> ae84a295
 
   if (blend_path[0]) {
     ImBuf *imbuf = ED_assetlist_asset_image_get(asset_handle);
