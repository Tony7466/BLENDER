/* SPDX-License-Identifier: GPL-2.0-or-later */

/** \file
 * \ingroup edinterface
 */

#include "DNA_space_types.h"
#include "DNA_userdef_types.h"

#include "BKE_screen.h"

#include "BLI_path_util.h"
#include "BLI_string.h"
#include "BLI_string_ref.hh"

#include "BLO_readfile.h"

#include "ED_asset.h"
#include "ED_screen.h"

#include "MEM_guardedalloc.h"

#include "RNA_access.h"
#include "RNA_prototypes.h"

#include "UI_interface.h"
#include "UI_interface.hh"

#include "WM_api.h"
#include "WM_types.h"

#include "interface_intern.hh"

struct AssetViewListData {
  AssetLibraryReference asset_library_ref;
  AssetFilterSettings filter_settings;
  bScreen *screen;
  bool show_names;
};

static void asset_view_item_but_drag_set(uiBut *but, AssetHandle *asset_handle)
{
  ID *id = ED_asset_handle_get_local_id(asset_handle);
  if (id != nullptr) {
    UI_but_drag_set_id(but, id);
    return;
  }

  char blend_path[FILE_MAX_LIBEXTRA];
  ED_asset_handle_get_full_library_path(asset_handle, blend_path);

  const eAssetImportMethod import_method =
      ED_asset_handle_get_import_method(asset_handle).value_or(ASSET_IMPORT_APPEND_REUSE);

  if (blend_path[0]) {
    ImBuf *imbuf = ED_assetlist_asset_image_get(asset_handle);
    UI_but_drag_set_asset(but,
                          asset_handle,
                          BLI_strdup(blend_path),
                          import_method,
                          ED_assetlist_asset_preview_icon_id_request(asset_handle),
                          imbuf,
                          1.0f);
  }
}

static void asset_view_draw_item(uiList *ui_list,
                                 const bContext * /*C*/,
                                 uiLayout *layout,
                                 PointerRNA * /*dataptr*/,
                                 PointerRNA * /*itemptr*/,
                                 int /*icon*/,
                                 PointerRNA * /*active_dataptr*/,
                                 const char * /*active_propname*/,
                                 int index,
                                 int /*flt_flag*/)
{
  AssetViewListData *list_data = (AssetViewListData *)ui_list->dyn_data->customdata;

  AssetHandle asset_handle = *ED_assetlist_asset_get_by_index(&list_data->asset_library_ref,
                                                              index);

  PointerRNA file_ptr;
  RNA_pointer_create(&list_data->screen->id,
                     &RNA_FileSelectEntry,
                     const_cast<FileDirEntry *>(asset_handle.file_data),
                     &file_ptr);
  uiLayoutSetContextPointer(layout, "active_file", &file_ptr);

  uiBlock *block = uiLayoutGetBlock(layout);
  const bool show_names = list_data->show_names;
<<<<<<< HEAD
  const int size_x = UI_preview_tile_size_x();
  const int size_y = show_names ? UI_preview_tile_size_y() : UI_preview_tile_size_y_no_label();
=======
  const float size_x = UI_preview_tile_size_x();
  const float size_y = show_names ? UI_preview_tile_size_y() : UI_preview_tile_size_y_no_label();
>>>>>>> 39a50250
  uiBut *but = uiDefIconTextBut(block,
                                UI_BTYPE_PREVIEW_TILE,
                                0,
                                ED_assetlist_asset_preview_icon_id_request(&asset_handle),
                                show_names ? ED_asset_handle_get_name(&asset_handle) : "",
                                0,
                                0,
                                size_x,
                                size_y,
                                nullptr,
                                0,
                                0,
                                0,
                                0,
                                "");
  ui_def_but_icon(but,
                  ED_assetlist_asset_preview_icon_id_request(&asset_handle),
                  /* NOLINTNEXTLINE: bugprone-suspicious-enum-usage */
                  UI_HAS_ICON | UI_BUT_ICON_PREVIEW);
  but->emboss = UI_EMBOSS_NONE;
  if (!ui_list->dyn_data->custom_drag_optype) {
    asset_view_item_but_drag_set(but, &asset_handle);
  }
}

static void asset_view_filter_items(uiList *ui_list,
                                    const bContext *C,
                                    PointerRNA *dataptr,
                                    const char *propname)
{
  AssetViewListData *list_data = (AssetViewListData *)ui_list->dyn_data->customdata;
  AssetFilterSettings &filter_settings = list_data->filter_settings;

  uiListNameFilter name_filter(*ui_list);

  UI_list_filter_and_sort_items(
      ui_list,
      C,
      [&name_filter, list_data, &filter_settings](
          const PointerRNA &itemptr, blender::StringRefNull name, int index) {
        AssetHandle *asset = ED_assetlist_asset_get_by_index(&list_data->asset_library_ref, index);
        if (!ED_asset_filter_matches_asset(&filter_settings, asset)) {
          return UI_LIST_ITEM_NEVER_SHOW;
        }
        return name_filter(itemptr, name, index);
      },
      dataptr,
      propname,
      [list_data](const PointerRNA & /*itemptr*/, int index) -> std::string {
        AssetHandle *asset = ED_assetlist_asset_get_by_index(&list_data->asset_library_ref, index);
        return ED_asset_handle_get_name(asset);
      });
}

static void asset_view_listener(uiList *ui_list, wmRegionListenerParams *params)
{
  AssetViewListData *list_data = (AssetViewListData *)ui_list->dyn_data->customdata;
  const wmNotifier *notifier = params->notifier;

  switch (notifier->category) {
    case NC_ID: {
      if (ELEM(notifier->action, NA_RENAME)) {
        ED_assetlist_storage_tag_main_data_dirty();
      }
      break;
    }
  }

  if (ED_assetlist_listen(&list_data->asset_library_ref, params->notifier)) {
    ED_region_tag_redraw(params->region);
  }
}

uiListType *UI_UL_asset_view()
{
  uiListType *list_type = (uiListType *)MEM_callocN(sizeof(*list_type), __func__);

  STRNCPY(list_type->idname, "UI_UL_asset_view");
  list_type->draw_item = asset_view_draw_item;
  list_type->filter_items = asset_view_filter_items;
  list_type->listener = asset_view_listener;

  return list_type;
}

static void populate_asset_collection(const AssetLibraryReference &asset_library_ref,
                                      PointerRNA &assets_dataptr,
                                      const char *assets_propname)
{
  PropertyRNA *assets_prop = RNA_struct_find_property(&assets_dataptr, assets_propname);
  if (!assets_prop) {
    RNA_warning("Asset collection not found");
    return;
  }
  if (RNA_property_type(assets_prop) != PROP_COLLECTION) {
    RNA_warning("Expected a collection property");
    return;
  }
  if (!RNA_struct_is_a(RNA_property_pointer_type(&assets_dataptr, assets_prop), &RNA_AssetHandle))
  {
    RNA_warning("Expected a collection property for AssetHandle items");
    return;
  }

  RNA_property_collection_clear(&assets_dataptr, assets_prop);

  ED_assetlist_iterate(asset_library_ref, [&](AssetHandle /*asset*/) {
    /* XXX creating a dummy #RNA_AssetHandle collection item. It's #file_data will be null. This is
     * because the #FileDirEntry may be freed while iterating, there's a cache for them with a
     * maximum size. Further code will query as needed it using the collection index. */

    PointerRNA itemptr, fileptr;
    RNA_property_collection_add(&assets_dataptr, assets_prop, &itemptr);

    RNA_pointer_create(nullptr, &RNA_FileSelectEntry, nullptr, &fileptr);
    RNA_pointer_set(&itemptr, "file_data", fileptr);

    return true;
  });
}

void uiTemplateAssetView(uiLayout *layout,
                         const bContext *C,
                         const char *list_id,
                         PointerRNA *asset_library_dataptr,
                         const char *asset_library_propname,
                         PointerRNA *assets_dataptr,
                         const char *assets_propname,
                         PointerRNA *active_dataptr,
                         const char *active_propname,
                         const AssetFilterSettings *filter_settings,
                         const int display_flags,
                         const char *activate_opname,
                         PointerRNA *r_activate_op_properties,
                         const char *drag_opname,
                         PointerRNA *r_drag_op_properties)
{
  if (!list_id || !list_id[0]) {
    RNA_warning("Asset view needs a valid identifier");
    return;
  }

  uiLayout *col = uiLayoutColumn(layout, false);

  PropertyRNA *asset_library_prop = RNA_struct_find_property(asset_library_dataptr,
                                                             asset_library_propname);
  AssetLibraryReference asset_library_ref = ED_asset_library_reference_from_enum_value(
      RNA_property_enum_get(asset_library_dataptr, asset_library_prop));

  uiLayout *row = uiLayoutRow(col, true);
  if ((display_flags & UI_TEMPLATE_ASSET_DRAW_NO_LIBRARY) == 0) {
    uiItemFullR(row, asset_library_dataptr, asset_library_prop, RNA_NO_INDEX, 0, 0, "", 0);
    if (asset_library_ref.type != ASSET_LIBRARY_LOCAL) {
      uiItemO(row, "", ICON_FILE_REFRESH, "ASSET_OT_library_refresh");
    }
  }

  ED_assetlist_storage_fetch(&asset_library_ref, C);
  const int tot_items = ED_assetlist_size(&asset_library_ref);

  populate_asset_collection(asset_library_ref, *assets_dataptr, assets_propname);

  AssetViewListData *list_data = (AssetViewListData *)MEM_mallocN(sizeof(*list_data),
                                                                  "AssetViewListData");
  list_data->asset_library_ref = asset_library_ref;
  list_data->filter_settings = *filter_settings;
  list_data->screen = CTX_wm_screen(C);
  list_data->show_names = (display_flags & UI_TEMPLATE_ASSET_DRAW_NO_NAMES) == 0;

  uiTemplateListFlags template_list_flags = UI_TEMPLATE_LIST_NO_GRIP;
  if ((display_flags & UI_TEMPLATE_ASSET_DRAW_NO_NAMES) != 0) {
    template_list_flags |= UI_TEMPLATE_LIST_NO_NAMES;
  }
  if ((display_flags & UI_TEMPLATE_ASSET_DRAW_NO_FILTER) != 0) {
    template_list_flags |= UI_TEMPLATE_LIST_NO_FILTER_OPTIONS;
  }

  uiLayout *subcol = uiLayoutColumn(col, false);

  uiLayoutSetScaleX(subcol, 0.8f);
  uiLayoutSetScaleY(subcol, 0.8f);

  /* TODO can we have some kind of model-view API to handle referencing, filtering and lazy loading
   * (of previews) of the items? */
  uiList *list = uiTemplateList_ex(subcol,
                                   C,
                                   "UI_UL_asset_view",
                                   list_id,
                                   assets_dataptr,
                                   assets_propname,
                                   active_dataptr,
                                   active_propname,
                                   nullptr,
                                   tot_items,
                                   0,
                                   UILST_LAYOUT_BIG_PREVIEW_GRID,
                                   0,
                                   template_list_flags,
                                   list_data);
  if (!list) {
    /* List creation failed. */
    MEM_freeN(list_data);
    return;
  }

  if (activate_opname) {
    PointerRNA *ptr = UI_list_custom_activate_operator_set(
        list, activate_opname, r_activate_op_properties != nullptr);
    if (r_activate_op_properties && ptr) {
      *r_activate_op_properties = *ptr;
    }
  }
  if (drag_opname) {
    PointerRNA *ptr = UI_list_custom_drag_operator_set(
        list, drag_opname, r_drag_op_properties != nullptr);
    if (r_drag_op_properties && ptr) {
      *r_drag_op_properties = *ptr;
    }
  }
}<|MERGE_RESOLUTION|>--- conflicted
+++ resolved
@@ -89,13 +89,8 @@
 
   uiBlock *block = uiLayoutGetBlock(layout);
   const bool show_names = list_data->show_names;
-<<<<<<< HEAD
-  const int size_x = UI_preview_tile_size_x();
-  const int size_y = show_names ? UI_preview_tile_size_y() : UI_preview_tile_size_y_no_label();
-=======
   const float size_x = UI_preview_tile_size_x();
   const float size_y = show_names ? UI_preview_tile_size_y() : UI_preview_tile_size_y_no_label();
->>>>>>> 39a50250
   uiBut *but = uiDefIconTextBut(block,
                                 UI_BTYPE_PREVIEW_TILE,
                                 0,
