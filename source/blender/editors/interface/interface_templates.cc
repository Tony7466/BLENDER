/* SPDX-FileCopyrightText: 2023 Blender Authors
 *
 * SPDX-License-Identifier: GPL-2.0-or-later */

/** \file
 * \ingroup edinterface
 */

#include <cctype>
#include <cstddef>
#include <cstdlib>
#include <cstring>

#include "MEM_guardedalloc.h"

#include "DNA_brush_types.h"
#include "DNA_cachefile_types.h"
#include "DNA_collection_types.h"
#include "DNA_constraint_types.h"
#include "DNA_curveprofile_types.h"
#include "DNA_gpencil_modifier_types.h"
#include "DNA_node_types.h"
#include "DNA_object_force_types.h"
#include "DNA_object_types.h"
#include "DNA_scene_types.h"
#include "DNA_shader_fx_types.h"
#include "DNA_texture_types.h"

#include "BLI_alloca.h"
#include "BLI_fileops.h"
#include "BLI_fnmatch.h"
#include "BLI_listbase.h"
#include "BLI_math_color.h"
#include "BLI_math_vector.h"
#include "BLI_path_util.h"
#include "BLI_rect.h"
#include "BLI_string.h"
#include "BLI_string_utils.h"
#include "BLI_timecode.h"
#include "BLI_utildefines.h"

#include "BLF_api.h"
#include "BLT_translation.h"

#include "BKE_action.h"
#include "BKE_blender_version.h"
#include "BKE_blendfile.h"
#include "BKE_cachefile.h"
#include "BKE_colorband.h"
#include "BKE_colortools.h"
#include "BKE_constraint.h"
#include "BKE_context.h"
#include "BKE_curveprofile.h"
#include "BKE_global.h"
#include "BKE_gpencil_modifier_legacy.h"
#include "BKE_idprop.h"
#include "BKE_idtype.h"
#include "BKE_layer.h"
#include "BKE_lib_id.h"
#include "BKE_lib_override.hh"
#include "BKE_linestyle.h"
#include "BKE_main.h"
#include "BKE_modifier.h"
#include "BKE_object.hh"
#include "BKE_packedFile.h"
#include "BKE_particle.h"
#include "BKE_report.h"
#include "BKE_scene.h"
#include "BKE_screen.hh"
#include "BKE_shader_fx.h"

<<<<<<< HEAD
#include "BLO_readfile.h"

#include "DEG_depsgraph.h"
#include "DEG_depsgraph_build.h"
#include "DEG_depsgraph_query.h"
=======
#include "DEG_depsgraph.hh"
#include "DEG_depsgraph_build.hh"
#include "DEG_depsgraph_query.hh"
>>>>>>> 83705a87

#include "ED_fileselect.hh"
#include "ED_info.hh"
#include "ED_object.hh"
#include "ED_render.hh"
#include "ED_screen.hh"
#include "ED_undo.hh"

#include "IMB_imbuf.h"
#include "IMB_imbuf_types.h"
#include "IMB_metadata.h"
#include "IMB_thumbs.h"

#include "RE_engine.h"

#include "RNA_access.hh"
#include "RNA_prototypes.h"

#include "WM_api.hh"
#include "WM_types.hh"

#include "UI_interface.hh"
#include "UI_interface_icons.hh"
#include "UI_string_search.hh"
#include "UI_view2d.hh"
#include "interface_intern.hh"

#include "PIL_time.h"

/* we may want to make this optional, disable for now. */
// #define USE_OP_RESET_BUT

/* defines for templateID/TemplateSearch */
#define TEMPLATE_SEARCH_TEXTBUT_MIN_WIDTH (UI_UNIT_X * 6)
#define TEMPLATE_SEARCH_TEXTBUT_HEIGHT UI_UNIT_Y

void UI_template_fix_linking() {}

/* -------------------------------------------------------------------- */
/** \name Header Template
 * \{ */

void uiTemplateHeader(uiLayout *layout, bContext *C)
{
  uiBlock *block = uiLayoutAbsoluteBlock(layout);
  ED_area_header_switchbutton(C, block, 0);
}

/** \} */

/* -------------------------------------------------------------------- */
/** \name Search Menu Helpers
 * \{ */

static int template_search_textbut_width(PointerRNA *ptr, PropertyRNA *name_prop)
{
  char str[UI_MAX_DRAW_STR];
  int buf_len = 0;

  BLI_assert(RNA_property_type(name_prop) == PROP_STRING);

  const char *name = RNA_property_string_get_alloc(ptr, name_prop, str, sizeof(str), &buf_len);

  const uiFontStyle *fstyle = UI_FSTYLE_WIDGET;
  const int margin = UI_UNIT_X * 0.75f;
  const int estimated_width = UI_fontstyle_string_width(fstyle, name) + margin;

  if (name != str) {
    MEM_freeN((void *)name);
  }

  /* Clamp to some min/max width. */
  return CLAMPIS(
      estimated_width, TEMPLATE_SEARCH_TEXTBUT_MIN_WIDTH, TEMPLATE_SEARCH_TEXTBUT_MIN_WIDTH * 3);
}

static int template_search_textbut_height()
{
  return TEMPLATE_SEARCH_TEXTBUT_HEIGHT;
}

/**
 * Add a block button for the search menu for templateID and templateSearch.
 */
static void template_add_button_search_menu(const bContext *C,
                                            uiLayout *layout,
                                            uiBlock *block,
                                            PointerRNA *ptr,
                                            PropertyRNA *prop,
                                            uiBlockCreateFunc block_func,
                                            void *block_argN,
                                            const char *const tip,
                                            const bool use_previews,
                                            const bool editable,
                                            const bool live_icon)
{
  const PointerRNA active_ptr = RNA_property_pointer_get(ptr, prop);
  ID *id = (active_ptr.data && RNA_struct_is_ID(active_ptr.type)) ?
               static_cast<ID *>(active_ptr.data) :
               nullptr;
  const ID *idfrom = ptr->owner_id;
  const StructRNA *type = active_ptr.type ? active_ptr.type : RNA_property_pointer_type(ptr, prop);
  uiBut *but;

  if (use_previews) {
    ARegion *region = CTX_wm_region(C);
    /* Ugly tool header exception. */
    const bool use_big_size = (region->regiontype != RGN_TYPE_TOOL_HEADER);
    /* Ugly exception for screens here,
     * drawing their preview in icon size looks ugly/useless */
    const bool use_preview_icon = use_big_size || (id && (GS(id->name) != ID_SCR));
    const short width = UI_UNIT_X * (use_big_size ? 6 : 1.6f);
    const short height = UI_UNIT_Y * (use_big_size ? 6 : 1);
    uiLayout *col = nullptr;

    if (use_big_size) {
      /* Assume column layout here. To be more correct, we should check if the layout passed to
       * template_id is a column one, but this should work well in practice. */
      col = uiLayoutColumn(layout, true);
    }

    but = uiDefBlockButN(block, block_func, block_argN, "", 0, 0, width, height, tip);
    if (use_preview_icon) {
      const int icon = id ? ui_id_icon_get(C, id, use_big_size) : RNA_struct_ui_icon(type);
      ui_def_but_icon(but, icon, UI_HAS_ICON | UI_BUT_ICON_PREVIEW);
    }
    else {
      ui_def_but_icon(but, RNA_struct_ui_icon(type), UI_HAS_ICON);
      UI_but_drawflag_enable(but, UI_BUT_ICON_LEFT);
    }

    if ((idfrom && idfrom->lib) || !editable) {
      UI_but_flag_enable(but, UI_BUT_DISABLED);
    }
    if (use_big_size) {
      uiLayoutRow(col ? col : layout, true);
    }
  }
  else {
    but = uiDefBlockButN(block, block_func, block_argN, "", 0, 0, UI_UNIT_X * 1.6, UI_UNIT_Y, tip);

    if (live_icon) {
      const int icon = id ? ui_id_icon_get(C, id, false) : RNA_struct_ui_icon(type);
      ui_def_but_icon(but, icon, UI_HAS_ICON | UI_BUT_ICON_PREVIEW);
    }
    else {
      ui_def_but_icon(but, RNA_struct_ui_icon(type), UI_HAS_ICON);
    }
    if (id) {
      /* default dragging of icon for id browse buttons */
      UI_but_drag_set_id(but, id);
    }
    UI_but_drawflag_enable(but, UI_BUT_ICON_LEFT);

    if ((idfrom && idfrom->lib) || !editable) {
      UI_but_flag_enable(but, UI_BUT_DISABLED);
    }
  }
}

static uiBlock *template_common_search_menu(const bContext *C,
                                            ARegion *region,
                                            uiButSearchUpdateFn search_update_fn,
                                            void *search_arg,
                                            uiButHandleFunc search_exec_fn,
                                            void *active_item,
                                            uiButSearchTooltipFn item_tooltip_fn,
                                            const int preview_rows,
                                            const int preview_cols,
                                            float scale)
{
  static char search[256];
  wmWindow *win = CTX_wm_window(C);
  uiBut *but;

  /* clear initial search string, then all items show */
  search[0] = 0;

  uiBlock *block = UI_block_begin(C, region, "_popup", UI_EMBOSS);
  UI_block_flag_enable(block, UI_BLOCK_LOOP | UI_BLOCK_SEARCH_MENU);
  UI_block_theme_style_set(block, UI_BLOCK_THEME_STYLE_POPUP);

  /* preview thumbnails */
  if (preview_rows > 0 && preview_cols > 0) {
    const int w = 4 * U.widget_unit * preview_cols * scale;
    const int h = 5 * U.widget_unit * preview_rows * scale;

    /* fake button, it holds space for search items */
    uiDefBut(block, UI_BTYPE_LABEL, 0, "", 10, 26, w, h, nullptr, 0, 0, 0, 0, nullptr);

    but = uiDefSearchBut(block,
                         search,
                         0,
                         ICON_VIEWZOOM,
                         sizeof(search),
                         10,
                         0,
                         w,
                         UI_UNIT_Y,
                         preview_rows,
                         preview_cols,
                         "");
  }
  /* list view */
  else {
    const int searchbox_width = UI_searchbox_size_x();
    const int searchbox_height = UI_searchbox_size_y();

    /* fake button, it holds space for search items */
    uiDefBut(block,
             UI_BTYPE_LABEL,
             0,
             "",
             10,
             15,
             searchbox_width,
             searchbox_height,
             nullptr,
             0,
             0,
             0,
             0,
             nullptr);
    but = uiDefSearchBut(block,
                         search,
                         0,
                         ICON_VIEWZOOM,
                         sizeof(search),
                         10,
                         0,
                         searchbox_width,
                         UI_UNIT_Y - 1,
                         0,
                         0,
                         "");
  }
  UI_but_func_search_set(but,
                         ui_searchbox_create_generic,
                         search_update_fn,
                         search_arg,
                         false,
                         nullptr,
                         search_exec_fn,
                         active_item);
  UI_but_func_search_set_tooltip(but, item_tooltip_fn);

  UI_block_bounds_set_normal(block, 0.3f * U.widget_unit);
  UI_block_direction_set(block, UI_DIR_DOWN);

  /* give search-field focus */
  UI_but_focus_on_enter_event(win, but);
  /* this type of search menu requires undo */
  but->flag |= UI_BUT_UNDO;

  return block;
}

/** \} */

/* -------------------------------------------------------------------- */
/** \name Search Callbacks
 * \{ */

struct TemplateID {
  PointerRNA ptr;
  PropertyRNA *prop;

  ListBase *idlb;
  short idcode;
  short filter;
  int prv_rows, prv_cols;
  bool preview;
  float scale;
};

/* Search browse menu, assign. */
static void template_ID_set_property_exec_fn(bContext *C, void *arg_template, void *item)
{
  TemplateID *template_ui = (TemplateID *)arg_template;

  /* ID */
  if (item) {
    PointerRNA idptr = RNA_id_pointer_create(static_cast<ID *>(item));
    RNA_property_pointer_set(&template_ui->ptr, template_ui->prop, idptr, nullptr);
    RNA_property_update(C, &template_ui->ptr, template_ui->prop);
  }
}

static bool id_search_allows_id(TemplateID *template_ui, const int flag, ID *id, const char *query)
{
  ID *id_from = template_ui->ptr.owner_id;

  /* Do self check. */
  if ((flag & PROP_ID_SELF_CHECK) && id == id_from) {
    return false;
  }

  /* Use filter. */
  if (RNA_property_type(template_ui->prop) == PROP_POINTER) {
    PointerRNA ptr = RNA_id_pointer_create(id);
    if (RNA_property_pointer_poll(&template_ui->ptr, template_ui->prop, &ptr) == 0) {
      return false;
    }
  }

  /* Hide dot prefixed data-blocks, but only if filter does not force them visible. */
  if (U.uiflag & USER_HIDE_DOT) {
    if ((id->name[2] == '.') && (query[0] != '.')) {
      return false;
    }
  }

  return true;
}

static bool id_search_add(const bContext *C, TemplateID *template_ui, uiSearchItems *items, ID *id)
{
  /* +1 is needed because BKE_id_ui_prefix used 3 letter prefix
   * followed by ID_NAME-2 characters from id->name
   */
  char name_ui[MAX_ID_FULL_NAME_UI];
  int iconid = ui_id_icon_get(C, id, template_ui->preview);
  const bool use_lib_prefix = template_ui->preview || iconid;
  const bool has_sep_char = ID_IS_LINKED(id);

  /* When using previews, the library hint (linked, overridden, missing) is added with a
   * character prefix, otherwise we can use a icon. */
  int name_prefix_offset;
  BKE_id_full_name_ui_prefix_get(name_ui, id, use_lib_prefix, UI_SEP_CHAR, &name_prefix_offset);
  if (!use_lib_prefix) {
    iconid = UI_icon_from_library(id);
  }

  if (!UI_search_item_add(items,
                          name_ui,
                          id,
                          iconid,
                          has_sep_char ? int(UI_BUT_HAS_SEP_CHAR) : 0,
                          name_prefix_offset))
  {
    return false;
  }

  return true;
}

/* ID Search browse menu, do the search */
static void id_search_cb(const bContext *C,
                         void *arg_template,
                         const char *str,
                         uiSearchItems *items,
                         const bool /*is_first*/)
{
  TemplateID *template_ui = (TemplateID *)arg_template;
  ListBase *lb = template_ui->idlb;
  const int flag = RNA_property_flag(template_ui->prop);

  blender::ui::string_search::StringSearch<ID> search;

  /* ID listbase */
  LISTBASE_FOREACH (ID *, id, lb) {
    if (id_search_allows_id(template_ui, flag, id, str)) {
      search.add(id->name + 2, id);
    }
  }

  const blender::Vector<ID *> filtered_ids = search.query(str);

  for (ID *id : filtered_ids) {
    if (!id_search_add(C, template_ui, items, id)) {
      break;
    }
  }
}

/**
 * Use id tags for filtering.
 */
static void id_search_cb_tagged(const bContext *C,
                                void *arg_template,
                                const char *str,
                                uiSearchItems *items)
{
  TemplateID *template_ui = (TemplateID *)arg_template;
  ListBase *lb = template_ui->idlb;
  const int flag = RNA_property_flag(template_ui->prop);

  blender::string_search::StringSearch<ID> search;

  /* ID listbase */
  LISTBASE_FOREACH (ID *, id, lb) {
    if (id->tag & LIB_TAG_DOIT) {
      if (id_search_allows_id(template_ui, flag, id, str)) {
        search.add(id->name + 2, id);
      }
      id->tag &= ~LIB_TAG_DOIT;
    }
  }

  blender::Vector<ID *> filtered_ids = search.query(str);

  for (ID *id : filtered_ids) {
    if (!id_search_add(C, template_ui, items, id)) {
      break;
    }
  }
}

/**
 * A version of 'id_search_cb' that lists scene objects.
 */
static void id_search_cb_objects_from_scene(const bContext *C,
                                            void *arg_template,
                                            const char *str,
                                            uiSearchItems *items,
                                            const bool /*is_first*/)
{
  TemplateID *template_ui = (TemplateID *)arg_template;
  ListBase *lb = template_ui->idlb;
  Scene *scene = nullptr;
  ID *id_from = template_ui->ptr.owner_id;

  if (id_from && GS(id_from->name) == ID_SCE) {
    scene = (Scene *)id_from;
  }
  else {
    scene = CTX_data_scene(C);
  }

  BKE_main_id_flag_listbase(lb, LIB_TAG_DOIT, false);

  FOREACH_SCENE_OBJECT_BEGIN (scene, ob_iter) {
    ob_iter->id.tag |= LIB_TAG_DOIT;
  }
  FOREACH_SCENE_OBJECT_END;
  id_search_cb_tagged(C, arg_template, str, items);
}

static ARegion *template_ID_search_menu_item_tooltip(
    bContext *C, ARegion *region, const rcti *item_rect, void *arg, void *active)
{
  TemplateID *template_ui = static_cast<TemplateID *>(arg);
  ID *active_id = static_cast<ID *>(active);
  StructRNA *type = RNA_property_pointer_type(&template_ui->ptr, template_ui->prop);

  uiSearchItemTooltipData tooltip_data = {{0}};

  tooltip_data.name = active_id->name + 2;
  SNPRINTF(tooltip_data.description,
           TIP_("Choose %s data-block to be assigned to this user"),
           RNA_struct_ui_name(type));
  if (ID_IS_LINKED(active_id)) {
    SNPRINTF(tooltip_data.hint,
             TIP_("Source library: %s\n%s"),
             active_id->lib->id.name + 2,
             active_id->lib->filepath);
  }

  return UI_tooltip_create_from_search_item_generic(C, region, item_rect, &tooltip_data);
}

/* ID Search browse menu, open */
static uiBlock *id_search_menu(bContext *C, ARegion *region, void *arg_litem)
{
  static TemplateID template_ui;
  PointerRNA active_item_ptr;
  void (*id_search_update_fn)(
      const bContext *, void *, const char *, uiSearchItems *, const bool) = id_search_cb;

  /* arg_litem is malloced, can be freed by parent button */
  template_ui = *((TemplateID *)arg_litem);
  active_item_ptr = RNA_property_pointer_get(&template_ui.ptr, template_ui.prop);

  if (template_ui.filter) {
    /* Currently only used for objects. */
    if (template_ui.idcode == ID_OB) {
      if (template_ui.filter == UI_TEMPLATE_ID_FILTER_AVAILABLE) {
        id_search_update_fn = id_search_cb_objects_from_scene;
      }
    }
  }

  return template_common_search_menu(C,
                                     region,
                                     id_search_update_fn,
                                     &template_ui,
                                     template_ID_set_property_exec_fn,
                                     active_item_ptr.data,
                                     template_ID_search_menu_item_tooltip,
                                     template_ui.prv_rows,
                                     template_ui.prv_cols,
                                     template_ui.scale);
}

/** \} */

/* -------------------------------------------------------------------- */
/** \name ID Template
 * \{ */

static void template_id_cb(bContext *C, void *arg_litem, void *arg_event);

void UI_context_active_but_prop_get_templateID(bContext *C,
                                               PointerRNA *r_ptr,
                                               PropertyRNA **r_prop)
{
  uiBut *but = UI_context_active_but_get(C);

  memset(r_ptr, 0, sizeof(*r_ptr));
  *r_prop = nullptr;

  if (but && (but->funcN == template_id_cb) && but->func_argN) {
    TemplateID *template_ui = static_cast<TemplateID *>(but->func_argN);
    *r_ptr = template_ui->ptr;
    *r_prop = template_ui->prop;
  }
}

static void template_id_liboverride_hierarchy_collection_root_find_recursive(
    Collection *collection,
    const int parent_level,
    Collection **r_collection_parent_best,
    int *r_parent_level_best)
{
  if (!ID_IS_LINKED(collection) && !ID_IS_OVERRIDE_LIBRARY_REAL(collection)) {
    return;
  }
  if (ID_IS_OVERRIDABLE_LIBRARY(collection) || ID_IS_OVERRIDE_LIBRARY_REAL(collection)) {
    if (parent_level > *r_parent_level_best) {
      *r_parent_level_best = parent_level;
      *r_collection_parent_best = collection;
    }
  }
  for (CollectionParent *iter = static_cast<CollectionParent *>(collection->runtime.parents.first);
       iter != nullptr;
       iter = iter->next)
  {
    if (iter->collection->id.lib != collection->id.lib && ID_IS_LINKED(iter->collection)) {
      continue;
    }
    template_id_liboverride_hierarchy_collection_root_find_recursive(
        iter->collection, parent_level + 1, r_collection_parent_best, r_parent_level_best);
  }
}

static void template_id_liboverride_hierarchy_collections_tag_recursive(
    Collection *root_collection, ID *target_id, const bool do_parents)
{
  root_collection->id.tag |= LIB_TAG_DOIT;

  /* Tag all local parents of the root collection, so that usages of the root collection and other
   * linked ones can be replaced by the local overrides in those parents too. */
  if (do_parents) {
    for (CollectionParent *iter =
             static_cast<CollectionParent *>(root_collection->runtime.parents.first);
         iter != nullptr;
         iter = iter->next)
    {
      if (ID_IS_LINKED(iter->collection)) {
        continue;
      }
      iter->collection->id.tag |= LIB_TAG_DOIT;
    }
  }

  for (CollectionChild *iter = static_cast<CollectionChild *>(root_collection->children.first);
       iter != nullptr;
       iter = iter->next)
  {
    if (iter->collection->id.lib != root_collection->id.lib && ID_IS_LINKED(root_collection)) {
      continue;
    }
    if (ID_IS_LINKED(iter->collection) && iter->collection->id.lib != target_id->lib) {
      continue;
    }
    if (GS(target_id->name) == ID_OB &&
        !BKE_collection_has_object_recursive(iter->collection, (Object *)target_id))
    {
      continue;
    }
    if (GS(target_id->name) == ID_GR &&
        !BKE_collection_has_collection(iter->collection, (Collection *)target_id))
    {
      continue;
    }
    template_id_liboverride_hierarchy_collections_tag_recursive(
        iter->collection, target_id, false);
  }
}

ID *ui_template_id_liboverride_hierarchy_make(
    bContext *C, Main *bmain, ID *owner_id, ID *id, const char **r_undo_push_label)
{
  const char *undo_push_label;
  if (r_undo_push_label == nullptr) {
    r_undo_push_label = &undo_push_label;
  }

  /* If this is called on an already local override, 'toggle' between user-editable state, and
   * system override with reset. */
  if (!ID_IS_LINKED(id) && ID_IS_OVERRIDE_LIBRARY(id)) {
    if (!ID_IS_OVERRIDE_LIBRARY_REAL(id)) {
      BKE_lib_override_library_get(bmain, id, nullptr, &id);
    }
    if (id->override_library->flag & LIBOVERRIDE_FLAG_SYSTEM_DEFINED) {
      id->override_library->flag &= ~LIBOVERRIDE_FLAG_SYSTEM_DEFINED;
      *r_undo_push_label = "Make Library Override Hierarchy Editable";
    }
    else {
      BKE_lib_override_library_id_reset(bmain, id, true);
      *r_undo_push_label = "Clear Library Override Hierarchy";
    }

    WM_event_add_notifier(C, NC_WM | ND_DATACHANGED, nullptr);
    WM_event_add_notifier(C, NC_WM | ND_LIB_OVERRIDE_CHANGED, nullptr);
    WM_event_add_notifier(C, NC_SPACE | ND_SPACE_VIEW3D, nullptr);
    return id;
  }

  /* Attempt to perform a hierarchy override, based on contextual data available.
   * NOTE: do not attempt to perform such hierarchy override at all cost, if there is not enough
   * context, better to abort than create random overrides all over the place. */
  if (!ID_IS_OVERRIDABLE_LIBRARY_HIERARCHY(id)) {
    WM_reportf(RPT_ERROR, "The data-block %s is not overridable", id->name);
    return nullptr;
  }

  Object *object_active = CTX_data_active_object(C);
  if (object_active == nullptr && GS(owner_id->name) == ID_OB) {
    object_active = (Object *)owner_id;
  }
  if (object_active != nullptr) {
    if (ID_IS_LINKED(object_active)) {
      if (object_active->id.lib != id->lib || !ID_IS_OVERRIDABLE_LIBRARY_HIERARCHY(object_active))
      {
        /* The active object is from a different library than the overridden ID, or otherwise
         * cannot be used in hierarchy. */
        object_active = nullptr;
      }
    }
    else if (!ID_IS_OVERRIDE_LIBRARY_REAL(object_active)) {
      /* Fully local object cannot be used in override hierarchy either. */
      object_active = nullptr;
    }
  }

  Collection *collection_active = CTX_data_collection(C);
  if (collection_active == nullptr && GS(owner_id->name) == ID_GR) {
    collection_active = (Collection *)owner_id;
  }
  if (collection_active != nullptr) {
    if (ID_IS_LINKED(collection_active)) {
      if (collection_active->id.lib != id->lib ||
          !ID_IS_OVERRIDABLE_LIBRARY_HIERARCHY(collection_active))
      {
        /* The active collection is from a different library than the overridden ID, or otherwise
         * cannot be used in hierarchy. */
        collection_active = nullptr;
      }
      else {
        int parent_level_best = -1;
        Collection *collection_parent_best = nullptr;
        template_id_liboverride_hierarchy_collection_root_find_recursive(
            collection_active, 0, &collection_parent_best, &parent_level_best);
        collection_active = collection_parent_best;
      }
    }
    else if (!ID_IS_OVERRIDE_LIBRARY_REAL(collection_active)) {
      /* Fully local collection cannot be used in override hierarchy either. */
      collection_active = nullptr;
    }
  }
  if (collection_active == nullptr && object_active != nullptr &&
      (ID_IS_LINKED(object_active) || ID_IS_OVERRIDE_LIBRARY_REAL(object_active)))
  {
    /* If we failed to find a valid 'active' collection so far for our override hierarchy, but do
     * have a valid 'active' object, try to find a collection from that object. */
    LISTBASE_FOREACH (Collection *, collection_iter, &bmain->collections) {
      if (!(ID_IS_LINKED(collection_iter) || ID_IS_OVERRIDE_LIBRARY_REAL(collection_iter))) {
        continue;
      }
      if (!BKE_collection_has_object_recursive(collection_iter, object_active)) {
        continue;
      }
      int parent_level_best = -1;
      Collection *collection_parent_best = nullptr;
      template_id_liboverride_hierarchy_collection_root_find_recursive(
          collection_iter, 0, &collection_parent_best, &parent_level_best);
      collection_active = collection_parent_best;
      break;
    }
  }

  ID *id_override = nullptr;
  Scene *scene = CTX_data_scene(C);
  ViewLayer *view_layer = CTX_data_view_layer(C);
  switch (GS(id->name)) {
    case ID_GR:
      if (collection_active != nullptr &&
          BKE_collection_has_collection(collection_active, (Collection *)id))
      {
        template_id_liboverride_hierarchy_collections_tag_recursive(collection_active, id, true);
        if (object_active != nullptr) {
          object_active->id.tag |= LIB_TAG_DOIT;
        }
        BKE_lib_override_library_create(bmain,
                                        scene,
                                        view_layer,
                                        nullptr,
                                        id,
                                        &collection_active->id,
                                        nullptr,
                                        &id_override,
                                        false);
      }
      else if (object_active != nullptr && !ID_IS_LINKED(object_active) &&
               &object_active->instance_collection->id == id)
      {
        object_active->id.tag |= LIB_TAG_DOIT;
        BKE_lib_override_library_create(bmain,
                                        scene,
                                        view_layer,
                                        id->lib,
                                        id,
                                        &object_active->id,
                                        &object_active->id,
                                        &id_override,
                                        false);
      }
      break;
    case ID_OB:
      if (collection_active != nullptr &&
          BKE_collection_has_object_recursive(collection_active, (Object *)id))
      {
        template_id_liboverride_hierarchy_collections_tag_recursive(collection_active, id, true);
        if (object_active != nullptr) {
          object_active->id.tag |= LIB_TAG_DOIT;
        }
        BKE_lib_override_library_create(bmain,
                                        scene,
                                        view_layer,
                                        nullptr,
                                        id,
                                        &collection_active->id,
                                        nullptr,
                                        &id_override,
                                        false);
      }
      else {
        if (object_active != nullptr) {
          object_active->id.tag |= LIB_TAG_DOIT;
        }
        BKE_lib_override_library_create(
            bmain, scene, view_layer, nullptr, id, nullptr, nullptr, &id_override, false);
        BKE_scene_collections_object_remove(bmain, scene, (Object *)id, true);
        WM_event_add_notifier(C, NC_ID | NA_REMOVED, nullptr);
      }
      break;
    case ID_ME:
    case ID_CU_LEGACY:
    case ID_MB:
    case ID_LT:
    case ID_LA:
    case ID_CA:
    case ID_SPK:
    case ID_AR:
    case ID_GD_LEGACY:
    case ID_CV:
    case ID_PT:
    case ID_VO:
    case ID_NT: /* Essentially geometry nodes from modifier currently. */
      if (object_active != nullptr) {
        if (collection_active != nullptr &&
            BKE_collection_has_object_recursive(collection_active, object_active))
        {
          template_id_liboverride_hierarchy_collections_tag_recursive(collection_active, id, true);
          if (object_active != nullptr) {
            object_active->id.tag |= LIB_TAG_DOIT;
          }
          BKE_lib_override_library_create(bmain,
                                          scene,
                                          view_layer,
                                          nullptr,
                                          id,
                                          &collection_active->id,
                                          nullptr,
                                          &id_override,
                                          false);
        }
        else {
          object_active->id.tag |= LIB_TAG_DOIT;
          BKE_lib_override_library_create(bmain,
                                          scene,
                                          view_layer,
                                          nullptr,
                                          id,
                                          &object_active->id,
                                          nullptr,
                                          &id_override,
                                          false);
        }
      }
      else {
        BKE_lib_override_library_create(
            bmain, scene, view_layer, nullptr, id, id, nullptr, &id_override, false);
      }
      break;
    case ID_MA:
    case ID_TE:
    case ID_IM:
      WM_reportf(RPT_WARNING, "The type of data-block %s is not yet implemented", id->name);
      break;
    case ID_WO:
      WM_reportf(RPT_WARNING, "The type of data-block %s is not yet implemented", id->name);
      break;
    case ID_PA:
      WM_reportf(RPT_WARNING, "The type of data-block %s is not yet implemented", id->name);
      break;
    default:
      WM_reportf(RPT_WARNING, "The type of data-block %s is not yet implemented", id->name);
      break;
  }

  if (id_override != nullptr) {
    id_override->override_library->flag &= ~LIBOVERRIDE_FLAG_SYSTEM_DEFINED;
    *r_undo_push_label = "Make Library Override Hierarchy";

    /* In theory we could rely on setting/updating the RNA ID pointer property (as done by calling
     * code) to be enough.
     *
     * However, some rare ID pointers properties (like the 'active object in viewlayer' one used
     * for the Object templateID in the Object properties) use notifiers that do not enforce a
     * rebuild of outliner trees, leading to crashes.
     *
     * So for now, add some extra notifiers here. */
    WM_event_add_notifier(C, NC_ID | NA_ADDED, nullptr);
    WM_event_add_notifier(C, NC_SPACE | ND_SPACE_OUTLINER, nullptr);
  }
  return id_override;
}

static void template_id_liboverride_hierarchy_make(bContext *C,
                                                   Main *bmain,
                                                   TemplateID *template_ui,
                                                   PointerRNA *idptr,
                                                   const char **r_undo_push_label)
{
  ID *id = static_cast<ID *>(idptr->data);
  ID *owner_id = template_ui->ptr.owner_id;

  ID *id_override = ui_template_id_liboverride_hierarchy_make(
      C, bmain, owner_id, id, r_undo_push_label);

  if (id_override != nullptr) {
    /* `idptr` is re-assigned to owner property to ensure proper updates etc. Here we also use it
     * to ensure remapping of the owner property from the linked data to the newly created
     * liboverride (note that in theory this remapping has already been done by code above), but
     * only in case owner ID was already local ID (override or pure local data).
     *
     * Otherwise, owner ID will also have been overridden, and remapped already to use it's
     * override of the data too. */
    if (!ID_IS_LINKED(owner_id)) {
      *idptr = RNA_id_pointer_create(id_override);
    }
  }
  else {
    WM_reportf(RPT_ERROR, "The data-block %s could not be overridden", id->name);
  }
}

static void template_id_cb(bContext *C, void *arg_litem, void *arg_event)
{
  TemplateID *template_ui = (TemplateID *)arg_litem;
  PointerRNA idptr = RNA_property_pointer_get(&template_ui->ptr, template_ui->prop);
  ID *id = static_cast<ID *>(idptr.data);
  const int event = POINTER_AS_INT(arg_event);
  const char *undo_push_label = nullptr;

  switch (event) {
    case UI_ID_NOP:
      /* Don't do anything, typically set for buttons that execute an operator instead. They may
       * still assign the callback so the button can be identified as part of an ID-template. See
       * #UI_context_active_but_prop_get_templateID(). */
      break;
    case UI_ID_BROWSE:
    case UI_ID_PIN:
      RNA_warning("warning, id event %d shouldn't come here", event);
      break;
    case UI_ID_OPEN:
    case UI_ID_ADD_NEW:
      /* these call UI_context_active_but_prop_get_templateID */
      break;
    case UI_ID_DELETE:
      memset(&idptr, 0, sizeof(idptr));
      RNA_property_pointer_set(&template_ui->ptr, template_ui->prop, idptr, nullptr);
      RNA_property_update(C, &template_ui->ptr, template_ui->prop);

      if (id && CTX_wm_window(C)->eventstate->modifier & KM_SHIFT) {
        /* only way to force-remove data (on save) */
        id_us_clear_real(id);
        id_fake_user_clear(id);
        id->us = 0;
        undo_push_label = "Delete Data-Block";
      }
      else {
        undo_push_label = "Unlink Data-Block";
      }

      break;
    case UI_ID_FAKE_USER:
      if (id) {
        if (id->flag & LIB_FAKEUSER) {
          id_us_plus(id);
        }
        else {
          id_us_min(id);
        }
        undo_push_label = "Fake User";
      }
      else {
        return;
      }
      break;
    case UI_ID_LOCAL:
      if (id) {
        Main *bmain = CTX_data_main(C);
        if (CTX_wm_window(C)->eventstate->modifier & KM_SHIFT) {
          template_id_liboverride_hierarchy_make(C, bmain, template_ui, &idptr, &undo_push_label);
        }
        else {
          if (BKE_lib_id_make_local(bmain, id, 0)) {
            BKE_id_newptr_and_tag_clear(id);

            /* Reassign to get proper updates/notifiers. */
            idptr = RNA_property_pointer_get(&template_ui->ptr, template_ui->prop);
            undo_push_label = "Make Local";
          }
        }
        if (undo_push_label != nullptr) {
          RNA_property_pointer_set(&template_ui->ptr, template_ui->prop, idptr, nullptr);
          RNA_property_update(C, &template_ui->ptr, template_ui->prop);
        }
      }
      break;
    case UI_ID_OVERRIDE:
      if (id && ID_IS_OVERRIDE_LIBRARY(id)) {
        Main *bmain = CTX_data_main(C);
        if (CTX_wm_window(C)->eventstate->modifier & KM_SHIFT) {
          template_id_liboverride_hierarchy_make(C, bmain, template_ui, &idptr, &undo_push_label);
        }
        else {
          BKE_lib_override_library_make_local(bmain, id);
          /* Reassign to get proper updates/notifiers. */
          idptr = RNA_property_pointer_get(&template_ui->ptr, template_ui->prop);
          RNA_property_pointer_set(&template_ui->ptr, template_ui->prop, idptr, nullptr);
          RNA_property_update(C, &template_ui->ptr, template_ui->prop);
          undo_push_label = "Make Local";
        }
      }
      break;
    case UI_ID_ALONE:
      if (id) {
        const bool do_scene_obj = ((GS(id->name) == ID_OB) &&
                                   (template_ui->ptr.type == &RNA_LayerObjects));

        /* make copy */
        if (do_scene_obj) {
          Main *bmain = CTX_data_main(C);
          Scene *scene = CTX_data_scene(C);
          ED_object_single_user(bmain, scene, (Object *)id);
          WM_event_add_notifier(C, NC_WINDOW, nullptr);
          DEG_relations_tag_update(bmain);
        }
        else {
          Main *bmain = CTX_data_main(C);
          id_single_user(C, id, &template_ui->ptr, template_ui->prop);
          DEG_relations_tag_update(bmain);
        }
        undo_push_label = "Make Single User";
      }
      break;
#if 0
    case UI_ID_AUTO_NAME:
      break;
#endif
  }

  if (undo_push_label != nullptr) {
    ED_undo_push(C, undo_push_label);
  }
}

static const char *template_id_browse_tip(const StructRNA *type)
{
  if (type) {
    switch ((ID_Type)RNA_type_to_ID_code(type)) {
      case ID_SCE:
        return N_("Browse Scene to be linked");
      case ID_OB:
        return N_("Browse Object to be linked");
      case ID_ME:
        return N_("Browse Mesh Data to be linked");
      case ID_CU_LEGACY:
        return N_("Browse Curve Data to be linked");
      case ID_MB:
        return N_("Browse Metaball Data to be linked");
      case ID_MA:
        return N_("Browse Material to be linked");
      case ID_TE:
        return N_("Browse Texture to be linked");
      case ID_IM:
        return N_("Browse Image to be linked");
      case ID_LS:
        return N_("Browse Line Style Data to be linked");
      case ID_LT:
        return N_("Browse Lattice Data to be linked");
      case ID_LA:
        return N_("Browse Light Data to be linked");
      case ID_CA:
        return N_("Browse Camera Data to be linked");
      case ID_WO:
        return N_("Browse World Settings to be linked");
      case ID_SCR:
        return N_("Choose Screen layout");
      case ID_TXT:
        return N_("Browse Text to be linked");
      case ID_SPK:
        return N_("Browse Speaker Data to be linked");
      case ID_SO:
        return N_("Browse Sound to be linked");
      case ID_AR:
        return N_("Browse Armature data to be linked");
      case ID_AC:
        return N_("Browse Action to be linked");
      case ID_NT:
        return N_("Browse Node Tree to be linked");
      case ID_BR:
        return N_("Browse Brush to be linked");
      case ID_PA:
        return N_("Browse Particle Settings to be linked");
      case ID_GD_LEGACY:
        return N_("Browse Grease Pencil (legacy) Data to be linked");
      case ID_MC:
        return N_("Browse Movie Clip to be linked");
      case ID_MSK:
        return N_("Browse Mask to be linked");
      case ID_PAL:
        return N_("Browse Palette Data to be linked");
      case ID_PC:
        return N_("Browse Paint Curve Data to be linked");
      case ID_CF:
        return N_("Browse Cache Files to be linked");
      case ID_WS:
        return N_("Browse Workspace to be linked");
      case ID_LP:
        return N_("Browse LightProbe to be linked");
      case ID_CV:
        return N_("Browse Curves Data to be linked");
      case ID_PT:
        return N_("Browse Point Cloud Data to be linked");
      case ID_VO:
        return N_("Browse Volume Data to be linked");
      case ID_GP:
        return N_("Browse Grease Pencil Data to be linked");

      /* Use generic text. */
      case ID_LI:
      case ID_IP:
      case ID_KE:
      case ID_VF:
      case ID_GR:
      case ID_WM:
        break;
    }
  }
  return N_("Browse ID data to be linked");
}

/**
 * Add a superimposed extra icon to \a but, for workspace pinning.
 * Rather ugly special handling, but this is really a special case at this point, nothing worth
 * generalizing.
 */
static void template_id_workspace_pin_extra_icon(const TemplateID *template_ui, uiBut *but)
{
  if ((template_ui->idcode != ID_SCE) || (template_ui->ptr.type != &RNA_Window)) {
    return;
  }

  const wmWindow *win = static_cast<const wmWindow *>(template_ui->ptr.data);
  const WorkSpace *workspace = WM_window_get_active_workspace(win);
  UI_but_extra_operator_icon_add(but,
                                 "WORKSPACE_OT_scene_pin_toggle",
                                 WM_OP_INVOKE_DEFAULT,
                                 (workspace->flags & WORKSPACE_USE_PIN_SCENE) ? ICON_PINNED :
                                                                                ICON_UNPINNED);
}

/**
 * \return a type-based i18n context, needed e.g. by "New" button.
 * In most languages, this adjective takes different form based on gender of type name...
 */
#ifdef WITH_INTERNATIONAL
static const char *template_id_context(StructRNA *type)
{
  if (type) {
    return BKE_idtype_idcode_to_translation_context(RNA_type_to_ID_code(type));
  }
  return BLT_I18NCONTEXT_DEFAULT;
}
#else
#  define template_id_context(type) 0
#endif

static uiBut *template_id_def_new_but(uiBlock *block,
                                      const ID *id,
                                      const TemplateID *template_ui,
                                      StructRNA *type,
                                      const char *const newop,
                                      const bool editable,
                                      const bool id_open,
                                      const bool use_tab_but,
                                      int but_height)
{
  ID *idfrom = template_ui->ptr.owner_id;
  uiBut *but;
  const int w = id ? UI_UNIT_X : id_open ? UI_UNIT_X * 3 : UI_UNIT_X * 6;
  const int but_type = use_tab_but ? UI_BTYPE_TAB : UI_BTYPE_BUT;

  /* i18n markup, does nothing! */
  BLT_I18N_MSGID_MULTI_CTXT("New",
                            BLT_I18NCONTEXT_DEFAULT,
                            BLT_I18NCONTEXT_ID_SCENE,
                            BLT_I18NCONTEXT_ID_OBJECT,
                            BLT_I18NCONTEXT_ID_MESH,
                            BLT_I18NCONTEXT_ID_CURVE_LEGACY,
                            BLT_I18NCONTEXT_ID_METABALL,
                            BLT_I18NCONTEXT_ID_MATERIAL,
                            BLT_I18NCONTEXT_ID_TEXTURE,
                            BLT_I18NCONTEXT_ID_IMAGE,
                            BLT_I18NCONTEXT_ID_LATTICE,
                            BLT_I18NCONTEXT_ID_LIGHT,
                            BLT_I18NCONTEXT_ID_CAMERA,
                            BLT_I18NCONTEXT_ID_WORLD,
                            BLT_I18NCONTEXT_ID_SCREEN,
                            BLT_I18NCONTEXT_ID_TEXT, );
  BLT_I18N_MSGID_MULTI_CTXT("New",
                            BLT_I18NCONTEXT_ID_SPEAKER,
                            BLT_I18NCONTEXT_ID_SOUND,
                            BLT_I18NCONTEXT_ID_ARMATURE,
                            BLT_I18NCONTEXT_ID_ACTION,
                            BLT_I18NCONTEXT_ID_NODETREE,
                            BLT_I18NCONTEXT_ID_BRUSH,
                            BLT_I18NCONTEXT_ID_PARTICLESETTINGS,
                            BLT_I18NCONTEXT_ID_GPENCIL,
                            BLT_I18NCONTEXT_ID_FREESTYLELINESTYLE,
                            BLT_I18NCONTEXT_ID_WORKSPACE,
                            BLT_I18NCONTEXT_ID_LIGHTPROBE,
                            BLT_I18NCONTEXT_ID_CURVES,
                            BLT_I18NCONTEXT_ID_POINTCLOUD,
                            BLT_I18NCONTEXT_ID_VOLUME, );
  BLT_I18N_MSGID_MULTI_CTXT("New", BLT_I18NCONTEXT_ID_PAINTCURVE, );
  /* NOTE: BLT_I18N_MSGID_MULTI_CTXT takes a maximum number of parameters,
   * check the definition to see if a new call must be added when the limit
   * is exceeded. */

  if (newop) {
    but = uiDefIconTextButO(block,
                            but_type,
                            newop,
                            WM_OP_INVOKE_DEFAULT,
                            (id && !use_tab_but) ? ICON_DUPLICATE : ICON_ADD,
                            (id) ? "" : CTX_IFACE_(template_id_context(type), "New"),
                            0,
                            0,
                            w,
                            but_height,
                            nullptr);
    UI_but_funcN_set(
        but, template_id_cb, MEM_dupallocN(template_ui), POINTER_FROM_INT(UI_ID_ADD_NEW));
  }
  else {
    but = uiDefIconTextBut(block,
                           but_type,
                           0,
                           (id && !use_tab_but) ? ICON_DUPLICATE : ICON_ADD,
                           (id) ? "" : CTX_IFACE_(template_id_context(type), "New"),
                           0,
                           0,
                           w,
                           but_height,
                           nullptr,
                           0,
                           0,
                           0,
                           0,
                           nullptr);
    UI_but_funcN_set(
        but, template_id_cb, MEM_dupallocN(template_ui), POINTER_FROM_INT(UI_ID_ADD_NEW));
  }

  if ((idfrom && idfrom->lib) || !editable) {
    UI_but_flag_enable(but, UI_BUT_DISABLED);
  }

#ifndef WITH_INTERNATIONAL
  UNUSED_VARS(type);
#endif

  return but;
}

static void template_ID(const bContext *C,
                        uiLayout *layout,
                        TemplateID *template_ui,
                        StructRNA *type,
                        int flag,
                        const char *newop,
                        const char *openop,
                        const char *unlinkop,
                        const char *text,
                        const bool live_icon,
                        const bool hide_buttons)
{
  uiBut *but;
  const bool editable = RNA_property_editable(&template_ui->ptr, template_ui->prop);
  const bool use_previews = template_ui->preview = (flag & UI_ID_PREVIEWS) != 0;

  PointerRNA idptr = RNA_property_pointer_get(&template_ui->ptr, template_ui->prop);
  ID *id = static_cast<ID *>(idptr.data);
  ID *idfrom = template_ui->ptr.owner_id;
  // lb = template_ui->idlb;

  /* Allow operators to take the ID from context. */
  uiLayoutSetContextPointer(layout, "id", &idptr);

  uiBlock *block = uiLayoutGetBlock(layout);
  UI_block_align_begin(block);

  if (idptr.type) {
    type = idptr.type;
  }

  if (text && text[0]) {
    /* Add label respecting the separated layout property split state. */
    uiItemL_respect_property_split(layout, text, ICON_NONE);
  }

  if (flag & UI_ID_BROWSE) {
    template_add_button_search_menu(C,
                                    layout,
                                    block,
                                    &template_ui->ptr,
                                    template_ui->prop,
                                    id_search_menu,
                                    MEM_dupallocN(template_ui),
                                    TIP_(template_id_browse_tip(type)),
                                    use_previews,
                                    editable,
                                    live_icon);
  }

  /* text button with name */
  if (id) {
    char name[UI_MAX_NAME_STR];
    const bool user_alert = (id->us <= 0);

    const int width = template_search_textbut_width(&idptr,
                                                    RNA_struct_find_property(&idptr, "name"));
    const int height = template_search_textbut_height();

    // text_idbutton(id, name);
    name[0] = '\0';
    but = uiDefButR(block,
                    UI_BTYPE_TEXT,
                    0,
                    name,
                    0,
                    0,
                    width,
                    height,
                    &idptr,
                    "name",
                    -1,
                    0,
                    0,
                    -1,
                    -1,
                    RNA_struct_ui_description(type));
    UI_but_funcN_set(
        but, template_id_cb, MEM_dupallocN(template_ui), POINTER_FROM_INT(UI_ID_RENAME));
    if (user_alert) {
      UI_but_flag_enable(but, UI_BUT_REDALERT);
    }

    template_id_workspace_pin_extra_icon(template_ui, but);

    if (ID_IS_LINKED(id)) {
      const bool disabled = !BKE_idtype_idcode_is_localizable(GS(id->name));
      if (id->tag & LIB_TAG_INDIRECT) {
        but = uiDefIconBut(block,
                           UI_BTYPE_BUT,
                           0,
                           ICON_LIBRARY_DATA_INDIRECT,
                           0,
                           0,
                           UI_UNIT_X,
                           UI_UNIT_Y,
                           nullptr,
                           0,
                           0,
                           0,
                           0,
                           TIP_("Indirect library data-block, cannot be made local, "
                                "Shift + Click to create a library override hierarchy"));
      }
      else {
        but = uiDefIconBut(block,
                           UI_BTYPE_BUT,
                           0,
                           ICON_LIBRARY_DATA_DIRECT,
                           0,
                           0,
                           UI_UNIT_X,
                           UI_UNIT_Y,
                           nullptr,
                           0,
                           0,
                           0,
                           0,
                           TIP_("Direct linked library data-block, click to make local, "
                                "Shift + Click to create a library override"));
      }
      if (disabled) {
        UI_but_flag_enable(but, UI_BUT_DISABLED);
      }
      else {
        UI_but_funcN_set(
            but, template_id_cb, MEM_dupallocN(template_ui), POINTER_FROM_INT(UI_ID_LOCAL));
      }
    }
    else if (ID_IS_OVERRIDE_LIBRARY(id)) {
      but = uiDefIconBut(
          block,
          UI_BTYPE_BUT,
          0,
          ICON_LIBRARY_DATA_OVERRIDE,
          0,
          0,
          UI_UNIT_X,
          UI_UNIT_Y,
          nullptr,
          0,
          0,
          0,
          0,
          TIP_("Library override of linked data-block, click to make fully local, "
               "Shift + Click to clear the library override and toggle if it can be edited"));
      UI_but_funcN_set(
          but, template_id_cb, MEM_dupallocN(template_ui), POINTER_FROM_INT(UI_ID_OVERRIDE));
    }

    if ((ID_REAL_USERS(id) > 1) && (hide_buttons == false)) {
      char numstr[32];
      short numstr_len;

      numstr_len = SNPRINTF_RLEN(numstr, "%d", ID_REAL_USERS(id));

      but = uiDefBut(
          block,
          UI_BTYPE_BUT,
          0,
          numstr,
          0,
          0,
          numstr_len * 0.2f * UI_UNIT_X + UI_UNIT_X,
          UI_UNIT_Y,
          nullptr,
          0,
          0,
          0,
          0,
          TIP_("Display number of users of this data (click to make a single-user copy)"));
      but->flag |= UI_BUT_UNDO;

      UI_but_funcN_set(
          but, template_id_cb, MEM_dupallocN(template_ui), POINTER_FROM_INT(UI_ID_ALONE));
      if (!BKE_id_copy_is_allowed(id) || (idfrom && idfrom->lib) || (!editable) ||
          /* object in editmode - don't change data */
          (idfrom && GS(idfrom->name) == ID_OB && (((Object *)idfrom)->mode & OB_MODE_EDIT)))
      {
        UI_but_flag_enable(but, UI_BUT_DISABLED);
      }
    }

    if (user_alert) {
      UI_but_flag_enable(but, UI_BUT_REDALERT);
    }

    if (!ID_IS_LINKED(id)) {
      if (ID_IS_ASSET(id)) {
        uiDefIconButO(block,
                      /* Using `_N` version allows us to get the 'active' state by default. */
                      UI_BTYPE_ICON_TOGGLE_N,
                      "ASSET_OT_clear",
                      WM_OP_INVOKE_DEFAULT,
                      /* 'active' state of a toggle button uses icon + 1, so to get proper asset
                       * icon we need to pass its value - 1 here. */
                      ICON_ASSET_MANAGER - 1,
                      0,
                      0,
                      UI_UNIT_X,
                      UI_UNIT_Y,
                      nullptr);
      }
      else if (!ELEM(GS(id->name), ID_GR, ID_SCE, ID_SCR, ID_OB, ID_WS) && (hide_buttons == false))
      {
        uiDefIconButR(block,
                      UI_BTYPE_ICON_TOGGLE,
                      0,
                      ICON_FAKE_USER_OFF,
                      0,
                      0,
                      UI_UNIT_X,
                      UI_UNIT_Y,
                      &idptr,
                      "use_fake_user",
                      -1,
                      0,
                      0,
                      -1,
                      -1,
                      nullptr);
      }
    }
  }

  if ((flag & UI_ID_ADD_NEW) && (hide_buttons == false)) {
    template_id_def_new_but(
        block, id, template_ui, type, newop, editable, flag & UI_ID_OPEN, false, UI_UNIT_X);
  }

  /* Due to space limit in UI - skip the "open" icon for packed data, and allow to unpack.
   * Only for images, sound and fonts */
  if (id && BKE_packedfile_id_check(id)) {
    but = uiDefIconButO(block,
                        UI_BTYPE_BUT,
                        "FILE_OT_unpack_item",
                        WM_OP_INVOKE_REGION_WIN,
                        ICON_PACKAGE,
                        0,
                        0,
                        UI_UNIT_X,
                        UI_UNIT_Y,
                        TIP_("Packed File, click to unpack"));
    UI_but_operator_ptr_get(but);

    RNA_string_set(but->opptr, "id_name", id->name + 2);
    RNA_int_set(but->opptr, "id_type", GS(id->name));
  }
  else if (flag & UI_ID_OPEN) {
    const int w = id ? UI_UNIT_X : (flag & UI_ID_ADD_NEW) ? UI_UNIT_X * 3 : UI_UNIT_X * 6;

    if (openop) {
      but = uiDefIconTextButO(block,
                              UI_BTYPE_BUT,
                              openop,
                              WM_OP_INVOKE_DEFAULT,
                              ICON_FILEBROWSER,
                              (id) ? "" : IFACE_("Open"),
                              0,
                              0,
                              w,
                              UI_UNIT_Y,
                              nullptr);
      UI_but_funcN_set(
          but, template_id_cb, MEM_dupallocN(template_ui), POINTER_FROM_INT(UI_ID_OPEN));
    }
    else {
      but = uiDefIconTextBut(block,
                             UI_BTYPE_BUT,
                             0,
                             ICON_FILEBROWSER,
                             (id) ? "" : IFACE_("Open"),
                             0,
                             0,
                             w,
                             UI_UNIT_Y,
                             nullptr,
                             0,
                             0,
                             0,
                             0,
                             nullptr);
      UI_but_funcN_set(
          but, template_id_cb, MEM_dupallocN(template_ui), POINTER_FROM_INT(UI_ID_OPEN));
    }

    if ((idfrom && idfrom->lib) || !editable) {
      UI_but_flag_enable(but, UI_BUT_DISABLED);
    }
  }

  /* delete button */
  /* don't use RNA_property_is_unlink here */
  if (id && (flag & UI_ID_DELETE) && (hide_buttons == false)) {
    /* allow unlink if 'unlinkop' is passed, even when 'PROP_NEVER_UNLINK' is set */
    but = nullptr;

    if (unlinkop) {
      but = uiDefIconButO(block,
                          UI_BTYPE_BUT,
                          unlinkop,
                          WM_OP_INVOKE_DEFAULT,
                          ICON_X,
                          0,
                          0,
                          UI_UNIT_X,
                          UI_UNIT_Y,
                          nullptr);
      /* so we can access the template from operators, font unlinking needs this */
      UI_but_funcN_set(
          but, template_id_cb, MEM_dupallocN(template_ui), POINTER_FROM_INT(UI_ID_NOP));
    }
    else {
      if ((RNA_property_flag(template_ui->prop) & PROP_NEVER_UNLINK) == 0) {
        but = uiDefIconBut(
            block,
            UI_BTYPE_BUT,
            0,
            ICON_X,
            0,
            0,
            UI_UNIT_X,
            UI_UNIT_Y,
            nullptr,
            0,
            0,
            0,
            0,
            TIP_("Unlink data-block "
                 "(Shift + Click to set users to zero, data will then not be saved)"));
        UI_but_funcN_set(
            but, template_id_cb, MEM_dupallocN(template_ui), POINTER_FROM_INT(UI_ID_DELETE));

        if (RNA_property_flag(template_ui->prop) & PROP_NEVER_NULL) {
          UI_but_flag_enable(but, UI_BUT_DISABLED);
        }
      }
    }

    if (but) {
      if ((idfrom && idfrom->lib) || !editable) {
        UI_but_flag_enable(but, UI_BUT_DISABLED);
      }
    }
  }

  if (template_ui->idcode == ID_TE) {
    uiTemplateTextureShow(layout, C, &template_ui->ptr, template_ui->prop);
  }
  UI_block_align_end(block);
}

ID *UI_context_active_but_get_tab_ID(bContext *C)
{
  uiBut *but = UI_context_active_but_get(C);

  if (but && but->type == UI_BTYPE_TAB) {
    return static_cast<ID *>(but->custom_data);
  }
  return nullptr;
}

static void template_ID_tabs(const bContext *C,
                             uiLayout *layout,
                             TemplateID *template_id,
                             StructRNA *type,
                             int flag,
                             const char *newop,
                             const char *menu)
{
  const ARegion *region = CTX_wm_region(C);
  const PointerRNA active_ptr = RNA_property_pointer_get(&template_id->ptr, template_id->prop);
  MenuType *mt = menu ? WM_menutype_find(menu, false) : nullptr;

  const int but_align = ui_but_align_opposite_to_area_align_get(region);
  const int but_height = UI_UNIT_Y * 1.1;

  uiBlock *block = uiLayoutGetBlock(layout);
  const uiStyle *style = UI_style_get_dpi();

  ListBase ordered;
  BKE_id_ordered_list(&ordered, template_id->idlb);

  LISTBASE_FOREACH (LinkData *, link, &ordered) {
    ID *id = static_cast<ID *>(link->data);
    const int name_width = UI_fontstyle_string_width(&style->widget, id->name + 2);
    const int but_width = name_width + UI_UNIT_X;

    uiButTab *tab = (uiButTab *)uiDefButR_prop(block,
                                               UI_BTYPE_TAB,
                                               0,
                                               id->name + 2,
                                               0,
                                               0,
                                               but_width,
                                               but_height,
                                               &template_id->ptr,
                                               template_id->prop,
                                               0,
                                               0.0f,
                                               sizeof(id->name) - 2,
                                               0.0f,
                                               0.0f,
                                               "");
    UI_but_funcN_set(tab, template_ID_set_property_exec_fn, MEM_dupallocN(template_id), id);
    UI_but_drag_set_id(tab, id);
    tab->custom_data = (void *)id;
    tab->menu = mt;

    UI_but_drawflag_enable(tab, but_align);
  }

  BLI_freelistN(&ordered);

  if (flag & UI_ID_ADD_NEW) {
    const bool editable = RNA_property_editable(&template_id->ptr, template_id->prop);
    uiBut *but;

    if (active_ptr.type) {
      type = active_ptr.type;
    }

    but = template_id_def_new_but(block,
                                  static_cast<const ID *>(active_ptr.data),
                                  template_id,
                                  type,
                                  newop,
                                  editable,
                                  flag & UI_ID_OPEN,
                                  true,
                                  but_height);
    UI_but_drawflag_enable(but, but_align);
  }
}

static void ui_template_id(uiLayout *layout,
                           const bContext *C,
                           PointerRNA *ptr,
                           const char *propname,
                           const char *newop,
                           const char *openop,
                           const char *unlinkop,
                           /* Only respected by tabs (use_tabs). */
                           const char *menu,
                           const char *text,
                           int flag,
                           int prv_rows,
                           int prv_cols,
                           int filter,
                           bool use_tabs,
                           float scale,
                           const bool live_icon,
                           const bool hide_buttons)
{
  PropertyRNA *prop = RNA_struct_find_property(ptr, propname);

  if (!prop || RNA_property_type(prop) != PROP_POINTER) {
    RNA_warning("pointer property not found: %s.%s", RNA_struct_identifier(ptr->type), propname);
    return;
  }

  TemplateID *template_ui = MEM_cnew<TemplateID>(__func__);
  template_ui->ptr = *ptr;
  template_ui->prop = prop;
  template_ui->prv_rows = prv_rows;
  template_ui->prv_cols = prv_cols;
  template_ui->scale = scale;

  if ((flag & UI_ID_PIN) == 0) {
    template_ui->filter = filter;
  }
  else {
    template_ui->filter = 0;
  }

  if (newop) {
    flag |= UI_ID_ADD_NEW;
  }
  if (openop) {
    flag |= UI_ID_OPEN;
  }

  StructRNA *type = RNA_property_pointer_type(ptr, prop);
  short idcode = RNA_type_to_ID_code(type);
  template_ui->idcode = idcode;
  template_ui->idlb = which_libbase(CTX_data_main(C), idcode);

  /* create UI elements for this template
   * - template_ID makes a copy of the template data and assigns it to the relevant buttons
   */
  if (template_ui->idlb) {
    if (use_tabs) {
      layout = uiLayoutRow(layout, true);
      template_ID_tabs(C, layout, template_ui, type, flag, newop, menu);
    }
    else {
      layout = uiLayoutRow(layout, true);
      template_ID(C,
                  layout,
                  template_ui,
                  type,
                  flag,
                  newop,
                  openop,
                  unlinkop,
                  text,
                  live_icon,
                  hide_buttons);
    }
  }

  MEM_freeN(template_ui);
}

void uiTemplateID(uiLayout *layout,
                  const bContext *C,
                  PointerRNA *ptr,
                  const char *propname,
                  const char *newop,
                  const char *openop,
                  const char *unlinkop,
                  int filter,
                  const bool live_icon,
                  const char *text)
{
  ui_template_id(layout,
                 C,
                 ptr,
                 propname,
                 newop,
                 openop,
                 unlinkop,
                 nullptr,
                 text,
                 UI_ID_BROWSE | UI_ID_RENAME | UI_ID_DELETE,
                 0,
                 0,
                 filter,
                 false,
                 1.0f,
                 live_icon,
                 false);
}

void uiTemplateIDBrowse(uiLayout *layout,
                        bContext *C,
                        PointerRNA *ptr,
                        const char *propname,
                        const char *newop,
                        const char *openop,
                        const char *unlinkop,
                        int filter,
                        const char *text)
{
  ui_template_id(layout,
                 C,
                 ptr,
                 propname,
                 newop,
                 openop,
                 unlinkop,
                 nullptr,
                 text,
                 UI_ID_BROWSE | UI_ID_RENAME,
                 0,
                 0,
                 filter,
                 false,
                 1.0f,
                 false,
                 false);
}

void uiTemplateIDPreview(uiLayout *layout,
                         bContext *C,
                         PointerRNA *ptr,
                         const char *propname,
                         const char *newop,
                         const char *openop,
                         const char *unlinkop,
                         int rows,
                         int cols,
                         int filter,
                         const bool hide_buttons)
{
  ui_template_id(layout,
                 C,
                 ptr,
                 propname,
                 newop,
                 openop,
                 unlinkop,
                 nullptr,
                 nullptr,
                 UI_ID_BROWSE | UI_ID_RENAME | UI_ID_DELETE | UI_ID_PREVIEWS,
                 rows,
                 cols,
                 filter,
                 false,
                 1.0f,
                 false,
                 hide_buttons);
}

void uiTemplateGpencilColorPreview(uiLayout *layout,
                                   bContext *C,
                                   PointerRNA *ptr,
                                   const char *propname,
                                   int rows,
                                   int cols,
                                   float scale,
                                   int filter)
{
  ui_template_id(layout,
                 C,
                 ptr,
                 propname,
                 nullptr,
                 nullptr,
                 nullptr,
                 nullptr,
                 nullptr,
                 UI_ID_BROWSE | UI_ID_PREVIEWS | UI_ID_DELETE,
                 rows,
                 cols,
                 filter,
                 false,
                 scale < 0.5f ? 0.5f : scale,
                 false,
                 false);
}

void uiTemplateIDTabs(uiLayout *layout,
                      bContext *C,
                      PointerRNA *ptr,
                      const char *propname,
                      const char *newop,
                      const char *menu,
                      int filter)
{
  ui_template_id(layout,
                 C,
                 ptr,
                 propname,
                 newop,
                 nullptr,
                 nullptr,
                 menu,
                 nullptr,
                 UI_ID_BROWSE | UI_ID_RENAME,
                 0,
                 0,
                 filter,
                 true,
                 1.0f,
                 false,
                 false);
}

/** \} */

/* -------------------------------------------------------------------- */
/** \name ID Chooser Template
 * \{ */

void uiTemplateAnyID(uiLayout *layout,
                     PointerRNA *ptr,
                     const char *propname,
                     const char *proptypename,
                     const char *text)
{
  /* get properties... */
  PropertyRNA *propID = RNA_struct_find_property(ptr, propname);
  PropertyRNA *propType = RNA_struct_find_property(ptr, proptypename);

  if (!propID || RNA_property_type(propID) != PROP_POINTER) {
    RNA_warning("pointer property not found: %s.%s", RNA_struct_identifier(ptr->type), propname);
    return;
  }
  if (!propType || RNA_property_type(propType) != PROP_ENUM) {
    RNA_warning(
        "pointer-type property not found: %s.%s", RNA_struct_identifier(ptr->type), proptypename);
    return;
  }

  /* Start drawing UI Elements using standard defines */

  /* NOTE: split amount here needs to be synced with normal labels */
  uiLayout *split = uiLayoutSplit(layout, 0.33f, false);

  /* FIRST PART ................................................ */
  uiLayout *row = uiLayoutRow(split, false);

  /* Label - either use the provided text, or will become "ID-Block:" */
  if (text) {
    if (text[0]) {
      uiItemL(row, text, ICON_NONE);
    }
  }
  else {
    uiItemL(row, IFACE_("ID-Block:"), ICON_NONE);
  }

  /* SECOND PART ................................................ */
  row = uiLayoutRow(split, true);

  /* ID-Type Selector - just have a menu of icons */

  /* HACK: special group just for the enum,
   * otherwise we get ugly layout with text included too... */
  uiLayout *sub = uiLayoutRow(row, true);
  uiLayoutSetAlignment(sub, UI_LAYOUT_ALIGN_LEFT);

  uiItemFullR(sub, ptr, propType, 0, 0, UI_ITEM_R_ICON_ONLY, "", ICON_NONE);

  /* ID-Block Selector - just use pointer widget... */

  /* HACK: special group to counteract the effects of the previous enum,
   * which now pushes everything too far right. */
  sub = uiLayoutRow(row, true);
  uiLayoutSetAlignment(sub, UI_LAYOUT_ALIGN_EXPAND);

  uiItemFullR(sub, ptr, propID, 0, 0, UI_ITEM_NONE, "", ICON_NONE);
}

/** \} */

/* -------------------------------------------------------------------- */
/** \name Search Template
 * \{ */

struct TemplateSearch {
  uiRNACollectionSearch search_data;

  bool use_previews;
  int preview_rows, preview_cols;
};

static void template_search_exec_fn(bContext *C, void *arg_template, void *item)
{
  TemplateSearch *template_search = static_cast<TemplateSearch *>(arg_template);
  uiRNACollectionSearch *coll_search = &template_search->search_data;
  StructRNA *type = RNA_property_pointer_type(&coll_search->target_ptr, coll_search->target_prop);

  PointerRNA item_ptr = RNA_pointer_create(nullptr, type, item);
  RNA_property_pointer_set(&coll_search->target_ptr, coll_search->target_prop, item_ptr, nullptr);
  RNA_property_update(C, &coll_search->target_ptr, coll_search->target_prop);
}

static uiBlock *template_search_menu(bContext *C, ARegion *region, void *arg_template)
{
  static TemplateSearch template_search;

  /* arg_template is malloced, can be freed by parent button */
  template_search = *((TemplateSearch *)arg_template);
  PointerRNA active_ptr = RNA_property_pointer_get(&template_search.search_data.target_ptr,
                                                   template_search.search_data.target_prop);

  return template_common_search_menu(C,
                                     region,
                                     ui_rna_collection_search_update_fn,
                                     &template_search,
                                     template_search_exec_fn,
                                     active_ptr.data,
                                     nullptr,
                                     template_search.preview_rows,
                                     template_search.preview_cols,
                                     1.0f);
}

static void template_search_add_button_searchmenu(const bContext *C,
                                                  uiLayout *layout,
                                                  uiBlock *block,
                                                  TemplateSearch *template_search,
                                                  const bool editable,
                                                  const bool live_icon)
{
  const char *ui_description = RNA_property_ui_description(
      template_search->search_data.target_prop);

  template_add_button_search_menu(C,
                                  layout,
                                  block,
                                  &template_search->search_data.target_ptr,
                                  template_search->search_data.target_prop,
                                  template_search_menu,
                                  MEM_dupallocN(template_search),
                                  ui_description,
                                  template_search->use_previews,
                                  editable,
                                  live_icon);
}

static void template_search_add_button_name(uiBlock *block,
                                            PointerRNA *active_ptr,
                                            const StructRNA *type)
{
  PropertyRNA *name_prop = RNA_struct_name_property(type);
  const int width = template_search_textbut_width(active_ptr, name_prop);
  const int height = template_search_textbut_height();
  uiDefAutoButR(block, active_ptr, name_prop, 0, "", ICON_NONE, 0, 0, width, height);
}

static void template_search_add_button_operator(uiBlock *block,
                                                const char *const operator_name,
                                                const wmOperatorCallContext opcontext,
                                                const int icon,
                                                const bool editable)
{
  if (!operator_name) {
    return;
  }

  uiBut *but = uiDefIconButO(
      block, UI_BTYPE_BUT, operator_name, opcontext, icon, 0, 0, UI_UNIT_X, UI_UNIT_Y, nullptr);

  if (!editable) {
    UI_but_drawflag_enable(but, UI_BUT_DISABLED);
  }
}

static void template_search_buttons(const bContext *C,
                                    uiLayout *layout,
                                    TemplateSearch *template_search,
                                    const char *newop,
                                    const char *unlinkop)
{
  uiBlock *block = uiLayoutGetBlock(layout);
  uiRNACollectionSearch *search_data = &template_search->search_data;
  StructRNA *type = RNA_property_pointer_type(&search_data->target_ptr, search_data->target_prop);
  const bool editable = RNA_property_editable(&search_data->target_ptr, search_data->target_prop);
  PointerRNA active_ptr = RNA_property_pointer_get(&search_data->target_ptr,
                                                   search_data->target_prop);

  if (active_ptr.type) {
    /* can only get correct type when there is an active item */
    type = active_ptr.type;
  }

  uiLayoutRow(layout, true);
  UI_block_align_begin(block);

  template_search_add_button_searchmenu(C, layout, block, template_search, editable, false);
  template_search_add_button_name(block, &active_ptr, type);
  template_search_add_button_operator(
      block, newop, WM_OP_INVOKE_DEFAULT, ICON_DUPLICATE, editable);
  template_search_add_button_operator(block, unlinkop, WM_OP_INVOKE_REGION_WIN, ICON_X, editable);

  UI_block_align_end(block);
}

static PropertyRNA *template_search_get_searchprop(PointerRNA *targetptr,
                                                   PropertyRNA *targetprop,
                                                   PointerRNA *searchptr,
                                                   const char *const searchpropname)
{
  PropertyRNA *searchprop;

  if (searchptr && !searchptr->data) {
    searchptr = nullptr;
  }

  if (!searchptr && !searchpropname) {
    /* both nullptr means we don't use a custom rna collection to search in */
  }
  else if (!searchptr && searchpropname) {
    RNA_warning("searchpropname defined (%s) but searchptr is missing", searchpropname);
  }
  else if (searchptr && !searchpropname) {
    RNA_warning("searchptr defined (%s) but searchpropname is missing",
                RNA_struct_identifier(searchptr->type));
  }
  else if (!(searchprop = RNA_struct_find_property(searchptr, searchpropname))) {
    RNA_warning("search collection property not found: %s.%s",
                RNA_struct_identifier(searchptr->type),
                searchpropname);
  }
  else if (RNA_property_type(searchprop) != PROP_COLLECTION) {
    RNA_warning("search collection property is not a collection type: %s.%s",
                RNA_struct_identifier(searchptr->type),
                searchpropname);
  }
  /* check if searchprop has same type as targetprop */
  else if (RNA_property_pointer_type(searchptr, searchprop) !=
           RNA_property_pointer_type(targetptr, targetprop))
  {
    RNA_warning("search collection items from %s.%s are not of type %s",
                RNA_struct_identifier(searchptr->type),
                searchpropname,
                RNA_struct_identifier(RNA_property_pointer_type(targetptr, targetprop)));
  }
  else {
    return searchprop;
  }

  return nullptr;
}

static TemplateSearch *template_search_setup(PointerRNA *ptr,
                                             const char *const propname,
                                             PointerRNA *searchptr,
                                             const char *const searchpropname)
{
  PropertyRNA *prop = RNA_struct_find_property(ptr, propname);

  if (!prop || RNA_property_type(prop) != PROP_POINTER) {
    RNA_warning("pointer property not found: %s.%s", RNA_struct_identifier(ptr->type), propname);
    return nullptr;
  }
  PropertyRNA *searchprop = template_search_get_searchprop(ptr, prop, searchptr, searchpropname);

  TemplateSearch *template_search = MEM_cnew<TemplateSearch>(__func__);
  template_search->search_data.target_ptr = *ptr;
  template_search->search_data.target_prop = prop;
  template_search->search_data.search_ptr = *searchptr;
  template_search->search_data.search_prop = searchprop;

  return template_search;
}

void uiTemplateSearch(uiLayout *layout,
                      bContext *C,
                      PointerRNA *ptr,
                      const char *propname,
                      PointerRNA *searchptr,
                      const char *searchpropname,
                      const char *newop,
                      const char *unlinkop)
{
  TemplateSearch *template_search = template_search_setup(
      ptr, propname, searchptr, searchpropname);
  if (template_search != nullptr) {
    template_search_buttons(C, layout, template_search, newop, unlinkop);
    MEM_freeN(template_search);
  }
}

void uiTemplateSearchPreview(uiLayout *layout,
                             bContext *C,
                             PointerRNA *ptr,
                             const char *propname,
                             PointerRNA *searchptr,
                             const char *searchpropname,
                             const char *newop,
                             const char *unlinkop,
                             const int rows,
                             const int cols)
{
  TemplateSearch *template_search = template_search_setup(
      ptr, propname, searchptr, searchpropname);

  if (template_search != nullptr) {
    template_search->use_previews = true;
    template_search->preview_rows = rows;
    template_search->preview_cols = cols;

    template_search_buttons(C, layout, template_search, newop, unlinkop);

    MEM_freeN(template_search);
  }
}

/** \} */

/* -------------------------------------------------------------------- */
/** \name RNA Path Builder Template
 * \{ */

/* ---------- */

void uiTemplatePathBuilder(uiLayout *layout,
                           PointerRNA *ptr,
                           const char *propname,
                           PointerRNA * /*root_ptr*/,
                           const char *text)
{
  /* check that properties are valid */
  PropertyRNA *propPath = RNA_struct_find_property(ptr, propname);
  if (!propPath || RNA_property_type(propPath) != PROP_STRING) {
    RNA_warning("path property not found: %s.%s", RNA_struct_identifier(ptr->type), propname);
    return;
  }

  /* Start drawing UI Elements using standard defines */
  uiLayout *row = uiLayoutRow(layout, true);

  /* Path (existing string) Widget */
  uiItemR(row, ptr, propname, UI_ITEM_NONE, text, ICON_RNA);

  /* TODO: attach something to this to make allow
   * searching of nested properties to 'build' the path */
}

/** \} */

/* -------------------------------------------------------------------- */
/** \name Modifiers Template
 *
 *  Template for building the panel layout for the active object's modifiers.
 * \{ */

static void modifier_panel_id(void *md_link, char *r_name)
{
  ModifierData *md = (ModifierData *)md_link;
  BKE_modifier_type_panel_id(ModifierType(md->type), r_name);
}

void uiTemplateModifiers(uiLayout * /*layout*/, bContext *C)
{
  ARegion *region = CTX_wm_region(C);

  Object *ob = ED_object_active_context(C);
  ListBase *modifiers = &ob->modifiers;

  const bool panels_match = UI_panel_list_matches_data(region, modifiers, modifier_panel_id);

  if (!panels_match) {
    UI_panels_free_instanced(C, region);
    LISTBASE_FOREACH (ModifierData *, md, modifiers) {
      const ModifierTypeInfo *mti = BKE_modifier_get_info(ModifierType(md->type));
      if (mti->panel_register == nullptr) {
        continue;
      }

      char panel_idname[MAX_NAME];
      modifier_panel_id(md, panel_idname);

      /* Create custom data RNA pointer. */
      PointerRNA *md_ptr = static_cast<PointerRNA *>(MEM_mallocN(sizeof(PointerRNA), __func__));
      *md_ptr = RNA_pointer_create(&ob->id, &RNA_Modifier, md);

      UI_panel_add_instanced(C, region, &region->panels, panel_idname, md_ptr);
    }
  }
  else {
    /* Assuming there's only one group of instanced panels, update the custom data pointers. */
    Panel *panel = static_cast<Panel *>(region->panels.first);
    LISTBASE_FOREACH (ModifierData *, md, modifiers) {
      const ModifierTypeInfo *mti = BKE_modifier_get_info(ModifierType(md->type));
      if (mti->panel_register == nullptr) {
        continue;
      }

      /* Move to the next instanced panel corresponding to the next modifier. */
      while ((panel->type == nullptr) || !(panel->type->flag & PANEL_TYPE_INSTANCED)) {
        panel = panel->next;
        BLI_assert(panel !=
                   nullptr); /* There shouldn't be fewer panels than modifiers with UIs. */
      }

      PointerRNA *md_ptr = static_cast<PointerRNA *>(MEM_mallocN(sizeof(PointerRNA), __func__));
      *md_ptr = RNA_pointer_create(&ob->id, &RNA_Modifier, md);
      UI_panel_custom_data_set(panel, md_ptr);

      panel = panel->next;
    }
  }
}

/** \} */

/* -------------------------------------------------------------------- */
/** \name Constraints Template
 *
 * Template for building the panel layout for the active object or bone's constraints.
 * \{ */

/** For building the panel UI for constraints. */
#define CONSTRAINT_TYPE_PANEL_PREFIX "OBJECT_PT_"
#define CONSTRAINT_BONE_TYPE_PANEL_PREFIX "BONE_PT_"

/**
 * Check if the panel's ID starts with 'BONE', meaning it is a bone constraint.
 */
static bool constraint_panel_is_bone(Panel *panel)
{
  return (panel->panelname[0] == 'B') && (panel->panelname[1] == 'O') &&
         (panel->panelname[2] == 'N') && (panel->panelname[3] == 'E');
}

/**
 * Move a constraint to the index it's moved to after a drag and drop.
 */
static void constraint_reorder(bContext *C, Panel *panel, int new_index)
{
  const bool constraint_from_bone = constraint_panel_is_bone(panel);

  PointerRNA *con_ptr = UI_panel_custom_data_get(panel);
  bConstraint *con = (bConstraint *)con_ptr->data;

  PointerRNA props_ptr;
  wmOperatorType *ot = WM_operatortype_find("CONSTRAINT_OT_move_to_index", false);
  WM_operator_properties_create_ptr(&props_ptr, ot);
  RNA_string_set(&props_ptr, "constraint", con->name);
  RNA_int_set(&props_ptr, "index", new_index);
  /* Set owner to #EDIT_CONSTRAINT_OWNER_OBJECT or #EDIT_CONSTRAINT_OWNER_BONE. */
  RNA_enum_set(&props_ptr, "owner", constraint_from_bone ? 1 : 0);
  WM_operator_name_call_ptr(C, ot, WM_OP_INVOKE_DEFAULT, &props_ptr, nullptr);
  WM_operator_properties_free(&props_ptr);
}

/**
 * Get the expand flag from the active constraint to use for the panel.
 */
static short get_constraint_expand_flag(const bContext * /*C*/, Panel *panel)
{
  PointerRNA *con_ptr = UI_panel_custom_data_get(panel);
  bConstraint *con = (bConstraint *)con_ptr->data;

  return con->ui_expand_flag;
}

/**
 * Save the expand flag for the panel and sub-panels to the constraint.
 */
static void set_constraint_expand_flag(const bContext * /*C*/, Panel *panel, short expand_flag)
{
  PointerRNA *con_ptr = UI_panel_custom_data_get(panel);
  bConstraint *con = (bConstraint *)con_ptr->data;
  con->ui_expand_flag = expand_flag;
}

/**
 * Function with void * argument for #uiListPanelIDFromDataFunc.
 *
 * \note Constraint panel types are assumed to be named with the struct name field
 * concatenated to the defined prefix.
 */
static void object_constraint_panel_id(void *md_link, char *r_idname)
{
  bConstraint *con = (bConstraint *)md_link;
  const bConstraintTypeInfo *cti = BKE_constraint_typeinfo_from_type(con->type);

  /* Cannot get TypeInfo for invalid/legacy constraints. */
  if (cti == nullptr) {
    return;
  }
  BLI_string_join(r_idname, BKE_ST_MAXNAME, CONSTRAINT_TYPE_PANEL_PREFIX, cti->struct_name);
}

static void bone_constraint_panel_id(void *md_link, char *r_idname)
{
  bConstraint *con = (bConstraint *)md_link;
  const bConstraintTypeInfo *cti = BKE_constraint_typeinfo_from_type(con->type);

  /* Cannot get TypeInfo for invalid/legacy constraints. */
  if (cti == nullptr) {
    return;
  }
  BLI_string_join(r_idname, BKE_ST_MAXNAME, CONSTRAINT_BONE_TYPE_PANEL_PREFIX, cti->struct_name);
}

void uiTemplateConstraints(uiLayout * /*layout*/, bContext *C, bool use_bone_constraints)
{
  ARegion *region = CTX_wm_region(C);

  Object *ob = ED_object_active_context(C);
  ListBase *constraints = {nullptr};
  if (use_bone_constraints) {
    constraints = ED_object_pose_constraint_list(C);
  }
  else if (ob != nullptr) {
    constraints = &ob->constraints;
  }

  /* Switch between the bone panel ID function and the object panel ID function. */
  uiListPanelIDFromDataFunc panel_id_func = use_bone_constraints ? bone_constraint_panel_id :
                                                                   object_constraint_panel_id;

  const bool panels_match = UI_panel_list_matches_data(region, constraints, panel_id_func);

  if (!panels_match) {
    UI_panels_free_instanced(C, region);
    for (bConstraint *con =
             (constraints == nullptr) ? nullptr : static_cast<bConstraint *>(constraints->first);
         con;
         con = con->next)
    {
      /* Don't show invalid/legacy constraints. */
      if (con->type == CONSTRAINT_TYPE_NULL) {
        continue;
      }
      /* Don't show temporary constraints (AutoIK and target-less IK constraints). */
      if (con->type == CONSTRAINT_TYPE_KINEMATIC) {
        bKinematicConstraint *data = static_cast<bKinematicConstraint *>(con->data);
        if (data->flag & CONSTRAINT_IK_TEMP) {
          continue;
        }
      }

      char panel_idname[MAX_NAME];
      panel_id_func(con, panel_idname);

      /* Create custom data RNA pointer. */
      PointerRNA *con_ptr = static_cast<PointerRNA *>(MEM_mallocN(sizeof(PointerRNA), __func__));
      *con_ptr = RNA_pointer_create(&ob->id, &RNA_Constraint, con);

      Panel *new_panel = UI_panel_add_instanced(C, region, &region->panels, panel_idname, con_ptr);

      if (new_panel) {
        /* Set the list panel functionality function pointers since we don't do it with python. */
        new_panel->type->set_list_data_expand_flag = set_constraint_expand_flag;
        new_panel->type->get_list_data_expand_flag = get_constraint_expand_flag;
        new_panel->type->reorder = constraint_reorder;
      }
    }
  }
  else {
    /* Assuming there's only one group of instanced panels, update the custom data pointers. */
    Panel *panel = static_cast<Panel *>(region->panels.first);
    LISTBASE_FOREACH (bConstraint *, con, constraints) {
      /* Don't show invalid/legacy constraints. */
      if (con->type == CONSTRAINT_TYPE_NULL) {
        continue;
      }
      /* Don't show temporary constraints (AutoIK and target-less IK constraints). */
      if (con->type == CONSTRAINT_TYPE_KINEMATIC) {
        bKinematicConstraint *data = static_cast<bKinematicConstraint *>(con->data);
        if (data->flag & CONSTRAINT_IK_TEMP) {
          continue;
        }
      }

      /* Move to the next instanced panel corresponding to the next constraint. */
      while ((panel->type == nullptr) || !(panel->type->flag & PANEL_TYPE_INSTANCED)) {
        panel = panel->next;
        BLI_assert(panel != nullptr); /* There shouldn't be fewer panels than constraint panels. */
      }

      PointerRNA *con_ptr = static_cast<PointerRNA *>(MEM_mallocN(sizeof(PointerRNA), __func__));
      *con_ptr = RNA_pointer_create(&ob->id, &RNA_Constraint, con);
      UI_panel_custom_data_set(panel, con_ptr);

      panel = panel->next;
    }
  }
}

#undef CONSTRAINT_TYPE_PANEL_PREFIX
#undef CONSTRAINT_BONE_TYPE_PANEL_PREFIX

/** \} */

/* -------------------------------------------------------------------- */
/** \name Grease Pencil Modifiers Template
 * \{ */

/**
 * Function with void * argument for #uiListPanelIDFromDataFunc.
 */
static void gpencil_modifier_panel_id(void *md_link, char *r_name)
{
  ModifierData *md = (ModifierData *)md_link;
  BKE_gpencil_modifierType_panel_id(GpencilModifierType(md->type), r_name);
}

void uiTemplateGpencilModifiers(uiLayout * /*layout*/, bContext *C)
{
  ARegion *region = CTX_wm_region(C);
  Object *ob = ED_object_active_context(C);
  ListBase *modifiers = &ob->greasepencil_modifiers;

  const bool panels_match = UI_panel_list_matches_data(
      region, modifiers, gpencil_modifier_panel_id);

  if (!panels_match) {
    UI_panels_free_instanced(C, region);
    LISTBASE_FOREACH (GpencilModifierData *, md, modifiers) {
      const GpencilModifierTypeInfo *mti = BKE_gpencil_modifier_get_info(
          GpencilModifierType(md->type));
      if (mti->panel_register == nullptr) {
        continue;
      }

      char panel_idname[MAX_NAME];
      gpencil_modifier_panel_id(md, panel_idname);

      /* Create custom data RNA pointer. */
      PointerRNA *md_ptr = static_cast<PointerRNA *>(MEM_mallocN(sizeof(PointerRNA), __func__));
      *md_ptr = RNA_pointer_create(&ob->id, &RNA_GpencilModifier, md);

      UI_panel_add_instanced(C, region, &region->panels, panel_idname, md_ptr);
    }
  }
  else {
    /* Assuming there's only one group of instanced panels, update the custom data pointers. */
    Panel *panel = static_cast<Panel *>(region->panels.first);
    LISTBASE_FOREACH (ModifierData *, md, modifiers) {
      const GpencilModifierTypeInfo *mti = BKE_gpencil_modifier_get_info(
          GpencilModifierType(md->type));
      if (mti->panel_register == nullptr) {
        continue;
      }

      /* Move to the next instanced panel corresponding to the next modifier. */
      while ((panel->type == nullptr) || !(panel->type->flag & PANEL_TYPE_INSTANCED)) {
        panel = panel->next;
        BLI_assert(panel !=
                   nullptr); /* There shouldn't be fewer panels than modifiers with UIs. */
      }

      PointerRNA *md_ptr = static_cast<PointerRNA *>(MEM_mallocN(sizeof(PointerRNA), __func__));
      *md_ptr = RNA_pointer_create(&ob->id, &RNA_GpencilModifier, md);
      UI_panel_custom_data_set(panel, md_ptr);

      panel = panel->next;
    }
  }
}

/** \} */

#define ERROR_LIBDATA_MESSAGE TIP_("Can't edit external library data")

/* -------------------------------------------------------------------- */
/** \name ShaderFx Template
 *
 *  Template for building the panel layout for the active object's grease pencil shader
 * effects.
 * \{ */

/**
 * Function with void * argument for #uiListPanelIDFromDataFunc.
 */
static void shaderfx_panel_id(void *fx_v, char *r_idname)
{
  ShaderFxData *fx = (ShaderFxData *)fx_v;
  BKE_shaderfxType_panel_id(ShaderFxType(fx->type), r_idname);
}

void uiTemplateShaderFx(uiLayout * /*layout*/, bContext *C)
{
  ARegion *region = CTX_wm_region(C);
  Object *ob = ED_object_active_context(C);
  ListBase *shaderfx = &ob->shader_fx;

  const bool panels_match = UI_panel_list_matches_data(region, shaderfx, shaderfx_panel_id);

  if (!panels_match) {
    UI_panels_free_instanced(C, region);
    LISTBASE_FOREACH (ShaderFxData *, fx, shaderfx) {
      char panel_idname[MAX_NAME];
      shaderfx_panel_id(fx, panel_idname);

      /* Create custom data RNA pointer. */
      PointerRNA *fx_ptr = static_cast<PointerRNA *>(MEM_mallocN(sizeof(PointerRNA), __func__));
      *fx_ptr = RNA_pointer_create(&ob->id, &RNA_ShaderFx, fx);

      UI_panel_add_instanced(C, region, &region->panels, panel_idname, fx_ptr);
    }
  }
  else {
    /* Assuming there's only one group of instanced panels, update the custom data pointers. */
    Panel *panel = static_cast<Panel *>(region->panels.first);
    LISTBASE_FOREACH (ShaderFxData *, fx, shaderfx) {
      const ShaderFxTypeInfo *fxi = BKE_shaderfx_get_info(ShaderFxType(fx->type));
      if (fxi->panel_register == nullptr) {
        continue;
      }

      /* Move to the next instanced panel corresponding to the next modifier. */
      while ((panel->type == nullptr) || !(panel->type->flag & PANEL_TYPE_INSTANCED)) {
        panel = panel->next;
        BLI_assert(panel !=
                   nullptr); /* There shouldn't be fewer panels than modifiers with UIs. */
      }

      PointerRNA *fx_ptr = static_cast<PointerRNA *>(MEM_mallocN(sizeof(PointerRNA), __func__));
      *fx_ptr = RNA_pointer_create(&ob->id, &RNA_ShaderFx, fx);
      UI_panel_custom_data_set(panel, fx_ptr);

      panel = panel->next;
    }
  }
}

/** \} */

/* -------------------------------------------------------------------- */
/** \name Operator Property Buttons Template
 * \{ */

struct uiTemplateOperatorPropertyPollParam {
  const bContext *C;
  wmOperator *op;
  short flag;
};

#ifdef USE_OP_RESET_BUT
static void ui_layout_operator_buts__reset_cb(bContext * /*C*/, void *op_pt, void * /*arg_dummy2*/)
{
  WM_operator_properties_reset((wmOperator *)op_pt);
}
#endif

static bool ui_layout_operator_buts_poll_property(PointerRNA * /*ptr*/,
                                                  PropertyRNA *prop,
                                                  void *user_data)
{
  uiTemplateOperatorPropertyPollParam *params = static_cast<uiTemplateOperatorPropertyPollParam *>(
      user_data);

  if ((params->flag & UI_TEMPLATE_OP_PROPS_HIDE_ADVANCED) &&
      (RNA_property_tags(prop) & OP_PROP_TAG_ADVANCED))
  {
    return false;
  }
  return params->op->type->poll_property(params->C, params->op, prop);
}

static eAutoPropButsReturn template_operator_property_buts_draw_single(
    const bContext *C,
    wmOperator *op,
    uiLayout *layout,
    const eButLabelAlign label_align,
    int layout_flags)
{
  uiBlock *block = uiLayoutGetBlock(layout);
  eAutoPropButsReturn return_info = eAutoPropButsReturn(0);

  if (!op->properties) {
    const IDPropertyTemplate val = {0};
    op->properties = IDP_New(IDP_GROUP, &val, "wmOperatorProperties");
  }

  /* poll() on this operator may still fail,
   * at the moment there is no nice feedback when this happens just fails silently. */
  if (!WM_operator_repeat_check(C, op)) {
    UI_block_lock_set(block, true, "Operator can't redo");
    return return_info;
  }

  /* useful for macros where only one of the steps can't be re-done */
  UI_block_lock_clear(block);

  if (layout_flags & UI_TEMPLATE_OP_PROPS_SHOW_TITLE) {
    uiItemL(layout, WM_operatortype_name(op->type, op->ptr).c_str(), ICON_NONE);
  }

  /* menu */
  if (op->type->flag & OPTYPE_PRESET) {
    /* XXX, no simple way to get WM_MT_operator_presets.bl_label
     * from python! Label remains the same always! */
    PointerRNA op_ptr;
    uiLayout *row;

    block->ui_operator = op;

    row = uiLayoutRow(layout, true);
    uiItemM(row, "WM_MT_operator_presets", nullptr, ICON_NONE);

    wmOperatorType *ot = WM_operatortype_find("WM_OT_operator_preset_add", false);
    uiItemFullO_ptr(row, ot, "", ICON_ADD, nullptr, WM_OP_INVOKE_DEFAULT, UI_ITEM_NONE, &op_ptr);
    RNA_string_set(&op_ptr, "operator", op->type->idname);

    uiItemFullO_ptr(
        row, ot, "", ICON_REMOVE, nullptr, WM_OP_INVOKE_DEFAULT, UI_ITEM_NONE, &op_ptr);
    RNA_string_set(&op_ptr, "operator", op->type->idname);
    RNA_boolean_set(&op_ptr, "remove_active", true);
  }

  if (op->type->ui) {
    op->layout = layout;
    op->type->ui((bContext *)C, op);
    op->layout = nullptr;

    /* #UI_LAYOUT_OP_SHOW_EMPTY ignored. retun_info is ignored too.
     * We could allow #wmOperatorType.ui callback to return this, but not needed right now. */
  }
  else {
    wmWindowManager *wm = CTX_wm_manager(C);
    uiTemplateOperatorPropertyPollParam user_data{};
    user_data.C = C;
    user_data.op = op;
    user_data.flag = layout_flags;
    const bool use_prop_split = (layout_flags & UI_TEMPLATE_OP_PROPS_NO_SPLIT_LAYOUT) == 0;

    PointerRNA ptr = RNA_pointer_create(&wm->id, op->type->srna, op->properties);

    uiLayoutSetPropSep(layout, use_prop_split);
    uiLayoutSetPropDecorate(layout, false);

    /* main draw call */
    return_info = uiDefAutoButsRNA(
        layout,
        &ptr,
        op->type->poll_property ? ui_layout_operator_buts_poll_property : nullptr,
        op->type->poll_property ? &user_data : nullptr,
        op->type->prop,
        label_align,
        (layout_flags & UI_TEMPLATE_OP_PROPS_COMPACT));

    if ((return_info & UI_PROP_BUTS_NONE_ADDED) &&
        (layout_flags & UI_TEMPLATE_OP_PROPS_SHOW_EMPTY)) {
      uiItemL(layout, IFACE_("No Properties"), ICON_NONE);
    }
  }

#ifdef USE_OP_RESET_BUT
  /* its possible that reset can do nothing if all have PROP_SKIP_SAVE enabled
   * but this is not so important if this button is drawn in those cases
   * (which isn't all that likely anyway) - campbell */
  if (op->properties->len) {
    uiBut *but;
    uiLayout *col; /* needed to avoid alignment errors with previous buttons */

    col = uiLayoutColumn(layout, false);
    block = uiLayoutGetBlock(col);
    but = uiDefIconTextBut(block,
                           UI_BTYPE_BUT,
                           0,
                           ICON_FILE_REFRESH,
                           IFACE_("Reset"),
                           0,
                           0,
                           UI_UNIT_X,
                           UI_UNIT_Y,
                           nullptr,
                           0.0,
                           0.0,
                           0.0,
                           0.0,
                           TIP_("Reset operator defaults"));
    UI_but_func_set(but, ui_layout_operator_buts__reset_cb, op, nullptr);
  }
#endif

  /* set various special settings for buttons */

  /* Only do this if we're not refreshing an existing UI. */
  if (block->oldblock == nullptr) {
    const bool is_popup = (block->flag & UI_BLOCK_KEEP_OPEN) != 0;

    LISTBASE_FOREACH (uiBut *, but, &block->buttons) {
      /* no undo for buttons for operator redo panels */
      UI_but_flag_disable(but, UI_BUT_UNDO);

      /* only for popups, see #36109. */

      /* if button is operator's default property, and a text-field, enable focus for it
       * - this is used for allowing operators with popups to rename stuff with fewer clicks
       */
      if (is_popup) {
        if ((but->rnaprop == op->type->prop) && (but->type == UI_BTYPE_TEXT)) {
          UI_but_focus_on_enter_event(CTX_wm_window(C), but);
        }
      }
    }
  }

  return return_info;
}

static void template_operator_property_buts_draw_recursive(const bContext *C,
                                                           wmOperator *op,
                                                           uiLayout *layout,
                                                           const eButLabelAlign label_align,
                                                           int layout_flags,
                                                           bool *r_has_advanced)
{
  if (op->type->flag & OPTYPE_MACRO) {
    LISTBASE_FOREACH (wmOperator *, macro_op, &op->macro) {
      template_operator_property_buts_draw_recursive(
          C, macro_op, layout, label_align, layout_flags, r_has_advanced);
    }
  }
  else {
    /* Might want to make label_align adjustable somehow. */
    eAutoPropButsReturn return_info = template_operator_property_buts_draw_single(
        C, op, layout, label_align, layout_flags);
    if (return_info & UI_PROP_BUTS_ANY_FAILED_CHECK) {
      if (r_has_advanced) {
        *r_has_advanced = true;
      }
    }
  }
}

static bool ui_layout_operator_properties_only_booleans(const bContext *C,
                                                        wmWindowManager *wm,
                                                        wmOperator *op,
                                                        int layout_flags)
{
  if (op->type->flag & OPTYPE_MACRO) {
    LISTBASE_FOREACH (wmOperator *, macro_op, &op->macro) {
      if (!ui_layout_operator_properties_only_booleans(C, wm, macro_op, layout_flags)) {
        return false;
      }
    }
  }
  else {
    uiTemplateOperatorPropertyPollParam user_data{};
    user_data.C = C;
    user_data.op = op;
    user_data.flag = layout_flags;

    PointerRNA ptr = RNA_pointer_create(&wm->id, op->type->srna, op->properties);

    bool all_booleans = true;
    RNA_STRUCT_BEGIN (&ptr, prop) {
      if (RNA_property_flag(prop) & PROP_HIDDEN) {
        continue;
      }
      if (op->type->poll_property &&
          !ui_layout_operator_buts_poll_property(&ptr, prop, &user_data)) {
        continue;
      }
      if (RNA_property_type(prop) != PROP_BOOLEAN) {
        all_booleans = false;
        break;
      }
    }
    RNA_STRUCT_END;
    if (all_booleans == false) {
      return false;
    }
  }

  return true;
}

void uiTemplateOperatorPropertyButs(
    const bContext *C, uiLayout *layout, wmOperator *op, eButLabelAlign label_align, short flag)
{
  wmWindowManager *wm = CTX_wm_manager(C);

  /* If there are only checkbox items, don't use split layout by default. It looks weird if the
   * check-boxes only use half the width. */
  if (ui_layout_operator_properties_only_booleans(C, wm, op, flag)) {
    flag |= UI_TEMPLATE_OP_PROPS_NO_SPLIT_LAYOUT;
  }

  template_operator_property_buts_draw_recursive(C, op, layout, label_align, flag, nullptr);
}

void uiTemplateOperatorRedoProperties(uiLayout *layout, const bContext *C)
{
  wmOperator *op = WM_operator_last_redo(C);
  uiBlock *block = uiLayoutGetBlock(layout);

  if (op == nullptr) {
    return;
  }

  /* Disable for now, doesn't fit well in popover. */
#if 0
  /* Repeat button with operator name as text. */
  uiItemFullO(layout,
              "SCREEN_OT_repeat_last",
              WM_operatortype_name(op->type, op->ptr),
              ICON_NONE,
              nullptr,
              WM_OP_INVOKE_DEFAULT,
              0,
              nullptr);
#endif

  if (WM_operator_repeat_check(C, op)) {
    int layout_flags = 0;
    if (block->panel == nullptr) {
      layout_flags = UI_TEMPLATE_OP_PROPS_SHOW_TITLE;
    }
#if 0
    bool has_advanced = false;
#endif

    UI_block_func_handle_set(block, ED_undo_operator_repeat_cb_evt, op);
    template_operator_property_buts_draw_recursive(
        C, op, layout, UI_BUT_LABEL_ALIGN_NONE, layout_flags, nullptr /* &has_advanced */);
    /* Warning! this leaves the handle function for any other users of this block. */

#if 0
    if (has_advanced) {
      uiItemO(layout, IFACE_("More..."), ICON_NONE, "SCREEN_OT_redo_last");
    }
#endif
  }
}

/** \} */

/* -------------------------------------------------------------------- */
/** \name Constraint Header Template
 * \{ */

#define ERROR_LIBDATA_MESSAGE TIP_("Can't edit external library data")

static void constraint_active_func(bContext * /*C*/, void *ob_v, void *con_v)
{
  ED_object_constraint_active_set(static_cast<Object *>(ob_v), static_cast<bConstraint *>(con_v));
}

static void constraint_ops_extra_draw(bContext *C, uiLayout *layout, void *con_v)
{
  PointerRNA op_ptr;
  uiLayout *row;
  bConstraint *con = (bConstraint *)con_v;

  Object *ob = ED_object_active_context(C);

  PointerRNA ptr = RNA_pointer_create(&ob->id, &RNA_Constraint, con);
  uiLayoutSetContextPointer(layout, "constraint", &ptr);
  uiLayoutSetOperatorContext(layout, WM_OP_INVOKE_DEFAULT);

  uiLayoutSetUnitsX(layout, 4.0f);

  /* Apply. */
  uiItemO(layout,
          CTX_IFACE_(BLT_I18NCONTEXT_OPERATOR_DEFAULT, "Apply"),
          ICON_CHECKMARK,
          "CONSTRAINT_OT_apply");

  /* Duplicate. */
  uiItemO(layout,
          CTX_IFACE_(BLT_I18NCONTEXT_OPERATOR_DEFAULT, "Duplicate"),
          ICON_DUPLICATE,
          "CONSTRAINT_OT_copy");

  uiItemO(layout,
          CTX_IFACE_(BLT_I18NCONTEXT_OPERATOR_DEFAULT, "Copy to Selected"),
          0,
          "CONSTRAINT_OT_copy_to_selected");

  uiItemS(layout);

  /* Move to first. */
  row = uiLayoutColumn(layout, false);
  uiItemFullO(row,
              "CONSTRAINT_OT_move_to_index",
              IFACE_("Move to First"),
              ICON_TRIA_UP,
              nullptr,
              WM_OP_INVOKE_DEFAULT,
              UI_ITEM_NONE,
              &op_ptr);
  RNA_int_set(&op_ptr, "index", 0);
  if (!con->prev) {
    uiLayoutSetEnabled(row, false);
  }

  /* Move to last. */
  row = uiLayoutColumn(layout, false);
  uiItemFullO(row,
              "CONSTRAINT_OT_move_to_index",
              IFACE_("Move to Last"),
              ICON_TRIA_DOWN,
              nullptr,
              WM_OP_INVOKE_DEFAULT,
              UI_ITEM_NONE,
              &op_ptr);
  ListBase *constraint_list = ED_object_constraint_list_from_constraint(ob, con, nullptr);
  RNA_int_set(&op_ptr, "index", BLI_listbase_count(constraint_list) - 1);
  if (!con->next) {
    uiLayoutSetEnabled(row, false);
  }
}

static void draw_constraint_header(uiLayout *layout, Object *ob, bConstraint *con)
{
  /* unless button has own callback, it adds this callback to button */
  uiBlock *block = uiLayoutGetBlock(layout);
  UI_block_func_set(block, constraint_active_func, ob, con);

  PointerRNA ptr = RNA_pointer_create(&ob->id, &RNA_Constraint, con);

  if (block->panel) {
    UI_panel_context_pointer_set(block->panel, "constraint", &ptr);
  }
  else {
    uiLayoutSetContextPointer(layout, "constraint", &ptr);
  }

  /* Constraint type icon. */
  uiLayout *sub = uiLayoutRow(layout, false);
  uiLayoutSetEmboss(sub, UI_EMBOSS);
  uiLayoutSetRedAlert(sub, (con->flag & CONSTRAINT_DISABLE));
  uiItemL(sub, "", RNA_struct_ui_icon(ptr.type));

  UI_block_emboss_set(block, UI_EMBOSS);

  uiLayout *row = uiLayoutRow(layout, true);

  uiItemR(row, &ptr, "name", UI_ITEM_NONE, "", ICON_NONE);

  /* Enabled eye icon. */
  uiItemR(row, &ptr, "enabled", UI_ITEM_NONE, "", ICON_NONE);

  /* Extra operators menu. */
  uiItemMenuF(row, "", ICON_DOWNARROW_HLT, constraint_ops_extra_draw, con);

  /* Close 'button' - emboss calls here disable drawing of 'button' behind X */
  sub = uiLayoutRow(row, false);
  uiLayoutSetEmboss(sub, UI_EMBOSS_NONE);
  uiLayoutSetOperatorContext(sub, WM_OP_INVOKE_DEFAULT);
  uiItemO(sub, "", ICON_X, "CONSTRAINT_OT_delete");

  /* Some extra padding at the end, so the 'x' icon isn't too close to drag button. */
  uiItemS(layout);

  /* clear any locks set up for proxies/lib-linking */
  UI_block_lock_clear(block);
}

void uiTemplateConstraintHeader(uiLayout *layout, PointerRNA *ptr)
{
  /* verify we have valid data */
  if (!RNA_struct_is_a(ptr->type, &RNA_Constraint)) {
    RNA_warning("Expected constraint on object");
    return;
  }

  Object *ob = (Object *)ptr->owner_id;
  bConstraint *con = static_cast<bConstraint *>(ptr->data);

  if (!ob || !(GS(ob->id.name) == ID_OB)) {
    RNA_warning("Expected constraint on object");
    return;
  }

  UI_block_lock_set(uiLayoutGetBlock(layout), (ob && ID_IS_LINKED(ob)), ERROR_LIBDATA_MESSAGE);

  draw_constraint_header(layout, ob, con);
}

/** \} */

/* -------------------------------------------------------------------- */
/** \name Preview Template
 * \{ */

#include "DNA_light_types.h"
#include "DNA_material_types.h"
#include "DNA_world_types.h"

#define B_MATPRV 1

static void do_preview_buttons(bContext *C, void *arg, int event)
{
  switch (event) {
    case B_MATPRV:
      WM_event_add_notifier(C, NC_MATERIAL | ND_SHADING_PREVIEW, arg);
      break;
  }
}

void uiTemplatePreview(uiLayout *layout,
                       bContext *C,
                       ID *id,
                       bool show_buttons,
                       ID *parent,
                       MTex *slot,
                       const char *preview_id)
{
  Material *ma = nullptr;
  Tex *tex = (Tex *)id;
  short *pr_texture = nullptr;

  char _preview_id[UI_MAX_NAME_STR];

  if (id && !ELEM(GS(id->name), ID_MA, ID_TE, ID_WO, ID_LA, ID_LS)) {
    RNA_warning("Expected ID of type material, texture, light, world or line style");
    return;
  }

  /* decide what to render */
  ID *pid = id;
  ID *pparent = nullptr;

  if (id && (GS(id->name) == ID_TE)) {
    if (parent && (GS(parent->name) == ID_MA)) {
      pr_texture = &((Material *)parent)->pr_texture;
    }
    else if (parent && (GS(parent->name) == ID_WO)) {
      pr_texture = &((World *)parent)->pr_texture;
    }
    else if (parent && (GS(parent->name) == ID_LA)) {
      pr_texture = &((Light *)parent)->pr_texture;
    }
    else if (parent && (GS(parent->name) == ID_LS)) {
      pr_texture = &((FreestyleLineStyle *)parent)->pr_texture;
    }

    if (pr_texture) {
      if (*pr_texture == TEX_PR_OTHER) {
        pid = parent;
      }
      else if (*pr_texture == TEX_PR_BOTH) {
        pparent = parent;
      }
    }
  }

  if (!preview_id || (preview_id[0] == '\0')) {
    /* If no identifier given, generate one from ID type. */
    SNPRINTF(_preview_id, "uiPreview_%s", BKE_idtype_idcode_to_name(GS(id->name)));
    preview_id = _preview_id;
  }

  /* Find or add the uiPreview to the current Region. */
  ARegion *region = CTX_wm_region(C);
  uiPreview *ui_preview = static_cast<uiPreview *>(
      BLI_findstring(&region->ui_previews, preview_id, offsetof(uiPreview, preview_id)));

  if (!ui_preview) {
    ui_preview = MEM_cnew<uiPreview>(__func__);
    STRNCPY(ui_preview->preview_id, preview_id);
    ui_preview->height = short(UI_UNIT_Y * 7.6f);
    BLI_addtail(&region->ui_previews, ui_preview);
  }

  if (ui_preview->height < UI_UNIT_Y) {
    ui_preview->height = UI_UNIT_Y;
  }
  else if (ui_preview->height > UI_UNIT_Y * 50) { /* Rather high upper limit, yet not insane! */
    ui_preview->height = UI_UNIT_Y * 50;
  }

  /* layout */
  uiBlock *block = uiLayoutGetBlock(layout);
  uiLayout *row = uiLayoutRow(layout, false);
  uiLayout *col = uiLayoutColumn(row, false);
  uiLayoutSetKeepAspect(col, true);

  /* add preview */
  uiDefBut(block,
           UI_BTYPE_EXTRA,
           0,
           "",
           0,
           0,
           UI_UNIT_X * 10,
           ui_preview->height,
           pid,
           0.0,
           0.0,
           0,
           0,
           "");
  UI_but_func_drawextra_set(block, ED_preview_draw, pparent, slot);
  UI_block_func_handle_set(block, do_preview_buttons, nullptr);

  uiDefIconButS(block,
                UI_BTYPE_GRIP,
                0,
                ICON_GRIP,
                0,
                0,
                UI_UNIT_X * 10,
                short(UI_UNIT_Y * 0.3f),
                &ui_preview->height,
                UI_UNIT_Y,
                UI_UNIT_Y * 50.0f,
                0.0f,
                0.0f,
                "");

  /* add buttons */
  if (pid && show_buttons) {
    if (GS(pid->name) == ID_MA || (pparent && GS(pparent->name) == ID_MA)) {
      if (GS(pid->name) == ID_MA) {
        ma = (Material *)pid;
      }
      else {
        ma = (Material *)pparent;
      }

      /* Create RNA Pointer */
      PointerRNA material_ptr = RNA_pointer_create(&ma->id, &RNA_Material, ma);

      col = uiLayoutColumn(row, true);
      uiLayoutSetScaleX(col, 1.5);
      uiItemR(col, &material_ptr, "preview_render_type", UI_ITEM_R_EXPAND, "", ICON_NONE);

      /* EEVEE preview file has baked lighting so use_preview_world has no effect,
       * just hide the option until this feature is supported. */
      if (!BKE_scene_uses_blender_eevee(CTX_data_scene(C))) {
        uiItemS(col);
        uiItemR(col, &material_ptr, "use_preview_world", UI_ITEM_NONE, "", ICON_WORLD);
      }
    }

    if (pr_texture) {
      /* Create RNA Pointer */
      PointerRNA texture_ptr = RNA_pointer_create(id, &RNA_Texture, tex);

      uiLayoutRow(layout, true);
      uiDefButS(block,
                UI_BTYPE_ROW,
                B_MATPRV,
                IFACE_("Texture"),
                0,
                0,
                UI_UNIT_X * 10,
                UI_UNIT_Y,
                pr_texture,
                10,
                TEX_PR_TEXTURE,
                0,
                0,
                "");
      if (GS(parent->name) == ID_MA) {
        uiDefButS(block,
                  UI_BTYPE_ROW,
                  B_MATPRV,
                  IFACE_("Material"),
                  0,
                  0,
                  UI_UNIT_X * 10,
                  UI_UNIT_Y,
                  pr_texture,
                  10,
                  TEX_PR_OTHER,
                  0,
                  0,
                  "");
      }
      else if (GS(parent->name) == ID_LA) {
        uiDefButS(block,
                  UI_BTYPE_ROW,
                  B_MATPRV,
                  CTX_IFACE_(BLT_I18NCONTEXT_ID_LIGHT, "Light"),
                  0,
                  0,
                  UI_UNIT_X * 10,
                  UI_UNIT_Y,
                  pr_texture,
                  10,
                  TEX_PR_OTHER,
                  0,
                  0,
                  "");
      }
      else if (GS(parent->name) == ID_WO) {
        uiDefButS(block,
                  UI_BTYPE_ROW,
                  B_MATPRV,
                  CTX_IFACE_(BLT_I18NCONTEXT_ID_WORLD, "World"),
                  0,
                  0,
                  UI_UNIT_X * 10,
                  UI_UNIT_Y,
                  pr_texture,
                  10,
                  TEX_PR_OTHER,
                  0,
                  0,
                  "");
      }
      else if (GS(parent->name) == ID_LS) {
        uiDefButS(block,
                  UI_BTYPE_ROW,
                  B_MATPRV,
                  IFACE_("Line Style"),
                  0,
                  0,
                  UI_UNIT_X * 10,
                  UI_UNIT_Y,
                  pr_texture,
                  10,
                  TEX_PR_OTHER,
                  0,
                  0,
                  "");
      }
      uiDefButS(block,
                UI_BTYPE_ROW,
                B_MATPRV,
                IFACE_("Both"),
                0,
                0,
                UI_UNIT_X * 10,
                UI_UNIT_Y,
                pr_texture,
                10,
                TEX_PR_BOTH,
                0,
                0,
                "");

      /* Alpha button for texture preview */
      if (*pr_texture != TEX_PR_OTHER) {
        row = uiLayoutRow(layout, false);
        uiItemR(row, &texture_ptr, "use_preview_alpha", UI_ITEM_NONE, nullptr, ICON_NONE);
      }
    }
  }
}

/** \} */

/* -------------------------------------------------------------------- */
/** \name ColorRamp Template
 * \{ */

struct RNAUpdateCb {
  PointerRNA ptr;
  PropertyRNA *prop;
};

static void rna_update_cb(bContext *C, void *arg_cb, void * /*arg*/)
{
  RNAUpdateCb *cb = (RNAUpdateCb *)arg_cb;

  /* we call update here on the pointer property, this way the
   * owner of the curve mapping can still define its own update
   * and notifier, even if the CurveMapping struct is shared. */
  RNA_property_update(C, &cb->ptr, cb->prop);
}

enum {
  CB_FUNC_FLIP,
  CB_FUNC_DISTRIBUTE_LR,
  CB_FUNC_DISTRIBUTE_EVENLY,
  CB_FUNC_RESET,
};

static void colorband_flip_cb(bContext *C, ColorBand *coba)
{
  CBData data_tmp[MAXCOLORBAND];

  for (int a = 0; a < coba->tot; a++) {
    data_tmp[a] = coba->data[coba->tot - (a + 1)];
  }
  for (int a = 0; a < coba->tot; a++) {
    data_tmp[a].pos = 1.0f - data_tmp[a].pos;
    coba->data[a] = data_tmp[a];
  }

  /* May as well flip the `cur`. */
  coba->cur = coba->tot - (coba->cur + 1);

  ED_undo_push(C, "Flip Color Ramp");
}

static void colorband_distribute_cb(bContext *C, ColorBand *coba, bool evenly)
{
  if (coba->tot > 1) {
    const int tot = evenly ? coba->tot - 1 : coba->tot;
    const float gap = 1.0f / tot;
    float pos = 0.0f;
    for (int a = 0; a < coba->tot; a++) {
      coba->data[a].pos = pos;
      pos += gap;
    }
    ED_undo_push(C, evenly ? "Distribute Stops Evenly" : "Distribute Stops from Left");
  }
}

static void colorband_tools_dofunc(bContext *C, void *coba_v, int event)
{
  ColorBand *coba = static_cast<ColorBand *>(coba_v);

  switch (event) {
    case CB_FUNC_FLIP:
      colorband_flip_cb(C, coba);
      break;
    case CB_FUNC_DISTRIBUTE_LR:
      colorband_distribute_cb(C, coba, false);
      break;
    case CB_FUNC_DISTRIBUTE_EVENLY:
      colorband_distribute_cb(C, coba, true);
      break;
    case CB_FUNC_RESET:
      BKE_colorband_init(coba, true);
      ED_undo_push(C, "Reset Color Ramp");
      break;
  }
  ED_region_tag_redraw(CTX_wm_region(C));
}

static uiBlock *colorband_tools_func(bContext *C, ARegion *region, void *coba_v)
{
  const uiStyle *style = UI_style_get_dpi();
  ColorBand *coba = static_cast<ColorBand *>(coba_v);
  short yco = 0;
  const short menuwidth = 10 * UI_UNIT_X;

  uiBlock *block = UI_block_begin(C, region, __func__, UI_EMBOSS_PULLDOWN);
  UI_block_func_butmenu_set(block, colorband_tools_dofunc, coba);

  uiLayout *layout = UI_block_layout(block,
                                     UI_LAYOUT_VERTICAL,
                                     UI_LAYOUT_MENU,
                                     0,
                                     0,
                                     UI_MENU_WIDTH_MIN,
                                     0,
                                     UI_MENU_PADDING,
                                     style);
  UI_block_layout_set_current(block, layout);
  {
    PointerRNA coba_ptr = RNA_pointer_create(nullptr, &RNA_ColorRamp, coba);
    uiLayoutSetContextPointer(layout, "color_ramp", &coba_ptr);
  }

  /* We could move these to operators,
   * although this isn't important unless we want to assign key shortcuts to them. */
  {
    uiDefIconTextBut(block,
                     UI_BTYPE_BUT_MENU,
                     1,
                     ICON_ARROW_LEFTRIGHT,
                     IFACE_("Flip Color Ramp"),
                     0,
                     yco -= UI_UNIT_Y,
                     menuwidth,
                     UI_UNIT_Y,
                     nullptr,
                     0.0,
                     0.0,
                     0,
                     CB_FUNC_FLIP,
                     "");
    uiDefIconTextBut(block,
                     UI_BTYPE_BUT_MENU,
                     1,
                     ICON_BLANK1,
                     IFACE_("Distribute Stops from Left"),
                     0,
                     yco -= UI_UNIT_Y,
                     menuwidth,
                     UI_UNIT_Y,
                     nullptr,
                     0.0,
                     0.0,
                     0,
                     CB_FUNC_DISTRIBUTE_LR,
                     "");
    uiDefIconTextBut(block,
                     UI_BTYPE_BUT_MENU,
                     1,
                     ICON_BLANK1,
                     IFACE_("Distribute Stops Evenly"),
                     0,
                     yco -= UI_UNIT_Y,
                     menuwidth,
                     UI_UNIT_Y,
                     nullptr,
                     0.0,
                     0.0,
                     0,
                     CB_FUNC_DISTRIBUTE_EVENLY,
                     "");

    uiItemS(layout);

    uiItemO(layout, IFACE_("Eyedropper"), ICON_EYEDROPPER, "UI_OT_eyedropper_colorramp");

    uiItemS(layout);

    uiDefIconTextBut(block,
                     UI_BTYPE_BUT_MENU,
                     1,
                     ICON_LOOP_BACK,
                     IFACE_("Reset Color Ramp"),
                     0,
                     yco -= UI_UNIT_Y,
                     menuwidth,
                     UI_UNIT_Y,
                     nullptr,
                     0.0,
                     0.0,
                     0,
                     CB_FUNC_RESET,
                     "");
  }

  UI_block_direction_set(block, UI_DIR_DOWN);
  UI_block_bounds_set_text(block, 3.0f * UI_UNIT_X);

  return block;
}

static void colorband_add_cb(bContext *C, void *cb_v, void *coba_v)
{
  ColorBand *coba = static_cast<ColorBand *>(coba_v);
  float pos = 0.5f;

  if (coba->tot > 1) {
    if (coba->cur > 0) {
      pos = (coba->data[coba->cur - 1].pos + coba->data[coba->cur].pos) * 0.5f;
    }
    else {
      pos = (coba->data[coba->cur + 1].pos + coba->data[coba->cur].pos) * 0.5f;
    }
  }

  if (BKE_colorband_element_add(coba, pos)) {
    rna_update_cb(C, cb_v, nullptr);
    ED_undo_push(C, "Add Color Ramp Stop");
  }
}

static void colorband_del_cb(bContext *C, void *cb_v, void *coba_v)
{
  ColorBand *coba = static_cast<ColorBand *>(coba_v);

  if (BKE_colorband_element_remove(coba, coba->cur)) {
    ED_undo_push(C, "Delete Color Ramp Stop");
    rna_update_cb(C, cb_v, nullptr);
  }
}

static void colorband_update_cb(bContext * /*C*/, void *bt_v, void *coba_v)
{
  uiBut *bt = static_cast<uiBut *>(bt_v);
  ColorBand *coba = static_cast<ColorBand *>(coba_v);

  /* Sneaky update here, we need to sort the color-band points to be in order,
   * however the RNA pointer then is wrong, so we update it */
  BKE_colorband_update_sort(coba);
  bt->rnapoin.data = coba->data + coba->cur;
}

static void colorband_buttons_layout(uiLayout *layout,
                                     uiBlock *block,
                                     ColorBand *coba,
                                     const rctf *butr,
                                     RNAUpdateCb *cb,
                                     int expand)
{
  uiBut *bt;
  const float unit = BLI_rctf_size_x(butr) / 14.0f;
  const float xs = butr->xmin;
  const float ys = butr->ymin;

  PointerRNA ptr = RNA_pointer_create(cb->ptr.owner_id, &RNA_ColorRamp, coba);

  uiLayout *split = uiLayoutSplit(layout, 0.4f, false);

  UI_block_emboss_set(block, UI_EMBOSS_NONE);
  UI_block_align_begin(block);
  uiLayout *row = uiLayoutRow(split, false);

  bt = uiDefIconTextBut(block,
                        UI_BTYPE_BUT,
                        0,
                        ICON_ADD,
                        "",
                        0,
                        0,
                        2.0f * unit,
                        UI_UNIT_Y,
                        nullptr,
                        0,
                        0,
                        0,
                        0,
                        TIP_("Add a new color stop to the color ramp"));
  UI_but_funcN_set(bt, colorband_add_cb, MEM_dupallocN(cb), coba);

  bt = uiDefIconTextBut(block,
                        UI_BTYPE_BUT,
                        0,
                        ICON_REMOVE,
                        "",
                        xs + 2.0f * unit,
                        ys + UI_UNIT_Y,
                        2.0f * unit,
                        UI_UNIT_Y,
                        nullptr,
                        0,
                        0,
                        0,
                        0,
                        TIP_("Delete the active position"));
  UI_but_funcN_set(bt, colorband_del_cb, MEM_dupallocN(cb), coba);

  bt = uiDefIconBlockBut(block,
                         colorband_tools_func,
                         coba,
                         0,
                         ICON_DOWNARROW_HLT,
                         xs + 4.0f * unit,
                         ys + UI_UNIT_Y,
                         2.0f * unit,
                         UI_UNIT_Y,
                         TIP_("Tools"));
  UI_but_funcN_set(bt, rna_update_cb, MEM_dupallocN(cb), coba);

  UI_block_align_end(block);
  UI_block_emboss_set(block, UI_EMBOSS);

  row = uiLayoutRow(split, false);

  UI_block_align_begin(block);
  uiItemR(row, &ptr, "color_mode", UI_ITEM_NONE, "", ICON_NONE);
  if (ELEM(coba->color_mode, COLBAND_BLEND_HSV, COLBAND_BLEND_HSL)) {
    uiItemR(row, &ptr, "hue_interpolation", UI_ITEM_NONE, "", ICON_NONE);
  }
  else { /* COLBAND_BLEND_RGB */
    uiItemR(row, &ptr, "interpolation", UI_ITEM_NONE, "", ICON_NONE);
  }
  UI_block_align_end(block);

  row = uiLayoutRow(layout, false);

  bt = uiDefBut(block,
                UI_BTYPE_COLORBAND,
                0,
                "",
                xs,
                ys,
                BLI_rctf_size_x(butr),
                UI_UNIT_Y,
                coba,
                0,
                0,
                0,
                0,
                "");
  UI_but_funcN_set(bt, rna_update_cb, MEM_dupallocN(cb), nullptr);

  row = uiLayoutRow(layout, false);

  if (coba->tot) {
    CBData *cbd = coba->data + coba->cur;

    ptr = RNA_pointer_create(cb->ptr.owner_id, &RNA_ColorRampElement, cbd);

    if (!expand) {
      split = uiLayoutSplit(layout, 0.3f, false);

      row = uiLayoutRow(split, false);
      bt = uiDefButS(block,
                     UI_BTYPE_NUM,
                     0,
                     "",
                     0,
                     0,
                     5.0f * UI_UNIT_X,
                     UI_UNIT_Y,
                     &coba->cur,
                     0.0,
                     float(MAX2(0, coba->tot - 1)),
                     0,
                     0,
                     TIP_("Choose active color stop"));
      UI_but_number_step_size_set(bt, 1);

      row = uiLayoutRow(split, false);
      uiItemR(row, &ptr, "position", UI_ITEM_NONE, IFACE_("Pos"), ICON_NONE);

      row = uiLayoutRow(layout, false);
      uiItemR(row, &ptr, "color", UI_ITEM_NONE, "", ICON_NONE);
    }
    else {
      split = uiLayoutSplit(layout, 0.5f, false);
      uiLayout *subsplit = uiLayoutSplit(split, 0.35f, false);

      row = uiLayoutRow(subsplit, false);
      bt = uiDefButS(block,
                     UI_BTYPE_NUM,
                     0,
                     "",
                     0,
                     0,
                     5.0f * UI_UNIT_X,
                     UI_UNIT_Y,
                     &coba->cur,
                     0.0,
                     float(MAX2(0, coba->tot - 1)),
                     0,
                     0,
                     TIP_("Choose active color stop"));
      UI_but_number_step_size_set(bt, 1);

      row = uiLayoutRow(subsplit, false);
      uiItemR(row, &ptr, "position", UI_ITEM_R_SLIDER, IFACE_("Pos"), ICON_NONE);

      row = uiLayoutRow(split, false);
      uiItemR(row, &ptr, "color", UI_ITEM_NONE, "", ICON_NONE);
    }

    /* Some special (rather awkward) treatment to update UI state on certain property changes. */
    LISTBASE_FOREACH_BACKWARD (uiBut *, but, &block->buttons) {
      if (but->rnapoin.data != ptr.data) {
        continue;
      }
      if (!but->rnaprop) {
        continue;
      }

      const char *prop_identifier = RNA_property_identifier(but->rnaprop);
      if (STREQ(prop_identifier, "position")) {
        UI_but_func_set(but, colorband_update_cb, but, coba);
      }

      if (STREQ(prop_identifier, "color")) {
        UI_but_funcN_set(but, rna_update_cb, MEM_dupallocN(cb), nullptr);
      }
    }
  }
}

void uiTemplateColorRamp(uiLayout *layout, PointerRNA *ptr, const char *propname, bool expand)
{
  PropertyRNA *prop = RNA_struct_find_property(ptr, propname);

  if (!prop || RNA_property_type(prop) != PROP_POINTER) {
    return;
  }

  const PointerRNA cptr = RNA_property_pointer_get(ptr, prop);
  if (!cptr.data || !RNA_struct_is_a(cptr.type, &RNA_ColorRamp)) {
    return;
  }

  RNAUpdateCb *cb = MEM_cnew<RNAUpdateCb>("RNAUpdateCb");
  cb->ptr = *ptr;
  cb->prop = prop;

  rctf rect;
  rect.xmin = 0;
  rect.xmax = 10.0f * UI_UNIT_X;
  rect.ymin = 0;
  rect.ymax = 19.5f * UI_UNIT_X;

  uiBlock *block = uiLayoutAbsoluteBlock(layout);

  ID *id = cptr.owner_id;
  UI_block_lock_set(block, (id && ID_IS_LINKED(id)), ERROR_LIBDATA_MESSAGE);

  colorband_buttons_layout(layout, block, static_cast<ColorBand *>(cptr.data), &rect, cb, expand);

  UI_block_lock_clear(block);

  MEM_freeN(cb);
}

/** \} */

/* -------------------------------------------------------------------- */
/** \name Icon Template
 * \{ */

void uiTemplateIcon(uiLayout *layout, int icon_value, float icon_scale)
{
  uiBlock *block = uiLayoutAbsoluteBlock(layout);
  uiBut *but = uiDefIconBut(block,
                            UI_BTYPE_LABEL,
                            0,
                            ICON_X,
                            0,
                            0,
                            UI_UNIT_X * icon_scale,
                            UI_UNIT_Y * icon_scale,
                            nullptr,
                            0.0,
                            0.0,
                            0.0,
                            0.0,
                            "");
  ui_def_but_icon(but, icon_value, UI_HAS_ICON | UI_BUT_ICON_PREVIEW);
}

/** \} */

/* -------------------------------------------------------------------- */
/** \name Icon viewer Template
 * \{ */

struct IconViewMenuArgs {
  PointerRNA ptr;
  PropertyRNA *prop;
  bool show_labels;
  float icon_scale;
};

/* ID Search browse menu, open */
static uiBlock *ui_icon_view_menu_cb(bContext *C, ARegion *region, void *arg_litem)
{
  static IconViewMenuArgs args;

  /* arg_litem is malloced, can be freed by parent button */
  args = *((IconViewMenuArgs *)arg_litem);
  const int w = UI_UNIT_X * (args.icon_scale);
  const int h = UI_UNIT_X * (args.icon_scale + args.show_labels);

  uiBlock *block = UI_block_begin(C, region, "_popup", UI_EMBOSS_PULLDOWN);
  UI_block_flag_enable(block, UI_BLOCK_LOOP);
  UI_block_theme_style_set(block, UI_BLOCK_THEME_STYLE_POPUP);

  bool free;
  const EnumPropertyItem *item;
  RNA_property_enum_items(C, &args.ptr, args.prop, &item, nullptr, &free);

  for (int a = 0; item[a].identifier; a++) {
    const int x = (a % 8) * w;
    const int y = -(a / 8) * h;

    const int icon = item[a].icon;
    const int value = item[a].value;
    uiBut *but;
    if (args.show_labels) {
      but = uiDefIconTextButR_prop(block,
                                   UI_BTYPE_ROW,
                                   0,
                                   icon,
                                   item[a].name,
                                   x,
                                   y,
                                   w,
                                   h,
                                   &args.ptr,
                                   args.prop,
                                   -1,
                                   0,
                                   value,
                                   -1,
                                   -1,
                                   nullptr);
    }
    else {
      but = uiDefIconButR_prop(block,
                               UI_BTYPE_ROW,
                               0,
                               icon,
                               x,
                               y,
                               w,
                               h,
                               &args.ptr,
                               args.prop,
                               -1,
                               0,
                               value,
                               -1,
                               -1,
                               nullptr);
    }
    ui_def_but_icon(but, icon, UI_HAS_ICON | UI_BUT_ICON_PREVIEW);
  }

  UI_block_bounds_set_normal(block, 0.3f * U.widget_unit);
  UI_block_direction_set(block, UI_DIR_DOWN);

  if (free) {
    MEM_freeN((void *)item);
  }

  return block;
}

void uiTemplateIconView(uiLayout *layout,
                        PointerRNA *ptr,
                        const char *propname,
                        bool show_labels,
                        float icon_scale,
                        float icon_scale_popup)
{
  PropertyRNA *prop = RNA_struct_find_property(ptr, propname);

  if (!prop || RNA_property_type(prop) != PROP_ENUM) {
    RNA_warning(
        "property of type Enum not found: %s.%s", RNA_struct_identifier(ptr->type), propname);
    return;
  }

  uiBlock *block = uiLayoutAbsoluteBlock(layout);

  int tot_items;
  bool free_items;
  const EnumPropertyItem *items;
  RNA_property_enum_items(
      static_cast<bContext *>(block->evil_C), ptr, prop, &items, &tot_items, &free_items);
  const int value = RNA_property_enum_get(ptr, prop);
  int icon = ICON_NONE;
  RNA_enum_icon_from_value(items, value, &icon);

  uiBut *but;
  if (RNA_property_editable(ptr, prop)) {
    IconViewMenuArgs *cb_args = MEM_cnew<IconViewMenuArgs>(__func__);
    cb_args->ptr = *ptr;
    cb_args->prop = prop;
    cb_args->show_labels = show_labels;
    cb_args->icon_scale = icon_scale_popup;

    but = uiDefBlockButN(block,
                         ui_icon_view_menu_cb,
                         cb_args,
                         "",
                         0,
                         0,
                         UI_UNIT_X * icon_scale,
                         UI_UNIT_Y * icon_scale,
                         "");
  }
  else {
    but = uiDefIconBut(block,
                       UI_BTYPE_LABEL,
                       0,
                       ICON_X,
                       0,
                       0,
                       UI_UNIT_X * icon_scale,
                       UI_UNIT_Y * icon_scale,
                       nullptr,
                       0.0,
                       0.0,
                       0.0,
                       0.0,
                       "");
  }

  ui_def_but_icon(but, icon, UI_HAS_ICON | UI_BUT_ICON_PREVIEW);

  if (free_items) {
    MEM_freeN((void *)items);
  }
}

/** \} */

/* -------------------------------------------------------------------- */
/** \name Histogram Template
 * \{ */

void uiTemplateHistogram(uiLayout *layout, PointerRNA *ptr, const char *propname)
{
  PropertyRNA *prop = RNA_struct_find_property(ptr, propname);

  if (!prop || RNA_property_type(prop) != PROP_POINTER) {
    return;
  }

  const PointerRNA cptr = RNA_property_pointer_get(ptr, prop);
  if (!cptr.data || !RNA_struct_is_a(cptr.type, &RNA_Histogram)) {
    return;
  }
  Histogram *hist = (Histogram *)cptr.data;

  if (hist->height < UI_UNIT_Y) {
    hist->height = UI_UNIT_Y;
  }
  else if (hist->height > UI_UNIT_Y * 20) {
    hist->height = UI_UNIT_Y * 20;
  }

  uiLayout *col = uiLayoutColumn(layout, true);
  uiBlock *block = uiLayoutGetBlock(col);

  uiDefBut(
      block, UI_BTYPE_HISTOGRAM, 0, "", 0, 0, UI_UNIT_X * 10, hist->height, hist, 0, 0, 0, 0, "");

  /* Resize grip. */
  uiDefIconButI(block,
                UI_BTYPE_GRIP,
                0,
                ICON_GRIP,
                0,
                0,
                UI_UNIT_X * 10,
                short(UI_UNIT_Y * 0.3f),
                &hist->height,
                UI_UNIT_Y,
                UI_UNIT_Y * 20.0f,
                0.0f,
                0.0f,
                "");
}

/** \} */

/* -------------------------------------------------------------------- */
/** \name Waveform Template
 * \{ */

void uiTemplateWaveform(uiLayout *layout, PointerRNA *ptr, const char *propname)
{
  PropertyRNA *prop = RNA_struct_find_property(ptr, propname);

  if (!prop || RNA_property_type(prop) != PROP_POINTER) {
    return;
  }

  const PointerRNA cptr = RNA_property_pointer_get(ptr, prop);
  if (!cptr.data || !RNA_struct_is_a(cptr.type, &RNA_Scopes)) {
    return;
  }
  Scopes *scopes = (Scopes *)cptr.data;

  uiLayout *col = uiLayoutColumn(layout, true);
  uiBlock *block = uiLayoutGetBlock(col);

  if (scopes->wavefrm_height < UI_UNIT_Y) {
    scopes->wavefrm_height = UI_UNIT_Y;
  }
  else if (scopes->wavefrm_height > UI_UNIT_Y * 20) {
    scopes->wavefrm_height = UI_UNIT_Y * 20;
  }

  uiDefBut(block,
           UI_BTYPE_WAVEFORM,
           0,
           "",
           0,
           0,
           UI_UNIT_X * 10,
           scopes->wavefrm_height,
           scopes,
           0,
           0,
           0,
           0,
           "");

  /* Resize grip. */
  uiDefIconButI(block,
                UI_BTYPE_GRIP,
                0,
                ICON_GRIP,
                0,
                0,
                UI_UNIT_X * 10,
                short(UI_UNIT_Y * 0.3f),
                &scopes->wavefrm_height,
                UI_UNIT_Y,
                UI_UNIT_Y * 20.0f,
                0.0f,
                0.0f,
                "");
}

/** \} */

/* -------------------------------------------------------------------- */
/** \name Vector-Scope Template
 * \{ */

void uiTemplateVectorscope(uiLayout *layout, PointerRNA *ptr, const char *propname)
{
  PropertyRNA *prop = RNA_struct_find_property(ptr, propname);

  if (!prop || RNA_property_type(prop) != PROP_POINTER) {
    return;
  }

  const PointerRNA cptr = RNA_property_pointer_get(ptr, prop);
  if (!cptr.data || !RNA_struct_is_a(cptr.type, &RNA_Scopes)) {
    return;
  }
  Scopes *scopes = (Scopes *)cptr.data;

  if (scopes->vecscope_height < UI_UNIT_Y) {
    scopes->vecscope_height = UI_UNIT_Y;
  }
  else if (scopes->vecscope_height > UI_UNIT_Y * 20) {
    scopes->vecscope_height = UI_UNIT_Y * 20;
  }

  uiLayout *col = uiLayoutColumn(layout, true);
  uiBlock *block = uiLayoutGetBlock(col);

  uiDefBut(block,
           UI_BTYPE_VECTORSCOPE,
           0,
           "",
           0,
           0,
           UI_UNIT_X * 10,
           scopes->vecscope_height,
           scopes,
           0,
           0,
           0,
           0,
           "");

  /* Resize grip. */
  uiDefIconButI(block,
                UI_BTYPE_GRIP,
                0,
                ICON_GRIP,
                0,
                0,
                UI_UNIT_X * 10,
                short(UI_UNIT_Y * 0.3f),
                &scopes->vecscope_height,
                UI_UNIT_Y,
                UI_UNIT_Y * 20.0f,
                0.0f,
                0.0f,
                "");
}

/** \} */

/* -------------------------------------------------------------------- */
/** \name CurveMapping Template
 * \{ */

#define CURVE_ZOOM_MAX (1.0f / 25.0f)

static bool curvemap_can_zoom_out(CurveMapping *cumap)
{
  return BLI_rctf_size_x(&cumap->curr) < BLI_rctf_size_x(&cumap->clipr);
}

static bool curvemap_can_zoom_in(CurveMapping *cumap)
{
  return BLI_rctf_size_x(&cumap->curr) > CURVE_ZOOM_MAX * BLI_rctf_size_x(&cumap->clipr);
}

static void curvemap_buttons_zoom_in(bContext *C, void *cumap_v, void * /*arg*/)
{
  CurveMapping *cumap = static_cast<CurveMapping *>(cumap_v);

  if (curvemap_can_zoom_in(cumap)) {
    const float dx = 0.1154f * BLI_rctf_size_x(&cumap->curr);
    cumap->curr.xmin += dx;
    cumap->curr.xmax -= dx;
    const float dy = 0.1154f * BLI_rctf_size_y(&cumap->curr);
    cumap->curr.ymin += dy;
    cumap->curr.ymax -= dy;
  }

  ED_region_tag_redraw(CTX_wm_region(C));
}

static void curvemap_buttons_zoom_out(bContext *C, void *cumap_v, void * /*unused*/)
{
  CurveMapping *cumap = static_cast<CurveMapping *>(cumap_v);
  float d, d1;

  if (curvemap_can_zoom_out(cumap)) {
    d = d1 = 0.15f * BLI_rctf_size_x(&cumap->curr);

    if (cumap->flag & CUMA_DO_CLIP) {
      if (cumap->curr.xmin - d < cumap->clipr.xmin) {
        d1 = cumap->curr.xmin - cumap->clipr.xmin;
      }
    }
    cumap->curr.xmin -= d1;

    d1 = d;
    if (cumap->flag & CUMA_DO_CLIP) {
      if (cumap->curr.xmax + d > cumap->clipr.xmax) {
        d1 = -cumap->curr.xmax + cumap->clipr.xmax;
      }
    }
    cumap->curr.xmax += d1;

    d = d1 = 0.15f * BLI_rctf_size_y(&cumap->curr);

    if (cumap->flag & CUMA_DO_CLIP) {
      if (cumap->curr.ymin - d < cumap->clipr.ymin) {
        d1 = cumap->curr.ymin - cumap->clipr.ymin;
      }
    }
    cumap->curr.ymin -= d1;

    d1 = d;
    if (cumap->flag & CUMA_DO_CLIP) {
      if (cumap->curr.ymax + d > cumap->clipr.ymax) {
        d1 = -cumap->curr.ymax + cumap->clipr.ymax;
      }
    }
    cumap->curr.ymax += d1;
  }

  ED_region_tag_redraw(CTX_wm_region(C));
}

static void curvemap_buttons_setclip(bContext * /*C*/, void *cumap_v, void * /*arg*/)
{
  CurveMapping *cumap = static_cast<CurveMapping *>(cumap_v);

  BKE_curvemapping_changed(cumap, false);
}

static void curvemap_buttons_delete(bContext *C, void *cb_v, void *cumap_v)
{
  CurveMapping *cumap = static_cast<CurveMapping *>(cumap_v);

  BKE_curvemap_remove(cumap->cm + cumap->cur, SELECT);
  BKE_curvemapping_changed(cumap, false);

  rna_update_cb(C, cb_v, nullptr);
}

/* NOTE: this is a block-menu, needs 0 events, otherwise the menu closes */
static uiBlock *curvemap_clipping_func(bContext *C, ARegion *region, void *cumap_v)
{
  CurveMapping *cumap = static_cast<CurveMapping *>(cumap_v);
  uiBut *bt;
  const float width = 8 * UI_UNIT_X;

  uiBlock *block = UI_block_begin(C, region, __func__, UI_EMBOSS);
  UI_block_flag_enable(block, UI_BLOCK_KEEP_OPEN | UI_BLOCK_MOVEMOUSE_QUIT);
  UI_block_theme_style_set(block, UI_BLOCK_THEME_STYLE_POPUP);

  bt = uiDefButBitI(block,
                    UI_BTYPE_CHECKBOX,
                    CUMA_DO_CLIP,
                    1,
                    IFACE_("Use Clipping"),
                    0,
                    5 * UI_UNIT_Y,
                    width,
                    UI_UNIT_Y,
                    &cumap->flag,
                    0.0,
                    0.0,
                    10,
                    0,
                    "");
  UI_but_func_set(bt, curvemap_buttons_setclip, cumap, nullptr);

  UI_block_align_begin(block);
  bt = uiDefButF(block,
                 UI_BTYPE_NUM,
                 0,
                 IFACE_("Min X:"),
                 0,
                 4 * UI_UNIT_Y,
                 width,
                 UI_UNIT_Y,
                 &cumap->clipr.xmin,
                 -100.0,
                 cumap->clipr.xmax,
                 0,
                 0,
                 "");
  UI_but_number_step_size_set(bt, 10);
  UI_but_number_precision_set(bt, 2);
  bt = uiDefButF(block,
                 UI_BTYPE_NUM,
                 0,
                 IFACE_("Min Y:"),
                 0,
                 3 * UI_UNIT_Y,
                 width,
                 UI_UNIT_Y,
                 &cumap->clipr.ymin,
                 -100.0,
                 cumap->clipr.ymax,
                 0,
                 0,
                 "");
  UI_but_number_step_size_set(bt, 10);
  UI_but_number_precision_set(bt, 2);
  bt = uiDefButF(block,
                 UI_BTYPE_NUM,
                 0,
                 IFACE_("Max X:"),
                 0,
                 2 * UI_UNIT_Y,
                 width,
                 UI_UNIT_Y,
                 &cumap->clipr.xmax,
                 cumap->clipr.xmin,
                 100.0,
                 0,
                 0,
                 "");
  UI_but_number_step_size_set(bt, 10);
  UI_but_number_precision_set(bt, 2);
  bt = uiDefButF(block,
                 UI_BTYPE_NUM,
                 0,
                 IFACE_("Max Y:"),
                 0,
                 UI_UNIT_Y,
                 width,
                 UI_UNIT_Y,
                 &cumap->clipr.ymax,
                 cumap->clipr.ymin,
                 100.0,
                 0,
                 0,
                 "");
  UI_but_number_step_size_set(bt, 10);
  UI_but_number_precision_set(bt, 2);

  UI_block_bounds_set_normal(block, 0.3f * U.widget_unit);
  UI_block_direction_set(block, UI_DIR_DOWN);

  return block;
}

/* only for BKE_curvemap_tools_dofunc */
enum {
  UICURVE_FUNC_RESET_NEG,
  UICURVE_FUNC_RESET_POS,
  UICURVE_FUNC_RESET_VIEW,
  UICURVE_FUNC_HANDLE_VECTOR,
  UICURVE_FUNC_HANDLE_AUTO,
  UICURVE_FUNC_HANDLE_AUTO_ANIM,
  UICURVE_FUNC_EXTEND_HOZ,
  UICURVE_FUNC_EXTEND_EXP,
};

static void curvemap_tools_dofunc(bContext *C, void *cumap_v, int event)
{
  CurveMapping *cumap = static_cast<CurveMapping *>(cumap_v);
  CurveMap *cuma = cumap->cm + cumap->cur;

  switch (event) {
    case UICURVE_FUNC_RESET_NEG:
    case UICURVE_FUNC_RESET_POS: /* reset */
      BKE_curvemap_reset(cuma,
                         &cumap->clipr,
                         cumap->preset,
                         (event == UICURVE_FUNC_RESET_NEG) ? CURVEMAP_SLOPE_NEGATIVE :
                                                             CURVEMAP_SLOPE_POSITIVE);
      BKE_curvemapping_changed(cumap, false);
      break;
    case UICURVE_FUNC_RESET_VIEW:
      BKE_curvemapping_reset_view(cumap);
      break;
    case UICURVE_FUNC_HANDLE_VECTOR: /* Set vector. */
      BKE_curvemap_handle_set(cuma, HD_VECT);
      BKE_curvemapping_changed(cumap, false);
      break;
    case UICURVE_FUNC_HANDLE_AUTO: /* Set auto. */
      BKE_curvemap_handle_set(cuma, HD_AUTO);
      BKE_curvemapping_changed(cumap, false);
      break;
    case UICURVE_FUNC_HANDLE_AUTO_ANIM: /* Set auto-clamped. */
      BKE_curvemap_handle_set(cuma, HD_AUTO_ANIM);
      BKE_curvemapping_changed(cumap, false);
      break;
    case UICURVE_FUNC_EXTEND_HOZ: /* Extend horizontal. */
      cumap->flag &= ~CUMA_EXTEND_EXTRAPOLATE;
      BKE_curvemapping_changed(cumap, false);
      break;
    case UICURVE_FUNC_EXTEND_EXP: /* Extend extrapolate. */
      cumap->flag |= CUMA_EXTEND_EXTRAPOLATE;
      BKE_curvemapping_changed(cumap, false);
      break;
  }
  ED_undo_push(C, "CurveMap tools");
  ED_region_tag_redraw(CTX_wm_region(C));
}

static uiBlock *curvemap_tools_func(
    bContext *C, ARegion *region, CurveMapping *cumap, bool show_extend, int reset_mode)
{
  short yco = 0;
  const short menuwidth = 10 * UI_UNIT_X;

  uiBlock *block = UI_block_begin(C, region, __func__, UI_EMBOSS);
  UI_block_func_butmenu_set(block, curvemap_tools_dofunc, cumap);

  {
    uiDefIconTextBut(block,
                     UI_BTYPE_BUT_MENU,
                     1,
                     ICON_BLANK1,
                     IFACE_("Reset View"),
                     0,
                     yco -= UI_UNIT_Y,
                     menuwidth,
                     UI_UNIT_Y,
                     nullptr,
                     0.0,
                     0.0,
                     0,
                     UICURVE_FUNC_RESET_VIEW,
                     "");
  }

  if (show_extend) {
    uiDefIconTextBut(block,
                     UI_BTYPE_BUT_MENU,
                     1,
                     ICON_BLANK1,
                     IFACE_("Extend Horizontal"),
                     0,
                     yco -= UI_UNIT_Y,
                     menuwidth,
                     UI_UNIT_Y,
                     nullptr,
                     0.0,
                     0.0,
                     0,
                     UICURVE_FUNC_EXTEND_HOZ,
                     "");
    uiDefIconTextBut(block,
                     UI_BTYPE_BUT_MENU,
                     1,
                     ICON_BLANK1,
                     IFACE_("Extend Extrapolated"),
                     0,
                     yco -= UI_UNIT_Y,
                     menuwidth,
                     UI_UNIT_Y,
                     nullptr,
                     0.0,
                     0.0,
                     0,
                     UICURVE_FUNC_EXTEND_EXP,
                     "");
  }

  {
    uiDefIconTextBut(block,
                     UI_BTYPE_BUT_MENU,
                     1,
                     ICON_BLANK1,
                     IFACE_("Reset Curve"),
                     0,
                     yco -= UI_UNIT_Y,
                     menuwidth,
                     UI_UNIT_Y,
                     nullptr,
                     0.0,
                     0.0,
                     0,
                     reset_mode,
                     "");
  }

  UI_block_direction_set(block, UI_DIR_DOWN);
  UI_block_bounds_set_text(block, 3.0f * UI_UNIT_X);

  return block;
}

static uiBlock *curvemap_tools_posslope_func(bContext *C, ARegion *region, void *cumap_v)
{
  return curvemap_tools_func(
      C, region, static_cast<CurveMapping *>(cumap_v), true, UICURVE_FUNC_RESET_POS);
}

static uiBlock *curvemap_tools_negslope_func(bContext *C, ARegion *region, void *cumap_v)
{
  return curvemap_tools_func(
      C, region, static_cast<CurveMapping *>(cumap_v), true, UICURVE_FUNC_RESET_NEG);
}

static uiBlock *curvemap_brush_tools_func(bContext *C, ARegion *region, void *cumap_v)
{
  return curvemap_tools_func(
      C, region, static_cast<CurveMapping *>(cumap_v), false, UICURVE_FUNC_RESET_NEG);
}

static uiBlock *curvemap_brush_tools_negslope_func(bContext *C, ARegion *region, void *cumap_v)
{
  return curvemap_tools_func(
      C, region, static_cast<CurveMapping *>(cumap_v), false, UICURVE_FUNC_RESET_POS);
}

static void curvemap_tools_handle_vector(bContext *C, void *cumap_v, void * /*arg*/)
{
  curvemap_tools_dofunc(C, cumap_v, UICURVE_FUNC_HANDLE_VECTOR);
}

static void curvemap_tools_handle_auto(bContext *C, void *cumap_v, void * /*arg*/)
{
  curvemap_tools_dofunc(C, cumap_v, UICURVE_FUNC_HANDLE_AUTO);
}

static void curvemap_tools_handle_auto_clamped(bContext *C, void *cumap_v, void * /*arg*/)
{
  curvemap_tools_dofunc(C, cumap_v, UICURVE_FUNC_HANDLE_AUTO_ANIM);
}

static void curvemap_buttons_redraw(bContext *C, void * /*arg1*/, void * /*arg2*/)
{
  ED_region_tag_redraw(CTX_wm_region(C));
}

static void curvemap_buttons_update(bContext *C, void *arg1_v, void *cumap_v)
{
  CurveMapping *cumap = static_cast<CurveMapping *>(cumap_v);
  BKE_curvemapping_changed(cumap, true);
  rna_update_cb(C, arg1_v, nullptr);
}

static void curvemap_buttons_reset(bContext *C, void *cb_v, void *cumap_v)
{
  CurveMapping *cumap = static_cast<CurveMapping *>(cumap_v);
  cumap->preset = CURVE_PRESET_LINE;
  for (int a = 0; a < CM_TOT; a++) {
    BKE_curvemap_reset(cumap->cm + a, &cumap->clipr, cumap->preset, CURVEMAP_SLOPE_POSITIVE);
  }

  cumap->black[0] = cumap->black[1] = cumap->black[2] = 0.0f;
  cumap->white[0] = cumap->white[1] = cumap->white[2] = 1.0f;
  BKE_curvemapping_set_black_white(cumap, nullptr, nullptr);

  BKE_curvemapping_changed(cumap, false);

  rna_update_cb(C, cb_v, nullptr);
}

/**
 * \note Still unsure how this call evolves.
 *
 * \param labeltype: Used for defining which curve-channels to show.
 */
static void curvemap_buttons_layout(uiLayout *layout,
                                    PointerRNA *ptr,
                                    char labeltype,
                                    bool levels,
                                    bool brush,
                                    bool neg_slope,
                                    bool tone,
                                    RNAUpdateCb *cb)
{
  CurveMapping *cumap = static_cast<CurveMapping *>(ptr->data);
  CurveMap *cm = &cumap->cm[cumap->cur];
  uiBut *bt;
  const float dx = UI_UNIT_X;
  eButGradientType bg = UI_GRAD_NONE;

  uiBlock *block = uiLayoutGetBlock(layout);

  UI_block_emboss_set(block, UI_EMBOSS);

  if (tone) {
    uiLayout *split = uiLayoutSplit(layout, 0.0f, false);
    uiItemR(uiLayoutRow(split, false), ptr, "tone", UI_ITEM_R_EXPAND, nullptr, ICON_NONE);
  }

  /* curve chooser */
  uiLayout *row = uiLayoutRow(layout, false);

  if (labeltype == 'v') {
    /* vector */
    uiLayout *sub = uiLayoutRow(row, true);
    uiLayoutSetAlignment(sub, UI_LAYOUT_ALIGN_LEFT);

    if (cumap->cm[0].curve) {
      bt = uiDefButI(
          block, UI_BTYPE_ROW, 0, "X", 0, 0, dx, dx, &cumap->cur, 0.0, 0.0, 0.0, 0.0, "");
      UI_but_func_set(bt, curvemap_buttons_redraw, nullptr, nullptr);
    }
    if (cumap->cm[1].curve) {
      bt = uiDefButI(
          block, UI_BTYPE_ROW, 0, "Y", 0, 0, dx, dx, &cumap->cur, 0.0, 1.0, 0.0, 0.0, "");
      UI_but_func_set(bt, curvemap_buttons_redraw, nullptr, nullptr);
    }
    if (cumap->cm[2].curve) {
      bt = uiDefButI(
          block, UI_BTYPE_ROW, 0, "Z", 0, 0, dx, dx, &cumap->cur, 0.0, 2.0, 0.0, 0.0, "");
      UI_but_func_set(bt, curvemap_buttons_redraw, nullptr, nullptr);
    }
  }
  else if (labeltype == 'c') {
    /* color */
    uiLayout *sub = uiLayoutRow(row, true);
    uiLayoutSetAlignment(sub, UI_LAYOUT_ALIGN_LEFT);

    if (cumap->cm[3].curve) {
      bt = uiDefButI(block,
                     UI_BTYPE_ROW,
                     0,
                     CTX_IFACE_(BLT_I18NCONTEXT_COLOR, "C"),
                     0,
                     0,
                     dx,
                     dx,
                     &cumap->cur,
                     0.0,
                     3.0,
                     0.0,
                     0.0,
                     "");
      UI_but_func_set(bt, curvemap_buttons_redraw, nullptr, nullptr);
    }
    if (cumap->cm[0].curve) {
      bt = uiDefButI(
          block, UI_BTYPE_ROW, 0, IFACE_("R"), 0, 0, dx, dx, &cumap->cur, 0.0, 0.0, 0.0, 0.0, "");
      UI_but_func_set(bt, curvemap_buttons_redraw, nullptr, nullptr);
    }
    if (cumap->cm[1].curve) {
      bt = uiDefButI(
          block, UI_BTYPE_ROW, 0, IFACE_("G"), 0, 0, dx, dx, &cumap->cur, 0.0, 1.0, 0.0, 0.0, "");
      UI_but_func_set(bt, curvemap_buttons_redraw, nullptr, nullptr);
    }
    if (cumap->cm[2].curve) {
      bt = uiDefButI(
          block, UI_BTYPE_ROW, 0, IFACE_("B"), 0, 0, dx, dx, &cumap->cur, 0.0, 2.0, 0.0, 0.0, "");
      UI_but_func_set(bt, curvemap_buttons_redraw, nullptr, nullptr);
    }
  }
  else if (labeltype == 'h') {
    /* HSV */
    uiLayout *sub = uiLayoutRow(row, true);
    uiLayoutSetAlignment(sub, UI_LAYOUT_ALIGN_LEFT);

    if (cumap->cm[0].curve) {
      bt = uiDefButI(
          block, UI_BTYPE_ROW, 0, IFACE_("H"), 0, 0, dx, dx, &cumap->cur, 0.0, 0.0, 0.0, 0.0, "");
      UI_but_func_set(bt, curvemap_buttons_redraw, nullptr, nullptr);
    }
    if (cumap->cm[1].curve) {
      bt = uiDefButI(
          block, UI_BTYPE_ROW, 0, IFACE_("S"), 0, 0, dx, dx, &cumap->cur, 0.0, 1.0, 0.0, 0.0, "");
      UI_but_func_set(bt, curvemap_buttons_redraw, nullptr, nullptr);
    }
    if (cumap->cm[2].curve) {
      bt = uiDefButI(
          block, UI_BTYPE_ROW, 0, IFACE_("V"), 0, 0, dx, dx, &cumap->cur, 0.0, 2.0, 0.0, 0.0, "");
      UI_but_func_set(bt, curvemap_buttons_redraw, nullptr, nullptr);
    }
  }
  else {
    uiLayoutSetAlignment(row, UI_LAYOUT_ALIGN_RIGHT);
  }

  if (labeltype == 'h') {
    bg = UI_GRAD_H;
  }

  /* operation buttons */
  /* (Right aligned) */
  uiLayout *sub = uiLayoutRow(row, true);
  uiLayoutSetAlignment(sub, UI_LAYOUT_ALIGN_RIGHT);

  /* Zoom in */
  bt = uiDefIconBut(block,
                    UI_BTYPE_BUT,
                    0,
                    ICON_ZOOM_IN,
                    0,
                    0,
                    dx,
                    dx,
                    nullptr,
                    0.0,
                    0.0,
                    0.0,
                    0.0,
                    TIP_("Zoom in"));
  UI_but_func_set(bt, curvemap_buttons_zoom_in, cumap, nullptr);
  if (!curvemap_can_zoom_in(cumap)) {
    UI_but_disable(bt, "");
  }

  /* Zoom out */
  bt = uiDefIconBut(block,
                    UI_BTYPE_BUT,
                    0,
                    ICON_ZOOM_OUT,
                    0,
                    0,
                    dx,
                    dx,
                    nullptr,
                    0.0,
                    0.0,
                    0.0,
                    0.0,
                    TIP_("Zoom out"));
  UI_but_func_set(bt, curvemap_buttons_zoom_out, cumap, nullptr);
  if (!curvemap_can_zoom_out(cumap)) {
    UI_but_disable(bt, "");
  }

  /* Clipping button. */
  const int icon = (cumap->flag & CUMA_DO_CLIP) ? ICON_CLIPUV_HLT : ICON_CLIPUV_DEHLT;
  bt = uiDefIconBlockBut(
      block, curvemap_clipping_func, cumap, 0, icon, 0, 0, dx, dx, TIP_("Clipping Options"));
  bt->drawflag &= ~UI_BUT_ICON_LEFT;
  UI_but_funcN_set(bt, rna_update_cb, MEM_dupallocN(cb), nullptr);

  if (brush && neg_slope) {
    bt = uiDefIconBlockBut(block,
                           curvemap_brush_tools_negslope_func,
                           cumap,
                           0,
                           ICON_NONE,
                           0,
                           0,
                           dx,
                           dx,
                           TIP_("Tools"));
  }
  else if (brush) {
    bt = uiDefIconBlockBut(
        block, curvemap_brush_tools_func, cumap, 0, ICON_NONE, 0, 0, dx, dx, TIP_("Tools"));
  }
  else if (neg_slope) {
    bt = uiDefIconBlockBut(
        block, curvemap_tools_negslope_func, cumap, 0, ICON_NONE, 0, 0, dx, dx, TIP_("Tools"));
  }
  else {
    bt = uiDefIconBlockBut(
        block, curvemap_tools_posslope_func, cumap, 0, ICON_NONE, 0, 0, dx, dx, TIP_("Tools"));
  }
  UI_but_funcN_set(bt, rna_update_cb, MEM_dupallocN(cb), nullptr);

  UI_block_funcN_set(block, rna_update_cb, MEM_dupallocN(cb), nullptr);

  /* Curve itself. */
  const int size = max_ii(uiLayoutGetWidth(layout), UI_UNIT_X);
  row = uiLayoutRow(layout, false);
  uiButCurveMapping *curve_but = (uiButCurveMapping *)uiDefBut(
      block, UI_BTYPE_CURVE, 0, "", 0, 0, size, 8.0f * UI_UNIT_X, cumap, 0.0f, 1.0f, -1, 0, "");
  curve_but->gradient_type = bg;

  /* Sliders for selected curve point. */
  int i;
  CurveMapPoint *cmp = nullptr;
  bool point_last_or_first = false;
  for (i = 0; i < cm->totpoint; i++) {
    if (cm->curve[i].flag & CUMA_SELECT) {
      cmp = &cm->curve[i];
      break;
    }
  }
  if (ELEM(i, 0, cm->totpoint - 1)) {
    point_last_or_first = true;
  }

  if (cmp) {
    rctf bounds;
    if (cumap->flag & CUMA_DO_CLIP) {
      bounds = cumap->clipr;
    }
    else {
      bounds.xmin = bounds.ymin = -1000.0;
      bounds.xmax = bounds.ymax = 1000.0;
    }

    UI_block_emboss_set(block, UI_EMBOSS);

    uiLayoutRow(layout, true);

    /* Curve handle buttons. */
    bt = uiDefIconBut(block,
                      UI_BTYPE_BUT,
                      1,
                      ICON_HANDLE_AUTO,
                      0,
                      UI_UNIT_Y,
                      UI_UNIT_X,
                      UI_UNIT_Y,
                      nullptr,
                      0.0,
                      0.0,
                      0.0,
                      0.0,
                      TIP_("Auto Handle"));
    UI_but_func_set(bt, curvemap_tools_handle_auto, cumap, nullptr);
    if (((cmp->flag & CUMA_HANDLE_AUTO_ANIM) == false) &&
        ((cmp->flag & CUMA_HANDLE_VECTOR) == false)) {
      bt->flag |= UI_SELECT_DRAW;
    }

    bt = uiDefIconBut(block,
                      UI_BTYPE_BUT,
                      1,
                      ICON_HANDLE_VECTOR,
                      0,
                      UI_UNIT_Y,
                      UI_UNIT_X,
                      UI_UNIT_Y,
                      nullptr,
                      0.0,
                      0.0,
                      0.0,
                      0.0,
                      TIP_("Vector Handle"));
    UI_but_func_set(bt, curvemap_tools_handle_vector, cumap, nullptr);
    if (cmp->flag & CUMA_HANDLE_VECTOR) {
      bt->flag |= UI_SELECT_DRAW;
    }

    bt = uiDefIconBut(block,
                      UI_BTYPE_BUT,
                      1,
                      ICON_HANDLE_AUTOCLAMPED,
                      0,
                      UI_UNIT_Y,
                      UI_UNIT_X,
                      UI_UNIT_Y,
                      nullptr,
                      0.0,
                      0.0,
                      0.0,
                      0.0,
                      TIP_("Auto Clamped"));
    UI_but_func_set(bt, curvemap_tools_handle_auto_clamped, cumap, nullptr);
    if (cmp->flag & CUMA_HANDLE_AUTO_ANIM) {
      bt->flag |= UI_SELECT_DRAW;
    }

    /* Curve handle position */
    UI_block_funcN_set(block, curvemap_buttons_update, MEM_dupallocN(cb), cumap);
    bt = uiDefButF(block,
                   UI_BTYPE_NUM,
                   0,
                   "X:",
                   0,
                   2 * UI_UNIT_Y,
                   UI_UNIT_X * 10,
                   UI_UNIT_Y,
                   &cmp->x,
                   bounds.xmin,
                   bounds.xmax,
                   0,
                   0,
                   "");
    UI_but_number_step_size_set(bt, 1);
    UI_but_number_precision_set(bt, 5);
    bt = uiDefButF(block,
                   UI_BTYPE_NUM,
                   0,
                   "Y:",
                   0,
                   1 * UI_UNIT_Y,
                   UI_UNIT_X * 10,
                   UI_UNIT_Y,
                   &cmp->y,
                   bounds.ymin,
                   bounds.ymax,
                   0,
                   0,
                   "");
    UI_but_number_step_size_set(bt, 1);
    UI_but_number_precision_set(bt, 5);

    /* Curve handle delete point */
    bt = uiDefIconBut(block,
                      UI_BTYPE_BUT,
                      0,
                      ICON_X,
                      0,
                      0,
                      dx,
                      dx,
                      nullptr,
                      0.0,
                      0.0,
                      0.0,
                      0.0,
                      TIP_("Delete points"));
    UI_but_funcN_set(bt, curvemap_buttons_delete, MEM_dupallocN(cb), cumap);
    if (point_last_or_first) {
      UI_but_flag_enable(bt, UI_BUT_DISABLED);
    }
  }

  /* black/white levels */
  if (levels) {
    uiLayout *split = uiLayoutSplit(layout, 0.0f, false);
    uiItemR(
        uiLayoutColumn(split, false), ptr, "black_level", UI_ITEM_R_EXPAND, nullptr, ICON_NONE);
    uiItemR(
        uiLayoutColumn(split, false), ptr, "white_level", UI_ITEM_R_EXPAND, nullptr, ICON_NONE);

    uiLayoutRow(layout, false);
    bt = uiDefBut(block,
                  UI_BTYPE_BUT,
                  0,
                  IFACE_("Reset"),
                  0,
                  0,
                  UI_UNIT_X * 10,
                  UI_UNIT_Y,
                  nullptr,
                  0.0f,
                  0.0f,
                  0,
                  0,
                  TIP_("Reset Black/White point and curves"));
    UI_but_funcN_set(bt, curvemap_buttons_reset, MEM_dupallocN(cb), cumap);
  }

  UI_block_funcN_set(block, nullptr, nullptr, nullptr);
}

void uiTemplateCurveMapping(uiLayout *layout,
                            PointerRNA *ptr,
                            const char *propname,
                            int type,
                            bool levels,
                            bool brush,
                            bool neg_slope,
                            bool tone)
{
  PropertyRNA *prop = RNA_struct_find_property(ptr, propname);
  uiBlock *block = uiLayoutGetBlock(layout);

  if (!prop) {
    RNA_warning("curve property not found: %s.%s", RNA_struct_identifier(ptr->type), propname);
    return;
  }

  if (RNA_property_type(prop) != PROP_POINTER) {
    RNA_warning("curve is not a pointer: %s.%s", RNA_struct_identifier(ptr->type), propname);
    return;
  }

  PointerRNA cptr = RNA_property_pointer_get(ptr, prop);
  if (!cptr.data || !RNA_struct_is_a(cptr.type, &RNA_CurveMapping)) {
    return;
  }

  RNAUpdateCb *cb = MEM_cnew<RNAUpdateCb>("RNAUpdateCb");
  cb->ptr = *ptr;
  cb->prop = prop;

  ID *id = cptr.owner_id;
  UI_block_lock_set(block, (id && ID_IS_LINKED(id)), ERROR_LIBDATA_MESSAGE);

  curvemap_buttons_layout(layout, &cptr, type, levels, brush, neg_slope, tone, cb);

  UI_block_lock_clear(block);

  MEM_freeN(cb);
}

/** \} */

/* -------------------------------------------------------------------- */
/** \name Curve Profile Template
 * \{ */

static void CurveProfile_presets_dofunc(bContext *C, void *profile_v, int event)
{
  CurveProfile *profile = static_cast<CurveProfile *>(profile_v);

  profile->preset = event;
  BKE_curveprofile_reset(profile);
  BKE_curveprofile_update(profile, PROF_UPDATE_NONE);

  ED_undo_push(C, "CurveProfile tools");
  ED_region_tag_redraw(CTX_wm_region(C));
}

static uiBlock *CurveProfile_presets_func(bContext *C, ARegion *region, CurveProfile *profile)
{
  short yco = 0;

  uiBlock *block = UI_block_begin(C, region, __func__, UI_EMBOSS);
  UI_block_func_butmenu_set(block, CurveProfile_presets_dofunc, profile);

  uiDefIconTextBut(block,
                   UI_BTYPE_BUT_MENU,
                   1,
                   ICON_BLANK1,
                   IFACE_("Default"),
                   0,
                   yco -= UI_UNIT_Y,
                   0,
                   UI_UNIT_Y,
                   nullptr,
                   0.0,
                   0.0,
                   0,
                   PROF_PRESET_LINE,
                   "");
  uiDefIconTextBut(block,
                   UI_BTYPE_BUT_MENU,
                   1,
                   ICON_BLANK1,
                   IFACE_("Support Loops"),
                   0,
                   yco -= UI_UNIT_Y,
                   0,
                   UI_UNIT_Y,
                   nullptr,
                   0.0,
                   0.0,
                   0,
                   PROF_PRESET_SUPPORTS,
                   "");
  uiDefIconTextBut(block,
                   UI_BTYPE_BUT_MENU,
                   1,
                   ICON_BLANK1,
                   IFACE_("Cornice Molding"),
                   0,
                   yco -= UI_UNIT_Y,
                   0,
                   UI_UNIT_Y,
                   nullptr,
                   0.0,
                   0.0,
                   0,
                   PROF_PRESET_CORNICE,
                   "");
  uiDefIconTextBut(block,
                   UI_BTYPE_BUT_MENU,
                   1,
                   ICON_BLANK1,
                   IFACE_("Crown Molding"),
                   0,
                   yco -= UI_UNIT_Y,
                   0,
                   UI_UNIT_Y,
                   nullptr,
                   0.0,
                   0.0,
                   0,
                   PROF_PRESET_CROWN,
                   "");
  uiDefIconTextBut(block,
                   UI_BTYPE_BUT_MENU,
                   1,
                   ICON_BLANK1,
                   IFACE_("Steps"),
                   0,
                   yco -= UI_UNIT_Y,
                   0,
                   UI_UNIT_Y,
                   nullptr,
                   0.0,
                   0.0,
                   0,
                   PROF_PRESET_STEPS,
                   "");

  UI_block_direction_set(block, UI_DIR_DOWN);
  UI_block_bounds_set_text(block, int(3.0f * UI_UNIT_X));

  return block;
}

static uiBlock *CurveProfile_buttons_presets(bContext *C, ARegion *region, void *profile_v)
{
  return CurveProfile_presets_func(C, region, (CurveProfile *)profile_v);
}

/* Only for CurveProfile tools block */
enum {
  UIPROFILE_FUNC_RESET,
  UIPROFILE_FUNC_RESET_VIEW,
};

static void CurveProfile_tools_dofunc(bContext *C, void *profile_v, int event)
{
  CurveProfile *profile = static_cast<CurveProfile *>(profile_v);

  switch (event) {
    case UIPROFILE_FUNC_RESET: /* reset */
      BKE_curveprofile_reset(profile);
      BKE_curveprofile_update(profile, PROF_UPDATE_NONE);
      break;
    case UIPROFILE_FUNC_RESET_VIEW: /* reset view to clipping rect */
      BKE_curveprofile_reset_view(profile);
      break;
  }
  ED_undo_push(C, "CurveProfile tools");
  ED_region_tag_redraw(CTX_wm_region(C));
}

static uiBlock *CurveProfile_tools_func(bContext *C, ARegion *region, CurveProfile *profile)
{
  short yco = 0;

  uiBlock *block = UI_block_begin(C, region, __func__, UI_EMBOSS);
  UI_block_func_butmenu_set(block, CurveProfile_tools_dofunc, profile);

  uiDefIconTextBut(block,
                   UI_BTYPE_BUT_MENU,
                   1,
                   ICON_BLANK1,
                   IFACE_("Reset View"),
                   0,
                   yco -= UI_UNIT_Y,
                   0,
                   UI_UNIT_Y,
                   nullptr,
                   0.0,
                   0.0,
                   0,
                   UIPROFILE_FUNC_RESET_VIEW,
                   "");
  uiDefIconTextBut(block,
                   UI_BTYPE_BUT_MENU,
                   1,
                   ICON_BLANK1,
                   IFACE_("Reset Curve"),
                   0,
                   yco -= UI_UNIT_Y,
                   0,
                   UI_UNIT_Y,
                   nullptr,
                   0.0,
                   0.0,
                   0,
                   UIPROFILE_FUNC_RESET,
                   "");

  UI_block_direction_set(block, UI_DIR_DOWN);
  UI_block_bounds_set_text(block, int(3.0f * UI_UNIT_X));

  return block;
}

static uiBlock *CurveProfile_buttons_tools(bContext *C, ARegion *region, void *profile_v)
{
  return CurveProfile_tools_func(C, region, (CurveProfile *)profile_v);
}

static bool CurveProfile_can_zoom_in(CurveProfile *profile)
{
  return BLI_rctf_size_x(&profile->view_rect) >
         CURVE_ZOOM_MAX * BLI_rctf_size_x(&profile->clip_rect);
}

static bool CurveProfile_can_zoom_out(CurveProfile *profile)
{
  return BLI_rctf_size_x(&profile->view_rect) < BLI_rctf_size_x(&profile->clip_rect);
}

static void CurveProfile_buttons_zoom_in(bContext *C, void *profile_v, void * /*arg*/)
{
  CurveProfile *profile = static_cast<CurveProfile *>(profile_v);

  if (CurveProfile_can_zoom_in(profile)) {
    const float dx = 0.1154f * BLI_rctf_size_x(&profile->view_rect);
    profile->view_rect.xmin += dx;
    profile->view_rect.xmax -= dx;
    const float dy = 0.1154f * BLI_rctf_size_y(&profile->view_rect);
    profile->view_rect.ymin += dy;
    profile->view_rect.ymax -= dy;
  }

  ED_region_tag_redraw(CTX_wm_region(C));
}

static void CurveProfile_buttons_zoom_out(bContext *C, void *profile_v, void * /*arg*/)
{
  CurveProfile *profile = static_cast<CurveProfile *>(profile_v);

  if (CurveProfile_can_zoom_out(profile)) {
    float d = 0.15f * BLI_rctf_size_x(&profile->view_rect);
    float d1 = d;

    if (profile->flag & PROF_USE_CLIP) {
      if (profile->view_rect.xmin - d < profile->clip_rect.xmin) {
        d1 = profile->view_rect.xmin - profile->clip_rect.xmin;
      }
    }
    profile->view_rect.xmin -= d1;

    d1 = d;
    if (profile->flag & PROF_USE_CLIP) {
      if (profile->view_rect.xmax + d > profile->clip_rect.xmax) {
        d1 = -profile->view_rect.xmax + profile->clip_rect.xmax;
      }
    }
    profile->view_rect.xmax += d1;

    d = d1 = 0.15f * BLI_rctf_size_y(&profile->view_rect);

    if (profile->flag & PROF_USE_CLIP) {
      if (profile->view_rect.ymin - d < profile->clip_rect.ymin) {
        d1 = profile->view_rect.ymin - profile->clip_rect.ymin;
      }
    }
    profile->view_rect.ymin -= d1;

    d1 = d;
    if (profile->flag & PROF_USE_CLIP) {
      if (profile->view_rect.ymax + d > profile->clip_rect.ymax) {
        d1 = -profile->view_rect.ymax + profile->clip_rect.ymax;
      }
    }
    profile->view_rect.ymax += d1;
  }

  ED_region_tag_redraw(CTX_wm_region(C));
}

static void CurveProfile_clipping_toggle(bContext *C, void *cb_v, void *profile_v)
{
  CurveProfile *profile = static_cast<CurveProfile *>(profile_v);

  profile->flag ^= PROF_USE_CLIP;

  BKE_curveprofile_update(profile, PROF_UPDATE_NONE);
  rna_update_cb(C, cb_v, nullptr);
}

static void CurveProfile_buttons_reverse(bContext *C, void *cb_v, void *profile_v)
{
  CurveProfile *profile = static_cast<CurveProfile *>(profile_v);

  BKE_curveprofile_reverse(profile);
  BKE_curveprofile_update(profile, PROF_UPDATE_NONE);
  rna_update_cb(C, cb_v, nullptr);
}

static void CurveProfile_buttons_delete(bContext *C, void *cb_v, void *profile_v)
{
  CurveProfile *profile = static_cast<CurveProfile *>(profile_v);

  BKE_curveprofile_remove_by_flag(profile, SELECT);
  BKE_curveprofile_update(profile, PROF_UPDATE_NONE);

  rna_update_cb(C, cb_v, nullptr);
}

static void CurveProfile_buttons_update(bContext *C, void *arg1_v, void *profile_v)
{
  CurveProfile *profile = static_cast<CurveProfile *>(profile_v);
  BKE_curveprofile_update(profile, PROF_UPDATE_REMOVE_DOUBLES | PROF_UPDATE_CLIP);
  rna_update_cb(C, arg1_v, nullptr);
}

static void CurveProfile_buttons_reset(bContext *C, void *arg1_v, void *profile_v)
{
  CurveProfile *profile = static_cast<CurveProfile *>(profile_v);
  BKE_curveprofile_reset(profile);
  BKE_curveprofile_update(profile, PROF_UPDATE_NONE);
  rna_update_cb(C, arg1_v, nullptr);
}

static void CurveProfile_buttons_layout(uiLayout *layout, PointerRNA *ptr, RNAUpdateCb *cb)
{
  CurveProfile *profile = static_cast<CurveProfile *>(ptr->data);
  uiBut *bt;

  uiBlock *block = uiLayoutGetBlock(layout);

  UI_block_emboss_set(block, UI_EMBOSS);

  uiLayoutSetPropSep(layout, false);

  /* Preset selector */
  /* There is probably potential to use simpler "uiItemR" functions here, but automatic updating
   * after a preset is selected would be more complicated. */
  uiLayout *row = uiLayoutRow(layout, true);
  bt = uiDefBlockBut(
      block, CurveProfile_buttons_presets, profile, "Preset", 0, 0, UI_UNIT_X, UI_UNIT_X, "");
  UI_but_funcN_set(bt, rna_update_cb, MEM_dupallocN(cb), nullptr);

  /* Show a "re-apply" preset button when it has been changed from the preset. */
  if (profile->flag & PROF_DIRTY_PRESET) {
    /* Only for dynamic presets. */
    if (ELEM(profile->preset, PROF_PRESET_STEPS, PROF_PRESET_SUPPORTS)) {
      bt = uiDefIconTextBut(block,
                            UI_BTYPE_BUT,
                            0,
                            ICON_NONE,
                            "Apply Preset",
                            0,
                            0,
                            UI_UNIT_X,
                            UI_UNIT_X,
                            nullptr,
                            0.0,
                            0.0,
                            0.0,
                            0.0,
                            TIP_("Reapply and update the preset, removing changes"));
      UI_but_funcN_set(bt, CurveProfile_buttons_reset, MEM_dupallocN(cb), profile);
    }
  }

  row = uiLayoutRow(layout, false);

  /* (Left aligned) */
  uiLayout *sub = uiLayoutRow(row, true);
  uiLayoutSetAlignment(sub, UI_LAYOUT_ALIGN_LEFT);

  /* Zoom in */
  bt = uiDefIconBut(block,
                    UI_BTYPE_BUT,
                    0,
                    ICON_ZOOM_IN,
                    0,
                    0,
                    UI_UNIT_X,
                    UI_UNIT_X,
                    nullptr,
                    0.0,
                    0.0,
                    0.0,
                    0.0,
                    TIP_("Zoom in"));
  UI_but_func_set(bt, CurveProfile_buttons_zoom_in, profile, nullptr);
  if (!CurveProfile_can_zoom_in(profile)) {
    UI_but_disable(bt, "");
  }

  /* Zoom out */
  bt = uiDefIconBut(block,
                    UI_BTYPE_BUT,
                    0,
                    ICON_ZOOM_OUT,
                    0,
                    0,
                    UI_UNIT_X,
                    UI_UNIT_X,
                    nullptr,
                    0.0,
                    0.0,
                    0.0,
                    0.0,
                    TIP_("Zoom out"));
  UI_but_func_set(bt, CurveProfile_buttons_zoom_out, profile, nullptr);
  if (!CurveProfile_can_zoom_out(profile)) {
    UI_but_disable(bt, "");
  }

  /* (Right aligned) */
  sub = uiLayoutRow(row, true);
  uiLayoutSetAlignment(sub, UI_LAYOUT_ALIGN_RIGHT);

  /* Flip path */
  bt = uiDefIconBut(block,
                    UI_BTYPE_BUT,
                    0,
                    ICON_ARROW_LEFTRIGHT,
                    0,
                    0,
                    UI_UNIT_X,
                    UI_UNIT_X,
                    nullptr,
                    0.0,
                    0.0,
                    0.0,
                    0.0,
                    TIP_("Reverse Path"));
  UI_but_funcN_set(bt, CurveProfile_buttons_reverse, MEM_dupallocN(cb), profile);

  /* Clipping toggle */
  const int icon = (profile->flag & PROF_USE_CLIP) ? ICON_CLIPUV_HLT : ICON_CLIPUV_DEHLT;
  bt = uiDefIconBut(block,
                    UI_BTYPE_BUT,
                    0,
                    icon,
                    0,
                    0,
                    UI_UNIT_X,
                    UI_UNIT_X,
                    nullptr,
                    0.0,
                    0.0,
                    0.0,
                    0.0,
                    TIP_("Toggle Profile Clipping"));
  UI_but_funcN_set(bt, CurveProfile_clipping_toggle, MEM_dupallocN(cb), profile);

  /* Reset view, reset curve */
  bt = uiDefIconBlockBut(block,
                         CurveProfile_buttons_tools,
                         profile,
                         0,
                         ICON_NONE,
                         0,
                         0,
                         UI_UNIT_X,
                         UI_UNIT_X,
                         TIP_("Tools"));
  UI_but_funcN_set(bt, rna_update_cb, MEM_dupallocN(cb), nullptr);

  UI_block_funcN_set(block, rna_update_cb, MEM_dupallocN(cb), nullptr);

  /* The path itself */
  int path_width = max_ii(uiLayoutGetWidth(layout), UI_UNIT_X);
  path_width = min_ii(path_width, int(16.0f * UI_UNIT_X));
  const int path_height = path_width;
  uiLayoutRow(layout, false);
  uiDefBut(block,
           UI_BTYPE_CURVEPROFILE,
           0,
           "",
           0,
           0,
           short(path_width),
           short(path_height),
           profile,
           0.0f,
           1.0f,
           -1,
           0,
           "");

  /* Position sliders for (first) selected point */
  int i;
  float *selection_x, *selection_y;
  bool point_last_or_first = false;
  CurveProfilePoint *point = nullptr;
  for (i = 0; i < profile->path_len; i++) {
    if (profile->path[i].flag & PROF_SELECT) {
      point = &profile->path[i];
      selection_x = &point->x;
      selection_y = &point->y;
      break;
    }
    if (profile->path[i].flag & PROF_H1_SELECT) {
      point = &profile->path[i];
      selection_x = &point->h1_loc[0];
      selection_y = &point->h1_loc[1];
    }
    else if (profile->path[i].flag & PROF_H2_SELECT) {
      point = &profile->path[i];
      selection_x = &point->h2_loc[0];
      selection_y = &point->h2_loc[1];
    }
  }
  if (ELEM(i, 0, profile->path_len - 1)) {
    point_last_or_first = true;
  }

  /* Selected point data */
  rctf bounds;
  if (point) {
    if (profile->flag & PROF_USE_CLIP) {
      bounds = profile->clip_rect;
    }
    else {
      bounds.xmin = bounds.ymin = -1000.0;
      bounds.xmax = bounds.ymax = 1000.0;
    }

    row = uiLayoutRow(layout, true);

    PointerRNA point_ptr = RNA_pointer_create(ptr->owner_id, &RNA_CurveProfilePoint, point);
    PropertyRNA *prop_handle_type = RNA_struct_find_property(&point_ptr, "handle_type_1");
    uiItemFullR(row,
                &point_ptr,
                prop_handle_type,
                RNA_NO_INDEX,
                0,
                UI_ITEM_R_EXPAND | UI_ITEM_R_ICON_ONLY,
                "",
                ICON_NONE);

    /* Position */
    bt = uiDefButF(block,
                   UI_BTYPE_NUM,
                   0,
                   "X:",
                   0,
                   2 * UI_UNIT_Y,
                   UI_UNIT_X * 10,
                   UI_UNIT_Y,
                   selection_x,
                   bounds.xmin,
                   bounds.xmax,
                   0,
                   0,
                   "");
    UI_but_number_step_size_set(bt, 1);
    UI_but_number_precision_set(bt, 5);
    UI_but_funcN_set(bt, CurveProfile_buttons_update, MEM_dupallocN(cb), profile);
    if (point_last_or_first) {
      UI_but_flag_enable(bt, UI_BUT_DISABLED);
    }
    bt = uiDefButF(block,
                   UI_BTYPE_NUM,
                   0,
                   "Y:",
                   0,
                   1 * UI_UNIT_Y,
                   UI_UNIT_X * 10,
                   UI_UNIT_Y,
                   selection_y,
                   bounds.ymin,
                   bounds.ymax,
                   0,
                   0,
                   "");
    UI_but_number_step_size_set(bt, 1);
    UI_but_number_precision_set(bt, 5);
    UI_but_funcN_set(bt, CurveProfile_buttons_update, MEM_dupallocN(cb), profile);
    if (point_last_or_first) {
      UI_but_flag_enable(bt, UI_BUT_DISABLED);
    }

    /* Delete points */
    bt = uiDefIconBut(block,
                      UI_BTYPE_BUT,
                      0,
                      ICON_X,
                      0,
                      0,
                      UI_UNIT_X,
                      UI_UNIT_X,
                      nullptr,
                      0.0,
                      0.0,
                      0.0,
                      0.0,
                      TIP_("Delete points"));
    UI_but_funcN_set(bt, CurveProfile_buttons_delete, MEM_dupallocN(cb), profile);
    if (point_last_or_first) {
      UI_but_flag_enable(bt, UI_BUT_DISABLED);
    }
  }

  uiItemR(layout, ptr, "use_sample_straight_edges", UI_ITEM_NONE, nullptr, ICON_NONE);
  uiItemR(layout, ptr, "use_sample_even_lengths", UI_ITEM_NONE, nullptr, ICON_NONE);

  UI_block_funcN_set(block, nullptr, nullptr, nullptr);
}

void uiTemplateCurveProfile(uiLayout *layout, PointerRNA *ptr, const char *propname)
{
  PropertyRNA *prop = RNA_struct_find_property(ptr, propname);

  uiBlock *block = uiLayoutGetBlock(layout);

  if (!prop) {
    RNA_warning(
        "Curve Profile property not found: %s.%s", RNA_struct_identifier(ptr->type), propname);
    return;
  }

  if (RNA_property_type(prop) != PROP_POINTER) {
    RNA_warning(
        "Curve Profile is not a pointer: %s.%s", RNA_struct_identifier(ptr->type), propname);
    return;
  }

  PointerRNA cptr = RNA_property_pointer_get(ptr, prop);
  if (!cptr.data || !RNA_struct_is_a(cptr.type, &RNA_CurveProfile)) {
    return;
  }

  /* Share update functionality with the CurveMapping widget template. */
  RNAUpdateCb *cb = MEM_cnew<RNAUpdateCb>("RNAUpdateCb");
  cb->ptr = *ptr;
  cb->prop = prop;

  ID *id = cptr.owner_id;
  UI_block_lock_set(block, (id && ID_IS_LINKED(id)), ERROR_LIBDATA_MESSAGE);

  CurveProfile_buttons_layout(layout, &cptr, cb);

  UI_block_lock_clear(block);

  MEM_freeN(cb);
}

/** \} */

/* -------------------------------------------------------------------- */
/** \name ColorPicker Template
 * \{ */

#define WHEEL_SIZE (5 * U.widget_unit)

void uiTemplateColorPicker(uiLayout *layout,
                           PointerRNA *ptr,
                           const char *propname,
                           bool value_slider,
                           bool lock,
                           bool lock_luminosity,
                           bool cubic)
{
  PropertyRNA *prop = RNA_struct_find_property(ptr, propname);
  uiBlock *block = uiLayoutGetBlock(layout);
  ColorPicker *cpicker = ui_block_colorpicker_create(block);

  if (!prop) {
    RNA_warning("property not found: %s.%s", RNA_struct_identifier(ptr->type), propname);
    return;
  }

  float softmin, softmax, step, precision;
  RNA_property_float_ui_range(ptr, prop, &softmin, &softmax, &step, &precision);

  uiLayout *col = uiLayoutColumn(layout, true);
  uiLayout *row = uiLayoutRow(col, true);

  uiBut *but = nullptr;
  uiButHSVCube *hsv_but;
  switch (U.color_picker_type) {
    case USER_CP_SQUARE_SV:
    case USER_CP_SQUARE_HS:
    case USER_CP_SQUARE_HV:
      hsv_but = (uiButHSVCube *)uiDefButR_prop(block,
                                               UI_BTYPE_HSVCUBE,
                                               0,
                                               "",
                                               0,
                                               0,
                                               WHEEL_SIZE,
                                               WHEEL_SIZE,
                                               ptr,
                                               prop,
                                               -1,
                                               0.0,
                                               0.0,
                                               0,
                                               0,
                                               "");
      switch (U.color_picker_type) {
        case USER_CP_SQUARE_SV:
          hsv_but->gradient_type = UI_GRAD_SV;
          break;
        case USER_CP_SQUARE_HS:
          hsv_but->gradient_type = UI_GRAD_HS;
          break;
        case USER_CP_SQUARE_HV:
          hsv_but->gradient_type = UI_GRAD_HV;
          break;
      }
      but = hsv_but;
      break;

    /* user default */
    case USER_CP_CIRCLE_HSV:
    case USER_CP_CIRCLE_HSL:
    default:
      but = uiDefButR_prop(block,
                           UI_BTYPE_HSVCIRCLE,
                           0,
                           "",
                           0,
                           0,
                           WHEEL_SIZE,
                           WHEEL_SIZE,
                           ptr,
                           prop,
                           -1,
                           0.0,
                           0.0,
                           0,
                           0,
                           "");
      break;
  }

  but->custom_data = cpicker;

  cpicker->use_color_lock = lock;
  cpicker->use_color_cubic = cubic;
  cpicker->use_luminosity_lock = lock_luminosity;

  if (lock_luminosity) {
    float color[4]; /* in case of alpha */
    RNA_property_float_get_array(ptr, prop, color);
    but->a2 = len_v3(color);
    cpicker->luminosity_lock_value = len_v3(color);
  }

  if (value_slider) {
    switch (U.color_picker_type) {
      case USER_CP_CIRCLE_HSL:
        uiItemS(row);
        hsv_but = (uiButHSVCube *)uiDefButR_prop(block,
                                                 UI_BTYPE_HSVCUBE,
                                                 0,
                                                 "",
                                                 WHEEL_SIZE + 6,
                                                 0,
                                                 14 * UI_SCALE_FAC,
                                                 WHEEL_SIZE,
                                                 ptr,
                                                 prop,
                                                 -1,
                                                 softmin,
                                                 softmax,
                                                 0,
                                                 0,
                                                 "");
        hsv_but->gradient_type = UI_GRAD_L_ALT;
        break;
      case USER_CP_SQUARE_SV:
        uiItemS(col);
        hsv_but = (uiButHSVCube *)uiDefButR_prop(block,
                                                 UI_BTYPE_HSVCUBE,
                                                 0,
                                                 "",
                                                 0,
                                                 4,
                                                 WHEEL_SIZE,
                                                 18 * UI_SCALE_FAC,
                                                 ptr,
                                                 prop,
                                                 -1,
                                                 softmin,
                                                 softmax,
                                                 0,
                                                 0,
                                                 "");
        hsv_but->gradient_type = eButGradientType(UI_GRAD_SV + 3);
        break;
      case USER_CP_SQUARE_HS:
        uiItemS(col);
        hsv_but = (uiButHSVCube *)uiDefButR_prop(block,
                                                 UI_BTYPE_HSVCUBE,
                                                 0,
                                                 "",
                                                 0,
                                                 4,
                                                 WHEEL_SIZE,
                                                 18 * UI_SCALE_FAC,
                                                 ptr,
                                                 prop,
                                                 -1,
                                                 softmin,
                                                 softmax,
                                                 0,
                                                 0,
                                                 "");
        hsv_but->gradient_type = eButGradientType(UI_GRAD_HS + 3);
        break;
      case USER_CP_SQUARE_HV:
        uiItemS(col);
        hsv_but = (uiButHSVCube *)uiDefButR_prop(block,
                                                 UI_BTYPE_HSVCUBE,
                                                 0,
                                                 "",
                                                 0,
                                                 4,
                                                 WHEEL_SIZE,
                                                 18 * UI_SCALE_FAC,
                                                 ptr,
                                                 prop,
                                                 -1,
                                                 softmin,
                                                 softmax,
                                                 0,
                                                 0,
                                                 "");
        hsv_but->gradient_type = eButGradientType(UI_GRAD_HV + 3);
        break;

      /* user default */
      case USER_CP_CIRCLE_HSV:
      default:
        uiItemS(row);
        hsv_but = (uiButHSVCube *)uiDefButR_prop(block,
                                                 UI_BTYPE_HSVCUBE,
                                                 0,
                                                 "",
                                                 WHEEL_SIZE + 6,
                                                 0,
                                                 14 * UI_SCALE_FAC,
                                                 WHEEL_SIZE,
                                                 ptr,
                                                 prop,
                                                 -1,
                                                 softmin,
                                                 softmax,
                                                 0,
                                                 0,
                                                 "");
        hsv_but->gradient_type = UI_GRAD_V_ALT;
        break;
    }

    hsv_but->custom_data = cpicker;
  }
}

static void ui_template_palette_menu(bContext * /*C*/, uiLayout *layout, void * /*but_p*/)
{
  uiLayout *row;

  uiItemL(layout, IFACE_("Sort By:"), ICON_NONE);
  row = uiLayoutRow(layout, false);
  uiItemEnumO_value(row, IFACE_("Hue"), ICON_NONE, "PALETTE_OT_sort", "type", 1);
  row = uiLayoutRow(layout, false);
  uiItemEnumO_value(row, IFACE_("Saturation"), ICON_NONE, "PALETTE_OT_sort", "type", 2);
  row = uiLayoutRow(layout, false);
  uiItemEnumO_value(row, IFACE_("Value"), ICON_NONE, "PALETTE_OT_sort", "type", 3);
  row = uiLayoutRow(layout, false);
  uiItemEnumO_value(row, IFACE_("Luminance"), ICON_NONE, "PALETTE_OT_sort", "type", 4);
}

void uiTemplatePalette(uiLayout *layout, PointerRNA *ptr, const char *propname, bool /*colors*/)
{
  PropertyRNA *prop = RNA_struct_find_property(ptr, propname);
  uiBut *but = nullptr;

  const int cols_per_row = MAX2(uiLayoutGetWidth(layout) / UI_UNIT_X, 1);

  if (!prop) {
    RNA_warning("property not found: %s.%s", RNA_struct_identifier(ptr->type), propname);
    return;
  }

  const PointerRNA cptr = RNA_property_pointer_get(ptr, prop);
  if (!cptr.data || !RNA_struct_is_a(cptr.type, &RNA_Palette)) {
    return;
  }

  uiBlock *block = uiLayoutGetBlock(layout);

  Palette *palette = static_cast<Palette *>(cptr.data);

  uiLayout *col = uiLayoutColumn(layout, true);
  uiLayoutRow(col, true);
  uiDefIconButO(block,
                UI_BTYPE_BUT,
                "PALETTE_OT_color_add",
                WM_OP_INVOKE_DEFAULT,
                ICON_ADD,
                0,
                0,
                UI_UNIT_X,
                UI_UNIT_Y,
                nullptr);
  uiDefIconButO(block,
                UI_BTYPE_BUT,
                "PALETTE_OT_color_delete",
                WM_OP_INVOKE_DEFAULT,
                ICON_REMOVE,
                0,
                0,
                UI_UNIT_X,
                UI_UNIT_Y,
                nullptr);
  if (palette->colors.first != nullptr) {
    but = uiDefIconButO(block,
                        UI_BTYPE_BUT,
                        "PALETTE_OT_color_move",
                        WM_OP_INVOKE_DEFAULT,
                        ICON_TRIA_UP,
                        0,
                        0,
                        UI_UNIT_X,
                        UI_UNIT_Y,
                        nullptr);
    UI_but_operator_ptr_get(but);
    RNA_enum_set(but->opptr, "type", -1);

    but = uiDefIconButO(block,
                        UI_BTYPE_BUT,
                        "PALETTE_OT_color_move",
                        WM_OP_INVOKE_DEFAULT,
                        ICON_TRIA_DOWN,
                        0,
                        0,
                        UI_UNIT_X,
                        UI_UNIT_Y,
                        nullptr);
    UI_but_operator_ptr_get(but);
    RNA_enum_set(but->opptr, "type", 1);

    /* Menu. */
    uiDefIconMenuBut(
        block, ui_template_palette_menu, nullptr, ICON_SORTSIZE, 0, 0, UI_UNIT_X, UI_UNIT_Y, "");
  }

  col = uiLayoutColumn(layout, true);
  uiLayoutRow(col, true);

  int row_cols = 0, col_id = 0;
  LISTBASE_FOREACH (PaletteColor *, color, &palette->colors) {
    if (row_cols >= cols_per_row) {
      uiLayoutRow(col, true);
      row_cols = 0;
    }

    PointerRNA color_ptr = RNA_pointer_create(&palette->id, &RNA_PaletteColor, color);
    uiButColor *color_but = (uiButColor *)uiDefButR(block,
                                                    UI_BTYPE_COLOR,
                                                    0,
                                                    "",
                                                    0,
                                                    0,
                                                    UI_UNIT_X,
                                                    UI_UNIT_Y,
                                                    &color_ptr,
                                                    "color",
                                                    -1,
                                                    0.0,
                                                    1.0,
                                                    0.0,
                                                    0.0,
                                                    "");
    color_but->is_pallete_color = true;
    color_but->palette_color_index = col_id;
    row_cols++;
    col_id++;
  }
}

void uiTemplateCryptoPicker(uiLayout *layout, PointerRNA *ptr, const char *propname, int icon)
{
  PropertyRNA *prop = RNA_struct_find_property(ptr, propname);

  if (!prop) {
    RNA_warning("property not found: %s.%s", RNA_struct_identifier(ptr->type), propname);
    return;
  }

  uiBlock *block = uiLayoutGetBlock(layout);

  uiBut *but = uiDefIconTextButO(block,
                                 UI_BTYPE_BUT,
                                 "UI_OT_eyedropper_color",
                                 WM_OP_INVOKE_DEFAULT,
                                 icon,
                                 "",
                                 0,
                                 0,
                                 UI_UNIT_X,
                                 UI_UNIT_Y,
                                 RNA_property_ui_description(prop));
  but->rnapoin = *ptr;
  but->rnaprop = prop;
  but->rnaindex = -1;
}

/** \} */

/* -------------------------------------------------------------------- */
/** \name Layer Buttons Template
 * \{ */

static void handle_layer_buttons(bContext *C, void *arg1, void *arg2)
{
  uiBut *but = static_cast<uiBut *>(arg1);
  const int cur = POINTER_AS_INT(arg2);
  wmWindow *win = CTX_wm_window(C);
  const bool shift = win->eventstate->modifier & KM_SHIFT;

  if (!shift) {
    const int tot = RNA_property_array_length(&but->rnapoin, but->rnaprop);

    /* Normally clicking only selects one layer */
    RNA_property_boolean_set_index(&but->rnapoin, but->rnaprop, cur, true);
    for (int i = 0; i < tot; i++) {
      if (i != cur) {
        RNA_property_boolean_set_index(&but->rnapoin, but->rnaprop, i, false);
      }
    }
  }

  /* view3d layer change should update depsgraph (invisible object changed maybe) */
  /* see `view3d_header.cc` */
}

void uiTemplateLayers(uiLayout *layout,
                      PointerRNA *ptr,
                      const char *propname,
                      PointerRNA *used_ptr,
                      const char *used_propname,
                      int active_layer)
{
  const int cols_per_group = 5;

  PropertyRNA *prop = RNA_struct_find_property(ptr, propname);
  if (!prop) {
    RNA_warning("layers property not found: %s.%s", RNA_struct_identifier(ptr->type), propname);
    return;
  }

  /* the number of layers determines the way we group them
   * - we want 2 rows only (for now)
   * - The number of columns (cols) is the total number of buttons per row the 'remainder'
   *   is added to this, as it will be ok to have first row slightly wider if need be.
   * - For now, only split into groups if group will have at least 5 items.
   */
  const int layers = RNA_property_array_length(ptr, prop);
  const int cols = (layers / 2) + (layers % 2);
  const int groups = ((cols / 2) < cols_per_group) ? (1) : (cols / cols_per_group);

  PropertyRNA *used_prop = nullptr;
  if (used_ptr && used_propname) {
    used_prop = RNA_struct_find_property(used_ptr, used_propname);
    if (!used_prop) {
      RNA_warning("used layers property not found: %s.%s",
                  RNA_struct_identifier(ptr->type),
                  used_propname);
      return;
    }

    if (RNA_property_array_length(used_ptr, used_prop) < layers) {
      used_prop = nullptr;
    }
  }

  /* layers are laid out going across rows, with the columns being divided into groups */

  for (int group = 0; group < groups; group++) {
    uiLayout *uCol = uiLayoutColumn(layout, true);

    for (int row = 0; row < 2; row++) {
      uiLayout *uRow = uiLayoutRow(uCol, true);
      uiBlock *block = uiLayoutGetBlock(uRow);
      int layer = groups * cols_per_group * row + cols_per_group * group;

      /* add layers as toggle buts */
      for (int col = 0; (col < cols_per_group) && (layer < layers); col++, layer++) {
        int icon = 0;
        const int butlay = 1 << layer;

        if (active_layer & butlay) {
          icon = ICON_LAYER_ACTIVE;
        }
        else if (used_prop && RNA_property_boolean_get_index(used_ptr, used_prop, layer)) {
          icon = ICON_LAYER_USED;
        }

        uiBut *but = uiDefAutoButR(
            block, ptr, prop, layer, "", icon, 0, 0, UI_UNIT_X / 2, UI_UNIT_Y / 2);
        UI_but_func_set(but, handle_layer_buttons, but, POINTER_FROM_INT(layer));
        but->type = UI_BTYPE_TOGGLE;
      }
    }
  }
}

/** \} */

/* -------------------------------------------------------------------- */
/** \name Running Jobs Template
 * \{ */

#define B_STOPRENDER 1
#define B_STOPCAST 2
#define B_STOPANIM 3
#define B_STOPCOMPO 4
#define B_STOPSEQ 5
#define B_STOPCLIP 6
#define B_STOPFILE 7
#define B_STOPOTHER 8

static void do_running_jobs(bContext *C, void * /*arg*/, int event)
{
  switch (event) {
    case B_STOPRENDER:
      G.is_break = true;
      break;
    case B_STOPCAST:
      WM_jobs_stop(CTX_wm_manager(C), CTX_wm_screen(C), nullptr);
      break;
    case B_STOPANIM:
      WM_operator_name_call(C, "SCREEN_OT_animation_play", WM_OP_INVOKE_SCREEN, nullptr, nullptr);
      break;
    case B_STOPCOMPO:
      WM_jobs_stop(CTX_wm_manager(C), CTX_data_scene(C), nullptr);
      break;
    case B_STOPSEQ:
      WM_jobs_stop(CTX_wm_manager(C), CTX_data_scene(C), nullptr);
      break;
    case B_STOPCLIP:
      WM_jobs_stop(CTX_wm_manager(C), CTX_data_scene(C), nullptr);
      break;
    case B_STOPFILE:
      WM_jobs_stop(CTX_wm_manager(C), CTX_data_scene(C), nullptr);
      break;
    case B_STOPOTHER:
      G.is_break = true;
      break;
  }
}

struct ProgressTooltip_Store {
  wmWindowManager *wm;
  void *owner;
};

static char *progress_tooltip_func(bContext * /*C*/, void *argN, const char * /*tip*/)
{
  ProgressTooltip_Store *arg = static_cast<ProgressTooltip_Store *>(argN);
  wmWindowManager *wm = arg->wm;
  void *owner = arg->owner;

  const float progress = WM_jobs_progress(wm, owner);

  /* create tooltip text and associate it with the job */
  char elapsed_str[32];
  char remaining_str[32] = "Unknown";
  const double elapsed = PIL_check_seconds_timer() - WM_jobs_starttime(wm, owner);
  BLI_timecode_string_from_time_simple(elapsed_str, sizeof(elapsed_str), elapsed);

  if (progress) {
    const double remaining = (elapsed / double(progress)) - elapsed;
    BLI_timecode_string_from_time_simple(remaining_str, sizeof(remaining_str), remaining);
  }

  return BLI_sprintfN(
      "Time Remaining: %s\n"
      "Time Elapsed: %s",
      remaining_str,
      elapsed_str);
}

void uiTemplateRunningJobs(uiLayout *layout, bContext *C)
{
  Main *bmain = CTX_data_main(C);
  wmWindowManager *wm = CTX_wm_manager(C);
  ScrArea *area = CTX_wm_area(C);
  void *owner = nullptr;
  int handle_event, icon = 0;
  const char *op_name = nullptr;
  const char *op_description = nullptr;

  uiBlock *block = uiLayoutGetBlock(layout);
  UI_block_layout_set_current(block, layout);

  UI_block_func_handle_set(block, do_running_jobs, nullptr);

  /* another scene can be rendering too, for example via compositor */
  LISTBASE_FOREACH (Scene *, scene, &bmain->scenes) {
    if (WM_jobs_test(wm, scene, WM_JOB_TYPE_ANY)) {
      handle_event = B_STOPOTHER;
      icon = ICON_NONE;
      owner = scene;
    }
    else {
      continue;
    }

    if (WM_jobs_test(wm, scene, WM_JOB_TYPE_SEQ_BUILD_PROXY)) {
      handle_event = B_STOPSEQ;
      icon = ICON_SEQUENCE;
      owner = scene;
      break;
    }
    if (WM_jobs_test(wm, scene, WM_JOB_TYPE_SEQ_BUILD_PREVIEW)) {
      handle_event = B_STOPSEQ;
      icon = ICON_SEQUENCE;
      break;
    }
    if (WM_jobs_test(wm, scene, WM_JOB_TYPE_SEQ_DRAW_THUMBNAIL)) {
      handle_event = B_STOPSEQ;
      icon = ICON_SEQUENCE;
      break;
    }
    if (WM_jobs_test(wm, scene, WM_JOB_TYPE_CLIP_BUILD_PROXY)) {
      handle_event = B_STOPCLIP;
      icon = ICON_TRACKER;
      break;
    }
    if (WM_jobs_test(wm, scene, WM_JOB_TYPE_CLIP_PREFETCH)) {
      handle_event = B_STOPCLIP;
      icon = ICON_TRACKER;
      break;
    }
    if (WM_jobs_test(wm, scene, WM_JOB_TYPE_CLIP_TRACK_MARKERS)) {
      handle_event = B_STOPCLIP;
      icon = ICON_TRACKER;
      break;
    }
    if (WM_jobs_test(wm, scene, WM_JOB_TYPE_CLIP_SOLVE_CAMERA)) {
      handle_event = B_STOPCLIP;
      icon = ICON_TRACKER;
      break;
    }
    if (WM_jobs_test(wm, scene, WM_JOB_TYPE_FILESEL_READDIR)) {
      handle_event = B_STOPFILE;
      icon = ICON_FILEBROWSER;
      break;
    }
    if (WM_jobs_test(wm, scene, WM_JOB_TYPE_RENDER)) {
      handle_event = B_STOPRENDER;
      icon = ICON_SCENE;
      if (U.render_display_type != USER_RENDER_DISPLAY_NONE) {
        op_name = "RENDER_OT_view_show";
        op_description = "Show the render window";
      }
      break;
    }
    if (WM_jobs_test(wm, scene, WM_JOB_TYPE_COMPOSITE)) {
      handle_event = B_STOPCOMPO;
      icon = ICON_RENDERLAYERS;
      break;
    }
    if (WM_jobs_test(wm, scene, WM_JOB_TYPE_OBJECT_BAKE_TEXTURE) ||
        WM_jobs_test(wm, scene, WM_JOB_TYPE_OBJECT_BAKE))
    {
      /* Skip bake jobs in compositor to avoid compo header displaying
       * progress bar which is not being updated (bake jobs only need
       * to update NC_IMAGE context.
       */
      if (area->spacetype != SPACE_NODE) {
        handle_event = B_STOPOTHER;
        icon = ICON_IMAGE;
        break;
      }
      continue;
    }
    if (WM_jobs_test(wm, scene, WM_JOB_TYPE_DPAINT_BAKE)) {
      handle_event = B_STOPOTHER;
      icon = ICON_MOD_DYNAMICPAINT;
      break;
    }
    if (WM_jobs_test(wm, scene, WM_JOB_TYPE_POINTCACHE)) {
      handle_event = B_STOPOTHER;
      icon = ICON_PHYSICS;
      break;
    }
    if (WM_jobs_test(wm, scene, WM_JOB_TYPE_OBJECT_SIM_FLUID)) {
      handle_event = B_STOPOTHER;
      icon = ICON_MOD_FLUIDSIM;
      break;
    }
    if (WM_jobs_test(wm, scene, WM_JOB_TYPE_OBJECT_SIM_OCEAN)) {
      handle_event = B_STOPOTHER;
      icon = ICON_MOD_OCEAN;
      break;
    }
  }

  if (owner) {
    const uiFontStyle *fstyle = UI_FSTYLE_WIDGET;
    const bool active = !(G.is_break || WM_jobs_is_stopped(wm, owner));

    uiLayout *row = uiLayoutRow(layout, false);
    block = uiLayoutGetBlock(row);

    /* get percentage done and set it as the UI text */
    const float progress = WM_jobs_progress(wm, owner);
    char text[8];
    SNPRINTF(text, "%d%%", int(progress * 100));

    const char *name = active ? WM_jobs_name(wm, owner) : "Canceling...";

    /* job icon as a button */
    if (op_name) {
      uiDefIconButO(block,
                    UI_BTYPE_BUT,
                    op_name,
                    WM_OP_INVOKE_DEFAULT,
                    icon,
                    0,
                    0,
                    UI_UNIT_X,
                    UI_UNIT_Y,
                    TIP_(op_description));
    }

    /* job name and icon if not previously set */
    const int textwidth = UI_fontstyle_string_width(fstyle, name);
    uiDefIconTextBut(block,
                     UI_BTYPE_LABEL,
                     0,
                     op_name ? 0 : icon,
                     name,
                     0,
                     0,
                     textwidth + UI_UNIT_X * 1.5f,
                     UI_UNIT_Y,
                     nullptr,
                     0.0f,
                     0.0f,
                     0.0f,
                     0.0f,
                     "");

    /* stick progress bar and cancel button together */
    row = uiLayoutRow(layout, true);
    uiLayoutSetActive(row, active);
    block = uiLayoutGetBlock(row);

    {
      ProgressTooltip_Store *tip_arg = static_cast<ProgressTooltip_Store *>(
          MEM_mallocN(sizeof(*tip_arg), __func__));
      tip_arg->wm = wm;
      tip_arg->owner = owner;
      uiButProgress *but_progress = (uiButProgress *)uiDefIconTextBut(block,
                                                                      UI_BTYPE_PROGRESS,
                                                                      0,
                                                                      ICON_NONE,
                                                                      text,
                                                                      UI_UNIT_X,
                                                                      0,
                                                                      UI_UNIT_X * 6.0f,
                                                                      UI_UNIT_Y,
                                                                      nullptr,
                                                                      0.0f,
                                                                      0.0f,
                                                                      0.0f,
                                                                      0,
                                                                      nullptr);

      but_progress->progress_factor = progress;
      UI_but_func_tooltip_set(but_progress, progress_tooltip_func, tip_arg, MEM_freeN);
    }

    if (!wm->is_interface_locked) {
      uiDefIconTextBut(block,
                       UI_BTYPE_BUT,
                       handle_event,
                       ICON_PANEL_CLOSE,
                       "",
                       0,
                       0,
                       UI_UNIT_X,
                       UI_UNIT_Y,
                       nullptr,
                       0.0f,
                       0.0f,
                       0,
                       0,
                       TIP_("Stop this job"));
    }
  }

  if (ED_screen_animation_no_scrub(wm)) {
    uiDefIconTextBut(block,
                     UI_BTYPE_BUT,
                     B_STOPANIM,
                     ICON_CANCEL,
                     IFACE_("Anim Player"),
                     0,
                     0,
                     UI_UNIT_X * 5.0f,
                     UI_UNIT_Y,
                     nullptr,
                     0.0f,
                     0.0f,
                     0,
                     0,
                     TIP_("Stop animation playback"));
  }
}

/** \} */

/* -------------------------------------------------------------------- */
/** \name Reports for Last Operator Template
 * \{ */

void uiTemplateReportsBanner(uiLayout *layout, bContext *C)
{
  ReportList *reports = CTX_wm_reports(C);
  Report *report = BKE_reports_last_displayable(reports);
  const uiStyle *style = UI_style_get();

  uiBut *but;

  /* if the report display has timed out, don't show */
  if (!reports->reporttimer) {
    return;
  }

  ReportTimerInfo *rti = (ReportTimerInfo *)reports->reporttimer->customdata;

  if (!rti || rti->widthfac == 0.0f || !report) {
    return;
  }

  uiLayout *ui_abs = uiLayoutAbsolute(layout, false);
  uiBlock *block = uiLayoutGetBlock(ui_abs);
  eUIEmbossType previous_emboss = UI_block_emboss_get(block);

  uchar report_icon_color[4];
  uchar report_text_color[4];

  UI_GetThemeColorType4ubv(
      UI_icon_colorid_from_report_type(report->type), SPACE_INFO, report_icon_color);
  UI_GetThemeColorType4ubv(
      UI_text_colorid_from_report_type(report->type), SPACE_INFO, report_text_color);
  report_text_color[3] = 255; /* This theme color is RGB only, so have to set alpha here. */

  if (rti->flash_progress <= 1.0) {
    /* Flash report briefly according to progress through fade-out duration. */
    const int brighten_amount = int(32 * (1.0f - rti->flash_progress));
    add_v3_uchar_clamped(report_icon_color, brighten_amount);
  }

  UI_fontstyle_set(&style->widgetlabel);
  int width = BLF_width(style->widgetlabel.uifont_id, report->message, report->len);
  width = min_ii(int(rti->widthfac * width), width);
  width = max_ii(width, 10 * UI_SCALE_FAC);

  UI_block_align_begin(block);

  /* Background for icon. */
  but = uiDefBut(block,
                 UI_BTYPE_ROUNDBOX,
                 0,
                 "",
                 0,
                 0,
                 UI_UNIT_X + (6 * UI_SCALE_FAC),
                 UI_UNIT_Y,
                 nullptr,
                 0.0f,
                 0.0f,
                 0,
                 0,
                 "");
  /* UI_BTYPE_ROUNDBOX's bg color is set in but->col. */
  copy_v4_v4_uchar(but->col, report_icon_color);

  /* Background for the rest of the message. */
  but = uiDefBut(block,
                 UI_BTYPE_ROUNDBOX,
                 0,
                 "",
                 UI_UNIT_X + (6 * UI_SCALE_FAC),
                 0,
                 UI_UNIT_X + width,
                 UI_UNIT_Y,
                 nullptr,
                 0.0f,
                 0.0f,
                 0,
                 0,
                 "");
  /* Use icon background at low opacity to highlight, but still contrasting with area TH_TEXT. */
  copy_v3_v3_uchar(but->col, report_icon_color);
  but->col[3] = 64;

  UI_block_align_end(block);
  UI_block_emboss_set(block, UI_EMBOSS_NONE);

  /* The report icon itself. */
  but = uiDefIconButO(block,
                      UI_BTYPE_BUT,
                      "SCREEN_OT_info_log_show",
                      WM_OP_INVOKE_REGION_WIN,
                      UI_icon_from_report_type(report->type),
                      (3 * UI_SCALE_FAC),
                      0,
                      UI_UNIT_X,
                      UI_UNIT_Y,
                      TIP_("Click to open the info editor"));
  copy_v4_v4_uchar(but->col, report_text_color);

  /* The report message. */
  but = uiDefButO(block,
                  UI_BTYPE_BUT,
                  "SCREEN_OT_info_log_show",
                  WM_OP_INVOKE_REGION_WIN,
                  report->message,
                  UI_UNIT_X,
                  0,
                  width + UI_UNIT_X,
                  UI_UNIT_Y,
                  TIP_("Show in Info Log"));

  UI_block_emboss_set(block, previous_emboss);
}

void uiTemplateInputStatus(uiLayout *layout, bContext *C)
{
  wmWindow *win = CTX_wm_window(C);
  WorkSpace *workspace = CTX_wm_workspace(C);

  /* Workspace status text has priority. */
  if (workspace->status_text) {
    uiItemL(layout, workspace->status_text, ICON_NONE);
    return;
  }

  if (WM_window_modal_keymap_status_draw(C, win, layout)) {
    return;
  }

  /* Otherwise should cursor keymap status. */
  for (int i = 0; i < 3; i++) {
    uiLayout *box = uiLayoutRow(layout, false);
    uiLayout *col = uiLayoutColumn(box, false);
    uiLayout *row = uiLayoutRow(col, true);
    uiLayoutSetAlignment(row, UI_LAYOUT_ALIGN_LEFT);

    const char *msg = CTX_TIP_(BLT_I18NCONTEXT_OPERATOR_DEFAULT,
                               WM_window_cursor_keymap_status_get(win, i, 0));
    const char *msg_drag = CTX_TIP_(BLT_I18NCONTEXT_OPERATOR_DEFAULT,
                                    WM_window_cursor_keymap_status_get(win, i, 1));

    if (msg || (msg_drag == nullptr)) {
      uiItemL(row, msg ? msg : "", (ICON_MOUSE_LMB + i));
    }

    if (msg_drag) {
      uiItemL(row, msg_drag, (ICON_MOUSE_LMB_DRAG + i));
    }

    /* Use trick with empty string to keep icons in same position. */
    row = uiLayoutRow(col, false);
    uiItemL(row, "                                                                   ", ICON_NONE);
  }
}

void uiTemplateStatusInfo(uiLayout *layout, bContext *C)
{
  Main *bmain = CTX_data_main(C);
  Scene *scene = CTX_data_scene(C);
  ViewLayer *view_layer = CTX_data_view_layer(C);

  if (!bmain->has_forward_compatibility_issues) {
    const char *status_info_txt = ED_info_statusbar_string(bmain, scene, view_layer);
    uiItemL(layout, status_info_txt, ICON_NONE);
    return;
  }

  /* Blender version part is shown as warning area when there are forward compatibility issues with
   * currently loaded .blend file. */

  const char *status_info_txt = ED_info_statusbar_string_ex(
      bmain, scene, view_layer, (U.statusbar_flag & ~STATUSBAR_SHOW_VERSION));
  uiItemL(layout, status_info_txt, ICON_NONE);

  status_info_txt = ED_info_statusbar_string_ex(bmain, scene, view_layer, STATUSBAR_SHOW_VERSION);

  uiBut *but;

  const uiStyle *style = UI_style_get();
  uiLayout *ui_abs = uiLayoutAbsolute(layout, false);
  uiBlock *block = uiLayoutGetBlock(ui_abs);
  eUIEmbossType previous_emboss = UI_block_emboss_get(block);

  UI_fontstyle_set(&style->widgetlabel);
  int width = int(
      BLF_width(style->widgetlabel.uifont_id, status_info_txt, strlen(status_info_txt)));
  width = max_ii(width, int(10 * UI_SCALE_FAC));

  UI_block_align_begin(block);

  /* Background for icon. */
  but = uiDefBut(block,
                 UI_BTYPE_ROUNDBOX,
                 0,
                 "",
                 0,
                 0,
                 UI_UNIT_X + (6 * UI_SCALE_FAC),
                 UI_UNIT_Y,
                 nullptr,
                 0.0f,
                 0.0f,
                 0,
                 0,
                 "");
  /* UI_BTYPE_ROUNDBOX's bg color is set in but->col. */
  UI_GetThemeColorType4ubv(TH_INFO_WARNING, SPACE_INFO, but->col);

  /* Background for the rest of the message. */
  but = uiDefBut(block,
                 UI_BTYPE_ROUNDBOX,
                 0,
                 "",
                 UI_UNIT_X + (6 * UI_SCALE_FAC),
                 0,
                 UI_UNIT_X + width,
                 UI_UNIT_Y,
                 nullptr,
                 0.0f,
                 0.0f,
                 0,
                 0,
                 "");

  /* Use icon background at low opacity to highlight, but still contrasting with area TH_TEXT. */
  UI_GetThemeColorType4ubv(TH_INFO_WARNING, SPACE_INFO, but->col);
  but->col[3] = 64;

  UI_block_align_end(block);
  UI_block_emboss_set(block, UI_EMBOSS_NONE);

  /* The report icon itself. */
  static char compat_error_msg[256];
  char writer_ver_str[12];
  BKE_blender_version_blendfile_string_from_values(
      writer_ver_str, sizeof(writer_ver_str), bmain->versionfile, -1);
  SNPRINTF(compat_error_msg,
           TIP_("File saved by newer Blender\n(%s), expect loss of data"),
           writer_ver_str);
  but = uiDefIconBut(block,
                     UI_BTYPE_BUT,
                     0,
                     ICON_ERROR,
                     int(3 * UI_SCALE_FAC),
                     0,
                     UI_UNIT_X,
                     UI_UNIT_Y,
                     nullptr,
                     0.0f,
                     0.0f,
                     0.0f,
                     0.0f,
                     compat_error_msg);
  UI_GetThemeColorType4ubv(TH_INFO_WARNING_TEXT, SPACE_INFO, but->col);
  but->col[3] = 255; /* This theme color is RBG only, so have to set alpha here. */

  /* The report message. */
  but = uiDefBut(block,
                 UI_BTYPE_BUT,
                 0,
                 status_info_txt,
                 UI_UNIT_X,
                 0,
                 short(width + UI_UNIT_X),
                 UI_UNIT_Y,
                 nullptr,
                 0.0f,
                 0.0f,
                 0.0f,
                 0.0f,
                 compat_error_msg);

  UI_block_emboss_set(block, previous_emboss);
}

/** \} */

/* -------------------------------------------------------------------- */
/** \name Keymap Template
 * \{ */

static void keymap_item_modified(bContext * /*C*/, void *kmi_p, void * /*unused*/)
{
  wmKeyMapItem *kmi = (wmKeyMapItem *)kmi_p;
  WM_keyconfig_update_tag(nullptr, kmi);
}

static void template_keymap_item_properties(uiLayout *layout, const char *title, PointerRNA *ptr)
{
  uiItemS(layout);

  if (title) {
    uiItemL(layout, title, ICON_NONE);
  }

  uiLayout *flow = uiLayoutColumnFlow(layout, 2, false);

  RNA_STRUCT_BEGIN_SKIP_RNA_TYPE (ptr, prop) {
    const bool is_set = RNA_property_is_set(ptr, prop);
    uiBut *but;

    /* recurse for nested properties */
    if (RNA_property_type(prop) == PROP_POINTER) {
      PointerRNA propptr = RNA_property_pointer_get(ptr, prop);

      if (propptr.data && RNA_struct_is_a(propptr.type, &RNA_OperatorProperties)) {
        const char *name = RNA_property_ui_name(prop);
        template_keymap_item_properties(layout, name, &propptr);
        continue;
      }
    }

    uiLayout *box = uiLayoutBox(flow);
    uiLayoutSetActive(box, is_set);
    uiLayout *row = uiLayoutRow(box, false);

    /* property value */
    uiItemFullR(row, ptr, prop, -1, 0, UI_ITEM_NONE, nullptr, ICON_NONE);

    if (is_set) {
      /* unset operator */
      uiBlock *block = uiLayoutGetBlock(row);
      UI_block_emboss_set(block, UI_EMBOSS_NONE);
      but = uiDefIconButO(block,
                          UI_BTYPE_BUT,
                          "UI_OT_unset_property_button",
                          WM_OP_EXEC_DEFAULT,
                          ICON_X,
                          0,
                          0,
                          UI_UNIT_X,
                          UI_UNIT_Y,
                          nullptr);
      but->rnapoin = *ptr;
      but->rnaprop = prop;
      UI_block_emboss_set(block, UI_EMBOSS);
    }
  }
  RNA_STRUCT_END;
}

void uiTemplateKeymapItemProperties(uiLayout *layout, PointerRNA *ptr)
{
  PointerRNA propptr = RNA_pointer_get(ptr, "properties");

  if (propptr.data) {
    uiBut *but = static_cast<uiBut *>(uiLayoutGetBlock(layout)->buttons.last);

    WM_operator_properties_sanitize(&propptr, false);
    template_keymap_item_properties(layout, nullptr, &propptr);

    /* attach callbacks to compensate for missing properties update,
     * we don't know which keymap (item) is being modified there */
    for (; but; but = but->next) {
      /* operator buttons may store props for use (file selector, #36492) */
      if (but->rnaprop) {
        UI_but_func_set(but, keymap_item_modified, ptr->data, nullptr);

        /* Otherwise the keymap will be re-generated which we're trying to edit,
         * see: #47685 */
        UI_but_flag_enable(but, UI_BUT_UPDATE_DELAY);
      }
    }
  }
}

/** \} */

/* -------------------------------------------------------------------- */
/** \name Event Icon Template
 * \{ */

bool uiTemplateEventFromKeymapItem(uiLayout *layout,
                                   const char *text,
                                   const wmKeyMapItem *kmi,
                                   bool text_fallback)
{
  bool ok = false;

  int icon_mod[4];
#ifdef WITH_HEADLESS
  int icon = 0;
#else
  const int icon = UI_icon_from_keymap_item(kmi, icon_mod);
#endif
  if (icon != 0) {
    for (int j = 0; j < ARRAY_SIZE(icon_mod) && icon_mod[j]; j++) {
      uiItemL(layout, "", icon_mod[j]);
    }
    uiItemL(layout, CTX_TIP_(BLT_I18NCONTEXT_ID_WINDOWMANAGER, text), icon);
    ok = true;
  }
  else if (text_fallback) {
    const char *event_text = WM_key_event_string(kmi->type, true);
    uiItemL(layout, event_text, ICON_NONE);
    uiItemL(layout, CTX_TIP_(BLT_I18NCONTEXT_ID_WINDOWMANAGER, text), ICON_NONE);
    ok = true;
  }
  return ok;
}

/** \} */

/* -------------------------------------------------------------------- */
/** \name Color Management Template
 * \{ */

void uiTemplateColorspaceSettings(uiLayout *layout, PointerRNA *ptr, const char *propname)
{
  PropertyRNA *prop = RNA_struct_find_property(ptr, propname);

  if (!prop) {
    printf(
        "%s: property not found: %s.%s\n", __func__, RNA_struct_identifier(ptr->type), propname);
    return;
  }

  PointerRNA colorspace_settings_ptr = RNA_property_pointer_get(ptr, prop);

  uiItemR(
      layout, &colorspace_settings_ptr, "name", UI_ITEM_NONE, IFACE_("Color Space"), ICON_NONE);
}

void uiTemplateColormanagedViewSettings(uiLayout *layout,
                                        bContext * /*C*/,
                                        PointerRNA *ptr,
                                        const char *propname)
{
  PropertyRNA *prop = RNA_struct_find_property(ptr, propname);

  if (!prop) {
    printf(
        "%s: property not found: %s.%s\n", __func__, RNA_struct_identifier(ptr->type), propname);
    return;
  }

  PointerRNA view_transform_ptr = RNA_property_pointer_get(ptr, prop);
  ColorManagedViewSettings *view_settings = static_cast<ColorManagedViewSettings *>(
      view_transform_ptr.data);

  uiLayout *col = uiLayoutColumn(layout, false);
  uiItemR(col, &view_transform_ptr, "view_transform", UI_ITEM_NONE, IFACE_("View"), ICON_NONE);
  uiItemR(col, &view_transform_ptr, "look", UI_ITEM_NONE, IFACE_("Look"), ICON_NONE);

  col = uiLayoutColumn(layout, false);
  uiItemR(col, &view_transform_ptr, "exposure", UI_ITEM_NONE, nullptr, ICON_NONE);
  uiItemR(col, &view_transform_ptr, "gamma", UI_ITEM_NONE, nullptr, ICON_NONE);

  col = uiLayoutColumn(layout, false);
  uiItemR(col, &view_transform_ptr, "use_curve_mapping", UI_ITEM_NONE, nullptr, ICON_NONE);
  if (view_settings->flag & COLORMANAGE_VIEW_USE_CURVES) {
    uiTemplateCurveMapping(
        col, &view_transform_ptr, "curve_mapping", 'c', true, false, false, false);
  }
}

/** \} */

/* -------------------------------------------------------------------- */
/** \name Component Menu
 * \{ */

struct ComponentMenuArgs {
  PointerRNA ptr;
  char propname[64]; /* XXX arbitrary */
};
/* NOTE: this is a block-menu, needs 0 events, otherwise the menu closes */
static uiBlock *component_menu(bContext *C, ARegion *region, void *args_v)
{
  ComponentMenuArgs *args = (ComponentMenuArgs *)args_v;

  uiBlock *block = UI_block_begin(C, region, __func__, UI_EMBOSS);
  UI_block_flag_enable(block, UI_BLOCK_KEEP_OPEN);

  uiLayout *layout = uiLayoutColumn(UI_block_layout(block,
                                                    UI_LAYOUT_VERTICAL,
                                                    UI_LAYOUT_PANEL,
                                                    0,
                                                    0,
                                                    UI_UNIT_X * 6,
                                                    UI_UNIT_Y,
                                                    0,
                                                    UI_style_get()),
                                    false);

  uiItemR(layout, &args->ptr, args->propname, UI_ITEM_R_EXPAND, "", ICON_NONE);

  UI_block_bounds_set_normal(block, 0.3f * U.widget_unit);
  UI_block_direction_set(block, UI_DIR_DOWN);

  return block;
}
void uiTemplateComponentMenu(uiLayout *layout,
                             PointerRNA *ptr,
                             const char *propname,
                             const char *name)
{
  ComponentMenuArgs *args = MEM_cnew<ComponentMenuArgs>(__func__);

  args->ptr = *ptr;
  STRNCPY(args->propname, propname);

  uiBlock *block = uiLayoutGetBlock(layout);
  UI_block_align_begin(block);

  uiBut *but = uiDefBlockButN(
      block, component_menu, args, name, 0, 0, UI_UNIT_X * 6, UI_UNIT_Y, "");
  /* set rna directly, uiDefBlockButN doesn't do this */
  but->rnapoin = *ptr;
  but->rnaprop = RNA_struct_find_property(ptr, propname);
  but->rnaindex = 0;

  UI_block_align_end(block);
}

/** \} */

/* -------------------------------------------------------------------- */
/** \name Node Socket Icon Template
 * \{ */

void uiTemplateNodeSocket(uiLayout *layout, bContext * /*C*/, const float color[4])
{
  uiBlock *block = uiLayoutGetBlock(layout);
  UI_block_align_begin(block);

  /* XXX using explicit socket colors is not quite ideal.
   * Eventually it should be possible to use theme colors for this purpose,
   * but this requires a better design for extendable color palettes in user preferences. */
  uiBut *but = uiDefBut(
      block, UI_BTYPE_NODE_SOCKET, 0, "", 0, 0, UI_UNIT_X, UI_UNIT_Y, nullptr, 0, 0, 0, 0, "");
  rgba_float_to_uchar(but->col, color);

  UI_block_align_end(block);
}

/** \} */

/* -------------------------------------------------------------------- */
/** \name Cache File Template
 * \{ */

void uiTemplateCacheFileVelocity(uiLayout *layout, PointerRNA *fileptr)
{
  if (RNA_pointer_is_null(fileptr)) {
    return;
  }

  /* Ensure that the context has a CacheFile as this may not be set inside of modifiers panels. */
  uiLayoutSetContextPointer(layout, "edit_cachefile", fileptr);

  uiItemR(layout, fileptr, "velocity_name", UI_ITEM_NONE, nullptr, ICON_NONE);
  uiItemR(layout, fileptr, "velocity_unit", UI_ITEM_NONE, nullptr, ICON_NONE);
}

void uiTemplateCacheFileProcedural(uiLayout *layout, const bContext *C, PointerRNA *fileptr)
{
  if (RNA_pointer_is_null(fileptr)) {
    return;
  }

  /* Ensure that the context has a CacheFile as this may not be set inside of modifiers panels. */
  uiLayoutSetContextPointer(layout, "edit_cachefile", fileptr);

  uiLayout *row, *sub;

  /* Only enable render procedural option if the active engine supports it. */
  const RenderEngineType *engine_type = CTX_data_engine_type(C);

  Scene *scene = CTX_data_scene(C);
  const bool engine_supports_procedural = RE_engine_supports_alembic_procedural(engine_type,
                                                                                scene);
  CacheFile *cache_file = static_cast<CacheFile *>(fileptr->data);
  CacheFile *cache_file_eval = reinterpret_cast<CacheFile *>(
      DEG_get_evaluated_id(CTX_data_depsgraph_pointer(C), &cache_file->id));
  bool is_alembic = cache_file_eval->type == CACHEFILE_TYPE_ALEMBIC;

  if (!is_alembic) {
    row = uiLayoutRow(layout, false);
    uiItemL(row, TIP_("Only Alembic Procedurals supported"), ICON_INFO);
  }
  else if (!engine_supports_procedural) {
    row = uiLayoutRow(layout, false);
    /* For Cycles, verify that experimental features are enabled. */
    if (BKE_scene_uses_cycles(scene) && !BKE_scene_uses_cycles_experimental_features(scene)) {
      uiItemL(
          row,
          TIP_(
              "The Cycles Alembic Procedural is only available with the experimental feature set"),
          ICON_INFO);
    }
    else {
      uiItemL(
          row, TIP_("The active render engine does not have an Alembic Procedural"), ICON_INFO);
    }
  }

  row = uiLayoutRow(layout, false);
  uiLayoutSetActive(row, is_alembic && engine_supports_procedural);
  uiItemR(row, fileptr, "use_render_procedural", UI_ITEM_NONE, nullptr, ICON_NONE);

  const bool use_render_procedural = RNA_boolean_get(fileptr, "use_render_procedural");
  const bool use_prefetch = RNA_boolean_get(fileptr, "use_prefetch");

  row = uiLayoutRow(layout, false);
  uiLayoutSetEnabled(row, use_render_procedural);
  uiItemR(row, fileptr, "use_prefetch", UI_ITEM_NONE, nullptr, ICON_NONE);

  sub = uiLayoutRow(layout, false);
  uiLayoutSetEnabled(sub, use_prefetch && use_render_procedural);
  uiItemR(sub, fileptr, "prefetch_cache_size", UI_ITEM_NONE, nullptr, ICON_NONE);
}

void uiTemplateCacheFileTimeSettings(uiLayout *layout, PointerRNA *fileptr)
{
  if (RNA_pointer_is_null(fileptr)) {
    return;
  }

  /* Ensure that the context has a CacheFile as this may not be set inside of modifiers panels. */
  uiLayoutSetContextPointer(layout, "edit_cachefile", fileptr);

  uiLayout *row, *sub, *subsub;

  row = uiLayoutRow(layout, false);
  uiItemR(row, fileptr, "is_sequence", UI_ITEM_NONE, nullptr, ICON_NONE);

  row = uiLayoutRowWithHeading(layout, true, IFACE_("Override Frame"));
  sub = uiLayoutRow(row, true);
  uiLayoutSetPropDecorate(sub, false);
  uiItemR(sub, fileptr, "override_frame", UI_ITEM_NONE, "", ICON_NONE);
  subsub = uiLayoutRow(sub, true);
  uiLayoutSetActive(subsub, RNA_boolean_get(fileptr, "override_frame"));
  uiItemR(subsub, fileptr, "frame", UI_ITEM_NONE, "", ICON_NONE);
  uiItemDecoratorR(row, fileptr, "frame", 0);

  row = uiLayoutRow(layout, false);
  uiItemR(row, fileptr, "frame_offset", UI_ITEM_NONE, nullptr, ICON_NONE);
  uiLayoutSetActive(row, !RNA_boolean_get(fileptr, "is_sequence"));
}

static void cache_file_layer_item(uiList * /*ui_list*/,
                                  const bContext * /*C*/,
                                  uiLayout *layout,
                                  PointerRNA * /*dataptr*/,
                                  PointerRNA *itemptr,
                                  int /*icon*/,
                                  PointerRNA * /*active_dataptr*/,
                                  const char * /*active_propname*/,
                                  int /*index*/,
                                  int /*flt_flag*/)
{
  uiLayout *row = uiLayoutRow(layout, true);
  uiItemR(row, itemptr, "hide_layer", UI_ITEM_R_NO_BG, "", ICON_NONE);
  uiItemR(row, itemptr, "filepath", UI_ITEM_R_NO_BG, "", ICON_NONE);
}

uiListType *UI_UL_cache_file_layers()
{
  uiListType *list_type = (uiListType *)MEM_callocN(sizeof(*list_type), __func__);

  STRNCPY(list_type->idname, "UI_UL_cache_file_layers");
  list_type->draw_item = cache_file_layer_item;

  return list_type;
}

void uiTemplateCacheFileLayers(uiLayout *layout, const bContext *C, PointerRNA *fileptr)
{
  if (RNA_pointer_is_null(fileptr)) {
    return;
  }

  /* Ensure that the context has a CacheFile as this may not be set inside of modifiers panels. */
  uiLayoutSetContextPointer(layout, "edit_cachefile", fileptr);

  uiLayout *row = uiLayoutRow(layout, false);
  uiLayout *col = uiLayoutColumn(row, true);

  uiTemplateList(col,
                 (bContext *)C,
                 "UI_UL_cache_file_layers",
                 "cache_file_layers",
                 fileptr,
                 "layers",
                 fileptr,
                 "active_index",
                 "",
                 1,
                 5,
                 UILST_LAYOUT_DEFAULT,
                 1,
                 UI_TEMPLATE_LIST_FLAG_NONE);

  col = uiLayoutColumn(row, true);
  uiItemO(col, "", ICON_ADD, "cachefile.layer_add");
  uiItemO(col, "", ICON_REMOVE, "cachefile.layer_remove");

  CacheFile *file = static_cast<CacheFile *>(fileptr->data);
  if (BLI_listbase_count(&file->layers) > 1) {
    uiItemS_ex(col, 1.0f);
    uiItemO(col, "", ICON_TRIA_UP, "cachefile.layer_move");
    uiItemO(col, "", ICON_TRIA_DOWN, "cachefile.layer_move");
  }
}

bool uiTemplateCacheFilePointer(PointerRNA *ptr, const char *propname, PointerRNA *r_file_ptr)
{
  PropertyRNA *prop = RNA_struct_find_property(ptr, propname);

  if (!prop) {
    printf(
        "%s: property not found: %s.%s\n", __func__, RNA_struct_identifier(ptr->type), propname);
    return false;
  }

  if (RNA_property_type(prop) != PROP_POINTER) {
    printf("%s: expected pointer property for %s.%s\n",
           __func__,
           RNA_struct_identifier(ptr->type),
           propname);
    return false;
  }

  *r_file_ptr = RNA_property_pointer_get(ptr, prop);
  return true;
}

void uiTemplateCacheFile(uiLayout *layout,
                         const bContext *C,
                         PointerRNA *ptr,
                         const char *propname)
{
  if (!ptr->data) {
    return;
  }

  PointerRNA fileptr;
  if (!uiTemplateCacheFilePointer(ptr, propname, &fileptr)) {
    return;
  }

  CacheFile *file = static_cast<CacheFile *>(fileptr.data);

  uiLayoutSetContextPointer(layout, "edit_cachefile", &fileptr);

  uiTemplateID(layout,
               C,
               ptr,
               propname,
               nullptr,
               "CACHEFILE_OT_open",
               nullptr,
               UI_TEMPLATE_ID_FILTER_ALL,
               false,
               nullptr);

  if (!file) {
    return;
  }

  SpaceProperties *sbuts = CTX_wm_space_properties(C);

  uiLayout *row, *sub;

  uiLayoutSetPropSep(layout, true);

  row = uiLayoutRow(layout, true);
  uiItemR(row, &fileptr, "filepath", UI_ITEM_NONE, nullptr, ICON_NONE);
  sub = uiLayoutRow(row, true);
  uiItemO(sub, "", ICON_FILE_REFRESH, "cachefile.reload");

  if (sbuts->mainb == BCONTEXT_CONSTRAINT) {
    row = uiLayoutRow(layout, false);
    uiItemR(row, &fileptr, "scale", UI_ITEM_NONE, IFACE_("Manual Scale"), ICON_NONE);
  }

  /* TODO: unused for now, so no need to expose. */
#if 0
  row = uiLayoutRow(layout, false);
  uiItemR(row, &fileptr, "forward_axis", UI_ITEM_NONE, "Forward Axis", ICON_NONE);

  row = uiLayoutRow(layout, false);
  uiItemR(row, &fileptr, "up_axis", UI_ITEM_NONE, "Up Axis", ICON_NONE);
#endif
}

/** \} */

/* -------------------------------------------------------------------- */
/** \name Recent Files Template
 * \{ */
static void uiTemplateRecentFiles_tooltip_func(bContext * /*C*/,
                                               struct uiTooltipData *tip,
                                               void *argN)
{
  char *path = (char *)argN;
  eFileAttributes attributes = BLI_file_attributes(path);

  /* Filename. */
  UI_tooltip_text_field_add(
      tip, BLI_strdup(path), nullptr, UI_TIP_STYLE_HEADER, UI_TIP_LC_MAIN);

  /* Add pad variable to the very next field only. */
  bool pad = true;

  /* Blender version. */
  char version_st[128] = {0};
  ImBuf *thumb = IMB_thumb_read(path, THB_LARGE);
  if (thumb) {
    /* Look for version in existing thumbnail if available. */
    IMB_metadata_get_field(
        thumb->metadata, "Thumb::Blender::Version", version_st, sizeof(version_st));
  }

  if (!version_st[0] && !(attributes & FILE_ATTR_OFFLINE)) {
    /* Load Blender version directly from the file. */
    short version = BLO_version_from_file(path);
    if (version != 0) {
      SNPRINTF(version_st, "%d.%01d", version / 100, version % 100);
    }
  }

  if (version_st[0]) {
    UI_tooltip_text_field_add(tip,
                              BLI_sprintfN("Blender: %s", version_st),
                              nullptr,
                              UI_TIP_STYLE_NORMAL,
                              UI_TIP_LC_NORMAL, pad);
    pad = false;
  }

  BLI_stat_t status;
  if (BLI_stat(path, &status) != -1) {
    char date_st[FILELIST_DIRENTRY_DATE_LEN], time_st[FILELIST_DIRENTRY_TIME_LEN];
    bool is_today, is_yesterday;
    std::string day_string = ("");
    BLI_filelist_entry_datetime_to_string(
        nullptr, int64_t(status.st_mtime), false, time_st, date_st, &is_today, &is_yesterday);
    if (is_today || is_yesterday) {
      day_string = (is_today ? N_("Today") : N_("Yesterday")) + std::string(" ");
    }
    UI_tooltip_text_field_add(
        tip,
        BLI_sprintfN("%s: %s%s %s", N_("Modified"), day_string.c_str(), date_st, time_st),
        nullptr,
        UI_TIP_STYLE_NORMAL,
        UI_TIP_LC_NORMAL, pad);
    pad = false;

    if (status.st_size > 0) {
      char size[16];
      char size_full[16];
      BLI_filelist_entry_size_to_string(NULL, status.st_size, false, size);
      BLI_str_format_uint64_grouped(size_full, status.st_size);
      UI_tooltip_text_field_add(
          tip,
          BLI_sprintfN("%s: %s (%s %s)", N_("Size"), size, size_full, N_("bytes")),
          nullptr,
          UI_TIP_STYLE_NORMAL,
          UI_TIP_LC_NORMAL);
    }
  }

  if (!thumb) {
    /* try to load from the blend file itself. */
    BlendThumbnail *data = BLO_thumbnail_from_file(path);
    thumb = BKE_main_thumbnail_to_imbuf(nullptr, data);
    if (data) {
      MEM_freeN(data);
    }
  }

  if (thumb) {
    float scale = (256.0f * UI_SCALE_FAC) / float(MAX2(thumb->x, thumb->y));
    short size[2] = {short(float(thumb->x) * scale), short(float(thumb->y) * scale)};
    UI_tooltip_image_field_add(tip, thumb, size);
    IMB_freeImBuf(thumb);
  }

}

int uiTemplateRecentFiles(uiLayout *layout, int rows)
{
  int i = 0;
  LISTBASE_FOREACH_INDEX (RecentFile *, recent, &G.recent_files, i) {
    if (i >= rows) {
      break;
    }

    const char *filename = BLI_path_basename(recent->filepath);
    PointerRNA ptr;
    uiItemFullO(layout,
                "WM_OT_open_mainfile",
                filename,
                BKE_blendfile_extension_check(filename) ? ICON_FILE_BLEND : ICON_FILE_BACKUP,
                nullptr,
                WM_OP_INVOKE_DEFAULT,
                UI_ITEM_NONE,
                &ptr);

    RNA_string_set(&ptr, "filepath", recent->filepath);
    RNA_boolean_set(&ptr, "display_file_selector", false);

    uiBlock *block = uiLayoutGetBlock(layout);
    uiBut *but = ui_but_last(block);
    UI_but_func_tooltip_custom_set(
        but, uiTemplateRecentFiles_tooltip_func, BLI_strdup(recent->filepath), MEM_freeN);
  }

  return i;
}

/** \} */

/* -------------------------------------------------------------------- */
/** \name FileSelectParams Path Button Template
 * \{ */

void uiTemplateFileSelectPath(uiLayout *layout, bContext *C, FileSelectParams *params)
{
  bScreen *screen = CTX_wm_screen(C);
  SpaceFile *sfile = CTX_wm_space_file(C);

  ED_file_path_button(screen, sfile, params, uiLayoutGetBlock(layout));
}

/** \} */<|MERGE_RESOLUTION|>--- conflicted
+++ resolved
@@ -69,17 +69,11 @@
 #include "BKE_screen.hh"
 #include "BKE_shader_fx.h"
 
-<<<<<<< HEAD
 #include "BLO_readfile.h"
 
-#include "DEG_depsgraph.h"
-#include "DEG_depsgraph_build.h"
-#include "DEG_depsgraph_query.h"
-=======
 #include "DEG_depsgraph.hh"
 #include "DEG_depsgraph_build.hh"
 #include "DEG_depsgraph_query.hh"
->>>>>>> 83705a87
 
 #include "ED_fileselect.hh"
 #include "ED_info.hh"
@@ -7198,9 +7192,7 @@
   /* Filename. */
   UI_tooltip_text_field_add(
       tip, BLI_strdup(path), nullptr, UI_TIP_STYLE_HEADER, UI_TIP_LC_MAIN);
-
-  /* Add pad variable to the very next field only. */
-  bool pad = true;
+  UI_tooltip_text_field_add(tip, nullptr, nullptr, UI_TIP_STYLE_SPACER, UI_TIP_LC_NORMAL);
 
   /* Blender version. */
   char version_st[128] = {0};
@@ -7224,8 +7216,7 @@
                               BLI_sprintfN("Blender: %s", version_st),
                               nullptr,
                               UI_TIP_STYLE_NORMAL,
-                              UI_TIP_LC_NORMAL, pad);
-    pad = false;
+                              UI_TIP_LC_NORMAL);
   }
 
   BLI_stat_t status;
@@ -7243,8 +7234,7 @@
         BLI_sprintfN("%s: %s%s %s", N_("Modified"), day_string.c_str(), date_st, time_st),
         nullptr,
         UI_TIP_STYLE_NORMAL,
-        UI_TIP_LC_NORMAL, pad);
-    pad = false;
+        UI_TIP_LC_NORMAL);
 
     if (status.st_size > 0) {
       char size[16];
@@ -7270,8 +7260,10 @@
   }
 
   if (thumb) {
-    float scale = (256.0f * UI_SCALE_FAC) / float(MAX2(thumb->x, thumb->y));
+    float scale = (64.0f * UI_SCALE_FAC) / float(MAX2(thumb->x, thumb->y));
     short size[2] = {short(float(thumb->x) * scale), short(float(thumb->y) * scale)};
+    UI_tooltip_text_field_add(tip, nullptr, nullptr, UI_TIP_STYLE_SPACER, UI_TIP_LC_NORMAL);
+    UI_tooltip_text_field_add(tip, nullptr, nullptr, UI_TIP_STYLE_SPACER, UI_TIP_LC_NORMAL);
     UI_tooltip_image_field_add(tip, thumb, size);
     IMB_freeImBuf(thumb);
   }
