/* SPDX-FileCopyrightText: 2023 Blender Authors
 *
 * SPDX-License-Identifier: GPL-2.0-or-later */

/** \file
 * \ingroup edinterface
 */

#include <algorithm>
#include <cctype>
#include <cstddef>
#include <cstdlib>
#include <cstring>

<<<<<<< HEAD
#include "fmt/format.h"
=======
#include <fmt/format.h>
>>>>>>> 3bbcfeeb

#include "MEM_guardedalloc.h"

#include "DNA_brush_types.h"
#include "DNA_cachefile_types.h"
#include "DNA_collection_types.h"
#include "DNA_constraint_types.h"
#include "DNA_curveprofile_types.h"
#include "DNA_gpencil_modifier_types.h"
#include "DNA_node_types.h"
#include "DNA_object_force_types.h"
#include "DNA_object_types.h"
#include "DNA_scene_types.h"
#include "DNA_shader_fx_types.h"
#include "DNA_texture_types.h"

#include "BLI_alloca.h"
#include "BLI_fileops.h"
#include "BLI_fnmatch.h"
#include "BLI_listbase.h"
#include "BLI_math_color.h"
#include "BLI_math_vector.h"
#include "BLI_path_util.h"
#include "BLI_rect.h"
#include "BLI_string.h"
#include "BLI_string_utils.hh"
#include "BLI_time.h"
#include "BLI_timecode.h"
#include "BLI_utildefines.h"

#include "BLF_api.h"
#include "BLT_translation.h"

#include "BKE_action.h"
#include "BKE_blender_version.h"
#include "BKE_blendfile.hh"
#include "BKE_cachefile.h"
#include "BKE_colorband.hh"
#include "BKE_colortools.hh"
#include "BKE_constraint.h"
#include "BKE_context.hh"
#include "BKE_curveprofile.h"
#include "BKE_global.h"
#include "BKE_gpencil_modifier_legacy.h"
#include "BKE_idprop.h"
#include "BKE_idtype.hh"
#include "BKE_layer.h"
#include "BKE_lib_id.hh"
#include "BKE_lib_override.hh"
#include "BKE_linestyle.h"
#include "BKE_main.hh"
#include "BKE_modifier.hh"
#include "BKE_object.hh"
#include "BKE_packedFile.h"
#include "BKE_particle.h"
#include "BKE_report.h"
#include "BKE_scene.h"
#include "BKE_screen.hh"
#include "BKE_shader_fx.h"

#include "BLO_readfile.h"

#include "DEG_depsgraph.hh"
#include "DEG_depsgraph_build.hh"
#include "DEG_depsgraph_query.hh"

#include "ED_fileselect.hh"
#include "ED_info.hh"
#include "ED_object.hh"
#include "ED_render.hh"
#include "ED_screen.hh"
#include "ED_undo.hh"

#include "IMB_imbuf.hh"
#include "IMB_imbuf_types.hh"
#include "IMB_metadata.hh"
#include "IMB_thumbs.hh"

#include "RE_engine.h"

#include "RNA_access.hh"
#include "RNA_prototypes.h"

#include "WM_api.hh"
#include "WM_types.hh"

#include "UI_interface.hh"
#include "UI_interface_icons.hh"
#include "UI_string_search.hh"
#include "UI_view2d.hh"
#include "interface_intern.hh"

/* we may want to make this optional, disable for now. */
// #define USE_OP_RESET_BUT

/* defines for templateID/TemplateSearch */
#define TEMPLATE_SEARCH_TEXTBUT_MIN_WIDTH (UI_UNIT_X * 6)
#define TEMPLATE_SEARCH_TEXTBUT_HEIGHT UI_UNIT_Y

void UI_template_fix_linking() {}

/* -------------------------------------------------------------------- */
/** \name Header Template
 * \{ */

void uiTemplateHeader(uiLayout *layout, bContext *C)
{
  uiBlock *block = uiLayoutAbsoluteBlock(layout);
  ED_area_header_switchbutton(C, block, 0);
}

/** \} */

/* -------------------------------------------------------------------- */
/** \name Search Menu Helpers
 * \{ */

static int template_search_textbut_width(PointerRNA *ptr, PropertyRNA *name_prop)
{
  char str[UI_MAX_DRAW_STR];
  int buf_len = 0;

  BLI_assert(RNA_property_type(name_prop) == PROP_STRING);

  const char *name = RNA_property_string_get_alloc(ptr, name_prop, str, sizeof(str), &buf_len);

  const uiFontStyle *fstyle = UI_FSTYLE_WIDGET;
  const int margin = UI_UNIT_X * 0.75f;
  const int estimated_width = UI_fontstyle_string_width(fstyle, name) + margin;

  if (name != str) {
    MEM_freeN((void *)name);
  }

  /* Clamp to some min/max width. */
  return CLAMPIS(
      estimated_width, TEMPLATE_SEARCH_TEXTBUT_MIN_WIDTH, TEMPLATE_SEARCH_TEXTBUT_MIN_WIDTH * 3);
}

static int template_search_textbut_height()
{
  return TEMPLATE_SEARCH_TEXTBUT_HEIGHT;
}

/**
 * Add a block button for the search menu for templateID and templateSearch.
 */
static void template_add_button_search_menu(const bContext *C,
                                            uiLayout *layout,
                                            uiBlock *block,
                                            PointerRNA *ptr,
                                            PropertyRNA *prop,
                                            uiBlockCreateFunc block_func,
                                            void *block_argN,
                                            const char *const tip,
                                            const bool use_previews,
                                            const bool editable,
                                            const bool live_icon)
{
  const PointerRNA active_ptr = RNA_property_pointer_get(ptr, prop);
  ID *id = (active_ptr.data && RNA_struct_is_ID(active_ptr.type)) ?
               static_cast<ID *>(active_ptr.data) :
               nullptr;
  const ID *idfrom = ptr->owner_id;
  const StructRNA *type = active_ptr.type ? active_ptr.type : RNA_property_pointer_type(ptr, prop);
  uiBut *but;

  if (use_previews) {
    ARegion *region = CTX_wm_region(C);
    /* Ugly tool header exception. */
    const bool use_big_size = (region->regiontype != RGN_TYPE_TOOL_HEADER);
    /* Ugly exception for screens here,
     * drawing their preview in icon size looks ugly/useless */
    const bool use_preview_icon = use_big_size || (id && (GS(id->name) != ID_SCR));
    const short width = UI_UNIT_X * (use_big_size ? 6 : 1.6f);
    const short height = UI_UNIT_Y * (use_big_size ? 6 : 1);
    uiLayout *col = nullptr;

    if (use_big_size) {
      /* Assume column layout here. To be more correct, we should check if the layout passed to
       * template_id is a column one, but this should work well in practice. */
      col = uiLayoutColumn(layout, true);
    }

    but = uiDefBlockButN(block, block_func, block_argN, "", 0, 0, width, height, tip);
    if (use_preview_icon) {
      const int icon = id ? ui_id_icon_get(C, id, use_big_size) : RNA_struct_ui_icon(type);
      ui_def_but_icon(but, icon, UI_HAS_ICON | UI_BUT_ICON_PREVIEW);
    }
    else {
      ui_def_but_icon(but, RNA_struct_ui_icon(type), UI_HAS_ICON);
      UI_but_drawflag_enable(but, UI_BUT_ICON_LEFT);
    }

    if ((idfrom && idfrom->lib) || !editable) {
      UI_but_flag_enable(but, UI_BUT_DISABLED);
    }
    if (use_big_size) {
      uiLayoutRow(col ? col : layout, true);
    }
  }
  else {
    but = uiDefBlockButN(block, block_func, block_argN, "", 0, 0, UI_UNIT_X * 1.6, UI_UNIT_Y, tip);

    if (live_icon) {
      const int icon = id ? ui_id_icon_get(C, id, false) : RNA_struct_ui_icon(type);
      ui_def_but_icon(but, icon, UI_HAS_ICON | UI_BUT_ICON_PREVIEW);
    }
    else {
      ui_def_but_icon(but, RNA_struct_ui_icon(type), UI_HAS_ICON);
    }
    if (id) {
      /* default dragging of icon for id browse buttons */
      UI_but_drag_set_id(but, id);
    }
    UI_but_drawflag_enable(but, UI_BUT_ICON_LEFT);

    if ((idfrom && idfrom->lib) || !editable) {
      UI_but_flag_enable(but, UI_BUT_DISABLED);
    }
  }
}

static uiBlock *template_common_search_menu(const bContext *C,
                                            ARegion *region,
                                            uiButSearchUpdateFn search_update_fn,
                                            void *search_arg,
                                            uiButHandleFunc search_exec_fn,
                                            void *active_item,
                                            uiButSearchTooltipFn item_tooltip_fn,
                                            const int preview_rows,
                                            const int preview_cols,
                                            float scale)
{
  static char search[256];
  wmWindow *win = CTX_wm_window(C);
  uiBut *but;

  /* clear initial search string, then all items show */
  search[0] = 0;

  uiBlock *block = UI_block_begin(C, region, "_popup", UI_EMBOSS);
  UI_block_flag_enable(block, UI_BLOCK_LOOP | UI_BLOCK_SEARCH_MENU);
  UI_block_theme_style_set(block, UI_BLOCK_THEME_STYLE_POPUP);

  /* preview thumbnails */
  if (preview_rows > 0 && preview_cols > 0) {
    const int w = 4 * U.widget_unit * preview_cols * scale;
    const int h = 5 * U.widget_unit * preview_rows * scale;

    /* fake button, it holds space for search items */
    uiDefBut(block, UI_BTYPE_LABEL, 0, "", 10, 26, w, h, nullptr, 0, 0, 0, 0, nullptr);

    but = uiDefSearchBut(block,
                         search,
                         0,
                         ICON_VIEWZOOM,
                         sizeof(search),
                         10,
                         0,
                         w,
                         UI_UNIT_Y,
                         preview_rows,
                         preview_cols,
                         "");
  }
  /* list view */
  else {
    const int searchbox_width = UI_searchbox_size_x();
    const int searchbox_height = UI_searchbox_size_y();

    /* fake button, it holds space for search items */
    uiDefBut(block,
             UI_BTYPE_LABEL,
             0,
             "",
             10,
             15,
             searchbox_width,
             searchbox_height,
             nullptr,
             0,
             0,
             0,
             0,
             nullptr);
    but = uiDefSearchBut(block,
                         search,
                         0,
                         ICON_VIEWZOOM,
                         sizeof(search),
                         10,
                         0,
                         searchbox_width,
                         UI_UNIT_Y - 1,
                         0,
                         0,
                         "");
  }
  UI_but_func_search_set(but,
                         ui_searchbox_create_generic,
                         search_update_fn,
                         search_arg,
                         false,
                         nullptr,
                         search_exec_fn,
                         active_item);
  UI_but_func_search_set_tooltip(but, item_tooltip_fn);

  UI_block_bounds_set_normal(block, 0.3f * U.widget_unit);
  UI_block_direction_set(block, UI_DIR_DOWN);

  /* give search-field focus */
  UI_but_focus_on_enter_event(win, but);
  /* this type of search menu requires undo */
  but->flag |= UI_BUT_UNDO;

  return block;
}

/** \} */

/* -------------------------------------------------------------------- */
/** \name Search Callbacks
 * \{ */

struct TemplateID {
  PointerRNA ptr;
  PropertyRNA *prop;

  ListBase *idlb;
  short idcode;
  short filter;
  int prv_rows, prv_cols;
  bool preview;
  float scale;
};

/* Search browse menu, assign. */
static void template_ID_set_property_exec_fn(bContext *C, void *arg_template, void *item)
{
  TemplateID *template_ui = (TemplateID *)arg_template;

  /* ID */
  if (item) {
    PointerRNA idptr = RNA_id_pointer_create(static_cast<ID *>(item));
    RNA_property_pointer_set(&template_ui->ptr, template_ui->prop, idptr, nullptr);
    RNA_property_update(C, &template_ui->ptr, template_ui->prop);
  }
}

static bool id_search_allows_id(TemplateID *template_ui, const int flag, ID *id, const char *query)
{
  ID *id_from = template_ui->ptr.owner_id;

  /* Do self check. */
  if ((flag & PROP_ID_SELF_CHECK) && id == id_from) {
    return false;
  }

  /* Use filter. */
  if (RNA_property_type(template_ui->prop) == PROP_POINTER) {
    PointerRNA ptr = RNA_id_pointer_create(id);
    if (RNA_property_pointer_poll(&template_ui->ptr, template_ui->prop, &ptr) == 0) {
      return false;
    }
  }

  /* Hide dot prefixed data-blocks, but only if filter does not force them visible. */
  if (U.uiflag & USER_HIDE_DOT) {
    if ((id->name[2] == '.') && (query[0] != '.')) {
      return false;
    }
  }

  return true;
}

static bool id_search_add(const bContext *C, TemplateID *template_ui, uiSearchItems *items, ID *id)
{
  /* +1 is needed because BKE_id_ui_prefix used 3 letter prefix
   * followed by ID_NAME-2 characters from id->name
   */
  char name_ui[MAX_ID_FULL_NAME_UI];
  int iconid = ui_id_icon_get(C, id, template_ui->preview);
  const bool use_lib_prefix = template_ui->preview || iconid;
  const bool has_sep_char = ID_IS_LINKED(id);

  /* When using previews, the library hint (linked, overridden, missing) is added with a
   * character prefix, otherwise we can use a icon. */
  int name_prefix_offset;
  BKE_id_full_name_ui_prefix_get(name_ui, id, use_lib_prefix, UI_SEP_CHAR, &name_prefix_offset);
  if (!use_lib_prefix) {
    iconid = UI_icon_from_library(id);
  }

  if (!UI_search_item_add(items,
                          name_ui,
                          id,
                          iconid,
                          has_sep_char ? int(UI_BUT_HAS_SEP_CHAR) : 0,
                          name_prefix_offset))
  {
    return false;
  }

  return true;
}

/* ID Search browse menu, do the search */
static void id_search_cb(const bContext *C,
                         void *arg_template,
                         const char *str,
                         uiSearchItems *items,
                         const bool /*is_first*/)
{
  TemplateID *template_ui = (TemplateID *)arg_template;
  ListBase *lb = template_ui->idlb;
  const int flag = RNA_property_flag(template_ui->prop);

  blender::ui::string_search::StringSearch<ID> search;

  /* ID listbase */
  LISTBASE_FOREACH (ID *, id, lb) {
    if (id_search_allows_id(template_ui, flag, id, str)) {
      search.add(id->name + 2, id);
    }
  }

  const blender::Vector<ID *> filtered_ids = search.query(str);

  for (ID *id : filtered_ids) {
    if (!id_search_add(C, template_ui, items, id)) {
      break;
    }
  }
}

/**
 * Use id tags for filtering.
 */
static void id_search_cb_tagged(const bContext *C,
                                void *arg_template,
                                const char *str,
                                uiSearchItems *items)
{
  TemplateID *template_ui = (TemplateID *)arg_template;
  ListBase *lb = template_ui->idlb;
  const int flag = RNA_property_flag(template_ui->prop);

  blender::string_search::StringSearch<ID> search{nullptr,
                                                  blender::string_search::MainWordsHeuristic::All};

  /* ID listbase */
  LISTBASE_FOREACH (ID *, id, lb) {
    if (id->tag & LIB_TAG_DOIT) {
      if (id_search_allows_id(template_ui, flag, id, str)) {
        search.add(id->name + 2, id);
      }
      id->tag &= ~LIB_TAG_DOIT;
    }
  }

  blender::Vector<ID *> filtered_ids = search.query(str);

  for (ID *id : filtered_ids) {
    if (!id_search_add(C, template_ui, items, id)) {
      break;
    }
  }
}

/**
 * A version of 'id_search_cb' that lists scene objects.
 */
static void id_search_cb_objects_from_scene(const bContext *C,
                                            void *arg_template,
                                            const char *str,
                                            uiSearchItems *items,
                                            const bool /*is_first*/)
{
  TemplateID *template_ui = (TemplateID *)arg_template;
  ListBase *lb = template_ui->idlb;
  Scene *scene = nullptr;
  ID *id_from = template_ui->ptr.owner_id;

  if (id_from && GS(id_from->name) == ID_SCE) {
    scene = (Scene *)id_from;
  }
  else {
    scene = CTX_data_scene(C);
  }

  BKE_main_id_flag_listbase(lb, LIB_TAG_DOIT, false);

  FOREACH_SCENE_OBJECT_BEGIN (scene, ob_iter) {
    ob_iter->id.tag |= LIB_TAG_DOIT;
  }
  FOREACH_SCENE_OBJECT_END;
  id_search_cb_tagged(C, arg_template, str, items);
}

static ARegion *template_ID_search_menu_item_tooltip(
    bContext *C, ARegion *region, const rcti *item_rect, void *arg, void *active)
{
  TemplateID *template_ui = static_cast<TemplateID *>(arg);
  ID *active_id = static_cast<ID *>(active);
  StructRNA *type = RNA_property_pointer_type(&template_ui->ptr, template_ui->prop);

  uiSearchItemTooltipData tooltip_data = {{0}};

  tooltip_data.name = active_id->name + 2;
  SNPRINTF(tooltip_data.description,
           TIP_("Choose %s data-block to be assigned to this user"),
           RNA_struct_ui_name(type));
  if (ID_IS_LINKED(active_id)) {
    SNPRINTF(tooltip_data.hint,
             TIP_("Source library: %s\n%s"),
             active_id->lib->id.name + 2,
             active_id->lib->filepath);
  }

  return UI_tooltip_create_from_search_item_generic(C, region, item_rect, &tooltip_data);
}

/* ID Search browse menu, open */
static uiBlock *id_search_menu(bContext *C, ARegion *region, void *arg_litem)
{
  static TemplateID template_ui;
  PointerRNA active_item_ptr;
  void (*id_search_update_fn)(
      const bContext *, void *, const char *, uiSearchItems *, const bool) = id_search_cb;

  /* arg_litem is malloced, can be freed by parent button */
  template_ui = *((TemplateID *)arg_litem);
  active_item_ptr = RNA_property_pointer_get(&template_ui.ptr, template_ui.prop);

  if (template_ui.filter) {
    /* Currently only used for objects. */
    if (template_ui.idcode == ID_OB) {
      if (template_ui.filter == UI_TEMPLATE_ID_FILTER_AVAILABLE) {
        id_search_update_fn = id_search_cb_objects_from_scene;
      }
    }
  }

  return template_common_search_menu(C,
                                     region,
                                     id_search_update_fn,
                                     &template_ui,
                                     template_ID_set_property_exec_fn,
                                     active_item_ptr.data,
                                     template_ID_search_menu_item_tooltip,
                                     template_ui.prv_rows,
                                     template_ui.prv_cols,
                                     template_ui.scale);
}

/** \} */

/* -------------------------------------------------------------------- */
/** \name ID Template
 * \{ */

static void template_id_cb(bContext *C, void *arg_litem, void *arg_event);

void UI_context_active_but_prop_get_templateID(bContext *C,
                                               PointerRNA *r_ptr,
                                               PropertyRNA **r_prop)
{
  uiBut *but = UI_context_active_but_get(C);

  memset(r_ptr, 0, sizeof(*r_ptr));
  *r_prop = nullptr;

  if (but && (but->funcN == template_id_cb) && but->func_argN) {
    TemplateID *template_ui = static_cast<TemplateID *>(but->func_argN);
    *r_ptr = template_ui->ptr;
    *r_prop = template_ui->prop;
  }
}

static void template_id_liboverride_hierarchy_collection_root_find_recursive(
    Collection *collection,
    const int parent_level,
    Collection **r_collection_parent_best,
    int *r_parent_level_best)
{
  if (!ID_IS_LINKED(collection) && !ID_IS_OVERRIDE_LIBRARY_REAL(collection)) {
    return;
  }
  if (ID_IS_OVERRIDABLE_LIBRARY(collection) || ID_IS_OVERRIDE_LIBRARY_REAL(collection)) {
    if (parent_level > *r_parent_level_best) {
      *r_parent_level_best = parent_level;
      *r_collection_parent_best = collection;
    }
  }
  for (CollectionParent *iter = static_cast<CollectionParent *>(collection->runtime.parents.first);
       iter != nullptr;
       iter = iter->next)
  {
    if (iter->collection->id.lib != collection->id.lib && ID_IS_LINKED(iter->collection)) {
      continue;
    }
    template_id_liboverride_hierarchy_collection_root_find_recursive(
        iter->collection, parent_level + 1, r_collection_parent_best, r_parent_level_best);
  }
}

static void template_id_liboverride_hierarchy_collections_tag_recursive(
    Collection *root_collection, ID *target_id, const bool do_parents)
{
  root_collection->id.tag |= LIB_TAG_DOIT;

  /* Tag all local parents of the root collection, so that usages of the root collection and other
   * linked ones can be replaced by the local overrides in those parents too. */
  if (do_parents) {
    for (CollectionParent *iter =
             static_cast<CollectionParent *>(root_collection->runtime.parents.first);
         iter != nullptr;
         iter = iter->next)
    {
      if (ID_IS_LINKED(iter->collection)) {
        continue;
      }
      iter->collection->id.tag |= LIB_TAG_DOIT;
    }
  }

  for (CollectionChild *iter = static_cast<CollectionChild *>(root_collection->children.first);
       iter != nullptr;
       iter = iter->next)
  {
    if (iter->collection->id.lib != root_collection->id.lib && ID_IS_LINKED(root_collection)) {
      continue;
    }
    if (ID_IS_LINKED(iter->collection) && iter->collection->id.lib != target_id->lib) {
      continue;
    }
    if (GS(target_id->name) == ID_OB &&
        !BKE_collection_has_object_recursive(iter->collection, (Object *)target_id))
    {
      continue;
    }
    if (GS(target_id->name) == ID_GR &&
        !BKE_collection_has_collection(iter->collection, (Collection *)target_id))
    {
      continue;
    }
    template_id_liboverride_hierarchy_collections_tag_recursive(
        iter->collection, target_id, false);
  }
}

ID *ui_template_id_liboverride_hierarchy_make(
    bContext *C, Main *bmain, ID *owner_id, ID *id, const char **r_undo_push_label)
{
  const char *undo_push_label;
  if (r_undo_push_label == nullptr) {
    r_undo_push_label = &undo_push_label;
  }

  /* If this is called on an already local override, 'toggle' between user-editable state, and
   * system override with reset. */
  if (!ID_IS_LINKED(id) && ID_IS_OVERRIDE_LIBRARY(id)) {
    if (!ID_IS_OVERRIDE_LIBRARY_REAL(id)) {
      BKE_lib_override_library_get(bmain, id, nullptr, &id);
    }
    if (id->override_library->flag & LIBOVERRIDE_FLAG_SYSTEM_DEFINED) {
      id->override_library->flag &= ~LIBOVERRIDE_FLAG_SYSTEM_DEFINED;
      *r_undo_push_label = "Make Library Override Hierarchy Editable";
    }
    else {
      BKE_lib_override_library_id_reset(bmain, id, true);
      *r_undo_push_label = "Clear Library Override Hierarchy";
    }

    WM_event_add_notifier(C, NC_WM | ND_DATACHANGED, nullptr);
    WM_event_add_notifier(C, NC_WM | ND_LIB_OVERRIDE_CHANGED, nullptr);
    WM_event_add_notifier(C, NC_SPACE | ND_SPACE_VIEW3D, nullptr);
    return id;
  }

  /* Attempt to perform a hierarchy override, based on contextual data available.
   * NOTE: do not attempt to perform such hierarchy override at all cost, if there is not enough
   * context, better to abort than create random overrides all over the place. */
  if (!ID_IS_OVERRIDABLE_LIBRARY_HIERARCHY(id)) {
    WM_reportf(RPT_ERROR, "The data-block %s is not overridable", id->name);
    return nullptr;
  }

  Object *object_active = CTX_data_active_object(C);
  if (object_active == nullptr && GS(owner_id->name) == ID_OB) {
    object_active = (Object *)owner_id;
  }
  if (object_active != nullptr) {
    if (ID_IS_LINKED(object_active)) {
      if (object_active->id.lib != id->lib || !ID_IS_OVERRIDABLE_LIBRARY_HIERARCHY(object_active))
      {
        /* The active object is from a different library than the overridden ID, or otherwise
         * cannot be used in hierarchy. */
        object_active = nullptr;
      }
    }
    else if (!ID_IS_OVERRIDE_LIBRARY_REAL(object_active)) {
      /* Fully local object cannot be used in override hierarchy either. */
      object_active = nullptr;
    }
  }

  Collection *collection_active = CTX_data_collection(C);
  if (collection_active == nullptr && GS(owner_id->name) == ID_GR) {
    collection_active = (Collection *)owner_id;
  }
  if (collection_active != nullptr) {
    if (ID_IS_LINKED(collection_active)) {
      if (collection_active->id.lib != id->lib ||
          !ID_IS_OVERRIDABLE_LIBRARY_HIERARCHY(collection_active))
      {
        /* The active collection is from a different library than the overridden ID, or otherwise
         * cannot be used in hierarchy. */
        collection_active = nullptr;
      }
      else {
        int parent_level_best = -1;
        Collection *collection_parent_best = nullptr;
        template_id_liboverride_hierarchy_collection_root_find_recursive(
            collection_active, 0, &collection_parent_best, &parent_level_best);
        collection_active = collection_parent_best;
      }
    }
    else if (!ID_IS_OVERRIDE_LIBRARY_REAL(collection_active)) {
      /* Fully local collection cannot be used in override hierarchy either. */
      collection_active = nullptr;
    }
  }
  if (collection_active == nullptr && object_active != nullptr &&
      (ID_IS_LINKED(object_active) || ID_IS_OVERRIDE_LIBRARY_REAL(object_active)))
  {
    /* If we failed to find a valid 'active' collection so far for our override hierarchy, but do
     * have a valid 'active' object, try to find a collection from that object. */
    LISTBASE_FOREACH (Collection *, collection_iter, &bmain->collections) {
      if (!(ID_IS_LINKED(collection_iter) || ID_IS_OVERRIDE_LIBRARY_REAL(collection_iter))) {
        continue;
      }
      if (!BKE_collection_has_object_recursive(collection_iter, object_active)) {
        continue;
      }
      int parent_level_best = -1;
      Collection *collection_parent_best = nullptr;
      template_id_liboverride_hierarchy_collection_root_find_recursive(
          collection_iter, 0, &collection_parent_best, &parent_level_best);
      collection_active = collection_parent_best;
      break;
    }
  }

  ID *id_override = nullptr;
  Scene *scene = CTX_data_scene(C);
  ViewLayer *view_layer = CTX_data_view_layer(C);
  switch (GS(id->name)) {
    case ID_GR:
      if (collection_active != nullptr &&
          BKE_collection_has_collection(collection_active, (Collection *)id))
      {
        template_id_liboverride_hierarchy_collections_tag_recursive(collection_active, id, true);
        if (object_active != nullptr) {
          object_active->id.tag |= LIB_TAG_DOIT;
        }
        BKE_lib_override_library_create(bmain,
                                        scene,
                                        view_layer,
                                        nullptr,
                                        id,
                                        &collection_active->id,
                                        nullptr,
                                        &id_override,
                                        false);
      }
      else if (object_active != nullptr && !ID_IS_LINKED(object_active) &&
               &object_active->instance_collection->id == id)
      {
        object_active->id.tag |= LIB_TAG_DOIT;
        BKE_lib_override_library_create(bmain,
                                        scene,
                                        view_layer,
                                        id->lib,
                                        id,
                                        &object_active->id,
                                        &object_active->id,
                                        &id_override,
                                        false);
      }
      break;
    case ID_OB:
      if (collection_active != nullptr &&
          BKE_collection_has_object_recursive(collection_active, (Object *)id))
      {
        template_id_liboverride_hierarchy_collections_tag_recursive(collection_active, id, true);
        if (object_active != nullptr) {
          object_active->id.tag |= LIB_TAG_DOIT;
        }
        BKE_lib_override_library_create(bmain,
                                        scene,
                                        view_layer,
                                        nullptr,
                                        id,
                                        &collection_active->id,
                                        nullptr,
                                        &id_override,
                                        false);
      }
      else {
        if (object_active != nullptr) {
          object_active->id.tag |= LIB_TAG_DOIT;
        }
        BKE_lib_override_library_create(
            bmain, scene, view_layer, nullptr, id, nullptr, nullptr, &id_override, false);
        BKE_scene_collections_object_remove(bmain, scene, (Object *)id, true);
        WM_event_add_notifier(C, NC_ID | NA_REMOVED, nullptr);
      }
      break;
    case ID_ME:
    case ID_CU_LEGACY:
    case ID_MB:
    case ID_LT:
    case ID_LA:
    case ID_CA:
    case ID_SPK:
    case ID_AR:
    case ID_GD_LEGACY:
    case ID_CV:
    case ID_PT:
    case ID_VO:
    case ID_NT: /* Essentially geometry nodes from modifier currently. */
      if (object_active != nullptr) {
        if (collection_active != nullptr &&
            BKE_collection_has_object_recursive(collection_active, object_active))
        {
          template_id_liboverride_hierarchy_collections_tag_recursive(collection_active, id, true);
          if (object_active != nullptr) {
            object_active->id.tag |= LIB_TAG_DOIT;
          }
          BKE_lib_override_library_create(bmain,
                                          scene,
                                          view_layer,
                                          nullptr,
                                          id,
                                          &collection_active->id,
                                          nullptr,
                                          &id_override,
                                          false);
        }
        else {
          object_active->id.tag |= LIB_TAG_DOIT;
          BKE_lib_override_library_create(bmain,
                                          scene,
                                          view_layer,
                                          nullptr,
                                          id,
                                          &object_active->id,
                                          nullptr,
                                          &id_override,
                                          false);
        }
      }
      else {
        BKE_lib_override_library_create(
            bmain, scene, view_layer, nullptr, id, id, nullptr, &id_override, false);
      }
      break;
    case ID_MA:
    case ID_TE:
    case ID_IM:
      WM_reportf(RPT_WARNING, "The type of data-block %s is not yet implemented", id->name);
      break;
    case ID_WO:
      WM_reportf(RPT_WARNING, "The type of data-block %s is not yet implemented", id->name);
      break;
    case ID_PA:
      WM_reportf(RPT_WARNING, "The type of data-block %s is not yet implemented", id->name);
      break;
    default:
      WM_reportf(RPT_WARNING, "The type of data-block %s is not yet implemented", id->name);
      break;
  }

  if (id_override != nullptr) {
    id_override->override_library->flag &= ~LIBOVERRIDE_FLAG_SYSTEM_DEFINED;
    *r_undo_push_label = "Make Library Override Hierarchy";

    /* In theory we could rely on setting/updating the RNA ID pointer property (as done by calling
     * code) to be enough.
     *
     * However, some rare ID pointers properties (like the 'active object in viewlayer' one used
     * for the Object templateID in the Object properties) use notifiers that do not enforce a
     * rebuild of outliner trees, leading to crashes.
     *
     * So for now, add some extra notifiers here. */
    WM_event_add_notifier(C, NC_ID | NA_ADDED, nullptr);
    WM_event_add_notifier(C, NC_SPACE | ND_SPACE_OUTLINER, nullptr);
  }
  return id_override;
}

static void template_id_liboverride_hierarchy_make(bContext *C,
                                                   Main *bmain,
                                                   TemplateID *template_ui,
                                                   PointerRNA *idptr,
                                                   const char **r_undo_push_label)
{
  ID *id = static_cast<ID *>(idptr->data);
  ID *owner_id = template_ui->ptr.owner_id;

  ID *id_override = ui_template_id_liboverride_hierarchy_make(
      C, bmain, owner_id, id, r_undo_push_label);

  if (id_override != nullptr) {
    /* `idptr` is re-assigned to owner property to ensure proper updates etc. Here we also use it
     * to ensure remapping of the owner property from the linked data to the newly created
     * liboverride (note that in theory this remapping has already been done by code above), but
     * only in case owner ID was already local ID (override or pure local data).
     *
     * Otherwise, owner ID will also have been overridden, and remapped already to use it's
     * override of the data too. */
    if (!ID_IS_LINKED(owner_id)) {
      *idptr = RNA_id_pointer_create(id_override);
    }
  }
  else {
    WM_reportf(RPT_ERROR, "The data-block %s could not be overridden", id->name);
  }
}

static void template_id_cb(bContext *C, void *arg_litem, void *arg_event)
{
  TemplateID *template_ui = (TemplateID *)arg_litem;
  PointerRNA idptr = RNA_property_pointer_get(&template_ui->ptr, template_ui->prop);
  ID *id = static_cast<ID *>(idptr.data);
  const int event = POINTER_AS_INT(arg_event);
  const char *undo_push_label = nullptr;

  switch (event) {
    case UI_ID_NOP:
      /* Don't do anything, typically set for buttons that execute an operator instead. They may
       * still assign the callback so the button can be identified as part of an ID-template. See
       * #UI_context_active_but_prop_get_templateID(). */
      break;
    case UI_ID_BROWSE:
    case UI_ID_PIN:
      RNA_warning("warning, id event %d shouldn't come here", event);
      break;
    case UI_ID_OPEN:
    case UI_ID_ADD_NEW:
      /* these call UI_context_active_but_prop_get_templateID */
      break;
    case UI_ID_DELETE:
      memset(&idptr, 0, sizeof(idptr));
      RNA_property_pointer_set(&template_ui->ptr, template_ui->prop, idptr, nullptr);
      RNA_property_update(C, &template_ui->ptr, template_ui->prop);

      if (id && CTX_wm_window(C)->eventstate->modifier & KM_SHIFT) {
        /* only way to force-remove data (on save) */
        id_us_clear_real(id);
        id_fake_user_clear(id);
        id->us = 0;
        undo_push_label = "Delete Data-Block";
      }
      else {
        undo_push_label = "Unlink Data-Block";
      }

      break;
    case UI_ID_FAKE_USER:
      if (id) {
        if (id->flag & LIB_FAKEUSER) {
          id_us_plus(id);
        }
        else {
          id_us_min(id);
        }
        undo_push_label = "Fake User";
      }
      else {
        return;
      }
      break;
    case UI_ID_LOCAL:
      if (id) {
        Main *bmain = CTX_data_main(C);
        if (CTX_wm_window(C)->eventstate->modifier & KM_SHIFT) {
          template_id_liboverride_hierarchy_make(C, bmain, template_ui, &idptr, &undo_push_label);
        }
        else {
          if (BKE_lib_id_make_local(bmain, id, 0)) {
            BKE_id_newptr_and_tag_clear(id);

            /* Reassign to get proper updates/notifiers. */
            idptr = RNA_property_pointer_get(&template_ui->ptr, template_ui->prop);
            undo_push_label = "Make Local";
          }
        }
        if (undo_push_label != nullptr) {
          RNA_property_pointer_set(&template_ui->ptr, template_ui->prop, idptr, nullptr);
          RNA_property_update(C, &template_ui->ptr, template_ui->prop);
        }
      }
      break;
    case UI_ID_OVERRIDE:
      if (id && ID_IS_OVERRIDE_LIBRARY(id)) {
        Main *bmain = CTX_data_main(C);
        if (CTX_wm_window(C)->eventstate->modifier & KM_SHIFT) {
          template_id_liboverride_hierarchy_make(C, bmain, template_ui, &idptr, &undo_push_label);
        }
        else {
          BKE_lib_override_library_make_local(bmain, id);
          /* Reassign to get proper updates/notifiers. */
          idptr = RNA_property_pointer_get(&template_ui->ptr, template_ui->prop);
          RNA_property_pointer_set(&template_ui->ptr, template_ui->prop, idptr, nullptr);
          RNA_property_update(C, &template_ui->ptr, template_ui->prop);
          undo_push_label = "Make Local";
        }
      }
      break;
    case UI_ID_ALONE:
      if (id) {
        const bool do_scene_obj = ((GS(id->name) == ID_OB) &&
                                   (template_ui->ptr.type == &RNA_LayerObjects));

        /* make copy */
        if (do_scene_obj) {
          Main *bmain = CTX_data_main(C);
          Scene *scene = CTX_data_scene(C);
          ED_object_single_user(bmain, scene, (Object *)id);
          WM_event_add_notifier(C, NC_WINDOW, nullptr);
          DEG_relations_tag_update(bmain);
        }
        else {
          Main *bmain = CTX_data_main(C);
          id_single_user(C, id, &template_ui->ptr, template_ui->prop);
          DEG_relations_tag_update(bmain);
        }
        undo_push_label = "Make Single User";
      }
      break;
#if 0
    case UI_ID_AUTO_NAME:
      break;
#endif
  }

  if (undo_push_label != nullptr) {
    ED_undo_push(C, undo_push_label);
  }
}

static const char *template_id_browse_tip(const StructRNA *type)
{
  if (type) {
    switch ((ID_Type)RNA_type_to_ID_code(type)) {
      case ID_SCE:
        return N_("Browse Scene to be linked");
      case ID_OB:
        return N_("Browse Object to be linked");
      case ID_ME:
        return N_("Browse Mesh Data to be linked");
      case ID_CU_LEGACY:
        return N_("Browse Curve Data to be linked");
      case ID_MB:
        return N_("Browse Metaball Data to be linked");
      case ID_MA:
        return N_("Browse Material to be linked");
      case ID_TE:
        return N_("Browse Texture to be linked");
      case ID_IM:
        return N_("Browse Image to be linked");
      case ID_LS:
        return N_("Browse Line Style Data to be linked");
      case ID_LT:
        return N_("Browse Lattice Data to be linked");
      case ID_LA:
        return N_("Browse Light Data to be linked");
      case ID_CA:
        return N_("Browse Camera Data to be linked");
      case ID_WO:
        return N_("Browse World Settings to be linked");
      case ID_SCR:
        return N_("Choose Screen layout");
      case ID_TXT:
        return N_("Browse Text to be linked");
      case ID_SPK:
        return N_("Browse Speaker Data to be linked");
      case ID_SO:
        return N_("Browse Sound to be linked");
      case ID_AR:
        return N_("Browse Armature data to be linked");
      case ID_AC:
        return N_("Browse Action to be linked");
      case ID_NT:
        return N_("Browse Node Tree to be linked");
      case ID_BR:
        return N_("Browse Brush to be linked");
      case ID_PA:
        return N_("Browse Particle Settings to be linked");
      case ID_GD_LEGACY:
        return N_("Browse Grease Pencil Data to be linked");
      case ID_MC:
        return N_("Browse Movie Clip to be linked");
      case ID_MSK:
        return N_("Browse Mask to be linked");
      case ID_PAL:
        return N_("Browse Palette Data to be linked");
      case ID_PC:
        return N_("Browse Paint Curve Data to be linked");
      case ID_CF:
        return N_("Browse Cache Files to be linked");
      case ID_WS:
        return N_("Browse Workspace to be linked");
      case ID_LP:
        return N_("Browse LightProbe to be linked");
      case ID_CV:
        return N_("Browse Curves Data to be linked");
      case ID_PT:
        return N_("Browse Point Cloud Data to be linked");
      case ID_VO:
        return N_("Browse Volume Data to be linked");
      case ID_GP:
        return N_("Browse Grease Pencil v3 Data to be linked");

      /* Use generic text. */
      case ID_LI:
      case ID_IP:
      case ID_KE:
      case ID_VF:
      case ID_GR:
      case ID_WM:
        break;
    }
  }
  return N_("Browse ID data to be linked");
}

/**
 * Add a superimposed extra icon to \a but, for workspace pinning.
 * Rather ugly special handling, but this is really a special case at this point, nothing worth
 * generalizing.
 */
static void template_id_workspace_pin_extra_icon(const TemplateID *template_ui, uiBut *but)
{
  if ((template_ui->idcode != ID_SCE) || (template_ui->ptr.type != &RNA_Window)) {
    return;
  }

  const wmWindow *win = static_cast<const wmWindow *>(template_ui->ptr.data);
  const WorkSpace *workspace = WM_window_get_active_workspace(win);
  UI_but_extra_operator_icon_add(but,
                                 "WORKSPACE_OT_scene_pin_toggle",
                                 WM_OP_INVOKE_DEFAULT,
                                 (workspace->flags & WORKSPACE_USE_PIN_SCENE) ? ICON_PINNED :
                                                                                ICON_UNPINNED);
}

/**
 * \return a type-based i18n context, needed e.g. by "New" button.
 * In most languages, this adjective takes different form based on gender of type name...
 */
#ifdef WITH_INTERNATIONAL
static const char *template_id_context(StructRNA *type)
{
  if (type) {
    return BKE_idtype_idcode_to_translation_context(RNA_type_to_ID_code(type));
  }
  return BLT_I18NCONTEXT_DEFAULT;
}
#else
#  define template_id_context(type) 0
#endif

static uiBut *template_id_def_new_but(uiBlock *block,
                                      const ID *id,
                                      const TemplateID *template_ui,
                                      StructRNA *type,
                                      const char *const newop,
                                      const bool editable,
                                      const bool id_open,
                                      const bool use_tab_but,
                                      int but_height)
{
  ID *idfrom = template_ui->ptr.owner_id;
  uiBut *but;
  const int w = id ? UI_UNIT_X : id_open ? UI_UNIT_X * 3 : UI_UNIT_X * 6;
  const int but_type = use_tab_but ? UI_BTYPE_TAB : UI_BTYPE_BUT;

  /* i18n markup, does nothing! */
  BLT_I18N_MSGID_MULTI_CTXT("New",
                            BLT_I18NCONTEXT_DEFAULT,
                            BLT_I18NCONTEXT_ID_SCENE,
                            BLT_I18NCONTEXT_ID_OBJECT,
                            BLT_I18NCONTEXT_ID_MESH,
                            BLT_I18NCONTEXT_ID_CURVE_LEGACY,
                            BLT_I18NCONTEXT_ID_METABALL,
                            BLT_I18NCONTEXT_ID_MATERIAL,
                            BLT_I18NCONTEXT_ID_TEXTURE,
                            BLT_I18NCONTEXT_ID_IMAGE,
                            BLT_I18NCONTEXT_ID_LATTICE,
                            BLT_I18NCONTEXT_ID_LIGHT,
                            BLT_I18NCONTEXT_ID_CAMERA,
                            BLT_I18NCONTEXT_ID_WORLD,
                            BLT_I18NCONTEXT_ID_SCREEN,
                            BLT_I18NCONTEXT_ID_TEXT, );
  BLT_I18N_MSGID_MULTI_CTXT("New",
                            BLT_I18NCONTEXT_ID_SPEAKER,
                            BLT_I18NCONTEXT_ID_SOUND,
                            BLT_I18NCONTEXT_ID_ARMATURE,
                            BLT_I18NCONTEXT_ID_ACTION,
                            BLT_I18NCONTEXT_ID_NODETREE,
                            BLT_I18NCONTEXT_ID_BRUSH,
                            BLT_I18NCONTEXT_ID_PARTICLESETTINGS,
                            BLT_I18NCONTEXT_ID_GPENCIL,
                            BLT_I18NCONTEXT_ID_FREESTYLELINESTYLE,
                            BLT_I18NCONTEXT_ID_WORKSPACE,
                            BLT_I18NCONTEXT_ID_LIGHTPROBE,
                            BLT_I18NCONTEXT_ID_CURVES,
                            BLT_I18NCONTEXT_ID_POINTCLOUD,
                            BLT_I18NCONTEXT_ID_VOLUME, );
  BLT_I18N_MSGID_MULTI_CTXT("New", BLT_I18NCONTEXT_ID_PAINTCURVE, );
  /* NOTE: BLT_I18N_MSGID_MULTI_CTXT takes a maximum number of parameters,
   * check the definition to see if a new call must be added when the limit
   * is exceeded. */

  if (newop) {
    but = uiDefIconTextButO(block,
                            but_type,
                            newop,
                            WM_OP_INVOKE_DEFAULT,
                            (id && !use_tab_but) ? ICON_DUPLICATE : ICON_ADD,
                            (id) ? "" : CTX_IFACE_(template_id_context(type), "New"),
                            0,
                            0,
                            w,
                            but_height,
                            nullptr);
    UI_but_funcN_set(
        but, template_id_cb, MEM_dupallocN(template_ui), POINTER_FROM_INT(UI_ID_ADD_NEW));
  }
  else {
    but = uiDefIconTextBut(block,
                           but_type,
                           0,
                           (id && !use_tab_but) ? ICON_DUPLICATE : ICON_ADD,
                           (id) ? "" : CTX_IFACE_(template_id_context(type), "New"),
                           0,
                           0,
                           w,
                           but_height,
                           nullptr,
                           0,
                           0,
                           0,
                           0,
                           nullptr);
    UI_but_funcN_set(
        but, template_id_cb, MEM_dupallocN(template_ui), POINTER_FROM_INT(UI_ID_ADD_NEW));
  }

  if ((idfrom && idfrom->lib) || !editable) {
    UI_but_flag_enable(but, UI_BUT_DISABLED);
  }

#ifndef WITH_INTERNATIONAL
  UNUSED_VARS(type);
#endif

  return but;
}

static void template_ID(const bContext *C,
                        uiLayout *layout,
                        TemplateID *template_ui,
                        StructRNA *type,
                        int flag,
                        const char *newop,
                        const char *openop,
                        const char *unlinkop,
                        const char *text,
                        const bool live_icon,
                        const bool hide_buttons)
{
  uiBut *but;
  const bool editable = RNA_property_editable(&template_ui->ptr, template_ui->prop);
  const bool use_previews = template_ui->preview = (flag & UI_ID_PREVIEWS) != 0;

  PointerRNA idptr = RNA_property_pointer_get(&template_ui->ptr, template_ui->prop);
  ID *id = static_cast<ID *>(idptr.data);
  ID *idfrom = template_ui->ptr.owner_id;
  // lb = template_ui->idlb;

  /* Allow operators to take the ID from context. */
  uiLayoutSetContextPointer(layout, "id", &idptr);

  uiBlock *block = uiLayoutGetBlock(layout);
  UI_block_align_begin(block);

  if (idptr.type) {
    type = idptr.type;
  }

  if (text && text[0]) {
    /* Add label respecting the separated layout property split state. */
    uiItemL_respect_property_split(layout, text, ICON_NONE);
  }

  if (flag & UI_ID_BROWSE) {
    template_add_button_search_menu(C,
                                    layout,
                                    block,
                                    &template_ui->ptr,
                                    template_ui->prop,
                                    id_search_menu,
                                    MEM_dupallocN(template_ui),
                                    TIP_(template_id_browse_tip(type)),
                                    use_previews,
                                    editable,
                                    live_icon);
  }

  /* text button with name */
  if (id) {
    char name[UI_MAX_NAME_STR];
    const bool user_alert = (id->us <= 0);

    const int width = template_search_textbut_width(&idptr,
                                                    RNA_struct_find_property(&idptr, "name"));
    const int height = template_search_textbut_height();

    // text_idbutton(id, name);
    name[0] = '\0';
    but = uiDefButR(block,
                    UI_BTYPE_TEXT,
                    0,
                    name,
                    0,
                    0,
                    width,
                    height,
                    &idptr,
                    "name",
                    -1,
                    0,
                    0,
                    -1,
                    -1,
                    RNA_struct_ui_description(type));
    UI_but_funcN_set(
        but, template_id_cb, MEM_dupallocN(template_ui), POINTER_FROM_INT(UI_ID_RENAME));
    if (user_alert) {
      UI_but_flag_enable(but, UI_BUT_REDALERT);
    }

    template_id_workspace_pin_extra_icon(template_ui, but);

    if (ID_IS_LINKED(id)) {
      const bool disabled = !BKE_idtype_idcode_is_localizable(GS(id->name));
      if (id->tag & LIB_TAG_INDIRECT) {
        but = uiDefIconBut(block,
                           UI_BTYPE_BUT,
                           0,
                           ICON_LIBRARY_DATA_INDIRECT,
                           0,
                           0,
                           UI_UNIT_X,
                           UI_UNIT_Y,
                           nullptr,
                           0,
                           0,
                           0,
                           0,
                           TIP_("Indirect library data-block, cannot be made local, "
                                "Shift + Click to create a library override hierarchy"));
      }
      else {
        but = uiDefIconBut(block,
                           UI_BTYPE_BUT,
                           0,
                           ICON_LIBRARY_DATA_DIRECT,
                           0,
                           0,
                           UI_UNIT_X,
                           UI_UNIT_Y,
                           nullptr,
                           0,
                           0,
                           0,
                           0,
                           TIP_("Direct linked library data-block, click to make local, "
                                "Shift + Click to create a library override"));
      }
      if (disabled) {
        UI_but_flag_enable(but, UI_BUT_DISABLED);
      }
      else {
        UI_but_funcN_set(
            but, template_id_cb, MEM_dupallocN(template_ui), POINTER_FROM_INT(UI_ID_LOCAL));
      }
    }
    else if (ID_IS_OVERRIDE_LIBRARY(id)) {
      but = uiDefIconBut(
          block,
          UI_BTYPE_BUT,
          0,
          ICON_LIBRARY_DATA_OVERRIDE,
          0,
          0,
          UI_UNIT_X,
          UI_UNIT_Y,
          nullptr,
          0,
          0,
          0,
          0,
          TIP_("Library override of linked data-block, click to make fully local, "
               "Shift + Click to clear the library override and toggle if it can be edited"));
      UI_but_funcN_set(
          but, template_id_cb, MEM_dupallocN(template_ui), POINTER_FROM_INT(UI_ID_OVERRIDE));
    }

    if ((ID_REAL_USERS(id) > 1) && (hide_buttons == false)) {
      char numstr[32];
      short numstr_len;

      numstr_len = SNPRINTF_RLEN(numstr, "%d", ID_REAL_USERS(id));

      but = uiDefBut(
          block,
          UI_BTYPE_BUT,
          0,
          numstr,
          0,
          0,
          numstr_len * 0.2f * UI_UNIT_X + UI_UNIT_X,
          UI_UNIT_Y,
          nullptr,
          0,
          0,
          0,
          0,
          TIP_("Display number of users of this data (click to make a single-user copy)"));
      but->flag |= UI_BUT_UNDO;

      UI_but_funcN_set(
          but, template_id_cb, MEM_dupallocN(template_ui), POINTER_FROM_INT(UI_ID_ALONE));
      if (!BKE_id_copy_is_allowed(id) || (idfrom && idfrom->lib) || (!editable) ||
          /* object in editmode - don't change data */
          (idfrom && GS(idfrom->name) == ID_OB && (((Object *)idfrom)->mode & OB_MODE_EDIT)))
      {
        UI_but_flag_enable(but, UI_BUT_DISABLED);
      }
    }

    if (user_alert) {
      UI_but_flag_enable(but, UI_BUT_REDALERT);
    }

    if (!ID_IS_LINKED(id)) {
      if (ID_IS_ASSET(id)) {
        uiDefIconButO(block,
                      /* Using `_N` version allows us to get the 'active' state by default. */
                      UI_BTYPE_ICON_TOGGLE_N,
                      "ASSET_OT_clear_single",
                      WM_OP_INVOKE_DEFAULT,
                      /* 'active' state of a toggle button uses icon + 1, so to get proper asset
                       * icon we need to pass its value - 1 here. */
                      ICON_ASSET_MANAGER - 1,
                      0,
                      0,
                      UI_UNIT_X,
                      UI_UNIT_Y,
                      nullptr);
      }
      else if (!ELEM(GS(id->name), ID_GR, ID_SCE, ID_SCR, ID_OB, ID_WS) && (hide_buttons == false))
      {
        uiDefIconButR(block,
                      UI_BTYPE_ICON_TOGGLE,
                      0,
                      ICON_FAKE_USER_OFF,
                      0,
                      0,
                      UI_UNIT_X,
                      UI_UNIT_Y,
                      &idptr,
                      "use_fake_user",
                      -1,
                      0,
                      0,
                      -1,
                      -1,
                      nullptr);
      }
    }
  }

  if ((flag & UI_ID_ADD_NEW) && (hide_buttons == false)) {
    template_id_def_new_but(
        block, id, template_ui, type, newop, editable, flag & UI_ID_OPEN, false, UI_UNIT_X);
  }

  /* Due to space limit in UI - skip the "open" icon for packed data, and allow to unpack.
   * Only for images, sound and fonts */
  if (id && BKE_packedfile_id_check(id)) {
    but = uiDefIconButO(block,
                        UI_BTYPE_BUT,
                        "FILE_OT_unpack_item",
                        WM_OP_INVOKE_REGION_WIN,
                        ICON_PACKAGE,
                        0,
                        0,
                        UI_UNIT_X,
                        UI_UNIT_Y,
                        TIP_("Packed File, click to unpack"));
    UI_but_operator_ptr_get(but);

    RNA_string_set(but->opptr, "id_name", id->name + 2);
    RNA_int_set(but->opptr, "id_type", GS(id->name));
  }
  else if (flag & UI_ID_OPEN) {
    const int w = id ? UI_UNIT_X : (flag & UI_ID_ADD_NEW) ? UI_UNIT_X * 3 : UI_UNIT_X * 6;

    if (openop) {
      but = uiDefIconTextButO(block,
                              UI_BTYPE_BUT,
                              openop,
                              WM_OP_INVOKE_DEFAULT,
                              ICON_FILEBROWSER,
                              (id) ? "" : IFACE_("Open"),
                              0,
                              0,
                              w,
                              UI_UNIT_Y,
                              nullptr);
      UI_but_funcN_set(
          but, template_id_cb, MEM_dupallocN(template_ui), POINTER_FROM_INT(UI_ID_OPEN));
    }
    else {
      but = uiDefIconTextBut(block,
                             UI_BTYPE_BUT,
                             0,
                             ICON_FILEBROWSER,
                             (id) ? "" : IFACE_("Open"),
                             0,
                             0,
                             w,
                             UI_UNIT_Y,
                             nullptr,
                             0,
                             0,
                             0,
                             0,
                             nullptr);
      UI_but_funcN_set(
          but, template_id_cb, MEM_dupallocN(template_ui), POINTER_FROM_INT(UI_ID_OPEN));
    }

    if ((idfrom && idfrom->lib) || !editable) {
      UI_but_flag_enable(but, UI_BUT_DISABLED);
    }
  }

  /* delete button */
  /* don't use RNA_property_is_unlink here */
  if (id && (flag & UI_ID_DELETE) && (hide_buttons == false)) {
    /* allow unlink if 'unlinkop' is passed, even when 'PROP_NEVER_UNLINK' is set */
    but = nullptr;

    if (unlinkop) {
      but = uiDefIconButO(block,
                          UI_BTYPE_BUT,
                          unlinkop,
                          WM_OP_INVOKE_DEFAULT,
                          ICON_X,
                          0,
                          0,
                          UI_UNIT_X,
                          UI_UNIT_Y,
                          nullptr);
      /* so we can access the template from operators, font unlinking needs this */
      UI_but_funcN_set(
          but, template_id_cb, MEM_dupallocN(template_ui), POINTER_FROM_INT(UI_ID_NOP));
    }
    else {
      if ((RNA_property_flag(template_ui->prop) & PROP_NEVER_UNLINK) == 0) {
        but = uiDefIconBut(
            block,
            UI_BTYPE_BUT,
            0,
            ICON_X,
            0,
            0,
            UI_UNIT_X,
            UI_UNIT_Y,
            nullptr,
            0,
            0,
            0,
            0,
            TIP_("Unlink data-block "
                 "(Shift + Click to set users to zero, data will then not be saved)"));
        UI_but_funcN_set(
            but, template_id_cb, MEM_dupallocN(template_ui), POINTER_FROM_INT(UI_ID_DELETE));

        if (RNA_property_flag(template_ui->prop) & PROP_NEVER_NULL) {
          UI_but_flag_enable(but, UI_BUT_DISABLED);
        }
      }
    }

    if (but) {
      if ((idfrom && idfrom->lib) || !editable) {
        UI_but_flag_enable(but, UI_BUT_DISABLED);
      }
    }
  }

  if (template_ui->idcode == ID_TE) {
    uiTemplateTextureShow(layout, C, &template_ui->ptr, template_ui->prop);
  }
  UI_block_align_end(block);
}

ID *UI_context_active_but_get_tab_ID(bContext *C)
{
  uiBut *but = UI_context_active_but_get(C);

  if (but && but->type == UI_BTYPE_TAB) {
    return static_cast<ID *>(but->custom_data);
  }
  return nullptr;
}

static void template_ID_tabs(const bContext *C,
                             uiLayout *layout,
                             TemplateID *template_id,
                             StructRNA *type,
                             int flag,
                             const char *newop,
                             const char *menu)
{
  const ARegion *region = CTX_wm_region(C);
  const PointerRNA active_ptr = RNA_property_pointer_get(&template_id->ptr, template_id->prop);
  MenuType *mt = menu ? WM_menutype_find(menu, false) : nullptr;

  const int but_align = ui_but_align_opposite_to_area_align_get(region);
  const int but_height = UI_UNIT_Y * 1.1;

  uiBlock *block = uiLayoutGetBlock(layout);
  const uiStyle *style = UI_style_get_dpi();

  ListBase ordered;
  BKE_id_ordered_list(&ordered, template_id->idlb);

  LISTBASE_FOREACH (LinkData *, link, &ordered) {
    ID *id = static_cast<ID *>(link->data);
    const int name_width = UI_fontstyle_string_width(&style->widget, id->name + 2);
    const int but_width = name_width + UI_UNIT_X;

    uiButTab *tab = (uiButTab *)uiDefButR_prop(block,
                                               UI_BTYPE_TAB,
                                               0,
                                               id->name + 2,
                                               0,
                                               0,
                                               but_width,
                                               but_height,
                                               &template_id->ptr,
                                               template_id->prop,
                                               0,
                                               0.0f,
                                               sizeof(id->name) - 2,
                                               0.0f,
                                               0.0f,
                                               "");
    UI_but_funcN_set(tab, template_ID_set_property_exec_fn, MEM_dupallocN(template_id), id);
    UI_but_drag_set_id(tab, id);
    tab->custom_data = (void *)id;
    tab->menu = mt;

    UI_but_drawflag_enable(tab, but_align);
  }

  BLI_freelistN(&ordered);

  if (flag & UI_ID_ADD_NEW) {
    const bool editable = RNA_property_editable(&template_id->ptr, template_id->prop);
    uiBut *but;

    if (active_ptr.type) {
      type = active_ptr.type;
    }

    but = template_id_def_new_but(block,
                                  static_cast<const ID *>(active_ptr.data),
                                  template_id,
                                  type,
                                  newop,
                                  editable,
                                  flag & UI_ID_OPEN,
                                  true,
                                  but_height);
    UI_but_drawflag_enable(but, but_align);
  }
}

static void ui_template_id(uiLayout *layout,
                           const bContext *C,
                           PointerRNA *ptr,
                           const char *propname,
                           const char *newop,
                           const char *openop,
                           const char *unlinkop,
                           /* Only respected by tabs (use_tabs). */
                           const char *menu,
                           const char *text,
                           int flag,
                           int prv_rows,
                           int prv_cols,
                           int filter,
                           bool use_tabs,
                           float scale,
                           const bool live_icon,
                           const bool hide_buttons)
{
  PropertyRNA *prop = RNA_struct_find_property(ptr, propname);

  if (!prop || RNA_property_type(prop) != PROP_POINTER) {
    RNA_warning("pointer property not found: %s.%s", RNA_struct_identifier(ptr->type), propname);
    return;
  }

  TemplateID *template_ui = MEM_cnew<TemplateID>(__func__);
  template_ui->ptr = *ptr;
  template_ui->prop = prop;
  template_ui->prv_rows = prv_rows;
  template_ui->prv_cols = prv_cols;
  template_ui->scale = scale;

  if ((flag & UI_ID_PIN) == 0) {
    template_ui->filter = filter;
  }
  else {
    template_ui->filter = 0;
  }

  if (newop) {
    flag |= UI_ID_ADD_NEW;
  }
  if (openop) {
    flag |= UI_ID_OPEN;
  }

  StructRNA *type = RNA_property_pointer_type(ptr, prop);
  short idcode = RNA_type_to_ID_code(type);
  template_ui->idcode = idcode;
  template_ui->idlb = which_libbase(CTX_data_main(C), idcode);

  /* create UI elements for this template
   * - template_ID makes a copy of the template data and assigns it to the relevant buttons
   */
  if (template_ui->idlb) {
    if (use_tabs) {
      layout = uiLayoutRow(layout, true);
      template_ID_tabs(C, layout, template_ui, type, flag, newop, menu);
    }
    else {
      layout = uiLayoutRow(layout, true);
      template_ID(C,
                  layout,
                  template_ui,
                  type,
                  flag,
                  newop,
                  openop,
                  unlinkop,
                  text,
                  live_icon,
                  hide_buttons);
    }
  }

  MEM_freeN(template_ui);
}

void uiTemplateID(uiLayout *layout,
                  const bContext *C,
                  PointerRNA *ptr,
                  const char *propname,
                  const char *newop,
                  const char *openop,
                  const char *unlinkop,
                  int filter,
                  const bool live_icon,
                  const char *text)
{
  ui_template_id(layout,
                 C,
                 ptr,
                 propname,
                 newop,
                 openop,
                 unlinkop,
                 nullptr,
                 text,
                 UI_ID_BROWSE | UI_ID_RENAME | UI_ID_DELETE,
                 0,
                 0,
                 filter,
                 false,
                 1.0f,
                 live_icon,
                 false);
}

void uiTemplateIDBrowse(uiLayout *layout,
                        bContext *C,
                        PointerRNA *ptr,
                        const char *propname,
                        const char *newop,
                        const char *openop,
                        const char *unlinkop,
                        int filter,
                        const char *text)
{
  ui_template_id(layout,
                 C,
                 ptr,
                 propname,
                 newop,
                 openop,
                 unlinkop,
                 nullptr,
                 text,
                 UI_ID_BROWSE | UI_ID_RENAME,
                 0,
                 0,
                 filter,
                 false,
                 1.0f,
                 false,
                 false);
}

void uiTemplateIDPreview(uiLayout *layout,
                         bContext *C,
                         PointerRNA *ptr,
                         const char *propname,
                         const char *newop,
                         const char *openop,
                         const char *unlinkop,
                         int rows,
                         int cols,
                         int filter,
                         const bool hide_buttons)
{
  ui_template_id(layout,
                 C,
                 ptr,
                 propname,
                 newop,
                 openop,
                 unlinkop,
                 nullptr,
                 nullptr,
                 UI_ID_BROWSE | UI_ID_RENAME | UI_ID_DELETE | UI_ID_PREVIEWS,
                 rows,
                 cols,
                 filter,
                 false,
                 1.0f,
                 false,
                 hide_buttons);
}

void uiTemplateGpencilColorPreview(uiLayout *layout,
                                   bContext *C,
                                   PointerRNA *ptr,
                                   const char *propname,
                                   int rows,
                                   int cols,
                                   float scale,
                                   int filter)
{
  ui_template_id(layout,
                 C,
                 ptr,
                 propname,
                 nullptr,
                 nullptr,
                 nullptr,
                 nullptr,
                 nullptr,
                 UI_ID_BROWSE | UI_ID_PREVIEWS | UI_ID_DELETE,
                 rows,
                 cols,
                 filter,
                 false,
                 scale < 0.5f ? 0.5f : scale,
                 false,
                 false);
}

void uiTemplateIDTabs(uiLayout *layout,
                      bContext *C,
                      PointerRNA *ptr,
                      const char *propname,
                      const char *newop,
                      const char *menu,
                      int filter)
{
  ui_template_id(layout,
                 C,
                 ptr,
                 propname,
                 newop,
                 nullptr,
                 nullptr,
                 menu,
                 nullptr,
                 UI_ID_BROWSE | UI_ID_RENAME,
                 0,
                 0,
                 filter,
                 true,
                 1.0f,
                 false,
                 false);
}

/** \} */

/* -------------------------------------------------------------------- */
/** \name ID Chooser Template
 * \{ */

void uiTemplateAnyID(uiLayout *layout,
                     PointerRNA *ptr,
                     const char *propname,
                     const char *proptypename,
                     const char *text)
{
  /* get properties... */
  PropertyRNA *propID = RNA_struct_find_property(ptr, propname);
  PropertyRNA *propType = RNA_struct_find_property(ptr, proptypename);

  if (!propID || RNA_property_type(propID) != PROP_POINTER) {
    RNA_warning("pointer property not found: %s.%s", RNA_struct_identifier(ptr->type), propname);
    return;
  }
  if (!propType || RNA_property_type(propType) != PROP_ENUM) {
    RNA_warning(
        "pointer-type property not found: %s.%s", RNA_struct_identifier(ptr->type), proptypename);
    return;
  }

  /* Start drawing UI Elements using standard defines */

  /* NOTE: split amount here needs to be synced with normal labels */
  uiLayout *split = uiLayoutSplit(layout, 0.33f, false);

  /* FIRST PART ................................................ */
  uiLayout *row = uiLayoutRow(split, false);

  /* Label - either use the provided text, or will become "ID-Block:" */
  if (text) {
    if (text[0]) {
      uiItemL(row, text, ICON_NONE);
    }
  }
  else {
    uiItemL(row, IFACE_("ID-Block:"), ICON_NONE);
  }

  /* SECOND PART ................................................ */
  row = uiLayoutRow(split, true);

  /* ID-Type Selector - just have a menu of icons */

  /* HACK: special group just for the enum,
   * otherwise we get ugly layout with text included too... */
  uiLayout *sub = uiLayoutRow(row, true);
  uiLayoutSetAlignment(sub, UI_LAYOUT_ALIGN_LEFT);

  uiItemFullR(sub, ptr, propType, 0, 0, UI_ITEM_R_ICON_ONLY, "", ICON_NONE);

  /* ID-Block Selector - just use pointer widget... */

  /* HACK: special group to counteract the effects of the previous enum,
   * which now pushes everything too far right. */
  sub = uiLayoutRow(row, true);
  uiLayoutSetAlignment(sub, UI_LAYOUT_ALIGN_EXPAND);

  uiItemFullR(sub, ptr, propID, 0, 0, UI_ITEM_NONE, "", ICON_NONE);
}

/** \} */

/* -------------------------------------------------------------------- */
/** \name Search Template
 * \{ */

struct TemplateSearch {
  uiRNACollectionSearch search_data;

  bool use_previews;
  int preview_rows, preview_cols;
};

static void template_search_exec_fn(bContext *C, void *arg_template, void *item)
{
  TemplateSearch *template_search = static_cast<TemplateSearch *>(arg_template);
  uiRNACollectionSearch *coll_search = &template_search->search_data;
  StructRNA *type = RNA_property_pointer_type(&coll_search->target_ptr, coll_search->target_prop);

  PointerRNA item_ptr = RNA_pointer_create(nullptr, type, item);
  RNA_property_pointer_set(&coll_search->target_ptr, coll_search->target_prop, item_ptr, nullptr);
  RNA_property_update(C, &coll_search->target_ptr, coll_search->target_prop);
}

static uiBlock *template_search_menu(bContext *C, ARegion *region, void *arg_template)
{
  static TemplateSearch template_search;

  /* arg_template is malloced, can be freed by parent button */
  template_search = *((TemplateSearch *)arg_template);
  PointerRNA active_ptr = RNA_property_pointer_get(&template_search.search_data.target_ptr,
                                                   template_search.search_data.target_prop);

  return template_common_search_menu(C,
                                     region,
                                     ui_rna_collection_search_update_fn,
                                     &template_search,
                                     template_search_exec_fn,
                                     active_ptr.data,
                                     nullptr,
                                     template_search.preview_rows,
                                     template_search.preview_cols,
                                     1.0f);
}

static void template_search_add_button_searchmenu(const bContext *C,
                                                  uiLayout *layout,
                                                  uiBlock *block,
                                                  TemplateSearch *template_search,
                                                  const bool editable,
                                                  const bool live_icon)
{
  const char *ui_description = RNA_property_ui_description(
      template_search->search_data.target_prop);

  template_add_button_search_menu(C,
                                  layout,
                                  block,
                                  &template_search->search_data.target_ptr,
                                  template_search->search_data.target_prop,
                                  template_search_menu,
                                  MEM_dupallocN(template_search),
                                  ui_description,
                                  template_search->use_previews,
                                  editable,
                                  live_icon);
}

static void template_search_add_button_name(uiBlock *block,
                                            PointerRNA *active_ptr,
                                            const StructRNA *type)
{
  PropertyRNA *name_prop = RNA_struct_name_property(type);
  const int width = template_search_textbut_width(active_ptr, name_prop);
  const int height = template_search_textbut_height();
  uiDefAutoButR(block, active_ptr, name_prop, 0, "", ICON_NONE, 0, 0, width, height);
}

static void template_search_add_button_operator(uiBlock *block,
                                                const char *const operator_name,
                                                const wmOperatorCallContext opcontext,
                                                const int icon,
                                                const bool editable)
{
  if (!operator_name) {
    return;
  }

  uiBut *but = uiDefIconButO(
      block, UI_BTYPE_BUT, operator_name, opcontext, icon, 0, 0, UI_UNIT_X, UI_UNIT_Y, nullptr);

  if (!editable) {
    UI_but_drawflag_enable(but, UI_BUT_DISABLED);
  }
}

static void template_search_buttons(const bContext *C,
                                    uiLayout *layout,
                                    TemplateSearch *template_search,
                                    const char *newop,
                                    const char *unlinkop)
{
  uiBlock *block = uiLayoutGetBlock(layout);
  uiRNACollectionSearch *search_data = &template_search->search_data;
  StructRNA *type = RNA_property_pointer_type(&search_data->target_ptr, search_data->target_prop);
  const bool editable = RNA_property_editable(&search_data->target_ptr, search_data->target_prop);
  PointerRNA active_ptr = RNA_property_pointer_get(&search_data->target_ptr,
                                                   search_data->target_prop);

  if (active_ptr.type) {
    /* can only get correct type when there is an active item */
    type = active_ptr.type;
  }

  uiLayoutRow(layout, true);
  UI_block_align_begin(block);

  template_search_add_button_searchmenu(C, layout, block, template_search, editable, false);
  template_search_add_button_name(block, &active_ptr, type);
  template_search_add_button_operator(
      block, newop, WM_OP_INVOKE_DEFAULT, ICON_DUPLICATE, editable);
  template_search_add_button_operator(block, unlinkop, WM_OP_INVOKE_REGION_WIN, ICON_X, editable);

  UI_block_align_end(block);
}

static PropertyRNA *template_search_get_searchprop(PointerRNA *targetptr,
                                                   PropertyRNA *targetprop,
                                                   PointerRNA *searchptr,
                                                   const char *const searchpropname)
{
  PropertyRNA *searchprop;

  if (searchptr && !searchptr->data) {
    searchptr = nullptr;
  }

  if (!searchptr && !searchpropname) {
    /* both nullptr means we don't use a custom rna collection to search in */
  }
  else if (!searchptr && searchpropname) {
    RNA_warning("searchpropname defined (%s) but searchptr is missing", searchpropname);
  }
  else if (searchptr && !searchpropname) {
    RNA_warning("searchptr defined (%s) but searchpropname is missing",
                RNA_struct_identifier(searchptr->type));
  }
  else if (!(searchprop = RNA_struct_find_property(searchptr, searchpropname))) {
    RNA_warning("search collection property not found: %s.%s",
                RNA_struct_identifier(searchptr->type),
                searchpropname);
  }
  else if (RNA_property_type(searchprop) != PROP_COLLECTION) {
    RNA_warning("search collection property is not a collection type: %s.%s",
                RNA_struct_identifier(searchptr->type),
                searchpropname);
  }
  /* check if searchprop has same type as targetprop */
  else if (RNA_property_pointer_type(searchptr, searchprop) !=
           RNA_property_pointer_type(targetptr, targetprop))
  {
    RNA_warning("search collection items from %s.%s are not of type %s",
                RNA_struct_identifier(searchptr->type),
                searchpropname,
                RNA_struct_identifier(RNA_property_pointer_type(targetptr, targetprop)));
  }
  else {
    return searchprop;
  }

  return nullptr;
}

static TemplateSearch *template_search_setup(PointerRNA *ptr,
                                             const char *const propname,
                                             PointerRNA *searchptr,
                                             const char *const searchpropname)
{
  PropertyRNA *prop = RNA_struct_find_property(ptr, propname);

  if (!prop || RNA_property_type(prop) != PROP_POINTER) {
    RNA_warning("pointer property not found: %s.%s", RNA_struct_identifier(ptr->type), propname);
    return nullptr;
  }
  PropertyRNA *searchprop = template_search_get_searchprop(ptr, prop, searchptr, searchpropname);

  TemplateSearch *template_search = MEM_cnew<TemplateSearch>(__func__);
  template_search->search_data.target_ptr = *ptr;
  template_search->search_data.target_prop = prop;
  template_search->search_data.search_ptr = *searchptr;
  template_search->search_data.search_prop = searchprop;

  return template_search;
}

void uiTemplateSearch(uiLayout *layout,
                      bContext *C,
                      PointerRNA *ptr,
                      const char *propname,
                      PointerRNA *searchptr,
                      const char *searchpropname,
                      const char *newop,
                      const char *unlinkop)
{
  TemplateSearch *template_search = template_search_setup(
      ptr, propname, searchptr, searchpropname);
  if (template_search != nullptr) {
    template_search_buttons(C, layout, template_search, newop, unlinkop);
    MEM_freeN(template_search);
  }
}

void uiTemplateSearchPreview(uiLayout *layout,
                             bContext *C,
                             PointerRNA *ptr,
                             const char *propname,
                             PointerRNA *searchptr,
                             const char *searchpropname,
                             const char *newop,
                             const char *unlinkop,
                             const int rows,
                             const int cols)
{
  TemplateSearch *template_search = template_search_setup(
      ptr, propname, searchptr, searchpropname);

  if (template_search != nullptr) {
    template_search->use_previews = true;
    template_search->preview_rows = rows;
    template_search->preview_cols = cols;

    template_search_buttons(C, layout, template_search, newop, unlinkop);

    MEM_freeN(template_search);
  }
}

/** \} */

/* -------------------------------------------------------------------- */
/** \name RNA Path Builder Template
 * \{ */

/* ---------- */

void uiTemplatePathBuilder(uiLayout *layout,
                           PointerRNA *ptr,
                           const char *propname,
                           PointerRNA * /*root_ptr*/,
                           const char *text)
{
  /* check that properties are valid */
  PropertyRNA *propPath = RNA_struct_find_property(ptr, propname);
  if (!propPath || RNA_property_type(propPath) != PROP_STRING) {
    RNA_warning("path property not found: %s.%s", RNA_struct_identifier(ptr->type), propname);
    return;
  }

  /* Start drawing UI Elements using standard defines */
  uiLayout *row = uiLayoutRow(layout, true);

  /* Path (existing string) Widget */
  uiItemR(row, ptr, propname, UI_ITEM_NONE, text, ICON_RNA);

  /* TODO: attach something to this to make allow
   * searching of nested properties to 'build' the path */
}

/** \} */

/* -------------------------------------------------------------------- */
/** \name Modifiers Template
 *
 *  Template for building the panel layout for the active object's modifiers.
 * \{ */

static void modifier_panel_id(void *md_link, char *r_name)
{
  ModifierData *md = (ModifierData *)md_link;
  BKE_modifier_type_panel_id(ModifierType(md->type), r_name);
}

void uiTemplateModifiers(uiLayout * /*layout*/, bContext *C)
{
  ARegion *region = CTX_wm_region(C);

  Object *ob = ED_object_active_context(C);
  ListBase *modifiers = &ob->modifiers;

  const bool panels_match = UI_panel_list_matches_data(region, modifiers, modifier_panel_id);

  if (!panels_match) {
    UI_panels_free_instanced(C, region);
    LISTBASE_FOREACH (ModifierData *, md, modifiers) {
      const ModifierTypeInfo *mti = BKE_modifier_get_info(ModifierType(md->type));
      if (mti->panel_register == nullptr) {
        continue;
      }

      char panel_idname[MAX_NAME];
      modifier_panel_id(md, panel_idname);

      /* Create custom data RNA pointer. */
      PointerRNA *md_ptr = static_cast<PointerRNA *>(MEM_mallocN(sizeof(PointerRNA), __func__));
      *md_ptr = RNA_pointer_create(&ob->id, &RNA_Modifier, md);

      UI_panel_add_instanced(C, region, &region->panels, panel_idname, md_ptr);
    }
  }
  else {
    /* Assuming there's only one group of instanced panels, update the custom data pointers. */
    Panel *panel = static_cast<Panel *>(region->panels.first);
    LISTBASE_FOREACH (ModifierData *, md, modifiers) {
      const ModifierTypeInfo *mti = BKE_modifier_get_info(ModifierType(md->type));
      if (mti->panel_register == nullptr) {
        continue;
      }

      /* Move to the next instanced panel corresponding to the next modifier. */
      while ((panel->type == nullptr) || !(panel->type->flag & PANEL_TYPE_INSTANCED)) {
        panel = panel->next;
        BLI_assert(panel !=
                   nullptr); /* There shouldn't be fewer panels than modifiers with UIs. */
      }

      PointerRNA *md_ptr = static_cast<PointerRNA *>(MEM_mallocN(sizeof(PointerRNA), __func__));
      *md_ptr = RNA_pointer_create(&ob->id, &RNA_Modifier, md);
      UI_panel_custom_data_set(panel, md_ptr);

      panel = panel->next;
    }
  }
}

/** \} */

/* -------------------------------------------------------------------- */
/** \name Constraints Template
 *
 * Template for building the panel layout for the active object or bone's constraints.
 * \{ */

/** For building the panel UI for constraints. */
#define CONSTRAINT_TYPE_PANEL_PREFIX "OBJECT_PT_"
#define CONSTRAINT_BONE_TYPE_PANEL_PREFIX "BONE_PT_"

/**
 * Check if the panel's ID starts with 'BONE', meaning it is a bone constraint.
 */
static bool constraint_panel_is_bone(Panel *panel)
{
  return (panel->panelname[0] == 'B') && (panel->panelname[1] == 'O') &&
         (panel->panelname[2] == 'N') && (panel->panelname[3] == 'E');
}

/**
 * Move a constraint to the index it's moved to after a drag and drop.
 */
static void constraint_reorder(bContext *C, Panel *panel, int new_index)
{
  const bool constraint_from_bone = constraint_panel_is_bone(panel);

  PointerRNA *con_ptr = UI_panel_custom_data_get(panel);
  bConstraint *con = (bConstraint *)con_ptr->data;

  PointerRNA props_ptr;
  wmOperatorType *ot = WM_operatortype_find("CONSTRAINT_OT_move_to_index", false);
  WM_operator_properties_create_ptr(&props_ptr, ot);
  RNA_string_set(&props_ptr, "constraint", con->name);
  RNA_int_set(&props_ptr, "index", new_index);
  /* Set owner to #EDIT_CONSTRAINT_OWNER_OBJECT or #EDIT_CONSTRAINT_OWNER_BONE. */
  RNA_enum_set(&props_ptr, "owner", constraint_from_bone ? 1 : 0);
  WM_operator_name_call_ptr(C, ot, WM_OP_INVOKE_DEFAULT, &props_ptr, nullptr);
  WM_operator_properties_free(&props_ptr);
}

/**
 * Get the expand flag from the active constraint to use for the panel.
 */
static short get_constraint_expand_flag(const bContext * /*C*/, Panel *panel)
{
  PointerRNA *con_ptr = UI_panel_custom_data_get(panel);
  bConstraint *con = (bConstraint *)con_ptr->data;

  return con->ui_expand_flag;
}

/**
 * Save the expand flag for the panel and sub-panels to the constraint.
 */
static void set_constraint_expand_flag(const bContext * /*C*/, Panel *panel, short expand_flag)
{
  PointerRNA *con_ptr = UI_panel_custom_data_get(panel);
  bConstraint *con = (bConstraint *)con_ptr->data;
  con->ui_expand_flag = expand_flag;
}

/**
 * Function with void * argument for #uiListPanelIDFromDataFunc.
 *
 * \note Constraint panel types are assumed to be named with the struct name field
 * concatenated to the defined prefix.
 */
static void object_constraint_panel_id(void *md_link, char *r_idname)
{
  bConstraint *con = (bConstraint *)md_link;
  const bConstraintTypeInfo *cti = BKE_constraint_typeinfo_from_type(con->type);

  /* Cannot get TypeInfo for invalid/legacy constraints. */
  if (cti == nullptr) {
    return;
  }
  BLI_string_join(r_idname, BKE_ST_MAXNAME, CONSTRAINT_TYPE_PANEL_PREFIX, cti->struct_name);
}

static void bone_constraint_panel_id(void *md_link, char *r_idname)
{
  bConstraint *con = (bConstraint *)md_link;
  const bConstraintTypeInfo *cti = BKE_constraint_typeinfo_from_type(con->type);

  /* Cannot get TypeInfo for invalid/legacy constraints. */
  if (cti == nullptr) {
    return;
  }
  BLI_string_join(r_idname, BKE_ST_MAXNAME, CONSTRAINT_BONE_TYPE_PANEL_PREFIX, cti->struct_name);
}

void uiTemplateConstraints(uiLayout * /*layout*/, bContext *C, bool use_bone_constraints)
{
  ARegion *region = CTX_wm_region(C);

  Object *ob = ED_object_active_context(C);
  ListBase *constraints = {nullptr};
  if (use_bone_constraints) {
    constraints = ED_object_pose_constraint_list(C);
  }
  else if (ob != nullptr) {
    constraints = &ob->constraints;
  }

  /* Switch between the bone panel ID function and the object panel ID function. */
  uiListPanelIDFromDataFunc panel_id_func = use_bone_constraints ? bone_constraint_panel_id :
                                                                   object_constraint_panel_id;

  const bool panels_match = UI_panel_list_matches_data(region, constraints, panel_id_func);

  if (!panels_match) {
    UI_panels_free_instanced(C, region);
    for (bConstraint *con =
             (constraints == nullptr) ? nullptr : static_cast<bConstraint *>(constraints->first);
         con;
         con = con->next)
    {
      /* Don't show invalid/legacy constraints. */
      if (con->type == CONSTRAINT_TYPE_NULL) {
        continue;
      }
      /* Don't show temporary constraints (AutoIK and target-less IK constraints). */
      if (con->type == CONSTRAINT_TYPE_KINEMATIC) {
        bKinematicConstraint *data = static_cast<bKinematicConstraint *>(con->data);
        if (data->flag & CONSTRAINT_IK_TEMP) {
          continue;
        }
      }

      char panel_idname[MAX_NAME];
      panel_id_func(con, panel_idname);

      /* Create custom data RNA pointer. */
      PointerRNA *con_ptr = static_cast<PointerRNA *>(MEM_mallocN(sizeof(PointerRNA), __func__));
      *con_ptr = RNA_pointer_create(&ob->id, &RNA_Constraint, con);

      Panel *new_panel = UI_panel_add_instanced(C, region, &region->panels, panel_idname, con_ptr);

      if (new_panel) {
        /* Set the list panel functionality function pointers since we don't do it with python. */
        new_panel->type->set_list_data_expand_flag = set_constraint_expand_flag;
        new_panel->type->get_list_data_expand_flag = get_constraint_expand_flag;
        new_panel->type->reorder = constraint_reorder;
      }
    }
  }
  else {
    /* Assuming there's only one group of instanced panels, update the custom data pointers. */
    Panel *panel = static_cast<Panel *>(region->panels.first);
    LISTBASE_FOREACH (bConstraint *, con, constraints) {
      /* Don't show invalid/legacy constraints. */
      if (con->type == CONSTRAINT_TYPE_NULL) {
        continue;
      }
      /* Don't show temporary constraints (AutoIK and target-less IK constraints). */
      if (con->type == CONSTRAINT_TYPE_KINEMATIC) {
        bKinematicConstraint *data = static_cast<bKinematicConstraint *>(con->data);
        if (data->flag & CONSTRAINT_IK_TEMP) {
          continue;
        }
      }

      /* Move to the next instanced panel corresponding to the next constraint. */
      while ((panel->type == nullptr) || !(panel->type->flag & PANEL_TYPE_INSTANCED)) {
        panel = panel->next;
        BLI_assert(panel != nullptr); /* There shouldn't be fewer panels than constraint panels. */
      }

      PointerRNA *con_ptr = static_cast<PointerRNA *>(MEM_mallocN(sizeof(PointerRNA), __func__));
      *con_ptr = RNA_pointer_create(&ob->id, &RNA_Constraint, con);
      UI_panel_custom_data_set(panel, con_ptr);

      panel = panel->next;
    }
  }
}

#undef CONSTRAINT_TYPE_PANEL_PREFIX
#undef CONSTRAINT_BONE_TYPE_PANEL_PREFIX

/** \} */

/* -------------------------------------------------------------------- */
/** \name Grease Pencil Modifiers Template
 * \{ */

/**
 * Function with void * argument for #uiListPanelIDFromDataFunc.
 */
static void gpencil_modifier_panel_id(void *md_link, char *r_name)
{
  ModifierData *md = (ModifierData *)md_link;
  BKE_gpencil_modifierType_panel_id(GpencilModifierType(md->type), r_name);
}

void uiTemplateGpencilModifiers(uiLayout * /*layout*/, bContext *C)
{
  ARegion *region = CTX_wm_region(C);
  Object *ob = ED_object_active_context(C);
  ListBase *modifiers = &ob->greasepencil_modifiers;

  const bool panels_match = UI_panel_list_matches_data(
      region, modifiers, gpencil_modifier_panel_id);

  if (!panels_match) {
    UI_panels_free_instanced(C, region);
    LISTBASE_FOREACH (GpencilModifierData *, md, modifiers) {
      const GpencilModifierTypeInfo *mti = BKE_gpencil_modifier_get_info(
          GpencilModifierType(md->type));
      if (mti->panel_register == nullptr) {
        continue;
      }

      char panel_idname[MAX_NAME];
      gpencil_modifier_panel_id(md, panel_idname);

      /* Create custom data RNA pointer. */
      PointerRNA *md_ptr = static_cast<PointerRNA *>(MEM_mallocN(sizeof(PointerRNA), __func__));
      *md_ptr = RNA_pointer_create(&ob->id, &RNA_GpencilModifier, md);

      UI_panel_add_instanced(C, region, &region->panels, panel_idname, md_ptr);
    }
  }
  else {
    /* Assuming there's only one group of instanced panels, update the custom data pointers. */
    Panel *panel = static_cast<Panel *>(region->panels.first);
    LISTBASE_FOREACH (ModifierData *, md, modifiers) {
      const GpencilModifierTypeInfo *mti = BKE_gpencil_modifier_get_info(
          GpencilModifierType(md->type));
      if (mti->panel_register == nullptr) {
        continue;
      }

      /* Move to the next instanced panel corresponding to the next modifier. */
      while ((panel->type == nullptr) || !(panel->type->flag & PANEL_TYPE_INSTANCED)) {
        panel = panel->next;
        BLI_assert(panel !=
                   nullptr); /* There shouldn't be fewer panels than modifiers with UIs. */
      }

      PointerRNA *md_ptr = static_cast<PointerRNA *>(MEM_mallocN(sizeof(PointerRNA), __func__));
      *md_ptr = RNA_pointer_create(&ob->id, &RNA_GpencilModifier, md);
      UI_panel_custom_data_set(panel, md_ptr);

      panel = panel->next;
    }
  }
}

/** \} */

#define ERROR_LIBDATA_MESSAGE N_("Can't edit external library data")

/* -------------------------------------------------------------------- */
/** \name ShaderFx Template
 *
 *  Template for building the panel layout for the active object's grease pencil shader
 * effects.
 * \{ */

/**
 * Function with void * argument for #uiListPanelIDFromDataFunc.
 */
static void shaderfx_panel_id(void *fx_v, char *r_idname)
{
  ShaderFxData *fx = (ShaderFxData *)fx_v;
  BKE_shaderfxType_panel_id(ShaderFxType(fx->type), r_idname);
}

void uiTemplateShaderFx(uiLayout * /*layout*/, bContext *C)
{
  ARegion *region = CTX_wm_region(C);
  Object *ob = ED_object_active_context(C);
  ListBase *shaderfx = &ob->shader_fx;

  const bool panels_match = UI_panel_list_matches_data(region, shaderfx, shaderfx_panel_id);

  if (!panels_match) {
    UI_panels_free_instanced(C, region);
    LISTBASE_FOREACH (ShaderFxData *, fx, shaderfx) {
      char panel_idname[MAX_NAME];
      shaderfx_panel_id(fx, panel_idname);

      /* Create custom data RNA pointer. */
      PointerRNA *fx_ptr = static_cast<PointerRNA *>(MEM_mallocN(sizeof(PointerRNA), __func__));
      *fx_ptr = RNA_pointer_create(&ob->id, &RNA_ShaderFx, fx);

      UI_panel_add_instanced(C, region, &region->panels, panel_idname, fx_ptr);
    }
  }
  else {
    /* Assuming there's only one group of instanced panels, update the custom data pointers. */
    Panel *panel = static_cast<Panel *>(region->panels.first);
    LISTBASE_FOREACH (ShaderFxData *, fx, shaderfx) {
      const ShaderFxTypeInfo *fxi = BKE_shaderfx_get_info(ShaderFxType(fx->type));
      if (fxi->panel_register == nullptr) {
        continue;
      }

      /* Move to the next instanced panel corresponding to the next modifier. */
      while ((panel->type == nullptr) || !(panel->type->flag & PANEL_TYPE_INSTANCED)) {
        panel = panel->next;
        BLI_assert(panel !=
                   nullptr); /* There shouldn't be fewer panels than modifiers with UIs. */
      }

      PointerRNA *fx_ptr = static_cast<PointerRNA *>(MEM_mallocN(sizeof(PointerRNA), __func__));
      *fx_ptr = RNA_pointer_create(&ob->id, &RNA_ShaderFx, fx);
      UI_panel_custom_data_set(panel, fx_ptr);

      panel = panel->next;
    }
  }
}

/** \} */

/* -------------------------------------------------------------------- */
/** \name Operator Property Buttons Template
 * \{ */

struct uiTemplateOperatorPropertyPollParam {
  const bContext *C;
  wmOperator *op;
  short flag;
};

#ifdef USE_OP_RESET_BUT
static void ui_layout_operator_buts__reset_cb(bContext * /*C*/, void *op_pt, void * /*arg_dummy2*/)
{
  WM_operator_properties_reset((wmOperator *)op_pt);
}
#endif

static bool ui_layout_operator_buts_poll_property(PointerRNA * /*ptr*/,
                                                  PropertyRNA *prop,
                                                  void *user_data)
{
  uiTemplateOperatorPropertyPollParam *params = static_cast<uiTemplateOperatorPropertyPollParam *>(
      user_data);

  if ((params->flag & UI_TEMPLATE_OP_PROPS_HIDE_ADVANCED) &&
      (RNA_property_tags(prop) & OP_PROP_TAG_ADVANCED))
  {
    return false;
  }
  return params->op->type->poll_property(params->C, params->op, prop);
}

static eAutoPropButsReturn template_operator_property_buts_draw_single(
    const bContext *C,
    wmOperator *op,
    uiLayout *layout,
    const eButLabelAlign label_align,
    int layout_flags)
{
  uiBlock *block = uiLayoutGetBlock(layout);
  eAutoPropButsReturn return_info = eAutoPropButsReturn(0);

  if (!op->properties) {
    const IDPropertyTemplate val = {0};
    op->properties = IDP_New(IDP_GROUP, &val, "wmOperatorProperties");
  }

  /* poll() on this operator may still fail,
   * at the moment there is no nice feedback when this happens just fails silently. */
  if (!WM_operator_repeat_check(C, op)) {
    UI_block_lock_set(block, true, N_("Operator cannot redo"));
    return return_info;
  }

  /* useful for macros where only one of the steps can't be re-done */
  UI_block_lock_clear(block);

  if (layout_flags & UI_TEMPLATE_OP_PROPS_SHOW_TITLE) {
    uiItemL(layout, WM_operatortype_name(op->type, op->ptr).c_str(), ICON_NONE);
  }

  /* menu */
  if (op->type->flag & OPTYPE_PRESET) {
    /* XXX, no simple way to get WM_MT_operator_presets.bl_label
     * from python! Label remains the same always! */
    PointerRNA op_ptr;
    uiLayout *row;

    block->ui_operator = op;

    row = uiLayoutRow(layout, true);
    uiItemM(row, "WM_MT_operator_presets", nullptr, ICON_NONE);

    wmOperatorType *ot = WM_operatortype_find("WM_OT_operator_preset_add", false);
    uiItemFullO_ptr(row, ot, "", ICON_ADD, nullptr, WM_OP_INVOKE_DEFAULT, UI_ITEM_NONE, &op_ptr);
    RNA_string_set(&op_ptr, "operator", op->type->idname);

    uiItemFullO_ptr(
        row, ot, "", ICON_REMOVE, nullptr, WM_OP_INVOKE_DEFAULT, UI_ITEM_NONE, &op_ptr);
    RNA_string_set(&op_ptr, "operator", op->type->idname);
    RNA_boolean_set(&op_ptr, "remove_active", true);
  }

  if (op->type->ui) {
    op->layout = layout;
    op->type->ui((bContext *)C, op);
    op->layout = nullptr;

    /* #UI_LAYOUT_OP_SHOW_EMPTY ignored. retun_info is ignored too.
     * We could allow #wmOperatorType.ui callback to return this, but not needed right now. */
  }
  else {
    wmWindowManager *wm = CTX_wm_manager(C);
    uiTemplateOperatorPropertyPollParam user_data{};
    user_data.C = C;
    user_data.op = op;
    user_data.flag = layout_flags;
    const bool use_prop_split = (layout_flags & UI_TEMPLATE_OP_PROPS_NO_SPLIT_LAYOUT) == 0;

    PointerRNA ptr = RNA_pointer_create(&wm->id, op->type->srna, op->properties);

    uiLayoutSetPropSep(layout, use_prop_split);
    uiLayoutSetPropDecorate(layout, false);

    /* main draw call */
    return_info = uiDefAutoButsRNA(
        layout,
        &ptr,
        op->type->poll_property ? ui_layout_operator_buts_poll_property : nullptr,
        op->type->poll_property ? &user_data : nullptr,
        op->type->prop,
        label_align,
        (layout_flags & UI_TEMPLATE_OP_PROPS_COMPACT));

    if ((return_info & UI_PROP_BUTS_NONE_ADDED) &&
        (layout_flags & UI_TEMPLATE_OP_PROPS_SHOW_EMPTY))
    {
      uiItemL(layout, IFACE_("No Properties"), ICON_NONE);
    }
  }

#ifdef USE_OP_RESET_BUT
  /* its possible that reset can do nothing if all have PROP_SKIP_SAVE enabled
   * but this is not so important if this button is drawn in those cases
   * (which isn't all that likely anyway) - campbell */
  if (op->properties->len) {
    uiBut *but;
    uiLayout *col; /* needed to avoid alignment errors with previous buttons */

    col = uiLayoutColumn(layout, false);
    block = uiLayoutGetBlock(col);
    but = uiDefIconTextBut(block,
                           UI_BTYPE_BUT,
                           0,
                           ICON_FILE_REFRESH,
                           IFACE_("Reset"),
                           0,
                           0,
                           UI_UNIT_X,
                           UI_UNIT_Y,
                           nullptr,
                           0.0,
                           0.0,
                           0.0,
                           0.0,
                           TIP_("Reset operator defaults"));
    UI_but_func_set(but, ui_layout_operator_buts__reset_cb, op, nullptr);
  }
#endif

  /* set various special settings for buttons */

  /* Only do this if we're not refreshing an existing UI. */
  if (block->oldblock == nullptr) {
    const bool is_popup = (block->flag & UI_BLOCK_KEEP_OPEN) != 0;

    LISTBASE_FOREACH (uiBut *, but, &block->buttons) {
      /* no undo for buttons for operator redo panels */
      UI_but_flag_disable(but, UI_BUT_UNDO);

      /* only for popups, see #36109. */

      /* if button is operator's default property, and a text-field, enable focus for it
       * - this is used for allowing operators with popups to rename stuff with fewer clicks
       */
      if (is_popup) {
        if ((but->rnaprop == op->type->prop) && (but->type == UI_BTYPE_TEXT)) {
          UI_but_focus_on_enter_event(CTX_wm_window(C), but);
        }
      }
    }
  }

  return return_info;
}

static void template_operator_property_buts_draw_recursive(const bContext *C,
                                                           wmOperator *op,
                                                           uiLayout *layout,
                                                           const eButLabelAlign label_align,
                                                           int layout_flags,
                                                           bool *r_has_advanced)
{
  if (op->type->flag & OPTYPE_MACRO) {
    LISTBASE_FOREACH (wmOperator *, macro_op, &op->macro) {
      template_operator_property_buts_draw_recursive(
          C, macro_op, layout, label_align, layout_flags, r_has_advanced);
    }
  }
  else {
    /* Might want to make label_align adjustable somehow. */
    eAutoPropButsReturn return_info = template_operator_property_buts_draw_single(
        C, op, layout, label_align, layout_flags);
    if (return_info & UI_PROP_BUTS_ANY_FAILED_CHECK) {
      if (r_has_advanced) {
        *r_has_advanced = true;
      }
    }
  }
}

static bool ui_layout_operator_properties_only_booleans(const bContext *C,
                                                        wmWindowManager *wm,
                                                        wmOperator *op,
                                                        int layout_flags)
{
  if (op->type->flag & OPTYPE_MACRO) {
    LISTBASE_FOREACH (wmOperator *, macro_op, &op->macro) {
      if (!ui_layout_operator_properties_only_booleans(C, wm, macro_op, layout_flags)) {
        return false;
      }
    }
  }
  else {
    uiTemplateOperatorPropertyPollParam user_data{};
    user_data.C = C;
    user_data.op = op;
    user_data.flag = layout_flags;

    PointerRNA ptr = RNA_pointer_create(&wm->id, op->type->srna, op->properties);

    bool all_booleans = true;
    RNA_STRUCT_BEGIN (&ptr, prop) {
      if (RNA_property_flag(prop) & PROP_HIDDEN) {
        continue;
      }
      if (op->type->poll_property &&
          !ui_layout_operator_buts_poll_property(&ptr, prop, &user_data))
      {
        continue;
      }
      if (RNA_property_type(prop) != PROP_BOOLEAN) {
        all_booleans = false;
        break;
      }
    }
    RNA_STRUCT_END;
    if (all_booleans == false) {
      return false;
    }
  }

  return true;
}

void uiTemplateOperatorPropertyButs(
    const bContext *C, uiLayout *layout, wmOperator *op, eButLabelAlign label_align, short flag)
{
  wmWindowManager *wm = CTX_wm_manager(C);

  /* If there are only checkbox items, don't use split layout by default. It looks weird if the
   * check-boxes only use half the width. */
  if (ui_layout_operator_properties_only_booleans(C, wm, op, flag)) {
    flag |= UI_TEMPLATE_OP_PROPS_NO_SPLIT_LAYOUT;
  }

  template_operator_property_buts_draw_recursive(C, op, layout, label_align, flag, nullptr);
}

void uiTemplateOperatorRedoProperties(uiLayout *layout, const bContext *C)
{
  wmOperator *op = WM_operator_last_redo(C);
  uiBlock *block = uiLayoutGetBlock(layout);

  if (op == nullptr) {
    return;
  }

  /* Disable for now, doesn't fit well in popover. */
#if 0
  /* Repeat button with operator name as text. */
  uiItemFullO(layout,
              "SCREEN_OT_repeat_last",
              WM_operatortype_name(op->type, op->ptr),
              ICON_NONE,
              nullptr,
              WM_OP_INVOKE_DEFAULT,
              0,
              nullptr);
#endif

  if (WM_operator_repeat_check(C, op)) {
    int layout_flags = 0;
    if (block->panel == nullptr) {
      layout_flags = UI_TEMPLATE_OP_PROPS_SHOW_TITLE;
    }
#if 0
    bool has_advanced = false;
#endif

    UI_block_func_handle_set(block, ED_undo_operator_repeat_cb_evt, op);
    template_operator_property_buts_draw_recursive(
        C, op, layout, UI_BUT_LABEL_ALIGN_NONE, layout_flags, nullptr /* &has_advanced */);
    /* Warning! this leaves the handle function for any other users of this block. */

#if 0
    if (has_advanced) {
      uiItemO(layout, IFACE_("More..."), ICON_NONE, "SCREEN_OT_redo_last");
    }
#endif
  }
}

/** \} */

/* -------------------------------------------------------------------- */
/** \name Constraint Header Template
 * \{ */

#define ERROR_LIBDATA_MESSAGE N_("Can't edit external library data")

static void constraint_active_func(bContext * /*C*/, void *ob_v, void *con_v)
{
  ED_object_constraint_active_set(static_cast<Object *>(ob_v), static_cast<bConstraint *>(con_v));
}

static void constraint_ops_extra_draw(bContext *C, uiLayout *layout, void *con_v)
{
  PointerRNA op_ptr;
  uiLayout *row;
  bConstraint *con = (bConstraint *)con_v;

  Object *ob = ED_object_active_context(C);

  PointerRNA ptr = RNA_pointer_create(&ob->id, &RNA_Constraint, con);
  uiLayoutSetContextPointer(layout, "constraint", &ptr);
  uiLayoutSetOperatorContext(layout, WM_OP_INVOKE_DEFAULT);

  uiLayoutSetUnitsX(layout, 4.0f);

  /* Apply. */
  uiItemO(layout,
          CTX_IFACE_(BLT_I18NCONTEXT_OPERATOR_DEFAULT, "Apply"),
          ICON_CHECKMARK,
          "CONSTRAINT_OT_apply");

  /* Duplicate. */
  uiItemO(layout,
          CTX_IFACE_(BLT_I18NCONTEXT_OPERATOR_DEFAULT, "Duplicate"),
          ICON_DUPLICATE,
          "CONSTRAINT_OT_copy");

  uiItemO(layout,
          CTX_IFACE_(BLT_I18NCONTEXT_OPERATOR_DEFAULT, "Copy to Selected"),
          0,
          "CONSTRAINT_OT_copy_to_selected");

  uiItemS(layout);

  /* Move to first. */
  row = uiLayoutColumn(layout, false);
  uiItemFullO(row,
              "CONSTRAINT_OT_move_to_index",
              IFACE_("Move to First"),
              ICON_TRIA_UP,
              nullptr,
              WM_OP_INVOKE_DEFAULT,
              UI_ITEM_NONE,
              &op_ptr);
  RNA_int_set(&op_ptr, "index", 0);
  if (!con->prev) {
    uiLayoutSetEnabled(row, false);
  }

  /* Move to last. */
  row = uiLayoutColumn(layout, false);
  uiItemFullO(row,
              "CONSTRAINT_OT_move_to_index",
              IFACE_("Move to Last"),
              ICON_TRIA_DOWN,
              nullptr,
              WM_OP_INVOKE_DEFAULT,
              UI_ITEM_NONE,
              &op_ptr);
  ListBase *constraint_list = ED_object_constraint_list_from_constraint(ob, con, nullptr);
  RNA_int_set(&op_ptr, "index", BLI_listbase_count(constraint_list) - 1);
  if (!con->next) {
    uiLayoutSetEnabled(row, false);
  }
}

static void draw_constraint_header(uiLayout *layout, Object *ob, bConstraint *con)
{
  /* unless button has own callback, it adds this callback to button */
  uiBlock *block = uiLayoutGetBlock(layout);
  UI_block_func_set(block, constraint_active_func, ob, con);

  PointerRNA ptr = RNA_pointer_create(&ob->id, &RNA_Constraint, con);

  if (block->panel) {
    UI_panel_context_pointer_set(block->panel, "constraint", &ptr);
  }
  else {
    uiLayoutSetContextPointer(layout, "constraint", &ptr);
  }

  /* Constraint type icon. */
  uiLayout *sub = uiLayoutRow(layout, false);
  uiLayoutSetEmboss(sub, UI_EMBOSS);
  uiLayoutSetRedAlert(sub, (con->flag & CONSTRAINT_DISABLE));
  uiItemL(sub, "", RNA_struct_ui_icon(ptr.type));

  UI_block_emboss_set(block, UI_EMBOSS);

  uiLayout *row = uiLayoutRow(layout, true);

  uiItemR(row, &ptr, "name", UI_ITEM_NONE, "", ICON_NONE);

  /* Enabled eye icon. */
  uiItemR(row, &ptr, "enabled", UI_ITEM_NONE, "", ICON_NONE);

  /* Extra operators menu. */
  uiItemMenuF(row, "", ICON_DOWNARROW_HLT, constraint_ops_extra_draw, con);

  /* Close 'button' - emboss calls here disable drawing of 'button' behind X */
  sub = uiLayoutRow(row, false);
  uiLayoutSetEmboss(sub, UI_EMBOSS_NONE);
  uiLayoutSetOperatorContext(sub, WM_OP_INVOKE_DEFAULT);
  uiItemO(sub, "", ICON_X, "CONSTRAINT_OT_delete");

  /* Some extra padding at the end, so the 'x' icon isn't too close to drag button. */
  uiItemS(layout);

  /* clear any locks set up for proxies/lib-linking */
  UI_block_lock_clear(block);
}

void uiTemplateConstraintHeader(uiLayout *layout, PointerRNA *ptr)
{
  /* verify we have valid data */
  if (!RNA_struct_is_a(ptr->type, &RNA_Constraint)) {
    RNA_warning("Expected constraint on object");
    return;
  }

  Object *ob = (Object *)ptr->owner_id;
  bConstraint *con = static_cast<bConstraint *>(ptr->data);

  if (!ob || !(GS(ob->id.name) == ID_OB)) {
    RNA_warning("Expected constraint on object");
    return;
  }

  UI_block_lock_set(uiLayoutGetBlock(layout), (ob && ID_IS_LINKED(ob)), ERROR_LIBDATA_MESSAGE);

  draw_constraint_header(layout, ob, con);
}

/** \} */

/* -------------------------------------------------------------------- */
/** \name Preview Template
 * \{ */

#include "DNA_light_types.h"
#include "DNA_material_types.h"
#include "DNA_world_types.h"

#define B_MATPRV 1

static void do_preview_buttons(bContext *C, void *arg, int event)
{
  switch (event) {
    case B_MATPRV:
      WM_event_add_notifier(C, NC_MATERIAL | ND_SHADING_PREVIEW, arg);
      break;
  }
}

void uiTemplatePreview(uiLayout *layout,
                       bContext *C,
                       ID *id,
                       bool show_buttons,
                       ID *parent,
                       MTex *slot,
                       const char *preview_id)
{
  Material *ma = nullptr;
  Tex *tex = (Tex *)id;
  short *pr_texture = nullptr;

  char _preview_id[UI_MAX_NAME_STR];

  if (id && !ELEM(GS(id->name), ID_MA, ID_TE, ID_WO, ID_LA, ID_LS)) {
    RNA_warning("Expected ID of type material, texture, light, world or line style");
    return;
  }

  /* decide what to render */
  ID *pid = id;
  ID *pparent = nullptr;

  if (id && (GS(id->name) == ID_TE)) {
    if (parent && (GS(parent->name) == ID_MA)) {
      pr_texture = &((Material *)parent)->pr_texture;
    }
    else if (parent && (GS(parent->name) == ID_WO)) {
      pr_texture = &((World *)parent)->pr_texture;
    }
    else if (parent && (GS(parent->name) == ID_LA)) {
      pr_texture = &((Light *)parent)->pr_texture;
    }
    else if (parent && (GS(parent->name) == ID_LS)) {
      pr_texture = &((FreestyleLineStyle *)parent)->pr_texture;
    }

    if (pr_texture) {
      if (*pr_texture == TEX_PR_OTHER) {
        pid = parent;
      }
      else if (*pr_texture == TEX_PR_BOTH) {
        pparent = parent;
      }
    }
  }

  if (!preview_id || (preview_id[0] == '\0')) {
    /* If no identifier given, generate one from ID type. */
    SNPRINTF(_preview_id, "uiPreview_%s", BKE_idtype_idcode_to_name(GS(id->name)));
    preview_id = _preview_id;
  }

  /* Find or add the uiPreview to the current Region. */
  ARegion *region = CTX_wm_region(C);
  uiPreview *ui_preview = static_cast<uiPreview *>(
      BLI_findstring(&region->ui_previews, preview_id, offsetof(uiPreview, preview_id)));

  if (!ui_preview) {
    ui_preview = MEM_cnew<uiPreview>(__func__);
    STRNCPY(ui_preview->preview_id, preview_id);
    ui_preview->height = short(UI_UNIT_Y * 7.6f);
    BLI_addtail(&region->ui_previews, ui_preview);
  }

  if (ui_preview->height < UI_UNIT_Y) {
    ui_preview->height = UI_UNIT_Y;
  }
  else if (ui_preview->height > UI_UNIT_Y * 50) { /* Rather high upper limit, yet not insane! */
    ui_preview->height = UI_UNIT_Y * 50;
  }

  /* layout */
  uiBlock *block = uiLayoutGetBlock(layout);
  uiLayout *row = uiLayoutRow(layout, false);
  uiLayout *col = uiLayoutColumn(row, false);
  uiLayoutSetKeepAspect(col, true);

  /* add preview */
  uiDefBut(block,
           UI_BTYPE_EXTRA,
           0,
           "",
           0,
           0,
           UI_UNIT_X * 10,
           ui_preview->height,
           pid,
           0.0,
           0.0,
           0,
           0,
           "");
  UI_but_func_drawextra_set(block, ED_preview_draw, pparent, slot);
  UI_block_func_handle_set(block, do_preview_buttons, nullptr);

  uiDefIconButS(block,
                UI_BTYPE_GRIP,
                0,
                ICON_GRIP,
                0,
                0,
                UI_UNIT_X * 10,
                short(UI_UNIT_Y * 0.3f),
                &ui_preview->height,
                UI_UNIT_Y,
                UI_UNIT_Y * 50.0f,
                0.0f,
                0.0f,
                "");

  /* add buttons */
  if (pid && show_buttons) {
    if (GS(pid->name) == ID_MA || (pparent && GS(pparent->name) == ID_MA)) {
      if (GS(pid->name) == ID_MA) {
        ma = (Material *)pid;
      }
      else {
        ma = (Material *)pparent;
      }

      /* Create RNA Pointer */
      PointerRNA material_ptr = RNA_pointer_create(&ma->id, &RNA_Material, ma);

      col = uiLayoutColumn(row, true);
      uiLayoutSetScaleX(col, 1.5);
      uiItemR(col, &material_ptr, "preview_render_type", UI_ITEM_R_EXPAND, "", ICON_NONE);

      /* EEVEE preview file has baked lighting so use_preview_world has no effect,
       * just hide the option until this feature is supported. */
      if (!BKE_scene_uses_blender_eevee(CTX_data_scene(C))) {
        uiItemS(col);
        uiItemR(col, &material_ptr, "use_preview_world", UI_ITEM_NONE, "", ICON_WORLD);
      }
    }

    if (pr_texture) {
      /* Create RNA Pointer */
      PointerRNA texture_ptr = RNA_pointer_create(id, &RNA_Texture, tex);

      uiLayoutRow(layout, true);
      uiDefButS(block,
                UI_BTYPE_ROW,
                B_MATPRV,
                IFACE_("Texture"),
                0,
                0,
                UI_UNIT_X * 10,
                UI_UNIT_Y,
                pr_texture,
                10,
                TEX_PR_TEXTURE,
                0,
                0,
                "");
      if (GS(parent->name) == ID_MA) {
        uiDefButS(block,
                  UI_BTYPE_ROW,
                  B_MATPRV,
                  IFACE_("Material"),
                  0,
                  0,
                  UI_UNIT_X * 10,
                  UI_UNIT_Y,
                  pr_texture,
                  10,
                  TEX_PR_OTHER,
                  0,
                  0,
                  "");
      }
      else if (GS(parent->name) == ID_LA) {
        uiDefButS(block,
                  UI_BTYPE_ROW,
                  B_MATPRV,
                  CTX_IFACE_(BLT_I18NCONTEXT_ID_LIGHT, "Light"),
                  0,
                  0,
                  UI_UNIT_X * 10,
                  UI_UNIT_Y,
                  pr_texture,
                  10,
                  TEX_PR_OTHER,
                  0,
                  0,
                  "");
      }
      else if (GS(parent->name) == ID_WO) {
        uiDefButS(block,
                  UI_BTYPE_ROW,
                  B_MATPRV,
                  CTX_IFACE_(BLT_I18NCONTEXT_ID_WORLD, "World"),
                  0,
                  0,
                  UI_UNIT_X * 10,
                  UI_UNIT_Y,
                  pr_texture,
                  10,
                  TEX_PR_OTHER,
                  0,
                  0,
                  "");
      }
      else if (GS(parent->name) == ID_LS) {
        uiDefButS(block,
                  UI_BTYPE_ROW,
                  B_MATPRV,
                  IFACE_("Line Style"),
                  0,
                  0,
                  UI_UNIT_X * 10,
                  UI_UNIT_Y,
                  pr_texture,
                  10,
                  TEX_PR_OTHER,
                  0,
                  0,
                  "");
      }
      uiDefButS(block,
                UI_BTYPE_ROW,
                B_MATPRV,
                IFACE_("Both"),
                0,
                0,
                UI_UNIT_X * 10,
                UI_UNIT_Y,
                pr_texture,
                10,
                TEX_PR_BOTH,
                0,
                0,
                "");

      /* Alpha button for texture preview */
      if (*pr_texture != TEX_PR_OTHER) {
        row = uiLayoutRow(layout, false);
        uiItemR(row, &texture_ptr, "use_preview_alpha", UI_ITEM_NONE, nullptr, ICON_NONE);
      }
    }
  }
}

/** \} */

/* -------------------------------------------------------------------- */
/** \name ColorRamp Template
 * \{ */

struct RNAUpdateCb {
  PointerRNA ptr;
  PropertyRNA *prop;
};

static void rna_update_cb(bContext *C, void *arg_cb, void * /*arg*/)
{
  RNAUpdateCb *cb = (RNAUpdateCb *)arg_cb;

  /* we call update here on the pointer property, this way the
   * owner of the curve mapping can still define its own update
   * and notifier, even if the CurveMapping struct is shared. */
  RNA_property_update(C, &cb->ptr, cb->prop);
}

enum {
  CB_FUNC_FLIP,
  CB_FUNC_DISTRIBUTE_LR,
  CB_FUNC_DISTRIBUTE_EVENLY,
  CB_FUNC_RESET,
};

static void colorband_flip_cb(bContext *C, ColorBand *coba)
{
  CBData data_tmp[MAXCOLORBAND];

  for (int a = 0; a < coba->tot; a++) {
    data_tmp[a] = coba->data[coba->tot - (a + 1)];
  }
  for (int a = 0; a < coba->tot; a++) {
    data_tmp[a].pos = 1.0f - data_tmp[a].pos;
    coba->data[a] = data_tmp[a];
  }

  /* May as well flip the `cur`. */
  coba->cur = coba->tot - (coba->cur + 1);

  ED_undo_push(C, "Flip Color Ramp");
}

static void colorband_distribute_cb(bContext *C, ColorBand *coba, bool evenly)
{
  if (coba->tot > 1) {
    const int tot = evenly ? coba->tot - 1 : coba->tot;
    const float gap = 1.0f / tot;
    float pos = 0.0f;
    for (int a = 0; a < coba->tot; a++) {
      coba->data[a].pos = pos;
      pos += gap;
    }
    ED_undo_push(C, evenly ? "Distribute Stops Evenly" : "Distribute Stops from Left");
  }
}

static void colorband_tools_dofunc(bContext *C, void *coba_v, int event)
{
  ColorBand *coba = static_cast<ColorBand *>(coba_v);

  switch (event) {
    case CB_FUNC_FLIP:
      colorband_flip_cb(C, coba);
      break;
    case CB_FUNC_DISTRIBUTE_LR:
      colorband_distribute_cb(C, coba, false);
      break;
    case CB_FUNC_DISTRIBUTE_EVENLY:
      colorband_distribute_cb(C, coba, true);
      break;
    case CB_FUNC_RESET:
      BKE_colorband_init(coba, true);
      ED_undo_push(C, "Reset Color Ramp");
      break;
  }
  ED_region_tag_redraw(CTX_wm_region(C));
}

static uiBlock *colorband_tools_func(bContext *C, ARegion *region, void *coba_v)
{
  const uiStyle *style = UI_style_get_dpi();
  ColorBand *coba = static_cast<ColorBand *>(coba_v);
  short yco = 0;
  const short menuwidth = 10 * UI_UNIT_X;

  uiBlock *block = UI_block_begin(C, region, __func__, UI_EMBOSS_PULLDOWN);
  UI_block_func_butmenu_set(block, colorband_tools_dofunc, coba);

  uiLayout *layout = UI_block_layout(block,
                                     UI_LAYOUT_VERTICAL,
                                     UI_LAYOUT_MENU,
                                     0,
                                     0,
                                     UI_MENU_WIDTH_MIN,
                                     0,
                                     UI_MENU_PADDING,
                                     style);
  UI_block_layout_set_current(block, layout);
  {
    PointerRNA coba_ptr = RNA_pointer_create(nullptr, &RNA_ColorRamp, coba);
    uiLayoutSetContextPointer(layout, "color_ramp", &coba_ptr);
  }

  /* We could move these to operators,
   * although this isn't important unless we want to assign key shortcuts to them. */
  {
    uiDefIconTextBut(block,
                     UI_BTYPE_BUT_MENU,
                     1,
                     ICON_ARROW_LEFTRIGHT,
                     IFACE_("Flip Color Ramp"),
                     0,
                     yco -= UI_UNIT_Y,
                     menuwidth,
                     UI_UNIT_Y,
                     nullptr,
                     0.0,
                     0.0,
                     0,
                     CB_FUNC_FLIP,
                     "");
    uiDefIconTextBut(block,
                     UI_BTYPE_BUT_MENU,
                     1,
                     ICON_BLANK1,
                     IFACE_("Distribute Stops from Left"),
                     0,
                     yco -= UI_UNIT_Y,
                     menuwidth,
                     UI_UNIT_Y,
                     nullptr,
                     0.0,
                     0.0,
                     0,
                     CB_FUNC_DISTRIBUTE_LR,
                     "");
    uiDefIconTextBut(block,
                     UI_BTYPE_BUT_MENU,
                     1,
                     ICON_BLANK1,
                     IFACE_("Distribute Stops Evenly"),
                     0,
                     yco -= UI_UNIT_Y,
                     menuwidth,
                     UI_UNIT_Y,
                     nullptr,
                     0.0,
                     0.0,
                     0,
                     CB_FUNC_DISTRIBUTE_EVENLY,
                     "");

    uiItemS(layout);

    uiItemO(layout, IFACE_("Eyedropper"), ICON_EYEDROPPER, "UI_OT_eyedropper_colorramp");

    uiItemS(layout);

    uiDefIconTextBut(block,
                     UI_BTYPE_BUT_MENU,
                     1,
                     ICON_LOOP_BACK,
                     IFACE_("Reset Color Ramp"),
                     0,
                     yco -= UI_UNIT_Y,
                     menuwidth,
                     UI_UNIT_Y,
                     nullptr,
                     0.0,
                     0.0,
                     0,
                     CB_FUNC_RESET,
                     "");
  }

  UI_block_direction_set(block, UI_DIR_DOWN);
  UI_block_bounds_set_text(block, 3.0f * UI_UNIT_X);

  return block;
}

static void colorband_add_cb(bContext *C, void *cb_v, void *coba_v)
{
  ColorBand *coba = static_cast<ColorBand *>(coba_v);
  float pos = 0.5f;

  if (coba->tot > 1) {
    if (coba->cur > 0) {
      pos = (coba->data[coba->cur - 1].pos + coba->data[coba->cur].pos) * 0.5f;
    }
    else {
      pos = (coba->data[coba->cur + 1].pos + coba->data[coba->cur].pos) * 0.5f;
    }
  }

  if (BKE_colorband_element_add(coba, pos)) {
    rna_update_cb(C, cb_v, nullptr);
    ED_undo_push(C, "Add Color Ramp Stop");
  }
}

static void colorband_del_cb(bContext *C, void *cb_v, void *coba_v)
{
  ColorBand *coba = static_cast<ColorBand *>(coba_v);

  if (BKE_colorband_element_remove(coba, coba->cur)) {
    ED_undo_push(C, "Delete Color Ramp Stop");
    rna_update_cb(C, cb_v, nullptr);
  }
}

static void colorband_update_cb(bContext * /*C*/, void *bt_v, void *coba_v)
{
  uiBut *bt = static_cast<uiBut *>(bt_v);
  ColorBand *coba = static_cast<ColorBand *>(coba_v);

  /* Sneaky update here, we need to sort the color-band points to be in order,
   * however the RNA pointer then is wrong, so we update it */
  BKE_colorband_update_sort(coba);
  bt->rnapoin.data = coba->data + coba->cur;
}

static void colorband_buttons_layout(uiLayout *layout,
                                     uiBlock *block,
                                     ColorBand *coba,
                                     const rctf *butr,
                                     RNAUpdateCb *cb,
                                     int expand)
{
  uiBut *bt;
  const float unit = BLI_rctf_size_x(butr) / 14.0f;
  const float xs = butr->xmin;
  const float ys = butr->ymin;

  PointerRNA ptr = RNA_pointer_create(cb->ptr.owner_id, &RNA_ColorRamp, coba);

  uiLayout *split = uiLayoutSplit(layout, 0.4f, false);

  UI_block_emboss_set(block, UI_EMBOSS_NONE);
  UI_block_align_begin(block);
  uiLayout *row = uiLayoutRow(split, false);

  bt = uiDefIconTextBut(block,
                        UI_BTYPE_BUT,
                        0,
                        ICON_ADD,
                        "",
                        0,
                        0,
                        2.0f * unit,
                        UI_UNIT_Y,
                        nullptr,
                        0,
                        0,
                        0,
                        0,
                        TIP_("Add a new color stop to the color ramp"));
  UI_but_funcN_set(bt, colorband_add_cb, MEM_dupallocN(cb), coba);

  bt = uiDefIconTextBut(block,
                        UI_BTYPE_BUT,
                        0,
                        ICON_REMOVE,
                        "",
                        xs + 2.0f * unit,
                        ys + UI_UNIT_Y,
                        2.0f * unit,
                        UI_UNIT_Y,
                        nullptr,
                        0,
                        0,
                        0,
                        0,
                        TIP_("Delete the active position"));
  UI_but_funcN_set(bt, colorband_del_cb, MEM_dupallocN(cb), coba);

  bt = uiDefIconBlockBut(block,
                         colorband_tools_func,
                         coba,
                         0,
                         ICON_DOWNARROW_HLT,
                         xs + 4.0f * unit,
                         ys + UI_UNIT_Y,
                         2.0f * unit,
                         UI_UNIT_Y,
                         TIP_("Tools"));
  UI_but_funcN_set(bt, rna_update_cb, MEM_dupallocN(cb), coba);

  UI_block_align_end(block);
  UI_block_emboss_set(block, UI_EMBOSS);

  row = uiLayoutRow(split, false);

  UI_block_align_begin(block);
  uiItemR(row, &ptr, "color_mode", UI_ITEM_NONE, "", ICON_NONE);
  if (ELEM(coba->color_mode, COLBAND_BLEND_HSV, COLBAND_BLEND_HSL)) {
    uiItemR(row, &ptr, "hue_interpolation", UI_ITEM_NONE, "", ICON_NONE);
  }
  else { /* COLBAND_BLEND_RGB */
    uiItemR(row, &ptr, "interpolation", UI_ITEM_NONE, "", ICON_NONE);
  }
  UI_block_align_end(block);

  row = uiLayoutRow(layout, false);

  bt = uiDefBut(block,
                UI_BTYPE_COLORBAND,
                0,
                "",
                xs,
                ys,
                BLI_rctf_size_x(butr),
                UI_UNIT_Y,
                coba,
                0,
                0,
                0,
                0,
                "");
  UI_but_funcN_set(bt, rna_update_cb, MEM_dupallocN(cb), nullptr);

  row = uiLayoutRow(layout, false);

  if (coba->tot) {
    CBData *cbd = coba->data + coba->cur;

    ptr = RNA_pointer_create(cb->ptr.owner_id, &RNA_ColorRampElement, cbd);

    if (!expand) {
      split = uiLayoutSplit(layout, 0.3f, false);

      row = uiLayoutRow(split, false);
      bt = uiDefButS(block,
                     UI_BTYPE_NUM,
                     0,
                     "",
                     0,
                     0,
                     5.0f * UI_UNIT_X,
                     UI_UNIT_Y,
                     &coba->cur,
                     0.0,
                     float(std::max(0, coba->tot - 1)),
                     0,
                     0,
                     TIP_("Choose active color stop"));
      UI_but_number_step_size_set(bt, 1);

      row = uiLayoutRow(split, false);
      uiItemR(row, &ptr, "position", UI_ITEM_NONE, IFACE_("Pos"), ICON_NONE);

      row = uiLayoutRow(layout, false);
      uiItemR(row, &ptr, "color", UI_ITEM_NONE, "", ICON_NONE);
    }
    else {
      split = uiLayoutSplit(layout, 0.5f, false);
      uiLayout *subsplit = uiLayoutSplit(split, 0.35f, false);

      row = uiLayoutRow(subsplit, false);
      bt = uiDefButS(block,
                     UI_BTYPE_NUM,
                     0,
                     "",
                     0,
                     0,
                     5.0f * UI_UNIT_X,
                     UI_UNIT_Y,
                     &coba->cur,
                     0.0,
                     float(std::max(0, coba->tot - 1)),
                     0,
                     0,
                     TIP_("Choose active color stop"));
      UI_but_number_step_size_set(bt, 1);

      row = uiLayoutRow(subsplit, false);
      uiItemR(row, &ptr, "position", UI_ITEM_R_SLIDER, IFACE_("Pos"), ICON_NONE);

      row = uiLayoutRow(split, false);
      uiItemR(row, &ptr, "color", UI_ITEM_NONE, "", ICON_NONE);
    }

    /* Some special (rather awkward) treatment to update UI state on certain property changes. */
    LISTBASE_FOREACH_BACKWARD (uiBut *, but, &block->buttons) {
      if (but->rnapoin.data != ptr.data) {
        continue;
      }
      if (!but->rnaprop) {
        continue;
      }

      const char *prop_identifier = RNA_property_identifier(but->rnaprop);
      if (STREQ(prop_identifier, "position")) {
        UI_but_func_set(but, colorband_update_cb, but, coba);
      }

      if (STREQ(prop_identifier, "color")) {
        UI_but_funcN_set(but, rna_update_cb, MEM_dupallocN(cb), nullptr);
      }
    }
  }
}

void uiTemplateColorRamp(uiLayout *layout, PointerRNA *ptr, const char *propname, bool expand)
{
  PropertyRNA *prop = RNA_struct_find_property(ptr, propname);

  if (!prop || RNA_property_type(prop) != PROP_POINTER) {
    return;
  }

  const PointerRNA cptr = RNA_property_pointer_get(ptr, prop);
  if (!cptr.data || !RNA_struct_is_a(cptr.type, &RNA_ColorRamp)) {
    return;
  }

  RNAUpdateCb *cb = MEM_cnew<RNAUpdateCb>("RNAUpdateCb");
  cb->ptr = *ptr;
  cb->prop = prop;

  rctf rect;
  rect.xmin = 0;
  rect.xmax = 10.0f * UI_UNIT_X;
  rect.ymin = 0;
  rect.ymax = 19.5f * UI_UNIT_X;

  uiBlock *block = uiLayoutAbsoluteBlock(layout);

  ID *id = cptr.owner_id;
  UI_block_lock_set(block, (id && ID_IS_LINKED(id)), ERROR_LIBDATA_MESSAGE);

  colorband_buttons_layout(layout, block, static_cast<ColorBand *>(cptr.data), &rect, cb, expand);

  UI_block_lock_clear(block);

  MEM_freeN(cb);
}

/** \} */

/* -------------------------------------------------------------------- */
/** \name Icon Template
 * \{ */

void uiTemplateIcon(uiLayout *layout, int icon_value, float icon_scale)
{
  uiBlock *block = uiLayoutAbsoluteBlock(layout);
  uiBut *but = uiDefIconBut(block,
                            UI_BTYPE_LABEL,
                            0,
                            ICON_X,
                            0,
                            0,
                            UI_UNIT_X * icon_scale,
                            UI_UNIT_Y * icon_scale,
                            nullptr,
                            0.0,
                            0.0,
                            0.0,
                            0.0,
                            "");
  ui_def_but_icon(but, icon_value, UI_HAS_ICON | UI_BUT_ICON_PREVIEW);
}

/** \} */

/* -------------------------------------------------------------------- */
/** \name Icon viewer Template
 * \{ */

struct IconViewMenuArgs {
  PointerRNA ptr;
  PropertyRNA *prop;
  bool show_labels;
  float icon_scale;
};

/* ID Search browse menu, open */
static uiBlock *ui_icon_view_menu_cb(bContext *C, ARegion *region, void *arg_litem)
{
  static IconViewMenuArgs args;

  /* arg_litem is malloced, can be freed by parent button */
  args = *((IconViewMenuArgs *)arg_litem);
  const int w = UI_UNIT_X * (args.icon_scale);
  const int h = UI_UNIT_X * (args.icon_scale + args.show_labels);

  uiBlock *block = UI_block_begin(C, region, "_popup", UI_EMBOSS_PULLDOWN);
  UI_block_flag_enable(block, UI_BLOCK_LOOP);
  UI_block_theme_style_set(block, UI_BLOCK_THEME_STYLE_POPUP);

  bool free;
  const EnumPropertyItem *item;
  RNA_property_enum_items(C, &args.ptr, args.prop, &item, nullptr, &free);

  for (int a = 0; item[a].identifier; a++) {
    const int x = (a % 8) * w;
    const int y = -(a / 8) * h;

    const int icon = item[a].icon;
    const int value = item[a].value;
    uiBut *but;
    if (args.show_labels) {
      but = uiDefIconTextButR_prop(block,
                                   UI_BTYPE_ROW,
                                   0,
                                   icon,
                                   item[a].name,
                                   x,
                                   y,
                                   w,
                                   h,
                                   &args.ptr,
                                   args.prop,
                                   -1,
                                   0,
                                   value,
                                   -1,
                                   -1,
                                   nullptr);
    }
    else {
      but = uiDefIconButR_prop(block,
                               UI_BTYPE_ROW,
                               0,
                               icon,
                               x,
                               y,
                               w,
                               h,
                               &args.ptr,
                               args.prop,
                               -1,
                               0,
                               value,
                               -1,
                               -1,
                               nullptr);
    }
    ui_def_but_icon(but, icon, UI_HAS_ICON | UI_BUT_ICON_PREVIEW);
  }

  UI_block_bounds_set_normal(block, 0.3f * U.widget_unit);
  UI_block_direction_set(block, UI_DIR_DOWN);

  if (free) {
    MEM_freeN((void *)item);
  }

  return block;
}

void uiTemplateIconView(uiLayout *layout,
                        PointerRNA *ptr,
                        const char *propname,
                        bool show_labels,
                        float icon_scale,
                        float icon_scale_popup)
{
  PropertyRNA *prop = RNA_struct_find_property(ptr, propname);

  if (!prop || RNA_property_type(prop) != PROP_ENUM) {
    RNA_warning(
        "property of type Enum not found: %s.%s", RNA_struct_identifier(ptr->type), propname);
    return;
  }

  uiBlock *block = uiLayoutAbsoluteBlock(layout);

  int tot_items;
  bool free_items;
  const EnumPropertyItem *items;
  RNA_property_enum_items(
      static_cast<bContext *>(block->evil_C), ptr, prop, &items, &tot_items, &free_items);
  const int value = RNA_property_enum_get(ptr, prop);
  int icon = ICON_NONE;
  RNA_enum_icon_from_value(items, value, &icon);

  uiBut *but;
  if (RNA_property_editable(ptr, prop)) {
    IconViewMenuArgs *cb_args = MEM_cnew<IconViewMenuArgs>(__func__);
    cb_args->ptr = *ptr;
    cb_args->prop = prop;
    cb_args->show_labels = show_labels;
    cb_args->icon_scale = icon_scale_popup;

    but = uiDefBlockButN(block,
                         ui_icon_view_menu_cb,
                         cb_args,
                         "",
                         0,
                         0,
                         UI_UNIT_X * icon_scale,
                         UI_UNIT_Y * icon_scale,
                         "");
  }
  else {
    but = uiDefIconBut(block,
                       UI_BTYPE_LABEL,
                       0,
                       ICON_X,
                       0,
                       0,
                       UI_UNIT_X * icon_scale,
                       UI_UNIT_Y * icon_scale,
                       nullptr,
                       0.0,
                       0.0,
                       0.0,
                       0.0,
                       "");
  }

  ui_def_but_icon(but, icon, UI_HAS_ICON | UI_BUT_ICON_PREVIEW);

  if (free_items) {
    MEM_freeN((void *)items);
  }
}

/** \} */

/* -------------------------------------------------------------------- */
/** \name Histogram Template
 * \{ */

void uiTemplateHistogram(uiLayout *layout, PointerRNA *ptr, const char *propname)
{
  PropertyRNA *prop = RNA_struct_find_property(ptr, propname);

  if (!prop || RNA_property_type(prop) != PROP_POINTER) {
    return;
  }

  const PointerRNA cptr = RNA_property_pointer_get(ptr, prop);
  if (!cptr.data || !RNA_struct_is_a(cptr.type, &RNA_Histogram)) {
    return;
  }
  Histogram *hist = (Histogram *)cptr.data;

  if (hist->height < UI_UNIT_Y) {
    hist->height = UI_UNIT_Y;
  }
  else if (hist->height > UI_UNIT_Y * 20) {
    hist->height = UI_UNIT_Y * 20;
  }

  uiLayout *col = uiLayoutColumn(layout, true);
  uiBlock *block = uiLayoutGetBlock(col);

  uiDefBut(
      block, UI_BTYPE_HISTOGRAM, 0, "", 0, 0, UI_UNIT_X * 10, hist->height, hist, 0, 0, 0, 0, "");

  /* Resize grip. */
  uiDefIconButI(block,
                UI_BTYPE_GRIP,
                0,
                ICON_GRIP,
                0,
                0,
                UI_UNIT_X * 10,
                short(UI_UNIT_Y * 0.3f),
                &hist->height,
                UI_UNIT_Y,
                UI_UNIT_Y * 20.0f,
                0.0f,
                0.0f,
                "");
}

/** \} */

/* -------------------------------------------------------------------- */
/** \name Waveform Template
 * \{ */

void uiTemplateWaveform(uiLayout *layout, PointerRNA *ptr, const char *propname)
{
  PropertyRNA *prop = RNA_struct_find_property(ptr, propname);

  if (!prop || RNA_property_type(prop) != PROP_POINTER) {
    return;
  }

  const PointerRNA cptr = RNA_property_pointer_get(ptr, prop);
  if (!cptr.data || !RNA_struct_is_a(cptr.type, &RNA_Scopes)) {
    return;
  }
  Scopes *scopes = (Scopes *)cptr.data;

  uiLayout *col = uiLayoutColumn(layout, true);
  uiBlock *block = uiLayoutGetBlock(col);

  if (scopes->wavefrm_height < UI_UNIT_Y) {
    scopes->wavefrm_height = UI_UNIT_Y;
  }
  else if (scopes->wavefrm_height > UI_UNIT_Y * 20) {
    scopes->wavefrm_height = UI_UNIT_Y * 20;
  }

  uiDefBut(block,
           UI_BTYPE_WAVEFORM,
           0,
           "",
           0,
           0,
           UI_UNIT_X * 10,
           scopes->wavefrm_height,
           scopes,
           0,
           0,
           0,
           0,
           "");

  /* Resize grip. */
  uiDefIconButI(block,
                UI_BTYPE_GRIP,
                0,
                ICON_GRIP,
                0,
                0,
                UI_UNIT_X * 10,
                short(UI_UNIT_Y * 0.3f),
                &scopes->wavefrm_height,
                UI_UNIT_Y,
                UI_UNIT_Y * 20.0f,
                0.0f,
                0.0f,
                "");
}

/** \} */

/* -------------------------------------------------------------------- */
/** \name Vector-Scope Template
 * \{ */

void uiTemplateVectorscope(uiLayout *layout, PointerRNA *ptr, const char *propname)
{
  PropertyRNA *prop = RNA_struct_find_property(ptr, propname);

  if (!prop || RNA_property_type(prop) != PROP_POINTER) {
    return;
  }

  const PointerRNA cptr = RNA_property_pointer_get(ptr, prop);
  if (!cptr.data || !RNA_struct_is_a(cptr.type, &RNA_Scopes)) {
    return;
  }
  Scopes *scopes = (Scopes *)cptr.data;

  if (scopes->vecscope_height < UI_UNIT_Y) {
    scopes->vecscope_height = UI_UNIT_Y;
  }
  else if (scopes->vecscope_height > UI_UNIT_Y * 20) {
    scopes->vecscope_height = UI_UNIT_Y * 20;
  }

  uiLayout *col = uiLayoutColumn(layout, true);
  uiBlock *block = uiLayoutGetBlock(col);

  uiDefBut(block,
           UI_BTYPE_VECTORSCOPE,
           0,
           "",
           0,
           0,
           UI_UNIT_X * 10,
           scopes->vecscope_height,
           scopes,
           0,
           0,
           0,
           0,
           "");

  /* Resize grip. */
  uiDefIconButI(block,
                UI_BTYPE_GRIP,
                0,
                ICON_GRIP,
                0,
                0,
                UI_UNIT_X * 10,
                short(UI_UNIT_Y * 0.3f),
                &scopes->vecscope_height,
                UI_UNIT_Y,
                UI_UNIT_Y * 20.0f,
                0.0f,
                0.0f,
                "");
}

/** \} */

/* -------------------------------------------------------------------- */
/** \name CurveMapping Template
 * \{ */

#define CURVE_ZOOM_MAX (1.0f / 25.0f)

static bool curvemap_can_zoom_out(CurveMapping *cumap)
{
  return BLI_rctf_size_x(&cumap->curr) < BLI_rctf_size_x(&cumap->clipr);
}

static bool curvemap_can_zoom_in(CurveMapping *cumap)
{
  return BLI_rctf_size_x(&cumap->curr) > CURVE_ZOOM_MAX * BLI_rctf_size_x(&cumap->clipr);
}

static void curvemap_buttons_zoom_in(bContext *C, void *cumap_v, void * /*arg*/)
{
  CurveMapping *cumap = static_cast<CurveMapping *>(cumap_v);

  if (curvemap_can_zoom_in(cumap)) {
    const float dx = 0.1154f * BLI_rctf_size_x(&cumap->curr);
    cumap->curr.xmin += dx;
    cumap->curr.xmax -= dx;
    const float dy = 0.1154f * BLI_rctf_size_y(&cumap->curr);
    cumap->curr.ymin += dy;
    cumap->curr.ymax -= dy;
  }

  ED_region_tag_redraw(CTX_wm_region(C));
}

static void curvemap_buttons_zoom_out(bContext *C, void *cumap_v, void * /*unused*/)
{
  CurveMapping *cumap = static_cast<CurveMapping *>(cumap_v);
  float d, d1;

  if (curvemap_can_zoom_out(cumap)) {
    d = d1 = 0.15f * BLI_rctf_size_x(&cumap->curr);

    if (cumap->flag & CUMA_DO_CLIP) {
      if (cumap->curr.xmin - d < cumap->clipr.xmin) {
        d1 = cumap->curr.xmin - cumap->clipr.xmin;
      }
    }
    cumap->curr.xmin -= d1;

    d1 = d;
    if (cumap->flag & CUMA_DO_CLIP) {
      if (cumap->curr.xmax + d > cumap->clipr.xmax) {
        d1 = -cumap->curr.xmax + cumap->clipr.xmax;
      }
    }
    cumap->curr.xmax += d1;

    d = d1 = 0.15f * BLI_rctf_size_y(&cumap->curr);

    if (cumap->flag & CUMA_DO_CLIP) {
      if (cumap->curr.ymin - d < cumap->clipr.ymin) {
        d1 = cumap->curr.ymin - cumap->clipr.ymin;
      }
    }
    cumap->curr.ymin -= d1;

    d1 = d;
    if (cumap->flag & CUMA_DO_CLIP) {
      if (cumap->curr.ymax + d > cumap->clipr.ymax) {
        d1 = -cumap->curr.ymax + cumap->clipr.ymax;
      }
    }
    cumap->curr.ymax += d1;
  }

  ED_region_tag_redraw(CTX_wm_region(C));
}

static void curvemap_buttons_setclip(bContext * /*C*/, void *cumap_v, void * /*arg*/)
{
  CurveMapping *cumap = static_cast<CurveMapping *>(cumap_v);

  BKE_curvemapping_changed(cumap, false);
}

static void curvemap_buttons_delete(bContext *C, void *cb_v, void *cumap_v)
{
  CurveMapping *cumap = static_cast<CurveMapping *>(cumap_v);

  BKE_curvemap_remove(cumap->cm + cumap->cur, SELECT);
  BKE_curvemapping_changed(cumap, false);

  rna_update_cb(C, cb_v, nullptr);
}

/* NOTE: this is a block-menu, needs 0 events, otherwise the menu closes */
static uiBlock *curvemap_clipping_func(bContext *C, ARegion *region, void *cumap_v)
{
  CurveMapping *cumap = static_cast<CurveMapping *>(cumap_v);
  uiBut *bt;
  const float width = 8 * UI_UNIT_X;

  uiBlock *block = UI_block_begin(C, region, __func__, UI_EMBOSS);
  UI_block_flag_enable(block, UI_BLOCK_KEEP_OPEN | UI_BLOCK_MOVEMOUSE_QUIT);
  UI_block_theme_style_set(block, UI_BLOCK_THEME_STYLE_POPUP);

  bt = uiDefButBitI(block,
                    UI_BTYPE_CHECKBOX,
                    CUMA_DO_CLIP,
                    1,
                    IFACE_("Use Clipping"),
                    0,
                    5 * UI_UNIT_Y,
                    width,
                    UI_UNIT_Y,
                    &cumap->flag,
                    0.0,
                    0.0,
                    10,
                    0,
                    "");
  UI_but_func_set(bt, curvemap_buttons_setclip, cumap, nullptr);

  UI_block_align_begin(block);
  bt = uiDefButF(block,
                 UI_BTYPE_NUM,
                 0,
                 IFACE_("Min X:"),
                 0,
                 4 * UI_UNIT_Y,
                 width,
                 UI_UNIT_Y,
                 &cumap->clipr.xmin,
                 -100.0,
                 cumap->clipr.xmax,
                 0,
                 0,
                 "");
  UI_but_number_step_size_set(bt, 10);
  UI_but_number_precision_set(bt, 2);
  bt = uiDefButF(block,
                 UI_BTYPE_NUM,
                 0,
                 IFACE_("Min Y:"),
                 0,
                 3 * UI_UNIT_Y,
                 width,
                 UI_UNIT_Y,
                 &cumap->clipr.ymin,
                 -100.0,
                 cumap->clipr.ymax,
                 0,
                 0,
                 "");
  UI_but_number_step_size_set(bt, 10);
  UI_but_number_precision_set(bt, 2);
  bt = uiDefButF(block,
                 UI_BTYPE_NUM,
                 0,
                 IFACE_("Max X:"),
                 0,
                 2 * UI_UNIT_Y,
                 width,
                 UI_UNIT_Y,
                 &cumap->clipr.xmax,
                 cumap->clipr.xmin,
                 100.0,
                 0,
                 0,
                 "");
  UI_but_number_step_size_set(bt, 10);
  UI_but_number_precision_set(bt, 2);
  bt = uiDefButF(block,
                 UI_BTYPE_NUM,
                 0,
                 IFACE_("Max Y:"),
                 0,
                 UI_UNIT_Y,
                 width,
                 UI_UNIT_Y,
                 &cumap->clipr.ymax,
                 cumap->clipr.ymin,
                 100.0,
                 0,
                 0,
                 "");
  UI_but_number_step_size_set(bt, 10);
  UI_but_number_precision_set(bt, 2);

  UI_block_bounds_set_normal(block, 0.3f * U.widget_unit);
  UI_block_direction_set(block, UI_DIR_DOWN);

  return block;
}

/* only for BKE_curvemap_tools_dofunc */
enum {
  UICURVE_FUNC_RESET_NEG,
  UICURVE_FUNC_RESET_POS,
  UICURVE_FUNC_RESET_VIEW,
  UICURVE_FUNC_HANDLE_VECTOR,
  UICURVE_FUNC_HANDLE_AUTO,
  UICURVE_FUNC_HANDLE_AUTO_ANIM,
  UICURVE_FUNC_EXTEND_HOZ,
  UICURVE_FUNC_EXTEND_EXP,
};

static void curvemap_tools_dofunc(bContext *C, void *cumap_v, int event)
{
  CurveMapping *cumap = static_cast<CurveMapping *>(cumap_v);
  CurveMap *cuma = cumap->cm + cumap->cur;

  switch (event) {
    case UICURVE_FUNC_RESET_NEG:
    case UICURVE_FUNC_RESET_POS: /* reset */
      BKE_curvemap_reset(cuma,
                         &cumap->clipr,
                         cumap->preset,
                         (event == UICURVE_FUNC_RESET_NEG) ? CURVEMAP_SLOPE_NEGATIVE :
                                                             CURVEMAP_SLOPE_POSITIVE);
      BKE_curvemapping_changed(cumap, false);
      break;
    case UICURVE_FUNC_RESET_VIEW:
      BKE_curvemapping_reset_view(cumap);
      break;
    case UICURVE_FUNC_HANDLE_VECTOR: /* Set vector. */
      BKE_curvemap_handle_set(cuma, HD_VECT);
      BKE_curvemapping_changed(cumap, false);
      break;
    case UICURVE_FUNC_HANDLE_AUTO: /* Set auto. */
      BKE_curvemap_handle_set(cuma, HD_AUTO);
      BKE_curvemapping_changed(cumap, false);
      break;
    case UICURVE_FUNC_HANDLE_AUTO_ANIM: /* Set auto-clamped. */
      BKE_curvemap_handle_set(cuma, HD_AUTO_ANIM);
      BKE_curvemapping_changed(cumap, false);
      break;
    case UICURVE_FUNC_EXTEND_HOZ: /* Extend horizontal. */
      cumap->flag &= ~CUMA_EXTEND_EXTRAPOLATE;
      BKE_curvemapping_changed(cumap, false);
      break;
    case UICURVE_FUNC_EXTEND_EXP: /* Extend extrapolate. */
      cumap->flag |= CUMA_EXTEND_EXTRAPOLATE;
      BKE_curvemapping_changed(cumap, false);
      break;
  }
  ED_undo_push(C, "CurveMap tools");
  ED_region_tag_redraw(CTX_wm_region(C));
}

static uiBlock *curvemap_tools_func(
    bContext *C, ARegion *region, CurveMapping *cumap, bool show_extend, int reset_mode)
{
  short yco = 0;
  const short menuwidth = 10 * UI_UNIT_X;

  uiBlock *block = UI_block_begin(C, region, __func__, UI_EMBOSS);
  UI_block_func_butmenu_set(block, curvemap_tools_dofunc, cumap);

  {
    uiDefIconTextBut(block,
                     UI_BTYPE_BUT_MENU,
                     1,
                     ICON_BLANK1,
                     IFACE_("Reset View"),
                     0,
                     yco -= UI_UNIT_Y,
                     menuwidth,
                     UI_UNIT_Y,
                     nullptr,
                     0.0,
                     0.0,
                     0,
                     UICURVE_FUNC_RESET_VIEW,
                     "");
  }

  if (show_extend) {
    uiDefIconTextBut(block,
                     UI_BTYPE_BUT_MENU,
                     1,
                     ICON_BLANK1,
                     IFACE_("Extend Horizontal"),
                     0,
                     yco -= UI_UNIT_Y,
                     menuwidth,
                     UI_UNIT_Y,
                     nullptr,
                     0.0,
                     0.0,
                     0,
                     UICURVE_FUNC_EXTEND_HOZ,
                     "");
    uiDefIconTextBut(block,
                     UI_BTYPE_BUT_MENU,
                     1,
                     ICON_BLANK1,
                     IFACE_("Extend Extrapolated"),
                     0,
                     yco -= UI_UNIT_Y,
                     menuwidth,
                     UI_UNIT_Y,
                     nullptr,
                     0.0,
                     0.0,
                     0,
                     UICURVE_FUNC_EXTEND_EXP,
                     "");
  }

  {
    uiDefIconTextBut(block,
                     UI_BTYPE_BUT_MENU,
                     1,
                     ICON_BLANK1,
                     IFACE_("Reset Curve"),
                     0,
                     yco -= UI_UNIT_Y,
                     menuwidth,
                     UI_UNIT_Y,
                     nullptr,
                     0.0,
                     0.0,
                     0,
                     reset_mode,
                     "");
  }

  UI_block_direction_set(block, UI_DIR_DOWN);
  UI_block_bounds_set_text(block, 3.0f * UI_UNIT_X);

  return block;
}

static uiBlock *curvemap_tools_posslope_func(bContext *C, ARegion *region, void *cumap_v)
{
  return curvemap_tools_func(
      C, region, static_cast<CurveMapping *>(cumap_v), true, UICURVE_FUNC_RESET_POS);
}

static uiBlock *curvemap_tools_negslope_func(bContext *C, ARegion *region, void *cumap_v)
{
  return curvemap_tools_func(
      C, region, static_cast<CurveMapping *>(cumap_v), true, UICURVE_FUNC_RESET_NEG);
}

static uiBlock *curvemap_brush_tools_func(bContext *C, ARegion *region, void *cumap_v)
{
  return curvemap_tools_func(
      C, region, static_cast<CurveMapping *>(cumap_v), false, UICURVE_FUNC_RESET_NEG);
}

static uiBlock *curvemap_brush_tools_negslope_func(bContext *C, ARegion *region, void *cumap_v)
{
  return curvemap_tools_func(
      C, region, static_cast<CurveMapping *>(cumap_v), false, UICURVE_FUNC_RESET_POS);
}

static void curvemap_tools_handle_vector(bContext *C, void *cumap_v, void * /*arg*/)
{
  curvemap_tools_dofunc(C, cumap_v, UICURVE_FUNC_HANDLE_VECTOR);
}

static void curvemap_tools_handle_auto(bContext *C, void *cumap_v, void * /*arg*/)
{
  curvemap_tools_dofunc(C, cumap_v, UICURVE_FUNC_HANDLE_AUTO);
}

static void curvemap_tools_handle_auto_clamped(bContext *C, void *cumap_v, void * /*arg*/)
{
  curvemap_tools_dofunc(C, cumap_v, UICURVE_FUNC_HANDLE_AUTO_ANIM);
}

static void curvemap_buttons_redraw(bContext *C, void * /*arg1*/, void * /*arg2*/)
{
  ED_region_tag_redraw(CTX_wm_region(C));
}

static void curvemap_buttons_update(bContext *C, void *arg1_v, void *cumap_v)
{
  CurveMapping *cumap = static_cast<CurveMapping *>(cumap_v);
  BKE_curvemapping_changed(cumap, true);
  rna_update_cb(C, arg1_v, nullptr);
}

static void curvemap_buttons_reset(bContext *C, void *cb_v, void *cumap_v)
{
  CurveMapping *cumap = static_cast<CurveMapping *>(cumap_v);
  cumap->preset = CURVE_PRESET_LINE;
  for (int a = 0; a < CM_TOT; a++) {
    BKE_curvemap_reset(cumap->cm + a, &cumap->clipr, cumap->preset, CURVEMAP_SLOPE_POSITIVE);
  }

  cumap->black[0] = cumap->black[1] = cumap->black[2] = 0.0f;
  cumap->white[0] = cumap->white[1] = cumap->white[2] = 1.0f;
  BKE_curvemapping_set_black_white(cumap, nullptr, nullptr);

  BKE_curvemapping_changed(cumap, false);

  rna_update_cb(C, cb_v, nullptr);
}

/**
 * \note Still unsure how this call evolves.
 *
 * \param labeltype: Used for defining which curve-channels to show.
 */
static void curvemap_buttons_layout(uiLayout *layout,
                                    PointerRNA *ptr,
                                    char labeltype,
                                    bool levels,
                                    bool brush,
                                    bool neg_slope,
                                    bool tone,
                                    RNAUpdateCb *cb)
{
  CurveMapping *cumap = static_cast<CurveMapping *>(ptr->data);
  CurveMap *cm = &cumap->cm[cumap->cur];
  uiBut *bt;
  const float dx = UI_UNIT_X;
  eButGradientType bg = UI_GRAD_NONE;

  uiBlock *block = uiLayoutGetBlock(layout);

  UI_block_emboss_set(block, UI_EMBOSS);

  if (tone) {
    uiLayout *split = uiLayoutSplit(layout, 0.0f, false);
    uiItemR(uiLayoutRow(split, false), ptr, "tone", UI_ITEM_R_EXPAND, nullptr, ICON_NONE);
  }

  /* curve chooser */
  uiLayout *row = uiLayoutRow(layout, false);

  if (labeltype == 'v') {
    /* vector */
    uiLayout *sub = uiLayoutRow(row, true);
    uiLayoutSetAlignment(sub, UI_LAYOUT_ALIGN_LEFT);

    if (cumap->cm[0].curve) {
      bt = uiDefButI(
          block, UI_BTYPE_ROW, 0, "X", 0, 0, dx, dx, &cumap->cur, 0.0, 0.0, 0.0, 0.0, "");
      UI_but_func_set(bt, curvemap_buttons_redraw, nullptr, nullptr);
    }
    if (cumap->cm[1].curve) {
      bt = uiDefButI(
          block, UI_BTYPE_ROW, 0, "Y", 0, 0, dx, dx, &cumap->cur, 0.0, 1.0, 0.0, 0.0, "");
      UI_but_func_set(bt, curvemap_buttons_redraw, nullptr, nullptr);
    }
    if (cumap->cm[2].curve) {
      bt = uiDefButI(
          block, UI_BTYPE_ROW, 0, "Z", 0, 0, dx, dx, &cumap->cur, 0.0, 2.0, 0.0, 0.0, "");
      UI_but_func_set(bt, curvemap_buttons_redraw, nullptr, nullptr);
    }
  }
  else if (labeltype == 'c') {
    /* color */
    uiLayout *sub = uiLayoutRow(row, true);
    uiLayoutSetAlignment(sub, UI_LAYOUT_ALIGN_LEFT);

    if (cumap->cm[3].curve) {
      bt = uiDefButI(block,
                     UI_BTYPE_ROW,
                     0,
                     CTX_IFACE_(BLT_I18NCONTEXT_COLOR, "C"),
                     0,
                     0,
                     dx,
                     dx,
                     &cumap->cur,
                     0.0,
                     3.0,
                     0.0,
                     0.0,
                     "");
      UI_but_func_set(bt, curvemap_buttons_redraw, nullptr, nullptr);
    }
    if (cumap->cm[0].curve) {
      bt = uiDefButI(
          block, UI_BTYPE_ROW, 0, IFACE_("R"), 0, 0, dx, dx, &cumap->cur, 0.0, 0.0, 0.0, 0.0, "");
      UI_but_func_set(bt, curvemap_buttons_redraw, nullptr, nullptr);
    }
    if (cumap->cm[1].curve) {
      bt = uiDefButI(
          block, UI_BTYPE_ROW, 0, IFACE_("G"), 0, 0, dx, dx, &cumap->cur, 0.0, 1.0, 0.0, 0.0, "");
      UI_but_func_set(bt, curvemap_buttons_redraw, nullptr, nullptr);
    }
    if (cumap->cm[2].curve) {
      bt = uiDefButI(
          block, UI_BTYPE_ROW, 0, IFACE_("B"), 0, 0, dx, dx, &cumap->cur, 0.0, 2.0, 0.0, 0.0, "");
      UI_but_func_set(bt, curvemap_buttons_redraw, nullptr, nullptr);
    }
  }
  else if (labeltype == 'h') {
    /* HSV */
    uiLayout *sub = uiLayoutRow(row, true);
    uiLayoutSetAlignment(sub, UI_LAYOUT_ALIGN_LEFT);

    if (cumap->cm[0].curve) {
      bt = uiDefButI(
          block, UI_BTYPE_ROW, 0, IFACE_("H"), 0, 0, dx, dx, &cumap->cur, 0.0, 0.0, 0.0, 0.0, "");
      UI_but_func_set(bt, curvemap_buttons_redraw, nullptr, nullptr);
    }
    if (cumap->cm[1].curve) {
      bt = uiDefButI(
          block, UI_BTYPE_ROW, 0, IFACE_("S"), 0, 0, dx, dx, &cumap->cur, 0.0, 1.0, 0.0, 0.0, "");
      UI_but_func_set(bt, curvemap_buttons_redraw, nullptr, nullptr);
    }
    if (cumap->cm[2].curve) {
      bt = uiDefButI(
          block, UI_BTYPE_ROW, 0, IFACE_("V"), 0, 0, dx, dx, &cumap->cur, 0.0, 2.0, 0.0, 0.0, "");
      UI_but_func_set(bt, curvemap_buttons_redraw, nullptr, nullptr);
    }
  }
  else {
    uiLayoutSetAlignment(row, UI_LAYOUT_ALIGN_RIGHT);
  }

  if (labeltype == 'h') {
    bg = UI_GRAD_H;
  }

  /* operation buttons */
  /* (Right aligned) */
  uiLayout *sub = uiLayoutRow(row, true);
  uiLayoutSetAlignment(sub, UI_LAYOUT_ALIGN_RIGHT);

  /* Zoom in */
  bt = uiDefIconBut(block,
                    UI_BTYPE_BUT,
                    0,
                    ICON_ZOOM_IN,
                    0,
                    0,
                    dx,
                    dx,
                    nullptr,
                    0.0,
                    0.0,
                    0.0,
                    0.0,
                    TIP_("Zoom in"));
  UI_but_func_set(bt, curvemap_buttons_zoom_in, cumap, nullptr);
  if (!curvemap_can_zoom_in(cumap)) {
    UI_but_disable(bt, "");
  }

  /* Zoom out */
  bt = uiDefIconBut(block,
                    UI_BTYPE_BUT,
                    0,
                    ICON_ZOOM_OUT,
                    0,
                    0,
                    dx,
                    dx,
                    nullptr,
                    0.0,
                    0.0,
                    0.0,
                    0.0,
                    TIP_("Zoom out"));
  UI_but_func_set(bt, curvemap_buttons_zoom_out, cumap, nullptr);
  if (!curvemap_can_zoom_out(cumap)) {
    UI_but_disable(bt, "");
  }

  /* Clipping button. */
  const int icon = (cumap->flag & CUMA_DO_CLIP) ? ICON_CLIPUV_HLT : ICON_CLIPUV_DEHLT;
  bt = uiDefIconBlockBut(
      block, curvemap_clipping_func, cumap, 0, icon, 0, 0, dx, dx, TIP_("Clipping Options"));
  bt->drawflag &= ~UI_BUT_ICON_LEFT;
  UI_but_funcN_set(bt, rna_update_cb, MEM_dupallocN(cb), nullptr);

  if (brush && neg_slope) {
    bt = uiDefIconBlockBut(block,
                           curvemap_brush_tools_negslope_func,
                           cumap,
                           0,
                           ICON_NONE,
                           0,
                           0,
                           dx,
                           dx,
                           TIP_("Tools"));
  }
  else if (brush) {
    bt = uiDefIconBlockBut(
        block, curvemap_brush_tools_func, cumap, 0, ICON_NONE, 0, 0, dx, dx, TIP_("Tools"));
  }
  else if (neg_slope) {
    bt = uiDefIconBlockBut(
        block, curvemap_tools_negslope_func, cumap, 0, ICON_NONE, 0, 0, dx, dx, TIP_("Tools"));
  }
  else {
    bt = uiDefIconBlockBut(
        block, curvemap_tools_posslope_func, cumap, 0, ICON_NONE, 0, 0, dx, dx, TIP_("Tools"));
  }
  UI_but_funcN_set(bt, rna_update_cb, MEM_dupallocN(cb), nullptr);

  UI_block_funcN_set(block, rna_update_cb, MEM_dupallocN(cb), nullptr);

  /* Curve itself. */
  const int size = max_ii(uiLayoutGetWidth(layout), UI_UNIT_X);
  row = uiLayoutRow(layout, false);
  uiButCurveMapping *curve_but = (uiButCurveMapping *)uiDefBut(
      block, UI_BTYPE_CURVE, 0, "", 0, 0, size, 8.0f * UI_UNIT_X, cumap, 0.0f, 1.0f, -1, 0, "");
  curve_but->gradient_type = bg;

  /* Sliders for selected curve point. */
  int i;
  CurveMapPoint *cmp = nullptr;
  bool point_last_or_first = false;
  for (i = 0; i < cm->totpoint; i++) {
    if (cm->curve[i].flag & CUMA_SELECT) {
      cmp = &cm->curve[i];
      break;
    }
  }
  if (ELEM(i, 0, cm->totpoint - 1)) {
    point_last_or_first = true;
  }

  if (cmp) {
    rctf bounds;
    if (cumap->flag & CUMA_DO_CLIP) {
      bounds = cumap->clipr;
    }
    else {
      bounds.xmin = bounds.ymin = -1000.0;
      bounds.xmax = bounds.ymax = 1000.0;
    }

    UI_block_emboss_set(block, UI_EMBOSS);

    uiLayoutRow(layout, true);

    /* Curve handle buttons. */
    bt = uiDefIconBut(block,
                      UI_BTYPE_BUT,
                      1,
                      ICON_HANDLE_AUTO,
                      0,
                      UI_UNIT_Y,
                      UI_UNIT_X,
                      UI_UNIT_Y,
                      nullptr,
                      0.0,
                      0.0,
                      0.0,
                      0.0,
                      TIP_("Auto Handle"));
    UI_but_func_set(bt, curvemap_tools_handle_auto, cumap, nullptr);
    if (((cmp->flag & CUMA_HANDLE_AUTO_ANIM) == false) &&
        ((cmp->flag & CUMA_HANDLE_VECTOR) == false))
    {
      bt->flag |= UI_SELECT_DRAW;
    }

    bt = uiDefIconBut(block,
                      UI_BTYPE_BUT,
                      1,
                      ICON_HANDLE_VECTOR,
                      0,
                      UI_UNIT_Y,
                      UI_UNIT_X,
                      UI_UNIT_Y,
                      nullptr,
                      0.0,
                      0.0,
                      0.0,
                      0.0,
                      TIP_("Vector Handle"));
    UI_but_func_set(bt, curvemap_tools_handle_vector, cumap, nullptr);
    if (cmp->flag & CUMA_HANDLE_VECTOR) {
      bt->flag |= UI_SELECT_DRAW;
    }

    bt = uiDefIconBut(block,
                      UI_BTYPE_BUT,
                      1,
                      ICON_HANDLE_AUTOCLAMPED,
                      0,
                      UI_UNIT_Y,
                      UI_UNIT_X,
                      UI_UNIT_Y,
                      nullptr,
                      0.0,
                      0.0,
                      0.0,
                      0.0,
                      TIP_("Auto Clamped"));
    UI_but_func_set(bt, curvemap_tools_handle_auto_clamped, cumap, nullptr);
    if (cmp->flag & CUMA_HANDLE_AUTO_ANIM) {
      bt->flag |= UI_SELECT_DRAW;
    }

    /* Curve handle position */
    UI_block_funcN_set(block, curvemap_buttons_update, MEM_dupallocN(cb), cumap);
    bt = uiDefButF(block,
                   UI_BTYPE_NUM,
                   0,
                   "X:",
                   0,
                   2 * UI_UNIT_Y,
                   UI_UNIT_X * 10,
                   UI_UNIT_Y,
                   &cmp->x,
                   bounds.xmin,
                   bounds.xmax,
                   0,
                   0,
                   "");
    UI_but_number_step_size_set(bt, 1);
    UI_but_number_precision_set(bt, 5);
    bt = uiDefButF(block,
                   UI_BTYPE_NUM,
                   0,
                   "Y:",
                   0,
                   1 * UI_UNIT_Y,
                   UI_UNIT_X * 10,
                   UI_UNIT_Y,
                   &cmp->y,
                   bounds.ymin,
                   bounds.ymax,
                   0,
                   0,
                   "");
    UI_but_number_step_size_set(bt, 1);
    UI_but_number_precision_set(bt, 5);

    /* Curve handle delete point */
    bt = uiDefIconBut(block,
                      UI_BTYPE_BUT,
                      0,
                      ICON_X,
                      0,
                      0,
                      dx,
                      dx,
                      nullptr,
                      0.0,
                      0.0,
                      0.0,
                      0.0,
                      TIP_("Delete points"));
    UI_but_funcN_set(bt, curvemap_buttons_delete, MEM_dupallocN(cb), cumap);
    if (point_last_or_first) {
      UI_but_flag_enable(bt, UI_BUT_DISABLED);
    }
  }

  /* black/white levels */
  if (levels) {
    uiLayout *split = uiLayoutSplit(layout, 0.0f, false);
    uiItemR(
        uiLayoutColumn(split, false), ptr, "black_level", UI_ITEM_R_EXPAND, nullptr, ICON_NONE);
    uiItemR(
        uiLayoutColumn(split, false), ptr, "white_level", UI_ITEM_R_EXPAND, nullptr, ICON_NONE);

    uiLayoutRow(layout, false);
    bt = uiDefBut(block,
                  UI_BTYPE_BUT,
                  0,
                  IFACE_("Reset"),
                  0,
                  0,
                  UI_UNIT_X * 10,
                  UI_UNIT_Y,
                  nullptr,
                  0.0f,
                  0.0f,
                  0,
                  0,
                  TIP_("Reset Black/White point and curves"));
    UI_but_funcN_set(bt, curvemap_buttons_reset, MEM_dupallocN(cb), cumap);
  }

  UI_block_funcN_set(block, nullptr, nullptr, nullptr);
}

void uiTemplateCurveMapping(uiLayout *layout,
                            PointerRNA *ptr,
                            const char *propname,
                            int type,
                            bool levels,
                            bool brush,
                            bool neg_slope,
                            bool tone)
{
  PropertyRNA *prop = RNA_struct_find_property(ptr, propname);
  uiBlock *block = uiLayoutGetBlock(layout);

  if (!prop) {
    RNA_warning("curve property not found: %s.%s", RNA_struct_identifier(ptr->type), propname);
    return;
  }

  if (RNA_property_type(prop) != PROP_POINTER) {
    RNA_warning("curve is not a pointer: %s.%s", RNA_struct_identifier(ptr->type), propname);
    return;
  }

  PointerRNA cptr = RNA_property_pointer_get(ptr, prop);
  if (!cptr.data || !RNA_struct_is_a(cptr.type, &RNA_CurveMapping)) {
    return;
  }

  RNAUpdateCb *cb = MEM_cnew<RNAUpdateCb>("RNAUpdateCb");
  cb->ptr = *ptr;
  cb->prop = prop;

  ID *id = cptr.owner_id;
  UI_block_lock_set(block, (id && ID_IS_LINKED(id)), ERROR_LIBDATA_MESSAGE);

  curvemap_buttons_layout(layout, &cptr, type, levels, brush, neg_slope, tone, cb);

  UI_block_lock_clear(block);

  MEM_freeN(cb);
}

/** \} */

/* -------------------------------------------------------------------- */
/** \name Curve Profile Template
 * \{ */

static void CurveProfile_presets_dofunc(bContext *C, void *profile_v, int event)
{
  CurveProfile *profile = static_cast<CurveProfile *>(profile_v);

  profile->preset = event;
  BKE_curveprofile_reset(profile);
  BKE_curveprofile_update(profile, PROF_UPDATE_NONE);

  ED_undo_push(C, "CurveProfile tools");
  ED_region_tag_redraw(CTX_wm_region(C));
}

static uiBlock *CurveProfile_presets_func(bContext *C, ARegion *region, CurveProfile *profile)
{
  short yco = 0;

  uiBlock *block = UI_block_begin(C, region, __func__, UI_EMBOSS);
  UI_block_func_butmenu_set(block, CurveProfile_presets_dofunc, profile);

  uiDefIconTextBut(block,
                   UI_BTYPE_BUT_MENU,
                   1,
                   ICON_BLANK1,
                   IFACE_("Default"),
                   0,
                   yco -= UI_UNIT_Y,
                   0,
                   UI_UNIT_Y,
                   nullptr,
                   0.0,
                   0.0,
                   0,
                   PROF_PRESET_LINE,
                   "");
  uiDefIconTextBut(block,
                   UI_BTYPE_BUT_MENU,
                   1,
                   ICON_BLANK1,
                   IFACE_("Support Loops"),
                   0,
                   yco -= UI_UNIT_Y,
                   0,
                   UI_UNIT_Y,
                   nullptr,
                   0.0,
                   0.0,
                   0,
                   PROF_PRESET_SUPPORTS,
                   "");
  uiDefIconTextBut(block,
                   UI_BTYPE_BUT_MENU,
                   1,
                   ICON_BLANK1,
                   IFACE_("Cornice Molding"),
                   0,
                   yco -= UI_UNIT_Y,
                   0,
                   UI_UNIT_Y,
                   nullptr,
                   0.0,
                   0.0,
                   0,
                   PROF_PRESET_CORNICE,
                   "");
  uiDefIconTextBut(block,
                   UI_BTYPE_BUT_MENU,
                   1,
                   ICON_BLANK1,
                   IFACE_("Crown Molding"),
                   0,
                   yco -= UI_UNIT_Y,
                   0,
                   UI_UNIT_Y,
                   nullptr,
                   0.0,
                   0.0,
                   0,
                   PROF_PRESET_CROWN,
                   "");
  uiDefIconTextBut(block,
                   UI_BTYPE_BUT_MENU,
                   1,
                   ICON_BLANK1,
                   IFACE_("Steps"),
                   0,
                   yco -= UI_UNIT_Y,
                   0,
                   UI_UNIT_Y,
                   nullptr,
                   0.0,
                   0.0,
                   0,
                   PROF_PRESET_STEPS,
                   "");

  UI_block_direction_set(block, UI_DIR_DOWN);
  UI_block_bounds_set_text(block, int(3.0f * UI_UNIT_X));

  return block;
}

static uiBlock *CurveProfile_buttons_presets(bContext *C, ARegion *region, void *profile_v)
{
  return CurveProfile_presets_func(C, region, (CurveProfile *)profile_v);
}

/* Only for CurveProfile tools block */
enum {
  UIPROFILE_FUNC_RESET,
  UIPROFILE_FUNC_RESET_VIEW,
};

static void CurveProfile_tools_dofunc(bContext *C, void *profile_v, int event)
{
  CurveProfile *profile = static_cast<CurveProfile *>(profile_v);

  switch (event) {
    case UIPROFILE_FUNC_RESET: /* reset */
      BKE_curveprofile_reset(profile);
      BKE_curveprofile_update(profile, PROF_UPDATE_NONE);
      break;
    case UIPROFILE_FUNC_RESET_VIEW: /* reset view to clipping rect */
      BKE_curveprofile_reset_view(profile);
      break;
  }
  ED_undo_push(C, "CurveProfile tools");
  ED_region_tag_redraw(CTX_wm_region(C));
}

static uiBlock *CurveProfile_tools_func(bContext *C, ARegion *region, CurveProfile *profile)
{
  short yco = 0;

  uiBlock *block = UI_block_begin(C, region, __func__, UI_EMBOSS);
  UI_block_func_butmenu_set(block, CurveProfile_tools_dofunc, profile);

  uiDefIconTextBut(block,
                   UI_BTYPE_BUT_MENU,
                   1,
                   ICON_BLANK1,
                   IFACE_("Reset View"),
                   0,
                   yco -= UI_UNIT_Y,
                   0,
                   UI_UNIT_Y,
                   nullptr,
                   0.0,
                   0.0,
                   0,
                   UIPROFILE_FUNC_RESET_VIEW,
                   "");
  uiDefIconTextBut(block,
                   UI_BTYPE_BUT_MENU,
                   1,
                   ICON_BLANK1,
                   IFACE_("Reset Curve"),
                   0,
                   yco -= UI_UNIT_Y,
                   0,
                   UI_UNIT_Y,
                   nullptr,
                   0.0,
                   0.0,
                   0,
                   UIPROFILE_FUNC_RESET,
                   "");

  UI_block_direction_set(block, UI_DIR_DOWN);
  UI_block_bounds_set_text(block, int(3.0f * UI_UNIT_X));

  return block;
}

static uiBlock *CurveProfile_buttons_tools(bContext *C, ARegion *region, void *profile_v)
{
  return CurveProfile_tools_func(C, region, (CurveProfile *)profile_v);
}

static bool CurveProfile_can_zoom_in(CurveProfile *profile)
{
  return BLI_rctf_size_x(&profile->view_rect) >
         CURVE_ZOOM_MAX * BLI_rctf_size_x(&profile->clip_rect);
}

static bool CurveProfile_can_zoom_out(CurveProfile *profile)
{
  return BLI_rctf_size_x(&profile->view_rect) < BLI_rctf_size_x(&profile->clip_rect);
}

static void CurveProfile_buttons_zoom_in(bContext *C, void *profile_v, void * /*arg*/)
{
  CurveProfile *profile = static_cast<CurveProfile *>(profile_v);

  if (CurveProfile_can_zoom_in(profile)) {
    const float dx = 0.1154f * BLI_rctf_size_x(&profile->view_rect);
    profile->view_rect.xmin += dx;
    profile->view_rect.xmax -= dx;
    const float dy = 0.1154f * BLI_rctf_size_y(&profile->view_rect);
    profile->view_rect.ymin += dy;
    profile->view_rect.ymax -= dy;
  }

  ED_region_tag_redraw(CTX_wm_region(C));
}

static void CurveProfile_buttons_zoom_out(bContext *C, void *profile_v, void * /*arg*/)
{
  CurveProfile *profile = static_cast<CurveProfile *>(profile_v);

  if (CurveProfile_can_zoom_out(profile)) {
    float d = 0.15f * BLI_rctf_size_x(&profile->view_rect);
    float d1 = d;

    if (profile->flag & PROF_USE_CLIP) {
      if (profile->view_rect.xmin - d < profile->clip_rect.xmin) {
        d1 = profile->view_rect.xmin - profile->clip_rect.xmin;
      }
    }
    profile->view_rect.xmin -= d1;

    d1 = d;
    if (profile->flag & PROF_USE_CLIP) {
      if (profile->view_rect.xmax + d > profile->clip_rect.xmax) {
        d1 = -profile->view_rect.xmax + profile->clip_rect.xmax;
      }
    }
    profile->view_rect.xmax += d1;

    d = d1 = 0.15f * BLI_rctf_size_y(&profile->view_rect);

    if (profile->flag & PROF_USE_CLIP) {
      if (profile->view_rect.ymin - d < profile->clip_rect.ymin) {
        d1 = profile->view_rect.ymin - profile->clip_rect.ymin;
      }
    }
    profile->view_rect.ymin -= d1;

    d1 = d;
    if (profile->flag & PROF_USE_CLIP) {
      if (profile->view_rect.ymax + d > profile->clip_rect.ymax) {
        d1 = -profile->view_rect.ymax + profile->clip_rect.ymax;
      }
    }
    profile->view_rect.ymax += d1;
  }

  ED_region_tag_redraw(CTX_wm_region(C));
}

static void CurveProfile_clipping_toggle(bContext *C, void *cb_v, void *profile_v)
{
  CurveProfile *profile = static_cast<CurveProfile *>(profile_v);

  profile->flag ^= PROF_USE_CLIP;

  BKE_curveprofile_update(profile, PROF_UPDATE_NONE);
  rna_update_cb(C, cb_v, nullptr);
}

static void CurveProfile_buttons_reverse(bContext *C, void *cb_v, void *profile_v)
{
  CurveProfile *profile = static_cast<CurveProfile *>(profile_v);

  BKE_curveprofile_reverse(profile);
  BKE_curveprofile_update(profile, PROF_UPDATE_NONE);
  rna_update_cb(C, cb_v, nullptr);
}

static void CurveProfile_buttons_delete(bContext *C, void *cb_v, void *profile_v)
{
  CurveProfile *profile = static_cast<CurveProfile *>(profile_v);

  BKE_curveprofile_remove_by_flag(profile, SELECT);
  BKE_curveprofile_update(profile, PROF_UPDATE_NONE);

  rna_update_cb(C, cb_v, nullptr);
}

static void CurveProfile_buttons_update(bContext *C, void *arg1_v, void *profile_v)
{
  CurveProfile *profile = static_cast<CurveProfile *>(profile_v);
  BKE_curveprofile_update(profile, PROF_UPDATE_REMOVE_DOUBLES | PROF_UPDATE_CLIP);
  rna_update_cb(C, arg1_v, nullptr);
}

static void CurveProfile_buttons_reset(bContext *C, void *arg1_v, void *profile_v)
{
  CurveProfile *profile = static_cast<CurveProfile *>(profile_v);
  BKE_curveprofile_reset(profile);
  BKE_curveprofile_update(profile, PROF_UPDATE_NONE);
  rna_update_cb(C, arg1_v, nullptr);
}

static void CurveProfile_buttons_layout(uiLayout *layout, PointerRNA *ptr, RNAUpdateCb *cb)
{
  CurveProfile *profile = static_cast<CurveProfile *>(ptr->data);
  uiBut *bt;

  uiBlock *block = uiLayoutGetBlock(layout);

  UI_block_emboss_set(block, UI_EMBOSS);

  uiLayoutSetPropSep(layout, false);

  /* Preset selector */
  /* There is probably potential to use simpler "uiItemR" functions here, but automatic updating
   * after a preset is selected would be more complicated. */
  uiLayout *row = uiLayoutRow(layout, true);
  bt = uiDefBlockBut(block,
                     CurveProfile_buttons_presets,
                     profile,
                     IFACE_("Preset"),
                     0,
                     0,
                     UI_UNIT_X,
                     UI_UNIT_X,
                     "");
  UI_but_funcN_set(bt, rna_update_cb, MEM_dupallocN(cb), nullptr);

  /* Show a "re-apply" preset button when it has been changed from the preset. */
  if (profile->flag & PROF_DIRTY_PRESET) {
    /* Only for dynamic presets. */
    if (ELEM(profile->preset, PROF_PRESET_STEPS, PROF_PRESET_SUPPORTS)) {
      bt = uiDefIconTextBut(block,
                            UI_BTYPE_BUT,
                            0,
                            ICON_NONE,
                            IFACE_("Apply Preset"),
                            0,
                            0,
                            UI_UNIT_X,
                            UI_UNIT_X,
                            nullptr,
                            0.0,
                            0.0,
                            0.0,
                            0.0,
                            TIP_("Reapply and update the preset, removing changes"));
      UI_but_funcN_set(bt, CurveProfile_buttons_reset, MEM_dupallocN(cb), profile);
    }
  }

  row = uiLayoutRow(layout, false);

  /* (Left aligned) */
  uiLayout *sub = uiLayoutRow(row, true);
  uiLayoutSetAlignment(sub, UI_LAYOUT_ALIGN_LEFT);

  /* Zoom in */
  bt = uiDefIconBut(block,
                    UI_BTYPE_BUT,
                    0,
                    ICON_ZOOM_IN,
                    0,
                    0,
                    UI_UNIT_X,
                    UI_UNIT_X,
                    nullptr,
                    0.0,
                    0.0,
                    0.0,
                    0.0,
                    TIP_("Zoom in"));
  UI_but_func_set(bt, CurveProfile_buttons_zoom_in, profile, nullptr);
  if (!CurveProfile_can_zoom_in(profile)) {
    UI_but_disable(bt, "");
  }

  /* Zoom out */
  bt = uiDefIconBut(block,
                    UI_BTYPE_BUT,
                    0,
                    ICON_ZOOM_OUT,
                    0,
                    0,
                    UI_UNIT_X,
                    UI_UNIT_X,
                    nullptr,
                    0.0,
                    0.0,
                    0.0,
                    0.0,
                    TIP_("Zoom out"));
  UI_but_func_set(bt, CurveProfile_buttons_zoom_out, profile, nullptr);
  if (!CurveProfile_can_zoom_out(profile)) {
    UI_but_disable(bt, "");
  }

  /* (Right aligned) */
  sub = uiLayoutRow(row, true);
  uiLayoutSetAlignment(sub, UI_LAYOUT_ALIGN_RIGHT);

  /* Flip path */
  bt = uiDefIconBut(block,
                    UI_BTYPE_BUT,
                    0,
                    ICON_ARROW_LEFTRIGHT,
                    0,
                    0,
                    UI_UNIT_X,
                    UI_UNIT_X,
                    nullptr,
                    0.0,
                    0.0,
                    0.0,
                    0.0,
                    TIP_("Reverse Path"));
  UI_but_funcN_set(bt, CurveProfile_buttons_reverse, MEM_dupallocN(cb), profile);

  /* Clipping toggle */
  const int icon = (profile->flag & PROF_USE_CLIP) ? ICON_CLIPUV_HLT : ICON_CLIPUV_DEHLT;
  bt = uiDefIconBut(block,
                    UI_BTYPE_BUT,
                    0,
                    icon,
                    0,
                    0,
                    UI_UNIT_X,
                    UI_UNIT_X,
                    nullptr,
                    0.0,
                    0.0,
                    0.0,
                    0.0,
                    TIP_("Toggle Profile Clipping"));
  UI_but_funcN_set(bt, CurveProfile_clipping_toggle, MEM_dupallocN(cb), profile);

  /* Reset view, reset curve */
  bt = uiDefIconBlockBut(block,
                         CurveProfile_buttons_tools,
                         profile,
                         0,
                         ICON_NONE,
                         0,
                         0,
                         UI_UNIT_X,
                         UI_UNIT_X,
                         TIP_("Tools"));
  UI_but_funcN_set(bt, rna_update_cb, MEM_dupallocN(cb), nullptr);

  UI_block_funcN_set(block, rna_update_cb, MEM_dupallocN(cb), nullptr);

  /* The path itself */
  int path_width = max_ii(uiLayoutGetWidth(layout), UI_UNIT_X);
  path_width = min_ii(path_width, int(16.0f * UI_UNIT_X));
  const int path_height = path_width;
  uiLayoutRow(layout, false);
  uiDefBut(block,
           UI_BTYPE_CURVEPROFILE,
           0,
           "",
           0,
           0,
           short(path_width),
           short(path_height),
           profile,
           0.0f,
           1.0f,
           -1,
           0,
           "");

  /* Position sliders for (first) selected point */
  int i;
  float *selection_x, *selection_y;
  bool point_last_or_first = false;
  CurveProfilePoint *point = nullptr;
  for (i = 0; i < profile->path_len; i++) {
    if (profile->path[i].flag & PROF_SELECT) {
      point = &profile->path[i];
      selection_x = &point->x;
      selection_y = &point->y;
      break;
    }
    if (profile->path[i].flag & PROF_H1_SELECT) {
      point = &profile->path[i];
      selection_x = &point->h1_loc[0];
      selection_y = &point->h1_loc[1];
    }
    else if (profile->path[i].flag & PROF_H2_SELECT) {
      point = &profile->path[i];
      selection_x = &point->h2_loc[0];
      selection_y = &point->h2_loc[1];
    }
  }
  if (ELEM(i, 0, profile->path_len - 1)) {
    point_last_or_first = true;
  }

  /* Selected point data */
  rctf bounds;
  if (point) {
    if (profile->flag & PROF_USE_CLIP) {
      bounds = profile->clip_rect;
    }
    else {
      bounds.xmin = bounds.ymin = -1000.0;
      bounds.xmax = bounds.ymax = 1000.0;
    }

    row = uiLayoutRow(layout, true);

    PointerRNA point_ptr = RNA_pointer_create(ptr->owner_id, &RNA_CurveProfilePoint, point);
    PropertyRNA *prop_handle_type = RNA_struct_find_property(&point_ptr, "handle_type_1");
    uiItemFullR(row,
                &point_ptr,
                prop_handle_type,
                RNA_NO_INDEX,
                0,
                UI_ITEM_R_EXPAND | UI_ITEM_R_ICON_ONLY,
                "",
                ICON_NONE);

    /* Position */
    bt = uiDefButF(block,
                   UI_BTYPE_NUM,
                   0,
                   "X:",
                   0,
                   2 * UI_UNIT_Y,
                   UI_UNIT_X * 10,
                   UI_UNIT_Y,
                   selection_x,
                   bounds.xmin,
                   bounds.xmax,
                   0,
                   0,
                   "");
    UI_but_number_step_size_set(bt, 1);
    UI_but_number_precision_set(bt, 5);
    UI_but_funcN_set(bt, CurveProfile_buttons_update, MEM_dupallocN(cb), profile);
    if (point_last_or_first) {
      UI_but_flag_enable(bt, UI_BUT_DISABLED);
    }
    bt = uiDefButF(block,
                   UI_BTYPE_NUM,
                   0,
                   "Y:",
                   0,
                   1 * UI_UNIT_Y,
                   UI_UNIT_X * 10,
                   UI_UNIT_Y,
                   selection_y,
                   bounds.ymin,
                   bounds.ymax,
                   0,
                   0,
                   "");
    UI_but_number_step_size_set(bt, 1);
    UI_but_number_precision_set(bt, 5);
    UI_but_funcN_set(bt, CurveProfile_buttons_update, MEM_dupallocN(cb), profile);
    if (point_last_or_first) {
      UI_but_flag_enable(bt, UI_BUT_DISABLED);
    }

    /* Delete points */
    bt = uiDefIconBut(block,
                      UI_BTYPE_BUT,
                      0,
                      ICON_X,
                      0,
                      0,
                      UI_UNIT_X,
                      UI_UNIT_X,
                      nullptr,
                      0.0,
                      0.0,
                      0.0,
                      0.0,
                      TIP_("Delete points"));
    UI_but_funcN_set(bt, CurveProfile_buttons_delete, MEM_dupallocN(cb), profile);
    if (point_last_or_first) {
      UI_but_flag_enable(bt, UI_BUT_DISABLED);
    }
  }

  uiItemR(layout, ptr, "use_sample_straight_edges", UI_ITEM_NONE, nullptr, ICON_NONE);
  uiItemR(layout, ptr, "use_sample_even_lengths", UI_ITEM_NONE, nullptr, ICON_NONE);

  UI_block_funcN_set(block, nullptr, nullptr, nullptr);
}

void uiTemplateCurveProfile(uiLayout *layout, PointerRNA *ptr, const char *propname)
{
  PropertyRNA *prop = RNA_struct_find_property(ptr, propname);

  uiBlock *block = uiLayoutGetBlock(layout);

  if (!prop) {
    RNA_warning(
        "Curve Profile property not found: %s.%s", RNA_struct_identifier(ptr->type), propname);
    return;
  }

  if (RNA_property_type(prop) != PROP_POINTER) {
    RNA_warning(
        "Curve Profile is not a pointer: %s.%s", RNA_struct_identifier(ptr->type), propname);
    return;
  }

  PointerRNA cptr = RNA_property_pointer_get(ptr, prop);
  if (!cptr.data || !RNA_struct_is_a(cptr.type, &RNA_CurveProfile)) {
    return;
  }

  /* Share update functionality with the CurveMapping widget template. */
  RNAUpdateCb *cb = MEM_cnew<RNAUpdateCb>("RNAUpdateCb");
  cb->ptr = *ptr;
  cb->prop = prop;

  ID *id = cptr.owner_id;
  UI_block_lock_set(block, (id && ID_IS_LINKED(id)), ERROR_LIBDATA_MESSAGE);

  CurveProfile_buttons_layout(layout, &cptr, cb);

  UI_block_lock_clear(block);

  MEM_freeN(cb);
}

/** \} */

/* -------------------------------------------------------------------- */
/** \name ColorPicker Template
 * \{ */

#define WHEEL_SIZE (5 * U.widget_unit)

void uiTemplateColorPicker(uiLayout *layout,
                           PointerRNA *ptr,
                           const char *propname,
                           bool value_slider,
                           bool lock,
                           bool lock_luminosity,
                           bool cubic)
{
  PropertyRNA *prop = RNA_struct_find_property(ptr, propname);
  uiBlock *block = uiLayoutGetBlock(layout);
  ColorPicker *cpicker = ui_block_colorpicker_create(block);

  if (!prop) {
    RNA_warning("property not found: %s.%s", RNA_struct_identifier(ptr->type), propname);
    return;
  }

  float softmin, softmax, step, precision;
  RNA_property_float_ui_range(ptr, prop, &softmin, &softmax, &step, &precision);

  uiLayout *col = uiLayoutColumn(layout, true);
  uiLayout *row = uiLayoutRow(col, true);

  uiBut *but = nullptr;
  uiButHSVCube *hsv_but;
  switch (U.color_picker_type) {
    case USER_CP_SQUARE_SV:
    case USER_CP_SQUARE_HS:
    case USER_CP_SQUARE_HV:
      hsv_but = (uiButHSVCube *)uiDefButR_prop(block,
                                               UI_BTYPE_HSVCUBE,
                                               0,
                                               "",
                                               0,
                                               0,
                                               WHEEL_SIZE,
                                               WHEEL_SIZE,
                                               ptr,
                                               prop,
                                               -1,
                                               0.0,
                                               0.0,
                                               0,
                                               0,
                                               "");
      switch (U.color_picker_type) {
        case USER_CP_SQUARE_SV:
          hsv_but->gradient_type = UI_GRAD_SV;
          break;
        case USER_CP_SQUARE_HS:
          hsv_but->gradient_type = UI_GRAD_HS;
          break;
        case USER_CP_SQUARE_HV:
          hsv_but->gradient_type = UI_GRAD_HV;
          break;
      }
      but = hsv_but;
      break;

    /* user default */
    case USER_CP_CIRCLE_HSV:
    case USER_CP_CIRCLE_HSL:
    default:
      but = uiDefButR_prop(block,
                           UI_BTYPE_HSVCIRCLE,
                           0,
                           "",
                           0,
                           0,
                           WHEEL_SIZE,
                           WHEEL_SIZE,
                           ptr,
                           prop,
                           -1,
                           0.0,
                           0.0,
                           0,
                           0,
                           "");
      break;
  }

  but->custom_data = cpicker;

  cpicker->use_color_lock = lock;
  cpicker->use_color_cubic = cubic;
  cpicker->use_luminosity_lock = lock_luminosity;

  if (lock_luminosity) {
    float color[4]; /* in case of alpha */
    RNA_property_float_get_array(ptr, prop, color);
    but->a2 = len_v3(color);
    cpicker->luminosity_lock_value = len_v3(color);
  }

  if (value_slider) {
    switch (U.color_picker_type) {
      case USER_CP_CIRCLE_HSL:
        uiItemS(row);
        hsv_but = (uiButHSVCube *)uiDefButR_prop(block,
                                                 UI_BTYPE_HSVCUBE,
                                                 0,
                                                 "",
                                                 WHEEL_SIZE + 6,
                                                 0,
                                                 14 * UI_SCALE_FAC,
                                                 WHEEL_SIZE,
                                                 ptr,
                                                 prop,
                                                 -1,
                                                 softmin,
                                                 softmax,
                                                 0,
                                                 0,
                                                 "");
        hsv_but->gradient_type = UI_GRAD_L_ALT;
        break;
      case USER_CP_SQUARE_SV:
        uiItemS(col);
        hsv_but = (uiButHSVCube *)uiDefButR_prop(block,
                                                 UI_BTYPE_HSVCUBE,
                                                 0,
                                                 "",
                                                 0,
                                                 4,
                                                 WHEEL_SIZE,
                                                 18 * UI_SCALE_FAC,
                                                 ptr,
                                                 prop,
                                                 -1,
                                                 softmin,
                                                 softmax,
                                                 0,
                                                 0,
                                                 "");
        hsv_but->gradient_type = eButGradientType(UI_GRAD_SV + 3);
        break;
      case USER_CP_SQUARE_HS:
        uiItemS(col);
        hsv_but = (uiButHSVCube *)uiDefButR_prop(block,
                                                 UI_BTYPE_HSVCUBE,
                                                 0,
                                                 "",
                                                 0,
                                                 4,
                                                 WHEEL_SIZE,
                                                 18 * UI_SCALE_FAC,
                                                 ptr,
                                                 prop,
                                                 -1,
                                                 softmin,
                                                 softmax,
                                                 0,
                                                 0,
                                                 "");
        hsv_but->gradient_type = eButGradientType(UI_GRAD_HS + 3);
        break;
      case USER_CP_SQUARE_HV:
        uiItemS(col);
        hsv_but = (uiButHSVCube *)uiDefButR_prop(block,
                                                 UI_BTYPE_HSVCUBE,
                                                 0,
                                                 "",
                                                 0,
                                                 4,
                                                 WHEEL_SIZE,
                                                 18 * UI_SCALE_FAC,
                                                 ptr,
                                                 prop,
                                                 -1,
                                                 softmin,
                                                 softmax,
                                                 0,
                                                 0,
                                                 "");
        hsv_but->gradient_type = eButGradientType(UI_GRAD_HV + 3);
        break;

      /* user default */
      case USER_CP_CIRCLE_HSV:
      default:
        uiItemS(row);
        hsv_but = (uiButHSVCube *)uiDefButR_prop(block,
                                                 UI_BTYPE_HSVCUBE,
                                                 0,
                                                 "",
                                                 WHEEL_SIZE + 6,
                                                 0,
                                                 14 * UI_SCALE_FAC,
                                                 WHEEL_SIZE,
                                                 ptr,
                                                 prop,
                                                 -1,
                                                 softmin,
                                                 softmax,
                                                 0,
                                                 0,
                                                 "");
        hsv_but->gradient_type = UI_GRAD_V_ALT;
        break;
    }

    hsv_but->custom_data = cpicker;
  }
}

static void ui_template_palette_menu(bContext * /*C*/, uiLayout *layout, void * /*but_p*/)
{
  uiLayout *row;

  uiItemL(layout, IFACE_("Sort By:"), ICON_NONE);
  row = uiLayoutRow(layout, false);
  uiItemEnumO_value(row, IFACE_("Hue"), ICON_NONE, "PALETTE_OT_sort", "type", 1);
  row = uiLayoutRow(layout, false);
  uiItemEnumO_value(row, IFACE_("Saturation"), ICON_NONE, "PALETTE_OT_sort", "type", 2);
  row = uiLayoutRow(layout, false);
  uiItemEnumO_value(row, IFACE_("Value"), ICON_NONE, "PALETTE_OT_sort", "type", 3);
  row = uiLayoutRow(layout, false);
  uiItemEnumO_value(row, IFACE_("Luminance"), ICON_NONE, "PALETTE_OT_sort", "type", 4);
}

void uiTemplatePalette(uiLayout *layout, PointerRNA *ptr, const char *propname, bool /*colors*/)
{
  PropertyRNA *prop = RNA_struct_find_property(ptr, propname);
  uiBut *but = nullptr;

  const int cols_per_row = std::max(uiLayoutGetWidth(layout) / UI_UNIT_X, 1);

  if (!prop) {
    RNA_warning("property not found: %s.%s", RNA_struct_identifier(ptr->type), propname);
    return;
  }

  const PointerRNA cptr = RNA_property_pointer_get(ptr, prop);
  if (!cptr.data || !RNA_struct_is_a(cptr.type, &RNA_Palette)) {
    return;
  }

  uiBlock *block = uiLayoutGetBlock(layout);

  Palette *palette = static_cast<Palette *>(cptr.data);

  uiLayout *col = uiLayoutColumn(layout, true);
  uiLayoutRow(col, true);
  uiDefIconButO(block,
                UI_BTYPE_BUT,
                "PALETTE_OT_color_add",
                WM_OP_INVOKE_DEFAULT,
                ICON_ADD,
                0,
                0,
                UI_UNIT_X,
                UI_UNIT_Y,
                nullptr);
  uiDefIconButO(block,
                UI_BTYPE_BUT,
                "PALETTE_OT_color_delete",
                WM_OP_INVOKE_DEFAULT,
                ICON_REMOVE,
                0,
                0,
                UI_UNIT_X,
                UI_UNIT_Y,
                nullptr);
  if (palette->colors.first != nullptr) {
    but = uiDefIconButO(block,
                        UI_BTYPE_BUT,
                        "PALETTE_OT_color_move",
                        WM_OP_INVOKE_DEFAULT,
                        ICON_TRIA_UP,
                        0,
                        0,
                        UI_UNIT_X,
                        UI_UNIT_Y,
                        nullptr);
    UI_but_operator_ptr_get(but);
    RNA_enum_set(but->opptr, "type", -1);

    but = uiDefIconButO(block,
                        UI_BTYPE_BUT,
                        "PALETTE_OT_color_move",
                        WM_OP_INVOKE_DEFAULT,
                        ICON_TRIA_DOWN,
                        0,
                        0,
                        UI_UNIT_X,
                        UI_UNIT_Y,
                        nullptr);
    UI_but_operator_ptr_get(but);
    RNA_enum_set(but->opptr, "type", 1);

    /* Menu. */
    uiDefIconMenuBut(
        block, ui_template_palette_menu, nullptr, ICON_SORTSIZE, 0, 0, UI_UNIT_X, UI_UNIT_Y, "");
  }

  col = uiLayoutColumn(layout, true);
  uiLayoutRow(col, true);

  int row_cols = 0, col_id = 0;
  LISTBASE_FOREACH (PaletteColor *, color, &palette->colors) {
    if (row_cols >= cols_per_row) {
      uiLayoutRow(col, true);
      row_cols = 0;
    }

    PointerRNA color_ptr = RNA_pointer_create(&palette->id, &RNA_PaletteColor, color);
    uiButColor *color_but = (uiButColor *)uiDefButR(block,
                                                    UI_BTYPE_COLOR,
                                                    0,
                                                    "",
                                                    0,
                                                    0,
                                                    UI_UNIT_X,
                                                    UI_UNIT_Y,
                                                    &color_ptr,
                                                    "color",
                                                    -1,
                                                    0.0,
                                                    1.0,
                                                    0.0,
                                                    0.0,
                                                    "");
    color_but->is_pallete_color = true;
    color_but->palette_color_index = col_id;
    row_cols++;
    col_id++;
  }
}

void uiTemplateCryptoPicker(uiLayout *layout, PointerRNA *ptr, const char *propname, int icon)
{
  PropertyRNA *prop = RNA_struct_find_property(ptr, propname);

  if (!prop) {
    RNA_warning("property not found: %s.%s", RNA_struct_identifier(ptr->type), propname);
    return;
  }

  uiBlock *block = uiLayoutGetBlock(layout);

  uiBut *but = uiDefIconTextButO(block,
                                 UI_BTYPE_BUT,
                                 "UI_OT_eyedropper_color",
                                 WM_OP_INVOKE_DEFAULT,
                                 icon,
                                 "",
                                 0,
                                 0,
                                 UI_UNIT_X,
                                 UI_UNIT_Y,
                                 RNA_property_ui_description(prop));
  but->rnapoin = *ptr;
  but->rnaprop = prop;
  but->rnaindex = -1;
}

/** \} */

/* -------------------------------------------------------------------- */
/** \name Layer Buttons Template
 * \{ */

static void handle_layer_buttons(bContext *C, void *arg1, void *arg2)
{
  uiBut *but = static_cast<uiBut *>(arg1);
  const int cur = POINTER_AS_INT(arg2);
  wmWindow *win = CTX_wm_window(C);
  const bool shift = win->eventstate->modifier & KM_SHIFT;

  if (!shift) {
    const int tot = RNA_property_array_length(&but->rnapoin, but->rnaprop);

    /* Normally clicking only selects one layer */
    RNA_property_boolean_set_index(&but->rnapoin, but->rnaprop, cur, true);
    for (int i = 0; i < tot; i++) {
      if (i != cur) {
        RNA_property_boolean_set_index(&but->rnapoin, but->rnaprop, i, false);
      }
    }
  }

  /* view3d layer change should update depsgraph (invisible object changed maybe) */
  /* see `view3d_header.cc` */
}

void uiTemplateLayers(uiLayout *layout,
                      PointerRNA *ptr,
                      const char *propname,
                      PointerRNA *used_ptr,
                      const char *used_propname,
                      int active_layer)
{
  const int cols_per_group = 5;

  PropertyRNA *prop = RNA_struct_find_property(ptr, propname);
  if (!prop) {
    RNA_warning("layers property not found: %s.%s", RNA_struct_identifier(ptr->type), propname);
    return;
  }

  /* the number of layers determines the way we group them
   * - we want 2 rows only (for now)
   * - The number of columns (cols) is the total number of buttons per row the 'remainder'
   *   is added to this, as it will be ok to have first row slightly wider if need be.
   * - For now, only split into groups if group will have at least 5 items.
   */
  const int layers = RNA_property_array_length(ptr, prop);
  const int cols = (layers / 2) + (layers % 2);
  const int groups = ((cols / 2) < cols_per_group) ? (1) : (cols / cols_per_group);

  PropertyRNA *used_prop = nullptr;
  if (used_ptr && used_propname) {
    used_prop = RNA_struct_find_property(used_ptr, used_propname);
    if (!used_prop) {
      RNA_warning("used layers property not found: %s.%s",
                  RNA_struct_identifier(ptr->type),
                  used_propname);
      return;
    }

    if (RNA_property_array_length(used_ptr, used_prop) < layers) {
      used_prop = nullptr;
    }
  }

  /* layers are laid out going across rows, with the columns being divided into groups */

  for (int group = 0; group < groups; group++) {
    uiLayout *uCol = uiLayoutColumn(layout, true);

    for (int row = 0; row < 2; row++) {
      uiLayout *uRow = uiLayoutRow(uCol, true);
      uiBlock *block = uiLayoutGetBlock(uRow);
      int layer = groups * cols_per_group * row + cols_per_group * group;

      /* add layers as toggle buts */
      for (int col = 0; (col < cols_per_group) && (layer < layers); col++, layer++) {
        int icon = 0;
        const int butlay = 1 << layer;

        if (active_layer & butlay) {
          icon = ICON_LAYER_ACTIVE;
        }
        else if (used_prop && RNA_property_boolean_get_index(used_ptr, used_prop, layer)) {
          icon = ICON_LAYER_USED;
        }

        uiBut *but = uiDefAutoButR(
            block, ptr, prop, layer, "", icon, 0, 0, UI_UNIT_X / 2, UI_UNIT_Y / 2);
        UI_but_func_set(but, handle_layer_buttons, but, POINTER_FROM_INT(layer));
        but->type = UI_BTYPE_TOGGLE;
      }
    }
  }
}

/** \} */

/* -------------------------------------------------------------------- */
/** \name Running Jobs Template
 * \{ */

#define B_STOPRENDER 1
#define B_STOPCAST 2
#define B_STOPANIM 3
#define B_STOPCOMPO 4
#define B_STOPSEQ 5
#define B_STOPCLIP 6
#define B_STOPFILE 7
#define B_STOPOTHER 8

static void do_running_jobs(bContext *C, void * /*arg*/, int event)
{
  switch (event) {
    case B_STOPRENDER:
      G.is_break = true;
      break;
    case B_STOPCAST:
      WM_jobs_stop(CTX_wm_manager(C), CTX_wm_screen(C), nullptr);
      break;
    case B_STOPANIM:
      WM_operator_name_call(C, "SCREEN_OT_animation_play", WM_OP_INVOKE_SCREEN, nullptr, nullptr);
      break;
    case B_STOPCOMPO:
      WM_jobs_stop(CTX_wm_manager(C), CTX_data_scene(C), nullptr);
      break;
    case B_STOPSEQ:
      WM_jobs_stop(CTX_wm_manager(C), CTX_data_scene(C), nullptr);
      break;
    case B_STOPCLIP:
      WM_jobs_stop(CTX_wm_manager(C), CTX_data_scene(C), nullptr);
      break;
    case B_STOPFILE:
      WM_jobs_stop(CTX_wm_manager(C), CTX_data_scene(C), nullptr);
      break;
    case B_STOPOTHER:
      G.is_break = true;
      break;
  }
}

struct ProgressTooltip_Store {
  wmWindowManager *wm;
  void *owner;
};

static char *progress_tooltip_func(bContext * /*C*/, void *argN, const char * /*tip*/)
{
  ProgressTooltip_Store *arg = static_cast<ProgressTooltip_Store *>(argN);
  wmWindowManager *wm = arg->wm;
  void *owner = arg->owner;

  const float progress = WM_jobs_progress(wm, owner);

  /* create tooltip text and associate it with the job */
  char elapsed_str[32];
  char remaining_str[32] = "Unknown";
  const double elapsed = BLI_check_seconds_timer() - WM_jobs_starttime(wm, owner);
  BLI_timecode_string_from_time_simple(elapsed_str, sizeof(elapsed_str), elapsed);

  if (progress) {
    const double remaining = (elapsed / double(progress)) - elapsed;
    BLI_timecode_string_from_time_simple(remaining_str, sizeof(remaining_str), remaining);
  }

  return BLI_sprintfN(
      "Time Remaining: %s\n"
      "Time Elapsed: %s",
      remaining_str,
      elapsed_str);
}

void uiTemplateRunningJobs(uiLayout *layout, bContext *C)
{
  Main *bmain = CTX_data_main(C);
  wmWindowManager *wm = CTX_wm_manager(C);
  ScrArea *area = CTX_wm_area(C);
  void *owner = nullptr;
  int handle_event, icon = 0;
  const char *op_name = nullptr;
  const char *op_description = nullptr;

  uiBlock *block = uiLayoutGetBlock(layout);
  UI_block_layout_set_current(block, layout);

  UI_block_func_handle_set(block, do_running_jobs, nullptr);

  /* another scene can be rendering too, for example via compositor */
  LISTBASE_FOREACH (Scene *, scene, &bmain->scenes) {
    if (WM_jobs_test(wm, scene, WM_JOB_TYPE_ANY)) {
      handle_event = B_STOPOTHER;
      icon = ICON_NONE;
      owner = scene;
    }
    else {
      continue;
    }

    if (WM_jobs_test(wm, scene, WM_JOB_TYPE_SEQ_BUILD_PROXY)) {
      handle_event = B_STOPSEQ;
      icon = ICON_SEQUENCE;
      owner = scene;
      break;
    }
    if (WM_jobs_test(wm, scene, WM_JOB_TYPE_SEQ_BUILD_PREVIEW)) {
      handle_event = B_STOPSEQ;
      icon = ICON_SEQUENCE;
      break;
    }
    if (WM_jobs_test(wm, scene, WM_JOB_TYPE_SEQ_DRAW_THUMBNAIL)) {
      handle_event = B_STOPSEQ;
      icon = ICON_SEQUENCE;
      break;
    }
    if (WM_jobs_test(wm, scene, WM_JOB_TYPE_CLIP_BUILD_PROXY)) {
      handle_event = B_STOPCLIP;
      icon = ICON_TRACKER;
      break;
    }
    if (WM_jobs_test(wm, scene, WM_JOB_TYPE_CLIP_PREFETCH)) {
      handle_event = B_STOPCLIP;
      icon = ICON_TRACKER;
      break;
    }
    if (WM_jobs_test(wm, scene, WM_JOB_TYPE_CLIP_TRACK_MARKERS)) {
      handle_event = B_STOPCLIP;
      icon = ICON_TRACKER;
      break;
    }
    if (WM_jobs_test(wm, scene, WM_JOB_TYPE_CLIP_SOLVE_CAMERA)) {
      handle_event = B_STOPCLIP;
      icon = ICON_TRACKER;
      break;
    }
    if (WM_jobs_test(wm, scene, WM_JOB_TYPE_FILESEL_READDIR)) {
      handle_event = B_STOPFILE;
      icon = ICON_FILEBROWSER;
      break;
    }
    if (WM_jobs_test(wm, scene, WM_JOB_TYPE_RENDER)) {
      handle_event = B_STOPRENDER;
      icon = ICON_SCENE;
      if (U.render_display_type != USER_RENDER_DISPLAY_NONE) {
        op_name = "RENDER_OT_view_show";
        op_description = "Show the render window";
      }
      break;
    }
    if (WM_jobs_test(wm, scene, WM_JOB_TYPE_COMPOSITE)) {
      handle_event = B_STOPCOMPO;
      icon = ICON_RENDERLAYERS;
      break;
    }
    if (WM_jobs_test(wm, scene, WM_JOB_TYPE_OBJECT_BAKE_TEXTURE) ||
        WM_jobs_test(wm, scene, WM_JOB_TYPE_OBJECT_BAKE))
    {
      /* Skip bake jobs in compositor to avoid compo header displaying
       * progress bar which is not being updated (bake jobs only need
       * to update NC_IMAGE context.
       */
      if (area->spacetype != SPACE_NODE) {
        handle_event = B_STOPOTHER;
        icon = ICON_IMAGE;
        break;
      }
      continue;
    }
    if (WM_jobs_test(wm, scene, WM_JOB_TYPE_DPAINT_BAKE)) {
      handle_event = B_STOPOTHER;
      icon = ICON_MOD_DYNAMICPAINT;
      break;
    }
    if (WM_jobs_test(wm, scene, WM_JOB_TYPE_POINTCACHE)) {
      handle_event = B_STOPOTHER;
      icon = ICON_PHYSICS;
      break;
    }
    if (WM_jobs_test(wm, scene, WM_JOB_TYPE_OBJECT_SIM_FLUID)) {
      handle_event = B_STOPOTHER;
      icon = ICON_MOD_FLUIDSIM;
      break;
    }
    if (WM_jobs_test(wm, scene, WM_JOB_TYPE_OBJECT_SIM_OCEAN)) {
      handle_event = B_STOPOTHER;
      icon = ICON_MOD_OCEAN;
      break;
    }
  }

  if (owner) {
    const uiFontStyle *fstyle = UI_FSTYLE_WIDGET;
    const bool active = !(G.is_break || WM_jobs_is_stopped(wm, owner));

    uiLayout *row = uiLayoutRow(layout, false);
    block = uiLayoutGetBlock(row);

    /* get percentage done and set it as the UI text */
    const float progress = WM_jobs_progress(wm, owner);
    char text[8];
    SNPRINTF(text, "%d%%", int(progress * 100));

    const char *name = active ? WM_jobs_name(wm, owner) : "Canceling...";

    /* job icon as a button */
    if (op_name) {
      uiDefIconButO(block,
                    UI_BTYPE_BUT,
                    op_name,
                    WM_OP_INVOKE_DEFAULT,
                    icon,
                    0,
                    0,
                    UI_UNIT_X,
                    UI_UNIT_Y,
                    TIP_(op_description));
    }

    /* job name and icon if not previously set */
    const int textwidth = UI_fontstyle_string_width(fstyle, name);
    uiDefIconTextBut(block,
                     UI_BTYPE_LABEL,
                     0,
                     op_name ? 0 : icon,
                     name,
                     0,
                     0,
                     textwidth + UI_UNIT_X * 1.5f,
                     UI_UNIT_Y,
                     nullptr,
                     0.0f,
                     0.0f,
                     0.0f,
                     0.0f,
                     "");

    /* stick progress bar and cancel button together */
    row = uiLayoutRow(layout, true);
    uiLayoutSetActive(row, active);
    block = uiLayoutGetBlock(row);

    {
      ProgressTooltip_Store *tip_arg = static_cast<ProgressTooltip_Store *>(
          MEM_mallocN(sizeof(*tip_arg), __func__));
      tip_arg->wm = wm;
      tip_arg->owner = owner;
      uiButProgress *but_progress = (uiButProgress *)uiDefIconTextBut(block,
                                                                      UI_BTYPE_PROGRESS,
                                                                      0,
                                                                      ICON_NONE,
                                                                      text,
                                                                      UI_UNIT_X,
                                                                      0,
                                                                      UI_UNIT_X * 6.0f,
                                                                      UI_UNIT_Y,
                                                                      nullptr,
                                                                      0.0f,
                                                                      0.0f,
                                                                      0.0f,
                                                                      0,
                                                                      nullptr);

      but_progress->progress_factor = progress;
      UI_but_func_tooltip_set(but_progress, progress_tooltip_func, tip_arg, MEM_freeN);
    }

    if (!wm->is_interface_locked) {
      uiDefIconTextBut(block,
                       UI_BTYPE_BUT,
                       handle_event,
                       ICON_PANEL_CLOSE,
                       "",
                       0,
                       0,
                       UI_UNIT_X,
                       UI_UNIT_Y,
                       nullptr,
                       0.0f,
                       0.0f,
                       0,
                       0,
                       TIP_("Stop this job"));
    }
  }

  if (ED_screen_animation_no_scrub(wm)) {
    uiDefIconTextBut(block,
                     UI_BTYPE_BUT,
                     B_STOPANIM,
                     ICON_CANCEL,
                     IFACE_("Anim Player"),
                     0,
                     0,
                     UI_UNIT_X * 5.0f,
                     UI_UNIT_Y,
                     nullptr,
                     0.0f,
                     0.0f,
                     0,
                     0,
                     TIP_("Stop animation playback"));
  }
}

/** \} */

/* -------------------------------------------------------------------- */
/** \name Reports for Last Operator Template
 * \{ */

void uiTemplateReportsBanner(uiLayout *layout, bContext *C)
{
  ReportList *reports = CTX_wm_reports(C);
  Report *report = BKE_reports_last_displayable(reports);
  const uiStyle *style = UI_style_get();

  uiBut *but;

  /* if the report display has timed out, don't show */
  if (!reports->reporttimer) {
    return;
  }

  ReportTimerInfo *rti = (ReportTimerInfo *)reports->reporttimer->customdata;

  if (!rti || rti->widthfac == 0.0f || !report) {
    return;
  }

  uiLayout *ui_abs = uiLayoutAbsolute(layout, false);
  uiBlock *block = uiLayoutGetBlock(ui_abs);
  eUIEmbossType previous_emboss = UI_block_emboss_get(block);

  uchar report_icon_color[4];
  uchar report_text_color[4];

  UI_GetThemeColorType4ubv(
      UI_icon_colorid_from_report_type(report->type), SPACE_INFO, report_icon_color);
  UI_GetThemeColorType4ubv(
      UI_text_colorid_from_report_type(report->type), SPACE_INFO, report_text_color);
  report_text_color[3] = 255; /* This theme color is RGB only, so have to set alpha here. */

  if (rti->flash_progress <= 1.0) {
    /* Flash report briefly according to progress through fade-out duration. */
    const int brighten_amount = int(32 * (1.0f - rti->flash_progress));
    add_v3_uchar_clamped(report_icon_color, brighten_amount);
  }

  UI_fontstyle_set(&style->widgetlabel);
  int width = BLF_width(style->widgetlabel.uifont_id, report->message, report->len);
  width = min_ii(int(rti->widthfac * width), width);
  width = max_ii(width, 10 * UI_SCALE_FAC);

  UI_block_align_begin(block);

  /* Background for icon. */
  but = uiDefBut(block,
                 UI_BTYPE_ROUNDBOX,
                 0,
                 "",
                 0,
                 0,
                 UI_UNIT_X + (6 * UI_SCALE_FAC),
                 UI_UNIT_Y,
                 nullptr,
                 0.0f,
                 0.0f,
                 0,
                 0,
                 "");
  /* UI_BTYPE_ROUNDBOX's bg color is set in but->col. */
  copy_v4_v4_uchar(but->col, report_icon_color);

  /* Background for the rest of the message. */
  but = uiDefBut(block,
                 UI_BTYPE_ROUNDBOX,
                 0,
                 "",
                 UI_UNIT_X + (6 * UI_SCALE_FAC),
                 0,
                 UI_UNIT_X + width,
                 UI_UNIT_Y,
                 nullptr,
                 0.0f,
                 0.0f,
                 0,
                 0,
                 "");
  /* Use icon background at low opacity to highlight, but still contrasting with area TH_TEXT. */
  copy_v3_v3_uchar(but->col, report_icon_color);
  but->col[3] = 64;

  UI_block_align_end(block);
  UI_block_emboss_set(block, UI_EMBOSS_NONE);

  /* The report icon itself. */
  but = uiDefIconButO(block,
                      UI_BTYPE_BUT,
                      "SCREEN_OT_info_log_show",
                      WM_OP_INVOKE_REGION_WIN,
                      UI_icon_from_report_type(report->type),
                      (3 * UI_SCALE_FAC),
                      0,
                      UI_UNIT_X,
                      UI_UNIT_Y,
                      TIP_("Click to open the info editor"));
  copy_v4_v4_uchar(but->col, report_text_color);

  /* The report message. */
  but = uiDefButO(block,
                  UI_BTYPE_BUT,
                  "SCREEN_OT_info_log_show",
                  WM_OP_INVOKE_REGION_WIN,
                  report->message,
                  UI_UNIT_X,
                  0,
                  width + UI_UNIT_X,
                  UI_UNIT_Y,
                  TIP_("Show in Info Log"));

  UI_block_emboss_set(block, previous_emboss);
}

void uiTemplateInputStatus(uiLayout *layout, bContext *C)
{
  wmWindow *win = CTX_wm_window(C);
  WorkSpace *workspace = CTX_wm_workspace(C);

  /* Workspace status text has priority. */
  if (workspace->status_text) {
    uiItemL(layout, workspace->status_text, ICON_NONE);
    return;
  }

  if (WM_window_modal_keymap_status_draw(C, win, layout)) {
    return;
  }

  /* Otherwise should cursor keymap status. */
  for (int i = 0; i < 3; i++) {
    uiLayout *box = uiLayoutRow(layout, false);
    uiLayout *col = uiLayoutColumn(box, false);
    uiLayout *row = uiLayoutRow(col, true);
    uiLayoutSetAlignment(row, UI_LAYOUT_ALIGN_LEFT);

    const char *msg = CTX_RPT_(BLT_I18NCONTEXT_OPERATOR_DEFAULT,
                               WM_window_cursor_keymap_status_get(win, i, 0));
    const char *msg_drag = CTX_RPT_(BLT_I18NCONTEXT_OPERATOR_DEFAULT,
                                    WM_window_cursor_keymap_status_get(win, i, 1));

    if (msg || (msg_drag == nullptr)) {
      uiItemL(row, msg ? msg : "", (ICON_MOUSE_LMB + i));
    }

    if (msg_drag) {
      uiItemL(row, msg_drag, (ICON_MOUSE_LMB_DRAG + i));
    }

    /* Use trick with empty string to keep icons in same position. */
    row = uiLayoutRow(col, false);
    uiItemL(row, "                                                                   ", ICON_NONE);
  }
}

static void ui_template_status_info_warnings_messages(Main *bmain,
                                                      Scene *scene,
                                                      ViewLayer *view_layer,
                                                      std::string &warning_message,
                                                      std::string &regular_message,
                                                      std::string &tooltip_message)
{
  tooltip_message = "";
  char statusbar_info_flag = U.statusbar_flag;

  if (bmain->has_forward_compatibility_issues) {
    warning_message = ED_info_statusbar_string_ex(
        bmain, scene, view_layer, STATUSBAR_SHOW_VERSION);
    statusbar_info_flag &= ~STATUSBAR_SHOW_VERSION;

    char writer_ver_str[12];
    BKE_blender_version_blendfile_string_from_values(
        writer_ver_str, sizeof(writer_ver_str), bmain->versionfile, -1);
    tooltip_message += fmt::format(RPT_("File saved by newer Blender\n({}), expect loss of data"),
                                   writer_ver_str);
  }
  if (bmain->is_data_only) {
    if (!tooltip_message.empty()) {
      tooltip_message += "\n\n";
    }
    tooltip_message += RPT_(
        "Not a regular Blender file, overwriting it\nmay break its handling by tools like the "
        "Assets system");
  }

  regular_message = ED_info_statusbar_string_ex(bmain, scene, view_layer, statusbar_info_flag);
}

void uiTemplateStatusInfo(uiLayout *layout, bContext *C)
{
  Main *bmain = CTX_data_main(C);
  Scene *scene = CTX_data_scene(C);
  ViewLayer *view_layer = CTX_data_view_layer(C);

  if (!BKE_main_has_issues(bmain)) {
    const char *status_info_txt = ED_info_statusbar_string(bmain, scene, view_layer);
    uiItemL(layout, status_info_txt, ICON_NONE);
    return;
  }

  /* Blender version part is shown as warning area when there are forward compatibility issues with
   * currently loaded .blend file. */

  std::string warning_message;
  std::string regular_message;
  std::string tooltip_message;
  ui_template_status_info_warnings_messages(
      bmain, scene, view_layer, warning_message, regular_message, tooltip_message);

  uiItemL(layout, regular_message.c_str(), ICON_NONE);

  const uiStyle *style = UI_style_get();
  uiLayout *ui_abs = uiLayoutAbsolute(layout, false);
  uiBlock *block = uiLayoutGetBlock(ui_abs);
  eUIEmbossType previous_emboss = UI_block_emboss_get(block);

  UI_fontstyle_set(&style->widgetlabel);
  const int width = max_ii(int(BLF_width(style->widgetlabel.uifont_id,
                                         warning_message.c_str(),
                                         warning_message.length())),
                           int(10 * UI_SCALE_FAC));

  UI_block_align_begin(block);

  /* Background for icon. */
  uiBut *but = uiDefBut(block,
                        UI_BTYPE_ROUNDBOX,
                        0,
                        "",
                        0,
                        0,
                        UI_UNIT_X + (6 * UI_SCALE_FAC),
                        UI_UNIT_Y,
                        nullptr,
                        0.0f,
                        0.0f,
                        0,
                        0,
                        "");
  /* UI_BTYPE_ROUNDBOX's bg color is set in but->col. */
  UI_GetThemeColorType4ubv(TH_INFO_WARNING, SPACE_INFO, but->col);

  /* Background for the rest of the message. */
  but = uiDefBut(block,
                 UI_BTYPE_ROUNDBOX,
                 0,
                 "",
                 UI_UNIT_X + (6 * UI_SCALE_FAC),
                 0,
                 UI_UNIT_X + width,
                 UI_UNIT_Y,
                 nullptr,
                 0.0f,
                 0.0f,
                 0,
                 0,
                 "");

  /* Use icon background at low opacity to highlight, but still contrasting with area TH_TEXT. */
  UI_GetThemeColorType4ubv(TH_INFO_WARNING, SPACE_INFO, but->col);
  but->col[3] = 64;

  UI_block_align_end(block);
  UI_block_emboss_set(block, UI_EMBOSS_NONE);

  /* Tool tips have to be static currently.
   * FIXME This is a horrible requirement from uiBut, should probably just store an std::string for
   * the tooltip as well? */
  static char tooltip_static_storage[256];
  BLI_strncpy(tooltip_static_storage, tooltip_message.c_str(), sizeof(tooltip_static_storage));

  /* The warning icon itself. */
  but = uiDefIconBut(block,
                     UI_BTYPE_BUT,
                     0,
                     ICON_ERROR,
                     int(3 * UI_SCALE_FAC),
                     0,
                     UI_UNIT_X,
                     UI_UNIT_Y,
                     nullptr,
                     0.0f,
                     0.0f,
                     0.0f,
                     0.0f,
                     tooltip_static_storage);
  UI_GetThemeColorType4ubv(TH_INFO_WARNING_TEXT, SPACE_INFO, but->col);
  but->col[3] = 255; /* This theme color is RBG only, so have to set alpha here. */

  /* The warning message, if any. */
  if (!warning_message.empty()) {
    but = uiDefBut(block,
                   UI_BTYPE_BUT,
                   0,
                   warning_message.c_str(),
                   UI_UNIT_X,
                   0,
                   short(width + UI_UNIT_X),
                   UI_UNIT_Y,
                   nullptr,
                   0.0f,
                   0.0f,
                   0.0f,
                   0.0f,
                   tooltip_static_storage);
  }

  UI_block_emboss_set(block, previous_emboss);
}

/** \} */

/* -------------------------------------------------------------------- */
/** \name Keymap Template
 * \{ */

static void keymap_item_modified(bContext * /*C*/, void *kmi_p, void * /*unused*/)
{
  wmKeyMapItem *kmi = (wmKeyMapItem *)kmi_p;
  WM_keyconfig_update_tag(nullptr, kmi);
}

static void template_keymap_item_properties(uiLayout *layout, const char *title, PointerRNA *ptr)
{
  uiItemS(layout);

  if (title) {
    uiItemL(layout, title, ICON_NONE);
  }

  uiLayout *flow = uiLayoutColumnFlow(layout, 2, false);

  RNA_STRUCT_BEGIN_SKIP_RNA_TYPE (ptr, prop) {
    const bool is_set = RNA_property_is_set(ptr, prop);
    uiBut *but;

    /* recurse for nested properties */
    if (RNA_property_type(prop) == PROP_POINTER) {
      PointerRNA propptr = RNA_property_pointer_get(ptr, prop);

      if (propptr.data && RNA_struct_is_a(propptr.type, &RNA_OperatorProperties)) {
        const char *name = RNA_property_ui_name(prop);
        template_keymap_item_properties(layout, name, &propptr);
        continue;
      }
    }

    uiLayout *box = uiLayoutBox(flow);
    uiLayoutSetActive(box, is_set);
    uiLayout *row = uiLayoutRow(box, false);

    /* property value */
    uiItemFullR(row, ptr, prop, -1, 0, UI_ITEM_NONE, nullptr, ICON_NONE);

    if (is_set) {
      /* unset operator */
      uiBlock *block = uiLayoutGetBlock(row);
      UI_block_emboss_set(block, UI_EMBOSS_NONE);
      but = uiDefIconButO(block,
                          UI_BTYPE_BUT,
                          "UI_OT_unset_property_button",
                          WM_OP_EXEC_DEFAULT,
                          ICON_X,
                          0,
                          0,
                          UI_UNIT_X,
                          UI_UNIT_Y,
                          nullptr);
      but->rnapoin = *ptr;
      but->rnaprop = prop;
      UI_block_emboss_set(block, UI_EMBOSS);
    }
  }
  RNA_STRUCT_END;
}

void uiTemplateKeymapItemProperties(uiLayout *layout, PointerRNA *ptr)
{
  PointerRNA propptr = RNA_pointer_get(ptr, "properties");

  if (propptr.data) {
    uiBut *but = static_cast<uiBut *>(uiLayoutGetBlock(layout)->buttons.last);

    WM_operator_properties_sanitize(&propptr, false);
    template_keymap_item_properties(layout, nullptr, &propptr);

    /* attach callbacks to compensate for missing properties update,
     * we don't know which keymap (item) is being modified there */
    for (; but; but = but->next) {
      /* operator buttons may store props for use (file selector, #36492) */
      if (but->rnaprop) {
        UI_but_func_set(but, keymap_item_modified, ptr->data, nullptr);

        /* Otherwise the keymap will be re-generated which we're trying to edit,
         * see: #47685 */
        UI_but_flag_enable(but, UI_BUT_UPDATE_DELAY);
      }
    }
  }
}

/** \} */

/* -------------------------------------------------------------------- */
/** \name Event Icon Template
 * \{ */

bool uiTemplateEventFromKeymapItem(uiLayout *layout,
                                   const char *text,
                                   const wmKeyMapItem *kmi,
                                   bool text_fallback)
{
  bool ok = false;

  int icon_mod[4];
#ifdef WITH_HEADLESS
  int icon = 0;
#else
  const int icon = UI_icon_from_keymap_item(kmi, icon_mod);
#endif
  if (icon != 0) {
    for (int j = 0; j < ARRAY_SIZE(icon_mod) && icon_mod[j]; j++) {
      uiItemL(layout, "", icon_mod[j]);
    }
    uiItemL(layout, CTX_RPT_(BLT_I18NCONTEXT_ID_WINDOWMANAGER, text), icon);
    ok = true;
  }
  else if (text_fallback) {
    const char *event_text = WM_key_event_string(kmi->type, true);
    uiItemL(layout, event_text, ICON_NONE);
    uiItemL(layout, CTX_RPT_(BLT_I18NCONTEXT_ID_WINDOWMANAGER, text), ICON_NONE);
    ok = true;
  }
  return ok;
}

/** \} */

/* -------------------------------------------------------------------- */
/** \name Color Management Template
 * \{ */

void uiTemplateColorspaceSettings(uiLayout *layout, PointerRNA *ptr, const char *propname)
{
  PropertyRNA *prop = RNA_struct_find_property(ptr, propname);

  if (!prop) {
    printf(
        "%s: property not found: %s.%s\n", __func__, RNA_struct_identifier(ptr->type), propname);
    return;
  }

  PointerRNA colorspace_settings_ptr = RNA_property_pointer_get(ptr, prop);

  uiItemR(
      layout, &colorspace_settings_ptr, "name", UI_ITEM_NONE, IFACE_("Color Space"), ICON_NONE);
}

void uiTemplateColormanagedViewSettings(uiLayout *layout,
                                        bContext * /*C*/,
                                        PointerRNA *ptr,
                                        const char *propname)
{
  PropertyRNA *prop = RNA_struct_find_property(ptr, propname);

  if (!prop) {
    printf(
        "%s: property not found: %s.%s\n", __func__, RNA_struct_identifier(ptr->type), propname);
    return;
  }

  PointerRNA view_transform_ptr = RNA_property_pointer_get(ptr, prop);
  ColorManagedViewSettings *view_settings = static_cast<ColorManagedViewSettings *>(
      view_transform_ptr.data);

  uiLayout *col = uiLayoutColumn(layout, false);
  uiItemR(col, &view_transform_ptr, "view_transform", UI_ITEM_NONE, IFACE_("View"), ICON_NONE);
  uiItemR(col, &view_transform_ptr, "look", UI_ITEM_NONE, IFACE_("Look"), ICON_NONE);

  col = uiLayoutColumn(layout, false);
  uiItemR(col, &view_transform_ptr, "exposure", UI_ITEM_NONE, nullptr, ICON_NONE);
  uiItemR(col, &view_transform_ptr, "gamma", UI_ITEM_NONE, nullptr, ICON_NONE);

  col = uiLayoutColumn(layout, false);
  uiItemR(col, &view_transform_ptr, "use_curve_mapping", UI_ITEM_NONE, nullptr, ICON_NONE);
  if (view_settings->flag & COLORMANAGE_VIEW_USE_CURVES) {
    uiTemplateCurveMapping(
        col, &view_transform_ptr, "curve_mapping", 'c', true, false, false, false);
  }
}

/** \} */

/* -------------------------------------------------------------------- */
/** \name Component Menu
 * \{ */

struct ComponentMenuArgs {
  PointerRNA ptr;
  char propname[64]; /* XXX arbitrary */
};
/* NOTE: this is a block-menu, needs 0 events, otherwise the menu closes */
static uiBlock *component_menu(bContext *C, ARegion *region, void *args_v)
{
  ComponentMenuArgs *args = (ComponentMenuArgs *)args_v;

  uiBlock *block = UI_block_begin(C, region, __func__, UI_EMBOSS);
  UI_block_flag_enable(block, UI_BLOCK_KEEP_OPEN);

  uiLayout *layout = uiLayoutColumn(UI_block_layout(block,
                                                    UI_LAYOUT_VERTICAL,
                                                    UI_LAYOUT_PANEL,
                                                    0,
                                                    0,
                                                    UI_UNIT_X * 6,
                                                    UI_UNIT_Y,
                                                    0,
                                                    UI_style_get()),
                                    false);

  uiItemR(layout, &args->ptr, args->propname, UI_ITEM_R_EXPAND, "", ICON_NONE);

  UI_block_bounds_set_normal(block, 0.3f * U.widget_unit);
  UI_block_direction_set(block, UI_DIR_DOWN);

  return block;
}
void uiTemplateComponentMenu(uiLayout *layout,
                             PointerRNA *ptr,
                             const char *propname,
                             const char *name)
{
  ComponentMenuArgs *args = MEM_cnew<ComponentMenuArgs>(__func__);

  args->ptr = *ptr;
  STRNCPY(args->propname, propname);

  uiBlock *block = uiLayoutGetBlock(layout);
  UI_block_align_begin(block);

  uiBut *but = uiDefBlockButN(
      block, component_menu, args, name, 0, 0, UI_UNIT_X * 6, UI_UNIT_Y, "");
  /* set rna directly, uiDefBlockButN doesn't do this */
  but->rnapoin = *ptr;
  but->rnaprop = RNA_struct_find_property(ptr, propname);
  but->rnaindex = 0;

  UI_block_align_end(block);
}

/** \} */

/* -------------------------------------------------------------------- */
/** \name Node Socket Icon Template
 * \{ */

void uiTemplateNodeSocket(uiLayout *layout, bContext * /*C*/, const float color[4])
{
  uiBlock *block = uiLayoutGetBlock(layout);
  UI_block_align_begin(block);

  /* XXX using explicit socket colors is not quite ideal.
   * Eventually it should be possible to use theme colors for this purpose,
   * but this requires a better design for extendable color palettes in user preferences. */
  uiBut *but = uiDefBut(
      block, UI_BTYPE_NODE_SOCKET, 0, "", 0, 0, UI_UNIT_X, UI_UNIT_Y, nullptr, 0, 0, 0, 0, "");
  rgba_float_to_uchar(but->col, color);

  UI_block_align_end(block);
}

/** \} */

/* -------------------------------------------------------------------- */
/** \name Cache File Template
 * \{ */

void uiTemplateCacheFileVelocity(uiLayout *layout, PointerRNA *fileptr)
{
  if (RNA_pointer_is_null(fileptr)) {
    return;
  }

  /* Ensure that the context has a CacheFile as this may not be set inside of modifiers panels. */
  uiLayoutSetContextPointer(layout, "edit_cachefile", fileptr);

  uiItemR(layout, fileptr, "velocity_name", UI_ITEM_NONE, nullptr, ICON_NONE);
  uiItemR(layout, fileptr, "velocity_unit", UI_ITEM_NONE, nullptr, ICON_NONE);
}

void uiTemplateCacheFileProcedural(uiLayout *layout, const bContext *C, PointerRNA *fileptr)
{
  if (RNA_pointer_is_null(fileptr)) {
    return;
  }

  /* Ensure that the context has a CacheFile as this may not be set inside of modifiers panels. */
  uiLayoutSetContextPointer(layout, "edit_cachefile", fileptr);

  uiLayout *row, *sub;

  /* Only enable render procedural option if the active engine supports it. */
  const RenderEngineType *engine_type = CTX_data_engine_type(C);

  Scene *scene = CTX_data_scene(C);
  const bool engine_supports_procedural = RE_engine_supports_alembic_procedural(engine_type,
                                                                                scene);
  CacheFile *cache_file = static_cast<CacheFile *>(fileptr->data);
  CacheFile *cache_file_eval = reinterpret_cast<CacheFile *>(
      DEG_get_evaluated_id(CTX_data_depsgraph_pointer(C), &cache_file->id));
  bool is_alembic = cache_file_eval->type == CACHEFILE_TYPE_ALEMBIC;

  if (!is_alembic) {
    row = uiLayoutRow(layout, false);
    uiItemL(row, RPT_("Only Alembic Procedurals supported"), ICON_INFO);
  }
  else if (!engine_supports_procedural) {
    row = uiLayoutRow(layout, false);
    /* For Cycles, verify that experimental features are enabled. */
    if (BKE_scene_uses_cycles(scene) && !BKE_scene_uses_cycles_experimental_features(scene)) {
      uiItemL(
          row,
          RPT_(
              "The Cycles Alembic Procedural is only available with the experimental feature set"),
          ICON_INFO);
    }
    else {
      uiItemL(
          row, RPT_("The active render engine does not have an Alembic Procedural"), ICON_INFO);
    }
  }

  row = uiLayoutRow(layout, false);
  uiLayoutSetActive(row, is_alembic && engine_supports_procedural);
  uiItemR(row, fileptr, "use_render_procedural", UI_ITEM_NONE, nullptr, ICON_NONE);

  const bool use_render_procedural = RNA_boolean_get(fileptr, "use_render_procedural");
  const bool use_prefetch = RNA_boolean_get(fileptr, "use_prefetch");

  row = uiLayoutRow(layout, false);
  uiLayoutSetEnabled(row, use_render_procedural);
  uiItemR(row, fileptr, "use_prefetch", UI_ITEM_NONE, nullptr, ICON_NONE);

  sub = uiLayoutRow(layout, false);
  uiLayoutSetEnabled(sub, use_prefetch && use_render_procedural);
  uiItemR(sub, fileptr, "prefetch_cache_size", UI_ITEM_NONE, nullptr, ICON_NONE);
}

void uiTemplateCacheFileTimeSettings(uiLayout *layout, PointerRNA *fileptr)
{
  if (RNA_pointer_is_null(fileptr)) {
    return;
  }

  /* Ensure that the context has a CacheFile as this may not be set inside of modifiers panels. */
  uiLayoutSetContextPointer(layout, "edit_cachefile", fileptr);

  uiLayout *row, *sub, *subsub;

  row = uiLayoutRow(layout, false);
  uiItemR(row, fileptr, "is_sequence", UI_ITEM_NONE, nullptr, ICON_NONE);

  row = uiLayoutRowWithHeading(layout, true, IFACE_("Override Frame"));
  sub = uiLayoutRow(row, true);
  uiLayoutSetPropDecorate(sub, false);
  uiItemR(sub, fileptr, "override_frame", UI_ITEM_NONE, "", ICON_NONE);
  subsub = uiLayoutRow(sub, true);
  uiLayoutSetActive(subsub, RNA_boolean_get(fileptr, "override_frame"));
  uiItemR(subsub, fileptr, "frame", UI_ITEM_NONE, "", ICON_NONE);
  uiItemDecoratorR(row, fileptr, "frame", 0);

  row = uiLayoutRow(layout, false);
  uiItemR(row, fileptr, "frame_offset", UI_ITEM_NONE, nullptr, ICON_NONE);
  uiLayoutSetActive(row, !RNA_boolean_get(fileptr, "is_sequence"));
}

static void cache_file_layer_item(uiList * /*ui_list*/,
                                  const bContext * /*C*/,
                                  uiLayout *layout,
                                  PointerRNA * /*dataptr*/,
                                  PointerRNA *itemptr,
                                  int /*icon*/,
                                  PointerRNA * /*active_dataptr*/,
                                  const char * /*active_propname*/,
                                  int /*index*/,
                                  int /*flt_flag*/)
{
  uiLayout *row = uiLayoutRow(layout, true);
  uiItemR(row, itemptr, "hide_layer", UI_ITEM_R_NO_BG, "", ICON_NONE);
  uiItemR(row, itemptr, "filepath", UI_ITEM_R_NO_BG, "", ICON_NONE);
}

uiListType *UI_UL_cache_file_layers()
{
  uiListType *list_type = (uiListType *)MEM_callocN(sizeof(*list_type), __func__);

  STRNCPY(list_type->idname, "UI_UL_cache_file_layers");
  list_type->draw_item = cache_file_layer_item;

  return list_type;
}

void uiTemplateCacheFileLayers(uiLayout *layout, const bContext *C, PointerRNA *fileptr)
{
  if (RNA_pointer_is_null(fileptr)) {
    return;
  }

  /* Ensure that the context has a CacheFile as this may not be set inside of modifiers panels. */
  uiLayoutSetContextPointer(layout, "edit_cachefile", fileptr);

  uiLayout *row = uiLayoutRow(layout, false);
  uiLayout *col = uiLayoutColumn(row, true);

  uiTemplateList(col,
                 (bContext *)C,
                 "UI_UL_cache_file_layers",
                 "cache_file_layers",
                 fileptr,
                 "layers",
                 fileptr,
                 "active_index",
                 "",
                 1,
                 5,
                 UILST_LAYOUT_DEFAULT,
                 1,
                 UI_TEMPLATE_LIST_FLAG_NONE);

  col = uiLayoutColumn(row, true);
  uiItemO(col, "", ICON_ADD, "cachefile.layer_add");
  uiItemO(col, "", ICON_REMOVE, "cachefile.layer_remove");

  CacheFile *file = static_cast<CacheFile *>(fileptr->data);
  if (BLI_listbase_count(&file->layers) > 1) {
    uiItemS_ex(col, 1.0f);
    uiItemO(col, "", ICON_TRIA_UP, "cachefile.layer_move");
    uiItemO(col, "", ICON_TRIA_DOWN, "cachefile.layer_move");
  }
}

bool uiTemplateCacheFilePointer(PointerRNA *ptr, const char *propname, PointerRNA *r_file_ptr)
{
  PropertyRNA *prop = RNA_struct_find_property(ptr, propname);

  if (!prop) {
    printf(
        "%s: property not found: %s.%s\n", __func__, RNA_struct_identifier(ptr->type), propname);
    return false;
  }

  if (RNA_property_type(prop) != PROP_POINTER) {
    printf("%s: expected pointer property for %s.%s\n",
           __func__,
           RNA_struct_identifier(ptr->type),
           propname);
    return false;
  }

  *r_file_ptr = RNA_property_pointer_get(ptr, prop);
  return true;
}

void uiTemplateCacheFile(uiLayout *layout,
                         const bContext *C,
                         PointerRNA *ptr,
                         const char *propname)
{
  if (!ptr->data) {
    return;
  }

  PointerRNA fileptr;
  if (!uiTemplateCacheFilePointer(ptr, propname, &fileptr)) {
    return;
  }

  CacheFile *file = static_cast<CacheFile *>(fileptr.data);

  uiLayoutSetContextPointer(layout, "edit_cachefile", &fileptr);

  uiTemplateID(layout,
               C,
               ptr,
               propname,
               nullptr,
               "CACHEFILE_OT_open",
               nullptr,
               UI_TEMPLATE_ID_FILTER_ALL,
               false,
               nullptr);

  if (!file) {
    return;
  }

  SpaceProperties *sbuts = CTX_wm_space_properties(C);

  uiLayout *row, *sub;

  uiLayoutSetPropSep(layout, true);

  row = uiLayoutRow(layout, true);
  uiItemR(row, &fileptr, "filepath", UI_ITEM_NONE, nullptr, ICON_NONE);
  sub = uiLayoutRow(row, true);
  uiItemO(sub, "", ICON_FILE_REFRESH, "cachefile.reload");

  if (sbuts->mainb == BCONTEXT_CONSTRAINT) {
    row = uiLayoutRow(layout, false);
    uiItemR(row, &fileptr, "scale", UI_ITEM_NONE, IFACE_("Manual Scale"), ICON_NONE);
  }

  /* TODO: unused for now, so no need to expose. */
#if 0
  row = uiLayoutRow(layout, false);
  uiItemR(row, &fileptr, "forward_axis", UI_ITEM_NONE, "Forward Axis", ICON_NONE);

  row = uiLayoutRow(layout, false);
  uiItemR(row, &fileptr, "up_axis", UI_ITEM_NONE, "Up Axis", ICON_NONE);
#endif
}

/** \} */

/* -------------------------------------------------------------------- */
/** \name Recent Files Template
 * \{ */
static void uiTemplateRecentFiles_tooltip_func(bContext * /*C*/, uiTooltipData *tip, void *argN)
{
  char *path = (char *)argN;

  /* File path. */
  char root[FILE_MAX];
  BLI_path_split_dir_part(path, root, FILE_MAX);
  UI_tooltip_text_field_add(tip, root, {}, UI_TIP_STYLE_HEADER, UI_TIP_LC_NORMAL);
  UI_tooltip_text_field_add(tip, {}, {}, UI_TIP_STYLE_SPACER, UI_TIP_LC_NORMAL);

  if (!BLI_exists(path)) {
    UI_tooltip_text_field_add(tip, N_("File Not Found"), {}, UI_TIP_STYLE_NORMAL, UI_TIP_LC_ALERT);
    return;
  }

  /* Blender version. */
  char version_st[128] = {0};
  /* Load the thumbnail from cache if existing, but don't create if not. */
  ImBuf *thumb = IMB_thumb_read(path, THB_LARGE);
  if (thumb) {
    /* Look for version in existing thumbnail if available. */
    IMB_metadata_get_field(
        thumb->metadata, "Thumb::Blender::Version", version_st, sizeof(version_st));
  }

  eFileAttributes attributes = BLI_file_attributes(path);
  if (!version_st[0] && !(attributes & FILE_ATTR_OFFLINE)) {
    /* Load Blender version directly from the file. */
    short version = BLO_version_from_file(path);
    if (version != 0) {
      SNPRINTF(version_st, "%d.%01d", version / 100, version % 100);
    }
  }

  if (version_st[0]) {
    UI_tooltip_text_field_add(
        tip, fmt::format("Blender {}", version_st), {}, UI_TIP_STYLE_NORMAL, UI_TIP_LC_NORMAL);
    UI_tooltip_text_field_add(tip, {}, {}, UI_TIP_STYLE_SPACER, UI_TIP_LC_NORMAL);
  }

  BLI_stat_t status;
  if (BLI_stat(path, &status) != -1) {
    char date_st[FILELIST_DIRENTRY_DATE_LEN], time_st[FILELIST_DIRENTRY_TIME_LEN];
    bool is_today, is_yesterday;
    std::string day_string;
    BLI_filelist_entry_datetime_to_string(
        nullptr, int64_t(status.st_mtime), false, time_st, date_st, &is_today, &is_yesterday);
    if (is_today || is_yesterday) {
      day_string = (is_today ? N_("Today") : N_("Yesterday")) + std::string(" ");
    }
    UI_tooltip_text_field_add(tip,
                              fmt::format("{}: {}{}{}",
                                          N_("Modified"),
                                          day_string,
                                          (is_today || is_yesterday) ? "" : date_st,
                                          (is_today || is_yesterday) ? time_st : ""),
                              {},
                              UI_TIP_STYLE_NORMAL,
                              UI_TIP_LC_NORMAL);

    if (status.st_size > 0) {
      char size[16];
      BLI_filelist_entry_size_to_string(nullptr, status.st_size, false, size);
      UI_tooltip_text_field_add(
          tip, fmt::format("{}: {}", N_("Size"), size), {}, UI_TIP_STYLE_NORMAL, UI_TIP_LC_NORMAL);
    }
  }

  if (!thumb) {
    /* try to load from the blend file itself. */
    BlendThumbnail *data = BLO_thumbnail_from_file(path);
    thumb = BKE_main_thumbnail_to_imbuf(nullptr, data);
    if (data) {
      MEM_freeN(data);
    }
  }

  if (thumb) {
    float scale = (72.0f * UI_SCALE_FAC) / float(std::max(thumb->x, thumb->y));
    short size[2] = {short(float(thumb->x) * scale), short(float(thumb->y) * scale)};
    UI_tooltip_text_field_add(tip, {}, {}, UI_TIP_STYLE_SPACER, UI_TIP_LC_NORMAL);
    UI_tooltip_text_field_add(tip, {}, {}, UI_TIP_STYLE_SPACER, UI_TIP_LC_NORMAL);
    UI_tooltip_image_field_add(tip, thumb, size);
    IMB_freeImBuf(thumb);
  }
}

int uiTemplateRecentFiles(uiLayout *layout, int rows)
{
  int i = 0;
  LISTBASE_FOREACH_INDEX (RecentFile *, recent, &G.recent_files, i) {
    if (i >= rows) {
      break;
    }

    const char *filename = BLI_path_basename(recent->filepath);
    PointerRNA ptr;
    uiItemFullO(layout,
                "WM_OT_open_mainfile",
                filename,
                BKE_blendfile_extension_check(filename) ? ICON_FILE_BLEND : ICON_FILE_BACKUP,
                nullptr,
                WM_OP_INVOKE_DEFAULT,
                UI_ITEM_NONE,
                &ptr);
    RNA_string_set(&ptr, "filepath", recent->filepath);
    RNA_boolean_set(&ptr, "display_file_selector", false);

    uiBlock *block = uiLayoutGetBlock(layout);
    uiBut *but = ui_but_last(block);
    UI_but_func_tooltip_custom_set(
        but, uiTemplateRecentFiles_tooltip_func, BLI_strdup(recent->filepath), MEM_freeN);
  }

  return i;
}

/** \} */

/* -------------------------------------------------------------------- */
/** \name FileSelectParams Path Button Template
 * \{ */

void uiTemplateFileSelectPath(uiLayout *layout, bContext *C, FileSelectParams *params)
{
  bScreen *screen = CTX_wm_screen(C);
  SpaceFile *sfile = CTX_wm_space_file(C);

  ED_file_path_button(screen, sfile, params, uiLayoutGetBlock(layout));
}

/** \} */<|MERGE_RESOLUTION|>--- conflicted
+++ resolved
@@ -12,11 +12,7 @@
 #include <cstdlib>
 #include <cstring>
 
-<<<<<<< HEAD
-#include "fmt/format.h"
-=======
 #include <fmt/format.h>
->>>>>>> 3bbcfeeb
 
 #include "MEM_guardedalloc.h"
 
