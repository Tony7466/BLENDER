/* SPDX-FileCopyrightText: 2024 Blender Authors
 *
 * SPDX-License-Identifier: GPL-2.0-or-later */

/** \file
 * \ingroup edsculpt
 */

#pragma once

#include "BLI_offset_indices.hh"
#include "BLI_span.hh"
#include "BLI_vector.hh"

struct BMVert;
struct Depsgraph;
struct Object;
struct PBVHVertRef;
struct SubdivCCG;
struct SubdivCCGCoord;
namespace blender::bke::pbvh {
struct MeshNode;
}

namespace blender::ed::sculpt_paint::hide {

Span<int> node_visible_verts(const bke::pbvh::MeshNode &node,
                             Span<bool> hide_vert,
                             Vector<int> &indices);

<<<<<<< HEAD
bool vert_visible_get(const Depsgraph &depsgraph, const Object &object, PBVHVertRef vertex);

=======
>>>>>>> 721ece9e
/* Determines if all faces attached to a given vertex are visible. */
bool vert_all_faces_visible_get(Span<bool> hide_poly, GroupedSpan<int> vert_to_face_map, int vert);
bool vert_all_faces_visible_get(Span<bool> hide_poly,
                                const SubdivCCG &subdiv_ccg,
                                SubdivCCGCoord vert);
bool vert_all_faces_visible_get(BMVert *vert);

}  // namespace blender::ed::sculpt_paint::hide<|MERGE_RESOLUTION|>--- conflicted
+++ resolved
@@ -28,11 +28,6 @@
                              Span<bool> hide_vert,
                              Vector<int> &indices);
 
-<<<<<<< HEAD
-bool vert_visible_get(const Depsgraph &depsgraph, const Object &object, PBVHVertRef vertex);
-
-=======
->>>>>>> 721ece9e
 /* Determines if all faces attached to a given vertex are visible. */
 bool vert_all_faces_visible_get(Span<bool> hide_poly, GroupedSpan<int> vert_to_face_map, int vert);
 bool vert_all_faces_visible_get(Span<bool> hide_poly,
