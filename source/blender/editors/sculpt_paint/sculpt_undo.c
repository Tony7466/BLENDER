--- conflicted
+++ resolved
@@ -50,6 +50,7 @@
 #include "DNA_mesh_types.h"
 #include "DNA_screen_types.h"
 #include "DNA_space_types.h"
+#include "DNA_workspace_types.h"
 
 #include "BKE_ccg.h"
 #include "BKE_context.h"
@@ -58,13 +59,10 @@
 #include "BKE_key.h"
 #include "BKE_mesh.h"
 #include "BKE_subsurf.h"
-<<<<<<< HEAD
 #include "DEG_depsgraph.h"
-=======
 #include "BKE_global.h"
 #include "BKE_main.h"
 #include "BKE_undo_system.h"
->>>>>>> 473f17b3
 
 #include "WM_api.h"
 #include "WM_types.h"
@@ -1022,8 +1020,9 @@
 {
 	ScrArea *sa = CTX_wm_area(C);
 	if (sa && (sa->spacetype == SPACE_VIEW3D)) {
+		const WorkSpace *workspace = CTX_wm_workspace(C);
 		Object *obact = CTX_data_active_object(C);
-		if (obact && (obact->mode & OB_MODE_SCULPT)) {
+		if (obact && (workspace->object_mode & OB_MODE_SCULPT)) {
 			return true;
 		}
 	}
