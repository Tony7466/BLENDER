--- conflicted
+++ resolved
@@ -689,7 +689,6 @@
   /* Dynamic topology doesn't ensure selection state is valid, so remove T36280. */
   BKE_mesh_mselect_clear(me);
 
-<<<<<<< HEAD
 #if 1
 
   if (!ss->bm) {
@@ -754,25 +753,7 @@
                                ss->cd_vcol_offset,
                                !ss->ignore_uvs);
 
-=======
-  /* Create triangles-only BMesh. */
-  ss->bm = BM_mesh_create(&allocsize,
-                          &((struct BMeshCreateParams){
-                              .use_toolflags = false,
-                          }));
-
-  BM_mesh_bm_from_me(ss->bm,
-                     me,
-                     (&(struct BMeshFromMeshParams){
-                         .calc_face_normal = true,
-                         .calc_vert_normal = true,
-                         .use_shapekey = true,
-                         .active_shapekey = ob->shapenr,
-                     }));
-  SCULPT_dynamic_topology_triangulate(ss->bm);
-  BM_data_layer_add(ss->bm, &ss->bm->vdata, CD_PAINT_MASK);
-  SCULPT_dyntopo_node_layers_add(ss);
->>>>>>> 42853bac
+
   /* Make sure the data for existing faces are initialized. */
   if (me->totpoly != ss->bm->totface) {
     BM_mesh_normals_update(ss->bm);
