/* SPDX-FileCopyrightText: 2009 by Nicholas Bishop. All rights reserved.
 *
 * SPDX-License-Identifier: GPL-2.0-or-later */

/** \file
 * \ingroup edsculpt
 */

#include <algorithm>
#include <cfloat>
#include <cmath>

#include "MEM_guardedalloc.h"

#include "BLI_math_matrix.h"
#include "BLI_rand.hh"
#include "BLI_utildefines.h"

#include "DNA_brush_types.h"
#include "DNA_curve_types.h"
#include "DNA_object_types.h"
#include "DNA_scene_types.h"

#include "RNA_access.hh"

#include "BKE_brush.hh"
#include "BKE_colortools.hh"
#include "BKE_context.hh"
#include "BKE_curve.hh"
#include "BKE_image.h"
#include "BKE_paint.hh"

#include "WM_api.hh"
#include "WM_types.hh"

#include "GPU_immediate.hh"
#include "GPU_state.hh"

#include "ED_screen.hh"
#include "ED_view3d.hh"

#include "IMB_imbuf_types.hh"

#include "paint_intern.hh"
#include "sculpt_cloth.hh"
#include "sculpt_intern.hh"

// #define DEBUG_TIME

#ifdef DEBUG_TIME
#  include "BLI_time_utildefines.h"
#endif

namespace blender::ed::sculpt_paint {

struct PaintSample {
  float2 mouse;
  float pressure;
};

struct PaintStroke {
  std::unique_ptr<PaintModeData> mode_data;
  void *stroke_cursor;
  wmTimer *timer;
  std::optional<RandomNumberGenerator> rng;

  /* Cached values */
  ViewContext vc;
  Brush *brush;
  UnifiedPaintSettings *ups;

  /* Paint stroke can use up to PAINT_MAX_INPUT_SAMPLES prior inputs
   * to smooth the stroke */
  PaintSample samples[PAINT_MAX_INPUT_SAMPLES];
  int num_samples;
  int cur_sample;
  int tot_samples;

  float2 last_mouse_position;
  float3 last_world_space_position;
  float3 last_scene_spacing_delta;

  bool stroke_over_mesh;
  /* space distance covered so far */
  float stroke_distance;

  /* Set whether any stroke step has yet occurred
   * e.g. in sculpt mode, stroke doesn't start until cursor
   * passes over the mesh */
  bool stroke_started;
  /* Set when enough motion was found for rake rotation */
  bool rake_started;
  /* event that started stroke, for modal() return */
  int event_type;
  /* check if stroke variables have been initialized */
  bool stroke_init;
  /* check if various brush mapping variables have been initialized */
  bool brush_init;
  float2 initial_mouse;
  /* cached_pressure stores initial pressure for size pressure influence mainly */
  float cached_size_pressure;
  /* last pressure will store last pressure value for use in interpolation for space strokes */
  float last_pressure;
  int stroke_mode;

  float last_tablet_event_pressure;

  float zoom_2d;
  bool pen_flip;

  /* Tilt, as read from the event. */
  float x_tilt;
  float y_tilt;

  /* line constraint */
  bool constrain_line;
  float2 constrained_pos;

  StrokeGetLocation get_location;
  StrokeTestStart test_start;
  StrokeUpdateStep update_step;
  StrokeRedraw redraw;
  StrokeDone done;

  bool original; /* Ray-cast original mesh at start of stroke. */
};

/*** Cursors ***/
static void paint_draw_smooth_cursor(bContext *C, int x, int y, void *customdata)
{
  Paint *paint = BKE_paint_get_active_from_context(C);
  Brush *brush = BKE_paint_brush(paint);
  PaintStroke *stroke = static_cast<PaintStroke *>(customdata);

  if (stroke && brush) {
    GPU_line_smooth(true);
    GPU_blend(GPU_BLEND_ALPHA);

    ARegion *region = stroke->vc.region;

    uint pos = GPU_vertformat_attr_add(immVertexFormat(), "pos", GPU_COMP_F32, 2, GPU_FETCH_FLOAT);
    immBindBuiltinProgram(GPU_SHADER_3D_UNIFORM_COLOR);
    immUniformColor4ubv(paint->paint_cursor_col);

    immBegin(GPU_PRIM_LINES, 2);
    immVertex2f(pos, x, y);
    immVertex2f(pos,
                stroke->last_mouse_position[0] + region->winrct.xmin,
                stroke->last_mouse_position[1] + region->winrct.ymin);

    immEnd();

    immUnbindProgram();

    GPU_blend(GPU_BLEND_NONE);
    GPU_line_smooth(false);
  }
}

static void paint_draw_line_cursor(bContext *C, int x, int y, void *customdata)
{
  Paint *paint = BKE_paint_get_active_from_context(C);
  PaintStroke *stroke = static_cast<PaintStroke *>(customdata);

  GPU_line_smooth(true);

  uint shdr_pos = GPU_vertformat_attr_add(
      immVertexFormat(), "pos", GPU_COMP_F32, 2, GPU_FETCH_FLOAT);

  immBindBuiltinProgram(GPU_SHADER_3D_LINE_DASHED_UNIFORM_COLOR);

  float viewport_size[4];
  GPU_viewport_size_get_f(viewport_size);
  immUniform2f("viewport_size", viewport_size[2], viewport_size[3]);

  immUniform1i("colors_len", 2); /* "advanced" mode */
  const float alpha = float(paint->paint_cursor_col[3]) / 255.0f;
  immUniform4f("color", 0.0f, 0.0f, 0.0f, alpha);
  immUniform4f("color2", 1.0f, 1.0f, 1.0f, alpha);
  immUniform1f("dash_width", 6.0f);
  immUniform1f("udash_factor", 0.5f);

  immBegin(GPU_PRIM_LINES, 2);

  ARegion *region = stroke->vc.region;

  if (stroke->constrain_line) {
    immVertex2f(shdr_pos,
                stroke->last_mouse_position[0] + region->winrct.xmin,
                stroke->last_mouse_position[1] + region->winrct.ymin);

    immVertex2f(shdr_pos,
                stroke->constrained_pos[0] + region->winrct.xmin,
                stroke->constrained_pos[1] + region->winrct.ymin);
  }
  else {
    immVertex2f(shdr_pos,
                stroke->last_mouse_position[0] + region->winrct.xmin,
                stroke->last_mouse_position[1] + region->winrct.ymin);

    immVertex2f(shdr_pos, x, y);
  }

  immEnd();

  immUnbindProgram();

  GPU_line_smooth(false);
}

static bool image_paint_brush_type_require_location(const Brush &brush, const PaintMode mode)
{
  switch (mode) {
    case PaintMode::Sculpt:
      if (ELEM(brush.sculpt_brush_type,
               SCULPT_BRUSH_TYPE_GRAB,
               SCULPT_BRUSH_TYPE_ELASTIC_DEFORM,
               SCULPT_BRUSH_TYPE_POSE,
               SCULPT_BRUSH_TYPE_BOUNDARY,
               SCULPT_BRUSH_TYPE_ROTATE,
               SCULPT_BRUSH_TYPE_SNAKE_HOOK,
               SCULPT_BRUSH_TYPE_THUMB))
      {
        return false;
      }
      else if (cloth::is_cloth_deform_brush(brush)) {
        return false;
      }
      else {
        return true;
      }
    default:
      break;
  }

  return true;
}

static bool paint_stroke_use_scene_spacing(const Brush &brush, const PaintMode mode)
{
  switch (mode) {
    case PaintMode::Sculpt:
      return brush.flag & BRUSH_SCENE_SPACING;
    default:
      break;
  }
  return false;
}

static bool image_paint_brush_type_raycast_original(const Brush &brush, PaintMode /*mode*/)
{
  return brush.flag & (BRUSH_ANCHORED | BRUSH_DRAG_DOT);
}

static bool image_paint_brush_type_require_inbetween_mouse_events(const Brush &brush,
                                                                  const PaintMode mode)
{
  if (brush.flag & BRUSH_ANCHORED) {
    return false;
  }

  switch (mode) {
    case PaintMode::Sculpt:
      if (ELEM(brush.sculpt_brush_type,
               SCULPT_BRUSH_TYPE_GRAB,
               SCULPT_BRUSH_TYPE_ROTATE,
               SCULPT_BRUSH_TYPE_THUMB,
               SCULPT_BRUSH_TYPE_SNAKE_HOOK,
               SCULPT_BRUSH_TYPE_ELASTIC_DEFORM,
               SCULPT_BRUSH_TYPE_CLOTH,
               SCULPT_BRUSH_TYPE_BOUNDARY,
               SCULPT_BRUSH_TYPE_POSE))
      {
        return false;
      }
      else {
        return true;
      }
    default:
      break;
  }

  return true;
}

/* Initialize the stroke cache variants from operator properties */
bool paint_brush_update(bContext *C,
                        const Brush &brush,
                        PaintMode mode,
                        PaintStroke *stroke,
                        const float mouse_init[2],
                        float mouse[2],
                        float pressure,
                        float r_location[3],
                        bool *r_location_is_set)
{
  Scene *scene = CTX_data_scene(C);
  UnifiedPaintSettings &ups = *stroke->ups;
  bool location_sampled = false;
  bool location_success = false;
  /* Use to perform all operations except applying the stroke,
   * needed for operations that require cursor motion (rake). */
  bool is_dry_run = false;
  bool do_random = false;
  bool do_random_mask = false;
  *r_location_is_set = false;
  /* XXX: Use pressure value from first brush step for brushes which don't
   *      support strokes (grab, thumb). They depends on initial state and
   *      brush coord/pressure/etc.
   *      It's more an events design issue, which doesn't split coordinate/pressure/angle
   *      changing events. We should avoid this after events system re-design */
  if (!stroke->brush_init) {
    copy_v2_v2(stroke->initial_mouse, mouse);
    copy_v2_v2(ups.last_rake, mouse);
    copy_v2_v2(ups.tex_mouse, mouse);
    copy_v2_v2(ups.mask_tex_mouse, mouse);
    stroke->cached_size_pressure = pressure;

    stroke->brush_init = true;
  }

  if (paint_supports_dynamic_size(brush, mode)) {
    copy_v2_v2(ups.tex_mouse, mouse);
    copy_v2_v2(ups.mask_tex_mouse, mouse);
    stroke->cached_size_pressure = pressure;
  }

  /* Truly temporary data that isn't stored in properties */

  ups.stroke_active = true;
  ups.size_pressure_value = stroke->cached_size_pressure;

  ups.pixel_radius = BKE_brush_size_get(scene, &brush);
  ups.initial_pixel_radius = BKE_brush_size_get(scene, &brush);

  if (BKE_brush_use_size_pressure(&brush) && paint_supports_dynamic_size(brush, mode)) {
    ups.pixel_radius *= stroke->cached_size_pressure;
  }

  if (paint_supports_dynamic_tex_coords(brush, mode)) {

    if (ELEM(brush.mtex.brush_map_mode,
             MTEX_MAP_MODE_VIEW,
             MTEX_MAP_MODE_AREA,
             MTEX_MAP_MODE_RANDOM))
    {
      do_random = true;
    }

    if (brush.mtex.brush_map_mode == MTEX_MAP_MODE_RANDOM) {
      BKE_brush_randomize_texture_coords(&ups, false);
    }
    else {
      copy_v2_v2(ups.tex_mouse, mouse);
    }

    /* take care of mask texture, if any */
    if (brush.mask_mtex.tex) {

      if (ELEM(brush.mask_mtex.brush_map_mode,
               MTEX_MAP_MODE_VIEW,
               MTEX_MAP_MODE_AREA,
               MTEX_MAP_MODE_RANDOM))
      {
        do_random_mask = true;
      }

      if (brush.mask_mtex.brush_map_mode == MTEX_MAP_MODE_RANDOM) {
        BKE_brush_randomize_texture_coords(&ups, true);
      }
      else {
        copy_v2_v2(ups.mask_tex_mouse, mouse);
      }
    }
  }

  if (brush.flag & BRUSH_ANCHORED) {
    bool hit = false;
    float halfway[2];

    const float dx = mouse[0] - stroke->initial_mouse[0];
    const float dy = mouse[1] - stroke->initial_mouse[1];

    ups.anchored_size = ups.pixel_radius = sqrtf(dx * dx + dy * dy);

    ups.brush_rotation = ups.brush_rotation_sec = atan2f(dy, dx) + float(0.5f * M_PI);

    if (brush.flag & BRUSH_EDGE_TO_EDGE) {
      halfway[0] = dx * 0.5f + stroke->initial_mouse[0];
      halfway[1] = dy * 0.5f + stroke->initial_mouse[1];

      if (stroke->get_location) {
        if (stroke->get_location(C, r_location, halfway, stroke->original)) {
          hit = true;
          location_sampled = true;
          location_success = true;
          *r_location_is_set = true;
        }
        else if (!image_paint_brush_type_require_location(brush, mode)) {
          hit = true;
        }
      }
      else {
        hit = true;
      }
    }
    if (hit) {
      copy_v2_v2(ups.anchored_initial_mouse, halfway);
      copy_v2_v2(ups.tex_mouse, halfway);
      copy_v2_v2(ups.mask_tex_mouse, halfway);
      copy_v2_v2(mouse, halfway);
      ups.anchored_size /= 2.0f;
      ups.pixel_radius /= 2.0f;
      stroke->stroke_distance = ups.pixel_radius;
    }
    else {
      copy_v2_v2(ups.anchored_initial_mouse, stroke->initial_mouse);
      copy_v2_v2(mouse, stroke->initial_mouse);
      stroke->stroke_distance = ups.pixel_radius;
    }
    ups.pixel_radius /= stroke->zoom_2d;
    ups.draw_anchored = true;
  }
  else {
    /* here we are using the initial mouse coordinate because we do not want the rake
     * result to depend on jittering */
    if (!stroke->brush_init) {
      copy_v2_v2(ups.last_rake, mouse_init);
    }
    /* curve strokes do their own rake calculation */
    else if (!(brush.flag & BRUSH_CURVE)) {
      if (!paint_calculate_rake_rotation(ups, brush, mouse_init, mode, stroke->rake_started)) {
        /* Not enough motion to define an angle. */
        if (!stroke->rake_started) {
          is_dry_run = true;
        }
      }
      else {
        stroke->rake_started = true;
      }
    }
  }

  if ((do_random || do_random_mask) && !stroke->rng) {
    /* Lazy initialization. */
    stroke->rng = RandomNumberGenerator::from_random_seed();
  }

  if (do_random) {
    if (brush.mtex.brush_angle_mode & MTEX_ANGLE_RANDOM) {
      ups.brush_rotation += -brush.mtex.random_angle / 2.0f +
                            brush.mtex.random_angle * stroke->rng->get_float();
    }
  }

  if (do_random_mask) {
    if (brush.mask_mtex.brush_angle_mode & MTEX_ANGLE_RANDOM) {
      ups.brush_rotation_sec += -brush.mask_mtex.random_angle / 2.0f +
                                brush.mask_mtex.random_angle * stroke->rng->get_float();
    }
  }

  if (!location_sampled) {
    if (stroke->get_location) {
      if (stroke->get_location(C, r_location, mouse, stroke->original)) {
        location_success = true;
        *r_location_is_set = true;
      }
      else if (!image_paint_brush_type_require_location(brush, mode)) {
        location_success = true;
      }
    }
    else {
      zero_v3(r_location);
      location_success = true;
      /* don't set 'r_location_is_set', since we don't want to use the value. */
    }
  }

  return location_success && (is_dry_run == false);
}

static bool paint_stroke_use_dash(const Brush &brush)
{
  /* Only these stroke modes support dash lines */
  return brush.flag & BRUSH_SPACE || brush.flag & BRUSH_LINE || brush.flag & BRUSH_CURVE;
}

static bool paint_stroke_use_jitter(PaintMode mode, const Brush &brush, bool invert)
{
  bool use_jitter = (brush.flag & BRUSH_ABSOLUTE_JITTER) ? (brush.jitter_absolute != 0) :
                                                           (brush.jitter != 0);

  /* jitter-ed brush gives weird and unpredictable result for this
   * kinds of stroke, so manually disable jitter usage (sergey) */
  use_jitter &= (brush.flag & (BRUSH_DRAG_DOT | BRUSH_ANCHORED)) == 0;
  use_jitter &= (!ELEM(mode, PaintMode::Texture2D, PaintMode::Texture3D) ||
                 !(invert && brush.image_brush_type == IMAGE_PAINT_BRUSH_TYPE_CLONE));

  return use_jitter;
}

void paint_stroke_jitter_pos(Scene &scene,
                             const PaintStroke &stroke,
                             const PaintMode mode,
                             const Brush &brush,
                             const float pressure,
                             const float mval[2],
                             float r_mouse_out[2])
{
  if (paint_stroke_use_jitter(mode, brush, stroke.stroke_mode == BRUSH_STROKE_INVERT)) {
    float delta[2];
    float factor = stroke.zoom_2d;

    if (brush.flag & BRUSH_JITTER_PRESSURE) {
      factor *= pressure;
    }

    BKE_brush_jitter_pos(scene, brush, mval, r_mouse_out);

    /* XXX: meh, this is round about because
     * BKE_brush_jitter_pos isn't written in the best way to
     * be reused here */
    if (factor != 1.0f) {
      sub_v2_v2v2(delta, r_mouse_out, mval);
      mul_v2_fl(delta, factor);
      add_v2_v2v2(r_mouse_out, mval, delta);
    }
  }
  else {
    copy_v2_v2(r_mouse_out, mval);
  }
}

/* Put the location of the next stroke dot into the stroke RNA and apply it to the mesh */
static void paint_brush_stroke_add_step(
    bContext *C, wmOperator *op, PaintStroke *stroke, const float mval[2], float pressure)
{
  Scene &scene = *CTX_data_scene(C);
  Paint &paint = *BKE_paint_get_active_from_context(C);
  PaintMode mode = BKE_paintmode_get_active_from_context(C);
  const Brush &brush = *BKE_paint_brush_for_read(&paint);
  UnifiedPaintSettings *ups = stroke->ups;
  float mouse_out[2];
  PointerRNA itemptr;
  float location[3];

/* the following code is adapted from texture paint. It may not be needed but leaving here
 * just in case for reference (code in texpaint removed as part of refactoring).
 * It's strange that only texpaint had these guards. */
#if 0
  /* special exception here for too high pressure values on first touch in
   * windows for some tablets, then we just skip first touch. */
  if (tablet && (pressure >= 0.99f) &&
      ((pop->s.brush.flag & BRUSH_SPACING_PRESSURE) ||
       BKE_brush_use_alpha_pressure(pop->s.brush) || BKE_brush_use_size_pressure(pop->s.brush)))
  {
    return;
  }

  /* This can be removed once fixed properly in
   * BKE_brush_painter_paint(
   *     BrushPainter *painter, BrushFunc func,
   *     float *pos, double time, float pressure, void *user);
   * at zero pressure we should do nothing 1/2^12 is 0.0002
   * which is the sensitivity of the most sensitive pen tablet available */
  if (tablet && (pressure < 0.0002f) &&
      ((pop->s.brush.flag & BRUSH_SPACING_PRESSURE) ||
       BKE_brush_use_alpha_pressure(pop->s.brush) || BKE_brush_use_size_pressure(pop->s.brush)))
  {
    return;
  }
#endif

  /* copy last position -before- jittering, or space fill code
   * will create too many dabs */
  copy_v2_v2(stroke->last_mouse_position, mval);
  stroke->last_pressure = pressure;

  if (paint_stroke_use_scene_spacing(brush, mode)) {
    float world_space_position[3];

    if (SCULPT_stroke_get_location(
            C, world_space_position, stroke->last_mouse_position, stroke->original))
    {
      copy_v3_v3(stroke->last_world_space_position, world_space_position);
      mul_m4_v3(stroke->vc.obact->object_to_world().ptr(), stroke->last_world_space_position);
    }
    else {
      add_v3_v3(stroke->last_world_space_position, stroke->last_scene_spacing_delta);
    }
  }

  /* Get jitter position (same as mval if no jitter is used). */
  paint_stroke_jitter_pos(scene, *stroke, mode, brush, pressure, mval, mouse_out);

  bool is_location_is_set;
  ups->last_hit = paint_brush_update(
      C, brush, mode, stroke, mval, mouse_out, pressure, location, &is_location_is_set);
  if (is_location_is_set) {
    copy_v3_v3(ups->last_location, location);
  }
  if (!ups->last_hit) {
    return;
  }

  /* Dash */
  bool add_step = true;
  if (paint_stroke_use_dash(brush)) {
    int dash_samples = stroke->tot_samples % brush.dash_samples;
    float dash = float(dash_samples) / float(brush.dash_samples);
    if (dash > brush.dash_ratio) {
      add_step = false;
    }
  }

  /* Add to stroke */
  if (add_step) {
    RNA_collection_add(op->ptr, "stroke", &itemptr);
    RNA_float_set(&itemptr, "size", ups->pixel_radius);
    RNA_float_set_array(&itemptr, "location", location);
    /* Mouse coordinates modified by the stroke type options. */
    RNA_float_set_array(&itemptr, "mouse", mouse_out);
    /* Original mouse coordinates. */
    RNA_float_set_array(&itemptr, "mouse_event", mval);
    RNA_boolean_set(&itemptr, "pen_flip", stroke->pen_flip);
    RNA_float_set(&itemptr, "pressure", pressure);
    RNA_float_set(&itemptr, "x_tilt", stroke->x_tilt);
    RNA_float_set(&itemptr, "y_tilt", stroke->y_tilt);

    stroke->update_step(C, op, stroke, &itemptr);

    /* don't record this for now, it takes up a lot of memory when doing long
     * strokes with small brush size, and operators have register disabled */
    RNA_collection_clear(op->ptr, "stroke");
  }

  stroke->tot_samples++;
}

/* Returns zero if no sculpt changes should be made, non-zero otherwise */
static bool paint_smooth_stroke(PaintStroke *stroke,
                                const PaintSample *sample,
                                PaintMode mode,
                                float r_mouse[2],
                                float *r_pressure)
{
  if (paint_supports_smooth_stroke(stroke, *stroke->brush, mode)) {
    float radius = stroke->brush->smooth_stroke_radius * stroke->zoom_2d;
    float u = stroke->brush->smooth_stroke_factor;

    /* If the mouse is moving within the radius of the last move,
     * don't update the mouse position. This allows sharp turns. */
    if (len_squared_v2v2(stroke->last_mouse_position, sample->mouse) < square_f(radius)) {
      return false;
    }

    interp_v2_v2v2(r_mouse, sample->mouse, stroke->last_mouse_position, u);
    *r_pressure = interpf(sample->pressure, stroke->last_pressure, u);
  }
  else {
    r_mouse[0] = sample->mouse[0];
    r_mouse[1] = sample->mouse[1];
    *r_pressure = sample->pressure;
  }

  return true;
}

static float paint_space_stroke_spacing(bContext *C,
                                        const Scene *scene,
                                        PaintStroke *stroke,
                                        float size_pressure,
                                        float spacing_pressure)
{
  Paint *paint = BKE_paint_get_active_from_context(C);
  PaintMode mode = BKE_paintmode_get_active_from_context(C);
  const Brush &brush = *BKE_paint_brush_for_read(paint);
  float size_clamp = 0.0f;
  float size = BKE_brush_size_get(scene, stroke->brush) * size_pressure;
  if (paint_stroke_use_scene_spacing(brush, mode)) {
    if (!BKE_brush_use_locked_size(scene, &brush)) {
      float last_object_space_position[3];
      mul_v3_m4v3(last_object_space_position,
                  stroke->vc.obact->world_to_object().ptr(),
                  stroke->last_world_space_position);
      size_clamp = paint_calc_object_space_radius(stroke->vc, last_object_space_position, size);
    }
    else {
      size_clamp = BKE_brush_unprojected_radius_get(scene, &brush) * size_pressure;
    }
  }
  else {
    /* brushes can have a minimum size of 1.0 but with pressure it can be smaller than a pixel
     * causing very high step sizes, hanging blender #32381. */
    size_clamp = max_ff(1.0f, size);
  }

  float spacing = stroke->brush->spacing;

  /* apply spacing pressure */
  if (stroke->brush->flag & BRUSH_SPACING_PRESSURE) {
    spacing = spacing * (1.5f - spacing_pressure);
  }

  if (cloth::is_cloth_deform_brush(brush)) {
    /* The spacing in tools that use the cloth solver should not be affected by the brush radius to
     * avoid affecting the simulation update rate when changing the radius of the brush.
     * With a value of 100 and the brush default of 10 for spacing, a simulation step runs every 2
     * pixels movement of the cursor. */
    size_clamp = 100.0f;
  }

  /* stroke system is used for 2d paint too, so we need to account for
   * the fact that brush can be scaled there. */
  spacing *= stroke->zoom_2d;

  if (paint_stroke_use_scene_spacing(brush, mode)) {
    return size_clamp * spacing / 50.0f;
  }
  return max_ff(stroke->zoom_2d, size_clamp * spacing / 50.0f);
}

static float paint_stroke_overlapped_curve(const Brush &br, float x, float spacing)
{
  /* Avoid division by small numbers, can happen
   * on some pen setups. See #105341.
   */

  spacing = max_ff(spacing, 0.1f);

  const int n = 100 / spacing;
  const float h = spacing / 50.0f;
  const float x0 = x - 1;

  float sum = 0;
  for (int i = 0; i < n; i++) {
    float xx;

    xx = fabsf(x0 + i * h);

    if (xx < 1.0f) {
      sum += BKE_brush_curve_strength(&br, xx, 1);
    }
  }

  return sum;
}

static float paint_stroke_integrate_overlap(const Brush &br, float factor)
{
  float spacing = br.spacing * factor;

  if (!(br.flag & BRUSH_SPACE_ATTEN && (br.spacing < 100))) {
    return 1.0;
  }

  int m = 10;
  float g = 1.0f / m;
  float max = 0;
  for (int i = 0; i < m; i++) {
    float overlap = fabs(paint_stroke_overlapped_curve(br, i * g, spacing));

    if (overlap > max) {
      max = overlap;
    }
  }

  if (max == 0.0f) {
    return 1.0f;
  }
  return 1.0f / max;
}

static float paint_space_stroke_spacing_variable(bContext *C,
                                                 const Scene *scene,
                                                 PaintStroke *stroke,
                                                 float pressure,
                                                 float dpressure,
                                                 float length)
{
  if (BKE_brush_use_size_pressure(stroke->brush)) {
    /* use pressure to modify size. set spacing so that at 100%, the circles
     * are aligned nicely with no overlap. for this the spacing needs to be
     * the average of the previous and next size. */
    float s = paint_space_stroke_spacing(C, scene, stroke, 1.0f, pressure);
    float q = s * dpressure / (2.0f * length);
    float pressure_fac = (1.0f + q) / (1.0f - q);

    float last_size_pressure = stroke->last_pressure;
    float new_size_pressure = stroke->last_pressure * pressure_fac;

    /* average spacing */
    float last_spacing = paint_space_stroke_spacing(
        C, scene, stroke, last_size_pressure, pressure);
    float new_spacing = paint_space_stroke_spacing(C, scene, stroke, new_size_pressure, pressure);

    return 0.5f * (last_spacing + new_spacing);
  }

  /* no size pressure */
  return paint_space_stroke_spacing(C, scene, stroke, 1.0f, pressure);
}

/* For brushes with stroke spacing enabled, moves mouse in steps
 * towards the final mouse location. */
static int paint_space_stroke(bContext *C,
                              wmOperator *op,
                              PaintStroke *stroke,
                              const float final_mouse[2],
                              float final_pressure)
{
  const Scene *scene = CTX_data_scene(C);
  ARegion *region = CTX_wm_region(C);
  UnifiedPaintSettings *ups = stroke->ups;
  const Paint &paint = *BKE_paint_get_active_from_context(C);
  PaintMode mode = BKE_paintmode_get_active_from_context(C);
  const Brush &brush = *BKE_paint_brush_for_read(&paint);
  int count = 0;

  const bool use_scene_spacing = paint_stroke_use_scene_spacing(brush, mode);
  float d_world_space_position[3] = {0.0f};

  float no_pressure_spacing = paint_space_stroke_spacing(C, scene, stroke, 1.0f, 1.0f);
  float pressure = stroke->last_pressure;
  float dpressure = final_pressure - stroke->last_pressure;

  float dmouse[2];
  sub_v2_v2v2(dmouse, final_mouse, stroke->last_mouse_position);
  float length = normalize_v2(dmouse);

  if (use_scene_spacing) {
    float world_space_position[3];
    bool hit = SCULPT_stroke_get_location(C, world_space_position, final_mouse, stroke->original);
    mul_m4_v3(stroke->vc.obact->object_to_world().ptr(), world_space_position);
    if (hit && stroke->stroke_over_mesh) {
      sub_v3_v3v3(d_world_space_position, world_space_position, stroke->last_world_space_position);
      length = len_v3(d_world_space_position);
      stroke->stroke_over_mesh = true;
    }
    else {
      length = 0.0f;
      zero_v3(d_world_space_position);
      stroke->stroke_over_mesh = hit;
      if (stroke->stroke_over_mesh) {
        copy_v3_v3(stroke->last_world_space_position, world_space_position);
      }
    }
  }

  while (length > 0.0f) {
    float spacing = paint_space_stroke_spacing_variable(
        C, scene, stroke, pressure, dpressure, length);
    float mouse[2];

    if (length >= spacing) {
      if (use_scene_spacing) {
        float final_world_space_position[3];
        normalize_v3(d_world_space_position);
        mul_v3_v3fl(final_world_space_position, d_world_space_position, spacing);
        add_v3_v3v3(final_world_space_position,
                    stroke->last_world_space_position,
                    final_world_space_position);
        ED_view3d_project_v2(region, final_world_space_position, mouse);

        mul_v3_v3fl(stroke->last_scene_spacing_delta, d_world_space_position, spacing);
      }
      else {
        mouse[0] = stroke->last_mouse_position[0] + dmouse[0] * spacing;
        mouse[1] = stroke->last_mouse_position[1] + dmouse[1] * spacing;
      }
      pressure = stroke->last_pressure + (spacing / length) * dpressure;

      ups->overlap_factor = paint_stroke_integrate_overlap(*stroke->brush,
                                                           spacing / no_pressure_spacing);

      stroke->stroke_distance += spacing / stroke->zoom_2d;
      paint_brush_stroke_add_step(C, op, stroke, mouse, pressure);

      length -= spacing;
      pressure = stroke->last_pressure;
      dpressure = final_pressure - stroke->last_pressure;

      count++;
    }
    else {
      break;
    }
  }

  return count;
}

/**** Public API ****/

PaintStroke *paint_stroke_new(bContext *C,
                              wmOperator *op,
                              StrokeGetLocation get_location,
                              StrokeTestStart test_start,
                              StrokeUpdateStep update_step,
                              StrokeRedraw redraw,
                              StrokeDone done,
                              int event_type)
{
  Depsgraph *depsgraph = CTX_data_ensure_evaluated_depsgraph(C);
  PaintStroke *stroke = MEM_new<PaintStroke>(__func__);
  ToolSettings *toolsettings = CTX_data_tool_settings(C);
  UnifiedPaintSettings *ups = &toolsettings->unified_paint_settings;
  Paint *paint = BKE_paint_get_active_from_context(C);
  Brush *br = stroke->brush = BKE_paint_brush(paint);
  RegionView3D *rv3d = CTX_wm_region_view3d(C);
  float zoomx, zoomy;

  stroke->vc = ED_view3d_viewcontext_init(C, depsgraph);

  stroke->get_location = get_location;
  stroke->test_start = test_start;
  stroke->update_step = update_step;
  stroke->redraw = redraw;
  stroke->done = done;
  stroke->event_type = event_type; /* for modal, return event */
  stroke->ups = ups;
  stroke->stroke_mode = RNA_enum_get(op->ptr, "mode");

  stroke->original = image_paint_brush_type_raycast_original(
      *br, BKE_paintmode_get_active_from_context(C));

  get_imapaint_zoom(C, &zoomx, &zoomy);
  stroke->zoom_2d = max_ff(zoomx, zoomy);

  /* Check here if color sampling the main brush should do color conversion. This is done here
   * to avoid locking up to get the image buffer during sampling. */
  ups->do_linear_conversion = false;
  ups->colorspace = nullptr;

  if (br->mtex.tex && br->mtex.tex->type == TEX_IMAGE && br->mtex.tex->ima) {
    ImBuf *tex_ibuf = BKE_image_pool_acquire_ibuf(
        br->mtex.tex->ima, &br->mtex.tex->iuser, nullptr);
    if (tex_ibuf && tex_ibuf->float_buffer.data == nullptr) {
      ups->do_linear_conversion = true;
      ups->colorspace = tex_ibuf->byte_buffer.colorspace;
    }
    BKE_image_pool_release_ibuf(br->mtex.tex->ima, tex_ibuf, nullptr);
  }

  if (stroke->stroke_mode == BRUSH_STROKE_INVERT) {
    if (br->flag & BRUSH_CURVE) {
      RNA_enum_set(op->ptr, "mode", BRUSH_STROKE_NORMAL);
    }
  }
  /* initialize here */
  ups->overlap_factor = 1.0;
  ups->stroke_active = true;

  if (rv3d) {
    rv3d->rflag |= RV3D_PAINTING;
  }

  /* Preserve location from last stroke while applying and resetting
   * ups->average_stroke_counter to 1.
   */
  if (ups->average_stroke_counter) {
    mul_v3_fl(ups->average_stroke_accum, 1.0f / float(ups->average_stroke_counter));
    ups->average_stroke_counter = 1;
  }

  /* initialize here to avoid initialization conflict with threaded strokes */
  BKE_curvemapping_init(br->curve);
  if (paint->flags & PAINT_USE_CAVITY_MASK) {
    BKE_curvemapping_init(paint->cavity_curve);
  }

  BKE_paint_set_overlay_override(eOverlayFlags(br->overlay_flags));

  ups->start_pixel_radius = BKE_brush_size_get(CTX_data_scene(C), br);

  return stroke;
}

void paint_stroke_free(bContext *C, wmOperator * /*op*/, PaintStroke *stroke)
{
  RegionView3D *rv3d = CTX_wm_region_view3d(C);
  if (rv3d) {
    rv3d->rflag &= ~RV3D_PAINTING;
  }

  BKE_paint_set_overlay_override(eOverlayFlags(0));

  if (stroke == nullptr) {
    return;
  }

  UnifiedPaintSettings *ups = stroke->ups;
  ups->draw_anchored = false;
  ups->stroke_active = false;

  if (stroke->timer) {
    WM_event_timer_remove(CTX_wm_manager(C), CTX_wm_window(C), stroke->timer);
  }

  if (stroke->stroke_cursor) {
    WM_paint_cursor_end(static_cast<wmPaintCursor *>(stroke->stroke_cursor));
  }

  MEM_delete(stroke);
}

static void stroke_done(bContext *C, wmOperator *op, PaintStroke *stroke)
{
  UnifiedPaintSettings *ups = stroke->ups;

  /* reset rotation here to avoid doing so in cursor display */
  if (!(stroke->brush->mtex.brush_angle_mode & MTEX_ANGLE_RAKE)) {
    ups->brush_rotation = 0.0f;
  }

  if (!(stroke->brush->mask_mtex.brush_angle_mode & MTEX_ANGLE_RAKE)) {
    ups->brush_rotation_sec = 0.0f;
  }

  if (stroke->stroke_started) {
    if (stroke->redraw) {
      stroke->redraw(C, stroke, true);
    }

    if (stroke->done) {
      stroke->done(C, stroke);
    }
  }

  paint_stroke_free(C, op, stroke);
}

static bool curves_sculpt_brush_uses_spacing(const eBrushCurvesSculptType tool)
{
  return ELEM(tool, CURVES_SCULPT_BRUSH_TYPE_ADD, CURVES_SCULPT_BRUSH_TYPE_DENSITY);
}

bool paint_space_stroke_enabled(const Brush &br, PaintMode mode)
{
  if ((br.flag & BRUSH_SPACE) == 0) {
    return false;
  }

  if (br.sculpt_brush_type == SCULPT_BRUSH_TYPE_CLOTH || cloth::is_cloth_deform_brush(br)) {
    /* The Cloth Brush is a special case for stroke spacing. Even if it has grab modes which do
     * not support dynamic size, stroke spacing needs to be enabled so it is possible to control
     * whether the simulation runs constantly or only when the brush moves when using the cloth
     * grab brushes. */
    return true;
  }

  if (mode == PaintMode::SculptCurves &&
      !curves_sculpt_brush_uses_spacing(eBrushCurvesSculptType(br.curves_sculpt_brush_type)))
  {
    return false;
  }

  if (ELEM(mode, PaintMode::GPencil, PaintMode::SculptGreasePencil)) {
    /* No spacing needed for now. */
    return false;
  }

  return paint_supports_dynamic_size(br, mode);
}

static bool sculpt_is_grab_tool(const Brush &br)
{
  if (br.sculpt_brush_type == SCULPT_BRUSH_TYPE_CLOTH &&
      br.cloth_deform_type == BRUSH_CLOTH_DEFORM_GRAB)
  {
    return true;
  }
  return ELEM(br.sculpt_brush_type,
              SCULPT_BRUSH_TYPE_GRAB,
              SCULPT_BRUSH_TYPE_ELASTIC_DEFORM,
              SCULPT_BRUSH_TYPE_POSE,
              SCULPT_BRUSH_TYPE_BOUNDARY,
              SCULPT_BRUSH_TYPE_THUMB,
              SCULPT_BRUSH_TYPE_ROTATE,
              SCULPT_BRUSH_TYPE_SNAKE_HOOK);
}

bool paint_supports_dynamic_size(const Brush &br, PaintMode mode)
{
  if (br.flag & BRUSH_ANCHORED) {
    return false;
  }

  switch (mode) {
    case PaintMode::Sculpt:
      if (sculpt_is_grab_tool(br)) {
        return false;
      }
      break;

    case PaintMode::Texture2D: /* fall through */
    case PaintMode::Texture3D:
      if ((br.image_brush_type == IMAGE_PAINT_BRUSH_TYPE_FILL) && (br.flag & BRUSH_USE_GRADIENT)) {
        return false;
      }
      break;

    default:
      break;
  }
  return true;
}

bool paint_supports_smooth_stroke(PaintStroke *stroke, const Brush &brush, PaintMode mode)
{
  /* The grease pencil draw tool needs to enable this when the `stroke_mode` is set to
   * `BRUSH_STROKE_SMOOTH`. */
  if (mode == PaintMode::GPencil &&
      eBrushGPaintType(brush.gpencil_brush_type) == GPAINT_BRUSH_TYPE_DRAW &&
      stroke->stroke_mode == BRUSH_STROKE_SMOOTH)
  {
    return true;
  }
  if (!(brush.flag & BRUSH_SMOOTH_STROKE) ||
      (brush.flag & (BRUSH_ANCHORED | BRUSH_DRAG_DOT | BRUSH_LINE)))
  {
    return false;
  }

  switch (mode) {
    case PaintMode::Sculpt:
      if (sculpt_is_grab_tool(brush)) {
        return false;
      }
      break;
    default:
      break;
  }
  return true;
}

bool paint_supports_texture(PaintMode mode)
{
  /* omit: PAINT_WEIGHT, PAINT_SCULPT_UV, PAINT_INVALID */
  return ELEM(
      mode, PaintMode::Sculpt, PaintMode::Vertex, PaintMode::Texture3D, PaintMode::Texture2D);
}

bool paint_supports_dynamic_tex_coords(const Brush &br, PaintMode mode)
{
  if (br.flag & BRUSH_ANCHORED) {
    return false;
  }

  switch (mode) {
    case PaintMode::Sculpt:
      if (sculpt_is_grab_tool(br)) {
        return false;
      }
      break;
    default:
      break;
  }
  return true;
}

#define PAINT_STROKE_MODAL_CANCEL 1

wmKeyMap *paint_stroke_modal_keymap(wmKeyConfig *keyconf)
{
  static EnumPropertyItem modal_items[] = {
      {PAINT_STROKE_MODAL_CANCEL, "CANCEL", 0, "Cancel", "Cancel and undo a stroke in progress"},
      {0}};

  static const char *name = "Paint Stroke Modal";

  wmKeyMap *keymap = WM_modalkeymap_find(keyconf, name);

  /* This function is called for each space-type, only needs to add map once. */
  if (!keymap) {
    keymap = WM_modalkeymap_ensure(keyconf, name, modal_items);
  }

  return keymap;
}

static void paint_stroke_add_sample(
    PaintStroke *stroke, int input_samples, float x, float y, float pressure)
{
  PaintSample *sample = &stroke->samples[stroke->cur_sample];
  int max_samples = std::clamp(input_samples, 1, PAINT_MAX_INPUT_SAMPLES);

  sample->mouse[0] = x;
  sample->mouse[1] = y;
  sample->pressure = pressure;

  stroke->cur_sample++;
  if (stroke->cur_sample >= max_samples) {
    stroke->cur_sample = 0;
  }
  if (stroke->num_samples < max_samples) {
    stroke->num_samples++;
  }
}

static void paint_stroke_sample_average(const PaintStroke *stroke, PaintSample *average)
{
  memset(average, 0, sizeof(*average));

  BLI_assert(stroke->num_samples > 0);

  for (int i = 0; i < stroke->num_samples; i++) {
    add_v2_v2(average->mouse, stroke->samples[i].mouse);
    average->pressure += stroke->samples[i].pressure;
  }

  mul_v2_fl(average->mouse, 1.0f / stroke->num_samples);
  average->pressure /= stroke->num_samples;

  // printf("avg=(%f, %f), num=%d\n", average->mouse[0], average->mouse[1], stroke->num_samples);
}

/**
 * Slightly different version of spacing for line/curve strokes,
 * makes sure the dabs stay on the line path.
 */
static void paint_line_strokes_spacing(bContext *C,
                                       wmOperator *op,
                                       PaintStroke *stroke,
                                       float spacing,
                                       float *length_residue,
                                       const float old_pos[2],
                                       const float new_pos[2])
{
  UnifiedPaintSettings *ups = stroke->ups;
  Paint *paint = BKE_paint_get_active_from_context(C);
  Brush &brush = *BKE_paint_brush(paint);
  PaintMode mode = BKE_paintmode_get_active_from_context(C);
  ARegion *region = CTX_wm_region(C);

  const bool use_scene_spacing = paint_stroke_use_scene_spacing(brush, mode);

  float mouse[2], dmouse[2];
  float length;
  float d_world_space_position[3] = {0.0f};
  float world_space_position_old[3], world_space_position_new[3];

  copy_v2_v2(stroke->last_mouse_position, old_pos);

  if (use_scene_spacing) {
    bool hit_old = SCULPT_stroke_get_location(
        C, world_space_position_old, old_pos, stroke->original);
    bool hit_new = SCULPT_stroke_get_location(
        C, world_space_position_new, new_pos, stroke->original);
    mul_m4_v3(stroke->vc.obact->object_to_world().ptr(), world_space_position_old);
    mul_m4_v3(stroke->vc.obact->object_to_world().ptr(), world_space_position_new);
    if (hit_old && hit_new && stroke->stroke_over_mesh) {
      sub_v3_v3v3(d_world_space_position, world_space_position_new, world_space_position_old);
      length = len_v3(d_world_space_position);
      stroke->stroke_over_mesh = true;
    }
    else {
      length = 0.0f;
      zero_v3(d_world_space_position);
      stroke->stroke_over_mesh = hit_new;
      if (stroke->stroke_over_mesh) {
        copy_v3_v3(stroke->last_world_space_position, world_space_position_old);
      }
    }
  }
  else {
    sub_v2_v2v2(dmouse, new_pos, old_pos);
    length = normalize_v2(dmouse);
  }

  BLI_assert(length >= 0.0f);

  if (length == 0.0f) {
    return;
  }

  while (length > 0.0f) {
    float spacing_final = spacing - *length_residue;
    length += *length_residue;
    *length_residue = 0.0;

    if (length >= spacing) {
      if (use_scene_spacing) {
        float final_world_space_position[3];
        normalize_v3(d_world_space_position);
        mul_v3_v3fl(final_world_space_position, d_world_space_position, spacing_final);
        add_v3_v3v3(
            final_world_space_position, world_space_position_old, final_world_space_position);
        ED_view3d_project_v2(region, final_world_space_position, mouse);
      }
      else {
        mouse[0] = stroke->last_mouse_position[0] + dmouse[0] * spacing_final;
        mouse[1] = stroke->last_mouse_position[1] + dmouse[1] * spacing_final;
      }

      ups->overlap_factor = paint_stroke_integrate_overlap(*stroke->brush, 1.0);

      stroke->stroke_distance += spacing / stroke->zoom_2d;
      paint_brush_stroke_add_step(C, op, stroke, mouse, 1.0);

      length -= spacing;
      spacing_final = spacing;
    }
    else {
      break;
    }
  }

  *length_residue = length;
}

static void paint_stroke_line_end(bContext *C,
                                  wmOperator *op,
                                  PaintStroke *stroke,
                                  const float mouse[2])
{
  Brush *br = stroke->brush;
  if (stroke->stroke_started && (br->flag & BRUSH_LINE)) {
    stroke->ups->overlap_factor = paint_stroke_integrate_overlap(*br, 1.0);

    paint_brush_stroke_add_step(C, op, stroke, stroke->last_mouse_position, 1.0);
    paint_space_stroke(C, op, stroke, mouse, 1.0);
  }
}

static bool paint_stroke_curve_end(bContext *C, wmOperator *op, PaintStroke *stroke)
{
  const Brush &br = *stroke->brush;
  if (!(br.flag & BRUSH_CURVE)) {
    return false;
  }

  UnifiedPaintSettings &ups = CTX_data_tool_settings(C)->unified_paint_settings;
  const Scene *scene = CTX_data_scene(C);
  const float spacing = paint_space_stroke_spacing(C, scene, stroke, 1.0f, 1.0f);
  const PaintCurve *pc = br.paint_curve;
  const PaintCurvePoint *pcp;
  float length_residue = 0.0f;
  int i;

  if (!pc) {
    return true;
  }

#ifdef DEBUG_TIME
  TIMEIT_START_AVERAGED(whole_stroke);
#endif

  pcp = pc->points;
  stroke->ups->overlap_factor = paint_stroke_integrate_overlap(br, 1.0);

  for (i = 0; i < pc->tot_points - 1; i++, pcp++) {
    int j;
    float data[(PAINT_CURVE_NUM_SEGMENTS + 1) * 2];
    float tangents[(PAINT_CURVE_NUM_SEGMENTS + 1) * 2];
    const PaintCurvePoint *pcp_next = pcp + 1;
    bool do_rake = false;

    for (j = 0; j < 2; j++) {
      BKE_curve_forward_diff_bezier(pcp->bez.vec[1][j],
                                    pcp->bez.vec[2][j],
                                    pcp_next->bez.vec[0][j],
                                    pcp_next->bez.vec[1][j],
                                    data + j,
                                    PAINT_CURVE_NUM_SEGMENTS,
                                    sizeof(float[2]));
    }

    if ((br.mtex.brush_angle_mode & MTEX_ANGLE_RAKE) ||
        (br.mask_mtex.brush_angle_mode & MTEX_ANGLE_RAKE))
    {
      do_rake = true;
      for (j = 0; j < 2; j++) {
        BKE_curve_forward_diff_tangent_bezier(pcp->bez.vec[1][j],
                                              pcp->bez.vec[2][j],
                                              pcp_next->bez.vec[0][j],
                                              pcp_next->bez.vec[1][j],
                                              tangents + j,
                                              PAINT_CURVE_NUM_SEGMENTS,
                                              sizeof(float[2]));
      }
    }

    for (j = 0; j < PAINT_CURVE_NUM_SEGMENTS; j++) {
      if (do_rake) {
        float rotation = atan2f(tangents[2 * j + 1], tangents[2 * j]) + float(0.5f * M_PI);
        paint_update_brush_rake_rotation(ups, br, rotation);
      }

      if (!stroke->stroke_started) {
        stroke->last_pressure = 1.0;
        copy_v2_v2(stroke->last_mouse_position, data + 2 * j);

        if (paint_stroke_use_scene_spacing(br, BKE_paintmode_get_active_from_context(C))) {
          stroke->stroke_over_mesh = SCULPT_stroke_get_location(
              C, stroke->last_world_space_position, data + 2 * j, stroke->original);
          mul_m4_v3(stroke->vc.obact->object_to_world().ptr(), stroke->last_world_space_position);
        }

        stroke->stroke_started = stroke->test_start(C, op, stroke->last_mouse_position);

        if (stroke->stroke_started) {
          paint_brush_stroke_add_step(C, op, stroke, data + 2 * j, 1.0);
          paint_line_strokes_spacing(
              C, op, stroke, spacing, &length_residue, data + 2 * j, data + 2 * (j + 1));
        }
      }
      else {
        paint_line_strokes_spacing(
            C, op, stroke, spacing, &length_residue, data + 2 * j, data + 2 * (j + 1));
      }
    }
  }

  stroke_done(C, op, stroke);

#ifdef DEBUG_TIME
  TIMEIT_END_AVERAGED(whole_stroke);
#endif

  return true;
}

static void paint_stroke_line_constrain(PaintStroke *stroke, float mouse[2])
{
  if (stroke->constrain_line) {
    float line[2];
    float angle, len, res;

    sub_v2_v2v2(line, mouse, stroke->last_mouse_position);
    angle = atan2f(line[1], line[0]);
    len = len_v2(line);

    /* divide angle by PI/4 */
    angle = 4.0f * angle / float(M_PI);

    /* now take residue */
    res = angle - floorf(angle);

    /* residue decides how close we are at a certain angle */
    if (res <= 0.5f) {
      angle = floorf(angle) * float(M_PI_4);
    }
    else {
      angle = (floorf(angle) + 1.0f) * float(M_PI_4);
    }

    mouse[0] = stroke->constrained_pos[0] = len * cosf(angle) + stroke->last_mouse_position[0];
    mouse[1] = stroke->constrained_pos[1] = len * sinf(angle) + stroke->last_mouse_position[1];
  }
}

int paint_stroke_modal(bContext *C, wmOperator *op, const wmEvent *event, PaintStroke **stroke_p)
{
  Scene *scene = CTX_data_scene(C);
  Paint *paint = BKE_paint_get_active_from_context(C);
  PaintMode mode = BKE_paintmode_get_active_from_context(C);
  PaintStroke *stroke = *stroke_p;
  Brush *br = stroke->brush = BKE_paint_brush(paint);
  PaintSample sample_average;
  float mouse[2];
  bool first_dab = false;
  bool first_modal = false;
  bool redraw = false;
  float pressure;

  if (event->type == INBETWEEN_MOUSEMOVE &&
      !image_paint_brush_type_require_inbetween_mouse_events(*br, mode))
  {
    return OPERATOR_RUNNING_MODAL;
  }

  /* see if tablet affects event. Line, anchored and drag dot strokes do not support pressure */
  pressure = ((br->flag & (BRUSH_LINE | BRUSH_ANCHORED | BRUSH_DRAG_DOT)) ?
                  1.0f :
                  WM_event_tablet_data(event, &stroke->pen_flip, nullptr));

  /* When processing a timer event the pressure from the event is 0, so use the last valid
   * pressure. */
  if (event->type == TIMER) {
    pressure = stroke->last_tablet_event_pressure;
  }
  else {
    stroke->last_tablet_event_pressure = pressure;
  }

  int input_samples = BKE_brush_input_samples_get(scene, br);
  paint_stroke_add_sample(stroke, input_samples, event->mval[0], event->mval[1], pressure);
  paint_stroke_sample_average(stroke, &sample_average);

  /* Tilt. */
  if (WM_event_is_tablet(event)) {
    stroke->x_tilt = event->tablet.x_tilt;
    stroke->y_tilt = event->tablet.y_tilt;
  }

#ifdef WITH_INPUT_NDOF
  /* let NDOF motion pass through to the 3D view so we can paint and rotate simultaneously!
   * this isn't perfect... even when an extra MOUSEMOVE is spoofed, the stroke discards it
   * since the 2D deltas are zero -- code in this file needs to be updated to use the
   * post-NDOF_MOTION MOUSEMOVE */
  if (event->type == NDOF_MOTION) {
    return OPERATOR_PASS_THROUGH;
  }
#endif

  /* one time initialization */
  if (!stroke->stroke_init) {
    if (paint_stroke_curve_end(C, op, stroke)) {
      *stroke_p = nullptr;
      return OPERATOR_FINISHED;
    }

<<<<<<< HEAD
    if (paint_supports_smooth_stroke(stroke, *br, mode)) {
      stroke->stroke_cursor = WM_paint_cursor_activate(
          SPACE_TYPE_ANY, RGN_TYPE_ANY, paint_brush_cursor_poll, paint_draw_smooth_cursor, stroke);
    }

=======
>>>>>>> 65fdb3fa
    stroke->stroke_init = true;
    first_modal = true;
  }

  /* one time stroke initialization */
  if (!stroke->stroke_started) {
    stroke->last_pressure = sample_average.pressure;
    copy_v2_v2(stroke->last_mouse_position, sample_average.mouse);
    if (paint_stroke_use_scene_spacing(*br, mode)) {
      stroke->stroke_over_mesh = SCULPT_stroke_get_location(
          C, stroke->last_world_space_position, sample_average.mouse, stroke->original);
      mul_m4_v3(stroke->vc.obact->object_to_world().ptr(), stroke->last_world_space_position);
    }
    stroke->stroke_started = stroke->test_start(C, op, sample_average.mouse);

    if (stroke->stroke_started) {
      /* StrokeTestStart often updates the currently active brush so we need to re-retrieve it
       * here. */
      br = BKE_paint_brush(paint);

      if (paint_supports_smooth_stroke(stroke, *br, mode)) {
        stroke->stroke_cursor = WM_paint_cursor_activate(SPACE_TYPE_ANY,
                                                         RGN_TYPE_ANY,
                                                         paint_brush_cursor_poll,
                                                         paint_draw_smooth_cursor,
                                                         stroke);
      }

      if (br->flag & BRUSH_AIRBRUSH) {
        stroke->timer = WM_event_timer_add(
            CTX_wm_manager(C), CTX_wm_window(C), TIMER, stroke->brush->rate);
      }

      if (br->flag & BRUSH_LINE) {
        stroke->stroke_cursor = WM_paint_cursor_activate(
            SPACE_TYPE_ANY, RGN_TYPE_ANY, paint_brush_cursor_poll, paint_draw_line_cursor, stroke);
      }

      first_dab = true;
    }
  }

  /* Cancel */
  if (event->type == EVT_MODAL_MAP && event->val == PAINT_STROKE_MODAL_CANCEL) {
    if (op->type->cancel) {
      op->type->cancel(C, op);
    }
    else {
      paint_stroke_cancel(C, op, stroke);
    }
    return OPERATOR_CANCELLED;
  }

  if (event->type == stroke->event_type && !first_modal) {
    if (event->val == KM_RELEASE) {
      copy_v2_fl2(mouse, event->mval[0], event->mval[1]);
      paint_stroke_line_constrain(stroke, mouse);
      paint_stroke_line_end(C, op, stroke, mouse);
      stroke_done(C, op, stroke);
      *stroke_p = nullptr;
      return OPERATOR_FINISHED;
    }
  }
  else if (ELEM(event->type, EVT_RETKEY, EVT_SPACEKEY)) {
    paint_stroke_line_end(C, op, stroke, sample_average.mouse);
    stroke_done(C, op, stroke);
    *stroke_p = nullptr;
    return OPERATOR_FINISHED;
  }
  else if (br->flag & BRUSH_LINE) {
    if (event->modifier & KM_ALT) {
      stroke->constrain_line = true;
    }
    else {
      stroke->constrain_line = false;
    }

    copy_v2_fl2(mouse, event->mval[0], event->mval[1]);
    paint_stroke_line_constrain(stroke, mouse);

    if (stroke->stroke_started && (first_modal || ISMOUSE_MOTION(event->type))) {
      if ((br->mtex.brush_angle_mode & MTEX_ANGLE_RAKE) ||
          (br->mask_mtex.brush_angle_mode & MTEX_ANGLE_RAKE))
      {
        copy_v2_v2(stroke->ups->last_rake, stroke->last_mouse_position);
      }
      paint_calculate_rake_rotation(*stroke->ups, *br, mouse, mode, true);
    }
  }
  else if (first_modal ||
           /* regular dabs */
           (!(br->flag & BRUSH_AIRBRUSH) && ISMOUSE_MOTION(event->type)) ||
           /* airbrush */
           ((br->flag & BRUSH_AIRBRUSH) && event->type == TIMER &&
            event->customdata == stroke->timer))
  {
    if (paint_smooth_stroke(stroke, &sample_average, mode, mouse, &pressure)) {
      if (stroke->stroke_started) {
        if (paint_space_stroke_enabled(*br, mode)) {
          if (paint_space_stroke(C, op, stroke, mouse, pressure)) {
            redraw = true;
          }
        }
        else {
          float dmouse[2];
          sub_v2_v2v2(dmouse, mouse, stroke->last_mouse_position);
          stroke->stroke_distance += len_v2(dmouse);
          paint_brush_stroke_add_step(C, op, stroke, mouse, pressure);
          redraw = true;
        }
      }
    }
  }

  /* we want the stroke to have the first daub at the start location
   * instead of waiting till we have moved the space distance */
  if (first_dab && paint_space_stroke_enabled(*br, mode) && !(br->flag & BRUSH_SMOOTH_STROKE)) {
    stroke->ups->overlap_factor = paint_stroke_integrate_overlap(*br, 1.0);
    paint_brush_stroke_add_step(C, op, stroke, sample_average.mouse, sample_average.pressure);
    redraw = true;
  }

  /* Don't update the paint cursor in #INBETWEEN_MOUSEMOVE events. */
  if (event->type != INBETWEEN_MOUSEMOVE) {
    wmWindow *window = CTX_wm_window(C);
    ARegion *region = CTX_wm_region(C);

    if (region && (paint->flags & PAINT_SHOW_BRUSH)) {
      WM_paint_cursor_tag_redraw(window, region);
    }
  }

  /* Draw for all events (even in between) otherwise updating the brush
   * display is noticeably delayed.
   */
  if (redraw && stroke->redraw) {
    stroke->redraw(C, stroke, false);
  }

  return OPERATOR_RUNNING_MODAL;
}

int paint_stroke_exec(bContext *C, wmOperator *op, PaintStroke *stroke)
{
  /* only when executed for the first time */
  if (stroke->stroke_started == 0) {
    PropertyRNA *strokeprop;
    PointerRNA firstpoint;
    float mouse[2];

    strokeprop = RNA_struct_find_property(op->ptr, "stroke");

    if (RNA_property_collection_lookup_int(op->ptr, strokeprop, 0, &firstpoint)) {
      RNA_float_get_array(&firstpoint, "mouse", mouse);
      stroke->stroke_started = stroke->test_start(C, op, mouse);
    }
  }

  if (stroke->stroke_started) {
    RNA_BEGIN (op->ptr, itemptr, "stroke") {
      stroke->update_step(C, op, stroke, &itemptr);
    }
    RNA_END;
  }

  bool ok = (stroke->stroke_started != 0);

  stroke_done(C, op, stroke);

  return ok ? OPERATOR_FINISHED : OPERATOR_CANCELLED;
}

void paint_stroke_cancel(bContext *C, wmOperator *op, PaintStroke *stroke)
{
  stroke_done(C, op, stroke);
}

ViewContext *paint_stroke_view_context(PaintStroke *stroke)
{
  return &stroke->vc;
}

void *paint_stroke_mode_data(PaintStroke *stroke)
{
  return stroke->mode_data.get();
}

bool paint_stroke_flipped(PaintStroke *stroke)
{
  return stroke->pen_flip;
}

bool paint_stroke_inverted(PaintStroke *stroke)
{
  return stroke->stroke_mode == BRUSH_STROKE_INVERT;
}

float paint_stroke_distance_get(PaintStroke *stroke)
{
  return stroke->stroke_distance;
}

void paint_stroke_set_mode_data(PaintStroke *stroke, std::unique_ptr<PaintModeData> mode_data)
{
  stroke->mode_data = std::move(mode_data);
}

bool paint_stroke_started(PaintStroke *stroke)
{
  return stroke->stroke_started;
}

static const bToolRef *brush_tool_get(const bContext *C)
{
  Paint *paint = BKE_paint_get_active_from_context(C);
  Object *ob = CTX_data_active_object(C);
  ScrArea *area = CTX_wm_area(C);
  ARegion *region = CTX_wm_region(C);

  if (paint && ob && BKE_paint_brush(paint) &&
      (area && ELEM(area->spacetype, SPACE_VIEW3D, SPACE_IMAGE)) &&
      (region && region->regiontype == RGN_TYPE_WINDOW))
  {
    if (area->runtime.tool && area->runtime.tool->runtime &&
        (area->runtime.tool->runtime->flag & TOOLREF_FLAG_USE_BRUSHES))
    {
      return area->runtime.tool;
    }
  }
  return nullptr;
}

bool paint_brush_tool_poll(bContext *C)
{
  /* Check the current tool is a brush. */
  return brush_tool_get(C) != nullptr;
}

bool paint_brush_cursor_poll(bContext *C)
{
  const bToolRef *tref = brush_tool_get(C);
  if (!tref) {
    return false;
  }

  /* Don't use brush cursor when the tool sets its own cursor. */
  if (tref->runtime->cursor != WM_CURSOR_DEFAULT) {
    return false;
  }

  return true;
}

}  // namespace blender::ed::sculpt_paint<|MERGE_RESOLUTION|>--- conflicted
+++ resolved
@@ -1512,14 +1512,6 @@
       return OPERATOR_FINISHED;
     }
 
-<<<<<<< HEAD
-    if (paint_supports_smooth_stroke(stroke, *br, mode)) {
-      stroke->stroke_cursor = WM_paint_cursor_activate(
-          SPACE_TYPE_ANY, RGN_TYPE_ANY, paint_brush_cursor_poll, paint_draw_smooth_cursor, stroke);
-    }
-
-=======
->>>>>>> 65fdb3fa
     stroke->stroke_init = true;
     first_modal = true;
   }
