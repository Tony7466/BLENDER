--- conflicted
+++ resolved
@@ -1512,14 +1512,6 @@
       return OPERATOR_FINISHED;
     }
 
-<<<<<<< HEAD
-    if (paint_supports_smooth_stroke(stroke, *br, mode)) {
-      stroke->stroke_cursor = WM_paint_cursor_activate(
-          SPACE_TYPE_ANY, RGN_TYPE_ANY, paint_brush_cursor_poll, paint_draw_smooth_cursor, stroke);
-    }
-
-=======
->>>>>>> 8af75d2f
     stroke->stroke_init = true;
     first_modal = true;
   }
@@ -1542,7 +1534,7 @@
 
       if (paint_supports_smooth_stroke(stroke, *br, mode)) {
         stroke->stroke_cursor = WM_paint_cursor_activate(
-            SPACE_TYPE_ANY, RGN_TYPE_ANY, paint_brush_tool_poll, paint_draw_smooth_cursor, stroke);
+            SPACE_TYPE_ANY, RGN_TYPE_ANY, paint_brush_cursor_poll, paint_draw_smooth_cursor, stroke);
       }
 
       if (br->flag & BRUSH_AIRBRUSH) {
