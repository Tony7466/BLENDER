--- conflicted
+++ resolved
@@ -9,12 +9,8 @@
 
 #include "MEM_guardedalloc.h"
 
-<<<<<<< HEAD
-=======
 #include "BLI_array_utils.hh"
-#include "BLI_bitmap.h"
 #include "BLI_enumerable_thread_specific.hh"
->>>>>>> aae0b713
 #include "BLI_math_geom.h"
 #include "BLI_math_matrix.h"
 #include "BLI_math_vector.h"
@@ -221,83 +217,18 @@
 static void partialvis_update_grids(Depsgraph *depsgraph,
                                     Object *ob,
                                     PBVH *pbvh,
-<<<<<<< HEAD
-                                    PartialVisAction action,
-                                    PartialVisArea area,
-                                    float planes[4][4],
-=======
                                     const VisAction action,
                                     const VisArea area,
                                     const float planes[4][4],
->>>>>>> aae0b713
                                     const Span<PBVHNode *> nodes)
 {
   SculptSession *ss = ob->sculpt;
   SubdivCCG *subdiv_ccg = ss->subdiv_ccg;
-<<<<<<< HEAD
-  if (action == PARTIALVIS_SHOW && !subdiv_ccg->grid_hidden) {
-    return;
-  }
-  if (action == PARTIALVIS_SHOW && area == PARTIALVIS_ALL) {
-    if (subdiv_ccg->grid_hidden) {
-      for (PBVHNode *node : nodes) {
-        BKE_pbvh_node_mark_rebuild_draw(node);
-        BKE_pbvh_node_fully_hidden_set(node, false);
-      }
-      BKE_subdiv_ccg_grid_hidden_free(*subdiv_ccg);
-      multires_mark_as_modified(depsgraph, ob, MULTIRES_HIDDEN_MODIFIED);
-    }
-    return;
-  }
+  MutableSpan<BLI_bitmap *> grid_hidden = subdiv_ccg->grid_hidden;
+  const CCGKey key = *BKE_pbvh_get_grid_key(pbvh);
 
   BKE_subdiv_ccg_grid_hidden_ensure(*subdiv_ccg);
   blender::BitGroupVector<> &grid_hidden = *subdiv_ccg->grid_hidden;
-
-  bool any_changed = false;
-  bool any_hidden = false;
-  for (PBVHNode *node : nodes) {
-    CCGElem *const *grids;
-    const int *grid_indices;
-    int totgrid;
-    bool node_changed = false;
-    bool any_visible = false;
-
-    /* Get PBVH data. */
-    BKE_pbvh_node_get_grids(pbvh, node, &grid_indices, &totgrid, nullptr, nullptr, &grids);
-
-    CCGKey key = *BKE_pbvh_get_grid_key(pbvh);
-
-    SCULPT_undo_push_node(ob, node, SCULPT_UNDO_HIDDEN);
-
-    for (int i = 0; i < totgrid; i++) {
-      int g = grid_indices[i];
-      blender::MutableBoundedBitSpan gh = grid_hidden[g];
-
-      for (int y = 0; y < key.grid_size; y++) {
-        for (int x = 0; x < key.grid_size; x++) {
-          CCGElem *elem = CCG_grid_elem(&key, grids[g], x, y);
-          const float *co = CCG_elem_co(&key, elem);
-          float mask = key.has_mask ? *CCG_elem_mask(&key, elem) : 0.0f;
-
-          /* Skip grid element if not in the effected area. */
-          if (is_effected(area, planes, co, mask)) {
-            /* Set or clear the hide flag. */
-            gh[y * key.grid_size + x].set(action == PARTIALVIS_HIDE);
-
-            node_changed = true;
-          }
-
-          /* Keep track of whether any elements are still hidden. */
-          if (gh[y * key.grid_size + x]) {
-            any_hidden = true;
-          }
-          else {
-            any_visible = true;
-          }
-        }
-=======
-  MutableSpan<BLI_bitmap *> grid_hidden = subdiv_ccg->grid_hidden;
-  const CCGKey key = *BKE_pbvh_get_grid_key(pbvh);
 
   for (PBVHNode *node : nodes) {
     CCGElem *const *grids;
@@ -363,27 +294,10 @@
       if (!any_hidden) {
         MEM_freeN(gh);
         grid_hidden[grid_index] = nullptr;
->>>>>>> aae0b713
       }
     }
 
     /* Mark updates if anything was hidden/shown. */
-<<<<<<< HEAD
-    if (node_changed) {
-      any_changed = true;
-      BKE_pbvh_node_mark_rebuild_draw(node);
-      BKE_pbvh_node_fully_hidden_set(node, !any_visible);
-    }
-  }
-
-  if (!any_hidden) {
-    BKE_subdiv_ccg_grid_hidden_free(*subdiv_ccg);
-  }
-
-  if (any_changed) {
-    multires_mark_as_modified(depsgraph, ob, MULTIRES_HIDDEN_MODIFIED);
-  }
-=======
     if (any_changed) {
       BKE_pbvh_node_mark_rebuild_draw(node);
       BKE_pbvh_node_fully_hidden_set(node, !any_visible);
@@ -392,7 +306,6 @@
   }
 
   BKE_pbvh_sync_visibility_from_verts(pbvh, static_cast<Mesh *>(ob->data));
->>>>>>> aae0b713
 }
 
 static void partialvis_update_bmesh_verts(BMesh *bm,
@@ -557,25 +470,13 @@
 
   switch (pbvh_type) {
     case PBVH_FACES:
-<<<<<<< HEAD
-      for (PBVHNode *node : nodes) {
-        partialvis_update_mesh(ob, pbvh, node, action, area, clip_planes);
-      }
-=======
       partialvis_update_mesh(*ob, *pbvh, action, area, clip_planes, nodes);
->>>>>>> aae0b713
       break;
     case PBVH_GRIDS:
       partialvis_update_grids(depsgraph, ob, pbvh, action, area, clip_planes, nodes);
       break;
     case PBVH_BMESH:
-<<<<<<< HEAD
-      for (PBVHNode *node : nodes) {
-        partialvis_update_bmesh(ob, pbvh, node, action, area, clip_planes);
-      }
-=======
       partialvis_update_bmesh(ob, pbvh, action, area, clip_planes, nodes);
->>>>>>> aae0b713
       break;
   }
 
