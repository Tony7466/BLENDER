--- conflicted
+++ resolved
@@ -12,11 +12,7 @@
 #include "DNA_scene_types.h"
 
 #include "BLI_array.hh"
-<<<<<<< HEAD
-=======
 #include "BLI_function_ref.hh"
-#include "BLI_index_mask_ops.hh"
->>>>>>> e704ebab
 #include "BLI_math_base.h"
 #include "BLI_math_color.h"
 #include "BLI_vector.hh"
@@ -270,28 +266,11 @@
   IndexMaskMemory memory;
   const IndexMask selection = get_selected_indices(mesh, color_attribute.domain, memory);
 
-<<<<<<< HEAD
-  bke::attribute_math::convert_to_static_type(color_attribute.varray.type(), [&](auto dummy) {
-    using T = decltype(dummy);
-    selection.foreach_index(GrainSize(1024), [&](const int i) {
-      if constexpr (std::is_same_v<T, ColorGeometry4f>) {
-        ColorGeometry4f color = color_attribute.varray.get<ColorGeometry4f>(i);
-        transform_fn(color);
-        color_attribute.varray.set_by_copy(i, &color);
-      }
-      else if constexpr (std::is_same_v<T, ColorGeometry4b>) {
-        ColorGeometry4f color = color_attribute.varray.get<ColorGeometry4b>(i).decode();
-        transform_fn(color);
-        ColorGeometry4b color_encoded = color.encode();
-        color_attribute.varray.set_by_copy(i, &color_encoded);
-      }
-    });
-=======
   threading::parallel_for(selection.index_range(), 1024, [&](IndexRange range) {
     color_attribute.varray.type().to_static_type_tag<ColorGeometry4f, ColorGeometry4b>(
         [&](auto type_tag) {
           using T = typename decltype(type_tag)::type;
-          for ([[maybe_unused]] const int i : selection.slice(range)) {
+          selection.foreach_index(GrainSize(1024), [&](const int i) {
             if constexpr (std::is_same_v<T, ColorGeometry4f>) {
               ColorGeometry4f color = color_attribute.varray.get<ColorGeometry4f>(i);
               transform_fn(color);
@@ -303,9 +282,8 @@
               ColorGeometry4b color_encoded = color.encode();
               color_attribute.varray.set_by_copy(i, &color_encoded);
             }
-          }
+          });
         });
->>>>>>> e704ebab
   });
 
   color_attribute.finish();
