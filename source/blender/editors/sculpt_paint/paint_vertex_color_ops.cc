/* SPDX-License-Identifier: GPL-2.0-or-later */

/** \file
 * \ingroup edsculpt
 */

#include "MEM_guardedalloc.h"

#include "DNA_mesh_types.h"
#include "DNA_meshdata_types.h"
#include "DNA_object_types.h"
#include "DNA_scene_types.h"

#include "BLI_array.hh"
#include "BLI_function_ref.hh"
#include "BLI_math_base.h"
#include "BLI_math_color.h"
#include "BLI_vector.hh"

#include "BKE_attribute_math.hh"
#include "BKE_context.h"
#include "BKE_deform.h"
#include "BKE_geometry_set.hh"
#include "BKE_mesh.hh"

#include "DEG_depsgraph.h"

#include "RNA_access.h"
#include "RNA_define.h"

#include "WM_api.h"
#include "WM_types.h"

#include "ED_mesh.h"

#include "paint_intern.hh" /* own include */
#include "sculpt_intern.hh"

using blender::Array;
using blender::ColorGeometry4f;
using blender::FunctionRef;
using blender::GMutableSpan;
using blender::IndexMask;
using blender::IndexMaskMemory;
using blender::IndexRange;
using blender::Vector;

/* -------------------------------------------------------------------- */
/** \name Internal Utility Functions
 * \{ */

static bool vertex_weight_paint_mode_poll(bContext *C)
{
  Object *ob = CTX_data_active_object(C);
  Mesh *me = BKE_mesh_from_object(ob);
  return (ob && ELEM(ob->mode, OB_MODE_VERTEX_PAINT, OB_MODE_WEIGHT_PAINT)) &&
         (me && me->totpoly && !me->deform_verts().is_empty());
}

static void tag_object_after_update(Object *object)
{
  BLI_assert(object->type == OB_MESH);
  Mesh *mesh = static_cast<Mesh *>(object->data);
  DEG_id_tag_update(&mesh->id, ID_RECALC_COPY_ON_WRITE);
  /* NOTE: Original mesh is used for display, so tag it directly here. */
  BKE_mesh_batch_cache_dirty_tag(mesh, BKE_MESH_BATCH_DIRTY_ALL);
}

/** \} */

/* -------------------------------------------------------------------- */
/** \name Vertex Color from Weight Operator
 * \{ */

static bool vertex_paint_from_weight(Object *ob)
{
  using namespace blender;

  Mesh *me;
  if ((me = BKE_mesh_from_object(ob)) == nullptr || ED_mesh_color_ensure(me, nullptr) == false) {
    return false;
  }

  if (!me->attributes().contains(me->active_color_attribute)) {
    BLI_assert_unreachable();
    return false;
  }

  const int active_vertex_group_index = me->vertex_group_active_index - 1;
  const bDeformGroup *deform_group = static_cast<const bDeformGroup *>(
      BLI_findlink(&me->vertex_group_names, active_vertex_group_index));
  if (deform_group == nullptr) {
    BLI_assert_unreachable();
    return false;
  }

  bke::MutableAttributeAccessor attributes = me->attributes_for_write();

  bke::GAttributeWriter color_attribute = attributes.lookup_for_write(me->active_color_attribute);
  if (!color_attribute) {
    BLI_assert_unreachable();
    return false;
  }

  /* Retrieve the vertex group with the domain and type of the existing color
   * attribute, in order to let the attribute API handle both conversions. */
  const GVArray vertex_group = *attributes.lookup(
      deform_group->name,
      ATTR_DOMAIN_POINT,
      bke::cpp_type_to_custom_data_type(color_attribute.varray.type()));
  if (!vertex_group) {
    BLI_assert_unreachable();
    return false;
  }

  GVArraySpan interpolated{
      attributes.adapt_domain(vertex_group, ATTR_DOMAIN_POINT, color_attribute.domain)};

  color_attribute.varray.set_all(interpolated.data());
  color_attribute.finish();
  tag_object_after_update(ob);

  return true;
}

static int vertex_paint_from_weight_exec(bContext *C, wmOperator * /*op*/)
{
  Object *obact = CTX_data_active_object(C);
  if (vertex_paint_from_weight(obact)) {
    WM_event_add_notifier(C, NC_OBJECT | ND_DRAW, obact);
    return OPERATOR_FINISHED;
  }
  return OPERATOR_CANCELLED;
}

void PAINT_OT_vertex_color_from_weight(wmOperatorType *ot)
{
  /* identifiers */
  ot->name = "Vertex Color from Weight";
  ot->idname = "PAINT_OT_vertex_color_from_weight";
  ot->description = "Convert active weight into gray scale vertex colors";

  /* api callback */
  ot->exec = vertex_paint_from_weight_exec;
  ot->poll = vertex_weight_paint_mode_poll;

  /* flags */
  ot->flag = OPTYPE_REGISTER | OPTYPE_UNDO;

  /* TODO: invert, alpha */
}

/** \} */

/* -------------------------------------------------------------------- */
/** \name Smooth Vertex Colors Operator
 * \{ */

static IndexMask get_selected_indices(const Mesh &mesh,
                                      const eAttrDomain domain,
                                      IndexMaskMemory &memory)
{
  using namespace blender;
  const bke::AttributeAccessor attributes = mesh.attributes();

  if (mesh.editflag & ME_EDIT_PAINT_FACE_SEL) {
    const VArray<bool> selection = *attributes.lookup_or_default<bool>(
        ".select_poly", domain, false);
    return IndexMask::from_bools(selection, memory);
  }
  if (mesh.editflag & ME_EDIT_PAINT_VERT_SEL) {
    const VArray<bool> selection = *attributes.lookup_or_default<bool>(
        ".select_vert", domain, false);
    return IndexMask::from_bools(selection, memory);
  }
  return IndexMask(attributes.domain_size(domain));
}

static void face_corner_color_equalize_verts(Mesh &mesh, const IndexMask selection)
{
  using namespace blender;
  const StringRef name = mesh.active_color_attribute;
  bke::MutableAttributeAccessor attributes = mesh.attributes_for_write();
  bke::GSpanAttributeWriter attribute = attributes.lookup_for_write_span(name);
  if (!attribute) {
    BLI_assert_unreachable();
    return;
  }
  if (attribute.domain == ATTR_DOMAIN_POINT) {
    return;
  }

  GVArray color_attribute_point = *attributes.lookup(name, ATTR_DOMAIN_POINT);
  GVArray color_attribute_corner = attributes.adapt_domain(
      color_attribute_point, ATTR_DOMAIN_POINT, ATTR_DOMAIN_CORNER);
  color_attribute_corner.materialize(selection, attribute.span.data());
  attribute.finish();
}

static bool vertex_color_smooth(Object *ob)
{
  Mesh *me;
  if (((me = BKE_mesh_from_object(ob)) == nullptr) || (ED_mesh_color_ensure(me, nullptr) == false))
  {
    return false;
  }

  IndexMaskMemory memory;
  const IndexMask selection = get_selected_indices(*me, ATTR_DOMAIN_CORNER, memory);

  face_corner_color_equalize_verts(*me, selection);

  tag_object_after_update(ob);

  return true;
}

static int vertex_color_smooth_exec(bContext *C, wmOperator * /*op*/)
{
  Object *obact = CTX_data_active_object(C);
  if (vertex_color_smooth(obact)) {
    WM_event_add_notifier(C, NC_OBJECT | ND_DRAW, obact);
    return OPERATOR_FINISHED;
  }
  return OPERATOR_CANCELLED;
}

void PAINT_OT_vertex_color_smooth(wmOperatorType *ot)
{
  /* identifiers */
  ot->name = "Smooth Vertex Colors";
  ot->idname = "PAINT_OT_vertex_color_smooth";
  ot->description = "Smooth colors across vertices";

  /* api callbacks */
  ot->exec = vertex_color_smooth_exec;
  ot->poll = vertex_paint_mode_poll;

  /* flags */
  ot->flag = OPTYPE_REGISTER | OPTYPE_UNDO;
}

/** \} */

/* -------------------------------------------------------------------- */
/** \name Vertex Color Transformation Operators
 * \{ */

static void transform_active_color_data(
    Mesh &mesh, const FunctionRef<void(ColorGeometry4f &color)> transform_fn)
{
  using namespace blender;
  const StringRef name = mesh.active_color_attribute;
  bke::MutableAttributeAccessor attributes = mesh.attributes_for_write();
  if (!attributes.contains(name)) {
    BLI_assert_unreachable();
    return;
  }

  bke::GAttributeWriter color_attribute = attributes.lookup_for_write(name);
  if (!color_attribute) {
    BLI_assert_unreachable();
    return;
  }

  IndexMaskMemory memory;
  const IndexMask selection = get_selected_indices(mesh, color_attribute.domain, memory);

  threading::parallel_for(selection.index_range(), 1024, [&](IndexRange range) {
    color_attribute.varray.type().to_static_type_tag<ColorGeometry4f, ColorGeometry4b>(
        [&](auto type_tag) {
          using namespace blender;
          using T = typename decltype(type_tag)::type;
<<<<<<< HEAD
          selection.foreach_index(GrainSize(1024), [&](const int i) {
            if constexpr (std::is_same_v<T, ColorGeometry4f>) {
=======
          for ([[maybe_unused]] const int i : selection.slice(range)) {
            if constexpr (std::is_void_v<T>) {
              BLI_assert_unreachable();
            }
            else if constexpr (std::is_same_v<T, ColorGeometry4f>) {
>>>>>>> 8be89607
              ColorGeometry4f color = color_attribute.varray.get<ColorGeometry4f>(i);
              transform_fn(color);
              color_attribute.varray.set_by_copy(i, &color);
            }
            else if constexpr (std::is_same_v<T, ColorGeometry4b>) {
              ColorGeometry4f color = color_attribute.varray.get<ColorGeometry4b>(i).decode();
              transform_fn(color);
              ColorGeometry4b color_encoded = color.encode();
              color_attribute.varray.set_by_copy(i, &color_encoded);
            }
          });
        });
  });

  color_attribute.finish();

  DEG_id_tag_update(&mesh.id, 0);
}

static void transform_active_color(bContext *C,
                                   wmOperator *op,
                                   const FunctionRef<void(ColorGeometry4f &color)> transform_fn)
{
  Object *obact = CTX_data_active_object(C);

  /* Ensure valid sculpt state. */
  BKE_sculpt_update_object_for_edit(
      CTX_data_ensure_evaluated_depsgraph(C), obact, true, false, true);

  SCULPT_undo_push_begin(obact, op);

  Vector<PBVHNode *> nodes = blender::bke::pbvh::search_gather(
      obact->sculpt->pbvh, nullptr, nullptr);
  for (PBVHNode *node : nodes) {
    SCULPT_undo_push_node(obact, node, SCULPT_UNDO_COLOR);
  }

  transform_active_color_data(*BKE_mesh_from_object(obact), transform_fn);

  for (PBVHNode *node : nodes) {
    BKE_pbvh_node_mark_update_color(node);
  }

  SCULPT_undo_push_end(obact);
  WM_event_add_notifier(C, NC_OBJECT | ND_DRAW, obact);
}

static int vertex_color_brightness_contrast_exec(bContext *C, wmOperator *op)
{
  Object *obact = CTX_data_active_object(C);

  float gain, offset;
  {
    float brightness = RNA_float_get(op->ptr, "brightness");
    float contrast = RNA_float_get(op->ptr, "contrast");
    brightness /= 100.0f;
    float delta = contrast / 200.0f;
    /*
     * The algorithm is by Werner D. Streidt
     * (http://visca.com/ffactory/archives/5-99/msg00021.html)
     * Extracted of OpenCV `demhist.c`.
     */
    if (contrast > 0) {
      gain = 1.0f - delta * 2.0f;
      gain = 1.0f / max_ff(gain, FLT_EPSILON);
      offset = gain * (brightness - delta);
    }
    else {
      delta *= -1;
      gain = max_ff(1.0f - delta * 2.0f, 0.0f);
      offset = gain * brightness + delta;
    }
  }

  Mesh *me;
  if (((me = BKE_mesh_from_object(obact)) == nullptr) ||
      (ED_mesh_color_ensure(me, nullptr) == false))
  {
    return OPERATOR_CANCELLED;
  }

  transform_active_color(C, op, [&](ColorGeometry4f &color) {
    for (int i = 0; i < 3; i++) {
      color[i] = gain * color[i] + offset;
    }
  });

  return OPERATOR_FINISHED;
}

void PAINT_OT_vertex_color_brightness_contrast(wmOperatorType *ot)
{
  PropertyRNA *prop;

  /* identifiers */
  ot->name = "Vertex Paint Brightness/Contrast";
  ot->idname = "PAINT_OT_vertex_color_brightness_contrast";
  ot->description = "Adjust vertex color brightness/contrast";

  /* api callbacks */
  ot->exec = vertex_color_brightness_contrast_exec;
  ot->poll = vertex_paint_mode_poll;

  /* flags */
  ot->flag = OPTYPE_REGISTER | OPTYPE_UNDO;

  /* params */
  const float min = -100, max = +100;
  prop = RNA_def_float(ot->srna, "brightness", 0.0f, min, max, "Brightness", "", min, max);
  prop = RNA_def_float(ot->srna, "contrast", 0.0f, min, max, "Contrast", "", min, max);
  RNA_def_property_ui_range(prop, min, max, 1, 1);
}

static int vertex_color_hsv_exec(bContext *C, wmOperator *op)
{
  Object *obact = CTX_data_active_object(C);

  const float hue = RNA_float_get(op->ptr, "h");
  const float sat = RNA_float_get(op->ptr, "s");
  const float val = RNA_float_get(op->ptr, "v");

  Mesh *me;
  if (((me = BKE_mesh_from_object(obact)) == nullptr) ||
      (ED_mesh_color_ensure(me, nullptr) == false))
  {
    return OPERATOR_CANCELLED;
  }

  transform_active_color(C, op, [&](ColorGeometry4f &color) {
    float hsv[3];
    rgb_to_hsv_v(color, hsv);

    hsv[0] += (hue - 0.5f);
    if (hsv[0] > 1.0f) {
      hsv[0] -= 1.0f;
    }
    else if (hsv[0] < 0.0f) {
      hsv[0] += 1.0f;
    }
    hsv[1] *= sat;
    hsv[2] *= val;

    hsv_to_rgb_v(hsv, color);
  });

  return OPERATOR_FINISHED;
}

void PAINT_OT_vertex_color_hsv(wmOperatorType *ot)
{
  /* identifiers */
  ot->name = "Vertex Paint Hue/Saturation/Value";
  ot->idname = "PAINT_OT_vertex_color_hsv";
  ot->description = "Adjust vertex color Hue/Saturation/Value";

  /* api callbacks */
  ot->exec = vertex_color_hsv_exec;
  ot->poll = vertex_paint_mode_poll;

  /* flags */
  ot->flag = OPTYPE_REGISTER | OPTYPE_UNDO;

  /* params */
  RNA_def_float(ot->srna, "h", 0.5f, 0.0f, 1.0f, "Hue", "", 0.0f, 1.0f);
  RNA_def_float(ot->srna, "s", 1.0f, 0.0f, 2.0f, "Saturation", "", 0.0f, 2.0f);
  RNA_def_float(ot->srna, "v", 1.0f, 0.0f, 2.0f, "Value", "", 0.0f, 2.0f);
}

static int vertex_color_invert_exec(bContext *C, wmOperator *op)
{
  Object *obact = CTX_data_active_object(C);

  Mesh *me;
  if (((me = BKE_mesh_from_object(obact)) == nullptr) ||
      (ED_mesh_color_ensure(me, nullptr) == false))
  {
    return OPERATOR_CANCELLED;
  }

  transform_active_color(C, op, [&](ColorGeometry4f &color) {
    for (int i = 0; i < 3; i++) {
      color[i] = 1.0f - color[i];
    }
  });

  return OPERATOR_FINISHED;
}

void PAINT_OT_vertex_color_invert(wmOperatorType *ot)
{
  /* identifiers */
  ot->name = "Vertex Paint Invert";
  ot->idname = "PAINT_OT_vertex_color_invert";
  ot->description = "Invert RGB values";

  /* api callbacks */
  ot->exec = vertex_color_invert_exec;
  ot->poll = vertex_paint_mode_poll;

  /* flags */
  ot->flag = OPTYPE_REGISTER | OPTYPE_UNDO;
}

static int vertex_color_levels_exec(bContext *C, wmOperator *op)
{
  Object *obact = CTX_data_active_object(C);

  const float gain = RNA_float_get(op->ptr, "gain");
  const float offset = RNA_float_get(op->ptr, "offset");

  Mesh *me;
  if (((me = BKE_mesh_from_object(obact)) == nullptr) ||
      (ED_mesh_color_ensure(me, nullptr) == false))
  {
    return OPERATOR_CANCELLED;
  }

  transform_active_color(C, op, [&](ColorGeometry4f &color) {
    for (int i = 0; i < 3; i++) {
      color[i] = gain * (color[i] + offset);
    }
  });

  WM_event_add_notifier(C, NC_OBJECT | ND_DRAW, obact);

  return OPERATOR_FINISHED;
}

void PAINT_OT_vertex_color_levels(wmOperatorType *ot)
{
  /* identifiers */
  ot->name = "Vertex Paint Levels";
  ot->idname = "PAINT_OT_vertex_color_levels";
  ot->description = "Adjust levels of vertex colors";

  /* api callbacks */
  ot->exec = vertex_color_levels_exec;
  ot->poll = vertex_paint_mode_poll;

  /* flags */
  ot->flag = OPTYPE_REGISTER | OPTYPE_UNDO;

  /* params */
  RNA_def_float(
      ot->srna, "offset", 0.0f, -1.0f, 1.0f, "Offset", "Value to add to colors", -1.0f, 1.0f);
  RNA_def_float(
      ot->srna, "gain", 1.0f, 0.0f, FLT_MAX, "Gain", "Value to multiply colors by", 0.0f, 10.0f);
}

/** \} */<|MERGE_RESOLUTION|>--- conflicted
+++ resolved
@@ -266,21 +266,16 @@
   IndexMaskMemory memory;
   const IndexMask selection = get_selected_indices(mesh, color_attribute.domain, memory);
 
-  threading::parallel_for(selection.index_range(), 1024, [&](IndexRange range) {
+  selection.foreach_segment(GrainSize(1024), [&](const IndexMaskSegment segment) {
     color_attribute.varray.type().to_static_type_tag<ColorGeometry4f, ColorGeometry4b>(
         [&](auto type_tag) {
           using namespace blender;
           using T = typename decltype(type_tag)::type;
-<<<<<<< HEAD
-          selection.foreach_index(GrainSize(1024), [&](const int i) {
-            if constexpr (std::is_same_v<T, ColorGeometry4f>) {
-=======
-          for ([[maybe_unused]] const int i : selection.slice(range)) {
+          for ([[maybe_unused]] const int i : segment) {
             if constexpr (std::is_void_v<T>) {
               BLI_assert_unreachable();
             }
             else if constexpr (std::is_same_v<T, ColorGeometry4f>) {
->>>>>>> 8be89607
               ColorGeometry4f color = color_attribute.varray.get<ColorGeometry4f>(i);
               transform_fn(color);
               color_attribute.varray.set_by_copy(i, &color);
@@ -291,7 +286,7 @@
               ColorGeometry4b color_encoded = color.encode();
               color_attribute.varray.set_by_copy(i, &color_encoded);
             }
-          });
+          }
         });
   });
 
