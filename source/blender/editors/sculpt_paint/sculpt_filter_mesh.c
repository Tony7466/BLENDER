--- conflicted
+++ resolved
@@ -749,11 +749,7 @@
   float filter_strength = RNA_float_get(op->ptr, "strength");
 
   if (event->type == LEFTMOUSE && event->val == KM_RELEASE) {
-<<<<<<< HEAD
     SCULPT_filter_cache_free(ss, ob);
-=======
-    SCULPT_filter_cache_free(ss);
->>>>>>> 4f961901
     SCULPT_undo_push_end(ob);
     SCULPT_flush_update_done(C, ob, SCULPT_UPDATE_COORDS);
     return OPERATOR_FINISHED;
