--- conflicted
+++ resolved
@@ -500,13 +500,8 @@
   /* Flags from eAutomasking_flag. */
   int flags;
   int initial_face_set;
-<<<<<<< HEAD
   int current_face_set;  // used by faceset draw tool
-  float concave_factor;
-  float normal_limit, normal_falloff;
-  float view_normal_limit, view_normal_falloff;
   bool original_normal;
-=======
 
   float cavity_factor;
   int cavity_blur_steps;
@@ -514,7 +509,6 @@
 
   float start_normal_limit, start_normal_falloff;
   float view_normal_limit, view_normal_falloff;
->>>>>>> 46076e48
 } AutomaskingSettings;
 
 typedef struct AutomaskingCache {
@@ -844,15 +838,10 @@
   rcti previous_r; /* previous redraw rectangle */
   rcti current_r;  /* current redraw rectangle */
 
-<<<<<<< HEAD
   float stroke_distance;    // copy of PaintStroke->stroke_distance
   float stroke_distance_t;  // copy of PaintStroke->stroke_distance_t
   float stroke_spacing_t;
   float last_stroke_distance_t;
-=======
-  int stroke_id;
-} StrokeCache;
->>>>>>> 46076e48
 
   float last_dyntopo_t;
   float last_smooth_t[SCULPT_MAX_SYMMETRY_PASSES];
@@ -881,6 +870,7 @@
   float world_cubic_arclength;
   float mouse_cubic_arclength;
   bool has_cubic;
+  int stroke_id;
 } StrokeCache;
 
 /* Sculpt Expand. */
@@ -1373,7 +1363,7 @@
 
 int SCULPT_face_set_original_get(SculptSession *ss, PBVHFaceRef face);
 
-int SCULPT_face_set_flag_get(SculptSession *ss, PBVHFaceRef face, char flag);
+bool SCULPT_face_select_get(SculptSession *ss, PBVHFaceRef face);
 
 /** \} */
 
@@ -1565,16 +1555,10 @@
                                    float len,
                                    const float vno[3],
                                    const float fno[3],
-<<<<<<< HEAD
-                                   const float mask,
-                                   const PBVHVertRef vertex_index,
-                                   const int thread_id);
-=======
                                    float mask,
                                    const PBVHVertRef vertex,
                                    int thread_id,
                                    struct AutomaskingNodeData *automask_data);
->>>>>>> 46076e48
 
 /**
  * Tilts a normal by the x and y tilt values using the view axis.
@@ -1683,13 +1667,8 @@
 
 float SCULPT_automasking_factor_get(struct AutomaskingCache *automasking,
                                     SculptSession *ss,
-<<<<<<< HEAD
-                                    PBVHVertRef vert);
-bool SCULPT_automasking_needs_normal(const SculptSession *ss, const Brush *brush);
-=======
                                     PBVHVertRef vertex,
                                     AutomaskingNodeData *automask_data);
->>>>>>> 46076e48
 
 /* Returns the automasking cache depending on the active tool. Used for code that can run both
  * for brushes and filter. */
@@ -1704,29 +1683,21 @@
                                         const Sculpt *sd,
                                         const Brush *br,
                                         const eAutomasking_flag mode);
-bool SCULPT_is_automasking_enabled(Sculpt *sd, const SculptSession *ss, const Brush *br);
-void SCULPT_automasking_step_update(struct AutomaskingCache *automasking,
-                                    SculptSession *ss,
-                                    Sculpt *sd,
-                                    const Brush *brush);
-
-<<<<<<< HEAD
+bool SCULPT_is_automasking_enabled(const Sculpt *sd, const SculptSession *ss, const Brush *br);
+void SCULPT_automasking_cache_settings_update(AutomaskingCache *automasking,
+                                              SculptSession *ss,
+                                              const Sculpt *sd,
+                                              const Brush *brush);
+
 void SCULPT_boundary_automasking_init(Object *ob,
                                       eBoundaryAutomaskMode mode,
-                                      int propagation_steps,
-                                      SculptAttribute *factorlayer);
-=======
-float *SCULPT_boundary_automasking_init(Object *ob,
-                                        eBoundaryAutomaskMode mode,
-                                        int propagation_steps,
-                                        float *automask_factor);
+                                      int propagation_steps);
 bool SCULPT_automasking_needs_normal(const SculptSession *ss,
                                      const Sculpt *sculpt,
                                      const Brush *brush);
 bool SCULPT_automasking_needs_original(const struct Sculpt *sd, const struct Brush *brush);
 int SCULPT_automasking_settings_hash(Object *ob, AutomaskingCache *automasking);
 
->>>>>>> 46076e48
 /** \} */
 
 /* -------------------------------------------------------------------- */
@@ -1757,20 +1728,13 @@
  * \{ */
 
 void SCULPT_filter_cache_init(struct bContext *C,
-<<<<<<< HEAD
-                              struct Object *ob,
-                              Sculpt *sd,
-                              const int undo_type);
-void SCULPT_filter_cache_free(SculptSession *ss, struct Object *ob);
-=======
                               Object *ob,
                               Sculpt *sd,
                               int undo_type,
                               const int mval[2],
                               float area_normal_radius);
-void SCULPT_filter_cache_free(SculptSession *ss);
+void SCULPT_filter_cache_free(SculptSession *ss, struct Object *ob);
 void SCULPT_mesh_filter_properties(struct wmOperatorType *ot);
->>>>>>> 46076e48
 
 void SCULPT_mask_filter_smooth_apply(
     Sculpt *sd, Object *ob, PBVHNode **nodes, int totnode, int smooth_iterations);
@@ -2578,17 +2542,10 @@
   return ELEM(tool, SCULPT_TOOL_DRAW_FACE_SETS);
 }
 
-<<<<<<< HEAD
-=======
 void SCULPT_stroke_id_ensure(struct Object *ob);
 void SCULPT_stroke_id_next(struct Object *ob);
 bool SCULPT_tool_can_reuse_automask(int sculpt_tool);
 
-#ifdef __cplusplus
-}
-#endif
-
->>>>>>> 46076e48
 /* Make SCULPT_ alias to a few blenkernel sculpt methods. */
 
 #define SCULPT_vertex_attr_get BKE_sculpt_vertex_attr_get
