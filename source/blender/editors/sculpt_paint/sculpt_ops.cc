--- conflicted
+++ resolved
@@ -1371,9 +1371,6 @@
   BMIter iter;
   BMVert *v;
 
-  PBVHNode **nodes = nullptr;
-  int totnode;
-
   int idx = CustomData_get_named_layer_index(&bm->vdata, CD_PROP_COLOR, "_rake_temp");
   if (idx < 0) {
     printf("no rake temp\n");
@@ -1391,16 +1388,14 @@
   for (int step = 0; step < 33; step++) {
     BLI_mempool *nodepool = BLI_mempool_create(sizeof(BMLinkItem), bm->totvert, 4196, 0);
 
-    BKE_pbvh_get_nodes(ss->pbvh, PBVH_Leaf, &nodes, &totnode);
+    Vector<PBVHNode *> nodes = blender::bke::pbvh::search_gather(ss->pbvh, nullptr, nullptr);
 
     SCULPT_undo_push_begin(ob, op);
-    for (int i = 0; i < totnode; i++) {
+    for (int i = 0; i < nodes.size(); i++) {
       SCULPT_ensure_dyntopo_node_undo(ob, nodes[i], SCULPT_UNDO_COLOR, -1);
       BKE_pbvh_node_mark_update_color(nodes[i]);
     }
     SCULPT_undo_push_end(ob);
-
-    MEM_SAFE_FREE(nodes);
 
     bm->elem_index_dirty |= BM_VERT;
     BM_mesh_elem_index_ensure(bm, BM_VERT);
@@ -1797,12 +1792,7 @@
   BKE_pbvh_parallel_range_settings(&settings, true, nodes.size());
   BLI_task_parallel_range(0, nodes.size(), &tdata, sculpt_bake_cavity_exec_task_cb, &settings);
 
-<<<<<<< HEAD
-  MEM_SAFE_FREE(nodes);
   SCULPT_automasking_cache_free(ss, ob, tdata.automasking);
-=======
-  SCULPT_automasking_cache_free(tdata.automasking);
->>>>>>> b86fc55d
 
   BKE_pbvh_update_vertex_data(ss->pbvh, PBVH_UpdateMask);
   SCULPT_undo_push_end(ob);
