/* SPDX-FileCopyrightText: 2023 Blender Foundation
 *
 * SPDX-License-Identifier: GPL-2.0-or-later */

#include "BKE_context.h"
#include "BKE_curves.hh"
#include "BKE_grease_pencil.h"
#include "BKE_grease_pencil.hh"
#include "BKE_scene.h"

#include "DEG_depsgraph_query.h"

#include "ED_view3d.h"

#include "WM_api.h"
#include "WM_types.h"

#include "grease_pencil_intern.hh"

namespace blender::ed::sculpt_paint::greasepencil {

class PaintOperation : public GreasePencilStrokeOperation {

 public:
  ~PaintOperation() override {}

  void on_stroke_extended(const bContext &C, const StrokeExtension &stroke_extension) override;
  void on_stroke_done(const bContext &C) override;
};

/**
 * Utility class that actually executes the update when the stroke is updated. That's useful
 * because it avoids passing a very large number of parameters between functions.
 */
struct PaintOperationExecutor {

  PaintOperationExecutor(const bContext & /*C*/) {}

  void execute(PaintOperation & /*self*/,
               const bContext &C,
               const StrokeExtension &stroke_extension)
  {
    using namespace blender::bke;
    Depsgraph *depsgraph = CTX_data_depsgraph_pointer(&C);
    ARegion *region = CTX_wm_region(&C);
    Scene *scene = CTX_data_scene(&C);
    Object *obact = CTX_data_active_object(&C);
    Object *ob_eval = DEG_get_evaluated_object(depsgraph, obact);

    /**
     * Note: We write to the evaluated object here, so that the additional copy from orig -> eval
     * is not needed for every update. After the stroke is done, the result is written to the
     * original object.
     */
    GreasePencil &grease_pencil = *static_cast<GreasePencil *>(ob_eval->data);
    if (!grease_pencil.has_active_layer()) {
      bke::greasepencil::Layer &new_layer = grease_pencil.add_layer("GP_Layer");
      grease_pencil.set_active_layer(&new_layer);

      grease_pencil.add_empty_drawings(1);
<<<<<<< HEAD
=======

      GreasePencilFrame frame{int(grease_pencil.drawings().index_range().last()), 0, BEZT_KEYTYPE_KEYFRAME};
      new_layer.insert_frame(scene->r.cfra, frame);
    }
    const bke::greasepencil::Layer &active_layer = *grease_pencil.get_active_layer();
    int index = active_layer.drawing_index_at(scene->r.cfra);
    BLI_assert(index != -1);
>>>>>>> 6aa92da1

      GreasePencilFrame frame{
          int(grease_pencil.drawings().index_range().last()), 0, BEZT_KEYTYPE_KEYFRAME};
      new_layer.insert_frame(scene->r.cfra, frame);
    }

    float4 plane{0.0f, -1.0f, 0.0f, 0.0f};
    float3 proj_pos;
    ED_view3d_win_to_3d_on_plane(region, plane, stroke_extension.mouse_position, false, proj_pos);

    bke::greasepencil::StrokePoint new_point{
        proj_pos, stroke_extension.pressure * 100.0f, 1.0f, float4(1.0f)};

    grease_pencil.runtime->stroke_cache.points.append(std::move(new_point));

    BKE_grease_pencil_batch_cache_dirty_tag(&grease_pencil, BKE_GREASEPENCIL_BATCH_DIRTY_ALL);
  }
};

void PaintOperation::on_stroke_extended(const bContext &C, const StrokeExtension &stroke_extension)
{
  PaintOperationExecutor executor{C};
  executor.execute(*this, C, stroke_extension);
}

void PaintOperation::on_stroke_done(const bContext &C)
{
  using namespace blender::bke;
  Depsgraph *depsgraph = CTX_data_depsgraph_pointer(&C);
  Scene *scene = CTX_data_scene(&C);
  Object *obact = CTX_data_active_object(&C);
  Object *ob_eval = DEG_get_evaluated_object(depsgraph, obact);

  GreasePencil &grease_pencil_orig = *static_cast<GreasePencil *>(obact->data);
  GreasePencil &grease_pencil_eval = *static_cast<GreasePencil *>(ob_eval->data);
  if (!grease_pencil_orig.has_active_layer()) {
    bke::greasepencil::Layer &new_layer = grease_pencil_orig.add_layer("GP_Layer");
    grease_pencil_orig.set_active_layer(&new_layer);

    grease_pencil_orig.add_empty_drawings(1);

<<<<<<< HEAD
    GreasePencilFrame frame{
        int(grease_pencil_orig.drawings().index_range().last()), 0, BEZT_KEYTYPE_KEYFRAME};
=======
    GreasePencilFrame frame{int(grease_pencil_orig.drawings().index_range().last()), 0, BEZT_KEYTYPE_KEYFRAME};
>>>>>>> 6aa92da1
    new_layer.insert_frame(scene->r.cfra, frame);
  }
  BLI_assert(grease_pencil_orig.has_active_layer() && grease_pencil_eval.has_active_layer());
  const bke::greasepencil::Layer &active_layer_orig = *grease_pencil_orig.get_active_layer();
  int index_orig = active_layer_orig.drawing_index_at(scene->r.cfra);

  bke::greasepencil::Drawing &drawing_orig =
      reinterpret_cast<GreasePencilDrawing *>(grease_pencil_orig.drawings()[index_orig])->wrap();

  const Span<bke::greasepencil::StrokePoint> stroke_points =
      grease_pencil_eval.runtime->stroke_buffer();
  CurvesGeometry &curves = drawing_orig.geometry.wrap();

  int num_old_curves = curves.curves_num();
  int num_old_points = curves.points_num();
  curves.resize(num_old_points + stroke_points.size(), num_old_curves + 1);

  curves.offsets_for_write()[num_old_curves] = num_old_points;
  curves.offsets_for_write()[num_old_curves + 1] = num_old_points + stroke_points.size();

  const OffsetIndices<int> points_by_curve = curves.points_by_curve();
  const IndexRange new_points_range = points_by_curve[curves.curves_num() - 1];
  const IndexRange new_curves_range = IndexRange(num_old_curves, 1);

  /* Set position, radius and opacity attribute. */
  bke::MutableAttributeAccessor attributes = curves.attributes_for_write();
  MutableSpan<float3> positions = curves.positions_for_write();
  SpanAttributeWriter<float> radii = attributes.lookup_or_add_for_write_span<float>(
      "radius", ATTR_DOMAIN_POINT);
  SpanAttributeWriter<float> opacities = attributes.lookup_or_add_for_write_span<float>(
      "opacity", ATTR_DOMAIN_POINT);
  for (const int i : IndexRange(stroke_points.size())) {
    const bke::greasepencil::StrokePoint &point = stroke_points[i];
    const int point_i = new_points_range[i];
    positions[point_i] = point.position;
    radii.span[point_i] = point.radius;
    opacities.span[point_i] = point.opacity;
  }

  /* Set material index attribute. */
  int material_index = 0;
  SpanAttributeWriter<int> materials = attributes.lookup_or_add_for_write_span<int>(
      "material_index", ATTR_DOMAIN_CURVE);

  materials.span.slice(new_curves_range).fill(material_index);

  /* Set curve_type attribute. */
  curves.fill_curve_types(new_curves_range, CURVE_TYPE_POLY);

  /* Explicitly set all other attributes besides those processed above to default values. */
  Set<std::string> attributes_to_skip{
      {"position", "radius", "opacity", "material_index", "curve_type"}};
  attributes.for_all(
      [&](const bke::AttributeIDRef &id, const bke::AttributeMetaData /*meta_data*/) {
        if (attributes_to_skip.contains(id.name())) {
          return true;
        }
        bke::GSpanAttributeWriter attribute = attributes.lookup_for_write_span(id);
        const CPPType &type = attribute.span.type();
        GMutableSpan new_data = attribute.span.slice(
            attribute.domain == ATTR_DOMAIN_POINT ? new_points_range : new_curves_range);
        type.fill_assign_n(type.default_value(), new_data.data(), new_data.size());
        attribute.finish();
        return true;
      });

  grease_pencil_eval.runtime->stroke_cache.clear();
  drawing_orig.tag_positions_changed();

  radii.finish();
  opacities.finish();
  materials.finish();

  DEG_id_tag_update(&grease_pencil_orig.id, ID_RECALC_GEOMETRY);
  WM_main_add_notifier(NC_GEOM | ND_DATA, &grease_pencil_orig.id);
}

std::unique_ptr<GreasePencilStrokeOperation> new_paint_operation()
{
  return std::make_unique<PaintOperation>();
}

}  // namespace blender::ed::sculpt_paint::greasepencil<|MERGE_RESOLUTION|>--- conflicted
+++ resolved
@@ -42,8 +42,8 @@
   {
     using namespace blender::bke;
     Depsgraph *depsgraph = CTX_data_depsgraph_pointer(&C);
+    Scene *scene = CTX_data_scene(&C);
     ARegion *region = CTX_wm_region(&C);
-    Scene *scene = CTX_data_scene(&C);
     Object *obact = CTX_data_active_object(&C);
     Object *ob_eval = DEG_get_evaluated_object(depsgraph, obact);
 
@@ -58,16 +58,6 @@
       grease_pencil.set_active_layer(&new_layer);
 
       grease_pencil.add_empty_drawings(1);
-<<<<<<< HEAD
-=======
-
-      GreasePencilFrame frame{int(grease_pencil.drawings().index_range().last()), 0, BEZT_KEYTYPE_KEYFRAME};
-      new_layer.insert_frame(scene->r.cfra, frame);
-    }
-    const bke::greasepencil::Layer &active_layer = *grease_pencil.get_active_layer();
-    int index = active_layer.drawing_index_at(scene->r.cfra);
-    BLI_assert(index != -1);
->>>>>>> 6aa92da1
 
       GreasePencilFrame frame{
           int(grease_pencil.drawings().index_range().last()), 0, BEZT_KEYTYPE_KEYFRAME};
@@ -109,12 +99,8 @@
 
     grease_pencil_orig.add_empty_drawings(1);
 
-<<<<<<< HEAD
     GreasePencilFrame frame{
         int(grease_pencil_orig.drawings().index_range().last()), 0, BEZT_KEYTYPE_KEYFRAME};
-=======
-    GreasePencilFrame frame{int(grease_pencil_orig.drawings().index_range().last()), 0, BEZT_KEYTYPE_KEYFRAME};
->>>>>>> 6aa92da1
     new_layer.insert_frame(scene->r.cfra, frame);
   }
   BLI_assert(grease_pencil_orig.has_active_layer() && grease_pencil_eval.has_active_layer());
