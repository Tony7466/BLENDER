/* SPDX-FileCopyrightText: 2023 Blender Authors
 *
 * SPDX-License-Identifier: GPL-2.0-or-later */

#include "BKE_attribute.hh"
#include "BKE_brush.hh"
#include "BKE_colortools.hh"
#include "BKE_context.hh"
#include "BKE_curves.hh"
#include "BKE_grease_pencil.h"
#include "BKE_grease_pencil.hh"
#include "BKE_material.h"
#include "BKE_scene.h"

#include "BLI_length_parameterize.hh"
#include "BLI_math_color.h"
#include "BLI_math_geom.h"

#include "DEG_depsgraph_query.hh"

#include "ED_grease_pencil.hh"
#include "ED_view3d.hh"

#include "WM_api.hh"
#include "WM_types.hh"

#include "grease_pencil_intern.hh"

namespace blender::ed::sculpt_paint::greasepencil {

static constexpr float POINT_OVERRIDE_THRESHOLD_PX = 3.0f;
static constexpr float POINT_RESAMPLE_MIN_DISTANCE_PX = 10.0f;

static float calc_brush_radius(ViewContext *vc,
                               const Brush *brush,
                               const Scene *scene,
                               const float3 location)
{
  if (!BKE_brush_use_locked_size(scene, brush)) {
    return paint_calc_object_space_radius(vc, location, BKE_brush_size_get(scene, brush));
  }
  return BKE_brush_unprojected_radius_get(scene, brush);
}

template<typename T>
static inline void linear_interpolation(const T &a, const T &b, MutableSpan<T> dst)
{
  const float step = 1.0f / float(dst.size());
  for (const int i : dst.index_range()) {
    dst[i] = bke::attribute_math::mix2(float(i + 1) * step, a, b);
  }
}

static float2 arithmetic_mean(Span<float2> values)
{
  return std::accumulate(values.begin(), values.end(), float2(0)) / values.size();
}

/** Sample a bezier curve at a fixed resolution and return the sampled points in an array. */
static Array<float2> sample_curve_2d(Span<float2> positions, const int64_t resolution)
{
  BLI_assert(positions.size() % 3 == 0);
  const int64_t num_handles = positions.size() / 3;
  if (num_handles == 1) {
    return Array<float2>(resolution, positions[1]);
  }
  const int64_t num_segments = num_handles - 1;
  const int64_t num_points = num_segments * resolution;

  Array<float2> points(num_points);
  const Span<float2> curve_segments = positions.drop_front(1).drop_back(1);
  threading::parallel_for(IndexRange(num_segments), 32 * resolution, [&](const IndexRange range) {
    for (const int64_t segment_i : range) {
      IndexRange segment_range(segment_i * resolution, resolution);
      bke::curves::bezier::evaluate_segment(curve_segments[segment_i * 3 + 0],
                                            curve_segments[segment_i * 3 + 1],
                                            curve_segments[segment_i * 3 + 2],
                                            curve_segments[segment_i * 3 + 3],
                                            points.as_mutable_span().slice(segment_range));
    }
  });
  return points;
}

/**
 * Morph \a src onto \a target such that the points have the same spacing as in \a src and
 * write the result to \a dst.
 */
static void morph_points_to_curve(Span<float2> src, Span<float2> target, MutableSpan<float2> dst)
{
  BLI_assert(src.size() == dst.size());
  Array<float> accumulated_lengths_src(src.size() - 1);
  length_parameterize::accumulate_lengths<float2>(src, false, accumulated_lengths_src);

  Array<float> accumulated_lengths_target(target.size() - 1);
  length_parameterize::accumulate_lengths<float2>(target, false, accumulated_lengths_target);

  Array<int> segment_indices(accumulated_lengths_src.size());
  Array<float> segment_factors(accumulated_lengths_src.size());
  length_parameterize::sample_at_lengths(
      accumulated_lengths_target, accumulated_lengths_src, segment_indices, segment_factors);

  length_parameterize::interpolate<float2>(
      target, segment_indices, segment_factors, dst.drop_back(1));
  dst.last() = src.last();
}

class PaintOperation : public GreasePencilStrokeOperation {
 private:
  /* Screen space coordinates from input samples. */
  Vector<float2> screen_space_coords_orig_;
  /* Temporary vector of curve fitted screen space coordinates per input sample from the active
   * smoothing window. */
  Vector<Vector<float2>> screen_space_curve_fitted_coords_;
  /* Screen space coordinates after smoothing. */
  Vector<float2> screen_space_smoothed_coords_;
  /* The start index of the smoothing window. */
  int active_smooth_start_index_ = 0;
  float3x3 texture_points_;

  /* Helper class to project screen space coordinates to 3d. */
  ed::greasepencil::DrawingPlacement placement_;

  friend struct PaintOperationExecutor;

 public:
  void on_stroke_begin(const bContext &C, const InputSample &start_sample) override;
  void on_stroke_extended(const bContext &C, const InputSample &extension_sample) override;
  void on_stroke_done(const bContext &C) override;

 private:
  void simplify_stroke(bke::greasepencil::Drawing &drawing, float epsilon_px);
  void process_stroke_end(bke::greasepencil::Drawing &drawing);
};

/**
 * Utility class that actually executes the update when the stroke is updated. That's useful
 * because it avoids passing a very large number of parameters between functions.
 */
struct PaintOperationExecutor {
  Scene *scene_;
  GreasePencil *grease_pencil_;

  Brush *brush_;

  BrushGpencilSettings *settings_;
  float4 vertex_color_;
  blender::float3x3 texture_points_;

  bke::greasepencil::Drawing *drawing_;

  PaintOperationExecutor(const bContext &C)
  {
    scene_ = CTX_data_scene(&C);
    Object *object = CTX_data_active_object(&C);
    GreasePencil *grease_pencil = static_cast<GreasePencil *>(object->data);

    Paint *paint = &scene_->toolsettings->gp_paint->paint;
    brush_ = BKE_paint_brush(paint);
    settings_ = brush_->gpencil_settings;

    const bool use_vertex_color = (scene_->toolsettings->gp_paint->mode ==
                                   GPPAINT_FLAG_USE_VERTEXCOLOR);
    const bool use_vertex_color_stroke = use_vertex_color && ELEM(settings_->vertex_mode,
                                                                  GPPAINT_MODE_STROKE,
                                                                  GPPAINT_MODE_BOTH);
    vertex_color_ = use_vertex_color_stroke ? float4(brush_->rgb[0],
                                                     brush_->rgb[1],
                                                     brush_->rgb[2],
                                                     settings_->vertex_factor) :
                                              float4(0.0f);
    srgb_to_linearrgb_v4(vertex_color_, vertex_color_);

    // const bool use_vertex_color_fill = use_vertex_color && ELEM(
    //     brush->gpencil_settings->vertex_mode, GPPAINT_MODE_STROKE, GPPAINT_MODE_BOTH);

    /* TODO: Align with the view or drawing plane. */
    /* Default is the front draw plane. */
    texture_points_ = float3x3(
        float3(1.0f, 0.0f, 0.0f), float3(0.0f, 0.0f, 1.0f), float3(0.0f, 0.0f, 0.0f));

    BLI_assert(grease_pencil->has_active_layer());
    drawing_ = grease_pencil->get_editable_drawing_at(grease_pencil->get_active_layer(),
                                                      scene_->r.cfra);
    BLI_assert(drawing_ != nullptr);
  }

  float radius_from_input_sample(PaintOperation &self,
                                 const bContext &C,
                                 const InputSample &sample)
  {
    ViewContext vc = ED_view3d_viewcontext_init(const_cast<bContext *>(&C),
                                                CTX_data_depsgraph_pointer(&C));
    float radius = calc_brush_radius(
        &vc, brush_, scene_, self.placement_.project(sample.mouse_position));
    if (BKE_brush_use_size_pressure(brush_)) {
      radius *= BKE_curvemapping_evaluateF(settings_->curve_sensitivity, 0, sample.pressure);
    }
    return radius;
  }

  float opacity_from_input_sample(const InputSample &sample)
  {
    float opacity = BKE_brush_alpha_get(scene_, brush_);
    if (BKE_brush_use_alpha_pressure(brush_)) {
      opacity *= BKE_curvemapping_evaluateF(settings_->curve_strength, 0, sample.pressure);
    }
    return opacity;
  }

  void process_start_sample(PaintOperation &self,
                            const bContext &C,
                            const InputSample &start_sample,
                            const int material_index)
  {
    const float2 start_coords = start_sample.mouse_position;
    const float start_radius = this->radius_from_input_sample(self, C, start_sample);
    const float start_opacity = this->opacity_from_input_sample(start_sample);
    const ColorGeometry4f start_vertex_color = ColorGeometry4f(vertex_color_);

    self.texture_points_ = texture_points_;

    self.screen_space_coords_orig_.append(start_coords);
    self.screen_space_curve_fitted_coords_.append(Vector<float2>({start_coords}));
    self.screen_space_smoothed_coords_.append(start_coords);

    /* Resize the curves geometry so there is one more curve with a single point. */
    bke::CurvesGeometry &curves = drawing_->strokes_for_write();
    const int num_old_points = curves.points_num();
    curves.resize(curves.points_num() + 1, curves.curves_num() + 1);
    curves.offsets_for_write().last(1) = num_old_points;

    curves.positions_for_write().last() = self.placement_.project(start_coords);
    drawing_->radii_for_write().last() = start_radius;
    drawing_->opacities_for_write().last() = start_opacity;
    drawing_->vertex_colors_for_write().last() = start_vertex_color;

    bke::MutableAttributeAccessor attributes = curves.attributes_for_write();
    bke::SpanAttributeWriter<int> materials = attributes.lookup_or_add_for_write_span<int>(
        "material_index", bke::AttrDomain::Curve);
    bke::SpanAttributeWriter<bool> cyclic = attributes.lookup_or_add_for_write_span<bool>(
        "cyclic", bke::AttrDomain::Curve);
    cyclic.span.last() = false;
    materials.span.last() = material_index;

    cyclic.finish();
    materials.finish();

    curves.curve_types_for_write().last() = CURVE_TYPE_POLY;
    curves.update_curve_types();

    /* Initialize the rest of the attributes with default values. */
    bke::fill_attribute_range_default(attributes,
                                      bke::AttrDomain::Point,
                                      {"position", "radius", "opacity", "vertex_color"},
                                      curves.points_range().take_back(1));
    bke::fill_attribute_range_default(attributes,
                                      bke::AttrDomain::Curve,
                                      {"curve_type", "material_index", "cyclic"},
                                      curves.curves_range().take_back(1));

    drawing_->tag_topology_changed();
  }

  void active_smoothing(PaintOperation &self,
                        const IndexRange smooth_window,
                        MutableSpan<float3> curve_positions)
  {
    const Span<float2> coords_to_smooth = self.screen_space_coords_orig_.as_span().slice(
        smooth_window);

    /* Detect corners in the current slice of coordinates. */
    const float corner_min_radius_px = 5.0f;
    const float corner_max_radius_px = 30.0f;
    const int64_t corner_max_samples = 64;
    const float corner_angle_threshold = 0.6f;
    IndexMaskMemory memory;
    const IndexMask corner_mask = ed::greasepencil::polyline_detect_corners(
        coords_to_smooth.drop_front(1).drop_back(1),
        corner_min_radius_px,
        corner_max_radius_px,
        corner_max_samples,
        corner_angle_threshold,
        memory);

    /* Pre-blur the coordinates for the curve fitting. This generally leads to a better (more
     * stable) fit. */
    Array<float2> coords_pre_blur(smooth_window.size());
    const int pre_blur_iterations = 3;
    ed::greasepencil::gaussian_blur_1D(coords_to_smooth,
                                       pre_blur_iterations,
                                       settings_->active_smooth,
                                       true,
                                       true,
                                       false,
                                       coords_pre_blur.as_mutable_span());

    /* Curve fitting. The output will be a set of handles (float2 triplets) in a flat array. */
    const float max_error_threshold_px = 5.0f;
    Array<float2> curve_points = ed::greasepencil::polyline_fit_curve(
        coords_pre_blur, max_error_threshold_px * settings_->active_smooth, corner_mask);

    /* Sampling the curve at a fixed resolution. */
    const int64_t sample_resolution = 32;
    Array<float2> sampled_curve_points = sample_curve_2d(curve_points, sample_resolution);

    /* Morphing the coordinates onto the curve. Result is stored in a temporary array. */
    Array<float2> coords_smoothed(coords_to_smooth.size());
    morph_points_to_curve(coords_to_smooth, sampled_curve_points, coords_smoothed);

    MutableSpan<float2> window_coords = self.screen_space_smoothed_coords_.as_mutable_span().slice(
        smooth_window);
    MutableSpan<float3> positions_slice = curve_positions.slice(smooth_window);
    const float converging_threshold_px = 0.1f;
    bool stop_counting_converged = false;
    int num_converged = 0;
    for (const int64_t window_i : smooth_window.index_range()) {
      /* Record the curve fitting of this point. */
      self.screen_space_curve_fitted_coords_[window_i].append(coords_smoothed[window_i]);
      Span<float2> fit_coords = self.screen_space_curve_fitted_coords_[window_i];

      /* We compare the previous arithmetic mean to the current. Going from the back to the front,
       * if a point hasn't moved by a minimum threshold, it counts as converged. */
      float2 new_pos = arithmetic_mean(fit_coords);
      if (!stop_counting_converged) {
        float2 prev_pos = window_coords[window_i];
        if (math::distance(new_pos, prev_pos) < converging_threshold_px) {
          num_converged++;
        }
        else {
          stop_counting_converged = true;
        }
      }

      /* Update the positions in the current cache. */
      window_coords[window_i] = new_pos;
      positions_slice[window_i] = self.placement_.project(new_pos);
    }

    /* Remove all the converged points from the active window and shrink the window accordingly. */
    if (num_converged > 0) {
      self.active_smooth_start_index_ += num_converged;
      self.screen_space_curve_fitted_coords_.remove(0, num_converged);
    }
  }

  void process_extension_sample(PaintOperation &self,
                                const bContext &C,
                                const InputSample &extension_sample)
  {
    const float2 coords = extension_sample.mouse_position;
    const float radius = this->radius_from_input_sample(self, C, extension_sample);
    const float opacity = this->opacity_from_input_sample(extension_sample);
    const ColorGeometry4f vertex_color = ColorGeometry4f(vertex_color_);

    bke::CurvesGeometry &curves = drawing_->strokes_for_write();
    bke::MutableAttributeAccessor attributes = curves.attributes_for_write();

    const float2 prev_coords = self.screen_space_coords_orig_.last();
    const float prev_radius = drawing_->radii().last();
    const float prev_opacity = drawing_->opacities().last();
    const ColorGeometry4f prev_vertex_color = drawing_->vertex_colors().last();

    /* Overwrite last point if it's very close. */
    if (math::distance(coords, prev_coords) < POINT_OVERRIDE_THRESHOLD_PX) {
      curves.positions_for_write().last() = self.placement_.project(coords);
      drawing_->radii_for_write().last() = math::max(radius, prev_radius);
      drawing_->opacities_for_write().last() = math::max(opacity, prev_opacity);
      return;
    }

    /* If the next sample is far away, we subdivide the segment to add more points. */
    int new_points_num = 1;
    const float distance_px = math::distance(coords, prev_coords);
    if (distance_px > POINT_RESAMPLE_MIN_DISTANCE_PX) {
      const int subdivisions = int(math::floor(distance_px / POINT_RESAMPLE_MIN_DISTANCE_PX)) - 1;
      new_points_num += subdivisions;
    }

    /* Resize the curves geometry. */
    curves.resize(curves.points_num() + new_points_num, curves.curves_num());
    curves.offsets_for_write().last() = curves.points_num();
    const IndexRange curve_points = curves.points_by_curve()[curves.curves_range().last()];

    /* Subdivide stroke in new_points. */
    const IndexRange new_points = curve_points.take_back(new_points_num);
    Array<float2> new_screen_space_coords(new_points_num);
    MutableSpan<float3> positions = curves.positions_for_write();
    MutableSpan<float3> new_positions = positions.slice(new_points);
    MutableSpan<float> new_radii = drawing_->radii_for_write().slice(new_points);
    MutableSpan<float> new_opacities = drawing_->opacities_for_write().slice(new_points);
    MutableSpan<ColorGeometry4f> new_vertex_colors = drawing_->vertex_colors_for_write().slice(
        new_points);
    linear_interpolation<float2>(prev_coords, coords, new_screen_space_coords);
    linear_interpolation<float>(prev_radius, radius, new_radii);
    linear_interpolation<float>(prev_opacity, opacity, new_opacities);
    linear_interpolation<ColorGeometry4f>(prev_vertex_color, vertex_color, new_vertex_colors);

    /* Update screen space buffers with new points. */
    self.screen_space_coords_orig_.extend(new_screen_space_coords);
    self.screen_space_smoothed_coords_.extend(new_screen_space_coords);
    for (float2 new_position : new_screen_space_coords) {
      self.screen_space_curve_fitted_coords_.append(Vector<float2>({new_position}));
    }

    /* Only start smoothing if there are enough points. */
    const int64_t min_active_smoothing_points_num = 8;
    const IndexRange smooth_window = self.screen_space_coords_orig_.index_range().drop_front(
        self.active_smooth_start_index_);
    if (smooth_window.size() < min_active_smoothing_points_num) {
      self.placement_.project(new_screen_space_coords, new_positions);
    }
    else {
      /* Active smoothing is done in a window at the end of the new stroke. */
      this->active_smoothing(self, smooth_window, positions.slice(curve_points));
    }

    /* Initialize the rest of the attributes with default values. */
<<<<<<< HEAD
    Set<std::string> attributes_to_skip{{"position",
                                         "radius",
                                         "opacity",
                                         "vertex_color",
                                         "texture_u",
                                         "texture_v",
                                         "texture_origin"}};
    attributes.for_all([&](const bke::AttributeIDRef &id, const bke::AttributeMetaData meta_data) {
      if (attributes_to_skip.contains(id.name()) || meta_data.domain != ATTR_DOMAIN_POINT) {
        return true;
      }
      bke::GSpanAttributeWriter attribute = attributes.lookup_for_write_span(id);
      const CPPType &type = attribute.span.type();
      GMutableSpan new_data = attribute.span.slice(new_points);
      type.fill_assign_n(type.default_value(), new_data.data(), new_data.size());
      attribute.finish();
      return true;
    });

    set_texture_points(curves, curves.curves_num() - 1, texture_points_);
=======
    bke::fill_attribute_range_default(attributes,
                                      bke::AttrDomain::Point,
                                      {"position", "radius", "opacity", "vertex_color"},
                                      curves.points_range().take_back(1));
>>>>>>> fcbb94ed
  }

  void execute(PaintOperation &self, const bContext &C, const InputSample &extension_sample)
  {
    this->process_extension_sample(self, C, extension_sample);
    drawing_->tag_topology_changed();
  }
};

void PaintOperation::on_stroke_begin(const bContext &C, const InputSample &start_sample)
{
  ARegion *region = CTX_wm_region(&C);
  View3D *view3d = CTX_wm_view3d(&C);
  Scene *scene = CTX_data_scene(&C);
  Object *object = CTX_data_active_object(&C);
  GreasePencil *grease_pencil = static_cast<GreasePencil *>(object->data);

  Paint *paint = &scene->toolsettings->gp_paint->paint;
  Brush *brush = BKE_paint_brush(paint);

  BKE_curvemapping_init(brush->gpencil_settings->curve_sensitivity);
  BKE_curvemapping_init(brush->gpencil_settings->curve_strength);
  BKE_curvemapping_init(brush->gpencil_settings->curve_jitter);
  BKE_curvemapping_init(brush->gpencil_settings->curve_rand_pressure);
  BKE_curvemapping_init(brush->gpencil_settings->curve_rand_strength);
  BKE_curvemapping_init(brush->gpencil_settings->curve_rand_uv);
  BKE_curvemapping_init(brush->gpencil_settings->curve_rand_hue);
  BKE_curvemapping_init(brush->gpencil_settings->curve_rand_saturation);
  BKE_curvemapping_init(brush->gpencil_settings->curve_rand_value);

  /* Initialize helper class for projecting screen space coordinates. */
  placement_ = ed::greasepencil::DrawingPlacement(*scene, *region, *view3d, *object);
  if (placement_.use_project_to_surface()) {
    placement_.cache_viewport_depths(CTX_data_depsgraph_pointer(&C), region, view3d);
  }
  else if (placement_.use_project_to_nearest_stroke()) {
    placement_.cache_viewport_depths(CTX_data_depsgraph_pointer(&C), region, view3d);
    placement_.set_origin_to_nearest_stroke(start_sample.mouse_position);
  }

  Material *material = BKE_grease_pencil_object_material_ensure_from_active_input_brush(
      CTX_data_main(&C), object, brush);
  const int material_index = BKE_grease_pencil_object_material_index_get(object, material);

  PaintOperationExecutor executor{C};
  executor.process_start_sample(*this, C, start_sample, material_index);

  DEG_id_tag_update(&grease_pencil->id, ID_RECALC_GEOMETRY);
  WM_event_add_notifier(&C, NC_GEOM | ND_DATA, grease_pencil);
}

void PaintOperation::on_stroke_extended(const bContext &C, const InputSample &extension_sample)
{
  Object *object = CTX_data_active_object(&C);
  GreasePencil *grease_pencil = static_cast<GreasePencil *>(object->data);

  PaintOperationExecutor executor{C};
  executor.execute(*this, C, extension_sample);

  DEG_id_tag_update(&grease_pencil->id, ID_RECALC_GEOMETRY);
  WM_event_add_notifier(&C, NC_GEOM | ND_DATA, grease_pencil);
}

static float dist_to_interpolated_2d(
    float2 pos, float2 posA, float2 posB, float val, float valA, float valB)
{
  const float dist1 = math::distance_squared(posA, pos);
  const float dist2 = math::distance_squared(posB, pos);

  if (dist1 + dist2 > 1e-5f) {
    const float interpolated_val = math::interpolate(valB, valA, dist1 / (dist1 + dist2));
    return math::distance(interpolated_val, val);
  }
  return 0.0f;
}

void PaintOperation::simplify_stroke(bke::greasepencil::Drawing &drawing, const float epsilon_px)
{
  const int stroke_index = drawing.strokes().curves_range().last();
  const IndexRange points = drawing.strokes().points_by_curve()[stroke_index];
  bke::CurvesGeometry &curves = drawing.strokes_for_write();
  const VArray<float> radii = drawing.radii();

  /* Distance function for `ramer_douglas_peucker_simplify`. */
  const Span<float2> positions_2d = this->screen_space_smoothed_coords_.as_span();
  const auto dist_function = [&](int64_t first_index, int64_t last_index, int64_t index) {
    /* 2D coordinates are only stored for the current stroke, so offset the indices. */
    const float dist_position_px = dist_to_line_segment_v2(
        positions_2d[index - points.first()],
        positions_2d[first_index - points.first()],
        positions_2d[last_index - points.first()]);
    const float dist_radii_px = dist_to_interpolated_2d(positions_2d[index - points.first()],
                                                        positions_2d[first_index - points.first()],
                                                        positions_2d[last_index - points.first()],
                                                        radii[index],
                                                        radii[first_index],
                                                        radii[last_index]);
    return math::max(dist_position_px, dist_radii_px);
  };

  Array<bool> points_to_delete(curves.points_num(), false);
  int64_t total_points_to_delete = ed::greasepencil::ramer_douglas_peucker_simplify(
      points, epsilon_px, dist_function, points_to_delete.as_mutable_span());

  if (total_points_to_delete > 0) {
    IndexMaskMemory memory;
    curves.remove_points(IndexMask::from_bools(points_to_delete, memory), {});
  }
}

void PaintOperation::process_stroke_end(bke::greasepencil::Drawing &drawing)
{
  const int stroke_index = drawing.strokes().curves_range().last();
  const IndexRange points = drawing.strokes().points_by_curve()[stroke_index];
  bke::CurvesGeometry &curves = drawing.strokes_for_write();
  const VArray<float> radii = drawing.radii();

  /* Remove points at the end that have a radius close to 0. */
  int64_t points_to_remove = 0;
  for (int64_t index = points.last(); index >= points.first(); index--) {
    if (radii[index] < 1e-5f) {
      points_to_remove++;
    }
    else {
      break;
    }
  }
  if (points_to_remove > 0) {
    curves.resize(curves.points_num() - points_to_remove, curves.curves_num());
    curves.offsets_for_write().last() = curves.points_num();
  }

  set_texture_points(curves, curves.curves_num() - 1, this->texture_points_);
}

void PaintOperation::on_stroke_done(const bContext &C)
{
  using namespace blender::bke;
  Scene *scene = CTX_data_scene(&C);
  Object *object = CTX_data_active_object(&C);
  GreasePencil &grease_pencil = *static_cast<GreasePencil *>(object->data);

  /* Grease Pencil should have an active layer. */
  BLI_assert(grease_pencil.has_active_layer());
  bke::greasepencil::Layer &active_layer = *grease_pencil.get_active_layer();
  const int drawing_index = active_layer.drawing_index_at(scene->r.cfra);

  /* Drawing should exist. */
  BLI_assert(drawing_index >= 0);
  bke::greasepencil::Drawing &drawing =
      reinterpret_cast<GreasePencilDrawing *>(grease_pencil.drawing(drawing_index))->wrap();

  const float simplifiy_threshold_px = 0.5f;
  this->simplify_stroke(drawing, simplifiy_threshold_px);
  this->process_stroke_end(drawing);
  drawing.tag_topology_changed();

  DEG_id_tag_update(&grease_pencil.id, ID_RECALC_GEOMETRY);
  WM_main_add_notifier(NC_GEOM | ND_DATA, &grease_pencil.id);
}

std::unique_ptr<GreasePencilStrokeOperation> new_paint_operation()
{
  return std::make_unique<PaintOperation>();
}

}  // namespace blender::ed::sculpt_paint::greasepencil<|MERGE_RESOLUTION|>--- conflicted
+++ resolved
@@ -416,33 +416,12 @@
     }
 
     /* Initialize the rest of the attributes with default values. */
-<<<<<<< HEAD
-    Set<std::string> attributes_to_skip{{"position",
-                                         "radius",
-                                         "opacity",
-                                         "vertex_color",
-                                         "texture_u",
-                                         "texture_v",
-                                         "texture_origin"}};
-    attributes.for_all([&](const bke::AttributeIDRef &id, const bke::AttributeMetaData meta_data) {
-      if (attributes_to_skip.contains(id.name()) || meta_data.domain != ATTR_DOMAIN_POINT) {
-        return true;
-      }
-      bke::GSpanAttributeWriter attribute = attributes.lookup_for_write_span(id);
-      const CPPType &type = attribute.span.type();
-      GMutableSpan new_data = attribute.span.slice(new_points);
-      type.fill_assign_n(type.default_value(), new_data.data(), new_data.size());
-      attribute.finish();
-      return true;
-    });
-
-    set_texture_points(curves, curves.curves_num() - 1, texture_points_);
-=======
     bke::fill_attribute_range_default(attributes,
                                       bke::AttrDomain::Point,
                                       {"position", "radius", "opacity", "vertex_color"},
                                       curves.points_range().take_back(1));
->>>>>>> fcbb94ed
+
+    set_texture_points(curves, curves.curves_num() - 1, texture_points_);
   }
 
   void execute(PaintOperation &self, const bContext &C, const InputSample &extension_sample)
