/* SPDX-FileCopyrightText: 2023 Blender Authors
 *
 * SPDX-License-Identifier: GPL-2.0-or-later */

#include "BKE_attribute.hh"
#include "BKE_brush.hh"
#include "BKE_colortools.hh"
#include "BKE_context.hh"
#include "BKE_curves.hh"
#include "BKE_grease_pencil.hh"
#include "BKE_material.h"
#include "BKE_scene.hh"

#include "BLI_color.hh"
#include "BLI_length_parameterize.hh"
#include "BLI_math_base.hh"
#include "BLI_math_color.h"
#include "BLI_math_geom.h"

#include "DEG_depsgraph_query.hh"

#include "DNA_brush_enums.h"

#include "ED_curves.hh"
#include "ED_grease_pencil.hh"
#include "ED_view3d.hh"

#include "GEO_smooth_curves.hh"

#include "WM_api.hh"
#include "WM_types.hh"

#include "grease_pencil_intern.hh"

#include <optional>

namespace blender::ed::sculpt_paint::greasepencil {

static constexpr float POINT_OVERRIDE_THRESHOLD_PX = 3.0f;
static constexpr float POINT_RESAMPLE_MIN_DISTANCE_PX = 10.0f;

template<typename T>
static inline void linear_interpolation(const T &a,
                                        const T &b,
                                        MutableSpan<T> dst,
                                        const bool include_first_point)
{
  if (include_first_point) {
    const float step = math::safe_rcp(float(dst.size() - 1));
    for (const int i : dst.index_range()) {
      dst[i] = bke::attribute_math::mix2(float(i) * step, a, b);
    }
  }
  else {
    const float step = 1.0f / float(dst.size());
    for (const int i : dst.index_range()) {
      dst[i] = bke::attribute_math::mix2(float(i + 1) * step, a, b);
    }
  }
}

static float2 arithmetic_mean(Span<float2> values)
{
  return std::accumulate(values.begin(), values.end(), float2(0)) / values.size();
}

/** Sample a bezier curve at a fixed resolution and return the sampled points in an array. */
static Array<float2> sample_curve_2d(Span<float2> positions, const int64_t resolution)
{
  BLI_assert(positions.size() % 3 == 0);
  const int64_t num_handles = positions.size() / 3;
  if (num_handles == 1) {
    return Array<float2>(resolution, positions[1]);
  }
  const int64_t num_segments = num_handles - 1;
  const int64_t num_points = num_segments * resolution;

  Array<float2> points(num_points);
  const Span<float2> curve_segments = positions.drop_front(1).drop_back(1);
  threading::parallel_for(IndexRange(num_segments), 32 * resolution, [&](const IndexRange range) {
    for (const int64_t segment_i : range) {
      IndexRange segment_range(segment_i * resolution, resolution);
      bke::curves::bezier::evaluate_segment(curve_segments[segment_i * 3 + 0],
                                            curve_segments[segment_i * 3 + 1],
                                            curve_segments[segment_i * 3 + 2],
                                            curve_segments[segment_i * 3 + 3],
                                            points.as_mutable_span().slice(segment_range));
    }
  });
  return points;
}

/**
 * Morph \a src onto \a target such that the points have the same spacing as in \a src and
 * write the result to \a dst.
 */
static void morph_points_to_curve(Span<float2> src, Span<float2> target, MutableSpan<float2> dst)
{
  BLI_assert(src.size() == dst.size());
  Array<float> accumulated_lengths_src(src.size() - 1);
  length_parameterize::accumulate_lengths<float2>(src, false, accumulated_lengths_src);

  Array<float> accumulated_lengths_target(target.size() - 1);
  length_parameterize::accumulate_lengths<float2>(target, false, accumulated_lengths_target);

  Array<int> segment_indices(accumulated_lengths_src.size());
  Array<float> segment_factors(accumulated_lengths_src.size());
  length_parameterize::sample_at_lengths(
      accumulated_lengths_target, accumulated_lengths_src, segment_indices, segment_factors);

  length_parameterize::interpolate<float2>(
      target, segment_indices, segment_factors, dst.drop_back(1));
  dst.last() = src.last();
}

class PaintOperation : public GreasePencilStrokeOperation {
 private:
  /* Screen space coordinates from input samples. */
  Vector<float2> screen_space_coords_orig_;
  /* Temporary vector of curve fitted screen space coordinates per input sample from the active
   * smoothing window. */
  Vector<Vector<float2>> screen_space_curve_fitted_coords_;
  /* Screen space coordinates after smoothing. */
  Vector<float2> screen_space_smoothed_coords_;
  /* The start index of the smoothing window. */
  int active_smooth_start_index_ = 0;
  blender::float4x2 texture_space_ = float4x2::identity();

  /* Helper class to project screen space coordinates to 3d. */
  ed::greasepencil::DrawingPlacement placement_;

  friend struct PaintOperationExecutor;

 public:
  void on_stroke_begin(const bContext &C, const InputSample &start_sample) override;
  void on_stroke_extended(const bContext &C, const InputSample &extension_sample) override;
  void on_stroke_done(const bContext &C) override;

 private:
  void simplify_stroke(const bContext &C, bke::greasepencil::Drawing &drawing, float epsilon_px);
  void process_stroke_end(const bContext &C, bke::greasepencil::Drawing &drawing);
};

/**
 * Utility class that actually executes the update when the stroke is updated. That's useful
 * because it avoids passing a very large number of parameters between functions.
 */
struct PaintOperationExecutor {
  Scene *scene_;
  GreasePencil *grease_pencil_;

  Brush *brush_;

  BrushGpencilSettings *settings_;
  std::optional<ColorGeometry4f> vertex_color_;
  std::optional<ColorGeometry4f> fill_color_;
  float hardness_;

  bke::greasepencil::Drawing *drawing_;

  PaintOperationExecutor(const bContext &C)
  {
    scene_ = CTX_data_scene(&C);
    Object *object = CTX_data_active_object(&C);
    GreasePencil *grease_pencil = static_cast<GreasePencil *>(object->data);

    Paint *paint = &scene_->toolsettings->gp_paint->paint;
    brush_ = BKE_paint_brush(paint);
    settings_ = brush_->gpencil_settings;

    const bool use_vertex_color = (scene_->toolsettings->gp_paint->mode ==
                                   GPPAINT_FLAG_USE_VERTEXCOLOR);
    if (use_vertex_color) {
      ColorGeometry4f color_base;
      srgb_to_linearrgb_v3_v3(color_base, brush_->rgb);
      color_base.a = settings_->vertex_factor;
      vertex_color_ = ELEM(settings_->vertex_mode, GPPAINT_MODE_STROKE, GPPAINT_MODE_BOTH) ?
                          std::make_optional(color_base) :
                          std::nullopt;
      fill_color_ = ELEM(settings_->vertex_mode, GPPAINT_MODE_FILL, GPPAINT_MODE_BOTH) ?
                        std::make_optional(color_base) :
                        std::nullopt;
    }
    /* TODO: UI setting. */
    hardness_ = 1.0f;

    BLI_assert(grease_pencil->has_active_layer());
    drawing_ = grease_pencil->get_editable_drawing_at(*grease_pencil->get_active_layer(),
                                                      scene_->r.cfra);
    BLI_assert(drawing_ != nullptr);
  }

<<<<<<< HEAD
  static void create_blank_curve(bke::CurvesGeometry &curves, const bool on_back)
  {
    if (!on_back) {
      const int num_old_points = curves.points_num();
      curves.resize(curves.points_num() + 1, curves.curves_num() + 1);
      curves.offsets_for_write().last(1) = num_old_points;
      return;
    }

    const bke::CurvesGeometry temporal_copy = bke::CurvesGeometry(curves);
    const bke::AttributeAccessor src_attributes = temporal_copy.attributes();

    curves.resize(curves.points_num() + 1, curves.curves_num() + 1);
    curves.offsets_for_write().first() = 0;
    for (const int src_curve : temporal_copy.curves_range()) {
      curves.offsets_for_write()[src_curve + 1] = temporal_copy.offsets()[src_curve] + 1;
    }

    bke::MutableAttributeAccessor attributes = curves.attributes_for_write();

    copy_attributes_group_to_group(src_attributes,
                                   bke::AttrDomain::Point,
                                   {},
                                   {},
                                   Span<int>{0, curves.points_num() - 1},
                                   Span<int>{1, curves.points_num()},
                                   IndexMask(IndexRange(1)),
                                   attributes);
    copy_attributes_group_to_group(src_attributes,
                                   bke::AttrDomain::Curve,
                                   {},
                                   {},
                                   Span<int>{0, curves.curves_num() - 1},
                                   Span<int>{1, curves.curves_num()},
                                   IndexMask(IndexRange(1)),
                                   attributes);
  }

  static void extend_curve(bke::CurvesGeometry &curves,
                           const bool on_back,
                           const int new_points_num)
  {
    if (!on_back) {
      curves.resize(curves.points_num() + new_points_num, curves.curves_num());
      curves.offsets_for_write().last() = curves.points_num();
      return;
    }

    const int active_curve = curves.curves_range().first();
    const int last_active_point = curves.points_by_curve()[active_curve].last();

    const bke::CurvesGeometry temporal_copy = bke::CurvesGeometry(curves);
    const bke::AttributeAccessor src_attributes = temporal_copy.attributes();

    curves.resize(temporal_copy.points_num() + new_points_num, temporal_copy.curves_num());
    for (const int src_curve : temporal_copy.curves_range().drop_front(1)) {
      curves.offsets_for_write()[src_curve] = temporal_copy.offsets()[src_curve] + new_points_num;
    }
    curves.offsets_for_write().last() = curves.points_num();

    bke::MutableAttributeAccessor attributes = curves.attributes_for_write();

    copy_attributes_group_to_group(
        src_attributes,
        bke::AttrDomain::Point,
        {},
        {},
        Span<int>{last_active_point, curves.points_num() - new_points_num},
        Span<int>{last_active_point + new_points_num, curves.points_num()},
        IndexMask(IndexRange(1)),
        attributes);

    curves.tag_topology_changed();
=======
  /* Attributes that are defined explicitly and should not be copied from original geometry. */
  Set<std::string> skipped_attribute_ids(const bke::AttrDomain domain) const
  {
    switch (domain) {
      case bke::AttrDomain::Point:
        if (vertex_color_) {
          return {"position", "radius", "opacity", "vertex_color"};
        }
        else {
          return {"position", "radius", "opacity"};
        }
      case bke::AttrDomain::Curve:
        if (fill_color_) {
          return {"curve_type",
                  "material_index",
                  "cyclic",
                  "hardness",
                  "start_cap",
                  "end_cap",
                  "fill_color"};
        }
        else {
          return {"curve_type", "material_index", "cyclic", "hardness", "start_cap", "end_cap"};
        }
      default:
        return {};
    }
    return {};
>>>>>>> a03bf7e0
  }

  void process_start_sample(PaintOperation &self,
                            const bContext &C,
                            const InputSample &start_sample,
                            const int material_index)
  {
    const float2 start_coords = start_sample.mouse_position;
    ViewContext vc = ED_view3d_viewcontext_init(const_cast<bContext *>(&C),
                                                CTX_data_depsgraph_pointer(&C));
    const float start_radius = ed::greasepencil::radius_from_input_sample(
        start_sample.pressure,
        self.placement_.project(start_sample.mouse_position),
        vc,
        brush_,
        scene_,
        settings_);
    const float start_opacity = ed::greasepencil::opacity_from_input_sample(
        start_sample.pressure, brush_, scene_, settings_);
<<<<<<< HEAD
    const ColorGeometry4f start_vertex_color = ColorGeometry4f(vertex_color_);
    Scene *scene = CTX_data_scene(&C);
    const bool on_back = (scene->toolsettings->gpencil_flags & GP_TOOL_FLAG_PAINT_ONBACK);
=======
>>>>>>> a03bf7e0

    self.screen_space_coords_orig_.append(start_coords);
    self.screen_space_curve_fitted_coords_.append(Vector<float2>({start_coords}));
    self.screen_space_smoothed_coords_.append(start_coords);

    /* Resize the curves geometry so there is one more curve with a single point. */
    bke::CurvesGeometry &curves = drawing_->strokes_for_write();
    create_blank_curve(curves, on_back);

    const int active_curve = on_back ? curves.curves_range().first() :
                                       curves.curves_range().last();
    const IndexRange curve_points = curves.points_by_curve()[active_curve];
    const int last_active_point = curve_points.last();

<<<<<<< HEAD
    curves.positions_for_write()[last_active_point] = self.placement_.project(start_coords);
    drawing_->radii_for_write()[last_active_point] = start_radius;
    drawing_->opacities_for_write()[last_active_point] = start_opacity;
    drawing_->vertex_colors_for_write()[last_active_point] = start_vertex_color;
=======
    curves.positions_for_write().last() = self.placement_.project(start_coords);
    drawing_->radii_for_write().last() = start_radius;
    drawing_->opacities_for_write().last() = start_opacity;
    if (vertex_color_) {
      drawing_->vertex_colors_for_write().last() = *vertex_color_;
    }
    if (fill_color_) {
      drawing_->fill_colors_for_write().last() = *fill_color_;
    }
>>>>>>> a03bf7e0

    bke::MutableAttributeAccessor attributes = curves.attributes_for_write();
    bke::SpanAttributeWriter<int> materials = attributes.lookup_or_add_for_write_span<int>(
        "material_index", bke::AttrDomain::Curve);
    bke::SpanAttributeWriter<bool> cyclic = attributes.lookup_or_add_for_write_span<bool>(
        "cyclic", bke::AttrDomain::Curve);
    bke::SpanAttributeWriter<float> hardnesses = attributes.lookup_or_add_for_write_span<float>(
        "hardness",
        bke::AttrDomain::Curve,
        bke::AttributeInitVArray(VArray<float>::ForSingle(1.0f, curves.curves_num())));
    cyclic.span[active_curve] = false;
    materials.span[active_curve] = material_index;
    hardnesses.span[active_curve] = hardness_;

    /* Only set the attribute if the type is not the default or if it already exists. */
    if (settings_->caps_type != GP_STROKE_CAP_TYPE_ROUND || attributes.contains("start_cap")) {
      bke::SpanAttributeWriter<int8_t> start_caps =
          attributes.lookup_or_add_for_write_span<int8_t>("start_cap", bke::AttrDomain::Curve);
      start_caps.span[active_curve] = settings_->caps_type;
      start_caps.finish();
    }

    if (settings_->caps_type != GP_STROKE_CAP_TYPE_ROUND || attributes.contains("end_cap")) {
      bke::SpanAttributeWriter<int8_t> end_caps = attributes.lookup_or_add_for_write_span<int8_t>(
          "end_cap", bke::AttrDomain::Curve);
      end_caps.span[active_curve] = settings_->caps_type;
      end_caps.finish();
    }

    cyclic.finish();
    materials.finish();
    hardnesses.finish();

    curves.curve_types_for_write()[active_curve] = CURVE_TYPE_POLY;
    curves.update_curve_types();

    /* Initialize the rest of the attributes with default values. */
    bke::fill_attribute_range_default(attributes,
                                      bke::AttrDomain::Point,
<<<<<<< HEAD
                                      {"position", "radius", "opacity", "vertex_color"},
                                      IndexRange(last_active_point, 1));
    bke::fill_attribute_range_default(
        attributes,
        bke::AttrDomain::Curve,
        {"curve_type", "material_index", "cyclic", "hardness", "start_cap", "end_cap"},
        IndexRange(active_curve, 1));
=======
                                      this->skipped_attribute_ids(bke::AttrDomain::Point),
                                      curves.points_range().take_back(1));
    bke::fill_attribute_range_default(attributes,
                                      bke::AttrDomain::Curve,
                                      this->skipped_attribute_ids(bke::AttrDomain::Curve),
                                      curves.curves_range().take_back(1));
>>>>>>> a03bf7e0

    drawing_->tag_topology_changed();
  }

  void active_smoothing(PaintOperation &self,
                        const IndexRange smooth_window,
                        MutableSpan<float3> curve_positions)
  {
    const Span<float2> coords_to_smooth = self.screen_space_coords_orig_.as_span().slice(
        smooth_window);

    /* Detect corners in the current slice of coordinates. */
    const float corner_min_radius_px = 5.0f;
    const float corner_max_radius_px = 30.0f;
    const int64_t corner_max_samples = 64;
    const float corner_angle_threshold = 0.6f;
    IndexMaskMemory memory;
    const IndexMask corner_mask = ed::greasepencil::polyline_detect_corners(
        coords_to_smooth.drop_front(1).drop_back(1),
        corner_min_radius_px,
        corner_max_radius_px,
        corner_max_samples,
        corner_angle_threshold,
        memory);

    /* Pre-blur the coordinates for the curve fitting. This generally leads to a better (more
     * stable) fit. */
    Array<float2> coords_pre_blur(smooth_window.size());
    const int pre_blur_iterations = 3;
    geometry::gaussian_blur_1D(coords_to_smooth,
                               pre_blur_iterations,
                               settings_->active_smooth,
                               true,
                               true,
                               false,
                               coords_pre_blur.as_mutable_span());

    /* Curve fitting. The output will be a set of handles (float2 triplets) in a flat array. */
    const float max_error_threshold_px = 5.0f;
    Array<float2> curve_points = ed::greasepencil::polyline_fit_curve(
        coords_pre_blur, max_error_threshold_px * settings_->active_smooth, corner_mask);

    /* Sampling the curve at a fixed resolution. */
    const int64_t sample_resolution = 32;
    Array<float2> sampled_curve_points = sample_curve_2d(curve_points, sample_resolution);

    /* Morphing the coordinates onto the curve. Result is stored in a temporary array. */
    Array<float2> coords_smoothed(coords_to_smooth.size());
    morph_points_to_curve(coords_to_smooth, sampled_curve_points, coords_smoothed);

    MutableSpan<float2> window_coords = self.screen_space_smoothed_coords_.as_mutable_span().slice(
        smooth_window);
    MutableSpan<float3> positions_slice = curve_positions.slice(smooth_window);
    const float converging_threshold_px = 0.1f;
    bool stop_counting_converged = false;
    int num_converged = 0;
    for (const int64_t window_i : smooth_window.index_range()) {
      /* Record the curve fitting of this point. */
      self.screen_space_curve_fitted_coords_[window_i].append(coords_smoothed[window_i]);
      Span<float2> fit_coords = self.screen_space_curve_fitted_coords_[window_i];

      /* We compare the previous arithmetic mean to the current. Going from the back to the front,
       * if a point hasn't moved by a minimum threshold, it counts as converged. */
      float2 new_pos = arithmetic_mean(fit_coords);
      if (!stop_counting_converged) {
        float2 prev_pos = window_coords[window_i];
        if (math::distance(new_pos, prev_pos) < converging_threshold_px) {
          num_converged++;
        }
        else {
          stop_counting_converged = true;
        }
      }

      /* Update the positions in the current cache. */
      window_coords[window_i] = new_pos;
      positions_slice[window_i] = self.placement_.project(new_pos);
    }

    /* Remove all the converged points from the active window and shrink the window accordingly. */
    if (num_converged > 0) {
      self.active_smooth_start_index_ += num_converged;
      self.screen_space_curve_fitted_coords_.remove(0, num_converged);
    }
  }

  void process_extension_sample(PaintOperation &self,
                                const bContext &C,
                                const InputSample &extension_sample)
  {
    const float2 coords = extension_sample.mouse_position;
    ViewContext vc = ED_view3d_viewcontext_init(const_cast<bContext *>(&C),
                                                CTX_data_depsgraph_pointer(&C));
    const float radius = ed::greasepencil::radius_from_input_sample(
        extension_sample.pressure,
        self.placement_.project(extension_sample.mouse_position),
        vc,
        brush_,
        scene_,
        settings_);
    const float opacity = ed::greasepencil::opacity_from_input_sample(
        extension_sample.pressure, brush_, scene_, settings_);
<<<<<<< HEAD
    const ColorGeometry4f vertex_color = ColorGeometry4f(vertex_color_);
    Scene *scene = CTX_data_scene(&C);
    const bool on_back = (scene->toolsettings->gpencil_flags & GP_TOOL_FLAG_PAINT_ONBACK);
=======
>>>>>>> a03bf7e0

    bke::CurvesGeometry &curves = drawing_->strokes_for_write();
    bke::MutableAttributeAccessor attributes = curves.attributes_for_write();

    int active_curve = on_back ? curves.curves_range().first() : curves.curves_range().last();
    IndexRange curve_points = curves.points_by_curve()[active_curve];
    const int last_active_point = curve_points.last();

    const float2 prev_coords = self.screen_space_coords_orig_.last();
    const float prev_radius = drawing_->radii()[last_active_point];
    const float prev_opacity = drawing_->opacities()[last_active_point];
    const ColorGeometry4f prev_vertex_color = drawing_->vertex_colors()[last_active_point];

    /* Overwrite last point if it's very close. */
    const IndexRange points_range = curves.points_by_curve()[curves.curves_range().last()];
    const bool is_first_sample = (points_range.size() == 1);
    if (math::distance(coords, prev_coords) < POINT_OVERRIDE_THRESHOLD_PX) {
<<<<<<< HEAD
      curves.positions_for_write()[last_active_point] = self.placement_.project(coords);
      drawing_->radii_for_write()[last_active_point] = math::max(radius, prev_radius);
      drawing_->opacities_for_write()[last_active_point] = math::max(opacity, prev_opacity);
=======
      /* Don't move the first point of the stroke. */
      if (!is_first_sample) {
        curves.positions_for_write().last() = self.placement_.project(coords);
      }
      drawing_->radii_for_write().last() = math::max(radius, prev_radius);
      drawing_->opacities_for_write().last() = math::max(opacity, prev_opacity);
>>>>>>> a03bf7e0
      return;
    }

    /* If the next sample is far away, we subdivide the segment to add more points. */
    int new_points_num = 1;
    const float distance_px = math::distance(coords, prev_coords);
    if (distance_px > POINT_RESAMPLE_MIN_DISTANCE_PX) {
      const int subdivisions = int(math::floor(distance_px / POINT_RESAMPLE_MIN_DISTANCE_PX)) - 1;
      new_points_num += subdivisions;
    }

    /* Resize the curves geometry. */
    extend_curve(curves, on_back, new_points_num);
    curve_points = curves.points_by_curve()[active_curve];

    /* Subdivide stroke in new_points. */
    const IndexRange new_points = curve_points.take_back(new_points_num);
    Array<float2> new_screen_space_coords(new_points_num);
    MutableSpan<float3> positions = curves.positions_for_write();
    MutableSpan<float3> new_positions = positions.slice(new_points);
    MutableSpan<float> new_radii = drawing_->radii_for_write().slice(new_points);
    MutableSpan<float> new_opacities = drawing_->opacities_for_write().slice(new_points);
    linear_interpolation<float2>(prev_coords, coords, new_screen_space_coords, is_first_sample);
    linear_interpolation<float>(prev_radius, radius, new_radii, is_first_sample);
    linear_interpolation<float>(prev_opacity, opacity, new_opacities, is_first_sample);
    if (vertex_color_) {
      MutableSpan<ColorGeometry4f> new_vertex_colors = drawing_->vertex_colors_for_write().slice(
          new_points);
      linear_interpolation<ColorGeometry4f>(
          prev_vertex_color, *vertex_color_, new_vertex_colors, is_first_sample);
    }

    /* Update screen space buffers with new points. */
    self.screen_space_coords_orig_.extend(new_screen_space_coords);
    self.screen_space_smoothed_coords_.extend(new_screen_space_coords);
    for (float2 new_position : new_screen_space_coords) {
      self.screen_space_curve_fitted_coords_.append(Vector<float2>({new_position}));
    }

    /* Only start smoothing if there are enough points. */
    const int64_t min_active_smoothing_points_num = 8;
    const IndexRange smooth_window = self.screen_space_coords_orig_.index_range().drop_front(
        self.active_smooth_start_index_);
    if (smooth_window.size() < min_active_smoothing_points_num) {
      self.placement_.project(new_screen_space_coords, new_positions);
    }
    else {
      /* Active smoothing is done in a window at the end of the new stroke. */
      this->active_smoothing(self, smooth_window, positions.slice(curve_points));
    }

    /* Initialize the rest of the attributes with default values. */
    bke::fill_attribute_range_default(attributes,
                                      bke::AttrDomain::Point,
                                      this->skipped_attribute_ids(bke::AttrDomain::Point),
                                      curves.points_range().take_back(1));

    drawing_->set_texture_matrices(Span<float4x2>(&(self.texture_space_), 1),
                                   IndexMask(IndexRange(active_curve, 1)));
  }

  void execute(PaintOperation &self, const bContext &C, const InputSample &extension_sample)
  {
    this->process_extension_sample(self, C, extension_sample);
    drawing_->tag_topology_changed();
  }
};

void PaintOperation::on_stroke_begin(const bContext &C, const InputSample &start_sample)
{
  Depsgraph *depsgraph = CTX_data_depsgraph_pointer(&C);
  ARegion *region = CTX_wm_region(&C);
  View3D *view3d = CTX_wm_view3d(&C);
  Scene *scene = CTX_data_scene(&C);
  Object *object = CTX_data_active_object(&C);
  Object *eval_object = DEG_get_evaluated_object(depsgraph, object);
  GreasePencil *grease_pencil = static_cast<GreasePencil *>(object->data);

  Paint *paint = &scene->toolsettings->gp_paint->paint;
  Brush *brush = BKE_paint_brush(paint);

  if (brush->gpencil_settings == nullptr) {
    BKE_brush_init_gpencil_settings(brush);
  }

  BKE_curvemapping_init(brush->gpencil_settings->curve_sensitivity);
  BKE_curvemapping_init(brush->gpencil_settings->curve_strength);
  BKE_curvemapping_init(brush->gpencil_settings->curve_jitter);
  BKE_curvemapping_init(brush->gpencil_settings->curve_rand_pressure);
  BKE_curvemapping_init(brush->gpencil_settings->curve_rand_strength);
  BKE_curvemapping_init(brush->gpencil_settings->curve_rand_uv);
  BKE_curvemapping_init(brush->gpencil_settings->curve_rand_hue);
  BKE_curvemapping_init(brush->gpencil_settings->curve_rand_saturation);
  BKE_curvemapping_init(brush->gpencil_settings->curve_rand_value);

  const bke::greasepencil::Layer &layer = *grease_pencil->get_active_layer();
  /* Initialize helper class for projecting screen space coordinates. */
  placement_ = ed::greasepencil::DrawingPlacement(*scene, *region, *view3d, *eval_object, layer);
  if (placement_.use_project_to_surface()) {
    placement_.cache_viewport_depths(CTX_data_depsgraph_pointer(&C), region, view3d);
  }
  else if (placement_.use_project_to_nearest_stroke()) {
    placement_.cache_viewport_depths(CTX_data_depsgraph_pointer(&C), region, view3d);
    placement_.set_origin_to_nearest_stroke(start_sample.mouse_position);
  }

  float3 u_dir;
  float3 v_dir;
  /* Set the texture space origin to be the first point. */
  float3 origin = placement_.project(start_sample.mouse_position);
  /* Align texture with the drawing plane. */
  switch (scene->toolsettings->gp_sculpt.lock_axis) {
    case GP_LOCKAXIS_VIEW:
      u_dir = math::normalize(
          placement_.project(float2(region->winx, 0.0f) + start_sample.mouse_position) - origin);
      v_dir = math::normalize(
          placement_.project(float2(0.0f, region->winy) + start_sample.mouse_position) - origin);
      break;
    case GP_LOCKAXIS_Y:
      u_dir = float3(1.0f, 0.0f, 0.0f);
      v_dir = float3(0.0f, 0.0f, 1.0f);
      break;
    case GP_LOCKAXIS_X:
      u_dir = float3(0.0f, 1.0f, 0.0f);
      v_dir = float3(0.0f, 0.0f, 1.0f);
      break;
    case GP_LOCKAXIS_Z:
      u_dir = float3(1.0f, 0.0f, 0.0f);
      v_dir = float3(0.0f, 1.0f, 0.0f);
      break;
    case GP_LOCKAXIS_CURSOR: {
      float3x3 mat;
      BKE_scene_cursor_rot_to_mat3(&scene->cursor, mat.ptr());
      u_dir = mat * float3(1.0f, 0.0f, 0.0f);
      v_dir = mat * float3(0.0f, 1.0f, 0.0f);
      origin = float3(scene->cursor.location);
      break;
    }
  }

  this->texture_space_ = math::transpose(float2x4(float4(u_dir, -math::dot(u_dir, origin)),
                                                  float4(v_dir, -math::dot(v_dir, origin))));

  /* `View` is already stored in object space but all others are in layer space. */
  if (scene->toolsettings->gp_sculpt.lock_axis != GP_LOCKAXIS_VIEW) {
    this->texture_space_ = this->texture_space_ * layer.to_object_space(*object);
  }

  Material *material = BKE_grease_pencil_object_material_ensure_from_active_input_brush(
      CTX_data_main(&C), object, brush);
  const int material_index = BKE_object_material_index_get(object, material);

  PaintOperationExecutor executor{C};
  executor.process_start_sample(*this, C, start_sample, material_index);

  DEG_id_tag_update(&grease_pencil->id, ID_RECALC_GEOMETRY);
  WM_event_add_notifier(&C, NC_GEOM | ND_DATA, grease_pencil);
}

void PaintOperation::on_stroke_extended(const bContext &C, const InputSample &extension_sample)
{
  Object *object = CTX_data_active_object(&C);
  GreasePencil *grease_pencil = static_cast<GreasePencil *>(object->data);

  PaintOperationExecutor executor{C};
  executor.execute(*this, C, extension_sample);

  DEG_id_tag_update(&grease_pencil->id, ID_RECALC_GEOMETRY);
  WM_event_add_notifier(&C, NC_GEOM | ND_DATA, grease_pencil);
}

static float dist_to_interpolated_2d(
    float2 pos, float2 posA, float2 posB, float val, float valA, float valB)
{
  const float dist1 = math::distance_squared(posA, pos);
  const float dist2 = math::distance_squared(posB, pos);

  if (dist1 + dist2 > 1e-5f) {
    const float interpolated_val = math::interpolate(valB, valA, dist1 / (dist1 + dist2));
    return math::distance(interpolated_val, val);
  }
  return 0.0f;
}

void PaintOperation::simplify_stroke(const bContext &C,
                                     bke::greasepencil::Drawing &drawing,
                                     const float epsilon_px)
{
  Scene *scene = CTX_data_scene(&C);
  const bool on_back = (scene->toolsettings->gpencil_flags & GP_TOOL_FLAG_PAINT_ONBACK);
  const int active_curve = on_back ? drawing.strokes().curves_range().first() :
                                     drawing.strokes().curves_range().last();
  const IndexRange points = drawing.strokes().points_by_curve()[active_curve];
  bke::CurvesGeometry &curves = drawing.strokes_for_write();
  const VArray<float> radii = drawing.radii();

  /* Distance function for `ramer_douglas_peucker_simplify`. */
  const Span<float2> positions_2d = this->screen_space_smoothed_coords_.as_span();
  const auto dist_function = [&](int64_t first_index, int64_t last_index, int64_t index) {
    /* 2D coordinates are only stored for the current stroke, so offset the indices. */
    const float dist_position_px = dist_to_line_segment_v2(
        positions_2d[index - points.first()],
        positions_2d[first_index - points.first()],
        positions_2d[last_index - points.first()]);
    const float dist_radii_px = dist_to_interpolated_2d(positions_2d[index - points.first()],
                                                        positions_2d[first_index - points.first()],
                                                        positions_2d[last_index - points.first()],
                                                        radii[index],
                                                        radii[first_index],
                                                        radii[last_index]);
    return math::max(dist_position_px, dist_radii_px);
  };

  Array<bool> points_to_delete(curves.points_num(), false);
  int64_t total_points_to_delete = ed::greasepencil::ramer_douglas_peucker_simplify(
      points, epsilon_px, dist_function, points_to_delete.as_mutable_span());

  if (total_points_to_delete > 0) {
    IndexMaskMemory memory;
    curves.remove_points(IndexMask::from_bools(points_to_delete, memory), {});
  }
}

static void remove_points_from_end_of_active_curve(bke::CurvesGeometry &curves,
                                                   const bool on_back,
                                                   const int rem_points_num)
{
  if (!on_back) {
    curves.resize(curves.points_num() - rem_points_num, curves.curves_num());
    curves.offsets_for_write().last() = curves.points_num();
    return;
  }

  const int active_curve = curves.curves_range().first();
  const int last_active_point = curves.points_by_curve()[active_curve].last();

  const bke::CurvesGeometry temporal_copy = bke::CurvesGeometry(curves);
  const bke::AttributeAccessor src_attributes = temporal_copy.attributes();

  curves.resize(temporal_copy.points_num() - rem_points_num, temporal_copy.curves_num());
  for (const int src_curve : temporal_copy.curves_range().drop_front(1)) {
    curves.offsets_for_write()[src_curve] = temporal_copy.offsets()[src_curve] - rem_points_num;
  }
  curves.offsets_for_write().last() = curves.points_num();

  bke::MutableAttributeAccessor attributes = curves.attributes_for_write();

  copy_attributes_group_to_group(
      src_attributes,
      bke::AttrDomain::Point,
      {},
      {},
      Span<int>{last_active_point, curves.points_num() + rem_points_num},
      Span<int>{last_active_point - rem_points_num, curves.points_num()},
      IndexMask(IndexRange(1)),
      attributes);

  curves.tag_topology_changed();
}

void PaintOperation::process_stroke_end(const bContext &C, bke::greasepencil::Drawing &drawing)
{
  Scene *scene = CTX_data_scene(&C);
  const bool on_back = (scene->toolsettings->gpencil_flags & GP_TOOL_FLAG_PAINT_ONBACK);
  const int active_curve = on_back ? drawing.strokes().curves_range().first() :
                                     drawing.strokes().curves_range().last();
  IndexRange points = drawing.strokes().points_by_curve()[active_curve];
  bke::CurvesGeometry &curves = drawing.strokes_for_write();
  const VArray<float> radii = drawing.radii();

  /* Remove points at the end that have a radius close to 0. */
  int64_t points_to_remove = 0;
  for (int64_t index = points.last(); index >= points.first(); index--) {
    if (radii[index] < 1e-5f) {
      points_to_remove++;
    }
    else {
      break;
    }
  }
  if (points_to_remove > 0) {
    remove_points_from_end_of_active_curve(curves, on_back, points_to_remove);
    points = points.drop_back(points_to_remove);
  }

  const bke::AttrDomain selection_domain = ED_grease_pencil_selection_domain_get(
      scene->toolsettings);

  bke::GSpanAttributeWriter selection = ed::curves::ensure_selection_attribute(
      curves, selection_domain, CD_PROP_BOOL);

  if (selection_domain == bke::AttrDomain::Curve) {
    ed::curves::fill_selection_false(selection.span.slice(IndexRange(active_curve, 1)));
  }
  else if (selection_domain == bke::AttrDomain::Point) {
    ed::curves::fill_selection_false(selection.span.slice(points));
  }

  selection.finish();

  drawing.set_texture_matrices(Span<float4x2>(&(this->texture_space_), 1),
                               IndexMask(IndexRange(curves.curves_range().last(), 1)));
}

void PaintOperation::on_stroke_done(const bContext &C)
{
  using namespace blender::bke;
  Scene *scene = CTX_data_scene(&C);
  Object *object = CTX_data_active_object(&C);
  GreasePencil &grease_pencil = *static_cast<GreasePencil *>(object->data);

  /* Grease Pencil should have an active layer. */
  BLI_assert(grease_pencil.has_active_layer());
  bke::greasepencil::Layer &active_layer = *grease_pencil.get_active_layer();
  const int drawing_index = active_layer.drawing_index_at(scene->r.cfra);

  /* Drawing should exist. */
  BLI_assert(drawing_index >= 0);
  bke::greasepencil::Drawing &drawing =
      reinterpret_cast<GreasePencilDrawing *>(grease_pencil.drawing(drawing_index))->wrap();

  const float simplifiy_threshold_px = 0.5f;
  this->simplify_stroke(C, drawing, simplifiy_threshold_px);
  this->process_stroke_end(C, drawing);
  drawing.tag_topology_changed();

  DEG_id_tag_update(&grease_pencil.id, ID_RECALC_GEOMETRY);
  WM_main_add_notifier(NC_GEOM | ND_DATA, &grease_pencil.id);
}

std::unique_ptr<GreasePencilStrokeOperation> new_paint_operation()
{
  return std::make_unique<PaintOperation>();
}

}  // namespace blender::ed::sculpt_paint::greasepencil<|MERGE_RESOLUTION|>--- conflicted
+++ resolved
@@ -190,7 +190,6 @@
     BLI_assert(drawing_ != nullptr);
   }
 
-<<<<<<< HEAD
   static void create_blank_curve(bke::CurvesGeometry &curves, const bool on_back)
   {
     if (!on_back) {
@@ -264,7 +263,8 @@
         attributes);
 
     curves.tag_topology_changed();
-=======
+  }
+
   /* Attributes that are defined explicitly and should not be copied from original geometry. */
   Set<std::string> skipped_attribute_ids(const bke::AttrDomain domain) const
   {
@@ -293,7 +293,6 @@
         return {};
     }
     return {};
->>>>>>> a03bf7e0
   }
 
   void process_start_sample(PaintOperation &self,
@@ -313,12 +312,8 @@
         settings_);
     const float start_opacity = ed::greasepencil::opacity_from_input_sample(
         start_sample.pressure, brush_, scene_, settings_);
-<<<<<<< HEAD
-    const ColorGeometry4f start_vertex_color = ColorGeometry4f(vertex_color_);
     Scene *scene = CTX_data_scene(&C);
     const bool on_back = (scene->toolsettings->gpencil_flags & GP_TOOL_FLAG_PAINT_ONBACK);
-=======
->>>>>>> a03bf7e0
 
     self.screen_space_coords_orig_.append(start_coords);
     self.screen_space_curve_fitted_coords_.append(Vector<float2>({start_coords}));
@@ -333,22 +328,15 @@
     const IndexRange curve_points = curves.points_by_curve()[active_curve];
     const int last_active_point = curve_points.last();
 
-<<<<<<< HEAD
     curves.positions_for_write()[last_active_point] = self.placement_.project(start_coords);
     drawing_->radii_for_write()[last_active_point] = start_radius;
     drawing_->opacities_for_write()[last_active_point] = start_opacity;
-    drawing_->vertex_colors_for_write()[last_active_point] = start_vertex_color;
-=======
-    curves.positions_for_write().last() = self.placement_.project(start_coords);
-    drawing_->radii_for_write().last() = start_radius;
-    drawing_->opacities_for_write().last() = start_opacity;
     if (vertex_color_) {
-      drawing_->vertex_colors_for_write().last() = *vertex_color_;
+      drawing_->vertex_colors_for_write()[last_active_point] = *vertex_color_;
     }
     if (fill_color_) {
-      drawing_->fill_colors_for_write().last() = *fill_color_;
-    }
->>>>>>> a03bf7e0
+      drawing_->fill_colors_for_write()[last_active_point] = *fill_color_;
+    }
 
     bke::MutableAttributeAccessor attributes = curves.attributes_for_write();
     bke::SpanAttributeWriter<int> materials = attributes.lookup_or_add_for_write_span<int>(
@@ -388,22 +376,13 @@
     /* Initialize the rest of the attributes with default values. */
     bke::fill_attribute_range_default(attributes,
                                       bke::AttrDomain::Point,
-<<<<<<< HEAD
-                                      {"position", "radius", "opacity", "vertex_color"},
+                                      this->skipped_attribute_ids(bke::AttrDomain::Point),
                                       IndexRange(last_active_point, 1));
     bke::fill_attribute_range_default(
         attributes,
         bke::AttrDomain::Curve,
-        {"curve_type", "material_index", "cyclic", "hardness", "start_cap", "end_cap"},
+        this->skipped_attribute_ids(bke::AttrDomain::Curve),
         IndexRange(active_curve, 1));
-=======
-                                      this->skipped_attribute_ids(bke::AttrDomain::Point),
-                                      curves.points_range().take_back(1));
-    bke::fill_attribute_range_default(attributes,
-                                      bke::AttrDomain::Curve,
-                                      this->skipped_attribute_ids(bke::AttrDomain::Curve),
-                                      curves.curves_range().take_back(1));
->>>>>>> a03bf7e0
 
     drawing_->tag_topology_changed();
   }
@@ -506,12 +485,8 @@
         settings_);
     const float opacity = ed::greasepencil::opacity_from_input_sample(
         extension_sample.pressure, brush_, scene_, settings_);
-<<<<<<< HEAD
-    const ColorGeometry4f vertex_color = ColorGeometry4f(vertex_color_);
     Scene *scene = CTX_data_scene(&C);
     const bool on_back = (scene->toolsettings->gpencil_flags & GP_TOOL_FLAG_PAINT_ONBACK);
-=======
->>>>>>> a03bf7e0
 
     bke::CurvesGeometry &curves = drawing_->strokes_for_write();
     bke::MutableAttributeAccessor attributes = curves.attributes_for_write();
@@ -529,18 +504,12 @@
     const IndexRange points_range = curves.points_by_curve()[curves.curves_range().last()];
     const bool is_first_sample = (points_range.size() == 1);
     if (math::distance(coords, prev_coords) < POINT_OVERRIDE_THRESHOLD_PX) {
-<<<<<<< HEAD
-      curves.positions_for_write()[last_active_point] = self.placement_.project(coords);
+      /* Don't move the first point of the stroke. */
+      if (!is_first_sample) {
+        curves.positions_for_write()[last_active_point] = self.placement_.project(coords);
+      }
       drawing_->radii_for_write()[last_active_point] = math::max(radius, prev_radius);
       drawing_->opacities_for_write()[last_active_point] = math::max(opacity, prev_opacity);
-=======
-      /* Don't move the first point of the stroke. */
-      if (!is_first_sample) {
-        curves.positions_for_write().last() = self.placement_.project(coords);
-      }
-      drawing_->radii_for_write().last() = math::max(radius, prev_radius);
-      drawing_->opacities_for_write().last() = math::max(opacity, prev_opacity);
->>>>>>> a03bf7e0
       return;
     }
 
