--- conflicted
+++ resolved
@@ -145,11 +145,8 @@
 
   BrushGpencilSettings *settings_;
   float4 vertex_color_;
-<<<<<<< HEAD
   blender::float3x3 texture_points_;
-=======
   float hardness_;
->>>>>>> bf17fc8d
 
   bke::greasepencil::Drawing *drawing_;
 
