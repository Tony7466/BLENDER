/* SPDX-FileCopyrightText: 2023 Blender Authors
 *
 * SPDX-License-Identifier: GPL-2.0-or-later */

#include "BKE_attribute.hh"
#include "BKE_brush.hh"
#include "BKE_colortools.hh"
#include "BKE_context.hh"
#include "BKE_curves.hh"
#include "BKE_grease_pencil.hh"
#include "BKE_material.h"

#include "BLI_length_parameterize.hh"
#include "BLI_math_color.h"
#include "BLI_math_geom.h"

#include "DEG_depsgraph_query.hh"

#include "ED_grease_pencil.hh"
#include "ED_view3d.hh"

#include "GEO_smooth_curves.hh"

#include "WM_api.hh"
#include "WM_types.hh"

#include "grease_pencil_intern.hh"

namespace blender::ed::sculpt_paint::greasepencil {

static constexpr float POINT_OVERRIDE_THRESHOLD_PX = 3.0f;
static constexpr float POINT_RESAMPLE_MIN_DISTANCE_PX = 10.0f;

static float calc_brush_radius(ViewContext *vc,
                               const Brush *brush,
                               const Scene *scene,
                               const float3 location)
{
  if (!BKE_brush_use_locked_size(scene, brush)) {
    return paint_calc_object_space_radius(vc, location, BKE_brush_size_get(scene, brush));
  }
  return BKE_brush_unprojected_radius_get(scene, brush);
}

template<typename T>
static inline void linear_interpolation(const T &a, const T &b, MutableSpan<T> dst)
{
  const float step = 1.0f / float(dst.size());
  for (const int i : dst.index_range()) {
    dst[i] = bke::attribute_math::mix2(float(i + 1) * step, a, b);
  }
}

static float2 arithmetic_mean(Span<float2> values)
{
  return std::accumulate(values.begin(), values.end(), float2(0)) / values.size();
}

/** Sample a bezier curve at a fixed resolution and return the sampled points in an array. */
static Array<float2> sample_curve_2d(Span<float2> positions, const int64_t resolution)
{
  BLI_assert(positions.size() % 3 == 0);
  const int64_t num_handles = positions.size() / 3;
  if (num_handles == 1) {
    return Array<float2>(resolution, positions[1]);
  }
  const int64_t num_segments = num_handles - 1;
  const int64_t num_points = num_segments * resolution;

  Array<float2> points(num_points);
  const Span<float2> curve_segments = positions.drop_front(1).drop_back(1);
  threading::parallel_for(IndexRange(num_segments), 32 * resolution, [&](const IndexRange range) {
    for (const int64_t segment_i : range) {
      IndexRange segment_range(segment_i * resolution, resolution);
      bke::curves::bezier::evaluate_segment(curve_segments[segment_i * 3 + 0],
                                            curve_segments[segment_i * 3 + 1],
                                            curve_segments[segment_i * 3 + 2],
                                            curve_segments[segment_i * 3 + 3],
                                            points.as_mutable_span().slice(segment_range));
    }
  });
  return points;
}

/**
 * Morph \a src onto \a target such that the points have the same spacing as in \a src and
 * write the result to \a dst.
 */
static void morph_points_to_curve(Span<float2> src, Span<float2> target, MutableSpan<float2> dst)
{
  BLI_assert(src.size() == dst.size());
  Array<float> accumulated_lengths_src(src.size() - 1);
  length_parameterize::accumulate_lengths<float2>(src, false, accumulated_lengths_src);

  Array<float> accumulated_lengths_target(target.size() - 1);
  length_parameterize::accumulate_lengths<float2>(target, false, accumulated_lengths_target);

  Array<int> segment_indices(accumulated_lengths_src.size());
  Array<float> segment_factors(accumulated_lengths_src.size());
  length_parameterize::sample_at_lengths(
      accumulated_lengths_target, accumulated_lengths_src, segment_indices, segment_factors);

  length_parameterize::interpolate<float2>(
      target, segment_indices, segment_factors, dst.drop_back(1));
  dst.last() = src.last();
}

class PaintOperation : public GreasePencilStrokeOperation {
 private:
  /* Screen space coordinates from input samples. */
  Vector<float2> screen_space_coords_orig_;
  /* Temporary vector of curve fitted screen space coordinates per input sample from the active
   * smoothing window. */
  Vector<Vector<float2>> screen_space_curve_fitted_coords_;
  /* Screen space coordinates after smoothing. */
  Vector<float2> screen_space_smoothed_coords_;
  /* The start index of the smoothing window. */
  int active_smooth_start_index_ = 0;
  blender::float4x2 texture_space_ = float4x2::identity();

  /* Helper class to project screen space coordinates to 3d. */
  ed::greasepencil::DrawingPlacement placement_;

  friend struct PaintOperationExecutor;

 public:
  void on_stroke_begin(const bContext &C, const InputSample &start_sample) override;
  void on_stroke_extended(const bContext &C, const InputSample &extension_sample) override;
  void on_stroke_done(const bContext &C) override;

 private:
  void simplify_stroke(bke::greasepencil::Drawing &drawing, float epsilon_px);
  void process_stroke_end(bke::greasepencil::Drawing &drawing);
};

/**
 * Utility class that actually executes the update when the stroke is updated. That's useful
 * because it avoids passing a very large number of parameters between functions.
 */
struct PaintOperationExecutor {
  Scene *scene_;
  GreasePencil *grease_pencil_;

  Brush *brush_;

  BrushGpencilSettings *settings_;
  float4 vertex_color_;
<<<<<<< HEAD
  blender::float4x2 texture_space_;
=======
  float hardness_;
>>>>>>> ce80cc15

  bke::greasepencil::Drawing *drawing_;

  PaintOperationExecutor(const bContext &C)
  {
    scene_ = CTX_data_scene(&C);
    Object *object = CTX_data_active_object(&C);
    GreasePencil *grease_pencil = static_cast<GreasePencil *>(object->data);

    Paint *paint = &scene_->toolsettings->gp_paint->paint;
    brush_ = BKE_paint_brush(paint);
    settings_ = brush_->gpencil_settings;

    const bool use_vertex_color = (scene_->toolsettings->gp_paint->mode ==
                                   GPPAINT_FLAG_USE_VERTEXCOLOR);
    const bool use_vertex_color_stroke = use_vertex_color && ELEM(settings_->vertex_mode,
                                                                  GPPAINT_MODE_STROKE,
                                                                  GPPAINT_MODE_BOTH);
    vertex_color_ = use_vertex_color_stroke ? float4(brush_->rgb[0],
                                                     brush_->rgb[1],
                                                     brush_->rgb[2],
                                                     settings_->vertex_factor) :
                                              float4(0.0f);
    srgb_to_linearrgb_v4(vertex_color_, vertex_color_);
    /* TODO: UI setting. */
    hardness_ = 1.0f;

    // const bool use_vertex_color_fill = use_vertex_color && ELEM(
    //     brush->gpencil_settings->vertex_mode, GPPAINT_MODE_STROKE, GPPAINT_MODE_BOTH);

    /* TODO: Align with the view or drawing plane. */
    texture_space_ = math::transpose(
        float2x4(float4(1.0f, 0.0f, 0.0f, 0.0f), float4(0.0f, 0.0f, 1.0f, 0.0f)));

    BLI_assert(grease_pencil->has_active_layer());
    drawing_ = grease_pencil->get_editable_drawing_at(*grease_pencil->get_active_layer(),
                                                      scene_->r.cfra);
    BLI_assert(drawing_ != nullptr);
  }

  float radius_from_input_sample(PaintOperation &self,
                                 const bContext &C,
                                 const InputSample &sample)
  {
    ViewContext vc = ED_view3d_viewcontext_init(const_cast<bContext *>(&C),
                                                CTX_data_depsgraph_pointer(&C));
    float radius = calc_brush_radius(
        &vc, brush_, scene_, self.placement_.project(sample.mouse_position));
    if (BKE_brush_use_size_pressure(brush_)) {
      radius *= BKE_curvemapping_evaluateF(settings_->curve_sensitivity, 0, sample.pressure);
    }
    return radius;
  }

  float opacity_from_input_sample(const InputSample &sample)
  {
    float opacity = BKE_brush_alpha_get(scene_, brush_);
    if (BKE_brush_use_alpha_pressure(brush_)) {
      opacity *= BKE_curvemapping_evaluateF(settings_->curve_strength, 0, sample.pressure);
    }
    return opacity;
  }

  void process_start_sample(PaintOperation &self,
                            const bContext &C,
                            const InputSample &start_sample,
                            const int material_index)
  {
    const float2 start_coords = start_sample.mouse_position;
    const float start_radius = this->radius_from_input_sample(self, C, start_sample);
    const float start_opacity = this->opacity_from_input_sample(start_sample);
    const ColorGeometry4f start_vertex_color = ColorGeometry4f(vertex_color_);

    self.texture_space_ = texture_space_;

    self.screen_space_coords_orig_.append(start_coords);
    self.screen_space_curve_fitted_coords_.append(Vector<float2>({start_coords}));
    self.screen_space_smoothed_coords_.append(start_coords);

    /* Resize the curves geometry so there is one more curve with a single point. */
    bke::CurvesGeometry &curves = drawing_->strokes_for_write();
    const int num_old_points = curves.points_num();
    curves.resize(curves.points_num() + 1, curves.curves_num() + 1);
    curves.offsets_for_write().last(1) = num_old_points;

    curves.positions_for_write().last() = self.placement_.project(start_coords);
    drawing_->radii_for_write().last() = start_radius;
    drawing_->opacities_for_write().last() = start_opacity;
    drawing_->vertex_colors_for_write().last() = start_vertex_color;

    bke::MutableAttributeAccessor attributes = curves.attributes_for_write();
    bke::SpanAttributeWriter<int> materials = attributes.lookup_or_add_for_write_span<int>(
        "material_index", bke::AttrDomain::Curve);
    bke::SpanAttributeWriter<bool> cyclic = attributes.lookup_or_add_for_write_span<bool>(
        "cyclic", bke::AttrDomain::Curve);
    bke::SpanAttributeWriter<float> hardnesses = attributes.lookup_or_add_for_write_span<float>(
        "hardness",
        bke::AttrDomain::Curve,
        bke::AttributeInitVArray(VArray<float>::ForSingle(1.0f, curves.curves_num())));
    cyclic.span.last() = false;
    materials.span.last() = material_index;
    hardnesses.span.last() = hardness_;

    /* Only set the attribute if the type is not the default or if it already exists. */
    if (settings_->caps_type != GP_STROKE_CAP_TYPE_ROUND || attributes.contains("start_cap")) {
      bke::SpanAttributeWriter<int8_t> start_caps =
          attributes.lookup_or_add_for_write_span<int8_t>("start_cap", bke::AttrDomain::Curve);
      start_caps.span.last() = settings_->caps_type;
      start_caps.finish();
    }

    if (settings_->caps_type != GP_STROKE_CAP_TYPE_ROUND || attributes.contains("end_cap")) {
      bke::SpanAttributeWriter<int8_t> end_caps = attributes.lookup_or_add_for_write_span<int8_t>(
          "end_cap", bke::AttrDomain::Curve);
      end_caps.span.last() = settings_->caps_type;
      end_caps.finish();
    }

    cyclic.finish();
    materials.finish();
    hardnesses.finish();

    curves.curve_types_for_write().last() = CURVE_TYPE_POLY;
    curves.update_curve_types();

    /* Initialize the rest of the attributes with default values. */
    bke::fill_attribute_range_default(attributes,
                                      bke::AttrDomain::Point,
                                      {"position", "radius", "opacity", "vertex_color"},
                                      curves.points_range().take_back(1));
    bke::fill_attribute_range_default(
        attributes,
        bke::AttrDomain::Curve,
        {"curve_type", "material_index", "cyclic", "hardness", "start_cap", "end_cap"},
        curves.curves_range().take_back(1));

    drawing_->tag_topology_changed();
  }

  void active_smoothing(PaintOperation &self,
                        const IndexRange smooth_window,
                        MutableSpan<float3> curve_positions)
  {
    const Span<float2> coords_to_smooth = self.screen_space_coords_orig_.as_span().slice(
        smooth_window);

    /* Detect corners in the current slice of coordinates. */
    const float corner_min_radius_px = 5.0f;
    const float corner_max_radius_px = 30.0f;
    const int64_t corner_max_samples = 64;
    const float corner_angle_threshold = 0.6f;
    IndexMaskMemory memory;
    const IndexMask corner_mask = ed::greasepencil::polyline_detect_corners(
        coords_to_smooth.drop_front(1).drop_back(1),
        corner_min_radius_px,
        corner_max_radius_px,
        corner_max_samples,
        corner_angle_threshold,
        memory);

    /* Pre-blur the coordinates for the curve fitting. This generally leads to a better (more
     * stable) fit. */
    Array<float2> coords_pre_blur(smooth_window.size());
    const int pre_blur_iterations = 3;
    geometry::gaussian_blur_1D(coords_to_smooth,
                               pre_blur_iterations,
                               settings_->active_smooth,
                               true,
                               true,
                               false,
                               coords_pre_blur.as_mutable_span());

    /* Curve fitting. The output will be a set of handles (float2 triplets) in a flat array. */
    const float max_error_threshold_px = 5.0f;
    Array<float2> curve_points = ed::greasepencil::polyline_fit_curve(
        coords_pre_blur, max_error_threshold_px * settings_->active_smooth, corner_mask);

    /* Sampling the curve at a fixed resolution. */
    const int64_t sample_resolution = 32;
    Array<float2> sampled_curve_points = sample_curve_2d(curve_points, sample_resolution);

    /* Morphing the coordinates onto the curve. Result is stored in a temporary array. */
    Array<float2> coords_smoothed(coords_to_smooth.size());
    morph_points_to_curve(coords_to_smooth, sampled_curve_points, coords_smoothed);

    MutableSpan<float2> window_coords = self.screen_space_smoothed_coords_.as_mutable_span().slice(
        smooth_window);
    MutableSpan<float3> positions_slice = curve_positions.slice(smooth_window);
    const float converging_threshold_px = 0.1f;
    bool stop_counting_converged = false;
    int num_converged = 0;
    for (const int64_t window_i : smooth_window.index_range()) {
      /* Record the curve fitting of this point. */
      self.screen_space_curve_fitted_coords_[window_i].append(coords_smoothed[window_i]);
      Span<float2> fit_coords = self.screen_space_curve_fitted_coords_[window_i];

      /* We compare the previous arithmetic mean to the current. Going from the back to the front,
       * if a point hasn't moved by a minimum threshold, it counts as converged. */
      float2 new_pos = arithmetic_mean(fit_coords);
      if (!stop_counting_converged) {
        float2 prev_pos = window_coords[window_i];
        if (math::distance(new_pos, prev_pos) < converging_threshold_px) {
          num_converged++;
        }
        else {
          stop_counting_converged = true;
        }
      }

      /* Update the positions in the current cache. */
      window_coords[window_i] = new_pos;
      positions_slice[window_i] = self.placement_.project(new_pos);
    }

    /* Remove all the converged points from the active window and shrink the window accordingly. */
    if (num_converged > 0) {
      self.active_smooth_start_index_ += num_converged;
      self.screen_space_curve_fitted_coords_.remove(0, num_converged);
    }
  }

  void process_extension_sample(PaintOperation &self,
                                const bContext &C,
                                const InputSample &extension_sample)
  {
    const float2 coords = extension_sample.mouse_position;
    const float radius = this->radius_from_input_sample(self, C, extension_sample);
    const float opacity = this->opacity_from_input_sample(extension_sample);
    const ColorGeometry4f vertex_color = ColorGeometry4f(vertex_color_);

    bke::CurvesGeometry &curves = drawing_->strokes_for_write();
    bke::MutableAttributeAccessor attributes = curves.attributes_for_write();

    const float2 prev_coords = self.screen_space_coords_orig_.last();
    const float prev_radius = drawing_->radii().last();
    const float prev_opacity = drawing_->opacities().last();
    const ColorGeometry4f prev_vertex_color = drawing_->vertex_colors().last();

    /* Overwrite last point if it's very close. */
    if (math::distance(coords, prev_coords) < POINT_OVERRIDE_THRESHOLD_PX) {
      curves.positions_for_write().last() = self.placement_.project(coords);
      drawing_->radii_for_write().last() = math::max(radius, prev_radius);
      drawing_->opacities_for_write().last() = math::max(opacity, prev_opacity);
      return;
    }

    /* If the next sample is far away, we subdivide the segment to add more points. */
    int new_points_num = 1;
    const float distance_px = math::distance(coords, prev_coords);
    if (distance_px > POINT_RESAMPLE_MIN_DISTANCE_PX) {
      const int subdivisions = int(math::floor(distance_px / POINT_RESAMPLE_MIN_DISTANCE_PX)) - 1;
      new_points_num += subdivisions;
    }

    /* Resize the curves geometry. */
    curves.resize(curves.points_num() + new_points_num, curves.curves_num());
    curves.offsets_for_write().last() = curves.points_num();
    const IndexRange curve_points = curves.points_by_curve()[curves.curves_range().last()];

    /* Subdivide stroke in new_points. */
    const IndexRange new_points = curve_points.take_back(new_points_num);
    Array<float2> new_screen_space_coords(new_points_num);
    MutableSpan<float3> positions = curves.positions_for_write();
    MutableSpan<float3> new_positions = positions.slice(new_points);
    MutableSpan<float> new_radii = drawing_->radii_for_write().slice(new_points);
    MutableSpan<float> new_opacities = drawing_->opacities_for_write().slice(new_points);
    MutableSpan<ColorGeometry4f> new_vertex_colors = drawing_->vertex_colors_for_write().slice(
        new_points);
    linear_interpolation<float2>(prev_coords, coords, new_screen_space_coords);
    linear_interpolation<float>(prev_radius, radius, new_radii);
    linear_interpolation<float>(prev_opacity, opacity, new_opacities);
    linear_interpolation<ColorGeometry4f>(prev_vertex_color, vertex_color, new_vertex_colors);

    /* Update screen space buffers with new points. */
    self.screen_space_coords_orig_.extend(new_screen_space_coords);
    self.screen_space_smoothed_coords_.extend(new_screen_space_coords);
    for (float2 new_position : new_screen_space_coords) {
      self.screen_space_curve_fitted_coords_.append(Vector<float2>({new_position}));
    }

    /* Only start smoothing if there are enough points. */
    const int64_t min_active_smoothing_points_num = 8;
    const IndexRange smooth_window = self.screen_space_coords_orig_.index_range().drop_front(
        self.active_smooth_start_index_);
    if (smooth_window.size() < min_active_smoothing_points_num) {
      self.placement_.project(new_screen_space_coords, new_positions);
    }
    else {
      /* Active smoothing is done in a window at the end of the new stroke. */
      this->active_smoothing(self, smooth_window, positions.slice(curve_points));
    }

    /* Initialize the rest of the attributes with default values. */
<<<<<<< HEAD
    Set<std::string> attributes_to_skip{{"position", "radius", "opacity", "vertex_color"}};
    attributes.for_all([&](const bke::AttributeIDRef &id, const bke::AttributeMetaData meta_data) {
      if (attributes_to_skip.contains(id.name()) || meta_data.domain != ATTR_DOMAIN_POINT) {
        return true;
      }
      bke::GSpanAttributeWriter attribute = attributes.lookup_for_write_span(id);
      const CPPType &type = attribute.span.type();
      GMutableSpan new_data = attribute.span.slice(new_points);
      type.fill_assign_n(type.default_value(), new_data.data(), new_data.size());
      attribute.finish();
      return true;
    });

    set_texture_matrix(curves, curves.curves_num() - 1, texture_space_);
=======
    bke::fill_attribute_range_default(attributes,
                                      bke::AttrDomain::Point,
                                      {"position", "radius", "opacity", "vertex_color"},
                                      curves.points_range().take_back(1));
>>>>>>> ce80cc15
  }

  void execute(PaintOperation &self, const bContext &C, const InputSample &extension_sample)
  {
    this->process_extension_sample(self, C, extension_sample);
    drawing_->tag_topology_changed();
  }
};

void PaintOperation::on_stroke_begin(const bContext &C, const InputSample &start_sample)
{
  Depsgraph *depsgraph = CTX_data_depsgraph_pointer(&C);
  ARegion *region = CTX_wm_region(&C);
  View3D *view3d = CTX_wm_view3d(&C);
  Scene *scene = CTX_data_scene(&C);
  Object *object = CTX_data_active_object(&C);
  Object *eval_object = DEG_get_evaluated_object(depsgraph, object);
  GreasePencil *grease_pencil = static_cast<GreasePencil *>(object->data);

  Paint *paint = &scene->toolsettings->gp_paint->paint;
  Brush *brush = BKE_paint_brush(paint);

  if (brush->gpencil_settings == nullptr) {
    BKE_brush_init_gpencil_settings(brush);
  }

  BKE_curvemapping_init(brush->gpencil_settings->curve_sensitivity);
  BKE_curvemapping_init(brush->gpencil_settings->curve_strength);
  BKE_curvemapping_init(brush->gpencil_settings->curve_jitter);
  BKE_curvemapping_init(brush->gpencil_settings->curve_rand_pressure);
  BKE_curvemapping_init(brush->gpencil_settings->curve_rand_strength);
  BKE_curvemapping_init(brush->gpencil_settings->curve_rand_uv);
  BKE_curvemapping_init(brush->gpencil_settings->curve_rand_hue);
  BKE_curvemapping_init(brush->gpencil_settings->curve_rand_saturation);
  BKE_curvemapping_init(brush->gpencil_settings->curve_rand_value);

  /* Initialize helper class for projecting screen space coordinates. */
  placement_ = ed::greasepencil::DrawingPlacement(
      *scene, *region, *view3d, *eval_object, *grease_pencil->get_active_layer());
  if (placement_.use_project_to_surface()) {
    placement_.cache_viewport_depths(CTX_data_depsgraph_pointer(&C), region, view3d);
  }
  else if (placement_.use_project_to_nearest_stroke()) {
    placement_.cache_viewport_depths(CTX_data_depsgraph_pointer(&C), region, view3d);
    placement_.set_origin_to_nearest_stroke(start_sample.mouse_position);
  }

  Material *material = BKE_grease_pencil_object_material_ensure_from_active_input_brush(
      CTX_data_main(&C), object, brush);
  const int material_index = BKE_object_material_index_get(object, material);

  PaintOperationExecutor executor{C};
  executor.process_start_sample(*this, C, start_sample, material_index);

  DEG_id_tag_update(&grease_pencil->id, ID_RECALC_GEOMETRY);
  WM_event_add_notifier(&C, NC_GEOM | ND_DATA, grease_pencil);
}

void PaintOperation::on_stroke_extended(const bContext &C, const InputSample &extension_sample)
{
  Object *object = CTX_data_active_object(&C);
  GreasePencil *grease_pencil = static_cast<GreasePencil *>(object->data);

  PaintOperationExecutor executor{C};
  executor.execute(*this, C, extension_sample);

  DEG_id_tag_update(&grease_pencil->id, ID_RECALC_GEOMETRY);
  WM_event_add_notifier(&C, NC_GEOM | ND_DATA, grease_pencil);
}

static float dist_to_interpolated_2d(
    float2 pos, float2 posA, float2 posB, float val, float valA, float valB)
{
  const float dist1 = math::distance_squared(posA, pos);
  const float dist2 = math::distance_squared(posB, pos);

  if (dist1 + dist2 > 1e-5f) {
    const float interpolated_val = math::interpolate(valB, valA, dist1 / (dist1 + dist2));
    return math::distance(interpolated_val, val);
  }
  return 0.0f;
}

void PaintOperation::simplify_stroke(bke::greasepencil::Drawing &drawing, const float epsilon_px)
{
  const int stroke_index = drawing.strokes().curves_range().last();
  const IndexRange points = drawing.strokes().points_by_curve()[stroke_index];
  bke::CurvesGeometry &curves = drawing.strokes_for_write();
  const VArray<float> radii = drawing.radii();

  /* Distance function for `ramer_douglas_peucker_simplify`. */
  const Span<float2> positions_2d = this->screen_space_smoothed_coords_.as_span();
  const auto dist_function = [&](int64_t first_index, int64_t last_index, int64_t index) {
    /* 2D coordinates are only stored for the current stroke, so offset the indices. */
    const float dist_position_px = dist_to_line_segment_v2(
        positions_2d[index - points.first()],
        positions_2d[first_index - points.first()],
        positions_2d[last_index - points.first()]);
    const float dist_radii_px = dist_to_interpolated_2d(positions_2d[index - points.first()],
                                                        positions_2d[first_index - points.first()],
                                                        positions_2d[last_index - points.first()],
                                                        radii[index],
                                                        radii[first_index],
                                                        radii[last_index]);
    return math::max(dist_position_px, dist_radii_px);
  };

  Array<bool> points_to_delete(curves.points_num(), false);
  int64_t total_points_to_delete = ed::greasepencil::ramer_douglas_peucker_simplify(
      points, epsilon_px, dist_function, points_to_delete.as_mutable_span());

  if (total_points_to_delete > 0) {
    IndexMaskMemory memory;
    curves.remove_points(IndexMask::from_bools(points_to_delete, memory), {});
  }
}

void PaintOperation::process_stroke_end(bke::greasepencil::Drawing &drawing)
{
  const int stroke_index = drawing.strokes().curves_range().last();
  const IndexRange points = drawing.strokes().points_by_curve()[stroke_index];
  bke::CurvesGeometry &curves = drawing.strokes_for_write();
  const VArray<float> radii = drawing.radii();

  /* Remove points at the end that have a radius close to 0. */
  int64_t points_to_remove = 0;
  for (int64_t index = points.last(); index >= points.first(); index--) {
    if (radii[index] < 1e-5f) {
      points_to_remove++;
    }
    else {
      break;
    }
  }
  if (points_to_remove > 0) {
    curves.resize(curves.points_num() - points_to_remove, curves.curves_num());
    curves.offsets_for_write().last() = curves.points_num();
  }

  set_texture_matrix(curves, curves.curves_num() - 1, this->texture_space_);
}

void PaintOperation::on_stroke_done(const bContext &C)
{
  using namespace blender::bke;
  Scene *scene = CTX_data_scene(&C);
  Object *object = CTX_data_active_object(&C);
  GreasePencil &grease_pencil = *static_cast<GreasePencil *>(object->data);

  /* Grease Pencil should have an active layer. */
  BLI_assert(grease_pencil.has_active_layer());
  bke::greasepencil::Layer &active_layer = *grease_pencil.get_active_layer();
  const int drawing_index = active_layer.drawing_index_at(scene->r.cfra);

  /* Drawing should exist. */
  BLI_assert(drawing_index >= 0);
  bke::greasepencil::Drawing &drawing =
      reinterpret_cast<GreasePencilDrawing *>(grease_pencil.drawing(drawing_index))->wrap();

  const float simplifiy_threshold_px = 0.5f;
  this->simplify_stroke(drawing, simplifiy_threshold_px);
  this->process_stroke_end(drawing);
  drawing.tag_topology_changed();

  DEG_id_tag_update(&grease_pencil.id, ID_RECALC_GEOMETRY);
  WM_main_add_notifier(NC_GEOM | ND_DATA, &grease_pencil.id);
}

std::unique_ptr<GreasePencilStrokeOperation> new_paint_operation()
{
  return std::make_unique<PaintOperation>();
}

}  // namespace blender::ed::sculpt_paint::greasepencil<|MERGE_RESOLUTION|>--- conflicted
+++ resolved
@@ -145,11 +145,8 @@
 
   BrushGpencilSettings *settings_;
   float4 vertex_color_;
-<<<<<<< HEAD
+  float hardness_;
   blender::float4x2 texture_space_;
-=======
-  float hardness_;
->>>>>>> ce80cc15
 
   bke::greasepencil::Drawing *drawing_;
 
@@ -443,27 +440,12 @@
     }
 
     /* Initialize the rest of the attributes with default values. */
-<<<<<<< HEAD
-    Set<std::string> attributes_to_skip{{"position", "radius", "opacity", "vertex_color"}};
-    attributes.for_all([&](const bke::AttributeIDRef &id, const bke::AttributeMetaData meta_data) {
-      if (attributes_to_skip.contains(id.name()) || meta_data.domain != ATTR_DOMAIN_POINT) {
-        return true;
-      }
-      bke::GSpanAttributeWriter attribute = attributes.lookup_for_write_span(id);
-      const CPPType &type = attribute.span.type();
-      GMutableSpan new_data = attribute.span.slice(new_points);
-      type.fill_assign_n(type.default_value(), new_data.data(), new_data.size());
-      attribute.finish();
-      return true;
-    });
-
-    set_texture_matrix(curves, curves.curves_num() - 1, texture_space_);
-=======
     bke::fill_attribute_range_default(attributes,
                                       bke::AttrDomain::Point,
                                       {"position", "radius", "opacity", "vertex_color"},
                                       curves.points_range().take_back(1));
->>>>>>> ce80cc15
+    
+    set_texture_matrix(curves, curves.curves_num() - 1, texture_space_);
   }
 
   void execute(PaintOperation &self, const bContext &C, const InputSample &extension_sample)
