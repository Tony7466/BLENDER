/* SPDX-FileCopyrightText: 2023 Blender Authors
 *
 * SPDX-License-Identifier: GPL-2.0-or-later */

#include "BKE_brush.hh"
#include "BKE_colortools.h"
#include "BKE_context.h"
#include "BKE_curves.hh"
#include "BKE_grease_pencil.h"
#include "BKE_grease_pencil.hh"
#include "BKE_material.h"
#include "BKE_scene.h"

<<<<<<< HEAD
#include "BLI_math_geom.h"

#include "DEG_depsgraph_query.h"
=======
#include "DEG_depsgraph_query.hh"
>>>>>>> 7dbe689b

#include "ED_grease_pencil.hh"
#include "ED_view3d.hh"

#include "WM_api.hh"
#include "WM_types.hh"

#include "grease_pencil_intern.hh"

namespace blender::ed::sculpt_paint::greasepencil {

static constexpr float POINT_OVERRIDE_THRESHOLD_PX = 3.0f;
static constexpr float POINT_RESAMPLE_MIN_DISTANCE_PX = 10.0f;

static constexpr int64_t STOKE_CACHE_ALLOCATION_CHUNK_SIZE = 1024;

/** Sample a bezier curve at a fixed resolution and return the sampled points in an array. */
static Array<float2> sample_curve_2d(Span<float2> curve_points, const int64_t resolution)
{
  BLI_assert(curve_points.size() % 3 == 0);
  const int64_t num_handles = curve_points.size() / 3;
  const int64_t num_segments = num_handles - 1;
  const int64_t num_points = num_segments * resolution;

  Array<float2> points(num_points);
  const Span<float2> curve_segments = curve_points.drop_front(1).drop_back(1);
  for (const int64_t segment_i : IndexRange(num_segments)) {
    IndexRange segment_range(segment_i * resolution, resolution);
    bke::curves::bezier::evaluate_segment(curve_segments[segment_i * 3 + 0],
                                          curve_segments[segment_i * 3 + 1],
                                          curve_segments[segment_i * 3 + 2],
                                          curve_segments[segment_i * 3 + 3],
                                          points.as_mutable_span().slice(segment_range));
  }
  return points;
}

/** Interpolate \a dst such that the points in \a dst lie evenly distributed on \a src. */
static void interp_polyline_to_polyline(Span<float2> src, MutableSpan<float2> dst)
{
  using ParamIt = double *;
  BLI_assert(src.size() > 1);
  Array<double> normalized_parameters_src(src.size(), 0.0f);
  double total_dist_src = 0.0f;
  for (const int64_t i : src.index_range().drop_front(1)) {
    total_dist_src += math::distance(src[i], src[i - 1]);
    normalized_parameters_src[i] = total_dist_src;
  }
  if (total_dist_src < 1e-6f) {
    normalized_parameters_src.fill(0.0f);
  }
  else {
    for (const int64_t i : src.index_range()) {
      normalized_parameters_src[i] /= total_dist_src;
    }
  }

  Array<double> accumulated_lengths_dst(dst.size(), 0.0f);
  double total_dist_dst = 0.0f;
  for (const int64_t i : dst.index_range().drop_front(1)) {
    total_dist_dst += math::distance(dst[i], dst[i - 1]);
    accumulated_lengths_dst[i] = total_dist_dst;
  }

  ParamIt start_it = normalized_parameters_src.begin();
  for (const int64_t i : dst.index_range().drop_front(1)) {
    const double target = accumulated_lengths_dst[i] / total_dist_dst;
    ParamIt it = std::lower_bound(start_it, normalized_parameters_src.end(), target);
    const int64_t index = std::distance(normalized_parameters_src.begin(), it);
    start_it = it;
    if (index + 1 >= normalized_parameters_src.size()) {
      break;
    }
    if (math::distance_squared(src[index], dst[i]) < 1e-6 ||
        math::abs(normalized_parameters_src[index + 1] - normalized_parameters_src[index]) < 1e-8)
    {
      dst[i] = src[index];
      continue;
    }
    const double t = (target - normalized_parameters_src[index]) /
                     (normalized_parameters_src[index + 1] - normalized_parameters_src[index]);

    dst[i] = math::interpolate(src[index], src[index + 1], t);
  }
}

struct ScreenSpacePoint {
  float2 co;
  float radius;
  float opacity;
  float4 vertex_color;
};

class PaintOperation : public GreasePencilStrokeOperation {
 private:
  Vector<float2> screen_space_coordinates_;
  Vector<Vector<float2>> screen_space_curve_fitted_coordinates_;
  Vector<float2> screen_space_smoothed_coordinates_;
  int64_t active_smooth_index_ = 0;

  bke::greasepencil::StrokeCache *stroke_cache_;

  friend struct PaintOperationExecutor;

 public:
  void on_stroke_begin(const bContext &C, const InputSample &start_sample) override;
  void on_stroke_extended(const bContext &C, const InputSample &extension_sample) override;
  void on_stroke_done(const bContext &C) override;

 private:
  void simplify_stroke_cache(const float epsilon_px);
  void process_stroke_end();
  void create_stroke_from_stroke_cache(bke::greasepencil::Drawing &drawing_orig);
};

/**
 * Utility class that actually executes the update when the stroke is updated. That's useful
 * because it avoids passing a very large number of parameters between functions.
 */
struct PaintOperationExecutor {
  ARegion *region_;

  Brush *brush_;
  int brush_size_;
  float brush_alpha_;

  BrushGpencilSettings *settings_;
  float4 vertex_color_;

  PaintOperationExecutor(const bContext &C)
  {
    Scene *scene = CTX_data_scene(&C);
    region_ = CTX_wm_region(&C);

    Paint *paint = &scene->toolsettings->gp_paint->paint;
    brush_ = BKE_paint_brush(paint);
    settings_ = brush_->gpencil_settings;
    brush_size_ = BKE_brush_size_get(scene, brush_);
    brush_alpha_ = BKE_brush_alpha_get(scene, brush_);

    const bool use_vertex_color = (scene->toolsettings->gp_paint->mode ==
                                   GPPAINT_FLAG_USE_VERTEXCOLOR);
    const bool use_vertex_color_stroke = use_vertex_color && ELEM(settings_->vertex_mode,
                                                                  GPPAINT_MODE_STROKE,
                                                                  GPPAINT_MODE_BOTH);
    vertex_color_ = use_vertex_color_stroke ? float4(brush_->rgb[0],
                                                     brush_->rgb[1],
                                                     brush_->rgb[2],
                                                     settings_->vertex_factor) :
                                              float4(0.0f);

    // const bool use_vertex_color_fill = use_vertex_color && ELEM(
    //     brush->gpencil_settings->vertex_mode, GPPAINT_MODE_STROKE, GPPAINT_MODE_BOTH);
  }

  float3 screen_space_to_object_space(float2 co)
  {
    /* TODO: Use correct plane/projection. */
    float4 plane{0.0f, -1.0f, 0.0f, 0.0f};
    /* TODO: Use object transform. */
    float3 proj_point;
    ED_view3d_win_to_3d_on_plane(region_, plane, co, false, proj_point);
    return proj_point;
  }

  ScreenSpacePoint point_from_input_sample(const InputSample &sample)
  {
    ScreenSpacePoint point;
    point.co = sample.mouse_position;
    point.radius = brush_size_ / 2.0f;
    if (BKE_brush_use_size_pressure(brush_)) {
      point.radius *= BKE_curvemapping_evaluateF(settings_->curve_sensitivity, 0, sample.pressure);
    }
    point.opacity = brush_alpha_;
    if (BKE_brush_use_alpha_pressure(brush_)) {
      point.opacity *= BKE_curvemapping_evaluateF(settings_->curve_strength, 0, sample.pressure);
    }
    point.vertex_color = vertex_color_;
    /* TODO: Get fill vertex color. */
    return point;
  }

  void process_start_sample(PaintOperation &self, const InputSample &start_sample)
  {
    ScreenSpacePoint start_point = this->point_from_input_sample(start_sample);

    self.screen_space_coordinates_.append(start_point.co);
    self.screen_space_curve_fitted_coordinates_.append(Vector<float2>({start_point.co}));
    self.screen_space_smoothed_coordinates_.append(start_point.co);

    self.stroke_cache_->resize(1);
    self.stroke_cache_->positions_for_write().last() = screen_space_to_object_space(
        start_point.co);
    self.stroke_cache_->radii_for_write().last() = start_point.radius;
    self.stroke_cache_->opacities_for_write().last() = start_point.opacity;
    self.stroke_cache_->vertex_colors_for_write().last() = ColorGeometry4f(
        start_point.vertex_color);
  }

  void active_smoothing(PaintOperation &self)
  {
    /* Active smoothing is only done on a slice of the points (from the active index to the current
     * end of the stroke). */
    const int64_t smooth_window_size = self.stroke_cache_->size() - self.active_smooth_index_;
    IndexRange smooth_window(self.active_smooth_index_, smooth_window_size);

    Span<float2> screen_space_coords_smooth_slice = self.screen_space_coordinates_.as_span().slice(
        smooth_window);

    /* Detect corners in the current slice of coordinates. */
    IndexMaskMemory memory;
    const float min_radius_px = 5.0f;
    const float max_radius_px = 30.0f;
    const int64_t max_samples = 64;
    const float angle_threshold = 0.6f;
    IndexMask corner_mask = ed::greasepencil::polyline_detect_corners(
        screen_space_coords_smooth_slice,
        min_radius_px,
        max_radius_px,
        max_samples,
        angle_threshold,
        memory);

    /* Pre-blur the coordinates for the curve fitting. This generally leads to a better fit. */
    Array<float2> coords_pre_blur(smooth_window.size());
    ed::greasepencil::gaussian_blur_1D(screen_space_coords_smooth_slice,
                                       3,
                                       1.0f,
                                       true,
                                       true,
                                       false,
                                       coords_pre_blur.as_mutable_span());

    /* Curve fitting. The output will be a set of handles (float2 triplets) in a flat array. */
    const float max_error_threshold_px = 5.0f;
    Array<float2> curve_points = ed::greasepencil::fit_curve_polyline_2d(
        coords_pre_blur, max_error_threshold_px * settings_->active_smooth, corner_mask);

    /* Sampling the curve at a fixed resolution. */
    const int64_t sample_resolution = 32;
    Array<float2> sampled_curve_points = sample_curve_2d(curve_points, sample_resolution);

    /* Morphing the coordinates onto the curve. Result is stored in a temporary array. */
    Array<float2> coords_smoothed(screen_space_coords_smooth_slice);
    interp_polyline_to_polyline(sampled_curve_points, coords_smoothed.as_mutable_span());

    MutableSpan<float2> smoothed_coordinates_slice =
        self.screen_space_smoothed_coordinates_.as_mutable_span().slice(smooth_window);
    MutableSpan<float3> positions_slice = self.stroke_cache_->positions_for_write().slice(
        smooth_window);
    const float converging_threshold_px = 0.05f;
    bool stop_counting_converged = false;
    int num_converged = 0;
    for (const int64_t i : smooth_window.index_range()) {
      /* Record the curve fitting of this point. */
      self.screen_space_curve_fitted_coordinates_[i].append(coords_smoothed[i]);
      Span<float2> smoothed_coords_point = self.screen_space_curve_fitted_coordinates_[i];

      /* Get the sum of all the curve fittings of this point. */
      float2 sum = smoothed_coords_point[0];
      for (const float2 v : smoothed_coords_point.drop_front(1).drop_back(1)) {
        sum += v;
      }
      /* We compare the previous arithmetic mean to the current. Going from the back to the front,
       * if a point hasn't moved by a minimum threashold, it counts as converged. */
      float2 new_pos = (sum + smoothed_coords_point.last()) / smoothed_coords_point.size();
      if (!stop_counting_converged) {
        float2 prev_pos = sum / (smoothed_coords_point.size() - 1);
        if (math::distance(new_pos, prev_pos) < converging_threshold_px) {
          num_converged++;
        }
        else {
          stop_counting_converged = true;
        }
      }

      /* Update the positions in the current cache. */
      smoothed_coordinates_slice[i] = new_pos;
      positions_slice[i] = screen_space_to_object_space(new_pos);
    }

    /* Remove all the converged points from the active window and shrink the window accordingly. */
    if (num_converged > 0) {
      self.active_smooth_index_ = math::min(self.active_smooth_index_ + num_converged,
                                            self.stroke_cache_->size() - 1);
      if (self.screen_space_curve_fitted_coordinates_.size() - num_converged > 0) {
        self.screen_space_curve_fitted_coordinates_.remove(0, num_converged);
      }
      else {
        self.screen_space_curve_fitted_coordinates_.clear();
      }
    }

#ifdef DEBUG
    /* Visualize active window. */
    self.stroke_cache_->vertex_colors_for_write().fill(ColorGeometry4f(float4(0.0f)));
    for (const int64_t i : smooth_window.index_range()) {
      self.stroke_cache_->vertex_colors_for_write().slice(smooth_window)[i] = ColorGeometry4f(
          float4(1.0f, 0.1f, 0.1f, 1.0f));
    }
#endif
  }

  void process_extension_sample(PaintOperation &self, const InputSample &extension_sample)
  {
    ScreenSpacePoint point = this->point_from_input_sample(extension_sample);

    float2 prev_co = self.screen_space_coordinates_.last();
    float prev_radius = self.stroke_cache_->radii().last();
    float prev_opacity = self.stroke_cache_->opacities().last();
    ColorGeometry4f prev_vertex_color = self.stroke_cache_->vertex_colors().last();

    /* Overwrite last point if it's very close. */
    if (math::distance(point.co, prev_co) < POINT_OVERRIDE_THRESHOLD_PX) {
      self.stroke_cache_->positions_for_write().last() = screen_space_to_object_space(point.co);
      self.stroke_cache_->radii_for_write().last() = math::max(point.radius, prev_radius);
      self.stroke_cache_->opacities_for_write().last() = math::max(point.opacity, prev_opacity);
      return;
    }

    /* If the next sample is far away, we subdivide the segment to add more points. */
    int new_points_num = 1;
    const float distance_px = math::distance(point.co, prev_co);
    if (distance_px > POINT_RESAMPLE_MIN_DISTANCE_PX) {
      const int subdivisions = static_cast<int>(
                                   math::floor(distance_px / POINT_RESAMPLE_MIN_DISTANCE_PX)) -
                               1;
      new_points_num += subdivisions;
    }

    /* Subdivide stroke in new_range. */
    IndexRange new_range(self.stroke_cache_->size(), new_points_num);
    Array<float2> new_coordinates(new_points_num);
    Array<float> new_radii(new_points_num);
    Array<float> new_opacities(new_points_num);
    Array<ColorGeometry4f> new_vertex_colors(new_points_num);
    const float step = 1.0f / static_cast<float>(new_points_num);
    float factor = step;
    for (const int64_t i : new_range.index_range()) {
      new_coordinates[i] = bke::attribute_math::mix2<float2>(factor, prev_co, point.co);
      new_radii[i] = bke::attribute_math::mix2<float>(factor, prev_radius, point.radius);
      new_opacities[i] = bke::attribute_math::mix2<float>(factor, prev_opacity, point.opacity);
      new_vertex_colors[i] = bke::attribute_math::mix2<ColorGeometry4f>(
          factor, prev_vertex_color, ColorGeometry4f(point.vertex_color));
      factor += step;
    }

    /* Update buffers with new points. */
    self.screen_space_coordinates_.extend(new_coordinates);
    self.screen_space_smoothed_coordinates_.extend(new_coordinates);
    for (float2 new_co : new_coordinates) {
      self.screen_space_curve_fitted_coordinates_.append(Vector<float2>({new_co}));
    }

    /* Resize the stroke cache. */
    self.stroke_cache_->resize(self.stroke_cache_->size() + new_points_num);

    /* Write new data to the attributes. */
    self.stroke_cache_->radii_for_write().slice(new_range).copy_from(new_radii);
    self.stroke_cache_->opacities_for_write().slice(new_range).copy_from(new_opacities);
    self.stroke_cache_->vertex_colors_for_write().slice(new_range).copy_from(new_vertex_colors);

    const int64_t min_active_smoothing_points_num = 8;
    if (self.stroke_cache_->size() < min_active_smoothing_points_num) {
      MutableSpan<float3> positions_slice = self.stroke_cache_->positions_for_write().slice(
          new_range);
      for (const int64_t i : new_coordinates.index_range()) {
        positions_slice[i] = screen_space_to_object_space(new_coordinates[i]);
      }
      return;
    }

    this->active_smoothing(self);
  }

  void execute(PaintOperation &self, const bContext &C, const InputSample &extension_sample)
  {
    Depsgraph *depsgraph = CTX_data_depsgraph_pointer(&C);
    Object *object = CTX_data_active_object(&C);
    Object *object_eval = DEG_get_evaluated_object(depsgraph, object);
    GreasePencil *grease_pencil = static_cast<GreasePencil *>(object_eval->data);

    this->process_extension_sample(self, extension_sample);

    BKE_grease_pencil_batch_cache_dirty_tag(grease_pencil, BKE_GREASEPENCIL_BATCH_DIRTY_ALL);
  }
};

void PaintOperation::on_stroke_begin(const bContext &C, const InputSample &start_sample)
{
  Depsgraph *depsgraph = CTX_data_depsgraph_pointer(&C);
  Scene *scene = CTX_data_scene(&C);
  Object *object = CTX_data_active_object(&C);
  Object *object_eval = DEG_get_evaluated_object(depsgraph, object);
  /**
   * Note: We write to the evaluated object here, so that the additional copy from orig -> eval
   * is not needed for every update. After the stroke is done, the result is written to the
   * original object.
   */
  GreasePencil *grease_pencil = static_cast<GreasePencil *>(object_eval->data);
  stroke_cache_ = &grease_pencil->runtime->stroke_cache;

  Paint *paint = &scene->toolsettings->gp_paint->paint;
  Brush *brush = BKE_paint_brush(paint);

  BKE_curvemapping_init(brush->gpencil_settings->curve_sensitivity);
  BKE_curvemapping_init(brush->gpencil_settings->curve_strength);
  BKE_curvemapping_init(brush->gpencil_settings->curve_jitter);
  BKE_curvemapping_init(brush->gpencil_settings->curve_rand_pressure);
  BKE_curvemapping_init(brush->gpencil_settings->curve_rand_strength);
  BKE_curvemapping_init(brush->gpencil_settings->curve_rand_uv);
  BKE_curvemapping_init(brush->gpencil_settings->curve_rand_hue);
  BKE_curvemapping_init(brush->gpencil_settings->curve_rand_saturation);
  BKE_curvemapping_init(brush->gpencil_settings->curve_rand_value);

  Material *material = BKE_grease_pencil_object_material_ensure_from_active_input_brush(
      CTX_data_main(&C), object, brush);
  stroke_cache_->set_material_index(BKE_grease_pencil_object_material_index_get(object, material));

  stroke_cache_->reserve(STOKE_CACHE_ALLOCATION_CHUNK_SIZE);

  PaintOperationExecutor executor{C};
  executor.process_start_sample(*this, start_sample);
}

void PaintOperation::on_stroke_extended(const bContext &C, const InputSample &extension_sample)
{
  PaintOperationExecutor executor{C};
  executor.execute(*this, C, extension_sample);
}

static float dist_to_interpolated_2d(
    float2 pos, float2 posA, float2 posB, float val, float valA, float valB)
{
  const float dist1 = math::distance_squared(posA, pos);
  const float dist2 = math::distance_squared(posB, pos);

  if (dist1 + dist2 > 0.0f) {
    const float interpolated_val = interpf(valB, valA, dist1 / (dist1 + dist2));
    return math::distance(interpolated_val, val);
  }
  return 0.0f;
}

void PaintOperation::simplify_stroke_cache(const float epsilon_px)
{
  const Span<float3> positions = stroke_cache_->positions();
  const Span<float> radii = stroke_cache_->radii();
  const Span<float> opacities = stroke_cache_->opacities();
  const Span<ColorGeometry4f> vertex_colors = stroke_cache_->vertex_colors();

  /* Distance function for `ramer_douglas_peucker_simplify`. */
  const Span<float2> positions_2d = this->screen_space_smoothed_coordinates_.as_span();
  const auto dist_function = [positions_2d,
                              radii](int64_t first_index, int64_t last_index, int64_t index) {
    const float dist_position_px = dist_to_line_segment_v2(
        positions_2d[index], positions_2d[first_index], positions_2d[last_index]);
    const float dist_radii_px = dist_to_interpolated_2d(positions_2d[index],
                                                        positions_2d[first_index],
                                                        positions_2d[last_index],
                                                        radii[index],
                                                        radii[first_index],
                                                        radii[last_index]);
    return math::max(dist_position_px, dist_radii_px);
  };

  Array<bool> points_to_delete(stroke_cache_->size(), false);
  int64_t total_points_to_remove = ed::greasepencil::ramer_douglas_peucker_simplify(
      IndexRange(stroke_cache_->size()),
      epsilon_px,
      dist_function,
      points_to_delete.as_mutable_span());

  int64_t new_size = stroke_cache_->size() - total_points_to_remove;
  BLI_assert(new_size > 0);

  Array<int64_t> old_indices(new_size);
  int64_t i = 0;
  for (const int64_t old_index : points_to_delete.index_range()) {
    if (points_to_delete[old_index] == false) {
      old_indices[i] = old_index;
      i++;
    }
  }

<<<<<<< HEAD
  Array<float3> new_positions(new_size);
  Array<float> new_radii(new_size);
  Array<float> new_opacities(new_size);
  Array<ColorGeometry4f> new_vertex_colors(new_size);
  for (const int64_t index : IndexRange(new_size)) {
    new_positions[index] = positions[old_indices[index]];
    new_radii[index] = radii[old_indices[index]];
    new_opacities[index] = opacities[old_indices[index]];
    new_vertex_colors[index] = vertex_colors[old_indices[index]];
  }
  stroke_cache_->resize(new_size);
=======
  bke::greasepencil::Drawing &drawing_orig =
      reinterpret_cast<GreasePencilDrawing *>(grease_pencil_orig.drawing(index_orig))->wrap();
>>>>>>> 7dbe689b

  stroke_cache_->positions_for_write().copy_from(new_positions);
  stroke_cache_->radii_for_write().copy_from(new_radii);
  stroke_cache_->opacities_for_write().copy_from(new_opacities);
  stroke_cache_->vertex_colors_for_write().copy_from(new_vertex_colors);

  // stroke_cache_->triangles.clear_and_shrink();
}

void PaintOperation::process_stroke_end()
{
  /* Remove points at the end that have a radius close to 0. */
  int64_t points_to_remove = 0;
  for (int64_t index = this->stroke_cache_->size() - 1; index >= 0; index--) {
    if (this->stroke_cache_->radii()[index] < 1e-5f) {
      points_to_remove++;
    }
    else {
      break;
    }
  }
  stroke_cache_->resize(math::max(stroke_cache_->size() - points_to_remove, int64_t(0)));
}

void PaintOperation::create_stroke_from_stroke_cache(bke::greasepencil::Drawing &drawing_orig)
{
  using namespace blender::bke;
  /* Create a new stroke from the stroke buffer. */
  CurvesGeometry &curves = drawing_orig.strokes_for_write();

  const int num_old_curves = curves.curves_num();
  const int num_old_points = curves.points_num();
  curves.resize(num_old_points + stroke_cache_->size(), num_old_curves + 1);

  curves.offsets_for_write()[num_old_curves] = num_old_points;
  curves.offsets_for_write()[num_old_curves + 1] = num_old_points + stroke_cache_->size();

  const OffsetIndices<int> points_by_curve = curves.points_by_curve();
  const IndexRange new_points_range = points_by_curve[curves.curves_num() - 1];
  const IndexRange new_curves_range = IndexRange(num_old_curves, 1);

  /* Set position, radius and opacity attribute. */
  bke::MutableAttributeAccessor attributes = curves.attributes_for_write();
  MutableSpan<float3> positions = curves.positions_for_write();
  MutableSpan<float> radii = drawing_orig.radii_for_write();
  MutableSpan<float> opacities = drawing_orig.opacities_for_write();
  SpanAttributeWriter<ColorGeometry4f> vertex_colors =
      attributes.lookup_or_add_for_write_span<ColorGeometry4f>(
          "vertex_color",
          ATTR_DOMAIN_POINT,
          AttributeInitVArray(
              VArray<ColorGeometry4f>::ForSingle(ColorGeometry4f(0.0f, 0.0f, 0.0f, 0.0f),
                                                 attributes.domain_size(ATTR_DOMAIN_POINT))));
  positions.slice(new_points_range).copy_from(stroke_cache_->positions());
  radii.slice(new_points_range).copy_from(stroke_cache_->radii());
  opacities.slice(new_points_range).copy_from(stroke_cache_->opacities());
  vertex_colors.span.slice(new_points_range).copy_from(stroke_cache_->vertex_colors());

  SpanAttributeWriter<int> materials = attributes.lookup_or_add_for_write_span<int>(
      "material_index", ATTR_DOMAIN_CURVE);
  materials.span.slice(new_curves_range).fill(stroke_cache_->material_index());

  /* Set curve_type attribute. */
  curves.fill_curve_types(new_curves_range, CURVE_TYPE_POLY);

  /* Explicitly set all other attributes besides those processed above to default values. */
  Set<std::string> attributes_to_skip{
      {"position", "radius", "opacity", "vertex_color", "material_index", "curve_type"}};
  attributes.for_all(
      [&](const bke::AttributeIDRef &id, const bke::AttributeMetaData /*meta_data*/) {
        if (attributes_to_skip.contains(id.name())) {
          return true;
        }
        bke::GSpanAttributeWriter attribute = attributes.lookup_for_write_span(id);
        const CPPType &type = attribute.span.type();
        GMutableSpan new_data = attribute.span.slice(
            attribute.domain == ATTR_DOMAIN_POINT ? new_points_range : new_curves_range);
        type.fill_assign_n(type.default_value(), new_data.data(), new_data.size());
        attribute.finish();
        return true;
      });

  vertex_colors.finish();
  materials.finish();

  drawing_orig.tag_positions_changed();
  stroke_cache_->clear();
}

void PaintOperation::on_stroke_done(const bContext &C)
{
  using namespace blender::bke;
  Scene *scene = CTX_data_scene(&C);
  Object *object = CTX_data_active_object(&C);
  GreasePencil &grease_pencil = *static_cast<GreasePencil *>(object->data);

  /* No stroke to create, return. */
  if (stroke_cache_->size() == 0) {
    return;
  }

  const float simplifiy_threashold_px = 0.5f;
  this->simplify_stroke_cache(simplifiy_threashold_px);

  this->process_stroke_end();

  /* The object should have an active layer. */
  BLI_assert(grease_pencil.has_active_layer());
  const bke::greasepencil::Layer &active_layer_orig = *grease_pencil.get_active_layer();
  const int index_orig = active_layer_orig.drawing_index_at(scene->r.cfra);

  bke::greasepencil::Drawing &drawing_orig =
      reinterpret_cast<GreasePencilDrawing *>(grease_pencil.drawings()[index_orig])->wrap();
  this->create_stroke_from_stroke_cache(drawing_orig);

  DEG_id_tag_update(&grease_pencil.id, ID_RECALC_GEOMETRY);
  WM_main_add_notifier(NC_GEOM | ND_DATA, &grease_pencil.id);
}

std::unique_ptr<GreasePencilStrokeOperation> new_paint_operation()
{
  return std::make_unique<PaintOperation>();
}

}  // namespace blender::ed::sculpt_paint::greasepencil<|MERGE_RESOLUTION|>--- conflicted
+++ resolved
@@ -11,13 +11,9 @@
 #include "BKE_material.h"
 #include "BKE_scene.h"
 
-<<<<<<< HEAD
 #include "BLI_math_geom.h"
 
-#include "DEG_depsgraph_query.h"
-=======
 #include "DEG_depsgraph_query.hh"
->>>>>>> 7dbe689b
 
 #include "ED_grease_pencil.hh"
 #include "ED_view3d.hh"
@@ -503,7 +499,6 @@
     }
   }
 
-<<<<<<< HEAD
   Array<float3> new_positions(new_size);
   Array<float> new_radii(new_size);
   Array<float> new_opacities(new_size);
@@ -515,10 +510,6 @@
     new_vertex_colors[index] = vertex_colors[old_indices[index]];
   }
   stroke_cache_->resize(new_size);
-=======
-  bke::greasepencil::Drawing &drawing_orig =
-      reinterpret_cast<GreasePencilDrawing *>(grease_pencil_orig.drawing(index_orig))->wrap();
->>>>>>> 7dbe689b
 
   stroke_cache_->positions_for_write().copy_from(new_positions);
   stroke_cache_->radii_for_write().copy_from(new_radii);
