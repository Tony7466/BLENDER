/* SPDX-FileCopyrightText: 2023 Blender Authors
 *
 * SPDX-License-Identifier: GPL-2.0-or-later */

#include "BKE_action.h"
#include "BKE_attribute.hh"
#include "BKE_brush.hh"
#include "BKE_colortools.hh"
#include "BKE_context.hh"
#include "BKE_curves.hh"
<<<<<<< HEAD
#include "BKE_deform.hh"
=======
#include "BKE_geometry_set.hh"
>>>>>>> c69b7e71
#include "BKE_grease_pencil.hh"
#include "BKE_grease_pencil_vertex_groups.hh"
#include "BKE_material.h"
#include "BKE_paint.hh"
#include "BKE_scene.hh"

#include "BLI_bounds.hh"
#include "BLI_color.hh"
#include "BLI_length_parameterize.hh"
#include "BLI_math_base.hh"
#include "BLI_math_color.h"
#include "BLI_math_geom.h"
#include "BLI_noise.hh"
#include "BLI_rand.hh"
#include "BLI_rect.h"
#include "BLI_time.h"

#include "DEG_depsgraph_query.hh"

#include "DNA_brush_enums.h"
<<<<<<< HEAD
#include "DNA_modifier_types.h"
=======
#include "DNA_material_types.h"
>>>>>>> c69b7e71

#include "ED_curves.hh"
#include "ED_grease_pencil.hh"
#include "ED_view3d.hh"

#include "GEO_join_geometries.hh"
#include "GEO_simplify_curves.hh"
#include "GEO_smooth_curves.hh"

#include "WM_api.hh"
#include "WM_types.hh"

#include "grease_pencil_intern.hh"

#include <optional>

namespace blender::ed::sculpt_paint::greasepencil {

static float brush_radius_to_pixel_radius(const RegionView3D *rv3d,
                                          const Brush *brush,
                                          const float3 pos)
{
  if ((brush->flag & BRUSH_LOCK_SIZE) != 0) {
    const float pixel_size = ED_view3d_pixel_size(rv3d, pos);
    return brush->unprojected_radius / pixel_size;
  }
  return float(brush->size);
}

template<typename T>
static inline void linear_interpolation(const T &a,
                                        const T &b,
                                        MutableSpan<T> dst,
                                        const bool include_first_point)
{
  if (include_first_point) {
    const float step = math::safe_rcp(float(dst.size() - 1));
    for (const int i : dst.index_range()) {
      dst[i] = bke::attribute_math::mix2(float(i) * step, a, b);
    }
  }
  else {
    const float step = 1.0f / float(dst.size());
    for (const int i : dst.index_range()) {
      dst[i] = bke::attribute_math::mix2(float(i + 1) * step, a, b);
    }
  }
}

static float2 arithmetic_mean(Span<float2> values)
{
  return std::accumulate(values.begin(), values.end(), float2(0)) / values.size();
}

/** Sample a bezier curve at a fixed resolution and return the sampled points in an array. */
static Array<float2> sample_curve_2d(Span<float2> positions, const int64_t resolution)
{
  BLI_assert(positions.size() % 3 == 0);
  const int64_t num_handles = positions.size() / 3;
  if (num_handles == 1) {
    return Array<float2>(resolution, positions[1]);
  }
  const int64_t num_segments = num_handles - 1;
  const int64_t num_points = num_segments * resolution;

  Array<float2> points(num_points);
  const Span<float2> curve_segments = positions.drop_front(1).drop_back(1);
  threading::parallel_for(IndexRange(num_segments), 32 * resolution, [&](const IndexRange range) {
    for (const int64_t segment_i : range) {
      IndexRange segment_range(segment_i * resolution, resolution);
      bke::curves::bezier::evaluate_segment(curve_segments[segment_i * 3 + 0],
                                            curve_segments[segment_i * 3 + 1],
                                            curve_segments[segment_i * 3 + 2],
                                            curve_segments[segment_i * 3 + 3],
                                            points.as_mutable_span().slice(segment_range));
    }
  });
  return points;
}

/**
 * Morph \a src onto \a target such that the points have the same spacing as in \a src and
 * write the result to \a dst.
 */
static void morph_points_to_curve(Span<float2> src, Span<float2> target, MutableSpan<float2> dst)
{
  BLI_assert(src.size() == dst.size());
  Array<float> accumulated_lengths_src(src.size() - 1);
  length_parameterize::accumulate_lengths<float2>(src, false, accumulated_lengths_src);

  Array<float> accumulated_lengths_target(target.size() - 1);
  length_parameterize::accumulate_lengths<float2>(target, false, accumulated_lengths_target);

  Array<int> segment_indices(accumulated_lengths_src.size());
  Array<float> segment_factors(accumulated_lengths_src.size());
  length_parameterize::sample_at_lengths(
      accumulated_lengths_target, accumulated_lengths_src, segment_indices, segment_factors);

  length_parameterize::interpolate<float2>(
      target, segment_indices, segment_factors, dst.drop_back(1));
  dst.last() = src.last();
}

/**
 * Creates a new curve with one point at the beginning or end.
 * \note Does not initialize the new curve or points.
 */
static void create_blank_curve(bke::CurvesGeometry &curves, const bool on_back)
{
  if (!on_back) {
    const int num_old_points = curves.points_num();
    curves.resize(curves.points_num() + 1, curves.curves_num() + 1);
    curves.offsets_for_write().last(1) = num_old_points;
    return;
  }

  curves.resize(curves.points_num() + 1, curves.curves_num() + 1);
  MutableSpan<int> offsets = curves.offsets_for_write();
  offsets.first() = 0;

  /* Loop through backwards to not overwrite the data. */
  for (int i = curves.curves_num() - 2; i >= 0; i--) {
    offsets[i + 1] = offsets[i] + 1;
  }

  bke::MutableAttributeAccessor attributes = curves.attributes_for_write();

  attributes.for_all(
      [&](const bke::AttributeIDRef &id, const bke::AttributeMetaData /*meta_data*/) {
        bke::GSpanAttributeWriter dst = attributes.lookup_for_write_span(id);

        GMutableSpan attribute_data = dst.span;

        bke::attribute_math::convert_to_static_type(attribute_data.type(), [&](auto dummy) {
          using T = decltype(dummy);
          MutableSpan<T> span_data = attribute_data.typed<T>();

          /* Loop through backwards to not overwrite the data. */
          for (int i = span_data.size() - 2; i >= 0; i--) {
            span_data[i + 1] = span_data[i];
          }
        });
        dst.finish();
        return true;
      });
}

/**
 * Extends the first or last curve by `new_points_num` number of points.
 * \note Does not initialize the new points.
 */
static void extend_curve(bke::CurvesGeometry &curves, const bool on_back, const int new_points_num)
{
  if (!on_back) {
    curves.resize(curves.points_num() + new_points_num, curves.curves_num());
    curves.offsets_for_write().last() = curves.points_num();
    return;
  }

  const int last_active_point = curves.points_by_curve()[0].last();

  curves.resize(curves.points_num() + new_points_num, curves.curves_num());
  MutableSpan<int> offsets = curves.offsets_for_write();

  for (const int src_curve : curves.curves_range().drop_front(1)) {
    offsets[src_curve] = offsets[src_curve] + new_points_num;
  }
  offsets.last() = curves.points_num();

  bke::MutableAttributeAccessor attributes = curves.attributes_for_write();

  attributes.for_all([&](const bke::AttributeIDRef &id, const bke::AttributeMetaData meta_data) {
    if (meta_data.domain != bke::AttrDomain::Point) {
      return true;
    }

    bke::GSpanAttributeWriter dst = attributes.lookup_for_write_span(id);
    GMutableSpan attribute_data = dst.span;

    bke::attribute_math::convert_to_static_type(attribute_data.type(), [&](auto dummy) {
      using T = decltype(dummy);
      MutableSpan<T> span_data = attribute_data.typed<T>();

      /* Loop through backwards to not overwrite the data. */
      for (int i = (span_data.size() - 1) - new_points_num; i >= last_active_point; i--) {
        span_data[i + new_points_num] = span_data[i];
      }
    });
    dst.finish();
    return true;
  });

  curves.tag_topology_changed();
}

class PaintOperation : public GreasePencilStrokeOperation {
 private:
  /* Screen space coordinates from input samples. */
  Vector<float2> screen_space_coords_orig_;

  /* Temporary vector of curve fitted screen space coordinates per input sample from the active
   * smoothing window. The length of this depends on `active_smooth_start_index_`. */
  Vector<Vector<float2>> screen_space_curve_fitted_coords_;
  /* Temporary vector of screen space offsets  */
  Vector<float2> screen_space_jitter_offsets_;

  /* Screen space coordinates after smoothing. */
  Vector<float2> screen_space_smoothed_coords_;
  /* Screen space coordinates after smoothing and jittering. */
  Vector<float2> screen_space_final_coords_;

  /* The start index of the smoothing window. */
  int active_smooth_start_index_ = 0;
  blender::float4x2 texture_space_ = float4x2::identity();

  /* Helper class to project screen space coordinates to 3d. */
  ed::greasepencil::DrawingPlacement placement_;

  /* Direction the pen is moving in smoothed over time. */
  float2 smoothed_pen_direction_ = float2(0.0f);

  /* Accumulated distance along the stroke. */
  float accum_distance_ = 0.0f;

  RandomNumberGenerator rng_;

  float stroke_random_radius_factor_;
  float stroke_random_opacity_factor_;
  float stroke_random_rotation_factor_;

  float stroke_random_hue_factor_;
  float stroke_random_sat_factor_;
  float stroke_random_val_factor_;

  /* The current time at which the paint operation begins. */
  double start_time_;
  /* Current delta time from #start_time_, updated after each extension sample. */
  double delta_time_;

  friend struct PaintOperationExecutor;

 public:
  void on_stroke_begin(const bContext &C, const InputSample &start_sample) override;
  void on_stroke_extended(const bContext &C, const InputSample &extension_sample) override;
  void on_stroke_done(const bContext &C) override;
<<<<<<< HEAD

 private:
  void simplify_stroke(const bContext &C, bke::greasepencil::Drawing &drawing, float epsilon_px);
  void process_stroke_end(const bContext &C, bke::greasepencil::Drawing &drawing);
  void process_stroke_weights(const bContext &C, bke::greasepencil::Drawing &drawing);
=======
>>>>>>> c69b7e71
};

/**
 * Utility class that actually executes the update when the stroke is updated. That's useful
 * because it avoids passing a very large number of parameters between functions.
 */
struct PaintOperationExecutor {
  Scene *scene_;
  GreasePencil *grease_pencil_;

  Brush *brush_;

  BrushGpencilSettings *settings_;
  ColorGeometry4f vertex_color_ = ColorGeometry4f(0.0f, 0.0f, 0.0f, 0.0f);
  ColorGeometry4f fill_color_ = ColorGeometry4f(0.0f, 0.0f, 0.0f, 0.0f);
  float softness_;

  bool use_vertex_color_;
  bool use_settings_random_;

  bke::greasepencil::Drawing *drawing_;

  PaintOperationExecutor(const bContext &C)
  {
    scene_ = CTX_data_scene(&C);
    Object *object = CTX_data_active_object(&C);
    GreasePencil *grease_pencil = static_cast<GreasePencil *>(object->data);

    Paint *paint = &scene_->toolsettings->gp_paint->paint;
    brush_ = BKE_paint_brush(paint);
    settings_ = brush_->gpencil_settings;

    use_settings_random_ = (settings_->flag & GP_BRUSH_GROUP_RANDOM) != 0;
    use_vertex_color_ = (scene_->toolsettings->gp_paint->mode == GPPAINT_FLAG_USE_VERTEXCOLOR);
    if (use_vertex_color_) {
      ColorGeometry4f color_base;
      srgb_to_linearrgb_v3_v3(color_base, brush_->rgb);
      color_base.a = settings_->vertex_factor;
      if (ELEM(settings_->vertex_mode, GPPAINT_MODE_STROKE, GPPAINT_MODE_BOTH)) {
        vertex_color_ = color_base;
      }
      if (ELEM(settings_->vertex_mode, GPPAINT_MODE_FILL, GPPAINT_MODE_BOTH)) {
        fill_color_ = color_base;
      }
    }
    softness_ = 1.0f - settings_->hardness;

    BLI_assert(grease_pencil->has_active_layer());
    drawing_ = grease_pencil->get_editable_drawing_at(*grease_pencil->get_active_layer(),
                                                      scene_->r.cfra);
    BLI_assert(drawing_ != nullptr);
  }

  float randomize_radius(PaintOperation &self,
                         const float distance,
                         const float radius,
                         const float pressure)
  {
    if (!use_settings_random_ || !(settings_->draw_random_press > 0.0f)) {
      return radius;
    }
    float random_factor = 0.0f;
    if ((settings_->flag2 & GP_BRUSH_USE_PRESS_AT_STROKE) == 0) {
      /* TODO: This should be exposed as a setting to scale the noise along the stroke. */
      constexpr float noise_scale = 1 / 20.0f;
      random_factor = noise::perlin(
          float2(distance * noise_scale, self.stroke_random_radius_factor_));
    }
    else {
      random_factor = self.stroke_random_radius_factor_;
    }

    if ((settings_->flag2 & GP_BRUSH_USE_PRESSURE_RAND_PRESS) != 0) {
      random_factor *= BKE_curvemapping_evaluateF(settings_->curve_rand_pressure, 0, pressure);
    }

    return math::interpolate(radius, radius * random_factor, settings_->draw_random_press);
  }

  float randomize_opacity(PaintOperation &self,
                          const float distance,
                          const float opacity,
                          const float pressure)
  {
    if (!use_settings_random_ || !(settings_->draw_random_strength > 0.0f)) {
      return opacity;
    }
    float random_factor = 0.0f;
    if ((settings_->flag2 & GP_BRUSH_USE_STRENGTH_AT_STROKE) == 0) {
      /* TODO: This should be exposed as a setting to scale the noise along the stroke. */
      constexpr float noise_scale = 1 / 20.0f;
      random_factor = noise::perlin(
          float2(distance * noise_scale, self.stroke_random_opacity_factor_));
    }
    else {
      random_factor = self.stroke_random_opacity_factor_;
    }

    if ((settings_->flag2 & GP_BRUSH_USE_STRENGTH_RAND_PRESS) != 0) {
      random_factor *= BKE_curvemapping_evaluateF(settings_->curve_rand_strength, 0, pressure);
    }

    return math::interpolate(opacity, opacity * random_factor, settings_->draw_random_strength);
  }

  float randomize_rotation(PaintOperation &self, const float pressure)
  {
    if (!use_settings_random_ || !(settings_->uv_random > 0.0f)) {
      return 0.0f;
    }
    float random_factor = 0.0f;
    if ((settings_->flag2 & GP_BRUSH_USE_UV_AT_STROKE) == 0) {
      random_factor = self.rng_.get_float();
    }
    else {
      random_factor = self.stroke_random_rotation_factor_;
    }

    if ((settings_->flag2 & GP_BRUSH_USE_UV_RAND_PRESS) != 0) {
      random_factor *= BKE_curvemapping_evaluateF(settings_->curve_rand_uv, 0, pressure);
    }

    const float random_rotation = (random_factor * 2.0f - 1.0f) * math::numbers::pi;
    return math::interpolate(0.0f, random_rotation, settings_->uv_random);
  }

  ColorGeometry4f randomize_color(PaintOperation &self,
                                  const float distance,
                                  const ColorGeometry4f color,
                                  const float pressure)
  {
    if (!use_settings_random_ ||
        !(settings_->random_hue > 0.0f || settings_->random_saturation > 0.0f ||
          settings_->random_value > 0.0f))
    {
      return color;
    }
    /* TODO: This should be exposed as a setting to scale the noise along the stroke. */
    constexpr float noise_scale = 1 / 20.0f;

    float random_hue = 0.0f;
    if ((settings_->flag2 & GP_BRUSH_USE_HUE_AT_STROKE) == 0) {
      random_hue = noise::perlin(float2(distance * noise_scale, self.stroke_random_hue_factor_));
    }
    else {
      random_hue = self.stroke_random_hue_factor_;
    }

    float random_saturation = 0.0f;
    if ((settings_->flag2 & GP_BRUSH_USE_SAT_AT_STROKE) == 0) {
      random_saturation = noise::perlin(
          float2(distance * noise_scale, self.stroke_random_sat_factor_));
    }
    else {
      random_saturation = self.stroke_random_sat_factor_;
    }

    float random_value = 0.0f;
    if ((settings_->flag2 & GP_BRUSH_USE_VAL_AT_STROKE) == 0) {
      random_value = noise::perlin(float2(distance * noise_scale, self.stroke_random_val_factor_));
    }
    else {
      random_value = self.stroke_random_val_factor_;
    }

    if ((settings_->flag2 & GP_BRUSH_USE_HUE_RAND_PRESS) != 0) {
      random_hue *= BKE_curvemapping_evaluateF(settings_->curve_rand_hue, 0, pressure);
    }
    if ((settings_->flag2 & GP_BRUSH_USE_SAT_RAND_PRESS) != 0) {
      random_saturation *= BKE_curvemapping_evaluateF(
          settings_->curve_rand_saturation, 0, pressure);
    }
    if ((settings_->flag2 & GP_BRUSH_USE_VAL_RAND_PRESS) != 0) {
      random_value *= BKE_curvemapping_evaluateF(settings_->curve_rand_value, 0, pressure);
    }

    float3 hsv;
    rgb_to_hsv_v(color, hsv);

    hsv[0] += math::interpolate(0.5f, random_hue, settings_->random_hue) - 0.5f;
    /* Wrap hue. */
    if (hsv[0] > 1.0f) {
      hsv[0] -= 1.0f;
    }
    else if (hsv[0] < 0.0f) {
      hsv[0] += 1.0f;
    }
    hsv[1] *= math::interpolate(1.0f, random_saturation * 2.0f, settings_->random_saturation);
    hsv[2] *= math::interpolate(1.0f, random_value * 2.0f, settings_->random_value);

    ColorGeometry4f random_color;
    hsv_to_rgb_v(hsv, random_color);
    random_color.a = color.a;
    return random_color;
  }

  void process_start_sample(PaintOperation &self,
                            const bContext &C,
                            const InputSample &start_sample,
                            const int material_index,
                            const bool use_fill)
  {
    const float2 start_coords = start_sample.mouse_position;
    const RegionView3D *rv3d = CTX_wm_region_view3d(&C);
    const ARegion *region = CTX_wm_region(&C);

    const float3 start_location = self.placement_.project(start_coords);
    float start_radius = ed::greasepencil::radius_from_input_sample(
        rv3d,
        region,
        brush_,
        start_sample.pressure,
        start_location,
        self.placement_.to_world_space(),
        settings_);
    start_radius = randomize_radius(self, 0.0f, start_radius, start_sample.pressure);

    float start_opacity = ed::greasepencil::opacity_from_input_sample(
        start_sample.pressure, brush_, settings_);
    start_opacity = randomize_opacity(self, 0.0f, start_opacity, start_sample.pressure);

    const float start_rotation = randomize_rotation(self, start_sample.pressure);
    if (use_vertex_color_) {
      vertex_color_ = randomize_color(self, 0.0f, vertex_color_, start_sample.pressure);
    }

    Scene *scene = CTX_data_scene(&C);
    const bool on_back = (scene->toolsettings->gpencil_flags & GP_TOOL_FLAG_PAINT_ONBACK) != 0;

    self.screen_space_coords_orig_.append(start_coords);
    self.screen_space_curve_fitted_coords_.append(Vector<float2>({start_coords}));
    self.screen_space_jitter_offsets_.append(float2(0.0f));
    self.screen_space_smoothed_coords_.append(start_coords);
    self.screen_space_final_coords_.append(start_coords);

    /* Resize the curves geometry so there is one more curve with a single point. */
    bke::CurvesGeometry &curves = drawing_->strokes_for_write();
    create_blank_curve(curves, on_back);

    const int active_curve = on_back ? curves.curves_range().first() :
                                       curves.curves_range().last();
    const IndexRange curve_points = curves.points_by_curve()[active_curve];
    const int last_active_point = curve_points.last();

    Set<std::string> point_attributes_to_skip;
    Set<std::string> curve_attributes_to_skip;
    bke::MutableAttributeAccessor attributes = curves.attributes_for_write();
    curves.positions_for_write()[last_active_point] = start_location;
    drawing_->radii_for_write()[last_active_point] = start_radius;
    drawing_->opacities_for_write()[last_active_point] = start_opacity;
    point_attributes_to_skip.add_multiple({"position", "radius", "opacity"});
    if (use_vertex_color_ || attributes.contains("vertex_color")) {
      drawing_->vertex_colors_for_write()[last_active_point] = vertex_color_;
      point_attributes_to_skip.add("vertex_color");
    }
    if (use_fill || attributes.contains("fill_color")) {
      drawing_->fill_colors_for_write()[active_curve] = fill_color_;
      curve_attributes_to_skip.add("fill_color");
    }
    bke::SpanAttributeWriter<float> delta_times = attributes.lookup_or_add_for_write_span<float>(
        "delta_time", bke::AttrDomain::Point);
    delta_times.span[last_active_point] = 0.0f;
    point_attributes_to_skip.add("delta_time");
    delta_times.finish();

    bke::SpanAttributeWriter<int> materials = attributes.lookup_or_add_for_write_span<int>(
        "material_index", bke::AttrDomain::Curve);
    bke::SpanAttributeWriter<bool> cyclic = attributes.lookup_or_add_for_write_span<bool>(
        "cyclic", bke::AttrDomain::Curve);
    bke::SpanAttributeWriter<float> softness = attributes.lookup_or_add_for_write_span<float>(
        "softness", bke::AttrDomain::Curve);
    cyclic.span[active_curve] = false;
    materials.span[active_curve] = material_index;
    softness.span[active_curve] = softness_;
    curve_attributes_to_skip.add_multiple({"material_index", "cyclic", "softness"});
    cyclic.finish();
    materials.finish();
    softness.finish();

    if (settings_->uv_random > 0.0f || attributes.contains("rotation")) {
      bke::SpanAttributeWriter<float> rotations = attributes.lookup_or_add_for_write_span<float>(
          "rotation", bke::AttrDomain::Point);
      rotations.span[last_active_point] = start_rotation;
      point_attributes_to_skip.add("rotation");
      rotations.finish();
    }

    /* Only set the attribute if the type is not the default or if it already exists. */
    if (settings_->caps_type != GP_STROKE_CAP_TYPE_ROUND || attributes.contains("start_cap")) {
      bke::SpanAttributeWriter<int8_t> start_caps =
          attributes.lookup_or_add_for_write_span<int8_t>("start_cap", bke::AttrDomain::Curve);
      start_caps.span[active_curve] = settings_->caps_type;
      curve_attributes_to_skip.add("start_cap");
      start_caps.finish();
    }

    if (settings_->caps_type != GP_STROKE_CAP_TYPE_ROUND || attributes.contains("end_cap")) {
      bke::SpanAttributeWriter<int8_t> end_caps = attributes.lookup_or_add_for_write_span<int8_t>(
          "end_cap", bke::AttrDomain::Curve);
      end_caps.span[active_curve] = settings_->caps_type;
      curve_attributes_to_skip.add("end_cap");
      end_caps.finish();
    }

    if (use_fill && (start_opacity < 1.0f || attributes.contains("fill_opacity"))) {
      bke::SpanAttributeWriter<float> fill_opacities =
          attributes.lookup_or_add_for_write_span<float>(
              "fill_opacity",
              bke::AttrDomain::Curve,
              bke::AttributeInitVArray(VArray<float>::ForSingle(1.0f, curves.curves_num())));
      fill_opacities.span[active_curve] = start_opacity;
      curve_attributes_to_skip.add("fill_opacity");
      fill_opacities.finish();
    }

    bke::SpanAttributeWriter<float> init_times = attributes.lookup_or_add_for_write_span<float>(
        "init_time", bke::AttrDomain::Curve);
    init_times.span[active_curve] = self.start_time_;
    curve_attributes_to_skip.add("init_time");
    init_times.finish();

    curves.curve_types_for_write()[active_curve] = CURVE_TYPE_POLY;
    curves.update_curve_types();

    /* Initialize the rest of the attributes with default values. */
    bke::fill_attribute_range_default(attributes,
                                      bke::AttrDomain::Point,
                                      point_attributes_to_skip,
                                      IndexRange(last_active_point, 1));
    bke::fill_attribute_range_default(
        attributes, bke::AttrDomain::Curve, curve_attributes_to_skip, IndexRange(active_curve, 1));

    drawing_->tag_topology_changed();
  }

  void active_smoothing(PaintOperation &self, const IndexRange smooth_window)
  {
    const Span<float2> coords_to_smooth = self.screen_space_coords_orig_.as_span().slice(
        smooth_window);

    /* Detect corners in the current slice of coordinates. */
    const float corner_min_radius_px = 5.0f;
    const float corner_max_radius_px = 30.0f;
    const int64_t corner_max_samples = 64;
    const float corner_angle_threshold = 0.6f;
    IndexMaskMemory memory;
    const IndexMask corner_mask = ed::greasepencil::polyline_detect_corners(
        coords_to_smooth.drop_front(1).drop_back(1),
        corner_min_radius_px,
        corner_max_radius_px,
        corner_max_samples,
        corner_angle_threshold,
        memory);

    /* Pre-blur the coordinates for the curve fitting. This generally leads to a better (more
     * stable) fit. */
    Array<float2> coords_pre_blur(smooth_window.size());
    const int pre_blur_iterations = 3;
    geometry::gaussian_blur_1D(
        coords_to_smooth,
        pre_blur_iterations,
        VArray<float>::ForSingle(settings_->active_smooth, smooth_window.size()),
        true,
        true,
        false,
        coords_pre_blur.as_mutable_span());

    /* Curve fitting. The output will be a set of handles (float2 triplets) in a flat array. */
    const float max_error_threshold_px = 5.0f;
    Array<float2> curve_points = ed::greasepencil::polyline_fit_curve(
        coords_pre_blur, max_error_threshold_px * settings_->active_smooth, corner_mask);

    /* Sampling the curve at a fixed resolution. */
    const int64_t sample_resolution = 32;
    Array<float2> sampled_curve_points = sample_curve_2d(curve_points, sample_resolution);

    /* Morphing the coordinates onto the curve. Result is stored in a temporary array. */
    Array<float2> coords_smoothed(coords_to_smooth.size());
    morph_points_to_curve(coords_to_smooth, sampled_curve_points, coords_smoothed);

    MutableSpan<float2> window_coords = self.screen_space_smoothed_coords_.as_mutable_span().slice(
        smooth_window);
    const float converging_threshold_px = 0.1f;
    bool stop_counting_converged = false;
    int num_converged = 0;
    for (const int64_t window_i : smooth_window.index_range()) {
      /* Record the curve fitting of this point. */
      self.screen_space_curve_fitted_coords_[window_i].append(coords_smoothed[window_i]);
      Span<float2> fit_coords = self.screen_space_curve_fitted_coords_[window_i];

      /* We compare the previous arithmetic mean to the current. Going from the back to the front,
       * if a point hasn't moved by a minimum threshold, it counts as converged. */
      float2 new_pos = arithmetic_mean(fit_coords);
      if (!stop_counting_converged) {
        float2 prev_pos = window_coords[window_i];
        if (math::distance(new_pos, prev_pos) < converging_threshold_px) {
          num_converged++;
        }
        else {
          stop_counting_converged = true;
        }
      }

      /* Update the positions in the current cache. */
      window_coords[window_i] = new_pos;
    }

    /* Remove all the converged points from the active window and shrink the window accordingly. */
    if (num_converged > 0) {
      self.active_smooth_start_index_ += num_converged;
      self.screen_space_curve_fitted_coords_.remove(0, num_converged);
    }
  }

  void active_jitter(PaintOperation &self,
                     const int new_points_num,
                     const float brush_radius_px,
                     const float pressure,
                     const IndexRange active_window,
                     MutableSpan<float3> curve_positions)
  {
    float jitter_factor = 1.0f;
    if (settings_->flag & GP_BRUSH_USE_JITTER_PRESSURE) {
      jitter_factor = BKE_curvemapping_evaluateF(settings_->curve_jitter, 0, pressure);
    }
    const float2 tangent = math::normalize(self.smoothed_pen_direction_);
    const float2 cotangent = float2(-tangent.y, tangent.x);
    for ([[maybe_unused]] const int _ : IndexRange(new_points_num)) {
      const float rand = self.rng_.get_float() * 2.0f - 1.0f;
      const float factor = rand * settings_->draw_jitter * jitter_factor;
      self.screen_space_jitter_offsets_.append(cotangent * factor * brush_radius_px);
    }
    const Span<float2> jitter_slice = self.screen_space_jitter_offsets_.as_mutable_span().slice(
        active_window);
    MutableSpan<float2> smoothed_coords =
        self.screen_space_smoothed_coords_.as_mutable_span().slice(active_window);
    MutableSpan<float2> final_coords = self.screen_space_final_coords_.as_mutable_span().slice(
        active_window);
    MutableSpan<float3> positions_slice = curve_positions.slice(active_window);
    for (const int64_t window_i : active_window.index_range()) {
      final_coords[window_i] = smoothed_coords[window_i] + jitter_slice[window_i];
      positions_slice[window_i] = self.placement_.project(final_coords[window_i]);
    }
  }

  void process_extension_sample(PaintOperation &self,
                                const bContext &C,
                                const InputSample &extension_sample)
  {
    Scene *scene = CTX_data_scene(&C);
    const RegionView3D *rv3d = CTX_wm_region_view3d(&C);
    const ARegion *region = CTX_wm_region(&C);
    const bool on_back = (scene->toolsettings->gpencil_flags & GP_TOOL_FLAG_PAINT_ONBACK) != 0;

    const float2 coords = extension_sample.mouse_position;
    float3 position = self.placement_.project(coords);
    float radius = ed::greasepencil::radius_from_input_sample(rv3d,
                                                              region,
                                                              brush_,
                                                              extension_sample.pressure,
                                                              position,
                                                              self.placement_.to_world_space(),
                                                              settings_);
    float opacity = ed::greasepencil::opacity_from_input_sample(
        extension_sample.pressure, brush_, settings_);

    const float brush_radius_px = brush_radius_to_pixel_radius(
        rv3d, brush_, math::transform_point(self.placement_.to_world_space(), position));

    bke::CurvesGeometry &curves = drawing_->strokes_for_write();
    OffsetIndices<int> points_by_curve = curves.points_by_curve();
    bke::MutableAttributeAccessor attributes = curves.attributes_for_write();

    const int active_curve = on_back ? curves.curves_range().first() :
                                       curves.curves_range().last();
    const IndexRange curve_points = points_by_curve[active_curve];
    const int last_active_point = curve_points.last();

    const float2 prev_coords = self.screen_space_coords_orig_.last();
    float prev_radius = drawing_->radii()[last_active_point];
    const float prev_opacity = drawing_->opacities()[last_active_point];
    const ColorGeometry4f prev_vertex_color = drawing_->vertex_colors()[last_active_point];

    const bool is_first_sample = (curve_points.size() == 1);

    /* Use the vector from the previous to the next point. Set the direction based on the first two
     * samples. For subsuquent samples, interpolate with the previous direction to get a smoothed
     * value over time. */
    if (is_first_sample) {
      self.smoothed_pen_direction_ = self.screen_space_coords_orig_.last() - coords;
    }
    else {
      /* The smoothing rate is a factor from 0 to 1 that represents how quickly the
       * `smoothed_pen_direction_` "reacts" to changes in direction.
       *  - 1.0f: Immediate reaction.
       *  - 0.0f: No reaction (value never changes). */
      constexpr float smoothing_rate_factor = 0.3f;
      self.smoothed_pen_direction_ = math::interpolate(self.smoothed_pen_direction_,
                                                       self.screen_space_coords_orig_.last() -
                                                           coords,
                                                       smoothing_rate_factor);
    }

    /* Approximate brush with non-circular shape by changing the radius based on the angle. */
    float radius_factor = 1.0f;
    if (settings_->draw_angle_factor > 0.0f) {
      /* `angle` is the angle to the horizontal line in screen space. */
      const float angle = settings_->draw_angle;
      const float2 angle_vec = float2(math::cos(angle), math::sin(angle));

      /* The angle factor is 1.0f when the direction is aligned with the angle vector and 0.0f when
       * it is orthogonal to the angle vector. This is consistent with the behavior from GPv2. */
      const float angle_factor = math::abs(
          math::dot(angle_vec, math::normalize(self.smoothed_pen_direction_)));

      /* Influence is controlled by `draw_angle_factor`. */
      radius_factor = math::interpolate(1.0f, angle_factor, settings_->draw_angle_factor);
      radius *= radius_factor;
    }

    /* Overwrite last point if it's very close. */
    const float distance_px = math::distance(coords, prev_coords);
    constexpr float point_override_threshold_px = 2.0f;
    if (distance_px < point_override_threshold_px) {
      self.accum_distance_ += distance_px;
      /* Don't move the first point of the stroke. */
      if (!is_first_sample) {
        curves.positions_for_write()[last_active_point] = position;
      }
      if (use_settings_random_ && settings_->draw_random_press > 0.0f) {
        radius = randomize_radius(self, self.accum_distance_, radius, extension_sample.pressure);
      }
      if (use_settings_random_ && settings_->draw_random_strength > 0.0f) {
        opacity = randomize_opacity(
            self, self.accum_distance_, opacity, extension_sample.pressure);
      }
      drawing_->radii_for_write()[last_active_point] = math::max(radius, prev_radius);
      drawing_->opacities_for_write()[last_active_point] = math::max(opacity, prev_opacity);
      return;
    }

    /* Adjust the first points radius based on the computed angle. */
    if (is_first_sample && settings_->draw_angle_factor > 0.0f) {
      drawing_->radii_for_write()[last_active_point] *= radius_factor;
      prev_radius = drawing_->radii()[last_active_point];
    }

    /* Clamp the number of points within a pixel in screen space. */
    constexpr int max_points_per_pixel = 4;
    /* The value `brush_->spacing` is a percentage of the brush radius in pixels. */
    const float max_spacing_px = math::max((float(brush_->spacing) / 100.0f) *
                                               float(brush_radius_px),
                                           1.0f / float(max_points_per_pixel));
    /* If the next sample is far away, we subdivide the segment to add more points. */
    const int new_points_num = (distance_px > max_spacing_px) ?
                                   int(math::floor(distance_px / max_spacing_px)) :
                                   1;
    /* Resize the curves geometry. */
    extend_curve(curves, on_back, new_points_num);

    Set<std::string> point_attributes_to_skip;
    /* Subdivide new segment. */
    const IndexRange new_points = curves.points_by_curve()[active_curve].take_back(new_points_num);
    Array<float2> new_screen_space_coords(new_points_num);
    MutableSpan<float3> positions = curves.positions_for_write();
    MutableSpan<float3> new_positions = positions.slice(new_points);
    MutableSpan<float> new_radii = drawing_->radii_for_write().slice(new_points);
    MutableSpan<float> new_opacities = drawing_->opacities_for_write().slice(new_points);

    /* Interploate the screen space positions. */
    linear_interpolation<float2>(prev_coords, coords, new_screen_space_coords, is_first_sample);
    point_attributes_to_skip.add_multiple({"position", "radius", "opacity"});

    /* Randomize radii. */
    if (use_settings_random_ && settings_->draw_random_press > 0.0f) {
      for (const int i : IndexRange(new_points_num)) {
        new_radii[i] = randomize_radius(
            self, self.accum_distance_ + max_spacing_px * i, radius, extension_sample.pressure);
      }
    }
    else {
      linear_interpolation<float>(prev_radius, radius, new_radii, is_first_sample);
    }

    /* Randomize opacities. */
    if (use_settings_random_ && settings_->draw_random_strength > 0.0f) {
      for (const int i : IndexRange(new_points_num)) {
        new_opacities[i] = randomize_opacity(
            self, self.accum_distance_ + max_spacing_px * i, opacity, extension_sample.pressure);
      }
    }
    else {
      linear_interpolation<float>(prev_opacity, opacity, new_opacities, is_first_sample);
    }

    /* Randomize rotations. */
    if (use_settings_random_ && (settings_->uv_random > 0.0f || attributes.contains("rotation"))) {
      bke::SpanAttributeWriter<float> rotations = attributes.lookup_or_add_for_write_span<float>(
          "rotation", bke::AttrDomain::Point);
      const MutableSpan<float> new_rotations = rotations.span.slice(new_points);
      for (const int i : IndexRange(new_points_num)) {
        new_rotations[i] = randomize_rotation(self, extension_sample.pressure);
      }
      point_attributes_to_skip.add("rotation");
      rotations.finish();
    }

    /* Randomize vertex color. */
    if (use_vertex_color_ || attributes.contains("vertex_color")) {
      MutableSpan<ColorGeometry4f> new_vertex_colors = drawing_->vertex_colors_for_write().slice(
          new_points);
      if (use_settings_random_ || attributes.contains("vertex_color")) {
        for (const int i : IndexRange(new_points_num)) {
          new_vertex_colors[i] = randomize_color(self,
                                                 self.accum_distance_ + max_spacing_px * i,
                                                 vertex_color_,
                                                 extension_sample.pressure);
        }
      }
      else {
        linear_interpolation<ColorGeometry4f>(
            prev_vertex_color, vertex_color_, new_vertex_colors, is_first_sample);
      }
      point_attributes_to_skip.add("vertex_color");
    }

    bke::SpanAttributeWriter<float> delta_times = attributes.lookup_or_add_for_write_span<float>(
        "delta_time", bke::AttrDomain::Point);
    const double new_delta_time = BLI_time_now_seconds() - self.start_time_;
    linear_interpolation<float>(float(self.delta_time_),
                                float(new_delta_time),
                                delta_times.span.slice(new_points),
                                is_first_sample);
    point_attributes_to_skip.add("delta_time");
    delta_times.finish();

    /* Update the accumulated distance along the stroke in pixels. */
    self.accum_distance_ += distance_px;

    /* Update the current delta time. */
    self.delta_time_ = new_delta_time;

    /* Update screen space buffers with new points. */
    self.screen_space_coords_orig_.extend(new_screen_space_coords);
    self.screen_space_smoothed_coords_.extend(new_screen_space_coords);
    self.screen_space_final_coords_.extend(new_screen_space_coords);
    for (float2 new_position : new_screen_space_coords) {
      self.screen_space_curve_fitted_coords_.append(Vector<float2>({new_position}));
    }

    /* Only start smoothing if there are enough points. */
    constexpr int64_t min_active_smoothing_points_num = 8;
    const IndexRange smooth_window = self.screen_space_coords_orig_.index_range().drop_front(
        self.active_smooth_start_index_);
    if (smooth_window.size() < min_active_smoothing_points_num) {
      self.placement_.project(new_screen_space_coords, new_positions);
    }
    else {
      /* Active smoothing is done in a window at the end of the new stroke. */
      this->active_smoothing(self, smooth_window);
    }

    MutableSpan<float3> curve_positions = positions.slice(curves.points_by_curve()[active_curve]);
    if (use_settings_random_ && settings_->draw_jitter > 0.0f) {
      this->active_jitter(self,
                          new_points_num,
                          brush_radius_px,
                          extension_sample.pressure,
                          smooth_window,
                          curve_positions);
    }
    else {
      MutableSpan<float2> smoothed_coords =
          self.screen_space_smoothed_coords_.as_mutable_span().slice(smooth_window);
      MutableSpan<float2> final_coords = self.screen_space_final_coords_.as_mutable_span().slice(
          smooth_window);
      /* Not jitter, so we just copy the positions over. */
      final_coords.copy_from(smoothed_coords);
      MutableSpan<float3> curve_positions_slice = curve_positions.slice(smooth_window);
      for (const int64_t window_i : smooth_window.index_range()) {
        curve_positions_slice[window_i] = self.placement_.project(final_coords[window_i]);
      }
    }

    /* Initialize the rest of the attributes with default values. */
    bke::fill_attribute_range_default(attributes,
                                      bke::AttrDomain::Point,
                                      point_attributes_to_skip,
                                      curves.points_range().take_back(1));

    drawing_->set_texture_matrices({self.texture_space_}, IndexRange::from_single(active_curve));
  }

  void execute(PaintOperation &self, const bContext &C, const InputSample &extension_sample)
  {
    this->process_extension_sample(self, C, extension_sample);
    drawing_->tag_topology_changed();
  }
};

void PaintOperation::on_stroke_begin(const bContext &C, const InputSample &start_sample)
{
  Depsgraph *depsgraph = CTX_data_depsgraph_pointer(&C);
  ARegion *region = CTX_wm_region(&C);
  View3D *view3d = CTX_wm_view3d(&C);
  Scene *scene = CTX_data_scene(&C);
  Object *object = CTX_data_active_object(&C);
  Object *eval_object = DEG_get_evaluated_object(depsgraph, object);
  GreasePencil *grease_pencil = static_cast<GreasePencil *>(object->data);

  Paint *paint = &scene->toolsettings->gp_paint->paint;
  Brush *brush = BKE_paint_brush(paint);

  if (brush->gpencil_settings == nullptr) {
    BKE_brush_init_gpencil_settings(brush);
  }
  BrushGpencilSettings *settings = brush->gpencil_settings;

  BKE_curvemapping_init(settings->curve_sensitivity);
  BKE_curvemapping_init(settings->curve_strength);
  BKE_curvemapping_init(settings->curve_jitter);
  BKE_curvemapping_init(settings->curve_rand_pressure);
  BKE_curvemapping_init(settings->curve_rand_strength);
  BKE_curvemapping_init(settings->curve_rand_uv);
  BKE_curvemapping_init(settings->curve_rand_hue);
  BKE_curvemapping_init(settings->curve_rand_saturation);
  BKE_curvemapping_init(settings->curve_rand_value);

  const bke::greasepencil::Layer &layer = *grease_pencil->get_active_layer();
  /* Initialize helper class for projecting screen space coordinates. */
  placement_ = ed::greasepencil::DrawingPlacement(*scene, *region, *view3d, *eval_object, &layer);
  if (placement_.use_project_to_surface()) {
    placement_.cache_viewport_depths(CTX_data_depsgraph_pointer(&C), region, view3d);
  }
  else if (placement_.use_project_to_nearest_stroke()) {
    placement_.cache_viewport_depths(CTX_data_depsgraph_pointer(&C), region, view3d);
    placement_.set_origin_to_nearest_stroke(start_sample.mouse_position);
  }

  texture_space_ = ed::greasepencil::calculate_texture_space(
      scene, region, start_sample.mouse_position, placement_);

  /* `View` is already stored in object space but all others are in layer space. */
  if (scene->toolsettings->gp_sculpt.lock_axis != GP_LOCKAXIS_VIEW) {
    texture_space_ = texture_space_ * layer.to_object_space(*object);
  }

  rng_ = RandomNumberGenerator::from_random_seed();
  if ((settings->flag & GP_BRUSH_GROUP_RANDOM) != 0) {
    stroke_random_radius_factor_ = rng_.get_float();
    stroke_random_opacity_factor_ = rng_.get_float();
    stroke_random_rotation_factor_ = rng_.get_float();

    stroke_random_hue_factor_ = rng_.get_float();
    stroke_random_sat_factor_ = rng_.get_float();
    stroke_random_val_factor_ = rng_.get_float();
  }

  Material *material = BKE_grease_pencil_object_material_ensure_from_active_input_brush(
      CTX_data_main(&C), object, brush);
  const int material_index = BKE_object_material_index_get(object, material);
  const bool use_fill = (material->gp_style->flag & GP_MATERIAL_FILL_SHOW) != 0;

  /* We're now starting to draw. */
  grease_pencil->runtime->is_drawing_stroke = true;

  /* Initialize the start time to the current time. */
  start_time_ = BLI_time_now_seconds();
  /* Delta time starts at 0. */
  delta_time_ = 0.0f;

  PaintOperationExecutor executor{C};
  executor.process_start_sample(*this, C, start_sample, material_index, use_fill);

  DEG_id_tag_update(&grease_pencil->id, ID_RECALC_GEOMETRY);
  WM_event_add_notifier(&C, NC_GEOM | ND_DATA, grease_pencil);
}

void PaintOperation::on_stroke_extended(const bContext &C, const InputSample &extension_sample)
{
  Object *object = CTX_data_active_object(&C);
  GreasePencil *grease_pencil = static_cast<GreasePencil *>(object->data);

  PaintOperationExecutor executor{C};
  executor.execute(*this, C, extension_sample);

  DEG_id_tag_update(&grease_pencil->id, ID_RECALC_GEOMETRY);
  WM_event_add_notifier(&C, NC_GEOM | ND_DATA, grease_pencil);
}

static void smooth_stroke(bke::greasepencil::Drawing &drawing,
                          const float influence,
                          const int iterations,
                          const int active_curve)
{
  bke::CurvesGeometry &curves = drawing.strokes_for_write();
  const IndexRange stroke = IndexRange::from_single(active_curve);
  const offset_indices::OffsetIndices<int> points_by_curve = drawing.strokes().points_by_curve();
  const VArray<bool> cyclic = curves.cyclic();
  const VArray<bool> point_selection = VArray<bool>::ForSingle(true, curves.points_num());

  bke::MutableAttributeAccessor attributes = curves.attributes_for_write();
  bke::GSpanAttributeWriter positions = attributes.lookup_for_write_span("position");
  geometry::smooth_curve_attribute(stroke,
                                   points_by_curve,
                                   point_selection,
                                   cyclic,
                                   iterations,
                                   influence,
                                   false,
                                   true,
                                   positions.span);
  positions.finish();
  drawing.tag_positions_changed();

  if (drawing.opacities().is_span()) {
    bke::GSpanAttributeWriter opacities = attributes.lookup_for_write_span("opacity");
    geometry::smooth_curve_attribute(stroke,
                                     points_by_curve,
                                     point_selection,
                                     cyclic,
                                     iterations,
                                     influence,
                                     true,
                                     false,
                                     opacities.span);
    opacities.finish();
  }
  if (drawing.radii().is_span()) {
    bke::GSpanAttributeWriter radii = attributes.lookup_for_write_span("radius");
    geometry::smooth_curve_attribute(stroke,
                                     points_by_curve,
                                     point_selection,
                                     cyclic,
                                     iterations,
                                     influence,
                                     true,
                                     false,
                                     radii.span);
    radii.finish();
  }
}

static void simplify_stroke(bke::greasepencil::Drawing &drawing,
                            const float epsilon,
                            const int active_curve)
{
  const bke::CurvesGeometry &curves = drawing.strokes();
  const bke::AttributeAccessor attributes = curves.attributes();
  const IndexRange points = curves.points_by_curve()[active_curve];
  const VArray<float2> screen_space_positions_attribute = *attributes.lookup<float2>(
      ".draw_tool_screen_space_positions");
  BLI_assert(screen_space_positions_attribute.is_span());

  const Span<float2> screen_space_positions =
      screen_space_positions_attribute.get_internal_span().slice(points);

  Array<bool> points_to_delete_arr(drawing.strokes().points_num(), false);
  points_to_delete_arr.as_mutable_span().slice(points).fill(true);
  geometry::curve_simplify(curves.positions().slice(points),
                           curves.cyclic()[active_curve],
                           epsilon,
                           screen_space_positions,
                           points_to_delete_arr.as_mutable_span().slice(points));

  IndexMaskMemory memory;
  const IndexMask points_to_delete = IndexMask::from_bools(points_to_delete_arr, memory);
  if (!points_to_delete.is_empty()) {
    drawing.strokes_for_write().remove_points(points_to_delete, {});
    drawing.tag_topology_changed();
  }
}

static void trim_stroke_ends(bke::greasepencil::Drawing &drawing,
                             const int active_curve,
                             const bool on_back)
{
  const bke::CurvesGeometry &curves = drawing.strokes();
  const IndexRange points = curves.points_by_curve()[active_curve];
  const bke::AttributeAccessor attributes = curves.attributes();
  const VArray<float2> screen_space_positions_attribute = *attributes.lookup<float2>(
      ".draw_tool_screen_space_positions");
  BLI_assert(screen_space_positions_attribute.is_span());
  const Span<float2> screen_space_positions =
      screen_space_positions_attribute.get_internal_span().slice(points);
  /* Extract the drawn stroke into a seperate geometry, so we can trim the ends for just this
   * stroke. */
  bke::CurvesGeometry stroke = bke::curves_copy_curve_selection(
      drawing.strokes(), IndexRange::from_single(active_curve), {});
  auto bounds = bounds::min_max(screen_space_positions);
  rcti screen_space_bounds;
  BLI_rcti_init(&screen_space_bounds,
                int(bounds->min.x),
                int(bounds->max.x),
                int(bounds->min.y),
                int(bounds->max.y));
  /* Use the first and last point. */
  const Vector<Vector<int>> point_selection = {{0, int(points.index_range().last())}};
  /* Trim the stroke ends by finding self intersections using the screen space positions. */
  bke::CurvesGeometry stroke_trimmed = ed::greasepencil::cutter::trim_curve_segments(
      stroke,
      screen_space_positions,
      {screen_space_bounds},
      IndexRange::from_single(0),
      point_selection,
      true);

  /* Remove the original stroke. */
  drawing.strokes_for_write().remove_curves(IndexRange::from_single(active_curve), {});

  /* Join the trimmed stroke into the drawing. */
  Curves *trimmed_curve = bke::curves_new_nomain(std::move(stroke_trimmed));
  Curves *other_curves = bke::curves_new_nomain(std::move(drawing.strokes_for_write()));
  std::array<bke::GeometrySet, 2> geometry_sets;
  if (on_back) {
    geometry_sets = {bke::GeometrySet::from_curves(trimmed_curve),
                     bke::GeometrySet::from_curves(other_curves)};
  }
  else {
    geometry_sets = {bke::GeometrySet::from_curves(other_curves),
                     bke::GeometrySet::from_curves(trimmed_curve)};
  }
  drawing.strokes_for_write() = std::move(
      geometry::join_geometries(geometry_sets, {}).get_curves_for_write()->geometry.wrap());
  drawing.tag_topology_changed();
}

static void outline_stroke(bke::greasepencil::Drawing &drawing,
                           const int active_curve,
                           const float4x4 &viewmat,
                           const ed::greasepencil::DrawingPlacement &placement,
                           const float outline_radius,
                           const int material_index,
                           const bool on_back)
{
  /* Get the outline stroke (single curve). */
  bke::CurvesGeometry outline = ed::greasepencil::create_curves_outline(
      drawing,
      IndexRange::from_single(active_curve),
      viewmat,
      3,
      outline_radius,
      0.0f,
      material_index);

  /* Reproject the outline onto the drawing placement. */
  placement.reproject(outline.positions(), outline.positions_for_write());

  /* Remove the original stroke. */
  drawing.strokes_for_write().remove_curves(IndexRange::from_single(active_curve), {});

  /* Join the outline stroke into the drawing. */
  Curves *outline_curve = bke::curves_new_nomain(std::move(outline));
  Curves *other_curves = bke::curves_new_nomain(std::move(drawing.strokes_for_write()));
  std::array<bke::GeometrySet, 2> geometry_sets;
  if (on_back) {
    geometry_sets = {bke::GeometrySet::from_curves(outline_curve),
                     bke::GeometrySet::from_curves(other_curves)};
  }
  else {
    geometry_sets = {bke::GeometrySet::from_curves(other_curves),
                     bke::GeometrySet::from_curves(outline_curve)};
  }
  drawing.strokes_for_write() = std::move(
      geometry::join_geometries(geometry_sets, {}).get_curves_for_write()->geometry.wrap());
  drawing.tag_topology_changed();
}

static int trim_end_points(bke::greasepencil::Drawing &drawing,
                           const float epsilon,
                           const bool on_back,
                           const int active_curve)
{
  const IndexRange points = drawing.strokes().points_by_curve()[active_curve];
  bke::CurvesGeometry &curves = drawing.strokes_for_write();
  const VArray<float> radii = drawing.radii();

  /* Remove points at the end that have a radius close to 0. */
  int64_t num_points_to_remove = 0;
  for (int64_t index = points.last(); index >= points.first(); index--) {
    if (radii[index] < epsilon) {
      num_points_to_remove++;
    }
    else {
      break;
    }
  }

  if (num_points_to_remove <= 0) {
    return 0;
  }

  if (!on_back) {
    curves.resize(curves.points_num() - num_points_to_remove, curves.curves_num());
    curves.offsets_for_write().last() = curves.points_num();
    return num_points_to_remove;
  }

  bke::MutableAttributeAccessor attributes = curves.attributes_for_write();
  const int last_active_point = curves.points_by_curve()[0].last();

  /* Shift the data before resizing to not delete the data at the end. */
  attributes.for_all([&](const bke::AttributeIDRef &id, const bke::AttributeMetaData meta_data) {
    if (meta_data.domain != bke::AttrDomain::Point) {
      return true;
    }

    bke::GSpanAttributeWriter dst = attributes.lookup_for_write_span(id);
    GMutableSpan attribute_data = dst.span;

    bke::attribute_math::convert_to_static_type(attribute_data.type(), [&](auto dummy) {
      using T = decltype(dummy);
      MutableSpan<T> span_data = attribute_data.typed<T>();

      for (int i = last_active_point - num_points_to_remove + 1;
           i < curves.points_num() - num_points_to_remove;
           i++)
      {
        span_data[i] = span_data[i + num_points_to_remove];
      }
    });
    dst.finish();
    return true;
  });

  curves.resize(curves.points_num() - num_points_to_remove, curves.curves_num());
  MutableSpan<int> offsets = curves.offsets_for_write();
  for (const int src_curve : curves.curves_range().drop_front(1)) {
    offsets[src_curve] = offsets[src_curve] - num_points_to_remove;
  }
  offsets.last() = curves.points_num();

  return num_points_to_remove;
}

static void deselect_stroke(const bContext &C,
                            bke::greasepencil::Drawing &drawing,
                            const int active_curve)
{
  Scene *scene = CTX_data_scene(&C);
  const IndexRange points = drawing.strokes().points_by_curve()[active_curve];

  bke::CurvesGeometry &curves = drawing.strokes_for_write();
  const bke::AttrDomain selection_domain = ED_grease_pencil_selection_domain_get(
      scene->toolsettings);

  bke::GSpanAttributeWriter selection = ed::curves::ensure_selection_attribute(
      curves, selection_domain, CD_PROP_BOOL);

  if (selection_domain == bke::AttrDomain::Curve) {
    ed::curves::fill_selection_false(selection.span.slice(IndexRange::from_single(active_curve)));
  }
  else if (selection_domain == bke::AttrDomain::Point) {
    ed::curves::fill_selection_false(selection.span.slice(points));
  }

  selection.finish();
}

void PaintOperation::process_stroke_weights(const bContext &C, bke::greasepencil::Drawing &drawing)
{
  Scene &scene = *CTX_data_scene(&C);
  Object *object = CTX_data_active_object(&C);

  if (!(scene.toolsettings->gpencil_flags & GP_TOOL_FLAG_CREATE_WEIGHTS)) {
    return;
  }

  bke::CurvesGeometry &curves = drawing.strokes_for_write();
  const int stroke_index = curves.curves_range().last();
  const IndexRange points = curves.points_by_curve()[stroke_index];

  const int def_nr = BKE_object_defgroup_active_index_get(object) - 1;

  if (def_nr == -1) {
    return;
  }

  const bDeformGroup *defgroup = static_cast<const bDeformGroup *>(
      BLI_findlink(BKE_object_defgroup_list(object), def_nr));

  const StringRef vertex_group_name = defgroup->name;

  blender::bke::greasepencil::assign_to_vertex_group_from_mask(
      curves, IndexMask(points), vertex_group_name, 1.0f);

  /* Loop through all modifiers trying to find the pose channel for the vertex group name. */
  bPoseChannel *channel = nullptr;
  Object *ob_arm = nullptr;
  LISTBASE_FOREACH (ModifierData *, md, &(object)->modifiers) {
    if (md->type != eModifierType_GreasePencilArmature) {
      continue;
    }

    /* Skip not visible modifiers. */
    if (!(md->mode & eModifierMode_Realtime)) {
      continue;
    }

    GreasePencilArmatureModifierData *amd = reinterpret_cast<GreasePencilArmatureModifierData *>(
        md);
    if (amd == nullptr) {
      continue;
    }

    ob_arm = amd->object;
    /* Not an armature. */
    if (ob_arm->type != OB_ARMATURE || ob_arm->pose == nullptr) {
      continue;
    }

    channel = BKE_pose_channel_find_name(ob_arm->pose, vertex_group_name.data());
    if (channel == nullptr) {
      continue;
    }

    /* Found the channel. */
    break;
  }

  /* Nothing valid was found. */
  if (channel == nullptr) {
    return;
  }

  const float4x4 obinv = math::invert(object->object_to_world());

  const float4x4 postmat = obinv * ob_arm->object_to_world();
  const float4x4 premat = math::invert(postmat);

  const float4x4 matrix = postmat * math::invert(float4x4(channel->chan_mat)) * premat;

  /* Update the position of the stroke to undo the movement caused by the modifier.*/
  MutableSpan<float3> positions = curves.positions_for_write().slice(points);
  threading::parallel_for(positions.index_range(), 1024, [&](const IndexRange range) {
    for (float3 &position : positions.slice(range)) {
      position = math::transform_point(matrix, position);
    }
  });
}

void PaintOperation::on_stroke_done(const bContext &C)
{
  using namespace blender::bke;
  Scene *scene = CTX_data_scene(&C);
  Object *object = CTX_data_active_object(&C);
  RegionView3D *rv3d = CTX_wm_region_view3d(&C);
  GreasePencil &grease_pencil = *static_cast<GreasePencil *>(object->data);

  Paint *paint = &scene->toolsettings->gp_paint->paint;
  Brush *brush = BKE_paint_brush(paint);
  BrushGpencilSettings *settings = brush->gpencil_settings;
  const bool on_back = (scene->toolsettings->gpencil_flags & GP_TOOL_FLAG_PAINT_ONBACK) != 0;
  const bool do_post_processing = (settings->flag & GP_BRUSH_GROUP_SETTINGS) != 0;

  /* Grease Pencil should have an active layer. */
  BLI_assert(grease_pencil.has_active_layer());
  bke::greasepencil::Layer &active_layer = *grease_pencil.get_active_layer();
  /* Drawing should exist. */
  bke::greasepencil::Drawing &drawing = *grease_pencil.get_editable_drawing_at(active_layer,
                                                                               scene->r.cfra);
  const int active_curve = on_back ? drawing.strokes().curves_range().first() :
                                     drawing.strokes().curves_range().last();
  const offset_indices::OffsetIndices<int> points_by_curve = drawing.strokes().points_by_curve();
  const IndexRange points = points_by_curve[active_curve];

  /* Write the screen space positions of the new stroke as a temporary attribute, so all the
   * changes in topology with the operations below get propagated correctly. */
  bke::MutableAttributeAccessor attributes = drawing.strokes_for_write().attributes_for_write();
  bke::SpanAttributeWriter<float2> screen_space_positions =
      attributes.lookup_or_add_for_write_only_span<float2>(".draw_tool_screen_space_positions",
                                                           bke::AttrDomain::Point);
  screen_space_positions.span.slice(points).copy_from(this->screen_space_final_coords_);
  screen_space_positions.finish();

  /* Remove trailing points with radii close to zero. */
  trim_end_points(drawing, 1e-5f, on_back, active_curve);

  /* Set the selection of the newly drawn stroke to false. */
  deselect_stroke(C, drawing, active_curve);

  if (do_post_processing) {
    if (settings->draw_smoothfac > 0.0f) {
      smooth_stroke(drawing, settings->draw_smoothfac, settings->draw_smoothlvl, active_curve);
    }
    if (settings->simplify_px > 0.0f) {
      simplify_stroke(drawing, settings->simplify_px, active_curve);
    }
    if ((settings->flag & GP_BRUSH_TRIM_STROKE) != 0) {
      trim_stroke_ends(drawing, active_curve, on_back);
    }
    if ((settings->flag & GP_BRUSH_OUTLINE_STROKE) != 0) {
      const float outline_radius = float(brush->unprojected_radius) * settings->outline_fac * 0.5f;
      const int material_index = [&]() {
        Material *material = BKE_grease_pencil_object_material_ensure_from_active_input_brush(
            CTX_data_main(&C), object, brush);
        const int active_index = BKE_object_material_index_get(object, material);
        if (settings->material_alt == nullptr) {
          return active_index;
        }
        const int alt_index = BKE_object_material_slot_find_index(object, settings->material_alt);
        return (alt_index > -1) ? alt_index - 1 : active_index;
      }();
      outline_stroke(drawing,
                     active_curve,
                     float4x4(rv3d->viewmat),
                     placement_,
                     outline_radius,
                     material_index,
                     on_back);
    }
  }
  /* Remove the temporary attribute. */
  attributes.remove(".draw_tool_screen_space_positions");

<<<<<<< HEAD
  const float simplifiy_threshold_px = 0.5f;
  this->simplify_stroke(C, drawing, simplifiy_threshold_px);
  this->process_stroke_end(C, drawing);
  this->process_stroke_weights(C, drawing);
=======
  drawing.set_texture_matrices({texture_space_}, IndexRange::from_single(active_curve));
>>>>>>> c69b7e71
  drawing.tag_topology_changed();

  /* Now we're done drawing. */
  grease_pencil.runtime->is_drawing_stroke = false;

  DEG_id_tag_update(&grease_pencil.id, ID_RECALC_GEOMETRY);
  WM_event_add_notifier(&C, NC_GEOM | ND_DATA, &grease_pencil.id);
}

std::unique_ptr<GreasePencilStrokeOperation> new_paint_operation()
{
  return std::make_unique<PaintOperation>();
}

}  // namespace blender::ed::sculpt_paint::greasepencil<|MERGE_RESOLUTION|>--- conflicted
+++ resolved
@@ -8,11 +8,8 @@
 #include "BKE_colortools.hh"
 #include "BKE_context.hh"
 #include "BKE_curves.hh"
-<<<<<<< HEAD
 #include "BKE_deform.hh"
-=======
 #include "BKE_geometry_set.hh"
->>>>>>> c69b7e71
 #include "BKE_grease_pencil.hh"
 #include "BKE_grease_pencil_vertex_groups.hh"
 #include "BKE_material.h"
@@ -33,11 +30,8 @@
 #include "DEG_depsgraph_query.hh"
 
 #include "DNA_brush_enums.h"
-<<<<<<< HEAD
+#include "DNA_material_types.h"
 #include "DNA_modifier_types.h"
-=======
-#include "DNA_material_types.h"
->>>>>>> c69b7e71
 
 #include "ED_curves.hh"
 #include "ED_grease_pencil.hh"
@@ -283,14 +277,6 @@
   void on_stroke_begin(const bContext &C, const InputSample &start_sample) override;
   void on_stroke_extended(const bContext &C, const InputSample &extension_sample) override;
   void on_stroke_done(const bContext &C) override;
-<<<<<<< HEAD
-
- private:
-  void simplify_stroke(const bContext &C, bke::greasepencil::Drawing &drawing, float epsilon_px);
-  void process_stroke_end(const bContext &C, bke::greasepencil::Drawing &drawing);
-  void process_stroke_weights(const bContext &C, bke::greasepencil::Drawing &drawing);
-=======
->>>>>>> c69b7e71
 };
 
 /**
@@ -1506,14 +1492,7 @@
   /* Remove the temporary attribute. */
   attributes.remove(".draw_tool_screen_space_positions");
 
-<<<<<<< HEAD
-  const float simplifiy_threshold_px = 0.5f;
-  this->simplify_stroke(C, drawing, simplifiy_threshold_px);
-  this->process_stroke_end(C, drawing);
-  this->process_stroke_weights(C, drawing);
-=======
   drawing.set_texture_matrices({texture_space_}, IndexRange::from_single(active_curve));
->>>>>>> c69b7e71
   drawing.tag_topology_changed();
 
   /* Now we're done drawing. */
