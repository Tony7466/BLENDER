/* SPDX-FileCopyrightText: 2023 Blender Authors
 *
 * SPDX-License-Identifier: GPL-2.0-or-later */

#include "BKE_action.hh"
#include "BKE_attribute.hh"
#include "BKE_brush.hh"
#include "BKE_colortools.hh"
#include "BKE_context.hh"
#include "BKE_curves.hh"
#include "BKE_deform.hh"
#include "BKE_geometry_set.hh"
#include "BKE_grease_pencil.hh"
#include "BKE_grease_pencil_vertex_groups.hh"
#include "BKE_material.h"
#include "BKE_paint.hh"
#include "BKE_scene.hh"

#include "BLI_bounds.hh"
#include "BLI_color.hh"
#include "BLI_length_parameterize.hh"
#include "BLI_math_base.hh"
#include "BLI_math_color.h"
#include "BLI_math_geom.h"
#include "BLI_noise.hh"
#include "BLI_rand.hh"
#include "BLI_rect.h"
#include "BLI_time.h"

#include "DEG_depsgraph_query.hh"

#include "DNA_brush_enums.h"
#include "DNA_material_types.h"
#include "DNA_modifier_types.h"

#include "DNA_scene_types.h"
#include "ED_curves.hh"
#include "ED_grease_pencil.hh"
#include "ED_view3d.hh"

#include "GEO_join_geometries.hh"
#include "GEO_simplify_curves.hh"
#include "GEO_smooth_curves.hh"

#include "WM_api.hh"
#include "WM_types.hh"

#include "grease_pencil_intern.hh"

#include <optional>

namespace blender::ed::sculpt_paint::greasepencil {

static float brush_radius_to_pixel_radius(const RegionView3D *rv3d,
                                          const Brush *brush,
                                          const float3 pos)
{
  if ((brush->flag & BRUSH_LOCK_SIZE) != 0) {
    const float pixel_size = ED_view3d_pixel_size(rv3d, pos);
    return brush->unprojected_radius / pixel_size;
  }
  return float(brush->size);
}

template<typename T>
static inline void linear_interpolation(const T &a,
                                        const T &b,
                                        MutableSpan<T> dst,
                                        const bool include_first_point)
{
  if (include_first_point) {
    const float step = math::safe_rcp(float(dst.size() - 1));
    for (const int i : dst.index_range()) {
      dst[i] = bke::attribute_math::mix2(float(i) * step, a, b);
    }
  }
  else {
    const float step = 1.0f / float(dst.size());
    for (const int i : dst.index_range()) {
      dst[i] = bke::attribute_math::mix2(float(i + 1) * step, a, b);
    }
  }
}

static float2 arithmetic_mean(Span<float2> values)
{
  return std::accumulate(values.begin(), values.end(), float2(0)) / values.size();
}

/** Sample a bezier curve at a fixed resolution and return the sampled points in an array. */
static Array<float2> sample_curve_2d(Span<float2> positions, const int64_t resolution)
{
  BLI_assert(positions.size() % 3 == 0);
  const int64_t num_handles = positions.size() / 3;
  if (num_handles == 1) {
    return Array<float2>(resolution, positions[1]);
  }
  const int64_t num_segments = num_handles - 1;
  const int64_t num_points = num_segments * resolution;

  Array<float2> points(num_points);
  const Span<float2> curve_segments = positions.drop_front(1).drop_back(1);
  threading::parallel_for(IndexRange(num_segments), 32 * resolution, [&](const IndexRange range) {
    for (const int64_t segment_i : range) {
      IndexRange segment_range(segment_i * resolution, resolution);
      bke::curves::bezier::evaluate_segment(curve_segments[segment_i * 3 + 0],
                                            curve_segments[segment_i * 3 + 1],
                                            curve_segments[segment_i * 3 + 2],
                                            curve_segments[segment_i * 3 + 3],
                                            points.as_mutable_span().slice(segment_range));
    }
  });
  return points;
}

/**
 * Morph \a src onto \a target such that the points have the same spacing as in \a src and
 * write the result to \a dst.
 */
static void morph_points_to_curve(Span<float2> src, Span<float2> target, MutableSpan<float2> dst)
{
  BLI_assert(src.size() == dst.size());
  Array<float> accumulated_lengths_src(src.size() - 1);
  length_parameterize::accumulate_lengths<float2>(src, false, accumulated_lengths_src);

  Array<float> accumulated_lengths_target(target.size() - 1);
  length_parameterize::accumulate_lengths<float2>(target, false, accumulated_lengths_target);

  Array<int> segment_indices(accumulated_lengths_src.size());
  Array<float> segment_factors(accumulated_lengths_src.size());
  length_parameterize::sample_at_lengths(
      accumulated_lengths_target, accumulated_lengths_src, segment_indices, segment_factors);

  length_parameterize::interpolate<float2>(
      target, segment_indices, segment_factors, dst.drop_back(1));
  dst.last() = src.last();
}

/**
 * Creates a new curve with one point at the beginning or end.
 * \note Does not initialize the new curve or points.
 */
static void create_blank_curve(bke::CurvesGeometry &curves, const bool on_back)
{
  if (!on_back) {
    const int num_old_points = curves.points_num();
    curves.resize(curves.points_num() + 1, curves.curves_num() + 1);
    curves.offsets_for_write().last(1) = num_old_points;
    return;
  }

  curves.resize(curves.points_num() + 1, curves.curves_num() + 1);
  MutableSpan<int> offsets = curves.offsets_for_write();
  offsets.first() = 0;

  /* Loop through backwards to not overwrite the data. */
  for (int i = curves.curves_num() - 2; i >= 0; i--) {
    offsets[i + 1] = offsets[i] + 1;
  }

  bke::MutableAttributeAccessor attributes = curves.attributes_for_write();

  attributes.for_all([&](const StringRef id, const bke::AttributeMetaData /*meta_data*/) {
    bke::GSpanAttributeWriter dst = attributes.lookup_for_write_span(id);

    GMutableSpan attribute_data = dst.span;

    bke::attribute_math::convert_to_static_type(attribute_data.type(), [&](auto dummy) {
      using T = decltype(dummy);
      MutableSpan<T> span_data = attribute_data.typed<T>();

      /* Loop through backwards to not overwrite the data. */
      for (int i = span_data.size() - 2; i >= 0; i--) {
        span_data[i + 1] = span_data[i];
      }
    });
    dst.finish();
    return true;
  });
}

/**
 * Extends the first or last curve by `new_points_num` number of points.
 * \note Does not initialize the new points.
 */
static void extend_curve(bke::CurvesGeometry &curves, const bool on_back, const int new_points_num)
{
  if (!on_back) {
    curves.resize(curves.points_num() + new_points_num, curves.curves_num());
    curves.offsets_for_write().last() = curves.points_num();
    return;
  }

  const int last_active_point = curves.points_by_curve()[0].last();

  curves.resize(curves.points_num() + new_points_num, curves.curves_num());
  MutableSpan<int> offsets = curves.offsets_for_write();

  for (const int src_curve : curves.curves_range().drop_front(1)) {
    offsets[src_curve] = offsets[src_curve] + new_points_num;
  }
  offsets.last() = curves.points_num();

  bke::MutableAttributeAccessor attributes = curves.attributes_for_write();

  attributes.for_all([&](const StringRef id, const bke::AttributeMetaData meta_data) {
    if (meta_data.domain != bke::AttrDomain::Point) {
      return true;
    }

    bke::GSpanAttributeWriter dst = attributes.lookup_for_write_span(id);
    GMutableSpan attribute_data = dst.span;

    bke::attribute_math::convert_to_static_type(attribute_data.type(), [&](auto dummy) {
      using T = decltype(dummy);
      MutableSpan<T> span_data = attribute_data.typed<T>();

      /* Loop through backwards to not overwrite the data. */
      for (int i = (span_data.size() - 1) - new_points_num; i >= last_active_point; i--) {
        span_data[i + new_points_num] = span_data[i];
      }
    });
    dst.finish();
    return true;
  });

  curves.tag_topology_changed();
}

class PaintOperation : public GreasePencilStrokeOperation {
 private:
  /* Screen space coordinates from input samples. */
  Vector<float2> screen_space_coords_orig_;

  /* Temporary vector of curve fitted screen space coordinates per input sample from the active
   * smoothing window. The length of this depends on `active_smooth_start_index_`. */
  Vector<Vector<float2>> screen_space_curve_fitted_coords_;
  /* Temporary vector of screen space offsets  */
  Vector<float2> screen_space_jitter_offsets_;

  /* Screen space coordinates after smoothing. */
  Vector<float2> screen_space_smoothed_coords_;
  /* Screen space coordinates after smoothing and jittering. */
  Vector<float2> screen_space_final_coords_;

  /* The start index of the smoothing window. */
  int active_smooth_start_index_ = 0;
  blender::float4x2 texture_space_ = float4x2::identity();

  /* Helper class to project screen space coordinates to 3d. */
  ed::greasepencil::DrawingPlacement placement_;

  /* Direction the pen is moving in smoothed over time. */
  float2 smoothed_pen_direction_ = float2(0.0f);

  /* Accumulated distance along the stroke. */
  float accum_distance_ = 0.0f;

  RandomNumberGenerator rng_;

  float stroke_random_radius_factor_;
  float stroke_random_opacity_factor_;
  float stroke_random_rotation_factor_;

  float stroke_random_hue_factor_;
  float stroke_random_sat_factor_;
  float stroke_random_val_factor_;

  /* The current time at which the paint operation begins. */
  double start_time_;
  /* Current delta time from #start_time_, updated after each extension sample. */
  double delta_time_;

  friend struct PaintOperationExecutor;

 public:
  void on_stroke_begin(const bContext &C, const InputSample &start_sample) override;
  void on_stroke_extended(const bContext &C, const InputSample &extension_sample) override;
  void on_stroke_done(const bContext &C) override;
};

/**
 * Utility class that actually executes the update when the stroke is updated. That's useful
 * because it avoids passing a very large number of parameters between functions.
 */
struct PaintOperationExecutor {
  Scene *scene_;
  GreasePencil *grease_pencil_;

  Brush *brush_;

  BrushGpencilSettings *settings_;
  ColorGeometry4f vertex_color_ = ColorGeometry4f(0.0f, 0.0f, 0.0f, 0.0f);
  ColorGeometry4f fill_color_ = ColorGeometry4f(0.0f, 0.0f, 0.0f, 0.0f);
  float softness_;

  bool use_vertex_color_;
  bool use_settings_random_;

  bke::greasepencil::Drawing *drawing_;

  PaintOperationExecutor(const bContext &C)
  {
    scene_ = CTX_data_scene(&C);
    Object *object = CTX_data_active_object(&C);
    GreasePencil *grease_pencil = static_cast<GreasePencil *>(object->data);

    Paint *paint = &scene_->toolsettings->gp_paint->paint;
    brush_ = BKE_paint_brush(paint);
    settings_ = brush_->gpencil_settings;

    use_settings_random_ = (settings_->flag & GP_BRUSH_GROUP_RANDOM) != 0;
    use_vertex_color_ = (scene_->toolsettings->gp_paint->mode == GPPAINT_FLAG_USE_VERTEXCOLOR);
    if (use_vertex_color_) {
      ColorGeometry4f color_base;
      srgb_to_linearrgb_v3_v3(color_base, brush_->rgb);
      color_base.a = settings_->vertex_factor;
      if (ELEM(settings_->vertex_mode, GPPAINT_MODE_STROKE, GPPAINT_MODE_BOTH)) {
        vertex_color_ = color_base;
      }
      if (ELEM(settings_->vertex_mode, GPPAINT_MODE_FILL, GPPAINT_MODE_BOTH)) {
        fill_color_ = color_base;
      }
    }
    softness_ = 1.0f - settings_->hardness;

    BLI_assert(grease_pencil->has_active_layer());
    drawing_ = grease_pencil->get_editable_drawing_at(*grease_pencil->get_active_layer(),
                                                      scene_->r.cfra);
    BLI_assert(drawing_ != nullptr);
  }

  float randomize_radius(PaintOperation &self,
                         const float distance,
                         const float radius,
                         const float pressure)
  {
    if (!use_settings_random_ || !(settings_->draw_random_press > 0.0f)) {
      return radius;
    }
    float random_factor = 0.0f;
    if ((settings_->flag2 & GP_BRUSH_USE_PRESS_AT_STROKE) == 0) {
      /* TODO: This should be exposed as a setting to scale the noise along the stroke. */
      constexpr float noise_scale = 1 / 20.0f;
      random_factor = noise::perlin(
          float2(distance * noise_scale, self.stroke_random_radius_factor_));
    }
    else {
      random_factor = self.stroke_random_radius_factor_;
    }

    if ((settings_->flag2 & GP_BRUSH_USE_PRESSURE_RAND_PRESS) != 0) {
      random_factor *= BKE_curvemapping_evaluateF(settings_->curve_rand_pressure, 0, pressure);
    }

    return math::interpolate(radius, radius * random_factor, settings_->draw_random_press);
  }

  float randomize_opacity(PaintOperation &self,
                          const float distance,
                          const float opacity,
                          const float pressure)
  {
    if (!use_settings_random_ || !(settings_->draw_random_strength > 0.0f)) {
      return opacity;
    }
    float random_factor = 0.0f;
    if ((settings_->flag2 & GP_BRUSH_USE_STRENGTH_AT_STROKE) == 0) {
      /* TODO: This should be exposed as a setting to scale the noise along the stroke. */
      constexpr float noise_scale = 1 / 20.0f;
      random_factor = noise::perlin(
          float2(distance * noise_scale, self.stroke_random_opacity_factor_));
    }
    else {
      random_factor = self.stroke_random_opacity_factor_;
    }

    if ((settings_->flag2 & GP_BRUSH_USE_STRENGTH_RAND_PRESS) != 0) {
      random_factor *= BKE_curvemapping_evaluateF(settings_->curve_rand_strength, 0, pressure);
    }

    return math::interpolate(opacity, opacity * random_factor, settings_->draw_random_strength);
  }

  float randomize_rotation(PaintOperation &self, const float pressure)
  {
    if (!use_settings_random_ || !(settings_->uv_random > 0.0f)) {
      return 0.0f;
    }
    float random_factor = 0.0f;
    if ((settings_->flag2 & GP_BRUSH_USE_UV_AT_STROKE) == 0) {
      random_factor = self.rng_.get_float();
    }
    else {
      random_factor = self.stroke_random_rotation_factor_;
    }

    if ((settings_->flag2 & GP_BRUSH_USE_UV_RAND_PRESS) != 0) {
      random_factor *= BKE_curvemapping_evaluateF(settings_->curve_rand_uv, 0, pressure);
    }

    const float random_rotation = (random_factor * 2.0f - 1.0f) * math::numbers::pi;
    return math::interpolate(0.0f, random_rotation, settings_->uv_random);
  }

  ColorGeometry4f randomize_color(PaintOperation &self,
                                  const float distance,
                                  const ColorGeometry4f color,
                                  const float pressure)
  {
    if (!use_settings_random_ ||
        !(settings_->random_hue > 0.0f || settings_->random_saturation > 0.0f ||
          settings_->random_value > 0.0f))
    {
      return color;
    }
    /* TODO: This should be exposed as a setting to scale the noise along the stroke. */
    constexpr float noise_scale = 1 / 20.0f;

    float random_hue = 0.0f;
    if ((settings_->flag2 & GP_BRUSH_USE_HUE_AT_STROKE) == 0) {
      random_hue = noise::perlin(float2(distance * noise_scale, self.stroke_random_hue_factor_));
    }
    else {
      random_hue = self.stroke_random_hue_factor_;
    }

    float random_saturation = 0.0f;
    if ((settings_->flag2 & GP_BRUSH_USE_SAT_AT_STROKE) == 0) {
      random_saturation = noise::perlin(
          float2(distance * noise_scale, self.stroke_random_sat_factor_));
    }
    else {
      random_saturation = self.stroke_random_sat_factor_;
    }

    float random_value = 0.0f;
    if ((settings_->flag2 & GP_BRUSH_USE_VAL_AT_STROKE) == 0) {
      random_value = noise::perlin(float2(distance * noise_scale, self.stroke_random_val_factor_));
    }
    else {
      random_value = self.stroke_random_val_factor_;
    }

    if ((settings_->flag2 & GP_BRUSH_USE_HUE_RAND_PRESS) != 0) {
      random_hue *= BKE_curvemapping_evaluateF(settings_->curve_rand_hue, 0, pressure);
    }
    if ((settings_->flag2 & GP_BRUSH_USE_SAT_RAND_PRESS) != 0) {
      random_saturation *= BKE_curvemapping_evaluateF(
          settings_->curve_rand_saturation, 0, pressure);
    }
    if ((settings_->flag2 & GP_BRUSH_USE_VAL_RAND_PRESS) != 0) {
      random_value *= BKE_curvemapping_evaluateF(settings_->curve_rand_value, 0, pressure);
    }

    float3 hsv;
    rgb_to_hsv_v(color, hsv);

    hsv[0] += math::interpolate(0.5f, random_hue, settings_->random_hue) - 0.5f;
    /* Wrap hue. */
    if (hsv[0] > 1.0f) {
      hsv[0] -= 1.0f;
    }
    else if (hsv[0] < 0.0f) {
      hsv[0] += 1.0f;
    }
    hsv[1] *= math::interpolate(1.0f, random_saturation * 2.0f, settings_->random_saturation);
    hsv[2] *= math::interpolate(1.0f, random_value * 2.0f, settings_->random_value);

    ColorGeometry4f random_color;
    hsv_to_rgb_v(hsv, random_color);
    random_color.a = color.a;
    return random_color;
  }

  void process_start_sample(PaintOperation &self,
                            const bContext &C,
                            const InputSample &start_sample,
                            const int material_index,
                            const bool use_fill)
  {
    const float2 start_coords = start_sample.mouse_position;
    const RegionView3D *rv3d = CTX_wm_region_view3d(&C);
    const ARegion *region = CTX_wm_region(&C);

    const float3 start_location = self.placement_.project(start_coords);
    float start_radius = ed::greasepencil::radius_from_input_sample(
        rv3d,
        region,
        brush_,
        start_sample.pressure,
        start_location,
        self.placement_.to_world_space(),
        settings_);
    start_radius = randomize_radius(self, 0.0f, start_radius, start_sample.pressure);

    float start_opacity = ed::greasepencil::opacity_from_input_sample(
        start_sample.pressure, brush_, settings_);
    start_opacity = randomize_opacity(self, 0.0f, start_opacity, start_sample.pressure);

    const float start_rotation = randomize_rotation(self, start_sample.pressure);
    if (use_vertex_color_) {
      vertex_color_ = randomize_color(self, 0.0f, vertex_color_, start_sample.pressure);
    }

    Scene *scene = CTX_data_scene(&C);
    const bool on_back = (scene->toolsettings->gpencil_flags & GP_TOOL_FLAG_PAINT_ONBACK) != 0;

    self.screen_space_coords_orig_.append(start_coords);
    self.screen_space_curve_fitted_coords_.append(Vector<float2>({start_coords}));
    self.screen_space_jitter_offsets_.append(float2(0.0f));
    self.screen_space_smoothed_coords_.append(start_coords);
    self.screen_space_final_coords_.append(start_coords);

    /* Resize the curves geometry so there is one more curve with a single point. */
    bke::CurvesGeometry &curves = drawing_->strokes_for_write();
    create_blank_curve(curves, on_back);

    const int active_curve = on_back ? curves.curves_range().first() :
                                       curves.curves_range().last();
    const IndexRange curve_points = curves.points_by_curve()[active_curve];
    const int last_active_point = curve_points.last();

    Set<std::string> point_attributes_to_skip;
    Set<std::string> curve_attributes_to_skip;
    bke::MutableAttributeAccessor attributes = curves.attributes_for_write();
    curves.positions_for_write()[last_active_point] = start_location;
    drawing_->radii_for_write()[last_active_point] = start_radius;
    drawing_->opacities_for_write()[last_active_point] = start_opacity;
    point_attributes_to_skip.add_multiple({"position", "radius", "opacity"});
    if (use_vertex_color_ || attributes.contains("vertex_color")) {
      drawing_->vertex_colors_for_write()[last_active_point] = vertex_color_;
      point_attributes_to_skip.add("vertex_color");
    }
    if (use_fill || attributes.contains("fill_color")) {
      drawing_->fill_colors_for_write()[active_curve] = fill_color_;
      curve_attributes_to_skip.add("fill_color");
    }
    bke::SpanAttributeWriter<float> delta_times = attributes.lookup_or_add_for_write_span<float>(
        "delta_time", bke::AttrDomain::Point);
    delta_times.span[last_active_point] = 0.0f;
    point_attributes_to_skip.add("delta_time");
    delta_times.finish();

    bke::SpanAttributeWriter<int> materials = attributes.lookup_or_add_for_write_span<int>(
        "material_index", bke::AttrDomain::Curve);
    bke::SpanAttributeWriter<bool> cyclic = attributes.lookup_or_add_for_write_span<bool>(
        "cyclic", bke::AttrDomain::Curve);
    bke::SpanAttributeWriter<float> softness = attributes.lookup_or_add_for_write_span<float>(
        "softness", bke::AttrDomain::Curve);
    cyclic.span[active_curve] = false;
    materials.span[active_curve] = material_index;
    softness.span[active_curve] = softness_;
    curve_attributes_to_skip.add_multiple({"material_index", "cyclic", "softness"});
    cyclic.finish();
    materials.finish();
    softness.finish();

    if (settings_->uv_random > 0.0f || attributes.contains("rotation")) {
      bke::SpanAttributeWriter<float> rotations = attributes.lookup_or_add_for_write_span<float>(
          "rotation", bke::AttrDomain::Point);
      rotations.span[last_active_point] = start_rotation;
      point_attributes_to_skip.add("rotation");
      rotations.finish();
    }

    /* Only set the attribute if the type is not the default or if it already exists. */
    if (settings_->caps_type != GP_STROKE_CAP_TYPE_ROUND || attributes.contains("start_cap")) {
      bke::SpanAttributeWriter<int8_t> start_caps =
          attributes.lookup_or_add_for_write_span<int8_t>("start_cap", bke::AttrDomain::Curve);
      start_caps.span[active_curve] = settings_->caps_type;
      curve_attributes_to_skip.add("start_cap");
      start_caps.finish();
    }

    if (settings_->caps_type != GP_STROKE_CAP_TYPE_ROUND || attributes.contains("end_cap")) {
      bke::SpanAttributeWriter<int8_t> end_caps = attributes.lookup_or_add_for_write_span<int8_t>(
          "end_cap", bke::AttrDomain::Curve);
      end_caps.span[active_curve] = settings_->caps_type;
      curve_attributes_to_skip.add("end_cap");
      end_caps.finish();
    }

    if (use_fill && (start_opacity < 1.0f || attributes.contains("fill_opacity"))) {
      bke::SpanAttributeWriter<float> fill_opacities =
          attributes.lookup_or_add_for_write_span<float>(
              "fill_opacity",
              bke::AttrDomain::Curve,
              bke::AttributeInitVArray(VArray<float>::ForSingle(1.0f, curves.curves_num())));
      fill_opacities.span[active_curve] = start_opacity;
      curve_attributes_to_skip.add("fill_opacity");
      fill_opacities.finish();
    }

    bke::SpanAttributeWriter<float> init_times = attributes.lookup_or_add_for_write_span<float>(
        "init_time", bke::AttrDomain::Curve);
    /* Truncating time in ms to uint32 then we don't lose precision in lower bits. */
    init_times.span[active_curve] = float(uint64_t(self.start_time_ * double(1e3))) / float(1e3);
    curve_attributes_to_skip.add("init_time");
    init_times.finish();

    curves.curve_types_for_write()[active_curve] = CURVE_TYPE_POLY;
    curve_attributes_to_skip.add("curve_type");
    curves.update_curve_types();

    /* Initialize the rest of the attributes with default values. */
    bke::fill_attribute_range_default(
        attributes,
        bke::AttrDomain::Point,
        bke::attribute_filter_from_skip_ref(point_attributes_to_skip),
        IndexRange(last_active_point, 1));
    bke::fill_attribute_range_default(
        attributes,
        bke::AttrDomain::Curve,
        bke::attribute_filter_from_skip_ref(curve_attributes_to_skip),
        IndexRange(active_curve, 1));

    drawing_->tag_topology_changed();
  }

  void active_smoothing(PaintOperation &self, const IndexRange smooth_window)
  {
    const Span<float2> coords_to_smooth = self.screen_space_coords_orig_.as_span().slice(
        smooth_window);

    /* Detect corners in the current slice of coordinates. */
    const float corner_min_radius_px = 5.0f;
    const float corner_max_radius_px = 30.0f;
    const int64_t corner_max_samples = 64;
    const float corner_angle_threshold = 0.6f;
    IndexMaskMemory memory;
    const IndexMask corner_mask = ed::greasepencil::polyline_detect_corners(
        coords_to_smooth.drop_front(1).drop_back(1),
        corner_min_radius_px,
        corner_max_radius_px,
        corner_max_samples,
        corner_angle_threshold,
        memory);

    /* Pre-blur the coordinates for the curve fitting. This generally leads to a better (more
     * stable) fit. */
    Array<float2> coords_pre_blur(smooth_window.size());
    const int pre_blur_iterations = 3;
    geometry::gaussian_blur_1D(
        coords_to_smooth,
        pre_blur_iterations,
        VArray<float>::ForSingle(settings_->active_smooth, smooth_window.size()),
        true,
        true,
        false,
        coords_pre_blur.as_mutable_span());

    /* Curve fitting. The output will be a set of handles (float2 triplets) in a flat array. */
    const float max_error_threshold_px = 5.0f;
    Array<float2> curve_points = ed::greasepencil::polyline_fit_curve(
        coords_pre_blur, max_error_threshold_px * settings_->active_smooth, corner_mask);

    /* Sampling the curve at a fixed resolution. */
    const int64_t sample_resolution = 32;
    Array<float2> sampled_curve_points = sample_curve_2d(curve_points, sample_resolution);

    /* Morphing the coordinates onto the curve. Result is stored in a temporary array. */
    Array<float2> coords_smoothed(coords_to_smooth.size());
    morph_points_to_curve(coords_to_smooth, sampled_curve_points, coords_smoothed);

    MutableSpan<float2> window_coords = self.screen_space_smoothed_coords_.as_mutable_span().slice(
        smooth_window);
    const float converging_threshold_px = 0.1f;
    bool stop_counting_converged = false;
    int num_converged = 0;
    for (const int64_t window_i : smooth_window.index_range()) {
      /* Record the curve fitting of this point. */
      self.screen_space_curve_fitted_coords_[window_i].append(coords_smoothed[window_i]);
      Span<float2> fit_coords = self.screen_space_curve_fitted_coords_[window_i];

      /* We compare the previous arithmetic mean to the current. Going from the back to the front,
       * if a point hasn't moved by a minimum threshold, it counts as converged. */
      float2 new_pos = arithmetic_mean(fit_coords);
      if (!stop_counting_converged) {
        float2 prev_pos = window_coords[window_i];
        if (math::distance(new_pos, prev_pos) < converging_threshold_px) {
          num_converged++;
        }
        else {
          stop_counting_converged = true;
        }
      }

      /* Update the positions in the current cache. */
      window_coords[window_i] = new_pos;
    }

    /* Remove all the converged points from the active window and shrink the window accordingly. */
    if (num_converged > 0) {
      self.active_smooth_start_index_ += num_converged;
      self.screen_space_curve_fitted_coords_.remove(0, num_converged);
    }
  }

  void active_jitter(PaintOperation &self,
                     const int new_points_num,
                     const float brush_radius_px,
                     const float pressure,
                     const IndexRange active_window,
                     MutableSpan<float3> curve_positions)
  {
    float jitter_factor = 1.0f;
    if (settings_->flag & GP_BRUSH_USE_JITTER_PRESSURE) {
      jitter_factor = BKE_curvemapping_evaluateF(settings_->curve_jitter, 0, pressure);
    }
    const float2 tangent = math::normalize(self.smoothed_pen_direction_);
    const float2 cotangent = float2(-tangent.y, tangent.x);
    for ([[maybe_unused]] const int _ : IndexRange(new_points_num)) {
      const float rand = self.rng_.get_float() * 2.0f - 1.0f;
      const float factor = rand * settings_->draw_jitter * jitter_factor;
      self.screen_space_jitter_offsets_.append(cotangent * factor * brush_radius_px);
    }
    const Span<float2> jitter_slice = self.screen_space_jitter_offsets_.as_mutable_span().slice(
        active_window);
    MutableSpan<float2> smoothed_coords =
        self.screen_space_smoothed_coords_.as_mutable_span().slice(active_window);
    MutableSpan<float2> final_coords = self.screen_space_final_coords_.as_mutable_span().slice(
        active_window);
    MutableSpan<float3> positions_slice = curve_positions.slice(active_window);
    for (const int64_t window_i : active_window.index_range()) {
      final_coords[window_i] = smoothed_coords[window_i] + jitter_slice[window_i];
      positions_slice[window_i] = self.placement_.project(final_coords[window_i]);
    }
  }

  void process_extension_sample(PaintOperation &self,
                                const bContext &C,
                                const InputSample &extension_sample)
  {
    Scene *scene = CTX_data_scene(&C);
    const RegionView3D *rv3d = CTX_wm_region_view3d(&C);
    const ARegion *region = CTX_wm_region(&C);
    const bool on_back = (scene->toolsettings->gpencil_flags & GP_TOOL_FLAG_PAINT_ONBACK) != 0;

    const float2 coords = extension_sample.mouse_position;
    float3 position = self.placement_.project(coords);
    float radius = ed::greasepencil::radius_from_input_sample(rv3d,
                                                              region,
                                                              brush_,
                                                              extension_sample.pressure,
                                                              position,
                                                              self.placement_.to_world_space(),
                                                              settings_);
    float opacity = ed::greasepencil::opacity_from_input_sample(
        extension_sample.pressure, brush_, settings_);

    const float brush_radius_px = brush_radius_to_pixel_radius(
        rv3d, brush_, math::transform_point(self.placement_.to_world_space(), position));

    bke::CurvesGeometry &curves = drawing_->strokes_for_write();
    OffsetIndices<int> points_by_curve = curves.points_by_curve();
    bke::MutableAttributeAccessor attributes = curves.attributes_for_write();

    const int active_curve = on_back ? curves.curves_range().first() :
                                       curves.curves_range().last();
    const IndexRange curve_points = points_by_curve[active_curve];
    const int last_active_point = curve_points.last();

    const float2 prev_coords = self.screen_space_coords_orig_.last();
    float prev_radius = drawing_->radii()[last_active_point];
    const float prev_opacity = drawing_->opacities()[last_active_point];
    const ColorGeometry4f prev_vertex_color = drawing_->vertex_colors()[last_active_point];

    const bool is_first_sample = (curve_points.size() == 1);

    /* Use the vector from the previous to the next point. Set the direction based on the first two
     * samples. For subsequent samples, interpolate with the previous direction to get a smoothed
     * value over time. */
    if (is_first_sample) {
      self.smoothed_pen_direction_ = self.screen_space_coords_orig_.last() - coords;
    }
    else {
      /* The smoothing rate is a factor from 0 to 1 that represents how quickly the
       * `smoothed_pen_direction_` "reacts" to changes in direction.
       *  - 1.0f: Immediate reaction.
       *  - 0.0f: No reaction (value never changes). */
      constexpr float smoothing_rate_factor = 0.3f;
      self.smoothed_pen_direction_ = math::interpolate(self.smoothed_pen_direction_,
                                                       self.screen_space_coords_orig_.last() -
                                                           coords,
                                                       smoothing_rate_factor);
    }

    /* Approximate brush with non-circular shape by changing the radius based on the angle. */
    float radius_factor = 1.0f;
    if (settings_->draw_angle_factor > 0.0f) {
      /* `angle` is the angle to the horizontal line in screen space. */
      const float angle = settings_->draw_angle;
      const float2 angle_vec = float2(math::cos(angle), math::sin(angle));

      /* The angle factor is 1.0f when the direction is aligned with the angle vector and 0.0f when
       * it is orthogonal to the angle vector. This is consistent with the behavior from GPv2. */
      const float angle_factor = math::abs(
          math::dot(angle_vec, math::normalize(self.smoothed_pen_direction_)));

      /* Influence is controlled by `draw_angle_factor`. */
      radius_factor = math::interpolate(1.0f, angle_factor, settings_->draw_angle_factor);
      radius *= radius_factor;
    }

    /* Overwrite last point if it's very close. */
    const float distance_px = math::distance(coords, prev_coords);
    constexpr float point_override_threshold_px = 2.0f;
    if (distance_px < point_override_threshold_px) {
      self.accum_distance_ += distance_px;
      /* Don't move the first point of the stroke. */
      if (!is_first_sample) {
        curves.positions_for_write()[last_active_point] = position;
      }
      if (use_settings_random_ && settings_->draw_random_press > 0.0f) {
        radius = randomize_radius(self, self.accum_distance_, radius, extension_sample.pressure);
      }
      if (use_settings_random_ && settings_->draw_random_strength > 0.0f) {
        opacity = randomize_opacity(
            self, self.accum_distance_, opacity, extension_sample.pressure);
      }
      drawing_->radii_for_write()[last_active_point] = math::max(radius, prev_radius);
      drawing_->opacities_for_write()[last_active_point] = math::max(opacity, prev_opacity);
      return;
    }

    /* Adjust the first points radius based on the computed angle. */
    if (is_first_sample && settings_->draw_angle_factor > 0.0f) {
      drawing_->radii_for_write()[last_active_point] *= radius_factor;
      prev_radius = drawing_->radii()[last_active_point];
    }

    /* Clamp the number of points within a pixel in screen space. */
    constexpr int max_points_per_pixel = 4;
    /* The value `brush_->spacing` is a percentage of the brush radius in pixels. */
    const float max_spacing_px = math::max((float(brush_->spacing) / 100.0f) *
                                               float(brush_radius_px),
                                           1.0f / float(max_points_per_pixel));
    /* If the next sample is far away, we subdivide the segment to add more points. */
    const int new_points_num = (distance_px > max_spacing_px) ?
                                   int(math::floor(distance_px / max_spacing_px)) :
                                   1;
    /* Resize the curves geometry. */
    extend_curve(curves, on_back, new_points_num);

    Set<std::string> point_attributes_to_skip;
    /* Subdivide new segment. */
    const IndexRange new_points = curves.points_by_curve()[active_curve].take_back(new_points_num);
    Array<float2> new_screen_space_coords(new_points_num);
    MutableSpan<float3> positions = curves.positions_for_write();
    MutableSpan<float3> new_positions = positions.slice(new_points);
    MutableSpan<float> new_radii = drawing_->radii_for_write().slice(new_points);
    MutableSpan<float> new_opacities = drawing_->opacities_for_write().slice(new_points);

    /* Interpolate the screen space positions. */
    linear_interpolation<float2>(prev_coords, coords, new_screen_space_coords, is_first_sample);
    point_attributes_to_skip.add_multiple({"position", "radius", "opacity"});

    /* Randomize radii. */
    if (use_settings_random_ && settings_->draw_random_press > 0.0f) {
      for (const int i : IndexRange(new_points_num)) {
        new_radii[i] = randomize_radius(
            self, self.accum_distance_ + max_spacing_px * i, radius, extension_sample.pressure);
      }
    }
    else {
      linear_interpolation<float>(prev_radius, radius, new_radii, is_first_sample);
    }

    /* Randomize opacities. */
    if (use_settings_random_ && settings_->draw_random_strength > 0.0f) {
      for (const int i : IndexRange(new_points_num)) {
        new_opacities[i] = randomize_opacity(
            self, self.accum_distance_ + max_spacing_px * i, opacity, extension_sample.pressure);
      }
    }
    else {
      linear_interpolation<float>(prev_opacity, opacity, new_opacities, is_first_sample);
    }

    /* Randomize rotations. */
    if (use_settings_random_ && (settings_->uv_random > 0.0f || attributes.contains("rotation"))) {
      bke::SpanAttributeWriter<float> rotations = attributes.lookup_or_add_for_write_span<float>(
          "rotation", bke::AttrDomain::Point);
      const MutableSpan<float> new_rotations = rotations.span.slice(new_points);
      for (const int i : IndexRange(new_points_num)) {
        new_rotations[i] = randomize_rotation(self, extension_sample.pressure);
      }
      point_attributes_to_skip.add("rotation");
      rotations.finish();
    }

    /* Randomize vertex color. */
    if (use_vertex_color_ || attributes.contains("vertex_color")) {
      MutableSpan<ColorGeometry4f> new_vertex_colors = drawing_->vertex_colors_for_write().slice(
          new_points);
      if (use_settings_random_ || attributes.contains("vertex_color")) {
        for (const int i : IndexRange(new_points_num)) {
          new_vertex_colors[i] = randomize_color(self,
                                                 self.accum_distance_ + max_spacing_px * i,
                                                 vertex_color_,
                                                 extension_sample.pressure);
        }
      }
      else {
        linear_interpolation<ColorGeometry4f>(
            prev_vertex_color, vertex_color_, new_vertex_colors, is_first_sample);
      }
      point_attributes_to_skip.add("vertex_color");
    }

    bke::SpanAttributeWriter<float> delta_times = attributes.lookup_or_add_for_write_span<float>(
        "delta_time", bke::AttrDomain::Point);
    const double new_delta_time = BLI_time_now_seconds() - self.start_time_;
    linear_interpolation<float>(float(self.delta_time_),
                                float(new_delta_time),
                                delta_times.span.slice(new_points),
                                is_first_sample);
    point_attributes_to_skip.add("delta_time");
    delta_times.finish();

    /* Update the accumulated distance along the stroke in pixels. */
    self.accum_distance_ += distance_px;

    /* Update the current delta time. */
    self.delta_time_ = new_delta_time;

    /* Update screen space buffers with new points. */
    self.screen_space_coords_orig_.extend(new_screen_space_coords);
    self.screen_space_smoothed_coords_.extend(new_screen_space_coords);
    self.screen_space_final_coords_.extend(new_screen_space_coords);
    for (float2 new_position : new_screen_space_coords) {
      self.screen_space_curve_fitted_coords_.append(Vector<float2>({new_position}));
    }

    /* Only start smoothing if there are enough points. */
    constexpr int64_t min_active_smoothing_points_num = 8;
    const IndexRange smooth_window = self.screen_space_coords_orig_.index_range().drop_front(
        self.active_smooth_start_index_);
    if (smooth_window.size() < min_active_smoothing_points_num) {
      self.placement_.project(new_screen_space_coords, new_positions);
    }
    else {
      /* Active smoothing is done in a window at the end of the new stroke. */
      this->active_smoothing(self, smooth_window);
    }

    MutableSpan<float3> curve_positions = positions.slice(curves.points_by_curve()[active_curve]);
    if (use_settings_random_ && settings_->draw_jitter > 0.0f) {
      this->active_jitter(self,
                          new_points_num,
                          brush_radius_px,
                          extension_sample.pressure,
                          smooth_window,
                          curve_positions);
    }
    else {
      MutableSpan<float2> smoothed_coords =
          self.screen_space_smoothed_coords_.as_mutable_span().slice(smooth_window);
      MutableSpan<float2> final_coords = self.screen_space_final_coords_.as_mutable_span().slice(
          smooth_window);
      /* Not jitter, so we just copy the positions over. */
      final_coords.copy_from(smoothed_coords);
      MutableSpan<float3> curve_positions_slice = curve_positions.slice(smooth_window);
      for (const int64_t window_i : smooth_window.index_range()) {
        curve_positions_slice[window_i] = self.placement_.project(final_coords[window_i]);
      }
    }

    /* Initialize the rest of the attributes with default values. */
    bke::fill_attribute_range_default(
        attributes,
        bke::AttrDomain::Point,
        bke::attribute_filter_from_skip_ref(point_attributes_to_skip),
        curves.points_range().take_back(1));

    drawing_->set_texture_matrices({self.texture_space_}, IndexRange::from_single(active_curve));
  }

  void execute(PaintOperation &self, const bContext &C, const InputSample &extension_sample)
  {
    this->process_extension_sample(self, C, extension_sample);
    drawing_->tag_topology_changed();
  }
};

void PaintOperation::on_stroke_begin(const bContext &C, const InputSample &start_sample)
{
  Depsgraph *depsgraph = CTX_data_depsgraph_pointer(&C);
  ARegion *region = CTX_wm_region(&C);
  View3D *view3d = CTX_wm_view3d(&C);
  Scene *scene = CTX_data_scene(&C);
  Object *object = CTX_data_active_object(&C);
  Object *eval_object = DEG_get_evaluated_object(depsgraph, object);
  GreasePencil *grease_pencil = static_cast<GreasePencil *>(object->data);

  Paint *paint = &scene->toolsettings->gp_paint->paint;
  Brush *brush = BKE_paint_brush(paint);

  if (brush->gpencil_settings == nullptr) {
    BKE_brush_init_gpencil_settings(brush);
  }
  BrushGpencilSettings *settings = brush->gpencil_settings;

  BKE_curvemapping_init(settings->curve_sensitivity);
  BKE_curvemapping_init(settings->curve_strength);
  BKE_curvemapping_init(settings->curve_jitter);
  BKE_curvemapping_init(settings->curve_rand_pressure);
  BKE_curvemapping_init(settings->curve_rand_strength);
  BKE_curvemapping_init(settings->curve_rand_uv);
  BKE_curvemapping_init(settings->curve_rand_hue);
  BKE_curvemapping_init(settings->curve_rand_saturation);
  BKE_curvemapping_init(settings->curve_rand_value);

  const bke::greasepencil::Layer &layer = *grease_pencil->get_active_layer();
  /* Initialize helper class for projecting screen space coordinates. */
  placement_ = ed::greasepencil::DrawingPlacement(*scene, *region, *view3d, *eval_object, &layer);
  if (placement_.use_project_to_surface()) {
    placement_.cache_viewport_depths(depsgraph, region, view3d);
  }
  else if (placement_.use_project_to_nearest_stroke()) {
    placement_.cache_viewport_depths(depsgraph, region, view3d);
    placement_.set_origin_to_nearest_stroke(start_sample.mouse_position);
  }

  texture_space_ = ed::greasepencil::calculate_texture_space(
      scene, region, start_sample.mouse_position, placement_);

  /* `View` is already stored in object space but all others are in layer space. */
  if (scene->toolsettings->gp_sculpt.lock_axis != GP_LOCKAXIS_VIEW) {
    texture_space_ = texture_space_ * layer.to_object_space(*object);
  }

  rng_ = RandomNumberGenerator::from_random_seed();
  if ((settings->flag & GP_BRUSH_GROUP_RANDOM) != 0) {
    stroke_random_radius_factor_ = rng_.get_float();
    stroke_random_opacity_factor_ = rng_.get_float();
    stroke_random_rotation_factor_ = rng_.get_float();

    stroke_random_hue_factor_ = rng_.get_float();
    stroke_random_sat_factor_ = rng_.get_float();
    stroke_random_val_factor_ = rng_.get_float();
  }

  Material *material = BKE_grease_pencil_object_material_ensure_from_active_input_brush(
      CTX_data_main(&C), object, brush);
  const int material_index = BKE_object_material_index_get(object, material);
  const bool use_fill = (material->gp_style->flag & GP_MATERIAL_FILL_SHOW) != 0;

  /* We're now starting to draw. */
  grease_pencil->runtime->is_drawing_stroke = true;

  /* Initialize the start time to the current time. */
  start_time_ = BLI_time_now_seconds();
  /* Delta time starts at 0. */
  delta_time_ = 0.0f;

  PaintOperationExecutor executor{C};
  executor.process_start_sample(*this, C, start_sample, material_index, use_fill);

  DEG_id_tag_update(&grease_pencil->id, ID_RECALC_GEOMETRY);
  WM_event_add_notifier(&C, NC_GEOM | ND_DATA, grease_pencil);
}

void PaintOperation::on_stroke_extended(const bContext &C, const InputSample &extension_sample)
{
  Object *object = CTX_data_active_object(&C);
  GreasePencil *grease_pencil = static_cast<GreasePencil *>(object->data);

  PaintOperationExecutor executor{C};
  executor.execute(*this, C, extension_sample);

  DEG_id_tag_update(&grease_pencil->id, ID_RECALC_GEOMETRY);
  WM_event_add_notifier(&C, NC_GEOM | ND_DATA, grease_pencil);
}

static void smooth_stroke(bke::greasepencil::Drawing &drawing,
                          const float influence,
                          const int iterations,
                          const int active_curve)
{
  bke::CurvesGeometry &curves = drawing.strokes_for_write();
  const IndexRange stroke = IndexRange::from_single(active_curve);
  const offset_indices::OffsetIndices<int> points_by_curve = drawing.strokes().points_by_curve();
  const VArray<bool> cyclic = curves.cyclic();
  const VArray<bool> point_selection = VArray<bool>::ForSingle(true, curves.points_num());

  bke::MutableAttributeAccessor attributes = curves.attributes_for_write();
  bke::GSpanAttributeWriter positions = attributes.lookup_for_write_span("position");
  geometry::smooth_curve_attribute(stroke,
                                   points_by_curve,
                                   point_selection,
                                   cyclic,
                                   iterations,
                                   influence,
                                   false,
                                   true,
                                   positions.span);
  positions.finish();
  drawing.tag_positions_changed();

  if (drawing.opacities().is_span()) {
    bke::GSpanAttributeWriter opacities = attributes.lookup_for_write_span("opacity");
    geometry::smooth_curve_attribute(stroke,
                                     points_by_curve,
                                     point_selection,
                                     cyclic,
                                     iterations,
                                     influence,
                                     true,
                                     false,
                                     opacities.span);
    opacities.finish();
  }
  if (drawing.radii().is_span()) {
    bke::GSpanAttributeWriter radii = attributes.lookup_for_write_span("radius");
    geometry::smooth_curve_attribute(stroke,
                                     points_by_curve,
                                     point_selection,
                                     cyclic,
                                     iterations,
                                     influence,
                                     true,
                                     false,
                                     radii.span);
    radii.finish();
  }
}

static void simplify_stroke(bke::greasepencil::Drawing &drawing,
                            const float epsilon,
                            const int active_curve)
{
  const bke::CurvesGeometry &curves = drawing.strokes();
  const bke::AttributeAccessor attributes = curves.attributes();
  const IndexRange points = curves.points_by_curve()[active_curve];
  const VArray<float2> screen_space_positions_attribute = *attributes.lookup<float2>(
      ".draw_tool_screen_space_positions");
  BLI_assert(screen_space_positions_attribute.is_span());

  const Span<float2> screen_space_positions =
      screen_space_positions_attribute.get_internal_span().slice(points);

  Array<bool> points_to_delete_arr(drawing.strokes().points_num(), false);
  points_to_delete_arr.as_mutable_span().slice(points).fill(true);
  geometry::curve_simplify(curves.positions().slice(points),
                           curves.cyclic()[active_curve],
                           epsilon,
                           screen_space_positions,
                           points_to_delete_arr.as_mutable_span().slice(points));

  IndexMaskMemory memory;
  const IndexMask points_to_delete = IndexMask::from_bools(points_to_delete_arr, memory);
  if (!points_to_delete.is_empty()) {
    drawing.strokes_for_write().remove_points(points_to_delete, {});
    drawing.tag_topology_changed();
  }
}

static void trim_stroke_ends(bke::greasepencil::Drawing &drawing,
                             const int active_curve,
                             const bool on_back)
{
  const bke::CurvesGeometry &curves = drawing.strokes();
  const IndexRange points = curves.points_by_curve()[active_curve];
  const bke::AttributeAccessor attributes = curves.attributes();
  const VArray<float2> screen_space_positions_attribute = *attributes.lookup<float2>(
      ".draw_tool_screen_space_positions");
  BLI_assert(screen_space_positions_attribute.is_span());
  const Span<float2> screen_space_positions =
      screen_space_positions_attribute.get_internal_span().slice(points);
  /* Extract the drawn stroke into a separate geometry, so we can trim the ends for just this
   * stroke. */
  bke::CurvesGeometry stroke = bke::curves_copy_curve_selection(
      drawing.strokes(), IndexRange::from_single(active_curve), {});
  auto bounds = bounds::min_max(screen_space_positions);
  rcti screen_space_bounds;
  BLI_rcti_init(&screen_space_bounds,
                int(bounds->min.x),
                int(bounds->max.x),
                int(bounds->min.y),
                int(bounds->max.y));
  /* Use the first and last point. */
  const Vector<Vector<int>> point_selection = {{0, int(points.index_range().last())}};
  /* Trim the stroke ends by finding self intersections using the screen space positions. */
  bke::CurvesGeometry stroke_trimmed = ed::greasepencil::trim::trim_curve_segments(
      stroke,
      screen_space_positions,
      {screen_space_bounds},
      IndexRange::from_single(0),
      point_selection,
      true);

  /* No intersection found. */
<<<<<<< HEAD
  if (!stroke_trimmed.points_num()) {
=======
  if (stroke_trimmed.points_num() == 0) {
>>>>>>> bf04513d
    return;
  }

  /* Remove the original stroke. */
  drawing.strokes_for_write().remove_curves(IndexRange::from_single(active_curve), {});

  /* Join the trimmed stroke into the drawing. */
  Curves *trimmed_curve = bke::curves_new_nomain(std::move(stroke_trimmed));
  Curves *other_curves = bke::curves_new_nomain(std::move(drawing.strokes_for_write()));
  std::array<bke::GeometrySet, 2> geometry_sets;
  if (on_back) {
    geometry_sets = {bke::GeometrySet::from_curves(trimmed_curve),
                     bke::GeometrySet::from_curves(other_curves)};
  }
  else {
    geometry_sets = {bke::GeometrySet::from_curves(other_curves),
                     bke::GeometrySet::from_curves(trimmed_curve)};
  }
  drawing.strokes_for_write() = std::move(
      geometry::join_geometries(geometry_sets, {}).get_curves_for_write()->geometry.wrap());
  drawing.tag_topology_changed();
}

static void outline_stroke(bke::greasepencil::Drawing &drawing,
                           const int active_curve,
                           const float4x4 &viewmat,
                           const ed::greasepencil::DrawingPlacement &placement,
                           const float outline_radius,
                           const int material_index,
                           const bool on_back)
{
  /* Get the outline stroke (single curve). */
  bke::CurvesGeometry outline = ed::greasepencil::create_curves_outline(
      drawing,
      IndexRange::from_single(active_curve),
      viewmat,
      3,
      outline_radius,
      0.0f,
      material_index);

  /* Reproject the outline onto the drawing placement. */
  placement.reproject(outline.positions(), outline.positions_for_write());

  /* Remove the original stroke. */
  drawing.strokes_for_write().remove_curves(IndexRange::from_single(active_curve), {});

  /* Join the outline stroke into the drawing. */
  Curves *outline_curve = bke::curves_new_nomain(std::move(outline));
  Curves *other_curves = bke::curves_new_nomain(std::move(drawing.strokes_for_write()));
  std::array<bke::GeometrySet, 2> geometry_sets;
  if (on_back) {
    geometry_sets = {bke::GeometrySet::from_curves(outline_curve),
                     bke::GeometrySet::from_curves(other_curves)};
  }
  else {
    geometry_sets = {bke::GeometrySet::from_curves(other_curves),
                     bke::GeometrySet::from_curves(outline_curve)};
  }
  drawing.strokes_for_write() = std::move(
      geometry::join_geometries(geometry_sets, {}).get_curves_for_write()->geometry.wrap());
  drawing.tag_topology_changed();
}

static int trim_end_points(bke::greasepencil::Drawing &drawing,
                           const float epsilon,
                           const bool on_back,
                           const int active_curve)
{
  const IndexRange points = drawing.strokes().points_by_curve()[active_curve];
  bke::CurvesGeometry &curves = drawing.strokes_for_write();
  const VArray<float> radii = drawing.radii();

  /* Remove points at the end that have a radius close to 0. */
  int64_t num_points_to_remove = 0;
  for (int64_t index = points.last(); index >= points.first(); index--) {
    if (radii[index] < epsilon) {
      num_points_to_remove++;
    }
    else {
      break;
    }
  }

  if (num_points_to_remove <= 0) {
    return 0;
  }

  /* Don't remove the entire stroke. Leave at least one point. */
  if (points.size() - num_points_to_remove < 1) {
    num_points_to_remove = points.size() - 1;
  }

  if (!on_back) {
    curves.resize(curves.points_num() - num_points_to_remove, curves.curves_num());
    curves.offsets_for_write().last() = curves.points_num();
    return num_points_to_remove;
  }

  bke::MutableAttributeAccessor attributes = curves.attributes_for_write();
  const int last_active_point = curves.points_by_curve()[0].last();

  /* Shift the data before resizing to not delete the data at the end. */
  attributes.for_all([&](const StringRef id, const bke::AttributeMetaData meta_data) {
    if (meta_data.domain != bke::AttrDomain::Point) {
      return true;
    }

    bke::GSpanAttributeWriter dst = attributes.lookup_for_write_span(id);
    GMutableSpan attribute_data = dst.span;

    bke::attribute_math::convert_to_static_type(attribute_data.type(), [&](auto dummy) {
      using T = decltype(dummy);
      MutableSpan<T> span_data = attribute_data.typed<T>();

      for (int i = last_active_point - num_points_to_remove + 1;
           i < curves.points_num() - num_points_to_remove;
           i++)
      {
        span_data[i] = span_data[i + num_points_to_remove];
      }
    });
    dst.finish();
    return true;
  });

  curves.resize(curves.points_num() - num_points_to_remove, curves.curves_num());
  MutableSpan<int> offsets = curves.offsets_for_write();
  for (const int src_curve : curves.curves_range().drop_front(1)) {
    offsets[src_curve] = offsets[src_curve] - num_points_to_remove;
  }
  offsets.last() = curves.points_num();

  return num_points_to_remove;
}

static void deselect_stroke(const bContext &C,
                            bke::greasepencil::Drawing &drawing,
                            const int active_curve)
{
  Scene *scene = CTX_data_scene(&C);
  const IndexRange points = drawing.strokes().points_by_curve()[active_curve];

  bke::CurvesGeometry &curves = drawing.strokes_for_write();
  const bke::AttrDomain selection_domain = ED_grease_pencil_selection_domain_get(
      scene->toolsettings);

  bke::GSpanAttributeWriter selection = ed::curves::ensure_selection_attribute(
      curves, selection_domain, CD_PROP_BOOL);

  if (selection_domain == bke::AttrDomain::Curve) {
    ed::curves::fill_selection_false(selection.span.slice(IndexRange::from_single(active_curve)));
  }
  else if (selection_domain == bke::AttrDomain::Point) {
    ed::curves::fill_selection_false(selection.span.slice(points));
  }

  selection.finish();
}

static void process_stroke_weights(const Scene &scene,
                                   const Object &object,
                                   bke::greasepencil::Drawing &drawing,
                                   const int active_curve)
{
  bke::CurvesGeometry &curves = drawing.strokes_for_write();
  const IndexRange points = curves.points_by_curve()[active_curve];

  const int def_nr = BKE_object_defgroup_active_index_get(&object) - 1;

  if (def_nr == -1) {
    return;
  }

  const bDeformGroup *defgroup = static_cast<const bDeformGroup *>(
      BLI_findlink(BKE_object_defgroup_list(&object), def_nr));

  const StringRef vertex_group_name = defgroup->name;

  blender::bke::greasepencil::assign_to_vertex_group_from_mask(
      curves, IndexMask(points), vertex_group_name, scene.toolsettings->vgroup_weight);

  if (scene.toolsettings->vgroup_weight == 0.0f) {
    return;
  }

  /* Loop through all modifiers trying to find the pose channel for the vertex group name. */
  bPoseChannel *channel = nullptr;
  Object *ob_arm = nullptr;
  LISTBASE_FOREACH (ModifierData *, md, &(&object)->modifiers) {
    if (md->type != eModifierType_GreasePencilArmature) {
      continue;
    }

    /* Skip not visible modifiers. */
    if (!(md->mode & eModifierMode_Realtime)) {
      continue;
    }

    GreasePencilArmatureModifierData *amd = reinterpret_cast<GreasePencilArmatureModifierData *>(
        md);
    if (amd == nullptr) {
      continue;
    }

    ob_arm = amd->object;
    /* Not an armature. */
    if (ob_arm->type != OB_ARMATURE || ob_arm->pose == nullptr) {
      continue;
    }

    channel = BKE_pose_channel_find_name(ob_arm->pose, vertex_group_name.data());
    if (channel == nullptr) {
      continue;
    }

    /* Found the channel. */
    break;
  }

  /* Nothing valid was found. */
  if (channel == nullptr) {
    return;
  }

  const float4x4 obinv = math::invert(object.object_to_world());

  const float4x4 postmat = obinv * ob_arm->object_to_world();
  const float4x4 premat = math::invert(postmat);

  const float4x4 matrix = postmat * math::invert(float4x4(channel->chan_mat)) * premat;

  /* Update the position of the stroke to undo the movement caused by the modifier.*/
  MutableSpan<float3> positions = curves.positions_for_write().slice(points);
  threading::parallel_for(positions.index_range(), 1024, [&](const IndexRange range) {
    for (float3 &position : positions.slice(range)) {
      position = math::transform_point(matrix, position);
    }
  });
}

void PaintOperation::on_stroke_done(const bContext &C)
{
  using namespace blender::bke;
  Scene *scene = CTX_data_scene(&C);
  Object *object = CTX_data_active_object(&C);
  RegionView3D *rv3d = CTX_wm_region_view3d(&C);
  const ARegion *region = CTX_wm_region(&C);
  GreasePencil &grease_pencil = *static_cast<GreasePencil *>(object->data);

  Paint *paint = &scene->toolsettings->gp_paint->paint;
  Brush *brush = BKE_paint_brush(paint);
  BrushGpencilSettings *settings = brush->gpencil_settings;
  const bool on_back = (scene->toolsettings->gpencil_flags & GP_TOOL_FLAG_PAINT_ONBACK) != 0;
  const bool do_post_processing = (settings->flag & GP_BRUSH_GROUP_SETTINGS) != 0;
  const bool do_automerge_endpoints = (scene->toolsettings->gpencil_flags &
                                       GP_TOOL_FLAG_AUTOMERGE_STROKE) != 0;

  /* Grease Pencil should have an active layer. */
  BLI_assert(grease_pencil.has_active_layer());
  bke::greasepencil::Layer &active_layer = *grease_pencil.get_active_layer();
  /* Drawing should exist. */
  bke::greasepencil::Drawing &drawing = *grease_pencil.get_editable_drawing_at(active_layer,
                                                                               scene->r.cfra);
  const int active_curve = on_back ? drawing.strokes().curves_range().first() :
                                     drawing.strokes().curves_range().last();
  const offset_indices::OffsetIndices<int> points_by_curve = drawing.strokes().points_by_curve();
  const IndexRange points = points_by_curve[active_curve];

  /* Write the screen space positions of the new stroke as a temporary attribute, so all the
   * changes in topology with the operations below get propagated correctly. */
  bke::MutableAttributeAccessor attributes = drawing.strokes_for_write().attributes_for_write();
  bke::SpanAttributeWriter<float2> screen_space_positions =
      attributes.lookup_or_add_for_write_only_span<float2>(".draw_tool_screen_space_positions",
                                                           bke::AttrDomain::Point);
  screen_space_positions.span.slice(points).copy_from(this->screen_space_final_coords_);
  screen_space_positions.finish();

  /* Remove trailing points with radii close to zero. */
  trim_end_points(drawing, 1e-5f, on_back, active_curve);

  /* Set the selection of the newly drawn stroke to false. */
  deselect_stroke(C, drawing, active_curve);

  if (do_post_processing) {
    if (settings->draw_smoothfac > 0.0f) {
      smooth_stroke(drawing, settings->draw_smoothfac, settings->draw_smoothlvl, active_curve);
    }
    if (settings->simplify_px > 0.0f) {
      simplify_stroke(drawing, settings->simplify_px, active_curve);
    }
    if ((settings->flag & GP_BRUSH_TRIM_STROKE) != 0) {
      trim_stroke_ends(drawing, active_curve, on_back);
    }
    if ((scene->toolsettings->gpencil_flags & GP_TOOL_FLAG_CREATE_WEIGHTS) != 0) {
      process_stroke_weights(*scene, *object, drawing, active_curve);
    }
    if ((settings->flag & GP_BRUSH_OUTLINE_STROKE) != 0) {
      const float outline_radius = float(brush->unprojected_radius) * settings->outline_fac * 0.5f;
      const int material_index = [&]() {
        Material *material = BKE_grease_pencil_object_material_ensure_from_active_input_brush(
            CTX_data_main(&C), object, brush);
        const int active_index = BKE_object_material_index_get(object, material);
        if (settings->material_alt == nullptr) {
          return active_index;
        }
        const int alt_index = BKE_object_material_slot_find_index(object, settings->material_alt);
        return (alt_index > -1) ? alt_index - 1 : active_index;
      }();
      outline_stroke(drawing,
                     active_curve,
                     float4x4(rv3d->viewmat),
                     placement_,
                     outline_radius,
                     material_index,
                     on_back);
    }
  }
  /* Remove the temporary attribute. */
  attributes.remove(".draw_tool_screen_space_positions");

  drawing.set_texture_matrices({texture_space_}, IndexRange::from_single(active_curve));

  if (do_automerge_endpoints) {
    constexpr float merge_distance = 20.0f;
    const float4x4 layer_to_world = active_layer.to_world_space(*object);
    const IndexMask selection = IndexRange::from_single(active_curve);
    drawing.strokes_for_write() = ed::greasepencil::curves_merge_endpoints_by_distance(
        *region, drawing.strokes(), layer_to_world, merge_distance, selection, {});
  }

  drawing.tag_topology_changed();

  /* Now we're done drawing. */
  grease_pencil.runtime->is_drawing_stroke = false;

  DEG_id_tag_update(&grease_pencil.id, ID_RECALC_GEOMETRY);
  WM_event_add_notifier(&C, NC_GEOM | ND_DATA, &grease_pencil.id);
}

std::unique_ptr<GreasePencilStrokeOperation> new_paint_operation()
{
  return std::make_unique<PaintOperation>();
}

}  // namespace blender::ed::sculpt_paint::greasepencil<|MERGE_RESOLUTION|>--- conflicted
+++ resolved
@@ -1192,11 +1192,7 @@
       true);
 
   /* No intersection found. */
-<<<<<<< HEAD
-  if (!stroke_trimmed.points_num()) {
-=======
   if (stroke_trimmed.points_num() == 0) {
->>>>>>> bf04513d
     return;
   }
 
