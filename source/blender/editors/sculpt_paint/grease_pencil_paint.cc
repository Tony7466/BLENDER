--- conflicted
+++ resolved
@@ -19,12 +19,9 @@
 
 #include "DEG_depsgraph_query.hh"
 
-<<<<<<< HEAD
 #include "DNA_modifier_types.h"
 
-=======
 #include "ED_curves.hh"
->>>>>>> 443ea628
 #include "ED_grease_pencil.hh"
 #include "ED_view3d.hh"
 
@@ -138,12 +135,8 @@
 
  private:
   void simplify_stroke(bke::greasepencil::Drawing &drawing, float epsilon_px);
-<<<<<<< HEAD
-  void process_stroke_end(bke::greasepencil::Drawing &drawing);
+  void process_stroke_end(const bContext &C, bke::greasepencil::Drawing &drawing);
   void process_stroke_weights(const bContext &C, bke::greasepencil::Drawing &drawing);
-=======
-  void process_stroke_end(const bContext &C, bke::greasepencil::Drawing &drawing);
->>>>>>> 443ea628
 };
 
 /**
@@ -702,12 +695,8 @@
 
   const float simplifiy_threshold_px = 0.5f;
   this->simplify_stroke(drawing, simplifiy_threshold_px);
-<<<<<<< HEAD
-  this->process_stroke_end(drawing);
+  this->process_stroke_end(C, drawing);
   this->process_stroke_weights(C, drawing);
-=======
-  this->process_stroke_end(C, drawing);
->>>>>>> 443ea628
   drawing.tag_topology_changed();
 
   DEG_id_tag_update(&grease_pencil.id, ID_RECALC_GEOMETRY);
