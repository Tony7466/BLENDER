--- conflicted
+++ resolved
@@ -111,13 +111,9 @@
   Vector<Vector<float2>> screen_space_curve_fitted_coords_;
   /* Screen space coordinates after smoothing. */
   Vector<float2> screen_space_smoothed_coords_;
-<<<<<<< HEAD
-  int64_t active_smooth_index_ = 0;
-  blender::float4x2 texture_space_ = float4x2::identity();
-=======
   /* The start index of the smoothing window. */
   int active_smooth_start_index_ = 0;
->>>>>>> 01a2bd03
+  blender::float4x2 texture_space_ = float4x2::identity();
 
   friend struct PaintOperationExecutor;
 
@@ -234,13 +230,9 @@
     const float start_opacity = this->opacity_from_input_sample(start_sample);
     const ColorGeometry4f start_vertex_color = ColorGeometry4f(vertex_color_);
 
-<<<<<<< HEAD
     self.texture_space_ = texture_space_;
 
-    self.screen_space_coords_.append(start_coords);
-=======
     self.screen_space_coords_orig_.append(start_coords);
->>>>>>> 01a2bd03
     self.screen_space_curve_fitted_coords_.append(Vector<float2>({start_coords}));
     self.screen_space_smoothed_coords_.append(start_coords);
 
@@ -449,13 +441,6 @@
       this->active_smoothing(self, smooth_window, positions.slice(curve_points));
     }
 
-<<<<<<< HEAD
-    /* Active smoothing is done in a window at the end of the new stroke. */
-    this->active_smoothing(
-        self, points, points.index_range().drop_front(self.active_smooth_index_));
-
-    set_texture_matrix(curves, curves.curves_num() - 1, texture_space_);
-=======
     /* Initialize the rest of the attributes with default values. */
     Set<std::string> attributes_to_skip{{"position", "radius", "opacity", "vertex_color"}};
     attributes.for_all([&](const bke::AttributeIDRef &id, const bke::AttributeMetaData meta_data) {
@@ -469,7 +454,8 @@
       attribute.finish();
       return true;
     });
->>>>>>> 01a2bd03
+
+    set_texture_matrix(curves, curves.curves_num() - 1, texture_space_);
   }
 
   void execute(PaintOperation &self, const bContext &C, const InputSample &extension_sample)
