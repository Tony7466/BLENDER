/* SPDX-FileCopyrightText: 2023 Blender Foundation
 *
 * SPDX-License-Identifier: GPL-2.0-or-later */

#include "BKE_context.h"
#include "BKE_curves.hh"
#include "BKE_grease_pencil.h"
#include "BKE_grease_pencil.hh"
#include "BKE_scene.h"

#include "DEG_depsgraph_query.h"

#include "ED_view3d.h"

#include "WM_api.h"
#include "WM_types.h"

#include "grease_pencil_intern.hh"

namespace blender::ed::sculpt_paint::greasepencil {

class PaintOperation : public GreasePencilStrokeOperation {

 public:
  ~PaintOperation() override {}

  void on_stroke_extended(const bContext &C, const StrokeExtension &stroke_extension) override;
  void on_stroke_done(const bContext &C) override;
};

/**
 * Utility class that actually executes the update when the stroke is updated. That's useful
 * because it avoids passing a very large number of parameters between functions.
 */
struct PaintOperationExecutor {

  PaintOperationExecutor(const bContext & /*C*/) {}

  void execute(PaintOperation & /*self*/,
               const bContext &C,
               const StrokeExtension &stroke_extension)
  {
    using namespace blender::bke;
    Depsgraph *depsgraph = CTX_data_depsgraph_pointer(&C);
    ARegion *region = CTX_wm_region(&C);
    Object *obact = CTX_data_active_object(&C);
    Object *ob_eval = DEG_get_evaluated_object(depsgraph, obact);

    /**
     * Note: We write to the evaluated object here, so that the additional copy from orig -> eval
     * is not needed for every update. After the stroke is done, the result is written to the
     * original object.
     */
    GreasePencil &grease_pencil = *static_cast<GreasePencil *>(ob_eval->data);
    if (!grease_pencil.has_active_layer()) {
      /* TODO: create a new layer. */
      BLI_assert_unreachable();
      // grease_pencil.runtime->set_active_layer_index(0);
    }

    float4 plane{0.0f, -1.0f, 0.0f, 0.0f};
    float3 proj_pos;
    ED_view3d_win_to_3d_on_plane(region, plane, stroke_extension.mouse_position, false, proj_pos);

    bke::greasepencil::StrokePoint new_point{
        proj_pos, stroke_extension.pressure * 100.0f, 1.0f, float4(1.0f)};

<<<<<<< HEAD
    drawing.runtime->stroke_cache.points.append(std::move(new_point));
    drawing.runtime->stroke_cache.mat = obact->actcol - 1;
=======
    grease_pencil.runtime->stroke_cache.points.append(std::move(new_point));
>>>>>>> 7d54a756

    BKE_grease_pencil_batch_cache_dirty_tag(&grease_pencil, BKE_GREASEPENCIL_BATCH_DIRTY_ALL);
  }
};

void PaintOperation::on_stroke_extended(const bContext &C, const StrokeExtension &stroke_extension)
{
  PaintOperationExecutor executor{C};
  executor.execute(*this, C, stroke_extension);
}

void PaintOperation::on_stroke_done(const bContext &C)
{
  using namespace blender::bke;
  Depsgraph *depsgraph = CTX_data_depsgraph_pointer(&C);
  Scene *scene = CTX_data_scene(&C);
  Object *obact = CTX_data_active_object(&C);
  Object *ob_eval = DEG_get_evaluated_object(depsgraph, obact);

  GreasePencil &grease_pencil_orig = *static_cast<GreasePencil *>(obact->data);
  GreasePencil &grease_pencil_eval = *static_cast<GreasePencil *>(ob_eval->data);
  BLI_assert(grease_pencil_orig.has_active_layer() && grease_pencil_eval.has_active_layer());
  const bke::greasepencil::Layer &active_layer_orig = *grease_pencil_orig.get_active_layer();
  const bke::greasepencil::Layer &active_layer_eval = *grease_pencil_eval.get_active_layer();
  int index_orig = active_layer_orig.drawing_index_at(scene->r.cfra);
  int index_eval = active_layer_eval.drawing_index_at(scene->r.cfra);
  BLI_assert(index_orig != -1 && index_eval != -1);

  bke::greasepencil::Drawing &drawing_orig =
      reinterpret_cast<GreasePencilDrawing *>(grease_pencil_orig.drawings()[index_orig])->wrap();

  const Span<bke::greasepencil::StrokePoint> stroke_points =
      grease_pencil_eval.runtime->stroke_buffer();
  CurvesGeometry &curves = drawing_orig.geometry.wrap();

  int num_old_curves = curves.curves_num();
  int num_old_points = curves.points_num();
  curves.resize(num_old_points + stroke_points.size(), num_old_curves + 1);

  curves.offsets_for_write()[num_old_curves] = num_old_points;
  curves.offsets_for_write()[num_old_curves + 1] = num_old_points + stroke_points.size();

  const OffsetIndices<int> points_by_curve = curves.points_by_curve();
  const IndexRange new_points_range = points_by_curve[curves.curves_num() - 1];
  const IndexRange new_curves_range = IndexRange(num_old_curves, 1);

  /* Set position, radius and opacity attribute. */
  bke::MutableAttributeAccessor attributes = curves.attributes_for_write();
  MutableSpan<float3> positions = curves.positions_for_write();
  SpanAttributeWriter<float> radii = attributes.lookup_or_add_for_write_span<float>(
      "radius", ATTR_DOMAIN_POINT);
  SpanAttributeWriter<float> opacities = attributes.lookup_or_add_for_write_span<float>(
      "opacity", ATTR_DOMAIN_POINT);
  for (const int i : IndexRange(stroke_points.size())) {
    const bke::greasepencil::StrokePoint &point = stroke_points[i];
    const int point_i = new_points_range[i];
    positions[point_i] = point.position;
    radii.span[point_i] = point.radius;
    opacities.span[point_i] = point.opacity;
  }

  /* Set material index attribute. */
  int material_index = drawing_eval.runtime->stroke_cache.mat;
  SpanAttributeWriter<int> materials = attributes.lookup_or_add_for_write_span<int>(
      "material_index", ATTR_DOMAIN_CURVE);

  materials.span.slice(new_curves_range).fill(material_index);

  /* Set curve_type attribute. */
  curves.fill_curve_types(new_curves_range, CURVE_TYPE_POLY);

  /* Explicitly set all other attributes besides those processed above to default values. */
  Set<std::string> attributes_to_skip{
      {"position", "radius", "opacity", "material_index", "curve_type"}};
  attributes.for_all(
      [&](const bke::AttributeIDRef &id, const bke::AttributeMetaData /*meta_data*/) {
        if (attributes_to_skip.contains(id.name())) {
          return true;
        }
        bke::GSpanAttributeWriter attribute = attributes.lookup_for_write_span(id);
        const CPPType &type = attribute.span.type();
        GMutableSpan new_data = attribute.span.slice(
            attribute.domain == ATTR_DOMAIN_POINT ? new_points_range : new_curves_range);
        type.fill_assign_n(type.default_value(), new_data.data(), new_data.size());
        attribute.finish();
        return true;
      });

  grease_pencil_eval.runtime->stroke_cache.clear();
  drawing_orig.tag_positions_changed();

  radii.finish();
  opacities.finish();
  materials.finish();

  DEG_id_tag_update(&grease_pencil_orig.id, ID_RECALC_GEOMETRY);
  WM_main_add_notifier(NC_GEOM | ND_DATA, &grease_pencil_orig.id);
}

std::unique_ptr<GreasePencilStrokeOperation> new_paint_operation()
{
  return std::make_unique<PaintOperation>();
}

}  // namespace blender::ed::sculpt_paint::greasepencil<|MERGE_RESOLUTION|>--- conflicted
+++ resolved
@@ -65,12 +65,8 @@
     bke::greasepencil::StrokePoint new_point{
         proj_pos, stroke_extension.pressure * 100.0f, 1.0f, float4(1.0f)};
 
-<<<<<<< HEAD
-    drawing.runtime->stroke_cache.points.append(std::move(new_point));
-    drawing.runtime->stroke_cache.mat = obact->actcol - 1;
-=======
     grease_pencil.runtime->stroke_cache.points.append(std::move(new_point));
->>>>>>> 7d54a756
+    grease_pencil.runtime->stroke_cache.mat = obact->actcol - 1;
 
     BKE_grease_pencil_batch_cache_dirty_tag(&grease_pencil, BKE_GREASEPENCIL_BATCH_DIRTY_ALL);
   }
