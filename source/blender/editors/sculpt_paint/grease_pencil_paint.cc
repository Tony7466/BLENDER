--- conflicted
+++ resolved
@@ -174,7 +174,6 @@
     BLI_assert(drawing_ != nullptr);
   }
 
-<<<<<<< HEAD
   float radius_from_input_sample(PaintOperation &self,
                                  const bContext &C,
                                  const InputSample &sample)
@@ -275,8 +274,6 @@
     }
   }
 
-=======
->>>>>>> 5644a0c6
   void process_start_sample(PaintOperation &self,
                             const bContext &C,
                             const InputSample &start_sample,
