--- conflicted
+++ resolved
@@ -105,11 +105,7 @@
   Object *surface_ob_eval_ = nullptr;
   Mesh *surface_eval_ = nullptr;
   Span<float3> surface_positions_eval_;
-<<<<<<< HEAD
   Span<int> surface_corner_verts_eval_;
-=======
-  Span<MLoop> surface_loops_eval_;
->>>>>>> a7e1815c
   Span<MLoopTri> surface_looptris_eval_;
   VArraySpan<float2> surface_uv_map_eval_;
   BVHTreeFromMesh surface_bvh_eval_;
@@ -201,13 +197,8 @@
       return;
     }
     surface_looptris_eval_ = surface_eval_->looptris();
-<<<<<<< HEAD
-    surface_positions_eval_ = surface_eval_->positions();
+    surface_positions_eval_ = surface_eval_->vert_positions();
     surface_corner_verts_eval_ = surface_eval_->corner_verts();
-=======
-    surface_positions_eval_ = surface_eval_->vert_positions();
-    surface_loops_eval_ = surface_eval_->loops();
->>>>>>> a7e1815c
     surface_uv_map_eval_ = surface_eval_->attributes().lookup<float2>(uv_map_name,
                                                                       ATTR_DOMAIN_CORNER);
     if (surface_uv_map_eval_.is_empty()) {
@@ -323,13 +314,8 @@
   {
     const float4x4 brush_transform_inv = brush_transform.inverted();
 
-<<<<<<< HEAD
-    const Span<float3> positions_orig_su = surface_orig_->positions();
+    const Span<float3> positions_orig_su = surface_orig_->vert_positions();
     const Span<int> corner_verts_orig = surface_orig_->corner_verts();
-=======
-    const Span<float3> positions_orig_su = surface_orig_->vert_positions();
-    const Span<MLoop> loops_orig = surface_orig_->loops();
->>>>>>> a7e1815c
 
     MutableSpan<float3> positions_orig_cu = curves_orig_->positions_for_write();
     MutableSpan<float2> surface_uv_coords = curves_orig_->surface_uv_coords_for_write();
@@ -392,11 +378,7 @@
         /* Compute the uv of the new surface position on the evaluated mesh. */
         const MLoopTri &looptri_eval = surface_looptris_eval_[looptri_index_eval];
         const float3 bary_weights_eval = bke::mesh_surface_sample::compute_bary_coord_in_triangle(
-<<<<<<< HEAD
             surface_positions_eval_, surface_corner_verts_eval_, looptri_eval, hit_pos_eval_su);
-=======
-            surface_positions_eval_, surface_loops_eval_, looptri_eval, hit_pos_eval_su);
->>>>>>> a7e1815c
         const float2 uv = attribute_math::mix3(bary_weights_eval,
                                                surface_uv_map_eval_[looptri_eval.tri[0]],
                                                surface_uv_map_eval_[looptri_eval.tri[1]],
@@ -422,16 +404,11 @@
         const float3 old_first_pos_orig_cu = self_->initial_positions_cu_[first_point_i];
         const float3 new_first_pos_orig_cu =
             transforms_.surface_to_curves *
-            attribute_math::mix3<float3>(bary_weights_orig,
-<<<<<<< HEAD
-                                         positions_orig_su[corner_verts_orig[looptri_orig.tri[0]]],
-                                         positions_orig_su[corner_verts_orig[looptri_orig.tri[1]]],
-                                         positions_orig_su[corner_verts_orig[looptri_orig.tri[2]]]);
-=======
-                                         positions_orig_su[loops_orig[looptri_orig.tri[0]].v],
-                                         positions_orig_su[loops_orig[looptri_orig.tri[1]].v],
-                                         positions_orig_su[loops_orig[looptri_orig.tri[2]].v]);
->>>>>>> a7e1815c
+            attribute_math::mix3<float3>(
+                bary_weights_orig,
+                positions_orig_su[corner_verts_orig[looptri_orig.tri[0]]],
+                positions_orig_su[corner_verts_orig[looptri_orig.tri[1]]],
+                positions_orig_su[corner_verts_orig[looptri_orig.tri[2]]]);
 
         /* Actually transform curve points. */
         const float4x4 slide_transform = this->get_slide_transform(
