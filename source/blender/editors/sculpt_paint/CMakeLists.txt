--- conflicted
+++ resolved
@@ -118,11 +118,7 @@
 
   curves_sculpt_intern.hh
   grease_pencil_intern.hh
-<<<<<<< HEAD
-  mesh_brush_common.hh
   grease_pencil_trace_util.hh
-=======
->>>>>>> b76603b6
   grease_pencil_weight_paint.hh
   mesh_brush_common.hh
   paint_intern.hh
