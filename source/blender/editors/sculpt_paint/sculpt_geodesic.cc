/* SPDX-License-Identifier: GPL-2.0-or-later
 * Copyright 2020 Blender Foundation. All rights reserved. */

/** \file
 * \ingroup edsculpt
 */

#include <cmath>
#include <cstdlib>

#include "MEM_guardedalloc.h"

#include "BLI_linklist_stack.h"
#include "BLI_math.h"
#include "BLI_task.h"

#include "DNA_brush_types.h"
#include "DNA_mesh_types.h"
#include "DNA_meshdata_types.h"
#include "DNA_object_types.h"

#include "BKE_ccg.h"
#include "BKE_context.h"
#include "BKE_mesh.h"
#include "BKE_mesh_mapping.h"
#include "BKE_object.h"
#include "BKE_paint.h"
#include "BKE_pbvh.h"

#include "paint_intern.h"
#include "sculpt_intern.hh"

#include "bmesh.h"

#define SCULPT_GEODESIC_VERTEX_NONE -1

/* Propagate distance from v1 and v2 to v0. */
static bool sculpt_geodesic_mesh_test_dist_add(const float (*vert_positions)[3],
                                               const int v0,
                                               const int v1,
                                               const int v2,
                                               float *dists,
                                               GSet *initial_verts)
{
  if (BLI_gset_haskey(initial_verts, POINTER_FROM_INT(v0))) {
    return false;
  }

  BLI_assert(dists[v1] != FLT_MAX);
  if (dists[v0] <= dists[v1]) {
    return false;
  }

  float dist0;
  if (v2 != SCULPT_GEODESIC_VERTEX_NONE) {
    BLI_assert(dists[v2] != FLT_MAX);
    if (dists[v0] <= dists[v2]) {
      return false;
    }
    dist0 = geodesic_distance_propagate_across_triangle(
        vert_positions[v0], vert_positions[v1], vert_positions[v2], dists[v1], dists[v2]);
  }
  else {
    float vec[3];
    sub_v3_v3v3(vec, vert_positions[v1], vert_positions[v0]);
    dist0 = dists[v1] + len_v3(vec);
  }

  if (dist0 < dists[v0]) {
    dists[v0] = dist0;
    return true;
  }

  return false;
}

static float *SCULPT_geodesic_mesh_create(Object *ob,
                                          GSet *initial_verts,
                                          const float limit_radius)
{
  SculptSession *ss = ob->sculpt;
  Mesh *mesh = BKE_object_get_original_mesh(ob);

  const int totvert = mesh->totvert;
  const int totedge = mesh->totedge;

  const float limit_radius_sq = limit_radius * limit_radius;

  float(*vert_positions)[3] = SCULPT_mesh_deformed_positions_get(ss);
<<<<<<< HEAD
  const MEdge *edges = BKE_mesh_edges(mesh);
  const blender::OffsetIndices polys = mesh->polys();
=======
  const blender::Span<MEdge> edges = mesh->edges();
  const blender::Span<MPoly> polys = mesh->polys();
>>>>>>> 636c98c8
  const blender::Span<int> corner_verts = mesh->corner_verts();
  const blender::Span<int> corner_edges = mesh->corner_edges();

  float *dists = static_cast<float *>(MEM_malloc_arrayN(totvert, sizeof(float), __func__));
  BLI_bitmap *edge_tag = BLI_BITMAP_NEW(totedge, "edge tag");

  if (!ss->epmap) {
    BKE_mesh_edge_poly_map_create(&ss->epmap,
                                  &ss->epmap_mem,
<<<<<<< HEAD
                                  mesh->totedge,
                                  polys,
=======
                                  edges.size(),
                                  polys.data(),
                                  polys.size(),
>>>>>>> 636c98c8
                                  corner_edges.data(),
                                  corner_edges.size());
  }
  if (!ss->vemap) {
    BKE_mesh_vert_edge_map_create(
        &ss->vemap, &ss->vemap_mem, edges.data(), mesh->totvert, edges.size());
  }

  /* Both contain edge indices encoded as *void. */
  BLI_LINKSTACK_DECLARE(queue, void *);
  BLI_LINKSTACK_DECLARE(queue_next, void *);

  BLI_LINKSTACK_INIT(queue);
  BLI_LINKSTACK_INIT(queue_next);

  for (int i = 0; i < totvert; i++) {
    if (BLI_gset_haskey(initial_verts, POINTER_FROM_INT(i))) {
      dists[i] = 0.0f;
    }
    else {
      dists[i] = FLT_MAX;
    }
  }

  /* Masks vertices that are further than limit radius from an initial vertex. As there is no need
   * to define a distance to them the algorithm can stop earlier by skipping them. */
  BLI_bitmap *affected_vertex = BLI_BITMAP_NEW(totvert, "affected vertex");
  GSetIterator gs_iter;

  if (limit_radius == FLT_MAX) {
    /* In this case, no need to loop through all initial vertices to check distances as they are
     * all going to be affected. */
    BLI_bitmap_set_all(affected_vertex, true, totvert);
  }
  else {
    /* This is an O(n^2) loop used to limit the geodesic distance calculation to a radius. When
     * this optimization is needed, it is expected for the tool to request the distance to a low
     * number of vertices (usually just 1 or 2). */
    GSET_ITER (gs_iter, initial_verts) {
      const int v = POINTER_AS_INT(BLI_gsetIterator_getKey(&gs_iter));
      float *v_co = vert_positions[v];
      for (int i = 0; i < totvert; i++) {
        if (len_squared_v3v3(v_co, vert_positions[i]) <= limit_radius_sq) {
          BLI_BITMAP_ENABLE(affected_vertex, i);
        }
      }
    }
  }

  /* Add edges adjacent to an initial vertex to the queue. */
  for (int i = 0; i < totedge; i++) {
    const int v1 = edges[i].v1;
    const int v2 = edges[i].v2;
    if (!BLI_BITMAP_TEST(affected_vertex, v1) && !BLI_BITMAP_TEST(affected_vertex, v2)) {
      continue;
    }
    if (dists[v1] != FLT_MAX || dists[v2] != FLT_MAX) {
      BLI_LINKSTACK_PUSH(queue, POINTER_FROM_INT(i));
    }
  }

  do {
    while (BLI_LINKSTACK_SIZE(queue)) {
      const int e = POINTER_AS_INT(BLI_LINKSTACK_POP(queue));
      int v1 = edges[e].v1;
      int v2 = edges[e].v2;

      if (dists[v1] == FLT_MAX || dists[v2] == FLT_MAX) {
        if (dists[v1] > dists[v2]) {
          SWAP(int, v1, v2);
        }
        sculpt_geodesic_mesh_test_dist_add(
            vert_positions, v2, v1, SCULPT_GEODESIC_VERTEX_NONE, dists, initial_verts);
      }

      if (ss->epmap[e].count != 0) {
        for (int poly_map_index = 0; poly_map_index < ss->epmap[e].count; poly_map_index++) {
          const int poly = ss->epmap[e].indices[poly_map_index];
          if (ss->hide_poly && ss->hide_poly[poly]) {
            continue;
          }
          for (const int v_other : corner_verts.slice(polys[poly])) {
            if (ELEM(v_other, v1, v2)) {
              continue;
            }
            if (sculpt_geodesic_mesh_test_dist_add(
                    vert_positions, v_other, v1, v2, dists, initial_verts)) {
              for (int edge_map_index = 0; edge_map_index < ss->vemap[v_other].count;
                   edge_map_index++) {
                const int e_other = ss->vemap[v_other].indices[edge_map_index];
                int ev_other;
                if (edges[e_other].v1 == uint(v_other)) {
                  ev_other = edges[e_other].v2;
                }
                else {
                  ev_other = edges[e_other].v1;
                }

                if (e_other != e && !BLI_BITMAP_TEST(edge_tag, e_other) &&
                    (ss->epmap[e_other].count == 0 || dists[ev_other] != FLT_MAX)) {
                  if (BLI_BITMAP_TEST(affected_vertex, v_other) ||
                      BLI_BITMAP_TEST(affected_vertex, ev_other)) {
                    BLI_BITMAP_ENABLE(edge_tag, e_other);
                    BLI_LINKSTACK_PUSH(queue_next, POINTER_FROM_INT(e_other));
                  }
                }
              }
            }
          }
        }
      }
    }

    for (LinkNode *lnk = queue_next; lnk; lnk = lnk->next) {
      const int e = POINTER_AS_INT(lnk->link);
      BLI_BITMAP_DISABLE(edge_tag, e);
    }

    BLI_LINKSTACK_SWAP(queue, queue_next);

  } while (BLI_LINKSTACK_SIZE(queue));

  BLI_LINKSTACK_FREE(queue);
  BLI_LINKSTACK_FREE(queue_next);
  MEM_SAFE_FREE(edge_tag);
  MEM_SAFE_FREE(affected_vertex);

  return dists;
}

/* For sculpt mesh data that does not support a geodesic distances algorithm, fallback to the
 * distance to each vertex. In this case, only one of the initial vertices will be used to
 * calculate the distance. */
static float *SCULPT_geodesic_fallback_create(Object *ob, GSet *initial_verts)
{

  SculptSession *ss = ob->sculpt;
  Mesh *mesh = BKE_object_get_original_mesh(ob);
  const int totvert = mesh->totvert;
  float *dists = static_cast<float *>(MEM_malloc_arrayN(totvert, sizeof(float), __func__));
  int first_affected = SCULPT_GEODESIC_VERTEX_NONE;
  GSetIterator gs_iter;
  GSET_ITER (gs_iter, initial_verts) {
    first_affected = POINTER_AS_INT(BLI_gsetIterator_getKey(&gs_iter));
    break;
  }

  if (first_affected == SCULPT_GEODESIC_VERTEX_NONE) {
    for (int i = 0; i < totvert; i++) {
      dists[i] = FLT_MAX;
    }
    return dists;
  }

  const float *first_affected_co = SCULPT_vertex_co_get(
      ss, BKE_pbvh_index_to_vertex(ss->pbvh, first_affected));
  for (int i = 0; i < totvert; i++) {
    PBVHVertRef vertex = BKE_pbvh_index_to_vertex(ss->pbvh, i);

    dists[i] = len_v3v3(first_affected_co, SCULPT_vertex_co_get(ss, vertex));
  }

  return dists;
}

float *SCULPT_geodesic_distances_create(Object *ob, GSet *initial_verts, const float limit_radius)
{
  SculptSession *ss = ob->sculpt;
  switch (BKE_pbvh_type(ss->pbvh)) {
    case PBVH_FACES:
      return SCULPT_geodesic_mesh_create(ob, initial_verts, limit_radius);
    case PBVH_BMESH:
    case PBVH_GRIDS:
      return SCULPT_geodesic_fallback_create(ob, initial_verts);
  }
  BLI_assert(false);
  return nullptr;
}

float *SCULPT_geodesic_from_vertex_and_symm(Sculpt *sd,
                                            Object *ob,
                                            const PBVHVertRef vertex,
                                            const float limit_radius)
{
  SculptSession *ss = ob->sculpt;
  GSet *initial_verts = BLI_gset_int_new("initial_verts");

  const char symm = SCULPT_mesh_symmetry_xyz_get(ob);
  for (char i = 0; i <= symm; ++i) {
    if (SCULPT_is_symmetry_iteration_valid(i, symm)) {
      PBVHVertRef v = {PBVH_REF_NONE};

      if (i == 0) {
        v = vertex;
      }
      else {
        float location[3];
        flip_v3_v3(location, SCULPT_vertex_co_get(ss, vertex), ePaintSymmetryFlags(i));
        v = SCULPT_nearest_vertex_get(sd, ob, location, FLT_MAX, false);
      }
      if (v.i != PBVH_REF_NONE) {
        BLI_gset_add(initial_verts, POINTER_FROM_INT(BKE_pbvh_vertex_to_index(ss->pbvh, v)));
      }
    }
  }

  float *dists = SCULPT_geodesic_distances_create(ob, initial_verts, limit_radius);
  BLI_gset_free(initial_verts, nullptr);
  return dists;
}

float *SCULPT_geodesic_from_vertex(Object *ob, const PBVHVertRef vertex, const float limit_radius)
{
  GSet *initial_verts = BLI_gset_int_new("initial_verts");
  BLI_gset_add(initial_verts,
               POINTER_FROM_INT(BKE_pbvh_vertex_to_index(ob->sculpt->pbvh, vertex)));
  float *dists = SCULPT_geodesic_distances_create(ob, initial_verts, limit_radius);
  BLI_gset_free(initial_verts, nullptr);
  return dists;
}<|MERGE_RESOLUTION|>--- conflicted
+++ resolved
@@ -87,13 +87,8 @@
   const float limit_radius_sq = limit_radius * limit_radius;
 
   float(*vert_positions)[3] = SCULPT_mesh_deformed_positions_get(ss);
-<<<<<<< HEAD
-  const MEdge *edges = BKE_mesh_edges(mesh);
+  const blender::Span<MEdge> edges = mesh->edges();
   const blender::OffsetIndices polys = mesh->polys();
-=======
-  const blender::Span<MEdge> edges = mesh->edges();
-  const blender::Span<MPoly> polys = mesh->polys();
->>>>>>> 636c98c8
   const blender::Span<int> corner_verts = mesh->corner_verts();
   const blender::Span<int> corner_edges = mesh->corner_edges();
 
@@ -101,18 +96,8 @@
   BLI_bitmap *edge_tag = BLI_BITMAP_NEW(totedge, "edge tag");
 
   if (!ss->epmap) {
-    BKE_mesh_edge_poly_map_create(&ss->epmap,
-                                  &ss->epmap_mem,
-<<<<<<< HEAD
-                                  mesh->totedge,
-                                  polys,
-=======
-                                  edges.size(),
-                                  polys.data(),
-                                  polys.size(),
->>>>>>> 636c98c8
-                                  corner_edges.data(),
-                                  corner_edges.size());
+    BKE_mesh_edge_poly_map_create(
+        &ss->epmap, &ss->epmap_mem, edges.size(), polys, corner_edges.data(), corner_edges.size());
   }
   if (!ss->vemap) {
     BKE_mesh_vert_edge_map_create(
