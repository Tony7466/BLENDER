--- conflicted
+++ resolved
@@ -183,14 +183,8 @@
             continue;
           }
 
-<<<<<<< HEAD
-          for (int loop_index = 0; loop_index < mpoly->totloop; loop_index++) {
-            const int v_other = corner_verts[loop_index + mpoly->loopstart];
-=======
           for (int loop_index = 0; loop_index < polys[poly].totloop; loop_index++) {
-            const MLoop *mloop = &loops[loop_index + polys[poly].loopstart];
-            const int v_other = mloop->v;
->>>>>>> 2a9f792c
+            const int v_other = corner_verts[loop_index + polys[poly].loopstart];
             if (ELEM(v_other, v1, v2)) {
               continue;
             }
