--- conflicted
+++ resolved
@@ -798,22 +798,12 @@
       strokes.curves_range(), GrainSize(512), memory, is_visible_curve);
 }
 
-<<<<<<< HEAD
 static VArray<ColorGeometry4f> get_stroke_colors(const Object &object,
                                                  const bke::CurvesGeometry &curves,
                                                  const VArray<float> &opacities,
                                                  const VArray<int> materials,
                                                  const ColorGeometry4f &tint_color,
-                                                 const float alpha_threshold,
-                                                 const bool brush_fill_hide)
-=======
-static VArray<ColorGeometry4f> stroke_colors(const Object &object,
-                                             const bke::CurvesGeometry &curves,
-                                             const VArray<float> &opacities,
-                                             const VArray<int> materials,
-                                             const ColorGeometry4f &tint_color,
-                                             const std::optional<float> alpha_threshold)
->>>>>>> eff7d02c
+                                                 const std::optional<float> alpha_threshold)
 {
   if (!alpha_threshold) {
     return VArray<ColorGeometry4f>::ForSingle(tint_color, curves.points_num());
@@ -1053,15 +1043,6 @@
     return {};
   }
 
-<<<<<<< HEAD
-  const float alpha_threshold = 0.2f;
-  const bool brush_fill_hide = false;
-=======
-  GPU_blend(GPU_BLEND_ALPHA);
-  GPU_depth_mask(true);
-  image_render::set_viewmat(view_context, scene, image_size, zoom, offset);
-
->>>>>>> eff7d02c
   const bool use_xray = false;
 
   const float4x4 layer_to_world = layer.to_world_space(object);
@@ -1096,22 +1077,12 @@
     const IndexMask curve_mask = get_visible_boundary_strokes(
         object, info, is_boundary_layer, curve_mask_memory);
 
-<<<<<<< HEAD
     const VArray<ColorGeometry4f> stroke_colors = get_stroke_colors(object,
                                                                     info.drawing.strokes(),
                                                                     opacities,
                                                                     materials,
                                                                     draw_boundary_color,
-                                                                    alpha_threshold,
-                                                                    brush_fill_hide);
-=======
-    const VArray<ColorGeometry4f> colors = stroke_colors(object,
-                                                         info.drawing.strokes(),
-                                                         opacities,
-                                                         materials,
-                                                         draw_boundary_color,
-                                                         alpha_threshold);
->>>>>>> eff7d02c
+                                                                    alpha_threshold);
 
     image_render::draw_grease_pencil_strokes(rv3d,
                                              image_size,
