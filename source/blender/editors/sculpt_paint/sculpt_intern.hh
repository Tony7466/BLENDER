/* SPDX-FileCopyrightText: 2006 by Nicholas Bishop. All rights reserved.
 *
 * SPDX-License-Identifier: GPL-2.0-or-later */

/** \file
 * \ingroup edsculpt
 */

#pragma once

#include <memory>

#include "DNA_brush_enums.h"
#include "DNA_brush_types.h"
#include "DNA_key_types.h"
#include "DNA_listBase.h"
#include "DNA_meshdata_types.h"
#include "DNA_scene_types.h"
#include "DNA_vec_types.h"

#include "BKE_attribute.hh"
#include "BKE_paint.hh"
#include "BKE_pbvh_api.hh"

#include "BLI_array.hh"
#include "BLI_bit_vector.hh"
#include "BLI_bitmap.h"
#include "BLI_compiler_attrs.h"
#include "BLI_compiler_compat.h"
#include "BLI_generic_array.hh"
#include "BLI_gsqueue.h"
#include "BLI_implicit_sharing.hh"
#include "BLI_math_matrix_types.hh"
#include "BLI_math_vector_types.hh"
#include "BLI_set.hh"
#include "BLI_span.hh"
#include "BLI_threads.h"
#include "BLI_vector.hh"

#include "ED_view3d.hh"

#include <functional>

namespace blender::ed::sculpt_paint {
namespace auto_mask {
struct NodeData;
struct Cache;
}
namespace undo {
struct Node;
}
}
struct BMLog;
struct Dial;
struct DistRayAABB_Precalc;
struct Image;
struct ImageUser;
struct KeyBlock;
struct Object;
struct SculptProjectVector;
struct bContext;
struct PaintModeSettings;
struct WeightPaintInfo;
struct WPaintData;
struct wmKeyConfig;
struct wmKeyMap;
struct wmOperator;
struct wmOperatorType;

/* Updates */

/* -------------------------------------------------------------------- */
/** \name Sculpt Types
 * \{ */

enum SculptUpdateType {
  SCULPT_UPDATE_COORDS = 1 << 0,
  SCULPT_UPDATE_MASK = 1 << 1,
  SCULPT_UPDATE_VISIBILITY = 1 << 2,
  SCULPT_UPDATE_COLOR = 1 << 3,
  SCULPT_UPDATE_IMAGE = 1 << 4,
  SCULPT_UPDATE_FACE_SET = 1 << 5,
};

struct SculptCursorGeometryInfo {
  blender::float3 location;
  blender::float3 normal;
  blender::float3 active_vertex_co;
};

#define SCULPT_VERTEX_NEIGHBOR_FIXED_CAPACITY 256

struct SculptVertexNeighborIter {
  /* Storage */
  PBVHVertRef *neighbors;
  int *neighbor_indices;
  int size;
  int capacity;

  PBVHVertRef neighbors_fixed[SCULPT_VERTEX_NEIGHBOR_FIXED_CAPACITY];
  int neighbor_indices_fixed[SCULPT_VERTEX_NEIGHBOR_FIXED_CAPACITY];

  /* Internal iterator. */
  int num_duplicates;
  int i;

  /* Public */
  int index;
  PBVHVertRef vertex;
  bool is_duplicate;
};

/* Sculpt Original Data */
struct SculptOrigVertData {
  BMLog *bm_log;

  blender::ed::sculpt_paint::undo::Node *unode;
  float (*coords)[3];
  float (*normals)[3];
  const float *vmasks;
  float (*colors)[4];

  /* Original coordinate, normal, and mask. */
  const float *co;
  const float *no;
  float mask;
  const float *col;
};

struct SculptOrigFaceData {
  blender::ed::sculpt_paint::undo::Node *unode;
  BMLog *bm_log;
  const int *face_sets;
  int face_set;
};

/* Flood Fill. */
struct SculptFloodFill {
  GSQueue *queue;
  BLI_bitmap *visited_verts;
};

enum eBoundaryAutomaskMode {
  AUTOMASK_INIT_BOUNDARY_EDGES = 1,
  AUTOMASK_INIT_BOUNDARY_FACE_SETS = 2,
};

/* Undo */

namespace blender::ed::sculpt_paint::undo {

enum class Type {
  Position,
  HideVert,
  HideFace,
  Mask,
  DyntopoBegin,
  DyntopoEnd,
  DyntopoSymmetrize,
  Geometry,
  FaceSet,
  Color,
};

/* Storage of geometry for the undo node.
 * Is used as a storage for either original or modified geometry. */
struct NodeGeometry {
  /* Is used for sanity check, helping with ensuring that two and only two
   * geometry pushes happened in the undo stack. */
  bool is_initialized;

  CustomData vert_data;
  CustomData edge_data;
  CustomData loop_data;
  CustomData face_data;
  int *face_offset_indices;
  const ImplicitSharingInfo *face_offsets_sharing_info;
  int totvert;
  int totedge;
  int totloop;
  int faces_num;
};

struct Node {
  Type type;

  char idname[MAX_ID_NAME]; /* Name instead of pointer. */
  void *node;               /* only during push, not valid afterwards! */

  Array<float3> co;
  Array<float3> orig_co;
  Array<float3> no;
  Array<float4> col;
  Array<float> mask;
  int totvert;

  Array<float4> loop_col;
  Array<float4> orig_loop_col;
  int totloop;

  /* non-multires */
  int maxvert;      /* to verify if totvert it still the same */
  Array<int> index; /* Unique vertex indices, to restore into right location */
  int maxloop;
  Array<int> loop_index;

  BitVector<> vert_hidden;
  BitVector<> face_hidden;

  /* multires */
  int maxgrid;      /* same for grid */
  int gridsize;     /* same for grid */
  Array<int> grids; /* to restore into right location */
  BitGroupVector<> grid_hidden;

  /* bmesh */
  BMLogEntry *bm_entry;
  bool applied;

  /* shape keys */
  char shapeName[sizeof(KeyBlock::name)];

  /* Geometry modification operations.
   *
   * Original geometry is stored before some modification is run and is used to restore state of
   * the object when undoing the operation
   *
   * Modified geometry is stored after the modification and is used to redo the modification. */
  bool geometry_clear_pbvh;
  undo::NodeGeometry geometry_original;
  undo::NodeGeometry geometry_modified;

  /* Geometry at the bmesh enter moment. */
  undo::NodeGeometry geometry_bmesh_enter;

  /* pivot */
  float3 pivot_pos;
  float pivot_rot[4];

  /* Sculpt Face Sets */
  Array<int> face_sets;

  Vector<int> face_indices;

  size_t undo_size;
};

}

/* Factor of brush to have rake point following behind
 * (could be configurable but this is reasonable default). */
#define SCULPT_RAKE_BRUSH_FACTOR 0.25f

struct SculptRakeData {
  float follow_dist;
  blender::float3 follow_co;
  float angle;
};

/*************** Brush testing declarations ****************/
struct SculptBrushTest {
  float radius_squared;
  float radius;
  blender::float3 location;
  float dist;
  ePaintSymmetryFlags mirror_symmetry_pass;

  int radial_symmetry_pass;
  float symm_rot_mat_inv[4][4];

  /* For circle (not sphere) projection. */
  float plane_view[4];

  /* Some tool code uses a plane for its calculations. */
  float plane_tool[4];

  /* View3d clipping - only set rv3d for clipping */
  RegionView3D *clip_rv3d;
};

using SculptBrushTestFn = bool (*)(SculptBrushTest *test, const float co[3]);

struct SculptSearchSphereData {
  Sculpt *sd;
  SculptSession *ss;
  float radius_squared;
  const float *center;
  bool original;
  /* This ignores fully masked and fully hidden nodes. */
  bool ignore_fully_ineffective;
};

struct SculptSearchCircleData {
  Sculpt *sd;
  SculptSession *ss;
  float radius_squared;
  bool original;
  bool ignore_fully_ineffective;
  DistRayAABB_Precalc *dist_ray_to_aabb_precalc;
};

/* Sculpt Filters */
enum SculptFilterOrientation {
  SCULPT_FILTER_ORIENTATION_LOCAL = 0,
  SCULPT_FILTER_ORIENTATION_WORLD = 1,
  SCULPT_FILTER_ORIENTATION_VIEW = 2,
};

/* Defines how transform tools are going to apply its displacement. */
enum SculptTransformDisplacementMode {
  /* Displaces the elements from their original coordinates. */
  SCULPT_TRANSFORM_DISPLACEMENT_ORIGINAL = 0,
  /* Displaces the elements incrementally from their previous position. */
  SCULPT_TRANSFORM_DISPLACEMENT_INCREMENTAL = 1,
};

#define SCULPT_CLAY_STABILIZER_LEN 10

namespace blender::ed::sculpt_paint {

namespace filter {

struct Cache {
  bool enabled_axis[3];
  bool enabled_force_axis[3];
  int random_seed;

  /* Used for alternating between filter operations in filters that need to apply different ones to
   * achieve certain effects. */
  int iteration_count;

  /* Stores the displacement produced by the laplacian step of HC smooth. */
  float (*surface_smooth_laplacian_disp)[3];
  float surface_smooth_shape_preservation;
  float surface_smooth_current_vertex;

  /* Sharpen mesh filter. */
  float sharpen_smooth_ratio;
  float sharpen_intensify_detail_strength;
  int sharpen_curvature_smooth_iterations;
  float *sharpen_factor;
  float (*detail_directions)[3];

  /* Filter orientation. */
  SculptFilterOrientation orientation;
  float4x4 obmat;
  float4x4 obmat_inv;
  float4x4 viewmat;
  float4x4 viewmat_inv;

  /* Displacement eraser. */
  float (*limit_surface_co)[3];

  /* unmasked nodes */
  Vector<PBVHNode *> nodes;

  /* Cloth filter. */
  SculptClothSimulation *cloth_sim;
  float cloth_sim_pinch_point[3];

  /* mask expand iteration caches */
  int mask_update_current_it;
  int mask_update_last_it;
  int *mask_update_it;
  float *normal_factor;
  float *edge_factor;
  float *prev_mask;
  float3 mask_expand_initial_co;

  int new_face_set;
  int *prev_face_set;

  int active_face_set;

  SculptTransformDisplacementMode transform_displacement_mode;

  /* Auto-masking. */
  auto_mask::Cache *automasking;
  float3 initial_normal;
  float3 view_normal;

  /* Pre-smoothed colors used by sharpening. Colors are HSL. */
  float (*pre_smoothed_color)[4];

  ViewContext vc;
  float start_filter_strength;
  bool no_orig_co;
};

}

/**
 * This structure contains all the temporary data
 * needed for individual brush strokes.
 */
struct StrokeCache {
  /* Invariants */
  float initial_radius;
  float3 scale;
  int flag;
  float3 clip_tolerance;
  float clip_mirror_mtx[4][4];
  float initial_mouse[2];

  /* Variants */
  float radius;
  float radius_squared;
  float3 true_location;
  float3 true_last_location;
  float3 location;
  float3 last_location;
  float stroke_distance;

  /* Used for alternating between deformation in brushes that need to apply different ones to
   * achieve certain effects. */
  int iteration_count;

  /* Original pixel radius with the pressure curve applied for dyntopo detail size */
  float dyntopo_pixel_radius;

  bool is_last_valid;

  bool pen_flip;
  bool invert;
  float pressure;
  float bstrength;
  float normal_weight; /* from brush (with optional override) */
  float x_tilt;
  float y_tilt;

  /* Position of the mouse corresponding to the stroke location, modified by the paint_stroke
   * operator according to the stroke type. */
  float mouse[2];
  /* Position of the mouse event in screen space, not modified by the stroke type. */
  float mouse_event[2];

  float (*prev_colors)[4];
  GArray<> prev_colors_vpaint;

  /* Multires Displacement Smear. */
  float (*prev_displacement)[3];
  float (*limit_surface_co)[3];

  /* The rest is temporary storage that isn't saved as a property */

  bool first_time; /* Beginning of stroke may do some things special */

  /* from ED_view3d_ob_project_mat_get() */
  float4x4 projection_mat;

  /* Clean this up! */
  ViewContext *vc;
  const Brush *brush;

  float special_rotation;
  float3 grab_delta, grab_delta_symmetry;
  float3 old_grab_location, orig_grab_location;

  /* screen-space rotation defined by mouse motion */
  float rake_rotation[4], rake_rotation_symmetry[4];
  bool is_rake_rotation_valid;
  SculptRakeData rake_data;

  /* Face Sets */
  int paint_face_set;

  /* Symmetry index between 0 and 7 bit combo 0 is Brush only;
   * 1 is X mirror; 2 is Y mirror; 3 is XY; 4 is Z; 5 is XZ; 6 is YZ; 7 is XYZ */
  int symmetry;
  ePaintSymmetryFlags
      mirror_symmetry_pass; /* The symmetry pass we are currently on between 0 and 7. */
  float3 true_view_normal;
  float3 view_normal;

  /* sculpt_normal gets calculated by calc_sculpt_normal(), then the
   * sculpt_normal_symm gets updated quickly with the usual symmetry
   * transforms */
  float3 sculpt_normal;
  float3 sculpt_normal_symm;

  /* Used for area texture mode, local_mat gets calculated by
   * calc_brush_local_mat() and used in sculpt_apply_texture().
   * Transforms from model-space coords to local area coords.
   */
  float brush_local_mat[4][4];
  /* The matrix from local area coords to model-space coords is used to calculate the vector
   * displacement in area plane mode. */
  float brush_local_mat_inv[4][4];

  float3 plane_offset; /* used to shift the plane around when doing tiled strokes */
  int tile_pass;

  float3 last_center;
  int radial_symmetry_pass;
  float symm_rot_mat[4][4];
  float symm_rot_mat_inv[4][4];

  /* Accumulate mode. Note: inverted for SCULPT_TOOL_DRAW_SHARP. */
  bool accum;

  float3 anchored_location;

  /* Paint Brush. */
  struct {
    float hardness;
    float flow;
    float wet_mix;
    float wet_persistence;
    float density;
  } paint_brush;

  /* Pose brush */
  SculptPoseIKChain *pose_ik_chain;

  /* Enhance Details. */
  float (*detail_directions)[3];

  /* Clay Thumb brush */
  /* Angle of the front tilting plane of the brush to simulate clay accumulation. */
  float clay_thumb_front_angle;
  /* Stores pressure samples to get an stabilized strength and radius variation. */
  float clay_pressure_stabilizer[SCULPT_CLAY_STABILIZER_LEN];
  int clay_pressure_stabilizer_index;

  /* Cloth brush */
  SculptClothSimulation *cloth_sim;
  float3 initial_location;
  float3 true_initial_location;
  float3 initial_normal;
  float3 true_initial_normal;

  /* Boundary brush */
  SculptBoundary *boundaries[PAINT_SYMM_AREAS];

  /* Surface Smooth Brush */
  /* Stores the displacement produced by the laplacian step of HC smooth. */
  float (*surface_smooth_laplacian_disp)[3];

  /* Layer brush */
  float *layer_displacement_factor;

  float vertex_rotation; /* amount to rotate the vertices when using rotate brush */
  Dial *dial;

  char saved_active_brush_name[MAX_ID_NAME];
  char saved_mask_brush_tool;
  int saved_smooth_size; /* smooth tool copies the size of the current tool */
  bool alt_smooth;

  float plane_trim_squared;

  bool supports_gravity;
  float3 true_gravity_direction;
  float3 gravity_direction;

  /* Auto-masking. */
  auto_mask::Cache *automasking;

  float stroke_local_mat[4][4];
  float multiplane_scrape_angle;

  float wet_mix_prev_color[4];
  float density_seed;

  rcti previous_r; /* previous redraw rectangle */
  rcti current_r;  /* current redraw rectangle */

  int stroke_id;
};

/* -------------------------------------------------------------------- */
/** \name Sculpt Expand
 * \{ */

namespace expand {

enum eSculptExpandFalloffType {
  SCULPT_EXPAND_FALLOFF_GEODESIC,
  SCULPT_EXPAND_FALLOFF_TOPOLOGY,
  SCULPT_EXPAND_FALLOFF_TOPOLOGY_DIAGONALS,
  SCULPT_EXPAND_FALLOFF_NORMALS,
  SCULPT_EXPAND_FALLOFF_SPHERICAL,
  SCULPT_EXPAND_FALLOFF_BOUNDARY_TOPOLOGY,
  SCULPT_EXPAND_FALLOFF_BOUNDARY_FACE_SET,
  SCULPT_EXPAND_FALLOFF_ACTIVE_FACE_SET,
};

enum eSculptExpandTargetType {
  SCULPT_EXPAND_TARGET_MASK,
  SCULPT_EXPAND_TARGET_FACE_SETS,
  SCULPT_EXPAND_TARGET_COLORS,
};

enum eSculptExpandRecursionType {
  SCULPT_EXPAND_RECURSION_TOPOLOGY,
  SCULPT_EXPAND_RECURSION_GEODESICS,
};

#define EXPAND_SYMM_AREAS 8

struct Cache {
  /* Target data elements that the expand operation will affect. */
  eSculptExpandTargetType target;

  /* Falloff data. */
  eSculptExpandFalloffType falloff_type;

  /* Indexed by vertex index, precalculated falloff value of that vertex (without any falloff
   * editing modification applied). */
  float *vert_falloff;
  /* Max falloff value in *vert_falloff. */
  float max_vert_falloff;

  /* Indexed by base mesh face index, precalculated falloff value of that face. These values are
   * calculated from the per vertex falloff (*vert_falloff) when needed. */
  float *face_falloff;
  float max_face_falloff;

  /* Falloff value of the active element (vertex or base mesh face) that Expand will expand to. */
  float active_falloff;

  /* When set to true, expand skips all falloff computations and considers all elements as enabled.
   */
  bool all_enabled;

  /* Initial mouse and cursor data from where the current falloff started. This data can be changed
   * during the execution of Expand by moving the origin. */
  float initial_mouse_move[2];
  float initial_mouse[2];
  PBVHVertRef initial_active_vertex;
  int initial_active_vertex_i;
  int initial_active_face_set;

  /* Maximum number of vertices allowed in the SculptSession for previewing the falloff using
   * geodesic distances. */
  int max_geodesic_move_preview;

  /* Original falloff type before starting the move operation. */
  eSculptExpandFalloffType move_original_falloff_type;
  /* Falloff type using when moving the origin for preview. */
  eSculptExpandFalloffType move_preview_falloff_type;

  /* Face set ID that is going to be used when creating a new Face Set. */
  int next_face_set;

  /* Face Set ID of the Face set selected for editing. */
  int update_face_set;

  /* Mouse position since the last time the origin was moved. Used for reference when moving the
   * initial position of Expand. */
  float original_mouse_move[2];

  /* Active island checks. */
  /* Indexed by symmetry pass index, contains the connected island ID for that
   * symmetry pass. Other connected island IDs not found in this
   * array will be ignored by Expand. */
  int active_connected_islands[EXPAND_SYMM_AREAS];

  /* Snapping. */
  /* Set containing all Face Sets IDs that Expand will use to snap the new data. */
  std::unique_ptr<Set<int>> snap_enabled_face_sets;

  /* Texture distortion data. */
  Brush *brush;
  Scene *scene;
  // struct MTex *mtex;

  /* Controls how much texture distortion will be applied to the current falloff */
  float texture_distortion_strength;

  /* Cached PBVH nodes. This allows to skip gathering all nodes from the PBVH each time expand
   * needs to update the state of the elements. */
  Vector<PBVHNode *> nodes;

  /* Expand state options. */

  /* Number of loops (times that the falloff is going to be repeated). */
  int loop_count;

  /* Invert the falloff result. */
  bool invert;

  /* When set to true, preserves the previous state of the data and adds the new one on top. */
  bool preserve;

  /* When set to true, the mask or colors will be applied as a gradient. */
  bool falloff_gradient;

  /* When set to true, Expand will use the Brush falloff curve data to shape the gradient. */
  bool brush_gradient;

  /* When set to true, Expand will move the origin (initial active vertex and cursor position)
   * instead of updating the active vertex and active falloff. */
  bool move;

  /* When set to true, Expand will snap the new data to the Face Sets IDs found in
   * *original_face_sets. */
  bool snap;

  /* When set to true, Expand will use the current Face Set ID to modify an existing Face Set
   * instead of creating a new one. */
  bool modify_active_face_set;

  /* When set to true, Expand will reposition the sculpt pivot to the boundary of the expand result
   * after finishing the operation. */
  bool reposition_pivot;

  /* If nothing is masked set mask of every vertex to 0. */
  bool auto_mask;

  /* Color target data type related data. */
  float fill_color[4];
  short blend_mode;

  /* Face Sets at the first step of the expand operation, before starting modifying the active
   * vertex and active falloff. These are not the original Face Sets of the sculpt before starting
   * the operator as they could have been modified by Expand when initializing the operator and
   * before starting changing the active vertex. These Face Sets are used for restoring and
   * checking the Face Sets state while the Expand operation modal runs. */
  Array<int> initial_face_sets;

  /* Original data of the sculpt as it was before running the Expand operator. */
  float *original_mask;
  Array<int> original_face_sets;
  float (*original_colors)[4];

  bool check_islands;
  int normal_falloff_blur_steps;
};

}

}

/** \} */

/** \} */

/* -------------------------------------------------------------------- */
/** \name Sculpt Poll Functions
 * \{ */

bool SCULPT_mode_poll(bContext *C);
bool SCULPT_mode_poll_view3d(bContext *C);
/**
 * Checks for a brush, not just sculpt mode.
 */
bool SCULPT_poll(bContext *C);

/**
 * Returns true if sculpt session can handle color attributes
 * (BKE_pbvh_type(ss->pbvh) == PBVH_FACES).  If false an error
 * message will be shown to the user.  Operators should return
 * OPERATOR_CANCELLED in this case.
 *
 * NOTE: Does not check if a color attribute actually exists.
 * Calling code must handle this itself; in most cases a call to
 * BKE_sculpt_color_layer_create_if_needed() is sufficient.
 */
bool SCULPT_handles_colors_report(SculptSession *ss, ReportList *reports);

/** \} */

/* -------------------------------------------------------------------- */
/** \name Sculpt Update Functions
 * \{ */

void SCULPT_flush_update_step(bContext *C, SculptUpdateType update_flags);
void SCULPT_flush_update_done(const bContext *C, Object *ob, SculptUpdateType update_flags);

void SCULPT_pbvh_clear(Object *ob);

/**
 * Flush displacement from deformed PBVH to original layer.
 */
void SCULPT_flush_stroke_deform(Sculpt *sd, Object *ob, bool is_proxy_used);

/**
 * Should be used after modifying the mask or Face Sets IDs.
 */
void SCULPT_tag_update_overlays(bContext *C);
/** \} */

/* -------------------------------------------------------------------- */
/** \name Stroke Functions
 * \{ */

/* Stroke */

/**
 * Do a ray-cast in the tree to find the 3d brush location
 * (This allows us to ignore the GL depth buffer)
 * Returns 0 if the ray doesn't hit the mesh, non-zero otherwise.
 *
 * If check_closest is true and the ray test fails a point closest
 * to the ray will be found. If limit_closest_radius is true then
 * the closest point will be tested against the active brush radius.
 */
bool SCULPT_stroke_get_location_ex(bContext *C,
                                   float out[3],
                                   const float mval[2],
                                   bool force_original,
                                   bool check_closest,
                                   bool limit_closest_radius);

bool SCULPT_stroke_get_location(bContext *C,
                                float out[3],
                                const float mouse[2],
                                bool force_original);
/**
 * Gets the normal, location and active vertex location of the geometry under the cursor. This also
 * updates the active vertex and cursor related data of the SculptSession using the mouse position
 */
bool SCULPT_cursor_geometry_info_update(bContext *C,
                                        SculptCursorGeometryInfo *out,
                                        const float mouse[2],
                                        bool use_sampled_normal);
void SCULPT_geometry_preview_lines_update(bContext *C, SculptSession *ss, float radius);

void SCULPT_stroke_modifiers_check(const bContext *C, Object *ob, const Brush *brush);
float SCULPT_raycast_init(ViewContext *vc,
                          const float mval[2],
                          float ray_start[3],
                          float ray_end[3],
                          float ray_normal[3],
                          bool original);

/* Symmetry */
ePaintSymmetryFlags SCULPT_mesh_symmetry_xyz_get(Object *object);

/**
 * Returns true when the step belongs to the stroke that is directly performed by the brush and
 * not by one of the symmetry passes.
 */
bool SCULPT_stroke_is_main_symmetry_pass(blender::ed::sculpt_paint::StrokeCache *cache);
/**
 * Return true only once per stroke on the first symmetry pass, regardless of the symmetry passes
 * enabled.
 *
 * This should be used for functionality that needs to be computed once per stroke of a particular
 * tool (allocating memory, updating random seeds...).
 */
bool SCULPT_stroke_is_first_brush_step(blender::ed::sculpt_paint::StrokeCache *cache);
/**
 * Returns true on the first brush step of each symmetry pass.
 */
bool SCULPT_stroke_is_first_brush_step_of_symmetry_pass(
    blender::ed::sculpt_paint::StrokeCache *cache);

/** \} */

/* -------------------------------------------------------------------- */
/** \name Sculpt mesh accessor API
 * \{ */

struct SculptMaskWriteInfo {
  float *layer = nullptr;
  int bm_offset = -1;
};
SculptMaskWriteInfo SCULPT_mask_get_for_write(SculptSession *ss);
inline void SCULPT_mask_vert_set(const PBVHType type,
                                 const SculptMaskWriteInfo mask_write,
                                 const float value,
                                 PBVHVertexIter &vd)
{
  switch (type) {
    case PBVH_FACES:
      mask_write.layer[vd.index] = value;
      break;
    case PBVH_BMESH:
      BM_ELEM_CD_SET_FLOAT(vd.bm_vert, mask_write.bm_offset, value);
      break;
    case PBVH_GRIDS:
      *CCG_elem_mask(&vd.key, vd.grid) = value;
      break;
  }
}

/** Ensure random access; required for PBVH_BMESH */
void SCULPT_vertex_random_access_ensure(SculptSession *ss);

int SCULPT_vertex_count_get(const SculptSession *ss);
const float *SCULPT_vertex_co_get(const SculptSession *ss, PBVHVertRef vertex);

/** Get the normal for a given sculpt vertex; do not modify the result */
void SCULPT_vertex_normal_get(const SculptSession *ss, PBVHVertRef vertex, float no[3]);

float SCULPT_vertex_mask_get(SculptSession *ss, PBVHVertRef vertex);
void SCULPT_vertex_color_get(const SculptSession *ss, PBVHVertRef vertex, float r_color[4]);
void SCULPT_vertex_color_set(SculptSession *ss, PBVHVertRef vertex, const float color[4]);

bool SCULPT_vertex_is_occluded(SculptSession *ss, PBVHVertRef vertex, bool original);

/** Returns true if a color attribute exists in the current sculpt session. */
bool SCULPT_has_colors(const SculptSession *ss);

/** Returns true if the active color attribute is on loop (ATTR_DOMAIN_CORNER) domain. */
bool SCULPT_has_loop_colors(const Object *ob);

const float *SCULPT_vertex_persistent_co_get(SculptSession *ss, PBVHVertRef vertex);
void SCULPT_vertex_persistent_normal_get(SculptSession *ss, PBVHVertRef vertex, float no[3]);

/**
 * Coordinates used for manipulating the base mesh when Grab Active Vertex is enabled.
 */
const float *SCULPT_vertex_co_for_grab_active_get(SculptSession *ss, PBVHVertRef vertex);

/**
 * Returns the info of the limit surface when multi-res is available,
 * otherwise it returns the current coordinate of the vertex.
 */
void SCULPT_vertex_limit_surface_get(SculptSession *ss, PBVHVertRef vertex, float r_co[3]);

/**
 * Returns the pointer to the coordinates that should be edited from a brush tool iterator
 * depending on the given deformation target.
 */
float *SCULPT_brush_deform_target_vertex_co_get(SculptSession *ss,
                                                int deform_target,
                                                PBVHVertexIter *iter);

void SCULPT_vertex_neighbors_get(SculptSession *ss,
                                 PBVHVertRef vertex,
                                 bool include_duplicates,
                                 SculptVertexNeighborIter *iter);

/** Iterator over neighboring vertices. */
#define SCULPT_VERTEX_NEIGHBORS_ITER_BEGIN(ss, v_index, neighbor_iterator) \
  SCULPT_vertex_neighbors_get(ss, v_index, false, &neighbor_iterator); \
  for (neighbor_iterator.i = 0; neighbor_iterator.i < neighbor_iterator.size; \
       neighbor_iterator.i++) { \
    neighbor_iterator.vertex = neighbor_iterator.neighbors[neighbor_iterator.i]; \
    neighbor_iterator.index = neighbor_iterator.neighbor_indices[neighbor_iterator.i];

/**
 * Iterate over neighboring and duplicate vertices (for PBVH_GRIDS).
 * Duplicates come first since they are nearest for flood-fill.
 */
#define SCULPT_VERTEX_DUPLICATES_AND_NEIGHBORS_ITER_BEGIN(ss, v_index, neighbor_iterator) \
  SCULPT_vertex_neighbors_get(ss, v_index, true, &neighbor_iterator); \
  for (neighbor_iterator.i = neighbor_iterator.size - 1; neighbor_iterator.i >= 0; \
       neighbor_iterator.i--) \
  { \
    neighbor_iterator.vertex = neighbor_iterator.neighbors[neighbor_iterator.i]; \
    neighbor_iterator.index = neighbor_iterator.neighbor_indices[neighbor_iterator.i]; \
    neighbor_iterator.is_duplicate = (neighbor_iterator.i >= \
                                      neighbor_iterator.size - neighbor_iterator.num_duplicates);

#define SCULPT_VERTEX_NEIGHBORS_ITER_END(neighbor_iterator) \
  } \
  if (neighbor_iterator.neighbors != neighbor_iterator.neighbors_fixed) { \
    MEM_freeN(neighbor_iterator.neighbors); \
  } \
  ((void)0)

PBVHVertRef SCULPT_active_vertex_get(SculptSession *ss);
const float *SCULPT_active_vertex_co_get(SculptSession *ss);

/* Returns PBVH deformed vertices array if shape keys or deform modifiers are used, otherwise
 * returns mesh original vertices array. */
blender::MutableSpan<blender::float3> SCULPT_mesh_deformed_positions_get(SculptSession *ss);

/* Fake Neighbors */

#define FAKE_NEIGHBOR_NONE -1

void SCULPT_fake_neighbors_ensure(Sculpt *sd, Object *ob, float max_dist);
void SCULPT_fake_neighbors_enable(Object *ob);
void SCULPT_fake_neighbors_disable(Object *ob);
void SCULPT_fake_neighbors_free(Object *ob);

/* Vertex Info. */
void SCULPT_boundary_info_ensure(Object *object);
/* Boundary Info needs to be initialized in order to use this function. */
bool SCULPT_vertex_is_boundary(const SculptSession *ss, PBVHVertRef vertex);

/** \} */

/* -------------------------------------------------------------------- */
/** \name Sculpt Visibility API
 * \{ */

namespace blender::ed::sculpt_paint {

namespace hide {

bool vert_visible_get(const SculptSession *ss, PBVHVertRef vertex);
bool vert_all_faces_visible_get(const SculptSession *ss, PBVHVertRef vertex);
bool vert_any_face_visible_get(SculptSession *ss, PBVHVertRef vertex);

}

/** \} */

/* -------------------------------------------------------------------- */
/** \name Face Sets API
 * \{ */

namespace face_set {

int active_face_set_get(SculptSession *ss);
int vert_face_set_get(SculptSession *ss, PBVHVertRef vertex);

bool vert_has_face_set(SculptSession *ss, PBVHVertRef vertex, int face_set);
bool vert_has_unique_face_set(SculptSession *ss, PBVHVertRef vertex);

bke::SpanAttributeWriter<int> ensure_face_sets_mesh(Object &object);
int ensure_face_sets_bmesh(Object &object);
Array<int> duplicate_face_sets(const Mesh &mesh);

}

}

/** \} */

/* -------------------------------------------------------------------- */
/** \name Original Data API
 * \{ */

/**
 * Initialize a #SculptOrigVertData for accessing original vertex data;
 * handles #BMesh, #Mesh, and multi-resolution.
 */
void SCULPT_orig_vert_data_init(SculptOrigVertData *data,
                                Object *ob,
                                PBVHNode *node,
                                blender::ed::sculpt_paint::undo::Type type);
/**
 * Update a #SculptOrigVertData for a particular vertex from the PBVH iterator.
 */
void SCULPT_orig_vert_data_update(SculptOrigVertData *orig_data, PBVHVertexIter *iter);
/**
 * Initialize a #SculptOrigVertData for accessing original vertex data;
 * handles #BMesh, #Mesh, and multi-resolution.
 */
void SCULPT_orig_vert_data_unode_init(SculptOrigVertData *data,
                                      Object *ob,
                                      blender::ed::sculpt_paint::undo::Node *unode);
/** \} */

/* -------------------------------------------------------------------- */
/** \name Brush Utilities.
 * \{ */

BLI_INLINE bool SCULPT_tool_needs_all_pbvh_nodes(const Brush *brush)
{
  if (brush->sculpt_tool == SCULPT_TOOL_ELASTIC_DEFORM) {
    /* Elastic deformations in any brush need all nodes to avoid artifacts as the effect
     * of the Kelvinlet is not constrained by the radius. */
    return true;
  }

  if (brush->sculpt_tool == SCULPT_TOOL_POSE) {
    /* Pose needs all nodes because it applies all symmetry iterations at the same time
     * and the IK chain can grow to any area of the model. */
    /* TODO: This can be optimized by filtering the nodes after calculating the chain. */
    return true;
  }

  if (brush->sculpt_tool == SCULPT_TOOL_BOUNDARY) {
    /* Boundary needs all nodes because it is not possible to know where the boundary
     * deformation is going to be propagated before calculating it. */
    /* TODO: after calculating the boundary info in the first iteration, it should be
     * possible to get the nodes that have vertices included in any boundary deformation
     * and cache them. */
    return true;
  }

  if (brush->sculpt_tool == SCULPT_TOOL_SNAKE_HOOK &&
      brush->snake_hook_deform_type == BRUSH_SNAKE_HOOK_DEFORM_ELASTIC)
  {
    /* Snake hook in elastic deform type has same requirements as the elastic deform tool. */
    return true;
  }
  return false;
}

void SCULPT_calc_brush_plane(Sculpt *sd,
                             Object *ob,
                             blender::Span<PBVHNode *> nodes,
                             float r_area_no[3],
                             float r_area_co[3]);

void SCULPT_calc_area_normal(Sculpt *sd,
                             Object *ob,
                             blender::Span<PBVHNode *> nodes,
                             float r_area_no[3]);
/**
 * This calculates flatten center and area normal together,
 * amortizing the memory bandwidth and loop overhead to calculate both at the same time.
 */
void SCULPT_calc_area_normal_and_center(Sculpt *sd,
                                        Object *ob,
                                        blender::Span<PBVHNode *> nodes,
                                        float r_area_no[3],
                                        float r_area_co[3]);
void SCULPT_calc_area_center(Sculpt *sd,
                             Object *ob,
                             blender::Span<PBVHNode *> nodes,
                             float r_area_co[3]);

PBVHVertRef SCULPT_nearest_vertex_get(
    Sculpt *sd, Object *ob, const float co[3], float max_distance, bool use_original);

int SCULPT_plane_point_side(const float co[3], const float plane[4]);
int SCULPT_plane_trim(const blender::ed::sculpt_paint::StrokeCache *cache,
                      const Brush *brush,
                      const float val[3]);
/**
 * Handles clipping against a mirror modifier and #SCULPT_LOCK_X/Y/Z axis flags.
 */
void SCULPT_clip(Sculpt *sd, SculptSession *ss, float co[3], const float val[3]);

float SCULPT_brush_plane_offset_get(Sculpt *sd, SculptSession *ss);

ePaintSymmetryAreas SCULPT_get_vertex_symm_area(const float co[3]);
bool SCULPT_check_vertex_pivot_symmetry(const float vco[3], const float pco[3], char symm);
/**
 * Checks if a vertex is inside the brush radius from any of its mirrored axis.
 */
bool SCULPT_is_vertex_inside_brush_radius_symm(const float vertex[3],
                                               const float br_co[3],
                                               float radius,
                                               char symm);
bool SCULPT_is_symmetry_iteration_valid(char i, char symm);
void SCULPT_flip_v3_by_symm_area(float v[3],
                                 ePaintSymmetryFlags symm,
                                 ePaintSymmetryAreas symmarea,
                                 const float pivot[3]);
void SCULPT_flip_quat_by_symm_area(float quat[4],
                                   ePaintSymmetryFlags symm,
                                   ePaintSymmetryAreas symmarea,
                                   const float pivot[3]);

/**
 * Initialize a point-in-brush test
 */
void SCULPT_brush_test_init(SculptSession *ss, SculptBrushTest *test);

bool SCULPT_brush_test_sphere_sq(SculptBrushTest *test, const float co[3]);
bool SCULPT_brush_test_cube(SculptBrushTest *test,
                            const float co[3],
                            const float local[4][4],
                            const float roundness,
                            const float tip_scale_x);
bool SCULPT_brush_test_circle_sq(SculptBrushTest *test, const float co[3]);
/**
 * Test AABB against sphere.
 */
bool SCULPT_search_sphere(PBVHNode *node, SculptSearchSphereData *data);
/**
 * 2D projection (distance to line).
 */
bool SCULPT_search_circle(PBVHNode *node, SculptSearchCircleData *data);

void SCULPT_combine_transform_proxies(Sculpt *sd, Object *ob);

/**
 * Initialize a point-in-brush test with a given falloff shape.
 *
 * \param falloff_shape: #PAINT_FALLOFF_SHAPE_SPHERE or #PAINT_FALLOFF_SHAPE_TUBE.
 * \return The brush falloff function.
 */

SculptBrushTestFn SCULPT_brush_test_init_with_falloff_shape(SculptSession *ss,
                                                            SculptBrushTest *test,
                                                            char falloff_shape);
const float *SCULPT_brush_frontface_normal_from_falloff_shape(SculptSession *ss,
                                                              char falloff_shape);
void SCULPT_cube_tip_init(Sculpt *sd, Object *ob, Brush *brush, float mat[4][4]);

/**
 * Return a multiplier for brush strength on a particular vertex.
 */
float SCULPT_brush_strength_factor(
    SculptSession *ss,
    const Brush *br,
    const float point[3],
    float len,
    const float vno[3],
    const float fno[3],
    float mask,
    const PBVHVertRef vertex,
    int thread_id,
    const blender::ed::sculpt_paint::auto_mask::NodeData *automask_data);

/**
 * Return a color of a brush texture on a particular vertex multiplied by active masks.
 */
void SCULPT_brush_strength_color(
    SculptSession *ss,
    const Brush *brush,
    const float brush_point[3],
    float len,
    const float vno[3],
    const float fno[3],
    float mask,
    const PBVHVertRef vertex,
    int thread_id,
    const blender::ed::sculpt_paint::auto_mask::NodeData *automask_data,
    float r_rgba[4]);

/**
 * Calculates the vertex offset for a single vertex depending on the brush setting rgb as vector
 * displacement.
 */
void SCULPT_calc_vertex_displacement(SculptSession *ss,
                                     const Brush *brush,
                                     float rgba[3],
                                     float r_offset[3]);

/**
 * Tilts a normal by the x and y tilt values using the view axis.
 */
void SCULPT_tilt_apply_to_normal(float r_normal[3],
                                 blender::ed::sculpt_paint::StrokeCache *cache,
                                 float tilt_strength);

/**
 * Get effective surface normal with pen tilt and tilt strength applied to it.
 */
void SCULPT_tilt_effective_normal_get(const SculptSession *ss, const Brush *brush, float r_no[3]);

/** \} */

/* -------------------------------------------------------------------- */
/** \name Flood Fill
 * \{ */

namespace blender::ed::sculpt_paint::flood_fill {

void init_fill(SculptSession *ss, SculptFloodFill *flood);
void add_active(Sculpt *sd, Object *ob, SculptSession *ss, SculptFloodFill *flood, float radius);
void add_initial_with_symmetry(Sculpt *sd,
                               Object *ob,
                               SculptSession *ss,
                               SculptFloodFill *flood,
                               PBVHVertRef vertex,
                               float radius);
void add_initial(SculptFloodFill *flood, PBVHVertRef vertex);
void add_and_skip_initial(SculptFloodFill *flood, PBVHVertRef vertex);
void execute(SculptSession *ss,
             SculptFloodFill *flood,
             bool (*func)(SculptSession *ss,
                          PBVHVertRef from_v,
                          PBVHVertRef to_v,
                          bool is_duplicate,
                          void *userdata),
             void *userdata);
void free_fill(SculptFloodFill *flood);

}

/** \} */

/* -------------------------------------------------------------------- */
/** \name Dynamic topology
 * \{ */

namespace blender::ed::sculpt_paint::dyntopo {

enum WarnFlag {
  VDATA = (1 << 0),
  EDATA = (1 << 1),
  LDATA = (1 << 2),
  MODIFIER = (1 << 3),
};
ENUM_OPERATORS(WarnFlag, MODIFIER);

/** Enable dynamic topology; mesh will be triangulated */
void enable_ex(Main *bmain, Depsgraph *depsgraph, Object *ob);
void disable(bContext *C, undo::Node *unode);
void disable_with_undo(Main *bmain, Depsgraph *depsgraph, Scene *scene, Object *ob);

/**
 * Returns true if the stroke will use dynamic topology, false
 * otherwise.
 *
 * Factors: some brushes like grab cannot do dynamic topology.
 * Others, like smooth, are better without.
 * Same goes for alt-key smoothing.
 */
bool stroke_is_dyntopo(const SculptSession *ss, const Brush *brush);

void triangulate(BMesh *bm);

WarnFlag check_attribute_warning(Scene *scene, Object *ob);

}

/** \} */

/* -------------------------------------------------------------------- */
/** \name Auto-masking.
 * \{ */

namespace blender::ed::sculpt_paint::auto_mask {

struct Settings {
  /* eAutomasking_flag. */
  int flags;
  int initial_face_set;
  int initial_island_nr;

  float cavity_factor;
  int cavity_blur_steps;
  CurveMapping *cavity_curve;

  float start_normal_limit, start_normal_falloff;
  float view_normal_limit, view_normal_falloff;

  bool topology_use_brush_limit;
};

struct Cache {
  Settings settings;

  bool can_reuse_mask;
  uchar current_stroke_id;
};

struct NodeData {
  SculptOrigVertData orig_data;
  bool have_orig_data;
};

/**
 * Call before PBVH vertex iteration.
 * \param automask_data: pointer to an uninitialized #auto_mask::NodeData struct.
 */
NodeData node_begin(Object &object, const Cache *automasking, PBVHNode &node);

/* Call before factor_get and SCULPT_brush_strength_factor. */
void node_update(NodeData &automask_data, PBVHVertexIter &vd);

float factor_get(Cache *automasking,
                 SculptSession *ss,
                 PBVHVertRef vertex,
                 const NodeData *automask_data);

/* Returns the automasking cache depending on the active tool. Used for code that can run both for
 * brushes and filter. */
Cache *active_cache_get(SculptSession *ss);

/* Brush can be null. */
Cache *cache_init(Sculpt *sd, Brush *brush, Object *ob);
void cache_free(Cache *automasking);

bool mode_enabled(const Sculpt *sd, const Brush *br, eAutomasking_flag mode);
bool is_enabled(const Sculpt *sd, const SculptSession *ss, const Brush *br);

bool needs_normal(const SculptSession *ss, const Sculpt *sculpt, const Brush *brush);
int settings_hash(Object *ob, Cache *automasking);

bool tool_can_reuse_automask(int sculpt_tool);

}

/** \} */

/* -------------------------------------------------------------------- */
/** \name Geodesic distances.
 * \{ */

namespace blender::ed::sculpt_paint::geodesic {

/**
 * Returns an array indexed by vertex index containing the geodesic distance to the closest vertex
 * in the initial vertex set. The caller is responsible for freeing the array.
 * Geodesic distances will only work when used with PBVH_FACES, for other types of PBVH it will
 * fallback to euclidean distances to one of the initial vertices in the set.
 */
float *distances_create(Object *ob, GSet *initial_verts, float limit_radius);
float *distances_create_from_vert_and_symm(Sculpt *sd,
                                           Object *ob,
                                           PBVHVertRef vertex,
                                           float limit_radius);

}

/** \} */

/* -------------------------------------------------------------------- */
/** \name Filter API
 * \{ */

namespace blender::ed::sculpt_paint::filter {

void cache_init(bContext *C,
                Object *ob,
                Sculpt *sd,
                undo::Type undo_type,
                const float mval_fl[2],
                float area_normal_radius,
                float start_strength);
void cache_free(SculptSession *ss);
void register_operator_props(wmOperatorType *ot);

/* Filter orientation utils. */
void to_orientation_space(float r_v[3], filter::Cache *filter_cache);
void to_object_space(float r_v[3], filter::Cache *filter_cache);
void zero_disabled_axis_components(float r_v[3], filter::Cache *filter_cache);

}

/** \} */

/* -------------------------------------------------------------------- */
/** \name Cloth Simulation.
 * \{ */

namespace blender::ed::sculpt_paint::cloth {

/* Main cloth brush function */
void do_cloth_brush(Sculpt *sd, Object *ob, blender::Span<PBVHNode *> nodes);

void simulation_free(SculptClothSimulation *cloth_sim);

/* Public functions. */

SculptClothSimulation *brush_simulation_create(Object *ob,
                                               float cloth_mass,
                                               float cloth_damping,
                                               float cloth_softbody_strength,
                                               bool use_collisions,
                                               bool needs_deform_coords);
void brush_simulation_init(SculptSession *ss, SculptClothSimulation *cloth_sim);

void sim_activate_nodes(SculptClothSimulation *cloth_sim, blender::Span<PBVHNode *> nodes);

void brush_store_simulation_state(SculptSession *ss, SculptClothSimulation *cloth_sim);

void do_simulation_step(Sculpt *sd,
                        Object *ob,
                        SculptClothSimulation *cloth_sim,
                        blender::Span<PBVHNode *> nodes);

void ensure_nodes_constraints(Sculpt *sd,
                              Object *ob,
                              blender::Span<PBVHNode *> nodes,
                              SculptClothSimulation *cloth_sim,
                              float initial_location[3],
                              float radius);

/**
 * Cursor drawing function.
 */
void simulation_limits_draw(uint gpuattr,
                            const Brush *brush,
                            const float location[3],
                            const float normal[3],
                            float rds,
                            float line_width,
                            const float outline_col[3],
                            float alpha);
void plane_falloff_preview_draw(uint gpuattr,
                                SculptSession *ss,
                                const float outline_col[3],
                                float outline_alpha);

blender::Vector<PBVHNode *> brush_affected_nodes_gather(SculptSession *ss, Brush *brush);

BLI_INLINE bool is_cloth_deform_brush(const Brush *brush)
{
  return (brush->sculpt_tool == SCULPT_TOOL_CLOTH && ELEM(brush->cloth_deform_type,
                                                          BRUSH_CLOTH_DEFORM_GRAB,
                                                          BRUSH_CLOTH_DEFORM_SNAKE_HOOK)) ||
         /* All brushes that are not the cloth brush deform the simulation using softbody
          * constraints instead of applying forces. */
         (brush->sculpt_tool != SCULPT_TOOL_CLOTH &&
          brush->deform_target == BRUSH_DEFORM_TARGET_CLOTH_SIM);
}

}

/** \} */

/* -------------------------------------------------------------------- */
/** \name Smoothing API
 * \{ */

namespace blender::ed::sculpt_paint::smooth {

/**
 * For bmesh: Average surrounding verts based on an orthogonality measure.
 * Naturally converges to a quad-like structure.
 */
void bmesh_four_neighbor_average(float avg[3], float direction[3], BMVert *v);

void neighbor_coords_average(SculptSession *ss, float result[3], PBVHVertRef vertex);
float neighbor_mask_average(SculptSession *ss, PBVHVertRef vertex);
void neighbor_color_average(SculptSession *ss, float result[4], PBVHVertRef vertex);

/**
 * Mask the mesh boundaries smoothing only the mesh surface without using auto-masking.
 */
void neighbor_coords_average_interior(SculptSession *ss, float result[3], PBVHVertRef vertex);

void do_smooth_brush(
    Sculpt *sd, Object *ob, blender::Span<PBVHNode *> nodes, float bstrength, bool smooth_mask);
void do_smooth_brush(Sculpt *sd, Object *ob, blender::Span<PBVHNode *> nodes);

/* Surface Smooth Brush. */

void surface_smooth_laplacian_step(SculptSession *ss,
                                   float *disp,
                                   const float co[3],
                                   float (*laplacian_disp)[3],
                                   PBVHVertRef vertex,
                                   const float origco[3],
                                   float alpha);
void surface_smooth_displace_step(SculptSession *ss,
                                  float *co,
                                  float (*laplacian_disp)[3],
                                  PBVHVertRef vertex,
                                  float beta,
                                  float fade);
void do_surface_smooth_brush(Sculpt *sd, Object *ob, blender::Span<PBVHNode *> nodes);

/* Slide/Relax */
void relax_vertex(SculptSession *ss,
                  PBVHVertexIter *vd,
                  float factor,
                  bool filter_boundary_face_sets,
                  float *r_final_pos);

}

/** \} */

/**
 * Expose 'calc_area_normal' externally (just for vertex paint).
 */
bool SCULPT_pbvh_calc_area_normal(const Brush *brush,
                                  Object *ob,
                                  blender::Span<PBVHNode *> nodes,
                                  float r_area_no[3]);

/**
 * Flip all the edit-data across the axis/axes specified by \a symm.
 * Used to calculate multiple modifications to the mesh when symmetry is enabled.
 */
void SCULPT_cache_calc_brushdata_symm(blender::ed::sculpt_paint::StrokeCache *cache,
                                      ePaintSymmetryFlags symm,
                                      char axis,
                                      float angle);
void SCULPT_cache_free(blender::ed::sculpt_paint::StrokeCache *cache);

/* -------------------------------------------------------------------- */
/** \name Sculpt Undo
 * \{ */

namespace blender::ed::sculpt_paint::undo {

undo::Node *push_node(Object *ob, PBVHNode *node, undo::Type type);
undo::Node *get_node(PBVHNode *node, undo::Type type);

/**
 * Pushes an undo step using the operator name. This is necessary for
 * redo panels to work; operators that do not support that may use
 * #push_begin_ex instead if so desired.
 */
void push_begin(Object *ob, const wmOperator *op);

/**
 * NOTE: #push_begin is preferred since `name`
 * must match operator name for redo panels to work.
 */
void push_begin_ex(Object *ob, const char *name);
void push_end(Object *ob);
void push_end_ex(Object *ob, const bool use_nested_undo);

}

/** \} */

void SCULPT_vertcos_to_key(Object *ob, KeyBlock *kb, blender::Span<blender::float3> vertCos);

/**
 * Get a screen-space rectangle of the modified area.
 */
bool SCULPT_get_redraw_rect(ARegion *region, RegionView3D *rv3d, Object *ob, rcti *rect);

/* Operators. */

/* -------------------------------------------------------------------- */
/** \name Expand Operator
 * \{ */

namespace blender::ed::sculpt_paint::expand {

void SCULPT_OT_expand(wmOperatorType *ot);
void modal_keymap(wmKeyConfig *keyconf);

}

/** \} */

/* -------------------------------------------------------------------- */
/** \name Gesture Operators
 * \{ */

namespace blender::ed::sculpt_paint::mask {

void SCULPT_OT_face_set_lasso_gesture(wmOperatorType *ot);
void SCULPT_OT_face_set_box_gesture(wmOperatorType *ot);

void SCULPT_OT_trim_lasso_gesture(wmOperatorType *ot);
void SCULPT_OT_trim_box_gesture(wmOperatorType *ot);

void SCULPT_OT_project_line_gesture(wmOperatorType *ot);

}

/** \} */

/* -------------------------------------------------------------------- */
/** \name Face Set Operators
 * \{ */

namespace blender::ed::sculpt_paint::face_set {

void SCULPT_OT_face_sets_randomize_colors(wmOperatorType *ot);
void SCULPT_OT_face_set_change_visibility(wmOperatorType *ot);
void SCULPT_OT_face_sets_init(wmOperatorType *ot);
void SCULPT_OT_face_sets_create(wmOperatorType *ot);
void SCULPT_OT_face_sets_edit(wmOperatorType *ot);

}
/** \} */

/* -------------------------------------------------------------------- */
/** \name Transform Operators
 * \{ */

void SCULPT_OT_set_pivot_position(wmOperatorType *ot);
/** \} */

/* -------------------------------------------------------------------- */
/** \name Filter Operators
 * \{ */

/* Mesh Filter. */

namespace blender::ed::sculpt_paint::filter {

void SCULPT_OT_mesh_filter(wmOperatorType *ot);
wmKeyMap *modal_keymap(wmKeyConfig *keyconf);

}

namespace blender::ed::sculpt_paint::cloth {
void SCULPT_OT_cloth_filter(wmOperatorType *ot);
}

/* Color Filter. */

namespace blender::ed::sculpt_paint::color {
void SCULPT_OT_color_filter(wmOperatorType *ot);
}

/** \} */

/* -------------------------------------------------------------------- */
/** \name Interactive Mask Operators
 * \{ */

namespace blender::ed::sculpt_paint::mask {

void SCULPT_OT_mask_filter(wmOperatorType *ot);
void SCULPT_OT_mask_init(wmOperatorType *ot);

}

/** \} */

/* Detail size. */

/* -------------------------------------------------------------------- */
/** \name Dyntopo/Retopology Operators
 * \{ */

namespace blender::ed::sculpt_paint::dyntopo {

void SCULPT_OT_detail_flood_fill(wmOperatorType *ot);
void SCULPT_OT_sample_detail_size(wmOperatorType *ot);
void SCULPT_OT_set_detail_size(wmOperatorType *ot);
void SCULPT_OT_dyntopo_detail_size_edit(wmOperatorType *ot);
void SCULPT_OT_dynamic_topology_toggle(wmOperatorType *ot);

}

/** \} */

/* sculpt_brush_types.cc */

/* -------------------------------------------------------------------- */
/** \name Brushes
 * \{ */

/* Pose Brush. */

namespace blender::ed::sculpt_paint::pose {

/**
 * Main Brush Function.
 */
void do_pose_brush(Sculpt *sd, Object *ob, blender::Span<PBVHNode *> nodes);
/**
 * Calculate the pose origin and (Optionally the pose factor)
 * that is used when using the pose brush.
 *
 * \param r_pose_origin: Must be a valid pointer.
 * \param r_pose_factor: Optional, when set to NULL it won't be calculated.
 */
void calc_pose_data(Sculpt *sd,
                    Object *ob,
                    SculptSession *ss,
                    float initial_location[3],
                    float radius,
                    float pose_offset,
                    float *r_pose_origin,
                    float *r_pose_factor);
void pose_brush_init(Sculpt *sd, Object *ob, SculptSession *ss, Brush *br);
SculptPoseIKChain *ik_chain_init(Sculpt *sd,
                                 Object *ob,
                                 SculptSession *ss,
                                 Brush *br,
                                 const float initial_location[3],
                                 float radius);
void ik_chain_free(SculptPoseIKChain *ik_chain);

}

/* Boundary Brush. */

namespace blender::ed::sculpt_paint::boundary {

/**
 * Main function to get #SculptBoundary data both for brush deformation and viewport preview.
 * Can return NULL if there is no boundary from the given vertex using the given radius.
 */
SculptBoundary *data_init(Object *object, Brush *brush, PBVHVertRef initial_vertex, float radius);
void data_free(SculptBoundary *boundary);
/* Main Brush Function. */
void do_boundary_brush(Sculpt *sd, Object *ob, blender::Span<PBVHNode *> nodes);

void edges_preview_draw(uint gpuattr,
                        SculptSession *ss,
                        const float outline_col[3],
                        float outline_alpha);
void pivot_line_preview_draw(uint gpuattr, SculptSession *ss);

}

/* Multi-plane Scrape Brush. */
/* Main Brush Function. */
void SCULPT_do_multiplane_scrape_brush(Sculpt *sd, Object *ob, blender::Span<PBVHNode *> nodes);
void SCULPT_multiplane_scrape_preview_draw(uint gpuattr,
                                           Brush *brush,
                                           SculptSession *ss,
                                           const float outline_col[3],
                                           float outline_alpha);

/* Draw Face Sets Brush. */
namespace blender::ed::sculpt_paint {

namespace face_set {

void do_draw_face_sets_brush(Sculpt *sd, Object *ob, Span<PBVHNode *> nodes);

}

namespace color {

void do_paint_brush(PaintModeSettings *paint_mode_settings,
                    Sculpt *sd,
                    Object *ob,
                    Span<PBVHNode *> nodes,
                    Span<PBVHNode *> texnodes);
void do_smear_brush(Sculpt *sd, Object *ob, Span<PBVHNode *> nodes);
}

}
/**
 * \brief Get the image canvas for painting on the given object.
 *
 * \return #true if an image is found. The #r_image and #r_image_user fields are filled with
 * the image and image user. Returns false when the image isn't found. In the later case the
 * r_image and r_image_user are set to NULL.
 */
bool SCULPT_paint_image_canvas_get(PaintModeSettings *paint_mode_settings,
                                   Object *ob,
                                   Image **r_image,
                                   ImageUser **r_image_user) ATTR_NONNULL();
void SCULPT_do_paint_brush_image(PaintModeSettings *paint_mode_settings,
                                 Sculpt *sd,
                                 Object *ob,
                                 blender::Span<PBVHNode *> texnodes);
bool SCULPT_use_image_paint_brush(PaintModeSettings *settings, Object *ob) ATTR_NONNULL();

<<<<<<< HEAD
/* Smear Brush. */
void SCULPT_do_smear_brush(Sculpt *sd, Object *ob, Span<PBVHNode *> nodes);

float SCULPT_clay_thumb_get_stabilized_pressure(StrokeCache *cache);

void SCULPT_do_fill_brush(Sculpt *sd, Object *ob, Span<PBVHNode *> nodes);
void SCULPT_do_scrape_brush(Sculpt *sd, Object *ob, Span<PBVHNode *> nodes);
void SCULPT_do_clay_thumb_brush(Sculpt *sd, Object *ob, Span<PBVHNode *> nodes);
void SCULPT_do_flatten_brush(Sculpt *sd, Object *ob, Span<PBVHNode *> nodes);
void SCULPT_do_clay_brush(Sculpt *sd, Object *ob, Span<PBVHNode *> nodes);
void SCULPT_do_clay_strips_brush(Sculpt *sd, Object *ob, Span<PBVHNode *> nodes);
void SCULPT_do_snake_hook_brush(Sculpt *sd, Object *ob, Span<PBVHNode *> nodes);
void SCULPT_do_thumb_brush(Sculpt *sd, Object *ob, Span<PBVHNode *> nodes);
void SCULPT_do_rotate_brush(Sculpt *sd, Object *ob, Span<PBVHNode *> nodes);
void SCULPT_do_layer_brush(Sculpt *sd, Object *ob, Span<PBVHNode *> nodes);
void SCULPT_do_inflate_brush(Sculpt *sd, Object *ob, Span<PBVHNode *> nodes);
void SCULPT_do_nudge_brush(Sculpt *sd, Object *ob, Span<PBVHNode *> nodes);
void SCULPT_do_crease_brush(Sculpt *sd, Object *ob, Span<PBVHNode *> nodes);
void SCULPT_do_pinch_brush(Sculpt *sd, Object *ob, Span<PBVHNode *> nodes);
void SCULPT_do_grab_brush(Sculpt *sd, Object *ob, Span<PBVHNode *> nodes);
void SCULPT_do_elastic_deform_brush(Sculpt *sd, Object *ob, Span<PBVHNode *> nodes);
void SCULPT_do_draw_sharp_brush(Sculpt *sd, Object *ob, Span<PBVHNode *> nodes);
void SCULPT_do_slide_relax_brush(Sculpt *sd, Object *ob, Span<PBVHNode *> nodes);

void SCULPT_do_displacement_smear_brush(Sculpt *sd, Object *ob, Span<PBVHNode *> nodes);
void SCULPT_do_displacement_eraser_brush(Sculpt *sd, Object *ob, Span<PBVHNode *> nodes);
void SCULPT_do_mask_brush_draw(Sculpt *sd, Object *ob, Span<PBVHNode *> nodes);
void SCULPT_do_mask_brush(Sculpt *sd, Object *ob, Span<PBVHNode *> nodes);
=======
float SCULPT_clay_thumb_get_stabilized_pressure(blender::ed::sculpt_paint::StrokeCache *cache);

void SCULPT_do_draw_brush(Sculpt *sd, Object *ob, blender::Span<PBVHNode *> nodes);

void SCULPT_do_fill_brush(Sculpt *sd, Object *ob, blender::Span<PBVHNode *> nodes);
void SCULPT_do_scrape_brush(Sculpt *sd, Object *ob, blender::Span<PBVHNode *> nodes);
void SCULPT_do_clay_thumb_brush(Sculpt *sd, Object *ob, blender::Span<PBVHNode *> nodes);
void SCULPT_do_flatten_brush(Sculpt *sd, Object *ob, blender::Span<PBVHNode *> nodes);
void SCULPT_do_clay_brush(Sculpt *sd, Object *ob, blender::Span<PBVHNode *> nodes);
void SCULPT_do_clay_strips_brush(Sculpt *sd, Object *ob, blender::Span<PBVHNode *> nodes);
void SCULPT_do_snake_hook_brush(Sculpt *sd, Object *ob, blender::Span<PBVHNode *> nodes);
void SCULPT_do_thumb_brush(Sculpt *sd, Object *ob, blender::Span<PBVHNode *> nodes);
void SCULPT_do_rotate_brush(Sculpt *sd, Object *ob, blender::Span<PBVHNode *> nodes);
void SCULPT_do_layer_brush(Sculpt *sd, Object *ob, blender::Span<PBVHNode *> nodes);
void SCULPT_do_inflate_brush(Sculpt *sd, Object *ob, blender::Span<PBVHNode *> nodes);
void SCULPT_do_nudge_brush(Sculpt *sd, Object *ob, blender::Span<PBVHNode *> nodes);
void SCULPT_do_crease_brush(Sculpt *sd, Object *ob, blender::Span<PBVHNode *> nodes);
void SCULPT_do_pinch_brush(Sculpt *sd, Object *ob, blender::Span<PBVHNode *> nodes);
void SCULPT_do_grab_brush(Sculpt *sd, Object *ob, blender::Span<PBVHNode *> nodes);
void SCULPT_do_elastic_deform_brush(Sculpt *sd, Object *ob, blender::Span<PBVHNode *> nodes);
void SCULPT_do_draw_sharp_brush(Sculpt *sd, Object *ob, blender::Span<PBVHNode *> nodes);
void SCULPT_do_slide_relax_brush(Sculpt *sd, Object *ob, blender::Span<PBVHNode *> nodes);

void SCULPT_do_displacement_smear_brush(Sculpt *sd, Object *ob, blender::Span<PBVHNode *> nodes);
void SCULPT_do_displacement_eraser_brush(Sculpt *sd, Object *ob, blender::Span<PBVHNode *> nodes);
void SCULPT_do_mask_brush_draw(Sculpt *sd, Object *ob, blender::Span<PBVHNode *> nodes);
void SCULPT_do_mask_brush(Sculpt *sd, Object *ob, blender::Span<PBVHNode *> nodes);
>>>>>>> 85012ccb
/** \} */

void SCULPT_bmesh_topology_rake(Sculpt *sd,
                                Object *ob,
                                blender::Span<PBVHNode *> nodes,
                                float bstrength);

/* end sculpt_brush_types.cc */

/* sculpt_ops.cc */

void SCULPT_OT_brush_stroke(wmOperatorType *ot);

/* end sculpt_ops.cc */

BLI_INLINE bool SCULPT_tool_is_paint(int tool)
{
  return ELEM(tool, SCULPT_TOOL_PAINT, SCULPT_TOOL_SMEAR);
}

BLI_INLINE bool SCULPT_tool_is_mask(int tool)
{
  return ELEM(tool, SCULPT_TOOL_MASK);
}

void SCULPT_stroke_id_ensure(Object *ob);
void SCULPT_stroke_id_next(Object *ob);

namespace blender::ed::sculpt_paint {
void ensure_valid_pivot(const Object *ob, Scene *scene);
}

/* -------------------------------------------------------------------- */
/** \name Topology island API
 * \{
 * Each mesh island shell gets its own integer
 * key; these are temporary and internally limited to 8 bits.
 * Uses the `ss->topology_island_key` attribute.
 */

/* Ensures vertex island keys exist and are valid. */
void SCULPT_topology_islands_ensure(Object *ob);

/**
 * Mark vertex island keys as invalid.
 * Call when adding or hiding geometry.
 */
void SCULPT_topology_islands_invalidate(SculptSession *ss);

/** Get vertex island key. */
int SCULPT_vertex_island_get(const SculptSession *ss, PBVHVertRef vertex);

/** \} */

/* Make SCULPT_ alias to a few blenkernel sculpt methods. */

#define SCULPT_vertex_attr_get BKE_sculpt_vertex_attr_get
#define SCULPT_face_attr_get BKE_sculpt_face_attr_get

namespace blender::ed::sculpt_paint {

void calc_mesh_hide_and_mask(const Mesh &mesh,
                             const Span<int> vert_indices,
                             const MutableSpan<float> r_factors);

void calc_distance_falloff(SculptSession &ss,
                           Span<float3> vert_positions,
                           Span<int> vert_indices,
                           eBrushFalloffShape falloff_shape,
                           MutableSpan<float> r_distances,
                           MutableSpan<float> factors);

void calc_brush_strength_factors(SculptSession &ss,
                                 const Brush &brush,
                                 Span<int> vert_indices,
                                 Span<float> distances,
                                 MutableSpan<float> factors);

void calc_brush_texture_factors(SculptSession &ss,
                                const Brush &brush,
                                Span<float3> vert_positions,
                                Span<int> vert_indices,
                                MutableSpan<float> factors);

void calc_brush_texture_colors(SculptSession &ss,
                               const Brush &brush,
                               Span<float3> vert_positions,
                               Span<int> vert_indices,
                               Span<float> factors,
                               MutableSpan<float4> r_colors);

void calc_front_face(const float3 &view_normal,
                     Span<float3> vert_normals,
                     Span<int> vert_indices,
                     MutableSpan<float> factors);

void calc_mesh_automask(Object &object,
                        AutomaskingCache &automasking,
                        bke::pbvh::mesh::Node &node,
                        Span<int> vert_indices,
                        MutableSpan<float> factors);

void apply_translations(Span<float3> translations, Span<int> verts, MutableSpan<float3> positions);

void apply_crazyspace_to_translations(Span<float3x3> deform_imats,
                                      Span<int> verts,
                                      MutableSpan<float3> translations);

void clip_and_lock_translations(const Sculpt &sd,
                                const SculptSession &ss,
                                Span<float3> positions,
                                Span<int> verts,
                                MutableSpan<float3> translations);

MutableSpan<float3> mesh_brush_positions_for_write(SculptSession &ss, Mesh &mesh);

void flush_positions_to_shape_keys(Object &object,
                                   Span<int> verts,
                                   Span<float3> positions,
                                   MutableSpan<float3> positions_mesh);

}<|MERGE_RESOLUTION|>--- conflicted
+++ resolved
@@ -1800,36 +1800,6 @@
                                  blender::Span<PBVHNode *> texnodes);
 bool SCULPT_use_image_paint_brush(PaintModeSettings *settings, Object *ob) ATTR_NONNULL();
 
-<<<<<<< HEAD
-/* Smear Brush. */
-void SCULPT_do_smear_brush(Sculpt *sd, Object *ob, Span<PBVHNode *> nodes);
-
-float SCULPT_clay_thumb_get_stabilized_pressure(StrokeCache *cache);
-
-void SCULPT_do_fill_brush(Sculpt *sd, Object *ob, Span<PBVHNode *> nodes);
-void SCULPT_do_scrape_brush(Sculpt *sd, Object *ob, Span<PBVHNode *> nodes);
-void SCULPT_do_clay_thumb_brush(Sculpt *sd, Object *ob, Span<PBVHNode *> nodes);
-void SCULPT_do_flatten_brush(Sculpt *sd, Object *ob, Span<PBVHNode *> nodes);
-void SCULPT_do_clay_brush(Sculpt *sd, Object *ob, Span<PBVHNode *> nodes);
-void SCULPT_do_clay_strips_brush(Sculpt *sd, Object *ob, Span<PBVHNode *> nodes);
-void SCULPT_do_snake_hook_brush(Sculpt *sd, Object *ob, Span<PBVHNode *> nodes);
-void SCULPT_do_thumb_brush(Sculpt *sd, Object *ob, Span<PBVHNode *> nodes);
-void SCULPT_do_rotate_brush(Sculpt *sd, Object *ob, Span<PBVHNode *> nodes);
-void SCULPT_do_layer_brush(Sculpt *sd, Object *ob, Span<PBVHNode *> nodes);
-void SCULPT_do_inflate_brush(Sculpt *sd, Object *ob, Span<PBVHNode *> nodes);
-void SCULPT_do_nudge_brush(Sculpt *sd, Object *ob, Span<PBVHNode *> nodes);
-void SCULPT_do_crease_brush(Sculpt *sd, Object *ob, Span<PBVHNode *> nodes);
-void SCULPT_do_pinch_brush(Sculpt *sd, Object *ob, Span<PBVHNode *> nodes);
-void SCULPT_do_grab_brush(Sculpt *sd, Object *ob, Span<PBVHNode *> nodes);
-void SCULPT_do_elastic_deform_brush(Sculpt *sd, Object *ob, Span<PBVHNode *> nodes);
-void SCULPT_do_draw_sharp_brush(Sculpt *sd, Object *ob, Span<PBVHNode *> nodes);
-void SCULPT_do_slide_relax_brush(Sculpt *sd, Object *ob, Span<PBVHNode *> nodes);
-
-void SCULPT_do_displacement_smear_brush(Sculpt *sd, Object *ob, Span<PBVHNode *> nodes);
-void SCULPT_do_displacement_eraser_brush(Sculpt *sd, Object *ob, Span<PBVHNode *> nodes);
-void SCULPT_do_mask_brush_draw(Sculpt *sd, Object *ob, Span<PBVHNode *> nodes);
-void SCULPT_do_mask_brush(Sculpt *sd, Object *ob, Span<PBVHNode *> nodes);
-=======
 float SCULPT_clay_thumb_get_stabilized_pressure(blender::ed::sculpt_paint::StrokeCache *cache);
 
 void SCULPT_do_draw_brush(Sculpt *sd, Object *ob, blender::Span<PBVHNode *> nodes);
@@ -1857,7 +1827,7 @@
 void SCULPT_do_displacement_eraser_brush(Sculpt *sd, Object *ob, blender::Span<PBVHNode *> nodes);
 void SCULPT_do_mask_brush_draw(Sculpt *sd, Object *ob, blender::Span<PBVHNode *> nodes);
 void SCULPT_do_mask_brush(Sculpt *sd, Object *ob, blender::Span<PBVHNode *> nodes);
->>>>>>> 85012ccb
+
 /** \} */
 
 void SCULPT_bmesh_topology_rake(Sculpt *sd,
