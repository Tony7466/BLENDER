/* SPDX-FileCopyrightText: 2006 by Nicholas Bishop. All rights reserved.
 *
 * SPDX-License-Identifier: GPL-2.0-or-later */

/** \file
 * \ingroup edsculpt
 */

#pragma once

#include <optional>
#include <queue>

#include "BKE_attribute.hh"
#include "BKE_collision.h"
#include "BKE_paint.hh"
#include "BKE_pbvh_api.hh"
#include "BKE_subdiv_ccg.hh"

#include "BLI_array.hh"
#include "BLI_bit_vector.hh"
#include "BLI_generic_array.hh"
#include "BLI_math_matrix_types.hh"
#include "BLI_math_vector_types.hh"
#include "BLI_set.hh"
#include "BLI_span.hh"
#include "BLI_vector.hh"

#include "DNA_brush_enums.h"

#include "ED_view3d.hh"

namespace blender::ed::sculpt_paint {
namespace auto_mask {
struct NodeData;
struct Cache;
}
namespace cloth {
struct SimulationData;
}
namespace undo {
struct Node;
struct StepData;
enum class Type : int8_t;
}
}
struct BMLog;
struct Dial;
struct DistRayAABB_Precalc;
struct Image;
struct ImageUser;
struct KeyBlock;
struct Object;
struct SculptProjectVector;
struct bContext;
struct PaintModeSettings;
struct WeightPaintInfo;
struct WPaintData;
struct wmKeyConfig;
struct wmKeyMap;
struct wmOperator;
struct wmOperatorType;

/* -------------------------------------------------------------------- */
/** \name Sculpt Types
 * \{ */

namespace blender::ed::sculpt_paint {

enum class UpdateType {
  Position,
  Mask,
  Visibility,
  Color,
  Image,
  FaceSet,
};

}

struct SculptCursorGeometryInfo {
  blender::float3 location;
  blender::float3 normal;
  blender::float3 active_vertex_co;
};

#define SCULPT_VERTEX_NEIGHBOR_FIXED_CAPACITY 256

struct SculptVertexNeighborIter {
  /* Storage */
  blender::Vector<PBVHVertRef, SCULPT_VERTEX_NEIGHBOR_FIXED_CAPACITY> neighbors;
  blender::Vector<int, SCULPT_VERTEX_NEIGHBOR_FIXED_CAPACITY> neighbor_indices;

  /* Internal iterator. */
  int num_duplicates;
  int i;

  /* Public */
  int index;
  PBVHVertRef vertex;
  bool is_duplicate;
};

/* Sculpt Original Data */
struct SculptOrigVertData {
  BMLog *bm_log;

  blender::ed::sculpt_paint::undo::Type undo_type;
  const blender::float3 *coords;
  const blender::float3 *normals;
  const float *vmasks;
  const blender::float4 *colors;

  /* Original coordinate, normal, and mask. */
  const float *co;
  const float *no;
  float mask;
  const float *col;
};

namespace blender::ed::sculpt_paint::undo {

enum class Type : int8_t {
  None,
  Position,
  HideVert,
  HideFace,
  Mask,
  DyntopoBegin,
  DyntopoEnd,
  DyntopoSymmetrize,
  Geometry,
  FaceSet,
  Color,
};

struct Node {
  Array<float3> position;
  Array<float3> orig_position;
  Array<float3> normal;
  Array<float4> col;
  Array<float> mask;

  Array<float4> loop_col;
  Array<float4> orig_loop_col;

  /* Mesh. */

  Array<int> vert_indices;
  int unique_verts_num;

  Array<int> corner_indices;

  BitVector<> vert_hidden;
  BitVector<> face_hidden;

  /* Multires. */

  /** Indices of grids in the pbvh::Tree node. */
  Array<int> grids;
  BitGroupVector<> grid_hidden;

  /* Sculpt Face Sets */
  Array<int> face_sets;

  Vector<int> face_indices;
};

}

/* Factor of brush to have rake point following behind
 * (could be configurable but this is reasonable default). */
#define SCULPT_RAKE_BRUSH_FACTOR 0.25f

struct SculptRakeData {
  float follow_dist;
  blender::float3 follow_co;
  float angle;
};

/*************** Brush testing declarations ****************/
struct SculptBrushTest {
  float radius_squared;
  float radius;
  blender::float3 location;
  float dist;
  ePaintSymmetryFlags mirror_symmetry_pass;

  int radial_symmetry_pass;
  blender::float4x4 symm_rot_mat_inv;

  /* For circle (not sphere) projection. */
  float plane_view[4];

  /* Some tool code uses a plane for its calculations. */
  float plane_tool[4];

  /* View3d clipping - only set rv3d for clipping */
  RegionView3D *clip_rv3d;
};

using SculptBrushTestFn = bool (*)(SculptBrushTest &test, const float co[3]);

/* Defines how transform tools are going to apply its displacement. */
enum SculptTransformDisplacementMode {
  /* Displaces the elements from their original coordinates. */
  SCULPT_TRANSFORM_DISPLACEMENT_ORIGINAL = 0,
  /* Displaces the elements incrementally from their previous position. */
  SCULPT_TRANSFORM_DISPLACEMENT_INCREMENTAL = 1,
};

#define SCULPT_CLAY_STABILIZER_LEN 10

namespace blender::ed::sculpt_paint {

namespace filter {

enum class FilterOrientation {
  Local = 0,
  World = 1,
  View = 2,
};

struct Cache {
  std::array<bool, 3> enabled_axis;
  int random_seed;

  /* Used for alternating between filter operations in filters that need to apply different ones to
   * achieve certain effects. */
  int iteration_count;

  /* Stores the displacement produced by the laplacian step of HC smooth. */
  Array<float3> surface_smooth_laplacian_disp;
  float surface_smooth_shape_preservation;
  float surface_smooth_current_vertex;

  /* Sharpen mesh filter. */
  float sharpen_smooth_ratio;
  float sharpen_intensify_detail_strength;
  int sharpen_curvature_smooth_iterations;
  Array<float> sharpen_factor;
  Array<float3> detail_directions;

  /* Filter orientation. */
  FilterOrientation orientation;
  float4x4 obmat;
  float4x4 obmat_inv;
  float4x4 viewmat;
  float4x4 viewmat_inv;

  /* Displacement eraser. */
  Array<float3> limit_surface_co;

  /* unmasked nodes */
  Vector<bke::pbvh::Node *> nodes;

  /* Cloth filter. */
  std::unique_ptr<cloth::SimulationData> cloth_sim;
  float3 cloth_sim_pinch_point;

  /* mask expand iteration caches */
  int mask_update_current_it;
  int mask_update_last_it;
  Array<int> mask_update_it;
  Array<float> normal_factor;
  Array<float> edge_factor;
  Array<float> prev_mask;
  float3 mask_expand_initial_co;

  int new_face_set;
  Array<int> prev_face_set;

  int active_face_set;

  SculptTransformDisplacementMode transform_displacement_mode;

  std::unique_ptr<auto_mask::Cache> automasking;
  float3 initial_normal;
  float3 view_normal;

  /* Pre-smoothed colors used by sharpening. Colors are HSL. */
  Array<float4> pre_smoothed_color;

  ViewContext vc;
  float start_filter_strength;
};

}

<<<<<<< HEAD
/** Pose Brush IK Chain. */
struct SculptPoseIKChainSegment {
  blender::float3 orig;
  blender::float3 head;

  blender::float3 initial_orig;
  blender::float3 initial_head;
  float len;
  blender::float3 scale;
  float rot[4];
  blender::Array<float> weights;

  /* Store a 4x4 transform matrix for each of the possible combinations of enabled XYZ symmetry
   * axis. */
  std::array<blender::float4x4, PAINT_SYMM_AREAS> trans_mat;
  std::array<blender::float4x4, PAINT_SYMM_AREAS> pivot_mat;
  std::array<blender::float4x4, PAINT_SYMM_AREAS> pivot_mat_inv;
};

struct SculptPoseIKChain {
  blender::Array<SculptPoseIKChainSegment> segments;
  blender::float3 grab_delta_offset;
=======
struct SculptBoundary {
  /* Vertex indices of the active boundary. */
  blender::Vector<int> verts;

  /* Distance from a vertex in the boundary to initial vertex indexed by vertex index, taking into
   * account the length of all edges between them. Any vertex that is not in the boundary will have
   * a distance of 0. */
  blender::Map<int, float> distance;

  /* Data for drawing the preview. */
  blender::Vector<std::pair<blender::float3, blender::float3>> edges;

  /* Initial vertex index in the boundary which is closest to the current sculpt active vertex. */
  int initial_vert_i;

  /* Vertex that at max_propagation_steps from the boundary and closest to the original active
   * vertex that was used to initialize the boundary. This is used as a reference to check how much
   * the deformation will go into the mesh and to calculate the strength of the brushes. */
  blender::float3 pivot_position;

  /* Stores the initial positions of the pivot and boundary initial vertex as they may be deformed
   * during the brush action. This allows to use them as a reference positions and vectors for some
   * brush effects. */
  blender::float3 initial_vert_position;

  /* Maximum number of topology steps that were calculated from the boundary. */
  int max_propagation_steps;

  /* Indexed by vertex index, contains the topology information needed for boundary deformations.
   */
  struct {
    /* Vertex index from where the topology propagation reached this vertex. */
    blender::Array<int> original_vertex_i;

    /* How many steps were needed to reach this vertex from the boundary. */
    blender::Array<int> propagation_steps_num;

    /* Strength that is used to deform this vertex. */
    blender::Array<float> strength_factor;
  } edit_info;

  /* Bend Deform type. */
  struct {
    blender::Array<blender::float3> pivot_rotation_axis;
    blender::Array<blender::float3> pivot_positions;
  } bend;

  /* Slide Deform type. */
  struct {
    blender::Array<blender::float3> directions;
  } slide;

  /* Twist Deform type. */
  struct {
    blender::float3 rotation_axis;
    blender::float3 pivot_position;
  } twist;
>>>>>>> 998712ba
};

/**
 * This structure contains all the temporary data
 * needed for individual brush strokes.
 */
struct StrokeCache {
  /* Invariants */
  float initial_radius;
  float3 scale;
  int flag;
  float3 clip_tolerance;
  float4x4 clip_mirror_mtx;
  float2 initial_mouse;

  /* Variants */
  float radius;
  float radius_squared;
  float3 true_location;
  float3 true_last_location;
  float3 location;
  float3 last_location;
  float stroke_distance;

  /* Used for alternating between deformation in brushes that need to apply different ones to
   * achieve certain effects. */
  int iteration_count;

  /* Original pixel radius with the pressure curve applied for dyntopo detail size */
  float dyntopo_pixel_radius;

  bool is_last_valid;

  bool pen_flip;

  /**
   * Whether or not the modifier key that controls inverting brush behavior is active currently.
   * Generally signals a change in behavior for brushes.
   *
   * \see BrushStrokeMode::BRUSH_STROKE_INVERT.
   */
  bool invert;
  float pressure;
  /**
   * Depending on the mode, can either be the raw brush strength, or a scaled (possibly negative)
   * value.
   *
   * \see #brush_strength for Sculpt Mode.
   */
  float bstrength;
  float normal_weight; /* from brush (with optional override) */
  float x_tilt;
  float y_tilt;

  /* Position of the mouse corresponding to the stroke location, modified by the paint_stroke
   * operator according to the stroke type. */
  float2 mouse;
  /* Position of the mouse event in screen space, not modified by the stroke type. */
  float2 mouse_event;

  /**
   * Used by the color attribute paint brush tool to store the brush color during a stroke and
   * composite it over the original color.
   */
  Array<float4> mix_colors;

  Array<float4> prev_colors;
  GArray<> prev_colors_vpaint;

  /* Multires Displacement Smear. */
  Array<float3> prev_displacement;
  Array<float3> limit_surface_co;

  /* The rest is temporary storage that isn't saved as a property */

  bool first_time; /* Beginning of stroke may do some things special */

  /* from ED_view3d_ob_project_mat_get() */
  float4x4 projection_mat;

  /* Clean this up! */
  ViewContext *vc;
  const Brush *brush;

  float special_rotation;
  float3 grab_delta, grab_delta_symmetry;
  float3 old_grab_location, orig_grab_location;

  /* screen-space rotation defined by mouse motion */
  float rake_rotation[4], rake_rotation_symmetry[4];
  bool is_rake_rotation_valid;
  SculptRakeData rake_data;

  /* Face Sets */
  int paint_face_set;

  /* Symmetry index between 0 and 7 bit combo 0 is Brush only;
   * 1 is X mirror; 2 is Y mirror; 3 is XY; 4 is Z; 5 is XZ; 6 is YZ; 7 is XYZ */
  int symmetry;
  /* The symmetry pass we are currently on between 0 and 7. */
  ePaintSymmetryFlags mirror_symmetry_pass;
  float3 true_view_normal;
  float3 view_normal;

  /* sculpt_normal gets calculated by calc_sculpt_normal(), then the
   * sculpt_normal_symm gets updated quickly with the usual symmetry
   * transforms */
  float3 sculpt_normal;
  float3 sculpt_normal_symm;

  /* Used for area texture mode, local_mat gets calculated by
   * calc_brush_local_mat() and used in sculpt_apply_texture().
   * Transforms from model-space coords to local area coords.
   */
  float4x4 brush_local_mat;
  /* The matrix from local area coords to model-space coords is used to calculate the vector
   * displacement in area plane mode. */
  float4x4 brush_local_mat_inv;

  float3 plane_offset; /* used to shift the plane around when doing tiled strokes */
  int tile_pass;

  float3 last_center;
  int radial_symmetry_pass;
  float4x4 symm_rot_mat;
  float4x4 symm_rot_mat_inv;

  /**
   * Accumulate mode.
   * \note inverted for #SCULPT_TOOL_DRAW_SHARP.
   */
  bool accum;

  float3 anchored_location;

  /* Paint Brush. */
  struct {
    float hardness;
    float flow;
    float wet_mix;
    float wet_persistence;
    float density;
  } paint_brush;

  /* Pose brush */
  std::unique_ptr<SculptPoseIKChain> pose_ik_chain;

  /* Enhance Details. */
  Array<float3> detail_directions;

  /* Clay Thumb brush */
  /* Angle of the front tilting plane of the brush to simulate clay accumulation. */
  float clay_thumb_front_angle;
  /* Stores pressure samples to get an stabilized strength and radius variation. */
  float clay_pressure_stabilizer[SCULPT_CLAY_STABILIZER_LEN];
  int clay_pressure_stabilizer_index;

  /* Cloth brush */
  std::unique_ptr<cloth::SimulationData> cloth_sim;
  float3 initial_location;
  float3 true_initial_location;
  float3 initial_normal;
  float3 true_initial_normal;

  /* Boundary brush */
  std::array<std::unique_ptr<SculptBoundary>, PAINT_SYMM_AREAS> boundaries;

  /* Surface Smooth Brush */
  /* Stores the displacement produced by the laplacian step of HC smooth. */
  Array<float3> surface_smooth_laplacian_disp;

  /* Layer brush */
  Array<float> layer_displacement_factor;

  float vertex_rotation; /* amount to rotate the vertices when using rotate brush */
  Dial *dial;

  Brush *saved_active_brush;
  char saved_mask_brush_tool;
  int saved_smooth_size; /* smooth tool copies the size of the current tool */

  /**
   * Whether or not the modifier key that controls smoothing is active currently.
   * Generally signals a change in behavior for different brushes.
   *
   * \see BrushStrokeMode::BRUSH_STROKE_SMOOTH.
   */
  bool alt_smooth;

  float plane_trim_squared;

  bool supports_gravity;
  float3 true_gravity_direction;
  float3 gravity_direction;

  std::unique_ptr<auto_mask::Cache> automasking;

  float4x4 stroke_local_mat;
  float multiplane_scrape_angle;

  float4 wet_mix_prev_color;
  float density_seed;

  rcti previous_r; /* previous redraw rectangle */
  rcti current_r;  /* current redraw rectangle */

  int stroke_id;

  ~StrokeCache();
};

/* -------------------------------------------------------------------- */
/** \name Sculpt Expand
 * \{ */

namespace expand {

enum class FalloffType {
  Geodesic,
  Topology,
  TopologyNormals,
  Normals,
  Sphere,
  BoundaryTopology,
  BoundaryFaceSet,
  ActiveFaceSet,
};

enum class TargetType {
  Mask,
  FaceSets,
  Colors,
};

enum class RecursionType {
  Topology,
  Geodesic,
};

#define EXPAND_SYMM_AREAS 8

struct Cache {
  /* Target data elements that the expand operation will affect. */
  TargetType target;

  /* Falloff data. */
  FalloffType falloff_type;

  /* Indexed by vertex index, precalculated falloff value of that vertex (without any falloff
   * editing modification applied). */
  Array<float> vert_falloff;
  /* Max falloff value in *vert_falloff. */
  float max_vert_falloff;

  /* Indexed by base mesh face index, precalculated falloff value of that face. These values are
   * calculated from the per vertex falloff (*vert_falloff) when needed. */
  float *face_falloff;
  float max_face_falloff;

  /* Falloff value of the active element (vertex or base mesh face) that Expand will expand to. */
  float active_falloff;

  /* When set to true, expand skips all falloff computations and considers all elements as enabled.
   */
  bool all_enabled;

  /* Initial mouse and cursor data from where the current falloff started. This data can be changed
   * during the execution of Expand by moving the origin. */
  float2 initial_mouse_move;
  float2 initial_mouse;
  PBVHVertRef initial_active_vertex;
  int initial_active_vertex_i;
  int initial_active_face_set;

  /* Maximum number of vertices allowed in the SculptSession for previewing the falloff using
   * geodesic distances. */
  int max_geodesic_move_preview;

  /* Original falloff type before starting the move operation. */
  FalloffType move_original_falloff_type;
  /* Falloff type using when moving the origin for preview. */
  FalloffType move_preview_falloff_type;

  /* Face set ID that is going to be used when creating a new Face Set. */
  int next_face_set;

  /* Face Set ID of the Face set selected for editing. */
  int update_face_set;

  /* Mouse position since the last time the origin was moved. Used for reference when moving the
   * initial position of Expand. */
  float2 original_mouse_move;

  /* Active island checks. */
  /* Indexed by symmetry pass index, contains the connected island ID for that
   * symmetry pass. Other connected island IDs not found in this
   * array will be ignored by Expand. */
  int active_connected_islands[EXPAND_SYMM_AREAS];

  /* Snapping. */
  /* Set containing all Face Sets IDs that Expand will use to snap the new data. */
  std::unique_ptr<Set<int>> snap_enabled_face_sets;

  /* Texture distortion data. */
  const Brush *brush;
  Scene *scene;
  // struct MTex *mtex;

  /* Controls how much texture distortion will be applied to the current falloff */
  float texture_distortion_strength;

  /* Cached pbvh::Tree nodes. This allows to skip gathering all nodes from the pbvh::Tree each time
   * expand needs to update the state of the elements. */
  Vector<bke::pbvh::Node *> nodes;

  /* Expand state options. */

  /* Number of loops (times that the falloff is going to be repeated). */
  int loop_count;

  /* Invert the falloff result. */
  bool invert;

  /* When set to true, preserves the previous state of the data and adds the new one on top. */
  bool preserve;

  /* When set to true, the mask or colors will be applied as a gradient. */
  bool falloff_gradient;

  /* When set to true, Expand will use the Brush falloff curve data to shape the gradient. */
  bool brush_gradient;

  /* When set to true, Expand will move the origin (initial active vertex and cursor position)
   * instead of updating the active vertex and active falloff. */
  bool move;

  /* When set to true, Expand will snap the new data to the Face Sets IDs found in
   * *original_face_sets. */
  bool snap;

  /* When set to true, Expand will use the current Face Set ID to modify an existing Face Set
   * instead of creating a new one. */
  bool modify_active_face_set;

  /* When set to true, Expand will reposition the sculpt pivot to the boundary of the expand result
   * after finishing the operation. */
  bool reposition_pivot;

  /* If nothing is masked set mask of every vertex to 0. */
  bool auto_mask;

  /* Color target data type related data. */
  float fill_color[4];
  short blend_mode;

  /* Face Sets at the first step of the expand operation, before starting modifying the active
   * vertex and active falloff. These are not the original Face Sets of the sculpt before starting
   * the operator as they could have been modified by Expand when initializing the operator and
   * before starting changing the active vertex. These Face Sets are used for restoring and
   * checking the Face Sets state while the Expand operation modal runs. */
  Array<int> initial_face_sets;

  /* Original data of the sculpt as it was before running the Expand operator. */
  Array<float> original_mask;
  Array<int> original_face_sets;
  Array<float4> original_colors;

  bool check_islands;
  int normal_falloff_blur_steps;
};

}

}

/** \} */

/** \} */

/* -------------------------------------------------------------------- */
/** \name Sculpt Poll Functions
 * \{ */

bool SCULPT_mode_poll(bContext *C);
bool SCULPT_mode_poll_view3d(bContext *C);
/**
 * Checks for a brush, not just sculpt mode.
 */
bool SCULPT_poll(bContext *C);

/**
 * Determines whether or not the brush cursor should be shown in the viewport
 */
bool SCULPT_brush_cursor_poll(bContext *C);

/**
 * Returns true if sculpt session can handle color attributes
 * (ss->pbvh->type() == bke::pbvh::Type::Mesh).  If false an error
 * message will be shown to the user.  Operators should return
 * OPERATOR_CANCELLED in this case.
 *
 * NOTE: Does not check if a color attribute actually exists.
 * Calling code must handle this itself; in most cases a call to
 * BKE_sculpt_color_layer_create_if_needed() is sufficient.
 */
bool SCULPT_handles_colors_report(SculptSession &ss, ReportList *reports);

/** \} */

/* -------------------------------------------------------------------- */
/** \name Sculpt Update Functions
 * \{ */

namespace blender::ed::sculpt_paint {

/**
 * Triggers redraws, updates, and dependency graph tags as necessary after each brush calculation.
 */
void flush_update_step(bContext *C, UpdateType update_type);
/**
 * Triggers redraws, updates, and dependency graph tags as necessary when a brush stroke finishes.
 */
void flush_update_done(const bContext *C, Object &ob, UpdateType update_type);

}

void SCULPT_pbvh_clear(Object &ob);

/**
 * Flush displacement from deformed blender::bke::pbvh::Tree to original layer.
 */
void SCULPT_flush_stroke_deform(const Sculpt &sd, Object &ob, bool is_proxy_used);

/**
 * Should be used after modifying the mask or Face Sets IDs.
 */
void SCULPT_tag_update_overlays(bContext *C);
/** \} */

/* -------------------------------------------------------------------- */
/** \name Stroke Functions
 * \{ */

/**
 * Do a ray-cast in the tree to find the 3d brush location
 * (This allows us to ignore the GL depth buffer)
 * Returns 0 if the ray doesn't hit the mesh, non-zero otherwise.
 *
 * If check_closest is true and the ray test fails a point closest
 * to the ray will be found. If limit_closest_radius is true then
 * the closest point will be tested against the active brush radius.
 */
bool SCULPT_stroke_get_location_ex(bContext *C,
                                   float out[3],
                                   const float mval[2],
                                   bool force_original,
                                   bool check_closest,
                                   bool limit_closest_radius);

bool SCULPT_stroke_get_location(bContext *C,
                                float out[3],
                                const float mouse[2],
                                bool force_original);
/**
 * Gets the normal, location and active vertex location of the geometry under the cursor. This also
 * updates the active vertex and cursor related data of the SculptSession using the mouse position
 */
bool SCULPT_cursor_geometry_info_update(bContext *C,
                                        SculptCursorGeometryInfo *out,
                                        const float mouse[2],
                                        bool use_sampled_normal);

namespace blender::ed::sculpt_paint {

void geometry_preview_lines_update(bContext *C, SculptSession &ss, float radius);

}

void SCULPT_stroke_modifiers_check(const bContext *C, Object &ob, const Brush &brush);
float SCULPT_raycast_init(ViewContext *vc,
                          const float mval[2],
                          float ray_start[3],
                          float ray_end[3],
                          float ray_normal[3],
                          bool original);

/* Symmetry */
ePaintSymmetryFlags SCULPT_mesh_symmetry_xyz_get(const Object &object);

/**
 * Returns true when the step belongs to the stroke that is directly performed by the brush and
 * not by one of the symmetry passes.
 */
bool SCULPT_stroke_is_main_symmetry_pass(const blender::ed::sculpt_paint::StrokeCache &cache);
/**
 * Return true only once per stroke on the first symmetry pass, regardless of the symmetry passes
 * enabled.
 *
 * This should be used for functionality that needs to be computed once per stroke of a particular
 * tool (allocating memory, updating random seeds...).
 */
bool SCULPT_stroke_is_first_brush_step(const blender::ed::sculpt_paint::StrokeCache &cache);
/**
 * Returns true on the first brush step of each symmetry pass.
 */
bool SCULPT_stroke_is_first_brush_step_of_symmetry_pass(
    const blender::ed::sculpt_paint::StrokeCache &cache);

/**
 * Align the grab delta to the brush normal.
 *
 * \param grab_delta: Typically from `ss.cache->grab_delta_symmetry`.
 */
void sculpt_project_v3_normal_align(const SculptSession &ss,
                                    float normal_weight,
                                    float grab_delta[3]);

/** \} */

/* -------------------------------------------------------------------- */
/** \name Sculpt mesh accessor API
 * \{ */

/** Ensure random access; required for blender::bke::pbvh::Type::BMesh */
void SCULPT_vertex_random_access_ensure(SculptSession &ss);

int SCULPT_vertex_count_get(const SculptSession &ss);
const float *SCULPT_vertex_co_get(const SculptSession &ss, PBVHVertRef vertex);

/** Get the normal for a given sculpt vertex; do not modify the result */
const blender::float3 SCULPT_vertex_normal_get(const SculptSession &ss, PBVHVertRef vertex);

bool SCULPT_vertex_is_occluded(SculptSession &ss, PBVHVertRef vertex, bool original);

/**
 * Coordinates used for manipulating the base mesh when Grab Active Vertex is enabled.
 */
const float *SCULPT_vertex_co_for_grab_active_get(const SculptSession &ss, PBVHVertRef vertex);

/**
 * Returns the pointer to the coordinates that should be edited from a brush tool iterator
 * depending on the given deformation target.
 */
float *SCULPT_brush_deform_target_vertex_co_get(SculptSession &ss,
                                                int deform_target,
                                                PBVHVertexIter *iter);

void SCULPT_vertex_neighbors_get(const SculptSession &ss,
                                 PBVHVertRef vertex,
                                 bool include_duplicates,
                                 SculptVertexNeighborIter *iter);

/** Iterator over neighboring vertices. */
#define SCULPT_VERTEX_NEIGHBORS_ITER_BEGIN(ss, v_index, neighbor_iterator) \
  SCULPT_vertex_neighbors_get(ss, v_index, false, &neighbor_iterator); \
  for (neighbor_iterator.i = 0; neighbor_iterator.i < neighbor_iterator.neighbors.size(); \
       neighbor_iterator.i++) \
  { \
    neighbor_iterator.vertex = neighbor_iterator.neighbors[neighbor_iterator.i]; \
    neighbor_iterator.index = neighbor_iterator.neighbor_indices[neighbor_iterator.i];

/**
 * Iterate over neighboring and duplicate vertices (for blender::bke::pbvh::Type::Grids).
 * Duplicates come first since they are nearest for flood-fill.
 */
#define SCULPT_VERTEX_DUPLICATES_AND_NEIGHBORS_ITER_BEGIN(ss, v_index, neighbor_iterator) \
  SCULPT_vertex_neighbors_get(ss, v_index, true, &neighbor_iterator); \
  for (neighbor_iterator.i = neighbor_iterator.neighbors.size() - 1; neighbor_iterator.i >= 0; \
       neighbor_iterator.i--) \
  { \
    neighbor_iterator.vertex = neighbor_iterator.neighbors[neighbor_iterator.i]; \
    neighbor_iterator.index = neighbor_iterator.neighbor_indices[neighbor_iterator.i]; \
    neighbor_iterator.is_duplicate = (neighbor_iterator.i >= \
                                      neighbor_iterator.neighbors.size() - \
                                          neighbor_iterator.num_duplicates);

#define SCULPT_VERTEX_NEIGHBORS_ITER_END(neighbor_iterator) \
  } \
  ((void)0)

namespace blender::ed::sculpt_paint {

Span<BMVert *> vert_neighbors_get_bmesh(BMVert &vert, Vector<BMVert *, 64> &neighbors);
Span<BMVert *> vert_neighbors_get_interior_bmesh(BMVert &vert, Vector<BMVert *, 64> &neighbors);

Span<int> vert_neighbors_get_mesh(int vert,
                                  OffsetIndices<int> faces,
                                  Span<int> corner_verts,
                                  GroupedSpan<int> vert_to_face,
                                  Span<bool> hide_poly,
                                  Vector<int> &r_neighbors);
}

PBVHVertRef SCULPT_active_vertex_get(const SculptSession &ss);
const float *SCULPT_active_vertex_co_get(const SculptSession &ss);

/* Returns pbvh::Tree deformed vertices array if shape keys or deform modifiers are used, otherwise
 * returns mesh original vertices array. */
blender::MutableSpan<blender::float3> SCULPT_mesh_deformed_positions_get(SculptSession &ss);

/* Fake Neighbors */

#define FAKE_NEIGHBOR_NONE -1

void SCULPT_fake_neighbors_ensure(Object &ob, float max_dist);
void SCULPT_fake_neighbors_enable(Object &ob);
void SCULPT_fake_neighbors_disable(Object &ob);
void SCULPT_fake_neighbors_free(Object &ob);

namespace blender::ed::sculpt_paint {

namespace boundary {

/**
 * Populates boundary information for a mesh.
 *
 * \see SculptVertexInfo
 */
void ensure_boundary_info(Object &object);

/**
 * Determine if a vertex is a boundary vertex.
 *
 * Requires #ensure_boundary_info to have been called.
 */
bool vert_is_boundary(const SculptSession &ss, PBVHVertRef vertex);
bool vert_is_boundary(Span<bool> hide_poly,
                      GroupedSpan<int> vert_to_face_map,
                      BitSpan boundary,
                      int vert);
bool vert_is_boundary(const SubdivCCG &subdiv_ccg,
                      Span<bool> hide_poly,
                      Span<int> corner_verts,
                      OffsetIndices<int> faces,
                      BitSpan boundary,
                      SubdivCCGCoord vert);
bool vert_is_boundary(BMVert *vert);

}

/** \} */

/* -------------------------------------------------------------------- */
/** \name Sculpt Visibility API
 * \{ */

namespace hide {

Span<int> node_visible_verts(const bke::pbvh::Node &node,
                             Span<bool> hide_vert,
                             Vector<int> &indices);

bool vert_visible_get(const SculptSession &ss, PBVHVertRef vertex);

/* Determines if all faces attached to a given vertex are visible. */
bool vert_all_faces_visible_get(const SculptSession &ss, PBVHVertRef vertex);
bool vert_all_faces_visible_get(Span<bool> hide_poly, GroupedSpan<int> vert_to_face_map, int vert);
bool vert_all_faces_visible_get(Span<bool> hide_poly,
                                const SubdivCCG &subdiv_ccg,
                                SubdivCCGCoord vert);
bool vert_all_faces_visible_get(BMVert *vert);

bool vert_any_face_visible_get(const SculptSession &ss, PBVHVertRef vertex);

}

/** \} */

/* -------------------------------------------------------------------- */
/** \name Face Sets API
 * \{ */

namespace face_set {

int active_face_set_get(const SculptSession &ss);
int vert_face_set_get(const SculptSession &ss, PBVHVertRef vertex);

bool vert_has_face_set(const SculptSession &ss, PBVHVertRef vertex, int face_set);
bool vert_has_face_set(GroupedSpan<int> vert_to_face_map,
                       const int *face_sets,
                       int vert,
                       int face_set);
bool vert_has_face_set(const SubdivCCG &subdiv_ccg, const int *face_sets, int grid, int face_set);
bool vert_has_face_set(int face_set_offset, const BMVert &vert, int face_set);
bool vert_has_unique_face_set(const SculptSession &ss, PBVHVertRef vertex);
bool vert_has_unique_face_set(GroupedSpan<int> vert_to_face_map, const int *face_sets, int vert);
bool vert_has_unique_face_set(GroupedSpan<int> vert_to_face_map,
                              Span<int> corner_verts,
                              OffsetIndices<int> faces,
                              const int *face_sets,
                              const SubdivCCG &subdiv_ccg,
                              SubdivCCGCoord coord);
bool vert_has_unique_face_set(const BMVert *vert);

/**
 * Creates the sculpt face set attribute on the mesh if it doesn't exist.
 *
 * \see face_set::ensure_face_sets_mesh if further writing to the attribute is desired.
 */
bool create_face_sets_mesh(Object &object);

/**
 * Ensures that the sculpt face set attribute exists on the mesh.
 *
 * \see face_set::create_face_sets_mesh to avoid having to remember to call .finish()
 */
bke::SpanAttributeWriter<int> ensure_face_sets_mesh(Object &object);
int ensure_face_sets_bmesh(Object &object);
Array<int> duplicate_face_sets(const Mesh &mesh);
Set<int> gather_hidden_face_sets(Span<bool> hide_poly, Span<int> face_sets);

}

}

/** \} */

/* -------------------------------------------------------------------- */
/** \name Original Data API
 * \{ */

/**
 * Initialize a #SculptOrigVertData for accessing original vertex data;
 * handles #BMesh, #Mesh, and multi-resolution.
 */
SculptOrigVertData SCULPT_orig_vert_data_init(const Object &ob,
                                              const blender::bke::pbvh::Node &node,
                                              blender::ed::sculpt_paint::undo::Type type);
/**
 * Update a #SculptOrigVertData for a particular vertex from the blender::bke::pbvh::Tree iterator.
 */
void SCULPT_orig_vert_data_update(SculptOrigVertData &orig_data, const PBVHVertexIter &iter);
void SCULPT_orig_vert_data_update(SculptOrigVertData &orig_data, const BMVert &vert);
void SCULPT_orig_vert_data_update(SculptOrigVertData &orig_data, int i);

/** \} */

/* -------------------------------------------------------------------- */
/** \name Brush Utilities.
 * \{ */

bool SCULPT_tool_needs_all_pbvh_nodes(const Brush &brush);

namespace blender::ed::sculpt_paint {

void calc_brush_plane(const Brush &brush,
                      Object &ob,
                      Span<bke::pbvh::Node *> nodes,
                      float3 &r_area_no,
                      float3 &r_area_co);

std::optional<float3> calc_area_normal(const Brush &brush,
                                       Object &ob,
                                       Span<bke::pbvh::Node *> nodes);

/**
 * This calculates flatten center and area normal together,
 * amortizing the memory bandwidth and loop overhead to calculate both at the same time.
 */
void calc_area_normal_and_center(const Brush &brush,
                                 const Object &ob,
                                 Span<bke::pbvh::Node *> nodes,
                                 float r_area_no[3],
                                 float r_area_co[3]);
void calc_area_center(const Brush &brush,
                      const Object &ob,
                      Span<bke::pbvh::Node *> nodes,
                      float r_area_co[3]);

PBVHVertRef nearest_vert_calc(const Object &object,
                              const float3 &location,
                              float max_distance,
                              bool use_original);
std::optional<int> nearest_vert_calc_mesh(const bke::pbvh::Tree &pbvh,
                                          Span<float3> vert_positions,
                                          Span<bool> hide_vert,
                                          const float3 &location,
                                          float max_distance,
                                          bool use_original);
std::optional<SubdivCCGCoord> nearest_vert_calc_grids(const bke::pbvh::Tree &pbvh,
                                                      const SubdivCCG &subdiv_ccg,
                                                      const float3 &location,
                                                      float max_distance,
                                                      bool use_original);
std::optional<BMVert *> nearest_vert_calc_bmesh(const bke::pbvh::Tree &pbvh,
                                                const float3 &location,
                                                float max_distance,
                                                bool use_original);
}

float SCULPT_brush_plane_offset_get(const Sculpt &sd, const SculptSession &ss);

ePaintSymmetryAreas SCULPT_get_vertex_symm_area(const float co[3]);
bool SCULPT_check_vertex_pivot_symmetry(const float vco[3], const float pco[3], char symm);
/**
 * Checks if a vertex is inside the brush radius from any of its mirrored axis.
 */
bool SCULPT_is_vertex_inside_brush_radius_symm(const float vertex[3],
                                               const float br_co[3],
                                               float radius,
                                               char symm);
bool SCULPT_is_symmetry_iteration_valid(char i, char symm);
blender::float3 SCULPT_flip_v3_by_symm_area(const blender::float3 &vector,
                                            ePaintSymmetryFlags symm,
                                            ePaintSymmetryAreas symmarea,
                                            const blender::float3 &pivot);
void SCULPT_flip_quat_by_symm_area(float quat[4],
                                   ePaintSymmetryFlags symm,
                                   ePaintSymmetryAreas symmarea,
                                   const float pivot[3]);

/**
 * Initialize a point-in-brush test
 */
void SCULPT_brush_test_init(const SculptSession &ss, SculptBrushTest &test);

bool SCULPT_brush_test_sphere_sq(SculptBrushTest &test, const float co[3]);
bool SCULPT_brush_test_cube(SculptBrushTest &test,
                            const float co[3],
                            const float local[4][4],
                            float roundness,
                            float tip_scale_x);
bool SCULPT_brush_test_circle_sq(SculptBrushTest &test, const float co[3]);

namespace blender::ed::sculpt_paint {

bool node_fully_masked_or_hidden(const bke::pbvh::Node &node);
bool node_in_sphere(const bke::pbvh::Node &node,
                    const float3 &location,
                    float radius_sq,
                    bool original);
bool node_in_cylinder(const DistRayAABB_Precalc &dist_ray_precalc,
                      const bke::pbvh::Node &node,
                      float radius_sq,
                      bool original);

}

/**
 * Initialize a point-in-brush test with a given falloff shape.
 *
 * \param falloff_shape: #PAINT_FALLOFF_SHAPE_SPHERE or #PAINT_FALLOFF_SHAPE_TUBE.
 * \return The brush falloff function.
 */
SculptBrushTestFn SCULPT_brush_test_init_with_falloff_shape(const SculptSession &ss,
                                                            SculptBrushTest &test,
                                                            char falloff_shape);
const float *SCULPT_brush_frontface_normal_from_falloff_shape(const SculptSession &ss,
                                                              char falloff_shape);
void SCULPT_cube_tip_init(const Sculpt &sd, const Object &ob, const Brush &brush, float mat[4][4]);

/** Sample the brush's texture value. */
void sculpt_apply_texture(const SculptSession &ss,
                          const Brush &brush,
                          const float brush_point[3],
                          int thread_id,
                          float *r_value,
                          float r_rgba[4]);

/**
 * Calculates the vertex offset for a single vertex depending on the brush setting rgb as vector
 * displacement.
 */
void SCULPT_calc_vertex_displacement(const SculptSession &ss,
                                     const Brush &brush,
                                     float rgba[3],
                                     float r_offset[3]);

/**
 * Tilts a normal by the x and y tilt values using the view axis.
 */
void SCULPT_tilt_apply_to_normal(float r_normal[3],
                                 blender::ed::sculpt_paint::StrokeCache *cache,
                                 float tilt_strength);

/**
 * Get effective surface normal with pen tilt and tilt strength applied to it.
 */
void SCULPT_tilt_effective_normal_get(const SculptSession &ss, const Brush &brush, float r_no[3]);

/** \} */

/* -------------------------------------------------------------------- */
/** \name Flood Fill
 * \{ */

namespace blender::ed::sculpt_paint::flood_fill {

struct FillData {
  std::queue<PBVHVertRef> queue;
  BitVector<> visited_verts;
};

struct FillDataMesh {
  FillDataMesh(int size) : visited_verts(size) {}

  std::queue<int> queue;
  BitVector<> visited_verts;

  void add_initial(int vertex);
  void add_and_skip_initial(int vertex, int index);
  void add_initial_with_symmetry(const Object &object,
                                 const bke::pbvh::Tree &pbvh,
                                 int vertex,
                                 float radius);
  void add_active(const Object &object, const SculptSession &ss, float radius);
  void execute(Object &object,
               GroupedSpan<int> vert_to_face_map,
               FunctionRef<bool(int from_v, int to_v)> func);
};

struct FillDataGrids {
  FillDataGrids(int size) : visited_verts(size) {}

  std::queue<SubdivCCGCoord> queue;
  BitVector<> visited_verts;

  void add_initial(SubdivCCGCoord vertex);
  void add_and_skip_initial(SubdivCCGCoord vertex, int index);
  void add_initial_with_symmetry(const Object &object,
                                 const bke::pbvh::Tree &pbvh,
                                 const SubdivCCG &subdiv_ccg,
                                 SubdivCCGCoord vertex,
                                 float radius);
  void add_active(const Object &object, const SculptSession &ss, float radius);
  void execute(
      Object &object,
      const SubdivCCG &subdiv_ccg,
      FunctionRef<bool(SubdivCCGCoord from_v, SubdivCCGCoord to_v, bool is_duplicate)> func);
};

struct FillDataBMesh {
  FillDataBMesh(int size) : visited_verts(size) {}

  std::queue<BMVert *> queue;
  BitVector<> visited_verts;

  void add_initial(BMVert *vertex);
  void add_and_skip_initial(BMVert *vertex, int index);
  void add_initial_with_symmetry(const Object &object,
                                 const bke::pbvh::Tree &pbvh,
                                 BMVert *vertex,
                                 float radius);
  void add_active(const Object &object, const SculptSession &ss, float radius);
  void execute(Object &object, FunctionRef<bool(BMVert *from_v, BMVert *to_v)> func);
};

/**
 * \deprecated See the individual FillData constructors instead of this method.
 */
FillData init_fill(SculptSession &ss);

void add_initial(FillData &flood, PBVHVertRef vertex);
void add_and_skip_initial(FillData &flood, PBVHVertRef vertex);
void add_active(const Object &ob, const SculptSession &ss, FillData &flood, float radius);
void add_initial_with_symmetry(
    const Object &ob, const SculptSession &ss, FillData &flood, PBVHVertRef vertex, float radius);
void execute(SculptSession &ss,
             FillData &flood,
             FunctionRef<bool(PBVHVertRef from_v, PBVHVertRef to_v, bool is_duplicate)> func);

}

/** \} */

/* -------------------------------------------------------------------- */
/** \name Dynamic topology
 * \{ */

namespace blender::ed::sculpt_paint::dyntopo {

enum WarnFlag {
  VDATA = (1 << 0),
  EDATA = (1 << 1),
  LDATA = (1 << 2),
  MODIFIER = (1 << 3),
};
ENUM_OPERATORS(WarnFlag, MODIFIER);

/** Enable dynamic topology; mesh will be triangulated */
void enable_ex(Main &bmain, Depsgraph &depsgraph, Object &ob);
void disable(bContext *C, undo::StepData *undo_step);
void disable_with_undo(Main &bmain, Depsgraph &depsgraph, Scene &scene, Object &ob);

/**
 * Returns true if the stroke will use dynamic topology, false
 * otherwise.
 *
 * Factors: some brushes like grab cannot do dynamic topology.
 * Others, like smooth, are better without.
 * Same goes for alt-key smoothing.
 */
bool stroke_is_dyntopo(const SculptSession &ss, const Brush &brush);

void triangulate(BMesh *bm);

WarnFlag check_attribute_warning(Scene &scene, Object &ob);

namespace detail_size {

/**
 * Scaling factor to match the displayed size to the actual sculpted size
 */
constexpr float RELATIVE_SCALE_FACTOR = 0.4f;

/**
 * Converts from Sculpt#constant_detail to the pbvh::Tree max edge length.
 */
float constant_to_detail_size(float constant_detail, const Object &ob);

/**
 * Converts from Sculpt#detail_percent to the pbvh::Tree max edge length.
 */
float brush_to_detail_size(float brush_percent, float brush_radius);

/**
 * Converts from Sculpt#detail_size to the pbvh::Tree max edge length.
 */
float relative_to_detail_size(float relative_detail,
                              float brush_radius,
                              float pixel_radius,
                              float pixel_size);

/**
 * Converts from Sculpt#constant_detail to equivalent Sculpt#detail_percent value.
 *
 * Corresponds to a change from Constant & Manual Detailing to Brush Detailing.
 */
float constant_to_brush_detail(float constant_detail, float brush_radius, const Object &ob);

/**
 * Converts from Sculpt#constant_detail to equivalent Sculpt#detail_size value.
 *
 * Corresponds to a change from Constant & Manual Detailing to Relative Detailing.
 */
float constant_to_relative_detail(float constant_detail,
                                  float brush_radius,
                                  float pixel_radius,
                                  float pixel_size,
                                  const Object &ob);
}
}

/** \} */

/* -------------------------------------------------------------------- */
/** \name Auto-masking.
 * \{ */

namespace blender::ed::sculpt_paint::auto_mask {

struct Settings {
  /* eAutomasking_flag. */
  int flags;
  int initial_face_set;
  int initial_island_nr;

  float cavity_factor;
  int cavity_blur_steps;
  CurveMapping *cavity_curve;

  float start_normal_limit, start_normal_falloff;
  float view_normal_limit, view_normal_falloff;

  bool topology_use_brush_limit;
};

struct Cache {
  Settings settings;

  bool can_reuse_mask;
  uchar current_stroke_id;
};

struct NodeData {
  std::optional<SculptOrigVertData> orig_data;
};

/**
 * Call before pbvh::Tree vertex iteration.
 */
NodeData node_begin(const Object &object, const Cache *automasking, const bke::pbvh::Node &node);

/* Call before factor_get. */
void node_update(NodeData &automask_data, const PBVHVertexIter &vd);
void node_update(NodeData &automask_data, const BMVert &vert);
/**
 * Call before factor_get. The index is in the range of the pbvh::Tree node's vertex indices.
 */
void node_update(NodeData &automask_data, int i);

float factor_get(const Cache *automasking,
                 SculptSession &ss,
                 PBVHVertRef vertex,
                 const NodeData *automask_data);

/* Returns the automasking cache depending on the active tool. Used for code that can run both for
 * brushes and filter. */
const Cache *active_cache_get(const SculptSession &ss);

/**
 * Creates and initializes an automasking cache.
 *
 * For automasking modes that cannot be calculated in real time,
 * data is also stored at the vertex level prior to the stroke starting.
 */
std::unique_ptr<Cache> cache_init(const Sculpt &sd, Object &ob);
std::unique_ptr<Cache> cache_init(const Sculpt &sd, const Brush *brush, Object &ob);

bool mode_enabled(const Sculpt &sd, const Brush *br, eAutomasking_flag mode);
bool is_enabled(const Sculpt &sd, const SculptSession *ss, const Brush *br);

bool needs_normal(const SculptSession &ss, const Sculpt &sd, const Brush *brush);
int settings_hash(const Object &ob, const Cache &automasking);

bool tool_can_reuse_automask(int sculpt_tool);

}

/** \} */

/* -------------------------------------------------------------------- */
/** \name Geodesic distances.
 * \{ */

namespace blender::ed::sculpt_paint::geodesic {

/**
 * Returns an array indexed by vertex index containing the geodesic distance to the closest vertex
 * in the initial vertex set. The caller is responsible for freeing the array.
 * Geodesic distances will only work when used with blender::bke::pbvh::Type::Mesh, for other
 * types of blender::bke::pbvh::Tree it will fallback to euclidean distances to one of the initial
 * vertices in the set.
 */
Array<float> distances_create(Object &ob, const Set<int> &initial_verts, float limit_radius);
Array<float> distances_create_from_vert_and_symm(Object &ob,
                                                 PBVHVertRef vertex,
                                                 float limit_radius);

}

/** \} */

/* -------------------------------------------------------------------- */
/** \name Filter API
 * \{ */

namespace blender::ed::sculpt_paint::filter {

void cache_init(bContext *C,
                Object &ob,
                const Sculpt &sd,
                undo::Type undo_type,
                const float mval_fl[2],
                float area_normal_radius,
                float start_strength);
void register_operator_props(wmOperatorType *ot);

/* Filter orientation utils. */
float3x3 to_orientation_space(const filter::Cache &filter_cache);
float3x3 to_object_space(const filter::Cache &filter_cache);
void zero_disabled_axis_components(const filter::Cache &filter_cache, MutableSpan<float3> vectors);

}

/** \} */

/* -------------------------------------------------------------------- */
/** \name Cloth Simulation.
 * \{ */

namespace blender::ed::sculpt_paint::cloth {

/* Cloth Simulation. */
enum NodeSimState {
  /* Constraints were not built for this node, so it can't be simulated. */
  SCULPT_CLOTH_NODE_UNINITIALIZED,

  /* There are constraints for the geometry in this node, but it should not be simulated. */
  SCULPT_CLOTH_NODE_INACTIVE,

  /* There are constraints for this node and they should be used by the solver. */
  SCULPT_CLOTH_NODE_ACTIVE,
};

enum ConstraintType {
  /* Constraint that creates the structure of the cloth. */
  SCULPT_CLOTH_CONSTRAINT_STRUCTURAL = 0,
  /* Constraint that references the position of a vertex and a position in deformation_pos which
   * can be deformed by the tools. */
  SCULPT_CLOTH_CONSTRAINT_DEFORMATION = 1,
  /* Constraint that references the vertex position and a editable soft-body position for
   * plasticity. */
  SCULPT_CLOTH_CONSTRAINT_SOFTBODY = 2,
  /* Constraint that references the vertex position and its initial position. */
  SCULPT_CLOTH_CONSTRAINT_PIN = 3,
};

struct LengthConstraint {
  /* Elements that are affected by the constraint. */
  /* Element a should always be a mesh vertex with the index stored in elem_index_a as it is always
   * deformed. Element b could be another vertex of the same mesh or any other position (arbitrary
   * point, position for a previous state). In that case, elem_index_a and elem_index_b should be
   * the same to avoid affecting two different vertices when solving the constraints.
   * *elem_position points to the position which is owned by the element. */
  int elem_index_a;
  float *elem_position_a;

  int elem_index_b;
  float *elem_position_b;

  float length;
  float strength;

  /* Index in #SimulationData.node_state of the node from where this constraint was created.
   * This constraints will only be used by the solver if the state is active. */
  int node;

  ConstraintType type;
};

struct SimulationData {
  Vector<LengthConstraint> length_constraints;
  Array<float> length_constraint_tweak;

  /* Position anchors for deformation brushes. These positions are modified by the brush and the
   * final positions of the simulated vertices are updated with constraints that use these points
   * as targets. */
  Array<float3> deformation_pos;
  Array<float> deformation_strength;

  float mass;
  float damping;
  float softbody_strength;

  Array<float3> acceleration;
  Array<float3> pos;
  Array<float3> init_pos;
  Array<float3> init_no;
  Array<float3> softbody_pos;
  Array<float3> prev_pos;
  Array<float3> last_iteration_pos;

  Vector<ColliderCache> collider_list;

  int totnode;
  Map<const bke::pbvh::Node *, int> node_state_index;
  Array<NodeSimState> node_state;

  ~SimulationData();
};

/* Main cloth brush function */
void do_cloth_brush(const Sculpt &sd, Object &ob, Span<blender::bke::pbvh::Node *> nodes);

/* Public functions. */

std::unique_ptr<SimulationData> brush_simulation_create(Object &ob,
                                                        float cloth_mass,
                                                        float cloth_damping,
                                                        float cloth_softbody_strength,
                                                        bool use_collisions,
                                                        bool needs_deform_coords);

void sim_activate_nodes(SimulationData &cloth_sim, Span<blender::bke::pbvh::Node *> nodes);

void brush_store_simulation_state(const SculptSession &ss, SimulationData &cloth_sim);

void do_simulation_step(const Sculpt &sd,
                        Object &ob,
                        SimulationData &cloth_sim,
                        Span<blender::bke::pbvh::Node *> nodes);

void ensure_nodes_constraints(const Sculpt &sd,
                              const Object &ob,
                              Span<bke::pbvh::Node *> nodes,
                              SimulationData &cloth_sim,
                              const float3 &initial_location,
                              float radius);

/**
 * Cursor drawing function.
 */
void simulation_limits_draw(uint gpuattr,
                            const Brush &brush,
                            const float location[3],
                            const float normal[3],
                            float rds,
                            float line_width,
                            const float outline_col[3],
                            float alpha);
void plane_falloff_preview_draw(uint gpuattr,
                                SculptSession &ss,
                                const float outline_col[3],
                                float outline_alpha);

Vector<blender::bke::pbvh::Node *> brush_affected_nodes_gather(SculptSession &ss,
                                                               const Brush &brush);

bool is_cloth_deform_brush(const Brush &brush);

}

/** \} */

/* -------------------------------------------------------------------- */
/** \name Smoothing API
 * \{ */

namespace blender::ed::sculpt_paint {

void calc_smooth_translations(const Object &object,
                              Span<bke::pbvh::Node *> nodes,
                              MutableSpan<float3> translations);

}

namespace blender::ed::sculpt_paint::smooth {

/**
 * For bmesh: Average surrounding verts based on an orthogonality measure.
 * Naturally converges to a quad-like structure.
 */
void bmesh_four_neighbor_average(float avg[3], const float3 &direction, const BMVert *v);

float3 neighbor_coords_average(SculptSession &ss, PBVHVertRef vertex);

void neighbor_color_average(OffsetIndices<int> faces,
                            Span<int> corner_verts,
                            GroupedSpan<int> vert_to_face_map,
                            GSpan color_attribute,
                            bke::AttrDomain color_domain,
                            Span<Vector<int>> vert_neighbors,
                            MutableSpan<float4> smooth_colors);

void neighbor_position_average_grids(const SubdivCCG &subdiv_ccg,
                                     Span<int> grids,
                                     MutableSpan<float3> new_positions);
void neighbor_position_average_interior_grids(OffsetIndices<int> faces,
                                              Span<int> corner_verts,
                                              BitSpan boundary_verts,
                                              const SubdivCCG &subdiv_ccg,
                                              Span<int> grids,
                                              MutableSpan<float3> new_positions);

void neighbor_position_average_bmesh(const Set<BMVert *, 0> &verts,
                                     MutableSpan<float3> new_positions);
void neighbor_position_average_interior_bmesh(const Set<BMVert *, 0> &verts,
                                              MutableSpan<float3> new_positions);

template<typename T>
void neighbor_data_average_mesh(Span<T> src, Span<Vector<int>> vert_neighbors, MutableSpan<T> dst);
template<typename T>
void neighbor_data_average_mesh_check_loose(Span<T> src,
                                            Span<int> verts,
                                            Span<Vector<int>> vert_neighbors,
                                            MutableSpan<T> dst);

template<typename T>
void average_data_grids(const SubdivCCG &subdiv_ccg,
                        Span<T> src,
                        Span<int> grids,
                        MutableSpan<T> dst);

template<typename T>
void average_data_bmesh(Span<T> src, const Set<BMVert *, 0> &verts, MutableSpan<T> dst);

/* Surface Smooth Brush. */

void surface_smooth_laplacian_step(SculptSession &ss,
                                   float *disp,
                                   const float co[3],
                                   MutableSpan<float3> laplacian_disp,
                                   PBVHVertRef vertex,
                                   const float origco[3],
                                   float alpha);
void surface_smooth_displace_step(SculptSession &ss,
                                  float *co,
                                  MutableSpan<float3> laplacian_disp,
                                  PBVHVertRef vertex,
                                  float beta,
                                  float fade);

/* Slide/Relax */
void relax_vertex(SculptSession &ss,
                  PBVHVertexIter *vd,
                  float factor,
                  bool filter_boundary_face_sets,
                  float *r_final_pos);

}

/** \} */

/**
 * Flip all the edit-data across the axis/axes specified by \a symm.
 * Used to calculate multiple modifications to the mesh when symmetry is enabled.
 */
void SCULPT_cache_calc_brushdata_symm(blender::ed::sculpt_paint::StrokeCache &cache,
                                      ePaintSymmetryFlags symm,
                                      char axis,
                                      float angle);

/* -------------------------------------------------------------------- */
/** \name Sculpt Undo
 * \{ */

namespace blender::ed::sculpt_paint::undo {

/**
 * Store undo data of the given type for a pbvh::Tree node. This function can be called by multiple
 * threads concurrently, as long as they don't pass the same pbvh::Tree node.
 *
 * This is only possible when building an undo step, in between #push_begin and #push_end.
 */
void push_node(const Object &object, const bke::pbvh::Node *node, undo::Type type);
void push_nodes(Object &object, Span<const bke::pbvh::Node *> nodes, undo::Type type);

/**
 * Retrieve the undo data of a given type for the active undo step. For example, this is used to
 * access "original" data from before the current stroke.
 *
 * This is only possible when building an undo step, in between #push_begin and #push_end.
 */
const undo::Node *get_node(const bke::pbvh::Node *node, undo::Type type);

/**
 * Pushes an undo step using the operator name. This is necessary for
 * redo panels to work; operators that do not support that may use
 * #push_begin_ex instead if so desired.
 */
void push_begin(Object &ob, const wmOperator *op);

/**
 * NOTE: #push_begin is preferred since `name`
 * must match operator name for redo panels to work.
 */
void push_begin_ex(Object &ob, const char *name);
void push_end(Object &ob);
void push_end_ex(Object &ob, bool use_nested_undo);

void restore_from_bmesh_enter_geometry(const StepData &step_data, Mesh &mesh);
BMLogEntry *get_bmesh_log_entry();

void restore_position_from_undo_step(Object &object);

}

namespace blender::ed::sculpt_paint {

struct OrigPositionData {
  Span<float3> positions;
  Span<float3> normals;
};
/**
 * Retrieve positions from the latest undo state. This is often used for modal actions that depend
 * on the initial state of the geometry from before the start of the action.
 */
OrigPositionData orig_position_data_get_mesh(const Object &object, const bke::pbvh::Node &node);
OrigPositionData orig_position_data_get_grids(const Object &object, const bke::pbvh::Node &node);
void orig_position_data_gather_bmesh(const BMLog &bm_log,
                                     const Set<BMVert *, 0> &verts,
                                     MutableSpan<float3> positions,
                                     MutableSpan<float3> normals);

Span<float4> orig_color_data_get_mesh(const Object &object, const bke::pbvh::Node &node);

}

/** \} */

void SCULPT_vertcos_to_key(Object &ob, KeyBlock *kb, blender::Span<blender::float3> vertCos);

/**
 * Get a screen-space rectangle of the modified area.
 */
bool SCULPT_get_redraw_rect(const ARegion &region,
                            const RegionView3D &rv3d,
                            const Object &ob,
                            rcti &rect);

/* Operators. */

/* -------------------------------------------------------------------- */
/** \name Expand Operator
 * \{ */

namespace blender::ed::sculpt_paint::expand {

void SCULPT_OT_expand(wmOperatorType *ot);
void modal_keymap(wmKeyConfig *keyconf);

}

/** \} */

/* -------------------------------------------------------------------- */
/** \name Gesture Operators
 * \{ */

namespace blender::ed::sculpt_paint::gesture {
enum ShapeType {
  Box = 0,

  /* In the context of a sculpt gesture, both lasso and polyline modal
   * operators are handled as the same general shape. */
  Lasso = 1,
  Line = 2,
};

enum class SelectionType {
  Inside = 0,
  Outside = 1,
};

/* Common data structure for both lasso and polyline. */
struct LassoData {
  float4x4 projviewobjmat;

  rcti boundbox;
  int width;

  /* 2D bitmap to test if a vertex is affected by the surrounding shape. */
  blender::BitVector<> mask_px;
};

struct LineData {
  /* Plane aligned to the gesture line. */
  float true_plane[4];
  float plane[4];

  /* Planes to limit the action to the length of the gesture segment at both sides of the affected
   * area. */
  float side_plane[2][4];
  float true_side_plane[2][4];
  bool use_side_planes;

  bool flip;
};

struct Operation;

/* Common data used for executing a gesture operation. */
struct GestureData {
  SculptSession *ss;
  ViewContext vc;

  /* Enabled and currently active symmetry. */
  ePaintSymmetryFlags symm;
  ePaintSymmetryFlags symmpass;

  /* Operation parameters. */
  ShapeType shape_type;
  bool front_faces_only;
  SelectionType selection_type;

  Operation *operation;

  /* Gesture data. */
  /* Screen space points that represent the gesture shape. */
  Array<float2> gesture_points;

  /* View parameters. */
  float3 true_view_normal;
  float3 view_normal;

  float3 true_view_origin;
  float3 view_origin;

  float true_clip_planes[4][4];
  float clip_planes[4][4];

  /* These store the view origin and normal in world space, which is used in some gestures to
   * generate geometry aligned from the view directly in world space. */
  /* World space view origin and normal are not affected by object symmetry when doing symmetry
   * passes, so there is no separate variables with the `true_` prefix to store their original
   * values without symmetry modifications. */
  float3 world_space_view_origin;
  float3 world_space_view_normal;

  /* Lasso & Polyline Gesture. */
  LassoData lasso;

  /* Line Gesture. */
  LineData line;

  /* Task Callback Data. */
  Vector<bke::pbvh::Node *> nodes;

  ~GestureData();
};

/* Common abstraction structure for gesture operations. */
struct Operation {
  /* Initial setup (data updates, special undo push...). */
  void (*begin)(bContext &, wmOperator &, GestureData &);

  /* Apply the gesture action for each symmetry pass. */
  void (*apply_for_symmetry_pass)(bContext &, GestureData &);

  /* Remaining actions after finishing the symmetry passes iterations
   * (updating data-layers, tagging bke::pbvh::Tree updates...). */
  void (*end)(bContext &, GestureData &);
};

/* Determines whether or not a gesture action should be applied. */
bool is_affected(const GestureData &gesture_data, const float3 &position, const float3 &normal);
void filter_factors(const GestureData &gesture_data,
                    Span<float3> positions,
                    Span<float3> normals,
                    MutableSpan<float> factors);

/* Initialization functions. */
std::unique_ptr<GestureData> init_from_box(bContext *C, wmOperator *op);
std::unique_ptr<GestureData> init_from_lasso(bContext *C, wmOperator *op);
std::unique_ptr<GestureData> init_from_polyline(bContext *C, wmOperator *op);
std::unique_ptr<GestureData> init_from_line(bContext *C, wmOperator *op);

/* Common gesture operator properties. */
void operator_properties(wmOperatorType *ot, ShapeType shapeType);

/* Apply the gesture action to the selected nodes. */
void apply(bContext &C, GestureData &gesture_data, wmOperator &op);

}

namespace blender::ed::sculpt_paint::project {
void SCULPT_OT_project_line_gesture(wmOperatorType *ot);
}

namespace blender::ed::sculpt_paint::trim {
void SCULPT_OT_trim_lasso_gesture(wmOperatorType *ot);
void SCULPT_OT_trim_box_gesture(wmOperatorType *ot);
void SCULPT_OT_trim_line_gesture(wmOperatorType *ot);
void SCULPT_OT_trim_polyline_gesture(wmOperatorType *ot);
}

/** \} */

/* -------------------------------------------------------------------- */
/** \name Face Set Operators
 * \{ */

namespace blender::ed::sculpt_paint::face_set {

void SCULPT_OT_face_sets_randomize_colors(wmOperatorType *ot);
void SCULPT_OT_face_set_change_visibility(wmOperatorType *ot);
void SCULPT_OT_face_sets_init(wmOperatorType *ot);
void SCULPT_OT_face_sets_create(wmOperatorType *ot);
void SCULPT_OT_face_sets_edit(wmOperatorType *ot);

void SCULPT_OT_face_set_lasso_gesture(wmOperatorType *ot);
void SCULPT_OT_face_set_box_gesture(wmOperatorType *ot);
void SCULPT_OT_face_set_line_gesture(wmOperatorType *ot);
void SCULPT_OT_face_set_polyline_gesture(wmOperatorType *ot);

}

/** \} */

/* -------------------------------------------------------------------- */
/** \name Transform Operators
 * \{ */

namespace blender::ed::sculpt_paint {

void SCULPT_OT_set_pivot_position(wmOperatorType *ot);

}

/** \} */

/* -------------------------------------------------------------------- */
/** \name Filter Operators
 * \{ */

namespace blender::ed::sculpt_paint::filter {

void SCULPT_OT_mesh_filter(wmOperatorType *ot);
wmKeyMap *modal_keymap(wmKeyConfig *keyconf);

}

namespace blender::ed::sculpt_paint::cloth {
void SCULPT_OT_cloth_filter(wmOperatorType *ot);
}

namespace blender::ed::sculpt_paint::color {
void SCULPT_OT_color_filter(wmOperatorType *ot);
}

/** \} */

/* -------------------------------------------------------------------- */
/** \name Interactive Mask Operators
 * \{ */

namespace blender::ed::sculpt_paint::mask {

void SCULPT_OT_mask_filter(wmOperatorType *ot);
void SCULPT_OT_mask_init(wmOperatorType *ot);

}

/** \} */

/* Detail size. */

/* -------------------------------------------------------------------- */
/** \name Dyntopo/Retopology Operators
 * \{ */

namespace blender::ed::sculpt_paint::dyntopo {

void SCULPT_OT_detail_flood_fill(wmOperatorType *ot);
void SCULPT_OT_sample_detail_size(wmOperatorType *ot);
void SCULPT_OT_dyntopo_detail_size_edit(wmOperatorType *ot);
void SCULPT_OT_dynamic_topology_toggle(wmOperatorType *ot);

}

/** \} */

/* sculpt_brush_types.cc */

/* -------------------------------------------------------------------- */
/** \name Brushes
 * \{ */

namespace blender::ed::sculpt_paint::pose {

/**
 * Main Brush Function.
 */
void do_pose_brush(const Sculpt &sd, Object &ob, Span<bke::pbvh::Node *> nodes);
/**
 * Calculate the pose origin and (Optionally the pose factor)
 * that is used when using the pose brush.
 *
 * \param r_pose_origin: Must be a valid pointer.
 * \param r_pose_factor: Optional, when set to NULL it won't be calculated.
 */
void calc_pose_data(Object &ob,
                    SculptSession &ss,
                    const float3 &initial_location,
                    float radius,
                    float pose_offset,
                    float3 &r_pose_origin,
                    MutableSpan<float> r_pose_factor);
void pose_brush_init(Object &ob, SculptSession &ss, const Brush &brush);
std::unique_ptr<SculptPoseIKChainPreview> preview_ik_chain_init(Object &ob,
                                                                SculptSession &ss,
                                                                const Brush &brush,
                                                                const float3 &initial_location,
                                                                float radius);

}

namespace blender::ed::sculpt_paint::boundary {

/**
 * Main function to get #SculptBoundary data both for brush deformation and viewport preview.
 * Can return NULL if there is no boundary from the given vertex using the given radius.
 */
std::unique_ptr<SculptBoundary> data_init(Object &object,
                                          const Brush *brush,
                                          PBVHVertRef initial_vert,
                                          float radius);
std::unique_ptr<SculptBoundary> data_init_mesh(Object &object,
                                               const Brush *brush,
                                               int initial_vert,
                                               float radius);
std::unique_ptr<SculptBoundary> data_init_grids(Object &object,
                                                const Brush *brush,
                                                SubdivCCGCoord initial_vert,
                                                float radius);
std::unique_ptr<SculptBoundary> data_init_bmesh(Object &object,
                                                const Brush *brush,
                                                BMVert *initial_vert,
                                                float radius);
std::unique_ptr<SculptBoundaryPreview> preview_data_init(Object &object,
                                                         const Brush *brush,
                                                         PBVHVertRef initial_vertex,
                                                         float radius);

/* Main Brush Function. */
void do_boundary_brush(const Sculpt &sd, Object &ob, Span<bke::pbvh::Node *> nodes);

void edges_preview_draw(uint gpuattr,
                        SculptSession &ss,
                        const float outline_col[3],
                        float outline_alpha);
void pivot_line_preview_draw(uint gpuattr, SculptSession &ss);

}

namespace blender::ed::sculpt_paint {

void multiplane_scrape_preview_draw(uint gpuattr,
                                    const Brush &brush,
                                    const SculptSession &ss,
                                    const float outline_col[3],
                                    float outline_alpha);

namespace color {

/* Swaps colors at each element in indices with values in colors. */
void swap_gathered_colors(Span<int> indices,
                          GMutableSpan color_attribute,
                          MutableSpan<float4> r_colors);

/* Stores colors from the elements in indices into colors. */
void gather_colors(GSpan color_attribute, Span<int> indices, MutableSpan<float4> r_colors);

/* Like gather_colors but handles loop->vert conversion */
void gather_colors_vert(OffsetIndices<int> faces,
                        Span<int> corner_verts,
                        GroupedSpan<int> vert_to_face_map,
                        GSpan color_attribute,
                        bke::AttrDomain color_domain,
                        Span<int> verts,
                        MutableSpan<float4> r_colors);

void color_vert_set(OffsetIndices<int> faces,
                    Span<int> corner_verts,
                    GroupedSpan<int> vert_to_face_map,
                    bke::AttrDomain color_domain,
                    int vert,
                    const float4 &color,
                    GMutableSpan color_attribute);
float4 color_vert_get(OffsetIndices<int> faces,
                      Span<int> corner_verts,
                      GroupedSpan<int> vert_to_face_map,
                      GSpan color_attribute,
                      bke::AttrDomain color_domain,
                      int vert);

bke::GAttributeReader active_color_attribute(const Mesh &mesh);
bke::GSpanAttributeWriter active_color_attribute_for_write(Mesh &mesh);

void do_paint_brush(PaintModeSettings &paint_mode_settings,
                    const Sculpt &sd,
                    Object &ob,
                    Span<bke::pbvh::Node *> nodes,
                    Span<bke::pbvh::Node *> texnodes);
void do_smear_brush(const Sculpt &sd, Object &ob, Span<bke::pbvh::Node *> nodes);
}

}
/**
 * \brief Get the image canvas for painting on the given object.
 *
 * \return #true if an image is found. The #r_image and #r_image_user fields are filled with
 * the image and image user. Returns false when the image isn't found. In the later case the
 * r_image and r_image_user are set to NULL.
 */
bool SCULPT_paint_image_canvas_get(PaintModeSettings &paint_mode_settings,
                                   Object &ob,
                                   Image **r_image,
                                   ImageUser **r_image_user) ATTR_NONNULL();
void SCULPT_do_paint_brush_image(PaintModeSettings &paint_mode_settings,
                                 const Sculpt &sd,
                                 Object &ob,
                                 blender::Span<blender::bke::pbvh::Node *> texnodes);
bool SCULPT_use_image_paint_brush(PaintModeSettings &settings, Object &ob);

namespace blender::ed::sculpt_paint {

float clay_thumb_get_stabilized_pressure(const blender::ed::sculpt_paint::StrokeCache &cache);

void SCULPT_OT_brush_stroke(wmOperatorType *ot);

}

inline bool SCULPT_tool_is_paint(int tool)
{
  return ELEM(tool, SCULPT_TOOL_PAINT, SCULPT_TOOL_SMEAR);
}

inline bool SCULPT_tool_is_mask(int tool)
{
  return ELEM(tool, SCULPT_TOOL_MASK);
}

BLI_INLINE bool SCULPT_tool_is_attribute_only(int tool)
{
  return SCULPT_tool_is_paint(tool) || SCULPT_tool_is_mask(tool) ||
         ELEM(tool, SCULPT_TOOL_DRAW_FACE_SETS);
}

void SCULPT_stroke_id_ensure(Object &ob);
void SCULPT_stroke_id_next(Object &ob);

namespace blender::ed::sculpt_paint {
void ensure_valid_pivot(const Object &ob, Scene &scene);
}

/* -------------------------------------------------------------------- */
/** \name Topology island API
 * \{
 * Each mesh island shell gets its own integer
 * key; these are temporary and internally limited to 8 bits.
 */

namespace blender::ed::sculpt_paint::islands {

/* Ensure vertex island keys exist and are valid. */
void ensure_cache(Object &object);

/** Mark vertex island keys as invalid. Call when adding or hiding geometry. */
void invalidate(SculptSession &ss);

/** Get vertex island key. */
int vert_id_get(const SculptSession &ss, int vert);

}

/** \} */

namespace blender::ed::sculpt_paint {
float sculpt_calc_radius(const ViewContext &vc,
                         const Brush &brush,
                         const Scene &scene,
                         float3 location);
}

inline void *SCULPT_vertex_attr_get(const PBVHVertRef vertex, const SculptAttribute *attr)
{
  if (attr->data) {
    char *p = (char *)attr->data;
    int idx = (int)vertex.i;

    if (attr->data_for_bmesh) {
      BMElem *v = (BMElem *)vertex.i;
      idx = v->head.index;
    }

    return p + attr->elem_size * (int)idx;
  }
  else {
    BMElem *v = (BMElem *)vertex.i;
    return BM_ELEM_CD_GET_VOID_P(v, attr->bmesh_cd_offset);
  }

  return NULL;
}<|MERGE_RESOLUTION|>--- conflicted
+++ resolved
@@ -287,7 +287,6 @@
 
 }
 
-<<<<<<< HEAD
 /** Pose Brush IK Chain. */
 struct SculptPoseIKChainSegment {
   blender::float3 orig;
@@ -310,7 +309,8 @@
 struct SculptPoseIKChain {
   blender::Array<SculptPoseIKChainSegment> segments;
   blender::float3 grab_delta_offset;
-=======
+};
+
 struct SculptBoundary {
   /* Vertex indices of the active boundary. */
   blender::Vector<int> verts;
@@ -368,7 +368,6 @@
     blender::float3 rotation_axis;
     blender::float3 pivot_position;
   } twist;
->>>>>>> 998712ba
 };
 
 /**
