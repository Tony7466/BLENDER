--- conflicted
+++ resolved
@@ -1886,9 +1886,7 @@
 
 /* Make SCULPT_ alias to a few blenkernel sculpt methods. */
 
-<<<<<<< HEAD
 #define SCULPT_vertex_attr_get BKE_sculpt_vertex_attr_get
-#define SCULPT_face_attr_get BKE_sculpt_face_attr_get
 
 namespace blender::ed::sculpt_paint {
 
@@ -1952,7 +1950,4 @@
                                    Span<float3> positions,
                                    MutableSpan<float3> positions_mesh);
 
-}
-=======
-#define SCULPT_vertex_attr_get BKE_sculpt_vertex_attr_get
->>>>>>> 0f2e5346
+}