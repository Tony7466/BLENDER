/*
 * This program is free software; you can redistribute it and/or
 * modify it under the terms of the GNU General Public License
 * as published by the Free Software Foundation; either version 2
 * of the License, or (at your option) any later version.
 *
 * This program is distributed in the hope that it will be useful,
 * but WITHOUT ANY WARRANTY; without even the implied warranty of
 * MERCHANTABILITY or FITNESS FOR A PARTICULAR PURPOSE.  See the
 * GNU General Public License for more details.
 *
 * You should have received a copy of the GNU General Public License
 * along with this program; if not, write to the Free Software Foundation,
 * Inc., 51 Franklin Street, Fifth Floor, Boston, MA 02110-1301, USA.
 *
 * The Original Code is Copyright (C) 2006 by Nicholas Bishop
 * All rights reserved.
 * Implements the Sculpt Mode tools
 */

/** \file
 * \ingroup edsculpt
 */

#include "MEM_guardedalloc.h"

#include "BLI_blenlib.h"
#include "BLI_dial_2d.h"
#include "BLI_ghash.h"
#include "BLI_gsqueue.h"
#include "BLI_hash.h"
#include "BLI_math.h"
#include "BLI_math_color_blend.h"
#include "BLI_task.h"
#include "BLI_utildefines.h"

#include "BLT_translation.h"

#include "PIL_time.h"

#include "DNA_brush_types.h"
#include "DNA_customdata_types.h"
#include "DNA_mesh_types.h"
#include "DNA_meshdata_types.h"
#include "DNA_node_types.h"
#include "DNA_object_types.h"
#include "DNA_scene_types.h"

#include "BKE_brush.h"
#include "BKE_ccg.h"
#include "BKE_colortools.h"
#include "BKE_context.h"
#include "BKE_image.h"
#include "BKE_kelvinlet.h"
#include "BKE_key.h"
#include "BKE_lib_id.h"
#include "BKE_main.h"
#include "BKE_mesh.h"
#include "BKE_mesh_fair.h"
#include "BKE_mesh_mapping.h"
#include "BKE_mesh_mirror.h"
#include "BKE_modifier.h"
#include "BKE_multires.h"
#include "BKE_node.h"
#include "BKE_object.h"
#include "BKE_paint.h"
#include "BKE_particle.h"
#include "BKE_pbvh.h"
#include "BKE_pointcache.h"
#include "BKE_report.h"
#include "BKE_scene.h"
#include "BKE_screen.h"
#include "BKE_subdiv_ccg.h"
#include "BKE_subsurf.h"

#include "DEG_depsgraph.h"

#include "IMB_colormanagement.h"

#include "GPU_immediate.h"
#include "GPU_immediate_util.h"
#include "GPU_matrix.h"
#include "GPU_state.h"

#include "WM_api.h"
#include "WM_message.h"
#include "WM_toolsystem.h"
#include "WM_types.h"

#include "ED_object.h"
#include "ED_screen.h"
#include "ED_sculpt.h"
#include "ED_space_api.h"
#include "ED_view3d.h"
#include "paint_intern.h"
#include "sculpt_intern.h"

#include "RNA_access.h"
#include "RNA_define.h"

#include "UI_interface.h"
#include "UI_resources.h"

#include "bmesh.h"
#include "bmesh_tools.h"

#include <math.h>
#include <stdlib.h>
#include <string.h>

/* Sculpt PBVH abstraction API
 *
 * This is read-only, for writing use PBVH vertex iterators. There vd.index matches
 * the indices used here.
 *
 * For multi-resolution, the same vertex in multiple grids is counted multiple times, with
 * different index for each grid. */

void SCULPT_vertex_random_access_ensure(SculptSession *ss)
{
  if (BKE_pbvh_type(ss->pbvh) == PBVH_BMESH) {
    BM_mesh_elem_index_ensure(ss->bm, BM_VERT);
    BM_mesh_elem_table_ensure(ss->bm, BM_VERT);
  }
}

int SCULPT_vertex_count_get(SculptSession *ss)
{
  switch (BKE_pbvh_type(ss->pbvh)) {
    case PBVH_FACES:
      return ss->totvert;
    case PBVH_BMESH:
      return BM_mesh_elem_count(BKE_pbvh_get_bmesh(ss->pbvh), BM_VERT);
    case PBVH_GRIDS:
      return BKE_pbvh_get_grid_num_vertices(ss->pbvh);
  }

  return 0;
}

const float *SCULPT_vertex_co_get(SculptSession *ss, int index)
{
  switch (BKE_pbvh_type(ss->pbvh)) {
    case PBVH_FACES: {
      if (ss->shapekey_active || ss->deform_modifiers_active) {
        const MVert *mverts = BKE_pbvh_get_verts(ss->pbvh);
        return mverts[index].co;
      }
      return ss->mvert[index].co;
    }
    case PBVH_BMESH:
      return BM_vert_at_index(BKE_pbvh_get_bmesh(ss->pbvh), index)->co;
    case PBVH_GRIDS: {
      const CCGKey *key = BKE_pbvh_get_grid_key(ss->pbvh);
      const int grid_index = index / key->grid_area;
      const int vertex_index = index - grid_index * key->grid_area;
      CCGElem *elem = BKE_pbvh_get_grids(ss->pbvh)[grid_index];
      return CCG_elem_co(key, CCG_elem_offset(key, elem, vertex_index));
    }
  }
  return NULL;
}

const float *SCULPT_vertex_color_get(SculptSession *ss, int index)
{
  switch (BKE_pbvh_type(ss->pbvh)) {
    case PBVH_FACES:
      if (ss->vcol) {
        return ss->vcol[index].color;
      }
      break;
    case PBVH_BMESH:
    case PBVH_GRIDS:
      break;
  }
  return NULL;
}

void SCULPT_vertex_normal_get(SculptSession *ss, int index, float no[3])
{
  switch (BKE_pbvh_type(ss->pbvh)) {
    case PBVH_FACES: {
      if (ss->shapekey_active || ss->deform_modifiers_active) {
        const MVert *mverts = BKE_pbvh_get_verts(ss->pbvh);
        normal_short_to_float_v3(no, mverts[index].no);
      }
      else {
        normal_short_to_float_v3(no, ss->mvert[index].no);
      }
      break;
    }
    case PBVH_BMESH:
      copy_v3_v3(no, BM_vert_at_index(BKE_pbvh_get_bmesh(ss->pbvh), index)->no);
      break;
    case PBVH_GRIDS: {
      const CCGKey *key = BKE_pbvh_get_grid_key(ss->pbvh);
      const int grid_index = index / key->grid_area;
      const int vertex_index = index - grid_index * key->grid_area;
      CCGElem *elem = BKE_pbvh_get_grids(ss->pbvh)[grid_index];
      copy_v3_v3(no, CCG_elem_no(key, CCG_elem_offset(key, elem, vertex_index)));
      break;
    }
  }
}

const float *SCULPT_vertex_persistent_co_get(SculptSession *ss, int index)
{
  if (ss->persistent_base) {
    return ss->persistent_base[index].co;
  }
  return SCULPT_vertex_co_get(ss, index);
}

const float *SCULPT_vertex_co_for_grab_active_get(SculptSession *ss, int index)
{
  /* Always grab active shape key if the sculpt happens on shapekey. */
  if (ss->shapekey_active) {
    const MVert *mverts = BKE_pbvh_get_verts(ss->pbvh);
    return mverts[index].co;
  }

  /* Sculpting on the base mesh. */
  if (ss->mvert) {
    return ss->mvert[index].co;
  }

  /* Everything else, such as sculpting on multires. */
  return SCULPT_vertex_co_get(ss, index);
}

void SCULPT_vertex_limit_surface_get(SculptSession *ss, int index, float r_co[3])
{
  switch (BKE_pbvh_type(ss->pbvh)) {
    case PBVH_FACES:
    case PBVH_BMESH:
      copy_v3_v3(r_co, SCULPT_vertex_co_get(ss, index));
      break;
    case PBVH_GRIDS: {
      const CCGKey *key = BKE_pbvh_get_grid_key(ss->pbvh);
      const int grid_index = index / key->grid_area;
      const int vertex_index = index - grid_index * key->grid_area;

      SubdivCCGCoord coord = {.grid_index = grid_index,
                              .x = vertex_index % key->grid_size,
                              .y = vertex_index / key->grid_size};
      BKE_subdiv_ccg_eval_limit_point(ss->subdiv_ccg, &coord, r_co);
      break;
    }
  }
}

void SCULPT_vertex_persistent_normal_get(SculptSession *ss, int index, float no[3])
{
  if (ss->persistent_base) {
    copy_v3_v3(no, ss->persistent_base[index].no);
    return;
  }
  SCULPT_vertex_normal_get(ss, index, no);
}

float SCULPT_vertex_mask_get(SculptSession *ss, int index)
{
  BMVert *v;
  float *mask;
  switch (BKE_pbvh_type(ss->pbvh)) {
    case PBVH_FACES:
      return ss->vmask[index];
    case PBVH_BMESH:
      v = BM_vert_at_index(BKE_pbvh_get_bmesh(ss->pbvh), index);
      mask = BM_ELEM_CD_GET_VOID_P(v, CustomData_get_offset(&ss->bm->vdata, CD_PAINT_MASK));
      return *mask;
    case PBVH_GRIDS: {
      const CCGKey *key = BKE_pbvh_get_grid_key(ss->pbvh);
      const int grid_index = index / key->grid_area;
      const int vertex_index = index - grid_index * key->grid_area;
      CCGElem *elem = BKE_pbvh_get_grids(ss->pbvh)[grid_index];
      return *CCG_elem_mask(key, CCG_elem_offset(key, elem, vertex_index));
    }
  }

  return 0.0f;
}

int SCULPT_active_vertex_get(SculptSession *ss)
{
  if (ELEM(BKE_pbvh_type(ss->pbvh), PBVH_FACES, PBVH_BMESH, PBVH_GRIDS)) {
    return ss->active_vertex_index;
  }
  return 0;
}

const float *SCULPT_active_vertex_co_get(SculptSession *ss)
{
  return SCULPT_vertex_co_get(ss, SCULPT_active_vertex_get(ss));
}

void SCULPT_active_vertex_normal_get(SculptSession *ss, float normal[3])
{
  SCULPT_vertex_normal_get(ss, SCULPT_active_vertex_get(ss), normal);
}

MVert *SCULPT_mesh_deformed_mverts_get(SculptSession *ss)
{
  switch (BKE_pbvh_type(ss->pbvh)) {
    case PBVH_FACES:
      if (ss->shapekey_active || ss->deform_modifiers_active) {
        return BKE_pbvh_get_verts(ss->pbvh);
      }
      return ss->mvert;
    case PBVH_BMESH:
    case PBVH_GRIDS:
      return NULL;
  }
  return NULL;
}

float *SCULPT_brush_deform_target_vertex_co_get(SculptSession *ss,
                                                const int deform_target,
                                                PBVHVertexIter *iter)
{
  switch (deform_target) {
    case BRUSH_DEFORM_TARGET_GEOMETRY:
      return iter->co;
    case BRUSH_DEFORM_TARGET_CLOTH_SIM:
      return ss->cache->cloth_sim->deformation_pos[iter->index];
  }
  return iter->co;
}

char SCULPT_mesh_symmetry_xyz_get(Object *object)
{
  const Mesh *mesh = BKE_mesh_from_object(object);
  return mesh->symmetry;
}

/* Sculpt Face Sets and Visibility. */

int SCULPT_active_face_set_get(SculptSession *ss)
{
  switch (BKE_pbvh_type(ss->pbvh)) {
    case PBVH_FACES:
      return ss->face_sets[ss->active_face_index];
    case PBVH_GRIDS: {
      const int face_index = BKE_subdiv_ccg_grid_to_face_index(ss->subdiv_ccg,
                                                               ss->active_grid_index);
      return ss->face_sets[face_index];
    }
    case PBVH_BMESH:
      return SCULPT_FACE_SET_NONE;
  }
  return SCULPT_FACE_SET_NONE;
}

void SCULPT_vertex_visible_set(SculptSession *ss, int index, bool visible)
{
  switch (BKE_pbvh_type(ss->pbvh)) {
    case PBVH_FACES:
      SET_FLAG_FROM_TEST(ss->mvert[index].flag, !visible, ME_HIDE);
      ss->mvert[index].flag |= ME_VERT_PBVH_UPDATE;
      break;
    case PBVH_BMESH:
      BM_elem_flag_set(BM_vert_at_index(ss->bm, index), BM_ELEM_HIDDEN, !visible);
      break;
    case PBVH_GRIDS:
      break;
  }
}

bool SCULPT_vertex_visible_get(SculptSession *ss, int index)
{
  switch (BKE_pbvh_type(ss->pbvh)) {
    case PBVH_FACES:
      return !(ss->mvert[index].flag & ME_HIDE);
    case PBVH_BMESH:
      return !BM_elem_flag_test(BM_vert_at_index(ss->bm, index), BM_ELEM_HIDDEN);
    case PBVH_GRIDS: {
      const CCGKey *key = BKE_pbvh_get_grid_key(ss->pbvh);
      const int grid_index = index / key->grid_area;
      const int vertex_index = index - grid_index * key->grid_area;
      BLI_bitmap **grid_hidden = BKE_pbvh_get_grid_visibility(ss->pbvh);
      if (grid_hidden && grid_hidden[grid_index]) {
        return !BLI_BITMAP_TEST(grid_hidden[grid_index], vertex_index);
      }
    }
  }
  return true;
}

void SCULPT_face_set_visibility_set(SculptSession *ss, int face_set, bool visible)
{
  switch (BKE_pbvh_type(ss->pbvh)) {
    case PBVH_FACES:
    case PBVH_GRIDS:
      for (int i = 0; i < ss->totfaces; i++) {
        if (abs(ss->face_sets[i]) == face_set) {
          if (visible) {
            ss->face_sets[i] = abs(ss->face_sets[i]);
          }
          else {
            ss->face_sets[i] = -abs(ss->face_sets[i]);
          }
        }
      }
      break;
    case PBVH_BMESH:
      break;
  }
}

void SCULPT_face_sets_visibility_invert(SculptSession *ss)
{
  switch (BKE_pbvh_type(ss->pbvh)) {
    case PBVH_FACES:
    case PBVH_GRIDS:
      for (int i = 0; i < ss->totfaces; i++) {
        ss->face_sets[i] *= -1;
      }
      break;
    case PBVH_BMESH:
      break;
  }
}

void SCULPT_face_sets_visibility_all_set(SculptSession *ss, bool visible)
{
  switch (BKE_pbvh_type(ss->pbvh)) {
    case PBVH_FACES:
    case PBVH_GRIDS:
      for (int i = 0; i < ss->totfaces; i++) {

        /* This can run on geometry without a face set assigned, so its ID sign can't be changed to
         * modify the visibility. Force that geometry to the ID 1 to enable changing the visibility
         * here. */
        if (ss->face_sets[i] == SCULPT_FACE_SET_NONE) {
          ss->face_sets[i] = 1;
        }

        if (visible) {
          ss->face_sets[i] = abs(ss->face_sets[i]);
        }
        else {
          ss->face_sets[i] = -abs(ss->face_sets[i]);
        }
      }
      break;
    case PBVH_BMESH:
      break;
  }
}

bool SCULPT_vertex_any_face_set_visible_get(SculptSession *ss, int index)
{
  switch (BKE_pbvh_type(ss->pbvh)) {
    case PBVH_FACES: {
      MeshElemMap *vert_map = &ss->pmap[index];
      for (int j = 0; j < ss->pmap[index].count; j++) {
        if (ss->face_sets[vert_map->indices[j]] > 0) {
          return true;
        }
      }
      return false;
    }
    case PBVH_BMESH:
      return true;
    case PBVH_GRIDS:
      return true;
  }
  return true;
}

bool SCULPT_vertex_all_face_sets_visible_get(const SculptSession *ss, int index)
{
  switch (BKE_pbvh_type(ss->pbvh)) {
    case PBVH_FACES: {
      MeshElemMap *vert_map = &ss->pmap[index];
      for (int j = 0; j < ss->pmap[index].count; j++) {
        if (ss->face_sets[vert_map->indices[j]] < 0) {
          return false;
        }
      }
      return true;
    }
    case PBVH_BMESH:
      return true;
    case PBVH_GRIDS: {
      const CCGKey *key = BKE_pbvh_get_grid_key(ss->pbvh);
      const int grid_index = index / key->grid_area;
      const int face_index = BKE_subdiv_ccg_grid_to_face_index(ss->subdiv_ccg, grid_index);
      return ss->face_sets[face_index] > 0;
    }
  }
  return true;
}

void SCULPT_vertex_face_set_set(SculptSession *ss, int index, int face_set)
{
  switch (BKE_pbvh_type(ss->pbvh)) {
    case PBVH_FACES: {
      MeshElemMap *vert_map = &ss->pmap[index];
      for (int j = 0; j < ss->pmap[index].count; j++) {
        if (ss->face_sets[vert_map->indices[j]] > 0) {
          ss->face_sets[vert_map->indices[j]] = abs(face_set);
        }
      }
    } break;
    case PBVH_BMESH:
      break;
    case PBVH_GRIDS: {
      const CCGKey *key = BKE_pbvh_get_grid_key(ss->pbvh);
      const int grid_index = index / key->grid_area;
      const int face_index = BKE_subdiv_ccg_grid_to_face_index(ss->subdiv_ccg, grid_index);
      if (ss->face_sets[face_index] > 0) {
        ss->face_sets[face_index] = abs(face_set);
      }

    } break;
  }
}

int SCULPT_vertex_face_set_get(SculptSession *ss, int index)
{
  switch (BKE_pbvh_type(ss->pbvh)) {
    case PBVH_FACES: {
      MeshElemMap *vert_map = &ss->pmap[index];
      int face_set = 0;
      for (int i = 0; i < ss->pmap[index].count; i++) {
        if (ss->face_sets[vert_map->indices[i]] > face_set) {
          face_set = abs(ss->face_sets[vert_map->indices[i]]);
        }
      }
      return face_set;
    }
    case PBVH_BMESH:
      return 0;
    case PBVH_GRIDS: {
      const CCGKey *key = BKE_pbvh_get_grid_key(ss->pbvh);
      const int grid_index = index / key->grid_area;
      const int face_index = BKE_subdiv_ccg_grid_to_face_index(ss->subdiv_ccg, grid_index);
      return ss->face_sets[face_index];
    }
  }
  return 0;
}

bool SCULPT_vertex_has_face_set(SculptSession *ss, int index, int face_set)
{
  switch (BKE_pbvh_type(ss->pbvh)) {
    case PBVH_FACES: {
      MeshElemMap *vert_map = &ss->pmap[index];
      for (int i = 0; i < ss->pmap[index].count; i++) {
        if (ss->face_sets[vert_map->indices[i]] == face_set) {
          return true;
        }
      }
      return false;
    }
    case PBVH_BMESH:
      return true;
    case PBVH_GRIDS: {
      const CCGKey *key = BKE_pbvh_get_grid_key(ss->pbvh);
      const int grid_index = index / key->grid_area;
      const int face_index = BKE_subdiv_ccg_grid_to_face_index(ss->subdiv_ccg, grid_index);
      return ss->face_sets[face_index] == face_set;
    }
  }
  return true;
}

void SCULPT_visibility_sync_all_face_sets_to_vertices(Object *ob)
{
  SculptSession *ss = ob->sculpt;
  Mesh *mesh = BKE_object_get_original_mesh(ob);
  switch (BKE_pbvh_type(ss->pbvh)) {
    case PBVH_FACES: {
      BKE_sculpt_sync_face_sets_visibility_to_base_mesh(mesh);
      break;
    }
    case PBVH_GRIDS: {
      BKE_sculpt_sync_face_sets_visibility_to_base_mesh(mesh);
      BKE_sculpt_sync_face_sets_visibility_to_grids(mesh, ss->subdiv_ccg);
      break;
    }
    case PBVH_BMESH:
      break;
  }
}

static void UNUSED_FUNCTION(sculpt_visibility_sync_vertex_to_face_sets)(SculptSession *ss,
                                                                        int index)
{
  MeshElemMap *vert_map = &ss->pmap[index];
  const bool visible = SCULPT_vertex_visible_get(ss, index);
  for (int i = 0; i < ss->pmap[index].count; i++) {
    if (visible) {
      ss->face_sets[vert_map->indices[i]] = abs(ss->face_sets[vert_map->indices[i]]);
    }
    else {
      ss->face_sets[vert_map->indices[i]] = -abs(ss->face_sets[vert_map->indices[i]]);
    }
  }
  ss->mvert[index].flag |= ME_VERT_PBVH_UPDATE;
}

void SCULPT_visibility_sync_all_vertex_to_face_sets(SculptSession *ss)
{
  if (BKE_pbvh_type(ss->pbvh) == PBVH_FACES) {
    for (int i = 0; i < ss->totfaces; i++) {
      MPoly *poly = &ss->mpoly[i];
      bool poly_visible = true;
      for (int l = 0; l < poly->totloop; l++) {
        MLoop *loop = &ss->mloop[poly->loopstart + l];
        if (!SCULPT_vertex_visible_get(ss, (int)loop->v)) {
          poly_visible = false;
        }
      }
      if (poly_visible) {
        ss->face_sets[i] = abs(ss->face_sets[i]);
      }
      else {
        ss->face_sets[i] = -abs(ss->face_sets[i]);
      }
    }
  }
}

static bool sculpt_check_unique_face_set_in_base_mesh(SculptSession *ss, int index)
{
  MeshElemMap *vert_map = &ss->pmap[index];
  int face_set = -1;
  for (int i = 0; i < ss->pmap[index].count; i++) {
    if (face_set == -1) {
      face_set = abs(ss->face_sets[vert_map->indices[i]]);
    }
    else {
      if (abs(ss->face_sets[vert_map->indices[i]]) != face_set) {
        return false;
      }
    }
  }
  return true;
}

/**
 * Checks if the face sets of the adjacent faces to the edge between \a v1 and \a v2
 * in the base mesh are equal.
 */
static bool sculpt_check_unique_face_set_for_edge_in_base_mesh(SculptSession *ss, int v1, int v2)
{
  MeshElemMap *vert_map = &ss->pmap[v1];
  int p1 = -1, p2 = -1;
  for (int i = 0; i < ss->pmap[v1].count; i++) {
    MPoly *p = &ss->mpoly[vert_map->indices[i]];
    for (int l = 0; l < p->totloop; l++) {
      MLoop *loop = &ss->mloop[p->loopstart + l];
      if (loop->v == v2) {
        if (p1 == -1) {
          p1 = vert_map->indices[i];
          break;
        }

        if (p2 == -1) {
          p2 = vert_map->indices[i];
          break;
        }
      }
    }
  }

  if (p1 != -1 && p2 != -1) {
    return abs(ss->face_sets[p1]) == (ss->face_sets[p2]);
  }
  return true;
}

bool SCULPT_vertex_has_unique_face_set(SculptSession *ss, int index)
{
  switch (BKE_pbvh_type(ss->pbvh)) {
    case PBVH_FACES: {
      return sculpt_check_unique_face_set_in_base_mesh(ss, index);
    }
    case PBVH_BMESH:
      return false;
    case PBVH_GRIDS: {
      const CCGKey *key = BKE_pbvh_get_grid_key(ss->pbvh);
      const int grid_index = index / key->grid_area;
      const int vertex_index = index - grid_index * key->grid_area;
      const SubdivCCGCoord coord = {.grid_index = grid_index,
                                    .x = vertex_index % key->grid_size,
                                    .y = vertex_index / key->grid_size};
      int v1, v2;
      const SubdivCCGAdjacencyType adjacency = BKE_subdiv_ccg_coarse_mesh_adjacency_info_get(
          ss->subdiv_ccg, &coord, ss->mloop, ss->mpoly, &v1, &v2);
      switch (adjacency) {
        case SUBDIV_CCG_ADJACENT_VERTEX:
          return sculpt_check_unique_face_set_in_base_mesh(ss, v1);
        case SUBDIV_CCG_ADJACENT_EDGE:
          return sculpt_check_unique_face_set_for_edge_in_base_mesh(ss, v1, v2);
        case SUBDIV_CCG_ADJACENT_NONE:
          return true;
      }
    }
  }
  return false;
}

int SCULPT_face_set_next_available_get(SculptSession *ss)
{
  switch (BKE_pbvh_type(ss->pbvh)) {
    case PBVH_FACES:
    case PBVH_GRIDS: {
      int next_face_set = 0;
      for (int i = 0; i < ss->totfaces; i++) {
        if (abs(ss->face_sets[i]) > next_face_set) {
          next_face_set = abs(ss->face_sets[i]);
        }
      }
      next_face_set++;
      return next_face_set;
    }
    case PBVH_BMESH:
      return 0;
  }
  return 0;
}

/* Sculpt Neighbor Iterators */

#define SCULPT_VERTEX_NEIGHBOR_FIXED_CAPACITY 256

static void sculpt_vertex_neighbor_add(SculptVertexNeighborIter *iter, int neighbor_index)
{
  for (int i = 0; i < iter->size; i++) {
    if (iter->neighbors[i] == neighbor_index) {
      return;
    }
  }

  if (iter->size >= iter->capacity) {
    iter->capacity += SCULPT_VERTEX_NEIGHBOR_FIXED_CAPACITY;

    if (iter->neighbors == iter->neighbors_fixed) {
      iter->neighbors = MEM_mallocN(iter->capacity * sizeof(int), "neighbor array");
      memcpy(iter->neighbors, iter->neighbors_fixed, sizeof(int) * iter->size);
    }
    else {
      iter->neighbors = MEM_reallocN_id(
          iter->neighbors, iter->capacity * sizeof(int), "neighbor array");
    }
  }

  iter->neighbors[iter->size] = neighbor_index;
  iter->size++;
}

static void sculpt_vertex_neighbors_get_bmesh(SculptSession *ss,
                                              int index,
                                              SculptVertexNeighborIter *iter)
{
  BMVert *v = BM_vert_at_index(ss->bm, index);
  BMIter liter;
  BMLoop *l;
  iter->size = 0;
  iter->num_duplicates = 0;
  iter->capacity = SCULPT_VERTEX_NEIGHBOR_FIXED_CAPACITY;
  iter->neighbors = iter->neighbors_fixed;

  BM_ITER_ELEM (l, &liter, v, BM_LOOPS_OF_VERT) {
    const BMVert *adj_v[2] = {l->prev->v, l->next->v};
    for (int i = 0; i < ARRAY_SIZE(adj_v); i++) {
      const BMVert *v_other = adj_v[i];
      if (BM_elem_index_get(v_other) != (int)index) {
        sculpt_vertex_neighbor_add(iter, BM_elem_index_get(v_other));
      }
    }
  }
}

static void sculpt_vertex_neighbors_get_faces(SculptSession *ss,
                                              int index,
                                              SculptVertexNeighborIter *iter)
{
  MeshElemMap *vert_map = &ss->pmap[index];
  iter->size = 0;
  iter->num_duplicates = 0;
  iter->capacity = SCULPT_VERTEX_NEIGHBOR_FIXED_CAPACITY;
  iter->neighbors = iter->neighbors_fixed;

  for (int i = 0; i < ss->pmap[index].count; i++) {
    const MPoly *p = &ss->mpoly[vert_map->indices[i]];
    uint f_adj_v[2];
    if (poly_get_adj_loops_from_vert(p, ss->mloop, index, f_adj_v) != -1) {
      for (int j = 0; j < ARRAY_SIZE(f_adj_v); j += 1) {
        if (f_adj_v[j] != index) {
          sculpt_vertex_neighbor_add(iter, f_adj_v[j]);
        }
      }
    }
  }

  if (ss->fake_neighbors.use_fake_neighbors) {
    BLI_assert(ss->fake_neighbors.fake_neighbor_index != NULL);
    if (ss->fake_neighbors.fake_neighbor_index[index] != FAKE_NEIGHBOR_NONE) {
      sculpt_vertex_neighbor_add(iter, ss->fake_neighbors.fake_neighbor_index[index]);
    }
  }
}

static void sculpt_vertex_neighbors_get_grids(SculptSession *ss,
                                              const int index,
                                              const bool include_duplicates,
                                              SculptVertexNeighborIter *iter)
{
  /* TODO: optimize this. We could fill #SculptVertexNeighborIter directly,
   * maybe provide coordinate and mask pointers directly rather than converting
   * back and forth between #CCGElem and global index. */
  const CCGKey *key = BKE_pbvh_get_grid_key(ss->pbvh);
  const int grid_index = index / key->grid_area;
  const int vertex_index = index - grid_index * key->grid_area;

  SubdivCCGCoord coord = {.grid_index = grid_index,
                          .x = vertex_index % key->grid_size,
                          .y = vertex_index / key->grid_size};

  SubdivCCGNeighbors neighbors;
  BKE_subdiv_ccg_neighbor_coords_get(ss->subdiv_ccg, &coord, include_duplicates, &neighbors);

  iter->size = 0;
  iter->num_duplicates = neighbors.num_duplicates;
  iter->capacity = SCULPT_VERTEX_NEIGHBOR_FIXED_CAPACITY;
  iter->neighbors = iter->neighbors_fixed;

  for (int i = 0; i < neighbors.size; i++) {
    sculpt_vertex_neighbor_add(iter,
                               neighbors.coords[i].grid_index * key->grid_area +
                                   neighbors.coords[i].y * key->grid_size + neighbors.coords[i].x);
  }

  if (ss->fake_neighbors.use_fake_neighbors) {
    BLI_assert(ss->fake_neighbors.fake_neighbor_index != NULL);
    if (ss->fake_neighbors.fake_neighbor_index[index] != FAKE_NEIGHBOR_NONE) {
      sculpt_vertex_neighbor_add(iter, ss->fake_neighbors.fake_neighbor_index[index]);
    }
  }

  if (neighbors.coords != neighbors.coords_fixed) {
    MEM_freeN(neighbors.coords);
  }
}

void SCULPT_vertex_neighbors_get(SculptSession *ss,
                                 const int index,
                                 const bool include_duplicates,
                                 SculptVertexNeighborIter *iter)
{
  switch (BKE_pbvh_type(ss->pbvh)) {
    case PBVH_FACES:
      sculpt_vertex_neighbors_get_faces(ss, index, iter);
      return;
    case PBVH_BMESH:
      sculpt_vertex_neighbors_get_bmesh(ss, index, iter);
      return;
    case PBVH_GRIDS:
      sculpt_vertex_neighbors_get_grids(ss, index, include_duplicates, iter);
      return;
  }
}

static bool sculpt_check_boundary_vertex_in_base_mesh(const SculptSession *ss, const int index)
{
  BLI_assert(ss->vertex_info.boundary);
  return BLI_BITMAP_TEST(ss->vertex_info.boundary, index);
}

bool SCULPT_vertex_is_boundary(const SculptSession *ss, const int index)
{
  switch (BKE_pbvh_type(ss->pbvh)) {
    case PBVH_FACES: {
      if (!SCULPT_vertex_all_face_sets_visible_get(ss, index)) {
        return true;
      }
      return sculpt_check_boundary_vertex_in_base_mesh(ss, index);
    }
    case PBVH_BMESH: {
      BMVert *v = BM_vert_at_index(ss->bm, index);
      return BM_vert_is_boundary(v);
    }

    case PBVH_GRIDS: {
      const CCGKey *key = BKE_pbvh_get_grid_key(ss->pbvh);
      const int grid_index = index / key->grid_area;
      const int vertex_index = index - grid_index * key->grid_area;
      const SubdivCCGCoord coord = {.grid_index = grid_index,
                                    .x = vertex_index % key->grid_size,
                                    .y = vertex_index / key->grid_size};
      int v1, v2;
      const SubdivCCGAdjacencyType adjacency = BKE_subdiv_ccg_coarse_mesh_adjacency_info_get(
          ss->subdiv_ccg, &coord, ss->mloop, ss->mpoly, &v1, &v2);
      switch (adjacency) {
        case SUBDIV_CCG_ADJACENT_VERTEX:
          return sculpt_check_boundary_vertex_in_base_mesh(ss, v1);
        case SUBDIV_CCG_ADJACENT_EDGE:
          return sculpt_check_boundary_vertex_in_base_mesh(ss, v1) &&
                 sculpt_check_boundary_vertex_in_base_mesh(ss, v2);
        case SUBDIV_CCG_ADJACENT_NONE:
          return false;
      }
    }
  }

  return false;
}

/* Utilities */

/**
 * Returns true when the step belongs to the stroke that is directly performed by the brush and
 * not by one of the symmetry passes.
 */
bool SCULPT_stroke_is_main_symmetry_pass(StrokeCache *cache)
{
  return cache->mirror_symmetry_pass == 0 && cache->radial_symmetry_pass == 0 &&
         cache->tile_pass == 0;
}

/**
 * Return true only once per stroke on the first symmetry pass, regardless of the symmetry passes
 * enabled.
 *
 * This should be used for functionality that needs to be computed once per stroke of a particular
 * tool (allocating memory, updating random seeds...).
 */
bool SCULPT_stroke_is_first_brush_step(StrokeCache *cache)
{
  return cache->first_time && cache->mirror_symmetry_pass == 0 &&
         cache->radial_symmetry_pass == 0 && cache->tile_pass == 0;
}

/**
 * Returns true on the first brush step of each symmetry pass.
 */
bool SCULPT_stroke_is_first_brush_step_of_symmetry_pass(StrokeCache *cache)
{
  return cache->first_time;
}

bool SCULPT_check_vertex_pivot_symmetry(const float vco[3], const float pco[3], const char symm)
{
  bool is_in_symmetry_area = true;
  for (int i = 0; i < 3; i++) {
    char symm_it = 1 << i;
    if (symm & symm_it) {
      if (pco[i] == 0.0f) {
        if (vco[i] > 0.0f) {
          is_in_symmetry_area = false;
        }
      }
      if (vco[i] * pco[i] < 0.0f) {
        is_in_symmetry_area = false;
      }
    }
  }
  return is_in_symmetry_area;
}

typedef struct NearestVertexTLSData {
  int nearest_vertex_index;
  float nearest_vertex_distance_squared;
} NearestVertexTLSData;

static void do_nearest_vertex_get_task_cb(void *__restrict userdata,
                                          const int n,
                                          const TaskParallelTLS *__restrict tls)
{
  SculptThreadedTaskData *data = userdata;
  SculptSession *ss = data->ob->sculpt;
  NearestVertexTLSData *nvtd = tls->userdata_chunk;
  PBVHVertexIter vd;

  BKE_pbvh_vertex_iter_begin(ss->pbvh, data->nodes[n], vd, PBVH_ITER_UNIQUE)
  {
    float distance_squared = len_squared_v3v3(vd.co, data->nearest_vertex_search_co);
    if (distance_squared < nvtd->nearest_vertex_distance_squared &&
        distance_squared < data->max_distance_squared) {
      nvtd->nearest_vertex_index = vd.index;
      nvtd->nearest_vertex_distance_squared = distance_squared;
    }
  }
  BKE_pbvh_vertex_iter_end;
}

static void nearest_vertex_get_reduce(const void *__restrict UNUSED(userdata),
                                      void *__restrict chunk_join,
                                      void *__restrict chunk)
{
  NearestVertexTLSData *join = chunk_join;
  NearestVertexTLSData *nvtd = chunk;
  if (join->nearest_vertex_index == -1) {
    join->nearest_vertex_index = nvtd->nearest_vertex_index;
    join->nearest_vertex_distance_squared = nvtd->nearest_vertex_distance_squared;
  }
  else if (nvtd->nearest_vertex_distance_squared < join->nearest_vertex_distance_squared) {
    join->nearest_vertex_index = nvtd->nearest_vertex_index;
    join->nearest_vertex_distance_squared = nvtd->nearest_vertex_distance_squared;
  }
}

int SCULPT_nearest_vertex_get(
    Sculpt *sd, Object *ob, const float co[3], float max_distance, bool use_original)
{
  SculptSession *ss = ob->sculpt;
  PBVHNode **nodes = NULL;
  int totnode;
  SculptSearchSphereData data = {
      .ss = ss,
      .sd = sd,
      .radius_squared = max_distance * max_distance,
      .original = use_original,
      .center = co,
  };
  BKE_pbvh_search_gather(ss->pbvh, SCULPT_search_sphere_cb, &data, &nodes, &totnode);
  if (totnode == 0) {
    return -1;
  }

  SculptThreadedTaskData task_data = {
      .sd = sd,
      .ob = ob,
      .nodes = nodes,
      .max_distance_squared = max_distance * max_distance,
  };

  copy_v3_v3(task_data.nearest_vertex_search_co, co);
  NearestVertexTLSData nvtd;
  nvtd.nearest_vertex_index = -1;
  nvtd.nearest_vertex_distance_squared = FLT_MAX;

  TaskParallelSettings settings;
  BKE_pbvh_parallel_range_settings(&settings, true, totnode);
  settings.func_reduce = nearest_vertex_get_reduce;
  settings.userdata_chunk = &nvtd;
  settings.userdata_chunk_size = sizeof(NearestVertexTLSData);
  BLI_task_parallel_range(0, totnode, &task_data, do_nearest_vertex_get_task_cb, &settings);

  MEM_SAFE_FREE(nodes);

  return nvtd.nearest_vertex_index;
}

bool SCULPT_is_symmetry_iteration_valid(char i, char symm)
{
  return i == 0 || (symm & i && (symm != 5 || i != 3) && (symm != 6 || (i != 3 && i != 5)));
}

/* Checks if a vertex is inside the brush radius from any of its mirrored axis. */
bool SCULPT_is_vertex_inside_brush_radius_symm(const float vertex[3],
                                               const float br_co[3],
                                               float radius,
                                               char symm)
{
  for (char i = 0; i <= symm; ++i) {
    if (SCULPT_is_symmetry_iteration_valid(i, symm)) {
      float location[3];
      flip_v3_v3(location, br_co, (char)i);
      if (len_squared_v3v3(location, vertex) < radius * radius) {
        return true;
      }
    }
  }
  return false;
}

void SCULPT_tag_update_overlays(bContext *C)
{
  ARegion *region = CTX_wm_region(C);
  ED_region_tag_redraw(region);

  Object *ob = CTX_data_active_object(C);
  WM_event_add_notifier(C, NC_OBJECT | ND_DRAW, ob);

  DEG_id_tag_update(&ob->id, ID_RECALC_SHADING);
  View3D *v3d = CTX_wm_view3d(C);
  if (!BKE_sculptsession_use_pbvh_draw(ob, v3d)) {
    DEG_id_tag_update(&ob->id, ID_RECALC_GEOMETRY);
  }
}

/* Sculpt Flood Fill API
 *
 * Iterate over connected vertices, starting from one or more initial vertices. */

void SCULPT_floodfill_init(SculptSession *ss, SculptFloodFill *flood)
{
  int vertex_count = SCULPT_vertex_count_get(ss);
  SCULPT_vertex_random_access_ensure(ss);

  flood->queue = BLI_gsqueue_new(sizeof(int));
  flood->visited_vertices = BLI_BITMAP_NEW(vertex_count, "visited vertices");
}

void SCULPT_floodfill_add_initial(SculptFloodFill *flood, int index)
{
  BLI_gsqueue_push(flood->queue, &index);
}

void SCULPT_floodfill_add_initial_with_symmetry(
    Sculpt *sd, Object *ob, SculptSession *ss, SculptFloodFill *flood, int index, float radius)
{
  /* Add active vertex and symmetric vertices to the queue. */
  const char symm = SCULPT_mesh_symmetry_xyz_get(ob);
  for (char i = 0; i <= symm; ++i) {
    if (SCULPT_is_symmetry_iteration_valid(i, symm)) {
      int v = -1;
      if (i == 0) {
        v = index;
      }
      else if (radius > 0.0f) {
        float radius_squared = (radius == FLT_MAX) ? FLT_MAX : radius * radius;
        float location[3];
        flip_v3_v3(location, SCULPT_vertex_co_get(ss, index), i);
        v = SCULPT_nearest_vertex_get(sd, ob, location, radius_squared, false);
      }
      if (v != -1) {
        SCULPT_floodfill_add_initial(flood, v);
      }
    }
  }
}

void SCULPT_floodfill_add_active(
    Sculpt *sd, Object *ob, SculptSession *ss, SculptFloodFill *flood, float radius)
{
  /* Add active vertex and symmetric vertices to the queue. */
  const char symm = SCULPT_mesh_symmetry_xyz_get(ob);
  for (char i = 0; i <= symm; ++i) {
    if (SCULPT_is_symmetry_iteration_valid(i, symm)) {
      int v = -1;
      if (i == 0) {
        v = SCULPT_active_vertex_get(ss);
      }
      else if (radius > 0.0f) {
        float radius_squared = (radius == FLT_MAX) ? FLT_MAX : radius * radius;
        float location[3];
        flip_v3_v3(location, SCULPT_active_vertex_co_get(ss), i);
        v = SCULPT_nearest_vertex_get(sd, ob, location, radius_squared, false);
      }
      if (v != -1) {
        SCULPT_floodfill_add_initial(flood, v);
      }
    }
  }
}

void SCULPT_floodfill_execute(
    SculptSession *ss,
    SculptFloodFill *flood,
    bool (*func)(SculptSession *ss, int from_v, int to_v, bool is_duplicate, void *userdata),
    void *userdata)
{
  while (!BLI_gsqueue_is_empty(flood->queue)) {
    int from_v;
    BLI_gsqueue_pop(flood->queue, &from_v);
    SculptVertexNeighborIter ni;
    SCULPT_VERTEX_DUPLICATES_AND_NEIGHBORS_ITER_BEGIN (ss, from_v, ni) {
      const int to_v = ni.index;
      if (!BLI_BITMAP_TEST(flood->visited_vertices, to_v) && SCULPT_vertex_visible_get(ss, to_v)) {
        BLI_BITMAP_ENABLE(flood->visited_vertices, to_v);

        if (func(ss, from_v, to_v, ni.is_duplicate, userdata)) {
          BLI_gsqueue_push(flood->queue, &to_v);
        }
      }
    }
    SCULPT_VERTEX_NEIGHBORS_ITER_END(ni);
  }
}

void SCULPT_floodfill_free(SculptFloodFill *flood)
{
  MEM_SAFE_FREE(flood->visited_vertices);
  BLI_gsqueue_free(flood->queue);
  flood->queue = NULL;
}

/* -------------------------------------------------------------------- */
/** \name Tool Capabilities
 *
 * Avoid duplicate checks, internal logic only,
 * share logic with #rna_def_sculpt_capabilities where possible.
 *
 * \{ */

/* Check if there are any active modifiers in stack.
 * Used for flushing updates at enter/exit sculpt mode. */
static bool sculpt_has_active_modifiers(Scene *scene, Object *ob)
{
  ModifierData *md;
  VirtualModifierData virtualModifierData;

  md = BKE_modifiers_get_virtual_modifierlist(ob, &virtualModifierData);

  /* Exception for shape keys because we can edit those. */
  for (; md; md = md->next) {
    if (BKE_modifier_is_enabled(scene, md, eModifierMode_Realtime)) {
      return true;
    }
  }

  return false;
}

static bool sculpt_tool_needs_original(const char sculpt_tool)
{
  return ELEM(sculpt_tool,
              SCULPT_TOOL_GRAB,
              SCULPT_TOOL_ROTATE,
              SCULPT_TOOL_THUMB,
              SCULPT_TOOL_LAYER,
              SCULPT_TOOL_DRAW_SHARP,
              SCULPT_TOOL_ELASTIC_DEFORM,
              SCULPT_TOOL_SMOOTH,
              SCULPT_TOOL_BOUNDARY,
              SCULPT_TOOL_FAIRING,
              SCULPT_TOOL_POSE);
}

static bool sculpt_tool_is_proxy_used(const char sculpt_tool)
{
  return ELEM(sculpt_tool,
              SCULPT_TOOL_SMOOTH,
              SCULPT_TOOL_LAYER,
              SCULPT_TOOL_FAIRING,
              SCULPT_TOOL_POSE,
              SCULPT_TOOL_DISPLACEMENT_SMEAR,
              SCULPT_TOOL_BOUNDARY,
              SCULPT_TOOL_CLOTH,
              SCULPT_TOOL_PAINT,
              SCULPT_TOOL_SMEAR,
              SCULPT_TOOL_DRAW_FACE_SETS);
}

static bool sculpt_brush_use_topology_rake(const SculptSession *ss, const Brush *brush)
{
  return SCULPT_TOOL_HAS_TOPOLOGY_RAKE(brush->sculpt_tool) &&
         (brush->topology_rake_factor > 0.0f) && (ss->bm != NULL);
}

/**
 * Test whether the #StrokeCache.sculpt_normal needs update in #do_brush_action
 */
static int sculpt_brush_needs_normal(const SculptSession *ss, const Brush *brush)
{
  return ((SCULPT_TOOL_HAS_NORMAL_WEIGHT(brush->sculpt_tool) &&
           (ss->cache->normal_weight > 0.0f)) ||

          ELEM(brush->sculpt_tool,
               SCULPT_TOOL_BLOB,
               SCULPT_TOOL_CREASE,
               SCULPT_TOOL_DRAW,
               SCULPT_TOOL_DRAW_SHARP,
               SCULPT_TOOL_CLOTH,
               SCULPT_TOOL_LAYER,
               SCULPT_TOOL_NUDGE,
               SCULPT_TOOL_ROTATE,
               SCULPT_TOOL_ELASTIC_DEFORM,
               SCULPT_TOOL_THUMB) ||

          (brush->mtex.brush_map_mode == MTEX_MAP_MODE_AREA)) ||
         sculpt_brush_use_topology_rake(ss, brush);
}
/** \} */

static bool sculpt_brush_needs_rake_rotation(const Brush *brush)
{
  return SCULPT_TOOL_HAS_RAKE(brush->sculpt_tool) && (brush->rake_factor != 0.0f);
}

typedef enum StrokeFlags {
  CLIP_X = 1,
  CLIP_Y = 2,
  CLIP_Z = 4,
} StrokeFlags;

/**
 * Initialize a #SculptOrigVertData for accessing original vertex data;
 * handles #BMesh, #Mesh, and multi-resolution.
 */
void SCULPT_orig_vert_data_unode_init(SculptOrigVertData *data, Object *ob, SculptUndoNode *unode)
{
  SculptSession *ss = ob->sculpt;
  BMesh *bm = ss->bm;

  memset(data, 0, sizeof(*data));
  data->unode = unode;

  if (bm) {
    data->bm_log = ss->bm_log;
  }
  else {
    data->coords = data->unode->co;
    data->normals = data->unode->no;
    data->vmasks = data->unode->mask;
    data->colors = data->unode->col;
  }
}

/**
 * Initialize a #SculptOrigVertData for accessing original vertex data;
 * handles #BMesh, #Mesh, and multi-resolution.
 */
void SCULPT_orig_vert_data_init(SculptOrigVertData *data, Object *ob, PBVHNode *node)
{
  SculptUndoNode *unode;
  unode = SCULPT_undo_push_node(ob, node, SCULPT_UNDO_COORDS);
  SCULPT_orig_vert_data_unode_init(data, ob, unode);
}

/**
 * Update a #SculptOrigVertData for a particular vertex from the PBVH iterator.
 */
void SCULPT_orig_vert_data_update(SculptOrigVertData *orig_data, PBVHVertexIter *iter)
{
  if (orig_data->unode->type == SCULPT_UNDO_COORDS) {
    if (orig_data->bm_log) {
      BM_log_original_vert_data(orig_data->bm_log, iter->bm_vert, &orig_data->co, &orig_data->no);
    }
    else {
      orig_data->co = orig_data->coords[iter->i];
      orig_data->no = orig_data->normals[iter->i];
    }
  }
  else if (orig_data->unode->type == SCULPT_UNDO_COLOR) {
    orig_data->col = orig_data->colors[iter->i];
  }
  else if (orig_data->unode->type == SCULPT_UNDO_MASK) {
    if (orig_data->bm_log) {
      orig_data->mask = BM_log_original_mask(orig_data->bm_log, iter->bm_vert);
    }
    else {
      orig_data->mask = orig_data->vmasks[iter->i];
    }
  }
}

static void sculpt_rake_data_update(struct SculptRakeData *srd, const float co[3])
{
  float rake_dist = len_v3v3(srd->follow_co, co);
  if (rake_dist > srd->follow_dist) {
    interp_v3_v3v3(srd->follow_co, srd->follow_co, co, rake_dist - srd->follow_dist);
  }
}

static void sculpt_rake_rotate(const SculptSession *ss,
                               const float sculpt_co[3],
                               const float v_co[3],
                               float factor,
                               float r_delta[3])
{
  float vec_rot[3];

#if 0
  /* lerp */
  sub_v3_v3v3(vec_rot, v_co, sculpt_co);
  mul_qt_v3(ss->cache->rake_rotation_symmetry, vec_rot);
  add_v3_v3(vec_rot, sculpt_co);
  sub_v3_v3v3(r_delta, vec_rot, v_co);
  mul_v3_fl(r_delta, factor);
#else
  /* slerp */
  float q_interp[4];
  sub_v3_v3v3(vec_rot, v_co, sculpt_co);

  copy_qt_qt(q_interp, ss->cache->rake_rotation_symmetry);
  pow_qt_fl_normalized(q_interp, factor);
  mul_qt_v3(q_interp, vec_rot);

  add_v3_v3(vec_rot, sculpt_co);
  sub_v3_v3v3(r_delta, vec_rot, v_co);
#endif
}

/**
 * Align the grab delta to the brush normal.
 *
 * \param grab_delta: Typically from `ss->cache->grab_delta_symmetry`.
 */
static void sculpt_project_v3_normal_align(SculptSession *ss,
                                           const float normal_weight,
                                           float grab_delta[3])
{
  /* Signed to support grabbing in (to make a hole) as well as out. */
  const float len_signed = dot_v3v3(ss->cache->sculpt_normal_symm, grab_delta);

  /* This scale effectively projects the offset so dragging follows the cursor,
   * as the normal points towards the view, the scale increases. */
  float len_view_scale;
  {
    float view_aligned_normal[3];
    project_plane_v3_v3v3(
        view_aligned_normal, ss->cache->sculpt_normal_symm, ss->cache->view_normal);
    len_view_scale = fabsf(dot_v3v3(view_aligned_normal, ss->cache->sculpt_normal_symm));
    len_view_scale = (len_view_scale > FLT_EPSILON) ? 1.0f / len_view_scale : 1.0f;
  }

  mul_v3_fl(grab_delta, 1.0f - normal_weight);
  madd_v3_v3fl(
      grab_delta, ss->cache->sculpt_normal_symm, (len_signed * normal_weight) * len_view_scale);
}

/* -------------------------------------------------------------------- */
/** \name SculptProjectVector
 *
 * Fast-path for #project_plane_v3_v3v3
 *
 * \{ */

typedef struct SculptProjectVector {
  float plane[3];
  float len_sq;
  float len_sq_inv_neg;
  bool is_valid;

} SculptProjectVector;

/**
 * \param plane: Direction, can be any length.
 */
static void sculpt_project_v3_cache_init(SculptProjectVector *spvc, const float plane[3])
{
  copy_v3_v3(spvc->plane, plane);
  spvc->len_sq = len_squared_v3(spvc->plane);
  spvc->is_valid = (spvc->len_sq > FLT_EPSILON);
  spvc->len_sq_inv_neg = (spvc->is_valid) ? -1.0f / spvc->len_sq : 0.0f;
}

/**
 * Calculate the projection.
 */
static void sculpt_project_v3(const SculptProjectVector *spvc, const float vec[3], float r_vec[3])
{
#if 0
  project_plane_v3_v3v3(r_vec, vec, spvc->plane);
#else
  /* inline the projection, cache `-1.0 / dot_v3_v3(v_proj, v_proj)` */
  madd_v3_v3fl(r_vec, spvc->plane, dot_v3v3(vec, spvc->plane) * spvc->len_sq_inv_neg);
#endif
}

/** \} */

/**********************************************************************/

/* Returns true if the stroke will use dynamic topology, false
 * otherwise.
 *
 * Factors: some brushes like grab cannot do dynamic topology.
 * Others, like smooth, are better without.
 * Same goes for alt-key smoothing. */
bool SCULPT_stroke_is_dynamic_topology(const SculptSession *ss, const Brush *brush)
{
  return ((BKE_pbvh_type(ss->pbvh) == PBVH_BMESH) &&

          (!ss->cache || (!ss->cache->alt_smooth)) &&

          /* Requires mesh restore, which doesn't work with
           * dynamic-topology. */
          !(brush->flag & BRUSH_ANCHORED) && !(brush->flag & BRUSH_DRAG_DOT) &&

          SCULPT_TOOL_HAS_DYNTOPO(brush->sculpt_tool));
}

/*** paint mesh ***/

static void paint_mesh_restore_co_task_cb(void *__restrict userdata,
                                          const int n,
                                          const TaskParallelTLS *__restrict UNUSED(tls))
{
  SculptThreadedTaskData *data = userdata;
  SculptSession *ss = data->ob->sculpt;

  SculptUndoNode *unode;
  SculptUndoType type = (data->brush->sculpt_tool == SCULPT_TOOL_MASK ? SCULPT_UNDO_MASK :
                                                                        SCULPT_UNDO_COORDS);

  if (ss->bm) {
    unode = SCULPT_undo_push_node(data->ob, data->nodes[n], type);
  }
  else {
    unode = SCULPT_undo_get_node(data->nodes[n]);
  }

  if (unode) {
    PBVHVertexIter vd;
    SculptOrigVertData orig_data;

    SCULPT_orig_vert_data_unode_init(&orig_data, data->ob, unode);

    BKE_pbvh_vertex_iter_begin(ss->pbvh, data->nodes[n], vd, PBVH_ITER_UNIQUE)
    {
      SCULPT_orig_vert_data_update(&orig_data, &vd);

      if (orig_data.unode->type == SCULPT_UNDO_COORDS) {
        copy_v3_v3(vd.co, orig_data.co);
        if (vd.no) {
          copy_v3_v3_short(vd.no, orig_data.no);
        }
        else {
          normal_short_to_float_v3(vd.fno, orig_data.no);
        }
      }
      else if (orig_data.unode->type == SCULPT_UNDO_MASK) {
        *vd.mask = orig_data.mask;
      }
      else if (orig_data.unode->type == SCULPT_UNDO_COLOR) {
        copy_v4_v4(vd.col, orig_data.col);
      }

      if (vd.mvert) {
        vd.mvert->flag |= ME_VERT_PBVH_UPDATE;
      }
    }
    BKE_pbvh_vertex_iter_end;

    BKE_pbvh_node_mark_update(data->nodes[n]);
  }
}

static void paint_mesh_restore_co(Sculpt *sd, Object *ob)
{
  SculptSession *ss = ob->sculpt;
  Brush *brush = BKE_paint_brush(&sd->paint);

  PBVHNode **nodes;
  int totnode;

  BKE_pbvh_search_gather(ss->pbvh, NULL, NULL, &nodes, &totnode);

  /**
   * Disable multi-threading when dynamic-topology is enabled. Otherwise,
   * new entries might be inserted by #SCULPT_undo_push_node() into the #GHash
   * used internally by #BM_log_original_vert_co() by a different thread. See T33787.
   */
  SculptThreadedTaskData data = {
      .sd = sd,
      .ob = ob,
      .brush = brush,
      .nodes = nodes,
  };

  TaskParallelSettings settings;
  BKE_pbvh_parallel_range_settings(&settings, true && !ss->bm, totnode);
  BLI_task_parallel_range(0, totnode, &data, paint_mesh_restore_co_task_cb, &settings);

  BKE_pbvh_node_color_buffer_free(ss->pbvh);

  MEM_SAFE_FREE(nodes);
}

/*** BVH Tree ***/

static void sculpt_extend_redraw_rect_previous(Object *ob, rcti *rect)
{
  /* Expand redraw \a rect with redraw \a rect from previous step to
   * prevent partial-redraw issues caused by fast strokes. This is
   * needed here (not in sculpt_flush_update) as it was before
   * because redraw rectangle should be the same in both of
   * optimized PBVH draw function and 3d view redraw, if not -- some
   * mesh parts could disappear from screen (sergey). */
  SculptSession *ss = ob->sculpt;

  if (ss->cache) {
    if (!BLI_rcti_is_empty(&ss->cache->previous_r)) {
      BLI_rcti_union(rect, &ss->cache->previous_r);
    }
  }
}

/* Get a screen-space rectangle of the modified area. */
bool SCULPT_get_redraw_rect(ARegion *region, RegionView3D *rv3d, Object *ob, rcti *rect)
{
  PBVH *pbvh = ob->sculpt->pbvh;
  float bb_min[3], bb_max[3];

  if (!pbvh) {
    return false;
  }

  BKE_pbvh_redraw_BB(pbvh, bb_min, bb_max);

  /* Convert 3D bounding box to screen space. */
  if (!paint_convert_bb_to_rect(rect, bb_min, bb_max, region, rv3d, ob)) {
    return false;
  }

  return true;
}

void ED_sculpt_redraw_planes_get(float planes[4][4], ARegion *region, Object *ob)
{
  PBVH *pbvh = ob->sculpt->pbvh;
  /* Copy here, original will be used below. */
  rcti rect = ob->sculpt->cache->current_r;

  sculpt_extend_redraw_rect_previous(ob, &rect);

  paint_calc_redraw_planes(planes, region, ob, &rect);

  /* We will draw this \a rect, so now we can set it as the previous partial \a rect.
   * Note that we don't update with the union of previous/current (\a rect), only with
   * the current. Thus we avoid the rectangle needlessly growing to include
   * all the stroke area. */
  ob->sculpt->cache->previous_r = ob->sculpt->cache->current_r;

  /* Clear redraw flag from nodes. */
  if (pbvh) {
    BKE_pbvh_update_bounds(pbvh, PBVH_UpdateRedraw);
  }
}

/************************ Brush Testing *******************/

void SCULPT_brush_test_init(SculptSession *ss, SculptBrushTest *test)
{
  RegionView3D *rv3d = ss->cache ? ss->cache->vc->rv3d : ss->rv3d;
  View3D *v3d = ss->cache ? ss->cache->vc->v3d : ss->v3d;

  test->radius_squared = ss->cache ? ss->cache->radius_squared :
                                     ss->cursor_radius * ss->cursor_radius;
  test->radius = sqrtf(test->radius_squared);

  if (ss->cache) {
    copy_v3_v3(test->location, ss->cache->location);
    test->mirror_symmetry_pass = ss->cache->mirror_symmetry_pass;
    test->radial_symmetry_pass = ss->cache->radial_symmetry_pass;
    copy_m4_m4(test->symm_rot_mat_inv, ss->cache->symm_rot_mat_inv);
  }
  else {
    copy_v3_v3(test->location, ss->cursor_location);
    test->mirror_symmetry_pass = 0;
    test->radial_symmetry_pass = 0;
    unit_m4(test->symm_rot_mat_inv);
  }

  /* Just for initialize. */
  test->dist = 0.0f;

  /* Only for 2D projection. */
  zero_v4(test->plane_view);
  zero_v4(test->plane_tool);

  if (RV3D_CLIPPING_ENABLED(v3d, rv3d)) {
    test->clip_rv3d = rv3d;
  }
  else {
    test->clip_rv3d = NULL;
  }
}

BLI_INLINE bool sculpt_brush_test_clipping(const SculptBrushTest *test, const float co[3])
{
  RegionView3D *rv3d = test->clip_rv3d;
  if (!rv3d) {
    return false;
  }
  float symm_co[3];
  flip_v3_v3(symm_co, co, test->mirror_symmetry_pass);
  if (test->radial_symmetry_pass) {
    mul_m4_v3(test->symm_rot_mat_inv, symm_co);
  }
  return ED_view3d_clipping_test(rv3d, symm_co, true);
}

bool SCULPT_brush_test_sphere(SculptBrushTest *test, const float co[3])
{
  float distsq = len_squared_v3v3(co, test->location);

  if (distsq <= test->radius_squared) {
    if (sculpt_brush_test_clipping(test, co)) {
      return false;
    }
    test->dist = sqrtf(distsq);
    return true;
  }
  return false;
}

bool SCULPT_brush_test_sphere_sq(SculptBrushTest *test, const float co[3])
{
  float distsq = len_squared_v3v3(co, test->location);

  if (distsq <= test->radius_squared) {
    if (sculpt_brush_test_clipping(test, co)) {
      return false;
    }
    test->dist = distsq;
    return true;
  }
  return false;
}

bool SCULPT_brush_test_sphere_fast(const SculptBrushTest *test, const float co[3])
{
  if (sculpt_brush_test_clipping(test, co)) {
    return false;
  }
  return len_squared_v3v3(co, test->location) <= test->radius_squared;
}

bool SCULPT_brush_test_circle_sq(SculptBrushTest *test, const float co[3])
{
  float co_proj[3];
  closest_to_plane_normalized_v3(co_proj, test->plane_view, co);
  float distsq = len_squared_v3v3(co_proj, test->location);

  if (distsq <= test->radius_squared) {
    if (sculpt_brush_test_clipping(test, co)) {
      return false;
    }
    test->dist = distsq;
    return true;
  }
  return false;
}

bool SCULPT_brush_test_cube(SculptBrushTest *test,
                            const float co[3],
                            const float local[4][4],
                            const float roundness)
{
  float side = M_SQRT1_2;
  float local_co[3];

  if (sculpt_brush_test_clipping(test, co)) {
    return false;
  }

  mul_v3_m4v3(local_co, local, co);

  local_co[0] = fabsf(local_co[0]);
  local_co[1] = fabsf(local_co[1]);
  local_co[2] = fabsf(local_co[2]);

  /* Keep the square and circular brush tips the same size. */
  side += (1.0f - side) * roundness;

  const float hardness = 1.0f - roundness;
  const float constant_side = hardness * side;
  const float falloff_side = roundness * side;

  if (local_co[0] <= side && local_co[1] <= side && local_co[2] <= side) {
    /* Corner, distance to the center of the corner circle. */
    if (min_ff(local_co[0], local_co[1]) > constant_side) {
      float r_point[3];
      copy_v3_fl(r_point, constant_side);
      test->dist = len_v2v2(r_point, local_co) / falloff_side;
      return true;
    }
    /* Side, distance to the square XY axis. */
    if (max_ff(local_co[0], local_co[1]) > constant_side) {
      test->dist = (max_ff(local_co[0], local_co[1]) - constant_side) / falloff_side;
      return true;
    }
    /* Inside the square, constant distance. */
    test->dist = 0.0f;
    return true;
  }
  /* Outside the square. */
  return false;
}

SculptBrushTestFn SCULPT_brush_test_init_with_falloff_shape(SculptSession *ss,
                                                            SculptBrushTest *test,
                                                            char falloff_shape)
{
  SCULPT_brush_test_init(ss, test);
  SculptBrushTestFn sculpt_brush_test_sq_fn;
  if (falloff_shape == PAINT_FALLOFF_SHAPE_SPHERE) {
    sculpt_brush_test_sq_fn = SCULPT_brush_test_sphere_sq;
  }
  else {
    /* PAINT_FALLOFF_SHAPE_TUBE */
    plane_from_point_normal_v3(test->plane_view, test->location, ss->cache->view_normal);
    sculpt_brush_test_sq_fn = SCULPT_brush_test_circle_sq;
  }
  return sculpt_brush_test_sq_fn;
}

const float *SCULPT_brush_frontface_normal_from_falloff_shape(SculptSession *ss,
                                                              char falloff_shape)
{
  if (falloff_shape == PAINT_FALLOFF_SHAPE_SPHERE) {
    return ss->cache->sculpt_normal_symm;
  }
  /* PAINT_FALLOFF_SHAPE_TUBE */
  return ss->cache->view_normal;
}

static float frontface(const Brush *br,
                       const float sculpt_normal[3],
                       const short no[3],
                       const float fno[3])
{
  if (br->flag & BRUSH_FRONTFACE) {
    float dot;

    if (no) {
      float tmp[3];

      normal_short_to_float_v3(tmp, no);
      dot = dot_v3v3(tmp, sculpt_normal);
    }
    else {
      dot = dot_v3v3(fno, sculpt_normal);
    }
    return dot > 0.0f ? dot : 0.0f;
  }
  return 1.0f;
}

#if 0

static bool sculpt_brush_test_cyl(SculptBrushTest *test,
                                  float co[3],
                                  float location[3],
                                  const float area_no[3])
{
  if (sculpt_brush_test_sphere_fast(test, co)) {
    float t1[3], t2[3], t3[3], dist;

    sub_v3_v3v3(t1, location, co);
    sub_v3_v3v3(t2, x2, location);

    cross_v3_v3v3(t3, area_no, t1);

    dist = len_v3(t3) / len_v3(t2);

    test->dist = dist;

    return true;
  }

  return false;
}

#endif

/* ===== Sculpting =====
 */
static void flip_v3(float v[3], const ePaintSymmetryFlags symm)
{
  flip_v3_v3(v, v, symm);
}

static void flip_qt(float quat[3], const ePaintSymmetryFlags symm)
{
  flip_qt_qt(quat, quat, symm);
}

static float calc_overlap(StrokeCache *cache, const char symm, const char axis, const float angle)
{
  float mirror[3];
  float distsq;

  flip_v3_v3(mirror, cache->true_location, symm);

  if (axis != 0) {
    float mat[3][3];
    axis_angle_to_mat3_single(mat, axis, angle);
    mul_m3_v3(mat, mirror);
  }

  distsq = len_squared_v3v3(mirror, cache->true_location);

  if (distsq <= 4.0f * (cache->radius_squared)) {
    return (2.0f * (cache->radius) - sqrtf(distsq)) / (2.0f * (cache->radius));
  }
  return 0.0f;
}

static float calc_radial_symmetry_feather(Sculpt *sd,
                                          StrokeCache *cache,
                                          const char symm,
                                          const char axis)
{
  float overlap = 0.0f;

  for (int i = 1; i < sd->radial_symm[axis - 'X']; i++) {
    const float angle = 2.0f * M_PI * i / sd->radial_symm[axis - 'X'];
    overlap += calc_overlap(cache, symm, axis, angle);
  }

  return overlap;
}

static float calc_symmetry_feather(Sculpt *sd, StrokeCache *cache)
{
  if (sd->paint.symmetry_flags & PAINT_SYMMETRY_FEATHER) {
    float overlap;
    const int symm = cache->symmetry;

    overlap = 0.0f;
    for (int i = 0; i <= symm; i++) {
      if (i == 0 || (symm & i && (symm != 5 || i != 3) && (symm != 6 || (i != 3 && i != 5)))) {

        overlap += calc_overlap(cache, i, 0, 0);

        overlap += calc_radial_symmetry_feather(sd, cache, i, 'X');
        overlap += calc_radial_symmetry_feather(sd, cache, i, 'Y');
        overlap += calc_radial_symmetry_feather(sd, cache, i, 'Z');
      }
    }

    return 1.0f / overlap;
  }
  return 1.0f;
}

/* -------------------------------------------------------------------- */
/** \name Calculate Normal and Center
 *
 * Calculate geometry surrounding the brush center.
 * (optionally using original coordinates).
 *
 * Functions are:
 * - #calc_area_center
 * - #calc_area_normal
 * - #calc_area_normal_and_center
 *
 * \note These are all _very_ similar, when changing one, check others.
 * \{ */

typedef struct AreaNormalCenterTLSData {
  /* 0 = towards view, 1 = flipped */
  float area_cos[2][3];
  float area_nos[2][3];
  int count_no[2];
  int count_co[2];
} AreaNormalCenterTLSData;

static void calc_area_normal_and_center_task_cb(void *__restrict userdata,
                                                const int n,
                                                const TaskParallelTLS *__restrict tls)
{
  SculptThreadedTaskData *data = userdata;
  SculptSession *ss = data->ob->sculpt;
  AreaNormalCenterTLSData *anctd = tls->userdata_chunk;
  const bool use_area_nos = data->use_area_nos;
  const bool use_area_cos = data->use_area_cos;

  PBVHVertexIter vd;
  SculptUndoNode *unode = NULL;

  bool use_original = false;
  bool normal_test_r, area_test_r;

  if (ss->cache && ss->cache->original) {
    unode = SCULPT_undo_push_node(data->ob, data->nodes[n], SCULPT_UNDO_COORDS);
    use_original = (unode->co || unode->bm_entry);
  }

  SculptBrushTest normal_test;
  SculptBrushTestFn sculpt_brush_normal_test_sq_fn = SCULPT_brush_test_init_with_falloff_shape(
      ss, &normal_test, data->brush->falloff_shape);

  /* Update the test radius to sample the normal using the normal radius of the brush. */
  if (data->brush->ob_mode == OB_MODE_SCULPT) {
    float test_radius = sqrtf(normal_test.radius_squared);
    test_radius *= data->brush->normal_radius_factor;
    normal_test.radius = test_radius;
    normal_test.radius_squared = test_radius * test_radius;
  }

  SculptBrushTest area_test;
  SculptBrushTestFn sculpt_brush_area_test_sq_fn = SCULPT_brush_test_init_with_falloff_shape(
      ss, &area_test, data->brush->falloff_shape);

  if (data->brush->ob_mode == OB_MODE_SCULPT) {
    float test_radius = sqrtf(area_test.radius_squared);
    /* Layer brush produces artifacts with normal and area radius */
    /* Enable area radius control only on Scrape for now */
    if (ELEM(data->brush->sculpt_tool, SCULPT_TOOL_SCRAPE, SCULPT_TOOL_FILL) &&
        data->brush->area_radius_factor > 0.0f) {
      test_radius *= data->brush->area_radius_factor;
      if (ss->cache && data->brush->flag2 & BRUSH_AREA_RADIUS_PRESSURE) {
        test_radius *= ss->cache->pressure;
      }
    }
    else {
      test_radius *= data->brush->normal_radius_factor;
    }
    area_test.radius = test_radius;
    area_test.radius_squared = test_radius * test_radius;
  }

  /* When the mesh is edited we can't rely on original coords
   * (original mesh may not even have verts in brush radius). */
  if (use_original && data->has_bm_orco) {
    float(*orco_coords)[3];
    int(*orco_tris)[3];
    int orco_tris_num;

    BKE_pbvh_node_get_bm_orco_data(data->nodes[n], &orco_tris, &orco_tris_num, &orco_coords);

    for (int i = 0; i < orco_tris_num; i++) {
      const float *co_tri[3] = {
          orco_coords[orco_tris[i][0]],
          orco_coords[orco_tris[i][1]],
          orco_coords[orco_tris[i][2]],
      };
      float co[3];

      closest_on_tri_to_point_v3(co, normal_test.location, UNPACK3(co_tri));

      normal_test_r = sculpt_brush_normal_test_sq_fn(&normal_test, co);
      area_test_r = sculpt_brush_area_test_sq_fn(&area_test, co);

      if (normal_test_r || area_test_r) {
        float no[3];
        int flip_index;

        normal_tri_v3(no, UNPACK3(co_tri));

        flip_index = (dot_v3v3(ss->cache->view_normal, no) <= 0.0f);
        if (use_area_cos && area_test_r) {
          /* Weight the coordinates towards the center. */
          float p = 1.0f - (sqrtf(area_test.dist) / area_test.radius);
          const float afactor = clamp_f(3.0f * p * p - 2.0f * p * p * p, 0.0f, 1.0f);

          float disp[3];
          sub_v3_v3v3(disp, co, area_test.location);
          mul_v3_fl(disp, 1.0f - afactor);
          add_v3_v3v3(co, area_test.location, disp);
          add_v3_v3(anctd->area_cos[flip_index], co);

          anctd->count_co[flip_index] += 1;
        }
        if (use_area_nos && normal_test_r) {
          /* Weight the normals towards the center. */
          float p = 1.0f - (sqrtf(normal_test.dist) / normal_test.radius);
          const float nfactor = clamp_f(3.0f * p * p - 2.0f * p * p * p, 0.0f, 1.0f);
          mul_v3_fl(no, nfactor);

          add_v3_v3(anctd->area_nos[flip_index], no);
          anctd->count_no[flip_index] += 1;
        }
      }
    }
  }
  else {
    BKE_pbvh_vertex_iter_begin(ss->pbvh, data->nodes[n], vd, PBVH_ITER_UNIQUE)
    {
      float co[3];

      /* For bm_vert only. */
      short no_s[3];

      if (use_original) {
        if (unode->bm_entry) {
          const float *temp_co;
          const short *temp_no_s;
          BM_log_original_vert_data(ss->bm_log, vd.bm_vert, &temp_co, &temp_no_s);
          copy_v3_v3(co, temp_co);
          copy_v3_v3_short(no_s, temp_no_s);
        }
        else {
          copy_v3_v3(co, unode->co[vd.i]);
          copy_v3_v3_short(no_s, unode->no[vd.i]);
        }
      }
      else {
        copy_v3_v3(co, vd.co);
      }

      normal_test_r = sculpt_brush_normal_test_sq_fn(&normal_test, co);
      area_test_r = sculpt_brush_area_test_sq_fn(&area_test, co);

      if (normal_test_r || area_test_r) {
        float no[3];
        int flip_index;

        data->any_vertex_sampled = true;

        if (use_original) {
          normal_short_to_float_v3(no, no_s);
        }
        else {
          if (vd.no) {
            normal_short_to_float_v3(no, vd.no);
          }
          else {
            copy_v3_v3(no, vd.fno);
          }
        }

        flip_index = (dot_v3v3(ss->cache ? ss->cache->view_normal : ss->cursor_view_normal, no) <=
                      0.0f);

        if (use_area_cos && area_test_r) {
          /* Weight the coordinates towards the center. */
          float p = 1.0f - (sqrtf(area_test.dist) / area_test.radius);
          const float afactor = clamp_f(3.0f * p * p - 2.0f * p * p * p, 0.0f, 1.0f);

          float disp[3];
          sub_v3_v3v3(disp, co, area_test.location);
          mul_v3_fl(disp, 1.0f - afactor);
          add_v3_v3v3(co, area_test.location, disp);

          add_v3_v3(anctd->area_cos[flip_index], co);
          anctd->count_co[flip_index] += 1;
        }
        if (use_area_nos && normal_test_r) {
          /* Weight the normals towards the center. */
          float p = 1.0f - (sqrtf(normal_test.dist) / normal_test.radius);
          const float nfactor = clamp_f(3.0f * p * p - 2.0f * p * p * p, 0.0f, 1.0f);
          mul_v3_fl(no, nfactor);

          add_v3_v3(anctd->area_nos[flip_index], no);
          anctd->count_no[flip_index] += 1;
        }
      }
    }
    BKE_pbvh_vertex_iter_end;
  }
}

static void calc_area_normal_and_center_reduce(const void *__restrict UNUSED(userdata),
                                               void *__restrict chunk_join,
                                               void *__restrict chunk)
{
  AreaNormalCenterTLSData *join = chunk_join;
  AreaNormalCenterTLSData *anctd = chunk;

  /* For flatten center. */
  add_v3_v3(join->area_cos[0], anctd->area_cos[0]);
  add_v3_v3(join->area_cos[1], anctd->area_cos[1]);

  /* For area normal. */
  add_v3_v3(join->area_nos[0], anctd->area_nos[0]);
  add_v3_v3(join->area_nos[1], anctd->area_nos[1]);

  /* Weights. */
  add_v2_v2_int(join->count_no, anctd->count_no);
  add_v2_v2_int(join->count_co, anctd->count_co);
}

static void calc_area_center(
    Sculpt *sd, Object *ob, PBVHNode **nodes, int totnode, float r_area_co[3])
{
  const Brush *brush = BKE_paint_brush(&sd->paint);
  SculptSession *ss = ob->sculpt;
  const bool has_bm_orco = ss->bm && SCULPT_stroke_is_dynamic_topology(ss, brush);
  int n;

  /* Intentionally set 'sd' to NULL since we share logic with vertex paint. */
  SculptThreadedTaskData data = {
      .sd = NULL,
      .ob = ob,
      .brush = brush,
      .nodes = nodes,
      .totnode = totnode,
      .has_bm_orco = has_bm_orco,
      .use_area_cos = true,
  };

  AreaNormalCenterTLSData anctd = {{{0}}};

  TaskParallelSettings settings;
  BKE_pbvh_parallel_range_settings(&settings, true, totnode);
  settings.func_reduce = calc_area_normal_and_center_reduce;
  settings.userdata_chunk = &anctd;
  settings.userdata_chunk_size = sizeof(AreaNormalCenterTLSData);
  BLI_task_parallel_range(0, totnode, &data, calc_area_normal_and_center_task_cb, &settings);

  /* For flatten center. */
  for (n = 0; n < ARRAY_SIZE(anctd.area_cos); n++) {
    if (anctd.count_co[n] != 0) {
      mul_v3_v3fl(r_area_co, anctd.area_cos[n], 1.0f / anctd.count_co[n]);
      break;
    }
  }

  if (n == 2) {
    zero_v3(r_area_co);
  }

  if (anctd.count_co[0] == 0 && anctd.count_co[1] == 0) {
    if (ss->cache) {
      copy_v3_v3(r_area_co, ss->cache->location);
    }
  }
}

void SCULPT_calc_area_normal(
    Sculpt *sd, Object *ob, PBVHNode **nodes, int totnode, float r_area_no[3])
{
  const Brush *brush = BKE_paint_brush(&sd->paint);
  SCULPT_pbvh_calc_area_normal(brush, ob, nodes, totnode, true, r_area_no);
}

/* Expose 'calc_area_normal' externally. */
bool SCULPT_pbvh_calc_area_normal(const Brush *brush,
                                  Object *ob,
                                  PBVHNode **nodes,
                                  int totnode,
                                  bool use_threading,
                                  float r_area_no[3])
{
  SculptSession *ss = ob->sculpt;
  const bool has_bm_orco = ss->bm && SCULPT_stroke_is_dynamic_topology(ss, brush);

  /* Intentionally set 'sd' to NULL since this is used for vertex paint too. */
  SculptThreadedTaskData data = {
      .sd = NULL,
      .ob = ob,
      .brush = brush,
      .nodes = nodes,
      .totnode = totnode,
      .has_bm_orco = has_bm_orco,
      .use_area_nos = true,
      .any_vertex_sampled = false,
  };

  AreaNormalCenterTLSData anctd = {{{0}}};

  TaskParallelSettings settings;
  BKE_pbvh_parallel_range_settings(&settings, use_threading, totnode);
  settings.func_reduce = calc_area_normal_and_center_reduce;
  settings.userdata_chunk = &anctd;
  settings.userdata_chunk_size = sizeof(AreaNormalCenterTLSData);
  BLI_task_parallel_range(0, totnode, &data, calc_area_normal_and_center_task_cb, &settings);

  /* For area normal. */
  for (int i = 0; i < ARRAY_SIZE(anctd.area_nos); i++) {
    if (normalize_v3_v3(r_area_no, anctd.area_nos[i]) != 0.0f) {
      break;
    }
  }

  return data.any_vertex_sampled;
}

/* This calculates flatten center and area normal together,
 * amortizing the memory bandwidth and loop overhead to calculate both at the same time. */
static void calc_area_normal_and_center(
    Sculpt *sd, Object *ob, PBVHNode **nodes, int totnode, float r_area_no[3], float r_area_co[3])
{
  const Brush *brush = BKE_paint_brush(&sd->paint);
  SculptSession *ss = ob->sculpt;
  const bool has_bm_orco = ss->bm && SCULPT_stroke_is_dynamic_topology(ss, brush);
  int n;

  /* Intentionally set 'sd' to NULL since this is used for vertex paint too. */
  SculptThreadedTaskData data = {
      .sd = NULL,
      .ob = ob,
      .brush = brush,
      .nodes = nodes,
      .totnode = totnode,
      .has_bm_orco = has_bm_orco,
      .use_area_cos = true,
      .use_area_nos = true,
  };

  AreaNormalCenterTLSData anctd = {{{0}}};

  TaskParallelSettings settings;
  BKE_pbvh_parallel_range_settings(&settings, true, totnode);
  settings.func_reduce = calc_area_normal_and_center_reduce;
  settings.userdata_chunk = &anctd;
  settings.userdata_chunk_size = sizeof(AreaNormalCenterTLSData);
  BLI_task_parallel_range(0, totnode, &data, calc_area_normal_and_center_task_cb, &settings);

  /* For flatten center. */
  for (n = 0; n < ARRAY_SIZE(anctd.area_cos); n++) {
    if (anctd.count_co[n] != 0) {
      mul_v3_v3fl(r_area_co, anctd.area_cos[n], 1.0f / anctd.count_co[n]);
      break;
    }
  }

  if (n == 2) {
    zero_v3(r_area_co);
  }

  if (anctd.count_co[0] == 0 && anctd.count_co[1] == 0) {
    if (ss->cache) {
      copy_v3_v3(r_area_co, ss->cache->location);
    }
  }

  /* For area normal. */
  for (n = 0; n < ARRAY_SIZE(anctd.area_nos); n++) {
    if (normalize_v3_v3(r_area_no, anctd.area_nos[n]) != 0.0f) {
      break;
    }
  }
}

/** \} */

/**
 * Return modified brush strength. Includes the direction of the brush, positive
 * values pull vertices, negative values push. Uses tablet pressure and a
 * special multiplier found experimentally to scale the strength factor.
 */
static float brush_strength(const Sculpt *sd,
                            const StrokeCache *cache,
                            const float feather,
                            const UnifiedPaintSettings *ups)
{
  const Scene *scene = cache->vc->scene;
  const Brush *brush = BKE_paint_brush((Paint *)&sd->paint);

  /* Primary strength input; square it to make lower values more sensitive. */
  const float root_alpha = BKE_brush_alpha_get(scene, brush);
  const float alpha = root_alpha * root_alpha;
  const float dir = (brush->flag & BRUSH_DIR_IN) ? -1.0f : 1.0f;
  const float pressure = BKE_brush_use_alpha_pressure(brush) ? cache->pressure : 1.0f;
  const float pen_flip = cache->pen_flip ? -1.0f : 1.0f;
  const float invert = cache->invert ? -1.0f : 1.0f;
  float overlap = ups->overlap_factor;
  /* Spacing is integer percentage of radius, divide by 50 to get
   * normalized diameter. */

  float flip = dir * invert * pen_flip;
  if (brush->flag & BRUSH_INVERT_TO_SCRAPE_FILL) {
    flip = 1.0f;
  }

  /* Pressure final value after being tweaked depending on the brush. */
  float final_pressure;

  switch (brush->sculpt_tool) {
    case SCULPT_TOOL_CLAY:
      final_pressure = pow4f(pressure);
      overlap = (1.0f + overlap) / 2.0f;
      return 0.25f * alpha * flip * final_pressure * overlap * feather;
    case SCULPT_TOOL_DRAW:
    case SCULPT_TOOL_DRAW_SHARP:
    case SCULPT_TOOL_LAYER:
      return alpha * flip * pressure * overlap * feather;
    case SCULPT_TOOL_DISPLACEMENT_ERASER:
      return alpha * pressure * overlap * feather;
    case SCULPT_TOOL_FAIRING:
      return alpha * pressure * overlap * feather;
    case SCULPT_TOOL_CLOTH:
      if (brush->cloth_deform_type == BRUSH_CLOTH_DEFORM_GRAB) {
        /* Grab deform uses the same falloff as a regular grab brush. */
        return root_alpha * feather;
      }
      else if (brush->cloth_deform_type == BRUSH_CLOTH_DEFORM_SNAKE_HOOK) {
        return root_alpha * feather * pressure * overlap;
      }
      else if (brush->cloth_deform_type == BRUSH_CLOTH_DEFORM_EXPAND) {
        /* Expand is more sensible to strength as it keeps expanding the cloth when sculpting over
         * the same vertices. */
        return 0.1f * alpha * flip * pressure * overlap * feather;
      }
      else {
        /* Multiply by 10 by default to get a larger range of strength depending on the size of the
         * brush and object. */
        return 10.0f * alpha * flip * pressure * overlap * feather;
      }
    case SCULPT_TOOL_DRAW_FACE_SETS:
      return alpha * pressure * overlap * feather;
    case SCULPT_TOOL_SLIDE_RELAX:
      return alpha * pressure * overlap * feather * 2.0f;
    case SCULPT_TOOL_PAINT:
      final_pressure = pressure * pressure;
      return final_pressure * overlap * feather;
    case SCULPT_TOOL_SMEAR:
    case SCULPT_TOOL_DISPLACEMENT_SMEAR:
      return alpha * pressure * overlap * feather;
    case SCULPT_TOOL_CLAY_STRIPS:
      /* Clay Strips needs less strength to compensate the curve. */
      final_pressure = powf(pressure, 1.5f);
      return alpha * flip * final_pressure * overlap * feather * 0.3f;
    case SCULPT_TOOL_CLAY_THUMB:
      final_pressure = pressure * pressure;
      return alpha * flip * final_pressure * overlap * feather * 1.3f;

    case SCULPT_TOOL_MASK:
      overlap = (1.0f + overlap) / 2.0f;
      switch ((BrushMaskTool)brush->mask_tool) {
        case BRUSH_MASK_DRAW:
          return alpha * flip * pressure * overlap * feather;
        case BRUSH_MASK_SMOOTH:
          return alpha * pressure * feather;
      }
      BLI_assert(!"Not supposed to happen");
      return 0.0f;

    case SCULPT_TOOL_CREASE:
    case SCULPT_TOOL_BLOB:
      return alpha * flip * pressure * overlap * feather;

    case SCULPT_TOOL_INFLATE:
      if (flip > 0.0f) {
        return 0.250f * alpha * flip * pressure * overlap * feather;
      }
      else {
        return 0.125f * alpha * flip * pressure * overlap * feather;
      }

    case SCULPT_TOOL_MULTIPLANE_SCRAPE:
      overlap = (1.0f + overlap) / 2.0f;
      return alpha * flip * pressure * overlap * feather;

    case SCULPT_TOOL_FILL:
    case SCULPT_TOOL_SCRAPE:
    case SCULPT_TOOL_FLATTEN:
      if (flip > 0.0f) {
        overlap = (1.0f + overlap) / 2.0f;
        return alpha * flip * pressure * overlap * feather;
      }
      else {
        /* Reduce strength for DEEPEN, PEAKS, and CONTRAST. */
        return 0.5f * alpha * flip * pressure * overlap * feather;
      }

    case SCULPT_TOOL_SMOOTH:
      return flip * alpha * pressure * feather;

    case SCULPT_TOOL_PINCH:
      if (flip > 0.0f) {
        return alpha * flip * pressure * overlap * feather;
      }
      else {
        return 0.25f * alpha * flip * pressure * overlap * feather;
      }

    case SCULPT_TOOL_NUDGE:
      overlap = (1.0f + overlap) / 2.0f;
      return alpha * pressure * overlap * feather;

    case SCULPT_TOOL_THUMB:
      return alpha * pressure * feather;

    case SCULPT_TOOL_SNAKE_HOOK:
      return root_alpha * feather;

    case SCULPT_TOOL_GRAB:
      return root_alpha * feather;

    case SCULPT_TOOL_ROTATE:
      return alpha * pressure * feather;

    case SCULPT_TOOL_ELASTIC_DEFORM:
    case SCULPT_TOOL_POSE:
    case SCULPT_TOOL_BOUNDARY:
      return root_alpha * feather;

    default:
      return 0.0f;
  }
}

/* Return a multiplier for brush strength on a particular vertex. */
float SCULPT_brush_strength_factor(SculptSession *ss,
                                   const Brush *br,
                                   const float brush_point[3],
                                   const float len,
                                   const short vno[3],
                                   const float fno[3],
                                   const float mask,
                                   const int vertex_index,
                                   const int thread_id)
{
  StrokeCache *cache = ss->cache;
  const Scene *scene = cache->vc->scene;
  const MTex *mtex = &br->mtex;
  float avg = 1.0f;
  float rgba[4];
  float point[3];

  sub_v3_v3v3(point, brush_point, cache->plane_offset);

  if (!mtex->tex) {
    avg = 1.0f;
  }
  else if (mtex->brush_map_mode == MTEX_MAP_MODE_3D) {
    /* Get strength by feeding the vertex location directly into a texture. */
    avg = BKE_brush_sample_tex_3d(scene, br, point, rgba, 0, ss->tex_pool);
  }
  else if (ss->texcache) {
    float symm_point[3], point_2d[2];
    /* Quite warnings. */
    float x = 0.0f, y = 0.0f;

    /* If the active area is being applied for symmetry, flip it
     * across the symmetry axis and rotate it back to the original
     * position in order to project it. This insures that the
     * brush texture will be oriented correctly. */

    flip_v3_v3(symm_point, point, cache->mirror_symmetry_pass);

    if (cache->radial_symmetry_pass) {
      mul_m4_v3(cache->symm_rot_mat_inv, symm_point);
    }

    ED_view3d_project_float_v2_m4(cache->vc->region, symm_point, point_2d, cache->projection_mat);

    /* Still no symmetry supported for other paint modes.
     * Sculpt does it DIY. */
    if (mtex->brush_map_mode == MTEX_MAP_MODE_AREA) {
      /* Similar to fixed mode, but projects from brush angle
       * rather than view direction. */

      mul_m4_v3(cache->brush_local_mat, symm_point);

      x = symm_point[0];
      y = symm_point[1];

      x *= br->mtex.size[0];
      y *= br->mtex.size[1];

      x += br->mtex.ofs[0];
      y += br->mtex.ofs[1];

      avg = paint_get_tex_pixel(&br->mtex, x, y, ss->tex_pool, thread_id);

      avg += br->texture_sample_bias;
    }
    else {
      const float point_3d[3] = {point_2d[0], point_2d[1], 0.0f};
      avg = BKE_brush_sample_tex_3d(scene, br, point_3d, rgba, 0, ss->tex_pool);
    }
  }

  /* Hardness. */
  float final_len = len;
  const float hardness = cache->paint_brush.hardness;
  float p = len / cache->radius;
  if (p < hardness) {
    final_len = 0.0f;
  }
  else if (hardness == 1.0f) {
    final_len = cache->radius;
  }
  else {
    p = (p - hardness) / (1.0f - hardness);
    final_len = p * cache->radius;
  }

  /* Falloff curve. */
  avg *= BKE_brush_curve_strength(br, final_len, cache->radius);
  avg *= frontface(br, cache->view_normal, vno, fno);

  /* Paint mask. */
  avg *= 1.0f - mask;

  /* Auto-masking. */
  avg *= SCULPT_automasking_factor_get(cache->automasking, ss, vertex_index);

  return avg;
}

/* Test AABB against sphere. */
bool SCULPT_search_sphere_cb(PBVHNode *node, void *data_v)
{
  SculptSearchSphereData *data = data_v;
  const float *center;
  float nearest[3];
  if (data->center) {
    center = data->center;
  }
  else {
    center = data->ss->cache ? data->ss->cache->location : data->ss->cursor_location;
  }
  float t[3], bb_min[3], bb_max[3];

  if (data->ignore_fully_ineffective) {
    if (BKE_pbvh_node_fully_hidden_get(node)) {
      return false;
    }
    if (BKE_pbvh_node_fully_masked_get(node)) {
      return false;
    }
  }

  if (data->original) {
    BKE_pbvh_node_get_original_BB(node, bb_min, bb_max);
  }
  else {
    BKE_pbvh_node_get_BB(node, bb_min, bb_max);
  }

  for (int i = 0; i < 3; i++) {
    if (bb_min[i] > center[i]) {
      nearest[i] = bb_min[i];
    }
    else if (bb_max[i] < center[i]) {
      nearest[i] = bb_max[i];
    }
    else {
      nearest[i] = center[i];
    }
  }

  sub_v3_v3v3(t, center, nearest);

  return len_squared_v3(t) < data->radius_squared;
}

/* 2D projection (distance to line). */
bool SCULPT_search_circle_cb(PBVHNode *node, void *data_v)
{
  SculptSearchCircleData *data = data_v;
  float bb_min[3], bb_max[3];

  if (data->ignore_fully_ineffective) {
    if (BKE_pbvh_node_fully_masked_get(node)) {
      return false;
    }
  }

  if (data->original) {
    BKE_pbvh_node_get_original_BB(node, bb_min, bb_max);
  }
  else {
    BKE_pbvh_node_get_BB(node, bb_min, bb_min);
  }

  float dummy_co[3], dummy_depth;
  const float dist_sq = dist_squared_ray_to_aabb_v3(
      data->dist_ray_to_aabb_precalc, bb_min, bb_max, dummy_co, &dummy_depth);

  /* Seems like debug code.
   * Maybe this function can just return true if the node is not fully masked. */
  return dist_sq < data->radius_squared || true;
}

/**
 * Handles clipping against a mirror modifier and #SCULPT_LOCK_X/Y/Z axis flags.
 */
void SCULPT_clip(Sculpt *sd, SculptSession *ss, float co[3], const float val[3])
{
  for (int i = 0; i < 3; i++) {
    if (sd->flags & (SCULPT_LOCK_X << i)) {
      continue;
    }

    if (ss->cache && (ss->cache->flag & (CLIP_X << i)) &&
        (fabsf(co[i]) <= ss->cache->clip_tolerance[i])) {
      co[i] = 0.0f;
    }
    else {
      co[i] = val[i];
    }
  }
}

static PBVHNode **sculpt_pbvh_gather_cursor_update(Object *ob,
                                                   Sculpt *sd,
                                                   bool use_original,
                                                   int *r_totnode)
{
  SculptSession *ss = ob->sculpt;
  PBVHNode **nodes = NULL;
  SculptSearchSphereData data = {
      .ss = ss,
      .sd = sd,
      .radius_squared = ss->cursor_radius,
      .original = use_original,
      .ignore_fully_ineffective = false,
      .center = NULL,
  };
  BKE_pbvh_search_gather(ss->pbvh, SCULPT_search_sphere_cb, &data, &nodes, r_totnode);
  return nodes;
}

static PBVHNode **sculpt_pbvh_gather_generic(Object *ob,
                                             Sculpt *sd,
                                             const Brush *brush,
                                             bool use_original,
                                             float radius_scale,
                                             int *r_totnode)
{
  SculptSession *ss = ob->sculpt;
  PBVHNode **nodes = NULL;

  /* Build a list of all nodes that are potentially within the cursor or brush's area of influence.
   */
  if (brush->falloff_shape == PAINT_FALLOFF_SHAPE_SPHERE) {
    SculptSearchSphereData data = {
        .ss = ss,
        .sd = sd,
        .radius_squared = square_f(ss->cache->radius * radius_scale),
        .original = use_original,
        .ignore_fully_ineffective = brush->sculpt_tool != SCULPT_TOOL_MASK,
        .center = NULL,
    };
    BKE_pbvh_search_gather(ss->pbvh, SCULPT_search_sphere_cb, &data, &nodes, r_totnode);
  }
  else {
    struct DistRayAABB_Precalc dist_ray_to_aabb_precalc;
    dist_squared_ray_to_aabb_v3_precalc(
        &dist_ray_to_aabb_precalc, ss->cache->location, ss->cache->view_normal);
    SculptSearchCircleData data = {
        .ss = ss,
        .sd = sd,
        .radius_squared = ss->cache ? square_f(ss->cache->radius * radius_scale) :
                                      ss->cursor_radius,
        .original = use_original,
        .dist_ray_to_aabb_precalc = &dist_ray_to_aabb_precalc,
        .ignore_fully_ineffective = brush->sculpt_tool != SCULPT_TOOL_MASK,
    };
    BKE_pbvh_search_gather(ss->pbvh, SCULPT_search_circle_cb, &data, &nodes, r_totnode);
  }
  return nodes;
}

/* Calculate primary direction of movement for many brushes. */
static void calc_sculpt_normal(
    Sculpt *sd, Object *ob, PBVHNode **nodes, int totnode, float r_area_no[3])
{
  const Brush *brush = BKE_paint_brush(&sd->paint);
  const SculptSession *ss = ob->sculpt;

  switch (brush->sculpt_plane) {
    case SCULPT_DISP_DIR_VIEW:
      copy_v3_v3(r_area_no, ss->cache->true_view_normal);
      break;

    case SCULPT_DISP_DIR_X:
      ARRAY_SET_ITEMS(r_area_no, 1.0f, 0.0f, 0.0f);
      break;

    case SCULPT_DISP_DIR_Y:
      ARRAY_SET_ITEMS(r_area_no, 0.0f, 1.0f, 0.0f);
      break;

    case SCULPT_DISP_DIR_Z:
      ARRAY_SET_ITEMS(r_area_no, 0.0f, 0.0f, 1.0f);
      break;

    case SCULPT_DISP_DIR_AREA:
      SCULPT_calc_area_normal(sd, ob, nodes, totnode, r_area_no);
      break;

    default:
      break;
  }
}

static void update_sculpt_normal(Sculpt *sd, Object *ob, PBVHNode **nodes, int totnode)
{
  const Brush *brush = BKE_paint_brush(&sd->paint);
  StrokeCache *cache = ob->sculpt->cache;
  /* Grab brush does not update the sculpt normal during a stroke. */
  const bool update_normal = !(brush->flag & BRUSH_ORIGINAL_NORMAL) &&
                             !(brush->sculpt_tool == SCULPT_TOOL_GRAB) &&
                             !(brush->sculpt_tool == SCULPT_TOOL_ELASTIC_DEFORM) &&
                             !(brush->sculpt_tool == SCULPT_TOOL_SNAKE_HOOK &&
                               cache->normal_weight > 0.0f);

  if (cache->mirror_symmetry_pass == 0 && cache->radial_symmetry_pass == 0 &&
      (SCULPT_stroke_is_first_brush_step_of_symmetry_pass(cache) || update_normal)) {
    calc_sculpt_normal(sd, ob, nodes, totnode, cache->sculpt_normal);
    if (brush->falloff_shape == PAINT_FALLOFF_SHAPE_TUBE) {
      project_plane_v3_v3v3(cache->sculpt_normal, cache->sculpt_normal, cache->view_normal);
      normalize_v3(cache->sculpt_normal);
    }
    copy_v3_v3(cache->sculpt_normal_symm, cache->sculpt_normal);
  }
  else {
    copy_v3_v3(cache->sculpt_normal_symm, cache->sculpt_normal);
    flip_v3(cache->sculpt_normal_symm, cache->mirror_symmetry_pass);
    mul_m4_v3(cache->symm_rot_mat, cache->sculpt_normal_symm);
  }
}

static void calc_local_y(ViewContext *vc, const float center[3], float y[3])
{
  Object *ob = vc->obact;
  float loc[3], mval_f[2] = {0.0f, 1.0f};
  float zfac;

  mul_v3_m4v3(loc, ob->imat, center);
  zfac = ED_view3d_calc_zfac(vc->rv3d, loc, NULL);

  ED_view3d_win_to_delta(vc->region, mval_f, y, zfac);
  normalize_v3(y);

  add_v3_v3(y, ob->loc);
  mul_m4_v3(ob->imat, y);
}

static void calc_brush_local_mat(const Brush *brush, Object *ob, float local_mat[4][4])
{
  const StrokeCache *cache = ob->sculpt->cache;
  float tmat[4][4];
  float mat[4][4];
  float scale[4][4];
  float angle, v[3];
  float up[3];

  /* Ensure `ob->imat` is up to date. */
  invert_m4_m4(ob->imat, ob->obmat);

  /* Initialize last column of matrix. */
  mat[0][3] = 0.0f;
  mat[1][3] = 0.0f;
  mat[2][3] = 0.0f;
  mat[3][3] = 1.0f;

  /* Get view's up vector in object-space. */
  calc_local_y(cache->vc, cache->location, up);

  /* Calculate the X axis of the local matrix. */
  cross_v3_v3v3(v, up, cache->sculpt_normal);
  /* Apply rotation (user angle, rake, etc.) to X axis. */
  angle = brush->mtex.rot - cache->special_rotation;
  rotate_v3_v3v3fl(mat[0], v, cache->sculpt_normal, angle);

  /* Get other axes. */
  cross_v3_v3v3(mat[1], cache->sculpt_normal, mat[0]);
  copy_v3_v3(mat[2], cache->sculpt_normal);

  /* Set location. */
  copy_v3_v3(mat[3], cache->location);

  /* Scale by brush radius. */
  normalize_m4(mat);
  scale_m4_fl(scale, cache->radius);
  mul_m4_m4m4(tmat, mat, scale);

  /* Return inverse (for converting from model-space coords to local area coords). */
  invert_m4_m4(local_mat, tmat);
}

#define SCULPT_TILT_SENSITIVITY 0.7f
void SCULPT_tilt_apply_to_normal(float r_normal[3], StrokeCache *cache, const float tilt_strength)
{
  if (!U.experimental.use_sculpt_tools_tilt) {
    return;
  }
  const float rot_max = M_PI_2 * tilt_strength * SCULPT_TILT_SENSITIVITY;
  mul_v3_mat3_m4v3(r_normal, cache->vc->obact->obmat, r_normal);
  float normal_tilt_y[3];
  rotate_v3_v3v3fl(normal_tilt_y, r_normal, cache->vc->rv3d->viewinv[0], cache->y_tilt * rot_max);
  float normal_tilt_xy[3];
  rotate_v3_v3v3fl(
      normal_tilt_xy, normal_tilt_y, cache->vc->rv3d->viewinv[1], cache->x_tilt * rot_max);
  mul_v3_mat3_m4v3(r_normal, cache->vc->obact->imat, normal_tilt_xy);
  normalize_v3(r_normal);
}

void SCULPT_tilt_effective_normal_get(const SculptSession *ss, const Brush *brush, float r_no[3])
{
  copy_v3_v3(r_no, ss->cache->sculpt_normal_symm);
  SCULPT_tilt_apply_to_normal(r_no, ss->cache, brush->tilt_strength_factor);
}

static void update_brush_local_mat(Sculpt *sd, Object *ob)
{
  StrokeCache *cache = ob->sculpt->cache;

  if (cache->mirror_symmetry_pass == 0 && cache->radial_symmetry_pass == 0) {
    calc_brush_local_mat(BKE_paint_brush(&sd->paint), ob, cache->brush_local_mat);
  }
}

typedef struct {
  SculptSession *ss;
  const float *ray_start;
  const float *ray_normal;
  bool hit;
  float depth;
  bool original;

  int active_vertex_index;
  float *face_normal;

  int active_face_grid_index;

  struct IsectRayPrecalc isect_precalc;
} SculptRaycastData;

typedef struct {
  SculptSession *ss;
  const float *ray_start, *ray_normal;
  bool hit;
  float depth;
  float dist_sq_to_ray;
  bool original;
} SculptFindNearestToRayData;

static void do_topology_rake_bmesh_task_cb_ex(void *__restrict userdata,
                                              const int n,
                                              const TaskParallelTLS *__restrict tls)
{
  SculptThreadedTaskData *data = userdata;
  SculptSession *ss = data->ob->sculpt;
  Sculpt *sd = data->sd;
  const Brush *brush = data->brush;

  float direction[3];
  copy_v3_v3(direction, ss->cache->grab_delta_symmetry);

  float tmp[3];
  mul_v3_v3fl(
      tmp, ss->cache->sculpt_normal_symm, dot_v3v3(ss->cache->sculpt_normal_symm, direction));
  sub_v3_v3(direction, tmp);
  normalize_v3(direction);

  /* Cancel if there's no grab data. */
  if (is_zero_v3(direction)) {
    return;
  }

  const float bstrength = clamp_f(data->strength, 0.0f, 1.0f);

  SculptBrushTest test;
  SculptBrushTestFn sculpt_brush_test_sq_fn = SCULPT_brush_test_init_with_falloff_shape(
      ss, &test, data->brush->falloff_shape);
  const int thread_id = BLI_task_parallel_thread_id(tls);

  PBVHVertexIter vd;
  BKE_pbvh_vertex_iter_begin(ss->pbvh, data->nodes[n], vd, PBVH_ITER_UNIQUE)
  {
    if (sculpt_brush_test_sq_fn(&test, vd.co)) {
      const float fade =
          bstrength *
          SCULPT_brush_strength_factor(
              ss, brush, vd.co, sqrtf(test.dist), vd.no, vd.fno, *vd.mask, vd.index, thread_id) *
          ss->cache->pressure;

      float avg[3], val[3];

      SCULPT_bmesh_four_neighbor_average(avg, direction, vd.bm_vert);

      sub_v3_v3v3(val, avg, vd.co);

      madd_v3_v3v3fl(val, vd.co, val, fade);

      SCULPT_clip(sd, ss, vd.co, val);

      if (vd.mvert) {
        vd.mvert->flag |= ME_VERT_PBVH_UPDATE;
      }
    }
  }
  BKE_pbvh_vertex_iter_end;
}

static void bmesh_topology_rake(
    Sculpt *sd, Object *ob, PBVHNode **nodes, const int totnode, float bstrength)
{
  Brush *brush = BKE_paint_brush(&sd->paint);
  const float strength = clamp_f(bstrength, 0.0f, 1.0f);

  /* Interactions increase both strength and quality. */
  const int iterations = 3;

  int iteration;
  const int count = iterations * strength + 1;
  const float factor = iterations * strength / count;

  for (iteration = 0; iteration <= count; iteration++) {

    SculptThreadedTaskData data = {
        .sd = sd,
        .ob = ob,
        .brush = brush,
        .nodes = nodes,
        .strength = factor,
    };
    TaskParallelSettings settings;
    BKE_pbvh_parallel_range_settings(&settings, true, totnode);

    BLI_task_parallel_range(0, totnode, &data, do_topology_rake_bmesh_task_cb_ex, &settings);
  }
}

static void do_mask_brush_draw_task_cb_ex(void *__restrict userdata,
                                          const int n,
                                          const TaskParallelTLS *__restrict tls)
{
  SculptThreadedTaskData *data = userdata;
  SculptSession *ss = data->ob->sculpt;
  const Brush *brush = data->brush;
  const float bstrength = ss->cache->bstrength;

  PBVHVertexIter vd;

  SculptBrushTest test;
  SculptBrushTestFn sculpt_brush_test_sq_fn = SCULPT_brush_test_init_with_falloff_shape(
      ss, &test, data->brush->falloff_shape);
  const int thread_id = BLI_task_parallel_thread_id(tls);

  BKE_pbvh_vertex_iter_begin(ss->pbvh, data->nodes[n], vd, PBVH_ITER_UNIQUE)
  {
    if (sculpt_brush_test_sq_fn(&test, vd.co)) {
      const float fade = SCULPT_brush_strength_factor(
          ss, brush, vd.co, sqrtf(test.dist), vd.no, vd.fno, 0.0f, vd.index, thread_id);

      if (bstrength > 0.0f) {
        (*vd.mask) += fade * bstrength * (1.0f - *vd.mask);
      }
      else {
        (*vd.mask) += fade * bstrength * (*vd.mask);
      }
      *vd.mask = clamp_f(*vd.mask, 0.0f, 1.0f);

      if (vd.mvert) {
        vd.mvert->flag |= ME_VERT_PBVH_UPDATE;
      }
    }
    BKE_pbvh_vertex_iter_end;
  }
}

static void do_mask_brush_draw(Sculpt *sd, Object *ob, PBVHNode **nodes, int totnode)
{
  Brush *brush = BKE_paint_brush(&sd->paint);

  /* Threaded loop over nodes. */
  SculptThreadedTaskData data = {
      .sd = sd,
      .ob = ob,
      .brush = brush,
      .nodes = nodes,
  };

  TaskParallelSettings settings;
  BKE_pbvh_parallel_range_settings(&settings, true, totnode);
  BLI_task_parallel_range(0, totnode, &data, do_mask_brush_draw_task_cb_ex, &settings);
}

static void do_mask_brush(Sculpt *sd, Object *ob, PBVHNode **nodes, int totnode)
{
  SculptSession *ss = ob->sculpt;
  Brush *brush = BKE_paint_brush(&sd->paint);

  switch ((BrushMaskTool)brush->mask_tool) {
    case BRUSH_MASK_DRAW:
      do_mask_brush_draw(sd, ob, nodes, totnode);
      break;
    case BRUSH_MASK_SMOOTH:
      SCULPT_smooth(sd, ob, nodes, totnode, ss->cache->bstrength, true);
      break;
  }
}

/* -------------------------------------------------------------------- */
/** \name Sculpt Multires Displacement Eraser Brush
 * \{ */

static void do_displacement_eraser_brush_task_cb_ex(void *__restrict userdata,
                                                    const int n,
                                                    const TaskParallelTLS *__restrict tls)
{
  SculptThreadedTaskData *data = userdata;
  SculptSession *ss = data->ob->sculpt;
  const Brush *brush = data->brush;
  const float bstrength = clamp_f(ss->cache->bstrength, 0.0f, 1.0f);

  float(*proxy)[3] = BKE_pbvh_node_add_proxy(ss->pbvh, data->nodes[n])->co;

  SculptBrushTest test;
  SculptBrushTestFn sculpt_brush_test_sq_fn = SCULPT_brush_test_init_with_falloff_shape(
      ss, &test, data->brush->falloff_shape);
  const int thread_id = BLI_task_parallel_thread_id(tls);

  PBVHVertexIter vd;
  BKE_pbvh_vertex_iter_begin(ss->pbvh, data->nodes[n], vd, PBVH_ITER_UNIQUE)
  {
    if (sculpt_brush_test_sq_fn(&test, vd.co)) {
      const float fade = bstrength * SCULPT_brush_strength_factor(ss,
                                                                  brush,
                                                                  vd.co,
                                                                  sqrtf(test.dist),
                                                                  vd.no,
                                                                  vd.fno,
                                                                  vd.mask ? *vd.mask : 0.0f,
                                                                  vd.index,
                                                                  thread_id);

      float limit_co[3];
      float disp[3];
      SCULPT_vertex_limit_surface_get(ss, vd.index, limit_co);
      sub_v3_v3v3(disp, limit_co, vd.co);
      mul_v3_v3fl(proxy[vd.i], disp, fade);

      if (vd.mvert) {
        vd.mvert->flag |= ME_VERT_PBVH_UPDATE;
      }
    }
  }
  BKE_pbvh_vertex_iter_end;
}

static void do_displacement_eraser_brush(Sculpt *sd, Object *ob, PBVHNode **nodes, int totnode)
{
  Brush *brush = BKE_paint_brush(&sd->paint);
  BKE_curvemapping_init(brush->curve);

  /* Threaded loop over nodes. */
  SculptThreadedTaskData data = {
      .sd = sd,
      .ob = ob,
      .brush = brush,
      .nodes = nodes,
  };

  TaskParallelSettings settings;
  BKE_pbvh_parallel_range_settings(&settings, true, totnode);
  BLI_task_parallel_range(0, totnode, &data, do_displacement_eraser_brush_task_cb_ex, &settings);
}

/** \} */

<<<<<<< HEAD
/* -------------------------------------------------------------------- */
/** \name Sculpt Multires Displacement Eraser Brush
 * \{ */

static void do_fairing_brush_tag_store_task_cb_ex(void *__restrict userdata,
                                                  const int n,
                                                  const TaskParallelTLS *__restrict tls)
{
  SculptThreadedTaskData *data = userdata;
  SculptSession *ss = data->ob->sculpt;
  SculptBrushTest test;
  SculptBrushTestFn sculpt_brush_test_sq_fn = SCULPT_brush_test_init_with_falloff_shape(
      ss, &test, data->brush->falloff_shape);
  PBVHVertexIter vd;

  const float bstrength = clamp_f(ss->cache->bstrength, 0.0f, 1.0f);
  const Brush *brush = data->brush;

  const int thread_id = BLI_task_parallel_thread_id(tls);

=======
/** \name Sculpt Multires Displacement Smear Brush
 * \{ */

static void do_displacement_smear_brush_task_cb_ex(void *__restrict userdata,
                                                   const int n,
                                                   const TaskParallelTLS *__restrict tls)
{
  SculptThreadedTaskData *data = userdata;
  SculptSession *ss = data->ob->sculpt;
  const Brush *brush = data->brush;
  const float bstrength = clamp_f(ss->cache->bstrength, 0.0f, 1.0f);

  SculptBrushTest test;
  SculptBrushTestFn sculpt_brush_test_sq_fn = SCULPT_brush_test_init_with_falloff_shape(
      ss, &test, data->brush->falloff_shape);
  const int thread_id = BLI_task_parallel_thread_id(tls);

  PBVHVertexIter vd;
>>>>>>> d23894d3
  BKE_pbvh_vertex_iter_begin(ss->pbvh, data->nodes[n], vd, PBVH_ITER_UNIQUE)
  {
    if (!sculpt_brush_test_sq_fn(&test, vd.co)) {
      continue;
    }
<<<<<<< HEAD

    if (SCULPT_vertex_is_boundary(ss, vd.index)) {
      continue;
    }

    const float fade = bstrength * SCULPT_brush_strength_factor(ss,
                                                                brush,
                                                                ss->cache->prefairing_co[vd.index],
=======
    const float fade = bstrength * SCULPT_brush_strength_factor(ss,
                                                                brush,
                                                                vd.co,
>>>>>>> d23894d3
                                                                sqrtf(test.dist),
                                                                vd.no,
                                                                vd.fno,
                                                                vd.mask ? *vd.mask : 0.0f,
                                                                vd.index,
                                                                thread_id);

<<<<<<< HEAD
    if (fade == 0.0f) {
      continue;
    }

    ss->cache->fairing_fade[vd.index] = max_ff(fade, ss->cache->fairing_fade[vd.index]);
    ss->cache->fairing_mask[vd.index] = true;
  }
  BKE_pbvh_vertex_iter_end;
}

static void do_fairing_brush(Sculpt *sd, Object *ob, PBVHNode **nodes, int totnode)
{
  SculptSession *ss = ob->sculpt;
  Brush *brush = BKE_paint_brush(&sd->paint);
  const int totvert = SCULPT_vertex_count_get(ss);

  if (BKE_pbvh_type(ss->pbvh) == PBVH_GRIDS) {
    return;
  }

  if (!ss->cache->fairing_mask) {
    ss->cache->fairing_mask = MEM_malloc_arrayN(totvert, sizeof(bool), "fairing_mask");
    ss->cache->fairing_fade = MEM_malloc_arrayN(totvert, sizeof(float), "fairing_fade");
    ss->cache->prefairing_co = MEM_malloc_arrayN(totvert, sizeof(float) * 3, "prefairing_co");
  }

  if (SCULPT_stroke_is_main_symmetry_pass(ss->cache)) {
    for (int i = 0; i < totvert; i++) {
      ss->cache->fairing_mask[i] = false;
      ss->cache->fairing_fade[i] = 0.0f;
      copy_v3_v3(ss->cache->prefairing_co[i], SCULPT_vertex_co_get(ss, i));
    }
  }

  SCULPT_boundary_info_ensure(ob);

  /* Threaded loop over nodes. */
  SculptThreadedTaskData data = {
      .sd = sd,
      .ob = ob,
      .brush = brush,
      .nodes = nodes,
  };

  TaskParallelSettings settings;
  BKE_pbvh_parallel_range_settings(&settings, true, totnode);
  BLI_task_parallel_range(0, totnode, &data, do_fairing_brush_tag_store_task_cb_ex, &settings);
}

static void do_fairing_brush_displace_task_cb_ex(void *__restrict userdata,
                                                 const int n,
                                                 const TaskParallelTLS *__restrict UNUSED(tls))
{
  SculptThreadedTaskData *data = userdata;
  SculptSession *ss = data->ob->sculpt;
  PBVHVertexIter vd;
  BKE_pbvh_vertex_iter_begin(ss->pbvh, data->nodes[n], vd, PBVH_ITER_UNIQUE)
  {
    if (!ss->cache->fairing_mask[vd.index]) {
      continue;
    }
    float disp[3];
    sub_v3_v3v3(disp, vd.co, ss->cache->prefairing_co[vd.index]);
    mul_v3_fl(disp, ss->cache->fairing_fade[vd.index]);
    copy_v3_v3(vd.co, ss->cache->prefairing_co[vd.index]);
    add_v3_v3(vd.co, disp);
    if (vd.mvert) {
      vd.mvert->flag |= ME_VERT_PBVH_UPDATE;
    }
=======
    float current_disp[3];
    float current_disp_norm[3];
    float interp_limit_surface_disp[3];

    copy_v3_v3(interp_limit_surface_disp, ss->cache->prev_displacement[vd.index]);

    switch (brush->smear_deform_type) {
      case BRUSH_SMEAR_DEFORM_DRAG:
        sub_v3_v3v3(current_disp, ss->cache->location, ss->cache->last_location);
        break;
      case BRUSH_SMEAR_DEFORM_PINCH:
        sub_v3_v3v3(current_disp, ss->cache->location, vd.co);
        break;
      case BRUSH_SMEAR_DEFORM_EXPAND:
        sub_v3_v3v3(current_disp, vd.co, ss->cache->location);
        break;
    }

    normalize_v3_v3(current_disp_norm, current_disp);
    mul_v3_v3fl(current_disp, current_disp_norm, ss->cache->bstrength);

    float weights_accum = 1.0f;

    SculptVertexNeighborIter ni;
    SCULPT_VERTEX_NEIGHBORS_ITER_BEGIN (ss, vd.index, ni) {
      float vertex_disp[3];
      float vertex_disp_norm[3];
      float neighbor_limit_co[3];
      SCULPT_vertex_limit_surface_get(ss, ni.index, neighbor_limit_co);
      sub_v3_v3v3(vertex_disp,
                  ss->cache->limit_surface_co[ni.index],
                  ss->cache->limit_surface_co[vd.index]);
      const float *neighbor_limit_surface_disp = ss->cache->prev_displacement[ni.index];
      normalize_v3_v3(vertex_disp_norm, vertex_disp);
      if (dot_v3v3(current_disp_norm, vertex_disp_norm) < 0.0f) {
        const float disp_interp = clamp_f(
            -dot_v3v3(current_disp_norm, vertex_disp_norm), 0.0f, 1.0f);
        madd_v3_v3fl(interp_limit_surface_disp, neighbor_limit_surface_disp, disp_interp);
        weights_accum += disp_interp;
      }
    }
    SCULPT_VERTEX_NEIGHBORS_ITER_END(ni);

    mul_v3_fl(interp_limit_surface_disp, 1.0f / weights_accum);

    float new_co[3];
    add_v3_v3v3(new_co, ss->cache->limit_surface_co[vd.index], interp_limit_surface_disp);
    interp_v3_v3v3(vd.co, vd.co, new_co, fade);

    if (vd.mvert) {
      vd.mvert->flag |= ME_VERT_PBVH_UPDATE;
    }
  }
  BKE_pbvh_vertex_iter_end;
}

static void do_displacement_smear_store_prev_disp_task_cb_ex(
    void *__restrict userdata, const int n, const TaskParallelTLS *__restrict UNUSED(tls))
{
  SculptThreadedTaskData *data = userdata;
  SculptSession *ss = data->ob->sculpt;

  PBVHVertexIter vd;
  BKE_pbvh_vertex_iter_begin(ss->pbvh, data->nodes[n], vd, PBVH_ITER_UNIQUE)
  {
    sub_v3_v3v3(ss->cache->prev_displacement[vd.index],
                SCULPT_vertex_co_get(ss, vd.index),
                ss->cache->limit_surface_co[vd.index]);
>>>>>>> d23894d3
  }
  BKE_pbvh_vertex_iter_end;
}

<<<<<<< HEAD
static void sculpt_fairing_brush_exec_fairing_for_cache(Sculpt *sd, Object *ob)
{
  SculptSession *ss = ob->sculpt;
  BLI_assert(BKE_pbvh_type(ss->pbvh) != PBVH_GRIDS);
  BLI_assert(ss->cache);
  Brush *brush = BKE_paint_brush(&sd->paint);
  Mesh *mesh = ob->data;

  if (!ss->cache->fairing_mask) {
    return;
  }

  switch (BKE_pbvh_type(ss->pbvh)) {
    case PBVH_FACES: {
      MVert *mvert = SCULPT_mesh_deformed_mverts_get(ss);
      BKE_mesh_prefair_and_fair_vertices(
          mesh, mvert, ss->cache->fairing_mask, MESH_FAIRING_DEPTH_TANGENCY);
    } break;
    case PBVH_BMESH: {
      BKE_bmesh_prefair_and_fair_vertices(
          ss->bm, ss->cache->fairing_mask, MESH_FAIRING_DEPTH_TANGENCY);
    } break;
    case PBVH_GRIDS:
      BLI_assert(false);
  }

  PBVHNode **nodes;
  int totnode;
  BKE_pbvh_search_gather(ss->pbvh, NULL, NULL, &nodes, &totnode);

=======
static void do_displacement_smear_brush(Sculpt *sd, Object *ob, PBVHNode **nodes, int totnode)
{
  Brush *brush = BKE_paint_brush(&sd->paint);
  SculptSession *ss = ob->sculpt;

  BKE_curvemapping_init(brush->curve);

  const int totvert = SCULPT_vertex_count_get(ss);
  if (!ss->cache->prev_displacement) {
    ss->cache->prev_displacement = MEM_malloc_arrayN(
        totvert, sizeof(float[3]), "prev displacement");
    ss->cache->limit_surface_co = MEM_malloc_arrayN(totvert, sizeof(float[3]), "limit surface co");
    for (int i = 0; i < totvert; i++) {
      SCULPT_vertex_limit_surface_get(ss, i, ss->cache->limit_surface_co[i]);
      sub_v3_v3v3(ss->cache->prev_displacement[i],
                  SCULPT_vertex_co_get(ss, i),
                  ss->cache->limit_surface_co[i]);
    }
  }
  /* Threaded loop over nodes. */
>>>>>>> d23894d3
  SculptThreadedTaskData data = {
      .sd = sd,
      .ob = ob,
      .brush = brush,
      .nodes = nodes,
  };

  TaskParallelSettings settings;
  BKE_pbvh_parallel_range_settings(&settings, true, totnode);
<<<<<<< HEAD
  BLI_task_parallel_range(0, totnode, &data, do_fairing_brush_displace_task_cb_ex, &settings);
  MEM_freeN(nodes);
=======
  BLI_task_parallel_range(
      0, totnode, &data, do_displacement_smear_store_prev_disp_task_cb_ex, &settings);
  BLI_task_parallel_range(0, totnode, &data, do_displacement_smear_brush_task_cb_ex, &settings);
>>>>>>> d23894d3
}

/** \} */

static void do_draw_brush_task_cb_ex(void *__restrict userdata,
                                     const int n,
                                     const TaskParallelTLS *__restrict tls)
{
  SculptThreadedTaskData *data = userdata;
  SculptSession *ss = data->ob->sculpt;
  const Brush *brush = data->brush;
  const float *offset = data->offset;

  PBVHVertexIter vd;
  float(*proxy)[3];

  proxy = BKE_pbvh_node_add_proxy(ss->pbvh, data->nodes[n])->co;

  SculptBrushTest test;
  SculptBrushTestFn sculpt_brush_test_sq_fn = SCULPT_brush_test_init_with_falloff_shape(
      ss, &test, data->brush->falloff_shape);
  const int thread_id = BLI_task_parallel_thread_id(tls);

  BKE_pbvh_vertex_iter_begin(ss->pbvh, data->nodes[n], vd, PBVH_ITER_UNIQUE)
  {
    if (sculpt_brush_test_sq_fn(&test, vd.co)) {
      /* Offset vertex. */
      const float fade = SCULPT_brush_strength_factor(ss,
                                                      brush,
                                                      vd.co,
                                                      sqrtf(test.dist),
                                                      vd.no,
                                                      vd.fno,
                                                      vd.mask ? *vd.mask : 0.0f,
                                                      vd.index,
                                                      thread_id);

      mul_v3_v3fl(proxy[vd.i], offset, fade);

      if (vd.mvert) {
        vd.mvert->flag |= ME_VERT_PBVH_UPDATE;
      }
    }
  }
  BKE_pbvh_vertex_iter_end;
}

static void do_draw_brush(Sculpt *sd, Object *ob, PBVHNode **nodes, int totnode)
{
  SculptSession *ss = ob->sculpt;
  Brush *brush = BKE_paint_brush(&sd->paint);
  float offset[3];
  const float bstrength = ss->cache->bstrength;

  /* Offset with as much as possible factored in already. */
  float effective_normal[3];
  SCULPT_tilt_effective_normal_get(ss, brush, effective_normal);
  mul_v3_v3fl(offset, effective_normal, ss->cache->radius);
  mul_v3_v3(offset, ss->cache->scale);
  mul_v3_fl(offset, bstrength);

  /* XXX - this shouldn't be necessary, but sculpting crashes in blender2.8 otherwise
   * initialize before threads so they can do curve mapping. */
  BKE_curvemapping_init(brush->curve);

  /* Threaded loop over nodes. */
  SculptThreadedTaskData data = {
      .sd = sd,
      .ob = ob,
      .brush = brush,
      .nodes = nodes,
      .offset = offset,
  };

  TaskParallelSettings settings;
  BKE_pbvh_parallel_range_settings(&settings, true, totnode);
  BLI_task_parallel_range(0, totnode, &data, do_draw_brush_task_cb_ex, &settings);
}

static void do_draw_sharp_brush_task_cb_ex(void *__restrict userdata,
                                           const int n,
                                           const TaskParallelTLS *__restrict tls)
{
  SculptThreadedTaskData *data = userdata;
  SculptSession *ss = data->ob->sculpt;
  const Brush *brush = data->brush;
  const float *offset = data->offset;

  PBVHVertexIter vd;
  SculptOrigVertData orig_data;
  float(*proxy)[3];

  SCULPT_orig_vert_data_init(&orig_data, data->ob, data->nodes[n]);

  proxy = BKE_pbvh_node_add_proxy(ss->pbvh, data->nodes[n])->co;

  SculptBrushTest test;
  SculptBrushTestFn sculpt_brush_test_sq_fn = SCULPT_brush_test_init_with_falloff_shape(
      ss, &test, data->brush->falloff_shape);
  const int thread_id = BLI_task_parallel_thread_id(tls);

  BKE_pbvh_vertex_iter_begin(ss->pbvh, data->nodes[n], vd, PBVH_ITER_UNIQUE)
  {
    SCULPT_orig_vert_data_update(&orig_data, &vd);
    if (sculpt_brush_test_sq_fn(&test, orig_data.co)) {
      /* Offset vertex. */
      const float fade = SCULPT_brush_strength_factor(ss,
                                                      brush,
                                                      orig_data.co,
                                                      sqrtf(test.dist),
                                                      orig_data.no,
                                                      NULL,
                                                      vd.mask ? *vd.mask : 0.0f,
                                                      vd.index,
                                                      thread_id);

      mul_v3_v3fl(proxy[vd.i], offset, fade);

      if (vd.mvert) {
        vd.mvert->flag |= ME_VERT_PBVH_UPDATE;
      }
    }
  }
  BKE_pbvh_vertex_iter_end;
}

static void do_draw_sharp_brush(Sculpt *sd, Object *ob, PBVHNode **nodes, int totnode)
{
  SculptSession *ss = ob->sculpt;
  Brush *brush = BKE_paint_brush(&sd->paint);
  float offset[3];
  const float bstrength = ss->cache->bstrength;

  /* Offset with as much as possible factored in already. */
  float effective_normal[3];
  SCULPT_tilt_effective_normal_get(ss, brush, effective_normal);
  mul_v3_v3fl(offset, effective_normal, ss->cache->radius);
  mul_v3_v3(offset, ss->cache->scale);
  mul_v3_fl(offset, bstrength);

  /* XXX - this shouldn't be necessary, but sculpting crashes in blender2.8 otherwise
   * initialize before threads so they can do curve mapping. */
  BKE_curvemapping_init(brush->curve);

  /* Threaded loop over nodes. */
  SculptThreadedTaskData data = {
      .sd = sd,
      .ob = ob,
      .brush = brush,
      .nodes = nodes,
      .offset = offset,
  };

  TaskParallelSettings settings;
  BKE_pbvh_parallel_range_settings(&settings, true, totnode);
  BLI_task_parallel_range(0, totnode, &data, do_draw_sharp_brush_task_cb_ex, &settings);
}

/* -------------------------------------------------------------------- */
/** \name Sculpt Topology Brush
 * \{ */

static void do_topology_slide_task_cb_ex(void *__restrict userdata,
                                         const int n,
                                         const TaskParallelTLS *__restrict tls)
{
  SculptThreadedTaskData *data = userdata;
  SculptSession *ss = data->ob->sculpt;
  const Brush *brush = data->brush;

  PBVHVertexIter vd;
  SculptOrigVertData orig_data;
  float(*proxy)[3];

  SCULPT_orig_vert_data_init(&orig_data, data->ob, data->nodes[n]);

  proxy = BKE_pbvh_node_add_proxy(ss->pbvh, data->nodes[n])->co;

  SculptBrushTest test;
  SculptBrushTestFn sculpt_brush_test_sq_fn = SCULPT_brush_test_init_with_falloff_shape(
      ss, &test, data->brush->falloff_shape);
  const int thread_id = BLI_task_parallel_thread_id(tls);

  BKE_pbvh_vertex_iter_begin(ss->pbvh, data->nodes[n], vd, PBVH_ITER_UNIQUE)
  {
    SCULPT_orig_vert_data_update(&orig_data, &vd);
    if (sculpt_brush_test_sq_fn(&test, orig_data.co)) {
      const float fade = SCULPT_brush_strength_factor(ss,
                                                      brush,
                                                      orig_data.co,
                                                      sqrtf(test.dist),
                                                      orig_data.no,
                                                      NULL,
                                                      vd.mask ? *vd.mask : 0.0f,
                                                      vd.index,
                                                      thread_id);
      float current_disp[3];
      float current_disp_norm[3];
      float final_disp[3] = {0.0f, 0.0f, 0.0f};

      switch (brush->slide_deform_type) {
        case BRUSH_SLIDE_DEFORM_DRAG:
          sub_v3_v3v3(current_disp, ss->cache->location, ss->cache->last_location);
          break;
        case BRUSH_SLIDE_DEFORM_PINCH:
          sub_v3_v3v3(current_disp, ss->cache->location, vd.co);
          break;
        case BRUSH_SLIDE_DEFORM_EXPAND:
          sub_v3_v3v3(current_disp, vd.co, ss->cache->location);
          break;
      }

      normalize_v3_v3(current_disp_norm, current_disp);
      mul_v3_v3fl(current_disp, current_disp_norm, ss->cache->bstrength);

      SculptVertexNeighborIter ni;
      SCULPT_VERTEX_NEIGHBORS_ITER_BEGIN (ss, vd.index, ni) {
        float vertex_disp[3];
        float vertex_disp_norm[3];
        sub_v3_v3v3(vertex_disp, SCULPT_vertex_co_get(ss, ni.index), vd.co);
        normalize_v3_v3(vertex_disp_norm, vertex_disp);
        if (dot_v3v3(current_disp_norm, vertex_disp_norm) > 0.0f) {
          madd_v3_v3fl(final_disp, vertex_disp_norm, dot_v3v3(current_disp, vertex_disp));
        }
      }
      SCULPT_VERTEX_NEIGHBORS_ITER_END(ni);

      mul_v3_v3fl(proxy[vd.i], final_disp, fade);

      if (vd.mvert) {
        vd.mvert->flag |= ME_VERT_PBVH_UPDATE;
      }
    }
  }
  BKE_pbvh_vertex_iter_end;
}

void SCULPT_relax_vertex(SculptSession *ss,
                         PBVHVertexIter *vd,
                         float factor,
                         bool filter_boundary_face_sets,
                         float *r_final_pos)
{
  float smooth_pos[3];
  float final_disp[3];
  float boundary_normal[3];
  int avg_count = 0;
  int neighbor_count = 0;
  zero_v3(smooth_pos);
  zero_v3(boundary_normal);
  const bool is_boundary = SCULPT_vertex_is_boundary(ss, vd->index);

  SculptVertexNeighborIter ni;
  SCULPT_VERTEX_NEIGHBORS_ITER_BEGIN (ss, vd->index, ni) {
    neighbor_count++;
    if (!filter_boundary_face_sets ||
        (filter_boundary_face_sets && !SCULPT_vertex_has_unique_face_set(ss, ni.index))) {

      /* When the vertex to relax is boundary, use only connected boundary vertices for the average
       * position. */
      if (is_boundary) {
        if (SCULPT_vertex_is_boundary(ss, ni.index)) {
          add_v3_v3(smooth_pos, SCULPT_vertex_co_get(ss, ni.index));
          avg_count++;

          /* Calculate a normal for the constraint plane using the edges of the boundary. */
          float to_neighbor[3];
          sub_v3_v3v3(to_neighbor, SCULPT_vertex_co_get(ss, ni.index), vd->co);
          normalize_v3(to_neighbor);
          add_v3_v3(boundary_normal, to_neighbor);
        }
      }
      else {
        add_v3_v3(smooth_pos, SCULPT_vertex_co_get(ss, ni.index));
        avg_count++;
      }
    }
  }
  SCULPT_VERTEX_NEIGHBORS_ITER_END(ni);

  /* Don't modify corner vertices. */
  if (neighbor_count <= 2) {
    copy_v3_v3(r_final_pos, vd->co);
    return;
  }

  if (avg_count > 0) {
    mul_v3_fl(smooth_pos, 1.0f / avg_count);
  }
  else {
    copy_v3_v3(r_final_pos, vd->co);
    return;
  }

  float plane[4];
  float smooth_closest_plane[3];
  float vno[3];

  if (is_boundary && avg_count == 2) {
    normalize_v3_v3(vno, boundary_normal);
  }
  else {
    SCULPT_vertex_normal_get(ss, vd->index, vno);
  }

  if (is_zero_v3(vno)) {
    copy_v3_v3(r_final_pos, vd->co);
    return;
  }

  plane_from_point_normal_v3(plane, vd->co, vno);
  closest_to_plane_v3(smooth_closest_plane, plane, smooth_pos);
  sub_v3_v3v3(final_disp, smooth_closest_plane, vd->co);

  mul_v3_fl(final_disp, factor);
  add_v3_v3v3(r_final_pos, vd->co, final_disp);
}

static void do_topology_relax_task_cb_ex(void *__restrict userdata,
                                         const int n,
                                         const TaskParallelTLS *__restrict tls)
{
  SculptThreadedTaskData *data = userdata;
  SculptSession *ss = data->ob->sculpt;
  const Brush *brush = data->brush;
  const float bstrength = ss->cache->bstrength;

  PBVHVertexIter vd;
  SculptOrigVertData orig_data;

  SCULPT_orig_vert_data_init(&orig_data, data->ob, data->nodes[n]);

  BKE_pbvh_node_add_proxy(ss->pbvh, data->nodes[n]);

  SculptBrushTest test;
  SculptBrushTestFn sculpt_brush_test_sq_fn = SCULPT_brush_test_init_with_falloff_shape(
      ss, &test, data->brush->falloff_shape);
  const int thread_id = BLI_task_parallel_thread_id(tls);

  BKE_pbvh_vertex_iter_begin(ss->pbvh, data->nodes[n], vd, PBVH_ITER_UNIQUE)
  {
    SCULPT_orig_vert_data_update(&orig_data, &vd);
    if (sculpt_brush_test_sq_fn(&test, orig_data.co)) {
      const float fade = SCULPT_brush_strength_factor(ss,
                                                      brush,
                                                      orig_data.co,
                                                      sqrtf(test.dist),
                                                      orig_data.no,
                                                      NULL,
                                                      vd.mask ? *vd.mask : 0.0f,
                                                      vd.index,
                                                      thread_id);

      SCULPT_relax_vertex(ss, &vd, fade * bstrength, false, vd.co);
      if (vd.mvert) {
        vd.mvert->flag |= ME_VERT_PBVH_UPDATE;
      }
    }
  }
  BKE_pbvh_vertex_iter_end;
}

static void do_slide_relax_brush(Sculpt *sd, Object *ob, PBVHNode **nodes, int totnode)
{
  SculptSession *ss = ob->sculpt;
  Brush *brush = BKE_paint_brush(&sd->paint);

  if (SCULPT_stroke_is_first_brush_step_of_symmetry_pass(ss->cache)) {
    return;
  }

  BKE_curvemapping_init(brush->curve);

  SculptThreadedTaskData data = {
      .sd = sd,
      .ob = ob,
      .brush = brush,
      .nodes = nodes,
  };

  TaskParallelSettings settings;
  BKE_pbvh_parallel_range_settings(&settings, true, totnode);
  if (ss->cache->alt_smooth) {
    SCULPT_boundary_info_ensure(ob);
    for (int i = 0; i < 4; i++) {
      BLI_task_parallel_range(0, totnode, &data, do_topology_relax_task_cb_ex, &settings);
    }
  }
  else {
    BLI_task_parallel_range(0, totnode, &data, do_topology_slide_task_cb_ex, &settings);
  }
}

static void calc_sculpt_plane(
    Sculpt *sd, Object *ob, PBVHNode **nodes, int totnode, float r_area_no[3], float r_area_co[3])
{
  SculptSession *ss = ob->sculpt;
  Brush *brush = BKE_paint_brush(&sd->paint);

  if (SCULPT_stroke_is_main_symmetry_pass(ss->cache) &&
      (SCULPT_stroke_is_first_brush_step_of_symmetry_pass(ss->cache) ||
       !(brush->flag & BRUSH_ORIGINAL_PLANE) || !(brush->flag & BRUSH_ORIGINAL_NORMAL))) {
    switch (brush->sculpt_plane) {
      case SCULPT_DISP_DIR_VIEW:
        copy_v3_v3(r_area_no, ss->cache->true_view_normal);
        break;

      case SCULPT_DISP_DIR_X:
        ARRAY_SET_ITEMS(r_area_no, 1.0f, 0.0f, 0.0f);
        break;

      case SCULPT_DISP_DIR_Y:
        ARRAY_SET_ITEMS(r_area_no, 0.0f, 1.0f, 0.0f);
        break;

      case SCULPT_DISP_DIR_Z:
        ARRAY_SET_ITEMS(r_area_no, 0.0f, 0.0f, 1.0f);
        break;

      case SCULPT_DISP_DIR_AREA:
        calc_area_normal_and_center(sd, ob, nodes, totnode, r_area_no, r_area_co);
        if (brush->falloff_shape == PAINT_FALLOFF_SHAPE_TUBE) {
          project_plane_v3_v3v3(r_area_no, r_area_no, ss->cache->view_normal);
          normalize_v3(r_area_no);
        }
        break;

      default:
        break;
    }

    /* For flatten center. */
    /* Flatten center has not been calculated yet if we are not using the area normal. */
    if (brush->sculpt_plane != SCULPT_DISP_DIR_AREA) {
      calc_area_center(sd, ob, nodes, totnode, r_area_co);
    }

    /* For area normal. */
    if ((!SCULPT_stroke_is_first_brush_step_of_symmetry_pass(ss->cache)) &&
        (brush->flag & BRUSH_ORIGINAL_NORMAL)) {
      copy_v3_v3(r_area_no, ss->cache->sculpt_normal);
    }
    else {
      copy_v3_v3(ss->cache->sculpt_normal, r_area_no);
    }

    /* For flatten center. */
    if ((!SCULPT_stroke_is_first_brush_step_of_symmetry_pass(ss->cache)) &&
        (brush->flag & BRUSH_ORIGINAL_PLANE)) {
      copy_v3_v3(r_area_co, ss->cache->last_center);
    }
    else {
      copy_v3_v3(ss->cache->last_center, r_area_co);
    }
  }
  else {
    /* For area normal. */
    copy_v3_v3(r_area_no, ss->cache->sculpt_normal);

    /* For flatten center. */
    copy_v3_v3(r_area_co, ss->cache->last_center);

    /* For area normal. */
    flip_v3(r_area_no, ss->cache->mirror_symmetry_pass);

    /* For flatten center. */
    flip_v3(r_area_co, ss->cache->mirror_symmetry_pass);

    /* For area normal. */
    mul_m4_v3(ss->cache->symm_rot_mat, r_area_no);

    /* For flatten center. */
    mul_m4_v3(ss->cache->symm_rot_mat, r_area_co);

    /* Shift the plane for the current tile. */
    add_v3_v3(r_area_co, ss->cache->plane_offset);
  }
}

/** \} */

/**
 * Used for 'SCULPT_TOOL_CREASE' and 'SCULPT_TOOL_BLOB'
 */
static void do_crease_brush_task_cb_ex(void *__restrict userdata,
                                       const int n,
                                       const TaskParallelTLS *__restrict tls)
{
  SculptThreadedTaskData *data = userdata;
  SculptSession *ss = data->ob->sculpt;
  const Brush *brush = data->brush;
  SculptProjectVector *spvc = data->spvc;
  const float flippedbstrength = data->flippedbstrength;
  const float *offset = data->offset;

  PBVHVertexIter vd;
  float(*proxy)[3];

  proxy = BKE_pbvh_node_add_proxy(ss->pbvh, data->nodes[n])->co;

  SculptBrushTest test;
  SculptBrushTestFn sculpt_brush_test_sq_fn = SCULPT_brush_test_init_with_falloff_shape(
      ss, &test, data->brush->falloff_shape);
  const int thread_id = BLI_task_parallel_thread_id(tls);

  BKE_pbvh_vertex_iter_begin(ss->pbvh, data->nodes[n], vd, PBVH_ITER_UNIQUE)
  {
    if (sculpt_brush_test_sq_fn(&test, vd.co)) {
      /* Offset vertex. */
      const float fade = SCULPT_brush_strength_factor(ss,
                                                      brush,
                                                      vd.co,
                                                      sqrtf(test.dist),
                                                      vd.no,
                                                      vd.fno,
                                                      vd.mask ? *vd.mask : 0.0f,
                                                      vd.index,
                                                      thread_id);
      float val1[3];
      float val2[3];

      /* First we pinch. */
      sub_v3_v3v3(val1, test.location, vd.co);
      if (brush->falloff_shape == PAINT_FALLOFF_SHAPE_TUBE) {
        project_plane_v3_v3v3(val1, val1, ss->cache->view_normal);
      }

      mul_v3_fl(val1, fade * flippedbstrength);

      sculpt_project_v3(spvc, val1, val1);

      /* Then we draw. */
      mul_v3_v3fl(val2, offset, fade);

      add_v3_v3v3(proxy[vd.i], val1, val2);

      if (vd.mvert) {
        vd.mvert->flag |= ME_VERT_PBVH_UPDATE;
      }
    }
  }
  BKE_pbvh_vertex_iter_end;
}

static void do_crease_brush(Sculpt *sd, Object *ob, PBVHNode **nodes, int totnode)
{
  SculptSession *ss = ob->sculpt;
  const Scene *scene = ss->cache->vc->scene;
  Brush *brush = BKE_paint_brush(&sd->paint);
  float offset[3];
  float bstrength = ss->cache->bstrength;
  float flippedbstrength, crease_correction;
  float brush_alpha;

  SculptProjectVector spvc;

  /* Offset with as much as possible factored in already. */
  mul_v3_v3fl(offset, ss->cache->sculpt_normal_symm, ss->cache->radius);
  mul_v3_v3(offset, ss->cache->scale);
  mul_v3_fl(offset, bstrength);

  /* We divide out the squared alpha and multiply by the squared crease
   * to give us the pinch strength. */
  crease_correction = brush->crease_pinch_factor * brush->crease_pinch_factor;
  brush_alpha = BKE_brush_alpha_get(scene, brush);
  if (brush_alpha > 0.0f) {
    crease_correction /= brush_alpha * brush_alpha;
  }

  /* We always want crease to pinch or blob to relax even when draw is negative. */
  flippedbstrength = (bstrength < 0.0f) ? -crease_correction * bstrength :
                                          crease_correction * bstrength;

  if (brush->sculpt_tool == SCULPT_TOOL_BLOB) {
    flippedbstrength *= -1.0f;
  }

  /* Use surface normal for 'spvc', so the vertices are pinched towards a line instead of a single
   * point. Without this we get a 'flat' surface surrounding the pinch. */
  sculpt_project_v3_cache_init(&spvc, ss->cache->sculpt_normal_symm);

  /* Threaded loop over nodes. */
  SculptThreadedTaskData data = {
      .sd = sd,
      .ob = ob,
      .brush = brush,
      .nodes = nodes,
      .spvc = &spvc,
      .offset = offset,
      .flippedbstrength = flippedbstrength,
  };

  TaskParallelSettings settings;
  BKE_pbvh_parallel_range_settings(&settings, true, totnode);
  BLI_task_parallel_range(0, totnode, &data, do_crease_brush_task_cb_ex, &settings);
}

static void do_pinch_brush_task_cb_ex(void *__restrict userdata,
                                      const int n,
                                      const TaskParallelTLS *__restrict tls)
{
  SculptThreadedTaskData *data = userdata;
  SculptSession *ss = data->ob->sculpt;
  const Brush *brush = data->brush;
  float(*stroke_xz)[3] = data->stroke_xz;

  PBVHVertexIter vd;
  float(*proxy)[3];
  const float bstrength = ss->cache->bstrength;

  proxy = BKE_pbvh_node_add_proxy(ss->pbvh, data->nodes[n])->co;

  SculptBrushTest test;
  SculptBrushTestFn sculpt_brush_test_sq_fn = SCULPT_brush_test_init_with_falloff_shape(
      ss, &test, data->brush->falloff_shape);
  const int thread_id = BLI_task_parallel_thread_id(tls);

  float x_object_space[3];
  float z_object_space[3];
  copy_v3_v3(x_object_space, stroke_xz[0]);
  copy_v3_v3(z_object_space, stroke_xz[1]);

  BKE_pbvh_vertex_iter_begin(ss->pbvh, data->nodes[n], vd, PBVH_ITER_UNIQUE)
  {
    if (sculpt_brush_test_sq_fn(&test, vd.co)) {
      const float fade = bstrength * SCULPT_brush_strength_factor(ss,
                                                                  brush,
                                                                  vd.co,
                                                                  sqrtf(test.dist),
                                                                  vd.no,
                                                                  vd.fno,
                                                                  vd.mask ? *vd.mask : 0.0f,
                                                                  vd.index,
                                                                  thread_id);
      float disp_center[3];
      float x_disp[3];
      float z_disp[3];
      /* Calculate displacement from the vertex to the brush center. */
      sub_v3_v3v3(disp_center, test.location, vd.co);

      /* Project the displacement into the X vector (aligned to the stroke). */
      mul_v3_v3fl(x_disp, x_object_space, dot_v3v3(disp_center, x_object_space));

      /* Project the displacement into the Z vector (aligned to the surface normal). */
      mul_v3_v3fl(z_disp, z_object_space, dot_v3v3(disp_center, z_object_space));

      /* Add the two projected vectors to calculate the final displacement.
       * The Y component is removed. */
      add_v3_v3v3(disp_center, x_disp, z_disp);

      if (brush->falloff_shape == PAINT_FALLOFF_SHAPE_TUBE) {
        project_plane_v3_v3v3(disp_center, disp_center, ss->cache->view_normal);
      }
      mul_v3_v3fl(proxy[vd.i], disp_center, fade);

      if (vd.mvert) {
        vd.mvert->flag |= ME_VERT_PBVH_UPDATE;
      }
    }
  }
  BKE_pbvh_vertex_iter_end;
}

static void do_pinch_brush(Sculpt *sd, Object *ob, PBVHNode **nodes, int totnode)
{
  SculptSession *ss = ob->sculpt;
  Brush *brush = BKE_paint_brush(&sd->paint);

  float area_no[3];
  float area_co[3];

  float mat[4][4];
  calc_sculpt_plane(sd, ob, nodes, totnode, area_no, area_co);

  /* delay the first daub because grab delta is not setup */
  if (SCULPT_stroke_is_first_brush_step_of_symmetry_pass(ss->cache)) {
    return;
  }

  if (is_zero_v3(ss->cache->grab_delta_symmetry)) {
    return;
  }

  /* Initialize `mat`. */
  cross_v3_v3v3(mat[0], area_no, ss->cache->grab_delta_symmetry);
  mat[0][3] = 0.0f;
  cross_v3_v3v3(mat[1], area_no, mat[0]);
  mat[1][3] = 0.0f;
  copy_v3_v3(mat[2], area_no);
  mat[2][3] = 0.0f;
  copy_v3_v3(mat[3], ss->cache->location);
  mat[3][3] = 1.0f;
  normalize_m4(mat);

  float stroke_xz[2][3];
  normalize_v3_v3(stroke_xz[0], mat[0]);
  normalize_v3_v3(stroke_xz[1], mat[2]);

  SculptThreadedTaskData data = {
      .sd = sd,
      .ob = ob,
      .brush = brush,
      .nodes = nodes,
      .stroke_xz = stroke_xz,
  };

  TaskParallelSettings settings;
  BKE_pbvh_parallel_range_settings(&settings, true, totnode);
  BLI_task_parallel_range(0, totnode, &data, do_pinch_brush_task_cb_ex, &settings);
}

static void do_grab_brush_task_cb_ex(void *__restrict userdata,
                                     const int n,
                                     const TaskParallelTLS *__restrict tls)
{
  SculptThreadedTaskData *data = userdata;
  SculptSession *ss = data->ob->sculpt;
  const Brush *brush = data->brush;
  const float *grab_delta = data->grab_delta;

  PBVHVertexIter vd;
  SculptOrigVertData orig_data;
  float(*proxy)[3];
  const float bstrength = ss->cache->bstrength;

  SCULPT_orig_vert_data_init(&orig_data, data->ob, data->nodes[n]);

  proxy = BKE_pbvh_node_add_proxy(ss->pbvh, data->nodes[n])->co;

  SculptBrushTest test;
  SculptBrushTestFn sculpt_brush_test_sq_fn = SCULPT_brush_test_init_with_falloff_shape(
      ss, &test, data->brush->falloff_shape);
  const int thread_id = BLI_task_parallel_thread_id(tls);

  const bool grab_silhouette = brush->flag2 & BRUSH_GRAB_SILHOUETTE;

  BKE_pbvh_vertex_iter_begin(ss->pbvh, data->nodes[n], vd, PBVH_ITER_UNIQUE)
  {
    SCULPT_orig_vert_data_update(&orig_data, &vd);

    if (sculpt_brush_test_sq_fn(&test, orig_data.co)) {
      float fade = bstrength * SCULPT_brush_strength_factor(ss,
                                                            brush,
                                                            orig_data.co,
                                                            sqrtf(test.dist),
                                                            orig_data.no,
                                                            NULL,
                                                            vd.mask ? *vd.mask : 0.0f,
                                                            vd.index,
                                                            thread_id);

      if (grab_silhouette) {
        float silhouette_test_dir[3];
        normalize_v3_v3(silhouette_test_dir, grab_delta);
        if (dot_v3v3(ss->cache->initial_normal, ss->cache->grab_delta_symmetry) < 0.0f) {
          mul_v3_fl(silhouette_test_dir, -1.0f);
        }
        float vno[3];
        normal_short_to_float_v3(vno, orig_data.no);
        fade *= max_ff(dot_v3v3(vno, silhouette_test_dir), 0.0f);
      }

      mul_v3_v3fl(proxy[vd.i], grab_delta, fade);

      if (vd.mvert) {
        vd.mvert->flag |= ME_VERT_PBVH_UPDATE;
      }
    }
  }
  BKE_pbvh_vertex_iter_end;
}

static void do_grab_brush(Sculpt *sd, Object *ob, PBVHNode **nodes, int totnode)
{
  SculptSession *ss = ob->sculpt;
  Brush *brush = BKE_paint_brush(&sd->paint);
  float grab_delta[3];

  copy_v3_v3(grab_delta, ss->cache->grab_delta_symmetry);

  if (ss->cache->normal_weight > 0.0f) {
    sculpt_project_v3_normal_align(ss, ss->cache->normal_weight, grab_delta);
  }

  SculptThreadedTaskData data = {
      .sd = sd,
      .ob = ob,
      .brush = brush,
      .nodes = nodes,
      .grab_delta = grab_delta,
  };

  TaskParallelSettings settings;
  BKE_pbvh_parallel_range_settings(&settings, true, totnode);
  BLI_task_parallel_range(0, totnode, &data, do_grab_brush_task_cb_ex, &settings);
}

static void do_elastic_deform_brush_task_cb_ex(void *__restrict userdata,
                                               const int n,
                                               const TaskParallelTLS *__restrict UNUSED(tls))
{
  SculptThreadedTaskData *data = userdata;
  SculptSession *ss = data->ob->sculpt;
  const Brush *brush = data->brush;
  const float *grab_delta = data->grab_delta;
  const float *location = ss->cache->location;

  PBVHVertexIter vd;
  SculptOrigVertData orig_data;
  float(*proxy)[3];

  const float bstrength = ss->cache->bstrength;

  SCULPT_orig_vert_data_init(&orig_data, data->ob, data->nodes[n]);

  proxy = BKE_pbvh_node_add_proxy(ss->pbvh, data->nodes[n])->co;

  float dir;
  if (ss->cache->mouse[0] > ss->cache->initial_mouse[0]) {
    dir = 1.0f;
  }
  else {
    dir = -1.0f;
  }

  if (brush->elastic_deform_type == BRUSH_ELASTIC_DEFORM_TWIST) {
    int symm = ss->cache->mirror_symmetry_pass;
    if (ELEM(symm, 1, 2, 4, 7)) {
      dir = -dir;
    }
  }

  KelvinletParams params;
  float force = len_v3(grab_delta) * dir * bstrength;
  BKE_kelvinlet_init_params(
      &params, ss->cache->radius, force, 1.0f, brush->elastic_deform_volume_preservation);

  BKE_pbvh_vertex_iter_begin(ss->pbvh, data->nodes[n], vd, PBVH_ITER_UNIQUE)
  {
    SCULPT_orig_vert_data_update(&orig_data, &vd);
    float final_disp[3];
    switch (brush->elastic_deform_type) {
      case BRUSH_ELASTIC_DEFORM_GRAB:
        BKE_kelvinlet_grab(final_disp, &params, orig_data.co, location, grab_delta);
        mul_v3_fl(final_disp, bstrength * 20.0f);
        break;
      case BRUSH_ELASTIC_DEFORM_GRAB_BISCALE: {
        BKE_kelvinlet_grab_biscale(final_disp, &params, orig_data.co, location, grab_delta);
        mul_v3_fl(final_disp, bstrength * 20.0f);
        break;
      }
      case BRUSH_ELASTIC_DEFORM_GRAB_TRISCALE: {
        BKE_kelvinlet_grab_triscale(final_disp, &params, orig_data.co, location, grab_delta);
        mul_v3_fl(final_disp, bstrength * 20.0f);
        break;
      }
      case BRUSH_ELASTIC_DEFORM_SCALE:
        BKE_kelvinlet_scale(
            final_disp, &params, orig_data.co, location, ss->cache->sculpt_normal_symm);
        break;
      case BRUSH_ELASTIC_DEFORM_TWIST:
        BKE_kelvinlet_twist(
            final_disp, &params, orig_data.co, location, ss->cache->sculpt_normal_symm);
        break;
    }

    if (vd.mask) {
      mul_v3_fl(final_disp, 1.0f - *vd.mask);
    }

    mul_v3_fl(final_disp, SCULPT_automasking_factor_get(ss->cache->automasking, ss, vd.index));

    copy_v3_v3(proxy[vd.i], final_disp);

    if (vd.mvert) {
      vd.mvert->flag |= ME_VERT_PBVH_UPDATE;
    }
  }
  BKE_pbvh_vertex_iter_end;
}

static void do_elastic_deform_brush(Sculpt *sd, Object *ob, PBVHNode **nodes, int totnode)
{
  SculptSession *ss = ob->sculpt;
  Brush *brush = BKE_paint_brush(&sd->paint);
  float grab_delta[3];

  copy_v3_v3(grab_delta, ss->cache->grab_delta_symmetry);

  if (ss->cache->normal_weight > 0.0f) {
    sculpt_project_v3_normal_align(ss, ss->cache->normal_weight, grab_delta);
  }

  SculptThreadedTaskData data = {
      .sd = sd,
      .ob = ob,
      .brush = brush,
      .nodes = nodes,
      .grab_delta = grab_delta,
  };

  TaskParallelSettings settings;
  BKE_pbvh_parallel_range_settings(&settings, true, totnode);
  BLI_task_parallel_range(0, totnode, &data, do_elastic_deform_brush_task_cb_ex, &settings);
}

ePaintSymmetryAreas SCULPT_get_vertex_symm_area(const float co[3])
{
  ePaintSymmetryAreas symm_area = PAINT_SYMM_AREA_DEFAULT;
  if (co[0] < 0.0f) {
    symm_area |= PAINT_SYMM_AREA_X;
  }
  if (co[1] < 0.0f) {
    symm_area |= PAINT_SYMM_AREA_Y;
  }
  if (co[2] < 0.0f) {
    symm_area |= PAINT_SYMM_AREA_Z;
  }
  return symm_area;
}

void SCULPT_flip_v3_by_symm_area(float v[3],
                                 const ePaintSymmetryFlags symm,
                                 const ePaintSymmetryAreas symmarea,
                                 const float pivot[3])
{
  for (int i = 0; i < 3; i++) {
    ePaintSymmetryFlags symm_it = 1 << i;
    if (symm & symm_it) {
      if (symmarea & symm_it) {
        flip_v3(v, symm_it);
      }
      if (pivot[i] < 0.0f) {
        flip_v3(v, symm_it);
      }
    }
  }
}

void SCULPT_flip_quat_by_symm_area(float quat[3],
                                   const ePaintSymmetryFlags symm,
                                   const ePaintSymmetryAreas symmarea,
                                   const float pivot[3])
{
  for (int i = 0; i < 3; i++) {
    ePaintSymmetryFlags symm_it = 1 << i;
    if (symm & symm_it) {
      if (symmarea & symm_it) {
        flip_qt(quat, symm_it);
      }
      if (pivot[i] < 0.0f) {
        flip_qt(quat, symm_it);
      }
    }
  }
}

void SCULPT_calc_brush_plane(
    Sculpt *sd, Object *ob, PBVHNode **nodes, int totnode, float r_area_no[3], float r_area_co[3])
{
  SculptSession *ss = ob->sculpt;
  Brush *brush = BKE_paint_brush(&sd->paint);

  zero_v3(r_area_co);
  zero_v3(r_area_no);

  if (SCULPT_stroke_is_main_symmetry_pass(ss->cache) &&
      (SCULPT_stroke_is_first_brush_step_of_symmetry_pass(ss->cache) ||
       !(brush->flag & BRUSH_ORIGINAL_PLANE) || !(brush->flag & BRUSH_ORIGINAL_NORMAL))) {
    switch (brush->sculpt_plane) {
      case SCULPT_DISP_DIR_VIEW:
        copy_v3_v3(r_area_no, ss->cache->true_view_normal);
        break;

      case SCULPT_DISP_DIR_X:
        ARRAY_SET_ITEMS(r_area_no, 1.0f, 0.0f, 0.0f);
        break;

      case SCULPT_DISP_DIR_Y:
        ARRAY_SET_ITEMS(r_area_no, 0.0f, 1.0f, 0.0f);
        break;

      case SCULPT_DISP_DIR_Z:
        ARRAY_SET_ITEMS(r_area_no, 0.0f, 0.0f, 1.0f);
        break;

      case SCULPT_DISP_DIR_AREA:
        calc_area_normal_and_center(sd, ob, nodes, totnode, r_area_no, r_area_co);
        if (brush->falloff_shape == PAINT_FALLOFF_SHAPE_TUBE) {
          project_plane_v3_v3v3(r_area_no, r_area_no, ss->cache->view_normal);
          normalize_v3(r_area_no);
        }
        break;

      default:
        break;
    }

    /* For flatten center. */
    /* Flatten center has not been calculated yet if we are not using the area normal. */
    if (brush->sculpt_plane != SCULPT_DISP_DIR_AREA) {
      calc_area_center(sd, ob, nodes, totnode, r_area_co);
    }

    /* For area normal. */
    if ((!SCULPT_stroke_is_first_brush_step_of_symmetry_pass(ss->cache)) &&
        (brush->flag & BRUSH_ORIGINAL_NORMAL)) {
      copy_v3_v3(r_area_no, ss->cache->sculpt_normal);
    }
    else {
      copy_v3_v3(ss->cache->sculpt_normal, r_area_no);
    }

    /* For flatten center. */
    if ((!SCULPT_stroke_is_first_brush_step_of_symmetry_pass(ss->cache)) &&
        (brush->flag & BRUSH_ORIGINAL_PLANE)) {
      copy_v3_v3(r_area_co, ss->cache->last_center);
    }
    else {
      copy_v3_v3(ss->cache->last_center, r_area_co);
    }
  }
  else {
    /* For area normal. */
    copy_v3_v3(r_area_no, ss->cache->sculpt_normal);

    /* For flatten center. */
    copy_v3_v3(r_area_co, ss->cache->last_center);

    /* For area normal. */
    flip_v3(r_area_no, ss->cache->mirror_symmetry_pass);

    /* For flatten center. */
    flip_v3(r_area_co, ss->cache->mirror_symmetry_pass);

    /* For area normal. */
    mul_m4_v3(ss->cache->symm_rot_mat, r_area_no);

    /* For flatten center. */
    mul_m4_v3(ss->cache->symm_rot_mat, r_area_co);

    /* Shift the plane for the current tile. */
    add_v3_v3(r_area_co, ss->cache->plane_offset);
  }
}

static void do_nudge_brush_task_cb_ex(void *__restrict userdata,
                                      const int n,
                                      const TaskParallelTLS *__restrict tls)
{
  SculptThreadedTaskData *data = userdata;
  SculptSession *ss = data->ob->sculpt;
  const Brush *brush = data->brush;
  const float *cono = data->cono;

  PBVHVertexIter vd;
  float(*proxy)[3];
  const float bstrength = ss->cache->bstrength;

  proxy = BKE_pbvh_node_add_proxy(ss->pbvh, data->nodes[n])->co;

  SculptBrushTest test;
  SculptBrushTestFn sculpt_brush_test_sq_fn = SCULPT_brush_test_init_with_falloff_shape(
      ss, &test, data->brush->falloff_shape);
  const int thread_id = BLI_task_parallel_thread_id(tls);

  BKE_pbvh_vertex_iter_begin(ss->pbvh, data->nodes[n], vd, PBVH_ITER_UNIQUE)
  {
    if (sculpt_brush_test_sq_fn(&test, vd.co)) {
      const float fade = bstrength * SCULPT_brush_strength_factor(ss,
                                                                  brush,
                                                                  vd.co,
                                                                  sqrtf(test.dist),
                                                                  vd.no,
                                                                  vd.fno,
                                                                  vd.mask ? *vd.mask : 0.0f,
                                                                  vd.index,
                                                                  thread_id);

      mul_v3_v3fl(proxy[vd.i], cono, fade);

      if (vd.mvert) {
        vd.mvert->flag |= ME_VERT_PBVH_UPDATE;
      }
    }
  }
  BKE_pbvh_vertex_iter_end;
}

static void do_nudge_brush(Sculpt *sd, Object *ob, PBVHNode **nodes, int totnode)
{
  SculptSession *ss = ob->sculpt;
  Brush *brush = BKE_paint_brush(&sd->paint);
  float grab_delta[3];
  float tmp[3], cono[3];

  copy_v3_v3(grab_delta, ss->cache->grab_delta_symmetry);

  cross_v3_v3v3(tmp, ss->cache->sculpt_normal_symm, grab_delta);
  cross_v3_v3v3(cono, tmp, ss->cache->sculpt_normal_symm);

  SculptThreadedTaskData data = {
      .sd = sd,
      .ob = ob,
      .brush = brush,
      .nodes = nodes,
      .cono = cono,
  };

  TaskParallelSettings settings;
  BKE_pbvh_parallel_range_settings(&settings, true, totnode);
  BLI_task_parallel_range(0, totnode, &data, do_nudge_brush_task_cb_ex, &settings);
}

static void do_snake_hook_brush_task_cb_ex(void *__restrict userdata,
                                           const int n,
                                           const TaskParallelTLS *__restrict tls)
{
  SculptThreadedTaskData *data = userdata;
  SculptSession *ss = data->ob->sculpt;
  const Brush *brush = data->brush;
  SculptProjectVector *spvc = data->spvc;
  const float *grab_delta = data->grab_delta;

  PBVHVertexIter vd;
  float(*proxy)[3];
  const float bstrength = ss->cache->bstrength;
  const bool do_rake_rotation = ss->cache->is_rake_rotation_valid;
  const bool do_pinch = (brush->crease_pinch_factor != 0.5f);
  const float pinch = do_pinch ? (2.0f * (0.5f - brush->crease_pinch_factor) *
                                  (len_v3(grab_delta) / ss->cache->radius)) :
                                 0.0f;

  const bool do_elastic = brush->snake_hook_deform_type == BRUSH_SNAKE_HOOK_DEFORM_ELASTIC;

  proxy = BKE_pbvh_node_add_proxy(ss->pbvh, data->nodes[n])->co;

  SculptBrushTest test;
  SculptBrushTestFn sculpt_brush_test_sq_fn = SCULPT_brush_test_init_with_falloff_shape(
      ss, &test, data->brush->falloff_shape);
  const int thread_id = BLI_task_parallel_thread_id(tls);

  KelvinletParams params;
  BKE_kelvinlet_init_params(&params, ss->cache->radius, bstrength, 1.0f, 0.4f);

  BKE_pbvh_vertex_iter_begin(ss->pbvh, data->nodes[n], vd, PBVH_ITER_UNIQUE)
  {
    if (do_elastic || sculpt_brush_test_sq_fn(&test, vd.co)) {

      float fade;
      if (do_elastic) {
        fade = 1.0f;
      }
      else {
        fade = bstrength * SCULPT_brush_strength_factor(ss,
                                                        brush,
                                                        vd.co,
                                                        sqrtf(test.dist),
                                                        vd.no,
                                                        vd.fno,
                                                        vd.mask ? *vd.mask : 0.0f,
                                                        vd.index,
                                                        thread_id);
      }

      mul_v3_v3fl(proxy[vd.i], grab_delta, fade);

      /* Negative pinch will inflate, helps maintain volume. */
      if (do_pinch) {
        float delta_pinch_init[3], delta_pinch[3];

        sub_v3_v3v3(delta_pinch, vd.co, test.location);
        if (brush->falloff_shape == PAINT_FALLOFF_SHAPE_TUBE) {
          project_plane_v3_v3v3(delta_pinch, delta_pinch, ss->cache->true_view_normal);
        }

        /* Important to calculate based on the grabbed location
         * (intentionally ignore fade here). */
        add_v3_v3(delta_pinch, grab_delta);

        sculpt_project_v3(spvc, delta_pinch, delta_pinch);

        copy_v3_v3(delta_pinch_init, delta_pinch);

        float pinch_fade = pinch * fade;
        /* When reducing, scale reduction back by how close to the center we are,
         * so we don't pinch into nothingness. */
        if (pinch > 0.0f) {
          /* Square to have even less impact for close vertices. */
          pinch_fade *= pow2f(min_ff(1.0f, len_v3(delta_pinch) / ss->cache->radius));
        }
        mul_v3_fl(delta_pinch, 1.0f + pinch_fade);
        sub_v3_v3v3(delta_pinch, delta_pinch_init, delta_pinch);
        add_v3_v3(proxy[vd.i], delta_pinch);
      }

      if (do_rake_rotation) {
        float delta_rotate[3];
        sculpt_rake_rotate(ss, test.location, vd.co, fade, delta_rotate);
        add_v3_v3(proxy[vd.i], delta_rotate);
      }

      if (do_elastic) {
        float disp[3];
        BKE_kelvinlet_grab_triscale(disp, &params, vd.co, ss->cache->location, proxy[vd.i]);
        mul_v3_fl(disp, bstrength * 20.0f);
        if (vd.mask) {
          mul_v3_fl(disp, 1.0f - *vd.mask);
        }
        mul_v3_fl(disp, SCULPT_automasking_factor_get(ss->cache->automasking, ss, vd.index));
        copy_v3_v3(proxy[vd.i], disp);
      }

      if (vd.mvert) {
        vd.mvert->flag |= ME_VERT_PBVH_UPDATE;
      }
    }
  }
  BKE_pbvh_vertex_iter_end;
}

static void do_snake_hook_brush(Sculpt *sd, Object *ob, PBVHNode **nodes, int totnode)
{
  SculptSession *ss = ob->sculpt;
  Brush *brush = BKE_paint_brush(&sd->paint);
  const float bstrength = ss->cache->bstrength;
  float grab_delta[3];

  SculptProjectVector spvc;

  copy_v3_v3(grab_delta, ss->cache->grab_delta_symmetry);

  if (bstrength < 0.0f) {
    negate_v3(grab_delta);
  }

  if (ss->cache->normal_weight > 0.0f) {
    sculpt_project_v3_normal_align(ss, ss->cache->normal_weight, grab_delta);
  }

  /* Optionally pinch while painting. */
  if (brush->crease_pinch_factor != 0.5f) {
    sculpt_project_v3_cache_init(&spvc, grab_delta);
  }

  SculptThreadedTaskData data = {
      .sd = sd,
      .ob = ob,
      .brush = brush,
      .nodes = nodes,
      .spvc = &spvc,
      .grab_delta = grab_delta,
  };

  TaskParallelSettings settings;
  BKE_pbvh_parallel_range_settings(&settings, true, totnode);
  BLI_task_parallel_range(0, totnode, &data, do_snake_hook_brush_task_cb_ex, &settings);
}

static void do_thumb_brush_task_cb_ex(void *__restrict userdata,
                                      const int n,
                                      const TaskParallelTLS *__restrict tls)
{
  SculptThreadedTaskData *data = userdata;
  SculptSession *ss = data->ob->sculpt;
  const Brush *brush = data->brush;
  const float *cono = data->cono;

  PBVHVertexIter vd;
  SculptOrigVertData orig_data;
  float(*proxy)[3];
  const float bstrength = ss->cache->bstrength;

  SCULPT_orig_vert_data_init(&orig_data, data->ob, data->nodes[n]);

  proxy = BKE_pbvh_node_add_proxy(ss->pbvh, data->nodes[n])->co;

  SculptBrushTest test;
  SculptBrushTestFn sculpt_brush_test_sq_fn = SCULPT_brush_test_init_with_falloff_shape(
      ss, &test, data->brush->falloff_shape);
  const int thread_id = BLI_task_parallel_thread_id(tls);

  BKE_pbvh_vertex_iter_begin(ss->pbvh, data->nodes[n], vd, PBVH_ITER_UNIQUE)
  {
    SCULPT_orig_vert_data_update(&orig_data, &vd);

    if (sculpt_brush_test_sq_fn(&test, orig_data.co)) {
      const float fade = bstrength * SCULPT_brush_strength_factor(ss,
                                                                  brush,
                                                                  orig_data.co,
                                                                  sqrtf(test.dist),
                                                                  orig_data.no,
                                                                  NULL,
                                                                  vd.mask ? *vd.mask : 0.0f,
                                                                  vd.index,
                                                                  thread_id);

      mul_v3_v3fl(proxy[vd.i], cono, fade);

      if (vd.mvert) {
        vd.mvert->flag |= ME_VERT_PBVH_UPDATE;
      }
    }
  }
  BKE_pbvh_vertex_iter_end;
}

static void do_thumb_brush(Sculpt *sd, Object *ob, PBVHNode **nodes, int totnode)
{
  SculptSession *ss = ob->sculpt;
  Brush *brush = BKE_paint_brush(&sd->paint);
  float grab_delta[3];
  float tmp[3], cono[3];

  copy_v3_v3(grab_delta, ss->cache->grab_delta_symmetry);

  cross_v3_v3v3(tmp, ss->cache->sculpt_normal_symm, grab_delta);
  cross_v3_v3v3(cono, tmp, ss->cache->sculpt_normal_symm);

  SculptThreadedTaskData data = {
      .sd = sd,
      .ob = ob,
      .brush = brush,
      .nodes = nodes,
      .cono = cono,
  };

  TaskParallelSettings settings;
  BKE_pbvh_parallel_range_settings(&settings, true, totnode);
  BLI_task_parallel_range(0, totnode, &data, do_thumb_brush_task_cb_ex, &settings);
}

static void do_rotate_brush_task_cb_ex(void *__restrict userdata,
                                       const int n,
                                       const TaskParallelTLS *__restrict tls)
{
  SculptThreadedTaskData *data = userdata;
  SculptSession *ss = data->ob->sculpt;
  const Brush *brush = data->brush;
  const float angle = data->angle;

  PBVHVertexIter vd;
  SculptOrigVertData orig_data;
  float(*proxy)[3];
  const float bstrength = ss->cache->bstrength;

  SCULPT_orig_vert_data_init(&orig_data, data->ob, data->nodes[n]);

  proxy = BKE_pbvh_node_add_proxy(ss->pbvh, data->nodes[n])->co;

  SculptBrushTest test;
  SculptBrushTestFn sculpt_brush_test_sq_fn = SCULPT_brush_test_init_with_falloff_shape(
      ss, &test, data->brush->falloff_shape);
  const int thread_id = BLI_task_parallel_thread_id(tls);

  BKE_pbvh_vertex_iter_begin(ss->pbvh, data->nodes[n], vd, PBVH_ITER_UNIQUE)
  {
    SCULPT_orig_vert_data_update(&orig_data, &vd);

    if (sculpt_brush_test_sq_fn(&test, orig_data.co)) {
      float vec[3], rot[3][3];
      const float fade = bstrength * SCULPT_brush_strength_factor(ss,
                                                                  brush,
                                                                  orig_data.co,
                                                                  sqrtf(test.dist),
                                                                  orig_data.no,
                                                                  NULL,
                                                                  vd.mask ? *vd.mask : 0.0f,
                                                                  vd.index,
                                                                  thread_id);

      sub_v3_v3v3(vec, orig_data.co, ss->cache->location);
      axis_angle_normalized_to_mat3(rot, ss->cache->sculpt_normal_symm, angle * fade);
      mul_v3_m3v3(proxy[vd.i], rot, vec);
      add_v3_v3(proxy[vd.i], ss->cache->location);
      sub_v3_v3(proxy[vd.i], orig_data.co);

      if (vd.mvert) {
        vd.mvert->flag |= ME_VERT_PBVH_UPDATE;
      }
    }
  }
  BKE_pbvh_vertex_iter_end;
}

static void do_rotate_brush(Sculpt *sd, Object *ob, PBVHNode **nodes, int totnode)
{
  SculptSession *ss = ob->sculpt;
  Brush *brush = BKE_paint_brush(&sd->paint);

  static const int flip[8] = {1, -1, -1, 1, -1, 1, 1, -1};
  const float angle = ss->cache->vertex_rotation * flip[ss->cache->mirror_symmetry_pass];

  SculptThreadedTaskData data = {
      .sd = sd,
      .ob = ob,
      .brush = brush,
      .nodes = nodes,
      .angle = angle,
  };

  TaskParallelSettings settings;
  BKE_pbvh_parallel_range_settings(&settings, true, totnode);
  BLI_task_parallel_range(0, totnode, &data, do_rotate_brush_task_cb_ex, &settings);
}

static void do_layer_brush_task_cb_ex(void *__restrict userdata,
                                      const int n,
                                      const TaskParallelTLS *__restrict tls)
{
  SculptThreadedTaskData *data = userdata;
  SculptSession *ss = data->ob->sculpt;
  Sculpt *sd = data->sd;
  const Brush *brush = data->brush;

  const bool use_persistent_base = ss->persistent_base && brush->flag & BRUSH_PERSISTENT;

  PBVHVertexIter vd;
  SculptOrigVertData orig_data;
  const float bstrength = ss->cache->bstrength;
  SCULPT_orig_vert_data_init(&orig_data, data->ob, data->nodes[n]);

  SculptBrushTest test;
  SculptBrushTestFn sculpt_brush_test_sq_fn = SCULPT_brush_test_init_with_falloff_shape(
      ss, &test, data->brush->falloff_shape);
  const int thread_id = BLI_task_parallel_thread_id(tls);

  BKE_pbvh_vertex_iter_begin(ss->pbvh, data->nodes[n], vd, PBVH_ITER_UNIQUE)
  {
    SCULPT_orig_vert_data_update(&orig_data, &vd);

    if (sculpt_brush_test_sq_fn(&test, orig_data.co)) {
      const float fade = SCULPT_brush_strength_factor(ss,
                                                      brush,
                                                      vd.co,
                                                      sqrtf(test.dist),
                                                      vd.no,
                                                      vd.fno,
                                                      vd.mask ? *vd.mask : 0.0f,
                                                      vd.index,
                                                      thread_id);

      const int vi = vd.index;
      float *disp_factor;
      if (use_persistent_base) {
        disp_factor = &ss->persistent_base[vi].disp;
      }
      else {
        disp_factor = &ss->cache->layer_displacement_factor[vi];
      }

      /* When using persistent base, the layer brush (holding Control) invert mode resets the
       * height of the layer to 0. This makes possible to clean edges of previously added layers
       * on top of the base. */
      /* The main direction of the layers is inverted using the regular brush strength with the
       * brush direction property. */
      if (use_persistent_base && ss->cache->invert) {
        (*disp_factor) += fabsf(fade * bstrength * (*disp_factor)) *
                          ((*disp_factor) > 0.0f ? -1.0f : 1.0f);
      }
      else {
        (*disp_factor) += fade * bstrength * (1.05f - fabsf(*disp_factor));
      }
      if (vd.mask) {
        const float clamp_mask = 1.0f - *vd.mask;
        *disp_factor = clamp_f(*disp_factor, -clamp_mask, clamp_mask);
      }
      else {
        *disp_factor = clamp_f(*disp_factor, -1.0f, 1.0f);
      }

      float final_co[3];
      float normal[3];

      if (use_persistent_base) {
        SCULPT_vertex_persistent_normal_get(ss, vi, normal);
        mul_v3_fl(normal, brush->height);
        madd_v3_v3v3fl(final_co, SCULPT_vertex_persistent_co_get(ss, vi), normal, *disp_factor);
      }
      else {
        normal_short_to_float_v3(normal, orig_data.no);
        mul_v3_fl(normal, brush->height);
        madd_v3_v3v3fl(final_co, orig_data.co, normal, *disp_factor);
      }

      float vdisp[3];
      sub_v3_v3v3(vdisp, final_co, vd.co);
      mul_v3_fl(vdisp, fabsf(fade));
      add_v3_v3v3(final_co, vd.co, vdisp);

      SCULPT_clip(sd, ss, vd.co, final_co);

      if (vd.mvert) {
        vd.mvert->flag |= ME_VERT_PBVH_UPDATE;
      }
    }
  }
  BKE_pbvh_vertex_iter_end;
}

static void do_layer_brush(Sculpt *sd, Object *ob, PBVHNode **nodes, int totnode)
{
  SculptSession *ss = ob->sculpt;
  Brush *brush = BKE_paint_brush(&sd->paint);

  if (ss->cache->layer_displacement_factor == NULL) {
    ss->cache->layer_displacement_factor = MEM_callocN(sizeof(float) * SCULPT_vertex_count_get(ss),
                                                       "layer displacement factor");
  }

  SculptThreadedTaskData data = {
      .sd = sd,
      .ob = ob,
      .brush = brush,
      .nodes = nodes,
  };

  TaskParallelSettings settings;
  BKE_pbvh_parallel_range_settings(&settings, true, totnode);
  BLI_task_parallel_range(0, totnode, &data, do_layer_brush_task_cb_ex, &settings);
}

static void do_inflate_brush_task_cb_ex(void *__restrict userdata,
                                        const int n,
                                        const TaskParallelTLS *__restrict tls)
{
  SculptThreadedTaskData *data = userdata;
  SculptSession *ss = data->ob->sculpt;
  const Brush *brush = data->brush;

  PBVHVertexIter vd;
  float(*proxy)[3];
  const float bstrength = ss->cache->bstrength;

  proxy = BKE_pbvh_node_add_proxy(ss->pbvh, data->nodes[n])->co;

  SculptBrushTest test;
  SculptBrushTestFn sculpt_brush_test_sq_fn = SCULPT_brush_test_init_with_falloff_shape(
      ss, &test, data->brush->falloff_shape);
  const int thread_id = BLI_task_parallel_thread_id(tls);

  BKE_pbvh_vertex_iter_begin(ss->pbvh, data->nodes[n], vd, PBVH_ITER_UNIQUE)
  {
    if (sculpt_brush_test_sq_fn(&test, vd.co)) {
      const float fade = bstrength * SCULPT_brush_strength_factor(ss,
                                                                  brush,
                                                                  vd.co,
                                                                  sqrtf(test.dist),
                                                                  vd.no,
                                                                  vd.fno,
                                                                  vd.mask ? *vd.mask : 0.0f,
                                                                  vd.index,
                                                                  thread_id);
      float val[3];

      if (vd.fno) {
        copy_v3_v3(val, vd.fno);
      }
      else {
        normal_short_to_float_v3(val, vd.no);
      }

      mul_v3_fl(val, fade * ss->cache->radius);
      mul_v3_v3v3(proxy[vd.i], val, ss->cache->scale);

      if (vd.mvert) {
        vd.mvert->flag |= ME_VERT_PBVH_UPDATE;
      }
    }
  }
  BKE_pbvh_vertex_iter_end;
}

static void do_inflate_brush(Sculpt *sd, Object *ob, PBVHNode **nodes, int totnode)
{
  Brush *brush = BKE_paint_brush(&sd->paint);

  SculptThreadedTaskData data = {
      .sd = sd,
      .ob = ob,
      .brush = brush,
      .nodes = nodes,
  };

  TaskParallelSettings settings;
  BKE_pbvh_parallel_range_settings(&settings, true, totnode);
  BLI_task_parallel_range(0, totnode, &data, do_inflate_brush_task_cb_ex, &settings);
}

int SCULPT_plane_trim(const StrokeCache *cache, const Brush *brush, const float val[3])
{
  return (!(brush->flag & BRUSH_PLANE_TRIM) ||
          ((dot_v3v3(val, val) <= cache->radius_squared * cache->plane_trim_squared)));
}

static bool plane_point_side_flip(const float co[3], const float plane[4], const bool flip)
{
  float d = plane_point_side_v3(plane, co);
  if (flip) {
    d = -d;
  }
  return d <= 0.0f;
}

int SCULPT_plane_point_side(const float co[3], const float plane[4])
{
  float d = plane_point_side_v3(plane, co);
  return d <= 0.0f;
}

float SCULPT_brush_plane_offset_get(Sculpt *sd, SculptSession *ss)
{
  Brush *brush = BKE_paint_brush(&sd->paint);

  float rv = brush->plane_offset;

  if (brush->flag & BRUSH_OFFSET_PRESSURE) {
    rv *= ss->cache->pressure;
  }

  return rv;
}

static void do_flatten_brush_task_cb_ex(void *__restrict userdata,
                                        const int n,
                                        const TaskParallelTLS *__restrict tls)
{
  SculptThreadedTaskData *data = userdata;
  SculptSession *ss = data->ob->sculpt;
  const Brush *brush = data->brush;
  const float *area_no = data->area_no;
  const float *area_co = data->area_co;

  PBVHVertexIter vd;
  float(*proxy)[3];
  const float bstrength = ss->cache->bstrength;

  proxy = BKE_pbvh_node_add_proxy(ss->pbvh, data->nodes[n])->co;

  SculptBrushTest test;
  SculptBrushTestFn sculpt_brush_test_sq_fn = SCULPT_brush_test_init_with_falloff_shape(
      ss, &test, data->brush->falloff_shape);
  const int thread_id = BLI_task_parallel_thread_id(tls);

  plane_from_point_normal_v3(test.plane_tool, area_co, area_no);

  BKE_pbvh_vertex_iter_begin(ss->pbvh, data->nodes[n], vd, PBVH_ITER_UNIQUE)
  {
    if (sculpt_brush_test_sq_fn(&test, vd.co)) {
      float intr[3];
      float val[3];

      closest_to_plane_normalized_v3(intr, test.plane_tool, vd.co);

      sub_v3_v3v3(val, intr, vd.co);

      if (SCULPT_plane_trim(ss->cache, brush, val)) {
        const float fade = bstrength * SCULPT_brush_strength_factor(ss,
                                                                    brush,
                                                                    vd.co,
                                                                    sqrtf(test.dist),
                                                                    vd.no,
                                                                    vd.fno,
                                                                    vd.mask ? *vd.mask : 0.0f,
                                                                    vd.index,
                                                                    thread_id);

        mul_v3_v3fl(proxy[vd.i], val, fade);

        if (vd.mvert) {
          vd.mvert->flag |= ME_VERT_PBVH_UPDATE;
        }
      }
    }
  }
  BKE_pbvh_vertex_iter_end;
}

static void do_flatten_brush(Sculpt *sd, Object *ob, PBVHNode **nodes, int totnode)
{
  SculptSession *ss = ob->sculpt;
  Brush *brush = BKE_paint_brush(&sd->paint);

  const float radius = ss->cache->radius;

  float area_no[3];
  float area_co[3];

  float offset = SCULPT_brush_plane_offset_get(sd, ss);
  float displace;
  float temp[3];

  SCULPT_calc_brush_plane(sd, ob, nodes, totnode, area_no, area_co);

  SCULPT_tilt_apply_to_normal(area_no, ss->cache, brush->tilt_strength_factor);

  displace = radius * offset;

  mul_v3_v3v3(temp, area_no, ss->cache->scale);
  mul_v3_fl(temp, displace);
  add_v3_v3(area_co, temp);

  SculptThreadedTaskData data = {
      .sd = sd,
      .ob = ob,
      .brush = brush,
      .nodes = nodes,
      .area_no = area_no,
      .area_co = area_co,
  };

  TaskParallelSettings settings;
  BKE_pbvh_parallel_range_settings(&settings, true, totnode);
  BLI_task_parallel_range(0, totnode, &data, do_flatten_brush_task_cb_ex, &settings);
}

/* -------------------------------------------------------------------- */
/** \name Sculpt Clay Brush
 * \{ */

typedef struct ClaySampleData {
  float plane_dist[2];
} ClaySampleData;

static void calc_clay_surface_task_cb(void *__restrict userdata,
                                      const int n,
                                      const TaskParallelTLS *__restrict tls)
{
  SculptThreadedTaskData *data = userdata;
  SculptSession *ss = data->ob->sculpt;
  const Brush *brush = data->brush;
  ClaySampleData *csd = tls->userdata_chunk;
  const float *area_no = data->area_no;
  const float *area_co = data->area_co;
  float plane[4];

  PBVHVertexIter vd;

  SculptBrushTest test;
  SculptBrushTestFn sculpt_brush_test_sq_fn = SCULPT_brush_test_init_with_falloff_shape(
      ss, &test, brush->falloff_shape);

  /* Apply the brush normal radius to the test before sampling. */
  float test_radius = sqrtf(test.radius_squared);
  test_radius *= brush->normal_radius_factor;
  test.radius_squared = test_radius * test_radius;
  plane_from_point_normal_v3(plane, area_co, area_no);

  if (is_zero_v4(plane)) {
    return;
  }

  BKE_pbvh_vertex_iter_begin(ss->pbvh, data->nodes[n], vd, PBVH_ITER_UNIQUE)
  {

    if (sculpt_brush_test_sq_fn(&test, vd.co)) {
      float plane_dist = dist_signed_to_plane_v3(vd.co, plane);
      float plane_dist_abs = fabsf(plane_dist);
      if (plane_dist > 0.0f) {
        csd->plane_dist[0] = MIN2(csd->plane_dist[0], plane_dist_abs);
      }
      else {
        csd->plane_dist[1] = MIN2(csd->plane_dist[1], plane_dist_abs);
      }
    }
    BKE_pbvh_vertex_iter_end;
  }
}

static void calc_clay_surface_reduce(const void *__restrict UNUSED(userdata),
                                     void *__restrict chunk_join,
                                     void *__restrict chunk)
{
  ClaySampleData *join = chunk_join;
  ClaySampleData *csd = chunk;
  join->plane_dist[0] = MIN2(csd->plane_dist[0], join->plane_dist[0]);
  join->plane_dist[1] = MIN2(csd->plane_dist[1], join->plane_dist[1]);
}

static void do_clay_brush_task_cb_ex(void *__restrict userdata,
                                     const int n,
                                     const TaskParallelTLS *__restrict tls)
{
  SculptThreadedTaskData *data = userdata;
  SculptSession *ss = data->ob->sculpt;
  const Brush *brush = data->brush;
  const float *area_no = data->area_no;
  const float *area_co = data->area_co;

  PBVHVertexIter vd;
  float(*proxy)[3];
  const float bstrength = fabsf(ss->cache->bstrength);

  proxy = BKE_pbvh_node_add_proxy(ss->pbvh, data->nodes[n])->co;

  SculptBrushTest test;
  SculptBrushTestFn sculpt_brush_test_sq_fn = SCULPT_brush_test_init_with_falloff_shape(
      ss, &test, data->brush->falloff_shape);
  const int thread_id = BLI_task_parallel_thread_id(tls);

  plane_from_point_normal_v3(test.plane_tool, area_co, area_no);

  BKE_pbvh_vertex_iter_begin(ss->pbvh, data->nodes[n], vd, PBVH_ITER_UNIQUE)
  {
    if (sculpt_brush_test_sq_fn(&test, vd.co)) {
      float intr[3];
      float val[3];
      closest_to_plane_normalized_v3(intr, test.plane_tool, vd.co);

      sub_v3_v3v3(val, intr, vd.co);

      const float fade = bstrength * SCULPT_brush_strength_factor(ss,
                                                                  brush,
                                                                  vd.co,
                                                                  sqrtf(test.dist),
                                                                  vd.no,
                                                                  vd.fno,
                                                                  vd.mask ? *vd.mask : 0.0f,
                                                                  vd.index,
                                                                  thread_id);

      mul_v3_v3fl(proxy[vd.i], val, fade);

      if (vd.mvert) {
        vd.mvert->flag |= ME_VERT_PBVH_UPDATE;
      }
    }
  }
  BKE_pbvh_vertex_iter_end;
}

static void do_clay_brush(Sculpt *sd, Object *ob, PBVHNode **nodes, int totnode)
{
  SculptSession *ss = ob->sculpt;
  Brush *brush = BKE_paint_brush(&sd->paint);

  const float radius = fabsf(ss->cache->radius);
  const float initial_radius = fabsf(ss->cache->initial_radius);
  bool flip = ss->cache->bstrength < 0.0f;

  float offset = SCULPT_brush_plane_offset_get(sd, ss);
  float displace;

  float area_no[3];
  float area_co[3];
  float temp[3];

  SCULPT_calc_brush_plane(sd, ob, nodes, totnode, area_no, area_co);

  SculptThreadedTaskData sample_data = {
      .sd = NULL,
      .ob = ob,
      .brush = brush,
      .nodes = nodes,
      .totnode = totnode,
      .area_no = area_no,
      .area_co = ss->cache->location,
  };

  ClaySampleData csd = {{0}};

  TaskParallelSettings sample_settings;
  BKE_pbvh_parallel_range_settings(&sample_settings, true, totnode);
  sample_settings.func_reduce = calc_clay_surface_reduce;
  sample_settings.userdata_chunk = &csd;
  sample_settings.userdata_chunk_size = sizeof(ClaySampleData);

  BLI_task_parallel_range(0, totnode, &sample_data, calc_clay_surface_task_cb, &sample_settings);

  float d_offset = (csd.plane_dist[0] + csd.plane_dist[1]);
  d_offset = min_ff(radius, d_offset);
  d_offset = d_offset / radius;
  d_offset = 1.0f - d_offset;
  displace = fabsf(initial_radius * (0.25f + offset + (d_offset * 0.15f)));
  if (flip) {
    displace = -displace;
  }

  mul_v3_v3v3(temp, area_no, ss->cache->scale);
  mul_v3_fl(temp, displace);
  copy_v3_v3(area_co, ss->cache->location);
  add_v3_v3(area_co, temp);

  SculptThreadedTaskData data = {
      .sd = sd,
      .ob = ob,
      .brush = brush,
      .nodes = nodes,
      .area_no = area_no,
      .area_co = area_co,
  };

  TaskParallelSettings settings;
  BKE_pbvh_parallel_range_settings(&settings, true, totnode);
  BLI_task_parallel_range(0, totnode, &data, do_clay_brush_task_cb_ex, &settings);
}

static void do_clay_strips_brush_task_cb_ex(void *__restrict userdata,
                                            const int n,
                                            const TaskParallelTLS *__restrict tls)
{
  SculptThreadedTaskData *data = userdata;
  SculptSession *ss = data->ob->sculpt;
  const Brush *brush = data->brush;
  float(*mat)[4] = data->mat;
  const float *area_no_sp = data->area_no_sp;
  const float *area_co = data->area_co;

  PBVHVertexIter vd;
  SculptBrushTest test;
  float(*proxy)[3];
  const bool flip = (ss->cache->bstrength < 0.0f);
  const float bstrength = flip ? -ss->cache->bstrength : ss->cache->bstrength;

  proxy = BKE_pbvh_node_add_proxy(ss->pbvh, data->nodes[n])->co;

  SCULPT_brush_test_init(ss, &test);
  plane_from_point_normal_v3(test.plane_tool, area_co, area_no_sp);
  const int thread_id = BLI_task_parallel_thread_id(tls);

  BKE_pbvh_vertex_iter_begin(ss->pbvh, data->nodes[n], vd, PBVH_ITER_UNIQUE)
  {
    if (SCULPT_brush_test_cube(&test, vd.co, mat, brush->tip_roundness)) {
      if (plane_point_side_flip(vd.co, test.plane_tool, flip)) {
        float intr[3];
        float val[3];

        closest_to_plane_normalized_v3(intr, test.plane_tool, vd.co);

        sub_v3_v3v3(val, intr, vd.co);

        if (SCULPT_plane_trim(ss->cache, brush, val)) {
          /* The normal from the vertices is ignored, it causes glitch with planes, see: T44390. */
          const float fade = bstrength *
                             SCULPT_brush_strength_factor(ss,
                                                          brush,
                                                          vd.co,
                                                          ss->cache->radius * test.dist,
                                                          vd.no,
                                                          vd.fno,
                                                          vd.mask ? *vd.mask : 0.0f,
                                                          vd.index,
                                                          thread_id);

          mul_v3_v3fl(proxy[vd.i], val, fade);

          if (vd.mvert) {
            vd.mvert->flag |= ME_VERT_PBVH_UPDATE;
          }
        }
      }
    }
  }
  BKE_pbvh_vertex_iter_end;
}

static void do_clay_strips_brush(Sculpt *sd, Object *ob, PBVHNode **nodes, int totnode)
{
  SculptSession *ss = ob->sculpt;
  Brush *brush = BKE_paint_brush(&sd->paint);

  const bool flip = (ss->cache->bstrength < 0.0f);
  const float radius = flip ? -ss->cache->radius : ss->cache->radius;
  const float offset = SCULPT_brush_plane_offset_get(sd, ss);
  const float displace = radius * (0.18f + offset);

  /* The sculpt-plane normal (whatever its set to). */
  float area_no_sp[3];

  /* Geometry normal */
  float area_no[3];
  float area_co[3];

  float temp[3];
  float mat[4][4];
  float scale[4][4];
  float tmat[4][4];

  SCULPT_calc_brush_plane(sd, ob, nodes, totnode, area_no_sp, area_co);
  SCULPT_tilt_apply_to_normal(area_no_sp, ss->cache, brush->tilt_strength_factor);

  if (brush->sculpt_plane != SCULPT_DISP_DIR_AREA || (brush->flag & BRUSH_ORIGINAL_NORMAL)) {
    SCULPT_calc_area_normal(sd, ob, nodes, totnode, area_no);
  }
  else {
    copy_v3_v3(area_no, area_no_sp);
  }

  /* Delay the first daub because grab delta is not setup. */
  if (SCULPT_stroke_is_first_brush_step_of_symmetry_pass(ss->cache)) {
    return;
  }

  if (is_zero_v3(ss->cache->grab_delta_symmetry)) {
    return;
  }

  mul_v3_v3v3(temp, area_no_sp, ss->cache->scale);
  mul_v3_fl(temp, displace);
  add_v3_v3(area_co, temp);

  /* Clay Strips uses a cube test with falloff in the XY axis (not in Z) and a plane to deform the
   * vertices. When in Add mode, vertices that are below the plane and inside the cube are move
   * towards the plane. In this situation, there may be cases where a vertex is outside the cube
   * but below the plane, so won't be deformed, causing artifacts. In order to prevent these
   * artifacts, this displaces the test cube space in relation to the plane in order to
   * deform more vertices that may be below it. */
  /* The 0.7 and 1.25 factors are arbitrary and don't have any relation between them, they were set
   * by doing multiple tests using the default "Clay Strips" brush preset. */
  float area_co_displaced[3];
  madd_v3_v3v3fl(area_co_displaced, area_co, area_no, -radius * 0.7f);

  /* Initialize brush local-space matrix. */
  cross_v3_v3v3(mat[0], area_no, ss->cache->grab_delta_symmetry);
  mat[0][3] = 0.0f;
  cross_v3_v3v3(mat[1], area_no, mat[0]);
  mat[1][3] = 0.0f;
  copy_v3_v3(mat[2], area_no);
  mat[2][3] = 0.0f;
  copy_v3_v3(mat[3], area_co_displaced);
  mat[3][3] = 1.0f;
  normalize_m4(mat);

  /* Scale brush local space matrix. */
  scale_m4_fl(scale, ss->cache->radius);
  mul_m4_m4m4(tmat, mat, scale);

  /* Deform the local space in Z to scale the test cube. As the test cube does not have falloff in
   * Z this does not produce artifacts in the falloff cube and allows to deform extra vertices
   * during big deformation while keeping the surface as uniform as possible. */
  mul_v3_fl(tmat[2], 1.25f);

  invert_m4_m4(mat, tmat);

  SculptThreadedTaskData data = {
      .sd = sd,
      .ob = ob,
      .brush = brush,
      .nodes = nodes,
      .area_no_sp = area_no_sp,
      .area_co = area_co,
      .mat = mat,
  };

  TaskParallelSettings settings;
  BKE_pbvh_parallel_range_settings(&settings, true, totnode);
  BLI_task_parallel_range(0, totnode, &data, do_clay_strips_brush_task_cb_ex, &settings);
}

static void do_fill_brush_task_cb_ex(void *__restrict userdata,
                                     const int n,
                                     const TaskParallelTLS *__restrict tls)
{
  SculptThreadedTaskData *data = userdata;
  SculptSession *ss = data->ob->sculpt;
  const Brush *brush = data->brush;
  const float *area_no = data->area_no;
  const float *area_co = data->area_co;

  PBVHVertexIter vd;
  float(*proxy)[3];
  const float bstrength = ss->cache->bstrength;

  proxy = BKE_pbvh_node_add_proxy(ss->pbvh, data->nodes[n])->co;

  SculptBrushTest test;
  SculptBrushTestFn sculpt_brush_test_sq_fn = SCULPT_brush_test_init_with_falloff_shape(
      ss, &test, data->brush->falloff_shape);
  const int thread_id = BLI_task_parallel_thread_id(tls);

  plane_from_point_normal_v3(test.plane_tool, area_co, area_no);

  BKE_pbvh_vertex_iter_begin(ss->pbvh, data->nodes[n], vd, PBVH_ITER_UNIQUE)
  {
    if (sculpt_brush_test_sq_fn(&test, vd.co)) {
      if (SCULPT_plane_point_side(vd.co, test.plane_tool)) {
        float intr[3];
        float val[3];

        closest_to_plane_normalized_v3(intr, test.plane_tool, vd.co);

        sub_v3_v3v3(val, intr, vd.co);

        if (SCULPT_plane_trim(ss->cache, brush, val)) {
          const float fade = bstrength * SCULPT_brush_strength_factor(ss,
                                                                      brush,
                                                                      vd.co,
                                                                      sqrtf(test.dist),
                                                                      vd.no,
                                                                      vd.fno,
                                                                      vd.mask ? *vd.mask : 0.0f,
                                                                      vd.index,
                                                                      thread_id);

          mul_v3_v3fl(proxy[vd.i], val, fade);

          if (vd.mvert) {
            vd.mvert->flag |= ME_VERT_PBVH_UPDATE;
          }
        }
      }
    }
  }
  BKE_pbvh_vertex_iter_end;
}

static void do_fill_brush(Sculpt *sd, Object *ob, PBVHNode **nodes, int totnode)
{
  SculptSession *ss = ob->sculpt;
  Brush *brush = BKE_paint_brush(&sd->paint);

  const float radius = ss->cache->radius;

  float area_no[3];
  float area_co[3];
  float offset = SCULPT_brush_plane_offset_get(sd, ss);

  float displace;

  float temp[3];

  SCULPT_calc_brush_plane(sd, ob, nodes, totnode, area_no, area_co);

  SCULPT_tilt_apply_to_normal(area_no, ss->cache, brush->tilt_strength_factor);

  displace = radius * offset;

  mul_v3_v3v3(temp, area_no, ss->cache->scale);
  mul_v3_fl(temp, displace);
  add_v3_v3(area_co, temp);

  SculptThreadedTaskData data = {
      .sd = sd,
      .ob = ob,
      .brush = brush,
      .nodes = nodes,
      .area_no = area_no,
      .area_co = area_co,
  };

  TaskParallelSettings settings;
  BKE_pbvh_parallel_range_settings(&settings, true, totnode);
  BLI_task_parallel_range(0, totnode, &data, do_fill_brush_task_cb_ex, &settings);
}

static void do_scrape_brush_task_cb_ex(void *__restrict userdata,
                                       const int n,
                                       const TaskParallelTLS *__restrict tls)
{
  SculptThreadedTaskData *data = userdata;
  SculptSession *ss = data->ob->sculpt;
  const Brush *brush = data->brush;
  const float *area_no = data->area_no;
  const float *area_co = data->area_co;

  PBVHVertexIter vd;
  float(*proxy)[3];
  const float bstrength = ss->cache->bstrength;

  proxy = BKE_pbvh_node_add_proxy(ss->pbvh, data->nodes[n])->co;

  SculptBrushTest test;
  SculptBrushTestFn sculpt_brush_test_sq_fn = SCULPT_brush_test_init_with_falloff_shape(
      ss, &test, data->brush->falloff_shape);
  const int thread_id = BLI_task_parallel_thread_id(tls);
  plane_from_point_normal_v3(test.plane_tool, area_co, area_no);

  BKE_pbvh_vertex_iter_begin(ss->pbvh, data->nodes[n], vd, PBVH_ITER_UNIQUE)
  {
    if (sculpt_brush_test_sq_fn(&test, vd.co)) {
      if (!SCULPT_plane_point_side(vd.co, test.plane_tool)) {
        float intr[3];
        float val[3];

        closest_to_plane_normalized_v3(intr, test.plane_tool, vd.co);

        sub_v3_v3v3(val, intr, vd.co);

        if (SCULPT_plane_trim(ss->cache, brush, val)) {
          const float fade = bstrength * SCULPT_brush_strength_factor(ss,
                                                                      brush,
                                                                      vd.co,
                                                                      sqrtf(test.dist),
                                                                      vd.no,
                                                                      vd.fno,
                                                                      vd.mask ? *vd.mask : 0.0f,
                                                                      vd.index,
                                                                      thread_id);

          mul_v3_v3fl(proxy[vd.i], val, fade);

          if (vd.mvert) {
            vd.mvert->flag |= ME_VERT_PBVH_UPDATE;
          }
        }
      }
    }
  }
  BKE_pbvh_vertex_iter_end;
}

static void do_scrape_brush(Sculpt *sd, Object *ob, PBVHNode **nodes, int totnode)
{
  SculptSession *ss = ob->sculpt;
  Brush *brush = BKE_paint_brush(&sd->paint);

  const float radius = ss->cache->radius;

  float area_no[3];
  float area_co[3];
  float offset = SCULPT_brush_plane_offset_get(sd, ss);

  float displace;

  float temp[3];

  SCULPT_calc_brush_plane(sd, ob, nodes, totnode, area_no, area_co);

  SCULPT_tilt_apply_to_normal(area_no, ss->cache, brush->tilt_strength_factor);

  displace = -radius * offset;

  mul_v3_v3v3(temp, area_no, ss->cache->scale);
  mul_v3_fl(temp, displace);
  add_v3_v3(area_co, temp);

  SculptThreadedTaskData data = {
      .sd = sd,
      .ob = ob,
      .brush = brush,
      .nodes = nodes,
      .area_no = area_no,
      .area_co = area_co,
  };

  TaskParallelSettings settings;
  BKE_pbvh_parallel_range_settings(&settings, true, totnode);
  BLI_task_parallel_range(0, totnode, &data, do_scrape_brush_task_cb_ex, &settings);
}

/* -------------------------------------------------------------------- */
/** \name Sculpt Clay Thumb Brush
 * \{ */

static void do_clay_thumb_brush_task_cb_ex(void *__restrict userdata,
                                           const int n,
                                           const TaskParallelTLS *__restrict tls)
{
  SculptThreadedTaskData *data = userdata;
  SculptSession *ss = data->ob->sculpt;
  const Brush *brush = data->brush;
  float(*mat)[4] = data->mat;
  const float *area_no_sp = data->area_no_sp;
  const float *area_co = data->area_co;

  PBVHVertexIter vd;
  float(*proxy)[3];
  const float bstrength = data->clay_strength;

  proxy = BKE_pbvh_node_add_proxy(ss->pbvh, data->nodes[n])->co;

  SculptBrushTest test;
  SculptBrushTestFn sculpt_brush_test_sq_fn = SCULPT_brush_test_init_with_falloff_shape(
      ss, &test, data->brush->falloff_shape);
  const int thread_id = BLI_task_parallel_thread_id(tls);

  float plane_tilt[4];
  float normal_tilt[3];
  float imat[4][4];

  invert_m4_m4(imat, mat);
  rotate_v3_v3v3fl(normal_tilt, area_no_sp, imat[0], DEG2RADF(-ss->cache->clay_thumb_front_angle));

  /* Plane aligned to the geometry normal (back part of the brush). */
  plane_from_point_normal_v3(test.plane_tool, area_co, area_no_sp);
  /* Tilted plane (front part of the brush). */
  plane_from_point_normal_v3(plane_tilt, area_co, normal_tilt);

  BKE_pbvh_vertex_iter_begin(ss->pbvh, data->nodes[n], vd, PBVH_ITER_UNIQUE)
  {
    if (sculpt_brush_test_sq_fn(&test, vd.co)) {
      float local_co[3];
      mul_v3_m4v3(local_co, mat, vd.co);
      float intr[3], intr_tilt[3];
      float val[3];

      closest_to_plane_normalized_v3(intr, test.plane_tool, vd.co);
      closest_to_plane_normalized_v3(intr_tilt, plane_tilt, vd.co);

      /* Mix the deformation of the aligned and the tilted plane based on the brush space vertex
       * coordinates. */
      /* We can also control the mix with a curve if it produces noticeable artifacts in the center
       * of the brush. */
      const float tilt_mix = local_co[1] > 0.0f ? 0.0f : 1.0f;
      interp_v3_v3v3(intr, intr, intr_tilt, tilt_mix);
      sub_v3_v3v3(val, intr_tilt, vd.co);

      const float fade = bstrength * SCULPT_brush_strength_factor(ss,
                                                                  brush,
                                                                  vd.co,
                                                                  sqrtf(test.dist),
                                                                  vd.no,
                                                                  vd.fno,
                                                                  vd.mask ? *vd.mask : 0.0f,
                                                                  vd.index,
                                                                  thread_id);

      mul_v3_v3fl(proxy[vd.i], val, fade);

      if (vd.mvert) {
        vd.mvert->flag |= ME_VERT_PBVH_UPDATE;
      }
    }
  }
  BKE_pbvh_vertex_iter_end;
}

static float sculpt_clay_thumb_get_stabilized_pressure(StrokeCache *cache)
{
  float final_pressure = 0.0f;
  for (int i = 0; i < SCULPT_CLAY_STABILIZER_LEN; i++) {
    final_pressure += cache->clay_pressure_stabilizer[i];
  }
  return final_pressure / SCULPT_CLAY_STABILIZER_LEN;
}

static void do_clay_thumb_brush(Sculpt *sd, Object *ob, PBVHNode **nodes, int totnode)
{
  SculptSession *ss = ob->sculpt;
  Brush *brush = BKE_paint_brush(&sd->paint);

  const float radius = ss->cache->radius;
  const float offset = SCULPT_brush_plane_offset_get(sd, ss);
  const float displace = radius * (0.25f + offset);

  /* Sampled geometry normal and area center. */
  float area_no_sp[3];
  float area_no[3];
  float area_co[3];

  float temp[3];
  float mat[4][4];
  float scale[4][4];
  float tmat[4][4];

  SCULPT_calc_brush_plane(sd, ob, nodes, totnode, area_no_sp, area_co);

  if (brush->sculpt_plane != SCULPT_DISP_DIR_AREA || (brush->flag & BRUSH_ORIGINAL_NORMAL)) {
    SCULPT_calc_area_normal(sd, ob, nodes, totnode, area_no);
  }
  else {
    copy_v3_v3(area_no, area_no_sp);
  }

  /* Delay the first daub because grab delta is not setup. */
  if (SCULPT_stroke_is_first_brush_step_of_symmetry_pass(ss->cache)) {
    ss->cache->clay_thumb_front_angle = 0.0f;
    return;
  }

  /* Simulate the clay accumulation by increasing the plane angle as more samples are added to the
   * stroke. */
  if (SCULPT_stroke_is_main_symmetry_pass(ss->cache)) {
    ss->cache->clay_thumb_front_angle += 0.8f;
    ss->cache->clay_thumb_front_angle = clamp_f(ss->cache->clay_thumb_front_angle, 0.0f, 60.0f);
  }

  if (is_zero_v3(ss->cache->grab_delta_symmetry)) {
    return;
  }

  /* Displace the brush planes. */
  copy_v3_v3(area_co, ss->cache->location);
  mul_v3_v3v3(temp, area_no_sp, ss->cache->scale);
  mul_v3_fl(temp, displace);
  add_v3_v3(area_co, temp);

  /* Initialize brush local-space matrix. */
  cross_v3_v3v3(mat[0], area_no, ss->cache->grab_delta_symmetry);
  mat[0][3] = 0.0f;
  cross_v3_v3v3(mat[1], area_no, mat[0]);
  mat[1][3] = 0.0f;
  copy_v3_v3(mat[2], area_no);
  mat[2][3] = 0.0f;
  copy_v3_v3(mat[3], ss->cache->location);
  mat[3][3] = 1.0f;
  normalize_m4(mat);

  /* Scale brush local space matrix. */
  scale_m4_fl(scale, ss->cache->radius);
  mul_m4_m4m4(tmat, mat, scale);
  invert_m4_m4(mat, tmat);

  float clay_strength = ss->cache->bstrength *
                        sculpt_clay_thumb_get_stabilized_pressure(ss->cache);

  SculptThreadedTaskData data = {
      .sd = sd,
      .ob = ob,
      .brush = brush,
      .nodes = nodes,
      .area_no_sp = area_no_sp,
      .area_co = ss->cache->location,
      .mat = mat,
      .clay_strength = clay_strength,
  };

  TaskParallelSettings settings;
  BKE_pbvh_parallel_range_settings(&settings, true, totnode);
  BLI_task_parallel_range(0, totnode, &data, do_clay_thumb_brush_task_cb_ex, &settings);
}

/** \} */

static void do_gravity_task_cb_ex(void *__restrict userdata,
                                  const int n,
                                  const TaskParallelTLS *__restrict tls)
{
  SculptThreadedTaskData *data = userdata;
  SculptSession *ss = data->ob->sculpt;
  const Brush *brush = data->brush;
  float *offset = data->offset;

  PBVHVertexIter vd;
  float(*proxy)[3];

  proxy = BKE_pbvh_node_add_proxy(ss->pbvh, data->nodes[n])->co;

  SculptBrushTest test;
  SculptBrushTestFn sculpt_brush_test_sq_fn = SCULPT_brush_test_init_with_falloff_shape(
      ss, &test, data->brush->falloff_shape);
  const int thread_id = BLI_task_parallel_thread_id(tls);

  BKE_pbvh_vertex_iter_begin(ss->pbvh, data->nodes[n], vd, PBVH_ITER_UNIQUE)
  {
    if (sculpt_brush_test_sq_fn(&test, vd.co)) {
      const float fade = SCULPT_brush_strength_factor(ss,
                                                      brush,
                                                      vd.co,
                                                      sqrtf(test.dist),
                                                      vd.no,
                                                      vd.fno,
                                                      vd.mask ? *vd.mask : 0.0f,
                                                      vd.index,
                                                      thread_id);

      mul_v3_v3fl(proxy[vd.i], offset, fade);

      if (vd.mvert) {
        vd.mvert->flag |= ME_VERT_PBVH_UPDATE;
      }
    }
  }
  BKE_pbvh_vertex_iter_end;
}

static void do_gravity(Sculpt *sd, Object *ob, PBVHNode **nodes, int totnode, float bstrength)
{
  SculptSession *ss = ob->sculpt;
  Brush *brush = BKE_paint_brush(&sd->paint);

  float offset[3];
  float gravity_vector[3];

  mul_v3_v3fl(gravity_vector, ss->cache->gravity_direction, -ss->cache->radius_squared);

  /* Offset with as much as possible factored in already. */
  mul_v3_v3v3(offset, gravity_vector, ss->cache->scale);
  mul_v3_fl(offset, bstrength);

  /* Threaded loop over nodes. */
  SculptThreadedTaskData data = {
      .sd = sd,
      .ob = ob,
      .brush = brush,
      .nodes = nodes,
      .offset = offset,
  };

  TaskParallelSettings settings;
  BKE_pbvh_parallel_range_settings(&settings, true, totnode);
  BLI_task_parallel_range(0, totnode, &data, do_gravity_task_cb_ex, &settings);
}

void SCULPT_vertcos_to_key(Object *ob, KeyBlock *kb, const float (*vertCos)[3])
{
  Mesh *me = (Mesh *)ob->data;
  float(*ofs)[3] = NULL;
  int a;
  const int kb_act_idx = ob->shapenr - 1;
  KeyBlock *currkey;

  /* For relative keys editing of base should update other keys. */
  if (BKE_keyblock_is_basis(me->key, kb_act_idx)) {
    ofs = BKE_keyblock_convert_to_vertcos(ob, kb);

    /* Calculate key coord offsets (from previous location). */
    for (a = 0; a < me->totvert; a++) {
      sub_v3_v3v3(ofs[a], vertCos[a], ofs[a]);
    }

    /* Apply offsets on other keys. */
    for (currkey = me->key->block.first; currkey; currkey = currkey->next) {
      if ((currkey != kb) && (currkey->relative == kb_act_idx)) {
        BKE_keyblock_update_from_offset(ob, currkey, ofs);
      }
    }

    MEM_freeN(ofs);
  }

  /* Modifying of basis key should update mesh. */
  if (kb == me->key->refkey) {
    MVert *mvert = me->mvert;

    for (a = 0; a < me->totvert; a++, mvert++) {
      copy_v3_v3(mvert->co, vertCos[a]);
    }

    BKE_mesh_calc_normals(me);
  }

  /* Apply new coords on active key block, no need to re-allocate kb->data here! */
  BKE_keyblock_update_from_vertcos(ob, kb, vertCos);
}

/* Note: we do the topology update before any brush actions to avoid
 * issues with the proxies. The size of the proxy can't change, so
 * topology must be updated first. */
static void sculpt_topology_update(Sculpt *sd,
                                   Object *ob,
                                   Brush *brush,
                                   UnifiedPaintSettings *UNUSED(ups))
{
  SculptSession *ss = ob->sculpt;

  int n, totnode;
  /* Build a list of all nodes that are potentially within the brush's area of influence. */
  const bool use_original = sculpt_tool_needs_original(brush->sculpt_tool) ? true :
                                                                             ss->cache->original;
  const float radius_scale = 1.25f;
  PBVHNode **nodes = sculpt_pbvh_gather_generic(
      ob, sd, brush, use_original, radius_scale, &totnode);

  /* Only act if some verts are inside the brush area. */
  if (totnode) {
    PBVHTopologyUpdateMode mode = 0;
    float location[3];

    if (!(sd->flags & SCULPT_DYNTOPO_DETAIL_MANUAL)) {
      if (sd->flags & SCULPT_DYNTOPO_SUBDIVIDE) {
        mode |= PBVH_Subdivide;
      }

      if ((sd->flags & SCULPT_DYNTOPO_COLLAPSE) || (brush->sculpt_tool == SCULPT_TOOL_SIMPLIFY)) {
        mode |= PBVH_Collapse;
      }
    }

    for (n = 0; n < totnode; n++) {
      SCULPT_undo_push_node(ob,
                            nodes[n],
                            brush->sculpt_tool == SCULPT_TOOL_MASK ? SCULPT_UNDO_MASK :
                                                                     SCULPT_UNDO_COORDS);
      BKE_pbvh_node_mark_update(nodes[n]);

      if (BKE_pbvh_type(ss->pbvh) == PBVH_BMESH) {
        BKE_pbvh_node_mark_topology_update(nodes[n]);
        BKE_pbvh_bmesh_node_save_orig(ss->bm, nodes[n]);
      }
    }

    if (BKE_pbvh_type(ss->pbvh) == PBVH_BMESH) {
      BKE_pbvh_bmesh_update_topology(ss->pbvh,
                                     mode,
                                     ss->cache->location,
                                     ss->cache->view_normal,
                                     ss->cache->radius,
                                     (brush->flag & BRUSH_FRONTFACE) != 0,
                                     (brush->falloff_shape != PAINT_FALLOFF_SHAPE_SPHERE));
    }

    MEM_SAFE_FREE(nodes);

    /* Update average stroke position. */
    copy_v3_v3(location, ss->cache->true_location);
    mul_m4_v3(ob->obmat, location);
  }
}

static void do_brush_action_task_cb(void *__restrict userdata,
                                    const int n,
                                    const TaskParallelTLS *__restrict UNUSED(tls))
{
  SculptThreadedTaskData *data = userdata;
  SculptSession *ss = data->ob->sculpt;

  /* Face Sets modifications do a single undo push */
  if (data->brush->sculpt_tool == SCULPT_TOOL_DRAW_FACE_SETS) {
    BKE_pbvh_node_mark_redraw(data->nodes[n]);
    /* Draw face sets in smooth mode moves the vertices. */
    if (ss->cache->alt_smooth) {
      SCULPT_undo_push_node(data->ob, data->nodes[n], SCULPT_UNDO_COORDS);
      BKE_pbvh_node_mark_update(data->nodes[n]);
    }
  }
  else if (data->brush->sculpt_tool == SCULPT_TOOL_MASK) {
    SCULPT_undo_push_node(data->ob, data->nodes[n], SCULPT_UNDO_MASK);
    BKE_pbvh_node_mark_update_mask(data->nodes[n]);
  }
  else if (ELEM(data->brush->sculpt_tool, SCULPT_TOOL_PAINT, SCULPT_TOOL_SMEAR)) {
    SCULPT_undo_push_node(data->ob, data->nodes[n], SCULPT_UNDO_COLOR);
    BKE_pbvh_node_mark_update_color(data->nodes[n]);
  }
  else {
    SCULPT_undo_push_node(data->ob, data->nodes[n], SCULPT_UNDO_COORDS);
    BKE_pbvh_node_mark_update(data->nodes[n]);
  }
}

static void do_brush_action(Sculpt *sd, Object *ob, Brush *brush, UnifiedPaintSettings *ups)
{
  SculptSession *ss = ob->sculpt;
  int totnode;
  PBVHNode **nodes;

  /* Check for unsupported features. */
  PBVHType type = BKE_pbvh_type(ss->pbvh);
  if (brush->sculpt_tool == SCULPT_TOOL_PAINT && type != PBVH_FACES) {
    return;
  }

  if (brush->sculpt_tool == SCULPT_TOOL_SMEAR && type != PBVH_FACES) {
    return;
  }

  /* Build a list of all nodes that are potentially within the brush's area of influence */

  if (SCULPT_tool_needs_all_pbvh_nodes(brush)) {
    /* These brushes need to update all nodes as they are not constrained by the brush radius */
    BKE_pbvh_search_gather(ss->pbvh, NULL, NULL, &nodes, &totnode);
  }
  else if (brush->sculpt_tool == SCULPT_TOOL_CLOTH) {
    nodes = SCULPT_cloth_brush_affected_nodes_gather(ss, brush, &totnode);
  }
  else {
    const bool use_original = sculpt_tool_needs_original(brush->sculpt_tool) ? true :
                                                                               ss->cache->original;
    float radius_scale = 1.0f;
    /* With these options enabled not all required nodes are inside the original brush radius, so
     * the brush can produce artifacts in some situations. */
    if (brush->sculpt_tool == SCULPT_TOOL_DRAW && brush->flag & BRUSH_ORIGINAL_NORMAL) {
      radius_scale = 2.0f;
    }
    nodes = sculpt_pbvh_gather_generic(ob, sd, brush, use_original, radius_scale, &totnode);
  }

  /* Draw Face Sets in draw mode makes a single undo push, in alt-smooth mode deforms the
   * vertices and uses regular coords undo. */
  /* It also assigns the paint_face_set here as it needs to be done regardless of the stroke type
   * and the number of nodes under the brush influence. */
  if (brush->sculpt_tool == SCULPT_TOOL_DRAW_FACE_SETS &&
      SCULPT_stroke_is_first_brush_step(ss->cache) && !ss->cache->alt_smooth) {

    /* Dynamic-topology does not support Face Sets data, so it can't store/restore it from undo. */
    /* TODO(pablodp606): This check should be done in the undo code and not here, but the rest of
     * the sculpt code is not checking for unsupported undo types that may return a null node. */
    if (BKE_pbvh_type(ss->pbvh) != PBVH_BMESH) {
      SCULPT_undo_push_node(ob, NULL, SCULPT_UNDO_FACE_SETS);
    }

    if (ss->cache->invert) {
      /* When inverting the brush, pick the paint face mask ID from the mesh. */
      ss->cache->paint_face_set = SCULPT_active_face_set_get(ss);
    }
    else {
      /* By default create a new Face Sets. */
      ss->cache->paint_face_set = SCULPT_face_set_next_available_get(ss);
    }
  }

  /* Only act if some verts are inside the brush area. */
  if (totnode) {
    float location[3];

    SculptThreadedTaskData task_data = {
        .sd = sd,
        .ob = ob,
        .brush = brush,
        .nodes = nodes,
    };

    TaskParallelSettings settings;
    BKE_pbvh_parallel_range_settings(&settings, true, totnode);
    BLI_task_parallel_range(0, totnode, &task_data, do_brush_action_task_cb, &settings);

    if (sculpt_brush_needs_normal(ss, brush)) {
      update_sculpt_normal(sd, ob, nodes, totnode);
    }

    if (brush->mtex.brush_map_mode == MTEX_MAP_MODE_AREA) {
      update_brush_local_mat(sd, ob);
    }

    if (SCULPT_stroke_is_first_brush_step(ss->cache)) {
      if (SCULPT_is_automasking_enabled(sd, ss, brush)) {
        ss->cache->automasking = SCULPT_automasking_cache_init(sd, brush, ob);
      }
    }

    if (brush->sculpt_tool == SCULPT_TOOL_POSE && SCULPT_stroke_is_first_brush_step(ss->cache)) {
      SCULPT_pose_brush_init(sd, ob, ss, brush);
    }

    if (brush->deform_target == BRUSH_DEFORM_TARGET_CLOTH_SIM) {
      if (!ss->cache->cloth_sim) {
        ss->cache->cloth_sim = SCULPT_cloth_brush_simulation_create(
            ss, 1.0f, 0.0f, 0.0f, false, true);
        SCULPT_cloth_brush_simulation_init(ss, ss->cache->cloth_sim);
      }
      SCULPT_cloth_brush_store_simulation_state(ss, ss->cache->cloth_sim);
      SCULPT_cloth_brush_ensure_nodes_constraints(
          sd, ob, nodes, totnode, ss->cache->cloth_sim, ss->cache->location, FLT_MAX);
    }

    bool invert = ss->cache->pen_flip || ss->cache->invert || brush->flag & BRUSH_DIR_IN;

    /* Apply one type of brush action. */
    switch (brush->sculpt_tool) {
      case SCULPT_TOOL_DRAW:
        do_draw_brush(sd, ob, nodes, totnode);
        break;
      case SCULPT_TOOL_SMOOTH:
        if (brush->smooth_deform_type == BRUSH_SMOOTH_DEFORM_LAPLACIAN) {
          SCULPT_do_smooth_brush(sd, ob, nodes, totnode);
        }
        else if (brush->smooth_deform_type == BRUSH_SMOOTH_DEFORM_SURFACE) {
          SCULPT_do_surface_smooth_brush(sd, ob, nodes, totnode);
        }
        break;
      case SCULPT_TOOL_CREASE:
        do_crease_brush(sd, ob, nodes, totnode);
        break;
      case SCULPT_TOOL_BLOB:
        do_crease_brush(sd, ob, nodes, totnode);
        break;
      case SCULPT_TOOL_PINCH:
        do_pinch_brush(sd, ob, nodes, totnode);
        break;
      case SCULPT_TOOL_INFLATE:
        do_inflate_brush(sd, ob, nodes, totnode);
        break;
      case SCULPT_TOOL_GRAB:
        do_grab_brush(sd, ob, nodes, totnode);
        break;
      case SCULPT_TOOL_ROTATE:
        do_rotate_brush(sd, ob, nodes, totnode);
        break;
      case SCULPT_TOOL_SNAKE_HOOK:
        do_snake_hook_brush(sd, ob, nodes, totnode);
        break;
      case SCULPT_TOOL_NUDGE:
        do_nudge_brush(sd, ob, nodes, totnode);
        break;
      case SCULPT_TOOL_THUMB:
        do_thumb_brush(sd, ob, nodes, totnode);
        break;
      case SCULPT_TOOL_LAYER:
        do_layer_brush(sd, ob, nodes, totnode);
        break;
      case SCULPT_TOOL_FLATTEN:
        do_flatten_brush(sd, ob, nodes, totnode);
        break;
      case SCULPT_TOOL_CLAY:
        do_clay_brush(sd, ob, nodes, totnode);
        break;
      case SCULPT_TOOL_CLAY_STRIPS:
        do_clay_strips_brush(sd, ob, nodes, totnode);
        break;
      case SCULPT_TOOL_MULTIPLANE_SCRAPE:
        SCULPT_do_multiplane_scrape_brush(sd, ob, nodes, totnode);
        break;
      case SCULPT_TOOL_CLAY_THUMB:
        do_clay_thumb_brush(sd, ob, nodes, totnode);
        break;
      case SCULPT_TOOL_FILL:
        if (invert && brush->flag & BRUSH_INVERT_TO_SCRAPE_FILL) {
          do_scrape_brush(sd, ob, nodes, totnode);
        }
        else {
          do_fill_brush(sd, ob, nodes, totnode);
        }
        break;
      case SCULPT_TOOL_SCRAPE:
        if (invert && brush->flag & BRUSH_INVERT_TO_SCRAPE_FILL) {
          do_fill_brush(sd, ob, nodes, totnode);
        }
        else {
          do_scrape_brush(sd, ob, nodes, totnode);
        }
        break;
      case SCULPT_TOOL_MASK:
        do_mask_brush(sd, ob, nodes, totnode);
        break;
      case SCULPT_TOOL_POSE:
        SCULPT_do_pose_brush(sd, ob, nodes, totnode);
        break;
      case SCULPT_TOOL_DRAW_SHARP:
        do_draw_sharp_brush(sd, ob, nodes, totnode);
        break;
      case SCULPT_TOOL_ELASTIC_DEFORM:
        do_elastic_deform_brush(sd, ob, nodes, totnode);
        break;
      case SCULPT_TOOL_SLIDE_RELAX:
        do_slide_relax_brush(sd, ob, nodes, totnode);
        break;
      case SCULPT_TOOL_BOUNDARY:
        SCULPT_do_boundary_brush(sd, ob, nodes, totnode);
        break;
      case SCULPT_TOOL_CLOTH:
        SCULPT_do_cloth_brush(sd, ob, nodes, totnode);
        break;
      case SCULPT_TOOL_DRAW_FACE_SETS:
        SCULPT_do_draw_face_sets_brush(sd, ob, nodes, totnode);
        break;
      case SCULPT_TOOL_DISPLACEMENT_ERASER:
        do_displacement_eraser_brush(sd, ob, nodes, totnode);
        break;
      case SCULPT_TOOL_DISPLACEMENT_SMEAR:
        do_displacement_smear_brush(sd, ob, nodes, totnode);
        break;
      case SCULPT_TOOL_PAINT:
        SCULPT_do_paint_brush(sd, ob, nodes, totnode);
        break;
      case SCULPT_TOOL_SMEAR:
        SCULPT_do_smear_brush(sd, ob, nodes, totnode);
        break;
      case SCULPT_TOOL_FAIRING:
        do_fairing_brush(sd, ob, nodes, totnode);
        break;
    }

    if (!ELEM(brush->sculpt_tool, SCULPT_TOOL_SMOOTH, SCULPT_TOOL_MASK) &&
        brush->autosmooth_factor > 0) {
      if (brush->flag & BRUSH_INVERSE_SMOOTH_PRESSURE) {
        SCULPT_smooth(sd,
                      ob,
                      nodes,
                      totnode,
                      brush->autosmooth_factor * (1.0f - ss->cache->pressure),
                      false);
      }
      else {
        SCULPT_smooth(sd, ob, nodes, totnode, brush->autosmooth_factor, false);
      }
    }

    if (sculpt_brush_use_topology_rake(ss, brush)) {
      bmesh_topology_rake(sd, ob, nodes, totnode, brush->topology_rake_factor);
    }

    /* The cloth brush adds the gravity as a regular force and it is processed in the solver. */
    if (ss->cache->supports_gravity && !ELEM(brush->sculpt_tool,
                                             SCULPT_TOOL_CLOTH,
                                             SCULPT_TOOL_DRAW_FACE_SETS,
                                             SCULPT_TOOL_BOUNDARY)) {
      do_gravity(sd, ob, nodes, totnode, sd->gravity_factor);
    }

    if (brush->deform_target == BRUSH_DEFORM_TARGET_CLOTH_SIM) {
      if (SCULPT_stroke_is_main_symmetry_pass(ss->cache)) {
        SCULPT_cloth_sim_activate_nodes(ss->cache->cloth_sim, nodes, totnode);
        SCULPT_cloth_brush_do_simulation_step(sd, ob, ss->cache->cloth_sim, nodes, totnode);
      }
    }

    MEM_SAFE_FREE(nodes);

    /* Update average stroke position. */
    copy_v3_v3(location, ss->cache->true_location);
    mul_m4_v3(ob->obmat, location);

    add_v3_v3(ups->average_stroke_accum, location);
    ups->average_stroke_counter++;
    /* Update last stroke position. */
    ups->last_stroke_valid = true;
  }
}

/* Flush displacement from deformed PBVH vertex to original mesh. */
static void sculpt_flush_pbvhvert_deform(Object *ob, PBVHVertexIter *vd)
{
  SculptSession *ss = ob->sculpt;
  Mesh *me = ob->data;
  float disp[3], newco[3];
  int index = vd->vert_indices[vd->i];

  sub_v3_v3v3(disp, vd->co, ss->deform_cos[index]);
  mul_m3_v3(ss->deform_imats[index], disp);
  add_v3_v3v3(newco, disp, ss->orig_cos[index]);

  copy_v3_v3(ss->deform_cos[index], vd->co);
  copy_v3_v3(ss->orig_cos[index], newco);

  if (!ss->shapekey_active) {
    copy_v3_v3(me->mvert[index].co, newco);
  }
}

static void sculpt_combine_proxies_task_cb(void *__restrict userdata,
                                           const int n,
                                           const TaskParallelTLS *__restrict UNUSED(tls))
{
  SculptThreadedTaskData *data = userdata;
  SculptSession *ss = data->ob->sculpt;
  Sculpt *sd = data->sd;
  Object *ob = data->ob;
  const bool use_orco = data->use_proxies_orco;

  PBVHVertexIter vd;
  PBVHProxyNode *proxies;
  int proxy_count;
  float(*orco)[3] = NULL;

  if (use_orco && !ss->bm) {
    orco = SCULPT_undo_push_node(data->ob, data->nodes[n], SCULPT_UNDO_COORDS)->co;
  }

  BKE_pbvh_node_get_proxies(data->nodes[n], &proxies, &proxy_count);

  BKE_pbvh_vertex_iter_begin(ss->pbvh, data->nodes[n], vd, PBVH_ITER_UNIQUE)
  {
    float val[3];

    if (use_orco) {
      if (ss->bm) {
        copy_v3_v3(val, BM_log_original_vert_co(ss->bm_log, vd.bm_vert));
      }
      else {
        copy_v3_v3(val, orco[vd.i]);
      }
    }
    else {
      copy_v3_v3(val, vd.co);
    }

    for (int p = 0; p < proxy_count; p++) {
      add_v3_v3(val, proxies[p].co[vd.i]);
    }

    if (ss->filter_cache->cloth_sim) {
      /* When there is a simulation running in the filter cache that was created by a tool, combine
       * the proxies into the simulation instead of directly into the mesh. */
      SCULPT_clip(sd, ss, ss->filter_cache->cloth_sim->pos[vd.index], val);
    }
    else {
      SCULPT_clip(sd, ss, vd.co, val);
    }

    if (ss->deform_modifiers_active) {
      sculpt_flush_pbvhvert_deform(ob, &vd);
    }
  }
  BKE_pbvh_vertex_iter_end;

  BKE_pbvh_node_free_proxies(data->nodes[n]);
}

static void sculpt_combine_proxies(Sculpt *sd, Object *ob)
{
  SculptSession *ss = ob->sculpt;
  Brush *brush = BKE_paint_brush(&sd->paint);
  PBVHNode **nodes;
  int totnode;

  BKE_pbvh_gather_proxies(ss->pbvh, &nodes, &totnode);

  /* First line is tools that don't support proxies. */
  if (ss->cache->supports_gravity || (sculpt_tool_is_proxy_used(brush->sculpt_tool) == false)) {
    const bool use_orco = ELEM(brush->sculpt_tool,
                               SCULPT_TOOL_GRAB,
                               SCULPT_TOOL_ROTATE,
                               SCULPT_TOOL_THUMB,
                               SCULPT_TOOL_ELASTIC_DEFORM,
                               SCULPT_TOOL_BOUNDARY,
                               SCULPT_TOOL_POSE);

    SculptThreadedTaskData data = {
        .sd = sd,
        .ob = ob,
        .brush = brush,
        .nodes = nodes,
        .use_proxies_orco = use_orco,
    };

    TaskParallelSettings settings;
    BKE_pbvh_parallel_range_settings(&settings, true, totnode);
    BLI_task_parallel_range(0, totnode, &data, sculpt_combine_proxies_task_cb, &settings);
  }

  MEM_SAFE_FREE(nodes);
}

void SCULPT_combine_transform_proxies(Sculpt *sd, Object *ob)
{
  SculptSession *ss = ob->sculpt;
  PBVHNode **nodes;
  int totnode;

  BKE_pbvh_gather_proxies(ss->pbvh, &nodes, &totnode);
  SculptThreadedTaskData data = {
      .sd = sd,
      .ob = ob,
      .nodes = nodes,
      .use_proxies_orco = false,
  };

  TaskParallelSettings settings;
  BKE_pbvh_parallel_range_settings(&settings, true, totnode);
  BLI_task_parallel_range(0, totnode, &data, sculpt_combine_proxies_task_cb, &settings);

  MEM_SAFE_FREE(nodes);
}

/**
 * Copy the modified vertices from the #PBVH to the active key.
 */
static void sculpt_update_keyblock(Object *ob)
{
  SculptSession *ss = ob->sculpt;
  float(*vertCos)[3];

  /* Key-block update happens after handling deformation caused by modifiers,
   * so ss->orig_cos would be updated with new stroke. */
  if (ss->orig_cos) {
    vertCos = ss->orig_cos;
  }
  else {
    vertCos = BKE_pbvh_vert_coords_alloc(ss->pbvh);
  }

  if (vertCos) {
    SCULPT_vertcos_to_key(ob, ss->shapekey_active, vertCos);

    if (vertCos != ss->orig_cos) {
      MEM_freeN(vertCos);
    }
  }
}

static void SCULPT_flush_stroke_deform_task_cb(void *__restrict userdata,
                                               const int n,
                                               const TaskParallelTLS *__restrict UNUSED(tls))
{
  SculptThreadedTaskData *data = userdata;
  SculptSession *ss = data->ob->sculpt;
  Object *ob = data->ob;
  float(*vertCos)[3] = data->vertCos;

  PBVHVertexIter vd;

  BKE_pbvh_vertex_iter_begin(ss->pbvh, data->nodes[n], vd, PBVH_ITER_UNIQUE)
  {
    sculpt_flush_pbvhvert_deform(ob, &vd);

    if (vertCos) {
      int index = vd.vert_indices[vd.i];
      copy_v3_v3(vertCos[index], ss->orig_cos[index]);
    }
  }
  BKE_pbvh_vertex_iter_end;
}

/* Flush displacement from deformed PBVH to original layer. */
void SCULPT_flush_stroke_deform(Sculpt *sd, Object *ob, bool is_proxy_used)
{
  SculptSession *ss = ob->sculpt;
  Brush *brush = BKE_paint_brush(&sd->paint);

  if (is_proxy_used && ss->deform_modifiers_active) {
    /* This brushes aren't using proxies, so sculpt_combine_proxies() wouldn't propagate needed
     * deformation to original base. */

    int totnode;
    Mesh *me = (Mesh *)ob->data;
    PBVHNode **nodes;
    float(*vertCos)[3] = NULL;

    if (ss->shapekey_active) {
      vertCos = MEM_mallocN(sizeof(*vertCos) * me->totvert, "flushStrokeDeofrm keyVerts");

      /* Mesh could have isolated verts which wouldn't be in BVH, to deal with this we copy old
       * coordinates over new ones and then update coordinates for all vertices from BVH. */
      memcpy(vertCos, ss->orig_cos, sizeof(*vertCos) * me->totvert);
    }

    BKE_pbvh_search_gather(ss->pbvh, NULL, NULL, &nodes, &totnode);

    SculptThreadedTaskData data = {
        .sd = sd,
        .ob = ob,
        .brush = brush,
        .nodes = nodes,
        .vertCos = vertCos,
    };

    TaskParallelSettings settings;
    BKE_pbvh_parallel_range_settings(&settings, true, totnode);
    BLI_task_parallel_range(0, totnode, &data, SCULPT_flush_stroke_deform_task_cb, &settings);

    if (vertCos) {
      SCULPT_vertcos_to_key(ob, ss->shapekey_active, vertCos);
      MEM_freeN(vertCos);
    }

    MEM_SAFE_FREE(nodes);

    /* Modifiers could depend on mesh normals, so we should update them.
     * Note, then if sculpting happens on locked key, normals should be re-calculate after applying
     * coords from key-block on base mesh. */
    BKE_mesh_calc_normals(me);
  }
  else if (ss->shapekey_active) {
    sculpt_update_keyblock(ob);
  }
}

/**
 * Flip all the edit-data across the axis/axes specified by \a symm.
 * Used to calculate multiple modifications to the mesh when symmetry is enabled.
 */
void SCULPT_cache_calc_brushdata_symm(StrokeCache *cache,
                                      const char symm,
                                      const char axis,
                                      const float angle)
{
  flip_v3_v3(cache->location, cache->true_location, symm);
  flip_v3_v3(cache->last_location, cache->true_last_location, symm);
  flip_v3_v3(cache->grab_delta_symmetry, cache->grab_delta, symm);
  flip_v3_v3(cache->view_normal, cache->true_view_normal, symm);

  flip_v3_v3(cache->initial_location, cache->true_initial_location, symm);
  flip_v3_v3(cache->initial_normal, cache->true_initial_normal, symm);

  /* XXX This reduces the length of the grab delta if it approaches the line of symmetry
   * XXX However, a different approach appears to be needed. */
#if 0
  if (sd->paint.symmetry_flags & PAINT_SYMMETRY_FEATHER) {
    float frac = 1.0f / max_overlap_count(sd);
    float reduce = (feather - frac) / (1.0f - frac);

    printf("feather: %f frac: %f reduce: %f\n", feather, frac, reduce);

    if (frac < 1.0f) {
      mul_v3_fl(cache->grab_delta_symmetry, reduce);
    }
  }
#endif

  unit_m4(cache->symm_rot_mat);
  unit_m4(cache->symm_rot_mat_inv);
  zero_v3(cache->plane_offset);

  /* Expects XYZ. */
  if (axis) {
    rotate_m4(cache->symm_rot_mat, axis, angle);
    rotate_m4(cache->symm_rot_mat_inv, axis, -angle);
  }

  mul_m4_v3(cache->symm_rot_mat, cache->location);
  mul_m4_v3(cache->symm_rot_mat, cache->grab_delta_symmetry);

  if (cache->supports_gravity) {
    flip_v3_v3(cache->gravity_direction, cache->true_gravity_direction, symm);
    mul_m4_v3(cache->symm_rot_mat, cache->gravity_direction);
  }

  if (cache->is_rake_rotation_valid) {
    flip_qt_qt(cache->rake_rotation_symmetry, cache->rake_rotation, symm);
  }
}

typedef void (*BrushActionFunc)(Sculpt *sd, Object *ob, Brush *brush, UnifiedPaintSettings *ups);

static void do_tiled(
    Sculpt *sd, Object *ob, Brush *brush, UnifiedPaintSettings *ups, BrushActionFunc action)
{
  SculptSession *ss = ob->sculpt;
  StrokeCache *cache = ss->cache;
  const float radius = cache->radius;
  BoundBox *bb = BKE_object_boundbox_get(ob);
  const float *bbMin = bb->vec[0];
  const float *bbMax = bb->vec[6];
  const float *step = sd->paint.tile_offset;

  /* These are integer locations, for real location: multiply with step and add orgLoc.
   * So 0,0,0 is at orgLoc. */
  int start[3];
  int end[3];
  int cur[3];

  /* Position of the "prototype" stroke for tiling. */
  float orgLoc[3];
  float original_initial_location[3];
  copy_v3_v3(orgLoc, cache->location);
  copy_v3_v3(original_initial_location, cache->initial_location);

  for (int dim = 0; dim < 3; dim++) {
    if ((sd->paint.symmetry_flags & (PAINT_TILE_X << dim)) && step[dim] > 0) {
      start[dim] = (bbMin[dim] - orgLoc[dim] - radius) / step[dim];
      end[dim] = (bbMax[dim] - orgLoc[dim] + radius) / step[dim];
    }
    else {
      start[dim] = end[dim] = 0;
    }
  }

  /* First do the "untiled" position to initialize the stroke for this location. */
  cache->tile_pass = 0;
  action(sd, ob, brush, ups);

  /* Now do it for all the tiles. */
  copy_v3_v3_int(cur, start);
  for (cur[0] = start[0]; cur[0] <= end[0]; cur[0]++) {
    for (cur[1] = start[1]; cur[1] <= end[1]; cur[1]++) {
      for (cur[2] = start[2]; cur[2] <= end[2]; cur[2]++) {
        if (!cur[0] && !cur[1] && !cur[2]) {
          /* Skip tile at orgLoc, this was already handled before all others. */
          continue;
        }

        ++cache->tile_pass;

        for (int dim = 0; dim < 3; dim++) {
          cache->location[dim] = cur[dim] * step[dim] + orgLoc[dim];
          cache->plane_offset[dim] = cur[dim] * step[dim];
          cache->initial_location[dim] = cur[dim] * step[dim] + original_initial_location[dim];
        }
        action(sd, ob, brush, ups);
      }
    }
  }
}

static void do_radial_symmetry(Sculpt *sd,
                               Object *ob,
                               Brush *brush,
                               UnifiedPaintSettings *ups,
                               BrushActionFunc action,
                               const char symm,
                               const int axis,
                               const float UNUSED(feather))
{
  SculptSession *ss = ob->sculpt;

  for (int i = 1; i < sd->radial_symm[axis - 'X']; i++) {
    const float angle = 2.0f * M_PI * i / sd->radial_symm[axis - 'X'];
    ss->cache->radial_symmetry_pass = i;
    SCULPT_cache_calc_brushdata_symm(ss->cache, symm, axis, angle);
    do_tiled(sd, ob, brush, ups, action);
  }
}

/**
 * Noise texture gives different values for the same input coord; this
 * can tear a multi-resolution mesh during sculpting so do a stitch in this case.
 */
static void sculpt_fix_noise_tear(Sculpt *sd, Object *ob)
{
  SculptSession *ss = ob->sculpt;
  Brush *brush = BKE_paint_brush(&sd->paint);
  MTex *mtex = &brush->mtex;

  if (ss->multires.active && mtex->tex && mtex->tex->type == TEX_NOISE) {
    multires_stitch_grids(ob);
  }
}

static void do_symmetrical_brush_actions(Sculpt *sd,
                                         Object *ob,
                                         BrushActionFunc action,
                                         UnifiedPaintSettings *ups)
{
  Brush *brush = BKE_paint_brush(&sd->paint);
  SculptSession *ss = ob->sculpt;
  StrokeCache *cache = ss->cache;
  const char symm = SCULPT_mesh_symmetry_xyz_get(ob);

  float feather = calc_symmetry_feather(sd, ss->cache);

  cache->bstrength = brush_strength(sd, cache, feather, ups);
  cache->symmetry = symm;

  /* `symm` is a bit combination of XYZ -
   * 1 is mirror X; 2 is Y; 3 is XY; 4 is Z; 5 is XZ; 6 is YZ; 7 is XYZ */
  for (int i = 0; i <= symm; i++) {
    if (i == 0 || (symm & i && (symm != 5 || i != 3) && (symm != 6 || (i != 3 && i != 5)))) {
      cache->mirror_symmetry_pass = i;
      cache->radial_symmetry_pass = 0;

      SCULPT_cache_calc_brushdata_symm(cache, i, 0, 0);
      do_tiled(sd, ob, brush, ups, action);

      do_radial_symmetry(sd, ob, brush, ups, action, i, 'X', feather);
      do_radial_symmetry(sd, ob, brush, ups, action, i, 'Y', feather);
      do_radial_symmetry(sd, ob, brush, ups, action, i, 'Z', feather);
    }
  }
}

static void sculpt_update_tex(const Scene *scene, Sculpt *sd, SculptSession *ss)
{
  Brush *brush = BKE_paint_brush(&sd->paint);
  const int radius = BKE_brush_size_get(scene, brush);

  if (ss->texcache) {
    MEM_freeN(ss->texcache);
    ss->texcache = NULL;
  }

  if (ss->tex_pool) {
    BKE_image_pool_free(ss->tex_pool);
    ss->tex_pool = NULL;
  }

  /* Need to allocate a bigger buffer for bigger brush size. */
  ss->texcache_side = 2 * radius;
  if (!ss->texcache || ss->texcache_side > ss->texcache_actual) {
    ss->texcache = BKE_brush_gen_texture_cache(brush, radius, false);
    ss->texcache_actual = ss->texcache_side;
    ss->tex_pool = BKE_image_pool_new();
  }
}

bool SCULPT_mode_poll(bContext *C)
{
  Object *ob = CTX_data_active_object(C);
  return ob && ob->mode & OB_MODE_SCULPT;
}

bool SCULPT_vertex_colors_poll(bContext *C)
{
  if (!U.experimental.use_sculpt_vertex_colors) {
    return false;
  }
  return SCULPT_mode_poll(C);
}

bool SCULPT_mode_poll_view3d(bContext *C)
{
  return (SCULPT_mode_poll(C) && CTX_wm_region_view3d(C));
}

bool SCULPT_poll_view3d(bContext *C)
{
  return (SCULPT_poll(C) && CTX_wm_region_view3d(C));
}

bool SCULPT_poll(bContext *C)
{
  return SCULPT_mode_poll(C) && paint_poll(C);
}

static const char *sculpt_tool_name(Sculpt *sd)
{
  Brush *brush = BKE_paint_brush(&sd->paint);

  switch ((eBrushSculptTool)brush->sculpt_tool) {
    case SCULPT_TOOL_DRAW:
      return "Draw Brush";
    case SCULPT_TOOL_SMOOTH:
      return "Smooth Brush";
    case SCULPT_TOOL_CREASE:
      return "Crease Brush";
    case SCULPT_TOOL_BLOB:
      return "Blob Brush";
    case SCULPT_TOOL_PINCH:
      return "Pinch Brush";
    case SCULPT_TOOL_INFLATE:
      return "Inflate Brush";
    case SCULPT_TOOL_GRAB:
      return "Grab Brush";
    case SCULPT_TOOL_NUDGE:
      return "Nudge Brush";
    case SCULPT_TOOL_THUMB:
      return "Thumb Brush";
    case SCULPT_TOOL_LAYER:
      return "Layer Brush";
    case SCULPT_TOOL_FLATTEN:
      return "Flatten Brush";
    case SCULPT_TOOL_CLAY:
      return "Clay Brush";
    case SCULPT_TOOL_CLAY_STRIPS:
      return "Clay Strips Brush";
    case SCULPT_TOOL_CLAY_THUMB:
      return "Clay Thumb Brush";
    case SCULPT_TOOL_FILL:
      return "Fill Brush";
    case SCULPT_TOOL_SCRAPE:
      return "Scrape Brush";
    case SCULPT_TOOL_SNAKE_HOOK:
      return "Snake Hook Brush";
    case SCULPT_TOOL_ROTATE:
      return "Rotate Brush";
    case SCULPT_TOOL_MASK:
      return "Mask Brush";
    case SCULPT_TOOL_SIMPLIFY:
      return "Simplify Brush";
    case SCULPT_TOOL_DRAW_SHARP:
      return "Draw Sharp Brush";
    case SCULPT_TOOL_ELASTIC_DEFORM:
      return "Elastic Deform Brush";
    case SCULPT_TOOL_POSE:
      return "Pose Brush";
    case SCULPT_TOOL_MULTIPLANE_SCRAPE:
      return "Multi-plane Scrape Brush";
    case SCULPT_TOOL_SLIDE_RELAX:
      return "Slide/Relax Brush";
    case SCULPT_TOOL_BOUNDARY:
      return "Boundary Brush";
    case SCULPT_TOOL_CLOTH:
      return "Cloth Brush";
    case SCULPT_TOOL_DRAW_FACE_SETS:
      return "Draw Face Sets";
    case SCULPT_TOOL_DISPLACEMENT_ERASER:
      return "Multires Displacement Eraser";
    case SCULPT_TOOL_DISPLACEMENT_SMEAR:
      return "Multires Displacement Smear";
    case SCULPT_TOOL_PAINT:
      return "Paint Brush";
    case SCULPT_TOOL_SMEAR:
      return "Smear Brush";
    case SCULPT_TOOL_FAIRING:
      return "Fairing Brush";
  }

  return "Sculpting";
}

/**
 * Operator for applying a stroke (various attributes including mouse path)
 * using the current brush. */

void SCULPT_cache_free(StrokeCache *cache)
{
  MEM_SAFE_FREE(cache->dial);
  MEM_SAFE_FREE(cache->surface_smooth_laplacian_disp);
  MEM_SAFE_FREE(cache->layer_displacement_factor);
  MEM_SAFE_FREE(cache->prev_colors);
  MEM_SAFE_FREE(cache->detail_directions);
<<<<<<< HEAD
  MEM_SAFE_FREE(cache->prefairing_co);
  MEM_SAFE_FREE(cache->fairing_fade);
  MEM_SAFE_FREE(cache->fairing_mask);
=======
  MEM_SAFE_FREE(cache->prev_displacement);
  MEM_SAFE_FREE(cache->limit_surface_co);
>>>>>>> d23894d3

  if (cache->pose_ik_chain) {
    SCULPT_pose_ik_chain_free(cache->pose_ik_chain);
  }

  for (int i = 0; i < PAINT_SYMM_AREAS; i++) {
    if (cache->boundaries[i]) {
      SCULPT_boundary_data_free(cache->boundaries[i]);
    }
  }

  if (cache->cloth_sim) {
    SCULPT_cloth_simulation_free(cache->cloth_sim);
  }

  MEM_freeN(cache);
}

/* Initialize mirror modifier clipping. */
static void sculpt_init_mirror_clipping(Object *ob, SculptSession *ss)
{
  ModifierData *md;

  for (md = ob->modifiers.first; md; md = md->next) {
    if (md->type == eModifierType_Mirror && (md->mode & eModifierMode_Realtime)) {
      MirrorModifierData *mmd = (MirrorModifierData *)md;

      if (mmd->flag & MOD_MIR_CLIPPING) {
        /* Check each axis for mirroring. */
        for (int i = 0; i < 3; i++) {
          if (mmd->flag & (MOD_MIR_AXIS_X << i)) {
            /* Enable sculpt clipping. */
            ss->cache->flag |= CLIP_X << i;

            /* Update the clip tolerance. */
            if (mmd->tolerance > ss->cache->clip_tolerance[i]) {
              ss->cache->clip_tolerance[i] = mmd->tolerance;
            }
          }
        }
      }
    }
  }
}

/* Initialize the stroke cache invariants from operator properties. */
static void sculpt_update_cache_invariants(
    bContext *C, Sculpt *sd, SculptSession *ss, wmOperator *op, const float mouse[2])
{
  StrokeCache *cache = MEM_callocN(sizeof(StrokeCache), "stroke cache");
  Main *bmain = CTX_data_main(C);
  Scene *scene = CTX_data_scene(C);
  UnifiedPaintSettings *ups = &CTX_data_tool_settings(C)->unified_paint_settings;
  Brush *brush = BKE_paint_brush(&sd->paint);
  ViewContext *vc = paint_stroke_view_context(op->customdata);
  Object *ob = CTX_data_active_object(C);
  float mat[3][3];
  float viewDir[3] = {0.0f, 0.0f, 1.0f};
  float max_scale;
  int mode;

  ss->cache = cache;

  /* Set scaling adjustment. */
  max_scale = 0.0f;
  for (int i = 0; i < 3; i++) {
    max_scale = max_ff(max_scale, fabsf(ob->scale[i]));
  }
  cache->scale[0] = max_scale / ob->scale[0];
  cache->scale[1] = max_scale / ob->scale[1];
  cache->scale[2] = max_scale / ob->scale[2];

  cache->plane_trim_squared = brush->plane_trim * brush->plane_trim;

  cache->flag = 0;

  sculpt_init_mirror_clipping(ob, ss);

  /* Initial mouse location. */
  if (mouse) {
    copy_v2_v2(cache->initial_mouse, mouse);
  }
  else {
    zero_v2(cache->initial_mouse);
  }

  copy_v3_v3(cache->initial_location, ss->cursor_location);
  copy_v3_v3(cache->true_initial_location, ss->cursor_location);

  copy_v3_v3(cache->initial_normal, ss->cursor_normal);
  copy_v3_v3(cache->true_initial_normal, ss->cursor_normal);

  mode = RNA_enum_get(op->ptr, "mode");
  cache->invert = mode == BRUSH_STROKE_INVERT;
  cache->alt_smooth = mode == BRUSH_STROKE_SMOOTH;
  cache->normal_weight = brush->normal_weight;

  /* Interpret invert as following normal, for grab brushes. */
  if (SCULPT_TOOL_HAS_NORMAL_WEIGHT(brush->sculpt_tool)) {
    if (cache->invert) {
      cache->invert = false;
      cache->normal_weight = (cache->normal_weight == 0.0f);
    }
  }

  /* Not very nice, but with current events system implementation
   * we can't handle brush appearance inversion hotkey separately (sergey). */
  if (cache->invert) {
    ups->draw_inverted = true;
  }
  else {
    ups->draw_inverted = false;
  }

  /* Alt-Smooth. */
  if (cache->alt_smooth) {
    if (brush->sculpt_tool == SCULPT_TOOL_MASK) {
      cache->saved_mask_brush_tool = brush->mask_tool;
      brush->mask_tool = BRUSH_MASK_SMOOTH;
    }
    else if (ELEM(brush->sculpt_tool,
                  SCULPT_TOOL_SLIDE_RELAX,
                  SCULPT_TOOL_DRAW_FACE_SETS,
                  SCULPT_TOOL_PAINT,
                  SCULPT_TOOL_SMEAR)) {
      /* Do nothing, this tool has its own smooth mode. */
    }
    else {
      Paint *p = &sd->paint;
      Brush *br;
      int size = BKE_brush_size_get(scene, brush);

      BLI_strncpy(cache->saved_active_brush_name,
                  brush->id.name + 2,
                  sizeof(cache->saved_active_brush_name));

      br = (Brush *)BKE_libblock_find_name(bmain, ID_BR, "Smooth");
      if (br) {
        BKE_paint_brush_set(p, br);
        brush = br;
        cache->saved_smooth_size = BKE_brush_size_get(scene, brush);
        BKE_brush_size_set(scene, brush, size);
        BKE_curvemapping_init(brush->curve);
      }
    }
  }

  copy_v2_v2(cache->mouse, cache->initial_mouse);
  copy_v2_v2(cache->mouse_event, cache->initial_mouse);
  copy_v2_v2(ups->tex_mouse, cache->initial_mouse);

  /* Truly temporary data that isn't stored in properties. */

  cache->vc = vc;

  cache->brush = brush;

  /* Cache projection matrix. */
  ED_view3d_ob_project_mat_get(cache->vc->rv3d, ob, cache->projection_mat);

  invert_m4_m4(ob->imat, ob->obmat);
  copy_m3_m4(mat, cache->vc->rv3d->viewinv);
  mul_m3_v3(mat, viewDir);
  copy_m3_m4(mat, ob->imat);
  mul_m3_v3(mat, viewDir);
  normalize_v3_v3(cache->true_view_normal, viewDir);

  cache->supports_gravity = (!ELEM(brush->sculpt_tool,
                                   SCULPT_TOOL_MASK,
                                   SCULPT_TOOL_SMOOTH,
                                   SCULPT_TOOL_SIMPLIFY,
                                   SCULPT_TOOL_DISPLACEMENT_SMEAR,
                                   SCULPT_TOOL_DISPLACEMENT_ERASER) &&
                             (sd->gravity_factor > 0.0f));
  /* Get gravity vector in world space. */
  if (cache->supports_gravity) {
    if (sd->gravity_object) {
      Object *gravity_object = sd->gravity_object;

      copy_v3_v3(cache->true_gravity_direction, gravity_object->obmat[2]);
    }
    else {
      cache->true_gravity_direction[0] = cache->true_gravity_direction[1] = 0.0f;
      cache->true_gravity_direction[2] = 1.0f;
    }

    /* Transform to sculpted object space. */
    mul_m3_v3(mat, cache->true_gravity_direction);
    normalize_v3(cache->true_gravity_direction);
  }

  /* Make copies of the mesh vertex locations and normals for some tools. */
  if (brush->flag & BRUSH_ANCHORED) {
    cache->original = true;
  }

  /* Draw sharp does not need the original coordinates to produce the accumulate effect, so it
   * should work the opposite way. */
  if (brush->sculpt_tool == SCULPT_TOOL_DRAW_SHARP) {
    cache->original = true;
  }

  if (SCULPT_TOOL_HAS_ACCUMULATE(brush->sculpt_tool)) {
    if (!(brush->flag & BRUSH_ACCUMULATE)) {
      cache->original = true;
      if (brush->sculpt_tool == SCULPT_TOOL_DRAW_SHARP) {
        cache->original = false;
      }
    }
  }

  cache->first_time = true;

#define PIXEL_INPUT_THRESHHOLD 5
  if (brush->sculpt_tool == SCULPT_TOOL_ROTATE) {
    cache->dial = BLI_dial_init(cache->initial_mouse, PIXEL_INPUT_THRESHHOLD);
  }

#undef PIXEL_INPUT_THRESHHOLD
}

static float sculpt_brush_dynamic_size_get(Brush *brush, StrokeCache *cache, float initial_size)
{
  switch (brush->sculpt_tool) {
    case SCULPT_TOOL_CLAY:
      return max_ff(initial_size * 0.20f, initial_size * pow3f(cache->pressure));
    case SCULPT_TOOL_CLAY_STRIPS:
      return max_ff(initial_size * 0.30f, initial_size * powf(cache->pressure, 1.5f));
    case SCULPT_TOOL_CLAY_THUMB: {
      float clay_stabilized_pressure = sculpt_clay_thumb_get_stabilized_pressure(cache);
      return initial_size * clay_stabilized_pressure;
    }
    default:
      return initial_size * cache->pressure;
  }
}

/* In these brushes the grab delta is calculated always from the initial stroke location, which is
 * generally used to create grab deformations. */
static bool sculpt_needs_delta_from_anchored_origin(Brush *brush)
{
  if (ELEM(brush->sculpt_tool,
           SCULPT_TOOL_GRAB,
           SCULPT_TOOL_POSE,
           SCULPT_TOOL_BOUNDARY,
           SCULPT_TOOL_THUMB,
           SCULPT_TOOL_ELASTIC_DEFORM)) {
    return true;
  }
  if (brush->sculpt_tool == SCULPT_TOOL_CLOTH &&
      brush->cloth_deform_type == BRUSH_CLOTH_DEFORM_GRAB) {
    return true;
  }
  return false;
}

/* In these brushes the grab delta is calculated from the previous stroke location, which is used
 * to calculate to orientate the brush tip and deformation towards the stroke direction. */
static bool sculpt_needs_delta_for_tip_orientation(Brush *brush)
{
  if (brush->sculpt_tool == SCULPT_TOOL_CLOTH) {
    return brush->cloth_deform_type != BRUSH_CLOTH_DEFORM_GRAB;
  }
  return ELEM(brush->sculpt_tool,
              SCULPT_TOOL_CLAY_STRIPS,
              SCULPT_TOOL_PINCH,
              SCULPT_TOOL_MULTIPLANE_SCRAPE,
              SCULPT_TOOL_CLAY_THUMB,
              SCULPT_TOOL_NUDGE,
              SCULPT_TOOL_SNAKE_HOOK);
}

static void sculpt_update_brush_delta(UnifiedPaintSettings *ups, Object *ob, Brush *brush)
{
  SculptSession *ss = ob->sculpt;
  StrokeCache *cache = ss->cache;
  const float mouse[2] = {
      cache->mouse_event[0],
      cache->mouse_event[1],
  };
  int tool = brush->sculpt_tool;

  if (ELEM(tool,
           SCULPT_TOOL_PAINT,
           SCULPT_TOOL_GRAB,
           SCULPT_TOOL_ELASTIC_DEFORM,
           SCULPT_TOOL_CLOTH,
           SCULPT_TOOL_NUDGE,
           SCULPT_TOOL_CLAY_STRIPS,
           SCULPT_TOOL_PINCH,
           SCULPT_TOOL_MULTIPLANE_SCRAPE,
           SCULPT_TOOL_CLAY_THUMB,
           SCULPT_TOOL_SNAKE_HOOK,
           SCULPT_TOOL_POSE,
           SCULPT_TOOL_BOUNDARY,
           SCULPT_TOOL_THUMB) ||
      sculpt_brush_use_topology_rake(ss, brush)) {
    float grab_location[3], imat[4][4], delta[3], loc[3];

    if (SCULPT_stroke_is_first_brush_step_of_symmetry_pass(ss->cache)) {
      if (tool == SCULPT_TOOL_GRAB && brush->flag & BRUSH_GRAB_ACTIVE_VERTEX) {
        copy_v3_v3(cache->orig_grab_location,
                   SCULPT_vertex_co_for_grab_active_get(ss, SCULPT_active_vertex_get(ss)));
      }
      else {
        copy_v3_v3(cache->orig_grab_location, cache->true_location);
      }
    }
    else if (tool == SCULPT_TOOL_SNAKE_HOOK ||
             (tool == SCULPT_TOOL_CLOTH &&
              brush->cloth_deform_type == BRUSH_CLOTH_DEFORM_SNAKE_HOOK)) {
      add_v3_v3(cache->true_location, cache->grab_delta);
    }

    /* Compute 3d coordinate at same z from original location + mouse. */
    mul_v3_m4v3(loc, ob->obmat, cache->orig_grab_location);
    ED_view3d_win_to_3d(cache->vc->v3d, cache->vc->region, loc, mouse, grab_location);

    /* Compute delta to move verts by. */
    if (!SCULPT_stroke_is_first_brush_step_of_symmetry_pass(ss->cache)) {
      if (sculpt_needs_delta_from_anchored_origin(brush)) {
        sub_v3_v3v3(delta, grab_location, cache->old_grab_location);
        invert_m4_m4(imat, ob->obmat);
        mul_mat3_m4_v3(imat, delta);
        add_v3_v3(cache->grab_delta, delta);
      }
      else if (sculpt_needs_delta_for_tip_orientation(brush)) {
        if (brush->flag & BRUSH_ANCHORED) {
          float orig[3];
          mul_v3_m4v3(orig, ob->obmat, cache->orig_grab_location);
          sub_v3_v3v3(cache->grab_delta, grab_location, orig);
        }
        else {
          sub_v3_v3v3(cache->grab_delta, grab_location, cache->old_grab_location);
        }
        invert_m4_m4(imat, ob->obmat);
        mul_mat3_m4_v3(imat, cache->grab_delta);
      }
      else {
        /* Use for 'Brush.topology_rake_factor'. */
        sub_v3_v3v3(cache->grab_delta, grab_location, cache->old_grab_location);
      }
    }
    else {
      zero_v3(cache->grab_delta);
    }

    if (brush->falloff_shape == PAINT_FALLOFF_SHAPE_TUBE) {
      project_plane_v3_v3v3(cache->grab_delta, cache->grab_delta, ss->cache->true_view_normal);
    }

    copy_v3_v3(cache->old_grab_location, grab_location);

    if (tool == SCULPT_TOOL_GRAB) {
      if (brush->flag & BRUSH_GRAB_ACTIVE_VERTEX) {
        copy_v3_v3(cache->anchored_location, cache->orig_grab_location);
      }
      else {
        copy_v3_v3(cache->anchored_location, cache->true_location);
      }
    }
    else if (tool == SCULPT_TOOL_ELASTIC_DEFORM || SCULPT_is_cloth_deform_brush(brush)) {
      copy_v3_v3(cache->anchored_location, cache->true_location);
    }
    else if (tool == SCULPT_TOOL_THUMB) {
      copy_v3_v3(cache->anchored_location, cache->orig_grab_location);
    }

    if (sculpt_needs_delta_from_anchored_origin(brush)) {
      /* Location stays the same for finding vertices in brush radius. */
      copy_v3_v3(cache->true_location, cache->orig_grab_location);

      ups->draw_anchored = true;
      copy_v2_v2(ups->anchored_initial_mouse, cache->initial_mouse);
      ups->anchored_size = ups->pixel_radius;
    }

    /* Handle 'rake' */
    cache->is_rake_rotation_valid = false;

    invert_m4_m4(imat, ob->obmat);
    mul_mat3_m4_v3(imat, grab_location);

    if (SCULPT_stroke_is_first_brush_step_of_symmetry_pass(ss->cache)) {
      copy_v3_v3(cache->rake_data.follow_co, grab_location);
    }

    if (sculpt_brush_needs_rake_rotation(brush)) {
      cache->rake_data.follow_dist = cache->radius * SCULPT_RAKE_BRUSH_FACTOR;

      if (!is_zero_v3(cache->grab_delta)) {
        const float eps = 0.00001f;

        float v1[3], v2[3];

        copy_v3_v3(v1, cache->rake_data.follow_co);
        copy_v3_v3(v2, cache->rake_data.follow_co);
        sub_v3_v3(v2, cache->grab_delta);

        sub_v3_v3(v1, grab_location);
        sub_v3_v3(v2, grab_location);

        if ((normalize_v3(v2) > eps) && (normalize_v3(v1) > eps) &&
            (len_squared_v3v3(v1, v2) > eps)) {
          const float rake_dist_sq = len_squared_v3v3(cache->rake_data.follow_co, grab_location);
          const float rake_fade = (rake_dist_sq > square_f(cache->rake_data.follow_dist)) ?
                                      1.0f :
                                      sqrtf(rake_dist_sq) / cache->rake_data.follow_dist;

          float axis[3], angle;
          float tquat[4];

          rotation_between_vecs_to_quat(tquat, v1, v2);

          /* Use axis-angle to scale rotation since the factor may be above 1. */
          quat_to_axis_angle(axis, &angle, tquat);
          normalize_v3(axis);

          angle *= brush->rake_factor * rake_fade;
          axis_angle_normalized_to_quat(cache->rake_rotation, axis, angle);
          cache->is_rake_rotation_valid = true;
        }
      }
      sculpt_rake_data_update(&cache->rake_data, grab_location);
    }
  }
}

static void sculpt_update_cache_paint_variants(StrokeCache *cache, const Brush *brush)
{
  cache->paint_brush.hardness = brush->hardness;
  if (brush->paint_flags & BRUSH_PAINT_HARDNESS_PRESSURE) {
    cache->paint_brush.hardness *= brush->paint_flags & BRUSH_PAINT_HARDNESS_PRESSURE_INVERT ?
                                       1.0f - cache->pressure :
                                       cache->pressure;
  }

  cache->paint_brush.flow = brush->flow;
  if (brush->paint_flags & BRUSH_PAINT_FLOW_PRESSURE) {
    cache->paint_brush.flow *= brush->paint_flags & BRUSH_PAINT_FLOW_PRESSURE_INVERT ?
                                   1.0f - cache->pressure :
                                   cache->pressure;
  }

  cache->paint_brush.wet_mix = brush->wet_mix;
  if (brush->paint_flags & BRUSH_PAINT_WET_MIX_PRESSURE) {
    cache->paint_brush.wet_mix *= brush->paint_flags & BRUSH_PAINT_WET_MIX_PRESSURE_INVERT ?
                                      1.0f - cache->pressure :
                                      cache->pressure;

    /* This makes wet mix more sensible in higher values, which allows to create brushes that have
     * a wider pressure range were they only blend colors without applying too much of the brush
     * color. */
    cache->paint_brush.wet_mix = 1.0f - pow2f(1.0f - cache->paint_brush.wet_mix);
  }

  cache->paint_brush.wet_persistence = brush->wet_persistence;
  if (brush->paint_flags & BRUSH_PAINT_WET_PERSISTENCE_PRESSURE) {
    cache->paint_brush.wet_persistence = brush->paint_flags &
                                                 BRUSH_PAINT_WET_PERSISTENCE_PRESSURE_INVERT ?
                                             1.0f - cache->pressure :
                                             cache->pressure;
  }

  cache->paint_brush.density = brush->density;
  if (brush->paint_flags & BRUSH_PAINT_DENSITY_PRESSURE) {
    cache->paint_brush.density = brush->paint_flags & BRUSH_PAINT_DENSITY_PRESSURE_INVERT ?
                                     1.0f - cache->pressure :
                                     cache->pressure;
  }
}

/* Initialize the stroke cache variants from operator properties. */
static void sculpt_update_cache_variants(bContext *C, Sculpt *sd, Object *ob, PointerRNA *ptr)
{
  Scene *scene = CTX_data_scene(C);
  UnifiedPaintSettings *ups = &scene->toolsettings->unified_paint_settings;
  SculptSession *ss = ob->sculpt;
  StrokeCache *cache = ss->cache;
  Brush *brush = BKE_paint_brush(&sd->paint);

  if (SCULPT_stroke_is_first_brush_step_of_symmetry_pass(ss->cache) ||
      !((brush->flag & BRUSH_ANCHORED) || (brush->sculpt_tool == SCULPT_TOOL_SNAKE_HOOK) ||
        (brush->sculpt_tool == SCULPT_TOOL_ROTATE) || SCULPT_is_cloth_deform_brush(brush))) {
    RNA_float_get_array(ptr, "location", cache->true_location);
  }

  cache->pen_flip = RNA_boolean_get(ptr, "pen_flip");
  RNA_float_get_array(ptr, "mouse", cache->mouse);
  RNA_float_get_array(ptr, "mouse_event", cache->mouse_event);

  /* XXX: Use pressure value from first brush step for brushes which don't support strokes (grab,
   * thumb). They depends on initial state and brush coord/pressure/etc.
   * It's more an events design issue, which doesn't split coordinate/pressure/angle changing
   * events. We should avoid this after events system re-design. */
  if (paint_supports_dynamic_size(brush, PAINT_MODE_SCULPT) || cache->first_time) {
    cache->pressure = RNA_float_get(ptr, "pressure");
  }

  cache->x_tilt = RNA_float_get(ptr, "x_tilt");
  cache->y_tilt = RNA_float_get(ptr, "y_tilt");

  /* Truly temporary data that isn't stored in properties. */
  if (SCULPT_stroke_is_first_brush_step_of_symmetry_pass(ss->cache)) {
    if (!BKE_brush_use_locked_size(scene, brush)) {
      cache->initial_radius = paint_calc_object_space_radius(
          cache->vc, cache->true_location, BKE_brush_size_get(scene, brush));
      BKE_brush_unprojected_radius_set(scene, brush, cache->initial_radius);
    }
    else {
      cache->initial_radius = BKE_brush_unprojected_radius_get(scene, brush);
    }
  }

  /* Clay stabilized pressure. */
  if (brush->sculpt_tool == SCULPT_TOOL_CLAY_THUMB) {
    if (SCULPT_stroke_is_first_brush_step_of_symmetry_pass(ss->cache)) {
      for (int i = 0; i < SCULPT_CLAY_STABILIZER_LEN; i++) {
        ss->cache->clay_pressure_stabilizer[i] = 0.0f;
      }
      ss->cache->clay_pressure_stabilizer_index = 0;
    }
    else {
      cache->clay_pressure_stabilizer[cache->clay_pressure_stabilizer_index] = cache->pressure;
      cache->clay_pressure_stabilizer_index += 1;
      if (cache->clay_pressure_stabilizer_index >= SCULPT_CLAY_STABILIZER_LEN) {
        cache->clay_pressure_stabilizer_index = 0;
      }
    }
  }

  if (BKE_brush_use_size_pressure(brush) &&
      paint_supports_dynamic_size(brush, PAINT_MODE_SCULPT)) {
    cache->radius = sculpt_brush_dynamic_size_get(brush, cache, cache->initial_radius);
    cache->dyntopo_pixel_radius = sculpt_brush_dynamic_size_get(
        brush, cache, ups->initial_pixel_radius);
  }
  else {
    cache->radius = cache->initial_radius;
    cache->dyntopo_pixel_radius = ups->initial_pixel_radius;
  }

  sculpt_update_cache_paint_variants(cache, brush);

  cache->radius_squared = cache->radius * cache->radius;

  if (brush->flag & BRUSH_ANCHORED) {
    /* True location has been calculated as part of the stroke system already here. */
    if (brush->flag & BRUSH_EDGE_TO_EDGE) {
      RNA_float_get_array(ptr, "location", cache->true_location);
    }

    cache->radius = paint_calc_object_space_radius(
        cache->vc, cache->true_location, ups->pixel_radius);
    cache->radius_squared = cache->radius * cache->radius;

    copy_v3_v3(cache->anchored_location, cache->true_location);
  }

  sculpt_update_brush_delta(ups, ob, brush);

  if (brush->sculpt_tool == SCULPT_TOOL_ROTATE) {
    cache->vertex_rotation = -BLI_dial_angle(cache->dial, cache->mouse) * cache->bstrength;

    ups->draw_anchored = true;
    copy_v2_v2(ups->anchored_initial_mouse, cache->initial_mouse);
    copy_v3_v3(cache->anchored_location, cache->true_location);
    ups->anchored_size = ups->pixel_radius;
  }

  cache->special_rotation = ups->brush_rotation;

  cache->iteration_count++;
}

/* Returns true if any of the smoothing modes are active (currently
 * one of smooth brush, autosmooth, mask smooth, or shift-key
 * smooth). */
static bool sculpt_needs_connectivity_info(const Sculpt *sd,
                                           const Brush *brush,
                                           SculptSession *ss,
                                           int stroke_mode)
{
  if (ss && ss->pbvh && SCULPT_is_automasking_enabled(sd, ss, brush)) {
    return true;
  }
  return ((stroke_mode == BRUSH_STROKE_SMOOTH) || (ss && ss->cache && ss->cache->alt_smooth) ||
          (brush->sculpt_tool == SCULPT_TOOL_SMOOTH) || (brush->autosmooth_factor > 0) ||
          ((brush->sculpt_tool == SCULPT_TOOL_MASK) && (brush->mask_tool == BRUSH_MASK_SMOOTH)) ||
          (brush->sculpt_tool == SCULPT_TOOL_POSE) ||
          (brush->sculpt_tool == SCULPT_TOOL_BOUNDARY) ||
          (brush->sculpt_tool == SCULPT_TOOL_FAIRING) ||
          (brush->sculpt_tool == SCULPT_TOOL_SLIDE_RELAX) ||
          (brush->sculpt_tool == SCULPT_TOOL_CLOTH) || (brush->sculpt_tool == SCULPT_TOOL_SMEAR) ||
          (brush->sculpt_tool == SCULPT_TOOL_DRAW_FACE_SETS));
}

void SCULPT_stroke_modifiers_check(const bContext *C, Object *ob, const Brush *brush)
{
  SculptSession *ss = ob->sculpt;
  View3D *v3d = CTX_wm_view3d(C);
  Sculpt *sd = CTX_data_tool_settings(C)->sculpt;

  bool need_pmap = sculpt_needs_connectivity_info(sd, brush, ss, 0);
  if (ss->shapekey_active || ss->deform_modifiers_active ||
      (!BKE_sculptsession_use_pbvh_draw(ob, v3d) && need_pmap)) {
    Depsgraph *depsgraph = CTX_data_depsgraph_pointer(C);
    BKE_sculpt_update_object_for_edit(depsgraph, ob, need_pmap, false, false);
  }
}

static void sculpt_raycast_cb(PBVHNode *node, void *data_v, float *tmin)
{
  if (BKE_pbvh_node_get_tmin(node) < *tmin) {
    SculptRaycastData *srd = data_v;
    float(*origco)[3] = NULL;
    bool use_origco = false;

    if (srd->original && srd->ss->cache) {
      if (BKE_pbvh_type(srd->ss->pbvh) == PBVH_BMESH) {
        use_origco = true;
      }
      else {
        /* Intersect with coordinates from before we started stroke. */
        SculptUndoNode *unode = SCULPT_undo_get_node(node);
        origco = (unode) ? unode->co : NULL;
        use_origco = origco ? true : false;
      }
    }

    if (BKE_pbvh_node_raycast(srd->ss->pbvh,
                              node,
                              origco,
                              use_origco,
                              srd->ray_start,
                              srd->ray_normal,
                              &srd->isect_precalc,
                              &srd->depth,
                              &srd->active_vertex_index,
                              &srd->active_face_grid_index,
                              srd->face_normal)) {
      srd->hit = true;
      *tmin = srd->depth;
    }
  }
}

static void sculpt_find_nearest_to_ray_cb(PBVHNode *node, void *data_v, float *tmin)
{
  if (BKE_pbvh_node_get_tmin(node) < *tmin) {
    SculptFindNearestToRayData *srd = data_v;
    float(*origco)[3] = NULL;
    bool use_origco = false;

    if (srd->original && srd->ss->cache) {
      if (BKE_pbvh_type(srd->ss->pbvh) == PBVH_BMESH) {
        use_origco = true;
      }
      else {
        /* Intersect with coordinates from before we started stroke. */
        SculptUndoNode *unode = SCULPT_undo_get_node(node);
        origco = (unode) ? unode->co : NULL;
        use_origco = origco ? true : false;
      }
    }

    if (BKE_pbvh_node_find_nearest_to_ray(srd->ss->pbvh,
                                          node,
                                          origco,
                                          use_origco,
                                          srd->ray_start,
                                          srd->ray_normal,
                                          &srd->depth,
                                          &srd->dist_sq_to_ray)) {
      srd->hit = true;
      *tmin = srd->dist_sq_to_ray;
    }
  }
}

float SCULPT_raycast_init(ViewContext *vc,
                          const float mouse[2],
                          float ray_start[3],
                          float ray_end[3],
                          float ray_normal[3],
                          bool original)
{
  float obimat[4][4];
  float dist;
  Object *ob = vc->obact;
  RegionView3D *rv3d = vc->region->regiondata;
  View3D *v3d = vc->v3d;

  /* TODO: what if the segment is totally clipped? (return == 0). */
  ED_view3d_win_to_segment_clipped(
      vc->depsgraph, vc->region, vc->v3d, mouse, ray_start, ray_end, true);

  invert_m4_m4(obimat, ob->obmat);
  mul_m4_v3(obimat, ray_start);
  mul_m4_v3(obimat, ray_end);

  sub_v3_v3v3(ray_normal, ray_end, ray_start);
  dist = normalize_v3(ray_normal);

  if ((rv3d->is_persp == false) &&
      /* If the ray is clipped, don't adjust its start/end. */
      !RV3D_CLIPPING_ENABLED(v3d, rv3d)) {
    BKE_pbvh_raycast_project_ray_root(ob->sculpt->pbvh, original, ray_start, ray_end, ray_normal);

    /* rRecalculate the normal. */
    sub_v3_v3v3(ray_normal, ray_end, ray_start);
    dist = normalize_v3(ray_normal);
  }

  return dist;
}

/* Gets the normal, location and active vertex location of the geometry under the cursor. This also
 * updates the active vertex and cursor related data of the SculptSession using the mouse position
 */
bool SCULPT_cursor_geometry_info_update(bContext *C,
                                        SculptCursorGeometryInfo *out,
                                        const float mouse[2],
                                        bool use_sampled_normal)
{
  Depsgraph *depsgraph = CTX_data_depsgraph_pointer(C);
  Scene *scene = CTX_data_scene(C);
  Sculpt *sd = scene->toolsettings->sculpt;
  Object *ob;
  SculptSession *ss;
  ViewContext vc;
  const Brush *brush = BKE_paint_brush(BKE_paint_get_active_from_context(C));
  float ray_start[3], ray_end[3], ray_normal[3], depth, face_normal[3], sampled_normal[3],
      mat[3][3];
  float viewDir[3] = {0.0f, 0.0f, 1.0f};
  int totnode;
  bool original = false;

  ED_view3d_viewcontext_init(C, &vc, depsgraph);

  ob = vc.obact;
  ss = ob->sculpt;

  if (!ss->pbvh) {
    zero_v3(out->location);
    zero_v3(out->normal);
    zero_v3(out->active_vertex_co);
    return false;
  }

  /* PBVH raycast to get active vertex and face normal. */
  depth = SCULPT_raycast_init(&vc, mouse, ray_start, ray_end, ray_normal, original);
  SCULPT_stroke_modifiers_check(C, ob, brush);

  SculptRaycastData srd = {
      .original = original,
      .ss = ob->sculpt,
      .hit = false,
      .ray_start = ray_start,
      .ray_normal = ray_normal,
      .depth = depth,
      .face_normal = face_normal,
  };
  isect_ray_tri_watertight_v3_precalc(&srd.isect_precalc, ray_normal);
  BKE_pbvh_raycast(ss->pbvh, sculpt_raycast_cb, &srd, ray_start, ray_normal, srd.original);

  /* Cursor is not over the mesh, return default values. */
  if (!srd.hit) {
    zero_v3(out->location);
    zero_v3(out->normal);
    zero_v3(out->active_vertex_co);
    return false;
  }

  /* Update the active vertex of the SculptSession. */
  ss->active_vertex_index = srd.active_vertex_index;
  SCULPT_vertex_random_access_ensure(ss);
  copy_v3_v3(out->active_vertex_co, SCULPT_active_vertex_co_get(ss));

  switch (BKE_pbvh_type(ss->pbvh)) {
    case PBVH_FACES:
      ss->active_face_index = srd.active_face_grid_index;
      ss->active_grid_index = 0;
      break;
    case PBVH_GRIDS:
      ss->active_face_index = 0;
      ss->active_grid_index = srd.active_face_grid_index;
      break;
    case PBVH_BMESH:
      ss->active_face_index = 0;
      ss->active_grid_index = 0;
      break;
  }

  copy_v3_v3(out->location, ray_normal);
  mul_v3_fl(out->location, srd.depth);
  add_v3_v3(out->location, ray_start);

  /* Option to return the face normal directly for performance o accuracy reasons. */
  if (!use_sampled_normal) {
    copy_v3_v3(out->normal, srd.face_normal);
    return srd.hit;
  }

  /* Sampled normal calculation. */
  float radius;

  /* Update cursor data in SculptSession. */
  invert_m4_m4(ob->imat, ob->obmat);
  copy_m3_m4(mat, vc.rv3d->viewinv);
  mul_m3_v3(mat, viewDir);
  copy_m3_m4(mat, ob->imat);
  mul_m3_v3(mat, viewDir);
  normalize_v3_v3(ss->cursor_view_normal, viewDir);
  copy_v3_v3(ss->cursor_normal, srd.face_normal);
  copy_v3_v3(ss->cursor_location, out->location);
  ss->rv3d = vc.rv3d;
  ss->v3d = vc.v3d;

  if (!BKE_brush_use_locked_size(scene, brush)) {
    radius = paint_calc_object_space_radius(&vc, out->location, BKE_brush_size_get(scene, brush));
  }
  else {
    radius = BKE_brush_unprojected_radius_get(scene, brush);
  }
  ss->cursor_radius = radius;

  PBVHNode **nodes = sculpt_pbvh_gather_cursor_update(ob, sd, original, &totnode);

  /* In case there are no nodes under the cursor, return the face normal. */
  if (!totnode) {
    MEM_SAFE_FREE(nodes);
    copy_v3_v3(out->normal, srd.face_normal);
    return true;
  }

  /* Calculate the sampled normal. */
  if (SCULPT_pbvh_calc_area_normal(brush, ob, nodes, totnode, true, sampled_normal)) {
    copy_v3_v3(out->normal, sampled_normal);
    copy_v3_v3(ss->cursor_sampled_normal, sampled_normal);
  }
  else {
    /* Use face normal when there are no vertices to sample inside the cursor radius. */
    copy_v3_v3(out->normal, srd.face_normal);
  }
  MEM_SAFE_FREE(nodes);
  return true;
}

/* Do a raycast in the tree to find the 3d brush location
 * (This allows us to ignore the GL depth buffer)
 * Returns 0 if the ray doesn't hit the mesh, non-zero otherwise. */
bool SCULPT_stroke_get_location(bContext *C, float out[3], const float mouse[2])
{
  Depsgraph *depsgraph = CTX_data_depsgraph_pointer(C);
  Object *ob;
  SculptSession *ss;
  StrokeCache *cache;
  float ray_start[3], ray_end[3], ray_normal[3], depth, face_normal[3];
  bool original;
  ViewContext vc;

  ED_view3d_viewcontext_init(C, &vc, depsgraph);

  ob = vc.obact;

  ss = ob->sculpt;
  cache = ss->cache;
  original = (cache) ? cache->original : false;

  const Brush *brush = BKE_paint_brush(BKE_paint_get_active_from_context(C));

  SCULPT_stroke_modifiers_check(C, ob, brush);

  depth = SCULPT_raycast_init(&vc, mouse, ray_start, ray_end, ray_normal, original);

  if (BKE_pbvh_type(ss->pbvh) == PBVH_BMESH) {
    BM_mesh_elem_table_ensure(ss->bm, BM_VERT);
    BM_mesh_elem_index_ensure(ss->bm, BM_VERT);
  }

  bool hit = false;
  {
    SculptRaycastData srd;
    srd.ss = ob->sculpt;
    srd.ray_start = ray_start;
    srd.ray_normal = ray_normal;
    srd.hit = false;
    srd.depth = depth;
    srd.original = original;
    srd.face_normal = face_normal;
    isect_ray_tri_watertight_v3_precalc(&srd.isect_precalc, ray_normal);

    BKE_pbvh_raycast(ss->pbvh, sculpt_raycast_cb, &srd, ray_start, ray_normal, srd.original);
    if (srd.hit) {
      hit = true;
      copy_v3_v3(out, ray_normal);
      mul_v3_fl(out, srd.depth);
      add_v3_v3(out, ray_start);
    }
  }

  if (!hit) {
    if (ELEM(brush->falloff_shape, PAINT_FALLOFF_SHAPE_TUBE)) {
      SculptFindNearestToRayData srd = {
          .original = original,
          .ss = ob->sculpt,
          .hit = false,
          .ray_start = ray_start,
          .ray_normal = ray_normal,
          .depth = FLT_MAX,
          .dist_sq_to_ray = FLT_MAX,
      };
      BKE_pbvh_find_nearest_to_ray(
          ss->pbvh, sculpt_find_nearest_to_ray_cb, &srd, ray_start, ray_normal, srd.original);
      if (srd.hit) {
        hit = true;
        copy_v3_v3(out, ray_normal);
        mul_v3_fl(out, srd.depth);
        add_v3_v3(out, ray_start);
      }
    }
  }

  return hit;
}

static void sculpt_brush_init_tex(const Scene *scene, Sculpt *sd, SculptSession *ss)
{
  Brush *brush = BKE_paint_brush(&sd->paint);
  MTex *mtex = &brush->mtex;

  /* Init mtex nodes. */
  if (mtex->tex && mtex->tex->nodetree) {
    /* Has internal flag to detect it only does it once. */
    ntreeTexBeginExecTree(mtex->tex->nodetree);
  }

  /* TODO: Shouldn't really have to do this at the start of every stroke, but sculpt would need
   * some sort of notification when changes are made to the texture. */
  sculpt_update_tex(scene, sd, ss);
}

static void sculpt_brush_stroke_init(bContext *C, wmOperator *op)
{
  Scene *scene = CTX_data_scene(C);
  Object *ob = CTX_data_active_object(C);
  Sculpt *sd = CTX_data_tool_settings(C)->sculpt;
  SculptSession *ss = CTX_data_active_object(C)->sculpt;
  Brush *brush = BKE_paint_brush(&sd->paint);
  int mode = RNA_enum_get(op->ptr, "mode");
  bool is_smooth, needs_colors;
  bool need_mask = false;

  if (brush->sculpt_tool == SCULPT_TOOL_MASK) {
    need_mask = true;
  }

  if (brush->sculpt_tool == SCULPT_TOOL_CLOTH ||
      brush->deform_target == BRUSH_DEFORM_TARGET_CLOTH_SIM) {
    need_mask = true;
  }

  view3d_operator_needs_opengl(C);
  sculpt_brush_init_tex(scene, sd, ss);

  is_smooth = sculpt_needs_connectivity_info(sd, brush, ss, mode);
  needs_colors = ELEM(brush->sculpt_tool, SCULPT_TOOL_PAINT, SCULPT_TOOL_SMEAR);

  if (needs_colors) {
    BKE_sculpt_color_layer_create_if_needed(ob);
  }

  /* CTX_data_ensure_evaluated_depsgraph should be used at the end to include the updates of
   * earlier steps modifying the data. */
  Depsgraph *depsgraph = CTX_data_ensure_evaluated_depsgraph(C);
  BKE_sculpt_update_object_for_edit(depsgraph, ob, is_smooth, need_mask, needs_colors);
}

static void sculpt_restore_mesh(Sculpt *sd, Object *ob)
{
  SculptSession *ss = ob->sculpt;
  Brush *brush = BKE_paint_brush(&sd->paint);

  /* For the cloth brush it makes more sense to not restore the mesh state to keep running the
   * simulation from the previous state. */
  if (brush->sculpt_tool == SCULPT_TOOL_CLOTH) {
    return;
  }

  /* Restore the mesh before continuing with anchored stroke. */
  if ((brush->flag & BRUSH_ANCHORED) ||
      ((brush->sculpt_tool == SCULPT_TOOL_GRAB ||
        brush->sculpt_tool == SCULPT_TOOL_ELASTIC_DEFORM) &&
       BKE_brush_use_size_pressure(brush)) ||
      (brush->flag & BRUSH_DRAG_DOT)) {

    SculptUndoNode *unode = SCULPT_undo_get_first_node();
    if (unode && unode->type == SCULPT_UNDO_FACE_SETS) {
      for (int i = 0; i < ss->totfaces; i++) {
        ss->face_sets[i] = unode->face_sets[i];
      }
    }

    paint_mesh_restore_co(sd, ob);

    if (ss->cache) {
      MEM_SAFE_FREE(ss->cache->layer_displacement_factor);
    }
  }
}

/* Copy the PBVH bounding box into the object's bounding box. */
void SCULPT_update_object_bounding_box(Object *ob)
{
  if (ob->runtime.bb) {
    float bb_min[3], bb_max[3];

    BKE_pbvh_bounding_box(ob->sculpt->pbvh, bb_min, bb_max);
    BKE_boundbox_init_from_minmax(ob->runtime.bb, bb_min, bb_max);
  }
}

void SCULPT_flush_update_step(bContext *C, SculptUpdateType update_flags)
{
  Depsgraph *depsgraph = CTX_data_depsgraph_pointer(C);
  Object *ob = CTX_data_active_object(C);
  SculptSession *ss = ob->sculpt;
  ARegion *region = CTX_wm_region(C);
  MultiresModifierData *mmd = ss->multires.modifier;
  View3D *v3d = CTX_wm_view3d(C);
  RegionView3D *rv3d = CTX_wm_region_view3d(C);

  if (rv3d) {
    /* Mark for faster 3D viewport redraws. */
    rv3d->rflag |= RV3D_PAINTING;
  }

  if (mmd != NULL) {
    multires_mark_as_modified(depsgraph, ob, MULTIRES_COORDS_MODIFIED);
  }

  DEG_id_tag_update(&ob->id, ID_RECALC_SHADING);

  /* Only current viewport matters, slower update for all viewports will
   * be done in sculpt_flush_update_done. */
  if (!BKE_sculptsession_use_pbvh_draw(ob, v3d)) {
    /* Slow update with full dependency graph update and all that comes with it.
     * Needed when there are modifiers or full shading in the 3D viewport. */
    DEG_id_tag_update(&ob->id, ID_RECALC_GEOMETRY);
    ED_region_tag_redraw(region);
  }
  else {
    /* Fast path where we just update the BVH nodes that changed, and redraw
     * only the part of the 3D viewport where changes happened. */
    rcti r;

    if (update_flags & SCULPT_UPDATE_COORDS) {
      BKE_pbvh_update_bounds(ss->pbvh, PBVH_UpdateBB);
      /* Update the object's bounding box too so that the object
       * doesn't get incorrectly clipped during drawing in
       * draw_mesh_object(). T33790. */
      SCULPT_update_object_bounding_box(ob);
    }

    if (SCULPT_get_redraw_rect(region, CTX_wm_region_view3d(C), ob, &r)) {
      if (ss->cache) {
        ss->cache->current_r = r;
      }

      /* previous is not set in the current cache else
       * the partial rect will always grow */
      sculpt_extend_redraw_rect_previous(ob, &r);

      r.xmin += region->winrct.xmin - 2;
      r.xmax += region->winrct.xmin + 2;
      r.ymin += region->winrct.ymin - 2;
      r.ymax += region->winrct.ymin + 2;
      ED_region_tag_redraw_partial(region, &r, true);
    }
  }
}

void SCULPT_flush_update_done(const bContext *C, Object *ob, SculptUpdateType update_flags)
{
  /* After we are done drawing the stroke, check if we need to do a more
   * expensive depsgraph tag to update geometry. */
  wmWindowManager *wm = CTX_wm_manager(C);
  View3D *current_v3d = CTX_wm_view3d(C);
  RegionView3D *rv3d = CTX_wm_region_view3d(C);
  SculptSession *ss = ob->sculpt;
  Mesh *mesh = ob->data;

  /* Always needed for linked duplicates. */
  bool need_tag = (ID_REAL_USERS(&mesh->id) > 1);

  if (rv3d) {
    rv3d->rflag &= ~RV3D_PAINTING;
  }

  LISTBASE_FOREACH (wmWindow *, win, &wm->windows) {
    bScreen *screen = WM_window_get_active_screen(win);
    LISTBASE_FOREACH (ScrArea *, area, &screen->areabase) {
      SpaceLink *sl = area->spacedata.first;
      if (sl->spacetype == SPACE_VIEW3D) {
        View3D *v3d = (View3D *)sl;
        if (v3d != current_v3d) {
          need_tag |= !BKE_sculptsession_use_pbvh_draw(ob, v3d);
        }

        /* Tag all 3D viewports for redraw now that we are done. Others
         * viewports did not get a full redraw, and anti-aliasing for the
         * current viewport was deactivated. */
        LISTBASE_FOREACH (ARegion *, region, &area->regionbase) {
          if (region->regiontype == RGN_TYPE_WINDOW) {
            ED_region_tag_redraw(region);
          }
        }
      }
    }
  }

  if (update_flags & SCULPT_UPDATE_COORDS) {
    BKE_pbvh_update_bounds(ss->pbvh, PBVH_UpdateOriginalBB);

    /* Coordinates were modified, so fake neighbors are not longer valid. */
    SCULPT_fake_neighbors_free(ob);
  }

  if (update_flags & SCULPT_UPDATE_MASK) {
    BKE_pbvh_update_vertex_data(ss->pbvh, PBVH_UpdateMask);
  }

  if (update_flags & SCULPT_UPDATE_COLOR) {
    BKE_pbvh_update_vertex_data(ss->pbvh, PBVH_UpdateColor);
  }

  if (BKE_pbvh_type(ss->pbvh) == PBVH_BMESH) {
    BKE_pbvh_bmesh_after_stroke(ss->pbvh);
  }

  /* Optimization: if there is locked key and active modifiers present in */
  /* the stack, keyblock is updating at each step. otherwise we could update */
  /* keyblock only when stroke is finished. */
  if (ss->shapekey_active && !ss->deform_modifiers_active) {
    sculpt_update_keyblock(ob);
  }

  if (need_tag) {
    DEG_id_tag_update(&ob->id, ID_RECALC_GEOMETRY);
  }
}

/* Returns whether the mouse/stylus is over the mesh (1)
 * or over the background (0). */
static bool over_mesh(bContext *C, struct wmOperator *UNUSED(op), float x, float y)
{
  float mouse[2], co[3];

  mouse[0] = x;
  mouse[1] = y;

  return SCULPT_stroke_get_location(C, co, mouse);
}

static bool sculpt_stroke_test_start(bContext *C, struct wmOperator *op, const float mouse[2])
{
  /* Don't start the stroke until mouse goes over the mesh.
   * note: mouse will only be null when re-executing the saved stroke.
   * We have exception for 'exec' strokes since they may not set 'mouse',
   * only 'location', see: T52195. */
  if (((op->flag & OP_IS_INVOKE) == 0) || (mouse == NULL) ||
      over_mesh(C, op, mouse[0], mouse[1])) {
    Object *ob = CTX_data_active_object(C);
    SculptSession *ss = ob->sculpt;
    Sculpt *sd = CTX_data_tool_settings(C)->sculpt;

    ED_view3d_init_mats_rv3d(ob, CTX_wm_region_view3d(C));

    sculpt_update_cache_invariants(C, sd, ss, op, mouse);

    SCULPT_undo_push_begin(ob, sculpt_tool_name(sd));

    return true;
  }
  return false;
}

static void sculpt_stroke_update_step(bContext *C,
                                      struct PaintStroke *UNUSED(stroke),
                                      PointerRNA *itemptr)
{
  UnifiedPaintSettings *ups = &CTX_data_tool_settings(C)->unified_paint_settings;
  Sculpt *sd = CTX_data_tool_settings(C)->sculpt;
  Object *ob = CTX_data_active_object(C);
  SculptSession *ss = ob->sculpt;
  const Brush *brush = BKE_paint_brush(&sd->paint);

  SCULPT_stroke_modifiers_check(C, ob, brush);
  sculpt_update_cache_variants(C, sd, ob, itemptr);
  sculpt_restore_mesh(sd, ob);

  if (sd->flags & (SCULPT_DYNTOPO_DETAIL_CONSTANT | SCULPT_DYNTOPO_DETAIL_MANUAL)) {
    float object_space_constant_detail = 1.0f / (sd->constant_detail * mat4_to_scale(ob->obmat));
    BKE_pbvh_bmesh_detail_size_set(ss->pbvh, object_space_constant_detail);
  }
  else if (sd->flags & SCULPT_DYNTOPO_DETAIL_BRUSH) {
    BKE_pbvh_bmesh_detail_size_set(ss->pbvh, ss->cache->radius * sd->detail_percent / 100.0f);
  }
  else {
    BKE_pbvh_bmesh_detail_size_set(ss->pbvh,
                                   (ss->cache->radius / ss->cache->dyntopo_pixel_radius) *
                                       (sd->detail_size * U.pixelsize) / 0.4f);
  }

  if (SCULPT_stroke_is_dynamic_topology(ss, brush)) {
    do_symmetrical_brush_actions(sd, ob, sculpt_topology_update, ups);
  }

  do_symmetrical_brush_actions(sd, ob, do_brush_action, ups);
  sculpt_combine_proxies(sd, ob);

  if (brush->sculpt_tool == SCULPT_TOOL_FAIRING) {
    sculpt_fairing_brush_exec_fairing_for_cache(sd, ob);
  }

  /* Hack to fix noise texture tearing mesh. */
  sculpt_fix_noise_tear(sd, ob);

  /* TODO(sergey): This is not really needed for the solid shading,
   * which does use pBVH drawing anyway, but texture and wireframe
   * requires this.
   *
   * Could be optimized later, but currently don't think it's so
   * much common scenario.
   *
   * Same applies to the DEG_id_tag_update() invoked from
   * sculpt_flush_update_step().
   */
  if (ss->deform_modifiers_active) {
    SCULPT_flush_stroke_deform(sd, ob, sculpt_tool_is_proxy_used(brush->sculpt_tool));
  }
  else if (ss->shapekey_active) {
    sculpt_update_keyblock(ob);
  }

  ss->cache->first_time = false;
  copy_v3_v3(ss->cache->true_last_location, ss->cache->true_location);

  /* Cleanup. */
  if (brush->sculpt_tool == SCULPT_TOOL_MASK) {
    SCULPT_flush_update_step(C, SCULPT_UPDATE_MASK);
  }
  else if (ELEM(brush->sculpt_tool, SCULPT_TOOL_PAINT, SCULPT_TOOL_SMEAR)) {
    SCULPT_flush_update_step(C, SCULPT_UPDATE_COLOR);
  }
  else {
    SCULPT_flush_update_step(C, SCULPT_UPDATE_COORDS);
  }
}

static void sculpt_brush_exit_tex(Sculpt *sd)
{
  Brush *brush = BKE_paint_brush(&sd->paint);
  MTex *mtex = &brush->mtex;

  if (mtex->tex && mtex->tex->nodetree) {
    ntreeTexEndExecTree(mtex->tex->nodetree->execdata);
  }
}

static void sculpt_stroke_done(const bContext *C, struct PaintStroke *UNUSED(stroke))
{
  Main *bmain = CTX_data_main(C);
  Object *ob = CTX_data_active_object(C);
  Scene *scene = CTX_data_scene(C);
  SculptSession *ss = ob->sculpt;
  Sculpt *sd = CTX_data_tool_settings(C)->sculpt;

  /* Finished. */
  if (ss->cache) {
    UnifiedPaintSettings *ups = &CTX_data_tool_settings(C)->unified_paint_settings;
    Brush *brush = BKE_paint_brush(&sd->paint);
    BLI_assert(brush == ss->cache->brush); /* const, so we shouldn't change. */
    ups->draw_inverted = false;

    SCULPT_stroke_modifiers_check(C, ob, brush);

    /* Alt-Smooth. */
    if (ss->cache->alt_smooth) {
      if (brush->sculpt_tool == SCULPT_TOOL_MASK) {
        brush->mask_tool = ss->cache->saved_mask_brush_tool;
      }
      else if (ELEM(brush->sculpt_tool,
                    SCULPT_TOOL_SLIDE_RELAX,
                    SCULPT_TOOL_DRAW_FACE_SETS,
                    SCULPT_TOOL_PAINT,
                    SCULPT_TOOL_SMEAR)) {
        /* Do nothing. */
      }
      else {
        BKE_brush_size_set(scene, brush, ss->cache->saved_smooth_size);
        brush = (Brush *)BKE_libblock_find_name(bmain, ID_BR, ss->cache->saved_active_brush_name);
        if (brush) {
          BKE_paint_brush_set(&sd->paint, brush);
        }
      }
    }

    if (SCULPT_is_automasking_enabled(sd, ss, brush)) {
      SCULPT_automasking_cache_free(ss->cache->automasking);
    }

    BKE_pbvh_node_color_buffer_free(ss->pbvh);
    SCULPT_cache_free(ss->cache);
    ss->cache = NULL;

    SCULPT_undo_push_end();

    if (brush->sculpt_tool == SCULPT_TOOL_MASK) {
      SCULPT_flush_update_done(C, ob, SCULPT_UPDATE_MASK);
    }
    else {
      SCULPT_flush_update_done(C, ob, SCULPT_UPDATE_COORDS);
    }

    WM_event_add_notifier(C, NC_OBJECT | ND_DRAW, ob);
  }

  sculpt_brush_exit_tex(sd);
}

static int sculpt_brush_stroke_invoke(bContext *C, wmOperator *op, const wmEvent *event)
{
  struct PaintStroke *stroke;
  int ignore_background_click;
  int retval;

  sculpt_brush_stroke_init(C, op);

  stroke = paint_stroke_new(C,
                            op,
                            SCULPT_stroke_get_location,
                            sculpt_stroke_test_start,
                            sculpt_stroke_update_step,
                            NULL,
                            sculpt_stroke_done,
                            event->type);

  op->customdata = stroke;

  /* For tablet rotation. */
  ignore_background_click = RNA_boolean_get(op->ptr, "ignore_background_click");

  if (ignore_background_click && !over_mesh(C, op, event->x, event->y)) {
    paint_stroke_free(C, op);
    return OPERATOR_PASS_THROUGH;
  }

  if ((retval = op->type->modal(C, op, event)) == OPERATOR_FINISHED) {
    paint_stroke_free(C, op);
    return OPERATOR_FINISHED;
  }
  /* Add modal handler. */
  WM_event_add_modal_handler(C, op);

  OPERATOR_RETVAL_CHECK(retval);
  BLI_assert(retval == OPERATOR_RUNNING_MODAL);

  return OPERATOR_RUNNING_MODAL;
}

static int sculpt_brush_stroke_exec(bContext *C, wmOperator *op)
{
  sculpt_brush_stroke_init(C, op);

  op->customdata = paint_stroke_new(C,
                                    op,
                                    SCULPT_stroke_get_location,
                                    sculpt_stroke_test_start,
                                    sculpt_stroke_update_step,
                                    NULL,
                                    sculpt_stroke_done,
                                    0);

  /* Frees op->customdata. */
  paint_stroke_exec(C, op);

  return OPERATOR_FINISHED;
}

static void sculpt_brush_stroke_cancel(bContext *C, wmOperator *op)
{
  Object *ob = CTX_data_active_object(C);
  SculptSession *ss = ob->sculpt;
  Sculpt *sd = CTX_data_tool_settings(C)->sculpt;
  const Brush *brush = BKE_paint_brush(&sd->paint);

  /* XXX Canceling strokes that way does not work with dynamic topology,
   *     user will have to do real undo for now. See T46456. */
  if (ss->cache && !SCULPT_stroke_is_dynamic_topology(ss, brush)) {
    paint_mesh_restore_co(sd, ob);
  }

  paint_stroke_cancel(C, op);

  if (ss->cache) {
    SCULPT_cache_free(ss->cache);
    ss->cache = NULL;
  }

  sculpt_brush_exit_tex(sd);
}

static void SCULPT_OT_brush_stroke(wmOperatorType *ot)
{
  /* Identifiers. */
  ot->name = "Sculpt";
  ot->idname = "SCULPT_OT_brush_stroke";
  ot->description = "Sculpt a stroke into the geometry";

  /* API callbacks. */
  ot->invoke = sculpt_brush_stroke_invoke;
  ot->modal = paint_stroke_modal;
  ot->exec = sculpt_brush_stroke_exec;
  ot->poll = SCULPT_poll;
  ot->cancel = sculpt_brush_stroke_cancel;

  /* Flags (sculpt does own undo? (ton)). */
  ot->flag = OPTYPE_BLOCKING;

  /* Properties. */

  paint_stroke_operator_properties(ot);

  RNA_def_boolean(ot->srna,
                  "ignore_background_click",
                  0,
                  "Ignore Background Click",
                  "Clicks on the background do not start the stroke");
}

/* Reset the copy of the mesh that is being sculpted on (currently just for the layer brush). */

static int sculpt_set_persistent_base_exec(bContext *C, wmOperator *UNUSED(op))
{
  Depsgraph *depsgraph = CTX_data_depsgraph_pointer(C);
  Object *ob = CTX_data_active_object(C);
  SculptSession *ss = ob->sculpt;

  if (ss) {
    SCULPT_vertex_random_access_ensure(ss);
    BKE_sculpt_update_object_for_edit(depsgraph, ob, false, false, false);

    MEM_SAFE_FREE(ss->persistent_base);

    const int totvert = SCULPT_vertex_count_get(ss);
    ss->persistent_base = MEM_mallocN(sizeof(SculptPersistentBase) * totvert,
                                      "layer persistent base");

    for (int i = 0; i < totvert; i++) {
      copy_v3_v3(ss->persistent_base[i].co, SCULPT_vertex_co_get(ss, i));
      SCULPT_vertex_normal_get(ss, i, ss->persistent_base[i].no);
      ss->persistent_base[i].disp = 0.0f;
    }
  }

  return OPERATOR_FINISHED;
}

static void SCULPT_OT_set_persistent_base(wmOperatorType *ot)
{
  /* Identifiers. */
  ot->name = "Set Persistent Base";
  ot->idname = "SCULPT_OT_set_persistent_base";
  ot->description = "Reset the copy of the mesh that is being sculpted on";

  /* API callbacks. */
  ot->exec = sculpt_set_persistent_base_exec;
  ot->poll = SCULPT_mode_poll;

  ot->flag = OPTYPE_REGISTER | OPTYPE_UNDO;
}

/************************* SCULPT_OT_optimize *************************/

static int sculpt_optimize_exec(bContext *C, wmOperator *UNUSED(op))
{
  Object *ob = CTX_data_active_object(C);

  SCULPT_pbvh_clear(ob);
  WM_event_add_notifier(C, NC_OBJECT | ND_DRAW, ob);

  return OPERATOR_FINISHED;
}

/* The BVH gets less optimal more quickly with dynamic topology than
 * regular sculpting. There is no doubt more clever stuff we can do to
 * optimize it on the fly, but for now this gives the user a nicer way
 * to recalculate it than toggling modes. */
static void SCULPT_OT_optimize(wmOperatorType *ot)
{
  /* Identifiers. */
  ot->name = "Rebuild BVH";
  ot->idname = "SCULPT_OT_optimize";
  ot->description = "Recalculate the sculpt BVH to improve performance";

  /* API callbacks. */
  ot->exec = sculpt_optimize_exec;
  ot->poll = SCULPT_mode_poll;

  ot->flag = OPTYPE_REGISTER | OPTYPE_UNDO;
}

/********************* Dynamic topology symmetrize ********************/

static bool sculpt_no_multires_poll(bContext *C)
{
  Object *ob = CTX_data_active_object(C);
  if (SCULPT_mode_poll(C) && ob->sculpt && ob->sculpt->pbvh) {
    return BKE_pbvh_type(ob->sculpt->pbvh) != PBVH_GRIDS;
  }
  return false;
}

static int sculpt_symmetrize_exec(bContext *C, wmOperator *op)
{
  Object *ob = CTX_data_active_object(C);
  const Sculpt *sd = CTX_data_tool_settings(C)->sculpt;
  SculptSession *ss = ob->sculpt;
  PBVH *pbvh = ss->pbvh;

  if (!pbvh) {
    return OPERATOR_CANCELLED;
  }

  switch (BKE_pbvh_type(pbvh)) {
    case PBVH_BMESH:
      /* Dyntopo Symmetrize. */

      /* To simplify undo for symmetrize, all BMesh elements are logged
       * as deleted, then after symmetrize operation all BMesh elements
       * are logged as added (as opposed to attempting to store just the
       * parts that symmetrize modifies). */
      SCULPT_undo_push_begin(ob, "Dynamic topology symmetrize");
      SCULPT_undo_push_node(ob, NULL, SCULPT_UNDO_DYNTOPO_SYMMETRIZE);
      BM_log_before_all_removed(ss->bm, ss->bm_log);

      BM_mesh_toolflags_set(ss->bm, true);

      /* Symmetrize and re-triangulate. */
      BMO_op_callf(ss->bm,
                   (BMO_FLAG_DEFAULTS & ~BMO_FLAG_RESPECT_HIDE),
                   "symmetrize input=%avef direction=%i  dist=%f",
                   sd->symmetrize_direction,
                   0.00001f);
      SCULPT_dynamic_topology_triangulate(ss->bm);

      /* Bisect operator flags edges (keep tags clean for edge queue). */
      BM_mesh_elem_hflag_disable_all(ss->bm, BM_EDGE, BM_ELEM_TAG, false);

      BM_mesh_toolflags_set(ss->bm, false);

      /* Finish undo. */
      BM_log_all_added(ss->bm, ss->bm_log);
      SCULPT_undo_push_end();

      break;
    case PBVH_FACES:
      /* Mesh Symmetrize. */
      ED_sculpt_undo_geometry_begin(ob, "mesh symmetrize");
      Mesh *mesh = ob->data;
      Mesh *mesh_mirror;
      MirrorModifierData mmd = {{0}};
      int axis = 0;
      mmd.flag = 0;
      mmd.tolerance = RNA_float_get(op->ptr, "merge_tolerance");
      switch (sd->symmetrize_direction) {
        case BMO_SYMMETRIZE_NEGATIVE_X:
          axis = 0;
          mmd.flag |= MOD_MIR_AXIS_X | MOD_MIR_BISECT_AXIS_X | MOD_MIR_BISECT_FLIP_AXIS_X;
          break;
        case BMO_SYMMETRIZE_NEGATIVE_Y:
          axis = 1;
          mmd.flag |= MOD_MIR_AXIS_Y | MOD_MIR_BISECT_AXIS_Y | MOD_MIR_BISECT_FLIP_AXIS_Y;
          break;
        case BMO_SYMMETRIZE_NEGATIVE_Z:
          axis = 2;
          mmd.flag |= MOD_MIR_AXIS_Z | MOD_MIR_BISECT_AXIS_Z | MOD_MIR_BISECT_FLIP_AXIS_Z;
          break;
        case BMO_SYMMETRIZE_POSITIVE_X:
          axis = 0;
          mmd.flag |= MOD_MIR_AXIS_X | MOD_MIR_BISECT_AXIS_X;
          break;
        case BMO_SYMMETRIZE_POSITIVE_Y:
          axis = 1;
          mmd.flag |= MOD_MIR_AXIS_Y | MOD_MIR_BISECT_AXIS_Y;
          break;
        case BMO_SYMMETRIZE_POSITIVE_Z:
          axis = 2;
          mmd.flag |= MOD_MIR_AXIS_Z | MOD_MIR_BISECT_AXIS_Z;
          break;
      }
      mesh_mirror = BKE_mesh_mirror_apply_mirror_on_axis(&mmd, NULL, ob, mesh, axis);
      if (mesh_mirror) {
        BKE_mesh_nomain_to_mesh(mesh_mirror, mesh, ob, &CD_MASK_MESH, true);
      }
      ED_sculpt_undo_geometry_end(ob);
      BKE_mesh_calc_normals(ob->data);
      BKE_mesh_batch_cache_dirty_tag(ob->data, BKE_MESH_BATCH_DIRTY_ALL);

      break;
    case PBVH_GRIDS:
      return OPERATOR_CANCELLED;
  }

  /* Redraw. */
  SCULPT_pbvh_clear(ob);
  WM_event_add_notifier(C, NC_OBJECT | ND_DRAW, ob);

  return OPERATOR_FINISHED;
}

static void SCULPT_OT_symmetrize(wmOperatorType *ot)
{
  /* Identifiers. */
  ot->name = "Symmetrize";
  ot->idname = "SCULPT_OT_symmetrize";
  ot->description = "Symmetrize the topology modifications";

  /* API callbacks. */
  ot->exec = sculpt_symmetrize_exec;
  ot->poll = sculpt_no_multires_poll;

  RNA_def_float(ot->srna,
                "merge_tolerance",
                0.001f,
                0.0f,
                FLT_MAX,
                "Merge Distance",
                "Distance within which symmetrical vertices are merged",
                0.0f,
                1.0f);
}

/**** Toggle operator for turning sculpt mode on or off ****/

/** \warning Expects a fully evaluated depsgraph. */
static void sculpt_init_session(Depsgraph *depsgraph, Scene *scene, Object *ob)
{
  /* Create persistent sculpt mode data. */
  BKE_sculpt_toolsettings_data_ensure(scene);

  ob->sculpt = MEM_callocN(sizeof(SculptSession), "sculpt session");
  ob->sculpt->mode_type = OB_MODE_SCULPT;
  BKE_sculpt_update_object_for_edit(depsgraph, ob, false, false, false);

  /* Here we can detect geometry that was just added to Sculpt Mode as it has the
   * SCULPT_FACE_SET_NONE assigned, so we can create a new Face Set for it. */
  /* In sculpt mode all geometry that is assigned to SCULPT_FACE_SET_NONE is considered as not
   * initialized, which is used is some operators that modify the mesh topology to preform certain
   * actions in the new polys. After these operations are finished, all polys should have a valid
   * face set ID assigned (different from SCULPT_FACE_SET_NONE) to manage their visibility
   * correctly. */
  /* TODO(pablodp606): Based on this we can improve the UX in future tools for creating new
   * objects, like moving the transform pivot position to the new area or masking existing
   * geometry. */
  SculptSession *ss = ob->sculpt;
  const int new_face_set = SCULPT_face_set_next_available_get(ss);
  for (int i = 0; i < ss->totfaces; i++) {
    if (ss->face_sets[i] == SCULPT_FACE_SET_NONE) {
      ss->face_sets[i] = new_face_set;
    }
  }

  /* Update the Face Sets visibility with the vertex visibility changes that may have been done
   * outside Sculpt Mode */
  Mesh *mesh = ob->data;
  BKE_sculpt_face_sets_ensure_from_base_mesh_visibility(mesh);
}

static int ed_object_sculptmode_flush_recalc_flag(Scene *scene,
                                                  Object *ob,
                                                  MultiresModifierData *mmd)
{
  int flush_recalc = 0;
  /* Multires in sculpt mode could have different from object mode subdivision level. */
  flush_recalc |= mmd && mmd->sculptlvl != mmd->lvl;
  /* If object has got active modifiers, its dm could be different in sculpt mode.  */
  flush_recalc |= sculpt_has_active_modifiers(scene, ob);
  return flush_recalc;
}

void ED_object_sculptmode_enter_ex(Main *bmain,
                                   Depsgraph *depsgraph,
                                   Scene *scene,
                                   Object *ob,
                                   const bool force_dyntopo,
                                   ReportList *reports)
{
  const int mode_flag = OB_MODE_SCULPT;
  Mesh *me = BKE_mesh_from_object(ob);

  /* Enter sculpt mode. */
  ob->mode |= mode_flag;

  MultiresModifierData *mmd = BKE_sculpt_multires_active(scene, ob);

  const int flush_recalc = ed_object_sculptmode_flush_recalc_flag(scene, ob, mmd);

  if (flush_recalc) {
    DEG_id_tag_update(&ob->id, ID_RECALC_GEOMETRY);
    BKE_scene_graph_evaluated_ensure(depsgraph, bmain);
  }

  /* Create sculpt mode session data. */
  if (ob->sculpt) {
    BKE_sculptsession_free(ob);
  }

  /* Copy the current mesh visibility to the Face Sets. */
  BKE_sculpt_face_sets_ensure_from_base_mesh_visibility(me);

  sculpt_init_session(depsgraph, scene, ob);

  /* Mask layer is required. */
  if (mmd) {
    /* XXX, we could attempt to support adding mask data mid-sculpt mode (with multi-res)
     * but this ends up being quite tricky (and slow). */
    BKE_sculpt_mask_layers_ensure(ob, mmd);
  }

  if (!(fabsf(ob->scale[0] - ob->scale[1]) < 1e-4f &&
        fabsf(ob->scale[1] - ob->scale[2]) < 1e-4f)) {
    BKE_report(
        reports, RPT_WARNING, "Object has non-uniform scale, sculpting may be unpredictable");
  }
  else if (is_negative_m4(ob->obmat)) {
    BKE_report(reports, RPT_WARNING, "Object has negative scale, sculpting may be unpredictable");
  }

  Paint *paint = BKE_paint_get_active_from_paintmode(scene, PAINT_MODE_SCULPT);
  BKE_paint_init(bmain, scene, PAINT_MODE_SCULPT, PAINT_CURSOR_SCULPT);

  paint_cursor_start(paint, SCULPT_mode_poll_view3d);

  /* Check dynamic-topology flag; re-enter dynamic-topology mode when changing modes,
   * As long as no data was added that is not supported. */
  if (me->flag & ME_SCULPT_DYNAMIC_TOPOLOGY) {
    const char *message_unsupported = NULL;
    if (me->totloop != me->totpoly * 3) {
      message_unsupported = TIP_("non-triangle face");
    }
    else if (mmd != NULL) {
      message_unsupported = TIP_("multi-res modifier");
    }
    else {
      enum eDynTopoWarnFlag flag = SCULPT_dynamic_topology_check(scene, ob);
      if (flag == 0) {
        /* pass */
      }
      else if (flag & DYNTOPO_WARN_VDATA) {
        message_unsupported = TIP_("vertex data");
      }
      else if (flag & DYNTOPO_WARN_EDATA) {
        message_unsupported = TIP_("edge data");
      }
      else if (flag & DYNTOPO_WARN_LDATA) {
        message_unsupported = TIP_("face data");
      }
      else if (flag & DYNTOPO_WARN_MODIFIER) {
        message_unsupported = TIP_("constructive modifier");
      }
      else {
        BLI_assert(0);
      }
    }

    if ((message_unsupported == NULL) || force_dyntopo) {
      /* Needed because we may be entering this mode before the undo system loads. */
      wmWindowManager *wm = bmain->wm.first;
      bool has_undo = wm->undo_stack != NULL;
      /* Undo push is needed to prevent memory leak. */
      if (has_undo) {
        SCULPT_undo_push_begin(ob, "Dynamic topology enable");
      }
      SCULPT_dynamic_topology_enable_ex(bmain, depsgraph, scene, ob);
      if (has_undo) {
        SCULPT_undo_push_node(ob, NULL, SCULPT_UNDO_DYNTOPO_BEGIN);
        SCULPT_undo_push_end();
      }
    }
    else {
      BKE_reportf(
          reports, RPT_WARNING, "Dynamic Topology found: %s, disabled", message_unsupported);
      me->flag &= ~ME_SCULPT_DYNAMIC_TOPOLOGY;
    }
  }

  /* Flush object mode. */
  DEG_id_tag_update(&ob->id, ID_RECALC_COPY_ON_WRITE);
}

void ED_object_sculptmode_enter(struct bContext *C, Depsgraph *depsgraph, ReportList *reports)
{
  Main *bmain = CTX_data_main(C);
  Scene *scene = CTX_data_scene(C);
  ViewLayer *view_layer = CTX_data_view_layer(C);
  Object *ob = OBACT(view_layer);
  ED_object_sculptmode_enter_ex(bmain, depsgraph, scene, ob, false, reports);
}

void ED_object_sculptmode_exit_ex(Main *bmain, Depsgraph *depsgraph, Scene *scene, Object *ob)
{
  const int mode_flag = OB_MODE_SCULPT;
  Mesh *me = BKE_mesh_from_object(ob);

  multires_flush_sculpt_updates(ob);

  /* Not needed for now. */
#if 0
  MultiresModifierData *mmd = BKE_sculpt_multires_active(scene, ob);
  const int flush_recalc = ed_object_sculptmode_flush_recalc_flag(scene, ob, mmd);
#endif

  /* Always for now, so leaving sculpt mode always ensures scene is in
   * a consistent state. */
  if (true || /* flush_recalc || */ (ob->sculpt && ob->sculpt->bm)) {
    DEG_id_tag_update(&ob->id, ID_RECALC_GEOMETRY);
  }

  if (me->flag & ME_SCULPT_DYNAMIC_TOPOLOGY) {
    /* Dynamic topology must be disabled before exiting sculpt
     * mode to ensure the undo stack stays in a consistent
     * state. */
    sculpt_dynamic_topology_disable_with_undo(bmain, depsgraph, scene, ob);

    /* Store so we know to re-enable when entering sculpt mode. */
    me->flag |= ME_SCULPT_DYNAMIC_TOPOLOGY;
  }

  /* Leave sculpt mode. */
  ob->mode &= ~mode_flag;

  BKE_sculptsession_free(ob);

  paint_cursor_delete_textures();

  /* Never leave derived meshes behind. */
  BKE_object_free_derived_caches(ob);

  /* Flush object mode. */
  DEG_id_tag_update(&ob->id, ID_RECALC_COPY_ON_WRITE);
}

void ED_object_sculptmode_exit(bContext *C, Depsgraph *depsgraph)
{
  Main *bmain = CTX_data_main(C);
  Scene *scene = CTX_data_scene(C);
  ViewLayer *view_layer = CTX_data_view_layer(C);
  Object *ob = OBACT(view_layer);
  ED_object_sculptmode_exit_ex(bmain, depsgraph, scene, ob);
}

static int sculpt_mode_toggle_exec(bContext *C, wmOperator *op)
{
  struct wmMsgBus *mbus = CTX_wm_message_bus(C);
  Main *bmain = CTX_data_main(C);
  Depsgraph *depsgraph = CTX_data_depsgraph_on_load(C);
  Scene *scene = CTX_data_scene(C);
  ToolSettings *ts = scene->toolsettings;
  ViewLayer *view_layer = CTX_data_view_layer(C);
  Object *ob = OBACT(view_layer);
  const int mode_flag = OB_MODE_SCULPT;
  const bool is_mode_set = (ob->mode & mode_flag) != 0;

  if (!is_mode_set) {
    if (!ED_object_mode_compat_set(C, ob, mode_flag, op->reports)) {
      return OPERATOR_CANCELLED;
    }
  }

  if (is_mode_set) {
    ED_object_sculptmode_exit_ex(bmain, depsgraph, scene, ob);
  }
  else {
    if (depsgraph) {
      depsgraph = CTX_data_ensure_evaluated_depsgraph(C);
    }
    ED_object_sculptmode_enter_ex(bmain, depsgraph, scene, ob, false, op->reports);
    BKE_paint_toolslots_brush_validate(bmain, &ts->sculpt->paint);

    if (ob->mode & mode_flag) {
      Mesh *me = ob->data;
      /* Dyntopo adds its own undo step. */
      if ((me->flag & ME_SCULPT_DYNAMIC_TOPOLOGY) == 0) {
        /* Without this the memfile undo step is used,
         * while it works it causes lag when undoing the first undo step, see T71564. */
        wmWindowManager *wm = CTX_wm_manager(C);
        if (wm->op_undo_depth <= 1) {
          SCULPT_undo_push_begin(ob, op->type->name);
        }
      }
    }
  }

  WM_event_add_notifier(C, NC_SCENE | ND_MODE, scene);

  WM_msg_publish_rna_prop(mbus, &ob->id, ob, Object, mode);

  WM_toolsystem_update_from_context_view3d(C);

  return OPERATOR_FINISHED;
}

static void SCULPT_OT_sculptmode_toggle(wmOperatorType *ot)
{
  /* Identifiers. */
  ot->name = "Sculpt Mode";
  ot->idname = "SCULPT_OT_sculptmode_toggle";
  ot->description = "Toggle sculpt mode in 3D view";

  /* API callbacks. */
  ot->exec = sculpt_mode_toggle_exec;
  ot->poll = ED_operator_object_active_editable_mesh;

  ot->flag = OPTYPE_REGISTER | OPTYPE_UNDO;
}

void SCULPT_geometry_preview_lines_update(bContext *C, SculptSession *ss, float radius)
{
  Depsgraph *depsgraph = CTX_data_depsgraph_pointer(C);
  Object *ob = CTX_data_active_object(C);

  ss->preview_vert_index_count = 0;
  int totpoints = 0;

  /* This function is called from the cursor drawing code, so the PBVH may not be build yet. */
  if (!ss->pbvh) {
    return;
  }

  if (!ss->deform_modifiers_active) {
    return;
  }

  if (BKE_pbvh_type(ss->pbvh) == PBVH_GRIDS) {
    return;
  }

  BKE_sculpt_update_object_for_edit(depsgraph, ob, true, true, false);

  if (!ss->pmap) {
    return;
  }

  float brush_co[3];
  copy_v3_v3(brush_co, SCULPT_active_vertex_co_get(ss));

  BLI_bitmap *visited_vertices = BLI_BITMAP_NEW(SCULPT_vertex_count_get(ss), "visited_vertices");

  /* Assuming an average of 6 edges per vertex in a triangulated mesh. */
  const int max_preview_vertices = SCULPT_vertex_count_get(ss) * 3 * 2;

  if (ss->preview_vert_index_list == NULL) {
    ss->preview_vert_index_list = MEM_callocN(max_preview_vertices * sizeof(int), "preview lines");
  }

  GSQueue *not_visited_vertices = BLI_gsqueue_new(sizeof(int));
  int active_v = SCULPT_active_vertex_get(ss);
  BLI_gsqueue_push(not_visited_vertices, &active_v);

  while (!BLI_gsqueue_is_empty(not_visited_vertices)) {
    int from_v;
    BLI_gsqueue_pop(not_visited_vertices, &from_v);
    SculptVertexNeighborIter ni;
    SCULPT_VERTEX_NEIGHBORS_ITER_BEGIN (ss, from_v, ni) {
      if (totpoints + (ni.size * 2) < max_preview_vertices) {
        int to_v = ni.index;
        ss->preview_vert_index_list[totpoints] = from_v;
        totpoints++;
        ss->preview_vert_index_list[totpoints] = to_v;
        totpoints++;
        if (!BLI_BITMAP_TEST(visited_vertices, to_v)) {
          BLI_BITMAP_ENABLE(visited_vertices, to_v);
          const float *co = SCULPT_vertex_co_for_grab_active_get(ss, to_v);
          if (len_squared_v3v3(brush_co, co) < radius * radius) {
            BLI_gsqueue_push(not_visited_vertices, &to_v);
          }
        }
      }
    }
    SCULPT_VERTEX_NEIGHBORS_ITER_END(ni);
  }

  BLI_gsqueue_free(not_visited_vertices);

  MEM_freeN(visited_vertices);

  ss->preview_vert_index_count = totpoints;
}

static int vertex_to_loop_colors_exec(bContext *C, wmOperator *UNUSED(op))
{
  Object *ob = CTX_data_active_object(C);

  ID *data;
  data = ob->data;
  if (data && ID_IS_LINKED(data)) {
    return OPERATOR_CANCELLED;
  }

  if (ob->type != OB_MESH) {
    return OPERATOR_CANCELLED;
  }

  Mesh *mesh = ob->data;

  const int mloopcol_layer_n = CustomData_get_active_layer(&mesh->ldata, CD_MLOOPCOL);
  if (mloopcol_layer_n == -1) {
    return OPERATOR_CANCELLED;
  }
  MLoopCol *loopcols = CustomData_get_layer_n(&mesh->ldata, CD_MLOOPCOL, mloopcol_layer_n);

  const int MPropCol_layer_n = CustomData_get_active_layer(&mesh->vdata, CD_PROP_COLOR);
  if (MPropCol_layer_n == -1) {
    return OPERATOR_CANCELLED;
  }
  MPropCol *vertcols = CustomData_get_layer_n(&mesh->vdata, CD_PROP_COLOR, MPropCol_layer_n);

  MLoop *loops = CustomData_get_layer(&mesh->ldata, CD_MLOOP);
  MPoly *polys = CustomData_get_layer(&mesh->pdata, CD_MPOLY);

  for (int i = 0; i < mesh->totpoly; i++) {
    MPoly *c_poly = &polys[i];
    for (int j = 0; j < c_poly->totloop; j++) {
      int loop_index = c_poly->loopstart + j;
      MLoop *c_loop = &loops[c_poly->loopstart + j];
      loopcols[loop_index].r = (char)(vertcols[c_loop->v].color[0] * 255);
      loopcols[loop_index].g = (char)(vertcols[c_loop->v].color[1] * 255);
      loopcols[loop_index].b = (char)(vertcols[c_loop->v].color[2] * 255);
      loopcols[loop_index].a = (char)(vertcols[c_loop->v].color[3] * 255);
    }
  }

  DEG_id_tag_update(&ob->id, ID_RECALC_GEOMETRY);
  WM_event_add_notifier(C, NC_GEOM | ND_DATA, ob->data);

  return OPERATOR_FINISHED;
}

static void SCULPT_OT_vertex_to_loop_colors(wmOperatorType *ot)
{
  /* identifiers */
  ot->name = "Sculpt Vertex Color to Vertex Color";
  ot->description = "Copy the Sculpt Vertex Color to a regular color layer";
  ot->idname = "SCULPT_OT_vertex_to_loop_colors";

  /* api callbacks */
  ot->poll = SCULPT_vertex_colors_poll;
  ot->exec = vertex_to_loop_colors_exec;

  ot->flag = OPTYPE_REGISTER | OPTYPE_UNDO;
}

static int loop_to_vertex_colors_exec(bContext *C, wmOperator *UNUSED(op))
{
  Object *ob = CTX_data_active_object(C);

  ID *data;
  data = ob->data;
  if (data && ID_IS_LINKED(data)) {
    return OPERATOR_CANCELLED;
  }

  if (ob->type != OB_MESH) {
    return OPERATOR_CANCELLED;
  }

  Mesh *mesh = ob->data;

  const int mloopcol_layer_n = CustomData_get_active_layer(&mesh->ldata, CD_MLOOPCOL);
  if (mloopcol_layer_n == -1) {
    return OPERATOR_CANCELLED;
  }
  MLoopCol *loopcols = CustomData_get_layer_n(&mesh->ldata, CD_MLOOPCOL, mloopcol_layer_n);

  const int MPropCol_layer_n = CustomData_get_active_layer(&mesh->vdata, CD_PROP_COLOR);
  if (MPropCol_layer_n == -1) {
    return OPERATOR_CANCELLED;
  }
  MPropCol *vertcols = CustomData_get_layer_n(&mesh->vdata, CD_PROP_COLOR, MPropCol_layer_n);

  MLoop *loops = CustomData_get_layer(&mesh->ldata, CD_MLOOP);
  MPoly *polys = CustomData_get_layer(&mesh->pdata, CD_MPOLY);

  for (int i = 0; i < mesh->totpoly; i++) {
    MPoly *c_poly = &polys[i];
    for (int j = 0; j < c_poly->totloop; j++) {
      int loop_index = c_poly->loopstart + j;
      MLoop *c_loop = &loops[c_poly->loopstart + j];
      vertcols[c_loop->v].color[0] = (loopcols[loop_index].r / 255.0f);
      vertcols[c_loop->v].color[1] = (loopcols[loop_index].g / 255.0f);
      vertcols[c_loop->v].color[2] = (loopcols[loop_index].b / 255.0f);
      vertcols[c_loop->v].color[3] = (loopcols[loop_index].a / 255.0f);
    }
  }

  DEG_id_tag_update(&ob->id, ID_RECALC_GEOMETRY);
  WM_event_add_notifier(C, NC_GEOM | ND_DATA, ob->data);

  return OPERATOR_FINISHED;
}

static void SCULPT_OT_loop_to_vertex_colors(wmOperatorType *ot)
{
  /* identifiers */
  ot->name = "Vertex Color to Sculpt Vertex Color";
  ot->description = "Copy the active loop color layer to the vertex color";
  ot->idname = "SCULPT_OT_loop_to_vertex_colors";

  /* api callbacks */
  ot->poll = SCULPT_vertex_colors_poll;
  ot->exec = loop_to_vertex_colors_exec;

  ot->flag = OPTYPE_REGISTER | OPTYPE_UNDO;
}

static int sculpt_sample_color_invoke(bContext *C,
                                      wmOperator *UNUSED(op),
                                      const wmEvent *UNUSED(e))
{
  Sculpt *sd = CTX_data_tool_settings(C)->sculpt;
  Scene *scene = CTX_data_scene(C);
  Object *ob = CTX_data_active_object(C);
  Brush *brush = BKE_paint_brush(&sd->paint);
  SculptSession *ss = ob->sculpt;
  int active_vertex = SCULPT_active_vertex_get(ss);
  const float *active_vertex_color = SCULPT_vertex_color_get(ss, active_vertex);
  if (!active_vertex_color) {
    return OPERATOR_CANCELLED;
  }

  float color_srgb[3];
  copy_v3_v3(color_srgb, active_vertex_color);
  IMB_colormanagement_scene_linear_to_srgb_v3(color_srgb);
  BKE_brush_color_set(scene, brush, color_srgb);

  WM_event_add_notifier(C, NC_BRUSH | NA_EDITED, brush);

  return OPERATOR_FINISHED;
}

static void SCULPT_OT_sample_color(wmOperatorType *ot)
{
  /* identifiers */
  ot->name = "Sample Color";
  ot->idname = "SCULPT_OT_sample_color";
  ot->description = "Sample the vertex color of the active vertex";

  /* api callbacks */
  ot->invoke = sculpt_sample_color_invoke;
  ot->poll = SCULPT_vertex_colors_poll;

  ot->flag = OPTYPE_REGISTER;
}

/* Fake Neighbors. */
/* This allows the sculpt tools to work on meshes with multiple connected components as they had
 * only one connected component. When initialized and enabled, the sculpt API will return extra
 * connectivity neighbors that are not in the real mesh. These neighbors are calculated for each
 * vertex using the minimum distance to a vertex that is in a different connected component. */

/* The fake neighbors first need to be ensured to be initialized.
 * After that tools which needs fake neighbors functionality need to
 * temporarily enable it:
 *
 *   void my_awesome_sculpt_tool() {
 *     SCULPT_fake_neighbors_ensure(sd, object, brush->disconnected_distance_max);
 *     SCULPT_fake_neighbors_enable(ob);
 *
 *     ... Logic of the tool ...
 *     SCULPT_fake_neighbors_disable(ob);
 *   }
 *
 * Such approach allows to keep all the connectivity information ready for reuse
 * (without having lag prior to every stroke), but also makes it so the affect
 * is localized to a specific brushes and tools only. */

enum {
  SCULPT_TOPOLOGY_ID_NONE,
  SCULPT_TOPOLOGY_ID_DEFAULT,
};

static int SCULPT_vertex_get_connected_component(SculptSession *ss, int index)
{
  if (ss->vertex_info.connected_component) {
    return ss->vertex_info.connected_component[index];
  }
  return SCULPT_TOPOLOGY_ID_DEFAULT;
}

static void SCULPT_fake_neighbor_init(SculptSession *ss, const float max_dist)
{
  const int totvert = SCULPT_vertex_count_get(ss);
  ss->fake_neighbors.fake_neighbor_index = MEM_malloc_arrayN(
      totvert, sizeof(int), "fake neighbor");
  for (int i = 0; i < totvert; i++) {
    ss->fake_neighbors.fake_neighbor_index[i] = FAKE_NEIGHBOR_NONE;
  }

  ss->fake_neighbors.current_max_distance = max_dist;
}

static void SCULPT_fake_neighbor_add(SculptSession *ss, int v_index_a, int v_index_b)
{
  if (ss->fake_neighbors.fake_neighbor_index[v_index_a] == FAKE_NEIGHBOR_NONE) {
    ss->fake_neighbors.fake_neighbor_index[v_index_a] = v_index_b;
    ss->fake_neighbors.fake_neighbor_index[v_index_b] = v_index_a;
  }
}

static void sculpt_pose_fake_neighbors_free(SculptSession *ss)
{
  MEM_SAFE_FREE(ss->fake_neighbors.fake_neighbor_index);
}

typedef struct NearestVertexFakeNeighborTLSData {
  int nearest_vertex_index;
  float nearest_vertex_distance_squared;
  int current_topology_id;
} NearestVertexFakeNeighborTLSData;

static void do_fake_neighbor_search_task_cb(void *__restrict userdata,
                                            const int n,
                                            const TaskParallelTLS *__restrict tls)
{
  SculptThreadedTaskData *data = userdata;
  SculptSession *ss = data->ob->sculpt;
  NearestVertexFakeNeighborTLSData *nvtd = tls->userdata_chunk;
  PBVHVertexIter vd;

  BKE_pbvh_vertex_iter_begin(ss->pbvh, data->nodes[n], vd, PBVH_ITER_UNIQUE)
  {
    int vd_topology_id = SCULPT_vertex_get_connected_component(ss, vd.index);
    if (vd_topology_id != nvtd->current_topology_id &&
        ss->fake_neighbors.fake_neighbor_index[vd.index] == FAKE_NEIGHBOR_NONE) {
      float distance_squared = len_squared_v3v3(vd.co, data->nearest_vertex_search_co);
      if (distance_squared < nvtd->nearest_vertex_distance_squared &&
          distance_squared < data->max_distance_squared) {
        nvtd->nearest_vertex_index = vd.index;
        nvtd->nearest_vertex_distance_squared = distance_squared;
      }
    }
  }
  BKE_pbvh_vertex_iter_end;
}

static void fake_neighbor_search_reduce(const void *__restrict UNUSED(userdata),
                                        void *__restrict chunk_join,
                                        void *__restrict chunk)
{
  NearestVertexFakeNeighborTLSData *join = chunk_join;
  NearestVertexFakeNeighborTLSData *nvtd = chunk;
  if (join->nearest_vertex_index == -1) {
    join->nearest_vertex_index = nvtd->nearest_vertex_index;
    join->nearest_vertex_distance_squared = nvtd->nearest_vertex_distance_squared;
  }
  else if (nvtd->nearest_vertex_distance_squared < join->nearest_vertex_distance_squared) {
    join->nearest_vertex_index = nvtd->nearest_vertex_index;
    join->nearest_vertex_distance_squared = nvtd->nearest_vertex_distance_squared;
  }
}

static int SCULPT_fake_neighbor_search(Sculpt *sd, Object *ob, const int index, float max_distance)
{
  SculptSession *ss = ob->sculpt;
  PBVHNode **nodes = NULL;
  int totnode;
  SculptSearchSphereData data = {
      .ss = ss,
      .sd = sd,
      .radius_squared = max_distance * max_distance,
      .original = false,
      .center = SCULPT_vertex_co_get(ss, index),
  };
  BKE_pbvh_search_gather(ss->pbvh, SCULPT_search_sphere_cb, &data, &nodes, &totnode);

  if (totnode == 0) {
    return -1;
  }

  SculptThreadedTaskData task_data = {
      .sd = sd,
      .ob = ob,
      .nodes = nodes,
      .max_distance_squared = max_distance * max_distance,
  };

  copy_v3_v3(task_data.nearest_vertex_search_co, SCULPT_vertex_co_get(ss, index));

  NearestVertexFakeNeighborTLSData nvtd;
  nvtd.nearest_vertex_index = -1;
  nvtd.nearest_vertex_distance_squared = FLT_MAX;
  nvtd.current_topology_id = SCULPT_vertex_get_connected_component(ss, index);

  TaskParallelSettings settings;
  BKE_pbvh_parallel_range_settings(&settings, true, totnode);
  settings.func_reduce = fake_neighbor_search_reduce;
  settings.userdata_chunk = &nvtd;
  settings.userdata_chunk_size = sizeof(NearestVertexFakeNeighborTLSData);
  BLI_task_parallel_range(0, totnode, &task_data, do_fake_neighbor_search_task_cb, &settings);

  MEM_SAFE_FREE(nodes);

  return nvtd.nearest_vertex_index;
}

typedef struct SculptTopologyIDFloodFillData {
  int next_id;
} SculptTopologyIDFloodFillData;

static bool SCULPT_connected_components_floodfill_cb(
    SculptSession *ss, int from_v, int to_v, bool UNUSED(is_duplicate), void *userdata)
{
  SculptTopologyIDFloodFillData *data = userdata;
  ss->vertex_info.connected_component[from_v] = data->next_id;
  ss->vertex_info.connected_component[to_v] = data->next_id;
  return true;
}

static void sculpt_connected_components_ensure(Object *ob)
{
  SculptSession *ss = ob->sculpt;

  /* Topology IDs already initialized. They only need to be recalculated when the PBVH is rebuild.
   */
  if (ss->vertex_info.connected_component) {
    return;
  }

  const int totvert = SCULPT_vertex_count_get(ss);
  ss->vertex_info.connected_component = MEM_malloc_arrayN(totvert, sizeof(int), "topology ID");

  for (int i = 0; i < totvert; i++) {
    ss->vertex_info.connected_component[i] = SCULPT_TOPOLOGY_ID_NONE;
  }

  int next_id = 0;
  for (int i = 0; i < totvert; i++) {
    if (ss->vertex_info.connected_component[i] == SCULPT_TOPOLOGY_ID_NONE) {
      SculptFloodFill flood;
      SCULPT_floodfill_init(ss, &flood);
      SCULPT_floodfill_add_initial(&flood, i);
      SculptTopologyIDFloodFillData data;
      data.next_id = next_id;
      SCULPT_floodfill_execute(ss, &flood, SCULPT_connected_components_floodfill_cb, &data);
      SCULPT_floodfill_free(&flood);
      next_id++;
    }
  }
}

void SCULPT_boundary_info_ensure(Object *object)
{
  SculptSession *ss = object->sculpt;
  if (ss->vertex_info.boundary) {
    return;
  }

  Mesh *base_mesh = BKE_mesh_from_object(object);
  ss->vertex_info.boundary = BLI_BITMAP_NEW(base_mesh->totvert, "Boundary info");
  int *adjacent_faces_edge_count = MEM_calloc_arrayN(
      base_mesh->totedge, sizeof(int), "Adjacent face edge count");

  for (int p = 0; p < base_mesh->totpoly; p++) {
    MPoly *poly = &base_mesh->mpoly[p];
    for (int l = 0; l < poly->totloop; l++) {
      MLoop *loop = &base_mesh->mloop[l + poly->loopstart];
      adjacent_faces_edge_count[loop->e]++;
    }
  }

  for (int e = 0; e < base_mesh->totedge; e++) {
    if (adjacent_faces_edge_count[e] < 2) {
      MEdge *edge = &base_mesh->medge[e];
      BLI_BITMAP_SET(ss->vertex_info.boundary, edge->v1, true);
      BLI_BITMAP_SET(ss->vertex_info.boundary, edge->v2, true);
    }
  }

  MEM_freeN(adjacent_faces_edge_count);
}

void SCULPT_fake_neighbors_ensure(Sculpt *sd, Object *ob, const float max_dist)
{
  SculptSession *ss = ob->sculpt;
  const int totvert = SCULPT_vertex_count_get(ss);

  /* Fake neighbors were already initialized with the same distance, so no need to be recalculated.
   */
  if (ss->fake_neighbors.fake_neighbor_index &&
      ss->fake_neighbors.current_max_distance == max_dist) {
    return;
  }

  sculpt_connected_components_ensure(ob);
  SCULPT_fake_neighbor_init(ss, max_dist);

  for (int i = 0; i < totvert; i++) {
    const int from_v = i;

    /* This vertex does not have a fake neighbor yet, seach one for it. */
    if (ss->fake_neighbors.fake_neighbor_index[from_v] == FAKE_NEIGHBOR_NONE) {
      const int to_v = SCULPT_fake_neighbor_search(sd, ob, from_v, max_dist);
      if (to_v != -1) {
        /* Add the fake neighbor if available. */
        SCULPT_fake_neighbor_add(ss, from_v, to_v);
      }
    }
  }
}

void SCULPT_fake_neighbors_enable(Object *ob)
{
  SculptSession *ss = ob->sculpt;
  BLI_assert(ss->fake_neighbors.fake_neighbor_index != NULL);
  ss->fake_neighbors.use_fake_neighbors = true;
}

void SCULPT_fake_neighbors_disable(Object *ob)
{
  SculptSession *ss = ob->sculpt;
  BLI_assert(ss->fake_neighbors.fake_neighbor_index != NULL);
  ss->fake_neighbors.use_fake_neighbors = false;
}

void SCULPT_fake_neighbors_free(Object *ob)
{
  SculptSession *ss = ob->sculpt;
  sculpt_pose_fake_neighbors_free(ss);
}

/**
 * #sculpt_mask_by_color_delta_get returns values in the (0,1) range that are used to generate the
 * mask based on the difference between two colors (the active color and the color of any other
 * vertex). Ideally, a threshold of 0 should mask only the colors that are equal to the active
 * color and threshold of 1 should mask all colors. In order to avoid artifacts and produce softer
 * falloffs in the mask, the MASK_BY_COLOR_SLOPE defines the size of the transition values between
 * masked and unmasked vertices. The smaller this value is, the sharper the generated mask is going
 * to be.
 */
#define MASK_BY_COLOR_SLOPE 0.25f

static float sculpt_mask_by_color_delta_get(const float *color_a,
                                            const float *color_b,
                                            const float threshold,
                                            const bool invert)
{
  float len = len_v3v3(color_a, color_b);
  /* Normalize len to the (0, 1) range. */
  len = len / M_SQRT3;

  if (len < threshold - MASK_BY_COLOR_SLOPE) {
    len = 1.0f;
  }
  else if (len >= threshold) {
    len = 0.0f;
  }
  else {
    len = (-len + threshold) / MASK_BY_COLOR_SLOPE;
  }

  if (invert) {
    return 1.0f - len;
  }
  return len;
}

static float sculpt_mask_by_color_final_mask_get(const float current_mask,
                                                 const float new_mask,
                                                 const bool invert,
                                                 const bool preserve_mask)
{
  if (preserve_mask) {
    if (invert) {
      return min_ff(current_mask, new_mask);
    }
    return max_ff(current_mask, new_mask);
  }
  return new_mask;
}

typedef struct MaskByColorContiguousFloodFillData {
  float threshold;
  bool invert;
  float *new_mask;
  float initial_color[3];
} MaskByColorContiguousFloodFillData;

static void do_mask_by_color_contiguous_update_nodes_cb(
    void *__restrict userdata, const int n, const TaskParallelTLS *__restrict UNUSED(tls))
{
  SculptThreadedTaskData *data = userdata;
  SculptSession *ss = data->ob->sculpt;

  SCULPT_undo_push_node(data->ob, data->nodes[n], SCULPT_UNDO_MASK);
  bool update_node = false;

  const bool invert = data->mask_by_color_invert;
  const bool preserve_mask = data->mask_by_color_preserve_mask;

  PBVHVertexIter vd;
  BKE_pbvh_vertex_iter_begin(ss->pbvh, data->nodes[n], vd, PBVH_ITER_UNIQUE)
  {
    const float current_mask = *vd.mask;
    const float new_mask = data->mask_by_color_floodfill[vd.index];
    *vd.mask = sculpt_mask_by_color_final_mask_get(current_mask, new_mask, invert, preserve_mask);
    if (current_mask != *vd.mask) {
      update_node = true;
      if (vd.mvert) {
        vd.mvert->flag |= ME_VERT_PBVH_UPDATE;
      }
    }
  }
  BKE_pbvh_vertex_iter_end;
  if (update_node) {
    BKE_pbvh_node_mark_redraw(data->nodes[n]);
  }
}

static bool sculpt_mask_by_color_contiguous_floodfill_cb(
    SculptSession *ss, int from_v, int to_v, bool is_duplicate, void *userdata)
{
  MaskByColorContiguousFloodFillData *data = userdata;
  const float *current_color = SCULPT_vertex_color_get(ss, to_v);
  float new_vertex_mask = sculpt_mask_by_color_delta_get(
      current_color, data->initial_color, data->threshold, data->invert);
  data->new_mask[to_v] = new_vertex_mask;

  if (is_duplicate) {
    data->new_mask[to_v] = data->new_mask[from_v];
  }

  float len = len_v3v3(current_color, data->initial_color);
  len = len / M_SQRT3;
  return len <= data->threshold;
}

static void sculpt_mask_by_color_contiguous(Object *object,
                                            const int vertex,
                                            const float threshold,
                                            const bool invert,
                                            const bool preserve_mask)
{
  SculptSession *ss = object->sculpt;
  const int totvert = SCULPT_vertex_count_get(ss);

  float *new_mask = MEM_calloc_arrayN(totvert, sizeof(float), "new mask");

  if (invert) {
    for (int i = 0; i < totvert; i++) {
      new_mask[i] = 1.0f;
    }
  }

  SculptFloodFill flood;
  SCULPT_floodfill_init(ss, &flood);
  SCULPT_floodfill_add_initial(&flood, vertex);

  MaskByColorContiguousFloodFillData ffd;
  ffd.threshold = threshold;
  ffd.invert = invert;
  ffd.new_mask = new_mask;
  copy_v3_v3(ffd.initial_color, SCULPT_vertex_color_get(ss, vertex));

  SCULPT_floodfill_execute(ss, &flood, sculpt_mask_by_color_contiguous_floodfill_cb, &ffd);
  SCULPT_floodfill_free(&flood);

  int totnode;
  PBVHNode **nodes;
  BKE_pbvh_search_gather(ss->pbvh, NULL, NULL, &nodes, &totnode);

  SculptThreadedTaskData data = {
      .ob = object,
      .nodes = nodes,
      .mask_by_color_floodfill = new_mask,
      .mask_by_color_vertex = vertex,
      .mask_by_color_threshold = threshold,
      .mask_by_color_invert = invert,
      .mask_by_color_preserve_mask = preserve_mask,
  };

  TaskParallelSettings settings;
  BKE_pbvh_parallel_range_settings(&settings, true, totnode);
  BLI_task_parallel_range(
      0, totnode, &data, do_mask_by_color_contiguous_update_nodes_cb, &settings);

  MEM_SAFE_FREE(nodes);

  MEM_freeN(new_mask);
}

static void do_mask_by_color_task_cb(void *__restrict userdata,
                                     const int n,
                                     const TaskParallelTLS *__restrict UNUSED(tls))
{
  SculptThreadedTaskData *data = userdata;
  SculptSession *ss = data->ob->sculpt;

  SCULPT_undo_push_node(data->ob, data->nodes[n], SCULPT_UNDO_MASK);
  bool update_node = false;

  const float threshold = data->mask_by_color_threshold;
  const bool invert = data->mask_by_color_invert;
  const bool preserve_mask = data->mask_by_color_preserve_mask;
  const float *active_color = SCULPT_vertex_color_get(ss, data->mask_by_color_vertex);

  PBVHVertexIter vd;
  BKE_pbvh_vertex_iter_begin(ss->pbvh, data->nodes[n], vd, PBVH_ITER_UNIQUE)
  {
    const float current_mask = *vd.mask;
    const float new_mask = sculpt_mask_by_color_delta_get(active_color, vd.col, threshold, invert);
    *vd.mask = sculpt_mask_by_color_final_mask_get(current_mask, new_mask, invert, preserve_mask);

    if (current_mask != *vd.mask) {
      update_node = true;
      if (vd.mvert) {
        vd.mvert->flag |= ME_VERT_PBVH_UPDATE;
      }
    }
  }
  BKE_pbvh_vertex_iter_end;
  if (update_node) {
    BKE_pbvh_node_mark_redraw(data->nodes[n]);
  }
}

static void sculpt_mask_by_color_full_mesh(Object *object,
                                           const int vertex,
                                           const float threshold,
                                           const bool invert,
                                           const bool preserve_mask)
{
  SculptSession *ss = object->sculpt;

  int totnode;
  PBVHNode **nodes;
  BKE_pbvh_search_gather(ss->pbvh, NULL, NULL, &nodes, &totnode);

  SculptThreadedTaskData data = {
      .ob = object,
      .nodes = nodes,
      .mask_by_color_vertex = vertex,
      .mask_by_color_threshold = threshold,
      .mask_by_color_invert = invert,
      .mask_by_color_preserve_mask = preserve_mask,
  };

  TaskParallelSettings settings;
  BKE_pbvh_parallel_range_settings(&settings, true, totnode);
  BLI_task_parallel_range(0, totnode, &data, do_mask_by_color_task_cb, &settings);

  MEM_SAFE_FREE(nodes);
}

static int sculpt_mask_by_color_invoke(bContext *C, wmOperator *op, const wmEvent *event)
{
  Depsgraph *depsgraph = CTX_data_depsgraph_pointer(C);
  Object *ob = CTX_data_active_object(C);
  SculptSession *ss = ob->sculpt;

  BKE_sculpt_update_object_for_edit(depsgraph, ob, true, true, false);

  /* Color data is not available in Multires. */
  if (BKE_pbvh_type(ss->pbvh) != PBVH_FACES) {
    return OPERATOR_CANCELLED;
  }

  if (!ss->vcol) {
    return OPERATOR_CANCELLED;
  }

  SCULPT_vertex_random_access_ensure(ss);

  /* Tools that are not brushes do not have the brush gizmo to update the vertex as the mouse move,
   * so it needs to be updated here. */
  SculptCursorGeometryInfo sgi;
  float mouse[2];
  mouse[0] = event->mval[0];
  mouse[1] = event->mval[1];
  SCULPT_cursor_geometry_info_update(C, &sgi, mouse, false);

  SCULPT_undo_push_begin(ob, "Mask by color");

  const int active_vertex = SCULPT_active_vertex_get(ss);
  const float threshold = RNA_float_get(op->ptr, "threshold");
  const bool invert = RNA_boolean_get(op->ptr, "invert");
  const bool preserve_mask = RNA_boolean_get(op->ptr, "preserve_previous_mask");

  if (RNA_boolean_get(op->ptr, "contiguous")) {
    sculpt_mask_by_color_contiguous(ob, active_vertex, threshold, invert, preserve_mask);
  }
  else {
    sculpt_mask_by_color_full_mesh(ob, active_vertex, threshold, invert, preserve_mask);
  }

  BKE_pbvh_update_vertex_data(ss->pbvh, PBVH_UpdateMask);
  SCULPT_undo_push_end();

  SCULPT_flush_update_done(C, ob, SCULPT_UPDATE_MASK);

  return OPERATOR_FINISHED;
}

static void SCULPT_OT_mask_by_color(wmOperatorType *ot)
{
  /* identifiers */
  ot->name = "Mask By Color";
  ot->idname = "SCULPT_OT_mask_by_color";
  ot->description = "Creates a mask based on the sculpt vertex colors";

  /* api callbacks */
  ot->invoke = sculpt_mask_by_color_invoke;
  ot->poll = SCULPT_vertex_colors_poll;

  ot->flag = OPTYPE_REGISTER;

  ot->prop = RNA_def_boolean(
      ot->srna, "contiguous", false, "Contiguous", "Mask only contiguous color areas");

  ot->prop = RNA_def_boolean(ot->srna, "invert", false, "Invert", "Invert the generated mask");
  ot->prop = RNA_def_boolean(
      ot->srna,
      "preserve_previous_mask",
      false,
      "Preserve Previous Mask",
      "Preserve the previous mask and add or subtract the new one generated by the colors");

  RNA_def_float(ot->srna,
                "threshold",
                0.35f,
                0.0f,
                1.0f,
                "Threshold",
                "How much changes in color affect the mask generation",
                0.0f,
                1.0f);
}

/* -------------------------------------------------------------------- */
/** \name Dyntopo Detail Size Edit Operator
 * \{ */

/* Defines how much the mouse movement will modify the detail size value. */
#define DETAIL_SIZE_DELTA_SPEED 0.08f
#define DETAIL_SIZE_DELTA_ACCURATE_SPEED 0.004f

typedef struct DyntopoDetailSizeEditCustomData {
  void *draw_handle;
  Object *active_object;

  float init_mval[2];
  float accurate_mval[2];

  float outline_col[4];

  bool accurate_mode;
  bool sample_mode;

  float init_detail_size;
  float accurate_detail_size;
  float detail_size;
  float radius;

  float preview_tri[3][3];
  float gizmo_mat[4][4];
} DyntopoDetailSizeEditCustomData;

static void dyntopo_detail_size_parallel_lines_draw(uint pos3d,
                                                    DyntopoDetailSizeEditCustomData *cd,
                                                    const float start_co[3],
                                                    const float end_co[3],
                                                    bool flip,
                                                    const float angle)
{
  float object_space_constant_detail = 1.0f /
                                       (cd->detail_size * mat4_to_scale(cd->active_object->obmat));

  /* The constant detail represents the maximum edge length allowed before subdividing it. If the
   * triangle grid preview is created with this value it will represent an ideal mesh density where
   * all edges have the exact maximum length, which never happens in practice. As the minimum edge
   * length for dyntopo is 0.4 * max_edge_length, this adjust the detail size to the average
   * between max and min edge length so the preview is more accurate. */
  object_space_constant_detail *= 0.7f;

  const float total_len = len_v3v3(cd->preview_tri[0], cd->preview_tri[1]);
  const int tot_lines = (int)(total_len / object_space_constant_detail) + 1;
  const float tot_lines_fl = total_len / object_space_constant_detail;
  float spacing_disp[3];
  sub_v3_v3v3(spacing_disp, end_co, start_co);
  normalize_v3(spacing_disp);

  float line_disp[3];
  rotate_v2_v2fl(line_disp, spacing_disp, DEG2RAD(angle));
  mul_v3_fl(spacing_disp, total_len / tot_lines_fl);

  immBegin(GPU_PRIM_LINES, (uint)tot_lines * 2);
  for (int i = 0; i < tot_lines; i++) {
    float line_length;
    if (flip) {
      line_length = total_len * ((float)i / (float)tot_lines_fl);
    }
    else {
      line_length = total_len * (1.0f - ((float)i / (float)tot_lines_fl));
    }
    float line_start[3];
    copy_v3_v3(line_start, start_co);
    madd_v3_v3v3fl(line_start, line_start, spacing_disp, i);
    float line_end[3];
    madd_v3_v3v3fl(line_end, line_start, line_disp, line_length);
    immVertex3fv(pos3d, line_start);
    immVertex3fv(pos3d, line_end);
  }
  immEnd();
}

static void dyntopo_detail_size_edit_draw(const bContext *UNUSED(C),
                                          ARegion *UNUSED(ar),
                                          void *arg)
{
  DyntopoDetailSizeEditCustomData *cd = arg;
  GPU_blend(GPU_BLEND_ALPHA);
  GPU_line_smooth(true);

  uint pos3d = GPU_vertformat_attr_add(immVertexFormat(), "pos", GPU_COMP_F32, 3, GPU_FETCH_FLOAT);
  immBindBuiltinProgram(GPU_SHADER_3D_UNIFORM_COLOR);
  GPU_matrix_push();
  GPU_matrix_mul(cd->gizmo_mat);

  /* Draw Cursor */
  immUniformColor4fv(cd->outline_col);
  GPU_line_width(3.0f);

  imm_draw_circle_wire_3d(pos3d, 0, 0, cd->radius, 80);

  /* Draw Triangle. */
  immUniformColor4f(0.9f, 0.9f, 0.9f, 0.8f);
  immBegin(GPU_PRIM_LINES, 6);
  immVertex3fv(pos3d, cd->preview_tri[0]);
  immVertex3fv(pos3d, cd->preview_tri[1]);

  immVertex3fv(pos3d, cd->preview_tri[1]);
  immVertex3fv(pos3d, cd->preview_tri[2]);

  immVertex3fv(pos3d, cd->preview_tri[2]);
  immVertex3fv(pos3d, cd->preview_tri[0]);
  immEnd();

  /* Draw Grid */
  GPU_line_width(1.0f);
  dyntopo_detail_size_parallel_lines_draw(
      pos3d, cd, cd->preview_tri[0], cd->preview_tri[1], false, 60.0f);
  dyntopo_detail_size_parallel_lines_draw(
      pos3d, cd, cd->preview_tri[0], cd->preview_tri[1], true, 120.0f);
  dyntopo_detail_size_parallel_lines_draw(
      pos3d, cd, cd->preview_tri[0], cd->preview_tri[2], false, -60.0f);

  immUnbindProgram();
  GPU_matrix_pop();
  GPU_blend(GPU_BLEND_NONE);
  GPU_line_smooth(false);
}

static void dyntopo_detail_size_edit_cancel(bContext *C, wmOperator *op)
{
  Object *active_object = CTX_data_active_object(C);
  SculptSession *ss = active_object->sculpt;
  ARegion *region = CTX_wm_region(C);
  DyntopoDetailSizeEditCustomData *cd = op->customdata;
  ED_region_draw_cb_exit(region->type, cd->draw_handle);
  ss->draw_faded_cursor = false;
  MEM_freeN(op->customdata);
  ED_workspace_status_text(C, NULL);
}

static void dyntopo_detail_size_sample_from_surface(Object *ob,
                                                    DyntopoDetailSizeEditCustomData *cd)
{
  SculptSession *ss = ob->sculpt;
  const int active_vertex = SCULPT_active_vertex_get(ss);

  float len_accum = 0;
  int num_neighbors = 0;
  SculptVertexNeighborIter ni;
  SCULPT_VERTEX_NEIGHBORS_ITER_BEGIN (ss, active_vertex, ni) {
    len_accum += len_v3v3(SCULPT_vertex_co_get(ss, active_vertex),
                          SCULPT_vertex_co_get(ss, ni.index));
    num_neighbors++;
  }
  SCULPT_VERTEX_NEIGHBORS_ITER_END(ni);

  if (num_neighbors > 0) {
    const float avg_edge_len = len_accum / num_neighbors;
    /* Use 0.7 as the average of min and max dyntopo edge length. */
    const float detail_size = 0.7f / (avg_edge_len * mat4_to_scale(cd->active_object->obmat));
    cd->detail_size = clamp_f(detail_size, 1.0f, 500.0f);
  }
}

static void dyntopo_detail_size_update_from_mouse_delta(DyntopoDetailSizeEditCustomData *cd,
                                                        const wmEvent *event)
{
  const float mval[2] = {event->mval[0], event->mval[1]};

  float detail_size_delta;
  if (cd->accurate_mode) {
    detail_size_delta = mval[0] - cd->accurate_mval[0];
    cd->detail_size = cd->accurate_detail_size +
                      detail_size_delta * DETAIL_SIZE_DELTA_ACCURATE_SPEED;
  }
  else {
    detail_size_delta = mval[0] - cd->init_mval[0];
    cd->detail_size = cd->init_detail_size + detail_size_delta * DETAIL_SIZE_DELTA_SPEED;
  }

  if (event->type == EVT_LEFTSHIFTKEY && event->val == KM_PRESS) {
    cd->accurate_mode = true;
    copy_v2_v2(cd->accurate_mval, mval);
    cd->accurate_detail_size = cd->detail_size;
  }
  if (event->type == EVT_LEFTSHIFTKEY && event->val == KM_RELEASE) {
    cd->accurate_mode = false;
    cd->accurate_detail_size = 0.0f;
  }

  cd->detail_size = clamp_f(cd->detail_size, 1.0f, 500.0f);
}

static int dyntopo_detail_size_edit_modal(bContext *C, wmOperator *op, const wmEvent *event)
{
  Object *active_object = CTX_data_active_object(C);
  SculptSession *ss = active_object->sculpt;
  ARegion *region = CTX_wm_region(C);
  DyntopoDetailSizeEditCustomData *cd = op->customdata;
  Sculpt *sd = CTX_data_tool_settings(C)->sculpt;

  /* Cancel modal operator */
  if ((event->type == EVT_ESCKEY && event->val == KM_PRESS) ||
      (event->type == RIGHTMOUSE && event->val == KM_PRESS)) {
    dyntopo_detail_size_edit_cancel(C, op);
    ED_region_tag_redraw(region);
    return OPERATOR_FINISHED;
  }

  /* Finish modal operator */
  if ((event->type == LEFTMOUSE && event->val == KM_RELEASE) ||
      (event->type == EVT_RETKEY && event->val == KM_PRESS) ||
      (event->type == EVT_PADENTER && event->val == KM_PRESS)) {
    ED_region_draw_cb_exit(region->type, cd->draw_handle);
    sd->constant_detail = cd->detail_size;
    ss->draw_faded_cursor = false;
    MEM_freeN(op->customdata);
    ED_region_tag_redraw(region);
    ED_workspace_status_text(C, NULL);
    return OPERATOR_FINISHED;
  }

  ED_region_tag_redraw(region);

  if (event->type == EVT_LEFTCTRLKEY && event->val == KM_PRESS) {
    cd->sample_mode = true;
  }
  if (event->type == EVT_LEFTCTRLKEY && event->val == KM_RELEASE) {
    cd->sample_mode = false;
  }

  /* Sample mode sets the detail size sampling the average edge length under the surface. */
  if (cd->sample_mode) {
    dyntopo_detail_size_sample_from_surface(active_object, cd);
    return OPERATOR_RUNNING_MODAL;
  }
  /* Regular mode, changes the detail size by moving the cursor. */
  dyntopo_detail_size_update_from_mouse_delta(cd, event);

  return OPERATOR_RUNNING_MODAL;
}

static int dyntopo_detail_size_edit_invoke(bContext *C, wmOperator *op, const wmEvent *event)
{
  ARegion *region = CTX_wm_region(C);
  Object *active_object = CTX_data_active_object(C);
  Sculpt *sd = CTX_data_tool_settings(C)->sculpt;
  Brush *brush = BKE_paint_brush(&sd->paint);

  DyntopoDetailSizeEditCustomData *cd = MEM_callocN(sizeof(DyntopoDetailSizeEditCustomData),
                                                    "Dyntopo Detail Size Edit OP Custom Data");

  /* Initial operator Custom Data setup. */
  cd->draw_handle = ED_region_draw_cb_activate(
      region->type, dyntopo_detail_size_edit_draw, cd, REGION_DRAW_POST_VIEW);
  cd->active_object = active_object;
  cd->init_mval[0] = event->mval[0];
  cd->init_mval[1] = event->mval[1];
  cd->detail_size = sd->constant_detail;
  cd->init_detail_size = sd->constant_detail;
  copy_v4_v4(cd->outline_col, brush->add_col);
  op->customdata = cd;

  SculptSession *ss = active_object->sculpt;
  cd->radius = ss->cursor_radius;

  /* Generates the matrix to position the gizmo in the surface of the mesh using the same location
   * and orientation as the brush cursor. */
  float cursor_trans[4][4], cursor_rot[4][4];
  const float z_axis[4] = {0.0f, 0.0f, 1.0f, 0.0f};
  float quat[4];
  copy_m4_m4(cursor_trans, active_object->obmat);
  translate_m4(
      cursor_trans, ss->cursor_location[0], ss->cursor_location[1], ss->cursor_location[2]);

  float cursor_normal[3];
  if (!is_zero_v3(ss->cursor_sampled_normal)) {
    copy_v3_v3(cursor_normal, ss->cursor_sampled_normal);
  }
  else {
    copy_v3_v3(cursor_normal, ss->cursor_normal);
  }

  rotation_between_vecs_to_quat(quat, z_axis, cursor_normal);
  quat_to_mat4(cursor_rot, quat);
  copy_m4_m4(cd->gizmo_mat, cursor_trans);
  mul_m4_m4_post(cd->gizmo_mat, cursor_rot);

  /* Initize the position of the triangle vertices. */
  const float y_axis[3] = {0.0f, cd->radius, 0.0f};
  for (int i = 0; i < 3; i++) {
    zero_v3(cd->preview_tri[i]);
    rotate_v2_v2fl(cd->preview_tri[i], y_axis, DEG2RAD(120.0f * i));
  }

  SCULPT_vertex_random_access_ensure(ss);

  WM_event_add_modal_handler(C, op);
  ED_region_tag_redraw(region);

  ss->draw_faded_cursor = true;

  const char *status_str = TIP_(
      "Move the mouse to change the dyntopo detail size. LMB: confirm size, ESC/RMB: cancel");
  ED_workspace_status_text(C, status_str);

  return OPERATOR_RUNNING_MODAL;
}

static bool dyntopo_detail_size_edit_poll(bContext *C)
{
  Object *ob = CTX_data_active_object(C);
  Sculpt *sd = CTX_data_tool_settings(C)->sculpt;

  return SCULPT_mode_poll(C) && ob->sculpt->bm && (sd->flags & SCULPT_DYNTOPO_DETAIL_CONSTANT);
}

static void SCULPT_OT_dyntopo_detail_size_edit(wmOperatorType *ot)
{
  /* identifiers */
  ot->name = "Edit Dyntopo Detail Size";
  ot->description = "Modify the constant detail size of dyntopo interactively";
  ot->idname = "SCULPT_OT_dyntopo_detail_size_edit";

  /* api callbacks */
  ot->poll = dyntopo_detail_size_edit_poll;
  ot->invoke = dyntopo_detail_size_edit_invoke;
  ot->modal = dyntopo_detail_size_edit_modal;
  ot->cancel = dyntopo_detail_size_edit_cancel;

  ot->flag = OPTYPE_REGISTER | OPTYPE_UNDO;
}

void ED_operatortypes_sculpt(void)
{
  WM_operatortype_append(SCULPT_OT_brush_stroke);
  WM_operatortype_append(SCULPT_OT_sculptmode_toggle);
  WM_operatortype_append(SCULPT_OT_set_persistent_base);
  WM_operatortype_append(SCULPT_OT_dynamic_topology_toggle);
  WM_operatortype_append(SCULPT_OT_optimize);
  WM_operatortype_append(SCULPT_OT_symmetrize);
  WM_operatortype_append(SCULPT_OT_detail_flood_fill);
  WM_operatortype_append(SCULPT_OT_sample_detail_size);
  WM_operatortype_append(SCULPT_OT_set_detail_size);
  WM_operatortype_append(SCULPT_OT_mesh_filter);
  WM_operatortype_append(SCULPT_OT_mask_filter);
  WM_operatortype_append(SCULPT_OT_dirty_mask);
  WM_operatortype_append(SCULPT_OT_mask_expand);
  WM_operatortype_append(SCULPT_OT_set_pivot_position);
  WM_operatortype_append(SCULPT_OT_face_sets_create);
  WM_operatortype_append(SCULPT_OT_face_sets_change_visibility);
  WM_operatortype_append(SCULPT_OT_face_sets_randomize_colors);
  WM_operatortype_append(SCULPT_OT_face_sets_init);
  WM_operatortype_append(SCULPT_OT_cloth_filter);
  WM_operatortype_append(SCULPT_OT_face_sets_edit);
  WM_operatortype_append(SCULPT_OT_face_set_lasso_gesture);
  WM_operatortype_append(SCULPT_OT_face_set_box_gesture);
  WM_operatortype_append(SCULPT_OT_trim_box_gesture);
  WM_operatortype_append(SCULPT_OT_trim_lasso_gesture);
  WM_operatortype_append(SCULPT_OT_project_line_gesture);
  WM_operatortype_append(SCULPT_OT_project_lasso_gesture);
  WM_operatortype_append(SCULPT_OT_project_box_gesture);

  WM_operatortype_append(SCULPT_OT_sample_color);
  WM_operatortype_append(SCULPT_OT_loop_to_vertex_colors);
  WM_operatortype_append(SCULPT_OT_vertex_to_loop_colors);
  WM_operatortype_append(SCULPT_OT_color_filter);
  WM_operatortype_append(SCULPT_OT_mask_by_color);
  WM_operatortype_append(SCULPT_OT_dyntopo_detail_size_edit);
}<|MERGE_RESOLUTION|>--- conflicted
+++ resolved
@@ -3110,7 +3110,6 @@
 
 /** \} */
 
-<<<<<<< HEAD
 /* -------------------------------------------------------------------- */
 /** \name Sculpt Multires Displacement Eraser Brush
  * \{ */
@@ -3131,32 +3130,11 @@
 
   const int thread_id = BLI_task_parallel_thread_id(tls);
 
-=======
-/** \name Sculpt Multires Displacement Smear Brush
- * \{ */
-
-static void do_displacement_smear_brush_task_cb_ex(void *__restrict userdata,
-                                                   const int n,
-                                                   const TaskParallelTLS *__restrict tls)
-{
-  SculptThreadedTaskData *data = userdata;
-  SculptSession *ss = data->ob->sculpt;
-  const Brush *brush = data->brush;
-  const float bstrength = clamp_f(ss->cache->bstrength, 0.0f, 1.0f);
-
-  SculptBrushTest test;
-  SculptBrushTestFn sculpt_brush_test_sq_fn = SCULPT_brush_test_init_with_falloff_shape(
-      ss, &test, data->brush->falloff_shape);
-  const int thread_id = BLI_task_parallel_thread_id(tls);
-
-  PBVHVertexIter vd;
->>>>>>> d23894d3
   BKE_pbvh_vertex_iter_begin(ss->pbvh, data->nodes[n], vd, PBVH_ITER_UNIQUE)
   {
     if (!sculpt_brush_test_sq_fn(&test, vd.co)) {
       continue;
     }
-<<<<<<< HEAD
 
     if (SCULPT_vertex_is_boundary(ss, vd.index)) {
       continue;
@@ -3165,11 +3143,6 @@
     const float fade = bstrength * SCULPT_brush_strength_factor(ss,
                                                                 brush,
                                                                 ss->cache->prefairing_co[vd.index],
-=======
-    const float fade = bstrength * SCULPT_brush_strength_factor(ss,
-                                                                brush,
-                                                                vd.co,
->>>>>>> d23894d3
                                                                 sqrtf(test.dist),
                                                                 vd.no,
                                                                 vd.fno,
@@ -3177,7 +3150,6 @@
                                                                 vd.index,
                                                                 thread_id);
 
-<<<<<<< HEAD
     if (fade == 0.0f) {
       continue;
     }
@@ -3247,7 +3219,88 @@
     if (vd.mvert) {
       vd.mvert->flag |= ME_VERT_PBVH_UPDATE;
     }
-=======
+  }
+  BKE_pbvh_vertex_iter_end;
+}
+
+static void sculpt_fairing_brush_exec_fairing_for_cache(Sculpt *sd, Object *ob)
+{
+  SculptSession *ss = ob->sculpt;
+  BLI_assert(BKE_pbvh_type(ss->pbvh) != PBVH_GRIDS);
+  BLI_assert(ss->cache);
+  Brush *brush = BKE_paint_brush(&sd->paint);
+  Mesh *mesh = ob->data;
+
+  if (!ss->cache->fairing_mask) {
+    return;
+  }
+
+  switch (BKE_pbvh_type(ss->pbvh)) {
+    case PBVH_FACES: {
+      MVert *mvert = SCULPT_mesh_deformed_mverts_get(ss);
+      BKE_mesh_prefair_and_fair_vertices(
+          mesh, mvert, ss->cache->fairing_mask, MESH_FAIRING_DEPTH_TANGENCY);
+    } break;
+    case PBVH_BMESH: {
+      BKE_bmesh_prefair_and_fair_vertices(
+          ss->bm, ss->cache->fairing_mask, MESH_FAIRING_DEPTH_TANGENCY);
+    } break;
+    case PBVH_GRIDS:
+      BLI_assert(false);
+  }
+
+  PBVHNode **nodes;
+  int totnode;
+  BKE_pbvh_search_gather(ss->pbvh, NULL, NULL, &nodes, &totnode);
+
+  SculptThreadedTaskData data = {
+      .sd = sd,
+      .ob = ob,
+      .brush = brush,
+      .nodes = nodes,
+  };
+
+  TaskParallelSettings settings;
+  BKE_pbvh_parallel_range_settings(&settings, true, totnode);
+  BLI_task_parallel_range(0, totnode, &data, do_fairing_brush_displace_task_cb_ex, &settings);
+  MEM_freeN(nodes);
+}
+
+/** \} */
+
+/** \name Sculpt Multires Displacement Smear Brush
+ * \{ */
+
+static void do_displacement_smear_brush_task_cb_ex(void *__restrict userdata,
+                                                   const int n,
+                                                   const TaskParallelTLS *__restrict tls)
+{
+  SculptThreadedTaskData *data = userdata;
+  SculptSession *ss = data->ob->sculpt;
+  const Brush *brush = data->brush;
+  const float bstrength = clamp_f(ss->cache->bstrength, 0.0f, 1.0f);
+
+  SculptBrushTest test;
+  SculptBrushTestFn sculpt_brush_test_sq_fn = SCULPT_brush_test_init_with_falloff_shape(
+      ss, &test, data->brush->falloff_shape);
+  const int thread_id = BLI_task_parallel_thread_id(tls);
+
+  PBVHVertexIter vd;
+  BKE_pbvh_vertex_iter_begin(ss->pbvh, data->nodes[n], vd, PBVH_ITER_UNIQUE)
+  {
+    if (!sculpt_brush_test_sq_fn(&test, vd.co)) {
+      continue;
+    }
+    const float fade = bstrength * SCULPT_brush_strength_factor(ss,
+                                                                brush,
+                                                                vd.co,
+                                                                sqrtf(test.dist),
+                                                                vd.no,
+                                                                vd.fno,
+                                                                vd.mask ? *vd.mask : 0.0f,
+                                                                vd.index,
+                                                                thread_id);
+
     float current_disp[3];
     float current_disp_norm[3];
     float interp_limit_surface_disp[3];
@@ -3316,43 +3369,10 @@
     sub_v3_v3v3(ss->cache->prev_displacement[vd.index],
                 SCULPT_vertex_co_get(ss, vd.index),
                 ss->cache->limit_surface_co[vd.index]);
->>>>>>> d23894d3
   }
   BKE_pbvh_vertex_iter_end;
 }
 
-<<<<<<< HEAD
-static void sculpt_fairing_brush_exec_fairing_for_cache(Sculpt *sd, Object *ob)
-{
-  SculptSession *ss = ob->sculpt;
-  BLI_assert(BKE_pbvh_type(ss->pbvh) != PBVH_GRIDS);
-  BLI_assert(ss->cache);
-  Brush *brush = BKE_paint_brush(&sd->paint);
-  Mesh *mesh = ob->data;
-
-  if (!ss->cache->fairing_mask) {
-    return;
-  }
-
-  switch (BKE_pbvh_type(ss->pbvh)) {
-    case PBVH_FACES: {
-      MVert *mvert = SCULPT_mesh_deformed_mverts_get(ss);
-      BKE_mesh_prefair_and_fair_vertices(
-          mesh, mvert, ss->cache->fairing_mask, MESH_FAIRING_DEPTH_TANGENCY);
-    } break;
-    case PBVH_BMESH: {
-      BKE_bmesh_prefair_and_fair_vertices(
-          ss->bm, ss->cache->fairing_mask, MESH_FAIRING_DEPTH_TANGENCY);
-    } break;
-    case PBVH_GRIDS:
-      BLI_assert(false);
-  }
-
-  PBVHNode **nodes;
-  int totnode;
-  BKE_pbvh_search_gather(ss->pbvh, NULL, NULL, &nodes, &totnode);
-
-=======
 static void do_displacement_smear_brush(Sculpt *sd, Object *ob, PBVHNode **nodes, int totnode)
 {
   Brush *brush = BKE_paint_brush(&sd->paint);
@@ -3373,7 +3393,6 @@
     }
   }
   /* Threaded loop over nodes. */
->>>>>>> d23894d3
   SculptThreadedTaskData data = {
       .sd = sd,
       .ob = ob,
@@ -3383,14 +3402,9 @@
 
   TaskParallelSettings settings;
   BKE_pbvh_parallel_range_settings(&settings, true, totnode);
-<<<<<<< HEAD
-  BLI_task_parallel_range(0, totnode, &data, do_fairing_brush_displace_task_cb_ex, &settings);
-  MEM_freeN(nodes);
-=======
   BLI_task_parallel_range(
       0, totnode, &data, do_displacement_smear_store_prev_disp_task_cb_ex, &settings);
   BLI_task_parallel_range(0, totnode, &data, do_displacement_smear_brush_task_cb_ex, &settings);
->>>>>>> d23894d3
 }
 
 /** \} */
@@ -6841,14 +6855,11 @@
   MEM_SAFE_FREE(cache->layer_displacement_factor);
   MEM_SAFE_FREE(cache->prev_colors);
   MEM_SAFE_FREE(cache->detail_directions);
-<<<<<<< HEAD
   MEM_SAFE_FREE(cache->prefairing_co);
   MEM_SAFE_FREE(cache->fairing_fade);
   MEM_SAFE_FREE(cache->fairing_mask);
-=======
   MEM_SAFE_FREE(cache->prev_displacement);
   MEM_SAFE_FREE(cache->limit_surface_co);
->>>>>>> d23894d3
 
   if (cache->pose_ik_chain) {
     SCULPT_pose_ik_chain_free(cache->pose_ik_chain);
