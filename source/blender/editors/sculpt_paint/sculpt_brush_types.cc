--- conflicted
+++ resolved
@@ -1403,15 +1403,7 @@
     mul_v3_fl(vdisp, fabsf(fade));
     add_v3_v3v3(final_co, vd.co, vdisp);
 
-<<<<<<< HEAD
-    SCULPT_clip(data->ob, ss, vd.co, final_co);
-
-    if (vd.is_mesh) {
-      BKE_pbvh_vert_tag_update_normal(ss->pbvh, vd.vertex);
-    }
-=======
-    SCULPT_clip(sd, ss, vd.co, final_co);
->>>>>>> ed5fb3ea
+    SCULPT_clip(ob, ss, vd.co, final_co);
   }
   BKE_pbvh_vertex_iter_end;
 }
@@ -2540,15 +2532,7 @@
 
     madd_v3_v3v3fl(val, vd.co, val, fade);
 
-<<<<<<< HEAD
-    SCULPT_clip(data->ob, ss, vd.co, val);
-
-    if (vd.is_mesh) {
-      BKE_pbvh_vert_tag_update_normal(ss->pbvh, vd.vertex);
-    }
-=======
-    SCULPT_clip(sd, ss, vd.co, val);
->>>>>>> ed5fb3ea
+    SCULPT_clip(ob, ss, vd.co, val);
   }
   BKE_pbvh_vertex_iter_end;
 }
