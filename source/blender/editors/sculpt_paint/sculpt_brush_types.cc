--- conflicted
+++ resolved
@@ -240,98 +240,6 @@
 /** \} */
 
 /* -------------------------------------------------------------------- */
-<<<<<<< HEAD
-=======
-/** \name Sculpt Draw Brush
- * \{ */
-
-static void do_draw_brush_task(Object *ob, const Brush *brush, const float *offset, PBVHNode *node)
-{
-  using namespace blender::ed::sculpt_paint;
-  SculptSession *ss = ob->sculpt;
-  PBVHVertexIter vd;
-  const MutableSpan<float3> proxy = BKE_pbvh_node_add_proxy(*ss->pbvh, *node).co;
-
-  SculptBrushTest test;
-  SculptBrushTestFn sculpt_brush_test_sq_fn = SCULPT_brush_test_init_with_falloff_shape(
-      ss, &test, brush->falloff_shape);
-  const int thread_id = BLI_task_parallel_thread_id(nullptr);
-
-  auto_mask::NodeData automask_data = auto_mask::node_begin(
-      *ob, ss->cache->automasking.get(), *node);
-
-  BKE_pbvh_vertex_iter_begin (*ss->pbvh, node, vd, PBVH_ITER_UNIQUE) {
-    if (!sculpt_brush_test_sq_fn(&test, vd.co)) {
-      continue;
-    }
-
-    auto_mask::node_update(automask_data, vd);
-
-    /* Offset vertex. */
-    if (ss->cache->brush->flag2 & BRUSH_USE_COLOR_AS_DISPLACEMENT &&
-        (brush->mtex.brush_map_mode == MTEX_MAP_MODE_AREA))
-    {
-      float r_rgba[4];
-      SCULPT_brush_strength_color(ss,
-                                  brush,
-                                  vd.co,
-                                  sqrtf(test.dist),
-                                  vd.no,
-                                  vd.fno,
-                                  vd.mask,
-                                  vd.vertex,
-                                  thread_id,
-                                  &automask_data,
-                                  r_rgba);
-      SCULPT_calc_vertex_displacement(ss, brush, r_rgba, proxy[vd.i]);
-    }
-    else {
-      float fade = SCULPT_brush_strength_factor(ss,
-                                                brush,
-                                                vd.co,
-                                                sqrtf(test.dist),
-                                                vd.no,
-                                                vd.fno,
-                                                vd.mask,
-                                                vd.vertex,
-                                                thread_id,
-                                                &automask_data);
-      mul_v3_v3fl(proxy[vd.i], offset, fade);
-    }
-  }
-  BKE_pbvh_vertex_iter_end;
-}
-
-void SCULPT_do_draw_brush(Sculpt *sd, Object *ob, Span<PBVHNode *> nodes)
-{
-  using namespace blender;
-  SculptSession *ss = ob->sculpt;
-  Brush *brush = BKE_paint_brush(&sd->paint);
-  float offset[3];
-  const float bstrength = ss->cache->bstrength;
-
-  /* Offset with as much as possible factored in already. */
-  float effective_normal[3];
-  SCULPT_tilt_effective_normal_get(ss, brush, effective_normal);
-  mul_v3_v3fl(offset, effective_normal, ss->cache->radius);
-  mul_v3_v3(offset, ss->cache->scale);
-  mul_v3_fl(offset, bstrength);
-
-  /* XXX: this shouldn't be necessary, but sculpting crashes in blender2.8 otherwise
-   * initialize before threads so they can do curve mapping. */
-  BKE_curvemapping_init(brush->curve);
-
-  threading::parallel_for(nodes.index_range(), 1, [&](const IndexRange range) {
-    for (const int i : range) {
-      do_draw_brush_task(ob, brush, offset, nodes[i]);
-    }
-  });
-}
-
-/** \} */
-
-/* -------------------------------------------------------------------- */
->>>>>>> 0fa207d5
 /** \name Sculpt Fill Brush
  * \{ */
 
