--- conflicted
+++ resolved
@@ -239,13 +239,7 @@
       /* When using normal orientation, if the stroke started over the mesh, position the mid point
        * at 0 distance from the shape plane. This positions the trimming shape half inside of the
        * surface. */
-<<<<<<< HEAD
-      mid_point_depth = trim_operation->initial_hit ?
-                            0.0f :
-                            (trim_operation->depth_back + trim_operation->depth_front) * 0.5f;
-=======
-      mid_point_depth = ss->gesture_initial_hit ? 0.0f : (depth_back + depth_front) * 0.5f;
->>>>>>> 0bd62795
+      mid_point_depth = trim_operation->initial_hit ? 0.0f : (depth_back + depth_front) * 0.5f;
     }
 
     float depth_radius;
