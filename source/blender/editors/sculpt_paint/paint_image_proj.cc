--- conflicted
+++ resolved
@@ -6637,14 +6637,9 @@
     case LAYER_ROUGHNESS:
     case LAYER_METALLIC: {
       bNodeTree *ntree = nullptr;
-<<<<<<< HEAD
-      bNode *in_node = ma ? blender::bke::ntreeFindType(ma->nodetree, SH_NODE_BSDF_PRINCIPLED) :
-                            nullptr;
-=======
       ma->nodetree->ensure_topology_cache();
       const blender::Span<bNode *> nodes = ma->nodetree->nodes_by_type("ShaderNodeBsdfPrincipled");
       bNode *in_node = nodes.is_empty() ? nullptr : nodes.first();
->>>>>>> 406cfd21
       if (!in_node) {
         /* An existing material or Principled BSDF node could not be found.
          * Copy default color values from a default Principled BSDF instead. */
