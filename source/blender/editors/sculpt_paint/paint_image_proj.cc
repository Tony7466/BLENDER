/* SPDX-License-Identifier: GPL-2.0-or-later
 * Copyright 2001-2002 NaN Holding BV. All rights reserved. */

/** \file
 * \ingroup edsculpt
 * \brief Functions to paint images in 2D and 3D.
 */

#include <cfloat>
#include <climits>
#include <cmath>
#include <cstdio>
#include <cstring>

#include "MEM_guardedalloc.h"

#ifdef WIN32
#  include "BLI_winstuff.h"
#endif

#include "BLI_blenlib.h"
#include "BLI_linklist.h"
#include "BLI_math.h"
#include "BLI_math_bits.h"
#include "BLI_math_color_blend.h"
#include "BLI_memarena.h"
#include "BLI_task.h"
#include "BLI_threads.h"
#include "BLI_utildefines.h"

#include "atomic_ops.h"

#include "BLT_translation.h"

#include "IMB_imbuf.h"
#include "IMB_imbuf_types.h"

#include "DNA_brush_types.h"
#include "DNA_customdata_types.h"
#include "DNA_defs.h"
#include "DNA_material_types.h"
#include "DNA_mesh_types.h"
#include "DNA_meshdata_types.h"
#include "DNA_node_types.h"
#include "DNA_object_enums.h"
#include "DNA_object_types.h"
#include "DNA_scene_types.h"

#include "BKE_attribute.h"
#include "BKE_brush.h"
#include "BKE_camera.h"
#include "BKE_colorband.h"
#include "BKE_colortools.h"
#include "BKE_context.h"
#include "BKE_customdata.h"
#include "BKE_global.h"
#include "BKE_idprop.h"
#include "BKE_image.h"
#include "BKE_layer.h"
#include "BKE_lib_id.h"
#include "BKE_main.h"
#include "BKE_material.h"
#include "BKE_mesh.h"
#include "BKE_mesh_mapping.h"
#include "BKE_mesh_runtime.h"
#include "BKE_node.h"
#include "BKE_paint.h"
#include "BKE_report.h"
#include "BKE_scene.h"
#include "BKE_screen.h"
#include "DNA_screen_types.h"
#include "DNA_space_types.h"

#include "DEG_depsgraph.h"
#include "DEG_depsgraph_query.h"

#include "ED_image.h"
#include "ED_node.h"
#include "ED_object.h"
#include "ED_paint.h"
#include "ED_screen.h"
#include "ED_uvedit.h"
#include "ED_view3d.h"
#include "ED_view3d_offscreen.h"

#include "GPU_capabilities.h"
#include "GPU_init_exit.h"

#include "NOD_shader.h"

#include "UI_interface.h"
#include "UI_resources.h"

#include "WM_api.h"
#include "WM_types.h"

#include "RNA_access.h"
#include "RNA_define.h"
#include "RNA_enum_types.h"
#include "RNA_types.h"

#include "IMB_colormanagement.h"

//#include "bmesh_tools.h"

#include "paint_intern.h"

static void partial_redraw_array_init(ImagePaintPartialRedraw *pr);

/* Defines and Structs */
/* unit_float_to_uchar_clamp as inline function */
BLI_INLINE uchar f_to_char(const float val)
{
  return unit_float_to_uchar_clamp(val);
}

/* ProjectionPaint defines */

/* approx the number of buckets to have under the brush,
 * used with the brush size to set the ps->buckets_x and ps->buckets_y value.
 *
 * When 3 - a brush should have ~9 buckets under it at once
 * ...this helps for threading while painting as well as
 * avoiding initializing pixels that won't touch the brush */
#define PROJ_BUCKET_BRUSH_DIV 4

#define PROJ_BUCKET_RECT_MIN 4
#define PROJ_BUCKET_RECT_MAX 256

#define PROJ_BOUNDBOX_DIV 8
#define PROJ_BOUNDBOX_SQUARED (PROJ_BOUNDBOX_DIV * PROJ_BOUNDBOX_DIV)

//#define PROJ_DEBUG_PAINT 1
//#define PROJ_DEBUG_NOSEAMBLEED 1
//#define PROJ_DEBUG_PRINT_CLIP 1
#define PROJ_DEBUG_WINCLIP 1

#ifndef PROJ_DEBUG_NOSEAMBLEED
/* projectFaceSeamFlags options */
//#define PROJ_FACE_IGNORE  (1<<0)  /* When the face is hidden, back-facing or occluded. */
//#define PROJ_FACE_INIT    (1<<1)  /* When we have initialized the faces data */

/* If this face has a seam on any of its edges. */
#  define PROJ_FACE_SEAM0 (1 << 0)
#  define PROJ_FACE_SEAM1 (1 << 1)
#  define PROJ_FACE_SEAM2 (1 << 2)

#  define PROJ_FACE_NOSEAM0 (1 << 4)
#  define PROJ_FACE_NOSEAM1 (1 << 5)
#  define PROJ_FACE_NOSEAM2 (1 << 6)

/* If the seam is completely initialized, including adjacent seams. */
#  define PROJ_FACE_SEAM_INIT0 (1 << 8)
#  define PROJ_FACE_SEAM_INIT1 (1 << 9)
#  define PROJ_FACE_SEAM_INIT2 (1 << 10)

#  define PROJ_FACE_DEGENERATE (1 << 12)

/* face winding */
#  define PROJ_FACE_WINDING_INIT 1
#  define PROJ_FACE_WINDING_CW 2

/* a slightly scaled down face is used to get fake 3D location for edge pixels in the seams
 * as this number approaches  1.0f the likelihood increases of float precision errors where
 * it is occluded by an adjacent face */
#  define PROJ_FACE_SCALE_SEAM 0.99f
#endif /* PROJ_DEBUG_NOSEAMBLEED */

#define PROJ_SRC_VIEW 1
#define PROJ_SRC_IMAGE_CAM 2
#define PROJ_SRC_IMAGE_VIEW 3
#define PROJ_SRC_VIEW_FILL 4

#define PROJ_VIEW_DATA_ID "view_data"
/* viewmat + winmat + clip_start + clip_end + is_ortho */
#define PROJ_VIEW_DATA_SIZE (4 * 4 + 4 * 4 + 3)

#define PROJ_BUCKET_NULL 0
#define PROJ_BUCKET_INIT (1 << 0)
// #define PROJ_BUCKET_CLONE_INIT   (1<<1)

/* used for testing doubles, if a point is on a line etc */
#define PROJ_GEOM_TOLERANCE 0.00075f
#define PROJ_PIXEL_TOLERANCE 0.01f

/* vert flags */
#define PROJ_VERT_CULL 1

/* to avoid locking in tile initialization */
#define TILE_PENDING POINTER_FROM_INT(-1)

/**
 * This is mainly a convenience struct used so we can keep an array of images we use -
 * their #ImBuf's, etc, in 1 array, When using threads this array is copied for each thread
 * because 'partRedrawRect' and 'touch' values would not be thread safe.
 */
struct ProjPaintImage {
  Image *ima;
  ImageUser iuser;
  ImBuf *ibuf;
  ImagePaintPartialRedraw *partRedrawRect;
  /** Only used to build undo tiles during painting. */
  volatile void **undoRect;
  /** The mask accumulation must happen on canvas, not on space screen bucket.
   * Here we store the mask rectangle. */
  ushort **maskRect;
  /** Store flag to enforce validation of undo rectangle. */
  bool **valid;
  bool touch;
};

/**
 * Handle for stroke (operator customdata)
 */
struct ProjStrokeHandle {
  /* Support for painting from multiple views at once,
   * currently used to implement symmetry painting,
   * we can assume at least the first is set while painting. */
  struct ProjPaintState *ps_views[8];
  int ps_views_tot;
  int symmetry_flags;

  int orig_brush_size;

  bool need_redraw;

  /* trick to bypass regular paint and allow clone picking */
  bool is_clone_cursor_pick;

  /* In ProjPaintState, only here for convenience */
  Scene *scene;
  Brush *brush;
};

struct LoopSeamData {
  float seam_uvs[2][2];
  float seam_puvs[2][2];
  float corner_dist_sq[2];
};

/* Main projection painting struct passed to all projection painting functions */
struct ProjPaintState {
  View3D *v3d;
  RegionView3D *rv3d;
  ARegion *region;
  Depsgraph *depsgraph;
  Scene *scene;
  /* PROJ_SRC_**** */
  int source;

  /* the paint color. It can change depending of inverted mode or not */
  float paint_color[3];
  float paint_color_linear[3];
  float dither;

  Brush *brush;
  short tool, blend, mode;

  float brush_size;
  Object *ob;
  /* for symmetry, we need to store modified object matrix */
  float obmat[4][4];
  float obmat_imat[4][4];
  /* end similarities with ImagePaintState */

  Image *stencil_ima;
  Image *canvas_ima;
  Image *clone_ima;
  float stencil_value;

  /* projection painting only */
  /** For multi-threading, the first item is sometimes used for non threaded cases too. */
  MemArena *arena_mt[BLENDER_MAX_THREADS];
  /** screen sized 2D array, each pixel has a linked list of ProjPixel's */
  LinkNode **bucketRect;
  /** bucketRect aligned array linkList of faces overlapping each bucket. */
  LinkNode **bucketFaces;
  /** store if the bucks have been initialized. */
  uchar *bucketFlags;

  /** store options per vert, now only store if the vert is pointing away from the view. */
  char *vertFlags;
  /** The size of the bucket grid, the grid span's screenMin/screenMax
   * so you can paint outsize the screen or with 2 brushes at once. */
  int buckets_x;
  int buckets_y;

  /** result of project_paint_pixel_sizeof(), constant per stroke. */
  int pixel_sizeof;

  /** size of projectImages array. */
  int image_tot;

  /** verts projected into floating point screen space. */
  float (*screenCoords)[4];
  /** 2D bounds for mesh verts on the screen's plane (screen-space). */
  float screenMin[2];
  float screenMax[2];
  /** Calculated from screenMin & screenMax. */
  float screen_width;
  float screen_height;
  /** From the area or from the projection render. */
  int winx, winy;

  /* options for projection painting */
  bool do_layer_clone;
  bool do_layer_stencil;
  bool do_layer_stencil_inv;
  bool do_stencil_brush;
  bool do_material_slots;

  /** Use ray-traced occlusion? - otherwise will paint right through to the back. */
  bool do_occlude;
  /** ignore faces with normals pointing away,
   * skips a lot of ray-casts if your normals are correctly flipped. */
  bool do_backfacecull;
  /** mask out pixels based on their normals. */
  bool do_mask_normal;
  /** mask out pixels based on cavity. */
  bool do_mask_cavity;
  /** what angle to mask at. */
  float normal_angle;
  /** cos(normal_angle), faster to compare. */
  float normal_angle__cos;
  float normal_angle_inner;
  float normal_angle_inner__cos;
  /** difference between normal_angle and normal_angle_inner, for easy access. */
  float normal_angle_range;

  /** quick access to (me->editflag & ME_EDIT_PAINT_FACE_SEL) */
  bool do_face_sel;
  bool is_ortho;
  /** the object is negative scaled. */
  bool is_flip_object;
  /** use masking during painting. Some operations such as airbrush may disable. */
  bool do_masking;
  /** only to avoid running. */
  bool is_texbrush;
  /** mask brush is applied before masking. */
  bool is_maskbrush;
#ifndef PROJ_DEBUG_NOSEAMBLEED
  float seam_bleed_px;
  float seam_bleed_px_sq;
#endif
  /* clone vars */
  float cloneOffset[2];

  /** Projection matrix, use for getting screen coords. */
  float projectMat[4][4];
  /** inverse of projectMat. */
  float projectMatInv[4][4];
  /** View vector, use for do_backfacecull and for ray casting with an ortho viewport. */
  float viewDir[3];
  /** View location in object relative 3D space, so can compare to verts. */
  float viewPos[3];
  float clip_start, clip_end;

  /* reproject vars */
  Image *reproject_image;
  ImBuf *reproject_ibuf;
  bool reproject_ibuf_free_float;
  bool reproject_ibuf_free_uchar;

  /* threads */
  int thread_tot;
  int bucketMin[2];
  int bucketMax[2];
  /** must lock threads while accessing these. */
  int context_bucket_index;

  CurveMapping *cavity_curve;
  BlurKernel *blurkernel;

  /* -------------------------------------------------------------------- */
  /* Vars shared between multiple views (keep last) */
  /**
   * This data is owned by `ProjStrokeHandle.ps_views[0]`,
   * all other views re-use the data.
   */

#define PROJ_PAINT_STATE_SHARED_MEMCPY(ps_dst, ps_src) \
  MEMCPY_STRUCT_AFTER(ps_dst, ps_src, is_shared_user)

#define PROJ_PAINT_STATE_SHARED_CLEAR(ps) MEMSET_STRUCT_AFTER(ps, 0, is_shared_user)

  bool is_shared_user;

  ProjPaintImage *projImages;
  /** cavity amount for vertices. */
  float *cavities;

#ifndef PROJ_DEBUG_NOSEAMBLEED
  /** Store info about faces, if they are initialized etc. */
  ushort *faceSeamFlags;
  /** save the winding of the face in uv space,
   * helps as an extra validation step for seam detection. */
  char *faceWindingFlags;
  /** expanded UVs for faces to use as seams. */
  LoopSeamData *loopSeamData;
  /** Only needed for when seam_bleed_px is enabled, use to find UV seams. */
  LinkNode **vertFaces;
  /** Seams per vert, to find adjacent seams. */
  ListBase *vertSeams;
#endif

  SpinLock *tile_lock;

  Mesh *me_eval;
  int totlooptri_eval;
  int totloop_eval;
  int totpoly_eval;
  int totedge_eval;
  int totvert_eval;

  const float (*vert_positions_eval)[3];
  const float (*vert_normals)[3];
  blender::Span<MEdge> edges_eval;
  blender::Span<MPoly> polys_eval;
  blender::Span<int> corner_verts_eval;
  const bool *select_poly_eval;
  const int *material_indices;
  blender::Span<MLoopTri> looptris_eval;

  const float (*mloopuv_stencil_eval)[2];

  /**
   * \note These UV layers are aligned to \a polys_eval
   * but each pointer references the start of the layer,
   * so a loop indirection is needed as well.
   */
  const float (**poly_to_loop_uv)[2];
  /** other UV map, use for cloning between layers. */
  const float (**poly_to_loop_uv_clone)[2];

  /* Actual material for each index, either from object or Mesh datablock... */
  Material **mat_array;

  bool use_colormanagement;
};

union PixelPointer {
  /** float buffer. */
  float *f_pt;
  /** 2 ways to access a char buffer. */
  uint *uint_pt;
  uchar *ch_pt;
};

union PixelStore {
  uchar ch[4];
  uint uint_;
  float f[4];
};

struct ProjPixel {
  /** the floating point screen projection of this pixel. */
  float projCoSS[2];
  float worldCoSS[3];

  short x_px, y_px;

  /** if anyone wants to paint onto more than 65535 images they can bite me. */
  ushort image_index;
  uchar bb_cell_index;

  /* for various reasons we may want to mask out painting onto this pixel */
  ushort mask;

  /* Only used when the airbrush is disabled.
   * Store the max mask value to avoid painting over an area with a lower opacity
   * with an advantage that we can avoid touching the pixel at all, if the
   * new mask value is lower than mask_accum */
  ushort *mask_accum;

  /* horrible hack, store tile valid flag pointer here to re-validate tiles
   * used for anchored and drag-dot strokes */
  bool *valid;

  PixelPointer origColor;
  PixelStore newColor;
  PixelPointer pixel;
};

struct ProjPixelClone {
  struct ProjPixel __pp;
  PixelStore clonepx;
};

/* undo tile pushing */
struct TileInfo {
  SpinLock *lock;
  bool masked;
  ushort tile_width;
  ImBuf **tmpibuf;
  ProjPaintImage *pjima;
};

struct VertSeam {
  struct VertSeam *next, *prev;
  int tri;
  uint loop;
  float angle;
  bool normal_cw;
  float uv[2];
};

/* -------------------------------------------------------------------- */
/** \name MLoopTri accessor functions.
 * \{ */

#define PS_LOOPTRI_AS_VERT_INDEX_3(ps, lt) \
  ps->corner_verts_eval[lt->tri[0]], ps->corner_verts_eval[lt->tri[1]], \
      ps->corner_verts_eval[lt->tri[2]],

#define PS_LOOPTRI_AS_UV_3(uvlayer, lt) \
  uvlayer[lt->poly][lt->tri[0]], uvlayer[lt->poly][lt->tri[1]], uvlayer[lt->poly][lt->tri[2]],

#define PS_LOOPTRI_ASSIGN_UV_3(uv_tri, uvlayer, lt) \
  { \
    (uv_tri)[0] = uvlayer[lt->poly][lt->tri[0]]; \
    (uv_tri)[1] = uvlayer[lt->poly][lt->tri[1]]; \
    (uv_tri)[2] = uvlayer[lt->poly][lt->tri[2]]; \
  } \
  ((void)0)

/** \} */

/* Finish projection painting structs */

static int project_paint_face_paint_tile(Image *ima, const float *uv)
{
  if (ima == nullptr || ima->source != IMA_SRC_TILED) {
    return 0;
  }

  /* Currently, faces are assumed to belong to one tile, so checking the first loop is enough. */
  int tx = int(uv[0]);
  int ty = int(uv[1]);
  return 1001 + 10 * ty + tx;
}

static Material *tex_get_material(const ProjPaintState *ps, int poly_i)
{
  int mat_nr = ps->material_indices == nullptr ? 0 : ps->material_indices[poly_i];
  if (mat_nr >= 0 && mat_nr <= ps->ob->totcol) {
    return ps->mat_array[mat_nr];
  }

  return nullptr;
}

static TexPaintSlot *project_paint_face_paint_slot(const ProjPaintState *ps, int tri_index)
{
  const int poly_i = ps->looptris_eval[tri_index].poly;
  Material *ma = tex_get_material(ps, poly_i);
  return ma ? ma->texpaintslot + ma->paint_active_slot : nullptr;
}

static Image *project_paint_face_paint_image(const ProjPaintState *ps, int tri_index)
{
  if (ps->do_stencil_brush) {
    return ps->stencil_ima;
  }

  const int poly_i = ps->looptris_eval[tri_index].poly;
  Material *ma = tex_get_material(ps, poly_i);
  TexPaintSlot *slot = ma ? ma->texpaintslot + ma->paint_active_slot : nullptr;
  return slot ? slot->ima : ps->canvas_ima;
}

static TexPaintSlot *project_paint_face_clone_slot(const ProjPaintState *ps, int tri_index)
{
  const int poly_i = ps->looptris_eval[tri_index].poly;
  Material *ma = tex_get_material(ps, poly_i);
  return ma ? ma->texpaintslot + ma->paint_clone_slot : nullptr;
}

static Image *project_paint_face_clone_image(const ProjPaintState *ps, int tri_index)
{
  const int poly_i = ps->looptris_eval[tri_index].poly;
  Material *ma = tex_get_material(ps, poly_i);
  TexPaintSlot *slot = ma ? ma->texpaintslot + ma->paint_clone_slot : nullptr;
  return slot ? slot->ima : ps->clone_ima;
}

/**
 * Fast projection bucket array lookup, use the safe version for bound checking.
 */
static int project_bucket_offset(const ProjPaintState *ps, const float projCoSS[2])
{
  /* If we were not dealing with screen-space 2D coords we could simple do...
   * ps->bucketRect[x + (y*ps->buckets_y)] */

  /* please explain?
   * projCoSS[0] - ps->screenMin[0]   : zero origin
   * ... / ps->screen_width           : range from 0.0 to 1.0
   * ... * ps->buckets_x              : use as a bucket index
   *
   * Second multiplication does similar but for vertical offset
   */
  return int(((projCoSS[0] - ps->screenMin[0]) / ps->screen_width) * ps->buckets_x) +
         (int(((projCoSS[1] - ps->screenMin[1]) / ps->screen_height) * ps->buckets_y) *
          ps->buckets_x);
}

static int project_bucket_offset_safe(const ProjPaintState *ps, const float projCoSS[2])
{
  int bucket_index = project_bucket_offset(ps, projCoSS);

  if (bucket_index < 0 || bucket_index >= ps->buckets_x * ps->buckets_y) {
    return -1;
  }
  return bucket_index;
}

static float VecZDepthOrtho(
    const float pt[2], const float v1[3], const float v2[3], const float v3[3], float w[3])
{
  barycentric_weights_v2(v1, v2, v3, pt, w);
  return (v1[2] * w[0]) + (v2[2] * w[1]) + (v3[2] * w[2]);
}

static float VecZDepthPersp(
    const float pt[2], const float v1[4], const float v2[4], const float v3[4], float w[3])
{
  float wtot_inv, wtot;
  float w_tmp[3];

  barycentric_weights_v2_persp(v1, v2, v3, pt, w);
  /* for the depth we need the weights to match what
   * barycentric_weights_v2 would return, in this case its easiest just to
   * undo the 4th axis division and make it unit-sum
   *
   * don't call barycentric_weights_v2() because our callers expect 'w'
   * to be weighted from the perspective */
  w_tmp[0] = w[0] * v1[3];
  w_tmp[1] = w[1] * v2[3];
  w_tmp[2] = w[2] * v3[3];

  wtot = w_tmp[0] + w_tmp[1] + w_tmp[2];

  if (wtot != 0.0f) {
    wtot_inv = 1.0f / wtot;

    w_tmp[0] = w_tmp[0] * wtot_inv;
    w_tmp[1] = w_tmp[1] * wtot_inv;
    w_tmp[2] = w_tmp[2] * wtot_inv;
  }
  else { /* dummy values for zero area face */
    w_tmp[0] = w_tmp[1] = w_tmp[2] = 1.0f / 3.0f;
  }
  /* done mimicking barycentric_weights_v2() */

  return (v1[2] * w_tmp[0]) + (v2[2] * w_tmp[1]) + (v3[2] * w_tmp[2]);
}

/* Return the top-most face index that the screen space coord 'pt' touches (or -1) */
static int project_paint_PickFace(const ProjPaintState *ps, const float pt[2], float w[3])
{
  LinkNode *node;
  float w_tmp[3];
  int bucket_index;
  int best_tri_index = -1;
  float z_depth_best = FLT_MAX, z_depth;

  bucket_index = project_bucket_offset_safe(ps, pt);
  if (bucket_index == -1) {
    return -1;
  }

  /* we could return 0 for 1 face buckets, as long as this function assumes
   * that the point its testing is only every originated from an existing face */

  for (node = ps->bucketFaces[bucket_index]; node; node = node->next) {
    const int tri_index = POINTER_AS_INT(node->link);
    const MLoopTri *lt = &ps->looptris_eval[tri_index];
    const float *vtri_ss[3] = {
        ps->screenCoords[ps->corner_verts_eval[lt->tri[0]]],
        ps->screenCoords[ps->corner_verts_eval[lt->tri[1]]],
        ps->screenCoords[ps->corner_verts_eval[lt->tri[2]]],
    };

    if (isect_point_tri_v2(pt, UNPACK3(vtri_ss))) {
      if (ps->is_ortho) {
        z_depth = VecZDepthOrtho(pt, UNPACK3(vtri_ss), w_tmp);
      }
      else {
        z_depth = VecZDepthPersp(pt, UNPACK3(vtri_ss), w_tmp);
      }

      if (z_depth < z_depth_best) {
        best_tri_index = tri_index;
        z_depth_best = z_depth;
        copy_v3_v3(w, w_tmp);
      }
    }
  }

  /** will be -1 or a valid face. */
  return best_tri_index;
}

/* Converts a uv coord into a pixel location wrapping if the uv is outside 0-1 range */
static void uvco_to_wrapped_pxco(const float uv[2], int ibuf_x, int ibuf_y, float *x, float *y)
{
  /* use */
  *x = fmodf(uv[0], 1.0f);
  *y = fmodf(uv[1], 1.0f);

  if (*x < 0.0f) {
    *x += 1.0f;
  }
  if (*y < 0.0f) {
    *y += 1.0f;
  }

  *x = *x * ibuf_x - 0.5f;
  *y = *y * ibuf_y - 0.5f;
}

/* Set the top-most face color that the screen space coord 'pt' touches
 * (or return 0 if none touch) */
static bool project_paint_PickColor(
    const ProjPaintState *ps, const float pt[2], float *rgba_fp, uchar *rgba, const bool interp)
{
  const MLoopTri *lt;
  const float *lt_tri_uv[3];
  float w[3], uv[2];
  int tri_index;
  Image *ima;
  ImBuf *ibuf;
  int xi, yi;

  tri_index = project_paint_PickFace(ps, pt, w);

  if (tri_index == -1) {
    return false;
  }

  lt = &ps->looptris_eval[tri_index];
  PS_LOOPTRI_ASSIGN_UV_3(lt_tri_uv, ps->poly_to_loop_uv, lt);

  interp_v2_v2v2v2(uv, UNPACK3(lt_tri_uv), w);

  ima = project_paint_face_paint_image(ps, tri_index);
  /** we must have got the imbuf before getting here. */
  int tile_number = project_paint_face_paint_tile(ima, lt_tri_uv[0]);
  /* XXX get appropriate ImageUser instead */
  ImageUser iuser;
  BKE_imageuser_default(&iuser);
  iuser.tile = tile_number;
  iuser.framenr = ima->lastframe;
  ibuf = BKE_image_acquire_ibuf(ima, &iuser, nullptr);
  if (ibuf == nullptr) {
    return false;
  }

  if (interp) {
    float x, y;
    uvco_to_wrapped_pxco(uv, ibuf->x, ibuf->y, &x, &y);

    if (ibuf->rect_float) {
      if (rgba_fp) {
        bilinear_interpolation_color_wrap(ibuf, nullptr, rgba_fp, x, y);
      }
      else {
        float rgba_tmp_f[4];
        bilinear_interpolation_color_wrap(ibuf, nullptr, rgba_tmp_f, x, y);
        premul_float_to_straight_uchar(rgba, rgba_tmp_f);
      }
    }
    else {
      if (rgba) {
        bilinear_interpolation_color_wrap(ibuf, rgba, nullptr, x, y);
      }
      else {
        uchar rgba_tmp[4];
        bilinear_interpolation_color_wrap(ibuf, rgba_tmp, nullptr, x, y);
        straight_uchar_to_premul_float(rgba_fp, rgba_tmp);
      }
    }
  }
  else {
    // xi = int((uv[0]*ibuf->x) + 0.5f);
    // yi = int((uv[1]*ibuf->y) + 0.5f);
    // if (xi < 0 || xi >= ibuf->x  ||  yi < 0 || yi >= ibuf->y) return false;

    /* wrap */
    xi = mod_i(int(uv[0] * ibuf->x), ibuf->x);
    yi = mod_i(int(uv[1] * ibuf->y), ibuf->y);

    if (rgba) {
      if (ibuf->rect_float) {
        const float *rgba_tmp_fp = ibuf->rect_float + (xi + yi * ibuf->x * 4);
        premul_float_to_straight_uchar(rgba, rgba_tmp_fp);
      }
      else {
        *((uint *)rgba) = *(uint *)(((char *)ibuf->rect) + ((xi + yi * ibuf->x) * 4));
      }
    }

    if (rgba_fp) {
      if (ibuf->rect_float) {
        copy_v4_v4(rgba_fp, (ibuf->rect_float + ((xi + yi * ibuf->x) * 4)));
      }
      else {
        uchar *tmp_ch = ((uchar *)ibuf->rect) + ((xi + yi * ibuf->x) * 4);
        straight_uchar_to_premul_float(rgba_fp, tmp_ch);
      }
    }
  }
  BKE_image_release_ibuf(ima, ibuf, nullptr);
  return true;
}

/**
 * Check if 'pt' is in front of the 3 verts on the Z axis (used for screen-space occlusion test)
 * \return
 * -  `0`:   no occlusion
 * - `-1`: no occlusion but 2D intersection is true
 * -  `1`: occluded
 * -  `2`: occluded with `w[3]` weights set (need to know in some cases)
 */
static int project_paint_occlude_ptv(const float pt[3],
                                     const float v1[4],
                                     const float v2[4],
                                     const float v3[4],
                                     float w[3],
                                     const bool is_ortho)
{
  /* if all are behind us, return false */
  if (v1[2] > pt[2] && v2[2] > pt[2] && v3[2] > pt[2]) {
    return 0;
  }

  /* do a 2D point in try intersection */
  if (!isect_point_tri_v2(pt, v1, v2, v3)) {
    return 0;
  }

  /* From here on we know there IS an intersection */
  /* if ALL of the verts are in front of us then we know it intersects ? */
  if (v1[2] < pt[2] && v2[2] < pt[2] && v3[2] < pt[2]) {
    return 1;
  }

  /* we intersect? - find the exact depth at the point of intersection */
  /* Is this point is occluded by another face? */
  if (is_ortho) {
    if (VecZDepthOrtho(pt, v1, v2, v3, w) < pt[2]) {
      return 2;
    }
  }
  else {
    if (VecZDepthPersp(pt, v1, v2, v3, w) < pt[2]) {
      return 2;
    }
  }
  return -1;
}

static int project_paint_occlude_ptv_clip(const float pt[3],
                                          const float v1[4],
                                          const float v2[4],
                                          const float v3[4],
                                          const float v1_3d[3],
                                          const float v2_3d[3],
                                          const float v3_3d[3],
                                          float w[3],
                                          const bool is_ortho,
                                          RegionView3D *rv3d)
{
  float wco[3];
  int ret = project_paint_occlude_ptv(pt, v1, v2, v3, w, is_ortho);

  if (ret <= 0) {
    return ret;
  }

  if (ret == 1) { /* weights not calculated */
    if (is_ortho) {
      barycentric_weights_v2(v1, v2, v3, pt, w);
    }
    else {
      barycentric_weights_v2_persp(v1, v2, v3, pt, w);
    }
  }

  /* Test if we're in the clipped area, */
  interp_v3_v3v3v3(wco, v1_3d, v2_3d, v3_3d, w);

  if (!ED_view3d_clipping_test(rv3d, wco, true)) {
    return 1;
  }

  return -1;
}

/* Check if a screen-space location is occluded by any other faces
 * check, pixelScreenCo must be in screen-space, its Z-Depth only needs to be used for comparison
 * and doesn't need to be correct in relation to X and Y coords
 * (this is the case in perspective view) */
static bool project_bucket_point_occluded(const ProjPaintState *ps,
                                          LinkNode *bucketFace,
                                          const int orig_face,
                                          const float pixelScreenCo[4])
{
  int isect_ret;
  const bool do_clip = RV3D_CLIPPING_ENABLED(ps->v3d, ps->rv3d);

  /* we could return false for 1 face buckets, as long as this function assumes
   * that the point its testing is only every originated from an existing face */

  for (; bucketFace; bucketFace = bucketFace->next) {
    const int tri_index = POINTER_AS_INT(bucketFace->link);

    if (orig_face != tri_index) {
      const MLoopTri *lt = &ps->looptris_eval[tri_index];
      const float *vtri_ss[3] = {
          ps->screenCoords[ps->corner_verts_eval[lt->tri[0]]],
          ps->screenCoords[ps->corner_verts_eval[lt->tri[1]]],
          ps->screenCoords[ps->corner_verts_eval[lt->tri[2]]],
      };
      float w[3];

      if (do_clip) {
        const float *vtri_co[3] = {
            ps->vert_positions_eval[ps->corner_verts_eval[lt->tri[0]]],
            ps->vert_positions_eval[ps->corner_verts_eval[lt->tri[1]]],
            ps->vert_positions_eval[ps->corner_verts_eval[lt->tri[2]]],
        };
        isect_ret = project_paint_occlude_ptv_clip(
            pixelScreenCo, UNPACK3(vtri_ss), UNPACK3(vtri_co), w, ps->is_ortho, ps->rv3d);
      }
      else {
        isect_ret = project_paint_occlude_ptv(pixelScreenCo, UNPACK3(vtri_ss), w, ps->is_ortho);
      }

      if (isect_ret >= 1) {
        /* TODO: we may want to cache the first hit,
         * it is not possible to swap the face order in the list anymore */
        return true;
      }
    }
  }
  return false;
}

/* Basic line intersection, could move to math_geom.c, 2 points with a horizontal line
 * 1 for an intersection, 2 if the first point is aligned, 3 if the second point is aligned. */
#define ISECT_TRUE 1
#define ISECT_TRUE_P1 2
#define ISECT_TRUE_P2 3
static int line_isect_y(const float p1[2], const float p2[2], const float y_level, float *x_isect)
{
  float y_diff;

  /* are we touching the first point? - no interpolation needed */
  if (y_level == p1[1]) {
    *x_isect = p1[0];
    return ISECT_TRUE_P1;
  }
  /* are we touching the second point? - no interpolation needed */
  if (y_level == p2[1]) {
    *x_isect = p2[0];
    return ISECT_TRUE_P2;
  }

  /** yuck, horizontal line, we can't do much here. */
  y_diff = fabsf(p1[1] - p2[1]);

  if (y_diff < 0.000001f) {
    *x_isect = (p1[0] + p2[0]) * 0.5f;
    return ISECT_TRUE;
  }

  if (p1[1] > y_level && p2[1] < y_level) {
    /* (p1[1] - p2[1]); */
    *x_isect = (p2[0] * (p1[1] - y_level) + p1[0] * (y_level - p2[1])) / y_diff;
    return ISECT_TRUE;
  }
  if (p1[1] < y_level && p2[1] > y_level) {
    /* (p2[1] - p1[1]); */
    *x_isect = (p2[0] * (y_level - p1[1]) + p1[0] * (p2[1] - y_level)) / y_diff;
    return ISECT_TRUE;
  }
  return 0;
}

static int line_isect_x(const float p1[2], const float p2[2], const float x_level, float *y_isect)
{
  float x_diff;

  if (x_level == p1[0]) { /* are we touching the first point? - no interpolation needed */
    *y_isect = p1[1];
    return ISECT_TRUE_P1;
  }
  if (x_level == p2[0]) { /* are we touching the second point? - no interpolation needed */
    *y_isect = p2[1];
    return ISECT_TRUE_P2;
  }

  /* yuck, horizontal line, we can't do much here */
  x_diff = fabsf(p1[0] - p2[0]);

  /* yuck, vertical line, we can't do much here */
  if (x_diff < 0.000001f) {
    *y_isect = (p1[0] + p2[0]) * 0.5f;
    return ISECT_TRUE;
  }

  if (p1[0] > x_level && p2[0] < x_level) {
    /* (p1[0] - p2[0]); */
    *y_isect = (p2[1] * (p1[0] - x_level) + p1[1] * (x_level - p2[0])) / x_diff;
    return ISECT_TRUE;
  }
  if (p1[0] < x_level && p2[0] > x_level) {
    /* (p2[0] - p1[0]); */
    *y_isect = (p2[1] * (x_level - p1[0]) + p1[1] * (p2[0] - x_level)) / x_diff;
    return ISECT_TRUE;
  }
  return 0;
}

/* simple func use for comparing UV locations to check if there are seams.
 * Its possible this gives incorrect results, when the UVs for 1 face go into the next
 * tile, but do not do this for the adjacent face, it could return a false positive.
 * This is so unlikely that Id not worry about it. */
#ifndef PROJ_DEBUG_NOSEAMBLEED
static bool cmp_uv(const float vec2a[2], const float vec2b[2])
{
  /* if the UVs are not between 0.0 and 1.0 */
  float xa = fmodf(vec2a[0], 1.0f);
  float ya = fmodf(vec2a[1], 1.0f);

  float xb = fmodf(vec2b[0], 1.0f);
  float yb = fmodf(vec2b[1], 1.0f);

  if (xa < 0.0f) {
    xa += 1.0f;
  }
  if (ya < 0.0f) {
    ya += 1.0f;
  }

  if (xb < 0.0f) {
    xb += 1.0f;
  }
  if (yb < 0.0f) {
    yb += 1.0f;
  }

  return ((fabsf(xa - xb) < PROJ_GEOM_TOLERANCE) && (fabsf(ya - yb) < PROJ_GEOM_TOLERANCE)) ?
             true :
             false;
}
#endif

/* set min_px and max_px to the image space bounds of the UV coords
 * return zero if there is no area in the returned rectangle */
#ifndef PROJ_DEBUG_NOSEAMBLEED
static bool pixel_bounds_uv(const float uv_quad[4][2],
                            rcti *bounds_px,
                            const int ibuf_x,
                            const int ibuf_y)
{
  /* UV bounds */
  float min_uv[2], max_uv[2];

  INIT_MINMAX2(min_uv, max_uv);

  minmax_v2v2_v2(min_uv, max_uv, uv_quad[0]);
  minmax_v2v2_v2(min_uv, max_uv, uv_quad[1]);
  minmax_v2v2_v2(min_uv, max_uv, uv_quad[2]);
  minmax_v2v2_v2(min_uv, max_uv, uv_quad[3]);

  bounds_px->xmin = int(ibuf_x * min_uv[0]);
  bounds_px->ymin = int(ibuf_y * min_uv[1]);

  bounds_px->xmax = int(ibuf_x * max_uv[0]) + 1;
  bounds_px->ymax = int(ibuf_y * max_uv[1]) + 1;

  // printf("%d %d %d %d\n", min_px[0], min_px[1], max_px[0], max_px[1]);

  /* face uses no UV area when quantized to pixels? */
  return (bounds_px->xmin == bounds_px->xmax || bounds_px->ymin == bounds_px->ymax) ? false : true;
}
#endif

static bool pixel_bounds_array(
    float (*uv)[2], rcti *bounds_px, const int ibuf_x, const int ibuf_y, int tot)
{
  /* UV bounds */
  float min_uv[2], max_uv[2];

  if (tot == 0) {
    return false;
  }

  INIT_MINMAX2(min_uv, max_uv);

  while (tot--) {
    minmax_v2v2_v2(min_uv, max_uv, (*uv));
    uv++;
  }

  bounds_px->xmin = int(ibuf_x * min_uv[0]);
  bounds_px->ymin = int(ibuf_y * min_uv[1]);

  bounds_px->xmax = int(ibuf_x * max_uv[0]) + 1;
  bounds_px->ymax = int(ibuf_y * max_uv[1]) + 1;

  // printf("%d %d %d %d\n", min_px[0], min_px[1], max_px[0], max_px[1]);

  /* face uses no UV area when quantized to pixels? */
  return (bounds_px->xmin == bounds_px->xmax || bounds_px->ymin == bounds_px->ymax) ? false : true;
}

#ifndef PROJ_DEBUG_NOSEAMBLEED

static void project_face_winding_init(const ProjPaintState *ps, const int tri_index)
{
  /* detect the winding of faces in uv space */
  const MLoopTri *lt = &ps->looptris_eval[tri_index];
  const float *lt_tri_uv[3] = {PS_LOOPTRI_AS_UV_3(ps->poly_to_loop_uv, lt)};
  float winding = cross_tri_v2(lt_tri_uv[0], lt_tri_uv[1], lt_tri_uv[2]);

  if (winding > 0) {
    ps->faceWindingFlags[tri_index] |= PROJ_FACE_WINDING_CW;
  }

  ps->faceWindingFlags[tri_index] |= PROJ_FACE_WINDING_INIT;
}

/* This function returns 1 if this face has a seam along the 2 face-vert indices
 * 'orig_i1_fidx' and 'orig_i2_fidx' */
static bool check_seam(const ProjPaintState *ps,
                       const int orig_face,
                       const int orig_i1_fidx,
                       const int orig_i2_fidx,
                       int *other_face,
                       int *orig_fidx)
{
  const MLoopTri *orig_lt = &ps->looptris_eval[orig_face];
  const float *orig_lt_tri_uv[3] = {PS_LOOPTRI_AS_UV_3(ps->poly_to_loop_uv, orig_lt)};
  /* vert indices from face vert order indices */
  const uint i1 = ps->corner_verts_eval[orig_lt->tri[orig_i1_fidx]];
  const uint i2 = ps->corner_verts_eval[orig_lt->tri[orig_i2_fidx]];
  LinkNode *node;
  /* index in face */
  int i1_fidx = -1, i2_fidx = -1;

  for (node = ps->vertFaces[i1]; node; node = node->next) {
    const int tri_index = POINTER_AS_INT(node->link);

    if (tri_index != orig_face) {
      const MLoopTri *lt = &ps->looptris_eval[tri_index];
      const int lt_vtri[3] = {PS_LOOPTRI_AS_VERT_INDEX_3(ps, lt)};
      /* could check if the 2 faces images match here,
       * but then there wouldn't be a way to return the opposite face's info */

      /* We need to know the order of the verts in the adjacent face
       * set the i1_fidx and i2_fidx to (0,1,2,3) */
      i1_fidx = BKE_MESH_TESSTRI_VINDEX_ORDER(lt_vtri, i1);
      i2_fidx = BKE_MESH_TESSTRI_VINDEX_ORDER(lt_vtri, i2);

      /* Only need to check if 'i2_fidx' is valid because
       * we know i1_fidx is the same vert on both faces. */
      if (i2_fidx != -1) {
        const float *lt_tri_uv[3] = {PS_LOOPTRI_AS_UV_3(ps->poly_to_loop_uv, lt)};
        Image *tpage = project_paint_face_paint_image(ps, tri_index);
        Image *orig_tpage = project_paint_face_paint_image(ps, orig_face);
        int tile = project_paint_face_paint_tile(tpage, lt_tri_uv[0]);
        int orig_tile = project_paint_face_paint_tile(orig_tpage, orig_lt_tri_uv[0]);

        BLI_assert(i1_fidx != -1);

        /* This IS an adjacent face!, now lets check if the UVs are ok */

        /* set up the other face */
        *other_face = tri_index;

        /* we check if difference is 1 here, else we might have a case of edge 2-0 for a tri */
        *orig_fidx = (i1_fidx < i2_fidx && (i2_fidx - i1_fidx == 1)) ? i1_fidx : i2_fidx;

        /* initialize face winding if needed */
        if ((ps->faceWindingFlags[tri_index] & PROJ_FACE_WINDING_INIT) == 0) {
          project_face_winding_init(ps, tri_index);
        }

        /* first test if they have the same image */
        if ((orig_tpage == tpage) && (orig_tile == tile) &&
            cmp_uv(orig_lt_tri_uv[orig_i1_fidx], lt_tri_uv[i1_fidx]) &&
            cmp_uv(orig_lt_tri_uv[orig_i2_fidx], lt_tri_uv[i2_fidx])) {
          /* if faces don't have the same winding in uv space,
           * they are on the same side so edge is boundary */
          if ((ps->faceWindingFlags[tri_index] & PROJ_FACE_WINDING_CW) !=
              (ps->faceWindingFlags[orig_face] & PROJ_FACE_WINDING_CW)) {
            return true;
          }

          // printf("SEAM (NONE)\n");
          return false;
        }
        // printf("SEAM (UV GAP)\n");
        return true;
      }
    }
  }
  // printf("SEAM (NO FACE)\n");
  *other_face = -1;
  return true;
}

static VertSeam *find_adjacent_seam(const ProjPaintState *ps,
                                    uint loop_index,
                                    uint vert_index,
                                    VertSeam **r_seam)
{
  ListBase *vert_seams = &ps->vertSeams[vert_index];
  VertSeam *seam = static_cast<VertSeam *>(vert_seams->first);
  VertSeam *adjacent = nullptr;

  while (seam->loop != loop_index) {
    seam = seam->next;
  }

  if (r_seam) {
    *r_seam = seam;
  }

  /* Circulate through the (sorted) vert seam array, in the direction of the seam normal,
   * until we find the first opposing seam, matching in UV space. */
  if (seam->normal_cw) {
    LISTBASE_CIRCULAR_BACKWARD_BEGIN (VertSeam *, vert_seams, adjacent, seam) {
      if ((adjacent->normal_cw != seam->normal_cw) && cmp_uv(adjacent->uv, seam->uv)) {
        break;
      }
    }
    LISTBASE_CIRCULAR_BACKWARD_END(VertSeam *, vert_seams, adjacent, seam);
  }
  else {
    LISTBASE_CIRCULAR_FORWARD_BEGIN (VertSeam *, vert_seams, adjacent, seam) {
      if ((adjacent->normal_cw != seam->normal_cw) && cmp_uv(adjacent->uv, seam->uv)) {
        break;
      }
    }
    LISTBASE_CIRCULAR_FORWARD_END(VertSeam *, vert_seams, adjacent, seam);
  }

  BLI_assert(adjacent);

  return adjacent;
}

/* Computes the normal of two seams at their intersection,
 * and returns the angle between the seam and its normal. */
static float compute_seam_normal(VertSeam *seam, VertSeam *adj, float r_no[2])
{
  const float PI_2 = M_PI * 2.0f;
  float angle[2];
  float angle_rel, angle_no;

  if (seam->normal_cw) {
    angle[0] = adj->angle;
    angle[1] = seam->angle;
  }
  else {
    angle[0] = seam->angle;
    angle[1] = adj->angle;
  }

  angle_rel = angle[1] - angle[0];

  if (angle_rel < 0.0f) {
    angle_rel += PI_2;
  }

  angle_rel *= 0.5f;

  angle_no = angle_rel + angle[0];

  if (angle_no > M_PI) {
    angle_no -= PI_2;
  }

  r_no[0] = cosf(angle_no);
  r_no[1] = sinf(angle_no);

  return angle_rel;
}

/* Calculate outset UVs, this is not the same as simply scaling the UVs,
 * since the outset coords are a margin that keep an even distance from the original UVs,
 * note that the image aspect is taken into account */
static void uv_image_outset(const ProjPaintState *ps,
                            float (*orig_uv)[2],
                            float (*puv)[2],
                            uint tri_index,
                            const int ibuf_x,
                            const int ibuf_y)
{
  int fidx[2];
  uint loop_index;
  uint vert[2];
  const MLoopTri *ltri = &ps->looptris_eval[tri_index];

  float ibuf_inv[2];

  ibuf_inv[0] = 1.0f / float(ibuf_x);
  ibuf_inv[1] = 1.0f / float(ibuf_y);

  for (fidx[0] = 0; fidx[0] < 3; fidx[0]++) {
    LoopSeamData *seam_data;
    float(*seam_uvs)[2];
    float ang[2];

    if ((ps->faceSeamFlags[tri_index] & (PROJ_FACE_SEAM0 << fidx[0])) == 0) {
      continue;
    }

    loop_index = ltri->tri[fidx[0]];

    seam_data = &ps->loopSeamData[loop_index];
    seam_uvs = seam_data->seam_uvs;

    if (seam_uvs[0][0] != FLT_MAX) {
      continue;
    }

    fidx[1] = (fidx[0] == 2) ? 0 : fidx[0] + 1;

    vert[0] = ps->corner_verts_eval[loop_index];
    vert[1] = ps->corner_verts_eval[ltri->tri[fidx[1]]];

    for (uint i = 0; i < 2; i++) {
      VertSeam *seam;
      VertSeam *adj = find_adjacent_seam(ps, loop_index, vert[i], &seam);
      float no[2];
      float len_fact;
      float tri_ang;

      ang[i] = compute_seam_normal(seam, adj, no);
      tri_ang = ang[i] - M_PI_2;

      if (tri_ang > 0.0f) {
        const float dist = ps->seam_bleed_px * tanf(tri_ang);
        seam_data->corner_dist_sq[i] = square_f(dist);
      }
      else {
        seam_data->corner_dist_sq[i] = 0.0f;
      }

      len_fact = cosf(tri_ang);
      len_fact = UNLIKELY(len_fact < FLT_EPSILON) ? FLT_MAX : (1.0f / len_fact);

      /* Clamp the length factor, see: #62236. */
      len_fact = MIN2(len_fact, 10.0f);

      mul_v2_fl(no, ps->seam_bleed_px * len_fact);

      add_v2_v2v2(seam_data->seam_puvs[i], puv[fidx[i]], no);

      mul_v2_v2v2(seam_uvs[i], seam_data->seam_puvs[i], ibuf_inv);
    }

    /* Handle convergent normals (can self-intersect). */
    if ((ang[0] + ang[1]) < M_PI) {
      if (isect_seg_seg_v2_simple(orig_uv[fidx[0]], seam_uvs[0], orig_uv[fidx[1]], seam_uvs[1])) {
        float isect_co[2];

        isect_seg_seg_v2_point(
            orig_uv[fidx[0]], seam_uvs[0], orig_uv[fidx[1]], seam_uvs[1], isect_co);

        copy_v2_v2(seam_uvs[0], isect_co);
        copy_v2_v2(seam_uvs[1], isect_co);
      }
    }
  }
}

static void insert_seam_vert_array(const ProjPaintState *ps,
                                   MemArena *arena,
                                   const int tri_index,
                                   const int fidx1,
                                   const int ibuf_x,
                                   const int ibuf_y)
{
  const MLoopTri *lt = &ps->looptris_eval[tri_index];
  const float *lt_tri_uv[3] = {PS_LOOPTRI_AS_UV_3(ps->poly_to_loop_uv, lt)};
  const int fidx[2] = {fidx1, ((fidx1 + 1) % 3)};
  float vec[2];

  VertSeam *vseam = static_cast<VertSeam *>(BLI_memarena_alloc(arena, sizeof(VertSeam[2])));

  vseam->prev = nullptr;
  vseam->next = nullptr;

  vseam->tri = tri_index;
  vseam->loop = lt->tri[fidx[0]];

  sub_v2_v2v2(vec, lt_tri_uv[fidx[1]], lt_tri_uv[fidx[0]]);
  vec[0] *= ibuf_x;
  vec[1] *= ibuf_y;
  vseam->angle = atan2f(vec[1], vec[0]);

  /* If the face winding data is not initialized, something must be wrong. */
  BLI_assert((ps->faceWindingFlags[tri_index] & PROJ_FACE_WINDING_INIT) != 0);
  vseam->normal_cw = (ps->faceWindingFlags[tri_index] & PROJ_FACE_WINDING_CW);

  copy_v2_v2(vseam->uv, lt_tri_uv[fidx[0]]);

  vseam[1] = vseam[0];
  vseam[1].angle += vseam[1].angle > 0.0f ? -M_PI : M_PI;
  vseam[1].normal_cw = !vseam[1].normal_cw;
  copy_v2_v2(vseam[1].uv, lt_tri_uv[fidx[1]]);

  for (uint i = 0; i < 2; i++) {
    const int vert = ps->corner_verts_eval[lt->tri[fidx[i]]];
    ListBase *list = &ps->vertSeams[vert];
    VertSeam *item = static_cast<VertSeam *>(list->first);

    while (item && item->angle < vseam[i].angle) {
      item = item->next;
    }

    BLI_insertlinkbefore(list, item, &vseam[i]);
  }
}

/**
 * Be tricky with flags, first 4 bits are #PROJ_FACE_SEAM0 to 4,
 * last 4 bits are #PROJ_FACE_NOSEAM0 to 4. `1 << i` - where i is `(0..3)`.
 *
 * If we're multi-threading, make sure threads are locked when this is called.
 */
static void project_face_seams_init(const ProjPaintState *ps,
                                    MemArena *arena,
                                    const int tri_index,
                                    const uint vert_index,
                                    bool init_all,
                                    const int ibuf_x,
                                    const int ibuf_y)
{
  /* vars for the other face, we also set its flag */
  int other_face, other_fidx;
  /* next fidx in the face (0,1,2,3) -> (1,2,3,0) or (0,1,2) -> (1,2,0) for a tri */
  int fidx[2] = {2, 0};
  const MLoopTri *lt = &ps->looptris_eval[tri_index];
  LinkNode *node;

  /* initialize face winding if needed */
  if ((ps->faceWindingFlags[tri_index] & PROJ_FACE_WINDING_INIT) == 0) {
    project_face_winding_init(ps, tri_index);
  }

  do {
    if (init_all || (ps->corner_verts_eval[lt->tri[fidx[0]]] == vert_index) ||
        (ps->corner_verts_eval[lt->tri[fidx[1]]] == vert_index)) {
      if ((ps->faceSeamFlags[tri_index] &
           (PROJ_FACE_SEAM0 << fidx[0] | PROJ_FACE_NOSEAM0 << fidx[0])) == 0) {
        if (check_seam(ps, tri_index, fidx[0], fidx[1], &other_face, &other_fidx)) {
          ps->faceSeamFlags[tri_index] |= PROJ_FACE_SEAM0 << fidx[0];
          insert_seam_vert_array(ps, arena, tri_index, fidx[0], ibuf_x, ibuf_y);

          if (other_face != -1) {
            /* Check if the other seam is already set.
             * We don't want to insert it in the list twice. */
            if ((ps->faceSeamFlags[other_face] & (PROJ_FACE_SEAM0 << other_fidx)) == 0) {
              ps->faceSeamFlags[other_face] |= PROJ_FACE_SEAM0 << other_fidx;
              insert_seam_vert_array(ps, arena, other_face, other_fidx, ibuf_x, ibuf_y);
            }
          }
        }
        else {
          ps->faceSeamFlags[tri_index] |= PROJ_FACE_NOSEAM0 << fidx[0];
          ps->faceSeamFlags[tri_index] |= PROJ_FACE_SEAM_INIT0 << fidx[0];

          if (other_face != -1) {
            /* second 4 bits for disabled */
            ps->faceSeamFlags[other_face] |= PROJ_FACE_NOSEAM0 << other_fidx;
            ps->faceSeamFlags[other_face] |= PROJ_FACE_SEAM_INIT0 << other_fidx;
          }
        }
      }
    }

    fidx[1] = fidx[0];
  } while (fidx[0]--);

  if (init_all) {
    char checked_verts = 0;

    fidx[0] = 2;
    fidx[1] = 0;

    do {
      if ((ps->faceSeamFlags[tri_index] & (PROJ_FACE_SEAM_INIT0 << fidx[0])) == 0) {
        for (uint i = 0; i < 2; i++) {
          uint vert;

          if ((checked_verts & (1 << fidx[i])) != 0) {
            continue;
          }

          vert = ps->corner_verts_eval[lt->tri[fidx[i]]];

          for (node = ps->vertFaces[vert]; node; node = node->next) {
            const int tri = POINTER_AS_INT(node->link);

            project_face_seams_init(ps, arena, tri, vert, false, ibuf_x, ibuf_y);
          }

          checked_verts |= 1 << fidx[i];
        }

        ps->faceSeamFlags[tri_index] |= PROJ_FACE_SEAM_INIT0 << fidx[0];
      }

      fidx[1] = fidx[0];
    } while (fidx[0]--);
  }
}
#endif  // PROJ_DEBUG_NOSEAMBLEED

/* Converts a UV location to a 3D screen-space location
 * Takes a 'uv' and 3 UV coords, and sets the values of pixelScreenCo
 *
 * This is used for finding a pixels location in screen-space for painting */
static void screen_px_from_ortho(const float uv[2],
                                 const float v1co[3],
                                 const float v2co[3],
                                 const float v3co[3], /* Screen-space coords */
                                 const float uv1co[2],
                                 const float uv2co[2],
                                 const float uv3co[2],
                                 float pixelScreenCo[4],
                                 float w[3])
{
  barycentric_weights_v2(uv1co, uv2co, uv3co, uv, w);
  interp_v3_v3v3v3(pixelScreenCo, v1co, v2co, v3co, w);
}

/* same as screen_px_from_ortho except we
 * do perspective correction on the pixel coordinate */
static void screen_px_from_persp(const float uv[2],
                                 const float v1co[4],
                                 const float v2co[4],
                                 const float v3co[4], /* screen-space coords */
                                 const float uv1co[2],
                                 const float uv2co[2],
                                 const float uv3co[2],
                                 float pixelScreenCo[4],
                                 float w[3])
{
  float w_int[3];
  float wtot_inv, wtot;
  barycentric_weights_v2(uv1co, uv2co, uv3co, uv, w);

  /* re-weight from the 4th coord of each screen vert */
  w_int[0] = w[0] * v1co[3];
  w_int[1] = w[1] * v2co[3];
  w_int[2] = w[2] * v3co[3];

  wtot = w_int[0] + w_int[1] + w_int[2];

  if (wtot > 0.0f) {
    wtot_inv = 1.0f / wtot;
    w_int[0] *= wtot_inv;
    w_int[1] *= wtot_inv;
    w_int[2] *= wtot_inv;
  }
  else {
    /* Dummy values for zero area face. */
    w[0] = w[1] = w[2] = w_int[0] = w_int[1] = w_int[2] = 1.0f / 3.0f;
  }
  /* done re-weighting */

  /* do interpolation based on projected weight */
  interp_v3_v3v3v3(pixelScreenCo, v1co, v2co, v3co, w_int);
}

/**
 * Set a direction vector based on a screen location.
 * (use for perspective view, else we can simply use `ps->viewDir`)
 *
 * Similar functionality to #ED_view3d_win_to_vector
 *
 * \param r_dir: Resulting direction (length is undefined).
 */
static void screen_px_to_vector_persp(int winx,
                                      int winy,
                                      const float projmat_inv[4][4],
                                      const float view_pos[3],
                                      const float co_px[2],
                                      float r_dir[3])
{
  r_dir[0] = 2.0f * (co_px[0] / winx) - 1.0f;
  r_dir[1] = 2.0f * (co_px[1] / winy) - 1.0f;
  r_dir[2] = -0.5f;
  mul_project_m4_v3((float(*)[4])projmat_inv, r_dir);
  sub_v3_v3(r_dir, view_pos);
}

/**
 * Special function to return the factor to a point along a line in pixel space.
 *
 * This is needed since we can't use #line_point_factor_v2 for perspective screen-space coords.
 *
 * \param p: 2D screen-space location.
 * \param v1, v2: 3D object-space locations.
 */
static float screen_px_line_point_factor_v2_persp(const ProjPaintState *ps,
                                                  const float p[2],
                                                  const float v1[3],
                                                  const float v2[3])
{
  const float zero[3] = {0};
  float v1_proj[3], v2_proj[3];
  float dir[3];

  screen_px_to_vector_persp(ps->winx, ps->winy, ps->projectMatInv, ps->viewPos, p, dir);

  sub_v3_v3v3(v1_proj, v1, ps->viewPos);
  sub_v3_v3v3(v2_proj, v2, ps->viewPos);

  project_plane_v3_v3v3(v1_proj, v1_proj, dir);
  project_plane_v3_v3v3(v2_proj, v2_proj, dir);

  return line_point_factor_v2(zero, v1_proj, v2_proj);
}

static void project_face_pixel(const float *lt_tri_uv[3],
                               ImBuf *ibuf_other,
                               const float w[3],
                               uchar rgba_ub[4],
                               float rgba_f[4])
{
  float uv_other[2], x, y;

  interp_v2_v2v2v2(uv_other, UNPACK3(lt_tri_uv), w);

  /* use */
  uvco_to_wrapped_pxco(uv_other, ibuf_other->x, ibuf_other->y, &x, &y);

  if (ibuf_other->rect_float) { /* from float to float */
    bilinear_interpolation_color_wrap(ibuf_other, nullptr, rgba_f, x, y);
  }
  else { /* from char to float */
    bilinear_interpolation_color_wrap(ibuf_other, rgba_ub, nullptr, x, y);
  }
}

/* run this outside project_paint_uvpixel_init since pixels with mask 0 don't need init */
static float project_paint_uvpixel_mask(const ProjPaintState *ps,
                                        const int tri_index,
                                        const float w[3])
{
  float mask;

  /* Image Mask */
  if (ps->do_layer_stencil) {
    /* another UV maps image is masking this one's */
    ImBuf *ibuf_other;
    Image *other_tpage = ps->stencil_ima;

    if (other_tpage && (ibuf_other = BKE_image_acquire_ibuf(other_tpage, nullptr, nullptr))) {
      const MLoopTri *lt_other = &ps->looptris_eval[tri_index];
      const float *lt_other_tri_uv[3] = {ps->mloopuv_stencil_eval[lt_other->tri[0]],
                                         ps->mloopuv_stencil_eval[lt_other->tri[1]],
                                         ps->mloopuv_stencil_eval[lt_other->tri[2]]};

      /* #BKE_image_acquire_ibuf - TODO: this may be slow. */
      uchar rgba_ub[4];
      float rgba_f[4];

      project_face_pixel(lt_other_tri_uv, ibuf_other, w, rgba_ub, rgba_f);

      if (ibuf_other->rect_float) { /* from float to float */
        mask = ((rgba_f[0] + rgba_f[1] + rgba_f[2]) * (1.0f / 3.0f)) * rgba_f[3];
      }
      else { /* from char to float */
        mask = ((rgba_ub[0] + rgba_ub[1] + rgba_ub[2]) * (1.0f / (255.0f * 3.0f))) *
               (rgba_ub[3] * (1.0f / 255.0f));
      }

      BKE_image_release_ibuf(other_tpage, ibuf_other, nullptr);

      if (!ps->do_layer_stencil_inv) {
        /* matching the gimps layer mask black/white rules, white==full opacity */
        mask = (1.0f - mask);
      }

      if (mask == 0.0f) {
        return 0.0f;
      }
    }
    else {
      return 0.0f;
    }
  }
  else {
    mask = 1.0f;
  }

  if (ps->do_mask_cavity) {
    const MLoopTri *lt = &ps->looptris_eval[tri_index];
    const int lt_vtri[3] = {PS_LOOPTRI_AS_VERT_INDEX_3(ps, lt)};
    float ca1, ca2, ca3, ca_mask;
    ca1 = ps->cavities[lt_vtri[0]];
    ca2 = ps->cavities[lt_vtri[1]];
    ca3 = ps->cavities[lt_vtri[2]];

    ca_mask = w[0] * ca1 + w[1] * ca2 + w[2] * ca3;
    ca_mask = BKE_curvemapping_evaluateF(ps->cavity_curve, 0, ca_mask);
    CLAMP(ca_mask, 0.0f, 1.0f);
    mask *= ca_mask;
  }

  /* calculate mask */
  if (ps->do_mask_normal) {
    const MLoopTri *lt = &ps->looptris_eval[tri_index];
    const int lt_vtri[3] = {PS_LOOPTRI_AS_VERT_INDEX_3(ps, lt)};
    const MPoly &poly = ps->polys_eval[lt->poly];
    float no[3], angle_cos;

    if (poly.flag & ME_SMOOTH) {
      const float *no1, *no2, *no3;
      no1 = ps->vert_normals[lt_vtri[0]];
      no2 = ps->vert_normals[lt_vtri[1]];
      no3 = ps->vert_normals[lt_vtri[2]];

      no[0] = w[0] * no1[0] + w[1] * no2[0] + w[2] * no3[0];
      no[1] = w[0] * no1[1] + w[1] * no2[1] + w[2] * no3[1];
      no[2] = w[0] * no1[2] + w[1] * no2[2] + w[2] * no3[2];
      normalize_v3(no);
    }
    else {
      /* In case the normalizing per pixel isn't optimal,
       * we could cache or access from evaluated mesh. */
      normal_tri_v3(no,
                    ps->vert_positions_eval[lt_vtri[0]],
                    ps->vert_positions_eval[lt_vtri[1]],
                    ps->vert_positions_eval[lt_vtri[2]]);
    }

    if (UNLIKELY(ps->is_flip_object)) {
      negate_v3(no);
    }

    /* now we can use the normal as a mask */
    if (ps->is_ortho) {
      angle_cos = dot_v3v3(ps->viewDir, no);
    }
    else {
      /* Annoying but for the perspective view we need to get the pixels location in 3D space :/ */
      float viewDirPersp[3];
      const float *co1, *co2, *co3;
      co1 = ps->vert_positions_eval[lt_vtri[0]];
      co2 = ps->vert_positions_eval[lt_vtri[1]];
      co3 = ps->vert_positions_eval[lt_vtri[2]];

      /* Get the direction from the viewPoint to the pixel and normalize */
      viewDirPersp[0] = (ps->viewPos[0] - (w[0] * co1[0] + w[1] * co2[0] + w[2] * co3[0]));
      viewDirPersp[1] = (ps->viewPos[1] - (w[0] * co1[1] + w[1] * co2[1] + w[2] * co3[1]));
      viewDirPersp[2] = (ps->viewPos[2] - (w[0] * co1[2] + w[1] * co2[2] + w[2] * co3[2]));
      normalize_v3(viewDirPersp);
      if (UNLIKELY(ps->is_flip_object)) {
        negate_v3(viewDirPersp);
      }

      angle_cos = dot_v3v3(viewDirPersp, no);
    }

    /* If back-face culling is disabled, allow painting on back faces. */
    if (!ps->do_backfacecull) {
      angle_cos = fabsf(angle_cos);
    }

    if (angle_cos <= ps->normal_angle__cos) {
      /* Outsize the normal limit. */
      return 0.0f;
    }
    if (angle_cos < ps->normal_angle_inner__cos) {
      mask *= (ps->normal_angle - acosf(angle_cos)) / ps->normal_angle_range;
    } /* otherwise no mask normal is needed, we're within the limit */
  }

  /* This only works when the opacity doesn't change while painting, stylus pressure messes with
   * this so don't use it. */
  // if (ps->is_airbrush == 0) mask *= BKE_brush_alpha_get(ps->brush);

  return mask;
}

static int project_paint_pixel_sizeof(const short tool)
{
  if (ELEM(tool, PAINT_TOOL_CLONE, PAINT_TOOL_SMEAR)) {
    return sizeof(ProjPixelClone);
  }
  return sizeof(ProjPixel);
}

static int project_paint_undo_subtiles(const TileInfo *tinf, int tx, int ty)
{
  ProjPaintImage *pjIma = tinf->pjima;
  int tile_index = tx + ty * tinf->tile_width;
  bool generate_tile = false;

  /* double check lock to avoid locking */
  if (UNLIKELY(!pjIma->undoRect[tile_index])) {
    if (tinf->lock) {
      BLI_spin_lock(tinf->lock);
    }
    if (LIKELY(!pjIma->undoRect[tile_index])) {
      pjIma->undoRect[tile_index] = TILE_PENDING;
      generate_tile = true;
    }
    if (tinf->lock) {
      BLI_spin_unlock(tinf->lock);
    }
  }

  if (generate_tile) {
    struct PaintTileMap *undo_tiles = ED_image_paint_tile_map_get();
    volatile void *undorect;
    if (tinf->masked) {
      undorect = ED_image_paint_tile_push(undo_tiles,
                                          pjIma->ima,
                                          pjIma->ibuf,
                                          tinf->tmpibuf,
                                          &pjIma->iuser,
                                          tx,
                                          ty,
                                          &pjIma->maskRect[tile_index],
                                          &pjIma->valid[tile_index],
                                          true,
                                          false);
    }
    else {
      undorect = ED_image_paint_tile_push(undo_tiles,
                                          pjIma->ima,
                                          pjIma->ibuf,
                                          tinf->tmpibuf,
                                          &pjIma->iuser,
                                          tx,
                                          ty,
                                          nullptr,
                                          &pjIma->valid[tile_index],
                                          true,
                                          false);
    }

    BKE_image_mark_dirty(pjIma->ima, pjIma->ibuf);
    /* tile ready, publish */
    if (tinf->lock) {
      BLI_spin_lock(tinf->lock);
    }
    pjIma->undoRect[tile_index] = undorect;
    if (tinf->lock) {
      BLI_spin_unlock(tinf->lock);
    }
  }

  return tile_index;
}

/* run this function when we know a bucket's, face's pixel can be initialized,
 * return the ProjPixel which is added to 'ps->bucketRect[bucket_index]' */
static ProjPixel *project_paint_uvpixel_init(const ProjPaintState *ps,
                                             MemArena *arena,
                                             const TileInfo *tinf,
                                             int x_px,
                                             int y_px,
                                             const float mask,
                                             const int tri_index,
                                             const float pixelScreenCo[4],
                                             const float world_spaceCo[3],
                                             const float w[3])
{
  ProjPixel *projPixel;
  int x_tile, y_tile;
  int x_round, y_round;
  int tile_offset;
  /* Volatile is important here to ensure pending check is not optimized away by compiler. */
  volatile int tile_index;

  ProjPaintImage *projima = tinf->pjima;
  ImBuf *ibuf = projima->ibuf;
  /* wrap pixel location */

  x_px = mod_i(x_px, ibuf->x);
  y_px = mod_i(y_px, ibuf->y);

  BLI_assert(ps->pixel_sizeof == project_paint_pixel_sizeof(ps->tool));
  projPixel = static_cast<ProjPixel *>(BLI_memarena_alloc(arena, ps->pixel_sizeof));

  /* calculate the undo tile offset of the pixel, used to store the original
   * pixel color and accumulated mask if any */
  x_tile = x_px >> ED_IMAGE_UNDO_TILE_BITS;
  y_tile = y_px >> ED_IMAGE_UNDO_TILE_BITS;

  x_round = x_tile * ED_IMAGE_UNDO_TILE_SIZE;
  y_round = y_tile * ED_IMAGE_UNDO_TILE_SIZE;
  // memset(projPixel, 0, size);

  tile_offset = (x_px - x_round) + (y_px - y_round) * ED_IMAGE_UNDO_TILE_SIZE;
  tile_index = project_paint_undo_subtiles(tinf, x_tile, y_tile);

  /* other thread may be initializing the tile so wait here */
  while (projima->undoRect[tile_index] == TILE_PENDING) {
    /* pass */
  }

  BLI_assert(tile_index <
             (ED_IMAGE_UNDO_TILE_NUMBER(ibuf->x) * ED_IMAGE_UNDO_TILE_NUMBER(ibuf->y)));
  BLI_assert(tile_offset < (ED_IMAGE_UNDO_TILE_SIZE * ED_IMAGE_UNDO_TILE_SIZE));

  projPixel->valid = projima->valid[tile_index];

  if (ibuf->rect_float) {
    projPixel->pixel.f_pt = ibuf->rect_float + ((x_px + y_px * ibuf->x) * 4);
    projPixel->origColor.f_pt = (float *)projima->undoRect[tile_index] + 4 * tile_offset;
    zero_v4(projPixel->newColor.f);
  }
  else {
    projPixel->pixel.ch_pt = (uchar *)(ibuf->rect + (x_px + y_px * ibuf->x));
    projPixel->origColor.uint_pt = (uint *)projima->undoRect[tile_index] + tile_offset;
    projPixel->newColor.uint_ = 0;
  }

  /* Screen-space unclamped, we could keep its z and w values but don't need them at the moment. */
  if (ps->brush->mtex.brush_map_mode == MTEX_MAP_MODE_3D) {
    copy_v3_v3(projPixel->worldCoSS, world_spaceCo);
  }

  copy_v2_v2(projPixel->projCoSS, pixelScreenCo);

  projPixel->x_px = x_px;
  projPixel->y_px = y_px;

  projPixel->mask = ushort(mask * 65535);
  if (ps->do_masking) {
    projPixel->mask_accum = projima->maskRect[tile_index] + tile_offset;
  }
  else {
    projPixel->mask_accum = nullptr;
  }

  /* which bounding box cell are we in?, needed for undo */
  projPixel->bb_cell_index = int((float(x_px) / float(ibuf->x)) * PROJ_BOUNDBOX_DIV) +
                             int((float(y_px) / float(ibuf->y)) * PROJ_BOUNDBOX_DIV) *
                                 PROJ_BOUNDBOX_DIV;

  /* done with view3d_project_float inline */
  if (ps->tool == PAINT_TOOL_CLONE) {
    if (ps->poly_to_loop_uv_clone) {
      ImBuf *ibuf_other;
      Image *other_tpage = project_paint_face_clone_image(ps, tri_index);

      if (other_tpage && (ibuf_other = BKE_image_acquire_ibuf(other_tpage, nullptr, nullptr))) {
        const MLoopTri *lt_other = &ps->looptris_eval[tri_index];
        const float *lt_other_tri_uv[3] = {
            PS_LOOPTRI_AS_UV_3(ps->poly_to_loop_uv_clone, lt_other)};

        /* #BKE_image_acquire_ibuf - TODO: this may be slow. */

        if (ibuf->rect_float) {
          if (ibuf_other->rect_float) { /* from float to float */
            project_face_pixel(
                lt_other_tri_uv, ibuf_other, w, nullptr, ((ProjPixelClone *)projPixel)->clonepx.f);
          }
          else { /* from char to float */
            uchar rgba_ub[4];
            float rgba[4];
            project_face_pixel(lt_other_tri_uv, ibuf_other, w, rgba_ub, nullptr);
            if (ps->use_colormanagement) {
              srgb_to_linearrgb_uchar4(rgba, rgba_ub);
            }
            else {
              rgba_uchar_to_float(rgba, rgba_ub);
            }
            straight_to_premul_v4_v4(((ProjPixelClone *)projPixel)->clonepx.f, rgba);
          }
        }
        else {
          if (ibuf_other->rect_float) { /* float to char */
            float rgba[4];
            project_face_pixel(lt_other_tri_uv, ibuf_other, w, nullptr, rgba);
            premul_to_straight_v4(rgba);
            if (ps->use_colormanagement) {
              linearrgb_to_srgb_uchar3(((ProjPixelClone *)projPixel)->clonepx.ch, rgba);
            }
            else {
              rgb_float_to_uchar(((ProjPixelClone *)projPixel)->clonepx.ch, rgba);
            }
            ((ProjPixelClone *)projPixel)->clonepx.ch[3] = rgba[3] * 255;
          }
          else { /* char to char */
            project_face_pixel(lt_other_tri_uv,
                               ibuf_other,
                               w,
                               ((ProjPixelClone *)projPixel)->clonepx.ch,
                               nullptr);
          }
        }

        BKE_image_release_ibuf(other_tpage, ibuf_other, nullptr);
      }
      else {
        if (ibuf->rect_float) {
          ((ProjPixelClone *)projPixel)->clonepx.f[3] = 0;
        }
        else {
          ((ProjPixelClone *)projPixel)->clonepx.ch[3] = 0;
        }
      }
    }
    else {
      float co[2];
      sub_v2_v2v2(co, projPixel->projCoSS, ps->cloneOffset);

      /* no need to initialize the bucket, we're only checking buckets faces and for this
       * the faces are already initialized in project_paint_delayed_face_init(...) */
      if (ibuf->rect_float) {
        if (!project_paint_PickColor(
                ps, co, ((ProjPixelClone *)projPixel)->clonepx.f, nullptr, true)) {
          /* zero alpha - ignore */
          ((ProjPixelClone *)projPixel)->clonepx.f[3] = 0;
        }
      }
      else {
        if (!project_paint_PickColor(
                ps, co, nullptr, ((ProjPixelClone *)projPixel)->clonepx.ch, true)) {
          /* zero alpha - ignore */
          ((ProjPixelClone *)projPixel)->clonepx.ch[3] = 0;
        }
      }
    }
  }

#ifdef PROJ_DEBUG_PAINT
  if (ibuf->rect_float) {
    projPixel->pixel.f_pt[0] = 0;
  }
  else {
    projPixel->pixel.ch_pt[0] = 0;
  }
#endif
  /* pointer arithmetic */
  projPixel->image_index = projima - ps->projImages;

  return projPixel;
}

static bool line_clip_rect2f(const rctf *cliprect,
                             const rctf *rect,
                             const float l1[2],
                             const float l2[2],
                             float l1_clip[2],
                             float l2_clip[2])
{
  /* first account for horizontal, then vertical lines */
  /* Horizontal. */
  if (fabsf(l1[1] - l2[1]) < PROJ_PIXEL_TOLERANCE) {
    /* is the line out of range on its Y axis? */
    if (l1[1] < rect->ymin || l1[1] > rect->ymax) {
      return false;
    }
    /* line is out of range on its X axis */
    if ((l1[0] < rect->xmin && l2[0] < rect->xmin) || (l1[0] > rect->xmax && l2[0] > rect->xmax)) {
      return false;
    }

    /* This is a single point  (or close to). */
    if (fabsf(l1[0] - l2[0]) < PROJ_PIXEL_TOLERANCE) {
      if (BLI_rctf_isect_pt_v(rect, l1)) {
        copy_v2_v2(l1_clip, l1);
        copy_v2_v2(l2_clip, l2);
        return true;
      }
      return false;
    }

    copy_v2_v2(l1_clip, l1);
    copy_v2_v2(l2_clip, l2);
    CLAMP(l1_clip[0], rect->xmin, rect->xmax);
    CLAMP(l2_clip[0], rect->xmin, rect->xmax);
    return true;
  }
  if (fabsf(l1[0] - l2[0]) < PROJ_PIXEL_TOLERANCE) {
    /* is the line out of range on its X axis? */
    if (l1[0] < rect->xmin || l1[0] > rect->xmax) {
      return false;
    }

    /* line is out of range on its Y axis */
    if ((l1[1] < rect->ymin && l2[1] < rect->ymin) || (l1[1] > rect->ymax && l2[1] > rect->ymax)) {
      return false;
    }

    /* This is a single point  (or close to). */
    if (fabsf(l1[1] - l2[1]) < PROJ_PIXEL_TOLERANCE) {
      if (BLI_rctf_isect_pt_v(rect, l1)) {
        copy_v2_v2(l1_clip, l1);
        copy_v2_v2(l2_clip, l2);
        return true;
      }
      return false;
    }

    copy_v2_v2(l1_clip, l1);
    copy_v2_v2(l2_clip, l2);
    CLAMP(l1_clip[1], rect->ymin, rect->ymax);
    CLAMP(l2_clip[1], rect->ymin, rect->ymax);
    return true;
  }

  float isect;
  short ok1 = 0;
  short ok2 = 0;

  /* Done with vertical lines */

  /* are either of the points inside the rectangle ? */
  if (BLI_rctf_isect_pt_v(rect, l1)) {
    copy_v2_v2(l1_clip, l1);
    ok1 = 1;
  }

  if (BLI_rctf_isect_pt_v(rect, l2)) {
    copy_v2_v2(l2_clip, l2);
    ok2 = 1;
  }

  /* line inside rect */
  if (ok1 && ok2) {
    return true;
  }

  /* top/bottom */
  if (line_isect_y(l1, l2, rect->ymin, &isect) && (isect >= cliprect->xmin) &&
      (isect <= cliprect->xmax)) {
    if (l1[1] < l2[1]) { /* line 1 is outside */
      l1_clip[0] = isect;
      l1_clip[1] = rect->ymin;
      ok1 = 1;
    }
    else {
      l2_clip[0] = isect;
      l2_clip[1] = rect->ymin;
      ok2 = 2;
    }
  }

  if (ok1 && ok2) {
    return true;
  }

  if (line_isect_y(l1, l2, rect->ymax, &isect) && (isect >= cliprect->xmin) &&
      (isect <= cliprect->xmax)) {
    if (l1[1] > l2[1]) { /* line 1 is outside */
      l1_clip[0] = isect;
      l1_clip[1] = rect->ymax;
      ok1 = 1;
    }
    else {
      l2_clip[0] = isect;
      l2_clip[1] = rect->ymax;
      ok2 = 2;
    }
  }

  if (ok1 && ok2) {
    return true;
  }

  /* left/right */
  if (line_isect_x(l1, l2, rect->xmin, &isect) && (isect >= cliprect->ymin) &&
      (isect <= cliprect->ymax)) {
    if (l1[0] < l2[0]) { /* line 1 is outside */
      l1_clip[0] = rect->xmin;
      l1_clip[1] = isect;
      ok1 = 1;
    }
    else {
      l2_clip[0] = rect->xmin;
      l2_clip[1] = isect;
      ok2 = 2;
    }
  }

  if (ok1 && ok2) {
    return true;
  }

  if (line_isect_x(l1, l2, rect->xmax, &isect) && (isect >= cliprect->ymin) &&
      (isect <= cliprect->ymax)) {
    if (l1[0] > l2[0]) { /* line 1 is outside */
      l1_clip[0] = rect->xmax;
      l1_clip[1] = isect;
      ok1 = 1;
    }
    else {
      l2_clip[0] = rect->xmax;
      l2_clip[1] = isect;
      ok2 = 2;
    }
  }

  if (ok1 && ok2) {
    return true;
  }
  return false;
}

/**
 * Scale the tri about its center
 * scaling by #PROJ_FACE_SCALE_SEAM (0.99x) is used for getting fake UV pixel coords that are on
 * the edge of the face but slightly inside it occlusion tests don't return hits on adjacent faces.
 */
#ifndef PROJ_DEBUG_NOSEAMBLEED

static void scale_tri(float insetCos[3][3], const float *origCos[3], const float inset)
{
  float cent[3];
  cent[0] = (origCos[0][0] + origCos[1][0] + origCos[2][0]) * (1.0f / 3.0f);
  cent[1] = (origCos[0][1] + origCos[1][1] + origCos[2][1]) * (1.0f / 3.0f);
  cent[2] = (origCos[0][2] + origCos[1][2] + origCos[2][2]) * (1.0f / 3.0f);

  sub_v3_v3v3(insetCos[0], origCos[0], cent);
  sub_v3_v3v3(insetCos[1], origCos[1], cent);
  sub_v3_v3v3(insetCos[2], origCos[2], cent);

  mul_v3_fl(insetCos[0], inset);
  mul_v3_fl(insetCos[1], inset);
  mul_v3_fl(insetCos[2], inset);

  add_v3_v3(insetCos[0], cent);
  add_v3_v3(insetCos[1], cent);
  add_v3_v3(insetCos[2], cent);
}
#endif  // PROJ_DEBUG_NOSEAMBLEED

static float len_squared_v2v2_alt(const float v1[2], const float v2_1, const float v2_2)
{
  float x, y;

  x = v1[0] - v2_1;
  y = v1[1] - v2_2;
  return x * x + y * y;
}

/**
 * \note Use a squared value so we can use #len_squared_v2v2
 * be sure that you have done a bounds check first or this may fail.
 *
 * Only give \a bucket_bounds as an arg because we need it elsewhere.
 */
static bool project_bucket_isect_circle(const float cent[2],
                                        const float radius_squared,
                                        const rctf *bucket_bounds)
{

  /* Would normally to a simple intersection test,
   * however we know the bounds of these 2 already intersect so we only need to test
   * if the center is inside the vertical or horizontal bounds on either axis,
   * this is even less work than an intersection test.
   */
#if 0
  if (BLI_rctf_isect_pt_v(bucket_bounds, cent)) {
    return true;
  }
#endif

  if ((bucket_bounds->xmin <= cent[0] && bucket_bounds->xmax >= cent[0]) ||
      (bucket_bounds->ymin <= cent[1] && bucket_bounds->ymax >= cent[1])) {
    return true;
  }

  /* out of bounds left */
  if (cent[0] < bucket_bounds->xmin) {
    /* lower left out of radius test */
    if (cent[1] < bucket_bounds->ymin) {
      return (len_squared_v2v2_alt(cent, bucket_bounds->xmin, bucket_bounds->ymin) <
              radius_squared) ?
                 true :
                 false;
    }
    /* top left test */
    if (cent[1] > bucket_bounds->ymax) {
      return (len_squared_v2v2_alt(cent, bucket_bounds->xmin, bucket_bounds->ymax) <
              radius_squared) ?
                 true :
                 false;
    }
  }
  else if (cent[0] > bucket_bounds->xmax) {
    /* lower right out of radius test */
    if (cent[1] < bucket_bounds->ymin) {
      return (len_squared_v2v2_alt(cent, bucket_bounds->xmax, bucket_bounds->ymin) <
              radius_squared) ?
                 true :
                 false;
    }
    /* top right test */
    if (cent[1] > bucket_bounds->ymax) {
      return (len_squared_v2v2_alt(cent, bucket_bounds->xmax, bucket_bounds->ymax) <
              radius_squared) ?
                 true :
                 false;
    }
  }

  return false;
}

/* Note for #rect_to_uvspace_ortho() and #rect_to_uvspace_persp()
 * in ortho view this function gives good results when bucket_bounds are outside the triangle
 * however in some cases, perspective view will mess up with faces
 * that have minimal screen-space area (viewed from the side).
 *
 * for this reason its not reliable in this case so we'll use the Simple Barycentric'
 * functions that only account for points inside the triangle.
 * however switching back to this for ortho is always an option. */

static void rect_to_uvspace_ortho(const rctf *bucket_bounds,
                                  const float *v1coSS,
                                  const float *v2coSS,
                                  const float *v3coSS,
                                  const float *uv1co,
                                  const float *uv2co,
                                  const float *uv3co,
                                  float bucket_bounds_uv[4][2],
                                  const int flip)
{
  float uv[2];
  float w[3];

  /* get the UV space bounding box */
  uv[0] = bucket_bounds->xmax;
  uv[1] = bucket_bounds->ymin;
  barycentric_weights_v2(v1coSS, v2coSS, v3coSS, uv, w);
  interp_v2_v2v2v2(bucket_bounds_uv[flip ? 3 : 0], uv1co, uv2co, uv3co, w);

  // uv[0] = bucket_bounds->xmax; // set above
  uv[1] = bucket_bounds->ymax;
  barycentric_weights_v2(v1coSS, v2coSS, v3coSS, uv, w);
  interp_v2_v2v2v2(bucket_bounds_uv[flip ? 2 : 1], uv1co, uv2co, uv3co, w);

  uv[0] = bucket_bounds->xmin;
  // uv[1] = bucket_bounds->ymax; // set above
  barycentric_weights_v2(v1coSS, v2coSS, v3coSS, uv, w);
  interp_v2_v2v2v2(bucket_bounds_uv[flip ? 1 : 2], uv1co, uv2co, uv3co, w);

  // uv[0] = bucket_bounds->xmin; // set above
  uv[1] = bucket_bounds->ymin;
  barycentric_weights_v2(v1coSS, v2coSS, v3coSS, uv, w);
  interp_v2_v2v2v2(bucket_bounds_uv[flip ? 0 : 3], uv1co, uv2co, uv3co, w);
}

/* same as above but use barycentric_weights_v2_persp */
static void rect_to_uvspace_persp(const rctf *bucket_bounds,
                                  const float *v1coSS,
                                  const float *v2coSS,
                                  const float *v3coSS,
                                  const float *uv1co,
                                  const float *uv2co,
                                  const float *uv3co,
                                  float bucket_bounds_uv[4][2],
                                  const int flip)
{
  float uv[2];
  float w[3];

  /* get the UV space bounding box */
  uv[0] = bucket_bounds->xmax;
  uv[1] = bucket_bounds->ymin;
  barycentric_weights_v2_persp(v1coSS, v2coSS, v3coSS, uv, w);
  interp_v2_v2v2v2(bucket_bounds_uv[flip ? 3 : 0], uv1co, uv2co, uv3co, w);

  // uv[0] = bucket_bounds->xmax; // set above
  uv[1] = bucket_bounds->ymax;
  barycentric_weights_v2_persp(v1coSS, v2coSS, v3coSS, uv, w);
  interp_v2_v2v2v2(bucket_bounds_uv[flip ? 2 : 1], uv1co, uv2co, uv3co, w);

  uv[0] = bucket_bounds->xmin;
  // uv[1] = bucket_bounds->ymax; // set above
  barycentric_weights_v2_persp(v1coSS, v2coSS, v3coSS, uv, w);
  interp_v2_v2v2v2(bucket_bounds_uv[flip ? 1 : 2], uv1co, uv2co, uv3co, w);

  // uv[0] = bucket_bounds->xmin; // set above
  uv[1] = bucket_bounds->ymin;
  barycentric_weights_v2_persp(v1coSS, v2coSS, v3coSS, uv, w);
  interp_v2_v2v2v2(bucket_bounds_uv[flip ? 0 : 3], uv1co, uv2co, uv3co, w);
}

/* This works as we need it to but we can save a few steps and not use it */

#if 0
static float angle_2d_clockwise(const float p1[2], const float p2[2], const float p3[2])
{
  float v1[2], v2[2];

  v1[0] = p1[0] - p2[0];
  v1[1] = p1[1] - p2[1];
  v2[0] = p3[0] - p2[0];
  v2[1] = p3[1] - p2[1];

  return -atan2f(v1[0] * v2[1] - v1[1] * v2[0], v1[0] * v2[0] + v1[1] * v2[1]);
}
#endif

#define ISECT_1 (1)
#define ISECT_2 (1 << 1)
#define ISECT_3 (1 << 2)
#define ISECT_4 (1 << 3)
#define ISECT_ALL3 ((1 << 3) - 1)
#define ISECT_ALL4 ((1 << 4) - 1)

/* limit must be a fraction over 1.0f */
static bool IsectPT2Df_limit(
    const float pt[2], const float v1[2], const float v2[2], const float v3[2], const float limit)
{
  return ((area_tri_v2(pt, v1, v2) + area_tri_v2(pt, v2, v3) + area_tri_v2(pt, v3, v1)) /
          area_tri_v2(v1, v2, v3)) < limit;
}

/**
 * Clip the face by a bucket and set the uv-space bucket_bounds_uv
 * so we have the clipped UVs to do pixel intersection tests with
 */
static int float_z_sort_flip(const void *p1, const void *p2)
{
  return (((float *)p1)[2] < ((float *)p2)[2] ? 1 : -1);
}

static int float_z_sort(const void *p1, const void *p2)
{
  return (((float *)p1)[2] < ((float *)p2)[2] ? -1 : 1);
}

/* assumes one point is within the rectangle */
static bool line_rect_clip(const rctf *rect,
                           const float l1[4],
                           const float l2[4],
                           const float uv1[2],
                           const float uv2[2],
                           float uv[2],
                           bool is_ortho)
{
  float min = FLT_MAX, tmp;
  float xlen = l2[0] - l1[0];
  float ylen = l2[1] - l1[1];

  /* 0.1 might seem too much, but remember, this is pixels! */
  if (xlen > 0.1f) {
    if ((l1[0] - rect->xmin) * (l2[0] - rect->xmin) <= 0) {
      tmp = rect->xmin;
      min = min_ff((tmp - l1[0]) / xlen, min);
    }
    else if ((l1[0] - rect->xmax) * (l2[0] - rect->xmax) < 0) {
      tmp = rect->xmax;
      min = min_ff((tmp - l1[0]) / xlen, min);
    }
  }

  if (ylen > 0.1f) {
    if ((l1[1] - rect->ymin) * (l2[1] - rect->ymin) <= 0) {
      tmp = rect->ymin;
      min = min_ff((tmp - l1[1]) / ylen, min);
    }
    else if ((l1[1] - rect->ymax) * (l2[1] - rect->ymax) < 0) {
      tmp = rect->ymax;
      min = min_ff((tmp - l1[1]) / ylen, min);
    }
  }

  if (min == FLT_MAX) {
    return false;
  }

  tmp = (is_ortho) ? 1.0f : (l1[3] + min * (l2[3] - l1[3]));

  uv[0] = (uv1[0] + min / tmp * (uv2[0] - uv1[0]));
  uv[1] = (uv1[1] + min / tmp * (uv2[1] - uv1[1]));

  return true;
}

static void project_bucket_clip_face(const bool is_ortho,
                                     const bool is_flip_object,
                                     const rctf *cliprect,
                                     const rctf *bucket_bounds,
                                     const float *v1coSS,
                                     const float *v2coSS,
                                     const float *v3coSS,
                                     const float *uv1co,
                                     const float *uv2co,
                                     const float *uv3co,
                                     float bucket_bounds_uv[8][2],
                                     int *tot,
                                     bool cull)
{
  int inside_bucket_flag = 0;
  int inside_face_flag = 0;
  int flip;
  bool collinear = false;

  float bucket_bounds_ss[4][2];

  /* detect pathological case where face the three vertices are almost collinear in screen space.
   * mostly those will be culled but when flood filling or with
   * smooth shading it's a possibility */
  if (min_fff(dist_squared_to_line_v2(v1coSS, v2coSS, v3coSS),
              dist_squared_to_line_v2(v2coSS, v3coSS, v1coSS),
              dist_squared_to_line_v2(v3coSS, v1coSS, v2coSS)) < PROJ_PIXEL_TOLERANCE) {
    collinear = true;
  }

  /* get the UV space bounding box */
  inside_bucket_flag |= int(BLI_rctf_isect_pt_v(bucket_bounds, v1coSS));
  inside_bucket_flag |= int(BLI_rctf_isect_pt_v(bucket_bounds, v2coSS)) << 1;
  inside_bucket_flag |= int(BLI_rctf_isect_pt_v(bucket_bounds, v3coSS)) << 2;

  if (inside_bucket_flag == ISECT_ALL3) {
    /* is_flip_object is used here because we use the face winding */
    flip = (((line_point_side_v2(v1coSS, v2coSS, v3coSS) > 0.0f) != is_flip_object) !=
            (line_point_side_v2(uv1co, uv2co, uv3co) > 0.0f));

    /* All screen-space points are inside the bucket bounding box,
     * this means we don't need to clip and can simply return the UVs. */
    if (flip) { /* facing the back? */
      copy_v2_v2(bucket_bounds_uv[0], uv3co);
      copy_v2_v2(bucket_bounds_uv[1], uv2co);
      copy_v2_v2(bucket_bounds_uv[2], uv1co);
    }
    else {
      copy_v2_v2(bucket_bounds_uv[0], uv1co);
      copy_v2_v2(bucket_bounds_uv[1], uv2co);
      copy_v2_v2(bucket_bounds_uv[2], uv3co);
    }

    *tot = 3;
    return;
  }
  /* Handle pathological case here,
   * no need for further intersections below since triangle area is almost zero. */
  if (collinear) {
    int flag;

    (*tot) = 0;

    if (cull) {
      return;
    }

    if (inside_bucket_flag & ISECT_1) {
      copy_v2_v2(bucket_bounds_uv[*tot], uv1co);
      (*tot)++;
    }

    flag = inside_bucket_flag & (ISECT_1 | ISECT_2);
    if (flag && flag != (ISECT_1 | ISECT_2)) {
      if (line_rect_clip(
              bucket_bounds, v1coSS, v2coSS, uv1co, uv2co, bucket_bounds_uv[*tot], is_ortho)) {
        (*tot)++;
      }
    }

    if (inside_bucket_flag & ISECT_2) {
      copy_v2_v2(bucket_bounds_uv[*tot], uv2co);
      (*tot)++;
    }

    flag = inside_bucket_flag & (ISECT_2 | ISECT_3);
    if (flag && flag != (ISECT_2 | ISECT_3)) {
      if (line_rect_clip(
              bucket_bounds, v2coSS, v3coSS, uv2co, uv3co, bucket_bounds_uv[*tot], is_ortho)) {
        (*tot)++;
      }
    }

    if (inside_bucket_flag & ISECT_3) {
      copy_v2_v2(bucket_bounds_uv[*tot], uv3co);
      (*tot)++;
    }

    flag = inside_bucket_flag & (ISECT_3 | ISECT_1);
    if (flag && flag != (ISECT_3 | ISECT_1)) {
      if (line_rect_clip(
              bucket_bounds, v3coSS, v1coSS, uv3co, uv1co, bucket_bounds_uv[*tot], is_ortho)) {
        (*tot)++;
      }
    }

    if ((*tot) < 3) {
      /* no intersections to speak of, but more probable is that all face is just outside the
       * rectangle and culled due to float precision issues. Since above tests have failed,
       * just dump triangle as is for painting */
      *tot = 0;
      copy_v2_v2(bucket_bounds_uv[*tot], uv1co);
      (*tot)++;
      copy_v2_v2(bucket_bounds_uv[*tot], uv2co);
      (*tot)++;
      copy_v2_v2(bucket_bounds_uv[*tot], uv3co);
      (*tot)++;
      return;
    }

    return;
  }

  /* Get the UV space bounding box. */
  /* Use #IsectPT2Df_limit here so we catch points are touching the triangles edge
   * (or a small fraction over) */
  bucket_bounds_ss[0][0] = bucket_bounds->xmax;
  bucket_bounds_ss[0][1] = bucket_bounds->ymin;
  inside_face_flag |= (IsectPT2Df_limit(
                           bucket_bounds_ss[0], v1coSS, v2coSS, v3coSS, 1 + PROJ_GEOM_TOLERANCE) ?
                           ISECT_1 :
                           0);

  bucket_bounds_ss[1][0] = bucket_bounds->xmax;
  bucket_bounds_ss[1][1] = bucket_bounds->ymax;
  inside_face_flag |= (IsectPT2Df_limit(
                           bucket_bounds_ss[1], v1coSS, v2coSS, v3coSS, 1 + PROJ_GEOM_TOLERANCE) ?
                           ISECT_2 :
                           0);

  bucket_bounds_ss[2][0] = bucket_bounds->xmin;
  bucket_bounds_ss[2][1] = bucket_bounds->ymax;
  inside_face_flag |= (IsectPT2Df_limit(
                           bucket_bounds_ss[2], v1coSS, v2coSS, v3coSS, 1 + PROJ_GEOM_TOLERANCE) ?
                           ISECT_3 :
                           0);

  bucket_bounds_ss[3][0] = bucket_bounds->xmin;
  bucket_bounds_ss[3][1] = bucket_bounds->ymin;
  inside_face_flag |= (IsectPT2Df_limit(
                           bucket_bounds_ss[3], v1coSS, v2coSS, v3coSS, 1 + PROJ_GEOM_TOLERANCE) ?
                           ISECT_4 :
                           0);

  flip = ((line_point_side_v2(v1coSS, v2coSS, v3coSS) > 0.0f) !=
          (line_point_side_v2(uv1co, uv2co, uv3co) > 0.0f));

  if (inside_face_flag == ISECT_ALL4) {
    /* Bucket is totally inside the screen-space face, we can safely use weights. */

    if (is_ortho) {
      rect_to_uvspace_ortho(
          bucket_bounds, v1coSS, v2coSS, v3coSS, uv1co, uv2co, uv3co, bucket_bounds_uv, flip);
    }
    else {
      rect_to_uvspace_persp(
          bucket_bounds, v1coSS, v2coSS, v3coSS, uv1co, uv2co, uv3co, bucket_bounds_uv, flip);
    }

    *tot = 4;
    return;
  }

  {
    /* The Complicated Case!
     *
     * The 2 cases above are where the face is inside the bucket
     * or the bucket is inside the face.
     *
     * we need to make a convex poly-line from the intersection between the screen-space face
     * and the bucket bounds.
     *
     * There are a number of ways this could be done, currently it just collects all
     * intersecting verts, and line intersections, then sorts them clockwise, this is
     * a lot easier than evaluating the geometry to do a correct clipping on both shapes.
     */

    /* Add a bunch of points, we know must make up the convex hull
     * which is the clipped rect and triangle */

    /* Maximum possible 6 intersections when using a rectangle and triangle */

    /* The 3rd float is used to store angle for qsort(), NOT as a Z location */
    float isectVCosSS[8][3];
    float v1_clipSS[2], v2_clipSS[2];
    float w[3];

    /* calc center */
    float cent[2] = {0.0f, 0.0f};
    // float up[2] = {0.0f, 1.0f};
    bool doubles;

    (*tot) = 0;

    if (inside_face_flag & ISECT_1) {
      copy_v2_v2(isectVCosSS[*tot], bucket_bounds_ss[0]);
      (*tot)++;
    }
    if (inside_face_flag & ISECT_2) {
      copy_v2_v2(isectVCosSS[*tot], bucket_bounds_ss[1]);
      (*tot)++;
    }
    if (inside_face_flag & ISECT_3) {
      copy_v2_v2(isectVCosSS[*tot], bucket_bounds_ss[2]);
      (*tot)++;
    }
    if (inside_face_flag & ISECT_4) {
      copy_v2_v2(isectVCosSS[*tot], bucket_bounds_ss[3]);
      (*tot)++;
    }

    if (inside_bucket_flag & ISECT_1) {
      copy_v2_v2(isectVCosSS[*tot], v1coSS);
      (*tot)++;
    }
    if (inside_bucket_flag & ISECT_2) {
      copy_v2_v2(isectVCosSS[*tot], v2coSS);
      (*tot)++;
    }
    if (inside_bucket_flag & ISECT_3) {
      copy_v2_v2(isectVCosSS[*tot], v3coSS);
      (*tot)++;
    }

    if ((inside_bucket_flag & (ISECT_1 | ISECT_2)) != (ISECT_1 | ISECT_2)) {
      if (line_clip_rect2f(cliprect, bucket_bounds, v1coSS, v2coSS, v1_clipSS, v2_clipSS)) {
        if ((inside_bucket_flag & ISECT_1) == 0) {
          copy_v2_v2(isectVCosSS[*tot], v1_clipSS);
          (*tot)++;
        }
        if ((inside_bucket_flag & ISECT_2) == 0) {
          copy_v2_v2(isectVCosSS[*tot], v2_clipSS);
          (*tot)++;
        }
      }
    }

    if ((inside_bucket_flag & (ISECT_2 | ISECT_3)) != (ISECT_2 | ISECT_3)) {
      if (line_clip_rect2f(cliprect, bucket_bounds, v2coSS, v3coSS, v1_clipSS, v2_clipSS)) {
        if ((inside_bucket_flag & ISECT_2) == 0) {
          copy_v2_v2(isectVCosSS[*tot], v1_clipSS);
          (*tot)++;
        }
        if ((inside_bucket_flag & ISECT_3) == 0) {
          copy_v2_v2(isectVCosSS[*tot], v2_clipSS);
          (*tot)++;
        }
      }
    }

    if ((inside_bucket_flag & (ISECT_3 | ISECT_1)) != (ISECT_3 | ISECT_1)) {
      if (line_clip_rect2f(cliprect, bucket_bounds, v3coSS, v1coSS, v1_clipSS, v2_clipSS)) {
        if ((inside_bucket_flag & ISECT_3) == 0) {
          copy_v2_v2(isectVCosSS[*tot], v1_clipSS);
          (*tot)++;
        }
        if ((inside_bucket_flag & ISECT_1) == 0) {
          copy_v2_v2(isectVCosSS[*tot], v2_clipSS);
          (*tot)++;
        }
      }
    }

    if ((*tot) < 3) { /* no intersections to speak of */
      *tot = 0;
      return;
    }

    /* now we have all points we need, collect their angles and sort them clockwise */

    for (int i = 0; i < (*tot); i++) {
      cent[0] += isectVCosSS[i][0];
      cent[1] += isectVCosSS[i][1];
    }
    cent[0] = cent[0] / float(*tot);
    cent[1] = cent[1] / float(*tot);

    /* Collect angles for every point around the center point */

#if 0 /* uses a few more cycles than the above loop */
    for (int i = 0; i < (*tot); i++) {
      isectVCosSS[i][2] = angle_2d_clockwise(up, cent, isectVCosSS[i]);
    }
#endif

    /* Abuse this var for the loop below */
    v1_clipSS[0] = cent[0];
    v1_clipSS[1] = cent[1] + 1.0f;

    for (int i = 0; i < (*tot); i++) {
      v2_clipSS[0] = isectVCosSS[i][0] - cent[0];
      v2_clipSS[1] = isectVCosSS[i][1] - cent[1];
      isectVCosSS[i][2] = atan2f(v1_clipSS[0] * v2_clipSS[1] - v1_clipSS[1] * v2_clipSS[0],
                                 v1_clipSS[0] * v2_clipSS[0] + v1_clipSS[1] * v2_clipSS[1]);
    }

    if (flip) {
      qsort(isectVCosSS, *tot, sizeof(float[3]), float_z_sort_flip);
    }
    else {
      qsort(isectVCosSS, *tot, sizeof(float[3]), float_z_sort);
    }

    doubles = true;
    while (doubles == true) {
      doubles = false;

      for (int i = 0; i < (*tot); i++) {
        if (fabsf(isectVCosSS[(i + 1) % *tot][0] - isectVCosSS[i][0]) < PROJ_PIXEL_TOLERANCE &&
            fabsf(isectVCosSS[(i + 1) % *tot][1] - isectVCosSS[i][1]) < PROJ_PIXEL_TOLERANCE) {
          for (int j = i; j < (*tot) - 1; j++) {
            isectVCosSS[j][0] = isectVCosSS[j + 1][0];
            isectVCosSS[j][1] = isectVCosSS[j + 1][1];
          }
          /* keep looking for more doubles */
          doubles = true;
          (*tot)--;
        }
      }

      /* its possible there is only a few left after remove doubles */
      if ((*tot) < 3) {
        // printf("removed too many doubles B\n");
        *tot = 0;
        return;
      }
    }

    if (is_ortho) {
      for (int i = 0; i < (*tot); i++) {
        barycentric_weights_v2(v1coSS, v2coSS, v3coSS, isectVCosSS[i], w);
        interp_v2_v2v2v2(bucket_bounds_uv[i], uv1co, uv2co, uv3co, w);
      }
    }
    else {
      for (int i = 0; i < (*tot); i++) {
        barycentric_weights_v2_persp(v1coSS, v2coSS, v3coSS, isectVCosSS[i], w);
        interp_v2_v2v2v2(bucket_bounds_uv[i], uv1co, uv2co, uv3co, w);
      }
    }
  }

#ifdef PROJ_DEBUG_PRINT_CLIP
  /* include this at the bottom of the above function to debug the output */

  {
    /* If there are ever any problems, */
    float test_uv[4][2];
    int i;
    if (is_ortho) {
      rect_to_uvspace_ortho(
          bucket_bounds, v1coSS, v2coSS, v3coSS, uv1co, uv2co, uv3co, test_uv, flip);
    }
    else {
      rect_to_uvspace_persp(
          bucket_bounds, v1coSS, v2coSS, v3coSS, uv1co, uv2co, uv3co, test_uv, flip);
    }
    printf("(  [(%f,%f), (%f,%f), (%f,%f), (%f,%f)], ",
           test_uv[0][0],
           test_uv[0][1],
           test_uv[1][0],
           test_uv[1][1],
           test_uv[2][0],
           test_uv[2][1],
           test_uv[3][0],
           test_uv[3][1]);

    printf("  [(%f,%f), (%f,%f), (%f,%f)], ",
           uv1co[0],
           uv1co[1],
           uv2co[0],
           uv2co[1],
           uv3co[0],
           uv3co[1]);

    printf("[");
    for (int i = 0; i < (*tot); i++) {
      printf("(%f, %f),", bucket_bounds_uv[i][0], bucket_bounds_uv[i][1]);
    }
    printf("]),\\\n");
  }
#endif
}

/**
 * \code{.py}
 * # This script creates faces in a blender scene from printed data above.
 *
 * project_ls = [
 * ...(output from above block)...
 * ]
 *
 * from Blender import Scene, Mesh, Window, sys, Mathutils
 *
 * import bpy
 *
 * V = Mathutils.Vector
 *
 * def main():
 *     scene = bpy.data.scenes.active
 *
 *     for item in project_ls:
 *         bb = item[0]
 *         uv = item[1]
 *         poly = item[2]
 *
 *         me = bpy.data.meshes.new()
 *         ob = scene.objects.new(me)
 *
 *         me.verts.extend([V(bb[0]).xyz, V(bb[1]).xyz, V(bb[2]).xyz, V(bb[3]).xyz])
 *         me.faces.extend([(0,1,2,3),])
 *         me.verts.extend([V(uv[0]).xyz, V(uv[1]).xyz, V(uv[2]).xyz])
 *         me.faces.extend([(4,5,6),])
 *
 *         vs = [V(p).xyz for p in poly]
 *         print len(vs)
 *         l = len(me.verts)
 *         me.verts.extend(vs)
 *
 *         i = l
 *         while i < len(me.verts):
 *             ii = i + 1
 *             if ii == len(me.verts):
 *                 ii = l
 *             me.edges.extend([i, ii])
 *             i += 1
 *
 * if __name__ == '__main__':
 *     main()
 * \endcode
 */

#undef ISECT_1
#undef ISECT_2
#undef ISECT_3
#undef ISECT_4
#undef ISECT_ALL3
#undef ISECT_ALL4

/* checks if pt is inside a convex 2D polyline, the polyline must be ordered rotating clockwise
 * otherwise it would have to test for mixed (line_point_side_v2 > 0.0f) cases */
static bool IsectPoly2Df(const float pt[2], const float uv[][2], const int tot)
{
  int i;
  if (line_point_side_v2(uv[tot - 1], uv[0], pt) < 0.0f) {
    return false;
  }

  for (i = 1; i < tot; i++) {
    if (line_point_side_v2(uv[i - 1], uv[i], pt) < 0.0f) {
      return false;
    }
  }

  return true;
}
static bool IsectPoly2Df_twoside(const float pt[2], const float uv[][2], const int tot)
{
  const bool side = (line_point_side_v2(uv[tot - 1], uv[0], pt) > 0.0f);

  for (int i = 1; i < tot; i++) {
    if ((line_point_side_v2(uv[i - 1], uv[i], pt) > 0.0f) != side) {
      return false;
    }
  }

  return true;
}

/* One of the most important function for projection painting,
 * since it selects the pixels to be added into each bucket.
 *
 * initialize pixels from this face where it intersects with the bucket_index,
 * optionally initialize pixels for removing seams */
static void project_paint_face_init(const ProjPaintState *ps,
                                    const int thread_index,
                                    const int bucket_index,
                                    const int tri_index,
                                    const int image_index,
                                    const rctf *clip_rect,
                                    const rctf *bucket_bounds,
                                    ImBuf *ibuf,
                                    ImBuf **tmpibuf)
{
  /* Projection vars, to get the 3D locations into screen space. */
  MemArena *arena = ps->arena_mt[thread_index];
  LinkNode **bucketPixelNodes = ps->bucketRect + bucket_index;
  LinkNode *bucketFaceNodes = ps->bucketFaces[bucket_index];
  bool threaded = (ps->thread_tot > 1);

  TileInfo tinf = {
      ps->tile_lock,
      ps->do_masking,
      ushort(ED_IMAGE_UNDO_TILE_NUMBER(ibuf->x)),
      tmpibuf,
      ps->projImages + image_index,
  };

  const MLoopTri *lt = &ps->looptris_eval[tri_index];
  const int lt_vtri[3] = {PS_LOOPTRI_AS_VERT_INDEX_3(ps, lt)};
  const float *lt_tri_uv[3] = {PS_LOOPTRI_AS_UV_3(ps->poly_to_loop_uv, lt)};

  /* UV/pixel seeking data */
  /* Image X/Y-Pixel */
  int x, y;
  float mask;
  /* Image floating point UV - same as x, y but from 0.0-1.0 */
  float uv[2];

  /* vert co screen-space, these will be assigned to lt_vtri[0-2] */
  const float *v1coSS, *v2coSS, *v3coSS;

  /* Vertex screen-space coords. */
  const float *vCo[3];

  float w[3], wco[3];

  /* for convenience only, these will be assigned to lt_tri_uv[0],1,2 or lt_tri_uv[0],2,3 */
  float *uv1co, *uv2co, *uv3co;
  float pixelScreenCo[4];
  bool do_3d_mapping = ps->brush->mtex.brush_map_mode == MTEX_MAP_MODE_3D;

  /* Image-space bounds. */
  rcti bounds_px;
  /* Variables for getting UV-space bounds. */

  /* Bucket bounds in UV space so we can init pixels only for this face. */
  float lt_uv_pxoffset[3][2];
  float xhalfpx, yhalfpx;
  const float ibuf_xf = float(ibuf->x), ibuf_yf = float(ibuf->y);

  /* for early loop exit */
  int has_x_isect = 0, has_isect = 0;

  float uv_clip[8][2];
  int uv_clip_tot;
  const bool is_ortho = ps->is_ortho;
  const bool is_flip_object = ps->is_flip_object;
  const bool do_backfacecull = ps->do_backfacecull;
  const bool do_clip = RV3D_CLIPPING_ENABLED(ps->v3d, ps->rv3d);

  vCo[0] = ps->vert_positions_eval[lt_vtri[0]];
  vCo[1] = ps->vert_positions_eval[lt_vtri[1]];
  vCo[2] = ps->vert_positions_eval[lt_vtri[2]];

  /* Use lt_uv_pxoffset instead of lt_tri_uv so we can offset the UV half a pixel
   * this is done so we can avoid offsetting all the pixels by 0.5 which causes
   * problems when wrapping negative coords */
  xhalfpx = (0.5f + (PROJ_PIXEL_TOLERANCE * (1.0f / 3.0f))) / ibuf_xf;
  yhalfpx = (0.5f + (PROJ_PIXEL_TOLERANCE * (1.0f / 4.0f))) / ibuf_yf;

  /* Note about (PROJ_GEOM_TOLERANCE/x) above...
   * Needed to add this offset since UV coords are often quads aligned to pixels.
   * In this case pixels can be exactly between 2 triangles causing nasty
   * artifacts.
   *
   * This workaround can be removed and painting will still work on most cases
   * but since the first thing most people try is painting onto a quad- better make it work.
   */

  lt_uv_pxoffset[0][0] = lt_tri_uv[0][0] - xhalfpx;
  lt_uv_pxoffset[0][1] = lt_tri_uv[0][1] - yhalfpx;

  lt_uv_pxoffset[1][0] = lt_tri_uv[1][0] - xhalfpx;
  lt_uv_pxoffset[1][1] = lt_tri_uv[1][1] - yhalfpx;

  lt_uv_pxoffset[2][0] = lt_tri_uv[2][0] - xhalfpx;
  lt_uv_pxoffset[2][1] = lt_tri_uv[2][1] - yhalfpx;

  {
    uv1co = lt_uv_pxoffset[0]; /* was lt_tri_uv[i1]; */
    uv2co = lt_uv_pxoffset[1]; /* was lt_tri_uv[i2]; */
    uv3co = lt_uv_pxoffset[2]; /* was lt_tri_uv[i3]; */

    v1coSS = ps->screenCoords[lt_vtri[0]];
    v2coSS = ps->screenCoords[lt_vtri[1]];
    v3coSS = ps->screenCoords[lt_vtri[2]];

    /* This function gives is a concave polyline in UV space from the clipped tri. */
    project_bucket_clip_face(is_ortho,
                             is_flip_object,
                             clip_rect,
                             bucket_bounds,
                             v1coSS,
                             v2coSS,
                             v3coSS,
                             uv1co,
                             uv2co,
                             uv3co,
                             uv_clip,
                             &uv_clip_tot,
                             do_backfacecull || ps->do_occlude);

    /* Sometimes this happens, better just allow for 8 intersections
     * even though there should be max 6 */
#if 0
    if (uv_clip_tot > 6) {
      printf("this should never happen! %d\n", uv_clip_tot);
    }
#endif

    if (pixel_bounds_array(uv_clip, &bounds_px, ibuf->x, ibuf->y, uv_clip_tot)) {
#if 0
      project_paint_undo_tiles_init(
          &bounds_px, ps->projImages + image_index, tmpibuf, tile_width, threaded, ps->do_masking);
#endif
      /* clip face and */

      has_isect = 0;
      for (y = bounds_px.ymin; y < bounds_px.ymax; y++) {
        // uv[1] = (float(y) + 0.5f) / float(ibuf->y);
        /* use pixel offset UV coords instead */
        uv[1] = float(y) / ibuf_yf;

        has_x_isect = 0;
        for (x = bounds_px.xmin; x < bounds_px.xmax; x++) {
          // uv[0] = (float(x) + 0.5f) / float(ibuf->x);
          /* use pixel offset UV coords instead */
          uv[0] = float(x) / ibuf_xf;

          /* Note about IsectPoly2Df_twoside, checking the face or uv flipping doesn't work,
           * could check the poly direction but better to do this */
          if ((do_backfacecull == true && IsectPoly2Df(uv, uv_clip, uv_clip_tot)) ||
              (do_backfacecull == false && IsectPoly2Df_twoside(uv, uv_clip, uv_clip_tot))) {

            has_x_isect = has_isect = 1;

            if (is_ortho) {
              screen_px_from_ortho(
                  uv, v1coSS, v2coSS, v3coSS, uv1co, uv2co, uv3co, pixelScreenCo, w);
            }
            else {
              screen_px_from_persp(
                  uv, v1coSS, v2coSS, v3coSS, uv1co, uv2co, uv3co, pixelScreenCo, w);
            }

            /* A pity we need to get the world-space pixel location here
             * because it is a relatively expensive operation. */
            if (do_clip || do_3d_mapping) {
              interp_v3_v3v3v3(wco,
                               ps->vert_positions_eval[lt_vtri[0]],
                               ps->vert_positions_eval[lt_vtri[1]],
                               ps->vert_positions_eval[lt_vtri[2]],
                               w);
              if (do_clip && ED_view3d_clipping_test(ps->rv3d, wco, true)) {
                /* Watch out that no code below this needs to run */
                continue;
              }
            }

            /* Is this UV visible from the view? - ray-trace */
            /* project_paint_PickFace is less complex, use for testing */
            // if (project_paint_PickFace(ps, pixelScreenCo, w, &side) == tri_index) {
            if ((ps->do_occlude == false) ||
                !project_bucket_point_occluded(ps, bucketFaceNodes, tri_index, pixelScreenCo)) {
              mask = project_paint_uvpixel_mask(ps, tri_index, w);

              if (mask > 0.0f) {
                BLI_linklist_prepend_arena(
                    bucketPixelNodes,
                    project_paint_uvpixel_init(
                        ps, arena, &tinf, x, y, mask, tri_index, pixelScreenCo, wco, w),
                    arena);
              }
            }
          }
          //#if 0
          else if (has_x_isect) {
            /* assuming the face is not a bow-tie - we know we can't intersect again on the X */
            break;
          }
          //#endif
        }

#if 0 /* TODO: investigate why this doesn't work sometimes! it should! */
        /* no intersection for this entire row,
         * after some intersection above means we can quit now */
        if (has_x_isect == 0 && has_isect) {
          break;
        }
#endif
      }
    }
  }

#ifndef PROJ_DEBUG_NOSEAMBLEED
  if (ps->seam_bleed_px > 0.0f && !(ps->faceSeamFlags[tri_index] & PROJ_FACE_DEGENERATE)) {
    int face_seam_flag;

    if (threaded) {
      /* Other threads could be modifying these vars. */
      BLI_thread_lock(LOCK_CUSTOM1);
    }

    face_seam_flag = ps->faceSeamFlags[tri_index];

    /* are any of our edges un-initialized? */
    if ((face_seam_flag & PROJ_FACE_SEAM_INIT0) == 0 ||
        (face_seam_flag & PROJ_FACE_SEAM_INIT1) == 0 ||
        (face_seam_flag & PROJ_FACE_SEAM_INIT2) == 0) {
      project_face_seams_init(ps, arena, tri_index, 0, true, ibuf->x, ibuf->y);
      face_seam_flag = ps->faceSeamFlags[tri_index];
#  if 0
      printf("seams - %d %d %d %d\n",
             flag & PROJ_FACE_SEAM0,
             flag & PROJ_FACE_SEAM1,
             flag & PROJ_FACE_SEAM2);
#  endif
    }

    if ((face_seam_flag & (PROJ_FACE_SEAM0 | PROJ_FACE_SEAM1 | PROJ_FACE_SEAM2)) == 0) {

      if (threaded) {
        /* Other threads could be modifying these vars. */
        BLI_thread_unlock(LOCK_CUSTOM1);
      }
    }
    else {
      /* we have a seam - deal with it! */

      /* Inset face coords.
       * - screen-space in orthographic view.
       * - world-space in perspective view.
       */
      float insetCos[3][3];

      /* Vertex screen-space coords. */
      const float *vCoSS[3];

      /* Store the screen-space coords of the face,
       * clipped by the bucket's screen aligned rectangle. */
      float bucket_clip_edges[2][2];
      float edge_verts_inset_clip[2][3];
      /* face edge pairs - loop through these:
       * ((0,1), (1,2), (2,3), (3,0)) or ((0,1), (1,2), (2,0)) for a tri */
      int fidx1, fidx2;

      float seam_subsection[4][2];
      float fac1, fac2;

      /* Pixel-space UVs. */
      float lt_puv[3][2];

      lt_puv[0][0] = lt_uv_pxoffset[0][0] * ibuf->x;
      lt_puv[0][1] = lt_uv_pxoffset[0][1] * ibuf->y;

      lt_puv[1][0] = lt_uv_pxoffset[1][0] * ibuf->x;
      lt_puv[1][1] = lt_uv_pxoffset[1][1] * ibuf->y;

      lt_puv[2][0] = lt_uv_pxoffset[2][0] * ibuf->x;
      lt_puv[2][1] = lt_uv_pxoffset[2][1] * ibuf->y;

      if ((ps->faceSeamFlags[tri_index] & PROJ_FACE_SEAM0) ||
          (ps->faceSeamFlags[tri_index] & PROJ_FACE_SEAM1) ||
          (ps->faceSeamFlags[tri_index] & PROJ_FACE_SEAM2)) {
        uv_image_outset(ps, lt_uv_pxoffset, lt_puv, tri_index, ibuf->x, ibuf->y);
      }

      /* ps->loopSeamUVs can't be modified when threading, now this is done we can unlock. */
      if (threaded) {
        /* Other threads could be modifying these vars */
        BLI_thread_unlock(LOCK_CUSTOM1);
      }

      vCoSS[0] = ps->screenCoords[lt_vtri[0]];
      vCoSS[1] = ps->screenCoords[lt_vtri[1]];
      vCoSS[2] = ps->screenCoords[lt_vtri[2]];

      /* PROJ_FACE_SCALE_SEAM must be slightly less than 1.0f */
      if (is_ortho) {
        scale_tri(insetCos, vCoSS, PROJ_FACE_SCALE_SEAM);
      }
      else {
        scale_tri(insetCos, vCo, PROJ_FACE_SCALE_SEAM);
      }

      for (fidx1 = 0; fidx1 < 3; fidx1++) {
        /* next fidx in the face (0,1,2) -> (1,2,0) */
        fidx2 = (fidx1 == 2) ? 0 : fidx1 + 1;

        if ((face_seam_flag & (1 << fidx1)) && /* 1<<fidx1 -> PROJ_FACE_SEAM# */
            line_clip_rect2f(clip_rect,
                             bucket_bounds,
                             vCoSS[fidx1],
                             vCoSS[fidx2],
                             bucket_clip_edges[0],
                             bucket_clip_edges[1])) {
          /* Avoid div by zero. */
          if (len_squared_v2v2(vCoSS[fidx1], vCoSS[fidx2]) > FLT_EPSILON) {
            uint loop_idx = ps->looptris_eval[tri_index].tri[fidx1];
            LoopSeamData *seam_data = &ps->loopSeamData[loop_idx];
            float(*seam_uvs)[2] = seam_data->seam_uvs;

            if (is_ortho) {
              fac1 = line_point_factor_v2(bucket_clip_edges[0], vCoSS[fidx1], vCoSS[fidx2]);
              fac2 = line_point_factor_v2(bucket_clip_edges[1], vCoSS[fidx1], vCoSS[fidx2]);
            }
            else {
              fac1 = screen_px_line_point_factor_v2_persp(
                  ps, bucket_clip_edges[0], vCo[fidx1], vCo[fidx2]);
              fac2 = screen_px_line_point_factor_v2_persp(
                  ps, bucket_clip_edges[1], vCo[fidx1], vCo[fidx2]);
            }

            interp_v2_v2v2(seam_subsection[0], lt_uv_pxoffset[fidx1], lt_uv_pxoffset[fidx2], fac1);
            interp_v2_v2v2(seam_subsection[1], lt_uv_pxoffset[fidx1], lt_uv_pxoffset[fidx2], fac2);

            interp_v2_v2v2(seam_subsection[2], seam_uvs[0], seam_uvs[1], fac2);
            interp_v2_v2v2(seam_subsection[3], seam_uvs[0], seam_uvs[1], fac1);

            /* if the bucket_clip_edges values Z values was kept we could avoid this
             * Inset needs to be added so occlusion tests won't hit adjacent faces */
            interp_v3_v3v3(edge_verts_inset_clip[0], insetCos[fidx1], insetCos[fidx2], fac1);
            interp_v3_v3v3(edge_verts_inset_clip[1], insetCos[fidx1], insetCos[fidx2], fac2);

            if (pixel_bounds_uv(seam_subsection, &bounds_px, ibuf->x, ibuf->y)) {
              /* bounds between the seam rect and the uvspace bucket pixels */

              has_isect = 0;
              for (y = bounds_px.ymin; y < bounds_px.ymax; y++) {
                // uv[1] = (float(y) + 0.5f) / float(ibuf->y);
                /* use offset uvs instead */
                uv[1] = float(y) / ibuf_yf;

                has_x_isect = 0;
                for (x = bounds_px.xmin; x < bounds_px.xmax; x++) {
                  const float puv[2] = {float(x), float(y)};
                  bool in_bounds;
                  // uv[0] = (float(x) + 0.5f) / float(ibuf->x);
                  /* use offset uvs instead */
                  uv[0] = float(x) / ibuf_xf;

                  /* test we're inside uvspace bucket and triangle bounds */
                  if (equals_v2v2(seam_uvs[0], seam_uvs[1])) {
                    in_bounds = isect_point_tri_v2(uv, UNPACK3(seam_subsection));
                  }
                  else {
                    in_bounds = isect_point_quad_v2(uv, UNPACK4(seam_subsection));
                  }

                  if (in_bounds) {
                    if ((seam_data->corner_dist_sq[0] > 0.0f) &&
                        (len_squared_v2v2(puv, seam_data->seam_puvs[0]) <
                         seam_data->corner_dist_sq[0]) &&
                        (len_squared_v2v2(puv, lt_puv[fidx1]) > ps->seam_bleed_px_sq)) {
                      in_bounds = false;
                    }
                    else if ((seam_data->corner_dist_sq[1] > 0.0f) &&
                             (len_squared_v2v2(puv, seam_data->seam_puvs[1]) <
                              seam_data->corner_dist_sq[1]) &&
                             (len_squared_v2v2(puv, lt_puv[fidx2]) > ps->seam_bleed_px_sq)) {
                      in_bounds = false;
                    }
                  }

                  if (in_bounds) {
                    float pixel_on_edge[4];
                    float fac;

                    if (is_ortho) {
                      screen_px_from_ortho(
                          uv, v1coSS, v2coSS, v3coSS, uv1co, uv2co, uv3co, pixelScreenCo, w);
                    }
                    else {
                      screen_px_from_persp(
                          uv, v1coSS, v2coSS, v3coSS, uv1co, uv2co, uv3co, pixelScreenCo, w);
                    }

                    /* We need the coord of the pixel on the edge, for the occlusion query. */
                    fac = resolve_quad_u_v2(uv, UNPACK4(seam_subsection));
                    interp_v3_v3v3(
                        pixel_on_edge, edge_verts_inset_clip[0], edge_verts_inset_clip[1], fac);

                    if (!is_ortho) {
                      pixel_on_edge[3] = 1.0f;
                      /* cast because of const */
                      mul_m4_v4((float(*)[4])ps->projectMat, pixel_on_edge);
                      pixel_on_edge[0] = float(ps->winx * 0.5f) +
                                         (ps->winx * 0.5f) * pixel_on_edge[0] / pixel_on_edge[3];
                      pixel_on_edge[1] = float(ps->winy * 0.5f) +
                                         (ps->winy * 0.5f) * pixel_on_edge[1] / pixel_on_edge[3];
                      /* Use the depth for bucket point occlusion */
                      pixel_on_edge[2] = pixel_on_edge[2] / pixel_on_edge[3];
                    }

                    if ((ps->do_occlude == false) ||
                        !project_bucket_point_occluded(
                            ps, bucketFaceNodes, tri_index, pixel_on_edge)) {
                      /* A pity we need to get the world-space pixel location here
                       * because it is a relatively expensive operation. */
                      if (do_clip || do_3d_mapping) {
                        interp_v3_v3v3v3(wco, vCo[0], vCo[1], vCo[2], w);

                        if (do_clip && ED_view3d_clipping_test(ps->rv3d, wco, true)) {
                          /* Watch out that no code below
                           * this needs to run */
                          continue;
                        }
                      }

                      mask = project_paint_uvpixel_mask(ps, tri_index, w);

                      if (mask > 0.0f) {
                        BLI_linklist_prepend_arena(
                            bucketPixelNodes,
                            project_paint_uvpixel_init(
                                ps, arena, &tinf, x, y, mask, tri_index, pixelScreenCo, wco, w),
                            arena);
                      }
                    }
                  }
                  else if (has_x_isect) {
                    /* assuming the face is not a bow-tie - we know
                     * we can't intersect again on the X */
                    break;
                  }
                }

#  if 0 /* TODO: investigate why this doesn't work sometimes! it should! */
                /* no intersection for this entire row,
                 * after some intersection above means we can quit now */
                if (has_x_isect == 0 && has_isect) {
                  break;
                }
#  endif
              }
            }
          }
        }
      }
    }
  }
#else
  UNUSED_VARS(vCo, threaded);
#endif /* PROJ_DEBUG_NOSEAMBLEED */
}

/**
 * Takes floating point screen-space min/max and
 * returns int min/max to be used as indices for ps->bucketRect, ps->bucketFlags
 */
static void project_paint_bucket_bounds(const ProjPaintState *ps,
                                        const float min[2],
                                        const float max[2],
                                        int bucketMin[2],
                                        int bucketMax[2])
{
  /* divide by bucketWidth & bucketHeight so the bounds are offset in bucket grid units */

  /* XXX(jwilkins ): the offset of 0.5 is always truncated to zero and the offset of 1.5f
   * is always truncated to 1, is this really correct? */

  /* these offsets of 0.5 and 1.5 seem odd but they are correct */
  bucketMin[0] = int(int((float(min[0] - ps->screenMin[0]) / ps->screen_width) * ps->buckets_x) +
                     0.5f);
  bucketMin[1] = int(int((float(min[1] - ps->screenMin[1]) / ps->screen_height) * ps->buckets_y) +
                     0.5f);

  bucketMax[0] = int(int((float(max[0] - ps->screenMin[0]) / ps->screen_width) * ps->buckets_x) +
                     1.5f);
  bucketMax[1] = int(int((float(max[1] - ps->screenMin[1]) / ps->screen_height) * ps->buckets_y) +
                     1.5f);

  /* in case the rect is outside the mesh 2d bounds */
  CLAMP(bucketMin[0], 0, ps->buckets_x);
  CLAMP(bucketMin[1], 0, ps->buckets_y);

  CLAMP(bucketMax[0], 0, ps->buckets_x);
  CLAMP(bucketMax[1], 0, ps->buckets_y);
}

/* set bucket_bounds to a screen space-aligned floating point bound-box */
static void project_bucket_bounds(const ProjPaintState *ps,
                                  const int bucket_x,
                                  const int bucket_y,
                                  rctf *bucket_bounds)
{
  /* left */
  bucket_bounds->xmin = (ps->screenMin[0] + ((bucket_x) * (ps->screen_width / ps->buckets_x)));
  /* right */
  bucket_bounds->xmax = (ps->screenMin[0] + ((bucket_x + 1) * (ps->screen_width / ps->buckets_x)));

  /* bottom */
  bucket_bounds->ymin = (ps->screenMin[1] + ((bucket_y) * (ps->screen_height / ps->buckets_y)));
  /* top */
  bucket_bounds->ymax = (ps->screenMin[1] +
                         ((bucket_y + 1) * (ps->screen_height / ps->buckets_y)));
}

/* Fill this bucket with pixels from the faces that intersect it.
 *
 * have bucket_bounds as an argument so we don't need to give bucket_x/y the rect function needs */
static void project_bucket_init(const ProjPaintState *ps,
                                const int thread_index,
                                const int bucket_index,
                                const rctf *clip_rect,
                                const rctf *bucket_bounds)
{
  LinkNode *node;
  int tri_index, image_index = 0;
  ImBuf *ibuf = nullptr;
  Image *tpage_last = nullptr, *tpage;
  ImBuf *tmpibuf = nullptr;
  int tile_last = 0;

  if (ps->image_tot == 1) {
    /* Simple loop, no context switching */
    ibuf = ps->projImages[0].ibuf;

    for (node = ps->bucketFaces[bucket_index]; node; node = node->next) {
      project_paint_face_init(ps,
                              thread_index,
                              bucket_index,
                              POINTER_AS_INT(node->link),
                              0,
                              clip_rect,
                              bucket_bounds,
                              ibuf,
                              &tmpibuf);
    }
  }
  else {

    /* More complicated loop, switch between images */
    for (node = ps->bucketFaces[bucket_index]; node; node = node->next) {
      tri_index = POINTER_AS_INT(node->link);

      const MLoopTri *lt = &ps->looptris_eval[tri_index];
      const float *lt_tri_uv[3] = {PS_LOOPTRI_AS_UV_3(ps->poly_to_loop_uv, lt)};

      /* Image context switching */
      tpage = project_paint_face_paint_image(ps, tri_index);
      int tile = project_paint_face_paint_tile(tpage, lt_tri_uv[0]);
      if (tpage_last != tpage || tile_last != tile) {
        tpage_last = tpage;
        tile_last = tile;

        ibuf = nullptr;
        for (image_index = 0; image_index < ps->image_tot; image_index++) {
          ProjPaintImage *projIma = &ps->projImages[image_index];
          if ((projIma->ima == tpage) && (projIma->iuser.tile == tile)) {
            ibuf = projIma->ibuf;
            break;
          }
        }
        BLI_assert(ibuf != nullptr);
      }
      /* context switching done */

      project_paint_face_init(ps,
                              thread_index,
                              bucket_index,
                              tri_index,
                              image_index,
                              clip_rect,
                              bucket_bounds,
                              ibuf,
                              &tmpibuf);
    }
  }

  if (tmpibuf) {
    IMB_freeImBuf(tmpibuf);
  }

  ps->bucketFlags[bucket_index] |= PROJ_BUCKET_INIT;
}

/* We want to know if a bucket and a face overlap in screen-space.
 *
 * NOTE: if this ever returns false positives its not that bad, since a face in the bounding area
 * will have its pixels calculated when it might not be needed later, (at the moment at least)
 * obviously it shouldn't have bugs though. */

static bool project_bucket_face_isect(ProjPaintState *ps,
                                      int bucket_x,
                                      int bucket_y,
                                      const MLoopTri *lt)
{
  /* TODO: replace this with a trickier method that uses side-of-line for all
   * #ProjPaintState.screenCoords edges against the closest bucket corner. */
  const int lt_vtri[3] = {PS_LOOPTRI_AS_VERT_INDEX_3(ps, lt)};
  rctf bucket_bounds;
  float p1[2], p2[2], p3[2], p4[2];
  const float *v, *v1, *v2, *v3;
  int fidx;

  project_bucket_bounds(ps, bucket_x, bucket_y, &bucket_bounds);

  /* Is one of the faces verts in the bucket bounds? */

  fidx = 2;
  do {
    v = ps->screenCoords[lt_vtri[fidx]];
    if (BLI_rctf_isect_pt_v(&bucket_bounds, v)) {
      return true;
    }
  } while (fidx--);

  v1 = ps->screenCoords[lt_vtri[0]];
  v2 = ps->screenCoords[lt_vtri[1]];
  v3 = ps->screenCoords[lt_vtri[2]];

  p1[0] = bucket_bounds.xmin;
  p1[1] = bucket_bounds.ymin;
  p2[0] = bucket_bounds.xmin;
  p2[1] = bucket_bounds.ymax;
  p3[0] = bucket_bounds.xmax;
  p3[1] = bucket_bounds.ymax;
  p4[0] = bucket_bounds.xmax;
  p4[1] = bucket_bounds.ymin;

  if (isect_point_tri_v2(p1, v1, v2, v3) || isect_point_tri_v2(p2, v1, v2, v3) ||
      isect_point_tri_v2(p3, v1, v2, v3) || isect_point_tri_v2(p4, v1, v2, v3) ||
      /* we can avoid testing v3,v1 because another intersection MUST exist if this intersects */
      (isect_seg_seg_v2(p1, p2, v1, v2) || isect_seg_seg_v2(p1, p2, v2, v3)) ||
      (isect_seg_seg_v2(p2, p3, v1, v2) || isect_seg_seg_v2(p2, p3, v2, v3)) ||
      (isect_seg_seg_v2(p3, p4, v1, v2) || isect_seg_seg_v2(p3, p4, v2, v3)) ||
      (isect_seg_seg_v2(p4, p1, v1, v2) || isect_seg_seg_v2(p4, p1, v2, v3))) {
    return true;
  }

  return false;
}

/* Add faces to the bucket but don't initialize its pixels
 * TODO: when painting occluded, sort the faces on their min-Z
 * and only add faces that faces that are not occluded */
static void project_paint_delayed_face_init(ProjPaintState *ps,
                                            const MLoopTri *lt,
                                            const int tri_index)
{
  const int lt_vtri[3] = {PS_LOOPTRI_AS_VERT_INDEX_3(ps, lt)};
  float min[2], max[2], *vCoSS;
  /* for ps->bucketRect indexing */
  int bucketMin[2], bucketMax[2];
  int fidx, bucket_x, bucket_y;
  /* for early loop exit */
  int has_x_isect = -1, has_isect = 0;
  /* just use the first thread arena since threading has not started yet */
  MemArena *arena = ps->arena_mt[0];

  INIT_MINMAX2(min, max);

  fidx = 2;
  do {
    vCoSS = ps->screenCoords[lt_vtri[fidx]];
    minmax_v2v2_v2(min, max, vCoSS);
  } while (fidx--);

  project_paint_bucket_bounds(ps, min, max, bucketMin, bucketMax);

  for (bucket_y = bucketMin[1]; bucket_y < bucketMax[1]; bucket_y++) {
    has_x_isect = 0;
    for (bucket_x = bucketMin[0]; bucket_x < bucketMax[0]; bucket_x++) {
      if (project_bucket_face_isect(ps, bucket_x, bucket_y, lt)) {
        int bucket_index = bucket_x + (bucket_y * ps->buckets_x);
        BLI_linklist_prepend_arena(&ps->bucketFaces[bucket_index],
                                   /* cast to a pointer to shut up the compiler */
                                   POINTER_FROM_INT(tri_index),
                                   arena);

        has_x_isect = has_isect = 1;
      }
      else if (has_x_isect) {
        /* assuming the face is not a bow-tie - we know we can't intersect again on the X */
        break;
      }
    }

    /* no intersection for this entire row,
     * after some intersection above means we can quit now */
    if (has_x_isect == 0 && has_isect) {
      break;
    }
  }

#ifndef PROJ_DEBUG_NOSEAMBLEED
  if (ps->seam_bleed_px > 0.0f) {
    /* set as uninitialized */
    ps->loopSeamData[lt->tri[0]].seam_uvs[0][0] = FLT_MAX;
    ps->loopSeamData[lt->tri[1]].seam_uvs[0][0] = FLT_MAX;
    ps->loopSeamData[lt->tri[2]].seam_uvs[0][0] = FLT_MAX;
  }
#endif
}

static void proj_paint_state_viewport_init(ProjPaintState *ps, const char symmetry_flag)
{
  float mat[3][3];
  float viewmat[4][4];
  float viewinv[4][4];

  ps->viewDir[0] = 0.0f;
  ps->viewDir[1] = 0.0f;
  ps->viewDir[2] = 1.0f;

  copy_m4_m4(ps->obmat, ps->ob->object_to_world);

  if (symmetry_flag) {
    int i;
    for (i = 0; i < 3; i++) {
      if ((symmetry_flag >> i) & 1) {
        negate_v3(ps->obmat[i]);
        ps->is_flip_object = !ps->is_flip_object;
      }
    }
  }

  invert_m4_m4(ps->obmat_imat, ps->obmat);

  if (ELEM(ps->source, PROJ_SRC_VIEW, PROJ_SRC_VIEW_FILL)) {
    /* normal drawing */
    ps->winx = ps->region->winx;
    ps->winy = ps->region->winy;

    copy_m4_m4(viewmat, ps->rv3d->viewmat);
    copy_m4_m4(viewinv, ps->rv3d->viewinv);

    ED_view3d_ob_project_mat_get_from_obmat(ps->rv3d, ps->obmat, ps->projectMat);

    ps->is_ortho = ED_view3d_clip_range_get(
        ps->depsgraph, ps->v3d, ps->rv3d, &ps->clip_start, &ps->clip_end, true);
  }
  else {
    /* re-projection */
    float winmat[4][4];
    float vmat[4][4];

    ps->winx = ps->reproject_ibuf->x;
    ps->winy = ps->reproject_ibuf->y;

    if (ps->source == PROJ_SRC_IMAGE_VIEW) {
      /* image stores camera data, tricky */
      IDProperty *idgroup = IDP_GetProperties(&ps->reproject_image->id, false);
      IDProperty *view_data = IDP_GetPropertyFromGroup(idgroup, PROJ_VIEW_DATA_ID);

      const float *array = (float *)IDP_Array(view_data);

      /* use image array, written when creating image */
      memcpy(winmat, array, sizeof(winmat));
      array += sizeof(winmat) / sizeof(float);
      memcpy(viewmat, array, sizeof(viewmat));
      array += sizeof(viewmat) / sizeof(float);
      ps->clip_start = array[0];
      ps->clip_end = array[1];
      ps->is_ortho = bool(array[2]);

      invert_m4_m4(viewinv, viewmat);
    }
    else if (ps->source == PROJ_SRC_IMAGE_CAM) {
      Object *cam_ob_eval = DEG_get_evaluated_object(ps->depsgraph, ps->scene->camera);
      CameraParams params;

      /* viewmat & viewinv */
      copy_m4_m4(viewinv, cam_ob_eval->object_to_world);
      normalize_m4(viewinv);
      invert_m4_m4(viewmat, viewinv);

      /* window matrix, clipping and ortho */
      BKE_camera_params_init(&params);
      BKE_camera_params_from_object(&params, cam_ob_eval);
      BKE_camera_params_compute_viewplane(&params, ps->winx, ps->winy, 1.0f, 1.0f);
      BKE_camera_params_compute_matrix(&params);

      copy_m4_m4(winmat, params.winmat);
      ps->clip_start = params.clip_start;
      ps->clip_end = params.clip_end;
      ps->is_ortho = params.is_ortho;
    }
    else {
      BLI_assert(0);
    }

    /* same as #ED_view3d_ob_project_mat_get */
    mul_m4_m4m4(vmat, viewmat, ps->obmat);
    mul_m4_m4m4(ps->projectMat, winmat, vmat);
  }

  invert_m4_m4(ps->projectMatInv, ps->projectMat);

  /* viewDir - object relative */
  copy_m3_m4(mat, viewinv);
  mul_m3_v3(mat, ps->viewDir);
  copy_m3_m4(mat, ps->obmat_imat);
  mul_m3_v3(mat, ps->viewDir);
  normalize_v3(ps->viewDir);

  if (UNLIKELY(ps->is_flip_object)) {
    negate_v3(ps->viewDir);
  }

  /* viewPos - object relative */
  copy_v3_v3(ps->viewPos, viewinv[3]);
  copy_m3_m4(mat, ps->obmat_imat);
  mul_m3_v3(mat, ps->viewPos);
  add_v3_v3(ps->viewPos, ps->obmat_imat[3]);
}

static void proj_paint_state_screen_coords_init(ProjPaintState *ps, const int diameter)
{
  float *projScreenCo;
  float projMargin;
  int a;

  INIT_MINMAX2(ps->screenMin, ps->screenMax);

  ps->screenCoords = static_cast<float(*)[4]>(
      MEM_mallocN(sizeof(float) * ps->totvert_eval * 4, "ProjectPaint ScreenVerts"));
  projScreenCo = *ps->screenCoords;

  if (ps->is_ortho) {
    for (a = 0; a < ps->totvert_eval; a++, projScreenCo += 4) {
      mul_v3_m4v3(projScreenCo, ps->projectMat, ps->vert_positions_eval[a]);

      /* screen space, not clamped */
      projScreenCo[0] = float(ps->winx * 0.5f) + (ps->winx * 0.5f) * projScreenCo[0];
      projScreenCo[1] = float(ps->winy * 0.5f) + (ps->winy * 0.5f) * projScreenCo[1];
      minmax_v2v2_v2(ps->screenMin, ps->screenMax, projScreenCo);
    }
  }
  else {
    for (a = 0; a < ps->totvert_eval; a++, projScreenCo += 4) {
      copy_v3_v3(projScreenCo, ps->vert_positions_eval[a]);
      projScreenCo[3] = 1.0f;

      mul_m4_v4(ps->projectMat, projScreenCo);

      if (projScreenCo[3] > ps->clip_start) {
        /* screen space, not clamped */
        projScreenCo[0] = float(ps->winx * 0.5f) +
                          (ps->winx * 0.5f) * projScreenCo[0] / projScreenCo[3];
        projScreenCo[1] = float(ps->winy * 0.5f) +
                          (ps->winy * 0.5f) * projScreenCo[1] / projScreenCo[3];
        /* Use the depth for bucket point occlusion */
        projScreenCo[2] = projScreenCo[2] / projScreenCo[3];
        minmax_v2v2_v2(ps->screenMin, ps->screenMax, projScreenCo);
      }
      else {
        /* TODO: deal with cases where 1 side of a face goes behind the view ?
         *
         * After some research this is actually very tricky, only option is to
         * clip the derived mesh before painting, which is a Pain */
        projScreenCo[0] = FLT_MAX;
      }
    }
  }

  /* If this border is not added we get artifacts for faces that
   * have a parallel edge and at the bounds of the 2D projected verts eg
   * - a single screen aligned quad */
  projMargin = (ps->screenMax[0] - ps->screenMin[0]) * 0.000001f;
  ps->screenMax[0] += projMargin;
  ps->screenMin[0] -= projMargin;
  projMargin = (ps->screenMax[1] - ps->screenMin[1]) * 0.000001f;
  ps->screenMax[1] += projMargin;
  ps->screenMin[1] -= projMargin;

  if (ps->source == PROJ_SRC_VIEW) {
#ifdef PROJ_DEBUG_WINCLIP
    CLAMP(ps->screenMin[0], float(-diameter), float(ps->winx + diameter));
    CLAMP(ps->screenMax[0], float(-diameter), float(ps->winx + diameter));

    CLAMP(ps->screenMin[1], float(-diameter), float(ps->winy + diameter));
    CLAMP(ps->screenMax[1], float(-diameter), float(ps->winy + diameter));
#else
    UNUSED_VARS(diameter);
#endif
  }
  else if (ps->source != PROJ_SRC_VIEW_FILL) { /* re-projection, use bounds */
    ps->screenMin[0] = 0;
    ps->screenMax[0] = float(ps->winx);

    ps->screenMin[1] = 0;
    ps->screenMax[1] = float(ps->winy);
  }
}

static void proj_paint_state_cavity_init(ProjPaintState *ps)
{
  float *cavities;
  int a;

  if (ps->do_mask_cavity) {
    int *counter = MEM_cnew_array<int>(ps->totvert_eval, "counter");
    float(*edges)[3] = static_cast<float(*)[3]>(
        MEM_callocN(sizeof(float[3]) * ps->totvert_eval, "edges"));
    ps->cavities = static_cast<float *>(
        MEM_mallocN(sizeof(float) * ps->totvert_eval, "ProjectPaint Cavities"));
    cavities = ps->cavities;

    for (const int64_t i : ps->edges_eval.index_range()) {
      const MEdge &edge = ps->edges_eval[i];
      float e[3];
      sub_v3_v3v3(e, ps->vert_positions_eval[edge.v1], ps->vert_positions_eval[edge.v2]);
      normalize_v3(e);
      add_v3_v3(edges[edge.v2], e);
      counter[edge.v2]++;
      sub_v3_v3(edges[edge.v1], e);
      counter[edge.v1]++;
    }
    for (a = 0; a < ps->totvert_eval; a++) {
      if (counter[a] > 0) {
        mul_v3_fl(edges[a], 1.0f / counter[a]);
        /* Augment the difference. */
        cavities[a] = saacos(10.0f * dot_v3v3(ps->vert_normals[a], edges[a])) * float(M_1_PI);
      }
      else {
        cavities[a] = 0.0;
      }
    }

    MEM_freeN(counter);
    MEM_freeN(edges);
  }
}

#ifndef PROJ_DEBUG_NOSEAMBLEED
static void proj_paint_state_seam_bleed_init(ProjPaintState *ps)
{
  if (ps->seam_bleed_px > 0.0f) {
    ps->vertFaces = MEM_cnew_array<LinkNode *>(ps->totvert_eval, "paint-vertFaces");
    ps->faceSeamFlags = MEM_cnew_array<ushort>(ps->totlooptri_eval, "paint-faceSeamFlags");
    ps->faceWindingFlags = MEM_cnew_array<char>(ps->totlooptri_eval, "paint-faceWindindFlags");
    ps->loopSeamData = static_cast<LoopSeamData *>(
        MEM_mallocN(sizeof(LoopSeamData) * ps->totloop_eval, "paint-loopSeamUVs"));
    ps->vertSeams = MEM_cnew_array<ListBase>(ps->totvert_eval, "paint-vertSeams");
  }
}
#endif

static void proj_paint_state_thread_init(ProjPaintState *ps, const bool reset_threads)
{
  /* Thread stuff
   *
   * very small brushes run a lot slower multi-threaded since the advantage with
   * threads is being able to fill in multiple buckets at once.
   * Only use threads for bigger brushes. */

  ps->thread_tot = BKE_scene_num_threads(ps->scene);

  /* workaround for #35057, disable threading if diameter is less than is possible for
   * optimum bucket number generation */
  if (reset_threads) {
    ps->thread_tot = 1;
  }

  if (ps->is_shared_user == false) {
    if (ps->thread_tot > 1) {
      ps->tile_lock = static_cast<SpinLock *>(
          MEM_mallocN(sizeof(SpinLock), "projpaint_tile_lock"));
      BLI_spin_init(ps->tile_lock);
    }

    ED_image_paint_tile_lock_init();
  }

  for (int a = 0; a < ps->thread_tot; a++) {
    ps->arena_mt[a] = BLI_memarena_new(MEM_SIZE_OPTIMAL(1 << 16), "project paint arena");
  }
}

static void proj_paint_state_vert_flags_init(ProjPaintState *ps)
{
  if (ps->do_backfacecull && ps->do_mask_normal) {
    float viewDirPersp[3];
    float no[3];
    int a;

    ps->vertFlags = MEM_cnew_array<char>(ps->totvert_eval, "paint-vertFlags");

    for (a = 0; a < ps->totvert_eval; a++) {
      copy_v3_v3(no, ps->vert_normals[a]);
      if (UNLIKELY(ps->is_flip_object)) {
        negate_v3(no);
      }

      if (ps->is_ortho) {
        if (dot_v3v3(ps->viewDir, no) <= ps->normal_angle__cos) {
          /* 1 vert of this face is towards us */
          ps->vertFlags[a] |= PROJ_VERT_CULL;
        }
      }
      else {
        sub_v3_v3v3(viewDirPersp, ps->viewPos, ps->vert_positions_eval[a]);
        normalize_v3(viewDirPersp);
        if (UNLIKELY(ps->is_flip_object)) {
          negate_v3(viewDirPersp);
        }
        if (dot_v3v3(viewDirPersp, no) <= ps->normal_angle__cos) {
          /* 1 vert of this face is towards us */
          ps->vertFlags[a] |= PROJ_VERT_CULL;
        }
      }
    }
  }
  else {
    ps->vertFlags = nullptr;
  }
}

#ifndef PROJ_DEBUG_NOSEAMBLEED
static void project_paint_bleed_add_face_user(const ProjPaintState *ps,
                                              MemArena *arena,
                                              const MLoopTri *lt,
                                              const int tri_index)
{
  /* add face user if we have bleed enabled, set the UV seam flags later */
  /* annoying but we need to add all faces even ones we never use elsewhere */
  if (ps->seam_bleed_px > 0.0f) {
    const float *lt_tri_uv[3] = {PS_LOOPTRI_AS_UV_3(ps->poly_to_loop_uv, lt)};

    /* Check for degenerate triangles. Degenerate faces cause trouble with bleed computations.
     * Ideally this would be checked later, not to add to the cost of computing non-degenerate
     * triangles, but that would allow other triangles to still find adjacent seams on degenerate
     * triangles, potentially causing incorrect results. */
    if (area_tri_v2(UNPACK3(lt_tri_uv)) > 0.0f) {
      const int lt_vtri[3] = {PS_LOOPTRI_AS_VERT_INDEX_3(ps, lt)};
      void *tri_index_p = POINTER_FROM_INT(tri_index);

      BLI_linklist_prepend_arena(&ps->vertFaces[lt_vtri[0]], tri_index_p, arena);
      BLI_linklist_prepend_arena(&ps->vertFaces[lt_vtri[1]], tri_index_p, arena);
      BLI_linklist_prepend_arena(&ps->vertFaces[lt_vtri[2]], tri_index_p, arena);
    }
    else {
      ps->faceSeamFlags[tri_index] |= PROJ_FACE_DEGENERATE;
    }
  }
}
#endif

/* Return true if evaluated mesh can be painted on, false otherwise */
static bool proj_paint_state_mesh_eval_init(const bContext *C, ProjPaintState *ps)
{
  Depsgraph *depsgraph = CTX_data_ensure_evaluated_depsgraph(C);
  Object *ob = ps->ob;

  Scene *scene_eval = DEG_get_evaluated_scene(depsgraph);
  Object *ob_eval = DEG_get_evaluated_object(depsgraph, ob);

  if (scene_eval == nullptr || ob_eval == nullptr) {
    return false;
  }

  CustomData_MeshMasks cddata_masks = scene_eval->customdata_mask;
  cddata_masks.fmask |= CD_MASK_MTFACE;
  cddata_masks.lmask |= CD_MASK_PROP_FLOAT2;
  if (ps->do_face_sel) {
    cddata_masks.vmask |= CD_MASK_ORIGINDEX;
    cddata_masks.emask |= CD_MASK_ORIGINDEX;
    cddata_masks.pmask |= CD_MASK_ORIGINDEX;
  }
  ps->me_eval = mesh_get_eval_final(depsgraph, scene_eval, ob_eval, &cddata_masks);

  if (!CustomData_has_layer(&ps->me_eval->ldata, CD_PROP_FLOAT2)) {
    ps->me_eval = nullptr;
    return false;
  }

  /* Build final material array, we use this a lot here. */
  /* materials start from 1, default material is 0 */
  const int totmat = ob->totcol + 1;
  ps->mat_array = static_cast<Material **>(
      MEM_malloc_arrayN(totmat, sizeof(*ps->mat_array), __func__));
  /* We leave last material as empty - rationale here is being able to index
   * the materials by using the mf->mat_nr directly and leaving the last
   * material as nullptr in case no materials exist on mesh, so indexing will not fail. */
  for (int i = 0; i < totmat - 1; i++) {
    ps->mat_array[i] = BKE_object_material_get(ob, i + 1);
  }
  ps->mat_array[totmat - 1] = nullptr;

  ps->vert_positions_eval = BKE_mesh_vert_positions(ps->me_eval);
  ps->vert_normals = BKE_mesh_vert_normals_ensure(ps->me_eval);
  ps->edges_eval = ps->me_eval->edges();
  ps->polys_eval = ps->me_eval->polys();
  ps->corner_verts_eval = ps->me_eval->corner_verts();
  ps->select_poly_eval = (const bool *)CustomData_get_layer_named(
      &ps->me_eval->pdata, CD_PROP_BOOL, ".select_poly");
  ps->material_indices = (const int *)CustomData_get_layer_named(
      &ps->me_eval->pdata, CD_PROP_INT32, "material_index");

  ps->totvert_eval = ps->me_eval->totvert;
  ps->totedge_eval = ps->me_eval->totedge;
  ps->totpoly_eval = ps->me_eval->totpoly;
  ps->totloop_eval = ps->me_eval->totloop;

  ps->looptris_eval = ps->me_eval->looptris();

  ps->poly_to_loop_uv = static_cast<const float(**)[2]>(
      MEM_mallocN(ps->totpoly_eval * sizeof(float(*)[2]), "proj_paint_mtfaces"));

  return true;
}

struct ProjPaintLayerClone {
  const float (*mloopuv_clone_base)[2];
  const TexPaintSlot *slot_last_clone;
  const TexPaintSlot *slot_clone;
};

static void proj_paint_layer_clone_init(ProjPaintState *ps, ProjPaintLayerClone *layer_clone)
{
  const float(*mloopuv_clone_base)[2] = nullptr;

  /* use clone mtface? */
  if (ps->do_layer_clone) {
    const int layer_num = CustomData_get_clone_layer(&((Mesh *)ps->ob->data)->ldata,
                                                     CD_PROP_FLOAT2);

    ps->poly_to_loop_uv_clone = static_cast<const float(**)[2]>(
        MEM_mallocN(ps->totpoly_eval * sizeof(float(*)[2]), "proj_paint_mtfaces"));

    if (layer_num != -1) {
      mloopuv_clone_base = static_cast<const float(*)[2]>(
          CustomData_get_layer_n(&ps->me_eval->ldata, CD_PROP_FLOAT2, layer_num));
    }

    if (mloopuv_clone_base == nullptr) {
      /* get active instead */
      mloopuv_clone_base = static_cast<const float(*)[2]>(
          CustomData_get_layer(&ps->me_eval->ldata, CD_PROP_FLOAT2));
    }
  }

  memset(layer_clone, 0, sizeof(*layer_clone));
  layer_clone->mloopuv_clone_base = mloopuv_clone_base;
}

/* Return true if face should be skipped, false otherwise */
static bool project_paint_clone_face_skip(ProjPaintState *ps,
                                          ProjPaintLayerClone *lc,
                                          const TexPaintSlot *slot,
                                          const int tri_index)
{
  if (ps->do_layer_clone) {
    if (ps->do_material_slots) {
      lc->slot_clone = project_paint_face_clone_slot(ps, tri_index);
      /* all faces should have a valid slot, reassert here */
      if (ELEM(lc->slot_clone, nullptr, slot)) {
        return true;
      }
    }
    else if (ps->clone_ima == ps->canvas_ima) {
      return true;
    }

    if (ps->do_material_slots) {
      if (lc->slot_clone != lc->slot_last_clone) {
        if (!lc->slot_clone->uvname ||
            !(lc->mloopuv_clone_base = static_cast<const float(*)[2]>(CustomData_get_layer_named(
                  &ps->me_eval->ldata, CD_PROP_FLOAT2, lc->slot_clone->uvname)))) {
          lc->mloopuv_clone_base = static_cast<const float(*)[2]>(
              CustomData_get_layer(&ps->me_eval->ldata, CD_PROP_FLOAT2));
        }
        lc->slot_last_clone = lc->slot_clone;
      }
    }

    /* will set multiple times for 4+ sided poly */
    ps->poly_to_loop_uv_clone[ps->looptris_eval[tri_index].poly] = lc->mloopuv_clone_base;
  }
  return false;
}

struct ProjPaintFaceLookup {
  const bool *select_poly_orig;

  const int *index_mp_to_orig;
};

static void proj_paint_face_lookup_init(const ProjPaintState *ps, ProjPaintFaceLookup *face_lookup)
{
  memset(face_lookup, 0, sizeof(*face_lookup));
  if (ps->do_face_sel) {
    Mesh *orig_mesh = (Mesh *)ps->ob->data;
    face_lookup->index_mp_to_orig = static_cast<const int *>(
        CustomData_get_layer(&ps->me_eval->pdata, CD_ORIGINDEX));
    face_lookup->select_poly_orig = static_cast<const bool *>(
        CustomData_get_layer_named(&orig_mesh->pdata, CD_PROP_BOOL, ".select_poly"));
  }
}

/* Return true if face should be considered selected, false otherwise */
static bool project_paint_check_face_sel(const ProjPaintState *ps,
                                         const ProjPaintFaceLookup *face_lookup,
                                         const MLoopTri *lt)
{
  if (ps->do_face_sel) {
    int orig_index;

    if ((face_lookup->index_mp_to_orig != nullptr) &&
        ((orig_index = (face_lookup->index_mp_to_orig[lt->poly])) != ORIGINDEX_NONE)) {
      return face_lookup->select_poly_orig && face_lookup->select_poly_orig[orig_index];
    }
    return ps->select_poly_eval && ps->select_poly_eval[lt->poly];
  }
  return true;
}

struct ProjPaintFaceCoSS {
  const float *v1;
  const float *v2;
  const float *v3;
};

static void proj_paint_face_coSS_init(const ProjPaintState *ps,
                                      const MLoopTri *lt,
                                      ProjPaintFaceCoSS *coSS)
{
  const int lt_vtri[3] = {PS_LOOPTRI_AS_VERT_INDEX_3(ps, lt)};
  coSS->v1 = ps->screenCoords[lt_vtri[0]];
  coSS->v2 = ps->screenCoords[lt_vtri[1]];
  coSS->v3 = ps->screenCoords[lt_vtri[2]];
}

/* Return true if face should be culled, false otherwise */
static bool project_paint_flt_max_cull(const ProjPaintState *ps, const ProjPaintFaceCoSS *coSS)
{
  if (!ps->is_ortho) {
    if (coSS->v1[0] == FLT_MAX || coSS->v2[0] == FLT_MAX || coSS->v3[0] == FLT_MAX) {
      return true;
    }
  }
  return false;
}

#ifdef PROJ_DEBUG_WINCLIP
/* Return true if face should be culled, false otherwise */
static bool project_paint_winclip(const ProjPaintState *ps, const ProjPaintFaceCoSS *coSS)
{
  /* ignore faces outside the view */
  return ((ps->source != PROJ_SRC_VIEW_FILL) &&
          ((coSS->v1[0] < ps->screenMin[0] && coSS->v2[0] < ps->screenMin[0] &&
            coSS->v3[0] < ps->screenMin[0]) ||

           (coSS->v1[0] > ps->screenMax[0] && coSS->v2[0] > ps->screenMax[0] &&
            coSS->v3[0] > ps->screenMax[0]) ||

           (coSS->v1[1] < ps->screenMin[1] && coSS->v2[1] < ps->screenMin[1] &&
            coSS->v3[1] < ps->screenMin[1]) ||

           (coSS->v1[1] > ps->screenMax[1] && coSS->v2[1] > ps->screenMax[1] &&
            coSS->v3[1] > ps->screenMax[1])));
}
#endif /* PROJ_DEBUG_WINCLIP */

struct PrepareImageEntry {
  struct PrepareImageEntry *next, *prev;
  Image *ima;
  ImageUser iuser;
};

static void project_paint_build_proj_ima(ProjPaintState *ps,
                                         MemArena *arena,
                                         ListBase *used_images)
{
  ProjPaintImage *projIma;
  PrepareImageEntry *entry;
  int i;

  /* build an array of images we use */
  projIma = ps->projImages = static_cast<ProjPaintImage *>(
      BLI_memarena_alloc(arena, sizeof(ProjPaintImage) * ps->image_tot));

  for (entry = static_cast<PrepareImageEntry *>(used_images->first), i = 0; entry;
       entry = entry->next, i++, projIma++) {
    projIma->iuser = entry->iuser;
    int size;
    projIma->ima = entry->ima;
    projIma->touch = false;
    projIma->ibuf = BKE_image_acquire_ibuf(projIma->ima, &projIma->iuser, nullptr);
    if (projIma->ibuf == nullptr) {
      projIma->iuser.tile = 0;
      projIma->ibuf = BKE_image_acquire_ibuf(projIma->ima, &projIma->iuser, nullptr);
      BLI_assert(projIma->ibuf != nullptr);
    }
    size = sizeof(void **) * ED_IMAGE_UNDO_TILE_NUMBER(projIma->ibuf->x) *
           ED_IMAGE_UNDO_TILE_NUMBER(projIma->ibuf->y);
    projIma->partRedrawRect = static_cast<ImagePaintPartialRedraw *>(
        BLI_memarena_alloc(arena, sizeof(ImagePaintPartialRedraw) * PROJ_BOUNDBOX_SQUARED));
    partial_redraw_array_init(projIma->partRedrawRect);
    projIma->undoRect = (volatile void **)BLI_memarena_alloc(arena, size);
    memset((void *)projIma->undoRect, 0, size);
    projIma->maskRect = static_cast<ushort **>(BLI_memarena_alloc(arena, size));
    memset(projIma->maskRect, 0, size);
    projIma->valid = static_cast<bool **>(BLI_memarena_alloc(arena, size));
    memset(projIma->valid, 0, size);
  }
}

static void project_paint_prepare_all_faces(ProjPaintState *ps,
                                            MemArena *arena,
                                            const ProjPaintFaceLookup *face_lookup,
                                            ProjPaintLayerClone *layer_clone,
                                            const float (*mloopuv_base)[2],
                                            const bool is_multi_view)
{
  /* Image Vars - keep track of images we have used */
  ListBase used_images = {nullptr};

  Image *tpage_last = nullptr, *tpage;
  TexPaintSlot *slot_last = nullptr;
  TexPaintSlot *slot = nullptr;
  int tile_last = -1, tile;
  int image_index = -1, tri_index;
  int prev_poly = -1;
  const blender::Span<MLoopTri> looptris = ps->looptris_eval;

  BLI_assert(ps->image_tot == 0);

  for (tri_index = 0; tri_index < ps->totlooptri_eval; tri_index++) {
    bool is_face_sel;
    bool skip_tri = false;

    is_face_sel = project_paint_check_face_sel(ps, face_lookup, &looptris[tri_index]);

    if (!ps->do_stencil_brush) {
      slot = project_paint_face_paint_slot(ps, tri_index);
      /* all faces should have a valid slot, reassert here */
      if (slot == nullptr) {
        mloopuv_base = static_cast<const float(*)[2]>(
            CustomData_get_layer(&ps->me_eval->ldata, CD_PROP_FLOAT2));
        tpage = ps->canvas_ima;
      }
      else {
        if (slot != slot_last) {
          if (!slot->uvname ||
              !(mloopuv_base = static_cast<const float(*)[2]>(CustomData_get_layer_named(
                    &ps->me_eval->ldata, CD_PROP_FLOAT2, slot->uvname)))) {
            mloopuv_base = static_cast<const float(*)[2]>(
                CustomData_get_layer(&ps->me_eval->ldata, CD_PROP_FLOAT2));
          }
          slot_last = slot;
        }

        /* Don't allow using the same image for painting and stenciling. */
        if (slot->ima == ps->stencil_ima) {
          /* Delay continuing the loop until after loop_uvs and bleed faces are initialized.
           * While this shouldn't be used, face-winding reads all polys.
           * It's less trouble to set all faces to valid UVs,
           * avoiding nullptr checks all over. */
          skip_tri = true;
          tpage = nullptr;
        }
        else {
          tpage = slot->ima;
        }
      }
    }
    else {
      tpage = ps->stencil_ima;
    }

    ps->poly_to_loop_uv[looptris[tri_index].poly] = mloopuv_base;

    tile = project_paint_face_paint_tile(tpage, mloopuv_base[looptris[tri_index].tri[0]]);

#ifndef PROJ_DEBUG_NOSEAMBLEED
    project_paint_bleed_add_face_user(ps, arena, &looptris[tri_index], tri_index);
#endif

    if (skip_tri || project_paint_clone_face_skip(ps, layer_clone, slot, tri_index)) {
      continue;
    }

    BLI_assert(mloopuv_base != nullptr);

    if (is_face_sel && tpage) {
      ProjPaintFaceCoSS coSS;
      proj_paint_face_coSS_init(ps, &looptris[tri_index], &coSS);

      if (is_multi_view == false) {
        if (project_paint_flt_max_cull(ps, &coSS)) {
          continue;
        }

#ifdef PROJ_DEBUG_WINCLIP
        if (project_paint_winclip(ps, &coSS)) {
          continue;
        }

#endif  // PROJ_DEBUG_WINCLIP

        /* Back-face culls individual triangles but mask normal will use polygon. */
        if (ps->do_backfacecull) {
          if (ps->do_mask_normal) {
            if (prev_poly != looptris[tri_index].poly) {
              int iloop;
              bool culled = true;
              const MPoly &poly = ps->polys_eval[looptris[tri_index].poly];
              int poly_loops = poly.totloop;
              prev_poly = looptris[tri_index].poly;
              for (iloop = 0; iloop < poly_loops; iloop++) {
<<<<<<< HEAD
                if (!(ps->vertFlags[ps->corner_verts_eval[poly->loopstart + iloop]] &
                      PROJ_VERT_CULL)) {
=======
                if (!(ps->vertFlags[ps->loops_eval[poly.loopstart + iloop].v] & PROJ_VERT_CULL)) {
>>>>>>> 915ff8d1
                  culled = false;
                  break;
                }
              }

              if (culled) {
                /* poly loops - 2 is number of triangles for poly,
                 * but counter gets incremented when continuing, so decrease by 3 */
                int poly_tri = poly_loops - 3;
                tri_index += poly_tri;
                continue;
              }
            }
          }
          else {
            if ((line_point_side_v2(coSS.v1, coSS.v2, coSS.v3) < 0.0f) != ps->is_flip_object) {
              continue;
            }
          }
        }
      }

      if (tpage_last != tpage || tile_last != tile) {
        image_index = 0;
        for (PrepareImageEntry *e = static_cast<PrepareImageEntry *>(used_images.first); e;
             e = e->next, image_index++) {
          if (e->ima == tpage && e->iuser.tile == tile) {
            break;
          }
        }

        if (image_index == ps->image_tot) {
          /* XXX get appropriate ImageUser instead */
          ImageUser iuser;
          BKE_imageuser_default(&iuser);
          iuser.tile = tile;
          iuser.framenr = tpage->lastframe;
          if (BKE_image_has_ibuf(tpage, &iuser)) {
            PrepareImageEntry *e = MEM_cnew<PrepareImageEntry>("PrepareImageEntry");
            e->ima = tpage;
            e->iuser = iuser;
            BLI_addtail(&used_images, e);
            ps->image_tot++;
          }
          else {
            image_index = -1;
          }
        }

        tpage_last = tpage;
        tile_last = tile;
      }

      if (image_index != -1) {
        /* Initialize the faces screen pixels */
        /* Add this to a list to initialize later */
        project_paint_delayed_face_init(ps, &looptris[tri_index], tri_index);
      }
    }
  }

  /* Build an array of images we use. */
  if (ps->is_shared_user == false) {
    project_paint_build_proj_ima(ps, arena, &used_images);
  }

  /* we have built the array, discard the linked list */
  BLI_freelistN(&used_images);
}

/* run once per stroke before projection painting */
static void project_paint_begin(const bContext *C,
                                ProjPaintState *ps,
                                const bool is_multi_view,
                                const char symmetry_flag)
{
  ProjPaintLayerClone layer_clone;
  ProjPaintFaceLookup face_lookup;
  const float(*mloopuv_base)[2] = nullptr;

  /* At the moment this is just ps->arena_mt[0], but use this to show were not multi-threading. */
  MemArena *arena;

  const int diameter = 2 * BKE_brush_size_get(ps->scene, ps->brush);

  bool reset_threads = false;

  /* ---- end defines ---- */

  if (ps->source == PROJ_SRC_VIEW) {
    /* faster clipping lookups */
    ED_view3d_clipping_local(ps->rv3d, ps->ob->object_to_world);
  }

  ps->do_face_sel = ((((Mesh *)ps->ob->data)->editflag & ME_EDIT_PAINT_FACE_SEL) != 0);
  ps->is_flip_object = (ps->ob->transflag & OB_NEG_SCALE) != 0;

  /* paint onto the derived mesh */
  if (ps->is_shared_user == false) {
    if (!proj_paint_state_mesh_eval_init(C, ps)) {
      return;
    }
  }

  proj_paint_face_lookup_init(ps, &face_lookup);
  proj_paint_layer_clone_init(ps, &layer_clone);

  if (ps->do_layer_stencil || ps->do_stencil_brush) {
    // int layer_num = CustomData_get_stencil_layer(&ps->me_eval->ldata, CD_PROP_FLOAT2);
    int layer_num = CustomData_get_stencil_layer(&((Mesh *)ps->ob->data)->ldata, CD_PROP_FLOAT2);
    if (layer_num != -1) {
      ps->mloopuv_stencil_eval = static_cast<const float(*)[2]>(
          CustomData_get_layer_n(&ps->me_eval->ldata, CD_PROP_FLOAT2, layer_num));
    }

    if (ps->mloopuv_stencil_eval == nullptr) {
      /* get active instead */
      ps->mloopuv_stencil_eval = static_cast<const float(*)[2]>(
          CustomData_get_layer(&ps->me_eval->ldata, CD_PROP_FLOAT2));
    }

    if (ps->do_stencil_brush) {
      mloopuv_base = ps->mloopuv_stencil_eval;
    }
  }

  /* when using sub-surface or multi-resolution,
   * mesh-data arrays are thrown away, we need to keep a copy. */
  if (ps->is_shared_user == false) {
    proj_paint_state_cavity_init(ps);
  }

  proj_paint_state_viewport_init(ps, symmetry_flag);

  /* calculate vert screen coords
   * run this early so we can calculate the x/y resolution of our bucket rect */
  proj_paint_state_screen_coords_init(ps, diameter);

  /* only for convenience */
  ps->screen_width = ps->screenMax[0] - ps->screenMin[0];
  ps->screen_height = ps->screenMax[1] - ps->screenMin[1];

  ps->buckets_x = int(ps->screen_width / (float(diameter) / PROJ_BUCKET_BRUSH_DIV));
  ps->buckets_y = int(ps->screen_height / (float(diameter) / PROJ_BUCKET_BRUSH_DIV));

  // printf("\tscreenspace bucket division x:%d y:%d\n", ps->buckets_x, ps->buckets_y);

  if (ps->buckets_x > PROJ_BUCKET_RECT_MAX || ps->buckets_y > PROJ_BUCKET_RECT_MAX) {
    reset_threads = true;
  }

  /* Really high values could cause problems since it has to allocate a few
   * `(ps->buckets_x * ps->buckets_y)` sized arrays. */
  CLAMP(ps->buckets_x, PROJ_BUCKET_RECT_MIN, PROJ_BUCKET_RECT_MAX);
  CLAMP(ps->buckets_y, PROJ_BUCKET_RECT_MIN, PROJ_BUCKET_RECT_MAX);

  ps->bucketRect = MEM_cnew_array<LinkNode *>(ps->buckets_x * ps->buckets_y, "paint-bucketRect");
  ps->bucketFaces = MEM_cnew_array<LinkNode *>(ps->buckets_x * ps->buckets_y, "paint-bucketFaces");

  ps->bucketFlags = MEM_cnew_array<uchar>(ps->buckets_x * ps->buckets_y, "paint-bucketFaces");
#ifndef PROJ_DEBUG_NOSEAMBLEED
  if (ps->is_shared_user == false) {
    proj_paint_state_seam_bleed_init(ps);
  }
#endif

  proj_paint_state_thread_init(ps, reset_threads);
  arena = ps->arena_mt[0];

  proj_paint_state_vert_flags_init(ps);

  project_paint_prepare_all_faces(
      ps, arena, &face_lookup, &layer_clone, mloopuv_base, is_multi_view);
}

static void paint_proj_begin_clone(ProjPaintState *ps, const float mouse[2])
{
  /* setup clone offset */
  if (ps->tool == PAINT_TOOL_CLONE) {
    float projCo[4];
    copy_v3_v3(projCo, ps->scene->cursor.location);
    mul_m4_v3(ps->obmat_imat, projCo);

    projCo[3] = 1.0f;
    mul_m4_v4(ps->projectMat, projCo);
    ps->cloneOffset[0] = mouse[0] -
                         (float(ps->winx * 0.5f) + (ps->winx * 0.5f) * projCo[0] / projCo[3]);
    ps->cloneOffset[1] = mouse[1] -
                         (float(ps->winy * 0.5f) + (ps->winy * 0.5f) * projCo[1] / projCo[3]);
  }
}

static void project_paint_end(ProjPaintState *ps)
{
  int a;

  /* dereference used image buffers */
  if (ps->is_shared_user == false) {
    ProjPaintImage *projIma;
    for (a = 0, projIma = ps->projImages; a < ps->image_tot; a++, projIma++) {
      BKE_image_release_ibuf(projIma->ima, projIma->ibuf, nullptr);
      DEG_id_tag_update(&projIma->ima->id, 0);
    }
  }

  if (ps->reproject_ibuf_free_float) {
    imb_freerectfloatImBuf(ps->reproject_ibuf);
  }
  if (ps->reproject_ibuf_free_uchar) {
    imb_freerectImBuf(ps->reproject_ibuf);
  }
  BKE_image_release_ibuf(ps->reproject_image, ps->reproject_ibuf, nullptr);

  MEM_freeN(ps->screenCoords);
  MEM_freeN(ps->bucketRect);
  MEM_freeN(ps->bucketFaces);
  MEM_freeN(ps->bucketFlags);

  if (ps->is_shared_user == false) {
    if (ps->mat_array != nullptr) {
      MEM_freeN(ps->mat_array);
    }

    /* must be set for non-shared */
    BLI_assert(ps->poly_to_loop_uv || ps->is_shared_user);
    if (ps->poly_to_loop_uv) {
      MEM_freeN((void *)ps->poly_to_loop_uv);
    }

    if (ps->do_layer_clone) {
      MEM_freeN((void *)ps->poly_to_loop_uv_clone);
    }
    if (ps->thread_tot > 1) {
      BLI_spin_end(ps->tile_lock);
      MEM_freeN((void *)ps->tile_lock);
    }

    ED_image_paint_tile_lock_end();

#ifndef PROJ_DEBUG_NOSEAMBLEED
    if (ps->seam_bleed_px > 0.0f) {
      MEM_freeN(ps->vertFaces);
      MEM_freeN(ps->faceSeamFlags);
      MEM_freeN(ps->faceWindingFlags);
      MEM_freeN(ps->loopSeamData);
      MEM_freeN(ps->vertSeams);
    }
#endif

    if (ps->do_mask_cavity) {
      MEM_freeN(ps->cavities);
    }

    ps->me_eval = nullptr;
  }

  if (ps->blurkernel) {
    paint_delete_blur_kernel(ps->blurkernel);
    MEM_freeN(ps->blurkernel);
  }

  if (ps->vertFlags) {
    MEM_freeN(ps->vertFlags);
  }

  for (a = 0; a < ps->thread_tot; a++) {
    BLI_memarena_free(ps->arena_mt[a]);
  }
}

/* 1 = an undo, -1 is a redo. */
static void partial_redraw_single_init(ImagePaintPartialRedraw *pr)
{
  BLI_rcti_init_minmax(&pr->dirty_region);
}

static void partial_redraw_array_init(ImagePaintPartialRedraw *pr)
{
  int tot = PROJ_BOUNDBOX_SQUARED;
  while (tot--) {
    partial_redraw_single_init(pr);
    pr++;
  }
}

static bool partial_redraw_array_merge(ImagePaintPartialRedraw *pr,
                                       ImagePaintPartialRedraw *pr_other,
                                       int tot)
{
  bool touch = false;
  while (tot--) {
    BLI_rcti_do_minmax_rcti(&pr->dirty_region, &pr_other->dirty_region);
    if (!BLI_rcti_is_empty(&pr->dirty_region)) {
      touch = true;
    }

    pr++;
    pr_other++;
  }

  return touch;
}

/* Loop over all images on this mesh and update any we have touched */
static bool project_image_refresh_tagged(ProjPaintState *ps)
{
  ImagePaintPartialRedraw *pr;
  ProjPaintImage *projIma;
  int a, i;
  bool redraw = false;

  for (a = 0, projIma = ps->projImages; a < ps->image_tot; a++, projIma++) {
    if (projIma->touch) {
      /* look over each bound cell */
      for (i = 0; i < PROJ_BOUNDBOX_SQUARED; i++) {
        pr = &(projIma->partRedrawRect[i]);
        if (BLI_rcti_is_valid(&pr->dirty_region)) {
          set_imapaintpartial(pr);
          imapaint_image_update(nullptr, projIma->ima, projIma->ibuf, &projIma->iuser, true);
          redraw = 1;
        }

        partial_redraw_single_init(pr);
      }

      /* clear for reuse */
      projIma->touch = false;
    }
  }

  return redraw;
}

/* run this per painting onto each mouse location */
static bool project_bucket_iter_init(ProjPaintState *ps, const float mval_f[2])
{
  if (ps->source == PROJ_SRC_VIEW) {
    float min_brush[2], max_brush[2];
    const float radius = ps->brush_size;

    /* so we don't have a bucket bounds that is way too small to paint into */
#if 0
    /* This doesn't work yet. */
    if (radius < 1.0f) {
      radius = 1.0f;
    }
#endif

    min_brush[0] = mval_f[0] - radius;
    min_brush[1] = mval_f[1] - radius;

    max_brush[0] = mval_f[0] + radius;
    max_brush[1] = mval_f[1] + radius;

    /* offset to make this a valid bucket index */
    project_paint_bucket_bounds(ps, min_brush, max_brush, ps->bucketMin, ps->bucketMax);

    /* mouse outside the model areas? */
    if (ps->bucketMin[0] == ps->bucketMax[0] || ps->bucketMin[1] == ps->bucketMax[1]) {
      return false;
    }
  }
  else { /* reproject: PROJ_SRC_* */
    ps->bucketMin[0] = 0;
    ps->bucketMin[1] = 0;

    ps->bucketMax[0] = ps->buckets_x;
    ps->bucketMax[1] = ps->buckets_y;
  }

  ps->context_bucket_index = ps->bucketMin[0] + ps->bucketMin[1] * ps->buckets_x;
  return true;
}

static bool project_bucket_iter_next(ProjPaintState *ps,
                                     int *bucket_index,
                                     rctf *bucket_bounds,
                                     const float mval[2])
{
  const int diameter = 2 * ps->brush_size;

  const int max_bucket_idx = ps->bucketMax[0] + (ps->bucketMax[1] - 1) * ps->buckets_x;

  for (int bidx = atomic_fetch_and_add_int32(&ps->context_bucket_index, 1); bidx < max_bucket_idx;
       bidx = atomic_fetch_and_add_int32(&ps->context_bucket_index, 1)) {
    const int bucket_y = bidx / ps->buckets_x;
    const int bucket_x = bidx - (bucket_y * ps->buckets_x);

    BLI_assert(bucket_y >= ps->bucketMin[1] && bucket_y < ps->bucketMax[1]);
    if (bucket_x >= ps->bucketMin[0] && bucket_x < ps->bucketMax[0]) {
      /* Use bucket_bounds for #project_bucket_isect_circle and #project_bucket_init. */
      project_bucket_bounds(ps, bucket_x, bucket_y, bucket_bounds);

      if ((ps->source != PROJ_SRC_VIEW) ||
          project_bucket_isect_circle(mval, float(diameter * diameter), bucket_bounds)) {
        *bucket_index = bidx;

        return true;
      }
    }
  }

  return false;
}

/* Each thread gets one of these, also used as an argument to pass to project_paint_op */
struct ProjectHandle {
  /* args */
  ProjPaintState *ps;
  float prevmval[2];
  float mval[2];

  /* Annoying but we need to have image bounds per thread,
   * then merge into ps->projectPartialRedraws. */

  /* array of partial redraws */
  ProjPaintImage *projImages;

  /* thread settings */
  int thread_index;

  struct ImagePool *pool;
};

static void do_projectpaint_clone(ProjPaintState *ps, ProjPixel *projPixel, float mask)
{
  const uchar *clone_pt = ((ProjPixelClone *)projPixel)->clonepx.ch;

  if (clone_pt[3]) {
    uchar clone_rgba[4];

    clone_rgba[0] = clone_pt[0];
    clone_rgba[1] = clone_pt[1];
    clone_rgba[2] = clone_pt[2];
    clone_rgba[3] = uchar(clone_pt[3] * mask);

    if (ps->do_masking) {
      IMB_blend_color_byte(projPixel->pixel.ch_pt,
                           projPixel->origColor.ch_pt,
                           clone_rgba,
                           IMB_BlendMode(ps->blend));
    }
    else {
      IMB_blend_color_byte(
          projPixel->pixel.ch_pt, projPixel->pixel.ch_pt, clone_rgba, IMB_BlendMode(ps->blend));
    }
  }
}

static void do_projectpaint_clone_f(ProjPaintState *ps, ProjPixel *projPixel, float mask)
{
  const float *clone_pt = ((ProjPixelClone *)projPixel)->clonepx.f;

  if (clone_pt[3]) {
    float clone_rgba[4];

    mul_v4_v4fl(clone_rgba, clone_pt, mask);

    if (ps->do_masking) {
      IMB_blend_color_float(
          projPixel->pixel.f_pt, projPixel->origColor.f_pt, clone_rgba, IMB_BlendMode(ps->blend));
    }
    else {
      IMB_blend_color_float(
          projPixel->pixel.f_pt, projPixel->pixel.f_pt, clone_rgba, IMB_BlendMode(ps->blend));
    }
  }
}

/**
 * \note mask is used to modify the alpha here, this is not correct since it allows
 * accumulation of color greater than 'projPixel->mask' however in the case of smear its not
 * really that important to be correct as it is with clone and painting
 */
static void do_projectpaint_smear(ProjPaintState *ps,
                                  ProjPixel *projPixel,
                                  float mask,
                                  MemArena *smearArena,
                                  LinkNode **smearPixels,
                                  const float co[2])
{
  uchar rgba_ub[4];

  if (project_paint_PickColor(ps, co, nullptr, rgba_ub, 1) == 0) {
    return;
  }

  blend_color_interpolate_byte(
      ((ProjPixelClone *)projPixel)->clonepx.ch, projPixel->pixel.ch_pt, rgba_ub, mask);
  BLI_linklist_prepend_arena(smearPixels, (void *)projPixel, smearArena);
}

static void do_projectpaint_smear_f(ProjPaintState *ps,
                                    ProjPixel *projPixel,
                                    float mask,
                                    MemArena *smearArena,
                                    LinkNode **smearPixels_f,
                                    const float co[2])
{
  float rgba[4];

  if (project_paint_PickColor(ps, co, rgba, nullptr, 1) == 0) {
    return;
  }

  blend_color_interpolate_float(
      ((ProjPixelClone *)projPixel)->clonepx.f, projPixel->pixel.f_pt, rgba, mask);
  BLI_linklist_prepend_arena(smearPixels_f, (void *)projPixel, smearArena);
}

static void do_projectpaint_soften_f(ProjPaintState *ps,
                                     ProjPixel *projPixel,
                                     float mask,
                                     MemArena *softenArena,
                                     LinkNode **softenPixels)
{
  float accum_tot = 0.0f;
  int xk, yk;
  BlurKernel *kernel = ps->blurkernel;
  float *rgba = projPixel->newColor.f;

  /* rather than painting, accumulate surrounding colors */
  zero_v4(rgba);

  for (yk = 0; yk < kernel->side; yk++) {
    for (xk = 0; xk < kernel->side; xk++) {
      float rgba_tmp[4];
      float co_ofs[2] = {2.0f * xk - 1.0f, 2.0f * yk - 1.0f};

      add_v2_v2(co_ofs, projPixel->projCoSS);

      if (project_paint_PickColor(ps, co_ofs, rgba_tmp, nullptr, true)) {
        float weight = kernel->wdata[xk + yk * kernel->side];
        mul_v4_fl(rgba_tmp, weight);
        add_v4_v4(rgba, rgba_tmp);
        accum_tot += weight;
      }
    }
  }

  if (LIKELY(accum_tot != 0)) {
    mul_v4_fl(rgba, 1.0f / float(accum_tot));

    if (ps->mode == BRUSH_STROKE_INVERT) {
      /* subtract blurred image from normal image gives high pass filter */
      sub_v3_v3v3(rgba, projPixel->pixel.f_pt, rgba);

      /* now rgba_ub contains the edge result, but this should be converted to luminance to avoid
       * colored speckles appearing in final image, and also to check for threshold */
      rgba[0] = rgba[1] = rgba[2] = IMB_colormanagement_get_luminance(rgba);
      if (fabsf(rgba[0]) > ps->brush->sharp_threshold) {
        float alpha = projPixel->pixel.f_pt[3];
        projPixel->pixel.f_pt[3] = rgba[3] = mask;

        /* add to enhance edges */
        blend_color_add_float(rgba, projPixel->pixel.f_pt, rgba);
        rgba[3] = alpha;
      }
      else {
        return;
      }
    }
    else {
      blend_color_interpolate_float(rgba, projPixel->pixel.f_pt, rgba, mask);
    }

    BLI_linklist_prepend_arena(softenPixels, (void *)projPixel, softenArena);
  }
}

static void do_projectpaint_soften(ProjPaintState *ps,
                                   ProjPixel *projPixel,
                                   float mask,
                                   MemArena *softenArena,
                                   LinkNode **softenPixels)
{
  float accum_tot = 0;
  int xk, yk;
  BlurKernel *kernel = ps->blurkernel;
  /* convert to byte after */
  float rgba[4];

  /* rather than painting, accumulate surrounding colors */
  zero_v4(rgba);

  for (yk = 0; yk < kernel->side; yk++) {
    for (xk = 0; xk < kernel->side; xk++) {
      float rgba_tmp[4];
      float co_ofs[2] = {2.0f * xk - 1.0f, 2.0f * yk - 1.0f};

      add_v2_v2(co_ofs, projPixel->projCoSS);

      if (project_paint_PickColor(ps, co_ofs, rgba_tmp, nullptr, true)) {
        float weight = kernel->wdata[xk + yk * kernel->side];
        mul_v4_fl(rgba_tmp, weight);
        add_v4_v4(rgba, rgba_tmp);
        accum_tot += weight;
      }
    }
  }

  if (LIKELY(accum_tot != 0)) {
    uchar *rgba_ub = projPixel->newColor.ch;

    mul_v4_fl(rgba, 1.0f / float(accum_tot));

    if (ps->mode == BRUSH_STROKE_INVERT) {
      float rgba_pixel[4];

      straight_uchar_to_premul_float(rgba_pixel, projPixel->pixel.ch_pt);

      /* subtract blurred image from normal image gives high pass filter */
      sub_v3_v3v3(rgba, rgba_pixel, rgba);
      /* now rgba_ub contains the edge result, but this should be converted to luminance to avoid
       * colored speckles appearing in final image, and also to check for threshold */
      rgba[0] = rgba[1] = rgba[2] = IMB_colormanagement_get_luminance(rgba);
      if (fabsf(rgba[0]) > ps->brush->sharp_threshold) {
        float alpha = rgba_pixel[3];
        rgba[3] = rgba_pixel[3] = mask;

        /* add to enhance edges */
        blend_color_add_float(rgba, rgba_pixel, rgba);

        rgba[3] = alpha;
        premul_float_to_straight_uchar(rgba_ub, rgba);
      }
      else {
        return;
      }
    }
    else {
      premul_float_to_straight_uchar(rgba_ub, rgba);
      blend_color_interpolate_byte(rgba_ub, projPixel->pixel.ch_pt, rgba_ub, mask);
    }
    BLI_linklist_prepend_arena(softenPixels, (void *)projPixel, softenArena);
  }
}

static void do_projectpaint_draw(ProjPaintState *ps,
                                 ProjPixel *projPixel,
                                 const float texrgb[3],
                                 float mask,
                                 float dither,
                                 float u,
                                 float v)
{
  float rgb[3];
  uchar rgba_ub[4];

  if (ps->is_texbrush) {
    mul_v3_v3v3(rgb, texrgb, ps->paint_color_linear);
    /* TODO(sergey): Support texture paint color space. */
    if (ps->use_colormanagement) {
      linearrgb_to_srgb_v3_v3(rgb, rgb);
    }
    else {
      copy_v3_v3(rgb, rgb);
    }
  }
  else {
    copy_v3_v3(rgb, ps->paint_color);
  }

  if (dither > 0.0f) {
    float_to_byte_dither_v3(rgba_ub, rgb, dither, u, v);
  }
  else {
    unit_float_to_uchar_clamp_v3(rgba_ub, rgb);
  }
  rgba_ub[3] = f_to_char(mask);

  if (ps->do_masking) {
    IMB_blend_color_byte(
        projPixel->pixel.ch_pt, projPixel->origColor.ch_pt, rgba_ub, IMB_BlendMode(ps->blend));
  }
  else {
    IMB_blend_color_byte(
        projPixel->pixel.ch_pt, projPixel->pixel.ch_pt, rgba_ub, IMB_BlendMode(ps->blend));
  }
}

static void do_projectpaint_draw_f(ProjPaintState *ps,
                                   ProjPixel *projPixel,
                                   const float texrgb[3],
                                   float mask)
{
  float rgba[4];

  copy_v3_v3(rgba, ps->paint_color_linear);

  if (ps->is_texbrush) {
    mul_v3_v3(rgba, texrgb);
  }

  mul_v3_fl(rgba, mask);
  rgba[3] = mask;

  if (ps->do_masking) {
    IMB_blend_color_float(
        projPixel->pixel.f_pt, projPixel->origColor.f_pt, rgba, IMB_BlendMode(ps->blend));
  }
  else {
    IMB_blend_color_float(
        projPixel->pixel.f_pt, projPixel->pixel.f_pt, rgba, IMB_BlendMode(ps->blend));
  }
}

static void do_projectpaint_mask(ProjPaintState *ps, ProjPixel *projPixel, float mask)
{
  uchar rgba_ub[4];
  rgba_ub[0] = rgba_ub[1] = rgba_ub[2] = ps->stencil_value * 255.0f;
  rgba_ub[3] = f_to_char(mask);

  if (ps->do_masking) {
    IMB_blend_color_byte(
        projPixel->pixel.ch_pt, projPixel->origColor.ch_pt, rgba_ub, IMB_BlendMode(ps->blend));
  }
  else {
    IMB_blend_color_byte(
        projPixel->pixel.ch_pt, projPixel->pixel.ch_pt, rgba_ub, IMB_BlendMode(ps->blend));
  }
}

static void do_projectpaint_mask_f(ProjPaintState *ps, ProjPixel *projPixel, float mask)
{
  float rgba[4];
  rgba[0] = rgba[1] = rgba[2] = ps->stencil_value;
  rgba[3] = mask;

  if (ps->do_masking) {
    IMB_blend_color_float(
        projPixel->pixel.f_pt, projPixel->origColor.f_pt, rgba, IMB_BlendMode(ps->blend));
  }
  else {
    IMB_blend_color_float(
        projPixel->pixel.f_pt, projPixel->pixel.f_pt, rgba, IMB_BlendMode(ps->blend));
  }
}

static void image_paint_partial_redraw_expand(ImagePaintPartialRedraw *cell,
                                              const ProjPixel *projPixel)
{
  rcti rect_to_add;
  BLI_rcti_init(
      &rect_to_add, projPixel->x_px, projPixel->x_px + 1, projPixel->y_px, projPixel->y_px + 1);
  BLI_rcti_do_minmax_rcti(&cell->dirty_region, &rect_to_add);
}

static void copy_original_alpha_channel(ProjPixel *pixel, bool is_floatbuf)
{
  /* Use the original alpha channel data instead of the modified one */
  if (is_floatbuf) {
    /* slightly more involved case since floats are in premultiplied space we need
     * to make sure alpha is consistent, see #44627 */
    float rgb_straight[4];
    premul_to_straight_v4_v4(rgb_straight, pixel->pixel.f_pt);
    rgb_straight[3] = pixel->origColor.f_pt[3];
    straight_to_premul_v4_v4(pixel->pixel.f_pt, rgb_straight);
  }
  else {
    pixel->pixel.ch_pt[3] = pixel->origColor.ch_pt[3];
  }
}

/* Run this for single and multi-threaded painting. */
static void do_projectpaint_thread(TaskPool *__restrict /*pool*/, void *ph_v)
{
  /* First unpack args from the struct */
  ProjPaintState *ps = ((ProjectHandle *)ph_v)->ps;
  ProjPaintImage *projImages = ((ProjectHandle *)ph_v)->projImages;
  const float *lastpos = ((ProjectHandle *)ph_v)->prevmval;
  const float *pos = ((ProjectHandle *)ph_v)->mval;
  const int thread_index = ((ProjectHandle *)ph_v)->thread_index;
  ImagePool *pool = ((ProjectHandle *)ph_v)->pool;
  /* Done with args from ProjectHandle */

  LinkNode *node;
  ProjPixel *projPixel;
  Brush *brush = ps->brush;

  int last_index = -1;
  ProjPaintImage *last_projIma = nullptr;
  ImagePaintPartialRedraw *last_partial_redraw_cell;

  float dist_sq, dist;

  float falloff;
  int bucket_index;
  bool is_floatbuf = false;
  const short tool = ps->tool;
  rctf bucket_bounds;

  /* for smear only */
  float pos_ofs[2] = {0};
  float co[2];
  ushort mask_short;
  const float brush_alpha = BKE_brush_alpha_get(ps->scene, brush);
  const float brush_radius = ps->brush_size;
  /* avoid a square root with every dist comparison */
  const float brush_radius_sq = brush_radius * brush_radius;

  const bool lock_alpha = ELEM(brush->blend, IMB_BLEND_ERASE_ALPHA, IMB_BLEND_ADD_ALPHA) ?
                              0 :
                              (brush->flag & BRUSH_LOCK_ALPHA) != 0;

  LinkNode *smearPixels = nullptr;
  LinkNode *smearPixels_f = nullptr;
  /* mem arena for this brush projection only */
  MemArena *smearArena = nullptr;

  LinkNode *softenPixels = nullptr;
  LinkNode *softenPixels_f = nullptr;
  /* mem arena for this brush projection only */
  MemArena *softenArena = nullptr;

  if (tool == PAINT_TOOL_SMEAR) {
    pos_ofs[0] = pos[0] - lastpos[0];
    pos_ofs[1] = pos[1] - lastpos[1];

    smearArena = BLI_memarena_new(MEM_SIZE_OPTIMAL(1 << 16), "paint smear arena");
  }
  else if (tool == PAINT_TOOL_SOFTEN) {
    softenArena = BLI_memarena_new(MEM_SIZE_OPTIMAL(1 << 16), "paint soften arena");
  }

  // printf("brush bounds %d %d %d %d\n",
  //        bucketMin[0], bucketMin[1], bucketMax[0], bucketMax[1]);

  while (project_bucket_iter_next(ps, &bucket_index, &bucket_bounds, pos)) {

    /* Check this bucket and its faces are initialized */
    if (ps->bucketFlags[bucket_index] == PROJ_BUCKET_NULL) {
      rctf clip_rect = bucket_bounds;
      clip_rect.xmin -= PROJ_PIXEL_TOLERANCE;
      clip_rect.xmax += PROJ_PIXEL_TOLERANCE;
      clip_rect.ymin -= PROJ_PIXEL_TOLERANCE;
      clip_rect.ymax += PROJ_PIXEL_TOLERANCE;
      /* No pixels initialized */
      project_bucket_init(ps, thread_index, bucket_index, &clip_rect, &bucket_bounds);
    }

    if (ps->source != PROJ_SRC_VIEW) {

      /* Re-Projection, simple, no brushes! */

      for (node = ps->bucketRect[bucket_index]; node; node = node->next) {
        projPixel = (ProjPixel *)node->link;

        /* copy of code below */
        if (last_index != projPixel->image_index) {
          last_index = projPixel->image_index;
          last_projIma = projImages + last_index;

          last_projIma->touch = true;
          is_floatbuf = (last_projIma->ibuf->rect_float != nullptr);
        }
        /* end copy */

        /* fill tools */
        if (ps->source == PROJ_SRC_VIEW_FILL) {
          if (brush->flag & BRUSH_USE_GRADIENT) {
            /* these could probably be cached instead of being done per pixel */
            float tangent[2];
            float line_len_sq_inv, line_len;
            float f;
            float color_f[4];
            const float p[2] = {
                projPixel->projCoSS[0] - lastpos[0],
                projPixel->projCoSS[1] - lastpos[1],
            };

            sub_v2_v2v2(tangent, pos, lastpos);
            line_len = len_squared_v2(tangent);
            line_len_sq_inv = 1.0f / line_len;
            line_len = sqrtf(line_len);

            switch (brush->gradient_fill_mode) {
              case BRUSH_GRADIENT_LINEAR: {
                f = dot_v2v2(p, tangent) * line_len_sq_inv;
                break;
              }
              case BRUSH_GRADIENT_RADIAL:
              default: {
                f = len_v2(p) / line_len;
                break;
              }
            }
            BKE_colorband_evaluate(brush->gradient, f, color_f);
            color_f[3] *= float(projPixel->mask) * (1.0f / 65535.0f) * brush_alpha;

            if (is_floatbuf) {
              /* Convert to premutliplied. */
              mul_v3_fl(color_f, color_f[3]);
              IMB_blend_color_float(projPixel->pixel.f_pt,
                                    projPixel->origColor.f_pt,
                                    color_f,
                                    IMB_BlendMode(ps->blend));
            }
            else {
              linearrgb_to_srgb_v3_v3(color_f, color_f);

              if (ps->dither > 0.0f) {
                float_to_byte_dither_v3(
                    projPixel->newColor.ch, color_f, ps->dither, projPixel->x_px, projPixel->y_px);
              }
              else {
                unit_float_to_uchar_clamp_v3(projPixel->newColor.ch, color_f);
              }
              projPixel->newColor.ch[3] = unit_float_to_uchar_clamp(color_f[3]);
              IMB_blend_color_byte(projPixel->pixel.ch_pt,
                                   projPixel->origColor.ch_pt,
                                   projPixel->newColor.ch,
                                   IMB_BlendMode(ps->blend));
            }
          }
          else {
            if (is_floatbuf) {
              float newColor_f[4];
              newColor_f[3] = float(projPixel->mask) * (1.0f / 65535.0f) * brush_alpha;
              copy_v3_v3(newColor_f, ps->paint_color_linear);

              IMB_blend_color_float(projPixel->pixel.f_pt,
                                    projPixel->origColor.f_pt,
                                    newColor_f,
                                    IMB_BlendMode(ps->blend));
            }
            else {
              float mask = float(projPixel->mask) * (1.0f / 65535.0f);
              projPixel->newColor.ch[3] = mask * 255 * brush_alpha;

              rgb_float_to_uchar(projPixel->newColor.ch, ps->paint_color);
              IMB_blend_color_byte(projPixel->pixel.ch_pt,
                                   projPixel->origColor.ch_pt,
                                   projPixel->newColor.ch,
                                   IMB_BlendMode(ps->blend));
            }
          }

          if (lock_alpha) {
            copy_original_alpha_channel(projPixel, is_floatbuf);
          }

          last_partial_redraw_cell = last_projIma->partRedrawRect + projPixel->bb_cell_index;
          image_paint_partial_redraw_expand(last_partial_redraw_cell, projPixel);
        }
        else {
          if (is_floatbuf) {
            BLI_assert(ps->reproject_ibuf->rect_float != nullptr);

            bicubic_interpolation_color(ps->reproject_ibuf,
                                        nullptr,
                                        projPixel->newColor.f,
                                        projPixel->projCoSS[0],
                                        projPixel->projCoSS[1]);
            if (projPixel->newColor.f[3]) {
              float mask = float(projPixel->mask) * (1.0f / 65535.0f);

              mul_v4_v4fl(projPixel->newColor.f, projPixel->newColor.f, mask);

              blend_color_mix_float(
                  projPixel->pixel.f_pt, projPixel->origColor.f_pt, projPixel->newColor.f);
            }
          }
          else {
            BLI_assert(ps->reproject_ibuf->rect != nullptr);

            bicubic_interpolation_color(ps->reproject_ibuf,
                                        projPixel->newColor.ch,
                                        nullptr,
                                        projPixel->projCoSS[0],
                                        projPixel->projCoSS[1]);
            if (projPixel->newColor.ch[3]) {
              float mask = float(projPixel->mask) * (1.0f / 65535.0f);
              projPixel->newColor.ch[3] *= mask;

              blend_color_mix_byte(
                  projPixel->pixel.ch_pt, projPixel->origColor.ch_pt, projPixel->newColor.ch);
            }
          }
        }
      }
    }
    else {
      /* Normal brush painting */

      for (node = ps->bucketRect[bucket_index]; node; node = node->next) {

        projPixel = (ProjPixel *)node->link;

        dist_sq = len_squared_v2v2(projPixel->projCoSS, pos);

        /* Faster alternative to `dist < radius` without a #sqrtf. */
        if (dist_sq <= brush_radius_sq) {
          dist = sqrtf(dist_sq);

          falloff = BKE_brush_curve_strength_clamped(ps->brush, dist, brush_radius);

          if (falloff > 0.0f) {
            float texrgb[3];
            float mask;

            /* Extra mask for normal, layer stencil, etc. */
            float custom_mask = float(projPixel->mask) * (1.0f / 65535.0f);

            /* Mask texture. */
            if (ps->is_maskbrush) {
              float texmask = BKE_brush_sample_masktex(
                  ps->scene, ps->brush, projPixel->projCoSS, thread_index, pool);
              CLAMP(texmask, 0.0f, 1.0f);
              custom_mask *= texmask;
            }

            /* Color texture (alpha used as mask). */
            if (ps->is_texbrush) {
              const MTex *mtex = BKE_brush_color_texture_get(brush, OB_MODE_TEXTURE_PAINT);
              float samplecos[3];
              float texrgba[4];

              /* taking 3d copy to account for 3D mapping too.
               * It gets concatenated during sampling */
              if (mtex->brush_map_mode == MTEX_MAP_MODE_3D) {
                copy_v3_v3(samplecos, projPixel->worldCoSS);
              }
              else {
                copy_v2_v2(samplecos, projPixel->projCoSS);
                samplecos[2] = 0.0f;
              }

              /* NOTE: for clone and smear,
               * we only use the alpha, could be a special function */
              BKE_brush_sample_tex_3d(
                  ps->scene, brush, mtex, samplecos, texrgba, thread_index, pool);

              copy_v3_v3(texrgb, texrgba);
              custom_mask *= texrgba[3];
            }
            else {
              zero_v3(texrgb);
            }

            if (ps->do_masking) {
              /* masking to keep brush contribution to a pixel limited. note we do not do
               * a simple max(mask, mask_accum), as this is very sensitive to spacing and
               * gives poor results for strokes crossing themselves.
               *
               * Instead we use a formula that adds up but approaches brush_alpha slowly
               * and never exceeds it, which gives nice smooth results. */
              float mask_accum = *projPixel->mask_accum;
              float max_mask = brush_alpha * custom_mask * falloff * 65535.0f;

              if (brush->flag & BRUSH_ACCUMULATE) {
                mask = mask_accum + max_mask;
              }
              else {
                mask = mask_accum + (max_mask - mask_accum * falloff);
              }

              mask = min_ff(mask, 65535.0f);
              mask_short = ushort(mask);

              if (mask_short > *projPixel->mask_accum) {
                *projPixel->mask_accum = mask_short;
                mask = mask_short * (1.0f / 65535.0f);
              }
              else {
                /* Go onto the next pixel */
                continue;
              }
            }
            else {
              mask = brush_alpha * custom_mask * falloff;
            }

            if (mask > 0.0f) {

              /* copy of code above */
              if (last_index != projPixel->image_index) {
                last_index = projPixel->image_index;
                last_projIma = projImages + last_index;

                last_projIma->touch = true;
                is_floatbuf = (last_projIma->ibuf->rect_float != nullptr);
              }
              /* end copy */

              /* Validate undo tile, since we will modify it. */
              *projPixel->valid = true;

              last_partial_redraw_cell = last_projIma->partRedrawRect + projPixel->bb_cell_index;
              image_paint_partial_redraw_expand(last_partial_redraw_cell, projPixel);

              /* texrgb is not used for clone, smear or soften */
              switch (tool) {
                case PAINT_TOOL_CLONE:
                  if (is_floatbuf) {
                    do_projectpaint_clone_f(ps, projPixel, mask);
                  }
                  else {
                    do_projectpaint_clone(ps, projPixel, mask);
                  }
                  break;
                case PAINT_TOOL_SMEAR:
                  sub_v2_v2v2(co, projPixel->projCoSS, pos_ofs);

                  if (is_floatbuf) {
                    do_projectpaint_smear_f(ps, projPixel, mask, smearArena, &smearPixels_f, co);
                  }
                  else {
                    do_projectpaint_smear(ps, projPixel, mask, smearArena, &smearPixels, co);
                  }
                  break;
                case PAINT_TOOL_SOFTEN:
                  if (is_floatbuf) {
                    do_projectpaint_soften_f(ps, projPixel, mask, softenArena, &softenPixels_f);
                  }
                  else {
                    do_projectpaint_soften(ps, projPixel, mask, softenArena, &softenPixels);
                  }
                  break;
                case PAINT_TOOL_MASK:
                  if (is_floatbuf) {
                    do_projectpaint_mask_f(ps, projPixel, mask);
                  }
                  else {
                    do_projectpaint_mask(ps, projPixel, mask);
                  }
                  break;
                default:
                  if (is_floatbuf) {
                    do_projectpaint_draw_f(ps, projPixel, texrgb, mask);
                  }
                  else {
                    do_projectpaint_draw(
                        ps, projPixel, texrgb, mask, ps->dither, projPixel->x_px, projPixel->y_px);
                  }
                  break;
              }

              if (lock_alpha) {
                copy_original_alpha_channel(projPixel, is_floatbuf);
              }
            }

            /* done painting */
          }
        }
      }
    }
  }

  if (tool == PAINT_TOOL_SMEAR) {

    for (node = smearPixels; node; node = node->next) { /* this won't run for a float image */
      projPixel = static_cast<ProjPixel *>(node->link);
      *projPixel->pixel.uint_pt = ((ProjPixelClone *)projPixel)->clonepx.uint_;
      if (lock_alpha) {
        copy_original_alpha_channel(projPixel, false);
      }
    }

    for (node = smearPixels_f; node; node = node->next) {
      projPixel = static_cast<ProjPixel *>(node->link);
      copy_v4_v4(projPixel->pixel.f_pt, ((ProjPixelClone *)projPixel)->clonepx.f);
      if (lock_alpha) {
        copy_original_alpha_channel(projPixel, true);
      }
    }

    BLI_memarena_free(smearArena);
  }
  else if (tool == PAINT_TOOL_SOFTEN) {

    for (node = softenPixels; node; node = node->next) { /* this won't run for a float image */
      projPixel = static_cast<ProjPixel *>(node->link);
      *projPixel->pixel.uint_pt = projPixel->newColor.uint_;
      if (lock_alpha) {
        copy_original_alpha_channel(projPixel, false);
      }
    }

    for (node = softenPixels_f; node; node = node->next) {
      projPixel = static_cast<ProjPixel *>(node->link);
      copy_v4_v4(projPixel->pixel.f_pt, projPixel->newColor.f);
      if (lock_alpha) {
        copy_original_alpha_channel(projPixel, true);
      }
    }

    BLI_memarena_free(softenArena);
  }
}

static bool project_paint_op(void *state, const float lastpos[2], const float pos[2])
{
  /* First unpack args from the struct */
  ProjPaintState *ps = (ProjPaintState *)state;
  bool touch_any = false;

  ProjectHandle handles[BLENDER_MAX_THREADS];
  TaskPool *task_pool = nullptr;
  int a, i;

  ImagePool *image_pool;

  if (!project_bucket_iter_init(ps, pos)) {
    return touch_any;
  }

  if (ps->thread_tot > 1) {
    task_pool = BLI_task_pool_create_suspended(nullptr, TASK_PRIORITY_HIGH);
  }

  image_pool = BKE_image_pool_new();

  if (!ELEM(ps->source, PROJ_SRC_VIEW, PROJ_SRC_VIEW_FILL)) {
    /* This means we are reprojecting an image, make sure the image has the needed data available.
     */
    bool float_dest = false;
    bool uchar_dest = false;
    /* Check if the destination images are float or uchar. */
    for (i = 0; i < ps->image_tot; i++) {
      if (ps->projImages[i].ibuf->rect != nullptr) {
        uchar_dest = true;
      }
      if (ps->projImages[i].ibuf->rect_float != nullptr) {
        float_dest = true;
      }
    }

    /* Generate missing data if needed. */
    if (float_dest && ps->reproject_ibuf->rect_float == nullptr) {
      IMB_float_from_rect(ps->reproject_ibuf);
      ps->reproject_ibuf_free_float = true;
    }
    if (uchar_dest && ps->reproject_ibuf->rect == nullptr) {
      IMB_rect_from_float(ps->reproject_ibuf);
      ps->reproject_ibuf_free_uchar = true;
    }
  }

  /* get the threads running */
  for (a = 0; a < ps->thread_tot; a++) {

    /* set defaults in handles */
    // memset(&handles[a], 0, sizeof(BakeShade));

    handles[a].ps = ps;
    copy_v2_v2(handles[a].mval, pos);
    copy_v2_v2(handles[a].prevmval, lastpos);

    /* thread specific */
    handles[a].thread_index = a;

    handles[a].projImages = static_cast<ProjPaintImage *>(
        BLI_memarena_alloc(ps->arena_mt[a], ps->image_tot * sizeof(ProjPaintImage)));

    memcpy(handles[a].projImages, ps->projImages, ps->image_tot * sizeof(ProjPaintImage));

    /* image bounds */
    for (i = 0; i < ps->image_tot; i++) {
      handles[a].projImages[i].partRedrawRect = static_cast<ImagePaintPartialRedraw *>(
          BLI_memarena_alloc(ps->arena_mt[a],
                             sizeof(ImagePaintPartialRedraw) * PROJ_BOUNDBOX_SQUARED));
      memcpy(handles[a].projImages[i].partRedrawRect,
             ps->projImages[i].partRedrawRect,
             sizeof(ImagePaintPartialRedraw) * PROJ_BOUNDBOX_SQUARED);
    }

    handles[a].pool = image_pool;

    if (task_pool != nullptr) {
      BLI_task_pool_push(task_pool, do_projectpaint_thread, &handles[a], false, nullptr);
    }
  }

  if (task_pool != nullptr) { /* wait for everything to be done */
    BLI_task_pool_work_and_wait(task_pool);
    BLI_task_pool_free(task_pool);
  }
  else {
    do_projectpaint_thread(nullptr, &handles[0]);
  }

  BKE_image_pool_free(image_pool);

  /* move threaded bounds back into ps->projectPartialRedraws */
  for (i = 0; i < ps->image_tot; i++) {
    int touch = false;
    for (a = 0; a < ps->thread_tot; a++) {
      touch |= int(partial_redraw_array_merge(ps->projImages[i].partRedrawRect,
                                              handles[a].projImages[i].partRedrawRect,
                                              PROJ_BOUNDBOX_SQUARED));
    }

    if (touch) {
      ps->projImages[i].touch = true;
      touch_any = 1;
    }
  }

  /* Calculate pivot for rotation around selection if needed. */
  if (U.uiflag & USER_ORBIT_SELECTION) {
    float w[3];
    int tri_index;

    tri_index = project_paint_PickFace(ps, pos, w);

    if (tri_index != -1) {
      const MLoopTri *lt = &ps->looptris_eval[tri_index];
      const int lt_vtri[3] = {PS_LOOPTRI_AS_VERT_INDEX_3(ps, lt)};
      float world[3];
      UnifiedPaintSettings *ups = &ps->scene->toolsettings->unified_paint_settings;

      interp_v3_v3v3v3(world,
                       ps->vert_positions_eval[lt_vtri[0]],
                       ps->vert_positions_eval[lt_vtri[1]],
                       ps->vert_positions_eval[lt_vtri[2]],
                       w);

      ups->average_stroke_counter++;
      mul_m4_v3(ps->obmat, world);
      add_v3_v3(ups->average_stroke_accum, world);
      ups->last_stroke_valid = true;
    }
  }

  return touch_any;
}

static void paint_proj_stroke_ps(const bContext * /*C*/,
                                 void *ps_handle_p,
                                 const float prev_pos[2],
                                 const float pos[2],
                                 const bool eraser,
                                 float pressure,
                                 float distance,
                                 float size,
                                 /* extra view */
                                 ProjPaintState *ps)
{
  ProjStrokeHandle *ps_handle = static_cast<ProjStrokeHandle *>(ps_handle_p);
  Brush *brush = ps->brush;
  Scene *scene = ps->scene;

  ps->brush_size = size;
  ps->blend = brush->blend;
  if (eraser) {
    ps->blend = IMB_BLEND_ERASE_ALPHA;
  }

  /* handle gradient and inverted stroke color here */
  if (ELEM(ps->tool, PAINT_TOOL_DRAW, PAINT_TOOL_FILL)) {
    paint_brush_color_get(scene,
                          brush,
                          false,
                          ps->mode == BRUSH_STROKE_INVERT,
                          distance,
                          pressure,
                          ps->paint_color,
                          nullptr);
    if (ps->use_colormanagement) {
      srgb_to_linearrgb_v3_v3(ps->paint_color_linear, ps->paint_color);
    }
    else {
      copy_v3_v3(ps->paint_color_linear, ps->paint_color);
    }
  }
  else if (ps->tool == PAINT_TOOL_MASK) {
    ps->stencil_value = brush->weight;

    if ((ps->mode == BRUSH_STROKE_INVERT) ^
        ((scene->toolsettings->imapaint.flag & IMAGEPAINT_PROJECT_LAYER_STENCIL_INV) != 0)) {
      ps->stencil_value = 1.0f - ps->stencil_value;
    }
  }

  if (project_paint_op(ps, prev_pos, pos)) {
    ps_handle->need_redraw = true;
    project_image_refresh_tagged(ps);
  }
}

void paint_proj_stroke(const bContext *C,
                       void *ps_handle_p,
                       const float prev_pos[2],
                       const float pos[2],
                       const bool eraser,
                       float pressure,
                       float distance,
                       float size)
{
  int i;
  ProjStrokeHandle *ps_handle = static_cast<ProjStrokeHandle *>(ps_handle_p);

  /* clone gets special treatment here to avoid going through image initialization */
  if (ps_handle->is_clone_cursor_pick) {
    Scene *scene = ps_handle->scene;
    Depsgraph *depsgraph = CTX_data_ensure_evaluated_depsgraph(C);
    View3D *v3d = CTX_wm_view3d(C);
    ARegion *region = CTX_wm_region(C);
    float *cursor = scene->cursor.location;
    const int mval_i[2] = {int(pos[0]), int(pos[1])};

    view3d_operator_needs_opengl(C);

    if (!ED_view3d_autodist(depsgraph, region, v3d, mval_i, cursor, false, nullptr)) {
      return;
    }

    DEG_id_tag_update(&scene->id, ID_RECALC_COPY_ON_WRITE);
    ED_region_tag_redraw(region);

    return;
  }

  for (i = 0; i < ps_handle->ps_views_tot; i++) {
    ProjPaintState *ps = ps_handle->ps_views[i];
    paint_proj_stroke_ps(C, ps_handle_p, prev_pos, pos, eraser, pressure, distance, size, ps);
  }
}

/* initialize project paint settings from context */
static void project_state_init(bContext *C, Object *ob, ProjPaintState *ps, int mode)
{
  Scene *scene = CTX_data_scene(C);
  ToolSettings *settings = scene->toolsettings;

  /* brush */
  ps->mode = mode;
  ps->brush = BKE_paint_brush(&settings->imapaint.paint);
  if (ps->brush) {
    Brush *brush = ps->brush;
    ps->tool = brush->imagepaint_tool;
    ps->blend = brush->blend;
    /* only check for inversion for the soften tool, elsewhere,
     * a resident brush inversion flag can cause issues */
    if (brush->imagepaint_tool == PAINT_TOOL_SOFTEN) {
      ps->mode = (((ps->mode == BRUSH_STROKE_INVERT) ^ ((brush->flag & BRUSH_DIR_IN) != 0)) ?
                      BRUSH_STROKE_INVERT :
                      BRUSH_STROKE_NORMAL);

      ps->blurkernel = paint_new_blur_kernel(brush, true);
    }

    /* disable for 3d mapping also because painting on mirrored mesh can create "stripes" */
    ps->do_masking = paint_use_opacity_masking(brush);
    ps->is_texbrush = (brush->mtex.tex && brush->imagepaint_tool == PAINT_TOOL_DRAW) ? true :
                                                                                       false;
    ps->is_maskbrush = (brush->mask_mtex.tex) ? true : false;
  }
  else {
    /* Brush may be nullptr. */
    ps->do_masking = false;
    ps->is_texbrush = false;
    ps->is_maskbrush = false;
  }

  /* sizeof(ProjPixel), since we alloc this a _lot_ */
  ps->pixel_sizeof = project_paint_pixel_sizeof(ps->tool);
  BLI_assert(ps->pixel_sizeof >= sizeof(ProjPixel));

  /* these can be nullptr */
  ps->v3d = CTX_wm_view3d(C);
  ps->rv3d = CTX_wm_region_view3d(C);
  ps->region = CTX_wm_region(C);

  ps->depsgraph = CTX_data_ensure_evaluated_depsgraph(C);
  ps->scene = scene;
  /* allow override of active object */
  ps->ob = ob;

  ps->do_material_slots = (settings->imapaint.mode == IMAGEPAINT_MODE_MATERIAL);
  ps->stencil_ima = settings->imapaint.stencil;
  ps->canvas_ima = (!ps->do_material_slots) ? settings->imapaint.canvas : nullptr;
  ps->clone_ima = (!ps->do_material_slots) ? settings->imapaint.clone : nullptr;

  ps->do_mask_cavity = (settings->imapaint.paint.flags & PAINT_USE_CAVITY_MASK);
  ps->cavity_curve = settings->imapaint.paint.cavity_curve;

  /* setup projection painting data */
  if (ps->tool != PAINT_TOOL_FILL) {
    ps->do_backfacecull = !(settings->imapaint.flag & IMAGEPAINT_PROJECT_BACKFACE);
    ps->do_occlude = !(settings->imapaint.flag & IMAGEPAINT_PROJECT_XRAY);
    ps->do_mask_normal = !(settings->imapaint.flag & IMAGEPAINT_PROJECT_FLAT);
  }
  else {
    ps->do_backfacecull = ps->do_occlude = ps->do_mask_normal = 0;
  }

  if (ps->tool == PAINT_TOOL_CLONE) {
    ps->do_layer_clone = (settings->imapaint.flag & IMAGEPAINT_PROJECT_LAYER_CLONE);
  }

  ps->do_stencil_brush = (ps->brush && ps->brush->imagepaint_tool == PAINT_TOOL_MASK);
  /* deactivate stenciling for the stencil brush :) */
  ps->do_layer_stencil = ((settings->imapaint.flag & IMAGEPAINT_PROJECT_LAYER_STENCIL) &&
                          !(ps->do_stencil_brush) && ps->stencil_ima);
  ps->do_layer_stencil_inv = ((settings->imapaint.flag & IMAGEPAINT_PROJECT_LAYER_STENCIL_INV) !=
                              0);

#ifndef PROJ_DEBUG_NOSEAMBLEED
  /* pixel num to bleed */
  ps->seam_bleed_px = settings->imapaint.seam_bleed;
  ps->seam_bleed_px_sq = square_s(settings->imapaint.seam_bleed);
#endif

  if (ps->do_mask_normal) {
    ps->normal_angle_inner = settings->imapaint.normal_angle;
    ps->normal_angle = (ps->normal_angle_inner + 90.0f) * 0.5f;
  }
  else {
    ps->normal_angle_inner = ps->normal_angle = settings->imapaint.normal_angle;
  }

  ps->normal_angle_inner *= float(M_PI_2 / 90);
  ps->normal_angle *= float(M_PI_2 / 90);
  ps->normal_angle_range = ps->normal_angle - ps->normal_angle_inner;

  if (ps->normal_angle_range <= 0.0f) {
    /* no need to do blending */
    ps->do_mask_normal = false;
  }

  ps->normal_angle__cos = cosf(ps->normal_angle);
  ps->normal_angle_inner__cos = cosf(ps->normal_angle_inner);

  ps->dither = settings->imapaint.dither;

  ps->use_colormanagement = BKE_scene_check_color_management_enabled(CTX_data_scene(C));
}

void *paint_proj_new_stroke(bContext *C, Object *ob, const float mouse[2], int mode)
{
  ProjStrokeHandle *ps_handle;
  Scene *scene = CTX_data_scene(C);
  ToolSettings *settings = scene->toolsettings;
  char symmetry_flag_views[ARRAY_SIZE(ps_handle->ps_views)] = {0};

  ps_handle = MEM_cnew<ProjStrokeHandle>("ProjStrokeHandle");
  ps_handle->scene = scene;
  ps_handle->brush = BKE_paint_brush(&settings->imapaint.paint);

  /* bypass regular stroke logic */
  if ((ps_handle->brush->imagepaint_tool == PAINT_TOOL_CLONE) && (mode == BRUSH_STROKE_INVERT)) {
    view3d_operator_needs_opengl(C);
    ps_handle->is_clone_cursor_pick = true;
    return ps_handle;
  }

  ps_handle->orig_brush_size = BKE_brush_size_get(scene, ps_handle->brush);

  Mesh *mesh = BKE_mesh_from_object(ob);
  ps_handle->symmetry_flags = mesh->symmetry;
  ps_handle->ps_views_tot = 1 + (pow_i(2, count_bits_i(ps_handle->symmetry_flags)) - 1);
  bool is_multi_view = (ps_handle->ps_views_tot != 1);

  for (int i = 0; i < ps_handle->ps_views_tot; i++) {
    ProjPaintState *ps = MEM_new<ProjPaintState>("ProjectionPaintState");
    ps_handle->ps_views[i] = ps;
  }

  if (ps_handle->symmetry_flags) {
    int index = 0;

    int x = 0;
    do {
      int y = 0;
      do {
        int z = 0;
        do {
          symmetry_flag_views[index++] = ((x ? PAINT_SYMM_X : 0) | (y ? PAINT_SYMM_Y : 0) |
                                          (z ? PAINT_SYMM_Z : 0));
          BLI_assert(index <= ps_handle->ps_views_tot);
        } while ((z++ == 0) && (ps_handle->symmetry_flags & PAINT_SYMM_Z));
      } while ((y++ == 0) && (ps_handle->symmetry_flags & PAINT_SYMM_Y));
    } while ((x++ == 0) && (ps_handle->symmetry_flags & PAINT_SYMM_X));
    BLI_assert(index == ps_handle->ps_views_tot);
  }

  for (int i = 0; i < ps_handle->ps_views_tot; i++) {
    ProjPaintState *ps = ps_handle->ps_views[i];

    project_state_init(C, ob, ps, mode);

    if (ps->ob == nullptr) {
      ps_handle->ps_views_tot = i + 1;
      goto fail;
    }
  }

  /* Don't allow brush size below 2 */
  if (BKE_brush_size_get(scene, ps_handle->brush) < 2) {
    BKE_brush_size_set(scene, ps_handle->brush, 2 * U.pixelsize);
  }

  /* allocate and initialize spatial data structures */

  for (int i = 0; i < ps_handle->ps_views_tot; i++) {
    ProjPaintState *ps = ps_handle->ps_views[i];

    ps->source = (ps->tool == PAINT_TOOL_FILL) ? PROJ_SRC_VIEW_FILL : PROJ_SRC_VIEW;
    project_image_refresh_tagged(ps);

    /* re-use! */
    if (i != 0) {
      ps->is_shared_user = true;
      PROJ_PAINT_STATE_SHARED_MEMCPY(ps, ps_handle->ps_views[0]);
    }

    project_paint_begin(C, ps, is_multi_view, symmetry_flag_views[i]);
    if (ps->me_eval == nullptr) {
      goto fail;
    }

    paint_proj_begin_clone(ps, mouse);
  }

  paint_brush_init_tex(ps_handle->brush);

  return ps_handle;

fail:
  for (int i = 0; i < ps_handle->ps_views_tot; i++) {
    MEM_delete(ps_handle->ps_views[i]);
  }
  MEM_freeN(ps_handle);
  return nullptr;
}

void paint_proj_redraw(const bContext *C, void *ps_handle_p, bool final)
{
  ProjStrokeHandle *ps_handle = static_cast<ProjStrokeHandle *>(ps_handle_p);

  if (ps_handle->need_redraw) {
    ps_handle->need_redraw = false;
  }
  else if (!final) {
    return;
  }

  if (final) {
    /* compositor listener deals with updating */
    WM_event_add_notifier(C, NC_IMAGE | NA_EDITED, nullptr);
  }
  else {
    ED_region_tag_redraw(CTX_wm_region(C));
  }
}

void paint_proj_stroke_done(void *ps_handle_p)
{
  ProjStrokeHandle *ps_handle = static_cast<ProjStrokeHandle *>(ps_handle_p);
  Scene *scene = ps_handle->scene;

  if (ps_handle->is_clone_cursor_pick) {
    MEM_freeN(ps_handle);
    return;
  }

  for (int i = 1; i < ps_handle->ps_views_tot; i++) {
    PROJ_PAINT_STATE_SHARED_CLEAR(ps_handle->ps_views[i]);
  }

  BKE_brush_size_set(scene, ps_handle->brush, ps_handle->orig_brush_size);

  paint_brush_exit_tex(ps_handle->brush);

  for (int i = 0; i < ps_handle->ps_views_tot; i++) {
    ProjPaintState *ps;
    ps = ps_handle->ps_views[i];
    project_paint_end(ps);
    MEM_freeN(ps);
  }

  MEM_freeN(ps_handle);
}
/* use project paint to re-apply an image */
static int texture_paint_camera_project_exec(bContext *C, wmOperator *op)
{
  Main *bmain = CTX_data_main(C);
  Image *image = static_cast<Image *>(
      BLI_findlink(&bmain->images, RNA_enum_get(op->ptr, "image")));
  Scene *scene = CTX_data_scene(C);
  ViewLayer *view_layer = CTX_data_view_layer(C);
  ProjPaintState ps = {nullptr};
  int orig_brush_size;
  IDProperty *idgroup;
  IDProperty *view_data = nullptr;
  BKE_view_layer_synced_ensure(scene, view_layer);
  Object *ob = BKE_view_layer_active_object_get(view_layer);
  bool uvs, mat, tex;

  if (ob == nullptr || ob->type != OB_MESH) {
    BKE_report(op->reports, RPT_ERROR, "No active mesh object");
    return OPERATOR_CANCELLED;
  }

  if (!ED_paint_proj_mesh_data_check(scene, ob, &uvs, &mat, &tex, nullptr)) {
    ED_paint_data_warning(op->reports, uvs, mat, tex, true);
    WM_event_add_notifier(C, NC_SCENE | ND_TOOLSETTINGS, nullptr);
    return OPERATOR_CANCELLED;
  }

  project_state_init(C, ob, &ps, BRUSH_STROKE_NORMAL);

  if (image == nullptr) {
    BKE_report(op->reports, RPT_ERROR, "Image could not be found");
    return OPERATOR_CANCELLED;
  }

  ps.reproject_image = image;
  ps.reproject_ibuf = BKE_image_acquire_ibuf(image, nullptr, nullptr);

  if ((ps.reproject_ibuf == nullptr) ||
      ((ps.reproject_ibuf->rect || ps.reproject_ibuf->rect_float) == false)) {
    BKE_report(op->reports, RPT_ERROR, "Image data could not be found");
    return OPERATOR_CANCELLED;
  }

  idgroup = IDP_GetProperties(&image->id, false);

  if (idgroup) {
    view_data = IDP_GetPropertyTypeFromGroup(idgroup, PROJ_VIEW_DATA_ID, IDP_ARRAY);

    /* type check to make sure its ok */
    if (view_data != nullptr &&
        (view_data->len != PROJ_VIEW_DATA_SIZE || view_data->subtype != IDP_FLOAT)) {
      BKE_report(op->reports, RPT_ERROR, "Image project data invalid");
      return OPERATOR_CANCELLED;
    }
  }

  if (view_data) {
    /* image has stored view projection info */
    ps.source = PROJ_SRC_IMAGE_VIEW;
  }
  else {
    ps.source = PROJ_SRC_IMAGE_CAM;

    if (scene->camera == nullptr) {
      BKE_report(op->reports, RPT_ERROR, "No active camera set");
      return OPERATOR_CANCELLED;
    }
  }

  /* override */
  ps.is_texbrush = false;
  ps.is_maskbrush = false;
  ps.do_masking = false;
  orig_brush_size = BKE_brush_size_get(scene, ps.brush);
  /* cover the whole image */
  BKE_brush_size_set(scene, ps.brush, 32 * U.pixelsize);

  /* so pixels are initialized with minimal info */
  ps.tool = PAINT_TOOL_DRAW;

  scene->toolsettings->imapaint.flag |= IMAGEPAINT_DRAWING;

  /* allocate and initialize spatial data structures */
  project_paint_begin(C, &ps, false, 0);

  if (ps.me_eval == nullptr) {
    BKE_brush_size_set(scene, ps.brush, orig_brush_size);
    BKE_report(op->reports, RPT_ERROR, "Could not get valid evaluated mesh");
    return OPERATOR_CANCELLED;
  }

  ED_image_undo_push_begin(op->type->name, PAINT_MODE_TEXTURE_3D);

  const float pos[2] = {0.0, 0.0};
  const float lastpos[2] = {0.0, 0.0};
  int a;

  project_paint_op(&ps, lastpos, pos);

  project_image_refresh_tagged(&ps);

  for (a = 0; a < ps.image_tot; a++) {
    BKE_image_free_gputextures(ps.projImages[a].ima);
    WM_event_add_notifier(C, NC_IMAGE | NA_EDITED, ps.projImages[a].ima);
  }

  project_paint_end(&ps);

  ED_image_undo_push_end();

  scene->toolsettings->imapaint.flag &= ~IMAGEPAINT_DRAWING;
  BKE_brush_size_set(scene, ps.brush, orig_brush_size);

  return OPERATOR_FINISHED;
}

void PAINT_OT_project_image(wmOperatorType *ot)
{
  PropertyRNA *prop;

  /* identifiers */
  ot->name = "Project Image";
  ot->idname = "PAINT_OT_project_image";
  ot->description = "Project an edited render from the active camera back onto the object";

  /* api callbacks */
  ot->invoke = WM_enum_search_invoke;
  ot->exec = texture_paint_camera_project_exec;

  /* flags */
  ot->flag = OPTYPE_REGISTER | OPTYPE_UNDO;

  prop = RNA_def_enum(ot->srna, "image", DummyRNA_NULL_items, 0, "Image", "");
  RNA_def_enum_funcs(prop, RNA_image_itemf);
  RNA_def_property_flag(prop, PROP_ENUM_NO_TRANSLATE);
  ot->prop = prop;
}

static bool texture_paint_image_from_view_poll(bContext *C)
{
  bScreen *screen = CTX_wm_screen(C);
  if (!(screen && BKE_screen_find_big_area(screen, SPACE_VIEW3D, 0))) {
    CTX_wm_operator_poll_msg_set(C, "No 3D viewport found to create image from");
    return false;
  }
  if (G.background || !GPU_is_init()) {
    return false;
  }
  return true;
}

static int texture_paint_image_from_view_exec(bContext *C, wmOperator *op)
{
  Image *image;
  ImBuf *ibuf;
  char filename[FILE_MAX];

  Main *bmain = CTX_data_main(C);
  Depsgraph *depsgraph = CTX_data_ensure_evaluated_depsgraph(C);
  Scene *scene = CTX_data_scene(C);
  ToolSettings *settings = scene->toolsettings;
  int w = settings->imapaint.screen_grab_size[0];
  int h = settings->imapaint.screen_grab_size[1];
  int maxsize;
  char err_out[256] = "unknown";

  ScrArea *area = BKE_screen_find_big_area(CTX_wm_screen(C), SPACE_VIEW3D, 0);
  if (!area) {
    BKE_report(op->reports, RPT_ERROR, "No 3D viewport found to create image from");
    return OPERATOR_CANCELLED;
  }

  ARegion *region = BKE_area_find_region_active_win(area);
  if (!region) {
    BKE_report(op->reports, RPT_ERROR, "No 3D viewport found to create image from");
    return OPERATOR_CANCELLED;
  }
  RegionView3D *rv3d = static_cast<RegionView3D *>(region->regiondata);

  RNA_string_get(op->ptr, "filepath", filename);

  maxsize = GPU_max_texture_size();

  if (w > maxsize) {
    w = maxsize;
  }
  if (h > maxsize) {
    h = maxsize;
  }

  /* Create a copy of the overlays where they are all turned off, except the
   * texture paint overlay opacity */
  View3D *v3d = static_cast<View3D *>(area->spacedata.first);
  View3D v3d_copy = blender::dna::shallow_copy(*v3d);
  v3d_copy.gridflag = 0;
  v3d_copy.flag2 = 0;
  v3d_copy.flag = V3D_HIDE_HELPLINES;
  v3d_copy.gizmo_flag = V3D_GIZMO_HIDE;

  memset(&v3d_copy.overlay, 0, sizeof(View3DOverlay));
  v3d_copy.overlay.flag = V3D_OVERLAY_HIDE_CURSOR | V3D_OVERLAY_HIDE_TEXT |
                          V3D_OVERLAY_HIDE_MOTION_PATHS | V3D_OVERLAY_HIDE_BONES |
                          V3D_OVERLAY_HIDE_OBJECT_XTRAS | V3D_OVERLAY_HIDE_OBJECT_ORIGINS;
  v3d_copy.overlay.texture_paint_mode_opacity = v3d->overlay.texture_paint_mode_opacity;

  ibuf = ED_view3d_draw_offscreen_imbuf(depsgraph,
                                        scene,
                                        eDrawType(v3d_copy.shading.type),
                                        &v3d_copy,
                                        region,
                                        w,
                                        h,
                                        IB_rect,
                                        R_ALPHAPREMUL,
                                        nullptr,
                                        false,
                                        nullptr,
                                        err_out);

  if (!ibuf) {
    /* NOTE(@sergey): Mostly happens when OpenGL off-screen buffer was failed to create, */
    /* but could be other reasons. Should be handled in the future. */
    BKE_reportf(op->reports, RPT_ERROR, "Failed to create OpenGL off-screen buffer: %s", err_out);
    return OPERATOR_CANCELLED;
  }

  image = BKE_image_add_from_imbuf(bmain, ibuf, "image_view");

  /* Drop reference to ibuf so that the image owns it */
  IMB_freeImBuf(ibuf);

  if (image) {
    /* now for the trickiness. store the view projection here!
     * re-projection will reuse this */
    IDPropertyTemplate val;
    IDProperty *idgroup = IDP_GetProperties(&image->id, true);
    IDProperty *view_data;
    bool is_ortho;
    float *array;

    val.array.len = PROJ_VIEW_DATA_SIZE;
    val.array.type = IDP_FLOAT;
    view_data = IDP_New(IDP_ARRAY, &val, PROJ_VIEW_DATA_ID);

    array = (float *)IDP_Array(view_data);
    memcpy(array, rv3d->winmat, sizeof(rv3d->winmat));
    array += sizeof(rv3d->winmat) / sizeof(float);
    memcpy(array, rv3d->viewmat, sizeof(rv3d->viewmat));
    array += sizeof(rv3d->viewmat) / sizeof(float);
    is_ortho = ED_view3d_clip_range_get(depsgraph, v3d, rv3d, &array[0], &array[1], true);
    /* using float for a bool is dodgy but since its an extra member in the array...
     * easier than adding a single bool prop */
    array[2] = is_ortho ? 1.0f : 0.0f;

    IDP_AddToGroup(idgroup, view_data);
  }

  return OPERATOR_FINISHED;
}

void PAINT_OT_image_from_view(wmOperatorType *ot)
{
  /* identifiers */
  ot->name = "Image from View";
  ot->idname = "PAINT_OT_image_from_view";
  ot->description = "Make an image from biggest 3D view for reprojection";

  /* api callbacks */
  ot->exec = texture_paint_image_from_view_exec;
  ot->poll = texture_paint_image_from_view_poll;

  /* flags */
  ot->flag = OPTYPE_REGISTER;

  RNA_def_string_file_name(
      ot->srna, "filepath", nullptr, FILE_MAX, "File Path", "Name of the file");
}

/*********************************************
 * Data generation for projective texturing  *
 * *******************************************/

void ED_paint_data_warning(ReportList *reports, bool uvs, bool mat, bool tex, bool stencil)
{
  BKE_reportf(reports,
              RPT_WARNING,
              "Missing%s%s%s%s detected!",
              !uvs ? " UVs," : "",
              !mat ? " Materials," : "",
              !tex ? " Textures," : "",
              !stencil ? " Stencil," : "");
}

bool ED_paint_proj_mesh_data_check(
    Scene *scene, Object *ob, bool *uvs, bool *mat, bool *tex, bool *stencil)
{
  Mesh *me;
  int layernum;
  ImagePaintSettings *imapaint = &scene->toolsettings->imapaint;
  Brush *br = BKE_paint_brush(&imapaint->paint);
  bool hasmat = true;
  bool hastex = true;
  bool hasstencil = true;
  bool hasuvs = true;

  imapaint->missing_data = 0;

  BLI_assert(ob->type == OB_MESH);

  if (imapaint->mode == IMAGEPAINT_MODE_MATERIAL) {
    /* no material, add one */
    if (ob->totcol == 0) {
      hasmat = false;
      hastex = false;
    }
    else {
      /* there may be material slots but they may be empty, check */
      hasmat = false;
      hastex = false;

      for (int i = 1; i < ob->totcol + 1; i++) {
        Material *ma = BKE_object_material_get(ob, i);

        if (ma && !ID_IS_LINKED(ma) && !ID_IS_OVERRIDE_LIBRARY(ma)) {
          hasmat = true;
          if (ma->texpaintslot == nullptr) {
            /* refresh here just in case */
            BKE_texpaint_slot_refresh_cache(scene, ma, ob);
          }
          if (ma->texpaintslot != nullptr &&
              (ma->texpaintslot[ma->paint_active_slot].ima == nullptr ||
               !ID_IS_LINKED(ma->texpaintslot[ma->paint_active_slot].ima) ||
               !ID_IS_OVERRIDE_LIBRARY(ma->texpaintslot[ma->paint_active_slot].ima))) {
            hastex = true;
            break;
          }
        }
      }
    }
  }
  else if (imapaint->mode == IMAGEPAINT_MODE_IMAGE) {
    if (imapaint->canvas == nullptr || ID_IS_LINKED(imapaint->canvas)) {
      hastex = false;
    }
  }

  me = BKE_mesh_from_object(ob);
  layernum = CustomData_number_of_layers(&me->ldata, CD_PROP_FLOAT2);

  if (layernum == 0) {
    hasuvs = false;
  }

  /* Make sure we have a stencil to paint on! */
  if (br && br->imagepaint_tool == PAINT_TOOL_MASK) {
    imapaint->flag |= IMAGEPAINT_PROJECT_LAYER_STENCIL;

    if (imapaint->stencil == nullptr) {
      hasstencil = false;
    }
  }

  if (!hasuvs) {
    imapaint->missing_data |= IMAGEPAINT_MISSING_UVS;
  }
  if (!hasmat) {
    imapaint->missing_data |= IMAGEPAINT_MISSING_MATERIAL;
  }
  if (!hastex) {
    imapaint->missing_data |= IMAGEPAINT_MISSING_TEX;
  }
  if (!hasstencil) {
    imapaint->missing_data |= IMAGEPAINT_MISSING_STENCIL;
  }

  if (uvs) {
    *uvs = hasuvs;
  }
  if (mat) {
    *mat = hasmat;
  }
  if (tex) {
    *tex = hastex;
  }
  if (stencil) {
    *stencil = hasstencil;
  }

  return hasuvs && hasmat && hastex && hasstencil;
}

/* Add layer operator */
enum {
  LAYER_BASE_COLOR,
  LAYER_SPECULAR,
  LAYER_ROUGHNESS,
  LAYER_METALLIC,
  LAYER_NORMAL,
  LAYER_BUMP,
  LAYER_DISPLACEMENT,
};

static const EnumPropertyItem layer_type_items[] = {
    {LAYER_BASE_COLOR, "BASE_COLOR", 0, "Base Color", ""},
    {LAYER_SPECULAR, "SPECULAR", 0, "Specular", ""},
    {LAYER_ROUGHNESS, "ROUGHNESS", 0, "Roughness", ""},
    {LAYER_METALLIC, "METALLIC", 0, "Metallic", ""},
    {LAYER_NORMAL, "NORMAL", 0, "Normal", ""},
    {LAYER_BUMP, "BUMP", 0, "Bump", ""},
    {LAYER_DISPLACEMENT, "DISPLACEMENT", 0, "Displacement", ""},
    {0, nullptr, 0, nullptr, nullptr},
};

static Material *get_or_create_current_material(bContext *C, Object *ob)
{
  Material *ma = BKE_object_material_get(ob, ob->actcol);
  if (!ma) {
    Main *bmain = CTX_data_main(C);
    ma = BKE_material_add(bmain, "Material");
    BKE_object_material_assign(bmain, ob, ma, ob->actcol, BKE_MAT_ASSIGN_USERPREF);
  }
  return ma;
}

static Image *proj_paint_image_create(wmOperator *op, Main *bmain, bool is_data)
{
  Image *ima;
  float color[4] = {0.0f, 0.0f, 0.0f, 1.0f};
  char imagename[MAX_ID_NAME - 2] = "Material Diffuse Color";
  int width = 1024;
  int height = 1024;
  bool use_float = false;
  short gen_type = IMA_GENTYPE_BLANK;
  bool alpha = false;

  if (op) {
    width = RNA_int_get(op->ptr, "width");
    height = RNA_int_get(op->ptr, "height");
    use_float = RNA_boolean_get(op->ptr, "float");
    gen_type = RNA_enum_get(op->ptr, "generated_type");
    RNA_float_get_array(op->ptr, "color", color);
    alpha = RNA_boolean_get(op->ptr, "alpha");
    RNA_string_get(op->ptr, "name", imagename);
  }

  /* TODO(lukas): Add option for tiled image. */
  ima = BKE_image_add_generated(bmain,
                                width,
                                height,
                                imagename,
                                alpha ? 32 : 24,
                                use_float,
                                gen_type,
                                color,
                                false,
                                is_data,
                                false);

  return ima;
}

static CustomDataLayer *proj_paint_color_attribute_create(wmOperator *op, Object *ob)
{
  char name[MAX_NAME] = "";
  float color[4] = {0.0f, 0.0f, 0.0f, 1.0f};
  eAttrDomain domain = ATTR_DOMAIN_POINT;
  eCustomDataType type = CD_PROP_COLOR;

  if (op) {
    RNA_string_get(op->ptr, "name", name);
    RNA_float_get_array(op->ptr, "color", color);
    domain = (eAttrDomain)RNA_enum_get(op->ptr, "domain");
    type = (eCustomDataType)RNA_enum_get(op->ptr, "data_type");
  }

  ID *id = (ID *)ob->data;
  CustomDataLayer *layer = BKE_id_attribute_new(id, name, type, domain, op->reports);

  if (!layer) {
    return nullptr;
  }

  BKE_id_attributes_active_color_set(id, layer->name);

  if (!BKE_id_attributes_default_color_get(id)) {
    BKE_id_attributes_default_color_set(id, layer->name);
  }

  BKE_object_attributes_active_color_fill(ob, color, false);

  return layer;
}

/**
 * Get a default color for the paint slot layer from a material's Principled BSDF.
 *
 * \param layer_type: The layer type of the paint slot
 * \param ma: The material to attempt using as the default color source.
 *            If this fails or \p ma is null, a default Principled BSDF is used instead.
 */
static void default_paint_slot_color_get(int layer_type, Material *ma, float color[4])
{
  switch (layer_type) {
    case LAYER_BASE_COLOR:
    case LAYER_SPECULAR:
    case LAYER_ROUGHNESS:
    case LAYER_METALLIC: {
      bNodeTree *ntree = nullptr;
      bNode *in_node = ma ? ntreeFindType(ma->nodetree, SH_NODE_BSDF_PRINCIPLED) : nullptr;
      if (!in_node) {
        /* An existing material or Principled BSDF node could not be found.
         * Copy default color values from a default Principled BSDF instead. */
        ntree = ntreeAddTree(nullptr, "Temporary Shader Nodetree", ntreeType_Shader->idname);
        in_node = nodeAddStaticNode(nullptr, ntree, SH_NODE_BSDF_PRINCIPLED);
      }
      bNodeSocket *in_sock = nodeFindSocket(in_node, SOCK_IN, layer_type_items[layer_type].name);
      switch (in_sock->type) {
        case SOCK_FLOAT: {
          bNodeSocketValueFloat *socket_data = static_cast<bNodeSocketValueFloat *>(
              in_sock->default_value);
          copy_v3_fl(color, socket_data->value);
          color[3] = 1.0f;
          break;
        }
        case SOCK_VECTOR:
        case SOCK_RGBA: {
          bNodeSocketValueRGBA *socket_data = static_cast<bNodeSocketValueRGBA *>(
              in_sock->default_value);
          copy_v3_v3(color, socket_data->value);
          color[3] = 1.0f;
          break;
        }
        default:
          BLI_assert_unreachable();
          rgba_float_args_set(color, 0.0f, 0.0f, 0.0f, 1.0f);
          break;
      }
      /* Cleanup */
      if (ntree) {
        ntreeFreeTree(ntree);
        MEM_freeN(ntree);
      }
      return;
    }
    case LAYER_NORMAL:
      /* Neutral tangent space normal map. */
      rgba_float_args_set(color, 0.5f, 0.5f, 1.0f, 1.0f);
      break;
    case LAYER_BUMP:
    case LAYER_DISPLACEMENT:
      /* Neutral displacement and bump map. */
      rgba_float_args_set(color, 0.5f, 0.5f, 0.5f, 1.0f);
      break;
  }
}

static bool proj_paint_add_slot(bContext *C, wmOperator *op)
{
  Object *ob = ED_object_active_context(C);
  Scene *scene = CTX_data_scene(C);
  Material *ma;
  Image *ima = nullptr;
  CustomDataLayer *layer = nullptr;

  if (!ob) {
    return false;
  }

  ma = get_or_create_current_material(C, ob);

  if (ma) {
    Main *bmain = CTX_data_main(C);
    int type = RNA_enum_get(op->ptr, "type");
    bool is_data = (type > LAYER_BASE_COLOR);

    bNode *new_node;
    bNodeTree *ntree = ma->nodetree;

    if (!ntree) {
      ED_node_shader_default(C, &ma->id);
      ntree = ma->nodetree;
    }

    ma->use_nodes = true;

    const ePaintCanvasSource slot_type = ob->mode == OB_MODE_SCULPT ?
                                             (ePaintCanvasSource)RNA_enum_get(op->ptr,
                                                                              "slot_type") :
                                             PAINT_CANVAS_SOURCE_IMAGE;

    /* Create a new node. */
    switch (slot_type) {
      case PAINT_CANVAS_SOURCE_IMAGE: {
        new_node = nodeAddStaticNode(C, ntree, SH_NODE_TEX_IMAGE);
        ima = proj_paint_image_create(op, bmain, is_data);
        new_node->id = &ima->id;
        break;
      }
      case PAINT_CANVAS_SOURCE_COLOR_ATTRIBUTE: {
        new_node = nodeAddStaticNode(C, ntree, SH_NODE_ATTRIBUTE);
        if ((layer = proj_paint_color_attribute_create(op, ob))) {
          BLI_strncpy_utf8(
              ((NodeShaderAttribute *)new_node->storage)->name, layer->name, MAX_NAME);
        }
        break;
      }
      case PAINT_CANVAS_SOURCE_MATERIAL:
        BLI_assert_unreachable();
        return false;
    }
    nodeSetActive(ntree, new_node);

    /* Connect to first available principled BSDF node. */
    bNode *in_node = ntreeFindType(ntree, SH_NODE_BSDF_PRINCIPLED);
    bNode *out_node = new_node;

    if (in_node != nullptr) {
      bNodeSocket *out_sock = nodeFindSocket(out_node, SOCK_OUT, "Color");
      bNodeSocket *in_sock = nullptr;

      if (type >= LAYER_BASE_COLOR && type < LAYER_NORMAL) {
        in_sock = nodeFindSocket(in_node, SOCK_IN, layer_type_items[type].name);
      }
      else if (type == LAYER_NORMAL) {
        bNode *nor_node;
        nor_node = nodeAddStaticNode(C, ntree, SH_NODE_NORMAL_MAP);

        in_sock = nodeFindSocket(nor_node, SOCK_IN, "Color");
        nodeAddLink(ntree, out_node, out_sock, nor_node, in_sock);

        in_sock = nodeFindSocket(in_node, SOCK_IN, "Normal");
        out_sock = nodeFindSocket(nor_node, SOCK_OUT, "Normal");

        out_node = nor_node;
      }
      else if (type == LAYER_BUMP) {
        bNode *bump_node;
        bump_node = nodeAddStaticNode(C, ntree, SH_NODE_BUMP);

        in_sock = nodeFindSocket(bump_node, SOCK_IN, "Height");
        nodeAddLink(ntree, out_node, out_sock, bump_node, in_sock);

        in_sock = nodeFindSocket(in_node, SOCK_IN, "Normal");
        out_sock = nodeFindSocket(bump_node, SOCK_OUT, "Normal");

        out_node = bump_node;
      }
      else if (type == LAYER_DISPLACEMENT) {
        /* Connect to the displacement output socket */
        in_node = ntreeFindType(ntree, SH_NODE_OUTPUT_MATERIAL);

        if (in_node != nullptr) {
          in_sock = nodeFindSocket(in_node, SOCK_IN, layer_type_items[type].name);
        }
        else {
          in_sock = nullptr;
        }
      }

      /* Check if the socket in already connected to something */
      bNodeLink *link = in_sock ? in_sock->link : nullptr;
      if (in_sock != nullptr && link == nullptr) {
        nodeAddLink(ntree, out_node, out_sock, in_node, in_sock);

        nodePositionRelative(out_node, in_node, out_sock, in_sock);
      }
    }

    ED_node_tree_propagate_change(C, bmain, ntree);
    /* In case we added more than one node, position them too. */
    nodePositionPropagate(out_node);

    if (ima) {
      BKE_texpaint_slot_refresh_cache(scene, ma, ob);
      BKE_image_signal(bmain, ima, nullptr, IMA_SIGNAL_USER_NEW_IMAGE);
      WM_event_add_notifier(C, NC_IMAGE | NA_ADDED, ima);
      ED_space_image_sync(bmain, ima, false);
    }
    if (layer) {
      BKE_texpaint_slot_refresh_cache(scene, ma, ob);
      DEG_id_tag_update(static_cast<ID *>(ob->data), ID_RECALC_GEOMETRY);
      WM_main_add_notifier(NC_GEOM | ND_DATA, ob->data);
    }

    DEG_id_tag_update(&ntree->id, 0);
    DEG_id_tag_update(&ma->id, ID_RECALC_SHADING);
    ED_area_tag_redraw(CTX_wm_area(C));

    ED_paint_proj_mesh_data_check(scene, ob, nullptr, nullptr, nullptr, nullptr);

    return true;
  }

  return false;
}

static int get_texture_layer_type(wmOperator *op, const char *prop_name)
{
  int type_value = RNA_enum_get(op->ptr, prop_name);
  int type = RNA_enum_from_value(layer_type_items, type_value);
  BLI_assert(type != -1);
  return type;
}

static int texture_paint_add_texture_paint_slot_exec(bContext *C, wmOperator *op)
{
  if (proj_paint_add_slot(C, op)) {
    return OPERATOR_FINISHED;
  }
  return OPERATOR_CANCELLED;
}

static void get_default_texture_layer_name_for_object(Object *ob,
                                                      int texture_type,
                                                      char *dst,
                                                      int dst_length)
{
  Material *ma = BKE_object_material_get(ob, ob->actcol);
  const char *base_name = ma ? &ma->id.name[2] : &ob->id.name[2];
  BLI_snprintf(dst, dst_length, "%s %s", base_name, layer_type_items[texture_type].name);
}

static int texture_paint_add_texture_paint_slot_invoke(bContext *C,
                                                       wmOperator *op,
                                                       const wmEvent * /*event*/)
{
  Object *ob = ED_object_active_context(C);
  Material *ma = BKE_object_material_get(ob, ob->actcol);

  int type = get_texture_layer_type(op, "type");

  /* Set default name. */
  char imagename[MAX_ID_NAME - 2];
  get_default_texture_layer_name_for_object(ob, type, (char *)&imagename, sizeof(imagename));
  RNA_string_set(op->ptr, "name", imagename);

  /* Set default color. Copy the color from nodes, so it matches the existing material. */
  float color[4];
  default_paint_slot_color_get(type, ma, color);
  RNA_float_set_array(op->ptr, "color", color);

  return WM_operator_props_dialog_popup(C, op, 300);
}

static void texture_paint_add_texture_paint_slot_ui(bContext *C, wmOperator *op)
{
  uiLayout *layout = op->layout;
  uiLayoutSetPropSep(layout, true);
  uiLayoutSetPropDecorate(layout, false);
  Object *ob = ED_object_active_context(C);
  ePaintCanvasSource slot_type = PAINT_CANVAS_SOURCE_IMAGE;

  if (ob->mode == OB_MODE_SCULPT) {
    slot_type = (ePaintCanvasSource)RNA_enum_get(op->ptr, "slot_type");
    uiItemR(layout, op->ptr, "slot_type", UI_ITEM_R_EXPAND, nullptr, ICON_NONE);
  }

  uiItemR(layout, op->ptr, "name", 0, nullptr, ICON_NONE);

  switch (slot_type) {
    case PAINT_CANVAS_SOURCE_IMAGE: {
      uiLayout *col = uiLayoutColumn(layout, true);
      uiItemR(col, op->ptr, "width", 0, nullptr, ICON_NONE);
      uiItemR(col, op->ptr, "height", 0, nullptr, ICON_NONE);

      uiItemR(layout, op->ptr, "alpha", 0, nullptr, ICON_NONE);
      uiItemR(layout, op->ptr, "generated_type", 0, nullptr, ICON_NONE);
      uiItemR(layout, op->ptr, "float", 0, nullptr, ICON_NONE);
      break;
    }
    case PAINT_CANVAS_SOURCE_COLOR_ATTRIBUTE:
      uiItemR(layout, op->ptr, "domain", UI_ITEM_R_EXPAND, nullptr, ICON_NONE);
      uiItemR(layout, op->ptr, "data_type", UI_ITEM_R_EXPAND, nullptr, ICON_NONE);
      break;
    case PAINT_CANVAS_SOURCE_MATERIAL:
      BLI_assert_unreachable();
      break;
  }

  uiItemR(layout, op->ptr, "color", 0, nullptr, ICON_NONE);
}

#define IMA_DEF_NAME N_("Untitled")

void PAINT_OT_add_texture_paint_slot(wmOperatorType *ot)
{
  PropertyRNA *prop;
  static float default_color[4] = {0.0f, 0.0f, 0.0f, 1.0f};

  static const EnumPropertyItem slot_type_items[3] = {
      {PAINT_CANVAS_SOURCE_IMAGE, "IMAGE", 0, "Image", ""},
      {PAINT_CANVAS_SOURCE_COLOR_ATTRIBUTE, "COLOR_ATTRIBUTE", 0, "Color Attribute", ""},
      {0, nullptr, 0, nullptr, nullptr},
  };

  static const EnumPropertyItem domain_items[3] = {
      {ATTR_DOMAIN_POINT, "POINT", 0, "Vertex", ""},
      {ATTR_DOMAIN_CORNER, "CORNER", 0, "Face Corner", ""},
      {0, nullptr, 0, nullptr, nullptr},
  };

  static const EnumPropertyItem attribute_type_items[3] = {
      {CD_PROP_COLOR, "COLOR", 0, "Color", ""},
      {CD_PROP_BYTE_COLOR, "BYTE_COLOR", 0, "Byte Color", ""},
      {0, nullptr, 0, nullptr, nullptr},
  };

  /* identifiers */
  ot->name = "Add Paint Slot";
  ot->description = "Add a paint slot";
  ot->idname = "PAINT_OT_add_texture_paint_slot";

  /* api callbacks */
  ot->invoke = texture_paint_add_texture_paint_slot_invoke;
  ot->exec = texture_paint_add_texture_paint_slot_exec;
  ot->poll = ED_operator_object_active_editable_mesh;
  ot->ui = texture_paint_add_texture_paint_slot_ui;

  /* flags */
  ot->flag = OPTYPE_UNDO;

  /* Shared Properties */
  prop = RNA_def_enum(ot->srna,
                      "type",
                      layer_type_items,
                      0,
                      "Material Layer Type",
                      "Material layer type of new paint slot");
  RNA_def_property_flag(prop, PROP_HIDDEN);

  prop = RNA_def_enum(
      ot->srna, "slot_type", slot_type_items, 0, "Slot Type", "Type of new paint slot");

  prop = RNA_def_string(
      ot->srna, "name", IMA_DEF_NAME, MAX_NAME, "Name", "Name for new paint slot source");
  RNA_def_property_flag(prop, PROP_SKIP_SAVE);

  prop = RNA_def_float_color(
      ot->srna, "color", 4, nullptr, 0.0f, FLT_MAX, "Color", "Default fill color", 0.0f, 1.0f);
  RNA_def_property_subtype(prop, PROP_COLOR_GAMMA);
  RNA_def_property_float_array_default(prop, default_color);

  /* Image Properties */
  prop = RNA_def_int(ot->srna, "width", 1024, 1, INT_MAX, "Width", "Image width", 1, 16384);
  RNA_def_property_subtype(prop, PROP_PIXEL);

  prop = RNA_def_int(ot->srna, "height", 1024, 1, INT_MAX, "Height", "Image height", 1, 16384);
  RNA_def_property_subtype(prop, PROP_PIXEL);

  RNA_def_boolean(ot->srna, "alpha", true, "Alpha", "Create an image with an alpha channel");

  RNA_def_enum(ot->srna,
               "generated_type",
               rna_enum_image_generated_type_items,
               IMA_GENTYPE_BLANK,
               "Generated Type",
               "Fill the image with a grid for UV map testing");

  RNA_def_boolean(ot->srna,
                  "float",
                  false,
                  "32-bit Float",
                  "Create image with 32-bit floating-point bit depth");

  /* Color Attribute Properties */
  RNA_def_enum(ot->srna,
               "domain",
               domain_items,
               ATTR_DOMAIN_POINT,
               "Domain",
               "Type of element that attribute is stored on");

  RNA_def_enum(ot->srna,
               "data_type",
               attribute_type_items,
               CD_PROP_COLOR,
               "Data Type",
               "Type of data stored in attribute");
}

static int add_simple_uvs_exec(bContext *C, wmOperator * /*op*/)
{
  /* no checks here, poll function does them for us */
  Main *bmain = CTX_data_main(C);
  Object *ob = CTX_data_active_object(C);
  Scene *scene = CTX_data_scene(C);

  ED_uvedit_add_simple_uvs(bmain, scene, ob);

  ED_paint_proj_mesh_data_check(scene, ob, nullptr, nullptr, nullptr, nullptr);

  DEG_id_tag_update(static_cast<ID *>(ob->data), 0);
  WM_event_add_notifier(C, NC_GEOM | ND_DATA, ob->data);
  WM_event_add_notifier(C, NC_SCENE | ND_TOOLSETTINGS, scene);
  return OPERATOR_FINISHED;
}

static bool add_simple_uvs_poll(bContext *C)
{
  Object *ob = CTX_data_active_object(C);

  if (!ob || ob->type != OB_MESH || ob->mode != OB_MODE_TEXTURE_PAINT) {
    return false;
  }
  return true;
}

void PAINT_OT_add_simple_uvs(wmOperatorType *ot)
{
  /* identifiers */
  ot->name = "Add Simple UVs";
  ot->description = "Add cube map uvs on mesh";
  ot->idname = "PAINT_OT_add_simple_uvs";

  /* api callbacks */
  ot->exec = add_simple_uvs_exec;
  ot->poll = add_simple_uvs_poll;

  /* flags */
  ot->flag = OPTYPE_REGISTER | OPTYPE_UNDO;
}<|MERGE_RESOLUTION|>--- conflicted
+++ resolved
@@ -4392,12 +4392,8 @@
               int poly_loops = poly.totloop;
               prev_poly = looptris[tri_index].poly;
               for (iloop = 0; iloop < poly_loops; iloop++) {
-<<<<<<< HEAD
-                if (!(ps->vertFlags[ps->corner_verts_eval[poly->loopstart + iloop]] &
+                if (!(ps->vertFlags[ps->corner_verts_eval[poly.loopstart + iloop]] &
                       PROJ_VERT_CULL)) {
-=======
-                if (!(ps->vertFlags[ps->loops_eval[poly.loopstart + iloop].v] & PROJ_VERT_CULL)) {
->>>>>>> 915ff8d1
                   culled = false;
                   break;
                 }
