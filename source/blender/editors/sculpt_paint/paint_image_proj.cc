--- conflicted
+++ resolved
@@ -931,15 +931,9 @@
 
       if (do_clip) {
         const float *vtri_co[3] = {
-<<<<<<< HEAD
-            ps->positions_eval[ps->corner_verts_eval[lt->tri[0]]],
-            ps->positions_eval[ps->corner_verts_eval[lt->tri[1]]],
-            ps->positions_eval[ps->corner_verts_eval[lt->tri[2]]],
-=======
-            ps->vert_positions_eval[ps->mloop_eval[lt->tri[0]].v],
-            ps->vert_positions_eval[ps->mloop_eval[lt->tri[1]].v],
-            ps->vert_positions_eval[ps->mloop_eval[lt->tri[2]].v],
->>>>>>> 0c358882
+            ps->vert_positions_eval[ps->corner_verts_eval[lt->tri[0]]],
+            ps->vert_positions_eval[ps->corner_verts_eval[lt->tri[1]]],
+            ps->vert_positions_eval[ps->corner_verts_eval[lt->tri[2]]],
         };
         isect_ret = project_paint_occlude_ptv_clip(
             pixelScreenCo, UNPACK3(vtri_ss), UNPACK3(vtri_co), w, ps->is_ortho, ps->rv3d);
