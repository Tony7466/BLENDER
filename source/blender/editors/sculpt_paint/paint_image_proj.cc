--- conflicted
+++ resolved
@@ -1722,16 +1722,9 @@
   if (ps->do_mask_normal) {
     const MLoopTri *lt = &ps->looptris_eval[tri_index];
     const int lt_vtri[3] = {PS_LOOPTRI_AS_VERT_INDEX_3(ps, lt)};
-<<<<<<< HEAD
     float no[3], angle_cos;
 
     if (!(ps->sharp_faces_eval && ps->sharp_faces_eval[lt->poly])) {
-=======
-    const MPoly &poly = ps->polys_eval[lt->poly];
-    float no[3], angle_cos;
-
-    if (poly.flag & ME_SMOOTH) {
->>>>>>> 915ff8d1
       const float *no1, *no2, *no3;
       no1 = ps->vert_normals[lt_vtri[0]];
       no2 = ps->vert_normals[lt_vtri[1]];
