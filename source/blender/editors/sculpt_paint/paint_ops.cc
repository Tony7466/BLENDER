--- conflicted
+++ resolved
@@ -885,15 +885,6 @@
   return *library.catalog_service().find_catalog_by_path(path);
 }
 
-<<<<<<< HEAD
-static AssetLibraryReference user_library_to_library_ref(const bUserAssetLibrary &user_library)
-{
-  AssetLibraryReference library_ref{};
-  library_ref.custom_library_index = BLI_findindex(&U.asset_libraries, &user_library);
-  library_ref.type = ASSET_LIBRARY_CUSTOM;
-  return library_ref;
-}
-
 static void show_catalog_in_asset_shelf(const bContext &C, const StringRefNull catalog_path)
 {
   ScrArea *area = CTX_wm_area(&C);
@@ -916,8 +907,6 @@
   U.runtime.is_dirty = true;
 }
 
-=======
->>>>>>> da0a06ec
 static int brush_asset_save_as_exec(bContext *C, wmOperator *op)
 {
   Main *bmain = CTX_data_main(C);
