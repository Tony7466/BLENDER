--- conflicted
+++ resolved
@@ -1250,7 +1250,6 @@
   return BKE_preferences_asset_library_find_index(&U, lib_ref.custom_library_index);
 }
 
-<<<<<<< HEAD
 static asset_system::AssetCatalog &asset_library_ensure_catalog(
     asset_system::AssetLibrary &library, const asset_system::AssetCatalogPath &path)
 {
@@ -1260,8 +1259,6 @@
   return *library.catalog_service->create_catalog(path);
 }
 
-=======
->>>>>>> 71f2c80a
 static AssetLibraryReference user_library_to_library_ref(const bUserAssetLibrary &user_library)
 {
   AssetLibraryReference library_ref{};
@@ -1290,7 +1287,6 @@
 
   const bUserAssetLibrary *user_library = get_asset_library_from_prop(*op->ptr);
   if (!user_library) {
-<<<<<<< HEAD
     return OPERATOR_CANCELLED;
   }
 
@@ -1304,10 +1300,6 @@
   RNA_string_get(op->ptr, "catalog_path", catalog_path);
   const asset_system::AssetCatalog &catalog = asset_library_ensure_catalog(*library, catalog_path);
 
-=======
-    return OPERATOR_CANCELLED;
-  }
->>>>>>> 71f2c80a
   const std::string filepath = brush_asset_blendfile_path_for_save(
       op->reports, *user_library, name);
   if (filepath.empty()) {
@@ -1361,6 +1353,7 @@
   Brush *brush = BKE_paint_brush(paint);
 
   RNA_string_set(op->ptr, "name", brush->id.name + 2);
+
   if (const bUserAssetLibrary *library = brush_asset_get_default_library()) {
     const AssetLibraryReference library_ref = user_library_to_library_ref(*library);
     const int enum_value = asset::library_reference_to_enum_value(&library_ref);
