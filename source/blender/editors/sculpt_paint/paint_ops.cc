/* SPDX-FileCopyrightText: 2023 Blender Authors
 *
 * SPDX-License-Identifier: GPL-2.0-or-later */

/** \file
 * \ingroup edsculpt
 */

#include <cstddef>
#include <cstdlib>
#include <cstring>

#include "MEM_guardedalloc.h"

#include "BLI_fileops.h"
#include "BLI_listbase.h"
#include "BLI_math_vector.h"
#include "BLI_path_util.h"
#include "BLI_string.h"
#include "BLI_utildefines.h"

#include "BLT_translation.h"

#include "IMB_interp.hh"

#include "DNA_brush_types.h"
#include "DNA_customdata_types.h"
#include "DNA_object_types.h"
#include "DNA_scene_types.h"

#include "BLO_writefile.hh"

#include "BKE_asset.hh"
#include "BKE_blendfile.hh"
#include "BKE_brush.hh"
#include "BKE_context.hh"
#include "BKE_image.h"
#include "BKE_lib_id.hh"
#include "BKE_lib_override.hh"
#include "BKE_main.hh"
#include "BKE_paint.hh"
#include "BKE_preferences.h"
#include "BKE_report.h"

#include "ED_asset_handle.hh"
#include "ED_asset_library.hh"
#include "ED_asset_list.hh"
#include "ED_asset_mark_clear.hh"
#include "ED_asset_menu_utils.hh"
#include "ED_image.hh"
#include "ED_paint.hh"
#include "ED_screen.hh"

#include "WM_api.hh"
#include "WM_toolsystem.hh"
#include "WM_types.hh"

#include "RNA_access.hh"
#include "RNA_define.hh"

#include "AS_asset_library.hh"
#include "AS_asset_representation.hh"

#include "curves_sculpt_intern.hh"
#include "paint_intern.hh"
#include "sculpt_intern.hh"

/* Brush operators */
static int brush_add_exec(bContext *C, wmOperator * /*op*/)
{
  // int type = RNA_enum_get(op->ptr, "type");
  Paint *paint = BKE_paint_get_active_from_context(C);
  Brush *br = BKE_paint_brush(paint);
  Main *bmain = CTX_data_main(C);
  PaintMode mode = BKE_paintmode_get_active_from_context(C);

  if (br) {
    br = (Brush *)BKE_id_copy(bmain, &br->id);
  }
  else {
    br = BKE_brush_add(bmain, "Brush", BKE_paint_object_mode_from_paintmode(mode));
  }
  id_us_min(&br->id); /* fake user only */

  BKE_paint_brush_set(paint, br);

  return OPERATOR_FINISHED;
}

static void BRUSH_OT_add(wmOperatorType *ot)
{
  /* identifiers */
  ot->name = "Add Brush";
  ot->description = "Add brush by mode type";
  ot->idname = "BRUSH_OT_add";

  /* api callbacks */
  ot->exec = brush_add_exec;

  /* flags */
  ot->flag = OPTYPE_REGISTER | OPTYPE_UNDO;
}

static eGPBrush_Presets gpencil_get_brush_preset_from_tool(bToolRef *tool,
                                                           enum eContextObjectMode mode)
{
  switch (mode) {
    case CTX_MODE_PAINT_GPENCIL_LEGACY: {
      if (STREQ(tool->runtime->data_block, "DRAW")) {
        return GP_BRUSH_PRESET_PENCIL;
      }
      if (STREQ(tool->runtime->data_block, "FILL")) {
        return GP_BRUSH_PRESET_FILL_AREA;
      }
      if (STREQ(tool->runtime->data_block, "ERASE")) {
        return GP_BRUSH_PRESET_ERASER_SOFT;
      }
      if (STREQ(tool->runtime->data_block, "TINT")) {
        return GP_BRUSH_PRESET_TINT;
      }
      break;
    }
    case CTX_MODE_SCULPT_GPENCIL_LEGACY: {
      if (STREQ(tool->runtime->data_block, "SMOOTH")) {
        return GP_BRUSH_PRESET_SMOOTH_STROKE;
      }
      if (STREQ(tool->runtime->data_block, "STRENGTH")) {
        return GP_BRUSH_PRESET_STRENGTH_STROKE;
      }
      if (STREQ(tool->runtime->data_block, "THICKNESS")) {
        return GP_BRUSH_PRESET_THICKNESS_STROKE;
      }
      if (STREQ(tool->runtime->data_block, "GRAB")) {
        return GP_BRUSH_PRESET_GRAB_STROKE;
      }
      if (STREQ(tool->runtime->data_block, "PUSH")) {
        return GP_BRUSH_PRESET_PUSH_STROKE;
      }
      if (STREQ(tool->runtime->data_block, "TWIST")) {
        return GP_BRUSH_PRESET_TWIST_STROKE;
      }
      if (STREQ(tool->runtime->data_block, "PINCH")) {
        return GP_BRUSH_PRESET_PINCH_STROKE;
      }
      if (STREQ(tool->runtime->data_block, "RANDOMIZE")) {
        return GP_BRUSH_PRESET_RANDOMIZE_STROKE;
      }
      if (STREQ(tool->runtime->data_block, "CLONE")) {
        return GP_BRUSH_PRESET_CLONE_STROKE;
      }
      break;
    }
    case CTX_MODE_WEIGHT_GPENCIL_LEGACY: {
      if (STREQ(tool->runtime->data_block, "DRAW")) {
        return GP_BRUSH_PRESET_WEIGHT_DRAW;
      }
      if (STREQ(tool->runtime->data_block, "BLUR")) {
        return GP_BRUSH_PRESET_WEIGHT_BLUR;
      }
      if (STREQ(tool->runtime->data_block, "AVERAGE")) {
        return GP_BRUSH_PRESET_WEIGHT_AVERAGE;
      }
      if (STREQ(tool->runtime->data_block, "SMEAR")) {
        return GP_BRUSH_PRESET_WEIGHT_SMEAR;
      }
      break;
    }
    case CTX_MODE_VERTEX_GPENCIL_LEGACY: {
      if (STREQ(tool->runtime->data_block, "DRAW")) {
        return GP_BRUSH_PRESET_VERTEX_DRAW;
      }
      if (STREQ(tool->runtime->data_block, "BLUR")) {
        return GP_BRUSH_PRESET_VERTEX_BLUR;
      }
      if (STREQ(tool->runtime->data_block, "AVERAGE")) {
        return GP_BRUSH_PRESET_VERTEX_AVERAGE;
      }
      if (STREQ(tool->runtime->data_block, "SMEAR")) {
        return GP_BRUSH_PRESET_VERTEX_SMEAR;
      }
      if (STREQ(tool->runtime->data_block, "REPLACE")) {
        return GP_BRUSH_PRESET_VERTEX_REPLACE;
      }
      break;
    }
    default:
      return GP_BRUSH_PRESET_UNKNOWN;
  }
  return GP_BRUSH_PRESET_UNKNOWN;
}

static int brush_add_gpencil_exec(bContext *C, wmOperator * /*op*/)
{
  Paint *paint = BKE_paint_get_active_from_context(C);
  Brush *br = BKE_paint_brush(paint);
  Main *bmain = CTX_data_main(C);

  if (br) {
    br = (Brush *)BKE_id_copy(bmain, &br->id);
  }
  else {
    /* Get the active tool to determine what type of brush is active. */
    bScreen *screen = CTX_wm_screen(C);
    if (screen == nullptr) {
      return OPERATOR_CANCELLED;
    }

    bToolRef *tool = nullptr;
    LISTBASE_FOREACH (ScrArea *, area, &screen->areabase) {
      if (area->spacetype == SPACE_VIEW3D) {
        /* Check the current tool is a brush. */
        bToolRef *tref = area->runtime.tool;
        if (tref && tref->runtime && tref->runtime->data_block[0]) {
          tool = tref;
          break;
        }
      }
    }

    if (tool == nullptr) {
      return OPERATOR_CANCELLED;
    }

    /* Get Brush mode base on context mode. */
    const enum eContextObjectMode mode = CTX_data_mode_enum(C);
    eObjectMode obmode = OB_MODE_PAINT_GPENCIL_LEGACY;
    switch (mode) {
      case CTX_MODE_PAINT_GPENCIL_LEGACY:
        obmode = OB_MODE_PAINT_GPENCIL_LEGACY;
        break;
      case CTX_MODE_SCULPT_GPENCIL_LEGACY:
        obmode = OB_MODE_SCULPT_GPENCIL_LEGACY;
        break;
      case CTX_MODE_WEIGHT_GPENCIL_LEGACY:
        obmode = OB_MODE_WEIGHT_GPENCIL_LEGACY;
        break;
      case CTX_MODE_VERTEX_GPENCIL_LEGACY:
        obmode = OB_MODE_VERTEX_GPENCIL_LEGACY;
        break;
      default:
        return OPERATOR_CANCELLED;
        break;
    }

    /* Get brush preset using the actual tool. */
    eGPBrush_Presets preset = gpencil_get_brush_preset_from_tool(tool, mode);

    /* Capitalize Brush name first letter using the tool name. */
    char name[64];
    STRNCPY(name, tool->runtime->data_block);
    BLI_str_tolower_ascii(name, sizeof(name));
    name[0] = BLI_toupper_ascii(name[0]);

    /* Create the brush and assign default values. */
    br = BKE_brush_add(bmain, name, obmode);
    if (br) {
      BKE_brush_init_gpencil_settings(br);
      BKE_gpencil_brush_preset_set(bmain, br, preset);
    }
  }

  if (br) {
    id_us_min(&br->id); /* fake user only */
    BKE_paint_brush_set(paint, br);
  }

  return OPERATOR_FINISHED;
}

static void BRUSH_OT_add_gpencil(wmOperatorType *ot)
{
  /* identifiers */
  ot->name = "Add Drawing Brush";
  ot->description = "Add brush for Grease Pencil";
  ot->idname = "BRUSH_OT_add_gpencil";

  /* api callbacks */
  ot->exec = brush_add_gpencil_exec;

  /* flags */
  ot->flag = OPTYPE_REGISTER | OPTYPE_UNDO;
}

static int brush_scale_size_exec(bContext *C, wmOperator *op)
{
  Scene *scene = CTX_data_scene(C);
  Paint *paint = BKE_paint_get_active_from_context(C);
  Brush *brush = BKE_paint_brush(paint);
  const bool is_gpencil = (brush && brush->gpencil_settings != nullptr);
  // Object *ob = CTX_data_active_object(C);
  float scalar = RNA_float_get(op->ptr, "scalar");

  if (brush) {
    /* pixel radius */
    {
      const int old_size = (!is_gpencil) ? BKE_brush_size_get(scene, brush) : brush->size;
      int size = int(scalar * old_size);

      if (abs(old_size - size) < U.pixelsize) {
        if (scalar > 1) {
          size += U.pixelsize;
        }
        else if (scalar < 1) {
          size -= U.pixelsize;
        }
      }
      /* Grease Pencil does not use unified size. */
      if (is_gpencil) {
        brush->size = max_ii(size, 1);
        WM_main_add_notifier(NC_BRUSH | NA_EDITED, brush);
        return OPERATOR_FINISHED;
      }

      BKE_brush_size_set(scene, brush, size);
    }

    /* unprojected radius */
    {
      float unprojected_radius = scalar * BKE_brush_unprojected_radius_get(scene, brush);

      if (unprojected_radius < 0.001f) { /* XXX magic number */
        unprojected_radius = 0.001f;
      }

      BKE_brush_unprojected_radius_set(scene, brush, unprojected_radius);
    }

    WM_main_add_notifier(NC_BRUSH | NA_EDITED, brush);
  }

  return OPERATOR_FINISHED;
}

static void BRUSH_OT_scale_size(wmOperatorType *ot)
{
  /* identifiers */
  ot->name = "Scale Sculpt/Paint Brush Size";
  ot->description = "Change brush size by a scalar";
  ot->idname = "BRUSH_OT_scale_size";

  /* api callbacks */
  ot->exec = brush_scale_size_exec;

  /* flags */
  ot->flag = 0;

  RNA_def_float(ot->srna, "scalar", 1, 0, 2, "Scalar", "Factor to scale brush size by", 0, 2);
}

/* Palette operators */

static int palette_new_exec(bContext *C, wmOperator * /*op*/)
{
  Paint *paint = BKE_paint_get_active_from_context(C);
  Main *bmain = CTX_data_main(C);
  Palette *palette;

  palette = BKE_palette_add(bmain, "Palette");

  BKE_paint_palette_set(paint, palette);

  return OPERATOR_FINISHED;
}

static void PALETTE_OT_new(wmOperatorType *ot)
{
  /* identifiers */
  ot->name = "Add New Palette";
  ot->description = "Add new palette";
  ot->idname = "PALETTE_OT_new";

  /* api callbacks */
  ot->exec = palette_new_exec;

  /* flags */
  ot->flag = OPTYPE_REGISTER | OPTYPE_UNDO;
}

static bool palette_poll(bContext *C)
{
  Paint *paint = BKE_paint_get_active_from_context(C);

  if (paint && paint->palette != nullptr && !ID_IS_LINKED(paint->palette) &&
      !ID_IS_OVERRIDE_LIBRARY(paint->palette))
  {
    return true;
  }

  return false;
}

static int palette_color_add_exec(bContext *C, wmOperator * /*op*/)
{
  Scene *scene = CTX_data_scene(C);
  Paint *paint = BKE_paint_get_active_from_context(C);
  PaintMode mode = BKE_paintmode_get_active_from_context(C);
  Palette *palette = paint->palette;
  PaletteColor *color;

  color = BKE_palette_color_add(palette);
  palette->active_color = BLI_listbase_count(&palette->colors) - 1;

  if (paint->brush) {
    const Brush *brush = paint->brush;
    if (ELEM(mode,
             PaintMode::Texture3D,
             PaintMode::Texture2D,
             PaintMode::Vertex,
             PaintMode::Sculpt))
    {
      copy_v3_v3(color->rgb, BKE_brush_color_get(scene, brush));
      color->value = 0.0;
    }
    else if (mode == PaintMode::Weight) {
      zero_v3(color->rgb);
      color->value = brush->weight;
    }
  }

  return OPERATOR_FINISHED;
}

static void PALETTE_OT_color_add(wmOperatorType *ot)
{
  /* identifiers */
  ot->name = "New Palette Color";
  ot->description = "Add new color to active palette";
  ot->idname = "PALETTE_OT_color_add";

  /* api callbacks */
  ot->exec = palette_color_add_exec;
  ot->poll = palette_poll;
  /* flags */
  ot->flag = OPTYPE_REGISTER | OPTYPE_UNDO;
}

static int palette_color_delete_exec(bContext *C, wmOperator * /*op*/)
{
  Paint *paint = BKE_paint_get_active_from_context(C);
  Palette *palette = paint->palette;
  PaletteColor *color = static_cast<PaletteColor *>(
      BLI_findlink(&palette->colors, palette->active_color));

  if (color) {
    BKE_palette_color_remove(palette, color);
  }

  return OPERATOR_FINISHED;
}

static void PALETTE_OT_color_delete(wmOperatorType *ot)
{
  /* identifiers */
  ot->name = "Delete Palette Color";
  ot->description = "Remove active color from palette";
  ot->idname = "PALETTE_OT_color_delete";

  /* api callbacks */
  ot->exec = palette_color_delete_exec;
  ot->poll = palette_poll;
  /* flags */
  ot->flag = OPTYPE_REGISTER | OPTYPE_UNDO;
}

/* --- Extract Palette from Image. */
static bool palette_extract_img_poll(bContext *C)
{
  SpaceLink *sl = CTX_wm_space_data(C);
  if ((sl != nullptr) && (sl->spacetype == SPACE_IMAGE)) {
    SpaceImage *sima = CTX_wm_space_image(C);
    Image *image = sima->image;
    ImageUser iuser = sima->iuser;
    return BKE_image_has_ibuf(image, &iuser);
  }

  return false;
}

static int palette_extract_img_exec(bContext *C, wmOperator *op)
{
  const int threshold = RNA_int_get(op->ptr, "threshold");

  Main *bmain = CTX_data_main(C);
  bool done = false;

  SpaceImage *sima = CTX_wm_space_image(C);
  Image *image = sima->image;
  ImageUser iuser = sima->iuser;
  void *lock;
  ImBuf *ibuf;
  GHash *color_table = BLI_ghash_int_new(__func__);

  ibuf = BKE_image_acquire_ibuf(image, &iuser, &lock);

  if (ibuf && ibuf->byte_buffer.data) {
    /* Extract all colors. */
    const int range = int(pow(10.0f, threshold));
    for (int row = 0; row < ibuf->y; row++) {
      for (int col = 0; col < ibuf->x; col++) {
        float color[4];
        IMB_sampleImageAtLocation(ibuf, float(col), float(row), false, color);
        for (int i = 0; i < 3; i++) {
          color[i] = truncf(color[i] * range) / range;
        }

        uint key = rgb_to_cpack(color[0], color[1], color[2]);
        if (!BLI_ghash_haskey(color_table, POINTER_FROM_INT(key))) {
          BLI_ghash_insert(color_table, POINTER_FROM_INT(key), POINTER_FROM_INT(key));
        }
      }
    }

    done = BKE_palette_from_hash(bmain, color_table, image->id.name + 2, false);
  }

  /* Free memory. */
  BLI_ghash_free(color_table, nullptr, nullptr);
  BKE_image_release_ibuf(image, ibuf, lock);

  if (done) {
    BKE_reportf(op->reports, RPT_INFO, "Palette created");
  }

  return OPERATOR_FINISHED;
}

static void PALETTE_OT_extract_from_image(wmOperatorType *ot)
{
  PropertyRNA *prop;

  /* identifiers */
  ot->name = "Extract Palette from Image";
  ot->idname = "PALETTE_OT_extract_from_image";
  ot->description = "Extract all colors used in Image and create a Palette";

  /* api callbacks */
  ot->exec = palette_extract_img_exec;
  ot->poll = palette_extract_img_poll;

  /* flags */
  ot->flag = OPTYPE_REGISTER | OPTYPE_UNDO;

  /* properties */
  prop = RNA_def_int(ot->srna, "threshold", 1, 1, 1, "Threshold", "", 1, 1);
  RNA_def_property_flag(prop, PropertyFlag(PROP_HIDDEN | PROP_SKIP_SAVE));
}

/* Sort Palette color by Hue and Saturation. */
static int palette_sort_exec(bContext *C, wmOperator *op)
{
  const int type = RNA_enum_get(op->ptr, "type");

  Paint *paint = BKE_paint_get_active_from_context(C);
  Palette *palette = paint->palette;

  if (palette == nullptr) {
    return OPERATOR_CANCELLED;
  }

  tPaletteColorHSV *color_array = nullptr;
  tPaletteColorHSV *col_elm = nullptr;

  const int totcol = BLI_listbase_count(&palette->colors);

  if (totcol > 0) {
    color_array = MEM_cnew_array<tPaletteColorHSV>(totcol, __func__);
    /* Put all colors in an array. */
    int t = 0;
    LISTBASE_FOREACH (PaletteColor *, color, &palette->colors) {
      float h, s, v;
      rgb_to_hsv(color->rgb[0], color->rgb[1], color->rgb[2], &h, &s, &v);
      col_elm = &color_array[t];
      copy_v3_v3(col_elm->rgb, color->rgb);
      col_elm->value = color->value;
      col_elm->h = h;
      col_elm->s = s;
      col_elm->v = v;
      t++;
    }
    /* Sort */
    if (type == 1) {
      BKE_palette_sort_hsv(color_array, totcol);
    }
    else if (type == 2) {
      BKE_palette_sort_svh(color_array, totcol);
    }
    else if (type == 3) {
      BKE_palette_sort_vhs(color_array, totcol);
    }
    else {
      BKE_palette_sort_luminance(color_array, totcol);
    }

    /* Clear old color swatches. */
    LISTBASE_FOREACH_MUTABLE (PaletteColor *, color, &palette->colors) {
      BKE_palette_color_remove(palette, color);
    }

    /* Recreate swatches sorted. */
    for (int i = 0; i < totcol; i++) {
      col_elm = &color_array[i];
      PaletteColor *palcol = BKE_palette_color_add(palette);
      if (palcol) {
        copy_v3_v3(palcol->rgb, col_elm->rgb);
      }
    }
  }

  /* Free memory. */
  if (totcol > 0) {
    MEM_SAFE_FREE(color_array);
  }

  WM_event_add_notifier(C, NC_BRUSH | NA_EDITED, nullptr);

  return OPERATOR_FINISHED;
}

static void PALETTE_OT_sort(wmOperatorType *ot)
{
  static const EnumPropertyItem sort_type[] = {
      {1, "HSV", 0, "Hue, Saturation, Value", ""},
      {2, "SVH", 0, "Saturation, Value, Hue", ""},
      {3, "VHS", 0, "Value, Hue, Saturation", ""},
      {4, "LUMINANCE", 0, "Luminance", ""},
      {0, nullptr, 0, nullptr, nullptr},
  };

  /* identifiers */
  ot->name = "Sort Palette";
  ot->idname = "PALETTE_OT_sort";
  ot->description = "Sort Palette Colors";

  /* api callbacks */
  ot->exec = palette_sort_exec;
  ot->poll = palette_poll;

  /* flags */
  ot->flag = OPTYPE_REGISTER | OPTYPE_UNDO;

  ot->prop = RNA_def_enum(ot->srna, "type", sort_type, 1, "Type", "");
}

/* Move colors in palette. */
static int palette_color_move_exec(bContext *C, wmOperator *op)
{
  Paint *paint = BKE_paint_get_active_from_context(C);
  Palette *palette = paint->palette;
  PaletteColor *palcolor = static_cast<PaletteColor *>(
      BLI_findlink(&palette->colors, palette->active_color));

  if (palcolor == nullptr) {
    return OPERATOR_CANCELLED;
  }

  const int direction = RNA_enum_get(op->ptr, "type");

  BLI_assert(ELEM(direction, -1, 0, 1)); /* we use value below */
  if (BLI_listbase_link_move(&palette->colors, palcolor, direction)) {
    palette->active_color += direction;
    WM_event_add_notifier(C, NC_BRUSH | NA_EDITED, nullptr);
  }

  return OPERATOR_FINISHED;
}

static void PALETTE_OT_color_move(wmOperatorType *ot)
{
  static const EnumPropertyItem slot_move[] = {
      {-1, "UP", 0, "Up", ""},
      {1, "DOWN", 0, "Down", ""},
      {0, nullptr, 0, nullptr, nullptr},
  };

  /* identifiers */
  ot->name = "Move Palette Color";
  ot->idname = "PALETTE_OT_color_move";
  ot->description = "Move the active Color up/down in the list";

  /* api callbacks */
  ot->exec = palette_color_move_exec;
  ot->poll = palette_poll;

  /* flags */
  ot->flag = OPTYPE_REGISTER | OPTYPE_UNDO;

  ot->prop = RNA_def_enum(ot->srna, "type", slot_move, 0, "Type", "");
}

/* Join Palette swatches. */
static int palette_join_exec(bContext *C, wmOperator *op)
{
  Main *bmain = CTX_data_main(C);
  Paint *paint = BKE_paint_get_active_from_context(C);
  Palette *palette = paint->palette;
  Palette *palette_join = nullptr;
  bool done = false;

  char name[MAX_ID_NAME - 2];
  RNA_string_get(op->ptr, "palette", name);

  if ((palette == nullptr) || (name[0] == '\0')) {
    return OPERATOR_CANCELLED;
  }

  palette_join = (Palette *)BKE_libblock_find_name(bmain, ID_PAL, name);
  if (palette_join == nullptr) {
    return OPERATOR_CANCELLED;
  }

  const int totcol = BLI_listbase_count(&palette_join->colors);

  if (totcol > 0) {
    LISTBASE_FOREACH (PaletteColor *, color, &palette_join->colors) {
      PaletteColor *palcol = BKE_palette_color_add(palette);
      if (palcol) {
        copy_v3_v3(palcol->rgb, color->rgb);
        palcol->value = color->value;
        done = true;
      }
    }
  }

  if (done) {
    /* Clear old color swatches. */
    LISTBASE_FOREACH_MUTABLE (PaletteColor *, color, &palette_join->colors) {
      BKE_palette_color_remove(palette_join, color);
    }

    /* Notifier. */
    WM_event_add_notifier(C, NC_BRUSH | NA_EDITED, nullptr);
  }

  return OPERATOR_FINISHED;
}

static void PALETTE_OT_join(wmOperatorType *ot)
{
  /* identifiers */
  ot->name = "Join Palette Swatches";
  ot->idname = "PALETTE_OT_join";
  ot->description = "Join Palette Swatches";

  /* api callbacks */
  ot->exec = palette_join_exec;
  ot->poll = palette_poll;

  /* flags */
  ot->flag = OPTYPE_REGISTER | OPTYPE_UNDO;

  /* properties */
  RNA_def_string(ot->srna, "palette", nullptr, MAX_ID_NAME - 2, "Palette", "Name of the Palette");
}

static int brush_reset_exec(bContext *C, wmOperator * /*op*/)
{
  Paint *paint = BKE_paint_get_active_from_context(C);
  Brush *brush = BKE_paint_brush(paint);
  Object *ob = CTX_data_active_object(C);

  if (!ob || !brush) {
    return OPERATOR_CANCELLED;
  }

  /* TODO: other modes */
  if (ob->mode & OB_MODE_SCULPT) {
    BKE_brush_sculpt_reset(brush);
  }
  else {
    return OPERATOR_CANCELLED;
  }
  WM_event_add_notifier(C, NC_BRUSH | NA_EDITED, brush);

  return OPERATOR_FINISHED;
}

static void BRUSH_OT_reset(wmOperatorType *ot)
{
  /* identifiers */
  ot->name = "Reset Brush";
  ot->description = "Return brush to defaults based on current tool";
  ot->idname = "BRUSH_OT_reset";

  /* api callbacks */
  ot->exec = brush_reset_exec;

  /* flags */
  ot->flag = OPTYPE_REGISTER | OPTYPE_UNDO;
}

static int brush_tool(const Brush *brush, size_t tool_offset)
{
  return *(((char *)brush) + tool_offset);
}

static void brush_tool_set(const Brush *brush, size_t tool_offset, int tool)
{
  *(((char *)brush) + tool_offset) = tool;
}

static Brush *brush_tool_cycle(Main *bmain, Paint *paint, Brush *brush_orig, const int tool)
{
  Brush *brush, *first_brush;

  if (!brush_orig && !(brush_orig = static_cast<Brush *>(bmain->brushes.first))) {
    return nullptr;
  }

  if (brush_tool(brush_orig, paint->runtime.tool_offset) != tool) {
    /* If current brush's tool is different from what we need,
     * start cycling from the beginning of the list.
     * Such logic will activate the same exact brush not relating from
     * which tool user requests other tool.
     */

    /* Try to tool-slot first. */
    first_brush = BKE_paint_toolslots_brush_get(paint, tool);
    if (first_brush == nullptr) {
      first_brush = static_cast<Brush *>(bmain->brushes.first);
    }
  }
  else {
    /* If user wants to switch to brush with the same tool as
     * currently active brush do a cycling via all possible
     * brushes with requested tool. */
    first_brush = brush_orig->id.next ? static_cast<Brush *>(brush_orig->id.next) :
                                        static_cast<Brush *>(bmain->brushes.first);
  }

  /* get the next brush with the active tool */
  brush = first_brush;
  do {
    if ((brush->ob_mode & paint->runtime.ob_mode) &&
        (brush_tool(brush, paint->runtime.tool_offset) == tool))
    {
      return brush;
    }

    brush = brush->id.next ? static_cast<Brush *>(brush->id.next) :
                             static_cast<Brush *>(bmain->brushes.first);
  } while (brush != first_brush);

  return nullptr;
}

static Brush *brush_tool_toggle(Main *bmain, Paint *paint, Brush *brush_orig, const int tool)
{
  if (!brush_orig || brush_tool(brush_orig, paint->runtime.tool_offset) != tool) {
    Brush *br;
    /* if the current brush is not using the desired tool, look
     * for one that is */
    br = brush_tool_cycle(bmain, paint, brush_orig, tool);
    /* store the previously-selected brush */
    if (br) {
      br->toggle_brush = brush_orig;
    }

    return br;
  }
  if (brush_orig->toggle_brush) {
    /* if current brush is using the desired tool, try to toggle
     * back to the previously selected brush. */
    return brush_orig->toggle_brush;
  }
  return nullptr;
}

static bool brush_generic_tool_set(bContext *C,
                                   Main *bmain,
                                   Paint *paint,
                                   const int tool,
                                   const char *tool_name,
                                   const bool create_missing,
                                   const bool toggle)
{
  Brush *brush, *brush_orig = BKE_paint_brush(paint);

  if (toggle) {
    brush = brush_tool_toggle(bmain, paint, brush_orig, tool);
  }
  else {
    brush = brush_tool_cycle(bmain, paint, brush_orig, tool);
  }

  if (((brush == nullptr) && create_missing) &&
      ((brush_orig == nullptr) || brush_tool(brush_orig, paint->runtime.tool_offset) != tool))
  {
    brush = BKE_brush_add(bmain, tool_name, eObjectMode(paint->runtime.ob_mode));
    id_us_min(&brush->id); /* fake user only */
    brush_tool_set(brush, paint->runtime.tool_offset, tool);
    brush->toggle_brush = brush_orig;
  }

  if (brush) {
    BKE_paint_brush_set(paint, brush);
    BKE_paint_invalidate_overlay_all();

    WM_main_add_notifier(NC_BRUSH | NA_EDITED, brush);
    WM_toolsystem_ref_set_by_id(C, "builtin.brush");
    return true;
  }
  return false;
}

static const PaintMode brush_select_paint_modes[] = {
    PaintMode::Sculpt,
    PaintMode::Vertex,
    PaintMode::Weight,
    PaintMode::Texture3D,
    PaintMode::GPencil,
    PaintMode::VertexGPencil,
    PaintMode::SculptGPencil,
    PaintMode::WeightGPencil,
    PaintMode::SculptCurves,
};

static int brush_select_exec(bContext *C, wmOperator *op)
{
  Main *bmain = CTX_data_main(C);
  Scene *scene = CTX_data_scene(C);
  const bool create_missing = RNA_boolean_get(op->ptr, "create_missing");
  const bool toggle = RNA_boolean_get(op->ptr, "toggle");
  const char *tool_name = "Brush";
  int tool = 0;

  PaintMode paint_mode = PaintMode::Invalid;
  for (int i = 0; i < ARRAY_SIZE(brush_select_paint_modes); i++) {
    paint_mode = brush_select_paint_modes[i];
    const char *op_prop_id = BKE_paint_get_tool_prop_id_from_paintmode(paint_mode);
    PropertyRNA *prop = RNA_struct_find_property(op->ptr, op_prop_id);
    if (RNA_property_is_set(op->ptr, prop)) {
      tool = RNA_property_enum_get(op->ptr, prop);
      break;
    }
  }

  if (paint_mode == PaintMode::Invalid) {
    return OPERATOR_CANCELLED;
  }

  Paint *paint = BKE_paint_get_active_from_paintmode(scene, paint_mode);
  if (paint == nullptr) {
    return OPERATOR_CANCELLED;
  }

  if (brush_generic_tool_set(C, bmain, paint, tool, tool_name, create_missing, toggle)) {
    return OPERATOR_FINISHED;
  }
  return OPERATOR_CANCELLED;
}

static void PAINT_OT_brush_select(wmOperatorType *ot)
{
  PropertyRNA *prop;

  /* identifiers */
  ot->name = "Brush Select";
  ot->description = "Select a paint mode's brush by tool type";
  ot->idname = "PAINT_OT_brush_select";

  /* api callbacks */
  ot->exec = brush_select_exec;

  /* flags */
  ot->flag = 0;

  /* props */
  /* All properties are hidden, so as not to show the redo panel. */
  for (int i = 0; i < ARRAY_SIZE(brush_select_paint_modes); i++) {
    const PaintMode paint_mode = brush_select_paint_modes[i];
    const char *prop_id = BKE_paint_get_tool_prop_id_from_paintmode(paint_mode);
    prop = RNA_def_enum(
        ot->srna, prop_id, BKE_paint_get_tool_enum_from_paintmode(paint_mode), 0, prop_id, "");
    RNA_def_property_translation_context(
        prop, BKE_paint_get_tool_enum_translation_context_from_paintmode(paint_mode));
    RNA_def_property_flag(prop, PROP_HIDDEN);
  }

  prop = RNA_def_boolean(
      ot->srna, "toggle", false, "Toggle", "Toggle between two brushes rather than cycling");
  RNA_def_property_flag(prop, PropertyFlag(PROP_HIDDEN | PROP_SKIP_SAVE));
  prop = RNA_def_boolean(ot->srna,
                         "create_missing",
                         false,
                         "Create Missing",
                         "If the requested brush type does not exist, create a new brush");
  RNA_def_property_flag(prop, PropertyFlag(PROP_HIDDEN | PROP_SKIP_SAVE));
}

namespace blender::ed::sculpt_paint {

/**************************** Brush Assets **********************************/

static int brush_asset_select_exec(bContext *C, wmOperator *op)
{
  /* This operator currently covers both cases: the file/asset browser file list and the asset list
   * used for the asset-view template. Once the asset list design is used by the Asset Browser,
   * this can be simplified to just that case. */
  const asset_system::AssetRepresentation *asset =
      asset::operator_asset_reference_props_get_asset_from_all_library(*C, *op->ptr, op->reports);
  if (!asset) {
    return OPERATOR_CANCELLED;
  }

  AssetWeakReference *brush_asset_reference = asset->make_weak_reference();
  Brush *brush = BKE_brush_asset_runtime_ensure(CTX_data_main(C), brush_asset_reference);

  Paint *paint = BKE_paint_get_active_from_context(C);

  if (!BKE_paint_brush_asset_set(paint, brush, brush_asset_reference)) {
    /* Note brush datablock was still added, so was not a no-op. */
    BKE_report(op->reports, RPT_WARNING, "Unable to select brush, wrong object mode");
    return OPERATOR_FINISHED;
  }

  WM_main_add_notifier(NC_ASSET | NA_ACTIVATED, nullptr);
  WM_main_add_notifier(NC_SCENE | ND_TOOLSETTINGS, nullptr);
  WM_toolsystem_ref_set_by_id(C, "builtin.brush");

  return OPERATOR_FINISHED;
}

static void BRUSH_OT_asset_select(wmOperatorType *ot)
{
  ot->name = "Select Brush Asset";
  ot->description = "Select a brush asset as current sculpt and paint tool";
  ot->idname = "BRUSH_OT_asset_select";

  ot->exec = brush_asset_select_exec;

  asset::operator_asset_reference_props_register(*ot->srna);
}

/* FIXME Quick dirty hack to generate a weak ref from 'raw' paths.
 * This needs to be properly implemented in assetlib code.
 */
static AssetWeakReference *brush_asset_create_weakref_hack(const bUserAssetLibrary *user_asset_lib,
                                                           std::string &file_path)
{
  AssetWeakReference *asset_weak_ref = MEM_new<AssetWeakReference>(__func__);

  StringRef asset_root_path = user_asset_lib->dirpath;
  BLI_assert(file_path.find(asset_root_path) == 0);
  std::string relative_asset_path = file_path.substr(size_t(asset_root_path.size()) + 1);

  asset_weak_ref->asset_library_type = ASSET_LIBRARY_CUSTOM;
  asset_weak_ref->asset_library_identifier = BLI_strdup(user_asset_lib->name);
  asset_weak_ref->relative_asset_identifier = BLI_strdup(relative_asset_path.c_str());

  return asset_weak_ref;
}

static const bUserAssetLibrary *brush_asset_get_default_library()
{
  if (BLI_listbase_is_empty(&U.asset_libraries)) {
    return nullptr;
  }
  LISTBASE_FOREACH (const bUserAssetLibrary *, asset_library, &U.asset_libraries) {
    if (asset_library->flag & ASSET_LIBRARY_DEFAULT) {
      return asset_library;
    }
  }
  return static_cast<const bUserAssetLibrary *>(U.asset_libraries.first);
}

<<<<<<< HEAD
static void refresh_asset_library(const bContext *C, const bUserAssetLibrary &user_library)
{
=======
static void refresh_asset_library(const bContext *C)
{
  const bUserAssetLibrary *user_library = brush_asset_get_default_library();

>>>>>>> 2dec98b6
  /* TODO: Should the all library reference be automatically cleared? */
  AssetLibraryReference all_lib_ref = asset_system::all_library_reference();
  asset::list::clear(&all_lib_ref, C);

  /* TODO: this is convoluted, can we create a reference from pointer? */
  for (const AssetLibraryReference &lib_ref : asset_system::all_valid_asset_library_refs()) {
    if (lib_ref.type == ASSET_LIBRARY_CUSTOM) {
      const bUserAssetLibrary *ref_user_library = BKE_preferences_asset_library_find_index(
          &U, lib_ref.custom_library_index);
      if (ref_user_library == &user_library) {
        asset::list::clear(&lib_ref, C);
        return;
      }
    }
  }
}

static std::string brush_asset_root_path_for_save(const bUserAssetLibrary &user_library)
{
<<<<<<< HEAD
  if (user_library.dirpath[0] == '\0') {
=======
  const bUserAssetLibrary *user_library = brush_asset_get_default_library();
  if (user_library == nullptr || user_library->dirpath[0] == '\0') {
>>>>>>> 2dec98b6
    return "";
  }

  char libpath[FILE_MAX];
  BLI_strncpy(libpath, user_library.dirpath, sizeof(libpath));
  BLI_path_slash_native(libpath);
  BLI_path_normalize(libpath);

  return std::string(libpath) + SEP + "Saved" + SEP + "Brushes";
}

static std::string brush_asset_blendfile_path_for_save(ReportList *reports,
                                                       const bUserAssetLibrary &user_library,
                                                       const StringRefNull base_name)
{
  std::string root_path = brush_asset_root_path_for_save(user_library);
  BLI_assert(!root_path.empty());

  if (!BLI_dir_create_recursive(root_path.c_str())) {
    BKE_report(reports, RPT_ERROR, "Failed to create asset library directory to save brush");
    return "";
  }

  char base_name_filesafe[FILE_MAXFILE];
  BLI_strncpy(base_name_filesafe, base_name.c_str(), sizeof(base_name_filesafe));
  BLI_path_make_safe_filename(base_name_filesafe);

  if (!BLI_is_file((root_path + SEP + base_name_filesafe + BLENDER_ASSET_FILE_SUFFIX).c_str())) {
    return root_path + SEP + base_name_filesafe + BLENDER_ASSET_FILE_SUFFIX;
  }
  int i = 1;
  while (BLI_is_file((root_path + SEP + base_name_filesafe + "_" + std::to_string(i++) +
                      BLENDER_ASSET_FILE_SUFFIX)
                         .c_str()))
    ;
  return root_path + SEP + base_name_filesafe + "_" + std::to_string(i - 1) +
         BLENDER_ASSET_FILE_SUFFIX;
}

static bool brush_asset_write_in_library(Main *bmain,
                                         Brush *brush,
                                         const char *name,
                                         const StringRefNull filepath,
                                         std::string &final_full_file_path,
                                         ReportList *reports)
{
  /* XXX
   * FIXME
   *
   * This code is _pure evil_. It does in-place manipulation on IDs in global Main database,
   * temporarilly remove them and add them back...
   *
   * Use it as-is for now (in a similar way as python API or copy-to-buffer works). Nut the whole
   * 'BKE_blendfile_write_partial' code needs to be completely refactored.
   *
   * Ideas:
   *   - Have `BKE_blendfile_write_partial_begin` return a new temp Main.
   *   - Replace `BKE_blendfile_write_partial_tag_ID` by API to add IDs to this temp Main.
   *     + This should _duplicate_ the ID, not remove the original one from the source Main!
   *   - Have API to automatically also duplicate dependencies into temp Main.
   *     + Have options to e.g. make all duplicated IDs 'local' (i.e. remove their library data).
   *   - `BKE_blendfile_write_partial` then simply write the given temp main.
   *   - `BKE_blendfile_write_partial_end` frees the temp Main.
   */

  const short brush_flag = brush->id.flag;
  const int brush_tag = brush->id.tag;
  const int brush_us = brush->id.us;
  const std::string brush_name = brush->id.name + 2;
  IDOverrideLibrary *brush_liboverride = brush->id.override_library;
  AssetMetaData *brush_asset_data = brush->id.asset_data;
  const int write_flags = 0; /* Could use #G_FILE_COMPRESS ? */
  const eBLO_WritePathRemap remap_mode = BLO_WRITE_PATH_REMAP_RELATIVE;

  BKE_blendfile_write_partial_begin(bmain);

  brush->id.flag |= LIB_FAKEUSER;
  brush->id.tag &= ~LIB_TAG_RUNTIME;
  brush->id.us = 1;
  BLI_strncpy(brush->id.name + 2, name, sizeof(brush->id.name) - 2);
  if (!ID_IS_ASSET(&brush->id)) {
    brush->id.asset_data = brush->id.override_library->reference->asset_data;
  }
  brush->id.override_library = nullptr;

  BKE_blendfile_write_partial_tag_ID(&brush->id, true);

  /* TODO: check overwriting existing file. */
  /* TODO: ensure filepath contains only valid characters for file system. */
  const bool sucess = BKE_blendfile_write_partial(
      bmain, filepath.c_str(), write_flags, remap_mode, reports);

  if (sucess) {
    final_full_file_path = std::string(filepath) + SEP + "Brush" + SEP + name;
  }

  BKE_blendfile_write_partial_end(bmain);

  BKE_blendfile_write_partial_tag_ID(&brush->id, false);
  brush->id.flag = brush_flag;
  brush->id.tag = brush_tag;
  brush->id.us = brush_us;
  BLI_strncpy(brush->id.name + 2, brush_name.c_str(), sizeof(brush->id.name) - 2);
  brush->id.override_library = brush_liboverride;
  brush->id.asset_data = brush_asset_data;

  return sucess;
}

static bool brush_asset_save_as_poll(bContext *C)
{
  Paint *paint = BKE_paint_get_active_from_context(C);
  Brush *brush = (paint) ? BKE_paint_brush(paint) : nullptr;
  if (paint == nullptr || brush == nullptr) {
    return false;
  }

<<<<<<< HEAD
  return true;
}

static bool asset_is_editable(const AssetWeakReference &asset_weak_ref)
{
  /* Fairly simple checks, based on filepath only:
   *   - The blendlib filepath ends up with the `.asset.blend` extension.
   *   - The blendlib is located in the expected sub-directory of the editable asset library.
   *
   * TODO: Right now no check is done on file content, e.g. to ensure that the blendlib file has
   * not been manually edited by the user (that it does not have any UI IDs e.g.). */

  char path_buffer[FILE_MAX_LIBEXTRA];
  char *dir, *group, *name;
  AS_asset_full_path_explode_from_weak_ref(&asset_weak_ref, path_buffer, &dir, &group, &name);

  if (!StringRef(dir).endswith(BLENDER_ASSET_FILE_SUFFIX)) {
=======
  const bUserAssetLibrary *user_library = brush_asset_get_default_library();
  if (user_library == nullptr || user_library->dirpath[0] == '\0') {
    CTX_wm_operator_poll_msg_set(C, "No default asset library available to save to");
>>>>>>> 2dec98b6
    return false;
  }

  bUserAssetLibrary *library = BKE_preferences_asset_library_find_by_name(
      &U, asset_weak_ref.asset_library_identifier);
  if (!library) {
    return false;
  }

  std::string root_path_for_save = brush_asset_root_path_for_save(*library);
  if (root_path_for_save.empty() || !StringRef(dir).startswith(root_path_for_save)) {
    return false;
  }

  /* TODO: Do we want more checks here? E.g. check actual content of the file? */
  return true;
}

static int brush_asset_save_as_exec(bContext *C, wmOperator *op)
{
  Paint *paint = BKE_paint_get_active_from_context(C);
  Brush *brush = (paint) ? BKE_paint_brush(paint) : nullptr;
  if (paint == nullptr || brush == nullptr) {
    return OPERATOR_CANCELLED;
  }

  /* Determine file path to save to. */
  PropertyRNA *name_prop = RNA_struct_find_property(op->ptr, "name");
  char name[MAX_NAME] = "";
  if (RNA_property_is_set(op->ptr, name_prop)) {
    RNA_property_string_get(op->ptr, name_prop, name);
  }
  if (name[0] == '\0') {
    STRNCPY(name, brush->id.name + 2);
  }

  const int enum_value = RNA_enum_get(op->ptr, "asset_library_reference");
  const AssetLibraryReference lib_ref = asset::library_reference_from_enum_value(enum_value);
  const bUserAssetLibrary *library = BKE_preferences_asset_library_find_index(
      &U, lib_ref.custom_library_index);
  if (!library) {
    return OPERATOR_CANCELLED;
  }

  /* Check if belongs to an editable blend file. */
  if (paint->brush_asset_reference && BKE_paint_brush_is_valid_asset(brush)) {
    if (!asset_is_editable(*paint->brush_asset_reference)) {
      BKE_report(op->reports, RPT_ERROR, "Asset blend file is not editable");
      return false;
    }
  }

  const std::string filepath = brush_asset_blendfile_path_for_save(op->reports, *library, name);
  if (filepath.empty()) {
    return OPERATOR_CANCELLED;
  }

  /* Turn brush into asset if it isn't yet. */
  if (!BKE_paint_brush_is_valid_asset(brush)) {
    asset::mark_id(&brush->id);
    asset::generate_preview(C, &brush->id);
  }
  BLI_assert(BKE_paint_brush_is_valid_asset(brush));

  /* Save to asset library. */
  std::string final_full_asset_filepath;
  const bool sucess = brush_asset_write_in_library(
      CTX_data_main(C), brush, name, filepath, final_full_asset_filepath, op->reports);

  if (!sucess) {
    BKE_report(op->reports, RPT_ERROR, "Failed to write to asset library");
    return OPERATOR_CANCELLED;
  }

<<<<<<< HEAD
=======
  /* Create weak reference to new datablock. */
  const bUserAssetLibrary *asset_lib = brush_asset_get_default_library();
>>>>>>> 2dec98b6
  AssetWeakReference *new_brush_weak_ref = brush_asset_create_weakref_hack(
      library, final_full_asset_filepath);

  /* TODO: maybe not needed, even less so if there is more visual confirmation of change. */
  BKE_reportf(op->reports, RPT_INFO, "Saved \"%s\"", filepath.c_str());

  Main *bmain = CTX_data_main(C);
  brush = BKE_brush_asset_runtime_ensure(bmain, new_brush_weak_ref);

  if (!BKE_paint_brush_asset_set(paint, brush, new_brush_weak_ref)) {
    /* Note brush sset was still saved in editable asset library, so was not a no-op. */
    BKE_report(op->reports, RPT_WARNING, "Unable to activate just-saved brush asset");
  }

<<<<<<< HEAD
  refresh_asset_library(C, *library);
=======
  refresh_asset_library(C);
>>>>>>> 2dec98b6
  WM_main_add_notifier(NC_ASSET | ND_ASSET_LIST | NA_ADDED, nullptr);
  WM_main_add_notifier(NC_BRUSH | NA_EDITED, brush);

  return OPERATOR_FINISHED;
}

static int brush_asset_save_as_invoke(bContext *C, wmOperator *op, const wmEvent * /*event*/)
{
  if (const bUserAssetLibrary *library = brush_asset_get_default_library()) {
    AssetLibraryReference library_ref{};
    library_ref.custom_library_index = BLI_findindex(&U.asset_libraries, library);
    library_ref.type = ASSET_LIBRARY_CUSTOM;
    RNA_enum_set(
        op->ptr, "asset_library_reference", asset::library_reference_to_enum_value(&library_ref));
  }

  Paint *paint = BKE_paint_get_active_from_context(C);
  Brush *brush = BKE_paint_brush(paint);

  RNA_string_set(op->ptr, "name", brush->id.name + 2);

  return WM_operator_props_dialog_popup(C, op, 400);
}

static const EnumPropertyItem *rna_asset_library_reference_itemf(bContext * /*C*/,
                                                                 PointerRNA * /*ptr*/,
                                                                 PropertyRNA * /*prop*/,
                                                                 bool *r_free)
{
  const EnumPropertyItem *items = asset::library_reference_to_rna_enum_itemf(false);
  if (!items) {
    *r_free = false;
    return nullptr;
  }

  *r_free = true;
  return items;
}

static void BRUSH_OT_asset_save_as(wmOperatorType *ot)
{
  ot->name = "Save As Brush Asset";
  ot->description =
      "Save a copy of the active brush asset into the default asset library, and make it the "
      "active brush";
  ot->idname = "BRUSH_OT_asset_save_as";

  ot->exec = brush_asset_save_as_exec;
  ot->invoke = brush_asset_save_as_invoke;
  ot->poll = brush_asset_save_as_poll;

<<<<<<< HEAD
  ot->prop = RNA_def_string(
      ot->srna, "name", nullptr, MAX_NAME, "Name", "Name for the new brush asset");
=======
  RNA_def_string(ot->srna, "name", nullptr, MAX_NAME, "Name", "Name used to save the brush asset");
}

static bool asset_is_editable(const AssetWeakReference &asset_weak_ref)
{
  /* Fairly simple checks, based on filepath only:
   *   - The blendlib filepath ends up with the `.asset.blend` extension.
   *   - The blendlib is located in the expected sub-directory of the editable asset library.
   *
   * TODO: Right now no check is done on file content, e.g. to ensure that the blendlib file has
   * not been manually edited by the user (that it does not have any UI IDs e.g.). */

  char path_buffer[FILE_MAX_LIBEXTRA];
  char *dir, *group, *name;
  AS_asset_full_path_explode_from_weak_ref(&asset_weak_ref, path_buffer, &dir, &group, &name);
>>>>>>> 2dec98b6

  PropertyRNA *prop = RNA_def_property(ot->srna, "asset_library_reference", PROP_ENUM, PROP_NONE);
  RNA_def_enum_funcs(prop, rna_asset_library_reference_itemf);
  RNA_def_property_ui_text(prop, "Library", "Asset library used to store the new brush");
}

static bool brush_asset_delete_poll(bContext *C)
{
  Paint *paint = BKE_paint_get_active_from_context(C);
  Brush *brush = (paint) ? BKE_paint_brush(paint) : nullptr;
  if (paint == nullptr || brush == nullptr) {
    return false;
  }

<<<<<<< HEAD
=======
  /* Asset brush, check if belongs to an editable blend file. */
  if (paint->brush_asset_reference && BKE_paint_brush_is_valid_asset(brush)) {
    if (!asset_is_editable(*paint->brush_asset_reference)) {
      CTX_wm_operator_poll_msg_set(C, "Asset blend file is not editable");
      return false;
    }
  }

>>>>>>> 2dec98b6
  return true;
}

static int brush_asset_delete_exec(bContext *C, wmOperator *op)
{
  Main *bmain = CTX_data_main(C);
  Paint *paint = BKE_paint_get_active_from_context(C);
  Brush *brush = BKE_paint_brush(paint);

  bUserAssetLibrary *library = BKE_preferences_asset_library_find_by_name(
      &U, paint->brush_asset_reference->asset_library_identifier);
  if (!library) {
    return OPERATOR_CANCELLED;
  }

  if (paint->brush_asset_reference && BKE_paint_brush_is_valid_asset(brush)) {
    /* Delete from asset library on disk. */
    char path_buffer[FILE_MAX_LIBEXTRA];
    char *filepath;
    AS_asset_full_path_explode_from_weak_ref(
        paint->brush_asset_reference, path_buffer, &filepath, nullptr, nullptr);

    if (BLI_delete(filepath, false, false) != 0) {
      BKE_report(op->reports, RPT_ERROR, "Failed to delete asset library file");
    }
  }

  /* Delete from session. If local override, also delete linked one.
   * TODO: delete both in one step? */
  ID *original_brush = (!ID_IS_LINKED(&brush->id) && ID_IS_OVERRIDE_LIBRARY_REAL(&brush->id)) ?
                           brush->id.override_library->reference :
                           nullptr;
  BKE_id_delete(bmain, brush);
  if (original_brush) {
    BKE_id_delete(bmain, original_brush);
  }

<<<<<<< HEAD
  refresh_asset_library(C, *library);
=======
  refresh_asset_library(C);
>>>>>>> 2dec98b6
  WM_main_add_notifier(NC_ASSET | ND_ASSET_LIST | NA_REMOVED, nullptr);
  WM_main_add_notifier(NC_BRUSH | NA_EDITED, nullptr);

  /* TODO: activate default brush. */

  return OPERATOR_FINISHED;
}

static void BRUSH_OT_asset_delete(wmOperatorType *ot)
{
  ot->name = "Delete Brush Asset";
  ot->description = "Delete the active brush asset both from the local session and asset library";
  ot->idname = "BRUSH_OT_asset_delete";

  ot->exec = brush_asset_delete_exec;
  ot->invoke = WM_operator_confirm;
  ot->poll = brush_asset_delete_poll;
}

static bool brush_asset_update_poll(bContext *C)
{
  Paint *paint = BKE_paint_get_active_from_context(C);
  Brush *brush = (paint) ? BKE_paint_brush(paint) : nullptr;
  if (paint == nullptr || brush == nullptr) {
    return false;
  }

  if (!(paint->brush_asset_reference && BKE_paint_brush_is_valid_asset(brush))) {
    return false;
  }

  if (!asset_is_editable(*paint->brush_asset_reference)) {
    CTX_wm_operator_poll_msg_set(C, "Asset blend file is not editable");
    return false;
  }

  return true;
}

static int brush_asset_update_exec(bContext *C, wmOperator *op)
{
  Paint *paint = BKE_paint_get_active_from_context(C);
  Brush *brush = nullptr;
  const AssetWeakReference *asset_weak_ref =
      BKE_paint_brush_asset_get(paint, &brush).value_or(nullptr);

  char path_buffer[FILE_MAX_LIBEXTRA];
  char *filepath;
  AS_asset_full_path_explode_from_weak_ref(
      asset_weak_ref, path_buffer, &filepath, nullptr, nullptr);

  BLI_assert(BKE_paint_brush_is_valid_asset(brush));

  std::string final_full_asset_filepath;
  brush_asset_write_in_library(CTX_data_main(C),
                               brush,
                               brush->id.name + 2,
                               filepath,
                               final_full_asset_filepath,
                               op->reports);

  return OPERATOR_FINISHED;
}

static void BRUSH_OT_asset_update(wmOperatorType *ot)
{
  ot->name = "Update Brush Asset";
  ot->description = "Update the active brush asset in the asset library with current settings";
  ot->idname = "BRUSH_OT_asset_update";

  ot->exec = brush_asset_update_exec;
  ot->poll = brush_asset_update_poll;
}

static bool brush_asset_revert_poll(bContext *C)
{
  /* TODO: check if there is anything to revert? */
  Paint *paint = BKE_paint_get_active_from_context(C);
  Brush *brush = (paint) ? BKE_paint_brush(paint) : nullptr;
  if (paint == nullptr || brush == nullptr) {
    return false;
  }

  return paint->brush_asset_reference && BKE_paint_brush_is_valid_asset(brush);
}

static int brush_asset_revert_exec(bContext *C, wmOperator * /*op*/)
{
  Main *bmain = CTX_data_main(C);
  Paint *paint = BKE_paint_get_active_from_context(C);
  Brush *brush = BKE_paint_brush(paint);

  /* TODO: check if doing this for the hierarchy is ok. */
  /* TODO: the overrides don't update immediately when tweaking brush settings. */
  BKE_lib_override_library_id_hierarchy_reset(bmain, &brush->id, false);

  WM_main_add_notifier(NC_BRUSH | NA_EDITED, brush);

  return OPERATOR_FINISHED;
}

static void BRUSH_OT_asset_revert(wmOperatorType *ot)
{
  ot->name = "Revert Brush Asset";
  ot->description =
      "Revert the active brush settings to the default values from the asset library";
  ot->idname = "BRUSH_OT_asset_revert";

  ot->exec = brush_asset_revert_exec;
  ot->poll = brush_asset_revert_poll;
}

}  // namespace blender::ed::sculpt_paint

/***** Stencil Control *****/

enum StencilControlMode {
  STENCIL_TRANSLATE,
  STENCIL_SCALE,
  STENCIL_ROTATE,
};

enum StencilTextureMode {
  STENCIL_PRIMARY = 0,
  STENCIL_SECONDARY = 1,
};

enum StencilConstraint {
  STENCIL_CONSTRAINT_X = 1,
  STENCIL_CONSTRAINT_Y = 2,
};

struct StencilControlData {
  float init_mouse[2];
  float init_spos[2];
  float init_sdim[2];
  float init_rot;
  float init_angle;
  float lenorig;
  float area_size[2];
  StencilControlMode mode;
  StencilConstraint constrain_mode;
  /** We are tweaking mask or color stencil. */
  int mask;
  Brush *br;
  float *dim_target;
  float *rot_target;
  float *pos_target;
  short launch_event;
};

static void stencil_set_target(StencilControlData *scd)
{
  Brush *br = scd->br;
  float mdiff[2];
  if (scd->mask) {
    copy_v2_v2(scd->init_sdim, br->mask_stencil_dimension);
    copy_v2_v2(scd->init_spos, br->mask_stencil_pos);
    scd->init_rot = br->mask_mtex.rot;

    scd->dim_target = br->mask_stencil_dimension;
    scd->rot_target = &br->mask_mtex.rot;
    scd->pos_target = br->mask_stencil_pos;

    sub_v2_v2v2(mdiff, scd->init_mouse, br->mask_stencil_pos);
  }
  else {
    copy_v2_v2(scd->init_sdim, br->stencil_dimension);
    copy_v2_v2(scd->init_spos, br->stencil_pos);
    scd->init_rot = br->mtex.rot;

    scd->dim_target = br->stencil_dimension;
    scd->rot_target = &br->mtex.rot;
    scd->pos_target = br->stencil_pos;

    sub_v2_v2v2(mdiff, scd->init_mouse, br->stencil_pos);
  }

  scd->lenorig = len_v2(mdiff);

  scd->init_angle = atan2f(mdiff[1], mdiff[0]);
}

static int stencil_control_invoke(bContext *C, wmOperator *op, const wmEvent *event)
{
  Paint *paint = BKE_paint_get_active_from_context(C);
  Brush *br = BKE_paint_brush(paint);
  const float mvalf[2] = {float(event->mval[0]), float(event->mval[1])};
  ARegion *region = CTX_wm_region(C);
  StencilControlData *scd;
  int mask = RNA_enum_get(op->ptr, "texmode");

  if (mask) {
    if (br->mask_mtex.brush_map_mode != MTEX_MAP_MODE_STENCIL) {
      return OPERATOR_CANCELLED;
    }
  }
  else {
    if (br->mtex.brush_map_mode != MTEX_MAP_MODE_STENCIL) {
      return OPERATOR_CANCELLED;
    }
  }

  scd = static_cast<StencilControlData *>(MEM_mallocN(sizeof(StencilControlData), __func__));
  scd->mask = mask;
  scd->br = br;

  copy_v2_v2(scd->init_mouse, mvalf);

  stencil_set_target(scd);

  scd->mode = StencilControlMode(RNA_enum_get(op->ptr, "mode"));
  scd->launch_event = WM_userdef_event_type_from_keymap_type(event->type);
  scd->area_size[0] = region->winx;
  scd->area_size[1] = region->winy;

  op->customdata = scd;
  WM_event_add_modal_handler(C, op);

  return OPERATOR_RUNNING_MODAL;
}

static void stencil_restore(StencilControlData *scd)
{
  copy_v2_v2(scd->dim_target, scd->init_sdim);
  copy_v2_v2(scd->pos_target, scd->init_spos);
  *scd->rot_target = scd->init_rot;
}

static void stencil_control_cancel(bContext * /*C*/, wmOperator *op)
{
  StencilControlData *scd = static_cast<StencilControlData *>(op->customdata);
  stencil_restore(scd);
  MEM_freeN(scd);
}

static void stencil_control_calculate(StencilControlData *scd, const int mval[2])
{
#define PIXEL_MARGIN 5

  float mdiff[2];
  const float mvalf[2] = {float(mval[0]), float(mval[1])};
  switch (scd->mode) {
    case STENCIL_TRANSLATE:
      sub_v2_v2v2(mdiff, mvalf, scd->init_mouse);
      add_v2_v2v2(scd->pos_target, scd->init_spos, mdiff);
      CLAMP(scd->pos_target[0],
            -scd->dim_target[0] + PIXEL_MARGIN,
            scd->area_size[0] + scd->dim_target[0] - PIXEL_MARGIN);

      CLAMP(scd->pos_target[1],
            -scd->dim_target[1] + PIXEL_MARGIN,
            scd->area_size[1] + scd->dim_target[1] - PIXEL_MARGIN);

      break;
    case STENCIL_SCALE: {
      float len, factor;
      sub_v2_v2v2(mdiff, mvalf, scd->pos_target);
      len = len_v2(mdiff);
      factor = len / scd->lenorig;
      copy_v2_v2(mdiff, scd->init_sdim);
      if (scd->constrain_mode != STENCIL_CONSTRAINT_Y) {
        mdiff[0] = factor * scd->init_sdim[0];
      }
      if (scd->constrain_mode != STENCIL_CONSTRAINT_X) {
        mdiff[1] = factor * scd->init_sdim[1];
      }
      clamp_v2(mdiff, 5.0f, 10000.0f);
      copy_v2_v2(scd->dim_target, mdiff);
      break;
    }
    case STENCIL_ROTATE: {
      float angle;
      sub_v2_v2v2(mdiff, mvalf, scd->pos_target);
      angle = atan2f(mdiff[1], mdiff[0]);
      angle = scd->init_rot + angle - scd->init_angle;
      if (angle < 0.0f) {
        angle += float(2 * M_PI);
      }
      if (angle > float(2 * M_PI)) {
        angle -= float(2 * M_PI);
      }
      *scd->rot_target = angle;
      break;
    }
  }
#undef PIXEL_MARGIN
}

static int stencil_control_modal(bContext *C, wmOperator *op, const wmEvent *event)
{
  StencilControlData *scd = static_cast<StencilControlData *>(op->customdata);

  if (event->type == scd->launch_event && event->val == KM_RELEASE) {
    MEM_freeN(op->customdata);
    WM_event_add_notifier(C, NC_WINDOW, nullptr);
    return OPERATOR_FINISHED;
  }

  switch (event->type) {
    case MOUSEMOVE:
      stencil_control_calculate(scd, event->mval);
      break;
    case EVT_ESCKEY:
      if (event->val == KM_PRESS) {
        stencil_control_cancel(C, op);
        WM_event_add_notifier(C, NC_WINDOW, nullptr);
        return OPERATOR_CANCELLED;
      }
      break;
    case EVT_XKEY:
      if (event->val == KM_PRESS) {

        if (scd->constrain_mode == STENCIL_CONSTRAINT_X) {
          scd->constrain_mode = StencilConstraint(0);
        }
        else {
          scd->constrain_mode = STENCIL_CONSTRAINT_X;
        }

        stencil_control_calculate(scd, event->mval);
      }
      break;
    case EVT_YKEY:
      if (event->val == KM_PRESS) {
        if (scd->constrain_mode == STENCIL_CONSTRAINT_Y) {
          scd->constrain_mode = StencilConstraint(0);
        }
        else {
          scd->constrain_mode = STENCIL_CONSTRAINT_Y;
        }

        stencil_control_calculate(scd, event->mval);
      }
      break;
    default:
      break;
  }

  ED_region_tag_redraw(CTX_wm_region(C));

  return OPERATOR_RUNNING_MODAL;
}

static bool stencil_control_poll(bContext *C)
{
  PaintMode mode = BKE_paintmode_get_active_from_context(C);

  Paint *paint;
  Brush *br;

  if (!blender::ed::sculpt_paint::paint_supports_texture(mode)) {
    return false;
  }

  paint = BKE_paint_get_active_from_context(C);
  br = BKE_paint_brush(paint);
  return (br && (br->mtex.brush_map_mode == MTEX_MAP_MODE_STENCIL ||
                 br->mask_mtex.brush_map_mode == MTEX_MAP_MODE_STENCIL));
}

static void BRUSH_OT_stencil_control(wmOperatorType *ot)
{
  static const EnumPropertyItem stencil_control_items[] = {
      {STENCIL_TRANSLATE, "TRANSLATION", 0, "Translation", ""},
      {STENCIL_SCALE, "SCALE", 0, "Scale", ""},
      {STENCIL_ROTATE, "ROTATION", 0, "Rotation", ""},
      {0, nullptr, 0, nullptr, nullptr},
  };

  static const EnumPropertyItem stencil_texture_items[] = {
      {STENCIL_PRIMARY, "PRIMARY", 0, "Primary", ""},
      {STENCIL_SECONDARY, "SECONDARY", 0, "Secondary", ""},
      {0, nullptr, 0, nullptr, nullptr},
  };
  /* identifiers */
  ot->name = "Stencil Brush Control";
  ot->description = "Control the stencil brush";
  ot->idname = "BRUSH_OT_stencil_control";

  /* api callbacks */
  ot->invoke = stencil_control_invoke;
  ot->modal = stencil_control_modal;
  ot->cancel = stencil_control_cancel;
  ot->poll = stencil_control_poll;

  /* flags */
  ot->flag = 0;

  PropertyRNA *prop;
  prop = RNA_def_enum(ot->srna, "mode", stencil_control_items, STENCIL_TRANSLATE, "Tool", "");
  RNA_def_property_flag(prop, PropertyFlag(PROP_HIDDEN | PROP_SKIP_SAVE));
  prop = RNA_def_enum(ot->srna, "texmode", stencil_texture_items, STENCIL_PRIMARY, "Tool", "");
  RNA_def_property_flag(prop, PropertyFlag(PROP_HIDDEN | PROP_SKIP_SAVE));
}

static int stencil_fit_image_aspect_exec(bContext *C, wmOperator *op)
{
  Paint *paint = BKE_paint_get_active_from_context(C);
  Brush *br = BKE_paint_brush(paint);
  bool use_scale = RNA_boolean_get(op->ptr, "use_scale");
  bool use_repeat = RNA_boolean_get(op->ptr, "use_repeat");
  bool do_mask = RNA_boolean_get(op->ptr, "mask");
  Tex *tex = nullptr;
  MTex *mtex = nullptr;
  if (br) {
    mtex = do_mask ? &br->mask_mtex : &br->mtex;
    tex = mtex->tex;
  }

  if (tex && tex->type == TEX_IMAGE && tex->ima) {
    float aspx, aspy;
    Image *ima = tex->ima;
    float orig_area, stencil_area, factor;
    ED_image_get_uv_aspect(ima, nullptr, &aspx, &aspy);

    if (use_scale) {
      aspx *= mtex->size[0];
      aspy *= mtex->size[1];
    }

    if (use_repeat && tex->extend == TEX_REPEAT) {
      aspx *= tex->xrepeat;
      aspy *= tex->yrepeat;
    }

    orig_area = fabsf(aspx * aspy);

    if (do_mask) {
      stencil_area = fabsf(br->mask_stencil_dimension[0] * br->mask_stencil_dimension[1]);
    }
    else {
      stencil_area = fabsf(br->stencil_dimension[0] * br->stencil_dimension[1]);
    }

    factor = sqrtf(stencil_area / orig_area);

    if (do_mask) {
      br->mask_stencil_dimension[0] = fabsf(factor * aspx);
      br->mask_stencil_dimension[1] = fabsf(factor * aspy);
    }
    else {
      br->stencil_dimension[0] = fabsf(factor * aspx);
      br->stencil_dimension[1] = fabsf(factor * aspy);
    }
  }

  WM_event_add_notifier(C, NC_WINDOW, nullptr);

  return OPERATOR_FINISHED;
}

static void BRUSH_OT_stencil_fit_image_aspect(wmOperatorType *ot)
{
  /* identifiers */
  ot->name = "Image Aspect";
  ot->description =
      "When using an image texture, adjust the stencil size to fit the image aspect ratio";
  ot->idname = "BRUSH_OT_stencil_fit_image_aspect";

  /* api callbacks */
  ot->exec = stencil_fit_image_aspect_exec;
  ot->poll = stencil_control_poll;

  /* flags */
  ot->flag = OPTYPE_REGISTER | OPTYPE_UNDO;

  RNA_def_boolean(ot->srna, "use_repeat", true, "Use Repeat", "Use repeat mapping values");
  RNA_def_boolean(ot->srna, "use_scale", true, "Use Scale", "Use texture scale values");
  RNA_def_boolean(
      ot->srna, "mask", false, "Modify Mask Stencil", "Modify either the primary or mask stencil");
}

static int stencil_reset_transform_exec(bContext *C, wmOperator *op)
{
  Paint *paint = BKE_paint_get_active_from_context(C);
  Brush *br = BKE_paint_brush(paint);
  bool do_mask = RNA_boolean_get(op->ptr, "mask");

  if (!br) {
    return OPERATOR_CANCELLED;
  }

  if (do_mask) {
    br->mask_stencil_pos[0] = 256;
    br->mask_stencil_pos[1] = 256;

    br->mask_stencil_dimension[0] = 256;
    br->mask_stencil_dimension[1] = 256;

    br->mask_mtex.rot = 0;
  }
  else {
    br->stencil_pos[0] = 256;
    br->stencil_pos[1] = 256;

    br->stencil_dimension[0] = 256;
    br->stencil_dimension[1] = 256;

    br->mtex.rot = 0;
  }

  WM_event_add_notifier(C, NC_WINDOW, nullptr);

  return OPERATOR_FINISHED;
}

static void BRUSH_OT_stencil_reset_transform(wmOperatorType *ot)
{
  /* identifiers */
  ot->name = "Reset Transform";
  ot->description = "Reset the stencil transformation to the default";
  ot->idname = "BRUSH_OT_stencil_reset_transform";

  /* api callbacks */
  ot->exec = stencil_reset_transform_exec;
  ot->poll = stencil_control_poll;

  /* flags */
  ot->flag = OPTYPE_REGISTER | OPTYPE_UNDO;

  RNA_def_boolean(
      ot->srna, "mask", false, "Modify Mask Stencil", "Modify either the primary or mask stencil");
}

/**************************** registration **********************************/

void ED_operatormacros_paint()
{
  wmOperatorType *ot;
  wmOperatorTypeMacro *otmacro;

  ot = WM_operatortype_append_macro("PAINTCURVE_OT_add_point_slide",
                                    "Add Curve Point and Slide",
                                    "Add new curve point and slide it",
                                    OPTYPE_UNDO);
  ot->description = "Add new curve point and slide it";
  WM_operatortype_macro_define(ot, "PAINTCURVE_OT_add_point");
  otmacro = WM_operatortype_macro_define(ot, "PAINTCURVE_OT_slide");
  RNA_boolean_set(otmacro->ptr, "align", true);
  RNA_boolean_set(otmacro->ptr, "select", false);
}

void ED_operatortypes_paint()
{
  /* palette */
  using namespace blender::ed::sculpt_paint;
  WM_operatortype_append(PALETTE_OT_new);
  WM_operatortype_append(PALETTE_OT_color_add);
  WM_operatortype_append(PALETTE_OT_color_delete);

  WM_operatortype_append(PALETTE_OT_extract_from_image);
  WM_operatortype_append(PALETTE_OT_sort);
  WM_operatortype_append(PALETTE_OT_color_move);
  WM_operatortype_append(PALETTE_OT_join);

  /* paint curve */
  WM_operatortype_append(PAINTCURVE_OT_new);
  WM_operatortype_append(PAINTCURVE_OT_add_point);
  WM_operatortype_append(PAINTCURVE_OT_delete_point);
  WM_operatortype_append(PAINTCURVE_OT_select);
  WM_operatortype_append(PAINTCURVE_OT_slide);
  WM_operatortype_append(PAINTCURVE_OT_draw);
  WM_operatortype_append(PAINTCURVE_OT_cursor);

  /* brush */
  WM_operatortype_append(BRUSH_OT_add);
  WM_operatortype_append(BRUSH_OT_add_gpencil);
  WM_operatortype_append(BRUSH_OT_scale_size);
  WM_operatortype_append(BRUSH_OT_curve_preset);
  WM_operatortype_append(BRUSH_OT_sculpt_curves_falloff_preset);
  WM_operatortype_append(BRUSH_OT_reset);
  WM_operatortype_append(BRUSH_OT_stencil_control);
  WM_operatortype_append(BRUSH_OT_stencil_fit_image_aspect);
  WM_operatortype_append(BRUSH_OT_stencil_reset_transform);
  WM_operatortype_append(BRUSH_OT_asset_select);
  WM_operatortype_append(BRUSH_OT_asset_save_as);
  WM_operatortype_append(BRUSH_OT_asset_delete);
  WM_operatortype_append(BRUSH_OT_asset_update);
  WM_operatortype_append(BRUSH_OT_asset_revert);

  /* NOTE: particle uses a different system, can be added with existing operators in `wm.py`. */
  WM_operatortype_append(PAINT_OT_brush_select);

  /* image */
  WM_operatortype_append(PAINT_OT_texture_paint_toggle);
  WM_operatortype_append(PAINT_OT_image_paint);
  WM_operatortype_append(PAINT_OT_sample_color);
  WM_operatortype_append(PAINT_OT_grab_clone);
  WM_operatortype_append(PAINT_OT_project_image);
  WM_operatortype_append(PAINT_OT_image_from_view);
  WM_operatortype_append(PAINT_OT_brush_colors_flip);
  WM_operatortype_append(PAINT_OT_add_texture_paint_slot);
  WM_operatortype_append(PAINT_OT_add_simple_uvs);

  /* weight */
  WM_operatortype_append(PAINT_OT_weight_paint_toggle);
  WM_operatortype_append(PAINT_OT_weight_paint);
  WM_operatortype_append(PAINT_OT_weight_set);
  WM_operatortype_append(PAINT_OT_weight_from_bones);
  WM_operatortype_append(PAINT_OT_weight_gradient);
  WM_operatortype_append(PAINT_OT_weight_sample);
  WM_operatortype_append(PAINT_OT_weight_sample_group);

  /* uv */
  WM_operatortype_append(SCULPT_OT_uv_sculpt_stroke);

  /* vertex selection */
  WM_operatortype_append(PAINT_OT_vert_select_all);
  WM_operatortype_append(PAINT_OT_vert_select_ungrouped);
  WM_operatortype_append(PAINT_OT_vert_select_hide);
  WM_operatortype_append(PAINT_OT_vert_select_linked);
  WM_operatortype_append(PAINT_OT_vert_select_linked_pick);
  WM_operatortype_append(PAINT_OT_vert_select_more);
  WM_operatortype_append(PAINT_OT_vert_select_less);

  /* vertex */
  WM_operatortype_append(PAINT_OT_vertex_paint_toggle);
  WM_operatortype_append(PAINT_OT_vertex_paint);
  WM_operatortype_append(PAINT_OT_vertex_color_set);
  WM_operatortype_append(PAINT_OT_vertex_color_smooth);

  WM_operatortype_append(PAINT_OT_vertex_color_brightness_contrast);
  WM_operatortype_append(PAINT_OT_vertex_color_hsv);
  WM_operatortype_append(PAINT_OT_vertex_color_invert);
  WM_operatortype_append(PAINT_OT_vertex_color_levels);
  WM_operatortype_append(PAINT_OT_vertex_color_from_weight);

  /* face-select */
  WM_operatortype_append(PAINT_OT_face_select_linked);
  WM_operatortype_append(PAINT_OT_face_select_linked_pick);
  WM_operatortype_append(PAINT_OT_face_select_all);
  WM_operatortype_append(PAINT_OT_face_select_more);
  WM_operatortype_append(PAINT_OT_face_select_less);
  WM_operatortype_append(PAINT_OT_face_select_hide);
  WM_operatortype_append(PAINT_OT_face_select_loop);

  WM_operatortype_append(PAINT_OT_face_vert_reveal);

  /* partial visibility */
  WM_operatortype_append(hide::PAINT_OT_hide_show);
  WM_operatortype_append(hide::PAINT_OT_visibility_invert);

  /* paint masking */
  WM_operatortype_append(mask::PAINT_OT_mask_flood_fill);
  WM_operatortype_append(mask::PAINT_OT_mask_lasso_gesture);
  WM_operatortype_append(mask::PAINT_OT_mask_box_gesture);
  WM_operatortype_append(mask::PAINT_OT_mask_line_gesture);
}

void ED_keymap_paint(wmKeyConfig *keyconf)
{
  using namespace blender::ed::sculpt_paint;
  wmKeyMap *keymap;

  keymap = WM_keymap_ensure(keyconf, "Paint Curve", SPACE_EMPTY, RGN_TYPE_WINDOW);
  keymap->poll = paint_curve_poll;

  /* Sculpt mode */
  keymap = WM_keymap_ensure(keyconf, "Sculpt", SPACE_EMPTY, RGN_TYPE_WINDOW);
  keymap->poll = SCULPT_mode_poll;

  /* Vertex Paint mode */
  keymap = WM_keymap_ensure(keyconf, "Vertex Paint", SPACE_EMPTY, RGN_TYPE_WINDOW);
  keymap->poll = vertex_paint_mode_poll;

  /* Weight Paint mode */
  keymap = WM_keymap_ensure(keyconf, "Weight Paint", SPACE_EMPTY, RGN_TYPE_WINDOW);
  keymap->poll = weight_paint_mode_poll;

  /* Weight paint's Vertex Selection Mode. */
  keymap = WM_keymap_ensure(
      keyconf, "Paint Vertex Selection (Weight, Vertex)", SPACE_EMPTY, RGN_TYPE_WINDOW);
  keymap->poll = vert_paint_poll;

  /* Image/Texture Paint mode */
  keymap = WM_keymap_ensure(keyconf, "Image Paint", SPACE_EMPTY, RGN_TYPE_WINDOW);
  keymap->poll = image_texture_paint_poll;

  /* face-mask mode */
  keymap = WM_keymap_ensure(
      keyconf, "Paint Face Mask (Weight, Vertex, Texture)", SPACE_EMPTY, RGN_TYPE_WINDOW);
  keymap->poll = facemask_paint_poll;

  /* paint stroke */
  keymap = paint_stroke_modal_keymap(keyconf);
  WM_modalkeymap_assign(keymap, "SCULPT_OT_brush_stroke");

  /* Curves Sculpt mode. */
  keymap = WM_keymap_ensure(keyconf, "Sculpt Curves", SPACE_EMPTY, RGN_TYPE_WINDOW);
  keymap->poll = curves_sculpt_poll;

  /* sculpt expand. */
  expand::modal_keymap(keyconf);
}<|MERGE_RESOLUTION|>--- conflicted
+++ resolved
@@ -1063,15 +1063,8 @@
   return static_cast<const bUserAssetLibrary *>(U.asset_libraries.first);
 }
 
-<<<<<<< HEAD
 static void refresh_asset_library(const bContext *C, const bUserAssetLibrary &user_library)
 {
-=======
-static void refresh_asset_library(const bContext *C)
-{
-  const bUserAssetLibrary *user_library = brush_asset_get_default_library();
-
->>>>>>> 2dec98b6
   /* TODO: Should the all library reference be automatically cleared? */
   AssetLibraryReference all_lib_ref = asset_system::all_library_reference();
   asset::list::clear(&all_lib_ref, C);
@@ -1091,12 +1084,7 @@
 
 static std::string brush_asset_root_path_for_save(const bUserAssetLibrary &user_library)
 {
-<<<<<<< HEAD
   if (user_library.dirpath[0] == '\0') {
-=======
-  const bUserAssetLibrary *user_library = brush_asset_get_default_library();
-  if (user_library == nullptr || user_library->dirpath[0] == '\0') {
->>>>>>> 2dec98b6
     return "";
   }
 
@@ -1214,7 +1202,6 @@
     return false;
   }
 
-<<<<<<< HEAD
   return true;
 }
 
@@ -1232,11 +1219,6 @@
   AS_asset_full_path_explode_from_weak_ref(&asset_weak_ref, path_buffer, &dir, &group, &name);
 
   if (!StringRef(dir).endswith(BLENDER_ASSET_FILE_SUFFIX)) {
-=======
-  const bUserAssetLibrary *user_library = brush_asset_get_default_library();
-  if (user_library == nullptr || user_library->dirpath[0] == '\0') {
-    CTX_wm_operator_poll_msg_set(C, "No default asset library available to save to");
->>>>>>> 2dec98b6
     return false;
   }
 
@@ -1311,11 +1293,6 @@
     return OPERATOR_CANCELLED;
   }
 
-<<<<<<< HEAD
-=======
-  /* Create weak reference to new datablock. */
-  const bUserAssetLibrary *asset_lib = brush_asset_get_default_library();
->>>>>>> 2dec98b6
   AssetWeakReference *new_brush_weak_ref = brush_asset_create_weakref_hack(
       library, final_full_asset_filepath);
 
@@ -1330,11 +1307,7 @@
     BKE_report(op->reports, RPT_WARNING, "Unable to activate just-saved brush asset");
   }
 
-<<<<<<< HEAD
   refresh_asset_library(C, *library);
-=======
-  refresh_asset_library(C);
->>>>>>> 2dec98b6
   WM_main_add_notifier(NC_ASSET | ND_ASSET_LIST | NA_ADDED, nullptr);
   WM_main_add_notifier(NC_BRUSH | NA_EDITED, brush);
 
@@ -1386,26 +1359,8 @@
   ot->invoke = brush_asset_save_as_invoke;
   ot->poll = brush_asset_save_as_poll;
 
-<<<<<<< HEAD
   ot->prop = RNA_def_string(
       ot->srna, "name", nullptr, MAX_NAME, "Name", "Name for the new brush asset");
-=======
-  RNA_def_string(ot->srna, "name", nullptr, MAX_NAME, "Name", "Name used to save the brush asset");
-}
-
-static bool asset_is_editable(const AssetWeakReference &asset_weak_ref)
-{
-  /* Fairly simple checks, based on filepath only:
-   *   - The blendlib filepath ends up with the `.asset.blend` extension.
-   *   - The blendlib is located in the expected sub-directory of the editable asset library.
-   *
-   * TODO: Right now no check is done on file content, e.g. to ensure that the blendlib file has
-   * not been manually edited by the user (that it does not have any UI IDs e.g.). */
-
-  char path_buffer[FILE_MAX_LIBEXTRA];
-  char *dir, *group, *name;
-  AS_asset_full_path_explode_from_weak_ref(&asset_weak_ref, path_buffer, &dir, &group, &name);
->>>>>>> 2dec98b6
 
   PropertyRNA *prop = RNA_def_property(ot->srna, "asset_library_reference", PROP_ENUM, PROP_NONE);
   RNA_def_enum_funcs(prop, rna_asset_library_reference_itemf);
@@ -1420,17 +1375,6 @@
     return false;
   }
 
-<<<<<<< HEAD
-=======
-  /* Asset brush, check if belongs to an editable blend file. */
-  if (paint->brush_asset_reference && BKE_paint_brush_is_valid_asset(brush)) {
-    if (!asset_is_editable(*paint->brush_asset_reference)) {
-      CTX_wm_operator_poll_msg_set(C, "Asset blend file is not editable");
-      return false;
-    }
-  }
-
->>>>>>> 2dec98b6
   return true;
 }
 
@@ -1468,11 +1412,7 @@
     BKE_id_delete(bmain, original_brush);
   }
 
-<<<<<<< HEAD
   refresh_asset_library(C, *library);
-=======
-  refresh_asset_library(C);
->>>>>>> 2dec98b6
   WM_main_add_notifier(NC_ASSET | ND_ASSET_LIST | NA_REMOVED, nullptr);
   WM_main_add_notifier(NC_BRUSH | NA_EDITED, nullptr);
 
