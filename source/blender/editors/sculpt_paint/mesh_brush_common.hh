--- conflicted
+++ resolved
@@ -82,7 +82,52 @@
 void transform_positions(Span<float3> src, const float4x4 &transform, MutableSpan<float3> dst);
 void transform_positions(const float4x4 &transform, MutableSpan<float3> positions);
 
-<<<<<<< HEAD
+/** Gather data from an array aligned with all geometry vertices. */
+template<typename T> void gather_data_mesh(Span<T> src, Span<int> indices, MutableSpan<T> dst);
+template<typename T>
+MutableSpan<T> gather_data_mesh(const Span<T> src, const Span<int> indices, Vector<T> &dst)
+{
+  dst.resize(indices.size());
+  gather_data_mesh(src, indices, dst.as_mutable_span());
+  return dst;
+}
+template<typename T>
+void gather_data_grids(const SubdivCCG &subdiv_ccg,
+                       Span<T> src,
+                       Span<int> grids,
+                       MutableSpan<T> node_data);
+template<typename T>
+MutableSpan<T> gather_data_grids(const SubdivCCG &subdiv_ccg,
+                                 const Span<T> src,
+                                 const Span<int> grids,
+                                 Vector<T> &dst)
+{
+  const CCGKey key = BKE_subdiv_ccg_key_top_level(subdiv_ccg);
+  dst.resize(grids.size() * key.grid_area);
+  gather_data_grids(subdiv_ccg, src, grids, dst.as_mutable_span());
+  return dst;
+}
+
+template<typename T>
+void gather_data_bmesh(Span<T> src, const Set<BMVert *, 0> &verts, MutableSpan<T> node_data);
+template<typename T>
+MutableSpan<T> gather_data_bmesh(const Span<T> src, const Set<BMVert *, 0> &verts, Vector<T> &dst)
+{
+  dst.resize(verts.size());
+  gather_data_bmesh(src, verts, dst.as_mutable_span());
+  return dst;
+}
+
+/** Scatter data from an array of the node's data to the referenced geometry vertices. */
+template<typename T> void scatter_data_mesh(Span<T> src, Span<int> indices, MutableSpan<T> dst);
+template<typename T>
+void scatter_data_grids(const SubdivCCG &subdiv_ccg,
+                        Span<T> node_data,
+                        Span<int> grids,
+                        MutableSpan<T> dst);
+template<typename T>
+void scatter_data_bmesh(Span<T> node_data, const Set<BMVert *, 0> &verts, MutableSpan<T> dst);
+
 /**
  * Note on the various positions arrays:
  * - positions_orig: Positions owned by the original mesh. Not the same as `positions_eval` if
@@ -92,8 +137,6 @@
  * `positions_orig`.
  */
 
-=======
->>>>>>> a434ead0
 /** Gather data from an array aligned with all geometry vertices. */
 template<typename T> void gather_data_mesh(Span<T> src, Span<int> indices, MutableSpan<T> dst);
 template<typename T>
@@ -121,12 +164,14 @@
 }
 
 template<typename T>
-void gather_data_bmesh(Span<T> src, const Set<BMVert *, 0> &verts, MutableSpan<T> node_data);
-template<typename T>
-MutableSpan<T> gather_data_bmesh(const Span<T> src, const Set<BMVert *, 0> &verts, Vector<T> &dst)
+void gather_data_vert_bmesh(Span<T> src, const Set<BMVert *, 0> &verts, MutableSpan<T> node_data);
+template<typename T>
+MutableSpan<T> gather_data_vert_bmesh(const Span<T> src,
+                                      const Set<BMVert *, 0> &verts,
+                                      Vector<T> &dst)
 {
   dst.resize(verts.size());
-  gather_data_bmesh(src, verts, dst.as_mutable_span());
+  gather_data_vert_bmesh(src, verts, dst.as_mutable_span());
   return dst;
 }
 
@@ -164,45 +209,7 @@
                         Span<int> grids,
                         MutableSpan<T> dst);
 template<typename T>
-void scatter_data_bmesh(Span<T> node_data, const Set<BMVert *, 0> &verts, MutableSpan<T> dst);
-
-/**
- * Note on the various positions arrays:
- * - positions_orig: Positions owned by the original mesh. Not the same as `positions_eval` if
- *   there are deform modifiers.
- * - positions_eval: Positions after procedural deformation, used to build the
- * blender::bke::pbvh::Tree. Translations are built for these values, then applied to
- * `positions_orig`.
- */
-
-/** Fill the output array with all positions in the geometry referenced by the indices. */
-void gather_grids_positions(const CCGKey &key,
-                            Span<CCGElem *> elems,
-                            Span<int> grids,
-                            MutableSpan<float3> positions);
-inline MutableSpan<float3> gather_grids_positions(const SubdivCCG &subdiv_ccg,
-                                                  const Span<int> grids,
-                                                  Vector<float3> &positions)
-{
-  const CCGKey key = BKE_subdiv_ccg_key_top_level(subdiv_ccg);
-  positions.resize(key.grid_area * grids.size());
-  gather_grids_positions(key, subdiv_ccg.grids, grids, positions);
-  return positions;
-}
-void gather_bmesh_positions(const Set<BMVert *, 0> &verts, MutableSpan<float3> positions);
-inline MutableSpan<float3> gather_bmesh_positions(const Set<BMVert *, 0> &verts,
-                                                  Vector<float3> &positions)
-{
-  positions.resize(verts.size());
-  gather_bmesh_positions(verts, positions.as_mutable_span());
-  return positions;
-}
-
-/** Fill the output array with all normals in the grids referenced by the indices. */
-void gather_grids_normals(const SubdivCCG &subdiv_ccg,
-                          Span<int> grids,
-                          MutableSpan<float3> normals);
-void gather_bmesh_normals(const Set<BMVert *, 0> &verts, MutableSpan<float3> normals);
+void scatter_data_vert_bmesh(Span<T> node_data, const Set<BMVert *, 0> &verts, MutableSpan<T> dst);
 
 /**
  * Calculate initial influence factors based on vertex visibility.
