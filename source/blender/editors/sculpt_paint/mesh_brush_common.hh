/* SPDX-FileCopyrightText: 2024 Blender Authors
 *
 * SPDX-License-Identifier: GPL-2.0-or-later */

#pragma once

#include "BLI_array.hh"
#include "BLI_bit_span.hh"
#include "BLI_math_matrix_types.hh"
#include "BLI_math_vector_types.hh"
#include "BLI_offset_indices.hh"
#include "BLI_set.hh"
#include "BLI_span.hh"
#include "BLI_vector.hh"

#include "DNA_brush_enums.h"

/**
 * This file contains common operations useful for the implementation of various different brush
 * tools. The design goals of the API are to always operate on more than one data element at a
 * time, to avoid unnecessary branching for constants, favor cache-friendly access patterns, enable
 * use of SIMD, and provide opportunities to avoid work where possible.
 *
 * API function arguments should favor passing raw data references rather than general catch-all
 * storage structs in order to clarify the scope of each function, structure the work around the
 * required data, and limit redundant data storage.
 *
 * Many functions calculate "factors" which describe how strong the brush influence should be
 * between 0 and 1. Most functions multiply with the existing factor value rather than assigning a
 * new value from scratch.
 */

struct BMVert;
struct Brush;
struct Mesh;
struct Object;
struct PBVH;
struct PBVHNode;
struct Sculpt;
struct SculptSession;

namespace blender::ed::sculpt_paint {
struct StrokeCache;

namespace auto_mask {
struct Cache;
};

void scale_translations(MutableSpan<float3> translations, Span<float> factors);
void scale_translations(MutableSpan<float3> translations, float factor);
void scale_factors(MutableSpan<float> factors, float strength);
void translations_from_offset_and_factors(const float3 &offset,
                                          Span<float> factors,
                                          MutableSpan<float3> r_translations);

/**
 * Note on the various positions arrays:
 * - positions_orig: Positions owned by the original mesh. Not the same as `positions_eval` if
 *   there are deform modifiers.
 * - positions_eval: Positions after procedural deformation, used to build the PBVH. Translations
 *   are built for these values, then applied to `positions_orig`.
 */

/** Fill the output array with all positions in the grids referenced by the indices. */
void gather_grids_positions(const SubdivCCG &subdiv_ccg,
                            Span<int> grids,
                            MutableSpan<float3> positions);

void gather_bmesh_positions(const Set<BMVert *, 0> &verts, MutableSpan<float3> positions);

/**
 * Calculate initial influence factors based on vertex visibility.
 */
void fill_factor_from_hide(const Mesh &mesh, Span<int> vert_indices, MutableSpan<float> r_factors);
void fill_factor_from_hide(const SubdivCCG &subdiv_ccg,
                           Span<int> grids,
                           MutableSpan<float> r_factors);
void fill_factor_from_hide(const Set<BMVert *, 0> &verts, MutableSpan<float> r_factors);

/**
 * Calculate initial influence factors based on vertex visibility and masking.
 */
void fill_factor_from_hide_and_mask(const Mesh &mesh,
                                    Span<int> vert_indices,
                                    MutableSpan<float> r_factors);
void fill_factor_from_hide_and_mask(const SubdivCCG &subdiv_ccg,
                                    Span<int> grids,
                                    MutableSpan<float> r_factors);
void fill_factor_from_hide_and_mask(const BMesh &bm,
                                    const Set<BMVert *, 0> &verts,
                                    MutableSpan<float> r_factors);

/**
 * Disable brush influence when vertex normals point away from the view.
 */
void calc_front_face(const float3 &view_normal,
                     Span<float3> vert_normals,
                     Span<int> vert_indices,
                     MutableSpan<float> factors);
<<<<<<< HEAD
void calc_front_face(const float3 &view_normal, Span<float3> normals, MutableSpan<float> factors);
=======
void calc_front_face(const float3 &view_normal,
                     const SubdivCCG &subdiv_ccg,
                     Span<int> grids,
                     MutableSpan<float> factors);
void calc_front_face(const float3 &view_normal,
                     const Set<BMVert *, 0> &verts,
                     const MutableSpan<float> factors);
>>>>>>> c93767a8

/**
 * When the 3D view's clipping planes are enabled, brushes shouldn't have any effect on vertices
 * outside of the planes, because they're not visible. This function disables the factors for those
 * vertices.
 */
void filter_region_clip_factors(const SculptSession &ss,
                                Span<float3> vert_positions,
                                Span<int> verts,
                                MutableSpan<float> factors);
void filter_region_clip_factors(const SculptSession &ss,
                                Span<float3> positions,
                                MutableSpan<float> factors);

/**
 * Calculate distances based on the distance from the brush cursor and various other settings.
 * Also ignore vertices that are too far from the cursor.
 */
void calc_distance_falloff(const SculptSession &ss,
                           Span<float3> vert_positions,
                           Span<int> vert_indices,
                           eBrushFalloffShape falloff_shape,
                           MutableSpan<float> r_distances,
                           MutableSpan<float> factors);
<<<<<<< HEAD
void calc_distance_falloff(SculptSession &ss,
                           Span<float3> positions,
                           eBrushFalloffShape falloff_shape,
=======
void calc_distance_falloff(const SculptSession &ss,
                           Span<float3> positions,
                           const eBrushFalloffShape falloff_shape,
>>>>>>> c93767a8
                           MutableSpan<float> r_distances,
                           MutableSpan<float> factors);

/**
 * Calculate distances based on a "square" brush tip falloff and ignore vertices that are too far
 * away.
 */
void calc_cube_distance_falloff(SculptSession &ss,
                                const Brush &brush,
                                const float4x4 &mat,
                                Span<float3> positions,
                                Span<int> verts,
                                MutableSpan<float> r_distances,
                                MutableSpan<float> factors);
void calc_cube_distance_falloff(SculptSession &ss,
                                const Brush &brush,
                                const float4x4 &mat,
                                const Span<float3> positions,
                                const MutableSpan<float> r_distances,
                                const MutableSpan<float> factors);

/**
 * Scale the distances based on the brush radius and the cached "hardness" setting, which increases
 * the strength of the effect for vertices torwards the outside of the radius.
 */
void apply_hardness_to_distances(const StrokeCache &cache, MutableSpan<float> distances);

/**
 * Modify the factors based on distances to the brush cursor, using various brush settings.
 */
void calc_brush_strength_factors(const StrokeCache &cache,
                                 const Brush &brush,
                                 Span<float> distances,
                                 MutableSpan<float> factors);

/**
 * Modify brush influence factors to include sampled texture values.
 */
void calc_brush_texture_factors(SculptSession &ss,
                                const Brush &brush,
                                Span<float3> vert_positions,
                                Span<int> vert_indices,
                                MutableSpan<float> factors);
void calc_brush_texture_factors(SculptSession &ss,
                                const Brush &brush,
                                Span<float3> positions,
                                MutableSpan<float> factors);

namespace auto_mask {

/**
 * Calculate all auto-masking influence on each vertex.
 */
void calc_vert_factors(const Object &object,
                       const Cache &cache,
                       const PBVHNode &node,
                       Span<int> verts,
                       MutableSpan<float> factors);
void calc_grids_factors(const Object &object,
                        const Cache &cache,
                        const PBVHNode &node,
                        Span<int> grids,
                        MutableSpan<float> factors);
void calc_vert_factors(const Object &object,
                       const Cache &cache,
                       const PBVHNode &node,
                       const Set<BMVert *, 0> &verts,
                       MutableSpan<float> factors);

}  // namespace auto_mask

/**
 * Many brushes end up calculating translations from the original positions. Instead of applying
 * these directly to the modified values, it's helpful to process them separately to easily
 * calculate various effects like clipping. After they are processed, this function can be used to
 * simply add them to the final vertex positions.
 */
void apply_translations(Span<float3> translations, Span<int> verts, MutableSpan<float3> positions);
void apply_translations(Span<float3> translations, Span<int> grids, SubdivCCG &subdiv_ccg);
void apply_translations(Span<float3> translations, const Set<BMVert *, 0> &verts);

/**
 * Rotate translations to account for rotations from procedural deformation.
 *
 * \todo Don't invert `deform_imats` on object evaluation. Instead just invert them on-demand in
 * brush implementations. This would be better because only the inversions required for affected
 * vertices would be necessary.
 */
void apply_crazyspace_to_translations(Span<float3x3> deform_imats,
                                      Span<int> verts,
                                      MutableSpan<float3> translations);

/**
 * Modify translations based on sculpt mode axis locking and mirroring clipping.
 */
void clip_and_lock_translations(const Sculpt &sd,
                                const SculptSession &ss,
                                Span<float3> positions,
                                Span<int> verts,
                                MutableSpan<float3> translations);
void clip_and_lock_translations(const Sculpt &sd,
                                const SculptSession &ss,
                                Span<float3> positions,
                                MutableSpan<float3> translations);

/**
 * Applying final positions to shape keys is non-trivial because the mesh positions and the active
 * shape key positions must be kept in sync, and shape keys dependent on the active key must also
 * be modified.
 */
void apply_translations_to_shape_keys(Object &object,
                                      Span<int> verts,
                                      Span<float3> translations,
                                      MutableSpan<float3> positions_mesh);

/**
 * Currently the PBVH owns its own copy of deformed positions that needs to be updated to stay in
 * sync with brush deformations.
 * \todo This should be removed one the PBVH no longer stores this copy of deformed positions.
 */
void apply_translations_to_pbvh(PBVH &pbvh, Span<int> verts, Span<float3> positions_orig);

/**
 * Write the new translated positions to the original mesh, taking into account inverse
 * deformation from modifiers, axis locking, and clipping. Flush the deformation to shape keys as
 * well.
 */
void write_translations(const Sculpt &sd,
                        Object &object,
                        Span<float3> positions_eval,
                        Span<int> verts,
                        MutableSpan<float3> translations,
                        MutableSpan<float3> positions_orig);

/**
 * Creates OffsetIndices based on each node's unique vertex count, allowing for easy slicing of a
 * new array.
 */
OffsetIndices<int> create_node_vert_offsets(Span<PBVHNode *> nodes, Array<int> &node_data);

/**
 * Find vertices connected to the indexed vertices across faces.
 *
 * Does not handle boundary vertices differently, so this method is generally inappropriate for
 * functions that are related to coordinates. See #calc_vert_neighbors_interior
 *
 * \note A vector allocated per element is typically not a good strategy for performance because
 * of each vector's 24 byte overhead, non-contiguous memory, and the possibility of further heap
 * allocations. However, it's done here for now for two reasons:
 *  1. In typical quad meshes there are just 4 neighbors, which fit in the inline buffer.
 *  2. We want to avoid using edges, and the remaining topology map we have access to is the
 *     vertex to face map. That requires deduplication when building the neighbors, which
 *     requires some intermediate data structure like a vector anyway.
 */
void calc_vert_neighbors(OffsetIndices<int> faces,
                         Span<int> corner_verts,
                         GroupedSpan<int> vert_to_face,
                         Span<bool> hide_poly,
                         Span<int> verts,
                         MutableSpan<Vector<int>> result);

/**
 * Find vertices connected to the indexed vertices across faces. For boundary vertices (stored in
 * the \a boundary_verts argument), only include other boundary vertices. Also skip connectivity
 * across hidden faces and skip neighbors of corner vertices.
 *
 * \note See #calc_vert_neighbors for information on why we use a Vector per element.
 */
void calc_vert_neighbors_interior(OffsetIndices<int> faces,
                                  Span<int> corner_verts,
                                  GroupedSpan<int> vert_to_face,
                                  BitSpan boundary_verts,
                                  Span<bool> hide_poly,
                                  Span<int> verts,
                                  MutableSpan<Vector<int>> result);

/** Find the translation from each vertex position to the closest point on the plane. */
void calc_translations_to_plane(Span<float3> vert_positions,
                                Span<int> verts,
                                const float4 &plane,
                                MutableSpan<float3> translations);
void calc_translations_to_plane(Span<float3> positions,
                                const float4 &plane,
                                MutableSpan<float3> translations);

/** Ignore points that fall below the "plane trim" threshold for the brush. */
void filter_plane_trim_limit_factors(const Brush &brush,
                                     const StrokeCache &cache,
                                     Span<float3> translations,
                                     MutableSpan<float> factors);

/** Ignore points below the plane. */
void filter_below_plane_factors(Span<float3> vert_positions,
                                Span<int> verts,
                                const float4 &plane,
                                MutableSpan<float> factors);
void filter_below_plane_factors(Span<float3> positions,
                                const float4 &plane,
                                MutableSpan<float> factors);

/* Ignore points above the plane. */
void filter_above_plane_factors(Span<float3> vert_positions,
                                Span<int> verts,
                                const float4 &plane,
                                MutableSpan<float> factors);
void filter_above_plane_factors(Span<float3> positions,
                                const float4 &plane,
                                MutableSpan<float> factors);

}  // namespace blender::ed::sculpt_paint<|MERGE_RESOLUTION|>--- conflicted
+++ resolved
@@ -93,13 +93,11 @@
 /**
  * Disable brush influence when vertex normals point away from the view.
  */
+void calc_front_face(const float3 &view_normal, Span<float3> normals, MutableSpan<float> factors);
 void calc_front_face(const float3 &view_normal,
                      Span<float3> vert_normals,
                      Span<int> vert_indices,
                      MutableSpan<float> factors);
-<<<<<<< HEAD
-void calc_front_face(const float3 &view_normal, Span<float3> normals, MutableSpan<float> factors);
-=======
 void calc_front_face(const float3 &view_normal,
                      const SubdivCCG &subdiv_ccg,
                      Span<int> grids,
@@ -107,7 +105,6 @@
 void calc_front_face(const float3 &view_normal,
                      const Set<BMVert *, 0> &verts,
                      const MutableSpan<float> factors);
->>>>>>> c93767a8
 
 /**
  * When the 3D view's clipping planes are enabled, brushes shouldn't have any effect on vertices
@@ -132,15 +129,9 @@
                            eBrushFalloffShape falloff_shape,
                            MutableSpan<float> r_distances,
                            MutableSpan<float> factors);
-<<<<<<< HEAD
-void calc_distance_falloff(SculptSession &ss,
-                           Span<float3> positions,
-                           eBrushFalloffShape falloff_shape,
-=======
 void calc_distance_falloff(const SculptSession &ss,
                            Span<float3> positions,
                            const eBrushFalloffShape falloff_shape,
->>>>>>> c93767a8
                            MutableSpan<float> r_distances,
                            MutableSpan<float> factors);
 
