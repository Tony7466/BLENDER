/* SPDX-License-Identifier: GPL-2.0-or-later */

#include <algorithm>

#include "curves_sculpt_intern.hh"

#include "BLI_enumerable_thread_specific.hh"
#include "BLI_float4x4.hh"
#include "BLI_kdtree.h"
#include "BLI_rand.hh"
#include "BLI_vector.hh"

#include "PIL_time.h"

#include "DEG_depsgraph.h"

#include "BKE_attribute_math.hh"
#include "BKE_brush.h"
#include "BKE_bvhutils.h"
#include "BKE_context.h"
#include "BKE_curves.hh"
#include "BKE_mesh.h"
#include "BKE_mesh_runtime.h"
#include "BKE_paint.h"
#include "BKE_spline.hh"

#include "DNA_brush_enums.h"
#include "DNA_brush_types.h"
#include "DNA_curves_types.h"
#include "DNA_mesh_types.h"
#include "DNA_meshdata_types.h"
#include "DNA_object_types.h"
#include "DNA_screen_types.h"
#include "DNA_space_types.h"

#include "ED_screen.h"
#include "ED_view3d.h"

#include "WM_api.h"

#include "curves_sculpt_intern.hh"

/**
 * The code below uses a suffix naming convention to indicate the coordinate space:
 * - `cu`: Local space of the curves object that is being edited.
 * - `su`: Local space of the surface object.
 * - `wo`: World space.
 * - `re`: 2D coordinates within the region.
 */

namespace blender::ed::sculpt_paint {

using bke::CurvesGeometry;

/**
 * Utility class to wrap different grow/shrink behaviors.
 * It might be useful to use this for other future brushes as well, but better see if this
 * abstraction holds up for a while before using it in more places.
 */
class CurvesEffect {
 public:
  virtual ~CurvesEffect() = default;
  virtual void execute(CurvesGeometry &curves,
                       Span<int> curve_indices,
                       Span<float> move_distances_cu) = 0;
};

/**
 * Make curves smaller by trimming the end off.
 */
class ShrinkCurvesEffect : public CurvesEffect {
 private:
  const Brush &brush_;

 public:
  ShrinkCurvesEffect(const Brush &brush) : brush_(brush)
  {
  }

  void execute(CurvesGeometry &curves,
               const Span<int> curve_indices,
               const Span<float> move_distances_cu) override
  {
    MutableSpan<float3> positions_cu = curves.positions_for_write();
    threading::parallel_for(curve_indices.index_range(), 256, [&](const IndexRange range) {
      for (const int influence_i : range) {
        const int curve_i = curve_indices[influence_i];
        const float move_distance_cu = move_distances_cu[influence_i];
        const IndexRange curve_points = curves.points_for_curve(curve_i);
        this->shrink_curve(positions_cu, curve_points, move_distance_cu);
      }
    });
  }

  void shrink_curve(MutableSpan<float3> positions,
                    const IndexRange curve_points,
                    const float shrink_length) const
  {
    PolySpline spline;
    spline.resize(curve_points.size());
    MutableSpan<float3> spline_positions = spline.positions();
    spline_positions.copy_from(positions.slice(curve_points));
    spline.mark_cache_invalid();
    const float min_length = brush_.curves_sculpt_settings->minimum_length;
    const float old_length = spline.length();
    const float new_length = std::max(min_length, old_length - shrink_length);
    const float length_factor = std::clamp(new_length / old_length, 0.0f, 1.0f);

    Vector<float> old_point_lengths;
    old_point_lengths.append(0.0f);
    for (const int i : spline_positions.index_range().drop_back(1)) {
      const float3 &p1 = spline_positions[i];
      const float3 &p2 = spline_positions[i + 1];
      const float length = math::distance(p1, p2);
      old_point_lengths.append(old_point_lengths.last() + length);
    }

    for (const int i : spline_positions.index_range()) {
      const float eval_length = old_point_lengths[i] * length_factor;
      const Spline::LookupResult lookup = spline.lookup_evaluated_length(eval_length);
      const float index_factor = lookup.evaluated_index + lookup.factor;
      float3 p;
      spline.sample_with_index_factors<float3>(spline_positions, {&index_factor, 1}, {&p, 1});
      positions[curve_points[i]] = p;
    }
  }
};

/**
 * Make the curves longer by extrapolating them linearly.
 */
class ExtrapolateCurvesEffect : public CurvesEffect {
  void execute(CurvesGeometry &curves,
               const Span<int> curve_indices,
               const Span<float> move_distances_cu) override
  {
    MutableSpan<float3> positions_cu = curves.positions_for_write();
    threading::parallel_for(curve_indices.index_range(), 256, [&](const IndexRange range) {
      for (const int influence_i : range) {
        const int curve_i = curve_indices[influence_i];
        const float move_distance_cu = move_distances_cu[influence_i];
        const IndexRange curve_points = curves.points_for_curve(curve_i);

        if (curve_points.size() <= 1) {
          continue;
        }

        const float3 old_last_pos_cu = positions_cu[curve_points.last()];
        /* Use some point within the curve rather than the end point to smooth out some random
         * variation. */
        const float3 direction_reference_point =
            positions_cu[curve_points[curve_points.size() / 2]];
        const float3 direction = math::normalize(old_last_pos_cu - direction_reference_point);

        const float3 new_last_pos_cu = old_last_pos_cu + direction * move_distance_cu;
        this->move_last_point_and_resample(positions_cu, curve_points, new_last_pos_cu);
      }
    });
  }

  void move_last_point_and_resample(MutableSpan<float3> positions,
                                    const IndexRange curve_points,
                                    const float3 &new_last_point_position) const
  {
    Vector<float> old_lengths;
    old_lengths.append(0.0f);
    /* Used to (1) normalize the segment sizes over time and (2) support making zero-length
     * segments */
    const float extra_length = 0.001f;
    for (const int segment_i : IndexRange(curve_points.size() - 1)) {
      const float3 &p1 = positions[curve_points[segment_i]];
      const float3 &p2 = positions[curve_points[segment_i] + 1];
      const float length = math::distance(p1, p2);
      old_lengths.append(old_lengths.last() + length + extra_length);
    }
    Vector<float> point_factors;
    for (float &old_length : old_lengths) {
      point_factors.append(old_length / old_lengths.last());
    }

    PolySpline new_spline;
    new_spline.resize(curve_points.size());
    MutableSpan<float3> new_spline_positions = new_spline.positions();
    for (const int i : IndexRange(curve_points.size() - 1)) {
      new_spline_positions[i] = positions[curve_points[i]];
    }
    new_spline_positions.last() = new_last_point_position;
    new_spline.mark_cache_invalid();

    for (const int i : IndexRange(curve_points.size())) {
      const float factor = point_factors[i];
      const Spline::LookupResult lookup = new_spline.lookup_evaluated_factor(factor);
      const float index_factor = lookup.evaluated_index + lookup.factor;
      float3 p;
      new_spline.sample_with_index_factors<float3>(
          new_spline_positions, {&index_factor, 1}, {&p, 1});
      positions[curve_points[i]] = p;
    }
  }
};

/**
 * Change the length of curves by scaling them uniformly.
 */
class ScaleCurvesEffect : public CurvesEffect {
 private:
  bool scale_up_;
  const Brush &brush_;

 public:
  ScaleCurvesEffect(bool scale_up, const Brush &brush) : scale_up_(scale_up), brush_(brush)
  {
  }

  void execute(CurvesGeometry &curves,
               const Span<int> curve_indices,
               const Span<float> move_distances_cu) override
  {
    MutableSpan<float3> positions_cu = curves.positions_for_write();
    threading::parallel_for(curve_indices.index_range(), 256, [&](const IndexRange range) {
      for (const int influence_i : range) {
        const int curve_i = curve_indices[influence_i];
        const float move_distance_cu = move_distances_cu[influence_i];
        const IndexRange points = curves.points_for_curve(curve_i);

        const float old_length = this->compute_poly_curve_length(positions_cu.slice(points));
        const float length_diff = scale_up_ ? move_distance_cu : -move_distance_cu;
        const float min_length = brush_.curves_sculpt_settings->minimum_length;
        const float new_length = std::max(min_length, old_length + length_diff);
        const float scale_factor = safe_divide(new_length, old_length);

        const float3 &root_pos_cu = positions_cu[points[0]];
        for (float3 &pos_cu : positions_cu.slice(points.drop_front(1))) {
          pos_cu = (pos_cu - root_pos_cu) * scale_factor + root_pos_cu;
        }
      }
    });
  }

  float compute_poly_curve_length(const Span<float3> positions)
  {
    float length = 0.0f;
    const int segments_num = positions.size() - 1;
    for (const int segment_i : IndexRange(segments_num)) {
      const float3 &p1 = positions[segment_i];
      const float3 &p2 = positions[segment_i + 1];
      length += math::distance(p1, p2);
    }
    return length;
  }
};

class CurvesEffectOperation : public CurvesSculptStrokeOperation {
 private:
  std::unique_ptr<CurvesEffect> effect_;
  float2 last_mouse_position_;
  CurvesBrush3D brush_3d_;

  friend struct CurvesEffectOperationExecutor;

 public:
  CurvesEffectOperation(std::unique_ptr<CurvesEffect> effect) : effect_(std::move(effect))
  {
  }

  void on_stroke_extended(const bContext &C, const StrokeExtension &stroke_extension) override;
};

/**
 * Utility class that actually executes the update when the stroke is updated. That's useful
 * because it avoids passing a very large number of parameters between functions.
 */
struct CurvesEffectOperationExecutor {
  CurvesEffectOperation *self_ = nullptr;
  const Depsgraph *depsgraph_ = nullptr;
  const Scene *scene_ = nullptr;
  ARegion *region_ = nullptr;
  const View3D *v3d_ = nullptr;
  const RegionView3D *rv3d_ = nullptr;

  Object *object_ = nullptr;
  Curves *curves_id_ = nullptr;
  CurvesGeometry *curves_ = nullptr;

  const Brush *brush_ = nullptr;
  float brush_radius_base_re_;
  float brush_radius_factor_;
  float brush_strength_;

  eBrushFalloffShape falloff_shape_;

  float4x4 curves_to_world_mat_;
  float4x4 world_to_curves_mat_;

  float2 brush_pos_start_re_;
  float2 brush_pos_end_re_;

  struct Influences {
    Vector<int> curve_indices;
    Vector<float> move_distances_cu;
  };

  void execute(CurvesEffectOperation &self,
               const bContext &C,
               const StrokeExtension &stroke_extension)
  {
    BLI_SCOPED_DEFER([&]() { self.last_mouse_position_ = stroke_extension.mouse_position; });

    self_ = &self;
    depsgraph_ = CTX_data_depsgraph_pointer(&C);
    scene_ = CTX_data_scene(&C);
    object_ = CTX_data_active_object(&C);
    region_ = CTX_wm_region(&C);
    v3d_ = CTX_wm_view3d(&C);
    rv3d_ = CTX_wm_region_view3d(&C);

    curves_id_ = static_cast<Curves *>(object_->data);
    curves_ = &CurvesGeometry::wrap(curves_id_->geometry);
    if (curves_->curves_num() == 0) {
      return;
    }

<<<<<<< HEAD
    CurvesSculpt &curves_sculpt = *scene_->toolsettings->curves_sculpt;
    brush_ = BKE_paint_brush(&curves_sculpt.paint);
    brush_radius_re_ = BKE_brush_size_get(scene_, brush_, false);
    brush_strength_ = BKE_brush_alpha_get(scene_, brush_);
    brush_radius_sq_re_ = pow2f(brush_radius_re_);
=======
    const CurvesSculpt &curves_sculpt = *scene_->toolsettings->curves_sculpt;
    brush_ = BKE_paint_brush_for_read(&curves_sculpt.paint);
    brush_strength_ = brush_strength_get(*scene_, *brush_, stroke_extension);

    brush_radius_base_re_ = BKE_brush_size_get(scene_, brush_);
    brush_radius_factor_ = brush_radius_factor(*brush_, stroke_extension);
    brush_strength_ = brush_strength_get(*scene_, *brush_, stroke_extension);

>>>>>>> 1a516bb7
    falloff_shape_ = eBrushFalloffShape(brush_->falloff_shape);

    curves_to_world_mat_ = object_->obmat;
    world_to_curves_mat_ = curves_to_world_mat_.inverted();

    brush_pos_start_re_ = self.last_mouse_position_;
    brush_pos_end_re_ = stroke_extension.mouse_position;

    if (stroke_extension.is_first) {
      if (falloff_shape_ == PAINT_FALLOFF_SHAPE_SPHERE) {
        if (std::optional<CurvesBrush3D> brush_3d = sample_curves_3d_brush(
                *depsgraph_,
                *region_,
                *v3d_,
                *rv3d_,
                *object_,
                stroke_extension.mouse_position,
                brush_radius_base_re_)) {
          self.brush_3d_ = *brush_3d;
        }
      }

      return;
    }

    /* Compute influences. */
    threading::EnumerableThreadSpecific<Influences> influences_for_thread;
    if (falloff_shape_ == PAINT_FALLOFF_SHAPE_TUBE) {
      this->gather_influences_projected(influences_for_thread);
    }
    else if (falloff_shape_ == PAINT_FALLOFF_SHAPE_SPHERE) {
      this->gather_influences_spherical(influences_for_thread);
    }

    /* Execute effect. */
    threading::parallel_for_each(influences_for_thread, [&](const Influences &influences) {
      BLI_assert(influences.curve_indices.size() == influences.move_distances_cu.size());
      self_->effect_->execute(*curves_, influences.curve_indices, influences.move_distances_cu);
    });

    curves_->tag_positions_changed();
    DEG_id_tag_update(&curves_id_->id, ID_RECALC_GEOMETRY);
    WM_main_add_notifier(NC_GEOM | ND_DATA, &curves_id_->id);
    ED_region_tag_redraw(region_);
  }

  void gather_influences_projected(
      threading::EnumerableThreadSpecific<Influences> &influences_for_thread)
  {
    const Span<float3> positions_cu = curves_->positions();

    float4x4 projection;
    ED_view3d_ob_project_mat_get(rv3d_, object_, projection.values);

    const Vector<float4x4> symmetry_brush_transforms = get_symmetry_brush_transforms(
        eCurvesSymmetryType(curves_id_->symmetry));
    Vector<float4x4> symmetry_brush_transforms_inv;
    for (const float4x4 brush_transform : symmetry_brush_transforms) {
      symmetry_brush_transforms_inv.append(brush_transform.inverted());
    }

    const float brush_radius_re = brush_radius_base_re_ * brush_radius_factor_;
    const float brush_radius_sq_re = pow2f(brush_radius_re);

    threading::parallel_for(curves_->curves_range(), 256, [&](const IndexRange curves_range) {
      Influences &local_influences = influences_for_thread.local();

      for (const int curve_i : curves_range) {
        const IndexRange points = curves_->points_for_curve(curve_i);

        float max_move_distance_cu = 0.0f;
        for (const float4x4 &brush_transform_inv : symmetry_brush_transforms_inv) {
          for (const int segment_i : points.drop_back(1)) {
            const float3 p1_cu = brush_transform_inv * positions_cu[segment_i];
            const float3 p2_cu = brush_transform_inv * positions_cu[segment_i + 1];

            float2 p1_re, p2_re;
            ED_view3d_project_float_v2_m4(region_, p1_cu, p1_re, projection.values);
            ED_view3d_project_float_v2_m4(region_, p2_cu, p2_re, projection.values);

            float2 closest_on_brush_re;
            float2 closest_on_segment_re;
            float lambda_on_brush;
            float lambda_on_segment;
            const float dist_to_brush_sq_re = closest_seg_seg_v2(closest_on_brush_re,
                                                                 closest_on_segment_re,
                                                                 &lambda_on_brush,
                                                                 &lambda_on_segment,
                                                                 brush_pos_start_re_,
                                                                 brush_pos_end_re_,
                                                                 p1_re,
                                                                 p2_re);

            if (dist_to_brush_sq_re > brush_radius_sq_re) {
              continue;
            }

            const float dist_to_brush_re = std::sqrt(dist_to_brush_sq_re);
            const float radius_falloff = BKE_brush_curve_strength(
                brush_, dist_to_brush_re, brush_radius_re);
            const float weight = brush_strength_ * radius_falloff;

            const float3 closest_on_segment_cu = math::interpolate(
                p1_cu, p2_cu, lambda_on_segment);

            float3 brush_start_pos_wo, brush_end_pos_wo;
            ED_view3d_win_to_3d(v3d_,
                                region_,
                                curves_to_world_mat_ * closest_on_segment_cu,
                                brush_pos_start_re_,
                                brush_start_pos_wo);
            ED_view3d_win_to_3d(v3d_,
                                region_,
                                curves_to_world_mat_ * closest_on_segment_cu,
                                brush_pos_end_re_,
                                brush_end_pos_wo);
            const float3 brush_start_pos_cu = world_to_curves_mat_ * brush_start_pos_wo;
            const float3 brush_end_pos_cu = world_to_curves_mat_ * brush_end_pos_wo;

            const float move_distance_cu = weight *
                                           math::distance(brush_start_pos_cu, brush_end_pos_cu);
            max_move_distance_cu = std::max(max_move_distance_cu, move_distance_cu);
          }
        }
        if (max_move_distance_cu > 0.0f) {
          local_influences.curve_indices.append(curve_i);
          local_influences.move_distances_cu.append(max_move_distance_cu);
        }
      }
    });
  }

  void gather_influences_spherical(
      threading::EnumerableThreadSpecific<Influences> &influences_for_thread)
  {
    const Span<float3> positions_cu = curves_->positions();

    float3 brush_pos_start_wo, brush_pos_end_wo;
    ED_view3d_win_to_3d(v3d_,
                        region_,
                        curves_to_world_mat_ * self_->brush_3d_.position_cu,
                        brush_pos_start_re_,
                        brush_pos_start_wo);
    ED_view3d_win_to_3d(v3d_,
                        region_,
                        curves_to_world_mat_ * self_->brush_3d_.position_cu,
                        brush_pos_end_re_,
                        brush_pos_end_wo);
    const float3 brush_pos_start_cu = world_to_curves_mat_ * brush_pos_start_wo;
    const float3 brush_pos_end_cu = world_to_curves_mat_ * brush_pos_end_wo;
    const float3 brush_pos_diff_cu = brush_pos_end_cu - brush_pos_start_cu;
    const float brush_pos_diff_length_cu = math::length(brush_pos_diff_cu);
    const float brush_radius_cu = self_->brush_3d_.radius_cu * brush_radius_factor_;
    const float brush_radius_sq_cu = pow2f(brush_radius_cu);

    const Vector<float4x4> symmetry_brush_transforms = get_symmetry_brush_transforms(
        eCurvesSymmetryType(curves_id_->symmetry));

    threading::parallel_for(curves_->curves_range(), 256, [&](const IndexRange curves_range) {
      Influences &local_influences = influences_for_thread.local();

      for (const int curve_i : curves_range) {
        const IndexRange points = curves_->points_for_curve(curve_i);

        float max_move_distance_cu = 0.0f;
        for (const float4x4 &brush_transform : symmetry_brush_transforms) {
          const float3 brush_pos_start_transformed_cu = brush_transform * brush_pos_start_cu;
          const float3 brush_pos_end_transformed_cu = brush_transform * brush_pos_end_cu;

          for (const int segment_i : points.drop_back(1)) {
            const float3 &p1_cu = positions_cu[segment_i];
            const float3 &p2_cu = positions_cu[segment_i + 1];

            float3 closest_on_segment_cu;
            float3 closest_on_brush_cu;
            isect_seg_seg_v3(p1_cu,
                             p2_cu,
                             brush_pos_start_transformed_cu,
                             brush_pos_end_transformed_cu,
                             closest_on_segment_cu,
                             closest_on_brush_cu);

            const float dist_to_brush_sq_cu = math::distance_squared(closest_on_segment_cu,
                                                                     closest_on_brush_cu);
            if (dist_to_brush_sq_cu > brush_radius_sq_cu) {
              continue;
            }

            const float dist_to_brush_cu = std::sqrt(dist_to_brush_sq_cu);
            const float radius_falloff = BKE_brush_curve_strength(
                brush_, dist_to_brush_cu, brush_radius_cu);
            const float weight = brush_strength_ * radius_falloff;

            const float move_distance_cu = weight * brush_pos_diff_length_cu;
            max_move_distance_cu = std::max(max_move_distance_cu, move_distance_cu);
          }
        }
        if (max_move_distance_cu > 0.0f) {
          local_influences.curve_indices.append(curve_i);
          local_influences.move_distances_cu.append(max_move_distance_cu);
        }
      }
    });
  }
};

void CurvesEffectOperation::on_stroke_extended(const bContext &C,
                                               const StrokeExtension &stroke_extension)
{
  CurvesEffectOperationExecutor executor;
  executor.execute(*this, C, stroke_extension);
}

std::unique_ptr<CurvesSculptStrokeOperation> new_grow_shrink_operation(
    const BrushStrokeMode brush_mode, const bContext &C)
{
  const Scene &scene = *CTX_data_scene(&C);
  const Brush &brush = *BKE_paint_brush_for_read(&scene.toolsettings->curves_sculpt->paint);
  const bool use_scale_uniform = brush.curves_sculpt_settings->flag &
                                 BRUSH_CURVES_SCULPT_FLAG_SCALE_UNIFORM;
  const bool use_grow = (brush_mode == BRUSH_STROKE_INVERT) == ((brush.flag & BRUSH_DIR_IN) != 0);

  if (use_grow) {
    if (use_scale_uniform) {
      return std::make_unique<CurvesEffectOperation>(
          std::make_unique<ScaleCurvesEffect>(true, brush));
    }
    return std::make_unique<CurvesEffectOperation>(std::make_unique<ExtrapolateCurvesEffect>());
  }
  if (use_scale_uniform) {
    return std::make_unique<CurvesEffectOperation>(
        std::make_unique<ScaleCurvesEffect>(false, brush));
  }
  return std::make_unique<CurvesEffectOperation>(std::make_unique<ShrinkCurvesEffect>(brush));
}

}  // namespace blender::ed::sculpt_paint<|MERGE_RESOLUTION|>--- conflicted
+++ resolved
@@ -320,22 +320,14 @@
       return;
     }
 
-<<<<<<< HEAD
-    CurvesSculpt &curves_sculpt = *scene_->toolsettings->curves_sculpt;
-    brush_ = BKE_paint_brush(&curves_sculpt.paint);
-    brush_radius_re_ = BKE_brush_size_get(scene_, brush_, false);
-    brush_strength_ = BKE_brush_alpha_get(scene_, brush_);
-    brush_radius_sq_re_ = pow2f(brush_radius_re_);
-=======
     const CurvesSculpt &curves_sculpt = *scene_->toolsettings->curves_sculpt;
     brush_ = BKE_paint_brush_for_read(&curves_sculpt.paint);
     brush_strength_ = brush_strength_get(*scene_, *brush_, stroke_extension);
 
-    brush_radius_base_re_ = BKE_brush_size_get(scene_, brush_);
+    brush_radius_base_re_ = BKE_brush_size_get(scene_, brush_, false);
     brush_radius_factor_ = brush_radius_factor(*brush_, stroke_extension);
     brush_strength_ = brush_strength_get(*scene_, *brush_, stroke_extension);
 
->>>>>>> 1a516bb7
     falloff_shape_ = eBrushFalloffShape(brush_->falloff_shape);
 
     curves_to_world_mat_ = object_->obmat;
