--- conflicted
+++ resolved
@@ -605,40 +605,11 @@
   BKE_sculptsession_bm_to_me(ob, true);
   SCULPT_pbvh_clear(ob);
 
-<<<<<<< HEAD
-  /* Reset Face Sets as they are no longer valid. */
-  CustomData_free_layer_named(&me->pdata, ".sculpt_face_set", me->totpoly);
-  me->face_sets_color_default = 1;
-=======
-  if (unode) {
-    /* Free all existing custom data. */
-    BKE_mesh_clear_geometry(me);
-
-    /* Copy over stored custom data. */
-    SculptUndoNodeGeometry *geometry = &unode->geometry_bmesh_enter;
-    me->totvert = geometry->totvert;
-    me->totloop = geometry->totloop;
-    me->totpoly = geometry->totpoly;
-    me->totedge = geometry->totedge;
-    me->totface = 0;
-    CustomData_copy(&geometry->vdata, &me->vdata, CD_MASK_MESH.vmask, geometry->totvert);
-    CustomData_copy(&geometry->edata, &me->edata, CD_MASK_MESH.emask, geometry->totedge);
-    CustomData_copy(&geometry->ldata, &me->ldata, CD_MASK_MESH.lmask, geometry->totloop);
-    CustomData_copy(&geometry->pdata, &me->pdata, CD_MASK_MESH.pmask, geometry->totpoly);
-    blender::implicit_sharing::copy_shared_pointer(geometry->poly_offset_indices,
-                                                   geometry->poly_offsets_sharing_info,
-                                                   &me->poly_offset_indices,
-                                                   &me->runtime->poly_offsets_sharing_info);
-  }
-  else {
-    BKE_sculptsession_bm_to_me(ob, true);
->>>>>>> 8df6974a
-
   /* Sync the visibility to vertices manually as the pmap is still not initialized. */
   bool *hide_vert = (bool *)CustomData_get_layer_named_for_write(
       &me->vdata, CD_PROP_BOOL, ".hide_vert", me->totvert);
   if (hide_vert != nullptr) {
-    memset(hide_vert, 0, sizeof(bool) * me->totvert);
+    memset(static_cast<void *>(hide_vert), 0, sizeof(bool) * me->totvert);
   }
 
   /* Clear data. */
