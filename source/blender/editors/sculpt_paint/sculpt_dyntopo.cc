--- conflicted
+++ resolved
@@ -162,12 +162,6 @@
     me->totpoly = geometry->totpoly;
     me->totedge = geometry->totedge;
     me->totface = 0;
-<<<<<<< HEAD
-    CustomData_copy(&geometry->vdata, &me->vdata, CD_MASK_MESH.vmask, geometry->totvert);
-    CustomData_copy(&geometry->edata, &me->edata, CD_MASK_MESH.emask, geometry->totedge);
-    CustomData_copy(&geometry->ldata, &me->ldata, CD_MASK_MESH.lmask, geometry->totloop);
-    CustomData_copy(&geometry->pdata, &me->pdata, CD_MASK_MESH.pmask, geometry->totpoly);
-=======
     CustomData_copy(
         &geometry->vdata, &me->vdata, CD_MASK_MESH.vmask, CD_DUPLICATE, geometry->totvert);
     CustomData_copy(
@@ -177,7 +171,6 @@
     CustomData_copy(
         &geometry->pdata, &me->pdata, CD_MASK_MESH.pmask, CD_DUPLICATE, geometry->totpoly);
     me->poly_offset_indices = static_cast<int *>(MEM_dupallocN(geometry->poly_offset_indices));
->>>>>>> d85520f2
   }
   else {
     BKE_sculptsession_bm_to_me(ob, true);
