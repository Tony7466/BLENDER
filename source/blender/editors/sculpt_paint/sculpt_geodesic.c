--- conflicted
+++ resolved
@@ -961,15 +961,15 @@
   SculptSession *ss = ob->sculpt;
   const int totvert = SCULPT_vertex_count_get(ss);
   float *dists = MEM_malloc_arrayN(totvert, sizeof(float), "distances");
-  PBVHVertRef first_affected = {SCULPT_GEODESIC_VERTEX_NONE};
+  int first_affected = SCULPT_GEODESIC_VERTEX_NONE;
 
   GSetIterator gs_iter;
   GSET_ITER (gs_iter, initial_vertices) {
-    first_affected.i = POINTER_AS_INT(BLI_gsetIterator_getKey(&gs_iter));
+    first_affected = POINTER_AS_INT(BLI_gsetIterator_getKey(&gs_iter));
     break;
   }
 
-  if (first_affected.i == SCULPT_GEODESIC_VERTEX_NONE) {
+  if (first_affected == SCULPT_GEODESIC_VERTEX_NONE) {
     for (int i = 0; i < totvert; i++) {
       dists[i] = FLT_MAX;
     }
@@ -979,14 +979,8 @@
   const float *first_affected_co = SCULPT_vertex_co_get(
       ss, BKE_pbvh_index_to_vertex(ss->pbvh, first_affected));
   for (int i = 0; i < totvert; i++) {
-<<<<<<< HEAD
     dists[i] = len_v3v3(first_affected_co,
                         SCULPT_vertex_co_get(ss, BKE_pbvh_index_to_vertex(ss->pbvh, i)));
-=======
-    PBVHVertRef vertex = BKE_pbvh_index_to_vertex(ss->pbvh, i);
-
-    dists[i] = len_v3v3(first_affected_co, SCULPT_vertex_co_get(ss, vertex));
->>>>>>> e6b1e97d
   }
 
   return dists;
@@ -1026,11 +1020,7 @@
   const char symm = SCULPT_mesh_symmetry_xyz_get(ob);
   for (char i = 0; i <= symm; ++i) {
     if (SCULPT_is_symmetry_iteration_valid(i, symm)) {
-<<<<<<< HEAD
-      PBVHVertRef v = {-1};
-=======
       PBVHVertRef v = {PBVH_REF_NONE};
->>>>>>> e6b1e97d
 
       if (i == 0) {
         v = vertex;
@@ -1040,16 +1030,8 @@
         flip_v3_v3(location, SCULPT_vertex_co_get(ss, vertex), i);
         v = SCULPT_nearest_vertex_get(sd, ob, location, FLT_MAX, false);
       }
-<<<<<<< HEAD
-
-      const int v_i = BKE_pbvh_vertex_to_index(ss->pbvh, v);
-
-      if (v_i != -1) {
-        BLI_gset_add(initial_vertices, POINTER_FROM_INT(v_i));
-=======
       if (v.i != PBVH_REF_NONE) {
         BLI_gset_add(initial_vertices, POINTER_FROM_INT(BKE_pbvh_vertex_to_index(ss->pbvh, v)));
->>>>>>> e6b1e97d
       }
     }
   }
@@ -1066,16 +1048,10 @@
   SCULPT_vertex_random_access_ensure(ss);
 
   GSet *initial_vertices = BLI_gset_int_new("initial_vertices");
-<<<<<<< HEAD
 
   BLI_gset_add(initial_vertices, POINTER_FROM_INT(BKE_pbvh_vertex_to_index(ss->pbvh, vertex)));
 
   float *dists = SCULPT_geodesic_distances_create(ob, initial_vertices, limit_radius, NULL, NULL);
-=======
-  BLI_gset_add(initial_vertices,
-               POINTER_FROM_INT(BKE_pbvh_vertex_to_index(ob->sculpt->pbvh, vertex)));
-  float *dists = SCULPT_geodesic_distances_create(ob, initial_vertices, limit_radius);
->>>>>>> e6b1e97d
   BLI_gset_free(initial_vertices, NULL);
   return dists;
 }