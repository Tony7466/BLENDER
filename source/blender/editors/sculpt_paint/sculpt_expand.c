--- conflicted
+++ resolved
@@ -1410,11 +1410,7 @@
     }
 
     if (expand_cache->preserve) {
-<<<<<<< HEAD
-      if (expand_cache->invert && expand_cache->preserve_flip_inverse) {
-=======
       if (expand_cache->invert) {
->>>>>>> 92773761
         new_mask = min_ff(new_mask, expand_cache->original_mask[vd.index]);
       }
       else {
