/* SPDX-License-Identifier: GPL-2.0-or-later
 * Copyright 2021 Blender Foundation. All rights reserved. */

/** \file
 * \ingroup edsculpt
 */

#include "MEM_guardedalloc.h"

#include "BLI_linklist_stack.h"
#include "BLI_math.h"
#include "BLI_task.h"

#include "DNA_brush_types.h"
#include "DNA_mesh_types.h"
#include "DNA_meshdata_types.h"
#include "DNA_modifier_types.h"
#include "DNA_object_types.h"

#include "BKE_brush.h"
#include "BKE_ccg.h"
#include "BKE_colortools.h"
#include "BKE_context.h"
#include "BKE_image.h"
#include "BKE_mesh.h"
#include "BKE_mesh_mapping.h"
#include "BKE_paint.h"
#include "BKE_pbvh.h"
#include "BKE_report.h"
#include "BKE_scene.h"
#include "BKE_subdiv_ccg.h"

#include "DEG_depsgraph.h"

#include "WM_api.h"
#include "WM_types.h"

#include "RNA_access.h"
#include "RNA_define.h"

#include "ED_screen.h"
#include "ED_sculpt.h"
#include "paint_intern.h"
#include "sculpt_intern.h"

#include "IMB_colormanagement.h"
#include "IMB_imbuf.h"

#include "bmesh.h"

#include <math.h>
#include <stdlib.h>

/* Sculpt Expand. */
/* Operator for creating selections and patterns in Sculpt Mode. Expand can create masks, face sets
 * and fill vertex colors. */
/* The main functionality of the operator
 * - The operator initializes a value per vertex, called "falloff". There are multiple algorithms
 * to generate these falloff values which will create different patterns in the result when using
 * the operator. These falloff values require algorithms that rely on mesh connectivity, so they
 * are only valid on parts of the mesh that are in the same connected component as the given
 * initial verts. If needed, these falloff values are propagated from vertex or grids into the
 * base mesh faces.
 *
 * - On each modal callback, the operator gets the active vertex and face and gets its falloff
 *   value from its precalculated falloff. This is now the active falloff value.
 * - Using the active falloff value and the settings of the expand operation (which can be modified
 *   during execution using the modal key-map), the operator loops over all elements in the mesh to
 *   check if they are enabled of not.
 * - Based on each element state after evaluating the settings, the desired mesh data (mask, face
 *   sets, colors...) is updated.
 */

/**
 * Used for defining an invalid vertex state (for example, when the cursor is not over the mesh).
 */
#define SCULPT_EXPAND_VERTEX_NONE -1

/** Used for defining an uninitialized active component index for an unused symmetry pass. */
#define EXPAND_ACTIVE_COMPONENT_NONE -1
/**
 * Defines how much each time the texture distortion is increased/decreased
 * when using the modal key-map.
 */
#define SCULPT_EXPAND_TEXTURE_DISTORTION_STEP 0.01f

/**
 * This threshold offsets the required falloff value to start a new loop. This is needed because in
 * some situations, verts which have the same falloff value as max_falloff will start a new
 * loop, which is undesired.
 */
#define SCULPT_EXPAND_LOOP_THRESHOLD 0.00001f

/**
 * Defines how much changes in curvature in the mesh affect the falloff shape when using normal
 * falloff. This default was found experimentally and it works well in most cases, but can be
 * exposed for tweaking if needed.
 */
#define SCULPT_EXPAND_NORMALS_FALLOFF_EDGE_SENSITIVITY 300

/* Expand Modal Key-map. */
enum {
  SCULPT_EXPAND_MODAL_CONFIRM = 1,
  SCULPT_EXPAND_MODAL_CANCEL,
  SCULPT_EXPAND_MODAL_INVERT,
  SCULPT_EXPAND_MODAL_PRESERVE_TOGGLE,
  SCULPT_EXPAND_MODAL_GRADIENT_TOGGLE,
  SCULPT_EXPAND_MODAL_FALLOFF_CYCLE,
  SCULPT_EXPAND_MODAL_RECURSION_STEP_GEODESIC,
  SCULPT_EXPAND_MODAL_RECURSION_STEP_TOPOLOGY,
  SCULPT_EXPAND_MODAL_MOVE_TOGGLE,
  SCULPT_EXPAND_MODAL_FALLOFF_GEODESIC,
  SCULPT_EXPAND_MODAL_FALLOFF_TOPOLOGY,
  SCULPT_EXPAND_MODAL_FALLOFF_TOPOLOGY_DIAGONALS,
  SCULPT_EXPAND_MODAL_FALLOFF_SPHERICAL,
  SCULPT_EXPAND_MODAL_SNAP_ENABLE,
  SCULPT_EXPAND_MODAL_SNAP_DISABLE,
  SCULPT_EXPAND_MODAL_LOOP_COUNT_INCREASE,
  SCULPT_EXPAND_MODAL_LOOP_COUNT_DECREASE,
  SCULPT_EXPAND_MODAL_BRUSH_GRADIENT_TOGGLE,
  SCULPT_EXPAND_MODAL_TEXTURE_DISTORTION_INCREASE,
  SCULPT_EXPAND_MODAL_TEXTURE_DISTORTION_DECREASE,
};

/* Functions for getting the state of mesh elements (verts and base mesh faces). When the main
 * functions for getting the state of an element return true it means that data associated to that
 * element will be modified by expand. */

/**
 * Returns true if the vertex is in a connected component with correctly initialized falloff
 * values.
 */
static bool sculpt_expand_is_vert_in_active_component(SculptSession *ss,
                                                      ExpandCache *expand_cache,
                                                      const PBVHVertRef v)
{
  int v_i = BKE_pbvh_vertex_to_index(ss->pbvh, v);

  for (int i = 0; i < EXPAND_SYMM_AREAS; i++) {
    if (ss->vertex_info.connected_component[v_i] == expand_cache->active_connected_components[i]) {
      return true;
    }
  }
  return false;
}

/**
 * Returns true if the face is in a connected component with correctly initialized falloff values.
 */
static bool sculpt_expand_is_face_in_active_component(SculptSession *ss,
                                                      ExpandCache *expand_cache,
                                                      const PBVHFaceRef f)
{
  if (ss->bm) {
    BMFace *bf = (BMFace *)f.i;
    BMLoop *l = bf->l_first;
    PBVHVertRef v = {(intptr_t)l->v};

    return sculpt_expand_is_vert_in_active_component(ss, expand_cache, v);
  }
  else {
    const MLoop *loop = &ss->mloop[ss->mpoly[f.i].loopstart];
    return sculpt_expand_is_vert_in_active_component(
        ss, expand_cache, BKE_pbvh_index_to_vertex(ss->pbvh, loop->v));
  }
}

/**
 * Returns the falloff value of a vertex. This function includes texture distortion, which is not
 * precomputed into the initial falloff values.
 */
static float sculpt_expand_falloff_value_vertex_get(SculptSession *ss,
                                                    ExpandCache *expand_cache,
                                                    const PBVHVertRef v)
{
  const int v_i = BKE_pbvh_vertex_to_index(ss->pbvh, v);

  if (expand_cache->texture_distortion_strength == 0.0f) {
    return expand_cache->vert_falloff[v_i];
  }
  const Brush *brush = expand_cache->brush;
  const MTex *mtex = BKE_brush_mask_texture_get(brush, OB_MODE_SCULPT);
  if (!mtex->tex) {
    return expand_cache->vert_falloff[v_i];
  }

  float rgba[4];
  const float *vertex_co = SCULPT_vertex_co_get(ss, v);
  const float avg = BKE_brush_sample_tex_3d(
      expand_cache->scene, brush, mtex, vertex_co, rgba, 0, ss->tex_pool);

  const float distortion = (avg - 0.5f) * expand_cache->texture_distortion_strength *
                           expand_cache->max_vert_falloff;
  return expand_cache->vert_falloff[v_i] + distortion;
}

/**
 * Returns the maximum valid falloff value stored in the falloff array, taking the maximum possible
 * texture distortion into account.
 */
static float sculpt_expand_max_vertex_falloff_get(ExpandCache *expand_cache)
{
  if (expand_cache->texture_distortion_strength == 0.0f) {
    return expand_cache->max_vert_falloff;
  }

  if (!expand_cache->brush->mtex.tex) {
    return expand_cache->max_vert_falloff;
  }

  return expand_cache->max_vert_falloff +
         (0.5f * expand_cache->texture_distortion_strength * expand_cache->max_vert_falloff);
}

/**
 * Main function to get the state of a vertex for the current state and settings of a #ExpandCache.
 * Returns true when the target data should be modified by expand.
 */
static bool sculpt_expand_state_get(SculptSession *ss,
                                    ExpandCache *expand_cache,
                                    const PBVHVertRef v)
{
  if (!SCULPT_vertex_visible_get(ss, v)) {
    return false;
  }

  if (!sculpt_expand_is_vert_in_active_component(ss, expand_cache, v)) {
    return false;
  }

  if (expand_cache->all_enabled) {
    return true;
  }

  bool enabled = false;

  if (expand_cache->snap) {
    /* Face Sets are not being modified when using this function, so it is ok to get this directly
     * from the Sculpt API instead of implementing a custom function to get them from
     * expand_cache->original_face_sets. */
    const int face_set = SCULPT_vertex_face_set_get(ss, v);
    enabled = BLI_gset_haskey(expand_cache->snap_enabled_face_sets, POINTER_FROM_INT(face_set));
  }
  else {
    const float max_falloff_factor = sculpt_expand_max_vertex_falloff_get(expand_cache);
    const float loop_len = (max_falloff_factor / expand_cache->loop_count) +
                           SCULPT_EXPAND_LOOP_THRESHOLD;

    const float vertex_falloff_factor = sculpt_expand_falloff_value_vertex_get(
        ss, expand_cache, v);
    const float active_factor = fmod(expand_cache->active_falloff, loop_len);
    const float falloff_factor = fmod(vertex_falloff_factor, loop_len);

    enabled = falloff_factor < active_factor;
  }

  if (expand_cache->invert) {
    enabled = !enabled;
  }
  return enabled;
}

/**
 * Main function to get the state of a face for the current state and settings of a #ExpandCache.
 * Returns true when the target data should be modified by expand.
 */
static bool sculpt_expand_face_state_get(SculptSession *ss,
                                         ExpandCache *expand_cache,
                                         const PBVHFaceRef f)
{
  const int f_i = BKE_pbvh_face_to_index(ss->pbvh, f);

  if (expand_cache->original_face_sets[f_i] <= 0) {
    return false;
  }

  if (!sculpt_expand_is_face_in_active_component(ss, expand_cache, f)) {
    return false;
  }

  if (expand_cache->all_enabled) {
    return true;
  }

  bool enabled = false;

  if (expand_cache->snap_enabled_face_sets) {
    const int face_set = expand_cache->original_face_sets[f_i];
    enabled = BLI_gset_haskey(expand_cache->snap_enabled_face_sets, POINTER_FROM_INT(face_set));
  }
  else {
    const float loop_len = (expand_cache->max_face_falloff / expand_cache->loop_count) +
                           SCULPT_EXPAND_LOOP_THRESHOLD;

    const float active_factor = fmod(expand_cache->active_falloff, loop_len);
    const float falloff_factor = fmod(expand_cache->face_falloff[f_i], loop_len);
    enabled = falloff_factor <= active_factor;
  }

  if (expand_cache->falloff_type == SCULPT_EXPAND_FALLOFF_ACTIVE_FACE_SET) {
    if (SCULPT_face_set_get(ss, f) == expand_cache->initial_active_face_set) {
      enabled = false;
    }
  }

  if (expand_cache->invert) {
    enabled = !enabled;
  }

  return enabled;
}

/**
 * For target modes that support gradients (such as sculpt masks or colors), this function returns
 * the corresponding gradient value for an enabled vertex.
 */
static float sculpt_expand_gradient_value_get(SculptSession *ss,
                                              ExpandCache *expand_cache,
                                              const PBVHVertRef v)
{
  if (!expand_cache->falloff_gradient) {
    return 1.0f;
  }

  const float max_falloff_factor = sculpt_expand_max_vertex_falloff_get(expand_cache);
  const float loop_len = (max_falloff_factor / expand_cache->loop_count) +
                         SCULPT_EXPAND_LOOP_THRESHOLD;

  const float vertex_falloff_factor = sculpt_expand_falloff_value_vertex_get(ss, expand_cache, v);
  const float active_factor = fmod(expand_cache->active_falloff, loop_len);
  const float falloff_factor = fmod(vertex_falloff_factor, loop_len);

  float linear_falloff;

  if (expand_cache->invert) {
    /* Active factor is the result of a modulus operation using loop_len, so they will never be
     * equal and loop_len - active_factor should never be 0. */
    BLI_assert((loop_len - active_factor) != 0.0f);
    linear_falloff = (falloff_factor - active_factor) / (loop_len - active_factor);
  }
  else {
    linear_falloff = 1.0f - (falloff_factor / active_factor);
  }

  if (!expand_cache->brush_gradient) {
    return linear_falloff;
  }

  return BKE_brush_curve_strength(expand_cache->brush, linear_falloff, 1.0f);
}

/* Utility functions for getting all verts state during expand. */

/**
 * Returns a bitmap indexed by vertex index which contains if the vertex was enabled or not for a
 * give expand_cache state.
 */
static BLI_bitmap *sculpt_expand_bitmap_from_enabled(SculptSession *ss, ExpandCache *expand_cache)
{
  const int totvert = SCULPT_vertex_count_get(ss);
  BLI_bitmap *enabled_verts = BLI_BITMAP_NEW(totvert, "enabled verts");
  for (int i = 0; i < totvert; i++) {
    const bool enabled = sculpt_expand_state_get(
        ss, expand_cache, BKE_pbvh_index_to_vertex(ss->pbvh, i));
    BLI_BITMAP_SET(enabled_verts, i, enabled);
  }
  return enabled_verts;
}

/**
 * Returns a bitmap indexed by vertex index which contains if the vertex is in the boundary of the
 * enabled verts. This is defined as verts that are enabled and at least have one connected
 * vertex that is not enabled.
 */
static BLI_bitmap *sculpt_expand_boundary_from_enabled(SculptSession *ss,
                                                       const BLI_bitmap *enabled_verts,
                                                       const bool use_mesh_boundary)
{
  const int totvert = SCULPT_vertex_count_get(ss);
  BLI_bitmap *boundary_verts = BLI_BITMAP_NEW(totvert, "boundary verts");
  for (int i = 0; i < totvert; i++) {
    PBVHVertRef vertex = BKE_pbvh_index_to_vertex(ss->pbvh, i);
    if (!BLI_BITMAP_TEST(enabled_verts, i)) {
      continue;
    }

    bool is_expand_boundary = false;
    SculptVertexNeighborIter ni;
    SCULPT_VERTEX_NEIGHBORS_ITER_BEGIN (ss, vertex, ni) {
      if (!BLI_BITMAP_TEST(enabled_verts, ni.index)) {
        is_expand_boundary = true;
      }
    }
    SCULPT_VERTEX_NEIGHBORS_ITER_END(ni);

    if (use_mesh_boundary && SCULPT_vertex_is_boundary(ss, vertex, SCULPT_BOUNDARY_MESH)) {
      is_expand_boundary = true;
    }

    BLI_BITMAP_SET(boundary_verts, i, is_expand_boundary);
  }

  return boundary_verts;
}

/* Functions implementing different algorithms for initializing falloff values. */

/**
 * Utility function to get the closet vertex after flipping an original vertex position based on
 * an symmetry pass iteration index.
 */
static PBVHVertRef sculpt_expand_get_vertex_index_for_symmetry_pass(
    Object *ob, const char symm_it, const PBVHVertRef original_vertex)
{
  SculptSession *ss = ob->sculpt;
  PBVHVertRef symm_vertex = {SCULPT_EXPAND_VERTEX_NONE};

  if (symm_it == 0) {
    symm_vertex = original_vertex;
  }
  else {
    float location[3];
    flip_v3_v3(location, SCULPT_vertex_co_get(ss, original_vertex), symm_it);
    symm_vertex = SCULPT_nearest_vertex_get(NULL, ob, location, FLT_MAX, false);
  }
  return symm_vertex;
}

/**
 * Geodesic: Initializes the falloff with geodesic distances from the given active vertex, taking
 * symmetry into account.
 */
static float *sculpt_expand_geodesic_falloff_create(Sculpt *sd, Object *ob, const PBVHVertRef v)
{
  return SCULPT_geodesic_from_vertex_and_symm(sd, ob, v, FLT_MAX);
}

/**
 * Topology: Initializes the falloff using a flood-fill operation,
 * increasing the falloff value by 1 when visiting a new vertex.
 */
typedef struct ExpandFloodFillData {
  float original_normal[3];
  float edge_sensitivity;
  float *dists;
  float *edge_factor;
} ExpandFloodFillData;

static bool expand_topology_floodfill_cb(
    SculptSession *ss, PBVHVertRef from_v, PBVHVertRef to_v, bool is_duplicate, void *userdata)
{
  ExpandFloodFillData *data = userdata;
  int from_v_i = BKE_pbvh_vertex_to_index(ss->pbvh, from_v);
  int to_v_i = BKE_pbvh_vertex_to_index(ss->pbvh, to_v);

  if (!is_duplicate) {
    const float to_it = data->dists[from_v_i] + 1.0f;
    data->dists[to_v_i] = to_it;
  }
  else {
    data->dists[to_v_i] = data->dists[from_v_i];
  }
  return true;
}

static float *sculpt_expand_topology_falloff_create(Sculpt *sd, Object *ob, const PBVHVertRef v)
{
  SculptSession *ss = ob->sculpt;
  const int totvert = SCULPT_vertex_count_get(ss);
  float *dists = MEM_calloc_arrayN(totvert, sizeof(float), "topology dist");

  SculptFloodFill flood;
  SCULPT_floodfill_init(ss, &flood);
  SCULPT_floodfill_add_initial_with_symmetry(sd, ob, ss, &flood, v, FLT_MAX);

  ExpandFloodFillData fdata;
  fdata.dists = dists;

  SCULPT_floodfill_execute(ss, &flood, expand_topology_floodfill_cb, &fdata);
  SCULPT_floodfill_free(&flood);

  return dists;
}

/**
 * Normals: Flood-fills the mesh and reduces the falloff depending on the normal difference between
 * each vertex and the previous one.
 * This creates falloff patterns that follow and snap to the hard edges of the object.
 */
static bool mask_expand_normal_floodfill_cb(
    SculptSession *ss, PBVHVertRef from_v, PBVHVertRef to_v, bool is_duplicate, void *userdata)
{
  ExpandFloodFillData *data = userdata;
  int from_v_i = BKE_pbvh_vertex_to_index(ss->pbvh, from_v);
  int to_v_i = BKE_pbvh_vertex_to_index(ss->pbvh, to_v);

  if (!is_duplicate) {
    float current_normal[3], prev_normal[3];
    SCULPT_vertex_normal_get(ss, to_v, current_normal);
    SCULPT_vertex_normal_get(ss, from_v, prev_normal);
    const float from_edge_factor = data->edge_factor[from_v_i];
    data->edge_factor[to_v_i] = dot_v3v3(current_normal, prev_normal) * from_edge_factor;
    data->dists[to_v_i] = dot_v3v3(data->original_normal, current_normal) *
                          powf(from_edge_factor, data->edge_sensitivity);
    CLAMP(data->dists[to_v_i], 0.0f, 1.0f);
  }
  else {
    /* PBVH_GRIDS duplicate handling. */
    data->edge_factor[to_v_i] = data->edge_factor[from_v_i];
    data->dists[to_v_i] = data->dists[from_v_i];
  }

  return true;
}

static float *sculpt_expand_normal_falloff_create(Sculpt *sd,
                                                  Object *ob,
                                                  const PBVHVertRef v,
                                                  const float edge_sensitivity)
{
  SculptSession *ss = ob->sculpt;
  const int totvert = SCULPT_vertex_count_get(ss);
  float *dists = MEM_malloc_arrayN(totvert, sizeof(float), "normal dist");
  float *edge_factor = MEM_callocN(sizeof(float) * totvert, "mask edge factor");
  for (int i = 0; i < totvert; i++) {
    edge_factor[i] = 1.0f;
  }

  SculptFloodFill flood;
  SCULPT_floodfill_init(ss, &flood);
  SCULPT_floodfill_add_initial_with_symmetry(sd, ob, ss, &flood, v, FLT_MAX);

  ExpandFloodFillData fdata;
  fdata.dists = dists;
  fdata.edge_factor = edge_factor;
  fdata.edge_sensitivity = edge_sensitivity;
  SCULPT_vertex_normal_get(ss, v, fdata.original_normal);

  SCULPT_floodfill_execute(ss, &flood, mask_expand_normal_floodfill_cb, &fdata);
  SCULPT_floodfill_free(&flood);

  for (int repeat = 0; repeat < 2; repeat++) {
    for (int i = 0; i < totvert; i++) {
      PBVHVertRef vertex = BKE_pbvh_index_to_vertex(ss->pbvh, i);
      float avg = 0.0f;

      SculptVertexNeighborIter ni;
      SCULPT_VERTEX_NEIGHBORS_ITER_BEGIN (ss, vertex, ni) {
        avg += dists[ni.index];
      }
      SCULPT_VERTEX_NEIGHBORS_ITER_END(ni);
      dists[i] = avg / ni.size;
    }
  }

  MEM_SAFE_FREE(edge_factor);

  return dists;
}

/**
 * Spherical: Initializes the falloff based on the distance from a vertex, taking symmetry into
 * account.
 */
static float *sculpt_expand_spherical_falloff_create(Object *ob, const PBVHVertRef v)
{
  SculptSession *ss = ob->sculpt;
  const int totvert = SCULPT_vertex_count_get(ss);

  float *dists = MEM_malloc_arrayN(totvert, sizeof(float), "spherical dist");
  for (int i = 0; i < totvert; i++) {
    dists[i] = FLT_MAX;
  }
  const char symm = SCULPT_mesh_symmetry_xyz_get(ob);

  for (char symm_it = 0; symm_it <= symm; symm_it++) {
    if (!SCULPT_is_symmetry_iteration_valid(symm_it, symm)) {
      continue;
    }
    const PBVHVertRef symm_vertex = sculpt_expand_get_vertex_index_for_symmetry_pass(
        ob, symm_it, v);
    if (symm_vertex.i != -1) {
      const float *co = SCULPT_vertex_co_get(ss, symm_vertex);
      for (int i = 0; i < totvert; i++) {
        dists[i] = min_ff(
            dists[i],
            len_v3v3(co, SCULPT_vertex_co_get(ss, BKE_pbvh_index_to_vertex(ss->pbvh, i))));
      }
    }
  }

  return dists;
}

/**
 * Boundary: This falloff mode uses the code from sculpt_boundary to initialize the closest mesh
 * boundary to a falloff value of 0. Then, it propagates that falloff to the rest of the mesh so it
 * stays parallel to the boundary, increasing the falloff value by 1 on each step.
 */
static float *sculpt_expand_boundary_topology_falloff_create(Sculpt *sd,
                                                             Object *ob,
                                                             const PBVHVertRef v)
{
  SculptSession *ss = ob->sculpt;
  const int totvert = SCULPT_vertex_count_get(ss);
  float *dists = MEM_calloc_arrayN(totvert, sizeof(float), "spherical dist");
  BLI_bitmap *visited_verts = BLI_BITMAP_NEW(totvert, "visited verts");
  GSQueue *queue = BLI_gsqueue_new(sizeof(PBVHVertRef));

  /* Search and initialize a boundary per symmetry pass, then mark those verts as visited. */
  const char symm = SCULPT_mesh_symmetry_xyz_get(ob);
  for (char symm_it = 0; symm_it <= symm; symm_it++) {
    if (!SCULPT_is_symmetry_iteration_valid(symm_it, symm)) {
      continue;
    }

    const PBVHVertRef symm_vertex = sculpt_expand_get_vertex_index_for_symmetry_pass(
        ob, symm_it, v);

    SculptBoundary *boundary = SCULPT_boundary_data_init(sd, ob, NULL, symm_vertex, FLT_MAX);
    if (!boundary) {
      continue;
    }

    for (int i = 0; i < boundary->verts_num; i++) {
      BLI_gsqueue_push(queue, &boundary->verts[i]);
      BLI_BITMAP_ENABLE(visited_verts, BKE_pbvh_vertex_to_index(ss->pbvh, boundary->verts[i]));
    }
    SCULPT_boundary_data_free(boundary);
  }

  /* If there are no boundaries, return a falloff with all values set to 0. */
  if (BLI_gsqueue_is_empty(queue)) {
    return dists;
  }

  /* Propagate the values from the boundaries to the rest of the mesh. */
  while (!BLI_gsqueue_is_empty(queue)) {
    PBVHVertRef v_next;

    BLI_gsqueue_pop(queue, &v_next);

    SculptVertexNeighborIter ni;
    SCULPT_VERTEX_NEIGHBORS_ITER_BEGIN (ss, v_next, ni) {
      if (BLI_BITMAP_TEST(visited_verts, ni.index)) {
        continue;
      }

      const int v_next_i = BKE_pbvh_vertex_to_index(ss->pbvh, v_next);

      dists[ni.index] = dists[v_next_i] + 1.0f;
      BLI_BITMAP_ENABLE(visited_verts, ni.index);
      BLI_gsqueue_push(queue, &ni.vertex);
    }
    SCULPT_VERTEX_NEIGHBORS_ITER_END(ni);
  }

  BLI_gsqueue_free(queue);
  MEM_freeN(visited_verts);
  return dists;
}

/**
 * Topology diagonals. This falloff is similar to topology, but it also considers the diagonals of
 * the base mesh faces when checking a vertex neighbor. For this reason, this is not implement
 * using the general flood-fill and sculpt neighbors accessors.
 */
static float *sculpt_expand_diagonals_falloff_create(Object *ob, const PBVHVertRef v)
{
  SculptSession *ss = ob->sculpt;
  const int totvert = SCULPT_vertex_count_get(ss);
  float *dists = MEM_calloc_arrayN(totvert, sizeof(float), "spherical dist");

  /* This algorithm uses mesh data (polys and loops), so this falloff type can't be initialized for
   * Multires. Also supports non-tri PBVH_BMESH, though untested until we implement that properly*/
  if (BKE_pbvh_type(ss->pbvh) != PBVH_FACES ||
      (ss->bm && ss->bm->totloop != ss->bm->totvert * 3)) {
    return dists;
  }

  if (ss->bm) {
    BM_mesh_elem_index_ensure(ss->bm, BM_VERT);
    BM_mesh_elem_table_ensure(ss->bm, BM_VERT);
  }

  /* Search and mask as visited the initial verts using the enabled symmetry passes. */
  BLI_bitmap *visited_verts = BLI_BITMAP_NEW(totvert, "visited verts");
  GSQueue *queue = BLI_gsqueue_new(sizeof(PBVHVertRef));
  const char symm = SCULPT_mesh_symmetry_xyz_get(ob);
  for (char symm_it = 0; symm_it <= symm; symm_it++) {
    if (!SCULPT_is_symmetry_iteration_valid(symm_it, symm)) {
      continue;
    }

    const PBVHVertRef symm_vertex = sculpt_expand_get_vertex_index_for_symmetry_pass(
        ob, symm_it, v);
    int symm_vertex_i = BKE_pbvh_vertex_to_index(ss->pbvh, symm_vertex);

    BLI_gsqueue_push(queue, &symm_vertex);
    BLI_BITMAP_ENABLE(visited_verts, symm_vertex_i);
  }

  if (BLI_gsqueue_is_empty(queue)) {
    return dists;
  }

  /* Propagate the falloff increasing the value by 1 each time a new vertex is visited. */
  while (!BLI_gsqueue_is_empty(queue)) {
    PBVHVertRef v_next;
    BLI_gsqueue_pop(queue, &v_next);

    int v_next_i = BKE_pbvh_vertex_to_index(ss->pbvh, v_next);

    if (ss->bm) {
      BMIter iter;
      BMFace *f;
      BMVert *v = (BMVert *)v_next.i;

      BM_ITER_ELEM (f, &iter, v, BM_FACES_OF_VERT) {
        BMLoop *l = f->l_first;

        do {
          BMVert *neighbor_v = l->next->v;
          const int neighbor_v_i = BM_elem_index_get(neighbor_v);

          if (BLI_BITMAP_TEST(visited_verts, neighbor_v_i)) {
            l = l->next;
            continue;
          }

          dists[neighbor_v_i] = dists[v_next_i] + 1.0f;
          BLI_BITMAP_ENABLE(visited_verts, neighbor_v_i);
          BLI_gsqueue_push(queue, &neighbor_v);

          l = l->next;
        } while (l != f->l_first);
      }
    }
    else {
      for (int j = 0; j < ss->pmap->pmap[v_next_i].count; j++) {
        const MPoly *p = &ss->mpoly[ss->pmap->pmap[v_next_i].indices[j]];
        for (int l = 0; l < p->totloop; l++) {
          const int neighbor_v = ss->mloop[p->loopstart + l].v;

          if (BLI_BITMAP_TEST(visited_verts, neighbor_v)) {
            continue;
          }

          dists[neighbor_v] = dists[v_next_i] + 1.0f;
          BLI_BITMAP_ENABLE(visited_verts, neighbor_v);
          BLI_gsqueue_push(queue, &neighbor_v);
        }
      }
    }
  }

  BLI_gsqueue_free(queue);
  MEM_freeN(visited_verts);
  return dists;
}

/**
 * Poly Loop:
 */
static float *sculpt_expand_poly_loop_falloff_create(Object *ob, const PBVHVertRef v)
{
  SculptSession *ss = ob->sculpt;
  const int totvert = SCULPT_vertex_count_get(ss);
  float *dists = MEM_calloc_arrayN(sizeof(float), totvert, "spherical dist");
  BLI_bitmap *visited_verts = BLI_BITMAP_NEW(totvert, "visited verts");
  GSQueue *queue = BLI_gsqueue_new(sizeof(int));

  printf("POLY LOOP FALLOFF\n");

  /* Search and initialize a boundary per symmetry pass, then mark those verts as visited. */
  const char symm = SCULPT_mesh_symmetry_xyz_get(ob);
  for (char symm_it = 0; symm_it <= symm; symm_it++) {
    if (!SCULPT_is_symmetry_iteration_valid(symm_it, symm)) {
      continue;
    }

    BLI_bitmap *poly_loop = sculpt_poly_loop_from_cursor(ob);

    for (int i = 0; i < ss->totfaces; i++) {
      if (!BLI_BITMAP_TEST(poly_loop, i)) {
        continue;
      }
      const MPoly *poly = &ss->mpoly[i];
      for (int l = 0; l < poly->totloop; l++) {
        const int vertex = ss->mloop[poly->loopstart + l].v;
        BLI_gsqueue_push(queue, &vertex);
        BLI_BITMAP_ENABLE(visited_verts, vertex);
      }
    }
    MEM_freeN(poly_loop);
  }

  /* If there are no boundaries, return a falloff with all values set to 0. */
  if (BLI_gsqueue_is_empty(queue)) {
    return dists;
  }

  /* Propagate the values from the boundaries to the rest of the mesh. */
  while (!BLI_gsqueue_is_empty(queue)) {
    int v_next_i;
    BLI_gsqueue_pop(queue, &v_next_i);

    PBVHVertRef v_next = BKE_pbvh_index_to_vertex(ss->pbvh, v_next_i);

    SculptVertexNeighborIter ni;
    SCULPT_VERTEX_NEIGHBORS_ITER_BEGIN (ss, v_next, ni) {
      if (BLI_BITMAP_TEST(visited_verts, ni.index)) {
        continue;
      }
      dists[ni.index] = dists[v_next_i] + 1.0f;
      BLI_BITMAP_ENABLE(visited_verts, ni.index);
      BLI_gsqueue_push(queue, &ni.index);
    }
    SCULPT_VERTEX_NEIGHBORS_ITER_END(ni);
  }

  BLI_gsqueue_free(queue);
  MEM_freeN(visited_verts);
  return dists;
}

/* Functions to update the max_falloff value in the #ExpandCache. These functions are called after
 * initializing a new falloff to make sure that this value is always updated. */

/**
 * Updates the max_falloff value for verts in a #ExpandCache based on the current values of the
 * falloff, skipping any invalid values initialized to FLT_MAX and not initialized components.
 */
static void sculpt_expand_update_max_vert_falloff_value(SculptSession *ss,
                                                        ExpandCache *expand_cache)
{
  const int totvert = SCULPT_vertex_count_get(ss);
  expand_cache->max_vert_falloff = -FLT_MAX;

  for (int i = 0; i < totvert; i++) {
    if (expand_cache->vert_falloff[i] == FLT_MAX) {
      continue;
    }

    PBVHVertRef vertex = BKE_pbvh_index_to_vertex(ss->pbvh, i);

    if (!sculpt_expand_is_vert_in_active_component(ss, expand_cache, vertex)) {
      continue;
    }

    expand_cache->max_vert_falloff = max_ff(expand_cache->max_vert_falloff,
                                            expand_cache->vert_falloff[i]);
  }
}

/**
 * Updates the max_falloff value for faces in a ExpandCache based on the current values of the
 * falloff, skipping any invalid values initialized to FLT_MAX and not initialized components.
 */
static void sculpt_expand_update_max_face_falloff_factor(SculptSession *ss,
                                                         ExpandCache *expand_cache)
{
  const int totface = ss->totfaces;
  expand_cache->max_face_falloff = -FLT_MAX;
  for (int i = 0; i < totface; i++) {
    PBVHFaceRef f = BKE_pbvh_index_to_face(ss->pbvh, i);

    if (expand_cache->face_falloff[i] == FLT_MAX) {
      continue;
    }

    if (!sculpt_expand_is_face_in_active_component(ss, expand_cache, f)) {
      continue;
    }

    expand_cache->max_face_falloff = max_ff(expand_cache->max_face_falloff,
                                            expand_cache->face_falloff[i]);
  }
}

/**
 * Functions to get falloff values for faces from the values from the verts. This is used for
 * expanding Face Sets. Depending on the data type of the #SculptSession, this needs to get the per
 * face falloff value from the connected verts of each face or from the grids stored per loops
 * for each face.
 */
static void sculpt_expand_grids_to_faces_falloff(SculptSession *ss,
                                                 Mesh *mesh,
                                                 ExpandCache *expand_cache)
{
  const MPoly *polys = BKE_mesh_polys(mesh);
  const CCGKey *key = BKE_pbvh_get_grid_key(ss->pbvh);

  for (int p = 0; p < mesh->totpoly; p++) {
    const MPoly *poly = &polys[p];
    float accum = 0.0f;
    for (int l = 0; l < poly->totloop; l++) {
      const int grid_loop_index = (poly->loopstart + l) * key->grid_area;
      for (int g = 0; g < key->grid_area; g++) {
        accum += expand_cache->vert_falloff[grid_loop_index + g];
      }
    }
    expand_cache->face_falloff[p] = accum / (poly->totloop * key->grid_area);
  }
}

static void sculpt_expand_vertex_to_faces_falloff(Mesh *mesh, ExpandCache *expand_cache)
{
  const MPoly *polys = BKE_mesh_polys(mesh);
  const MLoop *loops = BKE_mesh_loops(mesh);

  for (int p = 0; p < mesh->totpoly; p++) {
    const MPoly *poly = &polys[p];
    float accum = 0.0f;
    for (int l = 0; l < poly->totloop; l++) {
      const MLoop *loop = &loops[l + poly->loopstart];
      accum += expand_cache->vert_falloff[loop->v];
    }
    expand_cache->face_falloff[p] = accum / poly->totloop;
  }
}

static void sculpt_expand_vertex_to_faces_falloff_bmesh(BMesh *bm, ExpandCache *expand_cache)
{
  BMIter iter;
  BMFace *f;
  BM_ITER_MESH (f, &iter, bm, BM_FACES_OF_MESH) {
    BMLoop *l = f->l_first;

    float accum = 0.0f;

    do {
      accum += expand_cache->vert_falloff[BM_elem_index_get(l->v)];
      l = l->next;
    } while (l != f->l_first);

    expand_cache->face_falloff[BM_elem_index_get(f)] = accum / f->len;
  }
}
/**
 * Main function to update the faces falloff from a already calculated vertex falloff.
 */
static void sculpt_expand_mesh_face_falloff_from_vertex_falloff(SculptSession *ss,
                                                                Mesh *mesh,
                                                                ExpandCache *expand_cache)
{
  BLI_assert(expand_cache->vert_falloff != NULL);

  if (!expand_cache->face_falloff) {
    expand_cache->face_falloff = MEM_malloc_arrayN(
        mesh->totpoly, sizeof(float), "face falloff factors");
  }

  switch (BKE_pbvh_type(ss->pbvh)) {
    case PBVH_FACES:
      sculpt_expand_vertex_to_faces_falloff(mesh, expand_cache);
      break;
    case PBVH_GRIDS:
      sculpt_expand_grids_to_faces_falloff(ss, mesh, expand_cache);
      break;
    case PBVH_BMESH:
      sculpt_expand_vertex_to_faces_falloff_bmesh(ss->bm, expand_cache);
      break;
  }
}

/* Recursions. These functions will generate new falloff values based on the state of the verts
 * from the current ExpandCache options and falloff values. */

/**
 * Geodesic recursion: Initializes falloff values using geodesic distances from the boundary of the
 * current verts state.
 */
static void sculpt_expand_geodesics_from_state_boundary(Object *ob,
                                                        ExpandCache *expand_cache,
                                                        BLI_bitmap *enabled_verts)
{
  SculptSession *ss = ob->sculpt;
  BLI_assert(ELEM(BKE_pbvh_type(ss->pbvh), PBVH_GRIDS, PBVH_FACES, PBVH_BMESH));

  GSet *initial_verts = BLI_gset_int_new("initial_verts");
  BLI_bitmap *boundary_verts = sculpt_expand_boundary_from_enabled(ss, enabled_verts, false);
  const int totvert = SCULPT_vertex_count_get(ss);
  for (int i = 0; i < totvert; i++) {
    if (!BLI_BITMAP_TEST(boundary_verts, i)) {
      continue;
    }
    BLI_gset_add(initial_verts, POINTER_FROM_INT(i));
  }
  MEM_freeN(boundary_verts);

  MEM_SAFE_FREE(expand_cache->vert_falloff);
  MEM_SAFE_FREE(expand_cache->face_falloff);

  expand_cache->vert_falloff = SCULPT_geodesic_distances_create(
      ob, initial_verts, FLT_MAX, NULL, NULL);
  BLI_gset_free(initial_verts, NULL);
}

/**
 * Topology recursion: Initializes falloff values using topology steps from the boundary of the
 * current verts state, increasing the value by 1 each time a new vertex is visited.
 */
static void sculpt_expand_topology_from_state_boundary(Object *ob,
                                                       ExpandCache *expand_cache,
                                                       BLI_bitmap *enabled_verts)
{
  MEM_SAFE_FREE(expand_cache->vert_falloff);
  MEM_SAFE_FREE(expand_cache->face_falloff);

  SculptSession *ss = ob->sculpt;
  const int totvert = SCULPT_vertex_count_get(ss);

  float *dists = MEM_calloc_arrayN(totvert, sizeof(float), "topology dist");
  BLI_bitmap *boundary_verts = sculpt_expand_boundary_from_enabled(ss, enabled_verts, false);

  SculptFloodFill flood;
  SCULPT_floodfill_init(ss, &flood);
  for (int i = 0; i < totvert; i++) {
    if (!BLI_BITMAP_TEST(boundary_verts, i)) {
      continue;
    }

    SCULPT_floodfill_add_and_skip_initial(ss, &flood, BKE_pbvh_index_to_vertex(ss->pbvh, i));
  }
  MEM_freeN(boundary_verts);

  ExpandFloodFillData fdata;
  fdata.dists = dists;
  SCULPT_floodfill_execute(ss, &flood, expand_topology_floodfill_cb, &fdata);
  SCULPT_floodfill_free(&flood);

  expand_cache->vert_falloff = dists;
}

/**
 * Main function to create a recursion step from the current #ExpandCache state.
 */
static void sculpt_expand_resursion_step_add(Object *ob,
                                             ExpandCache *expand_cache,
                                             const eSculptExpandRecursionType recursion_type)
{
  SculptSession *ss = ob->sculpt;
  if (BKE_pbvh_type(ss->pbvh) != PBVH_FACES) {
    return;
  }

  BLI_bitmap *enabled_verts = sculpt_expand_bitmap_from_enabled(ss, expand_cache);

  /* Each time a new recursion step is created, reset the distortion strength. This is the expected
   * result from the recursion, as otherwise the new falloff will render with undesired distortion
   * from the beginning. */
  expand_cache->texture_distortion_strength = 0.0f;

  switch (recursion_type) {
    case SCULPT_EXPAND_RECURSION_GEODESICS:
      sculpt_expand_geodesics_from_state_boundary(ob, expand_cache, enabled_verts);
      break;
    case SCULPT_EXPAND_RECURSION_TOPOLOGY:
      sculpt_expand_topology_from_state_boundary(ob, expand_cache, enabled_verts);
      break;
  }

  sculpt_expand_update_max_vert_falloff_value(ss, expand_cache);
  if (expand_cache->target == SCULPT_EXPAND_TARGET_FACE_SETS) {
    sculpt_expand_mesh_face_falloff_from_vertex_falloff(ss, ob->data, expand_cache);
    sculpt_expand_update_max_face_falloff_factor(ss, expand_cache);
  }

  MEM_freeN(enabled_verts);
}

/* Face Set Boundary falloff. */

/**
 * When internal falloff is set to true, the falloff will fill the active Face Set with a gradient,
 * otherwise the active Face Set will be filled with a constant falloff of 0.0f.
 */
static void sculpt_expand_initialize_from_face_set_boundary(Object *ob,
                                                            ExpandCache *expand_cache,
                                                            const int active_face_set,
                                                            const bool internal_falloff)
{
  SculptSession *ss = ob->sculpt;
  const int totvert = SCULPT_vertex_count_get(ss);

  BLI_bitmap *enabled_verts = BLI_BITMAP_NEW(totvert, "enabled verts");
  for (int i = 0; i < totvert; i++) {
    PBVHVertRef vref = BKE_pbvh_index_to_vertex(ss->pbvh, i);

    if (!SCULPT_vertex_has_unique_face_set(ss, vref)) {
      continue;
    }
    if (!SCULPT_vertex_has_face_set(ss, vref, active_face_set)) {
      continue;
    }
    BLI_BITMAP_ENABLE(enabled_verts, i);
  }

  /* TODO: Default to topology. */
  if (BKE_pbvh_type(ss->pbvh) == PBVH_FACES) {
    sculpt_expand_geodesics_from_state_boundary(ob, expand_cache, enabled_verts);
  }
  else {
    sculpt_expand_topology_from_state_boundary(ob, expand_cache, enabled_verts);
  }

  MEM_freeN(enabled_verts);

  if (internal_falloff) {
    for (int i = 0; i < totvert; i++) {
      PBVHVertRef vref = BKE_pbvh_index_to_vertex(ss->pbvh, i);

      if (!(SCULPT_vertex_has_face_set(ss, vref, active_face_set) &&
            SCULPT_vertex_has_unique_face_set(ss, vref))) {
        continue;
      }
      expand_cache->vert_falloff[i] *= -1.0f;
    }

    float min_factor = FLT_MAX;
    for (int i = 0; i < totvert; i++) {
      min_factor = min_ff(expand_cache->vert_falloff[i], min_factor);
    }

    const float additional_falloff = fabsf(min_factor);
    for (int i = 0; i < totvert; i++) {
      expand_cache->vert_falloff[i] += additional_falloff;
    }
  }
  else {
    for (int i = 0; i < totvert; i++) {
      PBVHVertRef vref = BKE_pbvh_index_to_vertex(ss->pbvh, i);

      if (!SCULPT_vertex_has_face_set(ss, vref, active_face_set)) {
        continue;
      }
      expand_cache->vert_falloff[i] = 0.0f;
    }
  }
}

/**
 * Main function to initialize new falloff values in a #ExpandCache given an initial vertex and a
 * falloff type.
 */
static void sculpt_expand_falloff_factors_from_vertex_and_symm_create(
    ExpandCache *expand_cache,
    Sculpt *sd,
    Object *ob,
    const PBVHVertRef v,
    eSculptExpandFalloffType falloff_type)
{
  MEM_SAFE_FREE(expand_cache->vert_falloff);
  expand_cache->falloff_type = falloff_type;

  SculptSession *ss = ob->sculpt;
  const bool has_topology_info = ELEM(BKE_pbvh_type(ss->pbvh), PBVH_FACES, PBVH_BMESH);

  switch (falloff_type) {
    case SCULPT_EXPAND_FALLOFF_GEODESIC:
      expand_cache->vert_falloff = sculpt_expand_geodesic_falloff_create(sd, ob, v);
      /*
      expand_cache->vert_falloff = has_topology_info ?
                                       sculpt_expand_geodesic_falloff_create(sd, ob, v) :
                                       sculpt_expand_spherical_falloff_create(ob, v);
                                       */
      break;
    case SCULPT_EXPAND_FALLOFF_TOPOLOGY:
      expand_cache->vert_falloff = sculpt_expand_topology_falloff_create(sd, ob, v);
      break;
    case SCULPT_EXPAND_FALLOFF_TOPOLOGY_DIAGONALS:
      expand_cache->vert_falloff = has_topology_info ?
                                       sculpt_expand_diagonals_falloff_create(ob, v) :
                                       sculpt_expand_topology_falloff_create(sd, ob, v);
      break;
    case SCULPT_EXPAND_FALLOFF_NORMALS:
      expand_cache->vert_falloff = sculpt_expand_normal_falloff_create(
          sd, ob, v, SCULPT_EXPAND_NORMALS_FALLOFF_EDGE_SENSITIVITY);
      break;
    case SCULPT_EXPAND_FALLOFF_SPHERICAL:
      expand_cache->vert_falloff = sculpt_expand_spherical_falloff_create(ob, v);
      break;
    case SCULPT_EXPAND_FALLOFF_BOUNDARY_TOPOLOGY:
      expand_cache->vert_falloff = sculpt_expand_boundary_topology_falloff_create(sd, ob, v);
      break;
    case SCULPT_EXPAND_FALLOFF_BOUNDARY_FACE_SET:
      sculpt_expand_initialize_from_face_set_boundary(
          ob, expand_cache, expand_cache->initial_active_face_set, true);
      break;
    case SCULPT_EXPAND_FALLOFF_ACTIVE_FACE_SET:
      sculpt_expand_initialize_from_face_set_boundary(
          ob, expand_cache, expand_cache->initial_active_face_set, false);
      break;
    case SCULPT_EXPAND_FALLOFF_POLY_LOOP:
      expand_cache->vert_falloff = has_topology_info ?
                                       sculpt_expand_poly_loop_falloff_create(ob, v) :
                                       sculpt_expand_spherical_falloff_create(ob, v);
      break;
  }

  /* Update max falloff values and propagate to base mesh faces if needed. */
  sculpt_expand_update_max_vert_falloff_value(ss, expand_cache);
  if (expand_cache->target == SCULPT_EXPAND_TARGET_FACE_SETS) {
    sculpt_expand_mesh_face_falloff_from_vertex_falloff(ss, ob->data, expand_cache);
    sculpt_expand_update_max_face_falloff_factor(ss, expand_cache);
  }
}

/**
 * Adds to the snapping Face Set `gset` all Face Sets which contain all enabled verts for the
 * current #ExpandCache state. This improves the usability of snapping, as already enabled elements
 * won't switch their state when toggling snapping with the modal key-map.
 */
static void sculpt_expand_snap_initialize_from_enabled(SculptSession *ss,
                                                       ExpandCache *expand_cache)
{
  if (BKE_pbvh_type(ss->pbvh) != PBVH_FACES) {
    return;
  }

  /* Make sure this code runs with snapping and invert disabled. This simplifies the code and
   * prevents using this function with snapping already enabled. */
  const bool prev_snap_state = expand_cache->snap;
  const bool prev_invert_state = expand_cache->invert;
  expand_cache->snap = false;
  expand_cache->invert = false;

  BLI_bitmap *enabled_verts = sculpt_expand_bitmap_from_enabled(ss, expand_cache);

  const int totface = ss->totfaces;
  for (int i = 0; i < totface; i++) {
    const int face_set = expand_cache->original_face_sets[i];
    BLI_gset_add(expand_cache->snap_enabled_face_sets, POINTER_FROM_INT(face_set));
  }

  for (int p = 0; p < totface; p++) {
    const MPoly *poly = &ss->mpoly[p];
    bool any_disabled = false;
    for (int l = 0; l < poly->totloop; l++) {
      const MLoop *loop = &ss->mloop[l + poly->loopstart];
      if (!BLI_BITMAP_TEST(enabled_verts, loop->v)) {
        any_disabled = true;
        break;
      }
    }
    if (any_disabled) {
      const int face_set = expand_cache->original_face_sets[p];
      BLI_gset_remove(expand_cache->snap_enabled_face_sets, POINTER_FROM_INT(face_set), NULL);
    }
  }

  MEM_freeN(enabled_verts);
  expand_cache->snap = prev_snap_state;
  expand_cache->invert = prev_invert_state;
}

/**
 * Functions to free a #ExpandCache.
 */
static void sculpt_expand_cache_data_free(ExpandCache *expand_cache)
{
  if (expand_cache->snap_enabled_face_sets) {
    BLI_gset_free(expand_cache->snap_enabled_face_sets, NULL);
  }
  MEM_SAFE_FREE(expand_cache->nodes);
  MEM_SAFE_FREE(expand_cache->vert_falloff);
  MEM_SAFE_FREE(expand_cache->face_falloff);
  MEM_SAFE_FREE(expand_cache->original_mask);
  MEM_SAFE_FREE(expand_cache->original_face_sets);
  MEM_SAFE_FREE(expand_cache->initial_face_sets);
  MEM_SAFE_FREE(expand_cache->original_colors);
  MEM_SAFE_FREE(expand_cache);
}

static void sculpt_expand_cache_free(SculptSession *ss)
{
  sculpt_expand_cache_data_free(ss->expand_cache);
  /* Needs to be set to NULL as the paint cursor relies on checking this pointer detecting if an
   * expand operation is running. */
  ss->expand_cache = NULL;
}

/**
 * Functions to restore the original state from the #ExpandCache when canceling the operator.
 */
static void sculpt_expand_restore_face_set_data(SculptSession *ss, ExpandCache *expand_cache)
{
  PBVHNode **nodes;
  int totnode;
  BKE_pbvh_search_gather(ss->pbvh, NULL, NULL, &nodes, &totnode);
  for (int n = 0; n < totnode; n++) {
    PBVHNode *node = nodes[n];
    BKE_pbvh_node_mark_redraw(node);
  }
  MEM_freeN(nodes);
  for (int i = 0; i < ss->totfaces; i++) {
    PBVHFaceRef f = BKE_pbvh_index_to_face(ss->pbvh, i);

    SCULPT_face_set_set(ss, f, expand_cache->original_face_sets[i]);
  }
}

static void sculpt_expand_restore_color_data(SculptSession *ss, ExpandCache *expand_cache)
{
  PBVHNode **nodes;
  int totnode;
  BKE_pbvh_search_gather(ss->pbvh, NULL, NULL, &nodes, &totnode);
  for (int n = 0; n < totnode; n++) {
    PBVHNode *node = nodes[n];
    PBVHVertexIter vd;
    BKE_pbvh_vertex_iter_begin (ss->pbvh, node, vd, PBVH_ITER_UNIQUE) {
      SCULPT_vertex_color_set(ss, vd.vertex, expand_cache->original_colors[vd.index]);
    }
    BKE_pbvh_vertex_iter_end;
    BKE_pbvh_node_mark_redraw(node);
  }
  MEM_freeN(nodes);
}

static void sculpt_expand_restore_mask_data(SculptSession *ss, ExpandCache *expand_cache)
{
  PBVHNode **nodes;
  int totnode;
  BKE_pbvh_search_gather(ss->pbvh, NULL, NULL, &nodes, &totnode);
  for (int n = 0; n < totnode; n++) {
    PBVHNode *node = nodes[n];
    PBVHVertexIter vd;
    BKE_pbvh_vertex_iter_begin (ss->pbvh, node, vd, PBVH_ITER_UNIQUE) {
      *vd.mask = expand_cache->original_mask[vd.index];
    }
    BKE_pbvh_vertex_iter_end;
    BKE_pbvh_node_mark_redraw(node);
  }
  MEM_freeN(nodes);
}

/* Main function to restore the original state of the data to how it was before starting the expand
 * operation. */
static void sculpt_expand_restore_original_state(bContext *C,
                                                 Object *ob,
                                                 ExpandCache *expand_cache)
{

  SculptSession *ss = ob->sculpt;
  switch (expand_cache->target) {
    case SCULPT_EXPAND_TARGET_MASK:
      sculpt_expand_restore_mask_data(ss, expand_cache);
      SCULPT_flush_update_step(C, SCULPT_UPDATE_MASK);
      SCULPT_flush_update_done(C, ob, SCULPT_UPDATE_MASK);
      SCULPT_tag_update_overlays(C);
      break;
    case SCULPT_EXPAND_TARGET_FACE_SETS:
      sculpt_expand_restore_face_set_data(ss, expand_cache);
      SCULPT_flush_update_step(C, SCULPT_UPDATE_MASK);
      SCULPT_flush_update_done(C, ob, SCULPT_UPDATE_MASK);
      SCULPT_tag_update_overlays(C);
      break;
    case SCULPT_EXPAND_TARGET_COLORS:
      sculpt_expand_restore_color_data(ss, expand_cache);
      SCULPT_flush_update_step(C, SCULPT_UPDATE_COLOR);
      SCULPT_flush_update_done(C, ob, SCULPT_UPDATE_COLOR);
      break;
  }
}

/**
 * Cancel operator callback.
 */
static void sculpt_expand_cancel(bContext *C, wmOperator *UNUSED(op))
{
  Object *ob = CTX_data_active_object(C);
  SculptSession *ss = ob->sculpt;

  sculpt_expand_restore_original_state(C, ob, ss->expand_cache);

  SCULPT_undo_push_end(ob);
  sculpt_expand_cache_free(ss);
}

/* Functions to update the sculpt mesh data. */

/**
 * Callback to update mask data per PBVH node.
 */
static void sculpt_expand_mask_update_task_cb(void *__restrict userdata,
                                              const int i,
                                              const TaskParallelTLS *__restrict UNUSED(tls))
{
  SculptThreadedTaskData *data = userdata;
  SculptSession *ss = data->ob->sculpt;
  PBVHNode *node = data->nodes[i];
  ExpandCache *expand_cache = ss->expand_cache;

  bool any_changed = false;

  PBVHVertexIter vd;
  BKE_pbvh_vertex_iter_begin (ss->pbvh, node, vd, PBVH_ITER_ALL) {
    const float initial_mask = *vd.mask;
    const bool enabled = sculpt_expand_state_get(ss, expand_cache, vd.vertex);

    float new_mask;

    if (enabled) {
      new_mask = sculpt_expand_gradient_value_get(ss, expand_cache, vd.vertex);
    }
    else {
      new_mask = 0.0f;
    }

    if (expand_cache->preserve) {
      if (expand_cache->invert && expand_cache->preserve_flip_inverse) {
        new_mask = min_ff(new_mask, expand_cache->original_mask[vd.index]);
      }
      else {
        new_mask = max_ff(new_mask, expand_cache->original_mask[vd.index]);
      }
    }

    if (new_mask == initial_mask) {
      continue;
    }

    *vd.mask = clamp_f(new_mask, 0.0f, 1.0f);
    any_changed = true;
  }
  BKE_pbvh_vertex_iter_end;
  if (any_changed) {
    BKE_pbvh_node_mark_update_mask(node);
  }
}

/**
 * Update Face Set data. Not multi-threaded per node as nodes don't contain face arrays.
 */
static void sculpt_expand_face_sets_update(SculptSession *ss, ExpandCache *expand_cache)
{
  const int totface = ss->totfaces;

  for (int f_i = 0; f_i < totface; f_i++) {
    PBVHFaceRef f = BKE_pbvh_index_to_face(ss->pbvh, f_i);
    int fset = SCULPT_face_set_get(ss, f);

    const bool enabled = sculpt_expand_face_state_get(ss, expand_cache, f);
    if (!enabled) {
      continue;
    }
    if (expand_cache->preserve) {
      SCULPT_face_set_set(ss, f, fset + expand_cache->next_face_set);
    }
    else {
      SCULPT_face_set_set(ss, f, expand_cache->next_face_set);
    }
  }

  for (int i = 0; i < expand_cache->totnode; i++) {
    BKE_pbvh_node_mark_redraw(ss->expand_cache->nodes[i]);
  }
}

/**
 * Callback to update vertex colors per PBVH node.
 */
static void sculpt_expand_colors_update_task_cb(void *__restrict userdata,
                                                const int i,
                                                const TaskParallelTLS *__restrict UNUSED(tls))
{
  SculptThreadedTaskData *data = userdata;
  SculptSession *ss = data->ob->sculpt;
  PBVHNode *node = data->nodes[i];
  ExpandCache *expand_cache = ss->expand_cache;

  bool any_changed = false;

  PBVHVertexIter vd;
  BKE_pbvh_vertex_iter_begin (ss->pbvh, node, vd, PBVH_ITER_ALL) {
    float initial_color[4];
    SCULPT_vertex_color_get(ss, vd.vertex, initial_color);

    const bool enabled = sculpt_expand_state_get(ss, expand_cache, vd.vertex);
    float fade;

    if (enabled) {
      fade = sculpt_expand_gradient_value_get(ss, expand_cache, vd.vertex);
    }
    else {
      fade = 0.0f;
    }

    fade *= 1.0f - *vd.mask;
    fade = clamp_f(fade, 0.0f, 1.0f);

    float final_color[4];
    float final_fill_color[4];
    mul_v4_v4fl(final_fill_color, expand_cache->fill_color, fade);
    IMB_blend_color_float(final_color,
                          expand_cache->original_colors[vd.index],
                          final_fill_color,
                          expand_cache->blend_mode);

    if (equals_v4v4(initial_color, final_color)) {
      continue;
    }

    SCULPT_vertex_color_set(ss, vd.vertex, final_color);

    any_changed = true;
  }
  BKE_pbvh_vertex_iter_end;
  if (any_changed) {
    BKE_pbvh_node_mark_update_color(node);
  }
}

static void sculpt_expand_flush_updates(bContext *C)
{
  Object *ob = CTX_data_active_object(C);
  SculptSession *ss = ob->sculpt;
  switch (ss->expand_cache->target) {
    case SCULPT_EXPAND_TARGET_MASK:
      SCULPT_flush_update_step(C, SCULPT_UPDATE_MASK);
      break;
    case SCULPT_EXPAND_TARGET_FACE_SETS:
      SCULPT_flush_update_step(C, SCULPT_UPDATE_MASK);
      break;
    case SCULPT_EXPAND_TARGET_COLORS:
      SCULPT_flush_update_step(C, SCULPT_UPDATE_COLOR);
      break;
    default:
      break;
  }
}

/* Store the original mesh data state in the expand cache. */
static void sculpt_expand_original_state_store(Object *ob, ExpandCache *expand_cache)
{
  SculptSession *ss = ob->sculpt;
  const int totvert = SCULPT_vertex_count_get(ss);
  const int totface = ss->totfaces;

  SCULPT_vertex_random_access_ensure(ss);

  /* Face Sets are always stored as they are needed for snapping. */
  expand_cache->initial_face_sets = MEM_malloc_arrayN(totface, sizeof(int), "initial face set");
  expand_cache->original_face_sets = MEM_malloc_arrayN(totface, sizeof(int), "original face set");

  if (ss->face_sets) {
    for (int i = 0; i < totface; i++) {
      const PBVHFaceRef fref = BKE_pbvh_index_to_face(ss->pbvh, i);
      const int fset = SCULPT_face_set_get(ss, fref);

      expand_cache->initial_face_sets[i] = fset;
      expand_cache->original_face_sets[i] = fset;
    }
  }
  else {
    memset(expand_cache->initial_face_sets, SCULPT_FACE_SET_NONE, sizeof(int) * totface);
    memset(expand_cache->original_face_sets, SCULPT_FACE_SET_NONE, sizeof(int) * totface);
  }

  if (expand_cache->target == SCULPT_EXPAND_TARGET_MASK) {
    expand_cache->original_mask = MEM_malloc_arrayN(totvert, sizeof(float), "initial mask");
    for (int i = 0; i < totvert; i++) {
      expand_cache->original_mask[i] = SCULPT_vertex_mask_get(
          ss, BKE_pbvh_index_to_vertex(ss->pbvh, i));
    }
  }

  if (expand_cache->target == SCULPT_EXPAND_TARGET_COLORS) {
    expand_cache->original_colors = MEM_malloc_arrayN(totvert, sizeof(float[4]), "initial colors");
    for (int i = 0; i < totvert; i++) {
      PBVHVertRef vertex = BKE_pbvh_index_to_vertex(ss->pbvh, i);

      SCULPT_vertex_color_get(ss, vertex, expand_cache->original_colors[i]);
    }
  }
}

/**
 * Restore the state of the Face Sets before a new update.
 */
static void sculpt_expand_face_sets_restore(SculptSession *ss, ExpandCache *expand_cache)
{
  const int totfaces = ss->totfaces;

  for (int i = 0; i < totfaces; i++) {
    PBVHFaceRef fref = BKE_pbvh_index_to_face(ss->pbvh, i);

    if (expand_cache->original_face_sets[i] <= 0) {
      /* Do not modify hidden Face Sets, even when restoring the IDs state. */
      continue;
    }
    if (!sculpt_expand_is_face_in_active_component(ss, expand_cache, fref)) {
      continue;
    }

    SCULPT_face_set_set(ss, fref, expand_cache->initial_face_sets[i]);
  }
}

static void sculpt_expand_update_for_vertex(bContext *C, Object *ob, const PBVHVertRef vertex)
{
  SculptSession *ss = ob->sculpt;
  const int vertex_i = BKE_pbvh_vertex_to_index(ss->pbvh, vertex);

  Sculpt *sd = CTX_data_tool_settings(C)->sculpt;
  ExpandCache *expand_cache = ss->expand_cache;

  /* Update the active factor in the cache. */
  if (vertex.i == SCULPT_EXPAND_VERTEX_NONE) {
    /* This means that the cursor is not over the mesh, so a valid active falloff can't be
     * determined. In this situations, don't evaluate enabled states and default all verts in
     * connected components to enabled. */
    expand_cache->active_falloff = expand_cache->max_vert_falloff;
    expand_cache->all_enabled = true;
  }
  else {
    expand_cache->active_falloff = expand_cache->vert_falloff[vertex_i];
    expand_cache->all_enabled = false;
  }

  if (expand_cache->target == SCULPT_EXPAND_TARGET_FACE_SETS) {
    /* Face sets needs to be restored their initial state on each iteration as the overwrite
     * existing data. */
    sculpt_expand_face_sets_restore(ss, expand_cache);
  }

  /* Update the mesh sculpt data. */
  SculptThreadedTaskData data = {
      .sd = sd,
      .ob = ob,
      .nodes = expand_cache->nodes,
  };

  TaskParallelSettings settings;
  BKE_pbvh_parallel_range_settings(&settings, true, expand_cache->totnode);

  switch (expand_cache->target) {
    case SCULPT_EXPAND_TARGET_MASK:
      BLI_task_parallel_range(
          0, expand_cache->totnode, &data, sculpt_expand_mask_update_task_cb, &settings);
      break;
    case SCULPT_EXPAND_TARGET_FACE_SETS:
      sculpt_expand_face_sets_update(ss, expand_cache);
      break;
    case SCULPT_EXPAND_TARGET_COLORS:
      BLI_task_parallel_range(
          0, expand_cache->totnode, &data, sculpt_expand_colors_update_task_cb, &settings);
      break;
  }

  sculpt_expand_flush_updates(C);
}

/**
 * Updates the #SculptSession cursor data and gets the active vertex
 * if the cursor is over the mesh.
 */
static PBVHVertRef sculpt_expand_target_vertex_update_and_get(bContext *C,
                                                              Object *ob,
                                                              const float mval[2])
{
  SculptSession *ss = ob->sculpt;
  SculptCursorGeometryInfo sgi;
  if (SCULPT_cursor_geometry_info_update(C, &sgi, mval, false, false)) {
    return SCULPT_active_vertex_get(ss);
  }

  PBVHVertRef ret = {SCULPT_EXPAND_VERTEX_NONE};
  return ret;
}

/**
 * Moves the sculpt pivot to the average point of the boundary enabled verts of the current
 * expand state. Take symmetry and active components into account.
 */
static void sculpt_expand_reposition_pivot(bContext *C, Object *ob, ExpandCache *expand_cache)
{
  SculptSession *ss = ob->sculpt;
  const char symm = SCULPT_mesh_symmetry_xyz_get(ob);
  const int totvert = SCULPT_vertex_count_get(ss);

  const bool initial_invert_state = expand_cache->invert;
  expand_cache->invert = false;
  BLI_bitmap *enabled_verts = sculpt_expand_bitmap_from_enabled(ss, expand_cache);

  /* For boundary topology, position the pivot using only the boundary of the enabled verts,
   * without taking mesh boundary into account. This allows to create deformations like bending the
   * mesh from the boundary of the mask that was just created. */
  const bool use_mesh_boundary = expand_cache->falloff_type !=
                                 SCULPT_EXPAND_FALLOFF_BOUNDARY_TOPOLOGY;

  BLI_bitmap *boundary_verts = sculpt_expand_boundary_from_enabled(
      ss, enabled_verts, use_mesh_boundary);

  /* Ignore invert state, as this is the expected behavior in most cases and mask are created in
   * inverted state by default. */
  expand_cache->invert = initial_invert_state;

  int total = 0;
  float avg[3] = {0.0f};

  const float *expand_init_co = SCULPT_vertex_co_get(ss, expand_cache->initial_active_vertex);

  for (int i = 0; i < totvert; i++) {
    if (!BLI_BITMAP_TEST(boundary_verts, i)) {
      continue;
    }

    PBVHVertRef vertex = BKE_pbvh_index_to_vertex(ss->pbvh, i);

    if (!sculpt_expand_is_vert_in_active_component(ss, expand_cache, vertex)) {
      continue;
    }

    const float *vertex_co = SCULPT_vertex_co_get(ss, vertex);

    if (!SCULPT_check_vertex_pivot_symmetry(vertex_co, expand_init_co, symm)) {
      continue;
    }

    add_v3_v3(avg, vertex_co);
    total++;
  }

  MEM_freeN(enabled_verts);
  MEM_freeN(boundary_verts);

  if (total > 0) {
    mul_v3_v3fl(ss->pivot_pos, avg, 1.0f / total);
  }

  WM_event_add_notifier(C, NC_GEOM | ND_SELECT, ob->data);
}

static void sculpt_expand_finish(bContext *C)
{
  Object *ob = CTX_data_active_object(C);
  SculptSession *ss = ob->sculpt;
  SCULPT_undo_push_end(ob);

  /* Tag all nodes to redraw to avoid artifacts after the fast partial updates. */
  PBVHNode **nodes;
  int totnode;
  BKE_pbvh_search_gather(ss->pbvh, NULL, NULL, &nodes, &totnode);
  for (int n = 0; n < totnode; n++) {
    BKE_pbvh_node_mark_update_mask(nodes[n]);
  }
  MEM_freeN(nodes);

  switch (ss->expand_cache->target) {
    case SCULPT_EXPAND_TARGET_MASK:
      SCULPT_flush_update_done(C, ob, SCULPT_UPDATE_MASK);
      break;
    case SCULPT_EXPAND_TARGET_FACE_SETS:
      SCULPT_flush_update_done(C, ob, SCULPT_UPDATE_MASK);
      break;
    case SCULPT_EXPAND_TARGET_COLORS:
      SCULPT_flush_update_done(C, ob, SCULPT_UPDATE_COLOR);
      break;
  }

  sculpt_expand_cache_free(ss);
  ED_workspace_status_text(C, NULL);
}

/**
 * Finds and stores in the #ExpandCache the sculpt connected component index for each symmetry pass
 * needed for expand.
 */
static void sculpt_expand_find_active_connected_components_from_vert(
    Object *ob, ExpandCache *expand_cache, const PBVHVertRef initial_vertex)
{
  SculptSession *ss = ob->sculpt;
  for (int i = 0; i < EXPAND_SYMM_AREAS; i++) {
    expand_cache->active_connected_components[i] = EXPAND_ACTIVE_COMPONENT_NONE;
  }

  const char symm = SCULPT_mesh_symmetry_xyz_get(ob);
  for (char symm_it = 0; symm_it <= symm; symm_it++) {
    if (!SCULPT_is_symmetry_iteration_valid(symm_it, symm)) {
      continue;
    }

    const PBVHVertRef symm_vertex = sculpt_expand_get_vertex_index_for_symmetry_pass(
        ob, symm_it, initial_vertex);
    const int symm_vertex_i = BKE_pbvh_vertex_to_index(ss->pbvh, symm_vertex);

    expand_cache->active_connected_components[(int)symm_it] =
        ss->vertex_info.connected_component[symm_vertex_i];
  }
}

/**
 * Stores the active vertex, Face Set and mouse coordinates in the #ExpandCache based on the
 * current cursor position.
 */
static void sculpt_expand_set_initial_components_for_mouse(bContext *C,
                                                           Object *ob,
                                                           ExpandCache *expand_cache,
                                                           const float mval[2])
{
  SculptSession *ss = ob->sculpt;

  PBVHVertRef initial_vertex = sculpt_expand_target_vertex_update_and_get(C, ob, mval);

  if (initial_vertex.i == SCULPT_EXPAND_VERTEX_NONE) {
    /* Cursor not over the mesh, for creating valid initial falloffs, fallback to the last active
     * vertex in the sculpt session. */
    initial_vertex = SCULPT_active_vertex_get(ss);
  }

  int initial_vertex_i = BKE_pbvh_vertex_to_index(ss->pbvh, initial_vertex);

  copy_v2_v2(ss->expand_cache->initial_mouse, mval);
  expand_cache->initial_active_vertex = initial_vertex;
  expand_cache->initial_active_face_set = SCULPT_active_face_set_get(ss);

  if (expand_cache->next_face_set == SCULPT_FACE_SET_NONE) {
    /* Only set the next face set once, otherwise this ID will constantly update to a new one each
     * time this function is called for using a new initial vertex from a different cursor
     * position. */
    if (expand_cache->modify_active_face_set) {
      expand_cache->next_face_set = SCULPT_active_face_set_get(ss);
    }
    else {
      expand_cache->next_face_set = ED_sculpt_face_sets_find_next_available_id(ob->data);
    }
  }

  /* The new mouse position can be over a different connected component, so this needs to be
   * updated. */
  sculpt_expand_find_active_connected_components_from_vert(ob, expand_cache, initial_vertex);
}

/**
 * Displaces the initial mouse coordinates using the new mouse position to get a new active vertex.
 * After that, initializes a new falloff of the same type with the new active vertex.
 */
static void sculpt_expand_move_propagation_origin(bContext *C,
                                                  Object *ob,
                                                  const wmEvent *event,
                                                  ExpandCache *expand_cache)
{
  Sculpt *sd = CTX_data_tool_settings(C)->sculpt;

  const float mval_fl[2] = {UNPACK2(event->mval)};
  float move_disp[2];
  sub_v2_v2v2(move_disp, mval_fl, expand_cache->initial_mouse_move);

  float new_mval[2];
  add_v2_v2v2(new_mval, move_disp, expand_cache->original_mouse_move);

  sculpt_expand_set_initial_components_for_mouse(C, ob, expand_cache, new_mval);
  sculpt_expand_falloff_factors_from_vertex_and_symm_create(
      expand_cache,
      sd,
      ob,
      expand_cache->initial_active_vertex,
      expand_cache->move_preview_falloff_type);
}

/**
 * Ensures that the #SculptSession contains the required data needed for Expand.
 */
static void sculpt_expand_ensure_sculptsession_data(Object *ob)
{
  SculptSession *ss = ob->sculpt;
  SCULPT_vertex_random_access_ensure(ss);
  SCULPT_connected_components_ensure(ob);
  SCULPT_boundary_info_ensure(ob);
  if (!ss->tex_pool) {
    ss->tex_pool = BKE_image_pool_new();
  }
}

/**
 * Returns the active Face Sets ID from the enabled face or grid in the #SculptSession.
 */
static int sculpt_expand_active_face_set_id_get(SculptSession *ss, ExpandCache *expand_cache)
{
  switch (BKE_pbvh_type(ss->pbvh)) {
    case PBVH_BMESH:
    case PBVH_FACES:
      return expand_cache->original_face_sets[BKE_pbvh_vertex_to_index(ss->pbvh, ss->active_face)];
    case PBVH_GRIDS: {
      const int face_index = BKE_subdiv_ccg_grid_to_face_index(ss->subdiv_ccg,
                                                               ss->active_grid_index);
      return expand_cache->original_face_sets[face_index];
    }
  }
  return SCULPT_FACE_SET_NONE;
}

static int sculpt_expand_modal(bContext *C, wmOperator *op, const wmEvent *event)
{
  Object *ob = CTX_data_active_object(C);
  SculptSession *ss = ob->sculpt;
  Sculpt *sd = CTX_data_tool_settings(C)->sculpt;

  /* Skips INBETWEEN_MOUSEMOVE events and other events that may cause unnecessary updates. */
  if (!ELEM(event->type, MOUSEMOVE, EVT_MODAL_MAP)) {
    return OPERATOR_RUNNING_MODAL;
  }

  /* Update SculptSession data. */
  Depsgraph *depsgraph = CTX_data_depsgraph_pointer(C);
  BKE_sculpt_update_object_for_edit(depsgraph, ob, true, true, false);
  sculpt_expand_ensure_sculptsession_data(ob);

  /* Update and get the active vertex (and face) from the cursor. */
  const float mval[2] = {event->mval[0], event->mval[1]};
  const PBVHVertRef target_expand_vertex = sculpt_expand_target_vertex_update_and_get(C, ob, mval);

  /* Handle the modal keymap state changes. */
  ExpandCache *expand_cache = ss->expand_cache;
  if (event->type == EVT_MODAL_MAP) {
    switch (event->val) {
      case SCULPT_EXPAND_MODAL_CANCEL: {
        sculpt_expand_cancel(C, op);
        return OPERATOR_FINISHED;
      }
      case SCULPT_EXPAND_MODAL_INVERT: {
        expand_cache->invert = !expand_cache->invert;
        break;
      }
      case SCULPT_EXPAND_MODAL_PRESERVE_TOGGLE: {
        expand_cache->preserve = !expand_cache->preserve;
        break;
      }
      case SCULPT_EXPAND_MODAL_GRADIENT_TOGGLE: {
        expand_cache->falloff_gradient = !expand_cache->falloff_gradient;
        break;
      }
      case SCULPT_EXPAND_MODAL_BRUSH_GRADIENT_TOGGLE: {
        expand_cache->brush_gradient = !expand_cache->brush_gradient;
        if (expand_cache->brush_gradient) {
          expand_cache->falloff_gradient = true;
        }
        break;
      }
      case SCULPT_EXPAND_MODAL_SNAP_ENABLE: {
        expand_cache->snap = true;
        if (!expand_cache->snap_enabled_face_sets) {
          expand_cache->snap_enabled_face_sets = BLI_gset_int_new("snap face sets");
        }
        sculpt_expand_snap_initialize_from_enabled(ss, expand_cache);
      } break;
      case SCULPT_EXPAND_MODAL_SNAP_DISABLE: {
        expand_cache->snap = false;
        if (expand_cache->snap_enabled_face_sets) {
          BLI_gset_free(expand_cache->snap_enabled_face_sets, NULL);
          expand_cache->snap_enabled_face_sets = NULL;
        }
      } break;
      case SCULPT_EXPAND_MODAL_MOVE_TOGGLE: {
        if (expand_cache->move) {
          expand_cache->move = false;
          sculpt_expand_falloff_factors_from_vertex_and_symm_create(
              expand_cache,
              sd,
              ob,
              expand_cache->initial_active_vertex,
              expand_cache->move_original_falloff_type);
          break;
        }
        expand_cache->move = true;
        expand_cache->move_original_falloff_type = expand_cache->falloff_type;
        copy_v2_v2(expand_cache->initial_mouse_move, mval);
        copy_v2_v2(expand_cache->original_mouse_move, expand_cache->initial_mouse);
        if (expand_cache->falloff_type == SCULPT_EXPAND_FALLOFF_GEODESIC &&
            SCULPT_vertex_count_get(ss) > expand_cache->max_geodesic_move_preview) {
          /* Set to spherical falloff for preview in high poly meshes as it is the fastest one.
           * In most cases it should match closely the preview from geodesic. */
          expand_cache->move_preview_falloff_type = SCULPT_EXPAND_FALLOFF_SPHERICAL;
        }
        else {
          expand_cache->move_preview_falloff_type = expand_cache->falloff_type;
        }
        break;
      }
      case SCULPT_EXPAND_MODAL_RECURSION_STEP_GEODESIC: {
        sculpt_expand_resursion_step_add(ob, expand_cache, SCULPT_EXPAND_RECURSION_GEODESICS);
        break;
      }
      case SCULPT_EXPAND_MODAL_RECURSION_STEP_TOPOLOGY: {
        sculpt_expand_resursion_step_add(ob, expand_cache, SCULPT_EXPAND_RECURSION_TOPOLOGY);
        break;
      }
      case SCULPT_EXPAND_MODAL_CONFIRM: {
        sculpt_expand_update_for_vertex(C, ob, target_expand_vertex);

        if (expand_cache->reposition_pivot) {
          sculpt_expand_reposition_pivot(C, ob, expand_cache);
        }

        sculpt_expand_finish(C);
        return OPERATOR_FINISHED;
      }
      case SCULPT_EXPAND_MODAL_FALLOFF_GEODESIC: {
        sculpt_expand_falloff_factors_from_vertex_and_symm_create(
            expand_cache,
            sd,
            ob,
            expand_cache->initial_active_vertex,
            SCULPT_EXPAND_FALLOFF_GEODESIC);
        break;
      }
      case SCULPT_EXPAND_MODAL_FALLOFF_TOPOLOGY: {
        sculpt_expand_falloff_factors_from_vertex_and_symm_create(
            expand_cache,
            sd,
            ob,
            expand_cache->initial_active_vertex,
            SCULPT_EXPAND_FALLOFF_TOPOLOGY);
        break;
      }
      case SCULPT_EXPAND_MODAL_FALLOFF_TOPOLOGY_DIAGONALS: {
        sculpt_expand_falloff_factors_from_vertex_and_symm_create(
            expand_cache,
            sd,
            ob,
            expand_cache->initial_active_vertex,
            SCULPT_EXPAND_FALLOFF_TOPOLOGY_DIAGONALS);
        break;
      }
      case SCULPT_EXPAND_MODAL_FALLOFF_SPHERICAL: {
        sculpt_expand_falloff_factors_from_vertex_and_symm_create(
            expand_cache,
            sd,
            ob,
            expand_cache->initial_active_vertex,
            SCULPT_EXPAND_FALLOFF_SPHERICAL);
        break;
      }
      case SCULPT_EXPAND_MODAL_LOOP_COUNT_INCREASE: {
        expand_cache->loop_count += 1;
        break;
      }
      case SCULPT_EXPAND_MODAL_LOOP_COUNT_DECREASE: {
        expand_cache->loop_count -= 1;
        expand_cache->loop_count = max_ii(expand_cache->loop_count, 1);
        break;
      }
      case SCULPT_EXPAND_MODAL_TEXTURE_DISTORTION_INCREASE: {
        if (expand_cache->texture_distortion_strength == 0.0f) {
          if (expand_cache->brush->mtex.tex == NULL) {
            BKE_report(op->reports,
                       RPT_WARNING,
                       "Active brush does not contain any texture to distort the expand boundary");
            break;
          }
          if (expand_cache->brush->mtex.brush_map_mode != MTEX_MAP_MODE_3D) {
            BKE_report(op->reports,
                       RPT_WARNING,
                       "Texture mapping not set to 3D, results may be unpredictable");
          }
        }
        expand_cache->texture_distortion_strength += SCULPT_EXPAND_TEXTURE_DISTORTION_STEP;
        break;
      }
      case SCULPT_EXPAND_MODAL_TEXTURE_DISTORTION_DECREASE: {
        expand_cache->texture_distortion_strength -= SCULPT_EXPAND_TEXTURE_DISTORTION_STEP;
        expand_cache->texture_distortion_strength = max_ff(
            expand_cache->texture_distortion_strength, 0.0f);
        break;
      }
    }
  }

  /* Handle expand origin movement if enabled. */
  if (expand_cache->move) {
    sculpt_expand_move_propagation_origin(C, ob, event, expand_cache);
  }

  /* Add new Face Sets IDs to the snapping gset if enabled. */
  if (expand_cache->snap) {
    const int active_face_set_id = sculpt_expand_active_face_set_id_get(ss, expand_cache);
    /* The key may exist, in that case this does nothing. */
    BLI_gset_add(expand_cache->snap_enabled_face_sets, POINTER_FROM_INT(active_face_set_id));
  }

  /* Update the sculpt data with the current state of the #ExpandCache. */
  sculpt_expand_update_for_vertex(C, ob, target_expand_vertex);

  return OPERATOR_RUNNING_MODAL;
}

/**
 * Deletes the `delete_id` Face Set ID from the mesh Face Sets
 * and stores the result in `r_face_set`.
 * The faces that were using the `delete_id` Face Set are filled
 * using the content from their neighbors.
 */
static void sculpt_expand_delete_face_set_id_bmesh(int *r_face_sets,
                                                   SculptSession *ss,
                                                   ExpandCache *expand_cache,
                                                   const int delete_id)
{
  BMIter iter;
  BMFace *f;
  int i = 0;
  const int totface = ss->totpoly;

  /* Check that all the face sets IDs in the mesh are not equal to `delete_id`
   * before attempting to delete it. */
  bool all_same_id = true;

  BM_ITER_MESH (f, &iter, ss->bm, BM_FACES_OF_MESH) {
    PBVHFaceRef fref = {(intptr_t)f};
    i++;

    if (!sculpt_expand_is_face_in_active_component(ss, expand_cache, fref)) {
      continue;
    }

    if (r_face_sets[i] != delete_id) {
      all_same_id = false;
      break;
    }
  }

  if (all_same_id) {
    return;
  }

  BLI_LINKSTACK_DECLARE(queue, BMFace *);
  BLI_LINKSTACK_DECLARE(queue_next, BMFace *);

  BLI_LINKSTACK_INIT(queue);
  BLI_LINKSTACK_INIT(queue_next);

  for (int i = 0; i < totface; i++) {
    PBVHFaceRef fref = BKE_pbvh_index_to_face(ss->pbvh, i);

    if (r_face_sets[i] == delete_id) {
      BLI_LINKSTACK_PUSH(queue, (BMFace *)(fref.i));
    }
  }

  while (BLI_LINKSTACK_SIZE(queue)) {
    bool any_updated = false;

    while (BLI_LINKSTACK_SIZE(queue)) {
      const PBVHFaceRef f = {(intptr_t)(BLI_LINKSTACK_POP(queue))};
      BMFace *bf = (BMFace *)f.i;
      const int f_index = BM_elem_index_get(bf);

      int other_id = delete_id;
      BMLoop *l = bf->l_first;
      do {
        BMLoop *l2 = l->radial_next;
        do {
          const int neighbor_face_index = BM_elem_index_get(l2->f);

          if (expand_cache->original_face_sets[neighbor_face_index] <= 0) {
            /* Skip picking IDs from hidden Face Sets. */
            continue;
          }

          if (r_face_sets[neighbor_face_index] != delete_id) {
            other_id = r_face_sets[neighbor_face_index];
          }

          l2 = l2->radial_next;
        } while (l2 != l);

        l = l->next;
      } while (l != bf->l_first);

      if (other_id != delete_id) {
        any_updated = true;
        r_face_sets[f_index] = other_id;
      }
      else {
        BLI_LINKSTACK_PUSH(queue_next, bf);
      }
    }

    if (!any_updated) {
      /* No Face Sets where updated in this iteration, which means that no more content to keep
       * filling the polys of the deleted Face Set was found. Break to avoid entering an infinite
       * loop trying to search for those polys again. */
      break;
    }

    BLI_LINKSTACK_SWAP(queue, queue_next);
  }

  BLI_LINKSTACK_FREE(queue);
  BLI_LINKSTACK_FREE(queue_next);

  /* Ensure that the visibility state of the modified Face Sets is the same as the original ones.
   */
  for (int i = 0; i < totface; i++) {
    if (expand_cache->original_face_sets[i] >= 0) {
      r_face_sets[i] = abs(r_face_sets[i]);
    }
    else {
      r_face_sets[i] = -abs(r_face_sets[i]);
    }
  }
}

/**
 * Deletes the `delete_id` Face Set ID from the mesh Face Sets
 * and stores the result in `r_face_set`.
 * The faces that were using the `delete_id` Face Set are filled
 * using the content from their neighbors.
 */
static void sculpt_expand_delete_face_set_id(int *r_face_sets,
                                             SculptSession *ss,
                                             ExpandCache *expand_cache,
                                             Mesh *mesh,
                                             const int delete_id)
{
  if (ss->bm) {
    sculpt_expand_delete_face_set_id_bmesh(r_face_sets, ss, expand_cache, delete_id);
    return;
  }

  const int totface = ss->totfaces;
  MeshElemMap *pmap = ss->pmap->pmap;
  const MPoly *polys = BKE_mesh_polys(mesh);
  const MLoop *loops = BKE_mesh_loops(mesh);

  /* Check that all the face sets IDs in the mesh are not equal to `delete_id`
   * before attempting to delete it. */
  bool all_same_id = true;
  for (int i = 0; i < totface; i++) {
    if (!sculpt_expand_is_face_in_active_component(
            ss, expand_cache, BKE_pbvh_index_to_face(ss->pbvh, i))) {
      continue;
    }
    if (r_face_sets[i] != delete_id) {
      all_same_id = false;
      break;
    }
  }
  if (all_same_id) {
    return;
  }

  BLI_LINKSTACK_DECLARE(queue, void *);
  BLI_LINKSTACK_DECLARE(queue_next, void *);

  BLI_LINKSTACK_INIT(queue);
  BLI_LINKSTACK_INIT(queue_next);

  for (int i = 0; i < totface; i++) {
    if (r_face_sets[i] == delete_id) {
      BLI_LINKSTACK_PUSH(queue, POINTER_FROM_INT(i));
    }
  }

  while (BLI_LINKSTACK_SIZE(queue)) {
    bool any_updated = false;
    while (BLI_LINKSTACK_SIZE(queue)) {
      const int f_index = POINTER_AS_INT(BLI_LINKSTACK_POP(queue));
      int other_id = delete_id;
      const MPoly *c_poly = &polys[f_index];
      for (int l = 0; l < c_poly->totloop; l++) {
        const MLoop *c_loop = &loops[c_poly->loopstart + l];
        const MeshElemMap *vert_map = &pmap[c_loop->v];
        for (int i = 0; i < vert_map->count; i++) {

          const int neighbor_face_index = vert_map->indices[i];
          if (expand_cache->original_face_sets[neighbor_face_index] <= 0) {
            /* Skip picking IDs from hidden Face Sets. */
            continue;
          }
          if (r_face_sets[neighbor_face_index] != delete_id) {
            other_id = r_face_sets[neighbor_face_index];
          }
        }
      }

      if (other_id != delete_id) {
        any_updated = true;
        r_face_sets[f_index] = other_id;
      }
      else {
        BLI_LINKSTACK_PUSH(queue_next, POINTER_FROM_INT(f_index));
      }
    }
    if (!any_updated) {
      /* No Face Sets where updated in this iteration, which means that no more content to keep
       * filling the polys of the deleted Face Set was found. Break to avoid entering an infinite
       * loop trying to search for those polys again. */
      break;
    }

    BLI_LINKSTACK_SWAP(queue, queue_next);
  }

  BLI_LINKSTACK_FREE(queue);
  BLI_LINKSTACK_FREE(queue_next);

  /* Ensure that the visibility state of the modified Face Sets is the same as the original ones.
   */
  for (int i = 0; i < totface; i++) {
    if (expand_cache->original_face_sets[i] >= 0) {
      r_face_sets[i] = abs(r_face_sets[i]);
    }
    else {
      r_face_sets[i] = -abs(r_face_sets[i]);
    }
  }
}

static void sculpt_expand_cache_initial_config_set(bContext *C,
                                                   wmOperator *op,
                                                   ExpandCache *expand_cache)
{
  /* RNA properties. */
  expand_cache->invert = RNA_boolean_get(op->ptr, "invert");
  expand_cache->preserve_flip_inverse = RNA_boolean_get(op->ptr, "use_preserve_flip_inverse");
  expand_cache->preserve = RNA_boolean_get(op->ptr, "use_mask_preserve");
  expand_cache->falloff_gradient = RNA_boolean_get(op->ptr, "use_falloff_gradient");
  expand_cache->target = RNA_enum_get(op->ptr, "target");
  expand_cache->modify_active_face_set = RNA_boolean_get(op->ptr, "use_modify_active");
  expand_cache->reposition_pivot = RNA_boolean_get(op->ptr, "use_reposition_pivot");
  expand_cache->max_geodesic_move_preview = RNA_int_get(op->ptr, "max_geodesic_move_preview");

  /* These can be exposed in RNA if needed. */
  expand_cache->loop_count = 1;
  expand_cache->brush_gradient = false;

  /* Texture and color data from the active Brush. */
  Object *ob = CTX_data_active_object(C);
  Sculpt *sd = CTX_data_tool_settings(C)->sculpt;
  SculptSession *ss = ob->sculpt;
  expand_cache->brush = BKE_paint_brush(&sd->paint);
  BKE_curvemapping_init(expand_cache->brush->curve);
  copy_v4_fl(expand_cache->fill_color, 1.0f);
  copy_v3_v3(expand_cache->fill_color, BKE_brush_color_get(ss->scene, expand_cache->brush));
  IMB_colormanagement_srgb_to_scene_linear_v3(expand_cache->fill_color, expand_cache->fill_color);

  expand_cache->scene = CTX_data_scene(C);
  expand_cache->mtex = &expand_cache->brush->mtex;
  expand_cache->texture_distortion_strength = 0.0f;
  expand_cache->blend_mode = expand_cache->brush->blend;
}

/**
 * Does the undo sculpt push for the affected target data of the #ExpandCache.
 */
static void sculpt_expand_undo_push(Object *ob, ExpandCache *expand_cache)
{
  SculptSession *ss = ob->sculpt;
  PBVHNode **nodes;
  int totnode;
  BKE_pbvh_search_gather(ss->pbvh, NULL, NULL, &nodes, &totnode);

  switch (expand_cache->target) {
    case SCULPT_EXPAND_TARGET_MASK:
      for (int i = 0; i < totnode; i++) {
        SCULPT_undo_push_node(ob, nodes[i], SCULPT_UNDO_MASK);
      }
      break;
    case SCULPT_EXPAND_TARGET_FACE_SETS:
      SCULPT_undo_push_node(ob, nodes[0], SCULPT_UNDO_FACE_SETS);
      break;
    case SCULPT_EXPAND_TARGET_COLORS:
      for (int i = 0; i < totnode; i++) {
        SCULPT_undo_push_node(ob, nodes[i], SCULPT_UNDO_COLOR);
      }
      break;
  }

  MEM_freeN(nodes);
}

static int sculpt_expand_invoke(bContext *C, wmOperator *op, const wmEvent *event)
{
  Depsgraph *depsgraph = CTX_data_ensure_evaluated_depsgraph(C);
  Object *ob = CTX_data_active_object(C);
  SculptSession *ss = ob->sculpt;
  Sculpt *sd = CTX_data_tool_settings(C)->sculpt;

  SCULPT_vertex_random_access_ensure(ss);
  SCULPT_face_random_access_ensure(ss);
  SCULPT_stroke_id_next(ob);

  /* Create and configure the Expand Cache. */
  ss->expand_cache = MEM_callocN(sizeof(ExpandCache), "expand cache");
  sculpt_expand_cache_initial_config_set(C, op, ss->expand_cache);

  /* Update object. */
  const bool needs_colors = ss->expand_cache->target == SCULPT_EXPAND_TARGET_COLORS;

  if (needs_colors) {
    /* CTX_data_ensure_evaluated_depsgraph should be used at the end to include the updates of
     * earlier steps modifying the data. */
    BKE_sculpt_color_layer_create_if_needed(ob);
    depsgraph = CTX_data_ensure_evaluated_depsgraph(C);
  }

  if (ss->expand_cache->target == SCULPT_EXPAND_TARGET_MASK) {
    MultiresModifierData *mmd = BKE_sculpt_multires_active(ss->scene, ob);
    BKE_sculpt_mask_layers_ensure(depsgraph, CTX_data_main(C), ob, mmd);
  }

  BKE_sculpt_update_object_for_edit(depsgraph, ob, true, true, needs_colors);

  /* Do nothing when the mesh has 0 verts. */
  const int totvert = SCULPT_vertex_count_get(ss);
  if (totvert == 0) {
    sculpt_expand_cache_free(ss);
    return OPERATOR_CANCELLED;
  }

  if (ss->expand_cache->target == SCULPT_EXPAND_TARGET_FACE_SETS) {
    Mesh *mesh = ob->data;
    ss->face_sets = BKE_sculpt_face_sets_ensure(ob);
  }

<<<<<<< HEAD
  if (ss->expand_cache->target == SCULPT_EXPAND_TARGET_MASK) {
    MultiresModifierData *mmd = BKE_sculpt_multires_active(ss->scene, ob);
    BKE_sculpt_mask_layers_ensure(ob, mmd);
=======
  /* Face Set operations are not supported in dyntopo. */
  if (ss->expand_cache->target == SCULPT_EXPAND_TARGET_FACE_SETS &&
      BKE_pbvh_type(ss->pbvh) == PBVH_BMESH) {
    sculpt_expand_cache_free(ss);
    return OPERATOR_CANCELLED;
>>>>>>> 5fe146e5
  }

  sculpt_expand_ensure_sculptsession_data(ob);

  /* Initialize undo. */
  SCULPT_undo_push_begin(ob, op);
  sculpt_expand_undo_push(ob, ss->expand_cache);

  /* Set the initial element for expand from the event position. */
  const float mouse[2] = {event->mval[0], event->mval[1]};
  sculpt_expand_set_initial_components_for_mouse(C, ob, ss->expand_cache, mouse);

  /* Cache PBVH nodes. */
  BKE_pbvh_search_gather(
      ss->pbvh, NULL, NULL, &ss->expand_cache->nodes, &ss->expand_cache->totnode);

  /* Store initial state. */
  sculpt_expand_original_state_store(ob, ss->expand_cache);

  if (ss->expand_cache->modify_active_face_set) {
    sculpt_expand_delete_face_set_id(ss->expand_cache->initial_face_sets,
                                     ss,
                                     ss->expand_cache,
                                     ob->data,
                                     ss->expand_cache->next_face_set);
  }

  /* Initialize the falloff. */
  eSculptExpandFalloffType falloff_type = RNA_enum_get(op->ptr, "falloff_type");

  /* When starting from a boundary vertex, set the initial falloff to boundary. */
  if (SCULPT_vertex_is_boundary(
          ss, ss->expand_cache->initial_active_vertex, SCULPT_BOUNDARY_MESH)) {
    falloff_type = SCULPT_EXPAND_FALLOFF_BOUNDARY_TOPOLOGY;
  }

  sculpt_expand_falloff_factors_from_vertex_and_symm_create(
      ss->expand_cache, sd, ob, ss->expand_cache->initial_active_vertex, falloff_type);

  /* Initial mesh data update, resets all target data in the sculpt mesh. */
  sculpt_expand_update_for_vertex(C, ob, ss->expand_cache->initial_active_vertex);

  WM_event_add_modal_handler(C, op);
  return OPERATOR_RUNNING_MODAL;
}

void sculpt_expand_modal_keymap(wmKeyConfig *keyconf)
{
  static const EnumPropertyItem modal_items[] = {
      {SCULPT_EXPAND_MODAL_CONFIRM, "CONFIRM", 0, "Confirm", ""},
      {SCULPT_EXPAND_MODAL_CANCEL, "CANCEL", 0, "Cancel", ""},
      {SCULPT_EXPAND_MODAL_INVERT, "INVERT", 0, "Invert", ""},
      {SCULPT_EXPAND_MODAL_PRESERVE_TOGGLE, "PRESERVE", 0, "Toggle Preserve State", ""},
      {SCULPT_EXPAND_MODAL_GRADIENT_TOGGLE, "GRADIENT", 0, "Toggle Gradient", ""},
      {SCULPT_EXPAND_MODAL_RECURSION_STEP_GEODESIC,
       "RECURSION_STEP_GEODESIC",
       0,
       "Geodesic recursion step",
       ""},
      {SCULPT_EXPAND_MODAL_RECURSION_STEP_TOPOLOGY,
       "RECURSION_STEP_TOPOLOGY",
       0,
       "Topology recursion Step",
       ""},
      {SCULPT_EXPAND_MODAL_MOVE_TOGGLE, "MOVE_TOGGLE", 0, "Move Origin", ""},
      {SCULPT_EXPAND_MODAL_FALLOFF_GEODESIC, "FALLOFF_GEODESICS", 0, "Geodesic Falloff", ""},
      {SCULPT_EXPAND_MODAL_FALLOFF_TOPOLOGY, "FALLOFF_TOPOLOGY", 0, "Topology Falloff", ""},
      {SCULPT_EXPAND_MODAL_FALLOFF_TOPOLOGY_DIAGONALS,
       "FALLOFF_TOPOLOGY_DIAGONALS",
       0,
       "Diagonals Falloff",
       ""},
      {SCULPT_EXPAND_MODAL_FALLOFF_SPHERICAL, "FALLOFF_SPHERICAL", 0, "Spherical Falloff", ""},
      {SCULPT_EXPAND_MODAL_SNAP_ENABLE, "SNAP_ENABLE", 0, "Snap expand to Face Sets", ""},
      {SCULPT_EXPAND_MODAL_SNAP_DISABLE,
       "SNAP_DISABLE",
       0,
       "Disable Snap expand to Face Sets",
       ""},
      {SCULPT_EXPAND_MODAL_LOOP_COUNT_INCREASE,
       "LOOP_COUNT_INCREASE",
       0,
       "Loop Count Increase",
       ""},
      {SCULPT_EXPAND_MODAL_LOOP_COUNT_DECREASE,
       "LOOP_COUNT_DECREASE",
       0,
       "Loop Count Decrease",
       ""},
      {SCULPT_EXPAND_MODAL_BRUSH_GRADIENT_TOGGLE,
       "BRUSH_GRADIENT_TOGGLE",
       0,
       "Toggle Brush Gradient",
       ""},
      {SCULPT_EXPAND_MODAL_TEXTURE_DISTORTION_INCREASE,
       "TEXTURE_DISTORTION_INCREASE",
       0,
       "Texture Distortion Increase",
       ""},
      {SCULPT_EXPAND_MODAL_TEXTURE_DISTORTION_DECREASE,
       "TEXTURE_DISTORTION_DECREASE",
       0,
       "Texture Distortion Decrease",
       ""},
      {0, NULL, 0, NULL, NULL},
  };

  static const char *name = "Sculpt Expand Modal";
  wmKeyMap *keymap = WM_modalkeymap_find(keyconf, name);

  /* This function is called for each space-type, only needs to add map once. */
  if (keymap && keymap->modal_items) {
    return;
  }

  keymap = WM_modalkeymap_ensure(keyconf, name, modal_items);
  WM_modalkeymap_assign(keymap, "SCULPT_OT_expand");
}

void SCULPT_OT_expand(wmOperatorType *ot)
{
  /* Identifiers. */
  ot->name = "Expand";
  ot->idname = "SCULPT_OT_expand";
  ot->description = "Generic sculpt expand operator";

  /* API callbacks. */
  ot->invoke = sculpt_expand_invoke;
  ot->modal = sculpt_expand_modal;
  ot->cancel = sculpt_expand_cancel;
  ot->poll = SCULPT_mode_poll;

  ot->flag = OPTYPE_REGISTER | OPTYPE_UNDO;

  static EnumPropertyItem prop_sculpt_expand_falloff_type_items[] = {
      {SCULPT_EXPAND_FALLOFF_GEODESIC, "GEODESIC", 0, "Geodesic", ""},
      {SCULPT_EXPAND_FALLOFF_TOPOLOGY, "TOPOLOGY", 0, "Topology", ""},
      {SCULPT_EXPAND_FALLOFF_TOPOLOGY_DIAGONALS,
       "TOPOLOGY_DIAGONALS",
       0,
       "Topology Diagonals",
       ""},
      {SCULPT_EXPAND_FALLOFF_NORMALS, "NORMALS", 0, "Normals", ""},
      {SCULPT_EXPAND_FALLOFF_SPHERICAL, "SPHERICAL", 0, "Spherical", ""},
      {SCULPT_EXPAND_FALLOFF_BOUNDARY_TOPOLOGY, "BOUNDARY_TOPOLOGY", 0, "Boundary Topology", ""},
      {SCULPT_EXPAND_FALLOFF_BOUNDARY_FACE_SET, "BOUNDARY_FACE_SET", 0, "Boundary Face Set", ""},
      {SCULPT_EXPAND_FALLOFF_ACTIVE_FACE_SET, "ACTIVE_FACE_SET", 0, "Active Face Set", ""},
      {SCULPT_EXPAND_FALLOFF_POLY_LOOP, "POLY_LOOP", 0, "POLY_LOOP", ""},
      {0, NULL, 0, NULL, NULL},
  };

  static EnumPropertyItem prop_sculpt_expand_target_type_items[] = {
      {SCULPT_EXPAND_TARGET_MASK, "MASK", 0, "Mask", ""},
      {SCULPT_EXPAND_TARGET_FACE_SETS, "FACE_SETS", 0, "Face Sets", ""},
      {SCULPT_EXPAND_TARGET_COLORS, "COLOR", 0, "Color", ""},
      {0, NULL, 0, NULL, NULL},
  };

  RNA_def_enum(ot->srna,
               "target",
               prop_sculpt_expand_target_type_items,
               SCULPT_EXPAND_TARGET_MASK,
               "Data Target",
               "Data that is going to be modified in the expand operation");

  RNA_def_enum(ot->srna,
               "falloff_type",
               prop_sculpt_expand_falloff_type_items,
               SCULPT_EXPAND_FALLOFF_GEODESIC,
               "Falloff Type",
               "Initial falloff of the expand operation");

  ot->prop = RNA_def_boolean(ot->srna,
                             "use_preserve_flip_inverse",
                             false,
                             "Preserve Inverted",
                             "Flip preserve mode in inverse mode");

  ot->prop = RNA_def_boolean(
      ot->srna, "invert", false, "Invert", "Invert the expand active elements");
  ot->prop = RNA_def_boolean(ot->srna,
                             "use_mask_preserve",
                             false,
                             "Preserve Previous",
                             "Preserve the previous state of the target data");
  ot->prop = RNA_def_boolean(ot->srna,
                             "use_falloff_gradient",
                             false,
                             "Falloff Gradient",
                             "Expand Using a linear falloff");

  ot->prop = RNA_def_boolean(ot->srna,
                             "use_modify_active",
                             false,
                             "Modify Active",
                             "Modify the active Face Set instead of creating a new one");

  ot->prop = RNA_def_boolean(
      ot->srna,
      "use_reposition_pivot",
      true,
      "Reposition Pivot",
      "Reposition the sculpt transform pivot to the boundary of the expand active area");

  ot->prop = RNA_def_int(ot->srna,
                         "max_geodesic_move_preview",
                         10000,
                         0,
                         INT_MAX,
                         "Max Vertex Count for Geodesic Move Preview",
                         "Maximum number of verts in the mesh for using geodesic falloff when "
                         "moving the origin of expand. If the total number of verts is greater "
                         "than this value, the falloff will be set to spherical when moving",
                         0,
                         1000000);
}<|MERGE_RESOLUTION|>--- conflicted
+++ resolved
@@ -2415,17 +2415,9 @@
     ss->face_sets = BKE_sculpt_face_sets_ensure(ob);
   }
 
-<<<<<<< HEAD
   if (ss->expand_cache->target == SCULPT_EXPAND_TARGET_MASK) {
     MultiresModifierData *mmd = BKE_sculpt_multires_active(ss->scene, ob);
-    BKE_sculpt_mask_layers_ensure(ob, mmd);
-=======
-  /* Face Set operations are not supported in dyntopo. */
-  if (ss->expand_cache->target == SCULPT_EXPAND_TARGET_FACE_SETS &&
-      BKE_pbvh_type(ss->pbvh) == PBVH_BMESH) {
-    sculpt_expand_cache_free(ss);
-    return OPERATOR_CANCELLED;
->>>>>>> 5fe146e5
+    BKE_sculpt_mask_layers_ensure(depsgraph, CTX_data_main(C), ob, mmd);
   }
 
   sculpt_expand_ensure_sculptsession_data(ob);
