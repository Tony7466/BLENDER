/* SPDX-FileCopyrightText: 2012 by Nicholas Bishop. All rights reserved.
 *
 * SPDX-License-Identifier: GPL-2.0-or-later */

/** \file
 * \ingroup edsculpt
 */

#include <cstdlib>

#include "MEM_guardedalloc.h"

#include "DNA_mesh_types.h"
#include "DNA_meshdata_types.h"
#include "DNA_modifier_types.h"
#include "DNA_object_types.h"
#include "DNA_vec_types.h"

#include "BLI_bitmap_draw_2d.h"
#include "BLI_index_range.hh"
#include "BLI_lasso_2d.h"
#include "BLI_math_geom.h"
#include "BLI_math_matrix.h"
#include "BLI_polyfill_2d.h"
#include "BLI_rect.h"
#include "BLI_span.hh"
#include "BLI_utildefines.h"
#include "BLI_vector.hh"

#include "BKE_brush.hh"
#include "BKE_ccg.h"
#include "BKE_context.hh"
#include "BKE_lib_id.h"
#include "BKE_mesh.hh"
#include "BKE_mesh_mapping.hh"
#include "BKE_multires.hh"
#include "BKE_paint.hh"
#include "BKE_pbvh_api.hh"
#include "BKE_scene.h"
#include "BKE_subsurf.hh"

#include "DEG_depsgraph.hh"

#include "RNA_access.hh"
#include "RNA_define.hh"

#include "WM_api.hh"
#include "WM_types.hh"

#include "ED_sculpt.hh"
#include "ED_view3d.hh"

#include "bmesh.h"
#include "bmesh_idmap.hh"
#include "tools/bmesh_boolean.h"

#include "paint_intern.hh"

/* For undo push. */
#include "sculpt_intern.hh"

using blender::float3;
<<<<<<< HEAD
using blender::IndexRange;
=======
>>>>>>> f97580f6
using blender::OffsetIndices;
using blender::Span;
using blender::Vector;

static const EnumPropertyItem mode_items[] = {
    {PAINT_MASK_FLOOD_VALUE,
     "VALUE",
     0,
     "Value",
     "Set mask to the level specified by the 'value' property"},
    {PAINT_MASK_FLOOD_VALUE_INVERSE,
     "VALUE_INVERSE",
     0,
     "Value Inverted",
     "Set mask to the level specified by the inverted 'value' property"},
    {PAINT_MASK_INVERT, "INVERT", 0, "Invert", "Invert the mask"},
    {0}};

static float mask_flood_fill_get_new_value_for_elem(const float elem,
                                                    PaintMaskFloodMode mode,
                                                    float value)
{
  switch (mode) {
    case PAINT_MASK_FLOOD_VALUE:
      return value;
    case PAINT_MASK_FLOOD_VALUE_INVERSE:
      return 1.0f - value;
    case PAINT_MASK_INVERT:
      return 1.0f - elem;
  }
  BLI_assert_unreachable();
  return 0.0f;
}

static int mask_flood_fill_exec(bContext *C, wmOperator *op)
{
  using namespace blender;
  const Scene *scene = CTX_data_scene(C);
  Object *ob = CTX_data_active_object(C);
  Depsgraph *depsgraph = CTX_data_ensure_evaluated_depsgraph(C);

  PaintMaskFloodMode mode = PaintMaskFloodMode(RNA_enum_get(op->ptr, "mode"));
  const float value = RNA_float_get(op->ptr, "value");

  MultiresModifierData *mmd = BKE_sculpt_multires_active(scene, ob);
  BKE_sculpt_mask_layers_ensure(depsgraph, CTX_data_main(C), ob, mmd);

  BKE_sculpt_update_object_for_edit(depsgraph, ob, false, true, false);
  PBVH *pbvh = ob->sculpt->pbvh;
  const bool multires = (BKE_pbvh_type(pbvh) == PBVH_GRIDS);

  Vector<PBVHNode *> nodes = blender::bke::pbvh::search_gather(pbvh, {});
  const SculptMaskWriteInfo mask_write = SCULPT_mask_get_for_write(ob->sculpt);

  SCULPT_undo_push_begin(ob, op);

  threading::parallel_for(nodes.index_range(), 1, [&](const IndexRange range) {
    for (const int i : range) {
      PBVHNode *node = nodes[i];
      SCULPT_undo_push_node(ob, node, SCULPT_UNDO_MASK);

      bool redraw = false;
      PBVHVertexIter vi;
      BKE_pbvh_vertex_iter_begin (pbvh, node, vi, PBVH_ITER_UNIQUE) {
        float prevmask = vi.mask;
        const float new_mask = mask_flood_fill_get_new_value_for_elem(prevmask, mode, value);
        if (prevmask != new_mask) {
          SCULPT_mask_vert_set(BKE_pbvh_type(ob->sculpt->pbvh), mask_write, new_mask, vi);
          redraw = true;
        }
      }
      BKE_pbvh_vertex_iter_end;

      if (redraw) {
        BKE_pbvh_node_mark_update_mask(node);
        if (multires) {
          BKE_pbvh_node_mark_normals_update(node);
        }
      }
    }
  });

  if (multires) {
    multires_mark_as_modified(depsgraph, ob, MULTIRES_COORDS_MODIFIED);
  }

  BKE_pbvh_update_mask(pbvh);

  SCULPT_undo_push_end(ob);

  SCULPT_tag_update_overlays(C);

  return OPERATOR_FINISHED;
}

void PAINT_OT_mask_flood_fill(wmOperatorType *ot)
{
  /* Identifiers. */
  ot->name = "Mask Flood Fill";
  ot->idname = "PAINT_OT_mask_flood_fill";
  ot->description = "Fill the whole mask with a given value, or invert its values";

  /* API callbacks. */
  ot->exec = mask_flood_fill_exec;
  ot->poll = SCULPT_mode_poll;

  ot->flag = OPTYPE_REGISTER;

  /* RNA. */
  RNA_def_enum(ot->srna, "mode", mode_items, PAINT_MASK_FLOOD_VALUE, "Mode", nullptr);
  RNA_def_float(
      ot->srna,
      "value",
      0.0f,
      0.0f,
      1.0f,
      "Value",
      "Mask level to use when mode is 'Value'; zero means no masking and one is fully masked",
      0.0f,
      1.0f);
}

/* Sculpt Gesture Operators. */

enum eSculptGestureShapeType {
  SCULPT_GESTURE_SHAPE_BOX,
  SCULPT_GESTURE_SHAPE_LASSO,
  SCULPT_GESTURE_SHAPE_LINE,
};

struct LassoGestureData {
  float projviewobjmat[4][4];

  rcti boundbox;
  int width;

  /* 2D bitmap to test if a vertex is affected by the lasso shape. */
  BLI_bitmap *mask_px;
};

struct LineGestureData {
  /* Plane aligned to the gesture line. */
  float true_plane[4];
  float plane[4];

  /* Planes to limit the action to the length of the gesture segment at both sides of the affected
   * area. */
  float side_plane[2][4];
  float true_side_plane[2][4];
  bool use_side_planes;

  bool flip;
};

struct SculptGestureOperation;

struct SculptGestureContext {
  SculptSession *ss;
  ViewContext vc;

  /* Enabled and currently active symmetry. */
  ePaintSymmetryFlags symm;
  ePaintSymmetryFlags symmpass;

  /* Operation parameters. */
  eSculptGestureShapeType shape_type;
  bool front_faces_only;

  SculptGestureOperation *operation;

  /* Gesture data. */
  /* Screen space points that represent the gesture shape. */
  float (*gesture_points)[2];
  int tot_gesture_points;

  /* View parameters. */
  float true_view_normal[3];
  float view_normal[3];

  float true_view_origin[3];
  float view_origin[3];

  float true_clip_planes[4][4];
  float clip_planes[4][4];

  /* These store the view origin and normal in world space, which is used in some gestures to
   * generate geometry aligned from the view directly in world space. */
  /* World space view origin and normal are not affected by object symmetry when doing symmetry
   * passes, so there is no separate variables with the `true_` prefix to store their original
   * values without symmetry modifications. */
  float world_space_view_origin[3];
  float world_space_view_normal[3];

  /* Lasso Gesture. */
  LassoGestureData lasso;

  /* Line Gesture. */
  LineGestureData line;

  /* Task Callback Data. */
  Vector<PBVHNode *> nodes;
};

struct SculptGestureOperation {
  /* Initial setup (data updates, special undo push...). */
  void (*sculpt_gesture_begin)(bContext *, SculptGestureContext *);

  /* Apply the gesture action for each symmetry pass. */
  void (*sculpt_gesture_apply_for_symmetry_pass)(bContext *, SculptGestureContext *);

  /* Remaining actions after finishing the symmetry passes iterations
   * (updating data-layers, tagging PBVH updates...). */
  void (*sculpt_gesture_end)(bContext *, SculptGestureContext *);
};

static void sculpt_gesture_operator_properties(wmOperatorType *ot)
{
  RNA_def_boolean(ot->srna,
                  "use_front_faces_only",
                  false,
                  "Front Faces Only",
                  "Affect only faces facing towards the view");

  RNA_def_boolean(ot->srna,
                  "use_limit_to_segment",
                  false,
                  "Limit to Segment",
                  "Apply the gesture action only to the area that is contained within the "
                  "segment without extending its effect to the entire line");
}

static void sculpt_gesture_context_init_common(bContext *C,
                                               wmOperator *op,
                                               SculptGestureContext *sgcontext)
{
  Depsgraph *depsgraph = CTX_data_ensure_evaluated_depsgraph(C);
  sgcontext->vc = ED_view3d_viewcontext_init(C, depsgraph);
  Object *ob = sgcontext->vc.obact;

  /* Operator properties. */
  sgcontext->front_faces_only = RNA_boolean_get(op->ptr, "use_front_faces_only");
  sgcontext->line.use_side_planes = RNA_boolean_get(op->ptr, "use_limit_to_segment");

  /* SculptSession */
  sgcontext->ss = ob->sculpt;

  /* Symmetry. */
  sgcontext->symm = ePaintSymmetryFlags(SCULPT_mesh_symmetry_xyz_get(ob));

  /* View Normal. */
  float mat[3][3];
  float view_dir[3] = {0.0f, 0.0f, 1.0f};
  copy_m3_m4(mat, sgcontext->vc.rv3d->viewinv);
  mul_m3_v3(mat, view_dir);
  normalize_v3_v3(sgcontext->world_space_view_normal, view_dir);
  copy_m3_m4(mat, ob->world_to_object);
  mul_m3_v3(mat, view_dir);
  normalize_v3_v3(sgcontext->true_view_normal, view_dir);

  /* View Origin. */
  copy_v3_v3(sgcontext->world_space_view_origin, sgcontext->vc.rv3d->viewinv[3]);
  copy_v3_v3(sgcontext->true_view_origin, sgcontext->vc.rv3d->viewinv[3]);
}

static void sculpt_gesture_lasso_px_cb(int x, int x_end, int y, void *user_data)
{
  SculptGestureContext *mcontext = static_cast<SculptGestureContext *>(user_data);
  LassoGestureData *lasso = &mcontext->lasso;
  int index = (y * lasso->width) + x;
  int index_end = (y * lasso->width) + x_end;
  do {
    BLI_BITMAP_ENABLE(lasso->mask_px, index);
  } while (++index != index_end);
}

static SculptGestureContext *sculpt_gesture_init_from_lasso(bContext *C, wmOperator *op)
{
  SculptGestureContext *sgcontext = MEM_new<SculptGestureContext>(__func__);
  sgcontext->shape_type = SCULPT_GESTURE_SHAPE_LASSO;

  sculpt_gesture_context_init_common(C, op, sgcontext);

  int mcoords_len;
  const int(*mcoords)[2] = WM_gesture_lasso_path_to_array(C, op, &mcoords_len);

  if (!mcoords) {
    return nullptr;
  }

  ED_view3d_ob_project_mat_get(
      sgcontext->vc.rv3d, sgcontext->vc.obact, sgcontext->lasso.projviewobjmat);
  BLI_lasso_boundbox(&sgcontext->lasso.boundbox, mcoords, mcoords_len);
  const int lasso_width = 1 + sgcontext->lasso.boundbox.xmax - sgcontext->lasso.boundbox.xmin;
  const int lasso_height = 1 + sgcontext->lasso.boundbox.ymax - sgcontext->lasso.boundbox.ymin;
  sgcontext->lasso.width = lasso_width;
  sgcontext->lasso.mask_px = BLI_BITMAP_NEW(lasso_width * lasso_height, __func__);

  BLI_bitmap_draw_2d_poly_v2i_n(sgcontext->lasso.boundbox.xmin,
                                sgcontext->lasso.boundbox.ymin,
                                sgcontext->lasso.boundbox.xmax,
                                sgcontext->lasso.boundbox.ymax,
                                mcoords,
                                mcoords_len,
                                sculpt_gesture_lasso_px_cb,
                                sgcontext);

  BoundBox bb;
  ED_view3d_clipping_calc(&bb,
                          sgcontext->true_clip_planes,
                          sgcontext->vc.region,
                          sgcontext->vc.obact,
                          &sgcontext->lasso.boundbox);

  sgcontext->gesture_points = static_cast<float(*)[2]>(
      MEM_malloc_arrayN(mcoords_len, sizeof(float[2]), "trim points"));
  sgcontext->tot_gesture_points = mcoords_len;
  for (int i = 0; i < mcoords_len; i++) {
    sgcontext->gesture_points[i][0] = mcoords[i][0];
    sgcontext->gesture_points[i][1] = mcoords[i][1];
  }

  MEM_freeN((void *)mcoords);

  return sgcontext;
}

static SculptGestureContext *sculpt_gesture_init_from_box(bContext *C, wmOperator *op)
{
  SculptGestureContext *sgcontext = MEM_new<SculptGestureContext>(__func__);
  sgcontext->shape_type = SCULPT_GESTURE_SHAPE_BOX;

  sculpt_gesture_context_init_common(C, op, sgcontext);

  rcti rect;
  WM_operator_properties_border_to_rcti(op, &rect);

  BoundBox bb;
  ED_view3d_clipping_calc(
      &bb, sgcontext->true_clip_planes, sgcontext->vc.region, sgcontext->vc.obact, &rect);

  sgcontext->gesture_points = static_cast<float(*)[2]>(
      MEM_calloc_arrayN(4, sizeof(float[2]), "trim points"));
  sgcontext->tot_gesture_points = 4;

  sgcontext->gesture_points[0][0] = rect.xmax;
  sgcontext->gesture_points[0][1] = rect.ymax;

  sgcontext->gesture_points[1][0] = rect.xmax;
  sgcontext->gesture_points[1][1] = rect.ymin;

  sgcontext->gesture_points[2][0] = rect.xmin;
  sgcontext->gesture_points[2][1] = rect.ymin;

  sgcontext->gesture_points[3][0] = rect.xmin;
  sgcontext->gesture_points[3][1] = rect.ymax;
  return sgcontext;
}

static void sculpt_gesture_line_plane_from_tri(float *r_plane,
                                               SculptGestureContext *sgcontext,
                                               const bool flip,
                                               const float p1[3],
                                               const float p2[3],
                                               const float p3[3])
{
  float normal[3];
  normal_tri_v3(normal, p1, p2, p3);
  mul_v3_mat3_m4v3(normal, sgcontext->vc.obact->world_to_object, normal);
  if (flip) {
    mul_v3_fl(normal, -1.0f);
  }
  float plane_point_object_space[3];
  mul_v3_m4v3(plane_point_object_space, sgcontext->vc.obact->world_to_object, p1);
  plane_from_point_normal_v3(r_plane, plane_point_object_space, normal);
}

/* Creates 4 points in the plane defined by the line and 2 extra points with an offset relative to
 * this plane. */
static void sculpt_gesture_line_calculate_plane_points(SculptGestureContext *sgcontext,
                                                       float line_points[2][2],
                                                       float r_plane_points[4][3],
                                                       float r_offset_plane_points[2][3])
{
  float depth_point[3];
  add_v3_v3v3(depth_point, sgcontext->true_view_origin, sgcontext->true_view_normal);
  ED_view3d_win_to_3d(
      sgcontext->vc.v3d, sgcontext->vc.region, depth_point, line_points[0], r_plane_points[0]);
  ED_view3d_win_to_3d(
      sgcontext->vc.v3d, sgcontext->vc.region, depth_point, line_points[1], r_plane_points[3]);

  madd_v3_v3v3fl(depth_point, sgcontext->true_view_origin, sgcontext->true_view_normal, 10.0f);
  ED_view3d_win_to_3d(
      sgcontext->vc.v3d, sgcontext->vc.region, depth_point, line_points[0], r_plane_points[1]);
  ED_view3d_win_to_3d(
      sgcontext->vc.v3d, sgcontext->vc.region, depth_point, line_points[1], r_plane_points[2]);

  float normal[3];
  normal_tri_v3(normal, r_plane_points[0], r_plane_points[1], r_plane_points[2]);
  add_v3_v3v3(r_offset_plane_points[0], r_plane_points[0], normal);
  add_v3_v3v3(r_offset_plane_points[1], r_plane_points[3], normal);
}

static SculptGestureContext *sculpt_gesture_init_from_line(bContext *C, wmOperator *op)
{
  SculptGestureContext *sgcontext = MEM_new<SculptGestureContext>(__func__);
  sgcontext->shape_type = SCULPT_GESTURE_SHAPE_LINE;

  sculpt_gesture_context_init_common(C, op, sgcontext);

  float line_points[2][2];
  line_points[0][0] = RNA_int_get(op->ptr, "xstart");
  line_points[0][1] = RNA_int_get(op->ptr, "ystart");
  line_points[1][0] = RNA_int_get(op->ptr, "xend");
  line_points[1][1] = RNA_int_get(op->ptr, "yend");

  sgcontext->line.flip = RNA_boolean_get(op->ptr, "flip");

  float plane_points[4][3];
  float offset_plane_points[2][3];
  sculpt_gesture_line_calculate_plane_points(
      sgcontext, line_points, plane_points, offset_plane_points);

  /* Calculate line plane and normal. */
  const bool flip = sgcontext->line.flip ^ (!sgcontext->vc.rv3d->is_persp);
  sculpt_gesture_line_plane_from_tri(sgcontext->line.true_plane,
                                     sgcontext,
                                     flip,
                                     plane_points[0],
                                     plane_points[1],
                                     plane_points[2]);

  /* Calculate the side planes. */
  sculpt_gesture_line_plane_from_tri(sgcontext->line.true_side_plane[0],
                                     sgcontext,
                                     false,
                                     plane_points[1],
                                     plane_points[0],
                                     offset_plane_points[0]);
  sculpt_gesture_line_plane_from_tri(sgcontext->line.true_side_plane[1],
                                     sgcontext,
                                     false,
                                     plane_points[3],
                                     plane_points[2],
                                     offset_plane_points[1]);

  return sgcontext;
}

static void sculpt_gesture_context_free(SculptGestureContext *sgcontext)
{
  MEM_SAFE_FREE(sgcontext->lasso.mask_px);
  MEM_SAFE_FREE(sgcontext->gesture_points);
  MEM_SAFE_FREE(sgcontext->operation);
  MEM_delete(sgcontext);
}

static void flip_plane(float out[4], const float in[4], const char symm)
{
  if (symm & PAINT_SYMM_X) {
    out[0] = -in[0];
  }
  else {
    out[0] = in[0];
  }
  if (symm & PAINT_SYMM_Y) {
    out[1] = -in[1];
  }
  else {
    out[1] = in[1];
  }
  if (symm & PAINT_SYMM_Z) {
    out[2] = -in[2];
  }
  else {
    out[2] = in[2];
  }

  out[3] = in[3];
}

static void sculpt_gesture_flip_for_symmetry_pass(SculptGestureContext *sgcontext,
                                                  const ePaintSymmetryFlags symmpass)
{
  sgcontext->symmpass = symmpass;
  for (int j = 0; j < 4; j++) {
    flip_plane(sgcontext->clip_planes[j], sgcontext->true_clip_planes[j], symmpass);
  }

  negate_m4(sgcontext->clip_planes);

  flip_v3_v3(sgcontext->view_normal, sgcontext->true_view_normal, symmpass);
  flip_v3_v3(sgcontext->view_origin, sgcontext->true_view_origin, symmpass);
  flip_plane(sgcontext->line.plane, sgcontext->line.true_plane, symmpass);
  flip_plane(sgcontext->line.side_plane[0], sgcontext->line.true_side_plane[0], symmpass);
  flip_plane(sgcontext->line.side_plane[1], sgcontext->line.true_side_plane[1], symmpass);
}

static Vector<PBVHNode *> sculpt_gesture_update_effected_nodes_by_line_plane(
    SculptGestureContext *sgcontext)
{
  SculptSession *ss = sgcontext->ss;
  float clip_planes[3][4];
  copy_v4_v4(clip_planes[0], sgcontext->line.plane);
  copy_v4_v4(clip_planes[1], sgcontext->line.side_plane[0]);
  copy_v4_v4(clip_planes[2], sgcontext->line.side_plane[1]);

  PBVHFrustumPlanes frustum{};
  frustum.planes = clip_planes;
  frustum.num_planes = sgcontext->line.use_side_planes ? 3 : 1;

  return sgcontext->nodes = blender::bke::pbvh::search_gather(ss->pbvh, [&](PBVHNode &node) {
           return BKE_pbvh_node_frustum_contain_AABB(&node, &frustum);
         });
}

static void sculpt_gesture_update_effected_nodes_by_clip_planes(SculptGestureContext *sgcontext)
{
  SculptSession *ss = sgcontext->ss;
  float clip_planes[4][4];
  copy_m4_m4(clip_planes, sgcontext->clip_planes);
  negate_m4(clip_planes);

  PBVHFrustumPlanes frustum{};
  frustum.planes = clip_planes;
  frustum.num_planes = 4;

  sgcontext->nodes = blender::bke::pbvh::search_gather(ss->pbvh, [&](PBVHNode &node) {
    return BKE_pbvh_node_frustum_contain_AABB(&node, &frustum);
  });
}

static void sculpt_gesture_update_effected_nodes(SculptGestureContext *sgcontext)
{
  switch (sgcontext->shape_type) {
    case SCULPT_GESTURE_SHAPE_BOX:
    case SCULPT_GESTURE_SHAPE_LASSO:
      sculpt_gesture_update_effected_nodes_by_clip_planes(sgcontext);
      break;
    case SCULPT_GESTURE_SHAPE_LINE:
      sculpt_gesture_update_effected_nodes_by_line_plane(sgcontext);
      break;
  }
}

static bool sculpt_gesture_is_effected_lasso(SculptGestureContext *sgcontext, const float co[3])
{
  float scr_co_f[2];
  int scr_co_s[2];
  float co_final[3];

  flip_v3_v3(co_final, co, sgcontext->symmpass);

  /* First project point to 2d space. */
  ED_view3d_project_float_v2_m4(
      sgcontext->vc.region, co_final, scr_co_f, sgcontext->lasso.projviewobjmat);

  scr_co_s[0] = (int)scr_co_f[0];
  scr_co_s[1] = (int)scr_co_f[1];

  /* Clip against lasso boundbox. */
  LassoGestureData *lasso = &sgcontext->lasso;
  if (!BLI_rcti_isect_pt(&lasso->boundbox, scr_co_s[0], scr_co_s[1])) {
    return false;
  }

  scr_co_s[0] -= lasso->boundbox.xmin;
  scr_co_s[1] -= lasso->boundbox.ymin;

  return BLI_BITMAP_TEST_BOOL(lasso->mask_px, scr_co_s[1] * lasso->width + scr_co_s[0]);
}

static bool sculpt_gesture_is_effected(SculptGestureContext *sgcontext,
                                       const float3 &co,
                                       const float3 &vertex_normal)
{
  float dot = dot_v3v3(sgcontext->view_normal, vertex_normal);
  const bool is_effected_front_face = !(sgcontext->front_faces_only && dot < 0.0f);

  if (!is_effected_front_face) {
    return false;
  }

  switch (sgcontext->shape_type) {
    case SCULPT_GESTURE_SHAPE_BOX:
      return isect_point_planes_v3(sgcontext->clip_planes, 4, co);
    case SCULPT_GESTURE_SHAPE_LASSO:
      return sculpt_gesture_is_effected_lasso(sgcontext, co);
    case SCULPT_GESTURE_SHAPE_LINE:
      if (sgcontext->line.use_side_planes) {
        return plane_point_side_v3(sgcontext->line.plane, co) > 0.0f &&
               plane_point_side_v3(sgcontext->line.side_plane[0], co) > 0.0f &&
               plane_point_side_v3(sgcontext->line.side_plane[1], co) > 0.0f;
      }
      return plane_point_side_v3(sgcontext->line.plane, co) > 0.0f;
  }
  return false;
}

static void sculpt_gesture_apply(bContext *C, SculptGestureContext *sgcontext, wmOperator *op)
{
  SculptGestureOperation *operation = sgcontext->operation;
  SCULPT_undo_push_begin(CTX_data_active_object(C), op);

  operation->sculpt_gesture_begin(C, sgcontext);

  for (int symmpass = 0; symmpass <= sgcontext->symm; symmpass++) {
    if (SCULPT_is_symmetry_iteration_valid(symmpass, sgcontext->symm)) {
      sculpt_gesture_flip_for_symmetry_pass(sgcontext, ePaintSymmetryFlags(symmpass));
      sculpt_gesture_update_effected_nodes(sgcontext);

      operation->sculpt_gesture_apply_for_symmetry_pass(C, sgcontext);
    }
  }

  operation->sculpt_gesture_end(C, sgcontext);

  Object *ob = CTX_data_active_object(C);
  SCULPT_undo_push_end(ob);

  SCULPT_tag_update_overlays(C);
}

/* Face Set Gesture Operation. */

struct SculptGestureFaceSetOperation {
  SculptGestureOperation op;

  int new_face_set_id;
};

static void sculpt_gesture_face_set_begin(bContext *C, SculptGestureContext *sgcontext)
{
  Depsgraph *depsgraph = CTX_data_depsgraph_pointer(C);
  BKE_sculpt_update_object_for_edit(depsgraph, sgcontext->vc.obact, true, false, false);
}

static void face_set_gesture_apply_task(SculptGestureContext *sgcontext, PBVHNode *node)
{
  using namespace blender;
  SculptGestureFaceSetOperation *face_set_operation = (SculptGestureFaceSetOperation *)
                                                          sgcontext->operation;
  SculptSession &ss = *sgcontext->ss;
  const PBVH &pbvh = *sgcontext->ss->pbvh;

  SCULPT_undo_push_node(sgcontext->vc.obact, node, SCULPT_UNDO_FACE_SETS);

  const int new_face_set = face_set_operation->new_face_set_id;

  bool any_updated = false;
  switch (BKE_pbvh_type(&pbvh)) {
    case PBVH_GRIDS:
    case PBVH_FACES: {
      const Span<float3> positions = ss.vert_positions;
      const OffsetIndices<int> faces = ss.faces;
      const Span<int> corner_verts = ss.corner_verts;
      const bool *hide_poly = ss.hide_poly;

      const Vector<int> face_indices = BKE_pbvh_node_calc_face_indices(pbvh, *node);
      for (const int face : face_indices) {
        if (hide_poly && hide_poly[face]) {
          continue;
        }
        const Span<int> face_verts = corner_verts.slice(faces[face]);
        const float3 face_center = bke::mesh::face_center_calc(positions, face_verts);
        const float3 face_normal = bke::mesh::face_normal_calc(positions, face_verts);
        if (!sculpt_gesture_is_effected(sgcontext, face_center, face_normal)) {
          continue;
        }
        ss.face_sets[face] = new_face_set;
        any_updated = true;
      }
      break;
    }

    case PBVH_BMESH: {
      BMesh *bm = ss.bm;
      const int offset = CustomData_get_offset_named(
          &bm->pdata, CD_PROP_INT32, ".sculpt_face_set");
      for (BMFace *face : BKE_pbvh_bmesh_node_faces(node)) {
        if (BM_elem_flag_test(face, BM_ELEM_HIDDEN)) {
          continue;
        }
        float3 center;
        BM_face_calc_center_median(face, center);
        if (!sculpt_gesture_is_effected(sgcontext, center, face->no)) {
          continue;
        }
        BM_ELEM_CD_SET_INT(face, offset, new_face_set);
        any_updated = true;
      }
<<<<<<< HEAD
      SCULPT_face_set_set(sgcontext->ss, fd.face, face_set_operation->new_face_set_id);
      for (int i : IndexRange(fd.verts_num)) {
        BKE_sculpt_boundary_flag_update(sgcontext->ss, fd.verts[i], true);
      }
      any_updated = true;
=======
      break;
>>>>>>> f97580f6
    }
  }

  if (any_updated) {
    BKE_pbvh_vert_tag_update_normal_visibility(node);
  }
}

static void sculpt_gesture_face_set_apply_for_symmetry_pass(bContext * /*C*/,
                                                            SculptGestureContext *sgcontext)
{
  using namespace blender;
  threading::parallel_for(sgcontext->nodes.index_range(), 1, [&](const IndexRange range) {
    for (const int i : range) {
      face_set_gesture_apply_task(sgcontext, sgcontext->nodes[i]);
    }
  });
}

static void sculpt_gesture_face_set_end(bContext * /*C*/, SculptGestureContext *sgcontext)
{
  BKE_pbvh_update_visibility(sgcontext->ss->pbvh);
}

static void sculpt_gesture_init_face_set_properties(SculptGestureContext *sgcontext,
                                                    wmOperator * /*op*/)
{
  Mesh *mesh = BKE_mesh_from_object(sgcontext->vc.obact);
  sgcontext->operation = reinterpret_cast<SculptGestureOperation *>(
      MEM_cnew<SculptGestureFaceSetOperation>(__func__));

  sgcontext->ss->face_sets = BKE_sculpt_face_sets_ensure(sgcontext->vc.obact);

  SculptGestureFaceSetOperation *face_set_operation = (SculptGestureFaceSetOperation *)
                                                          sgcontext->operation;

  face_set_operation->op.sculpt_gesture_begin = sculpt_gesture_face_set_begin;
  face_set_operation->op.sculpt_gesture_apply_for_symmetry_pass =
      sculpt_gesture_face_set_apply_for_symmetry_pass;
  face_set_operation->op.sculpt_gesture_end = sculpt_gesture_face_set_end;

  face_set_operation->new_face_set_id = ED_sculpt_face_sets_find_next_available_id(mesh);
}

/* Mask Gesture Operation. */

struct SculptGestureMaskOperation {
  SculptGestureOperation op;

  PaintMaskFloodMode mode;
  float value;
};

static void sculpt_gesture_mask_begin(bContext *C, SculptGestureContext *sgcontext)
{
  Depsgraph *depsgraph = CTX_data_depsgraph_pointer(C);
  BKE_sculpt_update_object_for_edit(depsgraph, sgcontext->vc.obact, false, true, false);
}

static void mask_gesture_apply_task(SculptGestureContext *sgcontext,
                                    const SculptMaskWriteInfo mask_write,
                                    PBVHNode *node)
{
  SculptGestureMaskOperation *mask_operation = (SculptGestureMaskOperation *)sgcontext->operation;
  Object *ob = sgcontext->vc.obact;

  const bool is_multires = BKE_pbvh_type(sgcontext->ss->pbvh) == PBVH_GRIDS;

  PBVHVertexIter vd;
  bool any_masked = false;
  bool redraw = false;

  BKE_pbvh_vertex_iter_begin (sgcontext->ss->pbvh, node, vd, PBVH_ITER_UNIQUE) {
    float vertex_normal[3];
    const float *co = SCULPT_vertex_co_get(sgcontext->ss, vd.vertex);
    SCULPT_vertex_normal_get(sgcontext->ss, vd.vertex, vertex_normal);

    if (sculpt_gesture_is_effected(sgcontext, co, vertex_normal)) {
      float prevmask = vd.mask;
      if (!any_masked) {
        any_masked = true;

        SCULPT_undo_push_node(ob, node, SCULPT_UNDO_MASK);

        if (is_multires) {
          BKE_pbvh_node_mark_normals_update(node);
        }
      }
      const float new_mask = mask_flood_fill_get_new_value_for_elem(
          prevmask, mask_operation->mode, mask_operation->value);
      if (prevmask != new_mask) {
        SCULPT_mask_vert_set(BKE_pbvh_type(ob->sculpt->pbvh), mask_write, new_mask, vd);
        redraw = true;
      }
    }
  }
  BKE_pbvh_vertex_iter_end;

  if (redraw) {
    BKE_pbvh_node_mark_update_mask(node);
  }
}

static void sculpt_gesture_mask_apply_for_symmetry_pass(bContext * /*C*/,
                                                        SculptGestureContext *sgcontext)
{
  using namespace blender;
  const SculptMaskWriteInfo mask_write = SCULPT_mask_get_for_write(sgcontext->ss);
  threading::parallel_for(sgcontext->nodes.index_range(), 1, [&](const IndexRange range) {
    for (const int i : range) {
      mask_gesture_apply_task(sgcontext, mask_write, sgcontext->nodes[i]);
    }
  });
}

static void sculpt_gesture_mask_end(bContext *C, SculptGestureContext *sgcontext)
{
  Depsgraph *depsgraph = CTX_data_depsgraph_pointer(C);
  if (BKE_pbvh_type(sgcontext->ss->pbvh) == PBVH_GRIDS) {
    multires_mark_as_modified(depsgraph, sgcontext->vc.obact, MULTIRES_COORDS_MODIFIED);
  }
  BKE_pbvh_update_mask(sgcontext->ss->pbvh);
}

static void sculpt_gesture_init_mask_properties(bContext *C,
                                                SculptGestureContext *sgcontext,
                                                wmOperator *op)
{
  sgcontext->operation = reinterpret_cast<SculptGestureOperation *>(
      MEM_cnew<SculptGestureMaskOperation>(__func__));

  SculptGestureMaskOperation *mask_operation = (SculptGestureMaskOperation *)sgcontext->operation;

  Object *object = sgcontext->vc.obact;
  MultiresModifierData *mmd = BKE_sculpt_multires_active(sgcontext->vc.scene, object);
  BKE_sculpt_mask_layers_ensure(
      CTX_data_depsgraph_pointer(C), CTX_data_main(C), sgcontext->vc.obact, mmd);

  mask_operation->op.sculpt_gesture_begin = sculpt_gesture_mask_begin;
  mask_operation->op.sculpt_gesture_apply_for_symmetry_pass =
      sculpt_gesture_mask_apply_for_symmetry_pass;
  mask_operation->op.sculpt_gesture_end = sculpt_gesture_mask_end;

  mask_operation->mode = PaintMaskFloodMode(RNA_enum_get(op->ptr, "mode"));
  mask_operation->value = RNA_float_get(op->ptr, "value");
}

static void paint_mask_gesture_operator_properties(wmOperatorType *ot)
{
  RNA_def_enum(ot->srna, "mode", mode_items, PAINT_MASK_FLOOD_VALUE, "Mode", nullptr);
  RNA_def_float(
      ot->srna,
      "value",
      1.0f,
      0.0f,
      1.0f,
      "Value",
      "Mask level to use when mode is 'Value'; zero means no masking and one is fully masked",
      0.0f,
      1.0f);
}

/* Trim Gesture Operation. */

enum eSculptTrimOperationType {
  SCULPT_GESTURE_TRIM_INTERSECT,
  SCULPT_GESTURE_TRIM_DIFFERENCE,
  SCULPT_GESTURE_TRIM_UNION,
  SCULPT_GESTURE_TRIM_JOIN,
};

/* Intersect is not exposed in the UI because it does not work correctly with symmetry (it deletes
 * the symmetrical part of the mesh in the first symmetry pass). */
static EnumPropertyItem prop_trim_operation_types[] = {
    {SCULPT_GESTURE_TRIM_DIFFERENCE,
     "DIFFERENCE",
     0,
     "Difference",
     "Use a difference boolean operation"},
    {SCULPT_GESTURE_TRIM_UNION, "UNION", 0, "Union", "Use a union boolean operation"},
    {SCULPT_GESTURE_TRIM_JOIN,
     "JOIN",
     0,
     "Join",
     "Join the new mesh as separate geometry, without performing any boolean operation"},
    {0, nullptr, 0, nullptr, nullptr},
};

enum eSculptTrimOrientationType {
  SCULPT_GESTURE_TRIM_ORIENTATION_VIEW,
  SCULPT_GESTURE_TRIM_ORIENTATION_SURFACE,
};
static EnumPropertyItem prop_trim_orientation_types[] = {
    {SCULPT_GESTURE_TRIM_ORIENTATION_VIEW,
     "VIEW",
     0,
     "View",
     "Use the view to orientate the trimming shape"},
    {SCULPT_GESTURE_TRIM_ORIENTATION_SURFACE,
     "SURFACE",
     0,
     "Surface",
     "Use the surface normal to orientate the trimming shape"},
    {0, nullptr, 0, nullptr, nullptr},
};

typedef enum eSculptTrimLocationType {
  SCULPT_GESTURE_TRIM_LOCATION_DEPTH_SURFACE,
  SCULPT_GESTURE_TRIM_LOCATION_DEPTH_VOLUME,
} eSculptTrimLocationType;
static EnumPropertyItem prop_trim_location_types[] = {
    {SCULPT_GESTURE_TRIM_LOCATION_DEPTH_SURFACE,
     "DEPTH_SURFACE",
     0,
     "Surface",
     "Use the surface under the cursor to locate the trimming shape"},
    {SCULPT_GESTURE_TRIM_LOCATION_DEPTH_VOLUME,
     "DEPTH_VOLUME",
     0,
     "Volume",
     "Use the volume of the mesh to locate the trimming shape in the center of the volume"},
    {0, NULL, 0, NULL, NULL},
};

enum eSculptTrimExtrudeMode {
  SCULPT_GESTURE_TRIM_EXTRUDE_PROJECT,
  SCULPT_GESTURE_TRIM_EXTRUDE_FIXED
};

static EnumPropertyItem prop_trim_extrude_modes[] = {
    {SCULPT_GESTURE_TRIM_EXTRUDE_PROJECT,
     "PROJECT",
     0,
     "Project",
     "Project back faces when extruding"},
    {SCULPT_GESTURE_TRIM_EXTRUDE_FIXED, "FIXED", 0, "Fixed", "Extrude back faces by fixed amount"},
    {0, nullptr, 0, nullptr, nullptr},
};

struct SculptGestureTrimOperation {
  SculptGestureOperation op;

  Mesh *mesh;
  float (*true_mesh_co)[3];

  float depth_front;
  float depth_back;
  float avg_edge_len;

  bool use_cursor_depth;

  eSculptTrimOperationType mode;
  eSculptTrimOrientationType orientation;
  eSculptTrimLocationType location;
  eSculptTrimExtrudeMode extrude_mode;
};

static void sculpt_gesture_trim_normals_update(SculptGestureContext *sgcontext)
{
  SculptGestureTrimOperation *trim_operation = (SculptGestureTrimOperation *)sgcontext->operation;
  Mesh *trim_mesh = trim_operation->mesh;

  const BMAllocTemplate allocsize = BMALLOC_TEMPLATE_FROM_ME(trim_mesh);

  BMeshCreateParams bm_create_params{};
  bm_create_params.use_toolflags = true;
  BMesh *bm = BM_mesh_create(&allocsize, &bm_create_params);

  BMeshFromMeshParams bm_from_me_params{};
  bm_from_me_params.calc_face_normal = true;
  bm_from_me_params.calc_vert_normal = true;
  BM_mesh_bm_from_me(bm, trim_mesh, &bm_from_me_params);

  BM_mesh_elem_hflag_enable_all(bm, BM_FACE, BM_ELEM_TAG, false);
  BMO_op_callf(bm,
               (BMO_FLAG_DEFAULTS & ~BMO_FLAG_RESPECT_HIDE),
               "recalc_face_normals faces=%hf",
               BM_ELEM_TAG);
  BM_mesh_elem_hflag_disable_all(bm, BM_VERT | BM_EDGE | BM_FACE, BM_ELEM_TAG, false);

  BMeshToMeshParams convert_params{};
  convert_params.calc_object_remap = false;
  Mesh *result = BKE_mesh_from_bmesh_nomain(bm, &convert_params, trim_mesh);

  BM_mesh_free(bm);
  BKE_id_free(nullptr, trim_mesh);
  trim_operation->mesh = result;
}

/* Get the origin and normal that are going to be used for calculating the depth and position the
 * trimming geometry. */
static void sculpt_gesture_trim_shape_origin_normal_get(SculptGestureContext *sgcontext,
                                                        float *r_origin,
                                                        float *r_normal)
{
  SculptGestureTrimOperation *trim_operation = (SculptGestureTrimOperation *)sgcontext->operation;
  /* Use the view origin and normal in world space. The trimming mesh coordinates are
   * calculated in world space, aligned to the view, and then converted to object space to
   * store them in the final trimming mesh which is going to be used in the boolean operation.
   */
  switch (trim_operation->orientation) {
    case SCULPT_GESTURE_TRIM_ORIENTATION_VIEW:
      mul_v3_m4v3(
          r_origin, sgcontext->vc.obact->object_to_world, sgcontext->ss->gesture_initial_location);
      copy_v3_v3(r_normal, sgcontext->world_space_view_normal);
      negate_v3(r_normal);
      break;
    case SCULPT_GESTURE_TRIM_ORIENTATION_SURFACE:
      mul_v3_m4v3(
          r_origin, sgcontext->vc.obact->object_to_world, sgcontext->ss->gesture_initial_location);
      /* Transforming the normal does not take non uniform scaling into account. Sculpt mode is not
       * expected to work on object with non uniform scaling. */
      copy_v3_v3(r_normal, sgcontext->ss->gesture_initial_normal);
      mul_mat3_m4_v3(sgcontext->vc.obact->object_to_world, r_normal);
      break;
  }
}

static void sculpt_gesture_trim_calculate_depth(SculptGestureContext *sgcontext)
{
  SculptGestureTrimOperation *trim_operation = (SculptGestureTrimOperation *)sgcontext->operation;

  SculptSession *ss = sgcontext->ss;
  ViewContext *vc = &sgcontext->vc;

  const int totvert = SCULPT_vertex_count_get(ss);

  float shape_plane[4];
  float shape_origin[3];
  float shape_normal[3];
  sculpt_gesture_trim_shape_origin_normal_get(sgcontext, shape_origin, shape_normal);
  plane_from_point_normal_v3(shape_plane, shape_origin, shape_normal);

  trim_operation->depth_front = FLT_MAX;
  trim_operation->depth_back = -FLT_MAX;

  for (int i = 0; i < totvert; i++) {
    PBVHVertRef vertex = BKE_pbvh_index_to_vertex(ss->pbvh, i);

    const float *vco = SCULPT_vertex_co_get(ss, vertex);

    /* Convert the coordinates to world space to calculate the depth. When generating the trimming
     * mesh, coordinates are first calculated in world space, then converted to object space to
     * store them. */
    float world_space_vco[3];
    mul_v3_m4v3(world_space_vco, vc->obact->object_to_world, vco);
    const float dist = dist_signed_to_plane_v3(world_space_vco, shape_plane);
    trim_operation->depth_front = min_ff(dist, trim_operation->depth_front);
    trim_operation->depth_back = max_ff(dist, trim_operation->depth_back);
  }

  if (trim_operation->use_cursor_depth) {
    float world_space_gesture_initial_location[3];

    switch (trim_operation->location) {
      case SCULPT_GESTURE_TRIM_LOCATION_DEPTH_SURFACE: {
        mul_v3_m4v3(world_space_gesture_initial_location,
                    vc->obact->object_to_world,
                    ss->gesture_initial_location);

      } break;
      case SCULPT_GESTURE_TRIM_LOCATION_DEPTH_VOLUME: {
        float center_co[3];
        mid_v3_v3v3(center_co, ss->gesture_initial_location, ss->gesture_initial_back_location);
        mul_v3_m4v3(world_space_gesture_initial_location, vc->obact->object_to_world, center_co);
      } break;
    }

    float mid_point_depth;
    if (trim_operation->orientation == SCULPT_GESTURE_TRIM_ORIENTATION_VIEW) {
      mid_point_depth = ss->gesture_initial_hit ?
                            dist_signed_to_plane_v3(world_space_gesture_initial_location,
                                                    shape_plane) :
                            (trim_operation->depth_back + trim_operation->depth_front) * 0.5f;
    }
    else {
      /* When using normal orientation, if the stroke started over the mesh, position the mid point
       * at 0 distance from the shape plane. This positions the trimming shape half inside of the
       * surface. */
      if (SCULPT_GESTURE_TRIM_LOCATION_DEPTH_VOLUME) {
        mid_point_depth = ss->gesture_initial_hit ?
                              dist_signed_to_plane_v3(world_space_gesture_initial_location,
                                                      shape_plane) :
                              (trim_operation->depth_back + trim_operation->depth_front) * 0.5f;
      }
      else {
        mid_point_depth = ss->gesture_initial_hit ?
                              0.0f :
                              (trim_operation->depth_back + trim_operation->depth_front) * 0.5f;
      }
      mid_point_depth = ss->gesture_initial_hit ?
                            0.0f :
                            (trim_operation->depth_back + trim_operation->depth_front) * 0.5f;
    }

    float depth_radius;

    if (ss->gesture_initial_hit) {
      depth_radius = ss->cursor_radius;
    }
    else {
      /* ss->cursor_radius is only valid if the stroke started
       * over the sculpt mesh.  If it's not we must
       * compute the radius ourselves.  See #81452.
       */

      Sculpt *sd = CTX_data_tool_settings(vc->C)->sculpt;
      Brush *brush = BKE_paint_brush(&sd->paint);
      Scene *scene = CTX_data_scene(vc->C);

      if (!BKE_brush_use_locked_size(scene, brush)) {
        depth_radius = paint_calc_object_space_radius(
            vc, ss->gesture_initial_location, BKE_brush_size_get(scene, brush));
      }
      else {
        depth_radius = BKE_brush_unprojected_radius_get(scene, brush);
      }
    }

    trim_operation->depth_front = mid_point_depth - depth_radius;
    trim_operation->depth_back = mid_point_depth + depth_radius;
  }
}

static void sculpt_gesture_trim_geometry_generate(SculptGestureContext *sgcontext)
{
  SculptGestureTrimOperation *trim_operation = (SculptGestureTrimOperation *)sgcontext->operation;
  ViewContext *vc = &sgcontext->vc;
  ARegion *region = vc->region;

  const int tot_screen_points = sgcontext->tot_gesture_points;
  float(*screen_points)[2] = sgcontext->gesture_points;

  const int trim_totverts = tot_screen_points * 2;
  const int trim_faces_nums = (2 * (tot_screen_points - 2)) + (2 * tot_screen_points);
  trim_operation->mesh = BKE_mesh_new_nomain(
      trim_totverts, 0, trim_faces_nums, trim_faces_nums * 3);
  trim_operation->true_mesh_co = static_cast<float(*)[3]>(
      MEM_malloc_arrayN(trim_totverts, sizeof(float[3]), "mesh orco"));

  float depth_front = trim_operation->depth_front;
  float depth_back = trim_operation->depth_back;
  float pad_factor = 0.0f;

  if (!trim_operation->use_cursor_depth) {
    pad_factor = (depth_back - depth_front) * 0.01f + 0.001f;

    /* When using cursor depth, don't modify the depth set by the cursor radius. If full depth is
     * used, adding a little padding to the trimming shape can help avoiding booleans with coplanar
     * faces. */
    depth_front -= pad_factor;
    depth_back += pad_factor;
  }

  float shape_origin[3];
  float shape_normal[3];
  float shape_plane[4];
  sculpt_gesture_trim_shape_origin_normal_get(sgcontext, shape_origin, shape_normal);
  plane_from_point_normal_v3(shape_plane, shape_origin, shape_normal);

  const float(*ob_imat)[4] = vc->obact->world_to_object;

  /* Write vertices coordinatesSCULPT_GESTURE_TRIM_DIFFERENCE for the front face. */
  blender::MutableSpan<blender::float3> positions =
      trim_operation->mesh->vert_positions_for_write();

  float depth_point[3];

  /* Get origin point for SCULPT_GESTURE_TRIM_ORIENTATION_VIEW.
   * Note: for projection extrusion we add depth_front here
   * instead of in the loop.
   */
  if (trim_operation->extrude_mode == SCULPT_GESTURE_TRIM_EXTRUDE_FIXED) {
    copy_v3_v3(depth_point, shape_origin);
  }
  else {
    madd_v3_v3v3fl(depth_point, shape_origin, shape_normal, depth_front);
  }

  for (int i = 0; i < tot_screen_points; i++) {
    float new_point[3];
    if (trim_operation->orientation == SCULPT_GESTURE_TRIM_ORIENTATION_VIEW) {
      ED_view3d_win_to_3d(vc->v3d, region, depth_point, screen_points[i], new_point);

      /* For fixed mode we add the shape normal here to avoid projection errors. */
      if (trim_operation->extrude_mode == SCULPT_GESTURE_TRIM_EXTRUDE_FIXED) {
        madd_v3_v3fl(new_point, shape_normal, depth_front);
      }
    }
    else {
      ED_view3d_win_to_3d_on_plane(region, shape_plane, screen_points[i], false, new_point);
      madd_v3_v3fl(new_point, shape_normal, depth_front);
    }

    copy_v3_v3(positions[i], new_point);
  }

  float avg_elen = 0.0f;

  for (int i = 0; i < tot_screen_points; i++) {
    float *v1 = trim_operation->true_mesh_co[i];
    float *v2 = trim_operation->true_mesh_co[((i + 1) % tot_screen_points)];

    avg_elen += len_v3v3(v1, v2);
  }

  trim_operation->avg_edge_len = avg_elen / (float)tot_screen_points;

  /* Write vertices coordinates for the back face. */
  madd_v3_v3v3fl(depth_point, shape_origin, shape_normal, depth_back);
  for (int i = 0; i < tot_screen_points; i++) {
    float new_point[3];

    if (trim_operation->extrude_mode == SCULPT_GESTURE_TRIM_EXTRUDE_PROJECT) {
      if (trim_operation->orientation == SCULPT_GESTURE_TRIM_ORIENTATION_VIEW) {
        ED_view3d_win_to_3d(vc->v3d, region, depth_point, screen_points[i], new_point);
      }
      else {
        ED_view3d_win_to_3d_on_plane(region, shape_plane, screen_points[i], false, new_point);
        madd_v3_v3fl(new_point, shape_normal, depth_back);
      }
    }
    else {
      copy_v3_v3(new_point, positions[i]);
      float dist = dist_signed_to_plane_v3(new_point, shape_plane);

      madd_v3_v3fl(new_point, shape_normal, depth_back - dist);
    }

    copy_v3_v3(positions[i + tot_screen_points], new_point);
  }

  /* Project to object space. */
  for (int i = 0; i < tot_screen_points * 2; i++) {
    float new_point[3];

    copy_v3_v3(new_point, positions[i]);
    mul_v3_m4v3(positions[i], ob_imat, new_point);
    mul_v3_m4v3(trim_operation->true_mesh_co[i], ob_imat, new_point);
  }

  /* Get the triangulation for the front/back face. */
  const int tot_tris_face = tot_screen_points - 2;
  uint(*r_tris)[3] = static_cast<uint(*)[3]>(
      MEM_malloc_arrayN(tot_tris_face, sizeof(uint[3]), "tris"));
  BLI_polyfill_calc(screen_points, tot_screen_points, 0, r_tris);

  /* Write the front face triangle indices. */
  blender::MutableSpan<int> face_offsets = trim_operation->mesh->face_offsets_for_write();
  blender::MutableSpan<int> corner_verts = trim_operation->mesh->corner_verts_for_write();
  int face_index = 0;
  int loop_index = 0;
  for (int i = 0; i < tot_tris_face; i++) {
    face_offsets[face_index] = loop_index;
    corner_verts[loop_index + 0] = r_tris[i][0];
    corner_verts[loop_index + 1] = r_tris[i][1];
    corner_verts[loop_index + 2] = r_tris[i][2];
    face_index++;
    loop_index += 3;
  }

  /* Write the back face triangle indices. */
  for (int i = 0; i < tot_tris_face; i++) {
    face_offsets[face_index] = loop_index;
    corner_verts[loop_index + 0] = r_tris[i][0] + tot_screen_points;
    corner_verts[loop_index + 1] = r_tris[i][1] + tot_screen_points;
    corner_verts[loop_index + 2] = r_tris[i][2] + tot_screen_points;
    face_index++;
    loop_index += 3;
  }

  MEM_freeN(r_tris);

  /* Write the indices for the lateral triangles. */
  for (int i = 0; i < tot_screen_points; i++) {
    face_offsets[face_index] = loop_index;
    int current_index = i;
    int next_index = current_index + 1;
    if (next_index >= tot_screen_points) {
      next_index = 0;
    }
    corner_verts[loop_index + 0] = next_index + tot_screen_points;
    corner_verts[loop_index + 1] = next_index;
    corner_verts[loop_index + 2] = current_index;
    face_index++;
    loop_index += 3;
  }

  for (int i = 0; i < tot_screen_points; i++) {
    face_offsets[face_index] = loop_index;
    int current_index = i;
    int next_index = current_index + 1;
    if (next_index >= tot_screen_points) {
      next_index = 0;
    }
    corner_verts[loop_index + 0] = current_index;
    corner_verts[loop_index + 1] = current_index + tot_screen_points;
    corner_verts[loop_index + 2] = next_index + tot_screen_points;
    face_index++;
    loop_index += 3;
  }

  BKE_mesh_smooth_flag_set(trim_operation->mesh, false);

  BKE_mesh_calc_edges(trim_operation->mesh, false, false);
  sculpt_gesture_trim_normals_update(sgcontext);

  bool *sharp_edge = (bool *)CustomData_get_layer_named_for_write(
      &trim_operation->mesh->edge_data, CD_PROP_BOOL, "sharp_edge", trim_operation->mesh->totedge);

  if (!sharp_edge) {
    CustomData_add_layer_named(&trim_operation->mesh->edge_data,
                               CD_PROP_BOOL,
                               CD_CONSTRUCT,
                               trim_operation->mesh->totedge,
                               "sharp_edge");
    sharp_edge = (bool *)CustomData_get_layer_named_for_write(&trim_operation->mesh->edge_data,
                                                              CD_PROP_BOOL,
                                                              "sharp_edge",
                                                              trim_operation->mesh->totedge);
  }

  const blender::Span<int> &corner_edges = trim_operation->mesh->corner_edges();
  const OffsetIndices<int> &faces = trim_operation->mesh->faces();
  Span<float3> face_normals = trim_operation->mesh->face_normals();
  const blender::Array<int> loop_to_face = blender::bke::mesh::build_loop_to_face_map(faces);

  for (int i = 0; i < trim_operation->mesh->totedge; i++) {
    sharp_edge[i] = false;
  }
  const float angle = 80.0f / 180.0f * M_PI;
  blender::bke::mesh::edges_sharp_from_angle_set(faces,
                                                 corner_verts,
                                                 corner_edges,
                                                 face_normals,
                                                 loop_to_face,
                                                 nullptr,
                                                 angle,
                                                 {sharp_edge, trim_operation->mesh->totedge});
}
static void sculpt_gesture_trim_geometry_free(SculptGestureContext *sgcontext)
{
  SculptGestureTrimOperation *trim_operation = (SculptGestureTrimOperation *)sgcontext->operation;
  BKE_id_free(nullptr, trim_operation->mesh);
  MEM_freeN(trim_operation->true_mesh_co);
}

static int bm_face_isect_pair(BMFace *f, void * /*user_data*/)
{
  return BM_elem_flag_test(f, BM_ELEM_DRAW) ? 0 : 1;
}

static void sculpt_gesture_apply_trim(SculptGestureContext *sgcontext)
{
  SculptSession *ss = sgcontext->ss;
  Object *ob = sgcontext->vc.obact;
  SculptGestureTrimOperation *trim_operation = (SculptGestureTrimOperation *)sgcontext->operation;
  Mesh *sculpt_mesh = BKE_mesh_from_object(ob);
  Mesh *trim_mesh = trim_operation->mesh;

  const BMAllocTemplate allocsize = BMALLOC_TEMPLATE_FROM_ME(sculpt_mesh, trim_mesh);
  BMeshCreateParams create_params = {};
  create_params.use_toolflags = false;

  BMeshFromMeshParams convert_params = {};
  convert_params.calc_face_normal = true;

  BMesh *bm;

  if (ss->bm) {
    bm = BM_mesh_copy(ss->bm);
  }
  else {
    bm = BM_mesh_create(&allocsize, &create_params);
    BM_mesh_bm_from_me(bm, sculpt_mesh, &convert_params);
  }

  BM_mesh_toolflags_set(bm, true);
  BM_mesh_elem_toolflags_ensure(bm);

  BMIter iter;
  BMFace *efa;
  BM_ITER_MESH (efa, &iter, bm, BM_FACES_OF_MESH) {
    BM_elem_flag_enable(efa, BM_ELEM_DRAW);
  }

  /* Create trim bmesh. */
  BMesh *trimbm = BM_mesh_create(&allocsize, &create_params);

  convert_params.calc_face_normal = convert_params.calc_vert_normal = true;
  BM_mesh_bm_from_me(trimbm, trim_mesh, &convert_params);
  BM_mesh_normals_update(bm);

  BM_mesh_toolflags_set(trimbm, true);

  /* Add trim geometry to bm. */
  BMO_op_callf(trimbm, BMO_FLAG_DEFAULTS, "duplicate geom=%avef dest=%p", bm, 3);
  BM_mesh_free(trimbm);

  /* Calculate tesselation. */
  const int looptris_tot = poly_to_tri_count(bm->totface, bm->totloop);
  BMLoop *(*looptris)[3] = static_cast<BMLoop *(*)[3]>(
      MEM_malloc_arrayN(looptris_tot, sizeof(*looptris), __func__));
  BM_mesh_calc_tessellation_beauty(bm, looptris);

  int i;
  const int i_faces_end = trim_mesh->faces_num;

  /* We need face normals because of 'BM_face_split_edgenet'
   * we could calculate on the fly too (before calling split). */

  const short ob_src_totcol = trim_mesh->totcol;
  blender::Array<short> material_remap(ob_src_totcol ? ob_src_totcol : 1);

  i = 0;
  BM_ITER_MESH (efa, &iter, bm, BM_FACES_OF_MESH) {
    normalize_v3(efa->no);

    /* Remap material. */
    if (efa->mat_nr < ob_src_totcol) {
      efa->mat_nr = material_remap[efa->mat_nr];
    }

    if (++i == i_faces_end) {
      break;
    }
  }

  /* Join does not do a boolean operation, it just adds the geometry. */
  if (trim_operation->mode != SCULPT_GESTURE_TRIM_JOIN) {
    int boolean_mode = 0;
    switch (trim_operation->mode) {
      case SCULPT_GESTURE_TRIM_INTERSECT:
        boolean_mode = eBooleanModifierOp_Intersect;
        break;
      case SCULPT_GESTURE_TRIM_DIFFERENCE:
        boolean_mode = eBooleanModifierOp_Difference;
        break;
      case SCULPT_GESTURE_TRIM_UNION:
        boolean_mode = eBooleanModifierOp_Union;
        break;
      case SCULPT_GESTURE_TRIM_JOIN:
        BLI_assert(false);
        break;
    }
    BM_mesh_boolean(bm,
                    looptris,
                    looptris_tot,
                    bm_face_isect_pair,
                    nullptr,
                    2,
                    true,
                    true,
                    false,
                    boolean_mode);
  }

  MEM_freeN(looptris);
  BKE_sculptsession_update_attr_refs(ob);

  /* Flag intersection edges as sharp.*/
  BMEdge *e;
  BM_ITER_MESH (e, &iter, bm, BM_EDGES_OF_MESH) {
    BMLoop *l = e->l;

    /* At least two surrounding faces? */
    if (!l || l->f == l->radial_next->f) {
      continue;
    }

    /* Did they come from different meshes? */
    BMFace *f1 = l->f, *f2 = l->radial_next->f;
    if (BM_elem_flag_test(f1, BM_ELEM_DRAW) == BM_elem_flag_test(f2, BM_ELEM_DRAW)) {
      continue;
    }

    BM_elem_flag_disable(e, BM_ELEM_SMOOTH);
  }

  if (ss && ss->bm) { /* Swap out sculpt bmesh. */
    BKE_sculpt_set_bmesh(ob, bm, true);
  }
  else {  // save result to mesh
    BMeshToMeshParams params = {0};
    params.calc_object_remap = false;

    Mesh *result = BKE_mesh_from_bmesh_nomain(bm, &params, sculpt_mesh);
    BM_mesh_free(bm);

    BKE_mesh_nomain_to_mesh(result, (Mesh *)ob->data, ob);
  }
}

static void sculpt_gesture_trim_begin(bContext *C, SculptGestureContext *sgcontext)
{
  Object *object = sgcontext->vc.obact;
  SculptSession *ss = object->sculpt;
  ss->face_sets = BKE_sculpt_face_sets_ensure(object);

  Depsgraph *depsgraph = CTX_data_ensure_evaluated_depsgraph(C);
  sculpt_gesture_trim_calculate_depth(sgcontext);
  sculpt_gesture_trim_geometry_generate(sgcontext);
  SCULPT_topology_islands_invalidate(ss);
  BKE_sculpt_update_object_for_edit(depsgraph, sgcontext->vc.obact, true, false, false);
  SCULPT_undo_push_node(sgcontext->vc.obact, nullptr, SCULPT_UNDO_GEOMETRY);
}

static void sculpt_gesture_trim_apply_for_symmetry_pass(bContext * /*C*/,
                                                        SculptGestureContext *sgcontext)
{
  SculptGestureTrimOperation *trim_operation = (SculptGestureTrimOperation *)sgcontext->operation;
  Mesh *trim_mesh = trim_operation->mesh;
  blender::MutableSpan<blender::float3> positions = trim_mesh->vert_positions_for_write();
  for (int i = 0; i < trim_mesh->totvert; i++) {
    flip_v3_v3(positions[i], trim_operation->true_mesh_co[i], sgcontext->symmpass);
  }
  sculpt_gesture_trim_normals_update(sgcontext);
  sculpt_gesture_apply_trim(sgcontext);
}

static void sculpt_gesture_trim_end(bContext * /*C*/, SculptGestureContext *sgcontext)
{
  Object *object = sgcontext->vc.obact;
  SculptSession *ss = object->sculpt;
  Mesh *mesh = (Mesh *)object->data;

  ss->face_sets = static_cast<int *>(CustomData_get_layer_named_for_write(
      &mesh->face_data, CD_PROP_INT32, ".sculpt_face_set", mesh->faces_num));
  if (ss->face_sets) {
    /* Assign a new Face Set ID to the new faces created by the trim operation. */
    const int next_face_set_id = ED_sculpt_face_sets_find_next_available_id(mesh);
    ED_sculpt_face_sets_initialize_none_to_id(mesh, next_face_set_id);
  }

  sculpt_gesture_trim_geometry_free(sgcontext);

  SCULPT_undo_push_node(sgcontext->vc.obact, nullptr, SCULPT_UNDO_GEOMETRY);
  BKE_mesh_batch_cache_dirty_tag(mesh, BKE_MESH_BATCH_DIRTY_ALL);
  DEG_id_tag_update(&sgcontext->vc.obact->id, ID_RECALC_GEOMETRY);
}

static void sculpt_gesture_init_trim_properties(SculptGestureContext *sgcontext, wmOperator *op)
{
  sgcontext->operation = reinterpret_cast<SculptGestureOperation *>(
      MEM_cnew<SculptGestureTrimOperation>(__func__));

  SculptGestureTrimOperation *trim_operation = (SculptGestureTrimOperation *)sgcontext->operation;

  trim_operation->op.sculpt_gesture_begin = sculpt_gesture_trim_begin;
  trim_operation->op.sculpt_gesture_apply_for_symmetry_pass =
      sculpt_gesture_trim_apply_for_symmetry_pass;
  trim_operation->op.sculpt_gesture_end = sculpt_gesture_trim_end;

  trim_operation->mode = eSculptTrimOperationType(RNA_enum_get(op->ptr, "trim_mode"));
  trim_operation->use_cursor_depth = RNA_boolean_get(op->ptr, "use_cursor_depth");
  trim_operation->location = (eSculptTrimLocationType)RNA_enum_get(op->ptr, "trim_location");
  trim_operation->orientation = eSculptTrimOrientationType(
      RNA_enum_get(op->ptr, "trim_orientation"));
  trim_operation->extrude_mode = eSculptTrimExtrudeMode(
      RNA_enum_get(op->ptr, "trim_extrude_mode"));

  /* If the cursor was not over the mesh, force the orientation to view. */
  if (!sgcontext->ss->gesture_initial_hit) {
    trim_operation->orientation = SCULPT_GESTURE_TRIM_ORIENTATION_VIEW;
  }
}

static void sculpt_trim_gesture_operator_properties(wmOperatorType *ot)
{
  RNA_def_enum(ot->srna,
               "trim_mode",
               prop_trim_operation_types,
               SCULPT_GESTURE_TRIM_DIFFERENCE,
               "Trim Mode",
               nullptr);
  RNA_def_boolean(
      ot->srna,
      "use_cursor_depth",
      false,
      "Use Cursor for Depth",
      "Use cursor location and radius for the dimensions and position of the trimming shape");
  RNA_def_enum(ot->srna,
               "trim_orientation",
               prop_trim_orientation_types,
               SCULPT_GESTURE_TRIM_ORIENTATION_VIEW,
               "Shape Orientation",
               nullptr);

  RNA_def_enum(ot->srna,
               "trim_location",
               prop_trim_location_types,
               SCULPT_GESTURE_TRIM_LOCATION_DEPTH_SURFACE,
               "Shape Location",
               nullptr);
  RNA_def_enum(ot->srna,
               "trim_extrude_mode",
               prop_trim_extrude_modes,
               SCULPT_GESTURE_TRIM_EXTRUDE_FIXED,
               "Extrude Mode",
               nullptr);
}

/* Project Gesture Operation. */

struct SculptGestureProjectOperation {
  SculptGestureOperation operation;
};

static void sculpt_gesture_project_begin(bContext *C, SculptGestureContext *sgcontext)
{
  Depsgraph *depsgraph = CTX_data_depsgraph_pointer(C);
  BKE_sculpt_update_object_for_edit(depsgraph, sgcontext->vc.obact, false, false, false);
}

static void project_line_gesture_apply_task(SculptGestureContext *sgcontext, PBVHNode *node)
{
  PBVHVertexIter vd;
  bool any_updated = false;

  SCULPT_undo_push_node(sgcontext->vc.obact, node, SCULPT_UNDO_COORDS);

  BKE_pbvh_vertex_iter_begin (sgcontext->ss->pbvh, node, vd, PBVH_ITER_UNIQUE) {
    float vertex_normal[3];
    const float *co = SCULPT_vertex_co_get(sgcontext->ss, vd.vertex);
    SCULPT_vertex_normal_get(sgcontext->ss, vd.vertex, vertex_normal);

    if (!sculpt_gesture_is_effected(sgcontext, co, vertex_normal)) {
      continue;
    }

    float projected_pos[3];
    closest_to_plane_v3(projected_pos, sgcontext->line.plane, vd.co);

    float disp[3];
    sub_v3_v3v3(disp, projected_pos, vd.co);
    const float mask = vd.mask;
    mul_v3_fl(disp, 1.0f - mask);
    if (is_zero_v3(disp)) {
      continue;
    }
    add_v3_v3(vd.co, disp);
    if (vd.is_mesh) {
      BKE_pbvh_vert_tag_update_normal(sgcontext->ss->pbvh, vd.vertex);
    }
    any_updated = true;
  }
  BKE_pbvh_vertex_iter_end;

  if (any_updated) {
    BKE_pbvh_node_mark_update(node);
  }
}

static void sculpt_gesture_project_apply_for_symmetry_pass(bContext * /*C*/,
                                                           SculptGestureContext *sgcontext)
{
  switch (sgcontext->shape_type) {
    case SCULPT_GESTURE_SHAPE_LINE:
      using namespace blender;
      threading::parallel_for(sgcontext->nodes.index_range(), 1, [&](const IndexRange range) {
        for (const int i : range) {
          project_line_gesture_apply_task(sgcontext, sgcontext->nodes[i]);
        }
      });
      break;
    case SCULPT_GESTURE_SHAPE_LASSO:
    case SCULPT_GESTURE_SHAPE_BOX:
      /* Gesture shape projection not implemented yet. */
      BLI_assert(false);
      break;
  }
}

static void sculpt_gesture_project_end(bContext *C, SculptGestureContext *sgcontext)
{
  SculptSession *ss = sgcontext->ss;
  Sculpt *sd = CTX_data_tool_settings(C)->sculpt;
  if (ss->deform_modifiers_active || ss->shapekey_active) {
    SCULPT_flush_stroke_deform(sd, sgcontext->vc.obact, true);
  }

  SCULPT_flush_update_step(C, SCULPT_UPDATE_COORDS);
  SCULPT_flush_update_done(C, sgcontext->vc.obact, SCULPT_UPDATE_COORDS);
}

static void sculpt_gesture_init_project_properties(SculptGestureContext *sgcontext,
                                                   wmOperator * /*op*/)
{
  sgcontext->operation = reinterpret_cast<SculptGestureOperation *>(
      MEM_cnew<SculptGestureFaceSetOperation>(__func__));

  SculptGestureProjectOperation *project_operation = (SculptGestureProjectOperation *)
                                                         sgcontext->operation;

  project_operation->operation.sculpt_gesture_begin = sculpt_gesture_project_begin;
  project_operation->operation.sculpt_gesture_apply_for_symmetry_pass =
      sculpt_gesture_project_apply_for_symmetry_pass;
  project_operation->operation.sculpt_gesture_end = sculpt_gesture_project_end;
}

static int paint_mask_gesture_box_exec(bContext *C, wmOperator *op)
{
  SculptGestureContext *sgcontext = sculpt_gesture_init_from_box(C, op);
  if (!sgcontext) {
    return OPERATOR_CANCELLED;
  }
  sculpt_gesture_init_mask_properties(C, sgcontext, op);
  sculpt_gesture_apply(C, sgcontext, op);
  sculpt_gesture_context_free(sgcontext);
  return OPERATOR_FINISHED;
}

static int paint_mask_gesture_lasso_exec(bContext *C, wmOperator *op)
{
  SculptGestureContext *sgcontext = sculpt_gesture_init_from_lasso(C, op);
  if (!sgcontext) {
    return OPERATOR_CANCELLED;
  }
  sculpt_gesture_init_mask_properties(C, sgcontext, op);
  sculpt_gesture_apply(C, sgcontext, op);
  sculpt_gesture_context_free(sgcontext);
  return OPERATOR_FINISHED;
}

static int paint_mask_gesture_line_exec(bContext *C, wmOperator *op)
{
  SculptGestureContext *sgcontext = sculpt_gesture_init_from_line(C, op);
  if (!sgcontext) {
    return OPERATOR_CANCELLED;
  }
  sculpt_gesture_init_mask_properties(C, sgcontext, op);
  sculpt_gesture_apply(C, sgcontext, op);
  sculpt_gesture_context_free(sgcontext);
  return OPERATOR_FINISHED;
}

static int face_set_gesture_box_exec(bContext *C, wmOperator *op)
{
  SculptGestureContext *sgcontext = sculpt_gesture_init_from_box(C, op);
  if (!sgcontext) {
    return OPERATOR_CANCELLED;
  }
  sculpt_gesture_init_face_set_properties(sgcontext, op);
  sculpt_gesture_apply(C, sgcontext, op);
  sculpt_gesture_context_free(sgcontext);
  return OPERATOR_FINISHED;
}

static int face_set_gesture_lasso_exec(bContext *C, wmOperator *op)
{
  SculptGestureContext *sgcontext = sculpt_gesture_init_from_lasso(C, op);
  if (!sgcontext) {
    return OPERATOR_CANCELLED;
  }
  sculpt_gesture_init_face_set_properties(sgcontext, op);
  sculpt_gesture_apply(C, sgcontext, op);
  sculpt_gesture_context_free(sgcontext);
  return OPERATOR_FINISHED;
}

static int sculpt_trim_gesture_box_exec(bContext *C, wmOperator *op)
{
  Object *object = CTX_data_active_object(C);
  SculptSession *ss = object->sculpt;
  if (BKE_pbvh_type(ss->pbvh) == PBVH_GRIDS) {
    /* Not supported in Multires. */
    return OPERATOR_CANCELLED;
  }

  if (ss->totvert == 0) {
    /* No geometry to trim or to detect a valid position for the trimming shape. */
    return OPERATOR_CANCELLED;
  }

  SculptGestureContext *sgcontext = sculpt_gesture_init_from_box(C, op);
  if (!sgcontext) {
    return OPERATOR_CANCELLED;
  }

  sculpt_gesture_init_trim_properties(sgcontext, op);
  sculpt_gesture_apply(C, sgcontext, op);
  sculpt_gesture_context_free(sgcontext);
  return OPERATOR_FINISHED;
}

static int sculpt_trim_gesture_box_invoke(bContext *C, wmOperator *op, const wmEvent *event)
{
  Object *ob = CTX_data_active_object(C);
  SculptSession *ss = ob->sculpt;

  SculptCursorGeometryInfo sgi;
  const float mval_fl[2] = {float(event->mval[0]), float(event->mval[1])};
  SCULPT_vertex_random_access_ensure(ss);
  ss->gesture_initial_hit = SCULPT_cursor_geometry_info_update(C, &sgi, mval_fl, false, false);
  if (ss->gesture_initial_hit) {
    copy_v3_v3(ss->gesture_initial_location, sgi.location);
    copy_v3_v3(ss->gesture_initial_normal, sgi.normal);
  }

  return WM_gesture_box_invoke(C, op, event);
}

static int sculpt_trim_gesture_lasso_exec(bContext *C, wmOperator *op)
{
  Depsgraph *depsgraph = CTX_data_ensure_evaluated_depsgraph(C);
  Object *object = CTX_data_active_object(C);

  BKE_sculpt_update_object_for_edit(depsgraph, object, false, true, false);

  SculptSession *ss = object->sculpt;

  if (BKE_pbvh_type(ss->pbvh) == PBVH_GRIDS) {
    /* Not supported in Multires and Dyntopo. */
    return OPERATOR_CANCELLED;
  }

  if (ss->totvert == 0) {
    /* No geometry to trim or to detect a valid position for the trimming shape. */
    return OPERATOR_CANCELLED;
  }

  SculptGestureContext *sgcontext = sculpt_gesture_init_from_lasso(C, op);
  if (!sgcontext) {
    return OPERATOR_CANCELLED;
  }
  sculpt_gesture_init_trim_properties(sgcontext, op);
  sculpt_gesture_apply(C, sgcontext, op);
  sculpt_gesture_context_free(sgcontext);
  return OPERATOR_FINISHED;
}

static int sculpt_trim_gesture_lasso_invoke(bContext *C, wmOperator *op, const wmEvent *event)
{
  Object *ob = CTX_data_active_object(C);
  SculptSession *ss = ob->sculpt;

  SculptCursorGeometryInfo sgi;
  const float mval_fl[2] = {float(event->mval[0]), float(event->mval[1])};
  SCULPT_vertex_random_access_ensure(ss);
  ss->gesture_initial_hit = SCULPT_cursor_geometry_info_update(C, &sgi, mval_fl, false, true);
  if (ss->gesture_initial_hit) {
    copy_v3_v3(ss->gesture_initial_location, sgi.location);
    copy_v3_v3(ss->gesture_initial_back_location, sgi.back_location);
    copy_v3_v3(ss->gesture_initial_normal, sgi.normal);
  }

  return WM_gesture_lasso_invoke(C, op, event);
}

static int project_gesture_line_exec(bContext *C, wmOperator *op)
{
  SculptGestureContext *sgcontext = sculpt_gesture_init_from_line(C, op);
  if (!sgcontext) {
    return OPERATOR_CANCELLED;
  }
  sculpt_gesture_init_project_properties(sgcontext, op);
  sculpt_gesture_apply(C, sgcontext, op);
  sculpt_gesture_context_free(sgcontext);
  return OPERATOR_FINISHED;
}

void PAINT_OT_mask_lasso_gesture(wmOperatorType *ot)
{
  ot->name = "Mask Lasso Gesture";
  ot->idname = "PAINT_OT_mask_lasso_gesture";
  ot->description = "Add mask within the lasso as you move the brush";

  ot->invoke = WM_gesture_lasso_invoke;
  ot->modal = WM_gesture_lasso_modal;
  ot->exec = paint_mask_gesture_lasso_exec;

  ot->poll = SCULPT_mode_poll_view3d;

  ot->flag = OPTYPE_REGISTER | OPTYPE_DEPENDS_ON_CURSOR;

  /* Properties. */
  WM_operator_properties_gesture_lasso(ot);
  sculpt_gesture_operator_properties(ot);

  paint_mask_gesture_operator_properties(ot);
}

void PAINT_OT_mask_box_gesture(wmOperatorType *ot)
{
  ot->name = "Mask Box Gesture";
  ot->idname = "PAINT_OT_mask_box_gesture";
  ot->description = "Add mask within the box as you move the brush";

  ot->invoke = WM_gesture_box_invoke;
  ot->modal = WM_gesture_box_modal;
  ot->exec = paint_mask_gesture_box_exec;

  ot->poll = SCULPT_mode_poll_view3d;

  ot->flag = OPTYPE_REGISTER;

  /* Properties. */
  WM_operator_properties_border(ot);
  sculpt_gesture_operator_properties(ot);

  paint_mask_gesture_operator_properties(ot);
}

void PAINT_OT_mask_line_gesture(wmOperatorType *ot)
{
  ot->name = "Mask Line Gesture";
  ot->idname = "PAINT_OT_mask_line_gesture";
  ot->description = "Add mask to the right of a line as you move the brush";

  ot->invoke = WM_gesture_straightline_active_side_invoke;
  ot->modal = WM_gesture_straightline_oneshot_modal;
  ot->exec = paint_mask_gesture_line_exec;

  ot->poll = SCULPT_mode_poll_view3d;

  ot->flag = OPTYPE_REGISTER;

  /* Properties. */
  WM_operator_properties_gesture_straightline(ot, WM_CURSOR_EDIT);
  sculpt_gesture_operator_properties(ot);

  paint_mask_gesture_operator_properties(ot);
}

void SCULPT_OT_face_set_lasso_gesture(wmOperatorType *ot)
{
  ot->name = "Face Set Lasso Gesture";
  ot->idname = "SCULPT_OT_face_set_lasso_gesture";
  ot->description = "Add face set within the lasso as you move the brush";

  ot->invoke = WM_gesture_lasso_invoke;
  ot->modal = WM_gesture_lasso_modal;
  ot->exec = face_set_gesture_lasso_exec;

  ot->poll = SCULPT_mode_poll_view3d;

  ot->flag = OPTYPE_DEPENDS_ON_CURSOR;

  /* Properties. */
  WM_operator_properties_gesture_lasso(ot);
  sculpt_gesture_operator_properties(ot);
}

void SCULPT_OT_face_set_box_gesture(wmOperatorType *ot)
{
  ot->name = "Face Set Box Gesture";
  ot->idname = "SCULPT_OT_face_set_box_gesture";
  ot->description = "Add face set within the box as you move the brush";

  ot->invoke = WM_gesture_box_invoke;
  ot->modal = WM_gesture_box_modal;
  ot->exec = face_set_gesture_box_exec;

  ot->poll = SCULPT_mode_poll_view3d;

  ot->flag = OPTYPE_REGISTER;

  /* Properties. */
  WM_operator_properties_border(ot);
  sculpt_gesture_operator_properties(ot);
}

void SCULPT_OT_trim_lasso_gesture(wmOperatorType *ot)
{
  ot->name = "Trim Lasso Gesture";
  ot->idname = "SCULPT_OT_trim_lasso_gesture";
  ot->description = "Trims the mesh within the lasso as you move the brush";

  ot->invoke = sculpt_trim_gesture_lasso_invoke;
  ot->modal = WM_gesture_lasso_modal;
  ot->exec = sculpt_trim_gesture_lasso_exec;

  ot->poll = SCULPT_mode_poll_view3d;

  ot->flag = OPTYPE_REGISTER | OPTYPE_DEPENDS_ON_CURSOR;

  /* Properties. */
  WM_operator_properties_gesture_lasso(ot);
  sculpt_gesture_operator_properties(ot);

  sculpt_trim_gesture_operator_properties(ot);
}

void SCULPT_OT_trim_box_gesture(wmOperatorType *ot)
{
  ot->name = "Trim Box Gesture";
  ot->idname = "SCULPT_OT_trim_box_gesture";
  ot->description = "Trims the mesh within the box as you move the brush";

  ot->invoke = sculpt_trim_gesture_box_invoke;
  ot->modal = WM_gesture_box_modal;
  ot->exec = sculpt_trim_gesture_box_exec;

  ot->poll = SCULPT_mode_poll_view3d;

  ot->flag = OPTYPE_REGISTER;

  /* Properties. */
  WM_operator_properties_border(ot);
  sculpt_gesture_operator_properties(ot);

  sculpt_trim_gesture_operator_properties(ot);
}

void SCULPT_OT_project_line_gesture(wmOperatorType *ot)
{
  ot->name = "Project Line Gesture";
  ot->idname = "SCULPT_OT_project_line_gesture";
  ot->description = "Project the geometry onto a plane defined by a line";

  ot->invoke = WM_gesture_straightline_active_side_invoke;
  ot->modal = WM_gesture_straightline_oneshot_modal;
  ot->exec = project_gesture_line_exec;

  ot->poll = SCULPT_mode_poll_view3d;

  ot->flag = OPTYPE_REGISTER;

  /* Properties. */
  WM_operator_properties_gesture_straightline(ot, WM_CURSOR_EDIT);
  sculpt_gesture_operator_properties(ot);
}<|MERGE_RESOLUTION|>--- conflicted
+++ resolved
@@ -60,10 +60,7 @@
 #include "sculpt_intern.hh"
 
 using blender::float3;
-<<<<<<< HEAD
 using blender::IndexRange;
-=======
->>>>>>> f97580f6
 using blender::OffsetIndices;
 using blender::Span;
 using blender::Vector;
@@ -700,71 +697,67 @@
   BKE_sculpt_update_object_for_edit(depsgraph, sgcontext->vc.obact, true, false, false);
 }
 
+static bool sculpt_gesture_is_vertex_effected(SculptGestureContext *sgcontext, PBVHVertRef vertex)
+{
+  float vertex_normal[3];
+  const float *co = SCULPT_vertex_co_get(sgcontext->ss, vertex);
+  SCULPT_vertex_normal_get(sgcontext->ss, vertex, vertex_normal);
+  float dot = dot_v3v3(sgcontext->view_normal, vertex_normal);
+  const bool is_effected_front_face = !(sgcontext->front_faces_only && dot < 0.0f);
+
+  if (!is_effected_front_face) {
+    return false;
+  }
+
+  switch (sgcontext->shape_type) {
+    case SCULPT_GESTURE_SHAPE_BOX:
+      return isect_point_planes_v3(sgcontext->clip_planes, 4, co);
+    case SCULPT_GESTURE_SHAPE_LASSO:
+      return sculpt_gesture_is_effected_lasso(sgcontext, co);
+    case SCULPT_GESTURE_SHAPE_LINE:
+      if (sgcontext->line.use_side_planes) {
+        return plane_point_side_v3(sgcontext->line.plane, co) > 0.0f &&
+               plane_point_side_v3(sgcontext->line.side_plane[0], co) > 0.0f &&
+               plane_point_side_v3(sgcontext->line.side_plane[1], co) > 0.0f;
+      }
+      return plane_point_side_v3(sgcontext->line.plane, co) > 0.0f;
+  }
+  return false;
+}
+
+static bool sculpt_gesture_is_face_effected(SculptGestureContext *sgcontext, PBVHFaceIter *fd)
+{
+  for (int i = 0; i < fd->verts_num; i++) {
+    if (sculpt_gesture_is_vertex_effected(sgcontext, fd->verts[i])) {
+      return true;
+    }
+  }
+
+  return false;
+}
+
 static void face_set_gesture_apply_task(SculptGestureContext *sgcontext, PBVHNode *node)
 {
-  using namespace blender;
   SculptGestureFaceSetOperation *face_set_operation = (SculptGestureFaceSetOperation *)
                                                           sgcontext->operation;
-  SculptSession &ss = *sgcontext->ss;
-  const PBVH &pbvh = *sgcontext->ss->pbvh;
+  bool any_updated = false;
 
   SCULPT_undo_push_node(sgcontext->vc.obact, node, SCULPT_UNDO_FACE_SETS);
 
-  const int new_face_set = face_set_operation->new_face_set_id;
-
-  bool any_updated = false;
-  switch (BKE_pbvh_type(&pbvh)) {
-    case PBVH_GRIDS:
-    case PBVH_FACES: {
-      const Span<float3> positions = ss.vert_positions;
-      const OffsetIndices<int> faces = ss.faces;
-      const Span<int> corner_verts = ss.corner_verts;
-      const bool *hide_poly = ss.hide_poly;
-
-      const Vector<int> face_indices = BKE_pbvh_node_calc_face_indices(pbvh, *node);
-      for (const int face : face_indices) {
-        if (hide_poly && hide_poly[face]) {
-          continue;
-        }
-        const Span<int> face_verts = corner_verts.slice(faces[face]);
-        const float3 face_center = bke::mesh::face_center_calc(positions, face_verts);
-        const float3 face_normal = bke::mesh::face_normal_calc(positions, face_verts);
-        if (!sculpt_gesture_is_effected(sgcontext, face_center, face_normal)) {
-          continue;
-        }
-        ss.face_sets[face] = new_face_set;
-        any_updated = true;
+  PBVHFaceIter fd;
+  BKE_pbvh_face_iter_begin (sgcontext->ss->pbvh, node, fd) {
+    if (sculpt_gesture_is_face_effected(sgcontext, &fd)) {
+      if (sgcontext->ss->hide_poly && sgcontext->ss->hide_poly[fd.face.i]) {
+        continue;
       }
-      break;
-    }
-
-    case PBVH_BMESH: {
-      BMesh *bm = ss.bm;
-      const int offset = CustomData_get_offset_named(
-          &bm->pdata, CD_PROP_INT32, ".sculpt_face_set");
-      for (BMFace *face : BKE_pbvh_bmesh_node_faces(node)) {
-        if (BM_elem_flag_test(face, BM_ELEM_HIDDEN)) {
-          continue;
-        }
-        float3 center;
-        BM_face_calc_center_median(face, center);
-        if (!sculpt_gesture_is_effected(sgcontext, center, face->no)) {
-          continue;
-        }
-        BM_ELEM_CD_SET_INT(face, offset, new_face_set);
-        any_updated = true;
-      }
-<<<<<<< HEAD
       SCULPT_face_set_set(sgcontext->ss, fd.face, face_set_operation->new_face_set_id);
       for (int i : IndexRange(fd.verts_num)) {
         BKE_sculpt_boundary_flag_update(sgcontext->ss, fd.verts[i], true);
       }
       any_updated = true;
-=======
-      break;
->>>>>>> f97580f6
-    }
-  }
+    }
+  }
+  BKE_pbvh_face_iter_end(fd);
 
   if (any_updated) {
     BKE_pbvh_vert_tag_update_normal_visibility(node);
