/* SPDX-FileCopyrightText: 2009 by Nicholas Bishop. All rights reserved.
 *
 * SPDX-License-Identifier: GPL-2.0-or-later */

/** \file
 * \ingroup edsculpt
 */

#include "MEM_guardedalloc.h"

#include "BLI_math_rotation.h"
#include "BLI_rect.h"
#include "BLI_task.h"
#include "BLI_utildefines.h"

#include "DNA_brush_types.h"
#include "DNA_color_types.h"
#include "DNA_customdata_types.h"
#include "DNA_material_types.h"
#include "DNA_mesh_types.h"
#include "DNA_object_types.h"
#include "DNA_scene_types.h"
#include "DNA_screen_types.h"
#include "DNA_space_types.h"
#include "DNA_userdef_types.h"
#include "DNA_view3d_types.h"

#include "BKE_brush.hh"
#include "BKE_colortools.hh"
#include "BKE_context.hh"
#include "BKE_curve.hh"
#include "BKE_grease_pencil.hh"
#include "BKE_image.h"
#include "BKE_node_runtime.hh"
#include "BKE_object.hh"
#include "BKE_paint.hh"

#include "NOD_texture.h"

#include "WM_api.hh"
#include "wm_cursors.hh"

#include "IMB_colormanagement.hh"
#include "IMB_imbuf_types.hh"

#include "ED_grease_pencil.hh"
#include "ED_image.hh"
#include "ED_view3d.hh"

#include "DEG_depsgraph.hh"

#include "GPU_immediate.hh"
#include "GPU_immediate_util.hh"
#include "GPU_matrix.hh"
#include "GPU_state.hh"
#include "GPU_texture.hh"

#include "UI_resources.hh"

#include "paint_intern.hh"
/* still needed for sculpt_stroke_get_location, should be
 * removed eventually (TODO) */
#include "sculpt_intern.hh"

/* TODOs:
 *
 * Some of the cursor drawing code is doing non-draw stuff
 * (e.g. updating the brush rake angle). This should be cleaned up
 * still.
 *
 * There is also some ugliness with sculpt-specific code.
 */

struct TexSnapshot {
  GPUTexture *overlay_texture;
  int winx;
  int winy;
  int old_size;
  float old_zoom;
  bool old_col;
};

struct CursorSnapshot {
  GPUTexture *overlay_texture;
  int size;
  int zoom;
  int curve_preset;
};

static TexSnapshot primary_snap = {nullptr};
static TexSnapshot secondary_snap = {nullptr};
static CursorSnapshot cursor_snap = {nullptr};

void paint_cursor_delete_textures()
{
  if (primary_snap.overlay_texture) {
    GPU_texture_free(primary_snap.overlay_texture);
  }
  if (secondary_snap.overlay_texture) {
    GPU_texture_free(secondary_snap.overlay_texture);
  }
  if (cursor_snap.overlay_texture) {
    GPU_texture_free(cursor_snap.overlay_texture);
  }

  memset(&primary_snap, 0, sizeof(TexSnapshot));
  memset(&secondary_snap, 0, sizeof(TexSnapshot));
  memset(&cursor_snap, 0, sizeof(CursorSnapshot));

  BKE_paint_invalidate_overlay_all();
}

static int same_tex_snap(TexSnapshot *snap, MTex *mtex, ViewContext *vc, bool col, float zoom)
{
  return (/* make brush smaller shouldn't cause a resample */
          //(mtex->brush_map_mode != MTEX_MAP_MODE_VIEW ||
          //(BKE_brush_size_get(vc->scene, brush) <= snap->BKE_brush_size_get)) &&

          (mtex->brush_map_mode != MTEX_MAP_MODE_TILED ||
           (vc->region->winx == snap->winx && vc->region->winy == snap->winy)) &&
          (mtex->brush_map_mode == MTEX_MAP_MODE_STENCIL || snap->old_zoom == zoom) &&
          snap->old_col == col);
}

static void make_tex_snap(TexSnapshot *snap, ViewContext *vc, float zoom)
{
  snap->old_zoom = zoom;
  snap->winx = vc->region->winx;
  snap->winy = vc->region->winy;
}

struct LoadTexData {
  Brush *br;
  ViewContext *vc;

  MTex *mtex;
  uchar *buffer;
  bool col;

  ImagePool *pool;
  int size;
  float rotation;
  float radius;
};

static void load_tex_task_cb_ex(void *__restrict userdata,
                                const int j,
                                const TaskParallelTLS *__restrict tls)
{
  LoadTexData *data = static_cast<LoadTexData *>(userdata);
  Brush *br = data->br;
  ViewContext *vc = data->vc;

  MTex *mtex = data->mtex;
  uchar *buffer = data->buffer;
  const bool col = data->col;

  ImagePool *pool = data->pool;
  const int size = data->size;
  const float rotation = data->rotation;
  const float radius = data->radius;

  bool convert_to_linear = false;
  ColorSpace *colorspace = nullptr;

  const int thread_id = BLI_task_parallel_thread_id(tls);

  if (mtex->tex && mtex->tex->type == TEX_IMAGE && mtex->tex->ima) {
    ImBuf *tex_ibuf = BKE_image_pool_acquire_ibuf(mtex->tex->ima, &mtex->tex->iuser, pool);
    /* For consistency, sampling always returns color in linear space. */
    if (tex_ibuf && tex_ibuf->float_buffer.data == nullptr) {
      convert_to_linear = true;
      colorspace = tex_ibuf->byte_buffer.colorspace;
    }
    BKE_image_pool_release_ibuf(mtex->tex->ima, tex_ibuf, pool);
  }

  for (int i = 0; i < size; i++) {
    /* Largely duplicated from tex_strength. */

    int index = j * size + i;

    float x = float(i) / size;
    float y = float(j) / size;
    float len;

    if (mtex->brush_map_mode == MTEX_MAP_MODE_TILED) {
      x *= vc->region->winx / radius;
      y *= vc->region->winy / radius;
    }
    else {
      x = (x - 0.5f) * 2.0f;
      y = (y - 0.5f) * 2.0f;
    }

    len = sqrtf(x * x + y * y);

    if (ELEM(mtex->brush_map_mode, MTEX_MAP_MODE_TILED, MTEX_MAP_MODE_STENCIL) || len <= 1.0f) {
      /* It is probably worth optimizing for those cases where the texture is not rotated by
       * skipping the calls to atan2, sqrtf, sin, and cos. */
      if (mtex->tex && (rotation > 0.001f || rotation < -0.001f)) {
        const float angle = atan2f(y, x) + rotation;

        x = len * cosf(angle);
        y = len * sinf(angle);
      }

      float avg;
      float rgba[4];
      paint_get_tex_pixel(mtex, x, y, pool, thread_id, &avg, rgba);

      if (col) {
        if (convert_to_linear) {
          IMB_colormanagement_colorspace_to_scene_linear_v3(rgba, colorspace);
        }

        linearrgb_to_srgb_v3_v3(rgba, rgba);

        clamp_v4(rgba, 0.0f, 1.0f);

        buffer[index * 4] = rgba[0] * 255;
        buffer[index * 4 + 1] = rgba[1] * 255;
        buffer[index * 4 + 2] = rgba[2] * 255;
        buffer[index * 4 + 3] = rgba[3] * 255;
      }
      else {
        avg += br->texture_sample_bias;

        /* Clamp to avoid precision overflow. */
        CLAMP(avg, 0.0f, 1.0f);
        buffer[index] = 255 - uchar(255 * avg);
      }
    }
    else {
      if (col) {
        buffer[index * 4] = 0;
        buffer[index * 4 + 1] = 0;
        buffer[index * 4 + 2] = 0;
        buffer[index * 4 + 3] = 0;
      }
      else {
        buffer[index] = 0;
      }
    }
  }
}

static int load_tex(Brush *br, ViewContext *vc, float zoom, bool col, bool primary)
{
  bool init;
  TexSnapshot *target;

  MTex *mtex = (primary) ? &br->mtex : &br->mask_mtex;
  ePaintOverlayControlFlags overlay_flags = BKE_paint_get_overlay_flags();
  uchar *buffer = nullptr;

  int size;
  bool refresh;
  ePaintOverlayControlFlags invalid =
      ((primary) ? (overlay_flags & PAINT_OVERLAY_INVALID_TEXTURE_PRIMARY) :
                   (overlay_flags & PAINT_OVERLAY_INVALID_TEXTURE_SECONDARY));
  target = (primary) ? &primary_snap : &secondary_snap;

  refresh = !target->overlay_texture || (invalid != 0) ||
            !same_tex_snap(target, mtex, vc, col, zoom);

  init = (target->overlay_texture != nullptr);

  if (refresh) {
    ImagePool *pool = nullptr;
    /* Stencil is rotated later. */
    const float rotation = (mtex->brush_map_mode != MTEX_MAP_MODE_STENCIL) ? -mtex->rot : 0.0f;
    const float radius = BKE_brush_size_get(vc->scene, br) * zoom;

    make_tex_snap(target, vc, zoom);

    if (mtex->brush_map_mode == MTEX_MAP_MODE_VIEW) {
      int s = BKE_brush_size_get(vc->scene, br);
      int r = 1;

      for (s >>= 1; s > 0; s >>= 1) {
        r++;
      }

      size = (1 << r);

      if (size < 256) {
        size = 256;
      }

      if (size < target->old_size) {
        size = target->old_size;
      }
    }
    else {
      size = 512;
    }

    if (target->old_size != size || target->old_col != col) {
      if (target->overlay_texture) {
        GPU_texture_free(target->overlay_texture);
        target->overlay_texture = nullptr;
      }
      init = false;

      target->old_size = size;
      target->old_col = col;
    }
    if (col) {
      buffer = static_cast<uchar *>(MEM_mallocN(sizeof(uchar) * size * size * 4, "load_tex"));
    }
    else {
      buffer = static_cast<uchar *>(MEM_mallocN(sizeof(uchar) * size * size, "load_tex"));
    }

    pool = BKE_image_pool_new();

    if (mtex->tex && mtex->tex->nodetree) {
      /* Has internal flag to detect it only does it once. */
      ntreeTexBeginExecTree(mtex->tex->nodetree);
    }

    LoadTexData data{};
    data.br = br;
    data.vc = vc;
    data.mtex = mtex;
    data.buffer = buffer;
    data.col = col;
    data.pool = pool;
    data.size = size;
    data.rotation = rotation;
    data.radius = radius;

    TaskParallelSettings settings;
    BLI_parallel_range_settings_defaults(&settings);
    BLI_task_parallel_range(0, size, &data, load_tex_task_cb_ex, &settings);

    if (mtex->tex && mtex->tex->nodetree) {
      ntreeTexEndExecTree(mtex->tex->nodetree->runtime->execdata);
    }

    if (pool) {
      BKE_image_pool_free(pool);
    }

    if (!target->overlay_texture) {
      eGPUTextureFormat format = col ? GPU_RGBA8 : GPU_R8;
      eGPUTextureUsage usage = GPU_TEXTURE_USAGE_SHADER_READ | GPU_TEXTURE_USAGE_ATTACHMENT;
      target->overlay_texture = GPU_texture_create_2d(
          "paint_cursor_overlay", size, size, 1, format, usage, nullptr);
      GPU_texture_update(target->overlay_texture, GPU_DATA_UBYTE, buffer);

      if (!col) {
        GPU_texture_swizzle_set(target->overlay_texture, "rrrr");
      }
    }

    if (init) {
      GPU_texture_update(target->overlay_texture, GPU_DATA_UBYTE, buffer);
    }

    if (buffer) {
      MEM_freeN(buffer);
    }
  }
  else {
    size = target->old_size;
  }

  BKE_paint_reset_overlay_invalid(invalid);

  return 1;
}

static void load_tex_cursor_task_cb(void *__restrict userdata,
                                    const int j,
                                    const TaskParallelTLS *__restrict /*tls*/)
{
  LoadTexData *data = static_cast<LoadTexData *>(userdata);
  Brush *br = data->br;

  uchar *buffer = data->buffer;

  const int size = data->size;

  for (int i = 0; i < size; i++) {
    /* Largely duplicated from tex_strength. */

    const int index = j * size + i;
    const float x = ((float(i) / size) - 0.5f) * 2.0f;
    const float y = ((float(j) / size) - 0.5f) * 2.0f;
    const float len = sqrtf(x * x + y * y);

    if (len <= 1.0f) {

      /* Falloff curve. */
      float avg = BKE_brush_curve_strength_clamped(br, len, 1.0f);

      buffer[index] = uchar(255 * avg);
    }
    else {
      buffer[index] = 0;
    }
  }
}

static int load_tex_cursor(Brush *br, ViewContext *vc, float zoom)
{
  bool init;

  ePaintOverlayControlFlags overlay_flags = BKE_paint_get_overlay_flags();
  uchar *buffer = nullptr;

  int size;
  const bool refresh = !cursor_snap.overlay_texture ||
                       (overlay_flags & PAINT_OVERLAY_INVALID_CURVE) || cursor_snap.zoom != zoom ||
                       cursor_snap.curve_preset != br->curve_preset;

  init = (cursor_snap.overlay_texture != nullptr);

  if (refresh) {
    int s, r;

    cursor_snap.zoom = zoom;

    s = BKE_brush_size_get(vc->scene, br);
    r = 1;

    for (s >>= 1; s > 0; s >>= 1) {
      r++;
    }

    size = (1 << r);

    if (size < 256) {
      size = 256;
    }

    if (size < cursor_snap.size) {
      size = cursor_snap.size;
    }

    if (cursor_snap.size != size) {
      if (cursor_snap.overlay_texture) {
        GPU_texture_free(cursor_snap.overlay_texture);
        cursor_snap.overlay_texture = nullptr;
      }

      init = false;

      cursor_snap.size = size;
    }
    buffer = static_cast<uchar *>(MEM_mallocN(sizeof(uchar) * size * size, "load_tex"));

    BKE_curvemapping_init(br->curve);

    LoadTexData data{};
    data.br = br;
    data.buffer = buffer;
    data.size = size;

    TaskParallelSettings settings;
    BLI_parallel_range_settings_defaults(&settings);
    BLI_task_parallel_range(0, size, &data, load_tex_cursor_task_cb, &settings);

    if (!cursor_snap.overlay_texture) {
      eGPUTextureUsage usage = GPU_TEXTURE_USAGE_SHADER_READ | GPU_TEXTURE_USAGE_ATTACHMENT;
      cursor_snap.overlay_texture = GPU_texture_create_2d(
          "cursor_snap_overaly", size, size, 1, GPU_R8, usage, nullptr);
      GPU_texture_update(cursor_snap.overlay_texture, GPU_DATA_UBYTE, buffer);

      GPU_texture_swizzle_set(cursor_snap.overlay_texture, "rrrr");
    }

    if (init) {
      GPU_texture_update(cursor_snap.overlay_texture, GPU_DATA_UBYTE, buffer);
    }

    if (buffer) {
      MEM_freeN(buffer);
    }
  }
  else {
    size = cursor_snap.size;
  }

  cursor_snap.curve_preset = br->curve_preset;
  BKE_paint_reset_overlay_invalid(PAINT_OVERLAY_INVALID_CURVE);

  return 1;
}

static int project_brush_radius(ViewContext *vc, float radius, const float location[3])
{
  float view[3], nonortho[3], ortho[3], offset[3], p1[2], p2[2];

  ED_view3d_global_to_vector(vc->rv3d, location, view);

  /* Create a vector that is not orthogonal to view. */

  if (fabsf(view[0]) < 0.1f) {
    nonortho[0] = view[0] + 1.0f;
    nonortho[1] = view[1];
    nonortho[2] = view[2];
  }
  else if (fabsf(view[1]) < 0.1f) {
    nonortho[0] = view[0];
    nonortho[1] = view[1] + 1.0f;
    nonortho[2] = view[2];
  }
  else {
    nonortho[0] = view[0];
    nonortho[1] = view[1];
    nonortho[2] = view[2] + 1.0f;
  }

  /* Get a vector in the plane of the view. */
  cross_v3_v3v3(ortho, nonortho, view);
  normalize_v3(ortho);

  /* Make a point on the surface of the brush tangent to the view. */
  mul_v3_fl(ortho, radius);
  add_v3_v3v3(offset, location, ortho);

  /* Project the center of the brush, and the tangent point to the view onto the screen. */
  if ((ED_view3d_project_float_global(vc->region, location, p1, V3D_PROJ_TEST_NOP) ==
       V3D_PROJ_RET_OK) &&
      (ED_view3d_project_float_global(vc->region, offset, p2, V3D_PROJ_TEST_NOP) ==
       V3D_PROJ_RET_OK))
  {
    /* The distance between these points is the size of the projected brush in pixels. */
    return len_v2v2(p1, p2);
  }
  /* Assert because the code that sets up the vectors should disallow this. */
  BLI_assert(0);
  return 0;
}

/* Draw an overlay that shows what effect the brush's texture will
 * have on brush strength. */
static bool paint_draw_tex_overlay(UnifiedPaintSettings *ups,
                                   Brush *brush,
                                   ViewContext *vc,
                                   int x,
                                   int y,
                                   float zoom,
                                   const PaintMode mode,
                                   bool col,
                                   bool primary)
{
  rctf quad;
  /* Check for overlay mode. */

  MTex *mtex = (primary) ? &brush->mtex : &brush->mask_mtex;
  bool valid = ((primary) ? (brush->overlay_flags & BRUSH_OVERLAY_PRIMARY) != 0 :
                            (brush->overlay_flags & BRUSH_OVERLAY_SECONDARY) != 0);
  int overlay_alpha = (primary) ? brush->texture_overlay_alpha : brush->mask_overlay_alpha;

  if (mode == PaintMode::Texture3D) {
    if (primary && brush->imagepaint_tool != PAINT_TOOL_DRAW) {
      /* All non-draw tools don't use the primary texture (clone, smear, soften.. etc). */
      return false;
    }
  }

  if (!(mtex->tex) ||
      !((mtex->brush_map_mode == MTEX_MAP_MODE_STENCIL) ||
        (valid && ELEM(mtex->brush_map_mode, MTEX_MAP_MODE_VIEW, MTEX_MAP_MODE_TILED))))
  {
    return false;
  }

  if (load_tex(brush, vc, zoom, col, primary)) {
    GPU_color_mask(true, true, true, true);
    GPU_depth_test(GPU_DEPTH_NONE);

    if (mtex->brush_map_mode == MTEX_MAP_MODE_VIEW) {
      GPU_matrix_push();

      float center[2] = {
          ups->draw_anchored ? ups->anchored_initial_mouse[0] : x,
          ups->draw_anchored ? ups->anchored_initial_mouse[1] : y,
      };

      /* Brush rotation. */
      GPU_matrix_translate_2fv(center);
      GPU_matrix_rotate_2d(RAD2DEGF(primary ? ups->brush_rotation : ups->brush_rotation_sec));
      GPU_matrix_translate_2f(-center[0], -center[1]);

      /* Scale based on tablet pressure. */
      if (primary && ups->stroke_active && BKE_brush_use_size_pressure(brush)) {
        const float scale = ups->size_pressure_value;
        GPU_matrix_translate_2fv(center);
        GPU_matrix_scale_2f(scale, scale);
        GPU_matrix_translate_2f(-center[0], -center[1]);
      }

      if (ups->draw_anchored) {
        quad.xmin = center[0] - ups->anchored_size;
        quad.ymin = center[1] - ups->anchored_size;
        quad.xmax = center[0] + ups->anchored_size;
        quad.ymax = center[1] + ups->anchored_size;
      }
      else {
        const int radius = BKE_brush_size_get(vc->scene, brush) * zoom;
        quad.xmin = center[0] - radius;
        quad.ymin = center[1] - radius;
        quad.xmax = center[0] + radius;
        quad.ymax = center[1] + radius;
      }
    }
    else if (mtex->brush_map_mode == MTEX_MAP_MODE_TILED) {
      quad.xmin = 0;
      quad.ymin = 0;
      quad.xmax = BLI_rcti_size_x(&vc->region->winrct);
      quad.ymax = BLI_rcti_size_y(&vc->region->winrct);
    }
    /* Stencil code goes here. */
    else {
      if (primary) {
        quad.xmin = -brush->stencil_dimension[0];
        quad.ymin = -brush->stencil_dimension[1];
        quad.xmax = brush->stencil_dimension[0];
        quad.ymax = brush->stencil_dimension[1];
      }
      else {
        quad.xmin = -brush->mask_stencil_dimension[0];
        quad.ymin = -brush->mask_stencil_dimension[1];
        quad.xmax = brush->mask_stencil_dimension[0];
        quad.ymax = brush->mask_stencil_dimension[1];
      }
      GPU_matrix_push();
      if (primary) {
        GPU_matrix_translate_2fv(brush->stencil_pos);
      }
      else {
        GPU_matrix_translate_2fv(brush->mask_stencil_pos);
      }
      GPU_matrix_rotate_2d(RAD2DEGF(mtex->rot));
    }

    /* Set quad color. Colored overlay does not get blending. */
    GPUVertFormat *format = immVertexFormat();
    uint pos = GPU_vertformat_attr_add(format, "pos", GPU_COMP_F32, 2, GPU_FETCH_FLOAT);
    uint texCoord = GPU_vertformat_attr_add(format, "texCoord", GPU_COMP_F32, 2, GPU_FETCH_FLOAT);

    /* Premultiplied alpha blending. */
    GPU_blend(GPU_BLEND_ALPHA_PREMULT);

    immBindBuiltinProgram(GPU_SHADER_3D_IMAGE_COLOR);

    float final_color[4] = {1.0f, 1.0f, 1.0f, 1.0f};
    if (!col) {
      copy_v3_v3(final_color, U.sculpt_paint_overlay_col);
    }
    mul_v4_fl(final_color, overlay_alpha * 0.01f);
    immUniformColor4fv(final_color);

    GPUTexture *texture = (primary) ? primary_snap.overlay_texture :
                                      secondary_snap.overlay_texture;

    GPUSamplerExtendMode extend_mode = (mtex->brush_map_mode == MTEX_MAP_MODE_VIEW) ?
                                           GPU_SAMPLER_EXTEND_MODE_CLAMP_TO_BORDER :
                                           GPU_SAMPLER_EXTEND_MODE_REPEAT;
    immBindTextureSampler(
        "image", texture, {GPU_SAMPLER_FILTERING_LINEAR, extend_mode, extend_mode});

    /* Draw textured quad. */
    immBegin(GPU_PRIM_TRI_FAN, 4);
    immAttr2f(texCoord, 0.0f, 0.0f);
    immVertex2f(pos, quad.xmin, quad.ymin);
    immAttr2f(texCoord, 1.0f, 0.0f);
    immVertex2f(pos, quad.xmax, quad.ymin);
    immAttr2f(texCoord, 1.0f, 1.0f);
    immVertex2f(pos, quad.xmax, quad.ymax);
    immAttr2f(texCoord, 0.0f, 1.0f);
    immVertex2f(pos, quad.xmin, quad.ymax);
    immEnd();

    immUnbindProgram();

    GPU_texture_unbind(texture);

    if (ELEM(mtex->brush_map_mode, MTEX_MAP_MODE_STENCIL, MTEX_MAP_MODE_VIEW)) {
      GPU_matrix_pop();
    }
  }
  return true;
}

/* Draw an overlay that shows what effect the brush's texture will
 * have on brush strength. */
static bool paint_draw_cursor_overlay(
    UnifiedPaintSettings *ups, Brush *brush, ViewContext *vc, int x, int y, float zoom)
{
  rctf quad;
  /* Check for overlay mode. */

  if (!(brush->overlay_flags & BRUSH_OVERLAY_CURSOR)) {
    return false;
  }

  if (load_tex_cursor(brush, vc, zoom)) {
    bool do_pop = false;
    float center[2];

    GPU_color_mask(true, true, true, true);
    GPU_depth_test(GPU_DEPTH_NONE);

    if (ups->draw_anchored) {
      copy_v2_v2(center, ups->anchored_initial_mouse);
      quad.xmin = ups->anchored_initial_mouse[0] - ups->anchored_size;
      quad.ymin = ups->anchored_initial_mouse[1] - ups->anchored_size;
      quad.xmax = ups->anchored_initial_mouse[0] + ups->anchored_size;
      quad.ymax = ups->anchored_initial_mouse[1] + ups->anchored_size;
    }
    else {
      const int radius = BKE_brush_size_get(vc->scene, brush) * zoom;
      center[0] = x;
      center[1] = y;

      quad.xmin = x - radius;
      quad.ymin = y - radius;
      quad.xmax = x + radius;
      quad.ymax = y + radius;
    }

    /* Scale based on tablet pressure. */
    if (ups->stroke_active && BKE_brush_use_size_pressure(brush)) {
      do_pop = true;
      GPU_matrix_push();
      GPU_matrix_translate_2fv(center);
      GPU_matrix_scale_1f(ups->size_pressure_value);
      GPU_matrix_translate_2f(-center[0], -center[1]);
    }

    GPUVertFormat *format = immVertexFormat();
    uint pos = GPU_vertformat_attr_add(format, "pos", GPU_COMP_F32, 2, GPU_FETCH_FLOAT);
    uint texCoord = GPU_vertformat_attr_add(format, "texCoord", GPU_COMP_F32, 2, GPU_FETCH_FLOAT);

    GPU_blend(GPU_BLEND_ALPHA_PREMULT);

    immBindBuiltinProgram(GPU_SHADER_3D_IMAGE_COLOR);

    float final_color[4] = {UNPACK3(U.sculpt_paint_overlay_col), 1.0f};
    mul_v4_fl(final_color, brush->cursor_overlay_alpha * 0.01f);
    immUniformColor4fv(final_color);

    /* Draw textured quad. */
    immBindTextureSampler("image",
                          cursor_snap.overlay_texture,
                          {GPU_SAMPLER_FILTERING_LINEAR,
                           GPU_SAMPLER_EXTEND_MODE_CLAMP_TO_BORDER,
                           GPU_SAMPLER_EXTEND_MODE_CLAMP_TO_BORDER});

    immBegin(GPU_PRIM_TRI_FAN, 4);
    immAttr2f(texCoord, 0.0f, 0.0f);
    immVertex2f(pos, quad.xmin, quad.ymin);
    immAttr2f(texCoord, 1.0f, 0.0f);
    immVertex2f(pos, quad.xmax, quad.ymin);
    immAttr2f(texCoord, 1.0f, 1.0f);
    immVertex2f(pos, quad.xmax, quad.ymax);
    immAttr2f(texCoord, 0.0f, 1.0f);
    immVertex2f(pos, quad.xmin, quad.ymax);
    immEnd();

    GPU_texture_unbind(cursor_snap.overlay_texture);

    immUnbindProgram();

    if (do_pop) {
      GPU_matrix_pop();
    }
  }
  return true;
}

static bool paint_draw_alpha_overlay(UnifiedPaintSettings *ups,
                                     Brush *brush,
                                     ViewContext *vc,
                                     int x,
                                     int y,
                                     float zoom,
                                     PaintMode mode)
{
  /* Color means that primary brush texture is colored and
   * secondary is used for alpha/mask control. */
  bool col = ELEM(mode, PaintMode::Texture3D, PaintMode::Texture2D, PaintMode::Vertex);

  bool alpha_overlay_active = false;

  ePaintOverlayControlFlags flags = BKE_paint_get_overlay_flags();
  eGPUBlend blend_state = GPU_blend_get();
  eGPUDepthTest depth_test = GPU_depth_test_get();

  /* Translate to region. */
  GPU_matrix_push();
  GPU_matrix_translate_2f(vc->region->winrct.xmin, vc->region->winrct.ymin);
  x -= vc->region->winrct.xmin;
  y -= vc->region->winrct.ymin;

  /* Colored overlay should be drawn separately. */
  if (col) {
    if (!(flags & PAINT_OVERLAY_OVERRIDE_PRIMARY)) {
      alpha_overlay_active = paint_draw_tex_overlay(ups, brush, vc, x, y, zoom, mode, true, true);
    }
    if (!(flags & PAINT_OVERLAY_OVERRIDE_SECONDARY)) {
      alpha_overlay_active = paint_draw_tex_overlay(
          ups, brush, vc, x, y, zoom, mode, false, false);
    }
    if (!(flags & PAINT_OVERLAY_OVERRIDE_CURSOR)) {
      alpha_overlay_active = paint_draw_cursor_overlay(ups, brush, vc, x, y, zoom);
    }
  }
  else {
    if (!(flags & PAINT_OVERLAY_OVERRIDE_PRIMARY) && (mode != PaintMode::Weight)) {
      alpha_overlay_active = paint_draw_tex_overlay(ups, brush, vc, x, y, zoom, mode, false, true);
    }
    if (!(flags & PAINT_OVERLAY_OVERRIDE_CURSOR)) {
      alpha_overlay_active = paint_draw_cursor_overlay(ups, brush, vc, x, y, zoom);
    }
  }

  GPU_matrix_pop();
  GPU_blend(blend_state);
  GPU_depth_test(depth_test);

  return alpha_overlay_active;
}

BLI_INLINE void draw_tri_point(uint pos,
                               const float sel_col[4],
                               const float pivot_col[4],
                               float *co,
                               float width,
                               bool selected)
{
  immUniformColor4fv(selected ? sel_col : pivot_col);

  GPU_line_width(3.0f);

  float w = width / 2.0f;
  const float tri[3][2] = {
      {co[0], co[1] + w},
      {co[0] - w, co[1] - w},
      {co[0] + w, co[1] - w},
  };

  immBegin(GPU_PRIM_LINE_LOOP, 3);
  immVertex2fv(pos, tri[0]);
  immVertex2fv(pos, tri[1]);
  immVertex2fv(pos, tri[2]);
  immEnd();

  immUniformColor4f(1.0f, 1.0f, 1.0f, 0.5f);
  GPU_line_width(1.0f);

  immBegin(GPU_PRIM_LINE_LOOP, 3);
  immVertex2fv(pos, tri[0]);
  immVertex2fv(pos, tri[1]);
  immVertex2fv(pos, tri[2]);
  immEnd();
}

BLI_INLINE void draw_rect_point(uint pos,
                                const float sel_col[4],
                                const float handle_col[4],
                                const float *co,
                                float width,
                                bool selected)
{
  immUniformColor4fv(selected ? sel_col : handle_col);

  GPU_line_width(3.0f);

  float w = width / 2.0f;
  float minx = co[0] - w;
  float miny = co[1] - w;
  float maxx = co[0] + w;
  float maxy = co[1] + w;

  imm_draw_box_wire_2d(pos, minx, miny, maxx, maxy);

  immUniformColor4f(1.0f, 1.0f, 1.0f, 0.5f);
  GPU_line_width(1.0f);

  imm_draw_box_wire_2d(pos, minx, miny, maxx, maxy);
}

BLI_INLINE void draw_bezier_handle_lines(uint pos, const float sel_col[4], BezTriple *bez)
{
  immUniformColor4f(0.0f, 0.0f, 0.0f, 0.5f);
  GPU_line_width(3.0f);

  immBegin(GPU_PRIM_LINE_STRIP, 3);
  immVertex2fv(pos, bez->vec[0]);
  immVertex2fv(pos, bez->vec[1]);
  immVertex2fv(pos, bez->vec[2]);
  immEnd();

  GPU_line_width(1.0f);

  if (bez->f1 || bez->f2) {
    immUniformColor4fv(sel_col);
  }
  else {
    immUniformColor4f(1.0f, 1.0f, 1.0f, 0.5f);
  }
  immBegin(GPU_PRIM_LINES, 2);
  immVertex2fv(pos, bez->vec[0]);
  immVertex2fv(pos, bez->vec[1]);
  immEnd();

  if (bez->f3 || bez->f2) {
    immUniformColor4fv(sel_col);
  }
  else {
    immUniformColor4f(1.0f, 1.0f, 1.0f, 0.5f);
  }
  immBegin(GPU_PRIM_LINES, 2);
  immVertex2fv(pos, bez->vec[1]);
  immVertex2fv(pos, bez->vec[2]);
  immEnd();
}

static void paint_draw_curve_cursor(Brush *brush, ViewContext *vc)
{
  GPU_matrix_push();
  GPU_matrix_translate_2f(vc->region->winrct.xmin, vc->region->winrct.ymin);

  if (brush->paint_curve && brush->paint_curve->points) {
    PaintCurve *pc = brush->paint_curve;
    PaintCurvePoint *cp = pc->points;

    GPU_line_smooth(true);
    GPU_blend(GPU_BLEND_ALPHA);

    /* Draw the bezier handles and the curve segment between the current and next point. */
    uint pos = GPU_vertformat_attr_add(immVertexFormat(), "pos", GPU_COMP_F32, 2, GPU_FETCH_FLOAT);

    immBindBuiltinProgram(GPU_SHADER_3D_UNIFORM_COLOR);

    float selec_col[4], handle_col[4], pivot_col[4];
    UI_GetThemeColorType4fv(TH_VERTEX_SELECT, SPACE_VIEW3D, selec_col);
    UI_GetThemeColorType4fv(TH_PAINT_CURVE_HANDLE, SPACE_VIEW3D, handle_col);
    UI_GetThemeColorType4fv(TH_PAINT_CURVE_PIVOT, SPACE_VIEW3D, pivot_col);

    for (int i = 0; i < pc->tot_points - 1; i++, cp++) {
      int j;
      PaintCurvePoint *cp_next = cp + 1;
      float data[(PAINT_CURVE_NUM_SEGMENTS + 1) * 2];
      /* Use color coding to distinguish handles vs curve segments. */
      draw_bezier_handle_lines(pos, selec_col, &cp->bez);
      draw_tri_point(pos, selec_col, pivot_col, &cp->bez.vec[1][0], 10.0f, cp->bez.f2);
      draw_rect_point(
          pos, selec_col, handle_col, &cp->bez.vec[0][0], 8.0f, cp->bez.f1 || cp->bez.f2);
      draw_rect_point(
          pos, selec_col, handle_col, &cp->bez.vec[2][0], 8.0f, cp->bez.f3 || cp->bez.f2);

      for (j = 0; j < 2; j++) {
        BKE_curve_forward_diff_bezier(cp->bez.vec[1][j],
                                      cp->bez.vec[2][j],
                                      cp_next->bez.vec[0][j],
                                      cp_next->bez.vec[1][j],
                                      data + j,
                                      PAINT_CURVE_NUM_SEGMENTS,
                                      sizeof(float[2]));
      }

      float(*v)[2] = (float(*)[2])data;

      immUniformColor4f(0.0f, 0.0f, 0.0f, 0.5f);
      GPU_line_width(3.0f);
      immBegin(GPU_PRIM_LINE_STRIP, PAINT_CURVE_NUM_SEGMENTS + 1);
      for (j = 0; j <= PAINT_CURVE_NUM_SEGMENTS; j++) {
        immVertex2fv(pos, v[j]);
      }
      immEnd();

      immUniformColor4f(0.9f, 0.9f, 1.0f, 0.5f);
      GPU_line_width(1.0f);
      immBegin(GPU_PRIM_LINE_STRIP, PAINT_CURVE_NUM_SEGMENTS + 1);
      for (j = 0; j <= PAINT_CURVE_NUM_SEGMENTS; j++) {
        immVertex2fv(pos, v[j]);
      }
      immEnd();
    }

    /* Draw last line segment. */
    draw_bezier_handle_lines(pos, selec_col, &cp->bez);
    draw_tri_point(pos, selec_col, pivot_col, &cp->bez.vec[1][0], 10.0f, cp->bez.f2);
    draw_rect_point(
        pos, selec_col, handle_col, &cp->bez.vec[0][0], 8.0f, cp->bez.f1 || cp->bez.f2);
    draw_rect_point(
        pos, selec_col, handle_col, &cp->bez.vec[2][0], 8.0f, cp->bez.f3 || cp->bez.f2);

    GPU_blend(GPU_BLEND_NONE);
    GPU_line_smooth(false);

    immUnbindProgram();
  }
  GPU_matrix_pop();
}

/* Special actions taken when paint cursor goes over mesh */
/* TODO: sculpt only for now. */
static void paint_cursor_update_unprojected_radius(UnifiedPaintSettings *ups,
                                                   Brush *brush,
                                                   ViewContext *vc,
                                                   const float location[3])
{
  float unprojected_radius, projected_radius;

  /* Update the brush's cached 3D radius. */
  if (!BKE_brush_use_locked_size(vc->scene, brush)) {
    /* Get 2D brush radius. */
    if (ups->draw_anchored) {
      projected_radius = ups->anchored_size;
    }
    else {
      if (brush->flag & BRUSH_ANCHORED) {
        projected_radius = 8;
      }
      else {
        projected_radius = BKE_brush_size_get(vc->scene, brush);
      }
    }

    /* Convert brush radius from 2D to 3D. */
    unprojected_radius = paint_calc_object_space_radius(vc, location, projected_radius);

    /* Scale 3D brush radius by pressure. */
    if (ups->stroke_active && BKE_brush_use_size_pressure(brush)) {
      unprojected_radius *= ups->size_pressure_value;
    }

    /* Set cached value in either Brush or UnifiedPaintSettings. */
    BKE_brush_unprojected_radius_set(vc->scene, brush, unprojected_radius);
  }
}

static void cursor_draw_point_screen_space(const uint gpuattr,
                                           const ARegion *region,
                                           const float true_location[3],
                                           const float obmat[4][4],
                                           const int size)
{
  float translation_vertex_cursor[3], location[3];
  copy_v3_v3(location, true_location);
  mul_m4_v3(obmat, location);
  ED_view3d_project_v3(region, location, translation_vertex_cursor);
  /* Do not draw points behind the view. Z [near, far] is mapped to [-1, 1]. */
  if (translation_vertex_cursor[2] <= 1.0f) {
    imm_draw_circle_fill_3d(
        gpuattr, translation_vertex_cursor[0], translation_vertex_cursor[1], size, 10);
  }
}

static void cursor_draw_tiling_preview(const uint gpuattr,
                                       const ARegion *region,
                                       const float true_location[3],
                                       Sculpt *sd,
                                       Object *ob,
                                       const float radius)
{
  BLI_assert(ob->type == OB_MESH);
  const Mesh *mesh = BKE_object_get_evaluated_mesh_no_subsurf(ob);
  if (!mesh) {
    mesh = static_cast<const Mesh *>(ob->data);
  }
  const blender::Bounds<blender::float3> bounds = *mesh->bounds_min_max();
  float orgLoc[3], location[3];
  int tile_pass = 0;
  int start[3];
  int end[3];
  int cur[3];
  const float *step = sd->paint.tile_offset;

  copy_v3_v3(orgLoc, true_location);
  for (int dim = 0; dim < 3; dim++) {
    if ((sd->paint.symmetry_flags & (PAINT_TILE_X << dim)) && step[dim] > 0) {
      start[dim] = (bounds.min[dim] - orgLoc[dim] - radius) / step[dim];
      end[dim] = (bounds.max[dim] - orgLoc[dim] + radius) / step[dim];
    }
    else {
      start[dim] = end[dim] = 0;
    }
  }
  copy_v3_v3_int(cur, start);
  for (cur[0] = start[0]; cur[0] <= end[0]; cur[0]++) {
    for (cur[1] = start[1]; cur[1] <= end[1]; cur[1]++) {
      for (cur[2] = start[2]; cur[2] <= end[2]; cur[2]++) {
        if (!cur[0] && !cur[1] && !cur[2]) {
          /* Skip tile at orgLoc, this was already handled before all others. */
          continue;
        }
        tile_pass++;
        for (int dim = 0; dim < 3; dim++) {
          location[dim] = cur[dim] * step[dim] + orgLoc[dim];
        }
        cursor_draw_point_screen_space(gpuattr, region, location, ob->object_to_world().ptr(), 3);
      }
    }
  }
  (void)tile_pass; /* Quiet set-but-unused warning (may be removed). */
}

static void cursor_draw_point_with_symmetry(const uint gpuattr,
                                            const ARegion *region,
                                            const float true_location[3],
                                            Sculpt *sd,
                                            Object *ob,
                                            const float radius)
{
  const char symm = SCULPT_mesh_symmetry_xyz_get(ob);
  float location[3], symm_rot_mat[4][4];

  for (int i = 0; i <= symm; i++) {
    if (i == 0 || (symm & i && (symm != 5 || i != 3) && (symm != 6 || !ELEM(i, 3, 5)))) {

      /* Axis Symmetry. */
      flip_v3_v3(location, true_location, ePaintSymmetryFlags(i));
      cursor_draw_point_screen_space(gpuattr, region, location, ob->object_to_world().ptr(), 3);

      /* Tiling. */
      cursor_draw_tiling_preview(gpuattr, region, location, sd, ob, radius);

      /* Radial Symmetry. */
      for (char raxis = 0; raxis < 3; raxis++) {
        for (int r = 1; r < sd->radial_symm[raxis]; r++) {
          float angle = 2 * M_PI * r / sd->radial_symm[int(raxis)];
          flip_v3_v3(location, true_location, ePaintSymmetryFlags(i));
          unit_m4(symm_rot_mat);
          rotate_m4(symm_rot_mat, raxis + 'X', angle);
          mul_m4_v3(symm_rot_mat, location);

          cursor_draw_tiling_preview(gpuattr, region, location, sd, ob, radius);
          cursor_draw_point_screen_space(
              gpuattr, region, location, ob->object_to_world().ptr(), 3);
        }
      }
    }
  }
}

static void sculpt_geometry_preview_lines_draw(const uint gpuattr,
                                               Brush *brush,
                                               const bool is_multires,
                                               SculptSession *ss)
{
  if (!(brush->flag & BRUSH_GRAB_ACTIVE_VERTEX)) {
    return;
  }

  if (is_multires) {
    return;
  }

  if (BKE_pbvh_type(*ss->pbvh) != PBVH_FACES) {
    return;
  }

  if (!ss->deform_modifiers_active) {
    return;
  }

  immUniformColor4f(1.0f, 1.0f, 1.0f, 0.6f);

  /* Cursor normally draws on top, but for this part we need depth tests. */
  const eGPUDepthTest depth_test = GPU_depth_test_get();
  if (!depth_test) {
    GPU_depth_test(GPU_DEPTH_LESS_EQUAL);
  }

  GPU_line_width(1.0f);
  if (ss->preview_vert_count > 0) {
    immBegin(GPU_PRIM_LINES, ss->preview_vert_count);
    for (int i = 0; i < ss->preview_vert_count; i++) {
      immVertex3fv(gpuattr, SCULPT_vertex_co_for_grab_active_get(ss, ss->preview_vert_list[i]));
    }
    immEnd();
  }

  /* Restore depth test value. */
  if (!depth_test) {
    GPU_depth_test(GPU_DEPTH_NONE);
  }
}

static void SCULPT_layer_brush_height_preview_draw(const uint gpuattr,
                                                   const Brush *brush,
                                                   const float rds,
                                                   const float line_width,
                                                   const float outline_col[3],
                                                   const float alpha)
{
  float cursor_trans[4][4];
  unit_m4(cursor_trans);
  translate_m4(cursor_trans, 0.0f, 0.0f, brush->height);
  GPU_matrix_push();
  GPU_matrix_mul(cursor_trans);

  GPU_line_width(line_width);
  immUniformColor3fvAlpha(outline_col, alpha * 0.5f);
  imm_draw_circle_wire_3d(gpuattr, 0, 0, rds, 80);
  GPU_matrix_pop();
}

static bool paint_use_2d_cursor(PaintMode mode)
{
  switch (mode) {
    case PaintMode::Sculpt:
    case PaintMode::Vertex:
    case PaintMode::Weight:
      return false;
    case PaintMode::Texture3D:
    case PaintMode::Texture2D:
    case PaintMode::VertexGPencil:
    case PaintMode::SculptGPencil:
    case PaintMode::WeightGPencil:
    case PaintMode::SculptCurves:
    case PaintMode::SculptGreasePencil:
    case PaintMode::GPencil:
      return true;
    case PaintMode::Invalid:
      BLI_assert_unreachable();
  }
  return true;
}

enum PaintCursorDrawingType {
  PAINT_CURSOR_CURVE,
  PAINT_CURSOR_2D,
  PAINT_CURSOR_3D,
};

struct PaintCursorContext {
  bContext *C;
  ARegion *region;
  wmWindow *win;
  wmWindowManager *wm;
  Depsgraph *depsgraph;
  Scene *scene;
  UnifiedPaintSettings *ups;
  Brush *brush;
  Paint *paint;
  PaintMode mode;
  ViewContext vc;

  /* Sculpt related data. */
  Sculpt *sd;
  SculptSession *ss;
  PBVHVertRef prev_active_vertex;
  bool is_stroke_active;
  bool is_cursor_over_mesh;
  bool is_multires;
  float radius;

  /* 3D view cursor position and normal. */
  float location[3];
  float scene_space_location[3];
  float normal[3];

  /* Cursor main colors. */
  float outline_col[3];
  float outline_alpha;

  /* GPU attribute for drawing. */
  uint pos;

  PaintCursorDrawingType cursor_type;

  /* This variable is set after drawing the overlay, not on initialization. It can't be used for
   * checking if alpha overlay is enabled before drawing it. */
  bool alpha_overlay_drawn;

  float zoomx;
  int x, y;
  float translation[2];

  float final_radius;
  int pixel_radius;
};

static bool paint_cursor_context_init(bContext *C,
                                      const int x,
                                      const int y,
                                      PaintCursorContext *pcontext)
{
  ARegion *region = CTX_wm_region(C);
  if (region && region->regiontype != RGN_TYPE_WINDOW) {
    return false;
  }

  pcontext->C = C;
  pcontext->region = region;
  pcontext->wm = CTX_wm_manager(C);
  pcontext->win = CTX_wm_window(C);
  pcontext->depsgraph = CTX_data_depsgraph_pointer(C);
  pcontext->scene = CTX_data_scene(C);
  pcontext->ups = &pcontext->scene->toolsettings->unified_paint_settings;
  pcontext->paint = BKE_paint_get_active_from_context(C);
  if (pcontext->paint == nullptr) {
    return false;
  }
  pcontext->brush = BKE_paint_brush(pcontext->paint);
  if (pcontext->brush == nullptr) {
    return false;
  }
  pcontext->mode = BKE_paintmode_get_active_from_context(C);

  pcontext->vc = ED_view3d_viewcontext_init(C, pcontext->depsgraph);

  if (pcontext->brush->flag & BRUSH_CURVE) {
    pcontext->cursor_type = PAINT_CURSOR_CURVE;
  }
  else if (paint_use_2d_cursor(pcontext->mode)) {
    pcontext->cursor_type = PAINT_CURSOR_2D;
  }
  else {
    pcontext->cursor_type = PAINT_CURSOR_3D;
  }

  pcontext->x = x;
  pcontext->y = y;
  pcontext->translation[0] = float(x);
  pcontext->translation[1] = float(y);

  float zoomx, zoomy;
  get_imapaint_zoom(C, &zoomx, &zoomy);
  pcontext->zoomx = max_ff(zoomx, zoomy);
  pcontext->final_radius = (BKE_brush_size_get(pcontext->scene, pcontext->brush) * zoomx);

  /* There is currently no way to check if the direction is inverted before starting the stroke,
   * so this does not reflect the state of the brush in the UI. */
  if (((pcontext->ups->draw_inverted == 0) ^ ((pcontext->brush->flag & BRUSH_DIR_IN) == 0)) &&
      BKE_brush_sculpt_has_secondary_color(pcontext->brush))
  {
    copy_v3_v3(pcontext->outline_col, pcontext->brush->sub_col);
  }
  else {
    copy_v3_v3(pcontext->outline_col, pcontext->brush->add_col);
  }
  pcontext->outline_alpha = pcontext->brush->add_col[3];

  Object *active_object = pcontext->vc.obact;
  pcontext->ss = active_object ? active_object->sculpt : nullptr;

  if (pcontext->ss && pcontext->ss->draw_faded_cursor) {
    pcontext->outline_alpha = 0.3f;
    copy_v3_fl(pcontext->outline_col, 0.8f);
  }

  const bool is_brush_tool = blender::ed::sculpt_paint::paint_brush_tool_poll(C);
  if (!is_brush_tool) {
    /* Use a default color for tools that are not brushes. */
    pcontext->outline_alpha = 0.8f;
    copy_v3_fl(pcontext->outline_col, 0.8f);
  }

  pcontext->is_stroke_active = pcontext->ups->stroke_active;

  return true;
}

static void paint_cursor_update_pixel_radius(PaintCursorContext *pcontext)
{
  if (pcontext->is_cursor_over_mesh) {
    Brush *brush = BKE_paint_brush(pcontext->paint);
    pcontext->pixel_radius = project_brush_radius(
        &pcontext->vc,
        BKE_brush_unprojected_radius_get(pcontext->scene, brush),
        pcontext->location);

    if (pcontext->pixel_radius == 0) {
      pcontext->pixel_radius = BKE_brush_size_get(pcontext->scene, brush);
    }

    copy_v3_v3(pcontext->scene_space_location, pcontext->location);
    mul_m4_v3(pcontext->vc.obact->object_to_world().ptr(), pcontext->scene_space_location);
  }
  else {
    Sculpt *sd = CTX_data_tool_settings(pcontext->C)->sculpt;
    Brush *brush = BKE_paint_brush(&sd->paint);

    pcontext->pixel_radius = BKE_brush_size_get(pcontext->scene, brush);
  }
}

static void paint_cursor_sculpt_session_update_and_init(PaintCursorContext *pcontext)
{
  BLI_assert(pcontext->ss != nullptr);
  BLI_assert(pcontext->mode == PaintMode::Sculpt);

  bContext *C = pcontext->C;
  SculptSession *ss = pcontext->ss;
  Brush *brush = pcontext->brush;
  Scene *scene = pcontext->scene;
  UnifiedPaintSettings *ups = pcontext->ups;
  ViewContext *vc = &pcontext->vc;
  SculptCursorGeometryInfo gi;

  const float mval_fl[2] = {
      float(pcontext->x - pcontext->region->winrct.xmin),
      float(pcontext->y - pcontext->region->winrct.ymin),
  };

  /* This updates the active vertex, which is needed for most of the Sculpt/Vertex Colors tools to
   * work correctly */
  pcontext->prev_active_vertex = ss->active_vertex;
  if (!ups->stroke_active) {
    pcontext->is_cursor_over_mesh = SCULPT_cursor_geometry_info_update(
        C, &gi, mval_fl, (pcontext->brush->falloff_shape == PAINT_FALLOFF_SHAPE_SPHERE));
    copy_v3_v3(pcontext->location, gi.location);
    copy_v3_v3(pcontext->normal, gi.normal);
  }
  else {
    pcontext->is_cursor_over_mesh = ups->last_hit;
    copy_v3_v3(pcontext->location, ups->last_location);
  }

  paint_cursor_update_pixel_radius(pcontext);

  if (BKE_brush_use_locked_size(scene, brush)) {
    BKE_brush_size_set(scene, brush, pcontext->pixel_radius);
  }

  if (pcontext->is_cursor_over_mesh) {
    paint_cursor_update_unprojected_radius(ups, brush, vc, pcontext->scene_space_location);
  }

  pcontext->is_multires = ss->pbvh != nullptr && BKE_pbvh_type(*ss->pbvh) == PBVH_GRIDS;

  pcontext->sd = CTX_data_tool_settings(pcontext->C)->sculpt;
}

static void paint_update_mouse_cursor(PaintCursorContext *pcontext)
{
  if (pcontext->win->grabcursor != 0) {
    /* Don't set the cursor while it's grabbed, since this will show the cursor when interacting
     * with the UI (dragging a number button for e.g.), see: #102792. */
    return;
  }
  if (pcontext->mode == PaintMode::GPencil) {
    WM_cursor_set(pcontext->win, WM_CURSOR_DOT);
  }
  else {
    WM_cursor_set(pcontext->win, WM_CURSOR_PAINT);
  }
}

static void paint_draw_2D_view_brush_cursor_default(PaintCursorContext *pcontext)
{
  immUniformColor3fvAlpha(pcontext->outline_col, pcontext->outline_alpha);

  /* Draw brush outline. */
  if (pcontext->ups->stroke_active && BKE_brush_use_size_pressure(pcontext->brush)) {
    imm_draw_circle_wire_2d(pcontext->pos,
                            pcontext->translation[0],
                            pcontext->translation[1],
                            pcontext->final_radius * pcontext->ups->size_pressure_value,
                            40);
    /* Outer at half alpha. */
    immUniformColor3fvAlpha(pcontext->outline_col, pcontext->outline_alpha * 0.5f);
  }

  GPU_line_width(1.0f);
  imm_draw_circle_wire_2d(pcontext->pos,
                          pcontext->translation[0],
                          pcontext->translation[1],
                          pcontext->final_radius,
                          40);
}

static void grease_pencil_eraser_draw(PaintCursorContext *pcontext)
{
  float radius = float(BKE_brush_size_get(pcontext->scene, pcontext->brush));

  /* Red-ish color with alpha. */
  immUniformColor4ub(255, 100, 100, 20);
  imm_draw_circle_fill_2d(pcontext->pos, pcontext->x, pcontext->y, radius, 40);

  immUnbindProgram();

  immBindBuiltinProgram(GPU_SHADER_3D_LINE_DASHED_UNIFORM_COLOR);

  float viewport_size[4];
  GPU_viewport_size_get_f(viewport_size);
  immUniform2f("viewport_size", viewport_size[2], viewport_size[3]);

  immUniformColor4f(1.0f, 0.39f, 0.39f, 0.78f);
  immUniform1i("colors_len", 0); /* "simple" mode */
  immUniform1f("dash_width", 12.0f);
  immUniform1f("udash_factor", 0.5f);

  /* XXX Dashed shader gives bad results with sets of small segments
   * currently, temp hack around the issue. :( */
  const int nsegments = max_ii(8, radius / 2);
  imm_draw_circle_wire_2d(pcontext->pos, pcontext->x, pcontext->y, radius, nsegments);
}

static void grease_pencil_brush_cursor_draw(PaintCursorContext *pcontext)
{
  using namespace blender;
  if ((pcontext->region) && (pcontext->region->regiontype != RGN_TYPE_WINDOW)) {
    return;
  }
  if (pcontext->region && !BLI_rcti_isect_pt(&pcontext->region->winrct, pcontext->x, pcontext->y))
  {
    return;
  }

  Object *object = CTX_data_active_object(pcontext->C);
  if (object->type != OB_GREASE_PENCIL) {
    return;
  }

<<<<<<< HEAD
  GreasePencil *grease_pencil = static_cast<GreasePencil *>(object->data);
=======
  Paint *paint = pcontext->paint;
  Brush *brush = pcontext->brush;
  if ((brush == nullptr) || (brush->gpencil_settings == nullptr)) {
    return;
  }

  if ((paint->flags & PAINT_SHOW_BRUSH) == 0) {
    return;
  }

  /* default radius and color */
  float color[3] = {1.0f, 1.0f, 1.0f};
  float radius = BKE_brush_size_get(pcontext->scene, brush);
>>>>>>> 5ebce2c7

  float3 color(1.0f);
  const int x = pcontext->x;
  const int y = pcontext->y;

  /* for paint use paint brush size and color */
  if (pcontext->mode == PaintMode::GPencil) {
    /* Eraser has a special shape and use a different shader program. */
    if (brush->gpencil_tool == GPAINT_TOOL_ERASE) {
      grease_pencil_eraser_draw(pcontext);
      return;
    }

<<<<<<< HEAD
    if (!BKE_brush_use_locked_size(pcontext->scene, brush)) {
      pcontext->pixel_radius = BKE_brush_size_get(pcontext->scene, brush);
    }
    else {
      const bke::greasepencil::Layer &layer = *grease_pencil->get_active_layer();
      const ed::greasepencil::DrawingPlacement placement(
          *pcontext->scene, *pcontext->region, *pcontext->vc.v3d, *object, layer);
      const float radius = BKE_brush_unprojected_radius_get(pcontext->scene, brush);
      const float3 location = placement.project(float2(pcontext->x, pcontext->y));
      pcontext->pixel_radius = project_brush_radius(&pcontext->vc, radius, location);
    }

=======
>>>>>>> 5ebce2c7
    /* Get current drawing material. */
    if (Material *ma = BKE_grease_pencil_object_material_from_brush_get(object, brush)) {
      MaterialGPencilStyle *gp_style = ma->gp_style;

      /* Follow user settings for the size of the draw cursor:
       * - Fixed size, or
       * - Brush size (i.e. stroke thickness)
       */
      if ((gp_style) && ((brush->gpencil_settings->flag & GP_BRUSH_STABILIZE_MOUSE) == 0) &&
          ((brush->gpencil_settings->flag & GP_BRUSH_STABILIZE_MOUSE_TEMP) == 0) &&
          (brush->gpencil_tool == GPAINT_TOOL_DRAW))
      {

        const bool use_vertex_color = (pcontext->scene->toolsettings->gp_paint->mode ==
                                       GPPAINT_FLAG_USE_VERTEXCOLOR);
        const bool use_vertex_color_stroke = use_vertex_color &&
                                             ELEM(brush->gpencil_settings->vertex_mode,
                                                  GPPAINT_MODE_STROKE,
                                                  GPPAINT_MODE_BOTH);
        color = use_vertex_color_stroke ? float3(brush->rgb) : float4(gp_style->stroke_rgba).xyz();
      }
    }
  }
  else if (pcontext->mode == PaintMode::WeightGPencil) {
    copy_v3_v3(color, brush->add_col);
  }

  GPU_line_width(1.0f);
  /* Inner Ring: Color from UI panel */
  immUniformColor4f(color.x, color.y, color.z, 0.8f);
  imm_draw_circle_wire_2d(pcontext->pos, x, y, pcontext->pixel_radius, 32);

  /* Outer Ring: Dark color for contrast on light backgrounds (e.g. gray on white) */
<<<<<<< HEAD
  const float3 darkcolor = color * 0.40f;
  immUniformColor4f(darkcolor.x, darkcolor.y, darkcolor.z, 0.8f);
  imm_draw_circle_wire_2d(pcontext->pos, x, y, pcontext->pixel_radius + 1, 32);
=======
  float darkcolor[3];
  mul_v3_v3fl(darkcolor, color, 0.40f);
  immUniformColor4f(darkcolor[0], darkcolor[1], darkcolor[2], 0.8f);
  imm_draw_circle_wire_2d(pcontext->pos, x, y, radius + 1, 32);
>>>>>>> 5ebce2c7

  /* Draw line for lazy mouse */
  /* TODO: No stabilize mode yet. */
  // if ((last_mouse_position) &&
  //     (pcontext->xbrush->gpencil_settings->flag & GP_BRUSH_STABILIZE_MOUSE_TEMP))
  // {
  //   GPU_line_smooth(true);
  //   GPU_blend(GPU_BLEND_ALPHA);

  //   copy_v3_v3(color, pcontext->brush->add_col);
  //   immUniformColor4f(color[0], color[1], color[2], 0.8f);

  //   immBegin(GPU_PRIM_LINES, 2);
  //   immVertex2f(pos, x, y);
  //   immVertex2f(pos,
  //               last_mouse_position[0] + pcontext->region->winrct.xmin,
  //               last_mouse_position[1] + pcontext->region->winrct.ymin);
  //   immEnd();
  // }
}

static void paint_draw_2D_view_brush_cursor(PaintCursorContext *pcontext)
{
  switch (pcontext->mode) {
    case PaintMode::GPencil:
    case PaintMode::WeightGPencil: {
      grease_pencil_brush_cursor_draw(pcontext);
      break;
    }
    default: {
      paint_draw_2D_view_brush_cursor_default(pcontext);
    }
  }
}

static void paint_draw_legacy_3D_view_brush_cursor(PaintCursorContext *pcontext)
{
  GPU_line_width(1.0f);
  immUniformColor3fvAlpha(pcontext->outline_col, pcontext->outline_alpha);
  imm_draw_circle_wire_3d(pcontext->pos,
                          pcontext->translation[0],
                          pcontext->translation[1],
                          pcontext->final_radius,
                          40);
}

static void paint_draw_3D_view_inactive_brush_cursor(PaintCursorContext *pcontext)
{
  GPU_line_width(1.0f);
  /* Reduce alpha to increase the contrast when the cursor is over the mesh. */
  immUniformColor3fvAlpha(pcontext->outline_col, pcontext->outline_alpha * 0.8);
  imm_draw_circle_wire_3d(pcontext->pos,
                          pcontext->translation[0],
                          pcontext->translation[1],
                          pcontext->final_radius,
                          80);
  immUniformColor3fvAlpha(pcontext->outline_col, pcontext->outline_alpha * 0.35f);
  imm_draw_circle_wire_3d(pcontext->pos,
                          pcontext->translation[0],
                          pcontext->translation[1],
                          pcontext->final_radius * clamp_f(pcontext->brush->alpha, 0.0f, 1.0f),
                          80);
}

static void paint_cursor_update_object_space_radius(PaintCursorContext *pcontext)
{
  if (!BKE_brush_use_locked_size(pcontext->scene, pcontext->brush)) {
    pcontext->radius = paint_calc_object_space_radius(
        &pcontext->vc, pcontext->location, BKE_brush_size_get(pcontext->scene, pcontext->brush));
  }
  else {
    pcontext->radius = BKE_brush_unprojected_radius_get(pcontext->scene, pcontext->brush);
  }
}

static void paint_cursor_drawing_setup_cursor_space(PaintCursorContext *pcontext)
{
  float cursor_trans[4][4], cursor_rot[4][4];
  const float z_axis[4] = {0.0f, 0.0f, 1.0f, 0.0f};
  float quat[4];
  copy_m4_m4(cursor_trans, pcontext->vc.obact->object_to_world().ptr());
  translate_m4(cursor_trans, pcontext->location[0], pcontext->location[1], pcontext->location[2]);
  rotation_between_vecs_to_quat(quat, z_axis, pcontext->normal);
  quat_to_mat4(cursor_rot, quat);
  GPU_matrix_mul(cursor_trans);
  GPU_matrix_mul(cursor_rot);
}

static void paint_cursor_draw_main_inactive_cursor(PaintCursorContext *pcontext)
{
  immUniformColor3fvAlpha(pcontext->outline_col, pcontext->outline_alpha);
  GPU_line_width(2.0f);
  imm_draw_circle_wire_3d(pcontext->pos, 0, 0, pcontext->radius, 80);

  GPU_line_width(1.0f);
  immUniformColor3fvAlpha(pcontext->outline_col, pcontext->outline_alpha * 0.5f);
  imm_draw_circle_wire_3d(
      pcontext->pos, 0, 0, pcontext->radius * clamp_f(pcontext->brush->alpha, 0.0f, 1.0f), 80);
}

static void paint_cursor_pose_brush_segments_draw(PaintCursorContext *pcontext)
{
  SculptSession *ss = pcontext->ss;
  immUniformColor4f(1.0f, 1.0f, 1.0f, 0.8f);
  GPU_line_width(2.0f);

  immBegin(GPU_PRIM_LINES, ss->pose_ik_chain_preview->segments.size() * 2);
  for (const int i : ss->pose_ik_chain_preview->segments.index_range()) {
    immVertex3fv(pcontext->pos, ss->pose_ik_chain_preview->segments[i].initial_orig);
    immVertex3fv(pcontext->pos, ss->pose_ik_chain_preview->segments[i].initial_head);
  }

  immEnd();
}

static void paint_cursor_pose_brush_origins_draw(PaintCursorContext *pcontext)
{

  SculptSession *ss = pcontext->ss;
  immUniformColor4f(1.0f, 1.0f, 1.0f, 0.8f);
  for (const int i : ss->pose_ik_chain_preview->segments.index_range()) {
    cursor_draw_point_screen_space(pcontext->pos,
                                   pcontext->region,
                                   ss->pose_ik_chain_preview->segments[i].initial_orig,
                                   pcontext->vc.obact->object_to_world().ptr(),
                                   3);
  }
}

static void paint_cursor_preview_boundary_data_pivot_draw(PaintCursorContext *pcontext)
{

  if (!pcontext->ss->boundary_preview) {
    /* There is no guarantee that a boundary preview exists as there may be no boundaries
     * inside the brush radius. */
    return;
  }
  immUniformColor4f(1.0f, 1.0f, 1.0f, 0.8f);
  cursor_draw_point_screen_space(
      pcontext->pos,
      pcontext->region,
      SCULPT_vertex_co_get(pcontext->ss, pcontext->ss->boundary_preview->pivot_vertex),
      pcontext->vc.obact->object_to_world().ptr(),
      3);
}

static void paint_cursor_preview_boundary_data_update(PaintCursorContext *pcontext,
                                                      const bool update_previews)
{
  using namespace blender::ed::sculpt_paint;
  SculptSession *ss = pcontext->ss;
  if (!(update_previews || !ss->boundary_preview)) {
    return;
  }

  /* Needed for updating the necessary SculptSession data in order to initialize the
   * boundary data for the preview. */
  BKE_sculpt_update_object_for_edit(pcontext->depsgraph, pcontext->vc.obact, false);

  if (ss->boundary_preview) {
    boundary::data_free(ss->boundary_preview);
  }

  ss->boundary_preview = boundary::data_init(
      pcontext->vc.obact, pcontext->brush, ss->active_vertex, pcontext->radius);
}

static void paint_cursor_draw_3d_view_brush_cursor_inactive(PaintCursorContext *pcontext)
{
  using namespace blender::ed::sculpt_paint;
  Brush *brush = pcontext->brush;

  /* 2D falloff is better represented with the default 2D cursor,
   * there is no need to draw anything else. */
  if (brush->falloff_shape == PAINT_FALLOFF_SHAPE_TUBE) {
    paint_draw_legacy_3D_view_brush_cursor(pcontext);
    return;
  }

  if (pcontext->alpha_overlay_drawn) {
    paint_draw_legacy_3D_view_brush_cursor(pcontext);
    return;
  }

  if (!pcontext->is_cursor_over_mesh) {
    paint_draw_3D_view_inactive_brush_cursor(pcontext);
    return;
  }

  paint_cursor_update_object_space_radius(pcontext);

  const bool update_previews = pcontext->prev_active_vertex.i !=
                               SCULPT_active_vertex_get(pcontext->ss).i;

  /* Setup drawing. */
  wmViewport(&pcontext->region->winrct);

  /* Drawing of Cursor overlays in 2D screen space. */

  /* Cursor location symmetry points. */

  const float *active_vertex_co;
  if (brush->sculpt_tool == SCULPT_TOOL_GRAB && brush->flag & BRUSH_GRAB_ACTIVE_VERTEX) {
    active_vertex_co = SCULPT_vertex_co_for_grab_active_get(
        pcontext->ss, SCULPT_active_vertex_get(pcontext->ss));
  }
  else {
    active_vertex_co = SCULPT_active_vertex_co_get(pcontext->ss);
  }
  if (len_v3v3(active_vertex_co, pcontext->location) < pcontext->radius) {
    immUniformColor3fvAlpha(pcontext->outline_col, pcontext->outline_alpha);
    cursor_draw_point_with_symmetry(pcontext->pos,
                                    pcontext->region,
                                    active_vertex_co,
                                    pcontext->sd,
                                    pcontext->vc.obact,
                                    pcontext->radius);
  }

  const bool is_brush_tool = paint_brush_tool_poll(pcontext->C);

  /* Pose brush updates and rotation origins. */

  if (is_brush_tool && brush->sculpt_tool == SCULPT_TOOL_POSE) {
    /* Just after switching to the Pose Brush, the active vertex can be the same and the
     * cursor won't be tagged to update, so always initialize the preview chain if it is
     * nullptr before drawing it. */
    SculptSession *ss = pcontext->ss;
    if (update_previews || !ss->pose_ik_chain_preview) {
      BKE_sculpt_update_object_for_edit(pcontext->depsgraph, pcontext->vc.obact, false);

      /* Free the previous pose brush preview. */
      if (ss->pose_ik_chain_preview) {
        ss->pose_ik_chain_preview.reset();
      }

      /* Generate a new pose brush preview from the current cursor location. */
      ss->pose_ik_chain_preview = pose::ik_chain_init(
          pcontext->vc.obact, ss, brush, pcontext->location, pcontext->radius);
    }

    /* Draw the pose brush rotation origins. */
    paint_cursor_pose_brush_origins_draw(pcontext);
  }

  /* Expand operation origin. */
  if (pcontext->ss->expand_cache) {
    cursor_draw_point_screen_space(
        pcontext->pos,
        pcontext->region,
        SCULPT_vertex_co_get(pcontext->ss, pcontext->ss->expand_cache->initial_active_vertex),
        pcontext->vc.obact->object_to_world().ptr(),
        2);
  }

  if (is_brush_tool && brush->sculpt_tool == SCULPT_TOOL_BOUNDARY) {
    paint_cursor_preview_boundary_data_update(pcontext, update_previews);
    paint_cursor_preview_boundary_data_pivot_draw(pcontext);
  }

  /* Setup 3D perspective drawing. */
  GPU_matrix_push_projection();
  ED_view3d_draw_setup_view(pcontext->wm,
                            pcontext->win,
                            pcontext->depsgraph,
                            pcontext->scene,
                            pcontext->region,
                            CTX_wm_view3d(pcontext->C),
                            nullptr,
                            nullptr,
                            nullptr);

  GPU_matrix_push();
  GPU_matrix_mul(pcontext->vc.obact->object_to_world().ptr());

  /* Drawing Cursor overlays in 3D object space. */
  if (is_brush_tool && brush->sculpt_tool == SCULPT_TOOL_GRAB &&
      (brush->flag & BRUSH_GRAB_ACTIVE_VERTEX))
  {
    SCULPT_geometry_preview_lines_update(pcontext->C, pcontext->ss, pcontext->radius);
    sculpt_geometry_preview_lines_draw(
        pcontext->pos, pcontext->brush, pcontext->is_multires, pcontext->ss);
  }

  if (is_brush_tool && brush->sculpt_tool == SCULPT_TOOL_POSE) {
    paint_cursor_pose_brush_segments_draw(pcontext);
  }

  if (is_brush_tool && brush->sculpt_tool == SCULPT_TOOL_BOUNDARY) {
    boundary::edges_preview_draw(
        pcontext->pos, pcontext->ss, pcontext->outline_col, pcontext->outline_alpha);
    boundary::pivot_line_preview_draw(pcontext->pos, pcontext->ss);
  }

  GPU_matrix_pop();

  /* Drawing Cursor overlays in Paint Cursor space (as additional info on top of the brush cursor)
   */
  GPU_matrix_push();
  paint_cursor_drawing_setup_cursor_space(pcontext);
  /* Main inactive cursor. */
  paint_cursor_draw_main_inactive_cursor(pcontext);

  /* Cloth brush local simulation areas. */
  if (is_brush_tool && brush->sculpt_tool == SCULPT_TOOL_CLOTH &&
      brush->cloth_simulation_area_type != BRUSH_CLOTH_SIMULATION_AREA_GLOBAL)
  {
    const float white[3] = {1.0f, 1.0f, 1.0f};
    const float zero_v[3] = {0.0f};
    /* This functions sets its own drawing space in order to draw the simulation limits when the
     * cursor is active. When used here, this cursor overlay is already in cursor space, so its
     * position and normal should be set to 0. */
    cloth::simulation_limits_draw(
        pcontext->pos, brush, zero_v, zero_v, pcontext->radius, 1.0f, white, 0.25f);
  }

  /* Layer brush height. */
  if (is_brush_tool && brush->sculpt_tool == SCULPT_TOOL_LAYER) {
    SCULPT_layer_brush_height_preview_draw(pcontext->pos,
                                           brush,
                                           pcontext->radius,
                                           1.0f,
                                           pcontext->outline_col,
                                           pcontext->outline_alpha);
  }

  GPU_matrix_pop();

  /* Reset drawing. */
  GPU_matrix_pop_projection();
  wmWindowViewport(pcontext->win);
}

static void paint_cursor_cursor_draw_3d_view_brush_cursor_active(PaintCursorContext *pcontext)
{
  using namespace blender::ed::sculpt_paint;
  BLI_assert(pcontext->ss != nullptr);
  BLI_assert(pcontext->mode == PaintMode::Sculpt);

  SculptSession *ss = pcontext->ss;
  Brush *brush = pcontext->brush;

  /* The cursor can be updated as active before creating the StrokeCache, so this needs to be
   * checked. */
  if (!ss->cache) {
    return;
  }

  /* Most of the brushes initialize the necessary data for the custom cursor drawing after the
   * first brush step, so make sure that it is not drawn before being initialized. */
  if (SCULPT_stroke_is_first_brush_step_of_symmetry_pass(ss->cache)) {
    return;
  }

  /* Setup drawing. */
  wmViewport(&pcontext->region->winrct);
  GPU_matrix_push_projection();
  ED_view3d_draw_setup_view(pcontext->wm,
                            pcontext->win,
                            pcontext->depsgraph,
                            pcontext->scene,
                            pcontext->region,
                            CTX_wm_view3d(pcontext->C),
                            nullptr,
                            nullptr,
                            nullptr);
  GPU_matrix_push();
  GPU_matrix_mul(pcontext->vc.obact->object_to_world().ptr());

  /* Draw the special active cursors different tools may have. */

  if (brush->sculpt_tool == SCULPT_TOOL_GRAB) {
    sculpt_geometry_preview_lines_draw(pcontext->pos, brush, pcontext->is_multires, ss);
  }

  if (brush->sculpt_tool == SCULPT_TOOL_MULTIPLANE_SCRAPE) {
    SCULPT_multiplane_scrape_preview_draw(
        pcontext->pos, brush, ss, pcontext->outline_col, pcontext->outline_alpha);
  }

  if (brush->sculpt_tool == SCULPT_TOOL_CLOTH) {
    if (brush->cloth_force_falloff_type == BRUSH_CLOTH_FORCE_FALLOFF_PLANE) {
      cloth::plane_falloff_preview_draw(
          pcontext->pos, ss, pcontext->outline_col, pcontext->outline_alpha);
    }
    else if (brush->cloth_force_falloff_type == BRUSH_CLOTH_FORCE_FALLOFF_RADIAL &&
             brush->cloth_simulation_area_type == BRUSH_CLOTH_SIMULATION_AREA_LOCAL)
    {
      /* Display the simulation limits if sculpting outside them. */
      /* This does not makes much sense of plane falloff as the falloff is infinite or global. */

      if (len_v3v3(ss->cache->true_location, ss->cache->true_initial_location) >
          ss->cache->radius * (1.0f + brush->cloth_sim_limit))
      {
        const float red[3] = {1.0f, 0.2f, 0.2f};
        cloth::simulation_limits_draw(pcontext->pos,
                                      brush,
                                      ss->cache->true_initial_location,
                                      ss->cache->true_initial_normal,
                                      ss->cache->radius,
                                      2.0f,
                                      red,
                                      0.8f);
      }
    }
  }

  GPU_matrix_pop();

  GPU_matrix_pop_projection();
  wmWindowViewport(pcontext->win);
}

static void paint_cursor_draw_3D_view_brush_cursor(PaintCursorContext *pcontext)
{

  /* These paint tools are not using the SculptSession, so they need to use the default 2D brush
   * cursor in the 3D view. */
  if (pcontext->mode != PaintMode::Sculpt || !pcontext->ss) {
    paint_draw_legacy_3D_view_brush_cursor(pcontext);
    return;
  }

  paint_cursor_sculpt_session_update_and_init(pcontext);

  if (pcontext->is_stroke_active) {
    paint_cursor_cursor_draw_3d_view_brush_cursor_active(pcontext);
  }
  else {
    paint_cursor_draw_3d_view_brush_cursor_inactive(pcontext);
  }
}

static bool paint_cursor_is_3d_view_navigating(PaintCursorContext *pcontext)
{
  ViewContext *vc = &pcontext->vc;
  return vc->rv3d && (vc->rv3d->rflag & RV3D_NAVIGATING);
}

static bool paint_cursor_is_brush_cursor_enabled(PaintCursorContext *pcontext)
{
  if (pcontext->paint->flags & PAINT_SHOW_BRUSH) {
    if (ELEM(pcontext->mode, PaintMode::Texture2D, PaintMode::Texture3D) &&
        pcontext->brush->imagepaint_tool == PAINT_TOOL_FILL)
    {
      return false;
    }
    return true;
  }
  return false;
}

static void paint_cursor_update_rake_rotation(PaintCursorContext *pcontext)
{
  /* Don't calculate rake angles while a stroke is active because the rake variables are global
   * and we may get interference with the stroke itself.
   * For line strokes, such interference is visible. */
  if (!pcontext->ups->stroke_active) {
    paint_calculate_rake_rotation(
        pcontext->ups, pcontext->brush, pcontext->translation, pcontext->mode, true);
  }
}

static void paint_cursor_check_and_draw_alpha_overlays(PaintCursorContext *pcontext)
{
  pcontext->alpha_overlay_drawn = paint_draw_alpha_overlay(pcontext->ups,
                                                           pcontext->brush,
                                                           &pcontext->vc,
                                                           pcontext->x,
                                                           pcontext->y,
                                                           pcontext->zoomx,
                                                           pcontext->mode);
}

static void paint_cursor_update_anchored_location(PaintCursorContext *pcontext)
{
  UnifiedPaintSettings *ups = pcontext->ups;
  if (ups->draw_anchored) {
    pcontext->final_radius = ups->anchored_size;
    copy_v2_fl2(pcontext->translation,
                ups->anchored_initial_mouse[0] + pcontext->region->winrct.xmin,
                ups->anchored_initial_mouse[1] + pcontext->region->winrct.ymin);
  }
}

static void paint_cursor_setup_2D_drawing(PaintCursorContext *pcontext)
{
  GPU_line_width(2.0f);
  GPU_blend(GPU_BLEND_ALPHA);
  GPU_line_smooth(true);
  pcontext->pos = GPU_vertformat_attr_add(
      immVertexFormat(), "pos", GPU_COMP_F32, 2, GPU_FETCH_FLOAT);
  immBindBuiltinProgram(GPU_SHADER_3D_UNIFORM_COLOR);
}

static void paint_cursor_setup_3D_drawing(PaintCursorContext *pcontext)
{
  GPU_line_width(2.0f);
  GPU_blend(GPU_BLEND_ALPHA);
  GPU_line_smooth(true);
  pcontext->pos = GPU_vertformat_attr_add(
      immVertexFormat(), "pos", GPU_COMP_F32, 3, GPU_FETCH_FLOAT);
  immBindBuiltinProgram(GPU_SHADER_3D_UNIFORM_COLOR);
}

static void paint_cursor_restore_drawing_state()
{
  immUnbindProgram();
  GPU_blend(GPU_BLEND_NONE);
  GPU_line_smooth(false);
}

static void paint_draw_cursor(bContext *C, int x, int y, void * /*unused*/)
{
  PaintCursorContext pcontext;
  if (!paint_cursor_context_init(C, x, y, &pcontext)) {
    return;
  }

  if (!paint_cursor_is_brush_cursor_enabled(&pcontext)) {
    return;
  }
  if (paint_cursor_is_3d_view_navigating(&pcontext)) {
    return;
  }

  switch (pcontext.cursor_type) {
    case PAINT_CURSOR_CURVE:
      paint_draw_curve_cursor(pcontext.brush, &pcontext.vc);
      break;
    case PAINT_CURSOR_2D:
      paint_update_mouse_cursor(&pcontext);

      paint_cursor_update_rake_rotation(&pcontext);
      paint_cursor_check_and_draw_alpha_overlays(&pcontext);
      paint_cursor_update_anchored_location(&pcontext);

      paint_cursor_setup_2D_drawing(&pcontext);
      paint_draw_2D_view_brush_cursor(&pcontext);
      paint_cursor_restore_drawing_state();
      break;
    case PAINT_CURSOR_3D:
      paint_update_mouse_cursor(&pcontext);

      paint_cursor_update_rake_rotation(&pcontext);
      paint_cursor_check_and_draw_alpha_overlays(&pcontext);
      paint_cursor_update_anchored_location(&pcontext);

      paint_cursor_setup_3D_drawing(&pcontext);
      paint_cursor_draw_3D_view_brush_cursor(&pcontext);
      paint_cursor_restore_drawing_state();
      break;
  }
}

/* Public API */

void ED_paint_cursor_start(Paint *p, bool (*poll)(bContext *C))
{
  if (p && !p->paint_cursor) {
    p->paint_cursor = WM_paint_cursor_activate(
        SPACE_TYPE_ANY, RGN_TYPE_ANY, poll, paint_draw_cursor, nullptr);
  }

  /* Invalidate the paint cursors. */
  BKE_paint_invalidate_overlay_all();
}<|MERGE_RESOLUTION|>--- conflicted
+++ resolved
@@ -1515,9 +1515,7 @@
     return;
   }
 
-<<<<<<< HEAD
   GreasePencil *grease_pencil = static_cast<GreasePencil *>(object->data);
-=======
   Paint *paint = pcontext->paint;
   Brush *brush = pcontext->brush;
   if ((brush == nullptr) || (brush->gpencil_settings == nullptr)) {
@@ -1529,9 +1527,7 @@
   }
 
   /* default radius and color */
-  float color[3] = {1.0f, 1.0f, 1.0f};
-  float radius = BKE_brush_size_get(pcontext->scene, brush);
->>>>>>> 5ebce2c7
+  pcontext->pixel_radius = BKE_brush_size_get(pcontext->scene, brush);
 
   float3 color(1.0f);
   const int x = pcontext->x;
@@ -1545,11 +1541,7 @@
       return;
     }
 
-<<<<<<< HEAD
-    if (!BKE_brush_use_locked_size(pcontext->scene, brush)) {
-      pcontext->pixel_radius = BKE_brush_size_get(pcontext->scene, brush);
-    }
-    else {
+    if (BKE_brush_use_locked_size(pcontext->scene, brush)) {
       const bke::greasepencil::Layer &layer = *grease_pencil->get_active_layer();
       const ed::greasepencil::DrawingPlacement placement(
           *pcontext->scene, *pcontext->region, *pcontext->vc.v3d, *object, layer);
@@ -1558,8 +1550,6 @@
       pcontext->pixel_radius = project_brush_radius(&pcontext->vc, radius, location);
     }
 
-=======
->>>>>>> 5ebce2c7
     /* Get current drawing material. */
     if (Material *ma = BKE_grease_pencil_object_material_from_brush_get(object, brush)) {
       MaterialGPencilStyle *gp_style = ma->gp_style;
@@ -1593,16 +1583,9 @@
   imm_draw_circle_wire_2d(pcontext->pos, x, y, pcontext->pixel_radius, 32);
 
   /* Outer Ring: Dark color for contrast on light backgrounds (e.g. gray on white) */
-<<<<<<< HEAD
   const float3 darkcolor = color * 0.40f;
-  immUniformColor4f(darkcolor.x, darkcolor.y, darkcolor.z, 0.8f);
+  immUniformColor4f(darkcolor[0], darkcolor[1], darkcolor[2], 0.8f);
   imm_draw_circle_wire_2d(pcontext->pos, x, y, pcontext->pixel_radius + 1, 32);
-=======
-  float darkcolor[3];
-  mul_v3_v3fl(darkcolor, color, 0.40f);
-  immUniformColor4f(darkcolor[0], darkcolor[1], darkcolor[2], 0.8f);
-  imm_draw_circle_wire_2d(pcontext->pos, x, y, radius + 1, 32);
->>>>>>> 5ebce2c7
 
   /* Draw line for lazy mouse */
   /* TODO: No stabilize mode yet. */
