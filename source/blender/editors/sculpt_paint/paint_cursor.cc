--- conflicted
+++ resolved
@@ -1074,27 +1074,14 @@
   int start[3];
   int end[3];
   int cur[3];
-<<<<<<< HEAD
-  const float *bbMin = bb->vec[0];
-  const float *bbMax = bb->vec[6];
-
-  Mesh *me = static_cast<Mesh *>(ob->data);
-  const float *step = me->tile_offset;
+
+  const float *step = sd->paint.tile_offset;
 
   copy_v3_v3(orgLoc, true_location);
   for (int dim = 0; dim < 3; dim++) {
-    if ((me->symmetry & (ME_TILE_X << dim)) && step[dim] > 0) {
-      start[dim] = (bbMin[dim] - orgLoc[dim] - radius) / step[dim];
-      end[dim] = (bbMax[dim] - orgLoc[dim] + radius) / step[dim];
-=======
-  const float *step = sd->paint.tile_offset;
-
-  copy_v3_v3(orgLoc, true_location);
-  for (int dim = 0; dim < 3; dim++) {
-    if ((sd->paint.symmetry_flags & (PAINT_TILE_X << dim)) && step[dim] > 0) {
+    if ((mesh->symmetry & (ME_TILE_X << dim)) && step[dim] > 0) {
       start[dim] = (bounds.min[dim] - orgLoc[dim] - radius) / step[dim];
       end[dim] = (bounds.max[dim] - orgLoc[dim] + radius) / step[dim];
->>>>>>> ed5fb3ea
     }
     else {
       start[dim] = end[dim] = 0;
@@ -1135,13 +1122,8 @@
   for (ePaintSymmetryFlags symmpass = PAINT_SYMM_NONE; symmpass <= symm; symmpass++) {
     if (SCULPT_is_symmetry_iteration_valid(symmpass, symm)) {
       /* Axis Symmetry. */
-<<<<<<< HEAD
       flip_v3_v3(location, true_location, symmpass);
-      cursor_draw_point_screen_space(gpuattr, region, location, ob->object_to_world, 3);
-=======
-      flip_v3_v3(location, true_location, ePaintSymmetryFlags(i));
       cursor_draw_point_screen_space(gpuattr, region, location, ob->object_to_world().ptr(), 3);
->>>>>>> ed5fb3ea
 
       /* Tiling. */
       cursor_draw_tiling_preview(gpuattr, region, location, sd, ob, radius);
