/* SPDX-FileCopyrightText: 2009 by Nicholas Bishop. All rights reserved.
 *
 * SPDX-License-Identifier: GPL-2.0-or-later */

/** \file
 * \ingroup edsculpt
 */

#include "MEM_guardedalloc.h"

#include "BLI_math_rotation.h"
#include "BLI_rect.h"
#include "BLI_task.h"
#include "BLI_utildefines.h"

#include "DNA_brush_types.h"
#include "DNA_material_types.h"
#include "DNA_mesh_types.h"
#include "DNA_object_types.h"
#include "DNA_scene_types.h"
#include "DNA_screen_types.h"
#include "DNA_space_types.h"
#include "DNA_userdef_types.h"
#include "DNA_view3d_types.h"

#include "BKE_brush.hh"
#include "BKE_colortools.hh"
#include "BKE_context.hh"
#include "BKE_curve.hh"
#include "BKE_grease_pencil.hh"
#include "BKE_image.h"
#include "BKE_node_runtime.hh"
#include "BKE_object.hh"
#include "BKE_paint.hh"

#include "NOD_texture.h"

#include "WM_api.hh"
#include "wm_cursors.hh"

#include "IMB_colormanagement.hh"
#include "IMB_imbuf_types.hh"

#include "ED_grease_pencil.hh"
#include "ED_image.hh"
#include "ED_view3d.hh"

#include "GPU_immediate.hh"
#include "GPU_immediate_util.hh"
#include "GPU_matrix.hh"
#include "GPU_state.hh"
#include "GPU_texture.hh"

#include "UI_resources.hh"

#include "paint_intern.hh"
#include "sculpt_boundary.hh"
#include "sculpt_cloth.hh"
#include "sculpt_expand.hh"
/* still needed for sculpt_stroke_get_location, should be
 * removed eventually (TODO) */
#include "sculpt_intern.hh"
#include "sculpt_pose.hh"

/* TODOs:
 *
 * Some of the cursor drawing code is doing non-draw stuff
 * (e.g. updating the brush rake angle). This should be cleaned up
 * still.
 *
 * There is also some ugliness with sculpt-specific code.
 */

struct TexSnapshot {
  GPUTexture *overlay_texture;
  int winx;
  int winy;
  int old_size;
  float old_zoom;
  bool old_col;
};

struct CursorSnapshot {
  GPUTexture *overlay_texture;
  int size;
  int zoom;
  int curve_preset;
};

static TexSnapshot primary_snap = {nullptr};
static TexSnapshot secondary_snap = {nullptr};
static CursorSnapshot cursor_snap = {nullptr};

void paint_cursor_delete_textures()
{
  if (primary_snap.overlay_texture) {
    GPU_texture_free(primary_snap.overlay_texture);
  }
  if (secondary_snap.overlay_texture) {
    GPU_texture_free(secondary_snap.overlay_texture);
  }
  if (cursor_snap.overlay_texture) {
    GPU_texture_free(cursor_snap.overlay_texture);
  }

  memset(&primary_snap, 0, sizeof(TexSnapshot));
  memset(&secondary_snap, 0, sizeof(TexSnapshot));
  memset(&cursor_snap, 0, sizeof(CursorSnapshot));

  BKE_paint_invalidate_overlay_all();
}

namespace blender::ed::sculpt_paint {

static int same_tex_snap(TexSnapshot *snap, MTex *mtex, ViewContext *vc, bool col, float zoom)
{
  return (/* make brush smaller shouldn't cause a resample */
          //(mtex->brush_map_mode != MTEX_MAP_MODE_VIEW ||
          //(BKE_brush_size_get(vc->scene, brush) <= snap->BKE_brush_size_get)) &&

          (mtex->brush_map_mode != MTEX_MAP_MODE_TILED ||
           (vc->region->winx == snap->winx && vc->region->winy == snap->winy)) &&
          (mtex->brush_map_mode == MTEX_MAP_MODE_STENCIL || snap->old_zoom == zoom) &&
          snap->old_col == col);
}

static void make_tex_snap(TexSnapshot *snap, ViewContext *vc, float zoom)
{
  snap->old_zoom = zoom;
  snap->winx = vc->region->winx;
  snap->winy = vc->region->winy;
}

struct LoadTexData {
  Brush *br;
  ViewContext *vc;

  MTex *mtex;
  uchar *buffer;
  bool col;

  ImagePool *pool;
  int size;
  float rotation;
  float radius;
};

static void load_tex_task_cb_ex(void *__restrict userdata,
                                const int j,
                                const TaskParallelTLS *__restrict tls)
{
  LoadTexData *data = static_cast<LoadTexData *>(userdata);
  Brush *br = data->br;
  ViewContext *vc = data->vc;

  MTex *mtex = data->mtex;
  uchar *buffer = data->buffer;
  const bool col = data->col;

  ImagePool *pool = data->pool;
  const int size = data->size;
  const float rotation = data->rotation;
  const float radius = data->radius;

  bool convert_to_linear = false;
  ColorSpace *colorspace = nullptr;

  const int thread_id = BLI_task_parallel_thread_id(tls);

  if (mtex->tex && mtex->tex->type == TEX_IMAGE && mtex->tex->ima) {
    ImBuf *tex_ibuf = BKE_image_pool_acquire_ibuf(mtex->tex->ima, &mtex->tex->iuser, pool);
    /* For consistency, sampling always returns color in linear space. */
    if (tex_ibuf && tex_ibuf->float_buffer.data == nullptr) {
      convert_to_linear = true;
      colorspace = tex_ibuf->byte_buffer.colorspace;
    }
    BKE_image_pool_release_ibuf(mtex->tex->ima, tex_ibuf, pool);
  }

  for (int i = 0; i < size; i++) {
    /* Largely duplicated from tex_strength. */

    int index = j * size + i;

    float x = float(i) / size;
    float y = float(j) / size;
    float len;

    if (mtex->brush_map_mode == MTEX_MAP_MODE_TILED) {
      x *= vc->region->winx / radius;
      y *= vc->region->winy / radius;
    }
    else {
      x = (x - 0.5f) * 2.0f;
      y = (y - 0.5f) * 2.0f;
    }

    len = sqrtf(x * x + y * y);

    if (ELEM(mtex->brush_map_mode, MTEX_MAP_MODE_TILED, MTEX_MAP_MODE_STENCIL) || len <= 1.0f) {
      /* It is probably worth optimizing for those cases where the texture is not rotated by
       * skipping the calls to atan2, sqrtf, sin, and cos. */
      if (mtex->tex && (rotation > 0.001f || rotation < -0.001f)) {
        const float angle = atan2f(y, x) + rotation;

        x = len * cosf(angle);
        y = len * sinf(angle);
      }

      float avg;
      float rgba[4];
      paint_get_tex_pixel(mtex, x, y, pool, thread_id, &avg, rgba);

      if (col) {
        if (convert_to_linear) {
          IMB_colormanagement_colorspace_to_scene_linear_v3(rgba, colorspace);
        }

        linearrgb_to_srgb_v3_v3(rgba, rgba);

        clamp_v4(rgba, 0.0f, 1.0f);

        buffer[index * 4] = rgba[0] * 255;
        buffer[index * 4 + 1] = rgba[1] * 255;
        buffer[index * 4 + 2] = rgba[2] * 255;
        buffer[index * 4 + 3] = rgba[3] * 255;
      }
      else {
        avg += br->texture_sample_bias;

        /* Clamp to avoid precision overflow. */
        CLAMP(avg, 0.0f, 1.0f);
        buffer[index] = 255 - uchar(255 * avg);
      }
    }
    else {
      if (col) {
        buffer[index * 4] = 0;
        buffer[index * 4 + 1] = 0;
        buffer[index * 4 + 2] = 0;
        buffer[index * 4 + 3] = 0;
      }
      else {
        buffer[index] = 0;
      }
    }
  }
}

static int load_tex(Brush *br, ViewContext *vc, float zoom, bool col, bool primary)
{
  bool init;
  TexSnapshot *target;

  MTex *mtex = (primary) ? &br->mtex : &br->mask_mtex;
  ePaintOverlayControlFlags overlay_flags = BKE_paint_get_overlay_flags();
  uchar *buffer = nullptr;

  int size;
  bool refresh;
  ePaintOverlayControlFlags invalid =
      ((primary) ? (overlay_flags & PAINT_OVERLAY_INVALID_TEXTURE_PRIMARY) :
                   (overlay_flags & PAINT_OVERLAY_INVALID_TEXTURE_SECONDARY));
  target = (primary) ? &primary_snap : &secondary_snap;

  refresh = !target->overlay_texture || (invalid != 0) ||
            !same_tex_snap(target, mtex, vc, col, zoom);

  init = (target->overlay_texture != nullptr);

  if (refresh) {
    ImagePool *pool = nullptr;
    /* Stencil is rotated later. */
    const float rotation = (mtex->brush_map_mode != MTEX_MAP_MODE_STENCIL) ? -mtex->rot : 0.0f;
    const float radius = BKE_brush_size_get(vc->scene, br) * zoom;

    make_tex_snap(target, vc, zoom);

    if (mtex->brush_map_mode == MTEX_MAP_MODE_VIEW) {
      int s = BKE_brush_size_get(vc->scene, br);
      int r = 1;

      for (s >>= 1; s > 0; s >>= 1) {
        r++;
      }

      size = (1 << r);

      if (size < 256) {
        size = 256;
      }

      if (size < target->old_size) {
        size = target->old_size;
      }
    }
    else {
      size = 512;
    }

    if (target->old_size != size || target->old_col != col) {
      if (target->overlay_texture) {
        GPU_texture_free(target->overlay_texture);
        target->overlay_texture = nullptr;
      }
      init = false;

      target->old_size = size;
      target->old_col = col;
    }
    if (col) {
      buffer = static_cast<uchar *>(MEM_mallocN(sizeof(uchar) * size * size * 4, "load_tex"));
    }
    else {
      buffer = static_cast<uchar *>(MEM_mallocN(sizeof(uchar) * size * size, "load_tex"));
    }

    pool = BKE_image_pool_new();

    if (mtex->tex && mtex->tex->nodetree) {
      /* Has internal flag to detect it only does it once. */
      ntreeTexBeginExecTree(mtex->tex->nodetree);
    }

    LoadTexData data{};
    data.br = br;
    data.vc = vc;
    data.mtex = mtex;
    data.buffer = buffer;
    data.col = col;
    data.pool = pool;
    data.size = size;
    data.rotation = rotation;
    data.radius = radius;

    TaskParallelSettings settings;
    BLI_parallel_range_settings_defaults(&settings);
    BLI_task_parallel_range(0, size, &data, load_tex_task_cb_ex, &settings);

    if (mtex->tex && mtex->tex->nodetree) {
      ntreeTexEndExecTree(mtex->tex->nodetree->runtime->execdata);
    }

    if (pool) {
      BKE_image_pool_free(pool);
    }

    if (!target->overlay_texture) {
      eGPUTextureFormat format = col ? GPU_RGBA8 : GPU_R8;
      eGPUTextureUsage usage = GPU_TEXTURE_USAGE_SHADER_READ | GPU_TEXTURE_USAGE_ATTACHMENT;
      target->overlay_texture = GPU_texture_create_2d(
          "paint_cursor_overlay", size, size, 1, format, usage, nullptr);
      GPU_texture_update(target->overlay_texture, GPU_DATA_UBYTE, buffer);

      if (!col) {
        GPU_texture_swizzle_set(target->overlay_texture, "rrrr");
      }
    }

    if (init) {
      GPU_texture_update(target->overlay_texture, GPU_DATA_UBYTE, buffer);
    }

    if (buffer) {
      MEM_freeN(buffer);
    }
  }
  else {
    size = target->old_size;
  }

  BKE_paint_reset_overlay_invalid(invalid);

  return 1;
}

static void load_tex_cursor_task_cb(void *__restrict userdata,
                                    const int j,
                                    const TaskParallelTLS *__restrict /*tls*/)
{
  LoadTexData *data = static_cast<LoadTexData *>(userdata);
  Brush *br = data->br;

  uchar *buffer = data->buffer;

  const int size = data->size;

  for (int i = 0; i < size; i++) {
    /* Largely duplicated from tex_strength. */

    const int index = j * size + i;
    const float x = ((float(i) / size) - 0.5f) * 2.0f;
    const float y = ((float(j) / size) - 0.5f) * 2.0f;
    const float len = sqrtf(x * x + y * y);

    if (len <= 1.0f) {

      /* Falloff curve. */
      float avg = BKE_brush_curve_strength_clamped(br, len, 1.0f);

      buffer[index] = uchar(255 * avg);
    }
    else {
      buffer[index] = 0;
    }
  }
}

static int load_tex_cursor(Brush *br, ViewContext *vc, float zoom)
{
  bool init;

  ePaintOverlayControlFlags overlay_flags = BKE_paint_get_overlay_flags();
  uchar *buffer = nullptr;

  int size;
  const bool refresh = !cursor_snap.overlay_texture ||
                       (overlay_flags & PAINT_OVERLAY_INVALID_CURVE) || cursor_snap.zoom != zoom ||
                       cursor_snap.curve_preset != br->curve_preset;

  init = (cursor_snap.overlay_texture != nullptr);

  if (refresh) {
    int s, r;

    cursor_snap.zoom = zoom;

    s = BKE_brush_size_get(vc->scene, br);
    r = 1;

    for (s >>= 1; s > 0; s >>= 1) {
      r++;
    }

    size = (1 << r);

    if (size < 256) {
      size = 256;
    }

    if (size < cursor_snap.size) {
      size = cursor_snap.size;
    }

    if (cursor_snap.size != size) {
      if (cursor_snap.overlay_texture) {
        GPU_texture_free(cursor_snap.overlay_texture);
        cursor_snap.overlay_texture = nullptr;
      }

      init = false;

      cursor_snap.size = size;
    }
    buffer = static_cast<uchar *>(MEM_mallocN(sizeof(uchar) * size * size, "load_tex"));

    BKE_curvemapping_init(br->curve);

    LoadTexData data{};
    data.br = br;
    data.buffer = buffer;
    data.size = size;

    TaskParallelSettings settings;
    BLI_parallel_range_settings_defaults(&settings);
    BLI_task_parallel_range(0, size, &data, load_tex_cursor_task_cb, &settings);

    if (!cursor_snap.overlay_texture) {
      eGPUTextureUsage usage = GPU_TEXTURE_USAGE_SHADER_READ | GPU_TEXTURE_USAGE_ATTACHMENT;
      cursor_snap.overlay_texture = GPU_texture_create_2d(
          "cursor_snap_overaly", size, size, 1, GPU_R8, usage, nullptr);
      GPU_texture_update(cursor_snap.overlay_texture, GPU_DATA_UBYTE, buffer);

      GPU_texture_swizzle_set(cursor_snap.overlay_texture, "rrrr");
    }

    if (init) {
      GPU_texture_update(cursor_snap.overlay_texture, GPU_DATA_UBYTE, buffer);
    }

    if (buffer) {
      MEM_freeN(buffer);
    }
  }
  else {
    size = cursor_snap.size;
  }

  cursor_snap.curve_preset = br->curve_preset;
  BKE_paint_reset_overlay_invalid(PAINT_OVERLAY_INVALID_CURVE);

  return 1;
}

static int project_brush_radius(ViewContext *vc, float radius, const float location[3])
{
  float view[3], nonortho[3], ortho[3], offset[3], p1[2], p2[2];

  ED_view3d_global_to_vector(vc->rv3d, location, view);

  /* Create a vector that is not orthogonal to view. */

  if (fabsf(view[0]) < 0.1f) {
    nonortho[0] = view[0] + 1.0f;
    nonortho[1] = view[1];
    nonortho[2] = view[2];
  }
  else if (fabsf(view[1]) < 0.1f) {
    nonortho[0] = view[0];
    nonortho[1] = view[1] + 1.0f;
    nonortho[2] = view[2];
  }
  else {
    nonortho[0] = view[0];
    nonortho[1] = view[1];
    nonortho[2] = view[2] + 1.0f;
  }

  /* Get a vector in the plane of the view. */
  cross_v3_v3v3(ortho, nonortho, view);
  normalize_v3(ortho);

  /* Make a point on the surface of the brush tangent to the view. */
  mul_v3_fl(ortho, radius);
  add_v3_v3v3(offset, location, ortho);

  /* Project the center of the brush, and the tangent point to the view onto the screen. */
  if ((ED_view3d_project_float_global(vc->region, location, p1, V3D_PROJ_TEST_NOP) ==
       V3D_PROJ_RET_OK) &&
      (ED_view3d_project_float_global(vc->region, offset, p2, V3D_PROJ_TEST_NOP) ==
       V3D_PROJ_RET_OK))
  {
    /* The distance between these points is the size of the projected brush in pixels. */
    return len_v2v2(p1, p2);
  }
  /* Assert because the code that sets up the vectors should disallow this. */
  BLI_assert(0);
  return 0;
}

/* Draw an overlay that shows what effect the brush's texture will
 * have on brush strength. */
static bool paint_draw_tex_overlay(UnifiedPaintSettings *ups,
                                   Brush *brush,
                                   ViewContext *vc,
                                   int x,
                                   int y,
                                   float zoom,
                                   const PaintMode mode,
                                   bool col,
                                   bool primary)
{
  rctf quad;
  /* Check for overlay mode. */

  MTex *mtex = (primary) ? &brush->mtex : &brush->mask_mtex;
  bool valid = ((primary) ? (brush->overlay_flags & BRUSH_OVERLAY_PRIMARY) != 0 :
                            (brush->overlay_flags & BRUSH_OVERLAY_SECONDARY) != 0);
  int overlay_alpha = (primary) ? brush->texture_overlay_alpha : brush->mask_overlay_alpha;

  if (mode == PaintMode::Texture3D) {
    if (primary && brush->image_brush_type != IMAGE_PAINT_BRUSH_TYPE_DRAW) {
      /* All non-draw tools don't use the primary texture (clone, smear, soften.. etc). */
      return false;
    }
  }

  if (!(mtex->tex) ||
      !((mtex->brush_map_mode == MTEX_MAP_MODE_STENCIL) ||
        (valid && ELEM(mtex->brush_map_mode, MTEX_MAP_MODE_VIEW, MTEX_MAP_MODE_TILED))))
  {
    return false;
  }

  if (load_tex(brush, vc, zoom, col, primary)) {
    GPU_color_mask(true, true, true, true);
    GPU_depth_test(GPU_DEPTH_NONE);

    if (mtex->brush_map_mode == MTEX_MAP_MODE_VIEW) {
      GPU_matrix_push();

      float center[2] = {
          ups->draw_anchored ? ups->anchored_initial_mouse[0] : x,
          ups->draw_anchored ? ups->anchored_initial_mouse[1] : y,
      };

      /* Brush rotation. */
      GPU_matrix_translate_2fv(center);
      GPU_matrix_rotate_2d(RAD2DEGF(primary ? ups->brush_rotation : ups->brush_rotation_sec));
      GPU_matrix_translate_2f(-center[0], -center[1]);

      /* Scale based on tablet pressure. */
      if (primary && ups->stroke_active && BKE_brush_use_size_pressure(brush)) {
        const float scale = ups->size_pressure_value;
        GPU_matrix_translate_2fv(center);
        GPU_matrix_scale_2f(scale, scale);
        GPU_matrix_translate_2f(-center[0], -center[1]);
      }

      if (ups->draw_anchored) {
        quad.xmin = center[0] - ups->anchored_size;
        quad.ymin = center[1] - ups->anchored_size;
        quad.xmax = center[0] + ups->anchored_size;
        quad.ymax = center[1] + ups->anchored_size;
      }
      else {
        const int radius = BKE_brush_size_get(vc->scene, brush) * zoom;
        quad.xmin = center[0] - radius;
        quad.ymin = center[1] - radius;
        quad.xmax = center[0] + radius;
        quad.ymax = center[1] + radius;
      }
    }
    else if (mtex->brush_map_mode == MTEX_MAP_MODE_TILED) {
      quad.xmin = 0;
      quad.ymin = 0;
      quad.xmax = BLI_rcti_size_x(&vc->region->winrct);
      quad.ymax = BLI_rcti_size_y(&vc->region->winrct);
    }
    /* Stencil code goes here. */
    else {
      if (primary) {
        quad.xmin = -brush->stencil_dimension[0];
        quad.ymin = -brush->stencil_dimension[1];
        quad.xmax = brush->stencil_dimension[0];
        quad.ymax = brush->stencil_dimension[1];
      }
      else {
        quad.xmin = -brush->mask_stencil_dimension[0];
        quad.ymin = -brush->mask_stencil_dimension[1];
        quad.xmax = brush->mask_stencil_dimension[0];
        quad.ymax = brush->mask_stencil_dimension[1];
      }
      GPU_matrix_push();
      if (primary) {
        GPU_matrix_translate_2fv(brush->stencil_pos);
      }
      else {
        GPU_matrix_translate_2fv(brush->mask_stencil_pos);
      }
      GPU_matrix_rotate_2d(RAD2DEGF(mtex->rot));
    }

    /* Set quad color. Colored overlay does not get blending. */
    GPUVertFormat *format = immVertexFormat();
    uint pos = GPU_vertformat_attr_add(format, "pos", GPU_COMP_F32, 2, GPU_FETCH_FLOAT);
    uint texCoord = GPU_vertformat_attr_add(format, "texCoord", GPU_COMP_F32, 2, GPU_FETCH_FLOAT);

    /* Premultiplied alpha blending. */
    GPU_blend(GPU_BLEND_ALPHA_PREMULT);

    immBindBuiltinProgram(GPU_SHADER_3D_IMAGE_COLOR);

    float final_color[4] = {1.0f, 1.0f, 1.0f, 1.0f};
    if (!col) {
      copy_v3_v3(final_color, U.sculpt_paint_overlay_col);
    }
    mul_v4_fl(final_color, overlay_alpha * 0.01f);
    immUniformColor4fv(final_color);

    GPUTexture *texture = (primary) ? primary_snap.overlay_texture :
                                      secondary_snap.overlay_texture;

    GPUSamplerExtendMode extend_mode = (mtex->brush_map_mode == MTEX_MAP_MODE_VIEW) ?
                                           GPU_SAMPLER_EXTEND_MODE_CLAMP_TO_BORDER :
                                           GPU_SAMPLER_EXTEND_MODE_REPEAT;
    immBindTextureSampler(
        "image", texture, {GPU_SAMPLER_FILTERING_LINEAR, extend_mode, extend_mode});

    /* Draw textured quad. */
    immBegin(GPU_PRIM_TRI_FAN, 4);
    immAttr2f(texCoord, 0.0f, 0.0f);
    immVertex2f(pos, quad.xmin, quad.ymin);
    immAttr2f(texCoord, 1.0f, 0.0f);
    immVertex2f(pos, quad.xmax, quad.ymin);
    immAttr2f(texCoord, 1.0f, 1.0f);
    immVertex2f(pos, quad.xmax, quad.ymax);
    immAttr2f(texCoord, 0.0f, 1.0f);
    immVertex2f(pos, quad.xmin, quad.ymax);
    immEnd();

    immUnbindProgram();

    GPU_texture_unbind(texture);

    if (ELEM(mtex->brush_map_mode, MTEX_MAP_MODE_STENCIL, MTEX_MAP_MODE_VIEW)) {
      GPU_matrix_pop();
    }
  }
  return true;
}

/* Draw an overlay that shows what effect the brush's texture will
 * have on brush strength. */
static bool paint_draw_cursor_overlay(
    UnifiedPaintSettings *ups, Brush *brush, ViewContext *vc, int x, int y, float zoom)
{
  rctf quad;
  /* Check for overlay mode. */

  if (!(brush->overlay_flags & BRUSH_OVERLAY_CURSOR)) {
    return false;
  }

  if (load_tex_cursor(brush, vc, zoom)) {
    bool do_pop = false;
    float center[2];

    GPU_color_mask(true, true, true, true);
    GPU_depth_test(GPU_DEPTH_NONE);

    if (ups->draw_anchored) {
      copy_v2_v2(center, ups->anchored_initial_mouse);
      quad.xmin = ups->anchored_initial_mouse[0] - ups->anchored_size;
      quad.ymin = ups->anchored_initial_mouse[1] - ups->anchored_size;
      quad.xmax = ups->anchored_initial_mouse[0] + ups->anchored_size;
      quad.ymax = ups->anchored_initial_mouse[1] + ups->anchored_size;
    }
    else {
      const int radius = BKE_brush_size_get(vc->scene, brush) * zoom;
      center[0] = x;
      center[1] = y;

      quad.xmin = x - radius;
      quad.ymin = y - radius;
      quad.xmax = x + radius;
      quad.ymax = y + radius;
    }

    /* Scale based on tablet pressure. */
    if (ups->stroke_active && BKE_brush_use_size_pressure(brush)) {
      do_pop = true;
      GPU_matrix_push();
      GPU_matrix_translate_2fv(center);
      GPU_matrix_scale_1f(ups->size_pressure_value);
      GPU_matrix_translate_2f(-center[0], -center[1]);
    }

    GPUVertFormat *format = immVertexFormat();
    uint pos = GPU_vertformat_attr_add(format, "pos", GPU_COMP_F32, 2, GPU_FETCH_FLOAT);
    uint texCoord = GPU_vertformat_attr_add(format, "texCoord", GPU_COMP_F32, 2, GPU_FETCH_FLOAT);

    GPU_blend(GPU_BLEND_ALPHA_PREMULT);

    immBindBuiltinProgram(GPU_SHADER_3D_IMAGE_COLOR);

    float final_color[4] = {UNPACK3(U.sculpt_paint_overlay_col), 1.0f};
    mul_v4_fl(final_color, brush->cursor_overlay_alpha * 0.01f);
    immUniformColor4fv(final_color);

    /* Draw textured quad. */
    immBindTextureSampler("image",
                          cursor_snap.overlay_texture,
                          {GPU_SAMPLER_FILTERING_LINEAR,
                           GPU_SAMPLER_EXTEND_MODE_CLAMP_TO_BORDER,
                           GPU_SAMPLER_EXTEND_MODE_CLAMP_TO_BORDER});

    immBegin(GPU_PRIM_TRI_FAN, 4);
    immAttr2f(texCoord, 0.0f, 0.0f);
    immVertex2f(pos, quad.xmin, quad.ymin);
    immAttr2f(texCoord, 1.0f, 0.0f);
    immVertex2f(pos, quad.xmax, quad.ymin);
    immAttr2f(texCoord, 1.0f, 1.0f);
    immVertex2f(pos, quad.xmax, quad.ymax);
    immAttr2f(texCoord, 0.0f, 1.0f);
    immVertex2f(pos, quad.xmin, quad.ymax);
    immEnd();

    GPU_texture_unbind(cursor_snap.overlay_texture);

    immUnbindProgram();

    if (do_pop) {
      GPU_matrix_pop();
    }
  }
  return true;
}

static bool paint_draw_alpha_overlay(UnifiedPaintSettings *ups,
                                     Brush *brush,
                                     ViewContext *vc,
                                     int x,
                                     int y,
                                     float zoom,
                                     PaintMode mode)
{
  /* Color means that primary brush texture is colored and
   * secondary is used for alpha/mask control. */
  bool col = ELEM(mode, PaintMode::Texture3D, PaintMode::Texture2D, PaintMode::Vertex);

  bool alpha_overlay_active = false;

  ePaintOverlayControlFlags flags = BKE_paint_get_overlay_flags();
  eGPUBlend blend_state = GPU_blend_get();
  eGPUDepthTest depth_test = GPU_depth_test_get();

  /* Translate to region. */
  GPU_matrix_push();
  GPU_matrix_translate_2f(vc->region->winrct.xmin, vc->region->winrct.ymin);
  x -= vc->region->winrct.xmin;
  y -= vc->region->winrct.ymin;

  /* Colored overlay should be drawn separately. */
  if (col) {
    if (!(flags & PAINT_OVERLAY_OVERRIDE_PRIMARY)) {
      alpha_overlay_active = paint_draw_tex_overlay(ups, brush, vc, x, y, zoom, mode, true, true);
    }
    if (!(flags & PAINT_OVERLAY_OVERRIDE_SECONDARY)) {
      alpha_overlay_active = paint_draw_tex_overlay(
          ups, brush, vc, x, y, zoom, mode, false, false);
    }
    if (!(flags & PAINT_OVERLAY_OVERRIDE_CURSOR)) {
      alpha_overlay_active = paint_draw_cursor_overlay(ups, brush, vc, x, y, zoom);
    }
  }
  else {
    if (!(flags & PAINT_OVERLAY_OVERRIDE_PRIMARY) && (mode != PaintMode::Weight)) {
      alpha_overlay_active = paint_draw_tex_overlay(ups, brush, vc, x, y, zoom, mode, false, true);
    }
    if (!(flags & PAINT_OVERLAY_OVERRIDE_CURSOR)) {
      alpha_overlay_active = paint_draw_cursor_overlay(ups, brush, vc, x, y, zoom);
    }
  }

  GPU_matrix_pop();
  GPU_blend(blend_state);
  GPU_depth_test(depth_test);

  return alpha_overlay_active;
}

BLI_INLINE void draw_tri_point(uint pos,
                               const float sel_col[4],
                               const float pivot_col[4],
                               float *co,
                               float width,
                               bool selected)
{
  immUniformColor4fv(selected ? sel_col : pivot_col);

  GPU_line_width(3.0f);

  float w = width / 2.0f;
  const float tri[3][2] = {
      {co[0], co[1] + w},
      {co[0] - w, co[1] - w},
      {co[0] + w, co[1] - w},
  };

  immBegin(GPU_PRIM_LINE_LOOP, 3);
  immVertex2fv(pos, tri[0]);
  immVertex2fv(pos, tri[1]);
  immVertex2fv(pos, tri[2]);
  immEnd();

  immUniformColor4f(1.0f, 1.0f, 1.0f, 0.5f);
  GPU_line_width(1.0f);

  immBegin(GPU_PRIM_LINE_LOOP, 3);
  immVertex2fv(pos, tri[0]);
  immVertex2fv(pos, tri[1]);
  immVertex2fv(pos, tri[2]);
  immEnd();
}

BLI_INLINE void draw_rect_point(uint pos,
                                const float sel_col[4],
                                const float handle_col[4],
                                const float *co,
                                float width,
                                bool selected)
{
  immUniformColor4fv(selected ? sel_col : handle_col);

  GPU_line_width(3.0f);

  float w = width / 2.0f;
  float minx = co[0] - w;
  float miny = co[1] - w;
  float maxx = co[0] + w;
  float maxy = co[1] + w;

  imm_draw_box_wire_2d(pos, minx, miny, maxx, maxy);

  immUniformColor4f(1.0f, 1.0f, 1.0f, 0.5f);
  GPU_line_width(1.0f);

  imm_draw_box_wire_2d(pos, minx, miny, maxx, maxy);
}

BLI_INLINE void draw_bezier_handle_lines(uint pos, const float sel_col[4], BezTriple *bez)
{
  immUniformColor4f(0.0f, 0.0f, 0.0f, 0.5f);
  GPU_line_width(3.0f);

  immBegin(GPU_PRIM_LINE_STRIP, 3);
  immVertex2fv(pos, bez->vec[0]);
  immVertex2fv(pos, bez->vec[1]);
  immVertex2fv(pos, bez->vec[2]);
  immEnd();

  GPU_line_width(1.0f);

  if (bez->f1 || bez->f2) {
    immUniformColor4fv(sel_col);
  }
  else {
    immUniformColor4f(1.0f, 1.0f, 1.0f, 0.5f);
  }
  immBegin(GPU_PRIM_LINES, 2);
  immVertex2fv(pos, bez->vec[0]);
  immVertex2fv(pos, bez->vec[1]);
  immEnd();

  if (bez->f3 || bez->f2) {
    immUniformColor4fv(sel_col);
  }
  else {
    immUniformColor4f(1.0f, 1.0f, 1.0f, 0.5f);
  }
  immBegin(GPU_PRIM_LINES, 2);
  immVertex2fv(pos, bez->vec[1]);
  immVertex2fv(pos, bez->vec[2]);
  immEnd();
}

static void paint_draw_curve_cursor(Brush *brush, ViewContext *vc)
{
  GPU_matrix_push();
  GPU_matrix_translate_2f(vc->region->winrct.xmin, vc->region->winrct.ymin);

  if (brush->paint_curve && brush->paint_curve->points) {
    PaintCurve *pc = brush->paint_curve;
    PaintCurvePoint *cp = pc->points;

    GPU_line_smooth(true);
    GPU_blend(GPU_BLEND_ALPHA);

    /* Draw the bezier handles and the curve segment between the current and next point. */
    uint pos = GPU_vertformat_attr_add(immVertexFormat(), "pos", GPU_COMP_F32, 2, GPU_FETCH_FLOAT);

    immBindBuiltinProgram(GPU_SHADER_3D_UNIFORM_COLOR);

    float selec_col[4], handle_col[4], pivot_col[4];
    UI_GetThemeColorType4fv(TH_VERTEX_SELECT, SPACE_VIEW3D, selec_col);
    UI_GetThemeColorType4fv(TH_PAINT_CURVE_HANDLE, SPACE_VIEW3D, handle_col);
    UI_GetThemeColorType4fv(TH_PAINT_CURVE_PIVOT, SPACE_VIEW3D, pivot_col);

    for (int i = 0; i < pc->tot_points - 1; i++, cp++) {
      int j;
      PaintCurvePoint *cp_next = cp + 1;
      float data[(PAINT_CURVE_NUM_SEGMENTS + 1) * 2];
      /* Use color coding to distinguish handles vs curve segments. */
      draw_bezier_handle_lines(pos, selec_col, &cp->bez);
      draw_tri_point(pos, selec_col, pivot_col, &cp->bez.vec[1][0], 10.0f, cp->bez.f2);
      draw_rect_point(
          pos, selec_col, handle_col, &cp->bez.vec[0][0], 8.0f, cp->bez.f1 || cp->bez.f2);
      draw_rect_point(
          pos, selec_col, handle_col, &cp->bez.vec[2][0], 8.0f, cp->bez.f3 || cp->bez.f2);

      for (j = 0; j < 2; j++) {
        BKE_curve_forward_diff_bezier(cp->bez.vec[1][j],
                                      cp->bez.vec[2][j],
                                      cp_next->bez.vec[0][j],
                                      cp_next->bez.vec[1][j],
                                      data + j,
                                      PAINT_CURVE_NUM_SEGMENTS,
                                      sizeof(float[2]));
      }

      float(*v)[2] = (float(*)[2])data;

      immUniformColor4f(0.0f, 0.0f, 0.0f, 0.5f);
      GPU_line_width(3.0f);
      immBegin(GPU_PRIM_LINE_STRIP, PAINT_CURVE_NUM_SEGMENTS + 1);
      for (j = 0; j <= PAINT_CURVE_NUM_SEGMENTS; j++) {
        immVertex2fv(pos, v[j]);
      }
      immEnd();

      immUniformColor4f(0.9f, 0.9f, 1.0f, 0.5f);
      GPU_line_width(1.0f);
      immBegin(GPU_PRIM_LINE_STRIP, PAINT_CURVE_NUM_SEGMENTS + 1);
      for (j = 0; j <= PAINT_CURVE_NUM_SEGMENTS; j++) {
        immVertex2fv(pos, v[j]);
      }
      immEnd();
    }

    /* Draw last line segment. */
    draw_bezier_handle_lines(pos, selec_col, &cp->bez);
    draw_tri_point(pos, selec_col, pivot_col, &cp->bez.vec[1][0], 10.0f, cp->bez.f2);
    draw_rect_point(
        pos, selec_col, handle_col, &cp->bez.vec[0][0], 8.0f, cp->bez.f1 || cp->bez.f2);
    draw_rect_point(
        pos, selec_col, handle_col, &cp->bez.vec[2][0], 8.0f, cp->bez.f3 || cp->bez.f2);

    GPU_blend(GPU_BLEND_NONE);
    GPU_line_smooth(false);

    immUnbindProgram();
  }
  GPU_matrix_pop();
}

/* Special actions taken when paint cursor goes over mesh */
/* TODO: sculpt only for now. */
static void paint_cursor_update_unprojected_radius(UnifiedPaintSettings &ups,
                                                   Brush &brush,
                                                   ViewContext &vc,
                                                   const float location[3])
{
  float unprojected_radius, projected_radius;

  /* Update the brush's cached 3D radius. */
  if (!BKE_brush_use_locked_size(vc.scene, &brush)) {
    /* Get 2D brush radius. */
    if (ups.draw_anchored) {
      projected_radius = ups.anchored_size;
    }
    else {
      if (brush.flag & BRUSH_ANCHORED) {
        projected_radius = 8;
      }
      else {
        projected_radius = BKE_brush_size_get(vc.scene, &brush);
      }
    }

    /* Convert brush radius from 2D to 3D. */
    unprojected_radius = paint_calc_object_space_radius(vc, location, projected_radius);

    /* Scale 3D brush radius by pressure. */
    if (ups.stroke_active && BKE_brush_use_size_pressure(&brush)) {
      unprojected_radius *= ups.size_pressure_value;
    }

    /* Set cached value in either Brush or UnifiedPaintSettings. */
    BKE_brush_unprojected_radius_set(vc.scene, &brush, unprojected_radius);
  }
}

static void cursor_draw_point_screen_space(const uint gpuattr,
                                           const ARegion *region,
                                           const float true_location[3],
                                           const float obmat[4][4],
                                           const int size)
{
  float translation_vertex_cursor[3], location[3];
  copy_v3_v3(location, true_location);
  mul_m4_v3(obmat, location);
  ED_view3d_project_v3(region, location, translation_vertex_cursor);
  /* Do not draw points behind the view. Z [near, far] is mapped to [-1, 1]. */
  if (translation_vertex_cursor[2] <= 1.0f) {
    imm_draw_circle_fill_3d(
        gpuattr, translation_vertex_cursor[0], translation_vertex_cursor[1], size, 10);
  }
}

static void cursor_draw_tiling_preview(const uint gpuattr,
                                       const ARegion *region,
                                       const float true_location[3],
                                       const Sculpt &sd,
                                       const Object &ob,
                                       const float radius)
{
  BLI_assert(ob.type == OB_MESH);
  const Mesh *mesh = BKE_object_get_evaluated_mesh_no_subsurf(&ob);
  if (!mesh) {
    mesh = static_cast<const Mesh *>(ob.data);
  }
  const Bounds<float3> bounds = *mesh->bounds_min_max();
  float orgLoc[3], location[3];
  int tile_pass = 0;
  int start[3];
  int end[3];
  int cur[3];
  const float *step = sd.paint.tile_offset;

  copy_v3_v3(orgLoc, true_location);
  for (int dim = 0; dim < 3; dim++) {
    if ((sd.paint.symmetry_flags & (PAINT_TILE_X << dim)) && step[dim] > 0) {
      start[dim] = (bounds.min[dim] - orgLoc[dim] - radius) / step[dim];
      end[dim] = (bounds.max[dim] - orgLoc[dim] + radius) / step[dim];
    }
    else {
      start[dim] = end[dim] = 0;
    }
  }
  copy_v3_v3_int(cur, start);
  for (cur[0] = start[0]; cur[0] <= end[0]; cur[0]++) {
    for (cur[1] = start[1]; cur[1] <= end[1]; cur[1]++) {
      for (cur[2] = start[2]; cur[2] <= end[2]; cur[2]++) {
        if (!cur[0] && !cur[1] && !cur[2]) {
          /* Skip tile at orgLoc, this was already handled before all others. */
          continue;
        }
        tile_pass++;
        for (int dim = 0; dim < 3; dim++) {
          location[dim] = cur[dim] * step[dim] + orgLoc[dim];
        }
        cursor_draw_point_screen_space(gpuattr, region, location, ob.object_to_world().ptr(), 3);
      }
    }
  }
  (void)tile_pass; /* Quiet set-but-unused warning (may be removed). */
}

static void cursor_draw_point_with_symmetry(const uint gpuattr,
                                            const ARegion *region,
                                            const float true_location[3],
                                            const Sculpt &sd,
                                            const Object &ob,
                                            const float radius)
{
  const char symm = SCULPT_mesh_symmetry_xyz_get(ob);
  float3 location;
  float symm_rot_mat[4][4];

  for (int i = 0; i <= symm; i++) {
    if (i == 0 || (symm & i && (symm != 5 || i != 3) && (symm != 6 || !ELEM(i, 3, 5)))) {

      /* Axis Symmetry. */
      location = symmetry_flip(true_location, ePaintSymmetryFlags(i));
      cursor_draw_point_screen_space(gpuattr, region, location, ob.object_to_world().ptr(), 3);

      /* Tiling. */
      cursor_draw_tiling_preview(gpuattr, region, location, sd, ob, radius);

      /* Radial Symmetry. */
      for (char raxis = 0; raxis < 3; raxis++) {
        for (int r = 1; r < sd.radial_symm[raxis]; r++) {
          float angle = 2 * M_PI * r / sd.radial_symm[int(raxis)];
          location = symmetry_flip(true_location, ePaintSymmetryFlags(i));
          unit_m4(symm_rot_mat);
          rotate_m4(symm_rot_mat, raxis + 'X', angle);
          mul_m4_v3(symm_rot_mat, location);

          cursor_draw_tiling_preview(gpuattr, region, location, sd, ob, radius);
          cursor_draw_point_screen_space(gpuattr, region, location, ob.object_to_world().ptr(), 3);
        }
      }
    }
  }
}

static void sculpt_geometry_preview_lines_draw(const Depsgraph &depsgraph,
                                               const uint gpuattr,
                                               const Brush &brush,
                                               const Object &object)
{
  if (!(brush.flag & BRUSH_GRAB_ACTIVE_VERTEX)) {
    return;
  }

  const SculptSession &ss = *object.sculpt;
  if (bke::object::pbvh_get(object)->type() != bke::pbvh::Type::Mesh) {
    return;
  }

  if (!ss.deform_modifiers_active) {
    return;
  }

  immUniformColor4f(1.0f, 1.0f, 1.0f, 0.6f);

  /* Cursor normally draws on top, but for this part we need depth tests. */
  const eGPUDepthTest depth_test = GPU_depth_test_get();
  if (!depth_test) {
    GPU_depth_test(GPU_DEPTH_LESS_EQUAL);
  }

  GPU_line_width(1.0f);
  if (!ss.preview_verts.is_empty()) {
    const Span<float3> positions = vert_positions_for_grab_active_get(depsgraph, object);
    immBegin(GPU_PRIM_LINES, ss.preview_verts.size());
    for (const int vert : ss.preview_verts) {
      immVertex3fv(gpuattr, positions[vert]);
    }
    immEnd();
  }

  /* Restore depth test value. */
  if (!depth_test) {
    GPU_depth_test(GPU_DEPTH_NONE);
  }
}

static void SCULPT_layer_brush_height_preview_draw(const uint gpuattr,
                                                   const Brush &brush,
                                                   const float rds,
                                                   const float line_width,
                                                   const float outline_col[3],
                                                   const float alpha)
{
  float cursor_trans[4][4];
  unit_m4(cursor_trans);
  translate_m4(cursor_trans, 0.0f, 0.0f, brush.height);
  GPU_matrix_push();
  GPU_matrix_mul(cursor_trans);

  GPU_line_width(line_width);
  immUniformColor3fvAlpha(outline_col, alpha * 0.5f);
  imm_draw_circle_wire_3d(gpuattr, 0, 0, rds, 80);
  GPU_matrix_pop();
}

static bool paint_use_2d_cursor(PaintMode mode)
{
  switch (mode) {
    case PaintMode::Sculpt:
    case PaintMode::Vertex:
    case PaintMode::Weight:
      return false;
    case PaintMode::Texture3D:
    case PaintMode::Texture2D:
    case PaintMode::VertexGPencil:
    case PaintMode::SculptGPencil:
    case PaintMode::WeightGPencil:
    case PaintMode::SculptCurves:
    case PaintMode::SculptGreasePencil:
    case PaintMode::GPencil:
      return true;
    case PaintMode::Invalid:
      BLI_assert_unreachable();
  }
  return true;
}

enum PaintCursorDrawingType {
  PAINT_CURSOR_CURVE,
  PAINT_CURSOR_2D,
  PAINT_CURSOR_3D,
};

struct PaintCursorContext {
  bContext *C;
  ARegion *region;
  wmWindow *win;
  wmWindowManager *wm;
  Depsgraph *depsgraph;
  Scene *scene;
  UnifiedPaintSettings *ups;
  Brush *brush;
  Paint *paint;
  PaintMode mode;
  ViewContext vc;

  /* Sculpt related data. */
  Sculpt *sd;
  SculptSession *ss;

  /**
   * Previous active vertex index , used to determine if the preview is updated for the pose brush.
   */
  int prev_active_vert_index;

  bool is_stroke_active;
  bool is_cursor_over_mesh;
  float radius;

  /* 3D view cursor position and normal. */
  float location[3];
  float scene_space_location[3];
  float normal[3];

  /* Cursor main colors. */
  float outline_col[3];
  float outline_alpha;

  /* GPU attribute for drawing. */
  uint pos;

  PaintCursorDrawingType cursor_type;

  /* This variable is set after drawing the overlay, not on initialization. It can't be used for
   * checking if alpha overlay is enabled before drawing it. */
  bool alpha_overlay_drawn;

  float zoomx;
  int x, y;
  float translation[2];

  float final_radius;
  int pixel_radius;
};

static bool paint_cursor_context_init(bContext *C,
                                      const int x,
                                      const int y,
                                      PaintCursorContext *pcontext)
{
  ARegion *region = CTX_wm_region(C);
  if (region && region->regiontype != RGN_TYPE_WINDOW) {
    return false;
  }

  pcontext->C = C;
  pcontext->region = region;
  pcontext->wm = CTX_wm_manager(C);
  pcontext->win = CTX_wm_window(C);
  pcontext->depsgraph = CTX_data_depsgraph_pointer(C);
  pcontext->scene = CTX_data_scene(C);
  pcontext->ups = &pcontext->scene->toolsettings->unified_paint_settings;
  pcontext->paint = BKE_paint_get_active_from_context(C);
  if (pcontext->paint == nullptr) {
    return false;
  }
  pcontext->brush = BKE_paint_brush(pcontext->paint);
  if (pcontext->brush == nullptr) {
    return false;
  }
  pcontext->mode = BKE_paintmode_get_active_from_context(C);

  pcontext->vc = ED_view3d_viewcontext_init(C, pcontext->depsgraph);

  if (pcontext->brush->flag & BRUSH_CURVE) {
    pcontext->cursor_type = PAINT_CURSOR_CURVE;
  }
  else if (paint_use_2d_cursor(pcontext->mode)) {
    pcontext->cursor_type = PAINT_CURSOR_2D;
  }
  else {
    pcontext->cursor_type = PAINT_CURSOR_3D;
  }

  pcontext->x = x;
  pcontext->y = y;
  pcontext->translation[0] = float(x);
  pcontext->translation[1] = float(y);

  float zoomx, zoomy;
  get_imapaint_zoom(C, &zoomx, &zoomy);
  pcontext->zoomx = max_ff(zoomx, zoomy);
  pcontext->final_radius = (BKE_brush_size_get(pcontext->scene, pcontext->brush) * zoomx);

  /* There is currently no way to check if the direction is inverted before starting the stroke,
   * so this does not reflect the state of the brush in the UI. */
  if (((pcontext->ups->draw_inverted == 0) ^ ((pcontext->brush->flag & BRUSH_DIR_IN) == 0)) &&
      BKE_brush_sculpt_has_secondary_color(pcontext->brush))
  {
    copy_v3_v3(pcontext->outline_col, pcontext->brush->sub_col);
  }
  else {
    copy_v3_v3(pcontext->outline_col, pcontext->brush->add_col);
  }
  pcontext->outline_alpha = pcontext->brush->add_col[3];

  Object *active_object = pcontext->vc.obact;
  pcontext->ss = active_object ? active_object->sculpt : nullptr;

  if (pcontext->ss && pcontext->ss->draw_faded_cursor) {
    pcontext->outline_alpha = 0.3f;
    copy_v3_fl(pcontext->outline_col, 0.8f);
  }

  const bool is_brush_tool = paint_brush_tool_poll(C);
  if (!is_brush_tool) {
    /* Use a default color for tools that are not brushes. */
    pcontext->outline_alpha = 0.8f;
    copy_v3_fl(pcontext->outline_col, 0.8f);
  }

  pcontext->is_stroke_active = pcontext->ups->stroke_active;

  return true;
}

static void paint_cursor_update_pixel_radius(PaintCursorContext *pcontext)
{
  if (pcontext->is_cursor_over_mesh) {
    Brush *brush = BKE_paint_brush(pcontext->paint);
    pcontext->pixel_radius = project_brush_radius(
        &pcontext->vc,
        BKE_brush_unprojected_radius_get(pcontext->scene, brush),
        pcontext->location);

    if (pcontext->pixel_radius == 0) {
      pcontext->pixel_radius = BKE_brush_size_get(pcontext->scene, brush);
    }

    copy_v3_v3(pcontext->scene_space_location, pcontext->location);
    mul_m4_v3(pcontext->vc.obact->object_to_world().ptr(), pcontext->scene_space_location);
  }
  else {
    Sculpt *sd = CTX_data_tool_settings(pcontext->C)->sculpt;
    Brush *brush = BKE_paint_brush(&sd->paint);

    pcontext->pixel_radius = BKE_brush_size_get(pcontext->scene, brush);
  }
}

static void paint_cursor_sculpt_session_update_and_init(PaintCursorContext *pcontext)
{
  BLI_assert(pcontext->ss != nullptr);
  BLI_assert(pcontext->mode == PaintMode::Sculpt);

  bContext *C = pcontext->C;
  SculptSession &ss = *pcontext->ss;
  Brush &brush = *pcontext->brush;
  Scene &scene = *pcontext->scene;
  UnifiedPaintSettings &ups = *pcontext->ups;
  ViewContext &vc = pcontext->vc;
  SculptCursorGeometryInfo gi;

  const float mval_fl[2] = {
      float(pcontext->x - pcontext->region->winrct.xmin),
      float(pcontext->y - pcontext->region->winrct.ymin),
  };

  /* Ensure that the PBVH is generated before we call #SCULPT_cursor_geometry_info_update because
   * the PBVH is needed to do a ray-cast to find the active vertex. */
  bke::object::pbvh_ensure(*pcontext->depsgraph, *pcontext->vc.obact);

  /* This updates the active vertex, which is needed for most of the Sculpt/Vertex Colors tools to
   * work correctly */
  pcontext->prev_active_vert_index = ss.active_vert_index();
  if (!ups.stroke_active) {
    pcontext->is_cursor_over_mesh = SCULPT_cursor_geometry_info_update(
        C, &gi, mval_fl, (pcontext->brush->falloff_shape == PAINT_FALLOFF_SHAPE_SPHERE));
    copy_v3_v3(pcontext->location, gi.location);
    copy_v3_v3(pcontext->normal, gi.normal);
  }
  else {
    pcontext->is_cursor_over_mesh = ups.last_hit;
    copy_v3_v3(pcontext->location, ups.last_location);
  }

  paint_cursor_update_pixel_radius(pcontext);

  if (BKE_brush_use_locked_size(&scene, &brush)) {
    BKE_brush_size_set(&scene, &brush, pcontext->pixel_radius);
  }

  if (pcontext->is_cursor_over_mesh) {
    paint_cursor_update_unprojected_radius(ups, brush, vc, pcontext->scene_space_location);
  }

  pcontext->sd = CTX_data_tool_settings(pcontext->C)->sculpt;
}

static void paint_update_mouse_cursor(PaintCursorContext *pcontext)
{
  if (pcontext->win->grabcursor != 0) {
    /* Don't set the cursor while it's grabbed, since this will show the cursor when interacting
     * with the UI (dragging a number button for e.g.), see: #102792. */
    return;
  }
  if (ELEM(pcontext->mode, PaintMode::GPencil, PaintMode::VertexGPencil)) {
    WM_cursor_set(pcontext->win, WM_CURSOR_DOT);
  }
  else {
    WM_cursor_set(pcontext->win, WM_CURSOR_PAINT);
  }
}

static void paint_draw_2D_view_brush_cursor_default(PaintCursorContext *pcontext)
{
  immUniformColor3fvAlpha(pcontext->outline_col, pcontext->outline_alpha);

  /* Draw brush outline. */
  if (pcontext->ups->stroke_active && BKE_brush_use_size_pressure(pcontext->brush)) {
    imm_draw_circle_wire_2d(pcontext->pos,
                            pcontext->translation[0],
                            pcontext->translation[1],
                            pcontext->final_radius * pcontext->ups->size_pressure_value,
                            40);
    /* Outer at half alpha. */
    immUniformColor3fvAlpha(pcontext->outline_col, pcontext->outline_alpha * 0.5f);
  }

  GPU_line_width(1.0f);
  imm_draw_circle_wire_2d(pcontext->pos,
                          pcontext->translation[0],
                          pcontext->translation[1],
                          pcontext->final_radius,
                          40);
}

static void grease_pencil_eraser_draw(PaintCursorContext *pcontext)
{
  float radius = float(pcontext->pixel_radius);

  /* Red-ish color with alpha. */
  immUniformColor4ub(255, 100, 100, 20);
  imm_draw_circle_fill_2d(pcontext->pos, pcontext->x, pcontext->y, radius, 40);

  immUnbindProgram();

  immBindBuiltinProgram(GPU_SHADER_3D_LINE_DASHED_UNIFORM_COLOR);

  float viewport_size[4];
  GPU_viewport_size_get_f(viewport_size);
  immUniform2f("viewport_size", viewport_size[2], viewport_size[3]);

  immUniformColor4f(1.0f, 0.39f, 0.39f, 0.78f);
  immUniform1i("colors_len", 0); /* "simple" mode */
  immUniform1f("dash_width", 12.0f);
  immUniform1f("udash_factor", 0.5f);

  /* XXX Dashed shader gives bad results with sets of small segments
   * currently, temp hack around the issue. :( */
  const int nsegments = max_ii(8, radius / 2);
  imm_draw_circle_wire_2d(pcontext->pos, pcontext->x, pcontext->y, radius, nsegments);
}

static void grease_pencil_brush_cursor_draw(PaintCursorContext *pcontext)
{
  if (pcontext->region && !BLI_rcti_isect_pt(&pcontext->region->winrct, pcontext->x, pcontext->y))
  {
    return;
  }

  Object *object = CTX_data_active_object(pcontext->C);
  if (object->type != OB_GREASE_PENCIL) {
    return;
  }

  GreasePencil *grease_pencil = static_cast<GreasePencil *>(object->data);
  Paint *paint = pcontext->paint;
  Brush *brush = pcontext->brush;
  if ((brush == nullptr) || (brush->gpencil_settings == nullptr)) {
    return;
  }

  float3 color(1.0f);
  const int x = pcontext->x;
  const int y = pcontext->y;

  if (pcontext->mode == PaintMode::GPencil) {
    /* Hide the cursor while drawing. */
    if (grease_pencil->runtime->is_drawing_stroke) {
      return;
    }

    /* Eraser has a special shape and uses a different shader program. */
    if (brush->gpencil_brush_type == GPAINT_BRUSH_TYPE_ERASE ||
        grease_pencil->runtime->temp_use_eraser)
    {
      /* If we use the eraser from the draw tool with a "scene" radius unit, we need to draw the
       * cursor with the appropriate size. */
      if (grease_pencil->runtime->temp_use_eraser && (brush->flag & BRUSH_LOCK_SIZE) != 0) {
        pcontext->pixel_radius = int(grease_pencil->runtime->temp_eraser_size);
      }
      else {
        pcontext->pixel_radius = brush->size;
      }
      grease_pencil_eraser_draw(pcontext);
      return;
    }

    if (brush->gpencil_brush_type == GPAINT_BRUSH_TYPE_FILL) {
      /* Don't draw a paint cursor for the fill tool. */
      return;
    }

<<<<<<< HEAD
    if (brush->gpencil_brush_type == GPAINT_BRUSH_TYPE_DRAW &&
        (brush->flag & BRUSH_LOCK_SIZE) != 0)
    {
      const bke::greasepencil::Layer *layer = grease_pencil->get_active_layer();
      const ed::greasepencil::DrawingPlacement placement(
          *pcontext->scene, *pcontext->region, *pcontext->vc.v3d, *object, layer);
      const float3 location = placement.project(float2(pcontext->x, pcontext->y));
      pcontext->pixel_radius = project_brush_radius(
          &pcontext->vc, brush->unprojected_radius, location);
      brush->size = pcontext->pixel_radius;
=======
    if (brush->gpencil_brush_type == GPAINT_BRUSH_TYPE_TINT) {
      pcontext->pixel_radius = brush->size;
    }

    if (brush->gpencil_brush_type == GPAINT_BRUSH_TYPE_DRAW) {
      if ((brush->flag & BRUSH_LOCK_SIZE) != 0) {
        const bke::greasepencil::Layer *layer = grease_pencil->get_active_layer();
        const ed::greasepencil::DrawingPlacement placement(
            *pcontext->scene, *pcontext->region, *pcontext->vc.v3d, *object, layer);
        const float3 location = placement.project(float2(pcontext->x, pcontext->y));
        pcontext->pixel_radius = project_brush_radius(
            &pcontext->vc, brush->unprojected_radius, location);
      }
      else {
        pcontext->pixel_radius = brush->size;
      }
>>>>>>> ed1c7086
    }

    /* Get current drawing material. */
    if (Material *ma = BKE_grease_pencil_object_material_from_brush_get(object, brush)) {
      MaterialGPencilStyle *gp_style = ma->gp_style;

      /* Follow user settings for the size of the draw cursor:
       * - Fixed size, or
       * - Brush size (i.e. stroke thickness)
       */
      if ((gp_style) && ((brush->flag & BRUSH_SMOOTH_STROKE) == 0) &&
          (brush->gpencil_brush_type == GPAINT_BRUSH_TYPE_DRAW))
      {

        const bool use_vertex_color = (pcontext->scene->toolsettings->gp_paint->mode ==
                                       GPPAINT_FLAG_USE_VERTEXCOLOR);
        const bool use_vertex_color_stroke = use_vertex_color &&
                                             ELEM(brush->gpencil_settings->vertex_mode,
                                                  GPPAINT_MODE_STROKE,
                                                  GPPAINT_MODE_BOTH);
        color = use_vertex_color_stroke ? float3(brush->rgb) : float4(gp_style->stroke_rgba).xyz();
      }
    }

    if ((brush->flag & BRUSH_SMOOTH_STROKE) != 0) {
      const float scale = 1.0f / 255.0f;
      color = scale * float3(paint->paint_cursor_col);
    }
  }
  else if (pcontext->mode == PaintMode::VertexGPencil) {
    pcontext->pixel_radius = BKE_brush_size_get(pcontext->vc.scene, brush);
    color = BKE_brush_color_get(pcontext->vc.scene, brush);
  }

  GPU_line_width(1.0f);
  /* Inner Ring: Color from UI panel */
  immUniformColor4f(color.x, color.y, color.z, 0.8f);
  imm_draw_circle_wire_2d(pcontext->pos, x, y, pcontext->pixel_radius, 32);

  /* Outer Ring: Dark color for contrast on light backgrounds (e.g. gray on white) */
  const float3 darkcolor = color * 0.40f;
  immUniformColor4f(darkcolor[0], darkcolor[1], darkcolor[2], 0.8f);
  imm_draw_circle_wire_2d(pcontext->pos, x, y, pcontext->pixel_radius + 1, 32);
}

static void paint_draw_2D_view_brush_cursor(PaintCursorContext *pcontext)
{
  switch (pcontext->mode) {
    case PaintMode::GPencil:
    case PaintMode::VertexGPencil:
      grease_pencil_brush_cursor_draw(pcontext);
      break;
    default:
      paint_draw_2D_view_brush_cursor_default(pcontext);
  }
}

static void paint_draw_legacy_3D_view_brush_cursor(PaintCursorContext *pcontext)
{
  GPU_line_width(1.0f);
  immUniformColor3fvAlpha(pcontext->outline_col, pcontext->outline_alpha);
  imm_draw_circle_wire_3d(pcontext->pos,
                          pcontext->translation[0],
                          pcontext->translation[1],
                          pcontext->final_radius,
                          40);
}

static void paint_draw_3D_view_inactive_brush_cursor(PaintCursorContext *pcontext)
{
  GPU_line_width(1.0f);
  /* Reduce alpha to increase the contrast when the cursor is over the mesh. */
  immUniformColor3fvAlpha(pcontext->outline_col, pcontext->outline_alpha * 0.8);
  imm_draw_circle_wire_3d(pcontext->pos,
                          pcontext->translation[0],
                          pcontext->translation[1],
                          pcontext->final_radius,
                          80);
  immUniformColor3fvAlpha(pcontext->outline_col, pcontext->outline_alpha * 0.35f);
  imm_draw_circle_wire_3d(pcontext->pos,
                          pcontext->translation[0],
                          pcontext->translation[1],
                          pcontext->final_radius * clamp_f(pcontext->brush->alpha, 0.0f, 1.0f),
                          80);
}

static void paint_cursor_update_object_space_radius(PaintCursorContext *pcontext)
{
  if (!BKE_brush_use_locked_size(pcontext->scene, pcontext->brush)) {
    pcontext->radius = paint_calc_object_space_radius(
        pcontext->vc, pcontext->location, BKE_brush_size_get(pcontext->scene, pcontext->brush));
  }
  else {
    pcontext->radius = BKE_brush_unprojected_radius_get(pcontext->scene, pcontext->brush);
  }
}

static void paint_cursor_drawing_setup_cursor_space(PaintCursorContext *pcontext)
{
  float cursor_trans[4][4], cursor_rot[4][4];
  const float z_axis[4] = {0.0f, 0.0f, 1.0f, 0.0f};
  float quat[4];
  copy_m4_m4(cursor_trans, pcontext->vc.obact->object_to_world().ptr());
  translate_m4(cursor_trans, pcontext->location[0], pcontext->location[1], pcontext->location[2]);
  rotation_between_vecs_to_quat(quat, z_axis, pcontext->normal);
  quat_to_mat4(cursor_rot, quat);
  GPU_matrix_mul(cursor_trans);
  GPU_matrix_mul(cursor_rot);
}

static void paint_cursor_draw_main_inactive_cursor(PaintCursorContext *pcontext)
{
  immUniformColor3fvAlpha(pcontext->outline_col, pcontext->outline_alpha);
  GPU_line_width(2.0f);
  imm_draw_circle_wire_3d(pcontext->pos, 0, 0, pcontext->radius, 80);

  GPU_line_width(1.0f);
  immUniformColor3fvAlpha(pcontext->outline_col, pcontext->outline_alpha * 0.5f);
  imm_draw_circle_wire_3d(
      pcontext->pos, 0, 0, pcontext->radius * clamp_f(pcontext->brush->alpha, 0.0f, 1.0f), 80);
}

static void paint_cursor_pose_brush_segments_draw(PaintCursorContext *pcontext)
{
  SculptSession &ss = *pcontext->ss;
  immUniformColor4f(1.0f, 1.0f, 1.0f, 0.8f);
  GPU_line_width(2.0f);

  BLI_assert(ss.pose_ik_chain_preview->initial_head_coords.size() ==
             ss.pose_ik_chain_preview->initial_orig_coords.size());

  immBegin(GPU_PRIM_LINES, ss.pose_ik_chain_preview->initial_head_coords.size() * 2);
  for (const int i : ss.pose_ik_chain_preview->initial_head_coords.index_range()) {
    immVertex3fv(pcontext->pos, ss.pose_ik_chain_preview->initial_orig_coords[i]);
    immVertex3fv(pcontext->pos, ss.pose_ik_chain_preview->initial_head_coords[i]);
  }

  immEnd();
}

static void paint_cursor_pose_brush_origins_draw(PaintCursorContext *pcontext)
{

  SculptSession &ss = *pcontext->ss;
  immUniformColor4f(1.0f, 1.0f, 1.0f, 0.8f);
  for (const int i : ss.pose_ik_chain_preview->initial_orig_coords.index_range()) {
    cursor_draw_point_screen_space(pcontext->pos,
                                   pcontext->region,
                                   ss.pose_ik_chain_preview->initial_orig_coords[i],
                                   pcontext->vc.obact->object_to_world().ptr(),
                                   3);
  }
}

static void paint_cursor_preview_boundary_data_pivot_draw(PaintCursorContext *pcontext)
{
  if (!pcontext->ss->boundary_preview) {
    /* There is no guarantee that a boundary preview exists as there may be no boundaries
     * inside the brush radius. */
    return;
  }
  immUniformColor4f(1.0f, 1.0f, 1.0f, 0.8f);
  cursor_draw_point_screen_space(pcontext->pos,
                                 pcontext->region,
                                 pcontext->ss->boundary_preview->pivot_position,
                                 pcontext->vc.obact->object_to_world().ptr(),
                                 3);
}

static void paint_cursor_preview_boundary_data_update(PaintCursorContext *pcontext)
{
  SculptSession &ss = *pcontext->ss;
  /* Needed for updating the necessary SculptSession data in order to initialize the
   * boundary data for the preview. */
  BKE_sculpt_update_object_for_edit(pcontext->depsgraph, pcontext->vc.obact, false);

  ss.boundary_preview = boundary::preview_data_init(
      *pcontext->depsgraph, *pcontext->vc.obact, pcontext->brush, pcontext->radius);
}

static void paint_cursor_draw_3d_view_brush_cursor_inactive(PaintCursorContext *pcontext)
{
  const Brush &brush = *pcontext->brush;

  /* 2D falloff is better represented with the default 2D cursor,
   * there is no need to draw anything else. */
  if (brush.falloff_shape == PAINT_FALLOFF_SHAPE_TUBE) {
    paint_draw_legacy_3D_view_brush_cursor(pcontext);
    return;
  }

  if (pcontext->alpha_overlay_drawn) {
    paint_draw_legacy_3D_view_brush_cursor(pcontext);
    return;
  }

  if (!pcontext->is_cursor_over_mesh) {
    paint_draw_3D_view_inactive_brush_cursor(pcontext);
    return;
  }

  BLI_assert(pcontext->vc.obact);
  Object &active_object = *pcontext->vc.obact;
  paint_cursor_update_object_space_radius(pcontext);

  SCULPT_vertex_random_access_ensure(active_object);

  /* Setup drawing. */
  wmViewport(&pcontext->region->winrct);

  /* Drawing of Cursor overlays in 2D screen space. */

  /* Cursor location symmetry points. */

  float3 active_vertex_co;
  if (brush.sculpt_brush_type == SCULPT_BRUSH_TYPE_GRAB && brush.flag & BRUSH_GRAB_ACTIVE_VERTEX) {
    SculptSession &ss = *pcontext->ss;
    if (bke::object::pbvh_get(active_object)->type() == bke::pbvh::Type::Mesh) {
      const Span<float3> positions = vert_positions_for_grab_active_get(*pcontext->depsgraph,
                                                                        active_object);
      active_vertex_co = positions[std::get<int>(ss.active_vert())];
    }
    else {
      active_vertex_co = pcontext->ss->active_vert_position(*pcontext->depsgraph, active_object);
    }
  }
  else {
    active_vertex_co = pcontext->ss->active_vert_position(*pcontext->depsgraph, active_object);
  }
  if (len_v3v3(active_vertex_co, pcontext->location) < pcontext->radius) {
    immUniformColor3fvAlpha(pcontext->outline_col, pcontext->outline_alpha);
    cursor_draw_point_with_symmetry(pcontext->pos,
                                    pcontext->region,
                                    active_vertex_co,
                                    *pcontext->sd,
                                    active_object,
                                    pcontext->radius);
  }

  const bool is_brush_tool = paint_brush_tool_poll(pcontext->C);

  /* Pose brush updates and rotation origins. */

  if (is_brush_tool && brush.sculpt_brush_type == SCULPT_BRUSH_TYPE_POSE) {
    /* Just after switching to the Pose Brush, the active vertex can be the same and the
     * cursor won't be tagged to update, so always initialize the preview chain if it is
     * nullptr before drawing it. */
    SculptSession &ss = *pcontext->ss;
    const bool update_previews = pcontext->prev_active_vert_index !=
                                 pcontext->ss->active_vert_index();
    if (update_previews || !ss.pose_ik_chain_preview) {
      BKE_sculpt_update_object_for_edit(pcontext->depsgraph, &active_object, false);

      /* Free the previous pose brush preview. */
      if (ss.pose_ik_chain_preview) {
        ss.pose_ik_chain_preview.reset();
      }

      /* Generate a new pose brush preview from the current cursor location. */
      ss.pose_ik_chain_preview = pose::preview_ik_chain_init(
          *pcontext->depsgraph, active_object, ss, brush, pcontext->location, pcontext->radius);
    }

    /* Draw the pose brush rotation origins. */
    paint_cursor_pose_brush_origins_draw(pcontext);
  }

  /* Expand operation origin. */
  if (pcontext->ss->expand_cache) {
    const int vert = pcontext->ss->expand_cache->initial_active_vert;

    float3 position;
    switch (bke::object::pbvh_get(active_object)->type()) {
      case bke::pbvh::Type::Mesh: {
        const Span positions = bke::pbvh::vert_positions_eval(*pcontext->depsgraph, active_object);
        position = positions[vert];
        break;
      }
      case bke::pbvh::Type::Grids: {
        const SubdivCCG &subdiv_ccg = *pcontext->ss->subdiv_ccg;
        position = subdiv_ccg.positions[vert];
        break;
      }
      case bke::pbvh::Type::BMesh: {
        BMesh &bm = *pcontext->ss->bm;
        position = BM_vert_at_index(&bm, vert)->co;
        break;
      }
    }
    cursor_draw_point_screen_space(
        pcontext->pos, pcontext->region, position, active_object.object_to_world().ptr(), 2);
  }

  if (is_brush_tool && brush.sculpt_brush_type == SCULPT_BRUSH_TYPE_BOUNDARY) {
    paint_cursor_preview_boundary_data_update(pcontext);
    paint_cursor_preview_boundary_data_pivot_draw(pcontext);
  }

  /* Setup 3D perspective drawing. */
  GPU_matrix_push_projection();
  ED_view3d_draw_setup_view(pcontext->wm,
                            pcontext->win,
                            pcontext->depsgraph,
                            pcontext->scene,
                            pcontext->region,
                            CTX_wm_view3d(pcontext->C),
                            nullptr,
                            nullptr,
                            nullptr);

  GPU_matrix_push();
  GPU_matrix_mul(active_object.object_to_world().ptr());

  /* Drawing Cursor overlays in 3D object space. */
  if (is_brush_tool && brush.sculpt_brush_type == SCULPT_BRUSH_TYPE_GRAB &&
      (brush.flag & BRUSH_GRAB_ACTIVE_VERTEX))
  {
    geometry_preview_lines_update(
        *pcontext->depsgraph, *pcontext->vc.obact, *pcontext->ss, pcontext->radius);
    sculpt_geometry_preview_lines_draw(
        *pcontext->depsgraph, pcontext->pos, *pcontext->brush, active_object);
  }

  if (is_brush_tool && brush.sculpt_brush_type == SCULPT_BRUSH_TYPE_POSE) {
    paint_cursor_pose_brush_segments_draw(pcontext);
  }

  if (is_brush_tool && brush.sculpt_brush_type == SCULPT_BRUSH_TYPE_BOUNDARY) {
    boundary::edges_preview_draw(
        pcontext->pos, *pcontext->ss, pcontext->outline_col, pcontext->outline_alpha);
    boundary::pivot_line_preview_draw(pcontext->pos, *pcontext->ss);
  }

  GPU_matrix_pop();

  /* Drawing Cursor overlays in Paint Cursor space (as additional info on top of the brush cursor)
   */
  GPU_matrix_push();
  paint_cursor_drawing_setup_cursor_space(pcontext);
  /* Main inactive cursor. */
  paint_cursor_draw_main_inactive_cursor(pcontext);

  /* Cloth brush local simulation areas. */
  if (is_brush_tool && brush.sculpt_brush_type == SCULPT_BRUSH_TYPE_CLOTH &&
      brush.cloth_simulation_area_type != BRUSH_CLOTH_SIMULATION_AREA_GLOBAL)
  {
    const float white[3] = {1.0f, 1.0f, 1.0f};
    const float zero_v[3] = {0.0f};
    /* This functions sets its own drawing space in order to draw the simulation limits when the
     * cursor is active. When used here, this cursor overlay is already in cursor space, so its
     * position and normal should be set to 0. */
    cloth::simulation_limits_draw(
        pcontext->pos, brush, zero_v, zero_v, pcontext->radius, 1.0f, white, 0.25f);
  }

  /* Layer brush height. */
  if (is_brush_tool && brush.sculpt_brush_type == SCULPT_BRUSH_TYPE_LAYER) {
    SCULPT_layer_brush_height_preview_draw(pcontext->pos,
                                           brush,
                                           pcontext->radius,
                                           1.0f,
                                           pcontext->outline_col,
                                           pcontext->outline_alpha);
  }

  GPU_matrix_pop();

  /* Reset drawing. */
  GPU_matrix_pop_projection();
  wmWindowViewport(pcontext->win);
}

static void paint_cursor_cursor_draw_3d_view_brush_cursor_active(PaintCursorContext *pcontext)
{
  BLI_assert(pcontext->ss != nullptr);
  BLI_assert(pcontext->mode == PaintMode::Sculpt);

  SculptSession &ss = *pcontext->ss;
  Brush &brush = *pcontext->brush;

  /* The cursor can be updated as active before creating the StrokeCache, so this needs to be
   * checked. */
  if (!ss.cache) {
    return;
  }

  /* Most of the brushes initialize the necessary data for the custom cursor drawing after the
   * first brush step, so make sure that it is not drawn before being initialized. */
  if (SCULPT_stroke_is_first_brush_step_of_symmetry_pass(*ss.cache)) {
    return;
  }

  /* Setup drawing. */
  wmViewport(&pcontext->region->winrct);
  GPU_matrix_push_projection();
  ED_view3d_draw_setup_view(pcontext->wm,
                            pcontext->win,
                            pcontext->depsgraph,
                            pcontext->scene,
                            pcontext->region,
                            CTX_wm_view3d(pcontext->C),
                            nullptr,
                            nullptr,
                            nullptr);
  GPU_matrix_push();
  GPU_matrix_mul(pcontext->vc.obact->object_to_world().ptr());

  /* Draw the special active cursors different brush types may have. */

  if (brush.sculpt_brush_type == SCULPT_BRUSH_TYPE_GRAB) {
    sculpt_geometry_preview_lines_draw(
        *pcontext->depsgraph, pcontext->pos, brush, *pcontext->vc.obact);
  }

  if (brush.sculpt_brush_type == SCULPT_BRUSH_TYPE_MULTIPLANE_SCRAPE) {
    multiplane_scrape_preview_draw(
        pcontext->pos, brush, ss, pcontext->outline_col, pcontext->outline_alpha);
  }

  if (brush.sculpt_brush_type == SCULPT_BRUSH_TYPE_CLOTH) {
    if (brush.cloth_force_falloff_type == BRUSH_CLOTH_FORCE_FALLOFF_PLANE) {
      cloth::plane_falloff_preview_draw(
          pcontext->pos, ss, pcontext->outline_col, pcontext->outline_alpha);
    }
    else if (brush.cloth_force_falloff_type == BRUSH_CLOTH_FORCE_FALLOFF_RADIAL &&
             brush.cloth_simulation_area_type == BRUSH_CLOTH_SIMULATION_AREA_LOCAL)
    {
      /* Display the simulation limits if sculpting outside them. */
      /* This does not makes much sense of plane falloff as the falloff is infinite or global. */

      if (len_v3v3(ss.cache->location, ss.cache->initial_location) >
          ss.cache->radius * (1.0f + brush.cloth_sim_limit))
      {
        const float red[3] = {1.0f, 0.2f, 0.2f};
        cloth::simulation_limits_draw(pcontext->pos,
                                      brush,
                                      ss.cache->initial_location,
                                      ss.cache->initial_normal,
                                      ss.cache->radius,
                                      2.0f,
                                      red,
                                      0.8f);
      }
    }
  }

  GPU_matrix_pop();

  GPU_matrix_pop_projection();
  wmWindowViewport(pcontext->win);
}

static void paint_cursor_draw_3D_view_brush_cursor(PaintCursorContext *pcontext)
{

  /* These paint tools are not using the SculptSession, so they need to use the default 2D brush
   * cursor in the 3D view. */
  if (pcontext->mode != PaintMode::Sculpt || !pcontext->ss) {
    paint_draw_legacy_3D_view_brush_cursor(pcontext);
    return;
  }

  paint_cursor_sculpt_session_update_and_init(pcontext);

  if (pcontext->is_stroke_active) {
    paint_cursor_cursor_draw_3d_view_brush_cursor_active(pcontext);
  }
  else {
    paint_cursor_draw_3d_view_brush_cursor_inactive(pcontext);
  }
}

static bool paint_cursor_is_3d_view_navigating(PaintCursorContext *pcontext)
{
  ViewContext *vc = &pcontext->vc;
  return vc->rv3d && (vc->rv3d->rflag & RV3D_NAVIGATING);
}

static bool paint_cursor_is_brush_cursor_enabled(PaintCursorContext *pcontext)
{
  if (pcontext->paint->flags & PAINT_SHOW_BRUSH) {
    if (ELEM(pcontext->mode, PaintMode::Texture2D, PaintMode::Texture3D) &&
        pcontext->brush->image_brush_type == IMAGE_PAINT_BRUSH_TYPE_FILL)
    {
      return false;
    }
    return true;
  }
  return false;
}

static void paint_cursor_update_rake_rotation(PaintCursorContext *pcontext)
{
  /* Don't calculate rake angles while a stroke is active because the rake variables are global
   * and we may get interference with the stroke itself.
   * For line strokes, such interference is visible. */
  if (!pcontext->ups->stroke_active) {
    paint_calculate_rake_rotation(
        *pcontext->ups, *pcontext->brush, pcontext->translation, pcontext->mode, true);
  }
}

static void paint_cursor_check_and_draw_alpha_overlays(PaintCursorContext *pcontext)
{
  pcontext->alpha_overlay_drawn = paint_draw_alpha_overlay(pcontext->ups,
                                                           pcontext->brush,
                                                           &pcontext->vc,
                                                           pcontext->x,
                                                           pcontext->y,
                                                           pcontext->zoomx,
                                                           pcontext->mode);
}

static void paint_cursor_update_anchored_location(PaintCursorContext *pcontext)
{
  UnifiedPaintSettings *ups = pcontext->ups;
  if (ups->draw_anchored) {
    pcontext->final_radius = ups->anchored_size;
    copy_v2_fl2(pcontext->translation,
                ups->anchored_initial_mouse[0] + pcontext->region->winrct.xmin,
                ups->anchored_initial_mouse[1] + pcontext->region->winrct.ymin);
  }
}

static void paint_cursor_setup_2D_drawing(PaintCursorContext *pcontext)
{
  GPU_line_width(2.0f);
  GPU_blend(GPU_BLEND_ALPHA);
  GPU_line_smooth(true);
  pcontext->pos = GPU_vertformat_attr_add(
      immVertexFormat(), "pos", GPU_COMP_F32, 2, GPU_FETCH_FLOAT);
  immBindBuiltinProgram(GPU_SHADER_3D_UNIFORM_COLOR);
}

static void paint_cursor_setup_3D_drawing(PaintCursorContext *pcontext)
{
  GPU_line_width(2.0f);
  GPU_blend(GPU_BLEND_ALPHA);
  GPU_line_smooth(true);
  pcontext->pos = GPU_vertformat_attr_add(
      immVertexFormat(), "pos", GPU_COMP_F32, 3, GPU_FETCH_FLOAT);
  immBindBuiltinProgram(GPU_SHADER_3D_UNIFORM_COLOR);
}

static void paint_cursor_restore_drawing_state()
{
  immUnbindProgram();
  GPU_blend(GPU_BLEND_NONE);
  GPU_line_smooth(false);
}

static void paint_draw_cursor(bContext *C, int x, int y, void * /*unused*/)
{
  PaintCursorContext pcontext;
  if (!paint_cursor_context_init(C, x, y, &pcontext)) {
    return;
  }

  if (!paint_cursor_is_brush_cursor_enabled(&pcontext)) {
    return;
  }
  if (paint_cursor_is_3d_view_navigating(&pcontext)) {
    return;
  }

  switch (pcontext.cursor_type) {
    case PAINT_CURSOR_CURVE:
      paint_draw_curve_cursor(pcontext.brush, &pcontext.vc);
      break;
    case PAINT_CURSOR_2D:
      paint_update_mouse_cursor(&pcontext);

      paint_cursor_update_rake_rotation(&pcontext);
      paint_cursor_check_and_draw_alpha_overlays(&pcontext);
      paint_cursor_update_anchored_location(&pcontext);

      paint_cursor_setup_2D_drawing(&pcontext);
      paint_draw_2D_view_brush_cursor(&pcontext);
      paint_cursor_restore_drawing_state();
      break;
    case PAINT_CURSOR_3D:
      paint_update_mouse_cursor(&pcontext);

      paint_cursor_update_rake_rotation(&pcontext);
      paint_cursor_check_and_draw_alpha_overlays(&pcontext);
      paint_cursor_update_anchored_location(&pcontext);

      paint_cursor_setup_3D_drawing(&pcontext);
      paint_cursor_draw_3D_view_brush_cursor(&pcontext);
      paint_cursor_restore_drawing_state();
      break;
  }
}

}  // namespace blender::ed::sculpt_paint

/* Public API */

void ED_paint_cursor_start(Paint *paint, bool (*poll)(bContext *C))
{
  if (paint && !paint->paint_cursor) {
    paint->paint_cursor = WM_paint_cursor_activate(
        SPACE_TYPE_ANY, RGN_TYPE_ANY, poll, blender::ed::sculpt_paint::paint_draw_cursor, nullptr);
  }

  /* Invalidate the paint cursors. */
  BKE_paint_invalidate_overlay_all();
}<|MERGE_RESOLUTION|>--- conflicted
+++ resolved
@@ -1555,18 +1555,6 @@
       return;
     }
 
-<<<<<<< HEAD
-    if (brush->gpencil_brush_type == GPAINT_BRUSH_TYPE_DRAW &&
-        (brush->flag & BRUSH_LOCK_SIZE) != 0)
-    {
-      const bke::greasepencil::Layer *layer = grease_pencil->get_active_layer();
-      const ed::greasepencil::DrawingPlacement placement(
-          *pcontext->scene, *pcontext->region, *pcontext->vc.v3d, *object, layer);
-      const float3 location = placement.project(float2(pcontext->x, pcontext->y));
-      pcontext->pixel_radius = project_brush_radius(
-          &pcontext->vc, brush->unprojected_radius, location);
-      brush->size = pcontext->pixel_radius;
-=======
     if (brush->gpencil_brush_type == GPAINT_BRUSH_TYPE_TINT) {
       pcontext->pixel_radius = brush->size;
     }
@@ -1579,11 +1567,11 @@
         const float3 location = placement.project(float2(pcontext->x, pcontext->y));
         pcontext->pixel_radius = project_brush_radius(
             &pcontext->vc, brush->unprojected_radius, location);
+        brush->size = pcontext->pixel_radius;
       }
       else {
         pcontext->pixel_radius = brush->size;
       }
->>>>>>> ed1c7086
     }
 
     /* Get current drawing material. */
