/* SPDX-FileCopyrightText: 2024 Blender Authors
 *
 * SPDX-License-Identifier: GPL-2.0-or-later */

/** \file
 * \ingroup edsculpt
 */

#include "sculpt_hide.hh"

#include "BKE_attribute.hh"
#include "BKE_paint.hh"
#include "BKE_pbvh_api.hh"
#include "BKE_subdiv_ccg.hh"

#include "DNA_mesh_types.h"
#include "DNA_object_types.h"

namespace blender::ed::sculpt_paint::hide {

Span<int> node_visible_verts(const bke::pbvh::MeshNode &node,
                             const Span<bool> hide_vert,
                             Vector<int> &indices)
{
  if (BKE_pbvh_node_fully_hidden_get(node)) {
    return {};
  }
  const Span<int> verts = node.verts();
  if (hide_vert.is_empty()) {
    return verts;
  }
  indices.resize(verts.size());
  const int *end = std::copy_if(verts.begin(), verts.end(), indices.begin(), [&](const int vert) {
    return !hide_vert[vert];
  });
  indices.resize(end - indices.begin());
  return indices;
}

<<<<<<< HEAD
bool vert_visible_get(const Depsgraph &depsgraph, const Object &object, PBVHVertRef vertex)
{
  switch (bke::object::pbvh_get(object)->type()) {
    case bke::pbvh::Type::Mesh: {
      const Mesh &mesh = *static_cast<const Mesh *>(object.data);
      const bke::AttributeAccessor attributes = mesh.attributes();
      const VArray hide_vert = *attributes.lookup_or_default<bool>(
          ".hide_vert", bke::AttrDomain::Point, false);
      return !hide_vert[vertex.i];
    }
    case bke::pbvh::Type::BMesh:
      return !BM_elem_flag_test((BMVert *)vertex.i, BM_ELEM_HIDDEN);
    case bke::pbvh::Type::Grids: {
      const SubdivCCG &subdiv_ccg = *bke::object::subdiv_ccg_get(depsgraph, object);
      const CCGKey key = BKE_subdiv_ccg_key_top_level(subdiv_ccg);
      const int grid_index = vertex.i / key.grid_area;
      const int index_in_grid = vertex.i - grid_index * key.grid_area;
      if (!subdiv_ccg.grid_hidden.is_empty()) {
        return !subdiv_ccg.grid_hidden[grid_index][index_in_grid];
      }
    }
  }
  return true;
}

=======
>>>>>>> 721ece9e
bool vert_all_faces_visible_get(const Span<bool> hide_poly,
                                const GroupedSpan<int> vert_to_face_map,
                                const int vert)
{
  if (hide_poly.is_empty()) {
    return true;
  }

  for (const int face : vert_to_face_map[vert]) {
    if (hide_poly[face]) {
      return false;
    }
  }
  return true;
}

bool vert_all_faces_visible_get(const Span<bool> hide_poly,
                                const SubdivCCG &subdiv_ccg,
                                const SubdivCCGCoord vert)
{
  const int face_index = BKE_subdiv_ccg_grid_to_face_index(subdiv_ccg, vert.grid_index);
  return hide_poly[face_index];
}

bool vert_all_faces_visible_get(BMVert *vert)
{
  BMEdge *edge = vert->e;

  if (!edge) {
    return true;
  }

  do {
    BMLoop *loop = edge->l;

    if (!loop) {
      continue;
    }

    do {
      if (BM_elem_flag_test(loop->f, BM_ELEM_HIDDEN)) {
        return false;
      }
    } while ((loop = loop->radial_next) != edge->l);
  } while ((edge = BM_DISK_EDGE_NEXT(edge, vert)) != vert->e);

  return true;
}
}  // namespace blender::ed::sculpt_paint::hide<|MERGE_RESOLUTION|>--- conflicted
+++ resolved
@@ -37,34 +37,6 @@
   return indices;
 }
 
-<<<<<<< HEAD
-bool vert_visible_get(const Depsgraph &depsgraph, const Object &object, PBVHVertRef vertex)
-{
-  switch (bke::object::pbvh_get(object)->type()) {
-    case bke::pbvh::Type::Mesh: {
-      const Mesh &mesh = *static_cast<const Mesh *>(object.data);
-      const bke::AttributeAccessor attributes = mesh.attributes();
-      const VArray hide_vert = *attributes.lookup_or_default<bool>(
-          ".hide_vert", bke::AttrDomain::Point, false);
-      return !hide_vert[vertex.i];
-    }
-    case bke::pbvh::Type::BMesh:
-      return !BM_elem_flag_test((BMVert *)vertex.i, BM_ELEM_HIDDEN);
-    case bke::pbvh::Type::Grids: {
-      const SubdivCCG &subdiv_ccg = *bke::object::subdiv_ccg_get(depsgraph, object);
-      const CCGKey key = BKE_subdiv_ccg_key_top_level(subdiv_ccg);
-      const int grid_index = vertex.i / key.grid_area;
-      const int index_in_grid = vertex.i - grid_index * key.grid_area;
-      if (!subdiv_ccg.grid_hidden.is_empty()) {
-        return !subdiv_ccg.grid_hidden[grid_index][index_in_grid];
-      }
-    }
-  }
-  return true;
-}
-
-=======
->>>>>>> 721ece9e
 bool vert_all_faces_visible_get(const Span<bool> hide_poly,
                                 const GroupedSpan<int> vert_to_face_map,
                                 const int vert)
