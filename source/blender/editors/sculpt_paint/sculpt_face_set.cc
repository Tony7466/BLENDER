/* SPDX-License-Identifier: GPL-2.0-or-later
 * Copyright 2020 Blender Foundation. All rights reserved. */

/** \file
 * \ingroup edsculpt
 */

#include <cmath>
#include <cstdlib>
#include <queue>

#include "MEM_guardedalloc.h"

#include "BLI_bit_vector.hh"
#include "BLI_function_ref.hh"
#include "BLI_hash.h"
#include "BLI_math.h"
#include "BLI_math_vector.hh"
#include "BLI_math_vector_types.hh"
#include "BLI_span.hh"
#include "BLI_task.h"
#include "BLI_task.hh"
#include "BLI_vector.hh"

#include "DNA_brush_types.h"
#include "DNA_customdata_types.h"
#include "DNA_mesh_types.h"
#include "DNA_meshdata_types.h"
#include "DNA_object_types.h"
#include "DNA_scene_types.h"

#include "BKE_attribute.hh"
#include "BKE_ccg.h"
#include "BKE_colortools.h"
#include "BKE_context.h"
#include "BKE_customdata.h"
#include "BKE_mesh.hh"
#include "BKE_mesh_fair.h"
#include "BKE_mesh_mapping.h"
#include "BKE_object.h"
#include "BKE_paint.h"
#include "BKE_pbvh.h"

#include "DEG_depsgraph.h"

#include "WM_api.h"
#include "WM_types.h"

#include "ED_sculpt.h"

#include "sculpt_intern.hh"

#include "RNA_access.h"
#include "RNA_define.h"

#include "bmesh.h"

using blender::float3;
using blender::Vector;

/* Utils. */

int ED_sculpt_face_sets_find_next_available_id(struct Mesh *mesh)
{
  const int *face_sets = static_cast<const int *>(
      CustomData_get_layer_named(&mesh->pdata, CD_PROP_INT32, ".sculpt_face_set"));
  if (!face_sets) {
    return SCULPT_FACE_SET_NONE;
  }

  int next_face_set_id = 0;
  for (int i = 0; i < mesh->totpoly; i++) {
    next_face_set_id = max_ii(next_face_set_id, face_sets[i]);
  }
  next_face_set_id++;

  return next_face_set_id;
}

void ED_sculpt_face_sets_initialize_none_to_id(struct Mesh *mesh, const int new_id)
{
  int *face_sets = static_cast<int *>(CustomData_get_layer_named_for_write(
      &mesh->pdata, CD_PROP_INT32, ".sculpt_face_set", mesh->totpoly));
  if (!face_sets) {
    return;
  }

  for (int i = 0; i < mesh->totpoly; i++) {
    if (face_sets[i] == SCULPT_FACE_SET_NONE) {
      face_sets[i] = new_id;
    }
  }
}

int ED_sculpt_face_sets_active_update_and_get(bContext *C, Object *ob, const float mval[2])
{
  SculptSession *ss = ob->sculpt;
  if (!ss) {
    return SCULPT_FACE_SET_NONE;
  }

  SculptCursorGeometryInfo gi;
  if (!SCULPT_cursor_geometry_info_update(C, &gi, mval, false)) {
    return SCULPT_FACE_SET_NONE;
  }

  return SCULPT_active_face_set_get(ss);
}

/* Draw Face Sets Brush. */

static void do_draw_face_sets_brush_task_cb_ex(void *__restrict userdata,
                                               const int n,
                                               const TaskParallelTLS *__restrict tls)
{
  using namespace blender;
  SculptThreadedTaskData *data = static_cast<SculptThreadedTaskData *>(userdata);
  SculptSession *ss = data->ob->sculpt;
  const Brush *brush = data->brush;
  const float bstrength = ss->cache->bstrength;

  PBVHVertexIter vd;

  SculptBrushTest test;
  SculptBrushTestFn sculpt_brush_test_sq_fn = SCULPT_brush_test_init_with_falloff_shape(
      ss, &test, data->brush->falloff_shape);
  const int thread_id = BLI_task_parallel_thread_id(tls);

  const Span<float3> positions(
      reinterpret_cast<const float3 *>(SCULPT_mesh_deformed_positions_get(ss)),
      SCULPT_vertex_count_get(ss));
  const Span<int> corner_verts(ss->corner_verts, data->me->totloop);
  AutomaskingNodeData automask_data;
  SCULPT_automasking_node_begin(
      data->ob, ss, ss->cache->automasking, &automask_data, data->nodes[n]);

  bool changed = false;
  BKE_pbvh_vertex_iter_begin (ss->pbvh, data->nodes[n], vd, PBVH_ITER_UNIQUE) {
    SCULPT_automasking_node_update(ss, &automask_data, &vd);

    if (BKE_pbvh_type(ss->pbvh) == PBVH_FACES) {
      MeshElemMap *vert_map = &ss->pmap[vd.index];
      for (int j = 0; j < ss->pmap[vd.index].count; j++) {
        const blender::IndexRange poly = ss->polys[vert_map->indices[j]];

<<<<<<< HEAD
        float poly_center[3];
        BKE_mesh_calc_poly_center(ss->corner_verts.slice(poly), positions, poly_center);
=======
        const float3 poly_center = bke::mesh::poly_center_calc(
            positions, corner_verts.slice(poly.loopstart, poly.totloop));
>>>>>>> de4c2e8c

        if (!sculpt_brush_test_sq_fn(&test, poly_center)) {
          continue;
        }
        const bool face_hidden = ss->hide_poly && ss->hide_poly[vert_map->indices[j]];
        if (face_hidden) {
          continue;
        }
        const float fade = bstrength * SCULPT_brush_strength_factor(ss,
                                                                    brush,
                                                                    vd.co,
                                                                    sqrtf(test.dist),
                                                                    vd.no,
                                                                    vd.fno,
                                                                    vd.mask ? *vd.mask : 0.0f,
                                                                    vd.vertex,
                                                                    thread_id,
                                                                    &automask_data);

        if (fade > 0.05f) {
          ss->face_sets[vert_map->indices[j]] = ss->cache->paint_face_set;
          changed = true;
        }
      }
    }
    else if (BKE_pbvh_type(ss->pbvh) == PBVH_GRIDS) {
      if (!sculpt_brush_test_sq_fn(&test, vd.co)) {
        continue;
      }
      const float fade = bstrength * SCULPT_brush_strength_factor(ss,
                                                                  brush,
                                                                  vd.co,
                                                                  sqrtf(test.dist),
                                                                  vd.no,
                                                                  vd.fno,
                                                                  vd.mask ? *vd.mask : 0.0f,
                                                                  vd.vertex,
                                                                  thread_id,
                                                                  &automask_data);

      if (fade > 0.05f) {
        SCULPT_vertex_face_set_set(ss, vd.vertex, ss->cache->paint_face_set);
        changed = true;
      }
    }
  }
  BKE_pbvh_vertex_iter_end;

  if (changed) {
    SCULPT_undo_push_node(data->ob, data->nodes[n], SCULPT_UNDO_FACE_SETS);
  }
}

static void do_relax_face_sets_brush_task_cb_ex(void *__restrict userdata,
                                                const int n,
                                                const TaskParallelTLS *__restrict tls)
{
  SculptThreadedTaskData *data = static_cast<SculptThreadedTaskData *>(userdata);
  SculptSession *ss = data->ob->sculpt;
  const Brush *brush = data->brush;
  float bstrength = ss->cache->bstrength;

  PBVHVertexIter vd;

  SculptBrushTest test;
  SculptBrushTestFn sculpt_brush_test_sq_fn = SCULPT_brush_test_init_with_falloff_shape(
      ss, &test, data->brush->falloff_shape);

  const bool relax_face_sets = !(ss->cache->iteration_count % 3 == 0);
  /* This operations needs a strength tweak as the relax deformation is too weak by default. */
  if (relax_face_sets && data->iteration < 2) {
    bstrength *= 1.5f;
  }

  const int thread_id = BLI_task_parallel_thread_id(tls);
  AutomaskingNodeData automask_data;
  SCULPT_automasking_node_begin(
      data->ob, ss, ss->cache->automasking, &automask_data, data->nodes[n]);

  BKE_pbvh_vertex_iter_begin (ss->pbvh, data->nodes[n], vd, PBVH_ITER_UNIQUE) {
    SCULPT_automasking_node_update(ss, &automask_data, &vd);

    if (!sculpt_brush_test_sq_fn(&test, vd.co)) {
      continue;
    }
    if (relax_face_sets == SCULPT_vertex_has_unique_face_set(ss, vd.vertex)) {
      continue;
    }

    const float fade = bstrength * SCULPT_brush_strength_factor(ss,
                                                                brush,
                                                                vd.co,
                                                                sqrtf(test.dist),
                                                                vd.no,
                                                                vd.fno,
                                                                vd.mask ? *vd.mask : 0.0f,
                                                                vd.vertex,
                                                                thread_id,
                                                                &automask_data);

    SCULPT_relax_vertex(ss, &vd, fade * bstrength, relax_face_sets, vd.co);
    if (vd.is_mesh) {
      BKE_pbvh_vert_tag_update_normal(ss->pbvh, vd.vertex);
    }
  }
  BKE_pbvh_vertex_iter_end;
}

void SCULPT_do_draw_face_sets_brush(Sculpt *sd, Object *ob, PBVHNode **nodes, int totnode)
{
  SculptSession *ss = ob->sculpt;
  Brush *brush = BKE_paint_brush(&sd->paint);

  if (ss->pbvh) {
    Mesh *mesh = BKE_mesh_from_object(ob);
    BKE_pbvh_face_sets_color_set(
        ss->pbvh, mesh->face_sets_color_seed, mesh->face_sets_color_default);
  }

  BKE_curvemapping_init(brush->curve);

  /* Threaded loop over nodes. */
  SculptThreadedTaskData data{};
  data.sd = sd;
  data.ob = ob;
  data.brush = brush;
  data.nodes = nodes;

  TaskParallelSettings settings;
  BKE_pbvh_parallel_range_settings(&settings, true, totnode);
  if (ss->cache->alt_smooth) {
    SCULPT_boundary_info_ensure(ob);
    for (int i = 0; i < 4; i++) {
      data.iteration = i;
      BLI_task_parallel_range(0, totnode, &data, do_relax_face_sets_brush_task_cb_ex, &settings);
    }
  }
  else {
    BLI_task_parallel_range(0, totnode, &data, do_draw_face_sets_brush_task_cb_ex, &settings);
  }
}

/* Face Sets Operators */

enum eSculptFaceGroupsCreateModes {
  SCULPT_FACE_SET_MASKED = 0,
  SCULPT_FACE_SET_VISIBLE = 1,
  SCULPT_FACE_SET_ALL = 2,
  SCULPT_FACE_SET_SELECTION = 3,
};

static EnumPropertyItem prop_sculpt_face_set_create_types[] = {
    {
        SCULPT_FACE_SET_MASKED,
        "MASKED",
        0,
        "Face Set from Masked",
        "Create a new Face Set from the masked faces",
    },
    {
        SCULPT_FACE_SET_VISIBLE,
        "VISIBLE",
        0,
        "Face Set from Visible",
        "Create a new Face Set from the visible vertices",
    },
    {
        SCULPT_FACE_SET_ALL,
        "ALL",
        0,
        "Face Set Full Mesh",
        "Create an unique Face Set with all faces in the sculpt",
    },
    {
        SCULPT_FACE_SET_SELECTION,
        "SELECTION",
        0,
        "Face Set from Edit Mode Selection",
        "Create an Face Set corresponding to the Edit Mode face selection",
    },
    {0, nullptr, 0, nullptr, nullptr},
};

static int sculpt_face_set_create_exec(bContext *C, wmOperator *op)
{
  using namespace blender;
  Object *ob = CTX_data_active_object(C);
  SculptSession *ss = ob->sculpt;
  Depsgraph *depsgraph = CTX_data_depsgraph_pointer(C);

  const int mode = RNA_enum_get(op->ptr, "mode");

  /* Dyntopo not supported. */
  if (BKE_pbvh_type(ss->pbvh) == PBVH_BMESH) {
    return OPERATOR_CANCELLED;
  }

  Mesh *mesh = static_cast<Mesh *>(ob->data);
  ss->face_sets = BKE_sculpt_face_sets_ensure(mesh);

  BKE_sculpt_update_object_for_edit(depsgraph, ob, true, mode == SCULPT_FACE_SET_MASKED, false);

  const int tot_vert = SCULPT_vertex_count_get(ss);
  float threshold = 0.5f;

  PBVH *pbvh = ob->sculpt->pbvh;
  PBVHNode **nodes;
  int totnode;
  BKE_pbvh_search_gather(pbvh, nullptr, nullptr, &nodes, &totnode);

  if (!nodes) {
    return OPERATOR_CANCELLED;
  }

  SCULPT_undo_push_begin(ob, op);
  for (const int i : blender::IndexRange(totnode)) {
    SCULPT_undo_push_node(ob, nodes[i], SCULPT_UNDO_FACE_SETS);
  }

  const int next_face_set = SCULPT_face_set_next_available_get(ss);

  if (mode == SCULPT_FACE_SET_MASKED) {
    for (int i = 0; i < tot_vert; i++) {
      PBVHVertRef vertex = BKE_pbvh_index_to_vertex(ss->pbvh, i);

      if (SCULPT_vertex_mask_get(ss, vertex) >= threshold &&
          SCULPT_vertex_visible_get(ss, vertex)) {
        SCULPT_vertex_face_set_set(ss, vertex, next_face_set);
      }
    }
  }

  if (mode == SCULPT_FACE_SET_VISIBLE) {

    /* If all vertices in the sculpt are visible, create the new face set and update the default
     * color. This way the new face set will be white, which is a quick way of disabling all face
     * sets and the performance hit of rendering the overlay. */
    bool all_visible = true;
    for (int i = 0; i < tot_vert; i++) {
      PBVHVertRef vertex = BKE_pbvh_index_to_vertex(ss->pbvh, i);

      if (!SCULPT_vertex_visible_get(ss, vertex)) {
        all_visible = false;
        break;
      }
    }

    if (all_visible) {
      mesh->face_sets_color_default = next_face_set;
      BKE_pbvh_face_sets_color_set(
          ss->pbvh, mesh->face_sets_color_seed, mesh->face_sets_color_default);
    }

    for (int i = 0; i < tot_vert; i++) {
      PBVHVertRef vertex = BKE_pbvh_index_to_vertex(ss->pbvh, i);

      if (SCULPT_vertex_visible_get(ss, vertex)) {
        SCULPT_vertex_face_set_set(ss, vertex, next_face_set);
      }
    }
  }

  if (mode == SCULPT_FACE_SET_ALL) {
    for (int i = 0; i < tot_vert; i++) {
      PBVHVertRef vertex = BKE_pbvh_index_to_vertex(ss->pbvh, i);

      SCULPT_vertex_face_set_set(ss, vertex, next_face_set);
    }
  }

  if (mode == SCULPT_FACE_SET_SELECTION) {
    const bke::AttributeAccessor attributes = mesh->attributes();
    const VArraySpan<bool> select_poly = attributes.lookup_or_default<bool>(
        ".select_poly", ATTR_DOMAIN_FACE, false);
    threading::parallel_for(select_poly.index_range(), 4096, [&](const IndexRange range) {
      for (const int i : range) {
        if (select_poly[i]) {
          ss->face_sets[i] = next_face_set;
        }
      }
    });
  }

  for (int i = 0; i < totnode; i++) {
    BKE_pbvh_node_mark_redraw(nodes[i]);
  }

  MEM_SAFE_FREE(nodes);

  SCULPT_undo_push_end(ob);

  SCULPT_tag_update_overlays(C);

  return OPERATOR_FINISHED;
}

void SCULPT_OT_face_sets_create(wmOperatorType *ot)
{
  /* identifiers */
  ot->name = "Create Face Set";
  ot->idname = "SCULPT_OT_face_sets_create";
  ot->description = "Create a new Face Set";

  /* api callbacks */
  ot->exec = sculpt_face_set_create_exec;
  ot->poll = SCULPT_mode_poll;

  ot->flag = OPTYPE_REGISTER | OPTYPE_UNDO;

  RNA_def_enum(
      ot->srna, "mode", prop_sculpt_face_set_create_types, SCULPT_FACE_SET_MASKED, "Mode", "");
}

enum eSculptFaceSetsInitMode {
  SCULPT_FACE_SETS_FROM_LOOSE_PARTS = 0,
  SCULPT_FACE_SETS_FROM_MATERIALS = 1,
  SCULPT_FACE_SETS_FROM_NORMALS = 2,
  SCULPT_FACE_SETS_FROM_UV_SEAMS = 3,
  SCULPT_FACE_SETS_FROM_CREASES = 4,
  SCULPT_FACE_SETS_FROM_SHARP_EDGES = 5,
  SCULPT_FACE_SETS_FROM_BEVEL_WEIGHT = 6,
  SCULPT_FACE_SETS_FROM_FACE_MAPS = 7,
  SCULPT_FACE_SETS_FROM_FACE_SET_BOUNDARIES = 8,
};

static EnumPropertyItem prop_sculpt_face_sets_init_types[] = {
    {
        SCULPT_FACE_SETS_FROM_LOOSE_PARTS,
        "LOOSE_PARTS",
        0,
        "Face Sets from Loose Parts",
        "Create a Face Set per loose part in the mesh",
    },
    {
        SCULPT_FACE_SETS_FROM_MATERIALS,
        "MATERIALS",
        0,
        "Face Sets from Material Slots",
        "Create a Face Set per Material Slot",
    },
    {
        SCULPT_FACE_SETS_FROM_NORMALS,
        "NORMALS",
        0,
        "Face Sets from Mesh Normals",
        "Create Face Sets for Faces that have similar normal",
    },
    {
        SCULPT_FACE_SETS_FROM_UV_SEAMS,
        "UV_SEAMS",
        0,
        "Face Sets from UV Seams",
        "Create Face Sets using UV Seams as boundaries",
    },
    {
        SCULPT_FACE_SETS_FROM_CREASES,
        "CREASES",
        0,
        "Face Sets from Edge Creases",
        "Create Face Sets using Edge Creases as boundaries",
    },
    {
        SCULPT_FACE_SETS_FROM_BEVEL_WEIGHT,
        "BEVEL_WEIGHT",
        0,
        "Face Sets from Bevel Weight",
        "Create Face Sets using Bevel Weights as boundaries",
    },
    {
        SCULPT_FACE_SETS_FROM_SHARP_EDGES,
        "SHARP_EDGES",
        0,
        "Face Sets from Sharp Edges",
        "Create Face Sets using Sharp Edges as boundaries",
    },
    {
        SCULPT_FACE_SETS_FROM_FACE_MAPS,
        "FACE_MAPS",
        0,
        "Face Sets from Face Maps",
        "Create a Face Set per Face Map",
    },
    {
        SCULPT_FACE_SETS_FROM_FACE_SET_BOUNDARIES,
        "FACE_SET_BOUNDARIES",
        0,
        "Face Sets from Face Set Boundaries",
        "Create a Face Set per isolated Face Set",
    },

    {0, nullptr, 0, nullptr, nullptr},
};

using FaceSetsFloodFillFn = blender::FunctionRef<bool(int from_face, int edge, int to_face)>;

static void sculpt_face_sets_init_flood_fill(Object *ob, const FaceSetsFloodFillFn &test_fn)
{
  using namespace blender;
  SculptSession *ss = ob->sculpt;
  Mesh *mesh = static_cast<Mesh *>(ob->data);

  BitVector<> visited_faces(mesh->totpoly, false);

  int *face_sets = ss->face_sets;

  const Span<MEdge> edges = mesh->edges();
  const OffsetIndices polys = mesh->polys();
  const Span<int> corner_edges = mesh->corner_edges();

  if (!ss->epmap) {
    BKE_mesh_edge_poly_map_create(
        &ss->epmap, &ss->epmap_mem, edges.size(), polys, corner_edges.data(), corner_edges.size());
  }

  int next_face_set = 1;

  for (const int i : polys.index_range()) {
    if (visited_faces[i]) {
      continue;
    }
    std::queue<int> queue;

    face_sets[i] = next_face_set;
    visited_faces[i].set(true);
    queue.push(i);

    while (!queue.empty()) {
      const int poly_i = queue.front();
      queue.pop();

      for (const int edge_i : corner_edges.slice(polys[poly_i])) {
        const Span<int> neighbor_polys(ss->epmap[edge_i].indices, ss->epmap[edge_i].count);
        for (const int neighbor_i : neighbor_polys) {
          if (neighbor_i == poly_i) {
            continue;
          }
          if (visited_faces[neighbor_i]) {
            continue;
          }
          if (!test_fn(poly_i, edge_i, neighbor_i)) {
            continue;
          }

          face_sets[neighbor_i] = next_face_set;
          visited_faces[neighbor_i].set(true);
          queue.push(neighbor_i);
        }
      }
    }

    next_face_set += 1;
  }
}

static void sculpt_face_sets_init_loop(Object *ob, const int mode)
{
  using namespace blender;
  Mesh *mesh = static_cast<Mesh *>(ob->data);
  SculptSession *ss = ob->sculpt;

  if (mode == SCULPT_FACE_SETS_FROM_MATERIALS) {
    const bke::AttributeAccessor attributes = mesh->attributes();
    const VArraySpan<int> material_indices = attributes.lookup_or_default<int>(
        "material_index", ATTR_DOMAIN_FACE, 0);
    for (const int i : IndexRange(mesh->totpoly)) {
      ss->face_sets[i] = material_indices[i] + 1;
    }
  }
  else if (mode == SCULPT_FACE_SETS_FROM_FACE_MAPS) {
    const int *face_maps = static_cast<const int *>(
        CustomData_get_layer(&mesh->pdata, CD_FACEMAP));
    for (const int i : IndexRange(mesh->totpoly)) {
      ss->face_sets[i] = face_maps ? face_maps[i] : 1;
    }
  }
}

static int sculpt_face_set_init_exec(bContext *C, wmOperator *op)
{
  using namespace blender;
  Object *ob = CTX_data_active_object(C);
  SculptSession *ss = ob->sculpt;
  Depsgraph *depsgraph = CTX_data_depsgraph_pointer(C);

  const int mode = RNA_enum_get(op->ptr, "mode");

  BKE_sculpt_update_object_for_edit(depsgraph, ob, true, false, false);

  /* Dyntopo not supported. */
  if (BKE_pbvh_type(ss->pbvh) == PBVH_BMESH) {
    return OPERATOR_CANCELLED;
  }

  PBVH *pbvh = ob->sculpt->pbvh;
  PBVHNode **nodes;
  int totnode;
  BKE_pbvh_search_gather(pbvh, nullptr, nullptr, &nodes, &totnode);

  if (!nodes) {
    return OPERATOR_CANCELLED;
  }

  SCULPT_undo_push_begin(ob, op);
  for (const int i : blender::IndexRange(totnode)) {
    SCULPT_undo_push_node(ob, nodes[i], SCULPT_UNDO_FACE_SETS);
  }

  const float threshold = RNA_float_get(op->ptr, "threshold");

  Mesh *mesh = static_cast<Mesh *>(ob->data);
  ss->face_sets = BKE_sculpt_face_sets_ensure(mesh);
  const bke::AttributeAccessor attributes = mesh->attributes();

  switch (mode) {
    case SCULPT_FACE_SETS_FROM_LOOSE_PARTS: {
      const VArray<bool> hide_poly = attributes.lookup_or_default<bool>(
          ".hide_poly", ATTR_DOMAIN_FACE, false);
      sculpt_face_sets_init_flood_fill(
          ob, [&](const int from_face, const int /*edge*/, const int to_face) {
            return hide_poly[from_face] == hide_poly[to_face];
          });
      break;
    }
    case SCULPT_FACE_SETS_FROM_MATERIALS: {
      sculpt_face_sets_init_loop(ob, SCULPT_FACE_SETS_FROM_MATERIALS);
      break;
    }
    case SCULPT_FACE_SETS_FROM_NORMALS: {
      const Span<float3> poly_normals(
          reinterpret_cast<const float3 *>(BKE_mesh_poly_normals_ensure(mesh)), mesh->totpoly);
      sculpt_face_sets_init_flood_fill(
          ob, [&](const int from_face, const int /*edge*/, const int to_face) -> bool {
            return std::abs(math::dot(poly_normals[from_face], poly_normals[to_face])) > threshold;
          });
      break;
    }
    case SCULPT_FACE_SETS_FROM_UV_SEAMS: {
      const VArraySpan<bool> uv_seams = mesh->attributes().lookup_or_default<bool>(
          ".uv_seam", ATTR_DOMAIN_EDGE, false);
      sculpt_face_sets_init_flood_fill(
          ob, [&](const int /*from_face*/, const int edge, const int /*to_face*/) -> bool {
            return !uv_seams[edge];
          });
      break;
    }
    case SCULPT_FACE_SETS_FROM_CREASES: {
      const float *creases = static_cast<const float *>(
          CustomData_get_layer(&mesh->edata, CD_CREASE));
      sculpt_face_sets_init_flood_fill(
          ob, [&](const int /*from_face*/, const int edge, const int /*to_face*/) -> bool {
            return creases ? creases[edge] < threshold : true;
          });
      break;
    }
    case SCULPT_FACE_SETS_FROM_SHARP_EDGES: {
      const VArraySpan<bool> sharp_edges = mesh->attributes().lookup_or_default<bool>(
          "sharp_edge", ATTR_DOMAIN_EDGE, false);
      sculpt_face_sets_init_flood_fill(
          ob, [&](const int /*from_face*/, const int edge, const int /*to_face*/) -> bool {
            return !sharp_edges[edge];
          });
      break;
    }
    case SCULPT_FACE_SETS_FROM_BEVEL_WEIGHT: {
      const float *bevel_weights = static_cast<const float *>(
          CustomData_get_layer(&mesh->edata, CD_BWEIGHT));
      sculpt_face_sets_init_flood_fill(
          ob, [&](const int /*from_face*/, const int edge, const int /*to_face*/) -> bool {
            return bevel_weights ? bevel_weights[edge] < threshold : true;
          });
      break;
    }
    case SCULPT_FACE_SETS_FROM_FACE_SET_BOUNDARIES: {
      Array<int> face_sets_copy(Span<int>(ss->face_sets, mesh->totpoly));
      sculpt_face_sets_init_flood_fill(
          ob, [&](const int from_face, const int /*edge*/, const int to_face) -> bool {
            return face_sets_copy[from_face] == face_sets_copy[to_face];
          });
      break;
    }
    case SCULPT_FACE_SETS_FROM_FACE_MAPS: {
      sculpt_face_sets_init_loop(ob, SCULPT_FACE_SETS_FROM_FACE_MAPS);
      break;
    }
  }

  SCULPT_undo_push_end(ob);

  /* Sync face sets visibility and vertex visibility as now all Face Sets are visible. */
  SCULPT_visibility_sync_all_from_faces(ob);

  for (int i = 0; i < totnode; i++) {
    BKE_pbvh_node_mark_update_visibility(nodes[i]);
  }

  BKE_pbvh_update_vertex_data(ss->pbvh, PBVH_UpdateVisibility);

  MEM_SAFE_FREE(nodes);

  if (BKE_pbvh_type(pbvh) == PBVH_FACES) {
    BKE_mesh_flush_hidden_from_verts(mesh);
  }

  SCULPT_tag_update_overlays(C);

  return OPERATOR_FINISHED;
}

void SCULPT_OT_face_sets_init(wmOperatorType *ot)
{
  /* identifiers */
  ot->name = "Init Face Sets";
  ot->idname = "SCULPT_OT_face_sets_init";
  ot->description = "Initializes all Face Sets in the mesh";

  /* api callbacks */
  ot->exec = sculpt_face_set_init_exec;
  ot->poll = SCULPT_mode_poll;

  ot->flag = OPTYPE_REGISTER | OPTYPE_UNDO;

  RNA_def_enum(
      ot->srna, "mode", prop_sculpt_face_sets_init_types, SCULPT_FACE_SET_MASKED, "Mode", "");
  RNA_def_float(
      ot->srna,
      "threshold",
      0.5f,
      0.0f,
      1.0f,
      "Threshold",
      "Minimum value to consider a certain attribute a boundary when creating the Face Sets",
      0.0f,
      1.0f);
}

enum eSculptFaceGroupVisibilityModes {
  SCULPT_FACE_SET_VISIBILITY_TOGGLE = 0,
  SCULPT_FACE_SET_VISIBILITY_SHOW_ACTIVE = 1,
  SCULPT_FACE_SET_VISIBILITY_HIDE_ACTIVE = 2,
  SCULPT_FACE_SET_VISIBILITY_INVERT = 3,
};

static EnumPropertyItem prop_sculpt_face_sets_change_visibility_types[] = {
    {
        SCULPT_FACE_SET_VISIBILITY_TOGGLE,
        "TOGGLE",
        0,
        "Toggle Visibility",
        "Hide all Face Sets except for the active one",
    },
    {
        SCULPT_FACE_SET_VISIBILITY_SHOW_ACTIVE,
        "SHOW_ACTIVE",
        0,
        "Show Active Face Set",
        "Show Active Face Set",
    },
    {
        SCULPT_FACE_SET_VISIBILITY_HIDE_ACTIVE,
        "HIDE_ACTIVE",
        0,
        "Hide Active Face Sets",
        "Hide Active Face Sets",
    },
    {
        SCULPT_FACE_SET_VISIBILITY_INVERT,
        "INVERT",
        0,
        "Invert Face Set Visibility",
        "Invert Face Set Visibility",
    },
    {0, nullptr, 0, nullptr, nullptr},
};

static int sculpt_face_sets_change_visibility_exec(bContext *C, wmOperator *op)
{
  Object *ob = CTX_data_active_object(C);
  SculptSession *ss = ob->sculpt;
  Depsgraph *depsgraph = CTX_data_depsgraph_pointer(C);

  Mesh *mesh = BKE_object_get_original_mesh(ob);

  BKE_sculpt_update_object_for_edit(depsgraph, ob, true, true, false);

  /* Not supported for dyntopo. */
  if (BKE_pbvh_type(ss->pbvh) == PBVH_BMESH) {
    return OPERATOR_CANCELLED;
  }

  const int mode = RNA_enum_get(op->ptr, "mode");
  const int tot_vert = SCULPT_vertex_count_get(ss);

  PBVH *pbvh = ob->sculpt->pbvh;
  PBVHNode **nodes;
  int totnode;

  BKE_pbvh_search_gather(pbvh, nullptr, nullptr, &nodes, &totnode);

  if (totnode == 0) {
    MEM_SAFE_FREE(nodes);
    return OPERATOR_CANCELLED;
  }

  const int active_face_set = SCULPT_active_face_set_get(ss);

  SCULPT_undo_push_begin(ob, op);
  for (int i = 0; i < totnode; i++) {
    SCULPT_undo_push_node(ob, nodes[i], SCULPT_UNDO_HIDDEN);
  }

  switch (mode) {
    case SCULPT_FACE_SET_VISIBILITY_TOGGLE: {
      bool hidden_vertex = false;

      /* This can fail with regular meshes with non-manifold geometry as the visibility state can't
       * be synced from face sets to non-manifold vertices. */
      if (BKE_pbvh_type(ss->pbvh) == PBVH_GRIDS) {
        for (int i = 0; i < tot_vert; i++) {
          PBVHVertRef vertex = BKE_pbvh_index_to_vertex(ss->pbvh, i);

          if (!SCULPT_vertex_visible_get(ss, vertex)) {
            hidden_vertex = true;
            break;
          }
        }
      }

      if (ss->hide_poly) {
        for (int i = 0; i < ss->totfaces; i++) {
          if (ss->hide_poly[i]) {
            hidden_vertex = true;
            break;
          }
        }
      }

      ss->hide_poly = BKE_sculpt_hide_poly_ensure(mesh);

      if (hidden_vertex) {
        SCULPT_face_visibility_all_set(ss, true);
      }
      else {
        if (ss->face_sets) {
          SCULPT_face_visibility_all_set(ss, false);
          SCULPT_face_set_visibility_set(ss, active_face_set, true);
        }
        else {
          SCULPT_face_visibility_all_set(ss, true);
        }
      }
      break;
    }
    case SCULPT_FACE_SET_VISIBILITY_SHOW_ACTIVE:
      ss->hide_poly = BKE_sculpt_hide_poly_ensure(mesh);

      if (ss->face_sets) {
        SCULPT_face_visibility_all_set(ss, false);
        SCULPT_face_set_visibility_set(ss, active_face_set, true);
      }
      else {
        SCULPT_face_set_visibility_set(ss, active_face_set, true);
      }
      break;
    case SCULPT_FACE_SET_VISIBILITY_HIDE_ACTIVE:
      ss->hide_poly = BKE_sculpt_hide_poly_ensure(mesh);

      if (ss->face_sets) {
        SCULPT_face_set_visibility_set(ss, active_face_set, false);
      }
      else {
        SCULPT_face_visibility_all_set(ss, false);
      }

      break;
    case SCULPT_FACE_SET_VISIBILITY_INVERT:
      ss->hide_poly = BKE_sculpt_hide_poly_ensure(mesh);
      SCULPT_face_visibility_all_invert(ss);
      break;
  }

  /* For modes that use the cursor active vertex, update the rotation origin for viewport
   * navigation.
   */
  if (ELEM(mode, SCULPT_FACE_SET_VISIBILITY_TOGGLE, SCULPT_FACE_SET_VISIBILITY_SHOW_ACTIVE)) {
    UnifiedPaintSettings *ups = &CTX_data_tool_settings(C)->unified_paint_settings;
    float location[3];
    copy_v3_v3(location, SCULPT_active_vertex_co_get(ss));
    mul_m4_v3(ob->object_to_world, location);
    copy_v3_v3(ups->average_stroke_accum, location);
    ups->average_stroke_counter = 1;
    ups->last_stroke_valid = true;
  }

  /* Sync face sets visibility and vertex visibility. */
  SCULPT_visibility_sync_all_from_faces(ob);

  SCULPT_undo_push_end(ob);
  for (int i = 0; i < totnode; i++) {
    BKE_pbvh_node_mark_update_visibility(nodes[i]);
  }

  BKE_pbvh_update_vertex_data(ss->pbvh, PBVH_UpdateVisibility);

  MEM_SAFE_FREE(nodes);

  SCULPT_tag_update_overlays(C);

  return OPERATOR_FINISHED;
}

static int sculpt_face_sets_change_visibility_invoke(bContext *C,
                                                     wmOperator *op,
                                                     const wmEvent *event)
{
  Object *ob = CTX_data_active_object(C);
  SculptSession *ss = ob->sculpt;

  /* Update the active vertex and Face Set using the cursor position to avoid relying on the paint
   * cursor updates. */
  SculptCursorGeometryInfo sgi;
  const float mval_fl[2] = {float(event->mval[0]), float(event->mval[1])};
  SCULPT_vertex_random_access_ensure(ss);
  SCULPT_cursor_geometry_info_update(C, &sgi, mval_fl, false);

  return sculpt_face_sets_change_visibility_exec(C, op);
}

void SCULPT_OT_face_sets_change_visibility(wmOperatorType *ot)
{
  /* Identifiers. */
  ot->name = "Face Sets Visibility";
  ot->idname = "SCULPT_OT_face_set_change_visibility";
  ot->description = "Change the visibility of the Face Sets of the sculpt";

  /* Api callbacks. */
  ot->exec = sculpt_face_sets_change_visibility_exec;
  ot->invoke = sculpt_face_sets_change_visibility_invoke;
  ot->poll = SCULPT_mode_poll;

  ot->flag = OPTYPE_REGISTER | OPTYPE_UNDO | OPTYPE_DEPENDS_ON_CURSOR;

  RNA_def_enum(ot->srna,
               "mode",
               prop_sculpt_face_sets_change_visibility_types,
               SCULPT_FACE_SET_VISIBILITY_TOGGLE,
               "Mode",
               "");
}

static int sculpt_face_sets_randomize_colors_exec(bContext *C, wmOperator * /*op*/)
{

  Object *ob = CTX_data_active_object(C);
  SculptSession *ss = ob->sculpt;

  /* Dyntopo not supported. */
  if (BKE_pbvh_type(ss->pbvh) == PBVH_BMESH) {
    return OPERATOR_CANCELLED;
  }

  if (!ss->face_sets) {
    return OPERATOR_CANCELLED;
  }

  PBVH *pbvh = ob->sculpt->pbvh;
  PBVHNode **nodes;
  int totnode;
  Mesh *mesh = static_cast<Mesh *>(ob->data);

  mesh->face_sets_color_seed += 1;
  if (ss->face_sets) {
    const int random_index = clamp_i(ss->totfaces * BLI_hash_int_01(mesh->face_sets_color_seed),
                                     0,
                                     max_ii(0, ss->totfaces - 1));
    mesh->face_sets_color_default = ss->face_sets[random_index];
  }
  BKE_pbvh_face_sets_color_set(pbvh, mesh->face_sets_color_seed, mesh->face_sets_color_default);

  BKE_pbvh_search_gather(pbvh, nullptr, nullptr, &nodes, &totnode);
  for (int i = 0; i < totnode; i++) {
    BKE_pbvh_node_mark_redraw(nodes[i]);
  }

  MEM_SAFE_FREE(nodes);

  SCULPT_tag_update_overlays(C);

  return OPERATOR_FINISHED;
}

void SCULPT_OT_face_sets_randomize_colors(wmOperatorType *ot)
{
  /* Identifiers. */
  ot->name = "Randomize Face Sets Colors";
  ot->idname = "SCULPT_OT_face_sets_randomize_colors";
  ot->description = "Generates a new set of random colors to render the Face Sets in the viewport";

  /* Api callbacks. */
  ot->exec = sculpt_face_sets_randomize_colors_exec;
  ot->poll = SCULPT_mode_poll;

  ot->flag = OPTYPE_REGISTER | OPTYPE_UNDO;
}

enum eSculptFaceSetEditMode {
  SCULPT_FACE_SET_EDIT_GROW = 0,
  SCULPT_FACE_SET_EDIT_SHRINK = 1,
  SCULPT_FACE_SET_EDIT_DELETE_GEOMETRY = 2,
  SCULPT_FACE_SET_EDIT_FAIR_POSITIONS = 3,
  SCULPT_FACE_SET_EDIT_FAIR_TANGENCY = 4,
};

static EnumPropertyItem prop_sculpt_face_sets_edit_types[] = {
    {
        SCULPT_FACE_SET_EDIT_GROW,
        "GROW",
        0,
        "Grow Face Set",
        "Grows the Face Sets boundary by one face based on mesh topology",
    },
    {
        SCULPT_FACE_SET_EDIT_SHRINK,
        "SHRINK",
        0,
        "Shrink Face Set",
        "Shrinks the Face Sets boundary by one face based on mesh topology",
    },
    {
        SCULPT_FACE_SET_EDIT_DELETE_GEOMETRY,
        "DELETE_GEOMETRY",
        0,
        "Delete Geometry",
        "Deletes the faces that are assigned to the Face Set",
    },
    {
        SCULPT_FACE_SET_EDIT_FAIR_POSITIONS,
        "FAIR_POSITIONS",
        0,
        "Fair Positions",
        "Creates a smooth as possible geometry patch from the Face Set minimizing changes in "
        "vertex positions",
    },
    {
        SCULPT_FACE_SET_EDIT_FAIR_TANGENCY,
        "FAIR_TANGENCY",
        0,
        "Fair Tangency",
        "Creates a smooth as possible geometry patch from the Face Set minimizing changes in "
        "vertex tangents",
    },
    {0, nullptr, 0, nullptr, nullptr},
};

static void sculpt_face_set_grow(Object *ob,
                                 SculptSession *ss,
                                 const int *prev_face_sets,
                                 const int active_face_set_id,
                                 const bool modify_hidden)
{
  using namespace blender;
  Mesh *mesh = BKE_mesh_from_object(ob);
  const OffsetIndices polys = mesh->polys();
  const Span<int> corner_verts = mesh->corner_verts();

  for (const int p : polys.index_range()) {
    if (!modify_hidden && prev_face_sets[p] <= 0) {
      continue;
    }
    for (const int vert : corner_verts.slice(polys[p])) {
      const MeshElemMap *vert_map = &ss->pmap[vert];
      for (int i = 0; i < vert_map->count; i++) {
        const int neighbor_face_index = vert_map->indices[i];
        if (neighbor_face_index == p) {
          continue;
        }
        if (abs(prev_face_sets[neighbor_face_index]) == active_face_set_id) {
          ss->face_sets[p] = active_face_set_id;
        }
      }
    }
  }
}

static void sculpt_face_set_shrink(Object *ob,
                                   SculptSession *ss,
                                   const int *prev_face_sets,
                                   const int active_face_set_id,
                                   const bool modify_hidden)
{
  using namespace blender;
  Mesh *mesh = BKE_mesh_from_object(ob);
  const OffsetIndices polys = mesh->polys();
  const Span<int> corner_verts = mesh->corner_verts();
  for (const int p : polys.index_range()) {
    if (!modify_hidden && prev_face_sets[p] <= 0) {
      continue;
    }
    if (abs(prev_face_sets[p]) == active_face_set_id) {
      for (const int vert_i : corner_verts.slice(polys[p])) {
        const MeshElemMap *vert_map = &ss->pmap[vert_i];
        for (int i = 0; i < vert_map->count; i++) {
          const int neighbor_face_index = vert_map->indices[i];
          if (neighbor_face_index == p) {
            continue;
          }
          if (abs(prev_face_sets[neighbor_face_index]) != active_face_set_id) {
            ss->face_sets[p] = prev_face_sets[neighbor_face_index];
          }
        }
      }
    }
  }
}

static bool check_single_face_set(SculptSession *ss,
                                  const int *face_sets,
                                  const bool check_visible_only)
{
  if (face_sets == nullptr) {
    return true;
  }
  int first_face_set = SCULPT_FACE_SET_NONE;
  if (check_visible_only) {
    for (int f = 0; f < ss->totfaces; f++) {
      if (ss->hide_poly && ss->hide_poly[f]) {
        continue;
      }
      first_face_set = face_sets[f];
      break;
    }
  }
  else {
    first_face_set = face_sets[0];
  }

  if (first_face_set == SCULPT_FACE_SET_NONE) {
    return true;
  }

  for (int f = 0; f < ss->totfaces; f++) {
    if (check_visible_only && ss->hide_poly && ss->hide_poly[f]) {
      continue;
    }
    if (face_sets[f] != first_face_set) {
      return false;
    }
  }
  return true;
}

static void sculpt_face_set_delete_geometry(Object *ob,
                                            SculptSession *ss,
                                            const int active_face_set_id,
                                            const bool modify_hidden)
{

  Mesh *mesh = static_cast<Mesh *>(ob->data);
  const BMAllocTemplate allocsize = BMALLOC_TEMPLATE_FROM_ME(mesh);
  BMeshCreateParams create_params{};
  create_params.use_toolflags = true;
  BMesh *bm = BM_mesh_create(&allocsize, &create_params);

  BMeshFromMeshParams convert_params{};
  convert_params.calc_vert_normal = true;
  convert_params.calc_face_normal = true;
  BM_mesh_bm_from_me(bm, mesh, &convert_params);

  BM_mesh_elem_table_init(bm, BM_FACE);
  BM_mesh_elem_table_ensure(bm, BM_FACE);
  BM_mesh_elem_hflag_disable_all(bm, BM_VERT | BM_EDGE | BM_FACE, BM_ELEM_TAG, false);
  BMIter iter;
  BMFace *f;
  BM_ITER_MESH (f, &iter, bm, BM_FACES_OF_MESH) {
    const int face_index = BM_elem_index_get(f);
    if (!modify_hidden && ss->hide_poly && ss->hide_poly[face_index]) {
      continue;
    }
    BM_elem_flag_set(f, BM_ELEM_TAG, ss->face_sets[face_index] == active_face_set_id);
  }
  BM_mesh_delete_hflag_context(bm, BM_ELEM_TAG, DEL_FACES);
  BM_mesh_elem_hflag_disable_all(bm, BM_VERT | BM_EDGE | BM_FACE, BM_ELEM_TAG, false);

  BMeshToMeshParams bmesh_to_mesh_params{};
  bmesh_to_mesh_params.calc_object_remap = false;
  BM_mesh_bm_to_me(nullptr, bm, mesh, &bmesh_to_mesh_params);

  BM_mesh_free(bm);
}

static void sculpt_face_set_edit_fair_face_set(Object *ob,
                                               const int active_face_set_id,
                                               const eMeshFairingDepth fair_order,
                                               const float strength)
{
  SculptSession *ss = ob->sculpt;
  const int totvert = SCULPT_vertex_count_get(ss);

  Mesh *mesh = static_cast<Mesh *>(ob->data);
  Vector<float3> orig_positions;
  Vector<bool> fair_verts;

  orig_positions.resize(totvert);
  fair_verts.resize(totvert);

  SCULPT_boundary_info_ensure(ob);

  for (int i = 0; i < totvert; i++) {
    PBVHVertRef vertex = BKE_pbvh_index_to_vertex(ss->pbvh, i);

    orig_positions[i] = SCULPT_vertex_co_get(ss, vertex);
    fair_verts[i] = !SCULPT_vertex_is_boundary(ss, vertex) &&
                    SCULPT_vertex_has_face_set(ss, vertex, active_face_set_id) &&
                    SCULPT_vertex_has_unique_face_set(ss, vertex);
  }

  float(*positions)[3] = SCULPT_mesh_deformed_positions_get(ss);
  BKE_mesh_prefair_and_fair_verts(mesh, positions, fair_verts.data(), fair_order);

  for (int i = 0; i < totvert; i++) {
    if (fair_verts[i]) {
      interp_v3_v3v3(positions[i], orig_positions[i], positions[i], strength);
    }
  }
}

static void sculpt_face_set_apply_edit(Object *ob,
                                       const int active_face_set_id,
                                       const int mode,
                                       const bool modify_hidden,
                                       const float strength = 0.0f)
{
  SculptSession *ss = ob->sculpt;

  switch (mode) {
    case SCULPT_FACE_SET_EDIT_GROW: {
      int *prev_face_sets = static_cast<int *>(MEM_dupallocN(ss->face_sets));
      sculpt_face_set_grow(ob, ss, prev_face_sets, active_face_set_id, modify_hidden);
      MEM_SAFE_FREE(prev_face_sets);
      break;
    }
    case SCULPT_FACE_SET_EDIT_SHRINK: {
      int *prev_face_sets = static_cast<int *>(MEM_dupallocN(ss->face_sets));
      sculpt_face_set_shrink(ob, ss, prev_face_sets, active_face_set_id, modify_hidden);
      MEM_SAFE_FREE(prev_face_sets);
      break;
    }
    case SCULPT_FACE_SET_EDIT_DELETE_GEOMETRY:
      sculpt_face_set_delete_geometry(ob, ss, active_face_set_id, modify_hidden);
      break;
    case SCULPT_FACE_SET_EDIT_FAIR_POSITIONS:
      sculpt_face_set_edit_fair_face_set(
          ob, active_face_set_id, MESH_FAIRING_DEPTH_POSITION, strength);
      break;
    case SCULPT_FACE_SET_EDIT_FAIR_TANGENCY:
      sculpt_face_set_edit_fair_face_set(
          ob, active_face_set_id, MESH_FAIRING_DEPTH_TANGENCY, strength);
      break;
  }
}

static bool sculpt_face_set_edit_is_operation_valid(SculptSession *ss,
                                                    const eSculptFaceSetEditMode mode,
                                                    const bool modify_hidden)
{
  if (BKE_pbvh_type(ss->pbvh) == PBVH_BMESH) {
    /* Dyntopo is not supported. */
    return false;
  }

  if (mode == SCULPT_FACE_SET_EDIT_DELETE_GEOMETRY) {
    if (BKE_pbvh_type(ss->pbvh) == PBVH_GRIDS) {
      /* Modification of base mesh geometry requires special remapping of multi-resolution
       * displacement, which does not happen here.
       * Disable delete operation. It can be supported in the future by doing similar displacement
       * data remapping as what happens in the mesh edit mode. */
      return false;
    }
    if (check_single_face_set(ss, ss->face_sets, !modify_hidden)) {
      /* Cancel the operator if the mesh only contains one Face Set to avoid deleting the
       * entire object. */
      return false;
    }
  }

  if (ELEM(mode, SCULPT_FACE_SET_EDIT_FAIR_POSITIONS, SCULPT_FACE_SET_EDIT_FAIR_TANGENCY)) {
    if (BKE_pbvh_type(ss->pbvh) == PBVH_GRIDS) {
      /* TODO: Multi-resolution topology representation using grids and duplicates can't be used
       * directly by the fair algorithm. Multi-resolution topology needs to be exposed in a
       * different way or converted to a mesh for this operation. */
      return false;
    }
  }

  return true;
}

static void sculpt_face_set_edit_modify_geometry(bContext *C,
                                                 Object *ob,
                                                 const int active_face_set,
                                                 const eSculptFaceSetEditMode mode,
                                                 const bool modify_hidden,
                                                 wmOperator *op)
{
  Mesh *mesh = static_cast<Mesh *>(ob->data);
  ED_sculpt_undo_geometry_begin(ob, op);
  sculpt_face_set_apply_edit(ob, abs(active_face_set), mode, modify_hidden);
  ED_sculpt_undo_geometry_end(ob);
  BKE_mesh_batch_cache_dirty_tag(mesh, BKE_MESH_BATCH_DIRTY_ALL);
  DEG_id_tag_update(&ob->id, ID_RECALC_GEOMETRY);
  WM_event_add_notifier(C, NC_GEOM | ND_DATA, mesh);
}

static void face_set_edit_do_post_visibility_updates(Object *ob, PBVHNode **nodes, int totnode)
{
  SculptSession *ss = ob->sculpt;
  PBVH *pbvh = ss->pbvh;
  Mesh *mesh = static_cast<Mesh *>(ob->data);

  /* Sync face sets visibility and vertex visibility as now all Face Sets are visible. */
  SCULPT_visibility_sync_all_from_faces(ob);

  for (int i = 0; i < totnode; i++) {
    BKE_pbvh_node_mark_update_visibility(nodes[i]);
  }

  BKE_pbvh_update_vertex_data(ss->pbvh, PBVH_UpdateVisibility);

  if (BKE_pbvh_type(pbvh) == PBVH_FACES) {
    BKE_mesh_flush_hidden_from_verts(mesh);
  }
}

static void sculpt_face_set_edit_modify_face_sets(Object *ob,
                                                  const int active_face_set,
                                                  const eSculptFaceSetEditMode mode,
                                                  const bool modify_hidden,
                                                  wmOperator *op)
{
  PBVH *pbvh = ob->sculpt->pbvh;
  PBVHNode **nodes;
  int totnode;
  BKE_pbvh_search_gather(pbvh, nullptr, nullptr, &nodes, &totnode);

  if (!nodes) {
    return;
  }
  SCULPT_undo_push_begin(ob, op);
  for (const int i : blender::IndexRange(totnode)) {
    SCULPT_undo_push_node(ob, nodes[i], SCULPT_UNDO_FACE_SETS);
  }
  sculpt_face_set_apply_edit(ob, abs(active_face_set), mode, modify_hidden);
  SCULPT_undo_push_end(ob);
  face_set_edit_do_post_visibility_updates(ob, nodes, totnode);
  MEM_freeN(nodes);
}

static void sculpt_face_set_edit_modify_coordinates(bContext *C,
                                                    Object *ob,
                                                    const int active_face_set,
                                                    const eSculptFaceSetEditMode mode,
                                                    wmOperator *op)
{
  Sculpt *sd = CTX_data_tool_settings(C)->sculpt;
  SculptSession *ss = ob->sculpt;
  PBVH *pbvh = ss->pbvh;
  PBVHNode **nodes;
  int totnode;

  BKE_pbvh_search_gather(pbvh, nullptr, nullptr, &nodes, &totnode);

  const float strength = RNA_float_get(op->ptr, "strength");

  SCULPT_undo_push_begin(ob, op);
  for (int i = 0; i < totnode; i++) {
    BKE_pbvh_node_mark_update(nodes[i]);
    SCULPT_undo_push_node(ob, nodes[i], SCULPT_UNDO_COORDS);
  }
  sculpt_face_set_apply_edit(ob, abs(active_face_set), mode, false, strength);

  if (ss->deform_modifiers_active || ss->shapekey_active) {
    SCULPT_flush_stroke_deform(sd, ob, true);
  }
  SCULPT_flush_update_step(C, SCULPT_UPDATE_COORDS);
  SCULPT_flush_update_done(C, ob, SCULPT_UPDATE_COORDS);
  SCULPT_undo_push_end(ob);
  MEM_freeN(nodes);
}

static bool sculpt_face_set_edit_init(bContext *C, wmOperator *op)
{
  Object *ob = CTX_data_active_object(C);
  SculptSession *ss = ob->sculpt;
  Depsgraph *depsgraph = CTX_data_ensure_evaluated_depsgraph(C);
  const eSculptFaceSetEditMode mode = static_cast<eSculptFaceSetEditMode>(
      RNA_enum_get(op->ptr, "mode"));
  const bool modify_hidden = RNA_boolean_get(op->ptr, "modify_hidden");

  if (!sculpt_face_set_edit_is_operation_valid(ss, mode, modify_hidden)) {
    return false;
  }

  ss->face_sets = BKE_sculpt_face_sets_ensure(BKE_mesh_from_object(ob));
  BKE_sculpt_update_object_for_edit(depsgraph, ob, true, false, false);

  return true;
}

static int sculpt_face_set_edit_exec(bContext *C, wmOperator *op)
{
  if (!sculpt_face_set_edit_init(C, op)) {
    return OPERATOR_CANCELLED;
  }

  Object *ob = CTX_data_active_object(C);

  const int active_face_set = RNA_int_get(op->ptr, "active_face_set");
  const eSculptFaceSetEditMode mode = static_cast<eSculptFaceSetEditMode>(
      RNA_enum_get(op->ptr, "mode"));
  const bool modify_hidden = RNA_boolean_get(op->ptr, "modify_hidden");

  switch (mode) {
    case SCULPT_FACE_SET_EDIT_DELETE_GEOMETRY:
      sculpt_face_set_edit_modify_geometry(C, ob, active_face_set, mode, modify_hidden, op);
      break;
    case SCULPT_FACE_SET_EDIT_GROW:
    case SCULPT_FACE_SET_EDIT_SHRINK:
      sculpt_face_set_edit_modify_face_sets(ob, active_face_set, mode, modify_hidden, op);
      break;
    case SCULPT_FACE_SET_EDIT_FAIR_POSITIONS:
    case SCULPT_FACE_SET_EDIT_FAIR_TANGENCY:
      sculpt_face_set_edit_modify_coordinates(C, ob, active_face_set, mode, op);
      break;
  }

  SCULPT_tag_update_overlays(C);

  return OPERATOR_FINISHED;
}

static int sculpt_face_set_edit_invoke(bContext *C, wmOperator *op, const wmEvent *event)
{
  Depsgraph *depsgraph = CTX_data_depsgraph_pointer(C);
  Object *ob = CTX_data_active_object(C);
  SculptSession *ss = ob->sculpt;

  BKE_sculpt_update_object_for_edit(depsgraph, ob, true, false, false);

  /* Update the current active Face Set and Vertex as the operator can be used directly from the
   * tool without brush cursor. */
  SculptCursorGeometryInfo sgi;
  const float mval_fl[2] = {float(event->mval[0]), float(event->mval[1])};
  if (!SCULPT_cursor_geometry_info_update(C, &sgi, mval_fl, false)) {
    /* The cursor is not over the mesh. Cancel to avoid editing the last updated Face Set ID. */
    return OPERATOR_CANCELLED;
  }
  RNA_int_set(op->ptr, "active_face_set", SCULPT_active_face_set_get(ss));

  return sculpt_face_set_edit_exec(C, op);
}

void SCULPT_OT_face_sets_edit(struct wmOperatorType *ot)
{
  /* Identifiers. */
  ot->name = "Edit Face Set";
  ot->idname = "SCULPT_OT_face_set_edit";
  ot->description = "Edits the current active Face Set";

  /* Api callbacks. */
  ot->invoke = sculpt_face_set_edit_invoke;
  ot->exec = sculpt_face_set_edit_exec;
  ot->poll = SCULPT_mode_poll;

  ot->flag = OPTYPE_REGISTER | OPTYPE_UNDO | OPTYPE_DEPENDS_ON_CURSOR;

  PropertyRNA *prop = RNA_def_int(
      ot->srna, "active_face_set", 1, 0, INT_MAX, "Active Face Set", "", 0, 64);
  RNA_def_property_flag(prop, PROP_HIDDEN);

  RNA_def_enum(
      ot->srna, "mode", prop_sculpt_face_sets_edit_types, SCULPT_FACE_SET_EDIT_GROW, "Mode", "");
  RNA_def_float(ot->srna, "strength", 1.0f, 0.0f, 1.0f, "Strength", "", 0.0f, 1.0f);

  ot->prop = RNA_def_boolean(ot->srna,
                             "modify_hidden",
                             true,
                             "Modify Hidden",
                             "Apply the edit operation to hidden Face Sets");
}<|MERGE_RESOLUTION|>--- conflicted
+++ resolved
@@ -129,7 +129,6 @@
   const Span<float3> positions(
       reinterpret_cast<const float3 *>(SCULPT_mesh_deformed_positions_get(ss)),
       SCULPT_vertex_count_get(ss));
-  const Span<int> corner_verts(ss->corner_verts, data->me->totloop);
   AutomaskingNodeData automask_data;
   SCULPT_automasking_node_begin(
       data->ob, ss, ss->cache->automasking, &automask_data, data->nodes[n]);
@@ -143,13 +142,8 @@
       for (int j = 0; j < ss->pmap[vd.index].count; j++) {
         const blender::IndexRange poly = ss->polys[vert_map->indices[j]];
 
-<<<<<<< HEAD
-        float poly_center[3];
-        BKE_mesh_calc_poly_center(ss->corner_verts.slice(poly), positions, poly_center);
-=======
-        const float3 poly_center = bke::mesh::poly_center_calc(
-            positions, corner_verts.slice(poly.loopstart, poly.totloop));
->>>>>>> de4c2e8c
+        const float3 poly_center = bke::mesh::poly_center_calc(positions,
+                                                               ss->corner_verts.slice(poly));
 
         if (!sculpt_brush_test_sq_fn(&test, poly_center)) {
           continue;
