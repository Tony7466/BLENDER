--- conflicted
+++ resolved
@@ -820,17 +820,6 @@
   face_sets.finish();
 }
 
-<<<<<<< HEAD
-Array<int> duplicate_face_sets(const Mesh &mesh)
-{
-  const bke::AttributeAccessor attributes = mesh.attributes();
-  const VArray<int> attribute = *attributes.lookup_or_default(
-      ".sculpt_face_set", bke::AttrDomain::Face, 0);
-  Array<int> face_sets(attribute.size());
-  array_utils::copy(attribute, face_sets.as_mutable_span());
-  return face_sets;
-}
-
 Set<int> gather_hidden_face_sets(const VArray<bool> &hide_poly, const Span<int> face_sets)
 {
   Set<int> hidden_face_sets;
@@ -843,10 +832,7 @@
   return hidden_face_sets;
 }
 
-static int sculpt_face_set_init_exec(bContext *C, wmOperator *op)
-=======
 static int init_op_exec(bContext *C, wmOperator *op)
->>>>>>> f968c998
 {
   Object &ob = *CTX_data_active_object(C);
   SculptSession &ss = *ob.sculpt;
