--- conflicted
+++ resolved
@@ -22,12 +22,9 @@
 #include "DNA_object_types.h"
 #include "DNA_scene_types.h"
 
-<<<<<<< HEAD
 #include "BKE_attribute.h"
+#include "BKE_attribute.hh"
 #include "BKE_brush.h"
-=======
-#include "BKE_attribute.hh"
->>>>>>> 9d40b1cc
 #include "BKE_ccg.h"
 #include "BKE_colortools.h"
 #include "BKE_context.h"
@@ -35,7 +32,6 @@
 #include "BKE_mesh.h"
 #include "BKE_mesh_fair.h"
 #include "BKE_mesh_mapping.h"
-<<<<<<< HEAD
 #include "BKE_mesh_types.h"
 #include "BKE_multires.h"
 #include "BKE_node.h"
@@ -44,11 +40,6 @@
 #include "BKE_pbvh.h"
 #include "BKE_scene.h"
 #include "BKE_subdiv_ccg.h"
-=======
-#include "BKE_object.h"
-#include "BKE_paint.h"
-#include "BKE_pbvh.h"
->>>>>>> 9d40b1cc
 
 #include "DEG_depsgraph.h"
 
@@ -675,16 +666,13 @@
   SculptSession *ss = ob->sculpt;
   Brush *brush = ss->cache->brush ? ss->cache->brush : BKE_paint_brush(&sd->paint);
 
-<<<<<<< HEAD
   BKE_sculpt_face_sets_ensure(ob);
-=======
   if (ss->pbvh) {
     Mesh *mesh = BKE_mesh_from_object(ob);
     BKE_pbvh_face_sets_color_set(
         ss->pbvh, mesh->face_sets_color_seed, mesh->face_sets_color_default);
   }
 
->>>>>>> 9d40b1cc
   BKE_curvemapping_init(brush->curve);
 
   /* Threaded loop over nodes. */
@@ -1184,15 +1172,12 @@
   const int mode = RNA_enum_get(op->ptr, "mode");
 
   BKE_sculpt_update_object_for_edit(depsgraph, ob, true, false, false);
-<<<<<<< HEAD
   BKE_sculpt_face_sets_ensure(ob);
-=======
 
   /* Dyntopo not supported. */
   if (BKE_pbvh_type(ss->pbvh) == PBVH_BMESH) {
     return OPERATOR_CANCELLED;
   }
->>>>>>> 9d40b1cc
 
   PBVH *pbvh = ob->sculpt->pbvh;
   PBVHNode **nodes;
@@ -1321,18 +1306,7 @@
         "Invert Face Set Visibility",
         "Invert Face Set Visibility",
     },
-<<<<<<< HEAD
-    {
-        SCULPT_FACE_SET_VISIBILITY_SHOW_ALL,
-        "SHOW_ALL",
-        0,
-        "Show All Face Sets",
-        "Show All Face Sets",
-    },
-    {0, NULL, 0, NULL, NULL},
-=======
     {0, nullptr, 0, nullptr, nullptr},
->>>>>>> 9d40b1cc
 };
 
 void SCULPT_face_sets_visibility_all_set(SculptSession *ss, bool state)
@@ -1340,7 +1314,6 @@
   for (int i = 0; i < ss->totfaces; i++) {
     PBVHFaceRef face = BKE_pbvh_index_to_face(ss->pbvh, i);
 
-<<<<<<< HEAD
     *(bool *)BKE_sculpt_face_attr_get(face, ss->attrs.hide_poly) = !state;
   }
 }
@@ -1359,23 +1332,13 @@
   Object *ob = CTX_data_active_object(C);
   SculptSession *ss = ob->sculpt;
   Depsgraph *depsgraph = CTX_data_depsgraph_pointer(C);
-=======
+
   Mesh *mesh = BKE_object_get_original_mesh(ob);
->>>>>>> 9d40b1cc
 
   BKE_sculpt_update_object_for_edit(depsgraph, ob, true, true, false);
   BKE_sculpt_face_sets_ensure(ob);
 
-<<<<<<< HEAD
   const int cd_hide_poly = ss->attrs.hide_poly ? ss->attrs.hide_poly->bmesh_cd_offset : -1;
-  const int tot_vert = SCULPT_vertex_count_get(ss);
-=======
-  /* Not supported for dyntopo. */
-  if (BKE_pbvh_type(ss->pbvh) == PBVH_BMESH) {
-    return OPERATOR_CANCELLED;
-  }
-
->>>>>>> 9d40b1cc
   const int mode = RNA_enum_get(op->ptr, "mode");
   const int tot_vert = SCULPT_vertex_count_get(ss);
   const int active_face_set = SCULPT_active_face_set_get(ss);
@@ -1437,13 +1400,6 @@
     }
   }
 
-<<<<<<< HEAD
-  if (mode == SCULPT_FACE_SET_VISIBILITY_SHOW_ALL) {
-    SCULPT_face_sets_visibility_all_set(ss, true);
-  }
-
-=======
->>>>>>> 9d40b1cc
   if (mode == SCULPT_FACE_SET_VISIBILITY_SHOW_ACTIVE) {
     SCULPT_face_sets_visibility_all_set(ss, false);
     SCULPT_face_set_visibility_set(ss, active_face_set, true);
@@ -1575,15 +1531,11 @@
   SCULPT_FACE_SET_EDIT_DELETE_GEOMETRY = 2,
   SCULPT_FACE_SET_EDIT_FAIR_POSITIONS = 3,
   SCULPT_FACE_SET_EDIT_FAIR_TANGENCY = 4,
-<<<<<<< HEAD
   SCULPT_FACE_SET_EDIT_FAIR_CURVATURE = 5,
   SCULPT_FACE_SET_EDIT_FILL_COMPONENT = 6,
   SCULPT_FACE_SET_EDIT_EXTRUDE = 7,
   SCULPT_FACE_SET_EDIT_FAIR_ALL_TANGENCY = 8,
 } eSculptFaceSetEditMode;
-=======
-};
->>>>>>> 9d40b1cc
 
 static EnumPropertyItem prop_sculpt_face_sets_edit_types[] = {
     {
@@ -1849,13 +1801,7 @@
   }
 }
 
-<<<<<<< HEAD
 static bool check_single_face_set(SculptSession *ss, const bool check_visible_only)
-=======
-static bool check_single_face_set(SculptSession *ss,
-                                  const int *face_sets,
-                                  const bool check_visible_only)
->>>>>>> 9d40b1cc
 {
   if (!ss->totfaces) {
     return true;
