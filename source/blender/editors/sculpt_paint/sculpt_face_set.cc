--- conflicted
+++ resolved
@@ -148,29 +148,7 @@
 {
   using namespace blender;
   SculptSession *ss = ob->sculpt;
-<<<<<<< HEAD
   const float bstrength = ss->cache->bstrength;
-=======
-  const Span<float3> positions = SCULPT_mesh_deformed_positions_get(ss);
-
-  Mesh &mesh = *static_cast<Mesh *>(ob->data);
-  const bke::AttributeAccessor attributes = mesh.attributes();
-  const VArraySpan<bool> hide_poly = *attributes.lookup<bool>(".hide_poly", bke::AttrDomain::Face);
-
-  bke::SpanAttributeWriter<int> attribute = ensure_face_sets_mesh(*ob);
-  MutableSpan<int> face_sets = attribute.span;
-
-  threading::parallel_for(nodes.index_range(), 1, [&](const IndexRange range) {
-    const float bstrength = ss->cache->bstrength;
-    const int thread_id = BLI_task_parallel_thread_id(nullptr);
-    for (PBVHNode *node : nodes.slice(range)) {
-      SculptBrushTest test;
-      SculptBrushTestFn sculpt_brush_test_sq_fn = SCULPT_brush_test_init_with_falloff_shape(
-          ss, &test, brush->falloff_shape);
-
-      auto_mask::NodeData automask_data = auto_mask::node_begin(
-          *ob, ss->cache->automasking.get(), *node);
->>>>>>> 203f5f9f
 
   SculptBrushTest test;
   SculptBrushTestFn sculpt_brush_test_sq_fn = SCULPT_brush_test_init_with_falloff_shape(
@@ -178,7 +156,7 @@
   const int thread_id = BLI_task_parallel_thread_id(nullptr);
 
   const MutableSpan<float3> positions = SCULPT_mesh_deformed_positions_get(ss);
-  auto_mask::NodeData automask_data = auto_mask::node_begin(*ob, ss->cache->automasking, *node);
+  auto_mask::NodeData automask_data = auto_mask::node_begin(*ob, ss->cache->automasking.get(), *node);
 
   /* Ensure automasking data is up to date. */
   if (ss->cache->automasking) {
@@ -209,20 +187,16 @@
     poly_center /= (float)fd.verts_num;
     mask /= (float)fd.verts_num;
 
-<<<<<<< HEAD
     if (!sculpt_brush_test_sq_fn(&test, poly_center)) {
       continue;
     }
-=======
-      auto_mask::NodeData automask_data = auto_mask::node_begin(
-          *ob, ss->cache->automasking.get(), *node);
->>>>>>> 203f5f9f
 
     /* Face set automasking in inverted draw mode is tricky, we have
      * to sample the automasking face set after the stroke has started.
      */
     if (set_active_faceset &&
-        *fd.face_set != abs(ss->cache->automasking->settings.initial_face_set)) {
+        *fd.face_set != abs(ss->cache->automasking->settings.initial_face_set))
+    {
 
       float radius = ss->cache->radius;
       float pixels = 8; /* TODO: multiply with DPI? */
@@ -245,7 +219,7 @@
     }
 
     float fno[3];
-    face_normal_get(ss, fd.face, fno);
+    face_normal_get(ob, fd.face, fno);
 
     const float fade = bstrength * SCULPT_brush_strength_factor(ss,
                                                                 brush,
@@ -296,8 +270,7 @@
   }
 
   const int thread_id = BLI_task_parallel_thread_id(nullptr);
-  auto_mask::NodeData automask_data = auto_mask::node_begin(
-      *ob, ss->cache->automasking.get(), *node);
+  auto_mask::NodeData automask_data = auto_mask::node_begin(*ob, ss->cache->automasking.get(), *node);
 
   BKE_pbvh_vertex_iter_begin (ss->pbvh, node, vd, PBVH_ITER_UNIQUE) {
     auto_mask::node_update(automask_data, vd);
@@ -442,28 +415,9 @@
     indices[i] = i;
   }
 
-<<<<<<< HEAD
   for (int i = 0; i < mesh.faces_num; i++) {
     calc_face_sets(indices, face_sets.span);
   }
-=======
-  threading::EnumerableThreadSpecific<TLS> all_tls;
-  threading::parallel_for(nodes.index_range(), 1, [&](const IndexRange range) {
-    TLS &tls = all_tls.local();
-    for (PBVHNode *node : nodes.slice(range)) {
-      const Span<int> faces =
-          BKE_pbvh_type(&pbvh) == PBVH_FACES ?
-              bke::pbvh::node_face_indices_calc_mesh(pbvh, *node, tls.face_indices) :
-              bke::pbvh::node_face_indices_calc_grids(pbvh, *node, tls.face_indices);
-
-      tls.new_face_sets.reinitialize(faces.size());
-      MutableSpan<int> new_face_sets = tls.new_face_sets;
-      array_utils::gather(face_sets.span.as_span(), faces, new_face_sets);
-      calc_face_sets(faces, new_face_sets);
-      if (!array_utils::indexed_data_equal<int>(face_sets.span, faces, new_face_sets)) {
-        continue;
-      }
->>>>>>> 203f5f9f
 
   for (PBVHNode *node : nodes) {
     BKE_pbvh_node_mark_update_face_sets(node);
@@ -514,24 +468,18 @@
   Depsgraph &depsgraph = *CTX_data_depsgraph_pointer(C);
   const CreateMode mode = CreateMode(RNA_enum_get(op->ptr, "mode"));
 
-<<<<<<< HEAD
+  const View3D *v3d = CTX_wm_view3d(C);
+  const Base *base = CTX_data_active_base(C);
+  if (!BKE_base_is_visible(v3d, base)) {
+    return OPERATOR_CANCELLED;
+  }
+
   BKE_sculpt_update_object_for_edit(&depsgraph, &object, false);
 
   bool is_bmesh = BKE_pbvh_type(ss.pbvh) == PBVH_BMESH;
   if (is_bmesh) {
     /* Run operator on original mesh and flush back to bmesh. */
     BKE_sculptsession_bm_to_me_for_render(&object);
-=======
-  const View3D *v3d = CTX_wm_view3d(C);
-  const Base *base = CTX_data_active_base(C);
-  if (!BKE_base_is_visible(v3d, base)) {
-    return OPERATOR_CANCELLED;
-  }
-
-  if (BKE_pbvh_type(ss.pbvh) == PBVH_BMESH) {
-    /* Dyntopo not supported. */
-    return OPERATOR_CANCELLED;
->>>>>>> 203f5f9f
   }
 
   Mesh &mesh = *static_cast<Mesh *>(object.data);
@@ -653,62 +601,62 @@
       ot->srna, "mode", prop_sculpt_face_set_create_types, SCULPT_FACE_SET_MASKED, "Mode", "");
 }
 
-enum eSculptFaceSetsInitMode {
-  SCULPT_FACE_SETS_FROM_LOOSE_PARTS = 0,
-  SCULPT_FACE_SETS_FROM_MATERIALS = 1,
-  SCULPT_FACE_SETS_FROM_NORMALS = 2,
-  SCULPT_FACE_SETS_FROM_UV_SEAMS = 3,
-  SCULPT_FACE_SETS_FROM_CREASES = 4,
-  SCULPT_FACE_SETS_FROM_SHARP_EDGES = 5,
-  SCULPT_FACE_SETS_FROM_BEVEL_WEIGHT = 6,
-  SCULPT_FACE_SETS_FROM_FACE_SET_BOUNDARIES = 8,
+enum class InitMode {
+  LooseParts = 0,
+  Materials = 1,
+  Normals = 2,
+  UVSeams = 3,
+  Creases = 4,
+  SharpEdges = 5,
+  BevelWeight = 6,
+  FaceSetBoundaries = 8,
 };
 
 static EnumPropertyItem prop_sculpt_face_sets_init_types[] = {
     {
-        SCULPT_FACE_SETS_FROM_LOOSE_PARTS,
+        int(InitMode::LooseParts),
         "LOOSE_PARTS",
         0,
         "Face Sets from Loose Parts",
         "Create a Face Set per loose part in the mesh",
     },
     {
-        SCULPT_FACE_SETS_FROM_MATERIALS,
+        int(InitMode::Materials),
         "MATERIALS",
         0,
         "Face Sets from Material Slots",
         "Create a Face Set per Material Slot",
     },
     {
-        SCULPT_FACE_SETS_FROM_NORMALS,
+        int(InitMode::Normals),
         "NORMALS",
         0,
         "Face Sets from Mesh Normals",
         "Create Face Sets for Faces that have similar normal",
     },
     {
-        SCULPT_FACE_SETS_FROM_UV_SEAMS,
+        int(InitMode::UVSeams),
         "UV_SEAMS",
         0,
         "Face Sets from UV Seams",
         "Create Face Sets using UV Seams as boundaries",
     },
     {
-        SCULPT_FACE_SETS_FROM_CREASES,
+        int(InitMode::Creases),
         "CREASES",
         0,
         "Face Sets from Edge Creases",
         "Create Face Sets using Edge Creases as boundaries",
     },
     {
-        SCULPT_FACE_SETS_FROM_BEVEL_WEIGHT,
+        int(InitMode::BevelWeight),
         "BEVEL_WEIGHT",
         0,
         "Face Sets from Bevel Weight",
         "Create Face Sets using Bevel Weights as boundaries",
     },
     {
-        SCULPT_FACE_SETS_FROM_SHARP_EDGES,
+        int(InitMode::SharpEdges),
         "SHARP_EDGES",
         0,
         "Face Sets from Sharp Edges",
@@ -716,7 +664,7 @@
     },
 
     {
-        SCULPT_FACE_SETS_FROM_FACE_SET_BOUNDARIES,
+        int(InitMode::FaceSetBoundaries),
         "FACE_SET_BOUNDARIES",
         0,
         "Face Sets from Face Set Boundaries",
@@ -787,13 +735,13 @@
   }
 }
 
-static void sculpt_face_sets_init_loop(Object *ob, const int mode)
+static void sculpt_face_sets_init_loop(Object *ob, const InitMode mode)
 {
   using namespace blender;
   Mesh *mesh = static_cast<Mesh *>(ob->data);
   SculptSession *ss = ob->sculpt;
 
-  if (mode == SCULPT_FACE_SETS_FROM_MATERIALS) {
+  if (mode == InitMode::Materials) {
     const bke::AttributeAccessor attributes = mesh->attributes();
     const VArraySpan<int> material_indices = *attributes.lookup_or_default<int>(
         "material_index", bke::AttrDomain::Face, 0);
@@ -810,7 +758,7 @@
   SculptSession *ss = ob->sculpt;
   Depsgraph *depsgraph = CTX_data_depsgraph_pointer(C);
 
-  const int mode = RNA_enum_get(op->ptr, "mode");
+  const InitMode mode = InitMode(RNA_enum_get(op->ptr, "mode"));
 
   const View3D *v3d = CTX_wm_view3d(C);
   const Base *base = CTX_data_active_base(C);
@@ -854,7 +802,7 @@
 
   const bke::AttributeAccessor attributes = mesh->attributes();
   switch (mode) {
-    case SCULPT_FACE_SETS_FROM_LOOSE_PARTS: {
+    case InitMode::LooseParts: {
       const VArray<bool> hide_poly = *attributes.lookup_or_default<bool>(
           ".hide_poly", bke::AttrDomain::Face, false);
       sculpt_face_sets_init_flood_fill(
@@ -863,11 +811,11 @@
           });
       break;
     }
-    case SCULPT_FACE_SETS_FROM_MATERIALS: {
-      sculpt_face_sets_init_loop(ob, SCULPT_FACE_SETS_FROM_MATERIALS);
-      break;
-    }
-    case SCULPT_FACE_SETS_FROM_NORMALS: {
+    case InitMode::Materials: {
+      sculpt_face_sets_init_loop(ob, InitMode::Materials);
+      break;
+    }
+    case InitMode::Normals: {
       const Span<float3> face_normals = mesh->face_normals();
       sculpt_face_sets_init_flood_fill(
           ob, [&](const int from_face, const int /*edge*/, const int to_face) -> bool {
@@ -875,7 +823,7 @@
           });
       break;
     }
-    case SCULPT_FACE_SETS_FROM_UV_SEAMS: {
+    case InitMode::UVSeams: {
       const VArraySpan<bool> uv_seams = *mesh->attributes().lookup_or_default<bool>(
           ".uv_seam", bke::AttrDomain::Edge, false);
       sculpt_face_sets_init_flood_fill(
@@ -884,7 +832,7 @@
           });
       break;
     }
-    case SCULPT_FACE_SETS_FROM_CREASES: {
+    case InitMode::Creases: {
       const float *creases = static_cast<const float *>(
           CustomData_get_layer_named(&mesh->edge_data, CD_PROP_FLOAT, "crease_edge"));
       sculpt_face_sets_init_flood_fill(
@@ -893,7 +841,7 @@
           });
       break;
     }
-    case SCULPT_FACE_SETS_FROM_SHARP_EDGES: {
+    case InitMode::SharpEdges: {
       const VArraySpan<bool> sharp_edges = *mesh->attributes().lookup_or_default<bool>(
           "sharp_edge", bke::AttrDomain::Edge, false);
       sculpt_face_sets_init_flood_fill(
@@ -902,7 +850,7 @@
           });
       break;
     }
-    case SCULPT_FACE_SETS_FROM_BEVEL_WEIGHT: {
+    case InitMode::BevelWeight: {
       const float *bevel_weights = static_cast<const float *>(
           CustomData_get_layer_named(&mesh->edge_data, CD_PROP_FLOAT, "bevel_weight_edge"));
       sculpt_face_sets_init_flood_fill(
@@ -911,7 +859,7 @@
           });
       break;
     }
-    case SCULPT_FACE_SETS_FROM_FACE_SET_BOUNDARIES: {
+    case InitMode::FaceSetBoundaries: {
       Array<int> face_sets_copy(Span<int>(ss->face_sets, mesh->faces_num));
       sculpt_face_sets_init_flood_fill(
           ob, [&](const int from_face, const int /*edge*/, const int to_face) -> bool {
@@ -923,7 +871,6 @@
 
   undo::push_end(ob);
 
-<<<<<<< HEAD
   if (ss->bm) {
     SCULPT_vertex_random_access_ensure(ss);
     SCULPT_face_random_access_ensure(ss);
@@ -953,12 +900,6 @@
 
   bke::pbvh::update_visibility(*ss->pbvh);
 
-=======
-  for (PBVHNode *node : nodes) {
-    BKE_pbvh_node_mark_redraw(node);
-  }
-
->>>>>>> 203f5f9f
   SCULPT_tag_update_overlays(C);
 
   return OPERATOR_FINISHED;
@@ -1028,30 +969,29 @@
       1.0f);
 }
 
-enum eSculptFaceGroupVisibilityModes {
-  SCULPT_FACE_SET_VISIBILITY_TOGGLE = 0,
-  SCULPT_FACE_SET_VISIBILITY_SHOW_ACTIVE = 1,
-  SCULPT_FACE_SET_VISIBILITY_HIDE_ACTIVE = 2,
+enum class VisibilityMode {
+  Toggle = 0,
+  ShowActive = 1,
+  HideActive = 2,
 };
 
-<<<<<<< HEAD
 static EnumPropertyItem prop_sculpt_face_sets_change_visibility_types[] = {
     {
-        SCULPT_FACE_SET_VISIBILITY_TOGGLE,
+        int(VisibilityMode::Toggle),
         "TOGGLE",
         0,
         "Toggle Visibility",
         "Hide all Face Sets except for the active one",
     },
     {
-        SCULPT_FACE_SET_VISIBILITY_SHOW_ACTIVE,
+        int(VisibilityMode::ShowActive),
         "SHOW_ACTIVE",
         0,
         "Show Active Face Set",
         "Show Active Face Set",
     },
     {
-        SCULPT_FACE_SET_VISIBILITY_HIDE_ACTIVE,
+        int(VisibilityMode::HideActive),
         "HIDE_ACTIVE",
         0,
         "Hide Active Face Sets",
@@ -1059,68 +999,6 @@
     },
     {0, nullptr, 0, nullptr, nullptr},
 };
-=======
-static void face_hide_update(Object &object,
-                             const Span<PBVHNode *> nodes,
-                             const FunctionRef<void(Span<int>, MutableSpan<bool>)> calc_hide)
-{
-  PBVH &pbvh = *object.sculpt->pbvh;
-  Mesh &mesh = *static_cast<Mesh *>(object.data);
-  bke::MutableAttributeAccessor attributes = mesh.attributes_for_write();
-  bke::SpanAttributeWriter<bool> hide_poly = attributes.lookup_or_add_for_write_span<bool>(
-      ".hide_poly", bke::AttrDomain::Face);
-
-  struct TLS {
-    Vector<int> face_indices;
-    Vector<bool> new_hide;
-  };
-
-  bool any_changed = false;
-  threading::EnumerableThreadSpecific<TLS> all_tls;
-  threading::parallel_for(nodes.index_range(), 1, [&](const IndexRange range) {
-    TLS &tls = all_tls.local();
-    for (PBVHNode *node : nodes.slice(range)) {
-      const Span<int> faces =
-          (BKE_pbvh_type(&pbvh) == PBVH_FACES) ?
-              bke::pbvh::node_face_indices_calc_mesh(pbvh, *node, tls.face_indices) :
-              bke::pbvh::node_face_indices_calc_grids(pbvh, *node, tls.face_indices);
-
-      tls.new_hide.reinitialize(faces.size());
-      MutableSpan<bool> new_hide = tls.new_hide;
-      array_utils::gather(hide_poly.span.as_span(), faces, new_hide);
-      calc_hide(faces, new_hide);
-      if (!array_utils::indexed_data_equal<bool>(hide_poly.span, faces, new_hide)) {
-        continue;
-      }
-
-      any_changed = true;
-      undo::push_node(&object, node, undo::Type::HideFace);
-      array_utils::scatter(new_hide.as_span(), faces, hide_poly.span);
-      BKE_pbvh_node_mark_update_visibility(node);
-    }
-  });
-
-  hide_poly.finish();
-  if (any_changed) {
-    hide::sync_all_from_faces(object);
-  }
-}
-
-static void show_all(Depsgraph &depsgraph, Object &object, const Span<PBVHNode *> nodes)
-{
-  switch (BKE_pbvh_type(object.sculpt->pbvh)) {
-    case PBVH_FACES:
-      hide::mesh_show_all(object, nodes);
-      break;
-    case PBVH_GRIDS:
-      hide::grids_show_all(depsgraph, object, nodes);
-      break;
-    case PBVH_BMESH:
-      BLI_assert_unreachable();
-      break;
-  }
-}
->>>>>>> 203f5f9f
 
 static int sculpt_face_set_change_visibility_exec(bContext *C, wmOperator *op)
 {
@@ -1128,11 +1006,17 @@
   SculptSession *ss = ob->sculpt;
   Depsgraph *depsgraph = CTX_data_depsgraph_pointer(C);
 
+  const View3D *v3d = CTX_wm_view3d(C);
+  const Base *base = CTX_data_active_base(C);
+  if (!BKE_base_is_visible(v3d, base)) {
+    return OPERATOR_CANCELLED;
+  }
+
   BKE_sculpt_update_object_for_edit(depsgraph, ob, false);
   SCULPT_vertex_random_access_ensure(ss);
   SCULPT_face_random_access_ensure(ss);
 
-  const int mode = RNA_enum_get(op->ptr, "mode");
+  const VisibilityMode mode = VisibilityMode(RNA_enum_get(op->ptr, "mode"));
   const int tot_vert = SCULPT_vertex_count_get(ss);
 
   PBVH *pbvh = ob->sculpt->pbvh;
@@ -1150,7 +1034,7 @@
   }
 
   switch (mode) {
-    case SCULPT_FACE_SET_VISIBILITY_TOGGLE: {
+    case VisibilityMode::Toggle: {
       bool hidden_vertex = false;
 
       /* This can fail with regular meshes with non-manifold geometry as the visibility state can't
@@ -1192,7 +1076,7 @@
       }
       break;
     }
-    case SCULPT_FACE_SET_VISIBILITY_SHOW_ACTIVE:
+    case VisibilityMode::ShowActive:
       BKE_sculpt_hide_poly_ensure(ob);
 
       if (ss->attrs.face_set) {
@@ -1203,7 +1087,7 @@
         hide::face_set(ss, active_face_set, true);
       }
       break;
-    case SCULPT_FACE_SET_VISIBILITY_HIDE_ACTIVE:
+    case VisibilityMode::HideActive:
       BKE_sculpt_hide_poly_ensure(ob);
 
       if (ss->attrs.face_set) {
@@ -1219,15 +1103,11 @@
   /* For modes that use the cursor active vertex, update the rotation origin for viewport
    * navigation.
    */
-  if (ELEM(mode, SCULPT_FACE_SET_VISIBILITY_TOGGLE, SCULPT_FACE_SET_VISIBILITY_SHOW_ACTIVE)) {
+  if (ELEM(mode, VisibilityMode::Toggle, VisibilityMode::ShowActive)) {
     UnifiedPaintSettings *ups = &CTX_data_tool_settings(C)->unified_paint_settings;
     float location[3];
     copy_v3_v3(location, SCULPT_active_vertex_co_get(ss));
-<<<<<<< HEAD
-    mul_m4_v3(ob->object_to_world, location);
-=======
-    mul_m4_v3(object.object_to_world().ptr(), location);
->>>>>>> 203f5f9f
+    mul_m4_v3(ob->object_to_world().ptr(), location);
     copy_v3_v3(ups->average_stroke_accum, location);
     ups->average_stroke_counter = 1;
     ups->last_stroke_valid = true;
@@ -1254,12 +1134,6 @@
 {
   Object *ob = CTX_data_active_object(C);
   SculptSession *ss = ob->sculpt;
-
-  const View3D *v3d = CTX_wm_view3d(C);
-  const Base *base = CTX_data_active_base(C);
-  if (!BKE_base_is_visible(v3d, base)) {
-    return OPERATOR_CANCELLED;
-  }
 
   /* Update the active vertex and Face Set using the cursor position to avoid relying on the paint
    * cursor updates. */
@@ -1288,7 +1162,7 @@
   RNA_def_enum(ot->srna,
                "mode",
                prop_sculpt_face_sets_change_visibility_types,
-               SCULPT_FACE_SET_VISIBILITY_TOGGLE,
+               int(VisibilityMode::Toggle),
                "Mode",
                "");
 }
@@ -1299,18 +1173,13 @@
   Object *ob = CTX_data_active_object(C);
   SculptSession *ss = ob->sculpt;
 
-<<<<<<< HEAD
-  if (!ss->attrs.face_set) {
-=======
   const View3D *v3d = CTX_wm_view3d(C);
   const Base *base = CTX_data_active_base(C);
   if (!BKE_base_is_visible(v3d, base)) {
     return OPERATOR_CANCELLED;
   }
 
-  /* Dyntopo not supported. */
-  if (BKE_pbvh_type(ss->pbvh) == PBVH_BMESH) {
->>>>>>> 203f5f9f
+  if (!ss->attrs.face_set) {
     return OPERATOR_CANCELLED;
   }
 
