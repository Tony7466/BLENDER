/* SPDX-FileCopyrightText: 2020 Blender Authors
 *
 * SPDX-License-Identifier: GPL-2.0-or-later */

/** \file
 * \ingroup edsculpt
 */

#include <cmath>
#include <cstdlib>
#include <queue>

#include "MEM_guardedalloc.h"

#include "BLI_array.hh"
#include "BLI_bit_vector.hh"
#include "BLI_function_ref.hh"
#include "BLI_hash.h"
#include "BLI_math_matrix.h"
#include "BLI_math_vector.h"
#include "BLI_math_vector.hh"
#include "BLI_math_vector_types.hh"
#include "BLI_span.hh"
#include "BLI_task.h"
#include "BLI_task.hh"
#include "BLI_vector.hh"

#include "DNA_brush_types.h"
#include "DNA_customdata_types.h"
#include "DNA_mesh_types.h"
#include "DNA_meshdata_types.h"
#include "DNA_object_types.h"
#include "DNA_scene_types.h"

#include "BKE_attribute.hh"
#include "BKE_ccg.h"
#include "BKE_colortools.h"
#include "BKE_context.h"
#include "BKE_customdata.h"
#include "BKE_mesh.hh"
#include "BKE_mesh_fair.hh"
#include "BKE_mesh_mapping.hh"
#include "BKE_object.h"
#include "BKE_paint.hh"
#include "BKE_pbvh_api.hh"

#include "DEG_depsgraph.h"

#include "WM_api.hh"
#include "WM_types.hh"

#include "ED_sculpt.hh"

#include "sculpt_intern.hh"

#include "RNA_access.hh"
#include "RNA_define.hh"

#include "bmesh.h"

using blender::Array;
using blender::float3;
using blender::Vector;

/* Utils. */

int ED_sculpt_face_sets_find_next_available_id(Mesh *mesh)
{
  const int *face_sets = static_cast<const int *>(
      CustomData_get_layer_named(&mesh->face_data, CD_PROP_INT32, ".sculpt_face_set"));
  if (!face_sets) {
    return SCULPT_FACE_SET_NONE;
  }

  int next_face_set_id = 0;
  for (int i = 0; i < mesh->faces_num; i++) {
    next_face_set_id = max_ii(next_face_set_id, face_sets[i]);
  }
  next_face_set_id++;

  return next_face_set_id;
}

void ED_sculpt_face_sets_initialize_none_to_id(Mesh *mesh, const int new_id)
{
  int *face_sets = static_cast<int *>(CustomData_get_layer_named_for_write(
      &mesh->face_data, CD_PROP_INT32, ".sculpt_face_set", mesh->faces_num));
  if (!face_sets) {
    return;
  }

  for (int i = 0; i < mesh->faces_num; i++) {
    if (face_sets[i] == SCULPT_FACE_SET_NONE) {
      face_sets[i] = new_id;
    }
  }
}

int ED_sculpt_face_sets_active_update_and_get(bContext *C, Object *ob, const float mval[2])
{
  SculptSession *ss = ob->sculpt;
  if (!ss) {
    return SCULPT_FACE_SET_NONE;
  }

  SculptCursorGeometryInfo gi;
  if (!SCULPT_cursor_geometry_info_update(C, &gi, mval, false)) {
    return SCULPT_FACE_SET_NONE;
  }

  return SCULPT_active_face_set_get(ss);
}

/* Draw Face Sets Brush. */

static void do_draw_face_sets_brush_task(Object *ob, const Brush *brush, PBVHNode *node)
{
  using namespace blender;
  SculptSession *ss = ob->sculpt;
  const float bstrength = ss->cache->bstrength;

  PBVHVertexIter vd;

  SculptBrushTest test;
  SculptBrushTestFn sculpt_brush_test_sq_fn = SCULPT_brush_test_init_with_falloff_shape(
      ss, &test, brush->falloff_shape);
  const int thread_id = BLI_task_parallel_thread_id(nullptr);

  const Span<float3> positions(
      reinterpret_cast<const float3 *>(SCULPT_mesh_deformed_positions_get(ss)),
      SCULPT_vertex_count_get(ss));
  AutomaskingNodeData automask_data;
  SCULPT_automasking_node_begin(ob, ss, ss->cache->automasking, &automask_data, node);

  bool changed = false;
  BKE_pbvh_vertex_iter_begin (ss->pbvh, node, vd, PBVH_ITER_UNIQUE) {
    SCULPT_automasking_node_update(ss, &automask_data, &vd);

    if (BKE_pbvh_type(ss->pbvh) == PBVH_FACES) {
      for (const int face_i : ss->pmap[vd.index]) {
        const blender::IndexRange face = ss->faces[face_i];

        const float3 poly_center = bke::mesh::face_center_calc(positions,
                                                               ss->corner_verts.slice(face));

        if (!sculpt_brush_test_sq_fn(&test, poly_center)) {
          continue;
        }
        const bool face_hidden = ss->hide_poly && ss->hide_poly[face_i];
        if (face_hidden) {
          continue;
        }
        const float fade = bstrength * SCULPT_brush_strength_factor(ss,
                                                                    brush,
                                                                    vd.co,
                                                                    sqrtf(test.dist),
                                                                    vd.no,
                                                                    vd.fno,
                                                                    vd.mask ? *vd.mask : 0.0f,
                                                                    vd.vertex,
                                                                    thread_id,
                                                                    &automask_data);

        if (fade > 0.05f) {
          ss->face_sets[face_i] = ss->cache->paint_face_set;
          changed = true;
        }
      }
    }
    else if (BKE_pbvh_type(ss->pbvh) == PBVH_GRIDS) {
      if (!sculpt_brush_test_sq_fn(&test, vd.co)) {
        continue;
      }
      const float fade = bstrength * SCULPT_brush_strength_factor(ss,
                                                                  brush,
                                                                  vd.co,
                                                                  sqrtf(test.dist),
                                                                  vd.no,
                                                                  vd.fno,
                                                                  vd.mask ? *vd.mask : 0.0f,
                                                                  vd.vertex,
                                                                  thread_id,
                                                                  &automask_data);

      if (fade > 0.05f) {
        SCULPT_vertex_face_set_set(ss, vd.vertex, ss->cache->paint_face_set);
        changed = true;
      }
    }
  }
  BKE_pbvh_vertex_iter_end;

  if (changed) {
    SCULPT_undo_push_node(ob, node, SCULPT_UNDO_FACE_SETS);
  }
}

static void do_relax_face_sets_brush_task(Object *ob,
                                          const Brush *brush,
                                          const int iteration,
                                          PBVHNode *node)
{
  SculptSession *ss = ob->sculpt;
  float bstrength = ss->cache->bstrength;

  PBVHVertexIter vd;

  SculptBrushTest test;
  SculptBrushTestFn sculpt_brush_test_sq_fn = SCULPT_brush_test_init_with_falloff_shape(
      ss, &test, brush->falloff_shape);

  const bool relax_face_sets = !(ss->cache->iteration_count % 3 == 0);
  /* This operations needs a strength tweak as the relax deformation is too weak by default. */
  if (relax_face_sets && iteration < 2) {
    bstrength *= 1.5f;
  }

  const int thread_id = BLI_task_parallel_thread_id(nullptr);
  AutomaskingNodeData automask_data;
  SCULPT_automasking_node_begin(ob, ss, ss->cache->automasking, &automask_data, node);

  BKE_pbvh_vertex_iter_begin (ss->pbvh, node, vd, PBVH_ITER_UNIQUE) {
    SCULPT_automasking_node_update(ss, &automask_data, &vd);

    if (!sculpt_brush_test_sq_fn(&test, vd.co)) {
      continue;
    }
    if (relax_face_sets == SCULPT_vertex_has_unique_face_set(ss, vd.vertex)) {
      continue;
    }

    const float fade = bstrength * SCULPT_brush_strength_factor(ss,
                                                                brush,
                                                                vd.co,
                                                                sqrtf(test.dist),
                                                                vd.no,
                                                                vd.fno,
                                                                vd.mask ? *vd.mask : 0.0f,
                                                                vd.vertex,
                                                                thread_id,
                                                                &automask_data);

    SCULPT_relax_vertex(ss, &vd, fade * bstrength, relax_face_sets, vd.co);
    if (vd.is_mesh) {
      BKE_pbvh_vert_tag_update_normal(ss->pbvh, vd.vertex);
    }
  }
  BKE_pbvh_vertex_iter_end;
}

void SCULPT_do_draw_face_sets_brush(Sculpt *sd, Object *ob, Span<PBVHNode *> nodes)
{
  using namespace blender;
  SculptSession *ss = ob->sculpt;
  Brush *brush = BKE_paint_brush(&sd->paint);

  if (ss->pbvh) {
    Mesh *mesh = BKE_mesh_from_object(ob);
    BKE_pbvh_face_sets_color_set(
        ss->pbvh, mesh->face_sets_color_seed, mesh->face_sets_color_default);
  }

  BKE_curvemapping_init(brush->curve);

  TaskParallelSettings settings;
  BKE_pbvh_parallel_range_settings(&settings, true, nodes.size());
  if (ss->cache->alt_smooth) {
    SCULPT_boundary_info_ensure(ob);
    for (int i = 0; i < 4; i++) {
      threading::parallel_for(nodes.index_range(), 1, [&](const IndexRange range) {
        for (const int i : range) {
          do_relax_face_sets_brush_task(ob, brush, i, nodes[i]);
        }
      });
    }
  }
  else {
    threading::parallel_for(nodes.index_range(), 1, [&](const IndexRange range) {
      for (const int i : range) {
        do_draw_face_sets_brush_task(ob, brush, nodes[i]);
      }
    });
  }
}

/* Face Sets Operators */

enum eSculptFaceGroupsCreateModes {
  SCULPT_FACE_SET_MASKED = 0,
  SCULPT_FACE_SET_VISIBLE = 1,
  SCULPT_FACE_SET_ALL = 2,
  SCULPT_FACE_SET_SELECTION = 3,
};

static EnumPropertyItem prop_sculpt_face_set_create_types[] = {
    {
        SCULPT_FACE_SET_MASKED,
        "MASKED",
        0,
        "Face Set from Masked",
        "Create a new Face Set from the masked faces",
    },
    {
        SCULPT_FACE_SET_VISIBLE,
        "VISIBLE",
        0,
        "Face Set from Visible",
        "Create a new Face Set from the visible vertices",
    },
    {
        SCULPT_FACE_SET_ALL,
        "ALL",
        0,
        "Face Set Full Mesh",
        "Create an unique Face Set with all faces in the sculpt",
    },
    {
        SCULPT_FACE_SET_SELECTION,
        "SELECTION",
        0,
        "Face Set from Edit Mode Selection",
        "Create an Face Set corresponding to the Edit Mode face selection",
    },
    {0, nullptr, 0, nullptr, nullptr},
};

static int sculpt_face_set_create_exec(bContext *C, wmOperator *op)
{
  using namespace blender;
  Object *ob = CTX_data_active_object(C);
  SculptSession *ss = ob->sculpt;
  Depsgraph *depsgraph = CTX_data_depsgraph_pointer(C);

  const int mode = RNA_enum_get(op->ptr, "mode");

  /* Dyntopo not supported. */
  if (BKE_pbvh_type(ss->pbvh) == PBVH_BMESH) {
    return OPERATOR_CANCELLED;
  }

  ss->face_sets = BKE_sculpt_face_sets_ensure(ob);
  Mesh *mesh = static_cast<Mesh *>(ob->data);

  BKE_sculpt_update_object_for_edit(depsgraph, ob, true, mode == SCULPT_FACE_SET_MASKED, false);

  const int tot_vert = SCULPT_vertex_count_get(ss);
  float threshold = 0.5f;

  PBVH *pbvh = ob->sculpt->pbvh;
  Vector<PBVHNode *> nodes = blender::bke::pbvh::search_gather(pbvh, {});

  if (nodes.is_empty()) {
    return OPERATOR_CANCELLED;
  }

  SCULPT_undo_push_begin(ob, op);
  for (PBVHNode *node : nodes) {
    SCULPT_undo_push_node(ob, node, SCULPT_UNDO_FACE_SETS);
  }

  const int next_face_set = SCULPT_face_set_next_available_get(ss);

  if (mode == SCULPT_FACE_SET_MASKED) {
    for (int i = 0; i < tot_vert; i++) {
      PBVHVertRef vertex = BKE_pbvh_index_to_vertex(ss->pbvh, i);

      if (SCULPT_vertex_mask_get(ss, vertex) >= threshold && SCULPT_vertex_visible_get(ss, vertex))
      {
        SCULPT_vertex_face_set_set(ss, vertex, next_face_set);
      }
    }
  }

  if (mode == SCULPT_FACE_SET_VISIBLE) {

    /* If all vertices in the sculpt are visible, create the new face set and update the default
     * color. This way the new face set will be white, which is a quick way of disabling all face
     * sets and the performance hit of rendering the overlay. */
    bool all_visible = true;
    for (int i = 0; i < tot_vert; i++) {
      PBVHVertRef vertex = BKE_pbvh_index_to_vertex(ss->pbvh, i);

      if (!SCULPT_vertex_visible_get(ss, vertex)) {
        all_visible = false;
        break;
      }
    }

    if (all_visible) {
      mesh->face_sets_color_default = next_face_set;
      BKE_pbvh_face_sets_color_set(
          ss->pbvh, mesh->face_sets_color_seed, mesh->face_sets_color_default);
    }

    for (int i = 0; i < tot_vert; i++) {
      PBVHVertRef vertex = BKE_pbvh_index_to_vertex(ss->pbvh, i);

      if (SCULPT_vertex_visible_get(ss, vertex)) {
        SCULPT_vertex_face_set_set(ss, vertex, next_face_set);
      }
    }
  }

  if (mode == SCULPT_FACE_SET_ALL) {
    for (int i = 0; i < tot_vert; i++) {
      PBVHVertRef vertex = BKE_pbvh_index_to_vertex(ss->pbvh, i);

      SCULPT_vertex_face_set_set(ss, vertex, next_face_set);
    }
  }

  if (mode == SCULPT_FACE_SET_SELECTION) {
    const bke::AttributeAccessor attributes = mesh->attributes();
    const VArraySpan<bool> select_poly = *attributes.lookup_or_default<bool>(
        ".select_poly", ATTR_DOMAIN_FACE, false);
    threading::parallel_for(select_poly.index_range(), 4096, [&](const IndexRange range) {
      for (const int i : range) {
        if (select_poly[i]) {
          ss->face_sets[i] = next_face_set;
        }
      }
    });
  }

  for (PBVHNode *node : nodes) {
    BKE_pbvh_node_mark_redraw(node);
  }

  SCULPT_undo_push_end(ob);

  SCULPT_tag_update_overlays(C);

  return OPERATOR_FINISHED;
}

void SCULPT_OT_face_sets_create(wmOperatorType *ot)
{
  /* identifiers */
  ot->name = "Create Face Set";
  ot->idname = "SCULPT_OT_face_sets_create";
  ot->description = "Create a new Face Set";

  /* api callbacks */
  ot->exec = sculpt_face_set_create_exec;
  ot->poll = SCULPT_mode_poll;

  ot->flag = OPTYPE_REGISTER | OPTYPE_UNDO;

  RNA_def_enum(
      ot->srna, "mode", prop_sculpt_face_set_create_types, SCULPT_FACE_SET_MASKED, "Mode", "");
}

enum eSculptFaceSetsInitMode {
  SCULPT_FACE_SETS_FROM_LOOSE_PARTS = 0,
  SCULPT_FACE_SETS_FROM_MATERIALS = 1,
  SCULPT_FACE_SETS_FROM_NORMALS = 2,
  SCULPT_FACE_SETS_FROM_UV_SEAMS = 3,
  SCULPT_FACE_SETS_FROM_CREASES = 4,
  SCULPT_FACE_SETS_FROM_SHARP_EDGES = 5,
  SCULPT_FACE_SETS_FROM_BEVEL_WEIGHT = 6,
  SCULPT_FACE_SETS_FROM_FACE_SET_BOUNDARIES = 8,
};

static EnumPropertyItem prop_sculpt_face_sets_init_types[] = {
    {
        SCULPT_FACE_SETS_FROM_LOOSE_PARTS,
        "LOOSE_PARTS",
        0,
        "Face Sets from Loose Parts",
        "Create a Face Set per loose part in the mesh",
    },
    {
        SCULPT_FACE_SETS_FROM_MATERIALS,
        "MATERIALS",
        0,
        "Face Sets from Material Slots",
        "Create a Face Set per Material Slot",
    },
    {
        SCULPT_FACE_SETS_FROM_NORMALS,
        "NORMALS",
        0,
        "Face Sets from Mesh Normals",
        "Create Face Sets for Faces that have similar normal",
    },
    {
        SCULPT_FACE_SETS_FROM_UV_SEAMS,
        "UV_SEAMS",
        0,
        "Face Sets from UV Seams",
        "Create Face Sets using UV Seams as boundaries",
    },
    {
        SCULPT_FACE_SETS_FROM_CREASES,
        "CREASES",
        0,
        "Face Sets from Edge Creases",
        "Create Face Sets using Edge Creases as boundaries",
    },
    {
        SCULPT_FACE_SETS_FROM_BEVEL_WEIGHT,
        "BEVEL_WEIGHT",
        0,
        "Face Sets from Bevel Weight",
        "Create Face Sets using Bevel Weights as boundaries",
    },
    {
        SCULPT_FACE_SETS_FROM_SHARP_EDGES,
        "SHARP_EDGES",
        0,
        "Face Sets from Sharp Edges",
        "Create Face Sets using Sharp Edges as boundaries",
    },

    {
        SCULPT_FACE_SETS_FROM_FACE_SET_BOUNDARIES,
        "FACE_SET_BOUNDARIES",
        0,
        "Face Sets from Face Set Boundaries",
        "Create a Face Set per isolated Face Set",
    },

    {0, nullptr, 0, nullptr, nullptr},
};

using FaceSetsFloodFillFn = blender::FunctionRef<bool(int from_face, int edge, int to_face)>;

static void sculpt_face_sets_init_flood_fill(Object *ob, const FaceSetsFloodFillFn &test_fn)
{
  using namespace blender;
  SculptSession *ss = ob->sculpt;
  Mesh *mesh = static_cast<Mesh *>(ob->data);

  BitVector<> visited_faces(mesh->faces_num, false);

  int *face_sets = ss->face_sets;

  const Span<int2> edges = mesh->edges();
  const OffsetIndices faces = mesh->faces();
  const Span<int> corner_edges = mesh->corner_edges();

  if (ss->epmap.is_empty()) {
    ss->epmap = bke::mesh::build_edge_to_face_map(
        faces, corner_edges, edges.size(), ss->edge_to_face_offsets, ss->edge_to_face_indices);
  }

  int next_face_set = 1;

  for (const int i : faces.index_range()) {
    if (visited_faces[i]) {
      continue;
    }
    std::queue<int> queue;

    face_sets[i] = next_face_set;
    visited_faces[i].set(true);
    queue.push(i);

    while (!queue.empty()) {
      const int face_i = queue.front();
      queue.pop();

      for (const int edge_i : corner_edges.slice(faces[face_i])) {
        for (const int neighbor_i : ss->epmap[edge_i]) {
          if (neighbor_i == face_i) {
            continue;
          }
          if (visited_faces[neighbor_i]) {
            continue;
          }
          if (!test_fn(face_i, edge_i, neighbor_i)) {
            continue;
          }

          face_sets[neighbor_i] = next_face_set;
          visited_faces[neighbor_i].set(true);
          queue.push(neighbor_i);
        }
      }
    }

    next_face_set += 1;
  }
}

static void sculpt_face_sets_init_loop(Object *ob, const int mode)
{
  using namespace blender;
  Mesh *mesh = static_cast<Mesh *>(ob->data);
  SculptSession *ss = ob->sculpt;

  if (mode == SCULPT_FACE_SETS_FROM_MATERIALS) {
    const bke::AttributeAccessor attributes = mesh->attributes();
    const VArraySpan<int> material_indices = *attributes.lookup_or_default<int>(
        "material_index", ATTR_DOMAIN_FACE, 0);
    for (const int i : IndexRange(mesh->faces_num)) {
      ss->face_sets[i] = material_indices[i] + 1;
    }
  }
}

static int sculpt_face_set_init_exec(bContext *C, wmOperator *op)
{
  using namespace blender;
  Object *ob = CTX_data_active_object(C);
  SculptSession *ss = ob->sculpt;
  Depsgraph *depsgraph = CTX_data_depsgraph_pointer(C);

  const int mode = RNA_enum_get(op->ptr, "mode");

  BKE_sculpt_update_object_for_edit(depsgraph, ob, true, false, false);

  /* Dyntopo not supported. */
  if (BKE_pbvh_type(ss->pbvh) == PBVH_BMESH) {
    return OPERATOR_CANCELLED;
  }

  PBVH *pbvh = ob->sculpt->pbvh;
  Vector<PBVHNode *> nodes = blender::bke::pbvh::search_gather(pbvh, {});

  if (nodes.is_empty()) {
    return OPERATOR_CANCELLED;
  }

  SCULPT_undo_push_begin(ob, op);
  for (PBVHNode *node : nodes) {
    SCULPT_undo_push_node(ob, node, SCULPT_UNDO_FACE_SETS);
  }

  const float threshold = RNA_float_get(op->ptr, "threshold");

  Mesh *mesh = static_cast<Mesh *>(ob->data);
  ss->face_sets = BKE_sculpt_face_sets_ensure(ob);
  const bke::AttributeAccessor attributes = mesh->attributes();

  switch (mode) {
    case SCULPT_FACE_SETS_FROM_LOOSE_PARTS: {
      const VArray<bool> hide_poly = *attributes.lookup_or_default<bool>(
          ".hide_poly", ATTR_DOMAIN_FACE, false);
      sculpt_face_sets_init_flood_fill(
          ob, [&](const int from_face, const int /*edge*/, const int to_face) {
            return hide_poly[from_face] == hide_poly[to_face];
          });
      break;
    }
    case SCULPT_FACE_SETS_FROM_MATERIALS: {
      sculpt_face_sets_init_loop(ob, SCULPT_FACE_SETS_FROM_MATERIALS);
      break;
    }
    case SCULPT_FACE_SETS_FROM_NORMALS: {
      const Span<float3> face_normals = mesh->face_normals();
      sculpt_face_sets_init_flood_fill(
          ob, [&](const int from_face, const int /*edge*/, const int to_face) -> bool {
            return std::abs(math::dot(face_normals[from_face], face_normals[to_face])) > threshold;
          });
      break;
    }
    case SCULPT_FACE_SETS_FROM_UV_SEAMS: {
      const VArraySpan<bool> uv_seams = *mesh->attributes().lookup_or_default<bool>(
          ".uv_seam", ATTR_DOMAIN_EDGE, false);
      sculpt_face_sets_init_flood_fill(
          ob, [&](const int /*from_face*/, const int edge, const int /*to_face*/) -> bool {
            return !uv_seams[edge];
          });
      break;
    }
    case SCULPT_FACE_SETS_FROM_CREASES: {
      const float *creases = static_cast<const float *>(
          CustomData_get_layer_named(&mesh->edge_data, CD_PROP_FLOAT, "crease_edge"));
      sculpt_face_sets_init_flood_fill(
          ob, [&](const int /*from_face*/, const int edge, const int /*to_face*/) -> bool {
            return creases ? creases[edge] < threshold : true;
          });
      break;
    }
    case SCULPT_FACE_SETS_FROM_SHARP_EDGES: {
      const VArraySpan<bool> sharp_edges = *mesh->attributes().lookup_or_default<bool>(
          "sharp_edge", ATTR_DOMAIN_EDGE, false);
      sculpt_face_sets_init_flood_fill(
          ob, [&](const int /*from_face*/, const int edge, const int /*to_face*/) -> bool {
            return !sharp_edges[edge];
          });
      break;
    }
    case SCULPT_FACE_SETS_FROM_BEVEL_WEIGHT: {
      const float *bevel_weights = static_cast<const float *>(
          CustomData_get_layer_named(&mesh->edge_data, CD_PROP_FLOAT, "bevel_weight_edge"));
      sculpt_face_sets_init_flood_fill(
          ob, [&](const int /*from_face*/, const int edge, const int /*to_face*/) -> bool {
            return bevel_weights ? bevel_weights[edge] < threshold : true;
          });
      break;
    }
    case SCULPT_FACE_SETS_FROM_FACE_SET_BOUNDARIES: {
      Array<int> face_sets_copy(Span<int>(ss->face_sets, mesh->faces_num));
      sculpt_face_sets_init_flood_fill(
          ob, [&](const int from_face, const int /*edge*/, const int to_face) -> bool {
            return face_sets_copy[from_face] == face_sets_copy[to_face];
          });
      break;
    }
  }

  SCULPT_undo_push_end(ob);

  /* Sync face sets visibility and vertex visibility as now all Face Sets are visible. */
  SCULPT_visibility_sync_all_from_faces(ob);

  for (PBVHNode *node : nodes) {
    BKE_pbvh_node_mark_update_visibility(node);
  }

  BKE_pbvh_update_visibility(ss->pbvh);

  SCULPT_tag_update_overlays(C);

  return OPERATOR_FINISHED;
}

void SCULPT_OT_face_sets_init(wmOperatorType *ot)
{
  /* identifiers */
  ot->name = "Init Face Sets";
  ot->idname = "SCULPT_OT_face_sets_init";
  ot->description = "Initializes all Face Sets in the mesh";

  /* api callbacks */
  ot->exec = sculpt_face_set_init_exec;
  ot->poll = SCULPT_mode_poll;

  ot->flag = OPTYPE_REGISTER | OPTYPE_UNDO;

  RNA_def_enum(
      ot->srna, "mode", prop_sculpt_face_sets_init_types, SCULPT_FACE_SET_MASKED, "Mode", "");
  RNA_def_float(
      ot->srna,
      "threshold",
      0.5f,
      0.0f,
      1.0f,
      "Threshold",
      "Minimum value to consider a certain attribute a boundary when creating the Face Sets",
      0.0f,
      1.0f);
}

enum eSculptFaceGroupVisibilityModes {
  SCULPT_FACE_SET_VISIBILITY_TOGGLE = 0,
  SCULPT_FACE_SET_VISIBILITY_SHOW_ACTIVE = 1,
  SCULPT_FACE_SET_VISIBILITY_HIDE_ACTIVE = 2,
};

static EnumPropertyItem prop_sculpt_face_sets_change_visibility_types[] = {
    {
        SCULPT_FACE_SET_VISIBILITY_TOGGLE,
        "TOGGLE",
        0,
        "Toggle Visibility",
        "Hide all Face Sets except for the active one",
    },
    {
        SCULPT_FACE_SET_VISIBILITY_SHOW_ACTIVE,
        "SHOW_ACTIVE",
        0,
        "Show Active Face Set",
        "Show Active Face Set",
    },
    {
        SCULPT_FACE_SET_VISIBILITY_HIDE_ACTIVE,
        "HIDE_ACTIVE",
        0,
        "Hide Active Face Sets",
        "Hide Active Face Sets",
    },
    {0, nullptr, 0, nullptr, nullptr},
};

static int sculpt_face_set_change_visibility_exec(bContext *C, wmOperator *op)
{
  Object *ob = CTX_data_active_object(C);
  SculptSession *ss = ob->sculpt;
  Depsgraph *depsgraph = CTX_data_depsgraph_pointer(C);

  Mesh *mesh = BKE_object_get_original_mesh(ob);

  BKE_sculpt_update_object_for_edit(depsgraph, ob, true, true, false);

  /* Not supported for dyntopo. */
  if (BKE_pbvh_type(ss->pbvh) == PBVH_BMESH) {
    return OPERATOR_CANCELLED;
  }

  const int mode = RNA_enum_get(op->ptr, "mode");
  const int tot_vert = SCULPT_vertex_count_get(ss);

  PBVH *pbvh = ob->sculpt->pbvh;
  Vector<PBVHNode *> nodes = blender::bke::pbvh::search_gather(pbvh, {});

  if (nodes.is_empty()) {
    return OPERATOR_CANCELLED;
  }

  const int active_face_set = SCULPT_active_face_set_get(ss);
  ss->hide_poly = BKE_sculpt_hide_poly_ensure(mesh);

  SCULPT_undo_push_begin(ob, op);
  for (PBVHNode *node : nodes) {
    SCULPT_undo_push_node(ob, node, SCULPT_UNDO_HIDDEN);
  }

  switch (mode) {
    case SCULPT_FACE_SET_VISIBILITY_TOGGLE: {
      bool hidden_vertex = false;

      /* This can fail with regular meshes with non-manifold geometry as the visibility state can't
       * be synced from face sets to non-manifold vertices. */
      if (BKE_pbvh_type(ss->pbvh) == PBVH_GRIDS) {
        for (int i = 0; i < tot_vert; i++) {
          PBVHVertRef vertex = BKE_pbvh_index_to_vertex(ss->pbvh, i);

          if (!SCULPT_vertex_visible_get(ss, vertex)) {
            hidden_vertex = true;
            break;
          }
        }
      }

      if (ss->hide_poly) {
        for (int i = 0; i < ss->totfaces; i++) {
          if (ss->hide_poly[i]) {
            hidden_vertex = true;
            break;
          }
        }
      }

      if (hidden_vertex) {
        SCULPT_face_visibility_all_set(ss, true);
      }
      else {
        if (ss->face_sets) {
          SCULPT_face_visibility_all_set(ss, false);
          SCULPT_face_set_visibility_set(ss, active_face_set, true);
        }
        else {
          SCULPT_face_visibility_all_set(ss, true);
        }
      }
      break;
    }
    case SCULPT_FACE_SET_VISIBILITY_SHOW_ACTIVE:
      ss->hide_poly = BKE_sculpt_hide_poly_ensure(mesh);

      if (ss->face_sets) {
        SCULPT_face_visibility_all_set(ss, false);
        SCULPT_face_set_visibility_set(ss, active_face_set, true);
      }
      else {
        SCULPT_face_set_visibility_set(ss, active_face_set, true);
      }
      break;
    case SCULPT_FACE_SET_VISIBILITY_HIDE_ACTIVE:
      ss->hide_poly = BKE_sculpt_hide_poly_ensure(mesh);

      if (ss->face_sets) {
        SCULPT_face_set_visibility_set(ss, active_face_set, false);
      }
      else {
        SCULPT_face_visibility_all_set(ss, false);
      }

      break;
  }

  /* For modes that use the cursor active vertex, update the rotation origin for viewport
   * navigation.
   */
  if (ELEM(mode, SCULPT_FACE_SET_VISIBILITY_TOGGLE, SCULPT_FACE_SET_VISIBILITY_SHOW_ACTIVE)) {
    UnifiedPaintSettings *ups = &CTX_data_tool_settings(C)->unified_paint_settings;
    float location[3];
    copy_v3_v3(location, SCULPT_active_vertex_co_get(ss));
    mul_m4_v3(ob->object_to_world, location);
    copy_v3_v3(ups->average_stroke_accum, location);
    ups->average_stroke_counter = 1;
    ups->last_stroke_valid = true;
  }

  /* Sync face sets visibility and vertex visibility. */
  SCULPT_visibility_sync_all_from_faces(ob);

  SCULPT_undo_push_end(ob);
  for (PBVHNode *node : nodes) {
    BKE_pbvh_node_mark_update_visibility(node);
  }

  BKE_pbvh_update_visibility(ss->pbvh);

  SCULPT_tag_update_overlays(C);

  return OPERATOR_FINISHED;
}

static int sculpt_face_set_change_visibility_invoke(bContext *C,
                                                    wmOperator *op,
                                                    const wmEvent *event)
{
  Object *ob = CTX_data_active_object(C);
  SculptSession *ss = ob->sculpt;

  /* Update the active vertex and Face Set using the cursor position to avoid relying on the paint
   * cursor updates. */
  SculptCursorGeometryInfo sgi;
  const float mval_fl[2] = {float(event->mval[0]), float(event->mval[1])};
  SCULPT_vertex_random_access_ensure(ss);
  SCULPT_cursor_geometry_info_update(C, &sgi, mval_fl, false);

  return sculpt_face_set_change_visibility_exec(C, op);
}

void SCULPT_OT_face_set_change_visibility(wmOperatorType *ot)
{
  /* Identifiers. */
  ot->name = "Face Sets Visibility";
  ot->idname = "SCULPT_OT_face_set_change_visibility";
  ot->description = "Change the visibility of the Face Sets of the sculpt";

  /* Api callbacks. */
  ot->exec = sculpt_face_set_change_visibility_exec;
  ot->invoke = sculpt_face_set_change_visibility_invoke;
  ot->poll = SCULPT_mode_poll;

  ot->flag = OPTYPE_REGISTER | OPTYPE_UNDO | OPTYPE_DEPENDS_ON_CURSOR;

  RNA_def_enum(ot->srna,
               "mode",
               prop_sculpt_face_sets_change_visibility_types,
               SCULPT_FACE_SET_VISIBILITY_TOGGLE,
               "Mode",
               "");
}

static int sculpt_face_sets_randomize_colors_exec(bContext *C, wmOperator * /*op*/)
{

  Object *ob = CTX_data_active_object(C);
  SculptSession *ss = ob->sculpt;

  /* Dyntopo not supported. */
  if (BKE_pbvh_type(ss->pbvh) == PBVH_BMESH) {
    return OPERATOR_CANCELLED;
  }

  if (!ss->face_sets) {
    return OPERATOR_CANCELLED;
  }

  PBVH *pbvh = ob->sculpt->pbvh;
  Mesh *mesh = static_cast<Mesh *>(ob->data);

  mesh->face_sets_color_seed += 1;
  if (ss->face_sets) {
    const int random_index = clamp_i(ss->totfaces * BLI_hash_int_01(mesh->face_sets_color_seed),
                                     0,
                                     max_ii(0, ss->totfaces - 1));
    mesh->face_sets_color_default = ss->face_sets[random_index];
  }
  BKE_pbvh_face_sets_color_set(pbvh, mesh->face_sets_color_seed, mesh->face_sets_color_default);

  Vector<PBVHNode *> nodes = blender::bke::pbvh::search_gather(pbvh, {});
  for (PBVHNode *node : nodes) {
    BKE_pbvh_node_mark_redraw(node);
  }

  SCULPT_tag_update_overlays(C);

  return OPERATOR_FINISHED;
}

void SCULPT_OT_face_sets_randomize_colors(wmOperatorType *ot)
{
  /* Identifiers. */
  ot->name = "Randomize Face Sets Colors";
  ot->idname = "SCULPT_OT_face_sets_randomize_colors";
  ot->description = "Generates a new set of random colors to render the Face Sets in the viewport";

  /* Api callbacks. */
  ot->exec = sculpt_face_sets_randomize_colors_exec;
  ot->poll = SCULPT_mode_poll;

  ot->flag = OPTYPE_REGISTER | OPTYPE_UNDO;
}

enum eSculptFaceSetEditMode {
  SCULPT_FACE_SET_EDIT_GROW = 0,
  SCULPT_FACE_SET_EDIT_SHRINK = 1,
  SCULPT_FACE_SET_EDIT_DELETE_GEOMETRY = 2,
  SCULPT_FACE_SET_EDIT_FAIR_POSITIONS = 3,
  SCULPT_FACE_SET_EDIT_FAIR_TANGENCY = 4,
};

static EnumPropertyItem prop_sculpt_face_sets_edit_types[] = {
    {
        SCULPT_FACE_SET_EDIT_GROW,
        "GROW",
        0,
        "Grow Face Set",
        "Grows the Face Sets boundary by one face based on mesh topology",
    },
    {
        SCULPT_FACE_SET_EDIT_SHRINK,
        "SHRINK",
        0,
        "Shrink Face Set",
        "Shrinks the Face Sets boundary by one face based on mesh topology",
    },
    {
        SCULPT_FACE_SET_EDIT_DELETE_GEOMETRY,
        "DELETE_GEOMETRY",
        0,
        "Delete Geometry",
        "Deletes the faces that are assigned to the Face Set",
    },
    {
        SCULPT_FACE_SET_EDIT_FAIR_POSITIONS,
        "FAIR_POSITIONS",
        0,
        "Fair Positions",
        "Creates a smooth as possible geometry patch from the Face Set minimizing changes in "
        "vertex positions",
    },
    {
        SCULPT_FACE_SET_EDIT_FAIR_TANGENCY,
        "FAIR_TANGENCY",
        0,
        "Fair Tangency",
        "Creates a smooth as possible geometry patch from the Face Set minimizing changes in "
        "vertex tangents",
    },
    {0, nullptr, 0, nullptr, nullptr},
};

static void sculpt_face_set_grow(Object *ob,
                                 SculptSession *ss,
                                 const int *prev_face_sets,
                                 const int active_face_set_id,
                                 const bool modify_hidden)
{
  using namespace blender;
  Mesh *mesh = BKE_mesh_from_object(ob);
  const OffsetIndices faces = mesh->faces();
  const Span<int> corner_verts = mesh->corner_verts();

  for (const int p : faces.index_range()) {
    if (!modify_hidden && prev_face_sets[p] <= 0) {
      continue;
    }
    for (const int vert : corner_verts.slice(faces[p])) {
      for (const int neighbor_face_index : ss->pmap[vert]) {
        if (neighbor_face_index == p) {
          continue;
        }
        if (prev_face_sets[neighbor_face_index] == active_face_set_id) {
          ss->face_sets[p] = active_face_set_id;
        }
      }
    }
  }
}

static void sculpt_face_set_shrink(Object *ob,
                                   SculptSession *ss,
                                   const int *prev_face_sets,
                                   const int active_face_set_id,
                                   const bool modify_hidden)
{
  using namespace blender;
  Mesh *mesh = BKE_mesh_from_object(ob);
  const OffsetIndices faces = mesh->faces();
  const Span<int> corner_verts = mesh->corner_verts();
  for (const int p : faces.index_range()) {
    if (!modify_hidden && prev_face_sets[p] <= 0) {
      continue;
    }
    if (prev_face_sets[p] == active_face_set_id) {
      for (const int vert_i : corner_verts.slice(faces[p])) {
        for (const int neighbor_face_index : ss->pmap[vert_i]) {
          if (neighbor_face_index == p) {
            continue;
          }
          if (prev_face_sets[neighbor_face_index] != active_face_set_id) {
            ss->face_sets[p] = prev_face_sets[neighbor_face_index];
          }
        }
      }
    }
  }
}

static bool check_single_face_set(SculptSession *ss,
                                  const int *face_sets,
                                  const bool check_visible_only)
{
  if (face_sets == nullptr) {
    return true;
  }
  int first_face_set = SCULPT_FACE_SET_NONE;
  if (check_visible_only) {
    for (int f = 0; f < ss->totfaces; f++) {
      if (ss->hide_poly && ss->hide_poly[f]) {
        continue;
      }
      first_face_set = face_sets[f];
      break;
    }
  }
  else {
    first_face_set = face_sets[0];
  }

  if (first_face_set == SCULPT_FACE_SET_NONE) {
    return true;
  }

  for (int f = 0; f < ss->totfaces; f++) {
    if (check_visible_only && ss->hide_poly && ss->hide_poly[f]) {
      continue;
    }
    if (face_sets[f] != first_face_set) {
      return false;
    }
  }
  return true;
}

static void sculpt_face_set_delete_geometry(Object *ob,
                                            SculptSession *ss,
                                            const int active_face_set_id,
                                            const bool modify_hidden)
{

  Mesh *mesh = static_cast<Mesh *>(ob->data);
  const BMAllocTemplate allocsize = BMALLOC_TEMPLATE_FROM_ME(mesh);
  BMeshCreateParams create_params{};
  create_params.use_toolflags = true;
  BMesh *bm = BM_mesh_create(&allocsize, &create_params);

  BMeshFromMeshParams convert_params{};
  convert_params.calc_vert_normal = true;
  convert_params.calc_face_normal = true;
  BM_mesh_bm_from_me(bm, mesh, &convert_params);

  BM_mesh_elem_table_init(bm, BM_FACE);
  BM_mesh_elem_table_ensure(bm, BM_FACE);
  BM_mesh_elem_hflag_disable_all(bm, BM_VERT | BM_EDGE | BM_FACE, BM_ELEM_TAG, false);
  BMIter iter;
  BMFace *f;
  BM_ITER_MESH (f, &iter, bm, BM_FACES_OF_MESH) {
    const int face_index = BM_elem_index_get(f);
    if (!modify_hidden && ss->hide_poly && ss->hide_poly[face_index]) {
      continue;
    }
    BM_elem_flag_set(f, BM_ELEM_TAG, ss->face_sets[face_index] == active_face_set_id);
  }
  BM_mesh_delete_hflag_context(bm, BM_ELEM_TAG, DEL_FACES);
  BM_mesh_elem_hflag_disable_all(bm, BM_VERT | BM_EDGE | BM_FACE, BM_ELEM_TAG, false);

  BMeshToMeshParams bmesh_to_mesh_params{};
  bmesh_to_mesh_params.calc_object_remap = false;
  BM_mesh_bm_to_me(nullptr, bm, mesh, &bmesh_to_mesh_params);

  BM_mesh_free(bm);
}

static void sculpt_face_set_edit_fair_face_set(Object *ob,
                                               const int active_face_set_id,
                                               const eMeshFairingDepth fair_order,
                                               const float strength)
{
  SculptSession *ss = ob->sculpt;
  const int totvert = SCULPT_vertex_count_get(ss);

  Mesh *mesh = static_cast<Mesh *>(ob->data);
  Vector<float3> orig_positions;
  Vector<bool> fair_verts;

  orig_positions.resize(totvert);
  fair_verts.resize(totvert);

  SCULPT_boundary_info_ensure(ob);

  for (int i = 0; i < totvert; i++) {
    PBVHVertRef vertex = BKE_pbvh_index_to_vertex(ss->pbvh, i);

    orig_positions[i] = SCULPT_vertex_co_get(ss, vertex);
    fair_verts[i] = !SCULPT_vertex_is_boundary(ss, vertex) &&
                    SCULPT_vertex_has_face_set(ss, vertex, active_face_set_id) &&
                    SCULPT_vertex_has_unique_face_set(ss, vertex);
  }

  float(*positions)[3] = SCULPT_mesh_deformed_positions_get(ss);
  BKE_mesh_prefair_and_fair_verts(mesh, positions, fair_verts.data(), fair_order);

  for (int i = 0; i < totvert; i++) {
    if (fair_verts[i]) {
      interp_v3_v3v3(positions[i], orig_positions[i], positions[i], strength);
    }
  }
}

static void sculpt_face_set_apply_edit(Object *ob,
                                       const int active_face_set_id,
                                       const int mode,
                                       const bool modify_hidden,
                                       const float strength = 0.0f)
{
  SculptSession *ss = ob->sculpt;

  switch (mode) {
    case SCULPT_FACE_SET_EDIT_GROW: {
      int *prev_face_sets = static_cast<int *>(MEM_dupallocN(ss->face_sets));
      sculpt_face_set_grow(ob, ss, prev_face_sets, active_face_set_id, modify_hidden);
      MEM_SAFE_FREE(prev_face_sets);
      break;
    }
    case SCULPT_FACE_SET_EDIT_SHRINK: {
      int *prev_face_sets = static_cast<int *>(MEM_dupallocN(ss->face_sets));
      sculpt_face_set_shrink(ob, ss, prev_face_sets, active_face_set_id, modify_hidden);
      MEM_SAFE_FREE(prev_face_sets);
      break;
    }
    case SCULPT_FACE_SET_EDIT_DELETE_GEOMETRY:
      sculpt_face_set_delete_geometry(ob, ss, active_face_set_id, modify_hidden);
      break;
    case SCULPT_FACE_SET_EDIT_FAIR_POSITIONS:
      sculpt_face_set_edit_fair_face_set(
          ob, active_face_set_id, MESH_FAIRING_DEPTH_POSITION, strength);
      break;
    case SCULPT_FACE_SET_EDIT_FAIR_TANGENCY:
      sculpt_face_set_edit_fair_face_set(
          ob, active_face_set_id, MESH_FAIRING_DEPTH_TANGENCY, strength);
      break;
  }
}

static bool sculpt_face_set_edit_is_operation_valid(SculptSession *ss,
                                                    const eSculptFaceSetEditMode mode,
                                                    const bool modify_hidden)
{
  if (BKE_pbvh_type(ss->pbvh) == PBVH_BMESH) {
    /* Dyntopo is not supported. */
    return false;
  }

  if (mode == SCULPT_FACE_SET_EDIT_DELETE_GEOMETRY) {
    if (BKE_pbvh_type(ss->pbvh) == PBVH_GRIDS) {
      /* Modification of base mesh geometry requires special remapping of multi-resolution
       * displacement, which does not happen here.
       * Disable delete operation. It can be supported in the future by doing similar displacement
       * data remapping as what happens in the mesh edit mode. */
      return false;
    }
    if (check_single_face_set(ss, ss->face_sets, !modify_hidden)) {
      /* Cancel the operator if the mesh only contains one Face Set to avoid deleting the
       * entire object. */
      return false;
    }
  }

  if (ELEM(mode, SCULPT_FACE_SET_EDIT_FAIR_POSITIONS, SCULPT_FACE_SET_EDIT_FAIR_TANGENCY)) {
    if (BKE_pbvh_type(ss->pbvh) == PBVH_GRIDS) {
      /* TODO: Multi-resolution topology representation using grids and duplicates can't be used
       * directly by the fair algorithm. Multi-resolution topology needs to be exposed in a
       * different way or converted to a mesh for this operation. */
      return false;
    }
  }

  return true;
}

static void sculpt_face_set_edit_modify_geometry(bContext *C,
                                                 Object *ob,
                                                 const int active_face_set,
                                                 const eSculptFaceSetEditMode mode,
                                                 const bool modify_hidden,
                                                 wmOperator *op)
{
  Mesh *mesh = static_cast<Mesh *>(ob->data);
  ED_sculpt_undo_geometry_begin(ob, op);
  sculpt_face_set_apply_edit(ob, active_face_set, mode, modify_hidden);
  ED_sculpt_undo_geometry_end(ob);
  BKE_mesh_batch_cache_dirty_tag(mesh, BKE_MESH_BATCH_DIRTY_ALL);
  DEG_id_tag_update(&ob->id, ID_RECALC_GEOMETRY);
  WM_event_add_notifier(C, NC_GEOM | ND_DATA, mesh);
}

static void face_set_edit_do_post_visibility_updates(Object *ob, Span<PBVHNode *> nodes)
{
  SculptSession *ss = ob->sculpt;

  /* Sync face sets visibility and vertex visibility as now all Face Sets are visible. */
  SCULPT_visibility_sync_all_from_faces(ob);

  for (PBVHNode *node : nodes) {
    BKE_pbvh_node_mark_update_visibility(node);
  }

<<<<<<< HEAD
  BKE_pbvh_update_visibility(ss->pbvh);

  if (BKE_pbvh_type(pbvh) == PBVH_FACES) {
    BKE_mesh_flush_hidden_from_verts(mesh);
  }
=======
  BKE_pbvh_update_vertex_data(ss->pbvh, PBVH_UpdateVisibility);
>>>>>>> 411cd827
}

static void sculpt_face_set_edit_modify_face_sets(Object *ob,
                                                  const int active_face_set,
                                                  const eSculptFaceSetEditMode mode,
                                                  const bool modify_hidden,
                                                  wmOperator *op)
{
  PBVH *pbvh = ob->sculpt->pbvh;
  Vector<PBVHNode *> nodes = blender::bke::pbvh::search_gather(pbvh, {});

  if (nodes.is_empty()) {
    return;
  }
  SCULPT_undo_push_begin(ob, op);
  for (PBVHNode *node : nodes) {
    SCULPT_undo_push_node(ob, node, SCULPT_UNDO_FACE_SETS);
  }
  sculpt_face_set_apply_edit(ob, active_face_set, mode, modify_hidden);
  SCULPT_undo_push_end(ob);
  face_set_edit_do_post_visibility_updates(ob, nodes);
}

static void sculpt_face_set_edit_modify_coordinates(bContext *C,
                                                    Object *ob,
                                                    const int active_face_set,
                                                    const eSculptFaceSetEditMode mode,
                                                    wmOperator *op)
{
  Sculpt *sd = CTX_data_tool_settings(C)->sculpt;
  SculptSession *ss = ob->sculpt;
  PBVH *pbvh = ss->pbvh;

  Vector<PBVHNode *> nodes = blender::bke::pbvh::search_gather(pbvh, {});

  const float strength = RNA_float_get(op->ptr, "strength");

  SCULPT_undo_push_begin(ob, op);
  for (PBVHNode *node : nodes) {
    BKE_pbvh_node_mark_update(node);
    SCULPT_undo_push_node(ob, node, SCULPT_UNDO_COORDS);
  }
  sculpt_face_set_apply_edit(ob, active_face_set, mode, false, strength);

  if (ss->deform_modifiers_active || ss->shapekey_active) {
    SCULPT_flush_stroke_deform(sd, ob, true);
  }
  SCULPT_flush_update_step(C, SCULPT_UPDATE_COORDS);
  SCULPT_flush_update_done(C, ob, SCULPT_UPDATE_COORDS);
  SCULPT_undo_push_end(ob);
}

static bool sculpt_face_set_edit_init(bContext *C, wmOperator *op)
{
  Object *ob = CTX_data_active_object(C);
  SculptSession *ss = ob->sculpt;
  Depsgraph *depsgraph = CTX_data_ensure_evaluated_depsgraph(C);
  const eSculptFaceSetEditMode mode = static_cast<eSculptFaceSetEditMode>(
      RNA_enum_get(op->ptr, "mode"));
  const bool modify_hidden = RNA_boolean_get(op->ptr, "modify_hidden");

  if (!sculpt_face_set_edit_is_operation_valid(ss, mode, modify_hidden)) {
    return false;
  }

  ss->face_sets = BKE_sculpt_face_sets_ensure(ob);
  BKE_sculpt_update_object_for_edit(depsgraph, ob, true, false, false);

  return true;
}

static int sculpt_face_set_edit_exec(bContext *C, wmOperator *op)
{
  if (!sculpt_face_set_edit_init(C, op)) {
    return OPERATOR_CANCELLED;
  }

  Object *ob = CTX_data_active_object(C);

  const int active_face_set = RNA_int_get(op->ptr, "active_face_set");
  const eSculptFaceSetEditMode mode = static_cast<eSculptFaceSetEditMode>(
      RNA_enum_get(op->ptr, "mode"));
  const bool modify_hidden = RNA_boolean_get(op->ptr, "modify_hidden");

  switch (mode) {
    case SCULPT_FACE_SET_EDIT_DELETE_GEOMETRY:
      sculpt_face_set_edit_modify_geometry(C, ob, active_face_set, mode, modify_hidden, op);
      break;
    case SCULPT_FACE_SET_EDIT_GROW:
    case SCULPT_FACE_SET_EDIT_SHRINK:
      sculpt_face_set_edit_modify_face_sets(ob, active_face_set, mode, modify_hidden, op);
      break;
    case SCULPT_FACE_SET_EDIT_FAIR_POSITIONS:
    case SCULPT_FACE_SET_EDIT_FAIR_TANGENCY:
      sculpt_face_set_edit_modify_coordinates(C, ob, active_face_set, mode, op);
      break;
  }

  SCULPT_tag_update_overlays(C);

  return OPERATOR_FINISHED;
}

static int sculpt_face_set_edit_invoke(bContext *C, wmOperator *op, const wmEvent *event)
{
  Depsgraph *depsgraph = CTX_data_depsgraph_pointer(C);
  Object *ob = CTX_data_active_object(C);
  SculptSession *ss = ob->sculpt;

  BKE_sculpt_update_object_for_edit(depsgraph, ob, true, false, false);

  /* Update the current active Face Set and Vertex as the operator can be used directly from the
   * tool without brush cursor. */
  SculptCursorGeometryInfo sgi;
  const float mval_fl[2] = {float(event->mval[0]), float(event->mval[1])};
  if (!SCULPT_cursor_geometry_info_update(C, &sgi, mval_fl, false)) {
    /* The cursor is not over the mesh. Cancel to avoid editing the last updated Face Set ID. */
    return OPERATOR_CANCELLED;
  }
  RNA_int_set(op->ptr, "active_face_set", SCULPT_active_face_set_get(ss));

  return sculpt_face_set_edit_exec(C, op);
}

void SCULPT_OT_face_sets_edit(wmOperatorType *ot)
{
  /* Identifiers. */
  ot->name = "Edit Face Set";
  ot->idname = "SCULPT_OT_face_set_edit";
  ot->description = "Edits the current active Face Set";

  /* Api callbacks. */
  ot->invoke = sculpt_face_set_edit_invoke;
  ot->exec = sculpt_face_set_edit_exec;
  ot->poll = SCULPT_mode_poll;

  ot->flag = OPTYPE_REGISTER | OPTYPE_UNDO | OPTYPE_DEPENDS_ON_CURSOR;

  PropertyRNA *prop = RNA_def_int(
      ot->srna, "active_face_set", 1, 0, INT_MAX, "Active Face Set", "", 0, 64);
  RNA_def_property_flag(prop, PROP_HIDDEN);

  RNA_def_enum(
      ot->srna, "mode", prop_sculpt_face_sets_edit_types, SCULPT_FACE_SET_EDIT_GROW, "Mode", "");
  RNA_def_float(ot->srna, "strength", 1.0f, 0.0f, 1.0f, "Strength", "", 0.0f, 1.0f);

  ot->prop = RNA_def_boolean(ot->srna,
                             "modify_hidden",
                             true,
                             "Modify Hidden",
                             "Apply the edit operation to hidden Face Sets");
}

static int sculpt_face_sets_invert_visibility_exec(bContext *C, wmOperator *op)
{
  Object *ob = CTX_data_active_object(C);
  SculptSession *ss = ob->sculpt;
  Mesh *mesh = static_cast<Mesh *>(ob->data);
  Depsgraph *depsgraph = CTX_data_depsgraph_pointer(C);

  BKE_sculpt_update_object_for_edit(depsgraph, ob, true, true, false);

  /* Not supported for dyntopo. */
  if (BKE_pbvh_type(ss->pbvh) == PBVH_BMESH) {
    return OPERATOR_CANCELLED;
  }

  PBVH *pbvh = ob->sculpt->pbvh;
  Vector<PBVHNode *> nodes = blender::bke::pbvh::search_gather(pbvh, {});

  if (nodes.is_empty()) {
    return OPERATOR_CANCELLED;
  }

  ss->hide_poly = BKE_sculpt_hide_poly_ensure(mesh);

  SCULPT_undo_push_begin(ob, op);
  for (PBVHNode *node : nodes) {
    SCULPT_undo_push_node(ob, node, SCULPT_UNDO_HIDDEN);
  }

  SCULPT_face_visibility_all_invert(ss);

  SCULPT_undo_push_end(ob);

  /* Sync face sets visibility and vertex visibility. */
  SCULPT_visibility_sync_all_from_faces(ob);

  for (PBVHNode *node : nodes) {
    BKE_pbvh_node_mark_update_visibility(node);
  }

  BKE_pbvh_update_visibility(ss->pbvh);

  SCULPT_tag_update_overlays(C);

  return OPERATOR_FINISHED;
}

void SCULPT_OT_face_sets_invert_visibility(wmOperatorType *ot)
{
  /* Identifiers. */
  ot->name = "Invert Face Set Visibility";
  ot->idname = "SCULPT_OT_face_set_invert_visibility";
  ot->description = "Invert the visibility of the Face Sets of the sculpt";

  /* Api callbacks. */
  ot->exec = sculpt_face_sets_invert_visibility_exec;
  ot->poll = SCULPT_mode_poll;

  ot->flag = OPTYPE_REGISTER | OPTYPE_UNDO;
}<|MERGE_RESOLUTION|>--- conflicted
+++ resolved
@@ -1305,15 +1305,7 @@
     BKE_pbvh_node_mark_update_visibility(node);
   }
 
-<<<<<<< HEAD
   BKE_pbvh_update_visibility(ss->pbvh);
-
-  if (BKE_pbvh_type(pbvh) == PBVH_FACES) {
-    BKE_mesh_flush_hidden_from_verts(mesh);
-  }
-=======
-  BKE_pbvh_update_vertex_data(ss->pbvh, PBVH_UpdateVisibility);
->>>>>>> 411cd827
 }
 
 static void sculpt_face_set_edit_modify_face_sets(Object *ob,
