--- conflicted
+++ resolved
@@ -135,11 +135,7 @@
         const blender::IndexRange poly = ss->polys[vert_map->indices[j]];
 
         float poly_center[3];
-<<<<<<< HEAD
         BKE_mesh_calc_poly_center(ss->corner_verts.slice(poly), positions, poly_center);
-=======
-        BKE_mesh_calc_poly_center(p, &ss->corner_verts[p->loopstart], positions, poly_center);
->>>>>>> 9eb3f01f
 
         if (!sculpt_brush_test_sq_fn(&test, poly_center)) {
           continue;
@@ -546,23 +542,14 @@
   int *face_sets = ss->face_sets;
 
   const Span<MEdge> edges = mesh->edges();
-<<<<<<< HEAD
   const OffsetIndices polys = mesh->polys();
-=======
-  const Span<MPoly> polys = mesh->polys();
->>>>>>> 9eb3f01f
   const Span<int> corner_edges = mesh->corner_edges();
 
   if (!ss->epmap) {
     BKE_mesh_edge_poly_map_create(&ss->epmap,
                                   &ss->epmap_mem,
                                   edges.size(),
-<<<<<<< HEAD
                                   polys,
-=======
-                                  polys.data(),
-                                  polys.size(),
->>>>>>> 9eb3f01f
                                   corner_edges.data(),
                                   corner_edges.size());
   }
@@ -583,11 +570,7 @@
       const int poly_i = queue.front();
       queue.pop();
 
-<<<<<<< HEAD
       for (const int edge_i : corner_edges.slice(polys[poly_i])) {
-=======
-      for (const int edge_i : corner_edges.slice(poly.loopstart, poly.totloop)) {
->>>>>>> 9eb3f01f
         const Span<int> neighbor_polys(ss->epmap[edge_i].indices, ss->epmap[edge_i].count);
         for (const int neighbor_i : neighbor_polys) {
           if (neighbor_i == poly_i) {
@@ -1117,23 +1100,14 @@
 {
   using namespace blender;
   Mesh *mesh = BKE_mesh_from_object(ob);
-<<<<<<< HEAD
   const OffsetIndices polys = mesh->polys();
-=======
-  const MPoly *polys = BKE_mesh_polys(mesh);
->>>>>>> 9eb3f01f
   const Span<int> corner_verts = mesh->corner_verts();
 
   for (int p = 0; p < mesh->totpoly; p++) {
     if (!modify_hidden && prev_face_sets[p] <= 0) {
       continue;
     }
-<<<<<<< HEAD
     for (const int vert : corner_verts.slice(polys[p])) {
-=======
-    const MPoly *c_poly = &polys[p];
-    for (const int vert : corner_verts.slice(c_poly->loopstart, c_poly->totloop)) {
->>>>>>> 9eb3f01f
       const MeshElemMap *vert_map = &ss->pmap[vert];
       for (int i = 0; i < vert_map->count; i++) {
         const int neighbor_face_index = vert_map->indices[i];
@@ -1156,23 +1130,14 @@
 {
   using namespace blender;
   Mesh *mesh = BKE_mesh_from_object(ob);
-<<<<<<< HEAD
   const OffsetIndices polys = mesh->polys();
-=======
-  const MPoly *polys = BKE_mesh_polys(mesh);
->>>>>>> 9eb3f01f
   const Span<int> corner_verts = mesh->corner_verts();
   for (int p = 0; p < mesh->totpoly; p++) {
     if (!modify_hidden && prev_face_sets[p] <= 0) {
       continue;
     }
     if (abs(prev_face_sets[p]) == active_face_set_id) {
-<<<<<<< HEAD
       for (const int vert_i : corner_verts.slice(polys[p])) {
-=======
-      const MPoly *c_poly = &polys[p];
-      for (const int vert_i : corner_verts.slice(c_poly->loopstart, c_poly->totloop)) {
->>>>>>> 9eb3f01f
         const MeshElemMap *vert_map = &ss->pmap[vert_i];
         for (int i = 0; i < vert_map->count; i++) {
           const int neighbor_face_index = vert_map->indices[i];
