--- conflicted
+++ resolved
@@ -256,9 +256,6 @@
   BKE_pbvh_vertex_iter_end;
 }
 
-<<<<<<< HEAD
-void do_relax_face_sets_brush(const Sculpt &sd, Object &ob, Span<PBVHNode *> nodes)
-=======
 static std::array<float, 4> iteration_strengths(const float strength, const int stroke_iteration)
 {
   if (stroke_iteration % 3 == 0) {
@@ -270,48 +267,24 @@
   return {modified_strength, modified_strength, strength, strength};
 }
 
-void do_draw_face_sets_brush(const Sculpt &sd, Object &ob, Span<PBVHNode *> nodes)
->>>>>>> 11db1847
+void do_relax_face_sets_brush(const Sculpt &sd, Object &ob, Span<PBVHNode *> nodes)
 {
   const Brush &brush = *BKE_paint_brush_for_read(&sd.paint);
 
   BKE_curvemapping_init(brush.curve);
 
-<<<<<<< HEAD
   SCULPT_boundary_info_ensure(ob);
-  for (int iteration = 0; iteration < 4; iteration++) {
+
+  const SculptSession &ss = *ob.sculpt;
+  const std::array<float, 4> strengths = iteration_strengths(ss.cache->bstrength,
+                                                             ss.cache->iteration_count);
+  for (const float strength : strengths) {
+
     threading::parallel_for(nodes.index_range(), 1, [&](const IndexRange range) {
       for (const int i : range) {
-        do_relax_face_sets_brush_task(ob, brush, iteration, nodes[i]);
+        do_relax_face_sets_brush_task(ob, brush, strength, nodes[i]);
       }
     });
-=======
-  if (ss.cache->alt_smooth) {
-    SCULPT_boundary_info_ensure(ob);
-    const SculptSession &ss = *ob.sculpt;
-    const std::array<float, 4> strengths = iteration_strengths(ss.cache->bstrength,
-                                                               ss.cache->iteration_count);
-    for (const float strength : strengths) {
-      threading::parallel_for(nodes.index_range(), 1, [&](const IndexRange range) {
-        for (const int i : range) {
-          do_relax_face_sets_brush_task(ob, brush, strength, nodes[i]);
-        }
-      });
-    }
-  }
-  else {
-    switch (BKE_pbvh_type(*ss.pbvh)) {
-      case PBVH_FACES:
-        do_draw_face_sets_brush_faces(ob, brush, nodes);
-        break;
-      case PBVH_GRIDS:
-        do_draw_face_sets_brush_grids(ob, brush, nodes);
-        break;
-      case PBVH_BMESH:
-        do_draw_face_sets_brush_bmesh(ob, brush, nodes);
-        break;
-    }
->>>>>>> 11db1847
   }
 }
 
