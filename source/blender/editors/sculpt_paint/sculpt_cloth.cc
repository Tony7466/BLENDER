/* SPDX-FileCopyrightText: 2020 Blender Authors
 *
 * SPDX-License-Identifier: GPL-2.0-or-later */

/** \file
 * \ingroup edsculpt
 */
#include "sculpt_cloth.hh"

#include "MEM_guardedalloc.h"

#include "BLI_array_utils.hh"
#include "BLI_enumerable_thread_specific.hh"
#include "BLI_math_matrix.h"
#include "BLI_math_matrix.hh"
#include "BLI_math_rotation.h"
#include "BLI_math_vector.hh"
#include "BLI_utildefines.h"
#include "BLI_vector.hh"

#include "BLT_translation.hh"

#include "DNA_brush_types.h"
#include "DNA_customdata_types.h"
#include "DNA_object_types.h"
#include "DNA_scene_types.h"

#include "BKE_brush.hh"
#include "BKE_bvhutils.hh"
#include "BKE_ccg.hh"
#include "BKE_collision.h"
#include "BKE_context.hh"
#include "BKE_layer.hh"
#include "BKE_mesh.hh"
#include "BKE_modifier.hh"
#include "BKE_paint.hh"
#include "BKE_pbvh_api.hh"
#include "BKE_subdiv_ccg.hh"

#include "DEG_depsgraph_query.hh"

#include "WM_api.hh"
#include "WM_types.hh"

#include "ED_sculpt.hh"

#include "brushes/types.hh"
#include "mesh_brush_common.hh"
#include "sculpt_automask.hh"
#include "sculpt_face_set.hh"
#include "sculpt_filter.hh"
#include "sculpt_hide.hh"
#include "sculpt_intern.hh"
#include "sculpt_undo.hh"

#include "RNA_access.hh"
#include "RNA_define.hh"

#include "GPU_immediate.hh"
#include "GPU_immediate_util.hh"
#include "GPU_matrix.hh"
#include "GPU_state.hh"

#include "UI_interface.hh"

#include "bmesh.hh"

#include <cmath>
#include <cstdlib>
#include <cstring>

namespace blender::ed::sculpt_paint::cloth {

static MutableSpan<int> calc_vert_indices_grids(const CCGKey &key,
                                                const Span<int> grids,
                                                Vector<int> &indices)
{
  const int grid_verts_num = grids.size() * key.grid_area;
  indices.resize(grid_verts_num);
  for (const int i : grids.index_range()) {
    array_utils::fill_index_range(
        indices.as_mutable_span().slice(i * key.grid_area, key.grid_area),
        grids[i] * key.grid_area);
  }
  return indices;
}

static MutableSpan<int> calc_vert_indices_bmesh(const Set<BMVert *, 0> &verts,
                                                Vector<int> &indices)
{
  indices.resize(verts.size());
  int i = 0;
  for (const BMVert *vert : verts) {
    indices[i] = BM_elem_index_get(vert);
    i++;
  }
  return indices;
}

static MutableSpan<int> calc_visible_vert_indices_grids(const CCGKey &key,
                                                        const BitGroupVector<> &grid_hidden,
                                                        const Span<int> grids,
                                                        Vector<int> &indices)
{
  if (grid_hidden.is_empty()) {
    return calc_vert_indices_grids(key, grids, indices);
  }
  const int grid_verts_num = grids.size() * key.grid_area;
  indices.reserve(grid_verts_num);
  for (const int i : grids.index_range()) {
    const int start = grids[i] * key.grid_area;
    bits::foreach_0_index(grid_hidden[grids[i]],
                          [&](const int offset) { indices.append(start + offset); });
  }
  return indices;
}

static MutableSpan<int> calc_visible_vert_indices_bmesh(const Set<BMVert *, 0> &verts,
                                                        Vector<int> &indices)
{
  indices.reserve(verts.size());
  for (const BMVert *vert : verts) {
    if (!BM_elem_flag_test(vert, BM_ELEM_HIDDEN)) {
      indices.append(BM_elem_index_get(vert));
    }
  }
  return indices;
}

static void calc_vert_neighbor_indices_grids(const SubdivCCG &subdiv_ccg,
                                             const Span<int> verts,
                                             const MutableSpan<Vector<int>> neighbor_indices)
{
  BLI_assert(verts.size() == neighbor_indices.size());
  const CCGKey key = BKE_subdiv_ccg_key_top_level(subdiv_ccg);

  for (const int i : verts.index_range()) {
    SubdivCCGNeighbors neighbors;
    BKE_subdiv_ccg_neighbor_coords_get(
        subdiv_ccg, SubdivCCGCoord::from_index(key, verts[i]), false, neighbors);

    neighbor_indices[i].clear();
    for (const SubdivCCGCoord coord : neighbors.coords) {
      neighbor_indices[i].append(coord.to_index(key));
    }
  }
}

static void calc_vert_neighbor_indices_bmesh(const BMesh &bm,
                                             const Span<int> verts,
                                             const MutableSpan<Vector<int>> neighbor_indices)
{
  BLI_assert(verts.size() == neighbor_indices.size());
  Vector<BMVert *, 64> neighbors;

  for (const int i : verts.index_range()) {
    BMVert *vert = BM_vert_at_index(&const_cast<BMesh &>(bm), verts[i]);
    neighbors.clear();
    neighbor_indices[i].clear();
    for (const BMVert *neighbor : vert_neighbors_get_bmesh(*vert, neighbors)) {
      neighbor_indices[i].append(BM_elem_index_get(neighbor));
    }
  }
}

static float3 cloth_brush_simulation_location_get(const SculptSession &ss, const Brush *brush)
{
  if (!ss.cache || !brush) {
    return float3(0);
  }
  if (brush->cloth_simulation_area_type == BRUSH_CLOTH_SIMULATION_AREA_LOCAL) {
    return ss.cache->initial_location_symm;
  }
  return ss.cache->location_symm;
}

IndexMask brush_affected_nodes_gather(SculptSession &ss,
                                      const Brush &brush,
                                      IndexMaskMemory &memory)
{
  BLI_assert(ss.cache);
  BLI_assert(brush.sculpt_tool == SCULPT_TOOL_CLOTH);

  switch (brush.cloth_simulation_area_type) {
    case BRUSH_CLOTH_SIMULATION_AREA_LOCAL: {
      const float radius_squared = math::square(ss.cache->initial_radius *
                                                (1.0 + brush.cloth_sim_limit));
<<<<<<< HEAD
      return bke::pbvh::search_gather(*ss.pbvh, [&](bke::pbvh::Node &node) {
        return node_in_sphere(node, ss.cache->initial_location_symm, radius_squared, false);
=======
      return bke::pbvh::search_nodes(*ss.pbvh, memory, [&](const bke::pbvh::Node &node) {
        return node_in_sphere(node, ss.cache->initial_location, radius_squared, false);
>>>>>>> ce0aafe3
      });
    }
    case BRUSH_CLOTH_SIMULATION_AREA_GLOBAL:
      return bke::pbvh::all_leaf_nodes(*ss.pbvh, memory);
    case BRUSH_CLOTH_SIMULATION_AREA_DYNAMIC: {
      const float radius_squared = math::square(ss.cache->radius * (1.0 + brush.cloth_sim_limit));
<<<<<<< HEAD
      return bke::pbvh::search_gather(*ss.pbvh, [&](bke::pbvh::Node &node) {
        return node_in_sphere(node, ss.cache->location_symm, radius_squared, false);
=======
      return bke::pbvh::search_nodes(*ss.pbvh, memory, [&](const bke::pbvh::Node &node) {
        return node_in_sphere(node, ss.cache->location, radius_squared, false);
>>>>>>> ce0aafe3
      });
    }
  }

  BLI_assert_unreachable();
  return {};
}

bool is_cloth_deform_brush(const Brush &brush)
{
  return (brush.sculpt_tool == SCULPT_TOOL_CLOTH &&
          ELEM(brush.cloth_deform_type, BRUSH_CLOTH_DEFORM_GRAB, BRUSH_CLOTH_DEFORM_SNAKE_HOOK)) ||
         /* All brushes that are not the cloth brush deform the simulation using softbody
          * constraints instead of applying forces. */
         (brush.sculpt_tool != SCULPT_TOOL_CLOTH &&
          brush.deform_target == BRUSH_DEFORM_TARGET_CLOTH_SIM);
}

static float cloth_brush_simulation_falloff_get(const Brush &brush,
                                                const float radius,
                                                const float3 &location,
                                                const float3 &co)
{
  if (brush.sculpt_tool != SCULPT_TOOL_CLOTH) {
    /* All brushes that are not the cloth brush do not use simulation areas. */
    return 1.0f;
  }

  /* Global simulation does not have any falloff as the entire mesh is being simulated. */
  if (brush.cloth_simulation_area_type == BRUSH_CLOTH_SIMULATION_AREA_GLOBAL) {
    return 1.0f;
  }

  const float distance = math::distance(location, co);
  const float limit = radius + (radius * brush.cloth_sim_limit);
  const float falloff = radius + (radius * brush.cloth_sim_limit * brush.cloth_sim_falloff);

  if (distance > limit) {
    /* Outside the limits. */
    return 0.0f;
  }
  if (distance < falloff) {
    /* Before the falloff area. */
    return 1.0f;
  }
  /* Do a smooth-step transition inside the falloff area. */
  float p = 1.0f - ((distance - falloff) / (limit - falloff));
  return 3.0f * p * p - 2.0f * p * p * p;
}

BLI_NOINLINE static void calc_brush_simulation_falloff(const Brush &brush,
                                                       const float radius,
                                                       const float3 &location,
                                                       const Span<float3> positions,
                                                       const MutableSpan<float> factors)
{
  BLI_assert(positions.size() == factors.size());

  for (const int i : positions.index_range()) {
    factors[i] *= cloth_brush_simulation_falloff_get(brush, radius, location, positions[i]);
  }
}

#define CLOTH_LENGTH_CONSTRAINTS_BLOCK 100000
#define CLOTH_SIMULATION_ITERATIONS 5

#define CLOTH_SOLVER_DISPLACEMENT_FACTOR 0.6f
#define CLOTH_MAX_CONSTRAINTS_PER_VERTEX 1024
#define CLOTH_SIMULATION_TIME_STEP 0.01f
#define CLOTH_DEFORMATION_SNAKEHOOK_STRENGTH 0.35f
#define CLOTH_DEFORMATION_TARGET_STRENGTH 0.01f
#define CLOTH_DEFORMATION_GRAB_STRENGTH 0.1f

static void cloth_brush_add_length_constraint(SimulationData &cloth_sim,
                                              const int node_index,
                                              const int v1,
                                              const int v2,
                                              const Span<float3> init_positions)
{
  LengthConstraint length_constraint{};

  length_constraint.elem_index_a = v1;
  length_constraint.elem_index_b = v2;

  length_constraint.node = node_index;

  length_constraint.elem_position_a = cloth_sim.pos[v1];
  length_constraint.elem_position_b = cloth_sim.pos[v2];

  length_constraint.type = SCULPT_CLOTH_CONSTRAINT_STRUCTURAL;

  length_constraint.length = math::distance(init_positions[v1], init_positions[v2]);
  length_constraint.strength = 1.0f;

  cloth_sim.length_constraints.append(length_constraint);
}

static void cloth_brush_add_softbody_constraint(SimulationData &cloth_sim,
                                                const int node_index,
                                                const int v,
                                                const float strength)
{
  LengthConstraint length_constraint{};

  length_constraint.elem_index_a = v;
  length_constraint.elem_index_b = v;

  length_constraint.node = node_index;

  length_constraint.elem_position_a = cloth_sim.pos[v];
  length_constraint.elem_position_b = cloth_sim.softbody_pos[v];

  length_constraint.type = SCULPT_CLOTH_CONSTRAINT_SOFTBODY;

  length_constraint.length = 0.0f;
  length_constraint.strength = strength;

  cloth_sim.length_constraints.append(length_constraint);
}

static void cloth_brush_add_pin_constraint(SimulationData &cloth_sim,
                                           const int node_index,
                                           const int v,
                                           const float strength)
{
  LengthConstraint length_constraint{};

  length_constraint.elem_index_a = v;
  length_constraint.elem_index_b = v;

  length_constraint.node = node_index;

  length_constraint.elem_position_a = cloth_sim.pos[v];
  length_constraint.elem_position_b = cloth_sim.init_pos[v];

  length_constraint.type = SCULPT_CLOTH_CONSTRAINT_PIN;

  length_constraint.length = 0.0f;
  length_constraint.strength = strength;

  cloth_sim.length_constraints.append(length_constraint);
}

static void cloth_brush_add_deformation_constraint(SimulationData &cloth_sim,
                                                   const int node_index,
                                                   const int v,
                                                   const float strength)
{
  LengthConstraint length_constraint{};

  length_constraint.elem_index_a = v;
  length_constraint.elem_index_b = v;

  length_constraint.node = node_index;

  length_constraint.type = SCULPT_CLOTH_CONSTRAINT_DEFORMATION;

  length_constraint.elem_position_a = cloth_sim.pos[v];
  length_constraint.elem_position_b = cloth_sim.deformation_pos[v];

  length_constraint.length = 0.0f;
  length_constraint.strength = strength;

  cloth_sim.length_constraints.append(length_constraint);
}

static void add_constraints_for_verts(const Object &object,
                                      const Brush *brush,
                                      const float3 &cloth_sim_initial_location,
                                      const float cloth_sim_radius,
                                      const Span<float3> init_positions,
                                      const int node_index,
                                      const Span<int> verts,
                                      const Span<Vector<int>> vert_neighbors,
                                      SimulationData &cloth_sim,
                                      Set<OrderedEdge> &created_length_constraints)
{
  const SculptSession &ss = *object.sculpt;

  const bool is_brush_has_stroke_cache = ss.cache != nullptr && brush != nullptr;
  const bool pin_simulation_boundary = is_brush_has_stroke_cache &&
                                       brush->flag2 & BRUSH_CLOTH_PIN_SIMULATION_BOUNDARY &&
                                       brush->cloth_simulation_area_type !=
                                           BRUSH_CLOTH_SIMULATION_AREA_DYNAMIC;

  /* Brush can be nullptr in tools that use the solver without relying of constraints with
   * deformation positions. */
  const bool cloth_is_deform_brush = is_brush_has_stroke_cache && is_cloth_deform_brush(*brush);

  const bool use_falloff_plane = brush->cloth_force_falloff_type ==
                                 BRUSH_CLOTH_FORCE_FALLOFF_PLANE;
  float radius_squared = 0.0f;
  if (cloth_is_deform_brush) {
    radius_squared = ss.cache->initial_radius * ss.cache->initial_radius;
  }

  /* Only limit the constraint creation to a radius when the simulation is local. */
  const float cloth_sim_radius_squared = brush->cloth_simulation_area_type ==
                                                 BRUSH_CLOTH_SIMULATION_AREA_LOCAL ?
                                             cloth_sim_radius * cloth_sim_radius :
                                             FLT_MAX;

  for (const int i : verts.index_range()) {
    const int vert = verts[i];
    const float len_squared = math::distance_squared(init_positions[vert],
                                                     cloth_sim_initial_location);
    if (len_squared < cloth_sim_radius_squared) {
      if (cloth_sim.softbody_strength > 0.0f) {
        cloth_brush_add_softbody_constraint(cloth_sim, node_index, vert, 1.0f);
      }

      const Span<int> neighbors = vert_neighbors[i];

      /* As we don't know the order of the neighbor vertices, we create all possible combinations
       * between the neighbor and the original vertex as length constraints. */
      /* This results on a pattern that contains structural, shear and bending constraints for all
       * vertices, but constraints are repeated taking more memory than necessary. */
      for (const int neighbor : neighbors) {
        if (created_length_constraints.add({vert, neighbor})) {
          cloth_brush_add_length_constraint(cloth_sim, node_index, vert, neighbor, init_positions);
        }
      }
      for (const int a : neighbors) {
        for (const int b : neighbors) {
          if (a != b) {
            if (created_length_constraints.add({a, b})) {
              cloth_brush_add_length_constraint(cloth_sim, node_index, a, b, init_positions);
            }
          }
        }
      }
    }

    if (is_brush_has_stroke_cache && brush->sculpt_tool == SCULPT_TOOL_CLOTH) {
      /* The cloth brush works by applying forces in most of its modes, but some of them require
       * deformation coordinates to make the simulation stable. */
      if (brush->cloth_deform_type == BRUSH_CLOTH_DEFORM_GRAB) {
        if (use_falloff_plane) {
          /* With plane falloff the strength of the constraints is set when applying the
           * deformation forces. */
          cloth_brush_add_deformation_constraint(
              cloth_sim, node_index, vert, CLOTH_DEFORMATION_GRAB_STRENGTH);
        }
        else if (len_squared < radius_squared) {
          /* With radial falloff deformation constraints are created with different strengths and
           * only inside the radius of the brush. */
          const float fade = BKE_brush_curve_strength(
              brush, std::sqrt(len_squared), ss.cache->radius);
          cloth_brush_add_deformation_constraint(
              cloth_sim, node_index, vert, fade * CLOTH_DEFORMATION_GRAB_STRENGTH);
        }
      }
      else if (brush->cloth_deform_type == BRUSH_CLOTH_DEFORM_SNAKE_HOOK) {
        /* Cloth Snake Hook creates deformation constraint with fixed strength because the strength
         * is controlled per iteration using cloth_sim.deformation_strength. */
        cloth_brush_add_deformation_constraint(
            cloth_sim, node_index, vert, CLOTH_DEFORMATION_SNAKEHOOK_STRENGTH);
      }
    }
    else if (!cloth_sim.deformation_pos.is_empty()) {
      /* Any other tool that target the cloth simulation handle the falloff in
       * their own code when modifying the deformation coordinates of the simulation, so
       * deformation constraints are created with a fixed strength for all vertices. */
      cloth_brush_add_deformation_constraint(
          cloth_sim, node_index, vert, CLOTH_DEFORMATION_TARGET_STRENGTH);
    }

    if (pin_simulation_boundary) {
      const float sim_falloff = cloth_brush_simulation_falloff_get(
          *brush, ss.cache->initial_radius, ss.cache->location_symm, init_positions[vert]);
      /* Vertex is inside the area of the simulation without any falloff applied. */
      if (sim_falloff < 1.0f) {
        /* Create constraints with more strength the closer the vertex is to the simulation
         * boundary. */
        cloth_brush_add_pin_constraint(cloth_sim, node_index, vert, 1.0f - sim_falloff);
      }
    }
  }
}

void ensure_nodes_constraints(const Sculpt &sd,
                              const Object &object,
                              const IndexMask &node_mask,
                              SimulationData &cloth_sim,
                              const float3 &initial_location,
                              const float radius)
{
  SculptSession &ss = *object.sculpt;
  const Brush *brush = BKE_paint_brush_for_read(&sd.paint);

  /* TODO: Multi-threaded needs to be disabled for this task until implementing the optimization of
   * storing the constraints per node. */
  /* Currently all constrains are added to the same global array which can't be accessed from
   * different threads. */

  IndexMaskMemory memory;
  Set<OrderedEdge> created_length_constraints;
  Vector<int> vert_indices;
  Vector<Vector<int>> vert_neighbors;
  switch (ss.pbvh->type()) {
    case bke::pbvh::Type::Mesh: {
      MutableSpan<bke::pbvh::MeshNode> nodes = ss.pbvh->nodes<bke::pbvh::MeshNode>();
      const IndexMask uninitialized_nodes = IndexMask::from_predicate(
          node_mask, GrainSize(1024), memory, [&](const int i) {
            const int node_index = cloth_sim.node_state_index.lookup(&nodes[i]);
            return cloth_sim.node_state[node_index] == SCULPT_CLOTH_NODE_UNINITIALIZED;
          });
      const Mesh &mesh = *static_cast<const Mesh *>(object.data);
      const OffsetIndices faces = mesh.faces();
      const Span<int> corner_verts = mesh.corner_verts();
      const bke::AttributeAccessor attributes = mesh.attributes();
      const VArraySpan<bool> hide_vert = *attributes.lookup<bool>(".hide_vert",
                                                                  bke::AttrDomain::Point);
      const VArraySpan<bool> hide_poly = *attributes.lookup<bool>(".hide_poly",
                                                                  bke::AttrDomain::Face);

      Span<float3> init_positions;
      VArraySpan<float3> persistent_position;
      if (brush != nullptr && brush->flag & BRUSH_PERSISTENT) {
        persistent_position = *attributes.lookup<float3>(".sculpt_persistent_co",
                                                         bke::AttrDomain::Point);
      }
      if (persistent_position.is_empty()) {
        init_positions = cloth_sim.init_pos;
      }
      else {
        init_positions = persistent_position;
      }
      uninitialized_nodes.foreach_index([&](const int i) {
        const Span<int> verts = hide::node_visible_verts(nodes[i], hide_vert, vert_indices);
        vert_neighbors.resize(verts.size());
        calc_vert_neighbors(
            faces, corner_verts, ss.vert_to_face_map, hide_poly, verts, vert_neighbors);
        add_constraints_for_verts(object,
                                  brush,
                                  initial_location,
                                  radius,
                                  init_positions,
                                  cloth_sim.node_state_index.lookup(&nodes[i]),
                                  verts,
                                  vert_neighbors,
                                  cloth_sim,
                                  created_length_constraints);
      });
      break;
    }
    case bke::pbvh::Type::Grids: {
      MutableSpan<bke::pbvh::GridsNode> nodes = ss.pbvh->nodes<bke::pbvh::GridsNode>();
      const IndexMask uninitialized_nodes = IndexMask::from_predicate(
          node_mask, GrainSize(1024), memory, [&](const int i) {
            const int node_index = cloth_sim.node_state_index.lookup(&nodes[i]);
            return cloth_sim.node_state[node_index] == SCULPT_CLOTH_NODE_UNINITIALIZED;
          });
      const SubdivCCG &subdiv_ccg = *ss.subdiv_ccg;
      const CCGKey key = BKE_subdiv_ccg_key_top_level(subdiv_ccg);
      const BitGroupVector<> &grid_hidden = subdiv_ccg.grid_hidden;
      uninitialized_nodes.foreach_index([&](const int i) {
        const Span<int> verts = calc_visible_vert_indices_grids(
            key, grid_hidden, bke::pbvh::node_grid_indices(nodes[i]), vert_indices);
        vert_neighbors.resize(verts.size());
        calc_vert_neighbor_indices_grids(subdiv_ccg, verts, vert_neighbors);
        add_constraints_for_verts(object,
                                  brush,
                                  initial_location,
                                  radius,
                                  cloth_sim.init_pos,
                                  cloth_sim.node_state_index.lookup(&nodes[i]),
                                  verts,
                                  vert_neighbors,
                                  cloth_sim,
                                  created_length_constraints);
      });
      break;
    }
    case bke::pbvh::Type::BMesh: {
      MutableSpan<bke::pbvh::BMeshNode> nodes = ss.pbvh->nodes<bke::pbvh::BMeshNode>();
      const IndexMask uninitialized_nodes = IndexMask::from_predicate(
          node_mask, GrainSize(1024), memory, [&](const int i) {
            const int node_index = cloth_sim.node_state_index.lookup(&nodes[i]);
            return cloth_sim.node_state[node_index] == SCULPT_CLOTH_NODE_UNINITIALIZED;
          });
      BMesh &bm = *ss.bm;
      BM_mesh_elem_index_ensure(&bm, BM_VERT);
      BM_mesh_elem_table_ensure(&bm, BM_VERT);
      uninitialized_nodes.foreach_index([&](const int i) {
        const Set<BMVert *, 0> &bm_verts = BKE_pbvh_bmesh_node_unique_verts(&nodes[i]);
        const Span<int> verts = calc_visible_vert_indices_bmesh(bm_verts, vert_indices);
        vert_neighbors.resize(verts.size());
        calc_vert_neighbor_indices_bmesh(bm, verts, vert_neighbors);
        add_constraints_for_verts(object,
                                  brush,
                                  initial_location,
                                  radius,
                                  cloth_sim.init_pos,
                                  cloth_sim.node_state_index.lookup(&nodes[i]),
                                  verts,
                                  vert_neighbors,
                                  cloth_sim,
                                  created_length_constraints);
      });
      break;
    }
  }
}

BLI_NOINLINE static void apply_forces(SimulationData &cloth_sim,
                                      const Span<float3> forces,
                                      const Span<int> verts)
{
  const float mass_inv = math::rcp(cloth_sim.mass);
  for (const int i : verts.index_range()) {
    cloth_sim.acceleration[verts[i]] += forces[i] * mass_inv;
  }
}

BLI_NOINLINE static void expand_length_constraints(SimulationData &cloth_sim,
                                                   const Span<int> verts,
                                                   const Span<float> factors)
{
  MutableSpan<float> length_constraint_tweak = cloth_sim.length_constraint_tweak;
  for (const int i : verts.index_range()) {
    length_constraint_tweak[verts[i]] += factors[i] * 0.01f;
  }
}

BLI_NOINLINE static void calc_distances_to_plane(const Span<float3> positions,
                                                 const float4 &plane,
                                                 const MutableSpan<float> distances)
{
  for (const int i : positions.index_range()) {
    distances[i] = dist_to_plane_v3(positions[i], plane);
  }
}

BLI_NOINLINE static void clamp_factors(const MutableSpan<float> factors,
                                       const float min,
                                       const float max)
{
  for (float &factor : factors) {
    factor = std::clamp(factor, min, max);
  }
}

BLI_NOINLINE static void apply_grab_brush(SimulationData &cloth_sim,
                                          const Span<int> verts,
                                          const MutableSpan<float> factors,
                                          const bool use_falloff_plane,
                                          const float3 &grab_delta_symmetry)
{
  for (const int i : verts.index_range()) {
    cloth_sim.deformation_pos[verts[i]] = cloth_sim.init_pos[verts[i]] +
                                          grab_delta_symmetry * factors[i];
  }
  if (use_falloff_plane) {
    clamp_factors(factors, 0.0f, 1.0f);
    scatter_data_mesh(factors.as_span(), verts, cloth_sim.deformation_strength.as_mutable_span());
  }
  else {
    cloth_sim.deformation_strength.as_mutable_span().fill_indices(verts, 1.0f);
  }
}

BLI_NOINLINE static void apply_snake_hook_brush(SimulationData &cloth_sim,
                                                const Span<int> verts,
                                                const MutableSpan<float> factors,
                                                const float3 &grab_delta_symmetry)
{
  for (const int i : verts.index_range()) {
    const int vert = verts[i];
    cloth_sim.deformation_pos[vert] = cloth_sim.pos[vert] + grab_delta_symmetry * factors[i];
  }
  scatter_data_mesh(factors.as_span(), verts, cloth_sim.deformation_strength.as_mutable_span());
}

BLI_NOINLINE static void calc_pinch_forces(const Span<float3> positions,
                                           const float3 &location,
                                           const MutableSpan<float3> forces)
{
  for (const int i : forces.index_range()) {
    forces[i] = math::normalize(location - positions[i]);
  }
}

BLI_NOINLINE static void calc_plane_pinch_forces(const Span<float3> positions,
                                                 const float4 &plane,
                                                 const float3 &plane_normal,
                                                 const MutableSpan<float3> forces)
{
  for (const int i : positions.index_range()) {
    const float distance = dist_signed_to_plane_v3(positions[i], plane);
    forces[i] = math::normalize(plane_normal * -distance);
  }
}

BLI_NOINLINE static void calc_perpendicular_pinch_forces(const Span<float3> positions,
                                                         const float4x4 &imat,
                                                         const float3 &location,
                                                         const MutableSpan<float3> forces)
{
  const float3 x_object_space = math::normalize(imat.x_axis());
  const float3 z_object_space = math::normalize(imat.z_axis());
  for (const int i : positions.index_range()) {
    const float3 disp_center = math::normalize(location - positions[i]);
    const float3 x_disp = x_object_space - math::dot(disp_center, x_object_space);
    const float3 z_disp = z_object_space - math::dot(disp_center, z_object_space);
    forces[i] = x_disp + z_disp;
  }
}

struct LocalData {
  Vector<int> vert_indices;
  Vector<float> factors;
  Vector<float> distances;
  Vector<float> sim_factors;
  Vector<float3> positions;
  Vector<float3> init_positions;
  Vector<float3> diffs;
  Vector<float3> translations;
};

struct FalloffPlane {
  float4 plane;
  float3 normal;
};

static void calc_forces_mesh(const Depsgraph &depsgraph,
                             Object &ob,
                             const Brush &brush,
                             const float3 &offset,
                             const float4x4 &imat,
                             const float3 &sim_location,
                             const float3 &gravity,
                             const std::optional<FalloffPlane> &falloff_plane,
                             const Span<float3> positions_eval,
                             const Span<float3> vert_normals,
                             const bke::pbvh::MeshNode &node,
                             LocalData &tls)
{
  SculptSession &ss = *ob.sculpt;
  SimulationData &cloth_sim = *ss.cache->cloth_sim;
  const StrokeCache &cache = *ss.cache;
  const Mesh &mesh = *static_cast<const Mesh *>(ob.data);

  const Span<int> verts = bke::pbvh::node_unique_verts(node);
  const MutableSpan positions = gather_data_mesh(positions_eval, verts, tls.positions);
  const MutableSpan init_positions = gather_data_mesh(
      cloth_sim.init_pos.as_span(), verts, tls.init_positions);
  const Span<float3> current_positions = brush.cloth_deform_type == BRUSH_CLOTH_DEFORM_GRAB ?
                                             init_positions :
                                             positions;

  tls.factors.resize(verts.size());
  const MutableSpan<float> factors = tls.factors;
  fill_factor_from_hide_and_mask(mesh, verts, factors);
  filter_region_clip_factors(ss, current_positions, factors);

  calc_brush_simulation_falloff(brush, cache.radius, sim_location, positions, factors);

  tls.translations.resize(verts.size());
  const MutableSpan<float3> forces = tls.translations;

  /* Apply gravity in the entire simulation area before brush distances are taken into account. */
  if (!math::is_zero(gravity)) {
    translations_from_offset_and_factors(gravity, factors, forces);
    apply_forces(cloth_sim, forces, verts);
  }

  if (brush.flag & BRUSH_FRONTFACE) {
    calc_front_face(cache.view_normal_symm, vert_normals, verts, factors);
  }

  tls.distances.resize(verts.size());
  const MutableSpan<float> distances = tls.distances;
  if (falloff_plane) {
    calc_distances_to_plane(current_positions, falloff_plane->plane, distances);
  }
  else {
    calc_brush_distances(
        ss, current_positions, eBrushFalloffShape(brush.falloff_shape), distances);
  }
  apply_hardness_to_distances(cache, distances);
  calc_brush_strength_factors(cache, brush, distances, factors);

  const auto_mask::Cache *automask = auto_mask::active_cache_get(ss);
  auto_mask::calc_vert_factors(depsgraph, ob, automask, node, verts, factors);

  calc_brush_texture_factors(ss, brush, current_positions, factors);

  scale_factors(factors, cache.bstrength);

  switch (brush.cloth_deform_type) {
    case BRUSH_CLOTH_DEFORM_DRAG:
      translations_from_offset_and_factors(
          math::normalize(cache.location_symm - cache.last_location_symm), factors, forces);
      apply_forces(cloth_sim, forces, verts);
      break;
    case BRUSH_CLOTH_DEFORM_PUSH:
      translations_from_offset_and_factors(-offset, factors, forces);
      apply_forces(cloth_sim, forces, verts);
      break;
    case BRUSH_CLOTH_DEFORM_GRAB:
      apply_grab_brush(
          cloth_sim, verts, factors, falloff_plane.has_value(), cache.grab_delta_symm);
      break;
    case BRUSH_CLOTH_DEFORM_SNAKE_HOOK:
      apply_snake_hook_brush(cloth_sim, verts, factors, cache.grab_delta_symm);
      break;
    case BRUSH_CLOTH_DEFORM_PINCH_POINT:
      if (falloff_plane) {
        calc_plane_pinch_forces(positions, falloff_plane->plane, falloff_plane->normal, forces);
      }
      else {
        calc_pinch_forces(positions, cache.location_symm, forces);
      }
      scale_translations(forces, factors);
      apply_forces(cloth_sim, forces, verts);
      break;
    case BRUSH_CLOTH_DEFORM_PINCH_PERPENDICULAR: {
      calc_perpendicular_pinch_forces(positions, imat, cache.location_symm, forces);
      scale_translations(forces, factors);
      apply_forces(cloth_sim, forces, verts);
      break;
    }
    case BRUSH_CLOTH_DEFORM_INFLATE:
      gather_data_mesh(vert_normals, verts, forces);
      scale_translations(forces, factors);
      apply_forces(cloth_sim, forces, verts);
      break;
    case BRUSH_CLOTH_DEFORM_EXPAND:
      expand_length_constraints(cloth_sim, verts, factors);
      break;
  }
}

static void calc_forces_grids(const Depsgraph &depsgraph,
                              Object &ob,
                              const Brush &brush,
                              const float3 &offset,
                              const float4x4 &imat,
                              const float3 &sim_location,
                              const float3 &gravity,
                              const std::optional<FalloffPlane> &falloff_plane,
                              const bke::pbvh::GridsNode &node,
                              LocalData &tls)
{
  SculptSession &ss = *ob.sculpt;
  SimulationData &cloth_sim = *ss.cache->cloth_sim;
  const StrokeCache &cache = *ss.cache;
  const SubdivCCG &subdiv_ccg = *ss.subdiv_ccg;
  const CCGKey key = BKE_subdiv_ccg_key_top_level(subdiv_ccg);

  const Span<int> grids = bke::pbvh::node_grid_indices(node);
  const MutableSpan positions = gather_grids_positions(subdiv_ccg, grids, tls.positions);
  const MutableSpan init_positions = gather_data_grids(
      subdiv_ccg, cloth_sim.init_pos.as_span(), grids, tls.init_positions);
  const Span<float3> current_positions = brush.cloth_deform_type == BRUSH_CLOTH_DEFORM_GRAB ?
                                             init_positions :
                                             positions;

  tls.factors.resize(positions.size());
  const MutableSpan<float> factors = tls.factors;
  fill_factor_from_hide_and_mask(subdiv_ccg, grids, factors);
  filter_region_clip_factors(ss, current_positions, factors);

  calc_brush_simulation_falloff(brush, cache.radius, sim_location, positions, factors);

  const Span<int> verts = calc_vert_indices_grids(key, grids, tls.vert_indices);

  tls.translations.resize(verts.size());
  const MutableSpan<float3> forces = tls.translations;

  /* Apply gravity in the entire simulation area before brush distances are taken into account. */
  if (!math::is_zero(gravity)) {
    translations_from_offset_and_factors(gravity, factors, forces);
    apply_forces(cloth_sim, forces, verts);
  }

  if (brush.flag & BRUSH_FRONTFACE) {
    calc_front_face(cache.view_normal_symm, subdiv_ccg, grids, factors);
  }

  tls.distances.resize(verts.size());
  const MutableSpan<float> distances = tls.distances;
  if (falloff_plane) {
    calc_distances_to_plane(current_positions, falloff_plane->plane, distances);
  }
  else {
    calc_brush_distances(
        ss, current_positions, eBrushFalloffShape(brush.falloff_shape), distances);
  }
  apply_hardness_to_distances(cache, distances);
  calc_brush_strength_factors(cache, brush, distances, factors);

  const auto_mask::Cache *automask = auto_mask::active_cache_get(ss);
  auto_mask::calc_grids_factors(depsgraph, ob, automask, node, verts, factors);

  calc_brush_texture_factors(ss, brush, current_positions, factors);

  scale_factors(factors, cache.bstrength);

  switch (brush.cloth_deform_type) {
    case BRUSH_CLOTH_DEFORM_DRAG:
      translations_from_offset_and_factors(
          math::normalize(cache.location_symm - cache.last_location_symm), factors, forces);
      apply_forces(cloth_sim, forces, verts);
      break;
    case BRUSH_CLOTH_DEFORM_PUSH:
      translations_from_offset_and_factors(-offset, factors, forces);
      apply_forces(cloth_sim, forces, verts);
      break;
    case BRUSH_CLOTH_DEFORM_GRAB:
      apply_grab_brush(
          cloth_sim, verts, factors, falloff_plane.has_value(), cache.grab_delta_symm);
      break;
    case BRUSH_CLOTH_DEFORM_SNAKE_HOOK:
      apply_snake_hook_brush(cloth_sim, verts, factors, cache.grab_delta_symm);
      break;
    case BRUSH_CLOTH_DEFORM_PINCH_POINT:
      if (falloff_plane) {
        calc_plane_pinch_forces(positions, falloff_plane->plane, falloff_plane->normal, forces);
      }
      else {
        calc_pinch_forces(positions, cache.location_symm, forces);
      }
      scale_translations(forces, factors);
      apply_forces(cloth_sim, forces, verts);
      break;
    case BRUSH_CLOTH_DEFORM_PINCH_PERPENDICULAR: {
      calc_perpendicular_pinch_forces(positions, imat, cache.location_symm, forces);
      scale_translations(forces, factors);
      apply_forces(cloth_sim, forces, verts);
      break;
    }
    case BRUSH_CLOTH_DEFORM_INFLATE:
      gather_grids_normals(subdiv_ccg, grids, forces);
      scale_translations(forces, factors);
      apply_forces(cloth_sim, forces, verts);
      break;
    case BRUSH_CLOTH_DEFORM_EXPAND:
      expand_length_constraints(cloth_sim, verts, factors);
      break;
  }
}

static void calc_forces_bmesh(const Depsgraph &depsgraph,
                              Object &ob,
                              const Brush &brush,
                              const float3 &offset,
                              const float4x4 &imat,
                              const float3 &sim_location,
                              const float3 &gravity,
                              const std::optional<FalloffPlane> &falloff_plane,
                              bke::pbvh::BMeshNode &node,
                              LocalData &tls)
{
  SculptSession &ss = *ob.sculpt;
  SimulationData &cloth_sim = *ss.cache->cloth_sim;
  const StrokeCache &cache = *ss.cache;

  const Set<BMVert *, 0> &bm_verts = BKE_pbvh_bmesh_node_unique_verts(&node);
  const Span<int> verts = calc_vert_indices_bmesh(bm_verts, tls.vert_indices);

  const MutableSpan positions = gather_bmesh_positions(bm_verts, tls.positions);
  const MutableSpan init_positions = gather_data_mesh(
      cloth_sim.init_pos.as_span(), verts, tls.init_positions);
  const Span<float3> current_positions = brush.cloth_deform_type == BRUSH_CLOTH_DEFORM_GRAB ?
                                             init_positions :
                                             positions;

  tls.factors.resize(verts.size());
  const MutableSpan<float> factors = tls.factors;
  fill_factor_from_hide_and_mask(*ss.bm, bm_verts, factors);
  filter_region_clip_factors(ss, current_positions, factors);

  calc_brush_simulation_falloff(brush, cache.radius, sim_location, positions, factors);

  tls.translations.resize(verts.size());
  const MutableSpan<float3> forces = tls.translations;

  /* Apply gravity in the entire simulation area before brush distances are taken into account. */
  if (!math::is_zero(gravity)) {
    translations_from_offset_and_factors(gravity, factors, forces);
    apply_forces(cloth_sim, forces, verts);
  }

  if (brush.flag & BRUSH_FRONTFACE) {
    calc_front_face(cache.view_normal_symm, bm_verts, factors);
  }

  tls.distances.resize(verts.size());
  const MutableSpan<float> distances = tls.distances;
  if (falloff_plane) {
    calc_distances_to_plane(current_positions, falloff_plane->plane, distances);
  }
  else {
    calc_brush_distances(
        ss, current_positions, eBrushFalloffShape(brush.falloff_shape), distances);
  }
  apply_hardness_to_distances(cache, distances);
  calc_brush_strength_factors(cache, brush, distances, factors);

  const auto_mask::Cache *automask = auto_mask::active_cache_get(ss);
  auto_mask::calc_vert_factors(depsgraph, ob, automask, node, bm_verts, factors);

  calc_brush_texture_factors(ss, brush, current_positions, factors);

  scale_factors(factors, cache.bstrength);

  switch (brush.cloth_deform_type) {
    case BRUSH_CLOTH_DEFORM_DRAG:
      translations_from_offset_and_factors(
          math::normalize(cache.location_symm - cache.last_location_symm), factors, forces);
      apply_forces(cloth_sim, forces, verts);
      break;
    case BRUSH_CLOTH_DEFORM_PUSH:
      translations_from_offset_and_factors(-offset, factors, forces);
      apply_forces(cloth_sim, forces, verts);
      break;
    case BRUSH_CLOTH_DEFORM_GRAB:
      apply_grab_brush(
          cloth_sim, verts, factors, falloff_plane.has_value(), cache.grab_delta_symm);
      break;
    case BRUSH_CLOTH_DEFORM_SNAKE_HOOK:
      apply_snake_hook_brush(cloth_sim, verts, factors, cache.grab_delta_symm);
      break;
    case BRUSH_CLOTH_DEFORM_PINCH_POINT:
      if (falloff_plane) {
        calc_plane_pinch_forces(positions, falloff_plane->plane, falloff_plane->normal, forces);
      }
      else {
        calc_pinch_forces(positions, cache.location_symm, forces);
      }
      scale_translations(forces, factors);
      apply_forces(cloth_sim, forces, verts);
      break;
    case BRUSH_CLOTH_DEFORM_PINCH_PERPENDICULAR: {
      calc_perpendicular_pinch_forces(positions, imat, cache.location_symm, forces);
      scale_translations(forces, factors);
      apply_forces(cloth_sim, forces, verts);
      break;
    }
    case BRUSH_CLOTH_DEFORM_INFLATE:
      gather_bmesh_normals(bm_verts, forces);
      scale_translations(forces, factors);
      apply_forces(cloth_sim, forces, verts);
      break;
    case BRUSH_CLOTH_DEFORM_EXPAND:
      expand_length_constraints(cloth_sim, verts, factors);
      break;
  }
}

static Vector<ColliderCache> cloth_brush_collider_cache_create(Object &object,
                                                               Depsgraph *depsgraph)
{
  Vector<ColliderCache> cache;
  DEGObjectIterSettings deg_iter_settings = {nullptr};
  deg_iter_settings.depsgraph = depsgraph;
  deg_iter_settings.flags = DEG_ITER_OBJECT_FLAG_LINKED_DIRECTLY | DEG_ITER_OBJECT_FLAG_VISIBLE |
                            DEG_ITER_OBJECT_FLAG_DUPLI;
  DEG_OBJECT_ITER_BEGIN (&deg_iter_settings, ob) {
    if (STREQ(object.id.name, ob->id.name)) {
      continue;
    }

    CollisionModifierData *cmd = (CollisionModifierData *)BKE_modifiers_findby_type(
        ob, eModifierType_Collision);
    if (!cmd) {
      continue;
    }

    if (!cmd->bvhtree) {
      continue;
    }

    ColliderCache col{};
    col.ob = ob;
    col.collmd = cmd;
    collision_move_object(cmd, 1.0, 0.0, true);
    cache.append(col);
  }
  DEG_OBJECT_ITER_END;
  return cache;
}

struct ClothBrushCollision {
  CollisionModifierData *col_data;
  IsectRayPrecalc isect_precalc;
};

static void cloth_brush_collision_cb(void *userdata,
                                     int index,
                                     const BVHTreeRay *ray,
                                     BVHTreeRayHit *hit)
{
  ClothBrushCollision *col = (ClothBrushCollision *)userdata;
  CollisionModifierData *col_data = col->col_data;
  const int3 vert_tri = col_data->vert_tris[index];
  float(*positions)[3] = col_data->x;
  float *tri[3], no[3], co[3];

  tri[0] = positions[vert_tri[0]];
  tri[1] = positions[vert_tri[1]];
  tri[2] = positions[vert_tri[2]];
  float dist = 0.0f;

  bool tri_hit = isect_ray_tri_watertight_v3(
      ray->origin, &col->isect_precalc, UNPACK3(tri), &dist, nullptr);
  normal_tri_v3(no, UNPACK3(tri));
  madd_v3_v3v3fl(co, ray->origin, ray->direction, dist);

  if (tri_hit && dist < hit->dist) {
    hit->index = index;
    hit->dist = dist;

    copy_v3_v3(hit->co, co);
    copy_v3_v3(hit->no, no);
  }
}

static void cloth_brush_solve_collision(const Object &object,
                                        SimulationData &cloth_sim,
                                        const int i)
{
  const int raycast_flag = BVH_RAYCAST_DEFAULT & ~(BVH_RAYCAST_WATERTIGHT);

  const float4x4 &object_to_world = object.object_to_world();
  const float4x4 &world_to_object = object.world_to_object();

  for (const ColliderCache &collider_cache : cloth_sim.collider_list) {
    const float3 pos_world_space = math::transform_point(object_to_world, cloth_sim.pos[i]);
    const float3 prev_pos_world_space = math::transform_point(object_to_world,
                                                              cloth_sim.last_iteration_pos[i]);

    BVHTreeRayHit hit{};
    hit.index = -1;

    const float3 ray_normal = math::normalize_and_get_length(
        pos_world_space - prev_pos_world_space, hit.dist);

    ClothBrushCollision col;
    CollisionModifierData *collmd = collider_cache.collmd;
    col.col_data = collmd;
    isect_ray_tri_watertight_v3_precalc(&col.isect_precalc, ray_normal);

    BLI_bvhtree_ray_cast_ex(collmd->bvhtree,
                            prev_pos_world_space,
                            ray_normal,
                            0.3f,
                            &hit,
                            cloth_brush_collision_cb,
                            &col,
                            raycast_flag);

    if (hit.index == -1) {
      continue;
    }

    const float3 collision_disp = float3(hit.no) * 0.005f;

    float4 friction_plane;
    plane_from_point_normal_v3(friction_plane, hit.co, hit.no);
    float3 pos_on_friction_plane;
    closest_to_plane_v3(pos_on_friction_plane, friction_plane, pos_world_space);
    constexpr float friction_factor = 0.35f;
    const float3 movement_disp = (pos_on_friction_plane - float3(hit.co)) * friction_factor;

    cloth_sim.pos[i] = math::transform_point(world_to_object,
                                             float3(hit.co) + movement_disp + collision_disp);
  }
}

BLI_NOINLINE static void solve_verts_simulation(const Object &object,
                                                const Brush *brush,
                                                const float3 &sim_location,
                                                const Span<int> verts,
                                                const MutableSpan<float> factors,
                                                LocalData &tls,
                                                SimulationData &cloth_sim)
{
  const SculptSession &ss = *object.sculpt;

  tls.diffs.resize(verts.size());
  const MutableSpan<float3> pos_diff = tls.diffs;
  for (const int i : verts.index_range()) {
    pos_diff[i] = cloth_sim.pos[verts[i]] - cloth_sim.prev_pos[verts[i]];
  }

  for (const int vert : verts) {
    cloth_sim.prev_pos[vert] = cloth_sim.pos[vert];
  }

  for (const int i : verts.index_range()) {
    const int vert = verts[i];
    cloth_sim.pos[vert] += cloth_sim.acceleration[vert] * factors[i] * CLOTH_SIMULATION_TIME_STEP;
  }

  scale_factors(factors, 1.0f - cloth_sim.damping);
  if (ss.cache) {
    const MutableSpan positions = gather_data_mesh(
        cloth_sim.init_pos.as_span(), verts, tls.positions);
    calc_brush_simulation_falloff(*brush, ss.cache->radius, sim_location, positions, factors);
  }
  scale_translations(pos_diff, factors);

  for (const int i : verts.index_range()) {
    const int vert = verts[i];
    cloth_sim.pos[vert] += pos_diff[i];
  }

  for (const int vert : verts) {
    cloth_brush_solve_collision(object, cloth_sim, vert);
  }

  for (const int vert : verts) {
    cloth_sim.last_iteration_pos[vert] = cloth_sim.pos[vert];
  }

  cloth_sim.acceleration.as_mutable_span().fill_indices(verts, float3(0));
}

static void calc_constraint_factors(const Depsgraph &depsgraph,
                                    const Object &object,
                                    const Brush *brush,
                                    const float3 &sim_location,
                                    const Span<float3> init_positions,
                                    const MutableSpan<float> cloth_factors)
{
  const SculptSession &ss = *object.sculpt;
  const bke::pbvh::Tree &pbvh = *ss.pbvh;
  IndexMaskMemory memory;
  const IndexMask node_mask = bke::pbvh::all_leaf_nodes(pbvh, memory);

  const auto_mask::Cache *automasking = auto_mask::active_cache_get(ss);

  struct LocalData {
    Vector<float> factors;
    Vector<float3> positions;
  };
  threading::EnumerableThreadSpecific<LocalData> all_tls;
  switch (ss.pbvh->type()) {
    case bke::pbvh::Type::Mesh: {
      const Mesh &mesh = *static_cast<const Mesh *>(object.data);
      const Span<bke::pbvh::MeshNode> nodes = ss.pbvh->nodes<bke::pbvh::MeshNode>();
      threading::parallel_for(node_mask.index_range(), 1, [&](const IndexRange range) {
        LocalData &tls = all_tls.local();
        node_mask.slice(range).foreach_index([&](const int i) {
          const Span<int> verts = bke::pbvh::node_unique_verts(nodes[i]);
          tls.factors.resize(verts.size());
          const MutableSpan<float> factors = tls.factors;
          fill_factor_from_hide_and_mask(mesh, verts, factors);
          auto_mask::calc_vert_factors(depsgraph, object, automasking, nodes[i], verts, factors);
          if (ss.cache) {
            const MutableSpan positions = gather_data_mesh(init_positions, verts, tls.positions);
            calc_brush_simulation_falloff(
                *brush, ss.cache->radius, sim_location, positions, factors);
          }
          scatter_data_mesh(factors.as_span(), verts, cloth_factors);
        });
      });
      break;
    }
    case bke::pbvh::Type::Grids: {
      const SubdivCCG &subdiv_ccg = *ss.subdiv_ccg;
      const CCGKey key = BKE_subdiv_ccg_key_top_level(subdiv_ccg);
      const Span<bke::pbvh::GridsNode> nodes = ss.pbvh->nodes<bke::pbvh::GridsNode>();
      threading::parallel_for(node_mask.index_range(), 1, [&](const IndexRange range) {
        LocalData &tls = all_tls.local();
        node_mask.slice(range).foreach_index([&](const int i) {
          const Span<int> grids = bke::pbvh::node_grid_indices(nodes[i]);
          const int grid_verts_num = grids.size() * key.grid_area;
          tls.factors.resize(grid_verts_num);
          const MutableSpan<float> factors = tls.factors;
          fill_factor_from_hide_and_mask(subdiv_ccg, grids, factors);
          auto_mask::calc_grids_factors(depsgraph, object, automasking, nodes[i], grids, factors);
          if (ss.cache) {
            const Span<float3> positions = gather_data_grids(
                subdiv_ccg, init_positions, grids, tls.positions);
            calc_brush_simulation_falloff(
                *brush, ss.cache->radius, sim_location, positions, factors);
          }
          scatter_data_grids(subdiv_ccg, factors.as_span(), grids, cloth_factors);
        });
      });
      break;
    }
    case bke::pbvh::Type::BMesh: {
      const BMesh &bm = *ss.bm;
      const Span<bke::pbvh::BMeshNode> nodes = ss.pbvh->nodes<bke::pbvh::BMeshNode>();
      threading::parallel_for(node_mask.index_range(), 1, [&](const IndexRange range) {
        LocalData &tls = all_tls.local();
        node_mask.slice(range).foreach_index([&](const int i) {
          const Set<BMVert *, 0> &verts = BKE_pbvh_bmesh_node_unique_verts(
              const_cast<bke::pbvh::BMeshNode *>(&nodes[i]));
          tls.factors.resize(verts.size());
          const MutableSpan<float> factors = tls.factors;
          fill_factor_from_hide_and_mask(bm, verts, factors);
          auto_mask::calc_vert_factors(depsgraph, object, automasking, nodes[i], verts, factors);
          if (ss.cache) {
            const MutableSpan<float3> positions = gather_data_vert_bmesh(
                init_positions, verts, tls.positions);
            calc_brush_simulation_falloff(
                *brush, ss.cache->radius, sim_location, positions, factors);
          }
          scatter_data_vert_bmesh(factors.as_span(), verts, cloth_factors);
        });
      });
      break;
    }
  }
}

static void cloth_brush_satisfy_constraints(const Depsgraph &depsgraph,
                                            const Object &object,
                                            const Brush *brush,
                                            SimulationData &cloth_sim)
{
  const SculptSession &ss = *object.sculpt;

  const float3 sim_location = cloth_brush_simulation_location_get(ss, brush);

  /* Precalculate factors into an array since we need random access to specific vertex values. */
  Array<float> factors(SCULPT_vertex_count_get(object));
  calc_constraint_factors(depsgraph, object, brush, sim_location, cloth_sim.init_pos, factors);

  for (int constraint_it = 0; constraint_it < CLOTH_SIMULATION_ITERATIONS; constraint_it++) {
    for (const LengthConstraint &constraint : cloth_sim.length_constraints) {
      if (cloth_sim.node_state[constraint.node] != SCULPT_CLOTH_NODE_ACTIVE) {
        /* Skip all constraints that were created for inactive nodes. */
        continue;
      }

      const int v1 = constraint.elem_index_a;
      const int v2 = constraint.elem_index_b;

      const float3 v1_to_v2 = float3(constraint.elem_position_b) -
                              float3(constraint.elem_position_a);
      const float current_distance = math::length(v1_to_v2);
      float3 correction_vector;

      const float constraint_distance = constraint.length +
                                        (cloth_sim.length_constraint_tweak[v1] * 0.5f) +
                                        (cloth_sim.length_constraint_tweak[v2] * 0.5f);

      if (current_distance > 0.0f) {
        correction_vector = v1_to_v2 * CLOTH_SOLVER_DISPLACEMENT_FACTOR *
                            (1.0f - (constraint_distance / current_distance));
      }
      else {
        correction_vector = v1_to_v2 * CLOTH_SOLVER_DISPLACEMENT_FACTOR;
      }

      const float3 correction_vector_half = correction_vector * 0.5f;

      const float factor_v1 = factors[v1];
      const float factor_v2 = factors[v2];

      float deformation_strength = 1.0f;
      if (constraint.type == SCULPT_CLOTH_CONSTRAINT_DEFORMATION) {
        deformation_strength = (cloth_sim.deformation_strength[v1] +
                                cloth_sim.deformation_strength[v2]) *
                               0.5f;
      }

      if (constraint.type == SCULPT_CLOTH_CONSTRAINT_SOFTBODY) {
        const float softbody_plasticity = brush ? brush->cloth_constraint_softbody_strength : 0.0f;
        cloth_sim.pos[v1] += correction_vector_half *
                             (1.0f * factor_v1 * constraint.strength * softbody_plasticity);
        cloth_sim.softbody_pos[v1] += correction_vector_half * -1.0f * factor_v1 *
                                      constraint.strength * (1.0f - softbody_plasticity);
      }
      else {
        cloth_sim.pos[v1] += correction_vector_half * 1.0f * factor_v1 * constraint.strength *
                             deformation_strength;
        if (v1 != v2) {
          cloth_sim.pos[v2] += correction_vector_half * -1.0f * factor_v2 * constraint.strength *
                               deformation_strength;
        }
      }
    }
  }
}

void do_simulation_step(const Depsgraph &depsgraph,
                        const Sculpt &sd,
                        Object &object,
                        SimulationData &cloth_sim,
                        const IndexMask &node_mask)
{
  SculptSession &ss = *object.sculpt;
  const bke::pbvh::Tree &pbvh = *ss.pbvh;
  const Brush *brush = BKE_paint_brush_for_read(&sd.paint);

  /* Update the constraints. */
  cloth_brush_satisfy_constraints(depsgraph, object, brush, cloth_sim);

  const float3 sim_location = cloth_brush_simulation_location_get(ss, brush);

  IndexMaskMemory memory;
  threading::EnumerableThreadSpecific<LocalData> all_tls;
  switch (pbvh.type()) {
    case bke::pbvh::Type::Mesh: {
      MutableSpan<bke::pbvh::MeshNode> nodes = ss.pbvh->nodes<bke::pbvh::MeshNode>();
      const IndexMask active_nodes = IndexMask::from_predicate(
          node_mask, GrainSize(1024), memory, [&](const int i) {
            const int node_index = cloth_sim.node_state_index.lookup(&nodes[i]);
            return cloth_sim.node_state[node_index] == SCULPT_CLOTH_NODE_ACTIVE;
          });
      Mesh &mesh = *static_cast<Mesh *>(object.data);
      const Span<float3> positions_eval = bke::pbvh::vert_positions_eval(depsgraph, object);
      MutableSpan<float3> positions_orig = mesh.vert_positions_for_write();
      threading::parallel_for(active_nodes.index_range(), 1, [&](const IndexRange range) {
        LocalData &tls = all_tls.local();
        active_nodes.slice(range).foreach_index([&](const int i) {
          const Span<int> verts = bke::pbvh::node_unique_verts(nodes[i]);

          tls.factors.resize(verts.size());
          const MutableSpan<float> factors = tls.factors;
          fill_factor_from_hide_and_mask(mesh, verts, factors);
          const auto_mask::Cache *automasking = auto_mask::active_cache_get(ss);
          auto_mask::calc_vert_factors(depsgraph, object, automasking, nodes[i], verts, factors);

          solve_verts_simulation(object, brush, sim_location, verts, factors, tls, cloth_sim);

          tls.translations.resize(verts.size());
          const MutableSpan<float3> translations = tls.translations;
          for (const int i : verts.index_range()) {
            translations[i] = cloth_sim.pos[verts[i]] - positions_eval[verts[i]];
          }
          write_translations(
              depsgraph, sd, object, positions_eval, verts, translations, positions_orig);

          cloth_sim.node_state[cloth_sim.node_state_index.lookup(&nodes[i])] =
              SCULPT_CLOTH_NODE_INACTIVE;
        });
      });
      break;
    }
    case bke::pbvh::Type::Grids: {
      MutableSpan<bke::pbvh::GridsNode> nodes = ss.pbvh->nodes<bke::pbvh::GridsNode>();
      const IndexMask active_nodes = IndexMask::from_predicate(
          node_mask, GrainSize(1024), memory, [&](const int i) {
            const int node_index = cloth_sim.node_state_index.lookup(&nodes[i]);
            return cloth_sim.node_state[node_index] == SCULPT_CLOTH_NODE_ACTIVE;
          });
      SubdivCCG &subdiv_ccg = *ss.subdiv_ccg;
      const CCGKey key = BKE_subdiv_ccg_key_top_level(subdiv_ccg);
      const Span<CCGElem *> elems = subdiv_ccg.grids;
      threading::parallel_for(active_nodes.index_range(), 1, [&](const IndexRange range) {
        LocalData &tls = all_tls.local();
        active_nodes.slice(range).foreach_index([&](const int i) {
          const Span<int> grids = bke::pbvh::node_grid_indices(nodes[i]);
          const int grid_verts_num = grids.size() * key.grid_area;

          tls.factors.resize(grid_verts_num);
          const MutableSpan<float> factors = tls.factors;
          fill_factor_from_hide_and_mask(subdiv_ccg, grids, factors);
          const auto_mask::Cache *automasking = auto_mask::active_cache_get(ss);
          auto_mask::calc_grids_factors(depsgraph, object, automasking, nodes[i], grids, factors);

          const Span<int> verts = calc_vert_indices_grids(key, grids, tls.vert_indices);
          solve_verts_simulation(object, brush, sim_location, verts, factors, tls, cloth_sim);

          for (const int i : grids.index_range()) {
            const int grid = grids[i];
            const int start = grid * key.grid_area;
            CCGElem *elem = elems[grid];
            for (const int offset : IndexRange(key.grid_area)) {
              const int grid_vert_index = start + offset;
              CCG_elem_offset_co(key, elem, offset) = cloth_sim.pos[grid_vert_index];
            }
          }

          cloth_sim.node_state[cloth_sim.node_state_index.lookup(&nodes[i])] =
              SCULPT_CLOTH_NODE_INACTIVE;
        });
      });
      break;
    }
    case bke::pbvh::Type::BMesh: {
      MutableSpan<bke::pbvh::BMeshNode> nodes = ss.pbvh->nodes<bke::pbvh::BMeshNode>();
      const IndexMask active_nodes = IndexMask::from_predicate(
          node_mask, GrainSize(1024), memory, [&](const int i) {
            const int node_index = cloth_sim.node_state_index.lookup(&nodes[i]);
            return cloth_sim.node_state[node_index] == SCULPT_CLOTH_NODE_ACTIVE;
          });
      BMesh &bm = *ss.bm;
      threading::parallel_for(active_nodes.index_range(), 1, [&](const IndexRange range) {
        LocalData &tls = all_tls.local();
        active_nodes.slice(range).foreach_index([&](const int i) {
          const Set<BMVert *, 0> &verts = BKE_pbvh_bmesh_node_unique_verts(&nodes[i]);

          tls.factors.resize(verts.size());
          const MutableSpan<float> factors = tls.factors;
          fill_factor_from_hide_and_mask(bm, verts, factors);
          const auto_mask::Cache *automasking = auto_mask::active_cache_get(ss);
          auto_mask::calc_vert_factors(depsgraph, object, automasking, nodes[i], verts, factors);

          const Span<int> vert_indices = calc_vert_indices_bmesh(verts, tls.vert_indices);
          solve_verts_simulation(
              object, brush, sim_location, vert_indices, factors, tls, cloth_sim);

          for (BMVert *vert : verts) {
            copy_v3_v3(vert->co, cloth_sim.pos[BM_elem_index_get(vert)]);
          }

          cloth_sim.node_state[cloth_sim.node_state_index.lookup(&nodes[i])] =
              SCULPT_CLOTH_NODE_INACTIVE;
        });
      });
      break;
    }
  }
}

static void cloth_brush_apply_brush_foces(const Depsgraph &depsgraph,
                                          const Sculpt &sd,
                                          Object &ob,
                                          const IndexMask &node_mask)
{
  SculptSession &ss = *ob.sculpt;
  StrokeCache &cache = *ss.cache;
  const Brush &brush = *BKE_paint_brush_for_read(&sd.paint);

  float3 area_no;
  float3 area_co;
  float3 offset;

  if (math::is_zero(cache.grab_delta_symm)) {
    return;
  }

  float3 grab_delta = math::normalize(cache.grab_delta_symm);

  /* Calculate push offset. */
  if (brush.cloth_deform_type == BRUSH_CLOTH_DEFORM_PUSH) {
    offset = cache.sculpt_normal_symm * cache.radius * cache.scale * 2.0f;
  }

  float4x4 mat = float4x4::identity();
  if (brush.cloth_deform_type == BRUSH_CLOTH_DEFORM_PINCH_PERPENDICULAR ||
      brush.cloth_force_falloff_type == BRUSH_CLOTH_FORCE_FALLOFF_PLANE)
  {
    calc_brush_plane(depsgraph, brush, ob, node_mask, area_no, area_co);

    /* Initialize stroke local space matrix. */
    mat.x_axis() = math::cross(area_no, cache.grab_delta_symm);
    mat.y_axis() = math::cross(area_no, mat.x_axis());
    mat.z_axis() = area_no;
    mat.location() = cache.location_symm;
    normalize_m4(mat.ptr());

    /* Update matrix for the cursor preview. */
    if (cache.mirror_symmetry_pass == 0) {
      cache.stroke_local_mat = mat;
    }
  }

  if (ELEM(brush.cloth_deform_type, BRUSH_CLOTH_DEFORM_SNAKE_HOOK, BRUSH_CLOTH_DEFORM_GRAB)) {
    /* Set the deformation strength to 0. Brushes will initialize the strength in the required
     * area. */
    cache.cloth_sim->deformation_strength.fill(0.0f);
  }

  const float3 sim_location = cloth_brush_simulation_location_get(ss, &brush);

  /* Gravity */
  float3 gravity(0);
  if (cache.supports_gravity) {
    gravity += cache.gravity_direction_symm * -sd.gravity_factor;
  }

  std::optional<FalloffPlane> falloff_plane;
  if (brush.cloth_force_falloff_type == BRUSH_CLOTH_FORCE_FALLOFF_PLANE) {
    falloff_plane.emplace();
    falloff_plane->normal = math::normalize(grab_delta);
    plane_from_point_normal_v3(falloff_plane->plane, area_co, falloff_plane->normal);
  }

  threading::EnumerableThreadSpecific<LocalData> all_tls;
  switch (ss.pbvh->type()) {
    case bke::pbvh::Type::Mesh: {
      const Span<float3> positions_eval = bke::pbvh::vert_positions_eval(depsgraph, ob);
      const Span<float3> vert_normals = bke::pbvh::vert_normals_eval(depsgraph, ob);
      MutableSpan<bke::pbvh::MeshNode> nodes = ss.pbvh->nodes<bke::pbvh::MeshNode>();
      threading::parallel_for(node_mask.index_range(), 1, [&](const IndexRange range) {
        LocalData &tls = all_tls.local();
        node_mask.slice(range).foreach_index([&](const int i) {
          calc_forces_mesh(depsgraph,
                           ob,
                           brush,
                           offset,
                           mat,
                           sim_location,
                           gravity,
                           falloff_plane,
                           positions_eval,
                           vert_normals,
                           nodes[i],
                           tls);
        });
      });
      break;
    }
    case bke::pbvh::Type::Grids: {
      MutableSpan<bke::pbvh::GridsNode> nodes = ss.pbvh->nodes<bke::pbvh::GridsNode>();
      threading::parallel_for(node_mask.index_range(), 1, [&](const IndexRange range) {
        LocalData &tls = all_tls.local();
        node_mask.slice(range).foreach_index([&](const int i) {
          calc_forces_grids(depsgraph,
                            ob,
                            brush,
                            offset,
                            mat,
                            sim_location,
                            gravity,
                            falloff_plane,
                            nodes[i],
                            tls);
        });
      });
      break;
    }
    case bke::pbvh::Type::BMesh: {
      MutableSpan<bke::pbvh::BMeshNode> nodes = ss.pbvh->nodes<bke::pbvh::BMeshNode>();
      threading::parallel_for(node_mask.index_range(), 1, [&](const IndexRange range) {
        LocalData &tls = all_tls.local();
        node_mask.slice(range).foreach_index([&](const int i) {
          calc_forces_bmesh(depsgraph,
                            ob,
                            brush,
                            offset,
                            mat,
                            sim_location,
                            gravity,
                            falloff_plane,
                            nodes[i],
                            tls);
        });
      });
      break;
    }
  }
}

/* Allocates nodes state and initializes them to Uninitialized, so constraints can be created for
 * them. */
static void cloth_sim_initialize_default_node_state(SculptSession &ss, SimulationData &cloth_sim)
{
  IndexMaskMemory memory;
  const IndexMask node_mask = bke::pbvh::all_leaf_nodes(*ss.pbvh, memory);
  cloth_sim.node_state = Array<NodeSimState>(node_mask.size());

  switch (ss.pbvh->type()) {
    case bke::pbvh::Type::Mesh: {
      MutableSpan<bke::pbvh::MeshNode> nodes = ss.pbvh->nodes<bke::pbvh::MeshNode>();
      node_mask.foreach_index([&](const int i) {
        cloth_sim.node_state[i] = SCULPT_CLOTH_NODE_UNINITIALIZED;
        cloth_sim.node_state_index.add(&nodes[i], i);
      });
      break;
    }
    case bke::pbvh::Type::Grids: {
      MutableSpan<bke::pbvh::GridsNode> nodes = ss.pbvh->nodes<bke::pbvh::GridsNode>();
      node_mask.foreach_index([&](const int i) {
        cloth_sim.node_state[i] = SCULPT_CLOTH_NODE_UNINITIALIZED;
        cloth_sim.node_state_index.add(&nodes[i], i);
      });
      break;
    }
    case bke::pbvh::Type::BMesh: {
      MutableSpan<bke::pbvh::BMeshNode> nodes = ss.pbvh->nodes<bke::pbvh::BMeshNode>();
      node_mask.foreach_index([&](const int i) {
        cloth_sim.node_state[i] = SCULPT_CLOTH_NODE_UNINITIALIZED;
        cloth_sim.node_state_index.add(&nodes[i], i);
      });
      break;
    }
  }
}

static void copy_positions_to_array(const Depsgraph &depsgraph,
                                    const Object &object,
                                    MutableSpan<float3> positions)
{
  const SculptSession &ss = *object.sculpt;
  const bke::pbvh::Tree &pbvh = *ss.pbvh;
  switch (pbvh.type()) {
    case bke::pbvh::Type::Mesh:
      positions.copy_from(bke::pbvh::vert_positions_eval(depsgraph, object));
      break;
    case bke::pbvh::Type::Grids: {
      const Span<bke::pbvh::GridsNode> nodes = pbvh.nodes<bke::pbvh::GridsNode>();
      SubdivCCG &subdiv_ccg = *ss.subdiv_ccg;
      IndexMaskMemory memory;
      const IndexMask node_mask = bke::pbvh::all_leaf_nodes(pbvh, memory);
      threading::parallel_for(node_mask.index_range(), 8, [&](const IndexRange range) {
        Vector<float3> node_positions;
        node_mask.slice(range).foreach_index([&](const int i) {
          const Span<int> grids = bke::pbvh::node_grid_indices(nodes[i]);
          gather_grids_positions(subdiv_ccg, grids, node_positions);
          scatter_data_grids(subdiv_ccg, node_positions.as_span(), grids, positions);
        });
      });
      break;
    }
    case bke::pbvh::Type::BMesh:
      BM_mesh_vert_coords_get(ss.bm, positions);
      break;
  }
}

static void copy_normals_to_array(const Depsgraph &depsgraph,
                                  const Object &object,
                                  MutableSpan<float3> normals)
{
  const SculptSession &ss = *object.sculpt;
  const bke::pbvh::Tree &pbvh = *ss.pbvh;
  switch (pbvh.type()) {
    case bke::pbvh::Type::Mesh:
      normals.copy_from(bke::pbvh::vert_normals_eval(depsgraph, object));
      break;
    case bke::pbvh::Type::Grids: {
      const Span<bke::pbvh::GridsNode> nodes = pbvh.nodes<bke::pbvh::GridsNode>();
      SubdivCCG &subdiv_ccg = *ss.subdiv_ccg;
      const CCGKey key = BKE_subdiv_ccg_key_top_level(subdiv_ccg);
      IndexMaskMemory memory;
      const IndexMask node_mask = bke::pbvh::all_leaf_nodes(pbvh, memory);
      threading::parallel_for(node_mask.index_range(), 8, [&](const IndexRange range) {
        Vector<float3> node_normals;
        node_mask.slice(range).foreach_index([&](const int i) {
          const Span<int> grids = bke::pbvh::node_grid_indices(nodes[i]);

          const int grid_verts_num = grids.size() * key.grid_area;
          node_normals.resize(grid_verts_num);
          gather_grids_normals(subdiv_ccg, grids, node_normals);
          scatter_data_grids(subdiv_ccg, node_normals.as_span(), grids, normals);
        });
      });
      break;
    }
    case bke::pbvh::Type::BMesh:
      BM_mesh_vert_normals_get(ss.bm, normals);
      break;
  }
}

std::unique_ptr<SimulationData> brush_simulation_create(const Depsgraph &depsgraph,
                                                        Object &ob,
                                                        const float cloth_mass,
                                                        const float cloth_damping,
                                                        const float cloth_softbody_strength,
                                                        const bool use_collisions,
                                                        const bool needs_deform_coords)
{
  SculptSession &ss = *ob.sculpt;
  const int totverts = SCULPT_vertex_count_get(ob);
  std::unique_ptr<SimulationData> cloth_sim = std::make_unique<SimulationData>();

  cloth_sim->length_constraints.reserve(CLOTH_LENGTH_CONSTRAINTS_BLOCK);

  cloth_sim->acceleration = Array<float3>(totverts, float3(0));
  cloth_sim->pos = Array<float3>(totverts, float3(0));
  cloth_sim->length_constraint_tweak = Array<float>(totverts, 0.0f);

  cloth_sim->init_pos.reinitialize(totverts);
  copy_positions_to_array(depsgraph, ob, cloth_sim->init_pos);

  cloth_sim->last_iteration_pos = cloth_sim->init_pos;
  cloth_sim->prev_pos = cloth_sim->init_pos;

  cloth_sim->init_no.reinitialize(totverts);
  copy_normals_to_array(depsgraph, ob, cloth_sim->init_no);

  if (needs_deform_coords) {
    cloth_sim->deformation_pos = cloth_sim->init_pos;
    cloth_sim->deformation_strength = Array<float>(totverts, 1.0f);
  }

  if (cloth_softbody_strength > 0.0f) {
    cloth_sim->softbody_pos = cloth_sim->init_pos;
  }

  cloth_sim->mass = cloth_mass;
  cloth_sim->damping = cloth_damping;
  cloth_sim->softbody_strength = cloth_softbody_strength;

  if (use_collisions) {
    cloth_sim->collider_list = cloth_brush_collider_cache_create(ob, ss.depsgraph);
  }

  cloth_sim_initialize_default_node_state(ss, *cloth_sim);

  return cloth_sim;
}

void brush_store_simulation_state(const Depsgraph &depsgraph,
                                  const Object &object,
                                  SimulationData &cloth_sim)
{
  copy_positions_to_array(depsgraph, object, cloth_sim.pos);
}

void sim_activate_nodes(const Object &object,
                        SimulationData &cloth_sim,
                        const IndexMask &node_mask)
{
  const SculptSession &ss = *object.sculpt;

  /* Activate the nodes inside the simulation area. */
  switch (ss.pbvh->type()) {
    case bke::pbvh::Type::Mesh: {
      MutableSpan<bke::pbvh::MeshNode> nodes = ss.pbvh->nodes<bke::pbvh::MeshNode>();
      node_mask.foreach_index([&](const int i) {
        const int node_index = cloth_sim.node_state_index.lookup(&nodes[i]);
        cloth_sim.node_state[node_index] = SCULPT_CLOTH_NODE_ACTIVE;
      });
      break;
    }
    case bke::pbvh::Type::Grids: {
      MutableSpan<bke::pbvh::GridsNode> nodes = ss.pbvh->nodes<bke::pbvh::GridsNode>();
      node_mask.foreach_index([&](const int i) {
        const int node_index = cloth_sim.node_state_index.lookup(&nodes[i]);
        cloth_sim.node_state[node_index] = SCULPT_CLOTH_NODE_ACTIVE;
      });
      break;
    }
    case bke::pbvh::Type::BMesh: {
      MutableSpan<bke::pbvh::BMeshNode> nodes = ss.pbvh->nodes<bke::pbvh::BMeshNode>();
      node_mask.foreach_index([&](const int i) {
        const int node_index = cloth_sim.node_state_index.lookup(&nodes[i]);
        cloth_sim.node_state[node_index] = SCULPT_CLOTH_NODE_ACTIVE;
      });
      break;
    }
  }
}

static void sculpt_cloth_ensure_constraints_in_simulation_area(const Sculpt &sd,
                                                               Object &ob,
                                                               const IndexMask &node_mask)
{
  SculptSession &ss = *ob.sculpt;
  const Brush *brush = BKE_paint_brush_for_read(&sd.paint);
  const float radius = ss.cache->initial_radius;
  const float limit = radius + (radius * brush->cloth_sim_limit);
  const float3 sim_location = cloth_brush_simulation_location_get(ss, brush);
  ensure_nodes_constraints(sd, ob, node_mask, *ss.cache->cloth_sim, sim_location, limit);
}

void do_cloth_brush(const Depsgraph &depsgraph,
                    const Sculpt &sd,
                    Object &ob,
                    const IndexMask &node_mask)
{
  SculptSession &ss = *ob.sculpt;
  const Brush *brush = BKE_paint_brush_for_read(&sd.paint);

  /* Brushes that use anchored strokes and restore the mesh can't rely on symmetry passes and steps
   * count as it is always the first step, so the simulation needs to be created when it does not
   * exist for this stroke. */
  if (SCULPT_stroke_is_first_brush_step_of_symmetry_pass(*ss.cache) || !ss.cache->cloth_sim) {

    /* The simulation structure only needs to be created on the first symmetry pass. */
    if (SCULPT_stroke_is_first_brush_step(*ss.cache) || !ss.cache->cloth_sim) {
      ss.cache->cloth_sim = brush_simulation_create(depsgraph,
                                                    ob,
                                                    brush->cloth_mass,
                                                    brush->cloth_damping,
                                                    brush->cloth_constraint_softbody_strength,
                                                    (brush->flag2 & BRUSH_CLOTH_USE_COLLISION),
                                                    is_cloth_deform_brush(*brush));
    }

    if (brush->cloth_simulation_area_type == BRUSH_CLOTH_SIMULATION_AREA_LOCAL) {
      /* When using simulation a fixed local simulation area, constraints are created only using
       * the initial stroke position and initial radius (per symmetry pass) instead of per node.
       * This allows to skip unnecessary constraints that will never be simulated, making the
       * solver faster. When the simulation starts for a node, the node gets activated and all its
       * constraints are considered final. As the same node can be included inside the brush radius
       * from multiple symmetry passes, the cloth brush can't activate the node for simulation yet
       * as this will cause the ensure constraints function to skip the node in the next symmetry
       * passes. It needs to build the constraints here and skip simulating the first step, so all
       * passes can add their constraints to all affected nodes. */
      sculpt_cloth_ensure_constraints_in_simulation_area(sd, ob, node_mask);
    }
    /* The first step of a symmetry pass is never simulated as deformation modes need valid delta
     * for brush tip alignment. */
    return;
  }

  /* Ensure the constraints for the nodes. */
  sculpt_cloth_ensure_constraints_in_simulation_area(sd, ob, node_mask);

  /* Store the initial state in the simulation. */
  brush_store_simulation_state(depsgraph, ob, *ss.cache->cloth_sim);

  /* Enable the nodes that should be simulated. */
  sim_activate_nodes(ob, *ss.cache->cloth_sim, node_mask);

  /* Apply forces to the vertices. */
  cloth_brush_apply_brush_foces(depsgraph, sd, ob, node_mask);

  /* Update and write the simulation to the nodes. */
  do_simulation_step(depsgraph, sd, ob, *ss.cache->cloth_sim, node_mask);
}

SimulationData::~SimulationData() = default;

void simulation_limits_draw(const uint gpuattr,
                            const Brush &brush,
                            const float location[3],
                            const float normal[3],
                            const float rds,
                            const float line_width,
                            const float outline_col[3],
                            const float alpha)
{
  float cursor_trans[4][4], cursor_rot[4][4];
  const float z_axis[4] = {0.0f, 0.0f, 1.0f, 0.0f};
  float quat[4];
  unit_m4(cursor_trans);
  translate_m4(cursor_trans, location[0], location[1], location[2]);
  rotation_between_vecs_to_quat(quat, z_axis, normal);
  quat_to_mat4(cursor_rot, quat);
  GPU_matrix_push();
  GPU_matrix_mul(cursor_trans);
  GPU_matrix_mul(cursor_rot);

  GPU_line_width(line_width);
  immUniformColor3fvAlpha(outline_col, alpha * 0.5f);
  imm_draw_circle_dashed_3d(
      gpuattr, 0, 0, rds + (rds * brush.cloth_sim_limit * brush.cloth_sim_falloff), 320);
  immUniformColor3fvAlpha(outline_col, alpha * 0.7f);
  imm_draw_circle_wire_3d(gpuattr, 0, 0, rds + rds * brush.cloth_sim_limit, 80);
  GPU_matrix_pop();
}

void plane_falloff_preview_draw(const uint gpuattr,
                                SculptSession &ss,
                                const float outline_col[3],
                                float outline_alpha)
{
  float4x4 local_mat = ss.cache->stroke_local_mat;

  if (ss.cache->brush->cloth_deform_type == BRUSH_CLOTH_DEFORM_GRAB) {
    add_v3_v3v3(local_mat[3], ss.cache->location, ss.cache->grab_delta);
  }

  GPU_matrix_mul(local_mat.ptr());

  const float dist = ss.cache->radius;
  const float arrow_x = ss.cache->radius * 0.2f;
  const float arrow_y = ss.cache->radius * 0.1f;

  immUniformColor3fvAlpha(outline_col, outline_alpha);
  GPU_line_width(2.0f);
  immBegin(GPU_PRIM_LINES, 2);
  immVertex3f(gpuattr, dist, 0.0f, 0.0f);
  immVertex3f(gpuattr, -dist, 0.0f, 0.0f);
  immEnd();

  immBegin(GPU_PRIM_TRIS, 6);
  immVertex3f(gpuattr, dist, 0.0f, 0.0f);
  immVertex3f(gpuattr, dist - arrow_x, arrow_y, 0.0f);
  immVertex3f(gpuattr, dist - arrow_x, -arrow_y, 0.0f);

  immVertex3f(gpuattr, -dist, 0.0f, 0.0f);
  immVertex3f(gpuattr, -dist + arrow_x, arrow_y, 0.0f);
  immVertex3f(gpuattr, -dist + arrow_x, -arrow_y, 0.0f);

  immEnd();
}

/* Cloth Filter. */

enum class ClothFilterType {
  Gravity,
  Inflate,
  Expand,
  Pinch,
  Scale,
};

static EnumPropertyItem prop_cloth_filter_type[] = {
    {int(ClothFilterType::Gravity), "GRAVITY", 0, "Gravity", "Applies gravity to the simulation"},
    {int(ClothFilterType::Inflate), "INFLATE", 0, "Inflate", "Inflates the cloth"},
    {int(ClothFilterType::Expand), "EXPAND", 0, "Expand", "Expands the cloth's dimensions"},
    {int(ClothFilterType::Pinch),
     "PINCH",
     0,
     "Pinch",
     "Pulls the cloth to the cursor's start position"},
    {int(ClothFilterType::Scale),
     "SCALE",
     0,
     "Scale",
     "Scales the mesh as a soft body using the origin of the object as scale"},
    {0, nullptr, 0, nullptr, nullptr},
};

static EnumPropertyItem prop_cloth_filter_orientation_items[] = {
    {int(filter::FilterOrientation::Local),
     "LOCAL",
     0,
     "Local",
     "Use the local axis to limit the force and set the gravity direction"},
    {int(filter::FilterOrientation::World),
     "WORLD",
     0,
     "World",
     "Use the global axis to limit the force and set the gravity direction"},
    {int(filter::FilterOrientation::View),
     "VIEW",
     0,
     "View",
     "Use the view axis to limit the force and set the gravity direction"},
    {0, nullptr, 0, nullptr, nullptr},
};

enum eClothFilterForceAxis {
  CLOTH_FILTER_FORCE_X = 1 << 0,
  CLOTH_FILTER_FORCE_Y = 1 << 1,
  CLOTH_FILTER_FORCE_Z = 1 << 2,
};

static EnumPropertyItem prop_cloth_filter_force_axis_items[] = {
    {CLOTH_FILTER_FORCE_X, "X", 0, "X", "Apply force in the X axis"},
    {CLOTH_FILTER_FORCE_Y, "Y", 0, "Y", "Apply force in the Y axis"},
    {CLOTH_FILTER_FORCE_Z, "Z", 0, "Z", "Apply force in the Z axis"},
    {0, nullptr, 0, nullptr, nullptr},
};

static bool cloth_filter_is_deformation_filter(ClothFilterType filter_type)
{
  return ELEM(filter_type, ClothFilterType::Scale);
}

BLI_NOINLINE static void calc_gravity_forces(const Span<float> factors,
                                             const filter::Cache &filter_cache,
                                             const MutableSpan<float3> forces)
{
  const float3x3 to_object_space = filter::to_object_space(filter_cache);
  for (const int i : forces.index_range()) {
    float3 force(0.0f);
    if (filter_cache.orientation == filter::FilterOrientation::View) {
      /* When using the view orientation apply gravity in the -Y axis, this way objects will
       * fall down instead of backwards. */
      force[1] = -factors[i];
    }
    else {
      force[2] = -factors[i];
    }
    forces[i] = to_object_space * force;
  }
}

struct FilterLocalData {
  Vector<float> factors;
  Vector<int> vert_indices;
  Vector<float3> positions;
  Vector<float3> normals;
  Vector<float3> forces;
};

BLI_NOINLINE static void apply_scale_filter(filter::Cache &filter_cache,
                                            const Span<int> verts,
                                            const Span<float> factors,
                                            FilterLocalData &tls)
{
  const MutableSpan translations = gather_data_mesh(
      filter_cache.cloth_sim->init_pos.as_span(), verts, tls.forces);
  scale_translations(translations, factors);
  filter::zero_disabled_axis_components(filter_cache, translations);
  for (const int i : verts.index_range()) {
    filter_cache.cloth_sim->deformation_pos[verts[i]] =
        filter_cache.cloth_sim->init_pos[verts[i]] + translations[i];
  }
}

static void apply_filter_forces_mesh(const Depsgraph &depsgraph,
                                     const ClothFilterType filter_type,
                                     const float filter_strength,
                                     const float3 &gravity,
                                     const Span<float3> positions_eval,
                                     const Span<float3> vert_normals,
                                     const bke::pbvh::MeshNode &node,
                                     Object &object,
                                     FilterLocalData &tls)
{
  const SculptSession &ss = *object.sculpt;
  SimulationData &cloth_sim = *ss.filter_cache->cloth_sim;
  const Mesh &mesh = *static_cast<Mesh *>(object.data);

  const Span<int> verts = bke::pbvh::node_unique_verts(node);

  tls.factors.resize(verts.size());
  const MutableSpan<float> factors = tls.factors;
  fill_factor_from_hide_and_mask(mesh, verts, factors);
  const auto_mask::Cache *automasking = auto_mask::active_cache_get(ss);
  auto_mask::calc_vert_factors(depsgraph, object, automasking, node, verts, factors);

  if (ss.filter_cache->active_face_set != SCULPT_FACE_SET_NONE) {
    for (const int i : verts.index_range()) {
      const int vert = verts[i];
      if (!face_set::vert_has_face_set(
              ss.vert_to_face_map, ss.face_sets, vert, ss.filter_cache->active_face_set))
      {
        factors[i] = 0.0f;
      }
    }
  }

  scale_factors(factors, filter_strength);

  tls.forces.resize(verts.size());
  const MutableSpan<float3> forces = tls.forces;
  if (!math::is_zero(gravity)) {
    forces.fill(gravity);
    apply_forces(cloth_sim, forces, verts);
  }

  switch (filter_type) {
    case ClothFilterType::Gravity:
      calc_gravity_forces(factors, *ss.filter_cache, forces);
      apply_forces(cloth_sim, tls.forces, verts);
      break;
    case ClothFilterType::Inflate:
      gather_data_mesh(vert_normals, verts, forces);
      scale_translations(forces, factors);
      apply_forces(cloth_sim, tls.forces, verts);
      break;
    case ClothFilterType::Expand:
      expand_length_constraints(cloth_sim, verts, factors);
      break;
    case ClothFilterType::Pinch:
      calc_pinch_forces(

          gather_data_mesh(positions_eval, verts, tls.positions),
          ss.filter_cache->cloth_sim_pinch_point,
          forces);
      scale_translations(forces, factors);
      apply_forces(cloth_sim, tls.forces, verts);
      break;
    case ClothFilterType::Scale:
      apply_scale_filter(*ss.filter_cache, verts, factors, tls);
      break;
  }
}

static void apply_filter_forces_grids(const Depsgraph &depsgraph,
                                      const ClothFilterType filter_type,
                                      const float filter_strength,
                                      const float3 &gravity,
                                      const bke::pbvh::GridsNode &node,
                                      Object &object,
                                      FilterLocalData &tls)
{
  const SculptSession &ss = *object.sculpt;
  SimulationData &cloth_sim = *ss.filter_cache->cloth_sim;
  const SubdivCCG &subdiv_ccg = *ss.subdiv_ccg;
  const CCGKey key = BKE_subdiv_ccg_key_top_level(subdiv_ccg);

  const Span<int> grids = bke::pbvh::node_grid_indices(node);
  const int grid_verts_num = grids.size() * key.grid_area;

  tls.factors.resize(grid_verts_num);
  const MutableSpan<float> factors = tls.factors;
  fill_factor_from_hide_and_mask(subdiv_ccg, grids, factors);
  const auto_mask::Cache *automasking = auto_mask::active_cache_get(ss);
  auto_mask::calc_grids_factors(depsgraph, object, automasking, node, grids, factors);

  if (ss.filter_cache->active_face_set != SCULPT_FACE_SET_NONE) {
    for (const int i : grids.index_range()) {
      if (!face_set::vert_has_face_set(
              subdiv_ccg, ss.face_sets, grids[i], ss.filter_cache->active_face_set))
      {
        factors.slice(i * key.grid_area, key.grid_area).fill(0.0f);
      }
    }
  }

  scale_factors(factors, filter_strength);

  const Span<int> verts = calc_vert_indices_grids(key, grids, tls.vert_indices);

  tls.forces.resize(verts.size());
  const MutableSpan<float3> forces = tls.forces;
  if (!math::is_zero(gravity)) {
    forces.fill(gravity);
    apply_forces(cloth_sim, forces, verts);
  }

  switch (filter_type) {
    case ClothFilterType::Gravity:
      calc_gravity_forces(factors, *ss.filter_cache, forces);
      apply_forces(cloth_sim, tls.forces, verts);
      break;
    case ClothFilterType::Inflate:
      gather_grids_normals(subdiv_ccg, grids, forces);
      scale_translations(forces, factors);
      apply_forces(cloth_sim, tls.forces, verts);
      break;
    case ClothFilterType::Expand:
      expand_length_constraints(cloth_sim, verts, factors);
      break;
    case ClothFilterType::Pinch:
      calc_pinch_forces(

          gather_grids_positions(subdiv_ccg, grids, tls.positions),
          ss.filter_cache->cloth_sim_pinch_point,
          forces);
      scale_translations(forces, factors);
      apply_forces(cloth_sim, tls.forces, verts);
      break;
    case ClothFilterType::Scale:
      apply_scale_filter(*ss.filter_cache, verts, factors, tls);
      break;
  }
}

static void apply_filter_forces_bmesh(const Depsgraph &depsgraph,
                                      const ClothFilterType filter_type,
                                      const float filter_strength,
                                      const float3 &gravity,
                                      bke::pbvh::BMeshNode &node,
                                      Object &object,
                                      FilterLocalData &tls)
{
  const SculptSession &ss = *object.sculpt;
  SimulationData &cloth_sim = *ss.filter_cache->cloth_sim;
  const BMesh &bm = *ss.bm;

  const Set<BMVert *, 0> &verts = BKE_pbvh_bmesh_node_unique_verts(&node);

  tls.factors.resize(verts.size());
  const MutableSpan<float> factors = tls.factors;
  fill_factor_from_hide_and_mask(bm, verts, factors);
  const auto_mask::Cache *automasking = auto_mask::active_cache_get(ss);
  auto_mask::calc_vert_factors(depsgraph, object, automasking, node, verts, factors);

  if (ss.filter_cache->active_face_set != SCULPT_FACE_SET_NONE) {
    const int face_set_offset = CustomData_get_offset_named(
        &bm.pdata, CD_PROP_INT32, ".sculpt_face_set");
    int i = 0;
    for (const BMVert *vert : verts) {
      if (!face_set::vert_has_face_set(face_set_offset, *vert, ss.filter_cache->active_face_set)) {
        factors[i] = 0.0f;
      }
      i++;
    }
  }

  scale_factors(factors, filter_strength);

  const Span<int> vert_indices = calc_vert_indices_bmesh(verts, tls.vert_indices);

  tls.forces.resize(verts.size());
  const MutableSpan<float3> forces = tls.forces;
  if (!math::is_zero(gravity)) {
    forces.fill(gravity);
    apply_forces(cloth_sim, forces, vert_indices);
  }

  switch (filter_type) {
    case ClothFilterType::Gravity:
      calc_gravity_forces(factors, *ss.filter_cache, forces);
      apply_forces(cloth_sim, tls.forces, vert_indices);
      break;
    case ClothFilterType::Inflate:
      gather_bmesh_normals(verts, forces);
      scale_translations(forces, factors);
      apply_forces(cloth_sim, tls.forces, vert_indices);
      break;
    case ClothFilterType::Expand:
      expand_length_constraints(cloth_sim, vert_indices, factors);
      break;
    case ClothFilterType::Pinch:
      calc_pinch_forces(

          gather_bmesh_positions(verts, tls.positions),
          ss.filter_cache->cloth_sim_pinch_point,
          forces);
      scale_translations(forces, factors);
      apply_forces(cloth_sim, tls.forces, vert_indices);
      break;
    case ClothFilterType::Scale:
      apply_scale_filter(*ss.filter_cache, vert_indices, factors, tls);
      break;
  }
}

static int sculpt_cloth_filter_modal(bContext *C, wmOperator *op, const wmEvent *event)
{
  Object &object = *CTX_data_active_object(C);
  Depsgraph *depsgraph = CTX_data_depsgraph_pointer(C);
  SculptSession &ss = *object.sculpt;
  const Sculpt &sd = *CTX_data_tool_settings(C)->sculpt;
  const ClothFilterType filter_type = ClothFilterType(RNA_enum_get(op->ptr, "type"));
  float filter_strength = RNA_float_get(op->ptr, "strength");

  if (event->type == LEFTMOUSE && event->val == KM_RELEASE) {
    MEM_delete(ss.filter_cache);
    ss.filter_cache = nullptr;
    undo::push_end(object);
    flush_update_done(C, object, UpdateType::Position);
    return OPERATOR_FINISHED;
  }

  if (event->type != MOUSEMOVE) {
    return OPERATOR_RUNNING_MODAL;
  }

  const float len = event->prev_press_xy[0] - event->xy[0];
  filter_strength = filter_strength * -len * 0.001f * UI_SCALE_FAC;

  SCULPT_vertex_random_access_ensure(ss);

  BKE_sculpt_update_object_for_edit(depsgraph, &object, false);

  brush_store_simulation_state(*depsgraph, object, *ss.filter_cache->cloth_sim);

  const IndexMask &node_mask = ss.filter_cache->node_mask;

  float3 gravity(0.0f);
  if (sd.gravity_object) {
    gravity = sd.gravity_object->object_to_world().ptr()[2];
  }
  else {
    gravity[2] = -1.0f;
  }
  gravity *= sd.gravity_factor * filter_strength;

  threading::EnumerableThreadSpecific<FilterLocalData> all_tls;
  switch (ss.pbvh->type()) {
    case bke::pbvh::Type::Mesh: {
      const Span<float3> positions_eval = bke::pbvh::vert_positions_eval(*depsgraph, object);
      const Span<float3> vert_normals = bke::pbvh::vert_normals_eval(*depsgraph, object);
      MutableSpan<bke::pbvh::MeshNode> nodes = ss.pbvh->nodes<bke::pbvh::MeshNode>();
      threading::parallel_for(node_mask.index_range(), 1, [&](const IndexRange range) {
        FilterLocalData &tls = all_tls.local();
        node_mask.slice(range).foreach_index([&](const int i) {
          apply_filter_forces_mesh(*depsgraph,
                                   filter_type,
                                   filter_strength,
                                   gravity,
                                   positions_eval,
                                   vert_normals,
                                   nodes[i],
                                   object,
                                   tls);
          BKE_pbvh_node_mark_positions_update(nodes[i]);
        });
      });
      break;
    }
    case bke::pbvh::Type::Grids: {
      MutableSpan<bke::pbvh::GridsNode> nodes = ss.pbvh->nodes<bke::pbvh::GridsNode>();
      threading::parallel_for(node_mask.index_range(), 1, [&](const IndexRange range) {
        FilterLocalData &tls = all_tls.local();
        node_mask.slice(range).foreach_index([&](const int i) {
          apply_filter_forces_grids(
              *depsgraph, filter_type, filter_strength, gravity, nodes[i], object, tls);
          BKE_pbvh_node_mark_positions_update(nodes[i]);
        });
      });
      break;
    }
    case bke::pbvh::Type::BMesh: {
      MutableSpan<bke::pbvh::BMeshNode> nodes = ss.pbvh->nodes<bke::pbvh::BMeshNode>();
      threading::parallel_for(node_mask.index_range(), 1, [&](const IndexRange range) {
        FilterLocalData &tls = all_tls.local();
        node_mask.slice(range).foreach_index([&](const int i) {
          apply_filter_forces_bmesh(
              *depsgraph, filter_type, filter_strength, gravity, nodes[i], object, tls);
          BKE_pbvh_node_mark_positions_update(nodes[i]);
        });
      });
      break;
    }
  }

  /* Activate all nodes. */
  sim_activate_nodes(object, *ss.filter_cache->cloth_sim, node_mask);

  /* Update and write the simulation to the nodes. */
  do_simulation_step(*depsgraph, sd, object, *ss.filter_cache->cloth_sim, node_mask);

  flush_update_step(C, UpdateType::Position);
  return OPERATOR_RUNNING_MODAL;
}

static int sculpt_cloth_filter_invoke(bContext *C, wmOperator *op, const wmEvent *event)
{
  Object &ob = *CTX_data_active_object(C);
  Depsgraph *depsgraph = CTX_data_ensure_evaluated_depsgraph(C);
  const Sculpt &sd = *CTX_data_tool_settings(C)->sculpt;
  SculptSession &ss = *ob.sculpt;

  const View3D *v3d = CTX_wm_view3d(C);
  const Base *base = CTX_data_active_base(C);
  if (!BKE_base_is_visible(v3d, base)) {
    return OPERATOR_CANCELLED;
  }

  const ClothFilterType filter_type = ClothFilterType(RNA_enum_get(op->ptr, "type"));

  /* Update the active vertex */
  float2 mval_fl{float(event->mval[0]), float(event->mval[1])};
  SculptCursorGeometryInfo sgi;
  SCULPT_cursor_geometry_info_update(C, &sgi, mval_fl, false);

  /* Needs mask data to be available as it is used when solving the constraints. */
  BKE_sculpt_update_object_for_edit(depsgraph, &ob, false);

  if (report_if_shape_key_is_locked(ob, op->reports)) {
    return OPERATOR_CANCELLED;
  }

  SCULPT_stroke_id_next(ob);

  undo::push_begin(ob, op);
  filter::cache_init(C,
                     ob,
                     sd,
                     undo::Type::Position,
                     mval_fl,
                     RNA_float_get(op->ptr, "area_normal_radius"),
                     RNA_float_get(op->ptr, "strength"));

  ss.filter_cache->automasking = auto_mask::cache_init(*depsgraph, sd, ob);

  const float cloth_mass = RNA_float_get(op->ptr, "cloth_mass");
  const float cloth_damping = RNA_float_get(op->ptr, "cloth_damping");
  const bool use_collisions = RNA_boolean_get(op->ptr, "use_collisions");
  ss.filter_cache->cloth_sim = brush_simulation_create(
      *depsgraph,
      ob,
      cloth_mass,
      cloth_damping,
      0.0f,
      use_collisions,
      cloth_filter_is_deformation_filter(filter_type));

  ss.filter_cache->cloth_sim_pinch_point = ss.active_vert_position(*depsgraph, ob);

  float3 origin(0);
  ensure_nodes_constraints(
      sd, ob, ss.filter_cache->node_mask, *ss.filter_cache->cloth_sim, origin, FLT_MAX);

  const bool use_face_sets = RNA_boolean_get(op->ptr, "use_face_sets");
  if (use_face_sets) {
    ss.filter_cache->active_face_set = face_set::active_face_set_get(ss);
  }
  else {
    ss.filter_cache->active_face_set = SCULPT_FACE_SET_NONE;
  }

  const int force_axis = RNA_enum_get(op->ptr, "force_axis");
  ss.filter_cache->enabled_axis[0] = force_axis & CLOTH_FILTER_FORCE_X;
  ss.filter_cache->enabled_axis[1] = force_axis & CLOTH_FILTER_FORCE_Y;
  ss.filter_cache->enabled_axis[2] = force_axis & CLOTH_FILTER_FORCE_Z;

  ss.filter_cache->orientation = filter::FilterOrientation(RNA_enum_get(op->ptr, "orientation"));

  WM_event_add_modal_handler(C, op);
  return OPERATOR_RUNNING_MODAL;
}

void SCULPT_OT_cloth_filter(wmOperatorType *ot)
{
  ot->name = "Filter Cloth";
  ot->idname = "SCULPT_OT_cloth_filter";
  ot->description = "Applies a cloth simulation deformation to the entire mesh";

  ot->invoke = sculpt_cloth_filter_invoke;
  ot->modal = sculpt_cloth_filter_modal;
  ot->poll = SCULPT_mode_poll;

  ot->flag = OPTYPE_REGISTER | OPTYPE_UNDO;

  filter::register_operator_props(ot);

  ot->prop = RNA_def_enum(ot->srna,
                          "type",
                          prop_cloth_filter_type,
                          int(ClothFilterType::Gravity),
                          "Filter Type",
                          "Operation that is going to be applied to the mesh");
  RNA_def_property_translation_context(ot->prop, BLT_I18NCONTEXT_OPERATOR_DEFAULT);
  RNA_def_enum_flag(ot->srna,
                    "force_axis",
                    prop_cloth_filter_force_axis_items,
                    CLOTH_FILTER_FORCE_X | CLOTH_FILTER_FORCE_Y | CLOTH_FILTER_FORCE_Z,
                    "Force Axis",
                    "Apply the force in the selected axis");
  RNA_def_enum(ot->srna,
               "orientation",
               prop_cloth_filter_orientation_items,
               int(filter::FilterOrientation::Local),
               "Orientation",
               "Orientation of the axis to limit the filter force");
  RNA_def_float(ot->srna,
                "cloth_mass",
                1.0f,
                0.0f,
                2.0f,
                "Cloth Mass",
                "Mass of each simulation particle",
                0.0f,
                1.0f);
  RNA_def_float(ot->srna,
                "cloth_damping",
                0.0f,
                0.0f,
                1.0f,
                "Cloth Damping",
                "How much the applied forces are propagated through the cloth",
                0.0f,
                1.0f);
  ot->prop = RNA_def_boolean(ot->srna,
                             "use_face_sets",
                             false,
                             "Use Face Sets",
                             "Apply the filter only to the Face Set under the cursor");
  ot->prop = RNA_def_boolean(ot->srna,
                             "use_collisions",
                             false,
                             "Use Collisions",
                             "Collide with other collider objects in the scene");
}

}  // namespace blender::ed::sculpt_paint::cloth<|MERGE_RESOLUTION|>--- conflicted
+++ resolved
@@ -185,26 +185,16 @@
     case BRUSH_CLOTH_SIMULATION_AREA_LOCAL: {
       const float radius_squared = math::square(ss.cache->initial_radius *
                                                 (1.0 + brush.cloth_sim_limit));
-<<<<<<< HEAD
-      return bke::pbvh::search_gather(*ss.pbvh, [&](bke::pbvh::Node &node) {
+      return bke::pbvh::search_nodes(*ss.pbvh, memory, [&](const bke::pbvh::Node &node) {
         return node_in_sphere(node, ss.cache->initial_location_symm, radius_squared, false);
-=======
-      return bke::pbvh::search_nodes(*ss.pbvh, memory, [&](const bke::pbvh::Node &node) {
-        return node_in_sphere(node, ss.cache->initial_location, radius_squared, false);
->>>>>>> ce0aafe3
       });
     }
     case BRUSH_CLOTH_SIMULATION_AREA_GLOBAL:
       return bke::pbvh::all_leaf_nodes(*ss.pbvh, memory);
     case BRUSH_CLOTH_SIMULATION_AREA_DYNAMIC: {
       const float radius_squared = math::square(ss.cache->radius * (1.0 + brush.cloth_sim_limit));
-<<<<<<< HEAD
-      return bke::pbvh::search_gather(*ss.pbvh, [&](bke::pbvh::Node &node) {
+      return bke::pbvh::search_nodes(*ss.pbvh, memory, [&](const bke::pbvh::Node &node) {
         return node_in_sphere(node, ss.cache->location_symm, radius_squared, false);
-=======
-      return bke::pbvh::search_nodes(*ss.pbvh, memory, [&](const bke::pbvh::Node &node) {
-        return node_in_sphere(node, ss.cache->location, radius_squared, false);
->>>>>>> ce0aafe3
       });
     }
   }
