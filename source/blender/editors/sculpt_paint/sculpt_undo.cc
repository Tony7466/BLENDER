--- conflicted
+++ resolved
@@ -1835,12 +1835,8 @@
    * domain and just unconvert it.
    */
   if (!layer) {
-<<<<<<< HEAD
-    layer = BKE_id_attribute_search_for_write(&me->id, attr->name, CD_MASK_PROP_ALL, ATTR_DOMAIN_MASK_ALL);
-=======
     layer = BKE_id_attribute_search_for_write(
         &me->id, attr->name, CD_MASK_PROP_ALL, ATTR_DOMAIN_MASK_ALL);
->>>>>>> ccfe952f
     if (layer) {
       if (ED_geometry_attribute_convert(
               me, attr->name, eCustomDataType(attr->type), attr->domain, nullptr))
