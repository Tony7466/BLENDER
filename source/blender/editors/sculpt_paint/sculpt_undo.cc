--- conflicted
+++ resolved
@@ -2689,12 +2689,8 @@
   SculptUndoStep *us = (SculptUndoStep *)BKE_undosys_stack_init_or_active_with_type(
       ustack, BKE_UNDOSYS_TYPE_SCULPT);
 
-<<<<<<< HEAD
   sculpt_save_active_attribute(ob, &us->active_attr_end);
   sculpt_save_active_attribute_color(ob, &us->active_color_end);
-=======
-  sculpt_save_active_attribute(ob, &us->active_color_end);
->>>>>>> 03e4c4b2
   sculpt_undo_print_nodes(ob, nullptr);
 }
 
@@ -2702,11 +2698,7 @@
 /** \name Implements ED Undo System
  * \{ */
 
-<<<<<<< HEAD
-static void sculpt_undo_set_active_layer(struct bContext *C, SculptAttrRef *attr, bool is_color)
-=======
-static void sculpt_undo_set_active_layer(bContext *C, SculptAttrRef *attr)
->>>>>>> 03e4c4b2
+static void sculpt_undo_set_active_layer(bContext *C, SculptAttrRef *attr, bool is_color)
 {
   if (attr->domain == ATTR_DOMAIN_AUTO) {
     return;
@@ -2806,11 +2798,7 @@
   sculpt_undo_restore_list(C, depsgraph, &us->data.nodes, -1);
   us->step.is_applied = false;
 
-<<<<<<< HEAD
   sculpt_undo_print_nodes(CTX_data_active_object(C), us);
-=======
-  sculpt_undo_print_nodes(CTX_data_active_object(C), nullptr);
->>>>>>> 03e4c4b2
 }
 
 static void sculpt_undosys_step_decode_redo_impl(bContext *C,
@@ -2821,11 +2809,7 @@
   sculpt_undo_restore_list(C, depsgraph, &us->data.nodes, 1);
   us->step.is_applied = true;
 
-<<<<<<< HEAD
   sculpt_undo_print_nodes(CTX_data_active_object(C), us);
-=======
-  sculpt_undo_print_nodes(CTX_data_active_object(C), nullptr);
->>>>>>> 03e4c4b2
 }
 
 static void sculpt_undosys_step_decode_undo(bContext *C,
