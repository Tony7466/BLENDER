/* SPDX-FileCopyrightText: 2006 by Nicholas Bishop. All rights reserved.
 *
 * SPDX-License-Identifier: GPL-2.0-or-later */

/** \file
 * \ingroup edsculpt
 * Implements the Sculpt Mode tools.
 *
 * Usage Guide
 * ===========
 *
 * The sculpt undo system is a delta-based system. Each undo step stores
 * the difference with the prior one.
 *
 * To use the sculpt undo system, you must call push_begin
 * inside an operator exec or invoke callback (geometry_begin
 * may be called if you wish to save a non-delta copy of the entire mesh).
 * This will initialize the sculpt undo stack and set up an undo step.
 *
 * At the end of the operator you should call push_end.
 *
 * push_end and geometry_begin both take a
 * #wmOperatorType as an argument. There are _ex versions that allow a custom
 * name; try to avoid using them. These can break the redo panel since it requires
 * the undo push have the same name as the calling operator.
 *
 * NOTE: Sculpt undo steps are not appended to the global undo stack until
 * the operator finishes.  We use BKE_undosys_step_push_init_with_type to build
 * a tentative undo step with is appended later when the operator ends.
 * Operators must have the OPTYPE_UNDO flag set for this to work properly.
 */

#include <cstddef>

#include "MEM_guardedalloc.h"

#include "BLI_array_utils.hh"
#include "BLI_listbase.h"
#include "BLI_string.h"
#include "BLI_threads.h"
#include "BLI_utildefines.h"

#include "DNA_mesh_types.h"
#include "DNA_meshdata_types.h"
#include "DNA_object_types.h"
#include "DNA_scene_types.h"
#include "DNA_screen_types.h"

#include "BKE_attribute.hh"
#include "BKE_ccg.h"
#include "BKE_context.hh"
#include "BKE_customdata.hh"
#include "BKE_global.h"
#include "BKE_key.h"
#include "BKE_layer.h"
#include "BKE_main.hh"
#include "BKE_mesh.hh"
#include "BKE_mesh_runtime.hh"
#include "BKE_multires.hh"
#include "BKE_object.hh"
#include "BKE_paint.hh"
#include "BKE_scene.h"
#include "BKE_subdiv_ccg.hh"
#include "BKE_subsurf.hh"
#include "BKE_undo_system.h"

/* TODO(sergey): Ideally should be no direct call to such low level things. */
#include "BKE_subdiv_eval.hh"

#include "DEG_depsgraph.hh"

#include "WM_api.hh"
#include "WM_types.hh"

#include "ED_geometry.hh"
#include "ED_object.hh"
#include "ED_sculpt.hh"
#include "ED_undo.hh"

#include "bmesh.hh"
#include "paint_intern.hh"
#include "sculpt_intern.hh"

namespace blender::ed::sculpt_paint::undo {

/* Uncomment to print the undo stack in the console on push/undo/redo. */
//#define SCULPT_UNDO_DEBUG

/* Implementation of undo system for objects in sculpt mode.
 *
 * Each undo step in sculpt mode consists of list of nodes, each node contains:
 *  - Node type
 *  - Data for this type.
 *
 * Node type used for undo depends on specific operation and active sculpt mode
 * ("regular" or dynamic topology).
 *
 * Regular sculpt brushes will use COORDS, HIDDEN or MASK nodes. These nodes are
 * created for every BVH node which is affected by the brush. The undo push for
 * the node happens BEFORE modifications. This makes the operation undo to work
 * in the following way: for every node in the undo step swap happens between
 * node in the undo stack and the corresponding value in the BVH. This is how
 * redo is possible after undo.
 *
 * The COORDS, HIDDEN or MASK type of nodes contains arrays of the corresponding
 * values.
 *
 * Operations like Symmetrize are using GEOMETRY type of nodes which pushes the
 * entire state of the mesh to the undo stack. This node contains all CustomData
 * layers.
 *
 * The tricky aspect of this undo node type is that it stores mesh before and
 * after modification. This allows the undo system to both undo and redo the
 * symmetrize operation within the pre-modified-push of other node type
 * behavior, but it uses more memory that it seems it should be.
 *
 * The dynamic topology undo nodes are handled somewhat separately from all
 * other ones and the idea there is to store log of operations: which vertices
 * and faces have been added or removed.
 *
 * Begin of dynamic topology sculpting mode have own node type. It contains an
 * entire copy of mesh since just enabling the dynamic topology mode already
 * does modifications on it.
 *
 * End of dynamic topology and symmetrize in this mode are handled in a special
 * manner as well. */

#define NO_ACTIVE_LAYER ATTR_DOMAIN_AUTO

struct UndoSculpt {
  Vector<std::unique_ptr<Node>> nodes;

  size_t undo_size;
};

struct SculptAttrRef {
  eAttrDomain domain;
  eCustomDataType type;
  char name[MAX_CUSTOMDATA_LAYER_NAME];
  bool was_set;
};

struct SculptUndoStep {
  UndoStep step;
  /* NOTE: will split out into list for multi-object-sculpt-mode. */
  UndoSculpt data;

  /* Active color attribute at the start of this undo step. */
  SculptAttrRef active_color_start;

  /* Active color attribute at the end of this undo step. */
  SculptAttrRef active_color_end;

  bContext *C;

#ifdef SCULPT_UNDO_DEBUG
  int id;
#endif
};

static UndoSculpt *get_nodes();
static bool sculpt_attribute_ref_equals(SculptAttrRef *a, SculptAttrRef *b);
static void sculpt_save_active_attribute(Object *ob, SculptAttrRef *attr);
static UndoSculpt *sculpt_undosys_step_get_nodes(UndoStep *us_p);

#ifdef SCULPT_UNDO_DEBUG
#  ifdef _
#    undef _
#  endif
#  define _(type) \
    case type: \
      return #type;
static char *undo_type_to_str(int type)
{
  switch (type) {
    _(Type::DyntopoBegin)
    _(Type::DyntopoEnd)
    _(Type::Position)
    _(Type::Geometry)
    _(Type::DyntopoSymmetrize)
    _(Type::FaceSet)
    _(Type::HideVert)
    _(Type::HideFace)
    _(Type::Mask)
    _(Type::Color)
    default:
      return "unknown node type";
  }
}
#  undef _

static int nodeidgen = 1;

static void print_sculpt_node(Object *ob, Node *node)
{
  printf("    %s:%s {applied=%d}\n", undo_type_to_str(node->type), node->idname, node->applied);

  if (node->bm_entry) {
    BM_log_print_entry(ob->sculpt ? ob->sculpt->bm : nullptr, node->bm_entry);
  }
}

static void print_step(Object *ob, UndoStep *us, UndoStep *active, int i)
{
  Node *node;

  if (us->type != BKE_UNDOSYS_TYPE_SCULPT) {
    printf("%d %s (non-sculpt): '%s', type:%s, use_memfile_step:%s\n",
           i,
           us == active ? "->" : "  ",
           us->name,
           us->type->name,
           us->use_memfile_step ? "true" : "false");
    return;
  }

  int id = -1;

  SculptUndoStep *su = (SculptUndoStep *)us;
  if (!su->id) {
    su->id = nodeidgen++;
  }

  id = su->id;

  printf("id=%d %s %d %s (use_memfile_step=%s)\n",
         id,
         us == active ? "->" : "  ",
         i,
         us->name,
         us->use_memfile_step ? "true" : "false");

  if (us->type == BKE_UNDOSYS_TYPE_SCULPT) {
    UndoSculpt *usculpt = sculpt_undosys_step_get_nodes(us);

    for (node = usculpt->nodes.first; node; node = node->next) {
      print_sculpt_node(ob, node);
    }
  }
}
static void print_nodes(Object *ob, void *active)
{

  printf("=================== Sculpt undo steps ==============\n");

  UndoStack *ustack = ED_undo_stack_get();
  UndoStep *us = ustack->steps.first;
  if (active == nullptr) {
    active = ustack->step_active;
  }

  if (!us) {
    return;
  }

  printf("\n");
  if (ustack->step_init) {
    printf("===Undo initialization stepB===\n");
    print_step(ob, ustack->step_init, active, -1);
    printf("===============\n");
  }

  int i = 0, act_i = -1;
  for (; us; us = us->next, i++) {
    if (active == us) {
      act_i = i;
    }

    print_step(ob, us, active, i);
  }

  if (ustack->step_active) {
    printf("\n\n==Active step:==\n");
    print_step(ob, ustack->step_active, active, act_i);
  }
}
#else
static void print_nodes(Object * /*ob*/, void * /*active*/) {}
#endif

struct PartialUpdateData {
  PBVH *pbvh;
  bool changed_position;
  bool changed_hide_vert;
  bool changed_mask;
  Span<bool> modified_grids;
  Span<bool> modified_position_verts;
  Span<bool> modified_hidden_verts;
  Span<bool> modified_hidden_faces;
  Span<bool> modified_mask_verts;
  Span<bool> modified_color_verts;
  Span<bool> modified_face_set_faces;
};

static void update_modified_node_mesh(PBVHNode *node, void *userdata)
{
  PartialUpdateData *data = static_cast<PartialUpdateData *>(userdata);
  const Span<int> verts = BKE_pbvh_node_get_vert_indices(node);
  if (!data->modified_position_verts.is_empty()) {
    for (const int vert : verts) {
      if (data->modified_position_verts[vert]) {
        BKE_pbvh_node_mark_normals_update(node);
      }
    }
  }
  if (!data->modified_mask_verts.is_empty()) {
    for (const int vert : verts) {
      if (data->modified_mask_verts[vert]) {
        BKE_pbvh_node_mark_update_mask(node);
        break;
      }
    }
  }
  if (!data->modified_color_verts.is_empty()) {
    for (const int vert : verts) {
      if (data->modified_color_verts[vert]) {
        BKE_pbvh_node_mark_update_color(node);
        break;
      }
    }
  }
  if (!data->modified_hidden_verts.is_empty()) {
    for (const int vert : verts) {
      if (data->modified_hidden_verts[vert]) {
        BKE_pbvh_node_mark_update_visibility(node);
        break;
      }
    }
  }

  Vector<int> faces;
  if (!data->modified_face_set_faces.is_empty()) {
    if (faces.is_empty()) {
      faces = BKE_pbvh_node_calc_face_indices(*data->pbvh, *node);
    }
    for (const int face : faces) {
      if (data->modified_face_set_faces[face]) {
        BKE_pbvh_node_mark_update_face_sets(node);
        break;
      }
    }
  }
  if (!data->modified_hidden_faces.is_empty()) {
    if (faces.is_empty()) {
      faces = BKE_pbvh_node_calc_face_indices(*data->pbvh, *node);
    }
    for (const int face : faces) {
      if (data->modified_hidden_faces[face]) {
        BKE_pbvh_node_mark_update_visibility(node);
        break;
      }
    }
  }
}

static void update_modified_node_grids(PBVHNode *node, void *userdata)
{
  PartialUpdateData *data = static_cast<PartialUpdateData *>(userdata);
  const Span<int> grid_indices = BKE_pbvh_node_get_grid_indices(*node);
  if (std::any_of(grid_indices.begin(), grid_indices.end(), [&](const int grid) {
        return data->modified_grids[grid];
      }))
  {
    if (data->changed_position) {
      BKE_pbvh_node_mark_update(node);
    }
    if (data->changed_mask) {
      BKE_pbvh_node_mark_update_mask(node);
    }
    if (data->changed_hide_vert) {
      BKE_pbvh_node_mark_update_visibility(node);
    }
  }

  Vector<int> faces;
  if (!data->modified_face_set_faces.is_empty()) {
    if (faces.is_empty()) {
      faces = BKE_pbvh_node_calc_face_indices(*data->pbvh, *node);
    }
    for (const int face : faces) {
      if (data->modified_face_set_faces[face]) {
        BKE_pbvh_node_mark_update_face_sets(node);
        break;
      }
    }
  }
  if (!data->modified_hidden_faces.is_empty()) {
    if (faces.is_empty()) {
      faces = BKE_pbvh_node_calc_face_indices(*data->pbvh, *node);
    }
    for (const int face : faces) {
      if (data->modified_hidden_faces[face]) {
        BKE_pbvh_node_mark_update_visibility(node);
        break;
      }
    }
  }
}

static bool test_swap_v3_v3(float a[3], float b[3])
{
  /* No need for float comparison here (memory is exactly equal or not). */
  if (memcmp(a, b, sizeof(float[3])) != 0) {
    swap_v3_v3(a, b);
    return true;
  }
  return false;
}

static bool restore_deformed(
    const SculptSession *ss, Node &unode, int uindex, int oindex, float coord[3])
{
  if (test_swap_v3_v3(coord, unode.orig_position[uindex])) {
    copy_v3_v3(unode.position[uindex], ss->deform_cos[oindex]);
    return true;
  }
  return false;
}

<<<<<<< HEAD
static bool sculpt_undo_restore_coords(
    bContext *C, Object *ob, Depsgraph *depsgraph, Node &unode, MutableSpan<bool> modified_verts)
=======
static bool restore_coords(bContext *C, Object *ob, Depsgraph *depsgraph, Node &unode)
>>>>>>> 5be9a1cc
{
  SculptSession *ss = ob->sculpt;
  SubdivCCG *subdiv_ccg = ss->subdiv_ccg;

  if (unode.mesh_verts_num) {
    /* Regular mesh restore. */

    if (ss->shapekey_active && !STREQ(ss->shapekey_active->name, unode.shapeName)) {
      /* Shape key has been changed before calling undo operator. */

      Key *key = BKE_key_from_object(ob);
      KeyBlock *kb = key ? BKE_keyblock_find_name(key, unode.shapeName) : nullptr;

      if (kb) {
        ob->shapenr = BLI_findindex(&key->block, kb) + 1;

        BKE_sculpt_update_object_for_edit(depsgraph, ob, false);
        WM_event_add_notifier(C, NC_OBJECT | ND_DATA, ob);
      }
      else {
        /* Key has been removed -- skip this undo node. */
        return false;
      }
    }

    /* No need for float comparison here (memory is exactly equal or not). */
    const Span<int> index = unode.vert_indices.as_span().take_front(unode.unique_verts_num);
    MutableSpan<float3> positions = ss->vert_positions;

    if (ss->shapekey_active) {
      MutableSpan<float3> vertCos(static_cast<float3 *>(ss->shapekey_active->data),
                                  ss->shapekey_active->totelem);

      if (!unode.orig_position.is_empty()) {
        if (ss->deform_modifiers_active) {
          for (const int i : index.index_range()) {
            restore_deformed(ss, unode, i, index[i], vertCos[index[i]]);
          }
        }
        else {
          for (const int i : index.index_range()) {
            swap_v3_v3(vertCos[index[i]], unode.orig_position[i]);
          }
        }
      }
      else {
        for (const int i : index.index_range()) {
          swap_v3_v3(vertCos[index[i]], unode.position[i]);
        }
      }

      /* Propagate new coords to keyblock. */
      SCULPT_vertcos_to_key(ob, ss->shapekey_active, vertCos);

      /* PBVH uses its own vertex array, so coords should be */
      /* propagated to PBVH here. */
      BKE_pbvh_vert_coords_apply(ss->pbvh, vertCos);
    }
    else {
      if (!unode.orig_position.is_empty()) {
        if (ss->deform_modifiers_active) {
<<<<<<< HEAD
          for (int i = 0; i < unode.totvert; i++) {
            sculpt_undo_restore_deformed(ss, unode, i, index[i], positions[index[i]]);
            modified_verts[index[i]] = true;
          }
        }
        else {
          for (int i = 0; i < unode.totvert; i++) {
            swap_v3_v3(positions[index[i]], unode.orig_co[i]);
            modified_verts[index[i]] = true;
=======
          for (const int i : index.index_range()) {
            restore_deformed(ss, unode, i, index[i], positions[index[i]]);
            BKE_pbvh_vert_tag_update_normal(ss->pbvh, BKE_pbvh_make_vref(index[i]));
          }
        }
        else {
          for (const int i : index.index_range()) {
            swap_v3_v3(positions[index[i]], unode.orig_position[i]);
            BKE_pbvh_vert_tag_update_normal(ss->pbvh, BKE_pbvh_make_vref(index[i]));
>>>>>>> 5be9a1cc
          }
        }
      }
      else {
<<<<<<< HEAD
        for (int i = 0; i < unode.totvert; i++) {
          swap_v3_v3(positions[index[i]], unode.co[i]);
          modified_verts[index[i]] = true;
=======
        for (const int i : index.index_range()) {
          swap_v3_v3(positions[index[i]], unode.position[i]);
          BKE_pbvh_vert_tag_update_normal(ss->pbvh, BKE_pbvh_make_vref(index[i]));
>>>>>>> 5be9a1cc
        }
      }
    }
  }
  else if (!unode.grids.is_empty() && subdiv_ccg != nullptr) {
    const CCGKey key = BKE_subdiv_ccg_key_top_level(*subdiv_ccg);
    const Span<int> grid_indices = unode.grids;

    MutableSpan<float3> position = unode.position;
    MutableSpan<CCGElem *> grids = subdiv_ccg->grids;

    int index = 0;
    for (const int i : grid_indices.index_range()) {
      CCGElem *grid = grids[grid_indices[i]];
      for (const int j : IndexRange(key.grid_area)) {
        swap_v3_v3(CCG_elem_offset_co(&key, grid, j), position[index]);
        index++;
      }
    }
  }

  return true;
}

static bool restore_hidden(Object *ob, Node &unode, MutableSpan<bool> modified_vertices)
{
  SculptSession *ss = ob->sculpt;
  SubdivCCG *subdiv_ccg = ss->subdiv_ccg;

  if (unode.mesh_verts_num) {
    Mesh &mesh = *static_cast<Mesh *>(ob->data);
    bke::MutableAttributeAccessor attributes = mesh.attributes_for_write();
    bke::SpanAttributeWriter<bool> hide_vert = attributes.lookup_or_add_for_write_span<bool>(
        ".hide_vert", ATTR_DOMAIN_POINT);
    for (const int i : unode.vert_indices.index_range().take_front(unode.unique_verts_num)) {
      const int vert = unode.vert_indices[i];
      if (unode.vert_hidden[i].test() != hide_vert.span[vert]) {
        unode.vert_hidden[i].set(!unode.vert_hidden[i].test());
        hide_vert.span[vert] = !hide_vert.span[vert];
        modified_vertices[vert] = true;
      }
    }
    hide_vert.finish();
  }
  else if (!unode.grids.is_empty() && subdiv_ccg != nullptr) {
    if (unode.grid_hidden.is_empty()) {
      BKE_subdiv_ccg_grid_hidden_free(*subdiv_ccg);
      return true;
    }

    BitGroupVector<> &grid_hidden = BKE_subdiv_ccg_grid_hidden_ensure(*subdiv_ccg);
    const Span<int> grids = unode.grids;
    for (const int i : grids.index_range()) {
      /* Swap the two bit spans. */
      MutableBoundedBitSpan a = unode.grid_hidden[i];
      MutableBoundedBitSpan b = grid_hidden[grids[i]];
      for (const int j : a.index_range()) {
        const bool value_a = a[j];
        const bool value_b = b[j];
        a[j].set(value_b);
        b[j].set(value_a);
      }
    }
  }

  return true;
}

static bool restore_hidden_face(Object &object, Node &unode, MutableSpan<bool> modified_faces)
{
  Mesh &mesh = *static_cast<Mesh *>(object.data);
  bke::MutableAttributeAccessor attributes = mesh.attributes_for_write();
  bke::SpanAttributeWriter hide_poly = attributes.lookup_or_add_for_write_span<bool>(
      ".hide_poly", ATTR_DOMAIN_FACE);

  const Span<int> face_indices = unode.face_indices;

  bool modified = false;
  for (const int i : face_indices.index_range()) {
    const int face = face_indices[i];
    if (unode.face_hidden[i].test() != hide_poly.span[face]) {
      unode.face_hidden[i].set(!unode.face_hidden[i].test());
      hide_poly.span[face] = !hide_poly.span[face];
      modified_faces[face] = true;
      modified = true;
    }
  }
  hide_poly.finish();
  BKE_sculpt_hide_poly_pointer_update(object);
  return modified;
}

static bool restore_color(Object *ob, Node &unode, MutableSpan<bool> modified_vertices)
{
  SculptSession *ss = ob->sculpt;

  bool modified = false;

  /* NOTE: even with loop colors we still store derived
   * vertex colors for original data lookup. */
  if (!unode.col.is_empty() && unode.loop_col.is_empty()) {
    BKE_pbvh_swap_colors(ss->pbvh, unode.vert_indices, unode.col);
    modified = true;
  }

  Mesh *mesh = BKE_object_get_original_mesh(ob);

  if (!unode.loop_col.is_empty() && unode.mesh_corners_num == mesh->totloop) {
    BKE_pbvh_swap_colors(ss->pbvh, unode.corner_indices, unode.loop_col);
    modified = true;
  }

  if (modified) {
    modified_vertices.fill_indices(unode.vert_indices.as_span(), true);
  }

  return modified;
}

static bool restore_mask(Object *ob, Node &unode, MutableSpan<bool> modified_vertices)
{
  Mesh *mesh = BKE_object_get_original_mesh(ob);
  SculptSession *ss = ob->sculpt;
  SubdivCCG *subdiv_ccg = ss->subdiv_ccg;

  if (unode.mesh_verts_num) {
    bke::MutableAttributeAccessor attributes = mesh->attributes_for_write();
    bke::SpanAttributeWriter<float> mask = attributes.lookup_or_add_for_write_span<float>(
        ".sculpt_mask", ATTR_DOMAIN_POINT);

    const Span<int> index = unode.vert_indices.as_span().take_front(unode.unique_verts_num);

    for (const int i : index.index_range()) {
      const int vert = index[i];
      if (mask.span[vert] != unode.mask[i]) {
        std::swap(mask.span[vert], unode.mask[i]);
        modified_vertices[vert] = true;
      }
    }

    mask.finish();
  }
  else if (!unode.grids.is_empty() && subdiv_ccg != nullptr) {
    const CCGKey key = BKE_subdiv_ccg_key_top_level(*subdiv_ccg);

    MutableSpan<float> mask = unode.mask;
    MutableSpan<CCGElem *> grids = subdiv_ccg->grids;

    int index = 0;
    for (const int grid : unode.grids) {
      CCGElem *elem = grids[grid];
      for (const int j : IndexRange(key.grid_area)) {
        std::swap(*CCG_elem_offset_mask(&key, elem, j), mask[index]);
        index++;
      }
    }
  }

  return true;
}

static bool restore_face_sets(Object *ob, Node &unode, MutableSpan<bool> modified_face_set_faces)
{
  bke::SpanAttributeWriter<int> face_sets = face_set::ensure_face_sets_mesh(*ob);

  bool modified = false;
  const Span<int> face_indices = unode.face_indices;

  for (const int i : face_indices.index_range()) {
    int face_index = face_indices[i];
    if (unode.face_sets[i] != face_sets.span[face_index]) {
      modified_face_set_faces[face_index] = true;
      modified = true;
    }

    std::swap(unode.face_sets[i], face_sets.span[face_index]);
  }
  face_sets.finish();
  return modified;
}

static void bmesh_restore_generic(Node &unode, Object *ob, SculptSession *ss)
{
  if (unode.applied) {
    BM_log_undo(ss->bm, ss->bm_log);
    unode.applied = false;
  }
  else {
    BM_log_redo(ss->bm, ss->bm_log);
    unode.applied = true;
  }

  if (unode.type == Type::Mask) {
    Vector<PBVHNode *> nodes = bke::pbvh::search_gather(ss->pbvh, {});
    for (PBVHNode *node : nodes) {
      BKE_pbvh_node_mark_redraw(node);
    }
  }
  else {
    SCULPT_pbvh_clear(ob);
  }
}

/* Create empty sculpt BMesh and enable logging. */
static void bmesh_enable(Object *ob, Node &unode)
{
  SculptSession *ss = ob->sculpt;
  Mesh *mesh = static_cast<Mesh *>(ob->data);

  SCULPT_pbvh_clear(ob);

  /* Create empty BMesh and enable logging. */
  BMeshCreateParams bmesh_create_params{};
  bmesh_create_params.use_toolflags = false;

  ss->bm = BM_mesh_create(&bm_mesh_allocsize_default, &bmesh_create_params);
  BM_data_layer_add_named(ss->bm, &ss->bm->vdata, CD_PROP_FLOAT, ".sculpt_mask");

  mesh->flag |= ME_SCULPT_DYNAMIC_TOPOLOGY;

  /* Restore the BMLog using saved entries. */
  ss->bm_log = BM_log_from_existing_entries_create(ss->bm, unode.bm_entry);
}

static void bmesh_restore_begin(bContext *C, Node &unode, Object *ob, SculptSession *ss)
{
  if (unode.applied) {
    dyntopo::disable(C, &unode);
    unode.applied = false;
  }
  else {
    bmesh_enable(ob, unode);

    /* Restore the mesh from the first log entry. */
    BM_log_redo(ss->bm, ss->bm_log);

    unode.applied = true;
  }
}

static void bmesh_restore_end(bContext *C, Node &unode, Object *ob, SculptSession *ss)
{
  if (unode.applied) {
    bmesh_enable(ob, unode);

    /* Restore the mesh from the last log entry. */
    BM_log_undo(ss->bm, ss->bm_log);

    unode.applied = false;
  }
  else {
    /* Disable dynamic topology sculpting. */
    dyntopo::disable(C, nullptr);
    unode.applied = true;
  }
}

static void store_geometry_data(NodeGeometry *geometry, Object *object)
{
  Mesh *mesh = static_cast<Mesh *>(object->data);

  BLI_assert(!geometry->is_initialized);
  geometry->is_initialized = true;

  CustomData_copy(&mesh->vert_data, &geometry->vert_data, CD_MASK_MESH.vmask, mesh->totvert);
  CustomData_copy(&mesh->edge_data, &geometry->edge_data, CD_MASK_MESH.emask, mesh->totedge);
  CustomData_copy(&mesh->loop_data, &geometry->loop_data, CD_MASK_MESH.lmask, mesh->totloop);
  CustomData_copy(&mesh->face_data, &geometry->face_data, CD_MASK_MESH.pmask, mesh->faces_num);
  implicit_sharing::copy_shared_pointer(mesh->face_offset_indices,
                                        mesh->runtime->face_offsets_sharing_info,
                                        &geometry->face_offset_indices,
                                        &geometry->face_offsets_sharing_info);

  geometry->totvert = mesh->totvert;
  geometry->totedge = mesh->totedge;
  geometry->totloop = mesh->totloop;
  geometry->faces_num = mesh->faces_num;
}

static void restore_geometry_data(NodeGeometry *geometry, Object *object)
{
  Mesh *mesh = static_cast<Mesh *>(object->data);

  BLI_assert(geometry->is_initialized);

  BKE_mesh_clear_geometry(mesh);

  mesh->totvert = geometry->totvert;
  mesh->totedge = geometry->totedge;
  mesh->totloop = geometry->totloop;
  mesh->faces_num = geometry->faces_num;
  mesh->totface_legacy = 0;

  CustomData_copy(&geometry->vert_data, &mesh->vert_data, CD_MASK_MESH.vmask, geometry->totvert);
  CustomData_copy(&geometry->edge_data, &mesh->edge_data, CD_MASK_MESH.emask, geometry->totedge);
  CustomData_copy(&geometry->loop_data, &mesh->loop_data, CD_MASK_MESH.lmask, geometry->totloop);
  CustomData_copy(&geometry->face_data, &mesh->face_data, CD_MASK_MESH.pmask, geometry->faces_num);
  implicit_sharing::copy_shared_pointer(geometry->face_offset_indices,
                                        geometry->face_offsets_sharing_info,
                                        &mesh->face_offset_indices,
                                        &mesh->runtime->face_offsets_sharing_info);
}

static void geometry_free_data(NodeGeometry *geometry)
{
  CustomData_free(&geometry->vert_data, geometry->totvert);
  CustomData_free(&geometry->edge_data, geometry->totedge);
  CustomData_free(&geometry->loop_data, geometry->totloop);
  CustomData_free(&geometry->face_data, geometry->faces_num);
  implicit_sharing::free_shared_data(&geometry->face_offset_indices,
                                     &geometry->face_offsets_sharing_info);
}

static void restore_geometry(Node &unode, Object *object)
{
  if (unode.geometry_clear_pbvh) {
    SCULPT_pbvh_clear(object);
  }

  if (unode.applied) {
    restore_geometry_data(&unode.geometry_modified, object);
    unode.applied = false;
  }
  else {
    restore_geometry_data(&unode.geometry_original, object);
    unode.applied = true;
  }
}

/* Handle all dynamic-topology updates
 *
 * Returns true if this was a dynamic-topology undo step, otherwise
 * returns false to indicate the non-dyntopo code should run. */
static int bmesh_restore(bContext *C, Node &unode, Object *ob, SculptSession *ss)
{
  switch (unode.type) {
    case Type::DyntopoBegin:
      bmesh_restore_begin(C, unode, ob, ss);
      return true;

    case Type::DyntopoEnd:
      bmesh_restore_end(C, unode, ob, ss);
      return true;
    default:
      if (ss->bm_log) {
        bmesh_restore_generic(unode, ob, ss);
        return true;
      }
      break;
  }

  return false;
}

/* Geometry updates (such as Apply Base, for example) will re-evaluate the object and refine its
 * Subdiv descriptor. Upon undo it is required that mesh, grids, and subdiv all stay consistent
 * with each other. This means that when geometry coordinate changes the undo should refine the
 * subdiv to the new coarse mesh coordinates. Tricky part is: this needs to happen without using
 * dependency graph tag: tagging object for geometry update will either loose sculpted data from
 * the sculpt grids, or will wrongly "commit" them to the CD_MDISPS.
 *
 * So what we do instead is do minimum object evaluation to get base mesh coordinates for the
 * multires modifier input. While this is expensive, it is less expensive than dependency graph
 * evaluation and is only happening when geometry coordinates changes on undo.
 *
 * Note that the dependency graph is ensured to be evaluated prior to the undo step is decoded,
 * so if the object's modifier stack references other object it is all fine. */
static void refine_subdiv(Depsgraph *depsgraph, SculptSession *ss, Object *object, Subdiv *subdiv)
{
  Array<float3> deformed_verts = BKE_multires_create_deformed_base_mesh_vert_coords(
      depsgraph, object, ss->multires.modifier);

  BKE_subdiv_eval_refine_from_mesh(subdiv,
                                   static_cast<const Mesh *>(object->data),
                                   reinterpret_cast<float(*)[3]>(deformed_verts.data()));
}

static void restore_list(bContext *C, Depsgraph *depsgraph, UndoSculpt &usculpt)
{
  Scene *scene = CTX_data_scene(C);
  ViewLayer *view_layer = CTX_data_view_layer(C);
  RegionView3D *rv3d = CTX_wm_region_view3d(C);
  BKE_view_layer_synced_ensure(scene, view_layer);
  Object *ob = BKE_view_layer_active_object_get(view_layer);
  SculptSession *ss = ob->sculpt;
  SubdivCCG *subdiv_ccg = ss->subdiv_ccg;

  bool clear_automask_cache = false;
  for (const std::unique_ptr<Node> &unode : usculpt.nodes) {
    if (!ELEM(unode->type, Type::Color, Type::Mask)) {
      clear_automask_cache = true;
    }

    /* Restore pivot. */
    copy_v3_v3(ss->pivot_pos, unode->pivot_pos);
    copy_v3_v3(ss->pivot_rot, unode->pivot_rot);
  }

  if (clear_automask_cache) {
    ss->last_automasking_settings_hash = 0;
  }

  if (!usculpt.nodes.is_empty()) {
    /* Only do early object update for edits if first node needs this.
     * Undo steps like geometry does not need object to be updated before they run and will
     * ensure object is updated after the node is handled. */
    const Node *first_unode = usculpt.nodes.first().get();
    if (first_unode->type != Type::Geometry) {
      BKE_sculpt_update_object_for_edit(depsgraph, ob, false);
    }

    if (bmesh_restore(C, *usculpt.nodes.first(), ob, ss)) {
      return;
    }
  }

  bool use_multires_undo = false;

  bool changed_all_geometry = false;
  bool changed_position = false;
  bool changed_hide_vert = false;
  bool changed_hide_face = false;
  bool changed_mask = false;
  bool changed_face_sets = false;
  bool changed_color = false;

  /* The PBVH already keeps track of which vertices need updated normals, but it doesn't keep
   * track of other updates. In order to tell the corresponding PBVH nodes to update, keep track
   * of which elements were updated for specific layers. */
  Vector<bool> modified_verts_position;
  Vector<bool> modified_verts_hide;
  Vector<bool> modified_faces_hide;
  Vector<bool> modified_verts_mask;
  Vector<bool> modified_verts_color;
  Vector<bool> modified_faces_face_set;
  Vector<bool> modified_grids;
  for (std::unique_ptr<Node> &unode : usculpt.nodes) {
    if (!STREQ(unode->idname, ob->id.name)) {
      continue;
    }

    /* Check if undo data matches current data well enough to continue. */
    if (unode->mesh_verts_num) {
      if (ss->totvert != unode->mesh_verts_num) {
        continue;
      }
    }
    else if (unode->maxgrid && subdiv_ccg != nullptr) {
      if ((subdiv_ccg->grids.size() != unode->maxgrid) ||
          (subdiv_ccg->grid_size != unode->gridsize)) {
        continue;
      }

      use_multires_undo = true;
    }

    switch (unode->type) {
      case Type::Position:
<<<<<<< HEAD
        if (sculpt_undo_restore_coords(C, ob, depsgraph, *unode, modified_verts_position)) {
=======
        if (restore_coords(C, ob, depsgraph, *unode)) {
>>>>>>> 5be9a1cc
          changed_position = true;
        }
        break;
      case Type::HideVert:
        modified_verts_hide.resize(ss->totvert, false);
        if (restore_hidden(ob, *unode, modified_verts_hide)) {
          changed_hide_vert = true;
        }
        break;
      case Type::HideFace:
        modified_faces_hide.resize(ss->totfaces, false);
        if (restore_hidden_face(*ob, *unode, modified_faces_hide)) {
          changed_hide_face = true;
        }
        break;
      case Type::Mask:
        modified_verts_mask.resize(ss->totvert, false);
        if (restore_mask(ob, *unode, modified_verts_mask)) {
          changed_mask = true;
        }
        break;
      case Type::FaceSet:
        modified_faces_face_set.resize(ss->totfaces, false);
        if (restore_face_sets(ob, *unode, modified_faces_face_set)) {
          changed_face_sets = true;
        }
        break;
      case Type::Color:
        modified_verts_color.resize(ss->totvert, false);
        if (restore_color(ob, *unode, modified_verts_color)) {
          changed_color = true;
        }
        break;
      case Type::Geometry:
        restore_geometry(*unode, ob);
        changed_all_geometry = true;
        BKE_sculpt_update_object_for_edit(depsgraph, ob, false);
        break;

      case Type::DyntopoBegin:
      case Type::DyntopoEnd:
      case Type::DyntopoSymmetrize:
        BLI_assert_msg(0, "Dynamic topology should've already been handled");
        break;
    }
  }

  if (use_multires_undo) {
    for (std::unique_ptr<Node> &unode : usculpt.nodes) {
      if (!STREQ(unode->idname, ob->id.name)) {
        continue;
      }
      modified_grids.resize(unode->maxgrid, false);
      modified_grids.as_mutable_span().fill_indices(unode->grids.as_span(), true);
    }
  }

  if (subdiv_ccg != nullptr && changed_all_geometry) {
    refine_subdiv(depsgraph, ss, ob, subdiv_ccg->subdiv);
  }

  DEG_id_tag_update(&ob->id, ID_RECALC_SHADING);

  if (!changed_position && !changed_hide_vert && !changed_hide_face && !changed_mask &&
      !changed_face_sets && !changed_color)
  {
    return;
  }

  /* We update all nodes still, should be more clever, but also
   * needs to work correct when exiting/entering sculpt mode and
   * the nodes get recreated, though in that case it could do all. */
  PartialUpdateData data{};
  data.changed_position = changed_position;
  data.changed_hide_vert = changed_hide_vert;
  data.changed_mask = changed_mask;
  data.pbvh = ss->pbvh;
  data.modified_grids = modified_grids;
  data.modified_hidden_verts = modified_verts_position;
  data.modified_hidden_verts = modified_verts_hide;
  data.modified_hidden_faces = modified_faces_hide;
  data.modified_mask_verts = modified_verts_mask;
  data.modified_color_verts = modified_verts_color;
  data.modified_face_set_faces = modified_faces_face_set;
  if (use_multires_undo) {
    BKE_pbvh_search_callback(ss->pbvh, {}, update_modified_node_grids, &data);
  }
  else {
    BKE_pbvh_search_callback(ss->pbvh, {}, update_modified_node_mesh, &data);
  }

  if (changed_position) {
    BKE_pbvh_update_bounds(ss->pbvh, PBVH_UpdateBB | PBVH_UpdateOriginalBB | PBVH_UpdateRedraw);
  }
  if (changed_mask) {
    BKE_pbvh_update_mask(ss->pbvh);
  }
  if (changed_hide_face) {
    hide::sync_all_from_faces(*ob);
    BKE_pbvh_update_visibility(ss->pbvh);
  }
  if (changed_hide_vert) {
    if (ELEM(BKE_pbvh_type(ss->pbvh), PBVH_FACES, PBVH_GRIDS)) {
      Mesh &mesh = *static_cast<Mesh *>(ob->data);
      BKE_pbvh_sync_visibility_from_verts(ss->pbvh, &mesh);
    }
    BKE_pbvh_update_visibility(ss->pbvh);
  }

  if (BKE_sculpt_multires_active(scene, ob)) {
    if (changed_hide_vert) {
      multires_mark_as_modified(depsgraph, ob, MULTIRES_HIDDEN_MODIFIED);
    }
    else if (changed_position) {
      multires_mark_as_modified(depsgraph, ob, MULTIRES_COORDS_MODIFIED);
    }
  }

  const bool tag_update = ID_REAL_USERS(ob->data) > 1 ||
                          !BKE_sculptsession_use_pbvh_draw(ob, rv3d) || ss->shapekey_active ||
                          ss->deform_modifiers_active;

  if (tag_update) {
    Mesh *mesh = static_cast<Mesh *>(ob->data);
    if (changed_position) {
      mesh->tag_positions_changed();
      BKE_sculptsession_free_deformMats(ss);
    }
    DEG_id_tag_update(&ob->id, ID_RECALC_GEOMETRY);
  }
}

static void free_list(UndoSculpt &usculpt)
{
  for (std::unique_ptr<Node> &unode : usculpt.nodes) {
    geometry_free_data(&unode->geometry_original);
    geometry_free_data(&unode->geometry_modified);
    geometry_free_data(&unode->geometry_bmesh_enter);
    if (unode->bm_entry) {
      BM_log_entry_drop(unode->bm_entry);
    }
  }
  usculpt.nodes.~Vector();
}

Node *get_node(PBVHNode *node, Type type)
{
  UndoSculpt *usculpt = get_nodes();

  if (usculpt == nullptr) {
    return nullptr;
  }

  for (std::unique_ptr<Node> &unode : usculpt->nodes) {
    if (unode->node == node && unode->type == type) {
      return unode.get();
    }
  }

  return nullptr;
}

static size_t alloc_and_store_hidden(SculptSession *ss, Node *unode)
{
  PBVHNode *node = static_cast<PBVHNode *>(unode->node);
  if (!ss->subdiv_ccg) {
    return 0;
  }
  const BitGroupVector<> grid_hidden = ss->subdiv_ccg->grid_hidden;
  if (grid_hidden.is_empty()) {
    return 0;
  }

  const Span<int> grid_indices = BKE_pbvh_node_get_grid_indices(*node);
  unode->grid_hidden = BitGroupVector<>(grid_indices.size(), grid_hidden.group_size());
  for (const int i : grid_indices.index_range()) {
    unode->grid_hidden[i].copy_from(grid_hidden[grid_indices[i]]);
  }

  return unode->grid_hidden.all_bits().full_ints_num() / bits::BitsPerInt;
}

/* Allocate node and initialize its default fields specific for the given undo type.
 * Will also add the node to the list in the undo step. */
static Node *alloc_node_type(Object *object, Type type)
{
  UndoSculpt *usculpt = get_nodes();
  std::unique_ptr<Node> unode = std::make_unique<Node>();
  usculpt->nodes.append(std::move(unode));
  usculpt->undo_size += sizeof(Node);

  Node *node_ptr = usculpt->nodes.last().get();
  STRNCPY(node_ptr->idname, object->id.name);
  node_ptr->type = type;

  return node_ptr;
}

/* Will return first existing undo node of the given type.
 * If such node does not exist will allocate node of this type, register it in the undo step and
 * return it. */
static Node *find_or_alloc_node_type(Object *object, Type type)
{
  UndoSculpt *usculpt = get_nodes();

  for (std::unique_ptr<Node> &unode : usculpt->nodes) {
    if (unode->type == type) {
      return unode.get();
    }
  }

  return alloc_node_type(object, type);
}

static Node *alloc_node(Object *ob, PBVHNode *node, Type type)
{
  UndoSculpt *usculpt = get_nodes();
  SculptSession *ss = ob->sculpt;

  Node *unode = alloc_node_type(ob, type);
  unode->node = node;

  int verts_num;
  if (BKE_pbvh_type(ss->pbvh) == PBVH_GRIDS) {
    unode->maxgrid = ss->subdiv_ccg->grids.size();
    unode->gridsize = ss->subdiv_ccg->grid_size;

    verts_num = unode->maxgrid * unode->gridsize;

    unode->grids = BKE_pbvh_node_get_grid_indices(*node);
    usculpt->undo_size += unode->grids.as_span().size_in_bytes();
  }
  else {
    unode->mesh_verts_num = ss->totvert;

    unode->vert_indices = BKE_pbvh_node_get_vert_indices(node);
    unode->unique_verts_num = BKE_pbvh_node_get_unique_vert_indices(node).size();

    verts_num = unode->vert_indices.size();

    usculpt->undo_size += unode->vert_indices.as_span().size_in_bytes();
  }

  bool need_loops = type == Type::Color;
  const bool need_faces = ELEM(type, Type::FaceSet, Type::HideFace);

  if (need_loops) {
    unode->corner_indices = BKE_pbvh_node_get_loops(node);
    unode->mesh_corners_num = static_cast<Mesh *>(ob->data)->totloop;

    usculpt->undo_size += unode->corner_indices.as_span().size_in_bytes();
  }

  if (need_faces) {
    unode->face_indices = BKE_pbvh_node_calc_face_indices(*ss->pbvh, *node);
    usculpt->undo_size += unode->face_indices.as_span().size_in_bytes();
  }

  switch (type) {
    case Type::Position: {
      unode->position.reinitialize(verts_num);
      usculpt->undo_size += unode->position.as_span().size_in_bytes();

      /* Needed for original data lookup. */
      unode->normal.reinitialize(verts_num);
      usculpt->undo_size += unode->normal.as_span().size_in_bytes();
      break;
    }
    case Type::HideVert: {
      if (BKE_pbvh_type(ss->pbvh) == PBVH_GRIDS) {
        usculpt->undo_size += alloc_and_store_hidden(ss, unode);
      }
      else {
        unode->vert_hidden.resize(unode->vert_indices.size());
        usculpt->undo_size += BLI_BITMAP_SIZE(unode->vert_indices.size());
      }

      break;
    }
    case Type::HideFace: {
      unode->face_hidden.resize(unode->face_indices.size());
      usculpt->undo_size += BLI_BITMAP_SIZE(unode->face_indices.size());
      break;
    }
    case Type::Mask: {
      unode->mask.reinitialize(verts_num);
      usculpt->undo_size += unode->mask.as_span().size_in_bytes();
      break;
    }
    case Type::Color: {
      /* Allocate vertex colors, even for loop colors we still
       * need this for original data lookup. */
      unode->col.reinitialize(verts_num);
      usculpt->undo_size += unode->col.as_span().size_in_bytes();

      /* Allocate loop colors separately too. */
      if (ss->vcol_domain == ATTR_DOMAIN_CORNER) {
        unode->loop_col.reinitialize(unode->corner_indices.size());
        unode->undo_size += unode->loop_col.as_span().size_in_bytes();
      }
      break;
    }
    case Type::DyntopoBegin:
    case Type::DyntopoEnd:
    case Type::DyntopoSymmetrize:
      BLI_assert_msg(0, "Dynamic topology should've already been handled");
      break;
    case Type::Geometry:
      break;
    case Type::FaceSet: {
      unode->face_sets.reinitialize(unode->face_indices.size());
      usculpt->undo_size += unode->face_sets.as_span().size_in_bytes();
      break;
    }
  }

  if (ss->deform_modifiers_active) {
    unode->orig_position.reinitialize(unode->vert_indices.size());
    usculpt->undo_size += unode->orig_position.as_span().size_in_bytes();
  }

  return unode;
}

static void store_coords(Object *ob, Node *unode)
{
  SculptSession *ss = ob->sculpt;

  if (!unode->grids.is_empty()) {
    const SubdivCCG &subdiv_ccg = *ss->subdiv_ccg;
    const CCGKey key = BKE_subdiv_ccg_key_top_level(subdiv_ccg);
    const Span<CCGElem *> grids = subdiv_ccg.grids;
    {
      int index = 0;
      for (const int grid : unode->grids) {
        CCGElem *elem = grids[grid];
        for (const int i : IndexRange(key.grid_area)) {
          unode->position[index] = float3(CCG_elem_offset_co(&key, elem, i));
          index++;
        }
      }
    }
    if (key.has_normals) {
      int index = 0;
      for (const int grid : unode->grids) {
        CCGElem *elem = grids[grid];
        for (const int i : IndexRange(key.grid_area)) {
          unode->normal[index] = float3(CCG_elem_offset_no(&key, elem, i));
          index++;
        }
      }
    }
  }
  else {
    array_utils::gather(BKE_pbvh_get_vert_positions(ss->pbvh).as_span(),
                        unode->vert_indices.as_span(),
                        unode->position.as_mutable_span());
    array_utils::gather(BKE_pbvh_get_vert_normals(ss->pbvh),
                        unode->vert_indices.as_span(),
                        unode->normal.as_mutable_span());
    if (ss->deform_modifiers_active) {
      array_utils::gather(ss->orig_cos.as_span(),
                          unode->vert_indices.as_span(),
                          unode->orig_position.as_mutable_span());
    }
  }
}

static void store_hidden(Object *ob, Node *unode)
{
  if (!unode->grids.is_empty()) {
    /* Already stored during allocation. */
  }

  const Mesh &mesh = *static_cast<const Mesh *>(ob->data);
  const bke::AttributeAccessor attributes = mesh.attributes();
  const VArraySpan<bool> hide_vert = *attributes.lookup<bool>(".hide_vert", ATTR_DOMAIN_POINT);
  if (hide_vert.is_empty()) {
    return;
  }

  PBVHNode *node = static_cast<PBVHNode *>(unode->node);
  const Span<int> verts = BKE_pbvh_node_get_vert_indices(node);
  for (const int i : verts.index_range())
    unode->vert_hidden[i].set(hide_vert[verts[i]]);
}

static void store_face_hidden(Object &object, Node &unode)
{
  const Mesh &mesh = *static_cast<const Mesh *>(object.data);
  const bke::AttributeAccessor attributes = mesh.attributes();
  const VArraySpan<bool> hide_poly = *attributes.lookup<bool>(".hide_poly", ATTR_DOMAIN_FACE);
  if (hide_poly.is_empty()) {
    unode.face_hidden.fill(false);
    return;
  }
  const Span<int> faces = unode.face_indices;
  for (const int i : faces.index_range())
    unode.face_hidden[i].set(hide_poly[faces[i]]);
}

static void store_mask(Object *ob, Node *unode)
{
  const SculptSession *ss = ob->sculpt;

  if (!unode->grids.is_empty()) {
    const SubdivCCG &subdiv_ccg = *ss->subdiv_ccg;
    const CCGKey key = BKE_subdiv_ccg_key_top_level(subdiv_ccg);
    if (key.has_mask) {
      const Span<CCGElem *> grids = subdiv_ccg.grids;
      int index = 0;
      for (const int grid : unode->grids) {
        CCGElem *elem = grids[grid];
        for (const int i : IndexRange(key.grid_area)) {
          unode->mask[index] = *CCG_elem_offset_mask(&key, elem, i);
          index++;
        }
      }
    }
    else {
      unode->mask.fill(0.0f);
    }
  }
  else {
    const Mesh &mesh = *static_cast<const Mesh *>(ob->data);
    const bke::AttributeAccessor attributes = mesh.attributes();
    if (const VArray mask = *attributes.lookup<float>(".sculpt_mask", ATTR_DOMAIN_POINT)) {
      array_utils::gather(mask, unode->vert_indices.as_span(), unode->mask.as_mutable_span());
    }
    else {
      unode->mask.fill(0.0f);
    }
  }
}

static void store_color(Object *ob, Node *unode)
{
  SculptSession *ss = ob->sculpt;

  BLI_assert(BKE_pbvh_type(ss->pbvh) == PBVH_FACES);

  /* NOTE: even with loop colors we still store (derived)
   * vertex colors for original data lookup. */
  BKE_pbvh_store_colors_vertex(ss->pbvh, unode->vert_indices, unode->col);

  if (!unode->loop_col.is_empty() && !unode->corner_indices.is_empty()) {
    BKE_pbvh_store_colors(ss->pbvh, unode->corner_indices, unode->loop_col);
  }
}

static NodeGeometry *geometry_get(Node *unode)
{
  if (!unode->geometry_original.is_initialized) {
    return &unode->geometry_original;
  }

  BLI_assert(!unode->geometry_modified.is_initialized);

  return &unode->geometry_modified;
}

static Node *geometry_push(Object *object, Type type)
{
  Node *unode = find_or_alloc_node_type(object, type);
  unode->applied = false;
  unode->geometry_clear_pbvh = true;

  NodeGeometry *geometry = geometry_get(unode);
  store_geometry_data(geometry, object);

  return unode;
}

static void store_face_sets(const Mesh &mesh, Node &unode)
{
  array_utils::gather(
      *mesh.attributes().lookup_or_default<int>(".sculpt_face_set", ATTR_DOMAIN_FACE, 0),
      unode.face_indices.as_span(),
      unode.face_sets.as_mutable_span());
}

static Node *bmesh_push(Object *ob, PBVHNode *node, Type type)
{
  UndoSculpt *usculpt = get_nodes();
  SculptSession *ss = ob->sculpt;
  PBVHVertexIter vd;

  Node *unode = usculpt->nodes.is_empty() ? nullptr : usculpt->nodes.first().get();

  if (unode == nullptr) {
    usculpt->nodes.append(std::make_unique<Node>());
    unode = usculpt->nodes.last().get();

    STRNCPY(unode->idname, ob->id.name);
    unode->type = type;
    unode->applied = true;

    if (type == Type::DyntopoEnd) {
      unode->bm_entry = BM_log_entry_add(ss->bm_log);
      BM_log_before_all_removed(ss->bm, ss->bm_log);
    }
    else if (type == Type::DyntopoBegin) {
      /* Store a copy of the mesh's current vertices, loops, and
       * faces. A full copy like this is needed because entering
       * dynamic-topology immediately does topological edits
       * (converting faces to triangles) that the BMLog can't
       * fully restore from. */
      NodeGeometry *geometry = &unode->geometry_bmesh_enter;
      store_geometry_data(geometry, ob);

      unode->bm_entry = BM_log_entry_add(ss->bm_log);
      BM_log_all_added(ss->bm, ss->bm_log);
    }
    else {
      unode->bm_entry = BM_log_entry_add(ss->bm_log);
    }
  }

  if (node) {
    switch (type) {
      case Type::Position:
      case Type::Mask:
        /* Before any vertex values get modified, ensure their
         * original positions are logged. */
        for (BMVert *vert : BKE_pbvh_bmesh_node_unique_verts(node)) {
          BM_log_vert_before_modified(ss->bm_log, vert, vd.cd_vert_mask_offset);
        }
        for (BMVert *vert : BKE_pbvh_bmesh_node_other_verts(node)) {
          BM_log_vert_before_modified(ss->bm_log, vert, vd.cd_vert_mask_offset);
        }
        break;

      case Type::HideFace:
      case Type::HideVert: {
        for (BMVert *vert : BKE_pbvh_bmesh_node_unique_verts(node)) {
          BM_log_vert_before_modified(ss->bm_log, vert, vd.cd_vert_mask_offset);
        }
        for (BMVert *vert : BKE_pbvh_bmesh_node_other_verts(node)) {
          BM_log_vert_before_modified(ss->bm_log, vert, vd.cd_vert_mask_offset);
        }

        for (BMFace *f : BKE_pbvh_bmesh_node_faces(node)) {
          BM_log_face_modified(ss->bm_log, f);
        }
        break;
      }

      case Type::DyntopoBegin:
      case Type::DyntopoEnd:
      case Type::DyntopoSymmetrize:
      case Type::Geometry:
      case Type::FaceSet:
      case Type::Color:
        break;
    }
  }

  return unode;
}

Node *push_node(Object *ob, PBVHNode *node, Type type)
{
  SculptSession *ss = ob->sculpt;

  Node *unode;

  /* List is manipulated by multiple threads, so we lock. */
  BLI_thread_lock(LOCK_CUSTOM1);

  ss->needs_flush_to_id = 1;

  threading::isolate_task([&]() {
    if (ss->bm || ELEM(type, Type::DyntopoBegin, Type::DyntopoEnd)) {
      /* Dynamic topology stores only one undo node per stroke,
       * regardless of the number of PBVH nodes modified. */
      unode = bmesh_push(ob, node, type);
      BLI_thread_unlock(LOCK_CUSTOM1);
      // return unode;
      return;
    }
    if (type == Type::Geometry) {
      unode = geometry_push(ob, type);
      BLI_thread_unlock(LOCK_CUSTOM1);
      // return unode;
      return;
    }
    if ((unode = get_node(node, type))) {
      BLI_thread_unlock(LOCK_CUSTOM1);
      // return unode;
      return;
    }

    unode = alloc_node(ob, node, type);

    /* NOTE: If this ever becomes a bottleneck, make a lock inside of the node.
     * so we release global lock sooner, but keep data locked for until it is
     * fully initialized. */
    switch (type) {
      case Type::Position:
        store_coords(ob, unode);
        break;
      case Type::HideVert:
        store_hidden(ob, unode);
        break;
      case Type::HideFace:
        store_face_hidden(*ob, *unode);
        break;
      case Type::Mask:
        store_mask(ob, unode);
        break;
      case Type::Color:
        store_color(ob, unode);
        break;
      case Type::DyntopoBegin:
      case Type::DyntopoEnd:
      case Type::DyntopoSymmetrize:
        BLI_assert_msg(0, "Dynamic topology should've already been handled");
      case Type::Geometry:
        break;
      case Type::FaceSet:
        store_face_sets(*static_cast<const Mesh *>(ob->data), *unode);
        break;
    }

    BLI_thread_unlock(LOCK_CUSTOM1);
  });

  /* Store sculpt pivot. */
  copy_v3_v3(unode->pivot_pos, ss->pivot_pos);
  copy_v3_v3(unode->pivot_rot, ss->pivot_rot);

  /* Store active shape key. */
  if (ss->shapekey_active) {
    STRNCPY(unode->shapeName, ss->shapekey_active->name);
  }
  else {
    unode->shapeName[0] = '\0';
  }

  return unode;
}

static bool sculpt_attribute_ref_equals(SculptAttrRef *a, SculptAttrRef *b)
{
  return a->domain == b->domain && a->type == b->type && STREQ(a->name, b->name);
}

static void sculpt_save_active_attribute(Object *ob, SculptAttrRef *attr)
{
  Mesh *mesh = BKE_object_get_original_mesh(ob);
  attr->was_set = true;
  attr->domain = NO_ACTIVE_LAYER;
  attr->name[0] = 0;
  if (!mesh) {
    return;
  }
  const char *name = mesh->active_color_attribute;
  const bke::AttributeAccessor attributes = mesh->attributes();
  const std::optional<bke::AttributeMetaData> meta_data = attributes.lookup_meta_data(name);
  if (!meta_data) {
    return;
  }
  if (!(ATTR_DOMAIN_AS_MASK(meta_data->domain) & ATTR_DOMAIN_MASK_COLOR) ||
      !(CD_TYPE_AS_MASK(meta_data->data_type) & CD_MASK_COLOR_ALL))
  {
    return;
  }
  attr->domain = meta_data->domain;
  STRNCPY(attr->name, name);
  attr->type = meta_data->data_type;
}

void push_begin(Object *ob, const wmOperator *op)
{
  push_begin_ex(ob, op->type->name);
}

void push_begin_ex(Object *ob, const char *name)
{
  UndoStack *ustack = ED_undo_stack_get();

  if (ob != nullptr) {
    /* If possible, we need to tag the object and its geometry data as 'changed in the future' in
     * the previous undo step if it's a memfile one. */
    ED_undosys_stack_memfile_id_changed_tag(ustack, &ob->id);
    ED_undosys_stack_memfile_id_changed_tag(ustack, static_cast<ID *>(ob->data));
  }

  /* Special case, we never read from this. */
  bContext *C = nullptr;

  SculptUndoStep *us = (SculptUndoStep *)BKE_undosys_step_push_init_with_type(
      ustack, C, name, BKE_UNDOSYS_TYPE_SCULPT);

  if (!us->active_color_start.was_set) {
    sculpt_save_active_attribute(ob, &us->active_color_start);
  }

  /* Set end attribute in case push_end is not called,
   * so we don't end up with corrupted state.
   */
  if (!us->active_color_end.was_set) {
    sculpt_save_active_attribute(ob, &us->active_color_end);
    us->active_color_end.was_set = false;
  }
}

void push_end(Object *ob)
{
  push_end_ex(ob, false);
}

void push_end_ex(Object *ob, const bool use_nested_undo)
{
  UndoSculpt *usculpt = get_nodes();

  /* We don't need normals in the undo stack. */
  for (std::unique_ptr<Node> &unode : usculpt->nodes) {
    usculpt->undo_size -= unode->normal.as_span().size_in_bytes();
    unode->normal = {};
  }

  /* We could remove this and enforce all callers run in an operator using 'OPTYPE_UNDO'. */
  wmWindowManager *wm = static_cast<wmWindowManager *>(G_MAIN->wm.first);
  if (wm->op_undo_depth == 0 || use_nested_undo) {
    UndoStack *ustack = ED_undo_stack_get();
    BKE_undosys_step_push(ustack, nullptr, nullptr);
    if (wm->op_undo_depth == 0) {
      BKE_undosys_stack_limit_steps_and_memory_defaults(ustack);
    }
    WM_file_tag_modified();
  }

  UndoStack *ustack = ED_undo_stack_get();
  SculptUndoStep *us = (SculptUndoStep *)BKE_undosys_stack_init_or_active_with_type(
      ustack, BKE_UNDOSYS_TYPE_SCULPT);

  sculpt_save_active_attribute(ob, &us->active_color_end);
  print_nodes(ob, nullptr);
}

/* -------------------------------------------------------------------- */
/** \name Implements ED Undo System
 * \{ */

static void set_active_layer(bContext *C, SculptAttrRef *attr)
{
  if (attr->domain == ATTR_DOMAIN_AUTO) {
    return;
  }

  Object *ob = CTX_data_active_object(C);
  Mesh *mesh = BKE_object_get_original_mesh(ob);

  SculptAttrRef existing;
  sculpt_save_active_attribute(ob, &existing);

  CustomDataLayer *layer = BKE_id_attribute_find(&mesh->id, attr->name, attr->type, attr->domain);

  /* Temporary fix for #97408. This is a fundamental
   * bug in the undo stack; the operator code needs to push
   * an extra undo step before running an operator if a
   * non-memfile undo system is active.
   *
   * For now, detect if the layer does exist but with a different
   * domain and just unconvert it.
   */
  if (!layer) {
    layer = BKE_id_attribute_search_for_write(
        &mesh->id, attr->name, CD_MASK_PROP_ALL, ATTR_DOMAIN_MASK_ALL);
    if (layer) {
      if (ED_geometry_attribute_convert(
              mesh, attr->name, eCustomDataType(attr->type), attr->domain, nullptr))
      {
        layer = BKE_id_attribute_find(&mesh->id, attr->name, attr->type, attr->domain);
      }
    }
  }

  if (!layer) {
    /* Memfile undo killed the layer; re-create it. */
    mesh->attributes_for_write().add(
        attr->name, attr->domain, attr->type, bke::AttributeInitDefaultValue());
    layer = BKE_id_attribute_find(&mesh->id, attr->name, attr->type, attr->domain);
  }

  if (layer) {
    BKE_id_attributes_active_color_set(&mesh->id, layer->name);

    if (ob->sculpt && ob->sculpt->pbvh) {
      BKE_pbvh_update_active_vcol(ob->sculpt->pbvh, mesh);

      if (!sculpt_attribute_ref_equals(&existing, attr)) {
        BKE_pbvh_update_vertex_data(ob->sculpt->pbvh, PBVH_UpdateColor);
      }
    }
  }
}

static void sculpt_undosys_step_encode_init(bContext * /*C*/, UndoStep *us_p)
{
  SculptUndoStep *us = (SculptUndoStep *)us_p;
  new (&us->data.nodes) Vector<std::unique_ptr<Node>>();
}

static bool sculpt_undosys_step_encode(bContext * /*C*/, Main *bmain, UndoStep *us_p)
{
  /* Dummy, encoding is done along the way by adding tiles
   * to the current 'SculptUndoStep' added by encode_init. */
  SculptUndoStep *us = (SculptUndoStep *)us_p;
  us->step.data_size = us->data.undo_size;

  Node *unode = us->data.nodes.is_empty() ? nullptr : us->data.nodes.last().get();
  if (unode && unode->type == Type::DyntopoEnd) {
    us->step.use_memfile_step = true;
  }
  us->step.is_applied = true;

  if (!us->data.nodes.is_empty()) {
    bmain->is_memfile_undo_flush_needed = true;
  }

  return true;
}

static void sculpt_undosys_step_decode_undo_impl(bContext *C,
                                                 Depsgraph *depsgraph,
                                                 SculptUndoStep *us)
{
  BLI_assert(us->step.is_applied == true);

  restore_list(C, depsgraph, us->data);
  us->step.is_applied = false;

  print_nodes(CTX_data_active_object(C), nullptr);
}

static void sculpt_undosys_step_decode_redo_impl(bContext *C,
                                                 Depsgraph *depsgraph,
                                                 SculptUndoStep *us)
{
  BLI_assert(us->step.is_applied == false);

  restore_list(C, depsgraph, us->data);
  us->step.is_applied = true;

  print_nodes(CTX_data_active_object(C), nullptr);
}

static void sculpt_undosys_step_decode_undo(bContext *C,
                                            Depsgraph *depsgraph,
                                            SculptUndoStep *us,
                                            const bool is_final)
{
  /* Walk forward over any applied steps of same type,
   * then walk back in the next loop, un-applying them. */
  SculptUndoStep *us_iter = us;
  while (us_iter->step.next && (us_iter->step.next->type == us_iter->step.type)) {
    if (us_iter->step.next->is_applied == false) {
      break;
    }
    us_iter = (SculptUndoStep *)us_iter->step.next;
  }

  while ((us_iter != us) || (!is_final && us_iter == us)) {
    BLI_assert(us_iter->step.type == us->step.type); /* Previous loop ensures this. */

    set_active_layer(C, &((SculptUndoStep *)us_iter)->active_color_start);
    sculpt_undosys_step_decode_undo_impl(C, depsgraph, us_iter);

    if (us_iter == us) {
      if (us_iter->step.prev && us_iter->step.prev->type == BKE_UNDOSYS_TYPE_SCULPT) {
        set_active_layer(C, &((SculptUndoStep *)us_iter->step.prev)->active_color_end);
      }
      break;
    }

    us_iter = (SculptUndoStep *)us_iter->step.prev;
  }
}

static void sculpt_undosys_step_decode_redo(bContext *C, Depsgraph *depsgraph, SculptUndoStep *us)
{
  SculptUndoStep *us_iter = us;
  while (us_iter->step.prev && (us_iter->step.prev->type == us_iter->step.type)) {
    if (us_iter->step.prev->is_applied == true) {
      break;
    }
    us_iter = (SculptUndoStep *)us_iter->step.prev;
  }
  while (us_iter && (us_iter->step.is_applied == false)) {
    set_active_layer(C, &((SculptUndoStep *)us_iter)->active_color_start);
    sculpt_undosys_step_decode_redo_impl(C, depsgraph, us_iter);

    if (us_iter == us) {
      set_active_layer(C, &((SculptUndoStep *)us_iter)->active_color_end);
      break;
    }
    us_iter = (SculptUndoStep *)us_iter->step.next;
  }
}

static void sculpt_undosys_step_decode(
    bContext *C, Main *bmain, UndoStep *us_p, const eUndoStepDir dir, bool is_final)
{
  /* NOTE: behavior for undo/redo closely matches image undo. */
  BLI_assert(dir != STEP_INVALID);

  Depsgraph *depsgraph = CTX_data_ensure_evaluated_depsgraph(C);

  /* Ensure sculpt mode. */
  {
    Scene *scene = CTX_data_scene(C);
    ViewLayer *view_layer = CTX_data_view_layer(C);
    BKE_view_layer_synced_ensure(scene, view_layer);
    Object *ob = BKE_view_layer_active_object_get(view_layer);
    if (ob && (ob->type == OB_MESH)) {
      if (ob->mode & (OB_MODE_SCULPT | OB_MODE_VERTEX_PAINT)) {
        /* Pass. */
      }
      else {
        ED_object_mode_generic_exit(bmain, depsgraph, scene, ob);

        /* Sculpt needs evaluated state.
         * NOTE: needs to be done here, as #ED_object_mode_generic_exit will usually invalidate
         * (some) evaluated data. */
        BKE_scene_graph_evaluated_ensure(depsgraph, bmain);

        Mesh *mesh = static_cast<Mesh *>(ob->data);
        /* Don't add sculpt topology undo steps when reading back undo state.
         * The undo steps must enter/exit for us. */
        mesh->flag &= ~ME_SCULPT_DYNAMIC_TOPOLOGY;
        ED_object_sculptmode_enter_ex(bmain, depsgraph, scene, ob, true, nullptr);
      }

      if (ob->sculpt) {
        ob->sculpt->needs_flush_to_id = 1;
      }
      bmain->is_memfile_undo_flush_needed = true;
    }
    else {
      BLI_assert(0);
      return;
    }
  }

  SculptUndoStep *us = (SculptUndoStep *)us_p;
  if (dir == STEP_UNDO) {
    sculpt_undosys_step_decode_undo(C, depsgraph, us, is_final);
  }
  else if (dir == STEP_REDO) {
    sculpt_undosys_step_decode_redo(C, depsgraph, us);
  }
}

static void sculpt_undosys_step_free(UndoStep *us_p)
{
  SculptUndoStep *us = (SculptUndoStep *)us_p;
  free_list(us->data);
}

void geometry_begin(Object *ob, const wmOperator *op)
{
  push_begin(ob, op);
  push_node(ob, nullptr, Type::Geometry);
}

void geometry_begin_ex(Object *ob, const char *name)
{
  push_begin_ex(ob, name);
  push_node(ob, nullptr, Type::Geometry);
}

void geometry_end(Object *ob)
{
  push_node(ob, nullptr, Type::Geometry);
  push_end(ob);
}

void register_type(UndoType *ut)
{
  ut->name = "Sculpt";
  ut->poll = nullptr; /* No poll from context for now. */
  ut->step_encode_init = sculpt_undosys_step_encode_init;
  ut->step_encode = sculpt_undosys_step_encode;
  ut->step_decode = sculpt_undosys_step_decode;
  ut->step_free = sculpt_undosys_step_free;

  ut->flags = UNDOTYPE_FLAG_DECODE_ACTIVE_STEP;

  ut->step_size = sizeof(SculptUndoStep);
}

/** \} */

/* -------------------------------------------------------------------- */
/** \name Utilities
 * \{ */

static UndoSculpt *sculpt_undosys_step_get_nodes(UndoStep *us_p)
{
  SculptUndoStep *us = (SculptUndoStep *)us_p;
  return &us->data;
}

static UndoSculpt *get_nodes()
{
  UndoStack *ustack = ED_undo_stack_get();
  UndoStep *us = BKE_undosys_stack_init_or_active_with_type(ustack, BKE_UNDOSYS_TYPE_SCULPT);
  return us ? sculpt_undosys_step_get_nodes(us) : nullptr;
}

/** \} */

/* -------------------------------------------------------------------- */
/** \name Undo for changes happening on a base mesh for multires sculpting.
 *
 * Use this for multires operators which changes base mesh and which are to be
 * possible. Example of such operators is Apply Base.
 *
 * Usage:
 *
 *   static int operator_exec((bContext *C, wmOperator *op) {
 *
 *      ED_sculpt_undo_push_mixed_begin(C, op->type->name);
 *      // Modify base mesh.
 *      ED_sculpt_undo_push_mixed_end(C, op->type->name);
 *
 *      return OPERATOR_FINISHED;
 *   }
 *
 * If object is not in sculpt mode or sculpt does not happen on multires then
 * regular ED_undo_push() is used.
 * *
 * \{ */

static bool use_multires_mesh(bContext *C)
{
  if (BKE_paintmode_get_active_from_context(C) != PAINT_MODE_SCULPT) {
    return false;
  }

  Object *object = CTX_data_active_object(C);
  SculptSession *sculpt_session = object->sculpt;

  return sculpt_session->multires.active;
}

static void push_all_grids(Object *object)
{
  SculptSession *ss = object->sculpt;

  /* It is possible that undo push is done from an object state where there is no PBVH. This
   * happens, for example, when an operation which tagged for geometry update was performed prior
   * to the current operation without making any stroke in between.
   *
   * Skip pushing nodes based on the following logic: on redo Type::Position will
   * ensure PBVH for the new base geometry, which will have same coordinates as if we create PBVH
   * here.
   */
  if (ss->pbvh == nullptr) {
    return;
  }

  Vector<PBVHNode *> nodes = bke::pbvh::search_gather(ss->pbvh, {});
  for (PBVHNode *node : nodes) {
    Node *unode = push_node(object, node, Type::Position);
    unode->node = nullptr;
  }
}

void push_multires_mesh_begin(bContext *C, const char *str)
{
  if (!use_multires_mesh(C)) {
    return;
  }

  Object *object = CTX_data_active_object(C);

  push_begin_ex(object, str);

  Node *geometry_unode = push_node(object, nullptr, Type::Geometry);
  geometry_unode->geometry_clear_pbvh = false;

  push_all_grids(object);
}

void push_multires_mesh_end(bContext *C, const char *str)
{
  if (!use_multires_mesh(C)) {
    ED_undo_push(C, str);
    return;
  }

  Object *object = CTX_data_active_object(C);

  Node *geometry_unode = push_node(object, nullptr, Type::Geometry);
  geometry_unode->geometry_clear_pbvh = false;

  push_end(object);
}

/** \} */

}  // namespace blender::ed::sculpt_paint::undo<|MERGE_RESOLUTION|>--- conflicted
+++ resolved
@@ -417,12 +417,8 @@
   return false;
 }
 
-<<<<<<< HEAD
-static bool sculpt_undo_restore_coords(
+static bool restore_coords(
     bContext *C, Object *ob, Depsgraph *depsgraph, Node &unode, MutableSpan<bool> modified_verts)
-=======
-static bool restore_coords(bContext *C, Object *ob, Depsgraph *depsgraph, Node &unode)
->>>>>>> 5be9a1cc
 {
   SculptSession *ss = ob->sculpt;
   SubdivCCG *subdiv_ccg = ss->subdiv_ccg;
@@ -484,40 +480,22 @@
     else {
       if (!unode.orig_position.is_empty()) {
         if (ss->deform_modifiers_active) {
-<<<<<<< HEAD
-          for (int i = 0; i < unode.totvert; i++) {
-            sculpt_undo_restore_deformed(ss, unode, i, index[i], positions[index[i]]);
-            modified_verts[index[i]] = true;
-          }
-        }
-        else {
-          for (int i = 0; i < unode.totvert; i++) {
-            swap_v3_v3(positions[index[i]], unode.orig_co[i]);
-            modified_verts[index[i]] = true;
-=======
           for (const int i : index.index_range()) {
             restore_deformed(ss, unode, i, index[i], positions[index[i]]);
-            BKE_pbvh_vert_tag_update_normal(ss->pbvh, BKE_pbvh_make_vref(index[i]));
+            modified_verts[index[i]] = true;
           }
         }
         else {
           for (const int i : index.index_range()) {
             swap_v3_v3(positions[index[i]], unode.orig_position[i]);
-            BKE_pbvh_vert_tag_update_normal(ss->pbvh, BKE_pbvh_make_vref(index[i]));
->>>>>>> 5be9a1cc
+            modified_verts[index[i]] = true;
           }
         }
       }
       else {
-<<<<<<< HEAD
-        for (int i = 0; i < unode.totvert; i++) {
-          swap_v3_v3(positions[index[i]], unode.co[i]);
-          modified_verts[index[i]] = true;
-=======
         for (const int i : index.index_range()) {
           swap_v3_v3(positions[index[i]], unode.position[i]);
-          BKE_pbvh_vert_tag_update_normal(ss->pbvh, BKE_pbvh_make_vref(index[i]));
->>>>>>> 5be9a1cc
+          modified_verts[index[i]] = true;
         }
       }
     }
@@ -976,11 +954,7 @@
 
     switch (unode->type) {
       case Type::Position:
-<<<<<<< HEAD
-        if (sculpt_undo_restore_coords(C, ob, depsgraph, *unode, modified_verts_position)) {
-=======
-        if (restore_coords(C, ob, depsgraph, *unode)) {
->>>>>>> 5be9a1cc
+        if (restore_coords(C, ob, depsgraph, *unode, modified_verts_position)) {
           changed_position = true;
         }
         break;
