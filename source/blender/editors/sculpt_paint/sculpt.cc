--- conflicted
+++ resolved
@@ -6032,7 +6032,6 @@
    *
    * For some brushes, flushing is done in the brush code itself.
    */
-<<<<<<< HEAD
   if ((ELEM(brush.sculpt_tool,
             SCULPT_TOOL_BOUNDARY,
             SCULPT_TOOL_CLOTH,
@@ -6042,26 +6041,6 @@
             SCULPT_TOOL_POSE,
             SCULPT_TOOL_SMOOTH) ||
        BKE_pbvh_type(*ss.pbvh) != PBVH_FACES))
-=======
-  if (!(ELEM(brush.sculpt_tool,
-             SCULPT_TOOL_BLOB,
-             SCULPT_TOOL_CLAY,
-             SCULPT_TOOL_CLAY_STRIPS,
-             SCULPT_TOOL_CREASE,
-             SCULPT_TOOL_GRAB,
-             SCULPT_TOOL_SNAKE_HOOK,
-             SCULPT_TOOL_THUMB,
-             SCULPT_TOOL_DRAW,
-             SCULPT_TOOL_DRAW_FACE_SETS,
-             SCULPT_TOOL_ELASTIC_DEFORM,
-             SCULPT_TOOL_FILL,
-             SCULPT_TOOL_GRAB,
-             SCULPT_TOOL_SCRAPE,
-             SCULPT_TOOL_SLIDE_RELAX,
-             SCULPT_TOOL_SNAKE_HOOK,
-             SCULPT_TOOL_THUMB) &&
-        BKE_pbvh_type(*ss.pbvh) == PBVH_FACES))
->>>>>>> 4b515e9a
   {
     if (ss.deform_modifiers_active) {
       SCULPT_flush_stroke_deform(sd, ob, sculpt_tool_is_proxy_used(brush.sculpt_tool));
