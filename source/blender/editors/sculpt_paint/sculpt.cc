--- conflicted
+++ resolved
@@ -20,11 +20,8 @@
 #include "BLI_blenlib.h"
 #include "BLI_dial_2d.h"
 #include "BLI_ghash.h"
-<<<<<<< HEAD
 #include "BLI_gsqueue.h"
 #include "BLI_index_range.hh"
-=======
->>>>>>> 5b9dcbdb
 #include "BLI_math_geom.h"
 #include "BLI_math_matrix.h"
 #include "BLI_math_vector.hh"
@@ -37,12 +34,9 @@
 
 #include "DNA_brush_types.h"
 #include "DNA_customdata_types.h"
-<<<<<<< HEAD
+#include "DNA_key_types.h"
 #include "DNA_mesh_types.h"
 #include "DNA_meshdata_types.h"
-=======
-#include "DNA_key_types.h"
->>>>>>> 5b9dcbdb
 #include "DNA_node_types.h"
 #include "DNA_object_types.h"
 #include "DNA_scene_types.h"
@@ -52,12 +46,9 @@
 #include "BKE_ccg.h"
 #include "BKE_colortools.hh"
 #include "BKE_context.hh"
-<<<<<<< HEAD
+#include "BKE_customdata.hh"
 #include "BKE_dyntopo.hh"
 #include "BKE_global.h"
-=======
-#include "BKE_customdata.hh"
->>>>>>> 5b9dcbdb
 #include "BKE_image.h"
 #include "BKE_key.h"
 #include "BKE_lib_id.h"
@@ -178,6 +169,7 @@
 }
 
 namespace blender::ed::sculpt_paint {
+
 void face_normal_get(const SculptSession *ss, PBVHFaceRef face, float no[3])
 {
   switch (BKE_pbvh_type(ss->pbvh)) {
@@ -431,6 +423,41 @@
   const int index_in_grid = vert_index - grid_index * key.grid_area;
   CCGElem *elem = subdiv_ccg.grids[grid_index];
   return *CCG_elem_offset_mask(&key, elem, index_in_grid);
+}
+
+float SCULPT_vertex_mask_get(SculptSession *ss, PBVHVertRef vertex)
+{
+  using namespace blender;
+  switch (BKE_pbvh_type(ss->pbvh)) {
+    case PBVH_FACES: {
+      const Mesh *mesh = BKE_pbvh_get_mesh(ss->pbvh);
+      const bke::AttributeAccessor attributes = mesh->attributes();
+      const VArray mask = *attributes.lookup_or_default<float>(
+          ".sculpt_mask", bke::AttrDomain::Point, 0.0f);
+      return mask[vertex.i];
+    }
+    case PBVH_BMESH: {
+      BMVert *v;
+      int cd_mask = CustomData_get_offset_named(&ss->bm->vdata, CD_PROP_FLOAT, ".sculpt_mask");
+
+      v = (BMVert *)vertex.i;
+      return cd_mask != -1 ? BM_ELEM_CD_GET_FLOAT(v, cd_mask) : 0.0f;
+    }
+    case PBVH_GRIDS: {
+      const CCGKey *key = BKE_pbvh_get_grid_key(ss->pbvh);
+
+      if (key->mask_offset == -1) {
+        return 0.0f;
+      }
+
+      const int grid_index = vertex.i / key->grid_area;
+      const int vertex_index = vertex.i - grid_index * key->grid_area;
+      CCGElem *elem = ss->subdiv_ccg->grids[grid_index];
+      return *CCG_elem_mask(key, CCG_elem_offset(key, elem, vertex_index));
+    }
+  }
+
+  return 0.0f;
 }
 
 PBVHVertRef SCULPT_active_vertex_get(SculptSession *ss)
@@ -817,7 +844,7 @@
   switch (BKE_pbvh_type(ss->pbvh)) {
     case PBVH_FACES: {
       BLI_assert(ss->face_sets != nullptr);
-      for (const int face_index : ss->pmap[vertex.i]) {
+      for (const int face_index : ss->vert_to_face_map[vertex.i]) {
         if (ss->hide_poly && ss->hide_poly[face_index]) {
           /* Skip hidden faces connected to the vertex. */
           continue;
@@ -1203,18 +1230,13 @@
   iter->is_duplicate = false;
   iter->no_free = false;
 
-  for (int edge : ss->vemap[vertex.i]) {
+  for (int edge : ss->vert_to_edge_map[vertex.i]) {
     const int2 &e = ss->edges[edge];
 
-<<<<<<< HEAD
     unsigned int v = e[0] == (unsigned int)vertex.i ? e[1] : e[0];
     int8_t flag = vertex_attr_get<uint8_t>(vertex, ss->attrs.flags);
 
     if (flag & SCULPTFLAG_VERT_FSET_HIDDEN) {
-=======
-  for (const int face_i : ss->vert_to_face_map[vertex.i]) {
-    if (ss->hide_poly && ss->hide_poly[face_i]) {
->>>>>>> 5b9dcbdb
       /* Skip connectivity from hidden faces. */
       continue;
     }
@@ -1244,18 +1266,13 @@
    * maybe provide coordinate and mask pointers directly rather than converting
    * back and forth between #CCGElem and global index. */
   const CCGKey *key = BKE_pbvh_get_grid_key(ss->pbvh);
-<<<<<<< HEAD
   const int grid_index = index / key->grid_area;
   const int vertex_index = index - grid_index * key->grid_area;
-=======
-  const int grid_index = vertex.i / key->grid_area;
-  const int index_in_grid = vertex.i - grid_index * key->grid_area;
->>>>>>> 5b9dcbdb
 
   SubdivCCGCoord coord{};
   coord.grid_index = grid_index;
-  coord.x = index_in_grid % key->grid_size;
-  coord.y = index_in_grid / key->grid_size;
+  coord.x = vertex_index % key->grid_size;
+  coord.y = vertex_index / key->grid_size;
 
   SubdivCCGNeighbors neighbors;
   BKE_subdiv_ccg_neighbor_coords_get(*ss->subdiv_ccg, coord, include_duplicates, neighbors);
@@ -1302,8 +1319,8 @@
   switch (BKE_pbvh_type(ss->pbvh)) {
     case PBVH_FACES:
       /* use vemap if it exists, so result is in disk cycle order */
-      if (!ss->vemap.is_empty()) {
-        blender::bke::pbvh::set_vemap(ss->pbvh, ss->vemap);
+      if (!ss->vert_to_edge_map.is_empty()) {
+        blender::bke::pbvh::set_vemap(ss->pbvh, ss->vert_to_edge_map);
         sculpt_vertex_neighbors_get_faces_vemap(ss, vertex, iter);
       }
       else {
@@ -1324,50 +1341,6 @@
   return ss->vertex_info.boundary[index];
 }
 
-<<<<<<< HEAD
-=======
-bool SCULPT_vertex_is_boundary(const SculptSession *ss, const PBVHVertRef vertex)
-{
-  using namespace blender::ed::sculpt_paint;
-  switch (BKE_pbvh_type(ss->pbvh)) {
-    case PBVH_FACES: {
-      if (!hide::vert_all_faces_visible_get(ss, vertex)) {
-        return true;
-      }
-      return sculpt_check_boundary_vertex_in_base_mesh(ss, vertex.i);
-    }
-    case PBVH_BMESH: {
-      BMVert *v = (BMVert *)vertex.i;
-      return BM_vert_is_boundary(v);
-    }
-
-    case PBVH_GRIDS: {
-      const CCGKey *key = BKE_pbvh_get_grid_key(ss->pbvh);
-      const int grid_index = vertex.i / key->grid_area;
-      const int index_in_grid = vertex.i - grid_index * key->grid_area;
-      SubdivCCGCoord coord{};
-      coord.grid_index = grid_index;
-      coord.x = index_in_grid % key->grid_size;
-      coord.y = index_in_grid / key->grid_size;
-      int v1, v2;
-      const SubdivCCGAdjacencyType adjacency = BKE_subdiv_ccg_coarse_mesh_adjacency_info_get(
-          *ss->subdiv_ccg, coord, ss->corner_verts, ss->faces, v1, v2);
-      switch (adjacency) {
-        case SUBDIV_CCG_ADJACENT_VERTEX:
-          return sculpt_check_boundary_vertex_in_base_mesh(ss, v1);
-        case SUBDIV_CCG_ADJACENT_EDGE:
-          return sculpt_check_boundary_vertex_in_base_mesh(ss, v1) &&
-                 sculpt_check_boundary_vertex_in_base_mesh(ss, v2);
-        case SUBDIV_CCG_ADJACENT_NONE:
-          return false;
-      }
-    }
-  }
-
-  return false;
-}
-
->>>>>>> 5b9dcbdb
 /* Utilities */
 
 bool SCULPT_stroke_is_main_symmetry_pass(blender::ed::sculpt_paint::StrokeCache *cache)
@@ -1528,13 +1501,9 @@
 
 void add_and_skip_initial(SculptSession *ss, SculptFloodFill *flood, PBVHVertRef vertex)
 {
-<<<<<<< HEAD
-  BLI_gsqueue_push(flood->queue, &vertex);
-  BLI_BITMAP_ENABLE(flood->visited_verts, BKE_pbvh_vertex_to_index(ss->pbvh, vertex));
-=======
   flood->queue.push(vertex);
-  flood->visited_verts[vertex.i].set(vertex.i);
->>>>>>> 5b9dcbdb
+  flood->visited_verts[BKE_pbvh_vertex_to_index(ss->pbvh, vertex)].set(
+      BKE_pbvh_vertex_to_index(ss->pbvh, vertex));
 }
 
 void add_initial_with_symmetry(const Sculpt *sd,
@@ -1885,9 +1854,6 @@
       }
 
       copy_v3_v3(vd.co, origco);
-      if (vd.is_mesh) {
-        BKE_pbvh_vert_tag_update_normal(ss->pbvh, vd.vertex);
-      }
     }
 
     if ((type & undo::Type::Mask) != undo::Type::None && ss->attrs.orig_mask) {
@@ -1899,7 +1865,6 @@
 
       SCULPT_mask_vert_set(BKE_pbvh_type(ss->pbvh), mask_write, origmask, vd);
     }
-<<<<<<< HEAD
 
     if ((type & undo::Type::Color) != undo::Type::None && ss->attrs.orig_color) {
       float *origcolor = vertex_attr_ptr<float>(vd.vertex, ss->attrs.orig_color);
@@ -1913,15 +1878,6 @@
         }
 
         SCULPT_vertex_color_set(ss, vd.vertex, origcolor);
-=======
-    case undo::Type::Position: {
-      SculptOrigVertData orig_vert_data;
-      SCULPT_orig_vert_data_unode_init(&orig_vert_data, ob, unode);
-      PBVHVertexIter vd;
-      BKE_pbvh_vertex_iter_begin (ss->pbvh, node, vd, PBVH_ITER_UNIQUE) {
-        SCULPT_orig_vert_data_update(&orig_vert_data, &vd);
-        copy_v3_v3(vd.co, orig_vert_data.co);
->>>>>>> 5b9dcbdb
       }
     }
   }
@@ -1970,22 +1926,18 @@
     mask_write = SCULPT_mask_get_for_write(ss);
   }
 
-<<<<<<< HEAD
   blender::threading::parallel_for(nodes.index_range(), 1, [&](const IndexRange range) {
     for (const int i : range) {
       paint_mesh_restore_node(ob, type, mask_write, nodes[i]);
     }
   });
-=======
+
   if (type == undo::Type::Position) {
     /* Update normals for potentially-changed positions. Theoretically this may be unnecessary if
      * the tool restoring to the initial state doesn't use the normals, but we have no easy way to
      * know that from here. */
     bke::pbvh::update_normals(*ss->pbvh, ss->subdiv_ccg);
   }
-
-  BKE_pbvh_node_color_buffer_free(ss->pbvh);
->>>>>>> 5b9dcbdb
 }
 
 }  // namespace blender::ed::sculpt_paint
@@ -4245,7 +4197,8 @@
     }
 
     if (ss->cache->supports_gravity && sd->gravity_factor > 0.0f &&
-        undo_type != undo::Type::Position) {
+        undo_type != undo::Type::Position)
+    {
       extra_type = undo::Type::Position;
     }
 
@@ -4596,6 +4549,10 @@
 {
   using namespace blender;
   SculptSession *ss = ob->sculpt;
+
+  if (ob->sculpt->bm) {
+    return;
+  }
 
   if (is_proxy_used && ss->deform_modifiers_active) {
     /* This brushes aren't using proxies, so sculpt_combine_proxies() wouldn't propagate needed
@@ -5682,11 +5639,13 @@
 
   int hit_count = 0;
 
-  if (bke::pbvh::node_raycast(srd.ss,
+  if (bke::pbvh::raycast_node(srd.ss,
                               srd.ss->pbvh,
                               &node,
                               origco,
                               use_origco,
+                              srd.corner_verts,
+                              srd.hide_poly,
                               srd.ray_start,
                               srd.ray_normal,
                               &srd.isect_precalc,
@@ -6948,20 +6907,20 @@
 
 void SCULPT_ensure_vemap(SculptSession *ss)
 {
-  if (BKE_pbvh_type(ss->pbvh) != PBVH_BMESH && ss->vemap.is_empty()) {
-    ss->vemap = blender::bke::mesh::build_vert_to_edge_map(
+  if (BKE_pbvh_type(ss->pbvh) != PBVH_BMESH && ss->vert_to_edge_map.is_empty()) {
+    ss->vert_to_edge_map = blender::bke::mesh::build_vert_to_edge_map(
         ss->edges, ss->totvert, ss->vert_to_edge_offsets, ss->vert_to_edge_indices);
   }
 }
 
 void SCULPT_ensure_epmap(SculptSession *ss)
 {
-  if (BKE_pbvh_type(ss->pbvh) != PBVH_BMESH && ss->epmap.is_empty()) {
-    ss->epmap = blender::bke::mesh::build_edge_to_face_map(ss->faces,
-                                                           ss->corner_edges,
-                                                           ss->totedges,
-                                                           ss->edge_to_face_offsets,
-                                                           ss->edge_to_face_indices);
+  if (BKE_pbvh_type(ss->pbvh) != PBVH_BMESH && ss->edge_to_face_map.is_empty()) {
+    ss->edge_to_face_map = blender::bke::mesh::build_edge_to_face_map(ss->faces,
+                                                                      ss->corner_edges,
+                                                                      ss->totedges,
+                                                                      ss->edge_to_face_offsets,
+                                                                      ss->edge_to_face_indices);
   }
 }
 
