/* SPDX-FileCopyrightText: 2006 by Nicholas Bishop. All rights reserved.
 *
 * SPDX-License-Identifier: GPL-2.0-or-later */

/** \file
 * \ingroup edsculpt
 * Implements the Sculpt Mode tools.
 */

#include <cmath>
#include <cstdlib>
#include <cstring>
#include <iostream>

#include "MEM_guardedalloc.h"

#include "CLG_log.h"

#include "BLI_array_utils.hh"
<<<<<<< HEAD
#include "BLI_atomic_disjoint_set.hh"
=======
#include "BLI_bit_span_ops.hh"
>>>>>>> cdd72e68
#include "BLI_blenlib.h"
#include "BLI_dial_2d.h"
#include "BLI_enumerable_thread_specific.hh"
#include "BLI_ghash.h"
#include "BLI_math_geom.h"
#include "BLI_math_matrix.h"
#include "BLI_math_matrix.hh"
#include "BLI_math_rotation.h"
#include "BLI_set.hh"
#include "BLI_span.hh"
#include "BLI_task.h"
#include "BLI_task.hh"
#include "BLI_utildefines.h"
#include "BLI_vector.hh"

#include "DNA_brush_types.h"
#include "DNA_customdata_types.h"
#include "DNA_key_types.h"
#include "DNA_node_types.h"
#include "DNA_object_types.h"
#include "DNA_scene_types.h"

#include "BKE_attribute.hh"
#include "BKE_brush.hh"
#include "BKE_ccg.hh"
#include "BKE_colortools.hh"
#include "BKE_context.hh"
#include "BKE_customdata.hh"
#include "BKE_global.hh"
#include "BKE_image.h"
#include "BKE_key.hh"
#include "BKE_layer.hh"
#include "BKE_lib_id.hh"
#include "BKE_main.hh"
#include "BKE_mesh.hh"
#include "BKE_mesh_mapping.hh"
#include "BKE_modifier.hh"
#include "BKE_multires.hh"
#include "BKE_node_runtime.hh"
#include "BKE_object.hh"
#include "BKE_object_types.hh"
#include "BKE_paint.hh"
#include "BKE_pbvh_api.hh"
#include "BKE_report.hh"
#include "BKE_scene.hh"
#include "BKE_subdiv_ccg.hh"
#include "BKE_subsurf.hh"
#include "BLI_math_vector.hh"

#include "NOD_texture.h"

#include "DEG_depsgraph.hh"

#include "WM_api.hh"
#include "WM_toolsystem.hh"
#include "WM_types.hh"

#include "ED_gpencil_legacy.hh"
#include "ED_paint.hh"
#include "ED_screen.hh"
#include "ED_sculpt.hh"
#include "ED_view3d.hh"

#include "paint_intern.hh"
#include "sculpt_intern.hh"

#include "RNA_access.hh"
#include "RNA_define.hh"

#include "bmesh.hh"

#include "editors/sculpt_paint/brushes/types.hh"
#include "mesh_brush_common.hh"

using blender::float3;
using blender::MutableSpan;
using blender::Set;
using blender::Span;
using blender::Vector;

static CLG_LogRef LOG = {"ed.sculpt_paint"};

namespace blender::ed::sculpt_paint {
float sculpt_calc_radius(const ViewContext &vc,
                         const Brush &brush,
                         const Scene &scene,
                         const float3 location)
{
  if (!BKE_brush_use_locked_size(&scene, &brush)) {
    return paint_calc_object_space_radius(vc, location, BKE_brush_size_get(&scene, &brush));
  }
  else {
    return BKE_brush_unprojected_radius_get(&scene, &brush);
  }
}
}  // namespace blender::ed::sculpt_paint

bool ED_sculpt_report_if_shape_key_is_locked(const Object &ob, ReportList *reports)
{
  SculptSession &ss = *ob.sculpt;

  if (ss.shapekey_active && (ss.shapekey_active->flag & KEYBLOCK_LOCKED_SHAPE) != 0) {
    if (reports) {
      BKE_reportf(reports, RPT_ERROR, "The active shape key of %s is locked", ob.id.name + 2);
    }
    return true;
  }

  return false;
}

/* -------------------------------------------------------------------- */
/** \name Sculpt bke::pbvh::Tree Abstraction API
 *
 * This is read-only, for writing use bke::pbvh::Tree vertex iterators. There vd.index matches
 * the indices used here.
 *
 * For multi-resolution, the same vertex in multiple grids is counted multiple times, with
 * different index for each grid.
 * \{ */

void SCULPT_vertex_random_access_ensure(SculptSession &ss)
{
  if (ss.pbvh->type() == blender::bke::pbvh::Type::BMesh) {
    BM_mesh_elem_index_ensure(ss.bm, BM_VERT);
    BM_mesh_elem_table_ensure(ss.bm, BM_VERT);
  }
}

int SCULPT_vertex_count_get(const SculptSession &ss)
{
  switch (ss.pbvh->type()) {
    case blender::bke::pbvh::Type::Mesh:
      return ss.totvert;
    case blender::bke::pbvh::Type::BMesh:
      return BM_mesh_elem_count(ss.bm, BM_VERT);
    case blender::bke::pbvh::Type::Grids:
      return BKE_pbvh_get_grid_num_verts(*ss.pbvh);
  }

  return 0;
}

const float *SCULPT_vertex_co_get(const SculptSession &ss, PBVHVertRef vertex)
{
  switch (ss.pbvh->type()) {
    case blender::bke::pbvh::Type::Mesh: {
      if (ss.shapekey_active || ss.deform_modifiers_active) {
        const Span<float3> positions = BKE_pbvh_get_vert_positions(*ss.pbvh);
        return positions[vertex.i];
      }
      return ss.vert_positions[vertex.i];
    }
    case blender::bke::pbvh::Type::BMesh:
      return ((BMVert *)vertex.i)->co;
    case blender::bke::pbvh::Type::Grids: {
      const CCGKey key = BKE_subdiv_ccg_key_top_level(*ss.subdiv_ccg);
      const int grid_index = vertex.i / key.grid_area;
      const int index_in_grid = vertex.i - grid_index * key.grid_area;
      CCGElem *elem = ss.subdiv_ccg->grids[grid_index];
      return CCG_elem_co(key, CCG_elem_offset(key, elem, index_in_grid));
    }
  }
  return nullptr;
}

const blender::float3 SCULPT_vertex_normal_get(const SculptSession &ss, PBVHVertRef vertex)
{
  switch (ss.pbvh->type()) {
    case blender::bke::pbvh::Type::Mesh: {
      const Span<float3> vert_normals = BKE_pbvh_get_vert_normals(*ss.pbvh);
      return vert_normals[vertex.i];
    }
    case blender::bke::pbvh::Type::BMesh: {
      BMVert *v = (BMVert *)vertex.i;
      return v->no;
    }
    case blender::bke::pbvh::Type::Grids: {
      const CCGKey key = BKE_subdiv_ccg_key_top_level(*ss.subdiv_ccg);
      const int grid_index = vertex.i / key.grid_area;
      const int index_in_grid = vertex.i - grid_index * key.grid_area;
      CCGElem *elem = ss.subdiv_ccg->grids[grid_index];
      return CCG_elem_no(key, CCG_elem_offset(key, elem, index_in_grid));
    }
  }
  BLI_assert_unreachable();
  return {};
}

const float *SCULPT_vertex_co_for_grab_active_get(const SculptSession &ss, PBVHVertRef vertex)
{
  if (ss.pbvh->type() == blender::bke::pbvh::Type::Mesh) {
    /* Always grab active shape key if the sculpt happens on shapekey. */
    if (ss.shapekey_active) {
      const Span<float3> positions = BKE_pbvh_get_vert_positions(*ss.pbvh);
      return positions[vertex.i];
    }

    /* Sculpting on the base mesh. */
    return ss.vert_positions[vertex.i];
  }

  /* Everything else, such as sculpting on multires. */
  return SCULPT_vertex_co_get(ss, vertex);
}


PBVHVertRef SCULPT_active_vertex_get(const SculptSession &ss)
{
  if (ELEM(ss.pbvh->type(),
           blender::bke::pbvh::Type::Mesh,
           blender::bke::pbvh::Type::BMesh,
           blender::bke::pbvh::Type::Grids))
  {
    return ss.active_vertex;
  }

  return BKE_pbvh_make_vref(PBVH_REF_NONE);
}

const float *SCULPT_active_vertex_co_get(const SculptSession &ss)
{
  return SCULPT_vertex_co_get(ss, SCULPT_active_vertex_get(ss));
}

MutableSpan<float3> SCULPT_mesh_deformed_positions_get(SculptSession &ss)
{
  switch (ss.pbvh->type()) {
    case blender::bke::pbvh::Type::Mesh:
      if (ss.shapekey_active || ss.deform_modifiers_active) {
        return BKE_pbvh_get_vert_positions(*ss.pbvh);
      }
      return ss.vert_positions;
    case blender::bke::pbvh::Type::BMesh:
    case blender::bke::pbvh::Type::Grids:
      return {};
  }
  return {};
}

float *SCULPT_brush_deform_target_vertex_co_get(SculptSession &ss,
                                                const int deform_target,
                                                PBVHVertexIter *iter)
{
  switch (deform_target) {
    case BRUSH_DEFORM_TARGET_GEOMETRY:
      return iter->co;
    case BRUSH_DEFORM_TARGET_CLOTH_SIM:
      return ss.cache->cloth_sim->deformation_pos[iter->index];
  }
  return iter->co;
}

ePaintSymmetryFlags SCULPT_mesh_symmetry_xyz_get(const Object &object)
{
  const Mesh *mesh = static_cast<const Mesh *>(object.data);
  return ePaintSymmetryFlags(mesh->symmetry);
}

/* Sculpt Face Sets and Visibility. */

namespace blender::ed::sculpt_paint {

namespace face_set {

int active_face_set_get(const SculptSession &ss)
{
  switch (ss.pbvh->type()) {
    case bke::pbvh::Type::Mesh:
      if (!ss.face_sets) {
        return SCULPT_FACE_SET_NONE;
      }
      return ss.face_sets[ss.active_face_index];
    case bke::pbvh::Type::Grids: {
      if (!ss.face_sets) {
        return SCULPT_FACE_SET_NONE;
      }
      const int face_index = BKE_subdiv_ccg_grid_to_face_index(*ss.subdiv_ccg,
                                                               ss.active_grid_index);
      return ss.face_sets[face_index];
    }
    case bke::pbvh::Type::BMesh:
      return SCULPT_FACE_SET_NONE;
  }
  return SCULPT_FACE_SET_NONE;
}

}  // namespace face_set

namespace hide {

bool vert_visible_get(const SculptSession &ss, PBVHVertRef vertex)
{
  switch (ss.pbvh->type()) {
    case bke::pbvh::Type::Mesh: {
      const Mesh *mesh = BKE_pbvh_get_mesh(*ss.pbvh);
      const bke::AttributeAccessor attributes = mesh->attributes();
      const VArray hide_vert = *attributes.lookup_or_default<bool>(
          ".hide_vert", bke::AttrDomain::Point, false);
      return !hide_vert[vertex.i];
    }
    case bke::pbvh::Type::BMesh:
      return !BM_elem_flag_test((BMVert *)vertex.i, BM_ELEM_HIDDEN);
    case bke::pbvh::Type::Grids: {
      const CCGKey key = BKE_subdiv_ccg_key_top_level(*ss.subdiv_ccg);
      const int grid_index = vertex.i / key.grid_area;
      const int index_in_grid = vertex.i - grid_index * key.grid_area;
      if (!ss.subdiv_ccg->grid_hidden.is_empty()) {
        return !ss.subdiv_ccg->grid_hidden[grid_index][index_in_grid];
      }
    }
  }
  return true;
}

bool vert_any_face_visible_get(const SculptSession &ss, PBVHVertRef vertex)
{
  switch (ss.pbvh->type()) {
    case bke::pbvh::Type::Mesh: {
      if (!ss.hide_poly) {
        return true;
      }
      for (const int face : ss.vert_to_face_map[vertex.i]) {
        if (!ss.hide_poly[face]) {
          return true;
        }
      }
      return false;
    }
    case bke::pbvh::Type::BMesh:
      return true;
    case bke::pbvh::Type::Grids:
      return true;
  }
  return true;
}

bool vert_all_faces_visible_get(const SculptSession &ss, PBVHVertRef vertex)
{
  switch (ss.pbvh->type()) {
    case bke::pbvh::Type::Mesh: {
      if (!ss.hide_poly) {
        return true;
      }
      for (const int face : ss.vert_to_face_map[vertex.i]) {
        if (ss.hide_poly[face]) {
          return false;
        }
      }
      return true;
    }
    case bke::pbvh::Type::BMesh: {
      BMVert *v = (BMVert *)vertex.i;
      BMEdge *e = v->e;

      if (!e) {
        return true;
      }

      do {
        BMLoop *l = e->l;

        if (!l) {
          continue;
        }

        do {
          if (BM_elem_flag_test(l->f, BM_ELEM_HIDDEN)) {
            return false;
          }
        } while ((l = l->radial_next) != e->l);
      } while ((e = BM_DISK_EDGE_NEXT(e, v)) != v->e);

      return true;
    }
    case bke::pbvh::Type::Grids: {
      if (!ss.hide_poly) {
        return true;
      }
      const CCGKey key = BKE_subdiv_ccg_key_top_level(*ss.subdiv_ccg);
      const int grid_index = vertex.i / key.grid_area;
      const int face_index = BKE_subdiv_ccg_grid_to_face_index(*ss.subdiv_ccg, grid_index);
      return !ss.hide_poly[face_index];
    }
  }
  return true;
}

bool vert_all_faces_visible_get(const Span<bool> hide_poly,
                                const GroupedSpan<int> vert_to_face_map,
                                const int vert)
{
  if (hide_poly.is_empty()) {
    return true;
  }

  for (const int face : vert_to_face_map[vert]) {
    if (hide_poly[face]) {
      return false;
    }
  }
  return true;
}

bool vert_all_faces_visible_get(const Span<bool> hide_poly,
                                const SubdivCCG &subdiv_ccg,
                                const SubdivCCGCoord vert)
{
  const int face_index = BKE_subdiv_ccg_grid_to_face_index(subdiv_ccg, vert.grid_index);
  return hide_poly[face_index];
}

bool vert_all_faces_visible_get(BMVert *vert)
{
  BMEdge *edge = vert->e;

  if (!edge) {
    return true;
  }

  do {
    BMLoop *loop = edge->l;

    if (!loop) {
      continue;
    }

    do {
      if (BM_elem_flag_test(loop->f, BM_ELEM_HIDDEN)) {
        return false;
      }
    } while ((loop = loop->radial_next) != edge->l);
  } while ((edge = BM_DISK_EDGE_NEXT(edge, vert)) != vert->e);

  return true;
}

}  // namespace hide

namespace face_set {

int vert_face_set_get(const SculptSession &ss, PBVHVertRef vertex)
{
  switch (ss.pbvh->type()) {
    case bke::pbvh::Type::Mesh: {
      if (!ss.face_sets) {
        return SCULPT_FACE_SET_NONE;
      }
      int face_set = 0;
      for (const int face_index : ss.vert_to_face_map[vertex.i]) {
        if (ss.face_sets[face_index] > face_set) {
          face_set = ss.face_sets[face_index];
        }
      }
      return face_set;
    }
    case bke::pbvh::Type::BMesh:
      return 0;
    case bke::pbvh::Type::Grids: {
      if (!ss.face_sets) {
        return SCULPT_FACE_SET_NONE;
      }
      const CCGKey key = BKE_subdiv_ccg_key_top_level(*ss.subdiv_ccg);
      const int grid_index = vertex.i / key.grid_area;
      const int face_index = BKE_subdiv_ccg_grid_to_face_index(*ss.subdiv_ccg, grid_index);
      return ss.face_sets[face_index];
    }
  }
  return 0;
}

bool vert_has_face_set(const GroupedSpan<int> vert_to_face_map,
                       const int *face_sets,
                       const int vert,
                       const int face_set)
{
  if (!face_sets) {
    return face_set == SCULPT_FACE_SET_NONE;
  }
  const Span<int> faces = vert_to_face_map[vert];
  return std::any_of(
      faces.begin(), faces.end(), [&](const int face) { return face_sets[face] == face_set; });
}

bool vert_has_face_set(const SubdivCCG &subdiv_ccg,
                       const int *face_sets,
                       const int grid,
                       const int face_set)
{
  if (!face_sets) {
    return face_set == SCULPT_FACE_SET_NONE;
  }
  const int face = BKE_subdiv_ccg_grid_to_face_index(subdiv_ccg, grid);
  return face_sets[face] == face_set;
}

bool vert_has_face_set(const int face_set_offset, const BMVert &vert, const int face_set)
{
  if (face_set_offset == -1) {
    return false;
  }
  BMIter iter;
  BMFace *face;
  BM_ITER_ELEM (face, &iter, &const_cast<BMVert &>(vert), BM_FACES_OF_VERT) {
    if (BM_ELEM_CD_GET_INT(face, face_set_offset) == face_set) {
      return true;
    }
  }
  return false;
}

bool vert_has_face_set(const SculptSession &ss, PBVHVertRef vertex, int face_set)
{
  switch (ss.pbvh->type()) {
    case bke::pbvh::Type::Mesh: {
      if (!ss.face_sets) {
        return face_set == SCULPT_FACE_SET_NONE;
      }
      for (const int face_index : ss.vert_to_face_map[vertex.i]) {
        if (ss.face_sets[face_index] == face_set) {
          return true;
        }
      }
      return false;
    }
    case bke::pbvh::Type::BMesh:
      return true;
    case bke::pbvh::Type::Grids: {
      if (!ss.face_sets) {
        return face_set == SCULPT_FACE_SET_NONE;
      }
      const CCGKey key = BKE_subdiv_ccg_key_top_level(*ss.subdiv_ccg);
      const int grid_index = vertex.i / key.grid_area;
      const int face_index = BKE_subdiv_ccg_grid_to_face_index(*ss.subdiv_ccg, grid_index);
      return ss.face_sets[face_index] == face_set;
    }
  }
  return true;
}

bool vert_has_unique_face_set(const SculptSession &ss, PBVHVertRef vertex)
{
  switch (ss.pbvh->type()) {
    case bke::pbvh::Type::Mesh: {
      return vert_has_unique_face_set(ss.vert_to_face_map, ss.face_sets, vertex.i);
    }
    case bke::pbvh::Type::BMesh: {
      BMVert *v = (BMVert *)vertex.i;
      return vert_has_unique_face_set(v);
    }
    case bke::pbvh::Type::Grids: {
      const CCGKey key = BKE_subdiv_ccg_key_top_level(*ss.subdiv_ccg);
      SubdivCCGCoord coord = SubdivCCGCoord::from_index(key, vertex.i);

      return vert_has_unique_face_set(
          ss.vert_to_face_map, ss.corner_verts, ss.faces, ss.face_sets, *ss.subdiv_ccg, coord);
    }
  }
  return false;
}

bool vert_has_unique_face_set(const GroupedSpan<int> vert_to_face_map,
                              const int *face_sets,
                              int vert)
{
  /* TODO: Move this check higher out of this function & make this function take empty span instead
   * of a raw pointer. */
  if (!face_sets) {
    return true;
  }
  int face_set = -1;
  for (const int face_index : vert_to_face_map[vert]) {
    if (face_set == -1) {
      face_set = face_sets[face_index];
    }
    else {
      if (face_sets[face_index] != face_set) {
        return false;
      }
    }
  }
  return true;
}

/**
 * Checks if the face sets of the adjacent faces to the edge between \a v1 and \a v2
 * in the base mesh are equal.
 */
static bool sculpt_check_unique_face_set_for_edge_in_base_mesh(
    const GroupedSpan<int> vert_to_face_map,
    const int *face_sets,
    const Span<int> corner_verts,
    const OffsetIndices<int> faces,
    int v1,
    int v2)
{
  const Span<int> vert_map = vert_to_face_map[v1];
  int p1 = -1, p2 = -1;
  for (int i = 0; i < vert_map.size(); i++) {
    const int face_i = vert_map[i];
    for (const int corner : faces[face_i]) {
      if (corner_verts[corner] == v2) {
        if (p1 == -1) {
          p1 = vert_map[i];
          break;
        }

        if (p2 == -1) {
          p2 = vert_map[i];
          break;
        }
      }
    }
  }

  if (p1 != -1 && p2 != -1) {
    return face_sets[p1] == face_sets[p2];
  }
  return true;
}

bool vert_has_unique_face_set(const GroupedSpan<int> vert_to_face_map,
                              const Span<int> corner_verts,
                              const OffsetIndices<int> faces,
                              const int *face_sets,
                              const SubdivCCG &subdiv_ccg,
                              SubdivCCGCoord coord)
{
  /* TODO: Move this check higher out of this function & make this function take empty span instead
   * of a raw pointer. */
  if (!face_sets) {
    return true;
  }
  int v1, v2;
  const SubdivCCGAdjacencyType adjacency = BKE_subdiv_ccg_coarse_mesh_adjacency_info_get(
      subdiv_ccg, coord, corner_verts, faces, v1, v2);
  switch (adjacency) {
    case SUBDIV_CCG_ADJACENT_VERTEX:
      return vert_has_unique_face_set(vert_to_face_map, face_sets, v1);
    case SUBDIV_CCG_ADJACENT_EDGE:
      return sculpt_check_unique_face_set_for_edge_in_base_mesh(
          vert_to_face_map, face_sets, corner_verts, faces, v1, v2);
    case SUBDIV_CCG_ADJACENT_NONE:
      return true;
  }
  BLI_assert_unreachable();
  return true;
}

bool vert_has_unique_face_set(const BMVert * /* vert */)
{
  /* TODO: Obviously not fully implemented yet. Needs to be implemented for Relax Face Sets brush
   * to work. */
  return true;
}

}  // namespace face_set

/* Sculpt Neighbor Iterators */

#define SCULPT_VERTEX_NEIGHBOR_FIXED_CAPACITY 256

static void sculpt_vertex_neighbor_add(SculptVertexNeighborIter *iter,
                                       PBVHVertRef neighbor,
                                       int neighbor_index)
{
  if (iter->neighbors.contains(neighbor)) {
    return;
  }

  iter->neighbors.append(neighbor);
  iter->neighbor_indices.append(neighbor_index);
}

static void sculpt_vertex_neighbors_get_bmesh(PBVHVertRef vertex, SculptVertexNeighborIter *iter)
{
  BMVert *v = (BMVert *)vertex.i;
  BMIter liter;
  BMLoop *l;
  iter->num_duplicates = 0;
  iter->neighbors.clear();
  iter->neighbor_indices.clear();

  BM_ITER_ELEM (l, &liter, v, BM_LOOPS_OF_VERT) {
    const BMVert *adj_v[2] = {l->prev->v, l->next->v};
    for (int i = 0; i < ARRAY_SIZE(adj_v); i++) {
      const BMVert *v_other = adj_v[i];
      if (v_other != v) {
        sculpt_vertex_neighbor_add(
            iter, BKE_pbvh_make_vref(intptr_t(v_other)), BM_elem_index_get(v_other));
      }
    }
  }
}

Span<BMVert *> vert_neighbors_get_bmesh(BMVert &vert, Vector<BMVert *, 64> &neighbors)
{
  BMIter liter;
  BMLoop *l;
  BM_ITER_ELEM (l, &liter, &vert, BM_LOOPS_OF_VERT) {
    for (BMVert *other_vert : {l->prev->v, l->next->v}) {
      if (other_vert != &vert) {
        neighbors.append(other_vert);
      }
    }
  }
  return neighbors;
}

Span<BMVert *> vert_neighbors_get_interior_bmesh(BMVert &vert, Vector<BMVert *, 64> &neighbors)
{
  BMIter liter;
  BMLoop *l;
  BM_ITER_ELEM (l, &liter, &vert, BM_LOOPS_OF_VERT) {
    for (BMVert *other_vert : {l->prev->v, l->next->v}) {
      if (other_vert != &vert) {
        neighbors.append(other_vert);
      }
    }
  }

  if (BM_vert_is_boundary(&vert)) {
    if (neighbors.size() == 2) {
      /* Do not include neighbors of corner vertices. */
      neighbors.clear();
    }
    else {
      /* Only include other boundary vertices as neighbors of boundary vertices. */
      neighbors.remove_if([&](const BMVert *vert) { return !BM_vert_is_boundary(vert); });
    }
  }

  return neighbors;
}

static void sculpt_vertex_neighbors_get_faces(const SculptSession &ss,
                                              PBVHVertRef vertex,
                                              SculptVertexNeighborIter *iter)
{
  iter->num_duplicates = 0;
  iter->neighbors.clear();
  iter->neighbor_indices.clear();

  for (const int face_i : ss.vert_to_face_map[vertex.i]) {
    if (ss.hide_poly && ss.hide_poly[face_i]) {
      /* Skip connectivity from hidden faces. */
      continue;
    }
    const IndexRange face = ss.faces[face_i];
    const int2 f_adj_v = bke::mesh::face_find_adjacent_verts(face, ss.corner_verts, vertex.i);
    for (int j = 0; j < 2; j++) {
      if (f_adj_v[j] != vertex.i) {
        sculpt_vertex_neighbor_add(iter, BKE_pbvh_make_vref(f_adj_v[j]), f_adj_v[j]);
      }
    }
  }

  if (ss.fake_neighbors.use_fake_neighbors) {
    BLI_assert(ss.fake_neighbors.fake_neighbor_index != nullptr);
    if (ss.fake_neighbors.fake_neighbor_index[vertex.i] != FAKE_NEIGHBOR_NONE) {
      sculpt_vertex_neighbor_add(
          iter,
          BKE_pbvh_make_vref(ss.fake_neighbors.fake_neighbor_index[vertex.i]),
          ss.fake_neighbors.fake_neighbor_index[vertex.i]);
    }
  }
}

Span<int> vert_neighbors_get_mesh(const int vert,
                                  const OffsetIndices<int> faces,
                                  const Span<int> corner_verts,
                                  const GroupedSpan<int> vert_to_face,
                                  const Span<bool> hide_poly,
                                  Vector<int> &r_neighbors)
{
  r_neighbors.clear();

  for (const int face : vert_to_face[vert]) {
    if (!hide_poly.is_empty() && hide_poly[face]) {
      continue;
    }
    const int2 verts = bke::mesh::face_find_adjacent_verts(faces[face], corner_verts, vert);
    r_neighbors.append_non_duplicates(verts[0]);
    r_neighbors.append_non_duplicates(verts[1]);
  }

  return r_neighbors.as_span();
}

static void sculpt_vertex_neighbors_get_grids(const SculptSession &ss,
                                              const PBVHVertRef vertex,
                                              const bool include_duplicates,
                                              SculptVertexNeighborIter *iter)
{
  /* TODO: optimize this. We could fill #SculptVertexNeighborIter directly,
   * maybe provide coordinate and mask pointers directly rather than converting
   * back and forth between #CCGElem and global index. */
  const CCGKey key = BKE_subdiv_ccg_key_top_level(*ss.subdiv_ccg);
  SubdivCCGCoord coord = SubdivCCGCoord::from_index(key, vertex.i);

  SubdivCCGNeighbors neighbors;
  BKE_subdiv_ccg_neighbor_coords_get(*ss.subdiv_ccg, coord, include_duplicates, neighbors);

  iter->num_duplicates = neighbors.num_duplicates;
  iter->neighbors.clear();
  iter->neighbor_indices.clear();

  for (const int i : neighbors.coords.index_range()) {
    int v = neighbors.coords[i].grid_index * key.grid_area +
            neighbors.coords[i].y * key.grid_size + neighbors.coords[i].x;

    sculpt_vertex_neighbor_add(iter, BKE_pbvh_make_vref(v), v);
  }

  if (ss.fake_neighbors.use_fake_neighbors) {
    BLI_assert(ss.fake_neighbors.fake_neighbor_index != nullptr);
    if (ss.fake_neighbors.fake_neighbor_index[vertex.i] != FAKE_NEIGHBOR_NONE) {
      int v = ss.fake_neighbors.fake_neighbor_index[vertex.i];
      sculpt_vertex_neighbor_add(iter, BKE_pbvh_make_vref(v), v);
    }
  }
}

}  // namespace blender::ed::sculpt_paint

void SCULPT_vertex_neighbors_get(const SculptSession &ss,
                                 const PBVHVertRef vertex,
                                 const bool include_duplicates,
                                 SculptVertexNeighborIter *iter)
{
  using namespace blender::ed::sculpt_paint;
  switch (ss.pbvh->type()) {
    case blender::bke::pbvh::Type::Mesh:
      sculpt_vertex_neighbors_get_faces(ss, vertex, iter);
      return;
    case blender::bke::pbvh::Type::BMesh:
      sculpt_vertex_neighbors_get_bmesh(vertex, iter);
      return;
    case blender::bke::pbvh::Type::Grids:
      sculpt_vertex_neighbors_get_grids(ss, vertex, include_duplicates, iter);
      return;
  }
}

static bool sculpt_check_boundary_vertex_in_base_mesh(const SculptSession &ss, const int index)
{
  return ss.vertex_info.boundary[index];
}

namespace blender::ed::sculpt_paint {

namespace boundary {

bool vert_is_boundary(const SculptSession &ss, const PBVHVertRef vertex)
{
  switch (ss.pbvh->type()) {
    case bke::pbvh::Type::Mesh: {
      if (!hide::vert_all_faces_visible_get(ss, vertex)) {
        return true;
      }
      return sculpt_check_boundary_vertex_in_base_mesh(ss, vertex.i);
    }
    case bke::pbvh::Type::BMesh: {
      BMVert *v = (BMVert *)vertex.i;
      return BM_vert_is_boundary(v);
    }
    case bke::pbvh::Type::Grids: {
      const CCGKey key = BKE_subdiv_ccg_key_top_level(*ss.subdiv_ccg);
      SubdivCCGCoord coord = SubdivCCGCoord::from_index(key, vertex.i);
      int v1, v2;
      const SubdivCCGAdjacencyType adjacency = BKE_subdiv_ccg_coarse_mesh_adjacency_info_get(
          *ss.subdiv_ccg, coord, ss.corner_verts, ss.faces, v1, v2);
      switch (adjacency) {
        case SUBDIV_CCG_ADJACENT_VERTEX:
          return sculpt_check_boundary_vertex_in_base_mesh(ss, v1);
        case SUBDIV_CCG_ADJACENT_EDGE:
          return sculpt_check_boundary_vertex_in_base_mesh(ss, v1) &&
                 sculpt_check_boundary_vertex_in_base_mesh(ss, v2);
        case SUBDIV_CCG_ADJACENT_NONE:
          return false;
      }
    }
  }

  return false;
}

bool vert_is_boundary(const Span<bool> hide_poly,
                      const GroupedSpan<int> vert_to_face_map,
                      const BitSpan boundary,
                      const int vert)
{
  if (!hide::vert_all_faces_visible_get(hide_poly, vert_to_face_map, vert)) {
    return true;
  }
  return boundary[vert].test();
}

bool vert_is_boundary(const SubdivCCG &subdiv_ccg,
                      const Span<bool> /*hide_poly*/,
                      const Span<int> corner_verts,
                      const OffsetIndices<int> faces,
                      const BitSpan boundary,
                      const SubdivCCGCoord vert)
{
  /* TODO: Unlike the base mesh implementation this method does NOT take into account face
   * visibility. Either this should be noted as a intentional limitation or fixed.*/
  int v1, v2;
  const SubdivCCGAdjacencyType adjacency = BKE_subdiv_ccg_coarse_mesh_adjacency_info_get(
      subdiv_ccg, vert, corner_verts, faces, v1, v2);
  switch (adjacency) {
    case SUBDIV_CCG_ADJACENT_VERTEX:
      return boundary[v1].test();
    case SUBDIV_CCG_ADJACENT_EDGE:
      return boundary[v1].test() && boundary[v2].test();
    case SUBDIV_CCG_ADJACENT_NONE:
      return false;
  }
  BLI_assert_unreachable();
  return false;
}

bool vert_is_boundary(BMVert *vert)
{
  /* TODO: Unlike the base mesh implementation this method does NOT take into account face
   * visibility. Either this should be noted as a intentional limitation or fixed.*/
  return BM_vert_is_boundary(vert);
}

}  // namespace boundary

}  // namespace blender::ed::sculpt_paint

/* Utilities */

bool SCULPT_stroke_is_main_symmetry_pass(const blender::ed::sculpt_paint::StrokeCache &cache)
{
  return cache.mirror_symmetry_pass == 0 && cache.radial_symmetry_pass == 0 &&
         cache.tile_pass == 0;
}

bool SCULPT_stroke_is_first_brush_step(const blender::ed::sculpt_paint::StrokeCache &cache)
{
  return cache.first_time && cache.mirror_symmetry_pass == 0 && cache.radial_symmetry_pass == 0 &&
         cache.tile_pass == 0;
}

bool SCULPT_stroke_is_first_brush_step_of_symmetry_pass(
    const blender::ed::sculpt_paint::StrokeCache &cache)
{
  return cache.first_time;
}

bool SCULPT_check_vertex_pivot_symmetry(const float vco[3], const float pco[3], const char symm)
{
  bool is_in_symmetry_area = true;
  for (int i = 0; i < 3; i++) {
    char symm_it = 1 << i;
    if (symm & symm_it) {
      if (pco[i] == 0.0f) {
        if (vco[i] > 0.0f) {
          is_in_symmetry_area = false;
        }
      }
      if (vco[i] * pco[i] < 0.0f) {
        is_in_symmetry_area = false;
      }
    }
  }
  return is_in_symmetry_area;
}

struct NearestVertexData {
  PBVHVertRef nearest_vertex;
  float nearest_vertex_distance_sq;
};

namespace blender::ed::sculpt_paint {

std::optional<int> nearest_vert_calc_mesh(const bke::pbvh::Tree &pbvh,
                                          const Span<float3> vert_positions,
                                          const Span<bool> hide_vert,
                                          const float3 &location,
                                          const float max_distance,
                                          const bool use_original)
{
  const float max_distance_sq = max_distance * max_distance;
  Vector<bke::pbvh::Node *> nodes = bke::pbvh::search_gather(
      const_cast<bke::pbvh::Tree &>(pbvh), [&](bke::pbvh::Node &node) {
        return node_in_sphere(node, location, max_distance_sq, use_original);
      });
  if (nodes.is_empty()) {
    return std::nullopt;
  }

  struct NearestData {
    int vert = -1;
    float distance_sq = std::numeric_limits<float>::max();
  };

  const NearestData nearest = threading::parallel_reduce(
      nodes.index_range(),
      1,
      NearestData(),
      [&](const IndexRange range, NearestData nearest) {
        for (const int i : range) {
          for (const int vert : bke::pbvh::node_unique_verts(*nodes[i])) {
            if (!hide_vert.is_empty() && hide_vert[vert]) {
              continue;
            }
            const float distance_sq = math::distance_squared(vert_positions[vert], location);
            if (distance_sq < nearest.distance_sq) {
              nearest = {vert, distance_sq};
            }
          }
        }
        return nearest;
      },
      [](const NearestData a, const NearestData b) {
        return a.distance_sq < b.distance_sq ? a : b;
      });
  return nearest.vert;
}

std::optional<SubdivCCGCoord> nearest_vert_calc_grids(const bke::pbvh::Tree &pbvh,
                                                      const SubdivCCG &subdiv_ccg,
                                                      const float3 &location,
                                                      const float max_distance,
                                                      const bool use_original)
{
  const float max_distance_sq = max_distance * max_distance;
  Vector<bke::pbvh::Node *> nodes = bke::pbvh::search_gather(
      const_cast<bke::pbvh::Tree &>(pbvh), [&](bke::pbvh::Node &node) {
        return node_in_sphere(node, location, max_distance_sq, use_original);
      });
  if (nodes.is_empty()) {
    return std::nullopt;
  }

  struct NearestData {
    SubdivCCGCoord coord = {};
    float distance_sq = std::numeric_limits<float>::max();
  };

  const BitGroupVector<> grid_hidden = subdiv_ccg.grid_hidden;
  const CCGKey key = BKE_subdiv_ccg_key_top_level(subdiv_ccg);
  const Span<CCGElem *> elems = subdiv_ccg.grids;

  const NearestData nearest = threading::parallel_reduce(
      nodes.index_range(),
      1,
      NearestData(),
      [&](const IndexRange range, NearestData nearest) {
        for (const int i : range) {
          for (const int grid : bke::pbvh::node_grid_indices(*nodes[i])) {
            CCGElem *elem = elems[grid];
            BKE_subdiv_ccg_foreach_visible_grid_vert(key, grid_hidden, grid, [&](const int i) {
              const float distance_sq = math::distance_squared(CCG_elem_offset_co(key, elem, i),
                                                               location);
              if (distance_sq < nearest.distance_sq) {
                SubdivCCGCoord coord{};
                coord.grid_index = grid;
                coord.x = i % key.grid_size;
                coord.y = i / key.grid_size;
                nearest = {coord, distance_sq};
              }
            });
          }
        }
        return nearest;
      },
      [](const NearestData a, const NearestData b) {
        return a.distance_sq < b.distance_sq ? a : b;
      });
  return nearest.coord;
}

std::optional<BMVert *> nearest_vert_calc_bmesh(const bke::pbvh::Tree &pbvh,
                                                const float3 &location,
                                                const float max_distance,
                                                const bool use_original)
{
  const float max_distance_sq = max_distance * max_distance;
  Vector<bke::pbvh::Node *> nodes = bke::pbvh::search_gather(
      const_cast<bke::pbvh::Tree &>(pbvh), [&](bke::pbvh::Node &node) {
        return node_in_sphere(node, location, max_distance_sq, use_original);
      });
  if (nodes.is_empty()) {
    return std::nullopt;
  }

  struct NearestData {
    BMVert *vert = nullptr;
    float distance_sq = std::numeric_limits<float>::max();
  };

  const NearestData nearest = threading::parallel_reduce(
      nodes.index_range(),
      1,
      NearestData(),
      [&](const IndexRange range, NearestData nearest) {
        for (const int i : range) {
          for (BMVert *vert : BKE_pbvh_bmesh_node_unique_verts(nodes[i])) {
            if (BM_elem_flag_test(vert, BM_ELEM_HIDDEN)) {
              continue;
            }
            const float distance_sq = math::distance_squared(float3(vert->co), location);
            if (distance_sq < nearest.distance_sq) {
              nearest = {vert, distance_sq};
            }
          }
        }
        return nearest;
      },
      [](const NearestData a, const NearestData b) {
        return a.distance_sq < b.distance_sq ? a : b;
      });
  return nearest.vert;
}

PBVHVertRef nearest_vert_calc(const Object &object,
                              const float3 &location,
                              const float max_distance,
                              const bool use_original)
{
  const SculptSession &ss = *object.sculpt;
  switch (ss.pbvh->type()) {
    case bke::pbvh::Type::Mesh: {
      const Mesh &mesh = *static_cast<const Mesh *>(object.data);
      const Span<float3> vert_positions = BKE_pbvh_get_vert_positions(*ss.pbvh);
      const bke::AttributeAccessor attributes = mesh.attributes();
      VArraySpan<bool> hide_vert = *attributes.lookup<bool>(".hide_vert", bke::AttrDomain::Point);
      const std::optional<int> nearest = nearest_vert_calc_mesh(
          *ss.pbvh, vert_positions, hide_vert, location, max_distance, use_original);
      return nearest ? PBVHVertRef{*nearest} : PBVHVertRef{PBVH_REF_NONE};
    }
    case bke::pbvh::Type::Grids: {
      const SubdivCCG &subdiv_ccg = *ss.subdiv_ccg;
      const CCGKey key = BKE_subdiv_ccg_key_top_level(subdiv_ccg);
      const std::optional<SubdivCCGCoord> nearest = nearest_vert_calc_grids(
          *ss.pbvh, subdiv_ccg, location, max_distance, use_original);
      return nearest ? PBVHVertRef{key.grid_area * nearest->grid_index +
                                   CCG_grid_xy_to_index(key.grid_size, nearest->x, nearest->y)} :
                       PBVHVertRef{PBVH_REF_NONE};
    }
    case bke::pbvh::Type::BMesh: {
      const std::optional<BMVert *> nearest = nearest_vert_calc_bmesh(
          *ss.pbvh, location, max_distance, use_original);
      return nearest ? PBVHVertRef{intptr_t(*nearest)} : PBVHVertRef{PBVH_REF_NONE};
    }
  }
  BLI_assert_unreachable();
  return BKE_pbvh_make_vref(PBVH_REF_NONE);
}

}  // namespace blender::ed::sculpt_paint

bool SCULPT_is_symmetry_iteration_valid(char i, char symm)
{
  return i == 0 || (symm & i && (symm != 5 || i != 3) && (symm != 6 || !ELEM(i, 3, 5)));
}

bool SCULPT_is_vertex_inside_brush_radius_symm(const float vertex[3],
                                               const float br_co[3],
                                               float radius,
                                               char symm)
{
  for (char i = 0; i <= symm; ++i) {
    if (!SCULPT_is_symmetry_iteration_valid(i, symm)) {
      continue;
    }
    float3 location = blender::ed::sculpt_paint::symmetry_flip(br_co, ePaintSymmetryFlags(i));
    if (len_squared_v3v3(location, vertex) < radius * radius) {
      return true;
    }
  }
  return false;
}

void SCULPT_tag_update_overlays(bContext *C)
{
  ARegion *region = CTX_wm_region(C);
  ED_region_tag_redraw(region);

  Object &ob = *CTX_data_active_object(C);
  WM_event_add_notifier(C, NC_OBJECT | ND_DRAW, &ob);

  DEG_id_tag_update(&ob.id, ID_RECALC_SHADING);

  RegionView3D *rv3d = CTX_wm_region_view3d(C);
  if (!BKE_sculptsession_use_pbvh_draw(&ob, rv3d)) {
    DEG_id_tag_update(&ob.id, ID_RECALC_GEOMETRY);
  }
}

/** \} */

namespace blender::ed::sculpt_paint {

/* -------------------------------------------------------------------- */
/** \name Tool Capabilities
 *
 * Avoid duplicate checks, internal logic only,
 * share logic with #rna_def_sculpt_capabilities where possible.
 * \{ */

static bool sculpt_tool_needs_original(const char sculpt_tool)
{
  return ELEM(sculpt_tool,
              SCULPT_TOOL_GRAB,
              SCULPT_TOOL_ROTATE,
              SCULPT_TOOL_THUMB,
              SCULPT_TOOL_LAYER,
              SCULPT_TOOL_DRAW_SHARP,
              SCULPT_TOOL_ELASTIC_DEFORM,
              SCULPT_TOOL_SMOOTH,
              SCULPT_TOOL_BOUNDARY,
              SCULPT_TOOL_POSE);
}

static bool sculpt_tool_is_proxy_used(const char sculpt_tool)
{
  return ELEM(sculpt_tool,
              SCULPT_TOOL_SMOOTH,
              SCULPT_TOOL_LAYER,
              SCULPT_TOOL_POSE,
              SCULPT_TOOL_DISPLACEMENT_SMEAR,
              SCULPT_TOOL_BOUNDARY,
              SCULPT_TOOL_CLOTH,
              SCULPT_TOOL_PAINT,
              SCULPT_TOOL_SMEAR,
              SCULPT_TOOL_DRAW_FACE_SETS);
}

static bool sculpt_brush_use_topology_rake(const SculptSession &ss, const Brush &brush)
{
  return SCULPT_TOOL_HAS_TOPOLOGY_RAKE(brush.sculpt_tool) && (brush.topology_rake_factor > 0.0f) &&
         (ss.bm != nullptr);
}

/**
 * Test whether the #StrokeCache.sculpt_normal needs update in #do_brush_action
 */
static int sculpt_brush_needs_normal(const SculptSession &ss, const Sculpt &sd, const Brush &brush)
{
  using namespace blender::ed::sculpt_paint;
  const MTex *mask_tex = BKE_brush_mask_texture_get(&brush, OB_MODE_SCULPT);
  return ((SCULPT_TOOL_HAS_NORMAL_WEIGHT(brush.sculpt_tool) && (ss.cache->normal_weight > 0.0f)) ||
          auto_mask::needs_normal(ss, sd, &brush) ||
          ELEM(brush.sculpt_tool,
               SCULPT_TOOL_BLOB,
               SCULPT_TOOL_CREASE,
               SCULPT_TOOL_DRAW,
               SCULPT_TOOL_DRAW_SHARP,
               SCULPT_TOOL_CLOTH,
               SCULPT_TOOL_LAYER,
               SCULPT_TOOL_NUDGE,
               SCULPT_TOOL_ROTATE,
               SCULPT_TOOL_ELASTIC_DEFORM,
               SCULPT_TOOL_THUMB) ||

          (mask_tex->brush_map_mode == MTEX_MAP_MODE_AREA)) ||
         sculpt_brush_use_topology_rake(ss, brush) ||
         BKE_brush_has_cube_tip(&brush, PaintMode::Sculpt);
}

static bool sculpt_brush_needs_rake_rotation(const Brush &brush)
{
  return SCULPT_TOOL_HAS_RAKE(brush.sculpt_tool) && (brush.rake_factor != 0.0f);
}

}  // namespace blender::ed::sculpt_paint

/** \} */

/* -------------------------------------------------------------------- */
/** \name Sculpt Init/Update
 * \{ */

enum StrokeFlags {
  CLIP_X = 1,
  CLIP_Y = 2,
  CLIP_Z = 4,
};

static void orig_vert_data_unode_init(SculptOrigVertData &data,
                                      const blender::ed::sculpt_paint::undo::Node &unode)
{
  data = {};
  data.coords = unode.position.data();
  data.normals = unode.normal.data();
  data.vmasks = unode.mask.data();
  data.colors = unode.col.data();
}

SculptOrigVertData SCULPT_orig_vert_data_init(const Object &ob,
                                              const blender::bke::pbvh::Node &node,
                                              const blender::ed::sculpt_paint::undo::Type type)
{
  using namespace blender::ed::sculpt_paint;
  SculptOrigVertData data;
  data.undo_type = type;
  const SculptSession &ss = *ob.sculpt;
  if (ss.bm) {
    data.bm_log = ss.bm_log;
  }
  else if (const undo::Node *unode = undo::get_node(&node, type)) {
    orig_vert_data_unode_init(data, *unode);
    data.undo_type = type;
  }
  else {
    data = {};
  }
  return data;
}

void SCULPT_orig_vert_data_update(SculptOrigVertData &orig_data, const PBVHVertexIter &iter)
{
  using namespace blender::ed::sculpt_paint;
  if (orig_data.undo_type == undo::Type::Position) {
    if (orig_data.bm_log) {
      BM_log_original_vert_data(orig_data.bm_log, iter.bm_vert, &orig_data.co, &orig_data.no);
    }
    else {
      orig_data.co = orig_data.coords[iter.i];
      orig_data.no = orig_data.normals[iter.i];
    }
  }
  else if (orig_data.undo_type == undo::Type::Color) {
    orig_data.col = orig_data.colors[iter.i];
  }
  else if (orig_data.undo_type == undo::Type::Mask) {
    if (orig_data.bm_log) {
      orig_data.mask = BM_log_original_mask(orig_data.bm_log, iter.bm_vert);
    }
    else {
      orig_data.mask = orig_data.vmasks[iter.i];
    }
  }
}

void SCULPT_orig_vert_data_update(SculptOrigVertData &orig_data, const BMVert &vert)
{
  using namespace blender::ed::sculpt_paint;
  if (orig_data.undo_type == undo::Type::Position) {
    BM_log_original_vert_data(
        orig_data.bm_log, &const_cast<BMVert &>(vert), &orig_data.co, &orig_data.no);
  }
  else if (orig_data.undo_type == undo::Type::Mask) {
    orig_data.mask = BM_log_original_mask(orig_data.bm_log, &const_cast<BMVert &>(vert));
  }
}

void SCULPT_orig_vert_data_update(SculptOrigVertData &orig_data, const int i)
{
  using namespace blender::ed::sculpt_paint;
  if (orig_data.undo_type == undo::Type::Position) {
    orig_data.co = orig_data.coords[i];
    orig_data.no = orig_data.normals[i];
  }
  else if (orig_data.undo_type == undo::Type::Color) {
    orig_data.col = orig_data.colors[i];
  }
  else if (orig_data.undo_type == undo::Type::Mask) {
    orig_data.mask = orig_data.vmasks[i];
  }
}

namespace blender::ed::sculpt_paint {

static void sculpt_rake_data_update(SculptRakeData *srd, const float co[3])
{
  float rake_dist = len_v3v3(srd->follow_co, co);
  if (rake_dist > srd->follow_dist) {
    interp_v3_v3v3(srd->follow_co, srd->follow_co, co, rake_dist - srd->follow_dist);
  }
}

/** \} */

/* -------------------------------------------------------------------- */
/** \name Sculpt Dynamic Topology
 * \{ */

namespace dyntopo {

bool stroke_is_dyntopo(const SculptSession &ss, const Brush &brush)
{
  return ((ss.pbvh->type() == bke::pbvh::Type::BMesh) &&

          (!ss.cache || (!ss.cache->alt_smooth)) &&

          /* Requires mesh restore, which doesn't work with
           * dynamic-topology. */
          !(brush.flag & BRUSH_ANCHORED) && !(brush.flag & BRUSH_DRAG_DOT) &&

          SCULPT_TOOL_HAS_DYNTOPO(brush.sculpt_tool));
}

}  // namespace dyntopo

/** \} */

/* -------------------------------------------------------------------- */
/** \name Sculpt Paint Mesh
 * \{ */

namespace undo {

static void restore_mask_from_undo_step(Object &object)
{
  SculptSession &ss = *object.sculpt;
  Vector<bke::pbvh::Node *> nodes = bke::pbvh::search_gather(*ss.pbvh, {});

  switch (ss.pbvh->type()) {
    case bke::pbvh::Type::Mesh: {
      Mesh &mesh = *static_cast<Mesh *>(object.data);
      bke::MutableAttributeAccessor attributes = mesh.attributes_for_write();
      bke::SpanAttributeWriter<float> mask = attributes.lookup_or_add_for_write_span<float>(
          ".sculpt_mask", bke::AttrDomain::Point);
      threading::parallel_for(nodes.index_range(), 1, [&](const IndexRange range) {
        for (bke::pbvh::Node *node : nodes.as_span().slice(range)) {
          if (const undo::Node *unode = undo::get_node(node, undo::Type::Mask)) {
            const Span<int> verts = bke::pbvh::node_unique_verts(*node);
            array_utils::scatter(unode->mask.as_span(), verts, mask.span);
            BKE_pbvh_node_mark_update_mask(node);
          }
        }
      });
      mask.finish();
      break;
    }
    case bke::pbvh::Type::BMesh: {
      const int offset = CustomData_get_offset_named(&ss.bm->vdata, CD_PROP_FLOAT, ".sculpt_mask");
      if (offset != -1) {
        for (bke::pbvh::Node *node : nodes) {
          if (undo::get_node(node, undo::Type::Mask)) {
            for (BMVert *vert : BKE_pbvh_bmesh_node_unique_verts(node)) {
              const float orig_mask = BM_log_original_mask(ss.bm_log, vert);
              BM_ELEM_CD_SET_FLOAT(vert, offset, orig_mask);
            }
            BKE_pbvh_node_mark_update_mask(node);
          }
        }
      }
      break;
    }
    case bke::pbvh::Type::Grids: {
      SubdivCCG &subdiv_ccg = *ss.subdiv_ccg;
      const BitGroupVector<> grid_hidden = subdiv_ccg.grid_hidden;
      const CCGKey key = BKE_subdiv_ccg_key_top_level(subdiv_ccg);
      const Span<CCGElem *> grids = subdiv_ccg.grids;
      threading::parallel_for(nodes.index_range(), 1, [&](const IndexRange range) {
        for (bke::pbvh::Node *node : nodes.as_span().slice(range)) {
          if (const undo::Node *unode = undo::get_node(node, undo::Type::Mask)) {
            int index = 0;
            for (const int grid : unode->grids) {
              CCGElem *elem = grids[grid];
              for (const int i : IndexRange(key.grid_area)) {
                if (grid_hidden.is_empty() || !grid_hidden[grid][i]) {
                  CCG_elem_offset_mask(key, elem, i) = unode->mask[index];
                }
                index++;
              }
            }
            BKE_pbvh_node_mark_update_mask(node);
          }
        }
      });
      break;
    }
  }
}

static void restore_color_from_undo_step(Object &object)
{
  SculptSession &ss = *object.sculpt;
  Vector<bke::pbvh::Node *> nodes = bke::pbvh::search_gather(*ss.pbvh, {});

  BLI_assert(ss.pbvh->type() == bke::pbvh::Type::Mesh);
  Mesh &mesh = *static_cast<Mesh *>(object.data);
  const OffsetIndices<int> faces = mesh.faces();
  const Span<int> corner_verts = mesh.corner_verts();
  const GroupedSpan<int> vert_to_face_map = ss.vert_to_face_map;
  bke::GSpanAttributeWriter color_attribute = color::active_color_attribute_for_write(mesh);
  threading::parallel_for(nodes.index_range(), 1, [&](const IndexRange range) {
    for (bke::pbvh::Node *node : nodes.as_span().slice(range)) {
      if (const undo::Node *unode = undo::get_node(node, undo::Type::Color)) {
        const Span<int> verts = bke::pbvh::node_unique_verts(*node);
        for (const int i : verts.index_range()) {
          color::color_vert_set(faces,
                                corner_verts,
                                vert_to_face_map,
                                color_attribute.domain,
                                verts[i],
                                unode->col[i],
                                color_attribute.span);
        }
      }
    }
  });
  color_attribute.finish();
}

static void restore_face_set_from_undo_step(Object &object)
{
  SculptSession &ss = *object.sculpt;
  Vector<bke::pbvh::Node *> nodes = bke::pbvh::search_gather(*ss.pbvh, {});

  switch (ss.pbvh->type()) {
    case bke::pbvh::Type::Mesh:
    case bke::pbvh::Type::Grids: {
      bke::SpanAttributeWriter<int> attribute = face_set::ensure_face_sets_mesh(object);
      threading::parallel_for(nodes.index_range(), 1, [&](const IndexRange range) {
        for (bke::pbvh::Node *node : nodes.as_span().slice(range)) {
          if (const undo::Node *unode = undo::get_node(node, undo::Type::FaceSet)) {
            const Span<int> faces = unode->face_indices;
            const Span<int> face_sets = unode->face_sets;
            blender::array_utils::scatter(face_sets, faces, attribute.span);
            BKE_pbvh_node_mark_update_face_sets(node);
          }
        }
      });
      attribute.finish();
      break;
    }
    case bke::pbvh::Type::BMesh:
      break;
  }
}

void restore_position_from_undo_step(Object &object)
{
  SculptSession &ss = *object.sculpt;
  Vector<bke::pbvh::Node *> nodes = bke::pbvh::search_gather(*ss.pbvh, {});

  switch (ss.pbvh->type()) {
    case bke::pbvh::Type::Mesh: {
      Mesh &mesh = *static_cast<Mesh *>(object.data);
      MutableSpan positions_eval = BKE_pbvh_get_vert_positions(*ss.pbvh);
      MutableSpan positions_orig = mesh.vert_positions_for_write();

      struct LocalData {
        Vector<float3> translations;
      };

      const bool need_translations = !ss.deform_imats.is_empty() ||
                                     BKE_keyblock_from_object(&object);

      threading::EnumerableThreadSpecific<LocalData> all_tls;
      threading::parallel_for(nodes.index_range(), 1, [&](const IndexRange range) {
        LocalData &tls = all_tls.local();
        for (bke::pbvh::Node *node : nodes.as_span().slice(range)) {
          if (const undo::Node *unode = undo::get_node(node, undo::Type::Position)) {
            const Span<int> verts = bke::pbvh::node_unique_verts(*node);
            const Span<float3> undo_positions = unode->position.as_span().take_front(verts.size());
            if (need_translations) {
              tls.translations.resize(verts.size());
              translations_from_new_positions(
                  undo_positions, verts, positions_eval, tls.translations);
            }

            array_utils::scatter(undo_positions, verts, positions_eval);

            if (positions_eval.data() != positions_orig.data()) {
              /* When the evaluated positions and original mesh positions don't point to the same
               * array, they must both be updated. */
              if (ss.deform_imats.is_empty()) {
                array_utils::scatter(undo_positions, verts, positions_orig);
              }
              else {
                /* Because brush deformation is calculated for the evaluated deformed positions,
                 * the translations have to be transformed to the original space. */
                apply_crazyspace_to_translations(ss.deform_imats, verts, tls.translations);
                apply_translations(tls.translations, verts, positions_orig);
              }
            }

            if (BKE_keyblock_from_object(&object)) {
              /* Update dependent shape keys back to their original */
              apply_translations_to_shape_keys(object, verts, tls.translations, positions_orig);
            }

            BKE_pbvh_node_mark_positions_update(node);
          }
        }
      });
      break;
    }
    case bke::pbvh::Type::BMesh: {
      if (!undo::get_bmesh_log_entry()) {
        return;
      }
      threading::parallel_for(nodes.index_range(), 1, [&](const IndexRange range) {
        for (bke::pbvh::Node *node : nodes.as_span().slice(range)) {
          for (BMVert *vert : BKE_pbvh_bmesh_node_unique_verts(node)) {
            if (const float *orig_co = BM_log_find_original_vert_co(ss.bm_log, vert)) {
              copy_v3_v3(vert->co, orig_co);
            }
          }
          BKE_pbvh_node_mark_positions_update(node);
        }
      });
      break;
    }
    case bke::pbvh::Type::Grids: {
      SubdivCCG &subdiv_ccg = *ss.subdiv_ccg;
      const BitGroupVector<> grid_hidden = subdiv_ccg.grid_hidden;
      const CCGKey key = BKE_subdiv_ccg_key_top_level(subdiv_ccg);
      const Span<CCGElem *> grids = subdiv_ccg.grids;
      threading::parallel_for(nodes.index_range(), 1, [&](const IndexRange range) {
        for (bke::pbvh::Node *node : nodes.as_span().slice(range)) {
          if (const undo::Node *unode = undo::get_node(node, undo::Type::Position)) {
            int index = 0;
            for (const int grid : unode->grids) {
              CCGElem *elem = grids[grid];
              for (const int i : IndexRange(key.grid_area)) {
                if (grid_hidden.is_empty() || !grid_hidden[grid][i]) {
                  CCG_elem_offset_co(key, elem, i) = unode->position[index];
                }
                index++;
              }
            }
            BKE_pbvh_node_mark_positions_update(node);
          }
        }
      });
      break;
    }
  }

  /* Update normals for potentially-changed positions. Theoretically this may be unnecessary if
   * the tool restoring to the initial state doesn't use the normals, but we have no easy way to
   * know that from here. */
  bke::pbvh::update_normals(*ss.pbvh, ss.subdiv_ccg);
}

static void restore_from_undo_step(const Sculpt &sd, Object &object)
{
  SculptSession &ss = *object.sculpt;
  const Brush *brush = BKE_paint_brush_for_read(&sd.paint);

  switch (brush->sculpt_tool) {
    case SCULPT_TOOL_MASK:
      restore_mask_from_undo_step(object);
      break;
    case SCULPT_TOOL_PAINT:
    case SCULPT_TOOL_SMEAR:
      restore_color_from_undo_step(object);
      break;
    case SCULPT_TOOL_DRAW_FACE_SETS:
      if (ss.cache->alt_smooth) {
        restore_position_from_undo_step(object);
      }
      else {
        restore_face_set_from_undo_step(object);
      }
      break;
    default:
      restore_position_from_undo_step(object);
      break;
  }
  /* Disable multi-threading when dynamic-topology is enabled. Otherwise,
   * new entries might be inserted by #undo::push_node() into the #GHash
   * used internally by #BM_log_original_vert_co() by a different thread. See #33787. */
}

}  // namespace undo

}  // namespace blender::ed::sculpt_paint

/*** BVH Tree ***/

static void sculpt_extend_redraw_rect_previous(Object &ob, rcti &rect)
{
  /* Expand redraw \a rect with redraw \a rect from previous step to
   * prevent partial-redraw issues caused by fast strokes. This is
   * needed here (not in sculpt_flush_update) as it was before
   * because redraw rectangle should be the same in both of
   * optimized bke::pbvh::Tree draw function and 3d view redraw, if not -- some
   * mesh parts could disappear from screen (sergey). */
  SculptSession &ss = *ob.sculpt;

  if (!ss.cache) {
    return;
  }

  if (BLI_rcti_is_empty(&ss.cache->previous_r)) {
    return;
  }

  BLI_rcti_union(&rect, &ss.cache->previous_r);
}

bool SCULPT_get_redraw_rect(const ARegion &region,
                            const RegionView3D &rv3d,
                            const Object &ob,
                            rcti &rect)
{
  using namespace blender;
  bke::pbvh::Tree *pbvh = ob.sculpt->pbvh.get();
  if (!pbvh) {
    return false;
  }

  const Bounds<float3> bounds = BKE_pbvh_redraw_BB(*pbvh);

  /* Convert 3D bounding box to screen space. */
  if (!paint_convert_bb_to_rect(&rect, bounds.min, bounds.max, region, rv3d, ob)) {
    return false;
  }

  return true;
}

/************************ Brush Testing *******************/

void SCULPT_brush_test_init(const SculptSession &ss, SculptBrushTest &test)
{
  using namespace blender;
  RegionView3D *rv3d = ss.cache ? ss.cache->vc->rv3d : ss.rv3d;
  View3D *v3d = ss.cache ? ss.cache->vc->v3d : ss.v3d;

  test.radius_squared = ss.cache ? ss.cache->radius_squared : ss.cursor_radius * ss.cursor_radius;
  test.radius = std::sqrt(test.radius_squared);

  if (ss.cache) {
    test.location = ss.cache->location;
    test.mirror_symmetry_pass = ss.cache->mirror_symmetry_pass;
    test.radial_symmetry_pass = ss.cache->radial_symmetry_pass;
    test.symm_rot_mat_inv = ss.cache->symm_rot_mat_inv;
  }
  else {
    test.location = ss.cursor_location;
    test.mirror_symmetry_pass = ePaintSymmetryFlags(0);
    test.radial_symmetry_pass = 0;

    test.symm_rot_mat_inv = float4x4::identity();
  }

  /* Just for initialize. */
  test.dist = 0.0f;

  /* Only for 2D projection. */
  zero_v4(test.plane_view);
  zero_v4(test.plane_tool);

  if (RV3D_CLIPPING_ENABLED(v3d, rv3d)) {
    test.clip_rv3d = rv3d;
  }
  else {
    test.clip_rv3d = nullptr;
  }
}

BLI_INLINE bool sculpt_brush_test_clipping(const SculptBrushTest &test, const float co[3])
{
  RegionView3D *rv3d = test.clip_rv3d;
  if (!rv3d) {
    return false;
  }
  float3 symm_co = blender::ed::sculpt_paint::symmetry_flip(co, test.mirror_symmetry_pass);
  if (test.radial_symmetry_pass) {
    mul_m4_v3(test.symm_rot_mat_inv.ptr(), symm_co);
  }
  return ED_view3d_clipping_test(rv3d, symm_co, true);
}

bool SCULPT_brush_test_sphere_sq(SculptBrushTest &test, const float co[3])
{
  float distsq = len_squared_v3v3(co, test.location);

  if (distsq > test.radius_squared) {
    return false;
  }
  if (sculpt_brush_test_clipping(test, co)) {
    return false;
  }
  test.dist = distsq;
  return true;
}

bool SCULPT_brush_test_circle_sq(SculptBrushTest &test, const float co[3])
{
  float co_proj[3];
  closest_to_plane_normalized_v3(co_proj, test.plane_view, co);
  float distsq = len_squared_v3v3(co_proj, test.location);

  if (distsq > test.radius_squared) {
    return false;
  }

  if (sculpt_brush_test_clipping(test, co)) {
    return false;
  }

  test.dist = distsq;
  return true;
}

bool SCULPT_brush_test_cube(SculptBrushTest &test,
                            const float co[3],
                            const float local[4][4],
                            const float roundness,
                            const float /*tip_scale_x*/)
{
  float side = 1.0f;
  float local_co[3];

  if (sculpt_brush_test_clipping(test, co)) {
    return false;
  }

  mul_v3_m4v3(local_co, local, co);

  local_co[0] = fabsf(local_co[0]);
  local_co[1] = fabsf(local_co[1]);
  local_co[2] = fabsf(local_co[2]);

  /* Keep the square and circular brush tips the same size. */
  side += (1.0f - side) * roundness;

  const float hardness = 1.0f - roundness;
  const float constant_side = hardness * side;
  const float falloff_side = roundness * side;

  if (!(local_co[0] <= side && local_co[1] <= side && local_co[2] <= side)) {
    /* Outside the square. */
    return false;
  }
  if (min_ff(local_co[0], local_co[1]) > constant_side) {
    /* Corner, distance to the center of the corner circle. */
    float r_point[3];
    copy_v3_fl(r_point, constant_side);
    test.dist = len_v2v2(r_point, local_co) / falloff_side;
    return true;
  }
  if (max_ff(local_co[0], local_co[1]) > constant_side) {
    /* Side, distance to the square XY axis. */
    test.dist = (max_ff(local_co[0], local_co[1]) - constant_side) / falloff_side;
    return true;
  }

  /* Inside the square, constant distance. */
  test.dist = 0.0f;
  return true;
}

SculptBrushTestFn SCULPT_brush_test_init_with_falloff_shape(const SculptSession &ss,
                                                            SculptBrushTest &test,
                                                            char falloff_shape)
{
  if (!ss.cache && !ss.filter_cache) {
    falloff_shape = PAINT_FALLOFF_SHAPE_SPHERE;
  }

  SCULPT_brush_test_init(ss, test);
  SculptBrushTestFn sculpt_brush_test_sq_fn;
  if (falloff_shape == PAINT_FALLOFF_SHAPE_SPHERE) {
    sculpt_brush_test_sq_fn = SCULPT_brush_test_sphere_sq;
  }
  else {
    BLI_assert(falloff_shape == PAINT_FALLOFF_SHAPE_TUBE);
    const float3 view_normal = ss.cache ? ss.cache->view_normal : ss.filter_cache->view_normal;

    plane_from_point_normal_v3(test.plane_view, test.location, view_normal);
    sculpt_brush_test_sq_fn = SCULPT_brush_test_circle_sq;
  }
  return sculpt_brush_test_sq_fn;
}

const float *SCULPT_brush_frontface_normal_from_falloff_shape(const SculptSession &ss,
                                                              char falloff_shape)
{
  if (falloff_shape == PAINT_FALLOFF_SHAPE_SPHERE) {
    return ss.cache->sculpt_normal_symm;
  }
  BLI_assert(falloff_shape == PAINT_FALLOFF_SHAPE_TUBE);
  return ss.cache->view_normal;
}

static float frontface(const Brush &brush, const float3 &view_normal, const float3 &normal)
{
  using namespace blender;
  if (!(brush.flag & BRUSH_FRONTFACE)) {
    return 1.0f;
  }
  return std::max(math::dot(normal, view_normal), 0.0f);
}

#if 0

static bool sculpt_brush_test_cyl(SculptBrushTest *test,
                                  float co[3],
                                  float location[3],
                                  const float area_no[3])
{
  if (sculpt_brush_test_sphere_fast(test, co)) {
    float t1[3], t2[3], t3[3], dist;

    sub_v3_v3v3(t1, location, co);
    sub_v3_v3v3(t2, x2, location);

    cross_v3_v3v3(t3, area_no, t1);

    dist = len_v3(t3) / len_v3(t2);

    test.dist = dist;

    return true;
  }

  return false;
}

#endif

/* ===== Sculpting =====
 */

static float calc_overlap(const blender::ed::sculpt_paint::StrokeCache &cache,
                          const ePaintSymmetryFlags symm,
                          const char axis,
                          const float angle)
{
  float3 mirror = blender::ed::sculpt_paint::symmetry_flip(cache.true_location, symm);

  if (axis != 0) {
    float mat[3][3];
    axis_angle_to_mat3_single(mat, axis, angle);
    mul_m3_v3(mat, mirror);
  }

  const float distsq = len_squared_v3v3(mirror, cache.true_location);

  if (distsq <= 4.0f * (cache.radius_squared)) {
    return (2.0f * (cache.radius) - sqrtf(distsq)) / (2.0f * (cache.radius));
  }
  return 0.0f;
}

static float calc_radial_symmetry_feather(const Sculpt &sd,
                                          const blender::ed::sculpt_paint::StrokeCache &cache,
                                          const ePaintSymmetryFlags symm,
                                          const char axis)
{
  float overlap = 0.0f;

  for (int i = 1; i < sd.radial_symm[axis - 'X']; i++) {
    const float angle = 2.0f * M_PI * i / sd.radial_symm[axis - 'X'];
    overlap += calc_overlap(cache, symm, axis, angle);
  }

  return overlap;
}

static float calc_symmetry_feather(const Sculpt &sd,
                                   const blender::ed::sculpt_paint::StrokeCache &cache)
{
  if (!(sd.paint.symmetry_flags & PAINT_SYMMETRY_FEATHER)) {
    return 1.0f;
  }
  float overlap;
  const int symm = cache.symmetry;

  overlap = 0.0f;
  for (int i = 0; i <= symm; i++) {
    if (!SCULPT_is_symmetry_iteration_valid(i, symm)) {
      continue;
    }

    overlap += calc_overlap(cache, ePaintSymmetryFlags(i), 0, 0);

    overlap += calc_radial_symmetry_feather(sd, cache, ePaintSymmetryFlags(i), 'X');
    overlap += calc_radial_symmetry_feather(sd, cache, ePaintSymmetryFlags(i), 'Y');
    overlap += calc_radial_symmetry_feather(sd, cache, ePaintSymmetryFlags(i), 'Z');
  }
  return 1.0f / overlap;
}

/** \} */

/* -------------------------------------------------------------------- */
/** \name Calculate Normal and Center
 *
 * Calculate geometry surrounding the brush center.
 * (optionally using original coordinates).
 *
 * Functions are:
 * - #calc_area_center
 * - #calc_area_normal
 * - #calc_area_normal_and_center
 *
 * \note These are all _very_ similar, when changing one, check others.
 * \{ */

namespace blender::ed::sculpt_paint {

struct AreaNormalCenterData {
  /* 0 = towards view, 1 = flipped */
  std::array<float3, 2> area_cos;
  std::array<int, 2> count_co;

  std::array<float3, 2> area_nos;
  std::array<int, 2> count_no;
};

static float area_normal_and_center_get_normal_radius(const SculptSession &ss, const Brush &brush)
{
  float test_radius = ss.cache ? ss.cache->radius : ss.cursor_radius;
  if (brush.ob_mode == OB_MODE_SCULPT) {
    test_radius *= brush.normal_radius_factor;
  }
  return test_radius;
}

static SculptBrushTestFn area_normal_and_center_get_normal_test(const SculptSession &ss,
                                                                const Brush &brush,
                                                                SculptBrushTest &r_test)
{
  SculptBrushTestFn sculpt_brush_normal_test_sq_fn = SCULPT_brush_test_init_with_falloff_shape(
      ss, r_test, brush.falloff_shape);

  r_test.radius = area_normal_and_center_get_normal_radius(ss, brush);
  r_test.radius_squared = r_test.radius * r_test.radius;

  return sculpt_brush_normal_test_sq_fn;
}

static float area_normal_and_center_get_position_radius(const SculptSession &ss,
                                                        const Brush &brush)
{
  float test_radius = ss.cache ? ss.cache->radius : ss.cursor_radius;
  if (brush.ob_mode == OB_MODE_SCULPT) {
    /* Layer brush produces artifacts with normal and area radius */
    /* Enable area radius control only on Scrape for now */
    if (ELEM(brush.sculpt_tool, SCULPT_TOOL_SCRAPE, SCULPT_TOOL_FILL) &&
        brush.area_radius_factor > 0.0f)
    {
      test_radius *= brush.area_radius_factor;
      if (ss.cache && brush.flag2 & BRUSH_AREA_RADIUS_PRESSURE) {
        test_radius *= ss.cache->pressure;
      }
    }
    else {
      test_radius *= brush.normal_radius_factor;
    }
  }
  return test_radius;
}

static SculptBrushTestFn area_normal_and_center_get_area_test(const SculptSession &ss,
                                                              const Brush &brush,
                                                              SculptBrushTest &r_test)
{
  SculptBrushTestFn sculpt_brush_area_test_sq_fn = SCULPT_brush_test_init_with_falloff_shape(
      ss, r_test, brush.falloff_shape);

  r_test.radius = area_normal_and_center_get_position_radius(ss, brush);
  r_test.radius_squared = r_test.radius * r_test.radius;

  return sculpt_brush_area_test_sq_fn;
}

/* Weight the normals towards the center. */
static float area_normal_calc_weight(const float distance, const float radius)
{
  float p = 1.0f - (std::sqrt(distance) / radius);
  return std::clamp(3.0f * p * p - 2.0f * p * p * p, 0.0f, 1.0f);
}

/* Weight the coordinates towards the center. */
static float3 area_center_calc_weighted(const float3 &test_location,
                                        const float distance,
                                        const float radius,
                                        const float3 &co)
{
  /* Weight the coordinates towards the center. */
  float p = 1.0f - (std::sqrt(distance) / radius);
  const float afactor = std::clamp(3.0f * p * p - 2.0f * p * p * p, 0.0f, 1.0f);

  const float3 disp = (co - test_location) * (1.0f - afactor);
  return test_location + disp;
}

static void calc_area_normal_and_center_node_mesh(const SculptSession &ss,
                                                  const Span<float3> vert_positions,
                                                  const Span<float3> vert_normals,
                                                  const Span<bool> hide_vert,
                                                  const Brush &brush,
                                                  const bool use_area_nos,
                                                  const bool use_area_cos,
                                                  const bke::pbvh::Node &node,
                                                  AreaNormalCenterData &anctd)
{
  const float3 &view_normal = ss.cache ? ss.cache->view_normal : ss.cursor_view_normal;
  SculptBrushTest normal_test;
  SculptBrushTestFn sculpt_brush_normal_test_sq_fn = area_normal_and_center_get_normal_test(
      ss, brush, normal_test);

  SculptBrushTest area_test;
  SculptBrushTestFn sculpt_brush_area_test_sq_fn = area_normal_and_center_get_area_test(
      ss, brush, area_test);

  if (ss.cache && !ss.cache->accum) {
    if (const undo::Node *unode = undo::get_node(&node, undo::Type::Position)) {
      const Span<float3> orig_positions = unode->position;
      const Span<float3> orig_normals = unode->normal;
      const Span<int> verts = bke::pbvh::node_unique_verts(node);
      for (const int i : verts.index_range()) {
        const int vert = verts[i];
        if (!hide_vert.is_empty() && hide_vert[vert]) {
          continue;
        }
        const float3 &co = orig_positions[i];
        const float3 &no = orig_normals[i];

        const bool normal_test_r = sculpt_brush_normal_test_sq_fn(normal_test, co);
        const bool area_test_r = sculpt_brush_area_test_sq_fn(area_test, co);
        if (!normal_test_r && !area_test_r) {
          continue;
        }

        const int flip_index = math::dot(view_normal, no) <= 0.0f;
        if (use_area_cos && area_test_r) {
          anctd.area_cos[flip_index] += area_center_calc_weighted(
              area_test.location, area_test.dist, area_test.radius, co);
          anctd.count_co[flip_index] += 1;
        }
        if (use_area_nos && normal_test_r) {
          anctd.area_nos[flip_index] += no * area_normal_calc_weight(normal_test.dist,
                                                                     normal_test.radius);
          anctd.count_no[flip_index] += 1;
        }
      }
      return;
    }
  }

  const Span<int> verts = bke::pbvh::node_unique_verts(node);
  for (const int i : verts.index_range()) {
    const int vert = verts[i];
    if (!hide_vert.is_empty() && hide_vert[vert]) {
      continue;
    }
    const float3 &co = vert_positions[vert];
    const float3 &no = vert_normals[vert];

    const bool normal_test_r = sculpt_brush_normal_test_sq_fn(normal_test, co);
    const bool area_test_r = sculpt_brush_area_test_sq_fn(area_test, co);
    if (!normal_test_r && !area_test_r) {
      continue;
    }

    const int flip_index = math::dot(view_normal, no) <= 0.0f;
    if (use_area_cos && area_test_r) {
      anctd.area_cos[flip_index] += area_center_calc_weighted(
          area_test.location, area_test.dist, area_test.radius, co);
      anctd.count_co[flip_index] += 1;
    }
    if (use_area_nos && normal_test_r) {
      anctd.area_nos[flip_index] += no *
                                    area_normal_calc_weight(normal_test.dist, normal_test.radius);
      anctd.count_no[flip_index] += 1;
    }
  }
}

static void calc_area_normal_and_center_node_grids(const SculptSession &ss,
                                                   const Brush &brush,
                                                   const bool use_area_nos,
                                                   const bool use_area_cos,
                                                   const bke::pbvh::Node &node,
                                                   AreaNormalCenterData &anctd)
{
  const float3 &view_normal = ss.cache ? ss.cache->view_normal : ss.cursor_view_normal;
  const CCGKey key = BKE_subdiv_ccg_key_top_level(*ss.subdiv_ccg);
  const SubdivCCG &subdiv_ccg = *ss.subdiv_ccg;
  const Span<CCGElem *> grids = subdiv_ccg.grids;
  const BitGroupVector<> &grid_hidden = subdiv_ccg.grid_hidden;

  SculptBrushTest normal_test;
  SculptBrushTestFn sculpt_brush_normal_test_sq_fn = area_normal_and_center_get_normal_test(
      ss, brush, normal_test);

  SculptBrushTest area_test;
  SculptBrushTestFn sculpt_brush_area_test_sq_fn = area_normal_and_center_get_area_test(
      ss, brush, area_test);

  const undo::Node *unode = nullptr;
  bool use_original = false;
  if (ss.cache && !ss.cache->accum) {
    unode = undo::get_node(&node, undo::Type::Position);
    if (unode) {
      use_original = !unode->position.is_empty();
    }
  }

  int i = 0;
  for (const int grid : bke::pbvh::node_grid_indices(node)) {
    CCGElem *elem = grids[grid];
    for (const int j : IndexRange(key.grid_area)) {
      if (!grid_hidden.is_empty() && grid_hidden[grid][j]) {
        i++;
        continue;
      }
      float3 co;
      float3 no;
      if (use_original) {
        co = unode->position[i];
        no = unode->normal[i];
      }
      else {
        co = CCG_elem_offset_co(key, elem, j);
        no = CCG_elem_offset_no(key, elem, j);
      }

      const bool normal_test_r = sculpt_brush_normal_test_sq_fn(normal_test, co);
      const bool area_test_r = sculpt_brush_area_test_sq_fn(area_test, co);
      if (!normal_test_r && !area_test_r) {
        i++;
        continue;
      }

      const int flip_index = math::dot(view_normal, no) <= 0.0f;
      if (use_area_cos && area_test_r) {
        anctd.area_cos[flip_index] += area_center_calc_weighted(
            area_test.location, area_test.dist, area_test.radius, co);
        anctd.count_co[flip_index] += 1;
      }
      if (use_area_nos && normal_test_r) {
        anctd.area_nos[flip_index] += no * area_normal_calc_weight(normal_test.dist,
                                                                   normal_test.radius);
        anctd.count_no[flip_index] += 1;
      }

      i++;
    }
  }
}

static void calc_area_normal_and_center_node_bmesh(const SculptSession &ss,
                                                   const Brush &brush,
                                                   const bool use_area_nos,
                                                   const bool use_area_cos,
                                                   const bool has_bm_orco,
                                                   const bke::pbvh::Node &node,
                                                   AreaNormalCenterData &anctd)
{
  const float3 &view_normal = ss.cache ? ss.cache->view_normal : ss.cursor_view_normal;
  SculptBrushTest normal_test;
  SculptBrushTestFn sculpt_brush_normal_test_sq_fn = area_normal_and_center_get_normal_test(
      ss, brush, normal_test);

  SculptBrushTest area_test;
  SculptBrushTestFn sculpt_brush_area_test_sq_fn = area_normal_and_center_get_area_test(
      ss, brush, area_test);

  const undo::Node *unode = nullptr;
  bool use_original = false;
  if (ss.cache && !ss.cache->accum) {
    unode = undo::get_node(&node, undo::Type::Position);
    if (unode) {
      use_original = undo::get_bmesh_log_entry() != nullptr;
    }
  }

  /* When the mesh is edited we can't rely on original coords
   * (original mesh may not even have verts in brush radius). */
  if (use_original && has_bm_orco) {
    float(*orco_coords)[3];
    int(*orco_tris)[3];
    int orco_tris_num;
    BKE_pbvh_node_get_bm_orco_data(
        &const_cast<bke::pbvh::Node &>(node), &orco_tris, &orco_tris_num, &orco_coords, nullptr);

    for (int i = 0; i < orco_tris_num; i++) {
      const float *co_tri[3] = {
          orco_coords[orco_tris[i][0]],
          orco_coords[orco_tris[i][1]],
          orco_coords[orco_tris[i][2]],
      };
      float3 co;
      closest_on_tri_to_point_v3(co, normal_test.location, UNPACK3(co_tri));

      const bool normal_test_r = sculpt_brush_normal_test_sq_fn(normal_test, co);
      const bool area_test_r = sculpt_brush_area_test_sq_fn(area_test, co);
      if (!normal_test_r && !area_test_r) {
        continue;
      }

      float3 no;
      normal_tri_v3(no, UNPACK3(co_tri));

      const int flip_index = math::dot(view_normal, no) <= 0.0f;
      if (use_area_cos && area_test_r) {
        anctd.area_cos[flip_index] += area_center_calc_weighted(
            area_test.location, area_test.dist, area_test.radius, co);
        anctd.count_co[flip_index] += 1;
      }
      if (use_area_nos && normal_test_r) {
        anctd.area_nos[flip_index] += no * area_normal_calc_weight(normal_test.dist,
                                                                   normal_test.radius);
        anctd.count_no[flip_index] += 1;
      }
    }
  }
  else {
    for (BMVert *vert : BKE_pbvh_bmesh_node_unique_verts(&const_cast<bke::pbvh::Node &>(node))) {
      if (BM_elem_flag_test(vert, BM_ELEM_HIDDEN)) {
        continue;
      }
      float3 co;
      float3 no;
      if (use_original) {
        const float *temp_co;
        const float *temp_no_s;
        BM_log_original_vert_data(ss.bm_log, vert, &temp_co, &temp_no_s);
        co = temp_co;
        no = temp_no_s;
      }
      else {
        co = vert->co;
        no = vert->no;
      }

      const bool normal_test_r = sculpt_brush_normal_test_sq_fn(normal_test, co);
      const bool area_test_r = sculpt_brush_area_test_sq_fn(area_test, co);
      if (!normal_test_r && !area_test_r) {
        continue;
      }

      const int flip_index = math::dot(view_normal, no) <= 0.0f;
      if (use_area_cos && area_test_r) {
        anctd.area_cos[flip_index] += area_center_calc_weighted(
            area_test.location, area_test.dist, area_test.radius, co);
        anctd.count_co[flip_index] += 1;
      }
      if (use_area_nos && normal_test_r) {
        anctd.area_nos[flip_index] += no * area_normal_calc_weight(normal_test.dist,
                                                                   normal_test.radius);
        anctd.count_no[flip_index] += 1;
      }
    }
  }
}

static AreaNormalCenterData calc_area_normal_and_center_reduce(const AreaNormalCenterData &a,
                                                               const AreaNormalCenterData &b)
{
  AreaNormalCenterData joined{};

  joined.area_cos[0] = a.area_cos[0] + b.area_cos[0];
  joined.area_cos[1] = a.area_cos[1] + b.area_cos[1];
  joined.count_co[0] = a.count_co[0] + b.count_co[0];
  joined.count_co[1] = a.count_co[1] + b.count_co[1];

  joined.area_nos[0] = a.area_nos[0] + b.area_nos[0];
  joined.area_nos[1] = a.area_nos[1] + b.area_nos[1];
  joined.count_no[0] = a.count_no[0] + b.count_no[0];
  joined.count_no[1] = a.count_no[1] + b.count_no[1];

  return joined;
}

void calc_area_center(const Brush &brush,
                      const Object &ob,
                      Span<bke::pbvh::Node *> nodes,
                      float r_area_co[3])
{
  const SculptSession &ss = *ob.sculpt;
  int n;

  AreaNormalCenterData anctd;
  switch (ss.pbvh->type()) {
    case bke::pbvh::Type::Mesh: {
      const Mesh &mesh = *static_cast<const Mesh *>(ob.data);
      const Span<float3> vert_positions = BKE_pbvh_get_vert_positions(*ss.pbvh);
      const Span<float3> vert_normals = BKE_pbvh_get_vert_normals(*ss.pbvh);
      const bke::AttributeAccessor attributes = mesh.attributes();
      const VArraySpan hide_vert = *attributes.lookup<bool>(".hide_vert", bke::AttrDomain::Point);

      anctd = threading::parallel_reduce(
          nodes.index_range(),
          1,
          AreaNormalCenterData{},
          [&](const IndexRange range, AreaNormalCenterData anctd) {
            for (const int i : range) {
              calc_area_normal_and_center_node_mesh(ss,
                                                    vert_positions,
                                                    vert_normals,
                                                    hide_vert,
                                                    brush,
                                                    false,
                                                    true,
                                                    *nodes[i],
                                                    anctd);
            }
            return anctd;
          },
          calc_area_normal_and_center_reduce);
      break;
    }
    case bke::pbvh::Type::BMesh: {
      const bool has_bm_orco = ss.bm && dyntopo::stroke_is_dyntopo(ss, brush);

      anctd = threading::parallel_reduce(
          nodes.index_range(),
          1,
          AreaNormalCenterData{},
          [&](const IndexRange range, AreaNormalCenterData anctd) {
            for (const int i : range) {
              calc_area_normal_and_center_node_bmesh(
                  ss, brush, false, true, has_bm_orco, *nodes[i], anctd);
            }
            return anctd;
          },
          calc_area_normal_and_center_reduce);
      break;
    }
    case bke::pbvh::Type::Grids: {
      anctd = threading::parallel_reduce(
          nodes.index_range(),
          1,
          AreaNormalCenterData{},
          [&](const IndexRange range, AreaNormalCenterData anctd) {
            for (const int i : range) {
              calc_area_normal_and_center_node_grids(ss, brush, false, true, *nodes[i], anctd);
            }
            return anctd;
          },
          calc_area_normal_and_center_reduce);
      break;
    }
  }

  /* For flatten center. */
  for (n = 0; n < anctd.area_cos.size(); n++) {
    if (anctd.count_co[n] == 0) {
      continue;
    }

    mul_v3_v3fl(r_area_co, anctd.area_cos[n], 1.0f / anctd.count_co[n]);
    break;
  }

  if (n == 2) {
    zero_v3(r_area_co);
  }

  if (anctd.count_co[0] == 0 && anctd.count_co[1] == 0) {
    if (ss.cache) {
      copy_v3_v3(r_area_co, ss.cache->location);
    }
  }
}

std::optional<float3> calc_area_normal(const Brush &brush,
                                       Object &ob,
                                       Span<bke::pbvh::Node *> nodes)
{
  SculptSession &ss = *ob.sculpt;

  AreaNormalCenterData anctd;
  switch (ss.pbvh->type()) {
    case bke::pbvh::Type::Mesh: {
      const Mesh &mesh = *static_cast<const Mesh *>(ob.data);
      const Span<float3> vert_positions = BKE_pbvh_get_vert_positions(*ss.pbvh);
      const Span<float3> vert_normals = BKE_pbvh_get_vert_normals(*ss.pbvh);
      const bke::AttributeAccessor attributes = mesh.attributes();
      const VArraySpan hide_vert = *attributes.lookup<bool>(".hide_vert", bke::AttrDomain::Point);

      anctd = threading::parallel_reduce(
          nodes.index_range(),
          1,
          AreaNormalCenterData{},
          [&](const IndexRange range, AreaNormalCenterData anctd) {
            for (const int i : range) {
              calc_area_normal_and_center_node_mesh(ss,
                                                    vert_positions,
                                                    vert_normals,
                                                    hide_vert,
                                                    brush,
                                                    true,
                                                    false,
                                                    *nodes[i],
                                                    anctd);
            }
            return anctd;
          },
          calc_area_normal_and_center_reduce);
      break;
    }
    case bke::pbvh::Type::BMesh: {
      const bool has_bm_orco = ss.bm && dyntopo::stroke_is_dyntopo(ss, brush);

      anctd = threading::parallel_reduce(
          nodes.index_range(),
          1,
          AreaNormalCenterData{},
          [&](const IndexRange range, AreaNormalCenterData anctd) {
            for (const int i : range) {
              calc_area_normal_and_center_node_bmesh(
                  ss, brush, true, false, has_bm_orco, *nodes[i], anctd);
            }
            return anctd;
          },
          calc_area_normal_and_center_reduce);
      break;
    }
    case bke::pbvh::Type::Grids: {
      anctd = threading::parallel_reduce(
          nodes.index_range(),
          1,
          AreaNormalCenterData{},
          [&](const IndexRange range, AreaNormalCenterData anctd) {
            for (const int i : range) {
              calc_area_normal_and_center_node_grids(ss, brush, true, false, *nodes[i], anctd);
            }
            return anctd;
          },
          calc_area_normal_and_center_reduce);
      break;
    }
  }

  for (const int i : {0, 1}) {
    if (anctd.count_no[i] != 0) {
      if (!math::is_zero(anctd.area_nos[i])) {
        return math::normalize(anctd.area_nos[i]);
      }
    }
  }
  return std::nullopt;
}

void calc_area_normal_and_center(const Brush &brush,
                                 const Object &ob,
                                 Span<bke::pbvh::Node *> nodes,
                                 float r_area_no[3],
                                 float r_area_co[3])
{
  SculptSession &ss = *ob.sculpt;
  int n;

  AreaNormalCenterData anctd;
  switch (ss.pbvh->type()) {
    case bke::pbvh::Type::Mesh: {
      const Mesh &mesh = *static_cast<const Mesh *>(ob.data);
      const Span<float3> vert_positions = BKE_pbvh_get_vert_positions(*ss.pbvh);
      const Span<float3> vert_normals = BKE_pbvh_get_vert_normals(*ss.pbvh);
      const bke::AttributeAccessor attributes = mesh.attributes();
      const VArraySpan hide_vert = *attributes.lookup<bool>(".hide_vert", bke::AttrDomain::Point);

      anctd = threading::parallel_reduce(
          nodes.index_range(),
          1,
          AreaNormalCenterData{},
          [&](const IndexRange range, AreaNormalCenterData anctd) {
            for (const int i : range) {
              calc_area_normal_and_center_node_mesh(ss,
                                                    vert_positions,
                                                    vert_normals,
                                                    hide_vert,
                                                    brush,
                                                    true,
                                                    true,
                                                    *nodes[i],
                                                    anctd);
            }
            return anctd;
          },
          calc_area_normal_and_center_reduce);
      break;
    }
    case bke::pbvh::Type::BMesh: {
      const bool has_bm_orco = ss.bm && dyntopo::stroke_is_dyntopo(ss, brush);

      anctd = threading::parallel_reduce(
          nodes.index_range(),
          1,
          AreaNormalCenterData{},
          [&](const IndexRange range, AreaNormalCenterData anctd) {
            for (const int i : range) {
              calc_area_normal_and_center_node_bmesh(
                  ss, brush, true, true, has_bm_orco, *nodes[i], anctd);
            }
            return anctd;
          },
          calc_area_normal_and_center_reduce);
      break;
    }
    case bke::pbvh::Type::Grids: {
      anctd = threading::parallel_reduce(
          nodes.index_range(),
          1,
          AreaNormalCenterData{},
          [&](const IndexRange range, AreaNormalCenterData anctd) {
            for (const int i : range) {
              calc_area_normal_and_center_node_grids(ss, brush, true, true, *nodes[i], anctd);
            }
            return anctd;
          },
          calc_area_normal_and_center_reduce);
      break;
    }
  }

  /* For flatten center. */
  for (n = 0; n < anctd.area_cos.size(); n++) {
    if (anctd.count_co[n] == 0) {
      continue;
    }

    mul_v3_v3fl(r_area_co, anctd.area_cos[n], 1.0f / anctd.count_co[n]);
    break;
  }

  if (n == 2) {
    zero_v3(r_area_co);
  }

  if (anctd.count_co[0] == 0 && anctd.count_co[1] == 0) {
    if (ss.cache) {
      copy_v3_v3(r_area_co, ss.cache->location);
    }
  }

  /* For area normal. */
  for (n = 0; n < anctd.area_nos.size(); n++) {
    if (normalize_v3_v3(r_area_no, anctd.area_nos[n]) != 0.0f) {
      break;
    }
  }
}

}  // namespace blender::ed::sculpt_paint

/** \} */

/* -------------------------------------------------------------------- */
/** \name Generic Brush Utilities
 * \{ */

/**
 * Return modified brush strength. Includes the direction of the brush, positive
 * values pull vertices, negative values push. Uses tablet pressure and a
 * special multiplier found experimentally to scale the strength factor.
 */
static float brush_strength(const Sculpt &sd,
                            const blender::ed::sculpt_paint::StrokeCache &cache,
                            const float feather,
                            const UnifiedPaintSettings &ups,
                            const PaintModeSettings & /*paint_mode_settings*/)
{
  const Scene *scene = cache.vc->scene;
  const Brush &brush = *BKE_paint_brush_for_read(&sd.paint);

  /* Primary strength input; square it to make lower values more sensitive. */
  const float root_alpha = BKE_brush_alpha_get(scene, &brush);
  const float alpha = root_alpha * root_alpha;
  const float dir = (brush.flag & BRUSH_DIR_IN) ? -1.0f : 1.0f;
  const float pressure = BKE_brush_use_alpha_pressure(&brush) ? cache.pressure : 1.0f;
  const float pen_flip = cache.pen_flip ? -1.0f : 1.0f;
  const float invert = cache.invert ? -1.0f : 1.0f;
  float overlap = ups.overlap_factor;
  /* Spacing is integer percentage of radius, divide by 50 to get
   * normalized diameter. */

  float flip = dir * invert * pen_flip;
  if (brush.flag & BRUSH_INVERT_TO_SCRAPE_FILL) {
    flip = 1.0f;
  }

  /* Pressure final value after being tweaked depending on the brush. */
  float final_pressure;

  switch (brush.sculpt_tool) {
    case SCULPT_TOOL_CLAY:
      final_pressure = pow4f(pressure);
      overlap = (1.0f + overlap) / 2.0f;
      return 0.25f * alpha * flip * final_pressure * overlap * feather;
    case SCULPT_TOOL_DRAW:
    case SCULPT_TOOL_DRAW_SHARP:
    case SCULPT_TOOL_LAYER:
      return alpha * flip * pressure * overlap * feather;
    case SCULPT_TOOL_DISPLACEMENT_ERASER:
      return alpha * pressure * overlap * feather;
    case SCULPT_TOOL_CLOTH:
      if (brush.cloth_deform_type == BRUSH_CLOTH_DEFORM_GRAB) {
        /* Grab deform uses the same falloff as a regular grab brush. */
        return root_alpha * feather;
      }
      else if (brush.cloth_deform_type == BRUSH_CLOTH_DEFORM_SNAKE_HOOK) {
        return root_alpha * feather * pressure * overlap;
      }
      else if (brush.cloth_deform_type == BRUSH_CLOTH_DEFORM_EXPAND) {
        /* Expand is more sensible to strength as it keeps expanding the cloth when sculpting over
         * the same vertices. */
        return 0.1f * alpha * flip * pressure * overlap * feather;
      }
      else {
        /* Multiply by 10 by default to get a larger range of strength depending on the size of the
         * brush and object. */
        return 10.0f * alpha * flip * pressure * overlap * feather;
      }
    case SCULPT_TOOL_DRAW_FACE_SETS:
      return alpha * pressure * overlap * feather;
    case SCULPT_TOOL_SLIDE_RELAX:
      return alpha * pressure * overlap * feather * 2.0f;
    case SCULPT_TOOL_PAINT:
      final_pressure = pressure * pressure;
      return final_pressure * overlap * feather;
    case SCULPT_TOOL_SMEAR:
    case SCULPT_TOOL_DISPLACEMENT_SMEAR:
      return alpha * pressure * overlap * feather;
    case SCULPT_TOOL_CLAY_STRIPS:
      /* Clay Strips needs less strength to compensate the curve. */
      final_pressure = powf(pressure, 1.5f);
      return alpha * flip * final_pressure * overlap * feather * 0.3f;
    case SCULPT_TOOL_CLAY_THUMB:
      final_pressure = pressure * pressure;
      return alpha * flip * final_pressure * overlap * feather * 1.3f;

    case SCULPT_TOOL_MASK:
      overlap = (1.0f + overlap) / 2.0f;
      switch ((BrushMaskTool)brush.mask_tool) {
        case BRUSH_MASK_DRAW:
          return alpha * flip * pressure * overlap * feather;
        case BRUSH_MASK_SMOOTH:
          return alpha * pressure * feather;
      }
      BLI_assert_msg(0, "Not supposed to happen");
      return 0.0f;

    case SCULPT_TOOL_CREASE:
    case SCULPT_TOOL_BLOB:
      return alpha * flip * pressure * overlap * feather;

    case SCULPT_TOOL_INFLATE:
      if (flip > 0.0f) {
        return 0.250f * alpha * flip * pressure * overlap * feather;
      }
      else {
        return 0.125f * alpha * flip * pressure * overlap * feather;
      }

    case SCULPT_TOOL_MULTIPLANE_SCRAPE:
      overlap = (1.0f + overlap) / 2.0f;
      return alpha * flip * pressure * overlap * feather;

    case SCULPT_TOOL_FILL:
    case SCULPT_TOOL_SCRAPE:
    case SCULPT_TOOL_FLATTEN:
      if (flip > 0.0f) {
        overlap = (1.0f + overlap) / 2.0f;
        return alpha * flip * pressure * overlap * feather;
      }
      else {
        /* Reduce strength for DEEPEN, PEAKS, and CONTRAST. */
        return 0.5f * alpha * flip * pressure * overlap * feather;
      }

    case SCULPT_TOOL_SMOOTH:
      return flip * alpha * pressure * feather;

    case SCULPT_TOOL_PINCH:
      if (flip > 0.0f) {
        return alpha * flip * pressure * overlap * feather;
      }
      else {
        return 0.25f * alpha * flip * pressure * overlap * feather;
      }

    case SCULPT_TOOL_NUDGE:
      overlap = (1.0f + overlap) / 2.0f;
      return alpha * pressure * overlap * feather;

    case SCULPT_TOOL_THUMB:
      return alpha * pressure * feather;

    case SCULPT_TOOL_SNAKE_HOOK:
      return root_alpha * feather;

    case SCULPT_TOOL_GRAB:
      return root_alpha * feather;

    case SCULPT_TOOL_ROTATE:
      return alpha * pressure * feather;

    case SCULPT_TOOL_ELASTIC_DEFORM:
    case SCULPT_TOOL_POSE:
    case SCULPT_TOOL_BOUNDARY:
      return root_alpha * feather;

    default:
      return 0.0f;
  }
}

static float sculpt_apply_hardness(const blender::ed::sculpt_paint::StrokeCache &cache,
                                   const float input_len)
{
  float final_len = input_len;
  const float hardness = cache.paint_brush.hardness;
  float p = input_len / cache.radius;
  if (p < hardness) {
    final_len = 0.0f;
  }
  else if (hardness == 1.0f) {
    final_len = cache.radius;
  }
  else {
    p = (p - hardness) / (1.0f - hardness);
    final_len = p * cache.radius;
  }

  return final_len;
}

void sculpt_apply_texture(const SculptSession &ss,
                          const Brush &brush,
                          const float brush_point[3],
                          const int thread_id,
                          float *r_value,
                          float r_rgba[4])
{
  const blender::ed::sculpt_paint::StrokeCache &cache = *ss.cache;
  const Scene *scene = cache.vc->scene;
  const MTex *mtex = BKE_brush_mask_texture_get(&brush, OB_MODE_SCULPT);

  if (!mtex->tex) {
    *r_value = 1.0f;
    copy_v4_fl(r_rgba, 1.0f);
    return;
  }

  float point[3];
  sub_v3_v3v3(point, brush_point, cache.plane_offset);

  if (mtex->brush_map_mode == MTEX_MAP_MODE_3D) {
    /* Get strength by feeding the vertex location directly into a texture. */
    *r_value = BKE_brush_sample_tex_3d(scene, &brush, mtex, point, r_rgba, 0, ss.tex_pool);
  }
  else {
    /* If the active area is being applied for symmetry, flip it
     * across the symmetry axis and rotate it back to the original
     * position in order to project it. This insures that the
     * brush texture will be oriented correctly. */
    if (cache.radial_symmetry_pass) {
      mul_m4_v3(cache.symm_rot_mat_inv.ptr(), point);
    }
    float3 symm_point = blender::ed::sculpt_paint::symmetry_flip(point,
                                                                 cache.mirror_symmetry_pass);

    /* Still no symmetry supported for other paint modes.
     * Sculpt does it DIY. */
    if (mtex->brush_map_mode == MTEX_MAP_MODE_AREA) {
      /* Similar to fixed mode, but projects from brush angle
       * rather than view direction. */

      mul_m4_v3(cache.brush_local_mat.ptr(), symm_point);

      float x = symm_point[0];
      float y = symm_point[1];

      x *= mtex->size[0];
      y *= mtex->size[1];

      x += mtex->ofs[0];
      y += mtex->ofs[1];

      paint_get_tex_pixel(mtex, x, y, ss.tex_pool, thread_id, r_value, r_rgba);

      add_v3_fl(r_rgba, brush.texture_sample_bias);  // v3 -> Ignore alpha
      *r_value -= brush.texture_sample_bias;
    }
    else {
      const blender::float2 point_2d = ED_view3d_project_float_v2_m4(
          cache.vc->region, symm_point, cache.projection_mat);
      const float point_3d[3] = {point_2d[0], point_2d[1], 0.0f};
      *r_value = BKE_brush_sample_tex_3d(scene, &brush, mtex, point_3d, r_rgba, 0, ss.tex_pool);
    }
  }
}

float SCULPT_brush_strength_factor(
    SculptSession &ss,
    const Brush &brush,
    const float brush_point[3],
    float len,
    const float vno[3],
    const float fno[3],
    float mask,
    const PBVHVertRef vertex,
    int thread_id,
    const blender::ed::sculpt_paint::auto_mask::NodeData *automask_data)
{
  using namespace blender::ed::sculpt_paint;
  StrokeCache *cache = ss.cache;

  float avg = 1.0f;
  float rgba[4];
  sculpt_apply_texture(ss, brush, brush_point, thread_id, &avg, rgba);

  /* Hardness. */
  const float final_len = sculpt_apply_hardness(*cache, len);

  /* Falloff curve. */
  avg *= BKE_brush_curve_strength(&brush, final_len, cache->radius);
  avg *= frontface(brush, cache->view_normal, vno ? vno : fno);

  /* Paint mask. */
  avg *= 1.0f - mask;

  /* Auto-masking. */
  avg *= auto_mask::factor_get(cache->automasking.get(), ss, vertex, automask_data);

  return avg;
}

void SCULPT_calc_vertex_displacement(const SculptSession &ss,
                                     const Brush &brush,
                                     float rgba[3],
                                     float r_offset[3])
{
  mul_v3_fl(rgba, ss.cache->bstrength);
  /* Handle brush inversion */
  if (ss.cache->bstrength < 0) {
    rgba[0] *= -1;
    rgba[1] *= -1;
  }

  /* Apply texture size */
  for (int i = 0; i < 3; ++i) {
    rgba[i] *= blender::math::safe_divide(1.0f, pow2f(brush.mtex.size[i]));
  }

  /* Transform vector to object space */
  mul_mat3_m4_v3(ss.cache->brush_local_mat_inv.ptr(), rgba);

  /* Handle symmetry */
  if (ss.cache->radial_symmetry_pass) {
    mul_m4_v3(ss.cache->symm_rot_mat.ptr(), rgba);
  }
  copy_v3_v3(r_offset,
             blender::ed::sculpt_paint::symmetry_flip(rgba, ss.cache->mirror_symmetry_pass));
}

namespace blender::ed::sculpt_paint {

bool node_fully_masked_or_hidden(const bke::pbvh::Node &node)
{
  if (BKE_pbvh_node_fully_hidden_get(&node)) {
    return true;
  }
  if (BKE_pbvh_node_fully_masked_get(&node)) {
    return true;
  }
  return false;
}

bool node_in_sphere(const bke::pbvh::Node &node,
                    const float3 &location,
                    const float radius_sq,
                    const bool original)
{
  const Bounds<float3> bounds = original ? BKE_pbvh_node_get_original_BB(&node) :
                                           bke::pbvh::node_bounds(node);
  const float3 nearest = math::clamp(location, bounds.min, bounds.max);
  return math::distance_squared(location, nearest) < radius_sq;
}

bool node_in_cylinder(const DistRayAABB_Precalc &ray_dist_precalc,
                      const bke::pbvh::Node &node,
                      const float radius_sq,
                      const bool original)
{
  const Bounds<float3> bounds = (original) ? BKE_pbvh_node_get_original_BB(&node) :
                                             bke::pbvh::node_bounds(node);

  float dummy_co[3], dummy_depth;
  const float dist_sq = dist_squared_ray_to_aabb_v3(
      &ray_dist_precalc, bounds.min, bounds.max, dummy_co, &dummy_depth);

  /* TODO: Solve issues and enable distance check. */
  return dist_sq < radius_sq || true;
}

static Vector<bke::pbvh::Node *> sculpt_pbvh_gather_cursor_update(Object &ob, bool use_original)
{
  SculptSession &ss = *ob.sculpt;
  const float3 center = ss.cache ? ss.cache->location : ss.cursor_location;
  return bke::pbvh::search_gather(*ss.pbvh, [&](bke::pbvh::Node &node) {
    return node_in_sphere(node, center, ss.cursor_radius, use_original);
  });
}

/** \return All nodes that are potentially within the cursor or brush's area of influence. */
static Vector<bke::pbvh::Node *> sculpt_pbvh_gather_generic_intern(
    Object &ob, const Brush &brush, bool use_original, float radius_scale, PBVHNodeFlags flag)
{
  SculptSession &ss = *ob.sculpt;

  PBVHNodeFlags leaf_flag = PBVH_Leaf;
  if (flag & PBVH_TexLeaf) {
    leaf_flag = PBVH_TexLeaf;
  }

  const float3 center = ss.cache->location;
  const float radius_sq = math::square(ss.cache->radius * radius_scale);
  const bool ignore_ineffective = brush.sculpt_tool != SCULPT_TOOL_MASK;
  switch (brush.falloff_shape) {
    case PAINT_FALLOFF_SHAPE_SPHERE: {
      return bke::pbvh::search_gather(
          *ss.pbvh,
          [&](bke::pbvh::Node &node) {
            if (ignore_ineffective && node_fully_masked_or_hidden(node)) {
              return false;
            }
            return node_in_sphere(node, center, radius_sq, use_original);
          },
          leaf_flag);
    }

    case PAINT_FALLOFF_SHAPE_TUBE: {
      const DistRayAABB_Precalc ray_dist_precalc = dist_squared_ray_to_aabb_v3_precalc(
          center, ss.cache->view_normal);
      return bke::pbvh::search_gather(
          *ss.pbvh,
          [&](bke::pbvh::Node &node) {
            if (ignore_ineffective && node_fully_masked_or_hidden(node)) {
              return false;
            }
            return node_in_cylinder(ray_dist_precalc, node, radius_sq, use_original);
          },
          leaf_flag);
    }
  }

  return {};
}

static Vector<bke::pbvh::Node *> sculpt_pbvh_gather_generic(Object &ob,
                                                            const Brush &brush,
                                                            const bool use_original,
                                                            const float radius_scale)
{
  return sculpt_pbvh_gather_generic_intern(ob, brush, use_original, radius_scale, PBVH_Leaf);
}

static Vector<bke::pbvh::Node *> sculpt_pbvh_gather_texpaint(Object &ob,
                                                             const Brush &brush,
                                                             const bool use_original,
                                                             const float radius_scale)
{
  return sculpt_pbvh_gather_generic_intern(ob, brush, use_original, radius_scale, PBVH_TexLeaf);
}

/* Calculate primary direction of movement for many brushes. */
static float3 calc_sculpt_normal(const Sculpt &sd, Object &ob, Span<bke::pbvh::Node *> nodes)
{
  const Brush &brush = *BKE_paint_brush_for_read(&sd.paint);
  const SculptSession &ss = *ob.sculpt;
  switch (brush.sculpt_plane) {
    case SCULPT_DISP_DIR_AREA:
      return calc_area_normal(brush, ob, nodes).value_or(float3(0));
    case SCULPT_DISP_DIR_VIEW:
      return ss.cache->true_view_normal;
    case SCULPT_DISP_DIR_X:
      return float3(1, 0, 0);
    case SCULPT_DISP_DIR_Y:
      return float3(0, 1, 0);
    case SCULPT_DISP_DIR_Z:
      return float3(0, 0, 1);
  }
  BLI_assert_unreachable();
  return {};
}

static void update_sculpt_normal(const Sculpt &sd, Object &ob, Span<bke::pbvh::Node *> nodes)
{
  const Brush &brush = *BKE_paint_brush_for_read(&sd.paint);
  StrokeCache &cache = *ob.sculpt->cache;
  /* Grab brush does not update the sculpt normal during a stroke. */
  const bool update_normal =
      !(brush.flag & BRUSH_ORIGINAL_NORMAL) && !(brush.sculpt_tool == SCULPT_TOOL_GRAB) &&
      !(brush.sculpt_tool == SCULPT_TOOL_THUMB && !(brush.flag & BRUSH_ANCHORED)) &&
      !(brush.sculpt_tool == SCULPT_TOOL_ELASTIC_DEFORM) &&
      !(brush.sculpt_tool == SCULPT_TOOL_SNAKE_HOOK && cache.normal_weight > 0.0f);

  if (cache.mirror_symmetry_pass == 0 && cache.radial_symmetry_pass == 0 &&
      (SCULPT_stroke_is_first_brush_step_of_symmetry_pass(cache) || update_normal))
  {
    cache.sculpt_normal = calc_sculpt_normal(sd, ob, nodes);
    if (brush.falloff_shape == PAINT_FALLOFF_SHAPE_TUBE) {
      project_plane_v3_v3v3(cache.sculpt_normal, cache.sculpt_normal, cache.view_normal);
      normalize_v3(cache.sculpt_normal);
    }
    copy_v3_v3(cache.sculpt_normal_symm, cache.sculpt_normal);
  }
  else {
    cache.sculpt_normal_symm = symmetry_flip(cache.sculpt_normal, cache.mirror_symmetry_pass);
    mul_m4_v3(cache.symm_rot_mat.ptr(), cache.sculpt_normal_symm);
  }
}

static void calc_local_from_screen(const ViewContext &vc,
                                   const float center[3],
                                   const float screen_dir[2],
                                   float r_local_dir[3])
{
  Object &ob = *vc.obact;
  float loc[3];

  mul_v3_m4v3(loc, ob.object_to_world().ptr(), center);
  const float zfac = ED_view3d_calc_zfac(vc.rv3d, loc);

  ED_view3d_win_to_delta(vc.region, screen_dir, zfac, r_local_dir);
  normalize_v3(r_local_dir);

  add_v3_v3(r_local_dir, ob.loc);
  mul_m4_v3(ob.world_to_object().ptr(), r_local_dir);
}

static void calc_brush_local_mat(const float rotation,
                                 const Object &ob,
                                 float local_mat[4][4],
                                 float local_mat_inv[4][4])
{
  const StrokeCache *cache = ob.sculpt->cache;
  float tmat[4][4];
  float mat[4][4];
  float scale[4][4];
  float angle, v[3];

  /* Ensure `ob.world_to_object` is up to date. */
  invert_m4_m4(ob.runtime->world_to_object.ptr(), ob.object_to_world().ptr());

  /* Initialize last column of matrix. */
  mat[0][3] = 0.0f;
  mat[1][3] = 0.0f;
  mat[2][3] = 0.0f;
  mat[3][3] = 1.0f;

  /* Read rotation (user angle, rake, etc.) to find the view's movement direction (negative X of
   * the brush). */
  angle = rotation + cache->special_rotation;
  /* By convention, motion direction points down the brush's Y axis, the angle represents the X
   * axis, normal is a 90 deg CCW rotation of the motion direction. */
  float motion_normal_screen[2];
  motion_normal_screen[0] = cosf(angle);
  motion_normal_screen[1] = sinf(angle);
  /* Convert view's brush transverse direction to object-space,
   * i.e. the normal of the plane described by the motion */
  float motion_normal_local[3];
  calc_local_from_screen(*cache->vc, cache->location, motion_normal_screen, motion_normal_local);

  /* Calculate the movement direction for the local matrix.
   * Note that there is a deliberate prioritization here: Our calculations are
   * designed such that the _motion vector_ gets projected into the tangent space;
   * in most cases this will be more intuitive than projecting the transverse
   * direction (which is orthogonal to the motion direction and therefore less
   * apparent to the user).
   * The Y-axis of the brush-local frame has to lie in the intersection of the tangent plane
   * and the motion plane. */

  cross_v3_v3v3(v, cache->sculpt_normal, motion_normal_local);
  normalize_v3_v3(mat[1], v);

  /* Get other axes. */
  cross_v3_v3v3(mat[0], mat[1], cache->sculpt_normal);
  copy_v3_v3(mat[2], cache->sculpt_normal);

  /* Set location. */
  copy_v3_v3(mat[3], cache->location);

  /* Scale by brush radius. */
  float radius = cache->radius;

  normalize_m4(mat);
  scale_m4_fl(scale, radius);
  mul_m4_m4m4(tmat, mat, scale);

  /* Return tmat as is (for converting from local area coords to model-space coords). */
  copy_m4_m4(local_mat_inv, tmat);
  /* Return inverse (for converting from model-space coords to local area coords). */
  invert_m4_m4(local_mat, tmat);
}

}  // namespace blender::ed::sculpt_paint

#define SCULPT_TILT_SENSITIVITY 0.7f
void SCULPT_tilt_apply_to_normal(float r_normal[3],
                                 blender::ed::sculpt_paint::StrokeCache *cache,
                                 const float tilt_strength)
{
  if (!U.experimental.use_sculpt_tools_tilt) {
    return;
  }
  const float rot_max = M_PI_2 * tilt_strength * SCULPT_TILT_SENSITIVITY;
  mul_v3_mat3_m4v3(r_normal, cache->vc->obact->object_to_world().ptr(), r_normal);
  float normal_tilt_y[3];
  rotate_v3_v3v3fl(normal_tilt_y, r_normal, cache->vc->rv3d->viewinv[0], cache->y_tilt * rot_max);
  float normal_tilt_xy[3];
  rotate_v3_v3v3fl(
      normal_tilt_xy, normal_tilt_y, cache->vc->rv3d->viewinv[1], cache->x_tilt * rot_max);
  mul_v3_mat3_m4v3(r_normal, cache->vc->obact->world_to_object().ptr(), normal_tilt_xy);
  normalize_v3(r_normal);
}

void SCULPT_tilt_effective_normal_get(const SculptSession &ss, const Brush &brush, float r_no[3])
{
  copy_v3_v3(r_no, ss.cache->sculpt_normal_symm);
  SCULPT_tilt_apply_to_normal(r_no, ss.cache, brush.tilt_strength_factor);
}

static void update_brush_local_mat(const Sculpt &sd, Object &ob)
{
  using namespace blender::ed::sculpt_paint;
  StrokeCache *cache = ob.sculpt->cache;

  if (cache->mirror_symmetry_pass == 0 && cache->radial_symmetry_pass == 0) {
    const Brush *brush = BKE_paint_brush_for_read(&sd.paint);
    const MTex *mask_tex = BKE_brush_mask_texture_get(brush, OB_MODE_SCULPT);
    calc_brush_local_mat(
        mask_tex->rot, ob, cache->brush_local_mat.ptr(), cache->brush_local_mat_inv.ptr());
  }
}

/** \} */

/* -------------------------------------------------------------------- */
/** \name Texture painting
 * \{ */

static bool sculpt_needs_pbvh_pixels(PaintModeSettings &paint_mode_settings,
                                     const Brush &brush,
                                     Object &ob)
{
  if (brush.sculpt_tool == SCULPT_TOOL_PAINT && U.experimental.use_sculpt_texture_paint) {
    Image *image;
    ImageUser *image_user;
    return SCULPT_paint_image_canvas_get(paint_mode_settings, ob, &image, &image_user);
  }

  return false;
}

static void sculpt_pbvh_update_pixels(PaintModeSettings &paint_mode_settings,
                                      SculptSession &ss,
                                      Object &ob)
{
  using namespace blender;
  BLI_assert(ob.type == OB_MESH);
  Mesh *mesh = (Mesh *)ob.data;

  Image *image;
  ImageUser *image_user;
  if (!SCULPT_paint_image_canvas_get(paint_mode_settings, ob, &image, &image_user)) {
    return;
  }

  bke::pbvh::build_pixels(*ss.pbvh, mesh, image, image_user);
}

/** \} */

/* -------------------------------------------------------------------- */
/** \name Generic Brush Plane & Symmetry Utilities
 * \{ */

struct SculptRaycastData {
  SculptSession *ss;
  const float *ray_start;
  const float *ray_normal;
  bool hit;
  float depth;
  bool original;
  Span<int> corner_verts;
  Span<blender::int3> corner_tris;
  Span<int> corner_tri_faces;
  blender::VArraySpan<bool> hide_poly;

  PBVHVertRef active_vertex;
  float *face_normal;

  int active_face_grid_index;

  IsectRayPrecalc isect_precalc;
};

struct SculptFindNearestToRayData {
  SculptSession *ss;
  const float *ray_start, *ray_normal;
  bool hit;
  float depth;
  float dist_sq_to_ray;
  bool original;
  Span<int> corner_verts;
  Span<blender::int3> corner_tris;
  Span<int> corner_tri_faces;
  blender::VArraySpan<bool> hide_poly;
};

ePaintSymmetryAreas SCULPT_get_vertex_symm_area(const float co[3])
{
  ePaintSymmetryAreas symm_area = ePaintSymmetryAreas(PAINT_SYMM_AREA_DEFAULT);
  if (co[0] < 0.0f) {
    symm_area |= PAINT_SYMM_AREA_X;
  }
  if (co[1] < 0.0f) {
    symm_area |= PAINT_SYMM_AREA_Y;
  }
  if (co[2] < 0.0f) {
    symm_area |= PAINT_SYMM_AREA_Z;
  }
  return symm_area;
}

static void flip_qt_qt(float out[4], const float in[4], const ePaintSymmetryFlags symm)
{
  float axis[3], angle;

  quat_to_axis_angle(axis, &angle, in);
  normalize_v3(axis);

  if (symm & PAINT_SYMM_X) {
    axis[0] *= -1.0f;
    angle *= -1.0f;
  }
  if (symm & PAINT_SYMM_Y) {
    axis[1] *= -1.0f;
    angle *= -1.0f;
  }
  if (symm & PAINT_SYMM_Z) {
    axis[2] *= -1.0f;
    angle *= -1.0f;
  }

  axis_angle_normalized_to_quat(out, axis, angle);
}

static void flip_qt(float quat[4], const ePaintSymmetryFlags symm)
{
  flip_qt_qt(quat, quat, symm);
}

float3 SCULPT_flip_v3_by_symm_area(const float3 &vector,
                                   const ePaintSymmetryFlags symm,
                                   const ePaintSymmetryAreas symmarea,
                                   const float3 &pivot)
{
  float3 result = vector;
  for (int i = 0; i < 3; i++) {
    ePaintSymmetryFlags symm_it = ePaintSymmetryFlags(1 << i);
    if (!(symm & symm_it)) {
      continue;
    }
    if (symmarea & symm_it) {
      result = blender::ed::sculpt_paint::symmetry_flip(result, symm_it);
    }
    if (pivot[i] < 0.0f) {
      result = blender::ed::sculpt_paint::symmetry_flip(result, symm_it);
    }
  }
  return result;
}

void SCULPT_flip_quat_by_symm_area(float quat[4],
                                   const ePaintSymmetryFlags symm,
                                   const ePaintSymmetryAreas symmarea,
                                   const float pivot[3])
{
  for (int i = 0; i < 3; i++) {
    ePaintSymmetryFlags symm_it = ePaintSymmetryFlags(1 << i);
    if (!(symm & symm_it)) {
      continue;
    }
    if (symmarea & symm_it) {
      flip_qt(quat, symm_it);
    }
    if (pivot[i] < 0.0f) {
      flip_qt(quat, symm_it);
    }
  }
}

bool SCULPT_tool_needs_all_pbvh_nodes(const Brush &brush)
{
  if (brush.sculpt_tool == SCULPT_TOOL_ELASTIC_DEFORM) {
    /* Elastic deformations in any brush need all nodes to avoid artifacts as the effect
     * of the Kelvinlet is not constrained by the radius. */
    return true;
  }

  if (brush.sculpt_tool == SCULPT_TOOL_POSE) {
    /* Pose needs all nodes because it applies all symmetry iterations at the same time
     * and the IK chain can grow to any area of the model. */
    /* TODO: This can be optimized by filtering the nodes after calculating the chain. */
    return true;
  }

  if (brush.sculpt_tool == SCULPT_TOOL_BOUNDARY) {
    /* Boundary needs all nodes because it is not possible to know where the boundary
     * deformation is going to be propagated before calculating it. */
    /* TODO: after calculating the boundary info in the first iteration, it should be
     * possible to get the nodes that have vertices included in any boundary deformation
     * and cache them. */
    return true;
  }

  if (brush.sculpt_tool == SCULPT_TOOL_SNAKE_HOOK &&
      brush.snake_hook_deform_type == BRUSH_SNAKE_HOOK_DEFORM_ELASTIC)
  {
    /* Snake hook in elastic deform type has same requirements as the elastic deform tool. */
    return true;
  }
  return false;
}

namespace blender::ed::sculpt_paint {

void calc_brush_plane(const Brush &brush,
                      Object &ob,
                      Span<bke::pbvh::Node *> nodes,
                      float3 &r_area_no,
                      float3 &r_area_co)
{
  const SculptSession &ss = *ob.sculpt;

  zero_v3(r_area_co);
  zero_v3(r_area_no);

  if (SCULPT_stroke_is_main_symmetry_pass(*ss.cache) &&
      (SCULPT_stroke_is_first_brush_step_of_symmetry_pass(*ss.cache) ||
       !(brush.flag & BRUSH_ORIGINAL_PLANE) || !(brush.flag & BRUSH_ORIGINAL_NORMAL)))
  {
    switch (brush.sculpt_plane) {
      case SCULPT_DISP_DIR_VIEW:
        copy_v3_v3(r_area_no, ss.cache->true_view_normal);
        break;

      case SCULPT_DISP_DIR_X:
        ARRAY_SET_ITEMS(r_area_no, 1.0f, 0.0f, 0.0f);
        break;

      case SCULPT_DISP_DIR_Y:
        ARRAY_SET_ITEMS(r_area_no, 0.0f, 1.0f, 0.0f);
        break;

      case SCULPT_DISP_DIR_Z:
        ARRAY_SET_ITEMS(r_area_no, 0.0f, 0.0f, 1.0f);
        break;

      case SCULPT_DISP_DIR_AREA:
        calc_area_normal_and_center(brush, ob, nodes, r_area_no, r_area_co);
        if (brush.falloff_shape == PAINT_FALLOFF_SHAPE_TUBE) {
          project_plane_v3_v3v3(r_area_no, r_area_no, ss.cache->view_normal);
          normalize_v3(r_area_no);
        }
        break;

      default:
        break;
    }

    /* For flatten center. */
    /* Flatten center has not been calculated yet if we are not using the area normal. */
    if (brush.sculpt_plane != SCULPT_DISP_DIR_AREA) {
      calc_area_center(brush, ob, nodes, r_area_co);
    }

    /* For area normal. */
    if (!SCULPT_stroke_is_first_brush_step_of_symmetry_pass(*ss.cache) &&
        (brush.flag & BRUSH_ORIGINAL_NORMAL))
    {
      copy_v3_v3(r_area_no, ss.cache->sculpt_normal);
    }
    else {
      copy_v3_v3(ss.cache->sculpt_normal, r_area_no);
    }

    /* For flatten center. */
    if (!SCULPT_stroke_is_first_brush_step_of_symmetry_pass(*ss.cache) &&
        (brush.flag & BRUSH_ORIGINAL_PLANE))
    {
      copy_v3_v3(r_area_co, ss.cache->last_center);
    }
    else {
      copy_v3_v3(ss.cache->last_center, r_area_co);
    }
  }
  else {
    /* For area normal. */
    copy_v3_v3(r_area_no, ss.cache->sculpt_normal);

    /* For flatten center. */
    copy_v3_v3(r_area_co, ss.cache->last_center);

    /* For area normal. */
    r_area_no = symmetry_flip(r_area_no, ss.cache->mirror_symmetry_pass);

    /* For flatten center. */
    r_area_co = symmetry_flip(r_area_co, ss.cache->mirror_symmetry_pass);

    /* For area normal. */
    mul_m4_v3(ss.cache->symm_rot_mat.ptr(), r_area_no);

    /* For flatten center. */
    mul_m4_v3(ss.cache->symm_rot_mat.ptr(), r_area_co);

    /* Shift the plane for the current tile. */
    add_v3_v3(r_area_co, ss.cache->plane_offset);
  }
}

}  // namespace blender::ed::sculpt_paint

float SCULPT_brush_plane_offset_get(const Sculpt &sd, const SculptSession &ss)
{
  const Brush &brush = *BKE_paint_brush_for_read(&sd.paint);

  float rv = brush.plane_offset;

  if (brush.flag & BRUSH_OFFSET_PRESSURE) {
    rv *= ss.cache->pressure;
  }

  return rv;
}

/** \} */

/* -------------------------------------------------------------------- */
/** \name Sculpt Brush Utilities
 * \{ */

void SCULPT_vertcos_to_key(Object &ob, KeyBlock *kb, const Span<float3> vertCos)
{
  Mesh *mesh = (Mesh *)ob.data;
  float(*ofs)[3] = nullptr;
  int a, currkey_i;
  const int kb_act_idx = ob.shapenr - 1;

  /* For relative keys editing of base should update other keys. */
  if (bool *dependent = BKE_keyblock_get_dependent_keys(mesh->key, kb_act_idx)) {
    ofs = BKE_keyblock_convert_to_vertcos(&ob, kb);

    /* Calculate key coord offsets (from previous location). */
    for (a = 0; a < mesh->verts_num; a++) {
      sub_v3_v3v3(ofs[a], vertCos[a], ofs[a]);
    }

    /* Apply offsets on other keys. */
    LISTBASE_FOREACH_INDEX (KeyBlock *, currkey, &mesh->key->block, currkey_i) {
      if ((currkey != kb) && dependent[currkey_i]) {
        BKE_keyblock_update_from_offset(&ob, currkey, ofs);
      }
    }

    MEM_freeN(ofs);
    MEM_freeN(dependent);
  }

  /* Modifying of basis key should update mesh. */
  if (kb == mesh->key->refkey) {
    mesh->vert_positions_for_write().copy_from(vertCos);
    mesh->tag_positions_changed();
  }

  /* Apply new coords on active key block, no need to re-allocate kb->data here! */
  BKE_keyblock_update_from_vertcos(&ob, kb, reinterpret_cast<const float(*)[3]>(vertCos.data()));
}

namespace blender::ed::sculpt_paint {

static void sculpt_topology_update(const Scene & /*scene*/,
                                   const Sculpt &sd,
                                   Object &ob,
                                   const Brush &brush,
                                   UnifiedPaintSettings & /*ups*/,
                                   PaintModeSettings & /*paint_mode_settings*/)
{
  SculptSession &ss = *ob.sculpt;

  /* Build a list of all nodes that are potentially within the brush's area of influence. */
  const bool use_original = sculpt_tool_needs_original(brush.sculpt_tool) ? true :
                                                                            !ss.cache->accum;
  const float radius_scale = 1.25f;
  Vector<bke::pbvh::Node *> nodes = sculpt_pbvh_gather_generic(
      ob, brush, use_original, radius_scale);

  /* Only act if some verts are inside the brush area. */
  if (nodes.is_empty()) {
    return;
  }

  /* Free index based vertex info as it will become invalid after modifying the topology during the
   * stroke. */
  ss.vertex_info.boundary.clear();

  PBVHTopologyUpdateMode mode = PBVHTopologyUpdateMode(0);
  float location[3];

  if (!(sd.flags & SCULPT_DYNTOPO_DETAIL_MANUAL)) {
    if (sd.flags & SCULPT_DYNTOPO_SUBDIVIDE) {
      mode |= PBVH_Subdivide;
    }

    if ((sd.flags & SCULPT_DYNTOPO_COLLAPSE) || (brush.sculpt_tool == SCULPT_TOOL_SIMPLIFY)) {
      mode |= PBVH_Collapse;
    }
  }

  for (bke::pbvh::Node *node : nodes) {
    undo::push_node(
        ob, node, brush.sculpt_tool == SCULPT_TOOL_MASK ? undo::Type::Mask : undo::Type::Position);
    BKE_pbvh_node_mark_update(node);

    BKE_pbvh_node_mark_topology_update(node);
    BKE_pbvh_bmesh_node_save_orig(ss.bm, ss.bm_log, node, false);
  }

  bke::pbvh::bmesh_update_topology(*ss.pbvh,
                                   *ss.bm_log,
                                   mode,
                                   ss.cache->location,
                                   ss.cache->view_normal,
                                   ss.cache->radius,
                                   (brush.flag & BRUSH_FRONTFACE) != 0,
                                   (brush.falloff_shape != PAINT_FALLOFF_SHAPE_SPHERE));

  /* Update average stroke position. */
  copy_v3_v3(location, ss.cache->true_location);
  mul_m4_v3(ob.object_to_world().ptr(), location);
}

static void push_undo_nodes(Object &ob, const Brush &brush, const Span<bke::pbvh::Node *> nodes)
{
  SculptSession &ss = *ob.sculpt;

  bool need_coords = ss.cache->supports_gravity;

  if (brush.sculpt_tool == SCULPT_TOOL_DRAW_FACE_SETS) {
    for (bke::pbvh::Node *node : nodes) {
      BKE_pbvh_node_mark_update_face_sets(node);
    }

    /* Draw face sets in smooth mode moves the vertices. */
    if (ss.cache->alt_smooth) {
      need_coords = true;
    }
    else {
      undo::push_nodes(ob, nodes, undo::Type::FaceSet);
    }
  }
  else if (brush.sculpt_tool == SCULPT_TOOL_MASK) {
    undo::push_nodes(ob, nodes, undo::Type::Mask);
    for (bke::pbvh::Node *node : nodes) {
      BKE_pbvh_node_mark_update_mask(node);
    }
  }
  else if (SCULPT_tool_is_paint(brush.sculpt_tool)) {
    const Mesh &mesh = *static_cast<const Mesh *>(ob.data);
    if (const bke::GAttributeReader attr = color::active_color_attribute(mesh)) {
      if (attr.domain == bke::AttrDomain::Corner) {
        BKE_pbvh_ensure_node_loops(*ss.pbvh, mesh.corner_tris());
      }
    }
    undo::push_nodes(ob, nodes, undo::Type::Color);
    for (bke::pbvh::Node *node : nodes) {
      BKE_pbvh_node_mark_update_color(node);
    }
  }
  else {
    need_coords = true;
  }

  if (need_coords) {
    undo::push_nodes(ob, nodes, undo::Type::Position);
    for (bke::pbvh::Node *node : nodes) {
      BKE_pbvh_node_mark_positions_update(node);
    }
  }
}

static void do_brush_action(const Scene &scene,
                            const Sculpt &sd,
                            Object &ob,
                            const Brush &brush,
                            UnifiedPaintSettings &ups,
                            PaintModeSettings &paint_mode_settings)
{
  SculptSession &ss = *ob.sculpt;
  Vector<bke::pbvh::Node *> nodes, texnodes;

  const bool use_original = sculpt_tool_needs_original(brush.sculpt_tool) ? true :
                                                                            !ss.cache->accum;
  const bool use_pixels = sculpt_needs_pbvh_pixels(paint_mode_settings, brush, ob);

  if (sculpt_needs_pbvh_pixels(paint_mode_settings, brush, ob)) {
    sculpt_pbvh_update_pixels(paint_mode_settings, ss, ob);

    texnodes = sculpt_pbvh_gather_texpaint(ob, brush, use_original, 1.0f);

    if (texnodes.is_empty()) {
      return;
    }
  }

  /* Build a list of all nodes that are potentially within the brush's area of influence */

  if (SCULPT_tool_needs_all_pbvh_nodes(brush)) {
    /* These brushes need to update all nodes as they are not constrained by the brush radius */
    nodes = bke::pbvh::search_gather(*ss.pbvh, {});
  }
  else if (brush.sculpt_tool == SCULPT_TOOL_CLOTH) {
    nodes = cloth::brush_affected_nodes_gather(ss, brush);
  }
  else {
    float radius_scale = 1.0f;

    /* Corners of square brushes can go outside the brush radius. */
    if (BKE_brush_has_cube_tip(&brush, PaintMode::Sculpt)) {
      radius_scale = M_SQRT2;
    }

    /* With these options enabled not all required nodes are inside the original brush radius, so
     * the brush can produce artifacts in some situations. */
    if (brush.sculpt_tool == SCULPT_TOOL_DRAW && brush.flag & BRUSH_ORIGINAL_NORMAL) {
      radius_scale = 2.0f;
    }
    nodes = sculpt_pbvh_gather_generic(ob, brush, use_original, radius_scale);
  }

  /* Draw Face Sets in draw mode makes a single undo push, in alt-smooth mode deforms the
   * vertices and uses regular coords undo. */
  /* It also assigns the paint_face_set here as it needs to be done regardless of the stroke type
   * and the number of nodes under the brush influence. */
  if (brush.sculpt_tool == SCULPT_TOOL_DRAW_FACE_SETS &&
      SCULPT_stroke_is_first_brush_step(*ss.cache) && !ss.cache->alt_smooth)
  {
    if (ss.cache->invert) {
      /* When inverting the brush, pick the paint face mask ID from the mesh. */
      ss.cache->paint_face_set = face_set::active_face_set_get(ss);
    }
    else {
      /* By default create a new Face Sets. */
      ss.cache->paint_face_set = face_set::find_next_available_id(ob);
    }
  }

  /* For anchored brushes with spherical falloff, we start off with zero radius, thus we have no
   * bke::pbvh::Tree nodes on the first brush step. */
  if (!nodes.is_empty() ||
      ((brush.falloff_shape == PAINT_FALLOFF_SHAPE_SPHERE) && (brush.flag & BRUSH_ANCHORED)))
  {
    if (SCULPT_stroke_is_first_brush_step(*ss.cache)) {
      /* Initialize auto-masking cache. */
      if (auto_mask::is_enabled(sd, &ss, &brush)) {
        ss.cache->automasking = auto_mask::cache_init(sd, &brush, ob);
        ss.last_automasking_settings_hash = auto_mask::settings_hash(ob, *ss.cache->automasking);
      }
      /* Initialize surface smooth cache. */
      if ((brush.sculpt_tool == SCULPT_TOOL_SMOOTH) &&
          (brush.smooth_deform_type == BRUSH_SMOOTH_DEFORM_SURFACE))
      {
        BLI_assert(ss.cache->surface_smooth_laplacian_disp.is_empty());
        ss.cache->surface_smooth_laplacian_disp = Array<float3>(SCULPT_vertex_count_get(ss),
                                                                float3(0));
      }
    }
  }

  /* Only act if some verts are inside the brush area. */
  if (nodes.is_empty()) {
    return;
  }
  float location[3];

  if (!use_pixels) {
    push_undo_nodes(ob, brush, nodes);
  }

  if (sculpt_brush_needs_normal(ss, sd, brush)) {
    update_sculpt_normal(sd, ob, nodes);
  }

  update_brush_local_mat(sd, ob);

  if (brush.sculpt_tool == SCULPT_TOOL_POSE && SCULPT_stroke_is_first_brush_step(*ss.cache)) {
    pose::pose_brush_init(ob, ss, brush);
  }

  if (brush.deform_target == BRUSH_DEFORM_TARGET_CLOTH_SIM) {
    if (!ss.cache->cloth_sim) {
      ss.cache->cloth_sim = cloth::brush_simulation_create(ob, 1.0f, 0.0f, 0.0f, false, true);
    }
    cloth::brush_store_simulation_state(ss, *ss.cache->cloth_sim);
    cloth::ensure_nodes_constraints(
        sd, ob, nodes, *ss.cache->cloth_sim, ss.cache->location, FLT_MAX);
  }

  bool invert = ss.cache->pen_flip || ss.cache->invert;
  if (brush.flag & BRUSH_DIR_IN) {
    invert = !invert;
  }

  /* Apply one type of brush action. */
  switch (brush.sculpt_tool) {
    case SCULPT_TOOL_DRAW: {
      const bool use_vector_displacement = (brush.flag2 & BRUSH_USE_COLOR_AS_DISPLACEMENT &&
                                            (brush.mtex.brush_map_mode == MTEX_MAP_MODE_AREA));
      if (use_vector_displacement) {
        do_draw_vector_displacement_brush(sd, ob, nodes);
      }
      else {
        do_draw_brush(sd, ob, nodes);
      }
      break;
    }
    case SCULPT_TOOL_SMOOTH:
      if (brush.smooth_deform_type == BRUSH_SMOOTH_DEFORM_LAPLACIAN) {
        /* NOTE: The enhance brush needs to initialize its state on the first brush step. The
         * stroke strength can become 0 during the stroke, but it can not change sign (the sign is
         * determined in the beginning of the stroke. So here it is important to not switch to
         * enhance brush in the middle of the stroke. */
        if (ss.cache->bstrength < 0.0f) {
          /* Invert mode, intensify details. */
          do_enhance_details_brush(sd, ob, nodes);
        }
        else {
          do_smooth_brush(sd, ob, nodes, std::clamp(ss.cache->bstrength, 0.0f, 1.0f));
        }
      }
      else if (brush.smooth_deform_type == BRUSH_SMOOTH_DEFORM_SURFACE) {
        do_surface_smooth_brush(sd, ob, nodes);
      }
      break;
    case SCULPT_TOOL_CREASE:
      do_crease_brush(scene, sd, ob, nodes);
      break;
    case SCULPT_TOOL_BLOB:
      do_blob_brush(scene, sd, ob, nodes);
      break;
    case SCULPT_TOOL_PINCH:
      do_pinch_brush(sd, ob, nodes);
      break;
    case SCULPT_TOOL_INFLATE:
      do_inflate_brush(sd, ob, nodes);
      break;
    case SCULPT_TOOL_GRAB:
      do_grab_brush(sd, ob, nodes);
      break;
    case SCULPT_TOOL_ROTATE:
      do_rotate_brush(sd, ob, nodes);
      break;
    case SCULPT_TOOL_SNAKE_HOOK:
      do_snake_hook_brush(sd, ob, nodes);
      break;
    case SCULPT_TOOL_NUDGE:
      do_nudge_brush(sd, ob, nodes);
      break;
    case SCULPT_TOOL_THUMB:
      do_thumb_brush(sd, ob, nodes);
      break;
    case SCULPT_TOOL_LAYER:
      do_layer_brush(sd, ob, nodes);
      break;
    case SCULPT_TOOL_FLATTEN:
      do_flatten_brush(sd, ob, nodes);
      break;
    case SCULPT_TOOL_CLAY:
      do_clay_brush(sd, ob, nodes);
      break;
    case SCULPT_TOOL_CLAY_STRIPS:
      do_clay_strips_brush(sd, ob, nodes);
      break;
    case SCULPT_TOOL_MULTIPLANE_SCRAPE:
      do_multiplane_scrape_brush(sd, ob, nodes);
      break;
    case SCULPT_TOOL_CLAY_THUMB:
      do_clay_thumb_brush(sd, ob, nodes);
      break;
    case SCULPT_TOOL_FILL:
      if (invert && brush.flag & BRUSH_INVERT_TO_SCRAPE_FILL) {
        do_scrape_brush(sd, ob, nodes);
      }
      else {
        do_fill_brush(sd, ob, nodes);
      }
      break;
    case SCULPT_TOOL_SCRAPE:
      if (invert && brush.flag & BRUSH_INVERT_TO_SCRAPE_FILL) {
        do_fill_brush(sd, ob, nodes);
      }
      else {
        do_scrape_brush(sd, ob, nodes);
      }
      break;
    case SCULPT_TOOL_MASK:
      switch ((BrushMaskTool)brush.mask_tool) {
        case BRUSH_MASK_DRAW:
          do_mask_brush(sd, ob, nodes);
          break;
        case BRUSH_MASK_SMOOTH:
          do_smooth_mask_brush(sd, ob, nodes, ss.cache->bstrength);
          break;
      }
      break;
    case SCULPT_TOOL_POSE:
      pose::do_pose_brush(sd, ob, nodes);
      break;
    case SCULPT_TOOL_DRAW_SHARP:
      do_draw_sharp_brush(sd, ob, nodes);
      break;
    case SCULPT_TOOL_ELASTIC_DEFORM:
      do_elastic_deform_brush(sd, ob, nodes);
      break;
    case SCULPT_TOOL_SLIDE_RELAX:
      if (ss.cache->alt_smooth) {
        do_topology_relax_brush(sd, ob, nodes);
      }
      else {
        do_topology_slide_brush(sd, ob, nodes);
      }
      break;
    case SCULPT_TOOL_BOUNDARY:
      boundary::do_boundary_brush(sd, ob, nodes);
      break;
    case SCULPT_TOOL_CLOTH:
      cloth::do_cloth_brush(sd, ob, nodes);
      break;
    case SCULPT_TOOL_DRAW_FACE_SETS:
      if (!ss.cache->alt_smooth) {
        do_draw_face_sets_brush(sd, ob, nodes);
      }
      else {
        do_relax_face_sets_brush(sd, ob, nodes);
      }
      break;
    case SCULPT_TOOL_DISPLACEMENT_ERASER:
      do_displacement_eraser_brush(sd, ob, nodes);
      break;
    case SCULPT_TOOL_DISPLACEMENT_SMEAR:
      do_displacement_smear_brush(sd, ob, nodes);
      break;
    case SCULPT_TOOL_PAINT:
      color::do_paint_brush(paint_mode_settings, sd, ob, nodes, texnodes);
      break;
    case SCULPT_TOOL_SMEAR:
      color::do_smear_brush(sd, ob, nodes);
      break;
  }

  if (!ELEM(brush.sculpt_tool, SCULPT_TOOL_SMOOTH, SCULPT_TOOL_MASK) &&
      brush.autosmooth_factor > 0)
  {
    if (brush.flag & BRUSH_INVERSE_SMOOTH_PRESSURE) {
      do_smooth_brush(sd, ob, nodes, brush.autosmooth_factor * (1.0f - ss.cache->pressure));
    }
    else {
      do_smooth_brush(sd, ob, nodes, brush.autosmooth_factor);
    }
  }

  if (sculpt_brush_use_topology_rake(ss, brush)) {
    do_bmesh_topology_rake_brush(sd, ob, nodes, brush.topology_rake_factor);
  }

  if (!auto_mask::tool_can_reuse_automask(brush.sculpt_tool) ||
      (ss.cache->supports_gravity && sd.gravity_factor > 0.0f))
  {
    /* Clear cavity mask cache. */
    ss.last_automasking_settings_hash = 0;
  }

  /* The cloth brush adds the gravity as a regular force and it is processed in the solver. */
  if (ss.cache->supports_gravity &&
      !ELEM(
          brush.sculpt_tool, SCULPT_TOOL_CLOTH, SCULPT_TOOL_DRAW_FACE_SETS, SCULPT_TOOL_BOUNDARY))
  {
    do_gravity_brush(sd, ob, nodes);
  }

  if (brush.deform_target == BRUSH_DEFORM_TARGET_CLOTH_SIM) {
    if (SCULPT_stroke_is_main_symmetry_pass(*ss.cache)) {
      cloth::sim_activate_nodes(*ss.cache->cloth_sim, nodes);
      cloth::do_simulation_step(sd, ob, *ss.cache->cloth_sim, nodes);
    }
  }

  /* Update average stroke position. */
  copy_v3_v3(location, ss.cache->true_location);
  mul_m4_v3(ob.object_to_world().ptr(), location);

  add_v3_v3(ups.average_stroke_accum, location);
  ups.average_stroke_counter++;
  /* Update last stroke position. */
  ups.last_stroke_valid = true;
}

/* Flush displacement from deformed bke::pbvh::Tree vertex to original mesh. */
static void sculpt_flush_pbvhvert_deform(SculptSession &ss,
                                         const PBVHVertexIter &vd,
                                         MutableSpan<float3> positions)
{
  float disp[3], newco[3];
  int index = vd.vert_indices[vd.i];

  sub_v3_v3v3(disp, vd.co, ss.deform_cos[index]);
  mul_m3_v3(ss.deform_imats[index].ptr(), disp);
  add_v3_v3v3(newco, disp, ss.orig_cos[index]);

  ss.deform_cos[index] = vd.co;
  ss.orig_cos[index] = newco;

  if (!ss.shapekey_active) {
    copy_v3_v3(positions[index], newco);
  }
}

}  // namespace blender::ed::sculpt_paint

/**
 * Copy the modified vertices from the #bke::pbvh::Tree to the active key.
 */
static void sculpt_update_keyblock(Object &ob)
{
  SculptSession &ss = *ob.sculpt;

  /* Key-block update happens after handling deformation caused by modifiers,
   * so ss.orig_cos would be updated with new stroke. */
  if (!ss.orig_cos.is_empty()) {
    SCULPT_vertcos_to_key(ob, ss.shapekey_active, ss.orig_cos);
  }
  else {
    SCULPT_vertcos_to_key(ob, ss.shapekey_active, BKE_pbvh_get_vert_positions(*ss.pbvh));
  }
}

void SCULPT_flush_stroke_deform(const Sculpt & /*sd*/, Object &ob, bool is_proxy_used)
{
  using namespace blender;
  using namespace blender::ed::sculpt_paint;
  SculptSession &ss = *ob.sculpt;

  if (is_proxy_used && ss.deform_modifiers_active) {
    /* This brushes aren't using proxies, so sculpt_combine_proxies() wouldn't propagate needed
     * deformation to original base. */

    Mesh *mesh = (Mesh *)ob.data;
    Vector<bke::pbvh::Node *> nodes;
    Array<float3> vertCos;

    if (ss.shapekey_active) {
      /* Mesh could have isolated verts which wouldn't be in BVH, to deal with this we copy old
       * coordinates over new ones and then update coordinates for all vertices from BVH. */
      vertCos = ss.orig_cos;
    }

    nodes = bke::pbvh::search_gather(*ss.pbvh, {});

    MutableSpan<float3> positions = mesh->vert_positions_for_write();

    threading::parallel_for(nodes.index_range(), 1, [&](IndexRange range) {
      for (const int i : range) {
        PBVHVertexIter vd;
        BKE_pbvh_vertex_iter_begin (*ss.pbvh, nodes[i], vd, PBVH_ITER_UNIQUE) {
          sculpt_flush_pbvhvert_deform(ss, vd, positions);

          if (vertCos.is_empty()) {
            continue;
          }

          int index = vd.vert_indices[vd.i];
          copy_v3_v3(vertCos[index], ss.orig_cos[index]);
        }
        BKE_pbvh_vertex_iter_end;
      }
    });

    if (!vertCos.is_empty()) {
      SCULPT_vertcos_to_key(ob, ss.shapekey_active, vertCos);
    }
  }
  else if (ss.shapekey_active) {
    sculpt_update_keyblock(ob);
  }
}

void SCULPT_cache_calc_brushdata_symm(blender::ed::sculpt_paint::StrokeCache &cache,
                                      const ePaintSymmetryFlags symm,
                                      const char axis,
                                      const float angle)
{
  using namespace blender;
  cache.location = ed::sculpt_paint::symmetry_flip(cache.true_location, symm);
  cache.last_location = ed::sculpt_paint::symmetry_flip(cache.true_last_location, symm);
  cache.grab_delta_symmetry = ed::sculpt_paint::symmetry_flip(cache.grab_delta, symm);
  cache.view_normal = ed::sculpt_paint::symmetry_flip(cache.true_view_normal, symm);

  cache.initial_location = ed::sculpt_paint::symmetry_flip(cache.true_initial_location, symm);
  cache.initial_normal = ed::sculpt_paint::symmetry_flip(cache.true_initial_normal, symm);

  /* XXX This reduces the length of the grab delta if it approaches the line of symmetry
   * XXX However, a different approach appears to be needed. */
#if 0
  if (sd->paint.symmetry_flags & PAINT_SYMMETRY_FEATHER) {
    float frac = 1.0f / max_overlap_count(sd);
    float reduce = (feather - frac) / (1.0f - frac);

    printf("feather: %f frac: %f reduce: %f\n", feather, frac, reduce);

    if (frac < 1.0f) {
      mul_v3_fl(cache.grab_delta_symmetry, reduce);
    }
  }
#endif

  cache.symm_rot_mat = float4x4::identity();
  cache.symm_rot_mat_inv = float4x4::identity();
  zero_v3(cache.plane_offset);

  /* Expects XYZ. */
  if (axis) {
    rotate_m4(cache.symm_rot_mat.ptr(), axis, angle);
    rotate_m4(cache.symm_rot_mat_inv.ptr(), axis, -angle);
  }

  mul_m4_v3(cache.symm_rot_mat.ptr(), cache.location);
  mul_m4_v3(cache.symm_rot_mat.ptr(), cache.grab_delta_symmetry);

  if (cache.supports_gravity) {
    cache.gravity_direction = ed::sculpt_paint::symmetry_flip(cache.true_gravity_direction, symm);
    mul_m4_v3(cache.symm_rot_mat.ptr(), cache.gravity_direction);
  }

  if (cache.is_rake_rotation_valid) {
    flip_qt_qt(cache.rake_rotation_symmetry, cache.rake_rotation, symm);
  }
}

namespace blender::ed::sculpt_paint {

using BrushActionFunc = void (*)(const Scene &scene,
                                 const Sculpt &sd,
                                 Object &ob,
                                 const Brush &brush,
                                 UnifiedPaintSettings &ups,
                                 PaintModeSettings &paint_mode_settings);

static void do_tiled(const Scene &scene,
                     const Sculpt &sd,
                     Object &ob,
                     const Brush &brush,
                     UnifiedPaintSettings &ups,
                     PaintModeSettings &paint_mode_settings,
                     const BrushActionFunc action)
{
  SculptSession &ss = *ob.sculpt;
  StrokeCache *cache = ss.cache;
  const float radius = cache->radius;
  const Bounds<float3> bb = *BKE_object_boundbox_get(&ob);
  const float *bbMin = bb.min;
  const float *bbMax = bb.max;
  const float *step = sd.paint.tile_offset;

  /* These are integer locations, for real location: multiply with step and add orgLoc.
   * So 0,0,0 is at orgLoc. */
  int start[3];
  int end[3];
  int cur[3];

  /* Position of the "prototype" stroke for tiling. */
  float orgLoc[3];
  float original_initial_location[3];
  copy_v3_v3(orgLoc, cache->location);
  copy_v3_v3(original_initial_location, cache->initial_location);

  for (int dim = 0; dim < 3; dim++) {
    if ((sd.paint.symmetry_flags & (PAINT_TILE_X << dim)) && step[dim] > 0) {
      start[dim] = (bbMin[dim] - orgLoc[dim] - radius) / step[dim];
      end[dim] = (bbMax[dim] - orgLoc[dim] + radius) / step[dim];
    }
    else {
      start[dim] = end[dim] = 0;
    }
  }

  /* First do the "un-tiled" position to initialize the stroke for this location. */
  cache->tile_pass = 0;
  action(scene, sd, ob, brush, ups, paint_mode_settings);

  /* Now do it for all the tiles. */
  copy_v3_v3_int(cur, start);
  for (cur[0] = start[0]; cur[0] <= end[0]; cur[0]++) {
    for (cur[1] = start[1]; cur[1] <= end[1]; cur[1]++) {
      for (cur[2] = start[2]; cur[2] <= end[2]; cur[2]++) {
        if (!cur[0] && !cur[1] && !cur[2]) {
          /* Skip tile at orgLoc, this was already handled before all others. */
          continue;
        }

        ++cache->tile_pass;

        for (int dim = 0; dim < 3; dim++) {
          cache->location[dim] = cur[dim] * step[dim] + orgLoc[dim];
          cache->plane_offset[dim] = cur[dim] * step[dim];
          cache->initial_location[dim] = cur[dim] * step[dim] + original_initial_location[dim];
        }
        action(scene, sd, ob, brush, ups, paint_mode_settings);
      }
    }
  }
}

static void do_radial_symmetry(const Scene &scene,
                               const Sculpt &sd,
                               Object &ob,
                               const Brush &brush,
                               UnifiedPaintSettings &ups,
                               PaintModeSettings &paint_mode_settings,
                               const BrushActionFunc action,
                               const ePaintSymmetryFlags symm,
                               const int axis,
                               const float /*feather*/)
{
  SculptSession &ss = *ob.sculpt;

  for (int i = 1; i < sd.radial_symm[axis - 'X']; i++) {
    const float angle = 2.0f * M_PI * i / sd.radial_symm[axis - 'X'];
    ss.cache->radial_symmetry_pass = i;
    SCULPT_cache_calc_brushdata_symm(*ss.cache, symm, axis, angle);
    do_tiled(scene, sd, ob, brush, ups, paint_mode_settings, action);
  }
}

/**
 * Noise texture gives different values for the same input coord; this
 * can tear a multi-resolution mesh during sculpting so do a stitch in this case.
 */
static void sculpt_fix_noise_tear(const Sculpt &sd, Object &ob)
{
  SculptSession &ss = *ob.sculpt;
  const Brush &brush = *BKE_paint_brush_for_read(&sd.paint);
  const MTex *mtex = BKE_brush_mask_texture_get(&brush, OB_MODE_SCULPT);

  if (ss.multires.active && mtex->tex && mtex->tex->type == TEX_NOISE) {
    multires_stitch_grids(&ob);
  }
}

static void do_symmetrical_brush_actions(const Scene &scene,
                                         const Sculpt &sd,
                                         Object &ob,
                                         const BrushActionFunc action,
                                         UnifiedPaintSettings &ups,
                                         PaintModeSettings &paint_mode_settings)
{
  const Brush &brush = *BKE_paint_brush_for_read(&sd.paint);
  SculptSession &ss = *ob.sculpt;
  StrokeCache &cache = *ss.cache;
  const char symm = SCULPT_mesh_symmetry_xyz_get(ob);

  float feather = calc_symmetry_feather(sd, *ss.cache);

  cache.bstrength = brush_strength(sd, cache, feather, ups, paint_mode_settings);
  cache.symmetry = symm;

  /* `symm` is a bit combination of XYZ -
   * 1 is mirror X; 2 is Y; 3 is XY; 4 is Z; 5 is XZ; 6 is YZ; 7 is XYZ */
  for (int i = 0; i <= symm; i++) {
    if (!SCULPT_is_symmetry_iteration_valid(i, symm)) {
      continue;
    }
    const ePaintSymmetryFlags symm = ePaintSymmetryFlags(i);
    cache.mirror_symmetry_pass = symm;
    cache.radial_symmetry_pass = 0;

    SCULPT_cache_calc_brushdata_symm(cache, symm, 0, 0);
    do_tiled(scene, sd, ob, brush, ups, paint_mode_settings, action);

    do_radial_symmetry(scene, sd, ob, brush, ups, paint_mode_settings, action, symm, 'X', feather);
    do_radial_symmetry(scene, sd, ob, brush, ups, paint_mode_settings, action, symm, 'Y', feather);
    do_radial_symmetry(scene, sd, ob, brush, ups, paint_mode_settings, action, symm, 'Z', feather);
  }
}

}  // namespace blender::ed::sculpt_paint

bool SCULPT_mode_poll(bContext *C)
{
  Object *ob = CTX_data_active_object(C);
  return ob && ob->mode & OB_MODE_SCULPT;
}

bool SCULPT_mode_poll_view3d(bContext *C)
{
  using namespace blender::ed::sculpt_paint;
  return (SCULPT_mode_poll(C) && CTX_wm_region_view3d(C) && !ED_gpencil_session_active());
}

bool SCULPT_poll(bContext *C)
{
  using namespace blender::ed::sculpt_paint;
  return SCULPT_mode_poll(C) && blender::ed::sculpt_paint::paint_brush_tool_poll(C);
}

/**
 * While most non-brush tools in sculpt mode do not use the brush cursor, the trim tools
 * and the filter tools are expected to have the cursor visible so that some functionality is
 * easier to visually estimate.
 *
 * See: #122856
 */
static bool is_brush_related_tool(bContext *C)
{
  Paint *paint = BKE_paint_get_active_from_context(C);
  Object *ob = CTX_data_active_object(C);
  ScrArea *area = CTX_wm_area(C);
  ARegion *region = CTX_wm_region(C);

  if (paint && ob && BKE_paint_brush(paint) &&
      (area && ELEM(area->spacetype, SPACE_VIEW3D, SPACE_IMAGE)) &&
      (region && region->regiontype == RGN_TYPE_WINDOW))
  {
    bToolRef *tref = area->runtime.tool;
    if (tref && tref->runtime && tref->runtime->keymap[0]) {
      std::array<wmOperatorType *, 7> trim_operators = {
          WM_operatortype_find("SCULPT_OT_trim_box_gesture", false),
          WM_operatortype_find("SCULPT_OT_trim_lasso_gesture", false),
          WM_operatortype_find("SCULPT_OT_trim_line_gesture", false),
          WM_operatortype_find("SCULPT_OT_trim_polyline_gesture", false),
          WM_operatortype_find("SCULPT_OT_mesh_filter", false),
          WM_operatortype_find("SCULPT_OT_cloth_filter", false),
          WM_operatortype_find("SCULPT_OT_color_filter", false),
      };

      return std::any_of(trim_operators.begin(), trim_operators.end(), [tref](wmOperatorType *ot) {
        PointerRNA ptr;
        return WM_toolsystem_ref_properties_get_from_operator(tref, ot, &ptr);
      });
    }
  }
  return false;
}

bool SCULPT_brush_cursor_poll(bContext *C)
{
  using namespace blender::ed::sculpt_paint;
  return SCULPT_mode_poll(C) && (paint_brush_tool_poll(C) || is_brush_related_tool(C));
}

static const char *sculpt_tool_name(const Sculpt &sd)
{
  const Brush &brush = *BKE_paint_brush_for_read(&sd.paint);

  switch (eBrushSculptTool(brush.sculpt_tool)) {
    case SCULPT_TOOL_DRAW:
      return "Draw Brush";
    case SCULPT_TOOL_SMOOTH:
      return "Smooth Brush";
    case SCULPT_TOOL_CREASE:
      return "Crease Brush";
    case SCULPT_TOOL_BLOB:
      return "Blob Brush";
    case SCULPT_TOOL_PINCH:
      return "Pinch Brush";
    case SCULPT_TOOL_INFLATE:
      return "Inflate Brush";
    case SCULPT_TOOL_GRAB:
      return "Grab Brush";
    case SCULPT_TOOL_NUDGE:
      return "Nudge Brush";
    case SCULPT_TOOL_THUMB:
      return "Thumb Brush";
    case SCULPT_TOOL_LAYER:
      return "Layer Brush";
    case SCULPT_TOOL_FLATTEN:
      return "Flatten Brush";
    case SCULPT_TOOL_CLAY:
      return "Clay Brush";
    case SCULPT_TOOL_CLAY_STRIPS:
      return "Clay Strips Brush";
    case SCULPT_TOOL_CLAY_THUMB:
      return "Clay Thumb Brush";
    case SCULPT_TOOL_FILL:
      return "Fill Brush";
    case SCULPT_TOOL_SCRAPE:
      return "Scrape Brush";
    case SCULPT_TOOL_SNAKE_HOOK:
      return "Snake Hook Brush";
    case SCULPT_TOOL_ROTATE:
      return "Rotate Brush";
    case SCULPT_TOOL_MASK:
      return "Mask Brush";
    case SCULPT_TOOL_SIMPLIFY:
      return "Simplify Brush";
    case SCULPT_TOOL_DRAW_SHARP:
      return "Draw Sharp Brush";
    case SCULPT_TOOL_ELASTIC_DEFORM:
      return "Elastic Deform Brush";
    case SCULPT_TOOL_POSE:
      return "Pose Brush";
    case SCULPT_TOOL_MULTIPLANE_SCRAPE:
      return "Multi-plane Scrape Brush";
    case SCULPT_TOOL_SLIDE_RELAX:
      return "Slide/Relax Brush";
    case SCULPT_TOOL_BOUNDARY:
      return "Boundary Brush";
    case SCULPT_TOOL_CLOTH:
      return "Cloth Brush";
    case SCULPT_TOOL_DRAW_FACE_SETS:
      return "Draw Face Sets";
    case SCULPT_TOOL_DISPLACEMENT_ERASER:
      return "Multires Displacement Eraser";
    case SCULPT_TOOL_DISPLACEMENT_SMEAR:
      return "Multires Displacement Smear";
    case SCULPT_TOOL_PAINT:
      return "Paint Brush";
    case SCULPT_TOOL_SMEAR:
      return "Smear Brush";
  }

  return "Sculpting";
}

namespace blender::ed::sculpt_paint {

StrokeCache::~StrokeCache()
{
  MEM_SAFE_FREE(this->dial);
}

}  // namespace blender::ed::sculpt_paint

namespace blender::ed::sculpt_paint {

/* Initialize mirror modifier clipping. */
static void sculpt_init_mirror_clipping(Object &ob, SculptSession &ss)
{
  ss.cache->clip_mirror_mtx = float4x4::identity();

  LISTBASE_FOREACH (ModifierData *, md, &ob.modifiers) {
    if (!(md->type == eModifierType_Mirror && (md->mode & eModifierMode_Realtime))) {
      continue;
    }
    MirrorModifierData *mmd = (MirrorModifierData *)md;

    if (!(mmd->flag & MOD_MIR_CLIPPING)) {
      continue;
    }
    /* Check each axis for mirroring. */
    for (int i = 0; i < 3; i++) {
      if (!(mmd->flag & (MOD_MIR_AXIS_X << i))) {
        continue;
      }
      /* Enable sculpt clipping. */
      ss.cache->flag |= CLIP_X << i;

      /* Update the clip tolerance. */
      if (mmd->tolerance > ss.cache->clip_tolerance[i]) {
        ss.cache->clip_tolerance[i] = mmd->tolerance;
      }

      /* Store matrix for mirror object clipping. */
      if (mmd->mirror_ob) {
        float imtx_mirror_ob[4][4];
        invert_m4_m4(imtx_mirror_ob, mmd->mirror_ob->object_to_world().ptr());
        mul_m4_m4m4(ss.cache->clip_mirror_mtx.ptr(), imtx_mirror_ob, ob.object_to_world().ptr());
      }
    }
  }
}

static void smooth_brush_toggle_on(const bContext *C, Paint *paint, StrokeCache *cache)
{
  Main *bmain = CTX_data_main(C);
  Scene *scene = CTX_data_scene(C);
  Brush *cur_brush = BKE_paint_brush(paint);

  if (cur_brush->sculpt_tool == SCULPT_TOOL_MASK) {
    cache->saved_mask_brush_tool = cur_brush->mask_tool;
    cur_brush->mask_tool = BRUSH_MASK_SMOOTH;
    return;
  }

  if (ELEM(cur_brush->sculpt_tool,
           SCULPT_TOOL_SLIDE_RELAX,
           SCULPT_TOOL_DRAW_FACE_SETS,
           SCULPT_TOOL_PAINT,
           SCULPT_TOOL_SMEAR))
  {
    /* Do nothing, this tool has its own smooth mode. */
    return;
  }

  /* Switch to the smooth brush if possible. */
  BKE_paint_brush_set_essentials(bmain, paint, "Smooth");
  Brush *smooth_brush = BKE_paint_brush(paint);

  if (!smooth_brush) {
    BKE_paint_brush_set(paint, cur_brush);
    CLOG_WARN(&LOG, "Switching to the smooth brush not possible, corresponding brush not");
    cache->saved_active_brush = nullptr;
    return;
  }

  int cur_brush_size = BKE_brush_size_get(scene, cur_brush);

  cache->saved_active_brush = cur_brush;

  cache->saved_smooth_size = BKE_brush_size_get(scene, smooth_brush);
  BKE_brush_size_set(scene, smooth_brush, cur_brush_size);
  BKE_curvemapping_init(smooth_brush->curve);
}

static void smooth_brush_toggle_off(const bContext *C, Paint *paint, StrokeCache *cache)
{
  Brush &brush = *BKE_paint_brush(paint);

  if (brush.sculpt_tool == SCULPT_TOOL_MASK) {
    brush.mask_tool = cache->saved_mask_brush_tool;
    return;
  }

  if (ELEM(brush.sculpt_tool,
           SCULPT_TOOL_SLIDE_RELAX,
           SCULPT_TOOL_DRAW_FACE_SETS,
           SCULPT_TOOL_PAINT,
           SCULPT_TOOL_SMEAR))
  {
    /* Do nothing. */
    return;
  }

  /* If saved_active_brush is not set, brush was not switched/affected in
   * smooth_brush_toggle_on(). */
  if (cache->saved_active_brush) {
    Scene *scene = CTX_data_scene(C);
    BKE_brush_size_set(scene, &brush, cache->saved_smooth_size);
    BKE_paint_brush_set(paint, cache->saved_active_brush);
    cache->saved_active_brush = nullptr;
  }
}

/* Initialize the stroke cache invariants from operator properties. */
static void sculpt_update_cache_invariants(
    bContext *C, Sculpt &sd, SculptSession &ss, wmOperator *op, const float mval[2])
{
  StrokeCache *cache = MEM_new<StrokeCache>(__func__);
  ToolSettings *tool_settings = CTX_data_tool_settings(C);
  UnifiedPaintSettings *ups = &tool_settings->unified_paint_settings;
  const Brush *brush = BKE_paint_brush_for_read(&sd.paint);
  ViewContext *vc = paint_stroke_view_context(static_cast<PaintStroke *>(op->customdata));
  Object &ob = *CTX_data_active_object(C);
  float mat[3][3];
  float viewDir[3] = {0.0f, 0.0f, 1.0f};
  float max_scale;
  int mode;

  ss.cache = cache;

  /* Set scaling adjustment. */
  max_scale = 0.0f;
  for (int i = 0; i < 3; i++) {
    max_scale = max_ff(max_scale, fabsf(ob.scale[i]));
  }
  cache->scale[0] = max_scale / ob.scale[0];
  cache->scale[1] = max_scale / ob.scale[1];
  cache->scale[2] = max_scale / ob.scale[2];

  cache->plane_trim_squared = brush->plane_trim * brush->plane_trim;

  cache->flag = 0;

  sculpt_init_mirror_clipping(ob, ss);

  /* Initial mouse location. */
  if (mval) {
    copy_v2_v2(cache->initial_mouse, mval);
  }
  else {
    zero_v2(cache->initial_mouse);
  }

  copy_v3_v3(cache->initial_location, ss.cursor_location);
  copy_v3_v3(cache->true_initial_location, ss.cursor_location);

  copy_v3_v3(cache->initial_normal, ss.cursor_normal);
  copy_v3_v3(cache->true_initial_normal, ss.cursor_normal);

  mode = RNA_enum_get(op->ptr, "mode");
  cache->invert = mode == BRUSH_STROKE_INVERT;
  cache->alt_smooth = mode == BRUSH_STROKE_SMOOTH;
  cache->normal_weight = brush->normal_weight;

  /* Interpret invert as following normal, for grab brushes. */
  if (SCULPT_TOOL_HAS_NORMAL_WEIGHT(brush->sculpt_tool)) {
    if (cache->invert) {
      cache->invert = false;
      cache->normal_weight = (cache->normal_weight == 0.0f);
    }
  }

  /* Not very nice, but with current events system implementation
   * we can't handle brush appearance inversion hotkey separately (sergey). */
  if (cache->invert) {
    ups->draw_inverted = true;
  }
  else {
    ups->draw_inverted = false;
  }

  /* Alt-Smooth. */
  if (cache->alt_smooth) {
    smooth_brush_toggle_on(C, &sd.paint, cache);
    /* Refresh the brush pointer in case we switched brush in the toggle function. */
    brush = BKE_paint_brush(&sd.paint);
  }

  copy_v2_v2(cache->mouse, cache->initial_mouse);
  copy_v2_v2(cache->mouse_event, cache->initial_mouse);
  copy_v2_v2(ups->tex_mouse, cache->initial_mouse);

  /* Truly temporary data that isn't stored in properties. */
  cache->vc = vc;
  cache->brush = brush;

  /* Cache projection matrix. */
  cache->projection_mat = ED_view3d_ob_project_mat_get(cache->vc->rv3d, &ob);

  invert_m4_m4(ob.runtime->world_to_object.ptr(), ob.object_to_world().ptr());
  copy_m3_m4(mat, cache->vc->rv3d->viewinv);
  mul_m3_v3(mat, viewDir);
  copy_m3_m4(mat, ob.world_to_object().ptr());
  mul_m3_v3(mat, viewDir);
  normalize_v3_v3(cache->true_view_normal, viewDir);

  cache->supports_gravity = (!ELEM(brush->sculpt_tool,
                                   SCULPT_TOOL_MASK,
                                   SCULPT_TOOL_SMOOTH,
                                   SCULPT_TOOL_SIMPLIFY,
                                   SCULPT_TOOL_DISPLACEMENT_SMEAR,
                                   SCULPT_TOOL_DISPLACEMENT_ERASER) &&
                             (sd.gravity_factor > 0.0f));
  /* Get gravity vector in world space. */
  if (cache->supports_gravity) {
    if (sd.gravity_object) {
      Object *gravity_object = sd.gravity_object;

      copy_v3_v3(cache->true_gravity_direction, gravity_object->object_to_world().ptr()[2]);
    }
    else {
      cache->true_gravity_direction[0] = cache->true_gravity_direction[1] = 0.0f;
      cache->true_gravity_direction[2] = 1.0f;
    }

    /* Transform to sculpted object space. */
    mul_m3_v3(mat, cache->true_gravity_direction);
    normalize_v3(cache->true_gravity_direction);
  }

  cache->accum = true;

  /* Make copies of the mesh vertex locations and normals for some tools. */
  if (brush->flag & BRUSH_ANCHORED) {
    cache->accum = false;
  }

  /* Draw sharp does not need the original coordinates to produce the accumulate effect, so it
   * should work the opposite way. */
  if (brush->sculpt_tool == SCULPT_TOOL_DRAW_SHARP) {
    cache->accum = false;
  }

  if (SCULPT_TOOL_HAS_ACCUMULATE(brush->sculpt_tool)) {
    if (!(brush->flag & BRUSH_ACCUMULATE)) {
      cache->accum = false;
      if (brush->sculpt_tool == SCULPT_TOOL_DRAW_SHARP) {
        cache->accum = true;
      }
    }
  }

  /* Original coordinates require the sculpt undo system, which isn't used
   * for image brushes. It's also not necessary, just disable it. */
  if (brush && brush->sculpt_tool == SCULPT_TOOL_PAINT &&
      SCULPT_use_image_paint_brush(tool_settings->paint_mode, ob))
  {
    cache->accum = true;
  }

  cache->first_time = true;

#define PIXEL_INPUT_THRESHHOLD 5
  if (brush->sculpt_tool == SCULPT_TOOL_ROTATE) {
    cache->dial = BLI_dial_init(cache->initial_mouse, PIXEL_INPUT_THRESHHOLD);
  }

#undef PIXEL_INPUT_THRESHHOLD
}

static float sculpt_brush_dynamic_size_get(const Brush &brush,
                                           const StrokeCache &cache,
                                           float initial_size)
{
  switch (brush.sculpt_tool) {
    case SCULPT_TOOL_CLAY:
      return max_ff(initial_size * 0.20f, initial_size * pow3f(cache.pressure));
    case SCULPT_TOOL_CLAY_STRIPS:
      return max_ff(initial_size * 0.30f, initial_size * powf(cache.pressure, 1.5f));
    case SCULPT_TOOL_CLAY_THUMB: {
      float clay_stabilized_pressure = clay_thumb_get_stabilized_pressure(cache);
      return initial_size * clay_stabilized_pressure;
    }
    default:
      return initial_size * cache.pressure;
  }
}

/* In these brushes the grab delta is calculated always from the initial stroke location, which is
 * generally used to create grab deformations. */
static bool sculpt_needs_delta_from_anchored_origin(const Brush &brush)
{
  if (brush.sculpt_tool == SCULPT_TOOL_SMEAR && (brush.flag & BRUSH_ANCHORED)) {
    return true;
  }

  if (ELEM(brush.sculpt_tool,
           SCULPT_TOOL_GRAB,
           SCULPT_TOOL_POSE,
           SCULPT_TOOL_BOUNDARY,
           SCULPT_TOOL_THUMB,
           SCULPT_TOOL_ELASTIC_DEFORM))
  {
    return true;
  }
  if (brush.sculpt_tool == SCULPT_TOOL_CLOTH && brush.cloth_deform_type == BRUSH_CLOTH_DEFORM_GRAB)
  {
    return true;
  }
  return false;
}

/* In these brushes the grab delta is calculated from the previous stroke location, which is used
 * to calculate to orientate the brush tip and deformation towards the stroke direction. */
static bool sculpt_needs_delta_for_tip_orientation(const Brush &brush)
{
  if (brush.sculpt_tool == SCULPT_TOOL_CLOTH) {
    return brush.cloth_deform_type != BRUSH_CLOTH_DEFORM_GRAB;
  }
  return ELEM(brush.sculpt_tool,
              SCULPT_TOOL_CLAY_STRIPS,
              SCULPT_TOOL_PINCH,
              SCULPT_TOOL_MULTIPLANE_SCRAPE,
              SCULPT_TOOL_CLAY_THUMB,
              SCULPT_TOOL_NUDGE,
              SCULPT_TOOL_SNAKE_HOOK);
}

static void sculpt_update_brush_delta(UnifiedPaintSettings &ups, Object &ob, const Brush &brush)
{
  SculptSession &ss = *ob.sculpt;
  StrokeCache *cache = ss.cache;
  const float mval[2] = {
      cache->mouse_event[0],
      cache->mouse_event[1],
  };
  int tool = brush.sculpt_tool;

  if (!ELEM(tool,
            SCULPT_TOOL_PAINT,
            SCULPT_TOOL_GRAB,
            SCULPT_TOOL_ELASTIC_DEFORM,
            SCULPT_TOOL_CLOTH,
            SCULPT_TOOL_NUDGE,
            SCULPT_TOOL_CLAY_STRIPS,
            SCULPT_TOOL_PINCH,
            SCULPT_TOOL_MULTIPLANE_SCRAPE,
            SCULPT_TOOL_CLAY_THUMB,
            SCULPT_TOOL_SNAKE_HOOK,
            SCULPT_TOOL_POSE,
            SCULPT_TOOL_BOUNDARY,
            SCULPT_TOOL_SMEAR,
            SCULPT_TOOL_THUMB) &&
      !sculpt_brush_use_topology_rake(ss, brush))
  {
    return;
  }
  float grab_location[3], imat[4][4], delta[3], loc[3];

  if (SCULPT_stroke_is_first_brush_step_of_symmetry_pass(*ss.cache)) {
    if (tool == SCULPT_TOOL_GRAB && brush.flag & BRUSH_GRAB_ACTIVE_VERTEX) {
      copy_v3_v3(cache->orig_grab_location,
                 SCULPT_vertex_co_for_grab_active_get(ss, SCULPT_active_vertex_get(ss)));
    }
    else {
      copy_v3_v3(cache->orig_grab_location, cache->true_location);
    }
  }
  else if (tool == SCULPT_TOOL_SNAKE_HOOK ||
           (tool == SCULPT_TOOL_CLOTH && brush.cloth_deform_type == BRUSH_CLOTH_DEFORM_SNAKE_HOOK))
  {
    add_v3_v3(cache->true_location, cache->grab_delta);
  }

  /* Compute 3d coordinate at same z from original location + mval. */
  mul_v3_m4v3(loc, ob.object_to_world().ptr(), cache->orig_grab_location);
  ED_view3d_win_to_3d(cache->vc->v3d, cache->vc->region, loc, mval, grab_location);

  /* Compute delta to move verts by. */
  if (!SCULPT_stroke_is_first_brush_step_of_symmetry_pass(*ss.cache)) {
    if (sculpt_needs_delta_from_anchored_origin(brush)) {
      sub_v3_v3v3(delta, grab_location, cache->old_grab_location);
      invert_m4_m4(imat, ob.object_to_world().ptr());
      mul_mat3_m4_v3(imat, delta);
      add_v3_v3(cache->grab_delta, delta);
    }
    else if (sculpt_needs_delta_for_tip_orientation(brush)) {
      if (brush.flag & BRUSH_ANCHORED) {
        float orig[3];
        mul_v3_m4v3(orig, ob.object_to_world().ptr(), cache->orig_grab_location);
        sub_v3_v3v3(cache->grab_delta, grab_location, orig);
      }
      else {
        sub_v3_v3v3(cache->grab_delta, grab_location, cache->old_grab_location);
      }
      invert_m4_m4(imat, ob.object_to_world().ptr());
      mul_mat3_m4_v3(imat, cache->grab_delta);
    }
    else {
      /* Use for 'Brush.topology_rake_factor'. */
      sub_v3_v3v3(cache->grab_delta, grab_location, cache->old_grab_location);
    }
  }
  else {
    zero_v3(cache->grab_delta);
  }

  if (brush.falloff_shape == PAINT_FALLOFF_SHAPE_TUBE) {
    project_plane_v3_v3v3(cache->grab_delta, cache->grab_delta, ss.cache->true_view_normal);
  }

  copy_v3_v3(cache->old_grab_location, grab_location);

  if (tool == SCULPT_TOOL_GRAB) {
    if (brush.flag & BRUSH_GRAB_ACTIVE_VERTEX) {
      copy_v3_v3(cache->anchored_location, cache->orig_grab_location);
    }
    else {
      copy_v3_v3(cache->anchored_location, cache->true_location);
    }
  }
  else if (tool == SCULPT_TOOL_ELASTIC_DEFORM || cloth::is_cloth_deform_brush(brush)) {
    copy_v3_v3(cache->anchored_location, cache->true_location);
  }
  else if (tool == SCULPT_TOOL_THUMB) {
    copy_v3_v3(cache->anchored_location, cache->orig_grab_location);
  }

  if (sculpt_needs_delta_from_anchored_origin(brush)) {
    /* Location stays the same for finding vertices in brush radius. */
    copy_v3_v3(cache->true_location, cache->orig_grab_location);

    ups.draw_anchored = true;
    copy_v2_v2(ups.anchored_initial_mouse, cache->initial_mouse);
    ups.anchored_size = ups.pixel_radius;
  }

  /* Handle 'rake' */
  cache->is_rake_rotation_valid = false;

  invert_m4_m4(imat, ob.object_to_world().ptr());
  mul_mat3_m4_v3(imat, grab_location);

  if (SCULPT_stroke_is_first_brush_step_of_symmetry_pass(*ss.cache)) {
    copy_v3_v3(cache->rake_data.follow_co, grab_location);
  }

  if (!sculpt_brush_needs_rake_rotation(brush)) {
    return;
  }
  cache->rake_data.follow_dist = cache->radius * SCULPT_RAKE_BRUSH_FACTOR;

  if (!is_zero_v3(cache->grab_delta)) {
    const float eps = 0.00001f;

    float v1[3], v2[3];

    copy_v3_v3(v1, cache->rake_data.follow_co);
    copy_v3_v3(v2, cache->rake_data.follow_co);
    sub_v3_v3(v2, cache->grab_delta);

    sub_v3_v3(v1, grab_location);
    sub_v3_v3(v2, grab_location);

    if ((normalize_v3(v2) > eps) && (normalize_v3(v1) > eps) && (len_squared_v3v3(v1, v2) > eps)) {
      const float rake_dist_sq = len_squared_v3v3(cache->rake_data.follow_co, grab_location);
      const float rake_fade = (rake_dist_sq > square_f(cache->rake_data.follow_dist)) ?
                                  1.0f :
                                  sqrtf(rake_dist_sq) / cache->rake_data.follow_dist;

      float axis[3], angle;
      float tquat[4];

      rotation_between_vecs_to_quat(tquat, v1, v2);

      /* Use axis-angle to scale rotation since the factor may be above 1. */
      quat_to_axis_angle(axis, &angle, tquat);
      normalize_v3(axis);

      angle *= brush.rake_factor * rake_fade;
      axis_angle_normalized_to_quat(cache->rake_rotation, axis, angle);
      cache->is_rake_rotation_valid = true;
    }
  }
  sculpt_rake_data_update(&cache->rake_data, grab_location);
}

static void sculpt_update_cache_paint_variants(StrokeCache &cache, const Brush &brush)
{
  cache.paint_brush.hardness = brush.hardness;
  if (brush.paint_flags & BRUSH_PAINT_HARDNESS_PRESSURE) {
    cache.paint_brush.hardness *= brush.paint_flags & BRUSH_PAINT_HARDNESS_PRESSURE_INVERT ?
                                      1.0f - cache.pressure :
                                      cache.pressure;
  }

  cache.paint_brush.flow = brush.flow;
  if (brush.paint_flags & BRUSH_PAINT_FLOW_PRESSURE) {
    cache.paint_brush.flow *= brush.paint_flags & BRUSH_PAINT_FLOW_PRESSURE_INVERT ?
                                  1.0f - cache.pressure :
                                  cache.pressure;
  }

  cache.paint_brush.wet_mix = brush.wet_mix;
  if (brush.paint_flags & BRUSH_PAINT_WET_MIX_PRESSURE) {
    cache.paint_brush.wet_mix *= brush.paint_flags & BRUSH_PAINT_WET_MIX_PRESSURE_INVERT ?
                                     1.0f - cache.pressure :
                                     cache.pressure;

    /* This makes wet mix more sensible in higher values, which allows to create brushes that have
     * a wider pressure range were they only blend colors without applying too much of the brush
     * color. */
    cache.paint_brush.wet_mix = 1.0f - pow2f(1.0f - cache.paint_brush.wet_mix);
  }

  cache.paint_brush.wet_persistence = brush.wet_persistence;
  if (brush.paint_flags & BRUSH_PAINT_WET_PERSISTENCE_PRESSURE) {
    cache.paint_brush.wet_persistence = brush.paint_flags &
                                                BRUSH_PAINT_WET_PERSISTENCE_PRESSURE_INVERT ?
                                            1.0f - cache.pressure :
                                            cache.pressure;
  }

  cache.paint_brush.density = brush.density;
  if (brush.paint_flags & BRUSH_PAINT_DENSITY_PRESSURE) {
    cache.paint_brush.density = brush.paint_flags & BRUSH_PAINT_DENSITY_PRESSURE_INVERT ?
                                    1.0f - cache.pressure :
                                    cache.pressure;
  }
}

/* Initialize the stroke cache variants from operator properties. */
static void sculpt_update_cache_variants(bContext *C, Sculpt &sd, Object &ob, PointerRNA *ptr)
{
  Scene &scene = *CTX_data_scene(C);
  UnifiedPaintSettings &ups = scene.toolsettings->unified_paint_settings;
  SculptSession &ss = *ob.sculpt;
  StrokeCache &cache = *ss.cache;
  Brush &brush = *BKE_paint_brush(&sd.paint);

  if (SCULPT_stroke_is_first_brush_step_of_symmetry_pass(cache) ||
      !((brush.flag & BRUSH_ANCHORED) || (brush.sculpt_tool == SCULPT_TOOL_SNAKE_HOOK) ||
        (brush.sculpt_tool == SCULPT_TOOL_ROTATE) || cloth::is_cloth_deform_brush(brush)))
  {
    RNA_float_get_array(ptr, "location", cache.true_location);
  }

  cache.pen_flip = RNA_boolean_get(ptr, "pen_flip");
  RNA_float_get_array(ptr, "mouse", cache.mouse);
  RNA_float_get_array(ptr, "mouse_event", cache.mouse_event);

  /* XXX: Use pressure value from first brush step for brushes which don't support strokes (grab,
   * thumb). They depends on initial state and brush coord/pressure/etc.
   * It's more an events design issue, which doesn't split coordinate/pressure/angle changing
   * events. We should avoid this after events system re-design. */
  if (paint_supports_dynamic_size(brush, PaintMode::Sculpt) || cache.first_time) {
    cache.pressure = RNA_float_get(ptr, "pressure");
  }

  cache.x_tilt = RNA_float_get(ptr, "x_tilt");
  cache.y_tilt = RNA_float_get(ptr, "y_tilt");

  /* Truly temporary data that isn't stored in properties. */
  if (SCULPT_stroke_is_first_brush_step_of_symmetry_pass(*ss.cache)) {
    cache.initial_radius = sculpt_calc_radius(*cache.vc, brush, scene, cache.true_location);

    if (!BKE_brush_use_locked_size(&scene, &brush)) {
      BKE_brush_unprojected_radius_set(&scene, &brush, cache.initial_radius);
    }
  }

  /* Clay stabilized pressure. */
  if (brush.sculpt_tool == SCULPT_TOOL_CLAY_THUMB) {
    if (SCULPT_stroke_is_first_brush_step_of_symmetry_pass(*ss.cache)) {
      for (int i = 0; i < SCULPT_CLAY_STABILIZER_LEN; i++) {
        ss.cache->clay_pressure_stabilizer[i] = 0.0f;
      }
      ss.cache->clay_pressure_stabilizer_index = 0;
    }
    else {
      cache.clay_pressure_stabilizer[cache.clay_pressure_stabilizer_index] = cache.pressure;
      cache.clay_pressure_stabilizer_index += 1;
      if (cache.clay_pressure_stabilizer_index >= SCULPT_CLAY_STABILIZER_LEN) {
        cache.clay_pressure_stabilizer_index = 0;
      }
    }
  }

  if (BKE_brush_use_size_pressure(&brush) && paint_supports_dynamic_size(brush, PaintMode::Sculpt))
  {
    cache.radius = sculpt_brush_dynamic_size_get(brush, cache, cache.initial_radius);
    cache.dyntopo_pixel_radius = sculpt_brush_dynamic_size_get(
        brush, cache, ups.initial_pixel_radius);
  }
  else {
    cache.radius = cache.initial_radius;
    cache.dyntopo_pixel_radius = ups.initial_pixel_radius;
  }

  sculpt_update_cache_paint_variants(cache, brush);

  cache.radius_squared = cache.radius * cache.radius;

  if (brush.flag & BRUSH_ANCHORED) {
    /* True location has been calculated as part of the stroke system already here. */
    if (brush.flag & BRUSH_EDGE_TO_EDGE) {
      RNA_float_get_array(ptr, "location", cache.true_location);
    }

    cache.radius = paint_calc_object_space_radius(
        *cache.vc, cache.true_location, ups.pixel_radius);
    cache.radius_squared = cache.radius * cache.radius;

    copy_v3_v3(cache.anchored_location, cache.true_location);
  }

  sculpt_update_brush_delta(ups, ob, brush);

  if (brush.sculpt_tool == SCULPT_TOOL_ROTATE) {
    cache.vertex_rotation = -BLI_dial_angle(cache.dial, cache.mouse) * cache.bstrength;

    ups.draw_anchored = true;
    copy_v2_v2(ups.anchored_initial_mouse, cache.initial_mouse);
    copy_v3_v3(cache.anchored_location, cache.true_location);
    ups.anchored_size = ups.pixel_radius;
  }

  cache.special_rotation = ups.brush_rotation;

  cache.iteration_count++;
}

/* Returns true if any of the smoothing modes are active (currently
 * one of smooth brush, autosmooth, mask smooth, or shift-key
 * smooth). */
static bool sculpt_needs_connectivity_info(const Sculpt &sd,
                                           const Brush &brush,
                                           const SculptSession &ss,
                                           int stroke_mode)
{
  if (ss.pbvh && auto_mask::is_enabled(sd, &ss, &brush)) {
    return true;
  }
  return ((stroke_mode == BRUSH_STROKE_SMOOTH) || (ss.cache && ss.cache->alt_smooth) ||
          (brush.sculpt_tool == SCULPT_TOOL_SMOOTH) || (brush.autosmooth_factor > 0) ||
          ((brush.sculpt_tool == SCULPT_TOOL_MASK) && (brush.mask_tool == BRUSH_MASK_SMOOTH)) ||
          (brush.sculpt_tool == SCULPT_TOOL_POSE) || (brush.sculpt_tool == SCULPT_TOOL_BOUNDARY) ||
          (brush.sculpt_tool == SCULPT_TOOL_SLIDE_RELAX) ||
          SCULPT_tool_is_paint(brush.sculpt_tool) || (brush.sculpt_tool == SCULPT_TOOL_CLOTH) ||
          (brush.sculpt_tool == SCULPT_TOOL_SMEAR) ||
          (brush.sculpt_tool == SCULPT_TOOL_DRAW_FACE_SETS) ||
          (brush.sculpt_tool == SCULPT_TOOL_DISPLACEMENT_SMEAR) ||
          (brush.sculpt_tool == SCULPT_TOOL_PAINT));
}

}  // namespace blender::ed::sculpt_paint

void SCULPT_stroke_modifiers_check(const bContext *C, Object &ob, const Brush &brush)
{
  using namespace blender::ed::sculpt_paint;
  SculptSession &ss = *ob.sculpt;
  RegionView3D *rv3d = CTX_wm_region_view3d(C);
  const Sculpt &sd = *CTX_data_tool_settings(C)->sculpt;

  bool need_pmap = sculpt_needs_connectivity_info(sd, brush, ss, 0);
  if (ss.shapekey_active || ss.deform_modifiers_active ||
      (!BKE_sculptsession_use_pbvh_draw(&ob, rv3d) && need_pmap))
  {
    Depsgraph *depsgraph = CTX_data_depsgraph_pointer(C);
    BKE_sculpt_update_object_for_edit(depsgraph, &ob, SCULPT_tool_is_paint(brush.sculpt_tool));
  }
}

static void sculpt_raycast_cb(blender::bke::pbvh::Node &node, SculptRaycastData &srd, float *tmin)
{
  using namespace blender;
  using namespace blender::ed::sculpt_paint;
  if (BKE_pbvh_node_get_tmin(&node) >= *tmin) {
    return;
  }
  const float(*origco)[3] = nullptr;
  bool use_origco = false;

  if (srd.original && srd.ss->cache) {
    if (srd.ss->pbvh->type() == bke::pbvh::Type::BMesh) {
      use_origco = true;
    }
    else {
      /* Intersect with coordinates from before we started stroke. */
      const undo::Node *unode = undo::get_node(&node, undo::Type::Position);
      origco = (unode) ? reinterpret_cast<const float(*)[3]>(unode->position.data()) : nullptr;
      use_origco = origco ? true : false;
    }
  }

  if (bke::pbvh::raycast_node(*srd.ss->pbvh,
                              node,
                              origco,
                              use_origco,
                              srd.corner_verts,
                              srd.corner_tris,
                              srd.corner_tri_faces,
                              srd.hide_poly,
                              srd.ray_start,
                              srd.ray_normal,
                              &srd.isect_precalc,
                              &srd.depth,
                              &srd.active_vertex,
                              &srd.active_face_grid_index,
                              srd.face_normal))
  {
    srd.hit = true;
    *tmin = srd.depth;
  }
}

static void sculpt_find_nearest_to_ray_cb(blender::bke::pbvh::Node &node,
                                          SculptFindNearestToRayData &srd,
                                          float *tmin)
{
  using namespace blender;
  using namespace blender::ed::sculpt_paint;
  if (BKE_pbvh_node_get_tmin(&node) >= *tmin) {
    return;
  }
  const float(*origco)[3] = nullptr;
  bool use_origco = false;

  if (srd.original && srd.ss->cache) {
    if (srd.ss->pbvh->type() == bke::pbvh::Type::BMesh) {
      use_origco = true;
    }
    else {
      /* Intersect with coordinates from before we started stroke. */
      const undo::Node *unode = undo::get_node(&node, undo::Type::Position);
      origco = (unode) ? reinterpret_cast<const float(*)[3]>(unode->position.data()) : nullptr;
      use_origco = origco ? true : false;
    }
  }

  if (bke::pbvh::find_nearest_to_ray_node(*srd.ss->pbvh,
                                          node,
                                          origco,
                                          use_origco,
                                          srd.corner_verts,
                                          srd.corner_tris,
                                          srd.corner_tri_faces,
                                          srd.hide_poly,
                                          srd.ray_start,
                                          srd.ray_normal,
                                          &srd.depth,
                                          &srd.dist_sq_to_ray))
  {
    srd.hit = true;
    *tmin = srd.dist_sq_to_ray;
  }
}

float SCULPT_raycast_init(ViewContext *vc,
                          const float mval[2],
                          float ray_start[3],
                          float ray_end[3],
                          float ray_normal[3],
                          bool original)
{
  using namespace blender;
  float obimat[4][4];
  float dist;
  Object &ob = *vc->obact;
  RegionView3D *rv3d = vc->rv3d;
  View3D *v3d = vc->v3d;

  /* TODO: what if the segment is totally clipped? (return == 0). */
  ED_view3d_win_to_segment_clipped(
      vc->depsgraph, vc->region, vc->v3d, mval, ray_start, ray_end, true);

  invert_m4_m4(obimat, ob.object_to_world().ptr());
  mul_m4_v3(obimat, ray_start);
  mul_m4_v3(obimat, ray_end);

  sub_v3_v3v3(ray_normal, ray_end, ray_start);
  dist = normalize_v3(ray_normal);

  /* If the ray is clipped, don't adjust its start/end. */
  if ((rv3d->is_persp == false) && !RV3D_CLIPPING_ENABLED(v3d, rv3d)) {
    /* Get the view origin without the addition
     * of -ray_normal * clip_start that
     * ED_view3d_win_to_segment_clipped gave us.
     * This is necessary to avoid floating point overflow.
     */
    ED_view3d_win_to_origin(vc->region, mval, ray_start);
    mul_m4_v3(obimat, ray_start);

    bke::pbvh::clip_ray_ortho(*ob.sculpt->pbvh, original, ray_start, ray_end, ray_normal);

    dist = len_v3v3(ray_start, ray_end);
  }

  return dist;
}

bool SCULPT_cursor_geometry_info_update(bContext *C,
                                        SculptCursorGeometryInfo *out,
                                        const float mval[2],
                                        bool use_sampled_normal)
{
  using namespace blender;
  using namespace blender::ed::sculpt_paint;
  Depsgraph *depsgraph = CTX_data_depsgraph_pointer(C);
  Scene *scene = CTX_data_scene(C);
  const Brush &brush = *BKE_paint_brush_for_read(BKE_paint_get_active_from_context(C));
  float ray_start[3], ray_end[3], ray_normal[3], depth, face_normal[3], mat[3][3];
  float viewDir[3] = {0.0f, 0.0f, 1.0f};
  bool original = false;

  ViewContext vc = ED_view3d_viewcontext_init(C, depsgraph);

  Object &ob = *vc.obact;
  SculptSession &ss = *ob.sculpt;

  const View3D *v3d = CTX_wm_view3d(C);
  const Base *base = CTX_data_active_base(C);

  if (!ss.pbvh || !vc.rv3d || !BKE_base_is_visible(v3d, base)) {
    zero_v3(out->location);
    zero_v3(out->normal);
    zero_v3(out->active_vertex_co);
    return false;
  }

  /* bke::pbvh::Tree raycast to get active vertex and face normal. */
  depth = SCULPT_raycast_init(&vc, mval, ray_start, ray_end, ray_normal, original);
  SCULPT_stroke_modifiers_check(C, ob, brush);

  SculptRaycastData srd{};
  srd.original = original;
  srd.ss = ob.sculpt;
  srd.hit = false;
  if (ss.pbvh->type() == bke::pbvh::Type::Mesh) {
    const Mesh &mesh = *static_cast<const Mesh *>(ob.data);
    srd.corner_verts = mesh.corner_verts();
    srd.corner_tris = mesh.corner_tris();
    srd.corner_tri_faces = mesh.corner_tri_faces();
    const bke::AttributeAccessor attributes = mesh.attributes();
    srd.hide_poly = *attributes.lookup<bool>(".hide_poly", bke::AttrDomain::Face);
  }
  srd.ray_start = ray_start;
  srd.ray_normal = ray_normal;
  srd.depth = depth;
  srd.face_normal = face_normal;

  isect_ray_tri_watertight_v3_precalc(&srd.isect_precalc, ray_normal);
  bke::pbvh::raycast(
      *ss.pbvh,
      [&](bke::pbvh::Node &node, float *tmin) { sculpt_raycast_cb(node, srd, tmin); },
      ray_start,
      ray_normal,
      srd.original);

  /* Cursor is not over the mesh, return default values. */
  if (!srd.hit) {
    zero_v3(out->location);
    zero_v3(out->normal);
    zero_v3(out->active_vertex_co);
    return false;
  }

  /* Update the active vertex of the SculptSession. */
  ss.active_vertex = srd.active_vertex;
  SCULPT_vertex_random_access_ensure(ss);
  copy_v3_v3(out->active_vertex_co, SCULPT_active_vertex_co_get(ss));

  switch (ss.pbvh->type()) {
    case bke::pbvh::Type::Mesh:
      ss.active_face_index = srd.active_face_grid_index;
      ss.active_grid_index = 0;
      break;
    case bke::pbvh::Type::Grids:
      ss.active_face_index = 0;
      ss.active_grid_index = srd.active_face_grid_index;
      break;
    case bke::pbvh::Type::BMesh:
      ss.active_face_index = 0;
      ss.active_grid_index = 0;
      break;
  }

  copy_v3_v3(out->location, ray_normal);
  mul_v3_fl(out->location, srd.depth);
  add_v3_v3(out->location, ray_start);

  /* Option to return the face normal directly for performance o accuracy reasons. */
  if (!use_sampled_normal) {
    copy_v3_v3(out->normal, srd.face_normal);
    return srd.hit;
  }

  /* Sampled normal calculation. */
  float radius;

  /* Update cursor data in SculptSession. */
  invert_m4_m4(ob.runtime->world_to_object.ptr(), ob.object_to_world().ptr());
  copy_m3_m4(mat, vc.rv3d->viewinv);
  mul_m3_v3(mat, viewDir);
  copy_m3_m4(mat, ob.world_to_object().ptr());
  mul_m3_v3(mat, viewDir);
  normalize_v3_v3(ss.cursor_view_normal, viewDir);
  copy_v3_v3(ss.cursor_normal, srd.face_normal);
  copy_v3_v3(ss.cursor_location, out->location);
  ss.rv3d = vc.rv3d;
  ss.v3d = vc.v3d;

  if (!BKE_brush_use_locked_size(scene, &brush)) {
    radius = paint_calc_object_space_radius(vc, out->location, BKE_brush_size_get(scene, &brush));
  }
  else {
    radius = BKE_brush_unprojected_radius_get(scene, &brush);
  }
  ss.cursor_radius = radius;

  Vector<bke::pbvh::Node *> nodes = sculpt_pbvh_gather_cursor_update(ob, original);

  /* In case there are no nodes under the cursor, return the face normal. */
  if (nodes.is_empty()) {
    copy_v3_v3(out->normal, srd.face_normal);
    return true;
  }

  /* Calculate the sampled normal. */
  if (const std::optional<float3> sampled_normal = calc_area_normal(brush, ob, nodes)) {
    copy_v3_v3(out->normal, *sampled_normal);
    copy_v3_v3(ss.cursor_sampled_normal, *sampled_normal);
  }
  else {
    /* Use face normal when there are no vertices to sample inside the cursor radius. */
    copy_v3_v3(out->normal, srd.face_normal);
  }
  return true;
}

bool SCULPT_stroke_get_location(bContext *C,
                                float out[3],
                                const float mval[2],
                                bool force_original)
{
  const Brush *brush = BKE_paint_brush(BKE_paint_get_active_from_context(C));
  bool check_closest = brush->falloff_shape == PAINT_FALLOFF_SHAPE_TUBE;

  return SCULPT_stroke_get_location_ex(C, out, mval, force_original, check_closest, true);
}

bool SCULPT_stroke_get_location_ex(bContext *C,
                                   float out[3],
                                   const float mval[2],
                                   bool force_original,
                                   bool check_closest,
                                   bool limit_closest_radius)
{
  using namespace blender;
  using namespace blender::ed::sculpt_paint;
  Depsgraph *depsgraph = CTX_data_depsgraph_pointer(C);
  float ray_start[3], ray_end[3], ray_normal[3], depth, face_normal[3];

  ViewContext vc = ED_view3d_viewcontext_init(C, depsgraph);

  Object &ob = *vc.obact;

  SculptSession &ss = *ob.sculpt;
  StrokeCache *cache = ss.cache;
  bool original = force_original || ((cache) ? !cache->accum : false);

  const Brush &brush = *BKE_paint_brush(BKE_paint_get_active_from_context(C));

  SCULPT_stroke_modifiers_check(C, ob, brush);

  depth = SCULPT_raycast_init(&vc, mval, ray_start, ray_end, ray_normal, original);

  if (ss.pbvh->type() == bke::pbvh::Type::BMesh) {
    BM_mesh_elem_table_ensure(ss.bm, BM_VERT);
    BM_mesh_elem_index_ensure(ss.bm, BM_VERT);
  }

  bool hit = false;
  {
    SculptRaycastData srd;
    srd.ss = ob.sculpt;
    srd.ray_start = ray_start;
    srd.ray_normal = ray_normal;
    srd.hit = false;
    if (ss.pbvh->type() == bke::pbvh::Type::Mesh) {
      const Mesh &mesh = *static_cast<const Mesh *>(ob.data);
      srd.corner_verts = mesh.corner_verts();
      srd.corner_tris = mesh.corner_tris();
      srd.corner_tri_faces = mesh.corner_tri_faces();
      const bke::AttributeAccessor attributes = mesh.attributes();
      srd.hide_poly = *attributes.lookup<bool>(".hide_poly", bke::AttrDomain::Face);
    }
    srd.depth = depth;
    srd.original = original;
    srd.face_normal = face_normal;
    isect_ray_tri_watertight_v3_precalc(&srd.isect_precalc, ray_normal);

    bke::pbvh::raycast(
        *ss.pbvh,
        [&](bke::pbvh::Node &node, float *tmin) { sculpt_raycast_cb(node, srd, tmin); },
        ray_start,
        ray_normal,
        srd.original);
    if (srd.hit) {
      hit = true;
      copy_v3_v3(out, ray_normal);
      mul_v3_fl(out, srd.depth);
      add_v3_v3(out, ray_start);
    }
  }

  if (hit || !check_closest) {
    return hit;
  }

  SculptFindNearestToRayData srd{};
  srd.original = original;
  srd.ss = ob.sculpt;
  srd.hit = false;
  if (ss.pbvh->type() == bke::pbvh::Type::Mesh) {
    const Mesh &mesh = *static_cast<const Mesh *>(ob.data);
    srd.corner_verts = mesh.corner_verts();
    srd.corner_tris = mesh.corner_tris();
    srd.corner_tri_faces = mesh.corner_tri_faces();
    const bke::AttributeAccessor attributes = mesh.attributes();
    srd.hide_poly = *attributes.lookup<bool>(".hide_poly", bke::AttrDomain::Face);
  }
  srd.ray_start = ray_start;
  srd.ray_normal = ray_normal;
  srd.depth = FLT_MAX;
  srd.dist_sq_to_ray = FLT_MAX;

  bke::pbvh::find_nearest_to_ray(
      *ss.pbvh,
      [&](bke::pbvh::Node &node, float *tmin) { sculpt_find_nearest_to_ray_cb(node, srd, tmin); },
      ray_start,
      ray_normal,
      srd.original);
  if (srd.hit && srd.dist_sq_to_ray) {
    hit = true;
    copy_v3_v3(out, ray_normal);
    mul_v3_fl(out, srd.depth);
    add_v3_v3(out, ray_start);
  }

  float closest_radius_sq = FLT_MAX;
  if (limit_closest_radius) {
    closest_radius_sq = sculpt_calc_radius(vc, brush, *CTX_data_scene(C), out);
    closest_radius_sq *= closest_radius_sq;
  }

  return hit && srd.dist_sq_to_ray < closest_radius_sq;
}

static void sculpt_brush_init_tex(const Sculpt &sd, SculptSession &ss)
{
  const Brush *brush = BKE_paint_brush_for_read(&sd.paint);
  const MTex *mask_tex = BKE_brush_mask_texture_get(brush, OB_MODE_SCULPT);

  /* Init mtex nodes. */
  if (mask_tex->tex && mask_tex->tex->nodetree) {
    /* Has internal flag to detect it only does it once. */
    ntreeTexBeginExecTree(mask_tex->tex->nodetree);
  }

  if (ss.tex_pool == nullptr) {
    ss.tex_pool = BKE_image_pool_new();
  }
}

static void sculpt_brush_stroke_init(bContext *C)
{
  Object &ob = *CTX_data_active_object(C);
  ToolSettings *tool_settings = CTX_data_tool_settings(C);
  const Sculpt &sd = *tool_settings->sculpt;
  SculptSession &ss = *CTX_data_active_object(C)->sculpt;
  const Brush *brush = BKE_paint_brush_for_read(&sd.paint);

  if (!G.background) {
    view3d_operator_needs_opengl(C);
  }
  sculpt_brush_init_tex(sd, ss);

  const bool needs_colors = SCULPT_tool_is_paint(brush->sculpt_tool) &&
                            !SCULPT_use_image_paint_brush(tool_settings->paint_mode, ob);

  if (needs_colors) {
    BKE_sculpt_color_layer_create_if_needed(&ob);
  }

  /* CTX_data_ensure_evaluated_depsgraph should be used at the end to include the updates of
   * earlier steps modifying the data. */
  Depsgraph *depsgraph = CTX_data_ensure_evaluated_depsgraph(C);
  BKE_sculpt_update_object_for_edit(depsgraph, &ob, SCULPT_tool_is_paint(brush->sculpt_tool));

  ED_paint_tool_update_sticky_shading_color(C, &ob);
}

static void sculpt_restore_mesh(const Sculpt &sd, Object &ob)
{
  using namespace blender::ed::sculpt_paint;
  SculptSession &ss = *ob.sculpt;
  const Brush *brush = BKE_paint_brush_for_read(&sd.paint);

  /* Brushes that also use original coordinates and will need a "restore" step.
   *  - SCULPT_TOOL_BOUNDARY
   * TODO: Investigate removing this step using the same technique as the layer brush-- in the
   * brush, apply the translation between the result of the last brush step and the result of the
   * latest brush step.
   */
  if (ELEM(brush->sculpt_tool,
           SCULPT_TOOL_ELASTIC_DEFORM,
           SCULPT_TOOL_GRAB,
           SCULPT_TOOL_THUMB,
           SCULPT_TOOL_ROTATE,
           SCULPT_TOOL_POSE))
  {
    undo::restore_from_undo_step(sd, ob);
    return;
  }

  /* For the cloth brush it makes more sense to not restore the mesh state to keep running the
   * simulation from the previous state. */
  if (brush->sculpt_tool == SCULPT_TOOL_CLOTH) {
    return;
  }

  /* Restore the mesh before continuing with anchored stroke. */
  if ((brush->flag & BRUSH_ANCHORED) ||
      (ELEM(brush->sculpt_tool, SCULPT_TOOL_GRAB, SCULPT_TOOL_ELASTIC_DEFORM) &&
       BKE_brush_use_size_pressure(brush)) ||
      (brush->flag & BRUSH_DRAG_DOT))
  {

    undo::restore_from_undo_step(sd, ob);

    if (ss.cache) {
      ss.cache->layer_displacement_factor = {};
    }
  }
}

namespace blender::ed::sculpt_paint {

void flush_update_step(bContext *C, UpdateType update_type)
{
  Depsgraph &depsgraph = *CTX_data_depsgraph_pointer(C);
  Object &ob = *CTX_data_active_object(C);
  SculptSession &ss = *ob.sculpt;
  ARegion &region = *CTX_wm_region(C);
  MultiresModifierData *mmd = ss.multires.modifier;
  RegionView3D *rv3d = CTX_wm_region_view3d(C);
  Mesh *mesh = static_cast<Mesh *>(ob.data);

  const bool use_pbvh_draw = BKE_sculptsession_use_pbvh_draw(&ob, rv3d);

  if (rv3d) {
    /* Mark for faster 3D viewport redraws. */
    rv3d->rflag |= RV3D_PAINTING;
  }

  if (mmd != nullptr) {
    multires_mark_as_modified(&depsgraph, &ob, MULTIRES_COORDS_MODIFIED);
  }

  if ((update_type == UpdateType::Image) != 0) {
    ED_region_tag_redraw(&region);
    if (update_type == UpdateType::Image) {
      /* Early exit when only need to update the images. We don't want to tag any geometry updates
       * that would rebuild the bke::pbvh::Tree. */
      return;
    }
  }

  DEG_id_tag_update(&ob.id, ID_RECALC_SHADING);

  /* Only current viewport matters, slower update for all viewports will
   * be done in sculpt_flush_update_done. */
  if (!use_pbvh_draw) {
    /* Slow update with full dependency graph update and all that comes with it.
     * Needed when there are modifiers or full shading in the 3D viewport. */
    DEG_id_tag_update(&ob.id, ID_RECALC_GEOMETRY);
    ED_region_tag_redraw(&region);
  }
  else {
    /* Fast path where we just update the BVH nodes that changed, and redraw
     * only the part of the 3D viewport where changes happened. */
    rcti r;

    if (update_type == UpdateType::Position) {
      bke::pbvh::update_bounds(*ss.pbvh);
    }

    RegionView3D *rv3d = CTX_wm_region_view3d(C);
    if (rv3d && SCULPT_get_redraw_rect(region, *rv3d, ob, r)) {
      if (ss.cache) {
        ss.cache->current_r = r;
      }

      /* previous is not set in the current cache else
       * the partial rect will always grow */
      sculpt_extend_redraw_rect_previous(ob, r);

      r.xmin += region.winrct.xmin - 2;
      r.xmax += region.winrct.xmin + 2;
      r.ymin += region.winrct.ymin - 2;
      r.ymax += region.winrct.ymin + 2;
      ED_region_tag_redraw_partial(&region, &r, true);
    }
  }

  if (update_type == UpdateType::Position && !ss.shapekey_active) {
    if (ss.pbvh->type() == bke::pbvh::Type::Mesh) {
      /* Updating mesh positions without marking caches dirty is generally not good, but since
       * sculpt mode has special requirements and is expected to have sole ownership of the mesh it
       * modifies, it's generally okay. */
      if (use_pbvh_draw) {
        /* When drawing from bke::pbvh::Tree is used, vertex and face normals are updated
         * later in #bke::pbvh::update_normals. However, we update the mesh's bounds eagerly here
         * since they are trivial to access from the bke::pbvh::Tree. Updating the
         * object's evaluated geometry bounding box is necessary because sculpt strokes don't cause
         * an object reevaluation. */
        mesh->tag_positions_changed_no_normals();
        /* Sculpt mode does not use or recalculate face corner normals, so they are cleared. */
        mesh->runtime->corner_normals_cache.tag_dirty();
      }
      else {
        /* Drawing happens from the modifier stack evaluation result.
         * Tag both coordinates and normals as modified, as both needed for proper drawing and the
         * modifier stack is not guaranteed to tag normals for update. */
        mesh->tag_positions_changed();
      }

      mesh->bounds_set_eager(bke::pbvh::bounds_get(*ob.sculpt->pbvh));
      if (ob.runtime->bounds_eval) {
        ob.runtime->bounds_eval = mesh->bounds_min_max();
      }
    }
  }
}

void flush_update_done(const bContext *C, Object &ob, UpdateType update_type)
{
  /* After we are done drawing the stroke, check if we need to do a more
   * expensive depsgraph tag to update geometry. */
  wmWindowManager *wm = CTX_wm_manager(C);
  RegionView3D *current_rv3d = CTX_wm_region_view3d(C);
  SculptSession &ss = *ob.sculpt;
  Mesh *mesh = static_cast<Mesh *>(ob.data);

  /* Always needed for linked duplicates. */
  bool need_tag = (ID_REAL_USERS(&mesh->id) > 1);

  if (current_rv3d) {
    current_rv3d->rflag &= ~RV3D_PAINTING;
  }

  LISTBASE_FOREACH (wmWindow *, win, &wm->windows) {
    bScreen *screen = WM_window_get_active_screen(win);
    LISTBASE_FOREACH (ScrArea *, area, &screen->areabase) {
      SpaceLink *sl = static_cast<SpaceLink *>(area->spacedata.first);
      if (sl->spacetype != SPACE_VIEW3D) {
        continue;
      }

      /* Tag all 3D viewports for redraw now that we are done. Others
       * viewports did not get a full redraw, and anti-aliasing for the
       * current viewport was deactivated. */
      LISTBASE_FOREACH (ARegion *, region, &area->regionbase) {
        if (region->regiontype == RGN_TYPE_WINDOW) {
          RegionView3D *rv3d = static_cast<RegionView3D *>(region->regiondata);
          if (rv3d != current_rv3d) {
            need_tag |= !BKE_sculptsession_use_pbvh_draw(&ob, rv3d);
          }

          ED_region_tag_redraw(region);
        }
      }
    }

    if (update_type == UpdateType::Image) {
      LISTBASE_FOREACH (ScrArea *, area, &screen->areabase) {
        SpaceLink *sl = static_cast<SpaceLink *>(area->spacedata.first);
        if (sl->spacetype != SPACE_IMAGE) {
          continue;
        }
        ED_area_tag_redraw_regiontype(area, RGN_TYPE_WINDOW);
      }
    }
  }

  if (update_type == UpdateType::Position) {
    bke::pbvh::store_bounds_orig(*ss.pbvh);

    /* Coordinates were modified, so fake neighbors are not longer valid. */
    SCULPT_fake_neighbors_free(ob);
  }

  if (update_type == UpdateType::Mask) {
    bke::pbvh::update_mask(*ss.pbvh);
  }

  BKE_sculpt_attributes_destroy_temporary_stroke(&ob);

  if (update_type == UpdateType::Position) {
    if (ss.pbvh->type() == bke::pbvh::Type::BMesh) {
      BKE_pbvh_bmesh_after_stroke(*ss.pbvh);
    }

    /* Optimization: if there is locked key and active modifiers present in */
    /* the stack, keyblock is updating at each step. otherwise we could update */
    /* keyblock only when stroke is finished. */
    if (ss.shapekey_active && !ss.deform_modifiers_active) {
      sculpt_update_keyblock(ob);
    }
  }

  if (need_tag) {
    DEG_id_tag_update(&ob.id, ID_RECALC_GEOMETRY);
  }
}

}  // namespace blender::ed::sculpt_paint

/* Returns whether the mouse/stylus is over the mesh (1)
 * or over the background (0). */
static bool over_mesh(bContext *C, wmOperator * /*op*/, const float mval[2])
{
  float co_dummy[3];
  Sculpt *sd = CTX_data_tool_settings(C)->sculpt;
  Brush *brush = BKE_paint_brush(&sd->paint);

  bool check_closest = brush->falloff_shape == PAINT_FALLOFF_SHAPE_TUBE;

  return SCULPT_stroke_get_location_ex(C, co_dummy, mval, false, check_closest, true);
}

static void sculpt_stroke_undo_begin(const bContext *C, wmOperator *op)
{
  using namespace blender::ed::sculpt_paint;
  Object &ob = *CTX_data_active_object(C);
  const Sculpt &sd = *CTX_data_tool_settings(C)->sculpt;
  const Brush *brush = BKE_paint_brush_for_read(&sd.paint);
  ToolSettings *tool_settings = CTX_data_tool_settings(C);

  /* Setup the correct undo system. Image painting and sculpting are mutual exclusive.
   * Color attributes are part of the sculpting undo system. */
  if (brush && brush->sculpt_tool == SCULPT_TOOL_PAINT &&
      SCULPT_use_image_paint_brush(tool_settings->paint_mode, ob))
  {
    ED_image_undo_push_begin(op->type->name, PaintMode::Sculpt);
  }
  else {
    undo::push_begin_ex(ob, sculpt_tool_name(sd));
  }
}

static void sculpt_stroke_undo_end(const bContext *C, Brush *brush)
{
  using namespace blender::ed::sculpt_paint;
  Object &ob = *CTX_data_active_object(C);
  ToolSettings *tool_settings = CTX_data_tool_settings(C);

  if (brush && brush->sculpt_tool == SCULPT_TOOL_PAINT &&
      SCULPT_use_image_paint_brush(tool_settings->paint_mode, ob))
  {
    ED_image_undo_push_end();
  }
  else {
    undo::push_end(ob);
  }
}

bool SCULPT_handles_colors_report(SculptSession &ss, ReportList *reports)
{
  switch (ss.pbvh->type()) {
    case blender::bke::pbvh::Type::Mesh:
      return true;
    case blender::bke::pbvh::Type::BMesh:
      BKE_report(reports, RPT_ERROR, "Not supported in dynamic topology mode");
      return false;
    case blender::bke::pbvh::Type::Grids:
      BKE_report(reports, RPT_ERROR, "Not supported in multiresolution mode");
      return false;
  }
  BLI_assert_unreachable();
  return false;
}

namespace blender::ed::sculpt_paint {

static bool sculpt_stroke_test_start(bContext *C, wmOperator *op, const float mval[2])
{
  /* Don't start the stroke until `mval` goes over the mesh.
   * NOTE: `mval` will only be null when re-executing the saved stroke.
   * We have exception for 'exec' strokes since they may not set `mval`,
   * only 'location', see: #52195. */
  if (((op->flag & OP_IS_INVOKE) == 0) || (mval == nullptr) || over_mesh(C, op, mval)) {
    Object &ob = *CTX_data_active_object(C);
    SculptSession &ss = *ob.sculpt;
    Sculpt &sd = *CTX_data_tool_settings(C)->sculpt;
    Brush *brush = BKE_paint_brush(&sd.paint);
    ToolSettings *tool_settings = CTX_data_tool_settings(C);

    /* NOTE: This should be removed when paint mode is available. Paint mode can force based on the
     * canvas it is painting on. (ref. use_sculpt_texture_paint). */
    if (brush && SCULPT_tool_is_paint(brush->sculpt_tool) &&
        !SCULPT_use_image_paint_brush(tool_settings->paint_mode, ob))
    {
      View3D *v3d = CTX_wm_view3d(C);
      if (v3d->shading.type == OB_SOLID) {
        v3d->shading.color_type = V3D_SHADING_VERTEX_COLOR;
      }
    }

    ED_view3d_init_mats_rv3d(&ob, CTX_wm_region_view3d(C));

    sculpt_update_cache_invariants(C, sd, ss, op, mval);

    SculptCursorGeometryInfo sgi;
    SCULPT_cursor_geometry_info_update(C, &sgi, mval, false);

    sculpt_stroke_undo_begin(C, op);

    SCULPT_stroke_id_next(ob);
    ss.cache->stroke_id = ss.stroke_id;

    return true;
  }
  return false;
}

static void sculpt_stroke_update_step(bContext *C,
                                      wmOperator * /*op*/,
                                      PaintStroke *stroke,
                                      PointerRNA *itemptr)
{
  UnifiedPaintSettings &ups = CTX_data_tool_settings(C)->unified_paint_settings;
  const Scene &scene = *CTX_data_scene(C);
  Sculpt &sd = *CTX_data_tool_settings(C)->sculpt;
  Object &ob = *CTX_data_active_object(C);
  SculptSession &ss = *ob.sculpt;
  const Brush &brush = *BKE_paint_brush_for_read(&sd.paint);
  ToolSettings &tool_settings = *CTX_data_tool_settings(C);
  StrokeCache *cache = ss.cache;
  cache->stroke_distance = paint_stroke_distance_get(stroke);

  SCULPT_stroke_modifiers_check(C, ob, brush);
  sculpt_update_cache_variants(C, sd, ob, itemptr);
  sculpt_restore_mesh(sd, ob);

  if (sd.flags & (SCULPT_DYNTOPO_DETAIL_CONSTANT | SCULPT_DYNTOPO_DETAIL_MANUAL)) {
    BKE_pbvh_bmesh_detail_size_set(
        *ss.pbvh, dyntopo::detail_size::constant_to_detail_size(sd.constant_detail, ob));
  }
  else if (sd.flags & SCULPT_DYNTOPO_DETAIL_BRUSH) {
    BKE_pbvh_bmesh_detail_size_set(
        *ss.pbvh, dyntopo::detail_size::brush_to_detail_size(sd.detail_percent, ss.cache->radius));
  }
  else {
    BKE_pbvh_bmesh_detail_size_set(
        *ss.pbvh,
        dyntopo::detail_size::relative_to_detail_size(
            sd.detail_size, ss.cache->radius, ss.cache->dyntopo_pixel_radius, U.pixelsize));
  }

  if (dyntopo::stroke_is_dyntopo(ss, brush)) {
    do_symmetrical_brush_actions(
        scene, sd, ob, sculpt_topology_update, ups, tool_settings.paint_mode);
  }

  do_symmetrical_brush_actions(scene, sd, ob, do_brush_action, ups, tool_settings.paint_mode);

  /* Hack to fix noise texture tearing mesh. */
  sculpt_fix_noise_tear(sd, ob);

  /* TODO(sergey): This is not really needed for the solid shading,
   * which does use pBVH drawing anyway, but texture and wireframe
   * requires this.
   *
   * Could be optimized later, but currently don't think it's so
   * much common scenario.
   *
   * Same applies to the DEG_id_tag_update() invoked from
   * sculpt_flush_update_step().
   *
   * For some brushes, flushing is done in the brush code itself.
   */
  if ((ELEM(brush.sculpt_tool, SCULPT_TOOL_BOUNDARY) || ss.pbvh->type() != bke::pbvh::Type::Mesh))
  {
    if (ss.deform_modifiers_active) {
      SCULPT_flush_stroke_deform(sd, ob, sculpt_tool_is_proxy_used(brush.sculpt_tool));
    }
    else if (ss.shapekey_active) {
      sculpt_update_keyblock(ob);
    }
  }

  ss.cache->first_time = false;
  copy_v3_v3(ss.cache->true_last_location, ss.cache->true_location);

  /* Cleanup. */
  if (brush.sculpt_tool == SCULPT_TOOL_MASK) {
    flush_update_step(C, UpdateType::Mask);
  }
  else if (SCULPT_tool_is_paint(brush.sculpt_tool)) {
    if (SCULPT_use_image_paint_brush(tool_settings.paint_mode, ob)) {
      flush_update_step(C, UpdateType::Image);
    }
    else {
      flush_update_step(C, UpdateType::Color);
    }
  }
  else {
    flush_update_step(C, UpdateType::Position);
  }
}

static void sculpt_brush_exit_tex(Sculpt &sd)
{
  Brush *brush = BKE_paint_brush(&sd.paint);
  const MTex *mask_tex = BKE_brush_mask_texture_get(brush, OB_MODE_SCULPT);

  if (mask_tex->tex && mask_tex->tex->nodetree) {
    ntreeTexEndExecTree(mask_tex->tex->nodetree->runtime->execdata);
  }
}

static void sculpt_stroke_done(const bContext *C, PaintStroke * /*stroke*/)
{
  Object &ob = *CTX_data_active_object(C);
  SculptSession &ss = *ob.sculpt;
  Sculpt &sd = *CTX_data_tool_settings(C)->sculpt;
  ToolSettings *tool_settings = CTX_data_tool_settings(C);

  /* Finished. */
  if (!ss.cache) {
    sculpt_brush_exit_tex(sd);
    return;
  }
  UnifiedPaintSettings *ups = &CTX_data_tool_settings(C)->unified_paint_settings;
  Brush *brush = BKE_paint_brush(&sd.paint);
  BLI_assert(brush == ss.cache->brush); /* const, so we shouldn't change. */
  ups->draw_inverted = false;

  SCULPT_stroke_modifiers_check(C, ob, *brush);

  /* Alt-Smooth. */
  if (ss.cache->alt_smooth) {
    smooth_brush_toggle_off(C, &sd.paint, ss.cache);
    /* Refresh the brush pointer in case we switched brush in the toggle function. */
    brush = BKE_paint_brush(&sd.paint);
  }

  MEM_delete(ss.cache);
  ss.cache = nullptr;

  sculpt_stroke_undo_end(C, brush);

  if (brush->sculpt_tool == SCULPT_TOOL_MASK) {
    flush_update_done(C, ob, UpdateType::Mask);
  }
  else if (brush->sculpt_tool == SCULPT_TOOL_PAINT) {
    if (SCULPT_use_image_paint_brush(tool_settings->paint_mode, ob)) {
      flush_update_done(C, ob, UpdateType::Image);
    }
    else {
      BKE_sculpt_attributes_destroy_temporary_stroke(&ob);
      flush_update_done(C, ob, UpdateType::Color);
    }
  }
  else {
    flush_update_done(C, ob, UpdateType::Position);
  }

  WM_event_add_notifier(C, NC_OBJECT | ND_DRAW, &ob);
  sculpt_brush_exit_tex(sd);
}

static int sculpt_brush_stroke_invoke(bContext *C, wmOperator *op, const wmEvent *event)
{
  PaintStroke *stroke;
  int ignore_background_click;
  int retval;
  Object &ob = *CTX_data_active_object(C);

  const View3D *v3d = CTX_wm_view3d(C);
  const Base *base = CTX_data_active_base(C);
  /* Test that ob is visible; otherwise we won't be able to get evaluated data
   * from the depsgraph. We do this here instead of SCULPT_mode_poll
   * to avoid falling through to the translate operator in the
   * global view3d keymap. */
  if (!BKE_base_is_visible(v3d, base)) {
    return OPERATOR_CANCELLED;
  }

  sculpt_brush_stroke_init(C);

  Sculpt &sd = *CTX_data_tool_settings(C)->sculpt;
  Brush &brush = *BKE_paint_brush(&sd.paint);
  SculptSession &ss = *ob.sculpt;

  if (SCULPT_tool_is_paint(brush.sculpt_tool) &&
      !SCULPT_handles_colors_report(*ob.sculpt, op->reports))
  {
    return OPERATOR_CANCELLED;
  }
  if (SCULPT_tool_is_mask(brush.sculpt_tool)) {
    MultiresModifierData *mmd = BKE_sculpt_multires_active(ss.scene, &ob);
    BKE_sculpt_mask_layers_ensure(CTX_data_depsgraph_pointer(C), CTX_data_main(C), &ob, mmd);
  }
  if (!SCULPT_tool_is_attribute_only(brush.sculpt_tool) &&
      ED_sculpt_report_if_shape_key_is_locked(ob, op->reports))
  {
    return OPERATOR_CANCELLED;
  }
  if (ELEM(brush.sculpt_tool, SCULPT_TOOL_DISPLACEMENT_SMEAR, SCULPT_TOOL_DISPLACEMENT_ERASER)) {
    if (!ss.pbvh || ss.pbvh->type() != bke::pbvh::Type::Grids) {
      BKE_report(op->reports, RPT_ERROR, "Only supported in multiresolution mode");
      return OPERATOR_CANCELLED;
    }
  }

  stroke = paint_stroke_new(C,
                            op,
                            SCULPT_stroke_get_location,
                            sculpt_stroke_test_start,
                            sculpt_stroke_update_step,
                            nullptr,
                            sculpt_stroke_done,
                            event->type);

  op->customdata = stroke;

  /* For tablet rotation. */
  ignore_background_click = RNA_boolean_get(op->ptr, "ignore_background_click");
  const float mval[2] = {float(event->mval[0]), float(event->mval[1])};
  if (ignore_background_click && !over_mesh(C, op, mval)) {
    paint_stroke_free(C, op, static_cast<PaintStroke *>(op->customdata));
    return OPERATOR_PASS_THROUGH;
  }

  retval = op->type->modal(C, op, event);
  if (ELEM(retval, OPERATOR_FINISHED, OPERATOR_CANCELLED)) {
    paint_stroke_free(C, op, static_cast<PaintStroke *>(op->customdata));
    return retval;
  }
  /* Add modal handler. */
  WM_event_add_modal_handler(C, op);

  OPERATOR_RETVAL_CHECK(retval);
  BLI_assert(retval == OPERATOR_RUNNING_MODAL);

  return OPERATOR_RUNNING_MODAL;
}

static int sculpt_brush_stroke_exec(bContext *C, wmOperator *op)
{
  sculpt_brush_stroke_init(C);

  op->customdata = paint_stroke_new(C,
                                    op,
                                    SCULPT_stroke_get_location,
                                    sculpt_stroke_test_start,
                                    sculpt_stroke_update_step,
                                    nullptr,
                                    sculpt_stroke_done,
                                    0);

  /* Frees op->customdata. */
  paint_stroke_exec(C, op, static_cast<PaintStroke *>(op->customdata));

  return OPERATOR_FINISHED;
}

static void sculpt_brush_stroke_cancel(bContext *C, wmOperator *op)
{
  using namespace blender::ed::sculpt_paint;
  Object &ob = *CTX_data_active_object(C);
  SculptSession &ss = *ob.sculpt;
  Sculpt &sd = *CTX_data_tool_settings(C)->sculpt;
  const Brush &brush = *BKE_paint_brush_for_read(&sd.paint);

  /* XXX Canceling strokes that way does not work with dynamic topology,
   *     user will have to do real undo for now. See #46456. */
  if (ss.cache && !dyntopo::stroke_is_dyntopo(ss, brush)) {
    undo::restore_from_undo_step(sd, ob);
  }

  paint_stroke_cancel(C, op, static_cast<PaintStroke *>(op->customdata));

  MEM_delete(ss.cache);
  ss.cache = nullptr;

  sculpt_brush_exit_tex(sd);
}

static int sculpt_brush_stroke_modal(bContext *C, wmOperator *op, const wmEvent *event)
{
  return paint_stroke_modal(C, op, event, (PaintStroke **)&op->customdata);
}

static void sculpt_redo_empty_ui(bContext * /*C*/, wmOperator * /*op*/) {}

void SCULPT_OT_brush_stroke(wmOperatorType *ot)
{
  /* Identifiers. */
  ot->name = "Sculpt";
  ot->idname = "SCULPT_OT_brush_stroke";
  ot->description = "Sculpt a stroke into the geometry";

  /* API callbacks. */
  ot->invoke = sculpt_brush_stroke_invoke;
  ot->modal = sculpt_brush_stroke_modal;
  ot->exec = sculpt_brush_stroke_exec;
  ot->poll = SCULPT_poll;
  ot->cancel = sculpt_brush_stroke_cancel;
  ot->ui = sculpt_redo_empty_ui;

  /* Flags (sculpt does its own undo? (ton)). */
  ot->flag = OPTYPE_BLOCKING;

  /* Properties. */

  paint_stroke_operator_properties(ot);

  RNA_def_boolean(ot->srna,
                  "ignore_background_click",
                  false,
                  "Ignore Background Click",
                  "Clicks on the background do not start the stroke");
}

/* Fake Neighbors. */
/* This allows the sculpt tools to work on meshes with multiple connected components as they had
 * only one connected component. When initialized and enabled, the sculpt API will return extra
 * connectivity neighbors that are not in the real mesh. These neighbors are calculated for each
 * vertex using the minimum distance to a vertex that is in a different connected component. */

/* The fake neighbors first need to be ensured to be initialized.
 * After that tools which needs fake neighbors functionality need to
 * temporarily enable it:
 *
 *   void my_awesome_sculpt_tool() {
 *     SCULPT_fake_neighbors_ensure(object, brush->disconnected_distance_max);
 *     SCULPT_fake_neighbors_enable(ob);
 *
 *     ... Logic of the tool ...
 *     SCULPT_fake_neighbors_disable(ob);
 *   }
 *
 * Such approach allows to keep all the connectivity information ready for reuse
 * (without having lag prior to every stroke), but also makes it so the affect
 * is localized to a specific brushes and tools only. */

enum {
  SCULPT_TOPOLOGY_ID_NONE,
  SCULPT_TOPOLOGY_ID_DEFAULT,
};

static void fake_neighbor_init(SculptSession &ss, const float max_dist)
{
  const int totvert = SCULPT_vertex_count_get(ss);
  ss.fake_neighbors.fake_neighbor_index = static_cast<int *>(
      MEM_malloc_arrayN(totvert, sizeof(int), "fake neighbor"));
  for (int i = 0; i < totvert; i++) {
    ss.fake_neighbors.fake_neighbor_index[i] = FAKE_NEIGHBOR_NONE;
  }

  ss.fake_neighbors.current_max_distance = max_dist;
}

static void fake_neighbor_add(SculptSession &ss, PBVHVertRef v_a, PBVHVertRef v_b)
{
  int v_index_a = BKE_pbvh_vertex_to_index(*ss.pbvh, v_a);
  int v_index_b = BKE_pbvh_vertex_to_index(*ss.pbvh, v_b);

  if (ss.fake_neighbors.fake_neighbor_index[v_index_a] == FAKE_NEIGHBOR_NONE) {
    ss.fake_neighbors.fake_neighbor_index[v_index_a] = v_index_b;
    ss.fake_neighbors.fake_neighbor_index[v_index_b] = v_index_a;
  }
}

static void sculpt_pose_fake_neighbors_free(SculptSession &ss)
{
  MEM_SAFE_FREE(ss.fake_neighbors.fake_neighbor_index);
}

struct NearestVertexFakeNeighborData {
  PBVHVertRef nearest_vertex;
  float nearest_vertex_distance_sq;
  int current_topology_id;
};

static void do_fake_neighbor_search_task(SculptSession &ss,
                                         const float nearest_vertex_search_co[3],
                                         const float max_distance_sq,
                                         bke::pbvh::Node *node,
                                         NearestVertexFakeNeighborData *nvtd)
{
  using namespace blender::ed::sculpt_paint;
  PBVHVertexIter vd;
<<<<<<< HEAD
  BKE_pbvh_vertex_iter_begin (ss->pbvh, node, vd, PBVH_ITER_UNIQUE) {
    int vd_topology_id = islands::vert_id_get(*ss, vd.index);
=======
  BKE_pbvh_vertex_iter_begin (*ss.pbvh, node, vd, PBVH_ITER_UNIQUE) {
    int vd_topology_id = SCULPT_vertex_island_get(ss, vd.vertex);
>>>>>>> cdd72e68
    if (vd_topology_id != nvtd->current_topology_id &&
        ss.fake_neighbors.fake_neighbor_index[vd.index] == FAKE_NEIGHBOR_NONE)
    {
      float distance_squared = len_squared_v3v3(vd.co, nearest_vertex_search_co);
      if (distance_squared < nvtd->nearest_vertex_distance_sq &&
          distance_squared < max_distance_sq)
      {
        nvtd->nearest_vertex = vd.vertex;
        nvtd->nearest_vertex_distance_sq = distance_squared;
      }
    }
  }
  BKE_pbvh_vertex_iter_end;
}

static PBVHVertRef fake_neighbor_search(Object &ob, const PBVHVertRef vertex, float max_distance)
{
<<<<<<< HEAD
  using namespace blender;
  using namespace blender::ed::sculpt_paint;
  SculptSession *ss = ob->sculpt;
=======
  SculptSession &ss = *ob.sculpt;
>>>>>>> cdd72e68

  const float3 center = SCULPT_vertex_co_get(ss, vertex);
  const float max_distance_sq = max_distance * max_distance;

  Vector<bke::pbvh::Node *> nodes = bke::pbvh::search_gather(*ss.pbvh, [&](bke::pbvh::Node &node) {
    return node_in_sphere(node, center, max_distance_sq, false);
  });
  if (nodes.is_empty()) {
    return BKE_pbvh_make_vref(PBVH_REF_NONE);
  }

  const float3 nearest_vertex_search_co = SCULPT_vertex_co_get(ss, vertex);

  NearestVertexFakeNeighborData nvtd;
  nvtd.nearest_vertex.i = -1;
  nvtd.nearest_vertex_distance_sq = FLT_MAX;
  nvtd.current_topology_id = islands::vert_id_get(*ss, BKE_pbvh_vertex_to_index(ss->pbvh, vertex));

  nvtd = threading::parallel_reduce(
      nodes.index_range(),
      1,
      nvtd,
      [&](const IndexRange range, NearestVertexFakeNeighborData nvtd) {
        for (const int i : range) {
          do_fake_neighbor_search_task(
              ss, nearest_vertex_search_co, max_distance_sq, nodes[i], &nvtd);
        }
        return nvtd;
      },
      [](const NearestVertexFakeNeighborData &a, const NearestVertexFakeNeighborData &b) {
        NearestVertexFakeNeighborData joined = a;
        if (joined.nearest_vertex.i == PBVH_REF_NONE) {
          joined.nearest_vertex = b.nearest_vertex;
          joined.nearest_vertex_distance_sq = b.nearest_vertex_distance_sq;
        }
        else if (b.nearest_vertex_distance_sq < joined.nearest_vertex_distance_sq) {
          joined.nearest_vertex = b.nearest_vertex;
          joined.nearest_vertex_distance_sq = b.nearest_vertex_distance_sq;
        }
        return joined;
      });

  return nvtd.nearest_vertex;
}

struct SculptTopologyIDFloodFillData {
  int next_id;
};

}  // namespace blender::ed::sculpt_paint

namespace blender::ed::sculpt_paint::boundary {

void ensure_boundary_info(Object &object)
{
  SculptSession &ss = *object.sculpt;
  if (!ss.vertex_info.boundary.is_empty()) {
    return;
  }

  Mesh *base_mesh = BKE_mesh_from_object(&object);

  ss.vertex_info.boundary.resize(base_mesh->verts_num);
  Array<int> adjacent_faces_edge_count(base_mesh->edges_num, 0);
  array_utils::count_indices(base_mesh->corner_edges(), adjacent_faces_edge_count);

  const Span<int2> edges = base_mesh->edges();
  for (const int e : edges.index_range()) {
    if (adjacent_faces_edge_count[e] < 2) {
      const int2 &edge = edges[e];
      ss.vertex_info.boundary[edge[0]].set();
      ss.vertex_info.boundary[edge[1]].set();
    }
  }
}

}  // namespace blender::ed::sculpt_paint::boundary

void SCULPT_fake_neighbors_ensure(Object &ob, const float max_dist)
{
  using namespace blender::ed::sculpt_paint;
<<<<<<< HEAD
  SculptSession *ss = ob->sculpt;
=======
  SculptSession &ss = *ob.sculpt;
>>>>>>> cdd72e68
  const int totvert = SCULPT_vertex_count_get(ss);

  /* Fake neighbors were already initialized with the same distance, so no need to be
   * recalculated.
   */
  if (ss.fake_neighbors.fake_neighbor_index && ss.fake_neighbors.current_max_distance == max_dist)
  {
    return;
  }

<<<<<<< HEAD
  islands::ensure_cache(*ob);
  SCULPT_fake_neighbor_init(ss, max_dist);
=======
  SCULPT_topology_islands_ensure(ob);
  fake_neighbor_init(ss, max_dist);
>>>>>>> cdd72e68

  for (int i = 0; i < totvert; i++) {
    const PBVHVertRef from_v = BKE_pbvh_index_to_vertex(*ss.pbvh, i);

    /* This vertex does not have a fake neighbor yet, search one for it. */
    if (ss.fake_neighbors.fake_neighbor_index[i] == FAKE_NEIGHBOR_NONE) {
      const PBVHVertRef to_v = fake_neighbor_search(ob, from_v, max_dist);
      if (to_v.i != PBVH_REF_NONE) {
        /* Add the fake neighbor if available. */
        fake_neighbor_add(ss, from_v, to_v);
      }
    }
  }
}

void SCULPT_fake_neighbors_enable(Object &ob)
{
  SculptSession &ss = *ob.sculpt;
  BLI_assert(ss.fake_neighbors.fake_neighbor_index != nullptr);
  ss.fake_neighbors.use_fake_neighbors = true;
}

void SCULPT_fake_neighbors_disable(Object &ob)
{
  SculptSession &ss = *ob.sculpt;
  BLI_assert(ss.fake_neighbors.fake_neighbor_index != nullptr);
  ss.fake_neighbors.use_fake_neighbors = false;
}

void SCULPT_fake_neighbors_free(Object &ob)
{
  using namespace blender::ed::sculpt_paint;
  SculptSession &ss = *ob.sculpt;
  sculpt_pose_fake_neighbors_free(ss);
}

bool SCULPT_vertex_is_occluded(SculptSession &ss, PBVHVertRef vertex, bool original)
{
  using namespace blender;
  float ray_start[3], ray_end[3], ray_normal[3], face_normal[3];
  float co[3];

  copy_v3_v3(co, SCULPT_vertex_co_get(ss, vertex));

  ViewContext *vc = ss.cache ? ss.cache->vc : &ss.filter_cache->vc;

  const blender::float2 mouse = ED_view3d_project_float_v2_m4(
      vc->region, co, ss.cache ? ss.cache->projection_mat : ss.filter_cache->viewmat);

  int depth = SCULPT_raycast_init(vc, mouse, ray_end, ray_start, ray_normal, original);

  negate_v3(ray_normal);

  copy_v3_v3(ray_start, SCULPT_vertex_co_get(ss, vertex));
  madd_v3_v3fl(ray_start, ray_normal, 0.002);

  SculptRaycastData srd = {nullptr};
  srd.original = original;
  srd.ss = &ss;
  srd.hit = false;
  srd.ray_start = ray_start;
  srd.ray_normal = ray_normal;
  srd.depth = depth;
  srd.face_normal = face_normal;
  srd.corner_verts = ss.corner_verts;
  if (ss.pbvh->type() == bke::pbvh::Type::Mesh) {
    srd.corner_tris = BKE_pbvh_get_mesh(*ss.pbvh)->corner_tris();
    srd.corner_tri_faces = BKE_pbvh_get_mesh(*ss.pbvh)->corner_tri_faces();
  }

  isect_ray_tri_watertight_v3_precalc(&srd.isect_precalc, ray_normal);
  bke::pbvh::raycast(
      *ss.pbvh,
      [&](bke::pbvh::Node &node, float *tmin) { sculpt_raycast_cb(node, srd, tmin); },
      ray_start,
      ray_normal,
      srd.original);

  return srd.hit;
}

void SCULPT_stroke_id_next(Object &ob)
{
  /* Manually wrap in int32 space to avoid tripping up undefined behavior
   * sanitizers.
   */
  ob.sculpt->stroke_id = uchar((int(ob.sculpt->stroke_id) + 1) & 255);
}

void SCULPT_stroke_id_ensure(Object &ob)
{
  using namespace blender;
  SculptSession &ss = *ob.sculpt;

  if (!ss.attrs.automasking_stroke_id) {
    SculptAttributeParams params = {0};
    ss.attrs.automasking_stroke_id = BKE_sculpt_attribute_ensure(
        &ob,
        bke::AttrDomain::Point,
        CD_PROP_INT8,
        SCULPT_ATTRIBUTE_NAME(automasking_stroke_id),
        &params);
  }
}

<<<<<<< HEAD
namespace blender::ed::sculpt_paint::islands {

int vert_id_get(const SculptSession &ss, const int vert)
{
  const SculptTopologyIslandCache &cache = *ss.topology_island_cache;
  if (!cache.small_vert_island_ids.is_empty()) {
    return cache.small_vert_island_ids[vert];
=======
int SCULPT_vertex_island_get(const SculptSession &ss, PBVHVertRef vertex)
{
  if (ss.attrs.topology_island_key) {
    return *static_cast<uint8_t *>(SCULPT_vertex_attr_get(vertex, ss.attrs.topology_island_key));
>>>>>>> cdd72e68
  }
  if (!cache.vert_island_ids.is_empty()) {
    return cache.vert_island_ids[vert];
  }
  return 0;
}

<<<<<<< HEAD
void invalidate(SculptSession &ss)
{
  ss.topology_island_cache.reset();
}

static SculptTopologyIslandCache vert_disjoint_set_to_islands(const AtomicDisjointSet &vert_sets,
                                                              const int verts_num)
{
  Array<int> island_ids(verts_num);
  const int islands_num = vert_sets.calc_reduced_ids(island_ids);
  if (islands_num == 1) {
    return {};
  }

  SculptTopologyIslandCache cache;
  if (islands_num > std::numeric_limits<int8_t>::max()) {
    cache.vert_island_ids = std::move(island_ids);
    return cache;
=======
void SCULPT_topology_islands_invalidate(SculptSession &ss)
{
  ss.islands_valid = false;
}

void SCULPT_topology_islands_ensure(Object &ob)
{
  using namespace blender;
  using namespace blender::ed::sculpt_paint;
  SculptSession &ss = *ob.sculpt;

  if (ss.attrs.topology_island_key && ss.islands_valid &&
      ss.pbvh->type() != bke::pbvh::Type::BMesh)
  {
    return;
>>>>>>> cdd72e68
  }

  Array<int8_t> small_island_ids(island_ids.size());
  threading::parallel_for(island_ids.index_range(), 4096, [&](const IndexRange range) {
    for (const int i : range) {
      small_island_ids[i] = int8_t(island_ids[i]);
    }
  });

<<<<<<< HEAD
  cache.small_vert_island_ids = std::move(small_island_ids);
  return cache;
}

static SculptTopologyIslandCache calc_topology_islands_mesh(const Mesh &mesh)
{
  AtomicDisjointSet disjoint_set(mesh.verts_num);
  const OffsetIndices<int> faces = mesh.faces();
  const Span<int> corner_verts = mesh.corner_verts();
  const bke::AttributeAccessor attributes = mesh.attributes();
  const VArraySpan<bool> hide_poly = *attributes.lookup<bool>(".hide_poly", bke::AttrDomain::Face);
  threading::parallel_for(faces.index_range(), 1024, [&](const IndexRange range) {
    for (const int face : range) {
      if (!hide_poly.is_empty() && hide_poly[face]) {
        continue;
      }
      const Span<int> face_verts = corner_verts.slice(faces[face]);
      for (const int i : face_verts.index_range().drop_front(1)) {
        disjoint_set.join(face_verts.first(), face_verts[i]);
      }
    }
  });
  return vert_disjoint_set_to_islands(disjoint_set, mesh.verts_num);
}
=======
  ss.attrs.topology_island_key = BKE_sculpt_attribute_ensure(
      &ob,
      bke::AttrDomain::Point,
      CD_PROP_INT8,
      SCULPT_ATTRIBUTE_NAME(topology_island_key),
      &params);
  SCULPT_vertex_random_access_ensure(ss);
>>>>>>> cdd72e68

static SculptTopologyIslandCache calc_topology_islands_grids(SculptSession &ss)
{
  SculptTopologyIslandCache cache;

  int totvert = SCULPT_vertex_count_get(&ss);
  Set<PBVHVertRef> visit;
  Vector<PBVHVertRef> stack;
  uint8_t island_nr = 0;

  cache.small_vert_island_ids.reinitialize(totvert);

  for (int i = 0; i < totvert; i++) {
<<<<<<< HEAD
    PBVHVertRef vertex = BKE_pbvh_index_to_vertex(ss.pbvh, i);
=======
    PBVHVertRef vertex = BKE_pbvh_index_to_vertex(*ss.pbvh, i);
>>>>>>> cdd72e68

    if (visit.contains(vertex)) {
      continue;
    }

    stack.clear();
    stack.append(vertex);
    visit.add(vertex);

    while (stack.size()) {
      PBVHVertRef vertex2 = stack.pop_last();
      SculptVertexNeighborIter ni;

<<<<<<< HEAD
      const int index = BKE_pbvh_vertex_to_index(ss.pbvh, vertex2);
=======
      *static_cast<uint8_t *>(
          SCULPT_vertex_attr_get(vertex2, ss.attrs.topology_island_key)) = island_nr;
>>>>>>> cdd72e68

      cache.small_vert_island_ids[index] = island_nr;

      SCULPT_VERTEX_DUPLICATES_AND_NEIGHBORS_ITER_BEGIN (&ss, vertex2, ni) {
        if (visit.add(ni.vertex) && hide::vert_any_face_visible_get(&ss, ni.vertex)) {
          stack.append(ni.vertex);
        }
      }
      SCULPT_VERTEX_NEIGHBORS_ITER_END(ni);
    }

    island_nr++;
  }

<<<<<<< HEAD
  return cache;
}

static SculptTopologyIslandCache calc_topology_islands_bmesh(const Object &object)
{
  const SculptSession &ss = *object.sculpt;
  BMesh &bm = *ss.bm;
  BM_mesh_elem_index_ensure(&bm, BM_VERT);

  PBVH &pbvh = *object.sculpt->pbvh;
  const Vector<PBVHNode *> nodes = bke::pbvh::search_gather(&pbvh, {});
  AtomicDisjointSet disjoint_set(bm.totvert);
  threading::parallel_for(nodes.index_range(), 1024, [&](const IndexRange range) {
    for (PBVHNode *node : nodes.as_span().slice(range)) {
      for (const BMFace *face : BKE_pbvh_bmesh_node_faces(node)) {
        if (BM_elem_flag_test(face, BM_ELEM_HIDDEN)) {
          continue;
        }
        disjoint_set.join(BM_elem_index_get(face->l_first->v),
                          BM_elem_index_get(face->l_first->next->v));
        disjoint_set.join(BM_elem_index_get(face->l_first->v),
                          BM_elem_index_get(face->l_first->next->next->v));
      }
    }
  });

  return vert_disjoint_set_to_islands(disjoint_set, bm.totvert);
}

static SculptTopologyIslandCache calculate_cache(Object &object)
{
  SCOPED_TIMER_AVERAGED(__func__);
  SculptSession &ss = *object.sculpt;
  switch (BKE_pbvh_type(ss.pbvh)) {
    case PBVH_FACES:
      return calc_topology_islands_mesh(*static_cast<const Mesh *>(object.data));
    case PBVH_GRIDS:
      return calc_topology_islands_grids(ss);
    case PBVH_BMESH:
      return calc_topology_islands_bmesh(object);
  }
  BLI_assert_unreachable();
  return {};
}

void ensure_cache(Object &object)
{
  SculptSession &ss = *object.sculpt;
  if (ss.topology_island_cache) {
    return;
  }
  ss.topology_island_cache = std::make_unique<SculptTopologyIslandCache>(calculate_cache(object));
}

}  // namespace blender::ed::sculpt_paint::islands

void SCULPT_cube_tip_init(Sculpt * /*sd*/, Object *ob, Brush *brush, float mat[4][4])
=======
  ss.islands_valid = true;
}

void SCULPT_cube_tip_init(const Sculpt & /*sd*/,
                          const Object &ob,
                          const Brush &brush,
                          float mat[4][4])
>>>>>>> cdd72e68
{
  using namespace blender::ed::sculpt_paint;
  SculptSession &ss = *ob.sculpt;
  float scale[4][4];
  float tmat[4][4];
  float unused[4][4];

  zero_m4(mat);
  calc_brush_local_mat(0.0, ob, unused, mat);

  /* NOTE: we ignore the radius scaling done inside of calc_brush_local_mat to
   * duplicate prior behavior.
   *
   * TODO: try disabling this and check that all edge cases work properly.
   */
  normalize_m4(mat);

  scale_m4_fl(scale, ss.cache->radius);
  mul_m4_m4m4(tmat, mat, scale);
  mul_v3_fl(tmat[1], brush.tip_scale_x);
  invert_m4_m4(mat, tmat);
}
/** \} */

namespace blender::ed::sculpt_paint {

void gather_grids_positions(const CCGKey &key,
                            const Span<CCGElem *> elems,
                            const Span<int> grids,
                            const MutableSpan<float3> positions)
{
  BLI_assert(grids.size() * key.grid_area == positions.size());

  for (const int i : grids.index_range()) {
    CCGElem *elem = elems[grids[i]];
    const int start = i * key.grid_area;
    for (const int offset : IndexRange(key.grid_area)) {
      positions[start + offset] = CCG_elem_offset_co(key, elem, offset);
    }
  }
}

void gather_bmesh_positions(const Set<BMVert *, 0> &verts, const MutableSpan<float3> positions)
{
  BLI_assert(verts.size() == positions.size());

  int i = 0;
  for (const BMVert *vert : verts) {
    positions[i] = vert->co;
    i++;
  }
}

void gather_grids_normals(const SubdivCCG &subdiv_ccg,
                          const Span<int> grids,
                          const MutableSpan<float3> normals)
{
  const CCGKey key = BKE_subdiv_ccg_key_top_level(subdiv_ccg);
  const Span<CCGElem *> elems = subdiv_ccg.grids;
  BLI_assert(grids.size() * key.grid_area == normals.size());

  for (const int i : grids.index_range()) {
    CCGElem *elem = elems[grids[i]];
    const int start = i * key.grid_area;
    for (const int offset : IndexRange(key.grid_area)) {
      normals[start + offset] = CCG_elem_offset_no(key, elem, offset);
    }
  }
}

void gather_bmesh_normals(const Set<BMVert *, 0> &verts, const MutableSpan<float3> normals)
{
  int i = 0;
  for (const BMVert *vert : verts) {
    normals[i] = vert->no;
    i++;
  }
}

template<typename T>
void gather_data_mesh(const Span<T> src, const Span<int> indices, const MutableSpan<T> dst)
{
  BLI_assert(indices.size() == dst.size());

  for (const int i : indices.index_range()) {
    dst[i] = src[indices[i]];
  }
}

template<typename T>
void gather_data_grids(const SubdivCCG &subdiv_ccg,
                       const Span<T> src,
                       const Span<int> grids,
                       const MutableSpan<T> node_data)
{
  const CCGKey key = BKE_subdiv_ccg_key_top_level(subdiv_ccg);
  BLI_assert(grids.size() * key.grid_area == node_data.size());

  for (const int i : grids.index_range()) {
    const int node_start = i * key.grid_area;
    const int grids_start = grids[i] * key.grid_area;
    node_data.slice(node_start, key.grid_area).copy_from(src.slice(grids_start, key.grid_area));
  }
}

template<typename T>
void gather_data_vert_bmesh(const Span<T> src,
                            const Set<BMVert *, 0> &verts,
                            const MutableSpan<T> node_data)
{
  BLI_assert(verts.size() == node_data.size());

  int i = 0;
  for (const BMVert *vert : verts) {
    node_data[i] = src[BM_elem_index_get(vert)];
    i++;
  }
}

template<typename T>
void scatter_data_mesh(const Span<T> src, const Span<int> indices, const MutableSpan<T> dst)
{
  BLI_assert(indices.size() == src.size());

  for (const int i : indices.index_range()) {
    dst[indices[i]] = src[i];
  }
}

template<typename T>
void scatter_data_grids(const SubdivCCG &subdiv_ccg,
                        const Span<T> node_data,
                        const Span<int> grids,
                        const MutableSpan<T> dst)
{
  const CCGKey key = BKE_subdiv_ccg_key_top_level(subdiv_ccg);
  BLI_assert(grids.size() * key.grid_area == node_data.size());

  for (const int i : grids.index_range()) {
    const int node_start = i * key.grid_area;
    const int grids_start = grids[i] * key.grid_area;
    dst.slice(grids_start, key.grid_area).copy_from(node_data.slice(node_start, key.grid_area));
  }
}

template<typename T>
void scatter_data_vert_bmesh(const Span<T> node_data,
                             const Set<BMVert *, 0> &verts,
                             const MutableSpan<T> dst)
{
  BLI_assert(verts.size() == node_data.size());

  int i = 0;
  for (const BMVert *vert : verts) {
    dst[BM_elem_index_get(vert)] = node_data[i];
    i++;
  }
}

template void gather_data_mesh<float>(Span<float>, Span<int>, MutableSpan<float>);
template void gather_data_mesh<float3>(Span<float3>, Span<int>, MutableSpan<float3>);
template void gather_data_mesh<float4>(Span<float4>, Span<int>, MutableSpan<float4>);
template void gather_data_grids<float>(const SubdivCCG &,
                                       Span<float>,
                                       Span<int>,
                                       MutableSpan<float>);
template void gather_data_grids<float3>(const SubdivCCG &,
                                        Span<float3>,
                                        Span<int>,
                                        MutableSpan<float3>);
template void gather_data_vert_bmesh<float>(Span<float>,
                                            const Set<BMVert *, 0> &,
                                            MutableSpan<float>);
template void gather_data_vert_bmesh<float3>(Span<float3>,
                                             const Set<BMVert *, 0> &,
                                             MutableSpan<float3>);

template void scatter_data_mesh<float>(Span<float>, Span<int>, MutableSpan<float>);
template void scatter_data_mesh<float3>(Span<float3>, Span<int>, MutableSpan<float3>);
template void scatter_data_mesh<float4>(Span<float4>, Span<int>, MutableSpan<float4>);
template void scatter_data_grids<float>(const SubdivCCG &,
                                        Span<float>,
                                        Span<int>,
                                        MutableSpan<float>);
template void scatter_data_grids<float3>(const SubdivCCG &,
                                         Span<float3>,
                                         Span<int>,
                                         MutableSpan<float3>);
template void scatter_data_vert_bmesh<float>(Span<float>,
                                             const Set<BMVert *, 0> &,
                                             MutableSpan<float>);
template void scatter_data_vert_bmesh<float3>(Span<float3>,
                                              const Set<BMVert *, 0> &,
                                              MutableSpan<float3>);

void fill_factor_from_hide(const Mesh &mesh,
                           const Span<int> verts,
                           const MutableSpan<float> r_factors)
{
  BLI_assert(verts.size() == r_factors.size());

  /* TODO: Avoid overhead of accessing attributes for every bke::pbvh::Tree node. */
  const bke::AttributeAccessor attributes = mesh.attributes();
  if (const VArray hide_vert = *attributes.lookup<bool>(".hide_vert", bke::AttrDomain::Point)) {
    const VArraySpan span(hide_vert);
    for (const int i : verts.index_range()) {
      r_factors[i] = span[verts[i]] ? 0.0f : 1.0f;
    }
  }
  else {
    r_factors.fill(1.0f);
  }
}

void fill_factor_from_hide(const SubdivCCG &subdiv_ccg,
                           const Span<int> grids,
                           const MutableSpan<float> r_factors)
{
  const CCGKey key = BKE_subdiv_ccg_key_top_level(subdiv_ccg);
  BLI_assert(grids.size() * key.grid_area == r_factors.size());

  const BitGroupVector<> &grid_hidden = subdiv_ccg.grid_hidden;
  if (grid_hidden.is_empty()) {
    r_factors.fill(1.0f);
    return;
  }
  for (const int i : grids.index_range()) {
    const BitSpan hidden = grid_hidden[grids[i]];
    const int start = i * key.grid_area;
    for (const int offset : IndexRange(key.grid_area)) {
      r_factors[start + offset] = hidden[offset] ? 0.0f : 1.0f;
    }
  }
}

void fill_factor_from_hide(const Set<BMVert *, 0> &verts, const MutableSpan<float> r_factors)
{
  BLI_assert(verts.size() == r_factors.size());

  int i = 0;
  for (const BMVert *vert : verts) {
    r_factors[i] = BM_elem_flag_test_bool(vert, BM_ELEM_HIDDEN) ? 0.0f : 1.0f;
    i++;
  }
}

void fill_factor_from_hide_and_mask(const Mesh &mesh,
                                    const Span<int> verts,
                                    const MutableSpan<float> r_factors)
{
  BLI_assert(verts.size() == r_factors.size());

  /* TODO: Avoid overhead of accessing attributes for every bke::pbvh::Tree node. */
  const bke::AttributeAccessor attributes = mesh.attributes();
  if (const VArray mask = *attributes.lookup<float>(".sculpt_mask", bke::AttrDomain::Point)) {
    const VArraySpan span(mask);
    for (const int i : verts.index_range()) {
      r_factors[i] = 1.0f - span[verts[i]];
    }
  }
  else {
    r_factors.fill(1.0f);
  }

  if (const VArray hide_vert = *attributes.lookup<bool>(".hide_vert", bke::AttrDomain::Point)) {
    const VArraySpan span(hide_vert);
    for (const int i : verts.index_range()) {
      if (span[verts[i]]) {
        r_factors[i] = 0.0f;
      }
    }
  }
}

void fill_factor_from_hide_and_mask(const BMesh &bm,
                                    const Set<BMVert *, 0> &verts,
                                    const MutableSpan<float> r_factors)
{
  BLI_assert(verts.size() == r_factors.size());

  /* TODO: Avoid overhead of accessing attributes for every bke::pbvh::Tree node. */
  const int mask_offset = CustomData_get_offset_named(&bm.vdata, CD_PROP_FLOAT, ".sculpt_mask");
  int i = 0;
  for (const BMVert *vert : verts) {
    r_factors[i] = (mask_offset == -1) ? 1.0f : 1.0f - BM_ELEM_CD_GET_FLOAT(vert, mask_offset);
    if (BM_elem_flag_test(vert, BM_ELEM_HIDDEN)) {
      r_factors[i] = 0.0f;
    }
    i++;
  }
}

void fill_factor_from_hide_and_mask(const SubdivCCG &subdiv_ccg,
                                    const Span<int> grids,
                                    const MutableSpan<float> r_factors)
{
  const CCGKey key = BKE_subdiv_ccg_key_top_level(subdiv_ccg);
  const Span<CCGElem *> elems = subdiv_ccg.grids;
  BLI_assert(grids.size() * key.grid_area == r_factors.size());

  if (key.has_mask) {
    for (const int i : grids.index_range()) {
      CCGElem *elem = elems[grids[i]];
      const int start = i * key.grid_area;
      for (const int offset : IndexRange(key.grid_area)) {
        r_factors[start + offset] = 1.0f - CCG_elem_offset_mask(key, elem, offset);
      }
    }
  }
  else {
    r_factors.fill(1.0f);
  }

  const BitGroupVector<> &grid_hidden = subdiv_ccg.grid_hidden;
  if (!grid_hidden.is_empty()) {
    for (const int i : grids.index_range()) {
      const BitSpan hidden = grid_hidden[grids[i]];
      const int start = i * key.grid_area;
      for (const int offset : IndexRange(key.grid_area)) {
        if (hidden[offset]) {
          r_factors[start + offset] = 0.0f;
        }
      }
    }
  }
}

void calc_front_face(const float3 &view_normal,
                     const Span<float3> vert_normals,
                     const Span<int> verts,
                     const MutableSpan<float> factors)
{
  BLI_assert(verts.size() == factors.size());

  for (const int i : verts.index_range()) {
    const float dot = math::dot(view_normal, vert_normals[verts[i]]);
    factors[i] *= std::max(dot, 0.0f);
  }
}

void calc_front_face(const float3 &view_normal,
                     const Span<float3> normals,
                     const MutableSpan<float> factors)
{
  BLI_assert(normals.size() == factors.size());

  for (const int i : normals.index_range()) {
    const float dot = math::dot(view_normal, normals[i]);
    factors[i] *= std::max(dot, 0.0f);
  }
}
void calc_front_face(const float3 &view_normal,
                     const SubdivCCG &subdiv_ccg,
                     const Span<int> grids,
                     const MutableSpan<float> factors)
{
  const CCGKey key = BKE_subdiv_ccg_key_top_level(subdiv_ccg);
  const Span<CCGElem *> elems = subdiv_ccg.grids;
  BLI_assert(grids.size() * key.grid_area == factors.size());

  for (const int i : grids.index_range()) {
    CCGElem *elem = elems[grids[i]];
    const int start = i * key.grid_area;
    for (const int offset : IndexRange(key.grid_area)) {
      const float dot = math::dot(view_normal, CCG_elem_offset_no(key, elem, offset));
      factors[start + offset] *= std::max(dot, 0.0f);
    }
  }
}

void calc_front_face(const float3 &view_normal,
                     const Set<BMVert *, 0> &verts,
                     const MutableSpan<float> factors)
{
  BLI_assert(verts.size() == factors.size());

  int i = 0;
  for (const BMVert *vert : verts) {
    const float dot = math::dot(view_normal, float3(vert->no));
    factors[i] *= std::max(dot, 0.0f);
    i++;
  }
}

void calc_front_face(const float3 &view_normal,
                     const Set<BMFace *, 0> &faces,
                     const MutableSpan<float> factors)
{
  BLI_assert(faces.size() == factors.size());

  int i = 0;
  for (const BMFace *face : faces) {
    const float dot = math::dot(view_normal, float3(face->no));
    factors[i] *= std::max(dot, 0.0f);
    i++;
  }
}

void filter_region_clip_factors(const SculptSession &ss,
                                const Span<float3> positions,
                                const Span<int> verts,
                                const MutableSpan<float> factors)
{
  BLI_assert(verts.size() == factors.size());

  const RegionView3D *rv3d = ss.cache ? ss.cache->vc->rv3d : ss.rv3d;
  const View3D *v3d = ss.cache ? ss.cache->vc->v3d : ss.v3d;
  if (!RV3D_CLIPPING_ENABLED(v3d, rv3d)) {
    return;
  }

  const ePaintSymmetryFlags mirror_symmetry_pass = ss.cache ? ss.cache->mirror_symmetry_pass :
                                                              ePaintSymmetryFlags(0);
  const int radial_symmetry_pass = ss.cache ? ss.cache->radial_symmetry_pass : 0;
  const float4x4 symm_rot_mat_inv = ss.cache ? ss.cache->symm_rot_mat_inv : float4x4::identity();
  for (const int i : verts.index_range()) {
    float3 symm_co = symmetry_flip(positions[verts[i]], mirror_symmetry_pass);
    if (radial_symmetry_pass) {
      symm_co = math::transform_point(symm_rot_mat_inv, symm_co);
    }
    if (ED_view3d_clipping_test(rv3d, symm_co, true)) {
      factors[i] = 0.0f;
    }
  }
}

void filter_region_clip_factors(const SculptSession &ss,
                                const Span<float3> positions,
                                const MutableSpan<float> factors)
{
  BLI_assert(positions.size() == factors.size());

  const RegionView3D *rv3d = ss.cache ? ss.cache->vc->rv3d : ss.rv3d;
  const View3D *v3d = ss.cache ? ss.cache->vc->v3d : ss.v3d;
  if (!RV3D_CLIPPING_ENABLED(v3d, rv3d)) {
    return;
  }

  const ePaintSymmetryFlags mirror_symmetry_pass = ss.cache ? ss.cache->mirror_symmetry_pass :
                                                              ePaintSymmetryFlags(0);
  const int radial_symmetry_pass = ss.cache ? ss.cache->radial_symmetry_pass : 0;
  const float4x4 symm_rot_mat_inv = ss.cache ? ss.cache->symm_rot_mat_inv : float4x4::identity();
  for (const int i : positions.index_range()) {
    float3 symm_co = symmetry_flip(positions[i], mirror_symmetry_pass);
    if (radial_symmetry_pass) {
      symm_co = math::transform_point(symm_rot_mat_inv, symm_co);
    }
    if (ED_view3d_clipping_test(rv3d, symm_co, true)) {
      factors[i] = 0.0f;
    }
  }
}

void calc_brush_distances(const SculptSession &ss,
                          const Span<float3> positions,
                          const Span<int> verts,
                          const eBrushFalloffShape falloff_shape,
                          const MutableSpan<float> r_distances)
{
  BLI_assert(verts.size() == r_distances.size());

  const float3 &test_location = ss.cache ? ss.cache->location : ss.cursor_location;
  if (falloff_shape == PAINT_FALLOFF_SHAPE_TUBE && (ss.cache || ss.filter_cache)) {
    /* The tube falloff shape requires the cached view normal. */
    const float3 &view_normal = ss.cache ? ss.cache->view_normal : ss.filter_cache->view_normal;
    float4 test_plane;
    plane_from_point_normal_v3(test_plane, test_location, view_normal);
    for (const int i : verts.index_range()) {
      float3 projected;
      closest_to_plane_normalized_v3(projected, test_plane, positions[verts[i]]);
      r_distances[i] = math::distance(projected, test_location);
    }
  }
  else {
    for (const int i : verts.index_range()) {
      r_distances[i] = math::distance(test_location, positions[verts[i]]);
    }
  }
}

void calc_brush_distances(const SculptSession &ss,
                          const Span<float3> positions,
                          const eBrushFalloffShape falloff_shape,
                          const MutableSpan<float> r_distances)
{
  BLI_assert(positions.size() == r_distances.size());

  const float3 &test_location = ss.cache ? ss.cache->location : ss.cursor_location;
  if (falloff_shape == PAINT_FALLOFF_SHAPE_TUBE && (ss.cache || ss.filter_cache)) {
    /* The tube falloff shape requires the cached view normal. */
    const float3 &view_normal = ss.cache ? ss.cache->view_normal : ss.filter_cache->view_normal;
    float4 test_plane;
    plane_from_point_normal_v3(test_plane, test_location, view_normal);
    for (const int i : positions.index_range()) {
      float3 projected;
      closest_to_plane_normalized_v3(projected, test_plane, positions[i]);
      r_distances[i] = math::distance(projected, test_location);
    }
  }
  else {
    for (const int i : positions.index_range()) {
      r_distances[i] = math::distance(test_location, positions[i]);
    }
  }
}

void filter_distances_with_radius(const float radius,
                                  const Span<float> distances,
                                  const MutableSpan<float> factors)
{
  for (const int i : distances.index_range()) {
    if (distances[i] > radius) {
      factors[i] = 0.0f;
    }
  }
}

void calc_brush_cube_distances(const SculptSession &ss,
                               const Brush &brush,
                               const float4x4 &mat,
                               const Span<float3> positions,
                               const Span<int> verts,
                               const MutableSpan<float> r_distances,
                               const MutableSpan<float> factors)
{
  BLI_assert(verts.size() == factors.size());
  BLI_assert(verts.size() == r_distances.size());

  SculptBrushTest test;
  SCULPT_brush_test_init(ss, test);
  const float tip_roundness = brush.tip_roundness;
  const float tip_scale_x = brush.tip_scale_x;
  for (const int i : verts.index_range()) {
    if (factors[i] == 0.0f) {
      r_distances[i] = FLT_MAX;
      continue;
    }
    /* TODO: Break up #SCULPT_brush_test_cube. */
    if (!SCULPT_brush_test_cube(test, positions[verts[i]], mat.ptr(), tip_roundness, tip_scale_x))
    {
      factors[i] = 0.0f;
      r_distances[i] = FLT_MAX;
    }
    r_distances[i] = test.dist;
  }
}

void calc_brush_cube_distances(const SculptSession &ss,
                               const Brush &brush,
                               const float4x4 &mat,
                               const Span<float3> positions,
                               const MutableSpan<float> r_distances,
                               const MutableSpan<float> factors)
{
  BLI_assert(positions.size() == factors.size());
  BLI_assert(positions.size() == r_distances.size());

  SculptBrushTest test;
  SCULPT_brush_test_init(ss, test);
  const float tip_roundness = brush.tip_roundness;
  const float tip_scale_x = brush.tip_scale_x;
  for (const int i : positions.index_range()) {
    if (factors[i] == 0.0f) {
      r_distances[i] = FLT_MAX;
      continue;
    }
    /* TODO: Break up #SCULPT_brush_test_cube. */
    if (!SCULPT_brush_test_cube(test, positions[i], mat.ptr(), tip_roundness, tip_scale_x)) {
      factors[i] = 0.0f;
      r_distances[i] = FLT_MAX;
    }
    r_distances[i] = test.dist;
  }
}

void apply_hardness_to_distances(const float radius,
                                 const float hardness,
                                 const MutableSpan<float> distances)
{
  if (hardness == 0.0f) {
    return;
  }
  if (hardness == 1.0f) {
    distances.fill(0.0f);
    return;
  }
  const float threshold = hardness * radius;
  const float radius_inv = math::rcp(radius);
  const float hardness_inv_rcp = math::rcp(1.0f - hardness);
  for (const int i : distances.index_range()) {
    if (distances[i] < threshold) {
      distances[i] = 0.0f;
    }
    else {
      const float radius_factor = (distances[i] * radius_inv - hardness) * hardness_inv_rcp;
      distances[i] = radius_factor * radius;
    }
  }
}

void calc_brush_strength_factors(const StrokeCache &cache,
                                 const Brush &brush,
                                 const Span<float> distances,
                                 const MutableSpan<float> factors)
{
  BKE_brush_calc_curve_factors(
      eBrushCurvePreset(brush.curve_preset), brush.curve, distances, cache.radius, factors);
}

void calc_brush_texture_factors(const SculptSession &ss,
                                const Brush &brush,
                                const Span<float3> vert_positions,
                                const Span<int> verts,
                                const MutableSpan<float> factors)
{
  BLI_assert(verts.size() == factors.size());

  const int thread_id = BLI_task_parallel_thread_id(nullptr);
  const MTex *mtex = BKE_brush_mask_texture_get(&brush, OB_MODE_SCULPT);
  if (!mtex->tex) {
    return;
  }

  for (const int i : verts.index_range()) {
    float texture_value;
    float4 texture_rgba;
    /* NOTE: This is not a thread-safe call. */
    sculpt_apply_texture(
        ss, brush, vert_positions[verts[i]], thread_id, &texture_value, texture_rgba);

    factors[i] *= texture_value;
  }
}

void calc_brush_texture_factors(const SculptSession &ss,
                                const Brush &brush,
                                const Span<float3> positions,
                                const MutableSpan<float> factors)
{
  BLI_assert(positions.size() == factors.size());

  const int thread_id = BLI_task_parallel_thread_id(nullptr);
  const MTex *mtex = BKE_brush_mask_texture_get(&brush, OB_MODE_SCULPT);
  if (!mtex->tex) {
    return;
  }

  for (const int i : positions.index_range()) {
    float texture_value;
    float4 texture_rgba;
    /* NOTE: This is not a thread-safe call. */
    sculpt_apply_texture(ss, brush, positions[i], thread_id, &texture_value, texture_rgba);

    factors[i] *= texture_value;
  }
}

void apply_translations(const Span<float3> translations,
                        const Span<int> verts,
                        const MutableSpan<float3> positions)
{
  BLI_assert(verts.size() == translations.size());

  for (const int i : verts.index_range()) {
    const int vert = verts[i];
    positions[vert] += translations[i];
  }
}

void apply_translations(const Span<float3> translations,
                        const Span<int> grids,
                        SubdivCCG &subdiv_ccg)
{
  const CCGKey key = BKE_subdiv_ccg_key_top_level(subdiv_ccg);
  const Span<CCGElem *> elems = subdiv_ccg.grids;
  BLI_assert(grids.size() * key.grid_area == translations.size());

  for (const int i : grids.index_range()) {
    CCGElem *elem = elems[grids[i]];
    const int start = i * key.grid_area;
    for (const int offset : IndexRange(key.grid_area)) {
      CCG_elem_offset_co(key, elem, offset) += translations[start + offset];
    }
  }
}

void apply_translations(const Span<float3> translations, const Set<BMVert *, 0> &verts)
{
  BLI_assert(verts.size() == translations.size());

  int i = 0;
  for (BMVert *vert : verts) {
    add_v3_v3(vert->co, translations[i]);
    i++;
  }
}

void project_translations(const MutableSpan<float3> translations, const float3 &plane)
{
  /* Equivalent to #project_plane_v3_v3v3. */
  const float len_sq = math::length_squared(plane);
  if (len_sq < std::numeric_limits<float>::epsilon()) {
    return;
  }
  const float dot_factor = -math::rcp(len_sq);
  for (const int i : translations.index_range()) {
    translations[i] += plane * math::dot(translations[i], plane) * dot_factor;
  }
}

void apply_crazyspace_to_translations(const Span<float3x3> deform_imats,
                                      const Span<int> verts,
                                      const MutableSpan<float3> translations)
{
  BLI_assert(verts.size() == translations.size());

  for (const int i : verts.index_range()) {
    translations[i] = math::transform_point(deform_imats[verts[i]], translations[i]);
  }
}

void clip_and_lock_translations(const Sculpt &sd,
                                const SculptSession &ss,
                                const Span<float3> positions,
                                const Span<int> verts,
                                const MutableSpan<float3> translations)
{
  BLI_assert(verts.size() == translations.size());

  const StrokeCache *cache = ss.cache;
  if (!cache) {
    return;
  }
  for (const int axis : IndexRange(3)) {
    if (sd.flags & (SCULPT_LOCK_X << axis)) {
      for (float3 &translation : translations) {
        translation[axis] = 0.0f;
      }
      continue;
    }

    if (!(cache->flag & (CLIP_X << axis))) {
      continue;
    }

    const float4x4 mirror(cache->clip_mirror_mtx);
    const float4x4 mirror_inverse = math::invert(mirror);
    for (const int i : verts.index_range()) {
      const int vert = verts[i];

      /* Transform into the space of the mirror plane, check translations, then transform back. */
      float3 co_mirror = math::transform_point(mirror, positions[vert]);
      if (math::abs(co_mirror[axis]) > cache->clip_tolerance[axis]) {
        continue;
      }
      /* Clear the translation in the local space of the mirror object. */
      co_mirror[axis] = 0.0f;
      const float3 co_local = math::transform_point(mirror_inverse, co_mirror);
      translations[i][axis] = co_local[axis] - positions[vert][axis];
    }
  }
}

void clip_and_lock_translations(const Sculpt &sd,
                                const SculptSession &ss,
                                const Span<float3> positions,
                                const MutableSpan<float3> translations)
{
  BLI_assert(positions.size() == translations.size());

  const StrokeCache *cache = ss.cache;
  if (!cache) {
    return;
  }
  for (const int axis : IndexRange(3)) {
    if (sd.flags & (SCULPT_LOCK_X << axis)) {
      for (float3 &translation : translations) {
        translation[axis] = 0.0f;
      }
      continue;
    }

    if (!(cache->flag & (CLIP_X << axis))) {
      continue;
    }

    const float4x4 mirror(cache->clip_mirror_mtx);
    const float4x4 mirror_inverse = math::invert(mirror);
    for (const int i : positions.index_range()) {
      /* Transform into the space of the mirror plane, check translations, then transform back. */
      float3 co_mirror = math::transform_point(mirror, positions[i]);
      if (math::abs(co_mirror[axis]) > cache->clip_tolerance[axis]) {
        continue;
      }
      /* Clear the translation in the local space of the mirror object. */
      co_mirror[axis] = 0.0f;
      const float3 co_local = math::transform_point(mirror_inverse, co_mirror);
      translations[i][axis] = co_local[axis] - positions[i][axis];
    }
  }
}

void apply_translations_to_shape_keys(Object &object,
                                      const Span<int> verts,
                                      const Span<float3> translations,
                                      const MutableSpan<float3> positions_orig)
{
  Mesh &mesh = *static_cast<Mesh *>(object.data);
  KeyBlock *active_key = BKE_keyblock_from_object(&object);
  if (!active_key) {
    return;
  }

  MutableSpan active_key_data(static_cast<float3 *>(active_key->data), active_key->totelem);
  if (active_key == mesh.key->refkey) {
    for (const int vert : verts) {
      active_key_data[vert] = positions_orig[vert];
    }
  }
  else {
    apply_translations(translations, verts, active_key_data);
  }

  /* For relative keys editing of base should update other keys. */
  if (bool *dependent = BKE_keyblock_get_dependent_keys(mesh.key, object.shapenr - 1)) {
    int i;
    LISTBASE_FOREACH_INDEX (KeyBlock *, other_key, &mesh.key->block, i) {
      if ((other_key != active_key) && dependent[i]) {
        MutableSpan<float3> data(static_cast<float3 *>(other_key->data), other_key->totelem);
        apply_translations(translations, verts, data);
      }
    }
    MEM_freeN(dependent);
  }
}

void apply_translations_to_pbvh(bke::pbvh::Tree &pbvh,
                                Span<int> verts,
                                const Span<float3> translations)
{
  if (!BKE_pbvh_is_deformed(pbvh)) {
    return;
  }
  MutableSpan<float3> pbvh_positions = BKE_pbvh_get_vert_positions(pbvh);
  for (const int i : verts.index_range()) {
    const int vert = verts[i];
    pbvh_positions[vert] += translations[i];
  }
}

void write_translations(const Sculpt &sd,
                        Object &object,
                        const Span<float3> positions_eval,
                        const Span<int> verts,
                        const MutableSpan<float3> translations,
                        const MutableSpan<float3> positions_orig)
{
  SculptSession &ss = *object.sculpt;

  clip_and_lock_translations(sd, ss, positions_eval, verts, translations);

  apply_translations_to_pbvh(*ss.pbvh, verts, translations);

  if (!ss.deform_imats.is_empty()) {
    apply_crazyspace_to_translations(ss.deform_imats, verts, translations);
  }

  apply_translations(translations, verts, positions_orig);
  apply_translations_to_shape_keys(object, verts, translations, positions_orig);
}

void scale_translations(const MutableSpan<float3> translations, const Span<float> factors)
{
  for (const int i : translations.index_range()) {
    translations[i] *= factors[i];
  }
}

void scale_translations(const MutableSpan<float3> translations, const float factor)
{
  if (factor == 1.0f) {
    return;
  }
  for (const int i : translations.index_range()) {
    translations[i] *= factor;
  }
}

void scale_factors(const MutableSpan<float> factors, const float strength)
{
  if (strength == 1.0f) {
    return;
  }
  for (float &factor : factors) {
    factor *= strength;
  }
}

void scale_factors(const MutableSpan<float> factors, const Span<float> strengths)
{
  BLI_assert(factors.size() == strengths.size());

  for (const int i : factors.index_range()) {
    factors[i] *= strengths[i];
  }
}

void translations_from_offset_and_factors(const float3 &offset,
                                          const Span<float> factors,
                                          const MutableSpan<float3> r_translations)
{
  BLI_assert(r_translations.size() == factors.size());

  for (const int i : factors.index_range()) {
    r_translations[i] = offset * factors[i];
  }
}

void translations_from_new_positions(const Span<float3> new_positions,
                                     const Span<int> verts,
                                     const Span<float3> old_positions,
                                     const MutableSpan<float3> translations)
{
  BLI_assert(new_positions.size() == verts.size());
  for (const int i : verts.index_range()) {
    translations[i] = new_positions[i] - old_positions[verts[i]];
  }
}

void translations_from_new_positions(const Span<float3> new_positions,
                                     const Span<float3> old_positions,
                                     const MutableSpan<float3> translations)
{
  BLI_assert(new_positions.size() == old_positions.size());
  for (const int i : new_positions.index_range()) {
    translations[i] = new_positions[i] - old_positions[i];
  }
}

void transform_positions(const Span<float3> src,
                         const float4x4 &transform,
                         const MutableSpan<float3> dst)
{
  BLI_assert(src.size() == dst.size());

  for (const int i : src.index_range()) {
    dst[i] = math::transform_point(transform, src[i]);
  }
}

void transform_positions(const float4x4 &transform, const MutableSpan<float3> positions)
{
  for (const int i : positions.index_range()) {
    positions[i] = math::transform_point(transform, positions[i]);
  }
}

OffsetIndices<int> create_node_vert_offsets(Span<bke::pbvh::Node *> nodes, Array<int> &node_data)
{
  node_data.reinitialize(nodes.size() + 1);
  for (const int i : nodes.index_range()) {
    node_data[i] = bke::pbvh::node_unique_verts(*nodes[i]).size();
  }
  return offset_indices::accumulate_counts_to_offsets(node_data);
}

OffsetIndices<int> create_node_vert_offsets(Span<bke::pbvh::Node *> nodes,
                                            const CCGKey &key,
                                            Array<int> &node_data)
{
  node_data.reinitialize(nodes.size() + 1);
  for (const int i : nodes.index_range()) {
    node_data[i] = bke::pbvh::node_grid_indices(*nodes[i]).size() * key.grid_area;
  }
  return offset_indices::accumulate_counts_to_offsets(node_data);
}

OffsetIndices<int> create_node_vert_offsets_bmesh(Span<bke::pbvh::Node *> nodes,
                                                  Array<int> &node_data)
{
  node_data.reinitialize(nodes.size() + 1);
  for (const int i : nodes.index_range()) {
    node_data[i] = BKE_pbvh_bmesh_node_unique_verts(nodes[i]).size();
  }
  return offset_indices::accumulate_counts_to_offsets(node_data);
}

void calc_vert_neighbors(const OffsetIndices<int> faces,
                         const Span<int> corner_verts,
                         const GroupedSpan<int> vert_to_face,
                         const Span<bool> hide_poly,
                         const Span<int> verts,
                         const MutableSpan<Vector<int>> result)
{
  BLI_assert(result.size() == verts.size());
  BLI_assert(corner_verts.size() == faces.total_size());
  for (const int i : verts.index_range()) {
    vert_neighbors_get_mesh(verts[i], faces, corner_verts, vert_to_face, hide_poly, result[i]);
  }
}

void calc_vert_neighbors_interior(const OffsetIndices<int> faces,
                                  const Span<int> corner_verts,
                                  const GroupedSpan<int> vert_to_face,
                                  const BitSpan boundary_verts,
                                  const Span<bool> hide_poly,
                                  const Span<int> verts,
                                  const MutableSpan<Vector<int>> result)
{
  BLI_assert(result.size() == verts.size());
  BLI_assert(corner_verts.size() == faces.total_size());

  for (const int i : verts.index_range()) {
    const int vert = verts[i];
    Vector<int> &neighbors = result[i];
    vert_neighbors_get_mesh(verts[i], faces, corner_verts, vert_to_face, hide_poly, neighbors);

    if (boundary_verts[vert]) {
      if (neighbors.size() == 2) {
        /* Do not include neighbors of corner vertices. */
        neighbors.clear();
      }
      else {
        /* Only include other boundary vertices as neighbors of boundary vertices. */
        neighbors.remove_if([&](const int vert) { return !boundary_verts[vert]; });
      }
    }
  }
}

void calc_vert_neighbors_interior(const OffsetIndices<int> faces,
                                  const Span<int> corner_verts,
                                  const BitSpan boundary_verts,
                                  const SubdivCCG &subdiv_ccg,
                                  const Span<int> grids,
                                  const MutableSpan<Vector<SubdivCCGCoord>> result)
{
  const CCGKey key = BKE_subdiv_ccg_key_top_level(subdiv_ccg);

  BLI_assert(grids.size() * key.grid_area == result.size());

  for (const int i : grids.index_range()) {
    const int grid = grids[i];
    const int node_verts_start = i * key.grid_area;

    /* TODO: This loop could be optimized in the future by skipping unnecessary logic for
     * non-boundary grid vertices. */
    for (const int y : IndexRange(key.grid_size)) {
      for (const int x : IndexRange(key.grid_size)) {
        const int offset = CCG_grid_xy_to_index(key.grid_size, x, y);
        const int node_vert_index = node_verts_start + offset;

        SubdivCCGCoord coord{};
        coord.grid_index = grid;
        coord.x = x;
        coord.y = y;

        SubdivCCGNeighbors neighbors;
        BKE_subdiv_ccg_neighbor_coords_get(subdiv_ccg, coord, false, neighbors);

        if (BKE_subdiv_ccg_coord_is_mesh_boundary(
                faces, corner_verts, boundary_verts, subdiv_ccg, coord))
        {
          if (neighbors.coords.size() == 2) {
            /* Do not include neighbors of corner vertices. */
            neighbors.coords.clear();
          }
          else {
            /* Only include other boundary vertices as neighbors of boundary vertices. */
            neighbors.coords.remove_if([&](const SubdivCCGCoord coord) {
              return !BKE_subdiv_ccg_coord_is_mesh_boundary(
                  faces, corner_verts, boundary_verts, subdiv_ccg, coord);
            });
          }
        }
        result[node_vert_index] = neighbors.coords;
      }
    }
  }
}

void calc_vert_neighbors_interior(const Set<BMVert *, 0> &verts,
                                  MutableSpan<Vector<BMVert *>> result)
{
  BLI_assert(verts.size() == result.size());
  Vector<BMVert *, 64> neighbor_data;

  int i = 0;
  for (BMVert *vert : verts) {
    neighbor_data.clear();
    vert_neighbors_get_interior_bmesh(*vert, neighbor_data);
    result[i] = neighbor_data;
    i++;
  }
}

void calc_translations_to_plane(const Span<float3> vert_positions,
                                const Span<int> verts,
                                const float4 &plane,
                                const MutableSpan<float3> translations)
{
  for (const int i : verts.index_range()) {
    const float3 &position = vert_positions[verts[i]];
    float3 closest;
    closest_to_plane_normalized_v3(closest, plane, position);
    translations[i] = closest - position;
  }
}

void calc_translations_to_plane(const Span<float3> positions,
                                const float4 &plane,
                                const MutableSpan<float3> translations)
{
  for (const int i : positions.index_range()) {
    const float3 &position = positions[i];
    float3 closest;
    closest_to_plane_normalized_v3(closest, plane, position);
    translations[i] = closest - position;
  }
}

void filter_plane_trim_limit_factors(const Brush &brush,
                                     const StrokeCache &cache,
                                     const Span<float3> translations,
                                     const MutableSpan<float> factors)
{
  if (!(brush.flag & BRUSH_PLANE_TRIM)) {
    return;
  }
  const float threshold = cache.radius_squared * cache.plane_trim_squared;
  for (const int i : translations.index_range()) {
    if (math::length_squared(translations[i]) <= threshold) {
      factors[i] = 0.0f;
    }
  }
}

void filter_below_plane_factors(const Span<float3> vert_positions,
                                const Span<int> verts,
                                const float4 &plane,
                                const MutableSpan<float> factors)
{
  for (const int i : verts.index_range()) {
    if (plane_point_side_v3(plane, vert_positions[verts[i]]) <= 0.0f) {
      factors[i] = 0.0f;
    }
  }
}

void filter_below_plane_factors(const Span<float3> positions,
                                const float4 &plane,
                                const MutableSpan<float> factors)
{
  for (const int i : positions.index_range()) {
    if (plane_point_side_v3(plane, positions[i]) <= 0.0f) {
      factors[i] = 0.0f;
    }
  }
}

void filter_above_plane_factors(const Span<float3> vert_positions,
                                const Span<int> verts,
                                const float4 &plane,
                                const MutableSpan<float> factors)
{
  for (const int i : verts.index_range()) {
    if (plane_point_side_v3(plane, vert_positions[verts[i]]) > 0.0f) {
      factors[i] = 0.0f;
    }
  }
}

void filter_above_plane_factors(const Span<float3> positions,
                                const float4 &plane,
                                const MutableSpan<float> factors)
{
  for (const int i : positions.index_range()) {
    if (plane_point_side_v3(plane, positions[i]) > 0.0f) {
      factors[i] = 0.0f;
    }
  }
}

}  // namespace blender::ed::sculpt_paint<|MERGE_RESOLUTION|>--- conflicted
+++ resolved
@@ -17,11 +17,8 @@
 #include "CLG_log.h"
 
 #include "BLI_array_utils.hh"
-<<<<<<< HEAD
 #include "BLI_atomic_disjoint_set.hh"
-=======
 #include "BLI_bit_span_ops.hh"
->>>>>>> cdd72e68
 #include "BLI_blenlib.h"
 #include "BLI_dial_2d.h"
 #include "BLI_enumerable_thread_specific.hh"
@@ -227,7 +224,6 @@
   /* Everything else, such as sculpting on multires. */
   return SCULPT_vertex_co_get(ss, vertex);
 }
-
 
 PBVHVertRef SCULPT_active_vertex_get(const SculptSession &ss)
 {
@@ -6264,13 +6260,8 @@
 {
   using namespace blender::ed::sculpt_paint;
   PBVHVertexIter vd;
-<<<<<<< HEAD
-  BKE_pbvh_vertex_iter_begin (ss->pbvh, node, vd, PBVH_ITER_UNIQUE) {
-    int vd_topology_id = islands::vert_id_get(*ss, vd.index);
-=======
   BKE_pbvh_vertex_iter_begin (*ss.pbvh, node, vd, PBVH_ITER_UNIQUE) {
-    int vd_topology_id = SCULPT_vertex_island_get(ss, vd.vertex);
->>>>>>> cdd72e68
+    int vd_topology_id = islands::vert_id_get(ss, vd.vertex);
     if (vd_topology_id != nvtd->current_topology_id &&
         ss.fake_neighbors.fake_neighbor_index[vd.index] == FAKE_NEIGHBOR_NONE)
     {
@@ -6288,13 +6279,7 @@
 
 static PBVHVertRef fake_neighbor_search(Object &ob, const PBVHVertRef vertex, float max_distance)
 {
-<<<<<<< HEAD
-  using namespace blender;
-  using namespace blender::ed::sculpt_paint;
-  SculptSession *ss = ob->sculpt;
-=======
   SculptSession &ss = *ob.sculpt;
->>>>>>> cdd72e68
 
   const float3 center = SCULPT_vertex_co_get(ss, vertex);
   const float max_distance_sq = max_distance * max_distance;
@@ -6376,11 +6361,7 @@
 void SCULPT_fake_neighbors_ensure(Object &ob, const float max_dist)
 {
   using namespace blender::ed::sculpt_paint;
-<<<<<<< HEAD
-  SculptSession *ss = ob->sculpt;
-=======
   SculptSession &ss = *ob.sculpt;
->>>>>>> cdd72e68
   const int totvert = SCULPT_vertex_count_get(ss);
 
   /* Fake neighbors were already initialized with the same distance, so no need to be
@@ -6391,13 +6372,8 @@
     return;
   }
 
-<<<<<<< HEAD
-  islands::ensure_cache(*ob);
-  SCULPT_fake_neighbor_init(ss, max_dist);
-=======
-  SCULPT_topology_islands_ensure(ob);
+  islands::ensure_cache(ob);
   fake_neighbor_init(ss, max_dist);
->>>>>>> cdd72e68
 
   for (int i = 0; i < totvert; i++) {
     const PBVHVertRef from_v = BKE_pbvh_index_to_vertex(*ss.pbvh, i);
@@ -6503,7 +6479,6 @@
   }
 }
 
-<<<<<<< HEAD
 namespace blender::ed::sculpt_paint::islands {
 
 int vert_id_get(const SculptSession &ss, const int vert)
@@ -6511,12 +6486,6 @@
   const SculptTopologyIslandCache &cache = *ss.topology_island_cache;
   if (!cache.small_vert_island_ids.is_empty()) {
     return cache.small_vert_island_ids[vert];
-=======
-int SCULPT_vertex_island_get(const SculptSession &ss, PBVHVertRef vertex)
-{
-  if (ss.attrs.topology_island_key) {
-    return *static_cast<uint8_t *>(SCULPT_vertex_attr_get(vertex, ss.attrs.topology_island_key));
->>>>>>> cdd72e68
   }
   if (!cache.vert_island_ids.is_empty()) {
     return cache.vert_island_ids[vert];
@@ -6524,7 +6493,6 @@
   return 0;
 }
 
-<<<<<<< HEAD
 void invalidate(SculptSession &ss)
 {
   ss.topology_island_cache.reset();
@@ -6543,23 +6511,6 @@
   if (islands_num > std::numeric_limits<int8_t>::max()) {
     cache.vert_island_ids = std::move(island_ids);
     return cache;
-=======
-void SCULPT_topology_islands_invalidate(SculptSession &ss)
-{
-  ss.islands_valid = false;
-}
-
-void SCULPT_topology_islands_ensure(Object &ob)
-{
-  using namespace blender;
-  using namespace blender::ed::sculpt_paint;
-  SculptSession &ss = *ob.sculpt;
-
-  if (ss.attrs.topology_island_key && ss.islands_valid &&
-      ss.pbvh->type() != bke::pbvh::Type::BMesh)
-  {
-    return;
->>>>>>> cdd72e68
   }
 
   Array<int8_t> small_island_ids(island_ids.size());
@@ -6569,7 +6520,6 @@
     }
   });
 
-<<<<<<< HEAD
   cache.small_vert_island_ids = std::move(small_island_ids);
   return cache;
 }
@@ -6594,15 +6544,6 @@
   });
   return vert_disjoint_set_to_islands(disjoint_set, mesh.verts_num);
 }
-=======
-  ss.attrs.topology_island_key = BKE_sculpt_attribute_ensure(
-      &ob,
-      bke::AttrDomain::Point,
-      CD_PROP_INT8,
-      SCULPT_ATTRIBUTE_NAME(topology_island_key),
-      &params);
-  SCULPT_vertex_random_access_ensure(ss);
->>>>>>> cdd72e68
 
 static SculptTopologyIslandCache calc_topology_islands_grids(SculptSession &ss)
 {
@@ -6616,11 +6557,7 @@
   cache.small_vert_island_ids.reinitialize(totvert);
 
   for (int i = 0; i < totvert; i++) {
-<<<<<<< HEAD
     PBVHVertRef vertex = BKE_pbvh_index_to_vertex(ss.pbvh, i);
-=======
-    PBVHVertRef vertex = BKE_pbvh_index_to_vertex(*ss.pbvh, i);
->>>>>>> cdd72e68
 
     if (visit.contains(vertex)) {
       continue;
@@ -6634,12 +6571,7 @@
       PBVHVertRef vertex2 = stack.pop_last();
       SculptVertexNeighborIter ni;
 
-<<<<<<< HEAD
       const int index = BKE_pbvh_vertex_to_index(ss.pbvh, vertex2);
-=======
-      *static_cast<uint8_t *>(
-          SCULPT_vertex_attr_get(vertex2, ss.attrs.topology_island_key)) = island_nr;
->>>>>>> cdd72e68
 
       cache.small_vert_island_ids[index] = island_nr;
 
@@ -6654,7 +6586,6 @@
     island_nr++;
   }
 
-<<<<<<< HEAD
   return cache;
 }
 
@@ -6712,15 +6643,6 @@
 }  // namespace blender::ed::sculpt_paint::islands
 
 void SCULPT_cube_tip_init(Sculpt * /*sd*/, Object *ob, Brush *brush, float mat[4][4])
-=======
-  ss.islands_valid = true;
-}
-
-void SCULPT_cube_tip_init(const Sculpt & /*sd*/,
-                          const Object &ob,
-                          const Brush &brush,
-                          float mat[4][4])
->>>>>>> cdd72e68
 {
   using namespace blender::ed::sculpt_paint;
   SculptSession &ss = *ob.sculpt;
