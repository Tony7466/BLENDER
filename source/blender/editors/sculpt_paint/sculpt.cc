--- conflicted
+++ resolved
@@ -768,11 +768,7 @@
       coord.y = vertex_index / key->grid_size;
       int v1, v2;
       const SubdivCCGAdjacencyType adjacency = BKE_subdiv_ccg_coarse_mesh_adjacency_info_get(
-<<<<<<< HEAD
           ss->subdiv_ccg, &coord, ss->corner_verts.data(), ss->polys, &v1, &v2);
-=======
-          ss->subdiv_ccg, &coord, ss->corner_verts.data(), ss->polys.data(), &v1, &v2);
->>>>>>> ce140c1b
       switch (adjacency) {
         case SUBDIV_CCG_ADJACENT_VERTEX:
           return sculpt_check_unique_face_set_in_base_mesh(ss, v1);
@@ -891,22 +887,12 @@
       /* Skip connectivity from hidden faces. */
       continue;
     }
-<<<<<<< HEAD
     const blender::IndexRange poly = ss->polys[vert_map->indices[i]];
-    int f_adj_v[2];
-    if (poly_get_adj_loops_from_vert(ss->corner_verts.slice(poly), vertex.i, f_adj_v) != -1) {
-      for (int j = 0; j < ARRAY_SIZE(f_adj_v); j += 1) {
-        if (f_adj_v[j] != vertex.i) {
-          sculpt_vertex_neighbor_add(iter, BKE_pbvh_make_vref(f_adj_v[j]), f_adj_v[j]);
-        }
-=======
-    const MPoly &poly = ss->polys[vert_map->indices[i]];
     const blender::int2 f_adj_v = blender::bke::mesh::poly_find_adjecent_verts(
         poly, ss->corner_verts, vertex.i);
     for (int j = 0; j < 2; j++) {
       if (f_adj_v[j] != vertex.i) {
         sculpt_vertex_neighbor_add(iter, BKE_pbvh_make_vref(f_adj_v[j]), f_adj_v[j]);
->>>>>>> ce140c1b
       }
     }
   }
@@ -1016,11 +1002,7 @@
       coord.y = vertex_index / key->grid_size;
       int v1, v2;
       const SubdivCCGAdjacencyType adjacency = BKE_subdiv_ccg_coarse_mesh_adjacency_info_get(
-<<<<<<< HEAD
           ss->subdiv_ccg, &coord, ss->corner_verts.data(), ss->polys, &v1, &v2);
-=======
-          ss->subdiv_ccg, &coord, ss->corner_verts.data(), ss->polys.data(), &v1, &v2);
->>>>>>> ce140c1b
       switch (adjacency) {
         case SUBDIV_CCG_ADJACENT_VERTEX:
           return sculpt_check_boundary_vertex_in_base_mesh(ss, v1);
