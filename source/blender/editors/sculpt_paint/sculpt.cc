/* SPDX-FileCopyrightText: 2006 by Nicholas Bishop. All rights reserved.
 *
 * SPDX-License-Identifier: GPL-2.0-or-later */

/** \file
 * \ingroup edsculpt
 * Implements the Sculpt Mode tools.
 */

#include <cmath>
#include <cstdlib>
#include <cstring>
#include <iostream>

#include "MEM_guardedalloc.h"

#include "CLG_log.h"

#include "BLI_array_utils.hh"
#include "BLI_bit_span_ops.hh"
#include "BLI_blenlib.h"
#include "BLI_dial_2d.h"
#include "BLI_ghash.h"
#include "BLI_math_geom.h"
#include "BLI_math_matrix.h"
#include "BLI_math_matrix.hh"
#include "BLI_math_rotation.h"
#include "BLI_set.hh"
#include "BLI_span.hh"
#include "BLI_task.h"
#include "BLI_task.hh"
#include "BLI_utildefines.h"
#include "BLI_vector.hh"

#include "DNA_brush_types.h"
#include "DNA_customdata_types.h"
#include "DNA_key_types.h"
#include "DNA_node_types.h"
#include "DNA_object_types.h"
#include "DNA_scene_types.h"

#include "BKE_attribute.hh"
#include "BKE_brush.hh"
#include "BKE_ccg.hh"
#include "BKE_colortools.hh"
#include "BKE_context.hh"
#include "BKE_customdata.hh"
#include "BKE_image.h"
#include "BKE_key.hh"
#include "BKE_layer.hh"
#include "BKE_lib_id.hh"
#include "BKE_main.hh"
#include "BKE_mesh.hh"
#include "BKE_mesh_mapping.hh"
#include "BKE_modifier.hh"
#include "BKE_multires.hh"
#include "BKE_node_runtime.hh"
#include "BKE_object.hh"
#include "BKE_object_types.hh"
#include "BKE_paint.hh"
#include "BKE_pbvh_api.hh"
#include "BKE_report.hh"
#include "BKE_scene.hh"
#include "BKE_subdiv_ccg.hh"
#include "BKE_subsurf.hh"
#include "BLI_math_vector.hh"

#include "NOD_texture.h"

#include "DEG_depsgraph.hh"

#include "WM_api.hh"
#include "WM_types.hh"

#include "ED_gpencil_legacy.hh"
#include "ED_paint.hh"
#include "ED_screen.hh"
#include "ED_sculpt.hh"
#include "ED_view3d.hh"

#include "paint_intern.hh"
#include "sculpt_intern.hh"

#include "RNA_access.hh"
#include "RNA_define.hh"

#include "bmesh.hh"

#include "editors/sculpt_paint/brushes/types.hh"
#include "mesh_brush_common.hh"

using blender::float3;
using blender::MutableSpan;
using blender::Set;
using blender::Span;
using blender::Vector;

static CLG_LogRef LOG = {"ed.sculpt_paint"};

namespace blender::ed::sculpt_paint {
float sculpt_calc_radius(const ViewContext &vc,
                         const Brush &brush,
                         const Scene &scene,
                         const float3 location)
{
  if (!BKE_brush_use_locked_size(&scene, &brush)) {
    return paint_calc_object_space_radius(vc, location, BKE_brush_size_get(&scene, &brush));
  }
  else {
    return BKE_brush_unprojected_radius_get(&scene, &brush);
  }
}
}  // namespace blender::ed::sculpt_paint

bool ED_sculpt_report_if_shape_key_is_locked(const Object &ob, ReportList *reports)
{
  SculptSession &ss = *ob.sculpt;

  if (ss.shapekey_active && (ss.shapekey_active->flag & KEYBLOCK_LOCKED_SHAPE) != 0) {
    if (reports) {
      BKE_reportf(reports, RPT_ERROR, "The active shape key of %s is locked", ob.id.name + 2);
    }
    return true;
  }

  return false;
}

/* -------------------------------------------------------------------- */
/** \name Sculpt PBVH Abstraction API
 *
 * This is read-only, for writing use PBVH vertex iterators. There vd.index matches
 * the indices used here.
 *
 * For multi-resolution, the same vertex in multiple grids is counted multiple times, with
 * different index for each grid.
 * \{ */

SculptMaskWriteInfo SCULPT_mask_get_for_write(SculptSession &ss)
{
  SculptMaskWriteInfo info;
  switch (BKE_pbvh_type(*ss.pbvh)) {
    case PBVH_FACES: {
      Mesh *mesh = BKE_pbvh_get_mesh(*ss.pbvh);
      info.layer = static_cast<float *>(CustomData_get_layer_named_for_write(
          &mesh->vert_data, CD_PROP_FLOAT, ".sculpt_mask", mesh->verts_num));
      break;
    }
    case PBVH_BMESH:
      info.bm_offset = CustomData_get_offset_named(
          &BKE_pbvh_get_bmesh(*ss.pbvh)->vdata, CD_PROP_FLOAT, ".sculpt_mask");
      break;
    case PBVH_GRIDS:
      break;
  }
  return info;
}

void SCULPT_vertex_random_access_ensure(SculptSession &ss)
{
  if (BKE_pbvh_type(*ss.pbvh) == PBVH_BMESH) {
    BM_mesh_elem_index_ensure(ss.bm, BM_VERT);
    BM_mesh_elem_table_ensure(ss.bm, BM_VERT);
  }
}

int SCULPT_vertex_count_get(const SculptSession &ss)
{
  switch (BKE_pbvh_type(*ss.pbvh)) {
    case PBVH_FACES:
      return ss.totvert;
    case PBVH_BMESH:
      return BM_mesh_elem_count(BKE_pbvh_get_bmesh(*ss.pbvh), BM_VERT);
    case PBVH_GRIDS:
      return BKE_pbvh_get_grid_num_verts(*ss.pbvh);
  }

  return 0;
}

const float *SCULPT_vertex_co_get(const SculptSession &ss, PBVHVertRef vertex)
{
  switch (BKE_pbvh_type(*ss.pbvh)) {
    case PBVH_FACES: {
      if (ss.shapekey_active || ss.deform_modifiers_active) {
        const Span<float3> positions = BKE_pbvh_get_vert_positions(*ss.pbvh);
        return positions[vertex.i];
      }
      return ss.vert_positions[vertex.i];
    }
    case PBVH_BMESH:
      return ((BMVert *)vertex.i)->co;
    case PBVH_GRIDS: {
      const CCGKey *key = BKE_pbvh_get_grid_key(*ss.pbvh);
      const int grid_index = vertex.i / key->grid_area;
      const int index_in_grid = vertex.i - grid_index * key->grid_area;
      CCGElem *elem = ss.subdiv_ccg->grids[grid_index];
      return CCG_elem_co(*key, CCG_elem_offset(*key, elem, index_in_grid));
    }
  }
  return nullptr;
}

bool SCULPT_has_loop_colors(const Object &ob)
{
  using namespace blender;
  const Mesh *mesh = BKE_object_get_original_mesh(&ob);
  const std::optional<bke::AttributeMetaData> meta_data = mesh->attributes().lookup_meta_data(
      mesh->active_color_attribute);
  if (!meta_data) {
    return false;
  }
  if (meta_data->domain != bke::AttrDomain::Corner) {
    return false;
  }
  if (!(CD_TYPE_AS_MASK(meta_data->data_type) & CD_MASK_COLOR_ALL)) {
    return false;
  }
  return true;
}

bool SCULPT_has_colors(const SculptSession &ss)
{
  return ss.vcol || ss.mcol;
}

blender::float4 SCULPT_vertex_color_get(const SculptSession &ss, PBVHVertRef vertex)
{
  return BKE_pbvh_vertex_color_get(*ss.pbvh, ss.vert_to_face_map, vertex);
}

void SCULPT_vertex_color_set(SculptSession &ss, PBVHVertRef vertex, const blender::float4 &color)
{
  BKE_pbvh_vertex_color_set(*ss.pbvh, ss.vert_to_face_map, vertex, color);
}

const blender::float3 SCULPT_vertex_normal_get(const SculptSession &ss, PBVHVertRef vertex)
{
  switch (BKE_pbvh_type(*ss.pbvh)) {
    case PBVH_FACES: {
      const Span<float3> vert_normals = BKE_pbvh_get_vert_normals(*ss.pbvh);
      return vert_normals[vertex.i];
    }
    case PBVH_BMESH: {
      BMVert *v = (BMVert *)vertex.i;
      return v->no;
    }
    case PBVH_GRIDS: {
      const CCGKey *key = BKE_pbvh_get_grid_key(*ss.pbvh);
      const int grid_index = vertex.i / key->grid_area;
      const int index_in_grid = vertex.i - grid_index * key->grid_area;
      CCGElem *elem = ss.subdiv_ccg->grids[grid_index];
      return CCG_elem_no(*key, CCG_elem_offset(*key, elem, index_in_grid));
    }
  }
  BLI_assert_unreachable();
  return {};
}

const float *SCULPT_vertex_persistent_co_get(const SculptSession &ss, PBVHVertRef vertex)
{
  if (ss.attrs.persistent_co) {
    return (const float *)SCULPT_vertex_attr_get(vertex, ss.attrs.persistent_co);
  }

  return SCULPT_vertex_co_get(ss, vertex);
}

const float *SCULPT_vertex_co_for_grab_active_get(const SculptSession &ss, PBVHVertRef vertex)
{
  if (BKE_pbvh_type(*ss.pbvh) == PBVH_FACES) {
    /* Always grab active shape key if the sculpt happens on shapekey. */
    if (ss.shapekey_active) {
      const Span<float3> positions = BKE_pbvh_get_vert_positions(*ss.pbvh);
      return positions[vertex.i];
    }

    /* Sculpting on the base mesh. */
    return ss.vert_positions[vertex.i];
  }

  /* Everything else, such as sculpting on multires. */
  return SCULPT_vertex_co_get(ss, vertex);
}

float3 SCULPT_vertex_limit_surface_get(const SculptSession &ss, PBVHVertRef vertex)
{
  switch (BKE_pbvh_type(*ss.pbvh)) {
    case PBVH_FACES:
    case PBVH_BMESH:
      return SCULPT_vertex_co_get(ss, vertex);
    case PBVH_GRIDS: {
      const CCGKey *key = BKE_pbvh_get_grid_key(*ss.pbvh);
      const int grid_index = vertex.i / key->grid_area;
      const int index_in_grid = vertex.i - grid_index * key->grid_area;

      SubdivCCGCoord coord{};
      coord.grid_index = grid_index;
      coord.x = index_in_grid % key->grid_size;
      coord.y = index_in_grid / key->grid_size;
      float3 tmp;
      BKE_subdiv_ccg_eval_limit_point(*ss.subdiv_ccg, coord, tmp);
      return tmp;
    }
  }
  BLI_assert_unreachable();
  return {};
}

float3 SCULPT_vertex_persistent_normal_get(const SculptSession &ss, PBVHVertRef vertex)
{
  if (ss.attrs.persistent_no) {
    return (const float *)SCULPT_vertex_attr_get(vertex, ss.attrs.persistent_no);
  }
  return SCULPT_vertex_normal_get(ss, vertex);
}

float SCULPT_mask_get_at_grids_vert_index(const SubdivCCG &subdiv_ccg,
                                          const CCGKey &key,
                                          const int vert_index)
{
  if (key.mask_offset == -1) {
    return 0.0f;
  }
  const int grid_index = vert_index / key.grid_area;
  const int index_in_grid = vert_index - grid_index * key.grid_area;
  CCGElem *elem = subdiv_ccg.grids[grid_index];
  return CCG_elem_offset_mask(key, elem, index_in_grid);
}

PBVHVertRef SCULPT_active_vertex_get(const SculptSession &ss)
{
  if (ELEM(BKE_pbvh_type(*ss.pbvh), PBVH_FACES, PBVH_BMESH, PBVH_GRIDS)) {
    return ss.active_vertex;
  }

  return BKE_pbvh_make_vref(PBVH_REF_NONE);
}

const float *SCULPT_active_vertex_co_get(const SculptSession &ss)
{
  return SCULPT_vertex_co_get(ss, SCULPT_active_vertex_get(ss));
}

MutableSpan<float3> SCULPT_mesh_deformed_positions_get(SculptSession &ss)
{
  switch (BKE_pbvh_type(*ss.pbvh)) {
    case PBVH_FACES:
      if (ss.shapekey_active || ss.deform_modifiers_active) {
        return BKE_pbvh_get_vert_positions(*ss.pbvh);
      }
      return ss.vert_positions;
    case PBVH_BMESH:
    case PBVH_GRIDS:
      return {};
  }
  return {};
}

float *SCULPT_brush_deform_target_vertex_co_get(SculptSession &ss,
                                                const int deform_target,
                                                PBVHVertexIter *iter)
{
  switch (deform_target) {
    case BRUSH_DEFORM_TARGET_GEOMETRY:
      return iter->co;
    case BRUSH_DEFORM_TARGET_CLOTH_SIM:
      return ss.cache->cloth_sim->deformation_pos[iter->index];
  }
  return iter->co;
}

ePaintSymmetryFlags SCULPT_mesh_symmetry_xyz_get(const Object &object)
{
  const Mesh *mesh = static_cast<const Mesh *>(object.data);
  return ePaintSymmetryFlags(mesh->symmetry);
}

/* Sculpt Face Sets and Visibility. */

namespace blender::ed::sculpt_paint {

namespace face_set {

int active_face_set_get(const SculptSession &ss)
{
  switch (BKE_pbvh_type(*ss.pbvh)) {
    case PBVH_FACES:
      if (!ss.face_sets) {
        return SCULPT_FACE_SET_NONE;
      }
      return ss.face_sets[ss.active_face_index];
    case PBVH_GRIDS: {
      if (!ss.face_sets) {
        return SCULPT_FACE_SET_NONE;
      }
      const int face_index = BKE_subdiv_ccg_grid_to_face_index(*ss.subdiv_ccg,
                                                               ss.active_grid_index);
      return ss.face_sets[face_index];
    }
    case PBVH_BMESH:
      return SCULPT_FACE_SET_NONE;
  }
  return SCULPT_FACE_SET_NONE;
}

}  // namespace face_set

namespace hide {

bool vert_visible_get(const SculptSession &ss, PBVHVertRef vertex)
{
  switch (BKE_pbvh_type(*ss.pbvh)) {
    case PBVH_FACES: {
      const Mesh *mesh = BKE_pbvh_get_mesh(*ss.pbvh);
      const bke::AttributeAccessor attributes = mesh->attributes();
      const VArray hide_vert = *attributes.lookup_or_default<bool>(
          ".hide_vert", bke::AttrDomain::Point, false);
      return !hide_vert[vertex.i];
    }
    case PBVH_BMESH:
      return !BM_elem_flag_test((BMVert *)vertex.i, BM_ELEM_HIDDEN);
    case PBVH_GRIDS: {
      const CCGKey *key = BKE_pbvh_get_grid_key(*ss.pbvh);
      const int grid_index = vertex.i / key->grid_area;
      const int index_in_grid = vertex.i - grid_index * key->grid_area;
      if (!ss.subdiv_ccg->grid_hidden.is_empty()) {
        return !ss.subdiv_ccg->grid_hidden[grid_index][index_in_grid];
      }
    }
  }
  return true;
}

bool vert_any_face_visible_get(const SculptSession &ss, PBVHVertRef vertex)
{
  switch (BKE_pbvh_type(*ss.pbvh)) {
    case PBVH_FACES: {
      if (!ss.hide_poly) {
        return true;
      }
      for (const int face : ss.vert_to_face_map[vertex.i]) {
        if (!ss.hide_poly[face]) {
          return true;
        }
      }
      return false;
    }
    case PBVH_BMESH:
      return true;
    case PBVH_GRIDS:
      return true;
  }
  return true;
}

bool vert_all_faces_visible_get(const SculptSession &ss, PBVHVertRef vertex)
{
  switch (BKE_pbvh_type(*ss.pbvh)) {
    case PBVH_FACES: {
      if (!ss.hide_poly) {
        return true;
      }
      for (const int face : ss.vert_to_face_map[vertex.i]) {
        if (ss.hide_poly[face]) {
          return false;
        }
      }
      return true;
    }
    case PBVH_BMESH: {
      BMVert *v = (BMVert *)vertex.i;
      BMEdge *e = v->e;

      if (!e) {
        return true;
      }

      do {
        BMLoop *l = e->l;

        if (!l) {
          continue;
        }

        do {
          if (BM_elem_flag_test(l->f, BM_ELEM_HIDDEN)) {
            return false;
          }
        } while ((l = l->radial_next) != e->l);
      } while ((e = BM_DISK_EDGE_NEXT(e, v)) != v->e);

      return true;
    }
    case PBVH_GRIDS: {
      if (!ss.hide_poly) {
        return true;
      }
      const CCGKey *key = BKE_pbvh_get_grid_key(*ss.pbvh);
      const int grid_index = vertex.i / key->grid_area;
      const int face_index = BKE_subdiv_ccg_grid_to_face_index(*ss.subdiv_ccg, grid_index);
      return !ss.hide_poly[face_index];
    }
  }
  return true;
}

}  // namespace hide

namespace face_set {

int vert_face_set_get(const SculptSession &ss, PBVHVertRef vertex)
{
  switch (BKE_pbvh_type(*ss.pbvh)) {
    case PBVH_FACES: {
      if (!ss.face_sets) {
        return SCULPT_FACE_SET_NONE;
      }
      int face_set = 0;
      for (const int face_index : ss.vert_to_face_map[vertex.i]) {
        if (ss.face_sets[face_index] > face_set) {
          face_set = ss.face_sets[face_index];
        }
      }
      return face_set;
    }
    case PBVH_BMESH:
      return 0;
    case PBVH_GRIDS: {
      if (!ss.face_sets) {
        return SCULPT_FACE_SET_NONE;
      }
      const CCGKey *key = BKE_pbvh_get_grid_key(*ss.pbvh);
      const int grid_index = vertex.i / key->grid_area;
      const int face_index = BKE_subdiv_ccg_grid_to_face_index(*ss.subdiv_ccg, grid_index);
      return ss.face_sets[face_index];
    }
  }
  return 0;
}

bool vert_has_face_set(const SculptSession &ss, PBVHVertRef vertex, int face_set)
{
  switch (BKE_pbvh_type(*ss.pbvh)) {
    case PBVH_FACES: {
      if (!ss.face_sets) {
        return face_set == SCULPT_FACE_SET_NONE;
      }
      for (const int face_index : ss.vert_to_face_map[vertex.i]) {
        if (ss.face_sets[face_index] == face_set) {
          return true;
        }
      }
      return false;
    }
    case PBVH_BMESH:
      return true;
    case PBVH_GRIDS: {
      if (!ss.face_sets) {
        return face_set == SCULPT_FACE_SET_NONE;
      }
      const CCGKey *key = BKE_pbvh_get_grid_key(*ss.pbvh);
      const int grid_index = vertex.i / key->grid_area;
      const int face_index = BKE_subdiv_ccg_grid_to_face_index(*ss.subdiv_ccg, grid_index);
      return ss.face_sets[face_index] == face_set;
    }
  }
  return true;
}

static bool sculpt_check_unique_face_set_in_base_mesh(const SculptSession &ss, int index)
{
  if (!ss.face_sets) {
    return true;
  }
  int face_set = -1;
  for (const int face_index : ss.vert_to_face_map[index]) {
    if (face_set == -1) {
      face_set = ss.face_sets[face_index];
    }
    else {
      if (ss.face_sets[face_index] != face_set) {
        return false;
      }
    }
  }
  return true;
}

/**
 * Checks if the face sets of the adjacent faces to the edge between \a v1 and \a v2
 * in the base mesh are equal.
 */
static bool sculpt_check_unique_face_set_for_edge_in_base_mesh(const SculptSession &ss,
                                                               int v1,
                                                               int v2)
{
  const Span<int> vert_map = ss.vert_to_face_map[v1];
  int p1 = -1, p2 = -1;
  for (int i = 0; i < vert_map.size(); i++) {
    const int face_i = vert_map[i];
    for (const int corner : ss.faces[face_i]) {
      if (ss.corner_verts[corner] == v2) {
        if (p1 == -1) {
          p1 = vert_map[i];
          break;
        }

        if (p2 == -1) {
          p2 = vert_map[i];
          break;
        }
      }
    }
  }

  if (p1 != -1 && p2 != -1) {
    return ss.face_sets[p1] == ss.face_sets[p2];
  }
  return true;
}

bool vert_has_unique_face_set(const SculptSession &ss, PBVHVertRef vertex)
{
  switch (BKE_pbvh_type(*ss.pbvh)) {
    case PBVH_FACES: {
      return sculpt_check_unique_face_set_in_base_mesh(ss, vertex.i);
    }
    case PBVH_BMESH:
      return true;
    case PBVH_GRIDS: {
      if (!ss.face_sets) {
        return true;
      }
      const CCGKey *key = BKE_pbvh_get_grid_key(*ss.pbvh);
      const int grid_index = vertex.i / key->grid_area;
      const int index_in_grid = vertex.i - grid_index * key->grid_area;
      SubdivCCGCoord coord{};
      coord.grid_index = grid_index;
      coord.x = index_in_grid % key->grid_size;
      coord.y = index_in_grid / key->grid_size;
      int v1, v2;
      const SubdivCCGAdjacencyType adjacency = BKE_subdiv_ccg_coarse_mesh_adjacency_info_get(
          *ss.subdiv_ccg, coord, ss.corner_verts, ss.faces, v1, v2);
      switch (adjacency) {
        case SUBDIV_CCG_ADJACENT_VERTEX:
          return sculpt_check_unique_face_set_in_base_mesh(ss, v1);
        case SUBDIV_CCG_ADJACENT_EDGE:
          return sculpt_check_unique_face_set_for_edge_in_base_mesh(ss, v1, v2);
        case SUBDIV_CCG_ADJACENT_NONE:
          return true;
      }
    }
  }
  return false;
}

}  // namespace face_set

/* Sculpt Neighbor Iterators */

#define SCULPT_VERTEX_NEIGHBOR_FIXED_CAPACITY 256

static void sculpt_vertex_neighbor_add(SculptVertexNeighborIter *iter,
                                       PBVHVertRef neighbor,
                                       int neighbor_index)
{
  if (iter->neighbors.contains(neighbor)) {
    return;
  }

  iter->neighbors.append(neighbor);
  iter->neighbor_indices.append(neighbor_index);
}

static void sculpt_vertex_neighbors_get_bmesh(PBVHVertRef vertex, SculptVertexNeighborIter *iter)
{
  BMVert *v = (BMVert *)vertex.i;
  BMIter liter;
  BMLoop *l;
  iter->num_duplicates = 0;
  iter->neighbors.clear();
  iter->neighbor_indices.clear();

  BM_ITER_ELEM (l, &liter, v, BM_LOOPS_OF_VERT) {
    const BMVert *adj_v[2] = {l->prev->v, l->next->v};
    for (int i = 0; i < ARRAY_SIZE(adj_v); i++) {
      const BMVert *v_other = adj_v[i];
      if (v_other != v) {
        sculpt_vertex_neighbor_add(
            iter, BKE_pbvh_make_vref(intptr_t(v_other)), BM_elem_index_get(v_other));
      }
    }
  }
}

Span<BMVert *> vert_neighbors_get_bmesh(BMVert &vert, Vector<BMVert *, 64> &neighbors)
{
  BMIter liter;
  BMLoop *l;
  BM_ITER_ELEM (l, &liter, &vert, BM_LOOPS_OF_VERT) {
    for (BMVert *other_vert : {l->prev->v, l->next->v}) {
      if (other_vert != &vert) {
        neighbors.append(other_vert);
      }
    }
  }
  return neighbors;
}

static void sculpt_vertex_neighbors_get_faces(const SculptSession &ss,
                                              PBVHVertRef vertex,
                                              SculptVertexNeighborIter *iter)
{
  iter->num_duplicates = 0;
  iter->neighbors.clear();
  iter->neighbor_indices.clear();

  for (const int face_i : ss.vert_to_face_map[vertex.i]) {
    if (ss.hide_poly && ss.hide_poly[face_i]) {
      /* Skip connectivity from hidden faces. */
      continue;
    }
    const IndexRange face = ss.faces[face_i];
    const int2 f_adj_v = bke::mesh::face_find_adjacent_verts(face, ss.corner_verts, vertex.i);
    for (int j = 0; j < 2; j++) {
      if (f_adj_v[j] != vertex.i) {
        sculpt_vertex_neighbor_add(iter, BKE_pbvh_make_vref(f_adj_v[j]), f_adj_v[j]);
      }
    }
  }

  if (ss.fake_neighbors.use_fake_neighbors) {
    BLI_assert(ss.fake_neighbors.fake_neighbor_index != nullptr);
    if (ss.fake_neighbors.fake_neighbor_index[vertex.i] != FAKE_NEIGHBOR_NONE) {
      sculpt_vertex_neighbor_add(
          iter,
          BKE_pbvh_make_vref(ss.fake_neighbors.fake_neighbor_index[vertex.i]),
          ss.fake_neighbors.fake_neighbor_index[vertex.i]);
    }
  }
}

static void sculpt_vertex_neighbors_get_grids(const SculptSession &ss,
                                              const PBVHVertRef vertex,
                                              const bool include_duplicates,
                                              SculptVertexNeighborIter *iter)
{
  /* TODO: optimize this. We could fill #SculptVertexNeighborIter directly,
   * maybe provide coordinate and mask pointers directly rather than converting
   * back and forth between #CCGElem and global index. */
  const CCGKey *key = BKE_pbvh_get_grid_key(*ss.pbvh);
  const int grid_index = vertex.i / key->grid_area;
  const int index_in_grid = vertex.i - grid_index * key->grid_area;

  SubdivCCGCoord coord{};
  coord.grid_index = grid_index;
  coord.x = index_in_grid % key->grid_size;
  coord.y = index_in_grid / key->grid_size;

  SubdivCCGNeighbors neighbors;
  BKE_subdiv_ccg_neighbor_coords_get(*ss.subdiv_ccg, coord, include_duplicates, neighbors);

  iter->num_duplicates = neighbors.num_duplicates;
  iter->neighbors.clear();
  iter->neighbor_indices.clear();

  for (const int i : neighbors.coords.index_range()) {
    int v = neighbors.coords[i].grid_index * key->grid_area +
            neighbors.coords[i].y * key->grid_size + neighbors.coords[i].x;

    sculpt_vertex_neighbor_add(iter, BKE_pbvh_make_vref(v), v);
  }

  if (ss.fake_neighbors.use_fake_neighbors) {
    BLI_assert(ss.fake_neighbors.fake_neighbor_index != nullptr);
    if (ss.fake_neighbors.fake_neighbor_index[vertex.i] != FAKE_NEIGHBOR_NONE) {
      int v = ss.fake_neighbors.fake_neighbor_index[vertex.i];
      sculpt_vertex_neighbor_add(iter, BKE_pbvh_make_vref(v), v);
    }
  }
}

}  // namespace blender::ed::sculpt_paint

void SCULPT_vertex_neighbors_get(const SculptSession &ss,
                                 const PBVHVertRef vertex,
                                 const bool include_duplicates,
                                 SculptVertexNeighborIter *iter)
{
  using namespace blender::ed::sculpt_paint;
  switch (BKE_pbvh_type(*ss.pbvh)) {
    case PBVH_FACES:
      sculpt_vertex_neighbors_get_faces(ss, vertex, iter);
      return;
    case PBVH_BMESH:
      sculpt_vertex_neighbors_get_bmesh(vertex, iter);
      return;
    case PBVH_GRIDS:
      sculpt_vertex_neighbors_get_grids(ss, vertex, include_duplicates, iter);
      return;
  }
}

static bool sculpt_check_boundary_vertex_in_base_mesh(const SculptSession &ss, const int index)
{
  return ss.vertex_info.boundary[index];
}

bool SCULPT_vertex_is_boundary(const SculptSession &ss, const PBVHVertRef vertex)
{
  using namespace blender::ed::sculpt_paint;
  switch (BKE_pbvh_type(*ss.pbvh)) {
    case PBVH_FACES: {
      if (!hide::vert_all_faces_visible_get(ss, vertex)) {
        return true;
      }
      return sculpt_check_boundary_vertex_in_base_mesh(ss, vertex.i);
    }
    case PBVH_BMESH: {
      BMVert *v = (BMVert *)vertex.i;
      return BM_vert_is_boundary(v);
    }
    case PBVH_GRIDS: {
      const CCGKey *key = BKE_pbvh_get_grid_key(*ss.pbvh);
      const int grid_index = vertex.i / key->grid_area;
      const int index_in_grid = vertex.i - grid_index * key->grid_area;
      SubdivCCGCoord coord{};
      coord.grid_index = grid_index;
      coord.x = index_in_grid % key->grid_size;
      coord.y = index_in_grid / key->grid_size;
      int v1, v2;
      const SubdivCCGAdjacencyType adjacency = BKE_subdiv_ccg_coarse_mesh_adjacency_info_get(
          *ss.subdiv_ccg, coord, ss.corner_verts, ss.faces, v1, v2);
      switch (adjacency) {
        case SUBDIV_CCG_ADJACENT_VERTEX:
          return sculpt_check_boundary_vertex_in_base_mesh(ss, v1);
        case SUBDIV_CCG_ADJACENT_EDGE:
          return sculpt_check_boundary_vertex_in_base_mesh(ss, v1) &&
                 sculpt_check_boundary_vertex_in_base_mesh(ss, v2);
        case SUBDIV_CCG_ADJACENT_NONE:
          return false;
      }
    }
  }

  return false;
}

/* Utilities */

bool SCULPT_stroke_is_main_symmetry_pass(const blender::ed::sculpt_paint::StrokeCache &cache)
{
  return cache.mirror_symmetry_pass == 0 && cache.radial_symmetry_pass == 0 &&
         cache.tile_pass == 0;
}

bool SCULPT_stroke_is_first_brush_step(const blender::ed::sculpt_paint::StrokeCache &cache)
{
  return cache.first_time && cache.mirror_symmetry_pass == 0 && cache.radial_symmetry_pass == 0 &&
         cache.tile_pass == 0;
}

bool SCULPT_stroke_is_first_brush_step_of_symmetry_pass(
    const blender::ed::sculpt_paint::StrokeCache &cache)
{
  return cache.first_time;
}

bool SCULPT_check_vertex_pivot_symmetry(const float vco[3], const float pco[3], const char symm)
{
  bool is_in_symmetry_area = true;
  for (int i = 0; i < 3; i++) {
    char symm_it = 1 << i;
    if (symm & symm_it) {
      if (pco[i] == 0.0f) {
        if (vco[i] > 0.0f) {
          is_in_symmetry_area = false;
        }
      }
      if (vco[i] * pco[i] < 0.0f) {
        is_in_symmetry_area = false;
      }
    }
  }
  return is_in_symmetry_area;
}

struct NearestVertexData {
  PBVHVertRef nearest_vertex;
  float nearest_vertex_distance_sq;
};

static void nearest_vertex_get_node(PBVH &pbvh,
                                    const float nearest_vertex_search_co[3],
                                    const float max_distance_sq,
                                    PBVHNode *node,
                                    NearestVertexData *nvtd)
{
  PBVHVertexIter vd;
  BKE_pbvh_vertex_iter_begin (pbvh, node, vd, PBVH_ITER_UNIQUE) {
    float distance_squared = len_squared_v3v3(vd.co, nearest_vertex_search_co);
    if (distance_squared < nvtd->nearest_vertex_distance_sq && distance_squared < max_distance_sq)
    {
      nvtd->nearest_vertex = vd.vertex;
      nvtd->nearest_vertex_distance_sq = distance_squared;
    }
  }
  BKE_pbvh_vertex_iter_end;
}

PBVHVertRef SCULPT_nearest_vertex_get(const Object &ob,
                                      const float co[3],
                                      float max_distance,
                                      bool use_original)
{
  using namespace blender;
  using namespace blender::ed::sculpt_paint;
  const SculptSession &ss = *ob.sculpt;

  const float max_distance_sq = max_distance * max_distance;

  Vector<PBVHNode *> nodes = bke::pbvh::search_gather(*ss.pbvh, [&](PBVHNode &node) {
    return node_in_sphere(node, co, max_distance_sq, use_original);
  });
  if (nodes.is_empty()) {
    return BKE_pbvh_make_vref(PBVH_REF_NONE);
  }

  return threading::parallel_reduce(
             nodes.index_range(),
             1,
             NearestVertexData{{PBVH_REF_NONE}, FLT_MAX},
             [&](const IndexRange range, NearestVertexData nearest) {
               for (const int i : range) {
                 nearest_vertex_get_node(*ss.pbvh, co, max_distance_sq, nodes[i], &nearest);
               }
               return nearest;
             },
             [](const NearestVertexData a, const NearestVertexData b) {
               return a.nearest_vertex_distance_sq < b.nearest_vertex_distance_sq ? a : b;
             })
      .nearest_vertex;
}

bool SCULPT_is_symmetry_iteration_valid(char i, char symm)
{
  return i == 0 || (symm & i && (symm != 5 || i != 3) && (symm != 6 || !ELEM(i, 3, 5)));
}

bool SCULPT_is_vertex_inside_brush_radius_symm(const float vertex[3],
                                               const float br_co[3],
                                               float radius,
                                               char symm)
{
  for (char i = 0; i <= symm; ++i) {
    if (!SCULPT_is_symmetry_iteration_valid(i, symm)) {
      continue;
    }
    float location[3];
    flip_v3_v3(location, br_co, ePaintSymmetryFlags(i));
    if (len_squared_v3v3(location, vertex) < radius * radius) {
      return true;
    }
  }
  return false;
}

void SCULPT_tag_update_overlays(bContext *C)
{
  ARegion *region = CTX_wm_region(C);
  ED_region_tag_redraw(region);

  Object &ob = *CTX_data_active_object(C);
  WM_event_add_notifier(C, NC_OBJECT | ND_DRAW, &ob);

  DEG_id_tag_update(&ob.id, ID_RECALC_SHADING);

  RegionView3D *rv3d = CTX_wm_region_view3d(C);
  if (!BKE_sculptsession_use_pbvh_draw(&ob, rv3d)) {
    DEG_id_tag_update(&ob.id, ID_RECALC_GEOMETRY);
  }
}

/** \} */

/* -------------------------------------------------------------------- */
/** \name Sculpt Flood Fill API
 *
 * Iterate over connected vertices, starting from one or more initial vertices.
 * \{ */

namespace blender::ed::sculpt_paint {

namespace flood_fill {

FillData init_fill(SculptSession &ss)
{
  SCULPT_vertex_random_access_ensure(ss);
  FillData data;
  data.visited_verts.resize(SCULPT_vertex_count_get(ss));
  return data;
}

void add_initial(FillData &flood, PBVHVertRef vertex)
{
  flood.queue.push(vertex);
}

void add_and_skip_initial(FillData &flood, PBVHVertRef vertex)
{
  flood.queue.push(vertex);
  flood.visited_verts[vertex.i].set(vertex.i);
}

void add_initial_with_symmetry(
    const Object &ob, const SculptSession &ss, FillData &flood, PBVHVertRef vertex, float radius)
{
  /* Add active vertex and symmetric vertices to the queue. */
  const char symm = SCULPT_mesh_symmetry_xyz_get(ob);
  for (char i = 0; i <= symm; ++i) {
    if (!SCULPT_is_symmetry_iteration_valid(i, symm)) {
      continue;
    }
    PBVHVertRef v = {PBVH_REF_NONE};

    if (i == 0) {
      v = vertex;
    }
    else if (radius > 0.0f) {
      float radius_squared = (radius == FLT_MAX) ? FLT_MAX : radius * radius;
      float location[3];
      flip_v3_v3(location, SCULPT_vertex_co_get(ss, vertex), ePaintSymmetryFlags(i));
      v = SCULPT_nearest_vertex_get(ob, location, radius_squared, false);
    }

    if (v.i != PBVH_REF_NONE) {
      add_initial(flood, v);
    }
  }
}

void add_active(const Object &ob, const SculptSession &ss, FillData &flood, float radius)
{
  /* Add active vertex and symmetric vertices to the queue. */
  const char symm = SCULPT_mesh_symmetry_xyz_get(ob);
  for (char i = 0; i <= symm; ++i) {
    if (!SCULPT_is_symmetry_iteration_valid(i, symm)) {
      continue;
    }

    PBVHVertRef v = {PBVH_REF_NONE};

    if (i == 0) {
      v = SCULPT_active_vertex_get(ss);
    }
    else if (radius > 0.0f) {
      float location[3];
      flip_v3_v3(location, SCULPT_active_vertex_co_get(ss), ePaintSymmetryFlags(i));
      v = SCULPT_nearest_vertex_get(ob, location, radius, false);
    }

    if (v.i != PBVH_REF_NONE) {
      add_initial(flood, v);
    }
  }
}

void execute(SculptSession &ss,
             FillData &flood,
             FunctionRef<bool(PBVHVertRef from_v, PBVHVertRef to_v, bool is_duplicate)> func)
{
  while (!flood.queue.empty()) {
    PBVHVertRef from_v = flood.queue.front();
    flood.queue.pop();

    SculptVertexNeighborIter ni;
    SCULPT_VERTEX_DUPLICATES_AND_NEIGHBORS_ITER_BEGIN (ss, from_v, ni) {
      const PBVHVertRef to_v = ni.vertex;
      int to_v_i = BKE_pbvh_vertex_to_index(*ss.pbvh, to_v);

      if (flood.visited_verts[to_v_i]) {
        continue;
      }

      if (!hide::vert_visible_get(ss, to_v)) {
        continue;
      }

      flood.visited_verts[BKE_pbvh_vertex_to_index(*ss.pbvh, to_v)].set();

      if (func(from_v, to_v, ni.is_duplicate)) {
        flood.queue.push(to_v);
      }
    }
    SCULPT_VERTEX_NEIGHBORS_ITER_END(ni);
  }
}

}  // namespace flood_fill

/** \} */

/* -------------------------------------------------------------------- */
/** \name Tool Capabilities
 *
 * Avoid duplicate checks, internal logic only,
 * share logic with #rna_def_sculpt_capabilities where possible.
 * \{ */

static bool sculpt_tool_needs_original(const char sculpt_tool)
{
  return ELEM(sculpt_tool,
              SCULPT_TOOL_GRAB,
              SCULPT_TOOL_ROTATE,
              SCULPT_TOOL_THUMB,
              SCULPT_TOOL_LAYER,
              SCULPT_TOOL_DRAW_SHARP,
              SCULPT_TOOL_ELASTIC_DEFORM,
              SCULPT_TOOL_SMOOTH,
              SCULPT_TOOL_BOUNDARY,
              SCULPT_TOOL_POSE);
}

static bool sculpt_tool_is_proxy_used(const char sculpt_tool)
{
  return ELEM(sculpt_tool,
              SCULPT_TOOL_SMOOTH,
              SCULPT_TOOL_LAYER,
              SCULPT_TOOL_POSE,
              SCULPT_TOOL_DISPLACEMENT_SMEAR,
              SCULPT_TOOL_BOUNDARY,
              SCULPT_TOOL_CLOTH,
              SCULPT_TOOL_PAINT,
              SCULPT_TOOL_SMEAR,
              SCULPT_TOOL_DRAW_FACE_SETS);
}

static bool sculpt_brush_use_topology_rake(const SculptSession &ss, const Brush &brush)
{
  return SCULPT_TOOL_HAS_TOPOLOGY_RAKE(brush.sculpt_tool) && (brush.topology_rake_factor > 0.0f) &&
         (ss.bm != nullptr);
}

/**
 * Test whether the #StrokeCache.sculpt_normal needs update in #do_brush_action
 */
static int sculpt_brush_needs_normal(const SculptSession &ss, const Sculpt &sd, const Brush &brush)
{
  using namespace blender::ed::sculpt_paint;
  const MTex *mask_tex = BKE_brush_mask_texture_get(&brush, OB_MODE_SCULPT);
  return ((SCULPT_TOOL_HAS_NORMAL_WEIGHT(brush.sculpt_tool) && (ss.cache->normal_weight > 0.0f)) ||
          auto_mask::needs_normal(ss, sd, &brush) ||
          ELEM(brush.sculpt_tool,
               SCULPT_TOOL_BLOB,
               SCULPT_TOOL_CREASE,
               SCULPT_TOOL_DRAW,
               SCULPT_TOOL_DRAW_SHARP,
               SCULPT_TOOL_CLOTH,
               SCULPT_TOOL_LAYER,
               SCULPT_TOOL_NUDGE,
               SCULPT_TOOL_ROTATE,
               SCULPT_TOOL_ELASTIC_DEFORM,
               SCULPT_TOOL_THUMB) ||

          (mask_tex->brush_map_mode == MTEX_MAP_MODE_AREA)) ||
         sculpt_brush_use_topology_rake(ss, brush) ||
         BKE_brush_has_cube_tip(&brush, PaintMode::Sculpt);
}

static bool sculpt_brush_needs_rake_rotation(const Brush &brush)
{
  return SCULPT_TOOL_HAS_RAKE(brush.sculpt_tool) && (brush.rake_factor != 0.0f);
}

}  // namespace blender::ed::sculpt_paint

/** \} */

/* -------------------------------------------------------------------- */
/** \name Sculpt Init/Update
 * \{ */

enum StrokeFlags {
  CLIP_X = 1,
  CLIP_Y = 2,
  CLIP_Z = 4,
};

void SCULPT_orig_vert_data_unode_init(SculptOrigVertData &data,
                                      const Object &ob,
                                      const blender::ed::sculpt_paint::undo::Node &unode)
{
  const SculptSession &ss = *ob.sculpt;

  memset(&data, 0, sizeof(data));
  data.unode = &unode;

  if (ss.bm) {
    data.bm_log = ss.bm_log;
  }
  else {
    data.coords = data.unode->position.data();
    data.normals = data.unode->normal.data();
    data.vmasks = data.unode->mask.data();
    data.colors = data.unode->col.data();
  }
}

void SCULPT_orig_vert_data_init(SculptOrigVertData &data,
                                const Object &ob,
                                const PBVHNode &node,
                                const blender::ed::sculpt_paint::undo::Type type)
{
  using namespace blender::ed::sculpt_paint;
  if (undo::Node *unode = undo::get_node(&node, type)) {
    SCULPT_orig_vert_data_unode_init(data, ob, *unode);
  }
  else {
    data = {};
  }
}

void SCULPT_orig_vert_data_update(SculptOrigVertData &orig_data, const PBVHVertexIter &iter)
{
  using namespace blender::ed::sculpt_paint;
  if (orig_data.unode->type == undo::Type::Position) {
    if (orig_data.bm_log) {
      BM_log_original_vert_data(orig_data.bm_log, iter.bm_vert, &orig_data.co, &orig_data.no);
    }
    else {
      orig_data.co = orig_data.coords[iter.i];
      orig_data.no = orig_data.normals[iter.i];
    }
  }
  else if (orig_data.unode->type == undo::Type::Color) {
    orig_data.col = orig_data.colors[iter.i];
  }
  else if (orig_data.unode->type == undo::Type::Mask) {
    if (orig_data.bm_log) {
      orig_data.mask = BM_log_original_mask(orig_data.bm_log, iter.bm_vert);
    }
    else {
      orig_data.mask = orig_data.vmasks[iter.i];
    }
  }
}

void SCULPT_orig_vert_data_update(SculptOrigVertData &orig_data, const BMVert &vert)
{
  using namespace blender::ed::sculpt_paint;
  if (orig_data.unode->type == undo::Type::Position) {
    BM_log_original_vert_data(
        orig_data.bm_log, &const_cast<BMVert &>(vert), &orig_data.co, &orig_data.no);
  }
  else if (orig_data.unode->type == undo::Type::Mask) {
    orig_data.mask = BM_log_original_mask(orig_data.bm_log, &const_cast<BMVert &>(vert));
  }
}

void SCULPT_orig_vert_data_update(SculptOrigVertData &orig_data, const int i)
{
  using namespace blender::ed::sculpt_paint;
  if (orig_data.unode->type == undo::Type::Position) {
    orig_data.co = orig_data.coords[i];
    orig_data.no = orig_data.normals[i];
  }
  else if (orig_data.unode->type == undo::Type::Color) {
    orig_data.col = orig_data.colors[i];
  }
  else if (orig_data.unode->type == undo::Type::Mask) {
    orig_data.mask = orig_data.vmasks[i];
  }
}

namespace blender::ed::sculpt_paint {

static void sculpt_rake_data_update(SculptRakeData *srd, const float co[3])
{
  float rake_dist = len_v3v3(srd->follow_co, co);
  if (rake_dist > srd->follow_dist) {
    interp_v3_v3v3(srd->follow_co, srd->follow_co, co, rake_dist - srd->follow_dist);
  }
}

/** \} */

/* -------------------------------------------------------------------- */
/** \name Sculpt Dynamic Topology
 * \{ */

namespace dyntopo {

bool stroke_is_dyntopo(const SculptSession &ss, const Brush &brush)
{
  return ((BKE_pbvh_type(*ss.pbvh) == PBVH_BMESH) &&

          (!ss.cache || (!ss.cache->alt_smooth)) &&

          /* Requires mesh restore, which doesn't work with
           * dynamic-topology. */
          !(brush.flag & BRUSH_ANCHORED) && !(brush.flag & BRUSH_DRAG_DOT) &&

          SCULPT_TOOL_HAS_DYNTOPO(brush.sculpt_tool));
}

}  // namespace dyntopo

/** \} */

/* -------------------------------------------------------------------- */
/** \name Sculpt Paint Mesh
 * \{ */

static void restore_mask(Object &object, const Span<PBVHNode *> nodes)
{
  SculptSession &ss = *object.sculpt;
  switch (BKE_pbvh_type(*ss.pbvh)) {
    case PBVH_FACES: {
      Mesh &mesh = *static_cast<Mesh *>(object.data);
      bke::MutableAttributeAccessor attributes = mesh.attributes_for_write();
      bke::SpanAttributeWriter<float> mask = attributes.lookup_or_add_for_write_span<float>(
          ".sculpt_mask", bke::AttrDomain::Point);
      threading::parallel_for(nodes.index_range(), 1, [&](const IndexRange range) {
        for (PBVHNode *node : nodes.slice(range)) {
          if (undo::Node *unode = undo::get_node(node, undo::Type::Mask)) {
            const Span<int> verts = bke::pbvh::node_unique_verts(*node);
            array_utils::scatter(unode->mask.as_span(), verts, mask.span);
            BKE_pbvh_node_mark_update_mask(node);
          }
        }
      });
      mask.finish();
      break;
    }
    case PBVH_BMESH: {
      const int offset = CustomData_get_offset_named(&ss.bm->vdata, CD_PROP_FLOAT, ".sculpt_mask");
      if (offset != -1) {
        for (PBVHNode *node : nodes) {
          if (undo::get_node(node, undo::Type::Mask)) {
            for (BMVert *vert : BKE_pbvh_bmesh_node_unique_verts(node)) {
              const float orig_mask = BM_log_original_mask(ss.bm_log, vert);
              BM_ELEM_CD_SET_FLOAT(vert, offset, orig_mask);
            }
            BKE_pbvh_node_mark_update_mask(node);
          }
        }
      }
      break;
    }
    case PBVH_GRIDS: {
      SubdivCCG &subdiv_ccg = *ss.subdiv_ccg;
      const BitGroupVector<> grid_hidden = subdiv_ccg.grid_hidden;
      const CCGKey key = BKE_subdiv_ccg_key_top_level(subdiv_ccg);
      const Span<CCGElem *> grids = subdiv_ccg.grids;
      threading::parallel_for(nodes.index_range(), 1, [&](const IndexRange range) {
        for (PBVHNode *node : nodes.slice(range)) {
          if (undo::Node *unode = undo::get_node(node, undo::Type::Mask)) {
            int index = 0;
            for (const int grid : unode->grids) {
              CCGElem *elem = grids[grid];
              for (const int i : IndexRange(key.grid_area)) {
                if (grid_hidden.is_empty() || !grid_hidden[grid][i]) {
                  CCG_elem_offset_mask(key, elem, i) = unode->mask[index];
                }
                index++;
              }
            }
            BKE_pbvh_node_mark_update_mask(node);
          }
        }
      });
      break;
    }
  }
}

static void restore_color(Object &object, const Span<PBVHNode *> nodes)
{
  SculptSession &ss = *object.sculpt;
  const auto restore_generic = [&](PBVHNode *node, undo::Node *unode) {
    SculptOrigVertData orig_vert_data;
    SCULPT_orig_vert_data_unode_init(orig_vert_data, object, *unode);
    PBVHVertexIter vd;
    BKE_pbvh_vertex_iter_begin (*ss.pbvh, node, vd, PBVH_ITER_UNIQUE) {
      SCULPT_orig_vert_data_update(orig_vert_data, vd);
      SCULPT_vertex_color_set(ss, vd.vertex, orig_vert_data.col);
    }
    BKE_pbvh_vertex_iter_end;
    BKE_pbvh_node_mark_update_color(node);
  };
  switch (BKE_pbvh_type(*ss.pbvh)) {
    case PBVH_FACES: {
      threading::parallel_for(nodes.index_range(), 1, [&](const IndexRange range) {
        for (PBVHNode *node : nodes.slice(range)) {
          if (undo::Node *unode = undo::get_node(node, undo::Type::Color)) {
            restore_generic(node, unode);
          }
        }
      });
      break;
    }
    case PBVH_BMESH: {
      for (PBVHNode *node : nodes) {
        if (undo::Node *unode = undo::get_node(node, undo::Type::Color)) {
          restore_generic(node, unode);
        }
      }
      break;
    }
    case PBVH_GRIDS: {
      threading::parallel_for(nodes.index_range(), 1, [&](const IndexRange range) {
        for (PBVHNode *node : nodes.slice(range)) {
          if (undo::Node *unode = undo::get_node(node, undo::Type::Color)) {
            restore_generic(node, unode);
          }
        }
      });
      break;
    }
  }
}

static void restore_face_set(Object &object, const Span<PBVHNode *> nodes)
{
  SculptSession &ss = *object.sculpt;
  switch (BKE_pbvh_type(*ss.pbvh)) {
    case PBVH_FACES:
    case PBVH_GRIDS: {
      bke::SpanAttributeWriter<int> attribute = face_set::ensure_face_sets_mesh(object);
      threading::parallel_for(nodes.index_range(), 1, [&](const IndexRange range) {
        for (PBVHNode *node : nodes.slice(range)) {
          if (undo::Node *unode = undo::get_node(node, undo::Type::FaceSet)) {
            const Span<int> faces = unode->face_indices;
            const Span<int> face_sets = unode->face_sets;
            blender::array_utils::scatter(face_sets, faces, attribute.span);
            BKE_pbvh_node_mark_update_face_sets(node);
          }
        }
      });
      attribute.finish();
      break;
    }
    case PBVH_BMESH:
      break;
  }
}

static void restore_position(Object &object, const Span<PBVHNode *> nodes)
{
  SculptSession &ss = *object.sculpt;
  switch (BKE_pbvh_type(*ss.pbvh)) {
    case PBVH_FACES: {
      MutableSpan positions = BKE_pbvh_get_vert_positions(*ss.pbvh);
      threading::parallel_for(nodes.index_range(), 1, [&](const IndexRange range) {
        for (PBVHNode *node : nodes.slice(range)) {
          if (undo::Node *unode = undo::get_node(node, undo::Type::Position)) {
            const Span<int> verts = bke::pbvh::node_unique_verts(*node);
            array_utils::scatter(unode->position.as_span(), verts, positions);
            BKE_pbvh_node_mark_positions_update(node);
          }
        }
      });
      break;
    }
    case PBVH_BMESH: {
      for (PBVHNode *node : nodes) {
        if (undo::get_node(node, undo::Type::Position)) {
          for (BMVert *vert : BKE_pbvh_bmesh_node_unique_verts(node)) {
            copy_v3_v3(vert->co, BM_log_original_vert_co(ss.bm_log, vert));
          }
          BKE_pbvh_node_mark_positions_update(node);
        }
      }
      break;
    }
    case PBVH_GRIDS: {
      SubdivCCG &subdiv_ccg = *ss.subdiv_ccg;
      const BitGroupVector<> grid_hidden = subdiv_ccg.grid_hidden;
      const CCGKey key = BKE_subdiv_ccg_key_top_level(subdiv_ccg);
      const Span<CCGElem *> grids = subdiv_ccg.grids;
      threading::parallel_for(nodes.index_range(), 1, [&](const IndexRange range) {
        for (PBVHNode *node : nodes.slice(range)) {
          if (undo::Node *unode = undo::get_node(node, undo::Type::Position)) {
            int index = 0;
            for (const int grid : unode->grids) {
              CCGElem *elem = grids[grid];
              for (const int i : IndexRange(key.grid_area)) {
                if (grid_hidden.is_empty() || !grid_hidden[grid][i]) {
                  CCG_elem_offset_co(key, elem, i) = unode->position[index];
                }
                index++;
              }
            }
            BKE_pbvh_node_mark_positions_update(node);
          }
        }
      });
      break;
    }
  }

  /* Update normals for potentially-changed positions. Theoretically this may be unnecessary if
   * the tool restoring to the initial state doesn't use the normals, but we have no easy way to
   * know that from here. */
  bke::pbvh::update_normals(*ss.pbvh, ss.subdiv_ccg);
}

static void restore_from_undo_step(const Sculpt &sd, Object &object)
{
  SculptSession &ss = *object.sculpt;
  const Brush *brush = BKE_paint_brush_for_read(&sd.paint);

  Vector<PBVHNode *> nodes = bke::pbvh::search_gather(*ss.pbvh, {});

  switch (brush->sculpt_tool) {
    case SCULPT_TOOL_MASK:
      restore_mask(object, nodes);
      break;
    case SCULPT_TOOL_PAINT:
    case SCULPT_TOOL_SMEAR:
      restore_color(object, nodes);
      break;
    case SCULPT_TOOL_DRAW_FACE_SETS:
      if (ss.cache->alt_smooth) {
        restore_position(object, nodes);
      }
      else {
        restore_face_set(object, nodes);
      }
      break;
    default:
      restore_position(object, nodes);
      break;
  }
  /* Disable multi-threading when dynamic-topology is enabled. Otherwise,
   * new entries might be inserted by #undo::push_node() into the #GHash
   * used internally by #BM_log_original_vert_co() by a different thread. See #33787. */

  BKE_pbvh_node_color_buffer_free(*ss.pbvh);
}

}  // namespace blender::ed::sculpt_paint

/*** BVH Tree ***/

static void sculpt_extend_redraw_rect_previous(Object &ob, rcti &rect)
{
  /* Expand redraw \a rect with redraw \a rect from previous step to
   * prevent partial-redraw issues caused by fast strokes. This is
   * needed here (not in sculpt_flush_update) as it was before
   * because redraw rectangle should be the same in both of
   * optimized PBVH draw function and 3d view redraw, if not -- some
   * mesh parts could disappear from screen (sergey). */
  SculptSession &ss = *ob.sculpt;

  if (!ss.cache) {
    return;
  }

  if (BLI_rcti_is_empty(&ss.cache->previous_r)) {
    return;
  }

  BLI_rcti_union(&rect, &ss.cache->previous_r);
}

bool SCULPT_get_redraw_rect(const ARegion &region,
                            const RegionView3D &rv3d,
                            const Object &ob,
                            rcti &rect)
{
  using namespace blender;
  PBVH *pbvh = ob.sculpt->pbvh.get();
  if (!pbvh) {
    return false;
  }

  const Bounds<float3> bounds = BKE_pbvh_redraw_BB(*pbvh);

  /* Convert 3D bounding box to screen space. */
  if (!paint_convert_bb_to_rect(&rect, bounds.min, bounds.max, region, rv3d, ob)) {
    return false;
  }

  return true;
}

/************************ Brush Testing *******************/

void SCULPT_brush_test_init(const SculptSession &ss, SculptBrushTest &test)
{
  using namespace blender;
  RegionView3D *rv3d = ss.cache ? ss.cache->vc->rv3d : ss.rv3d;
  View3D *v3d = ss.cache ? ss.cache->vc->v3d : ss.v3d;

  test.radius_squared = ss.cache ? ss.cache->radius_squared : ss.cursor_radius * ss.cursor_radius;
  test.radius = std::sqrt(test.radius_squared);

  if (ss.cache) {
    test.location = ss.cache->location;
    test.mirror_symmetry_pass = ss.cache->mirror_symmetry_pass;
    test.radial_symmetry_pass = ss.cache->radial_symmetry_pass;
    test.symm_rot_mat_inv = ss.cache->symm_rot_mat_inv;
  }
  else {
    test.location = ss.cursor_location;
    test.mirror_symmetry_pass = ePaintSymmetryFlags(0);
    test.radial_symmetry_pass = 0;

    test.symm_rot_mat_inv = float4x4::identity();
  }

  /* Just for initialize. */
  test.dist = 0.0f;

  /* Only for 2D projection. */
  zero_v4(test.plane_view);
  zero_v4(test.plane_tool);

  if (RV3D_CLIPPING_ENABLED(v3d, rv3d)) {
    test.clip_rv3d = rv3d;
  }
  else {
    test.clip_rv3d = nullptr;
  }
}

BLI_INLINE bool sculpt_brush_test_clipping(const SculptBrushTest &test, const float co[3])
{
  RegionView3D *rv3d = test.clip_rv3d;
  if (!rv3d) {
    return false;
  }
  float symm_co[3];
  flip_v3_v3(symm_co, co, test.mirror_symmetry_pass);
  if (test.radial_symmetry_pass) {
    mul_m4_v3(test.symm_rot_mat_inv.ptr(), symm_co);
  }
  return ED_view3d_clipping_test(rv3d, symm_co, true);
}

bool SCULPT_brush_test_sphere_sq(SculptBrushTest &test, const float co[3])
{
  float distsq = len_squared_v3v3(co, test.location);

  if (distsq > test.radius_squared) {
    return false;
  }
  if (sculpt_brush_test_clipping(test, co)) {
    return false;
  }
  test.dist = distsq;
  return true;
}

bool SCULPT_brush_test_circle_sq(SculptBrushTest &test, const float co[3])
{
  float co_proj[3];
  closest_to_plane_normalized_v3(co_proj, test.plane_view, co);
  float distsq = len_squared_v3v3(co_proj, test.location);

  if (distsq > test.radius_squared) {
    return false;
  }

  if (sculpt_brush_test_clipping(test, co)) {
    return false;
  }

  test.dist = distsq;
  return true;
}

bool SCULPT_brush_test_cube(SculptBrushTest &test,
                            const float co[3],
                            const float local[4][4],
                            const float roundness,
                            const float /*tip_scale_x*/)
{
  float side = 1.0f;
  float local_co[3];

  if (sculpt_brush_test_clipping(test, co)) {
    return false;
  }

  mul_v3_m4v3(local_co, local, co);

  local_co[0] = fabsf(local_co[0]);
  local_co[1] = fabsf(local_co[1]);
  local_co[2] = fabsf(local_co[2]);

  /* Keep the square and circular brush tips the same size. */
  side += (1.0f - side) * roundness;

  const float hardness = 1.0f - roundness;
  const float constant_side = hardness * side;
  const float falloff_side = roundness * side;

  if (!(local_co[0] <= side && local_co[1] <= side && local_co[2] <= side)) {
    /* Outside the square. */
    return false;
  }
  if (min_ff(local_co[0], local_co[1]) > constant_side) {
    /* Corner, distance to the center of the corner circle. */
    float r_point[3];
    copy_v3_fl(r_point, constant_side);
    test.dist = len_v2v2(r_point, local_co) / falloff_side;
    return true;
  }
  if (max_ff(local_co[0], local_co[1]) > constant_side) {
    /* Side, distance to the square XY axis. */
    test.dist = (max_ff(local_co[0], local_co[1]) - constant_side) / falloff_side;
    return true;
  }

  /* Inside the square, constant distance. */
  test.dist = 0.0f;
  return true;
}

SculptBrushTestFn SCULPT_brush_test_init_with_falloff_shape(const SculptSession &ss,
                                                            SculptBrushTest &test,
                                                            char falloff_shape)
{
  if (!ss.cache && !ss.filter_cache) {
    falloff_shape = PAINT_FALLOFF_SHAPE_SPHERE;
  }

  SCULPT_brush_test_init(ss, test);
  SculptBrushTestFn sculpt_brush_test_sq_fn;
  if (falloff_shape == PAINT_FALLOFF_SHAPE_SPHERE) {
    sculpt_brush_test_sq_fn = SCULPT_brush_test_sphere_sq;
  }
  else {
    BLI_assert(falloff_shape == PAINT_FALLOFF_SHAPE_TUBE);
    const float3 view_normal = ss.cache ? ss.cache->view_normal : ss.filter_cache->view_normal;

    plane_from_point_normal_v3(test.plane_view, test.location, view_normal);
    sculpt_brush_test_sq_fn = SCULPT_brush_test_circle_sq;
  }
  return sculpt_brush_test_sq_fn;
}

const float *SCULPT_brush_frontface_normal_from_falloff_shape(const SculptSession &ss,
                                                              char falloff_shape)
{
  if (falloff_shape == PAINT_FALLOFF_SHAPE_SPHERE) {
    return ss.cache->sculpt_normal_symm;
  }
  BLI_assert(falloff_shape == PAINT_FALLOFF_SHAPE_TUBE);
  return ss.cache->view_normal;
}

static float frontface(const Brush &brush, const float3 &view_normal, const float3 &normal)
{
  using namespace blender;
  if (!(brush.flag & BRUSH_FRONTFACE)) {
    return 1.0f;
  }
  return std::max(math::dot(normal, view_normal), 0.0f);
}

#if 0

static bool sculpt_brush_test_cyl(SculptBrushTest *test,
                                  float co[3],
                                  float location[3],
                                  const float area_no[3])
{
  if (sculpt_brush_test_sphere_fast(test, co)) {
    float t1[3], t2[3], t3[3], dist;

    sub_v3_v3v3(t1, location, co);
    sub_v3_v3v3(t2, x2, location);

    cross_v3_v3v3(t3, area_no, t1);

    dist = len_v3(t3) / len_v3(t2);

    test.dist = dist;

    return true;
  }

  return false;
}

#endif

/* ===== Sculpting =====
 */

static float calc_overlap(const blender::ed::sculpt_paint::StrokeCache &cache,
                          const ePaintSymmetryFlags symm,
                          const char axis,
                          const float angle)
{
  float mirror[3];
  float distsq;

  flip_v3_v3(mirror, cache.true_location, symm);

  if (axis != 0) {
    float mat[3][3];
    axis_angle_to_mat3_single(mat, axis, angle);
    mul_m3_v3(mat, mirror);
  }

  distsq = len_squared_v3v3(mirror, cache.true_location);

  if (distsq <= 4.0f * (cache.radius_squared)) {
    return (2.0f * (cache.radius) - sqrtf(distsq)) / (2.0f * (cache.radius));
  }
  return 0.0f;
}

static float calc_radial_symmetry_feather(const Sculpt &sd,
                                          const blender::ed::sculpt_paint::StrokeCache &cache,
                                          const ePaintSymmetryFlags symm,
                                          const char axis)
{
  float overlap = 0.0f;

  for (int i = 1; i < sd.radial_symm[axis - 'X']; i++) {
    const float angle = 2.0f * M_PI * i / sd.radial_symm[axis - 'X'];
    overlap += calc_overlap(cache, symm, axis, angle);
  }

  return overlap;
}

static float calc_symmetry_feather(const Sculpt &sd,
                                   const blender::ed::sculpt_paint::StrokeCache &cache)
{
  if (!(sd.paint.symmetry_flags & PAINT_SYMMETRY_FEATHER)) {
    return 1.0f;
  }
  float overlap;
  const int symm = cache.symmetry;

  overlap = 0.0f;
  for (int i = 0; i <= symm; i++) {
    if (!SCULPT_is_symmetry_iteration_valid(i, symm)) {
      continue;
    }

    overlap += calc_overlap(cache, ePaintSymmetryFlags(i), 0, 0);

    overlap += calc_radial_symmetry_feather(sd, cache, ePaintSymmetryFlags(i), 'X');
    overlap += calc_radial_symmetry_feather(sd, cache, ePaintSymmetryFlags(i), 'Y');
    overlap += calc_radial_symmetry_feather(sd, cache, ePaintSymmetryFlags(i), 'Z');
  }
  return 1.0f / overlap;
}

/** \} */

/* -------------------------------------------------------------------- */
/** \name Calculate Normal and Center
 *
 * Calculate geometry surrounding the brush center.
 * (optionally using original coordinates).
 *
 * Functions are:
 * - #calc_area_center
 * - #calc_area_normal
 * - #calc_area_normal_and_center
 *
 * \note These are all _very_ similar, when changing one, check others.
 * \{ */

namespace blender::ed::sculpt_paint {

struct AreaNormalCenterData {
  /* 0 = towards view, 1 = flipped */
  std::array<float3, 2> area_cos;
  std::array<int, 2> count_co;

  std::array<float3, 2> area_nos;
  std::array<int, 2> count_no;
};

static SculptBrushTestFn area_normal_and_center_get_normal_test(const SculptSession &ss,
                                                                const Brush &brush,
                                                                SculptBrushTest &r_test)
{
  SculptBrushTestFn sculpt_brush_normal_test_sq_fn = SCULPT_brush_test_init_with_falloff_shape(
      ss, r_test, brush.falloff_shape);

  /* Update the test radius to sample the normal using the normal radius of the brush. */
  if (brush.ob_mode == OB_MODE_SCULPT) {
    float test_radius = std::sqrt(r_test.radius_squared);
    test_radius *= brush.normal_radius_factor;
    r_test.radius = test_radius;
    r_test.radius_squared = test_radius * test_radius;
  }
  return sculpt_brush_normal_test_sq_fn;
}

static SculptBrushTestFn area_normal_and_center_get_area_test(const SculptSession &ss,
                                                              const Brush &brush,
                                                              SculptBrushTest &r_test)
{
  SculptBrushTestFn sculpt_brush_area_test_sq_fn = SCULPT_brush_test_init_with_falloff_shape(
      ss, r_test, brush.falloff_shape);

  if (brush.ob_mode == OB_MODE_SCULPT) {
    float test_radius = std::sqrt(r_test.radius_squared);
    /* Layer brush produces artifacts with normal and area radius */
    /* Enable area radius control only on Scrape for now */
    if (ELEM(brush.sculpt_tool, SCULPT_TOOL_SCRAPE, SCULPT_TOOL_FILL) &&
        brush.area_radius_factor > 0.0f)
    {
      test_radius *= brush.area_radius_factor;
      if (ss.cache && brush.flag2 & BRUSH_AREA_RADIUS_PRESSURE) {
        test_radius *= ss.cache->pressure;
      }
    }
    else {
      test_radius *= brush.normal_radius_factor;
    }
    r_test.radius = test_radius;
    r_test.radius_squared = test_radius * test_radius;
  }
  return sculpt_brush_area_test_sq_fn;
}

/* Weight the normals towards the center. */
static float area_normal_calc_weight(const float distance, const float radius)
{
  float p = 1.0f - (std::sqrt(distance) / radius);
  return std::clamp(3.0f * p * p - 2.0f * p * p * p, 0.0f, 1.0f);
}

/* Weight the coordinates towards the center. */
static float3 area_center_calc_weighted(const float3 &test_location,
                                        const float distance,
                                        const float radius,
                                        const float3 &co)
{
  /* Weight the coordinates towards the center. */
  float p = 1.0f - (std::sqrt(distance) / radius);
  const float afactor = std::clamp(3.0f * p * p - 2.0f * p * p * p, 0.0f, 1.0f);

  const float3 disp = (co - test_location) * (1.0f - afactor);
  return test_location + disp;
}

static void calc_area_normal_and_center_node_mesh(const SculptSession &ss,
                                                  const Span<float3> vert_positions,
                                                  const Span<float3> vert_normals,
                                                  const Span<bool> hide_vert,
                                                  const Brush &brush,
                                                  const bool use_area_nos,
                                                  const bool use_area_cos,
                                                  PBVHNode *node,
                                                  AreaNormalCenterData *anctd,
                                                  bool &r_any_vertex_sampled)
{
  SculptBrushTest normal_test;
  SculptBrushTestFn sculpt_brush_normal_test_sq_fn = area_normal_and_center_get_normal_test(
      ss, brush, normal_test);

  SculptBrushTest area_test;
  SculptBrushTestFn sculpt_brush_area_test_sq_fn = area_normal_and_center_get_area_test(
      ss, brush, area_test);

  undo::Node *unode = nullptr;
  bool use_original = false;
  if (ss.cache && !ss.cache->accum) {
    unode = undo::get_node(node, undo::Type::Position);
    if (unode) {
      use_original = !unode->position.is_empty();
    }
  }

  const Span<int> verts = bke::pbvh::node_unique_verts(*node);
  for (const int i : verts.index_range()) {
    const int vert = verts[i];
    if (!hide_vert.is_empty() && hide_vert[vert]) {
      continue;
    }
    float3 co;
    float3 no;
    if (use_original) {
      co = unode->position[i];
      no = unode->normal[i];
    }
    else {
      co = vert_positions[vert];
      no = vert_normals[vert];
    }

    const bool normal_test_r = sculpt_brush_normal_test_sq_fn(normal_test, co);
    const bool area_test_r = sculpt_brush_area_test_sq_fn(area_test, co);
    if (!normal_test_r && !area_test_r) {
      continue;
    }

    r_any_vertex_sampled = true;

    const int flip_index = (math::dot(ss.cache ? ss.cache->view_normal : ss.cursor_view_normal,
                                      no) <= 0.0f);

    if (use_area_cos && area_test_r) {
      anctd->area_cos[flip_index] += area_center_calc_weighted(
          area_test.location, area_test.dist, area_test.radius, co);
      anctd->count_co[flip_index] += 1;
    }
    if (use_area_nos && normal_test_r) {
      anctd->area_nos[flip_index] += no *
                                     area_normal_calc_weight(normal_test.dist, normal_test.radius);
      anctd->count_no[flip_index] += 1;
    }
  }
}

static void calc_area_normal_and_center_node_grids(const SculptSession &ss,
                                                   const Brush &brush,
                                                   const bool use_area_nos,
                                                   const bool use_area_cos,
                                                   PBVHNode *node,
                                                   AreaNormalCenterData *anctd,
                                                   bool &r_any_vertex_sampled)
{
  const CCGKey key = *BKE_pbvh_get_grid_key(*ss.pbvh);
  const SubdivCCG &subdiv_ccg = *ss.subdiv_ccg;
  const Span<CCGElem *> grids = subdiv_ccg.grids;
  const BitGroupVector<> &grid_hidden = subdiv_ccg.grid_hidden;

  SculptBrushTest normal_test;
  SculptBrushTestFn sculpt_brush_normal_test_sq_fn = area_normal_and_center_get_normal_test(
      ss, brush, normal_test);

  SculptBrushTest area_test;
  SculptBrushTestFn sculpt_brush_area_test_sq_fn = area_normal_and_center_get_area_test(
      ss, brush, area_test);

  undo::Node *unode = nullptr;
  bool use_original = false;
  if (ss.cache && !ss.cache->accum) {
    unode = undo::get_node(node, undo::Type::Position);
    if (unode) {
      use_original = !unode->position.is_empty();
    }
  }

  int i = 0;
  for (const int grid : bke::pbvh::node_grid_indices(*node)) {
    CCGElem *elem = grids[grid];
    for (const int j : IndexRange(key.grid_area)) {
      if (!grid_hidden.is_empty() && grid_hidden[grid][j]) {
        i++;
        continue;
      }
      float3 co;
      float3 no;
      if (use_original) {
        co = unode->position[i];
        no = unode->normal[i];
      }
      else {
        co = CCG_elem_offset_co(key, elem, j);
        no = CCG_elem_offset_no(key, elem, j);
      }

      const bool normal_test_r = sculpt_brush_normal_test_sq_fn(normal_test, co);
      const bool area_test_r = sculpt_brush_area_test_sq_fn(area_test, co);
      if (!normal_test_r && !area_test_r) {
        i++;
        continue;
      }

      r_any_vertex_sampled = true;

      const int flip_index = (math::dot(ss.cache ? ss.cache->view_normal : ss.cursor_view_normal,
                                        no) <= 0.0f);

      if (use_area_cos && area_test_r) {
        anctd->area_cos[flip_index] += area_center_calc_weighted(
            area_test.location, area_test.dist, area_test.radius, co);
        anctd->count_co[flip_index] += 1;
      }
      if (use_area_nos && normal_test_r) {
        anctd->area_nos[flip_index] += no * area_normal_calc_weight(normal_test.dist,
                                                                    normal_test.radius);
        anctd->count_no[flip_index] += 1;
      }

      i++;
    }
  }
}

static void calc_area_normal_and_center_node_bmesh(const SculptSession &ss,
                                                   const Brush &brush,
                                                   const bool use_area_nos,
                                                   const bool use_area_cos,
                                                   const bool has_bm_orco,
                                                   PBVHNode *node,
                                                   AreaNormalCenterData *anctd,
                                                   bool &r_any_vertex_sampled)
{

  SculptBrushTest normal_test;
  SculptBrushTestFn sculpt_brush_normal_test_sq_fn = area_normal_and_center_get_normal_test(
      ss, brush, normal_test);

  SculptBrushTest area_test;
  SculptBrushTestFn sculpt_brush_area_test_sq_fn = area_normal_and_center_get_area_test(
      ss, brush, area_test);

  undo::Node *unode = nullptr;
  bool use_original = false;
  if (ss.cache && !ss.cache->accum) {
    unode = undo::get_node(node, undo::Type::Position);
    if (unode) {
      use_original = unode->bm_entry != nullptr;
    }
  }

  /* When the mesh is edited we can't rely on original coords
   * (original mesh may not even have verts in brush radius). */
  if (use_original && has_bm_orco) {
    float(*orco_coords)[3];
    int(*orco_tris)[3];
    int orco_tris_num;
    BKE_pbvh_node_get_bm_orco_data(node, &orco_tris, &orco_tris_num, &orco_coords, nullptr);

    for (int i = 0; i < orco_tris_num; i++) {
      const float *co_tri[3] = {
          orco_coords[orco_tris[i][0]],
          orco_coords[orco_tris[i][1]],
          orco_coords[orco_tris[i][2]],
      };
      float3 co;
      closest_on_tri_to_point_v3(co, normal_test.location, UNPACK3(co_tri));

      const bool normal_test_r = sculpt_brush_normal_test_sq_fn(normal_test, co);
      const bool area_test_r = sculpt_brush_area_test_sq_fn(area_test, co);
      if (!normal_test_r && !area_test_r) {
        continue;
      }

      r_any_vertex_sampled = true;

      float3 no;
      normal_tri_v3(no, UNPACK3(co_tri));

      const int flip_index = (math::dot(ss.cache->view_normal, no) <= 0.0f);
      if (use_area_cos && area_test_r) {
        anctd->area_cos[flip_index] += area_center_calc_weighted(
            area_test.location, area_test.dist, area_test.radius, co);

        anctd->count_co[flip_index] += 1;
      }
      if (use_area_nos && normal_test_r) {
        anctd->area_nos[flip_index] += no * area_normal_calc_weight(normal_test.dist,
                                                                    normal_test.radius);
        anctd->count_no[flip_index] += 1;
      }
    }
  }
  else {
    for (BMVert *vert : BKE_pbvh_bmesh_node_unique_verts(node)) {
      if (BM_elem_flag_test(vert, BM_ELEM_HIDDEN)) {
        continue;
      }
      float3 co;
      float3 no;
      if (use_original) {
        const float *temp_co;
        const float *temp_no_s;
        BM_log_original_vert_data(ss.bm_log, vert, &temp_co, &temp_no_s);
        co = temp_co;
        no = temp_no_s;
      }
      else {
        co = vert->co;
        no = vert->no;
      }

      const bool normal_test_r = sculpt_brush_normal_test_sq_fn(normal_test, co);
      const bool area_test_r = sculpt_brush_area_test_sq_fn(area_test, co);
      if (!normal_test_r && !area_test_r) {
        continue;
      }

      r_any_vertex_sampled = true;

      const int flip_index = (math::dot(ss.cache ? ss.cache->view_normal : ss.cursor_view_normal,
                                        no) <= 0.0f);

      if (use_area_cos && area_test_r) {
        anctd->area_cos[flip_index] += area_center_calc_weighted(
            area_test.location, area_test.dist, area_test.radius, co);
        anctd->count_co[flip_index] += 1;
      }
      if (use_area_nos && normal_test_r) {
        anctd->area_nos[flip_index] += no * area_normal_calc_weight(normal_test.dist,
                                                                    normal_test.radius);
        anctd->count_no[flip_index] += 1;
      }
    }
  }
}

static AreaNormalCenterData calc_area_normal_and_center_reduce(const AreaNormalCenterData &a,
                                                               const AreaNormalCenterData &b)
{
  AreaNormalCenterData joined{};

  joined.area_cos[0] = a.area_cos[0] + b.area_cos[0];
  joined.area_cos[1] = a.area_cos[1] + b.area_cos[1];
  joined.count_co[0] = a.count_co[0] + b.count_co[0];
  joined.count_co[1] = a.count_co[1] + b.count_co[1];

  joined.area_nos[0] = a.area_nos[0] + b.area_nos[0];
  joined.area_nos[1] = a.area_nos[1] + b.area_nos[1];
  joined.count_no[0] = a.count_no[0] + b.count_no[0];
  joined.count_no[1] = a.count_no[1] + b.count_no[1];

  return joined;
}

void calc_area_center(const Brush &brush,
                      const Object &ob,
                      Span<PBVHNode *> nodes,
                      float r_area_co[3])
{
  const SculptSession &ss = *ob.sculpt;
  const bool has_bm_orco = ss.bm && dyntopo::stroke_is_dyntopo(ss, brush);
  int n;

  bool any_vertex_sampled = false;

  const PBVHType type = BKE_pbvh_type(*ss.pbvh);
  const AreaNormalCenterData anctd = threading::parallel_reduce(
      nodes.index_range(),
      1,
      AreaNormalCenterData{},
      [&](const IndexRange range, AreaNormalCenterData anctd) {
        for (const int i : range) {
          switch (type) {
            case PBVH_FACES: {
              const Mesh &mesh = *static_cast<const Mesh *>(ob.data);
              const Span<float3> vert_positions = BKE_pbvh_get_vert_positions(*ss.pbvh);
              const Span<float3> vert_normals = BKE_pbvh_get_vert_normals(*ss.pbvh);
              const bke::AttributeAccessor attributes = mesh.attributes();
              const VArraySpan hide_vert = *attributes.lookup<bool>(".hide_vert",
                                                                    bke::AttrDomain::Point);
              calc_area_normal_and_center_node_mesh(ss,
                                                    vert_positions,
                                                    vert_normals,
                                                    hide_vert,
                                                    brush,
                                                    false,
                                                    true,
                                                    nodes[i],
                                                    &anctd,
                                                    any_vertex_sampled);
              break;
            }
            case PBVH_GRIDS:
              calc_area_normal_and_center_node_grids(
                  ss, brush, false, true, nodes[i], &anctd, any_vertex_sampled);
              break;
            case PBVH_BMESH:
              calc_area_normal_and_center_node_bmesh(
                  ss, brush, false, true, has_bm_orco, nodes[i], &anctd, any_vertex_sampled);
              break;
          }
        }
        return anctd;
      },
      calc_area_normal_and_center_reduce);

  /* For flatten center. */
  for (n = 0; n < anctd.area_cos.size(); n++) {
    if (anctd.count_co[n] == 0) {
      continue;
    }

    mul_v3_v3fl(r_area_co, anctd.area_cos[n], 1.0f / anctd.count_co[n]);
    break;
  }

  if (n == 2) {
    zero_v3(r_area_co);
  }

  if (anctd.count_co[0] == 0 && anctd.count_co[1] == 0) {
    if (ss.cache) {
      copy_v3_v3(r_area_co, ss.cache->location);
    }
  }
}

std::optional<float3> calc_area_normal(const Brush &brush, Object &ob, Span<PBVHNode *> nodes)
{
  SculptSession &ss = *ob.sculpt;
  const bool has_bm_orco = ss.bm && dyntopo::stroke_is_dyntopo(ss, brush);

  bool any_vertex_sampled = false;

  const PBVHType type = BKE_pbvh_type(*ss.pbvh);
  const AreaNormalCenterData anctd = threading::parallel_reduce(
      nodes.index_range(),
      1,
      AreaNormalCenterData{},
      [&](const IndexRange range, AreaNormalCenterData anctd) {
        for (const int i : range) {
          switch (type) {
            case PBVH_FACES: {
              const Mesh &mesh = *static_cast<const Mesh *>(ob.data);
              const Span<float3> vert_positions = BKE_pbvh_get_vert_positions(*ss.pbvh);
              const Span<float3> vert_normals = BKE_pbvh_get_vert_normals(*ss.pbvh);
              const bke::AttributeAccessor attributes = mesh.attributes();
              const VArraySpan hide_vert = *attributes.lookup<bool>(".hide_vert",
                                                                    bke::AttrDomain::Point);
              calc_area_normal_and_center_node_mesh(ss,
                                                    vert_positions,
                                                    vert_normals,
                                                    hide_vert,
                                                    brush,
                                                    true,
                                                    false,
                                                    nodes[i],
                                                    &anctd,
                                                    any_vertex_sampled);
              break;
            }
            case PBVH_GRIDS:
              calc_area_normal_and_center_node_grids(
                  ss, brush, true, false, nodes[i], &anctd, any_vertex_sampled);
              break;
            case PBVH_BMESH:
              calc_area_normal_and_center_node_bmesh(
                  ss, brush, true, false, has_bm_orco, nodes[i], &anctd, any_vertex_sampled);
              break;
          }
        }
        return anctd;
      },
      calc_area_normal_and_center_reduce);

  if (!any_vertex_sampled) {
    return std::nullopt;
  }

  /* For area normal. */
  float3 result;
  for (int i = 0; i < anctd.area_nos.size(); i++) {
    if (normalize_v3_v3(result, anctd.area_nos[i]) != 0.0f) {
      return result;
    }
  }
  return std::nullopt;
}

void calc_area_normal_and_center(const Brush &brush,
                                 const Object &ob,
                                 Span<PBVHNode *> nodes,
                                 float r_area_no[3],
                                 float r_area_co[3])
{
  SculptSession &ss = *ob.sculpt;
  const bool has_bm_orco = ss.bm && dyntopo::stroke_is_dyntopo(ss, brush);
  int n;

  bool any_vertex_sampled = false;

  const PBVHType type = BKE_pbvh_type(*ss.pbvh);
  const AreaNormalCenterData anctd = threading::parallel_reduce(
      nodes.index_range(),
      1,
      AreaNormalCenterData{},
      [&](const IndexRange range, AreaNormalCenterData anctd) {
        for (const int i : range) {
          switch (type) {
            case PBVH_FACES: {
              const Mesh &mesh = *static_cast<const Mesh *>(ob.data);
              const Span<float3> vert_positions = BKE_pbvh_get_vert_positions(*ss.pbvh);
              const Span<float3> vert_normals = BKE_pbvh_get_vert_normals(*ss.pbvh);
              const bke::AttributeAccessor attributes = mesh.attributes();
              const VArraySpan hide_vert = *attributes.lookup<bool>(".hide_vert",
                                                                    bke::AttrDomain::Point);
              calc_area_normal_and_center_node_mesh(ss,
                                                    vert_positions,
                                                    vert_normals,
                                                    hide_vert,
                                                    brush,
                                                    true,
                                                    true,
                                                    nodes[i],
                                                    &anctd,
                                                    any_vertex_sampled);
              break;
            }
            case PBVH_GRIDS:
              calc_area_normal_and_center_node_grids(
                  ss, brush, true, true, nodes[i], &anctd, any_vertex_sampled);
              break;
            case PBVH_BMESH:
              calc_area_normal_and_center_node_bmesh(
                  ss, brush, true, true, has_bm_orco, nodes[i], &anctd, any_vertex_sampled);
              break;
          }
        }
        return anctd;
      },
      calc_area_normal_and_center_reduce);

  /* For flatten center. */
  for (n = 0; n < anctd.area_cos.size(); n++) {
    if (anctd.count_co[n] == 0) {
      continue;
    }

    mul_v3_v3fl(r_area_co, anctd.area_cos[n], 1.0f / anctd.count_co[n]);
    break;
  }

  if (n == 2) {
    zero_v3(r_area_co);
  }

  if (anctd.count_co[0] == 0 && anctd.count_co[1] == 0) {
    if (ss.cache) {
      copy_v3_v3(r_area_co, ss.cache->location);
    }
  }

  /* For area normal. */
  for (n = 0; n < anctd.area_nos.size(); n++) {
    if (normalize_v3_v3(r_area_no, anctd.area_nos[n]) != 0.0f) {
      break;
    }
  }
}

}  // namespace blender::ed::sculpt_paint

/** \} */

/* -------------------------------------------------------------------- */
/** \name Generic Brush Utilities
 * \{ */

/**
 * Return modified brush strength. Includes the direction of the brush, positive
 * values pull vertices, negative values push. Uses tablet pressure and a
 * special multiplier found experimentally to scale the strength factor.
 */
static float brush_strength(const Sculpt &sd,
                            const blender::ed::sculpt_paint::StrokeCache &cache,
                            const float feather,
                            const UnifiedPaintSettings &ups,
                            const PaintModeSettings & /*paint_mode_settings*/)
{
  const Scene *scene = cache.vc->scene;
  const Brush &brush = *BKE_paint_brush_for_read(&sd.paint);

  /* Primary strength input; square it to make lower values more sensitive. */
  const float root_alpha = BKE_brush_alpha_get(scene, &brush);
  const float alpha = root_alpha * root_alpha;
  const float dir = (brush.flag & BRUSH_DIR_IN) ? -1.0f : 1.0f;
  const float pressure = BKE_brush_use_alpha_pressure(&brush) ? cache.pressure : 1.0f;
  const float pen_flip = cache.pen_flip ? -1.0f : 1.0f;
  const float invert = cache.invert ? -1.0f : 1.0f;
  float overlap = ups.overlap_factor;
  /* Spacing is integer percentage of radius, divide by 50 to get
   * normalized diameter. */

  float flip = dir * invert * pen_flip;
  if (brush.flag & BRUSH_INVERT_TO_SCRAPE_FILL) {
    flip = 1.0f;
  }

  /* Pressure final value after being tweaked depending on the brush. */
  float final_pressure;

  switch (brush.sculpt_tool) {
    case SCULPT_TOOL_CLAY:
      final_pressure = pow4f(pressure);
      overlap = (1.0f + overlap) / 2.0f;
      return 0.25f * alpha * flip * final_pressure * overlap * feather;
    case SCULPT_TOOL_DRAW:
    case SCULPT_TOOL_DRAW_SHARP:
    case SCULPT_TOOL_LAYER:
      return alpha * flip * pressure * overlap * feather;
    case SCULPT_TOOL_DISPLACEMENT_ERASER:
      return alpha * pressure * overlap * feather;
    case SCULPT_TOOL_CLOTH:
      if (brush.cloth_deform_type == BRUSH_CLOTH_DEFORM_GRAB) {
        /* Grab deform uses the same falloff as a regular grab brush. */
        return root_alpha * feather;
      }
      else if (brush.cloth_deform_type == BRUSH_CLOTH_DEFORM_SNAKE_HOOK) {
        return root_alpha * feather * pressure * overlap;
      }
      else if (brush.cloth_deform_type == BRUSH_CLOTH_DEFORM_EXPAND) {
        /* Expand is more sensible to strength as it keeps expanding the cloth when sculpting over
         * the same vertices. */
        return 0.1f * alpha * flip * pressure * overlap * feather;
      }
      else {
        /* Multiply by 10 by default to get a larger range of strength depending on the size of the
         * brush and object. */
        return 10.0f * alpha * flip * pressure * overlap * feather;
      }
    case SCULPT_TOOL_DRAW_FACE_SETS:
      return alpha * pressure * overlap * feather;
    case SCULPT_TOOL_SLIDE_RELAX:
      return alpha * pressure * overlap * feather * 2.0f;
    case SCULPT_TOOL_PAINT:
      final_pressure = pressure * pressure;
      return final_pressure * overlap * feather;
    case SCULPT_TOOL_SMEAR:
    case SCULPT_TOOL_DISPLACEMENT_SMEAR:
      return alpha * pressure * overlap * feather;
    case SCULPT_TOOL_CLAY_STRIPS:
      /* Clay Strips needs less strength to compensate the curve. */
      final_pressure = powf(pressure, 1.5f);
      return alpha * flip * final_pressure * overlap * feather * 0.3f;
    case SCULPT_TOOL_CLAY_THUMB:
      final_pressure = pressure * pressure;
      return alpha * flip * final_pressure * overlap * feather * 1.3f;

    case SCULPT_TOOL_MASK:
      overlap = (1.0f + overlap) / 2.0f;
      switch ((BrushMaskTool)brush.mask_tool) {
        case BRUSH_MASK_DRAW:
          return alpha * flip * pressure * overlap * feather;
        case BRUSH_MASK_SMOOTH:
          return alpha * pressure * feather;
      }
      BLI_assert_msg(0, "Not supposed to happen");
      return 0.0f;

    case SCULPT_TOOL_CREASE:
    case SCULPT_TOOL_BLOB:
      return alpha * flip * pressure * overlap * feather;

    case SCULPT_TOOL_INFLATE:
      if (flip > 0.0f) {
        return 0.250f * alpha * flip * pressure * overlap * feather;
      }
      else {
        return 0.125f * alpha * flip * pressure * overlap * feather;
      }

    case SCULPT_TOOL_MULTIPLANE_SCRAPE:
      overlap = (1.0f + overlap) / 2.0f;
      return alpha * flip * pressure * overlap * feather;

    case SCULPT_TOOL_FILL:
    case SCULPT_TOOL_SCRAPE:
    case SCULPT_TOOL_FLATTEN:
      if (flip > 0.0f) {
        overlap = (1.0f + overlap) / 2.0f;
        return alpha * flip * pressure * overlap * feather;
      }
      else {
        /* Reduce strength for DEEPEN, PEAKS, and CONTRAST. */
        return 0.5f * alpha * flip * pressure * overlap * feather;
      }

    case SCULPT_TOOL_SMOOTH:
      return flip * alpha * pressure * feather;

    case SCULPT_TOOL_PINCH:
      if (flip > 0.0f) {
        return alpha * flip * pressure * overlap * feather;
      }
      else {
        return 0.25f * alpha * flip * pressure * overlap * feather;
      }

    case SCULPT_TOOL_NUDGE:
      overlap = (1.0f + overlap) / 2.0f;
      return alpha * pressure * overlap * feather;

    case SCULPT_TOOL_THUMB:
      return alpha * pressure * feather;

    case SCULPT_TOOL_SNAKE_HOOK:
      return root_alpha * feather;

    case SCULPT_TOOL_GRAB:
      return root_alpha * feather;

    case SCULPT_TOOL_ROTATE:
      return alpha * pressure * feather;

    case SCULPT_TOOL_ELASTIC_DEFORM:
    case SCULPT_TOOL_POSE:
    case SCULPT_TOOL_BOUNDARY:
      return root_alpha * feather;

    default:
      return 0.0f;
  }
}

static float sculpt_apply_hardness(const SculptSession &ss, const float input_len)
{
  const blender::ed::sculpt_paint::StrokeCache &cache = *ss.cache;
  float final_len = input_len;
  const float hardness = cache.paint_brush.hardness;
  float p = input_len / cache.radius;
  if (p < hardness) {
    final_len = 0.0f;
  }
  else if (hardness == 1.0f) {
    final_len = cache.radius;
  }
  else {
    p = (p - hardness) / (1.0f - hardness);
    final_len = p * cache.radius;
  }

  return final_len;
}

void sculpt_apply_texture(const SculptSession &ss,
                          const Brush &brush,
                          const float brush_point[3],
                          const int thread_id,
                          float *r_value,
                          float r_rgba[4])
{
  const blender::ed::sculpt_paint::StrokeCache &cache = *ss.cache;
  const Scene *scene = cache.vc->scene;
  const MTex *mtex = BKE_brush_mask_texture_get(&brush, OB_MODE_SCULPT);

  if (!mtex->tex) {
    *r_value = 1.0f;
    copy_v4_fl(r_rgba, 1.0f);
    return;
  }

  float point[3];
  sub_v3_v3v3(point, brush_point, cache.plane_offset);

  if (mtex->brush_map_mode == MTEX_MAP_MODE_3D) {
    /* Get strength by feeding the vertex location directly into a texture. */
    *r_value = BKE_brush_sample_tex_3d(scene, &brush, mtex, point, r_rgba, 0, ss.tex_pool);
  }
  else {
    float symm_point[3];

    /* If the active area is being applied for symmetry, flip it
     * across the symmetry axis and rotate it back to the original
     * position in order to project it. This insures that the
     * brush texture will be oriented correctly. */
    if (cache.radial_symmetry_pass) {
      mul_m4_v3(cache.symm_rot_mat_inv.ptr(), point);
    }
    flip_v3_v3(symm_point, point, cache.mirror_symmetry_pass);

    /* Still no symmetry supported for other paint modes.
     * Sculpt does it DIY. */
    if (mtex->brush_map_mode == MTEX_MAP_MODE_AREA) {
      /* Similar to fixed mode, but projects from brush angle
       * rather than view direction. */

      mul_m4_v3(cache.brush_local_mat.ptr(), symm_point);

      float x = symm_point[0];
      float y = symm_point[1];

      x *= mtex->size[0];
      y *= mtex->size[1];

      x += mtex->ofs[0];
      y += mtex->ofs[1];

      paint_get_tex_pixel(mtex, x, y, ss.tex_pool, thread_id, r_value, r_rgba);

      add_v3_fl(r_rgba, brush.texture_sample_bias);  // v3 -> Ignore alpha
      *r_value -= brush.texture_sample_bias;
    }
    else {
      const blender::float2 point_2d = ED_view3d_project_float_v2_m4(
          cache.vc->region, symm_point, cache.projection_mat);
      const float point_3d[3] = {point_2d[0], point_2d[1], 0.0f};
      *r_value = BKE_brush_sample_tex_3d(scene, &brush, mtex, point_3d, r_rgba, 0, ss.tex_pool);
    }
  }
}

float SCULPT_brush_strength_factor(
    SculptSession &ss,
    const Brush &brush,
    const float brush_point[3],
    float len,
    const float vno[3],
    const float fno[3],
    float mask,
    const PBVHVertRef vertex,
    int thread_id,
    const blender::ed::sculpt_paint::auto_mask::NodeData *automask_data)
{
  using namespace blender::ed::sculpt_paint;
  StrokeCache *cache = ss.cache;

  float avg = 1.0f;
  float rgba[4];
  sculpt_apply_texture(ss, brush, brush_point, thread_id, &avg, rgba);

  /* Hardness. */
  const float final_len = sculpt_apply_hardness(ss, len);

  /* Falloff curve. */
  avg *= BKE_brush_curve_strength(&brush, final_len, cache->radius);
  avg *= frontface(brush, cache->view_normal, vno ? vno : fno);

  /* Paint mask. */
  avg *= 1.0f - mask;

  /* Auto-masking. */
  avg *= auto_mask::factor_get(cache->automasking.get(), ss, vertex, automask_data);

  return avg;
}

void SCULPT_brush_strength_color(
    SculptSession &ss,
    const Brush &brush,
    const float brush_point[3],
    float len,
    const float vno[3],
    const float fno[3],
    float mask,
    const PBVHVertRef vertex,
    int thread_id,
    const blender::ed::sculpt_paint::auto_mask::NodeData *automask_data,
    float r_rgba[4])
{
  using namespace blender::ed::sculpt_paint;
  StrokeCache *cache = ss.cache;

  float avg = 1.0f;
  sculpt_apply_texture(ss, brush, brush_point, thread_id, &avg, r_rgba);

  /* Hardness. */
  const float final_len = sculpt_apply_hardness(ss, len);

  /* Falloff curve. */
  const float falloff = BKE_brush_curve_strength(&brush, final_len, cache->radius) *
                        frontface(brush, cache->view_normal, vno ? vno : fno);

  /* Paint mask. */
  const float paint_mask = 1.0f - mask;

  /* Auto-masking. */
  const float automasking_factor = auto_mask::factor_get(
      cache->automasking.get(), ss, vertex, automask_data);

  const float masks_combined = falloff * paint_mask * automasking_factor;

  mul_v4_fl(r_rgba, masks_combined);
}

void SCULPT_calc_vertex_displacement(const SculptSession &ss,
                                     const Brush &brush,
                                     float rgba[3],
                                     float r_offset[3])
{
  mul_v3_fl(rgba, ss.cache->bstrength);
  /* Handle brush inversion */
  if (ss.cache->bstrength < 0) {
    rgba[0] *= -1;
    rgba[1] *= -1;
  }

  /* Apply texture size */
  for (int i = 0; i < 3; ++i) {
    rgba[i] *= blender::math::safe_divide(1.0f, pow2f(brush.mtex.size[i]));
  }

  /* Transform vector to object space */
  mul_mat3_m4_v3(ss.cache->brush_local_mat_inv.ptr(), rgba);

  /* Handle symmetry */
  if (ss.cache->radial_symmetry_pass) {
    mul_m4_v3(ss.cache->symm_rot_mat.ptr(), rgba);
  }
  flip_v3_v3(r_offset, rgba, ss.cache->mirror_symmetry_pass);
}

namespace blender::ed::sculpt_paint {

bool node_fully_masked_or_hidden(const PBVHNode &node)
{
  if (BKE_pbvh_node_fully_hidden_get(&node)) {
    return true;
  }
  if (BKE_pbvh_node_fully_masked_get(&node)) {
    return true;
  }
  return false;
}

bool node_in_sphere(const PBVHNode &node,
                    const float3 &location,
                    const float radius_sq,
                    const bool original)
{
  const Bounds<float3> bounds = original ? BKE_pbvh_node_get_original_BB(&node) :
                                           bke::pbvh::node_bounds(node);
  const float3 nearest = math::clamp(location, bounds.min, bounds.max);
  return math::distance_squared(location, nearest) < radius_sq;
}

bool node_in_cylinder(const DistRayAABB_Precalc &ray_dist_precalc,
                      const PBVHNode &node,
                      const float radius_sq,
                      const bool original)
{
  const Bounds<float3> bounds = (original) ? BKE_pbvh_node_get_original_BB(&node) :
                                             bke::pbvh::node_bounds(node);

  float dummy_co[3], dummy_depth;
  const float dist_sq = dist_squared_ray_to_aabb_v3(
      &ray_dist_precalc, bounds.min, bounds.max, dummy_co, &dummy_depth);

  /* TODO: Solve issues and enable distance check. */
  return dist_sq < radius_sq || true;
}

}  // namespace blender::ed::sculpt_paint

void SCULPT_clip(const Sculpt &sd, const SculptSession &ss, float co[3], const float val[3])
{
  for (int i = 0; i < 3; i++) {
    if (sd.flags & (SCULPT_LOCK_X << i)) {
      continue;
    }

    bool do_clip = false;
    float co_clip[3];
    if (ss.cache && (ss.cache->flag & (CLIP_X << i))) {
      /* Take possible mirror object into account. */
      mul_v3_m4v3(co_clip, ss.cache->clip_mirror_mtx.ptr(), co);

      if (fabsf(co_clip[i]) <= ss.cache->clip_tolerance[i]) {
        co_clip[i] = 0.0f;
        float imtx[4][4];
        invert_m4_m4(imtx, ss.cache->clip_mirror_mtx.ptr());
        mul_m4_v3(imtx, co_clip);
        do_clip = true;
      }
    }

    if (do_clip) {
      co[i] = co_clip[i];
    }
    else {
      co[i] = val[i];
    }
  }
}

namespace blender::ed::sculpt_paint {

static Vector<PBVHNode *> sculpt_pbvh_gather_cursor_update(Object &ob, bool use_original)
{
  SculptSession &ss = *ob.sculpt;
  const float3 center = ss.cache ? ss.cache->location : ss.cursor_location;
  return bke::pbvh::search_gather(*ss.pbvh, [&](PBVHNode &node) {
    return node_in_sphere(node, center, ss.cursor_radius, use_original);
  });
}

/** \return All nodes that are potentially within the cursor or brush's area of influence. */
static Vector<PBVHNode *> sculpt_pbvh_gather_generic_intern(
    Object &ob, const Brush &brush, bool use_original, float radius_scale, PBVHNodeFlags flag)
{
  SculptSession &ss = *ob.sculpt;

  PBVHNodeFlags leaf_flag = PBVH_Leaf;
  if (flag & PBVH_TexLeaf) {
    leaf_flag = PBVH_TexLeaf;
  }

  const float3 center = ss.cache->location;
  const float radius_sq = math::square(ss.cache->radius * radius_scale);
  const bool ignore_ineffective = brush.sculpt_tool != SCULPT_TOOL_MASK;
  switch (brush.falloff_shape) {
    case PAINT_FALLOFF_SHAPE_SPHERE: {
      return bke::pbvh::search_gather(
          *ss.pbvh,
          [&](PBVHNode &node) {
            if (ignore_ineffective && node_fully_masked_or_hidden(node)) {
              return false;
            }
            return node_in_sphere(node, center, radius_sq, use_original);
          },
          leaf_flag);
    }

    case PAINT_FALLOFF_SHAPE_TUBE: {
      const DistRayAABB_Precalc ray_dist_precalc = dist_squared_ray_to_aabb_v3_precalc(
          center, ss.cache->view_normal);
      return bke::pbvh::search_gather(
          *ss.pbvh,
          [&](PBVHNode &node) {
            if (ignore_ineffective && node_fully_masked_or_hidden(node)) {
              return false;
            }
            return node_in_cylinder(ray_dist_precalc, node, radius_sq, use_original);
          },
          leaf_flag);
    }
  }

  return {};
}

static Vector<PBVHNode *> sculpt_pbvh_gather_generic(Object &ob,
                                                     const Brush &brush,
                                                     const bool use_original,
                                                     const float radius_scale)
{
  return sculpt_pbvh_gather_generic_intern(ob, brush, use_original, radius_scale, PBVH_Leaf);
}

static Vector<PBVHNode *> sculpt_pbvh_gather_texpaint(Object &ob,
                                                      const Brush &brush,
                                                      const bool use_original,
                                                      const float radius_scale)
{
  return sculpt_pbvh_gather_generic_intern(ob, brush, use_original, radius_scale, PBVH_TexLeaf);
}

/* Calculate primary direction of movement for many brushes. */
static float3 calc_sculpt_normal(const Sculpt &sd, Object &ob, Span<PBVHNode *> nodes)
{
  const Brush &brush = *BKE_paint_brush_for_read(&sd.paint);
  const SculptSession &ss = *ob.sculpt;
  switch (brush.sculpt_plane) {
    case SCULPT_DISP_DIR_AREA:
      return calc_area_normal(brush, ob, nodes).value_or(float3(0));
    case SCULPT_DISP_DIR_VIEW:
      return ss.cache->true_view_normal;
    case SCULPT_DISP_DIR_X:
      return float3(1, 0, 0);
    case SCULPT_DISP_DIR_Y:
      return float3(0, 1, 0);
    case SCULPT_DISP_DIR_Z:
      return float3(0, 0, 1);
  }
  BLI_assert_unreachable();
  return {};
}

static void update_sculpt_normal(const Sculpt &sd, Object &ob, Span<PBVHNode *> nodes)
{
  const Brush &brush = *BKE_paint_brush_for_read(&sd.paint);
  StrokeCache &cache = *ob.sculpt->cache;
  /* Grab brush does not update the sculpt normal during a stroke. */
  const bool update_normal =
      !(brush.flag & BRUSH_ORIGINAL_NORMAL) && !(brush.sculpt_tool == SCULPT_TOOL_GRAB) &&
      !(brush.sculpt_tool == SCULPT_TOOL_THUMB && !(brush.flag & BRUSH_ANCHORED)) &&
      !(brush.sculpt_tool == SCULPT_TOOL_ELASTIC_DEFORM) &&
      !(brush.sculpt_tool == SCULPT_TOOL_SNAKE_HOOK && cache.normal_weight > 0.0f);

  if (cache.mirror_symmetry_pass == 0 && cache.radial_symmetry_pass == 0 &&
      (SCULPT_stroke_is_first_brush_step_of_symmetry_pass(cache) || update_normal))
  {
    cache.sculpt_normal = calc_sculpt_normal(sd, ob, nodes);
    if (brush.falloff_shape == PAINT_FALLOFF_SHAPE_TUBE) {
      project_plane_v3_v3v3(cache.sculpt_normal, cache.sculpt_normal, cache.view_normal);
      normalize_v3(cache.sculpt_normal);
    }
    copy_v3_v3(cache.sculpt_normal_symm, cache.sculpt_normal);
  }
  else {
    copy_v3_v3(cache.sculpt_normal_symm, cache.sculpt_normal);
    flip_v3(cache.sculpt_normal_symm, cache.mirror_symmetry_pass);
    mul_m4_v3(cache.symm_rot_mat.ptr(), cache.sculpt_normal_symm);
  }
}

static void calc_local_from_screen(const ViewContext &vc,
                                   const float center[3],
                                   const float screen_dir[2],
                                   float r_local_dir[3])
{
  Object &ob = *vc.obact;
  float loc[3];

  mul_v3_m4v3(loc, ob.object_to_world().ptr(), center);
  const float zfac = ED_view3d_calc_zfac(vc.rv3d, loc);

  ED_view3d_win_to_delta(vc.region, screen_dir, zfac, r_local_dir);
  normalize_v3(r_local_dir);

  add_v3_v3(r_local_dir, ob.loc);
  mul_m4_v3(ob.world_to_object().ptr(), r_local_dir);
}

static void calc_brush_local_mat(const float rotation,
                                 const Object &ob,
                                 float local_mat[4][4],
                                 float local_mat_inv[4][4])
{
  const StrokeCache *cache = ob.sculpt->cache;
  float tmat[4][4];
  float mat[4][4];
  float scale[4][4];
  float angle, v[3];

  /* Ensure `ob.world_to_object` is up to date. */
  invert_m4_m4(ob.runtime->world_to_object.ptr(), ob.object_to_world().ptr());

  /* Initialize last column of matrix. */
  mat[0][3] = 0.0f;
  mat[1][3] = 0.0f;
  mat[2][3] = 0.0f;
  mat[3][3] = 1.0f;

  /* Read rotation (user angle, rake, etc.) to find the view's movement direction (negative X of
   * the brush). */
  angle = rotation + cache->special_rotation;
  /* By convention, motion direction points down the brush's Y axis, the angle represents the X
   * axis, normal is a 90 deg CCW rotation of the motion direction. */
  float motion_normal_screen[2];
  motion_normal_screen[0] = cosf(angle);
  motion_normal_screen[1] = sinf(angle);
  /* Convert view's brush transverse direction to object-space,
   * i.e. the normal of the plane described by the motion */
  float motion_normal_local[3];
  calc_local_from_screen(*cache->vc, cache->location, motion_normal_screen, motion_normal_local);

  /* Calculate the movement direction for the local matrix.
   * Note that there is a deliberate prioritization here: Our calculations are
   * designed such that the _motion vector_ gets projected into the tangent space;
   * in most cases this will be more intuitive than projecting the transverse
   * direction (which is orthogonal to the motion direction and therefore less
   * apparent to the user).
   * The Y-axis of the brush-local frame has to lie in the intersection of the tangent plane
   * and the motion plane. */

  cross_v3_v3v3(v, cache->sculpt_normal, motion_normal_local);
  normalize_v3_v3(mat[1], v);

  /* Get other axes. */
  cross_v3_v3v3(mat[0], mat[1], cache->sculpt_normal);
  copy_v3_v3(mat[2], cache->sculpt_normal);

  /* Set location. */
  copy_v3_v3(mat[3], cache->location);

  /* Scale by brush radius. */
  float radius = cache->radius;

  normalize_m4(mat);
  scale_m4_fl(scale, radius);
  mul_m4_m4m4(tmat, mat, scale);

  /* Return tmat as is (for converting from local area coords to model-space coords). */
  copy_m4_m4(local_mat_inv, tmat);
  /* Return inverse (for converting from model-space coords to local area coords). */
  invert_m4_m4(local_mat, tmat);
}

}  // namespace blender::ed::sculpt_paint

#define SCULPT_TILT_SENSITIVITY 0.7f
void SCULPT_tilt_apply_to_normal(float r_normal[3],
                                 blender::ed::sculpt_paint::StrokeCache *cache,
                                 const float tilt_strength)
{
  if (!U.experimental.use_sculpt_tools_tilt) {
    return;
  }
  const float rot_max = M_PI_2 * tilt_strength * SCULPT_TILT_SENSITIVITY;
  mul_v3_mat3_m4v3(r_normal, cache->vc->obact->object_to_world().ptr(), r_normal);
  float normal_tilt_y[3];
  rotate_v3_v3v3fl(normal_tilt_y, r_normal, cache->vc->rv3d->viewinv[0], cache->y_tilt * rot_max);
  float normal_tilt_xy[3];
  rotate_v3_v3v3fl(
      normal_tilt_xy, normal_tilt_y, cache->vc->rv3d->viewinv[1], cache->x_tilt * rot_max);
  mul_v3_mat3_m4v3(r_normal, cache->vc->obact->world_to_object().ptr(), normal_tilt_xy);
  normalize_v3(r_normal);
}

void SCULPT_tilt_effective_normal_get(const SculptSession &ss, const Brush &brush, float r_no[3])
{
  copy_v3_v3(r_no, ss.cache->sculpt_normal_symm);
  SCULPT_tilt_apply_to_normal(r_no, ss.cache, brush.tilt_strength_factor);
}

static void update_brush_local_mat(const Sculpt &sd, Object &ob)
{
  using namespace blender::ed::sculpt_paint;
  StrokeCache *cache = ob.sculpt->cache;

  if (cache->mirror_symmetry_pass == 0 && cache->radial_symmetry_pass == 0) {
    const Brush *brush = BKE_paint_brush_for_read(&sd.paint);
    const MTex *mask_tex = BKE_brush_mask_texture_get(brush, OB_MODE_SCULPT);
    calc_brush_local_mat(
        mask_tex->rot, ob, cache->brush_local_mat.ptr(), cache->brush_local_mat_inv.ptr());
  }
}

/** \} */

/* -------------------------------------------------------------------- */
/** \name Texture painting
 * \{ */

static bool sculpt_needs_pbvh_pixels(PaintModeSettings &paint_mode_settings,
                                     const Brush &brush,
                                     Object &ob)
{
  if (brush.sculpt_tool == SCULPT_TOOL_PAINT && U.experimental.use_sculpt_texture_paint) {
    Image *image;
    ImageUser *image_user;
    return SCULPT_paint_image_canvas_get(paint_mode_settings, ob, &image, &image_user);
  }

  return false;
}

static void sculpt_pbvh_update_pixels(PaintModeSettings &paint_mode_settings,
                                      SculptSession &ss,
                                      Object &ob)
{
  using namespace blender;
  BLI_assert(ob.type == OB_MESH);
  Mesh *mesh = (Mesh *)ob.data;

  Image *image;
  ImageUser *image_user;
  if (!SCULPT_paint_image_canvas_get(paint_mode_settings, ob, &image, &image_user)) {
    return;
  }

  bke::pbvh::build_pixels(*ss.pbvh, mesh, image, image_user);
}

/** \} */

/* -------------------------------------------------------------------- */
/** \name Generic Brush Plane & Symmetry Utilities
 * \{ */

struct SculptRaycastData {
  SculptSession *ss;
  const float *ray_start;
  const float *ray_normal;
  bool hit;
  float depth;
  bool original;
  Span<int> corner_verts;
  Span<int> corner_tri_faces;
  blender::VArraySpan<bool> hide_poly;

  PBVHVertRef active_vertex;
  float *face_normal;

  int active_face_grid_index;

  IsectRayPrecalc isect_precalc;
};

struct SculptFindNearestToRayData {
  SculptSession *ss;
  const float *ray_start, *ray_normal;
  bool hit;
  float depth;
  float dist_sq_to_ray;
  bool original;
  Span<int> corner_verts;
  Span<int> corner_tri_faces;
  blender::VArraySpan<bool> hide_poly;
};

ePaintSymmetryAreas SCULPT_get_vertex_symm_area(const float co[3])
{
  ePaintSymmetryAreas symm_area = ePaintSymmetryAreas(PAINT_SYMM_AREA_DEFAULT);
  if (co[0] < 0.0f) {
    symm_area |= PAINT_SYMM_AREA_X;
  }
  if (co[1] < 0.0f) {
    symm_area |= PAINT_SYMM_AREA_Y;
  }
  if (co[2] < 0.0f) {
    symm_area |= PAINT_SYMM_AREA_Z;
  }
  return symm_area;
}

static void flip_qt_qt(float out[4], const float in[4], const ePaintSymmetryFlags symm)
{
  float axis[3], angle;

  quat_to_axis_angle(axis, &angle, in);
  normalize_v3(axis);

  if (symm & PAINT_SYMM_X) {
    axis[0] *= -1.0f;
    angle *= -1.0f;
  }
  if (symm & PAINT_SYMM_Y) {
    axis[1] *= -1.0f;
    angle *= -1.0f;
  }
  if (symm & PAINT_SYMM_Z) {
    axis[2] *= -1.0f;
    angle *= -1.0f;
  }

  axis_angle_normalized_to_quat(out, axis, angle);
}

static void flip_qt(float quat[4], const ePaintSymmetryFlags symm)
{
  flip_qt_qt(quat, quat, symm);
}

void SCULPT_flip_v3_by_symm_area(float v[3],
                                 const ePaintSymmetryFlags symm,
                                 const ePaintSymmetryAreas symmarea,
                                 const float pivot[3])
{
  for (int i = 0; i < 3; i++) {
    ePaintSymmetryFlags symm_it = ePaintSymmetryFlags(1 << i);
    if (!(symm & symm_it)) {
      continue;
    }
    if (symmarea & symm_it) {
      flip_v3(v, symm_it);
    }
    if (pivot[i] < 0.0f) {
      flip_v3(v, symm_it);
    }
  }
}

void SCULPT_flip_quat_by_symm_area(float quat[4],
                                   const ePaintSymmetryFlags symm,
                                   const ePaintSymmetryAreas symmarea,
                                   const float pivot[3])
{
  for (int i = 0; i < 3; i++) {
    ePaintSymmetryFlags symm_it = ePaintSymmetryFlags(1 << i);
    if (!(symm & symm_it)) {
      continue;
    }
    if (symmarea & symm_it) {
      flip_qt(quat, symm_it);
    }
    if (pivot[i] < 0.0f) {
      flip_qt(quat, symm_it);
    }
  }
}

bool SCULPT_tool_needs_all_pbvh_nodes(const Brush &brush)
{
  if (brush.sculpt_tool == SCULPT_TOOL_ELASTIC_DEFORM) {
    /* Elastic deformations in any brush need all nodes to avoid artifacts as the effect
     * of the Kelvinlet is not constrained by the radius. */
    return true;
  }

  if (brush.sculpt_tool == SCULPT_TOOL_POSE) {
    /* Pose needs all nodes because it applies all symmetry iterations at the same time
     * and the IK chain can grow to any area of the model. */
    /* TODO: This can be optimized by filtering the nodes after calculating the chain. */
    return true;
  }

  if (brush.sculpt_tool == SCULPT_TOOL_BOUNDARY) {
    /* Boundary needs all nodes because it is not possible to know where the boundary
     * deformation is going to be propagated before calculating it. */
    /* TODO: after calculating the boundary info in the first iteration, it should be
     * possible to get the nodes that have vertices included in any boundary deformation
     * and cache them. */
    return true;
  }

  if (brush.sculpt_tool == SCULPT_TOOL_SNAKE_HOOK &&
      brush.snake_hook_deform_type == BRUSH_SNAKE_HOOK_DEFORM_ELASTIC)
  {
    /* Snake hook in elastic deform type has same requirements as the elastic deform tool. */
    return true;
  }
  return false;
}

namespace blender::ed::sculpt_paint {

void calc_brush_plane(
    const Brush &brush, Object &ob, Span<PBVHNode *> nodes, float r_area_no[3], float r_area_co[3])
{
  const SculptSession &ss = *ob.sculpt;

  zero_v3(r_area_co);
  zero_v3(r_area_no);

  if (SCULPT_stroke_is_main_symmetry_pass(*ss.cache) &&
      (SCULPT_stroke_is_first_brush_step_of_symmetry_pass(*ss.cache) ||
       !(brush.flag & BRUSH_ORIGINAL_PLANE) || !(brush.flag & BRUSH_ORIGINAL_NORMAL)))
  {
    switch (brush.sculpt_plane) {
      case SCULPT_DISP_DIR_VIEW:
        copy_v3_v3(r_area_no, ss.cache->true_view_normal);
        break;

      case SCULPT_DISP_DIR_X:
        ARRAY_SET_ITEMS(r_area_no, 1.0f, 0.0f, 0.0f);
        break;

      case SCULPT_DISP_DIR_Y:
        ARRAY_SET_ITEMS(r_area_no, 0.0f, 1.0f, 0.0f);
        break;

      case SCULPT_DISP_DIR_Z:
        ARRAY_SET_ITEMS(r_area_no, 0.0f, 0.0f, 1.0f);
        break;

      case SCULPT_DISP_DIR_AREA:
        calc_area_normal_and_center(brush, ob, nodes, r_area_no, r_area_co);
        if (brush.falloff_shape == PAINT_FALLOFF_SHAPE_TUBE) {
          project_plane_v3_v3v3(r_area_no, r_area_no, ss.cache->view_normal);
          normalize_v3(r_area_no);
        }
        break;

      default:
        break;
    }

    /* For flatten center. */
    /* Flatten center has not been calculated yet if we are not using the area normal. */
    if (brush.sculpt_plane != SCULPT_DISP_DIR_AREA) {
      calc_area_center(brush, ob, nodes, r_area_co);
    }

    /* For area normal. */
    if (!SCULPT_stroke_is_first_brush_step_of_symmetry_pass(*ss.cache) &&
        (brush.flag & BRUSH_ORIGINAL_NORMAL))
    {
      copy_v3_v3(r_area_no, ss.cache->sculpt_normal);
    }
    else {
      copy_v3_v3(ss.cache->sculpt_normal, r_area_no);
    }

    /* For flatten center. */
    if (!SCULPT_stroke_is_first_brush_step_of_symmetry_pass(*ss.cache) &&
        (brush.flag & BRUSH_ORIGINAL_PLANE))
    {
      copy_v3_v3(r_area_co, ss.cache->last_center);
    }
    else {
      copy_v3_v3(ss.cache->last_center, r_area_co);
    }
  }
  else {
    /* For area normal. */
    copy_v3_v3(r_area_no, ss.cache->sculpt_normal);

    /* For flatten center. */
    copy_v3_v3(r_area_co, ss.cache->last_center);

    /* For area normal. */
    flip_v3(r_area_no, ss.cache->mirror_symmetry_pass);

    /* For flatten center. */
    flip_v3(r_area_co, ss.cache->mirror_symmetry_pass);

    /* For area normal. */
    mul_m4_v3(ss.cache->symm_rot_mat.ptr(), r_area_no);

    /* For flatten center. */
    mul_m4_v3(ss.cache->symm_rot_mat.ptr(), r_area_co);

    /* Shift the plane for the current tile. */
    add_v3_v3(r_area_co, ss.cache->plane_offset);
  }
}

}  // namespace blender::ed::sculpt_paint

int SCULPT_plane_trim(const blender::ed::sculpt_paint::StrokeCache &cache,
                      const Brush &brush,
                      const float val[3])
{
  return (!(brush.flag & BRUSH_PLANE_TRIM) ||
          (dot_v3v3(val, val) <= cache.radius_squared * cache.plane_trim_squared));
}

int SCULPT_plane_point_side(const float co[3], const float plane[4])
{
  float d = plane_point_side_v3(plane, co);
  return d <= 0.0f;
}

float SCULPT_brush_plane_offset_get(const Sculpt &sd, const SculptSession &ss)
{
  const Brush &brush = *BKE_paint_brush_for_read(&sd.paint);

  float rv = brush.plane_offset;

  if (brush.flag & BRUSH_OFFSET_PRESSURE) {
    rv *= ss.cache->pressure;
  }

  return rv;
}

/** \} */

/* -------------------------------------------------------------------- */
/** \name Sculpt Gravity Brush
 * \{ */

static void do_gravity_task(SculptSession &ss,
                            const Brush &brush,
                            const float *offset,
                            PBVHNode *node)
{
  PBVHVertexIter vd;
  const MutableSpan<float3> proxy = BKE_pbvh_node_add_proxy(*ss.pbvh, *node).co;

  SculptBrushTest test;
  SculptBrushTestFn sculpt_brush_test_sq_fn = SCULPT_brush_test_init_with_falloff_shape(
      ss, test, brush.falloff_shape);
  const int thread_id = BLI_task_parallel_thread_id(nullptr);

  BKE_pbvh_vertex_iter_begin (*ss.pbvh, node, vd, PBVH_ITER_UNIQUE) {
    if (!sculpt_brush_test_sq_fn(test, vd.co)) {
      continue;
    }
    const float fade = SCULPT_brush_strength_factor(
        ss, brush, vd.co, sqrtf(test.dist), vd.no, vd.fno, vd.mask, vd.vertex, thread_id, nullptr);

    mul_v3_v3fl(proxy[vd.i], offset, fade);
  }
  BKE_pbvh_vertex_iter_end;
}

static void do_gravity(const Sculpt &sd, Object &ob, Span<PBVHNode *> nodes, float bstrength)
{
  using namespace blender;
  SculptSession &ss = *ob.sculpt;
  const Brush &brush = *BKE_paint_brush_for_read(&sd.paint);

  float offset[3];
  float gravity_vector[3];

  mul_v3_v3fl(gravity_vector, ss.cache->gravity_direction, -ss.cache->radius_squared);

  /* Offset with as much as possible factored in already. */
  mul_v3_v3v3(offset, gravity_vector, ss.cache->scale);
  mul_v3_fl(offset, bstrength);

  threading::parallel_for(nodes.index_range(), 1, [&](const IndexRange range) {
    for (const int i : range) {
      do_gravity_task(ss, brush, offset, nodes[i]);
    }
  });
}

/** \} */

/* -------------------------------------------------------------------- */
/** \name Sculpt Brush Utilities
 * \{ */

void SCULPT_vertcos_to_key(Object &ob, KeyBlock *kb, const Span<float3> vertCos)
{
  Mesh *mesh = (Mesh *)ob.data;
  float(*ofs)[3] = nullptr;
  int a, currkey_i;
  const int kb_act_idx = ob.shapenr - 1;

  /* For relative keys editing of base should update other keys. */
  if (bool *dependent = BKE_keyblock_get_dependent_keys(mesh->key, kb_act_idx)) {
    ofs = BKE_keyblock_convert_to_vertcos(&ob, kb);

    /* Calculate key coord offsets (from previous location). */
    for (a = 0; a < mesh->verts_num; a++) {
      sub_v3_v3v3(ofs[a], vertCos[a], ofs[a]);
    }

    /* Apply offsets on other keys. */
    LISTBASE_FOREACH_INDEX (KeyBlock *, currkey, &mesh->key->block, currkey_i) {
      if ((currkey != kb) && dependent[currkey_i]) {
        BKE_keyblock_update_from_offset(&ob, currkey, ofs);
      }
    }

    MEM_freeN(ofs);
    MEM_freeN(dependent);
  }

  /* Modifying of basis key should update mesh. */
  if (kb == mesh->key->refkey) {
    mesh->vert_positions_for_write().copy_from(vertCos);
    mesh->tag_positions_changed();
  }

  /* Apply new coords on active key block, no need to re-allocate kb->data here! */
  BKE_keyblock_update_from_vertcos(&ob, kb, reinterpret_cast<const float(*)[3]>(vertCos.data()));
}

namespace blender::ed::sculpt_paint {

/* NOTE: we do the topology update before any brush actions to avoid
 * issues with the proxies. The size of the proxy can't change, so
 * topology must be updated first. */
static void sculpt_topology_update(const Sculpt &sd,
                                   Object &ob,
                                   const Brush &brush,
                                   UnifiedPaintSettings & /*ups*/,
                                   PaintModeSettings & /*paint_mode_settings*/)
{
  SculptSession &ss = *ob.sculpt;

  /* Build a list of all nodes that are potentially within the brush's area of influence. */
  const bool use_original = sculpt_tool_needs_original(brush.sculpt_tool) ? true :
                                                                            !ss.cache->accum;
  const float radius_scale = 1.25f;
  Vector<PBVHNode *> nodes = sculpt_pbvh_gather_generic(ob, brush, use_original, radius_scale);

  /* Only act if some verts are inside the brush area. */
  if (nodes.is_empty()) {
    return;
  }

  /* Free index based vertex info as it will become invalid after modifying the topology during the
   * stroke. */
  ss.vertex_info.boundary.clear();

  PBVHTopologyUpdateMode mode = PBVHTopologyUpdateMode(0);
  float location[3];

  if (!(sd.flags & SCULPT_DYNTOPO_DETAIL_MANUAL)) {
    if (sd.flags & SCULPT_DYNTOPO_SUBDIVIDE) {
      mode |= PBVH_Subdivide;
    }

    if ((sd.flags & SCULPT_DYNTOPO_COLLAPSE) || (brush.sculpt_tool == SCULPT_TOOL_SIMPLIFY)) {
      mode |= PBVH_Collapse;
    }
  }

  for (PBVHNode *node : nodes) {
    undo::push_node(
        ob, node, brush.sculpt_tool == SCULPT_TOOL_MASK ? undo::Type::Mask : undo::Type::Position);
    BKE_pbvh_node_mark_update(node);

    BKE_pbvh_node_mark_topology_update(node);
    BKE_pbvh_bmesh_node_save_orig(ss.bm, ss.bm_log, node, false);
  }

  bke::pbvh::bmesh_update_topology(*ss.pbvh,
                                   mode,
                                   ss.cache->location,
                                   ss.cache->view_normal,
                                   ss.cache->radius,
                                   (brush.flag & BRUSH_FRONTFACE) != 0,
                                   (brush.falloff_shape != PAINT_FALLOFF_SHAPE_SPHERE));

  /* Update average stroke position. */
  copy_v3_v3(location, ss.cache->true_location);
  mul_m4_v3(ob.object_to_world().ptr(), location);
}

static void push_undo_nodes(Object &ob, const Brush &brush, PBVHNode *node)
{
  SculptSession &ss = *ob.sculpt;

  bool need_coords = ss.cache->supports_gravity;

  if (brush.sculpt_tool == SCULPT_TOOL_DRAW_FACE_SETS) {
    BKE_pbvh_node_mark_update_face_sets(node);

    /* Draw face sets in smooth mode moves the vertices. */
    if (ss.cache->alt_smooth) {
      need_coords = true;
    }
    else {
      undo::push_node(ob, node, undo::Type::FaceSet);
    }
  }
  else if (brush.sculpt_tool == SCULPT_TOOL_MASK) {
    undo::push_node(ob, node, undo::Type::Mask);
    BKE_pbvh_node_mark_update_mask(node);
  }
  else if (SCULPT_tool_is_paint(brush.sculpt_tool)) {
    undo::push_node(ob, node, undo::Type::Color);
    BKE_pbvh_node_mark_update_color(node);
  }
  else {
    need_coords = true;
  }

  if (need_coords) {
    undo::push_node(ob, node, undo::Type::Position);
    BKE_pbvh_node_mark_positions_update(node);
  }
}

static void do_brush_action(const Sculpt &sd,
                            Object &ob,
                            const Brush &brush,
                            UnifiedPaintSettings &ups,
                            PaintModeSettings &paint_mode_settings)
{
  SculptSession &ss = *ob.sculpt;
  Vector<PBVHNode *> nodes, texnodes;

  /* Check for unsupported features. */
  PBVHType type = BKE_pbvh_type(*ss.pbvh);

  if (SCULPT_tool_is_paint(brush.sculpt_tool) && SCULPT_has_loop_colors(ob)) {
    if (type != PBVH_FACES) {
      return;
    }

    BKE_pbvh_ensure_node_loops(*ss.pbvh);
  }

  const bool use_original = sculpt_tool_needs_original(brush.sculpt_tool) ? true :
                                                                            !ss.cache->accum;
  const bool use_pixels = sculpt_needs_pbvh_pixels(paint_mode_settings, brush, ob);

  if (sculpt_needs_pbvh_pixels(paint_mode_settings, brush, ob)) {
    sculpt_pbvh_update_pixels(paint_mode_settings, ss, ob);

    texnodes = sculpt_pbvh_gather_texpaint(ob, brush, use_original, 1.0f);

    if (texnodes.is_empty()) {
      return;
    }
  }

  /* Build a list of all nodes that are potentially within the brush's area of influence */

  if (SCULPT_tool_needs_all_pbvh_nodes(brush)) {
    /* These brushes need to update all nodes as they are not constrained by the brush radius */
    nodes = bke::pbvh::search_gather(*ss.pbvh, {});
  }
  else if (brush.sculpt_tool == SCULPT_TOOL_CLOTH) {
    nodes = cloth::brush_affected_nodes_gather(ss, brush);
  }
  else {
    float radius_scale = 1.0f;

    /* Corners of square brushes can go outside the brush radius. */
    if (BKE_brush_has_cube_tip(&brush, PaintMode::Sculpt)) {
      radius_scale = M_SQRT2;
    }

    /* With these options enabled not all required nodes are inside the original brush radius, so
     * the brush can produce artifacts in some situations. */
    if (brush.sculpt_tool == SCULPT_TOOL_DRAW && brush.flag & BRUSH_ORIGINAL_NORMAL) {
      radius_scale = 2.0f;
    }
    nodes = sculpt_pbvh_gather_generic(ob, brush, use_original, radius_scale);
  }

  /* Draw Face Sets in draw mode makes a single undo push, in alt-smooth mode deforms the
   * vertices and uses regular coords undo. */
  /* It also assigns the paint_face_set here as it needs to be done regardless of the stroke type
   * and the number of nodes under the brush influence. */
  if (brush.sculpt_tool == SCULPT_TOOL_DRAW_FACE_SETS &&
      SCULPT_stroke_is_first_brush_step(*ss.cache) && !ss.cache->alt_smooth)
  {
    if (ss.cache->invert) {
      /* When inverting the brush, pick the paint face mask ID from the mesh. */
      ss.cache->paint_face_set = face_set::active_face_set_get(ss);
    }
    else {
      /* By default create a new Face Sets. */
      ss.cache->paint_face_set = face_set::find_next_available_id(ob);
    }
  }

  /* For anchored brushes with spherical falloff, we start off with zero radius, thus we have no
   * PBVH nodes on the first brush step. */
  if (!nodes.is_empty() ||
      ((brush.falloff_shape == PAINT_FALLOFF_SHAPE_SPHERE) && (brush.flag & BRUSH_ANCHORED)))
  {
    if (SCULPT_stroke_is_first_brush_step(*ss.cache)) {
      /* Initialize auto-masking cache. */
      if (auto_mask::is_enabled(sd, &ss, &brush)) {
        ss.cache->automasking = auto_mask::cache_init(sd, &brush, ob);
        ss.last_automasking_settings_hash = auto_mask::settings_hash(ob, *ss.cache->automasking);
      }
      /* Initialize surface smooth cache. */
      if ((brush.sculpt_tool == SCULPT_TOOL_SMOOTH) &&
          (brush.smooth_deform_type == BRUSH_SMOOTH_DEFORM_SURFACE))
      {
        BLI_assert(ss.cache->surface_smooth_laplacian_disp == nullptr);
        ss.cache->surface_smooth_laplacian_disp = static_cast<float(*)[3]>(
            MEM_callocN(sizeof(float[3]) * SCULPT_vertex_count_get(ss), "HC smooth laplacian b"));
      }
    }
  }

  /* Only act if some verts are inside the brush area. */
  if (nodes.is_empty()) {
    return;
  }
  float location[3];

  if (!use_pixels) {
    threading::parallel_for(nodes.index_range(), 1, [&](const IndexRange range) {
      for (const int i : range) {
        push_undo_nodes(ob, brush, nodes[i]);
      }
    });
  }

  if (sculpt_brush_needs_normal(ss, sd, brush)) {
    update_sculpt_normal(sd, ob, nodes);
  }

  update_brush_local_mat(sd, ob);

  if (brush.sculpt_tool == SCULPT_TOOL_POSE && SCULPT_stroke_is_first_brush_step(*ss.cache)) {
    pose::pose_brush_init(ob, ss, brush);
  }

  if (brush.deform_target == BRUSH_DEFORM_TARGET_CLOTH_SIM) {
    if (!ss.cache->cloth_sim) {
      ss.cache->cloth_sim = cloth::brush_simulation_create(ob, 1.0f, 0.0f, 0.0f, false, true);
      cloth::brush_simulation_init(ss, *ss.cache->cloth_sim);
    }
    cloth::brush_store_simulation_state(ss, *ss.cache->cloth_sim);
    cloth::ensure_nodes_constraints(
        sd, ob, nodes, *ss.cache->cloth_sim, ss.cache->location, FLT_MAX);
  }

  bool invert = ss.cache->pen_flip || ss.cache->invert;
  if (brush.flag & BRUSH_DIR_IN) {
    invert = !invert;
  }

  /* Apply one type of brush action. */
  switch (brush.sculpt_tool) {
    case SCULPT_TOOL_DRAW: {
      const bool use_vector_displacement = (brush.flag2 & BRUSH_USE_COLOR_AS_DISPLACEMENT &&
                                            (brush.mtex.brush_map_mode == MTEX_MAP_MODE_AREA));
      if (use_vector_displacement) {
        ed::sculpt_paint::do_draw_vector_displacement_brush(sd, ob, nodes);
      }
      else {
        ed::sculpt_paint::do_draw_brush(sd, ob, nodes);
      }
      break;
    }
    case SCULPT_TOOL_SMOOTH:
      if (brush.smooth_deform_type == BRUSH_SMOOTH_DEFORM_LAPLACIAN) {
        /* NOTE: The enhance brush needs to initialize its state on the first brush step. The
         * stroke strength can become 0 during the stroke, but it can not change sign (the sign is
         * determined in the beginning of the stroke. So here it is important to not switch to
         * enhance brush in the middle of the stroke. */
        if (ss.cache->bstrength < 0.0f) {
          /* Invert mode, intensify details. */
          smooth::enhance_details_brush(sd, ob, nodes);
        }
        else {
          do_smooth_brush(sd, ob, nodes, ss.cache->bstrength);
        }
      }
      else if (brush.smooth_deform_type == BRUSH_SMOOTH_DEFORM_SURFACE) {
        smooth::do_surface_smooth_brush(sd, ob, nodes);
      }
      break;
    case SCULPT_TOOL_CREASE:
      SCULPT_do_crease_brush(sd, ob, nodes);
      break;
    case SCULPT_TOOL_BLOB:
      SCULPT_do_crease_brush(sd, ob, nodes);
      break;
    case SCULPT_TOOL_PINCH:
      SCULPT_do_pinch_brush(sd, ob, nodes);
      break;
    case SCULPT_TOOL_INFLATE:
      do_inflate_brush(sd, ob, nodes);
      break;
    case SCULPT_TOOL_GRAB:
      SCULPT_do_grab_brush(sd, ob, nodes);
      break;
    case SCULPT_TOOL_ROTATE:
      SCULPT_do_rotate_brush(sd, ob, nodes);
      break;
    case SCULPT_TOOL_SNAKE_HOOK:
      SCULPT_do_snake_hook_brush(sd, ob, nodes);
      break;
    case SCULPT_TOOL_NUDGE:
      SCULPT_do_nudge_brush(sd, ob, nodes);
      break;
    case SCULPT_TOOL_THUMB:
      SCULPT_do_thumb_brush(sd, ob, nodes);
      break;
    case SCULPT_TOOL_LAYER:
      SCULPT_do_layer_brush(sd, ob, nodes);
      break;
    case SCULPT_TOOL_FLATTEN:
      do_flatten_brush(sd, ob, nodes);
      break;
    case SCULPT_TOOL_CLAY:
      SCULPT_do_clay_brush(sd, ob, nodes);
      break;
    case SCULPT_TOOL_CLAY_STRIPS:
      SCULPT_do_clay_strips_brush(sd, ob, nodes);
      break;
    case SCULPT_TOOL_MULTIPLANE_SCRAPE:
      SCULPT_do_multiplane_scrape_brush(sd, ob, nodes);
      break;
    case SCULPT_TOOL_CLAY_THUMB:
      SCULPT_do_clay_thumb_brush(sd, ob, nodes);
      break;
    case SCULPT_TOOL_FILL:
      if (invert && brush.flag & BRUSH_INVERT_TO_SCRAPE_FILL) {
        do_scrape_brush(sd, ob, nodes);
      }
      else {
        do_fill_brush(sd, ob, nodes);
      }
      break;
    case SCULPT_TOOL_SCRAPE:
      if (invert && brush.flag & BRUSH_INVERT_TO_SCRAPE_FILL) {
        do_fill_brush(sd, ob, nodes);
      }
      else {
        do_scrape_brush(sd, ob, nodes);
      }
      break;
    case SCULPT_TOOL_MASK:
      SCULPT_do_mask_brush(sd, ob, nodes);
      break;
    case SCULPT_TOOL_POSE:
      pose::do_pose_brush(sd, ob, nodes);
      break;
    case SCULPT_TOOL_DRAW_SHARP:
      SCULPT_do_draw_sharp_brush(sd, ob, nodes);
      break;
    case SCULPT_TOOL_ELASTIC_DEFORM:
      SCULPT_do_elastic_deform_brush(sd, ob, nodes);
      break;
    case SCULPT_TOOL_SLIDE_RELAX:
      SCULPT_do_slide_relax_brush(sd, ob, nodes);
      break;
    case SCULPT_TOOL_BOUNDARY:
      boundary::do_boundary_brush(sd, ob, nodes);
      break;
    case SCULPT_TOOL_CLOTH:
      cloth::do_cloth_brush(sd, ob, nodes);
      break;
    case SCULPT_TOOL_DRAW_FACE_SETS:
      face_set::do_draw_face_sets_brush(sd, ob, nodes);
      break;
    case SCULPT_TOOL_DISPLACEMENT_ERASER:
      SCULPT_do_displacement_eraser_brush(sd, ob, nodes);
      break;
    case SCULPT_TOOL_DISPLACEMENT_SMEAR:
      SCULPT_do_displacement_smear_brush(sd, ob, nodes);
      break;
    case SCULPT_TOOL_PAINT:
      color::do_paint_brush(paint_mode_settings, sd, ob, nodes, texnodes);
      break;
    case SCULPT_TOOL_SMEAR:
      color::do_smear_brush(sd, ob, nodes);
      break;
  }

  if (!ELEM(brush.sculpt_tool, SCULPT_TOOL_SMOOTH, SCULPT_TOOL_MASK) &&
      brush.autosmooth_factor > 0)
  {
    if (brush.flag & BRUSH_INVERSE_SMOOTH_PRESSURE) {
      do_smooth_brush(sd, ob, nodes, brush.autosmooth_factor * (1.0f - ss.cache->pressure));
    }
    else {
      do_smooth_brush(sd, ob, nodes, brush.autosmooth_factor);
    }
  }

  if (sculpt_brush_use_topology_rake(ss, brush)) {
    SCULPT_bmesh_topology_rake(sd, ob, nodes, brush.topology_rake_factor);
  }

  if (!auto_mask::tool_can_reuse_automask(brush.sculpt_tool) ||
      (ss.cache->supports_gravity && sd.gravity_factor > 0.0f))
  {
    /* Clear cavity mask cache. */
    ss.last_automasking_settings_hash = 0;
  }

  /* The cloth brush adds the gravity as a regular force and it is processed in the solver. */
  if (ss.cache->supports_gravity &&
      !ELEM(
          brush.sculpt_tool, SCULPT_TOOL_CLOTH, SCULPT_TOOL_DRAW_FACE_SETS, SCULPT_TOOL_BOUNDARY))
  {
    do_gravity(sd, ob, nodes, sd.gravity_factor);
  }

  if (brush.deform_target == BRUSH_DEFORM_TARGET_CLOTH_SIM) {
    if (SCULPT_stroke_is_main_symmetry_pass(*ss.cache)) {
      cloth::sim_activate_nodes(*ss.cache->cloth_sim, nodes);
      cloth::do_simulation_step(sd, ob, *ss.cache->cloth_sim, nodes);
    }
  }

  /* Update average stroke position. */
  copy_v3_v3(location, ss.cache->true_location);
  mul_m4_v3(ob.object_to_world().ptr(), location);

  add_v3_v3(ups.average_stroke_accum, location);
  ups.average_stroke_counter++;
  /* Update last stroke position. */
  ups.last_stroke_valid = true;
}

/* Flush displacement from deformed PBVH vertex to original mesh. */
static void sculpt_flush_pbvhvert_deform(SculptSession &ss,
                                         const PBVHVertexIter &vd,
                                         MutableSpan<float3> positions)
{
  float disp[3], newco[3];
  int index = vd.vert_indices[vd.i];

  sub_v3_v3v3(disp, vd.co, ss.deform_cos[index]);
  mul_m3_v3(ss.deform_imats[index].ptr(), disp);
  add_v3_v3v3(newco, disp, ss.orig_cos[index]);

  ss.deform_cos[index] = vd.co;
  ss.orig_cos[index] = newco;

  if (!ss.shapekey_active) {
    copy_v3_v3(positions[index], newco);
  }
}

static void sculpt_combine_proxies_node(Object &object,
                                        const Sculpt &sd,
                                        const bool use_orco,
                                        PBVHNode &node)
{
  SculptSession &ss = *object.sculpt;

  float(*orco)[3] = nullptr;
  if (use_orco && !ss.bm) {
    orco = reinterpret_cast<float(*)[3]>(
        (undo::get_node(&node, undo::Type::Position)->position.data()));
  }

  MutableSpan<PBVHProxyNode> proxies = BKE_pbvh_node_get_proxies(&node);

  Mesh &mesh = *static_cast<Mesh *>(object.data);
  MutableSpan<float3> positions = mesh.vert_positions_for_write();

  PBVHVertexIter vd;
  BKE_pbvh_vertex_iter_begin (*ss.pbvh, &node, vd, PBVH_ITER_UNIQUE) {
    float val[3];

    if (use_orco) {
      if (ss.bm) {
        copy_v3_v3(val, BM_log_original_vert_co(ss.bm_log, vd.bm_vert));
      }
      else {
        copy_v3_v3(val, orco[vd.i]);
      }
    }
    else {
      copy_v3_v3(val, vd.co);
    }

    for (const PBVHProxyNode &proxy_node : proxies) {
      add_v3_v3(val, proxy_node.co[vd.i]);
    }

    SCULPT_clip(sd, ss, vd.co, val);

    if (ss.deform_modifiers_active) {
      sculpt_flush_pbvhvert_deform(ss, vd, positions);
    }
  }
  BKE_pbvh_vertex_iter_end;

  BKE_pbvh_node_free_proxies(&node);
}

static void sculpt_combine_proxies(const Sculpt &sd, Object &ob)
{
  SculptSession &ss = *ob.sculpt;
  const Brush &brush = *BKE_paint_brush_for_read(&sd.paint);

  if (!ss.cache->supports_gravity && sculpt_tool_is_proxy_used(brush.sculpt_tool)) {
    /* First line is tools that don't support proxies. */
    return;
  }

  /* First line is tools that don't support proxies. */
  const bool use_orco = ELEM(brush.sculpt_tool,
                             SCULPT_TOOL_GRAB,
                             SCULPT_TOOL_ROTATE,
                             SCULPT_TOOL_THUMB,
                             SCULPT_TOOL_ELASTIC_DEFORM,
                             SCULPT_TOOL_BOUNDARY,
                             SCULPT_TOOL_POSE);

  Vector<PBVHNode *> nodes = bke::pbvh::gather_proxies(*ss.pbvh);

  threading::parallel_for(nodes.index_range(), 1, [&](IndexRange range) {
    for (const int i : range) {
      sculpt_combine_proxies_node(ob, sd, use_orco, *nodes[i]);
    }
  });
}

}  // namespace blender::ed::sculpt_paint

void SCULPT_combine_transform_proxies(const Sculpt &sd, Object &ob)
{
  using namespace blender;
  using namespace blender::ed::sculpt_paint;
  SculptSession &ss = *ob.sculpt;

  Vector<PBVHNode *> nodes = bke::pbvh::gather_proxies(*ss.pbvh);

  threading::parallel_for(nodes.index_range(), 1, [&](IndexRange range) {
    for (const int i : range) {
      sculpt_combine_proxies_node(ob, sd, false, *nodes[i]);
    }
  });
}

/**
 * Copy the modified vertices from the #PBVH to the active key.
 */
static void sculpt_update_keyblock(Object &ob)
{
  SculptSession &ss = *ob.sculpt;

  /* Key-block update happens after handling deformation caused by modifiers,
   * so ss.orig_cos would be updated with new stroke. */
  if (!ss.orig_cos.is_empty()) {
    SCULPT_vertcos_to_key(ob, ss.shapekey_active, ss.orig_cos);
  }
  else {
    SCULPT_vertcos_to_key(ob, ss.shapekey_active, BKE_pbvh_get_vert_positions(*ss.pbvh));
  }
}

void SCULPT_flush_stroke_deform(const Sculpt & /*sd*/, Object &ob, bool is_proxy_used)
{
  using namespace blender;
  using namespace blender::ed::sculpt_paint;
  SculptSession &ss = *ob.sculpt;

  if (is_proxy_used && ss.deform_modifiers_active) {
    /* This brushes aren't using proxies, so sculpt_combine_proxies() wouldn't propagate needed
     * deformation to original base. */

    Mesh *mesh = (Mesh *)ob.data;
    Vector<PBVHNode *> nodes;
    Array<float3> vertCos;

    if (ss.shapekey_active) {
      /* Mesh could have isolated verts which wouldn't be in BVH, to deal with this we copy old
       * coordinates over new ones and then update coordinates for all vertices from BVH. */
      vertCos = ss.orig_cos;
    }

    nodes = bke::pbvh::search_gather(*ss.pbvh, {});

    MutableSpan<float3> positions = mesh->vert_positions_for_write();

    threading::parallel_for(nodes.index_range(), 1, [&](IndexRange range) {
      for (const int i : range) {
        PBVHVertexIter vd;
        BKE_pbvh_vertex_iter_begin (*ss.pbvh, nodes[i], vd, PBVH_ITER_UNIQUE) {
          sculpt_flush_pbvhvert_deform(ss, vd, positions);

          if (vertCos.is_empty()) {
            continue;
          }

          int index = vd.vert_indices[vd.i];
          copy_v3_v3(vertCos[index], ss.orig_cos[index]);
        }
        BKE_pbvh_vertex_iter_end;
      }
    });

    if (!vertCos.is_empty()) {
      SCULPT_vertcos_to_key(ob, ss.shapekey_active, vertCos);
    }
  }
  else if (ss.shapekey_active) {
    sculpt_update_keyblock(ob);
  }
}

void SCULPT_cache_calc_brushdata_symm(blender::ed::sculpt_paint::StrokeCache &cache,
                                      const ePaintSymmetryFlags symm,
                                      const char axis,
                                      const float angle)
{
  using namespace blender;
  flip_v3_v3(cache.location, cache.true_location, symm);
  flip_v3_v3(cache.last_location, cache.true_last_location, symm);
  flip_v3_v3(cache.grab_delta_symmetry, cache.grab_delta, symm);
  flip_v3_v3(cache.view_normal, cache.true_view_normal, symm);

  flip_v3_v3(cache.initial_location, cache.true_initial_location, symm);
  flip_v3_v3(cache.initial_normal, cache.true_initial_normal, symm);

  /* XXX This reduces the length of the grab delta if it approaches the line of symmetry
   * XXX However, a different approach appears to be needed. */
#if 0
  if (sd->paint.symmetry_flags & PAINT_SYMMETRY_FEATHER) {
    float frac = 1.0f / max_overlap_count(sd);
    float reduce = (feather - frac) / (1.0f - frac);

    printf("feather: %f frac: %f reduce: %f\n", feather, frac, reduce);

    if (frac < 1.0f) {
      mul_v3_fl(cache.grab_delta_symmetry, reduce);
    }
  }
#endif

  cache.symm_rot_mat = float4x4::identity();
  cache.symm_rot_mat_inv = float4x4::identity();
  zero_v3(cache.plane_offset);

  /* Expects XYZ. */
  if (axis) {
    rotate_m4(cache.symm_rot_mat.ptr(), axis, angle);
    rotate_m4(cache.symm_rot_mat_inv.ptr(), axis, -angle);
  }

  mul_m4_v3(cache.symm_rot_mat.ptr(), cache.location);
  mul_m4_v3(cache.symm_rot_mat.ptr(), cache.grab_delta_symmetry);

  if (cache.supports_gravity) {
    flip_v3_v3(cache.gravity_direction, cache.true_gravity_direction, symm);
    mul_m4_v3(cache.symm_rot_mat.ptr(), cache.gravity_direction);
  }

  if (cache.is_rake_rotation_valid) {
    flip_qt_qt(cache.rake_rotation_symmetry, cache.rake_rotation, symm);
  }
}

namespace blender::ed::sculpt_paint {

using BrushActionFunc = void (*)(const Sculpt &sd,
                                 Object &ob,
                                 const Brush &brush,
                                 UnifiedPaintSettings &ups,
                                 PaintModeSettings &paint_mode_settings);

static void do_tiled(const Sculpt &sd,
                     Object &ob,
                     const Brush &brush,
                     UnifiedPaintSettings &ups,
                     PaintModeSettings &paint_mode_settings,
                     const BrushActionFunc action)
{
  SculptSession &ss = *ob.sculpt;
  StrokeCache *cache = ss.cache;
  const float radius = cache->radius;
  const Bounds<float3> bb = *BKE_object_boundbox_get(&ob);
  const float *bbMin = bb.min;
  const float *bbMax = bb.max;
  const float *step = sd.paint.tile_offset;

  /* These are integer locations, for real location: multiply with step and add orgLoc.
   * So 0,0,0 is at orgLoc. */
  int start[3];
  int end[3];
  int cur[3];

  /* Position of the "prototype" stroke for tiling. */
  float orgLoc[3];
  float original_initial_location[3];
  copy_v3_v3(orgLoc, cache->location);
  copy_v3_v3(original_initial_location, cache->initial_location);

  for (int dim = 0; dim < 3; dim++) {
    if ((sd.paint.symmetry_flags & (PAINT_TILE_X << dim)) && step[dim] > 0) {
      start[dim] = (bbMin[dim] - orgLoc[dim] - radius) / step[dim];
      end[dim] = (bbMax[dim] - orgLoc[dim] + radius) / step[dim];
    }
    else {
      start[dim] = end[dim] = 0;
    }
  }

  /* First do the "un-tiled" position to initialize the stroke for this location. */
  cache->tile_pass = 0;
  action(sd, ob, brush, ups, paint_mode_settings);

  /* Now do it for all the tiles. */
  copy_v3_v3_int(cur, start);
  for (cur[0] = start[0]; cur[0] <= end[0]; cur[0]++) {
    for (cur[1] = start[1]; cur[1] <= end[1]; cur[1]++) {
      for (cur[2] = start[2]; cur[2] <= end[2]; cur[2]++) {
        if (!cur[0] && !cur[1] && !cur[2]) {
          /* Skip tile at orgLoc, this was already handled before all others. */
          continue;
        }

        ++cache->tile_pass;

        for (int dim = 0; dim < 3; dim++) {
          cache->location[dim] = cur[dim] * step[dim] + orgLoc[dim];
          cache->plane_offset[dim] = cur[dim] * step[dim];
          cache->initial_location[dim] = cur[dim] * step[dim] + original_initial_location[dim];
        }
        action(sd, ob, brush, ups, paint_mode_settings);
      }
    }
  }
}

static void do_radial_symmetry(const Sculpt &sd,
                               Object &ob,
                               const Brush &brush,
                               UnifiedPaintSettings &ups,
                               PaintModeSettings &paint_mode_settings,
                               const BrushActionFunc action,
                               const ePaintSymmetryFlags symm,
                               const int axis,
                               const float /*feather*/)
{
  SculptSession &ss = *ob.sculpt;

  for (int i = 1; i < sd.radial_symm[axis - 'X']; i++) {
    const float angle = 2.0f * M_PI * i / sd.radial_symm[axis - 'X'];
    ss.cache->radial_symmetry_pass = i;
    SCULPT_cache_calc_brushdata_symm(*ss.cache, symm, axis, angle);
    do_tiled(sd, ob, brush, ups, paint_mode_settings, action);
  }
}

/**
 * Noise texture gives different values for the same input coord; this
 * can tear a multi-resolution mesh during sculpting so do a stitch in this case.
 */
static void sculpt_fix_noise_tear(const Sculpt &sd, Object &ob)
{
  SculptSession &ss = *ob.sculpt;
  const Brush &brush = *BKE_paint_brush_for_read(&sd.paint);
  const MTex *mtex = BKE_brush_mask_texture_get(&brush, OB_MODE_SCULPT);

  if (ss.multires.active && mtex->tex && mtex->tex->type == TEX_NOISE) {
    multires_stitch_grids(&ob);
  }
}

static void do_symmetrical_brush_actions(const Sculpt &sd,
                                         Object &ob,
                                         const BrushActionFunc action,
                                         UnifiedPaintSettings &ups,
                                         PaintModeSettings &paint_mode_settings)
{
  const Brush &brush = *BKE_paint_brush_for_read(&sd.paint);
  SculptSession &ss = *ob.sculpt;
  StrokeCache &cache = *ss.cache;
  const char symm = SCULPT_mesh_symmetry_xyz_get(ob);

  float feather = calc_symmetry_feather(sd, *ss.cache);

  cache.bstrength = brush_strength(sd, cache, feather, ups, paint_mode_settings);
  cache.symmetry = symm;

  /* `symm` is a bit combination of XYZ -
   * 1 is mirror X; 2 is Y; 3 is XY; 4 is Z; 5 is XZ; 6 is YZ; 7 is XYZ */
  for (int i = 0; i <= symm; i++) {
    if (!SCULPT_is_symmetry_iteration_valid(i, symm)) {
      continue;
    }
    const ePaintSymmetryFlags symm = ePaintSymmetryFlags(i);
    cache.mirror_symmetry_pass = symm;
    cache.radial_symmetry_pass = 0;

    SCULPT_cache_calc_brushdata_symm(cache, symm, 0, 0);
    do_tiled(sd, ob, brush, ups, paint_mode_settings, action);

    do_radial_symmetry(sd, ob, brush, ups, paint_mode_settings, action, symm, 'X', feather);
    do_radial_symmetry(sd, ob, brush, ups, paint_mode_settings, action, symm, 'Y', feather);
    do_radial_symmetry(sd, ob, brush, ups, paint_mode_settings, action, symm, 'Z', feather);
  }
}

}  // namespace blender::ed::sculpt_paint

bool SCULPT_mode_poll(bContext *C)
{
  Object *ob = CTX_data_active_object(C);
  return ob && ob->mode & OB_MODE_SCULPT;
}

bool SCULPT_mode_poll_view3d(bContext *C)
{
  using namespace blender::ed::sculpt_paint;
  return (SCULPT_mode_poll(C) && CTX_wm_region_view3d(C) && !ED_gpencil_session_active());
}

bool SCULPT_poll(bContext *C)
{
  using namespace blender::ed::sculpt_paint;
  return SCULPT_mode_poll(C) && blender::ed::sculpt_paint::paint_brush_tool_poll(C);
}

static const char *sculpt_tool_name(const Sculpt &sd)
{
  const Brush &brush = *BKE_paint_brush_for_read(&sd.paint);

  switch (eBrushSculptTool(brush.sculpt_tool)) {
    case SCULPT_TOOL_DRAW:
      return "Draw Brush";
    case SCULPT_TOOL_SMOOTH:
      return "Smooth Brush";
    case SCULPT_TOOL_CREASE:
      return "Crease Brush";
    case SCULPT_TOOL_BLOB:
      return "Blob Brush";
    case SCULPT_TOOL_PINCH:
      return "Pinch Brush";
    case SCULPT_TOOL_INFLATE:
      return "Inflate Brush";
    case SCULPT_TOOL_GRAB:
      return "Grab Brush";
    case SCULPT_TOOL_NUDGE:
      return "Nudge Brush";
    case SCULPT_TOOL_THUMB:
      return "Thumb Brush";
    case SCULPT_TOOL_LAYER:
      return "Layer Brush";
    case SCULPT_TOOL_FLATTEN:
      return "Flatten Brush";
    case SCULPT_TOOL_CLAY:
      return "Clay Brush";
    case SCULPT_TOOL_CLAY_STRIPS:
      return "Clay Strips Brush";
    case SCULPT_TOOL_CLAY_THUMB:
      return "Clay Thumb Brush";
    case SCULPT_TOOL_FILL:
      return "Fill Brush";
    case SCULPT_TOOL_SCRAPE:
      return "Scrape Brush";
    case SCULPT_TOOL_SNAKE_HOOK:
      return "Snake Hook Brush";
    case SCULPT_TOOL_ROTATE:
      return "Rotate Brush";
    case SCULPT_TOOL_MASK:
      return "Mask Brush";
    case SCULPT_TOOL_SIMPLIFY:
      return "Simplify Brush";
    case SCULPT_TOOL_DRAW_SHARP:
      return "Draw Sharp Brush";
    case SCULPT_TOOL_ELASTIC_DEFORM:
      return "Elastic Deform Brush";
    case SCULPT_TOOL_POSE:
      return "Pose Brush";
    case SCULPT_TOOL_MULTIPLANE_SCRAPE:
      return "Multi-plane Scrape Brush";
    case SCULPT_TOOL_SLIDE_RELAX:
      return "Slide/Relax Brush";
    case SCULPT_TOOL_BOUNDARY:
      return "Boundary Brush";
    case SCULPT_TOOL_CLOTH:
      return "Cloth Brush";
    case SCULPT_TOOL_DRAW_FACE_SETS:
      return "Draw Face Sets";
    case SCULPT_TOOL_DISPLACEMENT_ERASER:
      return "Multires Displacement Eraser";
    case SCULPT_TOOL_DISPLACEMENT_SMEAR:
      return "Multires Displacement Smear";
    case SCULPT_TOOL_PAINT:
      return "Paint Brush";
    case SCULPT_TOOL_SMEAR:
      return "Smear Brush";
  }

  return "Sculpting";
}

/* Operator for applying a stroke (various attributes including mouse path)
 * using the current brush. */

void SCULPT_cache_free(blender::ed::sculpt_paint::StrokeCache *cache)
{
  using namespace blender::ed::sculpt_paint;
  MEM_SAFE_FREE(cache->dial);
  MEM_SAFE_FREE(cache->surface_smooth_laplacian_disp);
  MEM_SAFE_FREE(cache->layer_displacement_factor);
  MEM_SAFE_FREE(cache->detail_directions);

  if (cache->cloth_sim) {
    cloth::simulation_free(cache->cloth_sim);
  }

  MEM_delete(cache);
}

namespace blender::ed::sculpt_paint {

/* Initialize mirror modifier clipping. */
static void sculpt_init_mirror_clipping(Object &ob, SculptSession &ss)
{
  ss.cache->clip_mirror_mtx = float4x4::identity();

  LISTBASE_FOREACH (ModifierData *, md, &ob.modifiers) {
    if (!(md->type == eModifierType_Mirror && (md->mode & eModifierMode_Realtime))) {
      continue;
    }
    MirrorModifierData *mmd = (MirrorModifierData *)md;

    if (!(mmd->flag & MOD_MIR_CLIPPING)) {
      continue;
    }
    /* Check each axis for mirroring. */
    for (int i = 0; i < 3; i++) {
      if (!(mmd->flag & (MOD_MIR_AXIS_X << i))) {
        continue;
      }
      /* Enable sculpt clipping. */
      ss.cache->flag |= CLIP_X << i;

      /* Update the clip tolerance. */
      if (mmd->tolerance > ss.cache->clip_tolerance[i]) {
        ss.cache->clip_tolerance[i] = mmd->tolerance;
      }

      /* Store matrix for mirror object clipping. */
      if (mmd->mirror_ob) {
        float imtx_mirror_ob[4][4];
        invert_m4_m4(imtx_mirror_ob, mmd->mirror_ob->object_to_world().ptr());
        mul_m4_m4m4(ss.cache->clip_mirror_mtx.ptr(), imtx_mirror_ob, ob.object_to_world().ptr());
      }
    }
  }
}

static void smooth_brush_toggle_on(const bContext *C, Paint *paint, StrokeCache *cache)
{
  Scene *scene = CTX_data_scene(C);
  Brush *cur_brush = paint->brush;

  if (cur_brush->sculpt_tool == SCULPT_TOOL_MASK) {
    cache->saved_mask_brush_tool = cur_brush->mask_tool;
    cur_brush->mask_tool = BRUSH_MASK_SMOOTH;
    return;
  }

  if (ELEM(cur_brush->sculpt_tool,
           SCULPT_TOOL_SLIDE_RELAX,
           SCULPT_TOOL_DRAW_FACE_SETS,
           SCULPT_TOOL_PAINT,
           SCULPT_TOOL_SMEAR))
  {
    /* Do nothing, this tool has its own smooth mode. */
    return;
  }

  /* Switch to the smooth brush if possible. */
  Brush *smooth_brush = BKE_paint_toolslots_brush_get(paint, SCULPT_TOOL_SMOOTH);
  if (!smooth_brush) {
    CLOG_WARN(&LOG, "Switching to the smooth brush not possible, corresponding brush not");
    cache->saved_active_brush_name[0] = '\0';
    return;
  }

  int cur_brush_size = BKE_brush_size_get(scene, cur_brush);

  STRNCPY(cache->saved_active_brush_name, cur_brush->id.name + 2);

  BKE_paint_brush_set(paint, smooth_brush);
  cache->saved_smooth_size = BKE_brush_size_get(scene, smooth_brush);
  BKE_brush_size_set(scene, smooth_brush, cur_brush_size);
  BKE_curvemapping_init(smooth_brush->curve);
}

static void smooth_brush_toggle_off(const bContext *C, Paint *paint, StrokeCache *cache)
{
  Main *bmain = CTX_data_main(C);
  Brush &brush = *BKE_paint_brush(paint);

  if (brush.sculpt_tool == SCULPT_TOOL_MASK) {
    brush.mask_tool = cache->saved_mask_brush_tool;
    return;
  }

  if (ELEM(brush.sculpt_tool,
           SCULPT_TOOL_SLIDE_RELAX,
           SCULPT_TOOL_DRAW_FACE_SETS,
           SCULPT_TOOL_PAINT,
           SCULPT_TOOL_SMEAR))
  {
    /* Do nothing. */
    return;
  }

  /* If saved_active_brush_name is not set, brush was not switched/affected in
   * smooth_brush_toggle_on(). */
  Brush *saved_active_brush = (Brush *)BKE_libblock_find_name(
      bmain, ID_BR, cache->saved_active_brush_name);
  if (saved_active_brush) {
    Scene *scene = CTX_data_scene(C);
    BKE_brush_size_set(scene, &brush, cache->saved_smooth_size);
    BKE_paint_brush_set(paint, saved_active_brush);
  }
}

/* Initialize the stroke cache invariants from operator properties. */
static void sculpt_update_cache_invariants(
    bContext *C, Sculpt &sd, SculptSession &ss, wmOperator *op, const float mval[2])
{
  StrokeCache *cache = MEM_new<StrokeCache>(__func__);
  ToolSettings *tool_settings = CTX_data_tool_settings(C);
  UnifiedPaintSettings *ups = &tool_settings->unified_paint_settings;
  const Brush *brush = BKE_paint_brush_for_read(&sd.paint);
  ViewContext *vc = paint_stroke_view_context(static_cast<PaintStroke *>(op->customdata));
  Object &ob = *CTX_data_active_object(C);
  float mat[3][3];
  float viewDir[3] = {0.0f, 0.0f, 1.0f};
  float max_scale;
  int mode;

  ss.cache = cache;

  /* Set scaling adjustment. */
  max_scale = 0.0f;
  for (int i = 0; i < 3; i++) {
    max_scale = max_ff(max_scale, fabsf(ob.scale[i]));
  }
  cache->scale[0] = max_scale / ob.scale[0];
  cache->scale[1] = max_scale / ob.scale[1];
  cache->scale[2] = max_scale / ob.scale[2];

  cache->plane_trim_squared = brush->plane_trim * brush->plane_trim;

  cache->flag = 0;

  sculpt_init_mirror_clipping(ob, ss);

  /* Initial mouse location. */
  if (mval) {
    copy_v2_v2(cache->initial_mouse, mval);
  }
  else {
    zero_v2(cache->initial_mouse);
  }

  copy_v3_v3(cache->initial_location, ss.cursor_location);
  copy_v3_v3(cache->true_initial_location, ss.cursor_location);

  copy_v3_v3(cache->initial_normal, ss.cursor_normal);
  copy_v3_v3(cache->true_initial_normal, ss.cursor_normal);

  mode = RNA_enum_get(op->ptr, "mode");
  cache->invert = mode == BRUSH_STROKE_INVERT;
  cache->alt_smooth = mode == BRUSH_STROKE_SMOOTH;
  cache->normal_weight = brush->normal_weight;

  /* Interpret invert as following normal, for grab brushes. */
  if (SCULPT_TOOL_HAS_NORMAL_WEIGHT(brush->sculpt_tool)) {
    if (cache->invert) {
      cache->invert = false;
      cache->normal_weight = (cache->normal_weight == 0.0f);
    }
  }

  /* Not very nice, but with current events system implementation
   * we can't handle brush appearance inversion hotkey separately (sergey). */
  if (cache->invert) {
    ups->draw_inverted = true;
  }
  else {
    ups->draw_inverted = false;
  }

  /* Alt-Smooth. */
  if (cache->alt_smooth) {
    smooth_brush_toggle_on(C, &sd.paint, cache);
    /* Refresh the brush pointer in case we switched brush in the toggle function. */
    brush = BKE_paint_brush(&sd.paint);
  }

  copy_v2_v2(cache->mouse, cache->initial_mouse);
  copy_v2_v2(cache->mouse_event, cache->initial_mouse);
  copy_v2_v2(ups->tex_mouse, cache->initial_mouse);

  /* Truly temporary data that isn't stored in properties. */
  cache->vc = vc;
  cache->brush = brush;

  /* Cache projection matrix. */
  cache->projection_mat = ED_view3d_ob_project_mat_get(cache->vc->rv3d, &ob);

  invert_m4_m4(ob.runtime->world_to_object.ptr(), ob.object_to_world().ptr());
  copy_m3_m4(mat, cache->vc->rv3d->viewinv);
  mul_m3_v3(mat, viewDir);
  copy_m3_m4(mat, ob.world_to_object().ptr());
  mul_m3_v3(mat, viewDir);
  normalize_v3_v3(cache->true_view_normal, viewDir);

  cache->supports_gravity = (!ELEM(brush->sculpt_tool,
                                   SCULPT_TOOL_MASK,
                                   SCULPT_TOOL_SMOOTH,
                                   SCULPT_TOOL_SIMPLIFY,
                                   SCULPT_TOOL_DISPLACEMENT_SMEAR,
                                   SCULPT_TOOL_DISPLACEMENT_ERASER) &&
                             (sd.gravity_factor > 0.0f));
  /* Get gravity vector in world space. */
  if (cache->supports_gravity) {
    if (sd.gravity_object) {
      Object *gravity_object = sd.gravity_object;

      copy_v3_v3(cache->true_gravity_direction, gravity_object->object_to_world().ptr()[2]);
    }
    else {
      cache->true_gravity_direction[0] = cache->true_gravity_direction[1] = 0.0f;
      cache->true_gravity_direction[2] = 1.0f;
    }

    /* Transform to sculpted object space. */
    mul_m3_v3(mat, cache->true_gravity_direction);
    normalize_v3(cache->true_gravity_direction);
  }

  cache->accum = true;

  /* Make copies of the mesh vertex locations and normals for some tools. */
  if (brush->flag & BRUSH_ANCHORED) {
    cache->accum = false;
  }

  /* Draw sharp does not need the original coordinates to produce the accumulate effect, so it
   * should work the opposite way. */
  if (brush->sculpt_tool == SCULPT_TOOL_DRAW_SHARP) {
    cache->accum = false;
  }

  if (SCULPT_TOOL_HAS_ACCUMULATE(brush->sculpt_tool)) {
    if (!(brush->flag & BRUSH_ACCUMULATE)) {
      cache->accum = false;
      if (brush->sculpt_tool == SCULPT_TOOL_DRAW_SHARP) {
        cache->accum = true;
      }
    }
  }

  /* Original coordinates require the sculpt undo system, which isn't used
   * for image brushes. It's also not necessary, just disable it. */
  if (brush && brush->sculpt_tool == SCULPT_TOOL_PAINT &&
      SCULPT_use_image_paint_brush(tool_settings->paint_mode, ob))
  {
    cache->accum = true;
  }

  cache->first_time = true;

#define PIXEL_INPUT_THRESHHOLD 5
  if (brush->sculpt_tool == SCULPT_TOOL_ROTATE) {
    cache->dial = BLI_dial_init(cache->initial_mouse, PIXEL_INPUT_THRESHHOLD);
  }

#undef PIXEL_INPUT_THRESHHOLD
}

static float sculpt_brush_dynamic_size_get(const Brush &brush,
                                           const StrokeCache &cache,
                                           float initial_size)
{
  switch (brush.sculpt_tool) {
    case SCULPT_TOOL_CLAY:
      return max_ff(initial_size * 0.20f, initial_size * pow3f(cache.pressure));
    case SCULPT_TOOL_CLAY_STRIPS:
      return max_ff(initial_size * 0.30f, initial_size * powf(cache.pressure, 1.5f));
    case SCULPT_TOOL_CLAY_THUMB: {
      float clay_stabilized_pressure = SCULPT_clay_thumb_get_stabilized_pressure(cache);
      return initial_size * clay_stabilized_pressure;
    }
    default:
      return initial_size * cache.pressure;
  }
}

/* In these brushes the grab delta is calculated always from the initial stroke location, which is
 * generally used to create grab deformations. */
static bool sculpt_needs_delta_from_anchored_origin(const Brush &brush)
{
  if (brush.sculpt_tool == SCULPT_TOOL_SMEAR && (brush.flag & BRUSH_ANCHORED)) {
    return true;
  }

  if (ELEM(brush.sculpt_tool,
           SCULPT_TOOL_GRAB,
           SCULPT_TOOL_POSE,
           SCULPT_TOOL_BOUNDARY,
           SCULPT_TOOL_THUMB,
           SCULPT_TOOL_ELASTIC_DEFORM))
  {
    return true;
  }
  if (brush.sculpt_tool == SCULPT_TOOL_CLOTH && brush.cloth_deform_type == BRUSH_CLOTH_DEFORM_GRAB)
  {
    return true;
  }
  return false;
}

/* In these brushes the grab delta is calculated from the previous stroke location, which is used
 * to calculate to orientate the brush tip and deformation towards the stroke direction. */
static bool sculpt_needs_delta_for_tip_orientation(const Brush &brush)
{
  if (brush.sculpt_tool == SCULPT_TOOL_CLOTH) {
    return brush.cloth_deform_type != BRUSH_CLOTH_DEFORM_GRAB;
  }
  return ELEM(brush.sculpt_tool,
              SCULPT_TOOL_CLAY_STRIPS,
              SCULPT_TOOL_PINCH,
              SCULPT_TOOL_MULTIPLANE_SCRAPE,
              SCULPT_TOOL_CLAY_THUMB,
              SCULPT_TOOL_NUDGE,
              SCULPT_TOOL_SNAKE_HOOK);
}

static void sculpt_update_brush_delta(UnifiedPaintSettings &ups, Object &ob, const Brush &brush)
{
  SculptSession &ss = *ob.sculpt;
  StrokeCache *cache = ss.cache;
  const float mval[2] = {
      cache->mouse_event[0],
      cache->mouse_event[1],
  };
  int tool = brush.sculpt_tool;

  if (!ELEM(tool,
            SCULPT_TOOL_PAINT,
            SCULPT_TOOL_GRAB,
            SCULPT_TOOL_ELASTIC_DEFORM,
            SCULPT_TOOL_CLOTH,
            SCULPT_TOOL_NUDGE,
            SCULPT_TOOL_CLAY_STRIPS,
            SCULPT_TOOL_PINCH,
            SCULPT_TOOL_MULTIPLANE_SCRAPE,
            SCULPT_TOOL_CLAY_THUMB,
            SCULPT_TOOL_SNAKE_HOOK,
            SCULPT_TOOL_POSE,
            SCULPT_TOOL_BOUNDARY,
            SCULPT_TOOL_SMEAR,
            SCULPT_TOOL_THUMB) &&
      !sculpt_brush_use_topology_rake(ss, brush))
  {
    return;
  }
  float grab_location[3], imat[4][4], delta[3], loc[3];

  if (SCULPT_stroke_is_first_brush_step_of_symmetry_pass(*ss.cache)) {
    if (tool == SCULPT_TOOL_GRAB && brush.flag & BRUSH_GRAB_ACTIVE_VERTEX) {
      copy_v3_v3(cache->orig_grab_location,
                 SCULPT_vertex_co_for_grab_active_get(ss, SCULPT_active_vertex_get(ss)));
    }
    else {
      copy_v3_v3(cache->orig_grab_location, cache->true_location);
    }
  }
  else if (tool == SCULPT_TOOL_SNAKE_HOOK ||
           (tool == SCULPT_TOOL_CLOTH && brush.cloth_deform_type == BRUSH_CLOTH_DEFORM_SNAKE_HOOK))
  {
    add_v3_v3(cache->true_location, cache->grab_delta);
  }

  /* Compute 3d coordinate at same z from original location + mval. */
  mul_v3_m4v3(loc, ob.object_to_world().ptr(), cache->orig_grab_location);
  ED_view3d_win_to_3d(cache->vc->v3d, cache->vc->region, loc, mval, grab_location);

  /* Compute delta to move verts by. */
  if (!SCULPT_stroke_is_first_brush_step_of_symmetry_pass(*ss.cache)) {
    if (sculpt_needs_delta_from_anchored_origin(brush)) {
      sub_v3_v3v3(delta, grab_location, cache->old_grab_location);
      invert_m4_m4(imat, ob.object_to_world().ptr());
      mul_mat3_m4_v3(imat, delta);
      add_v3_v3(cache->grab_delta, delta);
    }
    else if (sculpt_needs_delta_for_tip_orientation(brush)) {
      if (brush.flag & BRUSH_ANCHORED) {
        float orig[3];
        mul_v3_m4v3(orig, ob.object_to_world().ptr(), cache->orig_grab_location);
        sub_v3_v3v3(cache->grab_delta, grab_location, orig);
      }
      else {
        sub_v3_v3v3(cache->grab_delta, grab_location, cache->old_grab_location);
      }
      invert_m4_m4(imat, ob.object_to_world().ptr());
      mul_mat3_m4_v3(imat, cache->grab_delta);
    }
    else {
      /* Use for 'Brush.topology_rake_factor'. */
      sub_v3_v3v3(cache->grab_delta, grab_location, cache->old_grab_location);
    }
  }
  else {
    zero_v3(cache->grab_delta);
  }

  if (brush.falloff_shape == PAINT_FALLOFF_SHAPE_TUBE) {
    project_plane_v3_v3v3(cache->grab_delta, cache->grab_delta, ss.cache->true_view_normal);
  }

  copy_v3_v3(cache->old_grab_location, grab_location);

  if (tool == SCULPT_TOOL_GRAB) {
    if (brush.flag & BRUSH_GRAB_ACTIVE_VERTEX) {
      copy_v3_v3(cache->anchored_location, cache->orig_grab_location);
    }
    else {
      copy_v3_v3(cache->anchored_location, cache->true_location);
    }
  }
  else if (tool == SCULPT_TOOL_ELASTIC_DEFORM || cloth::is_cloth_deform_brush(brush)) {
    copy_v3_v3(cache->anchored_location, cache->true_location);
  }
  else if (tool == SCULPT_TOOL_THUMB) {
    copy_v3_v3(cache->anchored_location, cache->orig_grab_location);
  }

  if (sculpt_needs_delta_from_anchored_origin(brush)) {
    /* Location stays the same for finding vertices in brush radius. */
    copy_v3_v3(cache->true_location, cache->orig_grab_location);

    ups.draw_anchored = true;
    copy_v2_v2(ups.anchored_initial_mouse, cache->initial_mouse);
    ups.anchored_size = ups.pixel_radius;
  }

  /* Handle 'rake' */
  cache->is_rake_rotation_valid = false;

  invert_m4_m4(imat, ob.object_to_world().ptr());
  mul_mat3_m4_v3(imat, grab_location);

  if (SCULPT_stroke_is_first_brush_step_of_symmetry_pass(*ss.cache)) {
    copy_v3_v3(cache->rake_data.follow_co, grab_location);
  }

  if (!sculpt_brush_needs_rake_rotation(brush)) {
    return;
  }
  cache->rake_data.follow_dist = cache->radius * SCULPT_RAKE_BRUSH_FACTOR;

  if (!is_zero_v3(cache->grab_delta)) {
    const float eps = 0.00001f;

    float v1[3], v2[3];

    copy_v3_v3(v1, cache->rake_data.follow_co);
    copy_v3_v3(v2, cache->rake_data.follow_co);
    sub_v3_v3(v2, cache->grab_delta);

    sub_v3_v3(v1, grab_location);
    sub_v3_v3(v2, grab_location);

    if ((normalize_v3(v2) > eps) && (normalize_v3(v1) > eps) && (len_squared_v3v3(v1, v2) > eps)) {
      const float rake_dist_sq = len_squared_v3v3(cache->rake_data.follow_co, grab_location);
      const float rake_fade = (rake_dist_sq > square_f(cache->rake_data.follow_dist)) ?
                                  1.0f :
                                  sqrtf(rake_dist_sq) / cache->rake_data.follow_dist;

      float axis[3], angle;
      float tquat[4];

      rotation_between_vecs_to_quat(tquat, v1, v2);

      /* Use axis-angle to scale rotation since the factor may be above 1. */
      quat_to_axis_angle(axis, &angle, tquat);
      normalize_v3(axis);

      angle *= brush.rake_factor * rake_fade;
      axis_angle_normalized_to_quat(cache->rake_rotation, axis, angle);
      cache->is_rake_rotation_valid = true;
    }
  }
  sculpt_rake_data_update(&cache->rake_data, grab_location);
}

static void sculpt_update_cache_paint_variants(StrokeCache &cache, const Brush &brush)
{
  cache.paint_brush.hardness = brush.hardness;
  if (brush.paint_flags & BRUSH_PAINT_HARDNESS_PRESSURE) {
    cache.paint_brush.hardness *= brush.paint_flags & BRUSH_PAINT_HARDNESS_PRESSURE_INVERT ?
                                      1.0f - cache.pressure :
                                      cache.pressure;
  }

  cache.paint_brush.flow = brush.flow;
  if (brush.paint_flags & BRUSH_PAINT_FLOW_PRESSURE) {
    cache.paint_brush.flow *= brush.paint_flags & BRUSH_PAINT_FLOW_PRESSURE_INVERT ?
                                  1.0f - cache.pressure :
                                  cache.pressure;
  }

  cache.paint_brush.wet_mix = brush.wet_mix;
  if (brush.paint_flags & BRUSH_PAINT_WET_MIX_PRESSURE) {
    cache.paint_brush.wet_mix *= brush.paint_flags & BRUSH_PAINT_WET_MIX_PRESSURE_INVERT ?
                                     1.0f - cache.pressure :
                                     cache.pressure;

    /* This makes wet mix more sensible in higher values, which allows to create brushes that have
     * a wider pressure range were they only blend colors without applying too much of the brush
     * color. */
    cache.paint_brush.wet_mix = 1.0f - pow2f(1.0f - cache.paint_brush.wet_mix);
  }

  cache.paint_brush.wet_persistence = brush.wet_persistence;
  if (brush.paint_flags & BRUSH_PAINT_WET_PERSISTENCE_PRESSURE) {
    cache.paint_brush.wet_persistence = brush.paint_flags &
                                                BRUSH_PAINT_WET_PERSISTENCE_PRESSURE_INVERT ?
                                            1.0f - cache.pressure :
                                            cache.pressure;
  }

  cache.paint_brush.density = brush.density;
  if (brush.paint_flags & BRUSH_PAINT_DENSITY_PRESSURE) {
    cache.paint_brush.density = brush.paint_flags & BRUSH_PAINT_DENSITY_PRESSURE_INVERT ?
                                    1.0f - cache.pressure :
                                    cache.pressure;
  }
}

/* Initialize the stroke cache variants from operator properties. */
static void sculpt_update_cache_variants(bContext *C, Sculpt &sd, Object &ob, PointerRNA *ptr)
{
  Scene &scene = *CTX_data_scene(C);
  UnifiedPaintSettings &ups = scene.toolsettings->unified_paint_settings;
  SculptSession &ss = *ob.sculpt;
  StrokeCache &cache = *ss.cache;
  Brush &brush = *BKE_paint_brush(&sd.paint);

  if (SCULPT_stroke_is_first_brush_step_of_symmetry_pass(cache) ||
      !((brush.flag & BRUSH_ANCHORED) || (brush.sculpt_tool == SCULPT_TOOL_SNAKE_HOOK) ||
        (brush.sculpt_tool == SCULPT_TOOL_ROTATE) || cloth::is_cloth_deform_brush(brush)))
  {
    RNA_float_get_array(ptr, "location", cache.true_location);
  }

  cache.pen_flip = RNA_boolean_get(ptr, "pen_flip");
  RNA_float_get_array(ptr, "mouse", cache.mouse);
  RNA_float_get_array(ptr, "mouse_event", cache.mouse_event);

  /* XXX: Use pressure value from first brush step for brushes which don't support strokes (grab,
   * thumb). They depends on initial state and brush coord/pressure/etc.
   * It's more an events design issue, which doesn't split coordinate/pressure/angle changing
   * events. We should avoid this after events system re-design. */
  if (paint_supports_dynamic_size(brush, PaintMode::Sculpt) || cache.first_time) {
    cache.pressure = RNA_float_get(ptr, "pressure");
  }

  cache.x_tilt = RNA_float_get(ptr, "x_tilt");
  cache.y_tilt = RNA_float_get(ptr, "y_tilt");

  /* Truly temporary data that isn't stored in properties. */
  if (SCULPT_stroke_is_first_brush_step_of_symmetry_pass(*ss.cache)) {
    cache.initial_radius = sculpt_calc_radius(*cache.vc, brush, scene, cache.true_location);

    if (!BKE_brush_use_locked_size(&scene, &brush)) {
      BKE_brush_unprojected_radius_set(&scene, &brush, cache.initial_radius);
    }
  }

  /* Clay stabilized pressure. */
  if (brush.sculpt_tool == SCULPT_TOOL_CLAY_THUMB) {
    if (SCULPT_stroke_is_first_brush_step_of_symmetry_pass(*ss.cache)) {
      for (int i = 0; i < SCULPT_CLAY_STABILIZER_LEN; i++) {
        ss.cache->clay_pressure_stabilizer[i] = 0.0f;
      }
      ss.cache->clay_pressure_stabilizer_index = 0;
    }
    else {
      cache.clay_pressure_stabilizer[cache.clay_pressure_stabilizer_index] = cache.pressure;
      cache.clay_pressure_stabilizer_index += 1;
      if (cache.clay_pressure_stabilizer_index >= SCULPT_CLAY_STABILIZER_LEN) {
        cache.clay_pressure_stabilizer_index = 0;
      }
    }
  }

  if (BKE_brush_use_size_pressure(&brush) && paint_supports_dynamic_size(brush, PaintMode::Sculpt))
  {
    cache.radius = sculpt_brush_dynamic_size_get(brush, cache, cache.initial_radius);
    cache.dyntopo_pixel_radius = sculpt_brush_dynamic_size_get(
        brush, cache, ups.initial_pixel_radius);
  }
  else {
    cache.radius = cache.initial_radius;
    cache.dyntopo_pixel_radius = ups.initial_pixel_radius;
  }

  sculpt_update_cache_paint_variants(cache, brush);

  cache.radius_squared = cache.radius * cache.radius;

  if (brush.flag & BRUSH_ANCHORED) {
    /* True location has been calculated as part of the stroke system already here. */
    if (brush.flag & BRUSH_EDGE_TO_EDGE) {
      RNA_float_get_array(ptr, "location", cache.true_location);
    }

    cache.radius = paint_calc_object_space_radius(
        *cache.vc, cache.true_location, ups.pixel_radius);
    cache.radius_squared = cache.radius * cache.radius;

    copy_v3_v3(cache.anchored_location, cache.true_location);
  }

  sculpt_update_brush_delta(ups, ob, brush);

  if (brush.sculpt_tool == SCULPT_TOOL_ROTATE) {
    cache.vertex_rotation = -BLI_dial_angle(cache.dial, cache.mouse) * cache.bstrength;

    ups.draw_anchored = true;
    copy_v2_v2(ups.anchored_initial_mouse, cache.initial_mouse);
    copy_v3_v3(cache.anchored_location, cache.true_location);
    ups.anchored_size = ups.pixel_radius;
  }

  cache.special_rotation = ups.brush_rotation;

  cache.iteration_count++;
}

/* Returns true if any of the smoothing modes are active (currently
 * one of smooth brush, autosmooth, mask smooth, or shift-key
 * smooth). */
static bool sculpt_needs_connectivity_info(const Sculpt &sd,
                                           const Brush &brush,
                                           const SculptSession &ss,
                                           int stroke_mode)
{
  if (ss.pbvh && auto_mask::is_enabled(sd, &ss, &brush)) {
    return true;
  }
  return ((stroke_mode == BRUSH_STROKE_SMOOTH) || (ss.cache && ss.cache->alt_smooth) ||
          (brush.sculpt_tool == SCULPT_TOOL_SMOOTH) || (brush.autosmooth_factor > 0) ||
          ((brush.sculpt_tool == SCULPT_TOOL_MASK) && (brush.mask_tool == BRUSH_MASK_SMOOTH)) ||
          (brush.sculpt_tool == SCULPT_TOOL_POSE) || (brush.sculpt_tool == SCULPT_TOOL_BOUNDARY) ||
          (brush.sculpt_tool == SCULPT_TOOL_SLIDE_RELAX) ||
          SCULPT_tool_is_paint(brush.sculpt_tool) || (brush.sculpt_tool == SCULPT_TOOL_CLOTH) ||
          (brush.sculpt_tool == SCULPT_TOOL_SMEAR) ||
          (brush.sculpt_tool == SCULPT_TOOL_DRAW_FACE_SETS) ||
          (brush.sculpt_tool == SCULPT_TOOL_DISPLACEMENT_SMEAR) ||
          (brush.sculpt_tool == SCULPT_TOOL_PAINT));
}

}  // namespace blender::ed::sculpt_paint

void SCULPT_stroke_modifiers_check(const bContext *C, Object &ob, const Brush &brush)
{
  using namespace blender::ed::sculpt_paint;
  SculptSession &ss = *ob.sculpt;
  RegionView3D *rv3d = CTX_wm_region_view3d(C);
  const Sculpt &sd = *CTX_data_tool_settings(C)->sculpt;

  bool need_pmap = sculpt_needs_connectivity_info(sd, brush, ss, 0);
  if (ss.shapekey_active || ss.deform_modifiers_active ||
      (!BKE_sculptsession_use_pbvh_draw(&ob, rv3d) && need_pmap))
  {
    Depsgraph *depsgraph = CTX_data_depsgraph_pointer(C);
    BKE_sculpt_update_object_for_edit(depsgraph, &ob, SCULPT_tool_is_paint(brush.sculpt_tool));
  }
}

static void sculpt_raycast_cb(PBVHNode &node, SculptRaycastData &srd, float *tmin)
{
  using namespace blender;
  using namespace blender::ed::sculpt_paint;
  if (BKE_pbvh_node_get_tmin(&node) >= *tmin) {
    return;
  }
  float(*origco)[3] = nullptr;
  bool use_origco = false;

  if (srd.original && srd.ss->cache) {
    if (BKE_pbvh_type(*srd.ss->pbvh) == PBVH_BMESH) {
      use_origco = true;
    }
    else {
      /* Intersect with coordinates from before we started stroke. */
      undo::Node *unode = undo::get_node(&node, undo::Type::Position);
      origco = (unode) ? reinterpret_cast<float(*)[3]>(unode->position.data()) : nullptr;
      use_origco = origco ? true : false;
    }
  }

  if (bke::pbvh::raycast_node(*srd.ss->pbvh,
                              &node,
                              origco,
                              use_origco,
                              srd.corner_verts,
                              srd.corner_tri_faces,
                              srd.hide_poly,
                              srd.ray_start,
                              srd.ray_normal,
                              &srd.isect_precalc,
                              &srd.depth,
                              &srd.active_vertex,
                              &srd.active_face_grid_index,
                              srd.face_normal))
  {
    srd.hit = true;
    *tmin = srd.depth;
  }
}

static void sculpt_find_nearest_to_ray_cb(PBVHNode &node,
                                          SculptFindNearestToRayData &srd,
                                          float *tmin)
{
  using namespace blender;
  using namespace blender::ed::sculpt_paint;
  if (BKE_pbvh_node_get_tmin(&node) >= *tmin) {
    return;
  }
  float(*origco)[3] = nullptr;
  bool use_origco = false;

  if (srd.original && srd.ss->cache) {
    if (BKE_pbvh_type(*srd.ss->pbvh) == PBVH_BMESH) {
      use_origco = true;
    }
    else {
      /* Intersect with coordinates from before we started stroke. */
      undo::Node *unode = undo::get_node(&node, undo::Type::Position);
      origco = (unode) ? reinterpret_cast<float(*)[3]>(unode->position.data()) : nullptr;
      use_origco = origco ? true : false;
    }
  }

  if (bke::pbvh::find_nearest_to_ray_node(*srd.ss->pbvh,
                                          &node,
                                          origco,
                                          use_origco,
                                          srd.corner_verts,
                                          srd.corner_tri_faces,
                                          srd.hide_poly,
                                          srd.ray_start,
                                          srd.ray_normal,
                                          &srd.depth,
                                          &srd.dist_sq_to_ray))
  {
    srd.hit = true;
    *tmin = srd.dist_sq_to_ray;
  }
}

float SCULPT_raycast_init(ViewContext *vc,
                          const float mval[2],
                          float ray_start[3],
                          float ray_end[3],
                          float ray_normal[3],
                          bool original)
{
  using namespace blender;
  float obimat[4][4];
  float dist;
  Object &ob = *vc->obact;
  RegionView3D *rv3d = vc->rv3d;
  View3D *v3d = vc->v3d;

  /* TODO: what if the segment is totally clipped? (return == 0). */
  ED_view3d_win_to_segment_clipped(
      vc->depsgraph, vc->region, vc->v3d, mval, ray_start, ray_end, true);

  invert_m4_m4(obimat, ob.object_to_world().ptr());
  mul_m4_v3(obimat, ray_start);
  mul_m4_v3(obimat, ray_end);

  sub_v3_v3v3(ray_normal, ray_end, ray_start);
  dist = normalize_v3(ray_normal);

  /* If the ray is clipped, don't adjust its start/end. */
  if ((rv3d->is_persp == false) && !RV3D_CLIPPING_ENABLED(v3d, rv3d)) {
    /* Get the view origin without the addition
     * of -ray_normal * clip_start that
     * ED_view3d_win_to_segment_clipped gave us.
     * This is necessary to avoid floating point overflow.
     */
    ED_view3d_win_to_origin(vc->region, mval, ray_start);
    mul_m4_v3(obimat, ray_start);

    bke::pbvh::clip_ray_ortho(*ob.sculpt->pbvh, original, ray_start, ray_end, ray_normal);

    dist = len_v3v3(ray_start, ray_end);
  }

  return dist;
}

bool SCULPT_cursor_geometry_info_update(bContext *C,
                                        SculptCursorGeometryInfo *out,
                                        const float mval[2],
                                        bool use_sampled_normal)
{
  using namespace blender;
  using namespace blender::ed::sculpt_paint;
  Depsgraph *depsgraph = CTX_data_depsgraph_pointer(C);
  Scene *scene = CTX_data_scene(C);
  const Brush &brush = *BKE_paint_brush_for_read(BKE_paint_get_active_from_context(C));
  float ray_start[3], ray_end[3], ray_normal[3], depth, face_normal[3], mat[3][3];
  float viewDir[3] = {0.0f, 0.0f, 1.0f};
  bool original = false;

  ViewContext vc = ED_view3d_viewcontext_init(C, depsgraph);

  Object &ob = *vc.obact;
  SculptSession &ss = *ob.sculpt;

  const View3D *v3d = CTX_wm_view3d(C);
  const Base *base = CTX_data_active_base(C);

  if (!ss.pbvh || !vc.rv3d || !BKE_base_is_visible(v3d, base)) {
    zero_v3(out->location);
    zero_v3(out->normal);
    zero_v3(out->active_vertex_co);
    return false;
  }

  /* PBVH raycast to get active vertex and face normal. */
  depth = SCULPT_raycast_init(&vc, mval, ray_start, ray_end, ray_normal, original);
  SCULPT_stroke_modifiers_check(C, ob, brush);

  SculptRaycastData srd{};
  srd.original = original;
  srd.ss = ob.sculpt;
  srd.hit = false;
  if (BKE_pbvh_type(*ss.pbvh) == PBVH_FACES) {
    const Mesh &mesh = *static_cast<const Mesh *>(ob.data);
    srd.corner_verts = mesh.corner_verts();
    srd.corner_tri_faces = mesh.corner_tri_faces();
    const bke::AttributeAccessor attributes = mesh.attributes();
    srd.hide_poly = *attributes.lookup<bool>(".hide_poly", bke::AttrDomain::Face);
  }
  srd.ray_start = ray_start;
  srd.ray_normal = ray_normal;
  srd.depth = depth;
  srd.face_normal = face_normal;

  isect_ray_tri_watertight_v3_precalc(&srd.isect_precalc, ray_normal);
  bke::pbvh::raycast(
      *ss.pbvh,
      [&](PBVHNode &node, float *tmin) { sculpt_raycast_cb(node, srd, tmin); },
      ray_start,
      ray_normal,
      srd.original);

  /* Cursor is not over the mesh, return default values. */
  if (!srd.hit) {
    zero_v3(out->location);
    zero_v3(out->normal);
    zero_v3(out->active_vertex_co);
    return false;
  }

  /* Update the active vertex of the SculptSession. */
  ss.active_vertex = srd.active_vertex;
  SCULPT_vertex_random_access_ensure(ss);
  copy_v3_v3(out->active_vertex_co, SCULPT_active_vertex_co_get(ss));

  switch (BKE_pbvh_type(*ss.pbvh)) {
    case PBVH_FACES:
      ss.active_face_index = srd.active_face_grid_index;
      ss.active_grid_index = 0;
      break;
    case PBVH_GRIDS:
      ss.active_face_index = 0;
      ss.active_grid_index = srd.active_face_grid_index;
      break;
    case PBVH_BMESH:
      ss.active_face_index = 0;
      ss.active_grid_index = 0;
      break;
  }

  copy_v3_v3(out->location, ray_normal);
  mul_v3_fl(out->location, srd.depth);
  add_v3_v3(out->location, ray_start);

  /* Option to return the face normal directly for performance o accuracy reasons. */
  if (!use_sampled_normal) {
    copy_v3_v3(out->normal, srd.face_normal);
    return srd.hit;
  }

  /* Sampled normal calculation. */
  float radius;

  /* Update cursor data in SculptSession. */
  invert_m4_m4(ob.runtime->world_to_object.ptr(), ob.object_to_world().ptr());
  copy_m3_m4(mat, vc.rv3d->viewinv);
  mul_m3_v3(mat, viewDir);
  copy_m3_m4(mat, ob.world_to_object().ptr());
  mul_m3_v3(mat, viewDir);
  normalize_v3_v3(ss.cursor_view_normal, viewDir);
  copy_v3_v3(ss.cursor_normal, srd.face_normal);
  copy_v3_v3(ss.cursor_location, out->location);
  ss.rv3d = vc.rv3d;
  ss.v3d = vc.v3d;

  if (!BKE_brush_use_locked_size(scene, &brush)) {
    radius = paint_calc_object_space_radius(vc, out->location, BKE_brush_size_get(scene, &brush));
  }
  else {
    radius = BKE_brush_unprojected_radius_get(scene, &brush);
  }
  ss.cursor_radius = radius;

  Vector<PBVHNode *> nodes = sculpt_pbvh_gather_cursor_update(ob, original);

  /* In case there are no nodes under the cursor, return the face normal. */
  if (nodes.is_empty()) {
    copy_v3_v3(out->normal, srd.face_normal);
    return true;
  }

  /* Calculate the sampled normal. */
  if (const std::optional<float3> sampled_normal = calc_area_normal(brush, ob, nodes)) {
    copy_v3_v3(out->normal, *sampled_normal);
    copy_v3_v3(ss.cursor_sampled_normal, *sampled_normal);
  }
  else {
    /* Use face normal when there are no vertices to sample inside the cursor radius. */
    copy_v3_v3(out->normal, srd.face_normal);
  }
  return true;
}

bool SCULPT_stroke_get_location(bContext *C,
                                float out[3],
                                const float mval[2],
                                bool force_original)
{
  const Brush *brush = BKE_paint_brush(BKE_paint_get_active_from_context(C));
  bool check_closest = brush->falloff_shape == PAINT_FALLOFF_SHAPE_TUBE;

  return SCULPT_stroke_get_location_ex(C, out, mval, force_original, check_closest, true);
}

bool SCULPT_stroke_get_location_ex(bContext *C,
                                   float out[3],
                                   const float mval[2],
                                   bool force_original,
                                   bool check_closest,
                                   bool limit_closest_radius)
{
  using namespace blender;
  using namespace blender::ed::sculpt_paint;
  Depsgraph *depsgraph = CTX_data_depsgraph_pointer(C);
  float ray_start[3], ray_end[3], ray_normal[3], depth, face_normal[3];

  ViewContext vc = ED_view3d_viewcontext_init(C, depsgraph);

  Object &ob = *vc.obact;

  SculptSession &ss = *ob.sculpt;
  StrokeCache *cache = ss.cache;
  bool original = force_original || ((cache) ? !cache->accum : false);

  const Brush &brush = *BKE_paint_brush(BKE_paint_get_active_from_context(C));

  SCULPT_stroke_modifiers_check(C, ob, brush);

  depth = SCULPT_raycast_init(&vc, mval, ray_start, ray_end, ray_normal, original);

  if (BKE_pbvh_type(*ss.pbvh) == PBVH_BMESH) {
    BM_mesh_elem_table_ensure(ss.bm, BM_VERT);
    BM_mesh_elem_index_ensure(ss.bm, BM_VERT);
  }

  bool hit = false;
  {
    SculptRaycastData srd;
    srd.ss = ob.sculpt;
    srd.ray_start = ray_start;
    srd.ray_normal = ray_normal;
    srd.hit = false;
    if (BKE_pbvh_type(*ss.pbvh) == PBVH_FACES) {
      const Mesh &mesh = *static_cast<const Mesh *>(ob.data);
      srd.corner_verts = mesh.corner_verts();
      srd.corner_tri_faces = mesh.corner_tri_faces();
      const bke::AttributeAccessor attributes = mesh.attributes();
      srd.hide_poly = *attributes.lookup<bool>(".hide_poly", bke::AttrDomain::Face);
    }
    srd.depth = depth;
    srd.original = original;
    srd.face_normal = face_normal;
    isect_ray_tri_watertight_v3_precalc(&srd.isect_precalc, ray_normal);

    bke::pbvh::raycast(
        *ss.pbvh,
        [&](PBVHNode &node, float *tmin) { sculpt_raycast_cb(node, srd, tmin); },
        ray_start,
        ray_normal,
        srd.original);
    if (srd.hit) {
      hit = true;
      copy_v3_v3(out, ray_normal);
      mul_v3_fl(out, srd.depth);
      add_v3_v3(out, ray_start);
    }
  }

  if (hit || !check_closest) {
    return hit;
  }

  SculptFindNearestToRayData srd{};
  srd.original = original;
  srd.ss = ob.sculpt;
  srd.hit = false;
  if (BKE_pbvh_type(*ss.pbvh) == PBVH_FACES) {
    const Mesh &mesh = *static_cast<const Mesh *>(ob.data);
    srd.corner_verts = mesh.corner_verts();
    srd.corner_tri_faces = mesh.corner_tri_faces();
    const bke::AttributeAccessor attributes = mesh.attributes();
    srd.hide_poly = *attributes.lookup<bool>(".hide_poly", bke::AttrDomain::Face);
  }
  srd.ray_start = ray_start;
  srd.ray_normal = ray_normal;
  srd.depth = FLT_MAX;
  srd.dist_sq_to_ray = FLT_MAX;

  bke::pbvh::find_nearest_to_ray(
      *ss.pbvh,
      [&](PBVHNode &node, float *tmin) { sculpt_find_nearest_to_ray_cb(node, srd, tmin); },
      ray_start,
      ray_normal,
      srd.original);
  if (srd.hit && srd.dist_sq_to_ray) {
    hit = true;
    copy_v3_v3(out, ray_normal);
    mul_v3_fl(out, srd.depth);
    add_v3_v3(out, ray_start);
  }

  float closest_radius_sq = FLT_MAX;
  if (limit_closest_radius) {
    closest_radius_sq = sculpt_calc_radius(vc, brush, *CTX_data_scene(C), out);
    closest_radius_sq *= closest_radius_sq;
  }

  return hit && srd.dist_sq_to_ray < closest_radius_sq;
}

static void sculpt_brush_init_tex(const Sculpt &sd, SculptSession &ss)
{
  const Brush *brush = BKE_paint_brush_for_read(&sd.paint);
  const MTex *mask_tex = BKE_brush_mask_texture_get(brush, OB_MODE_SCULPT);

  /* Init mtex nodes. */
  if (mask_tex->tex && mask_tex->tex->nodetree) {
    /* Has internal flag to detect it only does it once. */
    ntreeTexBeginExecTree(mask_tex->tex->nodetree);
  }

  if (ss.tex_pool == nullptr) {
    ss.tex_pool = BKE_image_pool_new();
  }
}

static void sculpt_brush_stroke_init(bContext *C)
{
  Object &ob = *CTX_data_active_object(C);
  ToolSettings *tool_settings = CTX_data_tool_settings(C);
  const Sculpt &sd = *tool_settings->sculpt;
  SculptSession &ss = *CTX_data_active_object(C)->sculpt;
  const Brush *brush = BKE_paint_brush_for_read(&sd.paint);

  view3d_operator_needs_opengl(C);
  sculpt_brush_init_tex(sd, ss);

  const bool needs_colors = SCULPT_tool_is_paint(brush->sculpt_tool) &&
                            !SCULPT_use_image_paint_brush(tool_settings->paint_mode, ob);

  if (needs_colors) {
    BKE_sculpt_color_layer_create_if_needed(&ob);
  }

  /* CTX_data_ensure_evaluated_depsgraph should be used at the end to include the updates of
   * earlier steps modifying the data. */
  Depsgraph *depsgraph = CTX_data_ensure_evaluated_depsgraph(C);
  BKE_sculpt_update_object_for_edit(depsgraph, &ob, SCULPT_tool_is_paint(brush->sculpt_tool));

  ED_paint_tool_update_sticky_shading_color(C, &ob);
}

static void sculpt_restore_mesh(const Sculpt &sd, Object &ob)
{
  using namespace blender::ed::sculpt_paint;
  SculptSession &ss = *ob.sculpt;
  const Brush *brush = BKE_paint_brush_for_read(&sd.paint);

  /* For the cloth brush it makes more sense to not restore the mesh state to keep running the
   * simulation from the previous state. */
  if (brush->sculpt_tool == SCULPT_TOOL_CLOTH) {
    return;
  }

  /* Restore the mesh before continuing with anchored stroke. */
  if ((brush->flag & BRUSH_ANCHORED) ||
      (ELEM(brush->sculpt_tool, SCULPT_TOOL_GRAB, SCULPT_TOOL_ELASTIC_DEFORM) &&
       BKE_brush_use_size_pressure(brush)) ||
      (brush->flag & BRUSH_DRAG_DOT))
  {

    restore_from_undo_step(sd, ob);

    if (ss.cache) {
      MEM_SAFE_FREE(ss.cache->layer_displacement_factor);
    }
  }
}

namespace blender::ed::sculpt_paint {

void flush_update_step(bContext *C, UpdateType update_type)
{
  Depsgraph &depsgraph = *CTX_data_depsgraph_pointer(C);
  Object &ob = *CTX_data_active_object(C);
  SculptSession &ss = *ob.sculpt;
  ARegion &region = *CTX_wm_region(C);
  MultiresModifierData *mmd = ss.multires.modifier;
  RegionView3D *rv3d = CTX_wm_region_view3d(C);
  Mesh *mesh = static_cast<Mesh *>(ob.data);

  const bool use_pbvh_draw = BKE_sculptsession_use_pbvh_draw(&ob, rv3d);

  if (rv3d) {
    /* Mark for faster 3D viewport redraws. */
    rv3d->rflag |= RV3D_PAINTING;
  }

  if (mmd != nullptr) {
    multires_mark_as_modified(&depsgraph, &ob, MULTIRES_COORDS_MODIFIED);
  }

  if ((update_type == UpdateType::Image) != 0) {
    ED_region_tag_redraw(&region);
    if (update_type == UpdateType::Image) {
      /* Early exit when only need to update the images. We don't want to tag any geometry updates
       * that would rebuilt the PBVH. */
      return;
    }
  }

  DEG_id_tag_update(&ob.id, ID_RECALC_SHADING);

  /* Only current viewport matters, slower update for all viewports will
   * be done in sculpt_flush_update_done. */
  if (!use_pbvh_draw) {
    /* Slow update with full dependency graph update and all that comes with it.
     * Needed when there are modifiers or full shading in the 3D viewport. */
    DEG_id_tag_update(&ob.id, ID_RECALC_GEOMETRY);
    ED_region_tag_redraw(&region);
  }
  else {
    /* Fast path where we just update the BVH nodes that changed, and redraw
     * only the part of the 3D viewport where changes happened. */
    rcti r;

    if (update_type == UpdateType::Position) {
      bke::pbvh::update_bounds(*ss.pbvh);
    }

    RegionView3D *rv3d = CTX_wm_region_view3d(C);
    if (rv3d && SCULPT_get_redraw_rect(region, *rv3d, ob, r)) {
      if (ss.cache) {
        ss.cache->current_r = r;
      }

      /* previous is not set in the current cache else
       * the partial rect will always grow */
      sculpt_extend_redraw_rect_previous(ob, r);

      r.xmin += region.winrct.xmin - 2;
      r.xmax += region.winrct.xmin + 2;
      r.ymin += region.winrct.ymin - 2;
      r.ymax += region.winrct.ymin + 2;
      ED_region_tag_redraw_partial(&region, &r, true);
    }
  }

  if (update_type == UpdateType::Position && !ss.shapekey_active) {
    if (BKE_pbvh_type(*ss.pbvh) == PBVH_FACES) {
      /* Updating mesh positions without marking caches dirty is generally not good, but since
       * sculpt mode has special requirements and is expected to have sole ownership of the mesh it
       * modifies, it's generally okay. */
      if (use_pbvh_draw) {
        /* When drawing from PBVH is used, vertex and face normals are updated later in
         * #bke::pbvh::update_normals. However, we update the mesh's bounds eagerly here since they
         * are trivial to access from the PBVH. Updating the object's evaluated geometry bounding
         * box is necessary because sculpt strokes don't cause an object reevaluation. */
        mesh->tag_positions_changed_no_normals();
        /* Sculpt mode does not use or recalculate face corner normals, so they are cleared. */
        mesh->runtime->corner_normals_cache.tag_dirty();
      }
      else {
        /* Drawing happens from the modifier stack evaluation result.
         * Tag both coordinates and normals as modified, as both needed for proper drawing and the
         * modifier stack is not guaranteed to tag normals for update. */
        mesh->tag_positions_changed();
      }

      mesh->bounds_set_eager(bke::pbvh::bounds_get(*ob.sculpt->pbvh));
      if (ob.runtime->bounds_eval) {
        ob.runtime->bounds_eval = mesh->bounds_min_max();
      }
    }
  }
}

void flush_update_done(const bContext *C, Object &ob, UpdateType update_type)
{
  /* After we are done drawing the stroke, check if we need to do a more
   * expensive depsgraph tag to update geometry. */
  wmWindowManager *wm = CTX_wm_manager(C);
  RegionView3D *current_rv3d = CTX_wm_region_view3d(C);
  SculptSession &ss = *ob.sculpt;
  Mesh *mesh = static_cast<Mesh *>(ob.data);

  /* Always needed for linked duplicates. */
  bool need_tag = (ID_REAL_USERS(&mesh->id) > 1);

  if (current_rv3d) {
    current_rv3d->rflag &= ~RV3D_PAINTING;
  }

  LISTBASE_FOREACH (wmWindow *, win, &wm->windows) {
    bScreen *screen = WM_window_get_active_screen(win);
    LISTBASE_FOREACH (ScrArea *, area, &screen->areabase) {
      SpaceLink *sl = static_cast<SpaceLink *>(area->spacedata.first);
      if (sl->spacetype != SPACE_VIEW3D) {
        continue;
      }

      /* Tag all 3D viewports for redraw now that we are done. Others
       * viewports did not get a full redraw, and anti-aliasing for the
       * current viewport was deactivated. */
      LISTBASE_FOREACH (ARegion *, region, &area->regionbase) {
        if (region->regiontype == RGN_TYPE_WINDOW) {
          RegionView3D *rv3d = static_cast<RegionView3D *>(region->regiondata);
          if (rv3d != current_rv3d) {
            need_tag |= !BKE_sculptsession_use_pbvh_draw(&ob, rv3d);
          }

          ED_region_tag_redraw(region);
        }
      }
    }

    if (update_type == UpdateType::Image) {
      LISTBASE_FOREACH (ScrArea *, area, &screen->areabase) {
        SpaceLink *sl = static_cast<SpaceLink *>(area->spacedata.first);
        if (sl->spacetype != SPACE_IMAGE) {
          continue;
        }
        ED_area_tag_redraw_regiontype(area, RGN_TYPE_WINDOW);
      }
    }
  }

  if (update_type == UpdateType::Position) {
    bke::pbvh::store_bounds_orig(*ss.pbvh);

    /* Coordinates were modified, so fake neighbors are not longer valid. */
    SCULPT_fake_neighbors_free(ob);
  }

  if (update_type == UpdateType::Mask) {
    bke::pbvh::update_mask(*ss.pbvh);
  }

  BKE_sculpt_attributes_destroy_temporary_stroke(&ob);

  if (update_type == UpdateType::Position) {
    if (BKE_pbvh_type(*ss.pbvh) == PBVH_BMESH) {
      BKE_pbvh_bmesh_after_stroke(*ss.pbvh);
    }

    /* Optimization: if there is locked key and active modifiers present in */
    /* the stack, keyblock is updating at each step. otherwise we could update */
    /* keyblock only when stroke is finished. */
    if (ss.shapekey_active && !ss.deform_modifiers_active) {
      sculpt_update_keyblock(ob);
    }
  }

  if (need_tag) {
    DEG_id_tag_update(&ob.id, ID_RECALC_GEOMETRY);
  }
}

}  // namespace blender::ed::sculpt_paint

/* Returns whether the mouse/stylus is over the mesh (1)
 * or over the background (0). */
static bool over_mesh(bContext *C, wmOperator * /*op*/, const float mval[2])
{
  float co_dummy[3];
  Sculpt *sd = CTX_data_tool_settings(C)->sculpt;
  Brush *brush = BKE_paint_brush(&sd->paint);

  bool check_closest = brush->falloff_shape == PAINT_FALLOFF_SHAPE_TUBE;

  return SCULPT_stroke_get_location_ex(C, co_dummy, mval, false, check_closest, true);
}

static void sculpt_stroke_undo_begin(const bContext *C, wmOperator *op)
{
  using namespace blender::ed::sculpt_paint;
  Object &ob = *CTX_data_active_object(C);
  const Sculpt &sd = *CTX_data_tool_settings(C)->sculpt;
  const Brush *brush = BKE_paint_brush_for_read(&sd.paint);
  ToolSettings *tool_settings = CTX_data_tool_settings(C);

  /* Setup the correct undo system. Image painting and sculpting are mutual exclusive.
   * Color attributes are part of the sculpting undo system. */
  if (brush && brush->sculpt_tool == SCULPT_TOOL_PAINT &&
      SCULPT_use_image_paint_brush(tool_settings->paint_mode, ob))
  {
    ED_image_undo_push_begin(op->type->name, PaintMode::Sculpt);
  }
  else {
    undo::push_begin_ex(ob, sculpt_tool_name(sd));
  }
}

static void sculpt_stroke_undo_end(const bContext *C, Brush *brush)
{
  using namespace blender::ed::sculpt_paint;
  Object &ob = *CTX_data_active_object(C);
  ToolSettings *tool_settings = CTX_data_tool_settings(C);

  if (brush && brush->sculpt_tool == SCULPT_TOOL_PAINT &&
      SCULPT_use_image_paint_brush(tool_settings->paint_mode, ob))
  {
    ED_image_undo_push_end();
  }
  else {
    undo::push_end(ob);
  }
}

bool SCULPT_handles_colors_report(SculptSession &ss, ReportList *reports)
{
  switch (BKE_pbvh_type(*ss.pbvh)) {
    case PBVH_FACES:
      return true;
    case PBVH_BMESH:
      BKE_report(reports, RPT_ERROR, "Not supported in dynamic topology mode");
      return false;
    case PBVH_GRIDS:
      BKE_report(reports, RPT_ERROR, "Not supported in multiresolution mode");
      return false;
  }
  BLI_assert_unreachable();
  return false;
}

namespace blender::ed::sculpt_paint {

static bool sculpt_stroke_test_start(bContext *C, wmOperator *op, const float mval[2])
{
  /* Don't start the stroke until `mval` goes over the mesh.
   * NOTE: `mval` will only be null when re-executing the saved stroke.
   * We have exception for 'exec' strokes since they may not set `mval`,
   * only 'location', see: #52195. */
  if (((op->flag & OP_IS_INVOKE) == 0) || (mval == nullptr) || over_mesh(C, op, mval)) {
    Object &ob = *CTX_data_active_object(C);
    SculptSession &ss = *ob.sculpt;
    Sculpt &sd = *CTX_data_tool_settings(C)->sculpt;
    Brush *brush = BKE_paint_brush(&sd.paint);
    ToolSettings *tool_settings = CTX_data_tool_settings(C);

    /* NOTE: This should be removed when paint mode is available. Paint mode can force based on the
     * canvas it is painting on. (ref. use_sculpt_texture_paint). */
    if (brush && SCULPT_tool_is_paint(brush->sculpt_tool) &&
        !SCULPT_use_image_paint_brush(tool_settings->paint_mode, ob))
    {
      View3D *v3d = CTX_wm_view3d(C);
      if (v3d->shading.type == OB_SOLID) {
        v3d->shading.color_type = V3D_SHADING_VERTEX_COLOR;
      }
    }

    ED_view3d_init_mats_rv3d(&ob, CTX_wm_region_view3d(C));

    sculpt_update_cache_invariants(C, sd, ss, op, mval);

    SculptCursorGeometryInfo sgi;
    SCULPT_cursor_geometry_info_update(C, &sgi, mval, false);

    sculpt_stroke_undo_begin(C, op);

    SCULPT_stroke_id_next(ob);
    ss.cache->stroke_id = ss.stroke_id;

    return true;
  }
  return false;
}

static void sculpt_stroke_update_step(bContext *C,
                                      wmOperator * /*op*/,
                                      PaintStroke *stroke,
                                      PointerRNA *itemptr)
{
  UnifiedPaintSettings &ups = CTX_data_tool_settings(C)->unified_paint_settings;
  Sculpt &sd = *CTX_data_tool_settings(C)->sculpt;
  Object &ob = *CTX_data_active_object(C);
  SculptSession &ss = *ob.sculpt;
  const Brush &brush = *BKE_paint_brush_for_read(&sd.paint);
  ToolSettings &tool_settings = *CTX_data_tool_settings(C);
  StrokeCache *cache = ss.cache;
  cache->stroke_distance = paint_stroke_distance_get(stroke);

  SCULPT_stroke_modifiers_check(C, ob, brush);
  sculpt_update_cache_variants(C, sd, ob, itemptr);
  sculpt_restore_mesh(sd, ob);

  if (sd.flags & (SCULPT_DYNTOPO_DETAIL_CONSTANT | SCULPT_DYNTOPO_DETAIL_MANUAL)) {
    BKE_pbvh_bmesh_detail_size_set(
        *ss.pbvh, dyntopo::detail_size::constant_to_detail_size(sd.constant_detail, ob));
  }
  else if (sd.flags & SCULPT_DYNTOPO_DETAIL_BRUSH) {
    BKE_pbvh_bmesh_detail_size_set(
        *ss.pbvh, dyntopo::detail_size::brush_to_detail_size(sd.detail_percent, ss.cache->radius));
  }
  else {
    BKE_pbvh_bmesh_detail_size_set(
        *ss.pbvh,
        dyntopo::detail_size::relative_to_detail_size(
            sd.detail_size, ss.cache->radius, ss.cache->dyntopo_pixel_radius, U.pixelsize));
  }

  if (dyntopo::stroke_is_dyntopo(ss, brush)) {
    do_symmetrical_brush_actions(sd, ob, sculpt_topology_update, ups, tool_settings.paint_mode);
  }

  do_symmetrical_brush_actions(sd, ob, do_brush_action, ups, tool_settings.paint_mode);
  sculpt_combine_proxies(sd, ob);

  /* Hack to fix noise texture tearing mesh. */
  sculpt_fix_noise_tear(sd, ob);

  /* TODO(sergey): This is not really needed for the solid shading,
   * which does use pBVH drawing anyway, but texture and wireframe
   * requires this.
   *
   * Could be optimized later, but currently don't think it's so
   * much common scenario.
   *
   * Same applies to the DEG_id_tag_update() invoked from
   * sculpt_flush_update_step().
   *
   * For some brushes, flushing is done in the brush code itself.
   */
  if (!(ELEM(brush.sculpt_tool, SCULPT_TOOL_DRAW, SCULPT_TOOL_SCRAPE, SCULPT_TOOL_FILL) &&
        BKE_pbvh_type(*ss.pbvh) == PBVH_FACES))
  {
    if (ss.deform_modifiers_active) {
      SCULPT_flush_stroke_deform(sd, ob, sculpt_tool_is_proxy_used(brush.sculpt_tool));
    }
    else if (ss.shapekey_active) {
      sculpt_update_keyblock(ob);
    }
  }

  ss.cache->first_time = false;
  copy_v3_v3(ss.cache->true_last_location, ss.cache->true_location);

  /* Cleanup. */
  if (brush.sculpt_tool == SCULPT_TOOL_MASK) {
    flush_update_step(C, UpdateType::Mask);
  }
  else if (SCULPT_tool_is_paint(brush.sculpt_tool)) {
    if (SCULPT_use_image_paint_brush(tool_settings.paint_mode, ob)) {
      flush_update_step(C, UpdateType::Image);
    }
    else {
      flush_update_step(C, UpdateType::Color);
    }
  }
  else {
    flush_update_step(C, UpdateType::Position);
  }
}

static void sculpt_brush_exit_tex(Sculpt &sd)
{
  Brush *brush = BKE_paint_brush(&sd.paint);
  const MTex *mask_tex = BKE_brush_mask_texture_get(brush, OB_MODE_SCULPT);

  if (mask_tex->tex && mask_tex->tex->nodetree) {
    ntreeTexEndExecTree(mask_tex->tex->nodetree->runtime->execdata);
  }
}

static void sculpt_stroke_done(const bContext *C, PaintStroke * /*stroke*/)
{
  Object &ob = *CTX_data_active_object(C);
  SculptSession &ss = *ob.sculpt;
  Sculpt &sd = *CTX_data_tool_settings(C)->sculpt;
  ToolSettings *tool_settings = CTX_data_tool_settings(C);

  /* Finished. */
  if (!ss.cache) {
    sculpt_brush_exit_tex(sd);
    return;
  }
  UnifiedPaintSettings *ups = &CTX_data_tool_settings(C)->unified_paint_settings;
  Brush *brush = BKE_paint_brush(&sd.paint);
  BLI_assert(brush == ss.cache->brush); /* const, so we shouldn't change. */
  ups->draw_inverted = false;

  SCULPT_stroke_modifiers_check(C, ob, *brush);

  /* Alt-Smooth. */
  if (ss.cache->alt_smooth) {
    smooth_brush_toggle_off(C, &sd.paint, ss.cache);
    /* Refresh the brush pointer in case we switched brush in the toggle function. */
    brush = BKE_paint_brush(&sd.paint);
  }

  BKE_pbvh_node_color_buffer_free(*ss.pbvh);
  SCULPT_cache_free(ss.cache);
  ss.cache = nullptr;

  sculpt_stroke_undo_end(C, brush);

  if (brush->sculpt_tool == SCULPT_TOOL_MASK) {
    flush_update_done(C, ob, UpdateType::Mask);
  }
  else if (brush->sculpt_tool == SCULPT_TOOL_PAINT) {
    if (SCULPT_use_image_paint_brush(tool_settings->paint_mode, ob)) {
      flush_update_done(C, ob, UpdateType::Image);
    }
    else {
      BKE_sculpt_attributes_destroy_temporary_stroke(&ob);
      flush_update_done(C, ob, UpdateType::Color);
    }
  }
  else {
    flush_update_done(C, ob, UpdateType::Position);
  }

  WM_event_add_notifier(C, NC_OBJECT | ND_DRAW, &ob);
  sculpt_brush_exit_tex(sd);
}

static int sculpt_brush_stroke_invoke(bContext *C, wmOperator *op, const wmEvent *event)
{
  PaintStroke *stroke;
  int ignore_background_click;
  int retval;
  Object &ob = *CTX_data_active_object(C);

  const View3D *v3d = CTX_wm_view3d(C);
  const Base *base = CTX_data_active_base(C);
  /* Test that ob is visible; otherwise we won't be able to get evaluated data
   * from the depsgraph. We do this here instead of SCULPT_mode_poll
   * to avoid falling through to the translate operator in the
   * global view3d keymap. */
  if (!BKE_base_is_visible(v3d, base)) {
    return OPERATOR_CANCELLED;
  }

  sculpt_brush_stroke_init(C);

  Sculpt &sd = *CTX_data_tool_settings(C)->sculpt;
  Brush &brush = *BKE_paint_brush(&sd.paint);
  SculptSession &ss = *ob.sculpt;

  if (SCULPT_tool_is_paint(brush.sculpt_tool) &&
      !SCULPT_handles_colors_report(*ob.sculpt, op->reports))
  {
    return OPERATOR_CANCELLED;
  }
  if (SCULPT_tool_is_mask(brush.sculpt_tool)) {
    MultiresModifierData *mmd = BKE_sculpt_multires_active(ss.scene, &ob);
    BKE_sculpt_mask_layers_ensure(CTX_data_depsgraph_pointer(C), CTX_data_main(C), &ob, mmd);
  }
  if (!SCULPT_tool_is_attribute_only(brush.sculpt_tool) &&
      ED_sculpt_report_if_shape_key_is_locked(ob, op->reports))
  {
    return OPERATOR_CANCELLED;
  }
  if (brush.sculpt_tool == SCULPT_TOOL_DISPLACEMENT_SMEAR) {
    if (!ss.pbvh || BKE_pbvh_type(*ss.pbvh) == PBVH_BMESH) {
      BKE_report(op->reports, RPT_ERROR, "Not supported in dynamic topology mode");
      return OPERATOR_CANCELLED;
    }
  }

  stroke = paint_stroke_new(C,
                            op,
                            SCULPT_stroke_get_location,
                            sculpt_stroke_test_start,
                            sculpt_stroke_update_step,
                            nullptr,
                            sculpt_stroke_done,
                            event->type);

  op->customdata = stroke;

  /* For tablet rotation. */
  ignore_background_click = RNA_boolean_get(op->ptr, "ignore_background_click");
  const float mval[2] = {float(event->mval[0]), float(event->mval[1])};
  if (ignore_background_click && !over_mesh(C, op, mval)) {
    paint_stroke_free(C, op, static_cast<PaintStroke *>(op->customdata));
    return OPERATOR_PASS_THROUGH;
  }

  retval = op->type->modal(C, op, event);
  if (ELEM(retval, OPERATOR_FINISHED, OPERATOR_CANCELLED)) {
    paint_stroke_free(C, op, static_cast<PaintStroke *>(op->customdata));
    return retval;
  }
  /* Add modal handler. */
  WM_event_add_modal_handler(C, op);

  OPERATOR_RETVAL_CHECK(retval);
  BLI_assert(retval == OPERATOR_RUNNING_MODAL);

  return OPERATOR_RUNNING_MODAL;
}

static int sculpt_brush_stroke_exec(bContext *C, wmOperator *op)
{
  sculpt_brush_stroke_init(C);

  op->customdata = paint_stroke_new(C,
                                    op,
                                    SCULPT_stroke_get_location,
                                    sculpt_stroke_test_start,
                                    sculpt_stroke_update_step,
                                    nullptr,
                                    sculpt_stroke_done,
                                    0);

  /* Frees op->customdata. */
  paint_stroke_exec(C, op, static_cast<PaintStroke *>(op->customdata));

  return OPERATOR_FINISHED;
}

static void sculpt_brush_stroke_cancel(bContext *C, wmOperator *op)
{
  using namespace blender::ed::sculpt_paint;
  Object &ob = *CTX_data_active_object(C);
  SculptSession &ss = *ob.sculpt;
  Sculpt &sd = *CTX_data_tool_settings(C)->sculpt;
  const Brush &brush = *BKE_paint_brush_for_read(&sd.paint);

  /* XXX Canceling strokes that way does not work with dynamic topology,
   *     user will have to do real undo for now. See #46456. */
  if (ss.cache && !dyntopo::stroke_is_dyntopo(ss, brush)) {
    restore_from_undo_step(sd, ob);
  }

  paint_stroke_cancel(C, op, static_cast<PaintStroke *>(op->customdata));

  if (ss.cache) {
    SCULPT_cache_free(ss.cache);
    ss.cache = nullptr;
  }

  sculpt_brush_exit_tex(sd);
}

static int sculpt_brush_stroke_modal(bContext *C, wmOperator *op, const wmEvent *event)
{
  return paint_stroke_modal(C, op, event, (PaintStroke **)&op->customdata);
}

static void sculpt_redo_empty_ui(bContext * /*C*/, wmOperator * /*op*/) {}

void SCULPT_OT_brush_stroke(wmOperatorType *ot)
{
  /* Identifiers. */
  ot->name = "Sculpt";
  ot->idname = "SCULPT_OT_brush_stroke";
  ot->description = "Sculpt a stroke into the geometry";

  /* API callbacks. */
  ot->invoke = sculpt_brush_stroke_invoke;
  ot->modal = sculpt_brush_stroke_modal;
  ot->exec = sculpt_brush_stroke_exec;
  ot->poll = SCULPT_poll;
  ot->cancel = sculpt_brush_stroke_cancel;
  ot->ui = sculpt_redo_empty_ui;

  /* Flags (sculpt does its own undo? (ton)). */
  ot->flag = OPTYPE_BLOCKING;

  /* Properties. */

  paint_stroke_operator_properties(ot);

  RNA_def_boolean(ot->srna,
                  "ignore_background_click",
                  false,
                  "Ignore Background Click",
                  "Clicks on the background do not start the stroke");
}

/* Fake Neighbors. */
/* This allows the sculpt tools to work on meshes with multiple connected components as they had
 * only one connected component. When initialized and enabled, the sculpt API will return extra
 * connectivity neighbors that are not in the real mesh. These neighbors are calculated for each
 * vertex using the minimum distance to a vertex that is in a different connected component. */

/* The fake neighbors first need to be ensured to be initialized.
 * After that tools which needs fake neighbors functionality need to
 * temporarily enable it:
 *
 *   void my_awesome_sculpt_tool() {
 *     SCULPT_fake_neighbors_ensure(object, brush->disconnected_distance_max);
 *     SCULPT_fake_neighbors_enable(ob);
 *
 *     ... Logic of the tool ...
 *     SCULPT_fake_neighbors_disable(ob);
 *   }
 *
 * Such approach allows to keep all the connectivity information ready for reuse
 * (without having lag prior to every stroke), but also makes it so the affect
 * is localized to a specific brushes and tools only. */

enum {
  SCULPT_TOPOLOGY_ID_NONE,
  SCULPT_TOPOLOGY_ID_DEFAULT,
};

static void fake_neighbor_init(SculptSession &ss, const float max_dist)
{
  const int totvert = SCULPT_vertex_count_get(ss);
  ss.fake_neighbors.fake_neighbor_index = static_cast<int *>(
      MEM_malloc_arrayN(totvert, sizeof(int), "fake neighbor"));
  for (int i = 0; i < totvert; i++) {
    ss.fake_neighbors.fake_neighbor_index[i] = FAKE_NEIGHBOR_NONE;
  }

  ss.fake_neighbors.current_max_distance = max_dist;
}

static void fake_neighbor_add(SculptSession &ss, PBVHVertRef v_a, PBVHVertRef v_b)
{
  int v_index_a = BKE_pbvh_vertex_to_index(*ss.pbvh, v_a);
  int v_index_b = BKE_pbvh_vertex_to_index(*ss.pbvh, v_b);

  if (ss.fake_neighbors.fake_neighbor_index[v_index_a] == FAKE_NEIGHBOR_NONE) {
    ss.fake_neighbors.fake_neighbor_index[v_index_a] = v_index_b;
    ss.fake_neighbors.fake_neighbor_index[v_index_b] = v_index_a;
  }
}

static void sculpt_pose_fake_neighbors_free(SculptSession &ss)
{
  MEM_SAFE_FREE(ss.fake_neighbors.fake_neighbor_index);
}

struct NearestVertexFakeNeighborData {
  PBVHVertRef nearest_vertex;
  float nearest_vertex_distance_sq;
  int current_topology_id;
};

static void do_fake_neighbor_search_task(SculptSession &ss,
                                         const float nearest_vertex_search_co[3],
                                         const float max_distance_sq,
                                         PBVHNode *node,
                                         NearestVertexFakeNeighborData *nvtd)
{
  PBVHVertexIter vd;
  BKE_pbvh_vertex_iter_begin (*ss.pbvh, node, vd, PBVH_ITER_UNIQUE) {
    int vd_topology_id = SCULPT_vertex_island_get(ss, vd.vertex);
    if (vd_topology_id != nvtd->current_topology_id &&
        ss.fake_neighbors.fake_neighbor_index[vd.index] == FAKE_NEIGHBOR_NONE)
    {
      float distance_squared = len_squared_v3v3(vd.co, nearest_vertex_search_co);
      if (distance_squared < nvtd->nearest_vertex_distance_sq &&
          distance_squared < max_distance_sq)
      {
        nvtd->nearest_vertex = vd.vertex;
        nvtd->nearest_vertex_distance_sq = distance_squared;
      }
    }
  }
  BKE_pbvh_vertex_iter_end;
}

static PBVHVertRef fake_neighbor_search(Object &ob, const PBVHVertRef vertex, float max_distance)
{
  SculptSession &ss = *ob.sculpt;

  const float3 center = SCULPT_vertex_co_get(ss, vertex);
  const float max_distance_sq = max_distance * max_distance;

  Vector<PBVHNode *> nodes = bke::pbvh::search_gather(*ss.pbvh, [&](PBVHNode &node) {
    return node_in_sphere(node, center, max_distance_sq, false);
  });
  if (nodes.is_empty()) {
    return BKE_pbvh_make_vref(PBVH_REF_NONE);
  }

  const float3 nearest_vertex_search_co = SCULPT_vertex_co_get(ss, vertex);

  NearestVertexFakeNeighborData nvtd;
  nvtd.nearest_vertex.i = -1;
  nvtd.nearest_vertex_distance_sq = FLT_MAX;
  nvtd.current_topology_id = SCULPT_vertex_island_get(ss, vertex);

  nvtd = threading::parallel_reduce(
      nodes.index_range(),
      1,
      nvtd,
      [&](const IndexRange range, NearestVertexFakeNeighborData nvtd) {
        for (const int i : range) {
          do_fake_neighbor_search_task(
              ss, nearest_vertex_search_co, max_distance_sq, nodes[i], &nvtd);
        }
        return nvtd;
      },
      [](const NearestVertexFakeNeighborData &a, const NearestVertexFakeNeighborData &b) {
        NearestVertexFakeNeighborData joined = a;
        if (joined.nearest_vertex.i == PBVH_REF_NONE) {
          joined.nearest_vertex = b.nearest_vertex;
          joined.nearest_vertex_distance_sq = b.nearest_vertex_distance_sq;
        }
        else if (b.nearest_vertex_distance_sq < joined.nearest_vertex_distance_sq) {
          joined.nearest_vertex = b.nearest_vertex;
          joined.nearest_vertex_distance_sq = b.nearest_vertex_distance_sq;
        }
        return joined;
      });

  return nvtd.nearest_vertex;
}

struct SculptTopologyIDFloodFillData {
  int next_id;
};

}  // namespace blender::ed::sculpt_paint

void SCULPT_boundary_info_ensure(Object &object)
{
  using namespace blender;
  SculptSession &ss = *object.sculpt;
  if (!ss.vertex_info.boundary.is_empty()) {
    return;
  }

  Mesh *base_mesh = BKE_mesh_from_object(&object);

  ss.vertex_info.boundary.resize(base_mesh->verts_num);
  Array<int> adjacent_faces_edge_count(base_mesh->edges_num, 0);
  array_utils::count_indices(base_mesh->corner_edges(), adjacent_faces_edge_count);

  const blender::Span<int2> edges = base_mesh->edges();
  for (const int e : edges.index_range()) {
    if (adjacent_faces_edge_count[e] < 2) {
      const int2 &edge = edges[e];
      ss.vertex_info.boundary[edge[0]].set();
      ss.vertex_info.boundary[edge[1]].set();
    }
  }
}

void SCULPT_fake_neighbors_ensure(Object &ob, const float max_dist)
{
  using namespace blender::ed::sculpt_paint;
  SculptSession &ss = *ob.sculpt;
  const int totvert = SCULPT_vertex_count_get(ss);

  /* Fake neighbors were already initialized with the same distance, so no need to be
   * recalculated.
   */
  if (ss.fake_neighbors.fake_neighbor_index && ss.fake_neighbors.current_max_distance == max_dist)
  {
    return;
  }

  SCULPT_topology_islands_ensure(ob);
  fake_neighbor_init(ss, max_dist);

  for (int i = 0; i < totvert; i++) {
    const PBVHVertRef from_v = BKE_pbvh_index_to_vertex(*ss.pbvh, i);

    /* This vertex does not have a fake neighbor yet, search one for it. */
    if (ss.fake_neighbors.fake_neighbor_index[i] == FAKE_NEIGHBOR_NONE) {
      const PBVHVertRef to_v = fake_neighbor_search(ob, from_v, max_dist);
      if (to_v.i != PBVH_REF_NONE) {
        /* Add the fake neighbor if available. */
        fake_neighbor_add(ss, from_v, to_v);
      }
    }
  }
}

void SCULPT_fake_neighbors_enable(Object &ob)
{
  SculptSession &ss = *ob.sculpt;
  BLI_assert(ss.fake_neighbors.fake_neighbor_index != nullptr);
  ss.fake_neighbors.use_fake_neighbors = true;
}

void SCULPT_fake_neighbors_disable(Object &ob)
{
  SculptSession &ss = *ob.sculpt;
  BLI_assert(ss.fake_neighbors.fake_neighbor_index != nullptr);
  ss.fake_neighbors.use_fake_neighbors = false;
}

void SCULPT_fake_neighbors_free(Object &ob)
{
  using namespace blender::ed::sculpt_paint;
  SculptSession &ss = *ob.sculpt;
  sculpt_pose_fake_neighbors_free(ss);
}

bool SCULPT_vertex_is_occluded(SculptSession &ss, PBVHVertRef vertex, bool original)
{
  using namespace blender;
  float ray_start[3], ray_end[3], ray_normal[3], face_normal[3];
  float co[3];

  copy_v3_v3(co, SCULPT_vertex_co_get(ss, vertex));

  ViewContext *vc = ss.cache ? ss.cache->vc : &ss.filter_cache->vc;

  const blender::float2 mouse = ED_view3d_project_float_v2_m4(
      vc->region, co, ss.cache ? ss.cache->projection_mat : ss.filter_cache->viewmat);

  int depth = SCULPT_raycast_init(vc, mouse, ray_end, ray_start, ray_normal, original);

  negate_v3(ray_normal);

  copy_v3_v3(ray_start, SCULPT_vertex_co_get(ss, vertex));
  madd_v3_v3fl(ray_start, ray_normal, 0.002);

  SculptRaycastData srd = {nullptr};
  srd.original = original;
  srd.ss = &ss;
  srd.hit = false;
  srd.ray_start = ray_start;
  srd.ray_normal = ray_normal;
  srd.depth = depth;
  srd.face_normal = face_normal;
  srd.corner_verts = ss.corner_verts;
  if (BKE_pbvh_type(*ss.pbvh) == PBVH_FACES) {
    srd.corner_tri_faces = BKE_pbvh_get_mesh(*ss.pbvh)->corner_tri_faces();
  }

  isect_ray_tri_watertight_v3_precalc(&srd.isect_precalc, ray_normal);
  bke::pbvh::raycast(
      *ss.pbvh,
      [&](PBVHNode &node, float *tmin) { sculpt_raycast_cb(node, srd, tmin); },
      ray_start,
      ray_normal,
      srd.original);

  return srd.hit;
}

void SCULPT_stroke_id_next(Object &ob)
{
  /* Manually wrap in int32 space to avoid tripping up undefined behavior
   * sanitizers.
   */
  ob.sculpt->stroke_id = uchar((int(ob.sculpt->stroke_id) + 1) & 255);
}

void SCULPT_stroke_id_ensure(Object &ob)
{
  using namespace blender;
  SculptSession &ss = *ob.sculpt;

  if (!ss.attrs.automasking_stroke_id) {
    SculptAttributeParams params = {0};
    ss.attrs.automasking_stroke_id = BKE_sculpt_attribute_ensure(
        &ob,
        bke::AttrDomain::Point,
        CD_PROP_INT8,
        SCULPT_ATTRIBUTE_NAME(automasking_stroke_id),
        &params);
  }
}

int SCULPT_vertex_island_get(const SculptSession &ss, PBVHVertRef vertex)
{
  if (ss.attrs.topology_island_key) {
    return *static_cast<uint8_t *>(SCULPT_vertex_attr_get(vertex, ss.attrs.topology_island_key));
  }

  return -1;
}

void SCULPT_topology_islands_invalidate(SculptSession &ss)
{
  ss.islands_valid = false;
}

void SCULPT_topology_islands_ensure(Object &ob)
{
  using namespace blender;
  using namespace blender::ed::sculpt_paint;
  SculptSession &ss = *ob.sculpt;

  if (ss.attrs.topology_island_key && ss.islands_valid && BKE_pbvh_type(*ss.pbvh) != PBVH_BMESH) {
    return;
  }

  SculptAttributeParams params;
  params.permanent = params.stroke_only = params.simple_array = false;

  ss.attrs.topology_island_key = BKE_sculpt_attribute_ensure(
      &ob,
      bke::AttrDomain::Point,
      CD_PROP_INT8,
      SCULPT_ATTRIBUTE_NAME(topology_island_key),
      &params);
  SCULPT_vertex_random_access_ensure(ss);

  int totvert = SCULPT_vertex_count_get(ss);
  Set<PBVHVertRef> visit;
  Vector<PBVHVertRef> stack;
  uint8_t island_nr = 0;

  for (int i = 0; i < totvert; i++) {
    PBVHVertRef vertex = BKE_pbvh_index_to_vertex(*ss.pbvh, i);

    if (visit.contains(vertex)) {
      continue;
    }

    stack.clear();
    stack.append(vertex);
    visit.add(vertex);

    while (stack.size()) {
      PBVHVertRef vertex2 = stack.pop_last();
      SculptVertexNeighborIter ni;

      *static_cast<uint8_t *>(
          SCULPT_vertex_attr_get(vertex2, ss.attrs.topology_island_key)) = island_nr;

      SCULPT_VERTEX_DUPLICATES_AND_NEIGHBORS_ITER_BEGIN (ss, vertex2, ni) {
        if (visit.add(ni.vertex) && hide::vert_any_face_visible_get(ss, ni.vertex)) {
          stack.append(ni.vertex);
        }
      }
      SCULPT_VERTEX_NEIGHBORS_ITER_END(ni);
    }

    island_nr++;
  }

  ss.islands_valid = true;
}

void SCULPT_cube_tip_init(const Sculpt & /*sd*/,
                          const Object &ob,
                          const Brush &brush,
                          float mat[4][4])
{
  using namespace blender::ed::sculpt_paint;
  SculptSession &ss = *ob.sculpt;
  float scale[4][4];
  float tmat[4][4];
  float unused[4][4];

  zero_m4(mat);
  calc_brush_local_mat(0.0, ob, unused, mat);

  /* NOTE: we ignore the radius scaling done inside of calc_brush_local_mat to
   * duplicate prior behavior.
   *
   * TODO: try disabling this and check that all edge cases work properly.
   */
  normalize_m4(mat);

  scale_m4_fl(scale, ss.cache->radius);
  mul_m4_m4m4(tmat, mat, scale);
  mul_v3_fl(tmat[1], brush.tip_scale_x);
  invert_m4_m4(mat, tmat);
}
/** \} */

namespace blender::ed::sculpt_paint {

void fill_factor_from_hide_and_mask(const Mesh &mesh,
                                    const Span<int> verts,
                                    const MutableSpan<float> r_factors)
{
  BLI_assert(verts.size() == r_factors.size());

  /* TODO: Avoid overhead of accessing attributes for every PBVH node. */
  const bke::AttributeAccessor attributes = mesh.attributes();
  if (const VArray mask = *attributes.lookup<float>(".sculpt_mask", bke::AttrDomain::Point)) {
    const VArraySpan span(mask);
    for (const int i : verts.index_range()) {
      r_factors[i] = 1.0f - span[verts[i]];
    }
  }
  else {
    r_factors.fill(1.0f);
  }

  if (const VArray hide_vert = *attributes.lookup<bool>(".hide_vert", bke::AttrDomain::Point)) {
    const VArraySpan span(hide_vert);
    for (const int i : verts.index_range()) {
      r_factors[i] = span[verts[i]] ? 0.0f : r_factors[i];
    }
  }
}

void calc_front_face(const float3 &view_normal,
                     const Span<float3> vert_normals,
                     const Span<int> verts,
                     const MutableSpan<float> factors)
{
  BLI_assert(verts.size() == factors.size());

  for (const int i : verts.index_range()) {
    const float dot = math::dot(view_normal, vert_normals[verts[i]]);
    factors[i] *= dot > 0.0f ? dot : 0.0f;
  }
}

void calc_distance_falloff(SculptSession &ss,
                           const Span<float3> positions,
                           const Span<int> verts,
                           const eBrushFalloffShape falloff_shape,
                           const MutableSpan<float> r_distances,
                           const MutableSpan<float> factors)
{
  BLI_assert(verts.size() == factors.size());
  BLI_assert(verts.size() == r_distances.size());

  SculptBrushTest test;
  const SculptBrushTestFn sculpt_brush_test_sq_fn = SCULPT_brush_test_init_with_falloff_shape(
      ss, test, falloff_shape);

  for (const int i : verts.index_range()) {
    if (factors[i] == 0.0f) {
      r_distances[i] = FLT_MAX;
      continue;
    }
    if (!sculpt_brush_test_sq_fn(test, positions[verts[i]])) {
      factors[i] = 0.0f;
      r_distances[i] = FLT_MAX;
      continue;
    }
    r_distances[i] = math::sqrt(test.dist);
  }
}

void calc_brush_strength_factors(const SculptSession &ss,
                                 const Brush &brush,
                                 const Span<int> verts,
                                 const Span<float> distances,
                                 const MutableSpan<float> factors)
{
  BLI_assert(verts.size() == distances.size());
  BLI_assert(verts.size() == factors.size());

  const StrokeCache &cache = *ss.cache;

  for (const int i : verts.index_range()) {
    if (factors[i] == 0.0f) {
      /* Skip already masked-out points, as they might be outside of the brush radius and be
       * unaffected anyway. Having such large values in the calculations below might lead to
       * non-finite values, leading to undesired results. */
      continue;
    }

    const float hardness = sculpt_apply_hardness(ss, distances[i]);
    const float strength = BKE_brush_curve_strength(&brush, hardness, cache.radius);

    factors[i] *= strength;
  }
}

void calc_brush_texture_factors(SculptSession &ss,
                                const Brush &brush,
                                const Span<float3> vert_positions,
                                const Span<int> verts,
                                const MutableSpan<float> factors)
{
  BLI_assert(verts.size() == factors.size());

  const int thread_id = BLI_task_parallel_thread_id(nullptr);
  const MTex *mtex = BKE_brush_mask_texture_get(&brush, OB_MODE_SCULPT);
  if (!mtex->tex) {
    return;
  }

  for (const int i : verts.index_range()) {
    float texture_value;
    float4 texture_rgba;
    /* NOTE: This is not a thread-safe call. */
    sculpt_apply_texture(
        ss, brush, vert_positions[verts[i]], thread_id, &texture_value, texture_rgba);

    factors[i] *= texture_value;
  }
}

void apply_translations(const Span<float3> translations,
                        const Span<int> verts,
                        const MutableSpan<float3> positions)
{
  BLI_assert(verts.size() == translations.size());

  for (const int i : verts.index_range()) {
    const int vert = verts[i];
    positions[vert] += translations[i];
  }
}

void apply_crazyspace_to_translations(const Span<float3x3> deform_imats,
                                      const Span<int> verts,
                                      const MutableSpan<float3> translations)
{
  BLI_assert(verts.size() == translations.size());

  for (const int i : verts.index_range()) {
    translations[i] = math::transform_point(deform_imats[verts[i]], translations[i]);
  }
}

void clip_and_lock_translations(const Sculpt &sd,
                                const SculptSession &ss,
                                const Span<float3> positions,
                                const Span<int> verts,
                                const MutableSpan<float3> translations)
{
  BLI_assert(verts.size() == translations.size());

  const StrokeCache *cache = ss.cache;
  if (!cache) {
    return;
  }
  for (const int axis : IndexRange(3)) {
    if (sd.flags & (SCULPT_LOCK_X << axis)) {
      for (float3 &translation : translations) {
        translation[axis] = 0.0f;
      }
      continue;
    }

    if (!(cache->flag & (CLIP_X << axis))) {
      continue;
    }

    const float4x4 mirror(cache->clip_mirror_mtx);
    const float4x4 mirror_inverse = math::invert(mirror);
    for (const int i : verts.index_range()) {
      const int vert = verts[i];

      /* Transform into the space of the mirror plane, check translations, then transform back. */
      float3 co_mirror = math::transform_point(mirror, positions[vert]);
      if (math::abs(co_mirror[axis]) > cache->clip_tolerance[axis]) {
        continue;
      }
      /* Clear the translation in the local space of the mirror object. */
      co_mirror[axis] = 0.0f;
      const float3 co_local = math::transform_point(mirror_inverse, co_mirror);
      translations[i][axis] = co_local[axis] - positions[vert][axis];
    }
  }
}

void apply_translations_to_shape_keys(Object &object,
                                      const Span<int> verts,
                                      const Span<float3> translations,
                                      const MutableSpan<float3> positions_orig)
{
  Mesh &mesh = *static_cast<Mesh *>(object.data);
  KeyBlock *active_key = BKE_keyblock_from_object(&object);
  if (!active_key) {
    return;
  }

  MutableSpan active_key_data(static_cast<float3 *>(active_key->data), active_key->totelem);
  if (active_key == mesh.key->refkey) {
    for (const int vert : verts) {
      active_key_data[vert] = positions_orig[vert];
    }
  }
  else {
    apply_translations(translations, verts, active_key_data);
  }

  /* For relative keys editing of base should update other keys. */
  if (bool *dependent = BKE_keyblock_get_dependent_keys(mesh.key, object.shapenr - 1)) {
    int i;
    LISTBASE_FOREACH_INDEX (KeyBlock *, other_key, &mesh.key->block, i) {
      if ((other_key != active_key) && dependent[i]) {
        MutableSpan<float3> data(static_cast<float3 *>(other_key->data), other_key->totelem);
        apply_translations(translations, verts, data);
      }
    }
    MEM_freeN(dependent);
  }
}

void apply_translations_to_pbvh(PBVH &pbvh, Span<int> verts, const Span<float3> translations)
{
  if (!BKE_pbvh_is_deformed(pbvh)) {
    return;
  }
  MutableSpan<float3> pbvh_positions = BKE_pbvh_get_vert_positions(pbvh);
  for (const int i : verts.index_range()) {
    const int vert = verts[i];
    pbvh_positions[vert] += translations[i];
  }
}

void scale_translations(const MutableSpan<float3> translations, const Span<float> factors)
{
  for (const int i : translations.index_range()) {
    translations[i] *= factors[i];
  }
}

void scale_factors(const MutableSpan<float> factors, const float strength)
{
  if (strength == 1.0f) {
    return;
  }
  for (float &factor : factors) {
    factor *= strength;
  }
}

<<<<<<< HEAD
void calc_vert_neighbors_interior(const OffsetIndices<int> faces,
                                  const Span<int> corner_verts,
                                  const GroupedSpan<int> vert_to_face,
                                  const BitSpan boundary_verts,
                                  const Span<bool> hide_poly,
                                  const Span<int> verts,
                                  const MutableSpan<Vector<int>> result)
{
  BLI_assert(result.size() == verts.size());
  BLI_assert(corner_verts.size() == faces.total_size());
  for (Vector<int> &vector : result) {
    vector.clear();
  }

  for (const int i : verts.index_range()) {
    const int vert = verts[i];
    Vector<int> &neighbors = result[i];
    for (const int face : vert_to_face[vert]) {
      if (!hide_poly.is_empty() && hide_poly[face]) {
        continue;
      }
      const int2 verts = bke::mesh::face_find_adjacent_verts(faces[face], corner_verts, vert);
      neighbors.append_non_duplicates(verts[0]);
      neighbors.append_non_duplicates(verts[1]);
    }

    if (boundary_verts[vert]) {
      if (neighbors.size() == 2) {
        /* Do not include neighbors of corner vertices. */
        neighbors.clear();
      }
      else {
        /* Only include other boundary vertices as neighbors of boundary vertices. */
        neighbors.remove_if([&](const int vert) { return !boundary_verts[vert]; });
      }
    }
  }
}

=======
>>>>>>> c5864a3d
}  // namespace blender::ed::sculpt_paint<|MERGE_RESOLUTION|>--- conflicted
+++ resolved
@@ -6756,7 +6756,6 @@
   }
 }
 
-<<<<<<< HEAD
 void calc_vert_neighbors_interior(const OffsetIndices<int> faces,
                                   const Span<int> corner_verts,
                                   const GroupedSpan<int> vert_to_face,
@@ -6796,6 +6795,4 @@
   }
 }
 
-=======
->>>>>>> c5864a3d
 }  // namespace blender::ed::sculpt_paint