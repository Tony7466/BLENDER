/* SPDX-FileCopyrightText: 2006 by Nicholas Bishop. All rights reserved.
 *
 * SPDX-License-Identifier: GPL-2.0-or-later */

/** \file
 * \ingroup edsculpt
 * Implements the Sculpt Mode tools.
 */

#include <cmath>
#include <cstdlib>
#include <cstring>
#include <iostream>

#include "MEM_guardedalloc.h"

#include "CLG_log.h"

#include "BLI_array_utils.hh"
#include "BLI_blenlib.h"
#include "BLI_dial_2d.h"
#include "BLI_ghash.h"
#include "BLI_math_geom.h"
#include "BLI_math_matrix.h"
#include "BLI_set.hh"
#include "BLI_span.hh"
#include "BLI_task.h"
#include "BLI_task.hh"
#include "BLI_utildefines.h"
#include "BLI_vector.hh"

#include "DNA_brush_types.h"
#include "DNA_customdata_types.h"
#include "DNA_key_types.h"
#include "DNA_node_types.h"
#include "DNA_object_types.h"
#include "DNA_scene_types.h"

#include "BKE_attribute.hh"
#include "BKE_brush.hh"
#include "BKE_ccg.h"
#include "BKE_colortools.hh"
#include "BKE_context.hh"
#include "BKE_customdata.hh"
#include "BKE_image.h"
#include "BKE_key.hh"
#include "BKE_layer.hh"
#include "BKE_lib_id.hh"
#include "BKE_main.hh"
#include "BKE_mesh.hh"
#include "BKE_mesh_mapping.hh"
#include "BKE_modifier.hh"
#include "BKE_multires.hh"
#include "BKE_node_runtime.hh"
#include "BKE_object.hh"
#include "BKE_object_types.hh"
#include "BKE_paint.hh"
#include "BKE_pbvh_api.hh"
#include "BKE_report.hh"
#include "BKE_scene.hh"
#include "BKE_subdiv_ccg.hh"
#include "BKE_subsurf.hh"
#include "BLI_math_vector.hh"

#include "NOD_texture.h"

#include "DEG_depsgraph.hh"

#include "WM_api.hh"
#include "WM_types.hh"

#include "ED_gpencil_legacy.hh"
#include "ED_paint.hh"
#include "ED_screen.hh"
#include "ED_sculpt.hh"
#include "ED_view3d.hh"

#include "paint_intern.hh"
#include "sculpt_intern.hh"

#include "RNA_access.hh"
#include "RNA_define.hh"

#include "bmesh.hh"

using blender::float3;
using blender::MutableSpan;
using blender::Set;
using blender::Span;
using blender::Vector;

static CLG_LogRef LOG = {"ed.sculpt_paint"};

namespace blender::ed::sculpt_paint {
float sculpt_calc_radius(ViewContext *vc,
                         const Brush *brush,
                         const Scene *scene,
                         const float3 location)
{
  if (!BKE_brush_use_locked_size(scene, brush)) {
    return paint_calc_object_space_radius(vc, location, BKE_brush_size_get(scene, brush));
  }
  else {
    return BKE_brush_unprojected_radius_get(scene, brush);
  }
}
}  // namespace blender::ed::sculpt_paint

bool ED_sculpt_report_if_shape_key_is_locked(const Object *ob, ReportList *reports)
{
  SculptSession *ss = ob->sculpt;

  BLI_assert(ss);

  if (ss->shapekey_active && (ss->shapekey_active->flag & KEYBLOCK_LOCKED_SHAPE) != 0) {
    if (reports) {
      BKE_reportf(reports, RPT_ERROR, "The active shape key of %s is locked", ob->id.name + 2);
    }
    return true;
  }

  return false;
}

/* -------------------------------------------------------------------- */
/** \name Sculpt PBVH Abstraction API
 *
 * This is read-only, for writing use PBVH vertex iterators. There vd.index matches
 * the indices used here.
 *
 * For multi-resolution, the same vertex in multiple grids is counted multiple times, with
 * different index for each grid.
 * \{ */

SculptMaskWriteInfo SCULPT_mask_get_for_write(SculptSession *ss)
{
  SculptMaskWriteInfo info;
  switch (BKE_pbvh_type(ss->pbvh)) {
    case PBVH_FACES: {
      Mesh *mesh = BKE_pbvh_get_mesh(ss->pbvh);
      info.layer = static_cast<float *>(CustomData_get_layer_named_for_write(
          &mesh->vert_data, CD_PROP_FLOAT, ".sculpt_mask", mesh->verts_num));
      break;
    }
    case PBVH_BMESH:
      info.bm_offset = CustomData_get_offset_named(
          &BKE_pbvh_get_bmesh(ss->pbvh)->vdata, CD_PROP_FLOAT, ".sculpt_mask");
      break;
    case PBVH_GRIDS:
      break;
  }
  return info;
}

void SCULPT_vertex_random_access_ensure(SculptSession *ss)
{
  if (BKE_pbvh_type(ss->pbvh) == PBVH_BMESH) {
    BM_mesh_elem_index_ensure(ss->bm, BM_VERT);
    BM_mesh_elem_table_ensure(ss->bm, BM_VERT);
  }
}

int SCULPT_vertex_count_get(const SculptSession *ss)
{
  switch (BKE_pbvh_type(ss->pbvh)) {
    case PBVH_FACES:
      return ss->totvert;
    case PBVH_BMESH:
      return BM_mesh_elem_count(BKE_pbvh_get_bmesh(ss->pbvh), BM_VERT);
    case PBVH_GRIDS:
      return BKE_pbvh_get_grid_num_verts(ss->pbvh);
  }

  return 0;
}

const float *SCULPT_vertex_co_get(const SculptSession *ss, PBVHVertRef vertex)
{
  switch (BKE_pbvh_type(ss->pbvh)) {
    case PBVH_FACES: {
      if (ss->shapekey_active || ss->deform_modifiers_active) {
        const Span<float3> positions = BKE_pbvh_get_vert_positions(ss->pbvh);
        return positions[vertex.i];
      }
      return ss->vert_positions[vertex.i];
    }
    case PBVH_BMESH:
      return ((BMVert *)vertex.i)->co;
    case PBVH_GRIDS: {
      const CCGKey *key = BKE_pbvh_get_grid_key(ss->pbvh);
      const int grid_index = vertex.i / key->grid_area;
      const int index_in_grid = vertex.i - grid_index * key->grid_area;
      CCGElem *elem = ss->subdiv_ccg->grids[grid_index];
      return CCG_elem_co(key, CCG_elem_offset(key, elem, index_in_grid));
    }
  }
  return nullptr;
}

bool SCULPT_has_loop_colors(const Object *ob)
{
  using namespace blender;
  Mesh *mesh = BKE_object_get_original_mesh(ob);
  const std::optional<bke::AttributeMetaData> meta_data = mesh->attributes().lookup_meta_data(
      mesh->active_color_attribute);
  if (!meta_data) {
    return false;
  }
  if (meta_data->domain != bke::AttrDomain::Corner) {
    return false;
  }
  if (!(CD_TYPE_AS_MASK(meta_data->data_type) & CD_MASK_COLOR_ALL)) {
    return false;
  }
  return true;
}

bool SCULPT_has_colors(const SculptSession *ss)
{
  return ss->vcol || ss->mcol;
}

void SCULPT_vertex_color_get(const SculptSession *ss, PBVHVertRef vertex, float r_color[4])
{
  BKE_pbvh_vertex_color_get(ss->pbvh, vertex, r_color);
}

void SCULPT_vertex_color_set(SculptSession *ss, PBVHVertRef vertex, const float color[4])
{
  BKE_pbvh_vertex_color_set(ss->pbvh, vertex, color);
}

void SCULPT_vertex_normal_get(const SculptSession *ss, PBVHVertRef vertex, float no[3])
{
  switch (BKE_pbvh_type(ss->pbvh)) {
    case PBVH_FACES: {
      const Span<float3> vert_normals = BKE_pbvh_get_vert_normals(ss->pbvh);
      copy_v3_v3(no, vert_normals[vertex.i]);
      break;
    }
    case PBVH_BMESH: {
      BMVert *v = (BMVert *)vertex.i;
      copy_v3_v3(no, v->no);
      break;
    }
    case PBVH_GRIDS: {
      const CCGKey *key = BKE_pbvh_get_grid_key(ss->pbvh);
      const int grid_index = vertex.i / key->grid_area;
      const int index_in_grid = vertex.i - grid_index * key->grid_area;
      CCGElem *elem = ss->subdiv_ccg->grids[grid_index];
      copy_v3_v3(no, CCG_elem_no(key, CCG_elem_offset(key, elem, index_in_grid)));
      break;
    }
  }
}

const float *SCULPT_vertex_persistent_co_get(SculptSession *ss, PBVHVertRef vertex)
{
  if (ss->attrs.persistent_co) {
    return (const float *)SCULPT_vertex_attr_get(vertex, ss->attrs.persistent_co);
  }

  return SCULPT_vertex_co_get(ss, vertex);
}

const float *SCULPT_vertex_co_for_grab_active_get(SculptSession *ss, PBVHVertRef vertex)
{
  if (BKE_pbvh_type(ss->pbvh) == PBVH_FACES) {
    /* Always grab active shape key if the sculpt happens on shapekey. */
    if (ss->shapekey_active) {
      const Span<float3> positions = BKE_pbvh_get_vert_positions(ss->pbvh);
      return positions[vertex.i];
    }

    /* Sculpting on the base mesh. */
    return ss->vert_positions[vertex.i];
  }

  /* Everything else, such as sculpting on multires. */
  return SCULPT_vertex_co_get(ss, vertex);
}

void SCULPT_vertex_limit_surface_get(SculptSession *ss, PBVHVertRef vertex, float r_co[3])
{
  switch (BKE_pbvh_type(ss->pbvh)) {
    case PBVH_FACES:
    case PBVH_BMESH:
      copy_v3_v3(r_co, SCULPT_vertex_co_get(ss, vertex));
      break;
    case PBVH_GRIDS: {
      const CCGKey *key = BKE_pbvh_get_grid_key(ss->pbvh);
      const int grid_index = vertex.i / key->grid_area;
      const int index_in_grid = vertex.i - grid_index * key->grid_area;

      SubdivCCGCoord coord{};
      coord.grid_index = grid_index;
      coord.x = index_in_grid % key->grid_size;
      coord.y = index_in_grid / key->grid_size;
      BKE_subdiv_ccg_eval_limit_point(*ss->subdiv_ccg, coord, r_co);
      break;
    }
  }
}

void SCULPT_vertex_persistent_normal_get(SculptSession *ss, PBVHVertRef vertex, float no[3])
{
  if (ss->attrs.persistent_no) {
    copy_v3_v3(no, (float *)SCULPT_vertex_attr_get(vertex, ss->attrs.persistent_no));
    return;
  }
  SCULPT_vertex_normal_get(ss, vertex, no);
}

float SCULPT_mask_get_at_grids_vert_index(const SubdivCCG &subdiv_ccg,
                                          const CCGKey &key,
                                          const int vert_index)
{
  if (key.mask_offset == -1) {
    return 0.0f;
  }
  const int grid_index = vert_index / key.grid_area;
  const int index_in_grid = vert_index - grid_index * key.grid_area;
  CCGElem *elem = subdiv_ccg.grids[grid_index];
  return *CCG_elem_offset_mask(&key, elem, index_in_grid);
}

PBVHVertRef SCULPT_active_vertex_get(SculptSession *ss)
{
  if (ELEM(BKE_pbvh_type(ss->pbvh), PBVH_FACES, PBVH_BMESH, PBVH_GRIDS)) {
    return ss->active_vertex;
  }

  return BKE_pbvh_make_vref(PBVH_REF_NONE);
}

const float *SCULPT_active_vertex_co_get(SculptSession *ss)
{
  return SCULPT_vertex_co_get(ss, SCULPT_active_vertex_get(ss));
}

MutableSpan<float3> SCULPT_mesh_deformed_positions_get(SculptSession *ss)
{
  switch (BKE_pbvh_type(ss->pbvh)) {
    case PBVH_FACES:
      if (ss->shapekey_active || ss->deform_modifiers_active) {
        return BKE_pbvh_get_vert_positions(ss->pbvh);
      }
      return ss->vert_positions;
    case PBVH_BMESH:
    case PBVH_GRIDS:
      return {};
  }
  return {};
}

float *SCULPT_brush_deform_target_vertex_co_get(SculptSession *ss,
                                                const int deform_target,
                                                PBVHVertexIter *iter)
{
  switch (deform_target) {
    case BRUSH_DEFORM_TARGET_GEOMETRY:
      return iter->co;
    case BRUSH_DEFORM_TARGET_CLOTH_SIM:
      return ss->cache->cloth_sim->deformation_pos[iter->index];
  }
  return iter->co;
}

eMeshSymmetryType SCULPT_mesh_symmetry_xyz_get(Object *object)
{
  const Mesh *mesh = BKE_mesh_from_object(object);
  return eMeshSymmetryType(mesh->symmetry & ME_SYMMETRY_ANY);
}

/* Sculpt Face Sets and Visibility. */

namespace blender::ed::sculpt_paint::face_set {

int active_face_set_get(SculptSession *ss)
{
  switch (BKE_pbvh_type(ss->pbvh)) {
    case PBVH_FACES:
      if (!ss->face_sets) {
        return SCULPT_FACE_SET_NONE;
      }
      return ss->face_sets[ss->active_face_index];
    case PBVH_GRIDS: {
      if (!ss->face_sets) {
        return SCULPT_FACE_SET_NONE;
      }
      const int face_index = BKE_subdiv_ccg_grid_to_face_index(*ss->subdiv_ccg,
                                                               ss->active_grid_index);
      return ss->face_sets[face_index];
    }
    case PBVH_BMESH:
      return SCULPT_FACE_SET_NONE;
  }
  return SCULPT_FACE_SET_NONE;
}

}  // namespace blender::ed::sculpt_paint::face_set

namespace blender::ed::sculpt_paint::hide {

bool vert_visible_get(const SculptSession *ss, PBVHVertRef vertex)
{
  switch (BKE_pbvh_type(ss->pbvh)) {
    case PBVH_FACES: {
      const Mesh *mesh = BKE_pbvh_get_mesh(ss->pbvh);
      const bke::AttributeAccessor attributes = mesh->attributes();
      const VArray hide_vert = *attributes.lookup_or_default<bool>(
          ".hide_vert", bke::AttrDomain::Point, false);
      return !hide_vert[vertex.i];
    }
    case PBVH_BMESH:
      return !BM_elem_flag_test((BMVert *)vertex.i, BM_ELEM_HIDDEN);
    case PBVH_GRIDS: {
      const CCGKey *key = BKE_pbvh_get_grid_key(ss->pbvh);
      const int grid_index = vertex.i / key->grid_area;
      const int index_in_grid = vertex.i - grid_index * key->grid_area;
      if (!ss->subdiv_ccg->grid_hidden.is_empty()) {
        return !ss->subdiv_ccg->grid_hidden[grid_index][index_in_grid];
      }
    }
  }
  return true;
}

bool vert_any_face_visible_get(SculptSession *ss, PBVHVertRef vertex)
{
  switch (BKE_pbvh_type(ss->pbvh)) {
    case PBVH_FACES: {
      if (!ss->hide_poly) {
        return true;
      }
      for (const int face : ss->vert_to_face_map[vertex.i]) {
        if (!ss->hide_poly[face]) {
          return true;
        }
      }
      return false;
    }
    case PBVH_BMESH:
      return true;
    case PBVH_GRIDS:
      return true;
  }
  return true;
}

bool vert_all_faces_visible_get(const SculptSession *ss, PBVHVertRef vertex)
{
  switch (BKE_pbvh_type(ss->pbvh)) {
    case PBVH_FACES: {
      if (!ss->hide_poly) {
        return true;
      }
      for (const int face : ss->vert_to_face_map[vertex.i]) {
        if (ss->hide_poly[face]) {
          return false;
        }
      }
      return true;
    }
    case PBVH_BMESH: {
      BMVert *v = (BMVert *)vertex.i;
      BMEdge *e = v->e;

      if (!e) {
        return true;
      }

      do {
        BMLoop *l = e->l;

        if (!l) {
          continue;
        }

        do {
          if (BM_elem_flag_test(l->f, BM_ELEM_HIDDEN)) {
            return false;
          }
        } while ((l = l->radial_next) != e->l);
      } while ((e = BM_DISK_EDGE_NEXT(e, v)) != v->e);

      return true;
    }
    case PBVH_GRIDS: {
      if (!ss->hide_poly) {
        return true;
      }
      const CCGKey *key = BKE_pbvh_get_grid_key(ss->pbvh);
      const int grid_index = vertex.i / key->grid_area;
      const int face_index = BKE_subdiv_ccg_grid_to_face_index(*ss->subdiv_ccg, grid_index);
      return !ss->hide_poly[face_index];
    }
  }
  return true;
}

}  // namespace blender::ed::sculpt_paint::hide

namespace blender::ed::sculpt_paint::face_set {

int vert_face_set_get(SculptSession *ss, PBVHVertRef vertex)
{
  switch (BKE_pbvh_type(ss->pbvh)) {
    case PBVH_FACES: {
      if (!ss->face_sets) {
        return SCULPT_FACE_SET_NONE;
      }
      int face_set = 0;
      for (const int face_index : ss->vert_to_face_map[vertex.i]) {
        if (ss->face_sets[face_index] > face_set) {
          face_set = ss->face_sets[face_index];
        }
      }
      return face_set;
    }
    case PBVH_BMESH:
      return 0;
    case PBVH_GRIDS: {
      if (!ss->face_sets) {
        return SCULPT_FACE_SET_NONE;
      }
      const CCGKey *key = BKE_pbvh_get_grid_key(ss->pbvh);
      const int grid_index = vertex.i / key->grid_area;
      const int face_index = BKE_subdiv_ccg_grid_to_face_index(*ss->subdiv_ccg, grid_index);
      return ss->face_sets[face_index];
    }
  }
  return 0;
}

bool vert_has_face_set(SculptSession *ss, PBVHVertRef vertex, int face_set)
{
  switch (BKE_pbvh_type(ss->pbvh)) {
    case PBVH_FACES: {
      if (!ss->face_sets) {
        return face_set == SCULPT_FACE_SET_NONE;
      }
      for (const int face_index : ss->vert_to_face_map[vertex.i]) {
        if (ss->face_sets[face_index] == face_set) {
          return true;
        }
      }
      return false;
    }
    case PBVH_BMESH:
      return true;
    case PBVH_GRIDS: {
      if (!ss->face_sets) {
        return face_set == SCULPT_FACE_SET_NONE;
      }
      const CCGKey *key = BKE_pbvh_get_grid_key(ss->pbvh);
      const int grid_index = vertex.i / key->grid_area;
      const int face_index = BKE_subdiv_ccg_grid_to_face_index(*ss->subdiv_ccg, grid_index);
      return ss->face_sets[face_index] == face_set;
    }
  }
  return true;
}

static bool sculpt_check_unique_face_set_in_base_mesh(SculptSession *ss, int index)
{
  if (!ss->face_sets) {
    return true;
  }
  int face_set = -1;
  for (const int face_index : ss->vert_to_face_map[index]) {
    if (face_set == -1) {
      face_set = ss->face_sets[face_index];
    }
    else {
      if (ss->face_sets[face_index] != face_set) {
        return false;
      }
    }
  }
  return true;
}

/**
 * Checks if the face sets of the adjacent faces to the edge between \a v1 and \a v2
 * in the base mesh are equal.
 */
static bool sculpt_check_unique_face_set_for_edge_in_base_mesh(SculptSession *ss, int v1, int v2)
{
  const Span<int> vert_map = ss->vert_to_face_map[v1];
  int p1 = -1, p2 = -1;
  for (int i = 0; i < vert_map.size(); i++) {
    const int face_i = vert_map[i];
    for (const int corner : ss->faces[face_i]) {
      if (ss->corner_verts[corner] == v2) {
        if (p1 == -1) {
          p1 = vert_map[i];
          break;
        }

        if (p2 == -1) {
          p2 = vert_map[i];
          break;
        }
      }
    }
  }

  if (p1 != -1 && p2 != -1) {
    return ss->face_sets[p1] == ss->face_sets[p2];
  }
  return true;
}

bool vert_has_unique_face_set(SculptSession *ss, PBVHVertRef vertex)
{
  switch (BKE_pbvh_type(ss->pbvh)) {
    case PBVH_FACES: {
      return sculpt_check_unique_face_set_in_base_mesh(ss, vertex.i);
    }
    case PBVH_BMESH:
      return true;
    case PBVH_GRIDS: {
      if (!ss->face_sets) {
        return true;
      }
      const CCGKey *key = BKE_pbvh_get_grid_key(ss->pbvh);
      const int grid_index = vertex.i / key->grid_area;
      const int index_in_grid = vertex.i - grid_index * key->grid_area;
      SubdivCCGCoord coord{};
      coord.grid_index = grid_index;
      coord.x = index_in_grid % key->grid_size;
      coord.y = index_in_grid / key->grid_size;
      int v1, v2;
      const SubdivCCGAdjacencyType adjacency = BKE_subdiv_ccg_coarse_mesh_adjacency_info_get(
          *ss->subdiv_ccg, coord, ss->corner_verts, ss->faces, v1, v2);
      switch (adjacency) {
        case SUBDIV_CCG_ADJACENT_VERTEX:
          return sculpt_check_unique_face_set_in_base_mesh(ss, v1);
        case SUBDIV_CCG_ADJACENT_EDGE:
          return sculpt_check_unique_face_set_for_edge_in_base_mesh(ss, v1, v2);
        case SUBDIV_CCG_ADJACENT_NONE:
          return true;
      }
    }
  }
  return false;
}

}  // namespace blender::ed::sculpt_paint::face_set

/* Sculpt Neighbor Iterators */

#define SCULPT_VERTEX_NEIGHBOR_FIXED_CAPACITY 256

static void sculpt_vertex_neighbor_add(SculptVertexNeighborIter *iter,
                                       PBVHVertRef neighbor,
                                       int neighbor_index)
{
  for (int i = 0; i < iter->size; i++) {
    if (iter->neighbors[i].i == neighbor.i) {
      return;
    }
  }

  if (iter->size >= iter->capacity) {
    iter->capacity += SCULPT_VERTEX_NEIGHBOR_FIXED_CAPACITY;

    if (iter->neighbors == iter->neighbors_fixed) {
      iter->neighbors = static_cast<PBVHVertRef *>(
          MEM_mallocN(iter->capacity * sizeof(PBVHVertRef), "neighbor array"));
      memcpy(iter->neighbors, iter->neighbors_fixed, sizeof(PBVHVertRef) * iter->size);
    }
    else {
      iter->neighbors = static_cast<PBVHVertRef *>(MEM_reallocN_id(
          iter->neighbors, iter->capacity * sizeof(PBVHVertRef), "neighbor array"));
    }

    if (iter->neighbor_indices == iter->neighbor_indices_fixed) {
      iter->neighbor_indices = static_cast<int *>(
          MEM_mallocN(iter->capacity * sizeof(int), "neighbor array"));
      memcpy(iter->neighbor_indices, iter->neighbor_indices_fixed, sizeof(int) * iter->size);
    }
    else {
      iter->neighbor_indices = static_cast<int *>(
          MEM_reallocN_id(iter->neighbor_indices, iter->capacity * sizeof(int), "neighbor array"));
    }
  }

  iter->neighbors[iter->size] = neighbor;
  iter->neighbor_indices[iter->size] = neighbor_index;
  iter->size++;
}

static void sculpt_vertex_neighbors_get_bmesh(PBVHVertRef vertex, SculptVertexNeighborIter *iter)
{
  BMVert *v = (BMVert *)vertex.i;
  BMIter liter;
  BMLoop *l;
  iter->size = 0;
  iter->num_duplicates = 0;
  iter->capacity = SCULPT_VERTEX_NEIGHBOR_FIXED_CAPACITY;
  iter->neighbors = iter->neighbors_fixed;
  iter->neighbor_indices = iter->neighbor_indices_fixed;

  BM_ITER_ELEM (l, &liter, v, BM_LOOPS_OF_VERT) {
    const BMVert *adj_v[2] = {l->prev->v, l->next->v};
    for (int i = 0; i < ARRAY_SIZE(adj_v); i++) {
      const BMVert *v_other = adj_v[i];
      if (v_other != v) {
        sculpt_vertex_neighbor_add(
            iter, BKE_pbvh_make_vref(intptr_t(v_other)), BM_elem_index_get(v_other));
      }
    }
  }
}

static void sculpt_vertex_neighbors_get_faces(SculptSession *ss,
                                              PBVHVertRef vertex,
                                              SculptVertexNeighborIter *iter)
{
  iter->size = 0;
  iter->num_duplicates = 0;
  iter->capacity = SCULPT_VERTEX_NEIGHBOR_FIXED_CAPACITY;
  iter->neighbors = iter->neighbors_fixed;
  iter->neighbor_indices = iter->neighbor_indices_fixed;

  for (const int face_i : ss->vert_to_face_map[vertex.i]) {
    if (ss->hide_poly && ss->hide_poly[face_i]) {
      /* Skip connectivity from hidden faces. */
      continue;
    }
    const blender::IndexRange face = ss->faces[face_i];
    const blender::int2 f_adj_v = blender::bke::mesh::face_find_adjacent_verts(
        face, ss->corner_verts, vertex.i);
    for (int j = 0; j < 2; j++) {
      if (f_adj_v[j] != vertex.i) {
        sculpt_vertex_neighbor_add(iter, BKE_pbvh_make_vref(f_adj_v[j]), f_adj_v[j]);
      }
    }
  }

  if (ss->fake_neighbors.use_fake_neighbors) {
    BLI_assert(ss->fake_neighbors.fake_neighbor_index != nullptr);
    if (ss->fake_neighbors.fake_neighbor_index[vertex.i] != FAKE_NEIGHBOR_NONE) {
      sculpt_vertex_neighbor_add(
          iter,
          BKE_pbvh_make_vref(ss->fake_neighbors.fake_neighbor_index[vertex.i]),
          ss->fake_neighbors.fake_neighbor_index[vertex.i]);
    }
  }
}

static void sculpt_vertex_neighbors_get_grids(SculptSession *ss,
                                              const PBVHVertRef vertex,
                                              const bool include_duplicates,
                                              SculptVertexNeighborIter *iter)
{
  /* TODO: optimize this. We could fill #SculptVertexNeighborIter directly,
   * maybe provide coordinate and mask pointers directly rather than converting
   * back and forth between #CCGElem and global index. */
  const CCGKey *key = BKE_pbvh_get_grid_key(ss->pbvh);
  const int grid_index = vertex.i / key->grid_area;
  const int index_in_grid = vertex.i - grid_index * key->grid_area;

  SubdivCCGCoord coord{};
  coord.grid_index = grid_index;
  coord.x = index_in_grid % key->grid_size;
  coord.y = index_in_grid / key->grid_size;

  SubdivCCGNeighbors neighbors;
  BKE_subdiv_ccg_neighbor_coords_get(*ss->subdiv_ccg, coord, include_duplicates, neighbors);

  iter->size = 0;
  iter->num_duplicates = neighbors.num_duplicates;
  iter->capacity = SCULPT_VERTEX_NEIGHBOR_FIXED_CAPACITY;
  iter->neighbors = iter->neighbors_fixed;
  iter->neighbor_indices = iter->neighbor_indices_fixed;

  for (int i = 0; i < neighbors.size; i++) {
    int v = neighbors.coords[i].grid_index * key->grid_area +
            neighbors.coords[i].y * key->grid_size + neighbors.coords[i].x;

    sculpt_vertex_neighbor_add(iter, BKE_pbvh_make_vref(v), v);
  }

  if (ss->fake_neighbors.use_fake_neighbors) {
    BLI_assert(ss->fake_neighbors.fake_neighbor_index != nullptr);
    if (ss->fake_neighbors.fake_neighbor_index[vertex.i] != FAKE_NEIGHBOR_NONE) {
      int v = ss->fake_neighbors.fake_neighbor_index[vertex.i];
      sculpt_vertex_neighbor_add(iter, BKE_pbvh_make_vref(v), v);
    }
  }

  if (neighbors.coords != neighbors.coords_fixed) {
    MEM_freeN(neighbors.coords);
  }
}

void SCULPT_vertex_neighbors_get(SculptSession *ss,
                                 const PBVHVertRef vertex,
                                 const bool include_duplicates,
                                 SculptVertexNeighborIter *iter)
{
  switch (BKE_pbvh_type(ss->pbvh)) {
    case PBVH_FACES:
      sculpt_vertex_neighbors_get_faces(ss, vertex, iter);
      return;
    case PBVH_BMESH:
      sculpt_vertex_neighbors_get_bmesh(vertex, iter);
      return;
    case PBVH_GRIDS:
      sculpt_vertex_neighbors_get_grids(ss, vertex, include_duplicates, iter);
      return;
  }
}

static bool sculpt_check_boundary_vertex_in_base_mesh(const SculptSession *ss, const int index)
{
  return ss->vertex_info.boundary[index];
}

bool SCULPT_vertex_is_boundary(const SculptSession *ss, const PBVHVertRef vertex)
{
  using namespace blender::ed::sculpt_paint;
  switch (BKE_pbvh_type(ss->pbvh)) {
    case PBVH_FACES: {
      if (!hide::vert_all_faces_visible_get(ss, vertex)) {
        return true;
      }
      return sculpt_check_boundary_vertex_in_base_mesh(ss, vertex.i);
    }
    case PBVH_BMESH: {
      BMVert *v = (BMVert *)vertex.i;
      return BM_vert_is_boundary(v);
    }

    case PBVH_GRIDS: {
      const CCGKey *key = BKE_pbvh_get_grid_key(ss->pbvh);
      const int grid_index = vertex.i / key->grid_area;
      const int index_in_grid = vertex.i - grid_index * key->grid_area;
      SubdivCCGCoord coord{};
      coord.grid_index = grid_index;
      coord.x = index_in_grid % key->grid_size;
      coord.y = index_in_grid / key->grid_size;
      int v1, v2;
      const SubdivCCGAdjacencyType adjacency = BKE_subdiv_ccg_coarse_mesh_adjacency_info_get(
          *ss->subdiv_ccg, coord, ss->corner_verts, ss->faces, v1, v2);
      switch (adjacency) {
        case SUBDIV_CCG_ADJACENT_VERTEX:
          return sculpt_check_boundary_vertex_in_base_mesh(ss, v1);
        case SUBDIV_CCG_ADJACENT_EDGE:
          return sculpt_check_boundary_vertex_in_base_mesh(ss, v1) &&
                 sculpt_check_boundary_vertex_in_base_mesh(ss, v2);
        case SUBDIV_CCG_ADJACENT_NONE:
          return false;
      }
    }
  }

  return false;
}

/* Utilities */

bool SCULPT_stroke_is_main_symmetry_pass(blender::ed::sculpt_paint::StrokeCache *cache)
{
  return cache->mirror_symmetry_pass == 0 && cache->radial_symmetry_pass == 0 &&
         cache->tile_pass == 0;
}

bool SCULPT_stroke_is_first_brush_step(blender::ed::sculpt_paint::StrokeCache *cache)
{
  return cache->first_time && cache->mirror_symmetry_pass == 0 &&
         cache->radial_symmetry_pass == 0 && cache->tile_pass == 0;
}

bool SCULPT_stroke_is_first_brush_step_of_symmetry_pass(
    blender::ed::sculpt_paint::StrokeCache *cache)
{
  return cache->first_time;
}

bool SCULPT_check_vertex_pivot_symmetry(const float vco[3], const float pco[3], const char symm)
{
  bool is_in_symmetry_area = true;
  for (int i = 0; i < 3; i++) {
    char symm_it = 1 << i;
    if (symm & symm_it) {
      if (pco[i] == 0.0f) {
        if (vco[i] > 0.0f) {
          is_in_symmetry_area = false;
        }
      }
      if (vco[i] * pco[i] < 0.0f) {
        is_in_symmetry_area = false;
      }
    }
  }
  return is_in_symmetry_area;
}

struct NearestVertexData {
  PBVHVertRef nearest_vertex;
  float nearest_vertex_distance_sq;
};

static void nearest_vertex_get_node(PBVH *pbvh,
                                    const float nearest_vertex_search_co[3],
                                    const float max_distance_sq,
                                    PBVHNode *node,
                                    NearestVertexData *nvtd)
{
  PBVHVertexIter vd;
  BKE_pbvh_vertex_iter_begin (pbvh, node, vd, PBVH_ITER_UNIQUE) {
    float distance_squared = len_squared_v3v3(vd.co, nearest_vertex_search_co);
    if (distance_squared < nvtd->nearest_vertex_distance_sq && distance_squared < max_distance_sq)
    {
      nvtd->nearest_vertex = vd.vertex;
      nvtd->nearest_vertex_distance_sq = distance_squared;
    }
  }
  BKE_pbvh_vertex_iter_end;
}

PBVHVertRef SCULPT_nearest_vertex_get(Object *ob,
                                      const float co[3],
                                      float max_distance,
                                      bool use_original)
{
  using namespace blender;
  using namespace blender::ed::sculpt_paint;
  SculptSession *ss = ob->sculpt;

  const float max_distance_sq = max_distance * max_distance;

  Vector<PBVHNode *> nodes = blender::bke::pbvh::search_gather(ss->pbvh, [&](PBVHNode &node) {
    return node_in_sphere(node, co, max_distance_sq, use_original);
  });
  if (nodes.is_empty()) {
    return BKE_pbvh_make_vref(PBVH_REF_NONE);
  }

  return threading::parallel_reduce(
             nodes.index_range(),
             1,
             NearestVertexData{{PBVH_REF_NONE}, FLT_MAX},
             [&](const IndexRange range, NearestVertexData nearest) {
               for (const int i : range) {
                 nearest_vertex_get_node(ss->pbvh, co, max_distance_sq, nodes[i], &nearest);
               }
               return nearest;
             },
             [](const NearestVertexData a, const NearestVertexData b) {
               return a.nearest_vertex_distance_sq < b.nearest_vertex_distance_sq ? a : b;
             })
      .nearest_vertex;
}

bool SCULPT_is_symmetry_iteration_valid(char i, char symm)
{
  return i == 0 || (symm & i && (symm != 5 || i != 3) && (symm != 6 || !ELEM(i, 3, 5)));
}

bool SCULPT_is_vertex_inside_brush_radius_symm(const float vertex[3],
                                               const float br_co[3],
                                               float radius,
                                               char symm)
{
  for (ePaintSymmetryFlags symmpass = PAINT_SYMM_NONE; symmpass <= symm; symmpass++) {
    if (!SCULPT_is_symmetry_iteration_valid(symmpass, symm)) {
      continue;
    }
    float location[3];
    flip_v3_v3(location, br_co, symmpass);
    if (len_squared_v3v3(location, vertex) < radius * radius) {
      return true;
    }
  }
  return false;
}

void SCULPT_tag_update_overlays(bContext *C)
{
  ARegion *region = CTX_wm_region(C);
  ED_region_tag_redraw(region);

  Object *ob = CTX_data_active_object(C);
  WM_event_add_notifier(C, NC_OBJECT | ND_DRAW, ob);

  DEG_id_tag_update(&ob->id, ID_RECALC_SHADING);

  RegionView3D *rv3d = CTX_wm_region_view3d(C);
  if (!BKE_sculptsession_use_pbvh_draw(ob, rv3d)) {
    DEG_id_tag_update(&ob->id, ID_RECALC_GEOMETRY);
  }
}

/** \} */

/* -------------------------------------------------------------------- */
/** \name Sculpt Flood Fill API
 *
 * Iterate over connected vertices, starting from one or more initial vertices.
 * \{ */

namespace blender::ed::sculpt_paint::flood_fill {

void init_fill(SculptSession *ss, SculptFloodFill *flood)
{
  SCULPT_vertex_random_access_ensure(ss);
  flood->visited_verts.resize(SCULPT_vertex_count_get(ss));
}

void add_initial(SculptFloodFill *flood, PBVHVertRef vertex)
{
  flood->queue.push(vertex);
}

void add_and_skip_initial(SculptFloodFill *flood, PBVHVertRef vertex)
{
  flood->queue.push(vertex);
  flood->visited_verts[vertex.i].set(vertex.i);
}

void add_initial_with_symmetry(
    Object *ob, SculptSession *ss, SculptFloodFill *flood, PBVHVertRef vertex, float radius)
{
  /* Add active vertex and symmetric vertices to the queue. */
  const char symm = SCULPT_mesh_symmetry_xyz_get(ob);
  for (ePaintSymmetryFlags symmpass = PAINT_SYMM_NONE; symmpass <= symm; symmpass++) {
    if (!SCULPT_is_symmetry_iteration_valid(symmpass, symm)) {
      continue;
    }
    PBVHVertRef v = {PBVH_REF_NONE};

    if (symmpass == PAINT_SYMM_NONE) {
      v = vertex;
    }
    else if (radius > 0.0f) {
      float radius_squared = (radius == FLT_MAX) ? FLT_MAX : radius * radius;
      float location[3];
<<<<<<< HEAD
      flip_v3_v3(location, SCULPT_vertex_co_get(ss, vertex), symmpass);
      v = SCULPT_nearest_vertex_get(sd, ob, location, radius_squared, false);
=======
      flip_v3_v3(location, SCULPT_vertex_co_get(ss, vertex), ePaintSymmetryFlags(i));
      v = SCULPT_nearest_vertex_get(ob, location, radius_squared, false);
>>>>>>> ed5fb3ea
    }

    if (v.i != PBVH_REF_NONE) {
      add_initial(flood, v);
    }
  }
}

void add_active(Object *ob, SculptSession *ss, SculptFloodFill *flood, float radius)
{
  /* Add active vertex and symmetric vertices to the queue. */
  const char symm = SCULPT_mesh_symmetry_xyz_get(ob);

  for (ePaintSymmetryFlags symmpass = PAINT_SYMM_NONE; symmpass <= symm; symmpass++) {
    if (!SCULPT_is_symmetry_iteration_valid(symmpass, symm)) {
      continue;
    }

    PBVHVertRef v = {PBVH_REF_NONE};

    if (symmpass == PAINT_SYMM_NONE) {
      v = SCULPT_active_vertex_get(ss);
    }
    else if (radius > 0.0f) {
      float location[3];
<<<<<<< HEAD
      flip_v3_v3(location, SCULPT_active_vertex_co_get(ss), symmpass);
      v = SCULPT_nearest_vertex_get(sd, ob, location, radius, false);
=======
      flip_v3_v3(location, SCULPT_active_vertex_co_get(ss), ePaintSymmetryFlags(i));
      v = SCULPT_nearest_vertex_get(ob, location, radius, false);
>>>>>>> ed5fb3ea
    }

    if (v.i != PBVH_REF_NONE) {
      add_initial(flood, v);
    }
  }
}

void execute(SculptSession *ss,
             SculptFloodFill *flood,
             bool (*func)(SculptSession *ss,
                          PBVHVertRef from_v,
                          PBVHVertRef to_v,
                          bool is_duplicate,
                          void *userdata),
             void *userdata)
{
  while (!flood->queue.empty()) {
    PBVHVertRef from_v = flood->queue.front();
    flood->queue.pop();

    SculptVertexNeighborIter ni;
    SCULPT_VERTEX_DUPLICATES_AND_NEIGHBORS_ITER_BEGIN (ss, from_v, ni) {
      const PBVHVertRef to_v = ni.vertex;
      int to_v_i = BKE_pbvh_vertex_to_index(ss->pbvh, to_v);

      if (flood->visited_verts[to_v_i]) {
        continue;
      }

      if (!hide::vert_visible_get(ss, to_v)) {
        continue;
      }

      flood->visited_verts[BKE_pbvh_vertex_to_index(ss->pbvh, to_v)].set();

      if (func(ss, from_v, to_v, ni.is_duplicate, userdata)) {
        flood->queue.push(to_v);
      }
    }
    SCULPT_VERTEX_NEIGHBORS_ITER_END(ni);
  }
}

}  // namespace blender::ed::sculpt_paint::flood_fill

/** \} */

/* -------------------------------------------------------------------- */
/** \name Tool Capabilities
 *
 * Avoid duplicate checks, internal logic only,
 * share logic with #rna_def_sculpt_capabilities where possible.
 * \{ */

static bool sculpt_tool_needs_original(const char sculpt_tool)
{
  return ELEM(sculpt_tool,
              SCULPT_TOOL_GRAB,
              SCULPT_TOOL_ROTATE,
              SCULPT_TOOL_THUMB,
              SCULPT_TOOL_LAYER,
              SCULPT_TOOL_DRAW_SHARP,
              SCULPT_TOOL_ELASTIC_DEFORM,
              SCULPT_TOOL_SMOOTH,
              SCULPT_TOOL_BOUNDARY,
              SCULPT_TOOL_POSE);
}

static bool sculpt_tool_is_proxy_used(const char sculpt_tool)
{
  return ELEM(sculpt_tool,
              SCULPT_TOOL_SMOOTH,
              SCULPT_TOOL_LAYER,
              SCULPT_TOOL_POSE,
              SCULPT_TOOL_DISPLACEMENT_SMEAR,
              SCULPT_TOOL_BOUNDARY,
              SCULPT_TOOL_CLOTH,
              SCULPT_TOOL_PAINT,
              SCULPT_TOOL_SMEAR,
              SCULPT_TOOL_DRAW_FACE_SETS);
}

static bool sculpt_brush_use_topology_rake(const SculptSession *ss, const Brush *brush)
{
  return SCULPT_TOOL_HAS_TOPOLOGY_RAKE(brush->sculpt_tool) &&
         (brush->topology_rake_factor > 0.0f) && (ss->bm != nullptr);
}

/**
 * Test whether the #StrokeCache.sculpt_normal needs update in #do_brush_action
 */
static int sculpt_brush_needs_normal(const SculptSession *ss, Sculpt *sd, const Brush *brush)
{
  using namespace blender::ed::sculpt_paint;
  const MTex *mask_tex = BKE_brush_mask_texture_get(brush, OB_MODE_SCULPT);
  return ((SCULPT_TOOL_HAS_NORMAL_WEIGHT(brush->sculpt_tool) &&
           (ss->cache->normal_weight > 0.0f)) ||
          auto_mask::needs_normal(ss, sd, brush) ||
          ELEM(brush->sculpt_tool,
               SCULPT_TOOL_BLOB,
               SCULPT_TOOL_CREASE,
               SCULPT_TOOL_DRAW,
               SCULPT_TOOL_DRAW_SHARP,
               SCULPT_TOOL_CLOTH,
               SCULPT_TOOL_LAYER,
               SCULPT_TOOL_NUDGE,
               SCULPT_TOOL_ROTATE,
               SCULPT_TOOL_ELASTIC_DEFORM,
               SCULPT_TOOL_THUMB) ||

          (mask_tex->brush_map_mode == MTEX_MAP_MODE_AREA)) ||
         sculpt_brush_use_topology_rake(ss, brush) ||
         BKE_brush_has_cube_tip(brush, PaintMode::Sculpt);
}

static bool sculpt_brush_needs_rake_rotation(const Brush *brush)
{
  return SCULPT_TOOL_HAS_RAKE(brush->sculpt_tool) && (brush->rake_factor != 0.0f);
}

/** \} */

/* -------------------------------------------------------------------- */
/** \name Sculpt Init/Update
 * \{ */

enum StrokeFlags {
  CLIP_X = 1,
  CLIP_Y = 2,
  CLIP_Z = 4,
};

void SCULPT_orig_vert_data_unode_init(SculptOrigVertData *data,
                                      Object *ob,
                                      blender::ed::sculpt_paint::undo::Node *unode)
{
  SculptSession *ss = ob->sculpt;
  BMesh *bm = ss->bm;

  memset(data, 0, sizeof(*data));
  data->unode = unode;

  if (bm) {
    data->bm_log = ss->bm_log;
  }
  else {
    data->coords = reinterpret_cast<float(*)[3]>(data->unode->position.data());
    data->normals = reinterpret_cast<float(*)[3]>(data->unode->normal.data());
    data->vmasks = data->unode->mask.data();
    data->colors = reinterpret_cast<float(*)[4]>(data->unode->col.data());
  }
}

void SCULPT_orig_vert_data_init(SculptOrigVertData *data,
                                Object *ob,
                                PBVHNode *node,
                                blender::ed::sculpt_paint::undo::Type type)
{
  using namespace blender::ed::sculpt_paint;
  undo::Node *unode = undo::push_node(ob, node, type);
  SCULPT_orig_vert_data_unode_init(data, ob, unode);
}

void SCULPT_orig_vert_data_update(SculptOrigVertData *orig_data, PBVHVertexIter *iter)
{
  using namespace blender::ed::sculpt_paint;
  if (orig_data->unode->type == undo::Type::Position) {
    if (orig_data->bm_log) {
      BM_log_original_vert_data(orig_data->bm_log, iter->bm_vert, &orig_data->co, &orig_data->no);
    }
    else {
      orig_data->co = orig_data->coords[iter->i];
      orig_data->no = orig_data->normals[iter->i];
    }
  }
  else if (orig_data->unode->type == undo::Type::Color) {
    orig_data->col = orig_data->colors[iter->i];
  }
  else if (orig_data->unode->type == undo::Type::Mask) {
    if (orig_data->bm_log) {
      orig_data->mask = BM_log_original_mask(orig_data->bm_log, iter->bm_vert);
    }
    else {
      orig_data->mask = orig_data->vmasks[iter->i];
    }
  }
}

static void sculpt_rake_data_update(SculptRakeData *srd, const float co[3])
{
  float rake_dist = len_v3v3(srd->follow_co, co);
  if (rake_dist > srd->follow_dist) {
    interp_v3_v3v3(srd->follow_co, srd->follow_co, co, rake_dist - srd->follow_dist);
  }
}

/** \} */

/* -------------------------------------------------------------------- */
/** \name Sculpt Dynamic Topology
 * \{ */

namespace blender::ed::sculpt_paint::dyntopo {

bool stroke_is_dyntopo(const SculptSession *ss, const Brush *brush)
{
  return ((BKE_pbvh_type(ss->pbvh) == PBVH_BMESH) &&

          (!ss->cache || (!ss->cache->alt_smooth)) &&

          /* Requires mesh restore, which doesn't work with
           * dynamic-topology. */
          !(brush->flag & BRUSH_ANCHORED) && !(brush->flag & BRUSH_DRAG_DOT) &&

          SCULPT_TOOL_HAS_DYNTOPO(brush->sculpt_tool));
}

}  // namespace blender::ed::sculpt_paint::dyntopo

/** \} */

/* -------------------------------------------------------------------- */
/** \name Sculpt Paint Mesh
 * \{ */

namespace blender::ed::sculpt_paint {

static void paint_mesh_restore_node(Object *ob, const undo::Type type, PBVHNode *node)
{
  SculptSession *ss = ob->sculpt;

  undo::Node *unode;
  if (ss->bm) {
    unode = undo::push_node(ob, node, type);
  }
  else {
    unode = undo::get_node(node, type);
  }

  if (!unode) {
    return;
  }

  switch (type) {
    case undo::Type::Mask: {
      switch (BKE_pbvh_type(ss->pbvh)) {
        case PBVH_FACES: {
          Mesh &mesh = *static_cast<Mesh *>(ob->data);
          bke::MutableAttributeAccessor attributes = mesh.attributes_for_write();
          bke::SpanAttributeWriter<float> mask = attributes.lookup_or_add_for_write_span<float>(
              ".sculpt_mask", bke::AttrDomain::Point);
          array_utils::scatter(
              unode->mask.as_span(), BKE_pbvh_node_get_unique_vert_indices(node), mask.span);
          mask.finish();
          break;
        }
        case PBVH_BMESH: {
          const int offset = CustomData_get_offset_named(
              &ss->bm->vdata, CD_PROP_FLOAT, ".sculpt_mask");
          if (offset != -1) {
            for (BMVert *vert : BKE_pbvh_bmesh_node_unique_verts(node)) {
              const float orig_mask = BM_log_original_mask(ss->bm_log, vert);
              BM_ELEM_CD_SET_FLOAT(vert, offset, orig_mask);
            }
          }
          break;
        }
        case PBVH_GRIDS: {
          PBVHVertexIter vd;
          BKE_pbvh_vertex_iter_begin (ss->pbvh, node, vd, PBVH_ITER_UNIQUE) {
            *CCG_elem_mask(&vd.key, vd.grid) = unode->mask[vd.i];
            break;
          }
          BKE_pbvh_vertex_iter_end;
          break;
        }
      }
      BKE_pbvh_node_mark_update_mask(node);
      break;
    }
    case undo::Type::Color: {
      SculptOrigVertData orig_vert_data;
      SCULPT_orig_vert_data_unode_init(&orig_vert_data, ob, unode);
      PBVHVertexIter vd;
      BKE_pbvh_vertex_iter_begin (ss->pbvh, node, vd, PBVH_ITER_UNIQUE) {
        SCULPT_orig_vert_data_update(&orig_vert_data, &vd);
        SCULPT_vertex_color_set(ss, vd.vertex, orig_vert_data.col);
      }
      BKE_pbvh_vertex_iter_end;
      BKE_pbvh_node_mark_update_color(node);
      break;
    }
    case undo::Type::FaceSet: {
      switch (BKE_pbvh_type(ss->pbvh)) {
        case PBVH_FACES:
        case PBVH_GRIDS: {
          const Span<int> face_sets = unode->face_sets;
          const Span<int> faces = unode->face_indices;
          bke::SpanAttributeWriter<int> attribute = face_set::ensure_face_sets_mesh(*ob);
          blender::array_utils::scatter(face_sets, faces, attribute.span);
          attribute.finish();
          break;
        }
        case PBVH_BMESH:
          break;
      }
      BKE_pbvh_node_mark_update_face_sets(node);
      break;
    }
    case undo::Type::Position: {
      SculptOrigVertData orig_vert_data;
      SCULPT_orig_vert_data_unode_init(&orig_vert_data, ob, unode);
      PBVHVertexIter vd;
      BKE_pbvh_vertex_iter_begin (ss->pbvh, node, vd, PBVH_ITER_UNIQUE) {
        SCULPT_orig_vert_data_update(&orig_vert_data, &vd);
        copy_v3_v3(vd.co, orig_vert_data.co);
      }
      BKE_pbvh_vertex_iter_end;
      BKE_pbvh_node_mark_update(node);
      break;
    }
    default:
      break;
  }
}

static void paint_mesh_restore_co(Sculpt *sd, Object *ob)
{
  SculptSession *ss = ob->sculpt;
  Brush *brush = BKE_paint_brush(&sd->paint);

  Vector<PBVHNode *> nodes = bke::pbvh::search_gather(ss->pbvh, {});

  undo::Type type;
  switch (brush->sculpt_tool) {
    case SCULPT_TOOL_MASK:
      type = undo::Type::Mask;
      break;
    case SCULPT_TOOL_PAINT:
    case SCULPT_TOOL_SMEAR:
      type = undo::Type::Color;
      break;
    case SCULPT_TOOL_DRAW_FACE_SETS:
      type = ss->cache->alt_smooth ? undo::Type::Position : undo::Type::FaceSet;
      break;
    default:
      type = undo::Type::Position;
      break;
  }

  if (ss->bm) {
    /* Disable multi-threading when dynamic-topology is enabled. Otherwise,
     * new entries might be inserted by #undo::push_node() into the #GHash
     * used internally by #BM_log_original_vert_co() by a different thread. See #33787. */
    for (const int i : nodes.index_range()) {
      paint_mesh_restore_node(ob, type, nodes[i]);
    }
  }
  else {
    threading::parallel_for(nodes.index_range(), 1, [&](const IndexRange range) {
      for (const int i : range) {
        paint_mesh_restore_node(ob, type, nodes[i]);
      }
    });
  }

  if (type == undo::Type::Position) {
    /* Update normals for potentially-changed positions. Theoretically this may be unnecessary if
     * the tool restoring to the initial state doesn't use the normals, but we have no easy way to
     * know that from here. */
    bke::pbvh::update_normals(*ss->pbvh, ss->subdiv_ccg);
  }

  BKE_pbvh_node_color_buffer_free(ss->pbvh);
}

}  // namespace blender::ed::sculpt_paint

/*** BVH Tree ***/

static void sculpt_extend_redraw_rect_previous(Object *ob, rcti *rect)
{
  /* Expand redraw \a rect with redraw \a rect from previous step to
   * prevent partial-redraw issues caused by fast strokes. This is
   * needed here (not in sculpt_flush_update) as it was before
   * because redraw rectangle should be the same in both of
   * optimized PBVH draw function and 3d view redraw, if not -- some
   * mesh parts could disappear from screen (sergey). */
  SculptSession *ss = ob->sculpt;

  if (!ss->cache) {
    return;
  }

  if (BLI_rcti_is_empty(&ss->cache->previous_r)) {
    return;
  }

  BLI_rcti_union(rect, &ss->cache->previous_r);
}

bool SCULPT_get_redraw_rect(ARegion *region, RegionView3D *rv3d, Object *ob, rcti *rect)
{
  using namespace blender;
  PBVH *pbvh = ob->sculpt->pbvh;
  if (!pbvh) {
    return false;
  }

  const Bounds<float3> bounds = BKE_pbvh_redraw_BB(pbvh);

  /* Convert 3D bounding box to screen space. */
  if (!paint_convert_bb_to_rect(rect, bounds.min, bounds.max, region, rv3d, ob)) {
    return false;
  }

  return true;
}

/************************ Brush Testing *******************/

void SCULPT_brush_test_init(SculptSession *ss, SculptBrushTest *test)
{
  using namespace blender;
  RegionView3D *rv3d = ss->cache ? ss->cache->vc->rv3d : ss->rv3d;
  View3D *v3d = ss->cache ? ss->cache->vc->v3d : ss->v3d;

  test->radius_squared = ss->cache ? ss->cache->radius_squared :
                                     ss->cursor_radius * ss->cursor_radius;
  test->radius = std::sqrt(test->radius_squared);

  if (ss->cache) {
    test->location = ss->cache->location;
    test->mirror_symmetry_pass = ss->cache->mirror_symmetry_pass;
    test->radial_symmetry_pass = ss->cache->radial_symmetry_pass;
    test->symm_rot_mat_inv = ss->cache->symm_rot_mat_inv;
  }
  else {
    test->location = ss->cursor_location;
    test->mirror_symmetry_pass = ePaintSymmetryFlags(0);
    test->radial_symmetry_pass = 0;

    test->symm_rot_mat_inv = float4x4::identity();
  }

  /* Just for initialize. */
  test->dist = 0.0f;

  /* Only for 2D projection. */
  zero_v4(test->plane_view);
  zero_v4(test->plane_tool);

  if (RV3D_CLIPPING_ENABLED(v3d, rv3d)) {
    test->clip_rv3d = rv3d;
  }
  else {
    test->clip_rv3d = nullptr;
  }
}

BLI_INLINE bool sculpt_brush_test_clipping(const SculptBrushTest *test, const float co[3])
{
  RegionView3D *rv3d = test->clip_rv3d;
  if (!rv3d) {
    return false;
  }
  float symm_co[3];
  flip_v3_v3(symm_co, co, test->mirror_symmetry_pass);
  if (test->radial_symmetry_pass) {
    mul_m4_v3(test->symm_rot_mat_inv.ptr(), symm_co);
  }
  return ED_view3d_clipping_test(rv3d, symm_co, true);
}

bool SCULPT_brush_test_sphere_sq(SculptBrushTest *test, const float co[3])
{
  float distsq = len_squared_v3v3(co, test->location);

  if (distsq > test->radius_squared) {
    return false;
  }
  if (sculpt_brush_test_clipping(test, co)) {
    return false;
  }
  test->dist = distsq;
  return true;
}

bool SCULPT_brush_test_circle_sq(SculptBrushTest *test, const float co[3])
{
  float co_proj[3];
  closest_to_plane_normalized_v3(co_proj, test->plane_view, co);
  float distsq = len_squared_v3v3(co_proj, test->location);

  if (distsq > test->radius_squared) {
    return false;
  }

  if (sculpt_brush_test_clipping(test, co)) {
    return false;
  }

  test->dist = distsq;
  return true;
}

bool SCULPT_brush_test_cube(SculptBrushTest *test,
                            const float co[3],
                            const float local[4][4],
                            const float roundness,
                            const float /*tip_scale_x*/)
{
  float side = 1.0f;
  float local_co[3];

  if (sculpt_brush_test_clipping(test, co)) {
    return false;
  }

  mul_v3_m4v3(local_co, local, co);

  local_co[0] = fabsf(local_co[0]);
  local_co[1] = fabsf(local_co[1]);
  local_co[2] = fabsf(local_co[2]);

  /* Keep the square and circular brush tips the same size. */
  side += (1.0f - side) * roundness;

  const float hardness = 1.0f - roundness;
  const float constant_side = hardness * side;
  const float falloff_side = roundness * side;

  if (!(local_co[0] <= side && local_co[1] <= side && local_co[2] <= side)) {
    /* Outside the square. */
    return false;
  }
  if (min_ff(local_co[0], local_co[1]) > constant_side) {
    /* Corner, distance to the center of the corner circle. */
    float r_point[3];
    copy_v3_fl(r_point, constant_side);
    test->dist = len_v2v2(r_point, local_co) / falloff_side;
    return true;
  }
  if (max_ff(local_co[0], local_co[1]) > constant_side) {
    /* Side, distance to the square XY axis. */
    test->dist = (max_ff(local_co[0], local_co[1]) - constant_side) / falloff_side;
    return true;
  }

  /* Inside the square, constant distance. */
  test->dist = 0.0f;
  return true;
}

SculptBrushTestFn SCULPT_brush_test_init_with_falloff_shape(SculptSession *ss,
                                                            SculptBrushTest *test,
                                                            char falloff_shape)
{
  if (!ss->cache && !ss->filter_cache) {
    falloff_shape = PAINT_FALLOFF_SHAPE_SPHERE;
  }

  SCULPT_brush_test_init(ss, test);
  SculptBrushTestFn sculpt_brush_test_sq_fn;
  if (falloff_shape == PAINT_FALLOFF_SHAPE_SPHERE) {
    sculpt_brush_test_sq_fn = SCULPT_brush_test_sphere_sq;
  }
  else {
    BLI_assert(falloff_shape == PAINT_FALLOFF_SHAPE_TUBE);
    const float3 view_normal = ss->cache ? ss->cache->view_normal : ss->filter_cache->view_normal;

    plane_from_point_normal_v3(test->plane_view, test->location, view_normal);
    sculpt_brush_test_sq_fn = SCULPT_brush_test_circle_sq;
  }
  return sculpt_brush_test_sq_fn;
}

const float *SCULPT_brush_frontface_normal_from_falloff_shape(SculptSession *ss,
                                                              char falloff_shape)
{
  if (falloff_shape == PAINT_FALLOFF_SHAPE_SPHERE) {
    return ss->cache->sculpt_normal_symm;
  }
  BLI_assert(falloff_shape == PAINT_FALLOFF_SHAPE_TUBE);
  return ss->cache->view_normal;
}

static float frontface(const Brush &brush, const float3 &view_normal, const float3 &normal)
{
  using namespace blender;
  if (!(brush.flag & BRUSH_FRONTFACE)) {
    return 1.0f;
  }
  return std::max(math::dot(normal, view_normal), 0.0f);
}

#if 0

static bool sculpt_brush_test_cyl(SculptBrushTest *test,
                                  float co[3],
                                  float location[3],
                                  const float area_no[3])
{
  if (sculpt_brush_test_sphere_fast(test, co)) {
    float t1[3], t2[3], t3[3], dist;

    sub_v3_v3v3(t1, location, co);
    sub_v3_v3v3(t2, x2, location);

    cross_v3_v3v3(t3, area_no, t1);

    dist = len_v3(t3) / len_v3(t2);

    test->dist = dist;

    return true;
  }

  return false;
}

#endif

/* ===== Sculpting =====
 */

static float calc_overlap(blender::ed::sculpt_paint::StrokeCache *cache,
                          const ePaintSymmetryFlags symm,
                          const char axis,
                          const float angle)
{
  float mirror[3];
  float distsq;

  flip_v3_v3(mirror, cache->true_location, symm);

  if (axis != 0) {
    float mat[3][3];
    axis_angle_to_mat3_single(mat, axis, angle);
    mul_m3_v3(mat, mirror);
  }

  distsq = len_squared_v3v3(mirror, cache->true_location);

  if (distsq <= 4.0f * (cache->radius_squared)) {
    return (2.0f * (cache->radius) - sqrtf(distsq)) / (2.0f * (cache->radius));
  }
  return 0.0f;
}

<<<<<<< HEAD
static float calc_radial_symmetry_feather(Mesh *me,
                                          StrokeCache *cache,
=======
static float calc_radial_symmetry_feather(Sculpt *sd,
                                          blender::ed::sculpt_paint::StrokeCache *cache,
>>>>>>> ed5fb3ea
                                          const ePaintSymmetryFlags symm,
                                          const char axis)
{
  float overlap = 0.0f;

  for (int i = 1; i < me->radial_symmetry[axis - 'X']; i++) {
    const float angle = 2.0f * M_PI * i / me->radial_symmetry[axis - 'X'];
    overlap += calc_overlap(cache, symm, axis, angle);
  }

  return overlap;
}

<<<<<<< HEAD
static float calc_symmetry_feather(Mesh *me, StrokeCache *cache)
=======
static float calc_symmetry_feather(Sculpt *sd, blender::ed::sculpt_paint::StrokeCache *cache)
>>>>>>> ed5fb3ea
{
  if (!(me->symmetry & PAINT_SYMMETRY_FEATHER)) {
    return 1.0f;
  }
  float overlap;
  const int symm = cache->symmetry;

  overlap = 0.0f;
  for (ePaintSymmetryFlags symmpass = PAINT_SYMM_NONE; symmpass <= symm; symmpass++) {
    if (!SCULPT_is_symmetry_iteration_valid(symmpass, symm)) {
      continue;
    }

    overlap += calc_overlap(cache, symmpass, 0, 0);

    overlap += calc_radial_symmetry_feather(me, cache, symmpass, 'X');
    overlap += calc_radial_symmetry_feather(me, cache, symmpass, 'Y');
    overlap += calc_radial_symmetry_feather(me, cache, symmpass, 'Z');
  }
  return 1.0f / overlap;
}

/** \} */

/* -------------------------------------------------------------------- */
/** \name Calculate Normal and Center
 *
 * Calculate geometry surrounding the brush center.
 * (optionally using original coordinates).
 *
 * Functions are:
 * - #SCULPT_calc_area_center
 * - #SCULPT_calc_area_normal
 * - #SCULPT_calc_area_normal_and_center
 *
 * \note These are all _very_ similar, when changing one, check others.
 * \{ */

struct AreaNormalCenterData {
  /* 0 = towards view, 1 = flipped */
  float area_cos[2][3];
  float area_nos[2][3];
  int count_no[2];
  int count_co[2];
};

static void calc_area_normal_and_center_task(Object *ob,
                                             const Brush *brush,
                                             const bool use_area_nos,
                                             const bool use_area_cos,
                                             const bool has_bm_orco,
                                             PBVHNode *node,
                                             AreaNormalCenterData *anctd,
                                             bool &r_any_vertex_sampled)
{
  using namespace blender;
  using namespace blender::ed::sculpt_paint;
  SculptSession *ss = ob->sculpt;

  PBVHVertexIter vd;
  undo::Node *unode = nullptr;

  bool use_original = false;
  bool normal_test_r, area_test_r;

  if (ss->cache && !ss->cache->accum) {
    unode = undo::push_node(ob, node, undo::Type::Position);
    use_original = (!unode->position.is_empty() || unode->bm_entry);
  }

  SculptBrushTest normal_test;
  SculptBrushTestFn sculpt_brush_normal_test_sq_fn = SCULPT_brush_test_init_with_falloff_shape(
      ss, &normal_test, brush->falloff_shape);

  /* Update the test radius to sample the normal using the normal radius of the brush. */
  if (brush->ob_mode == OB_MODE_SCULPT) {
    float test_radius = std::sqrt(normal_test.radius_squared);
    test_radius *= brush->normal_radius_factor;
    normal_test.radius = test_radius;
    normal_test.radius_squared = test_radius * test_radius;
  }

  SculptBrushTest area_test;
  SculptBrushTestFn sculpt_brush_area_test_sq_fn = SCULPT_brush_test_init_with_falloff_shape(
      ss, &area_test, brush->falloff_shape);

  if (brush->ob_mode == OB_MODE_SCULPT) {
    float test_radius = std::sqrt(area_test.radius_squared);
    /* Layer brush produces artifacts with normal and area radius */
    /* Enable area radius control only on Scrape for now */
    if (ELEM(brush->sculpt_tool, SCULPT_TOOL_SCRAPE, SCULPT_TOOL_FILL) &&
        brush->area_radius_factor > 0.0f)
    {
      test_radius *= brush->area_radius_factor;
      if (ss->cache && brush->flag2 & BRUSH_AREA_RADIUS_PRESSURE) {
        test_radius *= ss->cache->pressure;
      }
    }
    else {
      test_radius *= brush->normal_radius_factor;
    }
    area_test.radius = test_radius;
    area_test.radius_squared = test_radius * test_radius;
  }

  /* When the mesh is edited we can't rely on original coords
   * (original mesh may not even have verts in brush radius). */
  if (use_original && has_bm_orco) {
    float(*orco_coords)[3];
    int(*orco_tris)[3];
    int orco_tris_num;

    BKE_pbvh_node_get_bm_orco_data(node, &orco_tris, &orco_tris_num, &orco_coords, nullptr);

    for (int i = 0; i < orco_tris_num; i++) {
      const float *co_tri[3] = {
          orco_coords[orco_tris[i][0]],
          orco_coords[orco_tris[i][1]],
          orco_coords[orco_tris[i][2]],
      };
      float co[3];

      closest_on_tri_to_point_v3(co, normal_test.location, UNPACK3(co_tri));

      normal_test_r = sculpt_brush_normal_test_sq_fn(&normal_test, co);
      area_test_r = sculpt_brush_area_test_sq_fn(&area_test, co);

      if (!normal_test_r && !area_test_r) {
        continue;
      }

      float3 no;
      int flip_index;

      r_any_vertex_sampled = true;

      normal_tri_v3(no, UNPACK3(co_tri));

      flip_index = (math::dot(ss->cache->view_normal, no) <= 0.0f);
      if (use_area_cos && area_test_r) {
        /* Weight the coordinates towards the center. */
        float p = 1.0f - (std::sqrt(area_test.dist) / area_test.radius);
        const float afactor = std::clamp(3.0f * p * p - 2.0f * p * p * p, 0.0f, 1.0f);

        float disp[3];
        sub_v3_v3v3(disp, co, area_test.location);
        mul_v3_fl(disp, 1.0f - afactor);
        add_v3_v3v3(co, area_test.location, disp);
        add_v3_v3(anctd->area_cos[flip_index], co);

        anctd->count_co[flip_index] += 1;
      }
      if (use_area_nos && normal_test_r) {
        /* Weight the normals towards the center. */
        float p = 1.0f - (std::sqrt(normal_test.dist) / normal_test.radius);
        const float nfactor = std::clamp(3.0f * p * p - 2.0f * p * p * p, 0.0f, 1.0f);
        mul_v3_fl(no, nfactor);

        add_v3_v3(anctd->area_nos[flip_index], no);
        anctd->count_no[flip_index] += 1;
      }
    }
  }
  else {
    BKE_pbvh_vertex_iter_begin (ss->pbvh, node, vd, PBVH_ITER_UNIQUE) {
      float co[3];

      /* For bm_vert only. */
      float no_s[3];

      if (use_original) {
        if (unode->bm_entry) {
          const float *temp_co;
          const float *temp_no_s;
          BM_log_original_vert_data(ss->bm_log, vd.bm_vert, &temp_co, &temp_no_s);
          copy_v3_v3(co, temp_co);
          copy_v3_v3(no_s, temp_no_s);
        }
        else {
          copy_v3_v3(co, unode->position[vd.i]);
          copy_v3_v3(no_s, unode->normal[vd.i]);
        }
      }
      else {
        copy_v3_v3(co, vd.co);
      }

      normal_test_r = sculpt_brush_normal_test_sq_fn(&normal_test, co);
      area_test_r = sculpt_brush_area_test_sq_fn(&area_test, co);

      if (!normal_test_r && !area_test_r) {
        continue;
      }

      float no[3];
      int flip_index;

      r_any_vertex_sampled = true;

      if (use_original) {
        copy_v3_v3(no, no_s);
      }
      else {
        if (vd.no) {
          copy_v3_v3(no, vd.no);
        }
        else {
          copy_v3_v3(no, vd.fno);
        }
      }

      flip_index = (dot_v3v3(ss->cache ? ss->cache->view_normal : ss->cursor_view_normal, no) <=
                    0.0f);

      if (use_area_cos && area_test_r) {
        /* Weight the coordinates towards the center. */
        float p = 1.0f - (sqrtf(area_test.dist) / area_test.radius);
        const float afactor = clamp_f(3.0f * p * p - 2.0f * p * p * p, 0.0f, 1.0f);

        float disp[3];
        sub_v3_v3v3(disp, co, area_test.location);
        mul_v3_fl(disp, 1.0f - afactor);
        add_v3_v3v3(co, area_test.location, disp);

        add_v3_v3(anctd->area_cos[flip_index], co);
        anctd->count_co[flip_index] += 1;
      }
      if (use_area_nos && normal_test_r) {
        /* Weight the normals towards the center. */
        float p = 1.0f - (sqrtf(normal_test.dist) / normal_test.radius);
        const float nfactor = clamp_f(3.0f * p * p - 2.0f * p * p * p, 0.0f, 1.0f);
        mul_v3_fl(no, nfactor);

        add_v3_v3(anctd->area_nos[flip_index], no);
        anctd->count_no[flip_index] += 1;
      }
    }
    BKE_pbvh_vertex_iter_end;
  }
}

static AreaNormalCenterData calc_area_normal_and_center_reduce(const AreaNormalCenterData &a,
                                                               const AreaNormalCenterData &b)
{
  AreaNormalCenterData joined{};

  /* For flatten center. */
  add_v3_v3v3(joined.area_cos[0], a.area_cos[0], b.area_cos[0]);
  add_v3_v3v3(joined.area_cos[1], a.area_cos[1], b.area_cos[1]);

  /* For area normal. */
  add_v3_v3v3(joined.area_nos[0], a.area_nos[0], b.area_nos[0]);
  add_v3_v3v3(joined.area_nos[1], a.area_nos[1], b.area_nos[1]);

  /* Weights. */
  add_v2_v2v2_int(joined.count_no, a.count_no, b.count_no);
  add_v2_v2v2_int(joined.count_co, a.count_co, b.count_co);

  return joined;
}

void SCULPT_calc_area_center(Sculpt *sd, Object *ob, Span<PBVHNode *> nodes, float r_area_co[3])
{
  using namespace blender;
  using namespace blender::ed::sculpt_paint;
  const Brush *brush = BKE_paint_brush(&sd->paint);
  SculptSession *ss = ob->sculpt;
  const bool has_bm_orco = ss->bm && dyntopo::stroke_is_dyntopo(ss, brush);
  int n;

  bool any_vertex_sampled = false;

  const AreaNormalCenterData anctd = threading::parallel_reduce(
      nodes.index_range(),
      1,
      AreaNormalCenterData{},
      [&](const IndexRange range, AreaNormalCenterData anctd) {
        for (const int i : range) {
          calc_area_normal_and_center_task(
              ob, brush, false, true, has_bm_orco, nodes[i], &anctd, any_vertex_sampled);
        }
        return anctd;
      },
      calc_area_normal_and_center_reduce);

  /* For flatten center. */
  for (n = 0; n < ARRAY_SIZE(anctd.area_cos); n++) {
    if (anctd.count_co[n] == 0) {
      continue;
    }

    mul_v3_v3fl(r_area_co, anctd.area_cos[n], 1.0f / anctd.count_co[n]);
    break;
  }

  if (n == 2) {
    zero_v3(r_area_co);
  }

  if (anctd.count_co[0] == 0 && anctd.count_co[1] == 0) {
    if (ss->cache) {
      copy_v3_v3(r_area_co, ss->cache->location);
    }
  }
}

std::optional<float3> SCULPT_calc_area_normal(Sculpt *sd, Object *ob, Span<PBVHNode *> nodes)
{
  const Brush *brush = BKE_paint_brush(&sd->paint);
  return SCULPT_pbvh_calc_area_normal(brush, ob, nodes);
}

std::optional<float3> SCULPT_pbvh_calc_area_normal(const Brush *brush,
                                                   Object *ob,
                                                   Span<PBVHNode *> nodes)
{
  using namespace blender;
  using namespace blender::ed::sculpt_paint;
  SculptSession *ss = ob->sculpt;
  const bool has_bm_orco = ss->bm && dyntopo::stroke_is_dyntopo(ss, brush);

  bool any_vertex_sampled = false;

  const AreaNormalCenterData anctd = threading::parallel_reduce(
      nodes.index_range(),
      1,
      AreaNormalCenterData{},
      [&](const IndexRange range, AreaNormalCenterData anctd) {
        for (const int i : range) {
          calc_area_normal_and_center_task(
              ob, brush, true, false, has_bm_orco, nodes[i], &anctd, any_vertex_sampled);
        }
        return anctd;
      },
      calc_area_normal_and_center_reduce);

  if (!any_vertex_sampled) {
    return std::nullopt;
  }

  /* For area normal. */
  float3 result;
  for (int i = 0; i < ARRAY_SIZE(anctd.area_nos); i++) {
    if (normalize_v3_v3(result, anctd.area_nos[i]) != 0.0f) {
      return result;
    }
  }
  return std::nullopt;
}

void SCULPT_calc_area_normal_and_center(
    Sculpt *sd, Object *ob, Span<PBVHNode *> nodes, float r_area_no[3], float r_area_co[3])
{
  using namespace blender;
  using namespace blender::ed::sculpt_paint;
  const Brush *brush = BKE_paint_brush(&sd->paint);
  SculptSession *ss = ob->sculpt;
  const bool has_bm_orco = ss->bm && dyntopo::stroke_is_dyntopo(ss, brush);
  int n;

  bool any_vertex_sampled = false;

  const AreaNormalCenterData anctd = threading::parallel_reduce(
      nodes.index_range(),
      1,
      AreaNormalCenterData{},
      [&](const IndexRange range, AreaNormalCenterData anctd) {
        for (const int i : range) {
          calc_area_normal_and_center_task(
              ob, brush, true, true, has_bm_orco, nodes[i], &anctd, any_vertex_sampled);
        }
        return anctd;
      },
      calc_area_normal_and_center_reduce);

  /* For flatten center. */
  for (n = 0; n < ARRAY_SIZE(anctd.area_cos); n++) {
    if (anctd.count_co[n] == 0) {
      continue;
    }

    mul_v3_v3fl(r_area_co, anctd.area_cos[n], 1.0f / anctd.count_co[n]);
    break;
  }

  if (n == 2) {
    zero_v3(r_area_co);
  }

  if (anctd.count_co[0] == 0 && anctd.count_co[1] == 0) {
    if (ss->cache) {
      copy_v3_v3(r_area_co, ss->cache->location);
    }
  }

  /* For area normal. */
  for (n = 0; n < ARRAY_SIZE(anctd.area_nos); n++) {
    if (normalize_v3_v3(r_area_no, anctd.area_nos[n]) != 0.0f) {
      break;
    }
  }
}

/** \} */

/* -------------------------------------------------------------------- */
/** \name Generic Brush Utilities
 * \{ */

/**
 * Return modified brush strength. Includes the direction of the brush, positive
 * values pull vertices, negative values push. Uses tablet pressure and a
 * special multiplier found experimentally to scale the strength factor.
 */
static float brush_strength(const Sculpt *sd,
                            const blender::ed::sculpt_paint::StrokeCache *cache,
                            const float feather,
                            const UnifiedPaintSettings *ups,
                            const PaintModeSettings * /*paint_mode_settings*/)
{
  const Scene *scene = cache->vc->scene;
  const Brush *brush = BKE_paint_brush((Paint *)&sd->paint);

  /* Primary strength input; square it to make lower values more sensitive. */
  const float root_alpha = BKE_brush_alpha_get(scene, brush);
  const float alpha = root_alpha * root_alpha;
  const float dir = (brush->flag & BRUSH_DIR_IN) ? -1.0f : 1.0f;
  const float pressure = BKE_brush_use_alpha_pressure(brush) ? cache->pressure : 1.0f;
  const float pen_flip = cache->pen_flip ? -1.0f : 1.0f;
  const float invert = cache->invert ? -1.0f : 1.0f;
  float overlap = ups->overlap_factor;
  /* Spacing is integer percentage of radius, divide by 50 to get
   * normalized diameter. */

  float flip = dir * invert * pen_flip;
  if (brush->flag & BRUSH_INVERT_TO_SCRAPE_FILL) {
    flip = 1.0f;
  }

  /* Pressure final value after being tweaked depending on the brush. */
  float final_pressure;

  switch (brush->sculpt_tool) {
    case SCULPT_TOOL_CLAY:
      final_pressure = pow4f(pressure);
      overlap = (1.0f + overlap) / 2.0f;
      return 0.25f * alpha * flip * final_pressure * overlap * feather;
    case SCULPT_TOOL_DRAW:
    case SCULPT_TOOL_DRAW_SHARP:
    case SCULPT_TOOL_LAYER:
      return alpha * flip * pressure * overlap * feather;
    case SCULPT_TOOL_DISPLACEMENT_ERASER:
      return alpha * pressure * overlap * feather;
    case SCULPT_TOOL_CLOTH:
      if (brush->cloth_deform_type == BRUSH_CLOTH_DEFORM_GRAB) {
        /* Grab deform uses the same falloff as a regular grab brush. */
        return root_alpha * feather;
      }
      else if (brush->cloth_deform_type == BRUSH_CLOTH_DEFORM_SNAKE_HOOK) {
        return root_alpha * feather * pressure * overlap;
      }
      else if (brush->cloth_deform_type == BRUSH_CLOTH_DEFORM_EXPAND) {
        /* Expand is more sensible to strength as it keeps expanding the cloth when sculpting over
         * the same vertices. */
        return 0.1f * alpha * flip * pressure * overlap * feather;
      }
      else {
        /* Multiply by 10 by default to get a larger range of strength depending on the size of the
         * brush and object. */
        return 10.0f * alpha * flip * pressure * overlap * feather;
      }
    case SCULPT_TOOL_DRAW_FACE_SETS:
      return alpha * pressure * overlap * feather;
    case SCULPT_TOOL_SLIDE_RELAX:
      return alpha * pressure * overlap * feather * 2.0f;
    case SCULPT_TOOL_PAINT:
      final_pressure = pressure * pressure;
      return final_pressure * overlap * feather;
    case SCULPT_TOOL_SMEAR:
    case SCULPT_TOOL_DISPLACEMENT_SMEAR:
      return alpha * pressure * overlap * feather;
    case SCULPT_TOOL_CLAY_STRIPS:
      /* Clay Strips needs less strength to compensate the curve. */
      final_pressure = powf(pressure, 1.5f);
      return alpha * flip * final_pressure * overlap * feather * 0.3f;
    case SCULPT_TOOL_CLAY_THUMB:
      final_pressure = pressure * pressure;
      return alpha * flip * final_pressure * overlap * feather * 1.3f;

    case SCULPT_TOOL_MASK:
      overlap = (1.0f + overlap) / 2.0f;
      switch ((BrushMaskTool)brush->mask_tool) {
        case BRUSH_MASK_DRAW:
          return alpha * flip * pressure * overlap * feather;
        case BRUSH_MASK_SMOOTH:
          return alpha * pressure * feather;
      }
      BLI_assert_msg(0, "Not supposed to happen");
      return 0.0f;

    case SCULPT_TOOL_CREASE:
    case SCULPT_TOOL_BLOB:
      return alpha * flip * pressure * overlap * feather;

    case SCULPT_TOOL_INFLATE:
      if (flip > 0.0f) {
        return 0.250f * alpha * flip * pressure * overlap * feather;
      }
      else {
        return 0.125f * alpha * flip * pressure * overlap * feather;
      }

    case SCULPT_TOOL_MULTIPLANE_SCRAPE:
      overlap = (1.0f + overlap) / 2.0f;
      return alpha * flip * pressure * overlap * feather;

    case SCULPT_TOOL_FILL:
    case SCULPT_TOOL_SCRAPE:
    case SCULPT_TOOL_FLATTEN:
      if (flip > 0.0f) {
        overlap = (1.0f + overlap) / 2.0f;
        return alpha * flip * pressure * overlap * feather;
      }
      else {
        /* Reduce strength for DEEPEN, PEAKS, and CONTRAST. */
        return 0.5f * alpha * flip * pressure * overlap * feather;
      }

    case SCULPT_TOOL_SMOOTH:
      return flip * alpha * pressure * feather;

    case SCULPT_TOOL_PINCH:
      if (flip > 0.0f) {
        return alpha * flip * pressure * overlap * feather;
      }
      else {
        return 0.25f * alpha * flip * pressure * overlap * feather;
      }

    case SCULPT_TOOL_NUDGE:
      overlap = (1.0f + overlap) / 2.0f;
      return alpha * pressure * overlap * feather;

    case SCULPT_TOOL_THUMB:
      return alpha * pressure * feather;

    case SCULPT_TOOL_SNAKE_HOOK:
      return root_alpha * feather;

    case SCULPT_TOOL_GRAB:
      return root_alpha * feather;

    case SCULPT_TOOL_ROTATE:
      return alpha * pressure * feather;

    case SCULPT_TOOL_ELASTIC_DEFORM:
    case SCULPT_TOOL_POSE:
    case SCULPT_TOOL_BOUNDARY:
      return root_alpha * feather;

    default:
      return 0.0f;
  }
}

static float sculpt_apply_hardness(const SculptSession *ss, const float input_len)
{
  const blender::ed::sculpt_paint::StrokeCache *cache = ss->cache;
  float final_len = input_len;
  const float hardness = cache->paint_brush.hardness;
  float p = input_len / cache->radius;
  if (p < hardness) {
    final_len = 0.0f;
  }
  else if (hardness == 1.0f) {
    final_len = cache->radius;
  }
  else {
    p = (p - hardness) / (1.0f - hardness);
    final_len = p * cache->radius;
  }

  return final_len;
}

static void sculpt_apply_texture(const SculptSession *ss,
                                 const Brush *brush,
                                 const float brush_point[3],
                                 const int thread_id,
                                 float *r_value,
                                 float r_rgba[4])
{
  blender::ed::sculpt_paint::StrokeCache *cache = ss->cache;
  const Scene *scene = cache->vc->scene;
  const MTex *mtex = BKE_brush_mask_texture_get(brush, OB_MODE_SCULPT);

  if (!mtex->tex) {
    *r_value = 1.0f;
    copy_v4_fl(r_rgba, 1.0f);
    return;
  }

  float point[3];
  sub_v3_v3v3(point, brush_point, cache->plane_offset);

  if (mtex->brush_map_mode == MTEX_MAP_MODE_3D) {
    /* Get strength by feeding the vertex location directly into a texture. */
    *r_value = BKE_brush_sample_tex_3d(scene, brush, mtex, point, r_rgba, 0, ss->tex_pool);
  }
  else {
    float symm_point[3];

    /* If the active area is being applied for symmetry, flip it
     * across the symmetry axis and rotate it back to the original
     * position in order to project it. This insures that the
     * brush texture will be oriented correctly. */
    if (cache->radial_symmetry_pass) {
      mul_m4_v3(cache->symm_rot_mat_inv.ptr(), point);
    }
    flip_v3_v3(symm_point, point, cache->mirror_symmetry_pass);

    /* Still no symmetry supported for other paint modes.
     * Sculpt does it DIY. */
    if (mtex->brush_map_mode == MTEX_MAP_MODE_AREA) {
      /* Similar to fixed mode, but projects from brush angle
       * rather than view direction. */

      mul_m4_v3(cache->brush_local_mat.ptr(), symm_point);

      float x = symm_point[0];
      float y = symm_point[1];

      x *= mtex->size[0];
      y *= mtex->size[1];

      x += mtex->ofs[0];
      y += mtex->ofs[1];

      paint_get_tex_pixel(mtex, x, y, ss->tex_pool, thread_id, r_value, r_rgba);

      add_v3_fl(r_rgba, brush->texture_sample_bias);  // v3 -> Ignore alpha
      *r_value -= brush->texture_sample_bias;
    }
    else {
      const blender::float2 point_2d = ED_view3d_project_float_v2_m4(
          cache->vc->region, symm_point, cache->projection_mat);
      const float point_3d[3] = {point_2d[0], point_2d[1], 0.0f};
      *r_value = BKE_brush_sample_tex_3d(scene, brush, mtex, point_3d, r_rgba, 0, ss->tex_pool);
    }
  }
}

float SCULPT_brush_strength_factor(
    SculptSession *ss,
    const Brush *brush,
    const float brush_point[3],
    float len,
    const float vno[3],
    const float fno[3],
    float mask,
    const PBVHVertRef vertex,
    int thread_id,
    const blender::ed::sculpt_paint::auto_mask::NodeData *automask_data)
{
  using namespace blender::ed::sculpt_paint;
  StrokeCache *cache = ss->cache;

  float avg = 1.0f;
  float rgba[4];
  sculpt_apply_texture(ss, brush, brush_point, thread_id, &avg, rgba);

  /* Hardness. */
  const float final_len = sculpt_apply_hardness(ss, len);

  /* Falloff curve. */
  avg *= BKE_brush_curve_strength(brush, final_len, cache->radius);
  avg *= frontface(*brush, cache->view_normal, vno ? vno : fno);

  /* Paint mask. */
  avg *= 1.0f - mask;

  /* Auto-masking. */
  avg *= auto_mask::factor_get(cache->automasking.get(), ss, vertex, automask_data);

  return avg;
}

void SCULPT_brush_strength_color(
    SculptSession *ss,
    const Brush *brush,
    const float brush_point[3],
    float len,
    const float vno[3],
    const float fno[3],
    float mask,
    const PBVHVertRef vertex,
    int thread_id,
    const blender::ed::sculpt_paint::auto_mask::NodeData *automask_data,
    float r_rgba[4])
{
  using namespace blender::ed::sculpt_paint;
  StrokeCache *cache = ss->cache;

  float avg = 1.0f;
  sculpt_apply_texture(ss, brush, brush_point, thread_id, &avg, r_rgba);

  /* Hardness. */
  const float final_len = sculpt_apply_hardness(ss, len);

  /* Falloff curve. */
  const float falloff = BKE_brush_curve_strength(brush, final_len, cache->radius) *
                        frontface(*brush, cache->view_normal, vno ? vno : fno);

  /* Paint mask. */
  const float paint_mask = 1.0f - mask;

  /* Auto-masking. */
  const float automasking_factor = auto_mask::factor_get(
      cache->automasking.get(), ss, vertex, automask_data);

  const float masks_combined = falloff * paint_mask * automasking_factor;

  mul_v4_fl(r_rgba, masks_combined);
}

void SCULPT_calc_vertex_displacement(SculptSession *ss,
                                     const Brush *brush,
                                     float rgba[3],
                                     float r_offset[3])
{
  mul_v3_fl(rgba, ss->cache->bstrength);
  /* Handle brush inversion */
  if (ss->cache->bstrength < 0) {
    rgba[0] *= -1;
    rgba[1] *= -1;
  }

  /* Apply texture size */
  for (int i = 0; i < 3; ++i) {
    rgba[i] *= blender::math::safe_divide(1.0f, pow2f(brush->mtex.size[i]));
  }

  /* Transform vector to object space */
  mul_mat3_m4_v3(ss->cache->brush_local_mat_inv.ptr(), rgba);

  /* Handle symmetry */
  if (ss->cache->radial_symmetry_pass) {
    mul_m4_v3(ss->cache->symm_rot_mat.ptr(), rgba);
  }
  flip_v3_v3(r_offset, rgba, ss->cache->mirror_symmetry_pass);
}

namespace blender::ed::sculpt_paint {

bool node_fully_masked_or_hidden(const PBVHNode &node)
{
  if (BKE_pbvh_node_fully_hidden_get(&node)) {
    return true;
  }
  if (BKE_pbvh_node_fully_masked_get(&node)) {
    return true;
  }
  return false;
}

bool node_in_sphere(const PBVHNode &node,
                    const float3 &location,
                    const float radius_sq,
                    const bool original)
{
  const Bounds<float3> bounds = original ? BKE_pbvh_node_get_original_BB(&node) :
                                           BKE_pbvh_node_get_BB(&node);
  const float3 nearest = math::clamp(location, bounds.min, bounds.max);
  return math::distance_squared(location, nearest) < radius_sq;
}

bool node_in_cylinder(const DistRayAABB_Precalc &ray_dist_precalc,
                      const PBVHNode &node,
                      float radius_sq,
                      bool original)
{
  const Bounds<float3> bounds = (original) ? BKE_pbvh_node_get_original_BB(&node) :
                                             BKE_pbvh_node_get_BB(&node);

  float dummy_co[3], dummy_depth;
  const float dist_sq = dist_squared_ray_to_aabb_v3(
      &ray_dist_precalc, bounds.min, bounds.max, dummy_co, &dummy_depth);

  /* TODO: Solve issues and enable distance check. */
  return dist_sq < radius_sq || true;
}

<<<<<<< HEAD
#define ME_USING_LOCK_AXIS(_me, _axis) ((_me)->lock & (ME_LOCK_X << _axis))

void SCULPT_clip(Object *ob, SculptSession *ss, float co[3], const float val[3])
=======
}  // namespace blender::ed::sculpt_paint

void SCULPT_clip(Sculpt *sd, SculptSession *ss, float co[3], const float val[3])
>>>>>>> ed5fb3ea
{
  Mesh *me = BKE_mesh_from_object(ob);

  for (int i = 0; i < 3; i++) {
    if (ME_USING_LOCK_AXIS(me, i)) {
      continue;
    }

    bool do_clip = false;
    float co_clip[3];
    if (ss->cache && (ss->cache->flag & (CLIP_X << i))) {
      /* Take possible mirror object into account. */
      mul_v3_m4v3(co_clip, ss->cache->clip_mirror_mtx.ptr(), co);

      if (fabsf(co_clip[i]) <= ss->cache->clip_tolerance[i]) {
        co_clip[i] = 0.0f;
        float imtx[4][4];
        invert_m4_m4(imtx, ss->cache->clip_mirror_mtx.ptr());
        mul_m4_v3(imtx, co_clip);
        do_clip = true;
      }
    }

    if (do_clip) {
      co[i] = co_clip[i];
    }
    else {
      co[i] = val[i];
    }
  }
}

namespace blender::ed::sculpt_paint {

static Vector<PBVHNode *> sculpt_pbvh_gather_cursor_update(Object *ob, bool use_original)
{
  SculptSession *ss = ob->sculpt;
  const float3 center = ss->cache ? ss->cache->location : ss->cursor_location;
  return bke::pbvh::search_gather(ss->pbvh, [&](PBVHNode &node) {
    return node_in_sphere(node, center, ss->cursor_radius, use_original);
  });
}

/** \return All nodes that are potentially within the cursor or brush's area of influence. */
static Vector<PBVHNode *> sculpt_pbvh_gather_generic_intern(
    Object *ob, const Brush *brush, bool use_original, float radius_scale, PBVHNodeFlags flag)
{
  SculptSession *ss = ob->sculpt;

  PBVHNodeFlags leaf_flag = PBVH_Leaf;
  if (flag & PBVH_TexLeaf) {
    leaf_flag = PBVH_TexLeaf;
  }

  const float3 center = ss->cache->location;
  const float radius_sq = math::square(ss->cache->radius * radius_scale);
  const bool ignore_ineffective = brush->sculpt_tool != SCULPT_TOOL_MASK;
  switch (brush->falloff_shape) {
    case PAINT_FALLOFF_SHAPE_SPHERE: {
      return bke::pbvh::search_gather(
          ss->pbvh,
          [&](PBVHNode &node) {
            if (ignore_ineffective && node_fully_masked_or_hidden(node)) {
              return false;
            }
            return node_in_sphere(node, center, radius_sq, use_original);
          },
          leaf_flag);
    }

    case PAINT_FALLOFF_SHAPE_TUBE: {
      const DistRayAABB_Precalc ray_dist_precalc = dist_squared_ray_to_aabb_v3_precalc(
          center, ss->cache->view_normal);
      return bke::pbvh::search_gather(
          ss->pbvh,
          [&](PBVHNode &node) {
            if (ignore_ineffective && node_fully_masked_or_hidden(node)) {
              return false;
            }
            return node_in_cylinder(ray_dist_precalc, node, radius_sq, use_original);
          },
          leaf_flag);
    }
  }

  return {};
}

static Vector<PBVHNode *> sculpt_pbvh_gather_generic(Object *ob,
                                                     const Brush *brush,
                                                     const bool use_original,
                                                     const float radius_scale)
{
  return sculpt_pbvh_gather_generic_intern(ob, brush, use_original, radius_scale, PBVH_Leaf);
}

static Vector<PBVHNode *> sculpt_pbvh_gather_texpaint(Object *ob,
                                                      const Brush *brush,
                                                      const bool use_original,
                                                      const float radius_scale)
{
  return sculpt_pbvh_gather_generic_intern(ob, brush, use_original, radius_scale, PBVH_TexLeaf);
}

/* Calculate primary direction of movement for many brushes. */
static float3 calc_sculpt_normal(Sculpt *sd, Object *ob, Span<PBVHNode *> nodes)
{
  const Brush *brush = BKE_paint_brush(&sd->paint);
  const SculptSession *ss = ob->sculpt;
  switch (brush->sculpt_plane) {
    case SCULPT_DISP_DIR_AREA:
      return SCULPT_calc_area_normal(sd, ob, nodes).value_or(float3(0));
    case SCULPT_DISP_DIR_VIEW:
      return ss->cache->true_view_normal;
    case SCULPT_DISP_DIR_X:
      return float3(1, 0, 0);
    case SCULPT_DISP_DIR_Y:
      return float3(0, 1, 0);
    case SCULPT_DISP_DIR_Z:
      return float3(0, 0, 1);
  }
  BLI_assert_unreachable();
  return {};
}

static void update_sculpt_normal(Sculpt *sd, Object *ob, Span<PBVHNode *> nodes)
{
  const Brush *brush = BKE_paint_brush(&sd->paint);
  StrokeCache *cache = ob->sculpt->cache;
  /* Grab brush does not update the sculpt normal during a stroke. */
  const bool update_normal =
      !(brush->flag & BRUSH_ORIGINAL_NORMAL) && !(brush->sculpt_tool == SCULPT_TOOL_GRAB) &&
      !(brush->sculpt_tool == SCULPT_TOOL_THUMB && !(brush->flag & BRUSH_ANCHORED)) &&
      !(brush->sculpt_tool == SCULPT_TOOL_ELASTIC_DEFORM) &&
      !(brush->sculpt_tool == SCULPT_TOOL_SNAKE_HOOK && cache->normal_weight > 0.0f);

  if (cache->mirror_symmetry_pass == 0 && cache->radial_symmetry_pass == 0 &&
      (SCULPT_stroke_is_first_brush_step_of_symmetry_pass(cache) || update_normal))
  {
    cache->sculpt_normal = calc_sculpt_normal(sd, ob, nodes);
    if (brush->falloff_shape == PAINT_FALLOFF_SHAPE_TUBE) {
      project_plane_v3_v3v3(cache->sculpt_normal, cache->sculpt_normal, cache->view_normal);
      normalize_v3(cache->sculpt_normal);
    }
    copy_v3_v3(cache->sculpt_normal_symm, cache->sculpt_normal);
  }
  else {
    copy_v3_v3(cache->sculpt_normal_symm, cache->sculpt_normal);
    flip_v3(cache->sculpt_normal_symm, cache->mirror_symmetry_pass);
    mul_m4_v3(cache->symm_rot_mat.ptr(), cache->sculpt_normal_symm);
  }
}

static void calc_local_from_screen(ViewContext *vc,
                                   const float center[3],
                                   const float screen_dir[2],
                                   float r_local_dir[3])
{
  Object *ob = vc->obact;
  float loc[3];

  mul_v3_m4v3(loc, ob->object_to_world().ptr(), center);
  const float zfac = ED_view3d_calc_zfac(vc->rv3d, loc);

  ED_view3d_win_to_delta(vc->region, screen_dir, zfac, r_local_dir);
  normalize_v3(r_local_dir);

  add_v3_v3(r_local_dir, ob->loc);
  mul_m4_v3(ob->world_to_object().ptr(), r_local_dir);
}

static void calc_brush_local_mat(const float rotation,
                                 Object *ob,
                                 float local_mat[4][4],
                                 float local_mat_inv[4][4])
{
  const StrokeCache *cache = ob->sculpt->cache;
  float tmat[4][4];
  float mat[4][4];
  float scale[4][4];
  float angle, v[3];

  /* Ensure `ob->world_to_object` is up to date. */
  invert_m4_m4(ob->runtime->world_to_object.ptr(), ob->object_to_world().ptr());

  /* Initialize last column of matrix. */
  mat[0][3] = 0.0f;
  mat[1][3] = 0.0f;
  mat[2][3] = 0.0f;
  mat[3][3] = 1.0f;

  /* Read rotation (user angle, rake, etc.) to find the view's movement direction (negative X of
   * the brush). */
  angle = rotation + cache->special_rotation;
  /* By convention, motion direction points down the brush's Y axis, the angle represents the X
   * axis, normal is a 90 deg CCW rotation of the motion direction. */
  float motion_normal_screen[2];
  motion_normal_screen[0] = cosf(angle);
  motion_normal_screen[1] = sinf(angle);
  /* Convert view's brush transverse direction to object-space,
   * i.e. the normal of the plane described by the motion */
  float motion_normal_local[3];
  calc_local_from_screen(cache->vc, cache->location, motion_normal_screen, motion_normal_local);

  /* Calculate the movement direction for the local matrix.
   * Note that there is a deliberate prioritization here: Our calculations are
   * designed such that the _motion vector_ gets projected into the tangent space;
   * in most cases this will be more intuitive than projecting the transverse
   * direction (which is orthogonal to the motion direction and therefore less
   * apparent to the user).
   * The Y-axis of the brush-local frame has to lie in the intersection of the tangent plane
   * and the motion plane. */

  cross_v3_v3v3(v, cache->sculpt_normal, motion_normal_local);
  normalize_v3_v3(mat[1], v);

  /* Get other axes. */
  cross_v3_v3v3(mat[0], mat[1], cache->sculpt_normal);
  copy_v3_v3(mat[2], cache->sculpt_normal);

  /* Set location. */
  copy_v3_v3(mat[3], cache->location);

  /* Scale by brush radius. */
  float radius = cache->radius;

  normalize_m4(mat);
  scale_m4_fl(scale, radius);
  mul_m4_m4m4(tmat, mat, scale);

  /* Return tmat as is (for converting from local area coords to model-space coords). */
  copy_m4_m4(local_mat_inv, tmat);
  /* Return inverse (for converting from model-space coords to local area coords). */
  invert_m4_m4(local_mat, tmat);
}

}  // namespace blender::ed::sculpt_paint

#define SCULPT_TILT_SENSITIVITY 0.7f
void SCULPT_tilt_apply_to_normal(float r_normal[3],
                                 blender::ed::sculpt_paint::StrokeCache *cache,
                                 const float tilt_strength)
{
  if (!U.experimental.use_sculpt_tools_tilt) {
    return;
  }
  const float rot_max = M_PI_2 * tilt_strength * SCULPT_TILT_SENSITIVITY;
  mul_v3_mat3_m4v3(r_normal, cache->vc->obact->object_to_world().ptr(), r_normal);
  float normal_tilt_y[3];
  rotate_v3_v3v3fl(normal_tilt_y, r_normal, cache->vc->rv3d->viewinv[0], cache->y_tilt * rot_max);
  float normal_tilt_xy[3];
  rotate_v3_v3v3fl(
      normal_tilt_xy, normal_tilt_y, cache->vc->rv3d->viewinv[1], cache->x_tilt * rot_max);
  mul_v3_mat3_m4v3(r_normal, cache->vc->obact->world_to_object().ptr(), normal_tilt_xy);
  normalize_v3(r_normal);
}

void SCULPT_tilt_effective_normal_get(const SculptSession *ss, const Brush *brush, float r_no[3])
{
  copy_v3_v3(r_no, ss->cache->sculpt_normal_symm);
  SCULPT_tilt_apply_to_normal(r_no, ss->cache, brush->tilt_strength_factor);
}

static void update_brush_local_mat(Sculpt *sd, Object *ob)
{
  using namespace blender::ed::sculpt_paint;
  StrokeCache *cache = ob->sculpt->cache;

  if (cache->mirror_symmetry_pass == 0 && cache->radial_symmetry_pass == 0) {
    const Brush *brush = BKE_paint_brush(&sd->paint);
    const MTex *mask_tex = BKE_brush_mask_texture_get(brush, OB_MODE_SCULPT);
    calc_brush_local_mat(
        mask_tex->rot, ob, cache->brush_local_mat.ptr(), cache->brush_local_mat_inv.ptr());
  }
}

/** \} */

/* -------------------------------------------------------------------- */
/** \name Texture painting
 * \{ */

static bool sculpt_needs_pbvh_pixels(PaintModeSettings *paint_mode_settings,
                                     const Brush *brush,
                                     Object *ob)
{
  if (brush->sculpt_tool == SCULPT_TOOL_PAINT && U.experimental.use_sculpt_texture_paint) {
    Image *image;
    ImageUser *image_user;
    return SCULPT_paint_image_canvas_get(paint_mode_settings, ob, &image, &image_user);
  }

  return false;
}

static void sculpt_pbvh_update_pixels(PaintModeSettings *paint_mode_settings,
                                      SculptSession *ss,
                                      Object *ob)
{
  using namespace blender;
  BLI_assert(ob->type == OB_MESH);
  Mesh *mesh = (Mesh *)ob->data;

  Image *image;
  ImageUser *image_user;
  if (!SCULPT_paint_image_canvas_get(paint_mode_settings, ob, &image, &image_user)) {
    return;
  }

  bke::pbvh::build_pixels(ss->pbvh, mesh, image, image_user);
}

/** \} */

/* -------------------------------------------------------------------- */
/** \name Generic Brush Plane & Symmetry Utilities
 * \{ */

struct SculptRaycastData {
  SculptSession *ss;
  const float *ray_start;
  const float *ray_normal;
  bool hit;
  float depth;
  bool original;
  Span<int> corner_verts;
  blender::VArraySpan<bool> hide_poly;

  PBVHVertRef active_vertex;
  float *face_normal;

  int active_face_grid_index;

  IsectRayPrecalc isect_precalc;
};

struct SculptFindNearestToRayData {
  SculptSession *ss;
  const float *ray_start, *ray_normal;
  bool hit;
  float depth;
  float dist_sq_to_ray;
  bool original;
  Span<int> corner_verts;
  blender::VArraySpan<bool> hide_poly;
};

ePaintSymmetryAreas SCULPT_get_vertex_symm_area(const float co[3])
{
  ePaintSymmetryAreas symm_area = ePaintSymmetryAreas(PAINT_SYMM_AREA_DEFAULT);
  if (co[0] < 0.0f) {
    symm_area |= PAINT_SYMM_AREA_X;
  }
  if (co[1] < 0.0f) {
    symm_area |= PAINT_SYMM_AREA_Y;
  }
  if (co[2] < 0.0f) {
    symm_area |= PAINT_SYMM_AREA_Z;
  }
  return symm_area;
}

void SCULPT_flip_v3_by_symm_area(float v[3],
                                 const ePaintSymmetryFlags symm,
                                 const ePaintSymmetryAreas symmarea,
                                 const float pivot[3])
{
  for (int i = 0; i < 3; i++) {
    ePaintSymmetryFlags symm_it = ePaintSymmetryFlags(1 << i);
    if (!(symm & symm_it)) {
      continue;
    }
    if (symmarea & symm_it) {
      flip_v3(v, symm_it);
    }
    if (pivot[i] < 0.0f) {
      flip_v3(v, symm_it);
    }
  }
}

void SCULPT_flip_quat_by_symm_area(float quat[4],
                                   const ePaintSymmetryFlags symm,
                                   const ePaintSymmetryAreas symmarea,
                                   const float pivot[3])
{
  for (int i = 0; i < 3; i++) {
    ePaintSymmetryFlags symm_it = ePaintSymmetryFlags(1 << i);
    if (!(symm & symm_it)) {
      continue;
    }
    if (symmarea & symm_it) {
      flip_qt(quat, symm_it);
    }
    if (pivot[i] < 0.0f) {
      flip_qt(quat, symm_it);
    }
  }
}

bool SCULPT_tool_needs_all_pbvh_nodes(const Brush *brush)
{
  if (brush->sculpt_tool == SCULPT_TOOL_ELASTIC_DEFORM) {
    /* Elastic deformations in any brush need all nodes to avoid artifacts as the effect
     * of the Kelvinlet is not constrained by the radius. */
    return true;
  }

  if (brush->sculpt_tool == SCULPT_TOOL_POSE) {
    /* Pose needs all nodes because it applies all symmetry iterations at the same time
     * and the IK chain can grow to any area of the model. */
    /* TODO: This can be optimized by filtering the nodes after calculating the chain. */
    return true;
  }

  if (brush->sculpt_tool == SCULPT_TOOL_BOUNDARY) {
    /* Boundary needs all nodes because it is not possible to know where the boundary
     * deformation is going to be propagated before calculating it. */
    /* TODO: after calculating the boundary info in the first iteration, it should be
     * possible to get the nodes that have vertices included in any boundary deformation
     * and cache them. */
    return true;
  }

  if (brush->sculpt_tool == SCULPT_TOOL_SNAKE_HOOK &&
      brush->snake_hook_deform_type == BRUSH_SNAKE_HOOK_DEFORM_ELASTIC)
  {
    /* Snake hook in elastic deform type has same requirements as the elastic deform tool. */
    return true;
  }
  return false;
}

void SCULPT_calc_brush_plane(
    Sculpt *sd, Object *ob, Span<PBVHNode *> nodes, float r_area_no[3], float r_area_co[3])
{
  SculptSession *ss = ob->sculpt;
  Brush *brush = BKE_paint_brush(&sd->paint);

  zero_v3(r_area_co);
  zero_v3(r_area_no);

  if (SCULPT_stroke_is_main_symmetry_pass(ss->cache) &&
      (SCULPT_stroke_is_first_brush_step_of_symmetry_pass(ss->cache) ||
       !(brush->flag & BRUSH_ORIGINAL_PLANE) || !(brush->flag & BRUSH_ORIGINAL_NORMAL)))
  {
    switch (brush->sculpt_plane) {
      case SCULPT_DISP_DIR_VIEW:
        copy_v3_v3(r_area_no, ss->cache->true_view_normal);
        break;

      case SCULPT_DISP_DIR_X:
        ARRAY_SET_ITEMS(r_area_no, 1.0f, 0.0f, 0.0f);
        break;

      case SCULPT_DISP_DIR_Y:
        ARRAY_SET_ITEMS(r_area_no, 0.0f, 1.0f, 0.0f);
        break;

      case SCULPT_DISP_DIR_Z:
        ARRAY_SET_ITEMS(r_area_no, 0.0f, 0.0f, 1.0f);
        break;

      case SCULPT_DISP_DIR_AREA:
        SCULPT_calc_area_normal_and_center(sd, ob, nodes, r_area_no, r_area_co);
        if (brush->falloff_shape == PAINT_FALLOFF_SHAPE_TUBE) {
          project_plane_v3_v3v3(r_area_no, r_area_no, ss->cache->view_normal);
          normalize_v3(r_area_no);
        }
        break;

      default:
        break;
    }

    /* For flatten center. */
    /* Flatten center has not been calculated yet if we are not using the area normal. */
    if (brush->sculpt_plane != SCULPT_DISP_DIR_AREA) {
      SCULPT_calc_area_center(sd, ob, nodes, r_area_co);
    }

    /* For area normal. */
    if (!SCULPT_stroke_is_first_brush_step_of_symmetry_pass(ss->cache) &&
        (brush->flag & BRUSH_ORIGINAL_NORMAL))
    {
      copy_v3_v3(r_area_no, ss->cache->sculpt_normal);
    }
    else {
      copy_v3_v3(ss->cache->sculpt_normal, r_area_no);
    }

    /* For flatten center. */
    if (!SCULPT_stroke_is_first_brush_step_of_symmetry_pass(ss->cache) &&
        (brush->flag & BRUSH_ORIGINAL_PLANE))
    {
      copy_v3_v3(r_area_co, ss->cache->last_center);
    }
    else {
      copy_v3_v3(ss->cache->last_center, r_area_co);
    }
  }
  else {
    /* For area normal. */
    copy_v3_v3(r_area_no, ss->cache->sculpt_normal);

    /* For flatten center. */
    copy_v3_v3(r_area_co, ss->cache->last_center);

    /* For area normal. */
    flip_v3(r_area_no, ss->cache->mirror_symmetry_pass);

    /* For flatten center. */
    flip_v3(r_area_co, ss->cache->mirror_symmetry_pass);

    /* For area normal. */
    mul_m4_v3(ss->cache->symm_rot_mat.ptr(), r_area_no);

    /* For flatten center. */
    mul_m4_v3(ss->cache->symm_rot_mat.ptr(), r_area_co);

    /* Shift the plane for the current tile. */
    add_v3_v3(r_area_co, ss->cache->plane_offset);
  }
}

int SCULPT_plane_trim(const blender::ed::sculpt_paint::StrokeCache *cache,
                      const Brush *brush,
                      const float val[3])
{
  return (!(brush->flag & BRUSH_PLANE_TRIM) ||
          (dot_v3v3(val, val) <= cache->radius_squared * cache->plane_trim_squared));
}

int SCULPT_plane_point_side(const float co[3], const float plane[4])
{
  float d = plane_point_side_v3(plane, co);
  return d <= 0.0f;
}

float SCULPT_brush_plane_offset_get(Sculpt *sd, SculptSession *ss)
{
  Brush *brush = BKE_paint_brush(&sd->paint);

  float rv = brush->plane_offset;

  if (brush->flag & BRUSH_OFFSET_PRESSURE) {
    rv *= ss->cache->pressure;
  }

  return rv;
}

/** \} */

/* -------------------------------------------------------------------- */
/** \name Sculpt Gravity Brush
 * \{ */

static void do_gravity_task(SculptSession *ss,
                            const Brush *brush,
                            const float *offset,
                            PBVHNode *node)
{
  PBVHVertexIter vd;
  const MutableSpan<float3> proxy = BKE_pbvh_node_add_proxy(*ss->pbvh, *node).co;

  SculptBrushTest test;
  SculptBrushTestFn sculpt_brush_test_sq_fn = SCULPT_brush_test_init_with_falloff_shape(
      ss, &test, brush->falloff_shape);
  const int thread_id = BLI_task_parallel_thread_id(nullptr);

  BKE_pbvh_vertex_iter_begin (ss->pbvh, node, vd, PBVH_ITER_UNIQUE) {
    if (!sculpt_brush_test_sq_fn(&test, vd.co)) {
      continue;
    }
    const float fade = SCULPT_brush_strength_factor(
        ss, brush, vd.co, sqrtf(test.dist), vd.no, vd.fno, vd.mask, vd.vertex, thread_id, nullptr);

    mul_v3_v3fl(proxy[vd.i], offset, fade);
  }
  BKE_pbvh_vertex_iter_end;
}

static void do_gravity(Sculpt *sd, Object *ob, Span<PBVHNode *> nodes, float bstrength)
{
  using namespace blender;
  SculptSession *ss = ob->sculpt;
  Brush *brush = BKE_paint_brush(&sd->paint);

  float offset[3];
  float gravity_vector[3];

  mul_v3_v3fl(gravity_vector, ss->cache->gravity_direction, -ss->cache->radius_squared);

  /* Offset with as much as possible factored in already. */
  mul_v3_v3v3(offset, gravity_vector, ss->cache->scale);
  mul_v3_fl(offset, bstrength);

  threading::parallel_for(nodes.index_range(), 1, [&](const IndexRange range) {
    for (const int i : range) {
      do_gravity_task(ss, brush, offset, nodes[i]);
    }
  });
}

/** \} */

/* -------------------------------------------------------------------- */
/** \name Sculpt Brush Utilities
 * \{ */

void SCULPT_vertcos_to_key(Object *ob, KeyBlock *kb, const Span<float3> vertCos)
{
  Mesh *mesh = (Mesh *)ob->data;
  float(*ofs)[3] = nullptr;
  int a, currkey_i;
  const int kb_act_idx = ob->shapenr - 1;

  /* For relative keys editing of base should update other keys. */
  if (bool *dependent = BKE_keyblock_get_dependent_keys(mesh->key, kb_act_idx)) {
    ofs = BKE_keyblock_convert_to_vertcos(ob, kb);

    /* Calculate key coord offsets (from previous location). */
    for (a = 0; a < mesh->verts_num; a++) {
      sub_v3_v3v3(ofs[a], vertCos[a], ofs[a]);
    }

    /* Apply offsets on other keys. */
    LISTBASE_FOREACH_INDEX (KeyBlock *, currkey, &mesh->key->block, currkey_i) {
      if ((currkey != kb) && dependent[currkey_i]) {
        BKE_keyblock_update_from_offset(ob, currkey, ofs);
      }
    }

    MEM_freeN(ofs);
    MEM_freeN(dependent);
  }

  /* Modifying of basis key should update mesh. */
  if (kb == mesh->key->refkey) {
    mesh->vert_positions_for_write().copy_from(vertCos);
    mesh->tag_positions_changed();
  }

  /* Apply new coords on active key block, no need to re-allocate kb->data here! */
  BKE_keyblock_update_from_vertcos(ob, kb, reinterpret_cast<const float(*)[3]>(vertCos.data()));
}

/* NOTE: we do the topology update before any brush actions to avoid
 * issues with the proxies. The size of the proxy can't change, so
 * topology must be updated first. */
static void sculpt_topology_update(Sculpt *sd,
                                   Object *ob,
                                   Brush *brush,
                                   UnifiedPaintSettings * /*ups*/,
                                   PaintModeSettings * /*paint_mode_settings*/)
{
  using namespace blender;
  using namespace blender::ed::sculpt_paint;
  SculptSession *ss = ob->sculpt;

  /* Build a list of all nodes that are potentially within the brush's area of influence. */
  const bool use_original = sculpt_tool_needs_original(brush->sculpt_tool) ? true :
                                                                             !ss->cache->accum;
  const float radius_scale = 1.25f;
  Vector<PBVHNode *> nodes = sculpt_pbvh_gather_generic(ob, brush, use_original, radius_scale);

  /* Only act if some verts are inside the brush area. */
  if (nodes.is_empty()) {
    return;
  }

  /* Free index based vertex info as it will become invalid after modifying the topology during the
   * stroke. */
  ss->vertex_info.boundary.clear();

  PBVHTopologyUpdateMode mode = PBVHTopologyUpdateMode(0);
  float location[3];

  if (!(sd->flags & SCULPT_DYNTOPO_DETAIL_MANUAL)) {
    if (sd->flags & SCULPT_DYNTOPO_SUBDIVIDE) {
      mode |= PBVH_Subdivide;
    }

    if ((sd->flags & SCULPT_DYNTOPO_COLLAPSE) || (brush->sculpt_tool == SCULPT_TOOL_SIMPLIFY)) {
      mode |= PBVH_Collapse;
    }
  }

  for (PBVHNode *node : nodes) {
    undo::push_node(ob,
                    node,
                    brush->sculpt_tool == SCULPT_TOOL_MASK ? undo::Type::Mask :
                                                             undo::Type::Position);
    BKE_pbvh_node_mark_update(node);

    if (BKE_pbvh_type(ss->pbvh) == PBVH_BMESH) {
      BKE_pbvh_node_mark_topology_update(node);
      BKE_pbvh_bmesh_node_save_orig(ss->bm, ss->bm_log, node, false);
    }
  }

  if (BKE_pbvh_type(ss->pbvh) == PBVH_BMESH) {
    bke::pbvh::bmesh_update_topology(ss->pbvh,
                                     mode,
                                     ss->cache->location,
                                     ss->cache->view_normal,
                                     ss->cache->radius,
                                     (brush->flag & BRUSH_FRONTFACE) != 0,
                                     (brush->falloff_shape != PAINT_FALLOFF_SHAPE_SPHERE));
  }

  /* Update average stroke position. */
  copy_v3_v3(location, ss->cache->true_location);
  mul_m4_v3(ob->object_to_world().ptr(), location);
}

static void do_brush_action_task(Object *ob, const Brush *brush, PBVHNode *node)
{
  using namespace blender::ed::sculpt_paint;
  SculptSession *ss = ob->sculpt;

  bool need_coords = ss->cache->supports_gravity;

  if (brush->sculpt_tool == SCULPT_TOOL_DRAW_FACE_SETS) {
    BKE_pbvh_node_mark_update_face_sets(node);

    /* Draw face sets in smooth mode moves the vertices. */
    if (ss->cache->alt_smooth) {
      need_coords = true;
    }
    else {
      undo::push_node(ob, node, undo::Type::FaceSet);
    }
  }
  else if (brush->sculpt_tool == SCULPT_TOOL_MASK) {
    undo::push_node(ob, node, undo::Type::Mask);
    BKE_pbvh_node_mark_update_mask(node);
  }
  else if (SCULPT_tool_is_paint(brush->sculpt_tool)) {
    undo::push_node(ob, node, undo::Type::Color);
    BKE_pbvh_node_mark_update_color(node);
  }
  else {
    need_coords = true;
  }

  if (need_coords) {
    undo::push_node(ob, node, undo::Type::Position);
    BKE_pbvh_node_mark_update(node);
  }
}

static void do_brush_action(Sculpt *sd,
                            Object *ob,
                            Brush *brush,
                            UnifiedPaintSettings *ups,
                            PaintModeSettings *paint_mode_settings)
{
  using namespace blender;
  using namespace blender::ed::sculpt_paint;
  SculptSession *ss = ob->sculpt;
  Vector<PBVHNode *> nodes, texnodes;

  /* Check for unsupported features. */
  PBVHType type = BKE_pbvh_type(ss->pbvh);

  if (SCULPT_tool_is_paint(brush->sculpt_tool) && SCULPT_has_loop_colors(ob)) {
    if (type != PBVH_FACES) {
      return;
    }

    BKE_pbvh_ensure_node_loops(ss->pbvh);
  }

  const bool use_original = sculpt_tool_needs_original(brush->sculpt_tool) ? true :
                                                                             !ss->cache->accum;
  const bool use_pixels = sculpt_needs_pbvh_pixels(paint_mode_settings, brush, ob);

  if (sculpt_needs_pbvh_pixels(paint_mode_settings, brush, ob)) {
    sculpt_pbvh_update_pixels(paint_mode_settings, ss, ob);

    texnodes = sculpt_pbvh_gather_texpaint(ob, brush, use_original, 1.0f);

    if (texnodes.is_empty()) {
      return;
    }
  }

  /* Build a list of all nodes that are potentially within the brush's area of influence */

  if (SCULPT_tool_needs_all_pbvh_nodes(brush)) {
    /* These brushes need to update all nodes as they are not constrained by the brush radius */
    nodes = blender::bke::pbvh::search_gather(ss->pbvh, {});
  }
  else if (brush->sculpt_tool == SCULPT_TOOL_CLOTH) {
    nodes = cloth::brush_affected_nodes_gather(ss, brush);
  }
  else {
    float radius_scale = 1.0f;

    /* Corners of square brushes can go outside the brush radius. */
    if (BKE_brush_has_cube_tip(brush, PaintMode::Sculpt)) {
      radius_scale = M_SQRT2;
    }

    /* With these options enabled not all required nodes are inside the original brush radius, so
     * the brush can produce artifacts in some situations. */
    if (brush->sculpt_tool == SCULPT_TOOL_DRAW && brush->flag & BRUSH_ORIGINAL_NORMAL) {
      radius_scale = 2.0f;
    }
    nodes = sculpt_pbvh_gather_generic(ob, brush, use_original, radius_scale);
  }

  /* Draw Face Sets in draw mode makes a single undo push, in alt-smooth mode deforms the
   * vertices and uses regular coords undo. */
  /* It also assigns the paint_face_set here as it needs to be done regardless of the stroke type
   * and the number of nodes under the brush influence. */
  if (brush->sculpt_tool == SCULPT_TOOL_DRAW_FACE_SETS &&
      SCULPT_stroke_is_first_brush_step(ss->cache) && !ss->cache->alt_smooth)
  {
    if (ss->cache->invert) {
      /* When inverting the brush, pick the paint face mask ID from the mesh. */
      ss->cache->paint_face_set = face_set::active_face_set_get(ss);
    }
    else {
      /* By default create a new Face Sets. */
      ss->cache->paint_face_set = face_set::find_next_available_id(*ob);
    }
  }

  /* For anchored brushes with spherical falloff, we start off with zero radius, thus we have no
   * PBVH nodes on the first brush step. */
  if (!nodes.is_empty() ||
      ((brush->falloff_shape == PAINT_FALLOFF_SHAPE_SPHERE) && (brush->flag & BRUSH_ANCHORED)))
  {
    if (SCULPT_stroke_is_first_brush_step(ss->cache)) {
      /* Initialize auto-masking cache. */
      if (auto_mask::is_enabled(sd, ss, brush)) {
        ss->cache->automasking = auto_mask::cache_init(sd, brush, ob);
        ss->last_automasking_settings_hash = auto_mask::settings_hash(*ob,
                                                                      *ss->cache->automasking);
      }
      /* Initialize surface smooth cache. */
      if ((brush->sculpt_tool == SCULPT_TOOL_SMOOTH) &&
          (brush->smooth_deform_type == BRUSH_SMOOTH_DEFORM_SURFACE))
      {
        BLI_assert(ss->cache->surface_smooth_laplacian_disp == nullptr);
        ss->cache->surface_smooth_laplacian_disp = static_cast<float(*)[3]>(
            MEM_callocN(sizeof(float[3]) * SCULPT_vertex_count_get(ss), "HC smooth laplacian b"));
      }
    }
  }

  /* Only act if some verts are inside the brush area. */
  if (nodes.is_empty()) {
    return;
  }
  float location[3];

  if (!use_pixels) {
    threading::parallel_for(nodes.index_range(), 1, [&](const IndexRange range) {
      for (const int i : range) {
        do_brush_action_task(ob, brush, nodes[i]);
      }
    });
  }

  if (sculpt_brush_needs_normal(ss, sd, brush)) {
    update_sculpt_normal(sd, ob, nodes);
  }

  update_brush_local_mat(sd, ob);

  if (brush->sculpt_tool == SCULPT_TOOL_POSE && SCULPT_stroke_is_first_brush_step(ss->cache)) {
    pose::pose_brush_init(ob, ss, brush);
  }

  if (brush->deform_target == BRUSH_DEFORM_TARGET_CLOTH_SIM) {
    if (!ss->cache->cloth_sim) {
      ss->cache->cloth_sim = cloth::brush_simulation_create(ob, 1.0f, 0.0f, 0.0f, false, true);
      cloth::brush_simulation_init(ss, ss->cache->cloth_sim);
    }
    cloth::brush_store_simulation_state(ss, ss->cache->cloth_sim);
    cloth::ensure_nodes_constraints(
        sd, ob, nodes, ss->cache->cloth_sim, ss->cache->location, FLT_MAX);
  }

  bool invert = ss->cache->pen_flip || ss->cache->invert;
  if (brush->flag & BRUSH_DIR_IN) {
    invert = !invert;
  }

  /* Apply one type of brush action. */
  switch (brush->sculpt_tool) {
    case SCULPT_TOOL_DRAW:
      SCULPT_do_draw_brush(sd, ob, nodes);
      break;
    case SCULPT_TOOL_SMOOTH:
      if (brush->smooth_deform_type == BRUSH_SMOOTH_DEFORM_LAPLACIAN) {
        smooth::do_smooth_brush(sd, ob, nodes);
      }
      else if (brush->smooth_deform_type == BRUSH_SMOOTH_DEFORM_SURFACE) {
        smooth::do_surface_smooth_brush(sd, ob, nodes);
      }
      break;
    case SCULPT_TOOL_CREASE:
      SCULPT_do_crease_brush(sd, ob, nodes);
      break;
    case SCULPT_TOOL_BLOB:
      SCULPT_do_crease_brush(sd, ob, nodes);
      break;
    case SCULPT_TOOL_PINCH:
      SCULPT_do_pinch_brush(sd, ob, nodes);
      break;
    case SCULPT_TOOL_INFLATE:
      SCULPT_do_inflate_brush(sd, ob, nodes);
      break;
    case SCULPT_TOOL_GRAB:
      SCULPT_do_grab_brush(sd, ob, nodes);
      break;
    case SCULPT_TOOL_ROTATE:
      SCULPT_do_rotate_brush(sd, ob, nodes);
      break;
    case SCULPT_TOOL_SNAKE_HOOK:
      SCULPT_do_snake_hook_brush(sd, ob, nodes);
      break;
    case SCULPT_TOOL_NUDGE:
      SCULPT_do_nudge_brush(sd, ob, nodes);
      break;
    case SCULPT_TOOL_THUMB:
      SCULPT_do_thumb_brush(sd, ob, nodes);
      break;
    case SCULPT_TOOL_LAYER:
      SCULPT_do_layer_brush(sd, ob, nodes);
      break;
    case SCULPT_TOOL_FLATTEN:
      SCULPT_do_flatten_brush(sd, ob, nodes);
      break;
    case SCULPT_TOOL_CLAY:
      SCULPT_do_clay_brush(sd, ob, nodes);
      break;
    case SCULPT_TOOL_CLAY_STRIPS:
      SCULPT_do_clay_strips_brush(sd, ob, nodes);
      break;
    case SCULPT_TOOL_MULTIPLANE_SCRAPE:
      SCULPT_do_multiplane_scrape_brush(sd, ob, nodes);
      break;
    case SCULPT_TOOL_CLAY_THUMB:
      SCULPT_do_clay_thumb_brush(sd, ob, nodes);
      break;
    case SCULPT_TOOL_FILL:
      if (invert && brush->flag & BRUSH_INVERT_TO_SCRAPE_FILL) {
        SCULPT_do_scrape_brush(sd, ob, nodes);
      }
      else {
        SCULPT_do_fill_brush(sd, ob, nodes);
      }
      break;
    case SCULPT_TOOL_SCRAPE:
      if (invert && brush->flag & BRUSH_INVERT_TO_SCRAPE_FILL) {
        SCULPT_do_fill_brush(sd, ob, nodes);
      }
      else {
        SCULPT_do_scrape_brush(sd, ob, nodes);
      }
      break;
    case SCULPT_TOOL_MASK:
      SCULPT_do_mask_brush(sd, ob, nodes);
      break;
    case SCULPT_TOOL_POSE:
      pose::do_pose_brush(sd, ob, nodes);
      break;
    case SCULPT_TOOL_DRAW_SHARP:
      SCULPT_do_draw_sharp_brush(sd, ob, nodes);
      break;
    case SCULPT_TOOL_ELASTIC_DEFORM:
      SCULPT_do_elastic_deform_brush(sd, ob, nodes);
      break;
    case SCULPT_TOOL_SLIDE_RELAX:
      SCULPT_do_slide_relax_brush(sd, ob, nodes);
      break;
    case SCULPT_TOOL_BOUNDARY:
      boundary::do_boundary_brush(sd, ob, nodes);
      break;
    case SCULPT_TOOL_CLOTH:
      cloth::do_cloth_brush(sd, ob, nodes);
      break;
    case SCULPT_TOOL_DRAW_FACE_SETS:
      face_set::do_draw_face_sets_brush(sd, ob, nodes);
      break;
    case SCULPT_TOOL_DISPLACEMENT_ERASER:
      SCULPT_do_displacement_eraser_brush(sd, ob, nodes);
      break;
    case SCULPT_TOOL_DISPLACEMENT_SMEAR:
      SCULPT_do_displacement_smear_brush(sd, ob, nodes);
      break;
    case SCULPT_TOOL_PAINT:
      color::do_paint_brush(paint_mode_settings, sd, ob, nodes, texnodes);
      break;
    case SCULPT_TOOL_SMEAR:
      color::do_smear_brush(sd, ob, nodes);
      break;
  }

  if (!ELEM(brush->sculpt_tool, SCULPT_TOOL_SMOOTH, SCULPT_TOOL_MASK) &&
      brush->autosmooth_factor > 0)
  {
    if (brush->flag & BRUSH_INVERSE_SMOOTH_PRESSURE) {
      smooth::do_smooth_brush(
          sd, ob, nodes, brush->autosmooth_factor * (1.0f - ss->cache->pressure));
    }
    else {
      smooth::do_smooth_brush(sd, ob, nodes, brush->autosmooth_factor);
    }
  }

  if (sculpt_brush_use_topology_rake(ss, brush)) {
    SCULPT_bmesh_topology_rake(sd, ob, nodes, brush->topology_rake_factor);
  }

  if (!auto_mask::tool_can_reuse_automask(brush->sculpt_tool) ||
      (ss->cache->supports_gravity && sd->gravity_factor > 0.0f))
  {
    /* Clear cavity mask cache. */
    ss->last_automasking_settings_hash = 0;
  }

  /* The cloth brush adds the gravity as a regular force and it is processed in the solver. */
  if (ss->cache->supports_gravity &&
      !ELEM(
          brush->sculpt_tool, SCULPT_TOOL_CLOTH, SCULPT_TOOL_DRAW_FACE_SETS, SCULPT_TOOL_BOUNDARY))
  {
    do_gravity(sd, ob, nodes, sd->gravity_factor);
  }

  if (brush->deform_target == BRUSH_DEFORM_TARGET_CLOTH_SIM) {
    if (SCULPT_stroke_is_main_symmetry_pass(ss->cache)) {
      cloth::sim_activate_nodes(ss->cache->cloth_sim, nodes);
      cloth::do_simulation_step(sd, ob, ss->cache->cloth_sim, nodes);
    }
  }

  /* Update average stroke position. */
  copy_v3_v3(location, ss->cache->true_location);
  mul_m4_v3(ob->object_to_world().ptr(), location);

  add_v3_v3(ups->average_stroke_accum, location);
  ups->average_stroke_counter++;
  /* Update last stroke position. */
  ups->last_stroke_valid = true;
}

/* Flush displacement from deformed PBVH vertex to original mesh. */
static void sculpt_flush_pbvhvert_deform(SculptSession &ss,
                                         const PBVHVertexIter &vd,
                                         MutableSpan<float3> positions)
{
  float disp[3], newco[3];
  int index = vd.vert_indices[vd.i];

  sub_v3_v3v3(disp, vd.co, ss.deform_cos[index]);
  mul_m3_v3(ss.deform_imats[index].ptr(), disp);
  add_v3_v3v3(newco, disp, ss.orig_cos[index]);

  ss.deform_cos[index] = vd.co;
  ss.orig_cos[index] = newco;

  if (!ss.shapekey_active) {
    copy_v3_v3(positions[index], newco);
  }
}

static void sculpt_combine_proxies_node(Object &object,
                                        Sculpt &sd,
                                        const bool use_orco,
                                        PBVHNode &node)
{
  using namespace blender::ed::sculpt_paint;
  SculptSession *ss = object.sculpt;

  float(*orco)[3] = nullptr;
  if (use_orco && !ss->bm) {
    orco = reinterpret_cast<float(*)[3]>(
        (undo::push_node(&object, &node, undo::Type::Position)->position.data()));
  }

  MutableSpan<PBVHProxyNode> proxies = BKE_pbvh_node_get_proxies(&node);

  Mesh &mesh = *static_cast<Mesh *>(object.data);
  MutableSpan<float3> positions = mesh.vert_positions_for_write();

  PBVHVertexIter vd;
  BKE_pbvh_vertex_iter_begin (ss->pbvh, &node, vd, PBVH_ITER_UNIQUE) {
    float val[3];

    if (use_orco) {
      if (ss->bm) {
        copy_v3_v3(val, BM_log_original_vert_co(ss->bm_log, vd.bm_vert));
      }
      else {
        copy_v3_v3(val, orco[vd.i]);
      }
    }
    else {
      copy_v3_v3(val, vd.co);
    }

    for (const PBVHProxyNode &proxy_node : proxies) {
      add_v3_v3(val, proxy_node.co[vd.i]);
    }

    SCULPT_clip(&object, ss, vd.co, val);

    if (ss->deform_modifiers_active) {
      sculpt_flush_pbvhvert_deform(*ss, vd, positions);
    }
  }
  BKE_pbvh_vertex_iter_end;

  BKE_pbvh_node_free_proxies(&node);
}

static void sculpt_combine_proxies(Sculpt *sd, Object *ob)
{
  using namespace blender;
  SculptSession *ss = ob->sculpt;
  Brush *brush = BKE_paint_brush(&sd->paint);

  if (!ss->cache->supports_gravity && sculpt_tool_is_proxy_used(brush->sculpt_tool)) {
    /* First line is tools that don't support proxies. */
    return;
  }

  /* First line is tools that don't support proxies. */
  const bool use_orco = ELEM(brush->sculpt_tool,
                             SCULPT_TOOL_GRAB,
                             SCULPT_TOOL_ROTATE,
                             SCULPT_TOOL_THUMB,
                             SCULPT_TOOL_ELASTIC_DEFORM,
                             SCULPT_TOOL_BOUNDARY,
                             SCULPT_TOOL_POSE);

  Vector<PBVHNode *> nodes = blender::bke::pbvh::gather_proxies(ss->pbvh);

  threading::parallel_for(nodes.index_range(), 1, [&](IndexRange range) {
    for (const int i : range) {
      sculpt_combine_proxies_node(*ob, *sd, use_orco, *nodes[i]);
    }
  });
}

void SCULPT_combine_transform_proxies(Sculpt *sd, Object *ob)
{
  using namespace blender;
  SculptSession *ss = ob->sculpt;

  Vector<PBVHNode *> nodes = blender::bke::pbvh::gather_proxies(ss->pbvh);

  threading::parallel_for(nodes.index_range(), 1, [&](IndexRange range) {
    for (const int i : range) {
      sculpt_combine_proxies_node(*ob, *sd, false, *nodes[i]);
    }
  });
}

/**
 * Copy the modified vertices from the #PBVH to the active key.
 */
static void sculpt_update_keyblock(Object *ob)
{
  SculptSession *ss = ob->sculpt;

  /* Key-block update happens after handling deformation caused by modifiers,
   * so ss->orig_cos would be updated with new stroke. */
  if (!ss->orig_cos.is_empty()) {
    SCULPT_vertcos_to_key(ob, ss->shapekey_active, ss->orig_cos);
  }
  else {
    SCULPT_vertcos_to_key(ob, ss->shapekey_active, BKE_pbvh_get_vert_positions(ss->pbvh));
  }
}

void SCULPT_flush_stroke_deform(Sculpt * /*sd*/, Object *ob, bool is_proxy_used)
{
  using namespace blender;
  SculptSession *ss = ob->sculpt;

  if (is_proxy_used && ss->deform_modifiers_active) {
    /* This brushes aren't using proxies, so sculpt_combine_proxies() wouldn't propagate needed
     * deformation to original base. */

    Mesh *mesh = (Mesh *)ob->data;
    Vector<PBVHNode *> nodes;
    Array<float3> vertCos;

    if (ss->shapekey_active) {
      /* Mesh could have isolated verts which wouldn't be in BVH, to deal with this we copy old
       * coordinates over new ones and then update coordinates for all vertices from BVH. */
      vertCos = ss->orig_cos;
    }

    nodes = blender::bke::pbvh::search_gather(ss->pbvh, {});

    MutableSpan<float3> positions = mesh->vert_positions_for_write();

    threading::parallel_for(nodes.index_range(), 1, [&](IndexRange range) {
      for (const int i : range) {
        PBVHVertexIter vd;
        BKE_pbvh_vertex_iter_begin (ss->pbvh, nodes[i], vd, PBVH_ITER_UNIQUE) {
          sculpt_flush_pbvhvert_deform(*ss, vd, positions);

          if (vertCos.is_empty()) {
            continue;
          }

          int index = vd.vert_indices[vd.i];
          copy_v3_v3(vertCos[index], ss->orig_cos[index]);
        }
        BKE_pbvh_vertex_iter_end;
      }
    });

    if (!vertCos.is_empty()) {
      SCULPT_vertcos_to_key(ob, ss->shapekey_active, vertCos);
    }
  }
  else if (ss->shapekey_active) {
    sculpt_update_keyblock(ob);
  }
}

void SCULPT_cache_calc_brushdata_symm(blender::ed::sculpt_paint::StrokeCache *cache,
                                      const ePaintSymmetryFlags symm,
                                      const char axis,
                                      const float angle)
{
  using namespace blender;
  flip_v3_v3(cache->location, cache->true_location, symm);
  flip_v3_v3(cache->last_location, cache->true_last_location, symm);
  flip_v3_v3(cache->grab_delta_symmetry, cache->grab_delta, symm);
  flip_v3_v3(cache->view_normal, cache->true_view_normal, symm);

  flip_v3_v3(cache->initial_location, cache->true_initial_location, symm);
  flip_v3_v3(cache->initial_normal, cache->true_initial_normal, symm);

  /* XXX This reduces the length of the grab delta if it approaches the line of symmetry
   * XXX However, a different approach appears to be needed. */
#if 0
  if (sd->paint.symmetry_flags & PAINT_SYMMETRY_FEATHER) {
    float frac = 1.0f / max_overlap_count(sd);
    float reduce = (feather - frac) / (1.0f - frac);

    printf("feather: %f frac: %f reduce: %f\n", feather, frac, reduce);

    if (frac < 1.0f) {
      mul_v3_fl(cache->grab_delta_symmetry, reduce);
    }
  }
#endif

  cache->symm_rot_mat = float4x4::identity();
  cache->symm_rot_mat_inv = float4x4::identity();
  zero_v3(cache->plane_offset);

  /* Expects XYZ. */
  if (axis) {
    rotate_m4(cache->symm_rot_mat.ptr(), axis, angle);
    rotate_m4(cache->symm_rot_mat_inv.ptr(), axis, -angle);
  }

  mul_m4_v3(cache->symm_rot_mat.ptr(), cache->location);
  mul_m4_v3(cache->symm_rot_mat.ptr(), cache->grab_delta_symmetry);

  if (cache->supports_gravity) {
    flip_v3_v3(cache->gravity_direction, cache->true_gravity_direction, symm);
    mul_m4_v3(cache->symm_rot_mat.ptr(), cache->gravity_direction);
  }

  if (cache->is_rake_rotation_valid) {
    flip_qt_qt(cache->rake_rotation_symmetry, cache->rake_rotation, symm);
  }
}

using BrushActionFunc = void (*)(Sculpt *sd,
                                 Object *ob,
                                 Brush *brush,
                                 UnifiedPaintSettings *ups,
                                 PaintModeSettings *paint_mode_settings);

static void do_tiled(Sculpt *sd,
                     Object *ob,
                     Brush *brush,
                     UnifiedPaintSettings *ups,
                     PaintModeSettings *paint_mode_settings,
                     BrushActionFunc action)
{
  using namespace blender::ed::sculpt_paint;
  SculptSession *ss = ob->sculpt;
  StrokeCache *cache = ss->cache;
  Mesh *me = static_cast<Mesh *>(ob->data);
  const float radius = cache->radius;
<<<<<<< HEAD
  const BoundBox *bb = BKE_object_boundbox_get(ob);
  const float *bbMin = bb->vec[0];
  const float *bbMax = bb->vec[6];
  const float *step = me->tile_offset;
=======
  const blender::Bounds<blender::float3> bb = *BKE_object_boundbox_get(ob);
  const float *bbMin = bb.min;
  const float *bbMax = bb.max;
  const float *step = sd->paint.tile_offset;
>>>>>>> ed5fb3ea

  /* These are integer locations, for real location: multiply with step and add orgLoc.
   * So 0,0,0 is at orgLoc. */
  int start[3];
  int end[3];
  int cur[3];

  /* Position of the "prototype" stroke for tiling. */
  float orgLoc[3];
  float original_initial_location[3];
  copy_v3_v3(orgLoc, cache->location);
  copy_v3_v3(original_initial_location, cache->initial_location);

  for (int dim = 0; dim < 3; dim++) {
    if ((me->symmetry & (ME_TILE_X << dim)) && step[dim] > 0) {
      start[dim] = (bbMin[dim] - orgLoc[dim] - radius) / step[dim];
      end[dim] = (bbMax[dim] - orgLoc[dim] + radius) / step[dim];
    }
    else {
      start[dim] = end[dim] = 0;
    }
  }

  /* First do the "un-tiled" position to initialize the stroke for this location. */
  cache->tile_pass = 0;
  action(sd, ob, brush, ups, paint_mode_settings);

  /* Now do it for all the tiles. */
  copy_v3_v3_int(cur, start);
  for (cur[0] = start[0]; cur[0] <= end[0]; cur[0]++) {
    for (cur[1] = start[1]; cur[1] <= end[1]; cur[1]++) {
      for (cur[2] = start[2]; cur[2] <= end[2]; cur[2]++) {
        if (!cur[0] && !cur[1] && !cur[2]) {
          /* Skip tile at orgLoc, this was already handled before all others. */
          continue;
        }

        ++cache->tile_pass;

        for (int dim = 0; dim < 3; dim++) {
          cache->location[dim] = cur[dim] * step[dim] + orgLoc[dim];
          cache->plane_offset[dim] = cur[dim] * step[dim];
          cache->initial_location[dim] = cur[dim] * step[dim] + original_initial_location[dim];
        }
        action(sd, ob, brush, ups, paint_mode_settings);
      }
    }
  }
}

static void do_radial_symmetry(Sculpt *sd,
                               Object *ob,
                               Brush *brush,
                               UnifiedPaintSettings *ups,
                               PaintModeSettings *paint_mode_settings,
                               BrushActionFunc action,
                               const ePaintSymmetryFlags symm,
                               const int axis,
                               const float /*feather*/)
{
  SculptSession *ss = ob->sculpt;
  Mesh *me = static_cast<Mesh *>(ob->data);

  for (int i = 1; i < me->radial_symmetry[axis - 'X']; i++) {
    const float angle = 2.0f * M_PI * i / me->radial_symmetry[axis - 'X'];
    ss->cache->radial_symmetry_pass = i;
    SCULPT_cache_calc_brushdata_symm(ss->cache, symm, axis, angle);
    do_tiled(sd, ob, brush, ups, paint_mode_settings, action);
  }
}

/**
 * Noise texture gives different values for the same input coord; this
 * can tear a multi-resolution mesh during sculpting so do a stitch in this case.
 */
static void sculpt_fix_noise_tear(Sculpt *sd, Object *ob)
{
  SculptSession *ss = ob->sculpt;
  Brush *brush = BKE_paint_brush(&sd->paint);
  const MTex *mtex = BKE_brush_mask_texture_get(brush, OB_MODE_SCULPT);

  if (ss->multires.active && mtex->tex && mtex->tex->type == TEX_NOISE) {
    multires_stitch_grids(ob);
  }
}

static void do_symmetrical_brush_actions(Sculpt *sd,
                                         Object *ob,
                                         BrushActionFunc action,
                                         UnifiedPaintSettings *ups,
                                         PaintModeSettings *paint_mode_settings)
{
  Brush *brush = BKE_paint_brush(&sd->paint);

  SculptSession *ss = ob->sculpt;
<<<<<<< HEAD
  StrokeCache *cache = ss->cache;
  Mesh *me = static_cast<Mesh *>(ob->data);
=======
  blender::ed::sculpt_paint::StrokeCache *cache = ss->cache;
  const char symm = SCULPT_mesh_symmetry_xyz_get(ob);
>>>>>>> ed5fb3ea

  const char symm = SCULPT_mesh_symmetry_xyz_get(ob);
  float feather = calc_symmetry_feather(me, ss->cache);

  cache->bstrength = brush_strength(sd, cache, feather, ups, paint_mode_settings);
  cache->symmetry = symm;

  /* `symm` is a bit combination of XYZ -
   * 1 is mirror X; 2 is Y; 3 is XY; 4 is Z; 5 is XZ; 6 is YZ; 7 is XYZ */
  for (int i = 0; i <= symm; i++) {
    if (!SCULPT_is_symmetry_iteration_valid(i, symm)) {
      continue;
    }
    const ePaintSymmetryFlags symm = ePaintSymmetryFlags(i);
    cache->mirror_symmetry_pass = symm;
    cache->radial_symmetry_pass = 0;

    SCULPT_cache_calc_brushdata_symm(cache, symm, 0, 0);
    do_tiled(sd, ob, brush, ups, paint_mode_settings, action);

    do_radial_symmetry(sd, ob, brush, ups, paint_mode_settings, action, symm, 'X', feather);
    do_radial_symmetry(sd, ob, brush, ups, paint_mode_settings, action, symm, 'Y', feather);
    do_radial_symmetry(sd, ob, brush, ups, paint_mode_settings, action, symm, 'Z', feather);
  }
}

bool SCULPT_mode_poll(bContext *C)
{
  Object *ob = CTX_data_active_object(C);
  return ob && ob->mode & OB_MODE_SCULPT;
}

bool SCULPT_mode_poll_view3d(bContext *C)
{
  return (SCULPT_mode_poll(C) && CTX_wm_region_view3d(C) && !ED_gpencil_session_active());
}

bool SCULPT_poll(bContext *C)
{
  return SCULPT_mode_poll(C) && blender::ed::sculpt_paint::paint_brush_tool_poll(C);
}

static const char *sculpt_tool_name(Sculpt *sd)
{
  Brush *brush = BKE_paint_brush(&sd->paint);

  switch ((eBrushSculptTool)brush->sculpt_tool) {
    case SCULPT_TOOL_DRAW:
      return "Draw Brush";
    case SCULPT_TOOL_SMOOTH:
      return "Smooth Brush";
    case SCULPT_TOOL_CREASE:
      return "Crease Brush";
    case SCULPT_TOOL_BLOB:
      return "Blob Brush";
    case SCULPT_TOOL_PINCH:
      return "Pinch Brush";
    case SCULPT_TOOL_INFLATE:
      return "Inflate Brush";
    case SCULPT_TOOL_GRAB:
      return "Grab Brush";
    case SCULPT_TOOL_NUDGE:
      return "Nudge Brush";
    case SCULPT_TOOL_THUMB:
      return "Thumb Brush";
    case SCULPT_TOOL_LAYER:
      return "Layer Brush";
    case SCULPT_TOOL_FLATTEN:
      return "Flatten Brush";
    case SCULPT_TOOL_CLAY:
      return "Clay Brush";
    case SCULPT_TOOL_CLAY_STRIPS:
      return "Clay Strips Brush";
    case SCULPT_TOOL_CLAY_THUMB:
      return "Clay Thumb Brush";
    case SCULPT_TOOL_FILL:
      return "Fill Brush";
    case SCULPT_TOOL_SCRAPE:
      return "Scrape Brush";
    case SCULPT_TOOL_SNAKE_HOOK:
      return "Snake Hook Brush";
    case SCULPT_TOOL_ROTATE:
      return "Rotate Brush";
    case SCULPT_TOOL_MASK:
      return "Mask Brush";
    case SCULPT_TOOL_SIMPLIFY:
      return "Simplify Brush";
    case SCULPT_TOOL_DRAW_SHARP:
      return "Draw Sharp Brush";
    case SCULPT_TOOL_ELASTIC_DEFORM:
      return "Elastic Deform Brush";
    case SCULPT_TOOL_POSE:
      return "Pose Brush";
    case SCULPT_TOOL_MULTIPLANE_SCRAPE:
      return "Multi-plane Scrape Brush";
    case SCULPT_TOOL_SLIDE_RELAX:
      return "Slide/Relax Brush";
    case SCULPT_TOOL_BOUNDARY:
      return "Boundary Brush";
    case SCULPT_TOOL_CLOTH:
      return "Cloth Brush";
    case SCULPT_TOOL_DRAW_FACE_SETS:
      return "Draw Face Sets";
    case SCULPT_TOOL_DISPLACEMENT_ERASER:
      return "Multires Displacement Eraser";
    case SCULPT_TOOL_DISPLACEMENT_SMEAR:
      return "Multires Displacement Smear";
    case SCULPT_TOOL_PAINT:
      return "Paint Brush";
    case SCULPT_TOOL_SMEAR:
      return "Smear Brush";
  }

  return "Sculpting";
}

/* Operator for applying a stroke (various attributes including mouse path)
 * using the current brush. */

void SCULPT_cache_free(blender::ed::sculpt_paint::StrokeCache *cache)
{
  using namespace blender::ed::sculpt_paint;
  MEM_SAFE_FREE(cache->dial);
  MEM_SAFE_FREE(cache->surface_smooth_laplacian_disp);
  MEM_SAFE_FREE(cache->layer_displacement_factor);
  MEM_SAFE_FREE(cache->prev_colors);
  MEM_SAFE_FREE(cache->detail_directions);
  MEM_SAFE_FREE(cache->prev_displacement);
  MEM_SAFE_FREE(cache->limit_surface_co);

  if (cache->pose_ik_chain) {
    pose::ik_chain_free(cache->pose_ik_chain);
  }

  for (int i = 0; i < PAINT_SYMM_AREAS; i++) {
    if (cache->boundaries[i]) {
      boundary::data_free(cache->boundaries[i]);
    }
  }

  if (cache->cloth_sim) {
    cloth::simulation_free(cache->cloth_sim);
  }

  MEM_delete(cache);
}

/* Initialize mirror modifier clipping. */
static void sculpt_init_mirror_clipping(Object *ob, SculptSession *ss)
{
  using namespace blender;
  ss->cache->clip_mirror_mtx = float4x4::identity();

  LISTBASE_FOREACH (ModifierData *, md, &ob->modifiers) {
    if (!(md->type == eModifierType_Mirror && (md->mode & eModifierMode_Realtime))) {
      continue;
    }
    MirrorModifierData *mmd = (MirrorModifierData *)md;

    if (!(mmd->flag & MOD_MIR_CLIPPING)) {
      continue;
    }
    /* Check each axis for mirroring. */
    for (int i = 0; i < 3; i++) {
      if (!(mmd->flag & (MOD_MIR_AXIS_X << i))) {
        continue;
      }
      /* Enable sculpt clipping. */
      ss->cache->flag |= CLIP_X << i;

      /* Update the clip tolerance. */
      if (mmd->tolerance > ss->cache->clip_tolerance[i]) {
        ss->cache->clip_tolerance[i] = mmd->tolerance;
      }

      /* Store matrix for mirror object clipping. */
      if (mmd->mirror_ob) {
        float imtx_mirror_ob[4][4];
        invert_m4_m4(imtx_mirror_ob, mmd->mirror_ob->object_to_world().ptr());
        mul_m4_m4m4(ss->cache->clip_mirror_mtx.ptr(), imtx_mirror_ob, ob->object_to_world().ptr());
      }
    }
  }
}

static void smooth_brush_toggle_on(const bContext *C,
                                   Paint *paint,
                                   blender::ed::sculpt_paint::StrokeCache *cache)
{
  Scene *scene = CTX_data_scene(C);
  Brush *cur_brush = paint->brush;

  if (cur_brush->sculpt_tool == SCULPT_TOOL_MASK) {
    cache->saved_mask_brush_tool = cur_brush->mask_tool;
    cur_brush->mask_tool = BRUSH_MASK_SMOOTH;
    return;
  }

  if (ELEM(cur_brush->sculpt_tool,
           SCULPT_TOOL_SLIDE_RELAX,
           SCULPT_TOOL_DRAW_FACE_SETS,
           SCULPT_TOOL_PAINT,
           SCULPT_TOOL_SMEAR))
  {
    /* Do nothing, this tool has its own smooth mode. */
    return;
  }

  /* Switch to the smooth brush if possible. */
  Brush *smooth_brush = BKE_paint_toolslots_brush_get(paint, SCULPT_TOOL_SMOOTH);
  if (!smooth_brush) {
    CLOG_WARN(&LOG, "Switching to the smooth brush not possible, corresponding brush not");
    cache->saved_active_brush_name[0] = '\0';
    return;
  }

  int cur_brush_size = BKE_brush_size_get(scene, cur_brush);

  STRNCPY(cache->saved_active_brush_name, cur_brush->id.name + 2);

  BKE_paint_brush_set(paint, smooth_brush);
  cache->saved_smooth_size = BKE_brush_size_get(scene, smooth_brush);
  BKE_brush_size_set(scene, smooth_brush, cur_brush_size);
  BKE_curvemapping_init(smooth_brush->curve);
}

static void smooth_brush_toggle_off(const bContext *C,
                                    Paint *paint,
                                    blender::ed::sculpt_paint::StrokeCache *cache)
{
  Main *bmain = CTX_data_main(C);
  Brush *brush = BKE_paint_brush(paint);

  if (brush->sculpt_tool == SCULPT_TOOL_MASK) {
    brush->mask_tool = cache->saved_mask_brush_tool;
    return;
  }

  if (ELEM(brush->sculpt_tool,
           SCULPT_TOOL_SLIDE_RELAX,
           SCULPT_TOOL_DRAW_FACE_SETS,
           SCULPT_TOOL_PAINT,
           SCULPT_TOOL_SMEAR))
  {
    /* Do nothing. */
    return;
  }

  /* If saved_active_brush_name is not set, brush was not switched/affected in
   * smooth_brush_toggle_on(). */
  Brush *saved_active_brush = (Brush *)BKE_libblock_find_name(
      bmain, ID_BR, cache->saved_active_brush_name);
  if (saved_active_brush) {
    Scene *scene = CTX_data_scene(C);
    BKE_brush_size_set(scene, brush, cache->saved_smooth_size);
    BKE_paint_brush_set(paint, saved_active_brush);
  }
}

/* Initialize the stroke cache invariants from operator properties. */
static void sculpt_update_cache_invariants(
    bContext *C, Sculpt *sd, SculptSession *ss, wmOperator *op, const float mval[2])
{
  using namespace blender::ed::sculpt_paint;
  StrokeCache *cache = MEM_new<StrokeCache>(__func__);
  ToolSettings *tool_settings = CTX_data_tool_settings(C);
  UnifiedPaintSettings *ups = &tool_settings->unified_paint_settings;
  Brush *brush = BKE_paint_brush(&sd->paint);
  ViewContext *vc = paint_stroke_view_context(static_cast<PaintStroke *>(op->customdata));
  Object *ob = CTX_data_active_object(C);
  float mat[3][3];
  float viewDir[3] = {0.0f, 0.0f, 1.0f};
  float max_scale;
  int mode;

  ss->cache = cache;

  /* Set scaling adjustment. */
  max_scale = 0.0f;
  for (int i = 0; i < 3; i++) {
    max_scale = max_ff(max_scale, fabsf(ob->scale[i]));
  }
  cache->scale[0] = max_scale / ob->scale[0];
  cache->scale[1] = max_scale / ob->scale[1];
  cache->scale[2] = max_scale / ob->scale[2];

  cache->plane_trim_squared = brush->plane_trim * brush->plane_trim;

  cache->flag = 0;

  sculpt_init_mirror_clipping(ob, ss);

  /* Initial mouse location. */
  if (mval) {
    copy_v2_v2(cache->initial_mouse, mval);
  }
  else {
    zero_v2(cache->initial_mouse);
  }

  copy_v3_v3(cache->initial_location, ss->cursor_location);
  copy_v3_v3(cache->true_initial_location, ss->cursor_location);

  copy_v3_v3(cache->initial_normal, ss->cursor_normal);
  copy_v3_v3(cache->true_initial_normal, ss->cursor_normal);

  mode = RNA_enum_get(op->ptr, "mode");
  cache->invert = mode == BRUSH_STROKE_INVERT;
  cache->alt_smooth = mode == BRUSH_STROKE_SMOOTH;
  cache->normal_weight = brush->normal_weight;

  /* Interpret invert as following normal, for grab brushes. */
  if (SCULPT_TOOL_HAS_NORMAL_WEIGHT(brush->sculpt_tool)) {
    if (cache->invert) {
      cache->invert = false;
      cache->normal_weight = (cache->normal_weight == 0.0f);
    }
  }

  /* Not very nice, but with current events system implementation
   * we can't handle brush appearance inversion hotkey separately (sergey). */
  if (cache->invert) {
    ups->draw_inverted = true;
  }
  else {
    ups->draw_inverted = false;
  }

  /* Alt-Smooth. */
  if (cache->alt_smooth) {
    smooth_brush_toggle_on(C, &sd->paint, cache);
    /* Refresh the brush pointer in case we switched brush in the toggle function. */
    brush = BKE_paint_brush(&sd->paint);
  }

  copy_v2_v2(cache->mouse, cache->initial_mouse);
  copy_v2_v2(cache->mouse_event, cache->initial_mouse);
  copy_v2_v2(ups->tex_mouse, cache->initial_mouse);

  /* Truly temporary data that isn't stored in properties. */
  cache->vc = vc;
  cache->brush = brush;

  /* Cache projection matrix. */
  cache->projection_mat = ED_view3d_ob_project_mat_get(cache->vc->rv3d, ob);

  invert_m4_m4(ob->runtime->world_to_object.ptr(), ob->object_to_world().ptr());
  copy_m3_m4(mat, cache->vc->rv3d->viewinv);
  mul_m3_v3(mat, viewDir);
  copy_m3_m4(mat, ob->world_to_object().ptr());
  mul_m3_v3(mat, viewDir);
  normalize_v3_v3(cache->true_view_normal, viewDir);

  cache->supports_gravity = (!ELEM(brush->sculpt_tool,
                                   SCULPT_TOOL_MASK,
                                   SCULPT_TOOL_SMOOTH,
                                   SCULPT_TOOL_SIMPLIFY,
                                   SCULPT_TOOL_DISPLACEMENT_SMEAR,
                                   SCULPT_TOOL_DISPLACEMENT_ERASER) &&
                             (sd->gravity_factor > 0.0f));
  /* Get gravity vector in world space. */
  if (cache->supports_gravity) {
    if (sd->gravity_object) {
      Object *gravity_object = sd->gravity_object;

      copy_v3_v3(cache->true_gravity_direction, gravity_object->object_to_world().ptr()[2]);
    }
    else {
      cache->true_gravity_direction[0] = cache->true_gravity_direction[1] = 0.0f;
      cache->true_gravity_direction[2] = 1.0f;
    }

    /* Transform to sculpted object space. */
    mul_m3_v3(mat, cache->true_gravity_direction);
    normalize_v3(cache->true_gravity_direction);
  }

  cache->accum = true;

  /* Make copies of the mesh vertex locations and normals for some tools. */
  if (brush->flag & BRUSH_ANCHORED) {
    cache->accum = false;
  }

  /* Draw sharp does not need the original coordinates to produce the accumulate effect, so it
   * should work the opposite way. */
  if (brush->sculpt_tool == SCULPT_TOOL_DRAW_SHARP) {
    cache->accum = false;
  }

  if (SCULPT_TOOL_HAS_ACCUMULATE(brush->sculpt_tool)) {
    if (!(brush->flag & BRUSH_ACCUMULATE)) {
      cache->accum = false;
      if (brush->sculpt_tool == SCULPT_TOOL_DRAW_SHARP) {
        cache->accum = true;
      }
    }
  }

  /* Original coordinates require the sculpt undo system, which isn't used
   * for image brushes. It's also not necessary, just disable it. */
  if (brush && brush->sculpt_tool == SCULPT_TOOL_PAINT &&
      SCULPT_use_image_paint_brush(&tool_settings->paint_mode, ob))
  {
    cache->accum = true;
  }

  cache->first_time = true;

#define PIXEL_INPUT_THRESHHOLD 5
  if (brush->sculpt_tool == SCULPT_TOOL_ROTATE) {
    cache->dial = BLI_dial_init(cache->initial_mouse, PIXEL_INPUT_THRESHHOLD);
  }

#undef PIXEL_INPUT_THRESHHOLD
}

static float sculpt_brush_dynamic_size_get(Brush *brush,
                                           blender::ed::sculpt_paint::StrokeCache *cache,
                                           float initial_size)
{
  switch (brush->sculpt_tool) {
    case SCULPT_TOOL_CLAY:
      return max_ff(initial_size * 0.20f, initial_size * pow3f(cache->pressure));
    case SCULPT_TOOL_CLAY_STRIPS:
      return max_ff(initial_size * 0.30f, initial_size * powf(cache->pressure, 1.5f));
    case SCULPT_TOOL_CLAY_THUMB: {
      float clay_stabilized_pressure = SCULPT_clay_thumb_get_stabilized_pressure(cache);
      return initial_size * clay_stabilized_pressure;
    }
    default:
      return initial_size * cache->pressure;
  }
}

/* In these brushes the grab delta is calculated always from the initial stroke location, which is
 * generally used to create grab deformations. */
static bool sculpt_needs_delta_from_anchored_origin(Brush *brush)
{
  if (brush->sculpt_tool == SCULPT_TOOL_SMEAR && (brush->flag & BRUSH_ANCHORED)) {
    return true;
  }

  if (ELEM(brush->sculpt_tool,
           SCULPT_TOOL_GRAB,
           SCULPT_TOOL_POSE,
           SCULPT_TOOL_BOUNDARY,
           SCULPT_TOOL_THUMB,
           SCULPT_TOOL_ELASTIC_DEFORM))
  {
    return true;
  }
  if (brush->sculpt_tool == SCULPT_TOOL_CLOTH &&
      brush->cloth_deform_type == BRUSH_CLOTH_DEFORM_GRAB)
  {
    return true;
  }
  return false;
}

/* In these brushes the grab delta is calculated from the previous stroke location, which is used
 * to calculate to orientate the brush tip and deformation towards the stroke direction. */
static bool sculpt_needs_delta_for_tip_orientation(Brush *brush)
{
  if (brush->sculpt_tool == SCULPT_TOOL_CLOTH) {
    return brush->cloth_deform_type != BRUSH_CLOTH_DEFORM_GRAB;
  }
  return ELEM(brush->sculpt_tool,
              SCULPT_TOOL_CLAY_STRIPS,
              SCULPT_TOOL_PINCH,
              SCULPT_TOOL_MULTIPLANE_SCRAPE,
              SCULPT_TOOL_CLAY_THUMB,
              SCULPT_TOOL_NUDGE,
              SCULPT_TOOL_SNAKE_HOOK);
}

static void sculpt_update_brush_delta(UnifiedPaintSettings *ups, Object *ob, Brush *brush)
{
  using namespace blender::ed::sculpt_paint;
  SculptSession *ss = ob->sculpt;
  StrokeCache *cache = ss->cache;
  const float mval[2] = {
      cache->mouse_event[0],
      cache->mouse_event[1],
  };
  int tool = brush->sculpt_tool;

  if (!ELEM(tool,
            SCULPT_TOOL_PAINT,
            SCULPT_TOOL_GRAB,
            SCULPT_TOOL_ELASTIC_DEFORM,
            SCULPT_TOOL_CLOTH,
            SCULPT_TOOL_NUDGE,
            SCULPT_TOOL_CLAY_STRIPS,
            SCULPT_TOOL_PINCH,
            SCULPT_TOOL_MULTIPLANE_SCRAPE,
            SCULPT_TOOL_CLAY_THUMB,
            SCULPT_TOOL_SNAKE_HOOK,
            SCULPT_TOOL_POSE,
            SCULPT_TOOL_BOUNDARY,
            SCULPT_TOOL_SMEAR,
            SCULPT_TOOL_THUMB) &&
      !sculpt_brush_use_topology_rake(ss, brush))
  {
    return;
  }
  float grab_location[3], imat[4][4], delta[3], loc[3];

  if (SCULPT_stroke_is_first_brush_step_of_symmetry_pass(ss->cache)) {
    if (tool == SCULPT_TOOL_GRAB && brush->flag & BRUSH_GRAB_ACTIVE_VERTEX) {
      copy_v3_v3(cache->orig_grab_location,
                 SCULPT_vertex_co_for_grab_active_get(ss, SCULPT_active_vertex_get(ss)));
    }
    else {
      copy_v3_v3(cache->orig_grab_location, cache->true_location);
    }
  }
  else if (tool == SCULPT_TOOL_SNAKE_HOOK ||
           (tool == SCULPT_TOOL_CLOTH &&
            brush->cloth_deform_type == BRUSH_CLOTH_DEFORM_SNAKE_HOOK))
  {
    add_v3_v3(cache->true_location, cache->grab_delta);
  }

  /* Compute 3d coordinate at same z from original location + mval. */
  mul_v3_m4v3(loc, ob->object_to_world().ptr(), cache->orig_grab_location);
  ED_view3d_win_to_3d(cache->vc->v3d, cache->vc->region, loc, mval, grab_location);

  /* Compute delta to move verts by. */
  if (!SCULPT_stroke_is_first_brush_step_of_symmetry_pass(ss->cache)) {
    if (sculpt_needs_delta_from_anchored_origin(brush)) {
      sub_v3_v3v3(delta, grab_location, cache->old_grab_location);
      invert_m4_m4(imat, ob->object_to_world().ptr());
      mul_mat3_m4_v3(imat, delta);
      add_v3_v3(cache->grab_delta, delta);
    }
    else if (sculpt_needs_delta_for_tip_orientation(brush)) {
      if (brush->flag & BRUSH_ANCHORED) {
        float orig[3];
        mul_v3_m4v3(orig, ob->object_to_world().ptr(), cache->orig_grab_location);
        sub_v3_v3v3(cache->grab_delta, grab_location, orig);
      }
      else {
        sub_v3_v3v3(cache->grab_delta, grab_location, cache->old_grab_location);
      }
      invert_m4_m4(imat, ob->object_to_world().ptr());
      mul_mat3_m4_v3(imat, cache->grab_delta);
    }
    else {
      /* Use for 'Brush.topology_rake_factor'. */
      sub_v3_v3v3(cache->grab_delta, grab_location, cache->old_grab_location);
    }
  }
  else {
    zero_v3(cache->grab_delta);
  }

  if (brush->falloff_shape == PAINT_FALLOFF_SHAPE_TUBE) {
    project_plane_v3_v3v3(cache->grab_delta, cache->grab_delta, ss->cache->true_view_normal);
  }

  copy_v3_v3(cache->old_grab_location, grab_location);

  if (tool == SCULPT_TOOL_GRAB) {
    if (brush->flag & BRUSH_GRAB_ACTIVE_VERTEX) {
      copy_v3_v3(cache->anchored_location, cache->orig_grab_location);
    }
    else {
      copy_v3_v3(cache->anchored_location, cache->true_location);
    }
  }
  else if (tool == SCULPT_TOOL_ELASTIC_DEFORM || cloth::is_cloth_deform_brush(brush)) {
    copy_v3_v3(cache->anchored_location, cache->true_location);
  }
  else if (tool == SCULPT_TOOL_THUMB) {
    copy_v3_v3(cache->anchored_location, cache->orig_grab_location);
  }

  if (sculpt_needs_delta_from_anchored_origin(brush)) {
    /* Location stays the same for finding vertices in brush radius. */
    copy_v3_v3(cache->true_location, cache->orig_grab_location);

    ups->draw_anchored = true;
    copy_v2_v2(ups->anchored_initial_mouse, cache->initial_mouse);
    ups->anchored_size = ups->pixel_radius;
  }

  /* Handle 'rake' */
  cache->is_rake_rotation_valid = false;

  invert_m4_m4(imat, ob->object_to_world().ptr());
  mul_mat3_m4_v3(imat, grab_location);

  if (SCULPT_stroke_is_first_brush_step_of_symmetry_pass(ss->cache)) {
    copy_v3_v3(cache->rake_data.follow_co, grab_location);
  }

  if (!sculpt_brush_needs_rake_rotation(brush)) {
    return;
  }
  cache->rake_data.follow_dist = cache->radius * SCULPT_RAKE_BRUSH_FACTOR;

  if (!is_zero_v3(cache->grab_delta)) {
    const float eps = 0.00001f;

    float v1[3], v2[3];

    copy_v3_v3(v1, cache->rake_data.follow_co);
    copy_v3_v3(v2, cache->rake_data.follow_co);
    sub_v3_v3(v2, cache->grab_delta);

    sub_v3_v3(v1, grab_location);
    sub_v3_v3(v2, grab_location);

    if ((normalize_v3(v2) > eps) && (normalize_v3(v1) > eps) && (len_squared_v3v3(v1, v2) > eps)) {
      const float rake_dist_sq = len_squared_v3v3(cache->rake_data.follow_co, grab_location);
      const float rake_fade = (rake_dist_sq > square_f(cache->rake_data.follow_dist)) ?
                                  1.0f :
                                  sqrtf(rake_dist_sq) / cache->rake_data.follow_dist;

      float axis[3], angle;
      float tquat[4];

      rotation_between_vecs_to_quat(tquat, v1, v2);

      /* Use axis-angle to scale rotation since the factor may be above 1. */
      quat_to_axis_angle(axis, &angle, tquat);
      normalize_v3(axis);

      angle *= brush->rake_factor * rake_fade;
      axis_angle_normalized_to_quat(cache->rake_rotation, axis, angle);
      cache->is_rake_rotation_valid = true;
    }
  }
  sculpt_rake_data_update(&cache->rake_data, grab_location);
}

static void sculpt_update_cache_paint_variants(blender::ed::sculpt_paint::StrokeCache *cache,
                                               const Brush *brush)
{
  cache->paint_brush.hardness = brush->hardness;
  if (brush->paint_flags & BRUSH_PAINT_HARDNESS_PRESSURE) {
    cache->paint_brush.hardness *= brush->paint_flags & BRUSH_PAINT_HARDNESS_PRESSURE_INVERT ?
                                       1.0f - cache->pressure :
                                       cache->pressure;
  }

  cache->paint_brush.flow = brush->flow;
  if (brush->paint_flags & BRUSH_PAINT_FLOW_PRESSURE) {
    cache->paint_brush.flow *= brush->paint_flags & BRUSH_PAINT_FLOW_PRESSURE_INVERT ?
                                   1.0f - cache->pressure :
                                   cache->pressure;
  }

  cache->paint_brush.wet_mix = brush->wet_mix;
  if (brush->paint_flags & BRUSH_PAINT_WET_MIX_PRESSURE) {
    cache->paint_brush.wet_mix *= brush->paint_flags & BRUSH_PAINT_WET_MIX_PRESSURE_INVERT ?
                                      1.0f - cache->pressure :
                                      cache->pressure;

    /* This makes wet mix more sensible in higher values, which allows to create brushes that have
     * a wider pressure range were they only blend colors without applying too much of the brush
     * color. */
    cache->paint_brush.wet_mix = 1.0f - pow2f(1.0f - cache->paint_brush.wet_mix);
  }

  cache->paint_brush.wet_persistence = brush->wet_persistence;
  if (brush->paint_flags & BRUSH_PAINT_WET_PERSISTENCE_PRESSURE) {
    cache->paint_brush.wet_persistence = brush->paint_flags &
                                                 BRUSH_PAINT_WET_PERSISTENCE_PRESSURE_INVERT ?
                                             1.0f - cache->pressure :
                                             cache->pressure;
  }

  cache->paint_brush.density = brush->density;
  if (brush->paint_flags & BRUSH_PAINT_DENSITY_PRESSURE) {
    cache->paint_brush.density = brush->paint_flags & BRUSH_PAINT_DENSITY_PRESSURE_INVERT ?
                                     1.0f - cache->pressure :
                                     cache->pressure;
  }
}

/* Initialize the stroke cache variants from operator properties. */
static void sculpt_update_cache_variants(bContext *C, Sculpt *sd, Object *ob, PointerRNA *ptr)
{
  using namespace blender::ed::sculpt_paint;
  Scene *scene = CTX_data_scene(C);
  UnifiedPaintSettings *ups = &scene->toolsettings->unified_paint_settings;
  SculptSession *ss = ob->sculpt;
  StrokeCache *cache = ss->cache;
  Brush *brush = BKE_paint_brush(&sd->paint);

  if (SCULPT_stroke_is_first_brush_step_of_symmetry_pass(ss->cache) ||
      !((brush->flag & BRUSH_ANCHORED) || (brush->sculpt_tool == SCULPT_TOOL_SNAKE_HOOK) ||
        (brush->sculpt_tool == SCULPT_TOOL_ROTATE) || cloth::is_cloth_deform_brush(brush)))
  {
    RNA_float_get_array(ptr, "location", cache->true_location);
  }

  cache->pen_flip = RNA_boolean_get(ptr, "pen_flip");
  RNA_float_get_array(ptr, "mouse", cache->mouse);
  RNA_float_get_array(ptr, "mouse_event", cache->mouse_event);

  /* XXX: Use pressure value from first brush step for brushes which don't support strokes (grab,
   * thumb). They depends on initial state and brush coord/pressure/etc.
   * It's more an events design issue, which doesn't split coordinate/pressure/angle changing
   * events. We should avoid this after events system re-design. */
  if (paint_supports_dynamic_size(brush, PaintMode::Sculpt) || cache->first_time) {
    cache->pressure = RNA_float_get(ptr, "pressure");
  }

  cache->x_tilt = RNA_float_get(ptr, "x_tilt");
  cache->y_tilt = RNA_float_get(ptr, "y_tilt");

  /* Truly temporary data that isn't stored in properties. */
  if (SCULPT_stroke_is_first_brush_step_of_symmetry_pass(ss->cache)) {
    cache->initial_radius = sculpt_calc_radius(cache->vc, brush, scene, cache->true_location);

    if (!BKE_brush_use_locked_size(scene, brush)) {
      BKE_brush_unprojected_radius_set(scene, brush, cache->initial_radius);
    }
  }

  /* Clay stabilized pressure. */
  if (brush->sculpt_tool == SCULPT_TOOL_CLAY_THUMB) {
    if (SCULPT_stroke_is_first_brush_step_of_symmetry_pass(ss->cache)) {
      for (int i = 0; i < SCULPT_CLAY_STABILIZER_LEN; i++) {
        ss->cache->clay_pressure_stabilizer[i] = 0.0f;
      }
      ss->cache->clay_pressure_stabilizer_index = 0;
    }
    else {
      cache->clay_pressure_stabilizer[cache->clay_pressure_stabilizer_index] = cache->pressure;
      cache->clay_pressure_stabilizer_index += 1;
      if (cache->clay_pressure_stabilizer_index >= SCULPT_CLAY_STABILIZER_LEN) {
        cache->clay_pressure_stabilizer_index = 0;
      }
    }
  }

  if (BKE_brush_use_size_pressure(brush) && paint_supports_dynamic_size(brush, PaintMode::Sculpt))
  {
    cache->radius = sculpt_brush_dynamic_size_get(brush, cache, cache->initial_radius);
    cache->dyntopo_pixel_radius = sculpt_brush_dynamic_size_get(
        brush, cache, ups->initial_pixel_radius);
  }
  else {
    cache->radius = cache->initial_radius;
    cache->dyntopo_pixel_radius = ups->initial_pixel_radius;
  }

  sculpt_update_cache_paint_variants(cache, brush);

  cache->radius_squared = cache->radius * cache->radius;

  if (brush->flag & BRUSH_ANCHORED) {
    /* True location has been calculated as part of the stroke system already here. */
    if (brush->flag & BRUSH_EDGE_TO_EDGE) {
      RNA_float_get_array(ptr, "location", cache->true_location);
    }

    cache->radius = paint_calc_object_space_radius(
        cache->vc, cache->true_location, ups->pixel_radius);
    cache->radius_squared = cache->radius * cache->radius;

    copy_v3_v3(cache->anchored_location, cache->true_location);
  }

  sculpt_update_brush_delta(ups, ob, brush);

  if (brush->sculpt_tool == SCULPT_TOOL_ROTATE) {
    cache->vertex_rotation = -BLI_dial_angle(cache->dial, cache->mouse) * cache->bstrength;

    ups->draw_anchored = true;
    copy_v2_v2(ups->anchored_initial_mouse, cache->initial_mouse);
    copy_v3_v3(cache->anchored_location, cache->true_location);
    ups->anchored_size = ups->pixel_radius;
  }

  cache->special_rotation = ups->brush_rotation;

  cache->iteration_count++;
}

/* Returns true if any of the smoothing modes are active (currently
 * one of smooth brush, autosmooth, mask smooth, or shift-key
 * smooth). */
static bool sculpt_needs_connectivity_info(const Sculpt *sd,
                                           const Brush *brush,
                                           SculptSession *ss,
                                           int stroke_mode)
{
  using namespace blender::ed::sculpt_paint;
  if (!brush) {
    return true;
  }

  if (ss && ss->pbvh && auto_mask::is_enabled(sd, ss, brush)) {
    return true;
  }
  return ((stroke_mode == BRUSH_STROKE_SMOOTH) || (ss && ss->cache && ss->cache->alt_smooth) ||
          (brush->sculpt_tool == SCULPT_TOOL_SMOOTH) || (brush->autosmooth_factor > 0) ||
          ((brush->sculpt_tool == SCULPT_TOOL_MASK) && (brush->mask_tool == BRUSH_MASK_SMOOTH)) ||
          (brush->sculpt_tool == SCULPT_TOOL_POSE) ||
          (brush->sculpt_tool == SCULPT_TOOL_BOUNDARY) ||
          (brush->sculpt_tool == SCULPT_TOOL_SLIDE_RELAX) ||
          SCULPT_tool_is_paint(brush->sculpt_tool) || (brush->sculpt_tool == SCULPT_TOOL_CLOTH) ||
          (brush->sculpt_tool == SCULPT_TOOL_SMEAR) ||
          (brush->sculpt_tool == SCULPT_TOOL_DRAW_FACE_SETS) ||
          (brush->sculpt_tool == SCULPT_TOOL_DISPLACEMENT_SMEAR) ||
          (brush->sculpt_tool == SCULPT_TOOL_PAINT));
}

void SCULPT_stroke_modifiers_check(const bContext *C, Object *ob, const Brush *brush)
{
  SculptSession *ss = ob->sculpt;
  RegionView3D *rv3d = CTX_wm_region_view3d(C);
  Sculpt *sd = CTX_data_tool_settings(C)->sculpt;

  bool need_pmap = sculpt_needs_connectivity_info(sd, brush, ss, 0);
  if (ss->shapekey_active || ss->deform_modifiers_active ||
      (!BKE_sculptsession_use_pbvh_draw(ob, rv3d) && need_pmap))
  {
    Depsgraph *depsgraph = CTX_data_depsgraph_pointer(C);
    BKE_sculpt_update_object_for_edit(depsgraph, ob, SCULPT_tool_is_paint(brush->sculpt_tool));
  }
}

static void sculpt_raycast_cb(PBVHNode &node, SculptRaycastData &srd, float *tmin)
{
  using namespace blender;
  using namespace blender::ed::sculpt_paint;
  if (BKE_pbvh_node_get_tmin(&node) >= *tmin) {
    return;
  }
  float(*origco)[3] = nullptr;
  bool use_origco = false;

  if (srd.original && srd.ss->cache) {
    if (BKE_pbvh_type(srd.ss->pbvh) == PBVH_BMESH) {
      use_origco = true;
    }
    else {
      /* Intersect with coordinates from before we started stroke. */
      undo::Node *unode = undo::get_node(&node, undo::Type::Position);
      origco = (unode) ? reinterpret_cast<float(*)[3]>(unode->position.data()) : nullptr;
      use_origco = origco ? true : false;
    }
  }

  if (bke::pbvh::raycast_node(srd.ss->pbvh,
                              &node,
                              origco,
                              use_origco,
                              srd.corner_verts,
                              srd.hide_poly,
                              srd.ray_start,
                              srd.ray_normal,
                              &srd.isect_precalc,
                              &srd.depth,
                              &srd.active_vertex,
                              &srd.active_face_grid_index,
                              srd.face_normal))
  {
    srd.hit = true;
    *tmin = srd.depth;
  }
}

static void sculpt_find_nearest_to_ray_cb(PBVHNode &node,
                                          SculptFindNearestToRayData &srd,
                                          float *tmin)
{
  using namespace blender;
  using namespace blender::ed::sculpt_paint;
  if (BKE_pbvh_node_get_tmin(&node) >= *tmin) {
    return;
  }
  float(*origco)[3] = nullptr;
  bool use_origco = false;

  if (srd.original && srd.ss->cache) {
    if (BKE_pbvh_type(srd.ss->pbvh) == PBVH_BMESH) {
      use_origco = true;
    }
    else {
      /* Intersect with coordinates from before we started stroke. */
      undo::Node *unode = undo::get_node(&node, undo::Type::Position);
      origco = (unode) ? reinterpret_cast<float(*)[3]>(unode->position.data()) : nullptr;
      use_origco = origco ? true : false;
    }
  }

  if (bke::pbvh::find_nearest_to_ray_node(srd.ss->pbvh,
                                          &node,
                                          origco,
                                          use_origco,
                                          srd.corner_verts,
                                          srd.hide_poly,
                                          srd.ray_start,
                                          srd.ray_normal,
                                          &srd.depth,
                                          &srd.dist_sq_to_ray))
  {
    srd.hit = true;
    *tmin = srd.dist_sq_to_ray;
  }
}

float SCULPT_raycast_init(ViewContext *vc,
                          const float mval[2],
                          float ray_start[3],
                          float ray_end[3],
                          float ray_normal[3],
                          bool original)
{
  using namespace blender;
  float obimat[4][4];
  float dist;
  Object *ob = vc->obact;
  RegionView3D *rv3d = vc->rv3d;
  View3D *v3d = vc->v3d;

  /* TODO: what if the segment is totally clipped? (return == 0). */
  ED_view3d_win_to_segment_clipped(
      vc->depsgraph, vc->region, vc->v3d, mval, ray_start, ray_end, true);

  invert_m4_m4(obimat, ob->object_to_world().ptr());
  mul_m4_v3(obimat, ray_start);
  mul_m4_v3(obimat, ray_end);

  sub_v3_v3v3(ray_normal, ray_end, ray_start);
  dist = normalize_v3(ray_normal);

  /* If the ray is clipped, don't adjust its start/end. */
  if ((rv3d->is_persp == false) && !RV3D_CLIPPING_ENABLED(v3d, rv3d)) {
    /* Get the view origin without the addition
     * of -ray_normal * clip_start that
     * ED_view3d_win_to_segment_clipped gave us.
     * This is necessary to avoid floating point overflow.
     */
    ED_view3d_win_to_origin(vc->region, mval, ray_start);
    mul_m4_v3(obimat, ray_start);

    bke::pbvh::clip_ray_ortho(ob->sculpt->pbvh, original, ray_start, ray_end, ray_normal);

    dist = len_v3v3(ray_start, ray_end);
  }

  return dist;
}

bool SCULPT_cursor_geometry_info_update(bContext *C,
                                        SculptCursorGeometryInfo *out,
                                        const float mval[2],
                                        bool use_sampled_normal)
{
  using namespace blender;
  using namespace blender::ed::sculpt_paint;
  Depsgraph *depsgraph = CTX_data_depsgraph_pointer(C);
  Scene *scene = CTX_data_scene(C);
  Object *ob;
  SculptSession *ss;
  const Brush *brush = BKE_paint_brush(BKE_paint_get_active_from_context(C));
  float ray_start[3], ray_end[3], ray_normal[3], depth, face_normal[3], mat[3][3];
  float viewDir[3] = {0.0f, 0.0f, 1.0f};
  bool original = false;

  ViewContext vc = ED_view3d_viewcontext_init(C, depsgraph);

  ob = vc.obact;
  ss = ob->sculpt;

  const View3D *v3d = CTX_wm_view3d(C);
  const Base *base = CTX_data_active_base(C);

  if (!ss->pbvh || !vc.rv3d || !BKE_base_is_visible(v3d, base)) {
    zero_v3(out->location);
    zero_v3(out->normal);
    zero_v3(out->active_vertex_co);
    return false;
  }

  /* PBVH raycast to get active vertex and face normal. */
  depth = SCULPT_raycast_init(&vc, mval, ray_start, ray_end, ray_normal, original);
  SCULPT_stroke_modifiers_check(C, ob, brush);

  SculptRaycastData srd{};
  srd.original = original;
  srd.ss = ob->sculpt;
  srd.hit = false;
  if (BKE_pbvh_type(ss->pbvh) == PBVH_FACES) {
    const Mesh &mesh = *static_cast<const Mesh *>(ob->data);
    srd.corner_verts = mesh.corner_verts();
    const bke::AttributeAccessor attributes = mesh.attributes();
    srd.hide_poly = *attributes.lookup<bool>(".hide_poly", bke::AttrDomain::Face);
  }
  srd.ray_start = ray_start;
  srd.ray_normal = ray_normal;
  srd.depth = depth;
  srd.face_normal = face_normal;

  isect_ray_tri_watertight_v3_precalc(&srd.isect_precalc, ray_normal);
  bke::pbvh::raycast(
      ss->pbvh,
      [&](PBVHNode &node, float *tmin) { sculpt_raycast_cb(node, srd, tmin); },
      ray_start,
      ray_normal,
      srd.original);

  /* Cursor is not over the mesh, return default values. */
  if (!srd.hit) {
    zero_v3(out->location);
    zero_v3(out->normal);
    zero_v3(out->active_vertex_co);
    return false;
  }

  /* Update the active vertex of the SculptSession. */
  ss->active_vertex = srd.active_vertex;
  SCULPT_vertex_random_access_ensure(ss);
  copy_v3_v3(out->active_vertex_co, SCULPT_active_vertex_co_get(ss));

  switch (BKE_pbvh_type(ss->pbvh)) {
    case PBVH_FACES:
      ss->active_face_index = srd.active_face_grid_index;
      ss->active_grid_index = 0;
      break;
    case PBVH_GRIDS:
      ss->active_face_index = 0;
      ss->active_grid_index = srd.active_face_grid_index;
      break;
    case PBVH_BMESH:
      ss->active_face_index = 0;
      ss->active_grid_index = 0;
      break;
  }

  copy_v3_v3(out->location, ray_normal);
  mul_v3_fl(out->location, srd.depth);
  add_v3_v3(out->location, ray_start);

  /* Option to return the face normal directly for performance o accuracy reasons. */
  if (!use_sampled_normal) {
    copy_v3_v3(out->normal, srd.face_normal);
    return srd.hit;
  }

  /* Sampled normal calculation. */
  float radius;

  /* Update cursor data in SculptSession. */
  invert_m4_m4(ob->runtime->world_to_object.ptr(), ob->object_to_world().ptr());
  copy_m3_m4(mat, vc.rv3d->viewinv);
  mul_m3_v3(mat, viewDir);
  copy_m3_m4(mat, ob->world_to_object().ptr());
  mul_m3_v3(mat, viewDir);
  normalize_v3_v3(ss->cursor_view_normal, viewDir);
  copy_v3_v3(ss->cursor_normal, srd.face_normal);
  copy_v3_v3(ss->cursor_location, out->location);
  ss->rv3d = vc.rv3d;
  ss->v3d = vc.v3d;

  if (!BKE_brush_use_locked_size(scene, brush)) {
    radius = paint_calc_object_space_radius(&vc, out->location, BKE_brush_size_get(scene, brush));
  }
  else {
    radius = BKE_brush_unprojected_radius_get(scene, brush);
  }
  ss->cursor_radius = radius;

  Vector<PBVHNode *> nodes = sculpt_pbvh_gather_cursor_update(ob, original);

  /* In case there are no nodes under the cursor, return the face normal. */
  if (nodes.is_empty()) {
    copy_v3_v3(out->normal, srd.face_normal);
    return true;
  }

  /* Calculate the sampled normal. */
  if (const std::optional<float3> sampled_normal = SCULPT_pbvh_calc_area_normal(brush, ob, nodes))
  {
    copy_v3_v3(out->normal, *sampled_normal);
    copy_v3_v3(ss->cursor_sampled_normal, *sampled_normal);
  }
  else {
    /* Use face normal when there are no vertices to sample inside the cursor radius. */
    copy_v3_v3(out->normal, srd.face_normal);
  }
  return true;
}

bool SCULPT_stroke_get_location(bContext *C,
                                float out[3],
                                const float mval[2],
                                bool force_original)
{
  const Brush *brush = BKE_paint_brush(BKE_paint_get_active_from_context(C));
  bool check_closest = brush->falloff_shape == PAINT_FALLOFF_SHAPE_TUBE;

  return SCULPT_stroke_get_location_ex(C, out, mval, force_original, check_closest, true);
}

bool SCULPT_stroke_get_location_ex(bContext *C,
                                   float out[3],
                                   const float mval[2],
                                   bool force_original,
                                   bool check_closest,
                                   bool limit_closest_radius)
{
  using namespace blender;
  using namespace blender::ed::sculpt_paint;
  Depsgraph *depsgraph = CTX_data_depsgraph_pointer(C);
  Object *ob;
  SculptSession *ss;
  StrokeCache *cache;
  float ray_start[3], ray_end[3], ray_normal[3], depth, face_normal[3];
  bool original;

  ViewContext vc = ED_view3d_viewcontext_init(C, depsgraph);

  ob = vc.obact;

  ss = ob->sculpt;
  cache = ss->cache;
  original = force_original || ((cache) ? !cache->accum : false);

  const Brush *brush = BKE_paint_brush(BKE_paint_get_active_from_context(C));

  SCULPT_stroke_modifiers_check(C, ob, brush);

  depth = SCULPT_raycast_init(&vc, mval, ray_start, ray_end, ray_normal, original);

  if (BKE_pbvh_type(ss->pbvh) == PBVH_BMESH) {
    BM_mesh_elem_table_ensure(ss->bm, BM_VERT);
    BM_mesh_elem_index_ensure(ss->bm, BM_VERT);
  }

  bool hit = false;
  {
    SculptRaycastData srd;
    srd.ss = ob->sculpt;
    srd.ray_start = ray_start;
    srd.ray_normal = ray_normal;
    srd.hit = false;
    if (BKE_pbvh_type(ss->pbvh) == PBVH_FACES) {
      const Mesh &mesh = *static_cast<const Mesh *>(ob->data);
      srd.corner_verts = mesh.corner_verts();
      const bke::AttributeAccessor attributes = mesh.attributes();
      srd.hide_poly = *attributes.lookup<bool>(".hide_poly", bke::AttrDomain::Face);
    }
    srd.depth = depth;
    srd.original = original;
    srd.face_normal = face_normal;
    isect_ray_tri_watertight_v3_precalc(&srd.isect_precalc, ray_normal);

    bke::pbvh::raycast(
        ss->pbvh,
        [&](PBVHNode &node, float *tmin) { sculpt_raycast_cb(node, srd, tmin); },
        ray_start,
        ray_normal,
        srd.original);
    if (srd.hit) {
      hit = true;
      copy_v3_v3(out, ray_normal);
      mul_v3_fl(out, srd.depth);
      add_v3_v3(out, ray_start);
    }
  }

  if (hit || !check_closest) {
    return hit;
  }

  SculptFindNearestToRayData srd{};
  srd.original = original;
  srd.ss = ob->sculpt;
  srd.hit = false;
  if (BKE_pbvh_type(ss->pbvh) == PBVH_FACES) {
    const Mesh &mesh = *static_cast<const Mesh *>(ob->data);
    srd.corner_verts = mesh.corner_verts();
    const bke::AttributeAccessor attributes = mesh.attributes();
    srd.hide_poly = *attributes.lookup<bool>(".hide_poly", bke::AttrDomain::Face);
  }
  srd.ray_start = ray_start;
  srd.ray_normal = ray_normal;
  srd.depth = FLT_MAX;
  srd.dist_sq_to_ray = FLT_MAX;

  bke::pbvh::find_nearest_to_ray(
      ss->pbvh,
      [&](PBVHNode &node, float *tmin) { sculpt_find_nearest_to_ray_cb(node, srd, tmin); },
      ray_start,
      ray_normal,
      srd.original);
  if (srd.hit && srd.dist_sq_to_ray) {
    hit = true;
    copy_v3_v3(out, ray_normal);
    mul_v3_fl(out, srd.depth);
    add_v3_v3(out, ray_start);
  }

  float closest_radius_sq = FLT_MAX;
  if (limit_closest_radius) {
    closest_radius_sq = sculpt_calc_radius(&vc, brush, CTX_data_scene(C), out);
    closest_radius_sq *= closest_radius_sq;
  }

  return hit && srd.dist_sq_to_ray < closest_radius_sq;
}

static void sculpt_brush_init_tex(Sculpt *sd, SculptSession *ss)
{
  Brush *brush = BKE_paint_brush(&sd->paint);
  const MTex *mask_tex = BKE_brush_mask_texture_get(brush, OB_MODE_SCULPT);

  /* Init mtex nodes. */
  if (mask_tex->tex && mask_tex->tex->nodetree) {
    /* Has internal flag to detect it only does it once. */
    ntreeTexBeginExecTree(mask_tex->tex->nodetree);
  }

  if (ss->tex_pool == nullptr) {
    ss->tex_pool = BKE_image_pool_new();
  }
}

static void sculpt_brush_stroke_init(bContext *C)
{
  Object *ob = CTX_data_active_object(C);
  ToolSettings *tool_settings = CTX_data_tool_settings(C);
  Sculpt *sd = tool_settings->sculpt;
  SculptSession *ss = CTX_data_active_object(C)->sculpt;
  Brush *brush = BKE_paint_brush(&sd->paint);

  view3d_operator_needs_opengl(C);
  sculpt_brush_init_tex(sd, ss);

  const bool needs_colors = SCULPT_tool_is_paint(brush->sculpt_tool) &&
                            !SCULPT_use_image_paint_brush(&tool_settings->paint_mode, ob);

  if (needs_colors) {
    BKE_sculpt_color_layer_create_if_needed(ob);
  }

  /* CTX_data_ensure_evaluated_depsgraph should be used at the end to include the updates of
   * earlier steps modifying the data. */
  Depsgraph *depsgraph = CTX_data_ensure_evaluated_depsgraph(C);
  BKE_sculpt_update_object_for_edit(depsgraph, ob, SCULPT_tool_is_paint(brush->sculpt_tool));

  ED_paint_tool_update_sticky_shading_color(C, ob);
}

static void sculpt_restore_mesh(Sculpt *sd, Object *ob)
{
  using namespace blender::ed::sculpt_paint;
  SculptSession *ss = ob->sculpt;
  Brush *brush = BKE_paint_brush(&sd->paint);

  /* For the cloth brush it makes more sense to not restore the mesh state to keep running the
   * simulation from the previous state. */
  if (brush->sculpt_tool == SCULPT_TOOL_CLOTH) {
    return;
  }

  /* Restore the mesh before continuing with anchored stroke. */
  if ((brush->flag & BRUSH_ANCHORED) ||
      (ELEM(brush->sculpt_tool, SCULPT_TOOL_GRAB, SCULPT_TOOL_ELASTIC_DEFORM) &&
       BKE_brush_use_size_pressure(brush)) ||
      (brush->flag & BRUSH_DRAG_DOT))
  {

    paint_mesh_restore_co(sd, ob);

    if (ss->cache) {
      MEM_SAFE_FREE(ss->cache->layer_displacement_factor);
    }
  }
}

void SCULPT_flush_update_step(bContext *C, SculptUpdateType update_flags)
{
  using namespace blender;
  Depsgraph *depsgraph = CTX_data_depsgraph_pointer(C);
  Object *ob = CTX_data_active_object(C);
  SculptSession *ss = ob->sculpt;
  ARegion *region = CTX_wm_region(C);
  MultiresModifierData *mmd = ss->multires.modifier;
  RegionView3D *rv3d = CTX_wm_region_view3d(C);
  Mesh *mesh = static_cast<Mesh *>(ob->data);

  const bool use_pbvh_draw = BKE_sculptsession_use_pbvh_draw(ob, rv3d);

  if (rv3d) {
    /* Mark for faster 3D viewport redraws. */
    rv3d->rflag |= RV3D_PAINTING;
  }

  if (mmd != nullptr) {
    multires_mark_as_modified(depsgraph, ob, MULTIRES_COORDS_MODIFIED);
  }

  if ((update_flags & SCULPT_UPDATE_IMAGE) != 0) {
    ED_region_tag_redraw(region);
    if (update_flags == SCULPT_UPDATE_IMAGE) {
      /* Early exit when only need to update the images. We don't want to tag any geometry updates
       * that would rebuilt the PBVH. */
      return;
    }
  }

  DEG_id_tag_update(&ob->id, ID_RECALC_SHADING);

  /* Only current viewport matters, slower update for all viewports will
   * be done in sculpt_flush_update_done. */
  if (!use_pbvh_draw) {
    /* Slow update with full dependency graph update and all that comes with it.
     * Needed when there are modifiers or full shading in the 3D viewport. */
    DEG_id_tag_update(&ob->id, ID_RECALC_GEOMETRY);
    ED_region_tag_redraw(region);
  }
  else {
    /* Fast path where we just update the BVH nodes that changed, and redraw
     * only the part of the 3D viewport where changes happened. */
    rcti r;

    if (update_flags & SCULPT_UPDATE_COORDS) {
      bke::pbvh::update_bounds(*ss->pbvh, PBVH_UpdateBB);
    }

    RegionView3D *rv3d = CTX_wm_region_view3d(C);
    if (rv3d && SCULPT_get_redraw_rect(region, rv3d, ob, &r)) {
      if (ss->cache) {
        ss->cache->current_r = r;
      }

      /* previous is not set in the current cache else
       * the partial rect will always grow */
      sculpt_extend_redraw_rect_previous(ob, &r);

      r.xmin += region->winrct.xmin - 2;
      r.xmax += region->winrct.xmin + 2;
      r.ymin += region->winrct.ymin - 2;
      r.ymax += region->winrct.ymin + 2;
      ED_region_tag_redraw_partial(region, &r, true);
    }
  }

  if (update_flags & SCULPT_UPDATE_COORDS && !ss->shapekey_active) {
    if (BKE_pbvh_type(ss->pbvh) == PBVH_FACES) {
      /* Updating mesh positions without marking caches dirty is generally not good, but since
       * sculpt mode has special requirements and is expected to have sole ownership of the mesh it
       * modifies, it's generally okay. */
      if (use_pbvh_draw) {
        /* When drawing from PBVH is used, vertex and face normals are updated later in
         * #bke::pbvh::update_normals. However, we update the mesh's bounds eagerly here since they
         * are trivial to access from the PBVH. Updating the object's evaluated geometry bounding
         * box is necessary because sculpt strokes don't cause an object reevaluation. */
        mesh->tag_positions_changed_no_normals();
        /* Sculpt mode does node use or recalculate face corner normals, so they are cleared. */
        mesh->runtime->corner_normals_cache.tag_dirty();
      }
      else {
        /* Drawing happens from the modifier stack evaluation result.
         * Tag both coordinates and normals as modified, as both needed for proper drawing and the
         * modifier stack is not guaranteed to tag normals for update. */
        mesh->tag_positions_changed();
      }

      mesh->bounds_set_eager(BKE_pbvh_bounding_box(ob->sculpt->pbvh));
      if (ob->runtime->bounds_eval) {
        ob->runtime->bounds_eval = mesh->bounds_min_max();
      }
    }
  }
}

void SCULPT_flush_update_done(const bContext *C, Object *ob, SculptUpdateType update_flags)
{
  using namespace blender;
  /* After we are done drawing the stroke, check if we need to do a more
   * expensive depsgraph tag to update geometry. */
  wmWindowManager *wm = CTX_wm_manager(C);
  RegionView3D *current_rv3d = CTX_wm_region_view3d(C);
  SculptSession *ss = ob->sculpt;
  Mesh *mesh = static_cast<Mesh *>(ob->data);

  /* Always needed for linked duplicates. */
  bool need_tag = (ID_REAL_USERS(&mesh->id) > 1);

  if (current_rv3d) {
    current_rv3d->rflag &= ~RV3D_PAINTING;
  }

  LISTBASE_FOREACH (wmWindow *, win, &wm->windows) {
    bScreen *screen = WM_window_get_active_screen(win);
    LISTBASE_FOREACH (ScrArea *, area, &screen->areabase) {
      SpaceLink *sl = static_cast<SpaceLink *>(area->spacedata.first);
      if (sl->spacetype != SPACE_VIEW3D) {
        continue;
      }

      /* Tag all 3D viewports for redraw now that we are done. Others
       * viewports did not get a full redraw, and anti-aliasing for the
       * current viewport was deactivated. */
      LISTBASE_FOREACH (ARegion *, region, &area->regionbase) {
        if (region->regiontype == RGN_TYPE_WINDOW) {
          RegionView3D *rv3d = static_cast<RegionView3D *>(region->regiondata);
          if (rv3d != current_rv3d) {
            need_tag |= !BKE_sculptsession_use_pbvh_draw(ob, rv3d);
          }

          ED_region_tag_redraw(region);
        }
      }
    }

    if (update_flags & SCULPT_UPDATE_IMAGE) {
      LISTBASE_FOREACH (ScrArea *, area, &screen->areabase) {
        SpaceLink *sl = static_cast<SpaceLink *>(area->spacedata.first);
        if (sl->spacetype != SPACE_IMAGE) {
          continue;
        }
        ED_area_tag_redraw_regiontype(area, RGN_TYPE_WINDOW);
      }
    }
  }

  if (update_flags & SCULPT_UPDATE_COORDS) {
    bke::pbvh::update_bounds(*ss->pbvh, PBVH_UpdateOriginalBB);

    /* Coordinates were modified, so fake neighbors are not longer valid. */
    SCULPT_fake_neighbors_free(ob);
  }

  if (update_flags & SCULPT_UPDATE_MASK) {
    bke::pbvh::update_mask(*ss->pbvh);
  }

  BKE_sculpt_attributes_destroy_temporary_stroke(ob);

  if (update_flags & SCULPT_UPDATE_COORDS) {
    if (BKE_pbvh_type(ss->pbvh) == PBVH_BMESH) {
      BKE_pbvh_bmesh_after_stroke(ss->pbvh);
    }

    /* Optimization: if there is locked key and active modifiers present in */
    /* the stack, keyblock is updating at each step. otherwise we could update */
    /* keyblock only when stroke is finished. */
    if (ss->shapekey_active && !ss->deform_modifiers_active) {
      sculpt_update_keyblock(ob);
    }
  }

  if (need_tag) {
    DEG_id_tag_update(&ob->id, ID_RECALC_GEOMETRY);
  }
}

/* Returns whether the mouse/stylus is over the mesh (1)
 * or over the background (0). */
static bool over_mesh(bContext *C, wmOperator * /*op*/, const float mval[2])
{
  float co_dummy[3];
  Sculpt *sd = CTX_data_tool_settings(C)->sculpt;
  Brush *brush = BKE_paint_brush(&sd->paint);

  bool check_closest = brush->falloff_shape == PAINT_FALLOFF_SHAPE_TUBE;

  return SCULPT_stroke_get_location_ex(C, co_dummy, mval, false, check_closest, true);
}

static void sculpt_stroke_undo_begin(const bContext *C, wmOperator *op)
{
  using namespace blender::ed::sculpt_paint;
  Object *ob = CTX_data_active_object(C);
  Sculpt *sd = CTX_data_tool_settings(C)->sculpt;
  Brush *brush = BKE_paint_brush(&sd->paint);
  ToolSettings *tool_settings = CTX_data_tool_settings(C);

  /* Setup the correct undo system. Image painting and sculpting are mutual exclusive.
   * Color attributes are part of the sculpting undo system. */
  if (brush && brush->sculpt_tool == SCULPT_TOOL_PAINT &&
      SCULPT_use_image_paint_brush(&tool_settings->paint_mode, ob))
  {
    ED_image_undo_push_begin(op->type->name, PaintMode::Sculpt);
  }
  else {
    undo::push_begin_ex(ob, sculpt_tool_name(sd));
  }
}

static void sculpt_stroke_undo_end(const bContext *C, Brush *brush)
{
  using namespace blender::ed::sculpt_paint;
  Object *ob = CTX_data_active_object(C);
  ToolSettings *tool_settings = CTX_data_tool_settings(C);

  if (brush && brush->sculpt_tool == SCULPT_TOOL_PAINT &&
      SCULPT_use_image_paint_brush(&tool_settings->paint_mode, ob))
  {
    ED_image_undo_push_end();
  }
  else {
    undo::push_end(ob);
  }
}

bool SCULPT_handles_colors_report(SculptSession *ss, ReportList *reports)
{
  switch (BKE_pbvh_type(ss->pbvh)) {
    case PBVH_FACES:
      return true;
    case PBVH_BMESH:
      BKE_report(reports, RPT_ERROR, "Not supported in dynamic topology mode");
      return false;
    case PBVH_GRIDS:
      BKE_report(reports, RPT_ERROR, "Not supported in multiresolution mode");
      return false;
  }

  BLI_assert_msg(0, "PBVH corruption, type was invalid.");

  return false;
}

namespace blender::ed::sculpt_paint {

static bool sculpt_stroke_test_start(bContext *C, wmOperator *op, const float mval[2])
{
  /* Don't start the stroke until `mval` goes over the mesh.
   * NOTE: `mval` will only be null when re-executing the saved stroke.
   * We have exception for 'exec' strokes since they may not set `mval`,
   * only 'location', see: #52195. */
  if (((op->flag & OP_IS_INVOKE) == 0) || (mval == nullptr) || over_mesh(C, op, mval)) {
    Object *ob = CTX_data_active_object(C);
    SculptSession *ss = ob->sculpt;
    Sculpt *sd = CTX_data_tool_settings(C)->sculpt;
    Brush *brush = BKE_paint_brush(&sd->paint);
    ToolSettings *tool_settings = CTX_data_tool_settings(C);

    /* NOTE: This should be removed when paint mode is available. Paint mode can force based on the
     * canvas it is painting on. (ref. use_sculpt_texture_paint). */
    if (brush && SCULPT_tool_is_paint(brush->sculpt_tool) &&
        !SCULPT_use_image_paint_brush(&tool_settings->paint_mode, ob))
    {
      View3D *v3d = CTX_wm_view3d(C);
      if (v3d->shading.type == OB_SOLID) {
        v3d->shading.color_type = V3D_SHADING_VERTEX_COLOR;
      }
    }

    ED_view3d_init_mats_rv3d(ob, CTX_wm_region_view3d(C));

    sculpt_update_cache_invariants(C, sd, ss, op, mval);

    SculptCursorGeometryInfo sgi;
    SCULPT_cursor_geometry_info_update(C, &sgi, mval, false);

    sculpt_stroke_undo_begin(C, op);

    SCULPT_stroke_id_next(ob);
    ss->cache->stroke_id = ss->stroke_id;

    return true;
  }
  return false;
}

static void sculpt_stroke_update_step(bContext *C,
                                      wmOperator * /*op*/,
                                      PaintStroke *stroke,
                                      PointerRNA *itemptr)
{
  UnifiedPaintSettings *ups = &CTX_data_tool_settings(C)->unified_paint_settings;
  Sculpt *sd = CTX_data_tool_settings(C)->sculpt;
  Object *ob = CTX_data_active_object(C);
  SculptSession *ss = ob->sculpt;
  const Brush *brush = BKE_paint_brush(&sd->paint);
  ToolSettings *tool_settings = CTX_data_tool_settings(C);
  StrokeCache *cache = ss->cache;
  cache->stroke_distance = paint_stroke_distance_get(stroke);

  SCULPT_stroke_modifiers_check(C, ob, brush);
  sculpt_update_cache_variants(C, sd, ob, itemptr);
  sculpt_restore_mesh(sd, ob);

  if (sd->flags & (SCULPT_DYNTOPO_DETAIL_CONSTANT | SCULPT_DYNTOPO_DETAIL_MANUAL)) {
    BKE_pbvh_bmesh_detail_size_set(
        ss->pbvh, dyntopo::detail_size::constant_to_detail_size(sd->constant_detail, ob));
  }
  else if (sd->flags & SCULPT_DYNTOPO_DETAIL_BRUSH) {
    BKE_pbvh_bmesh_detail_size_set(
        ss->pbvh,
        dyntopo::detail_size::brush_to_detail_size(sd->detail_percent, ss->cache->radius));
  }
  else {
    BKE_pbvh_bmesh_detail_size_set(
        ss->pbvh,
        dyntopo::detail_size::relative_to_detail_size(
            sd->detail_size, ss->cache->radius, ss->cache->dyntopo_pixel_radius, U.pixelsize));
  }

  if (dyntopo::stroke_is_dyntopo(ss, brush)) {
    do_symmetrical_brush_actions(sd, ob, sculpt_topology_update, ups, &tool_settings->paint_mode);
  }

  do_symmetrical_brush_actions(sd, ob, do_brush_action, ups, &tool_settings->paint_mode);
  sculpt_combine_proxies(sd, ob);

  /* Hack to fix noise texture tearing mesh. */
  sculpt_fix_noise_tear(sd, ob);

  /* TODO(sergey): This is not really needed for the solid shading,
   * which does use pBVH drawing anyway, but texture and wireframe
   * requires this.
   *
   * Could be optimized later, but currently don't think it's so
   * much common scenario.
   *
   * Same applies to the DEG_id_tag_update() invoked from
   * sculpt_flush_update_step().
   */
  if (ss->deform_modifiers_active) {
    SCULPT_flush_stroke_deform(sd, ob, sculpt_tool_is_proxy_used(brush->sculpt_tool));
  }
  else if (ss->shapekey_active) {
    sculpt_update_keyblock(ob);
  }

  ss->cache->first_time = false;
  copy_v3_v3(ss->cache->true_last_location, ss->cache->true_location);

  /* Cleanup. */
  if (brush->sculpt_tool == SCULPT_TOOL_MASK) {
    SCULPT_flush_update_step(C, SCULPT_UPDATE_MASK);
  }
  else if (SCULPT_tool_is_paint(brush->sculpt_tool)) {
    if (SCULPT_use_image_paint_brush(&tool_settings->paint_mode, ob)) {
      SCULPT_flush_update_step(C, SCULPT_UPDATE_IMAGE);
    }
    else {
      SCULPT_flush_update_step(C, SCULPT_UPDATE_COLOR);
    }
  }
  else {
    SCULPT_flush_update_step(C, SCULPT_UPDATE_COORDS);
  }
}

static void sculpt_brush_exit_tex(Sculpt *sd)
{
  Brush *brush = BKE_paint_brush(&sd->paint);
  const MTex *mask_tex = BKE_brush_mask_texture_get(brush, OB_MODE_SCULPT);

  if (mask_tex->tex && mask_tex->tex->nodetree) {
    ntreeTexEndExecTree(mask_tex->tex->nodetree->runtime->execdata);
  }
}

static void sculpt_stroke_done(const bContext *C, PaintStroke * /*stroke*/)
{
  Object *ob = CTX_data_active_object(C);
  SculptSession *ss = ob->sculpt;
  Sculpt *sd = CTX_data_tool_settings(C)->sculpt;
  ToolSettings *tool_settings = CTX_data_tool_settings(C);

  /* Finished. */
  if (!ss->cache) {
    sculpt_brush_exit_tex(sd);
    return;
  }
  UnifiedPaintSettings *ups = &CTX_data_tool_settings(C)->unified_paint_settings;
  Brush *brush = BKE_paint_brush(&sd->paint);
  BLI_assert(brush == ss->cache->brush); /* const, so we shouldn't change. */
  ups->draw_inverted = false;

  SCULPT_stroke_modifiers_check(C, ob, brush);

  /* Alt-Smooth. */
  if (ss->cache->alt_smooth) {
    smooth_brush_toggle_off(C, &sd->paint, ss->cache);
    /* Refresh the brush pointer in case we switched brush in the toggle function. */
    brush = BKE_paint_brush(&sd->paint);
  }

  BKE_pbvh_node_color_buffer_free(ss->pbvh);
  SCULPT_cache_free(ss->cache);
  ss->cache = nullptr;

  sculpt_stroke_undo_end(C, brush);

  if (brush->sculpt_tool == SCULPT_TOOL_MASK) {
    SCULPT_flush_update_done(C, ob, SCULPT_UPDATE_MASK);
  }
  else if (brush->sculpt_tool == SCULPT_TOOL_PAINT) {
    if (SCULPT_use_image_paint_brush(&tool_settings->paint_mode, ob)) {
      SCULPT_flush_update_done(C, ob, SCULPT_UPDATE_IMAGE);
    }
    else {
      BKE_sculpt_attributes_destroy_temporary_stroke(ob);
      SCULPT_flush_update_done(C, ob, SCULPT_UPDATE_COLOR);
    }
  }
  else {
    SCULPT_flush_update_done(C, ob, SCULPT_UPDATE_COORDS);
  }

  WM_event_add_notifier(C, NC_OBJECT | ND_DRAW, ob);
  sculpt_brush_exit_tex(sd);
}

static int sculpt_brush_stroke_invoke(bContext *C, wmOperator *op, const wmEvent *event)
{
  PaintStroke *stroke;
  int ignore_background_click;
  int retval;
  Object *ob = CTX_data_active_object(C);

  const View3D *v3d = CTX_wm_view3d(C);
  const Base *base = CTX_data_active_base(C);
  /* Test that ob is visible; otherwise we won't be able to get evaluated data
   * from the depsgraph. We do this here instead of SCULPT_mode_poll
   * to avoid falling through to the translate operator in the
   * global view3d keymap. */
  if (!BKE_base_is_visible(v3d, base)) {
    return OPERATOR_CANCELLED;
  }

  sculpt_brush_stroke_init(C);

  Sculpt *sd = CTX_data_tool_settings(C)->sculpt;
  Brush *brush = BKE_paint_brush(&sd->paint);
  SculptSession *ss = ob->sculpt;

  if (SCULPT_tool_is_paint(brush->sculpt_tool) &&
      !SCULPT_handles_colors_report(ob->sculpt, op->reports))
  {
    return OPERATOR_CANCELLED;
  }
  if (SCULPT_tool_is_mask(brush->sculpt_tool)) {
    MultiresModifierData *mmd = BKE_sculpt_multires_active(ss->scene, ob);
    BKE_sculpt_mask_layers_ensure(CTX_data_depsgraph_pointer(C), CTX_data_main(C), ob, mmd);
  }
  if (!SCULPT_tool_is_attribute_only(brush->sculpt_tool) &&
      ED_sculpt_report_if_shape_key_is_locked(ob, op->reports))
  {
    return OPERATOR_CANCELLED;
  }

  stroke = paint_stroke_new(C,
                            op,
                            SCULPT_stroke_get_location,
                            sculpt_stroke_test_start,
                            sculpt_stroke_update_step,
                            nullptr,
                            sculpt_stroke_done,
                            event->type);

  op->customdata = stroke;

  /* For tablet rotation. */
  ignore_background_click = RNA_boolean_get(op->ptr, "ignore_background_click");
  const float mval[2] = {float(event->mval[0]), float(event->mval[1])};
  if (ignore_background_click && !over_mesh(C, op, mval)) {
    paint_stroke_free(C, op, static_cast<PaintStroke *>(op->customdata));
    return OPERATOR_PASS_THROUGH;
  }

  retval = op->type->modal(C, op, event);
  if (ELEM(retval, OPERATOR_FINISHED, OPERATOR_CANCELLED)) {
    paint_stroke_free(C, op, static_cast<PaintStroke *>(op->customdata));
    return retval;
  }
  /* Add modal handler. */
  WM_event_add_modal_handler(C, op);

  OPERATOR_RETVAL_CHECK(retval);
  BLI_assert(retval == OPERATOR_RUNNING_MODAL);

  return OPERATOR_RUNNING_MODAL;
}

static int sculpt_brush_stroke_exec(bContext *C, wmOperator *op)
{
  sculpt_brush_stroke_init(C);

  op->customdata = paint_stroke_new(C,
                                    op,
                                    SCULPT_stroke_get_location,
                                    sculpt_stroke_test_start,
                                    sculpt_stroke_update_step,
                                    nullptr,
                                    sculpt_stroke_done,
                                    0);

  /* Frees op->customdata. */
  paint_stroke_exec(C, op, static_cast<PaintStroke *>(op->customdata));

  return OPERATOR_FINISHED;
}

static void sculpt_brush_stroke_cancel(bContext *C, wmOperator *op)
{
  using namespace blender::ed::sculpt_paint;
  Object *ob = CTX_data_active_object(C);
  SculptSession *ss = ob->sculpt;
  Sculpt *sd = CTX_data_tool_settings(C)->sculpt;
  const Brush *brush = BKE_paint_brush(&sd->paint);

  /* XXX Canceling strokes that way does not work with dynamic topology,
   *     user will have to do real undo for now. See #46456. */
  if (ss->cache && !dyntopo::stroke_is_dyntopo(ss, brush)) {
    paint_mesh_restore_co(sd, ob);
  }

  paint_stroke_cancel(C, op, static_cast<PaintStroke *>(op->customdata));

  if (ss->cache) {
    SCULPT_cache_free(ss->cache);
    ss->cache = nullptr;
  }

  sculpt_brush_exit_tex(sd);
}

static int sculpt_brush_stroke_modal(bContext *C, wmOperator *op, const wmEvent *event)
{
  return paint_stroke_modal(C, op, event, (PaintStroke **)&op->customdata);
}

static void sculpt_redo_empty_ui(bContext * /*C*/, wmOperator * /*op*/) {}

void SCULPT_OT_brush_stroke(wmOperatorType *ot)
{
  /* Identifiers. */
  ot->name = "Sculpt";
  ot->idname = "SCULPT_OT_brush_stroke";
  ot->description = "Sculpt a stroke into the geometry";

  /* API callbacks. */
  ot->invoke = sculpt_brush_stroke_invoke;
  ot->modal = sculpt_brush_stroke_modal;
  ot->exec = sculpt_brush_stroke_exec;
  ot->poll = SCULPT_poll;
  ot->cancel = sculpt_brush_stroke_cancel;
  ot->ui = sculpt_redo_empty_ui;

  /* Flags (sculpt does own undo? (ton)). */
  ot->flag = OPTYPE_BLOCKING;

  /* Properties. */

  paint_stroke_operator_properties(ot);

  RNA_def_boolean(ot->srna,
                  "ignore_background_click",
                  false,
                  "Ignore Background Click",
                  "Clicks on the background do not start the stroke");
}

/* Fake Neighbors. */
/* This allows the sculpt tools to work on meshes with multiple connected components as they had
 * only one connected component. When initialized and enabled, the sculpt API will return extra
 * connectivity neighbors that are not in the real mesh. These neighbors are calculated for each
 * vertex using the minimum distance to a vertex that is in a different connected component. */

/* The fake neighbors first need to be ensured to be initialized.
 * After that tools which needs fake neighbors functionality need to
 * temporarily enable it:
 *
 *   void my_awesome_sculpt_tool() {
 *     SCULPT_fake_neighbors_ensure(object, brush->disconnected_distance_max);
 *     SCULPT_fake_neighbors_enable(ob);
 *
 *     ... Logic of the tool ...
 *     SCULPT_fake_neighbors_disable(ob);
 *   }
 *
 * Such approach allows to keep all the connectivity information ready for reuse
 * (without having lag prior to every stroke), but also makes it so the affect
 * is localized to a specific brushes and tools only. */

enum {
  SCULPT_TOPOLOGY_ID_NONE,
  SCULPT_TOPOLOGY_ID_DEFAULT,
};

static void fake_neighbor_init(SculptSession *ss, const float max_dist)
{
  const int totvert = SCULPT_vertex_count_get(ss);
  ss->fake_neighbors.fake_neighbor_index = static_cast<int *>(
      MEM_malloc_arrayN(totvert, sizeof(int), "fake neighbor"));
  for (int i = 0; i < totvert; i++) {
    ss->fake_neighbors.fake_neighbor_index[i] = FAKE_NEIGHBOR_NONE;
  }

  ss->fake_neighbors.current_max_distance = max_dist;
}

static void fake_neighbor_add(SculptSession *ss, PBVHVertRef v_a, PBVHVertRef v_b)
{
  int v_index_a = BKE_pbvh_vertex_to_index(ss->pbvh, v_a);
  int v_index_b = BKE_pbvh_vertex_to_index(ss->pbvh, v_b);

  if (ss->fake_neighbors.fake_neighbor_index[v_index_a] == FAKE_NEIGHBOR_NONE) {
    ss->fake_neighbors.fake_neighbor_index[v_index_a] = v_index_b;
    ss->fake_neighbors.fake_neighbor_index[v_index_b] = v_index_a;
  }
}

static void sculpt_pose_fake_neighbors_free(SculptSession *ss)
{
  MEM_SAFE_FREE(ss->fake_neighbors.fake_neighbor_index);
}

struct NearestVertexFakeNeighborData {
  PBVHVertRef nearest_vertex;
  float nearest_vertex_distance_sq;
  int current_topology_id;
};

static void do_fake_neighbor_search_task(SculptSession *ss,
                                         const float nearest_vertex_search_co[3],
                                         const float max_distance_sq,
                                         PBVHNode *node,
                                         NearestVertexFakeNeighborData *nvtd)
{
  PBVHVertexIter vd;
  BKE_pbvh_vertex_iter_begin (ss->pbvh, node, vd, PBVH_ITER_UNIQUE) {
    int vd_topology_id = SCULPT_vertex_island_get(ss, vd.vertex);
    if (vd_topology_id != nvtd->current_topology_id &&
        ss->fake_neighbors.fake_neighbor_index[vd.index] == FAKE_NEIGHBOR_NONE)
    {
      float distance_squared = len_squared_v3v3(vd.co, nearest_vertex_search_co);
      if (distance_squared < nvtd->nearest_vertex_distance_sq &&
          distance_squared < max_distance_sq)
      {
        nvtd->nearest_vertex = vd.vertex;
        nvtd->nearest_vertex_distance_sq = distance_squared;
      }
    }
  }
  BKE_pbvh_vertex_iter_end;
}

static PBVHVertRef fake_neighbor_search(Object *ob, const PBVHVertRef vertex, float max_distance)
{
  SculptSession *ss = ob->sculpt;

  const float3 center = SCULPT_vertex_co_get(ss, vertex);
  const float max_distance_sq = max_distance * max_distance;

  Vector<PBVHNode *> nodes = bke::pbvh::search_gather(ss->pbvh, [&](PBVHNode &node) {
    return node_in_sphere(node, center, max_distance_sq, false);
  });
  if (nodes.is_empty()) {
    return BKE_pbvh_make_vref(PBVH_REF_NONE);
  }

  const float3 nearest_vertex_search_co = SCULPT_vertex_co_get(ss, vertex);

  NearestVertexFakeNeighborData nvtd;
  nvtd.nearest_vertex.i = -1;
  nvtd.nearest_vertex_distance_sq = FLT_MAX;
  nvtd.current_topology_id = SCULPT_vertex_island_get(ss, vertex);

  nvtd = threading::parallel_reduce(
      nodes.index_range(),
      1,
      nvtd,
      [&](const IndexRange range, NearestVertexFakeNeighborData nvtd) {
        for (const int i : range) {
          do_fake_neighbor_search_task(
              ss, nearest_vertex_search_co, max_distance_sq, nodes[i], &nvtd);
        }
        return nvtd;
      },
      [](const NearestVertexFakeNeighborData &a, const NearestVertexFakeNeighborData &b) {
        NearestVertexFakeNeighborData joined = a;
        if (joined.nearest_vertex.i == PBVH_REF_NONE) {
          joined.nearest_vertex = b.nearest_vertex;
          joined.nearest_vertex_distance_sq = b.nearest_vertex_distance_sq;
        }
        else if (b.nearest_vertex_distance_sq < joined.nearest_vertex_distance_sq) {
          joined.nearest_vertex = b.nearest_vertex;
          joined.nearest_vertex_distance_sq = b.nearest_vertex_distance_sq;
        }
        return joined;
      });

  return nvtd.nearest_vertex;
}

struct SculptTopologyIDFloodFillData {
  int next_id;
};

}  // namespace blender::ed::sculpt_paint

void SCULPT_boundary_info_ensure(Object *object)
{
  using namespace blender;
  SculptSession *ss = object->sculpt;
  if (!ss->vertex_info.boundary.is_empty()) {
    return;
  }

  Mesh *base_mesh = BKE_mesh_from_object(object);

  ss->vertex_info.boundary.resize(base_mesh->verts_num);
  Array<int> adjacent_faces_edge_count(base_mesh->edges_num, 0);
  array_utils::count_indices(base_mesh->corner_edges(), adjacent_faces_edge_count);

  const blender::Span<int2> edges = base_mesh->edges();
  for (const int e : edges.index_range()) {
    if (adjacent_faces_edge_count[e] < 2) {
      const int2 &edge = edges[e];
      ss->vertex_info.boundary[edge[0]].set();
      ss->vertex_info.boundary[edge[1]].set();
    }
  }
}

void SCULPT_fake_neighbors_ensure(Object *ob, const float max_dist)
{
  using namespace blender::ed::sculpt_paint;
  SculptSession *ss = ob->sculpt;
  const int totvert = SCULPT_vertex_count_get(ss);

  /* Fake neighbors were already initialized with the same distance, so no need to be
   * recalculated.
   */
  if (ss->fake_neighbors.fake_neighbor_index &&
      ss->fake_neighbors.current_max_distance == max_dist)
  {
    return;
  }

  SCULPT_topology_islands_ensure(ob);
  fake_neighbor_init(ss, max_dist);

  for (int i = 0; i < totvert; i++) {
    const PBVHVertRef from_v = BKE_pbvh_index_to_vertex(ss->pbvh, i);

    /* This vertex does not have a fake neighbor yet, search one for it. */
    if (ss->fake_neighbors.fake_neighbor_index[i] == FAKE_NEIGHBOR_NONE) {
      const PBVHVertRef to_v = fake_neighbor_search(ob, from_v, max_dist);
      if (to_v.i != PBVH_REF_NONE) {
        /* Add the fake neighbor if available. */
        fake_neighbor_add(ss, from_v, to_v);
      }
    }
  }
}

void SCULPT_fake_neighbors_enable(Object *ob)
{
  SculptSession *ss = ob->sculpt;
  BLI_assert(ss->fake_neighbors.fake_neighbor_index != nullptr);
  ss->fake_neighbors.use_fake_neighbors = true;
}

void SCULPT_fake_neighbors_disable(Object *ob)
{
  SculptSession *ss = ob->sculpt;
  BLI_assert(ss->fake_neighbors.fake_neighbor_index != nullptr);
  ss->fake_neighbors.use_fake_neighbors = false;
}

void SCULPT_fake_neighbors_free(Object *ob)
{
  using namespace blender::ed::sculpt_paint;
  SculptSession *ss = ob->sculpt;
  sculpt_pose_fake_neighbors_free(ss);
}

namespace blender::ed::sculpt_paint::auto_mask {

NodeData node_begin(Object &object, const Cache *automasking, PBVHNode &node)
{
  if (!automasking) {
    return {};
  }

  NodeData automask_data;
  automask_data.have_orig_data = automasking->settings.flags &
                                 (BRUSH_AUTOMASKING_BRUSH_NORMAL | BRUSH_AUTOMASKING_VIEW_NORMAL);

  if (automask_data.have_orig_data) {
    SCULPT_orig_vert_data_init(&automask_data.orig_data, &object, &node, undo::Type::Position);
  }
  else {
    memset(&automask_data.orig_data, 0, sizeof(automask_data.orig_data));
  }
  return automask_data;
}

void node_update(auto_mask::NodeData &automask_data, PBVHVertexIter &vd)
{
  if (automask_data.have_orig_data) {
    SCULPT_orig_vert_data_update(&automask_data.orig_data, &vd);
  }
}

}  // namespace blender::ed::sculpt_paint::auto_mask

bool SCULPT_vertex_is_occluded(SculptSession *ss, PBVHVertRef vertex, bool original)
{
  using namespace blender;
  float ray_start[3], ray_end[3], ray_normal[3], face_normal[3];
  float co[3];

  copy_v3_v3(co, SCULPT_vertex_co_get(ss, vertex));

  ViewContext *vc = ss->cache ? ss->cache->vc : &ss->filter_cache->vc;

  const blender::float2 mouse = ED_view3d_project_float_v2_m4(
      vc->region, co, ss->cache ? ss->cache->projection_mat : ss->filter_cache->viewmat);

  int depth = SCULPT_raycast_init(vc, mouse, ray_end, ray_start, ray_normal, original);

  negate_v3(ray_normal);

  copy_v3_v3(ray_start, SCULPT_vertex_co_get(ss, vertex));
  madd_v3_v3fl(ray_start, ray_normal, 0.002);

  SculptRaycastData srd = {nullptr};
  srd.original = original;
  srd.ss = ss;
  srd.hit = false;
  srd.ray_start = ray_start;
  srd.ray_normal = ray_normal;
  srd.depth = depth;
  srd.face_normal = face_normal;

  isect_ray_tri_watertight_v3_precalc(&srd.isect_precalc, ray_normal);
  bke::pbvh::raycast(
      ss->pbvh,
      [&](PBVHNode &node, float *tmin) { sculpt_raycast_cb(node, srd, tmin); },
      ray_start,
      ray_normal,
      srd.original);

  return srd.hit;
}

void SCULPT_stroke_id_next(Object *ob)
{
  /* Manually wrap in int32 space to avoid tripping up undefined behavior
   * sanitizers.
   */
  ob->sculpt->stroke_id = uchar((int(ob->sculpt->stroke_id) + 1) & 255);
}

void SCULPT_stroke_id_ensure(Object *ob)
{
  using namespace blender;
  SculptSession *ss = ob->sculpt;

  if (!ss->attrs.automasking_stroke_id) {
    SculptAttributeParams params = {0};
    ss->attrs.automasking_stroke_id = BKE_sculpt_attribute_ensure(
        ob,
        bke::AttrDomain::Point,
        CD_PROP_INT8,
        SCULPT_ATTRIBUTE_NAME(automasking_stroke_id),
        &params);
  }
}

int SCULPT_vertex_island_get(const SculptSession *ss, PBVHVertRef vertex)
{
  if (ss->attrs.topology_island_key) {
    return *static_cast<uint8_t *>(SCULPT_vertex_attr_get(vertex, ss->attrs.topology_island_key));
  }

  return -1;
}

void SCULPT_topology_islands_invalidate(SculptSession *ss)
{
  ss->islands_valid = false;
}

void SCULPT_topology_islands_ensure(Object *ob)
{
  using namespace blender;
  using namespace blender::ed::sculpt_paint;
  SculptSession *ss = ob->sculpt;

  if (ss->attrs.topology_island_key && ss->islands_valid && BKE_pbvh_type(ss->pbvh) != PBVH_BMESH)
  {
    return;
  }

  SculptAttributeParams params;
  params.permanent = params.stroke_only = params.simple_array = false;

  ss->attrs.topology_island_key = BKE_sculpt_attribute_ensure(
      ob,
      bke::AttrDomain::Point,
      CD_PROP_INT8,
      SCULPT_ATTRIBUTE_NAME(topology_island_key),
      &params);
  SCULPT_vertex_random_access_ensure(ss);

  int totvert = SCULPT_vertex_count_get(ss);
  Set<PBVHVertRef> visit;
  Vector<PBVHVertRef> stack;
  uint8_t island_nr = 0;

  for (int i = 0; i < totvert; i++) {
    PBVHVertRef vertex = BKE_pbvh_index_to_vertex(ss->pbvh, i);

    if (visit.contains(vertex)) {
      continue;
    }

    stack.clear();
    stack.append(vertex);
    visit.add(vertex);

    while (stack.size()) {
      PBVHVertRef vertex2 = stack.pop_last();
      SculptVertexNeighborIter ni;

      *static_cast<uint8_t *>(
          SCULPT_vertex_attr_get(vertex2, ss->attrs.topology_island_key)) = island_nr;

      SCULPT_VERTEX_DUPLICATES_AND_NEIGHBORS_ITER_BEGIN (ss, vertex2, ni) {
        if (visit.add(ni.vertex) && hide::vert_any_face_visible_get(ss, ni.vertex)) {
          stack.append(ni.vertex);
        }
      }
      SCULPT_VERTEX_NEIGHBORS_ITER_END(ni);
    }

    island_nr++;
  }

  ss->islands_valid = true;
}

void SCULPT_cube_tip_init(Sculpt * /*sd*/, Object *ob, Brush *brush, float mat[4][4])
{
  using namespace blender::ed::sculpt_paint;
  SculptSession *ss = ob->sculpt;
  float scale[4][4];
  float tmat[4][4];
  float unused[4][4];

  zero_m4(mat);
  calc_brush_local_mat(0.0, ob, unused, mat);

  /* Note: we ignore the radius scaling done inside of calc_brush_local_mat to
   * duplicate prior behavior.
   *
   * TODO: try disabling this and check that all edge cases work properly.
   */
  normalize_m4(mat);

  scale_m4_fl(scale, ss->cache->radius);
  mul_m4_m4m4(tmat, mat, scale);
  mul_v3_fl(tmat[1], brush->tip_scale_x);
  invert_m4_m4(mat, tmat);
}
/** \} */<|MERGE_RESOLUTION|>--- conflicted
+++ resolved
@@ -1040,13 +1040,8 @@
     else if (radius > 0.0f) {
       float radius_squared = (radius == FLT_MAX) ? FLT_MAX : radius * radius;
       float location[3];
-<<<<<<< HEAD
       flip_v3_v3(location, SCULPT_vertex_co_get(ss, vertex), symmpass);
-      v = SCULPT_nearest_vertex_get(sd, ob, location, radius_squared, false);
-=======
-      flip_v3_v3(location, SCULPT_vertex_co_get(ss, vertex), ePaintSymmetryFlags(i));
       v = SCULPT_nearest_vertex_get(ob, location, radius_squared, false);
->>>>>>> ed5fb3ea
     }
 
     if (v.i != PBVH_REF_NONE) {
@@ -1072,13 +1067,8 @@
     }
     else if (radius > 0.0f) {
       float location[3];
-<<<<<<< HEAD
       flip_v3_v3(location, SCULPT_active_vertex_co_get(ss), symmpass);
-      v = SCULPT_nearest_vertex_get(sd, ob, location, radius, false);
-=======
-      flip_v3_v3(location, SCULPT_active_vertex_co_get(ss), ePaintSymmetryFlags(i));
       v = SCULPT_nearest_vertex_get(ob, location, radius, false);
->>>>>>> ed5fb3ea
     }
 
     if (v.i != PBVH_REF_NONE) {
@@ -1730,33 +1720,24 @@
   return 0.0f;
 }
 
-<<<<<<< HEAD
-static float calc_radial_symmetry_feather(Mesh *me,
-                                          StrokeCache *cache,
-=======
-static float calc_radial_symmetry_feather(Sculpt *sd,
+static float calc_radial_symmetry_feather(Mesh *mesh,
                                           blender::ed::sculpt_paint::StrokeCache *cache,
->>>>>>> ed5fb3ea
                                           const ePaintSymmetryFlags symm,
                                           const char axis)
 {
   float overlap = 0.0f;
 
-  for (int i = 1; i < me->radial_symmetry[axis - 'X']; i++) {
-    const float angle = 2.0f * M_PI * i / me->radial_symmetry[axis - 'X'];
+  for (int i = 1; i < mesh->radial_symmetry[axis - 'X']; i++) {
+    const float angle = 2.0f * M_PI * i / mesh->radial_symmetry[axis - 'X'];
     overlap += calc_overlap(cache, symm, axis, angle);
   }
 
   return overlap;
 }
 
-<<<<<<< HEAD
-static float calc_symmetry_feather(Mesh *me, StrokeCache *cache)
-=======
-static float calc_symmetry_feather(Sculpt *sd, blender::ed::sculpt_paint::StrokeCache *cache)
->>>>>>> ed5fb3ea
-{
-  if (!(me->symmetry & PAINT_SYMMETRY_FEATHER)) {
+static float calc_symmetry_feather(Mesh *mesh, blender::ed::sculpt_paint::StrokeCache *cache)
+{
+  if (!(mesh->symmetry & PAINT_SYMMETRY_FEATHER)) {
     return 1.0f;
   }
   float overlap;
@@ -1770,9 +1751,9 @@
 
     overlap += calc_overlap(cache, symmpass, 0, 0);
 
-    overlap += calc_radial_symmetry_feather(me, cache, symmpass, 'X');
-    overlap += calc_radial_symmetry_feather(me, cache, symmpass, 'Y');
-    overlap += calc_radial_symmetry_feather(me, cache, symmpass, 'Z');
+    overlap += calc_radial_symmetry_feather(mesh, cache, symmpass, 'X');
+    overlap += calc_radial_symmetry_feather(mesh, cache, symmpass, 'Y');
+    overlap += calc_radial_symmetry_feather(mesh, cache, symmpass, 'Z');
   }
   return 1.0f / overlap;
 }
@@ -2547,20 +2528,16 @@
   return dist_sq < radius_sq || true;
 }
 
-<<<<<<< HEAD
 #define ME_USING_LOCK_AXIS(_me, _axis) ((_me)->lock & (ME_LOCK_X << _axis))
 
+}  // namespace blender::ed::sculpt_paint
+
 void SCULPT_clip(Object *ob, SculptSession *ss, float co[3], const float val[3])
-=======
-}  // namespace blender::ed::sculpt_paint
-
-void SCULPT_clip(Sculpt *sd, SculptSession *ss, float co[3], const float val[3])
->>>>>>> ed5fb3ea
-{
-  Mesh *me = BKE_mesh_from_object(ob);
+{
+  Mesh *mesh = BKE_mesh_from_object(ob);
 
   for (int i = 0; i < 3; i++) {
-    if (ME_USING_LOCK_AXIS(me, i)) {
+    if (ME_USING_LOCK_AXIS(mesh, i)) {
       continue;
     }
 
@@ -3858,17 +3835,10 @@
   StrokeCache *cache = ss->cache;
   Mesh *me = static_cast<Mesh *>(ob->data);
   const float radius = cache->radius;
-<<<<<<< HEAD
-  const BoundBox *bb = BKE_object_boundbox_get(ob);
-  const float *bbMin = bb->vec[0];
-  const float *bbMax = bb->vec[6];
-  const float *step = me->tile_offset;
-=======
   const blender::Bounds<blender::float3> bb = *BKE_object_boundbox_get(ob);
   const float *bbMin = bb.min;
   const float *bbMax = bb.max;
-  const float *step = sd->paint.tile_offset;
->>>>>>> ed5fb3ea
+  const float *step = me->tile_offset;
 
   /* These are integer locations, for real location: multiply with step and add orgLoc.
    * So 0,0,0 is at orgLoc. */
@@ -3964,16 +3934,11 @@
   Brush *brush = BKE_paint_brush(&sd->paint);
 
   SculptSession *ss = ob->sculpt;
-<<<<<<< HEAD
-  StrokeCache *cache = ss->cache;
-  Mesh *me = static_cast<Mesh *>(ob->data);
-=======
   blender::ed::sculpt_paint::StrokeCache *cache = ss->cache;
   const char symm = SCULPT_mesh_symmetry_xyz_get(ob);
->>>>>>> ed5fb3ea
-
-  const char symm = SCULPT_mesh_symmetry_xyz_get(ob);
-  float feather = calc_symmetry_feather(me, ss->cache);
+
+  Mesh *mesh = static_cast<Mesh *>(ob->data);
+  float feather = calc_symmetry_feather(mesh, ss->cache);
 
   cache->bstrength = brush_strength(sd, cache, feather, ups, paint_mode_settings);
   cache->symmetry = symm;
