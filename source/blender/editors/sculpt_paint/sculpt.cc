/* SPDX-FileCopyrightText: 2006 by Nicholas Bishop. All rights reserved.
 *
 * SPDX-License-Identifier: GPL-2.0-or-later */

/** \file
 * \ingroup edsculpt
 * Implements the Sculpt Mode tools.
 */

#include <cmath>
#include <cstdlib>
#include <cstring>
#include <iostream>

#include "MEM_guardedalloc.h"

#include "CLG_log.h"

#include "BLI_array_utils.hh"
#include "BLI_bit_span_ops.hh"
#include "BLI_blenlib.h"
#include "BLI_dial_2d.h"
#include "BLI_enumerable_thread_specific.hh"
#include "BLI_ghash.h"
#include "BLI_math_geom.h"
#include "BLI_math_matrix.h"
#include "BLI_math_matrix.hh"
#include "BLI_math_rotation.h"
#include "BLI_set.hh"
#include "BLI_span.hh"
#include "BLI_task.h"
#include "BLI_task.hh"
#include "BLI_utildefines.h"
#include "BLI_vector.hh"

#include "DNA_brush_types.h"
#include "DNA_customdata_types.h"
#include "DNA_key_types.h"
#include "DNA_node_types.h"
#include "DNA_object_types.h"
#include "DNA_scene_types.h"

#include "BKE_attribute.hh"
#include "BKE_brush.hh"
#include "BKE_ccg.hh"
#include "BKE_colortools.hh"
#include "BKE_context.hh"
#include "BKE_customdata.hh"
#include "BKE_image.h"
#include "BKE_key.hh"
#include "BKE_layer.hh"
#include "BKE_lib_id.hh"
#include "BKE_main.hh"
#include "BKE_mesh.hh"
#include "BKE_mesh_mapping.hh"
#include "BKE_modifier.hh"
#include "BKE_multires.hh"
#include "BKE_node_runtime.hh"
#include "BKE_object.hh"
#include "BKE_object_types.hh"
#include "BKE_paint.hh"
#include "BKE_pbvh_api.hh"
#include "BKE_report.hh"
#include "BKE_scene.hh"
#include "BKE_subdiv_ccg.hh"
#include "BKE_subsurf.hh"
#include "BLI_math_vector.hh"

#include "NOD_texture.h"

#include "DEG_depsgraph.hh"

#include "WM_api.hh"
#include "WM_toolsystem.hh"
#include "WM_types.hh"

#include "ED_gpencil_legacy.hh"
#include "ED_paint.hh"
#include "ED_screen.hh"
#include "ED_sculpt.hh"
#include "ED_view3d.hh"

#include "paint_intern.hh"
#include "sculpt_intern.hh"

#include "RNA_access.hh"
#include "RNA_define.hh"

#include "bmesh.hh"

#include "editors/sculpt_paint/brushes/types.hh"
#include "mesh_brush_common.hh"

using blender::float3;
using blender::MutableSpan;
using blender::Set;
using blender::Span;
using blender::Vector;

static CLG_LogRef LOG = {"ed.sculpt_paint"};

namespace blender::ed::sculpt_paint {
float sculpt_calc_radius(const ViewContext &vc,
                         const Brush &brush,
                         const Scene &scene,
                         const float3 location)
{
  if (!BKE_brush_use_locked_size(&scene, &brush)) {
    return paint_calc_object_space_radius(vc, location, BKE_brush_size_get(&scene, &brush));
  }
  else {
    return BKE_brush_unprojected_radius_get(&scene, &brush);
  }
}
}  // namespace blender::ed::sculpt_paint

bool ED_sculpt_report_if_shape_key_is_locked(const Object &ob, ReportList *reports)
{
  SculptSession &ss = *ob.sculpt;

  if (ss.shapekey_active && (ss.shapekey_active->flag & KEYBLOCK_LOCKED_SHAPE) != 0) {
    if (reports) {
      BKE_reportf(reports, RPT_ERROR, "The active shape key of %s is locked", ob.id.name + 2);
    }
    return true;
  }

  return false;
}

/* -------------------------------------------------------------------- */
/** \name Sculpt PBVH Abstraction API
 *
 * This is read-only, for writing use PBVH vertex iterators. There vd.index matches
 * the indices used here.
 *
 * For multi-resolution, the same vertex in multiple grids is counted multiple times, with
 * different index for each grid.
 * \{ */

SculptMaskWriteInfo SCULPT_mask_get_for_write(SculptSession &ss)
{
  SculptMaskWriteInfo info;
  switch (BKE_pbvh_type(*ss.pbvh)) {
    case PBVH_FACES: {
      Mesh *mesh = BKE_pbvh_get_mesh(*ss.pbvh);
      info.layer = static_cast<float *>(CustomData_get_layer_named_for_write(
          &mesh->vert_data, CD_PROP_FLOAT, ".sculpt_mask", mesh->verts_num));
      break;
    }
    case PBVH_BMESH:
      info.bm_offset = CustomData_get_offset_named(
          &BKE_pbvh_get_bmesh(*ss.pbvh)->vdata, CD_PROP_FLOAT, ".sculpt_mask");
      break;
    case PBVH_GRIDS:
      break;
  }
  return info;
}

void SCULPT_vertex_random_access_ensure(SculptSession &ss)
{
  if (BKE_pbvh_type(*ss.pbvh) == PBVH_BMESH) {
    BM_mesh_elem_index_ensure(ss.bm, BM_VERT);
    BM_mesh_elem_table_ensure(ss.bm, BM_VERT);
  }
}

int SCULPT_vertex_count_get(const SculptSession &ss)
{
  switch (BKE_pbvh_type(*ss.pbvh)) {
    case PBVH_FACES:
      return ss.totvert;
    case PBVH_BMESH:
      return BM_mesh_elem_count(BKE_pbvh_get_bmesh(*ss.pbvh), BM_VERT);
    case PBVH_GRIDS:
      return BKE_pbvh_get_grid_num_verts(*ss.pbvh);
  }

  return 0;
}

const float *SCULPT_vertex_co_get(const SculptSession &ss, PBVHVertRef vertex)
{
  switch (BKE_pbvh_type(*ss.pbvh)) {
    case PBVH_FACES: {
      if (ss.shapekey_active || ss.deform_modifiers_active) {
        const Span<float3> positions = BKE_pbvh_get_vert_positions(*ss.pbvh);
        return positions[vertex.i];
      }
      return ss.vert_positions[vertex.i];
    }
    case PBVH_BMESH:
      return ((BMVert *)vertex.i)->co;
    case PBVH_GRIDS: {
      const CCGKey *key = BKE_pbvh_get_grid_key(*ss.pbvh);
      const int grid_index = vertex.i / key->grid_area;
      const int index_in_grid = vertex.i - grid_index * key->grid_area;
      CCGElem *elem = ss.subdiv_ccg->grids[grid_index];
      return CCG_elem_co(*key, CCG_elem_offset(*key, elem, index_in_grid));
    }
  }
  return nullptr;
}

bool SCULPT_has_loop_colors(const Object &ob)
{
  using namespace blender;
  const Mesh *mesh = BKE_object_get_original_mesh(&ob);
  const std::optional<bke::AttributeMetaData> meta_data = mesh->attributes().lookup_meta_data(
      mesh->active_color_attribute);
  if (!meta_data) {
    return false;
  }
  if (meta_data->domain != bke::AttrDomain::Corner) {
    return false;
  }
  if (!(CD_TYPE_AS_MASK(meta_data->data_type) & CD_MASK_COLOR_ALL)) {
    return false;
  }
  return true;
}

bool SCULPT_has_colors(const SculptSession &ss)
{
  return ss.vcol || ss.mcol;
}

blender::float4 SCULPT_vertex_color_get(const SculptSession &ss, PBVHVertRef vertex)
{
  return BKE_pbvh_vertex_color_get(*ss.pbvh, ss.vert_to_face_map, vertex);
}

void SCULPT_vertex_color_set(SculptSession &ss, PBVHVertRef vertex, const blender::float4 &color)
{
  BKE_pbvh_vertex_color_set(*ss.pbvh, ss.vert_to_face_map, vertex, color);
}

const blender::float3 SCULPT_vertex_normal_get(const SculptSession &ss, PBVHVertRef vertex)
{
  switch (BKE_pbvh_type(*ss.pbvh)) {
    case PBVH_FACES: {
      const Span<float3> vert_normals = BKE_pbvh_get_vert_normals(*ss.pbvh);
      return vert_normals[vertex.i];
    }
    case PBVH_BMESH: {
      BMVert *v = (BMVert *)vertex.i;
      return v->no;
    }
    case PBVH_GRIDS: {
      const CCGKey *key = BKE_pbvh_get_grid_key(*ss.pbvh);
      const int grid_index = vertex.i / key->grid_area;
      const int index_in_grid = vertex.i - grid_index * key->grid_area;
      CCGElem *elem = ss.subdiv_ccg->grids[grid_index];
      return CCG_elem_no(*key, CCG_elem_offset(*key, elem, index_in_grid));
    }
  }
  BLI_assert_unreachable();
  return {};
}

const float *SCULPT_vertex_persistent_co_get(const SculptSession &ss, PBVHVertRef vertex)
{
  if (ss.attrs.persistent_co) {
    return (const float *)SCULPT_vertex_attr_get(vertex, ss.attrs.persistent_co);
  }

  return SCULPT_vertex_co_get(ss, vertex);
}

const float *SCULPT_vertex_co_for_grab_active_get(const SculptSession &ss, PBVHVertRef vertex)
{
  if (BKE_pbvh_type(*ss.pbvh) == PBVH_FACES) {
    /* Always grab active shape key if the sculpt happens on shapekey. */
    if (ss.shapekey_active) {
      const Span<float3> positions = BKE_pbvh_get_vert_positions(*ss.pbvh);
      return positions[vertex.i];
    }

    /* Sculpting on the base mesh. */
    return ss.vert_positions[vertex.i];
  }

  /* Everything else, such as sculpting on multires. */
  return SCULPT_vertex_co_get(ss, vertex);
}

float3 SCULPT_vertex_limit_surface_get(const SculptSession &ss, PBVHVertRef vertex)
{
  switch (BKE_pbvh_type(*ss.pbvh)) {
    case PBVH_FACES:
    case PBVH_BMESH:
      return SCULPT_vertex_co_get(ss, vertex);
    case PBVH_GRIDS: {
      const CCGKey *key = BKE_pbvh_get_grid_key(*ss.pbvh);
      const int grid_index = vertex.i / key->grid_area;
      const int index_in_grid = vertex.i - grid_index * key->grid_area;

      SubdivCCGCoord coord{};
      coord.grid_index = grid_index;
      coord.x = index_in_grid % key->grid_size;
      coord.y = index_in_grid / key->grid_size;
      float3 tmp;
      BKE_subdiv_ccg_eval_limit_point(*ss.subdiv_ccg, coord, tmp);
      return tmp;
    }
  }
  BLI_assert_unreachable();
  return {};
}

float3 SCULPT_vertex_persistent_normal_get(const SculptSession &ss, PBVHVertRef vertex)
{
  if (ss.attrs.persistent_no) {
    return (const float *)SCULPT_vertex_attr_get(vertex, ss.attrs.persistent_no);
  }
  return SCULPT_vertex_normal_get(ss, vertex);
}

float SCULPT_mask_get_at_grids_vert_index(const SubdivCCG &subdiv_ccg,
                                          const CCGKey &key,
                                          const int vert_index)
{
  if (key.mask_offset == -1) {
    return 0.0f;
  }
  const int grid_index = vert_index / key.grid_area;
  const int index_in_grid = vert_index - grid_index * key.grid_area;
  CCGElem *elem = subdiv_ccg.grids[grid_index];
  return CCG_elem_offset_mask(key, elem, index_in_grid);
}

PBVHVertRef SCULPT_active_vertex_get(const SculptSession &ss)
{
  if (ELEM(BKE_pbvh_type(*ss.pbvh), PBVH_FACES, PBVH_BMESH, PBVH_GRIDS)) {
    return ss.active_vertex;
  }

  return BKE_pbvh_make_vref(PBVH_REF_NONE);
}

const float *SCULPT_active_vertex_co_get(const SculptSession &ss)
{
  return SCULPT_vertex_co_get(ss, SCULPT_active_vertex_get(ss));
}

MutableSpan<float3> SCULPT_mesh_deformed_positions_get(SculptSession &ss)
{
  switch (BKE_pbvh_type(*ss.pbvh)) {
    case PBVH_FACES:
      if (ss.shapekey_active || ss.deform_modifiers_active) {
        return BKE_pbvh_get_vert_positions(*ss.pbvh);
      }
      return ss.vert_positions;
    case PBVH_BMESH:
    case PBVH_GRIDS:
      return {};
  }
  return {};
}

float *SCULPT_brush_deform_target_vertex_co_get(SculptSession &ss,
                                                const int deform_target,
                                                PBVHVertexIter *iter)
{
  switch (deform_target) {
    case BRUSH_DEFORM_TARGET_GEOMETRY:
      return iter->co;
    case BRUSH_DEFORM_TARGET_CLOTH_SIM:
      return ss.cache->cloth_sim->deformation_pos[iter->index];
  }
  return iter->co;
}

ePaintSymmetryFlags SCULPT_mesh_symmetry_xyz_get(const Object &object)
{
  const Mesh *mesh = static_cast<const Mesh *>(object.data);
  return ePaintSymmetryFlags(mesh->symmetry);
}

/* Sculpt Face Sets and Visibility. */

namespace blender::ed::sculpt_paint {

namespace face_set {

int active_face_set_get(const SculptSession &ss)
{
  switch (BKE_pbvh_type(*ss.pbvh)) {
    case PBVH_FACES:
      if (!ss.face_sets) {
        return SCULPT_FACE_SET_NONE;
      }
      return ss.face_sets[ss.active_face_index];
    case PBVH_GRIDS: {
      if (!ss.face_sets) {
        return SCULPT_FACE_SET_NONE;
      }
      const int face_index = BKE_subdiv_ccg_grid_to_face_index(*ss.subdiv_ccg,
                                                               ss.active_grid_index);
      return ss.face_sets[face_index];
    }
    case PBVH_BMESH:
      return SCULPT_FACE_SET_NONE;
  }
  return SCULPT_FACE_SET_NONE;
}

}  // namespace face_set

namespace hide {

bool vert_visible_get(const SculptSession &ss, PBVHVertRef vertex)
{
  switch (BKE_pbvh_type(*ss.pbvh)) {
    case PBVH_FACES: {
      const Mesh *mesh = BKE_pbvh_get_mesh(*ss.pbvh);
      const bke::AttributeAccessor attributes = mesh->attributes();
      const VArray hide_vert = *attributes.lookup_or_default<bool>(
          ".hide_vert", bke::AttrDomain::Point, false);
      return !hide_vert[vertex.i];
    }
    case PBVH_BMESH:
      return !BM_elem_flag_test((BMVert *)vertex.i, BM_ELEM_HIDDEN);
    case PBVH_GRIDS: {
      const CCGKey *key = BKE_pbvh_get_grid_key(*ss.pbvh);
      const int grid_index = vertex.i / key->grid_area;
      const int index_in_grid = vertex.i - grid_index * key->grid_area;
      if (!ss.subdiv_ccg->grid_hidden.is_empty()) {
        return !ss.subdiv_ccg->grid_hidden[grid_index][index_in_grid];
      }
    }
  }
  return true;
}

bool vert_any_face_visible_get(const SculptSession &ss, PBVHVertRef vertex)
{
  switch (BKE_pbvh_type(*ss.pbvh)) {
    case PBVH_FACES: {
      if (!ss.hide_poly) {
        return true;
      }
      for (const int face : ss.vert_to_face_map[vertex.i]) {
        if (!ss.hide_poly[face]) {
          return true;
        }
      }
      return false;
    }
    case PBVH_BMESH:
      return true;
    case PBVH_GRIDS:
      return true;
  }
  return true;
}

bool vert_all_faces_visible_get(const SculptSession &ss, PBVHVertRef vertex)
{
  switch (BKE_pbvh_type(*ss.pbvh)) {
    case PBVH_FACES: {
      if (!ss.hide_poly) {
        return true;
      }
      for (const int face : ss.vert_to_face_map[vertex.i]) {
        if (ss.hide_poly[face]) {
          return false;
        }
      }
      return true;
    }
    case PBVH_BMESH: {
      BMVert *v = (BMVert *)vertex.i;
      BMEdge *e = v->e;

      if (!e) {
        return true;
      }

      do {
        BMLoop *l = e->l;

        if (!l) {
          continue;
        }

        do {
          if (BM_elem_flag_test(l->f, BM_ELEM_HIDDEN)) {
            return false;
          }
        } while ((l = l->radial_next) != e->l);
      } while ((e = BM_DISK_EDGE_NEXT(e, v)) != v->e);

      return true;
    }
    case PBVH_GRIDS: {
      if (!ss.hide_poly) {
        return true;
      }
      const CCGKey *key = BKE_pbvh_get_grid_key(*ss.pbvh);
      const int grid_index = vertex.i / key->grid_area;
      const int face_index = BKE_subdiv_ccg_grid_to_face_index(*ss.subdiv_ccg, grid_index);
      return !ss.hide_poly[face_index];
    }
  }
  return true;
}

}  // namespace hide

namespace face_set {

int vert_face_set_get(const SculptSession &ss, PBVHVertRef vertex)
{
  switch (BKE_pbvh_type(*ss.pbvh)) {
    case PBVH_FACES: {
      if (!ss.face_sets) {
        return SCULPT_FACE_SET_NONE;
      }
      int face_set = 0;
      for (const int face_index : ss.vert_to_face_map[vertex.i]) {
        if (ss.face_sets[face_index] > face_set) {
          face_set = ss.face_sets[face_index];
        }
      }
      return face_set;
    }
    case PBVH_BMESH:
      return 0;
    case PBVH_GRIDS: {
      if (!ss.face_sets) {
        return SCULPT_FACE_SET_NONE;
      }
      const CCGKey *key = BKE_pbvh_get_grid_key(*ss.pbvh);
      const int grid_index = vertex.i / key->grid_area;
      const int face_index = BKE_subdiv_ccg_grid_to_face_index(*ss.subdiv_ccg, grid_index);
      return ss.face_sets[face_index];
    }
  }
  return 0;
}

bool vert_has_face_set(const SculptSession &ss, PBVHVertRef vertex, int face_set)
{
  switch (BKE_pbvh_type(*ss.pbvh)) {
    case PBVH_FACES: {
      if (!ss.face_sets) {
        return face_set == SCULPT_FACE_SET_NONE;
      }
      for (const int face_index : ss.vert_to_face_map[vertex.i]) {
        if (ss.face_sets[face_index] == face_set) {
          return true;
        }
      }
      return false;
    }
    case PBVH_BMESH:
      return true;
    case PBVH_GRIDS: {
      if (!ss.face_sets) {
        return face_set == SCULPT_FACE_SET_NONE;
      }
      const CCGKey *key = BKE_pbvh_get_grid_key(*ss.pbvh);
      const int grid_index = vertex.i / key->grid_area;
      const int face_index = BKE_subdiv_ccg_grid_to_face_index(*ss.subdiv_ccg, grid_index);
      return ss.face_sets[face_index] == face_set;
    }
  }
  return true;
}

static bool sculpt_check_unique_face_set_in_base_mesh(const SculptSession &ss, int index)
{
  if (!ss.face_sets) {
    return true;
  }
  int face_set = -1;
  for (const int face_index : ss.vert_to_face_map[index]) {
    if (face_set == -1) {
      face_set = ss.face_sets[face_index];
    }
    else {
      if (ss.face_sets[face_index] != face_set) {
        return false;
      }
    }
  }
  return true;
}

/**
 * Checks if the face sets of the adjacent faces to the edge between \a v1 and \a v2
 * in the base mesh are equal.
 */
static bool sculpt_check_unique_face_set_for_edge_in_base_mesh(const SculptSession &ss,
                                                               int v1,
                                                               int v2)
{
  const Span<int> vert_map = ss.vert_to_face_map[v1];
  int p1 = -1, p2 = -1;
  for (int i = 0; i < vert_map.size(); i++) {
    const int face_i = vert_map[i];
    for (const int corner : ss.faces[face_i]) {
      if (ss.corner_verts[corner] == v2) {
        if (p1 == -1) {
          p1 = vert_map[i];
          break;
        }

        if (p2 == -1) {
          p2 = vert_map[i];
          break;
        }
      }
    }
  }

  if (p1 != -1 && p2 != -1) {
    return ss.face_sets[p1] == ss.face_sets[p2];
  }
  return true;
}

bool vert_has_unique_face_set(const SculptSession &ss, PBVHVertRef vertex)
{
  switch (BKE_pbvh_type(*ss.pbvh)) {
    case PBVH_FACES: {
      return sculpt_check_unique_face_set_in_base_mesh(ss, vertex.i);
    }
    case PBVH_BMESH:
      return true;
    case PBVH_GRIDS: {
      if (!ss.face_sets) {
        return true;
      }
      const CCGKey *key = BKE_pbvh_get_grid_key(*ss.pbvh);
      const int grid_index = vertex.i / key->grid_area;
      const int index_in_grid = vertex.i - grid_index * key->grid_area;
      SubdivCCGCoord coord{};
      coord.grid_index = grid_index;
      coord.x = index_in_grid % key->grid_size;
      coord.y = index_in_grid / key->grid_size;
      int v1, v2;
      const SubdivCCGAdjacencyType adjacency = BKE_subdiv_ccg_coarse_mesh_adjacency_info_get(
          *ss.subdiv_ccg, coord, ss.corner_verts, ss.faces, v1, v2);
      switch (adjacency) {
        case SUBDIV_CCG_ADJACENT_VERTEX:
          return sculpt_check_unique_face_set_in_base_mesh(ss, v1);
        case SUBDIV_CCG_ADJACENT_EDGE:
          return sculpt_check_unique_face_set_for_edge_in_base_mesh(ss, v1, v2);
        case SUBDIV_CCG_ADJACENT_NONE:
          return true;
      }
    }
  }
  return false;
}

}  // namespace face_set

/* Sculpt Neighbor Iterators */

#define SCULPT_VERTEX_NEIGHBOR_FIXED_CAPACITY 256

static void sculpt_vertex_neighbor_add(SculptVertexNeighborIter *iter,
                                       PBVHVertRef neighbor,
                                       int neighbor_index)
{
  if (iter->neighbors.contains(neighbor)) {
    return;
  }

  iter->neighbors.append(neighbor);
  iter->neighbor_indices.append(neighbor_index);
}

static void sculpt_vertex_neighbors_get_bmesh(PBVHVertRef vertex, SculptVertexNeighborIter *iter)
{
  BMVert *v = (BMVert *)vertex.i;
  BMIter liter;
  BMLoop *l;
  iter->num_duplicates = 0;
  iter->neighbors.clear();
  iter->neighbor_indices.clear();

  BM_ITER_ELEM (l, &liter, v, BM_LOOPS_OF_VERT) {
    const BMVert *adj_v[2] = {l->prev->v, l->next->v};
    for (int i = 0; i < ARRAY_SIZE(adj_v); i++) {
      const BMVert *v_other = adj_v[i];
      if (v_other != v) {
        sculpt_vertex_neighbor_add(
            iter, BKE_pbvh_make_vref(intptr_t(v_other)), BM_elem_index_get(v_other));
      }
    }
  }
}

Span<BMVert *> vert_neighbors_get_bmesh(BMVert &vert, Vector<BMVert *, 64> &neighbors)
{
  BMIter liter;
  BMLoop *l;
  BM_ITER_ELEM (l, &liter, &vert, BM_LOOPS_OF_VERT) {
    for (BMVert *other_vert : {l->prev->v, l->next->v}) {
      if (other_vert != &vert) {
        neighbors.append(other_vert);
      }
    }
  }
  return neighbors;
}

static void sculpt_vertex_neighbors_get_faces(const SculptSession &ss,
                                              PBVHVertRef vertex,
                                              SculptVertexNeighborIter *iter)
{
  iter->num_duplicates = 0;
  iter->neighbors.clear();
  iter->neighbor_indices.clear();

  for (const int face_i : ss.vert_to_face_map[vertex.i]) {
    if (ss.hide_poly && ss.hide_poly[face_i]) {
      /* Skip connectivity from hidden faces. */
      continue;
    }
    const IndexRange face = ss.faces[face_i];
    const int2 f_adj_v = bke::mesh::face_find_adjacent_verts(face, ss.corner_verts, vertex.i);
    for (int j = 0; j < 2; j++) {
      if (f_adj_v[j] != vertex.i) {
        sculpt_vertex_neighbor_add(iter, BKE_pbvh_make_vref(f_adj_v[j]), f_adj_v[j]);
      }
    }
  }

  if (ss.fake_neighbors.use_fake_neighbors) {
    BLI_assert(ss.fake_neighbors.fake_neighbor_index != nullptr);
    if (ss.fake_neighbors.fake_neighbor_index[vertex.i] != FAKE_NEIGHBOR_NONE) {
      sculpt_vertex_neighbor_add(
          iter,
          BKE_pbvh_make_vref(ss.fake_neighbors.fake_neighbor_index[vertex.i]),
          ss.fake_neighbors.fake_neighbor_index[vertex.i]);
    }
  }
}

static void sculpt_vertex_neighbors_get_grids(const SculptSession &ss,
                                              const PBVHVertRef vertex,
                                              const bool include_duplicates,
                                              SculptVertexNeighborIter *iter)
{
  /* TODO: optimize this. We could fill #SculptVertexNeighborIter directly,
   * maybe provide coordinate and mask pointers directly rather than converting
   * back and forth between #CCGElem and global index. */
  const CCGKey *key = BKE_pbvh_get_grid_key(*ss.pbvh);
  const int grid_index = vertex.i / key->grid_area;
  const int index_in_grid = vertex.i - grid_index * key->grid_area;

  SubdivCCGCoord coord{};
  coord.grid_index = grid_index;
  coord.x = index_in_grid % key->grid_size;
  coord.y = index_in_grid / key->grid_size;

  SubdivCCGNeighbors neighbors;
  BKE_subdiv_ccg_neighbor_coords_get(*ss.subdiv_ccg, coord, include_duplicates, neighbors);

  iter->num_duplicates = neighbors.num_duplicates;
  iter->neighbors.clear();
  iter->neighbor_indices.clear();

  for (const int i : neighbors.coords.index_range()) {
    int v = neighbors.coords[i].grid_index * key->grid_area +
            neighbors.coords[i].y * key->grid_size + neighbors.coords[i].x;

    sculpt_vertex_neighbor_add(iter, BKE_pbvh_make_vref(v), v);
  }

  if (ss.fake_neighbors.use_fake_neighbors) {
    BLI_assert(ss.fake_neighbors.fake_neighbor_index != nullptr);
    if (ss.fake_neighbors.fake_neighbor_index[vertex.i] != FAKE_NEIGHBOR_NONE) {
      int v = ss.fake_neighbors.fake_neighbor_index[vertex.i];
      sculpt_vertex_neighbor_add(iter, BKE_pbvh_make_vref(v), v);
    }
  }
}

}  // namespace blender::ed::sculpt_paint

void SCULPT_vertex_neighbors_get(const SculptSession &ss,
                                 const PBVHVertRef vertex,
                                 const bool include_duplicates,
                                 SculptVertexNeighborIter *iter)
{
  using namespace blender::ed::sculpt_paint;
  switch (BKE_pbvh_type(*ss.pbvh)) {
    case PBVH_FACES:
      sculpt_vertex_neighbors_get_faces(ss, vertex, iter);
      return;
    case PBVH_BMESH:
      sculpt_vertex_neighbors_get_bmesh(vertex, iter);
      return;
    case PBVH_GRIDS:
      sculpt_vertex_neighbors_get_grids(ss, vertex, include_duplicates, iter);
      return;
  }
}

static bool sculpt_check_boundary_vertex_in_base_mesh(const SculptSession &ss, const int index)
{
  return ss.vertex_info.boundary[index];
}

bool SCULPT_vertex_is_boundary(const SculptSession &ss, const PBVHVertRef vertex)
{
  using namespace blender::ed::sculpt_paint;
  switch (BKE_pbvh_type(*ss.pbvh)) {
    case PBVH_FACES: {
      if (!hide::vert_all_faces_visible_get(ss, vertex)) {
        return true;
      }
      return sculpt_check_boundary_vertex_in_base_mesh(ss, vertex.i);
    }
    case PBVH_BMESH: {
      BMVert *v = (BMVert *)vertex.i;
      return BM_vert_is_boundary(v);
    }
    case PBVH_GRIDS: {
      const CCGKey *key = BKE_pbvh_get_grid_key(*ss.pbvh);
      const int grid_index = vertex.i / key->grid_area;
      const int index_in_grid = vertex.i - grid_index * key->grid_area;
      SubdivCCGCoord coord{};
      coord.grid_index = grid_index;
      coord.x = index_in_grid % key->grid_size;
      coord.y = index_in_grid / key->grid_size;
      int v1, v2;
      const SubdivCCGAdjacencyType adjacency = BKE_subdiv_ccg_coarse_mesh_adjacency_info_get(
          *ss.subdiv_ccg, coord, ss.corner_verts, ss.faces, v1, v2);
      switch (adjacency) {
        case SUBDIV_CCG_ADJACENT_VERTEX:
          return sculpt_check_boundary_vertex_in_base_mesh(ss, v1);
        case SUBDIV_CCG_ADJACENT_EDGE:
          return sculpt_check_boundary_vertex_in_base_mesh(ss, v1) &&
                 sculpt_check_boundary_vertex_in_base_mesh(ss, v2);
        case SUBDIV_CCG_ADJACENT_NONE:
          return false;
      }
    }
  }

  return false;
}

/* Utilities */

bool SCULPT_stroke_is_main_symmetry_pass(const blender::ed::sculpt_paint::StrokeCache &cache)
{
  return cache.mirror_symmetry_pass == 0 && cache.radial_symmetry_pass == 0 &&
         cache.tile_pass == 0;
}

bool SCULPT_stroke_is_first_brush_step(const blender::ed::sculpt_paint::StrokeCache &cache)
{
  return cache.first_time && cache.mirror_symmetry_pass == 0 && cache.radial_symmetry_pass == 0 &&
         cache.tile_pass == 0;
}

bool SCULPT_stroke_is_first_brush_step_of_symmetry_pass(
    const blender::ed::sculpt_paint::StrokeCache &cache)
{
  return cache.first_time;
}

bool SCULPT_check_vertex_pivot_symmetry(const float vco[3], const float pco[3], const char symm)
{
  bool is_in_symmetry_area = true;
  for (int i = 0; i < 3; i++) {
    char symm_it = 1 << i;
    if (symm & symm_it) {
      if (pco[i] == 0.0f) {
        if (vco[i] > 0.0f) {
          is_in_symmetry_area = false;
        }
      }
      if (vco[i] * pco[i] < 0.0f) {
        is_in_symmetry_area = false;
      }
    }
  }
  return is_in_symmetry_area;
}

struct NearestVertexData {
  PBVHVertRef nearest_vertex;
  float nearest_vertex_distance_sq;
};

static void nearest_vertex_get_node(PBVH &pbvh,
                                    const float nearest_vertex_search_co[3],
                                    const float max_distance_sq,
                                    PBVHNode *node,
                                    NearestVertexData *nvtd)
{
  PBVHVertexIter vd;
  BKE_pbvh_vertex_iter_begin (pbvh, node, vd, PBVH_ITER_UNIQUE) {
    float distance_squared = len_squared_v3v3(vd.co, nearest_vertex_search_co);
    if (distance_squared < nvtd->nearest_vertex_distance_sq && distance_squared < max_distance_sq)
    {
      nvtd->nearest_vertex = vd.vertex;
      nvtd->nearest_vertex_distance_sq = distance_squared;
    }
  }
  BKE_pbvh_vertex_iter_end;
}

PBVHVertRef SCULPT_nearest_vertex_get(const Object &ob,
                                      const float co[3],
                                      float max_distance,
                                      bool use_original)
{
  using namespace blender;
  using namespace blender::ed::sculpt_paint;
  const SculptSession &ss = *ob.sculpt;

  const float max_distance_sq = max_distance * max_distance;

  Vector<PBVHNode *> nodes = bke::pbvh::search_gather(*ss.pbvh, [&](PBVHNode &node) {
    return node_in_sphere(node, co, max_distance_sq, use_original);
  });
  if (nodes.is_empty()) {
    return BKE_pbvh_make_vref(PBVH_REF_NONE);
  }

  return threading::parallel_reduce(
             nodes.index_range(),
             1,
             NearestVertexData{{PBVH_REF_NONE}, FLT_MAX},
             [&](const IndexRange range, NearestVertexData nearest) {
               for (const int i : range) {
                 nearest_vertex_get_node(*ss.pbvh, co, max_distance_sq, nodes[i], &nearest);
               }
               return nearest;
             },
             [](const NearestVertexData a, const NearestVertexData b) {
               return a.nearest_vertex_distance_sq < b.nearest_vertex_distance_sq ? a : b;
             })
      .nearest_vertex;
}

bool SCULPT_is_symmetry_iteration_valid(char i, char symm)
{
  return i == 0 || (symm & i && (symm != 5 || i != 3) && (symm != 6 || !ELEM(i, 3, 5)));
}

bool SCULPT_is_vertex_inside_brush_radius_symm(const float vertex[3],
                                               const float br_co[3],
                                               float radius,
                                               char symm)
{
  for (char i = 0; i <= symm; ++i) {
    if (!SCULPT_is_symmetry_iteration_valid(i, symm)) {
      continue;
    }
    float location[3];
    flip_v3_v3(location, br_co, ePaintSymmetryFlags(i));
    if (len_squared_v3v3(location, vertex) < radius * radius) {
      return true;
    }
  }
  return false;
}

void SCULPT_tag_update_overlays(bContext *C)
{
  ARegion *region = CTX_wm_region(C);
  ED_region_tag_redraw(region);

  Object &ob = *CTX_data_active_object(C);
  WM_event_add_notifier(C, NC_OBJECT | ND_DRAW, &ob);

  DEG_id_tag_update(&ob.id, ID_RECALC_SHADING);

  RegionView3D *rv3d = CTX_wm_region_view3d(C);
  if (!BKE_sculptsession_use_pbvh_draw(&ob, rv3d)) {
    DEG_id_tag_update(&ob.id, ID_RECALC_GEOMETRY);
  }
}

/** \} */

/* -------------------------------------------------------------------- */
/** \name Sculpt Flood Fill API
 *
 * Iterate over connected vertices, starting from one or more initial vertices.
 * \{ */

namespace blender::ed::sculpt_paint {

namespace flood_fill {

FillData init_fill(SculptSession &ss)
{
  SCULPT_vertex_random_access_ensure(ss);
  FillData data;
  data.visited_verts.resize(SCULPT_vertex_count_get(ss));
  return data;
}

void add_initial(FillData &flood, PBVHVertRef vertex)
{
  flood.queue.push(vertex);
}

void add_and_skip_initial(FillData &flood, PBVHVertRef vertex)
{
  flood.queue.push(vertex);
  flood.visited_verts[vertex.i].set(vertex.i);
}

void add_initial_with_symmetry(
    const Object &ob, const SculptSession &ss, FillData &flood, PBVHVertRef vertex, float radius)
{
  /* Add active vertex and symmetric vertices to the queue. */
  const char symm = SCULPT_mesh_symmetry_xyz_get(ob);
  for (char i = 0; i <= symm; ++i) {
    if (!SCULPT_is_symmetry_iteration_valid(i, symm)) {
      continue;
    }
    PBVHVertRef v = {PBVH_REF_NONE};

    if (i == 0) {
      v = vertex;
    }
    else if (radius > 0.0f) {
      float radius_squared = (radius == FLT_MAX) ? FLT_MAX : radius * radius;
      float location[3];
      flip_v3_v3(location, SCULPT_vertex_co_get(ss, vertex), ePaintSymmetryFlags(i));
      v = SCULPT_nearest_vertex_get(ob, location, radius_squared, false);
    }

    if (v.i != PBVH_REF_NONE) {
      add_initial(flood, v);
    }
  }
}

void add_active(const Object &ob, const SculptSession &ss, FillData &flood, float radius)
{
  /* Add active vertex and symmetric vertices to the queue. */
  const char symm = SCULPT_mesh_symmetry_xyz_get(ob);
  for (char i = 0; i <= symm; ++i) {
    if (!SCULPT_is_symmetry_iteration_valid(i, symm)) {
      continue;
    }

    PBVHVertRef v = {PBVH_REF_NONE};

    if (i == 0) {
      v = SCULPT_active_vertex_get(ss);
    }
    else if (radius > 0.0f) {
      float location[3];
      flip_v3_v3(location, SCULPT_active_vertex_co_get(ss), ePaintSymmetryFlags(i));
      v = SCULPT_nearest_vertex_get(ob, location, radius, false);
    }

    if (v.i != PBVH_REF_NONE) {
      add_initial(flood, v);
    }
  }
}

void execute(SculptSession &ss,
             FillData &flood,
             FunctionRef<bool(PBVHVertRef from_v, PBVHVertRef to_v, bool is_duplicate)> func)
{
  while (!flood.queue.empty()) {
    PBVHVertRef from_v = flood.queue.front();
    flood.queue.pop();

    SculptVertexNeighborIter ni;
    SCULPT_VERTEX_DUPLICATES_AND_NEIGHBORS_ITER_BEGIN (ss, from_v, ni) {
      const PBVHVertRef to_v = ni.vertex;
      int to_v_i = BKE_pbvh_vertex_to_index(*ss.pbvh, to_v);

      if (flood.visited_verts[to_v_i]) {
        continue;
      }

      if (!hide::vert_visible_get(ss, to_v)) {
        continue;
      }

      flood.visited_verts[BKE_pbvh_vertex_to_index(*ss.pbvh, to_v)].set();

      if (func(from_v, to_v, ni.is_duplicate)) {
        flood.queue.push(to_v);
      }
    }
    SCULPT_VERTEX_NEIGHBORS_ITER_END(ni);
  }
}

}  // namespace flood_fill

/** \} */

/* -------------------------------------------------------------------- */
/** \name Tool Capabilities
 *
 * Avoid duplicate checks, internal logic only,
 * share logic with #rna_def_sculpt_capabilities where possible.
 * \{ */

static bool sculpt_tool_needs_original(const char sculpt_tool)
{
  return ELEM(sculpt_tool,
              SCULPT_TOOL_GRAB,
              SCULPT_TOOL_ROTATE,
              SCULPT_TOOL_THUMB,
              SCULPT_TOOL_LAYER,
              SCULPT_TOOL_DRAW_SHARP,
              SCULPT_TOOL_ELASTIC_DEFORM,
              SCULPT_TOOL_SMOOTH,
              SCULPT_TOOL_BOUNDARY,
              SCULPT_TOOL_POSE);
}

static bool sculpt_tool_is_proxy_used(const char sculpt_tool)
{
  return ELEM(sculpt_tool,
              SCULPT_TOOL_SMOOTH,
              SCULPT_TOOL_LAYER,
              SCULPT_TOOL_POSE,
              SCULPT_TOOL_DISPLACEMENT_SMEAR,
              SCULPT_TOOL_BOUNDARY,
              SCULPT_TOOL_CLOTH,
              SCULPT_TOOL_PAINT,
              SCULPT_TOOL_SMEAR,
              SCULPT_TOOL_DRAW_FACE_SETS);
}

static bool sculpt_brush_use_topology_rake(const SculptSession &ss, const Brush &brush)
{
  return SCULPT_TOOL_HAS_TOPOLOGY_RAKE(brush.sculpt_tool) && (brush.topology_rake_factor > 0.0f) &&
         (ss.bm != nullptr);
}

/**
 * Test whether the #StrokeCache.sculpt_normal needs update in #do_brush_action
 */
static int sculpt_brush_needs_normal(const SculptSession &ss, const Sculpt &sd, const Brush &brush)
{
  using namespace blender::ed::sculpt_paint;
  const MTex *mask_tex = BKE_brush_mask_texture_get(&brush, OB_MODE_SCULPT);
  return ((SCULPT_TOOL_HAS_NORMAL_WEIGHT(brush.sculpt_tool) && (ss.cache->normal_weight > 0.0f)) ||
          auto_mask::needs_normal(ss, sd, &brush) ||
          ELEM(brush.sculpt_tool,
               SCULPT_TOOL_BLOB,
               SCULPT_TOOL_CREASE,
               SCULPT_TOOL_DRAW,
               SCULPT_TOOL_DRAW_SHARP,
               SCULPT_TOOL_CLOTH,
               SCULPT_TOOL_LAYER,
               SCULPT_TOOL_NUDGE,
               SCULPT_TOOL_ROTATE,
               SCULPT_TOOL_ELASTIC_DEFORM,
               SCULPT_TOOL_THUMB) ||

          (mask_tex->brush_map_mode == MTEX_MAP_MODE_AREA)) ||
         sculpt_brush_use_topology_rake(ss, brush) ||
         BKE_brush_has_cube_tip(&brush, PaintMode::Sculpt);
}

static bool sculpt_brush_needs_rake_rotation(const Brush &brush)
{
  return SCULPT_TOOL_HAS_RAKE(brush.sculpt_tool) && (brush.rake_factor != 0.0f);
}

}  // namespace blender::ed::sculpt_paint

/** \} */

/* -------------------------------------------------------------------- */
/** \name Sculpt Init/Update
 * \{ */

enum StrokeFlags {
  CLIP_X = 1,
  CLIP_Y = 2,
  CLIP_Z = 4,
};

static void orig_vert_data_unode_init(SculptOrigVertData &data,
                                      const blender::ed::sculpt_paint::undo::Node &unode)
{
  data = {};
  data.coords = unode.position.data();
  data.normals = unode.normal.data();
  data.vmasks = unode.mask.data();
  data.colors = unode.col.data();
}

void SCULPT_orig_vert_data_init(SculptOrigVertData &data,
                                const Object &ob,
                                const PBVHNode &node,
                                const blender::ed::sculpt_paint::undo::Type type)
{
  using namespace blender::ed::sculpt_paint;
  data.undo_type = type;
  const SculptSession &ss = *ob.sculpt;
  if (ss.bm) {
    data.bm_log = ss.bm_log;
  }
  else if (const undo::Node *unode = undo::get_node(&node, type)) {
    orig_vert_data_unode_init(data, *unode);
    data.undo_type = type;
  }
  else {
    data = {};
  }
}

void SCULPT_orig_vert_data_update(SculptOrigVertData &orig_data, const PBVHVertexIter &iter)
{
  using namespace blender::ed::sculpt_paint;
  if (orig_data.undo_type == undo::Type::Position) {
    if (orig_data.bm_log) {
      BM_log_original_vert_data(orig_data.bm_log, iter.bm_vert, &orig_data.co, &orig_data.no);
    }
    else {
      orig_data.co = orig_data.coords[iter.i];
      orig_data.no = orig_data.normals[iter.i];
    }
  }
  else if (orig_data.undo_type == undo::Type::Color) {
    orig_data.col = orig_data.colors[iter.i];
  }
  else if (orig_data.undo_type == undo::Type::Mask) {
    if (orig_data.bm_log) {
      orig_data.mask = BM_log_original_mask(orig_data.bm_log, iter.bm_vert);
    }
    else {
      orig_data.mask = orig_data.vmasks[iter.i];
    }
  }
}

void SCULPT_orig_vert_data_update(SculptOrigVertData &orig_data, const BMVert &vert)
{
  using namespace blender::ed::sculpt_paint;
  if (orig_data.undo_type == undo::Type::Position) {
    BM_log_original_vert_data(
        orig_data.bm_log, &const_cast<BMVert &>(vert), &orig_data.co, &orig_data.no);
  }
  else if (orig_data.undo_type == undo::Type::Mask) {
    orig_data.mask = BM_log_original_mask(orig_data.bm_log, &const_cast<BMVert &>(vert));
  }
}

void SCULPT_orig_vert_data_update(SculptOrigVertData &orig_data, const int i)
{
  using namespace blender::ed::sculpt_paint;
  if (orig_data.undo_type == undo::Type::Position) {
    orig_data.co = orig_data.coords[i];
    orig_data.no = orig_data.normals[i];
  }
  else if (orig_data.undo_type == undo::Type::Color) {
    orig_data.col = orig_data.colors[i];
  }
  else if (orig_data.undo_type == undo::Type::Mask) {
    orig_data.mask = orig_data.vmasks[i];
  }
}

namespace blender::ed::sculpt_paint {

static void sculpt_rake_data_update(SculptRakeData *srd, const float co[3])
{
  float rake_dist = len_v3v3(srd->follow_co, co);
  if (rake_dist > srd->follow_dist) {
    interp_v3_v3v3(srd->follow_co, srd->follow_co, co, rake_dist - srd->follow_dist);
  }
}

/** \} */

/* -------------------------------------------------------------------- */
/** \name Sculpt Dynamic Topology
 * \{ */

namespace dyntopo {

bool stroke_is_dyntopo(const SculptSession &ss, const Brush &brush)
{
  return ((BKE_pbvh_type(*ss.pbvh) == PBVH_BMESH) &&

          (!ss.cache || (!ss.cache->alt_smooth)) &&

          /* Requires mesh restore, which doesn't work with
           * dynamic-topology. */
          !(brush.flag & BRUSH_ANCHORED) && !(brush.flag & BRUSH_DRAG_DOT) &&

          SCULPT_TOOL_HAS_DYNTOPO(brush.sculpt_tool));
}

}  // namespace dyntopo

/** \} */

/* -------------------------------------------------------------------- */
/** \name Sculpt Paint Mesh
 * \{ */

static void restore_mask(Object &object, const Span<PBVHNode *> nodes)
{
  SculptSession &ss = *object.sculpt;
  switch (BKE_pbvh_type(*ss.pbvh)) {
    case PBVH_FACES: {
      Mesh &mesh = *static_cast<Mesh *>(object.data);
      bke::MutableAttributeAccessor attributes = mesh.attributes_for_write();
      bke::SpanAttributeWriter<float> mask = attributes.lookup_or_add_for_write_span<float>(
          ".sculpt_mask", bke::AttrDomain::Point);
      threading::parallel_for(nodes.index_range(), 1, [&](const IndexRange range) {
        for (PBVHNode *node : nodes.slice(range)) {
          if (const undo::Node *unode = undo::get_node(node, undo::Type::Mask)) {
            const Span<int> verts = bke::pbvh::node_unique_verts(*node);
            array_utils::scatter(unode->mask.as_span(), verts, mask.span);
            BKE_pbvh_node_mark_update_mask(node);
          }
        }
      });
      mask.finish();
      break;
    }
    case PBVH_BMESH: {
      const int offset = CustomData_get_offset_named(&ss.bm->vdata, CD_PROP_FLOAT, ".sculpt_mask");
      if (offset != -1) {
        for (PBVHNode *node : nodes) {
          if (undo::get_node(node, undo::Type::Mask)) {
            for (BMVert *vert : BKE_pbvh_bmesh_node_unique_verts(node)) {
              const float orig_mask = BM_log_original_mask(ss.bm_log, vert);
              BM_ELEM_CD_SET_FLOAT(vert, offset, orig_mask);
            }
            BKE_pbvh_node_mark_update_mask(node);
          }
        }
      }
      break;
    }
    case PBVH_GRIDS: {
      SubdivCCG &subdiv_ccg = *ss.subdiv_ccg;
      const BitGroupVector<> grid_hidden = subdiv_ccg.grid_hidden;
      const CCGKey key = BKE_subdiv_ccg_key_top_level(subdiv_ccg);
      const Span<CCGElem *> grids = subdiv_ccg.grids;
      threading::parallel_for(nodes.index_range(), 1, [&](const IndexRange range) {
        for (PBVHNode *node : nodes.slice(range)) {
          if (const undo::Node *unode = undo::get_node(node, undo::Type::Mask)) {
            int index = 0;
            for (const int grid : unode->grids) {
              CCGElem *elem = grids[grid];
              for (const int i : IndexRange(key.grid_area)) {
                if (grid_hidden.is_empty() || !grid_hidden[grid][i]) {
                  CCG_elem_offset_mask(key, elem, i) = unode->mask[index];
                }
                index++;
              }
            }
            BKE_pbvh_node_mark_update_mask(node);
          }
        }
      });
      break;
    }
  }
}

static void restore_color(Object &object, const Span<PBVHNode *> nodes)
{
  SculptSession &ss = *object.sculpt;
  const auto restore_generic = [&](PBVHNode *node, const undo::Node *unode) {
    SculptOrigVertData orig_vert_data;
    orig_vert_data_unode_init(orig_vert_data, *unode);
    PBVHVertexIter vd;
    BKE_pbvh_vertex_iter_begin (*ss.pbvh, node, vd, PBVH_ITER_UNIQUE) {
      SCULPT_orig_vert_data_update(orig_vert_data, vd);
      SCULPT_vertex_color_set(ss, vd.vertex, orig_vert_data.col);
    }
    BKE_pbvh_vertex_iter_end;
    BKE_pbvh_node_mark_update_color(node);
  };
  switch (BKE_pbvh_type(*ss.pbvh)) {
    case PBVH_FACES: {
      threading::parallel_for(nodes.index_range(), 1, [&](const IndexRange range) {
        for (PBVHNode *node : nodes.slice(range)) {
          if (const undo::Node *unode = undo::get_node(node, undo::Type::Color)) {
            restore_generic(node, unode);
          }
        }
      });
      break;
    }
    case PBVH_BMESH: {
      for (PBVHNode *node : nodes) {
        if (const undo::Node *unode = undo::get_node(node, undo::Type::Color)) {
          restore_generic(node, unode);
        }
      }
      break;
    }
    case PBVH_GRIDS: {
      threading::parallel_for(nodes.index_range(), 1, [&](const IndexRange range) {
        for (PBVHNode *node : nodes.slice(range)) {
          if (const undo::Node *unode = undo::get_node(node, undo::Type::Color)) {
            restore_generic(node, unode);
          }
        }
      });
      break;
    }
  }
}

static void restore_face_set(Object &object, const Span<PBVHNode *> nodes)
{
  SculptSession &ss = *object.sculpt;
  switch (BKE_pbvh_type(*ss.pbvh)) {
    case PBVH_FACES:
    case PBVH_GRIDS: {
      bke::SpanAttributeWriter<int> attribute = face_set::ensure_face_sets_mesh(object);
      threading::parallel_for(nodes.index_range(), 1, [&](const IndexRange range) {
        for (PBVHNode *node : nodes.slice(range)) {
          if (const undo::Node *unode = undo::get_node(node, undo::Type::FaceSet)) {
            const Span<int> faces = unode->face_indices;
            const Span<int> face_sets = unode->face_sets;
            blender::array_utils::scatter(face_sets, faces, attribute.span);
            BKE_pbvh_node_mark_update_face_sets(node);
          }
        }
      });
      attribute.finish();
      break;
    }
    case PBVH_BMESH:
      break;
  }
}

static BLI_NOINLINE void translations_to_positions(const Span<float3> new_positions,
                                                   const Span<int> verts,
                                                   const Span<float3> vert_positions,
                                                   const MutableSpan<float3> translations)
{
  for (const int i : verts.index_range()) {
    translations[i] = new_positions[i] - vert_positions[verts[i]];
  }
}

static void restore_position(Object &object, const Span<PBVHNode *> nodes)
{
  SculptSession &ss = *object.sculpt;
  switch (BKE_pbvh_type(*ss.pbvh)) {
    case PBVH_FACES: {
      Mesh &mesh = *static_cast<Mesh *>(object.data);
      MutableSpan positions_eval = BKE_pbvh_get_vert_positions(*ss.pbvh);
      MutableSpan positions_orig = mesh.vert_positions_for_write();

      struct LocalData {
        Vector<float3> translations;
      };

      const bool need_translations = !ss.deform_imats.is_empty() ||
                                     BKE_keyblock_from_object(&object);

      threading::EnumerableThreadSpecific<LocalData> all_tls;
      threading::parallel_for(nodes.index_range(), 1, [&](const IndexRange range) {
        LocalData &tls = all_tls.local();
        for (PBVHNode *node : nodes.slice(range)) {
          if (const undo::Node *unode = undo::get_node(node, undo::Type::Position)) {
            const Span<int> verts = bke::pbvh::node_unique_verts(*node);
            const Span<float3> undo_positions = unode->position.as_span().take_front(verts.size());
            if (need_translations) {
              tls.translations.reinitialize(verts.size());
              translations_to_positions(undo_positions, verts, positions_eval, tls.translations);
            }

            array_utils::scatter(undo_positions, verts, positions_eval);

            if (positions_eval.data() != positions_orig.data()) {
              /* When the evaluated positions and original mesh positions don't point to the same
               * array, they must both be updated. */
              if (ss.deform_imats.is_empty()) {
                array_utils::scatter(undo_positions, verts, positions_orig);
              }
              else {
                /* Because brush deformation is calculated for the evaluated deformed positions,
                 * the translations have to be transformed to the original space. */
                apply_crazyspace_to_translations(ss.deform_imats, verts, tls.translations);
                apply_translations(tls.translations, verts, positions_orig);
              }
            }

            if (BKE_keyblock_from_object(&object)) {
              /* Update dependent shape keys back to their original */
              apply_translations_to_shape_keys(object, verts, tls.translations, positions_orig);
            }

            BKE_pbvh_node_mark_positions_update(node);
          }
        }
      });
      break;
    }
    case PBVH_BMESH: {
      for (PBVHNode *node : nodes) {
        if (undo::get_node(node, undo::Type::Position)) {
          for (BMVert *vert : BKE_pbvh_bmesh_node_unique_verts(node)) {
            copy_v3_v3(vert->co, BM_log_original_vert_co(ss.bm_log, vert));
          }
          BKE_pbvh_node_mark_positions_update(node);
        }
      }
      break;
    }
    case PBVH_GRIDS: {
      SubdivCCG &subdiv_ccg = *ss.subdiv_ccg;
      const BitGroupVector<> grid_hidden = subdiv_ccg.grid_hidden;
      const CCGKey key = BKE_subdiv_ccg_key_top_level(subdiv_ccg);
      const Span<CCGElem *> grids = subdiv_ccg.grids;
      threading::parallel_for(nodes.index_range(), 1, [&](const IndexRange range) {
        for (PBVHNode *node : nodes.slice(range)) {
          if (const undo::Node *unode = undo::get_node(node, undo::Type::Position)) {
            int index = 0;
            for (const int grid : unode->grids) {
              CCGElem *elem = grids[grid];
              for (const int i : IndexRange(key.grid_area)) {
                if (grid_hidden.is_empty() || !grid_hidden[grid][i]) {
                  CCG_elem_offset_co(key, elem, i) = unode->position[index];
                }
                index++;
              }
            }
            BKE_pbvh_node_mark_positions_update(node);
          }
        }
      });
      break;
    }
  }

  /* Update normals for potentially-changed positions. Theoretically this may be unnecessary if
   * the tool restoring to the initial state doesn't use the normals, but we have no easy way to
   * know that from here. */
  bke::pbvh::update_normals(*ss.pbvh, ss.subdiv_ccg);
}

static void restore_from_undo_step(const Sculpt &sd, Object &object)
{
  SculptSession &ss = *object.sculpt;
  const Brush *brush = BKE_paint_brush_for_read(&sd.paint);

  Vector<PBVHNode *> nodes = bke::pbvh::search_gather(*ss.pbvh, {});

  switch (brush->sculpt_tool) {
    case SCULPT_TOOL_MASK:
      restore_mask(object, nodes);
      break;
    case SCULPT_TOOL_PAINT:
    case SCULPT_TOOL_SMEAR:
      restore_color(object, nodes);
      break;
    case SCULPT_TOOL_DRAW_FACE_SETS:
      if (ss.cache->alt_smooth) {
        restore_position(object, nodes);
      }
      else {
        restore_face_set(object, nodes);
      }
      break;
    default:
      restore_position(object, nodes);
      break;
  }
  /* Disable multi-threading when dynamic-topology is enabled. Otherwise,
   * new entries might be inserted by #undo::push_node() into the #GHash
   * used internally by #BM_log_original_vert_co() by a different thread. See #33787. */

  BKE_pbvh_node_color_buffer_free(*ss.pbvh);
}

}  // namespace blender::ed::sculpt_paint

/*** BVH Tree ***/

static void sculpt_extend_redraw_rect_previous(Object &ob, rcti &rect)
{
  /* Expand redraw \a rect with redraw \a rect from previous step to
   * prevent partial-redraw issues caused by fast strokes. This is
   * needed here (not in sculpt_flush_update) as it was before
   * because redraw rectangle should be the same in both of
   * optimized PBVH draw function and 3d view redraw, if not -- some
   * mesh parts could disappear from screen (sergey). */
  SculptSession &ss = *ob.sculpt;

  if (!ss.cache) {
    return;
  }

  if (BLI_rcti_is_empty(&ss.cache->previous_r)) {
    return;
  }

  BLI_rcti_union(&rect, &ss.cache->previous_r);
}

bool SCULPT_get_redraw_rect(const ARegion &region,
                            const RegionView3D &rv3d,
                            const Object &ob,
                            rcti &rect)
{
  using namespace blender;
  PBVH *pbvh = ob.sculpt->pbvh.get();
  if (!pbvh) {
    return false;
  }

  const Bounds<float3> bounds = BKE_pbvh_redraw_BB(*pbvh);

  /* Convert 3D bounding box to screen space. */
  if (!paint_convert_bb_to_rect(&rect, bounds.min, bounds.max, region, rv3d, ob)) {
    return false;
  }

  return true;
}

/************************ Brush Testing *******************/

void SCULPT_brush_test_init(const SculptSession &ss, SculptBrushTest &test)
{
  using namespace blender;
  RegionView3D *rv3d = ss.cache ? ss.cache->vc->rv3d : ss.rv3d;
  View3D *v3d = ss.cache ? ss.cache->vc->v3d : ss.v3d;

  test.radius_squared = ss.cache ? ss.cache->radius_squared : ss.cursor_radius * ss.cursor_radius;
  test.radius = std::sqrt(test.radius_squared);

  if (ss.cache) {
    test.location = ss.cache->location;
    test.mirror_symmetry_pass = ss.cache->mirror_symmetry_pass;
    test.radial_symmetry_pass = ss.cache->radial_symmetry_pass;
    test.symm_rot_mat_inv = ss.cache->symm_rot_mat_inv;
  }
  else {
    test.location = ss.cursor_location;
    test.mirror_symmetry_pass = ePaintSymmetryFlags(0);
    test.radial_symmetry_pass = 0;

    test.symm_rot_mat_inv = float4x4::identity();
  }

  /* Just for initialize. */
  test.dist = 0.0f;

  /* Only for 2D projection. */
  zero_v4(test.plane_view);
  zero_v4(test.plane_tool);

  if (RV3D_CLIPPING_ENABLED(v3d, rv3d)) {
    test.clip_rv3d = rv3d;
  }
  else {
    test.clip_rv3d = nullptr;
  }
}

BLI_INLINE bool sculpt_brush_test_clipping(const SculptBrushTest &test, const float co[3])
{
  RegionView3D *rv3d = test.clip_rv3d;
  if (!rv3d) {
    return false;
  }
  float symm_co[3];
  flip_v3_v3(symm_co, co, test.mirror_symmetry_pass);
  if (test.radial_symmetry_pass) {
    mul_m4_v3(test.symm_rot_mat_inv.ptr(), symm_co);
  }
  return ED_view3d_clipping_test(rv3d, symm_co, true);
}

bool SCULPT_brush_test_sphere_sq(SculptBrushTest &test, const float co[3])
{
  float distsq = len_squared_v3v3(co, test.location);

  if (distsq > test.radius_squared) {
    return false;
  }
  if (sculpt_brush_test_clipping(test, co)) {
    return false;
  }
  test.dist = distsq;
  return true;
}

bool SCULPT_brush_test_circle_sq(SculptBrushTest &test, const float co[3])
{
  float co_proj[3];
  closest_to_plane_normalized_v3(co_proj, test.plane_view, co);
  float distsq = len_squared_v3v3(co_proj, test.location);

  if (distsq > test.radius_squared) {
    return false;
  }

  if (sculpt_brush_test_clipping(test, co)) {
    return false;
  }

  test.dist = distsq;
  return true;
}

bool SCULPT_brush_test_cube(SculptBrushTest &test,
                            const float co[3],
                            const float local[4][4],
                            const float roundness,
                            const float /*tip_scale_x*/)
{
  float side = 1.0f;
  float local_co[3];

  if (sculpt_brush_test_clipping(test, co)) {
    return false;
  }

  mul_v3_m4v3(local_co, local, co);

  local_co[0] = fabsf(local_co[0]);
  local_co[1] = fabsf(local_co[1]);
  local_co[2] = fabsf(local_co[2]);

  /* Keep the square and circular brush tips the same size. */
  side += (1.0f - side) * roundness;

  const float hardness = 1.0f - roundness;
  const float constant_side = hardness * side;
  const float falloff_side = roundness * side;

  if (!(local_co[0] <= side && local_co[1] <= side && local_co[2] <= side)) {
    /* Outside the square. */
    return false;
  }
  if (min_ff(local_co[0], local_co[1]) > constant_side) {
    /* Corner, distance to the center of the corner circle. */
    float r_point[3];
    copy_v3_fl(r_point, constant_side);
    test.dist = len_v2v2(r_point, local_co) / falloff_side;
    return true;
  }
  if (max_ff(local_co[0], local_co[1]) > constant_side) {
    /* Side, distance to the square XY axis. */
    test.dist = (max_ff(local_co[0], local_co[1]) - constant_side) / falloff_side;
    return true;
  }

  /* Inside the square, constant distance. */
  test.dist = 0.0f;
  return true;
}

SculptBrushTestFn SCULPT_brush_test_init_with_falloff_shape(const SculptSession &ss,
                                                            SculptBrushTest &test,
                                                            char falloff_shape)
{
  if (!ss.cache && !ss.filter_cache) {
    falloff_shape = PAINT_FALLOFF_SHAPE_SPHERE;
  }

  SCULPT_brush_test_init(ss, test);
  SculptBrushTestFn sculpt_brush_test_sq_fn;
  if (falloff_shape == PAINT_FALLOFF_SHAPE_SPHERE) {
    sculpt_brush_test_sq_fn = SCULPT_brush_test_sphere_sq;
  }
  else {
    BLI_assert(falloff_shape == PAINT_FALLOFF_SHAPE_TUBE);
    const float3 view_normal = ss.cache ? ss.cache->view_normal : ss.filter_cache->view_normal;

    plane_from_point_normal_v3(test.plane_view, test.location, view_normal);
    sculpt_brush_test_sq_fn = SCULPT_brush_test_circle_sq;
  }
  return sculpt_brush_test_sq_fn;
}

const float *SCULPT_brush_frontface_normal_from_falloff_shape(const SculptSession &ss,
                                                              char falloff_shape)
{
  if (falloff_shape == PAINT_FALLOFF_SHAPE_SPHERE) {
    return ss.cache->sculpt_normal_symm;
  }
  BLI_assert(falloff_shape == PAINT_FALLOFF_SHAPE_TUBE);
  return ss.cache->view_normal;
}

static float frontface(const Brush &brush, const float3 &view_normal, const float3 &normal)
{
  using namespace blender;
  if (!(brush.flag & BRUSH_FRONTFACE)) {
    return 1.0f;
  }
  return std::max(math::dot(normal, view_normal), 0.0f);
}

#if 0

static bool sculpt_brush_test_cyl(SculptBrushTest *test,
                                  float co[3],
                                  float location[3],
                                  const float area_no[3])
{
  if (sculpt_brush_test_sphere_fast(test, co)) {
    float t1[3], t2[3], t3[3], dist;

    sub_v3_v3v3(t1, location, co);
    sub_v3_v3v3(t2, x2, location);

    cross_v3_v3v3(t3, area_no, t1);

    dist = len_v3(t3) / len_v3(t2);

    test.dist = dist;

    return true;
  }

  return false;
}

#endif

/* ===== Sculpting =====
 */

static float calc_overlap(const blender::ed::sculpt_paint::StrokeCache &cache,
                          const ePaintSymmetryFlags symm,
                          const char axis,
                          const float angle)
{
  float mirror[3];
  float distsq;

  flip_v3_v3(mirror, cache.true_location, symm);

  if (axis != 0) {
    float mat[3][3];
    axis_angle_to_mat3_single(mat, axis, angle);
    mul_m3_v3(mat, mirror);
  }

  distsq = len_squared_v3v3(mirror, cache.true_location);

  if (distsq <= 4.0f * (cache.radius_squared)) {
    return (2.0f * (cache.radius) - sqrtf(distsq)) / (2.0f * (cache.radius));
  }
  return 0.0f;
}

static float calc_radial_symmetry_feather(const Sculpt &sd,
                                          const blender::ed::sculpt_paint::StrokeCache &cache,
                                          const ePaintSymmetryFlags symm,
                                          const char axis)
{
  float overlap = 0.0f;

  for (int i = 1; i < sd.radial_symm[axis - 'X']; i++) {
    const float angle = 2.0f * M_PI * i / sd.radial_symm[axis - 'X'];
    overlap += calc_overlap(cache, symm, axis, angle);
  }

  return overlap;
}

static float calc_symmetry_feather(const Sculpt &sd,
                                   const blender::ed::sculpt_paint::StrokeCache &cache)
{
  if (!(sd.paint.symmetry_flags & PAINT_SYMMETRY_FEATHER)) {
    return 1.0f;
  }
  float overlap;
  const int symm = cache.symmetry;

  overlap = 0.0f;
  for (int i = 0; i <= symm; i++) {
    if (!SCULPT_is_symmetry_iteration_valid(i, symm)) {
      continue;
    }

    overlap += calc_overlap(cache, ePaintSymmetryFlags(i), 0, 0);

    overlap += calc_radial_symmetry_feather(sd, cache, ePaintSymmetryFlags(i), 'X');
    overlap += calc_radial_symmetry_feather(sd, cache, ePaintSymmetryFlags(i), 'Y');
    overlap += calc_radial_symmetry_feather(sd, cache, ePaintSymmetryFlags(i), 'Z');
  }
  return 1.0f / overlap;
}

/** \} */

/* -------------------------------------------------------------------- */
/** \name Calculate Normal and Center
 *
 * Calculate geometry surrounding the brush center.
 * (optionally using original coordinates).
 *
 * Functions are:
 * - #calc_area_center
 * - #calc_area_normal
 * - #calc_area_normal_and_center
 *
 * \note These are all _very_ similar, when changing one, check others.
 * \{ */

namespace blender::ed::sculpt_paint {

struct AreaNormalCenterData {
  /* 0 = towards view, 1 = flipped */
  std::array<float3, 2> area_cos;
  std::array<int, 2> count_co;

  std::array<float3, 2> area_nos;
  std::array<int, 2> count_no;
};

static SculptBrushTestFn area_normal_and_center_get_normal_test(const SculptSession &ss,
                                                                const Brush &brush,
                                                                SculptBrushTest &r_test)
{
  SculptBrushTestFn sculpt_brush_normal_test_sq_fn = SCULPT_brush_test_init_with_falloff_shape(
      ss, r_test, brush.falloff_shape);

  /* Update the test radius to sample the normal using the normal radius of the brush. */
  if (brush.ob_mode == OB_MODE_SCULPT) {
    float test_radius = std::sqrt(r_test.radius_squared);
    test_radius *= brush.normal_radius_factor;
    r_test.radius = test_radius;
    r_test.radius_squared = test_radius * test_radius;
  }
  return sculpt_brush_normal_test_sq_fn;
}

static SculptBrushTestFn area_normal_and_center_get_area_test(const SculptSession &ss,
                                                              const Brush &brush,
                                                              SculptBrushTest &r_test)
{
  SculptBrushTestFn sculpt_brush_area_test_sq_fn = SCULPT_brush_test_init_with_falloff_shape(
      ss, r_test, brush.falloff_shape);

  if (brush.ob_mode == OB_MODE_SCULPT) {
    float test_radius = std::sqrt(r_test.radius_squared);
    /* Layer brush produces artifacts with normal and area radius */
    /* Enable area radius control only on Scrape for now */
    if (ELEM(brush.sculpt_tool, SCULPT_TOOL_SCRAPE, SCULPT_TOOL_FILL) &&
        brush.area_radius_factor > 0.0f)
    {
      test_radius *= brush.area_radius_factor;
      if (ss.cache && brush.flag2 & BRUSH_AREA_RADIUS_PRESSURE) {
        test_radius *= ss.cache->pressure;
      }
    }
    else {
      test_radius *= brush.normal_radius_factor;
    }
    r_test.radius = test_radius;
    r_test.radius_squared = test_radius * test_radius;
  }
  return sculpt_brush_area_test_sq_fn;
}

/* Weight the normals towards the center. */
static float area_normal_calc_weight(const float distance, const float radius)
{
  float p = 1.0f - (std::sqrt(distance) / radius);
  return std::clamp(3.0f * p * p - 2.0f * p * p * p, 0.0f, 1.0f);
}

/* Weight the coordinates towards the center. */
static float3 area_center_calc_weighted(const float3 &test_location,
                                        const float distance,
                                        const float radius,
                                        const float3 &co)
{
  /* Weight the coordinates towards the center. */
  float p = 1.0f - (std::sqrt(distance) / radius);
  const float afactor = std::clamp(3.0f * p * p - 2.0f * p * p * p, 0.0f, 1.0f);

  const float3 disp = (co - test_location) * (1.0f - afactor);
  return test_location + disp;
}

static void calc_area_normal_and_center_node_mesh(const SculptSession &ss,
                                                  const Span<float3> vert_positions,
                                                  const Span<float3> vert_normals,
                                                  const Span<bool> hide_vert,
                                                  const Brush &brush,
                                                  const bool use_area_nos,
                                                  const bool use_area_cos,
                                                  const PBVHNode &node,
                                                  AreaNormalCenterData &anctd)
{
  const float3 &view_normal = ss.cache ? ss.cache->view_normal : ss.cursor_view_normal;
  SculptBrushTest normal_test;
  SculptBrushTestFn sculpt_brush_normal_test_sq_fn = area_normal_and_center_get_normal_test(
      ss, brush, normal_test);

  SculptBrushTest area_test;
  SculptBrushTestFn sculpt_brush_area_test_sq_fn = area_normal_and_center_get_area_test(
      ss, brush, area_test);

  const undo::Node *unode = nullptr;
  bool use_original = false;
  if (ss.cache && !ss.cache->accum) {
    unode = undo::get_node(&node, undo::Type::Position);
    if (unode) {
      use_original = !unode->position.is_empty();
    }
  }

  const Span<int> verts = bke::pbvh::node_unique_verts(node);
  for (const int i : verts.index_range()) {
    const int vert = verts[i];
    if (!hide_vert.is_empty() && hide_vert[vert]) {
      continue;
    }
    float3 co;
    float3 no;
    if (use_original) {
      co = unode->position[i];
      no = unode->normal[i];
    }
    else {
      co = vert_positions[vert];
      no = vert_normals[vert];
    }

    const bool normal_test_r = sculpt_brush_normal_test_sq_fn(normal_test, co);
    const bool area_test_r = sculpt_brush_area_test_sq_fn(area_test, co);
    if (!normal_test_r && !area_test_r) {
      continue;
    }

    const int flip_index = math::dot(view_normal, no) <= 0.0f;
    if (use_area_cos && area_test_r) {
      anctd.area_cos[flip_index] += area_center_calc_weighted(
          area_test.location, area_test.dist, area_test.radius, co);
      anctd.count_co[flip_index] += 1;
    }
    if (use_area_nos && normal_test_r) {
      anctd.area_nos[flip_index] += no *
                                    area_normal_calc_weight(normal_test.dist, normal_test.radius);
      anctd.count_no[flip_index] += 1;
    }
  }
}

static void calc_area_normal_and_center_node_grids(const SculptSession &ss,
                                                   const Brush &brush,
                                                   const bool use_area_nos,
                                                   const bool use_area_cos,
                                                   const PBVHNode &node,
                                                   AreaNormalCenterData &anctd)
{
  const float3 &view_normal = ss.cache ? ss.cache->view_normal : ss.cursor_view_normal;
  const CCGKey key = *BKE_pbvh_get_grid_key(*ss.pbvh);
  const SubdivCCG &subdiv_ccg = *ss.subdiv_ccg;
  const Span<CCGElem *> grids = subdiv_ccg.grids;
  const BitGroupVector<> &grid_hidden = subdiv_ccg.grid_hidden;

  SculptBrushTest normal_test;
  SculptBrushTestFn sculpt_brush_normal_test_sq_fn = area_normal_and_center_get_normal_test(
      ss, brush, normal_test);

  SculptBrushTest area_test;
  SculptBrushTestFn sculpt_brush_area_test_sq_fn = area_normal_and_center_get_area_test(
      ss, brush, area_test);

  const undo::Node *unode = nullptr;
  bool use_original = false;
  if (ss.cache && !ss.cache->accum) {
    unode = undo::get_node(&node, undo::Type::Position);
    if (unode) {
      use_original = !unode->position.is_empty();
    }
  }

  int i = 0;
  for (const int grid : bke::pbvh::node_grid_indices(node)) {
    CCGElem *elem = grids[grid];
    for (const int j : IndexRange(key.grid_area)) {
      if (!grid_hidden.is_empty() && grid_hidden[grid][j]) {
        i++;
        continue;
      }
      float3 co;
      float3 no;
      if (use_original) {
        co = unode->position[i];
        no = unode->normal[i];
      }
      else {
        co = CCG_elem_offset_co(key, elem, j);
        no = CCG_elem_offset_no(key, elem, j);
      }

      const bool normal_test_r = sculpt_brush_normal_test_sq_fn(normal_test, co);
      const bool area_test_r = sculpt_brush_area_test_sq_fn(area_test, co);
      if (!normal_test_r && !area_test_r) {
        i++;
        continue;
      }

      const int flip_index = math::dot(view_normal, no) <= 0.0f;
      if (use_area_cos && area_test_r) {
        anctd.area_cos[flip_index] += area_center_calc_weighted(
            area_test.location, area_test.dist, area_test.radius, co);
        anctd.count_co[flip_index] += 1;
      }
      if (use_area_nos && normal_test_r) {
        anctd.area_nos[flip_index] += no * area_normal_calc_weight(normal_test.dist,
                                                                   normal_test.radius);
        anctd.count_no[flip_index] += 1;
      }

      i++;
    }
  }
}

static void calc_area_normal_and_center_node_bmesh(const SculptSession &ss,
                                                   const Brush &brush,
                                                   const bool use_area_nos,
                                                   const bool use_area_cos,
                                                   const bool has_bm_orco,
                                                   const PBVHNode &node,
                                                   AreaNormalCenterData &anctd)
{
  const float3 &view_normal = ss.cache ? ss.cache->view_normal : ss.cursor_view_normal;
  SculptBrushTest normal_test;
  SculptBrushTestFn sculpt_brush_normal_test_sq_fn = area_normal_and_center_get_normal_test(
      ss, brush, normal_test);

  SculptBrushTest area_test;
  SculptBrushTestFn sculpt_brush_area_test_sq_fn = area_normal_and_center_get_area_test(
      ss, brush, area_test);

  const undo::Node *unode = nullptr;
  bool use_original = false;
  if (ss.cache && !ss.cache->accum) {
    unode = undo::get_node(&node, undo::Type::Position);
    if (unode) {
      use_original = undo::get_bmesh_log_entry() != nullptr;
    }
  }

  /* When the mesh is edited we can't rely on original coords
   * (original mesh may not even have verts in brush radius). */
  if (use_original && has_bm_orco) {
    float(*orco_coords)[3];
    int(*orco_tris)[3];
    int orco_tris_num;
    BKE_pbvh_node_get_bm_orco_data(
        &const_cast<PBVHNode &>(node), &orco_tris, &orco_tris_num, &orco_coords, nullptr);

    for (int i = 0; i < orco_tris_num; i++) {
      const float *co_tri[3] = {
          orco_coords[orco_tris[i][0]],
          orco_coords[orco_tris[i][1]],
          orco_coords[orco_tris[i][2]],
      };
      float3 co;
      closest_on_tri_to_point_v3(co, normal_test.location, UNPACK3(co_tri));

      const bool normal_test_r = sculpt_brush_normal_test_sq_fn(normal_test, co);
      const bool area_test_r = sculpt_brush_area_test_sq_fn(area_test, co);
      if (!normal_test_r && !area_test_r) {
        continue;
      }

      float3 no;
      normal_tri_v3(no, UNPACK3(co_tri));

      const int flip_index = math::dot(view_normal, no) <= 0.0f;
      if (use_area_cos && area_test_r) {
        anctd.area_cos[flip_index] += area_center_calc_weighted(
            area_test.location, area_test.dist, area_test.radius, co);
        anctd.count_co[flip_index] += 1;
      }
      if (use_area_nos && normal_test_r) {
        anctd.area_nos[flip_index] += no * area_normal_calc_weight(normal_test.dist,
                                                                   normal_test.radius);
        anctd.count_no[flip_index] += 1;
      }
    }
  }
  else {
    for (BMVert *vert : BKE_pbvh_bmesh_node_unique_verts(&const_cast<PBVHNode &>(node))) {
      if (BM_elem_flag_test(vert, BM_ELEM_HIDDEN)) {
        continue;
      }
      float3 co;
      float3 no;
      if (use_original) {
        const float *temp_co;
        const float *temp_no_s;
        BM_log_original_vert_data(ss.bm_log, vert, &temp_co, &temp_no_s);
        co = temp_co;
        no = temp_no_s;
      }
      else {
        co = vert->co;
        no = vert->no;
      }

      const bool normal_test_r = sculpt_brush_normal_test_sq_fn(normal_test, co);
      const bool area_test_r = sculpt_brush_area_test_sq_fn(area_test, co);
      if (!normal_test_r && !area_test_r) {
        continue;
      }

      const int flip_index = math::dot(view_normal, no) <= 0.0f;
      if (use_area_cos && area_test_r) {
        anctd.area_cos[flip_index] += area_center_calc_weighted(
            area_test.location, area_test.dist, area_test.radius, co);
        anctd.count_co[flip_index] += 1;
      }
      if (use_area_nos && normal_test_r) {
        anctd.area_nos[flip_index] += no * area_normal_calc_weight(normal_test.dist,
                                                                   normal_test.radius);
        anctd.count_no[flip_index] += 1;
      }
    }
  }
}

static AreaNormalCenterData calc_area_normal_and_center_reduce(const AreaNormalCenterData &a,
                                                               const AreaNormalCenterData &b)
{
  AreaNormalCenterData joined{};

  joined.area_cos[0] = a.area_cos[0] + b.area_cos[0];
  joined.area_cos[1] = a.area_cos[1] + b.area_cos[1];
  joined.count_co[0] = a.count_co[0] + b.count_co[0];
  joined.count_co[1] = a.count_co[1] + b.count_co[1];

  joined.area_nos[0] = a.area_nos[0] + b.area_nos[0];
  joined.area_nos[1] = a.area_nos[1] + b.area_nos[1];
  joined.count_no[0] = a.count_no[0] + b.count_no[0];
  joined.count_no[1] = a.count_no[1] + b.count_no[1];

  return joined;
}

void calc_area_center(const Brush &brush,
                      const Object &ob,
                      Span<PBVHNode *> nodes,
                      float r_area_co[3])
{
  const SculptSession &ss = *ob.sculpt;
  const bool has_bm_orco = ss.bm && dyntopo::stroke_is_dyntopo(ss, brush);
  int n;

  const PBVHType type = BKE_pbvh_type(*ss.pbvh);
  const AreaNormalCenterData anctd = threading::parallel_reduce(
      nodes.index_range(),
      1,
      AreaNormalCenterData{},
      [&](const IndexRange range, AreaNormalCenterData anctd) {
        for (const int i : range) {
          switch (type) {
            case PBVH_FACES: {
              const Mesh &mesh = *static_cast<const Mesh *>(ob.data);
              const Span<float3> vert_positions = BKE_pbvh_get_vert_positions(*ss.pbvh);
              const Span<float3> vert_normals = BKE_pbvh_get_vert_normals(*ss.pbvh);
              const bke::AttributeAccessor attributes = mesh.attributes();
              const VArraySpan hide_vert = *attributes.lookup<bool>(".hide_vert",
                                                                    bke::AttrDomain::Point);
              calc_area_normal_and_center_node_mesh(ss,
                                                    vert_positions,
                                                    vert_normals,
                                                    hide_vert,
                                                    brush,
                                                    false,
                                                    true,
                                                    *nodes[i],
                                                    anctd);
              break;
            }
            case PBVH_GRIDS:
              calc_area_normal_and_center_node_grids(ss, brush, false, true, *nodes[i], anctd);
              break;
            case PBVH_BMESH:
              calc_area_normal_and_center_node_bmesh(
                  ss, brush, false, true, has_bm_orco, *nodes[i], anctd);
              break;
          }
        }
        return anctd;
      },
      calc_area_normal_and_center_reduce);

  /* For flatten center. */
  for (n = 0; n < anctd.area_cos.size(); n++) {
    if (anctd.count_co[n] == 0) {
      continue;
    }

    mul_v3_v3fl(r_area_co, anctd.area_cos[n], 1.0f / anctd.count_co[n]);
    break;
  }

  if (n == 2) {
    zero_v3(r_area_co);
  }

  if (anctd.count_co[0] == 0 && anctd.count_co[1] == 0) {
    if (ss.cache) {
      copy_v3_v3(r_area_co, ss.cache->location);
    }
  }
}

std::optional<float3> calc_area_normal(const Brush &brush, Object &ob, Span<PBVHNode *> nodes)
{
  SculptSession &ss = *ob.sculpt;
  const bool has_bm_orco = ss.bm && dyntopo::stroke_is_dyntopo(ss, brush);

  const PBVHType type = BKE_pbvh_type(*ss.pbvh);
  const AreaNormalCenterData anctd = threading::parallel_reduce(
      nodes.index_range(),
      1,
      AreaNormalCenterData{},
      [&](const IndexRange range, AreaNormalCenterData anctd) {
        for (const int i : range) {
          switch (type) {
            case PBVH_FACES: {
              const Mesh &mesh = *static_cast<const Mesh *>(ob.data);
              const Span<float3> vert_positions = BKE_pbvh_get_vert_positions(*ss.pbvh);
              const Span<float3> vert_normals = BKE_pbvh_get_vert_normals(*ss.pbvh);
              const bke::AttributeAccessor attributes = mesh.attributes();
              const VArraySpan hide_vert = *attributes.lookup<bool>(".hide_vert",
                                                                    bke::AttrDomain::Point);
              calc_area_normal_and_center_node_mesh(ss,
                                                    vert_positions,
                                                    vert_normals,
                                                    hide_vert,
                                                    brush,
                                                    true,
                                                    false,
                                                    *nodes[i],
                                                    anctd);
              break;
            }
            case PBVH_GRIDS:
              calc_area_normal_and_center_node_grids(ss, brush, true, false, *nodes[i], anctd);
              break;
            case PBVH_BMESH:
              calc_area_normal_and_center_node_bmesh(
                  ss, brush, true, false, has_bm_orco, *nodes[i], anctd);
              break;
          }
        }
        return anctd;
      },
      calc_area_normal_and_center_reduce);

  for (const int i : {0, 1}) {
    if (anctd.count_no[i] != 0) {
      if (!math::is_zero(anctd.area_nos[i])) {
        return math::normalize(anctd.area_nos[i]);
      }
    }
  }
  return std::nullopt;
}

void calc_area_normal_and_center(const Brush &brush,
                                 const Object &ob,
                                 Span<PBVHNode *> nodes,
                                 float r_area_no[3],
                                 float r_area_co[3])
{
  SculptSession &ss = *ob.sculpt;
  const bool has_bm_orco = ss.bm && dyntopo::stroke_is_dyntopo(ss, brush);
  int n;

  const PBVHType type = BKE_pbvh_type(*ss.pbvh);
  const AreaNormalCenterData anctd = threading::parallel_reduce(
      nodes.index_range(),
      1,
      AreaNormalCenterData{},
      [&](const IndexRange range, AreaNormalCenterData anctd) {
        for (const int i : range) {
          switch (type) {
            case PBVH_FACES: {
              const Mesh &mesh = *static_cast<const Mesh *>(ob.data);
              const Span<float3> vert_positions = BKE_pbvh_get_vert_positions(*ss.pbvh);
              const Span<float3> vert_normals = BKE_pbvh_get_vert_normals(*ss.pbvh);
              const bke::AttributeAccessor attributes = mesh.attributes();
              const VArraySpan hide_vert = *attributes.lookup<bool>(".hide_vert",
                                                                    bke::AttrDomain::Point);
              calc_area_normal_and_center_node_mesh(ss,
                                                    vert_positions,
                                                    vert_normals,
                                                    hide_vert,
                                                    brush,
                                                    true,
                                                    true,
                                                    *nodes[i],
                                                    anctd);
              break;
            }
            case PBVH_GRIDS:
              calc_area_normal_and_center_node_grids(ss, brush, true, true, *nodes[i], anctd);
              break;
            case PBVH_BMESH:
              calc_area_normal_and_center_node_bmesh(
                  ss, brush, true, true, has_bm_orco, *nodes[i], anctd);
              break;
          }
        }
        return anctd;
      },
      calc_area_normal_and_center_reduce);

  /* For flatten center. */
  for (n = 0; n < anctd.area_cos.size(); n++) {
    if (anctd.count_co[n] == 0) {
      continue;
    }

    mul_v3_v3fl(r_area_co, anctd.area_cos[n], 1.0f / anctd.count_co[n]);
    break;
  }

  if (n == 2) {
    zero_v3(r_area_co);
  }

  if (anctd.count_co[0] == 0 && anctd.count_co[1] == 0) {
    if (ss.cache) {
      copy_v3_v3(r_area_co, ss.cache->location);
    }
  }

  /* For area normal. */
  for (n = 0; n < anctd.area_nos.size(); n++) {
    if (normalize_v3_v3(r_area_no, anctd.area_nos[n]) != 0.0f) {
      break;
    }
  }
}

}  // namespace blender::ed::sculpt_paint

/** \} */

/* -------------------------------------------------------------------- */
/** \name Generic Brush Utilities
 * \{ */

/**
 * Return modified brush strength. Includes the direction of the brush, positive
 * values pull vertices, negative values push. Uses tablet pressure and a
 * special multiplier found experimentally to scale the strength factor.
 */
static float brush_strength(const Sculpt &sd,
                            const blender::ed::sculpt_paint::StrokeCache &cache,
                            const float feather,
                            const UnifiedPaintSettings &ups,
                            const PaintModeSettings & /*paint_mode_settings*/)
{
  const Scene *scene = cache.vc->scene;
  const Brush &brush = *BKE_paint_brush_for_read(&sd.paint);

  /* Primary strength input; square it to make lower values more sensitive. */
  const float root_alpha = BKE_brush_alpha_get(scene, &brush);
  const float alpha = root_alpha * root_alpha;
  const float dir = (brush.flag & BRUSH_DIR_IN) ? -1.0f : 1.0f;
  const float pressure = BKE_brush_use_alpha_pressure(&brush) ? cache.pressure : 1.0f;
  const float pen_flip = cache.pen_flip ? -1.0f : 1.0f;
  const float invert = cache.invert ? -1.0f : 1.0f;
  float overlap = ups.overlap_factor;
  /* Spacing is integer percentage of radius, divide by 50 to get
   * normalized diameter. */

  float flip = dir * invert * pen_flip;
  if (brush.flag & BRUSH_INVERT_TO_SCRAPE_FILL) {
    flip = 1.0f;
  }

  /* Pressure final value after being tweaked depending on the brush. */
  float final_pressure;

  switch (brush.sculpt_tool) {
    case SCULPT_TOOL_CLAY:
      final_pressure = pow4f(pressure);
      overlap = (1.0f + overlap) / 2.0f;
      return 0.25f * alpha * flip * final_pressure * overlap * feather;
    case SCULPT_TOOL_DRAW:
    case SCULPT_TOOL_DRAW_SHARP:
    case SCULPT_TOOL_LAYER:
      return alpha * flip * pressure * overlap * feather;
    case SCULPT_TOOL_DISPLACEMENT_ERASER:
      return alpha * pressure * overlap * feather;
    case SCULPT_TOOL_CLOTH:
      if (brush.cloth_deform_type == BRUSH_CLOTH_DEFORM_GRAB) {
        /* Grab deform uses the same falloff as a regular grab brush. */
        return root_alpha * feather;
      }
      else if (brush.cloth_deform_type == BRUSH_CLOTH_DEFORM_SNAKE_HOOK) {
        return root_alpha * feather * pressure * overlap;
      }
      else if (brush.cloth_deform_type == BRUSH_CLOTH_DEFORM_EXPAND) {
        /* Expand is more sensible to strength as it keeps expanding the cloth when sculpting over
         * the same vertices. */
        return 0.1f * alpha * flip * pressure * overlap * feather;
      }
      else {
        /* Multiply by 10 by default to get a larger range of strength depending on the size of the
         * brush and object. */
        return 10.0f * alpha * flip * pressure * overlap * feather;
      }
    case SCULPT_TOOL_DRAW_FACE_SETS:
      return alpha * pressure * overlap * feather;
    case SCULPT_TOOL_SLIDE_RELAX:
      return alpha * pressure * overlap * feather * 2.0f;
    case SCULPT_TOOL_PAINT:
      final_pressure = pressure * pressure;
      return final_pressure * overlap * feather;
    case SCULPT_TOOL_SMEAR:
    case SCULPT_TOOL_DISPLACEMENT_SMEAR:
      return alpha * pressure * overlap * feather;
    case SCULPT_TOOL_CLAY_STRIPS:
      /* Clay Strips needs less strength to compensate the curve. */
      final_pressure = powf(pressure, 1.5f);
      return alpha * flip * final_pressure * overlap * feather * 0.3f;
    case SCULPT_TOOL_CLAY_THUMB:
      final_pressure = pressure * pressure;
      return alpha * flip * final_pressure * overlap * feather * 1.3f;

    case SCULPT_TOOL_MASK:
      overlap = (1.0f + overlap) / 2.0f;
      switch ((BrushMaskTool)brush.mask_tool) {
        case BRUSH_MASK_DRAW:
          return alpha * flip * pressure * overlap * feather;
        case BRUSH_MASK_SMOOTH:
          return alpha * pressure * feather;
      }
      BLI_assert_msg(0, "Not supposed to happen");
      return 0.0f;

    case SCULPT_TOOL_CREASE:
    case SCULPT_TOOL_BLOB:
      return alpha * flip * pressure * overlap * feather;

    case SCULPT_TOOL_INFLATE:
      if (flip > 0.0f) {
        return 0.250f * alpha * flip * pressure * overlap * feather;
      }
      else {
        return 0.125f * alpha * flip * pressure * overlap * feather;
      }

    case SCULPT_TOOL_MULTIPLANE_SCRAPE:
      overlap = (1.0f + overlap) / 2.0f;
      return alpha * flip * pressure * overlap * feather;

    case SCULPT_TOOL_FILL:
    case SCULPT_TOOL_SCRAPE:
    case SCULPT_TOOL_FLATTEN:
      if (flip > 0.0f) {
        overlap = (1.0f + overlap) / 2.0f;
        return alpha * flip * pressure * overlap * feather;
      }
      else {
        /* Reduce strength for DEEPEN, PEAKS, and CONTRAST. */
        return 0.5f * alpha * flip * pressure * overlap * feather;
      }

    case SCULPT_TOOL_SMOOTH:
      return flip * alpha * pressure * feather;

    case SCULPT_TOOL_PINCH:
      if (flip > 0.0f) {
        return alpha * flip * pressure * overlap * feather;
      }
      else {
        return 0.25f * alpha * flip * pressure * overlap * feather;
      }

    case SCULPT_TOOL_NUDGE:
      overlap = (1.0f + overlap) / 2.0f;
      return alpha * pressure * overlap * feather;

    case SCULPT_TOOL_THUMB:
      return alpha * pressure * feather;

    case SCULPT_TOOL_SNAKE_HOOK:
      return root_alpha * feather;

    case SCULPT_TOOL_GRAB:
      return root_alpha * feather;

    case SCULPT_TOOL_ROTATE:
      return alpha * pressure * feather;

    case SCULPT_TOOL_ELASTIC_DEFORM:
    case SCULPT_TOOL_POSE:
    case SCULPT_TOOL_BOUNDARY:
      return root_alpha * feather;

    default:
      return 0.0f;
  }
}

static float sculpt_apply_hardness(const blender::ed::sculpt_paint::StrokeCache &cache,
                                   const float input_len)
{
  float final_len = input_len;
  const float hardness = cache.paint_brush.hardness;
  float p = input_len / cache.radius;
  if (p < hardness) {
    final_len = 0.0f;
  }
  else if (hardness == 1.0f) {
    final_len = cache.radius;
  }
  else {
    p = (p - hardness) / (1.0f - hardness);
    final_len = p * cache.radius;
  }

  return final_len;
}

void sculpt_apply_texture(const SculptSession &ss,
                          const Brush &brush,
                          const float brush_point[3],
                          const int thread_id,
                          float *r_value,
                          float r_rgba[4])
{
  const blender::ed::sculpt_paint::StrokeCache &cache = *ss.cache;
  const Scene *scene = cache.vc->scene;
  const MTex *mtex = BKE_brush_mask_texture_get(&brush, OB_MODE_SCULPT);

  if (!mtex->tex) {
    *r_value = 1.0f;
    copy_v4_fl(r_rgba, 1.0f);
    return;
  }

  float point[3];
  sub_v3_v3v3(point, brush_point, cache.plane_offset);

  if (mtex->brush_map_mode == MTEX_MAP_MODE_3D) {
    /* Get strength by feeding the vertex location directly into a texture. */
    *r_value = BKE_brush_sample_tex_3d(scene, &brush, mtex, point, r_rgba, 0, ss.tex_pool);
  }
  else {
    float symm_point[3];

    /* If the active area is being applied for symmetry, flip it
     * across the symmetry axis and rotate it back to the original
     * position in order to project it. This insures that the
     * brush texture will be oriented correctly. */
    if (cache.radial_symmetry_pass) {
      mul_m4_v3(cache.symm_rot_mat_inv.ptr(), point);
    }
    flip_v3_v3(symm_point, point, cache.mirror_symmetry_pass);

    /* Still no symmetry supported for other paint modes.
     * Sculpt does it DIY. */
    if (mtex->brush_map_mode == MTEX_MAP_MODE_AREA) {
      /* Similar to fixed mode, but projects from brush angle
       * rather than view direction. */

      mul_m4_v3(cache.brush_local_mat.ptr(), symm_point);

      float x = symm_point[0];
      float y = symm_point[1];

      x *= mtex->size[0];
      y *= mtex->size[1];

      x += mtex->ofs[0];
      y += mtex->ofs[1];

      paint_get_tex_pixel(mtex, x, y, ss.tex_pool, thread_id, r_value, r_rgba);

      add_v3_fl(r_rgba, brush.texture_sample_bias);  // v3 -> Ignore alpha
      *r_value -= brush.texture_sample_bias;
    }
    else {
      const blender::float2 point_2d = ED_view3d_project_float_v2_m4(
          cache.vc->region, symm_point, cache.projection_mat);
      const float point_3d[3] = {point_2d[0], point_2d[1], 0.0f};
      *r_value = BKE_brush_sample_tex_3d(scene, &brush, mtex, point_3d, r_rgba, 0, ss.tex_pool);
    }
  }
}

float SCULPT_brush_strength_factor(
    SculptSession &ss,
    const Brush &brush,
    const float brush_point[3],
    float len,
    const float vno[3],
    const float fno[3],
    float mask,
    const PBVHVertRef vertex,
    int thread_id,
    const blender::ed::sculpt_paint::auto_mask::NodeData *automask_data)
{
  using namespace blender::ed::sculpt_paint;
  StrokeCache *cache = ss.cache;

  float avg = 1.0f;
  float rgba[4];
  sculpt_apply_texture(ss, brush, brush_point, thread_id, &avg, rgba);

  /* Hardness. */
  const float final_len = sculpt_apply_hardness(*cache, len);

  /* Falloff curve. */
  avg *= BKE_brush_curve_strength(&brush, final_len, cache->radius);
  avg *= frontface(brush, cache->view_normal, vno ? vno : fno);

  /* Paint mask. */
  avg *= 1.0f - mask;

  /* Auto-masking. */
  avg *= auto_mask::factor_get(cache->automasking.get(), ss, vertex, automask_data);

  return avg;
}

void SCULPT_brush_strength_color(
    SculptSession &ss,
    const Brush &brush,
    const float brush_point[3],
    float len,
    const float vno[3],
    const float fno[3],
    float mask,
    const PBVHVertRef vertex,
    int thread_id,
    const blender::ed::sculpt_paint::auto_mask::NodeData *automask_data,
    float r_rgba[4])
{
  using namespace blender::ed::sculpt_paint;
  StrokeCache *cache = ss.cache;

  float avg = 1.0f;
  sculpt_apply_texture(ss, brush, brush_point, thread_id, &avg, r_rgba);

  /* Hardness. */
  const float final_len = sculpt_apply_hardness(*cache, len);

  /* Falloff curve. */
  const float falloff = BKE_brush_curve_strength(&brush, final_len, cache->radius) *
                        frontface(brush, cache->view_normal, vno ? vno : fno);

  /* Paint mask. */
  const float paint_mask = 1.0f - mask;

  /* Auto-masking. */
  const float automasking_factor = auto_mask::factor_get(
      cache->automasking.get(), ss, vertex, automask_data);

  const float masks_combined = falloff * paint_mask * automasking_factor;

  mul_v4_fl(r_rgba, masks_combined);
}

void SCULPT_calc_vertex_displacement(const SculptSession &ss,
                                     const Brush &brush,
                                     float rgba[3],
                                     float r_offset[3])
{
  mul_v3_fl(rgba, ss.cache->bstrength);
  /* Handle brush inversion */
  if (ss.cache->bstrength < 0) {
    rgba[0] *= -1;
    rgba[1] *= -1;
  }

  /* Apply texture size */
  for (int i = 0; i < 3; ++i) {
    rgba[i] *= blender::math::safe_divide(1.0f, pow2f(brush.mtex.size[i]));
  }

  /* Transform vector to object space */
  mul_mat3_m4_v3(ss.cache->brush_local_mat_inv.ptr(), rgba);

  /* Handle symmetry */
  if (ss.cache->radial_symmetry_pass) {
    mul_m4_v3(ss.cache->symm_rot_mat.ptr(), rgba);
  }
  flip_v3_v3(r_offset, rgba, ss.cache->mirror_symmetry_pass);
}

namespace blender::ed::sculpt_paint {

bool node_fully_masked_or_hidden(const PBVHNode &node)
{
  if (BKE_pbvh_node_fully_hidden_get(&node)) {
    return true;
  }
  if (BKE_pbvh_node_fully_masked_get(&node)) {
    return true;
  }
  return false;
}

bool node_in_sphere(const PBVHNode &node,
                    const float3 &location,
                    const float radius_sq,
                    const bool original)
{
  const Bounds<float3> bounds = original ? BKE_pbvh_node_get_original_BB(&node) :
                                           bke::pbvh::node_bounds(node);
  const float3 nearest = math::clamp(location, bounds.min, bounds.max);
  return math::distance_squared(location, nearest) < radius_sq;
}

bool node_in_cylinder(const DistRayAABB_Precalc &ray_dist_precalc,
                      const PBVHNode &node,
                      const float radius_sq,
                      const bool original)
{
  const Bounds<float3> bounds = (original) ? BKE_pbvh_node_get_original_BB(&node) :
                                             bke::pbvh::node_bounds(node);

  float dummy_co[3], dummy_depth;
  const float dist_sq = dist_squared_ray_to_aabb_v3(
      &ray_dist_precalc, bounds.min, bounds.max, dummy_co, &dummy_depth);

  /* TODO: Solve issues and enable distance check. */
  return dist_sq < radius_sq || true;
}

}  // namespace blender::ed::sculpt_paint

void SCULPT_clip(const Sculpt &sd, const SculptSession &ss, float co[3], const float val[3])
{
  for (int i = 0; i < 3; i++) {
    if (sd.flags & (SCULPT_LOCK_X << i)) {
      continue;
    }

    bool do_clip = false;
    float co_clip[3];
    if (ss.cache && (ss.cache->flag & (CLIP_X << i))) {
      /* Take possible mirror object into account. */
      mul_v3_m4v3(co_clip, ss.cache->clip_mirror_mtx.ptr(), co);

      if (fabsf(co_clip[i]) <= ss.cache->clip_tolerance[i]) {
        co_clip[i] = 0.0f;
        float imtx[4][4];
        invert_m4_m4(imtx, ss.cache->clip_mirror_mtx.ptr());
        mul_m4_v3(imtx, co_clip);
        do_clip = true;
      }
    }

    if (do_clip) {
      co[i] = co_clip[i];
    }
    else {
      co[i] = val[i];
    }
  }
}

namespace blender::ed::sculpt_paint {

static Vector<PBVHNode *> sculpt_pbvh_gather_cursor_update(Object &ob, bool use_original)
{
  SculptSession &ss = *ob.sculpt;
  const float3 center = ss.cache ? ss.cache->location : ss.cursor_location;
  return bke::pbvh::search_gather(*ss.pbvh, [&](PBVHNode &node) {
    return node_in_sphere(node, center, ss.cursor_radius, use_original);
  });
}

/** \return All nodes that are potentially within the cursor or brush's area of influence. */
static Vector<PBVHNode *> sculpt_pbvh_gather_generic_intern(
    Object &ob, const Brush &brush, bool use_original, float radius_scale, PBVHNodeFlags flag)
{
  SculptSession &ss = *ob.sculpt;

  PBVHNodeFlags leaf_flag = PBVH_Leaf;
  if (flag & PBVH_TexLeaf) {
    leaf_flag = PBVH_TexLeaf;
  }

  const float3 center = ss.cache->location;
  const float radius_sq = math::square(ss.cache->radius * radius_scale);
  const bool ignore_ineffective = brush.sculpt_tool != SCULPT_TOOL_MASK;
  switch (brush.falloff_shape) {
    case PAINT_FALLOFF_SHAPE_SPHERE: {
      return bke::pbvh::search_gather(
          *ss.pbvh,
          [&](PBVHNode &node) {
            if (ignore_ineffective && node_fully_masked_or_hidden(node)) {
              return false;
            }
            return node_in_sphere(node, center, radius_sq, use_original);
          },
          leaf_flag);
    }

    case PAINT_FALLOFF_SHAPE_TUBE: {
      const DistRayAABB_Precalc ray_dist_precalc = dist_squared_ray_to_aabb_v3_precalc(
          center, ss.cache->view_normal);
      return bke::pbvh::search_gather(
          *ss.pbvh,
          [&](PBVHNode &node) {
            if (ignore_ineffective && node_fully_masked_or_hidden(node)) {
              return false;
            }
            return node_in_cylinder(ray_dist_precalc, node, radius_sq, use_original);
          },
          leaf_flag);
    }
  }

  return {};
}

static Vector<PBVHNode *> sculpt_pbvh_gather_generic(Object &ob,
                                                     const Brush &brush,
                                                     const bool use_original,
                                                     const float radius_scale)
{
  return sculpt_pbvh_gather_generic_intern(ob, brush, use_original, radius_scale, PBVH_Leaf);
}

static Vector<PBVHNode *> sculpt_pbvh_gather_texpaint(Object &ob,
                                                      const Brush &brush,
                                                      const bool use_original,
                                                      const float radius_scale)
{
  return sculpt_pbvh_gather_generic_intern(ob, brush, use_original, radius_scale, PBVH_TexLeaf);
}

/* Calculate primary direction of movement for many brushes. */
static float3 calc_sculpt_normal(const Sculpt &sd, Object &ob, Span<PBVHNode *> nodes)
{
  const Brush &brush = *BKE_paint_brush_for_read(&sd.paint);
  const SculptSession &ss = *ob.sculpt;
  switch (brush.sculpt_plane) {
    case SCULPT_DISP_DIR_AREA:
      return calc_area_normal(brush, ob, nodes).value_or(float3(0));
    case SCULPT_DISP_DIR_VIEW:
      return ss.cache->true_view_normal;
    case SCULPT_DISP_DIR_X:
      return float3(1, 0, 0);
    case SCULPT_DISP_DIR_Y:
      return float3(0, 1, 0);
    case SCULPT_DISP_DIR_Z:
      return float3(0, 0, 1);
  }
  BLI_assert_unreachable();
  return {};
}

static void update_sculpt_normal(const Sculpt &sd, Object &ob, Span<PBVHNode *> nodes)
{
  const Brush &brush = *BKE_paint_brush_for_read(&sd.paint);
  StrokeCache &cache = *ob.sculpt->cache;
  /* Grab brush does not update the sculpt normal during a stroke. */
  const bool update_normal =
      !(brush.flag & BRUSH_ORIGINAL_NORMAL) && !(brush.sculpt_tool == SCULPT_TOOL_GRAB) &&
      !(brush.sculpt_tool == SCULPT_TOOL_THUMB && !(brush.flag & BRUSH_ANCHORED)) &&
      !(brush.sculpt_tool == SCULPT_TOOL_ELASTIC_DEFORM) &&
      !(brush.sculpt_tool == SCULPT_TOOL_SNAKE_HOOK && cache.normal_weight > 0.0f);

  if (cache.mirror_symmetry_pass == 0 && cache.radial_symmetry_pass == 0 &&
      (SCULPT_stroke_is_first_brush_step_of_symmetry_pass(cache) || update_normal))
  {
    cache.sculpt_normal = calc_sculpt_normal(sd, ob, nodes);
    if (brush.falloff_shape == PAINT_FALLOFF_SHAPE_TUBE) {
      project_plane_v3_v3v3(cache.sculpt_normal, cache.sculpt_normal, cache.view_normal);
      normalize_v3(cache.sculpt_normal);
    }
    copy_v3_v3(cache.sculpt_normal_symm, cache.sculpt_normal);
  }
  else {
    copy_v3_v3(cache.sculpt_normal_symm, cache.sculpt_normal);
    flip_v3(cache.sculpt_normal_symm, cache.mirror_symmetry_pass);
    mul_m4_v3(cache.symm_rot_mat.ptr(), cache.sculpt_normal_symm);
  }
}

static void calc_local_from_screen(const ViewContext &vc,
                                   const float center[3],
                                   const float screen_dir[2],
                                   float r_local_dir[3])
{
  Object &ob = *vc.obact;
  float loc[3];

  mul_v3_m4v3(loc, ob.object_to_world().ptr(), center);
  const float zfac = ED_view3d_calc_zfac(vc.rv3d, loc);

  ED_view3d_win_to_delta(vc.region, screen_dir, zfac, r_local_dir);
  normalize_v3(r_local_dir);

  add_v3_v3(r_local_dir, ob.loc);
  mul_m4_v3(ob.world_to_object().ptr(), r_local_dir);
}

static void calc_brush_local_mat(const float rotation,
                                 const Object &ob,
                                 float local_mat[4][4],
                                 float local_mat_inv[4][4])
{
  const StrokeCache *cache = ob.sculpt->cache;
  float tmat[4][4];
  float mat[4][4];
  float scale[4][4];
  float angle, v[3];

  /* Ensure `ob.world_to_object` is up to date. */
  invert_m4_m4(ob.runtime->world_to_object.ptr(), ob.object_to_world().ptr());

  /* Initialize last column of matrix. */
  mat[0][3] = 0.0f;
  mat[1][3] = 0.0f;
  mat[2][3] = 0.0f;
  mat[3][3] = 1.0f;

  /* Read rotation (user angle, rake, etc.) to find the view's movement direction (negative X of
   * the brush). */
  angle = rotation + cache->special_rotation;
  /* By convention, motion direction points down the brush's Y axis, the angle represents the X
   * axis, normal is a 90 deg CCW rotation of the motion direction. */
  float motion_normal_screen[2];
  motion_normal_screen[0] = cosf(angle);
  motion_normal_screen[1] = sinf(angle);
  /* Convert view's brush transverse direction to object-space,
   * i.e. the normal of the plane described by the motion */
  float motion_normal_local[3];
  calc_local_from_screen(*cache->vc, cache->location, motion_normal_screen, motion_normal_local);

  /* Calculate the movement direction for the local matrix.
   * Note that there is a deliberate prioritization here: Our calculations are
   * designed such that the _motion vector_ gets projected into the tangent space;
   * in most cases this will be more intuitive than projecting the transverse
   * direction (which is orthogonal to the motion direction and therefore less
   * apparent to the user).
   * The Y-axis of the brush-local frame has to lie in the intersection of the tangent plane
   * and the motion plane. */

  cross_v3_v3v3(v, cache->sculpt_normal, motion_normal_local);
  normalize_v3_v3(mat[1], v);

  /* Get other axes. */
  cross_v3_v3v3(mat[0], mat[1], cache->sculpt_normal);
  copy_v3_v3(mat[2], cache->sculpt_normal);

  /* Set location. */
  copy_v3_v3(mat[3], cache->location);

  /* Scale by brush radius. */
  float radius = cache->radius;

  normalize_m4(mat);
  scale_m4_fl(scale, radius);
  mul_m4_m4m4(tmat, mat, scale);

  /* Return tmat as is (for converting from local area coords to model-space coords). */
  copy_m4_m4(local_mat_inv, tmat);
  /* Return inverse (for converting from model-space coords to local area coords). */
  invert_m4_m4(local_mat, tmat);
}

}  // namespace blender::ed::sculpt_paint

#define SCULPT_TILT_SENSITIVITY 0.7f
void SCULPT_tilt_apply_to_normal(float r_normal[3],
                                 blender::ed::sculpt_paint::StrokeCache *cache,
                                 const float tilt_strength)
{
  if (!U.experimental.use_sculpt_tools_tilt) {
    return;
  }
  const float rot_max = M_PI_2 * tilt_strength * SCULPT_TILT_SENSITIVITY;
  mul_v3_mat3_m4v3(r_normal, cache->vc->obact->object_to_world().ptr(), r_normal);
  float normal_tilt_y[3];
  rotate_v3_v3v3fl(normal_tilt_y, r_normal, cache->vc->rv3d->viewinv[0], cache->y_tilt * rot_max);
  float normal_tilt_xy[3];
  rotate_v3_v3v3fl(
      normal_tilt_xy, normal_tilt_y, cache->vc->rv3d->viewinv[1], cache->x_tilt * rot_max);
  mul_v3_mat3_m4v3(r_normal, cache->vc->obact->world_to_object().ptr(), normal_tilt_xy);
  normalize_v3(r_normal);
}

void SCULPT_tilt_effective_normal_get(const SculptSession &ss, const Brush &brush, float r_no[3])
{
  copy_v3_v3(r_no, ss.cache->sculpt_normal_symm);
  SCULPT_tilt_apply_to_normal(r_no, ss.cache, brush.tilt_strength_factor);
}

static void update_brush_local_mat(const Sculpt &sd, Object &ob)
{
  using namespace blender::ed::sculpt_paint;
  StrokeCache *cache = ob.sculpt->cache;

  if (cache->mirror_symmetry_pass == 0 && cache->radial_symmetry_pass == 0) {
    const Brush *brush = BKE_paint_brush_for_read(&sd.paint);
    const MTex *mask_tex = BKE_brush_mask_texture_get(brush, OB_MODE_SCULPT);
    calc_brush_local_mat(
        mask_tex->rot, ob, cache->brush_local_mat.ptr(), cache->brush_local_mat_inv.ptr());
  }
}

/** \} */

/* -------------------------------------------------------------------- */
/** \name Texture painting
 * \{ */

static bool sculpt_needs_pbvh_pixels(PaintModeSettings &paint_mode_settings,
                                     const Brush &brush,
                                     Object &ob)
{
  if (brush.sculpt_tool == SCULPT_TOOL_PAINT && U.experimental.use_sculpt_texture_paint) {
    Image *image;
    ImageUser *image_user;
    return SCULPT_paint_image_canvas_get(paint_mode_settings, ob, &image, &image_user);
  }

  return false;
}

static void sculpt_pbvh_update_pixels(PaintModeSettings &paint_mode_settings,
                                      SculptSession &ss,
                                      Object &ob)
{
  using namespace blender;
  BLI_assert(ob.type == OB_MESH);
  Mesh *mesh = (Mesh *)ob.data;

  Image *image;
  ImageUser *image_user;
  if (!SCULPT_paint_image_canvas_get(paint_mode_settings, ob, &image, &image_user)) {
    return;
  }

  bke::pbvh::build_pixels(*ss.pbvh, mesh, image, image_user);
}

/** \} */

/* -------------------------------------------------------------------- */
/** \name Generic Brush Plane & Symmetry Utilities
 * \{ */

struct SculptRaycastData {
  SculptSession *ss;
  const float *ray_start;
  const float *ray_normal;
  bool hit;
  float depth;
  bool original;
  Span<int> corner_verts;
  Span<blender::int3> corner_tris;
  Span<int> corner_tri_faces;
  blender::VArraySpan<bool> hide_poly;

  PBVHVertRef active_vertex;
  float *face_normal;

  int active_face_grid_index;

  IsectRayPrecalc isect_precalc;
};

struct SculptFindNearestToRayData {
  SculptSession *ss;
  const float *ray_start, *ray_normal;
  bool hit;
  float depth;
  float dist_sq_to_ray;
  bool original;
  Span<int> corner_verts;
  Span<blender::int3> corner_tris;
  Span<int> corner_tri_faces;
  blender::VArraySpan<bool> hide_poly;
};

ePaintSymmetryAreas SCULPT_get_vertex_symm_area(const float co[3])
{
  ePaintSymmetryAreas symm_area = ePaintSymmetryAreas(PAINT_SYMM_AREA_DEFAULT);
  if (co[0] < 0.0f) {
    symm_area |= PAINT_SYMM_AREA_X;
  }
  if (co[1] < 0.0f) {
    symm_area |= PAINT_SYMM_AREA_Y;
  }
  if (co[2] < 0.0f) {
    symm_area |= PAINT_SYMM_AREA_Z;
  }
  return symm_area;
}

static void flip_qt_qt(float out[4], const float in[4], const ePaintSymmetryFlags symm)
{
  float axis[3], angle;

  quat_to_axis_angle(axis, &angle, in);
  normalize_v3(axis);

  if (symm & PAINT_SYMM_X) {
    axis[0] *= -1.0f;
    angle *= -1.0f;
  }
  if (symm & PAINT_SYMM_Y) {
    axis[1] *= -1.0f;
    angle *= -1.0f;
  }
  if (symm & PAINT_SYMM_Z) {
    axis[2] *= -1.0f;
    angle *= -1.0f;
  }

  axis_angle_normalized_to_quat(out, axis, angle);
}

static void flip_qt(float quat[4], const ePaintSymmetryFlags symm)
{
  flip_qt_qt(quat, quat, symm);
}

void SCULPT_flip_v3_by_symm_area(float v[3],
                                 const ePaintSymmetryFlags symm,
                                 const ePaintSymmetryAreas symmarea,
                                 const float pivot[3])
{
  for (int i = 0; i < 3; i++) {
    ePaintSymmetryFlags symm_it = ePaintSymmetryFlags(1 << i);
    if (!(symm & symm_it)) {
      continue;
    }
    if (symmarea & symm_it) {
      flip_v3(v, symm_it);
    }
    if (pivot[i] < 0.0f) {
      flip_v3(v, symm_it);
    }
  }
}

void SCULPT_flip_quat_by_symm_area(float quat[4],
                                   const ePaintSymmetryFlags symm,
                                   const ePaintSymmetryAreas symmarea,
                                   const float pivot[3])
{
  for (int i = 0; i < 3; i++) {
    ePaintSymmetryFlags symm_it = ePaintSymmetryFlags(1 << i);
    if (!(symm & symm_it)) {
      continue;
    }
    if (symmarea & symm_it) {
      flip_qt(quat, symm_it);
    }
    if (pivot[i] < 0.0f) {
      flip_qt(quat, symm_it);
    }
  }
}

bool SCULPT_tool_needs_all_pbvh_nodes(const Brush &brush)
{
  if (brush.sculpt_tool == SCULPT_TOOL_ELASTIC_DEFORM) {
    /* Elastic deformations in any brush need all nodes to avoid artifacts as the effect
     * of the Kelvinlet is not constrained by the radius. */
    return true;
  }

  if (brush.sculpt_tool == SCULPT_TOOL_POSE) {
    /* Pose needs all nodes because it applies all symmetry iterations at the same time
     * and the IK chain can grow to any area of the model. */
    /* TODO: This can be optimized by filtering the nodes after calculating the chain. */
    return true;
  }

  if (brush.sculpt_tool == SCULPT_TOOL_BOUNDARY) {
    /* Boundary needs all nodes because it is not possible to know where the boundary
     * deformation is going to be propagated before calculating it. */
    /* TODO: after calculating the boundary info in the first iteration, it should be
     * possible to get the nodes that have vertices included in any boundary deformation
     * and cache them. */
    return true;
  }

  if (brush.sculpt_tool == SCULPT_TOOL_SNAKE_HOOK &&
      brush.snake_hook_deform_type == BRUSH_SNAKE_HOOK_DEFORM_ELASTIC)
  {
    /* Snake hook in elastic deform type has same requirements as the elastic deform tool. */
    return true;
  }
  return false;
}

namespace blender::ed::sculpt_paint {

void calc_brush_plane(
    const Brush &brush, Object &ob, Span<PBVHNode *> nodes, float r_area_no[3], float r_area_co[3])
{
  const SculptSession &ss = *ob.sculpt;

  zero_v3(r_area_co);
  zero_v3(r_area_no);

  if (SCULPT_stroke_is_main_symmetry_pass(*ss.cache) &&
      (SCULPT_stroke_is_first_brush_step_of_symmetry_pass(*ss.cache) ||
       !(brush.flag & BRUSH_ORIGINAL_PLANE) || !(brush.flag & BRUSH_ORIGINAL_NORMAL)))
  {
    switch (brush.sculpt_plane) {
      case SCULPT_DISP_DIR_VIEW:
        copy_v3_v3(r_area_no, ss.cache->true_view_normal);
        break;

      case SCULPT_DISP_DIR_X:
        ARRAY_SET_ITEMS(r_area_no, 1.0f, 0.0f, 0.0f);
        break;

      case SCULPT_DISP_DIR_Y:
        ARRAY_SET_ITEMS(r_area_no, 0.0f, 1.0f, 0.0f);
        break;

      case SCULPT_DISP_DIR_Z:
        ARRAY_SET_ITEMS(r_area_no, 0.0f, 0.0f, 1.0f);
        break;

      case SCULPT_DISP_DIR_AREA:
        calc_area_normal_and_center(brush, ob, nodes, r_area_no, r_area_co);
        if (brush.falloff_shape == PAINT_FALLOFF_SHAPE_TUBE) {
          project_plane_v3_v3v3(r_area_no, r_area_no, ss.cache->view_normal);
          normalize_v3(r_area_no);
        }
        break;

      default:
        break;
    }

    /* For flatten center. */
    /* Flatten center has not been calculated yet if we are not using the area normal. */
    if (brush.sculpt_plane != SCULPT_DISP_DIR_AREA) {
      calc_area_center(brush, ob, nodes, r_area_co);
    }

    /* For area normal. */
    if (!SCULPT_stroke_is_first_brush_step_of_symmetry_pass(*ss.cache) &&
        (brush.flag & BRUSH_ORIGINAL_NORMAL))
    {
      copy_v3_v3(r_area_no, ss.cache->sculpt_normal);
    }
    else {
      copy_v3_v3(ss.cache->sculpt_normal, r_area_no);
    }

    /* For flatten center. */
    if (!SCULPT_stroke_is_first_brush_step_of_symmetry_pass(*ss.cache) &&
        (brush.flag & BRUSH_ORIGINAL_PLANE))
    {
      copy_v3_v3(r_area_co, ss.cache->last_center);
    }
    else {
      copy_v3_v3(ss.cache->last_center, r_area_co);
    }
  }
  else {
    /* For area normal. */
    copy_v3_v3(r_area_no, ss.cache->sculpt_normal);

    /* For flatten center. */
    copy_v3_v3(r_area_co, ss.cache->last_center);

    /* For area normal. */
    flip_v3(r_area_no, ss.cache->mirror_symmetry_pass);

    /* For flatten center. */
    flip_v3(r_area_co, ss.cache->mirror_symmetry_pass);

    /* For area normal. */
    mul_m4_v3(ss.cache->symm_rot_mat.ptr(), r_area_no);

    /* For flatten center. */
    mul_m4_v3(ss.cache->symm_rot_mat.ptr(), r_area_co);

    /* Shift the plane for the current tile. */
    add_v3_v3(r_area_co, ss.cache->plane_offset);
  }
}

}  // namespace blender::ed::sculpt_paint

int SCULPT_plane_trim(const blender::ed::sculpt_paint::StrokeCache &cache,
                      const Brush &brush,
                      const float val[3])
{
  return (!(brush.flag & BRUSH_PLANE_TRIM) ||
          (dot_v3v3(val, val) <= cache.radius_squared * cache.plane_trim_squared));
}

int SCULPT_plane_point_side(const float co[3], const float plane[4])
{
  float d = plane_point_side_v3(plane, co);
  return d <= 0.0f;
}

float SCULPT_brush_plane_offset_get(const Sculpt &sd, const SculptSession &ss)
{
  const Brush &brush = *BKE_paint_brush_for_read(&sd.paint);

  float rv = brush.plane_offset;

  if (brush.flag & BRUSH_OFFSET_PRESSURE) {
    rv *= ss.cache->pressure;
  }

  return rv;
}

/** \} */

/* -------------------------------------------------------------------- */
/** \name Sculpt Gravity Brush
 * \{ */

static void do_gravity_task(SculptSession &ss,
                            const Brush &brush,
                            const float *offset,
                            PBVHNode *node)
{
  PBVHVertexIter vd;
  const MutableSpan<float3> proxy = BKE_pbvh_node_add_proxy(*ss.pbvh, *node).co;

  SculptBrushTest test;
  SculptBrushTestFn sculpt_brush_test_sq_fn = SCULPT_brush_test_init_with_falloff_shape(
      ss, test, brush.falloff_shape);
  const int thread_id = BLI_task_parallel_thread_id(nullptr);

  BKE_pbvh_vertex_iter_begin (*ss.pbvh, node, vd, PBVH_ITER_UNIQUE) {
    if (!sculpt_brush_test_sq_fn(test, vd.co)) {
      continue;
    }
    const float fade = SCULPT_brush_strength_factor(
        ss, brush, vd.co, sqrtf(test.dist), vd.no, vd.fno, vd.mask, vd.vertex, thread_id, nullptr);

    mul_v3_v3fl(proxy[vd.i], offset, fade);
  }
  BKE_pbvh_vertex_iter_end;
}

static void do_gravity(const Sculpt &sd, Object &ob, Span<PBVHNode *> nodes, float bstrength)
{
  using namespace blender;
  SculptSession &ss = *ob.sculpt;
  const Brush &brush = *BKE_paint_brush_for_read(&sd.paint);

  float offset[3];
  float gravity_vector[3];

  mul_v3_v3fl(gravity_vector, ss.cache->gravity_direction, -ss.cache->radius_squared);

  /* Offset with as much as possible factored in already. */
  mul_v3_v3v3(offset, gravity_vector, ss.cache->scale);
  mul_v3_fl(offset, bstrength);

  threading::parallel_for(nodes.index_range(), 1, [&](const IndexRange range) {
    for (const int i : range) {
      do_gravity_task(ss, brush, offset, nodes[i]);
    }
  });
}

/** \} */

/* -------------------------------------------------------------------- */
/** \name Sculpt Brush Utilities
 * \{ */

void SCULPT_vertcos_to_key(Object &ob, KeyBlock *kb, const Span<float3> vertCos)
{
  Mesh *mesh = (Mesh *)ob.data;
  float(*ofs)[3] = nullptr;
  int a, currkey_i;
  const int kb_act_idx = ob.shapenr - 1;

  /* For relative keys editing of base should update other keys. */
  if (bool *dependent = BKE_keyblock_get_dependent_keys(mesh->key, kb_act_idx)) {
    ofs = BKE_keyblock_convert_to_vertcos(&ob, kb);

    /* Calculate key coord offsets (from previous location). */
    for (a = 0; a < mesh->verts_num; a++) {
      sub_v3_v3v3(ofs[a], vertCos[a], ofs[a]);
    }

    /* Apply offsets on other keys. */
    LISTBASE_FOREACH_INDEX (KeyBlock *, currkey, &mesh->key->block, currkey_i) {
      if ((currkey != kb) && dependent[currkey_i]) {
        BKE_keyblock_update_from_offset(&ob, currkey, ofs);
      }
    }

    MEM_freeN(ofs);
    MEM_freeN(dependent);
  }

  /* Modifying of basis key should update mesh. */
  if (kb == mesh->key->refkey) {
    mesh->vert_positions_for_write().copy_from(vertCos);
    mesh->tag_positions_changed();
  }

  /* Apply new coords on active key block, no need to re-allocate kb->data here! */
  BKE_keyblock_update_from_vertcos(&ob, kb, reinterpret_cast<const float(*)[3]>(vertCos.data()));
}

namespace blender::ed::sculpt_paint {

/* NOTE: we do the topology update before any brush actions to avoid
 * issues with the proxies. The size of the proxy can't change, so
 * topology must be updated first. */
static void sculpt_topology_update(const Scene & /*scene*/,
                                   const Sculpt &sd,
                                   Object &ob,
                                   const Brush &brush,
                                   UnifiedPaintSettings & /*ups*/,
                                   PaintModeSettings & /*paint_mode_settings*/)
{
  SculptSession &ss = *ob.sculpt;

  /* Build a list of all nodes that are potentially within the brush's area of influence. */
  const bool use_original = sculpt_tool_needs_original(brush.sculpt_tool) ? true :
                                                                            !ss.cache->accum;
  const float radius_scale = 1.25f;
  Vector<PBVHNode *> nodes = sculpt_pbvh_gather_generic(ob, brush, use_original, radius_scale);

  /* Only act if some verts are inside the brush area. */
  if (nodes.is_empty()) {
    return;
  }

  /* Free index based vertex info as it will become invalid after modifying the topology during the
   * stroke. */
  ss.vertex_info.boundary.clear();

  PBVHTopologyUpdateMode mode = PBVHTopologyUpdateMode(0);
  float location[3];

  if (!(sd.flags & SCULPT_DYNTOPO_DETAIL_MANUAL)) {
    if (sd.flags & SCULPT_DYNTOPO_SUBDIVIDE) {
      mode |= PBVH_Subdivide;
    }

    if ((sd.flags & SCULPT_DYNTOPO_COLLAPSE) || (brush.sculpt_tool == SCULPT_TOOL_SIMPLIFY)) {
      mode |= PBVH_Collapse;
    }
  }

  for (PBVHNode *node : nodes) {
    undo::push_node(
        ob, node, brush.sculpt_tool == SCULPT_TOOL_MASK ? undo::Type::Mask : undo::Type::Position);
    BKE_pbvh_node_mark_update(node);

    BKE_pbvh_node_mark_topology_update(node);
    BKE_pbvh_bmesh_node_save_orig(ss.bm, ss.bm_log, node, false);
  }

  bke::pbvh::bmesh_update_topology(*ss.pbvh,
                                   mode,
                                   ss.cache->location,
                                   ss.cache->view_normal,
                                   ss.cache->radius,
                                   (brush.flag & BRUSH_FRONTFACE) != 0,
                                   (brush.falloff_shape != PAINT_FALLOFF_SHAPE_SPHERE));

  /* Update average stroke position. */
  copy_v3_v3(location, ss.cache->true_location);
  mul_m4_v3(ob.object_to_world().ptr(), location);
}

static void push_undo_nodes(Object &ob, const Brush &brush, const Span<PBVHNode *> nodes)
{
  SculptSession &ss = *ob.sculpt;

  bool need_coords = ss.cache->supports_gravity;

  if (brush.sculpt_tool == SCULPT_TOOL_DRAW_FACE_SETS) {
    for (PBVHNode *node : nodes) {
      BKE_pbvh_node_mark_update_face_sets(node);
    }

    /* Draw face sets in smooth mode moves the vertices. */
    if (ss.cache->alt_smooth) {
      need_coords = true;
    }
    else {
      undo::push_nodes(ob, nodes, undo::Type::FaceSet);
    }
  }
  else if (brush.sculpt_tool == SCULPT_TOOL_MASK) {
    undo::push_nodes(ob, nodes, undo::Type::Mask);
    for (PBVHNode *node : nodes) {
      BKE_pbvh_node_mark_update_mask(node);
    }
  }
  else if (SCULPT_tool_is_paint(brush.sculpt_tool)) {
    undo::push_nodes(ob, nodes, undo::Type::Color);
    for (PBVHNode *node : nodes) {
      BKE_pbvh_node_mark_update_color(node);
    }
  }
  else {
    need_coords = true;
  }

  if (need_coords) {
    undo::push_nodes(ob, nodes, undo::Type::Position);
    for (PBVHNode *node : nodes) {
      BKE_pbvh_node_mark_positions_update(node);
    }
  }
}

static void do_brush_action(const Scene &scene,
                            const Sculpt &sd,
                            Object &ob,
                            const Brush &brush,
                            UnifiedPaintSettings &ups,
                            PaintModeSettings &paint_mode_settings)
{
  SculptSession &ss = *ob.sculpt;
  Vector<PBVHNode *> nodes, texnodes;

  /* Check for unsupported features. */
  PBVHType type = BKE_pbvh_type(*ss.pbvh);

  if (SCULPT_tool_is_paint(brush.sculpt_tool) && SCULPT_has_loop_colors(ob)) {
    if (type != PBVH_FACES) {
      return;
    }

    const Mesh &mesh = *static_cast<const Mesh *>(ob.data);
    BKE_pbvh_ensure_node_loops(*ss.pbvh, mesh.corner_tris());
  }

  const bool use_original = sculpt_tool_needs_original(brush.sculpt_tool) ? true :
                                                                            !ss.cache->accum;
  const bool use_pixels = sculpt_needs_pbvh_pixels(paint_mode_settings, brush, ob);

  if (sculpt_needs_pbvh_pixels(paint_mode_settings, brush, ob)) {
    sculpt_pbvh_update_pixels(paint_mode_settings, ss, ob);

    texnodes = sculpt_pbvh_gather_texpaint(ob, brush, use_original, 1.0f);

    if (texnodes.is_empty()) {
      return;
    }
  }

  /* Build a list of all nodes that are potentially within the brush's area of influence */

  if (SCULPT_tool_needs_all_pbvh_nodes(brush)) {
    /* These brushes need to update all nodes as they are not constrained by the brush radius */
    nodes = bke::pbvh::search_gather(*ss.pbvh, {});
  }
  else if (brush.sculpt_tool == SCULPT_TOOL_CLOTH) {
    nodes = cloth::brush_affected_nodes_gather(ss, brush);
  }
  else {
    float radius_scale = 1.0f;

    /* Corners of square brushes can go outside the brush radius. */
    if (BKE_brush_has_cube_tip(&brush, PaintMode::Sculpt)) {
      radius_scale = M_SQRT2;
    }

    /* With these options enabled not all required nodes are inside the original brush radius, so
     * the brush can produce artifacts in some situations. */
    if (brush.sculpt_tool == SCULPT_TOOL_DRAW && brush.flag & BRUSH_ORIGINAL_NORMAL) {
      radius_scale = 2.0f;
    }
    nodes = sculpt_pbvh_gather_generic(ob, brush, use_original, radius_scale);
  }

  /* Draw Face Sets in draw mode makes a single undo push, in alt-smooth mode deforms the
   * vertices and uses regular coords undo. */
  /* It also assigns the paint_face_set here as it needs to be done regardless of the stroke type
   * and the number of nodes under the brush influence. */
  if (brush.sculpt_tool == SCULPT_TOOL_DRAW_FACE_SETS &&
      SCULPT_stroke_is_first_brush_step(*ss.cache) && !ss.cache->alt_smooth)
  {
    if (ss.cache->invert) {
      /* When inverting the brush, pick the paint face mask ID from the mesh. */
      ss.cache->paint_face_set = face_set::active_face_set_get(ss);
    }
    else {
      /* By default create a new Face Sets. */
      ss.cache->paint_face_set = face_set::find_next_available_id(ob);
    }
  }

  /* For anchored brushes with spherical falloff, we start off with zero radius, thus we have no
   * PBVH nodes on the first brush step. */
  if (!nodes.is_empty() ||
      ((brush.falloff_shape == PAINT_FALLOFF_SHAPE_SPHERE) && (brush.flag & BRUSH_ANCHORED)))
  {
    if (SCULPT_stroke_is_first_brush_step(*ss.cache)) {
      /* Initialize auto-masking cache. */
      if (auto_mask::is_enabled(sd, &ss, &brush)) {
        ss.cache->automasking = auto_mask::cache_init(sd, &brush, ob);
        ss.last_automasking_settings_hash = auto_mask::settings_hash(ob, *ss.cache->automasking);
      }
      /* Initialize surface smooth cache. */
      if ((brush.sculpt_tool == SCULPT_TOOL_SMOOTH) &&
          (brush.smooth_deform_type == BRUSH_SMOOTH_DEFORM_SURFACE))
      {
        BLI_assert(ss.cache->surface_smooth_laplacian_disp == nullptr);
        ss.cache->surface_smooth_laplacian_disp = static_cast<float(*)[3]>(
            MEM_callocN(sizeof(float[3]) * SCULPT_vertex_count_get(ss), "HC smooth laplacian b"));
      }
    }
  }

  /* Only act if some verts are inside the brush area. */
  if (nodes.is_empty()) {
    return;
  }
  float location[3];

  if (!use_pixels) {
    push_undo_nodes(ob, brush, nodes);
  }

  if (sculpt_brush_needs_normal(ss, sd, brush)) {
    update_sculpt_normal(sd, ob, nodes);
  }

  update_brush_local_mat(sd, ob);

  if (brush.sculpt_tool == SCULPT_TOOL_POSE && SCULPT_stroke_is_first_brush_step(*ss.cache)) {
    pose::pose_brush_init(ob, ss, brush);
  }

  if (brush.deform_target == BRUSH_DEFORM_TARGET_CLOTH_SIM) {
    if (!ss.cache->cloth_sim) {
      ss.cache->cloth_sim = cloth::brush_simulation_create(ob, 1.0f, 0.0f, 0.0f, false, true);
      cloth::brush_simulation_init(ss, *ss.cache->cloth_sim);
    }
    cloth::brush_store_simulation_state(ss, *ss.cache->cloth_sim);
    cloth::ensure_nodes_constraints(
        sd, ob, nodes, *ss.cache->cloth_sim, ss.cache->location, FLT_MAX);
  }

  bool invert = ss.cache->pen_flip || ss.cache->invert;
  if (brush.flag & BRUSH_DIR_IN) {
    invert = !invert;
  }

  /* Apply one type of brush action. */
  switch (brush.sculpt_tool) {
    case SCULPT_TOOL_DRAW: {
      const bool use_vector_displacement = (brush.flag2 & BRUSH_USE_COLOR_AS_DISPLACEMENT &&
                                            (brush.mtex.brush_map_mode == MTEX_MAP_MODE_AREA));
      if (use_vector_displacement) {
        do_draw_vector_displacement_brush(sd, ob, nodes);
      }
      else {
        do_draw_brush(sd, ob, nodes);
      }
      break;
    }
    case SCULPT_TOOL_SMOOTH:
      if (brush.smooth_deform_type == BRUSH_SMOOTH_DEFORM_LAPLACIAN) {
        /* NOTE: The enhance brush needs to initialize its state on the first brush step. The
         * stroke strength can become 0 during the stroke, but it can not change sign (the sign is
         * determined in the beginning of the stroke. So here it is important to not switch to
         * enhance brush in the middle of the stroke. */
        if (ss.cache->bstrength < 0.0f) {
          /* Invert mode, intensify details. */
          smooth::enhance_details_brush(sd, ob, nodes);
        }
        else {
          do_smooth_brush(sd, ob, nodes, std::clamp(ss.cache->bstrength, 0.0f, 1.0f));
        }
      }
      else if (brush.smooth_deform_type == BRUSH_SMOOTH_DEFORM_SURFACE) {
        smooth::do_surface_smooth_brush(sd, ob, nodes);
      }
      break;
    case SCULPT_TOOL_CREASE:
      do_crease_brush(scene, sd, ob, nodes);
      break;
    case SCULPT_TOOL_BLOB:
      do_blob_brush(scene, sd, ob, nodes);
      break;
    case SCULPT_TOOL_PINCH:
      SCULPT_do_pinch_brush(sd, ob, nodes);
      break;
    case SCULPT_TOOL_INFLATE:
      do_inflate_brush(sd, ob, nodes);
      break;
    case SCULPT_TOOL_GRAB:
      do_grab_brush(sd, ob, nodes);
      break;
    case SCULPT_TOOL_ROTATE:
      SCULPT_do_rotate_brush(sd, ob, nodes);
      break;
    case SCULPT_TOOL_SNAKE_HOOK:
      SCULPT_do_snake_hook_brush(sd, ob, nodes);
      break;
    case SCULPT_TOOL_NUDGE:
      do_nudge_brush(sd, ob, nodes);
      break;
    case SCULPT_TOOL_THUMB:
      SCULPT_do_thumb_brush(sd, ob, nodes);
      break;
    case SCULPT_TOOL_LAYER:
      SCULPT_do_layer_brush(sd, ob, nodes);
      break;
    case SCULPT_TOOL_FLATTEN:
      do_flatten_brush(sd, ob, nodes);
      break;
    case SCULPT_TOOL_CLAY:
      SCULPT_do_clay_brush(sd, ob, nodes);
      break;
    case SCULPT_TOOL_CLAY_STRIPS:
      do_clay_strips_brush(sd, ob, nodes);
      break;
    case SCULPT_TOOL_MULTIPLANE_SCRAPE:
      SCULPT_do_multiplane_scrape_brush(sd, ob, nodes);
      break;
    case SCULPT_TOOL_CLAY_THUMB:
      SCULPT_do_clay_thumb_brush(sd, ob, nodes);
      break;
    case SCULPT_TOOL_FILL:
      if (invert && brush.flag & BRUSH_INVERT_TO_SCRAPE_FILL) {
        do_scrape_brush(sd, ob, nodes);
      }
      else {
        do_fill_brush(sd, ob, nodes);
      }
      break;
    case SCULPT_TOOL_SCRAPE:
      if (invert && brush.flag & BRUSH_INVERT_TO_SCRAPE_FILL) {
        do_fill_brush(sd, ob, nodes);
      }
      else {
        do_scrape_brush(sd, ob, nodes);
      }
      break;
    case SCULPT_TOOL_MASK:
      switch ((BrushMaskTool)brush.mask_tool) {
        case BRUSH_MASK_DRAW:
          do_mask_brush(sd, ob, nodes);
          break;
        case BRUSH_MASK_SMOOTH:
          do_smooth_mask_brush(sd, ob, nodes, ss.cache->bstrength);
          break;
      }
      break;
    case SCULPT_TOOL_POSE:
      pose::do_pose_brush(sd, ob, nodes);
      break;
    case SCULPT_TOOL_DRAW_SHARP:
      SCULPT_do_draw_sharp_brush(sd, ob, nodes);
      break;
    case SCULPT_TOOL_ELASTIC_DEFORM:
      SCULPT_do_elastic_deform_brush(sd, ob, nodes);
      break;
    case SCULPT_TOOL_SLIDE_RELAX:
      SCULPT_do_slide_relax_brush(sd, ob, nodes);
      break;
    case SCULPT_TOOL_BOUNDARY:
      boundary::do_boundary_brush(sd, ob, nodes);
      break;
    case SCULPT_TOOL_CLOTH:
      cloth::do_cloth_brush(sd, ob, nodes);
      break;
    case SCULPT_TOOL_DRAW_FACE_SETS:
      face_set::do_draw_face_sets_brush(sd, ob, nodes);
      break;
    case SCULPT_TOOL_DISPLACEMENT_ERASER:
      do_displacement_eraser_brush(sd, ob, nodes);
      break;
    case SCULPT_TOOL_DISPLACEMENT_SMEAR:
      SCULPT_do_displacement_smear_brush(sd, ob, nodes);
      break;
    case SCULPT_TOOL_PAINT:
      color::do_paint_brush(paint_mode_settings, sd, ob, nodes, texnodes);
      break;
    case SCULPT_TOOL_SMEAR:
      color::do_smear_brush(sd, ob, nodes);
      break;
  }

  if (!ELEM(brush.sculpt_tool, SCULPT_TOOL_SMOOTH, SCULPT_TOOL_MASK) &&
      brush.autosmooth_factor > 0)
  {
    if (brush.flag & BRUSH_INVERSE_SMOOTH_PRESSURE) {
      do_smooth_brush(sd, ob, nodes, brush.autosmooth_factor * (1.0f - ss.cache->pressure));
    }
    else {
      do_smooth_brush(sd, ob, nodes, brush.autosmooth_factor);
    }
  }

  if (sculpt_brush_use_topology_rake(ss, brush)) {
    SCULPT_bmesh_topology_rake(sd, ob, nodes, brush.topology_rake_factor);
  }

  if (!auto_mask::tool_can_reuse_automask(brush.sculpt_tool) ||
      (ss.cache->supports_gravity && sd.gravity_factor > 0.0f))
  {
    /* Clear cavity mask cache. */
    ss.last_automasking_settings_hash = 0;
  }

  /* The cloth brush adds the gravity as a regular force and it is processed in the solver. */
  if (ss.cache->supports_gravity &&
      !ELEM(
          brush.sculpt_tool, SCULPT_TOOL_CLOTH, SCULPT_TOOL_DRAW_FACE_SETS, SCULPT_TOOL_BOUNDARY))
  {
    do_gravity(sd, ob, nodes, sd.gravity_factor);
  }

  if (brush.deform_target == BRUSH_DEFORM_TARGET_CLOTH_SIM) {
    if (SCULPT_stroke_is_main_symmetry_pass(*ss.cache)) {
      cloth::sim_activate_nodes(*ss.cache->cloth_sim, nodes);
      cloth::do_simulation_step(sd, ob, *ss.cache->cloth_sim, nodes);
    }
  }

  /* Update average stroke position. */
  copy_v3_v3(location, ss.cache->true_location);
  mul_m4_v3(ob.object_to_world().ptr(), location);

  add_v3_v3(ups.average_stroke_accum, location);
  ups.average_stroke_counter++;
  /* Update last stroke position. */
  ups.last_stroke_valid = true;
}

/* Flush displacement from deformed PBVH vertex to original mesh. */
static void sculpt_flush_pbvhvert_deform(SculptSession &ss,
                                         const PBVHVertexIter &vd,
                                         MutableSpan<float3> positions)
{
  float disp[3], newco[3];
  int index = vd.vert_indices[vd.i];

  sub_v3_v3v3(disp, vd.co, ss.deform_cos[index]);
  mul_m3_v3(ss.deform_imats[index].ptr(), disp);
  add_v3_v3v3(newco, disp, ss.orig_cos[index]);

  ss.deform_cos[index] = vd.co;
  ss.orig_cos[index] = newco;

  if (!ss.shapekey_active) {
    copy_v3_v3(positions[index], newco);
  }
}

static void sculpt_combine_proxies_node(Object &object,
                                        const Sculpt &sd,
                                        const bool use_orco,
                                        PBVHNode &node)
{
  SculptSession &ss = *object.sculpt;

  const float(*orco)[3] = nullptr;
  if (use_orco && !ss.bm) {
    orco = reinterpret_cast<const float(*)[3]>(
        (undo::get_node(&node, undo::Type::Position)->position.data()));
  }

  MutableSpan<PBVHProxyNode> proxies = BKE_pbvh_node_get_proxies(&node);

  Mesh &mesh = *static_cast<Mesh *>(object.data);
  MutableSpan<float3> positions = mesh.vert_positions_for_write();

  PBVHVertexIter vd;
  BKE_pbvh_vertex_iter_begin (*ss.pbvh, &node, vd, PBVH_ITER_UNIQUE) {
    float val[3];

    if (use_orco) {
      if (ss.bm) {
        copy_v3_v3(val, BM_log_original_vert_co(ss.bm_log, vd.bm_vert));
      }
      else {
        copy_v3_v3(val, orco[vd.i]);
      }
    }
    else {
      copy_v3_v3(val, vd.co);
    }

    for (const PBVHProxyNode &proxy_node : proxies) {
      add_v3_v3(val, proxy_node.co[vd.i]);
    }

    SCULPT_clip(sd, ss, vd.co, val);

    if (ss.deform_modifiers_active) {
      sculpt_flush_pbvhvert_deform(ss, vd, positions);
    }
  }
  BKE_pbvh_vertex_iter_end;

  BKE_pbvh_node_free_proxies(&node);
}

static void sculpt_combine_proxies(const Sculpt &sd, Object &ob)
{
  SculptSession &ss = *ob.sculpt;
  const Brush &brush = *BKE_paint_brush_for_read(&sd.paint);

  if (!ss.cache->supports_gravity && sculpt_tool_is_proxy_used(brush.sculpt_tool)) {
    /* First line is tools that don't support proxies. */
    return;
  }

  /* First line is tools that don't support proxies. */
  const bool use_orco = ELEM(brush.sculpt_tool,
                             SCULPT_TOOL_GRAB,
                             SCULPT_TOOL_ROTATE,
                             SCULPT_TOOL_THUMB,
                             SCULPT_TOOL_ELASTIC_DEFORM,
                             SCULPT_TOOL_BOUNDARY,
                             SCULPT_TOOL_POSE);

  Vector<PBVHNode *> nodes = bke::pbvh::gather_proxies(*ss.pbvh);

  threading::parallel_for(nodes.index_range(), 1, [&](IndexRange range) {
    for (const int i : range) {
      sculpt_combine_proxies_node(ob, sd, use_orco, *nodes[i]);
    }
  });
}

}  // namespace blender::ed::sculpt_paint

void SCULPT_combine_transform_proxies(const Sculpt &sd, Object &ob)
{
  using namespace blender;
  using namespace blender::ed::sculpt_paint;
  SculptSession &ss = *ob.sculpt;

  Vector<PBVHNode *> nodes = bke::pbvh::gather_proxies(*ss.pbvh);

  threading::parallel_for(nodes.index_range(), 1, [&](IndexRange range) {
    for (const int i : range) {
      sculpt_combine_proxies_node(ob, sd, false, *nodes[i]);
    }
  });
}

/**
 * Copy the modified vertices from the #PBVH to the active key.
 */
static void sculpt_update_keyblock(Object &ob)
{
  SculptSession &ss = *ob.sculpt;

  /* Key-block update happens after handling deformation caused by modifiers,
   * so ss.orig_cos would be updated with new stroke. */
  if (!ss.orig_cos.is_empty()) {
    SCULPT_vertcos_to_key(ob, ss.shapekey_active, ss.orig_cos);
  }
  else {
    SCULPT_vertcos_to_key(ob, ss.shapekey_active, BKE_pbvh_get_vert_positions(*ss.pbvh));
  }
}

void SCULPT_flush_stroke_deform(const Sculpt & /*sd*/, Object &ob, bool is_proxy_used)
{
  using namespace blender;
  using namespace blender::ed::sculpt_paint;
  SculptSession &ss = *ob.sculpt;

  if (is_proxy_used && ss.deform_modifiers_active) {
    /* This brushes aren't using proxies, so sculpt_combine_proxies() wouldn't propagate needed
     * deformation to original base. */

    Mesh *mesh = (Mesh *)ob.data;
    Vector<PBVHNode *> nodes;
    Array<float3> vertCos;

    if (ss.shapekey_active) {
      /* Mesh could have isolated verts which wouldn't be in BVH, to deal with this we copy old
       * coordinates over new ones and then update coordinates for all vertices from BVH. */
      vertCos = ss.orig_cos;
    }

    nodes = bke::pbvh::search_gather(*ss.pbvh, {});

    MutableSpan<float3> positions = mesh->vert_positions_for_write();

    threading::parallel_for(nodes.index_range(), 1, [&](IndexRange range) {
      for (const int i : range) {
        PBVHVertexIter vd;
        BKE_pbvh_vertex_iter_begin (*ss.pbvh, nodes[i], vd, PBVH_ITER_UNIQUE) {
          sculpt_flush_pbvhvert_deform(ss, vd, positions);

          if (vertCos.is_empty()) {
            continue;
          }

          int index = vd.vert_indices[vd.i];
          copy_v3_v3(vertCos[index], ss.orig_cos[index]);
        }
        BKE_pbvh_vertex_iter_end;
      }
    });

    if (!vertCos.is_empty()) {
      SCULPT_vertcos_to_key(ob, ss.shapekey_active, vertCos);
    }
  }
  else if (ss.shapekey_active) {
    sculpt_update_keyblock(ob);
  }
}

void SCULPT_cache_calc_brushdata_symm(blender::ed::sculpt_paint::StrokeCache &cache,
                                      const ePaintSymmetryFlags symm,
                                      const char axis,
                                      const float angle)
{
  using namespace blender;
  flip_v3_v3(cache.location, cache.true_location, symm);
  flip_v3_v3(cache.last_location, cache.true_last_location, symm);
  flip_v3_v3(cache.grab_delta_symmetry, cache.grab_delta, symm);
  flip_v3_v3(cache.view_normal, cache.true_view_normal, symm);

  flip_v3_v3(cache.initial_location, cache.true_initial_location, symm);
  flip_v3_v3(cache.initial_normal, cache.true_initial_normal, symm);

  /* XXX This reduces the length of the grab delta if it approaches the line of symmetry
   * XXX However, a different approach appears to be needed. */
#if 0
  if (sd->paint.symmetry_flags & PAINT_SYMMETRY_FEATHER) {
    float frac = 1.0f / max_overlap_count(sd);
    float reduce = (feather - frac) / (1.0f - frac);

    printf("feather: %f frac: %f reduce: %f\n", feather, frac, reduce);

    if (frac < 1.0f) {
      mul_v3_fl(cache.grab_delta_symmetry, reduce);
    }
  }
#endif

  cache.symm_rot_mat = float4x4::identity();
  cache.symm_rot_mat_inv = float4x4::identity();
  zero_v3(cache.plane_offset);

  /* Expects XYZ. */
  if (axis) {
    rotate_m4(cache.symm_rot_mat.ptr(), axis, angle);
    rotate_m4(cache.symm_rot_mat_inv.ptr(), axis, -angle);
  }

  mul_m4_v3(cache.symm_rot_mat.ptr(), cache.location);
  mul_m4_v3(cache.symm_rot_mat.ptr(), cache.grab_delta_symmetry);

  if (cache.supports_gravity) {
    flip_v3_v3(cache.gravity_direction, cache.true_gravity_direction, symm);
    mul_m4_v3(cache.symm_rot_mat.ptr(), cache.gravity_direction);
  }

  if (cache.is_rake_rotation_valid) {
    flip_qt_qt(cache.rake_rotation_symmetry, cache.rake_rotation, symm);
  }
}

namespace blender::ed::sculpt_paint {

using BrushActionFunc = void (*)(const Scene &scene,
                                 const Sculpt &sd,
                                 Object &ob,
                                 const Brush &brush,
                                 UnifiedPaintSettings &ups,
                                 PaintModeSettings &paint_mode_settings);

static void do_tiled(const Scene &scene,
                     const Sculpt &sd,
                     Object &ob,
                     const Brush &brush,
                     UnifiedPaintSettings &ups,
                     PaintModeSettings &paint_mode_settings,
                     const BrushActionFunc action)
{
  SculptSession &ss = *ob.sculpt;
  StrokeCache *cache = ss.cache;
  const float radius = cache->radius;
  const Bounds<float3> bb = *BKE_object_boundbox_get(&ob);
  const float *bbMin = bb.min;
  const float *bbMax = bb.max;
  const float *step = sd.paint.tile_offset;

  /* These are integer locations, for real location: multiply with step and add orgLoc.
   * So 0,0,0 is at orgLoc. */
  int start[3];
  int end[3];
  int cur[3];

  /* Position of the "prototype" stroke for tiling. */
  float orgLoc[3];
  float original_initial_location[3];
  copy_v3_v3(orgLoc, cache->location);
  copy_v3_v3(original_initial_location, cache->initial_location);

  for (int dim = 0; dim < 3; dim++) {
    if ((sd.paint.symmetry_flags & (PAINT_TILE_X << dim)) && step[dim] > 0) {
      start[dim] = (bbMin[dim] - orgLoc[dim] - radius) / step[dim];
      end[dim] = (bbMax[dim] - orgLoc[dim] + radius) / step[dim];
    }
    else {
      start[dim] = end[dim] = 0;
    }
  }

  /* First do the "un-tiled" position to initialize the stroke for this location. */
  cache->tile_pass = 0;
  action(scene, sd, ob, brush, ups, paint_mode_settings);

  /* Now do it for all the tiles. */
  copy_v3_v3_int(cur, start);
  for (cur[0] = start[0]; cur[0] <= end[0]; cur[0]++) {
    for (cur[1] = start[1]; cur[1] <= end[1]; cur[1]++) {
      for (cur[2] = start[2]; cur[2] <= end[2]; cur[2]++) {
        if (!cur[0] && !cur[1] && !cur[2]) {
          /* Skip tile at orgLoc, this was already handled before all others. */
          continue;
        }

        ++cache->tile_pass;

        for (int dim = 0; dim < 3; dim++) {
          cache->location[dim] = cur[dim] * step[dim] + orgLoc[dim];
          cache->plane_offset[dim] = cur[dim] * step[dim];
          cache->initial_location[dim] = cur[dim] * step[dim] + original_initial_location[dim];
        }
        action(scene, sd, ob, brush, ups, paint_mode_settings);
      }
    }
  }
}

static void do_radial_symmetry(const Scene &scene,
                               const Sculpt &sd,
                               Object &ob,
                               const Brush &brush,
                               UnifiedPaintSettings &ups,
                               PaintModeSettings &paint_mode_settings,
                               const BrushActionFunc action,
                               const ePaintSymmetryFlags symm,
                               const int axis,
                               const float /*feather*/)
{
  SculptSession &ss = *ob.sculpt;

  for (int i = 1; i < sd.radial_symm[axis - 'X']; i++) {
    const float angle = 2.0f * M_PI * i / sd.radial_symm[axis - 'X'];
    ss.cache->radial_symmetry_pass = i;
    SCULPT_cache_calc_brushdata_symm(*ss.cache, symm, axis, angle);
    do_tiled(scene, sd, ob, brush, ups, paint_mode_settings, action);
  }
}

/**
 * Noise texture gives different values for the same input coord; this
 * can tear a multi-resolution mesh during sculpting so do a stitch in this case.
 */
static void sculpt_fix_noise_tear(const Sculpt &sd, Object &ob)
{
  SculptSession &ss = *ob.sculpt;
  const Brush &brush = *BKE_paint_brush_for_read(&sd.paint);
  const MTex *mtex = BKE_brush_mask_texture_get(&brush, OB_MODE_SCULPT);

  if (ss.multires.active && mtex->tex && mtex->tex->type == TEX_NOISE) {
    multires_stitch_grids(&ob);
  }
}

static void do_symmetrical_brush_actions(const Scene &scene,
                                         const Sculpt &sd,
                                         Object &ob,
                                         const BrushActionFunc action,
                                         UnifiedPaintSettings &ups,
                                         PaintModeSettings &paint_mode_settings)
{
  const Brush &brush = *BKE_paint_brush_for_read(&sd.paint);
  SculptSession &ss = *ob.sculpt;
  StrokeCache &cache = *ss.cache;
  const char symm = SCULPT_mesh_symmetry_xyz_get(ob);

  float feather = calc_symmetry_feather(sd, *ss.cache);

  cache.bstrength = brush_strength(sd, cache, feather, ups, paint_mode_settings);
  cache.symmetry = symm;

  /* `symm` is a bit combination of XYZ -
   * 1 is mirror X; 2 is Y; 3 is XY; 4 is Z; 5 is XZ; 6 is YZ; 7 is XYZ */
  for (int i = 0; i <= symm; i++) {
    if (!SCULPT_is_symmetry_iteration_valid(i, symm)) {
      continue;
    }
    const ePaintSymmetryFlags symm = ePaintSymmetryFlags(i);
    cache.mirror_symmetry_pass = symm;
    cache.radial_symmetry_pass = 0;

    SCULPT_cache_calc_brushdata_symm(cache, symm, 0, 0);
    do_tiled(scene, sd, ob, brush, ups, paint_mode_settings, action);

    do_radial_symmetry(scene, sd, ob, brush, ups, paint_mode_settings, action, symm, 'X', feather);
    do_radial_symmetry(scene, sd, ob, brush, ups, paint_mode_settings, action, symm, 'Y', feather);
    do_radial_symmetry(scene, sd, ob, brush, ups, paint_mode_settings, action, symm, 'Z', feather);
  }
}

}  // namespace blender::ed::sculpt_paint

bool SCULPT_mode_poll(bContext *C)
{
  Object *ob = CTX_data_active_object(C);
  return ob && ob->mode & OB_MODE_SCULPT;
}

bool SCULPT_mode_poll_view3d(bContext *C)
{
  using namespace blender::ed::sculpt_paint;
  return (SCULPT_mode_poll(C) && CTX_wm_region_view3d(C) && !ED_gpencil_session_active());
}

bool SCULPT_poll(bContext *C)
{
  using namespace blender::ed::sculpt_paint;
  return SCULPT_mode_poll(C) && blender::ed::sculpt_paint::paint_brush_tool_poll(C);
}

/**
 * While most non-brush tools in sculpt mode do not use the brush cursor, the trim tools
 * and the filter tools are expected to have the cursor visible so that some functionality is
 * easier to visually estimate.
 *
 * See: #122856
 */
static bool is_brush_related_tool(bContext *C)
{
  Paint *paint = BKE_paint_get_active_from_context(C);
  Object *ob = CTX_data_active_object(C);
  ScrArea *area = CTX_wm_area(C);
  ARegion *region = CTX_wm_region(C);

  if (paint && ob && BKE_paint_brush(paint) &&
      (area && ELEM(area->spacetype, SPACE_VIEW3D, SPACE_IMAGE)) &&
      (region && region->regiontype == RGN_TYPE_WINDOW))
  {
    bToolRef *tref = area->runtime.tool;
    if (tref && tref->runtime && tref->runtime->keymap[0]) {
      std::array<wmOperatorType *, 7> trim_operators = {
          WM_operatortype_find("SCULPT_OT_trim_box_gesture", false),
          WM_operatortype_find("SCULPT_OT_trim_lasso_gesture", false),
          WM_operatortype_find("SCULPT_OT_trim_line_gesture", false),
          WM_operatortype_find("SCULPT_OT_trim_polyline_gesture", false),
          WM_operatortype_find("SCULPT_OT_mesh_filter", false),
          WM_operatortype_find("SCULPT_OT_cloth_filter", false),
          WM_operatortype_find("SCULPT_OT_color_filter", false),
      };

      return std::any_of(trim_operators.begin(), trim_operators.end(), [tref](wmOperatorType *ot) {
        PointerRNA ptr;
        return WM_toolsystem_ref_properties_get_from_operator(tref, ot, &ptr);
      });
    }
  }
  return false;
}

bool SCULPT_brush_cursor_poll(bContext *C)
{
  using namespace blender::ed::sculpt_paint;
  return SCULPT_mode_poll(C) && (paint_brush_tool_poll(C) || is_brush_related_tool(C));
}

static const char *sculpt_tool_name(const Sculpt &sd)
{
  const Brush &brush = *BKE_paint_brush_for_read(&sd.paint);

  switch (eBrushSculptTool(brush.sculpt_tool)) {
    case SCULPT_TOOL_DRAW:
      return "Draw Brush";
    case SCULPT_TOOL_SMOOTH:
      return "Smooth Brush";
    case SCULPT_TOOL_CREASE:
      return "Crease Brush";
    case SCULPT_TOOL_BLOB:
      return "Blob Brush";
    case SCULPT_TOOL_PINCH:
      return "Pinch Brush";
    case SCULPT_TOOL_INFLATE:
      return "Inflate Brush";
    case SCULPT_TOOL_GRAB:
      return "Grab Brush";
    case SCULPT_TOOL_NUDGE:
      return "Nudge Brush";
    case SCULPT_TOOL_THUMB:
      return "Thumb Brush";
    case SCULPT_TOOL_LAYER:
      return "Layer Brush";
    case SCULPT_TOOL_FLATTEN:
      return "Flatten Brush";
    case SCULPT_TOOL_CLAY:
      return "Clay Brush";
    case SCULPT_TOOL_CLAY_STRIPS:
      return "Clay Strips Brush";
    case SCULPT_TOOL_CLAY_THUMB:
      return "Clay Thumb Brush";
    case SCULPT_TOOL_FILL:
      return "Fill Brush";
    case SCULPT_TOOL_SCRAPE:
      return "Scrape Brush";
    case SCULPT_TOOL_SNAKE_HOOK:
      return "Snake Hook Brush";
    case SCULPT_TOOL_ROTATE:
      return "Rotate Brush";
    case SCULPT_TOOL_MASK:
      return "Mask Brush";
    case SCULPT_TOOL_SIMPLIFY:
      return "Simplify Brush";
    case SCULPT_TOOL_DRAW_SHARP:
      return "Draw Sharp Brush";
    case SCULPT_TOOL_ELASTIC_DEFORM:
      return "Elastic Deform Brush";
    case SCULPT_TOOL_POSE:
      return "Pose Brush";
    case SCULPT_TOOL_MULTIPLANE_SCRAPE:
      return "Multi-plane Scrape Brush";
    case SCULPT_TOOL_SLIDE_RELAX:
      return "Slide/Relax Brush";
    case SCULPT_TOOL_BOUNDARY:
      return "Boundary Brush";
    case SCULPT_TOOL_CLOTH:
      return "Cloth Brush";
    case SCULPT_TOOL_DRAW_FACE_SETS:
      return "Draw Face Sets";
    case SCULPT_TOOL_DISPLACEMENT_ERASER:
      return "Multires Displacement Eraser";
    case SCULPT_TOOL_DISPLACEMENT_SMEAR:
      return "Multires Displacement Smear";
    case SCULPT_TOOL_PAINT:
      return "Paint Brush";
    case SCULPT_TOOL_SMEAR:
      return "Smear Brush";
  }

  return "Sculpting";
}

/* Operator for applying a stroke (various attributes including mouse path)
 * using the current brush. */

void SCULPT_cache_free(blender::ed::sculpt_paint::StrokeCache *cache)
{
  using namespace blender::ed::sculpt_paint;
  MEM_SAFE_FREE(cache->dial);
  MEM_SAFE_FREE(cache->surface_smooth_laplacian_disp);
  MEM_SAFE_FREE(cache->layer_displacement_factor);
  MEM_SAFE_FREE(cache->detail_directions);

  if (cache->cloth_sim) {
    cloth::simulation_free(cache->cloth_sim);
  }

  MEM_delete(cache);
}

namespace blender::ed::sculpt_paint {

/* Initialize mirror modifier clipping. */
static void sculpt_init_mirror_clipping(Object &ob, SculptSession &ss)
{
  ss.cache->clip_mirror_mtx = float4x4::identity();

  LISTBASE_FOREACH (ModifierData *, md, &ob.modifiers) {
    if (!(md->type == eModifierType_Mirror && (md->mode & eModifierMode_Realtime))) {
      continue;
    }
    MirrorModifierData *mmd = (MirrorModifierData *)md;

    if (!(mmd->flag & MOD_MIR_CLIPPING)) {
      continue;
    }
    /* Check each axis for mirroring. */
    for (int i = 0; i < 3; i++) {
      if (!(mmd->flag & (MOD_MIR_AXIS_X << i))) {
        continue;
      }
      /* Enable sculpt clipping. */
      ss.cache->flag |= CLIP_X << i;

      /* Update the clip tolerance. */
      if (mmd->tolerance > ss.cache->clip_tolerance[i]) {
        ss.cache->clip_tolerance[i] = mmd->tolerance;
      }

      /* Store matrix for mirror object clipping. */
      if (mmd->mirror_ob) {
        float imtx_mirror_ob[4][4];
        invert_m4_m4(imtx_mirror_ob, mmd->mirror_ob->object_to_world().ptr());
        mul_m4_m4m4(ss.cache->clip_mirror_mtx.ptr(), imtx_mirror_ob, ob.object_to_world().ptr());
      }
    }
  }
}

static void smooth_brush_toggle_on(const bContext *C, Paint *paint, StrokeCache *cache)
{
  Scene *scene = CTX_data_scene(C);
  Brush *cur_brush = paint->brush;

  if (cur_brush->sculpt_tool == SCULPT_TOOL_MASK) {
    cache->saved_mask_brush_tool = cur_brush->mask_tool;
    cur_brush->mask_tool = BRUSH_MASK_SMOOTH;
    return;
  }

  if (ELEM(cur_brush->sculpt_tool,
           SCULPT_TOOL_SLIDE_RELAX,
           SCULPT_TOOL_DRAW_FACE_SETS,
           SCULPT_TOOL_PAINT,
           SCULPT_TOOL_SMEAR))
  {
    /* Do nothing, this tool has its own smooth mode. */
    return;
  }

  /* Switch to the smooth brush if possible. */
  Brush *smooth_brush = BKE_paint_toolslots_brush_get(paint, SCULPT_TOOL_SMOOTH);
  if (!smooth_brush) {
    CLOG_WARN(&LOG, "Switching to the smooth brush not possible, corresponding brush not");
    cache->saved_active_brush_name[0] = '\0';
    return;
  }

  int cur_brush_size = BKE_brush_size_get(scene, cur_brush);

  STRNCPY(cache->saved_active_brush_name, cur_brush->id.name + 2);

  BKE_paint_brush_set(paint, smooth_brush);
  cache->saved_smooth_size = BKE_brush_size_get(scene, smooth_brush);
  BKE_brush_size_set(scene, smooth_brush, cur_brush_size);
  BKE_curvemapping_init(smooth_brush->curve);
}

static void smooth_brush_toggle_off(const bContext *C, Paint *paint, StrokeCache *cache)
{
  Main *bmain = CTX_data_main(C);
  Brush &brush = *BKE_paint_brush(paint);

  if (brush.sculpt_tool == SCULPT_TOOL_MASK) {
    brush.mask_tool = cache->saved_mask_brush_tool;
    return;
  }

  if (ELEM(brush.sculpt_tool,
           SCULPT_TOOL_SLIDE_RELAX,
           SCULPT_TOOL_DRAW_FACE_SETS,
           SCULPT_TOOL_PAINT,
           SCULPT_TOOL_SMEAR))
  {
    /* Do nothing. */
    return;
  }

  /* If saved_active_brush_name is not set, brush was not switched/affected in
   * smooth_brush_toggle_on(). */
  Brush *saved_active_brush = (Brush *)BKE_libblock_find_name(
      bmain, ID_BR, cache->saved_active_brush_name);
  if (saved_active_brush) {
    Scene *scene = CTX_data_scene(C);
    BKE_brush_size_set(scene, &brush, cache->saved_smooth_size);
    BKE_paint_brush_set(paint, saved_active_brush);
  }
}

/* Initialize the stroke cache invariants from operator properties. */
static void sculpt_update_cache_invariants(
    bContext *C, Sculpt &sd, SculptSession &ss, wmOperator *op, const float mval[2])
{
  StrokeCache *cache = MEM_new<StrokeCache>(__func__);
  ToolSettings *tool_settings = CTX_data_tool_settings(C);
  UnifiedPaintSettings *ups = &tool_settings->unified_paint_settings;
  const Brush *brush = BKE_paint_brush_for_read(&sd.paint);
  ViewContext *vc = paint_stroke_view_context(static_cast<PaintStroke *>(op->customdata));
  Object &ob = *CTX_data_active_object(C);
  float mat[3][3];
  float viewDir[3] = {0.0f, 0.0f, 1.0f};
  float max_scale;
  int mode;

  ss.cache = cache;

  /* Set scaling adjustment. */
  max_scale = 0.0f;
  for (int i = 0; i < 3; i++) {
    max_scale = max_ff(max_scale, fabsf(ob.scale[i]));
  }
  cache->scale[0] = max_scale / ob.scale[0];
  cache->scale[1] = max_scale / ob.scale[1];
  cache->scale[2] = max_scale / ob.scale[2];

  cache->plane_trim_squared = brush->plane_trim * brush->plane_trim;

  cache->flag = 0;

  sculpt_init_mirror_clipping(ob, ss);

  /* Initial mouse location. */
  if (mval) {
    copy_v2_v2(cache->initial_mouse, mval);
  }
  else {
    zero_v2(cache->initial_mouse);
  }

  copy_v3_v3(cache->initial_location, ss.cursor_location);
  copy_v3_v3(cache->true_initial_location, ss.cursor_location);

  copy_v3_v3(cache->initial_normal, ss.cursor_normal);
  copy_v3_v3(cache->true_initial_normal, ss.cursor_normal);

  mode = RNA_enum_get(op->ptr, "mode");
  cache->invert = mode == BRUSH_STROKE_INVERT;
  cache->alt_smooth = mode == BRUSH_STROKE_SMOOTH;
  cache->normal_weight = brush->normal_weight;

  /* Interpret invert as following normal, for grab brushes. */
  if (SCULPT_TOOL_HAS_NORMAL_WEIGHT(brush->sculpt_tool)) {
    if (cache->invert) {
      cache->invert = false;
      cache->normal_weight = (cache->normal_weight == 0.0f);
    }
  }

  /* Not very nice, but with current events system implementation
   * we can't handle brush appearance inversion hotkey separately (sergey). */
  if (cache->invert) {
    ups->draw_inverted = true;
  }
  else {
    ups->draw_inverted = false;
  }

  /* Alt-Smooth. */
  if (cache->alt_smooth) {
    smooth_brush_toggle_on(C, &sd.paint, cache);
    /* Refresh the brush pointer in case we switched brush in the toggle function. */
    brush = BKE_paint_brush(&sd.paint);
  }

  copy_v2_v2(cache->mouse, cache->initial_mouse);
  copy_v2_v2(cache->mouse_event, cache->initial_mouse);
  copy_v2_v2(ups->tex_mouse, cache->initial_mouse);

  /* Truly temporary data that isn't stored in properties. */
  cache->vc = vc;
  cache->brush = brush;

  /* Cache projection matrix. */
  cache->projection_mat = ED_view3d_ob_project_mat_get(cache->vc->rv3d, &ob);

  invert_m4_m4(ob.runtime->world_to_object.ptr(), ob.object_to_world().ptr());
  copy_m3_m4(mat, cache->vc->rv3d->viewinv);
  mul_m3_v3(mat, viewDir);
  copy_m3_m4(mat, ob.world_to_object().ptr());
  mul_m3_v3(mat, viewDir);
  normalize_v3_v3(cache->true_view_normal, viewDir);

  cache->supports_gravity = (!ELEM(brush->sculpt_tool,
                                   SCULPT_TOOL_MASK,
                                   SCULPT_TOOL_SMOOTH,
                                   SCULPT_TOOL_SIMPLIFY,
                                   SCULPT_TOOL_DISPLACEMENT_SMEAR,
                                   SCULPT_TOOL_DISPLACEMENT_ERASER) &&
                             (sd.gravity_factor > 0.0f));
  /* Get gravity vector in world space. */
  if (cache->supports_gravity) {
    if (sd.gravity_object) {
      Object *gravity_object = sd.gravity_object;

      copy_v3_v3(cache->true_gravity_direction, gravity_object->object_to_world().ptr()[2]);
    }
    else {
      cache->true_gravity_direction[0] = cache->true_gravity_direction[1] = 0.0f;
      cache->true_gravity_direction[2] = 1.0f;
    }

    /* Transform to sculpted object space. */
    mul_m3_v3(mat, cache->true_gravity_direction);
    normalize_v3(cache->true_gravity_direction);
  }

  cache->accum = true;

  /* Make copies of the mesh vertex locations and normals for some tools. */
  if (brush->flag & BRUSH_ANCHORED) {
    cache->accum = false;
  }

  /* Draw sharp does not need the original coordinates to produce the accumulate effect, so it
   * should work the opposite way. */
  if (brush->sculpt_tool == SCULPT_TOOL_DRAW_SHARP) {
    cache->accum = false;
  }

  if (SCULPT_TOOL_HAS_ACCUMULATE(brush->sculpt_tool)) {
    if (!(brush->flag & BRUSH_ACCUMULATE)) {
      cache->accum = false;
      if (brush->sculpt_tool == SCULPT_TOOL_DRAW_SHARP) {
        cache->accum = true;
      }
    }
  }

  /* Original coordinates require the sculpt undo system, which isn't used
   * for image brushes. It's also not necessary, just disable it. */
  if (brush && brush->sculpt_tool == SCULPT_TOOL_PAINT &&
      SCULPT_use_image_paint_brush(tool_settings->paint_mode, ob))
  {
    cache->accum = true;
  }

  cache->first_time = true;

#define PIXEL_INPUT_THRESHHOLD 5
  if (brush->sculpt_tool == SCULPT_TOOL_ROTATE) {
    cache->dial = BLI_dial_init(cache->initial_mouse, PIXEL_INPUT_THRESHHOLD);
  }

#undef PIXEL_INPUT_THRESHHOLD
}

static float sculpt_brush_dynamic_size_get(const Brush &brush,
                                           const StrokeCache &cache,
                                           float initial_size)
{
  switch (brush.sculpt_tool) {
    case SCULPT_TOOL_CLAY:
      return max_ff(initial_size * 0.20f, initial_size * pow3f(cache.pressure));
    case SCULPT_TOOL_CLAY_STRIPS:
      return max_ff(initial_size * 0.30f, initial_size * powf(cache.pressure, 1.5f));
    case SCULPT_TOOL_CLAY_THUMB: {
      float clay_stabilized_pressure = SCULPT_clay_thumb_get_stabilized_pressure(cache);
      return initial_size * clay_stabilized_pressure;
    }
    default:
      return initial_size * cache.pressure;
  }
}

/* In these brushes the grab delta is calculated always from the initial stroke location, which is
 * generally used to create grab deformations. */
static bool sculpt_needs_delta_from_anchored_origin(const Brush &brush)
{
  if (brush.sculpt_tool == SCULPT_TOOL_SMEAR && (brush.flag & BRUSH_ANCHORED)) {
    return true;
  }

  if (ELEM(brush.sculpt_tool,
           SCULPT_TOOL_GRAB,
           SCULPT_TOOL_POSE,
           SCULPT_TOOL_BOUNDARY,
           SCULPT_TOOL_THUMB,
           SCULPT_TOOL_ELASTIC_DEFORM))
  {
    return true;
  }
  if (brush.sculpt_tool == SCULPT_TOOL_CLOTH && brush.cloth_deform_type == BRUSH_CLOTH_DEFORM_GRAB)
  {
    return true;
  }
  return false;
}

/* In these brushes the grab delta is calculated from the previous stroke location, which is used
 * to calculate to orientate the brush tip and deformation towards the stroke direction. */
static bool sculpt_needs_delta_for_tip_orientation(const Brush &brush)
{
  if (brush.sculpt_tool == SCULPT_TOOL_CLOTH) {
    return brush.cloth_deform_type != BRUSH_CLOTH_DEFORM_GRAB;
  }
  return ELEM(brush.sculpt_tool,
              SCULPT_TOOL_CLAY_STRIPS,
              SCULPT_TOOL_PINCH,
              SCULPT_TOOL_MULTIPLANE_SCRAPE,
              SCULPT_TOOL_CLAY_THUMB,
              SCULPT_TOOL_NUDGE,
              SCULPT_TOOL_SNAKE_HOOK);
}

static void sculpt_update_brush_delta(UnifiedPaintSettings &ups, Object &ob, const Brush &brush)
{
  SculptSession &ss = *ob.sculpt;
  StrokeCache *cache = ss.cache;
  const float mval[2] = {
      cache->mouse_event[0],
      cache->mouse_event[1],
  };
  int tool = brush.sculpt_tool;

  if (!ELEM(tool,
            SCULPT_TOOL_PAINT,
            SCULPT_TOOL_GRAB,
            SCULPT_TOOL_ELASTIC_DEFORM,
            SCULPT_TOOL_CLOTH,
            SCULPT_TOOL_NUDGE,
            SCULPT_TOOL_CLAY_STRIPS,
            SCULPT_TOOL_PINCH,
            SCULPT_TOOL_MULTIPLANE_SCRAPE,
            SCULPT_TOOL_CLAY_THUMB,
            SCULPT_TOOL_SNAKE_HOOK,
            SCULPT_TOOL_POSE,
            SCULPT_TOOL_BOUNDARY,
            SCULPT_TOOL_SMEAR,
            SCULPT_TOOL_THUMB) &&
      !sculpt_brush_use_topology_rake(ss, brush))
  {
    return;
  }
  float grab_location[3], imat[4][4], delta[3], loc[3];

  if (SCULPT_stroke_is_first_brush_step_of_symmetry_pass(*ss.cache)) {
    if (tool == SCULPT_TOOL_GRAB && brush.flag & BRUSH_GRAB_ACTIVE_VERTEX) {
      copy_v3_v3(cache->orig_grab_location,
                 SCULPT_vertex_co_for_grab_active_get(ss, SCULPT_active_vertex_get(ss)));
    }
    else {
      copy_v3_v3(cache->orig_grab_location, cache->true_location);
    }
  }
  else if (tool == SCULPT_TOOL_SNAKE_HOOK ||
           (tool == SCULPT_TOOL_CLOTH && brush.cloth_deform_type == BRUSH_CLOTH_DEFORM_SNAKE_HOOK))
  {
    add_v3_v3(cache->true_location, cache->grab_delta);
  }

  /* Compute 3d coordinate at same z from original location + mval. */
  mul_v3_m4v3(loc, ob.object_to_world().ptr(), cache->orig_grab_location);
  ED_view3d_win_to_3d(cache->vc->v3d, cache->vc->region, loc, mval, grab_location);

  /* Compute delta to move verts by. */
  if (!SCULPT_stroke_is_first_brush_step_of_symmetry_pass(*ss.cache)) {
    if (sculpt_needs_delta_from_anchored_origin(brush)) {
      sub_v3_v3v3(delta, grab_location, cache->old_grab_location);
      invert_m4_m4(imat, ob.object_to_world().ptr());
      mul_mat3_m4_v3(imat, delta);
      add_v3_v3(cache->grab_delta, delta);
    }
    else if (sculpt_needs_delta_for_tip_orientation(brush)) {
      if (brush.flag & BRUSH_ANCHORED) {
        float orig[3];
        mul_v3_m4v3(orig, ob.object_to_world().ptr(), cache->orig_grab_location);
        sub_v3_v3v3(cache->grab_delta, grab_location, orig);
      }
      else {
        sub_v3_v3v3(cache->grab_delta, grab_location, cache->old_grab_location);
      }
      invert_m4_m4(imat, ob.object_to_world().ptr());
      mul_mat3_m4_v3(imat, cache->grab_delta);
    }
    else {
      /* Use for 'Brush.topology_rake_factor'. */
      sub_v3_v3v3(cache->grab_delta, grab_location, cache->old_grab_location);
    }
  }
  else {
    zero_v3(cache->grab_delta);
  }

  if (brush.falloff_shape == PAINT_FALLOFF_SHAPE_TUBE) {
    project_plane_v3_v3v3(cache->grab_delta, cache->grab_delta, ss.cache->true_view_normal);
  }

  copy_v3_v3(cache->old_grab_location, grab_location);

  if (tool == SCULPT_TOOL_GRAB) {
    if (brush.flag & BRUSH_GRAB_ACTIVE_VERTEX) {
      copy_v3_v3(cache->anchored_location, cache->orig_grab_location);
    }
    else {
      copy_v3_v3(cache->anchored_location, cache->true_location);
    }
  }
  else if (tool == SCULPT_TOOL_ELASTIC_DEFORM || cloth::is_cloth_deform_brush(brush)) {
    copy_v3_v3(cache->anchored_location, cache->true_location);
  }
  else if (tool == SCULPT_TOOL_THUMB) {
    copy_v3_v3(cache->anchored_location, cache->orig_grab_location);
  }

  if (sculpt_needs_delta_from_anchored_origin(brush)) {
    /* Location stays the same for finding vertices in brush radius. */
    copy_v3_v3(cache->true_location, cache->orig_grab_location);

    ups.draw_anchored = true;
    copy_v2_v2(ups.anchored_initial_mouse, cache->initial_mouse);
    ups.anchored_size = ups.pixel_radius;
  }

  /* Handle 'rake' */
  cache->is_rake_rotation_valid = false;

  invert_m4_m4(imat, ob.object_to_world().ptr());
  mul_mat3_m4_v3(imat, grab_location);

  if (SCULPT_stroke_is_first_brush_step_of_symmetry_pass(*ss.cache)) {
    copy_v3_v3(cache->rake_data.follow_co, grab_location);
  }

  if (!sculpt_brush_needs_rake_rotation(brush)) {
    return;
  }
  cache->rake_data.follow_dist = cache->radius * SCULPT_RAKE_BRUSH_FACTOR;

  if (!is_zero_v3(cache->grab_delta)) {
    const float eps = 0.00001f;

    float v1[3], v2[3];

    copy_v3_v3(v1, cache->rake_data.follow_co);
    copy_v3_v3(v2, cache->rake_data.follow_co);
    sub_v3_v3(v2, cache->grab_delta);

    sub_v3_v3(v1, grab_location);
    sub_v3_v3(v2, grab_location);

    if ((normalize_v3(v2) > eps) && (normalize_v3(v1) > eps) && (len_squared_v3v3(v1, v2) > eps)) {
      const float rake_dist_sq = len_squared_v3v3(cache->rake_data.follow_co, grab_location);
      const float rake_fade = (rake_dist_sq > square_f(cache->rake_data.follow_dist)) ?
                                  1.0f :
                                  sqrtf(rake_dist_sq) / cache->rake_data.follow_dist;

      float axis[3], angle;
      float tquat[4];

      rotation_between_vecs_to_quat(tquat, v1, v2);

      /* Use axis-angle to scale rotation since the factor may be above 1. */
      quat_to_axis_angle(axis, &angle, tquat);
      normalize_v3(axis);

      angle *= brush.rake_factor * rake_fade;
      axis_angle_normalized_to_quat(cache->rake_rotation, axis, angle);
      cache->is_rake_rotation_valid = true;
    }
  }
  sculpt_rake_data_update(&cache->rake_data, grab_location);
}

static void sculpt_update_cache_paint_variants(StrokeCache &cache, const Brush &brush)
{
  cache.paint_brush.hardness = brush.hardness;
  if (brush.paint_flags & BRUSH_PAINT_HARDNESS_PRESSURE) {
    cache.paint_brush.hardness *= brush.paint_flags & BRUSH_PAINT_HARDNESS_PRESSURE_INVERT ?
                                      1.0f - cache.pressure :
                                      cache.pressure;
  }

  cache.paint_brush.flow = brush.flow;
  if (brush.paint_flags & BRUSH_PAINT_FLOW_PRESSURE) {
    cache.paint_brush.flow *= brush.paint_flags & BRUSH_PAINT_FLOW_PRESSURE_INVERT ?
                                  1.0f - cache.pressure :
                                  cache.pressure;
  }

  cache.paint_brush.wet_mix = brush.wet_mix;
  if (brush.paint_flags & BRUSH_PAINT_WET_MIX_PRESSURE) {
    cache.paint_brush.wet_mix *= brush.paint_flags & BRUSH_PAINT_WET_MIX_PRESSURE_INVERT ?
                                     1.0f - cache.pressure :
                                     cache.pressure;

    /* This makes wet mix more sensible in higher values, which allows to create brushes that have
     * a wider pressure range were they only blend colors without applying too much of the brush
     * color. */
    cache.paint_brush.wet_mix = 1.0f - pow2f(1.0f - cache.paint_brush.wet_mix);
  }

  cache.paint_brush.wet_persistence = brush.wet_persistence;
  if (brush.paint_flags & BRUSH_PAINT_WET_PERSISTENCE_PRESSURE) {
    cache.paint_brush.wet_persistence = brush.paint_flags &
                                                BRUSH_PAINT_WET_PERSISTENCE_PRESSURE_INVERT ?
                                            1.0f - cache.pressure :
                                            cache.pressure;
  }

  cache.paint_brush.density = brush.density;
  if (brush.paint_flags & BRUSH_PAINT_DENSITY_PRESSURE) {
    cache.paint_brush.density = brush.paint_flags & BRUSH_PAINT_DENSITY_PRESSURE_INVERT ?
                                    1.0f - cache.pressure :
                                    cache.pressure;
  }
}

/* Initialize the stroke cache variants from operator properties. */
static void sculpt_update_cache_variants(bContext *C, Sculpt &sd, Object &ob, PointerRNA *ptr)
{
  Scene &scene = *CTX_data_scene(C);
  UnifiedPaintSettings &ups = scene.toolsettings->unified_paint_settings;
  SculptSession &ss = *ob.sculpt;
  StrokeCache &cache = *ss.cache;
  Brush &brush = *BKE_paint_brush(&sd.paint);

  if (SCULPT_stroke_is_first_brush_step_of_symmetry_pass(cache) ||
      !((brush.flag & BRUSH_ANCHORED) || (brush.sculpt_tool == SCULPT_TOOL_SNAKE_HOOK) ||
        (brush.sculpt_tool == SCULPT_TOOL_ROTATE) || cloth::is_cloth_deform_brush(brush)))
  {
    RNA_float_get_array(ptr, "location", cache.true_location);
  }

  cache.pen_flip = RNA_boolean_get(ptr, "pen_flip");
  RNA_float_get_array(ptr, "mouse", cache.mouse);
  RNA_float_get_array(ptr, "mouse_event", cache.mouse_event);

  /* XXX: Use pressure value from first brush step for brushes which don't support strokes (grab,
   * thumb). They depends on initial state and brush coord/pressure/etc.
   * It's more an events design issue, which doesn't split coordinate/pressure/angle changing
   * events. We should avoid this after events system re-design. */
  if (paint_supports_dynamic_size(brush, PaintMode::Sculpt) || cache.first_time) {
    cache.pressure = RNA_float_get(ptr, "pressure");
  }

  cache.x_tilt = RNA_float_get(ptr, "x_tilt");
  cache.y_tilt = RNA_float_get(ptr, "y_tilt");

  /* Truly temporary data that isn't stored in properties. */
  if (SCULPT_stroke_is_first_brush_step_of_symmetry_pass(*ss.cache)) {
    cache.initial_radius = sculpt_calc_radius(*cache.vc, brush, scene, cache.true_location);

    if (!BKE_brush_use_locked_size(&scene, &brush)) {
      BKE_brush_unprojected_radius_set(&scene, &brush, cache.initial_radius);
    }
  }

  /* Clay stabilized pressure. */
  if (brush.sculpt_tool == SCULPT_TOOL_CLAY_THUMB) {
    if (SCULPT_stroke_is_first_brush_step_of_symmetry_pass(*ss.cache)) {
      for (int i = 0; i < SCULPT_CLAY_STABILIZER_LEN; i++) {
        ss.cache->clay_pressure_stabilizer[i] = 0.0f;
      }
      ss.cache->clay_pressure_stabilizer_index = 0;
    }
    else {
      cache.clay_pressure_stabilizer[cache.clay_pressure_stabilizer_index] = cache.pressure;
      cache.clay_pressure_stabilizer_index += 1;
      if (cache.clay_pressure_stabilizer_index >= SCULPT_CLAY_STABILIZER_LEN) {
        cache.clay_pressure_stabilizer_index = 0;
      }
    }
  }

  if (BKE_brush_use_size_pressure(&brush) && paint_supports_dynamic_size(brush, PaintMode::Sculpt))
  {
    cache.radius = sculpt_brush_dynamic_size_get(brush, cache, cache.initial_radius);
    cache.dyntopo_pixel_radius = sculpt_brush_dynamic_size_get(
        brush, cache, ups.initial_pixel_radius);
  }
  else {
    cache.radius = cache.initial_radius;
    cache.dyntopo_pixel_radius = ups.initial_pixel_radius;
  }

  sculpt_update_cache_paint_variants(cache, brush);

  cache.radius_squared = cache.radius * cache.radius;

  if (brush.flag & BRUSH_ANCHORED) {
    /* True location has been calculated as part of the stroke system already here. */
    if (brush.flag & BRUSH_EDGE_TO_EDGE) {
      RNA_float_get_array(ptr, "location", cache.true_location);
    }

    cache.radius = paint_calc_object_space_radius(
        *cache.vc, cache.true_location, ups.pixel_radius);
    cache.radius_squared = cache.radius * cache.radius;

    copy_v3_v3(cache.anchored_location, cache.true_location);
  }

  sculpt_update_brush_delta(ups, ob, brush);

  if (brush.sculpt_tool == SCULPT_TOOL_ROTATE) {
    cache.vertex_rotation = -BLI_dial_angle(cache.dial, cache.mouse) * cache.bstrength;

    ups.draw_anchored = true;
    copy_v2_v2(ups.anchored_initial_mouse, cache.initial_mouse);
    copy_v3_v3(cache.anchored_location, cache.true_location);
    ups.anchored_size = ups.pixel_radius;
  }

  cache.special_rotation = ups.brush_rotation;

  cache.iteration_count++;
}

/* Returns true if any of the smoothing modes are active (currently
 * one of smooth brush, autosmooth, mask smooth, or shift-key
 * smooth). */
static bool sculpt_needs_connectivity_info(const Sculpt &sd,
                                           const Brush &brush,
                                           const SculptSession &ss,
                                           int stroke_mode)
{
  if (ss.pbvh && auto_mask::is_enabled(sd, &ss, &brush)) {
    return true;
  }
  return ((stroke_mode == BRUSH_STROKE_SMOOTH) || (ss.cache && ss.cache->alt_smooth) ||
          (brush.sculpt_tool == SCULPT_TOOL_SMOOTH) || (brush.autosmooth_factor > 0) ||
          ((brush.sculpt_tool == SCULPT_TOOL_MASK) && (brush.mask_tool == BRUSH_MASK_SMOOTH)) ||
          (brush.sculpt_tool == SCULPT_TOOL_POSE) || (brush.sculpt_tool == SCULPT_TOOL_BOUNDARY) ||
          (brush.sculpt_tool == SCULPT_TOOL_SLIDE_RELAX) ||
          SCULPT_tool_is_paint(brush.sculpt_tool) || (brush.sculpt_tool == SCULPT_TOOL_CLOTH) ||
          (brush.sculpt_tool == SCULPT_TOOL_SMEAR) ||
          (brush.sculpt_tool == SCULPT_TOOL_DRAW_FACE_SETS) ||
          (brush.sculpt_tool == SCULPT_TOOL_DISPLACEMENT_SMEAR) ||
          (brush.sculpt_tool == SCULPT_TOOL_PAINT));
}

}  // namespace blender::ed::sculpt_paint

void SCULPT_stroke_modifiers_check(const bContext *C, Object &ob, const Brush &brush)
{
  using namespace blender::ed::sculpt_paint;
  SculptSession &ss = *ob.sculpt;
  RegionView3D *rv3d = CTX_wm_region_view3d(C);
  const Sculpt &sd = *CTX_data_tool_settings(C)->sculpt;

  bool need_pmap = sculpt_needs_connectivity_info(sd, brush, ss, 0);
  if (ss.shapekey_active || ss.deform_modifiers_active ||
      (!BKE_sculptsession_use_pbvh_draw(&ob, rv3d) && need_pmap))
  {
    Depsgraph *depsgraph = CTX_data_depsgraph_pointer(C);
    BKE_sculpt_update_object_for_edit(depsgraph, &ob, SCULPT_tool_is_paint(brush.sculpt_tool));
  }
}

static void sculpt_raycast_cb(PBVHNode &node, SculptRaycastData &srd, float *tmin)
{
  using namespace blender;
  using namespace blender::ed::sculpt_paint;
  if (BKE_pbvh_node_get_tmin(&node) >= *tmin) {
    return;
  }
  const float(*origco)[3] = nullptr;
  bool use_origco = false;

  if (srd.original && srd.ss->cache) {
    if (BKE_pbvh_type(*srd.ss->pbvh) == PBVH_BMESH) {
      use_origco = true;
    }
    else {
      /* Intersect with coordinates from before we started stroke. */
      const undo::Node *unode = undo::get_node(&node, undo::Type::Position);
      origco = (unode) ? reinterpret_cast<const float(*)[3]>(unode->position.data()) : nullptr;
      use_origco = origco ? true : false;
    }
  }

  if (bke::pbvh::raycast_node(*srd.ss->pbvh,
                              &node,
                              origco,
                              use_origco,
                              srd.corner_verts,
                              srd.corner_tris,
                              srd.corner_tri_faces,
                              srd.hide_poly,
                              srd.ray_start,
                              srd.ray_normal,
                              &srd.isect_precalc,
                              &srd.depth,
                              &srd.active_vertex,
                              &srd.active_face_grid_index,
                              srd.face_normal))
  {
    srd.hit = true;
    *tmin = srd.depth;
  }
}

static void sculpt_find_nearest_to_ray_cb(PBVHNode &node,
                                          SculptFindNearestToRayData &srd,
                                          float *tmin)
{
  using namespace blender;
  using namespace blender::ed::sculpt_paint;
  if (BKE_pbvh_node_get_tmin(&node) >= *tmin) {
    return;
  }
  const float(*origco)[3] = nullptr;
  bool use_origco = false;

  if (srd.original && srd.ss->cache) {
    if (BKE_pbvh_type(*srd.ss->pbvh) == PBVH_BMESH) {
      use_origco = true;
    }
    else {
      /* Intersect with coordinates from before we started stroke. */
      const undo::Node *unode = undo::get_node(&node, undo::Type::Position);
      origco = (unode) ? reinterpret_cast<const float(*)[3]>(unode->position.data()) : nullptr;
      use_origco = origco ? true : false;
    }
  }

  if (bke::pbvh::find_nearest_to_ray_node(*srd.ss->pbvh,
                                          &node,
                                          origco,
                                          use_origco,
                                          srd.corner_verts,
                                          srd.corner_tris,
                                          srd.corner_tri_faces,
                                          srd.hide_poly,
                                          srd.ray_start,
                                          srd.ray_normal,
                                          &srd.depth,
                                          &srd.dist_sq_to_ray))
  {
    srd.hit = true;
    *tmin = srd.dist_sq_to_ray;
  }
}

float SCULPT_raycast_init(ViewContext *vc,
                          const float mval[2],
                          float ray_start[3],
                          float ray_end[3],
                          float ray_normal[3],
                          bool original)
{
  using namespace blender;
  float obimat[4][4];
  float dist;
  Object &ob = *vc->obact;
  RegionView3D *rv3d = vc->rv3d;
  View3D *v3d = vc->v3d;

  /* TODO: what if the segment is totally clipped? (return == 0). */
  ED_view3d_win_to_segment_clipped(
      vc->depsgraph, vc->region, vc->v3d, mval, ray_start, ray_end, true);

  invert_m4_m4(obimat, ob.object_to_world().ptr());
  mul_m4_v3(obimat, ray_start);
  mul_m4_v3(obimat, ray_end);

  sub_v3_v3v3(ray_normal, ray_end, ray_start);
  dist = normalize_v3(ray_normal);

  /* If the ray is clipped, don't adjust its start/end. */
  if ((rv3d->is_persp == false) && !RV3D_CLIPPING_ENABLED(v3d, rv3d)) {
    /* Get the view origin without the addition
     * of -ray_normal * clip_start that
     * ED_view3d_win_to_segment_clipped gave us.
     * This is necessary to avoid floating point overflow.
     */
    ED_view3d_win_to_origin(vc->region, mval, ray_start);
    mul_m4_v3(obimat, ray_start);

    bke::pbvh::clip_ray_ortho(*ob.sculpt->pbvh, original, ray_start, ray_end, ray_normal);

    dist = len_v3v3(ray_start, ray_end);
  }

  return dist;
}

bool SCULPT_cursor_geometry_info_update(bContext *C,
                                        SculptCursorGeometryInfo *out,
                                        const float mval[2],
                                        bool use_sampled_normal)
{
  using namespace blender;
  using namespace blender::ed::sculpt_paint;
  Depsgraph *depsgraph = CTX_data_depsgraph_pointer(C);
  Scene *scene = CTX_data_scene(C);
  const Brush &brush = *BKE_paint_brush_for_read(BKE_paint_get_active_from_context(C));
  float ray_start[3], ray_end[3], ray_normal[3], depth, face_normal[3], mat[3][3];
  float viewDir[3] = {0.0f, 0.0f, 1.0f};
  bool original = false;

  ViewContext vc = ED_view3d_viewcontext_init(C, depsgraph);

  Object &ob = *vc.obact;
  SculptSession &ss = *ob.sculpt;

  const View3D *v3d = CTX_wm_view3d(C);
  const Base *base = CTX_data_active_base(C);

  if (!ss.pbvh || !vc.rv3d || !BKE_base_is_visible(v3d, base)) {
    zero_v3(out->location);
    zero_v3(out->normal);
    zero_v3(out->active_vertex_co);
    return false;
  }

  /* PBVH raycast to get active vertex and face normal. */
  depth = SCULPT_raycast_init(&vc, mval, ray_start, ray_end, ray_normal, original);
  SCULPT_stroke_modifiers_check(C, ob, brush);

  SculptRaycastData srd{};
  srd.original = original;
  srd.ss = ob.sculpt;
  srd.hit = false;
  if (BKE_pbvh_type(*ss.pbvh) == PBVH_FACES) {
    const Mesh &mesh = *static_cast<const Mesh *>(ob.data);
    srd.corner_verts = mesh.corner_verts();
    srd.corner_tris = mesh.corner_tris();
    srd.corner_tri_faces = mesh.corner_tri_faces();
    const bke::AttributeAccessor attributes = mesh.attributes();
    srd.hide_poly = *attributes.lookup<bool>(".hide_poly", bke::AttrDomain::Face);
  }
  srd.ray_start = ray_start;
  srd.ray_normal = ray_normal;
  srd.depth = depth;
  srd.face_normal = face_normal;

  isect_ray_tri_watertight_v3_precalc(&srd.isect_precalc, ray_normal);
  bke::pbvh::raycast(
      *ss.pbvh,
      [&](PBVHNode &node, float *tmin) { sculpt_raycast_cb(node, srd, tmin); },
      ray_start,
      ray_normal,
      srd.original);

  /* Cursor is not over the mesh, return default values. */
  if (!srd.hit) {
    zero_v3(out->location);
    zero_v3(out->normal);
    zero_v3(out->active_vertex_co);
    return false;
  }

  /* Update the active vertex of the SculptSession. */
  ss.active_vertex = srd.active_vertex;
  SCULPT_vertex_random_access_ensure(ss);
  copy_v3_v3(out->active_vertex_co, SCULPT_active_vertex_co_get(ss));

  switch (BKE_pbvh_type(*ss.pbvh)) {
    case PBVH_FACES:
      ss.active_face_index = srd.active_face_grid_index;
      ss.active_grid_index = 0;
      break;
    case PBVH_GRIDS:
      ss.active_face_index = 0;
      ss.active_grid_index = srd.active_face_grid_index;
      break;
    case PBVH_BMESH:
      ss.active_face_index = 0;
      ss.active_grid_index = 0;
      break;
  }

  copy_v3_v3(out->location, ray_normal);
  mul_v3_fl(out->location, srd.depth);
  add_v3_v3(out->location, ray_start);

  /* Option to return the face normal directly for performance o accuracy reasons. */
  if (!use_sampled_normal) {
    copy_v3_v3(out->normal, srd.face_normal);
    return srd.hit;
  }

  /* Sampled normal calculation. */
  float radius;

  /* Update cursor data in SculptSession. */
  invert_m4_m4(ob.runtime->world_to_object.ptr(), ob.object_to_world().ptr());
  copy_m3_m4(mat, vc.rv3d->viewinv);
  mul_m3_v3(mat, viewDir);
  copy_m3_m4(mat, ob.world_to_object().ptr());
  mul_m3_v3(mat, viewDir);
  normalize_v3_v3(ss.cursor_view_normal, viewDir);
  copy_v3_v3(ss.cursor_normal, srd.face_normal);
  copy_v3_v3(ss.cursor_location, out->location);
  ss.rv3d = vc.rv3d;
  ss.v3d = vc.v3d;

  if (!BKE_brush_use_locked_size(scene, &brush)) {
    radius = paint_calc_object_space_radius(vc, out->location, BKE_brush_size_get(scene, &brush));
  }
  else {
    radius = BKE_brush_unprojected_radius_get(scene, &brush);
  }
  ss.cursor_radius = radius;

  Vector<PBVHNode *> nodes = sculpt_pbvh_gather_cursor_update(ob, original);

  /* In case there are no nodes under the cursor, return the face normal. */
  if (nodes.is_empty()) {
    copy_v3_v3(out->normal, srd.face_normal);
    return true;
  }

  /* Calculate the sampled normal. */
  if (const std::optional<float3> sampled_normal = calc_area_normal(brush, ob, nodes)) {
    copy_v3_v3(out->normal, *sampled_normal);
    copy_v3_v3(ss.cursor_sampled_normal, *sampled_normal);
  }
  else {
    /* Use face normal when there are no vertices to sample inside the cursor radius. */
    copy_v3_v3(out->normal, srd.face_normal);
  }
  return true;
}

bool SCULPT_stroke_get_location(bContext *C,
                                float out[3],
                                const float mval[2],
                                bool force_original)
{
  const Brush *brush = BKE_paint_brush(BKE_paint_get_active_from_context(C));
  bool check_closest = brush->falloff_shape == PAINT_FALLOFF_SHAPE_TUBE;

  return SCULPT_stroke_get_location_ex(C, out, mval, force_original, check_closest, true);
}

bool SCULPT_stroke_get_location_ex(bContext *C,
                                   float out[3],
                                   const float mval[2],
                                   bool force_original,
                                   bool check_closest,
                                   bool limit_closest_radius)
{
  using namespace blender;
  using namespace blender::ed::sculpt_paint;
  Depsgraph *depsgraph = CTX_data_depsgraph_pointer(C);
  float ray_start[3], ray_end[3], ray_normal[3], depth, face_normal[3];

  ViewContext vc = ED_view3d_viewcontext_init(C, depsgraph);

  Object &ob = *vc.obact;

  SculptSession &ss = *ob.sculpt;
  StrokeCache *cache = ss.cache;
  bool original = force_original || ((cache) ? !cache->accum : false);

  const Brush &brush = *BKE_paint_brush(BKE_paint_get_active_from_context(C));

  SCULPT_stroke_modifiers_check(C, ob, brush);

  depth = SCULPT_raycast_init(&vc, mval, ray_start, ray_end, ray_normal, original);

  if (BKE_pbvh_type(*ss.pbvh) == PBVH_BMESH) {
    BM_mesh_elem_table_ensure(ss.bm, BM_VERT);
    BM_mesh_elem_index_ensure(ss.bm, BM_VERT);
  }

  bool hit = false;
  {
    SculptRaycastData srd;
    srd.ss = ob.sculpt;
    srd.ray_start = ray_start;
    srd.ray_normal = ray_normal;
    srd.hit = false;
    if (BKE_pbvh_type(*ss.pbvh) == PBVH_FACES) {
      const Mesh &mesh = *static_cast<const Mesh *>(ob.data);
      srd.corner_verts = mesh.corner_verts();
      srd.corner_tris = mesh.corner_tris();
      srd.corner_tri_faces = mesh.corner_tri_faces();
      const bke::AttributeAccessor attributes = mesh.attributes();
      srd.hide_poly = *attributes.lookup<bool>(".hide_poly", bke::AttrDomain::Face);
    }
    srd.depth = depth;
    srd.original = original;
    srd.face_normal = face_normal;
    isect_ray_tri_watertight_v3_precalc(&srd.isect_precalc, ray_normal);

    bke::pbvh::raycast(
        *ss.pbvh,
        [&](PBVHNode &node, float *tmin) { sculpt_raycast_cb(node, srd, tmin); },
        ray_start,
        ray_normal,
        srd.original);
    if (srd.hit) {
      hit = true;
      copy_v3_v3(out, ray_normal);
      mul_v3_fl(out, srd.depth);
      add_v3_v3(out, ray_start);
    }
  }

  if (hit || !check_closest) {
    return hit;
  }

  SculptFindNearestToRayData srd{};
  srd.original = original;
  srd.ss = ob.sculpt;
  srd.hit = false;
  if (BKE_pbvh_type(*ss.pbvh) == PBVH_FACES) {
    const Mesh &mesh = *static_cast<const Mesh *>(ob.data);
    srd.corner_verts = mesh.corner_verts();
    srd.corner_tris = mesh.corner_tris();
    srd.corner_tri_faces = mesh.corner_tri_faces();
    const bke::AttributeAccessor attributes = mesh.attributes();
    srd.hide_poly = *attributes.lookup<bool>(".hide_poly", bke::AttrDomain::Face);
  }
  srd.ray_start = ray_start;
  srd.ray_normal = ray_normal;
  srd.depth = FLT_MAX;
  srd.dist_sq_to_ray = FLT_MAX;

  bke::pbvh::find_nearest_to_ray(
      *ss.pbvh,
      [&](PBVHNode &node, float *tmin) { sculpt_find_nearest_to_ray_cb(node, srd, tmin); },
      ray_start,
      ray_normal,
      srd.original);
  if (srd.hit && srd.dist_sq_to_ray) {
    hit = true;
    copy_v3_v3(out, ray_normal);
    mul_v3_fl(out, srd.depth);
    add_v3_v3(out, ray_start);
  }

  float closest_radius_sq = FLT_MAX;
  if (limit_closest_radius) {
    closest_radius_sq = sculpt_calc_radius(vc, brush, *CTX_data_scene(C), out);
    closest_radius_sq *= closest_radius_sq;
  }

  return hit && srd.dist_sq_to_ray < closest_radius_sq;
}

static void sculpt_brush_init_tex(const Sculpt &sd, SculptSession &ss)
{
  const Brush *brush = BKE_paint_brush_for_read(&sd.paint);
  const MTex *mask_tex = BKE_brush_mask_texture_get(brush, OB_MODE_SCULPT);

  /* Init mtex nodes. */
  if (mask_tex->tex && mask_tex->tex->nodetree) {
    /* Has internal flag to detect it only does it once. */
    ntreeTexBeginExecTree(mask_tex->tex->nodetree);
  }

  if (ss.tex_pool == nullptr) {
    ss.tex_pool = BKE_image_pool_new();
  }
}

static void sculpt_brush_stroke_init(bContext *C)
{
  Object &ob = *CTX_data_active_object(C);
  ToolSettings *tool_settings = CTX_data_tool_settings(C);
  const Sculpt &sd = *tool_settings->sculpt;
  SculptSession &ss = *CTX_data_active_object(C)->sculpt;
  const Brush *brush = BKE_paint_brush_for_read(&sd.paint);

  view3d_operator_needs_opengl(C);
  sculpt_brush_init_tex(sd, ss);

  const bool needs_colors = SCULPT_tool_is_paint(brush->sculpt_tool) &&
                            !SCULPT_use_image_paint_brush(tool_settings->paint_mode, ob);

  if (needs_colors) {
    BKE_sculpt_color_layer_create_if_needed(&ob);
  }

  /* CTX_data_ensure_evaluated_depsgraph should be used at the end to include the updates of
   * earlier steps modifying the data. */
  Depsgraph *depsgraph = CTX_data_ensure_evaluated_depsgraph(C);
  BKE_sculpt_update_object_for_edit(depsgraph, &ob, SCULPT_tool_is_paint(brush->sculpt_tool));

  ED_paint_tool_update_sticky_shading_color(C, &ob);
}

static void sculpt_restore_mesh(const Sculpt &sd, Object &ob)
{
  using namespace blender::ed::sculpt_paint;
  SculptSession &ss = *ob.sculpt;
  const Brush *brush = BKE_paint_brush_for_read(&sd.paint);

  // SCULPT_TOOL_GRAB,
  // SCULPT_TOOL_ROTATE,
  // SCULPT_TOOL_THUMB,
  // SCULPT_TOOL_ELASTIC_DEFORM,
  // SCULPT_TOOL_BOUNDARY,
  // SCULPT_TOOL_POSE
  if (ELEM(brush->sculpt_tool, SCULPT_TOOL_GRAB)) {
    restore_from_undo_step(sd, ob);
    return;
  }

  /* For the cloth brush it makes more sense to not restore the mesh state to keep running the
   * simulation from the previous state. */
  if (brush->sculpt_tool == SCULPT_TOOL_CLOTH) {
    return;
  }

  /* Restore the mesh before continuing with anchored stroke. */
  if ((brush->flag & BRUSH_ANCHORED) ||
      (ELEM(brush->sculpt_tool, SCULPT_TOOL_GRAB, SCULPT_TOOL_ELASTIC_DEFORM) &&
       BKE_brush_use_size_pressure(brush)) ||
      (brush->flag & BRUSH_DRAG_DOT))
  {

    restore_from_undo_step(sd, ob);

    if (ss.cache) {
      MEM_SAFE_FREE(ss.cache->layer_displacement_factor);
    }
  }
}

namespace blender::ed::sculpt_paint {

void flush_update_step(bContext *C, UpdateType update_type)
{
  Depsgraph &depsgraph = *CTX_data_depsgraph_pointer(C);
  Object &ob = *CTX_data_active_object(C);
  SculptSession &ss = *ob.sculpt;
  ARegion &region = *CTX_wm_region(C);
  MultiresModifierData *mmd = ss.multires.modifier;
  RegionView3D *rv3d = CTX_wm_region_view3d(C);
  Mesh *mesh = static_cast<Mesh *>(ob.data);

  const bool use_pbvh_draw = BKE_sculptsession_use_pbvh_draw(&ob, rv3d);

  if (rv3d) {
    /* Mark for faster 3D viewport redraws. */
    rv3d->rflag |= RV3D_PAINTING;
  }

  if (mmd != nullptr) {
    multires_mark_as_modified(&depsgraph, &ob, MULTIRES_COORDS_MODIFIED);
  }

  if ((update_type == UpdateType::Image) != 0) {
    ED_region_tag_redraw(&region);
    if (update_type == UpdateType::Image) {
      /* Early exit when only need to update the images. We don't want to tag any geometry updates
       * that would rebuilt the PBVH. */
      return;
    }
  }

  DEG_id_tag_update(&ob.id, ID_RECALC_SHADING);

  /* Only current viewport matters, slower update for all viewports will
   * be done in sculpt_flush_update_done. */
  if (!use_pbvh_draw) {
    /* Slow update with full dependency graph update and all that comes with it.
     * Needed when there are modifiers or full shading in the 3D viewport. */
    DEG_id_tag_update(&ob.id, ID_RECALC_GEOMETRY);
    ED_region_tag_redraw(&region);
  }
  else {
    /* Fast path where we just update the BVH nodes that changed, and redraw
     * only the part of the 3D viewport where changes happened. */
    rcti r;

    if (update_type == UpdateType::Position) {
      bke::pbvh::update_bounds(*ss.pbvh);
    }

    RegionView3D *rv3d = CTX_wm_region_view3d(C);
    if (rv3d && SCULPT_get_redraw_rect(region, *rv3d, ob, r)) {
      if (ss.cache) {
        ss.cache->current_r = r;
      }

      /* previous is not set in the current cache else
       * the partial rect will always grow */
      sculpt_extend_redraw_rect_previous(ob, r);

      r.xmin += region.winrct.xmin - 2;
      r.xmax += region.winrct.xmin + 2;
      r.ymin += region.winrct.ymin - 2;
      r.ymax += region.winrct.ymin + 2;
      ED_region_tag_redraw_partial(&region, &r, true);
    }
  }

  if (update_type == UpdateType::Position && !ss.shapekey_active) {
    if (BKE_pbvh_type(*ss.pbvh) == PBVH_FACES) {
      /* Updating mesh positions without marking caches dirty is generally not good, but since
       * sculpt mode has special requirements and is expected to have sole ownership of the mesh it
       * modifies, it's generally okay. */
      if (use_pbvh_draw) {
        /* When drawing from PBVH is used, vertex and face normals are updated later in
         * #bke::pbvh::update_normals. However, we update the mesh's bounds eagerly here since they
         * are trivial to access from the PBVH. Updating the object's evaluated geometry bounding
         * box is necessary because sculpt strokes don't cause an object reevaluation. */
        mesh->tag_positions_changed_no_normals();
        /* Sculpt mode does not use or recalculate face corner normals, so they are cleared. */
        mesh->runtime->corner_normals_cache.tag_dirty();
      }
      else {
        /* Drawing happens from the modifier stack evaluation result.
         * Tag both coordinates and normals as modified, as both needed for proper drawing and the
         * modifier stack is not guaranteed to tag normals for update. */
        mesh->tag_positions_changed();
      }

      mesh->bounds_set_eager(bke::pbvh::bounds_get(*ob.sculpt->pbvh));
      if (ob.runtime->bounds_eval) {
        ob.runtime->bounds_eval = mesh->bounds_min_max();
      }
    }
  }
}

void flush_update_done(const bContext *C, Object &ob, UpdateType update_type)
{
  /* After we are done drawing the stroke, check if we need to do a more
   * expensive depsgraph tag to update geometry. */
  wmWindowManager *wm = CTX_wm_manager(C);
  RegionView3D *current_rv3d = CTX_wm_region_view3d(C);
  SculptSession &ss = *ob.sculpt;
  Mesh *mesh = static_cast<Mesh *>(ob.data);

  /* Always needed for linked duplicates. */
  bool need_tag = (ID_REAL_USERS(&mesh->id) > 1);

  if (current_rv3d) {
    current_rv3d->rflag &= ~RV3D_PAINTING;
  }

  LISTBASE_FOREACH (wmWindow *, win, &wm->windows) {
    bScreen *screen = WM_window_get_active_screen(win);
    LISTBASE_FOREACH (ScrArea *, area, &screen->areabase) {
      SpaceLink *sl = static_cast<SpaceLink *>(area->spacedata.first);
      if (sl->spacetype != SPACE_VIEW3D) {
        continue;
      }

      /* Tag all 3D viewports for redraw now that we are done. Others
       * viewports did not get a full redraw, and anti-aliasing for the
       * current viewport was deactivated. */
      LISTBASE_FOREACH (ARegion *, region, &area->regionbase) {
        if (region->regiontype == RGN_TYPE_WINDOW) {
          RegionView3D *rv3d = static_cast<RegionView3D *>(region->regiondata);
          if (rv3d != current_rv3d) {
            need_tag |= !BKE_sculptsession_use_pbvh_draw(&ob, rv3d);
          }

          ED_region_tag_redraw(region);
        }
      }
    }

    if (update_type == UpdateType::Image) {
      LISTBASE_FOREACH (ScrArea *, area, &screen->areabase) {
        SpaceLink *sl = static_cast<SpaceLink *>(area->spacedata.first);
        if (sl->spacetype != SPACE_IMAGE) {
          continue;
        }
        ED_area_tag_redraw_regiontype(area, RGN_TYPE_WINDOW);
      }
    }
  }

  if (update_type == UpdateType::Position) {
    bke::pbvh::store_bounds_orig(*ss.pbvh);

    /* Coordinates were modified, so fake neighbors are not longer valid. */
    SCULPT_fake_neighbors_free(ob);
  }

  if (update_type == UpdateType::Mask) {
    bke::pbvh::update_mask(*ss.pbvh);
  }

  BKE_sculpt_attributes_destroy_temporary_stroke(&ob);

  if (update_type == UpdateType::Position) {
    if (BKE_pbvh_type(*ss.pbvh) == PBVH_BMESH) {
      BKE_pbvh_bmesh_after_stroke(*ss.pbvh);
    }

    /* Optimization: if there is locked key and active modifiers present in */
    /* the stack, keyblock is updating at each step. otherwise we could update */
    /* keyblock only when stroke is finished. */
    if (ss.shapekey_active && !ss.deform_modifiers_active) {
      sculpt_update_keyblock(ob);
    }
  }

  if (need_tag) {
    DEG_id_tag_update(&ob.id, ID_RECALC_GEOMETRY);
  }
}

}  // namespace blender::ed::sculpt_paint

/* Returns whether the mouse/stylus is over the mesh (1)
 * or over the background (0). */
static bool over_mesh(bContext *C, wmOperator * /*op*/, const float mval[2])
{
  float co_dummy[3];
  Sculpt *sd = CTX_data_tool_settings(C)->sculpt;
  Brush *brush = BKE_paint_brush(&sd->paint);

  bool check_closest = brush->falloff_shape == PAINT_FALLOFF_SHAPE_TUBE;

  return SCULPT_stroke_get_location_ex(C, co_dummy, mval, false, check_closest, true);
}

static void sculpt_stroke_undo_begin(const bContext *C, wmOperator *op)
{
  using namespace blender::ed::sculpt_paint;
  Object &ob = *CTX_data_active_object(C);
  const Sculpt &sd = *CTX_data_tool_settings(C)->sculpt;
  const Brush *brush = BKE_paint_brush_for_read(&sd.paint);
  ToolSettings *tool_settings = CTX_data_tool_settings(C);

  /* Setup the correct undo system. Image painting and sculpting are mutual exclusive.
   * Color attributes are part of the sculpting undo system. */
  if (brush && brush->sculpt_tool == SCULPT_TOOL_PAINT &&
      SCULPT_use_image_paint_brush(tool_settings->paint_mode, ob))
  {
    ED_image_undo_push_begin(op->type->name, PaintMode::Sculpt);
  }
  else {
    undo::push_begin_ex(ob, sculpt_tool_name(sd));
  }
}

static void sculpt_stroke_undo_end(const bContext *C, Brush *brush)
{
  using namespace blender::ed::sculpt_paint;
  Object &ob = *CTX_data_active_object(C);
  ToolSettings *tool_settings = CTX_data_tool_settings(C);

  if (brush && brush->sculpt_tool == SCULPT_TOOL_PAINT &&
      SCULPT_use_image_paint_brush(tool_settings->paint_mode, ob))
  {
    ED_image_undo_push_end();
  }
  else {
    undo::push_end(ob);
  }
}

bool SCULPT_handles_colors_report(SculptSession &ss, ReportList *reports)
{
  switch (BKE_pbvh_type(*ss.pbvh)) {
    case PBVH_FACES:
      return true;
    case PBVH_BMESH:
      BKE_report(reports, RPT_ERROR, "Not supported in dynamic topology mode");
      return false;
    case PBVH_GRIDS:
      BKE_report(reports, RPT_ERROR, "Not supported in multiresolution mode");
      return false;
  }
  BLI_assert_unreachable();
  return false;
}

namespace blender::ed::sculpt_paint {

static bool sculpt_stroke_test_start(bContext *C, wmOperator *op, const float mval[2])
{
  /* Don't start the stroke until `mval` goes over the mesh.
   * NOTE: `mval` will only be null when re-executing the saved stroke.
   * We have exception for 'exec' strokes since they may not set `mval`,
   * only 'location', see: #52195. */
  if (((op->flag & OP_IS_INVOKE) == 0) || (mval == nullptr) || over_mesh(C, op, mval)) {
    Object &ob = *CTX_data_active_object(C);
    SculptSession &ss = *ob.sculpt;
    Sculpt &sd = *CTX_data_tool_settings(C)->sculpt;
    Brush *brush = BKE_paint_brush(&sd.paint);
    ToolSettings *tool_settings = CTX_data_tool_settings(C);

    /* NOTE: This should be removed when paint mode is available. Paint mode can force based on the
     * canvas it is painting on. (ref. use_sculpt_texture_paint). */
    if (brush && SCULPT_tool_is_paint(brush->sculpt_tool) &&
        !SCULPT_use_image_paint_brush(tool_settings->paint_mode, ob))
    {
      View3D *v3d = CTX_wm_view3d(C);
      if (v3d->shading.type == OB_SOLID) {
        v3d->shading.color_type = V3D_SHADING_VERTEX_COLOR;
      }
    }

    ED_view3d_init_mats_rv3d(&ob, CTX_wm_region_view3d(C));

    sculpt_update_cache_invariants(C, sd, ss, op, mval);

    SculptCursorGeometryInfo sgi;
    SCULPT_cursor_geometry_info_update(C, &sgi, mval, false);

    sculpt_stroke_undo_begin(C, op);

    SCULPT_stroke_id_next(ob);
    ss.cache->stroke_id = ss.stroke_id;

    return true;
  }
  return false;
}

static void sculpt_stroke_update_step(bContext *C,
                                      wmOperator * /*op*/,
                                      PaintStroke *stroke,
                                      PointerRNA *itemptr)
{
  UnifiedPaintSettings &ups = CTX_data_tool_settings(C)->unified_paint_settings;
  const Scene &scene = *CTX_data_scene(C);
  Sculpt &sd = *CTX_data_tool_settings(C)->sculpt;
  Object &ob = *CTX_data_active_object(C);
  SculptSession &ss = *ob.sculpt;
  const Brush &brush = *BKE_paint_brush_for_read(&sd.paint);
  ToolSettings &tool_settings = *CTX_data_tool_settings(C);
  StrokeCache *cache = ss.cache;
  cache->stroke_distance = paint_stroke_distance_get(stroke);

  SCULPT_stroke_modifiers_check(C, ob, brush);
  sculpt_update_cache_variants(C, sd, ob, itemptr);
  sculpt_restore_mesh(sd, ob);

  if (sd.flags & (SCULPT_DYNTOPO_DETAIL_CONSTANT | SCULPT_DYNTOPO_DETAIL_MANUAL)) {
    BKE_pbvh_bmesh_detail_size_set(
        *ss.pbvh, dyntopo::detail_size::constant_to_detail_size(sd.constant_detail, ob));
  }
  else if (sd.flags & SCULPT_DYNTOPO_DETAIL_BRUSH) {
    BKE_pbvh_bmesh_detail_size_set(
        *ss.pbvh, dyntopo::detail_size::brush_to_detail_size(sd.detail_percent, ss.cache->radius));
  }
  else {
    BKE_pbvh_bmesh_detail_size_set(
        *ss.pbvh,
        dyntopo::detail_size::relative_to_detail_size(
            sd.detail_size, ss.cache->radius, ss.cache->dyntopo_pixel_radius, U.pixelsize));
  }

  if (dyntopo::stroke_is_dyntopo(ss, brush)) {
    do_symmetrical_brush_actions(
        scene, sd, ob, sculpt_topology_update, ups, tool_settings.paint_mode);
  }

  do_symmetrical_brush_actions(scene, sd, ob, do_brush_action, ups, tool_settings.paint_mode);
  sculpt_combine_proxies(sd, ob);

  /* Hack to fix noise texture tearing mesh. */
  sculpt_fix_noise_tear(sd, ob);

  /* TODO(sergey): This is not really needed for the solid shading,
   * which does use pBVH drawing anyway, but texture and wireframe
   * requires this.
   *
   * Could be optimized later, but currently don't think it's so
   * much common scenario.
   *
   * Same applies to the DEG_id_tag_update() invoked from
   * sculpt_flush_update_step().
   *
   * For some brushes, flushing is done in the brush code itself.
   */
  if (!(ELEM(brush.sculpt_tool,
             SCULPT_TOOL_DRAW,
             SCULPT_TOOL_SCRAPE,
             SCULPT_TOOL_BLOB,
             SCULPT_TOOL_CREASE,
             SCULPT_TOOL_CLAY_STRIPS,
             SCULPT_TOOL_GRAB,
             SCULPT_TOOL_FILL) &&
        BKE_pbvh_type(*ss.pbvh) == PBVH_FACES))
  {
    if (ss.deform_modifiers_active) {
      SCULPT_flush_stroke_deform(sd, ob, sculpt_tool_is_proxy_used(brush.sculpt_tool));
    }
    else if (ss.shapekey_active) {
      sculpt_update_keyblock(ob);
    }
  }

  ss.cache->first_time = false;
  copy_v3_v3(ss.cache->true_last_location, ss.cache->true_location);

  /* Cleanup. */
  if (brush.sculpt_tool == SCULPT_TOOL_MASK) {
    flush_update_step(C, UpdateType::Mask);
  }
  else if (SCULPT_tool_is_paint(brush.sculpt_tool)) {
    if (SCULPT_use_image_paint_brush(tool_settings.paint_mode, ob)) {
      flush_update_step(C, UpdateType::Image);
    }
    else {
      flush_update_step(C, UpdateType::Color);
    }
  }
  else {
    flush_update_step(C, UpdateType::Position);
  }
}

static void sculpt_brush_exit_tex(Sculpt &sd)
{
  Brush *brush = BKE_paint_brush(&sd.paint);
  const MTex *mask_tex = BKE_brush_mask_texture_get(brush, OB_MODE_SCULPT);

  if (mask_tex->tex && mask_tex->tex->nodetree) {
    ntreeTexEndExecTree(mask_tex->tex->nodetree->runtime->execdata);
  }
}

static void sculpt_stroke_done(const bContext *C, PaintStroke * /*stroke*/)
{
  Object &ob = *CTX_data_active_object(C);
  SculptSession &ss = *ob.sculpt;
  Sculpt &sd = *CTX_data_tool_settings(C)->sculpt;
  ToolSettings *tool_settings = CTX_data_tool_settings(C);

  /* Finished. */
  if (!ss.cache) {
    sculpt_brush_exit_tex(sd);
    return;
  }
  UnifiedPaintSettings *ups = &CTX_data_tool_settings(C)->unified_paint_settings;
  Brush *brush = BKE_paint_brush(&sd.paint);
  BLI_assert(brush == ss.cache->brush); /* const, so we shouldn't change. */
  ups->draw_inverted = false;

  SCULPT_stroke_modifiers_check(C, ob, *brush);

  /* Alt-Smooth. */
  if (ss.cache->alt_smooth) {
    smooth_brush_toggle_off(C, &sd.paint, ss.cache);
    /* Refresh the brush pointer in case we switched brush in the toggle function. */
    brush = BKE_paint_brush(&sd.paint);
  }

  BKE_pbvh_node_color_buffer_free(*ss.pbvh);
  SCULPT_cache_free(ss.cache);
  ss.cache = nullptr;

  sculpt_stroke_undo_end(C, brush);

  if (brush->sculpt_tool == SCULPT_TOOL_MASK) {
    flush_update_done(C, ob, UpdateType::Mask);
  }
  else if (brush->sculpt_tool == SCULPT_TOOL_PAINT) {
    if (SCULPT_use_image_paint_brush(tool_settings->paint_mode, ob)) {
      flush_update_done(C, ob, UpdateType::Image);
    }
    else {
      BKE_sculpt_attributes_destroy_temporary_stroke(&ob);
      flush_update_done(C, ob, UpdateType::Color);
    }
  }
  else {
    flush_update_done(C, ob, UpdateType::Position);
  }

  WM_event_add_notifier(C, NC_OBJECT | ND_DRAW, &ob);
  sculpt_brush_exit_tex(sd);
}

static int sculpt_brush_stroke_invoke(bContext *C, wmOperator *op, const wmEvent *event)
{
  PaintStroke *stroke;
  int ignore_background_click;
  int retval;
  Object &ob = *CTX_data_active_object(C);

  const View3D *v3d = CTX_wm_view3d(C);
  const Base *base = CTX_data_active_base(C);
  /* Test that ob is visible; otherwise we won't be able to get evaluated data
   * from the depsgraph. We do this here instead of SCULPT_mode_poll
   * to avoid falling through to the translate operator in the
   * global view3d keymap. */
  if (!BKE_base_is_visible(v3d, base)) {
    return OPERATOR_CANCELLED;
  }

  sculpt_brush_stroke_init(C);

  Sculpt &sd = *CTX_data_tool_settings(C)->sculpt;
  Brush &brush = *BKE_paint_brush(&sd.paint);
  SculptSession &ss = *ob.sculpt;

  if (SCULPT_tool_is_paint(brush.sculpt_tool) &&
      !SCULPT_handles_colors_report(*ob.sculpt, op->reports))
  {
    return OPERATOR_CANCELLED;
  }
  if (SCULPT_tool_is_mask(brush.sculpt_tool)) {
    MultiresModifierData *mmd = BKE_sculpt_multires_active(ss.scene, &ob);
    BKE_sculpt_mask_layers_ensure(CTX_data_depsgraph_pointer(C), CTX_data_main(C), &ob, mmd);
  }
  if (!SCULPT_tool_is_attribute_only(brush.sculpt_tool) &&
      ED_sculpt_report_if_shape_key_is_locked(ob, op->reports))
  {
    return OPERATOR_CANCELLED;
  }
  if (ELEM(brush.sculpt_tool, SCULPT_TOOL_DISPLACEMENT_SMEAR, SCULPT_TOOL_DISPLACEMENT_ERASER)) {
    if (!ss.pbvh || BKE_pbvh_type(*ss.pbvh) != PBVH_GRIDS) {
      BKE_report(op->reports, RPT_ERROR, "Only supported in multiresolution mode");
      return OPERATOR_CANCELLED;
    }
  }

  stroke = paint_stroke_new(C,
                            op,
                            SCULPT_stroke_get_location,
                            sculpt_stroke_test_start,
                            sculpt_stroke_update_step,
                            nullptr,
                            sculpt_stroke_done,
                            event->type);

  op->customdata = stroke;

  /* For tablet rotation. */
  ignore_background_click = RNA_boolean_get(op->ptr, "ignore_background_click");
  const float mval[2] = {float(event->mval[0]), float(event->mval[1])};
  if (ignore_background_click && !over_mesh(C, op, mval)) {
    paint_stroke_free(C, op, static_cast<PaintStroke *>(op->customdata));
    return OPERATOR_PASS_THROUGH;
  }

  retval = op->type->modal(C, op, event);
  if (ELEM(retval, OPERATOR_FINISHED, OPERATOR_CANCELLED)) {
    paint_stroke_free(C, op, static_cast<PaintStroke *>(op->customdata));
    return retval;
  }
  /* Add modal handler. */
  WM_event_add_modal_handler(C, op);

  OPERATOR_RETVAL_CHECK(retval);
  BLI_assert(retval == OPERATOR_RUNNING_MODAL);

  return OPERATOR_RUNNING_MODAL;
}

static int sculpt_brush_stroke_exec(bContext *C, wmOperator *op)
{
  sculpt_brush_stroke_init(C);

  op->customdata = paint_stroke_new(C,
                                    op,
                                    SCULPT_stroke_get_location,
                                    sculpt_stroke_test_start,
                                    sculpt_stroke_update_step,
                                    nullptr,
                                    sculpt_stroke_done,
                                    0);

  /* Frees op->customdata. */
  paint_stroke_exec(C, op, static_cast<PaintStroke *>(op->customdata));

  return OPERATOR_FINISHED;
}

static void sculpt_brush_stroke_cancel(bContext *C, wmOperator *op)
{
  using namespace blender::ed::sculpt_paint;
  Object &ob = *CTX_data_active_object(C);
  SculptSession &ss = *ob.sculpt;
  Sculpt &sd = *CTX_data_tool_settings(C)->sculpt;
  const Brush &brush = *BKE_paint_brush_for_read(&sd.paint);

  /* XXX Canceling strokes that way does not work with dynamic topology,
   *     user will have to do real undo for now. See #46456. */
  if (ss.cache && !dyntopo::stroke_is_dyntopo(ss, brush)) {
    restore_from_undo_step(sd, ob);
  }

  paint_stroke_cancel(C, op, static_cast<PaintStroke *>(op->customdata));

  if (ss.cache) {
    SCULPT_cache_free(ss.cache);
    ss.cache = nullptr;
  }

  sculpt_brush_exit_tex(sd);
}

static int sculpt_brush_stroke_modal(bContext *C, wmOperator *op, const wmEvent *event)
{
  return paint_stroke_modal(C, op, event, (PaintStroke **)&op->customdata);
}

static void sculpt_redo_empty_ui(bContext * /*C*/, wmOperator * /*op*/) {}

void SCULPT_OT_brush_stroke(wmOperatorType *ot)
{
  /* Identifiers. */
  ot->name = "Sculpt";
  ot->idname = "SCULPT_OT_brush_stroke";
  ot->description = "Sculpt a stroke into the geometry";

  /* API callbacks. */
  ot->invoke = sculpt_brush_stroke_invoke;
  ot->modal = sculpt_brush_stroke_modal;
  ot->exec = sculpt_brush_stroke_exec;
  ot->poll = SCULPT_poll;
  ot->cancel = sculpt_brush_stroke_cancel;
  ot->ui = sculpt_redo_empty_ui;

  /* Flags (sculpt does its own undo? (ton)). */
  ot->flag = OPTYPE_BLOCKING;

  /* Properties. */

  paint_stroke_operator_properties(ot);

  RNA_def_boolean(ot->srna,
                  "ignore_background_click",
                  false,
                  "Ignore Background Click",
                  "Clicks on the background do not start the stroke");
}

/* Fake Neighbors. */
/* This allows the sculpt tools to work on meshes with multiple connected components as they had
 * only one connected component. When initialized and enabled, the sculpt API will return extra
 * connectivity neighbors that are not in the real mesh. These neighbors are calculated for each
 * vertex using the minimum distance to a vertex that is in a different connected component. */

/* The fake neighbors first need to be ensured to be initialized.
 * After that tools which needs fake neighbors functionality need to
 * temporarily enable it:
 *
 *   void my_awesome_sculpt_tool() {
 *     SCULPT_fake_neighbors_ensure(object, brush->disconnected_distance_max);
 *     SCULPT_fake_neighbors_enable(ob);
 *
 *     ... Logic of the tool ...
 *     SCULPT_fake_neighbors_disable(ob);
 *   }
 *
 * Such approach allows to keep all the connectivity information ready for reuse
 * (without having lag prior to every stroke), but also makes it so the affect
 * is localized to a specific brushes and tools only. */

enum {
  SCULPT_TOPOLOGY_ID_NONE,
  SCULPT_TOPOLOGY_ID_DEFAULT,
};

static void fake_neighbor_init(SculptSession &ss, const float max_dist)
{
  const int totvert = SCULPT_vertex_count_get(ss);
  ss.fake_neighbors.fake_neighbor_index = static_cast<int *>(
      MEM_malloc_arrayN(totvert, sizeof(int), "fake neighbor"));
  for (int i = 0; i < totvert; i++) {
    ss.fake_neighbors.fake_neighbor_index[i] = FAKE_NEIGHBOR_NONE;
  }

  ss.fake_neighbors.current_max_distance = max_dist;
}

static void fake_neighbor_add(SculptSession &ss, PBVHVertRef v_a, PBVHVertRef v_b)
{
  int v_index_a = BKE_pbvh_vertex_to_index(*ss.pbvh, v_a);
  int v_index_b = BKE_pbvh_vertex_to_index(*ss.pbvh, v_b);

  if (ss.fake_neighbors.fake_neighbor_index[v_index_a] == FAKE_NEIGHBOR_NONE) {
    ss.fake_neighbors.fake_neighbor_index[v_index_a] = v_index_b;
    ss.fake_neighbors.fake_neighbor_index[v_index_b] = v_index_a;
  }
}

static void sculpt_pose_fake_neighbors_free(SculptSession &ss)
{
  MEM_SAFE_FREE(ss.fake_neighbors.fake_neighbor_index);
}

struct NearestVertexFakeNeighborData {
  PBVHVertRef nearest_vertex;
  float nearest_vertex_distance_sq;
  int current_topology_id;
};

static void do_fake_neighbor_search_task(SculptSession &ss,
                                         const float nearest_vertex_search_co[3],
                                         const float max_distance_sq,
                                         PBVHNode *node,
                                         NearestVertexFakeNeighborData *nvtd)
{
  PBVHVertexIter vd;
  BKE_pbvh_vertex_iter_begin (*ss.pbvh, node, vd, PBVH_ITER_UNIQUE) {
    int vd_topology_id = SCULPT_vertex_island_get(ss, vd.vertex);
    if (vd_topology_id != nvtd->current_topology_id &&
        ss.fake_neighbors.fake_neighbor_index[vd.index] == FAKE_NEIGHBOR_NONE)
    {
      float distance_squared = len_squared_v3v3(vd.co, nearest_vertex_search_co);
      if (distance_squared < nvtd->nearest_vertex_distance_sq &&
          distance_squared < max_distance_sq)
      {
        nvtd->nearest_vertex = vd.vertex;
        nvtd->nearest_vertex_distance_sq = distance_squared;
      }
    }
  }
  BKE_pbvh_vertex_iter_end;
}

static PBVHVertRef fake_neighbor_search(Object &ob, const PBVHVertRef vertex, float max_distance)
{
  SculptSession &ss = *ob.sculpt;

  const float3 center = SCULPT_vertex_co_get(ss, vertex);
  const float max_distance_sq = max_distance * max_distance;

  Vector<PBVHNode *> nodes = bke::pbvh::search_gather(*ss.pbvh, [&](PBVHNode &node) {
    return node_in_sphere(node, center, max_distance_sq, false);
  });
  if (nodes.is_empty()) {
    return BKE_pbvh_make_vref(PBVH_REF_NONE);
  }

  const float3 nearest_vertex_search_co = SCULPT_vertex_co_get(ss, vertex);

  NearestVertexFakeNeighborData nvtd;
  nvtd.nearest_vertex.i = -1;
  nvtd.nearest_vertex_distance_sq = FLT_MAX;
  nvtd.current_topology_id = SCULPT_vertex_island_get(ss, vertex);

  nvtd = threading::parallel_reduce(
      nodes.index_range(),
      1,
      nvtd,
      [&](const IndexRange range, NearestVertexFakeNeighborData nvtd) {
        for (const int i : range) {
          do_fake_neighbor_search_task(
              ss, nearest_vertex_search_co, max_distance_sq, nodes[i], &nvtd);
        }
        return nvtd;
      },
      [](const NearestVertexFakeNeighborData &a, const NearestVertexFakeNeighborData &b) {
        NearestVertexFakeNeighborData joined = a;
        if (joined.nearest_vertex.i == PBVH_REF_NONE) {
          joined.nearest_vertex = b.nearest_vertex;
          joined.nearest_vertex_distance_sq = b.nearest_vertex_distance_sq;
        }
        else if (b.nearest_vertex_distance_sq < joined.nearest_vertex_distance_sq) {
          joined.nearest_vertex = b.nearest_vertex;
          joined.nearest_vertex_distance_sq = b.nearest_vertex_distance_sq;
        }
        return joined;
      });

  return nvtd.nearest_vertex;
}

struct SculptTopologyIDFloodFillData {
  int next_id;
};

}  // namespace blender::ed::sculpt_paint

void SCULPT_boundary_info_ensure(Object &object)
{
  using namespace blender;
  SculptSession &ss = *object.sculpt;
  if (!ss.vertex_info.boundary.is_empty()) {
    return;
  }

  Mesh *base_mesh = BKE_mesh_from_object(&object);

  ss.vertex_info.boundary.resize(base_mesh->verts_num);
  Array<int> adjacent_faces_edge_count(base_mesh->edges_num, 0);
  array_utils::count_indices(base_mesh->corner_edges(), adjacent_faces_edge_count);

  const blender::Span<int2> edges = base_mesh->edges();
  for (const int e : edges.index_range()) {
    if (adjacent_faces_edge_count[e] < 2) {
      const int2 &edge = edges[e];
      ss.vertex_info.boundary[edge[0]].set();
      ss.vertex_info.boundary[edge[1]].set();
    }
  }
}

void SCULPT_fake_neighbors_ensure(Object &ob, const float max_dist)
{
  using namespace blender::ed::sculpt_paint;
  SculptSession &ss = *ob.sculpt;
  const int totvert = SCULPT_vertex_count_get(ss);

  /* Fake neighbors were already initialized with the same distance, so no need to be
   * recalculated.
   */
  if (ss.fake_neighbors.fake_neighbor_index && ss.fake_neighbors.current_max_distance == max_dist)
  {
    return;
  }

  SCULPT_topology_islands_ensure(ob);
  fake_neighbor_init(ss, max_dist);

  for (int i = 0; i < totvert; i++) {
    const PBVHVertRef from_v = BKE_pbvh_index_to_vertex(*ss.pbvh, i);

    /* This vertex does not have a fake neighbor yet, search one for it. */
    if (ss.fake_neighbors.fake_neighbor_index[i] == FAKE_NEIGHBOR_NONE) {
      const PBVHVertRef to_v = fake_neighbor_search(ob, from_v, max_dist);
      if (to_v.i != PBVH_REF_NONE) {
        /* Add the fake neighbor if available. */
        fake_neighbor_add(ss, from_v, to_v);
      }
    }
  }
}

void SCULPT_fake_neighbors_enable(Object &ob)
{
  SculptSession &ss = *ob.sculpt;
  BLI_assert(ss.fake_neighbors.fake_neighbor_index != nullptr);
  ss.fake_neighbors.use_fake_neighbors = true;
}

void SCULPT_fake_neighbors_disable(Object &ob)
{
  SculptSession &ss = *ob.sculpt;
  BLI_assert(ss.fake_neighbors.fake_neighbor_index != nullptr);
  ss.fake_neighbors.use_fake_neighbors = false;
}

void SCULPT_fake_neighbors_free(Object &ob)
{
  using namespace blender::ed::sculpt_paint;
  SculptSession &ss = *ob.sculpt;
  sculpt_pose_fake_neighbors_free(ss);
}

bool SCULPT_vertex_is_occluded(SculptSession &ss, PBVHVertRef vertex, bool original)
{
  using namespace blender;
  float ray_start[3], ray_end[3], ray_normal[3], face_normal[3];
  float co[3];

  copy_v3_v3(co, SCULPT_vertex_co_get(ss, vertex));

  ViewContext *vc = ss.cache ? ss.cache->vc : &ss.filter_cache->vc;

  const blender::float2 mouse = ED_view3d_project_float_v2_m4(
      vc->region, co, ss.cache ? ss.cache->projection_mat : ss.filter_cache->viewmat);

  int depth = SCULPT_raycast_init(vc, mouse, ray_end, ray_start, ray_normal, original);

  negate_v3(ray_normal);

  copy_v3_v3(ray_start, SCULPT_vertex_co_get(ss, vertex));
  madd_v3_v3fl(ray_start, ray_normal, 0.002);

  SculptRaycastData srd = {nullptr};
  srd.original = original;
  srd.ss = &ss;
  srd.hit = false;
  srd.ray_start = ray_start;
  srd.ray_normal = ray_normal;
  srd.depth = depth;
  srd.face_normal = face_normal;
  srd.corner_verts = ss.corner_verts;
  if (BKE_pbvh_type(*ss.pbvh) == PBVH_FACES) {
    srd.corner_tris = BKE_pbvh_get_mesh(*ss.pbvh)->corner_tris();
    srd.corner_tri_faces = BKE_pbvh_get_mesh(*ss.pbvh)->corner_tri_faces();
  }

  isect_ray_tri_watertight_v3_precalc(&srd.isect_precalc, ray_normal);
  bke::pbvh::raycast(
      *ss.pbvh,
      [&](PBVHNode &node, float *tmin) { sculpt_raycast_cb(node, srd, tmin); },
      ray_start,
      ray_normal,
      srd.original);

  return srd.hit;
}

void SCULPT_stroke_id_next(Object &ob)
{
  /* Manually wrap in int32 space to avoid tripping up undefined behavior
   * sanitizers.
   */
  ob.sculpt->stroke_id = uchar((int(ob.sculpt->stroke_id) + 1) & 255);
}

void SCULPT_stroke_id_ensure(Object &ob)
{
  using namespace blender;
  SculptSession &ss = *ob.sculpt;

  if (!ss.attrs.automasking_stroke_id) {
    SculptAttributeParams params = {0};
    ss.attrs.automasking_stroke_id = BKE_sculpt_attribute_ensure(
        &ob,
        bke::AttrDomain::Point,
        CD_PROP_INT8,
        SCULPT_ATTRIBUTE_NAME(automasking_stroke_id),
        &params);
  }
}

int SCULPT_vertex_island_get(const SculptSession &ss, PBVHVertRef vertex)
{
  if (ss.attrs.topology_island_key) {
    return *static_cast<uint8_t *>(SCULPT_vertex_attr_get(vertex, ss.attrs.topology_island_key));
  }

  return -1;
}

void SCULPT_topology_islands_invalidate(SculptSession &ss)
{
  ss.islands_valid = false;
}

void SCULPT_topology_islands_ensure(Object &ob)
{
  using namespace blender;
  using namespace blender::ed::sculpt_paint;
  SculptSession &ss = *ob.sculpt;

  if (ss.attrs.topology_island_key && ss.islands_valid && BKE_pbvh_type(*ss.pbvh) != PBVH_BMESH) {
    return;
  }

  SculptAttributeParams params;
  params.permanent = params.stroke_only = params.simple_array = false;

  ss.attrs.topology_island_key = BKE_sculpt_attribute_ensure(
      &ob,
      bke::AttrDomain::Point,
      CD_PROP_INT8,
      SCULPT_ATTRIBUTE_NAME(topology_island_key),
      &params);
  SCULPT_vertex_random_access_ensure(ss);

  int totvert = SCULPT_vertex_count_get(ss);
  Set<PBVHVertRef> visit;
  Vector<PBVHVertRef> stack;
  uint8_t island_nr = 0;

  for (int i = 0; i < totvert; i++) {
    PBVHVertRef vertex = BKE_pbvh_index_to_vertex(*ss.pbvh, i);

    if (visit.contains(vertex)) {
      continue;
    }

    stack.clear();
    stack.append(vertex);
    visit.add(vertex);

    while (stack.size()) {
      PBVHVertRef vertex2 = stack.pop_last();
      SculptVertexNeighborIter ni;

      *static_cast<uint8_t *>(
          SCULPT_vertex_attr_get(vertex2, ss.attrs.topology_island_key)) = island_nr;

      SCULPT_VERTEX_DUPLICATES_AND_NEIGHBORS_ITER_BEGIN (ss, vertex2, ni) {
        if (visit.add(ni.vertex) && hide::vert_any_face_visible_get(ss, ni.vertex)) {
          stack.append(ni.vertex);
        }
      }
      SCULPT_VERTEX_NEIGHBORS_ITER_END(ni);
    }

    island_nr++;
  }

  ss.islands_valid = true;
}

void SCULPT_cube_tip_init(const Sculpt & /*sd*/,
                          const Object &ob,
                          const Brush &brush,
                          float mat[4][4])
{
  using namespace blender::ed::sculpt_paint;
  SculptSession &ss = *ob.sculpt;
  float scale[4][4];
  float tmat[4][4];
  float unused[4][4];

  zero_m4(mat);
  calc_brush_local_mat(0.0, ob, unused, mat);

  /* NOTE: we ignore the radius scaling done inside of calc_brush_local_mat to
   * duplicate prior behavior.
   *
   * TODO: try disabling this and check that all edge cases work properly.
   */
  normalize_m4(mat);

  scale_m4_fl(scale, ss.cache->radius);
  mul_m4_m4m4(tmat, mat, scale);
  mul_v3_fl(tmat[1], brush.tip_scale_x);
  invert_m4_m4(mat, tmat);
}
/** \} */

namespace blender::ed::sculpt_paint {

void fill_factor_from_hide(const Mesh &mesh,
                           const Span<int> verts,
                           const MutableSpan<float> r_factors)
{
  BLI_assert(verts.size() == r_factors.size());

  /* TODO: Avoid overhead of accessing attributes for every PBVH node. */
  const bke::AttributeAccessor attributes = mesh.attributes();
  if (const VArray hide_vert = *attributes.lookup<bool>(".hide_vert", bke::AttrDomain::Point)) {
    const VArraySpan span(hide_vert);
    for (const int i : verts.index_range()) {
      r_factors[i] = span[verts[i]] ? 0.0f : 1.0f;
    }
  }
  else {
    r_factors.fill(1.0f);
  }
}

void fill_factor_from_hide_and_mask(const Mesh &mesh,
                                    const Span<int> verts,
                                    const MutableSpan<float> r_factors)
{
  BLI_assert(verts.size() == r_factors.size());

  /* TODO: Avoid overhead of accessing attributes for every PBVH node. */
  const bke::AttributeAccessor attributes = mesh.attributes();
  if (const VArray mask = *attributes.lookup<float>(".sculpt_mask", bke::AttrDomain::Point)) {
    const VArraySpan span(mask);
    for (const int i : verts.index_range()) {
      r_factors[i] = 1.0f - span[verts[i]];
    }
  }
  else {
    r_factors.fill(1.0f);
  }

  if (const VArray hide_vert = *attributes.lookup<bool>(".hide_vert", bke::AttrDomain::Point)) {
    const VArraySpan span(hide_vert);
    for (const int i : verts.index_range()) {
      if (span[verts[i]]) {
        r_factors[i] = 0.0f;
      }
    }
  }
}

void calc_front_face(const float3 &view_normal,
                     const Span<float3> vert_normals,
                     const Span<int> verts,
                     const MutableSpan<float> factors)
{
  BLI_assert(verts.size() == factors.size());

  for (const int i : verts.index_range()) {
    const float dot = math::dot(view_normal, vert_normals[verts[i]]);
    factors[i] *= std::max(dot, 0.0f);
  }
}

<<<<<<< HEAD
void calc_front_face(const float3 &view_normal,
                     const Span<float3> normals,
                     const MutableSpan<float> factors)
{
  BLI_assert(normals.size() == factors.size());

  for (const int i : normals.index_range()) {
    const float dot = math::dot(view_normal, normals[i]);
    factors[i] *= dot > 0.0f ? dot : 0.0f;
  }
}

void calc_distance_falloff(SculptSession &ss,
=======
void filter_region_clip_factors(const SculptSession &ss,
                                const Span<float3> positions,
                                const Span<int> verts,
                                const MutableSpan<float> factors)
{
  const RegionView3D *rv3d = ss.cache ? ss.cache->vc->rv3d : ss.rv3d;
  const View3D *v3d = ss.cache ? ss.cache->vc->v3d : ss.v3d;
  if (!RV3D_CLIPPING_ENABLED(v3d, rv3d)) {
    return;
  }

  const ePaintSymmetryFlags mirror_symmetry_pass = ss.cache ? ss.cache->mirror_symmetry_pass :
                                                              ePaintSymmetryFlags(0);
  const int radial_symmetry_pass = ss.cache ? ss.cache->radial_symmetry_pass : 0;
  const float4x4 symm_rot_mat_inv = ss.cache ? ss.cache->symm_rot_mat_inv : float4x4::identity();
  for (const int i : verts.index_range()) {
    float3 symm_co;
    flip_v3_v3(symm_co, positions[verts[i]], mirror_symmetry_pass);
    if (radial_symmetry_pass) {
      symm_co = math::transform_point(symm_rot_mat_inv, symm_co);
    }
    if (ED_view3d_clipping_test(rv3d, symm_co, true)) {
      factors[i] = 0.0f;
    }
  }
}

void calc_distance_falloff(const SculptSession &ss,
>>>>>>> aa4c4295
                           const Span<float3> positions,
                           const Span<int> verts,
                           const eBrushFalloffShape falloff_shape,
                           const MutableSpan<float> r_distances,
                           const MutableSpan<float> factors)
{
  BLI_assert(verts.size() == factors.size());
  BLI_assert(verts.size() == r_distances.size());

  const float3 &test_location = ss.cache ? ss.cache->location : ss.cursor_location;
  if (falloff_shape == PAINT_FALLOFF_SHAPE_TUBE && (ss.cache || ss.filter_cache)) {
    /* The tube falloff shape requires the cached view normal. */
    const float3 &view_normal = ss.cache ? ss.cache->view_normal : ss.filter_cache->view_normal;
    float4 test_plane;
    plane_from_point_normal_v3(test_plane, test_location, view_normal);
    for (const int i : verts.index_range()) {
      float3 projected;
      closest_to_plane_normalized_v3(projected, test_plane, positions[verts[i]]);
      r_distances[i] = math::distance_squared(projected, test_location);
    }
  }
  else {
    for (const int i : verts.index_range()) {
      r_distances[i] = math::distance_squared(test_location, positions[verts[i]]);
    }
  }

  const float radius_sq = ss.cache ? ss.cache->radius_squared :
                                     ss.cursor_radius * ss.cursor_radius;
  for (const int i : r_distances.index_range()) {
    if (r_distances[i] < radius_sq) {
      r_distances[i] = std::sqrt(r_distances[i]);
    }
    else {
      factors[i] = 0.0f;
    }
  }
}

void calc_distance_falloff(SculptSession &ss,
                           const Span<float3> positions,
                           const eBrushFalloffShape falloff_shape,
                           const MutableSpan<float> r_distances,
                           const MutableSpan<float> factors)
{
  BLI_assert(factors.size() == r_distances.size());

  SculptBrushTest test;
  const SculptBrushTestFn sculpt_brush_test_sq_fn = SCULPT_brush_test_init_with_falloff_shape(
      ss, test, falloff_shape);

  for (const int i : r_distances.index_range()) {
    if (factors[i] == 0.0f) {
      r_distances[i] = FLT_MAX;
      continue;
    }
    if (!sculpt_brush_test_sq_fn(test, positions[i])) {
      factors[i] = 0.0f;
      r_distances[i] = FLT_MAX;
      continue;
    }
    r_distances[i] = math::sqrt(test.dist);
  }
}

void calc_cube_distance_falloff(SculptSession &ss,
                                const Brush &brush,
                                const float4x4 &mat,
                                const Span<float3> positions,
                                const Span<int> verts,
                                const MutableSpan<float> r_distances,
                                const MutableSpan<float> factors)
{
  BLI_assert(verts.size() == factors.size());
  BLI_assert(verts.size() == r_distances.size());

  SculptBrushTest test;
  SCULPT_brush_test_init(ss, test);
  const float tip_roundness = brush.tip_roundness;
  const float tip_scale_x = brush.tip_scale_x;
  for (const int i : verts.index_range()) {
    if (factors[i] == 0.0f) {
      r_distances[i] = FLT_MAX;
      continue;
    }
    /* TODO: Break up #SCULPT_brush_test_cube. */
    if (!SCULPT_brush_test_cube(test, positions[verts[i]], mat.ptr(), tip_roundness, tip_scale_x))
    {
      factors[i] = 0.0f;
      r_distances[i] = FLT_MAX;
    }
    r_distances[i] = test.dist;
  }
}

void apply_hardness_to_distances(const StrokeCache &cache, const MutableSpan<float> distances)
{
  const float hardness = cache.paint_brush.hardness;
  if (hardness == 0.0f) {
    return;
  }
  if (hardness == 1.0f) {
    distances.fill(0.0f);
    return;
  }
  const float radius = cache.radius;
  const float threshold = hardness * radius;
  const float radius_inv = math::rcp(radius);
  const float hardness_inv_rcp = math::rcp(1.0f - hardness);
  for (const int i : distances.index_range()) {
    if (distances[i] < threshold) {
      distances[i] = 0.0f;
    }
    else {
      const float radius_factor = (distances[i] * radius_inv - hardness) * hardness_inv_rcp;
      distances[i] = radius_factor * radius;
    }
  }
}

void calc_brush_strength_factors(const StrokeCache &cache,
                                 const Brush &brush,
                                 const Span<float> distances,
                                 const MutableSpan<float> factors)
{
  BKE_brush_calc_curve_factors(
      eBrushCurvePreset(brush.curve_preset), brush.curve, distances, cache.radius, factors);
}

void calc_brush_texture_factors(SculptSession &ss,
                                const Brush &brush,
                                const Span<float3> vert_positions,
                                const Span<int> verts,
                                const MutableSpan<float> factors)
{
  BLI_assert(verts.size() == factors.size());

  const int thread_id = BLI_task_parallel_thread_id(nullptr);
  const MTex *mtex = BKE_brush_mask_texture_get(&brush, OB_MODE_SCULPT);
  if (!mtex->tex) {
    return;
  }

  for (const int i : verts.index_range()) {
    float texture_value;
    float4 texture_rgba;
    /* NOTE: This is not a thread-safe call. */
    sculpt_apply_texture(
        ss, brush, vert_positions[verts[i]], thread_id, &texture_value, texture_rgba);

    factors[i] *= texture_value;
  }
}

void calc_brush_texture_factors(SculptSession &ss,
                                const Brush &brush,
                                const Span<float3> positions,
                                const MutableSpan<float> factors)
{
  BLI_assert(positions.size() == factors.size());

  const int thread_id = BLI_task_parallel_thread_id(nullptr);
  const MTex *mtex = BKE_brush_mask_texture_get(&brush, OB_MODE_SCULPT);
  if (!mtex->tex) {
    return;
  }

  for (const int i : positions.index_range()) {
    float texture_value;
    float4 texture_rgba;
    /* NOTE: This is not a thread-safe call. */
    sculpt_apply_texture(ss, brush, positions[i], thread_id, &texture_value, texture_rgba);

    factors[i] *= texture_value;
  }
}

void apply_translations(const Span<float3> translations,
                        const Span<int> verts,
                        const MutableSpan<float3> positions)
{
  BLI_assert(verts.size() == translations.size());

  for (const int i : verts.index_range()) {
    const int vert = verts[i];
    positions[vert] += translations[i];
  }
}

void apply_crazyspace_to_translations(const Span<float3x3> deform_imats,
                                      const Span<int> verts,
                                      const MutableSpan<float3> translations)
{
  BLI_assert(verts.size() == translations.size());

  for (const int i : verts.index_range()) {
    translations[i] = math::transform_point(deform_imats[verts[i]], translations[i]);
  }
}

void clip_and_lock_translations(const Sculpt &sd,
                                const SculptSession &ss,
                                const Span<float3> positions,
                                const Span<int> verts,
                                const MutableSpan<float3> translations)
{
  BLI_assert(verts.size() == translations.size());

  const StrokeCache *cache = ss.cache;
  if (!cache) {
    return;
  }
  for (const int axis : IndexRange(3)) {
    if (sd.flags & (SCULPT_LOCK_X << axis)) {
      for (float3 &translation : translations) {
        translation[axis] = 0.0f;
      }
      continue;
    }

    if (!(cache->flag & (CLIP_X << axis))) {
      continue;
    }

    const float4x4 mirror(cache->clip_mirror_mtx);
    const float4x4 mirror_inverse = math::invert(mirror);
    for (const int i : verts.index_range()) {
      const int vert = verts[i];

      /* Transform into the space of the mirror plane, check translations, then transform back. */
      float3 co_mirror = math::transform_point(mirror, positions[vert]);
      if (math::abs(co_mirror[axis]) > cache->clip_tolerance[axis]) {
        continue;
      }
      /* Clear the translation in the local space of the mirror object. */
      co_mirror[axis] = 0.0f;
      const float3 co_local = math::transform_point(mirror_inverse, co_mirror);
      translations[i][axis] = co_local[axis] - positions[vert][axis];
    }
  }
}

void apply_translations_to_shape_keys(Object &object,
                                      const Span<int> verts,
                                      const Span<float3> translations,
                                      const MutableSpan<float3> positions_orig)
{
  Mesh &mesh = *static_cast<Mesh *>(object.data);
  KeyBlock *active_key = BKE_keyblock_from_object(&object);
  if (!active_key) {
    return;
  }

  MutableSpan active_key_data(static_cast<float3 *>(active_key->data), active_key->totelem);
  if (active_key == mesh.key->refkey) {
    for (const int vert : verts) {
      active_key_data[vert] = positions_orig[vert];
    }
  }
  else {
    apply_translations(translations, verts, active_key_data);
  }

  /* For relative keys editing of base should update other keys. */
  if (bool *dependent = BKE_keyblock_get_dependent_keys(mesh.key, object.shapenr - 1)) {
    int i;
    LISTBASE_FOREACH_INDEX (KeyBlock *, other_key, &mesh.key->block, i) {
      if ((other_key != active_key) && dependent[i]) {
        MutableSpan<float3> data(static_cast<float3 *>(other_key->data), other_key->totelem);
        apply_translations(translations, verts, data);
      }
    }
    MEM_freeN(dependent);
  }
}

void apply_translations_to_pbvh(PBVH &pbvh, Span<int> verts, const Span<float3> translations)
{
  if (!BKE_pbvh_is_deformed(pbvh)) {
    return;
  }
  MutableSpan<float3> pbvh_positions = BKE_pbvh_get_vert_positions(pbvh);
  for (const int i : verts.index_range()) {
    const int vert = verts[i];
    pbvh_positions[vert] += translations[i];
  }
}

void write_translations(const Sculpt &sd,
                        Object &object,
                        const Span<float3> positions_eval,
                        const Span<int> verts,
                        const MutableSpan<float3> translations,
                        const MutableSpan<float3> positions_orig)
{
  SculptSession &ss = *object.sculpt;

  clip_and_lock_translations(sd, ss, positions_eval, verts, translations);

  apply_translations_to_pbvh(*ss.pbvh, verts, translations);

  if (!ss.deform_imats.is_empty()) {
    apply_crazyspace_to_translations(ss.deform_imats, verts, translations);
  }

  apply_translations(translations, verts, positions_orig);
  apply_translations_to_shape_keys(object, verts, translations, positions_orig);
}

void scale_translations(const MutableSpan<float3> translations, const Span<float> factors)
{
  for (const int i : translations.index_range()) {
    translations[i] *= factors[i];
  }
}

void scale_translations(const MutableSpan<float3> translations, const float factor)
{
  for (const int i : translations.index_range()) {
    translations[i] *= factor;
  }
}

void scale_factors(const MutableSpan<float> factors, const float strength)
{
  if (strength == 1.0f) {
    return;
  }
  for (float &factor : factors) {
    factor *= strength;
  }
}
void translations_from_offset_and_factors(const float3 &offset,
                                          Span<float> factors,
                                          MutableSpan<float3> r_translations)
{
  BLI_assert(r_translations.size() == factors.size());

  for (const int i : factors.index_range()) {
    r_translations[i] = offset * factors[i];
  }
}

OffsetIndices<int> create_node_vert_offsets(Span<PBVHNode *> nodes, Array<int> &node_data)
{
  node_data.reinitialize(nodes.size() + 1);
  for (const int i : nodes.index_range()) {
    node_data[i] = bke::pbvh::node_unique_verts(*nodes[i]).size();
  }
  return offset_indices::accumulate_counts_to_offsets(node_data);
}

void calc_vert_neighbors(const OffsetIndices<int> faces,
                         const Span<int> corner_verts,
                         const GroupedSpan<int> vert_to_face,
                         const Span<bool> hide_poly,
                         const Span<int> verts,
                         const MutableSpan<Vector<int>> result)
{
  BLI_assert(result.size() == verts.size());
  BLI_assert(corner_verts.size() == faces.total_size());
  for (Vector<int> &vector : result) {
    vector.clear();
  }

  for (const int i : verts.index_range()) {
    const int vert = verts[i];
    Vector<int> &neighbors = result[i];
    for (const int face : vert_to_face[vert]) {
      if (!hide_poly.is_empty() && hide_poly[face]) {
        continue;
      }
      const int2 verts = bke::mesh::face_find_adjacent_verts(faces[face], corner_verts, vert);
      neighbors.append_non_duplicates(verts[0]);
      neighbors.append_non_duplicates(verts[1]);
    }
  }
}

void calc_vert_neighbors_interior(const OffsetIndices<int> faces,
                                  const Span<int> corner_verts,
                                  const GroupedSpan<int> vert_to_face,
                                  const BitSpan boundary_verts,
                                  const Span<bool> hide_poly,
                                  const Span<int> verts,
                                  const MutableSpan<Vector<int>> result)
{
  BLI_assert(result.size() == verts.size());
  BLI_assert(corner_verts.size() == faces.total_size());
  for (Vector<int> &vector : result) {
    vector.clear();
  }

  for (const int i : verts.index_range()) {
    const int vert = verts[i];
    Vector<int> &neighbors = result[i];
    for (const int face : vert_to_face[vert]) {
      if (!hide_poly.is_empty() && hide_poly[face]) {
        continue;
      }
      const int2 verts = bke::mesh::face_find_adjacent_verts(faces[face], corner_verts, vert);
      neighbors.append_non_duplicates(verts[0]);
      neighbors.append_non_duplicates(verts[1]);
    }

    if (boundary_verts[vert]) {
      if (neighbors.size() == 2) {
        /* Do not include neighbors of corner vertices. */
        neighbors.clear();
      }
      else {
        /* Only include other boundary vertices as neighbors of boundary vertices. */
        neighbors.remove_if([&](const int vert) { return !boundary_verts[vert]; });
      }
    }
  }
}

void calc_translations_to_plane(const Span<float3> vert_positions,
                                const Span<int> verts,
                                const float4 &plane,
                                const MutableSpan<float3> translations)
{
  for (const int i : verts.index_range()) {
    const float3 &position = vert_positions[verts[i]];
    float3 closest;
    closest_to_plane_normalized_v3(closest, plane, position);
    translations[i] = closest - position;
  }
}

void filter_plane_trim_limit_factors(const Brush &brush,
                                     const StrokeCache &cache,
                                     const Span<float3> translations,
                                     const MutableSpan<float> factors)
{
  if (!(brush.flag & BRUSH_PLANE_TRIM)) {
    return;
  }
  const float threshold = cache.radius_squared * cache.plane_trim_squared;
  for (const int i : translations.index_range()) {
    if (math::length_squared(translations[i]) <= threshold) {
      factors[i] = 0.0f;
    }
  }
}

void filter_below_plane_factors(const Span<float3> vert_positions,
                                const Span<int> verts,
                                const float4 &plane,
                                const MutableSpan<float> factors)
{
  for (const int i : verts.index_range()) {
    if (plane_point_side_v3(plane, vert_positions[verts[i]]) <= 0.0f) {
      factors[i] = 0.0f;
    }
  }
}

void filter_above_plane_factors(const Span<float3> vert_positions,
                                const Span<int> verts,
                                const float4 &plane,
                                const MutableSpan<float> factors)
{
  for (const int i : verts.index_range()) {
    if (plane_point_side_v3(plane, vert_positions[verts[i]]) > 0.0f) {
      factors[i] = 0.0f;
    }
  }
}

}  // namespace blender::ed::sculpt_paint<|MERGE_RESOLUTION|>--- conflicted
+++ resolved
@@ -6676,7 +6676,6 @@
   }
 }
 
-<<<<<<< HEAD
 void calc_front_face(const float3 &view_normal,
                      const Span<float3> normals,
                      const MutableSpan<float> factors)
@@ -6689,8 +6688,6 @@
   }
 }
 
-void calc_distance_falloff(SculptSession &ss,
-=======
 void filter_region_clip_factors(const SculptSession &ss,
                                 const Span<float3> positions,
                                 const Span<int> verts,
@@ -6719,7 +6716,6 @@
 }
 
 void calc_distance_falloff(const SculptSession &ss,
->>>>>>> aa4c4295
                            const Span<float3> positions,
                            const Span<int> verts,
                            const eBrushFalloffShape falloff_shape,
