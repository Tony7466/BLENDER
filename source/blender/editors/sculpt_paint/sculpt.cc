/* SPDX-FileCopyrightText: 2006 by Nicholas Bishop. All rights reserved.
 *
 * SPDX-License-Identifier: GPL-2.0-or-later */

/** \file
 * \ingroup edsculpt
 * Implements the Sculpt Mode tools.
 */

#include <cmath>
#include <cstdlib>
#include <cstring>
#include <iostream>

#include "MEM_guardedalloc.h"

#include "CLG_log.h"

#include "BLI_array_utils.hh"
#include "BLI_bit_span_ops.hh"
#include "BLI_blenlib.h"
#include "BLI_dial_2d.h"
#include "BLI_enumerable_thread_specific.hh"
#include "BLI_ghash.h"
#include "BLI_math_geom.h"
#include "BLI_math_matrix.h"
#include "BLI_math_matrix.hh"
#include "BLI_math_rotation.h"
#include "BLI_set.hh"
#include "BLI_span.hh"
#include "BLI_task.h"
#include "BLI_task.hh"
#include "BLI_utildefines.h"
#include "BLI_vector.hh"

#include "DNA_brush_types.h"
#include "DNA_customdata_types.h"
#include "DNA_key_types.h"
#include "DNA_node_types.h"
#include "DNA_object_types.h"
#include "DNA_scene_types.h"

#include "BKE_attribute.hh"
#include "BKE_brush.hh"
#include "BKE_ccg.hh"
#include "BKE_colortools.hh"
#include "BKE_context.hh"
#include "BKE_customdata.hh"
#include "BKE_global.hh"
#include "BKE_image.h"
#include "BKE_key.hh"
#include "BKE_layer.hh"
#include "BKE_lib_id.hh"
#include "BKE_main.hh"
#include "BKE_mesh.hh"
#include "BKE_mesh_mapping.hh"
#include "BKE_modifier.hh"
#include "BKE_multires.hh"
#include "BKE_node_runtime.hh"
#include "BKE_object.hh"
#include "BKE_object_types.hh"
#include "BKE_paint.hh"
#include "BKE_pbvh_api.hh"
#include "BKE_report.hh"
#include "BKE_scene.hh"
#include "BKE_subdiv_ccg.hh"
#include "BKE_subsurf.hh"
#include "BLI_math_vector.hh"

#include "NOD_texture.h"

#include "DEG_depsgraph.hh"

#include "WM_api.hh"
#include "WM_toolsystem.hh"
#include "WM_types.hh"

#include "ED_gpencil_legacy.hh"
#include "ED_paint.hh"
#include "ED_screen.hh"
#include "ED_sculpt.hh"
#include "ED_view3d.hh"

#include "paint_intern.hh"
#include "sculpt_intern.hh"

#include "RNA_access.hh"
#include "RNA_define.hh"

#include "bmesh.hh"

#include "editors/sculpt_paint/brushes/types.hh"
#include "mesh_brush_common.hh"

using blender::float3;
using blender::MutableSpan;
using blender::Set;
using blender::Span;
using blender::Vector;

static CLG_LogRef LOG = {"ed.sculpt_paint"};

namespace blender::ed::sculpt_paint {
float sculpt_calc_radius(const ViewContext &vc,
                         const Brush &brush,
                         const Scene &scene,
                         const float3 location)
{
  if (!BKE_brush_use_locked_size(&scene, &brush)) {
    return paint_calc_object_space_radius(vc, location, BKE_brush_size_get(&scene, &brush));
  }
  else {
    return BKE_brush_unprojected_radius_get(&scene, &brush);
  }
}
}  // namespace blender::ed::sculpt_paint

bool ED_sculpt_report_if_shape_key_is_locked(const Object &ob, ReportList *reports)
{
  SculptSession &ss = *ob.sculpt;

  if (ss.shapekey_active && (ss.shapekey_active->flag & KEYBLOCK_LOCKED_SHAPE) != 0) {
    if (reports) {
      BKE_reportf(reports, RPT_ERROR, "The active shape key of %s is locked", ob.id.name + 2);
    }
    return true;
  }

  return false;
}

/* -------------------------------------------------------------------- */
/** \name Sculpt PBVH Abstraction API
 *
 * This is read-only, for writing use PBVH vertex iterators. There vd.index matches
 * the indices used here.
 *
 * For multi-resolution, the same vertex in multiple grids is counted multiple times, with
 * different index for each grid.
 * \{ */

SculptMaskWriteInfo SCULPT_mask_get_for_write(SculptSession &ss)
{
  SculptMaskWriteInfo info;
  switch (BKE_pbvh_type(*ss.pbvh)) {
    case PBVH_FACES: {
      Mesh *mesh = BKE_pbvh_get_mesh(*ss.pbvh);
      info.layer = static_cast<float *>(CustomData_get_layer_named_for_write(
          &mesh->vert_data, CD_PROP_FLOAT, ".sculpt_mask", mesh->verts_num));
      break;
    }
    case PBVH_BMESH:
      info.bm_offset = CustomData_get_offset_named(
          &BKE_pbvh_get_bmesh(*ss.pbvh)->vdata, CD_PROP_FLOAT, ".sculpt_mask");
      break;
    case PBVH_GRIDS:
      break;
  }
  return info;
}

void SCULPT_vertex_random_access_ensure(SculptSession &ss)
{
  if (BKE_pbvh_type(*ss.pbvh) == PBVH_BMESH) {
    BM_mesh_elem_index_ensure(ss.bm, BM_VERT);
    BM_mesh_elem_table_ensure(ss.bm, BM_VERT);
  }
}

int SCULPT_vertex_count_get(const SculptSession &ss)
{
  switch (BKE_pbvh_type(*ss.pbvh)) {
    case PBVH_FACES:
      return ss.totvert;
    case PBVH_BMESH:
      return BM_mesh_elem_count(BKE_pbvh_get_bmesh(*ss.pbvh), BM_VERT);
    case PBVH_GRIDS:
      return BKE_pbvh_get_grid_num_verts(*ss.pbvh);
  }

  return 0;
}

const float *SCULPT_vertex_co_get(const SculptSession &ss, PBVHVertRef vertex)
{
  switch (BKE_pbvh_type(*ss.pbvh)) {
    case PBVH_FACES: {
      if (ss.shapekey_active || ss.deform_modifiers_active) {
        const Span<float3> positions = BKE_pbvh_get_vert_positions(*ss.pbvh);
        return positions[vertex.i];
      }
      return ss.vert_positions[vertex.i];
    }
    case PBVH_BMESH:
      return ((BMVert *)vertex.i)->co;
    case PBVH_GRIDS: {
      const CCGKey *key = BKE_pbvh_get_grid_key(*ss.pbvh);
      const int grid_index = vertex.i / key->grid_area;
      const int index_in_grid = vertex.i - grid_index * key->grid_area;
      CCGElem *elem = ss.subdiv_ccg->grids[grid_index];
      return CCG_elem_co(*key, CCG_elem_offset(*key, elem, index_in_grid));
    }
  }
  return nullptr;
}

const blender::float3 SCULPT_vertex_normal_get(const SculptSession &ss, PBVHVertRef vertex)
{
  switch (BKE_pbvh_type(*ss.pbvh)) {
    case PBVH_FACES: {
      const Span<float3> vert_normals = BKE_pbvh_get_vert_normals(*ss.pbvh);
      return vert_normals[vertex.i];
    }
    case PBVH_BMESH: {
      BMVert *v = (BMVert *)vertex.i;
      return v->no;
    }
    case PBVH_GRIDS: {
      const CCGKey *key = BKE_pbvh_get_grid_key(*ss.pbvh);
      const int grid_index = vertex.i / key->grid_area;
      const int index_in_grid = vertex.i - grid_index * key->grid_area;
      CCGElem *elem = ss.subdiv_ccg->grids[grid_index];
      return CCG_elem_no(*key, CCG_elem_offset(*key, elem, index_in_grid));
    }
  }
  BLI_assert_unreachable();
  return {};
}

const float *SCULPT_vertex_persistent_co_get(const SculptSession &ss, PBVHVertRef vertex)
{
  if (ss.attrs.persistent_co) {
    return (const float *)SCULPT_vertex_attr_get(vertex, ss.attrs.persistent_co);
  }

  return SCULPT_vertex_co_get(ss, vertex);
}

const float *SCULPT_vertex_co_for_grab_active_get(const SculptSession &ss, PBVHVertRef vertex)
{
  if (BKE_pbvh_type(*ss.pbvh) == PBVH_FACES) {
    /* Always grab active shape key if the sculpt happens on shapekey. */
    if (ss.shapekey_active) {
      const Span<float3> positions = BKE_pbvh_get_vert_positions(*ss.pbvh);
      return positions[vertex.i];
    }

    /* Sculpting on the base mesh. */
    return ss.vert_positions[vertex.i];
  }

  /* Everything else, such as sculpting on multires. */
  return SCULPT_vertex_co_get(ss, vertex);
}

float3 SCULPT_vertex_limit_surface_get(const SculptSession &ss, PBVHVertRef vertex)
{
  switch (BKE_pbvh_type(*ss.pbvh)) {
    case PBVH_FACES:
    case PBVH_BMESH:
      return SCULPT_vertex_co_get(ss, vertex);
    case PBVH_GRIDS: {
      const CCGKey *key = BKE_pbvh_get_grid_key(*ss.pbvh);
      const int grid_index = vertex.i / key->grid_area;
      const int index_in_grid = vertex.i - grid_index * key->grid_area;

      SubdivCCGCoord coord{};
      coord.grid_index = grid_index;
      coord.x = index_in_grid % key->grid_size;
      coord.y = index_in_grid / key->grid_size;
      float3 tmp;
      BKE_subdiv_ccg_eval_limit_point(*ss.subdiv_ccg, coord, tmp);
      return tmp;
    }
  }
  BLI_assert_unreachable();
  return {};
}

float3 SCULPT_vertex_persistent_normal_get(const SculptSession &ss, PBVHVertRef vertex)
{
  if (ss.attrs.persistent_no) {
    return (const float *)SCULPT_vertex_attr_get(vertex, ss.attrs.persistent_no);
  }
  return SCULPT_vertex_normal_get(ss, vertex);
}

float SCULPT_mask_get_at_grids_vert_index(const SubdivCCG &subdiv_ccg,
                                          const CCGKey &key,
                                          const int vert_index)
{
  if (key.mask_offset == -1) {
    return 0.0f;
  }
  const int grid_index = vert_index / key.grid_area;
  const int index_in_grid = vert_index - grid_index * key.grid_area;
  CCGElem *elem = subdiv_ccg.grids[grid_index];
  return CCG_elem_offset_mask(key, elem, index_in_grid);
}

PBVHVertRef SCULPT_active_vertex_get(const SculptSession &ss)
{
  if (ELEM(BKE_pbvh_type(*ss.pbvh), PBVH_FACES, PBVH_BMESH, PBVH_GRIDS)) {
    return ss.active_vertex;
  }

  return BKE_pbvh_make_vref(PBVH_REF_NONE);
}

const float *SCULPT_active_vertex_co_get(const SculptSession &ss)
{
  return SCULPT_vertex_co_get(ss, SCULPT_active_vertex_get(ss));
}

MutableSpan<float3> SCULPT_mesh_deformed_positions_get(SculptSession &ss)
{
  switch (BKE_pbvh_type(*ss.pbvh)) {
    case PBVH_FACES:
      if (ss.shapekey_active || ss.deform_modifiers_active) {
        return BKE_pbvh_get_vert_positions(*ss.pbvh);
      }
      return ss.vert_positions;
    case PBVH_BMESH:
    case PBVH_GRIDS:
      return {};
  }
  return {};
}

float *SCULPT_brush_deform_target_vertex_co_get(SculptSession &ss,
                                                const int deform_target,
                                                PBVHVertexIter *iter)
{
  switch (deform_target) {
    case BRUSH_DEFORM_TARGET_GEOMETRY:
      return iter->co;
    case BRUSH_DEFORM_TARGET_CLOTH_SIM:
      return ss.cache->cloth_sim->deformation_pos[iter->index];
  }
  return iter->co;
}

ePaintSymmetryFlags SCULPT_mesh_symmetry_xyz_get(const Object &object)
{
  const Mesh *mesh = static_cast<const Mesh *>(object.data);
  return ePaintSymmetryFlags(mesh->symmetry);
}

/* Sculpt Face Sets and Visibility. */

namespace blender::ed::sculpt_paint {

namespace face_set {

int active_face_set_get(const SculptSession &ss)
{
  switch (BKE_pbvh_type(*ss.pbvh)) {
    case PBVH_FACES:
      if (!ss.face_sets) {
        return SCULPT_FACE_SET_NONE;
      }
      return ss.face_sets[ss.active_face_index];
    case PBVH_GRIDS: {
      if (!ss.face_sets) {
        return SCULPT_FACE_SET_NONE;
      }
      const int face_index = BKE_subdiv_ccg_grid_to_face_index(*ss.subdiv_ccg,
                                                               ss.active_grid_index);
      return ss.face_sets[face_index];
    }
    case PBVH_BMESH:
      return SCULPT_FACE_SET_NONE;
  }
  return SCULPT_FACE_SET_NONE;
}

}  // namespace face_set

namespace hide {

bool vert_visible_get(const SculptSession &ss, PBVHVertRef vertex)
{
  switch (BKE_pbvh_type(*ss.pbvh)) {
    case PBVH_FACES: {
      const Mesh *mesh = BKE_pbvh_get_mesh(*ss.pbvh);
      const bke::AttributeAccessor attributes = mesh->attributes();
      const VArray hide_vert = *attributes.lookup_or_default<bool>(
          ".hide_vert", bke::AttrDomain::Point, false);
      return !hide_vert[vertex.i];
    }
    case PBVH_BMESH:
      return !BM_elem_flag_test((BMVert *)vertex.i, BM_ELEM_HIDDEN);
    case PBVH_GRIDS: {
      const CCGKey *key = BKE_pbvh_get_grid_key(*ss.pbvh);
      const int grid_index = vertex.i / key->grid_area;
      const int index_in_grid = vertex.i - grid_index * key->grid_area;
      if (!ss.subdiv_ccg->grid_hidden.is_empty()) {
        return !ss.subdiv_ccg->grid_hidden[grid_index][index_in_grid];
      }
    }
  }
  return true;
}

bool vert_any_face_visible_get(const SculptSession &ss, PBVHVertRef vertex)
{
  switch (BKE_pbvh_type(*ss.pbvh)) {
    case PBVH_FACES: {
      if (!ss.hide_poly) {
        return true;
      }
      for (const int face : ss.vert_to_face_map[vertex.i]) {
        if (!ss.hide_poly[face]) {
          return true;
        }
      }
      return false;
    }
    case PBVH_BMESH:
      return true;
    case PBVH_GRIDS:
      return true;
  }
  return true;
}

bool vert_all_faces_visible_get(const SculptSession &ss, PBVHVertRef vertex)
{
  switch (BKE_pbvh_type(*ss.pbvh)) {
    case PBVH_FACES: {
      if (!ss.hide_poly) {
        return true;
      }
      for (const int face : ss.vert_to_face_map[vertex.i]) {
        if (ss.hide_poly[face]) {
          return false;
        }
      }
      return true;
    }
    case PBVH_BMESH: {
      BMVert *v = (BMVert *)vertex.i;
      BMEdge *e = v->e;

      if (!e) {
        return true;
      }

      do {
        BMLoop *l = e->l;

        if (!l) {
          continue;
        }

        do {
          if (BM_elem_flag_test(l->f, BM_ELEM_HIDDEN)) {
            return false;
          }
        } while ((l = l->radial_next) != e->l);
      } while ((e = BM_DISK_EDGE_NEXT(e, v)) != v->e);

      return true;
    }
    case PBVH_GRIDS: {
      if (!ss.hide_poly) {
        return true;
      }
      const CCGKey *key = BKE_pbvh_get_grid_key(*ss.pbvh);
      const int grid_index = vertex.i / key->grid_area;
      const int face_index = BKE_subdiv_ccg_grid_to_face_index(*ss.subdiv_ccg, grid_index);
      return !ss.hide_poly[face_index];
    }
  }
  return true;
}

}  // namespace hide

namespace face_set {

int vert_face_set_get(const SculptSession &ss, PBVHVertRef vertex)
{
  switch (BKE_pbvh_type(*ss.pbvh)) {
    case PBVH_FACES: {
      if (!ss.face_sets) {
        return SCULPT_FACE_SET_NONE;
      }
      int face_set = 0;
      for (const int face_index : ss.vert_to_face_map[vertex.i]) {
        if (ss.face_sets[face_index] > face_set) {
          face_set = ss.face_sets[face_index];
        }
      }
      return face_set;
    }
    case PBVH_BMESH:
      return 0;
    case PBVH_GRIDS: {
      if (!ss.face_sets) {
        return SCULPT_FACE_SET_NONE;
      }
      const CCGKey *key = BKE_pbvh_get_grid_key(*ss.pbvh);
      const int grid_index = vertex.i / key->grid_area;
      const int face_index = BKE_subdiv_ccg_grid_to_face_index(*ss.subdiv_ccg, grid_index);
      return ss.face_sets[face_index];
    }
  }
  return 0;
}

bool vert_has_face_set(const SculptSession &ss, PBVHVertRef vertex, int face_set)
{
  switch (BKE_pbvh_type(*ss.pbvh)) {
    case PBVH_FACES: {
      if (!ss.face_sets) {
        return face_set == SCULPT_FACE_SET_NONE;
      }
      for (const int face_index : ss.vert_to_face_map[vertex.i]) {
        if (ss.face_sets[face_index] == face_set) {
          return true;
        }
      }
      return false;
    }
    case PBVH_BMESH:
      return true;
    case PBVH_GRIDS: {
      if (!ss.face_sets) {
        return face_set == SCULPT_FACE_SET_NONE;
      }
      const CCGKey *key = BKE_pbvh_get_grid_key(*ss.pbvh);
      const int grid_index = vertex.i / key->grid_area;
      const int face_index = BKE_subdiv_ccg_grid_to_face_index(*ss.subdiv_ccg, grid_index);
      return ss.face_sets[face_index] == face_set;
    }
  }
  return true;
}

static bool sculpt_check_unique_face_set_in_base_mesh(const SculptSession &ss, int index)
{
  if (!ss.face_sets) {
    return true;
  }
  int face_set = -1;
  for (const int face_index : ss.vert_to_face_map[index]) {
    if (face_set == -1) {
      face_set = ss.face_sets[face_index];
    }
    else {
      if (ss.face_sets[face_index] != face_set) {
        return false;
      }
    }
  }
  return true;
}

/**
 * Checks if the face sets of the adjacent faces to the edge between \a v1 and \a v2
 * in the base mesh are equal.
 */
static bool sculpt_check_unique_face_set_for_edge_in_base_mesh(const SculptSession &ss,
                                                               int v1,
                                                               int v2)
{
  const Span<int> vert_map = ss.vert_to_face_map[v1];
  int p1 = -1, p2 = -1;
  for (int i = 0; i < vert_map.size(); i++) {
    const int face_i = vert_map[i];
    for (const int corner : ss.faces[face_i]) {
      if (ss.corner_verts[corner] == v2) {
        if (p1 == -1) {
          p1 = vert_map[i];
          break;
        }

        if (p2 == -1) {
          p2 = vert_map[i];
          break;
        }
      }
    }
  }

  if (p1 != -1 && p2 != -1) {
    return ss.face_sets[p1] == ss.face_sets[p2];
  }
  return true;
}

bool vert_has_unique_face_set(const SculptSession &ss, PBVHVertRef vertex)
{
  switch (BKE_pbvh_type(*ss.pbvh)) {
    case PBVH_FACES: {
      return sculpt_check_unique_face_set_in_base_mesh(ss, vertex.i);
    }
    case PBVH_BMESH:
      return true;
    case PBVH_GRIDS: {
      if (!ss.face_sets) {
        return true;
      }
      const CCGKey *key = BKE_pbvh_get_grid_key(*ss.pbvh);
      const int grid_index = vertex.i / key->grid_area;
      const int index_in_grid = vertex.i - grid_index * key->grid_area;
      SubdivCCGCoord coord{};
      coord.grid_index = grid_index;
      coord.x = index_in_grid % key->grid_size;
      coord.y = index_in_grid / key->grid_size;
      int v1, v2;
      const SubdivCCGAdjacencyType adjacency = BKE_subdiv_ccg_coarse_mesh_adjacency_info_get(
          *ss.subdiv_ccg, coord, ss.corner_verts, ss.faces, v1, v2);
      switch (adjacency) {
        case SUBDIV_CCG_ADJACENT_VERTEX:
          return sculpt_check_unique_face_set_in_base_mesh(ss, v1);
        case SUBDIV_CCG_ADJACENT_EDGE:
          return sculpt_check_unique_face_set_for_edge_in_base_mesh(ss, v1, v2);
        case SUBDIV_CCG_ADJACENT_NONE:
          return true;
      }
    }
  }
  return false;
}

}  // namespace face_set

/* Sculpt Neighbor Iterators */

#define SCULPT_VERTEX_NEIGHBOR_FIXED_CAPACITY 256

static void sculpt_vertex_neighbor_add(SculptVertexNeighborIter *iter,
                                       PBVHVertRef neighbor,
                                       int neighbor_index)
{
  if (iter->neighbors.contains(neighbor)) {
    return;
  }

  iter->neighbors.append(neighbor);
  iter->neighbor_indices.append(neighbor_index);
}

static void sculpt_vertex_neighbors_get_bmesh(PBVHVertRef vertex, SculptVertexNeighborIter *iter)
{
  BMVert *v = (BMVert *)vertex.i;
  BMIter liter;
  BMLoop *l;
  iter->num_duplicates = 0;
  iter->neighbors.clear();
  iter->neighbor_indices.clear();

  BM_ITER_ELEM (l, &liter, v, BM_LOOPS_OF_VERT) {
    const BMVert *adj_v[2] = {l->prev->v, l->next->v};
    for (int i = 0; i < ARRAY_SIZE(adj_v); i++) {
      const BMVert *v_other = adj_v[i];
      if (v_other != v) {
        sculpt_vertex_neighbor_add(
            iter, BKE_pbvh_make_vref(intptr_t(v_other)), BM_elem_index_get(v_other));
      }
    }
  }
}

Span<BMVert *> vert_neighbors_get_bmesh(BMVert &vert, Vector<BMVert *, 64> &neighbors)
{
  BMIter liter;
  BMLoop *l;
  BM_ITER_ELEM (l, &liter, &vert, BM_LOOPS_OF_VERT) {
    for (BMVert *other_vert : {l->prev->v, l->next->v}) {
      if (other_vert != &vert) {
        neighbors.append(other_vert);
      }
    }
  }
  return neighbors;
}

static void sculpt_vertex_neighbors_get_faces(const SculptSession &ss,
                                              PBVHVertRef vertex,
                                              SculptVertexNeighborIter *iter)
{
  iter->num_duplicates = 0;
  iter->neighbors.clear();
  iter->neighbor_indices.clear();

  for (const int face_i : ss.vert_to_face_map[vertex.i]) {
    if (ss.hide_poly && ss.hide_poly[face_i]) {
      /* Skip connectivity from hidden faces. */
      continue;
    }
    const IndexRange face = ss.faces[face_i];
    const int2 f_adj_v = bke::mesh::face_find_adjacent_verts(face, ss.corner_verts, vertex.i);
    for (int j = 0; j < 2; j++) {
      if (f_adj_v[j] != vertex.i) {
        sculpt_vertex_neighbor_add(iter, BKE_pbvh_make_vref(f_adj_v[j]), f_adj_v[j]);
      }
    }
  }

  if (ss.fake_neighbors.use_fake_neighbors) {
    BLI_assert(ss.fake_neighbors.fake_neighbor_index != nullptr);
    if (ss.fake_neighbors.fake_neighbor_index[vertex.i] != FAKE_NEIGHBOR_NONE) {
      sculpt_vertex_neighbor_add(
          iter,
          BKE_pbvh_make_vref(ss.fake_neighbors.fake_neighbor_index[vertex.i]),
          ss.fake_neighbors.fake_neighbor_index[vertex.i]);
    }
  }
}

static void sculpt_vertex_neighbors_get_grids(const SculptSession &ss,
                                              const PBVHVertRef vertex,
                                              const bool include_duplicates,
                                              SculptVertexNeighborIter *iter)
{
  /* TODO: optimize this. We could fill #SculptVertexNeighborIter directly,
   * maybe provide coordinate and mask pointers directly rather than converting
   * back and forth between #CCGElem and global index. */
  const CCGKey *key = BKE_pbvh_get_grid_key(*ss.pbvh);
  const int grid_index = vertex.i / key->grid_area;
  const int index_in_grid = vertex.i - grid_index * key->grid_area;

  SubdivCCGCoord coord{};
  coord.grid_index = grid_index;
  coord.x = index_in_grid % key->grid_size;
  coord.y = index_in_grid / key->grid_size;

  SubdivCCGNeighbors neighbors;
  BKE_subdiv_ccg_neighbor_coords_get(*ss.subdiv_ccg, coord, include_duplicates, neighbors);

  iter->num_duplicates = neighbors.num_duplicates;
  iter->neighbors.clear();
  iter->neighbor_indices.clear();

  for (const int i : neighbors.coords.index_range()) {
    int v = neighbors.coords[i].grid_index * key->grid_area +
            neighbors.coords[i].y * key->grid_size + neighbors.coords[i].x;

    sculpt_vertex_neighbor_add(iter, BKE_pbvh_make_vref(v), v);
  }

  if (ss.fake_neighbors.use_fake_neighbors) {
    BLI_assert(ss.fake_neighbors.fake_neighbor_index != nullptr);
    if (ss.fake_neighbors.fake_neighbor_index[vertex.i] != FAKE_NEIGHBOR_NONE) {
      int v = ss.fake_neighbors.fake_neighbor_index[vertex.i];
      sculpt_vertex_neighbor_add(iter, BKE_pbvh_make_vref(v), v);
    }
  }
}

}  // namespace blender::ed::sculpt_paint

void SCULPT_vertex_neighbors_get(const SculptSession &ss,
                                 const PBVHVertRef vertex,
                                 const bool include_duplicates,
                                 SculptVertexNeighborIter *iter)
{
  using namespace blender::ed::sculpt_paint;
  switch (BKE_pbvh_type(*ss.pbvh)) {
    case PBVH_FACES:
      sculpt_vertex_neighbors_get_faces(ss, vertex, iter);
      return;
    case PBVH_BMESH:
      sculpt_vertex_neighbors_get_bmesh(vertex, iter);
      return;
    case PBVH_GRIDS:
      sculpt_vertex_neighbors_get_grids(ss, vertex, include_duplicates, iter);
      return;
  }
}

static bool sculpt_check_boundary_vertex_in_base_mesh(const SculptSession &ss, const int index)
{
  return ss.vertex_info.boundary[index];
}

bool SCULPT_vertex_is_boundary(const SculptSession &ss, const PBVHVertRef vertex)
{
  using namespace blender::ed::sculpt_paint;
  switch (BKE_pbvh_type(*ss.pbvh)) {
    case PBVH_FACES: {
      if (!hide::vert_all_faces_visible_get(ss, vertex)) {
        return true;
      }
      return sculpt_check_boundary_vertex_in_base_mesh(ss, vertex.i);
    }
    case PBVH_BMESH: {
      BMVert *v = (BMVert *)vertex.i;
      return BM_vert_is_boundary(v);
    }
    case PBVH_GRIDS: {
      const CCGKey *key = BKE_pbvh_get_grid_key(*ss.pbvh);
      const int grid_index = vertex.i / key->grid_area;
      const int index_in_grid = vertex.i - grid_index * key->grid_area;
      SubdivCCGCoord coord{};
      coord.grid_index = grid_index;
      coord.x = index_in_grid % key->grid_size;
      coord.y = index_in_grid / key->grid_size;
      int v1, v2;
      const SubdivCCGAdjacencyType adjacency = BKE_subdiv_ccg_coarse_mesh_adjacency_info_get(
          *ss.subdiv_ccg, coord, ss.corner_verts, ss.faces, v1, v2);
      switch (adjacency) {
        case SUBDIV_CCG_ADJACENT_VERTEX:
          return sculpt_check_boundary_vertex_in_base_mesh(ss, v1);
        case SUBDIV_CCG_ADJACENT_EDGE:
          return sculpt_check_boundary_vertex_in_base_mesh(ss, v1) &&
                 sculpt_check_boundary_vertex_in_base_mesh(ss, v2);
        case SUBDIV_CCG_ADJACENT_NONE:
          return false;
      }
    }
  }

  return false;
}

/* Utilities */

bool SCULPT_stroke_is_main_symmetry_pass(const blender::ed::sculpt_paint::StrokeCache &cache)
{
  return cache.mirror_symmetry_pass == 0 && cache.radial_symmetry_pass == 0 &&
         cache.tile_pass == 0;
}

bool SCULPT_stroke_is_first_brush_step(const blender::ed::sculpt_paint::StrokeCache &cache)
{
  return cache.first_time && cache.mirror_symmetry_pass == 0 && cache.radial_symmetry_pass == 0 &&
         cache.tile_pass == 0;
}

bool SCULPT_stroke_is_first_brush_step_of_symmetry_pass(
    const blender::ed::sculpt_paint::StrokeCache &cache)
{
  return cache.first_time;
}

bool SCULPT_check_vertex_pivot_symmetry(const float vco[3], const float pco[3], const char symm)
{
  bool is_in_symmetry_area = true;
  for (int i = 0; i < 3; i++) {
    char symm_it = 1 << i;
    if (symm & symm_it) {
      if (pco[i] == 0.0f) {
        if (vco[i] > 0.0f) {
          is_in_symmetry_area = false;
        }
      }
      if (vco[i] * pco[i] < 0.0f) {
        is_in_symmetry_area = false;
      }
    }
  }
  return is_in_symmetry_area;
}

struct NearestVertexData {
  PBVHVertRef nearest_vertex;
  float nearest_vertex_distance_sq;
};

static void nearest_vertex_get_node(PBVH &pbvh,
                                    const float nearest_vertex_search_co[3],
                                    const float max_distance_sq,
                                    PBVHNode *node,
                                    NearestVertexData *nvtd)
{
  PBVHVertexIter vd;
  BKE_pbvh_vertex_iter_begin (pbvh, node, vd, PBVH_ITER_UNIQUE) {
    float distance_squared = len_squared_v3v3(vd.co, nearest_vertex_search_co);
    if (distance_squared < nvtd->nearest_vertex_distance_sq && distance_squared < max_distance_sq)
    {
      nvtd->nearest_vertex = vd.vertex;
      nvtd->nearest_vertex_distance_sq = distance_squared;
    }
  }
  BKE_pbvh_vertex_iter_end;
}

PBVHVertRef SCULPT_nearest_vertex_get(const Object &ob,
                                      const float co[3],
                                      float max_distance,
                                      bool use_original)
{
  using namespace blender;
  using namespace blender::ed::sculpt_paint;
  const SculptSession &ss = *ob.sculpt;

  const float max_distance_sq = max_distance * max_distance;

  Vector<PBVHNode *> nodes = bke::pbvh::search_gather(*ss.pbvh, [&](PBVHNode &node) {
    return node_in_sphere(node, co, max_distance_sq, use_original);
  });
  if (nodes.is_empty()) {
    return BKE_pbvh_make_vref(PBVH_REF_NONE);
  }

  return threading::parallel_reduce(
             nodes.index_range(),
             1,
             NearestVertexData{{PBVH_REF_NONE}, FLT_MAX},
             [&](const IndexRange range, NearestVertexData nearest) {
               for (const int i : range) {
                 nearest_vertex_get_node(*ss.pbvh, co, max_distance_sq, nodes[i], &nearest);
               }
               return nearest;
             },
             [](const NearestVertexData a, const NearestVertexData b) {
               return a.nearest_vertex_distance_sq < b.nearest_vertex_distance_sq ? a : b;
             })
      .nearest_vertex;
}

bool SCULPT_is_symmetry_iteration_valid(char i, char symm)
{
  return i == 0 || (symm & i && (symm != 5 || i != 3) && (symm != 6 || !ELEM(i, 3, 5)));
}

bool SCULPT_is_vertex_inside_brush_radius_symm(const float vertex[3],
                                               const float br_co[3],
                                               float radius,
                                               char symm)
{
  for (char i = 0; i <= symm; ++i) {
    if (!SCULPT_is_symmetry_iteration_valid(i, symm)) {
      continue;
    }
    float location[3];
    flip_v3_v3(location, br_co, ePaintSymmetryFlags(i));
    if (len_squared_v3v3(location, vertex) < radius * radius) {
      return true;
    }
  }
  return false;
}

void SCULPT_tag_update_overlays(bContext *C)
{
  ARegion *region = CTX_wm_region(C);
  ED_region_tag_redraw(region);

  Object &ob = *CTX_data_active_object(C);
  WM_event_add_notifier(C, NC_OBJECT | ND_DRAW, &ob);

  DEG_id_tag_update(&ob.id, ID_RECALC_SHADING);

  RegionView3D *rv3d = CTX_wm_region_view3d(C);
  if (!BKE_sculptsession_use_pbvh_draw(&ob, rv3d)) {
    DEG_id_tag_update(&ob.id, ID_RECALC_GEOMETRY);
  }
}

/** \} */

/* -------------------------------------------------------------------- */
/** \name Sculpt Flood Fill API
 *
 * Iterate over connected vertices, starting from one or more initial vertices.
 * \{ */

namespace blender::ed::sculpt_paint {

namespace flood_fill {

FillData init_fill(SculptSession &ss)
{
  SCULPT_vertex_random_access_ensure(ss);
  FillData data;
  data.visited_verts.resize(SCULPT_vertex_count_get(ss));
  return data;
}

void add_initial(FillData &flood, PBVHVertRef vertex)
{
  flood.queue.push(vertex);
}

void add_and_skip_initial(FillData &flood, PBVHVertRef vertex)
{
  flood.queue.push(vertex);
  flood.visited_verts[vertex.i].set(vertex.i);
}

void add_initial_with_symmetry(
    const Object &ob, const SculptSession &ss, FillData &flood, PBVHVertRef vertex, float radius)
{
  /* Add active vertex and symmetric vertices to the queue. */
  const char symm = SCULPT_mesh_symmetry_xyz_get(ob);
  for (char i = 0; i <= symm; ++i) {
    if (!SCULPT_is_symmetry_iteration_valid(i, symm)) {
      continue;
    }
    PBVHVertRef v = {PBVH_REF_NONE};

    if (i == 0) {
      v = vertex;
    }
    else if (radius > 0.0f) {
      float radius_squared = (radius == FLT_MAX) ? FLT_MAX : radius * radius;
      float location[3];
      flip_v3_v3(location, SCULPT_vertex_co_get(ss, vertex), ePaintSymmetryFlags(i));
      v = SCULPT_nearest_vertex_get(ob, location, radius_squared, false);
    }

    if (v.i != PBVH_REF_NONE) {
      add_initial(flood, v);
    }
  }
}

void add_active(const Object &ob, const SculptSession &ss, FillData &flood, float radius)
{
  /* Add active vertex and symmetric vertices to the queue. */
  const char symm = SCULPT_mesh_symmetry_xyz_get(ob);
  for (char i = 0; i <= symm; ++i) {
    if (!SCULPT_is_symmetry_iteration_valid(i, symm)) {
      continue;
    }

    PBVHVertRef v = {PBVH_REF_NONE};

    if (i == 0) {
      v = SCULPT_active_vertex_get(ss);
    }
    else if (radius > 0.0f) {
      float location[3];
      flip_v3_v3(location, SCULPT_active_vertex_co_get(ss), ePaintSymmetryFlags(i));
      v = SCULPT_nearest_vertex_get(ob, location, radius, false);
    }

    if (v.i != PBVH_REF_NONE) {
      add_initial(flood, v);
    }
  }
}

void execute(SculptSession &ss,
             FillData &flood,
             FunctionRef<bool(PBVHVertRef from_v, PBVHVertRef to_v, bool is_duplicate)> func)
{
  while (!flood.queue.empty()) {
    PBVHVertRef from_v = flood.queue.front();
    flood.queue.pop();

    SculptVertexNeighborIter ni;
    SCULPT_VERTEX_DUPLICATES_AND_NEIGHBORS_ITER_BEGIN (ss, from_v, ni) {
      const PBVHVertRef to_v = ni.vertex;
      int to_v_i = BKE_pbvh_vertex_to_index(*ss.pbvh, to_v);

      if (flood.visited_verts[to_v_i]) {
        continue;
      }

      if (!hide::vert_visible_get(ss, to_v)) {
        continue;
      }

      flood.visited_verts[BKE_pbvh_vertex_to_index(*ss.pbvh, to_v)].set();

      if (func(from_v, to_v, ni.is_duplicate)) {
        flood.queue.push(to_v);
      }
    }
    SCULPT_VERTEX_NEIGHBORS_ITER_END(ni);
  }
}

}  // namespace flood_fill

/** \} */

/* -------------------------------------------------------------------- */
/** \name Tool Capabilities
 *
 * Avoid duplicate checks, internal logic only,
 * share logic with #rna_def_sculpt_capabilities where possible.
 * \{ */

static bool sculpt_tool_needs_original(const char sculpt_tool)
{
  return ELEM(sculpt_tool,
              SCULPT_TOOL_GRAB,
              SCULPT_TOOL_ROTATE,
              SCULPT_TOOL_THUMB,
              SCULPT_TOOL_LAYER,
              SCULPT_TOOL_DRAW_SHARP,
              SCULPT_TOOL_ELASTIC_DEFORM,
              SCULPT_TOOL_SMOOTH,
              SCULPT_TOOL_BOUNDARY,
              SCULPT_TOOL_POSE);
}

static bool sculpt_tool_is_proxy_used(const char sculpt_tool)
{
  return ELEM(sculpt_tool,
              SCULPT_TOOL_SMOOTH,
              SCULPT_TOOL_LAYER,
              SCULPT_TOOL_POSE,
              SCULPT_TOOL_DISPLACEMENT_SMEAR,
              SCULPT_TOOL_BOUNDARY,
              SCULPT_TOOL_CLOTH,
              SCULPT_TOOL_PAINT,
              SCULPT_TOOL_SMEAR,
              SCULPT_TOOL_DRAW_FACE_SETS);
}

static bool sculpt_brush_use_topology_rake(const SculptSession &ss, const Brush &brush)
{
  return SCULPT_TOOL_HAS_TOPOLOGY_RAKE(brush.sculpt_tool) && (brush.topology_rake_factor > 0.0f) &&
         (ss.bm != nullptr);
}

/**
 * Test whether the #StrokeCache.sculpt_normal needs update in #do_brush_action
 */
static int sculpt_brush_needs_normal(const SculptSession &ss, const Sculpt &sd, const Brush &brush)
{
  using namespace blender::ed::sculpt_paint;
  const MTex *mask_tex = BKE_brush_mask_texture_get(&brush, OB_MODE_SCULPT);
  return ((SCULPT_TOOL_HAS_NORMAL_WEIGHT(brush.sculpt_tool) && (ss.cache->normal_weight > 0.0f)) ||
          auto_mask::needs_normal(ss, sd, &brush) ||
          ELEM(brush.sculpt_tool,
               SCULPT_TOOL_BLOB,
               SCULPT_TOOL_CREASE,
               SCULPT_TOOL_DRAW,
               SCULPT_TOOL_DRAW_SHARP,
               SCULPT_TOOL_CLOTH,
               SCULPT_TOOL_LAYER,
               SCULPT_TOOL_NUDGE,
               SCULPT_TOOL_ROTATE,
               SCULPT_TOOL_ELASTIC_DEFORM,
               SCULPT_TOOL_THUMB) ||

          (mask_tex->brush_map_mode == MTEX_MAP_MODE_AREA)) ||
         sculpt_brush_use_topology_rake(ss, brush) ||
         BKE_brush_has_cube_tip(&brush, PaintMode::Sculpt);
}

static bool sculpt_brush_needs_rake_rotation(const Brush &brush)
{
  return SCULPT_TOOL_HAS_RAKE(brush.sculpt_tool) && (brush.rake_factor != 0.0f);
}

}  // namespace blender::ed::sculpt_paint

/** \} */

/* -------------------------------------------------------------------- */
/** \name Sculpt Init/Update
 * \{ */

enum StrokeFlags {
  CLIP_X = 1,
  CLIP_Y = 2,
  CLIP_Z = 4,
};

static void orig_vert_data_unode_init(SculptOrigVertData &data,
                                      const blender::ed::sculpt_paint::undo::Node &unode)
{
  data = {};
  data.coords = unode.position.data();
  data.normals = unode.normal.data();
  data.vmasks = unode.mask.data();
  data.colors = unode.col.data();
}

SculptOrigVertData SCULPT_orig_vert_data_init(const Object &ob,
                                              const PBVHNode &node,
                                              const blender::ed::sculpt_paint::undo::Type type)
{
  using namespace blender::ed::sculpt_paint;
  SculptOrigVertData data;
  data.undo_type = type;
  const SculptSession &ss = *ob.sculpt;
  if (ss.bm) {
    data.bm_log = ss.bm_log;
  }
  else if (const undo::Node *unode = undo::get_node(&node, type)) {
    orig_vert_data_unode_init(data, *unode);
    data.undo_type = type;
  }
  else {
    data = {};
  }
  return data;
}

void SCULPT_orig_vert_data_update(SculptOrigVertData &orig_data, const PBVHVertexIter &iter)
{
  using namespace blender::ed::sculpt_paint;
  if (orig_data.undo_type == undo::Type::Position) {
    if (orig_data.bm_log) {
      BM_log_original_vert_data(orig_data.bm_log, iter.bm_vert, &orig_data.co, &orig_data.no);
    }
    else {
      orig_data.co = orig_data.coords[iter.i];
      orig_data.no = orig_data.normals[iter.i];
    }
  }
  else if (orig_data.undo_type == undo::Type::Color) {
    orig_data.col = orig_data.colors[iter.i];
  }
  else if (orig_data.undo_type == undo::Type::Mask) {
    if (orig_data.bm_log) {
      orig_data.mask = BM_log_original_mask(orig_data.bm_log, iter.bm_vert);
    }
    else {
      orig_data.mask = orig_data.vmasks[iter.i];
    }
  }
}

void SCULPT_orig_vert_data_update(SculptOrigVertData &orig_data, const BMVert &vert)
{
  using namespace blender::ed::sculpt_paint;
  if (orig_data.undo_type == undo::Type::Position) {
    BM_log_original_vert_data(
        orig_data.bm_log, &const_cast<BMVert &>(vert), &orig_data.co, &orig_data.no);
  }
  else if (orig_data.undo_type == undo::Type::Mask) {
    orig_data.mask = BM_log_original_mask(orig_data.bm_log, &const_cast<BMVert &>(vert));
  }
}

void SCULPT_orig_vert_data_update(SculptOrigVertData &orig_data, const int i)
{
  using namespace blender::ed::sculpt_paint;
  if (orig_data.undo_type == undo::Type::Position) {
    orig_data.co = orig_data.coords[i];
    orig_data.no = orig_data.normals[i];
  }
  else if (orig_data.undo_type == undo::Type::Color) {
    orig_data.col = orig_data.colors[i];
  }
  else if (orig_data.undo_type == undo::Type::Mask) {
    orig_data.mask = orig_data.vmasks[i];
  }
}

namespace blender::ed::sculpt_paint {

static void sculpt_rake_data_update(SculptRakeData *srd, const float co[3])
{
  float rake_dist = len_v3v3(srd->follow_co, co);
  if (rake_dist > srd->follow_dist) {
    interp_v3_v3v3(srd->follow_co, srd->follow_co, co, rake_dist - srd->follow_dist);
  }
}

/** \} */

/* -------------------------------------------------------------------- */
/** \name Sculpt Dynamic Topology
 * \{ */

namespace dyntopo {

bool stroke_is_dyntopo(const SculptSession &ss, const Brush &brush)
{
  return ((BKE_pbvh_type(*ss.pbvh) == PBVH_BMESH) &&

          (!ss.cache || (!ss.cache->alt_smooth)) &&

          /* Requires mesh restore, which doesn't work with
           * dynamic-topology. */
          !(brush.flag & BRUSH_ANCHORED) && !(brush.flag & BRUSH_DRAG_DOT) &&

          SCULPT_TOOL_HAS_DYNTOPO(brush.sculpt_tool));
}

}  // namespace dyntopo

/** \} */

/* -------------------------------------------------------------------- */
/** \name Sculpt Paint Mesh
 * \{ */

static void restore_mask(Object &object, const Span<PBVHNode *> nodes)
{
  SculptSession &ss = *object.sculpt;
  switch (BKE_pbvh_type(*ss.pbvh)) {
    case PBVH_FACES: {
      Mesh &mesh = *static_cast<Mesh *>(object.data);
      bke::MutableAttributeAccessor attributes = mesh.attributes_for_write();
      bke::SpanAttributeWriter<float> mask = attributes.lookup_or_add_for_write_span<float>(
          ".sculpt_mask", bke::AttrDomain::Point);
      threading::parallel_for(nodes.index_range(), 1, [&](const IndexRange range) {
        for (PBVHNode *node : nodes.slice(range)) {
          if (const undo::Node *unode = undo::get_node(node, undo::Type::Mask)) {
            const Span<int> verts = bke::pbvh::node_unique_verts(*node);
            array_utils::scatter(unode->mask.as_span(), verts, mask.span);
            BKE_pbvh_node_mark_update_mask(node);
          }
        }
      });
      mask.finish();
      break;
    }
    case PBVH_BMESH: {
      const int offset = CustomData_get_offset_named(&ss.bm->vdata, CD_PROP_FLOAT, ".sculpt_mask");
      if (offset != -1) {
        for (PBVHNode *node : nodes) {
          if (undo::get_node(node, undo::Type::Mask)) {
            for (BMVert *vert : BKE_pbvh_bmesh_node_unique_verts(node)) {
              const float orig_mask = BM_log_original_mask(ss.bm_log, vert);
              BM_ELEM_CD_SET_FLOAT(vert, offset, orig_mask);
            }
            BKE_pbvh_node_mark_update_mask(node);
          }
        }
      }
      break;
    }
    case PBVH_GRIDS: {
      SubdivCCG &subdiv_ccg = *ss.subdiv_ccg;
      const BitGroupVector<> grid_hidden = subdiv_ccg.grid_hidden;
      const CCGKey key = BKE_subdiv_ccg_key_top_level(subdiv_ccg);
      const Span<CCGElem *> grids = subdiv_ccg.grids;
      threading::parallel_for(nodes.index_range(), 1, [&](const IndexRange range) {
        for (PBVHNode *node : nodes.slice(range)) {
          if (const undo::Node *unode = undo::get_node(node, undo::Type::Mask)) {
            int index = 0;
            for (const int grid : unode->grids) {
              CCGElem *elem = grids[grid];
              for (const int i : IndexRange(key.grid_area)) {
                if (grid_hidden.is_empty() || !grid_hidden[grid][i]) {
                  CCG_elem_offset_mask(key, elem, i) = unode->mask[index];
                }
                index++;
              }
            }
            BKE_pbvh_node_mark_update_mask(node);
          }
        }
      });
      break;
    }
  }
}

static void restore_color(Object &object, const Span<PBVHNode *> nodes)
{
  SculptSession &ss = *object.sculpt;
  BLI_assert(BKE_pbvh_type(*ss.pbvh) == PBVH_FACES);
  Mesh &mesh = *static_cast<Mesh *>(object.data);
  const OffsetIndices<int> faces = mesh.faces();
  const Span<int> corner_verts = mesh.corner_verts();
  const GroupedSpan<int> vert_to_face_map = ss.vert_to_face_map;
  bke::GSpanAttributeWriter color_attribute = color::active_color_attribute_for_write(mesh);
  threading::parallel_for(nodes.index_range(), 1, [&](const IndexRange range) {
    for (PBVHNode *node : nodes.slice(range)) {
      if (const undo::Node *unode = undo::get_node(node, undo::Type::Color)) {
        const Span<int> verts = bke::pbvh::node_unique_verts(*node);
        for (const int i : verts.index_range()) {
          color::color_vert_set(faces,
                                corner_verts,
                                vert_to_face_map,
                                color_attribute.domain,
                                verts[i],
                                unode->col[i],
                                color_attribute.span);
        }
      }
    }
  });
  color_attribute.finish();
}

static void restore_face_set(Object &object, const Span<PBVHNode *> nodes)
{
  SculptSession &ss = *object.sculpt;
  switch (BKE_pbvh_type(*ss.pbvh)) {
    case PBVH_FACES:
    case PBVH_GRIDS: {
      bke::SpanAttributeWriter<int> attribute = face_set::ensure_face_sets_mesh(object);
      threading::parallel_for(nodes.index_range(), 1, [&](const IndexRange range) {
        for (PBVHNode *node : nodes.slice(range)) {
          if (const undo::Node *unode = undo::get_node(node, undo::Type::FaceSet)) {
            const Span<int> faces = unode->face_indices;
            const Span<int> face_sets = unode->face_sets;
            blender::array_utils::scatter(face_sets, faces, attribute.span);
            BKE_pbvh_node_mark_update_face_sets(node);
          }
        }
      });
      attribute.finish();
      break;
    }
    case PBVH_BMESH:
      break;
  }
}

static BLI_NOINLINE void translations_to_positions(const Span<float3> new_positions,
                                                   const Span<int> verts,
                                                   const Span<float3> vert_positions,
                                                   const MutableSpan<float3> translations)
{
  for (const int i : verts.index_range()) {
    translations[i] = new_positions[i] - vert_positions[verts[i]];
  }
}

static void restore_position(Object &object, const Span<PBVHNode *> nodes)
{
  SculptSession &ss = *object.sculpt;
  switch (BKE_pbvh_type(*ss.pbvh)) {
    case PBVH_FACES: {
      Mesh &mesh = *static_cast<Mesh *>(object.data);
      MutableSpan positions_eval = BKE_pbvh_get_vert_positions(*ss.pbvh);
      MutableSpan positions_orig = mesh.vert_positions_for_write();

      struct LocalData {
        Vector<float3> translations;
      };

      const bool need_translations = !ss.deform_imats.is_empty() ||
                                     BKE_keyblock_from_object(&object);

      threading::EnumerableThreadSpecific<LocalData> all_tls;
      threading::parallel_for(nodes.index_range(), 1, [&](const IndexRange range) {
        LocalData &tls = all_tls.local();
        for (PBVHNode *node : nodes.slice(range)) {
          if (const undo::Node *unode = undo::get_node(node, undo::Type::Position)) {
            const Span<int> verts = bke::pbvh::node_unique_verts(*node);
            const Span<float3> undo_positions = unode->position.as_span().take_front(verts.size());
            if (need_translations) {
              tls.translations.reinitialize(verts.size());
              translations_to_positions(undo_positions, verts, positions_eval, tls.translations);
            }

            array_utils::scatter(undo_positions, verts, positions_eval);

            if (positions_eval.data() != positions_orig.data()) {
              /* When the evaluated positions and original mesh positions don't point to the same
               * array, they must both be updated. */
              if (ss.deform_imats.is_empty()) {
                array_utils::scatter(undo_positions, verts, positions_orig);
              }
              else {
                /* Because brush deformation is calculated for the evaluated deformed positions,
                 * the translations have to be transformed to the original space. */
                apply_crazyspace_to_translations(ss.deform_imats, verts, tls.translations);
                apply_translations(tls.translations, verts, positions_orig);
              }
            }

            if (BKE_keyblock_from_object(&object)) {
              /* Update dependent shape keys back to their original */
              apply_translations_to_shape_keys(object, verts, tls.translations, positions_orig);
            }

            BKE_pbvh_node_mark_positions_update(node);
          }
        }
      });
      break;
    }
    case PBVH_BMESH: {
      if (!undo::get_bmesh_log_entry()) {
        return;
      }
      threading::parallel_for(nodes.index_range(), 1, [&](const IndexRange range) {
        for (PBVHNode *node : nodes.slice(range)) {
          for (BMVert *vert : BKE_pbvh_bmesh_node_unique_verts(node)) {
            if (const float *orig_co = BM_log_find_original_vert_co(ss.bm_log, vert)) {
              copy_v3_v3(vert->co, orig_co);
            }
          }
          BKE_pbvh_node_mark_positions_update(node);
        }
      });
      break;
    }
    case PBVH_GRIDS: {
      SubdivCCG &subdiv_ccg = *ss.subdiv_ccg;
      const BitGroupVector<> grid_hidden = subdiv_ccg.grid_hidden;
      const CCGKey key = BKE_subdiv_ccg_key_top_level(subdiv_ccg);
      const Span<CCGElem *> grids = subdiv_ccg.grids;
      threading::parallel_for(nodes.index_range(), 1, [&](const IndexRange range) {
        for (PBVHNode *node : nodes.slice(range)) {
          if (const undo::Node *unode = undo::get_node(node, undo::Type::Position)) {
            int index = 0;
            for (const int grid : unode->grids) {
              CCGElem *elem = grids[grid];
              for (const int i : IndexRange(key.grid_area)) {
                if (grid_hidden.is_empty() || !grid_hidden[grid][i]) {
                  CCG_elem_offset_co(key, elem, i) = unode->position[index];
                }
                index++;
              }
            }
            BKE_pbvh_node_mark_positions_update(node);
          }
        }
      });
      break;
    }
  }

  /* Update normals for potentially-changed positions. Theoretically this may be unnecessary if
   * the tool restoring to the initial state doesn't use the normals, but we have no easy way to
   * know that from here. */
  bke::pbvh::update_normals(*ss.pbvh, ss.subdiv_ccg);
}

static void restore_from_undo_step(const Sculpt &sd, Object &object)
{
  SculptSession &ss = *object.sculpt;
  const Brush *brush = BKE_paint_brush_for_read(&sd.paint);

  Vector<PBVHNode *> nodes = bke::pbvh::search_gather(*ss.pbvh, {});

  switch (brush->sculpt_tool) {
    case SCULPT_TOOL_MASK:
      restore_mask(object, nodes);
      break;
    case SCULPT_TOOL_PAINT:
    case SCULPT_TOOL_SMEAR:
      restore_color(object, nodes);
      break;
    case SCULPT_TOOL_DRAW_FACE_SETS:
      if (ss.cache->alt_smooth) {
        restore_position(object, nodes);
      }
      else {
        restore_face_set(object, nodes);
      }
      break;
    default:
      restore_position(object, nodes);
      break;
  }
  /* Disable multi-threading when dynamic-topology is enabled. Otherwise,
   * new entries might be inserted by #undo::push_node() into the #GHash
   * used internally by #BM_log_original_vert_co() by a different thread. See #33787. */

  BKE_pbvh_node_color_buffer_free(*ss.pbvh);
}

}  // namespace blender::ed::sculpt_paint

/*** BVH Tree ***/

static void sculpt_extend_redraw_rect_previous(Object &ob, rcti &rect)
{
  /* Expand redraw \a rect with redraw \a rect from previous step to
   * prevent partial-redraw issues caused by fast strokes. This is
   * needed here (not in sculpt_flush_update) as it was before
   * because redraw rectangle should be the same in both of
   * optimized PBVH draw function and 3d view redraw, if not -- some
   * mesh parts could disappear from screen (sergey). */
  SculptSession &ss = *ob.sculpt;

  if (!ss.cache) {
    return;
  }

  if (BLI_rcti_is_empty(&ss.cache->previous_r)) {
    return;
  }

  BLI_rcti_union(&rect, &ss.cache->previous_r);
}

bool SCULPT_get_redraw_rect(const ARegion &region,
                            const RegionView3D &rv3d,
                            const Object &ob,
                            rcti &rect)
{
  using namespace blender;
  PBVH *pbvh = ob.sculpt->pbvh.get();
  if (!pbvh) {
    return false;
  }

  const Bounds<float3> bounds = BKE_pbvh_redraw_BB(*pbvh);

  /* Convert 3D bounding box to screen space. */
  if (!paint_convert_bb_to_rect(&rect, bounds.min, bounds.max, region, rv3d, ob)) {
    return false;
  }

  return true;
}

/************************ Brush Testing *******************/

void SCULPT_brush_test_init(const SculptSession &ss, SculptBrushTest &test)
{
  using namespace blender;
  RegionView3D *rv3d = ss.cache ? ss.cache->vc->rv3d : ss.rv3d;
  View3D *v3d = ss.cache ? ss.cache->vc->v3d : ss.v3d;

  test.radius_squared = ss.cache ? ss.cache->radius_squared : ss.cursor_radius * ss.cursor_radius;
  test.radius = std::sqrt(test.radius_squared);

  if (ss.cache) {
    test.location = ss.cache->location;
    test.mirror_symmetry_pass = ss.cache->mirror_symmetry_pass;
    test.radial_symmetry_pass = ss.cache->radial_symmetry_pass;
    test.symm_rot_mat_inv = ss.cache->symm_rot_mat_inv;
  }
  else {
    test.location = ss.cursor_location;
    test.mirror_symmetry_pass = ePaintSymmetryFlags(0);
    test.radial_symmetry_pass = 0;

    test.symm_rot_mat_inv = float4x4::identity();
  }

  /* Just for initialize. */
  test.dist = 0.0f;

  /* Only for 2D projection. */
  zero_v4(test.plane_view);
  zero_v4(test.plane_tool);

  if (RV3D_CLIPPING_ENABLED(v3d, rv3d)) {
    test.clip_rv3d = rv3d;
  }
  else {
    test.clip_rv3d = nullptr;
  }
}

BLI_INLINE bool sculpt_brush_test_clipping(const SculptBrushTest &test, const float co[3])
{
  RegionView3D *rv3d = test.clip_rv3d;
  if (!rv3d) {
    return false;
  }
  float symm_co[3];
  flip_v3_v3(symm_co, co, test.mirror_symmetry_pass);
  if (test.radial_symmetry_pass) {
    mul_m4_v3(test.symm_rot_mat_inv.ptr(), symm_co);
  }
  return ED_view3d_clipping_test(rv3d, symm_co, true);
}

bool SCULPT_brush_test_sphere_sq(SculptBrushTest &test, const float co[3])
{
  float distsq = len_squared_v3v3(co, test.location);

  if (distsq > test.radius_squared) {
    return false;
  }
  if (sculpt_brush_test_clipping(test, co)) {
    return false;
  }
  test.dist = distsq;
  return true;
}

bool SCULPT_brush_test_circle_sq(SculptBrushTest &test, const float co[3])
{
  float co_proj[3];
  closest_to_plane_normalized_v3(co_proj, test.plane_view, co);
  float distsq = len_squared_v3v3(co_proj, test.location);

  if (distsq > test.radius_squared) {
    return false;
  }

  if (sculpt_brush_test_clipping(test, co)) {
    return false;
  }

  test.dist = distsq;
  return true;
}

bool SCULPT_brush_test_cube(SculptBrushTest &test,
                            const float co[3],
                            const float local[4][4],
                            const float roundness,
                            const float /*tip_scale_x*/)
{
  float side = 1.0f;
  float local_co[3];

  if (sculpt_brush_test_clipping(test, co)) {
    return false;
  }

  mul_v3_m4v3(local_co, local, co);

  local_co[0] = fabsf(local_co[0]);
  local_co[1] = fabsf(local_co[1]);
  local_co[2] = fabsf(local_co[2]);

  /* Keep the square and circular brush tips the same size. */
  side += (1.0f - side) * roundness;

  const float hardness = 1.0f - roundness;
  const float constant_side = hardness * side;
  const float falloff_side = roundness * side;

  if (!(local_co[0] <= side && local_co[1] <= side && local_co[2] <= side)) {
    /* Outside the square. */
    return false;
  }
  if (min_ff(local_co[0], local_co[1]) > constant_side) {
    /* Corner, distance to the center of the corner circle. */
    float r_point[3];
    copy_v3_fl(r_point, constant_side);
    test.dist = len_v2v2(r_point, local_co) / falloff_side;
    return true;
  }
  if (max_ff(local_co[0], local_co[1]) > constant_side) {
    /* Side, distance to the square XY axis. */
    test.dist = (max_ff(local_co[0], local_co[1]) - constant_side) / falloff_side;
    return true;
  }

  /* Inside the square, constant distance. */
  test.dist = 0.0f;
  return true;
}

SculptBrushTestFn SCULPT_brush_test_init_with_falloff_shape(const SculptSession &ss,
                                                            SculptBrushTest &test,
                                                            char falloff_shape)
{
  if (!ss.cache && !ss.filter_cache) {
    falloff_shape = PAINT_FALLOFF_SHAPE_SPHERE;
  }

  SCULPT_brush_test_init(ss, test);
  SculptBrushTestFn sculpt_brush_test_sq_fn;
  if (falloff_shape == PAINT_FALLOFF_SHAPE_SPHERE) {
    sculpt_brush_test_sq_fn = SCULPT_brush_test_sphere_sq;
  }
  else {
    BLI_assert(falloff_shape == PAINT_FALLOFF_SHAPE_TUBE);
    const float3 view_normal = ss.cache ? ss.cache->view_normal : ss.filter_cache->view_normal;

    plane_from_point_normal_v3(test.plane_view, test.location, view_normal);
    sculpt_brush_test_sq_fn = SCULPT_brush_test_circle_sq;
  }
  return sculpt_brush_test_sq_fn;
}

const float *SCULPT_brush_frontface_normal_from_falloff_shape(const SculptSession &ss,
                                                              char falloff_shape)
{
  if (falloff_shape == PAINT_FALLOFF_SHAPE_SPHERE) {
    return ss.cache->sculpt_normal_symm;
  }
  BLI_assert(falloff_shape == PAINT_FALLOFF_SHAPE_TUBE);
  return ss.cache->view_normal;
}

static float frontface(const Brush &brush, const float3 &view_normal, const float3 &normal)
{
  using namespace blender;
  if (!(brush.flag & BRUSH_FRONTFACE)) {
    return 1.0f;
  }
  return std::max(math::dot(normal, view_normal), 0.0f);
}

#if 0

static bool sculpt_brush_test_cyl(SculptBrushTest *test,
                                  float co[3],
                                  float location[3],
                                  const float area_no[3])
{
  if (sculpt_brush_test_sphere_fast(test, co)) {
    float t1[3], t2[3], t3[3], dist;

    sub_v3_v3v3(t1, location, co);
    sub_v3_v3v3(t2, x2, location);

    cross_v3_v3v3(t3, area_no, t1);

    dist = len_v3(t3) / len_v3(t2);

    test.dist = dist;

    return true;
  }

  return false;
}

#endif

/* ===== Sculpting =====
 */

static float calc_overlap(const blender::ed::sculpt_paint::StrokeCache &cache,
                          const ePaintSymmetryFlags symm,
                          const char axis,
                          const float angle)
{
  float mirror[3];
  float distsq;

  flip_v3_v3(mirror, cache.true_location, symm);

  if (axis != 0) {
    float mat[3][3];
    axis_angle_to_mat3_single(mat, axis, angle);
    mul_m3_v3(mat, mirror);
  }

  distsq = len_squared_v3v3(mirror, cache.true_location);

  if (distsq <= 4.0f * (cache.radius_squared)) {
    return (2.0f * (cache.radius) - sqrtf(distsq)) / (2.0f * (cache.radius));
  }
  return 0.0f;
}

static float calc_radial_symmetry_feather(const Sculpt &sd,
                                          const blender::ed::sculpt_paint::StrokeCache &cache,
                                          const ePaintSymmetryFlags symm,
                                          const char axis)
{
  float overlap = 0.0f;

  for (int i = 1; i < sd.radial_symm[axis - 'X']; i++) {
    const float angle = 2.0f * M_PI * i / sd.radial_symm[axis - 'X'];
    overlap += calc_overlap(cache, symm, axis, angle);
  }

  return overlap;
}

static float calc_symmetry_feather(const Sculpt &sd,
                                   const blender::ed::sculpt_paint::StrokeCache &cache)
{
  if (!(sd.paint.symmetry_flags & PAINT_SYMMETRY_FEATHER)) {
    return 1.0f;
  }
  float overlap;
  const int symm = cache.symmetry;

  overlap = 0.0f;
  for (int i = 0; i <= symm; i++) {
    if (!SCULPT_is_symmetry_iteration_valid(i, symm)) {
      continue;
    }

    overlap += calc_overlap(cache, ePaintSymmetryFlags(i), 0, 0);

    overlap += calc_radial_symmetry_feather(sd, cache, ePaintSymmetryFlags(i), 'X');
    overlap += calc_radial_symmetry_feather(sd, cache, ePaintSymmetryFlags(i), 'Y');
    overlap += calc_radial_symmetry_feather(sd, cache, ePaintSymmetryFlags(i), 'Z');
  }
  return 1.0f / overlap;
}

/** \} */

/* -------------------------------------------------------------------- */
/** \name Calculate Normal and Center
 *
 * Calculate geometry surrounding the brush center.
 * (optionally using original coordinates).
 *
 * Functions are:
 * - #calc_area_center
 * - #calc_area_normal
 * - #calc_area_normal_and_center
 *
 * \note These are all _very_ similar, when changing one, check others.
 * \{ */

namespace blender::ed::sculpt_paint {

struct AreaNormalCenterData {
  /* 0 = towards view, 1 = flipped */
  std::array<float3, 2> area_cos;
  std::array<int, 2> count_co;

  std::array<float3, 2> area_nos;
  std::array<int, 2> count_no;
};

static SculptBrushTestFn area_normal_and_center_get_normal_test(const SculptSession &ss,
                                                                const Brush &brush,
                                                                SculptBrushTest &r_test)
{
  SculptBrushTestFn sculpt_brush_normal_test_sq_fn = SCULPT_brush_test_init_with_falloff_shape(
      ss, r_test, brush.falloff_shape);

  /* Update the test radius to sample the normal using the normal radius of the brush. */
  if (brush.ob_mode == OB_MODE_SCULPT) {
    float test_radius = std::sqrt(r_test.radius_squared);
    test_radius *= brush.normal_radius_factor;
    r_test.radius = test_radius;
    r_test.radius_squared = test_radius * test_radius;
  }
  return sculpt_brush_normal_test_sq_fn;
}

static SculptBrushTestFn area_normal_and_center_get_area_test(const SculptSession &ss,
                                                              const Brush &brush,
                                                              SculptBrushTest &r_test)
{
  SculptBrushTestFn sculpt_brush_area_test_sq_fn = SCULPT_brush_test_init_with_falloff_shape(
      ss, r_test, brush.falloff_shape);

  if (brush.ob_mode == OB_MODE_SCULPT) {
    float test_radius = std::sqrt(r_test.radius_squared);
    /* Layer brush produces artifacts with normal and area radius */
    /* Enable area radius control only on Scrape for now */
    if (ELEM(brush.sculpt_tool, SCULPT_TOOL_SCRAPE, SCULPT_TOOL_FILL) &&
        brush.area_radius_factor > 0.0f)
    {
      test_radius *= brush.area_radius_factor;
      if (ss.cache && brush.flag2 & BRUSH_AREA_RADIUS_PRESSURE) {
        test_radius *= ss.cache->pressure;
      }
    }
    else {
      test_radius *= brush.normal_radius_factor;
    }
    r_test.radius = test_radius;
    r_test.radius_squared = test_radius * test_radius;
  }
  return sculpt_brush_area_test_sq_fn;
}

/* Weight the normals towards the center. */
static float area_normal_calc_weight(const float distance, const float radius)
{
  float p = 1.0f - (std::sqrt(distance) / radius);
  return std::clamp(3.0f * p * p - 2.0f * p * p * p, 0.0f, 1.0f);
}

/* Weight the coordinates towards the center. */
static float3 area_center_calc_weighted(const float3 &test_location,
                                        const float distance,
                                        const float radius,
                                        const float3 &co)
{
  /* Weight the coordinates towards the center. */
  float p = 1.0f - (std::sqrt(distance) / radius);
  const float afactor = std::clamp(3.0f * p * p - 2.0f * p * p * p, 0.0f, 1.0f);

  const float3 disp = (co - test_location) * (1.0f - afactor);
  return test_location + disp;
}

static void calc_area_normal_and_center_node_mesh(const SculptSession &ss,
                                                  const Span<float3> vert_positions,
                                                  const Span<float3> vert_normals,
                                                  const Span<bool> hide_vert,
                                                  const Brush &brush,
                                                  const bool use_area_nos,
                                                  const bool use_area_cos,
                                                  const PBVHNode &node,
                                                  AreaNormalCenterData &anctd)
{
  const float3 &view_normal = ss.cache ? ss.cache->view_normal : ss.cursor_view_normal;
  SculptBrushTest normal_test;
  SculptBrushTestFn sculpt_brush_normal_test_sq_fn = area_normal_and_center_get_normal_test(
      ss, brush, normal_test);

  SculptBrushTest area_test;
  SculptBrushTestFn sculpt_brush_area_test_sq_fn = area_normal_and_center_get_area_test(
      ss, brush, area_test);

  if (ss.cache && !ss.cache->accum) {
    if (const undo::Node *unode = undo::get_node(&node, undo::Type::Position)) {
      const Span<float3> orig_positions = unode->position;
      const Span<float3> orig_normals = unode->normal;
      const Span<int> verts = bke::pbvh::node_unique_verts(node);
      for (const int i : verts.index_range()) {
        const int vert = verts[i];
        if (!hide_vert.is_empty() && hide_vert[vert]) {
          continue;
        }
        const float3 &co = orig_positions[i];
        const float3 &no = orig_normals[i];

        const bool normal_test_r = sculpt_brush_normal_test_sq_fn(normal_test, co);
        const bool area_test_r = sculpt_brush_area_test_sq_fn(area_test, co);
        if (!normal_test_r && !area_test_r) {
          continue;
        }

        const int flip_index = math::dot(view_normal, no) <= 0.0f;
        if (use_area_cos && area_test_r) {
          anctd.area_cos[flip_index] += area_center_calc_weighted(
              area_test.location, area_test.dist, area_test.radius, co);
          anctd.count_co[flip_index] += 1;
        }
        if (use_area_nos && normal_test_r) {
          anctd.area_nos[flip_index] += no * area_normal_calc_weight(normal_test.dist,
                                                                     normal_test.radius);
          anctd.count_no[flip_index] += 1;
        }
      }
      return;
    }
  }

  const Span<int> verts = bke::pbvh::node_unique_verts(node);
  for (const int i : verts.index_range()) {
    const int vert = verts[i];
    if (!hide_vert.is_empty() && hide_vert[vert]) {
      continue;
    }
    const float3 &co = vert_positions[vert];
    const float3 &no = vert_normals[vert];

    const bool normal_test_r = sculpt_brush_normal_test_sq_fn(normal_test, co);
    const bool area_test_r = sculpt_brush_area_test_sq_fn(area_test, co);
    if (!normal_test_r && !area_test_r) {
      continue;
    }

    const int flip_index = math::dot(view_normal, no) <= 0.0f;
    if (use_area_cos && area_test_r) {
      anctd.area_cos[flip_index] += area_center_calc_weighted(
          area_test.location, area_test.dist, area_test.radius, co);
      anctd.count_co[flip_index] += 1;
    }
    if (use_area_nos && normal_test_r) {
      anctd.area_nos[flip_index] += no *
                                    area_normal_calc_weight(normal_test.dist, normal_test.radius);
      anctd.count_no[flip_index] += 1;
    }
  }
}

static void calc_area_normal_and_center_node_grids(const SculptSession &ss,
                                                   const Brush &brush,
                                                   const bool use_area_nos,
                                                   const bool use_area_cos,
                                                   const PBVHNode &node,
                                                   AreaNormalCenterData &anctd)
{
  const float3 &view_normal = ss.cache ? ss.cache->view_normal : ss.cursor_view_normal;
  const CCGKey key = *BKE_pbvh_get_grid_key(*ss.pbvh);
  const SubdivCCG &subdiv_ccg = *ss.subdiv_ccg;
  const Span<CCGElem *> grids = subdiv_ccg.grids;
  const BitGroupVector<> &grid_hidden = subdiv_ccg.grid_hidden;

  SculptBrushTest normal_test;
  SculptBrushTestFn sculpt_brush_normal_test_sq_fn = area_normal_and_center_get_normal_test(
      ss, brush, normal_test);

  SculptBrushTest area_test;
  SculptBrushTestFn sculpt_brush_area_test_sq_fn = area_normal_and_center_get_area_test(
      ss, brush, area_test);

  const undo::Node *unode = nullptr;
  bool use_original = false;
  if (ss.cache && !ss.cache->accum) {
    unode = undo::get_node(&node, undo::Type::Position);
    if (unode) {
      use_original = !unode->position.is_empty();
    }
  }

  int i = 0;
  for (const int grid : bke::pbvh::node_grid_indices(node)) {
    CCGElem *elem = grids[grid];
    for (const int j : IndexRange(key.grid_area)) {
      if (!grid_hidden.is_empty() && grid_hidden[grid][j]) {
        i++;
        continue;
      }
      float3 co;
      float3 no;
      if (use_original) {
        co = unode->position[i];
        no = unode->normal[i];
      }
      else {
        co = CCG_elem_offset_co(key, elem, j);
        no = CCG_elem_offset_no(key, elem, j);
      }

      const bool normal_test_r = sculpt_brush_normal_test_sq_fn(normal_test, co);
      const bool area_test_r = sculpt_brush_area_test_sq_fn(area_test, co);
      if (!normal_test_r && !area_test_r) {
        i++;
        continue;
      }

      const int flip_index = math::dot(view_normal, no) <= 0.0f;
      if (use_area_cos && area_test_r) {
        anctd.area_cos[flip_index] += area_center_calc_weighted(
            area_test.location, area_test.dist, area_test.radius, co);
        anctd.count_co[flip_index] += 1;
      }
      if (use_area_nos && normal_test_r) {
        anctd.area_nos[flip_index] += no * area_normal_calc_weight(normal_test.dist,
                                                                   normal_test.radius);
        anctd.count_no[flip_index] += 1;
      }

      i++;
    }
  }
}

static void calc_area_normal_and_center_node_bmesh(const SculptSession &ss,
                                                   const Brush &brush,
                                                   const bool use_area_nos,
                                                   const bool use_area_cos,
                                                   const bool has_bm_orco,
                                                   const PBVHNode &node,
                                                   AreaNormalCenterData &anctd)
{
  const float3 &view_normal = ss.cache ? ss.cache->view_normal : ss.cursor_view_normal;
  SculptBrushTest normal_test;
  SculptBrushTestFn sculpt_brush_normal_test_sq_fn = area_normal_and_center_get_normal_test(
      ss, brush, normal_test);

  SculptBrushTest area_test;
  SculptBrushTestFn sculpt_brush_area_test_sq_fn = area_normal_and_center_get_area_test(
      ss, brush, area_test);

  const undo::Node *unode = nullptr;
  bool use_original = false;
  if (ss.cache && !ss.cache->accum) {
    unode = undo::get_node(&node, undo::Type::Position);
    if (unode) {
      use_original = undo::get_bmesh_log_entry() != nullptr;
    }
  }

  /* When the mesh is edited we can't rely on original coords
   * (original mesh may not even have verts in brush radius). */
  if (use_original && has_bm_orco) {
    float(*orco_coords)[3];
    int(*orco_tris)[3];
    int orco_tris_num;
    BKE_pbvh_node_get_bm_orco_data(
        &const_cast<PBVHNode &>(node), &orco_tris, &orco_tris_num, &orco_coords, nullptr);

    for (int i = 0; i < orco_tris_num; i++) {
      const float *co_tri[3] = {
          orco_coords[orco_tris[i][0]],
          orco_coords[orco_tris[i][1]],
          orco_coords[orco_tris[i][2]],
      };
      float3 co;
      closest_on_tri_to_point_v3(co, normal_test.location, UNPACK3(co_tri));

      const bool normal_test_r = sculpt_brush_normal_test_sq_fn(normal_test, co);
      const bool area_test_r = sculpt_brush_area_test_sq_fn(area_test, co);
      if (!normal_test_r && !area_test_r) {
        continue;
      }

      float3 no;
      normal_tri_v3(no, UNPACK3(co_tri));

      const int flip_index = math::dot(view_normal, no) <= 0.0f;
      if (use_area_cos && area_test_r) {
        anctd.area_cos[flip_index] += area_center_calc_weighted(
            area_test.location, area_test.dist, area_test.radius, co);
        anctd.count_co[flip_index] += 1;
      }
      if (use_area_nos && normal_test_r) {
        anctd.area_nos[flip_index] += no * area_normal_calc_weight(normal_test.dist,
                                                                   normal_test.radius);
        anctd.count_no[flip_index] += 1;
      }
    }
  }
  else {
    for (BMVert *vert : BKE_pbvh_bmesh_node_unique_verts(&const_cast<PBVHNode &>(node))) {
      if (BM_elem_flag_test(vert, BM_ELEM_HIDDEN)) {
        continue;
      }
      float3 co;
      float3 no;
      if (use_original) {
        const float *temp_co;
        const float *temp_no_s;
        BM_log_original_vert_data(ss.bm_log, vert, &temp_co, &temp_no_s);
        co = temp_co;
        no = temp_no_s;
      }
      else {
        co = vert->co;
        no = vert->no;
      }

      const bool normal_test_r = sculpt_brush_normal_test_sq_fn(normal_test, co);
      const bool area_test_r = sculpt_brush_area_test_sq_fn(area_test, co);
      if (!normal_test_r && !area_test_r) {
        continue;
      }

      const int flip_index = math::dot(view_normal, no) <= 0.0f;
      if (use_area_cos && area_test_r) {
        anctd.area_cos[flip_index] += area_center_calc_weighted(
            area_test.location, area_test.dist, area_test.radius, co);
        anctd.count_co[flip_index] += 1;
      }
      if (use_area_nos && normal_test_r) {
        anctd.area_nos[flip_index] += no * area_normal_calc_weight(normal_test.dist,
                                                                   normal_test.radius);
        anctd.count_no[flip_index] += 1;
      }
    }
  }
}

static AreaNormalCenterData calc_area_normal_and_center_reduce(const AreaNormalCenterData &a,
                                                               const AreaNormalCenterData &b)
{
  AreaNormalCenterData joined{};

  joined.area_cos[0] = a.area_cos[0] + b.area_cos[0];
  joined.area_cos[1] = a.area_cos[1] + b.area_cos[1];
  joined.count_co[0] = a.count_co[0] + b.count_co[0];
  joined.count_co[1] = a.count_co[1] + b.count_co[1];

  joined.area_nos[0] = a.area_nos[0] + b.area_nos[0];
  joined.area_nos[1] = a.area_nos[1] + b.area_nos[1];
  joined.count_no[0] = a.count_no[0] + b.count_no[0];
  joined.count_no[1] = a.count_no[1] + b.count_no[1];

  return joined;
}

void calc_area_center(const Brush &brush,
                      const Object &ob,
                      Span<PBVHNode *> nodes,
                      float r_area_co[3])
{
  const SculptSession &ss = *ob.sculpt;
  int n;

  AreaNormalCenterData anctd;
  switch (BKE_pbvh_type(*ss.pbvh)) {
    case PBVH_FACES: {
      const Mesh &mesh = *static_cast<const Mesh *>(ob.data);
      const Span<float3> vert_positions = BKE_pbvh_get_vert_positions(*ss.pbvh);
      const Span<float3> vert_normals = BKE_pbvh_get_vert_normals(*ss.pbvh);
      const bke::AttributeAccessor attributes = mesh.attributes();
      const VArraySpan hide_vert = *attributes.lookup<bool>(".hide_vert", bke::AttrDomain::Point);

      anctd = threading::parallel_reduce(
          nodes.index_range(),
          1,
          AreaNormalCenterData{},
          [&](const IndexRange range, AreaNormalCenterData anctd) {
            for (const int i : range) {
              calc_area_normal_and_center_node_mesh(ss,
                                                    vert_positions,
                                                    vert_normals,
                                                    hide_vert,
                                                    brush,
                                                    false,
                                                    true,
                                                    *nodes[i],
                                                    anctd);
            }
            return anctd;
          },
          calc_area_normal_and_center_reduce);
      break;
    }
    case PBVH_BMESH: {
      const bool has_bm_orco = ss.bm && dyntopo::stroke_is_dyntopo(ss, brush);

      anctd = threading::parallel_reduce(
          nodes.index_range(),
          1,
          AreaNormalCenterData{},
          [&](const IndexRange range, AreaNormalCenterData anctd) {
            for (const int i : range) {
              calc_area_normal_and_center_node_bmesh(
                  ss, brush, false, true, has_bm_orco, *nodes[i], anctd);
            }
            return anctd;
          },
          calc_area_normal_and_center_reduce);
      break;
    }
    case PBVH_GRIDS: {
      anctd = threading::parallel_reduce(
          nodes.index_range(),
          1,
          AreaNormalCenterData{},
          [&](const IndexRange range, AreaNormalCenterData anctd) {
            for (const int i : range) {
              calc_area_normal_and_center_node_grids(ss, brush, false, true, *nodes[i], anctd);
            }
            return anctd;
          },
          calc_area_normal_and_center_reduce);
      break;
    }
  }

  /* For flatten center. */
  for (n = 0; n < anctd.area_cos.size(); n++) {
    if (anctd.count_co[n] == 0) {
      continue;
    }

    mul_v3_v3fl(r_area_co, anctd.area_cos[n], 1.0f / anctd.count_co[n]);
    break;
  }

  if (n == 2) {
    zero_v3(r_area_co);
  }

  if (anctd.count_co[0] == 0 && anctd.count_co[1] == 0) {
    if (ss.cache) {
      copy_v3_v3(r_area_co, ss.cache->location);
    }
  }
}

std::optional<float3> calc_area_normal(const Brush &brush, Object &ob, Span<PBVHNode *> nodes)
{
  SculptSession &ss = *ob.sculpt;

  AreaNormalCenterData anctd;
  switch (BKE_pbvh_type(*ss.pbvh)) {
    case PBVH_FACES: {
      const Mesh &mesh = *static_cast<const Mesh *>(ob.data);
      const Span<float3> vert_positions = BKE_pbvh_get_vert_positions(*ss.pbvh);
      const Span<float3> vert_normals = BKE_pbvh_get_vert_normals(*ss.pbvh);
      const bke::AttributeAccessor attributes = mesh.attributes();
      const VArraySpan hide_vert = *attributes.lookup<bool>(".hide_vert", bke::AttrDomain::Point);

      anctd = threading::parallel_reduce(
          nodes.index_range(),
          1,
          AreaNormalCenterData{},
          [&](const IndexRange range, AreaNormalCenterData anctd) {
            for (const int i : range) {
              calc_area_normal_and_center_node_mesh(ss,
                                                    vert_positions,
                                                    vert_normals,
                                                    hide_vert,
                                                    brush,
                                                    true,
                                                    false,
                                                    *nodes[i],
                                                    anctd);
            }
            return anctd;
          },
          calc_area_normal_and_center_reduce);
      break;
    }
    case PBVH_BMESH: {
      const bool has_bm_orco = ss.bm && dyntopo::stroke_is_dyntopo(ss, brush);

      anctd = threading::parallel_reduce(
          nodes.index_range(),
          1,
          AreaNormalCenterData{},
          [&](const IndexRange range, AreaNormalCenterData anctd) {
            for (const int i : range) {
              calc_area_normal_and_center_node_bmesh(
                  ss, brush, true, false, has_bm_orco, *nodes[i], anctd);
            }
            return anctd;
          },
          calc_area_normal_and_center_reduce);
      break;
    }
    case PBVH_GRIDS: {
      anctd = threading::parallel_reduce(
          nodes.index_range(),
          1,
          AreaNormalCenterData{},
          [&](const IndexRange range, AreaNormalCenterData anctd) {
            for (const int i : range) {
              calc_area_normal_and_center_node_grids(ss, brush, true, false, *nodes[i], anctd);
            }
            return anctd;
          },
          calc_area_normal_and_center_reduce);
      break;
    }
  }

  for (const int i : {0, 1}) {
    if (anctd.count_no[i] != 0) {
      if (!math::is_zero(anctd.area_nos[i])) {
        return math::normalize(anctd.area_nos[i]);
      }
    }
  }
  return std::nullopt;
}

void calc_area_normal_and_center(const Brush &brush,
                                 const Object &ob,
                                 Span<PBVHNode *> nodes,
                                 float r_area_no[3],
                                 float r_area_co[3])
{
  SculptSession &ss = *ob.sculpt;
  int n;

  AreaNormalCenterData anctd;
  switch (BKE_pbvh_type(*ss.pbvh)) {
    case PBVH_FACES: {
      const Mesh &mesh = *static_cast<const Mesh *>(ob.data);
      const Span<float3> vert_positions = BKE_pbvh_get_vert_positions(*ss.pbvh);
      const Span<float3> vert_normals = BKE_pbvh_get_vert_normals(*ss.pbvh);
      const bke::AttributeAccessor attributes = mesh.attributes();
      const VArraySpan hide_vert = *attributes.lookup<bool>(".hide_vert", bke::AttrDomain::Point);

      anctd = threading::parallel_reduce(
          nodes.index_range(),
          1,
          AreaNormalCenterData{},
          [&](const IndexRange range, AreaNormalCenterData anctd) {
            for (const int i : range) {
              calc_area_normal_and_center_node_mesh(ss,
                                                    vert_positions,
                                                    vert_normals,
                                                    hide_vert,
                                                    brush,
                                                    true,
                                                    true,
                                                    *nodes[i],
                                                    anctd);
            }
            return anctd;
          },
          calc_area_normal_and_center_reduce);
      break;
    }
    case PBVH_BMESH: {
      const bool has_bm_orco = ss.bm && dyntopo::stroke_is_dyntopo(ss, brush);

      anctd = threading::parallel_reduce(
          nodes.index_range(),
          1,
          AreaNormalCenterData{},
          [&](const IndexRange range, AreaNormalCenterData anctd) {
            for (const int i : range) {
              calc_area_normal_and_center_node_bmesh(
                  ss, brush, true, true, has_bm_orco, *nodes[i], anctd);
            }
            return anctd;
          },
          calc_area_normal_and_center_reduce);
      break;
    }
    case PBVH_GRIDS: {
      anctd = threading::parallel_reduce(
          nodes.index_range(),
          1,
          AreaNormalCenterData{},
          [&](const IndexRange range, AreaNormalCenterData anctd) {
            for (const int i : range) {
              calc_area_normal_and_center_node_grids(ss, brush, true, true, *nodes[i], anctd);
            }
            return anctd;
          },
          calc_area_normal_and_center_reduce);
      break;
    }
  }

  /* For flatten center. */
  for (n = 0; n < anctd.area_cos.size(); n++) {
    if (anctd.count_co[n] == 0) {
      continue;
    }

    mul_v3_v3fl(r_area_co, anctd.area_cos[n], 1.0f / anctd.count_co[n]);
    break;
  }

  if (n == 2) {
    zero_v3(r_area_co);
  }

  if (anctd.count_co[0] == 0 && anctd.count_co[1] == 0) {
    if (ss.cache) {
      copy_v3_v3(r_area_co, ss.cache->location);
    }
  }

  /* For area normal. */
  for (n = 0; n < anctd.area_nos.size(); n++) {
    if (normalize_v3_v3(r_area_no, anctd.area_nos[n]) != 0.0f) {
      break;
    }
  }
}

}  // namespace blender::ed::sculpt_paint

/** \} */

/* -------------------------------------------------------------------- */
/** \name Generic Brush Utilities
 * \{ */

/**
 * Return modified brush strength. Includes the direction of the brush, positive
 * values pull vertices, negative values push. Uses tablet pressure and a
 * special multiplier found experimentally to scale the strength factor.
 */
static float brush_strength(const Sculpt &sd,
                            const blender::ed::sculpt_paint::StrokeCache &cache,
                            const float feather,
                            const UnifiedPaintSettings &ups,
                            const PaintModeSettings & /*paint_mode_settings*/)
{
  const Scene *scene = cache.vc->scene;
  const Brush &brush = *BKE_paint_brush_for_read(&sd.paint);

  /* Primary strength input; square it to make lower values more sensitive. */
  const float root_alpha = BKE_brush_alpha_get(scene, &brush);
  const float alpha = root_alpha * root_alpha;
  const float dir = (brush.flag & BRUSH_DIR_IN) ? -1.0f : 1.0f;
  const float pressure = BKE_brush_use_alpha_pressure(&brush) ? cache.pressure : 1.0f;
  const float pen_flip = cache.pen_flip ? -1.0f : 1.0f;
  const float invert = cache.invert ? -1.0f : 1.0f;
  float overlap = ups.overlap_factor;
  /* Spacing is integer percentage of radius, divide by 50 to get
   * normalized diameter. */

  float flip = dir * invert * pen_flip;
  if (brush.flag & BRUSH_INVERT_TO_SCRAPE_FILL) {
    flip = 1.0f;
  }

  /* Pressure final value after being tweaked depending on the brush. */
  float final_pressure;

  switch (brush.sculpt_tool) {
    case SCULPT_TOOL_CLAY:
      final_pressure = pow4f(pressure);
      overlap = (1.0f + overlap) / 2.0f;
      return 0.25f * alpha * flip * final_pressure * overlap * feather;
    case SCULPT_TOOL_DRAW:
    case SCULPT_TOOL_DRAW_SHARP:
    case SCULPT_TOOL_LAYER:
      return alpha * flip * pressure * overlap * feather;
    case SCULPT_TOOL_DISPLACEMENT_ERASER:
      return alpha * pressure * overlap * feather;
    case SCULPT_TOOL_CLOTH:
      if (brush.cloth_deform_type == BRUSH_CLOTH_DEFORM_GRAB) {
        /* Grab deform uses the same falloff as a regular grab brush. */
        return root_alpha * feather;
      }
      else if (brush.cloth_deform_type == BRUSH_CLOTH_DEFORM_SNAKE_HOOK) {
        return root_alpha * feather * pressure * overlap;
      }
      else if (brush.cloth_deform_type == BRUSH_CLOTH_DEFORM_EXPAND) {
        /* Expand is more sensible to strength as it keeps expanding the cloth when sculpting over
         * the same vertices. */
        return 0.1f * alpha * flip * pressure * overlap * feather;
      }
      else {
        /* Multiply by 10 by default to get a larger range of strength depending on the size of the
         * brush and object. */
        return 10.0f * alpha * flip * pressure * overlap * feather;
      }
    case SCULPT_TOOL_DRAW_FACE_SETS:
      return alpha * pressure * overlap * feather;
    case SCULPT_TOOL_SLIDE_RELAX:
      return alpha * pressure * overlap * feather * 2.0f;
    case SCULPT_TOOL_PAINT:
      final_pressure = pressure * pressure;
      return final_pressure * overlap * feather;
    case SCULPT_TOOL_SMEAR:
    case SCULPT_TOOL_DISPLACEMENT_SMEAR:
      return alpha * pressure * overlap * feather;
    case SCULPT_TOOL_CLAY_STRIPS:
      /* Clay Strips needs less strength to compensate the curve. */
      final_pressure = powf(pressure, 1.5f);
      return alpha * flip * final_pressure * overlap * feather * 0.3f;
    case SCULPT_TOOL_CLAY_THUMB:
      final_pressure = pressure * pressure;
      return alpha * flip * final_pressure * overlap * feather * 1.3f;

    case SCULPT_TOOL_MASK:
      overlap = (1.0f + overlap) / 2.0f;
      switch ((BrushMaskTool)brush.mask_tool) {
        case BRUSH_MASK_DRAW:
          return alpha * flip * pressure * overlap * feather;
        case BRUSH_MASK_SMOOTH:
          return alpha * pressure * feather;
      }
      BLI_assert_msg(0, "Not supposed to happen");
      return 0.0f;

    case SCULPT_TOOL_CREASE:
    case SCULPT_TOOL_BLOB:
      return alpha * flip * pressure * overlap * feather;

    case SCULPT_TOOL_INFLATE:
      if (flip > 0.0f) {
        return 0.250f * alpha * flip * pressure * overlap * feather;
      }
      else {
        return 0.125f * alpha * flip * pressure * overlap * feather;
      }

    case SCULPT_TOOL_MULTIPLANE_SCRAPE:
      overlap = (1.0f + overlap) / 2.0f;
      return alpha * flip * pressure * overlap * feather;

    case SCULPT_TOOL_FILL:
    case SCULPT_TOOL_SCRAPE:
    case SCULPT_TOOL_FLATTEN:
      if (flip > 0.0f) {
        overlap = (1.0f + overlap) / 2.0f;
        return alpha * flip * pressure * overlap * feather;
      }
      else {
        /* Reduce strength for DEEPEN, PEAKS, and CONTRAST. */
        return 0.5f * alpha * flip * pressure * overlap * feather;
      }

    case SCULPT_TOOL_SMOOTH:
      return flip * alpha * pressure * feather;

    case SCULPT_TOOL_PINCH:
      if (flip > 0.0f) {
        return alpha * flip * pressure * overlap * feather;
      }
      else {
        return 0.25f * alpha * flip * pressure * overlap * feather;
      }

    case SCULPT_TOOL_NUDGE:
      overlap = (1.0f + overlap) / 2.0f;
      return alpha * pressure * overlap * feather;

    case SCULPT_TOOL_THUMB:
      return alpha * pressure * feather;

    case SCULPT_TOOL_SNAKE_HOOK:
      return root_alpha * feather;

    case SCULPT_TOOL_GRAB:
      return root_alpha * feather;

    case SCULPT_TOOL_ROTATE:
      return alpha * pressure * feather;

    case SCULPT_TOOL_ELASTIC_DEFORM:
    case SCULPT_TOOL_POSE:
    case SCULPT_TOOL_BOUNDARY:
      return root_alpha * feather;

    default:
      return 0.0f;
  }
}

static float sculpt_apply_hardness(const blender::ed::sculpt_paint::StrokeCache &cache,
                                   const float input_len)
{
  float final_len = input_len;
  const float hardness = cache.paint_brush.hardness;
  float p = input_len / cache.radius;
  if (p < hardness) {
    final_len = 0.0f;
  }
  else if (hardness == 1.0f) {
    final_len = cache.radius;
  }
  else {
    p = (p - hardness) / (1.0f - hardness);
    final_len = p * cache.radius;
  }

  return final_len;
}

void sculpt_apply_texture(const SculptSession &ss,
                          const Brush &brush,
                          const float brush_point[3],
                          const int thread_id,
                          float *r_value,
                          float r_rgba[4])
{
  const blender::ed::sculpt_paint::StrokeCache &cache = *ss.cache;
  const Scene *scene = cache.vc->scene;
  const MTex *mtex = BKE_brush_mask_texture_get(&brush, OB_MODE_SCULPT);

  if (!mtex->tex) {
    *r_value = 1.0f;
    copy_v4_fl(r_rgba, 1.0f);
    return;
  }

  float point[3];
  sub_v3_v3v3(point, brush_point, cache.plane_offset);

  if (mtex->brush_map_mode == MTEX_MAP_MODE_3D) {
    /* Get strength by feeding the vertex location directly into a texture. */
    *r_value = BKE_brush_sample_tex_3d(scene, &brush, mtex, point, r_rgba, 0, ss.tex_pool);
  }
  else {
    float symm_point[3];

    /* If the active area is being applied for symmetry, flip it
     * across the symmetry axis and rotate it back to the original
     * position in order to project it. This insures that the
     * brush texture will be oriented correctly. */
    if (cache.radial_symmetry_pass) {
      mul_m4_v3(cache.symm_rot_mat_inv.ptr(), point);
    }
    flip_v3_v3(symm_point, point, cache.mirror_symmetry_pass);

    /* Still no symmetry supported for other paint modes.
     * Sculpt does it DIY. */
    if (mtex->brush_map_mode == MTEX_MAP_MODE_AREA) {
      /* Similar to fixed mode, but projects from brush angle
       * rather than view direction. */

      mul_m4_v3(cache.brush_local_mat.ptr(), symm_point);

      float x = symm_point[0];
      float y = symm_point[1];

      x *= mtex->size[0];
      y *= mtex->size[1];

      x += mtex->ofs[0];
      y += mtex->ofs[1];

      paint_get_tex_pixel(mtex, x, y, ss.tex_pool, thread_id, r_value, r_rgba);

      add_v3_fl(r_rgba, brush.texture_sample_bias);  // v3 -> Ignore alpha
      *r_value -= brush.texture_sample_bias;
    }
    else {
      const blender::float2 point_2d = ED_view3d_project_float_v2_m4(
          cache.vc->region, symm_point, cache.projection_mat);
      const float point_3d[3] = {point_2d[0], point_2d[1], 0.0f};
      *r_value = BKE_brush_sample_tex_3d(scene, &brush, mtex, point_3d, r_rgba, 0, ss.tex_pool);
    }
  }
}

float SCULPT_brush_strength_factor(
    SculptSession &ss,
    const Brush &brush,
    const float brush_point[3],
    float len,
    const float vno[3],
    const float fno[3],
    float mask,
    const PBVHVertRef vertex,
    int thread_id,
    const blender::ed::sculpt_paint::auto_mask::NodeData *automask_data)
{
  using namespace blender::ed::sculpt_paint;
  StrokeCache *cache = ss.cache;

  float avg = 1.0f;
  float rgba[4];
  sculpt_apply_texture(ss, brush, brush_point, thread_id, &avg, rgba);

  /* Hardness. */
  const float final_len = sculpt_apply_hardness(*cache, len);

  /* Falloff curve. */
  avg *= BKE_brush_curve_strength(&brush, final_len, cache->radius);
  avg *= frontface(brush, cache->view_normal, vno ? vno : fno);

  /* Paint mask. */
  avg *= 1.0f - mask;

  /* Auto-masking. */
  avg *= auto_mask::factor_get(cache->automasking.get(), ss, vertex, automask_data);

  return avg;
}

void SCULPT_calc_vertex_displacement(const SculptSession &ss,
                                     const Brush &brush,
                                     float rgba[3],
                                     float r_offset[3])
{
  mul_v3_fl(rgba, ss.cache->bstrength);
  /* Handle brush inversion */
  if (ss.cache->bstrength < 0) {
    rgba[0] *= -1;
    rgba[1] *= -1;
  }

  /* Apply texture size */
  for (int i = 0; i < 3; ++i) {
    rgba[i] *= blender::math::safe_divide(1.0f, pow2f(brush.mtex.size[i]));
  }

  /* Transform vector to object space */
  mul_mat3_m4_v3(ss.cache->brush_local_mat_inv.ptr(), rgba);

  /* Handle symmetry */
  if (ss.cache->radial_symmetry_pass) {
    mul_m4_v3(ss.cache->symm_rot_mat.ptr(), rgba);
  }
  flip_v3_v3(r_offset, rgba, ss.cache->mirror_symmetry_pass);
}

namespace blender::ed::sculpt_paint {

bool node_fully_masked_or_hidden(const PBVHNode &node)
{
  if (BKE_pbvh_node_fully_hidden_get(&node)) {
    return true;
  }
  if (BKE_pbvh_node_fully_masked_get(&node)) {
    return true;
  }
  return false;
}

bool node_in_sphere(const PBVHNode &node,
                    const float3 &location,
                    const float radius_sq,
                    const bool original)
{
  const Bounds<float3> bounds = original ? BKE_pbvh_node_get_original_BB(&node) :
                                           bke::pbvh::node_bounds(node);
  const float3 nearest = math::clamp(location, bounds.min, bounds.max);
  return math::distance_squared(location, nearest) < radius_sq;
}

bool node_in_cylinder(const DistRayAABB_Precalc &ray_dist_precalc,
                      const PBVHNode &node,
                      const float radius_sq,
                      const bool original)
{
  const Bounds<float3> bounds = (original) ? BKE_pbvh_node_get_original_BB(&node) :
                                             bke::pbvh::node_bounds(node);

  float dummy_co[3], dummy_depth;
  const float dist_sq = dist_squared_ray_to_aabb_v3(
      &ray_dist_precalc, bounds.min, bounds.max, dummy_co, &dummy_depth);

  /* TODO: Solve issues and enable distance check. */
  return dist_sq < radius_sq || true;
}

}  // namespace blender::ed::sculpt_paint

void SCULPT_clip(const Sculpt &sd, const SculptSession &ss, float co[3], const float val[3])
{
  for (int i = 0; i < 3; i++) {
    if (sd.flags & (SCULPT_LOCK_X << i)) {
      continue;
    }

    bool do_clip = false;
    float co_clip[3];
    if (ss.cache && (ss.cache->flag & (CLIP_X << i))) {
      /* Take possible mirror object into account. */
      mul_v3_m4v3(co_clip, ss.cache->clip_mirror_mtx.ptr(), co);

      if (fabsf(co_clip[i]) <= ss.cache->clip_tolerance[i]) {
        co_clip[i] = 0.0f;
        float imtx[4][4];
        invert_m4_m4(imtx, ss.cache->clip_mirror_mtx.ptr());
        mul_m4_v3(imtx, co_clip);
        do_clip = true;
      }
    }

    if (do_clip) {
      co[i] = co_clip[i];
    }
    else {
      co[i] = val[i];
    }
  }
}

namespace blender::ed::sculpt_paint {

static Vector<PBVHNode *> sculpt_pbvh_gather_cursor_update(Object &ob, bool use_original)
{
  SculptSession &ss = *ob.sculpt;
  const float3 center = ss.cache ? ss.cache->location : ss.cursor_location;
  return bke::pbvh::search_gather(*ss.pbvh, [&](PBVHNode &node) {
    return node_in_sphere(node, center, ss.cursor_radius, use_original);
  });
}

/** \return All nodes that are potentially within the cursor or brush's area of influence. */
static Vector<PBVHNode *> sculpt_pbvh_gather_generic_intern(
    Object &ob, const Brush &brush, bool use_original, float radius_scale, PBVHNodeFlags flag)
{
  SculptSession &ss = *ob.sculpt;

  PBVHNodeFlags leaf_flag = PBVH_Leaf;
  if (flag & PBVH_TexLeaf) {
    leaf_flag = PBVH_TexLeaf;
  }

  const float3 center = ss.cache->location;
  const float radius_sq = math::square(ss.cache->radius * radius_scale);
  const bool ignore_ineffective = brush.sculpt_tool != SCULPT_TOOL_MASK;
  switch (brush.falloff_shape) {
    case PAINT_FALLOFF_SHAPE_SPHERE: {
      return bke::pbvh::search_gather(
          *ss.pbvh,
          [&](PBVHNode &node) {
            if (ignore_ineffective && node_fully_masked_or_hidden(node)) {
              return false;
            }
            return node_in_sphere(node, center, radius_sq, use_original);
          },
          leaf_flag);
    }

    case PAINT_FALLOFF_SHAPE_TUBE: {
      const DistRayAABB_Precalc ray_dist_precalc = dist_squared_ray_to_aabb_v3_precalc(
          center, ss.cache->view_normal);
      return bke::pbvh::search_gather(
          *ss.pbvh,
          [&](PBVHNode &node) {
            if (ignore_ineffective && node_fully_masked_or_hidden(node)) {
              return false;
            }
            return node_in_cylinder(ray_dist_precalc, node, radius_sq, use_original);
          },
          leaf_flag);
    }
  }

  return {};
}

static Vector<PBVHNode *> sculpt_pbvh_gather_generic(Object &ob,
                                                     const Brush &brush,
                                                     const bool use_original,
                                                     const float radius_scale)
{
  return sculpt_pbvh_gather_generic_intern(ob, brush, use_original, radius_scale, PBVH_Leaf);
}

static Vector<PBVHNode *> sculpt_pbvh_gather_texpaint(Object &ob,
                                                      const Brush &brush,
                                                      const bool use_original,
                                                      const float radius_scale)
{
  return sculpt_pbvh_gather_generic_intern(ob, brush, use_original, radius_scale, PBVH_TexLeaf);
}

/* Calculate primary direction of movement for many brushes. */
static float3 calc_sculpt_normal(const Sculpt &sd, Object &ob, Span<PBVHNode *> nodes)
{
  const Brush &brush = *BKE_paint_brush_for_read(&sd.paint);
  const SculptSession &ss = *ob.sculpt;
  switch (brush.sculpt_plane) {
    case SCULPT_DISP_DIR_AREA:
      return calc_area_normal(brush, ob, nodes).value_or(float3(0));
    case SCULPT_DISP_DIR_VIEW:
      return ss.cache->true_view_normal;
    case SCULPT_DISP_DIR_X:
      return float3(1, 0, 0);
    case SCULPT_DISP_DIR_Y:
      return float3(0, 1, 0);
    case SCULPT_DISP_DIR_Z:
      return float3(0, 0, 1);
  }
  BLI_assert_unreachable();
  return {};
}

static void update_sculpt_normal(const Sculpt &sd, Object &ob, Span<PBVHNode *> nodes)
{
  const Brush &brush = *BKE_paint_brush_for_read(&sd.paint);
  StrokeCache &cache = *ob.sculpt->cache;
  /* Grab brush does not update the sculpt normal during a stroke. */
  const bool update_normal =
      !(brush.flag & BRUSH_ORIGINAL_NORMAL) && !(brush.sculpt_tool == SCULPT_TOOL_GRAB) &&
      !(brush.sculpt_tool == SCULPT_TOOL_THUMB && !(brush.flag & BRUSH_ANCHORED)) &&
      !(brush.sculpt_tool == SCULPT_TOOL_ELASTIC_DEFORM) &&
      !(brush.sculpt_tool == SCULPT_TOOL_SNAKE_HOOK && cache.normal_weight > 0.0f);

  if (cache.mirror_symmetry_pass == 0 && cache.radial_symmetry_pass == 0 &&
      (SCULPT_stroke_is_first_brush_step_of_symmetry_pass(cache) || update_normal))
  {
    cache.sculpt_normal = calc_sculpt_normal(sd, ob, nodes);
    if (brush.falloff_shape == PAINT_FALLOFF_SHAPE_TUBE) {
      project_plane_v3_v3v3(cache.sculpt_normal, cache.sculpt_normal, cache.view_normal);
      normalize_v3(cache.sculpt_normal);
    }
    copy_v3_v3(cache.sculpt_normal_symm, cache.sculpt_normal);
  }
  else {
    copy_v3_v3(cache.sculpt_normal_symm, cache.sculpt_normal);
    flip_v3(cache.sculpt_normal_symm, cache.mirror_symmetry_pass);
    mul_m4_v3(cache.symm_rot_mat.ptr(), cache.sculpt_normal_symm);
  }
}

static void calc_local_from_screen(const ViewContext &vc,
                                   const float center[3],
                                   const float screen_dir[2],
                                   float r_local_dir[3])
{
  Object &ob = *vc.obact;
  float loc[3];

  mul_v3_m4v3(loc, ob.object_to_world().ptr(), center);
  const float zfac = ED_view3d_calc_zfac(vc.rv3d, loc);

  ED_view3d_win_to_delta(vc.region, screen_dir, zfac, r_local_dir);
  normalize_v3(r_local_dir);

  add_v3_v3(r_local_dir, ob.loc);
  mul_m4_v3(ob.world_to_object().ptr(), r_local_dir);
}

static void calc_brush_local_mat(const float rotation,
                                 const Object &ob,
                                 float local_mat[4][4],
                                 float local_mat_inv[4][4])
{
  const StrokeCache *cache = ob.sculpt->cache;
  float tmat[4][4];
  float mat[4][4];
  float scale[4][4];
  float angle, v[3];

  /* Ensure `ob.world_to_object` is up to date. */
  invert_m4_m4(ob.runtime->world_to_object.ptr(), ob.object_to_world().ptr());

  /* Initialize last column of matrix. */
  mat[0][3] = 0.0f;
  mat[1][3] = 0.0f;
  mat[2][3] = 0.0f;
  mat[3][3] = 1.0f;

  /* Read rotation (user angle, rake, etc.) to find the view's movement direction (negative X of
   * the brush). */
  angle = rotation + cache->special_rotation;
  /* By convention, motion direction points down the brush's Y axis, the angle represents the X
   * axis, normal is a 90 deg CCW rotation of the motion direction. */
  float motion_normal_screen[2];
  motion_normal_screen[0] = cosf(angle);
  motion_normal_screen[1] = sinf(angle);
  /* Convert view's brush transverse direction to object-space,
   * i.e. the normal of the plane described by the motion */
  float motion_normal_local[3];
  calc_local_from_screen(*cache->vc, cache->location, motion_normal_screen, motion_normal_local);

  /* Calculate the movement direction for the local matrix.
   * Note that there is a deliberate prioritization here: Our calculations are
   * designed such that the _motion vector_ gets projected into the tangent space;
   * in most cases this will be more intuitive than projecting the transverse
   * direction (which is orthogonal to the motion direction and therefore less
   * apparent to the user).
   * The Y-axis of the brush-local frame has to lie in the intersection of the tangent plane
   * and the motion plane. */

  cross_v3_v3v3(v, cache->sculpt_normal, motion_normal_local);
  normalize_v3_v3(mat[1], v);

  /* Get other axes. */
  cross_v3_v3v3(mat[0], mat[1], cache->sculpt_normal);
  copy_v3_v3(mat[2], cache->sculpt_normal);

  /* Set location. */
  copy_v3_v3(mat[3], cache->location);

  /* Scale by brush radius. */
  float radius = cache->radius;

  normalize_m4(mat);
  scale_m4_fl(scale, radius);
  mul_m4_m4m4(tmat, mat, scale);

  /* Return tmat as is (for converting from local area coords to model-space coords). */
  copy_m4_m4(local_mat_inv, tmat);
  /* Return inverse (for converting from model-space coords to local area coords). */
  invert_m4_m4(local_mat, tmat);
}

}  // namespace blender::ed::sculpt_paint

#define SCULPT_TILT_SENSITIVITY 0.7f
void SCULPT_tilt_apply_to_normal(float r_normal[3],
                                 blender::ed::sculpt_paint::StrokeCache *cache,
                                 const float tilt_strength)
{
  if (!U.experimental.use_sculpt_tools_tilt) {
    return;
  }
  const float rot_max = M_PI_2 * tilt_strength * SCULPT_TILT_SENSITIVITY;
  mul_v3_mat3_m4v3(r_normal, cache->vc->obact->object_to_world().ptr(), r_normal);
  float normal_tilt_y[3];
  rotate_v3_v3v3fl(normal_tilt_y, r_normal, cache->vc->rv3d->viewinv[0], cache->y_tilt * rot_max);
  float normal_tilt_xy[3];
  rotate_v3_v3v3fl(
      normal_tilt_xy, normal_tilt_y, cache->vc->rv3d->viewinv[1], cache->x_tilt * rot_max);
  mul_v3_mat3_m4v3(r_normal, cache->vc->obact->world_to_object().ptr(), normal_tilt_xy);
  normalize_v3(r_normal);
}

void SCULPT_tilt_effective_normal_get(const SculptSession &ss, const Brush &brush, float r_no[3])
{
  copy_v3_v3(r_no, ss.cache->sculpt_normal_symm);
  SCULPT_tilt_apply_to_normal(r_no, ss.cache, brush.tilt_strength_factor);
}

static void update_brush_local_mat(const Sculpt &sd, Object &ob)
{
  using namespace blender::ed::sculpt_paint;
  StrokeCache *cache = ob.sculpt->cache;

  if (cache->mirror_symmetry_pass == 0 && cache->radial_symmetry_pass == 0) {
    const Brush *brush = BKE_paint_brush_for_read(&sd.paint);
    const MTex *mask_tex = BKE_brush_mask_texture_get(brush, OB_MODE_SCULPT);
    calc_brush_local_mat(
        mask_tex->rot, ob, cache->brush_local_mat.ptr(), cache->brush_local_mat_inv.ptr());
  }
}

/** \} */

/* -------------------------------------------------------------------- */
/** \name Texture painting
 * \{ */

static bool sculpt_needs_pbvh_pixels(PaintModeSettings &paint_mode_settings,
                                     const Brush &brush,
                                     Object &ob)
{
  if (brush.sculpt_tool == SCULPT_TOOL_PAINT && U.experimental.use_sculpt_texture_paint) {
    Image *image;
    ImageUser *image_user;
    return SCULPT_paint_image_canvas_get(paint_mode_settings, ob, &image, &image_user);
  }

  return false;
}

static void sculpt_pbvh_update_pixels(PaintModeSettings &paint_mode_settings,
                                      SculptSession &ss,
                                      Object &ob)
{
  using namespace blender;
  BLI_assert(ob.type == OB_MESH);
  Mesh *mesh = (Mesh *)ob.data;

  Image *image;
  ImageUser *image_user;
  if (!SCULPT_paint_image_canvas_get(paint_mode_settings, ob, &image, &image_user)) {
    return;
  }

  bke::pbvh::build_pixels(*ss.pbvh, mesh, image, image_user);
}

/** \} */

/* -------------------------------------------------------------------- */
/** \name Generic Brush Plane & Symmetry Utilities
 * \{ */

struct SculptRaycastData {
  SculptSession *ss;
  const float *ray_start;
  const float *ray_normal;
  bool hit;
  float depth;
  bool original;
  Span<int> corner_verts;
  Span<blender::int3> corner_tris;
  Span<int> corner_tri_faces;
  blender::VArraySpan<bool> hide_poly;

  PBVHVertRef active_vertex;
  float *face_normal;

  int active_face_grid_index;

  IsectRayPrecalc isect_precalc;
};

struct SculptFindNearestToRayData {
  SculptSession *ss;
  const float *ray_start, *ray_normal;
  bool hit;
  float depth;
  float dist_sq_to_ray;
  bool original;
  Span<int> corner_verts;
  Span<blender::int3> corner_tris;
  Span<int> corner_tri_faces;
  blender::VArraySpan<bool> hide_poly;
};

ePaintSymmetryAreas SCULPT_get_vertex_symm_area(const float co[3])
{
  ePaintSymmetryAreas symm_area = ePaintSymmetryAreas(PAINT_SYMM_AREA_DEFAULT);
  if (co[0] < 0.0f) {
    symm_area |= PAINT_SYMM_AREA_X;
  }
  if (co[1] < 0.0f) {
    symm_area |= PAINT_SYMM_AREA_Y;
  }
  if (co[2] < 0.0f) {
    symm_area |= PAINT_SYMM_AREA_Z;
  }
  return symm_area;
}

static void flip_qt_qt(float out[4], const float in[4], const ePaintSymmetryFlags symm)
{
  float axis[3], angle;

  quat_to_axis_angle(axis, &angle, in);
  normalize_v3(axis);

  if (symm & PAINT_SYMM_X) {
    axis[0] *= -1.0f;
    angle *= -1.0f;
  }
  if (symm & PAINT_SYMM_Y) {
    axis[1] *= -1.0f;
    angle *= -1.0f;
  }
  if (symm & PAINT_SYMM_Z) {
    axis[2] *= -1.0f;
    angle *= -1.0f;
  }

  axis_angle_normalized_to_quat(out, axis, angle);
}

static void flip_qt(float quat[4], const ePaintSymmetryFlags symm)
{
  flip_qt_qt(quat, quat, symm);
}

void SCULPT_flip_v3_by_symm_area(float v[3],
                                 const ePaintSymmetryFlags symm,
                                 const ePaintSymmetryAreas symmarea,
                                 const float pivot[3])
{
  for (int i = 0; i < 3; i++) {
    ePaintSymmetryFlags symm_it = ePaintSymmetryFlags(1 << i);
    if (!(symm & symm_it)) {
      continue;
    }
    if (symmarea & symm_it) {
      flip_v3(v, symm_it);
    }
    if (pivot[i] < 0.0f) {
      flip_v3(v, symm_it);
    }
  }
}

void SCULPT_flip_quat_by_symm_area(float quat[4],
                                   const ePaintSymmetryFlags symm,
                                   const ePaintSymmetryAreas symmarea,
                                   const float pivot[3])
{
  for (int i = 0; i < 3; i++) {
    ePaintSymmetryFlags symm_it = ePaintSymmetryFlags(1 << i);
    if (!(symm & symm_it)) {
      continue;
    }
    if (symmarea & symm_it) {
      flip_qt(quat, symm_it);
    }
    if (pivot[i] < 0.0f) {
      flip_qt(quat, symm_it);
    }
  }
}

bool SCULPT_tool_needs_all_pbvh_nodes(const Brush &brush)
{
  if (brush.sculpt_tool == SCULPT_TOOL_ELASTIC_DEFORM) {
    /* Elastic deformations in any brush need all nodes to avoid artifacts as the effect
     * of the Kelvinlet is not constrained by the radius. */
    return true;
  }

  if (brush.sculpt_tool == SCULPT_TOOL_POSE) {
    /* Pose needs all nodes because it applies all symmetry iterations at the same time
     * and the IK chain can grow to any area of the model. */
    /* TODO: This can be optimized by filtering the nodes after calculating the chain. */
    return true;
  }

  if (brush.sculpt_tool == SCULPT_TOOL_BOUNDARY) {
    /* Boundary needs all nodes because it is not possible to know where the boundary
     * deformation is going to be propagated before calculating it. */
    /* TODO: after calculating the boundary info in the first iteration, it should be
     * possible to get the nodes that have vertices included in any boundary deformation
     * and cache them. */
    return true;
  }

  if (brush.sculpt_tool == SCULPT_TOOL_SNAKE_HOOK &&
      brush.snake_hook_deform_type == BRUSH_SNAKE_HOOK_DEFORM_ELASTIC)
  {
    /* Snake hook in elastic deform type has same requirements as the elastic deform tool. */
    return true;
  }
  return false;
}

namespace blender::ed::sculpt_paint {

void calc_brush_plane(
    const Brush &brush, Object &ob, Span<PBVHNode *> nodes, float r_area_no[3], float r_area_co[3])
{
  const SculptSession &ss = *ob.sculpt;

  zero_v3(r_area_co);
  zero_v3(r_area_no);

  if (SCULPT_stroke_is_main_symmetry_pass(*ss.cache) &&
      (SCULPT_stroke_is_first_brush_step_of_symmetry_pass(*ss.cache) ||
       !(brush.flag & BRUSH_ORIGINAL_PLANE) || !(brush.flag & BRUSH_ORIGINAL_NORMAL)))
  {
    switch (brush.sculpt_plane) {
      case SCULPT_DISP_DIR_VIEW:
        copy_v3_v3(r_area_no, ss.cache->true_view_normal);
        break;

      case SCULPT_DISP_DIR_X:
        ARRAY_SET_ITEMS(r_area_no, 1.0f, 0.0f, 0.0f);
        break;

      case SCULPT_DISP_DIR_Y:
        ARRAY_SET_ITEMS(r_area_no, 0.0f, 1.0f, 0.0f);
        break;

      case SCULPT_DISP_DIR_Z:
        ARRAY_SET_ITEMS(r_area_no, 0.0f, 0.0f, 1.0f);
        break;

      case SCULPT_DISP_DIR_AREA:
        calc_area_normal_and_center(brush, ob, nodes, r_area_no, r_area_co);
        if (brush.falloff_shape == PAINT_FALLOFF_SHAPE_TUBE) {
          project_plane_v3_v3v3(r_area_no, r_area_no, ss.cache->view_normal);
          normalize_v3(r_area_no);
        }
        break;

      default:
        break;
    }

    /* For flatten center. */
    /* Flatten center has not been calculated yet if we are not using the area normal. */
    if (brush.sculpt_plane != SCULPT_DISP_DIR_AREA) {
      calc_area_center(brush, ob, nodes, r_area_co);
    }

    /* For area normal. */
    if (!SCULPT_stroke_is_first_brush_step_of_symmetry_pass(*ss.cache) &&
        (brush.flag & BRUSH_ORIGINAL_NORMAL))
    {
      copy_v3_v3(r_area_no, ss.cache->sculpt_normal);
    }
    else {
      copy_v3_v3(ss.cache->sculpt_normal, r_area_no);
    }

    /* For flatten center. */
    if (!SCULPT_stroke_is_first_brush_step_of_symmetry_pass(*ss.cache) &&
        (brush.flag & BRUSH_ORIGINAL_PLANE))
    {
      copy_v3_v3(r_area_co, ss.cache->last_center);
    }
    else {
      copy_v3_v3(ss.cache->last_center, r_area_co);
    }
  }
  else {
    /* For area normal. */
    copy_v3_v3(r_area_no, ss.cache->sculpt_normal);

    /* For flatten center. */
    copy_v3_v3(r_area_co, ss.cache->last_center);

    /* For area normal. */
    flip_v3(r_area_no, ss.cache->mirror_symmetry_pass);

    /* For flatten center. */
    flip_v3(r_area_co, ss.cache->mirror_symmetry_pass);

    /* For area normal. */
    mul_m4_v3(ss.cache->symm_rot_mat.ptr(), r_area_no);

    /* For flatten center. */
    mul_m4_v3(ss.cache->symm_rot_mat.ptr(), r_area_co);

    /* Shift the plane for the current tile. */
    add_v3_v3(r_area_co, ss.cache->plane_offset);
  }
}

}  // namespace blender::ed::sculpt_paint

int SCULPT_plane_trim(const blender::ed::sculpt_paint::StrokeCache &cache,
                      const Brush &brush,
                      const float val[3])
{
  return (!(brush.flag & BRUSH_PLANE_TRIM) ||
          (dot_v3v3(val, val) <= cache.radius_squared * cache.plane_trim_squared));
}

int SCULPT_plane_point_side(const float co[3], const float plane[4])
{
  float d = plane_point_side_v3(plane, co);
  return d <= 0.0f;
}

float SCULPT_brush_plane_offset_get(const Sculpt &sd, const SculptSession &ss)
{
  const Brush &brush = *BKE_paint_brush_for_read(&sd.paint);

  float rv = brush.plane_offset;

  if (brush.flag & BRUSH_OFFSET_PRESSURE) {
    rv *= ss.cache->pressure;
  }

  return rv;
}

/** \} */

/* -------------------------------------------------------------------- */
/** \name Sculpt Gravity Brush
 * \{ */

static void do_gravity_task(SculptSession &ss,
                            const Brush &brush,
                            const float *offset,
                            PBVHNode *node)
{
  PBVHVertexIter vd;
  const MutableSpan<float3> proxy = BKE_pbvh_node_add_proxy(*ss.pbvh, *node).co;

  SculptBrushTest test;
  SculptBrushTestFn sculpt_brush_test_sq_fn = SCULPT_brush_test_init_with_falloff_shape(
      ss, test, brush.falloff_shape);
  const int thread_id = BLI_task_parallel_thread_id(nullptr);

  BKE_pbvh_vertex_iter_begin (*ss.pbvh, node, vd, PBVH_ITER_UNIQUE) {
    if (!sculpt_brush_test_sq_fn(test, vd.co)) {
      continue;
    }
    const float fade = SCULPT_brush_strength_factor(
        ss, brush, vd.co, sqrtf(test.dist), vd.no, vd.fno, vd.mask, vd.vertex, thread_id, nullptr);

    mul_v3_v3fl(proxy[vd.i], offset, fade);
  }
  BKE_pbvh_vertex_iter_end;
}

static void do_gravity(const Sculpt &sd, Object &ob, Span<PBVHNode *> nodes, float bstrength)
{
  using namespace blender;
  SculptSession &ss = *ob.sculpt;
  const Brush &brush = *BKE_paint_brush_for_read(&sd.paint);

  float offset[3];
  float gravity_vector[3];

  mul_v3_v3fl(gravity_vector, ss.cache->gravity_direction, -ss.cache->radius_squared);

  /* Offset with as much as possible factored in already. */
  mul_v3_v3v3(offset, gravity_vector, ss.cache->scale);
  mul_v3_fl(offset, bstrength);

  threading::parallel_for(nodes.index_range(), 1, [&](const IndexRange range) {
    for (const int i : range) {
      do_gravity_task(ss, brush, offset, nodes[i]);
    }
  });
}

/** \} */

/* -------------------------------------------------------------------- */
/** \name Sculpt Brush Utilities
 * \{ */

void SCULPT_vertcos_to_key(Object &ob, KeyBlock *kb, const Span<float3> vertCos)
{
  Mesh *mesh = (Mesh *)ob.data;
  float(*ofs)[3] = nullptr;
  int a, currkey_i;
  const int kb_act_idx = ob.shapenr - 1;

  /* For relative keys editing of base should update other keys. */
  if (bool *dependent = BKE_keyblock_get_dependent_keys(mesh->key, kb_act_idx)) {
    ofs = BKE_keyblock_convert_to_vertcos(&ob, kb);

    /* Calculate key coord offsets (from previous location). */
    for (a = 0; a < mesh->verts_num; a++) {
      sub_v3_v3v3(ofs[a], vertCos[a], ofs[a]);
    }

    /* Apply offsets on other keys. */
    LISTBASE_FOREACH_INDEX (KeyBlock *, currkey, &mesh->key->block, currkey_i) {
      if ((currkey != kb) && dependent[currkey_i]) {
        BKE_keyblock_update_from_offset(&ob, currkey, ofs);
      }
    }

    MEM_freeN(ofs);
    MEM_freeN(dependent);
  }

  /* Modifying of basis key should update mesh. */
  if (kb == mesh->key->refkey) {
    mesh->vert_positions_for_write().copy_from(vertCos);
    mesh->tag_positions_changed();
  }

  /* Apply new coords on active key block, no need to re-allocate kb->data here! */
  BKE_keyblock_update_from_vertcos(&ob, kb, reinterpret_cast<const float(*)[3]>(vertCos.data()));
}

namespace blender::ed::sculpt_paint {

/* NOTE: we do the topology update before any brush actions to avoid
 * issues with the proxies. The size of the proxy can't change, so
 * topology must be updated first. */
static void sculpt_topology_update(const Scene & /*scene*/,
                                   const Sculpt &sd,
                                   Object &ob,
                                   const Brush &brush,
                                   UnifiedPaintSettings & /*ups*/,
                                   PaintModeSettings & /*paint_mode_settings*/)
{
  SculptSession &ss = *ob.sculpt;

  /* Build a list of all nodes that are potentially within the brush's area of influence. */
  const bool use_original = sculpt_tool_needs_original(brush.sculpt_tool) ? true :
                                                                            !ss.cache->accum;
  const float radius_scale = 1.25f;
  Vector<PBVHNode *> nodes = sculpt_pbvh_gather_generic(ob, brush, use_original, radius_scale);

  /* Only act if some verts are inside the brush area. */
  if (nodes.is_empty()) {
    return;
  }

  /* Free index based vertex info as it will become invalid after modifying the topology during the
   * stroke. */
  ss.vertex_info.boundary.clear();

  PBVHTopologyUpdateMode mode = PBVHTopologyUpdateMode(0);
  float location[3];

  if (!(sd.flags & SCULPT_DYNTOPO_DETAIL_MANUAL)) {
    if (sd.flags & SCULPT_DYNTOPO_SUBDIVIDE) {
      mode |= PBVH_Subdivide;
    }

    if ((sd.flags & SCULPT_DYNTOPO_COLLAPSE) || (brush.sculpt_tool == SCULPT_TOOL_SIMPLIFY)) {
      mode |= PBVH_Collapse;
    }
  }

  for (PBVHNode *node : nodes) {
    undo::push_node(
        ob, node, brush.sculpt_tool == SCULPT_TOOL_MASK ? undo::Type::Mask : undo::Type::Position);
    BKE_pbvh_node_mark_update(node);

    BKE_pbvh_node_mark_topology_update(node);
    BKE_pbvh_bmesh_node_save_orig(ss.bm, ss.bm_log, node, false);
  }

  bke::pbvh::bmesh_update_topology(*ss.pbvh,
                                   mode,
                                   ss.cache->location,
                                   ss.cache->view_normal,
                                   ss.cache->radius,
                                   (brush.flag & BRUSH_FRONTFACE) != 0,
                                   (brush.falloff_shape != PAINT_FALLOFF_SHAPE_SPHERE));

  /* Update average stroke position. */
  copy_v3_v3(location, ss.cache->true_location);
  mul_m4_v3(ob.object_to_world().ptr(), location);
}

static void push_undo_nodes(Object &ob, const Brush &brush, const Span<PBVHNode *> nodes)
{
  SculptSession &ss = *ob.sculpt;

  bool need_coords = ss.cache->supports_gravity;

  if (brush.sculpt_tool == SCULPT_TOOL_DRAW_FACE_SETS) {
    for (PBVHNode *node : nodes) {
      BKE_pbvh_node_mark_update_face_sets(node);
    }

    /* Draw face sets in smooth mode moves the vertices. */
    if (ss.cache->alt_smooth) {
      need_coords = true;
    }
    else {
      undo::push_nodes(ob, nodes, undo::Type::FaceSet);
    }
  }
  else if (brush.sculpt_tool == SCULPT_TOOL_MASK) {
    undo::push_nodes(ob, nodes, undo::Type::Mask);
    for (PBVHNode *node : nodes) {
      BKE_pbvh_node_mark_update_mask(node);
    }
  }
  else if (SCULPT_tool_is_paint(brush.sculpt_tool)) {
    const Mesh &mesh = *static_cast<const Mesh *>(ob.data);
    if (const bke::GAttributeReader attr = color::active_color_attribute(mesh)) {
      if (attr.domain == bke::AttrDomain::Corner) {
        BKE_pbvh_ensure_node_loops(*ss.pbvh, mesh.corner_tris());
      }
    }
    undo::push_nodes(ob, nodes, undo::Type::Color);
    for (PBVHNode *node : nodes) {
      BKE_pbvh_node_mark_update_color(node);
    }
  }
  else {
    need_coords = true;
  }

  if (need_coords) {
    undo::push_nodes(ob, nodes, undo::Type::Position);
    for (PBVHNode *node : nodes) {
      BKE_pbvh_node_mark_positions_update(node);
    }
  }
}

static void do_brush_action(const Scene &scene,
                            const Sculpt &sd,
                            Object &ob,
                            const Brush &brush,
                            UnifiedPaintSettings &ups,
                            PaintModeSettings &paint_mode_settings)
{
  SculptSession &ss = *ob.sculpt;
  Vector<PBVHNode *> nodes, texnodes;

  const bool use_original = sculpt_tool_needs_original(brush.sculpt_tool) ? true :
                                                                            !ss.cache->accum;
  const bool use_pixels = sculpt_needs_pbvh_pixels(paint_mode_settings, brush, ob);

  if (sculpt_needs_pbvh_pixels(paint_mode_settings, brush, ob)) {
    sculpt_pbvh_update_pixels(paint_mode_settings, ss, ob);

    texnodes = sculpt_pbvh_gather_texpaint(ob, brush, use_original, 1.0f);

    if (texnodes.is_empty()) {
      return;
    }
  }

  /* Build a list of all nodes that are potentially within the brush's area of influence */

  if (SCULPT_tool_needs_all_pbvh_nodes(brush)) {
    /* These brushes need to update all nodes as they are not constrained by the brush radius */
    nodes = bke::pbvh::search_gather(*ss.pbvh, {});
  }
  else if (brush.sculpt_tool == SCULPT_TOOL_CLOTH) {
    nodes = cloth::brush_affected_nodes_gather(ss, brush);
  }
  else {
    float radius_scale = 1.0f;

    /* Corners of square brushes can go outside the brush radius. */
    if (BKE_brush_has_cube_tip(&brush, PaintMode::Sculpt)) {
      radius_scale = M_SQRT2;
    }

    /* With these options enabled not all required nodes are inside the original brush radius, so
     * the brush can produce artifacts in some situations. */
    if (brush.sculpt_tool == SCULPT_TOOL_DRAW && brush.flag & BRUSH_ORIGINAL_NORMAL) {
      radius_scale = 2.0f;
    }
    nodes = sculpt_pbvh_gather_generic(ob, brush, use_original, radius_scale);
  }

  /* Draw Face Sets in draw mode makes a single undo push, in alt-smooth mode deforms the
   * vertices and uses regular coords undo. */
  /* It also assigns the paint_face_set here as it needs to be done regardless of the stroke type
   * and the number of nodes under the brush influence. */
  if (brush.sculpt_tool == SCULPT_TOOL_DRAW_FACE_SETS &&
      SCULPT_stroke_is_first_brush_step(*ss.cache) && !ss.cache->alt_smooth)
  {
    if (ss.cache->invert) {
      /* When inverting the brush, pick the paint face mask ID from the mesh. */
      ss.cache->paint_face_set = face_set::active_face_set_get(ss);
    }
    else {
      /* By default create a new Face Sets. */
      ss.cache->paint_face_set = face_set::find_next_available_id(ob);
    }
  }

  /* For anchored brushes with spherical falloff, we start off with zero radius, thus we have no
   * PBVH nodes on the first brush step. */
  if (!nodes.is_empty() ||
      ((brush.falloff_shape == PAINT_FALLOFF_SHAPE_SPHERE) && (brush.flag & BRUSH_ANCHORED)))
  {
    if (SCULPT_stroke_is_first_brush_step(*ss.cache)) {
      /* Initialize auto-masking cache. */
      if (auto_mask::is_enabled(sd, &ss, &brush)) {
        ss.cache->automasking = auto_mask::cache_init(sd, &brush, ob);
        ss.last_automasking_settings_hash = auto_mask::settings_hash(ob, *ss.cache->automasking);
      }
      /* Initialize surface smooth cache. */
      if ((brush.sculpt_tool == SCULPT_TOOL_SMOOTH) &&
          (brush.smooth_deform_type == BRUSH_SMOOTH_DEFORM_SURFACE))
      {
        BLI_assert(ss.cache->surface_smooth_laplacian_disp == nullptr);
        ss.cache->surface_smooth_laplacian_disp = static_cast<float(*)[3]>(
            MEM_callocN(sizeof(float[3]) * SCULPT_vertex_count_get(ss), "HC smooth laplacian b"));
      }
    }
  }

  /* Only act if some verts are inside the brush area. */
  if (nodes.is_empty()) {
    return;
  }
  float location[3];

  if (!use_pixels) {
    push_undo_nodes(ob, brush, nodes);
  }

  if (sculpt_brush_needs_normal(ss, sd, brush)) {
    update_sculpt_normal(sd, ob, nodes);
  }

  update_brush_local_mat(sd, ob);

  if (brush.sculpt_tool == SCULPT_TOOL_POSE && SCULPT_stroke_is_first_brush_step(*ss.cache)) {
    pose::pose_brush_init(ob, ss, brush);
  }

  if (brush.deform_target == BRUSH_DEFORM_TARGET_CLOTH_SIM) {
    if (!ss.cache->cloth_sim) {
      ss.cache->cloth_sim = cloth::brush_simulation_create(ob, 1.0f, 0.0f, 0.0f, false, true);
      cloth::brush_simulation_init(ss, *ss.cache->cloth_sim);
    }
    cloth::brush_store_simulation_state(ss, *ss.cache->cloth_sim);
    cloth::ensure_nodes_constraints(
        sd, ob, nodes, *ss.cache->cloth_sim, ss.cache->location, FLT_MAX);
  }

  bool invert = ss.cache->pen_flip || ss.cache->invert;
  if (brush.flag & BRUSH_DIR_IN) {
    invert = !invert;
  }

  /* Apply one type of brush action. */
  switch (brush.sculpt_tool) {
    case SCULPT_TOOL_DRAW: {
      const bool use_vector_displacement = (brush.flag2 & BRUSH_USE_COLOR_AS_DISPLACEMENT &&
                                            (brush.mtex.brush_map_mode == MTEX_MAP_MODE_AREA));
      if (use_vector_displacement) {
        do_draw_vector_displacement_brush(sd, ob, nodes);
      }
      else {
        do_draw_brush(sd, ob, nodes);
      }
      break;
    }
    case SCULPT_TOOL_SMOOTH:
      if (brush.smooth_deform_type == BRUSH_SMOOTH_DEFORM_LAPLACIAN) {
        /* NOTE: The enhance brush needs to initialize its state on the first brush step. The
         * stroke strength can become 0 during the stroke, but it can not change sign (the sign is
         * determined in the beginning of the stroke. So here it is important to not switch to
         * enhance brush in the middle of the stroke. */
        if (ss.cache->bstrength < 0.0f) {
          /* Invert mode, intensify details. */
          smooth::enhance_details_brush(sd, ob, nodes);
        }
        else {
          do_smooth_brush(sd, ob, nodes, std::clamp(ss.cache->bstrength, 0.0f, 1.0f));
        }
      }
      else if (brush.smooth_deform_type == BRUSH_SMOOTH_DEFORM_SURFACE) {
        smooth::do_surface_smooth_brush(sd, ob, nodes);
      }
      break;
    case SCULPT_TOOL_CREASE:
      do_crease_brush(scene, sd, ob, nodes);
      break;
    case SCULPT_TOOL_BLOB:
      do_blob_brush(scene, sd, ob, nodes);
      break;
    case SCULPT_TOOL_PINCH:
      SCULPT_do_pinch_brush(sd, ob, nodes);
      break;
    case SCULPT_TOOL_INFLATE:
      do_inflate_brush(sd, ob, nodes);
      break;
    case SCULPT_TOOL_GRAB:
      do_grab_brush(sd, ob, nodes);
      break;
    case SCULPT_TOOL_ROTATE:
      SCULPT_do_rotate_brush(sd, ob, nodes);
      break;
    case SCULPT_TOOL_SNAKE_HOOK:
      SCULPT_do_snake_hook_brush(sd, ob, nodes);
      break;
    case SCULPT_TOOL_NUDGE:
      do_nudge_brush(sd, ob, nodes);
      break;
    case SCULPT_TOOL_THUMB:
      SCULPT_do_thumb_brush(sd, ob, nodes);
      break;
    case SCULPT_TOOL_LAYER:
      SCULPT_do_layer_brush(sd, ob, nodes);
      break;
    case SCULPT_TOOL_FLATTEN:
      do_flatten_brush(sd, ob, nodes);
      break;
    case SCULPT_TOOL_CLAY:
      do_clay_brush(sd, ob, nodes);
      break;
    case SCULPT_TOOL_CLAY_STRIPS:
      do_clay_strips_brush(sd, ob, nodes);
      break;
    case SCULPT_TOOL_MULTIPLANE_SCRAPE:
      do_multiplane_scrape_brush(sd, ob, nodes);
      break;
    case SCULPT_TOOL_CLAY_THUMB:
      SCULPT_do_clay_thumb_brush(sd, ob, nodes);
      break;
    case SCULPT_TOOL_FILL:
      if (invert && brush.flag & BRUSH_INVERT_TO_SCRAPE_FILL) {
        do_scrape_brush(sd, ob, nodes);
      }
      else {
        do_fill_brush(sd, ob, nodes);
      }
      break;
    case SCULPT_TOOL_SCRAPE:
      if (invert && brush.flag & BRUSH_INVERT_TO_SCRAPE_FILL) {
        do_fill_brush(sd, ob, nodes);
      }
      else {
        do_scrape_brush(sd, ob, nodes);
      }
      break;
    case SCULPT_TOOL_MASK:
      switch ((BrushMaskTool)brush.mask_tool) {
        case BRUSH_MASK_DRAW:
          do_mask_brush(sd, ob, nodes);
          break;
        case BRUSH_MASK_SMOOTH:
          do_smooth_mask_brush(sd, ob, nodes, ss.cache->bstrength);
          break;
      }
      break;
    case SCULPT_TOOL_POSE:
      pose::do_pose_brush(sd, ob, nodes);
      break;
    case SCULPT_TOOL_DRAW_SHARP:
      SCULPT_do_draw_sharp_brush(sd, ob, nodes);
      break;
    case SCULPT_TOOL_ELASTIC_DEFORM:
      SCULPT_do_elastic_deform_brush(sd, ob, nodes);
      break;
    case SCULPT_TOOL_SLIDE_RELAX:
      SCULPT_do_slide_relax_brush(sd, ob, nodes);
      break;
    case SCULPT_TOOL_BOUNDARY:
      boundary::do_boundary_brush(sd, ob, nodes);
      break;
    case SCULPT_TOOL_CLOTH:
      cloth::do_cloth_brush(sd, ob, nodes);
      break;
    case SCULPT_TOOL_DRAW_FACE_SETS:
      if (!ss.cache->alt_smooth) {
        do_draw_face_sets_brush(sd, ob, nodes);
      }
      else {
        face_set::do_relax_face_sets_brush(sd, ob, nodes);
      }
      break;
    case SCULPT_TOOL_DISPLACEMENT_ERASER:
      do_displacement_eraser_brush(sd, ob, nodes);
      break;
    case SCULPT_TOOL_DISPLACEMENT_SMEAR:
      SCULPT_do_displacement_smear_brush(sd, ob, nodes);
      break;
    case SCULPT_TOOL_PAINT:
      color::do_paint_brush(paint_mode_settings, sd, ob, nodes, texnodes);
      break;
    case SCULPT_TOOL_SMEAR:
      color::do_smear_brush(sd, ob, nodes);
      break;
  }

  if (!ELEM(brush.sculpt_tool, SCULPT_TOOL_SMOOTH, SCULPT_TOOL_MASK) &&
      brush.autosmooth_factor > 0)
  {
    if (brush.flag & BRUSH_INVERSE_SMOOTH_PRESSURE) {
      do_smooth_brush(sd, ob, nodes, brush.autosmooth_factor * (1.0f - ss.cache->pressure));
    }
    else {
      do_smooth_brush(sd, ob, nodes, brush.autosmooth_factor);
    }
  }

  if (sculpt_brush_use_topology_rake(ss, brush)) {
    SCULPT_bmesh_topology_rake(sd, ob, nodes, brush.topology_rake_factor);
  }

  if (!auto_mask::tool_can_reuse_automask(brush.sculpt_tool) ||
      (ss.cache->supports_gravity && sd.gravity_factor > 0.0f))
  {
    /* Clear cavity mask cache. */
    ss.last_automasking_settings_hash = 0;
  }

  /* The cloth brush adds the gravity as a regular force and it is processed in the solver. */
  if (ss.cache->supports_gravity &&
      !ELEM(
          brush.sculpt_tool, SCULPT_TOOL_CLOTH, SCULPT_TOOL_DRAW_FACE_SETS, SCULPT_TOOL_BOUNDARY))
  {
    do_gravity(sd, ob, nodes, sd.gravity_factor);
  }

  if (brush.deform_target == BRUSH_DEFORM_TARGET_CLOTH_SIM) {
    if (SCULPT_stroke_is_main_symmetry_pass(*ss.cache)) {
      cloth::sim_activate_nodes(*ss.cache->cloth_sim, nodes);
      cloth::do_simulation_step(sd, ob, *ss.cache->cloth_sim, nodes);
    }
  }

  /* Update average stroke position. */
  copy_v3_v3(location, ss.cache->true_location);
  mul_m4_v3(ob.object_to_world().ptr(), location);

  add_v3_v3(ups.average_stroke_accum, location);
  ups.average_stroke_counter++;
  /* Update last stroke position. */
  ups.last_stroke_valid = true;
}

/* Flush displacement from deformed PBVH vertex to original mesh. */
static void sculpt_flush_pbvhvert_deform(SculptSession &ss,
                                         const PBVHVertexIter &vd,
                                         MutableSpan<float3> positions)
{
  float disp[3], newco[3];
  int index = vd.vert_indices[vd.i];

  sub_v3_v3v3(disp, vd.co, ss.deform_cos[index]);
  mul_m3_v3(ss.deform_imats[index].ptr(), disp);
  add_v3_v3v3(newco, disp, ss.orig_cos[index]);

  ss.deform_cos[index] = vd.co;
  ss.orig_cos[index] = newco;

  if (!ss.shapekey_active) {
    copy_v3_v3(positions[index], newco);
  }
}

static void sculpt_combine_proxies_node(Object &object,
                                        const Sculpt &sd,
                                        const bool use_orco,
                                        PBVHNode &node)
{
  SculptSession &ss = *object.sculpt;

  const float(*orco)[3] = nullptr;
  if (use_orco && !ss.bm) {
    orco = reinterpret_cast<const float(*)[3]>(
        (undo::get_node(&node, undo::Type::Position)->position.data()));
  }

  MutableSpan<PBVHProxyNode> proxies = BKE_pbvh_node_get_proxies(&node);

  Mesh &mesh = *static_cast<Mesh *>(object.data);
  MutableSpan<float3> positions = mesh.vert_positions_for_write();

  PBVHVertexIter vd;
  BKE_pbvh_vertex_iter_begin (*ss.pbvh, &node, vd, PBVH_ITER_UNIQUE) {
    float val[3];

    if (use_orco) {
      if (ss.bm) {
        copy_v3_v3(val, BM_log_original_vert_co(ss.bm_log, vd.bm_vert));
      }
      else {
        copy_v3_v3(val, orco[vd.i]);
      }
    }
    else {
      copy_v3_v3(val, vd.co);
    }

    for (const PBVHProxyNode &proxy_node : proxies) {
      add_v3_v3(val, proxy_node.co[vd.i]);
    }

    SCULPT_clip(sd, ss, vd.co, val);

    if (ss.deform_modifiers_active) {
      sculpt_flush_pbvhvert_deform(ss, vd, positions);
    }
  }
  BKE_pbvh_vertex_iter_end;

  BKE_pbvh_node_free_proxies(&node);
}

static void sculpt_combine_proxies(const Sculpt &sd, Object &ob)
{
  SculptSession &ss = *ob.sculpt;
  const Brush &brush = *BKE_paint_brush_for_read(&sd.paint);

  if (!ss.cache->supports_gravity && sculpt_tool_is_proxy_used(brush.sculpt_tool)) {
    /* First line is tools that don't support proxies. */
    return;
  }

  /* First line is tools that don't support proxies. */
  const bool use_orco = ELEM(brush.sculpt_tool,
                             SCULPT_TOOL_GRAB,
                             SCULPT_TOOL_ROTATE,
                             SCULPT_TOOL_THUMB,
                             SCULPT_TOOL_ELASTIC_DEFORM,
                             SCULPT_TOOL_BOUNDARY,
                             SCULPT_TOOL_POSE);

  Vector<PBVHNode *> nodes = bke::pbvh::gather_proxies(*ss.pbvh);

  threading::parallel_for(nodes.index_range(), 1, [&](IndexRange range) {
    for (const int i : range) {
      sculpt_combine_proxies_node(ob, sd, use_orco, *nodes[i]);
    }
  });
}

}  // namespace blender::ed::sculpt_paint

void SCULPT_combine_transform_proxies(const Sculpt &sd, Object &ob)
{
  using namespace blender;
  using namespace blender::ed::sculpt_paint;
  SculptSession &ss = *ob.sculpt;

  Vector<PBVHNode *> nodes = bke::pbvh::gather_proxies(*ss.pbvh);

  threading::parallel_for(nodes.index_range(), 1, [&](IndexRange range) {
    for (const int i : range) {
      sculpt_combine_proxies_node(ob, sd, false, *nodes[i]);
    }
  });
}

/**
 * Copy the modified vertices from the #PBVH to the active key.
 */
static void sculpt_update_keyblock(Object &ob)
{
  SculptSession &ss = *ob.sculpt;

  /* Key-block update happens after handling deformation caused by modifiers,
   * so ss.orig_cos would be updated with new stroke. */
  if (!ss.orig_cos.is_empty()) {
    SCULPT_vertcos_to_key(ob, ss.shapekey_active, ss.orig_cos);
  }
  else {
    SCULPT_vertcos_to_key(ob, ss.shapekey_active, BKE_pbvh_get_vert_positions(*ss.pbvh));
  }
}

void SCULPT_flush_stroke_deform(const Sculpt & /*sd*/, Object &ob, bool is_proxy_used)
{
  using namespace blender;
  using namespace blender::ed::sculpt_paint;
  SculptSession &ss = *ob.sculpt;

  if (is_proxy_used && ss.deform_modifiers_active) {
    /* This brushes aren't using proxies, so sculpt_combine_proxies() wouldn't propagate needed
     * deformation to original base. */

    Mesh *mesh = (Mesh *)ob.data;
    Vector<PBVHNode *> nodes;
    Array<float3> vertCos;

    if (ss.shapekey_active) {
      /* Mesh could have isolated verts which wouldn't be in BVH, to deal with this we copy old
       * coordinates over new ones and then update coordinates for all vertices from BVH. */
      vertCos = ss.orig_cos;
    }

    nodes = bke::pbvh::search_gather(*ss.pbvh, {});

    MutableSpan<float3> positions = mesh->vert_positions_for_write();

    threading::parallel_for(nodes.index_range(), 1, [&](IndexRange range) {
      for (const int i : range) {
        PBVHVertexIter vd;
        BKE_pbvh_vertex_iter_begin (*ss.pbvh, nodes[i], vd, PBVH_ITER_UNIQUE) {
          sculpt_flush_pbvhvert_deform(ss, vd, positions);

          if (vertCos.is_empty()) {
            continue;
          }

          int index = vd.vert_indices[vd.i];
          copy_v3_v3(vertCos[index], ss.orig_cos[index]);
        }
        BKE_pbvh_vertex_iter_end;
      }
    });

    if (!vertCos.is_empty()) {
      SCULPT_vertcos_to_key(ob, ss.shapekey_active, vertCos);
    }
  }
  else if (ss.shapekey_active) {
    sculpt_update_keyblock(ob);
  }
}

void SCULPT_cache_calc_brushdata_symm(blender::ed::sculpt_paint::StrokeCache &cache,
                                      const ePaintSymmetryFlags symm,
                                      const char axis,
                                      const float angle)
{
  using namespace blender;
  flip_v3_v3(cache.location, cache.true_location, symm);
  flip_v3_v3(cache.last_location, cache.true_last_location, symm);
  flip_v3_v3(cache.grab_delta_symmetry, cache.grab_delta, symm);
  flip_v3_v3(cache.view_normal, cache.true_view_normal, symm);

  flip_v3_v3(cache.initial_location, cache.true_initial_location, symm);
  flip_v3_v3(cache.initial_normal, cache.true_initial_normal, symm);

  /* XXX This reduces the length of the grab delta if it approaches the line of symmetry
   * XXX However, a different approach appears to be needed. */
#if 0
  if (sd->paint.symmetry_flags & PAINT_SYMMETRY_FEATHER) {
    float frac = 1.0f / max_overlap_count(sd);
    float reduce = (feather - frac) / (1.0f - frac);

    printf("feather: %f frac: %f reduce: %f\n", feather, frac, reduce);

    if (frac < 1.0f) {
      mul_v3_fl(cache.grab_delta_symmetry, reduce);
    }
  }
#endif

  cache.symm_rot_mat = float4x4::identity();
  cache.symm_rot_mat_inv = float4x4::identity();
  zero_v3(cache.plane_offset);

  /* Expects XYZ. */
  if (axis) {
    rotate_m4(cache.symm_rot_mat.ptr(), axis, angle);
    rotate_m4(cache.symm_rot_mat_inv.ptr(), axis, -angle);
  }

  mul_m4_v3(cache.symm_rot_mat.ptr(), cache.location);
  mul_m4_v3(cache.symm_rot_mat.ptr(), cache.grab_delta_symmetry);

  if (cache.supports_gravity) {
    flip_v3_v3(cache.gravity_direction, cache.true_gravity_direction, symm);
    mul_m4_v3(cache.symm_rot_mat.ptr(), cache.gravity_direction);
  }

  if (cache.is_rake_rotation_valid) {
    flip_qt_qt(cache.rake_rotation_symmetry, cache.rake_rotation, symm);
  }
}

namespace blender::ed::sculpt_paint {

using BrushActionFunc = void (*)(const Scene &scene,
                                 const Sculpt &sd,
                                 Object &ob,
                                 const Brush &brush,
                                 UnifiedPaintSettings &ups,
                                 PaintModeSettings &paint_mode_settings);

static void do_tiled(const Scene &scene,
                     const Sculpt &sd,
                     Object &ob,
                     const Brush &brush,
                     UnifiedPaintSettings &ups,
                     PaintModeSettings &paint_mode_settings,
                     const BrushActionFunc action)
{
  SculptSession &ss = *ob.sculpt;
  StrokeCache *cache = ss.cache;
  const float radius = cache->radius;
  const Bounds<float3> bb = *BKE_object_boundbox_get(&ob);
  const float *bbMin = bb.min;
  const float *bbMax = bb.max;
  const float *step = sd.paint.tile_offset;

  /* These are integer locations, for real location: multiply with step and add orgLoc.
   * So 0,0,0 is at orgLoc. */
  int start[3];
  int end[3];
  int cur[3];

  /* Position of the "prototype" stroke for tiling. */
  float orgLoc[3];
  float original_initial_location[3];
  copy_v3_v3(orgLoc, cache->location);
  copy_v3_v3(original_initial_location, cache->initial_location);

  for (int dim = 0; dim < 3; dim++) {
    if ((sd.paint.symmetry_flags & (PAINT_TILE_X << dim)) && step[dim] > 0) {
      start[dim] = (bbMin[dim] - orgLoc[dim] - radius) / step[dim];
      end[dim] = (bbMax[dim] - orgLoc[dim] + radius) / step[dim];
    }
    else {
      start[dim] = end[dim] = 0;
    }
  }

  /* First do the "un-tiled" position to initialize the stroke for this location. */
  cache->tile_pass = 0;
  action(scene, sd, ob, brush, ups, paint_mode_settings);

  /* Now do it for all the tiles. */
  copy_v3_v3_int(cur, start);
  for (cur[0] = start[0]; cur[0] <= end[0]; cur[0]++) {
    for (cur[1] = start[1]; cur[1] <= end[1]; cur[1]++) {
      for (cur[2] = start[2]; cur[2] <= end[2]; cur[2]++) {
        if (!cur[0] && !cur[1] && !cur[2]) {
          /* Skip tile at orgLoc, this was already handled before all others. */
          continue;
        }

        ++cache->tile_pass;

        for (int dim = 0; dim < 3; dim++) {
          cache->location[dim] = cur[dim] * step[dim] + orgLoc[dim];
          cache->plane_offset[dim] = cur[dim] * step[dim];
          cache->initial_location[dim] = cur[dim] * step[dim] + original_initial_location[dim];
        }
        action(scene, sd, ob, brush, ups, paint_mode_settings);
      }
    }
  }
}

static void do_radial_symmetry(const Scene &scene,
                               const Sculpt &sd,
                               Object &ob,
                               const Brush &brush,
                               UnifiedPaintSettings &ups,
                               PaintModeSettings &paint_mode_settings,
                               const BrushActionFunc action,
                               const ePaintSymmetryFlags symm,
                               const int axis,
                               const float /*feather*/)
{
  SculptSession &ss = *ob.sculpt;

  for (int i = 1; i < sd.radial_symm[axis - 'X']; i++) {
    const float angle = 2.0f * M_PI * i / sd.radial_symm[axis - 'X'];
    ss.cache->radial_symmetry_pass = i;
    SCULPT_cache_calc_brushdata_symm(*ss.cache, symm, axis, angle);
    do_tiled(scene, sd, ob, brush, ups, paint_mode_settings, action);
  }
}

/**
 * Noise texture gives different values for the same input coord; this
 * can tear a multi-resolution mesh during sculpting so do a stitch in this case.
 */
static void sculpt_fix_noise_tear(const Sculpt &sd, Object &ob)
{
  SculptSession &ss = *ob.sculpt;
  const Brush &brush = *BKE_paint_brush_for_read(&sd.paint);
  const MTex *mtex = BKE_brush_mask_texture_get(&brush, OB_MODE_SCULPT);

  if (ss.multires.active && mtex->tex && mtex->tex->type == TEX_NOISE) {
    multires_stitch_grids(&ob);
  }
}

static void do_symmetrical_brush_actions(const Scene &scene,
                                         const Sculpt &sd,
                                         Object &ob,
                                         const BrushActionFunc action,
                                         UnifiedPaintSettings &ups,
                                         PaintModeSettings &paint_mode_settings)
{
  const Brush &brush = *BKE_paint_brush_for_read(&sd.paint);
  SculptSession &ss = *ob.sculpt;
  StrokeCache &cache = *ss.cache;
  const char symm = SCULPT_mesh_symmetry_xyz_get(ob);

  float feather = calc_symmetry_feather(sd, *ss.cache);

  cache.bstrength = brush_strength(sd, cache, feather, ups, paint_mode_settings);
  cache.symmetry = symm;

  /* `symm` is a bit combination of XYZ -
   * 1 is mirror X; 2 is Y; 3 is XY; 4 is Z; 5 is XZ; 6 is YZ; 7 is XYZ */
  for (int i = 0; i <= symm; i++) {
    if (!SCULPT_is_symmetry_iteration_valid(i, symm)) {
      continue;
    }
    const ePaintSymmetryFlags symm = ePaintSymmetryFlags(i);
    cache.mirror_symmetry_pass = symm;
    cache.radial_symmetry_pass = 0;

    SCULPT_cache_calc_brushdata_symm(cache, symm, 0, 0);
    do_tiled(scene, sd, ob, brush, ups, paint_mode_settings, action);

    do_radial_symmetry(scene, sd, ob, brush, ups, paint_mode_settings, action, symm, 'X', feather);
    do_radial_symmetry(scene, sd, ob, brush, ups, paint_mode_settings, action, symm, 'Y', feather);
    do_radial_symmetry(scene, sd, ob, brush, ups, paint_mode_settings, action, symm, 'Z', feather);
  }
}

}  // namespace blender::ed::sculpt_paint

bool SCULPT_mode_poll(bContext *C)
{
  Object *ob = CTX_data_active_object(C);
  return ob && ob->mode & OB_MODE_SCULPT;
}

bool SCULPT_mode_poll_view3d(bContext *C)
{
  using namespace blender::ed::sculpt_paint;
  return (SCULPT_mode_poll(C) && CTX_wm_region_view3d(C) && !ED_gpencil_session_active());
}

bool SCULPT_poll(bContext *C)
{
  using namespace blender::ed::sculpt_paint;
  return SCULPT_mode_poll(C) && blender::ed::sculpt_paint::paint_brush_tool_poll(C);
}

/**
 * While most non-brush tools in sculpt mode do not use the brush cursor, the trim tools
 * and the filter tools are expected to have the cursor visible so that some functionality is
 * easier to visually estimate.
 *
 * See: #122856
 */
static bool is_brush_related_tool(bContext *C)
{
  Paint *paint = BKE_paint_get_active_from_context(C);
  Object *ob = CTX_data_active_object(C);
  ScrArea *area = CTX_wm_area(C);
  ARegion *region = CTX_wm_region(C);

  if (paint && ob && BKE_paint_brush(paint) &&
      (area && ELEM(area->spacetype, SPACE_VIEW3D, SPACE_IMAGE)) &&
      (region && region->regiontype == RGN_TYPE_WINDOW))
  {
    bToolRef *tref = area->runtime.tool;
    if (tref && tref->runtime && tref->runtime->keymap[0]) {
      std::array<wmOperatorType *, 7> trim_operators = {
          WM_operatortype_find("SCULPT_OT_trim_box_gesture", false),
          WM_operatortype_find("SCULPT_OT_trim_lasso_gesture", false),
          WM_operatortype_find("SCULPT_OT_trim_line_gesture", false),
          WM_operatortype_find("SCULPT_OT_trim_polyline_gesture", false),
          WM_operatortype_find("SCULPT_OT_mesh_filter", false),
          WM_operatortype_find("SCULPT_OT_cloth_filter", false),
          WM_operatortype_find("SCULPT_OT_color_filter", false),
      };

      return std::any_of(trim_operators.begin(), trim_operators.end(), [tref](wmOperatorType *ot) {
        PointerRNA ptr;
        return WM_toolsystem_ref_properties_get_from_operator(tref, ot, &ptr);
      });
    }
  }
  return false;
}

bool SCULPT_brush_cursor_poll(bContext *C)
{
  using namespace blender::ed::sculpt_paint;
  return SCULPT_mode_poll(C) && (paint_brush_tool_poll(C) || is_brush_related_tool(C));
}

static const char *sculpt_tool_name(const Sculpt &sd)
{
  const Brush &brush = *BKE_paint_brush_for_read(&sd.paint);

  switch (eBrushSculptTool(brush.sculpt_tool)) {
    case SCULPT_TOOL_DRAW:
      return "Draw Brush";
    case SCULPT_TOOL_SMOOTH:
      return "Smooth Brush";
    case SCULPT_TOOL_CREASE:
      return "Crease Brush";
    case SCULPT_TOOL_BLOB:
      return "Blob Brush";
    case SCULPT_TOOL_PINCH:
      return "Pinch Brush";
    case SCULPT_TOOL_INFLATE:
      return "Inflate Brush";
    case SCULPT_TOOL_GRAB:
      return "Grab Brush";
    case SCULPT_TOOL_NUDGE:
      return "Nudge Brush";
    case SCULPT_TOOL_THUMB:
      return "Thumb Brush";
    case SCULPT_TOOL_LAYER:
      return "Layer Brush";
    case SCULPT_TOOL_FLATTEN:
      return "Flatten Brush";
    case SCULPT_TOOL_CLAY:
      return "Clay Brush";
    case SCULPT_TOOL_CLAY_STRIPS:
      return "Clay Strips Brush";
    case SCULPT_TOOL_CLAY_THUMB:
      return "Clay Thumb Brush";
    case SCULPT_TOOL_FILL:
      return "Fill Brush";
    case SCULPT_TOOL_SCRAPE:
      return "Scrape Brush";
    case SCULPT_TOOL_SNAKE_HOOK:
      return "Snake Hook Brush";
    case SCULPT_TOOL_ROTATE:
      return "Rotate Brush";
    case SCULPT_TOOL_MASK:
      return "Mask Brush";
    case SCULPT_TOOL_SIMPLIFY:
      return "Simplify Brush";
    case SCULPT_TOOL_DRAW_SHARP:
      return "Draw Sharp Brush";
    case SCULPT_TOOL_ELASTIC_DEFORM:
      return "Elastic Deform Brush";
    case SCULPT_TOOL_POSE:
      return "Pose Brush";
    case SCULPT_TOOL_MULTIPLANE_SCRAPE:
      return "Multi-plane Scrape Brush";
    case SCULPT_TOOL_SLIDE_RELAX:
      return "Slide/Relax Brush";
    case SCULPT_TOOL_BOUNDARY:
      return "Boundary Brush";
    case SCULPT_TOOL_CLOTH:
      return "Cloth Brush";
    case SCULPT_TOOL_DRAW_FACE_SETS:
      return "Draw Face Sets";
    case SCULPT_TOOL_DISPLACEMENT_ERASER:
      return "Multires Displacement Eraser";
    case SCULPT_TOOL_DISPLACEMENT_SMEAR:
      return "Multires Displacement Smear";
    case SCULPT_TOOL_PAINT:
      return "Paint Brush";
    case SCULPT_TOOL_SMEAR:
      return "Smear Brush";
  }

  return "Sculpting";
}

/* Operator for applying a stroke (various attributes including mouse path)
 * using the current brush. */

void SCULPT_cache_free(blender::ed::sculpt_paint::StrokeCache *cache)
{
  using namespace blender::ed::sculpt_paint;
  MEM_SAFE_FREE(cache->dial);
  MEM_SAFE_FREE(cache->surface_smooth_laplacian_disp);
  MEM_SAFE_FREE(cache->layer_displacement_factor);
  MEM_SAFE_FREE(cache->detail_directions);

  if (cache->cloth_sim) {
    cloth::simulation_free(cache->cloth_sim);
  }

  MEM_delete(cache);
}

namespace blender::ed::sculpt_paint {

/* Initialize mirror modifier clipping. */
static void sculpt_init_mirror_clipping(Object &ob, SculptSession &ss)
{
  ss.cache->clip_mirror_mtx = float4x4::identity();

  LISTBASE_FOREACH (ModifierData *, md, &ob.modifiers) {
    if (!(md->type == eModifierType_Mirror && (md->mode & eModifierMode_Realtime))) {
      continue;
    }
    MirrorModifierData *mmd = (MirrorModifierData *)md;

    if (!(mmd->flag & MOD_MIR_CLIPPING)) {
      continue;
    }
    /* Check each axis for mirroring. */
    for (int i = 0; i < 3; i++) {
      if (!(mmd->flag & (MOD_MIR_AXIS_X << i))) {
        continue;
      }
      /* Enable sculpt clipping. */
      ss.cache->flag |= CLIP_X << i;

      /* Update the clip tolerance. */
      if (mmd->tolerance > ss.cache->clip_tolerance[i]) {
        ss.cache->clip_tolerance[i] = mmd->tolerance;
      }

      /* Store matrix for mirror object clipping. */
      if (mmd->mirror_ob) {
        float imtx_mirror_ob[4][4];
        invert_m4_m4(imtx_mirror_ob, mmd->mirror_ob->object_to_world().ptr());
        mul_m4_m4m4(ss.cache->clip_mirror_mtx.ptr(), imtx_mirror_ob, ob.object_to_world().ptr());
      }
    }
  }
}

static void smooth_brush_toggle_on(const bContext *C, Paint *paint, StrokeCache *cache)
{
  Scene *scene = CTX_data_scene(C);
  Brush *cur_brush = paint->brush;

  if (cur_brush->sculpt_tool == SCULPT_TOOL_MASK) {
    cache->saved_mask_brush_tool = cur_brush->mask_tool;
    cur_brush->mask_tool = BRUSH_MASK_SMOOTH;
    return;
  }

  if (ELEM(cur_brush->sculpt_tool,
           SCULPT_TOOL_SLIDE_RELAX,
           SCULPT_TOOL_DRAW_FACE_SETS,
           SCULPT_TOOL_PAINT,
           SCULPT_TOOL_SMEAR))
  {
    /* Do nothing, this tool has its own smooth mode. */
    return;
  }

  /* Switch to the smooth brush if possible. */
  Brush *smooth_brush = BKE_paint_toolslots_brush_get(paint, SCULPT_TOOL_SMOOTH);
  if (!smooth_brush) {
    CLOG_WARN(&LOG, "Switching to the smooth brush not possible, corresponding brush not");
    cache->saved_active_brush_name[0] = '\0';
    return;
  }

  int cur_brush_size = BKE_brush_size_get(scene, cur_brush);

  STRNCPY(cache->saved_active_brush_name, cur_brush->id.name + 2);

  BKE_paint_brush_set(paint, smooth_brush);
  cache->saved_smooth_size = BKE_brush_size_get(scene, smooth_brush);
  BKE_brush_size_set(scene, smooth_brush, cur_brush_size);
  BKE_curvemapping_init(smooth_brush->curve);
}

static void smooth_brush_toggle_off(const bContext *C, Paint *paint, StrokeCache *cache)
{
  Main *bmain = CTX_data_main(C);
  Brush &brush = *BKE_paint_brush(paint);

  if (brush.sculpt_tool == SCULPT_TOOL_MASK) {
    brush.mask_tool = cache->saved_mask_brush_tool;
    return;
  }

  if (ELEM(brush.sculpt_tool,
           SCULPT_TOOL_SLIDE_RELAX,
           SCULPT_TOOL_DRAW_FACE_SETS,
           SCULPT_TOOL_PAINT,
           SCULPT_TOOL_SMEAR))
  {
    /* Do nothing. */
    return;
  }

  /* If saved_active_brush_name is not set, brush was not switched/affected in
   * smooth_brush_toggle_on(). */
  Brush *saved_active_brush = (Brush *)BKE_libblock_find_name(
      bmain, ID_BR, cache->saved_active_brush_name);
  if (saved_active_brush) {
    Scene *scene = CTX_data_scene(C);
    BKE_brush_size_set(scene, &brush, cache->saved_smooth_size);
    BKE_paint_brush_set(paint, saved_active_brush);
  }
}

/* Initialize the stroke cache invariants from operator properties. */
static void sculpt_update_cache_invariants(
    bContext *C, Sculpt &sd, SculptSession &ss, wmOperator *op, const float mval[2])
{
  StrokeCache *cache = MEM_new<StrokeCache>(__func__);
  ToolSettings *tool_settings = CTX_data_tool_settings(C);
  UnifiedPaintSettings *ups = &tool_settings->unified_paint_settings;
  const Brush *brush = BKE_paint_brush_for_read(&sd.paint);
  ViewContext *vc = paint_stroke_view_context(static_cast<PaintStroke *>(op->customdata));
  Object &ob = *CTX_data_active_object(C);
  float mat[3][3];
  float viewDir[3] = {0.0f, 0.0f, 1.0f};
  float max_scale;
  int mode;

  ss.cache = cache;

  /* Set scaling adjustment. */
  max_scale = 0.0f;
  for (int i = 0; i < 3; i++) {
    max_scale = max_ff(max_scale, fabsf(ob.scale[i]));
  }
  cache->scale[0] = max_scale / ob.scale[0];
  cache->scale[1] = max_scale / ob.scale[1];
  cache->scale[2] = max_scale / ob.scale[2];

  cache->plane_trim_squared = brush->plane_trim * brush->plane_trim;

  cache->flag = 0;

  sculpt_init_mirror_clipping(ob, ss);

  /* Initial mouse location. */
  if (mval) {
    copy_v2_v2(cache->initial_mouse, mval);
  }
  else {
    zero_v2(cache->initial_mouse);
  }

  copy_v3_v3(cache->initial_location, ss.cursor_location);
  copy_v3_v3(cache->true_initial_location, ss.cursor_location);

  copy_v3_v3(cache->initial_normal, ss.cursor_normal);
  copy_v3_v3(cache->true_initial_normal, ss.cursor_normal);

  mode = RNA_enum_get(op->ptr, "mode");
  cache->invert = mode == BRUSH_STROKE_INVERT;
  cache->alt_smooth = mode == BRUSH_STROKE_SMOOTH;
  cache->normal_weight = brush->normal_weight;

  /* Interpret invert as following normal, for grab brushes. */
  if (SCULPT_TOOL_HAS_NORMAL_WEIGHT(brush->sculpt_tool)) {
    if (cache->invert) {
      cache->invert = false;
      cache->normal_weight = (cache->normal_weight == 0.0f);
    }
  }

  /* Not very nice, but with current events system implementation
   * we can't handle brush appearance inversion hotkey separately (sergey). */
  if (cache->invert) {
    ups->draw_inverted = true;
  }
  else {
    ups->draw_inverted = false;
  }

  /* Alt-Smooth. */
  if (cache->alt_smooth) {
    smooth_brush_toggle_on(C, &sd.paint, cache);
    /* Refresh the brush pointer in case we switched brush in the toggle function. */
    brush = BKE_paint_brush(&sd.paint);
  }

  copy_v2_v2(cache->mouse, cache->initial_mouse);
  copy_v2_v2(cache->mouse_event, cache->initial_mouse);
  copy_v2_v2(ups->tex_mouse, cache->initial_mouse);

  /* Truly temporary data that isn't stored in properties. */
  cache->vc = vc;
  cache->brush = brush;

  /* Cache projection matrix. */
  cache->projection_mat = ED_view3d_ob_project_mat_get(cache->vc->rv3d, &ob);

  invert_m4_m4(ob.runtime->world_to_object.ptr(), ob.object_to_world().ptr());
  copy_m3_m4(mat, cache->vc->rv3d->viewinv);
  mul_m3_v3(mat, viewDir);
  copy_m3_m4(mat, ob.world_to_object().ptr());
  mul_m3_v3(mat, viewDir);
  normalize_v3_v3(cache->true_view_normal, viewDir);

  cache->supports_gravity = (!ELEM(brush->sculpt_tool,
                                   SCULPT_TOOL_MASK,
                                   SCULPT_TOOL_SMOOTH,
                                   SCULPT_TOOL_SIMPLIFY,
                                   SCULPT_TOOL_DISPLACEMENT_SMEAR,
                                   SCULPT_TOOL_DISPLACEMENT_ERASER) &&
                             (sd.gravity_factor > 0.0f));
  /* Get gravity vector in world space. */
  if (cache->supports_gravity) {
    if (sd.gravity_object) {
      Object *gravity_object = sd.gravity_object;

      copy_v3_v3(cache->true_gravity_direction, gravity_object->object_to_world().ptr()[2]);
    }
    else {
      cache->true_gravity_direction[0] = cache->true_gravity_direction[1] = 0.0f;
      cache->true_gravity_direction[2] = 1.0f;
    }

    /* Transform to sculpted object space. */
    mul_m3_v3(mat, cache->true_gravity_direction);
    normalize_v3(cache->true_gravity_direction);
  }

  cache->accum = true;

  /* Make copies of the mesh vertex locations and normals for some tools. */
  if (brush->flag & BRUSH_ANCHORED) {
    cache->accum = false;
  }

  /* Draw sharp does not need the original coordinates to produce the accumulate effect, so it
   * should work the opposite way. */
  if (brush->sculpt_tool == SCULPT_TOOL_DRAW_SHARP) {
    cache->accum = false;
  }

  if (SCULPT_TOOL_HAS_ACCUMULATE(brush->sculpt_tool)) {
    if (!(brush->flag & BRUSH_ACCUMULATE)) {
      cache->accum = false;
      if (brush->sculpt_tool == SCULPT_TOOL_DRAW_SHARP) {
        cache->accum = true;
      }
    }
  }

  /* Original coordinates require the sculpt undo system, which isn't used
   * for image brushes. It's also not necessary, just disable it. */
  if (brush && brush->sculpt_tool == SCULPT_TOOL_PAINT &&
      SCULPT_use_image_paint_brush(tool_settings->paint_mode, ob))
  {
    cache->accum = true;
  }

  cache->first_time = true;

#define PIXEL_INPUT_THRESHHOLD 5
  if (brush->sculpt_tool == SCULPT_TOOL_ROTATE) {
    cache->dial = BLI_dial_init(cache->initial_mouse, PIXEL_INPUT_THRESHHOLD);
  }

#undef PIXEL_INPUT_THRESHHOLD
}

static float sculpt_brush_dynamic_size_get(const Brush &brush,
                                           const StrokeCache &cache,
                                           float initial_size)
{
  switch (brush.sculpt_tool) {
    case SCULPT_TOOL_CLAY:
      return max_ff(initial_size * 0.20f, initial_size * pow3f(cache.pressure));
    case SCULPT_TOOL_CLAY_STRIPS:
      return max_ff(initial_size * 0.30f, initial_size * powf(cache.pressure, 1.5f));
    case SCULPT_TOOL_CLAY_THUMB: {
      float clay_stabilized_pressure = SCULPT_clay_thumb_get_stabilized_pressure(cache);
      return initial_size * clay_stabilized_pressure;
    }
    default:
      return initial_size * cache.pressure;
  }
}

/* In these brushes the grab delta is calculated always from the initial stroke location, which is
 * generally used to create grab deformations. */
static bool sculpt_needs_delta_from_anchored_origin(const Brush &brush)
{
  if (brush.sculpt_tool == SCULPT_TOOL_SMEAR && (brush.flag & BRUSH_ANCHORED)) {
    return true;
  }

  if (ELEM(brush.sculpt_tool,
           SCULPT_TOOL_GRAB,
           SCULPT_TOOL_POSE,
           SCULPT_TOOL_BOUNDARY,
           SCULPT_TOOL_THUMB,
           SCULPT_TOOL_ELASTIC_DEFORM))
  {
    return true;
  }
  if (brush.sculpt_tool == SCULPT_TOOL_CLOTH && brush.cloth_deform_type == BRUSH_CLOTH_DEFORM_GRAB)
  {
    return true;
  }
  return false;
}

/* In these brushes the grab delta is calculated from the previous stroke location, which is used
 * to calculate to orientate the brush tip and deformation towards the stroke direction. */
static bool sculpt_needs_delta_for_tip_orientation(const Brush &brush)
{
  if (brush.sculpt_tool == SCULPT_TOOL_CLOTH) {
    return brush.cloth_deform_type != BRUSH_CLOTH_DEFORM_GRAB;
  }
  return ELEM(brush.sculpt_tool,
              SCULPT_TOOL_CLAY_STRIPS,
              SCULPT_TOOL_PINCH,
              SCULPT_TOOL_MULTIPLANE_SCRAPE,
              SCULPT_TOOL_CLAY_THUMB,
              SCULPT_TOOL_NUDGE,
              SCULPT_TOOL_SNAKE_HOOK);
}

static void sculpt_update_brush_delta(UnifiedPaintSettings &ups, Object &ob, const Brush &brush)
{
  SculptSession &ss = *ob.sculpt;
  StrokeCache *cache = ss.cache;
  const float mval[2] = {
      cache->mouse_event[0],
      cache->mouse_event[1],
  };
  int tool = brush.sculpt_tool;

  if (!ELEM(tool,
            SCULPT_TOOL_PAINT,
            SCULPT_TOOL_GRAB,
            SCULPT_TOOL_ELASTIC_DEFORM,
            SCULPT_TOOL_CLOTH,
            SCULPT_TOOL_NUDGE,
            SCULPT_TOOL_CLAY_STRIPS,
            SCULPT_TOOL_PINCH,
            SCULPT_TOOL_MULTIPLANE_SCRAPE,
            SCULPT_TOOL_CLAY_THUMB,
            SCULPT_TOOL_SNAKE_HOOK,
            SCULPT_TOOL_POSE,
            SCULPT_TOOL_BOUNDARY,
            SCULPT_TOOL_SMEAR,
            SCULPT_TOOL_THUMB) &&
      !sculpt_brush_use_topology_rake(ss, brush))
  {
    return;
  }
  float grab_location[3], imat[4][4], delta[3], loc[3];

  if (SCULPT_stroke_is_first_brush_step_of_symmetry_pass(*ss.cache)) {
    if (tool == SCULPT_TOOL_GRAB && brush.flag & BRUSH_GRAB_ACTIVE_VERTEX) {
      copy_v3_v3(cache->orig_grab_location,
                 SCULPT_vertex_co_for_grab_active_get(ss, SCULPT_active_vertex_get(ss)));
    }
    else {
      copy_v3_v3(cache->orig_grab_location, cache->true_location);
    }
  }
  else if (tool == SCULPT_TOOL_SNAKE_HOOK ||
           (tool == SCULPT_TOOL_CLOTH && brush.cloth_deform_type == BRUSH_CLOTH_DEFORM_SNAKE_HOOK))
  {
    add_v3_v3(cache->true_location, cache->grab_delta);
  }

  /* Compute 3d coordinate at same z from original location + mval. */
  mul_v3_m4v3(loc, ob.object_to_world().ptr(), cache->orig_grab_location);
  ED_view3d_win_to_3d(cache->vc->v3d, cache->vc->region, loc, mval, grab_location);

  /* Compute delta to move verts by. */
  if (!SCULPT_stroke_is_first_brush_step_of_symmetry_pass(*ss.cache)) {
    if (sculpt_needs_delta_from_anchored_origin(brush)) {
      sub_v3_v3v3(delta, grab_location, cache->old_grab_location);
      invert_m4_m4(imat, ob.object_to_world().ptr());
      mul_mat3_m4_v3(imat, delta);
      add_v3_v3(cache->grab_delta, delta);
    }
    else if (sculpt_needs_delta_for_tip_orientation(brush)) {
      if (brush.flag & BRUSH_ANCHORED) {
        float orig[3];
        mul_v3_m4v3(orig, ob.object_to_world().ptr(), cache->orig_grab_location);
        sub_v3_v3v3(cache->grab_delta, grab_location, orig);
      }
      else {
        sub_v3_v3v3(cache->grab_delta, grab_location, cache->old_grab_location);
      }
      invert_m4_m4(imat, ob.object_to_world().ptr());
      mul_mat3_m4_v3(imat, cache->grab_delta);
    }
    else {
      /* Use for 'Brush.topology_rake_factor'. */
      sub_v3_v3v3(cache->grab_delta, grab_location, cache->old_grab_location);
    }
  }
  else {
    zero_v3(cache->grab_delta);
  }

  if (brush.falloff_shape == PAINT_FALLOFF_SHAPE_TUBE) {
    project_plane_v3_v3v3(cache->grab_delta, cache->grab_delta, ss.cache->true_view_normal);
  }

  copy_v3_v3(cache->old_grab_location, grab_location);

  if (tool == SCULPT_TOOL_GRAB) {
    if (brush.flag & BRUSH_GRAB_ACTIVE_VERTEX) {
      copy_v3_v3(cache->anchored_location, cache->orig_grab_location);
    }
    else {
      copy_v3_v3(cache->anchored_location, cache->true_location);
    }
  }
  else if (tool == SCULPT_TOOL_ELASTIC_DEFORM || cloth::is_cloth_deform_brush(brush)) {
    copy_v3_v3(cache->anchored_location, cache->true_location);
  }
  else if (tool == SCULPT_TOOL_THUMB) {
    copy_v3_v3(cache->anchored_location, cache->orig_grab_location);
  }

  if (sculpt_needs_delta_from_anchored_origin(brush)) {
    /* Location stays the same for finding vertices in brush radius. */
    copy_v3_v3(cache->true_location, cache->orig_grab_location);

    ups.draw_anchored = true;
    copy_v2_v2(ups.anchored_initial_mouse, cache->initial_mouse);
    ups.anchored_size = ups.pixel_radius;
  }

  /* Handle 'rake' */
  cache->is_rake_rotation_valid = false;

  invert_m4_m4(imat, ob.object_to_world().ptr());
  mul_mat3_m4_v3(imat, grab_location);

  if (SCULPT_stroke_is_first_brush_step_of_symmetry_pass(*ss.cache)) {
    copy_v3_v3(cache->rake_data.follow_co, grab_location);
  }

  if (!sculpt_brush_needs_rake_rotation(brush)) {
    return;
  }
  cache->rake_data.follow_dist = cache->radius * SCULPT_RAKE_BRUSH_FACTOR;

  if (!is_zero_v3(cache->grab_delta)) {
    const float eps = 0.00001f;

    float v1[3], v2[3];

    copy_v3_v3(v1, cache->rake_data.follow_co);
    copy_v3_v3(v2, cache->rake_data.follow_co);
    sub_v3_v3(v2, cache->grab_delta);

    sub_v3_v3(v1, grab_location);
    sub_v3_v3(v2, grab_location);

    if ((normalize_v3(v2) > eps) && (normalize_v3(v1) > eps) && (len_squared_v3v3(v1, v2) > eps)) {
      const float rake_dist_sq = len_squared_v3v3(cache->rake_data.follow_co, grab_location);
      const float rake_fade = (rake_dist_sq > square_f(cache->rake_data.follow_dist)) ?
                                  1.0f :
                                  sqrtf(rake_dist_sq) / cache->rake_data.follow_dist;

      float axis[3], angle;
      float tquat[4];

      rotation_between_vecs_to_quat(tquat, v1, v2);

      /* Use axis-angle to scale rotation since the factor may be above 1. */
      quat_to_axis_angle(axis, &angle, tquat);
      normalize_v3(axis);

      angle *= brush.rake_factor * rake_fade;
      axis_angle_normalized_to_quat(cache->rake_rotation, axis, angle);
      cache->is_rake_rotation_valid = true;
    }
  }
  sculpt_rake_data_update(&cache->rake_data, grab_location);
}

static void sculpt_update_cache_paint_variants(StrokeCache &cache, const Brush &brush)
{
  cache.paint_brush.hardness = brush.hardness;
  if (brush.paint_flags & BRUSH_PAINT_HARDNESS_PRESSURE) {
    cache.paint_brush.hardness *= brush.paint_flags & BRUSH_PAINT_HARDNESS_PRESSURE_INVERT ?
                                      1.0f - cache.pressure :
                                      cache.pressure;
  }

  cache.paint_brush.flow = brush.flow;
  if (brush.paint_flags & BRUSH_PAINT_FLOW_PRESSURE) {
    cache.paint_brush.flow *= brush.paint_flags & BRUSH_PAINT_FLOW_PRESSURE_INVERT ?
                                  1.0f - cache.pressure :
                                  cache.pressure;
  }

  cache.paint_brush.wet_mix = brush.wet_mix;
  if (brush.paint_flags & BRUSH_PAINT_WET_MIX_PRESSURE) {
    cache.paint_brush.wet_mix *= brush.paint_flags & BRUSH_PAINT_WET_MIX_PRESSURE_INVERT ?
                                     1.0f - cache.pressure :
                                     cache.pressure;

    /* This makes wet mix more sensible in higher values, which allows to create brushes that have
     * a wider pressure range were they only blend colors without applying too much of the brush
     * color. */
    cache.paint_brush.wet_mix = 1.0f - pow2f(1.0f - cache.paint_brush.wet_mix);
  }

  cache.paint_brush.wet_persistence = brush.wet_persistence;
  if (brush.paint_flags & BRUSH_PAINT_WET_PERSISTENCE_PRESSURE) {
    cache.paint_brush.wet_persistence = brush.paint_flags &
                                                BRUSH_PAINT_WET_PERSISTENCE_PRESSURE_INVERT ?
                                            1.0f - cache.pressure :
                                            cache.pressure;
  }

  cache.paint_brush.density = brush.density;
  if (brush.paint_flags & BRUSH_PAINT_DENSITY_PRESSURE) {
    cache.paint_brush.density = brush.paint_flags & BRUSH_PAINT_DENSITY_PRESSURE_INVERT ?
                                    1.0f - cache.pressure :
                                    cache.pressure;
  }
}

/* Initialize the stroke cache variants from operator properties. */
static void sculpt_update_cache_variants(bContext *C, Sculpt &sd, Object &ob, PointerRNA *ptr)
{
  Scene &scene = *CTX_data_scene(C);
  UnifiedPaintSettings &ups = scene.toolsettings->unified_paint_settings;
  SculptSession &ss = *ob.sculpt;
  StrokeCache &cache = *ss.cache;
  Brush &brush = *BKE_paint_brush(&sd.paint);

  if (SCULPT_stroke_is_first_brush_step_of_symmetry_pass(cache) ||
      !((brush.flag & BRUSH_ANCHORED) || (brush.sculpt_tool == SCULPT_TOOL_SNAKE_HOOK) ||
        (brush.sculpt_tool == SCULPT_TOOL_ROTATE) || cloth::is_cloth_deform_brush(brush)))
  {
    RNA_float_get_array(ptr, "location", cache.true_location);
  }

  cache.pen_flip = RNA_boolean_get(ptr, "pen_flip");
  RNA_float_get_array(ptr, "mouse", cache.mouse);
  RNA_float_get_array(ptr, "mouse_event", cache.mouse_event);

  /* XXX: Use pressure value from first brush step for brushes which don't support strokes (grab,
   * thumb). They depends on initial state and brush coord/pressure/etc.
   * It's more an events design issue, which doesn't split coordinate/pressure/angle changing
   * events. We should avoid this after events system re-design. */
  if (paint_supports_dynamic_size(brush, PaintMode::Sculpt) || cache.first_time) {
    cache.pressure = RNA_float_get(ptr, "pressure");
  }

  cache.x_tilt = RNA_float_get(ptr, "x_tilt");
  cache.y_tilt = RNA_float_get(ptr, "y_tilt");

  /* Truly temporary data that isn't stored in properties. */
  if (SCULPT_stroke_is_first_brush_step_of_symmetry_pass(*ss.cache)) {
    cache.initial_radius = sculpt_calc_radius(*cache.vc, brush, scene, cache.true_location);

    if (!BKE_brush_use_locked_size(&scene, &brush)) {
      BKE_brush_unprojected_radius_set(&scene, &brush, cache.initial_radius);
    }
  }

  /* Clay stabilized pressure. */
  if (brush.sculpt_tool == SCULPT_TOOL_CLAY_THUMB) {
    if (SCULPT_stroke_is_first_brush_step_of_symmetry_pass(*ss.cache)) {
      for (int i = 0; i < SCULPT_CLAY_STABILIZER_LEN; i++) {
        ss.cache->clay_pressure_stabilizer[i] = 0.0f;
      }
      ss.cache->clay_pressure_stabilizer_index = 0;
    }
    else {
      cache.clay_pressure_stabilizer[cache.clay_pressure_stabilizer_index] = cache.pressure;
      cache.clay_pressure_stabilizer_index += 1;
      if (cache.clay_pressure_stabilizer_index >= SCULPT_CLAY_STABILIZER_LEN) {
        cache.clay_pressure_stabilizer_index = 0;
      }
    }
  }

  if (BKE_brush_use_size_pressure(&brush) && paint_supports_dynamic_size(brush, PaintMode::Sculpt))
  {
    cache.radius = sculpt_brush_dynamic_size_get(brush, cache, cache.initial_radius);
    cache.dyntopo_pixel_radius = sculpt_brush_dynamic_size_get(
        brush, cache, ups.initial_pixel_radius);
  }
  else {
    cache.radius = cache.initial_radius;
    cache.dyntopo_pixel_radius = ups.initial_pixel_radius;
  }

  sculpt_update_cache_paint_variants(cache, brush);

  cache.radius_squared = cache.radius * cache.radius;

  if (brush.flag & BRUSH_ANCHORED) {
    /* True location has been calculated as part of the stroke system already here. */
    if (brush.flag & BRUSH_EDGE_TO_EDGE) {
      RNA_float_get_array(ptr, "location", cache.true_location);
    }

    cache.radius = paint_calc_object_space_radius(
        *cache.vc, cache.true_location, ups.pixel_radius);
    cache.radius_squared = cache.radius * cache.radius;

    copy_v3_v3(cache.anchored_location, cache.true_location);
  }

  sculpt_update_brush_delta(ups, ob, brush);

  if (brush.sculpt_tool == SCULPT_TOOL_ROTATE) {
    cache.vertex_rotation = -BLI_dial_angle(cache.dial, cache.mouse) * cache.bstrength;

    ups.draw_anchored = true;
    copy_v2_v2(ups.anchored_initial_mouse, cache.initial_mouse);
    copy_v3_v3(cache.anchored_location, cache.true_location);
    ups.anchored_size = ups.pixel_radius;
  }

  cache.special_rotation = ups.brush_rotation;

  cache.iteration_count++;
}

/* Returns true if any of the smoothing modes are active (currently
 * one of smooth brush, autosmooth, mask smooth, or shift-key
 * smooth). */
static bool sculpt_needs_connectivity_info(const Sculpt &sd,
                                           const Brush &brush,
                                           const SculptSession &ss,
                                           int stroke_mode)
{
  if (ss.pbvh && auto_mask::is_enabled(sd, &ss, &brush)) {
    return true;
  }
  return ((stroke_mode == BRUSH_STROKE_SMOOTH) || (ss.cache && ss.cache->alt_smooth) ||
          (brush.sculpt_tool == SCULPT_TOOL_SMOOTH) || (brush.autosmooth_factor > 0) ||
          ((brush.sculpt_tool == SCULPT_TOOL_MASK) && (brush.mask_tool == BRUSH_MASK_SMOOTH)) ||
          (brush.sculpt_tool == SCULPT_TOOL_POSE) || (brush.sculpt_tool == SCULPT_TOOL_BOUNDARY) ||
          (brush.sculpt_tool == SCULPT_TOOL_SLIDE_RELAX) ||
          SCULPT_tool_is_paint(brush.sculpt_tool) || (brush.sculpt_tool == SCULPT_TOOL_CLOTH) ||
          (brush.sculpt_tool == SCULPT_TOOL_SMEAR) ||
          (brush.sculpt_tool == SCULPT_TOOL_DRAW_FACE_SETS) ||
          (brush.sculpt_tool == SCULPT_TOOL_DISPLACEMENT_SMEAR) ||
          (brush.sculpt_tool == SCULPT_TOOL_PAINT));
}

}  // namespace blender::ed::sculpt_paint

void SCULPT_stroke_modifiers_check(const bContext *C, Object &ob, const Brush &brush)
{
  using namespace blender::ed::sculpt_paint;
  SculptSession &ss = *ob.sculpt;
  RegionView3D *rv3d = CTX_wm_region_view3d(C);
  const Sculpt &sd = *CTX_data_tool_settings(C)->sculpt;

  bool need_pmap = sculpt_needs_connectivity_info(sd, brush, ss, 0);
  if (ss.shapekey_active || ss.deform_modifiers_active ||
      (!BKE_sculptsession_use_pbvh_draw(&ob, rv3d) && need_pmap))
  {
    Depsgraph *depsgraph = CTX_data_depsgraph_pointer(C);
    BKE_sculpt_update_object_for_edit(depsgraph, &ob, SCULPT_tool_is_paint(brush.sculpt_tool));
  }
}

static void sculpt_raycast_cb(PBVHNode &node, SculptRaycastData &srd, float *tmin)
{
  using namespace blender;
  using namespace blender::ed::sculpt_paint;
  if (BKE_pbvh_node_get_tmin(&node) >= *tmin) {
    return;
  }
  const float(*origco)[3] = nullptr;
  bool use_origco = false;

  if (srd.original && srd.ss->cache) {
    if (BKE_pbvh_type(*srd.ss->pbvh) == PBVH_BMESH) {
      use_origco = true;
    }
    else {
      /* Intersect with coordinates from before we started stroke. */
      const undo::Node *unode = undo::get_node(&node, undo::Type::Position);
      origco = (unode) ? reinterpret_cast<const float(*)[3]>(unode->position.data()) : nullptr;
      use_origco = origco ? true : false;
    }
  }

  if (bke::pbvh::raycast_node(*srd.ss->pbvh,
                              &node,
                              origco,
                              use_origco,
                              srd.corner_verts,
                              srd.corner_tris,
                              srd.corner_tri_faces,
                              srd.hide_poly,
                              srd.ray_start,
                              srd.ray_normal,
                              &srd.isect_precalc,
                              &srd.depth,
                              &srd.active_vertex,
                              &srd.active_face_grid_index,
                              srd.face_normal))
  {
    srd.hit = true;
    *tmin = srd.depth;
  }
}

static void sculpt_find_nearest_to_ray_cb(PBVHNode &node,
                                          SculptFindNearestToRayData &srd,
                                          float *tmin)
{
  using namespace blender;
  using namespace blender::ed::sculpt_paint;
  if (BKE_pbvh_node_get_tmin(&node) >= *tmin) {
    return;
  }
  const float(*origco)[3] = nullptr;
  bool use_origco = false;

  if (srd.original && srd.ss->cache) {
    if (BKE_pbvh_type(*srd.ss->pbvh) == PBVH_BMESH) {
      use_origco = true;
    }
    else {
      /* Intersect with coordinates from before we started stroke. */
      const undo::Node *unode = undo::get_node(&node, undo::Type::Position);
      origco = (unode) ? reinterpret_cast<const float(*)[3]>(unode->position.data()) : nullptr;
      use_origco = origco ? true : false;
    }
  }

  if (bke::pbvh::find_nearest_to_ray_node(*srd.ss->pbvh,
                                          &node,
                                          origco,
                                          use_origco,
                                          srd.corner_verts,
                                          srd.corner_tris,
                                          srd.corner_tri_faces,
                                          srd.hide_poly,
                                          srd.ray_start,
                                          srd.ray_normal,
                                          &srd.depth,
                                          &srd.dist_sq_to_ray))
  {
    srd.hit = true;
    *tmin = srd.dist_sq_to_ray;
  }
}

float SCULPT_raycast_init(ViewContext *vc,
                          const float mval[2],
                          float ray_start[3],
                          float ray_end[3],
                          float ray_normal[3],
                          bool original)
{
  using namespace blender;
  float obimat[4][4];
  float dist;
  Object &ob = *vc->obact;
  RegionView3D *rv3d = vc->rv3d;
  View3D *v3d = vc->v3d;

  /* TODO: what if the segment is totally clipped? (return == 0). */
  ED_view3d_win_to_segment_clipped(
      vc->depsgraph, vc->region, vc->v3d, mval, ray_start, ray_end, true);

  invert_m4_m4(obimat, ob.object_to_world().ptr());
  mul_m4_v3(obimat, ray_start);
  mul_m4_v3(obimat, ray_end);

  sub_v3_v3v3(ray_normal, ray_end, ray_start);
  dist = normalize_v3(ray_normal);

  /* If the ray is clipped, don't adjust its start/end. */
  if ((rv3d->is_persp == false) && !RV3D_CLIPPING_ENABLED(v3d, rv3d)) {
    /* Get the view origin without the addition
     * of -ray_normal * clip_start that
     * ED_view3d_win_to_segment_clipped gave us.
     * This is necessary to avoid floating point overflow.
     */
    ED_view3d_win_to_origin(vc->region, mval, ray_start);
    mul_m4_v3(obimat, ray_start);

    bke::pbvh::clip_ray_ortho(*ob.sculpt->pbvh, original, ray_start, ray_end, ray_normal);

    dist = len_v3v3(ray_start, ray_end);
  }

  return dist;
}

bool SCULPT_cursor_geometry_info_update(bContext *C,
                                        SculptCursorGeometryInfo *out,
                                        const float mval[2],
                                        bool use_sampled_normal)
{
  using namespace blender;
  using namespace blender::ed::sculpt_paint;
  Depsgraph *depsgraph = CTX_data_depsgraph_pointer(C);
  Scene *scene = CTX_data_scene(C);
  const Brush &brush = *BKE_paint_brush_for_read(BKE_paint_get_active_from_context(C));
  float ray_start[3], ray_end[3], ray_normal[3], depth, face_normal[3], mat[3][3];
  float viewDir[3] = {0.0f, 0.0f, 1.0f};
  bool original = false;

  ViewContext vc = ED_view3d_viewcontext_init(C, depsgraph);

  Object &ob = *vc.obact;
  SculptSession &ss = *ob.sculpt;

  const View3D *v3d = CTX_wm_view3d(C);
  const Base *base = CTX_data_active_base(C);

  if (!ss.pbvh || !vc.rv3d || !BKE_base_is_visible(v3d, base)) {
    zero_v3(out->location);
    zero_v3(out->normal);
    zero_v3(out->active_vertex_co);
    return false;
  }

  /* PBVH raycast to get active vertex and face normal. */
  depth = SCULPT_raycast_init(&vc, mval, ray_start, ray_end, ray_normal, original);
  SCULPT_stroke_modifiers_check(C, ob, brush);

  SculptRaycastData srd{};
  srd.original = original;
  srd.ss = ob.sculpt;
  srd.hit = false;
  if (BKE_pbvh_type(*ss.pbvh) == PBVH_FACES) {
    const Mesh &mesh = *static_cast<const Mesh *>(ob.data);
    srd.corner_verts = mesh.corner_verts();
    srd.corner_tris = mesh.corner_tris();
    srd.corner_tri_faces = mesh.corner_tri_faces();
    const bke::AttributeAccessor attributes = mesh.attributes();
    srd.hide_poly = *attributes.lookup<bool>(".hide_poly", bke::AttrDomain::Face);
  }
  srd.ray_start = ray_start;
  srd.ray_normal = ray_normal;
  srd.depth = depth;
  srd.face_normal = face_normal;

  isect_ray_tri_watertight_v3_precalc(&srd.isect_precalc, ray_normal);
  bke::pbvh::raycast(
      *ss.pbvh,
      [&](PBVHNode &node, float *tmin) { sculpt_raycast_cb(node, srd, tmin); },
      ray_start,
      ray_normal,
      srd.original);

  /* Cursor is not over the mesh, return default values. */
  if (!srd.hit) {
    zero_v3(out->location);
    zero_v3(out->normal);
    zero_v3(out->active_vertex_co);
    return false;
  }

  /* Update the active vertex of the SculptSession. */
  ss.active_vertex = srd.active_vertex;
  SCULPT_vertex_random_access_ensure(ss);
  copy_v3_v3(out->active_vertex_co, SCULPT_active_vertex_co_get(ss));

  switch (BKE_pbvh_type(*ss.pbvh)) {
    case PBVH_FACES:
      ss.active_face_index = srd.active_face_grid_index;
      ss.active_grid_index = 0;
      break;
    case PBVH_GRIDS:
      ss.active_face_index = 0;
      ss.active_grid_index = srd.active_face_grid_index;
      break;
    case PBVH_BMESH:
      ss.active_face_index = 0;
      ss.active_grid_index = 0;
      break;
  }

  copy_v3_v3(out->location, ray_normal);
  mul_v3_fl(out->location, srd.depth);
  add_v3_v3(out->location, ray_start);

  /* Option to return the face normal directly for performance o accuracy reasons. */
  if (!use_sampled_normal) {
    copy_v3_v3(out->normal, srd.face_normal);
    return srd.hit;
  }

  /* Sampled normal calculation. */
  float radius;

  /* Update cursor data in SculptSession. */
  invert_m4_m4(ob.runtime->world_to_object.ptr(), ob.object_to_world().ptr());
  copy_m3_m4(mat, vc.rv3d->viewinv);
  mul_m3_v3(mat, viewDir);
  copy_m3_m4(mat, ob.world_to_object().ptr());
  mul_m3_v3(mat, viewDir);
  normalize_v3_v3(ss.cursor_view_normal, viewDir);
  copy_v3_v3(ss.cursor_normal, srd.face_normal);
  copy_v3_v3(ss.cursor_location, out->location);
  ss.rv3d = vc.rv3d;
  ss.v3d = vc.v3d;

  if (!BKE_brush_use_locked_size(scene, &brush)) {
    radius = paint_calc_object_space_radius(vc, out->location, BKE_brush_size_get(scene, &brush));
  }
  else {
    radius = BKE_brush_unprojected_radius_get(scene, &brush);
  }
  ss.cursor_radius = radius;

  Vector<PBVHNode *> nodes = sculpt_pbvh_gather_cursor_update(ob, original);

  /* In case there are no nodes under the cursor, return the face normal. */
  if (nodes.is_empty()) {
    copy_v3_v3(out->normal, srd.face_normal);
    return true;
  }

  /* Calculate the sampled normal. */
  if (const std::optional<float3> sampled_normal = calc_area_normal(brush, ob, nodes)) {
    copy_v3_v3(out->normal, *sampled_normal);
    copy_v3_v3(ss.cursor_sampled_normal, *sampled_normal);
  }
  else {
    /* Use face normal when there are no vertices to sample inside the cursor radius. */
    copy_v3_v3(out->normal, srd.face_normal);
  }
  return true;
}

bool SCULPT_stroke_get_location(bContext *C,
                                float out[3],
                                const float mval[2],
                                bool force_original)
{
  const Brush *brush = BKE_paint_brush(BKE_paint_get_active_from_context(C));
  bool check_closest = brush->falloff_shape == PAINT_FALLOFF_SHAPE_TUBE;

  return SCULPT_stroke_get_location_ex(C, out, mval, force_original, check_closest, true);
}

bool SCULPT_stroke_get_location_ex(bContext *C,
                                   float out[3],
                                   const float mval[2],
                                   bool force_original,
                                   bool check_closest,
                                   bool limit_closest_radius)
{
  using namespace blender;
  using namespace blender::ed::sculpt_paint;
  Depsgraph *depsgraph = CTX_data_depsgraph_pointer(C);
  float ray_start[3], ray_end[3], ray_normal[3], depth, face_normal[3];

  ViewContext vc = ED_view3d_viewcontext_init(C, depsgraph);

  Object &ob = *vc.obact;

  SculptSession &ss = *ob.sculpt;
  StrokeCache *cache = ss.cache;
  bool original = force_original || ((cache) ? !cache->accum : false);

  const Brush &brush = *BKE_paint_brush(BKE_paint_get_active_from_context(C));

  SCULPT_stroke_modifiers_check(C, ob, brush);

  depth = SCULPT_raycast_init(&vc, mval, ray_start, ray_end, ray_normal, original);

  if (BKE_pbvh_type(*ss.pbvh) == PBVH_BMESH) {
    BM_mesh_elem_table_ensure(ss.bm, BM_VERT);
    BM_mesh_elem_index_ensure(ss.bm, BM_VERT);
  }

  bool hit = false;
  {
    SculptRaycastData srd;
    srd.ss = ob.sculpt;
    srd.ray_start = ray_start;
    srd.ray_normal = ray_normal;
    srd.hit = false;
    if (BKE_pbvh_type(*ss.pbvh) == PBVH_FACES) {
      const Mesh &mesh = *static_cast<const Mesh *>(ob.data);
      srd.corner_verts = mesh.corner_verts();
      srd.corner_tris = mesh.corner_tris();
      srd.corner_tri_faces = mesh.corner_tri_faces();
      const bke::AttributeAccessor attributes = mesh.attributes();
      srd.hide_poly = *attributes.lookup<bool>(".hide_poly", bke::AttrDomain::Face);
    }
    srd.depth = depth;
    srd.original = original;
    srd.face_normal = face_normal;
    isect_ray_tri_watertight_v3_precalc(&srd.isect_precalc, ray_normal);

    bke::pbvh::raycast(
        *ss.pbvh,
        [&](PBVHNode &node, float *tmin) { sculpt_raycast_cb(node, srd, tmin); },
        ray_start,
        ray_normal,
        srd.original);
    if (srd.hit) {
      hit = true;
      copy_v3_v3(out, ray_normal);
      mul_v3_fl(out, srd.depth);
      add_v3_v3(out, ray_start);
    }
  }

  if (hit || !check_closest) {
    return hit;
  }

  SculptFindNearestToRayData srd{};
  srd.original = original;
  srd.ss = ob.sculpt;
  srd.hit = false;
  if (BKE_pbvh_type(*ss.pbvh) == PBVH_FACES) {
    const Mesh &mesh = *static_cast<const Mesh *>(ob.data);
    srd.corner_verts = mesh.corner_verts();
    srd.corner_tris = mesh.corner_tris();
    srd.corner_tri_faces = mesh.corner_tri_faces();
    const bke::AttributeAccessor attributes = mesh.attributes();
    srd.hide_poly = *attributes.lookup<bool>(".hide_poly", bke::AttrDomain::Face);
  }
  srd.ray_start = ray_start;
  srd.ray_normal = ray_normal;
  srd.depth = FLT_MAX;
  srd.dist_sq_to_ray = FLT_MAX;

  bke::pbvh::find_nearest_to_ray(
      *ss.pbvh,
      [&](PBVHNode &node, float *tmin) { sculpt_find_nearest_to_ray_cb(node, srd, tmin); },
      ray_start,
      ray_normal,
      srd.original);
  if (srd.hit && srd.dist_sq_to_ray) {
    hit = true;
    copy_v3_v3(out, ray_normal);
    mul_v3_fl(out, srd.depth);
    add_v3_v3(out, ray_start);
  }

  float closest_radius_sq = FLT_MAX;
  if (limit_closest_radius) {
    closest_radius_sq = sculpt_calc_radius(vc, brush, *CTX_data_scene(C), out);
    closest_radius_sq *= closest_radius_sq;
  }

  return hit && srd.dist_sq_to_ray < closest_radius_sq;
}

static void sculpt_brush_init_tex(const Sculpt &sd, SculptSession &ss)
{
  const Brush *brush = BKE_paint_brush_for_read(&sd.paint);
  const MTex *mask_tex = BKE_brush_mask_texture_get(brush, OB_MODE_SCULPT);

  /* Init mtex nodes. */
  if (mask_tex->tex && mask_tex->tex->nodetree) {
    /* Has internal flag to detect it only does it once. */
    ntreeTexBeginExecTree(mask_tex->tex->nodetree);
  }

  if (ss.tex_pool == nullptr) {
    ss.tex_pool = BKE_image_pool_new();
  }
}

static void sculpt_brush_stroke_init(bContext *C)
{
  Object &ob = *CTX_data_active_object(C);
  ToolSettings *tool_settings = CTX_data_tool_settings(C);
  const Sculpt &sd = *tool_settings->sculpt;
  SculptSession &ss = *CTX_data_active_object(C)->sculpt;
  const Brush *brush = BKE_paint_brush_for_read(&sd.paint);

  if (!G.background) {
    view3d_operator_needs_opengl(C);
  }
  sculpt_brush_init_tex(sd, ss);

  const bool needs_colors = SCULPT_tool_is_paint(brush->sculpt_tool) &&
                            !SCULPT_use_image_paint_brush(tool_settings->paint_mode, ob);

  if (needs_colors) {
    BKE_sculpt_color_layer_create_if_needed(&ob);
  }

  /* CTX_data_ensure_evaluated_depsgraph should be used at the end to include the updates of
   * earlier steps modifying the data. */
  Depsgraph *depsgraph = CTX_data_ensure_evaluated_depsgraph(C);
  BKE_sculpt_update_object_for_edit(depsgraph, &ob, SCULPT_tool_is_paint(brush->sculpt_tool));

  ED_paint_tool_update_sticky_shading_color(C, &ob);
}

static void sculpt_restore_mesh(const Sculpt &sd, Object &ob)
{
  using namespace blender::ed::sculpt_paint;
  SculptSession &ss = *ob.sculpt;
  const Brush *brush = BKE_paint_brush_for_read(&sd.paint);

  /* Brushes that also use original coordinates and will need a "restore" step.
   *  - SCULPT_TOOL_ROTATE
   *  - SCULPT_TOOL_THUMB
   *  - SCULPT_TOOL_ELASTIC_DEFORM
   *  - SCULPT_TOOL_BOUNDARY
   *  - SCULPT_TOOL_POSE
   */
  if (ELEM(brush->sculpt_tool, SCULPT_TOOL_GRAB)) {
    restore_from_undo_step(sd, ob);
    return;
  }

  /* For the cloth brush it makes more sense to not restore the mesh state to keep running the
   * simulation from the previous state. */
  if (brush->sculpt_tool == SCULPT_TOOL_CLOTH) {
    return;
  }

  /* Restore the mesh before continuing with anchored stroke. */
  if ((brush->flag & BRUSH_ANCHORED) ||
      (ELEM(brush->sculpt_tool, SCULPT_TOOL_GRAB, SCULPT_TOOL_ELASTIC_DEFORM) &&
       BKE_brush_use_size_pressure(brush)) ||
      (brush->flag & BRUSH_DRAG_DOT))
  {

    restore_from_undo_step(sd, ob);

    if (ss.cache) {
      MEM_SAFE_FREE(ss.cache->layer_displacement_factor);
    }
  }
}

namespace blender::ed::sculpt_paint {

void flush_update_step(bContext *C, UpdateType update_type)
{
  Depsgraph &depsgraph = *CTX_data_depsgraph_pointer(C);
  Object &ob = *CTX_data_active_object(C);
  SculptSession &ss = *ob.sculpt;
  ARegion &region = *CTX_wm_region(C);
  MultiresModifierData *mmd = ss.multires.modifier;
  RegionView3D *rv3d = CTX_wm_region_view3d(C);
  Mesh *mesh = static_cast<Mesh *>(ob.data);

  const bool use_pbvh_draw = BKE_sculptsession_use_pbvh_draw(&ob, rv3d);

  if (rv3d) {
    /* Mark for faster 3D viewport redraws. */
    rv3d->rflag |= RV3D_PAINTING;
  }

  if (mmd != nullptr) {
    multires_mark_as_modified(&depsgraph, &ob, MULTIRES_COORDS_MODIFIED);
  }

  if ((update_type == UpdateType::Image) != 0) {
    ED_region_tag_redraw(&region);
    if (update_type == UpdateType::Image) {
      /* Early exit when only need to update the images. We don't want to tag any geometry updates
       * that would rebuilt the PBVH. */
      return;
    }
  }

  DEG_id_tag_update(&ob.id, ID_RECALC_SHADING);

  /* Only current viewport matters, slower update for all viewports will
   * be done in sculpt_flush_update_done. */
  if (!use_pbvh_draw) {
    /* Slow update with full dependency graph update and all that comes with it.
     * Needed when there are modifiers or full shading in the 3D viewport. */
    DEG_id_tag_update(&ob.id, ID_RECALC_GEOMETRY);
    ED_region_tag_redraw(&region);
  }
  else {
    /* Fast path where we just update the BVH nodes that changed, and redraw
     * only the part of the 3D viewport where changes happened. */
    rcti r;

    if (update_type == UpdateType::Position) {
      bke::pbvh::update_bounds(*ss.pbvh);
    }

    RegionView3D *rv3d = CTX_wm_region_view3d(C);
    if (rv3d && SCULPT_get_redraw_rect(region, *rv3d, ob, r)) {
      if (ss.cache) {
        ss.cache->current_r = r;
      }

      /* previous is not set in the current cache else
       * the partial rect will always grow */
      sculpt_extend_redraw_rect_previous(ob, r);

      r.xmin += region.winrct.xmin - 2;
      r.xmax += region.winrct.xmin + 2;
      r.ymin += region.winrct.ymin - 2;
      r.ymax += region.winrct.ymin + 2;
      ED_region_tag_redraw_partial(&region, &r, true);
    }
  }

  if (update_type == UpdateType::Position && !ss.shapekey_active) {
    if (BKE_pbvh_type(*ss.pbvh) == PBVH_FACES) {
      /* Updating mesh positions without marking caches dirty is generally not good, but since
       * sculpt mode has special requirements and is expected to have sole ownership of the mesh it
       * modifies, it's generally okay. */
      if (use_pbvh_draw) {
        /* When drawing from PBVH is used, vertex and face normals are updated later in
         * #bke::pbvh::update_normals. However, we update the mesh's bounds eagerly here since they
         * are trivial to access from the PBVH. Updating the object's evaluated geometry bounding
         * box is necessary because sculpt strokes don't cause an object reevaluation. */
        mesh->tag_positions_changed_no_normals();
        /* Sculpt mode does not use or recalculate face corner normals, so they are cleared. */
        mesh->runtime->corner_normals_cache.tag_dirty();
      }
      else {
        /* Drawing happens from the modifier stack evaluation result.
         * Tag both coordinates and normals as modified, as both needed for proper drawing and the
         * modifier stack is not guaranteed to tag normals for update. */
        mesh->tag_positions_changed();
      }

      mesh->bounds_set_eager(bke::pbvh::bounds_get(*ob.sculpt->pbvh));
      if (ob.runtime->bounds_eval) {
        ob.runtime->bounds_eval = mesh->bounds_min_max();
      }
    }
  }
}

void flush_update_done(const bContext *C, Object &ob, UpdateType update_type)
{
  /* After we are done drawing the stroke, check if we need to do a more
   * expensive depsgraph tag to update geometry. */
  wmWindowManager *wm = CTX_wm_manager(C);
  RegionView3D *current_rv3d = CTX_wm_region_view3d(C);
  SculptSession &ss = *ob.sculpt;
  Mesh *mesh = static_cast<Mesh *>(ob.data);

  /* Always needed for linked duplicates. */
  bool need_tag = (ID_REAL_USERS(&mesh->id) > 1);

  if (current_rv3d) {
    current_rv3d->rflag &= ~RV3D_PAINTING;
  }

  LISTBASE_FOREACH (wmWindow *, win, &wm->windows) {
    bScreen *screen = WM_window_get_active_screen(win);
    LISTBASE_FOREACH (ScrArea *, area, &screen->areabase) {
      SpaceLink *sl = static_cast<SpaceLink *>(area->spacedata.first);
      if (sl->spacetype != SPACE_VIEW3D) {
        continue;
      }

      /* Tag all 3D viewports for redraw now that we are done. Others
       * viewports did not get a full redraw, and anti-aliasing for the
       * current viewport was deactivated. */
      LISTBASE_FOREACH (ARegion *, region, &area->regionbase) {
        if (region->regiontype == RGN_TYPE_WINDOW) {
          RegionView3D *rv3d = static_cast<RegionView3D *>(region->regiondata);
          if (rv3d != current_rv3d) {
            need_tag |= !BKE_sculptsession_use_pbvh_draw(&ob, rv3d);
          }

          ED_region_tag_redraw(region);
        }
      }
    }

    if (update_type == UpdateType::Image) {
      LISTBASE_FOREACH (ScrArea *, area, &screen->areabase) {
        SpaceLink *sl = static_cast<SpaceLink *>(area->spacedata.first);
        if (sl->spacetype != SPACE_IMAGE) {
          continue;
        }
        ED_area_tag_redraw_regiontype(area, RGN_TYPE_WINDOW);
      }
    }
  }

  if (update_type == UpdateType::Position) {
    bke::pbvh::store_bounds_orig(*ss.pbvh);

    /* Coordinates were modified, so fake neighbors are not longer valid. */
    SCULPT_fake_neighbors_free(ob);
  }

  if (update_type == UpdateType::Mask) {
    bke::pbvh::update_mask(*ss.pbvh);
  }

  BKE_sculpt_attributes_destroy_temporary_stroke(&ob);

  if (update_type == UpdateType::Position) {
    if (BKE_pbvh_type(*ss.pbvh) == PBVH_BMESH) {
      BKE_pbvh_bmesh_after_stroke(*ss.pbvh);
    }

    /* Optimization: if there is locked key and active modifiers present in */
    /* the stack, keyblock is updating at each step. otherwise we could update */
    /* keyblock only when stroke is finished. */
    if (ss.shapekey_active && !ss.deform_modifiers_active) {
      sculpt_update_keyblock(ob);
    }
  }

  if (need_tag) {
    DEG_id_tag_update(&ob.id, ID_RECALC_GEOMETRY);
  }
}

}  // namespace blender::ed::sculpt_paint

/* Returns whether the mouse/stylus is over the mesh (1)
 * or over the background (0). */
static bool over_mesh(bContext *C, wmOperator * /*op*/, const float mval[2])
{
  float co_dummy[3];
  Sculpt *sd = CTX_data_tool_settings(C)->sculpt;
  Brush *brush = BKE_paint_brush(&sd->paint);

  bool check_closest = brush->falloff_shape == PAINT_FALLOFF_SHAPE_TUBE;

  return SCULPT_stroke_get_location_ex(C, co_dummy, mval, false, check_closest, true);
}

static void sculpt_stroke_undo_begin(const bContext *C, wmOperator *op)
{
  using namespace blender::ed::sculpt_paint;
  Object &ob = *CTX_data_active_object(C);
  const Sculpt &sd = *CTX_data_tool_settings(C)->sculpt;
  const Brush *brush = BKE_paint_brush_for_read(&sd.paint);
  ToolSettings *tool_settings = CTX_data_tool_settings(C);

  /* Setup the correct undo system. Image painting and sculpting are mutual exclusive.
   * Color attributes are part of the sculpting undo system. */
  if (brush && brush->sculpt_tool == SCULPT_TOOL_PAINT &&
      SCULPT_use_image_paint_brush(tool_settings->paint_mode, ob))
  {
    ED_image_undo_push_begin(op->type->name, PaintMode::Sculpt);
  }
  else {
    undo::push_begin_ex(ob, sculpt_tool_name(sd));
  }
}

static void sculpt_stroke_undo_end(const bContext *C, Brush *brush)
{
  using namespace blender::ed::sculpt_paint;
  Object &ob = *CTX_data_active_object(C);
  ToolSettings *tool_settings = CTX_data_tool_settings(C);

  if (brush && brush->sculpt_tool == SCULPT_TOOL_PAINT &&
      SCULPT_use_image_paint_brush(tool_settings->paint_mode, ob))
  {
    ED_image_undo_push_end();
  }
  else {
    undo::push_end(ob);
  }
}

bool SCULPT_handles_colors_report(SculptSession &ss, ReportList *reports)
{
  switch (BKE_pbvh_type(*ss.pbvh)) {
    case PBVH_FACES:
      return true;
    case PBVH_BMESH:
      BKE_report(reports, RPT_ERROR, "Not supported in dynamic topology mode");
      return false;
    case PBVH_GRIDS:
      BKE_report(reports, RPT_ERROR, "Not supported in multiresolution mode");
      return false;
  }
  BLI_assert_unreachable();
  return false;
}

namespace blender::ed::sculpt_paint {

static bool sculpt_stroke_test_start(bContext *C, wmOperator *op, const float mval[2])
{
  /* Don't start the stroke until `mval` goes over the mesh.
   * NOTE: `mval` will only be null when re-executing the saved stroke.
   * We have exception for 'exec' strokes since they may not set `mval`,
   * only 'location', see: #52195. */
  if (((op->flag & OP_IS_INVOKE) == 0) || (mval == nullptr) || over_mesh(C, op, mval)) {
    Object &ob = *CTX_data_active_object(C);
    SculptSession &ss = *ob.sculpt;
    Sculpt &sd = *CTX_data_tool_settings(C)->sculpt;
    Brush *brush = BKE_paint_brush(&sd.paint);
    ToolSettings *tool_settings = CTX_data_tool_settings(C);

    /* NOTE: This should be removed when paint mode is available. Paint mode can force based on the
     * canvas it is painting on. (ref. use_sculpt_texture_paint). */
    if (brush && SCULPT_tool_is_paint(brush->sculpt_tool) &&
        !SCULPT_use_image_paint_brush(tool_settings->paint_mode, ob))
    {
      View3D *v3d = CTX_wm_view3d(C);
      if (v3d->shading.type == OB_SOLID) {
        v3d->shading.color_type = V3D_SHADING_VERTEX_COLOR;
      }
    }

    ED_view3d_init_mats_rv3d(&ob, CTX_wm_region_view3d(C));

    sculpt_update_cache_invariants(C, sd, ss, op, mval);

    SculptCursorGeometryInfo sgi;
    SCULPT_cursor_geometry_info_update(C, &sgi, mval, false);

    sculpt_stroke_undo_begin(C, op);

    SCULPT_stroke_id_next(ob);
    ss.cache->stroke_id = ss.stroke_id;

    return true;
  }
  return false;
}

static void sculpt_stroke_update_step(bContext *C,
                                      wmOperator * /*op*/,
                                      PaintStroke *stroke,
                                      PointerRNA *itemptr)
{
  UnifiedPaintSettings &ups = CTX_data_tool_settings(C)->unified_paint_settings;
  const Scene &scene = *CTX_data_scene(C);
  Sculpt &sd = *CTX_data_tool_settings(C)->sculpt;
  Object &ob = *CTX_data_active_object(C);
  SculptSession &ss = *ob.sculpt;
  const Brush &brush = *BKE_paint_brush_for_read(&sd.paint);
  ToolSettings &tool_settings = *CTX_data_tool_settings(C);
  StrokeCache *cache = ss.cache;
  cache->stroke_distance = paint_stroke_distance_get(stroke);

  SCULPT_stroke_modifiers_check(C, ob, brush);
  sculpt_update_cache_variants(C, sd, ob, itemptr);
  sculpt_restore_mesh(sd, ob);

  if (sd.flags & (SCULPT_DYNTOPO_DETAIL_CONSTANT | SCULPT_DYNTOPO_DETAIL_MANUAL)) {
    BKE_pbvh_bmesh_detail_size_set(
        *ss.pbvh, dyntopo::detail_size::constant_to_detail_size(sd.constant_detail, ob));
  }
  else if (sd.flags & SCULPT_DYNTOPO_DETAIL_BRUSH) {
    BKE_pbvh_bmesh_detail_size_set(
        *ss.pbvh, dyntopo::detail_size::brush_to_detail_size(sd.detail_percent, ss.cache->radius));
  }
  else {
    BKE_pbvh_bmesh_detail_size_set(
        *ss.pbvh,
        dyntopo::detail_size::relative_to_detail_size(
            sd.detail_size, ss.cache->radius, ss.cache->dyntopo_pixel_radius, U.pixelsize));
  }

  if (dyntopo::stroke_is_dyntopo(ss, brush)) {
    do_symmetrical_brush_actions(
        scene, sd, ob, sculpt_topology_update, ups, tool_settings.paint_mode);
  }

  do_symmetrical_brush_actions(scene, sd, ob, do_brush_action, ups, tool_settings.paint_mode);
  sculpt_combine_proxies(sd, ob);

  /* Hack to fix noise texture tearing mesh. */
  sculpt_fix_noise_tear(sd, ob);

  /* TODO(sergey): This is not really needed for the solid shading,
   * which does use pBVH drawing anyway, but texture and wireframe
   * requires this.
   *
   * Could be optimized later, but currently don't think it's so
   * much common scenario.
   *
   * Same applies to the DEG_id_tag_update() invoked from
   * sculpt_flush_update_step().
   *
   * For some brushes, flushing is done in the brush code itself.
   */
  if (!(ELEM(brush.sculpt_tool,
             SCULPT_TOOL_BLOB,
             SCULPT_TOOL_CLAY,
             SCULPT_TOOL_CLAY_STRIPS,
             SCULPT_TOOL_CREASE,
             SCULPT_TOOL_GRAB,
             SCULPT_TOOL_DRAW,
             SCULPT_TOOL_FILL,
             SCULPT_TOOL_SCRAPE) &&
        BKE_pbvh_type(*ss.pbvh) == PBVH_FACES))
  {
    if (ss.deform_modifiers_active) {
      SCULPT_flush_stroke_deform(sd, ob, sculpt_tool_is_proxy_used(brush.sculpt_tool));
    }
    else if (ss.shapekey_active) {
      sculpt_update_keyblock(ob);
    }
  }

  ss.cache->first_time = false;
  copy_v3_v3(ss.cache->true_last_location, ss.cache->true_location);

  /* Cleanup. */
  if (brush.sculpt_tool == SCULPT_TOOL_MASK) {
    flush_update_step(C, UpdateType::Mask);
  }
  else if (SCULPT_tool_is_paint(brush.sculpt_tool)) {
    if (SCULPT_use_image_paint_brush(tool_settings.paint_mode, ob)) {
      flush_update_step(C, UpdateType::Image);
    }
    else {
      flush_update_step(C, UpdateType::Color);
    }
  }
  else {
    flush_update_step(C, UpdateType::Position);
  }
}

static void sculpt_brush_exit_tex(Sculpt &sd)
{
  Brush *brush = BKE_paint_brush(&sd.paint);
  const MTex *mask_tex = BKE_brush_mask_texture_get(brush, OB_MODE_SCULPT);

  if (mask_tex->tex && mask_tex->tex->nodetree) {
    ntreeTexEndExecTree(mask_tex->tex->nodetree->runtime->execdata);
  }
}

static void sculpt_stroke_done(const bContext *C, PaintStroke * /*stroke*/)
{
  Object &ob = *CTX_data_active_object(C);
  SculptSession &ss = *ob.sculpt;
  Sculpt &sd = *CTX_data_tool_settings(C)->sculpt;
  ToolSettings *tool_settings = CTX_data_tool_settings(C);

  /* Finished. */
  if (!ss.cache) {
    sculpt_brush_exit_tex(sd);
    return;
  }
  UnifiedPaintSettings *ups = &CTX_data_tool_settings(C)->unified_paint_settings;
  Brush *brush = BKE_paint_brush(&sd.paint);
  BLI_assert(brush == ss.cache->brush); /* const, so we shouldn't change. */
  ups->draw_inverted = false;

  SCULPT_stroke_modifiers_check(C, ob, *brush);

  /* Alt-Smooth. */
  if (ss.cache->alt_smooth) {
    smooth_brush_toggle_off(C, &sd.paint, ss.cache);
    /* Refresh the brush pointer in case we switched brush in the toggle function. */
    brush = BKE_paint_brush(&sd.paint);
  }

  BKE_pbvh_node_color_buffer_free(*ss.pbvh);
  SCULPT_cache_free(ss.cache);
  ss.cache = nullptr;

  sculpt_stroke_undo_end(C, brush);

  if (brush->sculpt_tool == SCULPT_TOOL_MASK) {
    flush_update_done(C, ob, UpdateType::Mask);
  }
  else if (brush->sculpt_tool == SCULPT_TOOL_PAINT) {
    if (SCULPT_use_image_paint_brush(tool_settings->paint_mode, ob)) {
      flush_update_done(C, ob, UpdateType::Image);
    }
    else {
      BKE_sculpt_attributes_destroy_temporary_stroke(&ob);
      flush_update_done(C, ob, UpdateType::Color);
    }
  }
  else {
    flush_update_done(C, ob, UpdateType::Position);
  }

  WM_event_add_notifier(C, NC_OBJECT | ND_DRAW, &ob);
  sculpt_brush_exit_tex(sd);
}

static int sculpt_brush_stroke_invoke(bContext *C, wmOperator *op, const wmEvent *event)
{
  PaintStroke *stroke;
  int ignore_background_click;
  int retval;
  Object &ob = *CTX_data_active_object(C);

  const View3D *v3d = CTX_wm_view3d(C);
  const Base *base = CTX_data_active_base(C);
  /* Test that ob is visible; otherwise we won't be able to get evaluated data
   * from the depsgraph. We do this here instead of SCULPT_mode_poll
   * to avoid falling through to the translate operator in the
   * global view3d keymap. */
  if (!BKE_base_is_visible(v3d, base)) {
    return OPERATOR_CANCELLED;
  }

  sculpt_brush_stroke_init(C);

  Sculpt &sd = *CTX_data_tool_settings(C)->sculpt;
  Brush &brush = *BKE_paint_brush(&sd.paint);
  SculptSession &ss = *ob.sculpt;

  if (SCULPT_tool_is_paint(brush.sculpt_tool) &&
      !SCULPT_handles_colors_report(*ob.sculpt, op->reports))
  {
    return OPERATOR_CANCELLED;
  }
  if (SCULPT_tool_is_mask(brush.sculpt_tool)) {
    MultiresModifierData *mmd = BKE_sculpt_multires_active(ss.scene, &ob);
    BKE_sculpt_mask_layers_ensure(CTX_data_depsgraph_pointer(C), CTX_data_main(C), &ob, mmd);
  }
  if (!SCULPT_tool_is_attribute_only(brush.sculpt_tool) &&
      ED_sculpt_report_if_shape_key_is_locked(ob, op->reports))
  {
    return OPERATOR_CANCELLED;
  }
  if (ELEM(brush.sculpt_tool, SCULPT_TOOL_DISPLACEMENT_SMEAR, SCULPT_TOOL_DISPLACEMENT_ERASER)) {
    if (!ss.pbvh || BKE_pbvh_type(*ss.pbvh) != PBVH_GRIDS) {
      BKE_report(op->reports, RPT_ERROR, "Only supported in multiresolution mode");
      return OPERATOR_CANCELLED;
    }
  }

  stroke = paint_stroke_new(C,
                            op,
                            SCULPT_stroke_get_location,
                            sculpt_stroke_test_start,
                            sculpt_stroke_update_step,
                            nullptr,
                            sculpt_stroke_done,
                            event->type);

  op->customdata = stroke;

  /* For tablet rotation. */
  ignore_background_click = RNA_boolean_get(op->ptr, "ignore_background_click");
  const float mval[2] = {float(event->mval[0]), float(event->mval[1])};
  if (ignore_background_click && !over_mesh(C, op, mval)) {
    paint_stroke_free(C, op, static_cast<PaintStroke *>(op->customdata));
    return OPERATOR_PASS_THROUGH;
  }

  retval = op->type->modal(C, op, event);
  if (ELEM(retval, OPERATOR_FINISHED, OPERATOR_CANCELLED)) {
    paint_stroke_free(C, op, static_cast<PaintStroke *>(op->customdata));
    return retval;
  }
  /* Add modal handler. */
  WM_event_add_modal_handler(C, op);

  OPERATOR_RETVAL_CHECK(retval);
  BLI_assert(retval == OPERATOR_RUNNING_MODAL);

  return OPERATOR_RUNNING_MODAL;
}

static int sculpt_brush_stroke_exec(bContext *C, wmOperator *op)
{
  sculpt_brush_stroke_init(C);

  op->customdata = paint_stroke_new(C,
                                    op,
                                    SCULPT_stroke_get_location,
                                    sculpt_stroke_test_start,
                                    sculpt_stroke_update_step,
                                    nullptr,
                                    sculpt_stroke_done,
                                    0);

  /* Frees op->customdata. */
  paint_stroke_exec(C, op, static_cast<PaintStroke *>(op->customdata));

  return OPERATOR_FINISHED;
}

static void sculpt_brush_stroke_cancel(bContext *C, wmOperator *op)
{
  using namespace blender::ed::sculpt_paint;
  Object &ob = *CTX_data_active_object(C);
  SculptSession &ss = *ob.sculpt;
  Sculpt &sd = *CTX_data_tool_settings(C)->sculpt;
  const Brush &brush = *BKE_paint_brush_for_read(&sd.paint);

  /* XXX Canceling strokes that way does not work with dynamic topology,
   *     user will have to do real undo for now. See #46456. */
  if (ss.cache && !dyntopo::stroke_is_dyntopo(ss, brush)) {
    restore_from_undo_step(sd, ob);
  }

  paint_stroke_cancel(C, op, static_cast<PaintStroke *>(op->customdata));

  if (ss.cache) {
    SCULPT_cache_free(ss.cache);
    ss.cache = nullptr;
  }

  sculpt_brush_exit_tex(sd);
}

static int sculpt_brush_stroke_modal(bContext *C, wmOperator *op, const wmEvent *event)
{
  return paint_stroke_modal(C, op, event, (PaintStroke **)&op->customdata);
}

static void sculpt_redo_empty_ui(bContext * /*C*/, wmOperator * /*op*/) {}

void SCULPT_OT_brush_stroke(wmOperatorType *ot)
{
  /* Identifiers. */
  ot->name = "Sculpt";
  ot->idname = "SCULPT_OT_brush_stroke";
  ot->description = "Sculpt a stroke into the geometry";

  /* API callbacks. */
  ot->invoke = sculpt_brush_stroke_invoke;
  ot->modal = sculpt_brush_stroke_modal;
  ot->exec = sculpt_brush_stroke_exec;
  ot->poll = SCULPT_poll;
  ot->cancel = sculpt_brush_stroke_cancel;
  ot->ui = sculpt_redo_empty_ui;

  /* Flags (sculpt does its own undo? (ton)). */
  ot->flag = OPTYPE_BLOCKING;

  /* Properties. */

  paint_stroke_operator_properties(ot);

  RNA_def_boolean(ot->srna,
                  "ignore_background_click",
                  false,
                  "Ignore Background Click",
                  "Clicks on the background do not start the stroke");
}

/* Fake Neighbors. */
/* This allows the sculpt tools to work on meshes with multiple connected components as they had
 * only one connected component. When initialized and enabled, the sculpt API will return extra
 * connectivity neighbors that are not in the real mesh. These neighbors are calculated for each
 * vertex using the minimum distance to a vertex that is in a different connected component. */

/* The fake neighbors first need to be ensured to be initialized.
 * After that tools which needs fake neighbors functionality need to
 * temporarily enable it:
 *
 *   void my_awesome_sculpt_tool() {
 *     SCULPT_fake_neighbors_ensure(object, brush->disconnected_distance_max);
 *     SCULPT_fake_neighbors_enable(ob);
 *
 *     ... Logic of the tool ...
 *     SCULPT_fake_neighbors_disable(ob);
 *   }
 *
 * Such approach allows to keep all the connectivity information ready for reuse
 * (without having lag prior to every stroke), but also makes it so the affect
 * is localized to a specific brushes and tools only. */

enum {
  SCULPT_TOPOLOGY_ID_NONE,
  SCULPT_TOPOLOGY_ID_DEFAULT,
};

static void fake_neighbor_init(SculptSession &ss, const float max_dist)
{
  const int totvert = SCULPT_vertex_count_get(ss);
  ss.fake_neighbors.fake_neighbor_index = static_cast<int *>(
      MEM_malloc_arrayN(totvert, sizeof(int), "fake neighbor"));
  for (int i = 0; i < totvert; i++) {
    ss.fake_neighbors.fake_neighbor_index[i] = FAKE_NEIGHBOR_NONE;
  }

  ss.fake_neighbors.current_max_distance = max_dist;
}

static void fake_neighbor_add(SculptSession &ss, PBVHVertRef v_a, PBVHVertRef v_b)
{
  int v_index_a = BKE_pbvh_vertex_to_index(*ss.pbvh, v_a);
  int v_index_b = BKE_pbvh_vertex_to_index(*ss.pbvh, v_b);

  if (ss.fake_neighbors.fake_neighbor_index[v_index_a] == FAKE_NEIGHBOR_NONE) {
    ss.fake_neighbors.fake_neighbor_index[v_index_a] = v_index_b;
    ss.fake_neighbors.fake_neighbor_index[v_index_b] = v_index_a;
  }
}

static void sculpt_pose_fake_neighbors_free(SculptSession &ss)
{
  MEM_SAFE_FREE(ss.fake_neighbors.fake_neighbor_index);
}

struct NearestVertexFakeNeighborData {
  PBVHVertRef nearest_vertex;
  float nearest_vertex_distance_sq;
  int current_topology_id;
};

static void do_fake_neighbor_search_task(SculptSession &ss,
                                         const float nearest_vertex_search_co[3],
                                         const float max_distance_sq,
                                         PBVHNode *node,
                                         NearestVertexFakeNeighborData *nvtd)
{
  PBVHVertexIter vd;
  BKE_pbvh_vertex_iter_begin (*ss.pbvh, node, vd, PBVH_ITER_UNIQUE) {
    int vd_topology_id = SCULPT_vertex_island_get(ss, vd.vertex);
    if (vd_topology_id != nvtd->current_topology_id &&
        ss.fake_neighbors.fake_neighbor_index[vd.index] == FAKE_NEIGHBOR_NONE)
    {
      float distance_squared = len_squared_v3v3(vd.co, nearest_vertex_search_co);
      if (distance_squared < nvtd->nearest_vertex_distance_sq &&
          distance_squared < max_distance_sq)
      {
        nvtd->nearest_vertex = vd.vertex;
        nvtd->nearest_vertex_distance_sq = distance_squared;
      }
    }
  }
  BKE_pbvh_vertex_iter_end;
}

static PBVHVertRef fake_neighbor_search(Object &ob, const PBVHVertRef vertex, float max_distance)
{
  SculptSession &ss = *ob.sculpt;

  const float3 center = SCULPT_vertex_co_get(ss, vertex);
  const float max_distance_sq = max_distance * max_distance;

  Vector<PBVHNode *> nodes = bke::pbvh::search_gather(*ss.pbvh, [&](PBVHNode &node) {
    return node_in_sphere(node, center, max_distance_sq, false);
  });
  if (nodes.is_empty()) {
    return BKE_pbvh_make_vref(PBVH_REF_NONE);
  }

  const float3 nearest_vertex_search_co = SCULPT_vertex_co_get(ss, vertex);

  NearestVertexFakeNeighborData nvtd;
  nvtd.nearest_vertex.i = -1;
  nvtd.nearest_vertex_distance_sq = FLT_MAX;
  nvtd.current_topology_id = SCULPT_vertex_island_get(ss, vertex);

  nvtd = threading::parallel_reduce(
      nodes.index_range(),
      1,
      nvtd,
      [&](const IndexRange range, NearestVertexFakeNeighborData nvtd) {
        for (const int i : range) {
          do_fake_neighbor_search_task(
              ss, nearest_vertex_search_co, max_distance_sq, nodes[i], &nvtd);
        }
        return nvtd;
      },
      [](const NearestVertexFakeNeighborData &a, const NearestVertexFakeNeighborData &b) {
        NearestVertexFakeNeighborData joined = a;
        if (joined.nearest_vertex.i == PBVH_REF_NONE) {
          joined.nearest_vertex = b.nearest_vertex;
          joined.nearest_vertex_distance_sq = b.nearest_vertex_distance_sq;
        }
        else if (b.nearest_vertex_distance_sq < joined.nearest_vertex_distance_sq) {
          joined.nearest_vertex = b.nearest_vertex;
          joined.nearest_vertex_distance_sq = b.nearest_vertex_distance_sq;
        }
        return joined;
      });

  return nvtd.nearest_vertex;
}

struct SculptTopologyIDFloodFillData {
  int next_id;
};

}  // namespace blender::ed::sculpt_paint

void SCULPT_boundary_info_ensure(Object &object)
{
  using namespace blender;
  SculptSession &ss = *object.sculpt;
  if (!ss.vertex_info.boundary.is_empty()) {
    return;
  }

  Mesh *base_mesh = BKE_mesh_from_object(&object);

  ss.vertex_info.boundary.resize(base_mesh->verts_num);
  Array<int> adjacent_faces_edge_count(base_mesh->edges_num, 0);
  array_utils::count_indices(base_mesh->corner_edges(), adjacent_faces_edge_count);

  const blender::Span<int2> edges = base_mesh->edges();
  for (const int e : edges.index_range()) {
    if (adjacent_faces_edge_count[e] < 2) {
      const int2 &edge = edges[e];
      ss.vertex_info.boundary[edge[0]].set();
      ss.vertex_info.boundary[edge[1]].set();
    }
  }
}

void SCULPT_fake_neighbors_ensure(Object &ob, const float max_dist)
{
  using namespace blender::ed::sculpt_paint;
  SculptSession &ss = *ob.sculpt;
  const int totvert = SCULPT_vertex_count_get(ss);

  /* Fake neighbors were already initialized with the same distance, so no need to be
   * recalculated.
   */
  if (ss.fake_neighbors.fake_neighbor_index && ss.fake_neighbors.current_max_distance == max_dist)
  {
    return;
  }

  SCULPT_topology_islands_ensure(ob);
  fake_neighbor_init(ss, max_dist);

  for (int i = 0; i < totvert; i++) {
    const PBVHVertRef from_v = BKE_pbvh_index_to_vertex(*ss.pbvh, i);

    /* This vertex does not have a fake neighbor yet, search one for it. */
    if (ss.fake_neighbors.fake_neighbor_index[i] == FAKE_NEIGHBOR_NONE) {
      const PBVHVertRef to_v = fake_neighbor_search(ob, from_v, max_dist);
      if (to_v.i != PBVH_REF_NONE) {
        /* Add the fake neighbor if available. */
        fake_neighbor_add(ss, from_v, to_v);
      }
    }
  }
}

void SCULPT_fake_neighbors_enable(Object &ob)
{
  SculptSession &ss = *ob.sculpt;
  BLI_assert(ss.fake_neighbors.fake_neighbor_index != nullptr);
  ss.fake_neighbors.use_fake_neighbors = true;
}

void SCULPT_fake_neighbors_disable(Object &ob)
{
  SculptSession &ss = *ob.sculpt;
  BLI_assert(ss.fake_neighbors.fake_neighbor_index != nullptr);
  ss.fake_neighbors.use_fake_neighbors = false;
}

void SCULPT_fake_neighbors_free(Object &ob)
{
  using namespace blender::ed::sculpt_paint;
  SculptSession &ss = *ob.sculpt;
  sculpt_pose_fake_neighbors_free(ss);
}

bool SCULPT_vertex_is_occluded(SculptSession &ss, PBVHVertRef vertex, bool original)
{
  using namespace blender;
  float ray_start[3], ray_end[3], ray_normal[3], face_normal[3];
  float co[3];

  copy_v3_v3(co, SCULPT_vertex_co_get(ss, vertex));

  ViewContext *vc = ss.cache ? ss.cache->vc : &ss.filter_cache->vc;

  const blender::float2 mouse = ED_view3d_project_float_v2_m4(
      vc->region, co, ss.cache ? ss.cache->projection_mat : ss.filter_cache->viewmat);

  int depth = SCULPT_raycast_init(vc, mouse, ray_end, ray_start, ray_normal, original);

  negate_v3(ray_normal);

  copy_v3_v3(ray_start, SCULPT_vertex_co_get(ss, vertex));
  madd_v3_v3fl(ray_start, ray_normal, 0.002);

  SculptRaycastData srd = {nullptr};
  srd.original = original;
  srd.ss = &ss;
  srd.hit = false;
  srd.ray_start = ray_start;
  srd.ray_normal = ray_normal;
  srd.depth = depth;
  srd.face_normal = face_normal;
  srd.corner_verts = ss.corner_verts;
  if (BKE_pbvh_type(*ss.pbvh) == PBVH_FACES) {
    srd.corner_tris = BKE_pbvh_get_mesh(*ss.pbvh)->corner_tris();
    srd.corner_tri_faces = BKE_pbvh_get_mesh(*ss.pbvh)->corner_tri_faces();
  }

  isect_ray_tri_watertight_v3_precalc(&srd.isect_precalc, ray_normal);
  bke::pbvh::raycast(
      *ss.pbvh,
      [&](PBVHNode &node, float *tmin) { sculpt_raycast_cb(node, srd, tmin); },
      ray_start,
      ray_normal,
      srd.original);

  return srd.hit;
}

void SCULPT_stroke_id_next(Object &ob)
{
  /* Manually wrap in int32 space to avoid tripping up undefined behavior
   * sanitizers.
   */
  ob.sculpt->stroke_id = uchar((int(ob.sculpt->stroke_id) + 1) & 255);
}

void SCULPT_stroke_id_ensure(Object &ob)
{
  using namespace blender;
  SculptSession &ss = *ob.sculpt;

  if (!ss.attrs.automasking_stroke_id) {
    SculptAttributeParams params = {0};
    ss.attrs.automasking_stroke_id = BKE_sculpt_attribute_ensure(
        &ob,
        bke::AttrDomain::Point,
        CD_PROP_INT8,
        SCULPT_ATTRIBUTE_NAME(automasking_stroke_id),
        &params);
  }
}

int SCULPT_vertex_island_get(const SculptSession &ss, PBVHVertRef vertex)
{
  if (ss.attrs.topology_island_key) {
    return *static_cast<uint8_t *>(SCULPT_vertex_attr_get(vertex, ss.attrs.topology_island_key));
  }

  return -1;
}

void SCULPT_topology_islands_invalidate(SculptSession &ss)
{
  ss.islands_valid = false;
}

void SCULPT_topology_islands_ensure(Object &ob)
{
  using namespace blender;
  using namespace blender::ed::sculpt_paint;
  SculptSession &ss = *ob.sculpt;

  if (ss.attrs.topology_island_key && ss.islands_valid && BKE_pbvh_type(*ss.pbvh) != PBVH_BMESH) {
    return;
  }

  SculptAttributeParams params;
  params.permanent = params.stroke_only = params.simple_array = false;

  ss.attrs.topology_island_key = BKE_sculpt_attribute_ensure(
      &ob,
      bke::AttrDomain::Point,
      CD_PROP_INT8,
      SCULPT_ATTRIBUTE_NAME(topology_island_key),
      &params);
  SCULPT_vertex_random_access_ensure(ss);

  int totvert = SCULPT_vertex_count_get(ss);
  Set<PBVHVertRef> visit;
  Vector<PBVHVertRef> stack;
  uint8_t island_nr = 0;

  for (int i = 0; i < totvert; i++) {
    PBVHVertRef vertex = BKE_pbvh_index_to_vertex(*ss.pbvh, i);

    if (visit.contains(vertex)) {
      continue;
    }

    stack.clear();
    stack.append(vertex);
    visit.add(vertex);

    while (stack.size()) {
      PBVHVertRef vertex2 = stack.pop_last();
      SculptVertexNeighborIter ni;

      *static_cast<uint8_t *>(
          SCULPT_vertex_attr_get(vertex2, ss.attrs.topology_island_key)) = island_nr;

      SCULPT_VERTEX_DUPLICATES_AND_NEIGHBORS_ITER_BEGIN (ss, vertex2, ni) {
        if (visit.add(ni.vertex) && hide::vert_any_face_visible_get(ss, ni.vertex)) {
          stack.append(ni.vertex);
        }
      }
      SCULPT_VERTEX_NEIGHBORS_ITER_END(ni);
    }

    island_nr++;
  }

  ss.islands_valid = true;
}

void SCULPT_cube_tip_init(const Sculpt & /*sd*/,
                          const Object &ob,
                          const Brush &brush,
                          float mat[4][4])
{
  using namespace blender::ed::sculpt_paint;
  SculptSession &ss = *ob.sculpt;
  float scale[4][4];
  float tmat[4][4];
  float unused[4][4];

  zero_m4(mat);
  calc_brush_local_mat(0.0, ob, unused, mat);

  /* NOTE: we ignore the radius scaling done inside of calc_brush_local_mat to
   * duplicate prior behavior.
   *
   * TODO: try disabling this and check that all edge cases work properly.
   */
  normalize_m4(mat);

  scale_m4_fl(scale, ss.cache->radius);
  mul_m4_m4m4(tmat, mat, scale);
  mul_v3_fl(tmat[1], brush.tip_scale_x);
  invert_m4_m4(mat, tmat);
}
/** \} */

namespace blender::ed::sculpt_paint {

void gather_grids_positions(const SubdivCCG &subdiv_ccg,
                            const Span<int> grids,
                            const MutableSpan<float3> positions)
{
  const CCGKey key = BKE_subdiv_ccg_key_top_level(subdiv_ccg);
  const Span<CCGElem *> elems = subdiv_ccg.grids;
  BLI_assert(grids.size() * key.grid_area == positions.size());

  for (const int i : grids.index_range()) {
    CCGElem *elem = elems[grids[i]];
    const int start = i * key.grid_area;
    for (const int offset : IndexRange(key.grid_area)) {
      positions[start + offset] = CCG_elem_offset_co(key, elem, offset);
    }
  }
}

void gather_bmesh_positions(const Set<BMVert *, 0> &verts, const MutableSpan<float3> positions)
{
  int i = 0;
  for (const BMVert *vert : verts) {
    positions[i] = vert->co;
    i++;
  }
}

void gather_grids_normals(const SubdivCCG &subdiv_ccg,
                          const Span<int> grids,
                          const MutableSpan<float3> normals)
{
  const CCGKey key = BKE_subdiv_ccg_key_top_level(subdiv_ccg);
  const Span<CCGElem *> elems = subdiv_ccg.grids;
  BLI_assert(grids.size() * key.grid_area == normals.size());

  for (const int i : grids.index_range()) {
    CCGElem *elem = elems[grids[i]];
    const int start = i * key.grid_area;
    for (const int offset : IndexRange(key.grid_area)) {
      normals[start + offset] = CCG_elem_offset_no(key, elem, offset);
    }
  }
}

void gather_bmesh_normals(const Set<BMVert *, 0> &verts, const MutableSpan<float3> normals)
{
  int i = 0;
  for (const BMVert *vert : verts) {
    normals[i] = vert->no;
    i++;
  }
}

void fill_factor_from_hide(const Mesh &mesh,
                           const Span<int> verts,
                           const MutableSpan<float> r_factors)
{
  BLI_assert(verts.size() == r_factors.size());

  /* TODO: Avoid overhead of accessing attributes for every PBVH node. */
  const bke::AttributeAccessor attributes = mesh.attributes();
  if (const VArray hide_vert = *attributes.lookup<bool>(".hide_vert", bke::AttrDomain::Point)) {
    const VArraySpan span(hide_vert);
    for (const int i : verts.index_range()) {
      r_factors[i] = span[verts[i]] ? 0.0f : 1.0f;
    }
  }
  else {
    r_factors.fill(1.0f);
  }
}

void fill_factor_from_hide(const SubdivCCG &subdiv_ccg,
                           const Span<int> grids,
                           const MutableSpan<float> r_factors)
{
  const CCGKey key = BKE_subdiv_ccg_key_top_level(subdiv_ccg);
  BLI_assert(grids.size() * key.grid_area == r_factors.size());

  const BitGroupVector<> &grid_hidden = subdiv_ccg.grid_hidden;
  if (grid_hidden.is_empty()) {
    r_factors.fill(1.0f);
    return;
  }
  for (const int i : grids.index_range()) {
    const BitSpan hidden = grid_hidden[grids[i]];
    const int start = i * key.grid_area;
    for (const int offset : IndexRange(key.grid_area)) {
      r_factors[start + offset] = hidden[offset] ? 0.0f : 1.0f;
    }
  }
}

void fill_factor_from_hide(const Set<BMVert *, 0> &verts, const MutableSpan<float> r_factors)
{
  BLI_assert(verts.size() == r_factors.size());

  int i = 0;
  for (const BMVert *vert : verts) {
    r_factors[i] = BM_elem_flag_test_bool(vert, BM_ELEM_HIDDEN) ? 0.0f : 1.0f;
    i++;
  }
}

void fill_factor_from_hide_and_mask(const Mesh &mesh,
                                    const Span<int> verts,
                                    const MutableSpan<float> r_factors)
{
  BLI_assert(verts.size() == r_factors.size());

  /* TODO: Avoid overhead of accessing attributes for every PBVH node. */
  const bke::AttributeAccessor attributes = mesh.attributes();
  if (const VArray mask = *attributes.lookup<float>(".sculpt_mask", bke::AttrDomain::Point)) {
    const VArraySpan span(mask);
    for (const int i : verts.index_range()) {
      r_factors[i] = 1.0f - span[verts[i]];
    }
  }
  else {
    r_factors.fill(1.0f);
  }

  if (const VArray hide_vert = *attributes.lookup<bool>(".hide_vert", bke::AttrDomain::Point)) {
    const VArraySpan span(hide_vert);
    for (const int i : verts.index_range()) {
      if (span[verts[i]]) {
        r_factors[i] = 0.0f;
      }
    }
  }
}

void fill_factor_from_hide_and_mask(const BMesh &bm,
                                    const Set<BMVert *, 0> &verts,
                                    const MutableSpan<float> r_factors)
{
  BLI_assert(verts.size() == r_factors.size());

  /* TODO: Avoid overhead of accessing attributes for every PBVH node. */
  const int mask_offset = CustomData_get_offset_named(&bm.vdata, CD_PROP_FLOAT, ".sculpt_mask");
  int i = 0;
  for (const BMVert *vert : verts) {
    r_factors[i] = (mask_offset == -1) ? 1.0f : 1.0f - BM_ELEM_CD_GET_FLOAT(vert, mask_offset);
    if (BM_elem_flag_test(vert, BM_ELEM_HIDDEN)) {
      r_factors[i] = 0.0f;
    }
    i++;
  }
}

void fill_factor_from_hide_and_mask(const SubdivCCG &subdiv_ccg,
                                    const Span<int> grids,
                                    const MutableSpan<float> r_factors)
{
  const CCGKey key = BKE_subdiv_ccg_key_top_level(subdiv_ccg);
  const Span<CCGElem *> elems = subdiv_ccg.grids;
  BLI_assert(grids.size() * key.grid_area == r_factors.size());

  if (key.has_mask) {
    for (const int i : grids.index_range()) {
      CCGElem *elem = elems[grids[i]];
      const int start = i * key.grid_area;
      for (const int offset : IndexRange(key.grid_area)) {
        r_factors[start + offset] = 1.0f - CCG_elem_offset_mask(key, elem, offset);
      }
    }
  }
  else {
    r_factors.fill(1.0f);
  }

  const BitGroupVector<> &grid_hidden = subdiv_ccg.grid_hidden;
  if (!grid_hidden.is_empty()) {
    for (const int i : grids.index_range()) {
      const BitSpan hidden = grid_hidden[grids[i]];
      const int start = i * key.grid_area;
      for (const int offset : IndexRange(key.grid_area)) {
        if (hidden[offset]) {
          r_factors[start + offset] = 0.0f;
        }
      }
    }
  }
}

void calc_front_face(const float3 &view_normal,
                     const Span<float3> vert_normals,
                     const Span<int> verts,
                     const MutableSpan<float> factors)
{
  BLI_assert(verts.size() == factors.size());

  for (const int i : verts.index_range()) {
    const float dot = math::dot(view_normal, vert_normals[verts[i]]);
    factors[i] *= std::max(dot, 0.0f);
  }
}

void calc_front_face(const float3 &view_normal,
<<<<<<< HEAD
                     const Span<float3> vert_normals,
                     const MutableSpan<float> factors)
{
  BLI_assert(vert_normals.size() == factors.size());

  for (const int i : vert_normals.index_range()) {
    const float dot = math::dot(view_normal, vert_normals[i]);
    factors[i] *= std::max(dot, 0.0f);
  }
}
=======
                     const Span<float3> normals,
                     const MutableSpan<float> factors)
{
  BLI_assert(normals.size() == factors.size());

  for (const int i : normals.index_range()) {
    const float dot = math::dot(view_normal, normals[i]);
    factors[i] *= std::max(dot, 0.0f);
  }
}
void calc_front_face(const float3 &view_normal,
                     const SubdivCCG &subdiv_ccg,
                     const Span<int> grids,
                     const MutableSpan<float> factors)
{
  const CCGKey key = BKE_subdiv_ccg_key_top_level(subdiv_ccg);
  const Span<CCGElem *> elems = subdiv_ccg.grids;
  BLI_assert(grids.size() * key.grid_area == factors.size());

  for (const int i : grids.index_range()) {
    CCGElem *elem = elems[grids[i]];
    const int start = i * key.grid_area;
    for (const int offset : IndexRange(key.grid_area)) {
      const float dot = math::dot(view_normal, CCG_elem_offset_no(key, elem, offset));
      factors[start + offset] *= std::max(dot, 0.0f);
    }
  }
}

void calc_front_face(const float3 &view_normal,
                     const Set<BMVert *, 0> &verts,
                     const MutableSpan<float> factors)
{
  BLI_assert(verts.size() == factors.size());

  int i = 0;
  for (const BMVert *vert : verts) {
    const float dot = math::dot(view_normal, float3(vert->no));
    factors[i] *= std::max(dot, 0.0f);
    i++;
  }
}
>>>>>>> 11db1847

void filter_region_clip_factors(const SculptSession &ss,
                                const Span<float3> positions,
                                const Span<int> verts,
                                const MutableSpan<float> factors)
{
  BLI_assert(verts.size() == factors.size());

  const RegionView3D *rv3d = ss.cache ? ss.cache->vc->rv3d : ss.rv3d;
  const View3D *v3d = ss.cache ? ss.cache->vc->v3d : ss.v3d;
  if (!RV3D_CLIPPING_ENABLED(v3d, rv3d)) {
    return;
  }

  const ePaintSymmetryFlags mirror_symmetry_pass = ss.cache ? ss.cache->mirror_symmetry_pass :
                                                              ePaintSymmetryFlags(0);
  const int radial_symmetry_pass = ss.cache ? ss.cache->radial_symmetry_pass : 0;
  const float4x4 symm_rot_mat_inv = ss.cache ? ss.cache->symm_rot_mat_inv : float4x4::identity();
  for (const int i : verts.index_range()) {
    float3 symm_co;
    flip_v3_v3(symm_co, positions[verts[i]], mirror_symmetry_pass);
    if (radial_symmetry_pass) {
      symm_co = math::transform_point(symm_rot_mat_inv, symm_co);
    }
    if (ED_view3d_clipping_test(rv3d, symm_co, true)) {
      factors[i] = 0.0f;
    }
  }
}

void filter_region_clip_factors(const SculptSession &ss,
                                const Span<float3> positions,
                                const MutableSpan<float> factors)
{
<<<<<<< HEAD
  BLI_assert(positions.size() == factors.size());

=======
>>>>>>> 11db1847
  const RegionView3D *rv3d = ss.cache ? ss.cache->vc->rv3d : ss.rv3d;
  const View3D *v3d = ss.cache ? ss.cache->vc->v3d : ss.v3d;
  if (!RV3D_CLIPPING_ENABLED(v3d, rv3d)) {
    return;
  }

  const ePaintSymmetryFlags mirror_symmetry_pass = ss.cache ? ss.cache->mirror_symmetry_pass :
                                                              ePaintSymmetryFlags(0);
  const int radial_symmetry_pass = ss.cache ? ss.cache->radial_symmetry_pass : 0;
  const float4x4 symm_rot_mat_inv = ss.cache ? ss.cache->symm_rot_mat_inv : float4x4::identity();
  for (const int i : positions.index_range()) {
    float3 symm_co;
    flip_v3_v3(symm_co, positions[i], mirror_symmetry_pass);
    if (radial_symmetry_pass) {
      symm_co = math::transform_point(symm_rot_mat_inv, symm_co);
    }
    if (ED_view3d_clipping_test(rv3d, symm_co, true)) {
      factors[i] = 0.0f;
    }
  }
}

void calc_distance_falloff(const SculptSession &ss,
                           const Span<float3> positions,
                           const Span<int> verts,
                           const eBrushFalloffShape falloff_shape,
                           const MutableSpan<float> r_distances,
                           const MutableSpan<float> factors)
{
  BLI_assert(verts.size() == factors.size());
  BLI_assert(verts.size() == r_distances.size());

  const float3 &test_location = ss.cache ? ss.cache->location : ss.cursor_location;
  if (falloff_shape == PAINT_FALLOFF_SHAPE_TUBE && (ss.cache || ss.filter_cache)) {
    /* The tube falloff shape requires the cached view normal. */
    const float3 &view_normal = ss.cache ? ss.cache->view_normal : ss.filter_cache->view_normal;
    float4 test_plane;
    plane_from_point_normal_v3(test_plane, test_location, view_normal);
    for (const int i : verts.index_range()) {
      float3 projected;
      closest_to_plane_normalized_v3(projected, test_plane, positions[verts[i]]);
      r_distances[i] = math::distance_squared(projected, test_location);
    }
  }
  else {
    for (const int i : verts.index_range()) {
      r_distances[i] = math::distance_squared(test_location, positions[verts[i]]);
    }
  }

  const float radius_sq = ss.cache ? ss.cache->radius_squared :
                                     ss.cursor_radius * ss.cursor_radius;
  for (const int i : r_distances.index_range()) {
    if (r_distances[i] < radius_sq) {
      r_distances[i] = std::sqrt(r_distances[i]);
    }
    else {
      factors[i] = 0.0f;
    }
  }
}

void calc_distance_falloff(const SculptSession &ss,
                           const Span<float3> positions,
                           const eBrushFalloffShape falloff_shape,
                           const MutableSpan<float> r_distances,
                           const MutableSpan<float> factors)
{
  BLI_assert(positions.size() == factors.size());
<<<<<<< HEAD
  BLI_assert(r_distances.size() == factors.size());
=======
  BLI_assert(positions.size() == r_distances.size());
>>>>>>> 11db1847

  const float3 &test_location = ss.cache ? ss.cache->location : ss.cursor_location;
  if (falloff_shape == PAINT_FALLOFF_SHAPE_TUBE && (ss.cache || ss.filter_cache)) {
    /* The tube falloff shape requires the cached view normal. */
    const float3 &view_normal = ss.cache ? ss.cache->view_normal : ss.filter_cache->view_normal;
    float4 test_plane;
    plane_from_point_normal_v3(test_plane, test_location, view_normal);
    for (const int i : positions.index_range()) {
      float3 projected;
      closest_to_plane_normalized_v3(projected, test_plane, positions[i]);
      r_distances[i] = math::distance_squared(projected, test_location);
    }
  }
  else {
    for (const int i : positions.index_range()) {
      r_distances[i] = math::distance_squared(test_location, positions[i]);
    }
  }

  const float radius_sq = ss.cache ? ss.cache->radius_squared :
                                     ss.cursor_radius * ss.cursor_radius;
  for (const int i : r_distances.index_range()) {
    if (r_distances[i] < radius_sq) {
      r_distances[i] = std::sqrt(r_distances[i]);
    }
    else {
      factors[i] = 0.0f;
    }
  }
}

void calc_cube_distance_falloff(SculptSession &ss,
                                const Brush &brush,
                                const float4x4 &mat,
                                const Span<float3> positions,
                                const Span<int> verts,
                                const MutableSpan<float> r_distances,
                                const MutableSpan<float> factors)
{
  BLI_assert(verts.size() == factors.size());
  BLI_assert(verts.size() == r_distances.size());

  SculptBrushTest test;
  SCULPT_brush_test_init(ss, test);
  const float tip_roundness = brush.tip_roundness;
  const float tip_scale_x = brush.tip_scale_x;
  for (const int i : verts.index_range()) {
    if (factors[i] == 0.0f) {
      r_distances[i] = FLT_MAX;
      continue;
    }
    /* TODO: Break up #SCULPT_brush_test_cube. */
    if (!SCULPT_brush_test_cube(test, positions[verts[i]], mat.ptr(), tip_roundness, tip_scale_x))
    {
      factors[i] = 0.0f;
      r_distances[i] = FLT_MAX;
    }
    r_distances[i] = test.dist;
  }
}

void calc_cube_distance_falloff(SculptSession &ss,
                                const Brush &brush,
                                const float4x4 &mat,
                                const Span<float3> positions,
                                const MutableSpan<float> r_distances,
                                const MutableSpan<float> factors)
{
  BLI_assert(positions.size() == factors.size());
  BLI_assert(positions.size() == r_distances.size());

  SculptBrushTest test;
  SCULPT_brush_test_init(ss, test);
  const float tip_roundness = brush.tip_roundness;
  const float tip_scale_x = brush.tip_scale_x;
  for (const int i : positions.index_range()) {
    if (factors[i] == 0.0f) {
      r_distances[i] = FLT_MAX;
      continue;
    }
    /* TODO: Break up #SCULPT_brush_test_cube. */
    if (!SCULPT_brush_test_cube(test, positions[i], mat.ptr(), tip_roundness, tip_scale_x)) {
      factors[i] = 0.0f;
      r_distances[i] = FLT_MAX;
    }
    r_distances[i] = test.dist;
  }
}

void apply_hardness_to_distances(const StrokeCache &cache, const MutableSpan<float> distances)
{
  const float hardness = cache.paint_brush.hardness;
  if (hardness == 0.0f) {
    return;
  }
  if (hardness == 1.0f) {
    distances.fill(0.0f);
    return;
  }
  const float radius = cache.radius;
  const float threshold = hardness * radius;
  const float radius_inv = math::rcp(radius);
  const float hardness_inv_rcp = math::rcp(1.0f - hardness);
  for (const int i : distances.index_range()) {
    if (distances[i] < threshold) {
      distances[i] = 0.0f;
    }
    else {
      const float radius_factor = (distances[i] * radius_inv - hardness) * hardness_inv_rcp;
      distances[i] = radius_factor * radius;
    }
  }
}

void calc_brush_strength_factors(const StrokeCache &cache,
                                 const Brush &brush,
                                 const Span<float> distances,
                                 const MutableSpan<float> factors)
{
  BKE_brush_calc_curve_factors(
      eBrushCurvePreset(brush.curve_preset), brush.curve, distances, cache.radius, factors);
}

void calc_brush_texture_factors(SculptSession &ss,
                                const Brush &brush,
                                const Span<float3> vert_positions,
                                const Span<int> verts,
                                const MutableSpan<float> factors)
{
  BLI_assert(verts.size() == factors.size());

  const int thread_id = BLI_task_parallel_thread_id(nullptr);
  const MTex *mtex = BKE_brush_mask_texture_get(&brush, OB_MODE_SCULPT);
  if (!mtex->tex) {
    return;
  }

  for (const int i : verts.index_range()) {
    float texture_value;
    float4 texture_rgba;
    /* NOTE: This is not a thread-safe call. */
    sculpt_apply_texture(
        ss, brush, vert_positions[verts[i]], thread_id, &texture_value, texture_rgba);

    factors[i] *= texture_value;
  }
}

void calc_brush_texture_factors(SculptSession &ss,
                                const Brush &brush,
<<<<<<< HEAD
                                const Span<float3> vert_positions,
                                const MutableSpan<float> factors)
{
  BLI_assert(vert_positions.size() == factors.size());
=======
                                const Span<float3> positions,
                                const MutableSpan<float> factors)
{
  BLI_assert(positions.size() == factors.size());
>>>>>>> 11db1847

  const int thread_id = BLI_task_parallel_thread_id(nullptr);
  const MTex *mtex = BKE_brush_mask_texture_get(&brush, OB_MODE_SCULPT);
  if (!mtex->tex) {
    return;
  }

<<<<<<< HEAD
  for (const int i : vert_positions.index_range()) {
    float texture_value;
    float4 texture_rgba;
    /* NOTE: This is not a thread-safe call. */
    sculpt_apply_texture(ss, brush, vert_positions[i], thread_id, &texture_value, texture_rgba);
=======
  for (const int i : positions.index_range()) {
    float texture_value;
    float4 texture_rgba;
    /* NOTE: This is not a thread-safe call. */
    sculpt_apply_texture(ss, brush, positions[i], thread_id, &texture_value, texture_rgba);
>>>>>>> 11db1847

    factors[i] *= texture_value;
  }
}

void apply_translations(const Span<float3> translations,
                        const Span<int> verts,
                        const MutableSpan<float3> positions)
{
  BLI_assert(verts.size() == translations.size());

  for (const int i : verts.index_range()) {
    const int vert = verts[i];
    positions[vert] += translations[i];
  }
}

void apply_translations(const Span<float3> translations,
                        const Span<int> grids,
                        SubdivCCG &subdiv_ccg)
{
  const CCGKey key = BKE_subdiv_ccg_key_top_level(subdiv_ccg);
  const Span<CCGElem *> elems = subdiv_ccg.grids;
  BLI_assert(grids.size() * key.grid_area == translations.size());

  for (const int i : grids.index_range()) {
    CCGElem *elem = elems[grids[i]];
    const int start = i * key.grid_area;
    for (const int offset : IndexRange(key.grid_area)) {
      CCG_elem_offset_co(key, elem, offset) += translations[start + offset];
    }
  }
}

void apply_translations(const Span<float3> translations, const Set<BMVert *, 0> &verts)
{
  BLI_assert(verts.size() == translations.size());

  int i = 0;
  for (BMVert *vert : verts) {
    add_v3_v3(vert->co, translations[i]);
    i++;
  }
}

void apply_crazyspace_to_translations(const Span<float3x3> deform_imats,
                                      const Span<int> verts,
                                      const MutableSpan<float3> translations)
{
  BLI_assert(verts.size() == translations.size());

  for (const int i : verts.index_range()) {
    translations[i] = math::transform_point(deform_imats[verts[i]], translations[i]);
  }
}

void clip_and_lock_translations(const Sculpt &sd,
                                const SculptSession &ss,
                                const Span<float3> positions,
                                const Span<int> verts,
                                const MutableSpan<float3> translations)
{
  BLI_assert(verts.size() == translations.size());

  const StrokeCache *cache = ss.cache;
  if (!cache) {
    return;
  }
  for (const int axis : IndexRange(3)) {
    if (sd.flags & (SCULPT_LOCK_X << axis)) {
      for (float3 &translation : translations) {
        translation[axis] = 0.0f;
      }
      continue;
    }

    if (!(cache->flag & (CLIP_X << axis))) {
      continue;
    }

    const float4x4 mirror(cache->clip_mirror_mtx);
    const float4x4 mirror_inverse = math::invert(mirror);
    for (const int i : verts.index_range()) {
      const int vert = verts[i];

      /* Transform into the space of the mirror plane, check translations, then transform back. */
      float3 co_mirror = math::transform_point(mirror, positions[vert]);
      if (math::abs(co_mirror[axis]) > cache->clip_tolerance[axis]) {
        continue;
      }
      /* Clear the translation in the local space of the mirror object. */
      co_mirror[axis] = 0.0f;
      const float3 co_local = math::transform_point(mirror_inverse, co_mirror);
      translations[i][axis] = co_local[axis] - positions[vert][axis];
    }
  }
}

void clip_and_lock_translations(const Sculpt &sd,
                                const SculptSession &ss,
                                const Span<float3> positions,
                                const MutableSpan<float3> translations)
{
  BLI_assert(positions.size() == translations.size());

  const StrokeCache *cache = ss.cache;
  if (!cache) {
    return;
  }
  for (const int axis : IndexRange(3)) {
    if (sd.flags & (SCULPT_LOCK_X << axis)) {
      for (float3 &translation : translations) {
        translation[axis] = 0.0f;
      }
      continue;
    }

    if (!(cache->flag & (CLIP_X << axis))) {
      continue;
    }

    const float4x4 mirror(cache->clip_mirror_mtx);
    const float4x4 mirror_inverse = math::invert(mirror);
    for (const int i : positions.index_range()) {
      /* Transform into the space of the mirror plane, check translations, then transform back. */
      float3 co_mirror = math::transform_point(mirror, positions[i]);
      if (math::abs(co_mirror[axis]) > cache->clip_tolerance[axis]) {
        continue;
      }
      /* Clear the translation in the local space of the mirror object. */
      co_mirror[axis] = 0.0f;
      const float3 co_local = math::transform_point(mirror_inverse, co_mirror);
      translations[i][axis] = co_local[axis] - positions[i][axis];
    }
  }
}

void apply_translations_to_shape_keys(Object &object,
                                      const Span<int> verts,
                                      const Span<float3> translations,
                                      const MutableSpan<float3> positions_orig)
{
  Mesh &mesh = *static_cast<Mesh *>(object.data);
  KeyBlock *active_key = BKE_keyblock_from_object(&object);
  if (!active_key) {
    return;
  }

  MutableSpan active_key_data(static_cast<float3 *>(active_key->data), active_key->totelem);
  if (active_key == mesh.key->refkey) {
    for (const int vert : verts) {
      active_key_data[vert] = positions_orig[vert];
    }
  }
  else {
    apply_translations(translations, verts, active_key_data);
  }

  /* For relative keys editing of base should update other keys. */
  if (bool *dependent = BKE_keyblock_get_dependent_keys(mesh.key, object.shapenr - 1)) {
    int i;
    LISTBASE_FOREACH_INDEX (KeyBlock *, other_key, &mesh.key->block, i) {
      if ((other_key != active_key) && dependent[i]) {
        MutableSpan<float3> data(static_cast<float3 *>(other_key->data), other_key->totelem);
        apply_translations(translations, verts, data);
      }
    }
    MEM_freeN(dependent);
  }
}

void apply_translations_to_pbvh(PBVH &pbvh, Span<int> verts, const Span<float3> translations)
{
  if (!BKE_pbvh_is_deformed(pbvh)) {
    return;
  }
  MutableSpan<float3> pbvh_positions = BKE_pbvh_get_vert_positions(pbvh);
  for (const int i : verts.index_range()) {
    const int vert = verts[i];
    pbvh_positions[vert] += translations[i];
  }
}

void write_translations(const Sculpt &sd,
                        Object &object,
                        const Span<float3> positions_eval,
                        const Span<int> verts,
                        const MutableSpan<float3> translations,
                        const MutableSpan<float3> positions_orig)
{
  SculptSession &ss = *object.sculpt;

  clip_and_lock_translations(sd, ss, positions_eval, verts, translations);

  apply_translations_to_pbvh(*ss.pbvh, verts, translations);

  if (!ss.deform_imats.is_empty()) {
    apply_crazyspace_to_translations(ss.deform_imats, verts, translations);
  }

  apply_translations(translations, verts, positions_orig);
  apply_translations_to_shape_keys(object, verts, translations, positions_orig);
}

void scale_translations(const MutableSpan<float3> translations, const Span<float> factors)
{
  for (const int i : translations.index_range()) {
    translations[i] *= factors[i];
  }
}

void scale_translations(const MutableSpan<float3> translations, const float factor)
{
  for (const int i : translations.index_range()) {
    translations[i] *= factor;
  }
}

void scale_factors(const MutableSpan<float> factors, const float strength)
{
  if (strength == 1.0f) {
    return;
  }
  for (float &factor : factors) {
    factor *= strength;
  }
}
void translations_from_offset_and_factors(const float3 &offset,
                                          const Span<float> factors,
                                          const MutableSpan<float3> r_translations)
{
  BLI_assert(r_translations.size() == factors.size());

  for (const int i : factors.index_range()) {
    r_translations[i] = offset * factors[i];
  }
}

OffsetIndices<int> create_node_vert_offsets(Span<PBVHNode *> nodes, Array<int> &node_data)
{
  node_data.reinitialize(nodes.size() + 1);
  for (const int i : nodes.index_range()) {
    node_data[i] = bke::pbvh::node_unique_verts(*nodes[i]).size();
  }
  return offset_indices::accumulate_counts_to_offsets(node_data);
}

void calc_vert_neighbors(const OffsetIndices<int> faces,
                         const Span<int> corner_verts,
                         const GroupedSpan<int> vert_to_face,
                         const Span<bool> hide_poly,
                         const Span<int> verts,
                         const MutableSpan<Vector<int>> result)
{
  BLI_assert(result.size() == verts.size());
  BLI_assert(corner_verts.size() == faces.total_size());
  for (Vector<int> &vector : result) {
    vector.clear();
  }

  for (const int i : verts.index_range()) {
    const int vert = verts[i];
    Vector<int> &neighbors = result[i];
    for (const int face : vert_to_face[vert]) {
      if (!hide_poly.is_empty() && hide_poly[face]) {
        continue;
      }
      const int2 verts = bke::mesh::face_find_adjacent_verts(faces[face], corner_verts, vert);
      neighbors.append_non_duplicates(verts[0]);
      neighbors.append_non_duplicates(verts[1]);
    }
  }
}

void calc_vert_neighbors_interior(const OffsetIndices<int> faces,
                                  const Span<int> corner_verts,
                                  const GroupedSpan<int> vert_to_face,
                                  const BitSpan boundary_verts,
                                  const Span<bool> hide_poly,
                                  const Span<int> verts,
                                  const MutableSpan<Vector<int>> result)
{
  BLI_assert(result.size() == verts.size());
  BLI_assert(corner_verts.size() == faces.total_size());
  for (Vector<int> &vector : result) {
    vector.clear();
  }

  for (const int i : verts.index_range()) {
    const int vert = verts[i];
    Vector<int> &neighbors = result[i];
    for (const int face : vert_to_face[vert]) {
      if (!hide_poly.is_empty() && hide_poly[face]) {
        continue;
      }
      const int2 verts = bke::mesh::face_find_adjacent_verts(faces[face], corner_verts, vert);
      neighbors.append_non_duplicates(verts[0]);
      neighbors.append_non_duplicates(verts[1]);
    }

    if (boundary_verts[vert]) {
      if (neighbors.size() == 2) {
        /* Do not include neighbors of corner vertices. */
        neighbors.clear();
      }
      else {
        /* Only include other boundary vertices as neighbors of boundary vertices. */
        neighbors.remove_if([&](const int vert) { return !boundary_verts[vert]; });
      }
    }
  }
}

void calc_translations_to_plane(const Span<float3> vert_positions,
                                const Span<int> verts,
                                const float4 &plane,
                                const MutableSpan<float3> translations)
{
  for (const int i : verts.index_range()) {
    const float3 &position = vert_positions[verts[i]];
    float3 closest;
    closest_to_plane_normalized_v3(closest, plane, position);
    translations[i] = closest - position;
  }
}

void calc_translations_to_plane(const Span<float3> positions,
                                const float4 &plane,
                                const MutableSpan<float3> translations)
{
  for (const int i : positions.index_range()) {
    const float3 &position = positions[i];
    float3 closest;
    closest_to_plane_normalized_v3(closest, plane, position);
    translations[i] = closest - position;
  }
}

void filter_plane_trim_limit_factors(const Brush &brush,
                                     const StrokeCache &cache,
                                     const Span<float3> translations,
                                     const MutableSpan<float> factors)
{
  if (!(brush.flag & BRUSH_PLANE_TRIM)) {
    return;
  }
  const float threshold = cache.radius_squared * cache.plane_trim_squared;
  for (const int i : translations.index_range()) {
    if (math::length_squared(translations[i]) <= threshold) {
      factors[i] = 0.0f;
    }
  }
}

void filter_below_plane_factors(const Span<float3> vert_positions,
                                const Span<int> verts,
                                const float4 &plane,
                                const MutableSpan<float> factors)
{
  for (const int i : verts.index_range()) {
    if (plane_point_side_v3(plane, vert_positions[verts[i]]) <= 0.0f) {
      factors[i] = 0.0f;
    }
  }
}

void filter_below_plane_factors(const Span<float3> positions,
                                const float4 &plane,
                                const MutableSpan<float> factors)
{
  for (const int i : positions.index_range()) {
    if (plane_point_side_v3(plane, positions[i]) <= 0.0f) {
      factors[i] = 0.0f;
    }
  }
}

void filter_above_plane_factors(const Span<float3> vert_positions,
                                const Span<int> verts,
                                const float4 &plane,
                                const MutableSpan<float> factors)
{
  for (const int i : verts.index_range()) {
    if (plane_point_side_v3(plane, vert_positions[verts[i]]) > 0.0f) {
      factors[i] = 0.0f;
    }
  }
}

void filter_above_plane_factors(const Span<float3> positions,
                                const float4 &plane,
                                const MutableSpan<float> factors)
{
  for (const int i : positions.index_range()) {
    if (plane_point_side_v3(plane, positions[i]) > 0.0f) {
      factors[i] = 0.0f;
    }
  }
}

}  // namespace blender::ed::sculpt_paint<|MERGE_RESOLUTION|>--- conflicted
+++ resolved
@@ -6822,18 +6822,6 @@
 }
 
 void calc_front_face(const float3 &view_normal,
-<<<<<<< HEAD
-                     const Span<float3> vert_normals,
-                     const MutableSpan<float> factors)
-{
-  BLI_assert(vert_normals.size() == factors.size());
-
-  for (const int i : vert_normals.index_range()) {
-    const float dot = math::dot(view_normal, vert_normals[i]);
-    factors[i] *= std::max(dot, 0.0f);
-  }
-}
-=======
                      const Span<float3> normals,
                      const MutableSpan<float> factors)
 {
@@ -6876,7 +6864,6 @@
     i++;
   }
 }
->>>>>>> 11db1847
 
 void filter_region_clip_factors(const SculptSession &ss,
                                 const Span<float3> positions,
@@ -6911,11 +6898,8 @@
                                 const Span<float3> positions,
                                 const MutableSpan<float> factors)
 {
-<<<<<<< HEAD
   BLI_assert(positions.size() == factors.size());
 
-=======
->>>>>>> 11db1847
   const RegionView3D *rv3d = ss.cache ? ss.cache->vc->rv3d : ss.rv3d;
   const View3D *v3d = ss.cache ? ss.cache->vc->v3d : ss.v3d;
   if (!RV3D_CLIPPING_ENABLED(v3d, rv3d)) {
@@ -6985,11 +6969,7 @@
                            const MutableSpan<float> factors)
 {
   BLI_assert(positions.size() == factors.size());
-<<<<<<< HEAD
-  BLI_assert(r_distances.size() == factors.size());
-=======
   BLI_assert(positions.size() == r_distances.size());
->>>>>>> 11db1847
 
   const float3 &test_location = ss.cache ? ss.cache->location : ss.cursor_location;
   if (falloff_shape == PAINT_FALLOFF_SHAPE_TUBE && (ss.cache || ss.filter_cache)) {
@@ -7140,17 +7120,10 @@
 
 void calc_brush_texture_factors(SculptSession &ss,
                                 const Brush &brush,
-<<<<<<< HEAD
-                                const Span<float3> vert_positions,
-                                const MutableSpan<float> factors)
-{
-  BLI_assert(vert_positions.size() == factors.size());
-=======
                                 const Span<float3> positions,
                                 const MutableSpan<float> factors)
 {
   BLI_assert(positions.size() == factors.size());
->>>>>>> 11db1847
 
   const int thread_id = BLI_task_parallel_thread_id(nullptr);
   const MTex *mtex = BKE_brush_mask_texture_get(&brush, OB_MODE_SCULPT);
@@ -7158,19 +7131,11 @@
     return;
   }
 
-<<<<<<< HEAD
-  for (const int i : vert_positions.index_range()) {
-    float texture_value;
-    float4 texture_rgba;
-    /* NOTE: This is not a thread-safe call. */
-    sculpt_apply_texture(ss, brush, vert_positions[i], thread_id, &texture_value, texture_rgba);
-=======
   for (const int i : positions.index_range()) {
     float texture_value;
     float4 texture_rgba;
     /* NOTE: This is not a thread-safe call. */
     sculpt_apply_texture(ss, brush, positions[i], thread_id, &texture_value, texture_rgba);
->>>>>>> 11db1847
 
     factors[i] *= texture_value;
   }
