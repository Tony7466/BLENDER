/* SPDX-FileCopyrightText: 2006 by Nicholas Bishop. All rights reserved.
 *
 * SPDX-License-Identifier: GPL-2.0-or-later */

/** \file
 * \ingroup edsculpt
 * Implements the Sculpt Mode tools.
 */

#include <cmath>
#include <cstdlib>
#include <cstring>
#include <iostream>

#include "MEM_guardedalloc.h"

#include "CLG_log.h"

#include "BLI_array_utils.hh"
#include "BLI_bit_span_ops.hh"
#include "BLI_blenlib.h"
#include "BLI_dial_2d.h"
#include "BLI_enumerable_thread_specific.hh"
#include "BLI_ghash.h"
#include "BLI_math_geom.h"
#include "BLI_math_matrix.h"
#include "BLI_math_matrix.hh"
#include "BLI_math_rotation.h"
#include "BLI_set.hh"
#include "BLI_span.hh"
#include "BLI_task.h"
#include "BLI_task.hh"
#include "BLI_utildefines.h"
#include "BLI_vector.hh"

#include "DNA_brush_types.h"
#include "DNA_customdata_types.h"
#include "DNA_key_types.h"
#include "DNA_node_types.h"
#include "DNA_object_types.h"
#include "DNA_scene_types.h"

#include "BKE_attribute.hh"
#include "BKE_brush.hh"
#include "BKE_ccg.hh"
#include "BKE_colortools.hh"
#include "BKE_context.hh"
#include "BKE_customdata.hh"
#include "BKE_global.hh"
#include "BKE_image.h"
#include "BKE_key.hh"
#include "BKE_layer.hh"
#include "BKE_lib_id.hh"
#include "BKE_main.hh"
#include "BKE_mesh.hh"
#include "BKE_mesh_mapping.hh"
#include "BKE_modifier.hh"
#include "BKE_multires.hh"
#include "BKE_node_runtime.hh"
#include "BKE_object.hh"
#include "BKE_object_types.hh"
#include "BKE_paint.hh"
#include "BKE_pbvh_api.hh"
#include "BKE_report.hh"
#include "BKE_scene.hh"
#include "BKE_subdiv_ccg.hh"
#include "BKE_subsurf.hh"
#include "BLI_math_vector.hh"

#include "NOD_texture.h"

#include "DEG_depsgraph.hh"

#include "WM_api.hh"
#include "WM_toolsystem.hh"
#include "WM_types.hh"

#include "ED_gpencil_legacy.hh"
#include "ED_paint.hh"
#include "ED_screen.hh"
#include "ED_sculpt.hh"
#include "ED_view3d.hh"

#include "paint_intern.hh"
#include "sculpt_intern.hh"

#include "RNA_access.hh"
#include "RNA_define.hh"

#include "bmesh.hh"

#include "editors/sculpt_paint/brushes/types.hh"
#include "mesh_brush_common.hh"

using blender::float3;
using blender::MutableSpan;
using blender::Set;
using blender::Span;
using blender::Vector;

static CLG_LogRef LOG = {"ed.sculpt_paint"};

namespace blender::ed::sculpt_paint {
float sculpt_calc_radius(const ViewContext &vc,
                         const Brush &brush,
                         const Scene &scene,
                         const float3 location)
{
  if (!BKE_brush_use_locked_size(&scene, &brush)) {
    return paint_calc_object_space_radius(vc, location, BKE_brush_size_get(&scene, &brush));
  }
  else {
    return BKE_brush_unprojected_radius_get(&scene, &brush);
  }
}
}  // namespace blender::ed::sculpt_paint

bool ED_sculpt_report_if_shape_key_is_locked(const Object &ob, ReportList *reports)
{
  SculptSession &ss = *ob.sculpt;

  if (ss.shapekey_active && (ss.shapekey_active->flag & KEYBLOCK_LOCKED_SHAPE) != 0) {
    if (reports) {
      BKE_reportf(reports, RPT_ERROR, "The active shape key of %s is locked", ob.id.name + 2);
    }
    return true;
  }

  return false;
}

/* -------------------------------------------------------------------- */
/** \name Sculpt bke::pbvh::Tree Abstraction API
 *
 * This is read-only, for writing use bke::pbvh::Tree vertex iterators. There vd.index matches
 * the indices used here.
 *
 * For multi-resolution, the same vertex in multiple grids is counted multiple times, with
 * different index for each grid.
 * \{ */

SculptMaskWriteInfo SCULPT_mask_get_for_write(SculptSession &ss)
{
  SculptMaskWriteInfo info;
  switch (ss.pbvh->type()) {
    case blender::bke::pbvh::Type::Mesh: {
      Mesh *mesh = BKE_pbvh_get_mesh(*ss.pbvh);
      info.layer = static_cast<float *>(CustomData_get_layer_named_for_write(
          &mesh->vert_data, CD_PROP_FLOAT, ".sculpt_mask", mesh->verts_num));
      break;
    }
    case blender::bke::pbvh::Type::BMesh:
      info.bm_offset = CustomData_get_offset_named(&ss.bm->vdata, CD_PROP_FLOAT, ".sculpt_mask");
      break;
    case blender::bke::pbvh::Type::Grids:
      break;
  }
  return info;
}

void SCULPT_vertex_random_access_ensure(SculptSession &ss)
{
  if (ss.pbvh->type() == blender::bke::pbvh::Type::BMesh) {
    BM_mesh_elem_index_ensure(ss.bm, BM_VERT);
    BM_mesh_elem_table_ensure(ss.bm, BM_VERT);
  }
}

int SCULPT_vertex_count_get(const SculptSession &ss)
{
  switch (ss.pbvh->type()) {
    case blender::bke::pbvh::Type::Mesh:
      return ss.totvert;
    case blender::bke::pbvh::Type::BMesh:
      return BM_mesh_elem_count(ss.bm, BM_VERT);
    case blender::bke::pbvh::Type::Grids:
      return BKE_pbvh_get_grid_num_verts(*ss.pbvh);
  }

  return 0;
}

const float *SCULPT_vertex_co_get(const SculptSession &ss, PBVHVertRef vertex)
{
  switch (ss.pbvh->type()) {
    case blender::bke::pbvh::Type::Mesh: {
      if (ss.shapekey_active || ss.deform_modifiers_active) {
        const Span<float3> positions = BKE_pbvh_get_vert_positions(*ss.pbvh);
        return positions[vertex.i];
      }
      return ss.vert_positions[vertex.i];
    }
    case blender::bke::pbvh::Type::BMesh:
      return ((BMVert *)vertex.i)->co;
    case blender::bke::pbvh::Type::Grids: {
      const CCGKey key = BKE_subdiv_ccg_key_top_level(*ss.subdiv_ccg);
      const int grid_index = vertex.i / key.grid_area;
      const int index_in_grid = vertex.i - grid_index * key.grid_area;
      CCGElem *elem = ss.subdiv_ccg->grids[grid_index];
      return CCG_elem_co(key, CCG_elem_offset(key, elem, index_in_grid));
    }
  }
  return nullptr;
}

const blender::float3 SCULPT_vertex_normal_get(const SculptSession &ss, PBVHVertRef vertex)
{
  switch (ss.pbvh->type()) {
    case blender::bke::pbvh::Type::Mesh: {
      const Span<float3> vert_normals = BKE_pbvh_get_vert_normals(*ss.pbvh);
      return vert_normals[vertex.i];
    }
    case blender::bke::pbvh::Type::BMesh: {
      BMVert *v = (BMVert *)vertex.i;
      return v->no;
    }
    case blender::bke::pbvh::Type::Grids: {
      const CCGKey key = BKE_subdiv_ccg_key_top_level(*ss.subdiv_ccg);
      const int grid_index = vertex.i / key.grid_area;
      const int index_in_grid = vertex.i - grid_index * key.grid_area;
      CCGElem *elem = ss.subdiv_ccg->grids[grid_index];
      return CCG_elem_no(key, CCG_elem_offset(key, elem, index_in_grid));
    }
  }
  BLI_assert_unreachable();
  return {};
}

const float *SCULPT_vertex_persistent_co_get(const SculptSession &ss, PBVHVertRef vertex)
{
  if (ss.attrs.persistent_co) {
    return (const float *)SCULPT_vertex_attr_get(vertex, ss.attrs.persistent_co);
  }

  return SCULPT_vertex_co_get(ss, vertex);
}

const float *SCULPT_vertex_co_for_grab_active_get(const SculptSession &ss, PBVHVertRef vertex)
{
  if (ss.pbvh->type() == blender::bke::pbvh::Type::Mesh) {
    /* Always grab active shape key if the sculpt happens on shapekey. */
    if (ss.shapekey_active) {
      const Span<float3> positions = BKE_pbvh_get_vert_positions(*ss.pbvh);
      return positions[vertex.i];
    }

    /* Sculpting on the base mesh. */
    return ss.vert_positions[vertex.i];
  }

  /* Everything else, such as sculpting on multires. */
  return SCULPT_vertex_co_get(ss, vertex);
}

float3 SCULPT_vertex_limit_surface_get(const SculptSession &ss, PBVHVertRef vertex)
{
  switch (ss.pbvh->type()) {
    case blender::bke::pbvh::Type::Mesh:
    case blender::bke::pbvh::Type::BMesh:
      return SCULPT_vertex_co_get(ss, vertex);
    case blender::bke::pbvh::Type::Grids: {
      const CCGKey key = BKE_subdiv_ccg_key_top_level(*ss.subdiv_ccg);
      const int grid_index = vertex.i / key.grid_area;
      const int index_in_grid = vertex.i - grid_index * key.grid_area;

      SubdivCCGCoord coord{};
      coord.grid_index = grid_index;
      coord.x = index_in_grid % key.grid_size;
      coord.y = index_in_grid / key.grid_size;
      float3 tmp;
      BKE_subdiv_ccg_eval_limit_point(*ss.subdiv_ccg, coord, tmp);
      return tmp;
    }
  }
  BLI_assert_unreachable();
  return {};
}

float SCULPT_mask_get_at_grids_vert_index(const SubdivCCG &subdiv_ccg,
                                          const CCGKey &key,
                                          const int vert_index)
{
  if (key.mask_offset == -1) {
    return 0.0f;
  }
  const int grid_index = vert_index / key.grid_area;
  const int index_in_grid = vert_index - grid_index * key.grid_area;
  CCGElem *elem = subdiv_ccg.grids[grid_index];
  return CCG_elem_offset_mask(key, elem, index_in_grid);
}

PBVHVertRef SCULPT_active_vertex_get(const SculptSession &ss)
{
  if (ELEM(ss.pbvh->type(),
           blender::bke::pbvh::Type::Mesh,
           blender::bke::pbvh::Type::BMesh,
           blender::bke::pbvh::Type::Grids))
  {
    return ss.active_vertex;
  }

  return BKE_pbvh_make_vref(PBVH_REF_NONE);
}

const float *SCULPT_active_vertex_co_get(const SculptSession &ss)
{
  return SCULPT_vertex_co_get(ss, SCULPT_active_vertex_get(ss));
}

MutableSpan<float3> SCULPT_mesh_deformed_positions_get(SculptSession &ss)
{
  switch (ss.pbvh->type()) {
    case blender::bke::pbvh::Type::Mesh:
      if (ss.shapekey_active || ss.deform_modifiers_active) {
        return BKE_pbvh_get_vert_positions(*ss.pbvh);
      }
      return ss.vert_positions;
    case blender::bke::pbvh::Type::BMesh:
    case blender::bke::pbvh::Type::Grids:
      return {};
  }
  return {};
}

float *SCULPT_brush_deform_target_vertex_co_get(SculptSession &ss,
                                                const int deform_target,
                                                PBVHVertexIter *iter)
{
  switch (deform_target) {
    case BRUSH_DEFORM_TARGET_GEOMETRY:
      return iter->co;
    case BRUSH_DEFORM_TARGET_CLOTH_SIM:
      return ss.cache->cloth_sim->deformation_pos[iter->index];
  }
  return iter->co;
}

ePaintSymmetryFlags SCULPT_mesh_symmetry_xyz_get(const Object &object)
{
  const Mesh *mesh = static_cast<const Mesh *>(object.data);
  return ePaintSymmetryFlags(mesh->symmetry);
}

/* Sculpt Face Sets and Visibility. */

namespace blender::ed::sculpt_paint {

namespace face_set {

int active_face_set_get(const SculptSession &ss)
{
  switch (ss.pbvh->type()) {
    case bke::pbvh::Type::Mesh:
      if (!ss.face_sets) {
        return SCULPT_FACE_SET_NONE;
      }
      return ss.face_sets[ss.active_face_index];
    case bke::pbvh::Type::Grids: {
      if (!ss.face_sets) {
        return SCULPT_FACE_SET_NONE;
      }
      const int face_index = BKE_subdiv_ccg_grid_to_face_index(*ss.subdiv_ccg,
                                                               ss.active_grid_index);
      return ss.face_sets[face_index];
    }
    case bke::pbvh::Type::BMesh:
      return SCULPT_FACE_SET_NONE;
  }
  return SCULPT_FACE_SET_NONE;
}

}  // namespace face_set

namespace hide {

bool vert_visible_get(const SculptSession &ss, PBVHVertRef vertex)
{
  switch (ss.pbvh->type()) {
    case bke::pbvh::Type::Mesh: {
      const Mesh *mesh = BKE_pbvh_get_mesh(*ss.pbvh);
      const bke::AttributeAccessor attributes = mesh->attributes();
      const VArray hide_vert = *attributes.lookup_or_default<bool>(
          ".hide_vert", bke::AttrDomain::Point, false);
      return !hide_vert[vertex.i];
    }
    case bke::pbvh::Type::BMesh:
      return !BM_elem_flag_test((BMVert *)vertex.i, BM_ELEM_HIDDEN);
    case bke::pbvh::Type::Grids: {
      const CCGKey key = BKE_subdiv_ccg_key_top_level(*ss.subdiv_ccg);
      const int grid_index = vertex.i / key.grid_area;
      const int index_in_grid = vertex.i - grid_index * key.grid_area;
      if (!ss.subdiv_ccg->grid_hidden.is_empty()) {
        return !ss.subdiv_ccg->grid_hidden[grid_index][index_in_grid];
      }
    }
  }
  return true;
}

bool vert_any_face_visible_get(const SculptSession &ss, PBVHVertRef vertex)
{
  switch (ss.pbvh->type()) {
    case bke::pbvh::Type::Mesh: {
      if (!ss.hide_poly) {
        return true;
      }
      for (const int face : ss.vert_to_face_map[vertex.i]) {
        if (!ss.hide_poly[face]) {
          return true;
        }
      }
      return false;
    }
    case bke::pbvh::Type::BMesh:
      return true;
    case bke::pbvh::Type::Grids:
      return true;
  }
  return true;
}

bool vert_all_faces_visible_get(const SculptSession &ss, PBVHVertRef vertex)
{
  switch (ss.pbvh->type()) {
    case bke::pbvh::Type::Mesh: {
      if (!ss.hide_poly) {
        return true;
      }
      for (const int face : ss.vert_to_face_map[vertex.i]) {
        if (ss.hide_poly[face]) {
          return false;
        }
      }
      return true;
    }
    case bke::pbvh::Type::BMesh: {
      BMVert *v = (BMVert *)vertex.i;
      BMEdge *e = v->e;

      if (!e) {
        return true;
      }

      do {
        BMLoop *l = e->l;

        if (!l) {
          continue;
        }

        do {
          if (BM_elem_flag_test(l->f, BM_ELEM_HIDDEN)) {
            return false;
          }
        } while ((l = l->radial_next) != e->l);
      } while ((e = BM_DISK_EDGE_NEXT(e, v)) != v->e);

      return true;
    }
    case bke::pbvh::Type::Grids: {
      if (!ss.hide_poly) {
        return true;
      }
      const CCGKey key = BKE_subdiv_ccg_key_top_level(*ss.subdiv_ccg);
      const int grid_index = vertex.i / key.grid_area;
      const int face_index = BKE_subdiv_ccg_grid_to_face_index(*ss.subdiv_ccg, grid_index);
      return !ss.hide_poly[face_index];
    }
  }
  return true;
}
bool vert_all_faces_visible_get(const Span<bool> hide_poly,
                                const GroupedSpan<int> vert_to_face_map,
                                const int vert)
{
  for (const int face : vert_to_face_map[vert]) {
    if (hide_poly[face]) {
      return false;
    }
  }
  return true;
}

bool vert_all_faces_visible_get(const Span<bool> hide_poly,
                                const SubdivCCG &subdiv_ccg,
                                const SubdivCCGCoord vert)
{
  const int face_index = BKE_subdiv_ccg_grid_to_face_index(subdiv_ccg, vert.grid_index);
  return hide_poly[face_index];
}
bool vert_all_faces_visible_get(BMVert *vert)
{
  BMEdge *edge = vert->e;

  if (!edge) {
    return true;
  }

  do {
    BMLoop *loop = edge->l;

    if (!loop) {
      continue;
    }

    do {
      if (BM_elem_flag_test(loop->f, BM_ELEM_HIDDEN)) {
        return false;
      }
    } while ((loop = loop->radial_next) != edge->l);
  } while ((edge = BM_DISK_EDGE_NEXT(edge, vert)) != vert->e);

  return true;
}

}  // namespace hide

namespace face_set {

int vert_face_set_get(const SculptSession &ss, PBVHVertRef vertex)
{
  switch (ss.pbvh->type()) {
    case bke::pbvh::Type::Mesh: {
      if (!ss.face_sets) {
        return SCULPT_FACE_SET_NONE;
      }
      int face_set = 0;
      for (const int face_index : ss.vert_to_face_map[vertex.i]) {
        if (ss.face_sets[face_index] > face_set) {
          face_set = ss.face_sets[face_index];
        }
      }
      return face_set;
    }
    case bke::pbvh::Type::BMesh:
      return 0;
    case bke::pbvh::Type::Grids: {
      if (!ss.face_sets) {
        return SCULPT_FACE_SET_NONE;
      }
      const CCGKey key = BKE_subdiv_ccg_key_top_level(*ss.subdiv_ccg);
      const int grid_index = vertex.i / key.grid_area;
      const int face_index = BKE_subdiv_ccg_grid_to_face_index(*ss.subdiv_ccg, grid_index);
      return ss.face_sets[face_index];
    }
  }
  return 0;
}

bool vert_has_face_set(const SculptSession &ss, PBVHVertRef vertex, int face_set)
{
  switch (ss.pbvh->type()) {
    case bke::pbvh::Type::Mesh: {
      if (!ss.face_sets) {
        return face_set == SCULPT_FACE_SET_NONE;
      }
      for (const int face_index : ss.vert_to_face_map[vertex.i]) {
        if (ss.face_sets[face_index] == face_set) {
          return true;
        }
      }
      return false;
    }
    case bke::pbvh::Type::BMesh:
      return true;
    case bke::pbvh::Type::Grids: {
      if (!ss.face_sets) {
        return face_set == SCULPT_FACE_SET_NONE;
      }
      const CCGKey key = BKE_subdiv_ccg_key_top_level(*ss.subdiv_ccg);
      const int grid_index = vertex.i / key.grid_area;
      const int face_index = BKE_subdiv_ccg_grid_to_face_index(*ss.subdiv_ccg, grid_index);
      return ss.face_sets[face_index] == face_set;
    }
  }
  return true;
}

bool vert_has_unique_face_set(const SculptSession &ss, PBVHVertRef vertex)
{
  switch (ss.pbvh->type()) {
    case bke::pbvh::Type::Mesh: {
      return vert_has_unique_face_set(ss.vert_to_face_map, ss.face_sets, vertex.i);
    }
    case bke::pbvh::Type::BMesh: {
      BMVert *v = (BMVert *)vertex.i;
      return vert_has_unique_face_set(v);
    }
    case bke::pbvh::Type::Grids: {
      const CCGKey key = BKE_subdiv_ccg_key_top_level(*ss.subdiv_ccg);
      const int grid_index = vertex.i / key.grid_area;
      const int index_in_grid = vertex.i - grid_index * key.grid_area;
      SubdivCCGCoord coord{};
      coord.grid_index = grid_index;
      coord.x = index_in_grid % key.grid_size;
      coord.y = index_in_grid / key.grid_size;

      return vert_has_unique_face_set(
          ss.vert_to_face_map, ss.corner_verts, ss.faces, ss.face_sets, *ss.subdiv_ccg, coord);
    }
  }
  return false;
}

bool vert_has_unique_face_set(const GroupedSpan<int> vert_to_face_map,
                              const int *face_sets,
                              int vert)
{
  /* TODO: Move this check higher out of this function & make this function take empty span instead
   * of a raw pointer. */
  if (!face_sets) {
    return true;
  }
  int face_set = -1;
  for (const int face_index : vert_to_face_map[vert]) {
    if (face_set == -1) {
      face_set = face_sets[face_index];
    }
    else {
      if (face_sets[face_index] != face_set) {
        return false;
      }
    }
  }
  return true;
}

/**
 * Checks if the face sets of the adjacent faces to the edge between \a v1 and \a v2
 * in the base mesh are equal.
 */
static bool sculpt_check_unique_face_set_for_edge_in_base_mesh(
    const GroupedSpan<int> vert_to_face_map,
    const int *face_sets,
    const Span<int> corner_verts,
    const OffsetIndices<int> faces,
    int v1,
    int v2)
{
  const Span<int> vert_map = vert_to_face_map[v1];
  int p1 = -1, p2 = -1;
  for (int i = 0; i < vert_map.size(); i++) {
    const int face_i = vert_map[i];
    for (const int corner : faces[face_i]) {
      if (corner_verts[corner] == v2) {
        if (p1 == -1) {
          p1 = vert_map[i];
          break;
        }

        if (p2 == -1) {
          p2 = vert_map[i];
          break;
        }
      }
    }
  }

  if (p1 != -1 && p2 != -1) {
    return face_sets[p1] == face_sets[p2];
  }
  return true;
}

bool vert_has_unique_face_set(const GroupedSpan<int> vert_to_face_map,
                              const Span<int> corner_verts,
                              const OffsetIndices<int> faces,
                              const int *face_sets,
                              const SubdivCCG &subdiv_ccg,
                              SubdivCCGCoord coord)
{
  /* TODO: Move this check higher out of this function & make this function take empty span instead
   * of a raw pointer. */
  if (!face_sets) {
    return true;
  }
  int v1, v2;
  const SubdivCCGAdjacencyType adjacency = BKE_subdiv_ccg_coarse_mesh_adjacency_info_get(
      subdiv_ccg, coord, corner_verts, faces, v1, v2);
  switch (adjacency) {
    case SUBDIV_CCG_ADJACENT_VERTEX:
      return vert_has_unique_face_set(vert_to_face_map, face_sets, v1);
    case SUBDIV_CCG_ADJACENT_EDGE:
      return sculpt_check_unique_face_set_for_edge_in_base_mesh(
          vert_to_face_map, face_sets, corner_verts, faces, v1, v2);
    case SUBDIV_CCG_ADJACENT_NONE:
      return true;
  }
  BLI_assert_unreachable();
  return true;
}

bool vert_has_unique_face_set(const BMVert * /* vert */)
{
  /* TODO: Obviously not fully implemented yet. Needs to be implemented for Relax Face Sets brush
   * to work. */
  return true;
}

}  // namespace face_set

/* Sculpt Neighbor Iterators */

#define SCULPT_VERTEX_NEIGHBOR_FIXED_CAPACITY 256

static void sculpt_vertex_neighbor_add(SculptVertexNeighborIter *iter,
                                       PBVHVertRef neighbor,
                                       int neighbor_index)
{
  if (iter->neighbors.contains(neighbor)) {
    return;
  }

  iter->neighbors.append(neighbor);
  iter->neighbor_indices.append(neighbor_index);
}

static void sculpt_vertex_neighbors_get_bmesh(PBVHVertRef vertex, SculptVertexNeighborIter *iter)
{
  BMVert *v = (BMVert *)vertex.i;
  BMIter liter;
  BMLoop *l;
  iter->num_duplicates = 0;
  iter->neighbors.clear();
  iter->neighbor_indices.clear();

  BM_ITER_ELEM (l, &liter, v, BM_LOOPS_OF_VERT) {
    const BMVert *adj_v[2] = {l->prev->v, l->next->v};
    for (int i = 0; i < ARRAY_SIZE(adj_v); i++) {
      const BMVert *v_other = adj_v[i];
      if (v_other != v) {
        sculpt_vertex_neighbor_add(
            iter, BKE_pbvh_make_vref(intptr_t(v_other)), BM_elem_index_get(v_other));
      }
    }
  }
}

Span<BMVert *> vert_neighbors_get_bmesh(BMVert &vert, Vector<BMVert *, 64> &neighbors)
{
  BMIter liter;
  BMLoop *l;
  BM_ITER_ELEM (l, &liter, &vert, BM_LOOPS_OF_VERT) {
    for (BMVert *other_vert : {l->prev->v, l->next->v}) {
      if (other_vert != &vert) {
        neighbors.append(other_vert);
      }
    }
  }
  return neighbors;
}

Span<BMVert *> vert_neighbors_get_interior_bmesh(BMVert &vert, Vector<BMVert *, 64> &neighbors)
{
  BMIter liter;
  BMLoop *l;
  BM_ITER_ELEM (l, &liter, &vert, BM_LOOPS_OF_VERT) {
    for (BMVert *other_vert : {l->prev->v, l->next->v}) {
      if (other_vert != &vert) {
        neighbors.append(other_vert);
      }
    }
  }

  if (BM_vert_is_boundary(&vert)) {
    if (neighbors.size() == 2) {
      /* Do not include neighbors of corner vertices. */
      neighbors.clear();
    }
    else {
      /* Only include other boundary vertices as neighbors of boundary vertices. */
      neighbors.remove_if([&](const BMVert *vert) { return !BM_vert_is_boundary(vert); });
    }
  }

  return neighbors;
}

static void sculpt_vertex_neighbors_get_faces(const SculptSession &ss,
                                              PBVHVertRef vertex,
                                              SculptVertexNeighborIter *iter)
{
  iter->num_duplicates = 0;
  iter->neighbors.clear();
  iter->neighbor_indices.clear();

  for (const int face_i : ss.vert_to_face_map[vertex.i]) {
    if (ss.hide_poly && ss.hide_poly[face_i]) {
      /* Skip connectivity from hidden faces. */
      continue;
    }
    const IndexRange face = ss.faces[face_i];
    const int2 f_adj_v = bke::mesh::face_find_adjacent_verts(face, ss.corner_verts, vertex.i);
    for (int j = 0; j < 2; j++) {
      if (f_adj_v[j] != vertex.i) {
        sculpt_vertex_neighbor_add(iter, BKE_pbvh_make_vref(f_adj_v[j]), f_adj_v[j]);
      }
    }
  }

  if (ss.fake_neighbors.use_fake_neighbors) {
    BLI_assert(ss.fake_neighbors.fake_neighbor_index != nullptr);
    if (ss.fake_neighbors.fake_neighbor_index[vertex.i] != FAKE_NEIGHBOR_NONE) {
      sculpt_vertex_neighbor_add(
          iter,
          BKE_pbvh_make_vref(ss.fake_neighbors.fake_neighbor_index[vertex.i]),
          ss.fake_neighbors.fake_neighbor_index[vertex.i]);
    }
  }
}

static void sculpt_vertex_neighbors_get_grids(const SculptSession &ss,
                                              const PBVHVertRef vertex,
                                              const bool include_duplicates,
                                              SculptVertexNeighborIter *iter)
{
  /* TODO: optimize this. We could fill #SculptVertexNeighborIter directly,
   * maybe provide coordinate and mask pointers directly rather than converting
   * back and forth between #CCGElem and global index. */
  const CCGKey key = BKE_subdiv_ccg_key_top_level(*ss.subdiv_ccg);
  const int grid_index = vertex.i / key.grid_area;
  const int index_in_grid = vertex.i - grid_index * key.grid_area;

  SubdivCCGCoord coord{};
  coord.grid_index = grid_index;
  coord.x = index_in_grid % key.grid_size;
  coord.y = index_in_grid / key.grid_size;

  SubdivCCGNeighbors neighbors;
  BKE_subdiv_ccg_neighbor_coords_get(*ss.subdiv_ccg, coord, include_duplicates, neighbors);

  iter->num_duplicates = neighbors.num_duplicates;
  iter->neighbors.clear();
  iter->neighbor_indices.clear();

  for (const int i : neighbors.coords.index_range()) {
    int v = neighbors.coords[i].grid_index * key.grid_area +
            neighbors.coords[i].y * key.grid_size + neighbors.coords[i].x;

    sculpt_vertex_neighbor_add(iter, BKE_pbvh_make_vref(v), v);
  }

  if (ss.fake_neighbors.use_fake_neighbors) {
    BLI_assert(ss.fake_neighbors.fake_neighbor_index != nullptr);
    if (ss.fake_neighbors.fake_neighbor_index[vertex.i] != FAKE_NEIGHBOR_NONE) {
      int v = ss.fake_neighbors.fake_neighbor_index[vertex.i];
      sculpt_vertex_neighbor_add(iter, BKE_pbvh_make_vref(v), v);
    }
  }
}

}  // namespace blender::ed::sculpt_paint

void SCULPT_vertex_neighbors_get(const SculptSession &ss,
                                 const PBVHVertRef vertex,
                                 const bool include_duplicates,
                                 SculptVertexNeighborIter *iter)
{
  using namespace blender::ed::sculpt_paint;
  switch (ss.pbvh->type()) {
    case blender::bke::pbvh::Type::Mesh:
      sculpt_vertex_neighbors_get_faces(ss, vertex, iter);
      return;
    case blender::bke::pbvh::Type::BMesh:
      sculpt_vertex_neighbors_get_bmesh(vertex, iter);
      return;
    case blender::bke::pbvh::Type::Grids:
      sculpt_vertex_neighbors_get_grids(ss, vertex, include_duplicates, iter);
      return;
  }
}

static bool sculpt_check_boundary_vertex_in_base_mesh(const SculptSession &ss, const int index)
{
  return ss.vertex_info.boundary[index];
}

namespace blender::ed::sculpt_paint {

namespace boundary {

bool vert_is_boundary(const SculptSession &ss, const PBVHVertRef vertex)
{
  switch (ss.pbvh->type()) {
    case bke::pbvh::Type::Mesh: {
      if (!hide::vert_all_faces_visible_get(ss, vertex)) {
        return true;
      }
      return sculpt_check_boundary_vertex_in_base_mesh(ss, vertex.i);
    }
    case bke::pbvh::Type::BMesh: {
      BMVert *v = (BMVert *)vertex.i;
      return BM_vert_is_boundary(v);
    }
    case bke::pbvh::Type::Grids: {
      const CCGKey key = BKE_subdiv_ccg_key_top_level(*ss.subdiv_ccg);
      const int grid_index = vertex.i / key.grid_area;
      const int index_in_grid = vertex.i - grid_index * key.grid_area;
      SubdivCCGCoord coord{};
      coord.grid_index = grid_index;
      coord.x = index_in_grid % key.grid_size;
      coord.y = index_in_grid / key.grid_size;
      int v1, v2;
      const SubdivCCGAdjacencyType adjacency = BKE_subdiv_ccg_coarse_mesh_adjacency_info_get(
          *ss.subdiv_ccg, coord, ss.corner_verts, ss.faces, v1, v2);
      switch (adjacency) {
        case SUBDIV_CCG_ADJACENT_VERTEX:
          return sculpt_check_boundary_vertex_in_base_mesh(ss, v1);
        case SUBDIV_CCG_ADJACENT_EDGE:
          return sculpt_check_boundary_vertex_in_base_mesh(ss, v1) &&
                 sculpt_check_boundary_vertex_in_base_mesh(ss, v2);
        case SUBDIV_CCG_ADJACENT_NONE:
          return false;
      }
    }
  }

  return false;
}

bool vert_is_boundary(const Span<bool> hide_poly,
                      const GroupedSpan<int> vert_to_face_map,
                      const BitSpan boundary,
                      const int vert)
{
  if (!hide::vert_all_faces_visible_get(hide_poly, vert_to_face_map, vert)) {
    return true;
  }
  return boundary[vert].test();
}

bool vert_is_boundary(const Span<bool> /*hide_poly*/,
                      const SubdivCCG &subdiv_ccg,
                      const Span<int> corner_verts,
                      const OffsetIndices<int> faces,
                      const BitSpan boundary,
                      const SubdivCCGCoord vert)
{
  /* TODO: Unlike the base mesh implementation this method does NOT take into account face
   * visibility. Either this should be noted as a intentional limitation or fixed.*/
  int v1, v2;
  const SubdivCCGAdjacencyType adjacency = BKE_subdiv_ccg_coarse_mesh_adjacency_info_get(
      subdiv_ccg, vert, corner_verts, faces, v1, v2);
  switch (adjacency) {
    case SUBDIV_CCG_ADJACENT_VERTEX:
      return boundary[v1].test();
    case SUBDIV_CCG_ADJACENT_EDGE:
      return boundary[v1].test() && boundary[v2].test();
    case SUBDIV_CCG_ADJACENT_NONE:
      return false;
  }
  BLI_assert_unreachable();
  return false;
}

bool vert_is_boundary(BMVert *vert)
{
  /* TODO: Unlike the base mesh implementation this method does NOT take into account face
   * visibility. Either this should be noted as a intentional limitation or fixed.*/
  return BM_vert_is_boundary(vert);
}

}  // namespace boundary

}  // namespace blender::ed::sculpt_paint

/* Utilities */

bool SCULPT_stroke_is_main_symmetry_pass(const blender::ed::sculpt_paint::StrokeCache &cache)
{
  return cache.mirror_symmetry_pass == 0 && cache.radial_symmetry_pass == 0 &&
         cache.tile_pass == 0;
}

bool SCULPT_stroke_is_first_brush_step(const blender::ed::sculpt_paint::StrokeCache &cache)
{
  return cache.first_time && cache.mirror_symmetry_pass == 0 && cache.radial_symmetry_pass == 0 &&
         cache.tile_pass == 0;
}

bool SCULPT_stroke_is_first_brush_step_of_symmetry_pass(
    const blender::ed::sculpt_paint::StrokeCache &cache)
{
  return cache.first_time;
}

bool SCULPT_check_vertex_pivot_symmetry(const float vco[3], const float pco[3], const char symm)
{
  bool is_in_symmetry_area = true;
  for (int i = 0; i < 3; i++) {
    char symm_it = 1 << i;
    if (symm & symm_it) {
      if (pco[i] == 0.0f) {
        if (vco[i] > 0.0f) {
          is_in_symmetry_area = false;
        }
      }
      if (vco[i] * pco[i] < 0.0f) {
        is_in_symmetry_area = false;
      }
    }
  }
  return is_in_symmetry_area;
}

struct NearestVertexData {
  PBVHVertRef nearest_vertex;
  float nearest_vertex_distance_sq;
};

namespace blender::ed::sculpt_paint {

std::optional<int> nearest_vert_calc_mesh(const bke::pbvh::Tree &pbvh,
                                          const Span<float3> vert_positions,
                                          const Span<bool> hide_vert,
                                          const float3 &location,
                                          const float max_distance,
                                          const bool use_original)
{
  const float max_distance_sq = max_distance * max_distance;
  Vector<bke::pbvh::Node *> nodes = bke::pbvh::search_gather(
      const_cast<bke::pbvh::Tree &>(pbvh), [&](bke::pbvh::Node &node) {
        return node_in_sphere(node, location, max_distance_sq, use_original);
      });
  if (nodes.is_empty()) {
    return std::nullopt;
  }

  struct NearestData {
    int vert = -1;
    float distance_sq = std::numeric_limits<float>::max();
  };

  const NearestData nearest = threading::parallel_reduce(
      nodes.index_range(),
      1,
      NearestData(),
      [&](const IndexRange range, NearestData nearest) {
        for (const int i : range) {
          for (const int vert : bke::pbvh::node_unique_verts(*nodes[i])) {
            if (!hide_vert.is_empty() && hide_vert[vert]) {
              continue;
            }
            const float distance_sq = math::distance_squared(vert_positions[vert], location);
            if (distance_sq < nearest.distance_sq) {
              nearest = {vert, distance_sq};
            }
          }
        }
        return nearest;
      },
      [](const NearestData a, const NearestData b) {
        return a.distance_sq < b.distance_sq ? a : b;
      });
  return nearest.vert;
}

<<<<<<< HEAD
std::optional<SubdivCCGCoord> nearest_vert_calc_grids(const PBVH &pbvh,
=======
std::optional<SubdivCCGCoord> nearest_vert_calc_grids(bke::pbvh::Tree &pbvh,
>>>>>>> d6cc3f32
                                                      const SubdivCCG &subdiv_ccg,
                                                      const float3 &location,
                                                      const float max_distance,
                                                      const bool use_original)
{
  const float max_distance_sq = max_distance * max_distance;
  Vector<bke::pbvh::Node *> nodes = bke::pbvh::search_gather(
      const_cast<bke::pbvh::Tree &>(pbvh), [&](bke::pbvh::Node &node) {
        return node_in_sphere(node, location, max_distance_sq, use_original);
      });
  if (nodes.is_empty()) {
    return std::nullopt;
  }

  struct NearestData {
    SubdivCCGCoord coord = {};
    float distance_sq = std::numeric_limits<float>::max();
  };

  const BitGroupVector<> grid_hidden = subdiv_ccg.grid_hidden;
  const CCGKey key = BKE_subdiv_ccg_key_top_level(subdiv_ccg);
  const Span<CCGElem *> elems = subdiv_ccg.grids;

  const NearestData nearest = threading::parallel_reduce(
      nodes.index_range(),
      1,
      NearestData(),
      [&](const IndexRange range, NearestData nearest) {
        for (const int i : range) {
          for (const int grid : bke::pbvh::node_grid_indices(*nodes[i])) {
            CCGElem *elem = elems[grid];
            BKE_subdiv_ccg_foreach_visible_grid_vert(key, grid_hidden, grid, [&](const int i) {
              const float distance_sq = math::distance_squared(CCG_elem_offset_co(key, elem, i),
                                                               location);
              if (distance_sq < nearest.distance_sq) {
                SubdivCCGCoord coord{};
                coord.grid_index = grid;
                coord.x = i % key.grid_size;
                coord.y = i / key.grid_size;
                nearest = {coord, distance_sq};
              }
            });
          }
        }
        return nearest;
      },
      [](const NearestData a, const NearestData b) {
        return a.distance_sq < b.distance_sq ? a : b;
      });
  return nearest.coord;
}

<<<<<<< HEAD
std::optional<BMVert *> nearest_vert_calc_bmesh(const PBVH &pbvh,
=======
std::optional<BMVert *> nearest_vert_calc_bmesh(bke::pbvh::Tree &pbvh,
>>>>>>> d6cc3f32
                                                const float3 &location,
                                                const float max_distance,
                                                const bool use_original)
{
  const float max_distance_sq = max_distance * max_distance;
  Vector<bke::pbvh::Node *> nodes = bke::pbvh::search_gather(
      const_cast<bke::pbvh::Tree &>(pbvh), [&](bke::pbvh::Node &node) {
        return node_in_sphere(node, location, max_distance_sq, use_original);
      });
  if (nodes.is_empty()) {
    return std::nullopt;
  }

  struct NearestData {
    BMVert *vert = nullptr;
    float distance_sq = std::numeric_limits<float>::max();
  };

  const NearestData nearest = threading::parallel_reduce(
      nodes.index_range(),
      1,
      NearestData(),
      [&](const IndexRange range, NearestData nearest) {
        for (const int i : range) {
          for (BMVert *vert : BKE_pbvh_bmesh_node_unique_verts(nodes[i])) {
            if (BM_elem_flag_test(vert, BM_ELEM_HIDDEN)) {
              continue;
            }
            const float distance_sq = math::distance_squared(float3(vert->co), location);
            if (distance_sq < nearest.distance_sq) {
              nearest = {vert, distance_sq};
            }
          }
        }
        return nearest;
      },
      [](const NearestData a, const NearestData b) {
        return a.distance_sq < b.distance_sq ? a : b;
      });
  return nearest.vert;
}

PBVHVertRef nearest_vert_calc(const Object &object,
                              const float3 &location,
                              const float max_distance,
                              const bool use_original)
{
  const SculptSession &ss = *object.sculpt;
  switch (ss.pbvh->type()) {
    case bke::pbvh::Type::Mesh: {
      const Mesh &mesh = *static_cast<const Mesh *>(object.data);
      const Span<float3> vert_positions = BKE_pbvh_get_vert_positions(*ss.pbvh);
      const bke::AttributeAccessor attributes = mesh.attributes();
      VArraySpan<bool> hide_vert = *attributes.lookup<bool>(".hide_vert", bke::AttrDomain::Point);
      const std::optional<int> nearest = nearest_vert_calc_mesh(
          *ss.pbvh, vert_positions, hide_vert, location, max_distance, use_original);
      return nearest ? PBVHVertRef{*nearest} : PBVHVertRef{PBVH_REF_NONE};
    }
    case bke::pbvh::Type::Grids: {
      const SubdivCCG &subdiv_ccg = *ss.subdiv_ccg;
      const CCGKey key = BKE_subdiv_ccg_key_top_level(subdiv_ccg);
      const std::optional<SubdivCCGCoord> nearest = nearest_vert_calc_grids(
          *ss.pbvh, subdiv_ccg, location, max_distance, use_original);
      return nearest ? PBVHVertRef{key.grid_area * nearest->grid_index +
                                   CCG_grid_xy_to_index(key.grid_size, nearest->x, nearest->y)} :
                       PBVHVertRef{PBVH_REF_NONE};
    }
    case bke::pbvh::Type::BMesh: {
      const std::optional<BMVert *> nearest = nearest_vert_calc_bmesh(
          *ss.pbvh, location, max_distance, use_original);
      return nearest ? PBVHVertRef{intptr_t(*nearest)} : PBVHVertRef{PBVH_REF_NONE};
    }
  }
  BLI_assert_unreachable();
  return BKE_pbvh_make_vref(PBVH_REF_NONE);
}

}  // namespace blender::ed::sculpt_paint

bool SCULPT_is_symmetry_iteration_valid(char i, char symm)
{
  return i == 0 || (symm & i && (symm != 5 || i != 3) && (symm != 6 || !ELEM(i, 3, 5)));
}

bool SCULPT_is_vertex_inside_brush_radius_symm(const float vertex[3],
                                               const float br_co[3],
                                               float radius,
                                               char symm)
{
  for (char i = 0; i <= symm; ++i) {
    if (!SCULPT_is_symmetry_iteration_valid(i, symm)) {
      continue;
    }
    float location[3];
    flip_v3_v3(location, br_co, ePaintSymmetryFlags(i));
    if (len_squared_v3v3(location, vertex) < radius * radius) {
      return true;
    }
  }
  return false;
}

void SCULPT_tag_update_overlays(bContext *C)
{
  ARegion *region = CTX_wm_region(C);
  ED_region_tag_redraw(region);

  Object &ob = *CTX_data_active_object(C);
  WM_event_add_notifier(C, NC_OBJECT | ND_DRAW, &ob);

  DEG_id_tag_update(&ob.id, ID_RECALC_SHADING);

  RegionView3D *rv3d = CTX_wm_region_view3d(C);
  if (!BKE_sculptsession_use_pbvh_draw(&ob, rv3d)) {
    DEG_id_tag_update(&ob.id, ID_RECALC_GEOMETRY);
  }
}

/** \} */

namespace blender::ed::sculpt_paint {

/* -------------------------------------------------------------------- */
/** \name Tool Capabilities
 *
 * Avoid duplicate checks, internal logic only,
 * share logic with #rna_def_sculpt_capabilities where possible.
 * \{ */

static bool sculpt_tool_needs_original(const char sculpt_tool)
{
  return ELEM(sculpt_tool,
              SCULPT_TOOL_GRAB,
              SCULPT_TOOL_ROTATE,
              SCULPT_TOOL_THUMB,
              SCULPT_TOOL_LAYER,
              SCULPT_TOOL_DRAW_SHARP,
              SCULPT_TOOL_ELASTIC_DEFORM,
              SCULPT_TOOL_SMOOTH,
              SCULPT_TOOL_BOUNDARY,
              SCULPT_TOOL_POSE);
}

static bool sculpt_tool_is_proxy_used(const char sculpt_tool)
{
  return ELEM(sculpt_tool,
              SCULPT_TOOL_SMOOTH,
              SCULPT_TOOL_LAYER,
              SCULPT_TOOL_POSE,
              SCULPT_TOOL_DISPLACEMENT_SMEAR,
              SCULPT_TOOL_BOUNDARY,
              SCULPT_TOOL_CLOTH,
              SCULPT_TOOL_PAINT,
              SCULPT_TOOL_SMEAR,
              SCULPT_TOOL_DRAW_FACE_SETS);
}

static bool sculpt_brush_use_topology_rake(const SculptSession &ss, const Brush &brush)
{
  return SCULPT_TOOL_HAS_TOPOLOGY_RAKE(brush.sculpt_tool) && (brush.topology_rake_factor > 0.0f) &&
         (ss.bm != nullptr);
}

/**
 * Test whether the #StrokeCache.sculpt_normal needs update in #do_brush_action
 */
static int sculpt_brush_needs_normal(const SculptSession &ss, const Sculpt &sd, const Brush &brush)
{
  using namespace blender::ed::sculpt_paint;
  const MTex *mask_tex = BKE_brush_mask_texture_get(&brush, OB_MODE_SCULPT);
  return ((SCULPT_TOOL_HAS_NORMAL_WEIGHT(brush.sculpt_tool) && (ss.cache->normal_weight > 0.0f)) ||
          auto_mask::needs_normal(ss, sd, &brush) ||
          ELEM(brush.sculpt_tool,
               SCULPT_TOOL_BLOB,
               SCULPT_TOOL_CREASE,
               SCULPT_TOOL_DRAW,
               SCULPT_TOOL_DRAW_SHARP,
               SCULPT_TOOL_CLOTH,
               SCULPT_TOOL_LAYER,
               SCULPT_TOOL_NUDGE,
               SCULPT_TOOL_ROTATE,
               SCULPT_TOOL_ELASTIC_DEFORM,
               SCULPT_TOOL_THUMB) ||

          (mask_tex->brush_map_mode == MTEX_MAP_MODE_AREA)) ||
         sculpt_brush_use_topology_rake(ss, brush) ||
         BKE_brush_has_cube_tip(&brush, PaintMode::Sculpt);
}

static bool sculpt_brush_needs_rake_rotation(const Brush &brush)
{
  return SCULPT_TOOL_HAS_RAKE(brush.sculpt_tool) && (brush.rake_factor != 0.0f);
}

}  // namespace blender::ed::sculpt_paint

/** \} */

/* -------------------------------------------------------------------- */
/** \name Sculpt Init/Update
 * \{ */

enum StrokeFlags {
  CLIP_X = 1,
  CLIP_Y = 2,
  CLIP_Z = 4,
};

static void orig_vert_data_unode_init(SculptOrigVertData &data,
                                      const blender::ed::sculpt_paint::undo::Node &unode)
{
  data = {};
  data.coords = unode.position.data();
  data.normals = unode.normal.data();
  data.vmasks = unode.mask.data();
  data.colors = unode.col.data();
}

SculptOrigVertData SCULPT_orig_vert_data_init(const Object &ob,
                                              const blender::bke::pbvh::Node &node,
                                              const blender::ed::sculpt_paint::undo::Type type)
{
  using namespace blender::ed::sculpt_paint;
  SculptOrigVertData data;
  data.undo_type = type;
  const SculptSession &ss = *ob.sculpt;
  if (ss.bm) {
    data.bm_log = ss.bm_log;
  }
  else if (const undo::Node *unode = undo::get_node(&node, type)) {
    orig_vert_data_unode_init(data, *unode);
    data.undo_type = type;
  }
  else {
    data = {};
  }
  return data;
}

void SCULPT_orig_vert_data_update(SculptOrigVertData &orig_data, const PBVHVertexIter &iter)
{
  using namespace blender::ed::sculpt_paint;
  if (orig_data.undo_type == undo::Type::Position) {
    if (orig_data.bm_log) {
      BM_log_original_vert_data(orig_data.bm_log, iter.bm_vert, &orig_data.co, &orig_data.no);
    }
    else {
      orig_data.co = orig_data.coords[iter.i];
      orig_data.no = orig_data.normals[iter.i];
    }
  }
  else if (orig_data.undo_type == undo::Type::Color) {
    orig_data.col = orig_data.colors[iter.i];
  }
  else if (orig_data.undo_type == undo::Type::Mask) {
    if (orig_data.bm_log) {
      orig_data.mask = BM_log_original_mask(orig_data.bm_log, iter.bm_vert);
    }
    else {
      orig_data.mask = orig_data.vmasks[iter.i];
    }
  }
}

void SCULPT_orig_vert_data_update(SculptOrigVertData &orig_data, const BMVert &vert)
{
  using namespace blender::ed::sculpt_paint;
  if (orig_data.undo_type == undo::Type::Position) {
    BM_log_original_vert_data(
        orig_data.bm_log, &const_cast<BMVert &>(vert), &orig_data.co, &orig_data.no);
  }
  else if (orig_data.undo_type == undo::Type::Mask) {
    orig_data.mask = BM_log_original_mask(orig_data.bm_log, &const_cast<BMVert &>(vert));
  }
}

void SCULPT_orig_vert_data_update(SculptOrigVertData &orig_data, const int i)
{
  using namespace blender::ed::sculpt_paint;
  if (orig_data.undo_type == undo::Type::Position) {
    orig_data.co = orig_data.coords[i];
    orig_data.no = orig_data.normals[i];
  }
  else if (orig_data.undo_type == undo::Type::Color) {
    orig_data.col = orig_data.colors[i];
  }
  else if (orig_data.undo_type == undo::Type::Mask) {
    orig_data.mask = orig_data.vmasks[i];
  }
}

namespace blender::ed::sculpt_paint {

static void sculpt_rake_data_update(SculptRakeData *srd, const float co[3])
{
  float rake_dist = len_v3v3(srd->follow_co, co);
  if (rake_dist > srd->follow_dist) {
    interp_v3_v3v3(srd->follow_co, srd->follow_co, co, rake_dist - srd->follow_dist);
  }
}

/** \} */

/* -------------------------------------------------------------------- */
/** \name Sculpt Dynamic Topology
 * \{ */

namespace dyntopo {

bool stroke_is_dyntopo(const SculptSession &ss, const Brush &brush)
{
  return ((ss.pbvh->type() == bke::pbvh::Type::BMesh) &&

          (!ss.cache || (!ss.cache->alt_smooth)) &&

          /* Requires mesh restore, which doesn't work with
           * dynamic-topology. */
          !(brush.flag & BRUSH_ANCHORED) && !(brush.flag & BRUSH_DRAG_DOT) &&

          SCULPT_TOOL_HAS_DYNTOPO(brush.sculpt_tool));
}

}  // namespace dyntopo

/** \} */

/* -------------------------------------------------------------------- */
/** \name Sculpt Paint Mesh
 * \{ */

namespace undo {

static void restore_mask_from_undo_step(Object &object)
{
  SculptSession &ss = *object.sculpt;
  Vector<bke::pbvh::Node *> nodes = bke::pbvh::search_gather(*ss.pbvh, {});

  switch (ss.pbvh->type()) {
    case bke::pbvh::Type::Mesh: {
      Mesh &mesh = *static_cast<Mesh *>(object.data);
      bke::MutableAttributeAccessor attributes = mesh.attributes_for_write();
      bke::SpanAttributeWriter<float> mask = attributes.lookup_or_add_for_write_span<float>(
          ".sculpt_mask", bke::AttrDomain::Point);
      threading::parallel_for(nodes.index_range(), 1, [&](const IndexRange range) {
        for (bke::pbvh::Node *node : nodes.as_span().slice(range)) {
          if (const undo::Node *unode = undo::get_node(node, undo::Type::Mask)) {
            const Span<int> verts = bke::pbvh::node_unique_verts(*node);
            array_utils::scatter(unode->mask.as_span(), verts, mask.span);
            BKE_pbvh_node_mark_update_mask(node);
          }
        }
      });
      mask.finish();
      break;
    }
    case bke::pbvh::Type::BMesh: {
      const int offset = CustomData_get_offset_named(&ss.bm->vdata, CD_PROP_FLOAT, ".sculpt_mask");
      if (offset != -1) {
        for (bke::pbvh::Node *node : nodes) {
          if (undo::get_node(node, undo::Type::Mask)) {
            for (BMVert *vert : BKE_pbvh_bmesh_node_unique_verts(node)) {
              const float orig_mask = BM_log_original_mask(ss.bm_log, vert);
              BM_ELEM_CD_SET_FLOAT(vert, offset, orig_mask);
            }
            BKE_pbvh_node_mark_update_mask(node);
          }
        }
      }
      break;
    }
    case bke::pbvh::Type::Grids: {
      SubdivCCG &subdiv_ccg = *ss.subdiv_ccg;
      const BitGroupVector<> grid_hidden = subdiv_ccg.grid_hidden;
      const CCGKey key = BKE_subdiv_ccg_key_top_level(subdiv_ccg);
      const Span<CCGElem *> grids = subdiv_ccg.grids;
      threading::parallel_for(nodes.index_range(), 1, [&](const IndexRange range) {
        for (bke::pbvh::Node *node : nodes.as_span().slice(range)) {
          if (const undo::Node *unode = undo::get_node(node, undo::Type::Mask)) {
            int index = 0;
            for (const int grid : unode->grids) {
              CCGElem *elem = grids[grid];
              for (const int i : IndexRange(key.grid_area)) {
                if (grid_hidden.is_empty() || !grid_hidden[grid][i]) {
                  CCG_elem_offset_mask(key, elem, i) = unode->mask[index];
                }
                index++;
              }
            }
            BKE_pbvh_node_mark_update_mask(node);
          }
        }
      });
      break;
    }
  }
}

static void restore_color_from_undo_step(Object &object)
{
  SculptSession &ss = *object.sculpt;
  Vector<bke::pbvh::Node *> nodes = bke::pbvh::search_gather(*ss.pbvh, {});

  BLI_assert(ss.pbvh->type() == bke::pbvh::Type::Mesh);
  Mesh &mesh = *static_cast<Mesh *>(object.data);
  const OffsetIndices<int> faces = mesh.faces();
  const Span<int> corner_verts = mesh.corner_verts();
  const GroupedSpan<int> vert_to_face_map = ss.vert_to_face_map;
  bke::GSpanAttributeWriter color_attribute = color::active_color_attribute_for_write(mesh);
  threading::parallel_for(nodes.index_range(), 1, [&](const IndexRange range) {
    for (bke::pbvh::Node *node : nodes.as_span().slice(range)) {
      if (const undo::Node *unode = undo::get_node(node, undo::Type::Color)) {
        const Span<int> verts = bke::pbvh::node_unique_verts(*node);
        for (const int i : verts.index_range()) {
          color::color_vert_set(faces,
                                corner_verts,
                                vert_to_face_map,
                                color_attribute.domain,
                                verts[i],
                                unode->col[i],
                                color_attribute.span);
        }
      }
    }
  });
  color_attribute.finish();
}

static void restore_face_set_from_undo_step(Object &object)
{
  SculptSession &ss = *object.sculpt;
  Vector<bke::pbvh::Node *> nodes = bke::pbvh::search_gather(*ss.pbvh, {});

  switch (ss.pbvh->type()) {
    case bke::pbvh::Type::Mesh:
    case bke::pbvh::Type::Grids: {
      bke::SpanAttributeWriter<int> attribute = face_set::ensure_face_sets_mesh(object);
      threading::parallel_for(nodes.index_range(), 1, [&](const IndexRange range) {
        for (bke::pbvh::Node *node : nodes.as_span().slice(range)) {
          if (const undo::Node *unode = undo::get_node(node, undo::Type::FaceSet)) {
            const Span<int> faces = unode->face_indices;
            const Span<int> face_sets = unode->face_sets;
            blender::array_utils::scatter(face_sets, faces, attribute.span);
            BKE_pbvh_node_mark_update_face_sets(node);
          }
        }
      });
      attribute.finish();
      break;
    }
    case bke::pbvh::Type::BMesh:
      break;
  }
}

void restore_position_from_undo_step(Object &object)
{
  SculptSession &ss = *object.sculpt;
  Vector<bke::pbvh::Node *> nodes = bke::pbvh::search_gather(*ss.pbvh, {});

  switch (ss.pbvh->type()) {
    case bke::pbvh::Type::Mesh: {
      Mesh &mesh = *static_cast<Mesh *>(object.data);
      MutableSpan positions_eval = BKE_pbvh_get_vert_positions(*ss.pbvh);
      MutableSpan positions_orig = mesh.vert_positions_for_write();

      struct LocalData {
        Vector<float3> translations;
      };

      const bool need_translations = !ss.deform_imats.is_empty() ||
                                     BKE_keyblock_from_object(&object);

      threading::EnumerableThreadSpecific<LocalData> all_tls;
      threading::parallel_for(nodes.index_range(), 1, [&](const IndexRange range) {
        LocalData &tls = all_tls.local();
        for (bke::pbvh::Node *node : nodes.as_span().slice(range)) {
          if (const undo::Node *unode = undo::get_node(node, undo::Type::Position)) {
            const Span<int> verts = bke::pbvh::node_unique_verts(*node);
            const Span<float3> undo_positions = unode->position.as_span().take_front(verts.size());
            if (need_translations) {
              tls.translations.reinitialize(verts.size());
              translations_from_new_positions(
                  undo_positions, verts, positions_eval, tls.translations);
            }

            array_utils::scatter(undo_positions, verts, positions_eval);

            if (positions_eval.data() != positions_orig.data()) {
              /* When the evaluated positions and original mesh positions don't point to the same
               * array, they must both be updated. */
              if (ss.deform_imats.is_empty()) {
                array_utils::scatter(undo_positions, verts, positions_orig);
              }
              else {
                /* Because brush deformation is calculated for the evaluated deformed positions,
                 * the translations have to be transformed to the original space. */
                apply_crazyspace_to_translations(ss.deform_imats, verts, tls.translations);
                apply_translations(tls.translations, verts, positions_orig);
              }
            }

            if (BKE_keyblock_from_object(&object)) {
              /* Update dependent shape keys back to their original */
              apply_translations_to_shape_keys(object, verts, tls.translations, positions_orig);
            }

            BKE_pbvh_node_mark_positions_update(node);
          }
        }
      });
      break;
    }
    case bke::pbvh::Type::BMesh: {
      if (!undo::get_bmesh_log_entry()) {
        return;
      }
      threading::parallel_for(nodes.index_range(), 1, [&](const IndexRange range) {
        for (bke::pbvh::Node *node : nodes.as_span().slice(range)) {
          for (BMVert *vert : BKE_pbvh_bmesh_node_unique_verts(node)) {
            if (const float *orig_co = BM_log_find_original_vert_co(ss.bm_log, vert)) {
              copy_v3_v3(vert->co, orig_co);
            }
          }
          BKE_pbvh_node_mark_positions_update(node);
        }
      });
      break;
    }
    case bke::pbvh::Type::Grids: {
      SubdivCCG &subdiv_ccg = *ss.subdiv_ccg;
      const BitGroupVector<> grid_hidden = subdiv_ccg.grid_hidden;
      const CCGKey key = BKE_subdiv_ccg_key_top_level(subdiv_ccg);
      const Span<CCGElem *> grids = subdiv_ccg.grids;
      threading::parallel_for(nodes.index_range(), 1, [&](const IndexRange range) {
        for (bke::pbvh::Node *node : nodes.as_span().slice(range)) {
          if (const undo::Node *unode = undo::get_node(node, undo::Type::Position)) {
            int index = 0;
            for (const int grid : unode->grids) {
              CCGElem *elem = grids[grid];
              for (const int i : IndexRange(key.grid_area)) {
                if (grid_hidden.is_empty() || !grid_hidden[grid][i]) {
                  CCG_elem_offset_co(key, elem, i) = unode->position[index];
                }
                index++;
              }
            }
            BKE_pbvh_node_mark_positions_update(node);
          }
        }
      });
      break;
    }
  }

  /* Update normals for potentially-changed positions. Theoretically this may be unnecessary if
   * the tool restoring to the initial state doesn't use the normals, but we have no easy way to
   * know that from here. */
  bke::pbvh::update_normals(*ss.pbvh, ss.subdiv_ccg);
}

static void restore_from_undo_step(const Sculpt &sd, Object &object)
{
  SculptSession &ss = *object.sculpt;
  const Brush *brush = BKE_paint_brush_for_read(&sd.paint);

  switch (brush->sculpt_tool) {
    case SCULPT_TOOL_MASK:
      restore_mask_from_undo_step(object);
      break;
    case SCULPT_TOOL_PAINT:
    case SCULPT_TOOL_SMEAR:
      restore_color_from_undo_step(object);
      break;
    case SCULPT_TOOL_DRAW_FACE_SETS:
      if (ss.cache->alt_smooth) {
        restore_position_from_undo_step(object);
      }
      else {
        restore_face_set_from_undo_step(object);
      }
      break;
    default:
      restore_position_from_undo_step(object);
      break;
  }
  /* Disable multi-threading when dynamic-topology is enabled. Otherwise,
   * new entries might be inserted by #undo::push_node() into the #GHash
   * used internally by #BM_log_original_vert_co() by a different thread. See #33787. */

  BKE_pbvh_node_color_buffer_free(*ss.pbvh);
}

}  // namespace undo

}  // namespace blender::ed::sculpt_paint

/*** BVH Tree ***/

static void sculpt_extend_redraw_rect_previous(Object &ob, rcti &rect)
{
  /* Expand redraw \a rect with redraw \a rect from previous step to
   * prevent partial-redraw issues caused by fast strokes. This is
   * needed here (not in sculpt_flush_update) as it was before
   * because redraw rectangle should be the same in both of
   * optimized bke::pbvh::Tree draw function and 3d view redraw, if not -- some
   * mesh parts could disappear from screen (sergey). */
  SculptSession &ss = *ob.sculpt;

  if (!ss.cache) {
    return;
  }

  if (BLI_rcti_is_empty(&ss.cache->previous_r)) {
    return;
  }

  BLI_rcti_union(&rect, &ss.cache->previous_r);
}

bool SCULPT_get_redraw_rect(const ARegion &region,
                            const RegionView3D &rv3d,
                            const Object &ob,
                            rcti &rect)
{
  using namespace blender;
  bke::pbvh::Tree *pbvh = ob.sculpt->pbvh.get();
  if (!pbvh) {
    return false;
  }

  const Bounds<float3> bounds = BKE_pbvh_redraw_BB(*pbvh);

  /* Convert 3D bounding box to screen space. */
  if (!paint_convert_bb_to_rect(&rect, bounds.min, bounds.max, region, rv3d, ob)) {
    return false;
  }

  return true;
}

/************************ Brush Testing *******************/

void SCULPT_brush_test_init(const SculptSession &ss, SculptBrushTest &test)
{
  using namespace blender;
  RegionView3D *rv3d = ss.cache ? ss.cache->vc->rv3d : ss.rv3d;
  View3D *v3d = ss.cache ? ss.cache->vc->v3d : ss.v3d;

  test.radius_squared = ss.cache ? ss.cache->radius_squared : ss.cursor_radius * ss.cursor_radius;
  test.radius = std::sqrt(test.radius_squared);

  if (ss.cache) {
    test.location = ss.cache->location;
    test.mirror_symmetry_pass = ss.cache->mirror_symmetry_pass;
    test.radial_symmetry_pass = ss.cache->radial_symmetry_pass;
    test.symm_rot_mat_inv = ss.cache->symm_rot_mat_inv;
  }
  else {
    test.location = ss.cursor_location;
    test.mirror_symmetry_pass = ePaintSymmetryFlags(0);
    test.radial_symmetry_pass = 0;

    test.symm_rot_mat_inv = float4x4::identity();
  }

  /* Just for initialize. */
  test.dist = 0.0f;

  /* Only for 2D projection. */
  zero_v4(test.plane_view);
  zero_v4(test.plane_tool);

  if (RV3D_CLIPPING_ENABLED(v3d, rv3d)) {
    test.clip_rv3d = rv3d;
  }
  else {
    test.clip_rv3d = nullptr;
  }
}

BLI_INLINE bool sculpt_brush_test_clipping(const SculptBrushTest &test, const float co[3])
{
  RegionView3D *rv3d = test.clip_rv3d;
  if (!rv3d) {
    return false;
  }
  float symm_co[3];
  flip_v3_v3(symm_co, co, test.mirror_symmetry_pass);
  if (test.radial_symmetry_pass) {
    mul_m4_v3(test.symm_rot_mat_inv.ptr(), symm_co);
  }
  return ED_view3d_clipping_test(rv3d, symm_co, true);
}

bool SCULPT_brush_test_sphere_sq(SculptBrushTest &test, const float co[3])
{
  float distsq = len_squared_v3v3(co, test.location);

  if (distsq > test.radius_squared) {
    return false;
  }
  if (sculpt_brush_test_clipping(test, co)) {
    return false;
  }
  test.dist = distsq;
  return true;
}

bool SCULPT_brush_test_circle_sq(SculptBrushTest &test, const float co[3])
{
  float co_proj[3];
  closest_to_plane_normalized_v3(co_proj, test.plane_view, co);
  float distsq = len_squared_v3v3(co_proj, test.location);

  if (distsq > test.radius_squared) {
    return false;
  }

  if (sculpt_brush_test_clipping(test, co)) {
    return false;
  }

  test.dist = distsq;
  return true;
}

bool SCULPT_brush_test_cube(SculptBrushTest &test,
                            const float co[3],
                            const float local[4][4],
                            const float roundness,
                            const float /*tip_scale_x*/)
{
  float side = 1.0f;
  float local_co[3];

  if (sculpt_brush_test_clipping(test, co)) {
    return false;
  }

  mul_v3_m4v3(local_co, local, co);

  local_co[0] = fabsf(local_co[0]);
  local_co[1] = fabsf(local_co[1]);
  local_co[2] = fabsf(local_co[2]);

  /* Keep the square and circular brush tips the same size. */
  side += (1.0f - side) * roundness;

  const float hardness = 1.0f - roundness;
  const float constant_side = hardness * side;
  const float falloff_side = roundness * side;

  if (!(local_co[0] <= side && local_co[1] <= side && local_co[2] <= side)) {
    /* Outside the square. */
    return false;
  }
  if (min_ff(local_co[0], local_co[1]) > constant_side) {
    /* Corner, distance to the center of the corner circle. */
    float r_point[3];
    copy_v3_fl(r_point, constant_side);
    test.dist = len_v2v2(r_point, local_co) / falloff_side;
    return true;
  }
  if (max_ff(local_co[0], local_co[1]) > constant_side) {
    /* Side, distance to the square XY axis. */
    test.dist = (max_ff(local_co[0], local_co[1]) - constant_side) / falloff_side;
    return true;
  }

  /* Inside the square, constant distance. */
  test.dist = 0.0f;
  return true;
}

SculptBrushTestFn SCULPT_brush_test_init_with_falloff_shape(const SculptSession &ss,
                                                            SculptBrushTest &test,
                                                            char falloff_shape)
{
  if (!ss.cache && !ss.filter_cache) {
    falloff_shape = PAINT_FALLOFF_SHAPE_SPHERE;
  }

  SCULPT_brush_test_init(ss, test);
  SculptBrushTestFn sculpt_brush_test_sq_fn;
  if (falloff_shape == PAINT_FALLOFF_SHAPE_SPHERE) {
    sculpt_brush_test_sq_fn = SCULPT_brush_test_sphere_sq;
  }
  else {
    BLI_assert(falloff_shape == PAINT_FALLOFF_SHAPE_TUBE);
    const float3 view_normal = ss.cache ? ss.cache->view_normal : ss.filter_cache->view_normal;

    plane_from_point_normal_v3(test.plane_view, test.location, view_normal);
    sculpt_brush_test_sq_fn = SCULPT_brush_test_circle_sq;
  }
  return sculpt_brush_test_sq_fn;
}

const float *SCULPT_brush_frontface_normal_from_falloff_shape(const SculptSession &ss,
                                                              char falloff_shape)
{
  if (falloff_shape == PAINT_FALLOFF_SHAPE_SPHERE) {
    return ss.cache->sculpt_normal_symm;
  }
  BLI_assert(falloff_shape == PAINT_FALLOFF_SHAPE_TUBE);
  return ss.cache->view_normal;
}

static float frontface(const Brush &brush, const float3 &view_normal, const float3 &normal)
{
  using namespace blender;
  if (!(brush.flag & BRUSH_FRONTFACE)) {
    return 1.0f;
  }
  return std::max(math::dot(normal, view_normal), 0.0f);
}

#if 0

static bool sculpt_brush_test_cyl(SculptBrushTest *test,
                                  float co[3],
                                  float location[3],
                                  const float area_no[3])
{
  if (sculpt_brush_test_sphere_fast(test, co)) {
    float t1[3], t2[3], t3[3], dist;

    sub_v3_v3v3(t1, location, co);
    sub_v3_v3v3(t2, x2, location);

    cross_v3_v3v3(t3, area_no, t1);

    dist = len_v3(t3) / len_v3(t2);

    test.dist = dist;

    return true;
  }

  return false;
}

#endif

/* ===== Sculpting =====
 */

static float calc_overlap(const blender::ed::sculpt_paint::StrokeCache &cache,
                          const ePaintSymmetryFlags symm,
                          const char axis,
                          const float angle)
{
  float mirror[3];
  float distsq;

  flip_v3_v3(mirror, cache.true_location, symm);

  if (axis != 0) {
    float mat[3][3];
    axis_angle_to_mat3_single(mat, axis, angle);
    mul_m3_v3(mat, mirror);
  }

  distsq = len_squared_v3v3(mirror, cache.true_location);

  if (distsq <= 4.0f * (cache.radius_squared)) {
    return (2.0f * (cache.radius) - sqrtf(distsq)) / (2.0f * (cache.radius));
  }
  return 0.0f;
}

static float calc_radial_symmetry_feather(const Sculpt &sd,
                                          const blender::ed::sculpt_paint::StrokeCache &cache,
                                          const ePaintSymmetryFlags symm,
                                          const char axis)
{
  float overlap = 0.0f;

  for (int i = 1; i < sd.radial_symm[axis - 'X']; i++) {
    const float angle = 2.0f * M_PI * i / sd.radial_symm[axis - 'X'];
    overlap += calc_overlap(cache, symm, axis, angle);
  }

  return overlap;
}

static float calc_symmetry_feather(const Sculpt &sd,
                                   const blender::ed::sculpt_paint::StrokeCache &cache)
{
  if (!(sd.paint.symmetry_flags & PAINT_SYMMETRY_FEATHER)) {
    return 1.0f;
  }
  float overlap;
  const int symm = cache.symmetry;

  overlap = 0.0f;
  for (int i = 0; i <= symm; i++) {
    if (!SCULPT_is_symmetry_iteration_valid(i, symm)) {
      continue;
    }

    overlap += calc_overlap(cache, ePaintSymmetryFlags(i), 0, 0);

    overlap += calc_radial_symmetry_feather(sd, cache, ePaintSymmetryFlags(i), 'X');
    overlap += calc_radial_symmetry_feather(sd, cache, ePaintSymmetryFlags(i), 'Y');
    overlap += calc_radial_symmetry_feather(sd, cache, ePaintSymmetryFlags(i), 'Z');
  }
  return 1.0f / overlap;
}

/** \} */

/* -------------------------------------------------------------------- */
/** \name Calculate Normal and Center
 *
 * Calculate geometry surrounding the brush center.
 * (optionally using original coordinates).
 *
 * Functions are:
 * - #calc_area_center
 * - #calc_area_normal
 * - #calc_area_normal_and_center
 *
 * \note These are all _very_ similar, when changing one, check others.
 * \{ */

namespace blender::ed::sculpt_paint {

struct AreaNormalCenterData {
  /* 0 = towards view, 1 = flipped */
  std::array<float3, 2> area_cos;
  std::array<int, 2> count_co;

  std::array<float3, 2> area_nos;
  std::array<int, 2> count_no;
};

static float area_normal_and_center_get_normal_radius(const SculptSession &ss, const Brush &brush)
{
  float test_radius = ss.cache ? ss.cache->radius : ss.cursor_radius;
  if (brush.ob_mode == OB_MODE_SCULPT) {
    test_radius *= brush.normal_radius_factor;
  }
  return test_radius;
}

static SculptBrushTestFn area_normal_and_center_get_normal_test(const SculptSession &ss,
                                                                const Brush &brush,
                                                                SculptBrushTest &r_test)
{
  SculptBrushTestFn sculpt_brush_normal_test_sq_fn = SCULPT_brush_test_init_with_falloff_shape(
      ss, r_test, brush.falloff_shape);

  r_test.radius = area_normal_and_center_get_normal_radius(ss, brush);
  r_test.radius_squared = r_test.radius * r_test.radius;

  return sculpt_brush_normal_test_sq_fn;
}

static float area_normal_and_center_get_position_radius(const SculptSession &ss,
                                                        const Brush &brush)
{
  float test_radius = ss.cache ? ss.cache->radius : ss.cursor_radius;
  if (brush.ob_mode == OB_MODE_SCULPT) {
    /* Layer brush produces artifacts with normal and area radius */
    /* Enable area radius control only on Scrape for now */
    if (ELEM(brush.sculpt_tool, SCULPT_TOOL_SCRAPE, SCULPT_TOOL_FILL) &&
        brush.area_radius_factor > 0.0f)
    {
      test_radius *= brush.area_radius_factor;
      if (ss.cache && brush.flag2 & BRUSH_AREA_RADIUS_PRESSURE) {
        test_radius *= ss.cache->pressure;
      }
    }
    else {
      test_radius *= brush.normal_radius_factor;
    }
  }
  return test_radius;
}

static SculptBrushTestFn area_normal_and_center_get_area_test(const SculptSession &ss,
                                                              const Brush &brush,
                                                              SculptBrushTest &r_test)
{
  SculptBrushTestFn sculpt_brush_area_test_sq_fn = SCULPT_brush_test_init_with_falloff_shape(
      ss, r_test, brush.falloff_shape);

  r_test.radius = area_normal_and_center_get_position_radius(ss, brush);
  r_test.radius_squared = r_test.radius * r_test.radius;

  return sculpt_brush_area_test_sq_fn;
}

/* Weight the normals towards the center. */
static float area_normal_calc_weight(const float distance, const float radius)
{
  float p = 1.0f - (std::sqrt(distance) / radius);
  return std::clamp(3.0f * p * p - 2.0f * p * p * p, 0.0f, 1.0f);
}

/* Weight the coordinates towards the center. */
static float3 area_center_calc_weighted(const float3 &test_location,
                                        const float distance,
                                        const float radius,
                                        const float3 &co)
{
  /* Weight the coordinates towards the center. */
  float p = 1.0f - (std::sqrt(distance) / radius);
  const float afactor = std::clamp(3.0f * p * p - 2.0f * p * p * p, 0.0f, 1.0f);

  const float3 disp = (co - test_location) * (1.0f - afactor);
  return test_location + disp;
}

static void calc_area_normal_and_center_node_mesh(const SculptSession &ss,
                                                  const Span<float3> vert_positions,
                                                  const Span<float3> vert_normals,
                                                  const Span<bool> hide_vert,
                                                  const Brush &brush,
                                                  const bool use_area_nos,
                                                  const bool use_area_cos,
                                                  const bke::pbvh::Node &node,
                                                  AreaNormalCenterData &anctd)
{
  const float3 &view_normal = ss.cache ? ss.cache->view_normal : ss.cursor_view_normal;
  SculptBrushTest normal_test;
  SculptBrushTestFn sculpt_brush_normal_test_sq_fn = area_normal_and_center_get_normal_test(
      ss, brush, normal_test);

  SculptBrushTest area_test;
  SculptBrushTestFn sculpt_brush_area_test_sq_fn = area_normal_and_center_get_area_test(
      ss, brush, area_test);

  if (ss.cache && !ss.cache->accum) {
    if (const undo::Node *unode = undo::get_node(&node, undo::Type::Position)) {
      const Span<float3> orig_positions = unode->position;
      const Span<float3> orig_normals = unode->normal;
      const Span<int> verts = bke::pbvh::node_unique_verts(node);
      for (const int i : verts.index_range()) {
        const int vert = verts[i];
        if (!hide_vert.is_empty() && hide_vert[vert]) {
          continue;
        }
        const float3 &co = orig_positions[i];
        const float3 &no = orig_normals[i];

        const bool normal_test_r = sculpt_brush_normal_test_sq_fn(normal_test, co);
        const bool area_test_r = sculpt_brush_area_test_sq_fn(area_test, co);
        if (!normal_test_r && !area_test_r) {
          continue;
        }

        const int flip_index = math::dot(view_normal, no) <= 0.0f;
        if (use_area_cos && area_test_r) {
          anctd.area_cos[flip_index] += area_center_calc_weighted(
              area_test.location, area_test.dist, area_test.radius, co);
          anctd.count_co[flip_index] += 1;
        }
        if (use_area_nos && normal_test_r) {
          anctd.area_nos[flip_index] += no * area_normal_calc_weight(normal_test.dist,
                                                                     normal_test.radius);
          anctd.count_no[flip_index] += 1;
        }
      }
      return;
    }
  }

  const Span<int> verts = bke::pbvh::node_unique_verts(node);
  for (const int i : verts.index_range()) {
    const int vert = verts[i];
    if (!hide_vert.is_empty() && hide_vert[vert]) {
      continue;
    }
    const float3 &co = vert_positions[vert];
    const float3 &no = vert_normals[vert];

    const bool normal_test_r = sculpt_brush_normal_test_sq_fn(normal_test, co);
    const bool area_test_r = sculpt_brush_area_test_sq_fn(area_test, co);
    if (!normal_test_r && !area_test_r) {
      continue;
    }

    const int flip_index = math::dot(view_normal, no) <= 0.0f;
    if (use_area_cos && area_test_r) {
      anctd.area_cos[flip_index] += area_center_calc_weighted(
          area_test.location, area_test.dist, area_test.radius, co);
      anctd.count_co[flip_index] += 1;
    }
    if (use_area_nos && normal_test_r) {
      anctd.area_nos[flip_index] += no *
                                    area_normal_calc_weight(normal_test.dist, normal_test.radius);
      anctd.count_no[flip_index] += 1;
    }
  }
}

static void calc_area_normal_and_center_node_grids(const SculptSession &ss,
                                                   const Brush &brush,
                                                   const bool use_area_nos,
                                                   const bool use_area_cos,
                                                   const bke::pbvh::Node &node,
                                                   AreaNormalCenterData &anctd)
{
  const float3 &view_normal = ss.cache ? ss.cache->view_normal : ss.cursor_view_normal;
  const CCGKey key = BKE_subdiv_ccg_key_top_level(*ss.subdiv_ccg);
  const SubdivCCG &subdiv_ccg = *ss.subdiv_ccg;
  const Span<CCGElem *> grids = subdiv_ccg.grids;
  const BitGroupVector<> &grid_hidden = subdiv_ccg.grid_hidden;

  SculptBrushTest normal_test;
  SculptBrushTestFn sculpt_brush_normal_test_sq_fn = area_normal_and_center_get_normal_test(
      ss, brush, normal_test);

  SculptBrushTest area_test;
  SculptBrushTestFn sculpt_brush_area_test_sq_fn = area_normal_and_center_get_area_test(
      ss, brush, area_test);

  const undo::Node *unode = nullptr;
  bool use_original = false;
  if (ss.cache && !ss.cache->accum) {
    unode = undo::get_node(&node, undo::Type::Position);
    if (unode) {
      use_original = !unode->position.is_empty();
    }
  }

  int i = 0;
  for (const int grid : bke::pbvh::node_grid_indices(node)) {
    CCGElem *elem = grids[grid];
    for (const int j : IndexRange(key.grid_area)) {
      if (!grid_hidden.is_empty() && grid_hidden[grid][j]) {
        i++;
        continue;
      }
      float3 co;
      float3 no;
      if (use_original) {
        co = unode->position[i];
        no = unode->normal[i];
      }
      else {
        co = CCG_elem_offset_co(key, elem, j);
        no = CCG_elem_offset_no(key, elem, j);
      }

      const bool normal_test_r = sculpt_brush_normal_test_sq_fn(normal_test, co);
      const bool area_test_r = sculpt_brush_area_test_sq_fn(area_test, co);
      if (!normal_test_r && !area_test_r) {
        i++;
        continue;
      }

      const int flip_index = math::dot(view_normal, no) <= 0.0f;
      if (use_area_cos && area_test_r) {
        anctd.area_cos[flip_index] += area_center_calc_weighted(
            area_test.location, area_test.dist, area_test.radius, co);
        anctd.count_co[flip_index] += 1;
      }
      if (use_area_nos && normal_test_r) {
        anctd.area_nos[flip_index] += no * area_normal_calc_weight(normal_test.dist,
                                                                   normal_test.radius);
        anctd.count_no[flip_index] += 1;
      }

      i++;
    }
  }
}

static void calc_area_normal_and_center_node_bmesh(const SculptSession &ss,
                                                   const Brush &brush,
                                                   const bool use_area_nos,
                                                   const bool use_area_cos,
                                                   const bool has_bm_orco,
                                                   const bke::pbvh::Node &node,
                                                   AreaNormalCenterData &anctd)
{
  const float3 &view_normal = ss.cache ? ss.cache->view_normal : ss.cursor_view_normal;
  SculptBrushTest normal_test;
  SculptBrushTestFn sculpt_brush_normal_test_sq_fn = area_normal_and_center_get_normal_test(
      ss, brush, normal_test);

  SculptBrushTest area_test;
  SculptBrushTestFn sculpt_brush_area_test_sq_fn = area_normal_and_center_get_area_test(
      ss, brush, area_test);

  const undo::Node *unode = nullptr;
  bool use_original = false;
  if (ss.cache && !ss.cache->accum) {
    unode = undo::get_node(&node, undo::Type::Position);
    if (unode) {
      use_original = undo::get_bmesh_log_entry() != nullptr;
    }
  }

  /* When the mesh is edited we can't rely on original coords
   * (original mesh may not even have verts in brush radius). */
  if (use_original && has_bm_orco) {
    float(*orco_coords)[3];
    int(*orco_tris)[3];
    int orco_tris_num;
    BKE_pbvh_node_get_bm_orco_data(
        &const_cast<bke::pbvh::Node &>(node), &orco_tris, &orco_tris_num, &orco_coords, nullptr);

    for (int i = 0; i < orco_tris_num; i++) {
      const float *co_tri[3] = {
          orco_coords[orco_tris[i][0]],
          orco_coords[orco_tris[i][1]],
          orco_coords[orco_tris[i][2]],
      };
      float3 co;
      closest_on_tri_to_point_v3(co, normal_test.location, UNPACK3(co_tri));

      const bool normal_test_r = sculpt_brush_normal_test_sq_fn(normal_test, co);
      const bool area_test_r = sculpt_brush_area_test_sq_fn(area_test, co);
      if (!normal_test_r && !area_test_r) {
        continue;
      }

      float3 no;
      normal_tri_v3(no, UNPACK3(co_tri));

      const int flip_index = math::dot(view_normal, no) <= 0.0f;
      if (use_area_cos && area_test_r) {
        anctd.area_cos[flip_index] += area_center_calc_weighted(
            area_test.location, area_test.dist, area_test.radius, co);
        anctd.count_co[flip_index] += 1;
      }
      if (use_area_nos && normal_test_r) {
        anctd.area_nos[flip_index] += no * area_normal_calc_weight(normal_test.dist,
                                                                   normal_test.radius);
        anctd.count_no[flip_index] += 1;
      }
    }
  }
  else {
    for (BMVert *vert : BKE_pbvh_bmesh_node_unique_verts(&const_cast<bke::pbvh::Node &>(node))) {
      if (BM_elem_flag_test(vert, BM_ELEM_HIDDEN)) {
        continue;
      }
      float3 co;
      float3 no;
      if (use_original) {
        const float *temp_co;
        const float *temp_no_s;
        BM_log_original_vert_data(ss.bm_log, vert, &temp_co, &temp_no_s);
        co = temp_co;
        no = temp_no_s;
      }
      else {
        co = vert->co;
        no = vert->no;
      }

      const bool normal_test_r = sculpt_brush_normal_test_sq_fn(normal_test, co);
      const bool area_test_r = sculpt_brush_area_test_sq_fn(area_test, co);
      if (!normal_test_r && !area_test_r) {
        continue;
      }

      const int flip_index = math::dot(view_normal, no) <= 0.0f;
      if (use_area_cos && area_test_r) {
        anctd.area_cos[flip_index] += area_center_calc_weighted(
            area_test.location, area_test.dist, area_test.radius, co);
        anctd.count_co[flip_index] += 1;
      }
      if (use_area_nos && normal_test_r) {
        anctd.area_nos[flip_index] += no * area_normal_calc_weight(normal_test.dist,
                                                                   normal_test.radius);
        anctd.count_no[flip_index] += 1;
      }
    }
  }
}

static AreaNormalCenterData calc_area_normal_and_center_reduce(const AreaNormalCenterData &a,
                                                               const AreaNormalCenterData &b)
{
  AreaNormalCenterData joined{};

  joined.area_cos[0] = a.area_cos[0] + b.area_cos[0];
  joined.area_cos[1] = a.area_cos[1] + b.area_cos[1];
  joined.count_co[0] = a.count_co[0] + b.count_co[0];
  joined.count_co[1] = a.count_co[1] + b.count_co[1];

  joined.area_nos[0] = a.area_nos[0] + b.area_nos[0];
  joined.area_nos[1] = a.area_nos[1] + b.area_nos[1];
  joined.count_no[0] = a.count_no[0] + b.count_no[0];
  joined.count_no[1] = a.count_no[1] + b.count_no[1];

  return joined;
}

void calc_area_center(const Brush &brush,
                      const Object &ob,
                      Span<bke::pbvh::Node *> nodes,
                      float r_area_co[3])
{
  const SculptSession &ss = *ob.sculpt;
  int n;

  AreaNormalCenterData anctd;
  switch (ss.pbvh->type()) {
    case bke::pbvh::Type::Mesh: {
      const Mesh &mesh = *static_cast<const Mesh *>(ob.data);
      const Span<float3> vert_positions = BKE_pbvh_get_vert_positions(*ss.pbvh);
      const Span<float3> vert_normals = BKE_pbvh_get_vert_normals(*ss.pbvh);
      const bke::AttributeAccessor attributes = mesh.attributes();
      const VArraySpan hide_vert = *attributes.lookup<bool>(".hide_vert", bke::AttrDomain::Point);

      anctd = threading::parallel_reduce(
          nodes.index_range(),
          1,
          AreaNormalCenterData{},
          [&](const IndexRange range, AreaNormalCenterData anctd) {
            for (const int i : range) {
              calc_area_normal_and_center_node_mesh(ss,
                                                    vert_positions,
                                                    vert_normals,
                                                    hide_vert,
                                                    brush,
                                                    false,
                                                    true,
                                                    *nodes[i],
                                                    anctd);
            }
            return anctd;
          },
          calc_area_normal_and_center_reduce);
      break;
    }
    case bke::pbvh::Type::BMesh: {
      const bool has_bm_orco = ss.bm && dyntopo::stroke_is_dyntopo(ss, brush);

      anctd = threading::parallel_reduce(
          nodes.index_range(),
          1,
          AreaNormalCenterData{},
          [&](const IndexRange range, AreaNormalCenterData anctd) {
            for (const int i : range) {
              calc_area_normal_and_center_node_bmesh(
                  ss, brush, false, true, has_bm_orco, *nodes[i], anctd);
            }
            return anctd;
          },
          calc_area_normal_and_center_reduce);
      break;
    }
    case bke::pbvh::Type::Grids: {
      anctd = threading::parallel_reduce(
          nodes.index_range(),
          1,
          AreaNormalCenterData{},
          [&](const IndexRange range, AreaNormalCenterData anctd) {
            for (const int i : range) {
              calc_area_normal_and_center_node_grids(ss, brush, false, true, *nodes[i], anctd);
            }
            return anctd;
          },
          calc_area_normal_and_center_reduce);
      break;
    }
  }

  /* For flatten center. */
  for (n = 0; n < anctd.area_cos.size(); n++) {
    if (anctd.count_co[n] == 0) {
      continue;
    }

    mul_v3_v3fl(r_area_co, anctd.area_cos[n], 1.0f / anctd.count_co[n]);
    break;
  }

  if (n == 2) {
    zero_v3(r_area_co);
  }

  if (anctd.count_co[0] == 0 && anctd.count_co[1] == 0) {
    if (ss.cache) {
      copy_v3_v3(r_area_co, ss.cache->location);
    }
  }
}

std::optional<float3> calc_area_normal(const Brush &brush,
                                       Object &ob,
                                       Span<bke::pbvh::Node *> nodes)
{
  SculptSession &ss = *ob.sculpt;

  AreaNormalCenterData anctd;
  switch (ss.pbvh->type()) {
    case bke::pbvh::Type::Mesh: {
      const Mesh &mesh = *static_cast<const Mesh *>(ob.data);
      const Span<float3> vert_positions = BKE_pbvh_get_vert_positions(*ss.pbvh);
      const Span<float3> vert_normals = BKE_pbvh_get_vert_normals(*ss.pbvh);
      const bke::AttributeAccessor attributes = mesh.attributes();
      const VArraySpan hide_vert = *attributes.lookup<bool>(".hide_vert", bke::AttrDomain::Point);

      anctd = threading::parallel_reduce(
          nodes.index_range(),
          1,
          AreaNormalCenterData{},
          [&](const IndexRange range, AreaNormalCenterData anctd) {
            for (const int i : range) {
              calc_area_normal_and_center_node_mesh(ss,
                                                    vert_positions,
                                                    vert_normals,
                                                    hide_vert,
                                                    brush,
                                                    true,
                                                    false,
                                                    *nodes[i],
                                                    anctd);
            }
            return anctd;
          },
          calc_area_normal_and_center_reduce);
      break;
    }
    case bke::pbvh::Type::BMesh: {
      const bool has_bm_orco = ss.bm && dyntopo::stroke_is_dyntopo(ss, brush);

      anctd = threading::parallel_reduce(
          nodes.index_range(),
          1,
          AreaNormalCenterData{},
          [&](const IndexRange range, AreaNormalCenterData anctd) {
            for (const int i : range) {
              calc_area_normal_and_center_node_bmesh(
                  ss, brush, true, false, has_bm_orco, *nodes[i], anctd);
            }
            return anctd;
          },
          calc_area_normal_and_center_reduce);
      break;
    }
    case bke::pbvh::Type::Grids: {
      anctd = threading::parallel_reduce(
          nodes.index_range(),
          1,
          AreaNormalCenterData{},
          [&](const IndexRange range, AreaNormalCenterData anctd) {
            for (const int i : range) {
              calc_area_normal_and_center_node_grids(ss, brush, true, false, *nodes[i], anctd);
            }
            return anctd;
          },
          calc_area_normal_and_center_reduce);
      break;
    }
  }

  for (const int i : {0, 1}) {
    if (anctd.count_no[i] != 0) {
      if (!math::is_zero(anctd.area_nos[i])) {
        return math::normalize(anctd.area_nos[i]);
      }
    }
  }
  return std::nullopt;
}

void calc_area_normal_and_center(const Brush &brush,
                                 const Object &ob,
                                 Span<bke::pbvh::Node *> nodes,
                                 float r_area_no[3],
                                 float r_area_co[3])
{
  SculptSession &ss = *ob.sculpt;
  int n;

  AreaNormalCenterData anctd;
  switch (ss.pbvh->type()) {
    case bke::pbvh::Type::Mesh: {
      const Mesh &mesh = *static_cast<const Mesh *>(ob.data);
      const Span<float3> vert_positions = BKE_pbvh_get_vert_positions(*ss.pbvh);
      const Span<float3> vert_normals = BKE_pbvh_get_vert_normals(*ss.pbvh);
      const bke::AttributeAccessor attributes = mesh.attributes();
      const VArraySpan hide_vert = *attributes.lookup<bool>(".hide_vert", bke::AttrDomain::Point);

      anctd = threading::parallel_reduce(
          nodes.index_range(),
          1,
          AreaNormalCenterData{},
          [&](const IndexRange range, AreaNormalCenterData anctd) {
            for (const int i : range) {
              calc_area_normal_and_center_node_mesh(ss,
                                                    vert_positions,
                                                    vert_normals,
                                                    hide_vert,
                                                    brush,
                                                    true,
                                                    true,
                                                    *nodes[i],
                                                    anctd);
            }
            return anctd;
          },
          calc_area_normal_and_center_reduce);
      break;
    }
    case bke::pbvh::Type::BMesh: {
      const bool has_bm_orco = ss.bm && dyntopo::stroke_is_dyntopo(ss, brush);

      anctd = threading::parallel_reduce(
          nodes.index_range(),
          1,
          AreaNormalCenterData{},
          [&](const IndexRange range, AreaNormalCenterData anctd) {
            for (const int i : range) {
              calc_area_normal_and_center_node_bmesh(
                  ss, brush, true, true, has_bm_orco, *nodes[i], anctd);
            }
            return anctd;
          },
          calc_area_normal_and_center_reduce);
      break;
    }
    case bke::pbvh::Type::Grids: {
      anctd = threading::parallel_reduce(
          nodes.index_range(),
          1,
          AreaNormalCenterData{},
          [&](const IndexRange range, AreaNormalCenterData anctd) {
            for (const int i : range) {
              calc_area_normal_and_center_node_grids(ss, brush, true, true, *nodes[i], anctd);
            }
            return anctd;
          },
          calc_area_normal_and_center_reduce);
      break;
    }
  }

  /* For flatten center. */
  for (n = 0; n < anctd.area_cos.size(); n++) {
    if (anctd.count_co[n] == 0) {
      continue;
    }

    mul_v3_v3fl(r_area_co, anctd.area_cos[n], 1.0f / anctd.count_co[n]);
    break;
  }

  if (n == 2) {
    zero_v3(r_area_co);
  }

  if (anctd.count_co[0] == 0 && anctd.count_co[1] == 0) {
    if (ss.cache) {
      copy_v3_v3(r_area_co, ss.cache->location);
    }
  }

  /* For area normal. */
  for (n = 0; n < anctd.area_nos.size(); n++) {
    if (normalize_v3_v3(r_area_no, anctd.area_nos[n]) != 0.0f) {
      break;
    }
  }
}

}  // namespace blender::ed::sculpt_paint

/** \} */

/* -------------------------------------------------------------------- */
/** \name Generic Brush Utilities
 * \{ */

/**
 * Return modified brush strength. Includes the direction of the brush, positive
 * values pull vertices, negative values push. Uses tablet pressure and a
 * special multiplier found experimentally to scale the strength factor.
 */
static float brush_strength(const Sculpt &sd,
                            const blender::ed::sculpt_paint::StrokeCache &cache,
                            const float feather,
                            const UnifiedPaintSettings &ups,
                            const PaintModeSettings & /*paint_mode_settings*/)
{
  const Scene *scene = cache.vc->scene;
  const Brush &brush = *BKE_paint_brush_for_read(&sd.paint);

  /* Primary strength input; square it to make lower values more sensitive. */
  const float root_alpha = BKE_brush_alpha_get(scene, &brush);
  const float alpha = root_alpha * root_alpha;
  const float dir = (brush.flag & BRUSH_DIR_IN) ? -1.0f : 1.0f;
  const float pressure = BKE_brush_use_alpha_pressure(&brush) ? cache.pressure : 1.0f;
  const float pen_flip = cache.pen_flip ? -1.0f : 1.0f;
  const float invert = cache.invert ? -1.0f : 1.0f;
  float overlap = ups.overlap_factor;
  /* Spacing is integer percentage of radius, divide by 50 to get
   * normalized diameter. */

  float flip = dir * invert * pen_flip;
  if (brush.flag & BRUSH_INVERT_TO_SCRAPE_FILL) {
    flip = 1.0f;
  }

  /* Pressure final value after being tweaked depending on the brush. */
  float final_pressure;

  switch (brush.sculpt_tool) {
    case SCULPT_TOOL_CLAY:
      final_pressure = pow4f(pressure);
      overlap = (1.0f + overlap) / 2.0f;
      return 0.25f * alpha * flip * final_pressure * overlap * feather;
    case SCULPT_TOOL_DRAW:
    case SCULPT_TOOL_DRAW_SHARP:
    case SCULPT_TOOL_LAYER:
      return alpha * flip * pressure * overlap * feather;
    case SCULPT_TOOL_DISPLACEMENT_ERASER:
      return alpha * pressure * overlap * feather;
    case SCULPT_TOOL_CLOTH:
      if (brush.cloth_deform_type == BRUSH_CLOTH_DEFORM_GRAB) {
        /* Grab deform uses the same falloff as a regular grab brush. */
        return root_alpha * feather;
      }
      else if (brush.cloth_deform_type == BRUSH_CLOTH_DEFORM_SNAKE_HOOK) {
        return root_alpha * feather * pressure * overlap;
      }
      else if (brush.cloth_deform_type == BRUSH_CLOTH_DEFORM_EXPAND) {
        /* Expand is more sensible to strength as it keeps expanding the cloth when sculpting over
         * the same vertices. */
        return 0.1f * alpha * flip * pressure * overlap * feather;
      }
      else {
        /* Multiply by 10 by default to get a larger range of strength depending on the size of the
         * brush and object. */
        return 10.0f * alpha * flip * pressure * overlap * feather;
      }
    case SCULPT_TOOL_DRAW_FACE_SETS:
      return alpha * pressure * overlap * feather;
    case SCULPT_TOOL_SLIDE_RELAX:
      return alpha * pressure * overlap * feather * 2.0f;
    case SCULPT_TOOL_PAINT:
      final_pressure = pressure * pressure;
      return final_pressure * overlap * feather;
    case SCULPT_TOOL_SMEAR:
    case SCULPT_TOOL_DISPLACEMENT_SMEAR:
      return alpha * pressure * overlap * feather;
    case SCULPT_TOOL_CLAY_STRIPS:
      /* Clay Strips needs less strength to compensate the curve. */
      final_pressure = powf(pressure, 1.5f);
      return alpha * flip * final_pressure * overlap * feather * 0.3f;
    case SCULPT_TOOL_CLAY_THUMB:
      final_pressure = pressure * pressure;
      return alpha * flip * final_pressure * overlap * feather * 1.3f;

    case SCULPT_TOOL_MASK:
      overlap = (1.0f + overlap) / 2.0f;
      switch ((BrushMaskTool)brush.mask_tool) {
        case BRUSH_MASK_DRAW:
          return alpha * flip * pressure * overlap * feather;
        case BRUSH_MASK_SMOOTH:
          return alpha * pressure * feather;
      }
      BLI_assert_msg(0, "Not supposed to happen");
      return 0.0f;

    case SCULPT_TOOL_CREASE:
    case SCULPT_TOOL_BLOB:
      return alpha * flip * pressure * overlap * feather;

    case SCULPT_TOOL_INFLATE:
      if (flip > 0.0f) {
        return 0.250f * alpha * flip * pressure * overlap * feather;
      }
      else {
        return 0.125f * alpha * flip * pressure * overlap * feather;
      }

    case SCULPT_TOOL_MULTIPLANE_SCRAPE:
      overlap = (1.0f + overlap) / 2.0f;
      return alpha * flip * pressure * overlap * feather;

    case SCULPT_TOOL_FILL:
    case SCULPT_TOOL_SCRAPE:
    case SCULPT_TOOL_FLATTEN:
      if (flip > 0.0f) {
        overlap = (1.0f + overlap) / 2.0f;
        return alpha * flip * pressure * overlap * feather;
      }
      else {
        /* Reduce strength for DEEPEN, PEAKS, and CONTRAST. */
        return 0.5f * alpha * flip * pressure * overlap * feather;
      }

    case SCULPT_TOOL_SMOOTH:
      return flip * alpha * pressure * feather;

    case SCULPT_TOOL_PINCH:
      if (flip > 0.0f) {
        return alpha * flip * pressure * overlap * feather;
      }
      else {
        return 0.25f * alpha * flip * pressure * overlap * feather;
      }

    case SCULPT_TOOL_NUDGE:
      overlap = (1.0f + overlap) / 2.0f;
      return alpha * pressure * overlap * feather;

    case SCULPT_TOOL_THUMB:
      return alpha * pressure * feather;

    case SCULPT_TOOL_SNAKE_HOOK:
      return root_alpha * feather;

    case SCULPT_TOOL_GRAB:
      return root_alpha * feather;

    case SCULPT_TOOL_ROTATE:
      return alpha * pressure * feather;

    case SCULPT_TOOL_ELASTIC_DEFORM:
    case SCULPT_TOOL_POSE:
    case SCULPT_TOOL_BOUNDARY:
      return root_alpha * feather;

    default:
      return 0.0f;
  }
}

static float sculpt_apply_hardness(const blender::ed::sculpt_paint::StrokeCache &cache,
                                   const float input_len)
{
  float final_len = input_len;
  const float hardness = cache.paint_brush.hardness;
  float p = input_len / cache.radius;
  if (p < hardness) {
    final_len = 0.0f;
  }
  else if (hardness == 1.0f) {
    final_len = cache.radius;
  }
  else {
    p = (p - hardness) / (1.0f - hardness);
    final_len = p * cache.radius;
  }

  return final_len;
}

void sculpt_apply_texture(const SculptSession &ss,
                          const Brush &brush,
                          const float brush_point[3],
                          const int thread_id,
                          float *r_value,
                          float r_rgba[4])
{
  const blender::ed::sculpt_paint::StrokeCache &cache = *ss.cache;
  const Scene *scene = cache.vc->scene;
  const MTex *mtex = BKE_brush_mask_texture_get(&brush, OB_MODE_SCULPT);

  if (!mtex->tex) {
    *r_value = 1.0f;
    copy_v4_fl(r_rgba, 1.0f);
    return;
  }

  float point[3];
  sub_v3_v3v3(point, brush_point, cache.plane_offset);

  if (mtex->brush_map_mode == MTEX_MAP_MODE_3D) {
    /* Get strength by feeding the vertex location directly into a texture. */
    *r_value = BKE_brush_sample_tex_3d(scene, &brush, mtex, point, r_rgba, 0, ss.tex_pool);
  }
  else {
    float symm_point[3];

    /* If the active area is being applied for symmetry, flip it
     * across the symmetry axis and rotate it back to the original
     * position in order to project it. This insures that the
     * brush texture will be oriented correctly. */
    if (cache.radial_symmetry_pass) {
      mul_m4_v3(cache.symm_rot_mat_inv.ptr(), point);
    }
    flip_v3_v3(symm_point, point, cache.mirror_symmetry_pass);

    /* Still no symmetry supported for other paint modes.
     * Sculpt does it DIY. */
    if (mtex->brush_map_mode == MTEX_MAP_MODE_AREA) {
      /* Similar to fixed mode, but projects from brush angle
       * rather than view direction. */

      mul_m4_v3(cache.brush_local_mat.ptr(), symm_point);

      float x = symm_point[0];
      float y = symm_point[1];

      x *= mtex->size[0];
      y *= mtex->size[1];

      x += mtex->ofs[0];
      y += mtex->ofs[1];

      paint_get_tex_pixel(mtex, x, y, ss.tex_pool, thread_id, r_value, r_rgba);

      add_v3_fl(r_rgba, brush.texture_sample_bias);  // v3 -> Ignore alpha
      *r_value -= brush.texture_sample_bias;
    }
    else {
      const blender::float2 point_2d = ED_view3d_project_float_v2_m4(
          cache.vc->region, symm_point, cache.projection_mat);
      const float point_3d[3] = {point_2d[0], point_2d[1], 0.0f};
      *r_value = BKE_brush_sample_tex_3d(scene, &brush, mtex, point_3d, r_rgba, 0, ss.tex_pool);
    }
  }
}

float SCULPT_brush_strength_factor(
    SculptSession &ss,
    const Brush &brush,
    const float brush_point[3],
    float len,
    const float vno[3],
    const float fno[3],
    float mask,
    const PBVHVertRef vertex,
    int thread_id,
    const blender::ed::sculpt_paint::auto_mask::NodeData *automask_data)
{
  using namespace blender::ed::sculpt_paint;
  StrokeCache *cache = ss.cache;

  float avg = 1.0f;
  float rgba[4];
  sculpt_apply_texture(ss, brush, brush_point, thread_id, &avg, rgba);

  /* Hardness. */
  const float final_len = sculpt_apply_hardness(*cache, len);

  /* Falloff curve. */
  avg *= BKE_brush_curve_strength(&brush, final_len, cache->radius);
  avg *= frontface(brush, cache->view_normal, vno ? vno : fno);

  /* Paint mask. */
  avg *= 1.0f - mask;

  /* Auto-masking. */
  avg *= auto_mask::factor_get(cache->automasking.get(), ss, vertex, automask_data);

  return avg;
}

void SCULPT_calc_vertex_displacement(const SculptSession &ss,
                                     const Brush &brush,
                                     float rgba[3],
                                     float r_offset[3])
{
  mul_v3_fl(rgba, ss.cache->bstrength);
  /* Handle brush inversion */
  if (ss.cache->bstrength < 0) {
    rgba[0] *= -1;
    rgba[1] *= -1;
  }

  /* Apply texture size */
  for (int i = 0; i < 3; ++i) {
    rgba[i] *= blender::math::safe_divide(1.0f, pow2f(brush.mtex.size[i]));
  }

  /* Transform vector to object space */
  mul_mat3_m4_v3(ss.cache->brush_local_mat_inv.ptr(), rgba);

  /* Handle symmetry */
  if (ss.cache->radial_symmetry_pass) {
    mul_m4_v3(ss.cache->symm_rot_mat.ptr(), rgba);
  }
  flip_v3_v3(r_offset, rgba, ss.cache->mirror_symmetry_pass);
}

namespace blender::ed::sculpt_paint {

bool node_fully_masked_or_hidden(const bke::pbvh::Node &node)
{
  if (BKE_pbvh_node_fully_hidden_get(&node)) {
    return true;
  }
  if (BKE_pbvh_node_fully_masked_get(&node)) {
    return true;
  }
  return false;
}

bool node_in_sphere(const bke::pbvh::Node &node,
                    const float3 &location,
                    const float radius_sq,
                    const bool original)
{
  const Bounds<float3> bounds = original ? BKE_pbvh_node_get_original_BB(&node) :
                                           bke::pbvh::node_bounds(node);
  const float3 nearest = math::clamp(location, bounds.min, bounds.max);
  return math::distance_squared(location, nearest) < radius_sq;
}

bool node_in_cylinder(const DistRayAABB_Precalc &ray_dist_precalc,
                      const bke::pbvh::Node &node,
                      const float radius_sq,
                      const bool original)
{
  const Bounds<float3> bounds = (original) ? BKE_pbvh_node_get_original_BB(&node) :
                                             bke::pbvh::node_bounds(node);

  float dummy_co[3], dummy_depth;
  const float dist_sq = dist_squared_ray_to_aabb_v3(
      &ray_dist_precalc, bounds.min, bounds.max, dummy_co, &dummy_depth);

  /* TODO: Solve issues and enable distance check. */
  return dist_sq < radius_sq || true;
}

static Vector<bke::pbvh::Node *> sculpt_pbvh_gather_cursor_update(Object &ob, bool use_original)
{
  SculptSession &ss = *ob.sculpt;
  const float3 center = ss.cache ? ss.cache->location : ss.cursor_location;
  return bke::pbvh::search_gather(*ss.pbvh, [&](bke::pbvh::Node &node) {
    return node_in_sphere(node, center, ss.cursor_radius, use_original);
  });
}

/** \return All nodes that are potentially within the cursor or brush's area of influence. */
static Vector<bke::pbvh::Node *> sculpt_pbvh_gather_generic_intern(
    Object &ob, const Brush &brush, bool use_original, float radius_scale, PBVHNodeFlags flag)
{
  SculptSession &ss = *ob.sculpt;

  PBVHNodeFlags leaf_flag = PBVH_Leaf;
  if (flag & PBVH_TexLeaf) {
    leaf_flag = PBVH_TexLeaf;
  }

  const float3 center = ss.cache->location;
  const float radius_sq = math::square(ss.cache->radius * radius_scale);
  const bool ignore_ineffective = brush.sculpt_tool != SCULPT_TOOL_MASK;
  switch (brush.falloff_shape) {
    case PAINT_FALLOFF_SHAPE_SPHERE: {
      return bke::pbvh::search_gather(
          *ss.pbvh,
          [&](bke::pbvh::Node &node) {
            if (ignore_ineffective && node_fully_masked_or_hidden(node)) {
              return false;
            }
            return node_in_sphere(node, center, radius_sq, use_original);
          },
          leaf_flag);
    }

    case PAINT_FALLOFF_SHAPE_TUBE: {
      const DistRayAABB_Precalc ray_dist_precalc = dist_squared_ray_to_aabb_v3_precalc(
          center, ss.cache->view_normal);
      return bke::pbvh::search_gather(
          *ss.pbvh,
          [&](bke::pbvh::Node &node) {
            if (ignore_ineffective && node_fully_masked_or_hidden(node)) {
              return false;
            }
            return node_in_cylinder(ray_dist_precalc, node, radius_sq, use_original);
          },
          leaf_flag);
    }
  }

  return {};
}

static Vector<bke::pbvh::Node *> sculpt_pbvh_gather_generic(Object &ob,
                                                            const Brush &brush,
                                                            const bool use_original,
                                                            const float radius_scale)
{
  return sculpt_pbvh_gather_generic_intern(ob, brush, use_original, radius_scale, PBVH_Leaf);
}

static Vector<bke::pbvh::Node *> sculpt_pbvh_gather_texpaint(Object &ob,
                                                             const Brush &brush,
                                                             const bool use_original,
                                                             const float radius_scale)
{
  return sculpt_pbvh_gather_generic_intern(ob, brush, use_original, radius_scale, PBVH_TexLeaf);
}

/* Calculate primary direction of movement for many brushes. */
static float3 calc_sculpt_normal(const Sculpt &sd, Object &ob, Span<bke::pbvh::Node *> nodes)
{
  const Brush &brush = *BKE_paint_brush_for_read(&sd.paint);
  const SculptSession &ss = *ob.sculpt;
  switch (brush.sculpt_plane) {
    case SCULPT_DISP_DIR_AREA:
      return calc_area_normal(brush, ob, nodes).value_or(float3(0));
    case SCULPT_DISP_DIR_VIEW:
      return ss.cache->true_view_normal;
    case SCULPT_DISP_DIR_X:
      return float3(1, 0, 0);
    case SCULPT_DISP_DIR_Y:
      return float3(0, 1, 0);
    case SCULPT_DISP_DIR_Z:
      return float3(0, 0, 1);
  }
  BLI_assert_unreachable();
  return {};
}

static void update_sculpt_normal(const Sculpt &sd, Object &ob, Span<bke::pbvh::Node *> nodes)
{
  const Brush &brush = *BKE_paint_brush_for_read(&sd.paint);
  StrokeCache &cache = *ob.sculpt->cache;
  /* Grab brush does not update the sculpt normal during a stroke. */
  const bool update_normal =
      !(brush.flag & BRUSH_ORIGINAL_NORMAL) && !(brush.sculpt_tool == SCULPT_TOOL_GRAB) &&
      !(brush.sculpt_tool == SCULPT_TOOL_THUMB && !(brush.flag & BRUSH_ANCHORED)) &&
      !(brush.sculpt_tool == SCULPT_TOOL_ELASTIC_DEFORM) &&
      !(brush.sculpt_tool == SCULPT_TOOL_SNAKE_HOOK && cache.normal_weight > 0.0f);

  if (cache.mirror_symmetry_pass == 0 && cache.radial_symmetry_pass == 0 &&
      (SCULPT_stroke_is_first_brush_step_of_symmetry_pass(cache) || update_normal))
  {
    cache.sculpt_normal = calc_sculpt_normal(sd, ob, nodes);
    if (brush.falloff_shape == PAINT_FALLOFF_SHAPE_TUBE) {
      project_plane_v3_v3v3(cache.sculpt_normal, cache.sculpt_normal, cache.view_normal);
      normalize_v3(cache.sculpt_normal);
    }
    copy_v3_v3(cache.sculpt_normal_symm, cache.sculpt_normal);
  }
  else {
    copy_v3_v3(cache.sculpt_normal_symm, cache.sculpt_normal);
    flip_v3(cache.sculpt_normal_symm, cache.mirror_symmetry_pass);
    mul_m4_v3(cache.symm_rot_mat.ptr(), cache.sculpt_normal_symm);
  }
}

static void calc_local_from_screen(const ViewContext &vc,
                                   const float center[3],
                                   const float screen_dir[2],
                                   float r_local_dir[3])
{
  Object &ob = *vc.obact;
  float loc[3];

  mul_v3_m4v3(loc, ob.object_to_world().ptr(), center);
  const float zfac = ED_view3d_calc_zfac(vc.rv3d, loc);

  ED_view3d_win_to_delta(vc.region, screen_dir, zfac, r_local_dir);
  normalize_v3(r_local_dir);

  add_v3_v3(r_local_dir, ob.loc);
  mul_m4_v3(ob.world_to_object().ptr(), r_local_dir);
}

static void calc_brush_local_mat(const float rotation,
                                 const Object &ob,
                                 float local_mat[4][4],
                                 float local_mat_inv[4][4])
{
  const StrokeCache *cache = ob.sculpt->cache;
  float tmat[4][4];
  float mat[4][4];
  float scale[4][4];
  float angle, v[3];

  /* Ensure `ob.world_to_object` is up to date. */
  invert_m4_m4(ob.runtime->world_to_object.ptr(), ob.object_to_world().ptr());

  /* Initialize last column of matrix. */
  mat[0][3] = 0.0f;
  mat[1][3] = 0.0f;
  mat[2][3] = 0.0f;
  mat[3][3] = 1.0f;

  /* Read rotation (user angle, rake, etc.) to find the view's movement direction (negative X of
   * the brush). */
  angle = rotation + cache->special_rotation;
  /* By convention, motion direction points down the brush's Y axis, the angle represents the X
   * axis, normal is a 90 deg CCW rotation of the motion direction. */
  float motion_normal_screen[2];
  motion_normal_screen[0] = cosf(angle);
  motion_normal_screen[1] = sinf(angle);
  /* Convert view's brush transverse direction to object-space,
   * i.e. the normal of the plane described by the motion */
  float motion_normal_local[3];
  calc_local_from_screen(*cache->vc, cache->location, motion_normal_screen, motion_normal_local);

  /* Calculate the movement direction for the local matrix.
   * Note that there is a deliberate prioritization here: Our calculations are
   * designed such that the _motion vector_ gets projected into the tangent space;
   * in most cases this will be more intuitive than projecting the transverse
   * direction (which is orthogonal to the motion direction and therefore less
   * apparent to the user).
   * The Y-axis of the brush-local frame has to lie in the intersection of the tangent plane
   * and the motion plane. */

  cross_v3_v3v3(v, cache->sculpt_normal, motion_normal_local);
  normalize_v3_v3(mat[1], v);

  /* Get other axes. */
  cross_v3_v3v3(mat[0], mat[1], cache->sculpt_normal);
  copy_v3_v3(mat[2], cache->sculpt_normal);

  /* Set location. */
  copy_v3_v3(mat[3], cache->location);

  /* Scale by brush radius. */
  float radius = cache->radius;

  normalize_m4(mat);
  scale_m4_fl(scale, radius);
  mul_m4_m4m4(tmat, mat, scale);

  /* Return tmat as is (for converting from local area coords to model-space coords). */
  copy_m4_m4(local_mat_inv, tmat);
  /* Return inverse (for converting from model-space coords to local area coords). */
  invert_m4_m4(local_mat, tmat);
}

}  // namespace blender::ed::sculpt_paint

#define SCULPT_TILT_SENSITIVITY 0.7f
void SCULPT_tilt_apply_to_normal(float r_normal[3],
                                 blender::ed::sculpt_paint::StrokeCache *cache,
                                 const float tilt_strength)
{
  if (!U.experimental.use_sculpt_tools_tilt) {
    return;
  }
  const float rot_max = M_PI_2 * tilt_strength * SCULPT_TILT_SENSITIVITY;
  mul_v3_mat3_m4v3(r_normal, cache->vc->obact->object_to_world().ptr(), r_normal);
  float normal_tilt_y[3];
  rotate_v3_v3v3fl(normal_tilt_y, r_normal, cache->vc->rv3d->viewinv[0], cache->y_tilt * rot_max);
  float normal_tilt_xy[3];
  rotate_v3_v3v3fl(
      normal_tilt_xy, normal_tilt_y, cache->vc->rv3d->viewinv[1], cache->x_tilt * rot_max);
  mul_v3_mat3_m4v3(r_normal, cache->vc->obact->world_to_object().ptr(), normal_tilt_xy);
  normalize_v3(r_normal);
}

void SCULPT_tilt_effective_normal_get(const SculptSession &ss, const Brush &brush, float r_no[3])
{
  copy_v3_v3(r_no, ss.cache->sculpt_normal_symm);
  SCULPT_tilt_apply_to_normal(r_no, ss.cache, brush.tilt_strength_factor);
}

static void update_brush_local_mat(const Sculpt &sd, Object &ob)
{
  using namespace blender::ed::sculpt_paint;
  StrokeCache *cache = ob.sculpt->cache;

  if (cache->mirror_symmetry_pass == 0 && cache->radial_symmetry_pass == 0) {
    const Brush *brush = BKE_paint_brush_for_read(&sd.paint);
    const MTex *mask_tex = BKE_brush_mask_texture_get(brush, OB_MODE_SCULPT);
    calc_brush_local_mat(
        mask_tex->rot, ob, cache->brush_local_mat.ptr(), cache->brush_local_mat_inv.ptr());
  }
}

/** \} */

/* -------------------------------------------------------------------- */
/** \name Texture painting
 * \{ */

static bool sculpt_needs_pbvh_pixels(PaintModeSettings &paint_mode_settings,
                                     const Brush &brush,
                                     Object &ob)
{
  if (brush.sculpt_tool == SCULPT_TOOL_PAINT && U.experimental.use_sculpt_texture_paint) {
    Image *image;
    ImageUser *image_user;
    return SCULPT_paint_image_canvas_get(paint_mode_settings, ob, &image, &image_user);
  }

  return false;
}

static void sculpt_pbvh_update_pixels(PaintModeSettings &paint_mode_settings,
                                      SculptSession &ss,
                                      Object &ob)
{
  using namespace blender;
  BLI_assert(ob.type == OB_MESH);
  Mesh *mesh = (Mesh *)ob.data;

  Image *image;
  ImageUser *image_user;
  if (!SCULPT_paint_image_canvas_get(paint_mode_settings, ob, &image, &image_user)) {
    return;
  }

  bke::pbvh::build_pixels(*ss.pbvh, mesh, image, image_user);
}

/** \} */

/* -------------------------------------------------------------------- */
/** \name Generic Brush Plane & Symmetry Utilities
 * \{ */

struct SculptRaycastData {
  SculptSession *ss;
  const float *ray_start;
  const float *ray_normal;
  bool hit;
  float depth;
  bool original;
  Span<int> corner_verts;
  Span<blender::int3> corner_tris;
  Span<int> corner_tri_faces;
  blender::VArraySpan<bool> hide_poly;

  PBVHVertRef active_vertex;
  float *face_normal;

  int active_face_grid_index;

  IsectRayPrecalc isect_precalc;
};

struct SculptFindNearestToRayData {
  SculptSession *ss;
  const float *ray_start, *ray_normal;
  bool hit;
  float depth;
  float dist_sq_to_ray;
  bool original;
  Span<int> corner_verts;
  Span<blender::int3> corner_tris;
  Span<int> corner_tri_faces;
  blender::VArraySpan<bool> hide_poly;
};

ePaintSymmetryAreas SCULPT_get_vertex_symm_area(const float co[3])
{
  ePaintSymmetryAreas symm_area = ePaintSymmetryAreas(PAINT_SYMM_AREA_DEFAULT);
  if (co[0] < 0.0f) {
    symm_area |= PAINT_SYMM_AREA_X;
  }
  if (co[1] < 0.0f) {
    symm_area |= PAINT_SYMM_AREA_Y;
  }
  if (co[2] < 0.0f) {
    symm_area |= PAINT_SYMM_AREA_Z;
  }
  return symm_area;
}

static void flip_qt_qt(float out[4], const float in[4], const ePaintSymmetryFlags symm)
{
  float axis[3], angle;

  quat_to_axis_angle(axis, &angle, in);
  normalize_v3(axis);

  if (symm & PAINT_SYMM_X) {
    axis[0] *= -1.0f;
    angle *= -1.0f;
  }
  if (symm & PAINT_SYMM_Y) {
    axis[1] *= -1.0f;
    angle *= -1.0f;
  }
  if (symm & PAINT_SYMM_Z) {
    axis[2] *= -1.0f;
    angle *= -1.0f;
  }

  axis_angle_normalized_to_quat(out, axis, angle);
}

static void flip_qt(float quat[4], const ePaintSymmetryFlags symm)
{
  flip_qt_qt(quat, quat, symm);
}

void SCULPT_flip_v3_by_symm_area(float v[3],
                                 const ePaintSymmetryFlags symm,
                                 const ePaintSymmetryAreas symmarea,
                                 const float pivot[3])
{
  for (int i = 0; i < 3; i++) {
    ePaintSymmetryFlags symm_it = ePaintSymmetryFlags(1 << i);
    if (!(symm & symm_it)) {
      continue;
    }
    if (symmarea & symm_it) {
      flip_v3(v, symm_it);
    }
    if (pivot[i] < 0.0f) {
      flip_v3(v, symm_it);
    }
  }
}

void SCULPT_flip_quat_by_symm_area(float quat[4],
                                   const ePaintSymmetryFlags symm,
                                   const ePaintSymmetryAreas symmarea,
                                   const float pivot[3])
{
  for (int i = 0; i < 3; i++) {
    ePaintSymmetryFlags symm_it = ePaintSymmetryFlags(1 << i);
    if (!(symm & symm_it)) {
      continue;
    }
    if (symmarea & symm_it) {
      flip_qt(quat, symm_it);
    }
    if (pivot[i] < 0.0f) {
      flip_qt(quat, symm_it);
    }
  }
}

bool SCULPT_tool_needs_all_pbvh_nodes(const Brush &brush)
{
  if (brush.sculpt_tool == SCULPT_TOOL_ELASTIC_DEFORM) {
    /* Elastic deformations in any brush need all nodes to avoid artifacts as the effect
     * of the Kelvinlet is not constrained by the radius. */
    return true;
  }

  if (brush.sculpt_tool == SCULPT_TOOL_POSE) {
    /* Pose needs all nodes because it applies all symmetry iterations at the same time
     * and the IK chain can grow to any area of the model. */
    /* TODO: This can be optimized by filtering the nodes after calculating the chain. */
    return true;
  }

  if (brush.sculpt_tool == SCULPT_TOOL_BOUNDARY) {
    /* Boundary needs all nodes because it is not possible to know where the boundary
     * deformation is going to be propagated before calculating it. */
    /* TODO: after calculating the boundary info in the first iteration, it should be
     * possible to get the nodes that have vertices included in any boundary deformation
     * and cache them. */
    return true;
  }

  if (brush.sculpt_tool == SCULPT_TOOL_SNAKE_HOOK &&
      brush.snake_hook_deform_type == BRUSH_SNAKE_HOOK_DEFORM_ELASTIC)
  {
    /* Snake hook in elastic deform type has same requirements as the elastic deform tool. */
    return true;
  }
  return false;
}

namespace blender::ed::sculpt_paint {

void calc_brush_plane(const Brush &brush,
                      Object &ob,
                      Span<bke::pbvh::Node *> nodes,
                      float r_area_no[3],
                      float r_area_co[3])
{
  const SculptSession &ss = *ob.sculpt;

  zero_v3(r_area_co);
  zero_v3(r_area_no);

  if (SCULPT_stroke_is_main_symmetry_pass(*ss.cache) &&
      (SCULPT_stroke_is_first_brush_step_of_symmetry_pass(*ss.cache) ||
       !(brush.flag & BRUSH_ORIGINAL_PLANE) || !(brush.flag & BRUSH_ORIGINAL_NORMAL)))
  {
    switch (brush.sculpt_plane) {
      case SCULPT_DISP_DIR_VIEW:
        copy_v3_v3(r_area_no, ss.cache->true_view_normal);
        break;

      case SCULPT_DISP_DIR_X:
        ARRAY_SET_ITEMS(r_area_no, 1.0f, 0.0f, 0.0f);
        break;

      case SCULPT_DISP_DIR_Y:
        ARRAY_SET_ITEMS(r_area_no, 0.0f, 1.0f, 0.0f);
        break;

      case SCULPT_DISP_DIR_Z:
        ARRAY_SET_ITEMS(r_area_no, 0.0f, 0.0f, 1.0f);
        break;

      case SCULPT_DISP_DIR_AREA:
        calc_area_normal_and_center(brush, ob, nodes, r_area_no, r_area_co);
        if (brush.falloff_shape == PAINT_FALLOFF_SHAPE_TUBE) {
          project_plane_v3_v3v3(r_area_no, r_area_no, ss.cache->view_normal);
          normalize_v3(r_area_no);
        }
        break;

      default:
        break;
    }

    /* For flatten center. */
    /* Flatten center has not been calculated yet if we are not using the area normal. */
    if (brush.sculpt_plane != SCULPT_DISP_DIR_AREA) {
      calc_area_center(brush, ob, nodes, r_area_co);
    }

    /* For area normal. */
    if (!SCULPT_stroke_is_first_brush_step_of_symmetry_pass(*ss.cache) &&
        (brush.flag & BRUSH_ORIGINAL_NORMAL))
    {
      copy_v3_v3(r_area_no, ss.cache->sculpt_normal);
    }
    else {
      copy_v3_v3(ss.cache->sculpt_normal, r_area_no);
    }

    /* For flatten center. */
    if (!SCULPT_stroke_is_first_brush_step_of_symmetry_pass(*ss.cache) &&
        (brush.flag & BRUSH_ORIGINAL_PLANE))
    {
      copy_v3_v3(r_area_co, ss.cache->last_center);
    }
    else {
      copy_v3_v3(ss.cache->last_center, r_area_co);
    }
  }
  else {
    /* For area normal. */
    copy_v3_v3(r_area_no, ss.cache->sculpt_normal);

    /* For flatten center. */
    copy_v3_v3(r_area_co, ss.cache->last_center);

    /* For area normal. */
    flip_v3(r_area_no, ss.cache->mirror_symmetry_pass);

    /* For flatten center. */
    flip_v3(r_area_co, ss.cache->mirror_symmetry_pass);

    /* For area normal. */
    mul_m4_v3(ss.cache->symm_rot_mat.ptr(), r_area_no);

    /* For flatten center. */
    mul_m4_v3(ss.cache->symm_rot_mat.ptr(), r_area_co);

    /* Shift the plane for the current tile. */
    add_v3_v3(r_area_co, ss.cache->plane_offset);
  }
}

}  // namespace blender::ed::sculpt_paint

float SCULPT_brush_plane_offset_get(const Sculpt &sd, const SculptSession &ss)
{
  const Brush &brush = *BKE_paint_brush_for_read(&sd.paint);

  float rv = brush.plane_offset;

  if (brush.flag & BRUSH_OFFSET_PRESSURE) {
    rv *= ss.cache->pressure;
  }

  return rv;
}

/** \} */

/* -------------------------------------------------------------------- */
/** \name Sculpt Brush Utilities
 * \{ */

void SCULPT_vertcos_to_key(Object &ob, KeyBlock *kb, const Span<float3> vertCos)
{
  Mesh *mesh = (Mesh *)ob.data;
  float(*ofs)[3] = nullptr;
  int a, currkey_i;
  const int kb_act_idx = ob.shapenr - 1;

  /* For relative keys editing of base should update other keys. */
  if (bool *dependent = BKE_keyblock_get_dependent_keys(mesh->key, kb_act_idx)) {
    ofs = BKE_keyblock_convert_to_vertcos(&ob, kb);

    /* Calculate key coord offsets (from previous location). */
    for (a = 0; a < mesh->verts_num; a++) {
      sub_v3_v3v3(ofs[a], vertCos[a], ofs[a]);
    }

    /* Apply offsets on other keys. */
    LISTBASE_FOREACH_INDEX (KeyBlock *, currkey, &mesh->key->block, currkey_i) {
      if ((currkey != kb) && dependent[currkey_i]) {
        BKE_keyblock_update_from_offset(&ob, currkey, ofs);
      }
    }

    MEM_freeN(ofs);
    MEM_freeN(dependent);
  }

  /* Modifying of basis key should update mesh. */
  if (kb == mesh->key->refkey) {
    mesh->vert_positions_for_write().copy_from(vertCos);
    mesh->tag_positions_changed();
  }

  /* Apply new coords on active key block, no need to re-allocate kb->data here! */
  BKE_keyblock_update_from_vertcos(&ob, kb, reinterpret_cast<const float(*)[3]>(vertCos.data()));
}

namespace blender::ed::sculpt_paint {

static void sculpt_topology_update(const Scene & /*scene*/,
                                   const Sculpt &sd,
                                   Object &ob,
                                   const Brush &brush,
                                   UnifiedPaintSettings & /*ups*/,
                                   PaintModeSettings & /*paint_mode_settings*/)
{
  SculptSession &ss = *ob.sculpt;

  /* Build a list of all nodes that are potentially within the brush's area of influence. */
  const bool use_original = sculpt_tool_needs_original(brush.sculpt_tool) ? true :
                                                                            !ss.cache->accum;
  const float radius_scale = 1.25f;
  Vector<bke::pbvh::Node *> nodes = sculpt_pbvh_gather_generic(
      ob, brush, use_original, radius_scale);

  /* Only act if some verts are inside the brush area. */
  if (nodes.is_empty()) {
    return;
  }

  /* Free index based vertex info as it will become invalid after modifying the topology during the
   * stroke. */
  ss.vertex_info.boundary.clear();

  PBVHTopologyUpdateMode mode = PBVHTopologyUpdateMode(0);
  float location[3];

  if (!(sd.flags & SCULPT_DYNTOPO_DETAIL_MANUAL)) {
    if (sd.flags & SCULPT_DYNTOPO_SUBDIVIDE) {
      mode |= PBVH_Subdivide;
    }

    if ((sd.flags & SCULPT_DYNTOPO_COLLAPSE) || (brush.sculpt_tool == SCULPT_TOOL_SIMPLIFY)) {
      mode |= PBVH_Collapse;
    }
  }

  for (bke::pbvh::Node *node : nodes) {
    undo::push_node(
        ob, node, brush.sculpt_tool == SCULPT_TOOL_MASK ? undo::Type::Mask : undo::Type::Position);
    BKE_pbvh_node_mark_update(node);

    BKE_pbvh_node_mark_topology_update(node);
    BKE_pbvh_bmesh_node_save_orig(ss.bm, ss.bm_log, node, false);
  }

  bke::pbvh::bmesh_update_topology(*ss.pbvh,
                                   mode,
                                   ss.cache->location,
                                   ss.cache->view_normal,
                                   ss.cache->radius,
                                   (brush.flag & BRUSH_FRONTFACE) != 0,
                                   (brush.falloff_shape != PAINT_FALLOFF_SHAPE_SPHERE));

  /* Update average stroke position. */
  copy_v3_v3(location, ss.cache->true_location);
  mul_m4_v3(ob.object_to_world().ptr(), location);
}

static void push_undo_nodes(Object &ob, const Brush &brush, const Span<bke::pbvh::Node *> nodes)
{
  SculptSession &ss = *ob.sculpt;

  bool need_coords = ss.cache->supports_gravity;

  if (brush.sculpt_tool == SCULPT_TOOL_DRAW_FACE_SETS) {
    for (bke::pbvh::Node *node : nodes) {
      BKE_pbvh_node_mark_update_face_sets(node);
    }

    /* Draw face sets in smooth mode moves the vertices. */
    if (ss.cache->alt_smooth) {
      need_coords = true;
    }
    else {
      undo::push_nodes(ob, nodes, undo::Type::FaceSet);
    }
  }
  else if (brush.sculpt_tool == SCULPT_TOOL_MASK) {
    undo::push_nodes(ob, nodes, undo::Type::Mask);
    for (bke::pbvh::Node *node : nodes) {
      BKE_pbvh_node_mark_update_mask(node);
    }
  }
  else if (SCULPT_tool_is_paint(brush.sculpt_tool)) {
    const Mesh &mesh = *static_cast<const Mesh *>(ob.data);
    if (const bke::GAttributeReader attr = color::active_color_attribute(mesh)) {
      if (attr.domain == bke::AttrDomain::Corner) {
        BKE_pbvh_ensure_node_loops(*ss.pbvh, mesh.corner_tris());
      }
    }
    undo::push_nodes(ob, nodes, undo::Type::Color);
    for (bke::pbvh::Node *node : nodes) {
      BKE_pbvh_node_mark_update_color(node);
    }
  }
  else {
    need_coords = true;
  }

  if (need_coords) {
    undo::push_nodes(ob, nodes, undo::Type::Position);
    for (bke::pbvh::Node *node : nodes) {
      BKE_pbvh_node_mark_positions_update(node);
    }
  }
}

static void do_brush_action(const Scene &scene,
                            const Sculpt &sd,
                            Object &ob,
                            const Brush &brush,
                            UnifiedPaintSettings &ups,
                            PaintModeSettings &paint_mode_settings)
{
  SculptSession &ss = *ob.sculpt;
  Vector<bke::pbvh::Node *> nodes, texnodes;

  const bool use_original = sculpt_tool_needs_original(brush.sculpt_tool) ? true :
                                                                            !ss.cache->accum;
  const bool use_pixels = sculpt_needs_pbvh_pixels(paint_mode_settings, brush, ob);

  if (sculpt_needs_pbvh_pixels(paint_mode_settings, brush, ob)) {
    sculpt_pbvh_update_pixels(paint_mode_settings, ss, ob);

    texnodes = sculpt_pbvh_gather_texpaint(ob, brush, use_original, 1.0f);

    if (texnodes.is_empty()) {
      return;
    }
  }

  /* Build a list of all nodes that are potentially within the brush's area of influence */

  if (SCULPT_tool_needs_all_pbvh_nodes(brush)) {
    /* These brushes need to update all nodes as they are not constrained by the brush radius */
    nodes = bke::pbvh::search_gather(*ss.pbvh, {});
  }
  else if (brush.sculpt_tool == SCULPT_TOOL_CLOTH) {
    nodes = cloth::brush_affected_nodes_gather(ss, brush);
  }
  else {
    float radius_scale = 1.0f;

    /* Corners of square brushes can go outside the brush radius. */
    if (BKE_brush_has_cube_tip(&brush, PaintMode::Sculpt)) {
      radius_scale = M_SQRT2;
    }

    /* With these options enabled not all required nodes are inside the original brush radius, so
     * the brush can produce artifacts in some situations. */
    if (brush.sculpt_tool == SCULPT_TOOL_DRAW && brush.flag & BRUSH_ORIGINAL_NORMAL) {
      radius_scale = 2.0f;
    }
    nodes = sculpt_pbvh_gather_generic(ob, brush, use_original, radius_scale);
  }

  /* Draw Face Sets in draw mode makes a single undo push, in alt-smooth mode deforms the
   * vertices and uses regular coords undo. */
  /* It also assigns the paint_face_set here as it needs to be done regardless of the stroke type
   * and the number of nodes under the brush influence. */
  if (brush.sculpt_tool == SCULPT_TOOL_DRAW_FACE_SETS &&
      SCULPT_stroke_is_first_brush_step(*ss.cache) && !ss.cache->alt_smooth)
  {
    if (ss.cache->invert) {
      /* When inverting the brush, pick the paint face mask ID from the mesh. */
      ss.cache->paint_face_set = face_set::active_face_set_get(ss);
    }
    else {
      /* By default create a new Face Sets. */
      ss.cache->paint_face_set = face_set::find_next_available_id(ob);
    }
  }

  /* For anchored brushes with spherical falloff, we start off with zero radius, thus we have no
   * bke::pbvh::Tree nodes on the first brush step. */
  if (!nodes.is_empty() ||
      ((brush.falloff_shape == PAINT_FALLOFF_SHAPE_SPHERE) && (brush.flag & BRUSH_ANCHORED)))
  {
    if (SCULPT_stroke_is_first_brush_step(*ss.cache)) {
      /* Initialize auto-masking cache. */
      if (auto_mask::is_enabled(sd, &ss, &brush)) {
        ss.cache->automasking = auto_mask::cache_init(sd, &brush, ob);
        ss.last_automasking_settings_hash = auto_mask::settings_hash(ob, *ss.cache->automasking);
      }
      /* Initialize surface smooth cache. */
      if ((brush.sculpt_tool == SCULPT_TOOL_SMOOTH) &&
          (brush.smooth_deform_type == BRUSH_SMOOTH_DEFORM_SURFACE))
      {
        BLI_assert(ss.cache->surface_smooth_laplacian_disp.is_empty());
        ss.cache->surface_smooth_laplacian_disp = Array<float3>(SCULPT_vertex_count_get(ss),
                                                                float3(0));
      }
    }
  }

  /* Only act if some verts are inside the brush area. */
  if (nodes.is_empty()) {
    return;
  }
  float location[3];

  if (!use_pixels) {
    push_undo_nodes(ob, brush, nodes);
  }

  if (sculpt_brush_needs_normal(ss, sd, brush)) {
    update_sculpt_normal(sd, ob, nodes);
  }

  update_brush_local_mat(sd, ob);

  if (brush.sculpt_tool == SCULPT_TOOL_POSE && SCULPT_stroke_is_first_brush_step(*ss.cache)) {
    pose::pose_brush_init(ob, ss, brush);
  }

  if (brush.deform_target == BRUSH_DEFORM_TARGET_CLOTH_SIM) {
    if (!ss.cache->cloth_sim) {
      ss.cache->cloth_sim = cloth::brush_simulation_create(ob, 1.0f, 0.0f, 0.0f, false, true);
      cloth::brush_simulation_init(ss, *ss.cache->cloth_sim);
    }
    cloth::brush_store_simulation_state(ss, *ss.cache->cloth_sim);
    cloth::ensure_nodes_constraints(
        sd, ob, nodes, *ss.cache->cloth_sim, ss.cache->location, FLT_MAX);
  }

  bool invert = ss.cache->pen_flip || ss.cache->invert;
  if (brush.flag & BRUSH_DIR_IN) {
    invert = !invert;
  }

  /* Apply one type of brush action. */
  switch (brush.sculpt_tool) {
    case SCULPT_TOOL_DRAW: {
      const bool use_vector_displacement = (brush.flag2 & BRUSH_USE_COLOR_AS_DISPLACEMENT &&
                                            (brush.mtex.brush_map_mode == MTEX_MAP_MODE_AREA));
      if (use_vector_displacement) {
        do_draw_vector_displacement_brush(sd, ob, nodes);
      }
      else {
        do_draw_brush(sd, ob, nodes);
      }
      break;
    }
    case SCULPT_TOOL_SMOOTH:
      if (brush.smooth_deform_type == BRUSH_SMOOTH_DEFORM_LAPLACIAN) {
        /* NOTE: The enhance brush needs to initialize its state on the first brush step. The
         * stroke strength can become 0 during the stroke, but it can not change sign (the sign is
         * determined in the beginning of the stroke. So here it is important to not switch to
         * enhance brush in the middle of the stroke. */
        if (ss.cache->bstrength < 0.0f) {
          /* Invert mode, intensify details. */
          do_enhance_details_brush(sd, ob, nodes);
        }
        else {
          do_smooth_brush(sd, ob, nodes, std::clamp(ss.cache->bstrength, 0.0f, 1.0f));
        }
      }
      else if (brush.smooth_deform_type == BRUSH_SMOOTH_DEFORM_SURFACE) {
        smooth::do_surface_smooth_brush(sd, ob, nodes);
      }
      break;
    case SCULPT_TOOL_CREASE:
      do_crease_brush(scene, sd, ob, nodes);
      break;
    case SCULPT_TOOL_BLOB:
      do_blob_brush(scene, sd, ob, nodes);
      break;
    case SCULPT_TOOL_PINCH:
      do_pinch_brush(sd, ob, nodes);
      break;
    case SCULPT_TOOL_INFLATE:
      do_inflate_brush(sd, ob, nodes);
      break;
    case SCULPT_TOOL_GRAB:
      do_grab_brush(sd, ob, nodes);
      break;
    case SCULPT_TOOL_ROTATE:
      do_rotate_brush(sd, ob, nodes);
      break;
    case SCULPT_TOOL_SNAKE_HOOK:
      do_snake_hook_brush(sd, ob, nodes);
      break;
    case SCULPT_TOOL_NUDGE:
      do_nudge_brush(sd, ob, nodes);
      break;
    case SCULPT_TOOL_THUMB:
      do_thumb_brush(sd, ob, nodes);
      break;
    case SCULPT_TOOL_LAYER:
      do_layer_brush(sd, ob, nodes);
      break;
    case SCULPT_TOOL_FLATTEN:
      do_flatten_brush(sd, ob, nodes);
      break;
    case SCULPT_TOOL_CLAY:
      do_clay_brush(sd, ob, nodes);
      break;
    case SCULPT_TOOL_CLAY_STRIPS:
      do_clay_strips_brush(sd, ob, nodes);
      break;
    case SCULPT_TOOL_MULTIPLANE_SCRAPE:
      do_multiplane_scrape_brush(sd, ob, nodes);
      break;
    case SCULPT_TOOL_CLAY_THUMB:
      do_clay_thumb_brush(sd, ob, nodes);
      break;
    case SCULPT_TOOL_FILL:
      if (invert && brush.flag & BRUSH_INVERT_TO_SCRAPE_FILL) {
        do_scrape_brush(sd, ob, nodes);
      }
      else {
        do_fill_brush(sd, ob, nodes);
      }
      break;
    case SCULPT_TOOL_SCRAPE:
      if (invert && brush.flag & BRUSH_INVERT_TO_SCRAPE_FILL) {
        do_fill_brush(sd, ob, nodes);
      }
      else {
        do_scrape_brush(sd, ob, nodes);
      }
      break;
    case SCULPT_TOOL_MASK:
      switch ((BrushMaskTool)brush.mask_tool) {
        case BRUSH_MASK_DRAW:
          do_mask_brush(sd, ob, nodes);
          break;
        case BRUSH_MASK_SMOOTH:
          do_smooth_mask_brush(sd, ob, nodes, ss.cache->bstrength);
          break;
      }
      break;
    case SCULPT_TOOL_POSE:
      pose::do_pose_brush(sd, ob, nodes);
      break;
    case SCULPT_TOOL_DRAW_SHARP:
      do_draw_sharp_brush(sd, ob, nodes);
      break;
    case SCULPT_TOOL_ELASTIC_DEFORM:
      do_elastic_deform_brush(sd, ob, nodes);
      break;
    case SCULPT_TOOL_SLIDE_RELAX:
      if (ss.cache->alt_smooth) {
        do_topology_relax_brush(sd, ob, nodes);
      }
      else {
        do_topology_slide_brush(sd, ob, nodes);
      }
      break;
    case SCULPT_TOOL_BOUNDARY:
      boundary::do_boundary_brush(sd, ob, nodes);
      break;
    case SCULPT_TOOL_CLOTH:
      cloth::do_cloth_brush(sd, ob, nodes);
      break;
    case SCULPT_TOOL_DRAW_FACE_SETS:
      if (!ss.cache->alt_smooth) {
        do_draw_face_sets_brush(sd, ob, nodes);
      }
      else {
        do_relax_face_sets_brush(sd, ob, nodes);
      }
      break;
    case SCULPT_TOOL_DISPLACEMENT_ERASER:
      do_displacement_eraser_brush(sd, ob, nodes);
      break;
    case SCULPT_TOOL_DISPLACEMENT_SMEAR:
      do_displacement_smear_brush(sd, ob, nodes);
      break;
    case SCULPT_TOOL_PAINT:
      color::do_paint_brush(paint_mode_settings, sd, ob, nodes, texnodes);
      break;
    case SCULPT_TOOL_SMEAR:
      color::do_smear_brush(sd, ob, nodes);
      break;
  }

  if (!ELEM(brush.sculpt_tool, SCULPT_TOOL_SMOOTH, SCULPT_TOOL_MASK) &&
      brush.autosmooth_factor > 0)
  {
    if (brush.flag & BRUSH_INVERSE_SMOOTH_PRESSURE) {
      do_smooth_brush(sd, ob, nodes, brush.autosmooth_factor * (1.0f - ss.cache->pressure));
    }
    else {
      do_smooth_brush(sd, ob, nodes, brush.autosmooth_factor);
    }
  }

  if (sculpt_brush_use_topology_rake(ss, brush)) {
    do_bmesh_topology_rake_brush(sd, ob, nodes, brush.topology_rake_factor);
  }

  if (!auto_mask::tool_can_reuse_automask(brush.sculpt_tool) ||
      (ss.cache->supports_gravity && sd.gravity_factor > 0.0f))
  {
    /* Clear cavity mask cache. */
    ss.last_automasking_settings_hash = 0;
  }

  /* The cloth brush adds the gravity as a regular force and it is processed in the solver. */
  if (ss.cache->supports_gravity &&
      !ELEM(
          brush.sculpt_tool, SCULPT_TOOL_CLOTH, SCULPT_TOOL_DRAW_FACE_SETS, SCULPT_TOOL_BOUNDARY))
  {
    do_gravity_brush(sd, ob, nodes);
  }

  if (brush.deform_target == BRUSH_DEFORM_TARGET_CLOTH_SIM) {
    if (SCULPT_stroke_is_main_symmetry_pass(*ss.cache)) {
      cloth::sim_activate_nodes(*ss.cache->cloth_sim, nodes);
      cloth::do_simulation_step(sd, ob, *ss.cache->cloth_sim, nodes);
    }
  }

  /* Update average stroke position. */
  copy_v3_v3(location, ss.cache->true_location);
  mul_m4_v3(ob.object_to_world().ptr(), location);

  add_v3_v3(ups.average_stroke_accum, location);
  ups.average_stroke_counter++;
  /* Update last stroke position. */
  ups.last_stroke_valid = true;
}

/* Flush displacement from deformed bke::pbvh::Tree vertex to original mesh. */
static void sculpt_flush_pbvhvert_deform(SculptSession &ss,
                                         const PBVHVertexIter &vd,
                                         MutableSpan<float3> positions)
{
  float disp[3], newco[3];
  int index = vd.vert_indices[vd.i];

  sub_v3_v3v3(disp, vd.co, ss.deform_cos[index]);
  mul_m3_v3(ss.deform_imats[index].ptr(), disp);
  add_v3_v3v3(newco, disp, ss.orig_cos[index]);

  ss.deform_cos[index] = vd.co;
  ss.orig_cos[index] = newco;

  if (!ss.shapekey_active) {
    copy_v3_v3(positions[index], newco);
  }
}

}  // namespace blender::ed::sculpt_paint

/**
 * Copy the modified vertices from the #bke::pbvh::Tree to the active key.
 */
static void sculpt_update_keyblock(Object &ob)
{
  SculptSession &ss = *ob.sculpt;

  /* Key-block update happens after handling deformation caused by modifiers,
   * so ss.orig_cos would be updated with new stroke. */
  if (!ss.orig_cos.is_empty()) {
    SCULPT_vertcos_to_key(ob, ss.shapekey_active, ss.orig_cos);
  }
  else {
    SCULPT_vertcos_to_key(ob, ss.shapekey_active, BKE_pbvh_get_vert_positions(*ss.pbvh));
  }
}

void SCULPT_flush_stroke_deform(const Sculpt & /*sd*/, Object &ob, bool is_proxy_used)
{
  using namespace blender;
  using namespace blender::ed::sculpt_paint;
  SculptSession &ss = *ob.sculpt;

  if (is_proxy_used && ss.deform_modifiers_active) {
    /* This brushes aren't using proxies, so sculpt_combine_proxies() wouldn't propagate needed
     * deformation to original base. */

    Mesh *mesh = (Mesh *)ob.data;
    Vector<bke::pbvh::Node *> nodes;
    Array<float3> vertCos;

    if (ss.shapekey_active) {
      /* Mesh could have isolated verts which wouldn't be in BVH, to deal with this we copy old
       * coordinates over new ones and then update coordinates for all vertices from BVH. */
      vertCos = ss.orig_cos;
    }

    nodes = bke::pbvh::search_gather(*ss.pbvh, {});

    MutableSpan<float3> positions = mesh->vert_positions_for_write();

    threading::parallel_for(nodes.index_range(), 1, [&](IndexRange range) {
      for (const int i : range) {
        PBVHVertexIter vd;
        BKE_pbvh_vertex_iter_begin (*ss.pbvh, nodes[i], vd, PBVH_ITER_UNIQUE) {
          sculpt_flush_pbvhvert_deform(ss, vd, positions);

          if (vertCos.is_empty()) {
            continue;
          }

          int index = vd.vert_indices[vd.i];
          copy_v3_v3(vertCos[index], ss.orig_cos[index]);
        }
        BKE_pbvh_vertex_iter_end;
      }
    });

    if (!vertCos.is_empty()) {
      SCULPT_vertcos_to_key(ob, ss.shapekey_active, vertCos);
    }
  }
  else if (ss.shapekey_active) {
    sculpt_update_keyblock(ob);
  }
}

void SCULPT_cache_calc_brushdata_symm(blender::ed::sculpt_paint::StrokeCache &cache,
                                      const ePaintSymmetryFlags symm,
                                      const char axis,
                                      const float angle)
{
  using namespace blender;
  flip_v3_v3(cache.location, cache.true_location, symm);
  flip_v3_v3(cache.last_location, cache.true_last_location, symm);
  flip_v3_v3(cache.grab_delta_symmetry, cache.grab_delta, symm);
  flip_v3_v3(cache.view_normal, cache.true_view_normal, symm);

  flip_v3_v3(cache.initial_location, cache.true_initial_location, symm);
  flip_v3_v3(cache.initial_normal, cache.true_initial_normal, symm);

  /* XXX This reduces the length of the grab delta if it approaches the line of symmetry
   * XXX However, a different approach appears to be needed. */
#if 0
  if (sd->paint.symmetry_flags & PAINT_SYMMETRY_FEATHER) {
    float frac = 1.0f / max_overlap_count(sd);
    float reduce = (feather - frac) / (1.0f - frac);

    printf("feather: %f frac: %f reduce: %f\n", feather, frac, reduce);

    if (frac < 1.0f) {
      mul_v3_fl(cache.grab_delta_symmetry, reduce);
    }
  }
#endif

  cache.symm_rot_mat = float4x4::identity();
  cache.symm_rot_mat_inv = float4x4::identity();
  zero_v3(cache.plane_offset);

  /* Expects XYZ. */
  if (axis) {
    rotate_m4(cache.symm_rot_mat.ptr(), axis, angle);
    rotate_m4(cache.symm_rot_mat_inv.ptr(), axis, -angle);
  }

  mul_m4_v3(cache.symm_rot_mat.ptr(), cache.location);
  mul_m4_v3(cache.symm_rot_mat.ptr(), cache.grab_delta_symmetry);

  if (cache.supports_gravity) {
    flip_v3_v3(cache.gravity_direction, cache.true_gravity_direction, symm);
    mul_m4_v3(cache.symm_rot_mat.ptr(), cache.gravity_direction);
  }

  if (cache.is_rake_rotation_valid) {
    flip_qt_qt(cache.rake_rotation_symmetry, cache.rake_rotation, symm);
  }
}

namespace blender::ed::sculpt_paint {

using BrushActionFunc = void (*)(const Scene &scene,
                                 const Sculpt &sd,
                                 Object &ob,
                                 const Brush &brush,
                                 UnifiedPaintSettings &ups,
                                 PaintModeSettings &paint_mode_settings);

static void do_tiled(const Scene &scene,
                     const Sculpt &sd,
                     Object &ob,
                     const Brush &brush,
                     UnifiedPaintSettings &ups,
                     PaintModeSettings &paint_mode_settings,
                     const BrushActionFunc action)
{
  SculptSession &ss = *ob.sculpt;
  StrokeCache *cache = ss.cache;
  const float radius = cache->radius;
  const Bounds<float3> bb = *BKE_object_boundbox_get(&ob);
  const float *bbMin = bb.min;
  const float *bbMax = bb.max;
  const float *step = sd.paint.tile_offset;

  /* These are integer locations, for real location: multiply with step and add orgLoc.
   * So 0,0,0 is at orgLoc. */
  int start[3];
  int end[3];
  int cur[3];

  /* Position of the "prototype" stroke for tiling. */
  float orgLoc[3];
  float original_initial_location[3];
  copy_v3_v3(orgLoc, cache->location);
  copy_v3_v3(original_initial_location, cache->initial_location);

  for (int dim = 0; dim < 3; dim++) {
    if ((sd.paint.symmetry_flags & (PAINT_TILE_X << dim)) && step[dim] > 0) {
      start[dim] = (bbMin[dim] - orgLoc[dim] - radius) / step[dim];
      end[dim] = (bbMax[dim] - orgLoc[dim] + radius) / step[dim];
    }
    else {
      start[dim] = end[dim] = 0;
    }
  }

  /* First do the "un-tiled" position to initialize the stroke for this location. */
  cache->tile_pass = 0;
  action(scene, sd, ob, brush, ups, paint_mode_settings);

  /* Now do it for all the tiles. */
  copy_v3_v3_int(cur, start);
  for (cur[0] = start[0]; cur[0] <= end[0]; cur[0]++) {
    for (cur[1] = start[1]; cur[1] <= end[1]; cur[1]++) {
      for (cur[2] = start[2]; cur[2] <= end[2]; cur[2]++) {
        if (!cur[0] && !cur[1] && !cur[2]) {
          /* Skip tile at orgLoc, this was already handled before all others. */
          continue;
        }

        ++cache->tile_pass;

        for (int dim = 0; dim < 3; dim++) {
          cache->location[dim] = cur[dim] * step[dim] + orgLoc[dim];
          cache->plane_offset[dim] = cur[dim] * step[dim];
          cache->initial_location[dim] = cur[dim] * step[dim] + original_initial_location[dim];
        }
        action(scene, sd, ob, brush, ups, paint_mode_settings);
      }
    }
  }
}

static void do_radial_symmetry(const Scene &scene,
                               const Sculpt &sd,
                               Object &ob,
                               const Brush &brush,
                               UnifiedPaintSettings &ups,
                               PaintModeSettings &paint_mode_settings,
                               const BrushActionFunc action,
                               const ePaintSymmetryFlags symm,
                               const int axis,
                               const float /*feather*/)
{
  SculptSession &ss = *ob.sculpt;

  for (int i = 1; i < sd.radial_symm[axis - 'X']; i++) {
    const float angle = 2.0f * M_PI * i / sd.radial_symm[axis - 'X'];
    ss.cache->radial_symmetry_pass = i;
    SCULPT_cache_calc_brushdata_symm(*ss.cache, symm, axis, angle);
    do_tiled(scene, sd, ob, brush, ups, paint_mode_settings, action);
  }
}

/**
 * Noise texture gives different values for the same input coord; this
 * can tear a multi-resolution mesh during sculpting so do a stitch in this case.
 */
static void sculpt_fix_noise_tear(const Sculpt &sd, Object &ob)
{
  SculptSession &ss = *ob.sculpt;
  const Brush &brush = *BKE_paint_brush_for_read(&sd.paint);
  const MTex *mtex = BKE_brush_mask_texture_get(&brush, OB_MODE_SCULPT);

  if (ss.multires.active && mtex->tex && mtex->tex->type == TEX_NOISE) {
    multires_stitch_grids(&ob);
  }
}

static void do_symmetrical_brush_actions(const Scene &scene,
                                         const Sculpt &sd,
                                         Object &ob,
                                         const BrushActionFunc action,
                                         UnifiedPaintSettings &ups,
                                         PaintModeSettings &paint_mode_settings)
{
  const Brush &brush = *BKE_paint_brush_for_read(&sd.paint);
  SculptSession &ss = *ob.sculpt;
  StrokeCache &cache = *ss.cache;
  const char symm = SCULPT_mesh_symmetry_xyz_get(ob);

  float feather = calc_symmetry_feather(sd, *ss.cache);

  cache.bstrength = brush_strength(sd, cache, feather, ups, paint_mode_settings);
  cache.symmetry = symm;

  /* `symm` is a bit combination of XYZ -
   * 1 is mirror X; 2 is Y; 3 is XY; 4 is Z; 5 is XZ; 6 is YZ; 7 is XYZ */
  for (int i = 0; i <= symm; i++) {
    if (!SCULPT_is_symmetry_iteration_valid(i, symm)) {
      continue;
    }
    const ePaintSymmetryFlags symm = ePaintSymmetryFlags(i);
    cache.mirror_symmetry_pass = symm;
    cache.radial_symmetry_pass = 0;

    SCULPT_cache_calc_brushdata_symm(cache, symm, 0, 0);
    do_tiled(scene, sd, ob, brush, ups, paint_mode_settings, action);

    do_radial_symmetry(scene, sd, ob, brush, ups, paint_mode_settings, action, symm, 'X', feather);
    do_radial_symmetry(scene, sd, ob, brush, ups, paint_mode_settings, action, symm, 'Y', feather);
    do_radial_symmetry(scene, sd, ob, brush, ups, paint_mode_settings, action, symm, 'Z', feather);
  }
}

}  // namespace blender::ed::sculpt_paint

bool SCULPT_mode_poll(bContext *C)
{
  Object *ob = CTX_data_active_object(C);
  return ob && ob->mode & OB_MODE_SCULPT;
}

bool SCULPT_mode_poll_view3d(bContext *C)
{
  using namespace blender::ed::sculpt_paint;
  return (SCULPT_mode_poll(C) && CTX_wm_region_view3d(C) && !ED_gpencil_session_active());
}

bool SCULPT_poll(bContext *C)
{
  using namespace blender::ed::sculpt_paint;
  return SCULPT_mode_poll(C) && blender::ed::sculpt_paint::paint_brush_tool_poll(C);
}

/**
 * While most non-brush tools in sculpt mode do not use the brush cursor, the trim tools
 * and the filter tools are expected to have the cursor visible so that some functionality is
 * easier to visually estimate.
 *
 * See: #122856
 */
static bool is_brush_related_tool(bContext *C)
{
  Paint *paint = BKE_paint_get_active_from_context(C);
  Object *ob = CTX_data_active_object(C);
  ScrArea *area = CTX_wm_area(C);
  ARegion *region = CTX_wm_region(C);

  if (paint && ob && BKE_paint_brush(paint) &&
      (area && ELEM(area->spacetype, SPACE_VIEW3D, SPACE_IMAGE)) &&
      (region && region->regiontype == RGN_TYPE_WINDOW))
  {
    bToolRef *tref = area->runtime.tool;
    if (tref && tref->runtime && tref->runtime->keymap[0]) {
      std::array<wmOperatorType *, 7> trim_operators = {
          WM_operatortype_find("SCULPT_OT_trim_box_gesture", false),
          WM_operatortype_find("SCULPT_OT_trim_lasso_gesture", false),
          WM_operatortype_find("SCULPT_OT_trim_line_gesture", false),
          WM_operatortype_find("SCULPT_OT_trim_polyline_gesture", false),
          WM_operatortype_find("SCULPT_OT_mesh_filter", false),
          WM_operatortype_find("SCULPT_OT_cloth_filter", false),
          WM_operatortype_find("SCULPT_OT_color_filter", false),
      };

      return std::any_of(trim_operators.begin(), trim_operators.end(), [tref](wmOperatorType *ot) {
        PointerRNA ptr;
        return WM_toolsystem_ref_properties_get_from_operator(tref, ot, &ptr);
      });
    }
  }
  return false;
}

bool SCULPT_brush_cursor_poll(bContext *C)
{
  using namespace blender::ed::sculpt_paint;
  return SCULPT_mode_poll(C) && (paint_brush_tool_poll(C) || is_brush_related_tool(C));
}

static const char *sculpt_tool_name(const Sculpt &sd)
{
  const Brush &brush = *BKE_paint_brush_for_read(&sd.paint);

  switch (eBrushSculptTool(brush.sculpt_tool)) {
    case SCULPT_TOOL_DRAW:
      return "Draw Brush";
    case SCULPT_TOOL_SMOOTH:
      return "Smooth Brush";
    case SCULPT_TOOL_CREASE:
      return "Crease Brush";
    case SCULPT_TOOL_BLOB:
      return "Blob Brush";
    case SCULPT_TOOL_PINCH:
      return "Pinch Brush";
    case SCULPT_TOOL_INFLATE:
      return "Inflate Brush";
    case SCULPT_TOOL_GRAB:
      return "Grab Brush";
    case SCULPT_TOOL_NUDGE:
      return "Nudge Brush";
    case SCULPT_TOOL_THUMB:
      return "Thumb Brush";
    case SCULPT_TOOL_LAYER:
      return "Layer Brush";
    case SCULPT_TOOL_FLATTEN:
      return "Flatten Brush";
    case SCULPT_TOOL_CLAY:
      return "Clay Brush";
    case SCULPT_TOOL_CLAY_STRIPS:
      return "Clay Strips Brush";
    case SCULPT_TOOL_CLAY_THUMB:
      return "Clay Thumb Brush";
    case SCULPT_TOOL_FILL:
      return "Fill Brush";
    case SCULPT_TOOL_SCRAPE:
      return "Scrape Brush";
    case SCULPT_TOOL_SNAKE_HOOK:
      return "Snake Hook Brush";
    case SCULPT_TOOL_ROTATE:
      return "Rotate Brush";
    case SCULPT_TOOL_MASK:
      return "Mask Brush";
    case SCULPT_TOOL_SIMPLIFY:
      return "Simplify Brush";
    case SCULPT_TOOL_DRAW_SHARP:
      return "Draw Sharp Brush";
    case SCULPT_TOOL_ELASTIC_DEFORM:
      return "Elastic Deform Brush";
    case SCULPT_TOOL_POSE:
      return "Pose Brush";
    case SCULPT_TOOL_MULTIPLANE_SCRAPE:
      return "Multi-plane Scrape Brush";
    case SCULPT_TOOL_SLIDE_RELAX:
      return "Slide/Relax Brush";
    case SCULPT_TOOL_BOUNDARY:
      return "Boundary Brush";
    case SCULPT_TOOL_CLOTH:
      return "Cloth Brush";
    case SCULPT_TOOL_DRAW_FACE_SETS:
      return "Draw Face Sets";
    case SCULPT_TOOL_DISPLACEMENT_ERASER:
      return "Multires Displacement Eraser";
    case SCULPT_TOOL_DISPLACEMENT_SMEAR:
      return "Multires Displacement Smear";
    case SCULPT_TOOL_PAINT:
      return "Paint Brush";
    case SCULPT_TOOL_SMEAR:
      return "Smear Brush";
  }

  return "Sculpting";
}

namespace blender::ed::sculpt_paint {

StrokeCache::~StrokeCache()
{
  MEM_SAFE_FREE(this->dial);
}

}  // namespace blender::ed::sculpt_paint

namespace blender::ed::sculpt_paint {

/* Initialize mirror modifier clipping. */
static void sculpt_init_mirror_clipping(Object &ob, SculptSession &ss)
{
  ss.cache->clip_mirror_mtx = float4x4::identity();

  LISTBASE_FOREACH (ModifierData *, md, &ob.modifiers) {
    if (!(md->type == eModifierType_Mirror && (md->mode & eModifierMode_Realtime))) {
      continue;
    }
    MirrorModifierData *mmd = (MirrorModifierData *)md;

    if (!(mmd->flag & MOD_MIR_CLIPPING)) {
      continue;
    }
    /* Check each axis for mirroring. */
    for (int i = 0; i < 3; i++) {
      if (!(mmd->flag & (MOD_MIR_AXIS_X << i))) {
        continue;
      }
      /* Enable sculpt clipping. */
      ss.cache->flag |= CLIP_X << i;

      /* Update the clip tolerance. */
      if (mmd->tolerance > ss.cache->clip_tolerance[i]) {
        ss.cache->clip_tolerance[i] = mmd->tolerance;
      }

      /* Store matrix for mirror object clipping. */
      if (mmd->mirror_ob) {
        float imtx_mirror_ob[4][4];
        invert_m4_m4(imtx_mirror_ob, mmd->mirror_ob->object_to_world().ptr());
        mul_m4_m4m4(ss.cache->clip_mirror_mtx.ptr(), imtx_mirror_ob, ob.object_to_world().ptr());
      }
    }
  }
}

static void smooth_brush_toggle_on(const bContext *C, Paint *paint, StrokeCache *cache)
{
  Main *bmain = CTX_data_main(C);
  Scene *scene = CTX_data_scene(C);
  Brush *cur_brush = BKE_paint_brush(paint);

  if (cur_brush->sculpt_tool == SCULPT_TOOL_MASK) {
    cache->saved_mask_brush_tool = cur_brush->mask_tool;
    cur_brush->mask_tool = BRUSH_MASK_SMOOTH;
    return;
  }

  if (ELEM(cur_brush->sculpt_tool,
           SCULPT_TOOL_SLIDE_RELAX,
           SCULPT_TOOL_DRAW_FACE_SETS,
           SCULPT_TOOL_PAINT,
           SCULPT_TOOL_SMEAR))
  {
    /* Do nothing, this tool has its own smooth mode. */
    return;
  }

  /* Switch to the smooth brush if possible. */
  BKE_paint_brush_set_essentials(bmain, paint, "Smooth");
  Brush *smooth_brush = BKE_paint_brush(paint);

  if (!smooth_brush) {
    BKE_paint_brush_set(paint, cur_brush);
    CLOG_WARN(&LOG, "Switching to the smooth brush not possible, corresponding brush not");
    cache->saved_active_brush = nullptr;
    return;
  }

  int cur_brush_size = BKE_brush_size_get(scene, cur_brush);

  cache->saved_active_brush = cur_brush;

  cache->saved_smooth_size = BKE_brush_size_get(scene, smooth_brush);
  BKE_brush_size_set(scene, smooth_brush, cur_brush_size);
  BKE_curvemapping_init(smooth_brush->curve);
}

static void smooth_brush_toggle_off(const bContext *C, Paint *paint, StrokeCache *cache)
{
  Brush &brush = *BKE_paint_brush(paint);

  if (brush.sculpt_tool == SCULPT_TOOL_MASK) {
    brush.mask_tool = cache->saved_mask_brush_tool;
    return;
  }

  if (ELEM(brush.sculpt_tool,
           SCULPT_TOOL_SLIDE_RELAX,
           SCULPT_TOOL_DRAW_FACE_SETS,
           SCULPT_TOOL_PAINT,
           SCULPT_TOOL_SMEAR))
  {
    /* Do nothing. */
    return;
  }

  /* If saved_active_brush is not set, brush was not switched/affected in
   * smooth_brush_toggle_on(). */
  if (cache->saved_active_brush) {
    Scene *scene = CTX_data_scene(C);
    BKE_brush_size_set(scene, &brush, cache->saved_smooth_size);
    BKE_paint_brush_set(paint, cache->saved_active_brush);
    cache->saved_active_brush = nullptr;
  }
}

/* Initialize the stroke cache invariants from operator properties. */
static void sculpt_update_cache_invariants(
    bContext *C, Sculpt &sd, SculptSession &ss, wmOperator *op, const float mval[2])
{
  StrokeCache *cache = MEM_new<StrokeCache>(__func__);
  ToolSettings *tool_settings = CTX_data_tool_settings(C);
  UnifiedPaintSettings *ups = &tool_settings->unified_paint_settings;
  const Brush *brush = BKE_paint_brush_for_read(&sd.paint);
  ViewContext *vc = paint_stroke_view_context(static_cast<PaintStroke *>(op->customdata));
  Object &ob = *CTX_data_active_object(C);
  float mat[3][3];
  float viewDir[3] = {0.0f, 0.0f, 1.0f};
  float max_scale;
  int mode;

  ss.cache = cache;

  /* Set scaling adjustment. */
  max_scale = 0.0f;
  for (int i = 0; i < 3; i++) {
    max_scale = max_ff(max_scale, fabsf(ob.scale[i]));
  }
  cache->scale[0] = max_scale / ob.scale[0];
  cache->scale[1] = max_scale / ob.scale[1];
  cache->scale[2] = max_scale / ob.scale[2];

  cache->plane_trim_squared = brush->plane_trim * brush->plane_trim;

  cache->flag = 0;

  sculpt_init_mirror_clipping(ob, ss);

  /* Initial mouse location. */
  if (mval) {
    copy_v2_v2(cache->initial_mouse, mval);
  }
  else {
    zero_v2(cache->initial_mouse);
  }

  copy_v3_v3(cache->initial_location, ss.cursor_location);
  copy_v3_v3(cache->true_initial_location, ss.cursor_location);

  copy_v3_v3(cache->initial_normal, ss.cursor_normal);
  copy_v3_v3(cache->true_initial_normal, ss.cursor_normal);

  mode = RNA_enum_get(op->ptr, "mode");
  cache->invert = mode == BRUSH_STROKE_INVERT;
  cache->alt_smooth = mode == BRUSH_STROKE_SMOOTH;
  cache->normal_weight = brush->normal_weight;

  /* Interpret invert as following normal, for grab brushes. */
  if (SCULPT_TOOL_HAS_NORMAL_WEIGHT(brush->sculpt_tool)) {
    if (cache->invert) {
      cache->invert = false;
      cache->normal_weight = (cache->normal_weight == 0.0f);
    }
  }

  /* Not very nice, but with current events system implementation
   * we can't handle brush appearance inversion hotkey separately (sergey). */
  if (cache->invert) {
    ups->draw_inverted = true;
  }
  else {
    ups->draw_inverted = false;
  }

  /* Alt-Smooth. */
  if (cache->alt_smooth) {
    smooth_brush_toggle_on(C, &sd.paint, cache);
    /* Refresh the brush pointer in case we switched brush in the toggle function. */
    brush = BKE_paint_brush(&sd.paint);
  }

  copy_v2_v2(cache->mouse, cache->initial_mouse);
  copy_v2_v2(cache->mouse_event, cache->initial_mouse);
  copy_v2_v2(ups->tex_mouse, cache->initial_mouse);

  /* Truly temporary data that isn't stored in properties. */
  cache->vc = vc;
  cache->brush = brush;

  /* Cache projection matrix. */
  cache->projection_mat = ED_view3d_ob_project_mat_get(cache->vc->rv3d, &ob);

  invert_m4_m4(ob.runtime->world_to_object.ptr(), ob.object_to_world().ptr());
  copy_m3_m4(mat, cache->vc->rv3d->viewinv);
  mul_m3_v3(mat, viewDir);
  copy_m3_m4(mat, ob.world_to_object().ptr());
  mul_m3_v3(mat, viewDir);
  normalize_v3_v3(cache->true_view_normal, viewDir);

  cache->supports_gravity = (!ELEM(brush->sculpt_tool,
                                   SCULPT_TOOL_MASK,
                                   SCULPT_TOOL_SMOOTH,
                                   SCULPT_TOOL_SIMPLIFY,
                                   SCULPT_TOOL_DISPLACEMENT_SMEAR,
                                   SCULPT_TOOL_DISPLACEMENT_ERASER) &&
                             (sd.gravity_factor > 0.0f));
  /* Get gravity vector in world space. */
  if (cache->supports_gravity) {
    if (sd.gravity_object) {
      Object *gravity_object = sd.gravity_object;

      copy_v3_v3(cache->true_gravity_direction, gravity_object->object_to_world().ptr()[2]);
    }
    else {
      cache->true_gravity_direction[0] = cache->true_gravity_direction[1] = 0.0f;
      cache->true_gravity_direction[2] = 1.0f;
    }

    /* Transform to sculpted object space. */
    mul_m3_v3(mat, cache->true_gravity_direction);
    normalize_v3(cache->true_gravity_direction);
  }

  cache->accum = true;

  /* Make copies of the mesh vertex locations and normals for some tools. */
  if (brush->flag & BRUSH_ANCHORED) {
    cache->accum = false;
  }

  /* Draw sharp does not need the original coordinates to produce the accumulate effect, so it
   * should work the opposite way. */
  if (brush->sculpt_tool == SCULPT_TOOL_DRAW_SHARP) {
    cache->accum = false;
  }

  if (SCULPT_TOOL_HAS_ACCUMULATE(brush->sculpt_tool)) {
    if (!(brush->flag & BRUSH_ACCUMULATE)) {
      cache->accum = false;
      if (brush->sculpt_tool == SCULPT_TOOL_DRAW_SHARP) {
        cache->accum = true;
      }
    }
  }

  /* Original coordinates require the sculpt undo system, which isn't used
   * for image brushes. It's also not necessary, just disable it. */
  if (brush && brush->sculpt_tool == SCULPT_TOOL_PAINT &&
      SCULPT_use_image_paint_brush(tool_settings->paint_mode, ob))
  {
    cache->accum = true;
  }

  cache->first_time = true;

#define PIXEL_INPUT_THRESHHOLD 5
  if (brush->sculpt_tool == SCULPT_TOOL_ROTATE) {
    cache->dial = BLI_dial_init(cache->initial_mouse, PIXEL_INPUT_THRESHHOLD);
  }

#undef PIXEL_INPUT_THRESHHOLD
}

static float sculpt_brush_dynamic_size_get(const Brush &brush,
                                           const StrokeCache &cache,
                                           float initial_size)
{
  switch (brush.sculpt_tool) {
    case SCULPT_TOOL_CLAY:
      return max_ff(initial_size * 0.20f, initial_size * pow3f(cache.pressure));
    case SCULPT_TOOL_CLAY_STRIPS:
      return max_ff(initial_size * 0.30f, initial_size * powf(cache.pressure, 1.5f));
    case SCULPT_TOOL_CLAY_THUMB: {
      float clay_stabilized_pressure = clay_thumb_get_stabilized_pressure(cache);
      return initial_size * clay_stabilized_pressure;
    }
    default:
      return initial_size * cache.pressure;
  }
}

/* In these brushes the grab delta is calculated always from the initial stroke location, which is
 * generally used to create grab deformations. */
static bool sculpt_needs_delta_from_anchored_origin(const Brush &brush)
{
  if (brush.sculpt_tool == SCULPT_TOOL_SMEAR && (brush.flag & BRUSH_ANCHORED)) {
    return true;
  }

  if (ELEM(brush.sculpt_tool,
           SCULPT_TOOL_GRAB,
           SCULPT_TOOL_POSE,
           SCULPT_TOOL_BOUNDARY,
           SCULPT_TOOL_THUMB,
           SCULPT_TOOL_ELASTIC_DEFORM))
  {
    return true;
  }
  if (brush.sculpt_tool == SCULPT_TOOL_CLOTH && brush.cloth_deform_type == BRUSH_CLOTH_DEFORM_GRAB)
  {
    return true;
  }
  return false;
}

/* In these brushes the grab delta is calculated from the previous stroke location, which is used
 * to calculate to orientate the brush tip and deformation towards the stroke direction. */
static bool sculpt_needs_delta_for_tip_orientation(const Brush &brush)
{
  if (brush.sculpt_tool == SCULPT_TOOL_CLOTH) {
    return brush.cloth_deform_type != BRUSH_CLOTH_DEFORM_GRAB;
  }
  return ELEM(brush.sculpt_tool,
              SCULPT_TOOL_CLAY_STRIPS,
              SCULPT_TOOL_PINCH,
              SCULPT_TOOL_MULTIPLANE_SCRAPE,
              SCULPT_TOOL_CLAY_THUMB,
              SCULPT_TOOL_NUDGE,
              SCULPT_TOOL_SNAKE_HOOK);
}

static void sculpt_update_brush_delta(UnifiedPaintSettings &ups, Object &ob, const Brush &brush)
{
  SculptSession &ss = *ob.sculpt;
  StrokeCache *cache = ss.cache;
  const float mval[2] = {
      cache->mouse_event[0],
      cache->mouse_event[1],
  };
  int tool = brush.sculpt_tool;

  if (!ELEM(tool,
            SCULPT_TOOL_PAINT,
            SCULPT_TOOL_GRAB,
            SCULPT_TOOL_ELASTIC_DEFORM,
            SCULPT_TOOL_CLOTH,
            SCULPT_TOOL_NUDGE,
            SCULPT_TOOL_CLAY_STRIPS,
            SCULPT_TOOL_PINCH,
            SCULPT_TOOL_MULTIPLANE_SCRAPE,
            SCULPT_TOOL_CLAY_THUMB,
            SCULPT_TOOL_SNAKE_HOOK,
            SCULPT_TOOL_POSE,
            SCULPT_TOOL_BOUNDARY,
            SCULPT_TOOL_SMEAR,
            SCULPT_TOOL_THUMB) &&
      !sculpt_brush_use_topology_rake(ss, brush))
  {
    return;
  }
  float grab_location[3], imat[4][4], delta[3], loc[3];

  if (SCULPT_stroke_is_first_brush_step_of_symmetry_pass(*ss.cache)) {
    if (tool == SCULPT_TOOL_GRAB && brush.flag & BRUSH_GRAB_ACTIVE_VERTEX) {
      copy_v3_v3(cache->orig_grab_location,
                 SCULPT_vertex_co_for_grab_active_get(ss, SCULPT_active_vertex_get(ss)));
    }
    else {
      copy_v3_v3(cache->orig_grab_location, cache->true_location);
    }
  }
  else if (tool == SCULPT_TOOL_SNAKE_HOOK ||
           (tool == SCULPT_TOOL_CLOTH && brush.cloth_deform_type == BRUSH_CLOTH_DEFORM_SNAKE_HOOK))
  {
    add_v3_v3(cache->true_location, cache->grab_delta);
  }

  /* Compute 3d coordinate at same z from original location + mval. */
  mul_v3_m4v3(loc, ob.object_to_world().ptr(), cache->orig_grab_location);
  ED_view3d_win_to_3d(cache->vc->v3d, cache->vc->region, loc, mval, grab_location);

  /* Compute delta to move verts by. */
  if (!SCULPT_stroke_is_first_brush_step_of_symmetry_pass(*ss.cache)) {
    if (sculpt_needs_delta_from_anchored_origin(brush)) {
      sub_v3_v3v3(delta, grab_location, cache->old_grab_location);
      invert_m4_m4(imat, ob.object_to_world().ptr());
      mul_mat3_m4_v3(imat, delta);
      add_v3_v3(cache->grab_delta, delta);
    }
    else if (sculpt_needs_delta_for_tip_orientation(brush)) {
      if (brush.flag & BRUSH_ANCHORED) {
        float orig[3];
        mul_v3_m4v3(orig, ob.object_to_world().ptr(), cache->orig_grab_location);
        sub_v3_v3v3(cache->grab_delta, grab_location, orig);
      }
      else {
        sub_v3_v3v3(cache->grab_delta, grab_location, cache->old_grab_location);
      }
      invert_m4_m4(imat, ob.object_to_world().ptr());
      mul_mat3_m4_v3(imat, cache->grab_delta);
    }
    else {
      /* Use for 'Brush.topology_rake_factor'. */
      sub_v3_v3v3(cache->grab_delta, grab_location, cache->old_grab_location);
    }
  }
  else {
    zero_v3(cache->grab_delta);
  }

  if (brush.falloff_shape == PAINT_FALLOFF_SHAPE_TUBE) {
    project_plane_v3_v3v3(cache->grab_delta, cache->grab_delta, ss.cache->true_view_normal);
  }

  copy_v3_v3(cache->old_grab_location, grab_location);

  if (tool == SCULPT_TOOL_GRAB) {
    if (brush.flag & BRUSH_GRAB_ACTIVE_VERTEX) {
      copy_v3_v3(cache->anchored_location, cache->orig_grab_location);
    }
    else {
      copy_v3_v3(cache->anchored_location, cache->true_location);
    }
  }
  else if (tool == SCULPT_TOOL_ELASTIC_DEFORM || cloth::is_cloth_deform_brush(brush)) {
    copy_v3_v3(cache->anchored_location, cache->true_location);
  }
  else if (tool == SCULPT_TOOL_THUMB) {
    copy_v3_v3(cache->anchored_location, cache->orig_grab_location);
  }

  if (sculpt_needs_delta_from_anchored_origin(brush)) {
    /* Location stays the same for finding vertices in brush radius. */
    copy_v3_v3(cache->true_location, cache->orig_grab_location);

    ups.draw_anchored = true;
    copy_v2_v2(ups.anchored_initial_mouse, cache->initial_mouse);
    ups.anchored_size = ups.pixel_radius;
  }

  /* Handle 'rake' */
  cache->is_rake_rotation_valid = false;

  invert_m4_m4(imat, ob.object_to_world().ptr());
  mul_mat3_m4_v3(imat, grab_location);

  if (SCULPT_stroke_is_first_brush_step_of_symmetry_pass(*ss.cache)) {
    copy_v3_v3(cache->rake_data.follow_co, grab_location);
  }

  if (!sculpt_brush_needs_rake_rotation(brush)) {
    return;
  }
  cache->rake_data.follow_dist = cache->radius * SCULPT_RAKE_BRUSH_FACTOR;

  if (!is_zero_v3(cache->grab_delta)) {
    const float eps = 0.00001f;

    float v1[3], v2[3];

    copy_v3_v3(v1, cache->rake_data.follow_co);
    copy_v3_v3(v2, cache->rake_data.follow_co);
    sub_v3_v3(v2, cache->grab_delta);

    sub_v3_v3(v1, grab_location);
    sub_v3_v3(v2, grab_location);

    if ((normalize_v3(v2) > eps) && (normalize_v3(v1) > eps) && (len_squared_v3v3(v1, v2) > eps)) {
      const float rake_dist_sq = len_squared_v3v3(cache->rake_data.follow_co, grab_location);
      const float rake_fade = (rake_dist_sq > square_f(cache->rake_data.follow_dist)) ?
                                  1.0f :
                                  sqrtf(rake_dist_sq) / cache->rake_data.follow_dist;

      float axis[3], angle;
      float tquat[4];

      rotation_between_vecs_to_quat(tquat, v1, v2);

      /* Use axis-angle to scale rotation since the factor may be above 1. */
      quat_to_axis_angle(axis, &angle, tquat);
      normalize_v3(axis);

      angle *= brush.rake_factor * rake_fade;
      axis_angle_normalized_to_quat(cache->rake_rotation, axis, angle);
      cache->is_rake_rotation_valid = true;
    }
  }
  sculpt_rake_data_update(&cache->rake_data, grab_location);
}

static void sculpt_update_cache_paint_variants(StrokeCache &cache, const Brush &brush)
{
  cache.paint_brush.hardness = brush.hardness;
  if (brush.paint_flags & BRUSH_PAINT_HARDNESS_PRESSURE) {
    cache.paint_brush.hardness *= brush.paint_flags & BRUSH_PAINT_HARDNESS_PRESSURE_INVERT ?
                                      1.0f - cache.pressure :
                                      cache.pressure;
  }

  cache.paint_brush.flow = brush.flow;
  if (brush.paint_flags & BRUSH_PAINT_FLOW_PRESSURE) {
    cache.paint_brush.flow *= brush.paint_flags & BRUSH_PAINT_FLOW_PRESSURE_INVERT ?
                                  1.0f - cache.pressure :
                                  cache.pressure;
  }

  cache.paint_brush.wet_mix = brush.wet_mix;
  if (brush.paint_flags & BRUSH_PAINT_WET_MIX_PRESSURE) {
    cache.paint_brush.wet_mix *= brush.paint_flags & BRUSH_PAINT_WET_MIX_PRESSURE_INVERT ?
                                     1.0f - cache.pressure :
                                     cache.pressure;

    /* This makes wet mix more sensible in higher values, which allows to create brushes that have
     * a wider pressure range were they only blend colors without applying too much of the brush
     * color. */
    cache.paint_brush.wet_mix = 1.0f - pow2f(1.0f - cache.paint_brush.wet_mix);
  }

  cache.paint_brush.wet_persistence = brush.wet_persistence;
  if (brush.paint_flags & BRUSH_PAINT_WET_PERSISTENCE_PRESSURE) {
    cache.paint_brush.wet_persistence = brush.paint_flags &
                                                BRUSH_PAINT_WET_PERSISTENCE_PRESSURE_INVERT ?
                                            1.0f - cache.pressure :
                                            cache.pressure;
  }

  cache.paint_brush.density = brush.density;
  if (brush.paint_flags & BRUSH_PAINT_DENSITY_PRESSURE) {
    cache.paint_brush.density = brush.paint_flags & BRUSH_PAINT_DENSITY_PRESSURE_INVERT ?
                                    1.0f - cache.pressure :
                                    cache.pressure;
  }
}

/* Initialize the stroke cache variants from operator properties. */
static void sculpt_update_cache_variants(bContext *C, Sculpt &sd, Object &ob, PointerRNA *ptr)
{
  Scene &scene = *CTX_data_scene(C);
  UnifiedPaintSettings &ups = scene.toolsettings->unified_paint_settings;
  SculptSession &ss = *ob.sculpt;
  StrokeCache &cache = *ss.cache;
  Brush &brush = *BKE_paint_brush(&sd.paint);

  if (SCULPT_stroke_is_first_brush_step_of_symmetry_pass(cache) ||
      !((brush.flag & BRUSH_ANCHORED) || (brush.sculpt_tool == SCULPT_TOOL_SNAKE_HOOK) ||
        (brush.sculpt_tool == SCULPT_TOOL_ROTATE) || cloth::is_cloth_deform_brush(brush)))
  {
    RNA_float_get_array(ptr, "location", cache.true_location);
  }

  cache.pen_flip = RNA_boolean_get(ptr, "pen_flip");
  RNA_float_get_array(ptr, "mouse", cache.mouse);
  RNA_float_get_array(ptr, "mouse_event", cache.mouse_event);

  /* XXX: Use pressure value from first brush step for brushes which don't support strokes (grab,
   * thumb). They depends on initial state and brush coord/pressure/etc.
   * It's more an events design issue, which doesn't split coordinate/pressure/angle changing
   * events. We should avoid this after events system re-design. */
  if (paint_supports_dynamic_size(brush, PaintMode::Sculpt) || cache.first_time) {
    cache.pressure = RNA_float_get(ptr, "pressure");
  }

  cache.x_tilt = RNA_float_get(ptr, "x_tilt");
  cache.y_tilt = RNA_float_get(ptr, "y_tilt");

  /* Truly temporary data that isn't stored in properties. */
  if (SCULPT_stroke_is_first_brush_step_of_symmetry_pass(*ss.cache)) {
    cache.initial_radius = sculpt_calc_radius(*cache.vc, brush, scene, cache.true_location);

    if (!BKE_brush_use_locked_size(&scene, &brush)) {
      BKE_brush_unprojected_radius_set(&scene, &brush, cache.initial_radius);
    }
  }

  /* Clay stabilized pressure. */
  if (brush.sculpt_tool == SCULPT_TOOL_CLAY_THUMB) {
    if (SCULPT_stroke_is_first_brush_step_of_symmetry_pass(*ss.cache)) {
      for (int i = 0; i < SCULPT_CLAY_STABILIZER_LEN; i++) {
        ss.cache->clay_pressure_stabilizer[i] = 0.0f;
      }
      ss.cache->clay_pressure_stabilizer_index = 0;
    }
    else {
      cache.clay_pressure_stabilizer[cache.clay_pressure_stabilizer_index] = cache.pressure;
      cache.clay_pressure_stabilizer_index += 1;
      if (cache.clay_pressure_stabilizer_index >= SCULPT_CLAY_STABILIZER_LEN) {
        cache.clay_pressure_stabilizer_index = 0;
      }
    }
  }

  if (BKE_brush_use_size_pressure(&brush) && paint_supports_dynamic_size(brush, PaintMode::Sculpt))
  {
    cache.radius = sculpt_brush_dynamic_size_get(brush, cache, cache.initial_radius);
    cache.dyntopo_pixel_radius = sculpt_brush_dynamic_size_get(
        brush, cache, ups.initial_pixel_radius);
  }
  else {
    cache.radius = cache.initial_radius;
    cache.dyntopo_pixel_radius = ups.initial_pixel_radius;
  }

  sculpt_update_cache_paint_variants(cache, brush);

  cache.radius_squared = cache.radius * cache.radius;

  if (brush.flag & BRUSH_ANCHORED) {
    /* True location has been calculated as part of the stroke system already here. */
    if (brush.flag & BRUSH_EDGE_TO_EDGE) {
      RNA_float_get_array(ptr, "location", cache.true_location);
    }

    cache.radius = paint_calc_object_space_radius(
        *cache.vc, cache.true_location, ups.pixel_radius);
    cache.radius_squared = cache.radius * cache.radius;

    copy_v3_v3(cache.anchored_location, cache.true_location);
  }

  sculpt_update_brush_delta(ups, ob, brush);

  if (brush.sculpt_tool == SCULPT_TOOL_ROTATE) {
    cache.vertex_rotation = -BLI_dial_angle(cache.dial, cache.mouse) * cache.bstrength;

    ups.draw_anchored = true;
    copy_v2_v2(ups.anchored_initial_mouse, cache.initial_mouse);
    copy_v3_v3(cache.anchored_location, cache.true_location);
    ups.anchored_size = ups.pixel_radius;
  }

  cache.special_rotation = ups.brush_rotation;

  cache.iteration_count++;
}

/* Returns true if any of the smoothing modes are active (currently
 * one of smooth brush, autosmooth, mask smooth, or shift-key
 * smooth). */
static bool sculpt_needs_connectivity_info(const Sculpt &sd,
                                           const Brush &brush,
                                           const SculptSession &ss,
                                           int stroke_mode)
{
  if (ss.pbvh && auto_mask::is_enabled(sd, &ss, &brush)) {
    return true;
  }
  return ((stroke_mode == BRUSH_STROKE_SMOOTH) || (ss.cache && ss.cache->alt_smooth) ||
          (brush.sculpt_tool == SCULPT_TOOL_SMOOTH) || (brush.autosmooth_factor > 0) ||
          ((brush.sculpt_tool == SCULPT_TOOL_MASK) && (brush.mask_tool == BRUSH_MASK_SMOOTH)) ||
          (brush.sculpt_tool == SCULPT_TOOL_POSE) || (brush.sculpt_tool == SCULPT_TOOL_BOUNDARY) ||
          (brush.sculpt_tool == SCULPT_TOOL_SLIDE_RELAX) ||
          SCULPT_tool_is_paint(brush.sculpt_tool) || (brush.sculpt_tool == SCULPT_TOOL_CLOTH) ||
          (brush.sculpt_tool == SCULPT_TOOL_SMEAR) ||
          (brush.sculpt_tool == SCULPT_TOOL_DRAW_FACE_SETS) ||
          (brush.sculpt_tool == SCULPT_TOOL_DISPLACEMENT_SMEAR) ||
          (brush.sculpt_tool == SCULPT_TOOL_PAINT));
}

}  // namespace blender::ed::sculpt_paint

void SCULPT_stroke_modifiers_check(const bContext *C, Object &ob, const Brush &brush)
{
  using namespace blender::ed::sculpt_paint;
  SculptSession &ss = *ob.sculpt;
  RegionView3D *rv3d = CTX_wm_region_view3d(C);
  const Sculpt &sd = *CTX_data_tool_settings(C)->sculpt;

  bool need_pmap = sculpt_needs_connectivity_info(sd, brush, ss, 0);
  if (ss.shapekey_active || ss.deform_modifiers_active ||
      (!BKE_sculptsession_use_pbvh_draw(&ob, rv3d) && need_pmap))
  {
    Depsgraph *depsgraph = CTX_data_depsgraph_pointer(C);
    BKE_sculpt_update_object_for_edit(depsgraph, &ob, SCULPT_tool_is_paint(brush.sculpt_tool));
  }
}

static void sculpt_raycast_cb(blender::bke::pbvh::Node &node, SculptRaycastData &srd, float *tmin)
{
  using namespace blender;
  using namespace blender::ed::sculpt_paint;
  if (BKE_pbvh_node_get_tmin(&node) >= *tmin) {
    return;
  }
  const float(*origco)[3] = nullptr;
  bool use_origco = false;

  if (srd.original && srd.ss->cache) {
    if (srd.ss->pbvh->type() == bke::pbvh::Type::BMesh) {
      use_origco = true;
    }
    else {
      /* Intersect with coordinates from before we started stroke. */
      const undo::Node *unode = undo::get_node(&node, undo::Type::Position);
      origco = (unode) ? reinterpret_cast<const float(*)[3]>(unode->position.data()) : nullptr;
      use_origco = origco ? true : false;
    }
  }

  if (bke::pbvh::raycast_node(*srd.ss->pbvh,
                              &node,
                              origco,
                              use_origco,
                              srd.corner_verts,
                              srd.corner_tris,
                              srd.corner_tri_faces,
                              srd.hide_poly,
                              srd.ray_start,
                              srd.ray_normal,
                              &srd.isect_precalc,
                              &srd.depth,
                              &srd.active_vertex,
                              &srd.active_face_grid_index,
                              srd.face_normal))
  {
    srd.hit = true;
    *tmin = srd.depth;
  }
}

static void sculpt_find_nearest_to_ray_cb(blender::bke::pbvh::Node &node,
                                          SculptFindNearestToRayData &srd,
                                          float *tmin)
{
  using namespace blender;
  using namespace blender::ed::sculpt_paint;
  if (BKE_pbvh_node_get_tmin(&node) >= *tmin) {
    return;
  }
  const float(*origco)[3] = nullptr;
  bool use_origco = false;

  if (srd.original && srd.ss->cache) {
    if (srd.ss->pbvh->type() == bke::pbvh::Type::BMesh) {
      use_origco = true;
    }
    else {
      /* Intersect with coordinates from before we started stroke. */
      const undo::Node *unode = undo::get_node(&node, undo::Type::Position);
      origco = (unode) ? reinterpret_cast<const float(*)[3]>(unode->position.data()) : nullptr;
      use_origco = origco ? true : false;
    }
  }

  if (bke::pbvh::find_nearest_to_ray_node(*srd.ss->pbvh,
                                          &node,
                                          origco,
                                          use_origco,
                                          srd.corner_verts,
                                          srd.corner_tris,
                                          srd.corner_tri_faces,
                                          srd.hide_poly,
                                          srd.ray_start,
                                          srd.ray_normal,
                                          &srd.depth,
                                          &srd.dist_sq_to_ray))
  {
    srd.hit = true;
    *tmin = srd.dist_sq_to_ray;
  }
}

float SCULPT_raycast_init(ViewContext *vc,
                          const float mval[2],
                          float ray_start[3],
                          float ray_end[3],
                          float ray_normal[3],
                          bool original)
{
  using namespace blender;
  float obimat[4][4];
  float dist;
  Object &ob = *vc->obact;
  RegionView3D *rv3d = vc->rv3d;
  View3D *v3d = vc->v3d;

  /* TODO: what if the segment is totally clipped? (return == 0). */
  ED_view3d_win_to_segment_clipped(
      vc->depsgraph, vc->region, vc->v3d, mval, ray_start, ray_end, true);

  invert_m4_m4(obimat, ob.object_to_world().ptr());
  mul_m4_v3(obimat, ray_start);
  mul_m4_v3(obimat, ray_end);

  sub_v3_v3v3(ray_normal, ray_end, ray_start);
  dist = normalize_v3(ray_normal);

  /* If the ray is clipped, don't adjust its start/end. */
  if ((rv3d->is_persp == false) && !RV3D_CLIPPING_ENABLED(v3d, rv3d)) {
    /* Get the view origin without the addition
     * of -ray_normal * clip_start that
     * ED_view3d_win_to_segment_clipped gave us.
     * This is necessary to avoid floating point overflow.
     */
    ED_view3d_win_to_origin(vc->region, mval, ray_start);
    mul_m4_v3(obimat, ray_start);

    bke::pbvh::clip_ray_ortho(*ob.sculpt->pbvh, original, ray_start, ray_end, ray_normal);

    dist = len_v3v3(ray_start, ray_end);
  }

  return dist;
}

bool SCULPT_cursor_geometry_info_update(bContext *C,
                                        SculptCursorGeometryInfo *out,
                                        const float mval[2],
                                        bool use_sampled_normal)
{
  using namespace blender;
  using namespace blender::ed::sculpt_paint;
  Depsgraph *depsgraph = CTX_data_depsgraph_pointer(C);
  Scene *scene = CTX_data_scene(C);
  const Brush &brush = *BKE_paint_brush_for_read(BKE_paint_get_active_from_context(C));
  float ray_start[3], ray_end[3], ray_normal[3], depth, face_normal[3], mat[3][3];
  float viewDir[3] = {0.0f, 0.0f, 1.0f};
  bool original = false;

  ViewContext vc = ED_view3d_viewcontext_init(C, depsgraph);

  Object &ob = *vc.obact;
  SculptSession &ss = *ob.sculpt;

  const View3D *v3d = CTX_wm_view3d(C);
  const Base *base = CTX_data_active_base(C);

  if (!ss.pbvh || !vc.rv3d || !BKE_base_is_visible(v3d, base)) {
    zero_v3(out->location);
    zero_v3(out->normal);
    zero_v3(out->active_vertex_co);
    return false;
  }

  /* bke::pbvh::Tree raycast to get active vertex and face normal. */
  depth = SCULPT_raycast_init(&vc, mval, ray_start, ray_end, ray_normal, original);
  SCULPT_stroke_modifiers_check(C, ob, brush);

  SculptRaycastData srd{};
  srd.original = original;
  srd.ss = ob.sculpt;
  srd.hit = false;
  if (ss.pbvh->type() == bke::pbvh::Type::Mesh) {
    const Mesh &mesh = *static_cast<const Mesh *>(ob.data);
    srd.corner_verts = mesh.corner_verts();
    srd.corner_tris = mesh.corner_tris();
    srd.corner_tri_faces = mesh.corner_tri_faces();
    const bke::AttributeAccessor attributes = mesh.attributes();
    srd.hide_poly = *attributes.lookup<bool>(".hide_poly", bke::AttrDomain::Face);
  }
  srd.ray_start = ray_start;
  srd.ray_normal = ray_normal;
  srd.depth = depth;
  srd.face_normal = face_normal;

  isect_ray_tri_watertight_v3_precalc(&srd.isect_precalc, ray_normal);
  bke::pbvh::raycast(
      *ss.pbvh,
      [&](bke::pbvh::Node &node, float *tmin) { sculpt_raycast_cb(node, srd, tmin); },
      ray_start,
      ray_normal,
      srd.original);

  /* Cursor is not over the mesh, return default values. */
  if (!srd.hit) {
    zero_v3(out->location);
    zero_v3(out->normal);
    zero_v3(out->active_vertex_co);
    return false;
  }

  /* Update the active vertex of the SculptSession. */
  ss.active_vertex = srd.active_vertex;
  SCULPT_vertex_random_access_ensure(ss);
  copy_v3_v3(out->active_vertex_co, SCULPT_active_vertex_co_get(ss));

  switch (ss.pbvh->type()) {
    case bke::pbvh::Type::Mesh:
      ss.active_face_index = srd.active_face_grid_index;
      ss.active_grid_index = 0;
      break;
    case bke::pbvh::Type::Grids:
      ss.active_face_index = 0;
      ss.active_grid_index = srd.active_face_grid_index;
      break;
    case bke::pbvh::Type::BMesh:
      ss.active_face_index = 0;
      ss.active_grid_index = 0;
      break;
  }

  copy_v3_v3(out->location, ray_normal);
  mul_v3_fl(out->location, srd.depth);
  add_v3_v3(out->location, ray_start);

  /* Option to return the face normal directly for performance o accuracy reasons. */
  if (!use_sampled_normal) {
    copy_v3_v3(out->normal, srd.face_normal);
    return srd.hit;
  }

  /* Sampled normal calculation. */
  float radius;

  /* Update cursor data in SculptSession. */
  invert_m4_m4(ob.runtime->world_to_object.ptr(), ob.object_to_world().ptr());
  copy_m3_m4(mat, vc.rv3d->viewinv);
  mul_m3_v3(mat, viewDir);
  copy_m3_m4(mat, ob.world_to_object().ptr());
  mul_m3_v3(mat, viewDir);
  normalize_v3_v3(ss.cursor_view_normal, viewDir);
  copy_v3_v3(ss.cursor_normal, srd.face_normal);
  copy_v3_v3(ss.cursor_location, out->location);
  ss.rv3d = vc.rv3d;
  ss.v3d = vc.v3d;

  if (!BKE_brush_use_locked_size(scene, &brush)) {
    radius = paint_calc_object_space_radius(vc, out->location, BKE_brush_size_get(scene, &brush));
  }
  else {
    radius = BKE_brush_unprojected_radius_get(scene, &brush);
  }
  ss.cursor_radius = radius;

  Vector<bke::pbvh::Node *> nodes = sculpt_pbvh_gather_cursor_update(ob, original);

  /* In case there are no nodes under the cursor, return the face normal. */
  if (nodes.is_empty()) {
    copy_v3_v3(out->normal, srd.face_normal);
    return true;
  }

  /* Calculate the sampled normal. */
  if (const std::optional<float3> sampled_normal = calc_area_normal(brush, ob, nodes)) {
    copy_v3_v3(out->normal, *sampled_normal);
    copy_v3_v3(ss.cursor_sampled_normal, *sampled_normal);
  }
  else {
    /* Use face normal when there are no vertices to sample inside the cursor radius. */
    copy_v3_v3(out->normal, srd.face_normal);
  }
  return true;
}

bool SCULPT_stroke_get_location(bContext *C,
                                float out[3],
                                const float mval[2],
                                bool force_original)
{
  const Brush *brush = BKE_paint_brush(BKE_paint_get_active_from_context(C));
  bool check_closest = brush->falloff_shape == PAINT_FALLOFF_SHAPE_TUBE;

  return SCULPT_stroke_get_location_ex(C, out, mval, force_original, check_closest, true);
}

bool SCULPT_stroke_get_location_ex(bContext *C,
                                   float out[3],
                                   const float mval[2],
                                   bool force_original,
                                   bool check_closest,
                                   bool limit_closest_radius)
{
  using namespace blender;
  using namespace blender::ed::sculpt_paint;
  Depsgraph *depsgraph = CTX_data_depsgraph_pointer(C);
  float ray_start[3], ray_end[3], ray_normal[3], depth, face_normal[3];

  ViewContext vc = ED_view3d_viewcontext_init(C, depsgraph);

  Object &ob = *vc.obact;

  SculptSession &ss = *ob.sculpt;
  StrokeCache *cache = ss.cache;
  bool original = force_original || ((cache) ? !cache->accum : false);

  const Brush &brush = *BKE_paint_brush(BKE_paint_get_active_from_context(C));

  SCULPT_stroke_modifiers_check(C, ob, brush);

  depth = SCULPT_raycast_init(&vc, mval, ray_start, ray_end, ray_normal, original);

  if (ss.pbvh->type() == bke::pbvh::Type::BMesh) {
    BM_mesh_elem_table_ensure(ss.bm, BM_VERT);
    BM_mesh_elem_index_ensure(ss.bm, BM_VERT);
  }

  bool hit = false;
  {
    SculptRaycastData srd;
    srd.ss = ob.sculpt;
    srd.ray_start = ray_start;
    srd.ray_normal = ray_normal;
    srd.hit = false;
    if (ss.pbvh->type() == bke::pbvh::Type::Mesh) {
      const Mesh &mesh = *static_cast<const Mesh *>(ob.data);
      srd.corner_verts = mesh.corner_verts();
      srd.corner_tris = mesh.corner_tris();
      srd.corner_tri_faces = mesh.corner_tri_faces();
      const bke::AttributeAccessor attributes = mesh.attributes();
      srd.hide_poly = *attributes.lookup<bool>(".hide_poly", bke::AttrDomain::Face);
    }
    srd.depth = depth;
    srd.original = original;
    srd.face_normal = face_normal;
    isect_ray_tri_watertight_v3_precalc(&srd.isect_precalc, ray_normal);

    bke::pbvh::raycast(
        *ss.pbvh,
        [&](bke::pbvh::Node &node, float *tmin) { sculpt_raycast_cb(node, srd, tmin); },
        ray_start,
        ray_normal,
        srd.original);
    if (srd.hit) {
      hit = true;
      copy_v3_v3(out, ray_normal);
      mul_v3_fl(out, srd.depth);
      add_v3_v3(out, ray_start);
    }
  }

  if (hit || !check_closest) {
    return hit;
  }

  SculptFindNearestToRayData srd{};
  srd.original = original;
  srd.ss = ob.sculpt;
  srd.hit = false;
  if (ss.pbvh->type() == bke::pbvh::Type::Mesh) {
    const Mesh &mesh = *static_cast<const Mesh *>(ob.data);
    srd.corner_verts = mesh.corner_verts();
    srd.corner_tris = mesh.corner_tris();
    srd.corner_tri_faces = mesh.corner_tri_faces();
    const bke::AttributeAccessor attributes = mesh.attributes();
    srd.hide_poly = *attributes.lookup<bool>(".hide_poly", bke::AttrDomain::Face);
  }
  srd.ray_start = ray_start;
  srd.ray_normal = ray_normal;
  srd.depth = FLT_MAX;
  srd.dist_sq_to_ray = FLT_MAX;

  bke::pbvh::find_nearest_to_ray(
      *ss.pbvh,
      [&](bke::pbvh::Node &node, float *tmin) { sculpt_find_nearest_to_ray_cb(node, srd, tmin); },
      ray_start,
      ray_normal,
      srd.original);
  if (srd.hit && srd.dist_sq_to_ray) {
    hit = true;
    copy_v3_v3(out, ray_normal);
    mul_v3_fl(out, srd.depth);
    add_v3_v3(out, ray_start);
  }

  float closest_radius_sq = FLT_MAX;
  if (limit_closest_radius) {
    closest_radius_sq = sculpt_calc_radius(vc, brush, *CTX_data_scene(C), out);
    closest_radius_sq *= closest_radius_sq;
  }

  return hit && srd.dist_sq_to_ray < closest_radius_sq;
}

static void sculpt_brush_init_tex(const Sculpt &sd, SculptSession &ss)
{
  const Brush *brush = BKE_paint_brush_for_read(&sd.paint);
  const MTex *mask_tex = BKE_brush_mask_texture_get(brush, OB_MODE_SCULPT);

  /* Init mtex nodes. */
  if (mask_tex->tex && mask_tex->tex->nodetree) {
    /* Has internal flag to detect it only does it once. */
    ntreeTexBeginExecTree(mask_tex->tex->nodetree);
  }

  if (ss.tex_pool == nullptr) {
    ss.tex_pool = BKE_image_pool_new();
  }
}

static void sculpt_brush_stroke_init(bContext *C)
{
  Object &ob = *CTX_data_active_object(C);
  ToolSettings *tool_settings = CTX_data_tool_settings(C);
  const Sculpt &sd = *tool_settings->sculpt;
  SculptSession &ss = *CTX_data_active_object(C)->sculpt;
  const Brush *brush = BKE_paint_brush_for_read(&sd.paint);

  if (!G.background) {
    view3d_operator_needs_opengl(C);
  }
  sculpt_brush_init_tex(sd, ss);

  const bool needs_colors = SCULPT_tool_is_paint(brush->sculpt_tool) &&
                            !SCULPT_use_image_paint_brush(tool_settings->paint_mode, ob);

  if (needs_colors) {
    BKE_sculpt_color_layer_create_if_needed(&ob);
  }

  /* CTX_data_ensure_evaluated_depsgraph should be used at the end to include the updates of
   * earlier steps modifying the data. */
  Depsgraph *depsgraph = CTX_data_ensure_evaluated_depsgraph(C);
  BKE_sculpt_update_object_for_edit(depsgraph, &ob, SCULPT_tool_is_paint(brush->sculpt_tool));

  ED_paint_tool_update_sticky_shading_color(C, &ob);
}

static void sculpt_restore_mesh(const Sculpt &sd, Object &ob)
{
  using namespace blender::ed::sculpt_paint;
  SculptSession &ss = *ob.sculpt;
  const Brush *brush = BKE_paint_brush_for_read(&sd.paint);

  /* Brushes that also use original coordinates and will need a "restore" step.
   *  - SCULPT_TOOL_BOUNDARY
   *  - SCULPT_TOOL_POSE
   */
  if (ELEM(brush->sculpt_tool,
           SCULPT_TOOL_ELASTIC_DEFORM,
           SCULPT_TOOL_GRAB,
           SCULPT_TOOL_THUMB,
           SCULPT_TOOL_ROTATE))
  {
    undo::restore_from_undo_step(sd, ob);
    return;
  }

  /* For the cloth brush it makes more sense to not restore the mesh state to keep running the
   * simulation from the previous state. */
  if (brush->sculpt_tool == SCULPT_TOOL_CLOTH) {
    return;
  }

  /* Restore the mesh before continuing with anchored stroke. */
  if ((brush->flag & BRUSH_ANCHORED) ||
      (ELEM(brush->sculpt_tool, SCULPT_TOOL_GRAB, SCULPT_TOOL_ELASTIC_DEFORM) &&
       BKE_brush_use_size_pressure(brush)) ||
      (brush->flag & BRUSH_DRAG_DOT))
  {

    undo::restore_from_undo_step(sd, ob);

    if (ss.cache) {
      ss.cache->layer_displacement_factor = {};
    }
  }
}

namespace blender::ed::sculpt_paint {

void flush_update_step(bContext *C, UpdateType update_type)
{
  Depsgraph &depsgraph = *CTX_data_depsgraph_pointer(C);
  Object &ob = *CTX_data_active_object(C);
  SculptSession &ss = *ob.sculpt;
  ARegion &region = *CTX_wm_region(C);
  MultiresModifierData *mmd = ss.multires.modifier;
  RegionView3D *rv3d = CTX_wm_region_view3d(C);
  Mesh *mesh = static_cast<Mesh *>(ob.data);

  const bool use_pbvh_draw = BKE_sculptsession_use_pbvh_draw(&ob, rv3d);

  if (rv3d) {
    /* Mark for faster 3D viewport redraws. */
    rv3d->rflag |= RV3D_PAINTING;
  }

  if (mmd != nullptr) {
    multires_mark_as_modified(&depsgraph, &ob, MULTIRES_COORDS_MODIFIED);
  }

  if ((update_type == UpdateType::Image) != 0) {
    ED_region_tag_redraw(&region);
    if (update_type == UpdateType::Image) {
      /* Early exit when only need to update the images. We don't want to tag any geometry updates
       * that would rebuilt the bke::pbvh::Tree. */
      return;
    }
  }

  DEG_id_tag_update(&ob.id, ID_RECALC_SHADING);

  /* Only current viewport matters, slower update for all viewports will
   * be done in sculpt_flush_update_done. */
  if (!use_pbvh_draw) {
    /* Slow update with full dependency graph update and all that comes with it.
     * Needed when there are modifiers or full shading in the 3D viewport. */
    DEG_id_tag_update(&ob.id, ID_RECALC_GEOMETRY);
    ED_region_tag_redraw(&region);
  }
  else {
    /* Fast path where we just update the BVH nodes that changed, and redraw
     * only the part of the 3D viewport where changes happened. */
    rcti r;

    if (update_type == UpdateType::Position) {
      bke::pbvh::update_bounds(*ss.pbvh);
    }

    RegionView3D *rv3d = CTX_wm_region_view3d(C);
    if (rv3d && SCULPT_get_redraw_rect(region, *rv3d, ob, r)) {
      if (ss.cache) {
        ss.cache->current_r = r;
      }

      /* previous is not set in the current cache else
       * the partial rect will always grow */
      sculpt_extend_redraw_rect_previous(ob, r);

      r.xmin += region.winrct.xmin - 2;
      r.xmax += region.winrct.xmin + 2;
      r.ymin += region.winrct.ymin - 2;
      r.ymax += region.winrct.ymin + 2;
      ED_region_tag_redraw_partial(&region, &r, true);
    }
  }

  if (update_type == UpdateType::Position && !ss.shapekey_active) {
    if (ss.pbvh->type() == bke::pbvh::Type::Mesh) {
      /* Updating mesh positions without marking caches dirty is generally not good, but since
       * sculpt mode has special requirements and is expected to have sole ownership of the mesh it
       * modifies, it's generally okay. */
      if (use_pbvh_draw) {
        /* When drawing from bke::pbvh::Tree is used, vertex and face normals are updated
         * later in #bke::pbvh::update_normals. However, we update the mesh's bounds eagerly here
         * since they are trivial to access from the bke::pbvh::Tree. Updating the
         * object's evaluated geometry bounding box is necessary because sculpt strokes don't cause
         * an object reevaluation. */
        mesh->tag_positions_changed_no_normals();
        /* Sculpt mode does not use or recalculate face corner normals, so they are cleared. */
        mesh->runtime->corner_normals_cache.tag_dirty();
      }
      else {
        /* Drawing happens from the modifier stack evaluation result.
         * Tag both coordinates and normals as modified, as both needed for proper drawing and the
         * modifier stack is not guaranteed to tag normals for update. */
        mesh->tag_positions_changed();
      }

      mesh->bounds_set_eager(bke::pbvh::bounds_get(*ob.sculpt->pbvh));
      if (ob.runtime->bounds_eval) {
        ob.runtime->bounds_eval = mesh->bounds_min_max();
      }
    }
  }
}

void flush_update_done(const bContext *C, Object &ob, UpdateType update_type)
{
  /* After we are done drawing the stroke, check if we need to do a more
   * expensive depsgraph tag to update geometry. */
  wmWindowManager *wm = CTX_wm_manager(C);
  RegionView3D *current_rv3d = CTX_wm_region_view3d(C);
  SculptSession &ss = *ob.sculpt;
  Mesh *mesh = static_cast<Mesh *>(ob.data);

  /* Always needed for linked duplicates. */
  bool need_tag = (ID_REAL_USERS(&mesh->id) > 1);

  if (current_rv3d) {
    current_rv3d->rflag &= ~RV3D_PAINTING;
  }

  LISTBASE_FOREACH (wmWindow *, win, &wm->windows) {
    bScreen *screen = WM_window_get_active_screen(win);
    LISTBASE_FOREACH (ScrArea *, area, &screen->areabase) {
      SpaceLink *sl = static_cast<SpaceLink *>(area->spacedata.first);
      if (sl->spacetype != SPACE_VIEW3D) {
        continue;
      }

      /* Tag all 3D viewports for redraw now that we are done. Others
       * viewports did not get a full redraw, and anti-aliasing for the
       * current viewport was deactivated. */
      LISTBASE_FOREACH (ARegion *, region, &area->regionbase) {
        if (region->regiontype == RGN_TYPE_WINDOW) {
          RegionView3D *rv3d = static_cast<RegionView3D *>(region->regiondata);
          if (rv3d != current_rv3d) {
            need_tag |= !BKE_sculptsession_use_pbvh_draw(&ob, rv3d);
          }

          ED_region_tag_redraw(region);
        }
      }
    }

    if (update_type == UpdateType::Image) {
      LISTBASE_FOREACH (ScrArea *, area, &screen->areabase) {
        SpaceLink *sl = static_cast<SpaceLink *>(area->spacedata.first);
        if (sl->spacetype != SPACE_IMAGE) {
          continue;
        }
        ED_area_tag_redraw_regiontype(area, RGN_TYPE_WINDOW);
      }
    }
  }

  if (update_type == UpdateType::Position) {
    bke::pbvh::store_bounds_orig(*ss.pbvh);

    /* Coordinates were modified, so fake neighbors are not longer valid. */
    SCULPT_fake_neighbors_free(ob);
  }

  if (update_type == UpdateType::Mask) {
    bke::pbvh::update_mask(*ss.pbvh);
  }

  BKE_sculpt_attributes_destroy_temporary_stroke(&ob);

  if (update_type == UpdateType::Position) {
    if (ss.pbvh->type() == bke::pbvh::Type::BMesh) {
      BKE_pbvh_bmesh_after_stroke(*ss.pbvh);
    }

    /* Optimization: if there is locked key and active modifiers present in */
    /* the stack, keyblock is updating at each step. otherwise we could update */
    /* keyblock only when stroke is finished. */
    if (ss.shapekey_active && !ss.deform_modifiers_active) {
      sculpt_update_keyblock(ob);
    }
  }

  if (need_tag) {
    DEG_id_tag_update(&ob.id, ID_RECALC_GEOMETRY);
  }
}

}  // namespace blender::ed::sculpt_paint

/* Returns whether the mouse/stylus is over the mesh (1)
 * or over the background (0). */
static bool over_mesh(bContext *C, wmOperator * /*op*/, const float mval[2])
{
  float co_dummy[3];
  Sculpt *sd = CTX_data_tool_settings(C)->sculpt;
  Brush *brush = BKE_paint_brush(&sd->paint);

  bool check_closest = brush->falloff_shape == PAINT_FALLOFF_SHAPE_TUBE;

  return SCULPT_stroke_get_location_ex(C, co_dummy, mval, false, check_closest, true);
}

static void sculpt_stroke_undo_begin(const bContext *C, wmOperator *op)
{
  using namespace blender::ed::sculpt_paint;
  Object &ob = *CTX_data_active_object(C);
  const Sculpt &sd = *CTX_data_tool_settings(C)->sculpt;
  const Brush *brush = BKE_paint_brush_for_read(&sd.paint);
  ToolSettings *tool_settings = CTX_data_tool_settings(C);

  /* Setup the correct undo system. Image painting and sculpting are mutual exclusive.
   * Color attributes are part of the sculpting undo system. */
  if (brush && brush->sculpt_tool == SCULPT_TOOL_PAINT &&
      SCULPT_use_image_paint_brush(tool_settings->paint_mode, ob))
  {
    ED_image_undo_push_begin(op->type->name, PaintMode::Sculpt);
  }
  else {
    undo::push_begin_ex(ob, sculpt_tool_name(sd));
  }
}

static void sculpt_stroke_undo_end(const bContext *C, Brush *brush)
{
  using namespace blender::ed::sculpt_paint;
  Object &ob = *CTX_data_active_object(C);
  ToolSettings *tool_settings = CTX_data_tool_settings(C);

  if (brush && brush->sculpt_tool == SCULPT_TOOL_PAINT &&
      SCULPT_use_image_paint_brush(tool_settings->paint_mode, ob))
  {
    ED_image_undo_push_end();
  }
  else {
    undo::push_end(ob);
  }
}

bool SCULPT_handles_colors_report(SculptSession &ss, ReportList *reports)
{
  switch (ss.pbvh->type()) {
    case blender::bke::pbvh::Type::Mesh:
      return true;
    case blender::bke::pbvh::Type::BMesh:
      BKE_report(reports, RPT_ERROR, "Not supported in dynamic topology mode");
      return false;
    case blender::bke::pbvh::Type::Grids:
      BKE_report(reports, RPT_ERROR, "Not supported in multiresolution mode");
      return false;
  }
  BLI_assert_unreachable();
  return false;
}

namespace blender::ed::sculpt_paint {

static bool sculpt_stroke_test_start(bContext *C, wmOperator *op, const float mval[2])
{
  /* Don't start the stroke until `mval` goes over the mesh.
   * NOTE: `mval` will only be null when re-executing the saved stroke.
   * We have exception for 'exec' strokes since they may not set `mval`,
   * only 'location', see: #52195. */
  if (((op->flag & OP_IS_INVOKE) == 0) || (mval == nullptr) || over_mesh(C, op, mval)) {
    Object &ob = *CTX_data_active_object(C);
    SculptSession &ss = *ob.sculpt;
    Sculpt &sd = *CTX_data_tool_settings(C)->sculpt;
    Brush *brush = BKE_paint_brush(&sd.paint);
    ToolSettings *tool_settings = CTX_data_tool_settings(C);

    /* NOTE: This should be removed when paint mode is available. Paint mode can force based on the
     * canvas it is painting on. (ref. use_sculpt_texture_paint). */
    if (brush && SCULPT_tool_is_paint(brush->sculpt_tool) &&
        !SCULPT_use_image_paint_brush(tool_settings->paint_mode, ob))
    {
      View3D *v3d = CTX_wm_view3d(C);
      if (v3d->shading.type == OB_SOLID) {
        v3d->shading.color_type = V3D_SHADING_VERTEX_COLOR;
      }
    }

    ED_view3d_init_mats_rv3d(&ob, CTX_wm_region_view3d(C));

    sculpt_update_cache_invariants(C, sd, ss, op, mval);

    SculptCursorGeometryInfo sgi;
    SCULPT_cursor_geometry_info_update(C, &sgi, mval, false);

    sculpt_stroke_undo_begin(C, op);

    SCULPT_stroke_id_next(ob);
    ss.cache->stroke_id = ss.stroke_id;

    return true;
  }
  return false;
}

static void sculpt_stroke_update_step(bContext *C,
                                      wmOperator * /*op*/,
                                      PaintStroke *stroke,
                                      PointerRNA *itemptr)
{
  UnifiedPaintSettings &ups = CTX_data_tool_settings(C)->unified_paint_settings;
  const Scene &scene = *CTX_data_scene(C);
  Sculpt &sd = *CTX_data_tool_settings(C)->sculpt;
  Object &ob = *CTX_data_active_object(C);
  SculptSession &ss = *ob.sculpt;
  const Brush &brush = *BKE_paint_brush_for_read(&sd.paint);
  ToolSettings &tool_settings = *CTX_data_tool_settings(C);
  StrokeCache *cache = ss.cache;
  cache->stroke_distance = paint_stroke_distance_get(stroke);

  SCULPT_stroke_modifiers_check(C, ob, brush);
  sculpt_update_cache_variants(C, sd, ob, itemptr);
  sculpt_restore_mesh(sd, ob);

  if (sd.flags & (SCULPT_DYNTOPO_DETAIL_CONSTANT | SCULPT_DYNTOPO_DETAIL_MANUAL)) {
    BKE_pbvh_bmesh_detail_size_set(
        *ss.pbvh, dyntopo::detail_size::constant_to_detail_size(sd.constant_detail, ob));
  }
  else if (sd.flags & SCULPT_DYNTOPO_DETAIL_BRUSH) {
    BKE_pbvh_bmesh_detail_size_set(
        *ss.pbvh, dyntopo::detail_size::brush_to_detail_size(sd.detail_percent, ss.cache->radius));
  }
  else {
    BKE_pbvh_bmesh_detail_size_set(
        *ss.pbvh,
        dyntopo::detail_size::relative_to_detail_size(
            sd.detail_size, ss.cache->radius, ss.cache->dyntopo_pixel_radius, U.pixelsize));
  }

  if (dyntopo::stroke_is_dyntopo(ss, brush)) {
    do_symmetrical_brush_actions(
        scene, sd, ob, sculpt_topology_update, ups, tool_settings.paint_mode);
  }

  do_symmetrical_brush_actions(scene, sd, ob, do_brush_action, ups, tool_settings.paint_mode);

  /* Hack to fix noise texture tearing mesh. */
  sculpt_fix_noise_tear(sd, ob);

  /* TODO(sergey): This is not really needed for the solid shading,
   * which does use pBVH drawing anyway, but texture and wireframe
   * requires this.
   *
   * Could be optimized later, but currently don't think it's so
   * much common scenario.
   *
   * Same applies to the DEG_id_tag_update() invoked from
   * sculpt_flush_update_step().
   *
   * For some brushes, flushing is done in the brush code itself.
   */
  if ((ELEM(brush.sculpt_tool,
            SCULPT_TOOL_BOUNDARY,
            SCULPT_TOOL_CLOTH,
            SCULPT_TOOL_POSE,
            SCULPT_TOOL_SMOOTH) ||
       ss.pbvh->type() != bke::pbvh::Type::Mesh))
  {
    if (ss.deform_modifiers_active) {
      SCULPT_flush_stroke_deform(sd, ob, sculpt_tool_is_proxy_used(brush.sculpt_tool));
    }
    else if (ss.shapekey_active) {
      sculpt_update_keyblock(ob);
    }
  }

  ss.cache->first_time = false;
  copy_v3_v3(ss.cache->true_last_location, ss.cache->true_location);

  /* Cleanup. */
  if (brush.sculpt_tool == SCULPT_TOOL_MASK) {
    flush_update_step(C, UpdateType::Mask);
  }
  else if (SCULPT_tool_is_paint(brush.sculpt_tool)) {
    if (SCULPT_use_image_paint_brush(tool_settings.paint_mode, ob)) {
      flush_update_step(C, UpdateType::Image);
    }
    else {
      flush_update_step(C, UpdateType::Color);
    }
  }
  else {
    flush_update_step(C, UpdateType::Position);
  }
}

static void sculpt_brush_exit_tex(Sculpt &sd)
{
  Brush *brush = BKE_paint_brush(&sd.paint);
  const MTex *mask_tex = BKE_brush_mask_texture_get(brush, OB_MODE_SCULPT);

  if (mask_tex->tex && mask_tex->tex->nodetree) {
    ntreeTexEndExecTree(mask_tex->tex->nodetree->runtime->execdata);
  }
}

static void sculpt_stroke_done(const bContext *C, PaintStroke * /*stroke*/)
{
  Object &ob = *CTX_data_active_object(C);
  SculptSession &ss = *ob.sculpt;
  Sculpt &sd = *CTX_data_tool_settings(C)->sculpt;
  ToolSettings *tool_settings = CTX_data_tool_settings(C);

  /* Finished. */
  if (!ss.cache) {
    sculpt_brush_exit_tex(sd);
    return;
  }
  UnifiedPaintSettings *ups = &CTX_data_tool_settings(C)->unified_paint_settings;
  Brush *brush = BKE_paint_brush(&sd.paint);
  BLI_assert(brush == ss.cache->brush); /* const, so we shouldn't change. */
  ups->draw_inverted = false;

  SCULPT_stroke_modifiers_check(C, ob, *brush);

  /* Alt-Smooth. */
  if (ss.cache->alt_smooth) {
    smooth_brush_toggle_off(C, &sd.paint, ss.cache);
    /* Refresh the brush pointer in case we switched brush in the toggle function. */
    brush = BKE_paint_brush(&sd.paint);
  }

  BKE_pbvh_node_color_buffer_free(*ss.pbvh);
  MEM_delete(ss.cache);
  ss.cache = nullptr;

  sculpt_stroke_undo_end(C, brush);

  if (brush->sculpt_tool == SCULPT_TOOL_MASK) {
    flush_update_done(C, ob, UpdateType::Mask);
  }
  else if (brush->sculpt_tool == SCULPT_TOOL_PAINT) {
    if (SCULPT_use_image_paint_brush(tool_settings->paint_mode, ob)) {
      flush_update_done(C, ob, UpdateType::Image);
    }
    else {
      BKE_sculpt_attributes_destroy_temporary_stroke(&ob);
      flush_update_done(C, ob, UpdateType::Color);
    }
  }
  else {
    flush_update_done(C, ob, UpdateType::Position);
  }

  WM_event_add_notifier(C, NC_OBJECT | ND_DRAW, &ob);
  sculpt_brush_exit_tex(sd);
}

static int sculpt_brush_stroke_invoke(bContext *C, wmOperator *op, const wmEvent *event)
{
  PaintStroke *stroke;
  int ignore_background_click;
  int retval;
  Object &ob = *CTX_data_active_object(C);

  const View3D *v3d = CTX_wm_view3d(C);
  const Base *base = CTX_data_active_base(C);
  /* Test that ob is visible; otherwise we won't be able to get evaluated data
   * from the depsgraph. We do this here instead of SCULPT_mode_poll
   * to avoid falling through to the translate operator in the
   * global view3d keymap. */
  if (!BKE_base_is_visible(v3d, base)) {
    return OPERATOR_CANCELLED;
  }

  sculpt_brush_stroke_init(C);

  Sculpt &sd = *CTX_data_tool_settings(C)->sculpt;
  Brush &brush = *BKE_paint_brush(&sd.paint);
  SculptSession &ss = *ob.sculpt;

  if (SCULPT_tool_is_paint(brush.sculpt_tool) &&
      !SCULPT_handles_colors_report(*ob.sculpt, op->reports))
  {
    return OPERATOR_CANCELLED;
  }
  if (SCULPT_tool_is_mask(brush.sculpt_tool)) {
    MultiresModifierData *mmd = BKE_sculpt_multires_active(ss.scene, &ob);
    BKE_sculpt_mask_layers_ensure(CTX_data_depsgraph_pointer(C), CTX_data_main(C), &ob, mmd);
  }
  if (!SCULPT_tool_is_attribute_only(brush.sculpt_tool) &&
      ED_sculpt_report_if_shape_key_is_locked(ob, op->reports))
  {
    return OPERATOR_CANCELLED;
  }
  if (ELEM(brush.sculpt_tool, SCULPT_TOOL_DISPLACEMENT_SMEAR, SCULPT_TOOL_DISPLACEMENT_ERASER)) {
    if (!ss.pbvh || ss.pbvh->type() != bke::pbvh::Type::Grids) {
      BKE_report(op->reports, RPT_ERROR, "Only supported in multiresolution mode");
      return OPERATOR_CANCELLED;
    }
  }

  stroke = paint_stroke_new(C,
                            op,
                            SCULPT_stroke_get_location,
                            sculpt_stroke_test_start,
                            sculpt_stroke_update_step,
                            nullptr,
                            sculpt_stroke_done,
                            event->type);

  op->customdata = stroke;

  /* For tablet rotation. */
  ignore_background_click = RNA_boolean_get(op->ptr, "ignore_background_click");
  const float mval[2] = {float(event->mval[0]), float(event->mval[1])};
  if (ignore_background_click && !over_mesh(C, op, mval)) {
    paint_stroke_free(C, op, static_cast<PaintStroke *>(op->customdata));
    return OPERATOR_PASS_THROUGH;
  }

  retval = op->type->modal(C, op, event);
  if (ELEM(retval, OPERATOR_FINISHED, OPERATOR_CANCELLED)) {
    paint_stroke_free(C, op, static_cast<PaintStroke *>(op->customdata));
    return retval;
  }
  /* Add modal handler. */
  WM_event_add_modal_handler(C, op);

  OPERATOR_RETVAL_CHECK(retval);
  BLI_assert(retval == OPERATOR_RUNNING_MODAL);

  return OPERATOR_RUNNING_MODAL;
}

static int sculpt_brush_stroke_exec(bContext *C, wmOperator *op)
{
  sculpt_brush_stroke_init(C);

  op->customdata = paint_stroke_new(C,
                                    op,
                                    SCULPT_stroke_get_location,
                                    sculpt_stroke_test_start,
                                    sculpt_stroke_update_step,
                                    nullptr,
                                    sculpt_stroke_done,
                                    0);

  /* Frees op->customdata. */
  paint_stroke_exec(C, op, static_cast<PaintStroke *>(op->customdata));

  return OPERATOR_FINISHED;
}

static void sculpt_brush_stroke_cancel(bContext *C, wmOperator *op)
{
  using namespace blender::ed::sculpt_paint;
  Object &ob = *CTX_data_active_object(C);
  SculptSession &ss = *ob.sculpt;
  Sculpt &sd = *CTX_data_tool_settings(C)->sculpt;
  const Brush &brush = *BKE_paint_brush_for_read(&sd.paint);

  /* XXX Canceling strokes that way does not work with dynamic topology,
   *     user will have to do real undo for now. See #46456. */
  if (ss.cache && !dyntopo::stroke_is_dyntopo(ss, brush)) {
    undo::restore_from_undo_step(sd, ob);
  }

  paint_stroke_cancel(C, op, static_cast<PaintStroke *>(op->customdata));

  MEM_delete(ss.cache);
  ss.cache = nullptr;

  sculpt_brush_exit_tex(sd);
}

static int sculpt_brush_stroke_modal(bContext *C, wmOperator *op, const wmEvent *event)
{
  return paint_stroke_modal(C, op, event, (PaintStroke **)&op->customdata);
}

static void sculpt_redo_empty_ui(bContext * /*C*/, wmOperator * /*op*/) {}

void SCULPT_OT_brush_stroke(wmOperatorType *ot)
{
  /* Identifiers. */
  ot->name = "Sculpt";
  ot->idname = "SCULPT_OT_brush_stroke";
  ot->description = "Sculpt a stroke into the geometry";

  /* API callbacks. */
  ot->invoke = sculpt_brush_stroke_invoke;
  ot->modal = sculpt_brush_stroke_modal;
  ot->exec = sculpt_brush_stroke_exec;
  ot->poll = SCULPT_poll;
  ot->cancel = sculpt_brush_stroke_cancel;
  ot->ui = sculpt_redo_empty_ui;

  /* Flags (sculpt does its own undo? (ton)). */
  ot->flag = OPTYPE_BLOCKING;

  /* Properties. */

  paint_stroke_operator_properties(ot);

  RNA_def_boolean(ot->srna,
                  "ignore_background_click",
                  false,
                  "Ignore Background Click",
                  "Clicks on the background do not start the stroke");
}

/* Fake Neighbors. */
/* This allows the sculpt tools to work on meshes with multiple connected components as they had
 * only one connected component. When initialized and enabled, the sculpt API will return extra
 * connectivity neighbors that are not in the real mesh. These neighbors are calculated for each
 * vertex using the minimum distance to a vertex that is in a different connected component. */

/* The fake neighbors first need to be ensured to be initialized.
 * After that tools which needs fake neighbors functionality need to
 * temporarily enable it:
 *
 *   void my_awesome_sculpt_tool() {
 *     SCULPT_fake_neighbors_ensure(object, brush->disconnected_distance_max);
 *     SCULPT_fake_neighbors_enable(ob);
 *
 *     ... Logic of the tool ...
 *     SCULPT_fake_neighbors_disable(ob);
 *   }
 *
 * Such approach allows to keep all the connectivity information ready for reuse
 * (without having lag prior to every stroke), but also makes it so the affect
 * is localized to a specific brushes and tools only. */

enum {
  SCULPT_TOPOLOGY_ID_NONE,
  SCULPT_TOPOLOGY_ID_DEFAULT,
};

static void fake_neighbor_init(SculptSession &ss, const float max_dist)
{
  const int totvert = SCULPT_vertex_count_get(ss);
  ss.fake_neighbors.fake_neighbor_index = static_cast<int *>(
      MEM_malloc_arrayN(totvert, sizeof(int), "fake neighbor"));
  for (int i = 0; i < totvert; i++) {
    ss.fake_neighbors.fake_neighbor_index[i] = FAKE_NEIGHBOR_NONE;
  }

  ss.fake_neighbors.current_max_distance = max_dist;
}

static void fake_neighbor_add(SculptSession &ss, PBVHVertRef v_a, PBVHVertRef v_b)
{
  int v_index_a = BKE_pbvh_vertex_to_index(*ss.pbvh, v_a);
  int v_index_b = BKE_pbvh_vertex_to_index(*ss.pbvh, v_b);

  if (ss.fake_neighbors.fake_neighbor_index[v_index_a] == FAKE_NEIGHBOR_NONE) {
    ss.fake_neighbors.fake_neighbor_index[v_index_a] = v_index_b;
    ss.fake_neighbors.fake_neighbor_index[v_index_b] = v_index_a;
  }
}

static void sculpt_pose_fake_neighbors_free(SculptSession &ss)
{
  MEM_SAFE_FREE(ss.fake_neighbors.fake_neighbor_index);
}

struct NearestVertexFakeNeighborData {
  PBVHVertRef nearest_vertex;
  float nearest_vertex_distance_sq;
  int current_topology_id;
};

static void do_fake_neighbor_search_task(SculptSession &ss,
                                         const float nearest_vertex_search_co[3],
                                         const float max_distance_sq,
                                         bke::pbvh::Node *node,
                                         NearestVertexFakeNeighborData *nvtd)
{
  PBVHVertexIter vd;
  BKE_pbvh_vertex_iter_begin (*ss.pbvh, node, vd, PBVH_ITER_UNIQUE) {
    int vd_topology_id = SCULPT_vertex_island_get(ss, vd.vertex);
    if (vd_topology_id != nvtd->current_topology_id &&
        ss.fake_neighbors.fake_neighbor_index[vd.index] == FAKE_NEIGHBOR_NONE)
    {
      float distance_squared = len_squared_v3v3(vd.co, nearest_vertex_search_co);
      if (distance_squared < nvtd->nearest_vertex_distance_sq &&
          distance_squared < max_distance_sq)
      {
        nvtd->nearest_vertex = vd.vertex;
        nvtd->nearest_vertex_distance_sq = distance_squared;
      }
    }
  }
  BKE_pbvh_vertex_iter_end;
}

static PBVHVertRef fake_neighbor_search(Object &ob, const PBVHVertRef vertex, float max_distance)
{
  SculptSession &ss = *ob.sculpt;

  const float3 center = SCULPT_vertex_co_get(ss, vertex);
  const float max_distance_sq = max_distance * max_distance;

  Vector<bke::pbvh::Node *> nodes = bke::pbvh::search_gather(*ss.pbvh, [&](bke::pbvh::Node &node) {
    return node_in_sphere(node, center, max_distance_sq, false);
  });
  if (nodes.is_empty()) {
    return BKE_pbvh_make_vref(PBVH_REF_NONE);
  }

  const float3 nearest_vertex_search_co = SCULPT_vertex_co_get(ss, vertex);

  NearestVertexFakeNeighborData nvtd;
  nvtd.nearest_vertex.i = -1;
  nvtd.nearest_vertex_distance_sq = FLT_MAX;
  nvtd.current_topology_id = SCULPT_vertex_island_get(ss, vertex);

  nvtd = threading::parallel_reduce(
      nodes.index_range(),
      1,
      nvtd,
      [&](const IndexRange range, NearestVertexFakeNeighborData nvtd) {
        for (const int i : range) {
          do_fake_neighbor_search_task(
              ss, nearest_vertex_search_co, max_distance_sq, nodes[i], &nvtd);
        }
        return nvtd;
      },
      [](const NearestVertexFakeNeighborData &a, const NearestVertexFakeNeighborData &b) {
        NearestVertexFakeNeighborData joined = a;
        if (joined.nearest_vertex.i == PBVH_REF_NONE) {
          joined.nearest_vertex = b.nearest_vertex;
          joined.nearest_vertex_distance_sq = b.nearest_vertex_distance_sq;
        }
        else if (b.nearest_vertex_distance_sq < joined.nearest_vertex_distance_sq) {
          joined.nearest_vertex = b.nearest_vertex;
          joined.nearest_vertex_distance_sq = b.nearest_vertex_distance_sq;
        }
        return joined;
      });

  return nvtd.nearest_vertex;
}

struct SculptTopologyIDFloodFillData {
  int next_id;
};

}  // namespace blender::ed::sculpt_paint

namespace blender::ed::sculpt_paint::boundary {

void ensure_boundary_info(Object &object)
{
  SculptSession &ss = *object.sculpt;
  if (!ss.vertex_info.boundary.is_empty()) {
    return;
  }

  Mesh *base_mesh = BKE_mesh_from_object(&object);

  ss.vertex_info.boundary.resize(base_mesh->verts_num);
  Array<int> adjacent_faces_edge_count(base_mesh->edges_num, 0);
  array_utils::count_indices(base_mesh->corner_edges(), adjacent_faces_edge_count);

  const Span<int2> edges = base_mesh->edges();
  for (const int e : edges.index_range()) {
    if (adjacent_faces_edge_count[e] < 2) {
      const int2 &edge = edges[e];
      ss.vertex_info.boundary[edge[0]].set();
      ss.vertex_info.boundary[edge[1]].set();
    }
  }
}

}  // namespace blender::ed::sculpt_paint::boundary

void SCULPT_fake_neighbors_ensure(Object &ob, const float max_dist)
{
  using namespace blender::ed::sculpt_paint;
  SculptSession &ss = *ob.sculpt;
  const int totvert = SCULPT_vertex_count_get(ss);

  /* Fake neighbors were already initialized with the same distance, so no need to be
   * recalculated.
   */
  if (ss.fake_neighbors.fake_neighbor_index && ss.fake_neighbors.current_max_distance == max_dist)
  {
    return;
  }

  SCULPT_topology_islands_ensure(ob);
  fake_neighbor_init(ss, max_dist);

  for (int i = 0; i < totvert; i++) {
    const PBVHVertRef from_v = BKE_pbvh_index_to_vertex(*ss.pbvh, i);

    /* This vertex does not have a fake neighbor yet, search one for it. */
    if (ss.fake_neighbors.fake_neighbor_index[i] == FAKE_NEIGHBOR_NONE) {
      const PBVHVertRef to_v = fake_neighbor_search(ob, from_v, max_dist);
      if (to_v.i != PBVH_REF_NONE) {
        /* Add the fake neighbor if available. */
        fake_neighbor_add(ss, from_v, to_v);
      }
    }
  }
}

void SCULPT_fake_neighbors_enable(Object &ob)
{
  SculptSession &ss = *ob.sculpt;
  BLI_assert(ss.fake_neighbors.fake_neighbor_index != nullptr);
  ss.fake_neighbors.use_fake_neighbors = true;
}

void SCULPT_fake_neighbors_disable(Object &ob)
{
  SculptSession &ss = *ob.sculpt;
  BLI_assert(ss.fake_neighbors.fake_neighbor_index != nullptr);
  ss.fake_neighbors.use_fake_neighbors = false;
}

void SCULPT_fake_neighbors_free(Object &ob)
{
  using namespace blender::ed::sculpt_paint;
  SculptSession &ss = *ob.sculpt;
  sculpt_pose_fake_neighbors_free(ss);
}

bool SCULPT_vertex_is_occluded(SculptSession &ss, PBVHVertRef vertex, bool original)
{
  using namespace blender;
  float ray_start[3], ray_end[3], ray_normal[3], face_normal[3];
  float co[3];

  copy_v3_v3(co, SCULPT_vertex_co_get(ss, vertex));

  ViewContext *vc = ss.cache ? ss.cache->vc : &ss.filter_cache->vc;

  const blender::float2 mouse = ED_view3d_project_float_v2_m4(
      vc->region, co, ss.cache ? ss.cache->projection_mat : ss.filter_cache->viewmat);

  int depth = SCULPT_raycast_init(vc, mouse, ray_end, ray_start, ray_normal, original);

  negate_v3(ray_normal);

  copy_v3_v3(ray_start, SCULPT_vertex_co_get(ss, vertex));
  madd_v3_v3fl(ray_start, ray_normal, 0.002);

  SculptRaycastData srd = {nullptr};
  srd.original = original;
  srd.ss = &ss;
  srd.hit = false;
  srd.ray_start = ray_start;
  srd.ray_normal = ray_normal;
  srd.depth = depth;
  srd.face_normal = face_normal;
  srd.corner_verts = ss.corner_verts;
  if (ss.pbvh->type() == bke::pbvh::Type::Mesh) {
    srd.corner_tris = BKE_pbvh_get_mesh(*ss.pbvh)->corner_tris();
    srd.corner_tri_faces = BKE_pbvh_get_mesh(*ss.pbvh)->corner_tri_faces();
  }

  isect_ray_tri_watertight_v3_precalc(&srd.isect_precalc, ray_normal);
  bke::pbvh::raycast(
      *ss.pbvh,
      [&](bke::pbvh::Node &node, float *tmin) { sculpt_raycast_cb(node, srd, tmin); },
      ray_start,
      ray_normal,
      srd.original);

  return srd.hit;
}

void SCULPT_stroke_id_next(Object &ob)
{
  /* Manually wrap in int32 space to avoid tripping up undefined behavior
   * sanitizers.
   */
  ob.sculpt->stroke_id = uchar((int(ob.sculpt->stroke_id) + 1) & 255);
}

void SCULPT_stroke_id_ensure(Object &ob)
{
  using namespace blender;
  SculptSession &ss = *ob.sculpt;

  if (!ss.attrs.automasking_stroke_id) {
    SculptAttributeParams params = {0};
    ss.attrs.automasking_stroke_id = BKE_sculpt_attribute_ensure(
        &ob,
        bke::AttrDomain::Point,
        CD_PROP_INT8,
        SCULPT_ATTRIBUTE_NAME(automasking_stroke_id),
        &params);
  }
}

int SCULPT_vertex_island_get(const SculptSession &ss, PBVHVertRef vertex)
{
  if (ss.attrs.topology_island_key) {
    return *static_cast<uint8_t *>(SCULPT_vertex_attr_get(vertex, ss.attrs.topology_island_key));
  }

  return -1;
}

void SCULPT_topology_islands_invalidate(SculptSession &ss)
{
  ss.islands_valid = false;
}

void SCULPT_topology_islands_ensure(Object &ob)
{
  using namespace blender;
  using namespace blender::ed::sculpt_paint;
  SculptSession &ss = *ob.sculpt;

  if (ss.attrs.topology_island_key && ss.islands_valid &&
      ss.pbvh->type() != bke::pbvh::Type::BMesh)
  {
    return;
  }

  SculptAttributeParams params;
  params.permanent = params.stroke_only = params.simple_array = false;

  ss.attrs.topology_island_key = BKE_sculpt_attribute_ensure(
      &ob,
      bke::AttrDomain::Point,
      CD_PROP_INT8,
      SCULPT_ATTRIBUTE_NAME(topology_island_key),
      &params);
  SCULPT_vertex_random_access_ensure(ss);

  int totvert = SCULPT_vertex_count_get(ss);
  Set<PBVHVertRef> visit;
  Vector<PBVHVertRef> stack;
  uint8_t island_nr = 0;

  for (int i = 0; i < totvert; i++) {
    PBVHVertRef vertex = BKE_pbvh_index_to_vertex(*ss.pbvh, i);

    if (visit.contains(vertex)) {
      continue;
    }

    stack.clear();
    stack.append(vertex);
    visit.add(vertex);

    while (stack.size()) {
      PBVHVertRef vertex2 = stack.pop_last();
      SculptVertexNeighborIter ni;

      *static_cast<uint8_t *>(
          SCULPT_vertex_attr_get(vertex2, ss.attrs.topology_island_key)) = island_nr;

      SCULPT_VERTEX_DUPLICATES_AND_NEIGHBORS_ITER_BEGIN (ss, vertex2, ni) {
        if (visit.add(ni.vertex) && hide::vert_any_face_visible_get(ss, ni.vertex)) {
          stack.append(ni.vertex);
        }
      }
      SCULPT_VERTEX_NEIGHBORS_ITER_END(ni);
    }

    island_nr++;
  }

  ss.islands_valid = true;
}

void SCULPT_cube_tip_init(const Sculpt & /*sd*/,
                          const Object &ob,
                          const Brush &brush,
                          float mat[4][4])
{
  using namespace blender::ed::sculpt_paint;
  SculptSession &ss = *ob.sculpt;
  float scale[4][4];
  float tmat[4][4];
  float unused[4][4];

  zero_m4(mat);
  calc_brush_local_mat(0.0, ob, unused, mat);

  /* NOTE: we ignore the radius scaling done inside of calc_brush_local_mat to
   * duplicate prior behavior.
   *
   * TODO: try disabling this and check that all edge cases work properly.
   */
  normalize_m4(mat);

  scale_m4_fl(scale, ss.cache->radius);
  mul_m4_m4m4(tmat, mat, scale);
  mul_v3_fl(tmat[1], brush.tip_scale_x);
  invert_m4_m4(mat, tmat);
}
/** \} */

namespace blender::ed::sculpt_paint {

void gather_mesh_positions(Span<float3> vert_postions,
                           Span<int> verts,
                           MutableSpan<float3> positions)
{
  BLI_assert(verts.size() == positions.size());

  for (const int i : verts.index_range()) {
    positions[i] = vert_postions[verts[i]];
  }
}

void gather_grids_positions(const CCGKey &key,
                            const Span<CCGElem *> elems,
                            const Span<int> grids,
                            const MutableSpan<float3> positions)
{
  BLI_assert(grids.size() * key.grid_area == positions.size());

  for (const int i : grids.index_range()) {
    CCGElem *elem = elems[grids[i]];
    const int start = i * key.grid_area;
    for (const int offset : IndexRange(key.grid_area)) {
      positions[start + offset] = CCG_elem_offset_co(key, elem, offset);
    }
  }
}

void gather_bmesh_positions(const Set<BMVert *, 0> &verts, const MutableSpan<float3> positions)
{
  BLI_assert(verts.size() == positions.size());

  int i = 0;
  for (const BMVert *vert : verts) {
    positions[i] = vert->co;
    i++;
  }
}

void gather_grids_normals(const SubdivCCG &subdiv_ccg,
                          const Span<int> grids,
                          const MutableSpan<float3> normals)
{
  const CCGKey key = BKE_subdiv_ccg_key_top_level(subdiv_ccg);
  const Span<CCGElem *> elems = subdiv_ccg.grids;
  BLI_assert(grids.size() * key.grid_area == normals.size());

  for (const int i : grids.index_range()) {
    CCGElem *elem = elems[grids[i]];
    const int start = i * key.grid_area;
    for (const int offset : IndexRange(key.grid_area)) {
      normals[start + offset] = CCG_elem_offset_no(key, elem, offset);
    }
  }
}

void gather_bmesh_normals(const Set<BMVert *, 0> &verts, const MutableSpan<float3> normals)
{
  int i = 0;
  for (const BMVert *vert : verts) {
    normals[i] = vert->no;
    i++;
  }
}

template<typename T>
void gather_data_grids(const SubdivCCG &subdiv_ccg,
                       const Span<T> src,
                       const Span<int> grids,
                       const MutableSpan<T> node_data)
{
  const CCGKey key = BKE_subdiv_ccg_key_top_level(subdiv_ccg);
  BLI_assert(grids.size() * key.grid_area == node_data.size());

  for (const int i : grids.index_range()) {
    const int node_start = i * key.grid_area;
    const int grids_start = grids[i] * key.grid_area;
    node_data.slice(node_start, key.grid_area).copy_from(src.slice(grids_start, key.grid_area));
  }
}

template<typename T>
void gather_data_vert_bmesh(const Span<T> src,
                            const Set<BMVert *, 0> &verts,
                            const MutableSpan<T> node_data)
{
  BLI_assert(verts.size() == node_data.size());

  int i = 0;
  for (const BMVert *vert : verts) {
    node_data[i] = src[BM_elem_index_get(vert)];
    i++;
  }
}

template<typename T>
void scatter_data_grids(const SubdivCCG &subdiv_ccg,
                        const Span<T> node_data,
                        const Span<int> grids,
                        const MutableSpan<T> dst)
{
  const CCGKey key = BKE_subdiv_ccg_key_top_level(subdiv_ccg);
  BLI_assert(grids.size() * key.grid_area == node_data.size());

  for (const int i : grids.index_range()) {
    const int node_start = i * key.grid_area;
    const int grids_start = grids[i] * key.grid_area;
    dst.slice(grids_start, key.grid_area).copy_from(node_data.slice(node_start, key.grid_area));
  }
}

template<typename T>
void scatter_data_vert_bmesh(const Span<T> node_data,
                             const Set<BMVert *, 0> &verts,
                             const MutableSpan<T> dst)
{
  BLI_assert(verts.size() == node_data.size());

  int i = 0;
  for (const BMVert *vert : verts) {
    dst[BM_elem_index_get(vert)] = node_data[i];
    i++;
  }
}

template void gather_data_grids<float>(const SubdivCCG &,
                                       Span<float>,
                                       Span<int>,
                                       MutableSpan<float>);
template void gather_data_grids<float3>(const SubdivCCG &,
                                        Span<float3>,
                                        Span<int>,
                                        MutableSpan<float3>);
template void gather_data_vert_bmesh<float>(Span<float>,
                                            const Set<BMVert *, 0> &,
                                            MutableSpan<float>);
template void gather_data_vert_bmesh<float3>(Span<float3>,
                                             const Set<BMVert *, 0> &,
                                             MutableSpan<float3>);

template void scatter_data_grids<float>(const SubdivCCG &,
                                        Span<float>,
                                        Span<int>,
                                        MutableSpan<float>);
template void scatter_data_grids<float3>(const SubdivCCG &,
                                         Span<float3>,
                                         Span<int>,
                                         MutableSpan<float3>);
template void scatter_data_vert_bmesh<float>(Span<float>,
                                             const Set<BMVert *, 0> &,
                                             MutableSpan<float>);
template void scatter_data_vert_bmesh<float3>(Span<float3>,
                                              const Set<BMVert *, 0> &,
                                              MutableSpan<float3>);

void fill_factor_from_hide(const Mesh &mesh,
                           const Span<int> verts,
                           const MutableSpan<float> r_factors)
{
  BLI_assert(verts.size() == r_factors.size());

  /* TODO: Avoid overhead of accessing attributes for every bke::pbvh::Tree node. */
  const bke::AttributeAccessor attributes = mesh.attributes();
  if (const VArray hide_vert = *attributes.lookup<bool>(".hide_vert", bke::AttrDomain::Point)) {
    const VArraySpan span(hide_vert);
    for (const int i : verts.index_range()) {
      r_factors[i] = span[verts[i]] ? 0.0f : 1.0f;
    }
  }
  else {
    r_factors.fill(1.0f);
  }
}

void fill_factor_from_hide(const SubdivCCG &subdiv_ccg,
                           const Span<int> grids,
                           const MutableSpan<float> r_factors)
{
  const CCGKey key = BKE_subdiv_ccg_key_top_level(subdiv_ccg);
  BLI_assert(grids.size() * key.grid_area == r_factors.size());

  const BitGroupVector<> &grid_hidden = subdiv_ccg.grid_hidden;
  if (grid_hidden.is_empty()) {
    r_factors.fill(1.0f);
    return;
  }
  for (const int i : grids.index_range()) {
    const BitSpan hidden = grid_hidden[grids[i]];
    const int start = i * key.grid_area;
    for (const int offset : IndexRange(key.grid_area)) {
      r_factors[start + offset] = hidden[offset] ? 0.0f : 1.0f;
    }
  }
}

void fill_factor_from_hide(const Set<BMVert *, 0> &verts, const MutableSpan<float> r_factors)
{
  BLI_assert(verts.size() == r_factors.size());

  int i = 0;
  for (const BMVert *vert : verts) {
    r_factors[i] = BM_elem_flag_test_bool(vert, BM_ELEM_HIDDEN) ? 0.0f : 1.0f;
    i++;
  }
}

void fill_factor_from_hide_and_mask(const Mesh &mesh,
                                    const Span<int> verts,
                                    const MutableSpan<float> r_factors)
{
  BLI_assert(verts.size() == r_factors.size());

  /* TODO: Avoid overhead of accessing attributes for every bke::pbvh::Tree node. */
  const bke::AttributeAccessor attributes = mesh.attributes();
  if (const VArray mask = *attributes.lookup<float>(".sculpt_mask", bke::AttrDomain::Point)) {
    const VArraySpan span(mask);
    for (const int i : verts.index_range()) {
      r_factors[i] = 1.0f - span[verts[i]];
    }
  }
  else {
    r_factors.fill(1.0f);
  }

  if (const VArray hide_vert = *attributes.lookup<bool>(".hide_vert", bke::AttrDomain::Point)) {
    const VArraySpan span(hide_vert);
    for (const int i : verts.index_range()) {
      if (span[verts[i]]) {
        r_factors[i] = 0.0f;
      }
    }
  }
}

void fill_factor_from_hide_and_mask(const BMesh &bm,
                                    const Set<BMVert *, 0> &verts,
                                    const MutableSpan<float> r_factors)
{
  BLI_assert(verts.size() == r_factors.size());

  /* TODO: Avoid overhead of accessing attributes for every bke::pbvh::Tree node. */
  const int mask_offset = CustomData_get_offset_named(&bm.vdata, CD_PROP_FLOAT, ".sculpt_mask");
  int i = 0;
  for (const BMVert *vert : verts) {
    r_factors[i] = (mask_offset == -1) ? 1.0f : 1.0f - BM_ELEM_CD_GET_FLOAT(vert, mask_offset);
    if (BM_elem_flag_test(vert, BM_ELEM_HIDDEN)) {
      r_factors[i] = 0.0f;
    }
    i++;
  }
}

void fill_factor_from_hide_and_mask(const SubdivCCG &subdiv_ccg,
                                    const Span<int> grids,
                                    const MutableSpan<float> r_factors)
{
  const CCGKey key = BKE_subdiv_ccg_key_top_level(subdiv_ccg);
  const Span<CCGElem *> elems = subdiv_ccg.grids;
  BLI_assert(grids.size() * key.grid_area == r_factors.size());

  if (key.has_mask) {
    for (const int i : grids.index_range()) {
      CCGElem *elem = elems[grids[i]];
      const int start = i * key.grid_area;
      for (const int offset : IndexRange(key.grid_area)) {
        r_factors[start + offset] = 1.0f - CCG_elem_offset_mask(key, elem, offset);
      }
    }
  }
  else {
    r_factors.fill(1.0f);
  }

  const BitGroupVector<> &grid_hidden = subdiv_ccg.grid_hidden;
  if (!grid_hidden.is_empty()) {
    for (const int i : grids.index_range()) {
      const BitSpan hidden = grid_hidden[grids[i]];
      const int start = i * key.grid_area;
      for (const int offset : IndexRange(key.grid_area)) {
        if (hidden[offset]) {
          r_factors[start + offset] = 0.0f;
        }
      }
    }
  }
}

void calc_front_face(const float3 &view_normal,
                     const Span<float3> vert_normals,
                     const Span<int> verts,
                     const MutableSpan<float> factors)
{
  BLI_assert(verts.size() == factors.size());

  for (const int i : verts.index_range()) {
    const float dot = math::dot(view_normal, vert_normals[verts[i]]);
    factors[i] *= std::max(dot, 0.0f);
  }
}

void calc_front_face(const float3 &view_normal,
                     const Span<float3> normals,
                     const MutableSpan<float> factors)
{
  BLI_assert(normals.size() == factors.size());

  for (const int i : normals.index_range()) {
    const float dot = math::dot(view_normal, normals[i]);
    factors[i] *= std::max(dot, 0.0f);
  }
}
void calc_front_face(const float3 &view_normal,
                     const SubdivCCG &subdiv_ccg,
                     const Span<int> grids,
                     const MutableSpan<float> factors)
{
  const CCGKey key = BKE_subdiv_ccg_key_top_level(subdiv_ccg);
  const Span<CCGElem *> elems = subdiv_ccg.grids;
  BLI_assert(grids.size() * key.grid_area == factors.size());

  for (const int i : grids.index_range()) {
    CCGElem *elem = elems[grids[i]];
    const int start = i * key.grid_area;
    for (const int offset : IndexRange(key.grid_area)) {
      const float dot = math::dot(view_normal, CCG_elem_offset_no(key, elem, offset));
      factors[start + offset] *= std::max(dot, 0.0f);
    }
  }
}

void calc_front_face(const float3 &view_normal,
                     const Set<BMVert *, 0> &verts,
                     const MutableSpan<float> factors)
{
  BLI_assert(verts.size() == factors.size());

  int i = 0;
  for (const BMVert *vert : verts) {
    const float dot = math::dot(view_normal, float3(vert->no));
    factors[i] *= std::max(dot, 0.0f);
    i++;
  }
}

void calc_front_face(const float3 &view_normal,
                     const Set<BMFace *, 0> &faces,
                     const MutableSpan<float> factors)
{
  BLI_assert(faces.size() == factors.size());

  int i = 0;
  for (const BMFace *face : faces) {
    const float dot = math::dot(view_normal, float3(face->no));
    factors[i] *= std::max(dot, 0.0f);
    i++;
  }
}

void filter_region_clip_factors(const SculptSession &ss,
                                const Span<float3> positions,
                                const Span<int> verts,
                                const MutableSpan<float> factors)
{
  BLI_assert(verts.size() == factors.size());

  const RegionView3D *rv3d = ss.cache ? ss.cache->vc->rv3d : ss.rv3d;
  const View3D *v3d = ss.cache ? ss.cache->vc->v3d : ss.v3d;
  if (!RV3D_CLIPPING_ENABLED(v3d, rv3d)) {
    return;
  }

  const ePaintSymmetryFlags mirror_symmetry_pass = ss.cache ? ss.cache->mirror_symmetry_pass :
                                                              ePaintSymmetryFlags(0);
  const int radial_symmetry_pass = ss.cache ? ss.cache->radial_symmetry_pass : 0;
  const float4x4 symm_rot_mat_inv = ss.cache ? ss.cache->symm_rot_mat_inv : float4x4::identity();
  for (const int i : verts.index_range()) {
    float3 symm_co;
    flip_v3_v3(symm_co, positions[verts[i]], mirror_symmetry_pass);
    if (radial_symmetry_pass) {
      symm_co = math::transform_point(symm_rot_mat_inv, symm_co);
    }
    if (ED_view3d_clipping_test(rv3d, symm_co, true)) {
      factors[i] = 0.0f;
    }
  }
}

void filter_region_clip_factors(const SculptSession &ss,
                                const Span<float3> positions,
                                const MutableSpan<float> factors)
{
  BLI_assert(positions.size() == factors.size());

  const RegionView3D *rv3d = ss.cache ? ss.cache->vc->rv3d : ss.rv3d;
  const View3D *v3d = ss.cache ? ss.cache->vc->v3d : ss.v3d;
  if (!RV3D_CLIPPING_ENABLED(v3d, rv3d)) {
    return;
  }

  const ePaintSymmetryFlags mirror_symmetry_pass = ss.cache ? ss.cache->mirror_symmetry_pass :
                                                              ePaintSymmetryFlags(0);
  const int radial_symmetry_pass = ss.cache ? ss.cache->radial_symmetry_pass : 0;
  const float4x4 symm_rot_mat_inv = ss.cache ? ss.cache->symm_rot_mat_inv : float4x4::identity();
  for (const int i : positions.index_range()) {
    float3 symm_co;
    flip_v3_v3(symm_co, positions[i], mirror_symmetry_pass);
    if (radial_symmetry_pass) {
      symm_co = math::transform_point(symm_rot_mat_inv, symm_co);
    }
    if (ED_view3d_clipping_test(rv3d, symm_co, true)) {
      factors[i] = 0.0f;
    }
  }
}

void calc_brush_distances(const SculptSession &ss,
                          const Span<float3> positions,
                          const Span<int> verts,
                          const eBrushFalloffShape falloff_shape,
                          const MutableSpan<float> r_distances)
{
  BLI_assert(verts.size() == r_distances.size());

  const float3 &test_location = ss.cache ? ss.cache->location : ss.cursor_location;
  if (falloff_shape == PAINT_FALLOFF_SHAPE_TUBE && (ss.cache || ss.filter_cache)) {
    /* The tube falloff shape requires the cached view normal. */
    const float3 &view_normal = ss.cache ? ss.cache->view_normal : ss.filter_cache->view_normal;
    float4 test_plane;
    plane_from_point_normal_v3(test_plane, test_location, view_normal);
    for (const int i : verts.index_range()) {
      float3 projected;
      closest_to_plane_normalized_v3(projected, test_plane, positions[verts[i]]);
      r_distances[i] = math::distance(projected, test_location);
    }
  }
  else {
    for (const int i : verts.index_range()) {
      r_distances[i] = math::distance(test_location, positions[verts[i]]);
    }
  }
}

void calc_brush_distances(const SculptSession &ss,
                          const Span<float3> positions,
                          const eBrushFalloffShape falloff_shape,
                          const MutableSpan<float> r_distances)
{
  BLI_assert(positions.size() == r_distances.size());

  const float3 &test_location = ss.cache ? ss.cache->location : ss.cursor_location;
  if (falloff_shape == PAINT_FALLOFF_SHAPE_TUBE && (ss.cache || ss.filter_cache)) {
    /* The tube falloff shape requires the cached view normal. */
    const float3 &view_normal = ss.cache ? ss.cache->view_normal : ss.filter_cache->view_normal;
    float4 test_plane;
    plane_from_point_normal_v3(test_plane, test_location, view_normal);
    for (const int i : positions.index_range()) {
      float3 projected;
      closest_to_plane_normalized_v3(projected, test_plane, positions[i]);
      r_distances[i] = math::distance(projected, test_location);
    }
  }
  else {
    for (const int i : positions.index_range()) {
      r_distances[i] = math::distance(test_location, positions[i]);
    }
  }
}

void filter_distances_with_radius(const float radius,
                                  const Span<float> distances,
                                  const MutableSpan<float> factors)
{
  for (const int i : distances.index_range()) {
    if (distances[i] > radius) {
      factors[i] = 0.0f;
    }
  }
}

void calc_brush_cube_distances(const SculptSession &ss,
                               const Brush &brush,
                               const float4x4 &mat,
                               const Span<float3> positions,
                               const Span<int> verts,
                               const MutableSpan<float> r_distances,
                               const MutableSpan<float> factors)
{
  BLI_assert(verts.size() == factors.size());
  BLI_assert(verts.size() == r_distances.size());

  SculptBrushTest test;
  SCULPT_brush_test_init(ss, test);
  const float tip_roundness = brush.tip_roundness;
  const float tip_scale_x = brush.tip_scale_x;
  for (const int i : verts.index_range()) {
    if (factors[i] == 0.0f) {
      r_distances[i] = FLT_MAX;
      continue;
    }
    /* TODO: Break up #SCULPT_brush_test_cube. */
    if (!SCULPT_brush_test_cube(test, positions[verts[i]], mat.ptr(), tip_roundness, tip_scale_x))
    {
      factors[i] = 0.0f;
      r_distances[i] = FLT_MAX;
    }
    r_distances[i] = test.dist;
  }
}

void calc_brush_cube_distances(const SculptSession &ss,
                               const Brush &brush,
                               const float4x4 &mat,
                               const Span<float3> positions,
                               const MutableSpan<float> r_distances,
                               const MutableSpan<float> factors)
{
  BLI_assert(positions.size() == factors.size());
  BLI_assert(positions.size() == r_distances.size());

  SculptBrushTest test;
  SCULPT_brush_test_init(ss, test);
  const float tip_roundness = brush.tip_roundness;
  const float tip_scale_x = brush.tip_scale_x;
  for (const int i : positions.index_range()) {
    if (factors[i] == 0.0f) {
      r_distances[i] = FLT_MAX;
      continue;
    }
    /* TODO: Break up #SCULPT_brush_test_cube. */
    if (!SCULPT_brush_test_cube(test, positions[i], mat.ptr(), tip_roundness, tip_scale_x)) {
      factors[i] = 0.0f;
      r_distances[i] = FLT_MAX;
    }
    r_distances[i] = test.dist;
  }
}

void apply_hardness_to_distances(const float radius,
                                 const float hardness,
                                 const MutableSpan<float> distances)
{
  if (hardness == 0.0f) {
    return;
  }
  if (hardness == 1.0f) {
    distances.fill(0.0f);
    return;
  }
  const float threshold = hardness * radius;
  const float radius_inv = math::rcp(radius);
  const float hardness_inv_rcp = math::rcp(1.0f - hardness);
  for (const int i : distances.index_range()) {
    if (distances[i] < threshold) {
      distances[i] = 0.0f;
    }
    else {
      const float radius_factor = (distances[i] * radius_inv - hardness) * hardness_inv_rcp;
      distances[i] = radius_factor * radius;
    }
  }
}

void calc_brush_strength_factors(const StrokeCache &cache,
                                 const Brush &brush,
                                 const Span<float> distances,
                                 const MutableSpan<float> factors)
{
  BKE_brush_calc_curve_factors(
      eBrushCurvePreset(brush.curve_preset), brush.curve, distances, cache.radius, factors);
}

void calc_brush_texture_factors(const SculptSession &ss,
                                const Brush &brush,
                                const Span<float3> vert_positions,
                                const Span<int> verts,
                                const MutableSpan<float> factors)
{
  BLI_assert(verts.size() == factors.size());

  const int thread_id = BLI_task_parallel_thread_id(nullptr);
  const MTex *mtex = BKE_brush_mask_texture_get(&brush, OB_MODE_SCULPT);
  if (!mtex->tex) {
    return;
  }

  for (const int i : verts.index_range()) {
    float texture_value;
    float4 texture_rgba;
    /* NOTE: This is not a thread-safe call. */
    sculpt_apply_texture(
        ss, brush, vert_positions[verts[i]], thread_id, &texture_value, texture_rgba);

    factors[i] *= texture_value;
  }
}

void calc_brush_texture_factors(const SculptSession &ss,
                                const Brush &brush,
                                const Span<float3> positions,
                                const MutableSpan<float> factors)
{
  BLI_assert(positions.size() == factors.size());

  const int thread_id = BLI_task_parallel_thread_id(nullptr);
  const MTex *mtex = BKE_brush_mask_texture_get(&brush, OB_MODE_SCULPT);
  if (!mtex->tex) {
    return;
  }

  for (const int i : positions.index_range()) {
    float texture_value;
    float4 texture_rgba;
    /* NOTE: This is not a thread-safe call. */
    sculpt_apply_texture(ss, brush, positions[i], thread_id, &texture_value, texture_rgba);

    factors[i] *= texture_value;
  }
}

void apply_translations(const Span<float3> translations,
                        const Span<int> verts,
                        const MutableSpan<float3> positions)
{
  BLI_assert(verts.size() == translations.size());

  for (const int i : verts.index_range()) {
    const int vert = verts[i];
    positions[vert] += translations[i];
  }
}

void apply_translations(const Span<float3> translations,
                        const Span<int> grids,
                        SubdivCCG &subdiv_ccg)
{
  const CCGKey key = BKE_subdiv_ccg_key_top_level(subdiv_ccg);
  const Span<CCGElem *> elems = subdiv_ccg.grids;
  BLI_assert(grids.size() * key.grid_area == translations.size());

  for (const int i : grids.index_range()) {
    CCGElem *elem = elems[grids[i]];
    const int start = i * key.grid_area;
    for (const int offset : IndexRange(key.grid_area)) {
      CCG_elem_offset_co(key, elem, offset) += translations[start + offset];
    }
  }
}

void apply_translations(const Span<float3> translations, const Set<BMVert *, 0> &verts)
{
  BLI_assert(verts.size() == translations.size());

  int i = 0;
  for (BMVert *vert : verts) {
    add_v3_v3(vert->co, translations[i]);
    i++;
  }
}

void project_translations(const MutableSpan<float3> translations, const float3 &plane)
{
  /* Equivalent to #project_plane_v3_v3v3. */
  const float len_sq = math::length_squared(plane);
  if (len_sq < std::numeric_limits<float>::epsilon()) {
    return;
  }
  const float dot_factor = -math::rcp(len_sq);
  for (const int i : translations.index_range()) {
    translations[i] += plane * math::dot(translations[i], plane) * dot_factor;
  }
}

void apply_crazyspace_to_translations(const Span<float3x3> deform_imats,
                                      const Span<int> verts,
                                      const MutableSpan<float3> translations)
{
  BLI_assert(verts.size() == translations.size());

  for (const int i : verts.index_range()) {
    translations[i] = math::transform_point(deform_imats[verts[i]], translations[i]);
  }
}

void clip_and_lock_translations(const Sculpt &sd,
                                const SculptSession &ss,
                                const Span<float3> positions,
                                const Span<int> verts,
                                const MutableSpan<float3> translations)
{
  BLI_assert(verts.size() == translations.size());

  const StrokeCache *cache = ss.cache;
  if (!cache) {
    return;
  }
  for (const int axis : IndexRange(3)) {
    if (sd.flags & (SCULPT_LOCK_X << axis)) {
      for (float3 &translation : translations) {
        translation[axis] = 0.0f;
      }
      continue;
    }

    if (!(cache->flag & (CLIP_X << axis))) {
      continue;
    }

    const float4x4 mirror(cache->clip_mirror_mtx);
    const float4x4 mirror_inverse = math::invert(mirror);
    for (const int i : verts.index_range()) {
      const int vert = verts[i];

      /* Transform into the space of the mirror plane, check translations, then transform back. */
      float3 co_mirror = math::transform_point(mirror, positions[vert]);
      if (math::abs(co_mirror[axis]) > cache->clip_tolerance[axis]) {
        continue;
      }
      /* Clear the translation in the local space of the mirror object. */
      co_mirror[axis] = 0.0f;
      const float3 co_local = math::transform_point(mirror_inverse, co_mirror);
      translations[i][axis] = co_local[axis] - positions[vert][axis];
    }
  }
}

void clip_and_lock_translations(const Sculpt &sd,
                                const SculptSession &ss,
                                const Span<float3> positions,
                                const MutableSpan<float3> translations)
{
  BLI_assert(positions.size() == translations.size());

  const StrokeCache *cache = ss.cache;
  if (!cache) {
    return;
  }
  for (const int axis : IndexRange(3)) {
    if (sd.flags & (SCULPT_LOCK_X << axis)) {
      for (float3 &translation : translations) {
        translation[axis] = 0.0f;
      }
      continue;
    }

    if (!(cache->flag & (CLIP_X << axis))) {
      continue;
    }

    const float4x4 mirror(cache->clip_mirror_mtx);
    const float4x4 mirror_inverse = math::invert(mirror);
    for (const int i : positions.index_range()) {
      /* Transform into the space of the mirror plane, check translations, then transform back. */
      float3 co_mirror = math::transform_point(mirror, positions[i]);
      if (math::abs(co_mirror[axis]) > cache->clip_tolerance[axis]) {
        continue;
      }
      /* Clear the translation in the local space of the mirror object. */
      co_mirror[axis] = 0.0f;
      const float3 co_local = math::transform_point(mirror_inverse, co_mirror);
      translations[i][axis] = co_local[axis] - positions[i][axis];
    }
  }
}

void apply_translations_to_shape_keys(Object &object,
                                      const Span<int> verts,
                                      const Span<float3> translations,
                                      const MutableSpan<float3> positions_orig)
{
  Mesh &mesh = *static_cast<Mesh *>(object.data);
  KeyBlock *active_key = BKE_keyblock_from_object(&object);
  if (!active_key) {
    return;
  }

  MutableSpan active_key_data(static_cast<float3 *>(active_key->data), active_key->totelem);
  if (active_key == mesh.key->refkey) {
    for (const int vert : verts) {
      active_key_data[vert] = positions_orig[vert];
    }
  }
  else {
    apply_translations(translations, verts, active_key_data);
  }

  /* For relative keys editing of base should update other keys. */
  if (bool *dependent = BKE_keyblock_get_dependent_keys(mesh.key, object.shapenr - 1)) {
    int i;
    LISTBASE_FOREACH_INDEX (KeyBlock *, other_key, &mesh.key->block, i) {
      if ((other_key != active_key) && dependent[i]) {
        MutableSpan<float3> data(static_cast<float3 *>(other_key->data), other_key->totelem);
        apply_translations(translations, verts, data);
      }
    }
    MEM_freeN(dependent);
  }
}

void apply_translations_to_pbvh(bke::pbvh::Tree &pbvh,
                                Span<int> verts,
                                const Span<float3> translations)
{
  if (!BKE_pbvh_is_deformed(pbvh)) {
    return;
  }
  MutableSpan<float3> pbvh_positions = BKE_pbvh_get_vert_positions(pbvh);
  for (const int i : verts.index_range()) {
    const int vert = verts[i];
    pbvh_positions[vert] += translations[i];
  }
}

void write_translations(const Sculpt &sd,
                        Object &object,
                        const Span<float3> positions_eval,
                        const Span<int> verts,
                        const MutableSpan<float3> translations,
                        const MutableSpan<float3> positions_orig)
{
  SculptSession &ss = *object.sculpt;

  clip_and_lock_translations(sd, ss, positions_eval, verts, translations);

  apply_translations_to_pbvh(*ss.pbvh, verts, translations);

  if (!ss.deform_imats.is_empty()) {
    apply_crazyspace_to_translations(ss.deform_imats, verts, translations);
  }

  apply_translations(translations, verts, positions_orig);
  apply_translations_to_shape_keys(object, verts, translations, positions_orig);
}

void scale_translations(const MutableSpan<float3> translations, const Span<float> factors)
{
  for (const int i : translations.index_range()) {
    translations[i] *= factors[i];
  }
}

void scale_translations(const MutableSpan<float3> translations, const float factor)
{
  for (const int i : translations.index_range()) {
    translations[i] *= factor;
  }
}

void scale_factors(const MutableSpan<float> factors, const float strength)
{
  if (strength == 1.0f) {
    return;
  }
  for (float &factor : factors) {
    factor *= strength;
  }
}

void translations_from_offset_and_factors(const float3 &offset,
                                          const Span<float> factors,
                                          const MutableSpan<float3> r_translations)
{
  BLI_assert(r_translations.size() == factors.size());

  for (const int i : factors.index_range()) {
    r_translations[i] = offset * factors[i];
  }
}

void translations_from_new_positions(const Span<float3> new_positions,
                                     const Span<int> verts,
                                     const Span<float3> old_positions,
                                     const MutableSpan<float3> translations)
{
  BLI_assert(new_positions.size() == verts.size());
  for (const int i : verts.index_range()) {
    translations[i] = new_positions[i] - old_positions[verts[i]];
  }
}

void translations_from_new_positions(const Span<float3> new_positions,
                                     const Span<float3> old_positions,
                                     const MutableSpan<float3> translations)
{
  BLI_assert(new_positions.size() == old_positions.size());
  for (const int i : new_positions.index_range()) {
    translations[i] = new_positions[i] - old_positions[i];
  }
}

void transform_positions(const Span<float3> src,
                         const float4x4 &transform,
                         const MutableSpan<float3> dst)
{
  BLI_assert(src.size() == dst.size());

  for (const int i : src.index_range()) {
    dst[i] = math::transform_point(transform, src[i]);
  }
}

OffsetIndices<int> create_node_vert_offsets(Span<bke::pbvh::Node *> nodes, Array<int> &node_data)
{
  node_data.reinitialize(nodes.size() + 1);
  for (const int i : nodes.index_range()) {
    node_data[i] = bke::pbvh::node_unique_verts(*nodes[i]).size();
  }
  return offset_indices::accumulate_counts_to_offsets(node_data);
}

OffsetIndices<int> create_node_vert_offsets(Span<bke::pbvh::Node *> nodes,
                                            const CCGKey &key,
                                            Array<int> &node_data)
{
  node_data.reinitialize(nodes.size() + 1);
  for (const int i : nodes.index_range()) {
    node_data[i] = bke::pbvh::node_grid_indices(*nodes[i]).size() * key.grid_area;
  }
  return offset_indices::accumulate_counts_to_offsets(node_data);
}

OffsetIndices<int> create_node_vert_offsets_bmesh(Span<bke::pbvh::Node *> nodes,
                                                  Array<int> &node_data)
{
  node_data.reinitialize(nodes.size() + 1);
  for (const int i : nodes.index_range()) {
    node_data[i] = BKE_pbvh_bmesh_node_unique_verts(nodes[i]).size();
  }
  return offset_indices::accumulate_counts_to_offsets(node_data);
}

void calc_vert_neighbors(const OffsetIndices<int> faces,
                         const Span<int> corner_verts,
                         const GroupedSpan<int> vert_to_face,
                         const Span<bool> hide_poly,
                         const Span<int> verts,
                         const MutableSpan<Vector<int>> result)
{
  BLI_assert(result.size() == verts.size());
  BLI_assert(corner_verts.size() == faces.total_size());
  for (Vector<int> &vector : result) {
    vector.clear();
  }

  for (const int i : verts.index_range()) {
    const int vert = verts[i];
    Vector<int> &neighbors = result[i];
    for (const int face : vert_to_face[vert]) {
      if (!hide_poly.is_empty() && hide_poly[face]) {
        continue;
      }
      const int2 verts = bke::mesh::face_find_adjacent_verts(faces[face], corner_verts, vert);
      neighbors.append_non_duplicates(verts[0]);
      neighbors.append_non_duplicates(verts[1]);
    }
  }
}

void calc_vert_neighbors_interior(const OffsetIndices<int> faces,
                                  const Span<int> corner_verts,
                                  const GroupedSpan<int> vert_to_face,
                                  const BitSpan boundary_verts,
                                  const Span<bool> hide_poly,
                                  const Span<int> verts,
                                  const MutableSpan<Vector<int>> result)
{
  BLI_assert(result.size() == verts.size());
  BLI_assert(corner_verts.size() == faces.total_size());
  for (Vector<int> &vector : result) {
    vector.clear();
  }

  for (const int i : verts.index_range()) {
    const int vert = verts[i];
    Vector<int> &neighbors = result[i];
    for (const int face : vert_to_face[vert]) {
      if (!hide_poly.is_empty() && hide_poly[face]) {
        continue;
      }
      const int2 verts = bke::mesh::face_find_adjacent_verts(faces[face], corner_verts, vert);
      neighbors.append_non_duplicates(verts[0]);
      neighbors.append_non_duplicates(verts[1]);
    }

    if (boundary_verts[vert]) {
      if (neighbors.size() == 2) {
        /* Do not include neighbors of corner vertices. */
        neighbors.clear();
      }
      else {
        /* Only include other boundary vertices as neighbors of boundary vertices. */
        neighbors.remove_if([&](const int vert) { return !boundary_verts[vert]; });
      }
    }
  }
}

void calc_vert_neighbors_interior(const OffsetIndices<int> faces,
                                  const Span<int> corner_verts,
                                  const BitSpan boundary_verts,
                                  const SubdivCCG &subdiv_ccg,
                                  const Span<int> grids,
                                  const MutableSpan<Vector<SubdivCCGCoord>> result)
{
  const CCGKey key = BKE_subdiv_ccg_key_top_level(subdiv_ccg);

  BLI_assert(grids.size() * key.grid_area == result.size());

  for (const int i : grids.index_range()) {
    const int grid = grids[i];
    const int node_verts_start = i * key.grid_area;

    /* TODO: This loop could be optimized in the future by skipping unnecessary logic for
     * non-boundary grid vertices. */
    for (const int y : IndexRange(key.grid_size)) {
      for (const int x : IndexRange(key.grid_size)) {
        const int offset = CCG_grid_xy_to_index(key.grid_size, x, y);
        const int node_vert_index = node_verts_start + offset;

        SubdivCCGCoord coord{};
        coord.grid_index = grid;
        coord.x = x;
        coord.y = y;

        SubdivCCGNeighbors neighbors;
        BKE_subdiv_ccg_neighbor_coords_get(subdiv_ccg, coord, false, neighbors);

        if (BKE_subdiv_ccg_coord_is_mesh_boundary(
                faces, corner_verts, boundary_verts, subdiv_ccg, coord))
        {
          if (neighbors.coords.size() == 2) {
            /* Do not include neighbors of corner vertices. */
            neighbors.coords.clear();
          }
          else {
            /* Only include other boundary vertices as neighbors of boundary vertices. */
            neighbors.coords.remove_if([&](const SubdivCCGCoord coord) {
              return !BKE_subdiv_ccg_coord_is_mesh_boundary(
                  faces, corner_verts, boundary_verts, subdiv_ccg, coord);
            });
          }
        }
        result[node_vert_index] = neighbors.coords;
      }
    }
  }
}

void calc_vert_neighbors_interior(const Set<BMVert *, 0> &verts,
                                  MutableSpan<Vector<BMVert *>> result)
{
  BLI_assert(verts.size() == result.size());
  Vector<BMVert *, 64> neighbor_data;

  int i = 0;
  for (BMVert *vert : verts) {
    neighbor_data.clear();
    vert_neighbors_get_interior_bmesh(*vert, neighbor_data);
    result[i] = neighbor_data;
    i++;
  }
}

void calc_translations_to_plane(const Span<float3> vert_positions,
                                const Span<int> verts,
                                const float4 &plane,
                                const MutableSpan<float3> translations)
{
  for (const int i : verts.index_range()) {
    const float3 &position = vert_positions[verts[i]];
    float3 closest;
    closest_to_plane_normalized_v3(closest, plane, position);
    translations[i] = closest - position;
  }
}

void calc_translations_to_plane(const Span<float3> positions,
                                const float4 &plane,
                                const MutableSpan<float3> translations)
{
  for (const int i : positions.index_range()) {
    const float3 &position = positions[i];
    float3 closest;
    closest_to_plane_normalized_v3(closest, plane, position);
    translations[i] = closest - position;
  }
}

void filter_plane_trim_limit_factors(const Brush &brush,
                                     const StrokeCache &cache,
                                     const Span<float3> translations,
                                     const MutableSpan<float> factors)
{
  if (!(brush.flag & BRUSH_PLANE_TRIM)) {
    return;
  }
  const float threshold = cache.radius_squared * cache.plane_trim_squared;
  for (const int i : translations.index_range()) {
    if (math::length_squared(translations[i]) <= threshold) {
      factors[i] = 0.0f;
    }
  }
}

void filter_below_plane_factors(const Span<float3> vert_positions,
                                const Span<int> verts,
                                const float4 &plane,
                                const MutableSpan<float> factors)
{
  for (const int i : verts.index_range()) {
    if (plane_point_side_v3(plane, vert_positions[verts[i]]) <= 0.0f) {
      factors[i] = 0.0f;
    }
  }
}

void filter_below_plane_factors(const Span<float3> positions,
                                const float4 &plane,
                                const MutableSpan<float> factors)
{
  for (const int i : positions.index_range()) {
    if (plane_point_side_v3(plane, positions[i]) <= 0.0f) {
      factors[i] = 0.0f;
    }
  }
}

void filter_above_plane_factors(const Span<float3> vert_positions,
                                const Span<int> verts,
                                const float4 &plane,
                                const MutableSpan<float> factors)
{
  for (const int i : verts.index_range()) {
    if (plane_point_side_v3(plane, vert_positions[verts[i]]) > 0.0f) {
      factors[i] = 0.0f;
    }
  }
}

void filter_above_plane_factors(const Span<float3> positions,
                                const float4 &plane,
                                const MutableSpan<float> factors)
{
  for (const int i : positions.index_range()) {
    if (plane_point_side_v3(plane, positions[i]) > 0.0f) {
      factors[i] = 0.0f;
    }
  }
}

}  // namespace blender::ed::sculpt_paint<|MERGE_RESOLUTION|>--- conflicted
+++ resolved
@@ -1055,11 +1055,7 @@
   return nearest.vert;
 }
 
-<<<<<<< HEAD
-std::optional<SubdivCCGCoord> nearest_vert_calc_grids(const PBVH &pbvh,
-=======
-std::optional<SubdivCCGCoord> nearest_vert_calc_grids(bke::pbvh::Tree &pbvh,
->>>>>>> d6cc3f32
+std::optional<SubdivCCGCoord> nearest_vert_calc_grids(const bke::pbvh::Tree &pbvh,
                                                       const SubdivCCG &subdiv_ccg,
                                                       const float3 &location,
                                                       const float max_distance,
@@ -1112,11 +1108,7 @@
   return nearest.coord;
 }
 
-<<<<<<< HEAD
-std::optional<BMVert *> nearest_vert_calc_bmesh(const PBVH &pbvh,
-=======
-std::optional<BMVert *> nearest_vert_calc_bmesh(bke::pbvh::Tree &pbvh,
->>>>>>> d6cc3f32
+std::optional<BMVert *> nearest_vert_calc_bmesh(const bke::pbvh::Tree &pbvh,
                                                 const float3 &location,
                                                 const float max_distance,
                                                 const bool use_original)
