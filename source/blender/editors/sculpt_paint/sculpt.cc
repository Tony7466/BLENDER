/* SPDX-License-Identifier: GPL-2.0-or-later
 * Copyright 2006 by Nicholas Bishop. All rights reserved. */

/** \file
 * \ingroup edsculpt
 * Implements the Sculpt Mode tools.
 */

#include <cmath>
#include <cstdlib>
#include <cstring>

#include "MEM_guardedalloc.h"

#include "BLI_blenlib.h"
#include "BLI_dial_2d.h"
#include "BLI_ghash.h"
#include "BLI_gsqueue.h"
#include "BLI_math.h"
#include "BLI_set.hh"
#include "BLI_task.h"
#include "BLI_task.hh"
#include "BLI_timeit.hh"
#include "BLI_utildefines.h"
#include "BLI_vector.hh"

#include "DNA_brush_types.h"
#include "DNA_customdata_types.h"
#include "DNA_mesh_types.h"
#include "DNA_meshdata_types.h"
#include "DNA_node_types.h"
#include "DNA_object_types.h"
#include "DNA_scene_types.h"

#include "BKE_attribute.h"
#include "BKE_attribute.hh"
#include "BKE_brush.h"
#include "BKE_ccg.h"
#include "BKE_colortools.h"
#include "BKE_context.h"
#include "BKE_image.h"
#include "BKE_key.h"
#include "BKE_lib_id.h"
#include "BKE_main.h"
#include "BKE_mesh.h"
#include "BKE_mesh_mapping.h"
#include "BKE_modifier.h"
#include "BKE_multires.h"
#include "BKE_node_runtime.hh"
#include "BKE_object.h"
#include "BKE_paint.h"
#include "BKE_pbvh.h"
#include "BKE_report.h"
#include "BKE_scene.h"
#include "BKE_subdiv_ccg.h"
#include "BKE_subsurf.h"
#include "BLI_math_vector.hh"

#include "NOD_texture.h"

#include "DEG_depsgraph.h"

#include "WM_api.h"
#include "WM_types.h"

#include "ED_paint.h"
#include "ED_screen.h"
#include "ED_sculpt.h"
#include "ED_view3d.h"

#include "paint_intern.h"
#include "sculpt_intern.hh"

#include "RNA_access.h"
#include "RNA_define.h"

#include "bmesh.h"

using blender::float3;
using blender::MutableSpan;
using blender::Set;
using blender::Vector;

static float sculpt_calc_radius(ViewContext *vc,
                                const Brush *brush,
                                const Scene *scene,
                                const float3 location)
{
  if (!BKE_brush_use_locked_size(scene, brush)) {
    return paint_calc_object_space_radius(vc, location, BKE_brush_size_get(scene, brush));
  }
  else {
    return BKE_brush_unprojected_radius_get(scene, brush);
  }
}

/* -------------------------------------------------------------------- */
/** \name Sculpt PBVH Abstraction API
 *
 * This is read-only, for writing use PBVH vertex iterators. There vd.index matches
 * the indices used here.
 *
 * For multi-resolution, the same vertex in multiple grids is counted multiple times, with
 * different index for each grid.
 * \{ */

void SCULPT_vertex_random_access_ensure(SculptSession *ss)
{
  if (BKE_pbvh_type(ss->pbvh) == PBVH_BMESH) {
    BM_mesh_elem_index_ensure(ss->bm, BM_VERT);
    BM_mesh_elem_table_ensure(ss->bm, BM_VERT);
  }
}

int SCULPT_vertex_count_get(SculptSession *ss)
{
  switch (BKE_pbvh_type(ss->pbvh)) {
    case PBVH_FACES:
      return ss->totvert;
    case PBVH_BMESH:
      return BM_mesh_elem_count(BKE_pbvh_get_bmesh(ss->pbvh), BM_VERT);
    case PBVH_GRIDS:
      return BKE_pbvh_get_grid_num_verts(ss->pbvh);
  }

  return 0;
}

const float *SCULPT_vertex_co_get(SculptSession *ss, PBVHVertRef vertex)
{
  switch (BKE_pbvh_type(ss->pbvh)) {
    case PBVH_FACES: {
      if (ss->shapekey_active || ss->deform_modifiers_active) {
        const float(*positions)[3] = BKE_pbvh_get_vert_positions(ss->pbvh);
        return positions[vertex.i];
      }
      return ss->vert_positions[vertex.i];
    }
    case PBVH_BMESH:
      return ((BMVert *)vertex.i)->co;
    case PBVH_GRIDS: {
      const CCGKey *key = BKE_pbvh_get_grid_key(ss->pbvh);
      const int grid_index = vertex.i / key->grid_area;
      const int vertex_index = vertex.i - grid_index * key->grid_area;
      CCGElem *elem = BKE_pbvh_get_grids(ss->pbvh)[grid_index];
      return CCG_elem_co(key, CCG_elem_offset(key, elem, vertex_index));
    }
  }
  return nullptr;
}

bool SCULPT_has_loop_colors(const Object *ob)
{
  using namespace blender;
  Mesh *me = BKE_object_get_original_mesh(ob);
  const std::optional<bke::AttributeMetaData> meta_data = me->attributes().lookup_meta_data(
      me->active_color_attribute);
  if (!meta_data) {
    return false;
  }
  if (meta_data->domain != ATTR_DOMAIN_CORNER) {
    return false;
  }
  if (!(CD_TYPE_AS_MASK(meta_data->data_type) & CD_MASK_COLOR_ALL)) {
    return false;
  }
  return true;
}

bool SCULPT_has_colors(const SculptSession *ss)
{
  return ss->vcol || ss->mcol;
}

void SCULPT_vertex_color_get(const SculptSession *ss, PBVHVertRef vertex, float r_color[4])
{
  BKE_pbvh_vertex_color_get(ss->pbvh, vertex, r_color);
}

void SCULPT_vertex_color_set(SculptSession *ss, PBVHVertRef vertex, const float color[4])
{
  BKE_pbvh_vertex_color_set(ss->pbvh, vertex, color);
}

void SCULPT_vertex_normal_get(SculptSession *ss, PBVHVertRef vertex, float no[3])
{
  switch (BKE_pbvh_type(ss->pbvh)) {
    case PBVH_FACES: {
      const float(*vert_normals)[3] = BKE_pbvh_get_vert_normals(ss->pbvh);
      copy_v3_v3(no, vert_normals[vertex.i]);
      break;
    }
    case PBVH_BMESH: {
      BMVert *v = (BMVert *)vertex.i;
      copy_v3_v3(no, v->no);
      break;
    }
    case PBVH_GRIDS: {
      const CCGKey *key = BKE_pbvh_get_grid_key(ss->pbvh);
      const int grid_index = vertex.i / key->grid_area;
      const int vertex_index = vertex.i - grid_index * key->grid_area;
      CCGElem *elem = BKE_pbvh_get_grids(ss->pbvh)[grid_index];
      copy_v3_v3(no, CCG_elem_no(key, CCG_elem_offset(key, elem, vertex_index)));
      break;
    }
  }
}

const float *SCULPT_vertex_persistent_co_get(SculptSession *ss, PBVHVertRef vertex)
{
  if (ss->attrs.persistent_co) {
    return (const float *)SCULPT_vertex_attr_get(vertex, ss->attrs.persistent_co);
  }

  return SCULPT_vertex_co_get(ss, vertex);
}

const float *SCULPT_vertex_co_for_grab_active_get(SculptSession *ss, PBVHVertRef vertex)
{
  if (BKE_pbvh_type(ss->pbvh) == PBVH_FACES) {
    /* Always grab active shape key if the sculpt happens on shapekey. */
    if (ss->shapekey_active) {
      const float(*positions)[3] = BKE_pbvh_get_vert_positions(ss->pbvh);
      return positions[vertex.i];
    }

    /* Sculpting on the base mesh. */
    return ss->vert_positions[vertex.i];
  }

  /* Everything else, such as sculpting on multires. */
  return SCULPT_vertex_co_get(ss, vertex);
}

void SCULPT_vertex_limit_surface_get(SculptSession *ss, PBVHVertRef vertex, float r_co[3])
{
  switch (BKE_pbvh_type(ss->pbvh)) {
    case PBVH_FACES:
    case PBVH_BMESH:
      copy_v3_v3(r_co, SCULPT_vertex_co_get(ss, vertex));
      break;
    case PBVH_GRIDS: {
      const CCGKey *key = BKE_pbvh_get_grid_key(ss->pbvh);
      const int grid_index = vertex.i / key->grid_area;
      const int vertex_index = vertex.i - grid_index * key->grid_area;

      SubdivCCGCoord coord{};
      coord.grid_index = grid_index;
      coord.x = vertex_index % key->grid_size;
      coord.y = vertex_index / key->grid_size;
      BKE_subdiv_ccg_eval_limit_point(ss->subdiv_ccg, &coord, r_co);
      break;
    }
  }
}

void SCULPT_vertex_persistent_normal_get(SculptSession *ss, PBVHVertRef vertex, float no[3])
{
  if (ss->attrs.persistent_no) {
    copy_v3_v3(no, (float *)SCULPT_vertex_attr_get(vertex, ss->attrs.persistent_no));
    return;
  }
  SCULPT_vertex_normal_get(ss, vertex, no);
}

float SCULPT_vertex_mask_get(SculptSession *ss, PBVHVertRef vertex)
{
  switch (BKE_pbvh_type(ss->pbvh)) {
    case PBVH_FACES:
      return ss->vmask ? ss->vmask[vertex.i] : 0.0f;
    case PBVH_BMESH: {
      BMVert *v;
      int cd_mask = CustomData_get_offset(&ss->bm->vdata, CD_PAINT_MASK);

      v = (BMVert *)vertex.i;
      return cd_mask != -1 ? BM_ELEM_CD_GET_FLOAT(v, cd_mask) : 0.0f;
    }
    case PBVH_GRIDS: {
      const CCGKey *key = BKE_pbvh_get_grid_key(ss->pbvh);

      if (key->mask_offset == -1) {
        return 0.0f;
      }

      const int grid_index = vertex.i / key->grid_area;
      const int vertex_index = vertex.i - grid_index * key->grid_area;
      CCGElem *elem = BKE_pbvh_get_grids(ss->pbvh)[grid_index];
      return *CCG_elem_mask(key, CCG_elem_offset(key, elem, vertex_index));
    }
  }

  return 0.0f;
}

PBVHVertRef SCULPT_active_vertex_get(SculptSession *ss)
{
  if (ELEM(BKE_pbvh_type(ss->pbvh), PBVH_FACES, PBVH_BMESH, PBVH_GRIDS)) {
    return ss->active_vertex;
  }

  return BKE_pbvh_make_vref(PBVH_REF_NONE);
}

const float *SCULPT_active_vertex_co_get(SculptSession *ss)
{
  return SCULPT_vertex_co_get(ss, SCULPT_active_vertex_get(ss));
}

void SCULPT_active_vertex_normal_get(SculptSession *ss, float normal[3])
{
  SCULPT_vertex_normal_get(ss, SCULPT_active_vertex_get(ss), normal);
}

float (*SCULPT_mesh_deformed_positions_get(SculptSession *ss))[3]
{
  switch (BKE_pbvh_type(ss->pbvh)) {
    case PBVH_FACES:
      if (ss->shapekey_active || ss->deform_modifiers_active) {
        return BKE_pbvh_get_vert_positions(ss->pbvh);
      }
      return ss->vert_positions;
    case PBVH_BMESH:
    case PBVH_GRIDS:
      return nullptr;
  }
  return nullptr;
}

float *SCULPT_brush_deform_target_vertex_co_get(SculptSession *ss,
                                                const int deform_target,
                                                PBVHVertexIter *iter)
{
  switch (deform_target) {
    case BRUSH_DEFORM_TARGET_GEOMETRY:
      return iter->co;
    case BRUSH_DEFORM_TARGET_CLOTH_SIM:
      return ss->cache->cloth_sim->deformation_pos[iter->index];
  }
  return iter->co;
}

ePaintSymmetryFlags SCULPT_mesh_symmetry_xyz_get(Object *object)
{
  const Mesh *mesh = BKE_mesh_from_object(object);
  return ePaintSymmetryFlags(mesh->symmetry);
}

/* Sculpt Face Sets and Visibility. */

int SCULPT_active_face_set_get(SculptSession *ss)
{
  switch (BKE_pbvh_type(ss->pbvh)) {
    case PBVH_FACES:
      if (!ss->face_sets) {
        return SCULPT_FACE_SET_NONE;
      }
      return ss->face_sets[ss->active_face_index];
    case PBVH_GRIDS: {
      if (!ss->face_sets) {
        return SCULPT_FACE_SET_NONE;
      }
      const int face_index = BKE_subdiv_ccg_grid_to_face_index(ss->subdiv_ccg,
                                                               ss->active_grid_index);
      return ss->face_sets[face_index];
    }
    case PBVH_BMESH:
      return SCULPT_FACE_SET_NONE;
  }
  return SCULPT_FACE_SET_NONE;
}

void SCULPT_vertex_visible_set(SculptSession *ss, PBVHVertRef vertex, bool visible)
{
  switch (BKE_pbvh_type(ss->pbvh)) {
    case PBVH_FACES: {
      bool *hide_vert = BKE_pbvh_get_vert_hide_for_write(ss->pbvh);
      hide_vert[vertex.i] = visible;
      break;
    }
    case PBVH_BMESH: {
      BMVert *v = (BMVert *)vertex.i;
      BM_elem_flag_set(v, BM_ELEM_HIDDEN, !visible);
      break;
    }
    case PBVH_GRIDS:
      break;
  }
}

bool SCULPT_vertex_visible_get(SculptSession *ss, PBVHVertRef vertex)
{
  switch (BKE_pbvh_type(ss->pbvh)) {
    case PBVH_FACES: {
      const bool *hide_vert = BKE_pbvh_get_vert_hide(ss->pbvh);
      return hide_vert == nullptr || !hide_vert[vertex.i];
    }
    case PBVH_BMESH:
      return !BM_elem_flag_test((BMVert *)vertex.i, BM_ELEM_HIDDEN);
    case PBVH_GRIDS: {
      const CCGKey *key = BKE_pbvh_get_grid_key(ss->pbvh);
      const int grid_index = vertex.i / key->grid_area;
      const int vertex_index = vertex.i - grid_index * key->grid_area;
      BLI_bitmap **grid_hidden = BKE_pbvh_get_grid_visibility(ss->pbvh);
      if (grid_hidden && grid_hidden[grid_index]) {
        return !BLI_BITMAP_TEST(grid_hidden[grid_index], vertex_index);
      }
    }
  }
  return true;
}

void SCULPT_face_set_visibility_set(SculptSession *ss, int face_set, bool visible)
{
  BLI_assert(ss->face_sets != nullptr);
  BLI_assert(ss->hide_poly != nullptr);
  switch (BKE_pbvh_type(ss->pbvh)) {
    case PBVH_FACES:
    case PBVH_GRIDS:
      for (int i = 0; i < ss->totfaces; i++) {
        if (ss->face_sets[i] != face_set) {
          continue;
        }
        ss->hide_poly[i] = !visible;
      }
      break;
    case PBVH_BMESH:
      break;
  }
}

void SCULPT_face_visibility_all_invert(SculptSession *ss)
{
  SCULPT_topology_islands_invalidate(ss);

  BLI_assert(ss->face_sets != nullptr);
  BLI_assert(ss->hide_poly != nullptr);
  switch (BKE_pbvh_type(ss->pbvh)) {
    case PBVH_FACES:
    case PBVH_GRIDS:
      for (int i = 0; i < ss->totfaces; i++) {
        ss->hide_poly[i] = !ss->hide_poly[i];
      }
      break;
    case PBVH_BMESH: {
      BMIter iter;
      BMFace *f;

      BM_ITER_MESH (f, &iter, ss->bm, BM_FACES_OF_MESH) {
        BM_elem_flag_toggle(f, BM_ELEM_HIDDEN);
      }
      break;
    }
  }
}

void SCULPT_face_visibility_all_set(SculptSession *ss, bool visible)
{
  SCULPT_topology_islands_invalidate(ss);

  switch (BKE_pbvh_type(ss->pbvh)) {
    case PBVH_FACES:
    case PBVH_GRIDS:
      BLI_assert(ss->hide_poly != nullptr);
      memset(ss->hide_poly, !visible, sizeof(bool) * ss->totfaces);
      break;
    case PBVH_BMESH: {
      BMIter iter;
      BMFace *f;

      BM_ITER_MESH (f, &iter, ss->bm, BM_FACES_OF_MESH) {
        BM_elem_flag_set(f, BM_ELEM_HIDDEN, !visible);
      }
      break;
    }
  }
}

bool SCULPT_vertex_any_face_visible_get(SculptSession *ss, PBVHVertRef vertex)
{
  switch (BKE_pbvh_type(ss->pbvh)) {
    case PBVH_FACES: {
      if (!ss->hide_poly) {
        return true;
      }
      const MeshElemMap *vert_map = &ss->pmap[vertex.i];
      for (int j = 0; j < ss->pmap[vertex.i].count; j++) {
        if (!ss->hide_poly[vert_map->indices[j]]) {
          return true;
        }
      }
      return false;
    }
    case PBVH_BMESH:
      return true;
    case PBVH_GRIDS:
      return true;
  }
  return true;
}

bool SCULPT_vertex_all_faces_visible_get(const SculptSession *ss, PBVHVertRef vertex)
{
  switch (BKE_pbvh_type(ss->pbvh)) {
    case PBVH_FACES: {
      if (!ss->hide_poly) {
        return true;
      }
      const MeshElemMap *vert_map = &ss->pmap[vertex.i];
      for (int j = 0; j < vert_map->count; j++) {
        if (ss->hide_poly[vert_map->indices[j]]) {
          return false;
        }
      }
      return true;
    }
    case PBVH_BMESH: {
      BMVert *v = (BMVert *)vertex.i;
      BMEdge *e = v->e;

      if (!e) {
        return true;
      }

      do {
        BMLoop *l = e->l;

        if (!l) {
          continue;
        }

        do {
          if (BM_elem_flag_test(l->f, BM_ELEM_HIDDEN)) {
            return false;
          }
        } while ((l = l->radial_next) != e->l);
      } while ((e = BM_DISK_EDGE_NEXT(e, v)) != v->e);

      return true;
    }
    case PBVH_GRIDS: {
      if (!ss->hide_poly) {
        return true;
      }
      const CCGKey *key = BKE_pbvh_get_grid_key(ss->pbvh);
      const int grid_index = vertex.i / key->grid_area;
      const int face_index = BKE_subdiv_ccg_grid_to_face_index(ss->subdiv_ccg, grid_index);
      return !ss->hide_poly[face_index];
    }
  }
  return true;
}

void SCULPT_vertex_face_set_set(SculptSession *ss, PBVHVertRef vertex, int face_set)
{
  switch (BKE_pbvh_type(ss->pbvh)) {
    case PBVH_FACES: {
      BLI_assert(ss->face_sets != nullptr);
      const MeshElemMap *vert_map = &ss->pmap[vertex.i];
      for (int j = 0; j < vert_map->count; j++) {
        const int poly_index = vert_map->indices[j];
        if (ss->hide_poly && ss->hide_poly[poly_index]) {
          /* Skip hidden faces connected to the vertex. */
          continue;
        }
        ss->face_sets[poly_index] = face_set;
      }
      break;
    }
    case PBVH_BMESH:
      break;
    case PBVH_GRIDS: {
      BLI_assert(ss->face_sets != nullptr);
      const CCGKey *key = BKE_pbvh_get_grid_key(ss->pbvh);
      const int grid_index = vertex.i / key->grid_area;
      const int face_index = BKE_subdiv_ccg_grid_to_face_index(ss->subdiv_ccg, grid_index);
      if (ss->hide_poly && ss->hide_poly[face_index]) {
        /* Skip the vertex if it's in a hidden face. */
        return;
      }
      ss->face_sets[face_index] = face_set;
      break;
    }
  }
}

int SCULPT_vertex_face_set_get(SculptSession *ss, PBVHVertRef vertex)
{
  switch (BKE_pbvh_type(ss->pbvh)) {
    case PBVH_FACES: {
      if (!ss->face_sets) {
        return SCULPT_FACE_SET_NONE;
      }
      const MeshElemMap *vert_map = &ss->pmap[vertex.i];
      int face_set = 0;
      for (int i = 0; i < vert_map->count; i++) {
        if (ss->face_sets[vert_map->indices[i]] > face_set) {
          face_set = abs(ss->face_sets[vert_map->indices[i]]);
        }
      }
      return face_set;
    }
    case PBVH_BMESH:
      return 0;
    case PBVH_GRIDS: {
      if (!ss->face_sets) {
        return SCULPT_FACE_SET_NONE;
      }
      const CCGKey *key = BKE_pbvh_get_grid_key(ss->pbvh);
      const int grid_index = vertex.i / key->grid_area;
      const int face_index = BKE_subdiv_ccg_grid_to_face_index(ss->subdiv_ccg, grid_index);
      return ss->face_sets[face_index];
    }
  }
  return 0;
}

bool SCULPT_vertex_has_face_set(SculptSession *ss, PBVHVertRef vertex, int face_set)
{
  switch (BKE_pbvh_type(ss->pbvh)) {
    case PBVH_FACES: {
      if (!ss->face_sets) {
        return face_set == SCULPT_FACE_SET_NONE;
      }
      const MeshElemMap *vert_map = &ss->pmap[vertex.i];
      for (int i = 0; i < vert_map->count; i++) {
        if (ss->face_sets[vert_map->indices[i]] == face_set) {
          return true;
        }
      }
      return false;
    }
    case PBVH_BMESH:
      return true;
    case PBVH_GRIDS: {
      if (!ss->face_sets) {
        return face_set == SCULPT_FACE_SET_NONE;
      }
      const CCGKey *key = BKE_pbvh_get_grid_key(ss->pbvh);
      const int grid_index = vertex.i / key->grid_area;
      const int face_index = BKE_subdiv_ccg_grid_to_face_index(ss->subdiv_ccg, grid_index);
      return ss->face_sets[face_index] == face_set;
    }
  }
  return true;
}

void SCULPT_visibility_sync_all_from_faces(Object *ob)
{
  SculptSession *ss = ob->sculpt;
  Mesh *mesh = BKE_object_get_original_mesh(ob);

  SCULPT_topology_islands_invalidate(ss);

  switch (BKE_pbvh_type(ss->pbvh)) {
    case PBVH_FACES: {
      /* We may have adjusted the ".hide_poly" attribute, now make the hide status attributes for
       * vertices and edges consistent. */
      BKE_mesh_flush_hidden_from_polys(mesh);
      BKE_pbvh_update_hide_attributes_from_mesh(ss->pbvh);
      break;
    }
    case PBVH_GRIDS: {
      /* In addition to making the hide status of the base mesh consistent, we also have to
       * propagate the status to the Multires grids. */
      BKE_mesh_flush_hidden_from_polys(mesh);
      BKE_sculpt_sync_face_visibility_to_grids(mesh, ss->subdiv_ccg);
      break;
    }
    case PBVH_BMESH: {
      BMIter iter;
      BMFace *f;

      /* Hide all verts and edges attached to faces. */
      BM_ITER_MESH (f, &iter, ss->bm, BM_FACES_OF_MESH) {
        BMLoop *l = f->l_first;
        do {
          BM_elem_flag_enable(l->v, BM_ELEM_HIDDEN);
          BM_elem_flag_enable(l->e, BM_ELEM_HIDDEN);
        } while ((l = l->next) != f->l_first);
      }

      /* Unhide verts and edges attached to visible faces. */
      BM_ITER_MESH (f, &iter, ss->bm, BM_FACES_OF_MESH) {
        if (BM_elem_flag_test(f, BM_ELEM_HIDDEN)) {
          continue;
        }

        BMLoop *l = f->l_first;
        do {
          BM_elem_flag_disable(l->v, BM_ELEM_HIDDEN);
          BM_elem_flag_disable(l->e, BM_ELEM_HIDDEN);
        } while ((l = l->next) != f->l_first);
      }
      break;
    }
  }
}

static bool sculpt_check_unique_face_set_in_base_mesh(SculptSession *ss, int index)
{
  if (!ss->face_sets) {
    return true;
  }
  const MeshElemMap *vert_map = &ss->pmap[index];
  int face_set = -1;
  for (int i = 0; i < vert_map->count; i++) {
    if (face_set == -1) {
      face_set = ss->face_sets[vert_map->indices[i]];
    }
    else {
      if (ss->face_sets[vert_map->indices[i]] != face_set) {
        return false;
      }
    }
  }
  return true;
}

/**
 * Checks if the face sets of the adjacent faces to the edge between \a v1 and \a v2
 * in the base mesh are equal.
 */
static bool sculpt_check_unique_face_set_for_edge_in_base_mesh(SculptSession *ss, int v1, int v2)
{
  const MeshElemMap *vert_map = &ss->pmap[v1];
  int p1 = -1, p2 = -1;
  for (int i = 0; i < vert_map->count; i++) {
<<<<<<< HEAD
    const MPoly *poly = &ss->polys[vert_map->indices[i]];
    for (int l = 0; l < poly->totloop; l++) {
      if (ss->corner_verts[poly->loopstart + l] == v2) {
=======
    const MPoly &poly = ss->polys[vert_map->indices[i]];
    for (int l = 0; l < poly.totloop; l++) {
      const MLoop *loop = &ss->mloop[poly.loopstart + l];
      if (loop->v == v2) {
>>>>>>> 915ff8d1
        if (p1 == -1) {
          p1 = vert_map->indices[i];
          break;
        }

        if (p2 == -1) {
          p2 = vert_map->indices[i];
          break;
        }
      }
    }
  }

  if (p1 != -1 && p2 != -1) {
    return abs(ss->face_sets[p1]) == (ss->face_sets[p2]);
  }
  return true;
}

bool SCULPT_vertex_has_unique_face_set(SculptSession *ss, PBVHVertRef vertex)
{
  switch (BKE_pbvh_type(ss->pbvh)) {
    case PBVH_FACES: {
      return sculpt_check_unique_face_set_in_base_mesh(ss, vertex.i);
    }
    case PBVH_BMESH:
      return true;
    case PBVH_GRIDS: {
      if (!ss->face_sets) {
        return true;
      }
      const CCGKey *key = BKE_pbvh_get_grid_key(ss->pbvh);
      const int grid_index = vertex.i / key->grid_area;
      const int vertex_index = vertex.i - grid_index * key->grid_area;
      SubdivCCGCoord coord{};
      coord.grid_index = grid_index;
      coord.x = vertex_index % key->grid_size;
      coord.y = vertex_index / key->grid_size;
      int v1, v2;
      const SubdivCCGAdjacencyType adjacency = BKE_subdiv_ccg_coarse_mesh_adjacency_info_get(
          ss->subdiv_ccg, &coord, ss->corner_verts, ss->polys, &v1, &v2);
      switch (adjacency) {
        case SUBDIV_CCG_ADJACENT_VERTEX:
          return sculpt_check_unique_face_set_in_base_mesh(ss, v1);
        case SUBDIV_CCG_ADJACENT_EDGE:
          return sculpt_check_unique_face_set_for_edge_in_base_mesh(ss, v1, v2);
        case SUBDIV_CCG_ADJACENT_NONE:
          return true;
      }
    }
  }
  return false;
}

int SCULPT_face_set_next_available_get(SculptSession *ss)
{
  switch (BKE_pbvh_type(ss->pbvh)) {
    case PBVH_FACES:
    case PBVH_GRIDS: {
      if (!ss->face_sets) {
        return 0;
      }
      int next_face_set = 0;
      for (int i = 0; i < ss->totfaces; i++) {
        if (ss->face_sets[i] > next_face_set) {
          next_face_set = ss->face_sets[i];
        }
      }
      next_face_set++;
      return next_face_set;
    }
    case PBVH_BMESH:
      return 0;
  }
  return 0;
}

/* Sculpt Neighbor Iterators */

#define SCULPT_VERTEX_NEIGHBOR_FIXED_CAPACITY 256

static void sculpt_vertex_neighbor_add(SculptVertexNeighborIter *iter,
                                       PBVHVertRef neighbor,
                                       int neighbor_index)
{
  for (int i = 0; i < iter->size; i++) {
    if (iter->neighbors[i].i == neighbor.i) {
      return;
    }
  }

  if (iter->size >= iter->capacity) {
    iter->capacity += SCULPT_VERTEX_NEIGHBOR_FIXED_CAPACITY;

    if (iter->neighbors == iter->neighbors_fixed) {
      iter->neighbors = static_cast<PBVHVertRef *>(
          MEM_mallocN(iter->capacity * sizeof(PBVHVertRef), "neighbor array"));
      memcpy(iter->neighbors, iter->neighbors_fixed, sizeof(PBVHVertRef) * iter->size);
    }
    else {
      iter->neighbors = static_cast<PBVHVertRef *>(MEM_reallocN_id(
          iter->neighbors, iter->capacity * sizeof(PBVHVertRef), "neighbor array"));
    }

    if (iter->neighbor_indices == iter->neighbor_indices_fixed) {
      iter->neighbor_indices = static_cast<int *>(
          MEM_mallocN(iter->capacity * sizeof(int), "neighbor array"));
      memcpy(iter->neighbor_indices, iter->neighbor_indices_fixed, sizeof(int) * iter->size);
    }
    else {
      iter->neighbor_indices = static_cast<int *>(
          MEM_reallocN_id(iter->neighbor_indices, iter->capacity * sizeof(int), "neighbor array"));
    }
  }

  iter->neighbors[iter->size] = neighbor;
  iter->neighbor_indices[iter->size] = neighbor_index;
  iter->size++;
}

static void sculpt_vertex_neighbors_get_bmesh(PBVHVertRef vertex, SculptVertexNeighborIter *iter)
{
  BMVert *v = (BMVert *)vertex.i;
  BMIter liter;
  BMLoop *l;
  iter->size = 0;
  iter->num_duplicates = 0;
  iter->capacity = SCULPT_VERTEX_NEIGHBOR_FIXED_CAPACITY;
  iter->neighbors = iter->neighbors_fixed;
  iter->neighbor_indices = iter->neighbor_indices_fixed;

  BM_ITER_ELEM (l, &liter, v, BM_LOOPS_OF_VERT) {
    const BMVert *adj_v[2] = {l->prev->v, l->next->v};
    for (int i = 0; i < ARRAY_SIZE(adj_v); i++) {
      const BMVert *v_other = adj_v[i];
      if (v_other != v) {
        sculpt_vertex_neighbor_add(
            iter, BKE_pbvh_make_vref(intptr_t(v_other)), BM_elem_index_get(v_other));
      }
    }
  }
}

static void sculpt_vertex_neighbors_get_faces(SculptSession *ss,
                                              PBVHVertRef vertex,
                                              SculptVertexNeighborIter *iter)
{
  const MeshElemMap *vert_map = &ss->pmap[vertex.i];
  iter->size = 0;
  iter->num_duplicates = 0;
  iter->capacity = SCULPT_VERTEX_NEIGHBOR_FIXED_CAPACITY;
  iter->neighbors = iter->neighbors_fixed;
  iter->neighbor_indices = iter->neighbor_indices_fixed;

  for (int i = 0; i < vert_map->count; i++) {
    if (ss->hide_poly && ss->hide_poly[vert_map->indices[i]]) {
      /* Skip connectivity from hidden faces. */
      continue;
    }
    const MPoly &poly = ss->polys[vert_map->indices[i]];
    int f_adj_v[2];
<<<<<<< HEAD
    if (poly_get_adj_loops_from_vert(poly, ss->corner_verts, vertex.i, f_adj_v) != -1) {
=======
    if (poly_get_adj_loops_from_vert(&poly, ss->mloop, vertex.i, f_adj_v) != -1) {
>>>>>>> 915ff8d1
      for (int j = 0; j < ARRAY_SIZE(f_adj_v); j += 1) {
        if (f_adj_v[j] != vertex.i) {
          sculpt_vertex_neighbor_add(iter, BKE_pbvh_make_vref(f_adj_v[j]), f_adj_v[j]);
        }
      }
    }
  }

  if (ss->fake_neighbors.use_fake_neighbors) {
    BLI_assert(ss->fake_neighbors.fake_neighbor_index != nullptr);
    if (ss->fake_neighbors.fake_neighbor_index[vertex.i] != FAKE_NEIGHBOR_NONE) {
      sculpt_vertex_neighbor_add(
          iter,
          BKE_pbvh_make_vref(ss->fake_neighbors.fake_neighbor_index[vertex.i]),
          ss->fake_neighbors.fake_neighbor_index[vertex.i]);
    }
  }
}

static void sculpt_vertex_neighbors_get_grids(SculptSession *ss,
                                              const PBVHVertRef vertex,
                                              const bool include_duplicates,
                                              SculptVertexNeighborIter *iter)
{
  /* TODO: optimize this. We could fill #SculptVertexNeighborIter directly,
   * maybe provide coordinate and mask pointers directly rather than converting
   * back and forth between #CCGElem and global index. */
  const CCGKey *key = BKE_pbvh_get_grid_key(ss->pbvh);
  const int grid_index = vertex.i / key->grid_area;
  const int vertex_index = vertex.i - grid_index * key->grid_area;

  SubdivCCGCoord coord{};
  coord.grid_index = grid_index;
  coord.x = vertex_index % key->grid_size;
  coord.y = vertex_index / key->grid_size;

  SubdivCCGNeighbors neighbors;
  BKE_subdiv_ccg_neighbor_coords_get(ss->subdiv_ccg, &coord, include_duplicates, &neighbors);

  iter->size = 0;
  iter->num_duplicates = neighbors.num_duplicates;
  iter->capacity = SCULPT_VERTEX_NEIGHBOR_FIXED_CAPACITY;
  iter->neighbors = iter->neighbors_fixed;
  iter->neighbor_indices = iter->neighbor_indices_fixed;

  for (int i = 0; i < neighbors.size; i++) {
    int v = neighbors.coords[i].grid_index * key->grid_area +
            neighbors.coords[i].y * key->grid_size + neighbors.coords[i].x;

    sculpt_vertex_neighbor_add(iter, BKE_pbvh_make_vref(v), v);
  }

  if (ss->fake_neighbors.use_fake_neighbors) {
    BLI_assert(ss->fake_neighbors.fake_neighbor_index != nullptr);
    if (ss->fake_neighbors.fake_neighbor_index[vertex.i] != FAKE_NEIGHBOR_NONE) {
      int v = ss->fake_neighbors.fake_neighbor_index[vertex.i];
      sculpt_vertex_neighbor_add(iter, BKE_pbvh_make_vref(v), v);
    }
  }

  if (neighbors.coords != neighbors.coords_fixed) {
    MEM_freeN(neighbors.coords);
  }
}

void SCULPT_vertex_neighbors_get(SculptSession *ss,
                                 const PBVHVertRef vertex,
                                 const bool include_duplicates,
                                 SculptVertexNeighborIter *iter)
{
  switch (BKE_pbvh_type(ss->pbvh)) {
    case PBVH_FACES:
      sculpt_vertex_neighbors_get_faces(ss, vertex, iter);
      return;
    case PBVH_BMESH:
      sculpt_vertex_neighbors_get_bmesh(vertex, iter);
      return;
    case PBVH_GRIDS:
      sculpt_vertex_neighbors_get_grids(ss, vertex, include_duplicates, iter);
      return;
  }
}

static bool sculpt_check_boundary_vertex_in_base_mesh(const SculptSession *ss, const int index)
{
  BLI_assert(ss->vertex_info.boundary);
  return BLI_BITMAP_TEST(ss->vertex_info.boundary, index);
}

bool SCULPT_vertex_is_boundary(const SculptSession *ss, const PBVHVertRef vertex)
{
  switch (BKE_pbvh_type(ss->pbvh)) {
    case PBVH_FACES: {
      if (!SCULPT_vertex_all_faces_visible_get(ss, vertex)) {
        return true;
      }
      return sculpt_check_boundary_vertex_in_base_mesh(ss, vertex.i);
    }
    case PBVH_BMESH: {
      BMVert *v = (BMVert *)vertex.i;
      return BM_vert_is_boundary(v);
    }

    case PBVH_GRIDS: {
      const CCGKey *key = BKE_pbvh_get_grid_key(ss->pbvh);
      const int grid_index = vertex.i / key->grid_area;
      const int vertex_index = vertex.i - grid_index * key->grid_area;
      SubdivCCGCoord coord{};
      coord.grid_index = grid_index;
      coord.x = vertex_index % key->grid_size;
      coord.y = vertex_index / key->grid_size;
      int v1, v2;
      const SubdivCCGAdjacencyType adjacency = BKE_subdiv_ccg_coarse_mesh_adjacency_info_get(
          ss->subdiv_ccg, &coord, ss->corner_verts, ss->polys, &v1, &v2);
      switch (adjacency) {
        case SUBDIV_CCG_ADJACENT_VERTEX:
          return sculpt_check_boundary_vertex_in_base_mesh(ss, v1);
        case SUBDIV_CCG_ADJACENT_EDGE:
          return sculpt_check_boundary_vertex_in_base_mesh(ss, v1) &&
                 sculpt_check_boundary_vertex_in_base_mesh(ss, v2);
        case SUBDIV_CCG_ADJACENT_NONE:
          return false;
      }
    }
  }

  return false;
}

/* Utilities */

bool SCULPT_stroke_is_main_symmetry_pass(StrokeCache *cache)
{
  return cache->mirror_symmetry_pass == 0 && cache->radial_symmetry_pass == 0 &&
         cache->tile_pass == 0;
}

bool SCULPT_stroke_is_first_brush_step(StrokeCache *cache)
{
  return cache->first_time && cache->mirror_symmetry_pass == 0 &&
         cache->radial_symmetry_pass == 0 && cache->tile_pass == 0;
}

bool SCULPT_stroke_is_first_brush_step_of_symmetry_pass(StrokeCache *cache)
{
  return cache->first_time;
}

bool SCULPT_check_vertex_pivot_symmetry(const float vco[3], const float pco[3], const char symm)
{
  bool is_in_symmetry_area = true;
  for (int i = 0; i < 3; i++) {
    char symm_it = 1 << i;
    if (symm & symm_it) {
      if (pco[i] == 0.0f) {
        if (vco[i] > 0.0f) {
          is_in_symmetry_area = false;
        }
      }
      if (vco[i] * pco[i] < 0.0f) {
        is_in_symmetry_area = false;
      }
    }
  }
  return is_in_symmetry_area;
}

struct NearestVertexTLSData {
  PBVHVertRef nearest_vertex;
  float nearest_vertex_distance_squared;
};

static void do_nearest_vertex_get_task_cb(void *__restrict userdata,
                                          const int n,
                                          const TaskParallelTLS *__restrict tls)
{
  SculptThreadedTaskData *data = static_cast<SculptThreadedTaskData *>(userdata);
  SculptSession *ss = data->ob->sculpt;
  NearestVertexTLSData *nvtd = static_cast<NearestVertexTLSData *>(tls->userdata_chunk);
  PBVHVertexIter vd;

  BKE_pbvh_vertex_iter_begin (ss->pbvh, data->nodes[n], vd, PBVH_ITER_UNIQUE) {
    float distance_squared = len_squared_v3v3(vd.co, data->nearest_vertex_search_co);
    if (distance_squared < nvtd->nearest_vertex_distance_squared &&
        distance_squared < data->max_distance_squared) {
      nvtd->nearest_vertex = vd.vertex;
      nvtd->nearest_vertex_distance_squared = distance_squared;
    }
  }
  BKE_pbvh_vertex_iter_end;
}

static void nearest_vertex_get_reduce(const void *__restrict /*userdata*/,
                                      void *__restrict chunk_join,
                                      void *__restrict chunk)
{
  NearestVertexTLSData *join = static_cast<NearestVertexTLSData *>(chunk_join);
  NearestVertexTLSData *nvtd = static_cast<NearestVertexTLSData *>(chunk);
  if (join->nearest_vertex.i == PBVH_REF_NONE) {
    join->nearest_vertex = nvtd->nearest_vertex;
    join->nearest_vertex_distance_squared = nvtd->nearest_vertex_distance_squared;
  }
  else if (nvtd->nearest_vertex_distance_squared < join->nearest_vertex_distance_squared) {
    join->nearest_vertex = nvtd->nearest_vertex;
    join->nearest_vertex_distance_squared = nvtd->nearest_vertex_distance_squared;
  }
}

PBVHVertRef SCULPT_nearest_vertex_get(
    Sculpt *sd, Object *ob, const float co[3], float max_distance, bool use_original)
{
  SculptSession *ss = ob->sculpt;
  PBVHNode **nodes = nullptr;
  int totnode;
  SculptSearchSphereData data{};
  data.sd = sd;
  data.radius_squared = max_distance * max_distance;
  data.original = use_original;
  data.center = co;

  BKE_pbvh_search_gather(ss->pbvh, SCULPT_search_sphere_cb, &data, &nodes, &totnode);
  if (totnode == 0) {
    return BKE_pbvh_make_vref(PBVH_REF_NONE);
  }

  SculptThreadedTaskData task_data{};
  task_data.sd = sd;
  task_data.ob = ob;
  task_data.nodes = nodes;
  task_data.max_distance_squared = max_distance * max_distance;

  copy_v3_v3(task_data.nearest_vertex_search_co, co);
  NearestVertexTLSData nvtd;
  nvtd.nearest_vertex.i = PBVH_REF_NONE;
  nvtd.nearest_vertex_distance_squared = FLT_MAX;

  TaskParallelSettings settings;
  BKE_pbvh_parallel_range_settings(&settings, true, totnode);
  settings.func_reduce = nearest_vertex_get_reduce;
  settings.userdata_chunk = &nvtd;
  settings.userdata_chunk_size = sizeof(NearestVertexTLSData);
  BLI_task_parallel_range(0, totnode, &task_data, do_nearest_vertex_get_task_cb, &settings);

  MEM_SAFE_FREE(nodes);

  return nvtd.nearest_vertex;
}

bool SCULPT_is_symmetry_iteration_valid(char i, char symm)
{
  return i == 0 || (symm & i && (symm != 5 || i != 3) && (symm != 6 || !ELEM(i, 3, 5)));
}

bool SCULPT_is_vertex_inside_brush_radius_symm(const float vertex[3],
                                               const float br_co[3],
                                               float radius,
                                               char symm)
{
  for (char i = 0; i <= symm; ++i) {
    if (!SCULPT_is_symmetry_iteration_valid(i, symm)) {
      continue;
    }
    float location[3];
    flip_v3_v3(location, br_co, ePaintSymmetryFlags(i));
    if (len_squared_v3v3(location, vertex) < radius * radius) {
      return true;
    }
  }
  return false;
}

void SCULPT_tag_update_overlays(bContext *C)
{
  ARegion *region = CTX_wm_region(C);
  ED_region_tag_redraw(region);

  Object *ob = CTX_data_active_object(C);
  WM_event_add_notifier(C, NC_OBJECT | ND_DRAW, ob);

  DEG_id_tag_update(&ob->id, ID_RECALC_SHADING);

  RegionView3D *rv3d = CTX_wm_region_view3d(C);
  if (!BKE_sculptsession_use_pbvh_draw(ob, rv3d)) {
    DEG_id_tag_update(&ob->id, ID_RECALC_GEOMETRY);
  }
}

/** \} */

/* -------------------------------------------------------------------- */
/** \name Sculpt Flood Fill API
 *
 * Iterate over connected vertices, starting from one or more initial vertices.
 * \{ */

void SCULPT_floodfill_init(SculptSession *ss, SculptFloodFill *flood)
{
  int vertex_count = SCULPT_vertex_count_get(ss);
  SCULPT_vertex_random_access_ensure(ss);

  flood->queue = BLI_gsqueue_new(sizeof(intptr_t));
  flood->visited_verts = BLI_BITMAP_NEW(vertex_count, "visited verts");
}

void SCULPT_floodfill_add_initial(SculptFloodFill *flood, PBVHVertRef vertex)
{
  BLI_gsqueue_push(flood->queue, &vertex);
}

void SCULPT_floodfill_add_and_skip_initial(SculptFloodFill *flood, PBVHVertRef vertex)
{
  BLI_gsqueue_push(flood->queue, &vertex);
  BLI_BITMAP_ENABLE(flood->visited_verts, vertex.i);
}

void SCULPT_floodfill_add_initial_with_symmetry(Sculpt *sd,
                                                Object *ob,
                                                SculptSession *ss,
                                                SculptFloodFill *flood,
                                                PBVHVertRef vertex,
                                                float radius)
{
  /* Add active vertex and symmetric vertices to the queue. */
  const char symm = SCULPT_mesh_symmetry_xyz_get(ob);
  for (char i = 0; i <= symm; ++i) {
    if (!SCULPT_is_symmetry_iteration_valid(i, symm)) {
      continue;
    }
    PBVHVertRef v = {PBVH_REF_NONE};

    if (i == 0) {
      v = vertex;
    }
    else if (radius > 0.0f) {
      float radius_squared = (radius == FLT_MAX) ? FLT_MAX : radius * radius;
      float location[3];
      flip_v3_v3(location, SCULPT_vertex_co_get(ss, vertex), ePaintSymmetryFlags(i));
      v = SCULPT_nearest_vertex_get(sd, ob, location, radius_squared, false);
    }

    if (v.i != PBVH_REF_NONE) {
      SCULPT_floodfill_add_initial(flood, v);
    }
  }
}

void SCULPT_floodfill_add_active(
    Sculpt *sd, Object *ob, SculptSession *ss, SculptFloodFill *flood, float radius)
{
  /* Add active vertex and symmetric vertices to the queue. */
  const char symm = SCULPT_mesh_symmetry_xyz_get(ob);
  for (char i = 0; i <= symm; ++i) {
    if (!SCULPT_is_symmetry_iteration_valid(i, symm)) {
      continue;
    }

    PBVHVertRef v = {PBVH_REF_NONE};

    if (i == 0) {
      v = SCULPT_active_vertex_get(ss);
    }
    else if (radius > 0.0f) {
      float location[3];
      flip_v3_v3(location, SCULPT_active_vertex_co_get(ss), ePaintSymmetryFlags(i));
      v = SCULPT_nearest_vertex_get(sd, ob, location, radius, false);
    }

    if (v.i != PBVH_REF_NONE) {
      SCULPT_floodfill_add_initial(flood, v);
    }
  }
}

void SCULPT_floodfill_execute(SculptSession *ss,
                              SculptFloodFill *flood,
                              bool (*func)(SculptSession *ss,
                                           PBVHVertRef from_v,
                                           PBVHVertRef to_v,
                                           bool is_duplicate,
                                           void *userdata),
                              void *userdata)
{
  while (!BLI_gsqueue_is_empty(flood->queue)) {
    PBVHVertRef from_v;

    BLI_gsqueue_pop(flood->queue, &from_v);
    SculptVertexNeighborIter ni;
    SCULPT_VERTEX_DUPLICATES_AND_NEIGHBORS_ITER_BEGIN (ss, from_v, ni) {
      const PBVHVertRef to_v = ni.vertex;
      int to_v_i = BKE_pbvh_vertex_to_index(ss->pbvh, to_v);

      if (BLI_BITMAP_TEST(flood->visited_verts, to_v_i)) {
        continue;
      }

      if (!SCULPT_vertex_visible_get(ss, to_v)) {
        continue;
      }

      BLI_BITMAP_ENABLE(flood->visited_verts, BKE_pbvh_vertex_to_index(ss->pbvh, to_v));

      if (func(ss, from_v, to_v, ni.is_duplicate, userdata)) {
        BLI_gsqueue_push(flood->queue, &to_v);
      }
    }
    SCULPT_VERTEX_NEIGHBORS_ITER_END(ni);
  }
}

void SCULPT_floodfill_free(SculptFloodFill *flood)
{
  MEM_SAFE_FREE(flood->visited_verts);
  BLI_gsqueue_free(flood->queue);
  flood->queue = nullptr;
}

/** \} */

static bool sculpt_tool_has_cube_tip(const char sculpt_tool)
{
  return ELEM(
      sculpt_tool, SCULPT_TOOL_CLAY_STRIPS, SCULPT_TOOL_PAINT, SCULPT_TOOL_MULTIPLANE_SCRAPE);
}

/* -------------------------------------------------------------------- */
/** \name Tool Capabilities
 *
 * Avoid duplicate checks, internal logic only,
 * share logic with #rna_def_sculpt_capabilities where possible.
 * \{ */

static bool sculpt_tool_needs_original(const char sculpt_tool)
{
  return ELEM(sculpt_tool,
              SCULPT_TOOL_GRAB,
              SCULPT_TOOL_ROTATE,
              SCULPT_TOOL_THUMB,
              SCULPT_TOOL_LAYER,
              SCULPT_TOOL_DRAW_SHARP,
              SCULPT_TOOL_ELASTIC_DEFORM,
              SCULPT_TOOL_SMOOTH,
              SCULPT_TOOL_BOUNDARY,
              SCULPT_TOOL_POSE);
}

static bool sculpt_tool_is_proxy_used(const char sculpt_tool)
{
  return ELEM(sculpt_tool,
              SCULPT_TOOL_SMOOTH,
              SCULPT_TOOL_LAYER,
              SCULPT_TOOL_POSE,
              SCULPT_TOOL_DISPLACEMENT_SMEAR,
              SCULPT_TOOL_BOUNDARY,
              SCULPT_TOOL_CLOTH,
              SCULPT_TOOL_PAINT,
              SCULPT_TOOL_SMEAR,
              SCULPT_TOOL_DRAW_FACE_SETS);
}

static bool sculpt_brush_use_topology_rake(const SculptSession *ss, const Brush *brush)
{
  return SCULPT_TOOL_HAS_TOPOLOGY_RAKE(brush->sculpt_tool) &&
         (brush->topology_rake_factor > 0.0f) && (ss->bm != nullptr);
}

/**
 * Test whether the #StrokeCache.sculpt_normal needs update in #do_brush_action
 */
static int sculpt_brush_needs_normal(const SculptSession *ss, Sculpt *sd, const Brush *brush)
{
  const MTex *mask_tex = BKE_brush_mask_texture_get(brush, OB_MODE_SCULPT);
  return ((SCULPT_TOOL_HAS_NORMAL_WEIGHT(brush->sculpt_tool) &&
           (ss->cache->normal_weight > 0.0f)) ||
          SCULPT_automasking_needs_normal(ss, sd, brush) ||
          ELEM(brush->sculpt_tool,
               SCULPT_TOOL_BLOB,
               SCULPT_TOOL_CREASE,
               SCULPT_TOOL_DRAW,
               SCULPT_TOOL_DRAW_SHARP,
               SCULPT_TOOL_CLOTH,
               SCULPT_TOOL_LAYER,
               SCULPT_TOOL_NUDGE,
               SCULPT_TOOL_ROTATE,
               SCULPT_TOOL_ELASTIC_DEFORM,
               SCULPT_TOOL_THUMB) ||

          (mask_tex->brush_map_mode == MTEX_MAP_MODE_AREA)) ||
         sculpt_brush_use_topology_rake(ss, brush);
}

static bool sculpt_brush_needs_rake_rotation(const Brush *brush)
{
  return SCULPT_TOOL_HAS_RAKE(brush->sculpt_tool) && (brush->rake_factor != 0.0f);
}

/** \} */

/* -------------------------------------------------------------------- */
/** \name Sculpt Init/Update
 * \{ */

enum StrokeFlags {
  CLIP_X = 1,
  CLIP_Y = 2,
  CLIP_Z = 4,
};

void SCULPT_orig_vert_data_unode_init(SculptOrigVertData *data, Object *ob, SculptUndoNode *unode)
{
  SculptSession *ss = ob->sculpt;
  BMesh *bm = ss->bm;

  memset(data, 0, sizeof(*data));
  data->unode = unode;

  if (bm) {
    data->bm_log = ss->bm_log;
  }
  else {
    data->coords = data->unode->co;
    data->normals = data->unode->no;
    data->vmasks = data->unode->mask;
    data->colors = data->unode->col;
  }
}

void SCULPT_orig_vert_data_init(SculptOrigVertData *data,
                                Object *ob,
                                PBVHNode *node,
                                SculptUndoType type)
{
  SculptUndoNode *unode;
  unode = SCULPT_undo_push_node(ob, node, type);
  SCULPT_orig_vert_data_unode_init(data, ob, unode);
}

void SCULPT_orig_vert_data_update(SculptOrigVertData *orig_data, PBVHVertexIter *iter)
{
  if (orig_data->unode->type == SCULPT_UNDO_COORDS) {
    if (orig_data->bm_log) {
      BM_log_original_vert_data(orig_data->bm_log, iter->bm_vert, &orig_data->co, &orig_data->no);
    }
    else {
      orig_data->co = orig_data->coords[iter->i];
      orig_data->no = orig_data->normals[iter->i];
    }
  }
  else if (orig_data->unode->type == SCULPT_UNDO_COLOR) {
    orig_data->col = orig_data->colors[iter->i];
  }
  else if (orig_data->unode->type == SCULPT_UNDO_MASK) {
    if (orig_data->bm_log) {
      orig_data->mask = BM_log_original_mask(orig_data->bm_log, iter->bm_vert);
    }
    else {
      orig_data->mask = orig_data->vmasks[iter->i];
    }
  }
}

void SCULPT_orig_face_data_unode_init(SculptOrigFaceData *data, Object *ob, SculptUndoNode *unode)
{
  SculptSession *ss = ob->sculpt;
  BMesh *bm = ss->bm;

  memset(data, 0, sizeof(*data));
  data->unode = unode;

  if (bm) {
    data->bm_log = ss->bm_log;
  }
  else {
    data->face_sets = unode->face_sets;
  }
}

void SCULPT_orig_face_data_init(SculptOrigFaceData *data,
                                Object *ob,
                                PBVHNode *node,
                                SculptUndoType type)
{
  SculptUndoNode *unode;
  unode = SCULPT_undo_push_node(ob, node, type);
  SCULPT_orig_face_data_unode_init(data, ob, unode);
}

void SCULPT_orig_face_data_update(SculptOrigFaceData *orig_data, PBVHFaceIter *iter)
{
  if (orig_data->unode->type == SCULPT_UNDO_FACE_SETS) {
    orig_data->face_set = orig_data->face_sets ? orig_data->face_sets[iter->i] : false;
  }
}

static void sculpt_rake_data_update(SculptRakeData *srd, const float co[3])
{
  float rake_dist = len_v3v3(srd->follow_co, co);
  if (rake_dist > srd->follow_dist) {
    interp_v3_v3v3(srd->follow_co, srd->follow_co, co, rake_dist - srd->follow_dist);
  }
}

/** \} */

/* -------------------------------------------------------------------- */
/** \name Sculpt Dynamic Topology
 * \{ */

bool SCULPT_stroke_is_dynamic_topology(const SculptSession *ss, const Brush *brush)
{
  return ((BKE_pbvh_type(ss->pbvh) == PBVH_BMESH) &&

          (!ss->cache || (!ss->cache->alt_smooth)) &&

          /* Requires mesh restore, which doesn't work with
           * dynamic-topology. */
          !(brush->flag & BRUSH_ANCHORED) && !(brush->flag & BRUSH_DRAG_DOT) &&

          SCULPT_TOOL_HAS_DYNTOPO(brush->sculpt_tool));
}

/** \} */

/* -------------------------------------------------------------------- */
/** \name Sculpt Paint Mesh
 * \{ */

static void paint_mesh_restore_co_task_cb(void *__restrict userdata,
                                          const int n,
                                          const TaskParallelTLS *__restrict /*tls*/)
{
  SculptThreadedTaskData *data = static_cast<SculptThreadedTaskData *>(userdata);
  SculptSession *ss = data->ob->sculpt;

  SculptUndoNode *unode;
  SculptUndoType type;

  switch (data->brush->sculpt_tool) {
    case SCULPT_TOOL_MASK:
      type = SCULPT_UNDO_MASK;
      break;
    case SCULPT_TOOL_PAINT:
    case SCULPT_TOOL_SMEAR:
      type = SCULPT_UNDO_COLOR;
      break;
    case SCULPT_TOOL_DRAW_FACE_SETS:
      type = ss->cache->alt_smooth ? SCULPT_UNDO_COORDS : SCULPT_UNDO_FACE_SETS;
      break;
    default:
      type = SCULPT_UNDO_COORDS;
      break;
  }

  if (ss->bm) {
    unode = SCULPT_undo_push_node(data->ob, data->nodes[n], type);
  }
  else {
    unode = SCULPT_undo_get_node(data->nodes[n], type);
  }

  if (!unode) {
    return;
  }

  switch (type) {
    case SCULPT_UNDO_MASK:
      BKE_pbvh_node_mark_update_mask(data->nodes[n]);
      break;
    case SCULPT_UNDO_COLOR:
      BKE_pbvh_node_mark_update_color(data->nodes[n]);
      break;
    case SCULPT_UNDO_FACE_SETS:
      BKE_pbvh_node_mark_update_face_sets(data->nodes[n]);
      break;
    case SCULPT_UNDO_COORDS:
      BKE_pbvh_node_mark_update(data->nodes[n]);
      break;
    default:
      break;
  }

  PBVHVertexIter vd;
  SculptOrigVertData orig_vert_data;
  SculptOrigFaceData orig_face_data;

  if (type != SCULPT_UNDO_FACE_SETS) {
    SCULPT_orig_vert_data_unode_init(&orig_vert_data, data->ob, unode);
  }
  else {
    SCULPT_orig_face_data_unode_init(&orig_face_data, data->ob, unode);
  }

  if (unode->type == SCULPT_UNDO_FACE_SETS) {
    PBVHFaceIter fd;
    BKE_pbvh_face_iter_begin (ss->pbvh, data->nodes[n], fd) {
      SCULPT_orig_face_data_update(&orig_face_data, &fd);

      if (fd.face_set) {
        *fd.face_set = orig_face_data.face_set;
      }
    }

    BKE_pbvh_face_iter_end(fd);
    return;
  }

  BKE_pbvh_vertex_iter_begin (ss->pbvh, data->nodes[n], vd, PBVH_ITER_UNIQUE) {
    SCULPT_orig_vert_data_update(&orig_vert_data, &vd);

    if (orig_vert_data.unode->type == SCULPT_UNDO_COORDS) {
      copy_v3_v3(vd.co, orig_vert_data.co);
      if (vd.no) {
        copy_v3_v3(vd.no, orig_vert_data.no);
      }
      else {
        copy_v3_v3(vd.fno, orig_vert_data.no);
      }
      if (vd.is_mesh) {
        BKE_pbvh_vert_tag_update_normal(ss->pbvh, vd.vertex);
      }
    }
    else if (orig_vert_data.unode->type == SCULPT_UNDO_MASK) {
      *vd.mask = orig_vert_data.mask;
    }
    else if (orig_vert_data.unode->type == SCULPT_UNDO_COLOR) {
      SCULPT_vertex_color_set(ss, vd.vertex, orig_vert_data.col);
    }
  }
  BKE_pbvh_vertex_iter_end;
}

static void paint_mesh_restore_co(Sculpt *sd, Object *ob)
{
  SculptSession *ss = ob->sculpt;
  Brush *brush = BKE_paint_brush(&sd->paint);

  PBVHNode **nodes;
  int totnode;

  BKE_pbvh_search_gather(ss->pbvh, nullptr, nullptr, &nodes, &totnode);

  /**
   * Disable multi-threading when dynamic-topology is enabled. Otherwise,
   * new entries might be inserted by #SCULPT_undo_push_node() into the #GHash
   * used internally by #BM_log_original_vert_co() by a different thread. See #33787.
   */
  SculptThreadedTaskData data{};
  data.sd = sd;
  data.ob = ob;
  data.brush = brush;
  data.nodes = nodes;

  TaskParallelSettings settings;
  BKE_pbvh_parallel_range_settings(&settings, true && !ss->bm, totnode);
  BLI_task_parallel_range(0, totnode, &data, paint_mesh_restore_co_task_cb, &settings);

  BKE_pbvh_node_color_buffer_free(ss->pbvh);

  MEM_SAFE_FREE(nodes);
}

/*** BVH Tree ***/

static void sculpt_extend_redraw_rect_previous(Object *ob, rcti *rect)
{
  /* Expand redraw \a rect with redraw \a rect from previous step to
   * prevent partial-redraw issues caused by fast strokes. This is
   * needed here (not in sculpt_flush_update) as it was before
   * because redraw rectangle should be the same in both of
   * optimized PBVH draw function and 3d view redraw, if not -- some
   * mesh parts could disappear from screen (sergey). */
  SculptSession *ss = ob->sculpt;

  if (!ss->cache) {
    return;
  }

  if (BLI_rcti_is_empty(&ss->cache->previous_r)) {
    return;
  }

  BLI_rcti_union(rect, &ss->cache->previous_r);
}

bool SCULPT_get_redraw_rect(ARegion *region, RegionView3D *rv3d, Object *ob, rcti *rect)
{
  PBVH *pbvh = ob->sculpt->pbvh;
  float bb_min[3], bb_max[3];

  if (!pbvh) {
    return false;
  }

  BKE_pbvh_redraw_BB(pbvh, bb_min, bb_max);

  /* Convert 3D bounding box to screen space. */
  if (!paint_convert_bb_to_rect(rect, bb_min, bb_max, region, rv3d, ob)) {
    return false;
  }

  return true;
}

void ED_sculpt_redraw_planes_get(float planes[4][4], ARegion *region, Object *ob)
{
  PBVH *pbvh = ob->sculpt->pbvh;
  /* Copy here, original will be used below. */
  rcti rect = ob->sculpt->cache->current_r;

  sculpt_extend_redraw_rect_previous(ob, &rect);

  paint_calc_redraw_planes(planes, region, ob, &rect);

  /* We will draw this \a rect, so now we can set it as the previous partial \a rect.
   * Note that we don't update with the union of previous/current (\a rect), only with
   * the current. Thus we avoid the rectangle needlessly growing to include
   * all the stroke area. */
  ob->sculpt->cache->previous_r = ob->sculpt->cache->current_r;

  /* Clear redraw flag from nodes. */
  if (pbvh) {
    BKE_pbvh_update_bounds(pbvh, PBVH_UpdateRedraw);
  }
}

/************************ Brush Testing *******************/

void SCULPT_brush_test_init(SculptSession *ss, SculptBrushTest *test)
{
  RegionView3D *rv3d = ss->cache ? ss->cache->vc->rv3d : ss->rv3d;
  View3D *v3d = ss->cache ? ss->cache->vc->v3d : ss->v3d;

  test->radius_squared = ss->cache ? ss->cache->radius_squared :
                                     ss->cursor_radius * ss->cursor_radius;
  test->radius = sqrtf(test->radius_squared);

  if (ss->cache) {
    copy_v3_v3(test->location, ss->cache->location);
    test->mirror_symmetry_pass = ss->cache->mirror_symmetry_pass;
    test->radial_symmetry_pass = ss->cache->radial_symmetry_pass;
    copy_m4_m4(test->symm_rot_mat_inv, ss->cache->symm_rot_mat_inv);
  }
  else {
    copy_v3_v3(test->location, ss->cursor_location);
    test->mirror_symmetry_pass = ePaintSymmetryFlags(0);
    test->radial_symmetry_pass = 0;
    unit_m4(test->symm_rot_mat_inv);
  }

  /* Just for initialize. */
  test->dist = 0.0f;

  /* Only for 2D projection. */
  zero_v4(test->plane_view);
  zero_v4(test->plane_tool);

  if (RV3D_CLIPPING_ENABLED(v3d, rv3d)) {
    test->clip_rv3d = rv3d;
  }
  else {
    test->clip_rv3d = nullptr;
  }
}

BLI_INLINE bool sculpt_brush_test_clipping(const SculptBrushTest *test, const float co[3])
{
  RegionView3D *rv3d = test->clip_rv3d;
  if (!rv3d) {
    return false;
  }
  float symm_co[3];
  flip_v3_v3(symm_co, co, test->mirror_symmetry_pass);
  if (test->radial_symmetry_pass) {
    mul_m4_v3(test->symm_rot_mat_inv, symm_co);
  }
  return ED_view3d_clipping_test(rv3d, symm_co, true);
}

bool SCULPT_brush_test_sphere(SculptBrushTest *test, const float co[3])
{
  float distsq = len_squared_v3v3(co, test->location);

  if (distsq > test->radius_squared) {
    return false;
  }

  if (sculpt_brush_test_clipping(test, co)) {
    return false;
  }

  test->dist = sqrtf(distsq);
  return true;
}

bool SCULPT_brush_test_sphere_sq(SculptBrushTest *test, const float co[3])
{
  float distsq = len_squared_v3v3(co, test->location);

  if (distsq > test->radius_squared) {
    return false;
  }
  if (sculpt_brush_test_clipping(test, co)) {
    return false;
  }
  test->dist = distsq;
  return true;
}

bool SCULPT_brush_test_sphere_fast(const SculptBrushTest *test, const float co[3])
{
  if (sculpt_brush_test_clipping(test, co)) {
    return false;
  }
  return len_squared_v3v3(co, test->location) <= test->radius_squared;
}

bool SCULPT_brush_test_circle_sq(SculptBrushTest *test, const float co[3])
{
  float co_proj[3];
  closest_to_plane_normalized_v3(co_proj, test->plane_view, co);
  float distsq = len_squared_v3v3(co_proj, test->location);

  if (distsq > test->radius_squared) {
    return false;
  }

  if (sculpt_brush_test_clipping(test, co)) {
    return false;
  }

  test->dist = distsq;
  return true;
}

bool SCULPT_brush_test_cube(SculptBrushTest *test,
                            const float co[3],
                            const float local[4][4],
                            const float roundness)
{
  float side = 1.0f;
  float local_co[3];

  if (sculpt_brush_test_clipping(test, co)) {
    return false;
  }

  mul_v3_m4v3(local_co, local, co);

  local_co[0] = fabsf(local_co[0]);
  local_co[1] = fabsf(local_co[1]);
  local_co[2] = fabsf(local_co[2]);

  /* Keep the square and circular brush tips the same size. */
  side += (1.0f - side) * roundness;

  const float hardness = 1.0f - roundness;
  const float constant_side = hardness * side;
  const float falloff_side = roundness * side;

  if (!(local_co[0] <= side && local_co[1] <= side && local_co[2] <= side)) {
    /* Outside the square. */
    return false;
  }
  if (min_ff(local_co[0], local_co[1]) > constant_side) {
    /* Corner, distance to the center of the corner circle. */
    float r_point[3];
    copy_v3_fl(r_point, constant_side);
    test->dist = len_v2v2(r_point, local_co) / falloff_side;
    return true;
  }
  if (max_ff(local_co[0], local_co[1]) > constant_side) {
    /* Side, distance to the square XY axis. */
    test->dist = (max_ff(local_co[0], local_co[1]) - constant_side) / falloff_side;
    return true;
  }

  /* Inside the square, constant distance. */
  test->dist = 0.0f;
  return true;
}

SculptBrushTestFn SCULPT_brush_test_init_with_falloff_shape(SculptSession *ss,
                                                            SculptBrushTest *test,
                                                            char falloff_shape)
{
  if (!ss->cache && !ss->filter_cache) {
    falloff_shape = PAINT_FALLOFF_SHAPE_SPHERE;
  }

  SCULPT_brush_test_init(ss, test);
  SculptBrushTestFn sculpt_brush_test_sq_fn;
  if (falloff_shape == PAINT_FALLOFF_SHAPE_SPHERE) {
    sculpt_brush_test_sq_fn = SCULPT_brush_test_sphere_sq;
  }
  else {
    float view_normal[3];

    if (ss->cache) {
      copy_v3_v3(view_normal, ss->cache->view_normal);
    }
    else {
      copy_v3_v3(view_normal, ss->filter_cache->view_normal);
    }

    /* PAINT_FALLOFF_SHAPE_TUBE */
    plane_from_point_normal_v3(test->plane_view, test->location, view_normal);
    sculpt_brush_test_sq_fn = SCULPT_brush_test_circle_sq;
  }
  return sculpt_brush_test_sq_fn;
}

const float *SCULPT_brush_frontface_normal_from_falloff_shape(SculptSession *ss,
                                                              char falloff_shape)
{
  if (falloff_shape == PAINT_FALLOFF_SHAPE_SPHERE) {
    return ss->cache->sculpt_normal_symm;
  }
  /* PAINT_FALLOFF_SHAPE_TUBE */
  return ss->cache->view_normal;
}

static float frontface(const Brush *br,
                       const float sculpt_normal[3],
                       const float no[3],
                       const float fno[3])
{
  if (!(br->flag & BRUSH_FRONTFACE)) {
    return 1.0f;
  }

  float dot;
  if (no) {
    dot = dot_v3v3(no, sculpt_normal);
  }
  else {
    dot = dot_v3v3(fno, sculpt_normal);
  }
  return dot > 0.0f ? dot : 0.0f;
}

#if 0

static bool sculpt_brush_test_cyl(SculptBrushTest *test,
                                  float co[3],
                                  float location[3],
                                  const float area_no[3])
{
  if (sculpt_brush_test_sphere_fast(test, co)) {
    float t1[3], t2[3], t3[3], dist;

    sub_v3_v3v3(t1, location, co);
    sub_v3_v3v3(t2, x2, location);

    cross_v3_v3v3(t3, area_no, t1);

    dist = len_v3(t3) / len_v3(t2);

    test->dist = dist;

    return true;
  }

  return false;
}

#endif

/* ===== Sculpting =====
 */

static float calc_overlap(StrokeCache *cache,
                          const ePaintSymmetryFlags symm,
                          const char axis,
                          const float angle)
{
  float mirror[3];
  float distsq;

  flip_v3_v3(mirror, cache->true_location, symm);

  if (axis != 0) {
    float mat[3][3];
    axis_angle_to_mat3_single(mat, axis, angle);
    mul_m3_v3(mat, mirror);
  }

  distsq = len_squared_v3v3(mirror, cache->true_location);

  if (distsq <= 4.0f * (cache->radius_squared)) {
    return (2.0f * (cache->radius) - sqrtf(distsq)) / (2.0f * (cache->radius));
  }
  return 0.0f;
}

static float calc_radial_symmetry_feather(Sculpt *sd,
                                          StrokeCache *cache,
                                          const ePaintSymmetryFlags symm,
                                          const char axis)
{
  float overlap = 0.0f;

  for (int i = 1; i < sd->radial_symm[axis - 'X']; i++) {
    const float angle = 2.0f * M_PI * i / sd->radial_symm[axis - 'X'];
    overlap += calc_overlap(cache, symm, axis, angle);
  }

  return overlap;
}

static float calc_symmetry_feather(Sculpt *sd, StrokeCache *cache)
{
  if (!(sd->paint.symmetry_flags & PAINT_SYMMETRY_FEATHER)) {
    return 1.0f;
  }
  float overlap;
  const int symm = cache->symmetry;

  overlap = 0.0f;
  for (int i = 0; i <= symm; i++) {
    if (!SCULPT_is_symmetry_iteration_valid(i, symm)) {
      continue;
    }

    overlap += calc_overlap(cache, ePaintSymmetryFlags(i), 0, 0);

    overlap += calc_radial_symmetry_feather(sd, cache, ePaintSymmetryFlags(i), 'X');
    overlap += calc_radial_symmetry_feather(sd, cache, ePaintSymmetryFlags(i), 'Y');
    overlap += calc_radial_symmetry_feather(sd, cache, ePaintSymmetryFlags(i), 'Z');
  }
  return 1.0f / overlap;
}

/** \} */

/* -------------------------------------------------------------------- */
/** \name Calculate Normal and Center
 *
 * Calculate geometry surrounding the brush center.
 * (optionally using original coordinates).
 *
 * Functions are:
 * - #SCULPT_calc_area_center
 * - #SCULPT_calc_area_normal
 * - #SCULPT_calc_area_normal_and_center
 *
 * \note These are all _very_ similar, when changing one, check others.
 * \{ */

struct AreaNormalCenterTLSData {
  /* 0 = towards view, 1 = flipped */
  float area_cos[2][3];
  float area_nos[2][3];
  int count_no[2];
  int count_co[2];
};

static void calc_area_normal_and_center_task_cb(void *__restrict userdata,
                                                const int n,
                                                const TaskParallelTLS *__restrict tls)
{
  SculptThreadedTaskData *data = static_cast<SculptThreadedTaskData *>(userdata);
  SculptSession *ss = data->ob->sculpt;
  AreaNormalCenterTLSData *anctd = static_cast<AreaNormalCenterTLSData *>(tls->userdata_chunk);
  const bool use_area_nos = data->use_area_nos;
  const bool use_area_cos = data->use_area_cos;

  PBVHVertexIter vd;
  SculptUndoNode *unode = nullptr;

  bool use_original = false;
  bool normal_test_r, area_test_r;

  if (ss->cache && ss->cache->original) {
    unode = SCULPT_undo_push_node(data->ob, data->nodes[n], SCULPT_UNDO_COORDS);
    use_original = (unode->co || unode->bm_entry);
  }

  SculptBrushTest normal_test;
  SculptBrushTestFn sculpt_brush_normal_test_sq_fn = SCULPT_brush_test_init_with_falloff_shape(
      ss, &normal_test, data->brush->falloff_shape);

  /* Update the test radius to sample the normal using the normal radius of the brush. */
  if (data->brush->ob_mode == OB_MODE_SCULPT) {
    float test_radius = sqrtf(normal_test.radius_squared);
    test_radius *= data->brush->normal_radius_factor;
    normal_test.radius = test_radius;
    normal_test.radius_squared = test_radius * test_radius;
  }

  SculptBrushTest area_test;
  SculptBrushTestFn sculpt_brush_area_test_sq_fn = SCULPT_brush_test_init_with_falloff_shape(
      ss, &area_test, data->brush->falloff_shape);

  if (data->brush->ob_mode == OB_MODE_SCULPT) {
    float test_radius = sqrtf(area_test.radius_squared);
    /* Layer brush produces artifacts with normal and area radius */
    /* Enable area radius control only on Scrape for now */
    if (ELEM(data->brush->sculpt_tool, SCULPT_TOOL_SCRAPE, SCULPT_TOOL_FILL) &&
        data->brush->area_radius_factor > 0.0f) {
      test_radius *= data->brush->area_radius_factor;
      if (ss->cache && data->brush->flag2 & BRUSH_AREA_RADIUS_PRESSURE) {
        test_radius *= ss->cache->pressure;
      }
    }
    else {
      test_radius *= data->brush->normal_radius_factor;
    }
    area_test.radius = test_radius;
    area_test.radius_squared = test_radius * test_radius;
  }

  /* When the mesh is edited we can't rely on original coords
   * (original mesh may not even have verts in brush radius). */
  if (use_original && data->has_bm_orco) {
    float(*orco_coords)[3];
    int(*orco_tris)[3];
    int orco_tris_num;

    BKE_pbvh_node_get_bm_orco_data(
        data->nodes[n], &orco_tris, &orco_tris_num, &orco_coords, nullptr);

    for (int i = 0; i < orco_tris_num; i++) {
      const float *co_tri[3] = {
          orco_coords[orco_tris[i][0]],
          orco_coords[orco_tris[i][1]],
          orco_coords[orco_tris[i][2]],
      };
      float co[3];

      closest_on_tri_to_point_v3(co, normal_test.location, UNPACK3(co_tri));

      normal_test_r = sculpt_brush_normal_test_sq_fn(&normal_test, co);
      area_test_r = sculpt_brush_area_test_sq_fn(&area_test, co);

      if (!normal_test_r && !area_test_r) {
        continue;
      }

      float no[3];
      int flip_index;

      normal_tri_v3(no, UNPACK3(co_tri));

      flip_index = (dot_v3v3(ss->cache->view_normal, no) <= 0.0f);
      if (use_area_cos && area_test_r) {
        /* Weight the coordinates towards the center. */
        float p = 1.0f - (sqrtf(area_test.dist) / area_test.radius);
        const float afactor = clamp_f(3.0f * p * p - 2.0f * p * p * p, 0.0f, 1.0f);

        float disp[3];
        sub_v3_v3v3(disp, co, area_test.location);
        mul_v3_fl(disp, 1.0f - afactor);
        add_v3_v3v3(co, area_test.location, disp);
        add_v3_v3(anctd->area_cos[flip_index], co);

        anctd->count_co[flip_index] += 1;
      }
      if (use_area_nos && normal_test_r) {
        /* Weight the normals towards the center. */
        float p = 1.0f - (sqrtf(normal_test.dist) / normal_test.radius);
        const float nfactor = clamp_f(3.0f * p * p - 2.0f * p * p * p, 0.0f, 1.0f);
        mul_v3_fl(no, nfactor);

        add_v3_v3(anctd->area_nos[flip_index], no);
        anctd->count_no[flip_index] += 1;
      }
    }
  }
  else {
    BKE_pbvh_vertex_iter_begin (ss->pbvh, data->nodes[n], vd, PBVH_ITER_UNIQUE) {
      float co[3];

      /* For bm_vert only. */
      float no_s[3];

      if (use_original) {
        if (unode->bm_entry) {
          const float *temp_co;
          const float *temp_no_s;
          BM_log_original_vert_data(ss->bm_log, vd.bm_vert, &temp_co, &temp_no_s);
          copy_v3_v3(co, temp_co);
          copy_v3_v3(no_s, temp_no_s);
        }
        else {
          copy_v3_v3(co, unode->co[vd.i]);
          copy_v3_v3(no_s, unode->no[vd.i]);
        }
      }
      else {
        copy_v3_v3(co, vd.co);
      }

      normal_test_r = sculpt_brush_normal_test_sq_fn(&normal_test, co);
      area_test_r = sculpt_brush_area_test_sq_fn(&area_test, co);

      if (!normal_test_r && !area_test_r) {
        continue;
      }

      float no[3];
      int flip_index;

      data->any_vertex_sampled = true;

      if (use_original) {
        copy_v3_v3(no, no_s);
      }
      else {
        if (vd.no) {
          copy_v3_v3(no, vd.no);
        }
        else {
          copy_v3_v3(no, vd.fno);
        }
      }

      flip_index = (dot_v3v3(ss->cache ? ss->cache->view_normal : ss->cursor_view_normal, no) <=
                    0.0f);

      if (use_area_cos && area_test_r) {
        /* Weight the coordinates towards the center. */
        float p = 1.0f - (sqrtf(area_test.dist) / area_test.radius);
        const float afactor = clamp_f(3.0f * p * p - 2.0f * p * p * p, 0.0f, 1.0f);

        float disp[3];
        sub_v3_v3v3(disp, co, area_test.location);
        mul_v3_fl(disp, 1.0f - afactor);
        add_v3_v3v3(co, area_test.location, disp);

        add_v3_v3(anctd->area_cos[flip_index], co);
        anctd->count_co[flip_index] += 1;
      }
      if (use_area_nos && normal_test_r) {
        /* Weight the normals towards the center. */
        float p = 1.0f - (sqrtf(normal_test.dist) / normal_test.radius);
        const float nfactor = clamp_f(3.0f * p * p - 2.0f * p * p * p, 0.0f, 1.0f);
        mul_v3_fl(no, nfactor);

        add_v3_v3(anctd->area_nos[flip_index], no);
        anctd->count_no[flip_index] += 1;
      }
    }
    BKE_pbvh_vertex_iter_end;
  }
}

static void calc_area_normal_and_center_reduce(const void *__restrict /*userdata*/,
                                               void *__restrict chunk_join,
                                               void *__restrict chunk)
{
  AreaNormalCenterTLSData *join = static_cast<AreaNormalCenterTLSData *>(chunk_join);
  AreaNormalCenterTLSData *anctd = static_cast<AreaNormalCenterTLSData *>(chunk);

  /* For flatten center. */
  add_v3_v3(join->area_cos[0], anctd->area_cos[0]);
  add_v3_v3(join->area_cos[1], anctd->area_cos[1]);

  /* For area normal. */
  add_v3_v3(join->area_nos[0], anctd->area_nos[0]);
  add_v3_v3(join->area_nos[1], anctd->area_nos[1]);

  /* Weights. */
  add_v2_v2_int(join->count_no, anctd->count_no);
  add_v2_v2_int(join->count_co, anctd->count_co);
}

void SCULPT_calc_area_center(
    Sculpt *sd, Object *ob, PBVHNode **nodes, int totnode, float r_area_co[3])
{
  const Brush *brush = BKE_paint_brush(&sd->paint);
  SculptSession *ss = ob->sculpt;
  const bool has_bm_orco = ss->bm && SCULPT_stroke_is_dynamic_topology(ss, brush);
  int n;

  /* Intentionally set 'sd' to nullptr since we share logic with vertex paint. */
  SculptThreadedTaskData data{};
  data.sd = nullptr;
  data.ob = ob;
  data.brush = brush;
  data.nodes = nodes;
  data.totnode = totnode;
  data.has_bm_orco = has_bm_orco;
  data.use_area_cos = true;

  AreaNormalCenterTLSData anctd = {{{0}}};

  TaskParallelSettings settings;
  BKE_pbvh_parallel_range_settings(&settings, true, totnode);
  settings.func_reduce = calc_area_normal_and_center_reduce;
  settings.userdata_chunk = &anctd;
  settings.userdata_chunk_size = sizeof(AreaNormalCenterTLSData);
  BLI_task_parallel_range(0, totnode, &data, calc_area_normal_and_center_task_cb, &settings);

  /* For flatten center. */
  for (n = 0; n < ARRAY_SIZE(anctd.area_cos); n++) {
    if (anctd.count_co[n] == 0) {
      continue;
    }

    mul_v3_v3fl(r_area_co, anctd.area_cos[n], 1.0f / anctd.count_co[n]);
    break;
  }

  if (n == 2) {
    zero_v3(r_area_co);
  }

  if (anctd.count_co[0] == 0 && anctd.count_co[1] == 0) {
    if (ss->cache) {
      copy_v3_v3(r_area_co, ss->cache->location);
    }
  }
}

void SCULPT_calc_area_normal(
    Sculpt *sd, Object *ob, PBVHNode **nodes, int totnode, float r_area_no[3])
{
  const Brush *brush = BKE_paint_brush(&sd->paint);
  SCULPT_pbvh_calc_area_normal(brush, ob, nodes, totnode, true, r_area_no);
}

bool SCULPT_pbvh_calc_area_normal(const Brush *brush,
                                  Object *ob,
                                  PBVHNode **nodes,
                                  int totnode,
                                  bool use_threading,
                                  float r_area_no[3])
{
  SculptSession *ss = ob->sculpt;
  const bool has_bm_orco = ss->bm && SCULPT_stroke_is_dynamic_topology(ss, brush);

  /* Intentionally set 'sd' to nullptr since this is used for vertex paint too. */
  SculptThreadedTaskData data{};
  data.sd = nullptr;
  data.ob = ob;
  data.brush = brush;
  data.nodes = nodes;
  data.totnode = totnode;
  data.has_bm_orco = has_bm_orco;
  data.use_area_nos = true;
  data.any_vertex_sampled = false;

  AreaNormalCenterTLSData anctd = {{{0}}};

  TaskParallelSettings settings;
  BKE_pbvh_parallel_range_settings(&settings, use_threading, totnode);
  settings.func_reduce = calc_area_normal_and_center_reduce;
  settings.userdata_chunk = &anctd;
  settings.userdata_chunk_size = sizeof(AreaNormalCenterTLSData);
  BLI_task_parallel_range(0, totnode, &data, calc_area_normal_and_center_task_cb, &settings);

  /* For area normal. */
  for (int i = 0; i < ARRAY_SIZE(anctd.area_nos); i++) {
    if (normalize_v3_v3(r_area_no, anctd.area_nos[i]) != 0.0f) {
      break;
    }
  }

  return data.any_vertex_sampled;
}

void SCULPT_calc_area_normal_and_center(
    Sculpt *sd, Object *ob, PBVHNode **nodes, int totnode, float r_area_no[3], float r_area_co[3])
{
  const Brush *brush = BKE_paint_brush(&sd->paint);
  SculptSession *ss = ob->sculpt;
  const bool has_bm_orco = ss->bm && SCULPT_stroke_is_dynamic_topology(ss, brush);
  int n;

  /* Intentionally set 'sd' to nullptr since this is used for vertex paint too. */
  SculptThreadedTaskData data{};
  data.sd = nullptr;
  data.ob = ob;
  data.brush = brush;
  data.nodes = nodes;
  data.totnode = totnode;
  data.has_bm_orco = has_bm_orco;
  data.use_area_cos = true;
  data.use_area_nos = true;

  AreaNormalCenterTLSData anctd = {{{0}}};

  TaskParallelSettings settings;
  BKE_pbvh_parallel_range_settings(&settings, true, totnode);
  settings.func_reduce = calc_area_normal_and_center_reduce;
  settings.userdata_chunk = &anctd;
  settings.userdata_chunk_size = sizeof(AreaNormalCenterTLSData);
  BLI_task_parallel_range(0, totnode, &data, calc_area_normal_and_center_task_cb, &settings);

  /* For flatten center. */
  for (n = 0; n < ARRAY_SIZE(anctd.area_cos); n++) {
    if (anctd.count_co[n] == 0) {
      continue;
    }

    mul_v3_v3fl(r_area_co, anctd.area_cos[n], 1.0f / anctd.count_co[n]);
    break;
  }

  if (n == 2) {
    zero_v3(r_area_co);
  }

  if (anctd.count_co[0] == 0 && anctd.count_co[1] == 0) {
    if (ss->cache) {
      copy_v3_v3(r_area_co, ss->cache->location);
    }
  }

  /* For area normal. */
  for (n = 0; n < ARRAY_SIZE(anctd.area_nos); n++) {
    if (normalize_v3_v3(r_area_no, anctd.area_nos[n]) != 0.0f) {
      break;
    }
  }
}

/** \} */

/* -------------------------------------------------------------------- */
/** \name Generic Brush Utilities
 * \{ */

/**
 * Return modified brush strength. Includes the direction of the brush, positive
 * values pull vertices, negative values push. Uses tablet pressure and a
 * special multiplier found experimentally to scale the strength factor.
 */
static float brush_strength(const Sculpt *sd,
                            const StrokeCache *cache,
                            const float feather,
                            const UnifiedPaintSettings *ups,
                            const PaintModeSettings * /*paint_mode_settings*/)
{
  const Scene *scene = cache->vc->scene;
  const Brush *brush = BKE_paint_brush((Paint *)&sd->paint);

  /* Primary strength input; square it to make lower values more sensitive. */
  const float root_alpha = BKE_brush_alpha_get(scene, brush);
  const float alpha = root_alpha * root_alpha;
  const float dir = (brush->flag & BRUSH_DIR_IN) ? -1.0f : 1.0f;
  const float pressure = BKE_brush_use_alpha_pressure(brush) ? cache->pressure : 1.0f;
  const float pen_flip = cache->pen_flip ? -1.0f : 1.0f;
  const float invert = cache->invert ? -1.0f : 1.0f;
  float overlap = ups->overlap_factor;
  /* Spacing is integer percentage of radius, divide by 50 to get
   * normalized diameter. */

  float flip = dir * invert * pen_flip;
  if (brush->flag & BRUSH_INVERT_TO_SCRAPE_FILL) {
    flip = 1.0f;
  }

  /* Pressure final value after being tweaked depending on the brush. */
  float final_pressure;

  switch (brush->sculpt_tool) {
    case SCULPT_TOOL_CLAY:
      final_pressure = pow4f(pressure);
      overlap = (1.0f + overlap) / 2.0f;
      return 0.25f * alpha * flip * final_pressure * overlap * feather;
    case SCULPT_TOOL_DRAW:
    case SCULPT_TOOL_DRAW_SHARP:
    case SCULPT_TOOL_LAYER:
      return alpha * flip * pressure * overlap * feather;
    case SCULPT_TOOL_DISPLACEMENT_ERASER:
      return alpha * pressure * overlap * feather;
    case SCULPT_TOOL_CLOTH:
      if (brush->cloth_deform_type == BRUSH_CLOTH_DEFORM_GRAB) {
        /* Grab deform uses the same falloff as a regular grab brush. */
        return root_alpha * feather;
      }
      else if (brush->cloth_deform_type == BRUSH_CLOTH_DEFORM_SNAKE_HOOK) {
        return root_alpha * feather * pressure * overlap;
      }
      else if (brush->cloth_deform_type == BRUSH_CLOTH_DEFORM_EXPAND) {
        /* Expand is more sensible to strength as it keeps expanding the cloth when sculpting over
         * the same vertices. */
        return 0.1f * alpha * flip * pressure * overlap * feather;
      }
      else {
        /* Multiply by 10 by default to get a larger range of strength depending on the size of the
         * brush and object. */
        return 10.0f * alpha * flip * pressure * overlap * feather;
      }
    case SCULPT_TOOL_DRAW_FACE_SETS:
      return alpha * pressure * overlap * feather;
    case SCULPT_TOOL_SLIDE_RELAX:
      return alpha * pressure * overlap * feather * 2.0f;
    case SCULPT_TOOL_PAINT:
      final_pressure = pressure * pressure;
      return final_pressure * overlap * feather;
    case SCULPT_TOOL_SMEAR:
    case SCULPT_TOOL_DISPLACEMENT_SMEAR:
      return alpha * pressure * overlap * feather;
    case SCULPT_TOOL_CLAY_STRIPS:
      /* Clay Strips needs less strength to compensate the curve. */
      final_pressure = powf(pressure, 1.5f);
      return alpha * flip * final_pressure * overlap * feather * 0.3f;
    case SCULPT_TOOL_CLAY_THUMB:
      final_pressure = pressure * pressure;
      return alpha * flip * final_pressure * overlap * feather * 1.3f;

    case SCULPT_TOOL_MASK:
      overlap = (1.0f + overlap) / 2.0f;
      switch ((BrushMaskTool)brush->mask_tool) {
        case BRUSH_MASK_DRAW:
          return alpha * flip * pressure * overlap * feather;
        case BRUSH_MASK_SMOOTH:
          return alpha * pressure * feather;
      }
      BLI_assert_msg(0, "Not supposed to happen");
      return 0.0f;

    case SCULPT_TOOL_CREASE:
    case SCULPT_TOOL_BLOB:
      return alpha * flip * pressure * overlap * feather;

    case SCULPT_TOOL_INFLATE:
      if (flip > 0.0f) {
        return 0.250f * alpha * flip * pressure * overlap * feather;
      }
      else {
        return 0.125f * alpha * flip * pressure * overlap * feather;
      }

    case SCULPT_TOOL_MULTIPLANE_SCRAPE:
      overlap = (1.0f + overlap) / 2.0f;
      return alpha * flip * pressure * overlap * feather;

    case SCULPT_TOOL_FILL:
    case SCULPT_TOOL_SCRAPE:
    case SCULPT_TOOL_FLATTEN:
      if (flip > 0.0f) {
        overlap = (1.0f + overlap) / 2.0f;
        return alpha * flip * pressure * overlap * feather;
      }
      else {
        /* Reduce strength for DEEPEN, PEAKS, and CONTRAST. */
        return 0.5f * alpha * flip * pressure * overlap * feather;
      }

    case SCULPT_TOOL_SMOOTH:
      return flip * alpha * pressure * feather;

    case SCULPT_TOOL_PINCH:
      if (flip > 0.0f) {
        return alpha * flip * pressure * overlap * feather;
      }
      else {
        return 0.25f * alpha * flip * pressure * overlap * feather;
      }

    case SCULPT_TOOL_NUDGE:
      overlap = (1.0f + overlap) / 2.0f;
      return alpha * pressure * overlap * feather;

    case SCULPT_TOOL_THUMB:
      return alpha * pressure * feather;

    case SCULPT_TOOL_SNAKE_HOOK:
      return root_alpha * feather;

    case SCULPT_TOOL_GRAB:
      return root_alpha * feather;

    case SCULPT_TOOL_ROTATE:
      return alpha * pressure * feather;

    case SCULPT_TOOL_ELASTIC_DEFORM:
    case SCULPT_TOOL_POSE:
    case SCULPT_TOOL_BOUNDARY:
      return root_alpha * feather;

    default:
      return 0.0f;
  }
}

static float sculpt_apply_hardness(const SculptSession *ss, const float input_len)
{
  const StrokeCache *cache = ss->cache;
  float final_len = input_len;
  const float hardness = cache->paint_brush.hardness;
  float p = input_len / cache->radius;
  if (p < hardness) {
    final_len = 0.0f;
  }
  else if (hardness == 1.0f) {
    final_len = cache->radius;
  }
  else {
    p = (p - hardness) / (1.0f - hardness);
    final_len = p * cache->radius;
  }

  return final_len;
}

static void sculpt_apply_texture(const SculptSession *ss,
                                 const Brush *brush,
                                 const float brush_point[3],
                                 const int thread_id,
                                 float *r_value,
                                 float r_rgba[4])
{
  StrokeCache *cache = ss->cache;
  const Scene *scene = cache->vc->scene;
  const MTex *mtex = BKE_brush_mask_texture_get(brush, OB_MODE_SCULPT);

  if (!mtex->tex) {
    *r_value = 1.0f;
    copy_v4_fl(r_rgba, 1.0f);
    return;
  }

  float point[3];
  sub_v3_v3v3(point, brush_point, cache->plane_offset);

  if (mtex->brush_map_mode == MTEX_MAP_MODE_3D) {
    /* Get strength by feeding the vertex location directly into a texture. */
    *r_value = BKE_brush_sample_tex_3d(scene, brush, mtex, point, r_rgba, 0, ss->tex_pool);
  }
  else {
    float symm_point[3];

    /* If the active area is being applied for symmetry, flip it
     * across the symmetry axis and rotate it back to the original
     * position in order to project it. This insures that the
     * brush texture will be oriented correctly. */
    if (cache->radial_symmetry_pass) {
      mul_m4_v3(cache->symm_rot_mat_inv, point);
    }
    flip_v3_v3(symm_point, point, cache->mirror_symmetry_pass);

    /* Still no symmetry supported for other paint modes.
     * Sculpt does it DIY. */
    if (mtex->brush_map_mode == MTEX_MAP_MODE_AREA) {
      /* Similar to fixed mode, but projects from brush angle
       * rather than view direction. */

      mul_m4_v3(cache->brush_local_mat, symm_point);

      float x = symm_point[0];
      float y = symm_point[1];

      x *= mtex->size[0];
      y *= mtex->size[1];

      x += mtex->ofs[0];
      y += mtex->ofs[1];

      paint_get_tex_pixel(mtex, x, y, ss->tex_pool, thread_id, r_value, r_rgba);

      add_v3_fl(r_rgba, brush->texture_sample_bias);  // v3 -> Ignore alpha
      *r_value -= brush->texture_sample_bias;
    }
    else {
      float point_2d[2];
      ED_view3d_project_float_v2_m4(
          cache->vc->region, symm_point, point_2d, cache->projection_mat);
      const float point_3d[3] = {point_2d[0], point_2d[1], 0.0f};
      *r_value = BKE_brush_sample_tex_3d(scene, brush, mtex, point_3d, r_rgba, 0, ss->tex_pool);
    }
  }
}

float SCULPT_brush_strength_factor(SculptSession *ss,
                                   const Brush *brush,
                                   const float brush_point[3],
                                   float len,
                                   const float vno[3],
                                   const float fno[3],
                                   float mask,
                                   const PBVHVertRef vertex,
                                   int thread_id,
                                   AutomaskingNodeData *automask_data)
{
  StrokeCache *cache = ss->cache;

  float avg = 1.0f;
  float rgba[4];
  sculpt_apply_texture(ss, brush, brush_point, thread_id, &avg, rgba);

  /* Hardness. */
  const float final_len = sculpt_apply_hardness(ss, len);

  /* Falloff curve. */
  avg *= BKE_brush_curve_strength(brush, final_len, cache->radius);
  avg *= frontface(brush, cache->view_normal, vno, fno);

  /* Paint mask. */
  avg *= 1.0f - mask;

  /* Auto-masking. */
  avg *= SCULPT_automasking_factor_get(cache->automasking, ss, vertex, automask_data);

  return avg;
}

void SCULPT_brush_strength_color(SculptSession *ss,
                                 const Brush *brush,
                                 const float brush_point[3],
                                 float len,
                                 const float vno[3],
                                 const float fno[3],
                                 float mask,
                                 const PBVHVertRef vertex,
                                 int thread_id,
                                 AutomaskingNodeData *automask_data,
                                 float r_rgba[4])
{
  StrokeCache *cache = ss->cache;

  float avg = 1.0f;
  sculpt_apply_texture(ss, brush, brush_point, thread_id, &avg, r_rgba);

  /* Hardness. */
  const float final_len = sculpt_apply_hardness(ss, len);

  /* Falloff curve. */
  const float falloff = BKE_brush_curve_strength(brush, final_len, cache->radius) *
                        frontface(brush, cache->view_normal, vno, fno);

  /* Paint mask. */
  const float paint_mask = 1.0f - mask;

  /* Auto-masking. */
  const float automasking_factor = SCULPT_automasking_factor_get(
      cache->automasking, ss, vertex, automask_data);

  const float masks_combined = falloff * paint_mask * automasking_factor;

  mul_v4_fl(r_rgba, masks_combined);
}

void SCULPT_calc_vertex_displacement(SculptSession *ss,
                                     const Brush *brush,
                                     float rgba[3],
                                     float out_offset[3])
{
  mul_v3_fl(rgba, ss->cache->bstrength);
  /* Handle brush inversion */
  if (ss->cache->bstrength < 0) {
    rgba[0] *= -1;
    rgba[1] *= -1;
  }

  /* Apply texture size */
  for (int i = 0; i < 3; ++i) {
    rgba[i] *= blender::math::safe_divide(1.0f, pow2f(brush->mtex.size[i]));
  }

  /* Transform vector to object space */
  mul_mat3_m4_v3(ss->cache->brush_local_mat_inv, rgba);

  /* Handle symmetry */
  if (ss->cache->radial_symmetry_pass) {
    mul_m4_v3(ss->cache->symm_rot_mat, rgba);
  }
  flip_v3_v3(out_offset, rgba, ss->cache->mirror_symmetry_pass);
}

bool SCULPT_search_sphere_cb(PBVHNode *node, void *data_v)
{
  SculptSearchSphereData *data = static_cast<SculptSearchSphereData *>(data_v);
  const float *center;
  float nearest[3];
  if (data->center) {
    center = data->center;
  }
  else {
    center = data->ss->cache ? data->ss->cache->location : data->ss->cursor_location;
  }
  float t[3], bb_min[3], bb_max[3];

  if (data->ignore_fully_ineffective) {
    if (BKE_pbvh_node_fully_hidden_get(node)) {
      return false;
    }
    if (BKE_pbvh_node_fully_masked_get(node)) {
      return false;
    }
  }

  if (data->original) {
    BKE_pbvh_node_get_original_BB(node, bb_min, bb_max);
  }
  else {
    BKE_pbvh_node_get_BB(node, bb_min, bb_max);
  }

  for (int i = 0; i < 3; i++) {
    if (bb_min[i] > center[i]) {
      nearest[i] = bb_min[i];
    }
    else if (bb_max[i] < center[i]) {
      nearest[i] = bb_max[i];
    }
    else {
      nearest[i] = center[i];
    }
  }

  sub_v3_v3v3(t, center, nearest);

  return len_squared_v3(t) < data->radius_squared;
}

bool SCULPT_search_circle_cb(PBVHNode *node, void *data_v)
{
  SculptSearchCircleData *data = static_cast<SculptSearchCircleData *>(data_v);
  float bb_min[3], bb_max[3];

  if (data->ignore_fully_ineffective) {
    if (BKE_pbvh_node_fully_masked_get(node)) {
      return false;
    }
  }

  if (data->original) {
    BKE_pbvh_node_get_original_BB(node, bb_min, bb_max);
  }
  else {
    BKE_pbvh_node_get_BB(node, bb_min, bb_min);
  }

  float dummy_co[3], dummy_depth;
  const float dist_sq = dist_squared_ray_to_aabb_v3(
      data->dist_ray_to_aabb_precalc, bb_min, bb_max, dummy_co, &dummy_depth);

  /* Seems like debug code.
   * Maybe this function can just return true if the node is not fully masked. */
  return dist_sq < data->radius_squared || true;
}

void SCULPT_clip(Sculpt *sd, SculptSession *ss, float co[3], const float val[3])
{
  for (int i = 0; i < 3; i++) {
    if (sd->flags & (SCULPT_LOCK_X << i)) {
      continue;
    }

    bool do_clip = false;
    float co_clip[3];
    if (ss->cache && (ss->cache->flag & (CLIP_X << i))) {
      /* Take possible mirror object into account. */
      mul_v3_m4v3(co_clip, ss->cache->clip_mirror_mtx, co);

      if (fabsf(co_clip[i]) <= ss->cache->clip_tolerance[i]) {
        co_clip[i] = 0.0f;
        float imtx[4][4];
        invert_m4_m4(imtx, ss->cache->clip_mirror_mtx);
        mul_m4_v3(imtx, co_clip);
        do_clip = true;
      }
    }

    if (do_clip) {
      co[i] = co_clip[i];
    }
    else {
      co[i] = val[i];
    }
  }
}

static PBVHNode **sculpt_pbvh_gather_cursor_update(Object *ob,
                                                   Sculpt *sd,
                                                   bool use_original,
                                                   int *r_totnode)
{
  SculptSession *ss = ob->sculpt;
  PBVHNode **nodes = nullptr;
  SculptSearchSphereData data{};
  data.ss = ss;
  data.sd = sd;
  data.radius_squared = ss->cursor_radius;
  data.original = use_original;
  data.ignore_fully_ineffective = false;
  data.center = nullptr;
  BKE_pbvh_search_gather(ss->pbvh, SCULPT_search_sphere_cb, &data, &nodes, r_totnode);
  return nodes;
}

static PBVHNode **sculpt_pbvh_gather_generic_intern(Object *ob,
                                                    Sculpt *sd,
                                                    const Brush *brush,
                                                    bool use_original,
                                                    float radius_scale,
                                                    int *r_totnode,
                                                    PBVHNodeFlags flag)
{
  SculptSession *ss = ob->sculpt;
  PBVHNode **nodes = nullptr;
  PBVHNodeFlags leaf_flag = PBVH_Leaf;

  if (flag & PBVH_TexLeaf) {
    leaf_flag = PBVH_TexLeaf;
  }

  /* Build a list of all nodes that are potentially within the cursor or brush's area of influence.
   */
  if (brush->falloff_shape == PAINT_FALLOFF_SHAPE_SPHERE) {
    SculptSearchSphereData data{};
    data.ss = ss;
    data.sd = sd;
    data.radius_squared = square_f(ss->cache->radius * radius_scale);
    data.original = use_original;
    data.ignore_fully_ineffective = brush->sculpt_tool != SCULPT_TOOL_MASK;
    data.center = nullptr;
    BKE_pbvh_search_gather_ex(
        ss->pbvh, SCULPT_search_sphere_cb, &data, &nodes, r_totnode, leaf_flag);
  }
  else {
    DistRayAABB_Precalc dist_ray_to_aabb_precalc;
    dist_squared_ray_to_aabb_v3_precalc(
        &dist_ray_to_aabb_precalc, ss->cache->location, ss->cache->view_normal);
    SculptSearchCircleData data{};
    data.ss = ss;
    data.sd = sd;
    data.radius_squared = ss->cache ? square_f(ss->cache->radius * radius_scale) :
                                      ss->cursor_radius;
    data.original = use_original;
    data.dist_ray_to_aabb_precalc = &dist_ray_to_aabb_precalc;
    data.ignore_fully_ineffective = brush->sculpt_tool != SCULPT_TOOL_MASK;
    BKE_pbvh_search_gather_ex(
        ss->pbvh, SCULPT_search_circle_cb, &data, &nodes, r_totnode, leaf_flag);
  }
  return nodes;
}

static PBVHNode **sculpt_pbvh_gather_generic(Object *ob,
                                             Sculpt *sd,
                                             const Brush *brush,
                                             bool use_original,
                                             float radius_scale,
                                             int *r_totnode)
{
  return sculpt_pbvh_gather_generic_intern(
      ob, sd, brush, use_original, radius_scale, r_totnode, PBVH_Leaf);
}

static PBVHNode **sculpt_pbvh_gather_texpaint(Object *ob,
                                              Sculpt *sd,
                                              const Brush *brush,
                                              bool use_original,
                                              float radius_scale,
                                              int *r_totnode)
{
  return sculpt_pbvh_gather_generic_intern(
      ob, sd, brush, use_original, radius_scale, r_totnode, PBVH_TexLeaf);
}

/* Calculate primary direction of movement for many brushes. */
static void calc_sculpt_normal(
    Sculpt *sd, Object *ob, PBVHNode **nodes, int totnode, float r_area_no[3])
{
  const Brush *brush = BKE_paint_brush(&sd->paint);
  const SculptSession *ss = ob->sculpt;

  switch (brush->sculpt_plane) {
    case SCULPT_DISP_DIR_VIEW:
      copy_v3_v3(r_area_no, ss->cache->true_view_normal);
      break;

    case SCULPT_DISP_DIR_X:
      ARRAY_SET_ITEMS(r_area_no, 1.0f, 0.0f, 0.0f);
      break;

    case SCULPT_DISP_DIR_Y:
      ARRAY_SET_ITEMS(r_area_no, 0.0f, 1.0f, 0.0f);
      break;

    case SCULPT_DISP_DIR_Z:
      ARRAY_SET_ITEMS(r_area_no, 0.0f, 0.0f, 1.0f);
      break;

    case SCULPT_DISP_DIR_AREA:
      SCULPT_calc_area_normal(sd, ob, nodes, totnode, r_area_no);
      break;

    default:
      break;
  }
}

static void update_sculpt_normal(Sculpt *sd, Object *ob, PBVHNode **nodes, int totnode)
{
  const Brush *brush = BKE_paint_brush(&sd->paint);
  StrokeCache *cache = ob->sculpt->cache;
  /* Grab brush does not update the sculpt normal during a stroke. */
  const bool update_normal =
      !(brush->flag & BRUSH_ORIGINAL_NORMAL) && !(brush->sculpt_tool == SCULPT_TOOL_GRAB) &&
      !(brush->sculpt_tool == SCULPT_TOOL_THUMB && !(brush->flag & BRUSH_ANCHORED)) &&
      !(brush->sculpt_tool == SCULPT_TOOL_ELASTIC_DEFORM) &&
      !(brush->sculpt_tool == SCULPT_TOOL_SNAKE_HOOK && cache->normal_weight > 0.0f);

  if (cache->mirror_symmetry_pass == 0 && cache->radial_symmetry_pass == 0 &&
      (SCULPT_stroke_is_first_brush_step_of_symmetry_pass(cache) || update_normal)) {
    calc_sculpt_normal(sd, ob, nodes, totnode, cache->sculpt_normal);
    if (brush->falloff_shape == PAINT_FALLOFF_SHAPE_TUBE) {
      project_plane_v3_v3v3(cache->sculpt_normal, cache->sculpt_normal, cache->view_normal);
      normalize_v3(cache->sculpt_normal);
    }
    copy_v3_v3(cache->sculpt_normal_symm, cache->sculpt_normal);
  }
  else {
    copy_v3_v3(cache->sculpt_normal_symm, cache->sculpt_normal);
    flip_v3(cache->sculpt_normal_symm, cache->mirror_symmetry_pass);
    mul_m4_v3(cache->symm_rot_mat, cache->sculpt_normal_symm);
  }
}

static void calc_local_y(ViewContext *vc, const float center[3], float y[3])
{
  Object *ob = vc->obact;
  float loc[3];
  const float xy_delta[2] = {0.0f, 1.0f};

  mul_v3_m4v3(loc, ob->world_to_object, center);
  const float zfac = ED_view3d_calc_zfac(vc->rv3d, loc);

  ED_view3d_win_to_delta(vc->region, xy_delta, zfac, y);
  normalize_v3(y);

  add_v3_v3(y, ob->loc);
  mul_m4_v3(ob->world_to_object, y);
}

static void calc_brush_local_mat(const MTex *mtex,
                                 Object *ob,
                                 float local_mat[4][4],
                                 float local_mat_inv[4][4])
{
  const StrokeCache *cache = ob->sculpt->cache;
  float tmat[4][4];
  float mat[4][4];
  float scale[4][4];
  float angle, v[3];
  float up[3];

  /* Ensure `ob->world_to_object` is up to date. */
  invert_m4_m4(ob->world_to_object, ob->object_to_world);

  /* Initialize last column of matrix. */
  mat[0][3] = 0.0f;
  mat[1][3] = 0.0f;
  mat[2][3] = 0.0f;
  mat[3][3] = 1.0f;

  /* Get view's up vector in object-space. */
  calc_local_y(cache->vc, cache->location, up);

  /* Calculate the X axis of the local matrix. */
  cross_v3_v3v3(v, up, cache->sculpt_normal);
  /* Apply rotation (user angle, rake, etc.) to X axis. */
  angle = mtex->rot - cache->special_rotation;
  rotate_v3_v3v3fl(mat[0], v, cache->sculpt_normal, angle);

  /* Get other axes. */
  cross_v3_v3v3(mat[1], cache->sculpt_normal, mat[0]);
  copy_v3_v3(mat[2], cache->sculpt_normal);

  /* Set location. */
  copy_v3_v3(mat[3], cache->location);

  /* Scale by brush radius. */
  float radius = cache->radius;

  /* Square tips should scale by square root of 2. */
  if (sculpt_tool_has_cube_tip(cache->brush->sculpt_tool)) {
    radius += (radius * M_SQRT2 - radius) * (1.0f - cache->brush->tip_roundness);
  }

  normalize_m4(mat);
  scale_m4_fl(scale, radius);
  mul_m4_m4m4(tmat, mat, scale);

  /* Return tmat as is (for converting from local area coords to model-space coords). */
  copy_m4_m4(local_mat_inv, tmat);
  /* Return inverse (for converting from model-space coords to local area coords). */
  invert_m4_m4(local_mat, tmat);
}

#define SCULPT_TILT_SENSITIVITY 0.7f
void SCULPT_tilt_apply_to_normal(float r_normal[3], StrokeCache *cache, const float tilt_strength)
{
  if (!U.experimental.use_sculpt_tools_tilt) {
    return;
  }
  const float rot_max = M_PI_2 * tilt_strength * SCULPT_TILT_SENSITIVITY;
  mul_v3_mat3_m4v3(r_normal, cache->vc->obact->object_to_world, r_normal);
  float normal_tilt_y[3];
  rotate_v3_v3v3fl(normal_tilt_y, r_normal, cache->vc->rv3d->viewinv[0], cache->y_tilt * rot_max);
  float normal_tilt_xy[3];
  rotate_v3_v3v3fl(
      normal_tilt_xy, normal_tilt_y, cache->vc->rv3d->viewinv[1], cache->x_tilt * rot_max);
  mul_v3_mat3_m4v3(r_normal, cache->vc->obact->world_to_object, normal_tilt_xy);
  normalize_v3(r_normal);
}

void SCULPT_tilt_effective_normal_get(const SculptSession *ss, const Brush *brush, float r_no[3])
{
  copy_v3_v3(r_no, ss->cache->sculpt_normal_symm);
  SCULPT_tilt_apply_to_normal(r_no, ss->cache, brush->tilt_strength_factor);
}

static void update_brush_local_mat(Sculpt *sd, Object *ob)
{
  StrokeCache *cache = ob->sculpt->cache;

  if (cache->mirror_symmetry_pass == 0 && cache->radial_symmetry_pass == 0) {
    const Brush *brush = BKE_paint_brush(&sd->paint);
    const MTex *mask_tex = BKE_brush_mask_texture_get(brush, OB_MODE_SCULPT);
    calc_brush_local_mat(mask_tex, ob, cache->brush_local_mat, cache->brush_local_mat_inv);
  }
}

/** \} */

/* -------------------------------------------------------------------- */
/** \name Texture painting
 * \{ */

static bool sculpt_needs_pbvh_pixels(PaintModeSettings *paint_mode_settings,
                                     const Brush *brush,
                                     Object *ob)
{
  if (brush->sculpt_tool == SCULPT_TOOL_PAINT && U.experimental.use_sculpt_texture_paint) {
    Image *image;
    ImageUser *image_user;
    return SCULPT_paint_image_canvas_get(paint_mode_settings, ob, &image, &image_user);
  }

  return false;
}

static void sculpt_pbvh_update_pixels(PaintModeSettings *paint_mode_settings,
                                      SculptSession *ss,
                                      Object *ob)
{
  BLI_assert(ob->type == OB_MESH);
  Mesh *mesh = (Mesh *)ob->data;

  Image *image;
  ImageUser *image_user;
  if (!SCULPT_paint_image_canvas_get(paint_mode_settings, ob, &image, &image_user)) {
    return;
  }

  BKE_pbvh_build_pixels(ss->pbvh, mesh, image, image_user);
}

/** \} */

/* -------------------------------------------------------------------- */
/** \name Generic Brush Plane & Symmetry Utilities
 * \{ */

struct SculptRaycastData {
  SculptSession *ss;
  const float *ray_start;
  const float *ray_normal;
  bool hit;
  float depth;
  bool original;

  PBVHVertRef active_vertex;
  float *face_normal;

  int active_face_grid_index;

  IsectRayPrecalc isect_precalc;
};

struct SculptFindNearestToRayData {
  SculptSession *ss;
  const float *ray_start, *ray_normal;
  bool hit;
  float depth;
  float dist_sq_to_ray;
  bool original;
};

ePaintSymmetryAreas SCULPT_get_vertex_symm_area(const float co[3])
{
  ePaintSymmetryAreas symm_area = ePaintSymmetryAreas(PAINT_SYMM_AREA_DEFAULT);
  if (co[0] < 0.0f) {
    symm_area |= PAINT_SYMM_AREA_X;
  }
  if (co[1] < 0.0f) {
    symm_area |= PAINT_SYMM_AREA_Y;
  }
  if (co[2] < 0.0f) {
    symm_area |= PAINT_SYMM_AREA_Z;
  }
  return symm_area;
}

void SCULPT_flip_v3_by_symm_area(float v[3],
                                 const ePaintSymmetryFlags symm,
                                 const ePaintSymmetryAreas symmarea,
                                 const float pivot[3])
{
  for (int i = 0; i < 3; i++) {
    ePaintSymmetryFlags symm_it = ePaintSymmetryFlags(1 << i);
    if (!(symm & symm_it)) {
      continue;
    }
    if (symmarea & symm_it) {
      flip_v3(v, symm_it);
    }
    if (pivot[i] < 0.0f) {
      flip_v3(v, symm_it);
    }
  }
}

void SCULPT_flip_quat_by_symm_area(float quat[4],
                                   const ePaintSymmetryFlags symm,
                                   const ePaintSymmetryAreas symmarea,
                                   const float pivot[3])
{
  for (int i = 0; i < 3; i++) {
    ePaintSymmetryFlags symm_it = ePaintSymmetryFlags(1 << i);
    if (!(symm & symm_it)) {
      continue;
    }
    if (symmarea & symm_it) {
      flip_qt(quat, symm_it);
    }
    if (pivot[i] < 0.0f) {
      flip_qt(quat, symm_it);
    }
  }
}

void SCULPT_calc_brush_plane(
    Sculpt *sd, Object *ob, PBVHNode **nodes, int totnode, float r_area_no[3], float r_area_co[3])
{
  SculptSession *ss = ob->sculpt;
  Brush *brush = BKE_paint_brush(&sd->paint);

  zero_v3(r_area_co);
  zero_v3(r_area_no);

  if (SCULPT_stroke_is_main_symmetry_pass(ss->cache) &&
      (SCULPT_stroke_is_first_brush_step_of_symmetry_pass(ss->cache) ||
       !(brush->flag & BRUSH_ORIGINAL_PLANE) || !(brush->flag & BRUSH_ORIGINAL_NORMAL))) {
    switch (brush->sculpt_plane) {
      case SCULPT_DISP_DIR_VIEW:
        copy_v3_v3(r_area_no, ss->cache->true_view_normal);
        break;

      case SCULPT_DISP_DIR_X:
        ARRAY_SET_ITEMS(r_area_no, 1.0f, 0.0f, 0.0f);
        break;

      case SCULPT_DISP_DIR_Y:
        ARRAY_SET_ITEMS(r_area_no, 0.0f, 1.0f, 0.0f);
        break;

      case SCULPT_DISP_DIR_Z:
        ARRAY_SET_ITEMS(r_area_no, 0.0f, 0.0f, 1.0f);
        break;

      case SCULPT_DISP_DIR_AREA:
        SCULPT_calc_area_normal_and_center(sd, ob, nodes, totnode, r_area_no, r_area_co);
        if (brush->falloff_shape == PAINT_FALLOFF_SHAPE_TUBE) {
          project_plane_v3_v3v3(r_area_no, r_area_no, ss->cache->view_normal);
          normalize_v3(r_area_no);
        }
        break;

      default:
        break;
    }

    /* For flatten center. */
    /* Flatten center has not been calculated yet if we are not using the area normal. */
    if (brush->sculpt_plane != SCULPT_DISP_DIR_AREA) {
      SCULPT_calc_area_center(sd, ob, nodes, totnode, r_area_co);
    }

    /* For area normal. */
    if (!SCULPT_stroke_is_first_brush_step_of_symmetry_pass(ss->cache) &&
        (brush->flag & BRUSH_ORIGINAL_NORMAL)) {
      copy_v3_v3(r_area_no, ss->cache->sculpt_normal);
    }
    else {
      copy_v3_v3(ss->cache->sculpt_normal, r_area_no);
    }

    /* For flatten center. */
    if (!SCULPT_stroke_is_first_brush_step_of_symmetry_pass(ss->cache) &&
        (brush->flag & BRUSH_ORIGINAL_PLANE)) {
      copy_v3_v3(r_area_co, ss->cache->last_center);
    }
    else {
      copy_v3_v3(ss->cache->last_center, r_area_co);
    }
  }
  else {
    /* For area normal. */
    copy_v3_v3(r_area_no, ss->cache->sculpt_normal);

    /* For flatten center. */
    copy_v3_v3(r_area_co, ss->cache->last_center);

    /* For area normal. */
    flip_v3(r_area_no, ss->cache->mirror_symmetry_pass);

    /* For flatten center. */
    flip_v3(r_area_co, ss->cache->mirror_symmetry_pass);

    /* For area normal. */
    mul_m4_v3(ss->cache->symm_rot_mat, r_area_no);

    /* For flatten center. */
    mul_m4_v3(ss->cache->symm_rot_mat, r_area_co);

    /* Shift the plane for the current tile. */
    add_v3_v3(r_area_co, ss->cache->plane_offset);
  }
}

int SCULPT_plane_trim(const StrokeCache *cache, const Brush *brush, const float val[3])
{
  return (!(brush->flag & BRUSH_PLANE_TRIM) ||
          (dot_v3v3(val, val) <= cache->radius_squared * cache->plane_trim_squared));
}

int SCULPT_plane_point_side(const float co[3], const float plane[4])
{
  float d = plane_point_side_v3(plane, co);
  return d <= 0.0f;
}

float SCULPT_brush_plane_offset_get(Sculpt *sd, SculptSession *ss)
{
  Brush *brush = BKE_paint_brush(&sd->paint);

  float rv = brush->plane_offset;

  if (brush->flag & BRUSH_OFFSET_PRESSURE) {
    rv *= ss->cache->pressure;
  }

  return rv;
}

/** \} */

/* -------------------------------------------------------------------- */
/** \name Sculpt Gravity Brush
 * \{ */

static void do_gravity_task_cb_ex(void *__restrict userdata,
                                  const int n,
                                  const TaskParallelTLS *__restrict tls)
{
  SculptThreadedTaskData *data = static_cast<SculptThreadedTaskData *>(userdata);
  SculptSession *ss = data->ob->sculpt;
  const Brush *brush = data->brush;
  float *offset = data->offset;

  PBVHVertexIter vd;
  float(*proxy)[3];

  proxy = BKE_pbvh_node_add_proxy(ss->pbvh, data->nodes[n])->co;

  SculptBrushTest test;
  SculptBrushTestFn sculpt_brush_test_sq_fn = SCULPT_brush_test_init_with_falloff_shape(
      ss, &test, data->brush->falloff_shape);
  const int thread_id = BLI_task_parallel_thread_id(tls);

  BKE_pbvh_vertex_iter_begin (ss->pbvh, data->nodes[n], vd, PBVH_ITER_UNIQUE) {
    if (!sculpt_brush_test_sq_fn(&test, vd.co)) {
      continue;
    }
    const float fade = SCULPT_brush_strength_factor(ss,
                                                    brush,
                                                    vd.co,
                                                    sqrtf(test.dist),
                                                    vd.no,
                                                    vd.fno,
                                                    vd.mask ? *vd.mask : 0.0f,
                                                    vd.vertex,
                                                    thread_id,
                                                    nullptr);

    mul_v3_v3fl(proxy[vd.i], offset, fade);

    if (vd.is_mesh) {
      BKE_pbvh_vert_tag_update_normal(ss->pbvh, vd.vertex);
    }
  }
  BKE_pbvh_vertex_iter_end;
}

static void do_gravity(Sculpt *sd, Object *ob, PBVHNode **nodes, int totnode, float bstrength)
{
  SculptSession *ss = ob->sculpt;
  Brush *brush = BKE_paint_brush(&sd->paint);

  float offset[3];
  float gravity_vector[3];

  mul_v3_v3fl(gravity_vector, ss->cache->gravity_direction, -ss->cache->radius_squared);

  /* Offset with as much as possible factored in already. */
  mul_v3_v3v3(offset, gravity_vector, ss->cache->scale);
  mul_v3_fl(offset, bstrength);

  /* Threaded loop over nodes. */
  SculptThreadedTaskData data{};
  data.sd = sd;
  data.ob = ob;
  data.brush = brush;
  data.nodes = nodes;
  data.offset = offset;

  TaskParallelSettings settings;
  BKE_pbvh_parallel_range_settings(&settings, true, totnode);
  BLI_task_parallel_range(0, totnode, &data, do_gravity_task_cb_ex, &settings);
}

/** \} */

/* -------------------------------------------------------------------- */
/** \name Sculpt Brush Utilities
 * \{ */

void SCULPT_vertcos_to_key(Object *ob, KeyBlock *kb, const float (*vertCos)[3])
{
  Mesh *me = (Mesh *)ob->data;
  float(*ofs)[3] = nullptr;
  int a;
  const int kb_act_idx = ob->shapenr - 1;

  /* For relative keys editing of base should update other keys. */
  if (BKE_keyblock_is_basis(me->key, kb_act_idx)) {
    ofs = BKE_keyblock_convert_to_vertcos(ob, kb);

    /* Calculate key coord offsets (from previous location). */
    for (a = 0; a < me->totvert; a++) {
      sub_v3_v3v3(ofs[a], vertCos[a], ofs[a]);
    }

    /* Apply offsets on other keys. */
    LISTBASE_FOREACH (KeyBlock *, currkey, &me->key->block) {
      if ((currkey != kb) && (currkey->relative == kb_act_idx)) {
        BKE_keyblock_update_from_offset(ob, currkey, ofs);
      }
    }

    MEM_freeN(ofs);
  }

  /* Modifying of basis key should update mesh. */
  if (kb == me->key->refkey) {
    BKE_mesh_vert_coords_apply(me, vertCos);
  }

  /* Apply new coords on active key block, no need to re-allocate kb->data here! */
  BKE_keyblock_update_from_vertcos(ob, kb, vertCos);
}

/* NOTE: we do the topology update before any brush actions to avoid
 * issues with the proxies. The size of the proxy can't change, so
 * topology must be updated first. */
static void sculpt_topology_update(Sculpt *sd,
                                   Object *ob,
                                   Brush *brush,
                                   UnifiedPaintSettings * /*ups*/,
                                   PaintModeSettings * /*paint_mode_settings*/)
{
  SculptSession *ss = ob->sculpt;

  int n, totnode;
  /* Build a list of all nodes that are potentially within the brush's area of influence. */
  const bool use_original = sculpt_tool_needs_original(brush->sculpt_tool) ? true :
                                                                             ss->cache->original;
  const float radius_scale = 1.25f;
  PBVHNode **nodes = sculpt_pbvh_gather_generic(
      ob, sd, brush, use_original, radius_scale, &totnode);

  /* Only act if some verts are inside the brush area. */
  if (totnode == 0) {
    return;
  }

  /* Free index based vertex info as it will become invalid after modifying the topology during the
   * stroke. */
  MEM_SAFE_FREE(ss->vertex_info.boundary);

  PBVHTopologyUpdateMode mode = PBVHTopologyUpdateMode(0);
  float location[3];

  if (!(sd->flags & SCULPT_DYNTOPO_DETAIL_MANUAL)) {
    if (sd->flags & SCULPT_DYNTOPO_SUBDIVIDE) {
      mode |= PBVH_Subdivide;
    }

    if ((sd->flags & SCULPT_DYNTOPO_COLLAPSE) || (brush->sculpt_tool == SCULPT_TOOL_SIMPLIFY)) {
      mode |= PBVH_Collapse;
    }
  }

  for (n = 0; n < totnode; n++) {
    SCULPT_undo_push_node(ob,
                          nodes[n],
                          brush->sculpt_tool == SCULPT_TOOL_MASK ? SCULPT_UNDO_MASK :
                                                                   SCULPT_UNDO_COORDS);
    BKE_pbvh_node_mark_update(nodes[n]);

    if (BKE_pbvh_type(ss->pbvh) == PBVH_BMESH) {
      BKE_pbvh_node_mark_topology_update(nodes[n]);
      BKE_pbvh_bmesh_node_save_orig(ss->bm, ss->bm_log, nodes[n], false);
    }
  }

  if (BKE_pbvh_type(ss->pbvh) == PBVH_BMESH) {
    BKE_pbvh_bmesh_update_topology(ss->pbvh,
                                   mode,
                                   ss->cache->location,
                                   ss->cache->view_normal,
                                   ss->cache->radius,
                                   (brush->flag & BRUSH_FRONTFACE) != 0,
                                   (brush->falloff_shape != PAINT_FALLOFF_SHAPE_SPHERE));
  }

  MEM_SAFE_FREE(nodes);

  /* Update average stroke position. */
  copy_v3_v3(location, ss->cache->true_location);
  mul_m4_v3(ob->object_to_world, location);
}

static void do_brush_action_task_cb(void *__restrict userdata,
                                    const int n,
                                    const TaskParallelTLS *__restrict /*tls*/)
{
  SculptThreadedTaskData *data = static_cast<SculptThreadedTaskData *>(userdata);
  SculptSession *ss = data->ob->sculpt;

  bool need_coords = ss->cache->supports_gravity;

  if (data->brush->sculpt_tool == SCULPT_TOOL_DRAW_FACE_SETS) {
    BKE_pbvh_node_mark_update_face_sets(data->nodes[n]);

    /* Draw face sets in smooth mode moves the vertices. */
    if (ss->cache->alt_smooth) {
      need_coords = true;
    }
    else {
      SCULPT_undo_push_node(data->ob, data->nodes[n], SCULPT_UNDO_FACE_SETS);
    }
  }
  else if (data->brush->sculpt_tool == SCULPT_TOOL_MASK) {
    SCULPT_undo_push_node(data->ob, data->nodes[n], SCULPT_UNDO_MASK);
    BKE_pbvh_node_mark_update_mask(data->nodes[n]);
  }
  else if (SCULPT_tool_is_paint(data->brush->sculpt_tool)) {
    SCULPT_undo_push_node(data->ob, data->nodes[n], SCULPT_UNDO_COLOR);
    BKE_pbvh_node_mark_update_color(data->nodes[n]);
  }
  else {
    need_coords = true;
  }

  if (need_coords) {
    SCULPT_undo_push_node(data->ob, data->nodes[n], SCULPT_UNDO_COORDS);
    BKE_pbvh_node_mark_update(data->nodes[n]);
  }
}

static void do_brush_action(Sculpt *sd,
                            Object *ob,
                            Brush *brush,
                            UnifiedPaintSettings *ups,
                            PaintModeSettings *paint_mode_settings)
{
  SculptSession *ss = ob->sculpt;
  int totnode, texnodes_num = 0;
  PBVHNode **nodes, **texnodes = nullptr;

  /* Check for unsupported features. */
  PBVHType type = BKE_pbvh_type(ss->pbvh);

  if (SCULPT_tool_is_paint(brush->sculpt_tool) && SCULPT_has_loop_colors(ob)) {
    if (type != PBVH_FACES) {
      return;
    }

    BKE_pbvh_ensure_node_loops(ss->pbvh);
  }

  const bool use_original = sculpt_tool_needs_original(brush->sculpt_tool) ? true :
                                                                             ss->cache->original;
  const bool use_pixels = sculpt_needs_pbvh_pixels(paint_mode_settings, brush, ob);

  if (sculpt_needs_pbvh_pixels(paint_mode_settings, brush, ob)) {
    sculpt_pbvh_update_pixels(paint_mode_settings, ss, ob);

    texnodes = sculpt_pbvh_gather_texpaint(ob, sd, brush, use_original, 1.0f, &texnodes_num);

    if (!texnodes_num) {
      return;
    }
  }

  /* Build a list of all nodes that are potentially within the brush's area of influence */

  if (SCULPT_tool_needs_all_pbvh_nodes(brush)) {
    /* These brushes need to update all nodes as they are not constrained by the brush radius */
    BKE_pbvh_search_gather(ss->pbvh, nullptr, nullptr, &nodes, &totnode);
  }
  else if (brush->sculpt_tool == SCULPT_TOOL_CLOTH) {
    nodes = SCULPT_cloth_brush_affected_nodes_gather(ss, brush, &totnode);
  }
  else {
    float radius_scale = 1.0f;

    /* Corners of square brushes can go outside the brush radius. */
    if (sculpt_tool_has_cube_tip(brush->sculpt_tool)) {
      radius_scale = M_SQRT2;
    }

    /* With these options enabled not all required nodes are inside the original brush radius, so
     * the brush can produce artifacts in some situations. */
    if (brush->sculpt_tool == SCULPT_TOOL_DRAW && brush->flag & BRUSH_ORIGINAL_NORMAL) {
      radius_scale = 2.0f;
    }
    nodes = sculpt_pbvh_gather_generic(ob, sd, brush, use_original, radius_scale, &totnode);
  }

  /* Draw Face Sets in draw mode makes a single undo push, in alt-smooth mode deforms the
   * vertices and uses regular coords undo. */
  /* It also assigns the paint_face_set here as it needs to be done regardless of the stroke type
   * and the number of nodes under the brush influence. */
  if (brush->sculpt_tool == SCULPT_TOOL_DRAW_FACE_SETS &&
      SCULPT_stroke_is_first_brush_step(ss->cache) && !ss->cache->alt_smooth) {
    if (ss->cache->invert) {
      /* When inverting the brush, pick the paint face mask ID from the mesh. */
      ss->cache->paint_face_set = SCULPT_active_face_set_get(ss);
    }
    else {
      /* By default create a new Face Sets. */
      ss->cache->paint_face_set = SCULPT_face_set_next_available_get(ss);
    }
  }

  /* For anchored brushes with spherical falloff, we start off with zero radius, thus we have no
   * PBVH nodes on the first brush step. */
  if (totnode ||
      ((brush->falloff_shape == PAINT_FALLOFF_SHAPE_SPHERE) && (brush->flag & BRUSH_ANCHORED))) {
    if (SCULPT_stroke_is_first_brush_step(ss->cache)) {
      /* Initialize auto-masking cache. */
      if (SCULPT_is_automasking_enabled(sd, ss, brush)) {
        ss->cache->automasking = SCULPT_automasking_cache_init(sd, brush, ob);
        ss->last_automasking_settings_hash = SCULPT_automasking_settings_hash(
            ob, ss->cache->automasking);
      }
      /* Initialize surface smooth cache. */
      if ((brush->sculpt_tool == SCULPT_TOOL_SMOOTH) &&
          (brush->smooth_deform_type == BRUSH_SMOOTH_DEFORM_SURFACE)) {
        BLI_assert(ss->cache->surface_smooth_laplacian_disp == nullptr);
        ss->cache->surface_smooth_laplacian_disp = static_cast<float(*)[3]>(
            MEM_callocN(sizeof(float[3]) * SCULPT_vertex_count_get(ss), "HC smooth laplacian b"));
      }
    }
  }

  /* Only act if some verts are inside the brush area. */
  if (totnode == 0) {
    MEM_SAFE_FREE(texnodes);
    return;
  }
  float location[3];

  if (!use_pixels) {
    SculptThreadedTaskData task_data{};
    task_data.sd = sd;
    task_data.ob = ob;
    task_data.brush = brush;
    task_data.nodes = nodes;

    TaskParallelSettings settings;
    BKE_pbvh_parallel_range_settings(&settings, true, totnode);
    BLI_task_parallel_range(0, totnode, &task_data, do_brush_action_task_cb, &settings);
  }

  if (sculpt_brush_needs_normal(ss, sd, brush)) {
    update_sculpt_normal(sd, ob, nodes, totnode);
  }

  const MTex *mask_tex = BKE_brush_mask_texture_get(brush, static_cast<eObjectMode>(ob->mode));
  if (mask_tex->brush_map_mode == MTEX_MAP_MODE_AREA) {
    update_brush_local_mat(sd, ob);
  }

  if (brush->sculpt_tool == SCULPT_TOOL_POSE && SCULPT_stroke_is_first_brush_step(ss->cache)) {
    SCULPT_pose_brush_init(sd, ob, ss, brush);
  }

  if (brush->deform_target == BRUSH_DEFORM_TARGET_CLOTH_SIM) {
    if (!ss->cache->cloth_sim) {
      ss->cache->cloth_sim = SCULPT_cloth_brush_simulation_create(
          ob, 1.0f, 0.0f, 0.0f, false, true);
      SCULPT_cloth_brush_simulation_init(ss, ss->cache->cloth_sim);
    }
    SCULPT_cloth_brush_store_simulation_state(ss, ss->cache->cloth_sim);
    SCULPT_cloth_brush_ensure_nodes_constraints(
        sd, ob, nodes, totnode, ss->cache->cloth_sim, ss->cache->location, FLT_MAX);
  }

  bool invert = ss->cache->pen_flip || ss->cache->invert || brush->flag & BRUSH_DIR_IN;

  /* Apply one type of brush action. */
  switch (brush->sculpt_tool) {
    case SCULPT_TOOL_DRAW:
      SCULPT_do_draw_brush(sd, ob, nodes, totnode);
      break;
    case SCULPT_TOOL_SMOOTH:
      if (brush->smooth_deform_type == BRUSH_SMOOTH_DEFORM_LAPLACIAN) {
        SCULPT_do_smooth_brush(sd, ob, nodes, totnode);
      }
      else if (brush->smooth_deform_type == BRUSH_SMOOTH_DEFORM_SURFACE) {
        SCULPT_do_surface_smooth_brush(sd, ob, nodes, totnode);
      }
      break;
    case SCULPT_TOOL_CREASE:
      SCULPT_do_crease_brush(sd, ob, nodes, totnode);
      break;
    case SCULPT_TOOL_BLOB:
      SCULPT_do_crease_brush(sd, ob, nodes, totnode);
      break;
    case SCULPT_TOOL_PINCH:
      SCULPT_do_pinch_brush(sd, ob, nodes, totnode);
      break;
    case SCULPT_TOOL_INFLATE:
      SCULPT_do_inflate_brush(sd, ob, nodes, totnode);
      break;
    case SCULPT_TOOL_GRAB:
      SCULPT_do_grab_brush(sd, ob, nodes, totnode);
      break;
    case SCULPT_TOOL_ROTATE:
      SCULPT_do_rotate_brush(sd, ob, nodes, totnode);
      break;
    case SCULPT_TOOL_SNAKE_HOOK:
      SCULPT_do_snake_hook_brush(sd, ob, nodes, totnode);
      break;
    case SCULPT_TOOL_NUDGE:
      SCULPT_do_nudge_brush(sd, ob, nodes, totnode);
      break;
    case SCULPT_TOOL_THUMB:
      SCULPT_do_thumb_brush(sd, ob, nodes, totnode);
      break;
    case SCULPT_TOOL_LAYER:
      SCULPT_do_layer_brush(sd, ob, nodes, totnode);
      break;
    case SCULPT_TOOL_FLATTEN:
      SCULPT_do_flatten_brush(sd, ob, nodes, totnode);
      break;
    case SCULPT_TOOL_CLAY:
      SCULPT_do_clay_brush(sd, ob, nodes, totnode);
      break;
    case SCULPT_TOOL_CLAY_STRIPS:
      SCULPT_do_clay_strips_brush(sd, ob, nodes, totnode);
      break;
    case SCULPT_TOOL_MULTIPLANE_SCRAPE:
      SCULPT_do_multiplane_scrape_brush(sd, ob, nodes, totnode);
      break;
    case SCULPT_TOOL_CLAY_THUMB:
      SCULPT_do_clay_thumb_brush(sd, ob, nodes, totnode);
      break;
    case SCULPT_TOOL_FILL:
      if (invert && brush->flag & BRUSH_INVERT_TO_SCRAPE_FILL) {
        SCULPT_do_scrape_brush(sd, ob, nodes, totnode);
      }
      else {
        SCULPT_do_fill_brush(sd, ob, nodes, totnode);
      }
      break;
    case SCULPT_TOOL_SCRAPE:
      if (invert && brush->flag & BRUSH_INVERT_TO_SCRAPE_FILL) {
        SCULPT_do_fill_brush(sd, ob, nodes, totnode);
      }
      else {
        SCULPT_do_scrape_brush(sd, ob, nodes, totnode);
      }
      break;
    case SCULPT_TOOL_MASK:
      SCULPT_do_mask_brush(sd, ob, nodes, totnode);
      break;
    case SCULPT_TOOL_POSE:
      SCULPT_do_pose_brush(sd, ob, nodes, totnode);
      break;
    case SCULPT_TOOL_DRAW_SHARP:
      SCULPT_do_draw_sharp_brush(sd, ob, nodes, totnode);
      break;
    case SCULPT_TOOL_ELASTIC_DEFORM:
      SCULPT_do_elastic_deform_brush(sd, ob, nodes, totnode);
      break;
    case SCULPT_TOOL_SLIDE_RELAX:
      SCULPT_do_slide_relax_brush(sd, ob, nodes, totnode);
      break;
    case SCULPT_TOOL_BOUNDARY:
      SCULPT_do_boundary_brush(sd, ob, nodes, totnode);
      break;
    case SCULPT_TOOL_CLOTH:
      SCULPT_do_cloth_brush(sd, ob, nodes, totnode);
      break;
    case SCULPT_TOOL_DRAW_FACE_SETS:
      SCULPT_do_draw_face_sets_brush(sd, ob, nodes, totnode);
      break;
    case SCULPT_TOOL_DISPLACEMENT_ERASER:
      SCULPT_do_displacement_eraser_brush(sd, ob, nodes, totnode);
      break;
    case SCULPT_TOOL_DISPLACEMENT_SMEAR:
      SCULPT_do_displacement_smear_brush(sd, ob, nodes, totnode);
      break;
    case SCULPT_TOOL_PAINT:
      SCULPT_do_paint_brush(paint_mode_settings, sd, ob, nodes, totnode, texnodes, texnodes_num);
      break;
    case SCULPT_TOOL_SMEAR:
      SCULPT_do_smear_brush(sd, ob, nodes, totnode);
      break;
  }

  if (!ELEM(brush->sculpt_tool, SCULPT_TOOL_SMOOTH, SCULPT_TOOL_MASK) &&
      brush->autosmooth_factor > 0) {
    if (brush->flag & BRUSH_INVERSE_SMOOTH_PRESSURE) {
      SCULPT_smooth(
          sd, ob, nodes, totnode, brush->autosmooth_factor * (1.0f - ss->cache->pressure), false);
    }
    else {
      SCULPT_smooth(sd, ob, nodes, totnode, brush->autosmooth_factor, false);
    }
  }

  if (sculpt_brush_use_topology_rake(ss, brush)) {
    SCULPT_bmesh_topology_rake(sd, ob, nodes, totnode, brush->topology_rake_factor);
  }

  if (!SCULPT_tool_can_reuse_automask(brush->sculpt_tool) ||
      (ss->cache->supports_gravity && sd->gravity_factor > 0.0f)) {
    /* Clear cavity mask cache. */
    ss->last_automasking_settings_hash = 0;
  }

  /* The cloth brush adds the gravity as a regular force and it is processed in the solver. */
  if (ss->cache->supports_gravity && !ELEM(brush->sculpt_tool,
                                           SCULPT_TOOL_CLOTH,
                                           SCULPT_TOOL_DRAW_FACE_SETS,
                                           SCULPT_TOOL_BOUNDARY)) {
    do_gravity(sd, ob, nodes, totnode, sd->gravity_factor);
  }

  if (brush->deform_target == BRUSH_DEFORM_TARGET_CLOTH_SIM) {
    if (SCULPT_stroke_is_main_symmetry_pass(ss->cache)) {
      SCULPT_cloth_sim_activate_nodes(ss->cache->cloth_sim, nodes, totnode);
      SCULPT_cloth_brush_do_simulation_step(sd, ob, ss->cache->cloth_sim, nodes, totnode);
    }
  }

  MEM_SAFE_FREE(nodes);
  MEM_SAFE_FREE(texnodes);

  /* Update average stroke position. */
  copy_v3_v3(location, ss->cache->true_location);
  mul_m4_v3(ob->object_to_world, location);

  add_v3_v3(ups->average_stroke_accum, location);
  ups->average_stroke_counter++;
  /* Update last stroke position. */
  ups->last_stroke_valid = true;
}

/* Flush displacement from deformed PBVH vertex to original mesh. */
static void sculpt_flush_pbvhvert_deform(const SculptSession &ss,
                                         const PBVHVertexIter &vd,
                                         MutableSpan<float3> positions)
{
  float disp[3], newco[3];
  int index = vd.vert_indices[vd.i];

  sub_v3_v3v3(disp, vd.co, ss.deform_cos[index]);
  mul_m3_v3(ss.deform_imats[index], disp);
  add_v3_v3v3(newco, disp, ss.orig_cos[index]);

  copy_v3_v3(ss.deform_cos[index], vd.co);
  copy_v3_v3(ss.orig_cos[index], newco);

  if (!ss.shapekey_active) {
    copy_v3_v3(positions[index], newco);
  }
}

static void sculpt_combine_proxies_node(Object &object,
                                        Sculpt &sd,
                                        const bool use_orco,
                                        PBVHNode &node)
{
  SculptSession *ss = object.sculpt;

  float(*orco)[3] = nullptr;
  if (use_orco && !ss->bm) {
    orco = SCULPT_undo_push_node(&object, &node, SCULPT_UNDO_COORDS)->co;
  }

  int proxy_count;
  PBVHProxyNode *proxies;
  BKE_pbvh_node_get_proxies(&node, &proxies, &proxy_count);

  Mesh &mesh = *static_cast<Mesh *>(object.data);
  MutableSpan<float3> positions = mesh.vert_positions_for_write();

  PBVHVertexIter vd;
  BKE_pbvh_vertex_iter_begin (ss->pbvh, &node, vd, PBVH_ITER_UNIQUE) {
    float val[3];

    if (use_orco) {
      if (ss->bm) {
        copy_v3_v3(val, BM_log_original_vert_co(ss->bm_log, vd.bm_vert));
      }
      else {
        copy_v3_v3(val, orco[vd.i]);
      }
    }
    else {
      copy_v3_v3(val, vd.co);
    }

    for (int p = 0; p < proxy_count; p++) {
      add_v3_v3(val, proxies[p].co[vd.i]);
    }

    SCULPT_clip(&sd, ss, vd.co, val);

    if (ss->deform_modifiers_active) {
      sculpt_flush_pbvhvert_deform(*ss, vd, positions);
    }
  }
  BKE_pbvh_vertex_iter_end;

  BKE_pbvh_node_free_proxies(&node);
}

static void sculpt_combine_proxies(Sculpt *sd, Object *ob)
{
  using namespace blender;
  SculptSession *ss = ob->sculpt;
  Brush *brush = BKE_paint_brush(&sd->paint);

  if (!ss->cache->supports_gravity && sculpt_tool_is_proxy_used(brush->sculpt_tool)) {
    /* First line is tools that don't support proxies. */
    return;
  }

  /* First line is tools that don't support proxies. */
  const bool use_orco = ELEM(brush->sculpt_tool,
                             SCULPT_TOOL_GRAB,
                             SCULPT_TOOL_ROTATE,
                             SCULPT_TOOL_THUMB,
                             SCULPT_TOOL_ELASTIC_DEFORM,
                             SCULPT_TOOL_BOUNDARY,
                             SCULPT_TOOL_POSE);

  int totnode;
  PBVHNode **nodes;
  BKE_pbvh_gather_proxies(ss->pbvh, &nodes, &totnode);

  threading::parallel_for(IndexRange(totnode), 1, [&](IndexRange range) {
    for (const int i : range) {
      sculpt_combine_proxies_node(*ob, *sd, use_orco, *nodes[i]);
    }
  });

  MEM_SAFE_FREE(nodes);
}

void SCULPT_combine_transform_proxies(Sculpt *sd, Object *ob)
{
  using namespace blender;
  SculptSession *ss = ob->sculpt;

  int totnode;
  PBVHNode **nodes;
  BKE_pbvh_gather_proxies(ss->pbvh, &nodes, &totnode);

  threading::parallel_for(IndexRange(totnode), 1, [&](IndexRange range) {
    for (const int i : range) {
      sculpt_combine_proxies_node(*ob, *sd, false, *nodes[i]);
    }
  });

  MEM_SAFE_FREE(nodes);
}

/**
 * Copy the modified vertices from the #PBVH to the active key.
 */
static void sculpt_update_keyblock(Object *ob)
{
  SculptSession *ss = ob->sculpt;
  float(*vertCos)[3];

  /* Key-block update happens after handling deformation caused by modifiers,
   * so ss->orig_cos would be updated with new stroke. */
  if (ss->orig_cos) {
    vertCos = ss->orig_cos;
  }
  else {
    vertCos = BKE_pbvh_vert_coords_alloc(ss->pbvh);
  }

  if (!vertCos) {
    return;
  }

  SCULPT_vertcos_to_key(ob, ss->shapekey_active, vertCos);

  if (vertCos != ss->orig_cos) {
    MEM_freeN(vertCos);
  }
}

void SCULPT_flush_stroke_deform(Sculpt * /*sd*/, Object *ob, bool is_proxy_used)
{
  using namespace blender;
  SculptSession *ss = ob->sculpt;

  if (is_proxy_used && ss->deform_modifiers_active) {
    /* This brushes aren't using proxies, so sculpt_combine_proxies() wouldn't propagate needed
     * deformation to original base. */

    int totnode;
    Mesh *me = (Mesh *)ob->data;
    PBVHNode **nodes;
    float(*vertCos)[3] = nullptr;

    if (ss->shapekey_active) {
      vertCos = static_cast<float(*)[3]>(
          MEM_mallocN(sizeof(*vertCos) * me->totvert, "flushStrokeDeofrm keyVerts"));

      /* Mesh could have isolated verts which wouldn't be in BVH, to deal with this we copy old
       * coordinates over new ones and then update coordinates for all vertices from BVH. */
      memcpy(vertCos, ss->orig_cos, sizeof(*vertCos) * me->totvert);
    }

    BKE_pbvh_search_gather(ss->pbvh, nullptr, nullptr, &nodes, &totnode);

    MutableSpan<float3> positions = me->vert_positions_for_write();

    threading::parallel_for(IndexRange(totnode), 1, [&](IndexRange range) {
      for (const int i : range) {
        PBVHVertexIter vd;
        BKE_pbvh_vertex_iter_begin (ss->pbvh, nodes[i], vd, PBVH_ITER_UNIQUE) {
          sculpt_flush_pbvhvert_deform(*ss, vd, positions);

          if (!vertCos) {
            continue;
          }

          int index = vd.vert_indices[vd.i];
          copy_v3_v3(vertCos[index], ss->orig_cos[index]);
        }
        BKE_pbvh_vertex_iter_end;
      }
    });

    if (vertCos) {
      SCULPT_vertcos_to_key(ob, ss->shapekey_active, vertCos);
      MEM_freeN(vertCos);
    }

    MEM_SAFE_FREE(nodes);
  }
  else if (ss->shapekey_active) {
    sculpt_update_keyblock(ob);
  }
}

void SCULPT_cache_calc_brushdata_symm(StrokeCache *cache,
                                      const ePaintSymmetryFlags symm,
                                      const char axis,
                                      const float angle)
{
  flip_v3_v3(cache->location, cache->true_location, symm);
  flip_v3_v3(cache->last_location, cache->true_last_location, symm);
  flip_v3_v3(cache->grab_delta_symmetry, cache->grab_delta, symm);
  flip_v3_v3(cache->view_normal, cache->true_view_normal, symm);

  flip_v3_v3(cache->initial_location, cache->true_initial_location, symm);
  flip_v3_v3(cache->initial_normal, cache->true_initial_normal, symm);

  /* XXX This reduces the length of the grab delta if it approaches the line of symmetry
   * XXX However, a different approach appears to be needed. */
#if 0
  if (sd->paint.symmetry_flags & PAINT_SYMMETRY_FEATHER) {
    float frac = 1.0f / max_overlap_count(sd);
    float reduce = (feather - frac) / (1.0f - frac);

    printf("feather: %f frac: %f reduce: %f\n", feather, frac, reduce);

    if (frac < 1.0f) {
      mul_v3_fl(cache->grab_delta_symmetry, reduce);
    }
  }
#endif

  unit_m4(cache->symm_rot_mat);
  unit_m4(cache->symm_rot_mat_inv);
  zero_v3(cache->plane_offset);

  /* Expects XYZ. */
  if (axis) {
    rotate_m4(cache->symm_rot_mat, axis, angle);
    rotate_m4(cache->symm_rot_mat_inv, axis, -angle);
  }

  mul_m4_v3(cache->symm_rot_mat, cache->location);
  mul_m4_v3(cache->symm_rot_mat, cache->grab_delta_symmetry);

  if (cache->supports_gravity) {
    flip_v3_v3(cache->gravity_direction, cache->true_gravity_direction, symm);
    mul_m4_v3(cache->symm_rot_mat, cache->gravity_direction);
  }

  if (cache->is_rake_rotation_valid) {
    flip_qt_qt(cache->rake_rotation_symmetry, cache->rake_rotation, symm);
  }
}

using BrushActionFunc = void (*)(Sculpt *sd,
                                 Object *ob,
                                 Brush *brush,
                                 UnifiedPaintSettings *ups,
                                 PaintModeSettings *paint_mode_settings);

static void do_tiled(Sculpt *sd,
                     Object *ob,
                     Brush *brush,
                     UnifiedPaintSettings *ups,
                     PaintModeSettings *paint_mode_settings,
                     BrushActionFunc action)
{
  SculptSession *ss = ob->sculpt;
  StrokeCache *cache = ss->cache;
  const float radius = cache->radius;
  const BoundBox *bb = BKE_object_boundbox_get(ob);
  const float *bbMin = bb->vec[0];
  const float *bbMax = bb->vec[6];
  const float *step = sd->paint.tile_offset;

  /* These are integer locations, for real location: multiply with step and add orgLoc.
   * So 0,0,0 is at orgLoc. */
  int start[3];
  int end[3];
  int cur[3];

  /* Position of the "prototype" stroke for tiling. */
  float orgLoc[3];
  float original_initial_location[3];
  copy_v3_v3(orgLoc, cache->location);
  copy_v3_v3(original_initial_location, cache->initial_location);

  for (int dim = 0; dim < 3; dim++) {
    if ((sd->paint.symmetry_flags & (PAINT_TILE_X << dim)) && step[dim] > 0) {
      start[dim] = (bbMin[dim] - orgLoc[dim] - radius) / step[dim];
      end[dim] = (bbMax[dim] - orgLoc[dim] + radius) / step[dim];
    }
    else {
      start[dim] = end[dim] = 0;
    }
  }

  /* First do the "un-tiled" position to initialize the stroke for this location. */
  cache->tile_pass = 0;
  action(sd, ob, brush, ups, paint_mode_settings);

  /* Now do it for all the tiles. */
  copy_v3_v3_int(cur, start);
  for (cur[0] = start[0]; cur[0] <= end[0]; cur[0]++) {
    for (cur[1] = start[1]; cur[1] <= end[1]; cur[1]++) {
      for (cur[2] = start[2]; cur[2] <= end[2]; cur[2]++) {
        if (!cur[0] && !cur[1] && !cur[2]) {
          /* Skip tile at orgLoc, this was already handled before all others. */
          continue;
        }

        ++cache->tile_pass;

        for (int dim = 0; dim < 3; dim++) {
          cache->location[dim] = cur[dim] * step[dim] + orgLoc[dim];
          cache->plane_offset[dim] = cur[dim] * step[dim];
          cache->initial_location[dim] = cur[dim] * step[dim] + original_initial_location[dim];
        }
        action(sd, ob, brush, ups, paint_mode_settings);
      }
    }
  }
}

static void do_radial_symmetry(Sculpt *sd,
                               Object *ob,
                               Brush *brush,
                               UnifiedPaintSettings *ups,
                               PaintModeSettings *paint_mode_settings,
                               BrushActionFunc action,
                               const ePaintSymmetryFlags symm,
                               const int axis,
                               const float /*feather*/)
{
  SculptSession *ss = ob->sculpt;

  for (int i = 1; i < sd->radial_symm[axis - 'X']; i++) {
    const float angle = 2.0f * M_PI * i / sd->radial_symm[axis - 'X'];
    ss->cache->radial_symmetry_pass = i;
    SCULPT_cache_calc_brushdata_symm(ss->cache, symm, axis, angle);
    do_tiled(sd, ob, brush, ups, paint_mode_settings, action);
  }
}

/**
 * Noise texture gives different values for the same input coord; this
 * can tear a multi-resolution mesh during sculpting so do a stitch in this case.
 */
static void sculpt_fix_noise_tear(Sculpt *sd, Object *ob)
{
  SculptSession *ss = ob->sculpt;
  Brush *brush = BKE_paint_brush(&sd->paint);
  const MTex *mtex = BKE_brush_mask_texture_get(brush, OB_MODE_SCULPT);

  if (ss->multires.active && mtex->tex && mtex->tex->type == TEX_NOISE) {
    multires_stitch_grids(ob);
  }
}

static void do_symmetrical_brush_actions(Sculpt *sd,
                                         Object *ob,
                                         BrushActionFunc action,
                                         UnifiedPaintSettings *ups,
                                         PaintModeSettings *paint_mode_settings)
{
  Brush *brush = BKE_paint_brush(&sd->paint);
  SculptSession *ss = ob->sculpt;
  StrokeCache *cache = ss->cache;
  const char symm = SCULPT_mesh_symmetry_xyz_get(ob);

  float feather = calc_symmetry_feather(sd, ss->cache);

  cache->bstrength = brush_strength(sd, cache, feather, ups, paint_mode_settings);
  cache->symmetry = symm;

  /* `symm` is a bit combination of XYZ -
   * 1 is mirror X; 2 is Y; 3 is XY; 4 is Z; 5 is XZ; 6 is YZ; 7 is XYZ */
  for (int i = 0; i <= symm; i++) {
    if (!SCULPT_is_symmetry_iteration_valid(i, symm)) {
      continue;
    }
    const ePaintSymmetryFlags symm = ePaintSymmetryFlags(i);
    cache->mirror_symmetry_pass = symm;
    cache->radial_symmetry_pass = 0;

    SCULPT_cache_calc_brushdata_symm(cache, symm, 0, 0);
    do_tiled(sd, ob, brush, ups, paint_mode_settings, action);

    do_radial_symmetry(sd, ob, brush, ups, paint_mode_settings, action, symm, 'X', feather);
    do_radial_symmetry(sd, ob, brush, ups, paint_mode_settings, action, symm, 'Y', feather);
    do_radial_symmetry(sd, ob, brush, ups, paint_mode_settings, action, symm, 'Z', feather);
  }
}

bool SCULPT_mode_poll(bContext *C)
{
  Object *ob = CTX_data_active_object(C);
  return ob && ob->mode & OB_MODE_SCULPT;
}

bool SCULPT_mode_poll_view3d(bContext *C)
{
  return (SCULPT_mode_poll(C) && CTX_wm_region_view3d(C));
}

bool SCULPT_poll_view3d(bContext *C)
{
  return (SCULPT_poll(C) && CTX_wm_region_view3d(C));
}

bool SCULPT_poll(bContext *C)
{
  return SCULPT_mode_poll(C) && PAINT_brush_tool_poll(C);
}

static const char *sculpt_tool_name(Sculpt *sd)
{
  Brush *brush = BKE_paint_brush(&sd->paint);

  switch ((eBrushSculptTool)brush->sculpt_tool) {
    case SCULPT_TOOL_DRAW:
      return "Draw Brush";
    case SCULPT_TOOL_SMOOTH:
      return "Smooth Brush";
    case SCULPT_TOOL_CREASE:
      return "Crease Brush";
    case SCULPT_TOOL_BLOB:
      return "Blob Brush";
    case SCULPT_TOOL_PINCH:
      return "Pinch Brush";
    case SCULPT_TOOL_INFLATE:
      return "Inflate Brush";
    case SCULPT_TOOL_GRAB:
      return "Grab Brush";
    case SCULPT_TOOL_NUDGE:
      return "Nudge Brush";
    case SCULPT_TOOL_THUMB:
      return "Thumb Brush";
    case SCULPT_TOOL_LAYER:
      return "Layer Brush";
    case SCULPT_TOOL_FLATTEN:
      return "Flatten Brush";
    case SCULPT_TOOL_CLAY:
      return "Clay Brush";
    case SCULPT_TOOL_CLAY_STRIPS:
      return "Clay Strips Brush";
    case SCULPT_TOOL_CLAY_THUMB:
      return "Clay Thumb Brush";
    case SCULPT_TOOL_FILL:
      return "Fill Brush";
    case SCULPT_TOOL_SCRAPE:
      return "Scrape Brush";
    case SCULPT_TOOL_SNAKE_HOOK:
      return "Snake Hook Brush";
    case SCULPT_TOOL_ROTATE:
      return "Rotate Brush";
    case SCULPT_TOOL_MASK:
      return "Mask Brush";
    case SCULPT_TOOL_SIMPLIFY:
      return "Simplify Brush";
    case SCULPT_TOOL_DRAW_SHARP:
      return "Draw Sharp Brush";
    case SCULPT_TOOL_ELASTIC_DEFORM:
      return "Elastic Deform Brush";
    case SCULPT_TOOL_POSE:
      return "Pose Brush";
    case SCULPT_TOOL_MULTIPLANE_SCRAPE:
      return "Multi-plane Scrape Brush";
    case SCULPT_TOOL_SLIDE_RELAX:
      return "Slide/Relax Brush";
    case SCULPT_TOOL_BOUNDARY:
      return "Boundary Brush";
    case SCULPT_TOOL_CLOTH:
      return "Cloth Brush";
    case SCULPT_TOOL_DRAW_FACE_SETS:
      return "Draw Face Sets";
    case SCULPT_TOOL_DISPLACEMENT_ERASER:
      return "Multires Displacement Eraser";
    case SCULPT_TOOL_DISPLACEMENT_SMEAR:
      return "Multires Displacement Smear";
    case SCULPT_TOOL_PAINT:
      return "Paint Brush";
    case SCULPT_TOOL_SMEAR:
      return "Smear Brush";
  }

  return "Sculpting";
}

/* Operator for applying a stroke (various attributes including mouse path)
 * using the current brush. */

void SCULPT_cache_free(StrokeCache *cache)
{
  MEM_SAFE_FREE(cache->dial);
  MEM_SAFE_FREE(cache->surface_smooth_laplacian_disp);
  MEM_SAFE_FREE(cache->layer_displacement_factor);
  MEM_SAFE_FREE(cache->prev_colors);
  MEM_SAFE_FREE(cache->detail_directions);
  MEM_SAFE_FREE(cache->prev_displacement);
  MEM_SAFE_FREE(cache->limit_surface_co);
  MEM_SAFE_FREE(cache->prev_colors_vpaint);

  if (cache->pose_ik_chain) {
    SCULPT_pose_ik_chain_free(cache->pose_ik_chain);
  }

  for (int i = 0; i < PAINT_SYMM_AREAS; i++) {
    if (cache->boundaries[i]) {
      SCULPT_boundary_data_free(cache->boundaries[i]);
    }
  }

  if (cache->cloth_sim) {
    SCULPT_cloth_simulation_free(cache->cloth_sim);
  }

  MEM_freeN(cache);
}

/* Initialize mirror modifier clipping. */
static void sculpt_init_mirror_clipping(Object *ob, SculptSession *ss)
{
  unit_m4(ss->cache->clip_mirror_mtx);

  LISTBASE_FOREACH (ModifierData *, md, &ob->modifiers) {
    if (!(md->type == eModifierType_Mirror && (md->mode & eModifierMode_Realtime))) {
      continue;
    }
    MirrorModifierData *mmd = (MirrorModifierData *)md;

    if (!(mmd->flag & MOD_MIR_CLIPPING)) {
      continue;
    }
    /* Check each axis for mirroring. */
    for (int i = 0; i < 3; i++) {
      if (!(mmd->flag & (MOD_MIR_AXIS_X << i))) {
        continue;
      }
      /* Enable sculpt clipping. */
      ss->cache->flag |= CLIP_X << i;

      /* Update the clip tolerance. */
      if (mmd->tolerance > ss->cache->clip_tolerance[i]) {
        ss->cache->clip_tolerance[i] = mmd->tolerance;
      }

      /* Store matrix for mirror object clipping. */
      if (mmd->mirror_ob) {
        float imtx_mirror_ob[4][4];
        invert_m4_m4(imtx_mirror_ob, mmd->mirror_ob->object_to_world);
        mul_m4_m4m4(ss->cache->clip_mirror_mtx, imtx_mirror_ob, ob->object_to_world);
      }
    }
  }
}

static void smooth_brush_toggle_on(const bContext *C, Paint *paint, StrokeCache *cache)
{
  Scene *scene = CTX_data_scene(C);
  Brush *brush = paint->brush;

  if (brush->sculpt_tool == SCULPT_TOOL_MASK) {
    cache->saved_mask_brush_tool = brush->mask_tool;
    brush->mask_tool = BRUSH_MASK_SMOOTH;
  }
  else if (ELEM(brush->sculpt_tool,
                SCULPT_TOOL_SLIDE_RELAX,
                SCULPT_TOOL_DRAW_FACE_SETS,
                SCULPT_TOOL_PAINT,
                SCULPT_TOOL_SMEAR)) {
    /* Do nothing, this tool has its own smooth mode. */
  }
  else {
    int cur_brush_size = BKE_brush_size_get(scene, brush);

    BLI_strncpy(cache->saved_active_brush_name,
                brush->id.name + 2,
                sizeof(cache->saved_active_brush_name));

    /* Switch to the smooth brush. */
    brush = BKE_paint_toolslots_brush_get(paint, SCULPT_TOOL_SMOOTH);
    if (brush) {
      BKE_paint_brush_set(paint, brush);
      cache->saved_smooth_size = BKE_brush_size_get(scene, brush);
      BKE_brush_size_set(scene, brush, cur_brush_size);
      BKE_curvemapping_init(brush->curve);
    }
  }
}

static void smooth_brush_toggle_off(const bContext *C, Paint *paint, StrokeCache *cache)
{
  Main *bmain = CTX_data_main(C);
  Scene *scene = CTX_data_scene(C);
  Brush *brush = BKE_paint_brush(paint);

  if (brush->sculpt_tool == SCULPT_TOOL_MASK) {
    brush->mask_tool = cache->saved_mask_brush_tool;
  }
  else if (ELEM(brush->sculpt_tool,
                SCULPT_TOOL_SLIDE_RELAX,
                SCULPT_TOOL_DRAW_FACE_SETS,
                SCULPT_TOOL_PAINT,
                SCULPT_TOOL_SMEAR)) {
    /* Do nothing. */
  }
  else {
    /* Try to switch back to the saved/previous brush. */
    BKE_brush_size_set(scene, brush, cache->saved_smooth_size);
    brush = (Brush *)BKE_libblock_find_name(bmain, ID_BR, cache->saved_active_brush_name);
    if (brush) {
      BKE_paint_brush_set(paint, brush);
    }
  }
}

/* Initialize the stroke cache invariants from operator properties. */
static void sculpt_update_cache_invariants(
    bContext *C, Sculpt *sd, SculptSession *ss, wmOperator *op, const float mval[2])
{
  StrokeCache *cache = static_cast<StrokeCache *>(
      MEM_callocN(sizeof(StrokeCache), "stroke cache"));
  ToolSettings *tool_settings = CTX_data_tool_settings(C);
  UnifiedPaintSettings *ups = &tool_settings->unified_paint_settings;
  Brush *brush = BKE_paint_brush(&sd->paint);
  ViewContext *vc = paint_stroke_view_context(static_cast<PaintStroke *>(op->customdata));
  Object *ob = CTX_data_active_object(C);
  float mat[3][3];
  float viewDir[3] = {0.0f, 0.0f, 1.0f};
  float max_scale;
  int mode;

  ss->cache = cache;

  /* Set scaling adjustment. */
  max_scale = 0.0f;
  for (int i = 0; i < 3; i++) {
    max_scale = max_ff(max_scale, fabsf(ob->scale[i]));
  }
  cache->scale[0] = max_scale / ob->scale[0];
  cache->scale[1] = max_scale / ob->scale[1];
  cache->scale[2] = max_scale / ob->scale[2];

  cache->plane_trim_squared = brush->plane_trim * brush->plane_trim;

  cache->flag = 0;

  sculpt_init_mirror_clipping(ob, ss);

  /* Initial mouse location. */
  if (mval) {
    copy_v2_v2(cache->initial_mouse, mval);
  }
  else {
    zero_v2(cache->initial_mouse);
  }

  copy_v3_v3(cache->initial_location, ss->cursor_location);
  copy_v3_v3(cache->true_initial_location, ss->cursor_location);

  copy_v3_v3(cache->initial_normal, ss->cursor_normal);
  copy_v3_v3(cache->true_initial_normal, ss->cursor_normal);

  mode = RNA_enum_get(op->ptr, "mode");
  cache->invert = mode == BRUSH_STROKE_INVERT;
  cache->alt_smooth = mode == BRUSH_STROKE_SMOOTH;
  cache->normal_weight = brush->normal_weight;

  /* Interpret invert as following normal, for grab brushes. */
  if (SCULPT_TOOL_HAS_NORMAL_WEIGHT(brush->sculpt_tool)) {
    if (cache->invert) {
      cache->invert = false;
      cache->normal_weight = (cache->normal_weight == 0.0f);
    }
  }

  /* Not very nice, but with current events system implementation
   * we can't handle brush appearance inversion hotkey separately (sergey). */
  if (cache->invert) {
    ups->draw_inverted = true;
  }
  else {
    ups->draw_inverted = false;
  }

  /* Alt-Smooth. */
  if (cache->alt_smooth) {
    smooth_brush_toggle_on(C, &sd->paint, cache);
    /* Refresh the brush pointer in case we switched brush in the toggle function. */
    brush = BKE_paint_brush(&sd->paint);
  }

  copy_v2_v2(cache->mouse, cache->initial_mouse);
  copy_v2_v2(cache->mouse_event, cache->initial_mouse);
  copy_v2_v2(ups->tex_mouse, cache->initial_mouse);

  /* Truly temporary data that isn't stored in properties. */
  cache->vc = vc;
  cache->brush = brush;

  /* Cache projection matrix. */
  ED_view3d_ob_project_mat_get(cache->vc->rv3d, ob, cache->projection_mat);

  invert_m4_m4(ob->world_to_object, ob->object_to_world);
  copy_m3_m4(mat, cache->vc->rv3d->viewinv);
  mul_m3_v3(mat, viewDir);
  copy_m3_m4(mat, ob->world_to_object);
  mul_m3_v3(mat, viewDir);
  normalize_v3_v3(cache->true_view_normal, viewDir);

  cache->supports_gravity = (!ELEM(brush->sculpt_tool,
                                   SCULPT_TOOL_MASK,
                                   SCULPT_TOOL_SMOOTH,
                                   SCULPT_TOOL_SIMPLIFY,
                                   SCULPT_TOOL_DISPLACEMENT_SMEAR,
                                   SCULPT_TOOL_DISPLACEMENT_ERASER) &&
                             (sd->gravity_factor > 0.0f));
  /* Get gravity vector in world space. */
  if (cache->supports_gravity) {
    if (sd->gravity_object) {
      Object *gravity_object = sd->gravity_object;

      copy_v3_v3(cache->true_gravity_direction, gravity_object->object_to_world[2]);
    }
    else {
      cache->true_gravity_direction[0] = cache->true_gravity_direction[1] = 0.0f;
      cache->true_gravity_direction[2] = 1.0f;
    }

    /* Transform to sculpted object space. */
    mul_m3_v3(mat, cache->true_gravity_direction);
    normalize_v3(cache->true_gravity_direction);
  }

  /* Make copies of the mesh vertex locations and normals for some tools. */
  if (brush->flag & BRUSH_ANCHORED) {
    cache->original = true;
  }

  if (SCULPT_automasking_needs_original(sd, brush)) {
    cache->original = true;
  }

  /* Draw sharp does not need the original coordinates to produce the accumulate effect, so it
   * should work the opposite way. */
  if (brush->sculpt_tool == SCULPT_TOOL_DRAW_SHARP) {
    cache->original = true;
  }

  if (SCULPT_TOOL_HAS_ACCUMULATE(brush->sculpt_tool)) {
    if (!(brush->flag & BRUSH_ACCUMULATE)) {
      cache->original = true;
      if (brush->sculpt_tool == SCULPT_TOOL_DRAW_SHARP) {
        cache->original = false;
      }
    }
  }

  /* Original coordinates require the sculpt undo system, which isn't used
   * for image brushes. It's also not necessary, just disable it. */
  if (brush && brush->sculpt_tool == SCULPT_TOOL_PAINT &&
      SCULPT_use_image_paint_brush(&tool_settings->paint_mode, ob)) {
    cache->original = false;
  }

  cache->first_time = true;

#define PIXEL_INPUT_THRESHHOLD 5
  if (brush->sculpt_tool == SCULPT_TOOL_ROTATE) {
    cache->dial = BLI_dial_init(cache->initial_mouse, PIXEL_INPUT_THRESHHOLD);
  }

#undef PIXEL_INPUT_THRESHHOLD
}

static float sculpt_brush_dynamic_size_get(Brush *brush, StrokeCache *cache, float initial_size)
{
  switch (brush->sculpt_tool) {
    case SCULPT_TOOL_CLAY:
      return max_ff(initial_size * 0.20f, initial_size * pow3f(cache->pressure));
    case SCULPT_TOOL_CLAY_STRIPS:
      return max_ff(initial_size * 0.30f, initial_size * powf(cache->pressure, 1.5f));
    case SCULPT_TOOL_CLAY_THUMB: {
      float clay_stabilized_pressure = SCULPT_clay_thumb_get_stabilized_pressure(cache);
      return initial_size * clay_stabilized_pressure;
    }
    default:
      return initial_size * cache->pressure;
  }
}

/* In these brushes the grab delta is calculated always from the initial stroke location, which is
 * generally used to create grab deformations. */
static bool sculpt_needs_delta_from_anchored_origin(Brush *brush)
{
  if (brush->sculpt_tool == SCULPT_TOOL_SMEAR && (brush->flag & BRUSH_ANCHORED)) {
    return true;
  }

  if (ELEM(brush->sculpt_tool,
           SCULPT_TOOL_GRAB,
           SCULPT_TOOL_POSE,
           SCULPT_TOOL_BOUNDARY,
           SCULPT_TOOL_THUMB,
           SCULPT_TOOL_ELASTIC_DEFORM)) {
    return true;
  }
  if (brush->sculpt_tool == SCULPT_TOOL_CLOTH &&
      brush->cloth_deform_type == BRUSH_CLOTH_DEFORM_GRAB) {
    return true;
  }
  return false;
}

/* In these brushes the grab delta is calculated from the previous stroke location, which is used
 * to calculate to orientate the brush tip and deformation towards the stroke direction. */
static bool sculpt_needs_delta_for_tip_orientation(Brush *brush)
{
  if (brush->sculpt_tool == SCULPT_TOOL_CLOTH) {
    return brush->cloth_deform_type != BRUSH_CLOTH_DEFORM_GRAB;
  }
  return ELEM(brush->sculpt_tool,
              SCULPT_TOOL_CLAY_STRIPS,
              SCULPT_TOOL_PINCH,
              SCULPT_TOOL_MULTIPLANE_SCRAPE,
              SCULPT_TOOL_CLAY_THUMB,
              SCULPT_TOOL_NUDGE,
              SCULPT_TOOL_SNAKE_HOOK);
}

static void sculpt_update_brush_delta(UnifiedPaintSettings *ups, Object *ob, Brush *brush)
{
  SculptSession *ss = ob->sculpt;
  StrokeCache *cache = ss->cache;
  const float mval[2] = {
      cache->mouse_event[0],
      cache->mouse_event[1],
  };
  int tool = brush->sculpt_tool;

  if (!ELEM(tool,
            SCULPT_TOOL_PAINT,
            SCULPT_TOOL_GRAB,
            SCULPT_TOOL_ELASTIC_DEFORM,
            SCULPT_TOOL_CLOTH,
            SCULPT_TOOL_NUDGE,
            SCULPT_TOOL_CLAY_STRIPS,
            SCULPT_TOOL_PINCH,
            SCULPT_TOOL_MULTIPLANE_SCRAPE,
            SCULPT_TOOL_CLAY_THUMB,
            SCULPT_TOOL_SNAKE_HOOK,
            SCULPT_TOOL_POSE,
            SCULPT_TOOL_BOUNDARY,
            SCULPT_TOOL_SMEAR,
            SCULPT_TOOL_THUMB) &&
      !sculpt_brush_use_topology_rake(ss, brush)) {
    return;
  }
  float grab_location[3], imat[4][4], delta[3], loc[3];

  if (SCULPT_stroke_is_first_brush_step_of_symmetry_pass(ss->cache)) {
    if (tool == SCULPT_TOOL_GRAB && brush->flag & BRUSH_GRAB_ACTIVE_VERTEX) {
      copy_v3_v3(cache->orig_grab_location,
                 SCULPT_vertex_co_for_grab_active_get(ss, SCULPT_active_vertex_get(ss)));
    }
    else {
      copy_v3_v3(cache->orig_grab_location, cache->true_location);
    }
  }
  else if (tool == SCULPT_TOOL_SNAKE_HOOK ||
           (tool == SCULPT_TOOL_CLOTH &&
            brush->cloth_deform_type == BRUSH_CLOTH_DEFORM_SNAKE_HOOK)) {
    add_v3_v3(cache->true_location, cache->grab_delta);
  }

  /* Compute 3d coordinate at same z from original location + mval. */
  mul_v3_m4v3(loc, ob->object_to_world, cache->orig_grab_location);
  ED_view3d_win_to_3d(cache->vc->v3d, cache->vc->region, loc, mval, grab_location);

  /* Compute delta to move verts by. */
  if (!SCULPT_stroke_is_first_brush_step_of_symmetry_pass(ss->cache)) {
    if (sculpt_needs_delta_from_anchored_origin(brush)) {
      sub_v3_v3v3(delta, grab_location, cache->old_grab_location);
      invert_m4_m4(imat, ob->object_to_world);
      mul_mat3_m4_v3(imat, delta);
      add_v3_v3(cache->grab_delta, delta);
    }
    else if (sculpt_needs_delta_for_tip_orientation(brush)) {
      if (brush->flag & BRUSH_ANCHORED) {
        float orig[3];
        mul_v3_m4v3(orig, ob->object_to_world, cache->orig_grab_location);
        sub_v3_v3v3(cache->grab_delta, grab_location, orig);
      }
      else {
        sub_v3_v3v3(cache->grab_delta, grab_location, cache->old_grab_location);
      }
      invert_m4_m4(imat, ob->object_to_world);
      mul_mat3_m4_v3(imat, cache->grab_delta);
    }
    else {
      /* Use for 'Brush.topology_rake_factor'. */
      sub_v3_v3v3(cache->grab_delta, grab_location, cache->old_grab_location);
    }
  }
  else {
    zero_v3(cache->grab_delta);
  }

  if (brush->falloff_shape == PAINT_FALLOFF_SHAPE_TUBE) {
    project_plane_v3_v3v3(cache->grab_delta, cache->grab_delta, ss->cache->true_view_normal);
  }

  copy_v3_v3(cache->old_grab_location, grab_location);

  if (tool == SCULPT_TOOL_GRAB) {
    if (brush->flag & BRUSH_GRAB_ACTIVE_VERTEX) {
      copy_v3_v3(cache->anchored_location, cache->orig_grab_location);
    }
    else {
      copy_v3_v3(cache->anchored_location, cache->true_location);
    }
  }
  else if (tool == SCULPT_TOOL_ELASTIC_DEFORM || SCULPT_is_cloth_deform_brush(brush)) {
    copy_v3_v3(cache->anchored_location, cache->true_location);
  }
  else if (tool == SCULPT_TOOL_THUMB) {
    copy_v3_v3(cache->anchored_location, cache->orig_grab_location);
  }

  if (sculpt_needs_delta_from_anchored_origin(brush)) {
    /* Location stays the same for finding vertices in brush radius. */
    copy_v3_v3(cache->true_location, cache->orig_grab_location);

    ups->draw_anchored = true;
    copy_v2_v2(ups->anchored_initial_mouse, cache->initial_mouse);
    ups->anchored_size = ups->pixel_radius;
  }

  /* Handle 'rake' */
  cache->is_rake_rotation_valid = false;

  invert_m4_m4(imat, ob->object_to_world);
  mul_mat3_m4_v3(imat, grab_location);

  if (SCULPT_stroke_is_first_brush_step_of_symmetry_pass(ss->cache)) {
    copy_v3_v3(cache->rake_data.follow_co, grab_location);
  }

  if (!sculpt_brush_needs_rake_rotation(brush)) {
    return;
  }
  cache->rake_data.follow_dist = cache->radius * SCULPT_RAKE_BRUSH_FACTOR;

  if (!is_zero_v3(cache->grab_delta)) {
    const float eps = 0.00001f;

    float v1[3], v2[3];

    copy_v3_v3(v1, cache->rake_data.follow_co);
    copy_v3_v3(v2, cache->rake_data.follow_co);
    sub_v3_v3(v2, cache->grab_delta);

    sub_v3_v3(v1, grab_location);
    sub_v3_v3(v2, grab_location);

    if ((normalize_v3(v2) > eps) && (normalize_v3(v1) > eps) && (len_squared_v3v3(v1, v2) > eps)) {
      const float rake_dist_sq = len_squared_v3v3(cache->rake_data.follow_co, grab_location);
      const float rake_fade = (rake_dist_sq > square_f(cache->rake_data.follow_dist)) ?
                                  1.0f :
                                  sqrtf(rake_dist_sq) / cache->rake_data.follow_dist;

      float axis[3], angle;
      float tquat[4];

      rotation_between_vecs_to_quat(tquat, v1, v2);

      /* Use axis-angle to scale rotation since the factor may be above 1. */
      quat_to_axis_angle(axis, &angle, tquat);
      normalize_v3(axis);

      angle *= brush->rake_factor * rake_fade;
      axis_angle_normalized_to_quat(cache->rake_rotation, axis, angle);
      cache->is_rake_rotation_valid = true;
    }
  }
  sculpt_rake_data_update(&cache->rake_data, grab_location);
}

static void sculpt_update_cache_paint_variants(StrokeCache *cache, const Brush *brush)
{
  cache->paint_brush.hardness = brush->hardness;
  if (brush->paint_flags & BRUSH_PAINT_HARDNESS_PRESSURE) {
    cache->paint_brush.hardness *= brush->paint_flags & BRUSH_PAINT_HARDNESS_PRESSURE_INVERT ?
                                       1.0f - cache->pressure :
                                       cache->pressure;
  }

  cache->paint_brush.flow = brush->flow;
  if (brush->paint_flags & BRUSH_PAINT_FLOW_PRESSURE) {
    cache->paint_brush.flow *= brush->paint_flags & BRUSH_PAINT_FLOW_PRESSURE_INVERT ?
                                   1.0f - cache->pressure :
                                   cache->pressure;
  }

  cache->paint_brush.wet_mix = brush->wet_mix;
  if (brush->paint_flags & BRUSH_PAINT_WET_MIX_PRESSURE) {
    cache->paint_brush.wet_mix *= brush->paint_flags & BRUSH_PAINT_WET_MIX_PRESSURE_INVERT ?
                                      1.0f - cache->pressure :
                                      cache->pressure;

    /* This makes wet mix more sensible in higher values, which allows to create brushes that have
     * a wider pressure range were they only blend colors without applying too much of the brush
     * color. */
    cache->paint_brush.wet_mix = 1.0f - pow2f(1.0f - cache->paint_brush.wet_mix);
  }

  cache->paint_brush.wet_persistence = brush->wet_persistence;
  if (brush->paint_flags & BRUSH_PAINT_WET_PERSISTENCE_PRESSURE) {
    cache->paint_brush.wet_persistence = brush->paint_flags &
                                                 BRUSH_PAINT_WET_PERSISTENCE_PRESSURE_INVERT ?
                                             1.0f - cache->pressure :
                                             cache->pressure;
  }

  cache->paint_brush.density = brush->density;
  if (brush->paint_flags & BRUSH_PAINT_DENSITY_PRESSURE) {
    cache->paint_brush.density = brush->paint_flags & BRUSH_PAINT_DENSITY_PRESSURE_INVERT ?
                                     1.0f - cache->pressure :
                                     cache->pressure;
  }
}

/* Initialize the stroke cache variants from operator properties. */
static void sculpt_update_cache_variants(bContext *C, Sculpt *sd, Object *ob, PointerRNA *ptr)
{
  Scene *scene = CTX_data_scene(C);
  UnifiedPaintSettings *ups = &scene->toolsettings->unified_paint_settings;
  SculptSession *ss = ob->sculpt;
  StrokeCache *cache = ss->cache;
  Brush *brush = BKE_paint_brush(&sd->paint);

  if (SCULPT_stroke_is_first_brush_step_of_symmetry_pass(ss->cache) ||
      !((brush->flag & BRUSH_ANCHORED) || (brush->sculpt_tool == SCULPT_TOOL_SNAKE_HOOK) ||
        (brush->sculpt_tool == SCULPT_TOOL_ROTATE) || SCULPT_is_cloth_deform_brush(brush))) {
    RNA_float_get_array(ptr, "location", cache->true_location);
  }

  cache->pen_flip = RNA_boolean_get(ptr, "pen_flip");
  RNA_float_get_array(ptr, "mouse", cache->mouse);
  RNA_float_get_array(ptr, "mouse_event", cache->mouse_event);

  /* XXX: Use pressure value from first brush step for brushes which don't support strokes (grab,
   * thumb). They depends on initial state and brush coord/pressure/etc.
   * It's more an events design issue, which doesn't split coordinate/pressure/angle changing
   * events. We should avoid this after events system re-design. */
  if (paint_supports_dynamic_size(brush, PAINT_MODE_SCULPT) || cache->first_time) {
    cache->pressure = RNA_float_get(ptr, "pressure");
  }

  cache->x_tilt = RNA_float_get(ptr, "x_tilt");
  cache->y_tilt = RNA_float_get(ptr, "y_tilt");

  /* Truly temporary data that isn't stored in properties. */
  if (SCULPT_stroke_is_first_brush_step_of_symmetry_pass(ss->cache)) {
    cache->initial_radius = sculpt_calc_radius(cache->vc, brush, scene, cache->true_location);

    if (!BKE_brush_use_locked_size(scene, brush)) {
      BKE_brush_unprojected_radius_set(scene, brush, cache->initial_radius);
    }
  }

  /* Clay stabilized pressure. */
  if (brush->sculpt_tool == SCULPT_TOOL_CLAY_THUMB) {
    if (SCULPT_stroke_is_first_brush_step_of_symmetry_pass(ss->cache)) {
      for (int i = 0; i < SCULPT_CLAY_STABILIZER_LEN; i++) {
        ss->cache->clay_pressure_stabilizer[i] = 0.0f;
      }
      ss->cache->clay_pressure_stabilizer_index = 0;
    }
    else {
      cache->clay_pressure_stabilizer[cache->clay_pressure_stabilizer_index] = cache->pressure;
      cache->clay_pressure_stabilizer_index += 1;
      if (cache->clay_pressure_stabilizer_index >= SCULPT_CLAY_STABILIZER_LEN) {
        cache->clay_pressure_stabilizer_index = 0;
      }
    }
  }

  if (BKE_brush_use_size_pressure(brush) &&
      paint_supports_dynamic_size(brush, PAINT_MODE_SCULPT)) {
    cache->radius = sculpt_brush_dynamic_size_get(brush, cache, cache->initial_radius);
    cache->dyntopo_pixel_radius = sculpt_brush_dynamic_size_get(
        brush, cache, ups->initial_pixel_radius);
  }
  else {
    cache->radius = cache->initial_radius;
    cache->dyntopo_pixel_radius = ups->initial_pixel_radius;
  }

  sculpt_update_cache_paint_variants(cache, brush);

  cache->radius_squared = cache->radius * cache->radius;

  if (brush->flag & BRUSH_ANCHORED) {
    /* True location has been calculated as part of the stroke system already here. */
    if (brush->flag & BRUSH_EDGE_TO_EDGE) {
      RNA_float_get_array(ptr, "location", cache->true_location);
    }

    cache->radius = paint_calc_object_space_radius(
        cache->vc, cache->true_location, ups->pixel_radius);
    cache->radius_squared = cache->radius * cache->radius;

    copy_v3_v3(cache->anchored_location, cache->true_location);
  }

  sculpt_update_brush_delta(ups, ob, brush);

  if (brush->sculpt_tool == SCULPT_TOOL_ROTATE) {
    cache->vertex_rotation = -BLI_dial_angle(cache->dial, cache->mouse) * cache->bstrength;

    ups->draw_anchored = true;
    copy_v2_v2(ups->anchored_initial_mouse, cache->initial_mouse);
    copy_v3_v3(cache->anchored_location, cache->true_location);
    ups->anchored_size = ups->pixel_radius;
  }

  cache->special_rotation = ups->brush_rotation;

  cache->iteration_count++;
}

/* Returns true if any of the smoothing modes are active (currently
 * one of smooth brush, autosmooth, mask smooth, or shift-key
 * smooth). */
static bool sculpt_needs_connectivity_info(const Sculpt *sd,
                                           const Brush *brush,
                                           SculptSession *ss,
                                           int stroke_mode)
{
  if (!brush) {
    return true;
  }

  if (ss && ss->pbvh && SCULPT_is_automasking_enabled(sd, ss, brush)) {
    return true;
  }
  return ((stroke_mode == BRUSH_STROKE_SMOOTH) || (ss && ss->cache && ss->cache->alt_smooth) ||
          (brush->sculpt_tool == SCULPT_TOOL_SMOOTH) || (brush->autosmooth_factor > 0) ||
          ((brush->sculpt_tool == SCULPT_TOOL_MASK) && (brush->mask_tool == BRUSH_MASK_SMOOTH)) ||
          (brush->sculpt_tool == SCULPT_TOOL_POSE) ||
          (brush->sculpt_tool == SCULPT_TOOL_BOUNDARY) ||
          (brush->sculpt_tool == SCULPT_TOOL_SLIDE_RELAX) ||
          SCULPT_tool_is_paint(brush->sculpt_tool) || (brush->sculpt_tool == SCULPT_TOOL_CLOTH) ||
          (brush->sculpt_tool == SCULPT_TOOL_SMEAR) ||
          (brush->sculpt_tool == SCULPT_TOOL_DRAW_FACE_SETS) ||
          (brush->sculpt_tool == SCULPT_TOOL_DISPLACEMENT_SMEAR) ||
          (brush->sculpt_tool == SCULPT_TOOL_PAINT));
}

void SCULPT_stroke_modifiers_check(const bContext *C, Object *ob, const Brush *brush)
{
  SculptSession *ss = ob->sculpt;
  RegionView3D *rv3d = CTX_wm_region_view3d(C);
  Sculpt *sd = CTX_data_tool_settings(C)->sculpt;

  bool need_pmap = sculpt_needs_connectivity_info(sd, brush, ss, 0);
  if (ss->shapekey_active || ss->deform_modifiers_active ||
      (!BKE_sculptsession_use_pbvh_draw(ob, rv3d) && need_pmap)) {
    Depsgraph *depsgraph = CTX_data_depsgraph_pointer(C);
    BKE_sculpt_update_object_for_edit(
        depsgraph, ob, need_pmap, false, SCULPT_tool_is_paint(brush->sculpt_tool));
  }
}

static void sculpt_raycast_cb(PBVHNode *node, void *data_v, float *tmin)
{
  if (BKE_pbvh_node_get_tmin(node) >= *tmin) {
    return;
  }
  SculptRaycastData *srd = static_cast<SculptRaycastData *>(data_v);
  float(*origco)[3] = nullptr;
  bool use_origco = false;

  if (srd->original && srd->ss->cache) {
    if (BKE_pbvh_type(srd->ss->pbvh) == PBVH_BMESH) {
      use_origco = true;
    }
    else {
      /* Intersect with coordinates from before we started stroke. */
      SculptUndoNode *unode = SCULPT_undo_get_node(node, SCULPT_UNDO_COORDS);
      origco = (unode) ? unode->co : nullptr;
      use_origco = origco ? true : false;
    }
  }

  if (BKE_pbvh_node_raycast(srd->ss->pbvh,
                            node,
                            origco,
                            use_origco,
                            srd->ray_start,
                            srd->ray_normal,
                            &srd->isect_precalc,
                            &srd->depth,
                            &srd->active_vertex,
                            &srd->active_face_grid_index,
                            srd->face_normal)) {
    srd->hit = true;
    *tmin = srd->depth;
  }
}

static void sculpt_find_nearest_to_ray_cb(PBVHNode *node, void *data_v, float *tmin)
{
  if (BKE_pbvh_node_get_tmin(node) >= *tmin) {
    return;
  }
  SculptFindNearestToRayData *srd = static_cast<SculptFindNearestToRayData *>(data_v);
  float(*origco)[3] = nullptr;
  bool use_origco = false;

  if (srd->original && srd->ss->cache) {
    if (BKE_pbvh_type(srd->ss->pbvh) == PBVH_BMESH) {
      use_origco = true;
    }
    else {
      /* Intersect with coordinates from before we started stroke. */
      SculptUndoNode *unode = SCULPT_undo_get_node(node, SCULPT_UNDO_COORDS);
      origco = (unode) ? unode->co : nullptr;
      use_origco = origco ? true : false;
    }
  }

  if (BKE_pbvh_node_find_nearest_to_ray(srd->ss->pbvh,
                                        node,
                                        origco,
                                        use_origco,
                                        srd->ray_start,
                                        srd->ray_normal,
                                        &srd->depth,
                                        &srd->dist_sq_to_ray)) {
    srd->hit = true;
    *tmin = srd->dist_sq_to_ray;
  }
}

float SCULPT_raycast_init(ViewContext *vc,
                          const float mval[2],
                          float ray_start[3],
                          float ray_end[3],
                          float ray_normal[3],
                          bool original)
{
  float obimat[4][4];
  float dist;
  Object *ob = vc->obact;
  RegionView3D *rv3d = static_cast<RegionView3D *>(vc->region->regiondata);
  View3D *v3d = vc->v3d;

  /* TODO: what if the segment is totally clipped? (return == 0). */
  ED_view3d_win_to_segment_clipped(
      vc->depsgraph, vc->region, vc->v3d, mval, ray_start, ray_end, true);

  invert_m4_m4(obimat, ob->object_to_world);
  mul_m4_v3(obimat, ray_start);
  mul_m4_v3(obimat, ray_end);

  sub_v3_v3v3(ray_normal, ray_end, ray_start);
  dist = normalize_v3(ray_normal);

  if ((rv3d->is_persp == false) &&
      /* If the ray is clipped, don't adjust its start/end. */
      !RV3D_CLIPPING_ENABLED(v3d, rv3d)) {
    BKE_pbvh_raycast_project_ray_root(ob->sculpt->pbvh, original, ray_start, ray_end, ray_normal);

    /* rRecalculate the normal. */
    sub_v3_v3v3(ray_normal, ray_end, ray_start);
    dist = normalize_v3(ray_normal);
  }

  return dist;
}

bool SCULPT_cursor_geometry_info_update(bContext *C,
                                        SculptCursorGeometryInfo *out,
                                        const float mval[2],
                                        bool use_sampled_normal)
{
  Depsgraph *depsgraph = CTX_data_depsgraph_pointer(C);
  Scene *scene = CTX_data_scene(C);
  Sculpt *sd = scene->toolsettings->sculpt;
  Object *ob;
  SculptSession *ss;
  ViewContext vc;
  const Brush *brush = BKE_paint_brush(BKE_paint_get_active_from_context(C));
  float ray_start[3], ray_end[3], ray_normal[3], depth, face_normal[3], sampled_normal[3],
      mat[3][3];
  float viewDir[3] = {0.0f, 0.0f, 1.0f};
  int totnode;
  bool original = false;

  ED_view3d_viewcontext_init(C, &vc, depsgraph);

  ob = vc.obact;
  ss = ob->sculpt;

  if (!ss->pbvh) {
    zero_v3(out->location);
    zero_v3(out->normal);
    zero_v3(out->active_vertex_co);
    return false;
  }

  /* PBVH raycast to get active vertex and face normal. */
  depth = SCULPT_raycast_init(&vc, mval, ray_start, ray_end, ray_normal, original);
  SCULPT_stroke_modifiers_check(C, ob, brush);

  SculptRaycastData srd{};
  srd.original = original;
  srd.ss = ob->sculpt;
  srd.hit = false;
  srd.ray_start = ray_start;
  srd.ray_normal = ray_normal;
  srd.depth = depth;
  srd.face_normal = face_normal;

  isect_ray_tri_watertight_v3_precalc(&srd.isect_precalc, ray_normal);
  BKE_pbvh_raycast(ss->pbvh, sculpt_raycast_cb, &srd, ray_start, ray_normal, srd.original);

  /* Cursor is not over the mesh, return default values. */
  if (!srd.hit) {
    zero_v3(out->location);
    zero_v3(out->normal);
    zero_v3(out->active_vertex_co);
    return false;
  }

  /* Update the active vertex of the SculptSession. */
  ss->active_vertex = srd.active_vertex;
  SCULPT_vertex_random_access_ensure(ss);
  copy_v3_v3(out->active_vertex_co, SCULPT_active_vertex_co_get(ss));

  switch (BKE_pbvh_type(ss->pbvh)) {
    case PBVH_FACES:
      ss->active_face_index = srd.active_face_grid_index;
      ss->active_grid_index = 0;
      break;
    case PBVH_GRIDS:
      ss->active_face_index = 0;
      ss->active_grid_index = srd.active_face_grid_index;
      break;
    case PBVH_BMESH:
      ss->active_face_index = 0;
      ss->active_grid_index = 0;
      break;
  }

  copy_v3_v3(out->location, ray_normal);
  mul_v3_fl(out->location, srd.depth);
  add_v3_v3(out->location, ray_start);

  /* Option to return the face normal directly for performance o accuracy reasons. */
  if (!use_sampled_normal) {
    copy_v3_v3(out->normal, srd.face_normal);
    return srd.hit;
  }

  /* Sampled normal calculation. */
  float radius;

  /* Update cursor data in SculptSession. */
  invert_m4_m4(ob->world_to_object, ob->object_to_world);
  copy_m3_m4(mat, vc.rv3d->viewinv);
  mul_m3_v3(mat, viewDir);
  copy_m3_m4(mat, ob->world_to_object);
  mul_m3_v3(mat, viewDir);
  normalize_v3_v3(ss->cursor_view_normal, viewDir);
  copy_v3_v3(ss->cursor_normal, srd.face_normal);
  copy_v3_v3(ss->cursor_location, out->location);
  ss->rv3d = vc.rv3d;
  ss->v3d = vc.v3d;

  if (!BKE_brush_use_locked_size(scene, brush)) {
    radius = paint_calc_object_space_radius(&vc, out->location, BKE_brush_size_get(scene, brush));
  }
  else {
    radius = BKE_brush_unprojected_radius_get(scene, brush);
  }
  ss->cursor_radius = radius;

  PBVHNode **nodes = sculpt_pbvh_gather_cursor_update(ob, sd, original, &totnode);

  /* In case there are no nodes under the cursor, return the face normal. */
  if (!totnode) {
    MEM_SAFE_FREE(nodes);
    copy_v3_v3(out->normal, srd.face_normal);
    return true;
  }

  /* Calculate the sampled normal. */
  if (SCULPT_pbvh_calc_area_normal(brush, ob, nodes, totnode, true, sampled_normal)) {
    copy_v3_v3(out->normal, sampled_normal);
    copy_v3_v3(ss->cursor_sampled_normal, sampled_normal);
  }
  else {
    /* Use face normal when there are no vertices to sample inside the cursor radius. */
    copy_v3_v3(out->normal, srd.face_normal);
  }
  MEM_SAFE_FREE(nodes);
  return true;
}

bool SCULPT_stroke_get_location(bContext *C,
                                float out[3],
                                const float mval[2],
                                bool force_original)
{
  const Brush *brush = BKE_paint_brush(BKE_paint_get_active_from_context(C));
  bool check_closest = brush->falloff_shape == PAINT_FALLOFF_SHAPE_TUBE;

  return SCULPT_stroke_get_location_ex(C, out, mval, force_original, check_closest, true);
}

bool SCULPT_stroke_get_location_ex(bContext *C,
                                   float out[3],
                                   const float mval[2],
                                   bool force_original,
                                   bool check_closest,
                                   bool limit_closest_radius)
{
  Depsgraph *depsgraph = CTX_data_depsgraph_pointer(C);
  Object *ob;
  SculptSession *ss;
  StrokeCache *cache;
  float ray_start[3], ray_end[3], ray_normal[3], depth, face_normal[3];
  bool original;
  ViewContext vc;

  ED_view3d_viewcontext_init(C, &vc, depsgraph);

  ob = vc.obact;

  ss = ob->sculpt;
  cache = ss->cache;
  original = force_original || ((cache) ? cache->original : false);

  const Brush *brush = BKE_paint_brush(BKE_paint_get_active_from_context(C));

  SCULPT_stroke_modifiers_check(C, ob, brush);

  depth = SCULPT_raycast_init(&vc, mval, ray_start, ray_end, ray_normal, original);

  if (BKE_pbvh_type(ss->pbvh) == PBVH_BMESH) {
    BM_mesh_elem_table_ensure(ss->bm, BM_VERT);
    BM_mesh_elem_index_ensure(ss->bm, BM_VERT);
  }

  bool hit = false;
  {
    SculptRaycastData srd;
    srd.ss = ob->sculpt;
    srd.ray_start = ray_start;
    srd.ray_normal = ray_normal;
    srd.hit = false;
    srd.depth = depth;
    srd.original = original;
    srd.face_normal = face_normal;
    isect_ray_tri_watertight_v3_precalc(&srd.isect_precalc, ray_normal);

    BKE_pbvh_raycast(ss->pbvh, sculpt_raycast_cb, &srd, ray_start, ray_normal, srd.original);
    if (srd.hit) {
      hit = true;
      copy_v3_v3(out, ray_normal);
      mul_v3_fl(out, srd.depth);
      add_v3_v3(out, ray_start);
    }
  }

  if (hit || !check_closest) {
    return hit;
  }

  SculptFindNearestToRayData srd{};
  srd.original = original;
  srd.ss = ob->sculpt;
  srd.hit = false;
  srd.ray_start = ray_start;
  srd.ray_normal = ray_normal;
  srd.depth = FLT_MAX;
  srd.dist_sq_to_ray = FLT_MAX;

  BKE_pbvh_find_nearest_to_ray(
      ss->pbvh, sculpt_find_nearest_to_ray_cb, &srd, ray_start, ray_normal, srd.original);
  if (srd.hit && srd.dist_sq_to_ray) {
    hit = true;
    copy_v3_v3(out, ray_normal);
    mul_v3_fl(out, srd.depth);
    add_v3_v3(out, ray_start);
  }

  float closest_radius_sq = FLT_MAX;
  if (limit_closest_radius) {
    closest_radius_sq = sculpt_calc_radius(&vc, brush, CTX_data_scene(C), out);
    closest_radius_sq *= closest_radius_sq;
  }

  return hit && srd.dist_sq_to_ray < closest_radius_sq;
}

static void sculpt_brush_init_tex(Sculpt *sd, SculptSession *ss)
{
  Brush *brush = BKE_paint_brush(&sd->paint);
  const MTex *mask_tex = BKE_brush_mask_texture_get(brush, OB_MODE_SCULPT);

  /* Init mtex nodes. */
  if (mask_tex->tex && mask_tex->tex->nodetree) {
    /* Has internal flag to detect it only does it once. */
    ntreeTexBeginExecTree(mask_tex->tex->nodetree);
  }

  if (ss->tex_pool == nullptr) {
    ss->tex_pool = BKE_image_pool_new();
  }
}

static void sculpt_brush_stroke_init(bContext *C, wmOperator *op)
{
  Object *ob = CTX_data_active_object(C);
  ToolSettings *tool_settings = CTX_data_tool_settings(C);
  Sculpt *sd = tool_settings->sculpt;
  SculptSession *ss = CTX_data_active_object(C)->sculpt;
  Brush *brush = BKE_paint_brush(&sd->paint);
  int mode = RNA_enum_get(op->ptr, "mode");
  bool need_pmap, needs_colors;
  bool need_mask = false;

  if (brush->sculpt_tool == SCULPT_TOOL_MASK) {
    need_mask = true;
  }

  if (brush->sculpt_tool == SCULPT_TOOL_CLOTH ||
      brush->deform_target == BRUSH_DEFORM_TARGET_CLOTH_SIM) {
    need_mask = true;
  }

  view3d_operator_needs_opengl(C);
  sculpt_brush_init_tex(sd, ss);

  need_pmap = sculpt_needs_connectivity_info(sd, brush, ss, mode);
  needs_colors = SCULPT_tool_is_paint(brush->sculpt_tool) &&
                 !SCULPT_use_image_paint_brush(&tool_settings->paint_mode, ob);

  if (needs_colors) {
    BKE_sculpt_color_layer_create_if_needed(ob);
  }

  /* CTX_data_ensure_evaluated_depsgraph should be used at the end to include the updates of
   * earlier steps modifying the data. */
  Depsgraph *depsgraph = CTX_data_ensure_evaluated_depsgraph(C);
  BKE_sculpt_update_object_for_edit(
      depsgraph, ob, need_pmap, need_mask, SCULPT_tool_is_paint(brush->sculpt_tool));

  ED_paint_tool_update_sticky_shading_color(C, ob);
}

static void sculpt_restore_mesh(Sculpt *sd, Object *ob)
{
  SculptSession *ss = ob->sculpt;
  Brush *brush = BKE_paint_brush(&sd->paint);

  /* For the cloth brush it makes more sense to not restore the mesh state to keep running the
   * simulation from the previous state. */
  if (brush->sculpt_tool == SCULPT_TOOL_CLOTH) {
    return;
  }

  /* Restore the mesh before continuing with anchored stroke. */
  if ((brush->flag & BRUSH_ANCHORED) ||
      (ELEM(brush->sculpt_tool, SCULPT_TOOL_GRAB, SCULPT_TOOL_ELASTIC_DEFORM) &&
       BKE_brush_use_size_pressure(brush)) ||
      (brush->flag & BRUSH_DRAG_DOT)) {

    paint_mesh_restore_co(sd, ob);

    if (ss->cache) {
      MEM_SAFE_FREE(ss->cache->layer_displacement_factor);
    }
  }
}

void SCULPT_update_object_bounding_box(Object *ob)
{
  if (ob->runtime.bb) {
    float bb_min[3], bb_max[3];

    BKE_pbvh_bounding_box(ob->sculpt->pbvh, bb_min, bb_max);
    BKE_boundbox_init_from_minmax(ob->runtime.bb, bb_min, bb_max);
  }
}

void SCULPT_flush_update_step(bContext *C, SculptUpdateType update_flags)
{
  using namespace blender;
  Depsgraph *depsgraph = CTX_data_depsgraph_pointer(C);
  Object *ob = CTX_data_active_object(C);
  SculptSession *ss = ob->sculpt;
  ARegion *region = CTX_wm_region(C);
  MultiresModifierData *mmd = ss->multires.modifier;
  RegionView3D *rv3d = CTX_wm_region_view3d(C);
  Mesh *mesh = static_cast<Mesh *>(ob->data);

  if (rv3d) {
    /* Mark for faster 3D viewport redraws. */
    rv3d->rflag |= RV3D_PAINTING;
  }

  if (mmd != nullptr) {
    multires_mark_as_modified(depsgraph, ob, MULTIRES_COORDS_MODIFIED);
  }

  if ((update_flags & SCULPT_UPDATE_IMAGE) != 0) {
    ED_region_tag_redraw(region);
    if (update_flags == SCULPT_UPDATE_IMAGE) {
      /* Early exit when only need to update the images. We don't want to tag any geometry updates
       * that would rebuilt the PBVH. */
      return;
    }
  }

  DEG_id_tag_update(&ob->id, ID_RECALC_SHADING);

  /* Only current viewport matters, slower update for all viewports will
   * be done in sculpt_flush_update_done. */
  if (!BKE_sculptsession_use_pbvh_draw(ob, rv3d)) {
    /* Slow update with full dependency graph update and all that comes with it.
     * Needed when there are modifiers or full shading in the 3D viewport. */
    DEG_id_tag_update(&ob->id, ID_RECALC_GEOMETRY);
    ED_region_tag_redraw(region);
  }
  else {
    /* Fast path where we just update the BVH nodes that changed, and redraw
     * only the part of the 3D viewport where changes happened. */
    rcti r;

    if (update_flags & SCULPT_UPDATE_COORDS) {
      BKE_pbvh_update_bounds(ss->pbvh, PBVH_UpdateBB);
      /* Update the object's bounding box too so that the object
       * doesn't get incorrectly clipped during drawing in
       * draw_mesh_object(). #33790. */
      SCULPT_update_object_bounding_box(ob);
    }

    RegionView3D *rv3d = CTX_wm_region_view3d(C);
    if (rv3d && SCULPT_get_redraw_rect(region, rv3d, ob, &r)) {
      if (ss->cache) {
        ss->cache->current_r = r;
      }

      /* previous is not set in the current cache else
       * the partial rect will always grow */
      sculpt_extend_redraw_rect_previous(ob, &r);

      r.xmin += region->winrct.xmin - 2;
      r.xmax += region->winrct.xmin + 2;
      r.ymin += region->winrct.ymin - 2;
      r.ymax += region->winrct.ymin + 2;
      ED_region_tag_redraw_partial(region, &r, true);
    }
  }

  if (update_flags & SCULPT_UPDATE_COORDS && !ss->shapekey_active) {
    if (BKE_pbvh_type(ss->pbvh) == PBVH_FACES) {
      /* When sculpting and changing the positions of a mesh, tag them as changed and update. */
      BKE_mesh_tag_positions_changed(mesh);
      /* Update the mesh's bounds eagerly since the PBVH already has that information. */
      mesh->runtime->bounds_cache.ensure([&](Bounds<float3> &r_bounds) {
        BKE_pbvh_bounding_box(ob->sculpt->pbvh, r_bounds.min, r_bounds.max);
      });
    }
  }
}

void SCULPT_flush_update_done(const bContext *C, Object *ob, SculptUpdateType update_flags)
{
  /* After we are done drawing the stroke, check if we need to do a more
   * expensive depsgraph tag to update geometry. */
  wmWindowManager *wm = CTX_wm_manager(C);
  RegionView3D *current_rv3d = CTX_wm_region_view3d(C);
  SculptSession *ss = ob->sculpt;
  Mesh *mesh = static_cast<Mesh *>(ob->data);

  /* Always needed for linked duplicates. */
  bool need_tag = (ID_REAL_USERS(&mesh->id) > 1);

  if (current_rv3d) {
    current_rv3d->rflag &= ~RV3D_PAINTING;
  }

  LISTBASE_FOREACH (wmWindow *, win, &wm->windows) {
    bScreen *screen = WM_window_get_active_screen(win);
    LISTBASE_FOREACH (ScrArea *, area, &screen->areabase) {
      SpaceLink *sl = static_cast<SpaceLink *>(area->spacedata.first);
      if (sl->spacetype != SPACE_VIEW3D) {
        continue;
      }

      /* Tag all 3D viewports for redraw now that we are done. Others
       * viewports did not get a full redraw, and anti-aliasing for the
       * current viewport was deactivated. */
      LISTBASE_FOREACH (ARegion *, region, &area->regionbase) {
        if (region->regiontype == RGN_TYPE_WINDOW) {
          RegionView3D *rv3d = static_cast<RegionView3D *>(region->regiondata);
          if (rv3d != current_rv3d) {
            need_tag |= !BKE_sculptsession_use_pbvh_draw(ob, rv3d);
          }

          ED_region_tag_redraw(region);
        }
      }
    }

    if (update_flags & SCULPT_UPDATE_IMAGE) {
      LISTBASE_FOREACH (ScrArea *, area, &screen->areabase) {
        SpaceLink *sl = static_cast<SpaceLink *>(area->spacedata.first);
        if (sl->spacetype != SPACE_IMAGE) {
          continue;
        }
        ED_area_tag_redraw_regiontype(area, RGN_TYPE_WINDOW);
      }
    }
  }

  if (update_flags & SCULPT_UPDATE_COORDS) {
    BKE_pbvh_update_bounds(ss->pbvh, PBVH_UpdateOriginalBB);

    /* Coordinates were modified, so fake neighbors are not longer valid. */
    SCULPT_fake_neighbors_free(ob);
  }

  if (update_flags & SCULPT_UPDATE_MASK) {
    BKE_pbvh_update_vertex_data(ss->pbvh, PBVH_UpdateMask);
  }

  if (update_flags & SCULPT_UPDATE_COLOR) {
    BKE_pbvh_update_vertex_data(ss->pbvh, PBVH_UpdateColor);
  }

  BKE_sculpt_attributes_destroy_temporary_stroke(ob);

  if (update_flags & SCULPT_UPDATE_COORDS) {
    if (BKE_pbvh_type(ss->pbvh) == PBVH_BMESH) {
      BKE_pbvh_bmesh_after_stroke(ss->pbvh);
    }

    /* Optimization: if there is locked key and active modifiers present in */
    /* the stack, keyblock is updating at each step. otherwise we could update */
    /* keyblock only when stroke is finished. */
    if (ss->shapekey_active && !ss->deform_modifiers_active) {
      sculpt_update_keyblock(ob);
    }
  }

  if (need_tag) {
    DEG_id_tag_update(&ob->id, ID_RECALC_GEOMETRY);
  }
}

/* Returns whether the mouse/stylus is over the mesh (1)
 * or over the background (0). */
static bool over_mesh(bContext *C, wmOperator * /*op*/, const float mval[2])
{
  float co_dummy[3];
  Sculpt *sd = CTX_data_tool_settings(C)->sculpt;
  Brush *brush = BKE_paint_brush(&sd->paint);

  bool check_closest = brush->falloff_shape == PAINT_FALLOFF_SHAPE_TUBE;

  return SCULPT_stroke_get_location_ex(C, co_dummy, mval, false, check_closest, true);
}

static void sculpt_stroke_undo_begin(const bContext *C, wmOperator *op)
{
  Object *ob = CTX_data_active_object(C);
  Sculpt *sd = CTX_data_tool_settings(C)->sculpt;
  Brush *brush = BKE_paint_brush(&sd->paint);
  ToolSettings *tool_settings = CTX_data_tool_settings(C);

  /* Setup the correct undo system. Image painting and sculpting are mutual exclusive.
   * Color attributes are part of the sculpting undo system. */
  if (brush && brush->sculpt_tool == SCULPT_TOOL_PAINT &&
      SCULPT_use_image_paint_brush(&tool_settings->paint_mode, ob)) {
    ED_image_undo_push_begin(op->type->name, PAINT_MODE_SCULPT);
  }
  else {
    SCULPT_undo_push_begin_ex(ob, sculpt_tool_name(sd));
  }
}

static void sculpt_stroke_undo_end(const bContext *C, Brush *brush)
{
  Object *ob = CTX_data_active_object(C);
  ToolSettings *tool_settings = CTX_data_tool_settings(C);

  if (brush && brush->sculpt_tool == SCULPT_TOOL_PAINT &&
      SCULPT_use_image_paint_brush(&tool_settings->paint_mode, ob)) {
    ED_image_undo_push_end();
  }
  else {
    SCULPT_undo_push_end(ob);
  }
}

bool SCULPT_handles_colors_report(SculptSession *ss, ReportList *reports)
{
  switch (BKE_pbvh_type(ss->pbvh)) {
    case PBVH_FACES:
      return true;
    case PBVH_BMESH:
      BKE_report(reports, RPT_ERROR, "Not supported in dynamic topology mode");
      return false;
    case PBVH_GRIDS:
      BKE_report(reports, RPT_ERROR, "Not supported in multiresolution mode");
      return false;
  }

  BLI_assert_msg(0, "PBVH corruption, type was invalid.");

  return false;
}

static bool sculpt_stroke_test_start(bContext *C, wmOperator *op, const float mval[2])
{
  /* Don't start the stroke until `mval` goes over the mesh.
   * NOTE: `mval` will only be null when re-executing the saved stroke.
   * We have exception for 'exec' strokes since they may not set `mval`,
   * only 'location', see: #52195. */
  if (((op->flag & OP_IS_INVOKE) == 0) || (mval == nullptr) || over_mesh(C, op, mval)) {
    Object *ob = CTX_data_active_object(C);
    SculptSession *ss = ob->sculpt;
    Sculpt *sd = CTX_data_tool_settings(C)->sculpt;
    Brush *brush = BKE_paint_brush(&sd->paint);
    ToolSettings *tool_settings = CTX_data_tool_settings(C);

    /* NOTE: This should be removed when paint mode is available. Paint mode can force based on the
     * canvas it is painting on. (ref. use_sculpt_texture_paint). */
    if (brush && SCULPT_tool_is_paint(brush->sculpt_tool) &&
        !SCULPT_use_image_paint_brush(&tool_settings->paint_mode, ob)) {
      View3D *v3d = CTX_wm_view3d(C);
      if (v3d->shading.type == OB_SOLID) {
        v3d->shading.color_type = V3D_SHADING_VERTEX_COLOR;
      }
    }

    ED_view3d_init_mats_rv3d(ob, CTX_wm_region_view3d(C));

    sculpt_update_cache_invariants(C, sd, ss, op, mval);

    SculptCursorGeometryInfo sgi;
    SCULPT_cursor_geometry_info_update(C, &sgi, mval, false);

    sculpt_stroke_undo_begin(C, op);

    SCULPT_stroke_id_next(ob);
    ss->cache->stroke_id = ss->stroke_id;

    return true;
  }
  return false;
}

static void sculpt_stroke_update_step(bContext *C,
                                      wmOperator * /*op*/,
                                      PaintStroke *stroke,
                                      PointerRNA *itemptr)
{
  UnifiedPaintSettings *ups = &CTX_data_tool_settings(C)->unified_paint_settings;
  Sculpt *sd = CTX_data_tool_settings(C)->sculpt;
  Object *ob = CTX_data_active_object(C);
  SculptSession *ss = ob->sculpt;
  const Brush *brush = BKE_paint_brush(&sd->paint);
  ToolSettings *tool_settings = CTX_data_tool_settings(C);
  StrokeCache *cache = ss->cache;
  cache->stroke_distance = paint_stroke_distance_get(stroke);

  SCULPT_stroke_modifiers_check(C, ob, brush);
  sculpt_update_cache_variants(C, sd, ob, itemptr);
  sculpt_restore_mesh(sd, ob);

  if (sd->flags & (SCULPT_DYNTOPO_DETAIL_CONSTANT | SCULPT_DYNTOPO_DETAIL_MANUAL)) {
    float object_space_constant_detail = 1.0f / (sd->constant_detail *
                                                 mat4_to_scale(ob->object_to_world));
    BKE_pbvh_bmesh_detail_size_set(ss->pbvh, object_space_constant_detail);
  }
  else if (sd->flags & SCULPT_DYNTOPO_DETAIL_BRUSH) {
    BKE_pbvh_bmesh_detail_size_set(ss->pbvh, ss->cache->radius * sd->detail_percent / 100.0f);
  }
  else {
    BKE_pbvh_bmesh_detail_size_set(ss->pbvh,
                                   (ss->cache->radius / ss->cache->dyntopo_pixel_radius) *
                                       (sd->detail_size * U.pixelsize) / 0.4f);
  }

  if (SCULPT_stroke_is_dynamic_topology(ss, brush)) {
    do_symmetrical_brush_actions(sd, ob, sculpt_topology_update, ups, &tool_settings->paint_mode);
  }

  do_symmetrical_brush_actions(sd, ob, do_brush_action, ups, &tool_settings->paint_mode);
  sculpt_combine_proxies(sd, ob);

  /* Hack to fix noise texture tearing mesh. */
  sculpt_fix_noise_tear(sd, ob);

  /* TODO(sergey): This is not really needed for the solid shading,
   * which does use pBVH drawing anyway, but texture and wireframe
   * requires this.
   *
   * Could be optimized later, but currently don't think it's so
   * much common scenario.
   *
   * Same applies to the DEG_id_tag_update() invoked from
   * sculpt_flush_update_step().
   */
  if (ss->deform_modifiers_active) {
    SCULPT_flush_stroke_deform(sd, ob, sculpt_tool_is_proxy_used(brush->sculpt_tool));
  }
  else if (ss->shapekey_active) {
    sculpt_update_keyblock(ob);
  }

  ss->cache->first_time = false;
  copy_v3_v3(ss->cache->true_last_location, ss->cache->true_location);

  /* Cleanup. */
  if (brush->sculpt_tool == SCULPT_TOOL_MASK) {
    SCULPT_flush_update_step(C, SCULPT_UPDATE_MASK);
  }
  else if (SCULPT_tool_is_paint(brush->sculpt_tool)) {
    if (SCULPT_use_image_paint_brush(&tool_settings->paint_mode, ob)) {
      SCULPT_flush_update_step(C, SCULPT_UPDATE_IMAGE);
    }
    else {
      SCULPT_flush_update_step(C, SCULPT_UPDATE_COLOR);
    }
  }
  else {
    SCULPT_flush_update_step(C, SCULPT_UPDATE_COORDS);
  }
}

static void sculpt_brush_exit_tex(Sculpt *sd)
{
  Brush *brush = BKE_paint_brush(&sd->paint);
  const MTex *mask_tex = BKE_brush_mask_texture_get(brush, OB_MODE_SCULPT);

  if (mask_tex->tex && mask_tex->tex->nodetree) {
    ntreeTexEndExecTree(mask_tex->tex->nodetree->runtime->execdata);
  }
}

static void sculpt_stroke_done(const bContext *C, PaintStroke * /*stroke*/)
{
  Object *ob = CTX_data_active_object(C);
  SculptSession *ss = ob->sculpt;
  Sculpt *sd = CTX_data_tool_settings(C)->sculpt;
  ToolSettings *tool_settings = CTX_data_tool_settings(C);

  /* Finished. */
  if (!ss->cache) {
    sculpt_brush_exit_tex(sd);
    return;
  }
  UnifiedPaintSettings *ups = &CTX_data_tool_settings(C)->unified_paint_settings;
  Brush *brush = BKE_paint_brush(&sd->paint);
  BLI_assert(brush == ss->cache->brush); /* const, so we shouldn't change. */
  ups->draw_inverted = false;

  SCULPT_stroke_modifiers_check(C, ob, brush);

  /* Alt-Smooth. */
  if (ss->cache->alt_smooth) {
    smooth_brush_toggle_off(C, &sd->paint, ss->cache);
    /* Refresh the brush pointer in case we switched brush in the toggle function. */
    brush = BKE_paint_brush(&sd->paint);
  }

  if (SCULPT_is_automasking_enabled(sd, ss, brush)) {
    SCULPT_automasking_cache_free(ss->cache->automasking);
  }

  BKE_pbvh_node_color_buffer_free(ss->pbvh);
  SCULPT_cache_free(ss->cache);
  ss->cache = nullptr;

  sculpt_stroke_undo_end(C, brush);

  if (brush->sculpt_tool == SCULPT_TOOL_MASK) {
    SCULPT_flush_update_done(C, ob, SCULPT_UPDATE_MASK);
  }
  else if (brush->sculpt_tool == SCULPT_TOOL_PAINT) {
    if (SCULPT_use_image_paint_brush(&tool_settings->paint_mode, ob)) {
      SCULPT_flush_update_done(C, ob, SCULPT_UPDATE_IMAGE);
    }
    else {
      BKE_sculpt_attributes_destroy_temporary_stroke(ob);
      SCULPT_flush_update_done(C, ob, SCULPT_UPDATE_COLOR);
    }
  }
  else {
    SCULPT_flush_update_done(C, ob, SCULPT_UPDATE_COORDS);
  }

  WM_event_add_notifier(C, NC_OBJECT | ND_DRAW, ob);
  sculpt_brush_exit_tex(sd);
}

static int sculpt_brush_stroke_invoke(bContext *C, wmOperator *op, const wmEvent *event)
{
  PaintStroke *stroke;
  int ignore_background_click;
  int retval;
  Object *ob = CTX_data_active_object(C);

  /* Test that ob is visible; otherwise we won't be able to get evaluated data
   * from the depsgraph. We do this here instead of SCULPT_mode_poll
   * to avoid falling through to the translate operator in the
   * global view3d keymap.
   *
   * NOTE: #BKE_object_is_visible_in_viewport is not working here (it returns false
   * if the object is in local view); instead, test for OB_HIDE_VIEWPORT directly.
   */

  if (ob->visibility_flag & OB_HIDE_VIEWPORT) {
    return OPERATOR_CANCELLED;
  }

  sculpt_brush_stroke_init(C, op);

  Sculpt *sd = CTX_data_tool_settings(C)->sculpt;
  Brush *brush = BKE_paint_brush(&sd->paint);
  SculptSession *ss = ob->sculpt;

  if (SCULPT_tool_is_paint(brush->sculpt_tool) &&
      !SCULPT_handles_colors_report(ob->sculpt, op->reports)) {
    return OPERATOR_CANCELLED;
  }
  if (SCULPT_tool_is_mask(brush->sculpt_tool)) {
    MultiresModifierData *mmd = BKE_sculpt_multires_active(ss->scene, ob);
    BKE_sculpt_mask_layers_ensure(CTX_data_depsgraph_pointer(C), CTX_data_main(C), ob, mmd);
  }
  if (SCULPT_tool_is_face_sets(brush->sculpt_tool)) {
    Mesh *mesh = BKE_object_get_original_mesh(ob);
    ss->face_sets = BKE_sculpt_face_sets_ensure(mesh);
  }

  stroke = paint_stroke_new(C,
                            op,
                            SCULPT_stroke_get_location,
                            sculpt_stroke_test_start,
                            sculpt_stroke_update_step,
                            nullptr,
                            sculpt_stroke_done,
                            event->type);

  op->customdata = stroke;

  /* For tablet rotation. */
  ignore_background_click = RNA_boolean_get(op->ptr, "ignore_background_click");
  const float mval[2] = {float(event->mval[0]), float(event->mval[1])};
  if (ignore_background_click && !over_mesh(C, op, mval)) {
    paint_stroke_free(C, op, static_cast<PaintStroke *>(op->customdata));
    return OPERATOR_PASS_THROUGH;
  }

  retval = op->type->modal(C, op, event);
  if (ELEM(retval, OPERATOR_FINISHED, OPERATOR_CANCELLED)) {
    paint_stroke_free(C, op, static_cast<PaintStroke *>(op->customdata));
    return retval;
  }
  /* Add modal handler. */
  WM_event_add_modal_handler(C, op);

  OPERATOR_RETVAL_CHECK(retval);
  BLI_assert(retval == OPERATOR_RUNNING_MODAL);

  return OPERATOR_RUNNING_MODAL;
}

static int sculpt_brush_stroke_exec(bContext *C, wmOperator *op)
{
  sculpt_brush_stroke_init(C, op);

  op->customdata = paint_stroke_new(C,
                                    op,
                                    SCULPT_stroke_get_location,
                                    sculpt_stroke_test_start,
                                    sculpt_stroke_update_step,
                                    nullptr,
                                    sculpt_stroke_done,
                                    0);

  /* Frees op->customdata. */
  paint_stroke_exec(C, op, static_cast<PaintStroke *>(op->customdata));

  return OPERATOR_FINISHED;
}

static void sculpt_brush_stroke_cancel(bContext *C, wmOperator *op)
{
  Object *ob = CTX_data_active_object(C);
  SculptSession *ss = ob->sculpt;
  Sculpt *sd = CTX_data_tool_settings(C)->sculpt;
  const Brush *brush = BKE_paint_brush(&sd->paint);

  /* XXX Canceling strokes that way does not work with dynamic topology,
   *     user will have to do real undo for now. See #46456. */
  if (ss->cache && !SCULPT_stroke_is_dynamic_topology(ss, brush)) {
    paint_mesh_restore_co(sd, ob);
  }

  paint_stroke_cancel(C, op, static_cast<PaintStroke *>(op->customdata));

  if (ss->cache) {
    SCULPT_cache_free(ss->cache);
    ss->cache = nullptr;
  }

  sculpt_brush_exit_tex(sd);
}

static int sculpt_brush_stroke_modal(bContext *C, wmOperator *op, const wmEvent *event)
{
  return paint_stroke_modal(C, op, event, (PaintStroke **)&op->customdata);
}

static void sculpt_redo_empty_ui(bContext * /*C*/, wmOperator * /*op*/)
{
}

void SCULPT_OT_brush_stroke(wmOperatorType *ot)
{
  /* Identifiers. */
  ot->name = "Sculpt";
  ot->idname = "SCULPT_OT_brush_stroke";
  ot->description = "Sculpt a stroke into the geometry";

  /* API callbacks. */
  ot->invoke = sculpt_brush_stroke_invoke;
  ot->modal = sculpt_brush_stroke_modal;
  ot->exec = sculpt_brush_stroke_exec;
  ot->poll = SCULPT_poll;
  ot->cancel = sculpt_brush_stroke_cancel;
  ot->ui = sculpt_redo_empty_ui;

  /* Flags (sculpt does own undo? (ton)). */
  ot->flag = OPTYPE_BLOCKING;

  /* Properties. */

  paint_stroke_operator_properties(ot);

  RNA_def_boolean(ot->srna,
                  "ignore_background_click",
                  0,
                  "Ignore Background Click",
                  "Clicks on the background do not start the stroke");
}

/* Fake Neighbors. */
/* This allows the sculpt tools to work on meshes with multiple connected components as they had
 * only one connected component. When initialized and enabled, the sculpt API will return extra
 * connectivity neighbors that are not in the real mesh. These neighbors are calculated for each
 * vertex using the minimum distance to a vertex that is in a different connected component. */

/* The fake neighbors first need to be ensured to be initialized.
 * After that tools which needs fake neighbors functionality need to
 * temporarily enable it:
 *
 *   void my_awesome_sculpt_tool() {
 *     SCULPT_fake_neighbors_ensure(sd, object, brush->disconnected_distance_max);
 *     SCULPT_fake_neighbors_enable(ob);
 *
 *     ... Logic of the tool ...
 *     SCULPT_fake_neighbors_disable(ob);
 *   }
 *
 * Such approach allows to keep all the connectivity information ready for reuse
 * (without having lag prior to every stroke), but also makes it so the affect
 * is localized to a specific brushes and tools only. */

enum {
  SCULPT_TOPOLOGY_ID_NONE,
  SCULPT_TOPOLOGY_ID_DEFAULT,
};

static void SCULPT_fake_neighbor_init(SculptSession *ss, const float max_dist)
{
  const int totvert = SCULPT_vertex_count_get(ss);
  ss->fake_neighbors.fake_neighbor_index = static_cast<int *>(
      MEM_malloc_arrayN(totvert, sizeof(int), "fake neighbor"));
  for (int i = 0; i < totvert; i++) {
    ss->fake_neighbors.fake_neighbor_index[i] = FAKE_NEIGHBOR_NONE;
  }

  ss->fake_neighbors.current_max_distance = max_dist;
}

static void SCULPT_fake_neighbor_add(SculptSession *ss, PBVHVertRef v_a, PBVHVertRef v_b)
{
  int v_index_a = BKE_pbvh_vertex_to_index(ss->pbvh, v_a);
  int v_index_b = BKE_pbvh_vertex_to_index(ss->pbvh, v_b);

  if (ss->fake_neighbors.fake_neighbor_index[v_index_a] == FAKE_NEIGHBOR_NONE) {
    ss->fake_neighbors.fake_neighbor_index[v_index_a] = v_index_b;
    ss->fake_neighbors.fake_neighbor_index[v_index_b] = v_index_a;
  }
}

static void sculpt_pose_fake_neighbors_free(SculptSession *ss)
{
  MEM_SAFE_FREE(ss->fake_neighbors.fake_neighbor_index);
}

struct NearestVertexFakeNeighborTLSData {
  PBVHVertRef nearest_vertex;
  float nearest_vertex_distance_squared;
  int current_topology_id;
};

static void do_fake_neighbor_search_task_cb(void *__restrict userdata,
                                            const int n,
                                            const TaskParallelTLS *__restrict tls)
{
  SculptThreadedTaskData *data = static_cast<SculptThreadedTaskData *>(userdata);
  SculptSession *ss = data->ob->sculpt;
  NearestVertexFakeNeighborTLSData *nvtd = static_cast<NearestVertexFakeNeighborTLSData *>(
      tls->userdata_chunk);
  PBVHVertexIter vd;

  BKE_pbvh_vertex_iter_begin (ss->pbvh, data->nodes[n], vd, PBVH_ITER_UNIQUE) {
    int vd_topology_id = SCULPT_vertex_island_get(ss, vd.vertex);
    if (vd_topology_id != nvtd->current_topology_id &&
        ss->fake_neighbors.fake_neighbor_index[vd.index] == FAKE_NEIGHBOR_NONE) {
      float distance_squared = len_squared_v3v3(vd.co, data->nearest_vertex_search_co);
      if (distance_squared < nvtd->nearest_vertex_distance_squared &&
          distance_squared < data->max_distance_squared) {
        nvtd->nearest_vertex = vd.vertex;
        nvtd->nearest_vertex_distance_squared = distance_squared;
      }
    }
  }
  BKE_pbvh_vertex_iter_end;
}

static void fake_neighbor_search_reduce(const void *__restrict /*userdata*/,
                                        void *__restrict chunk_join,
                                        void *__restrict chunk)
{
  NearestVertexFakeNeighborTLSData *join = static_cast<NearestVertexFakeNeighborTLSData *>(
      chunk_join);
  NearestVertexFakeNeighborTLSData *nvtd = static_cast<NearestVertexFakeNeighborTLSData *>(chunk);
  if (join->nearest_vertex.i == PBVH_REF_NONE) {
    join->nearest_vertex = nvtd->nearest_vertex;
    join->nearest_vertex_distance_squared = nvtd->nearest_vertex_distance_squared;
  }
  else if (nvtd->nearest_vertex_distance_squared < join->nearest_vertex_distance_squared) {
    join->nearest_vertex = nvtd->nearest_vertex;
    join->nearest_vertex_distance_squared = nvtd->nearest_vertex_distance_squared;
  }
}

static PBVHVertRef SCULPT_fake_neighbor_search(Sculpt *sd,
                                               Object *ob,
                                               const PBVHVertRef vertex,
                                               float max_distance)
{
  SculptSession *ss = ob->sculpt;
  PBVHNode **nodes = nullptr;
  int totnode;
  SculptSearchSphereData data{};
  data.ss = ss;
  data.sd = sd;
  data.radius_squared = max_distance * max_distance;
  data.original = false;
  data.center = SCULPT_vertex_co_get(ss, vertex);

  BKE_pbvh_search_gather(ss->pbvh, SCULPT_search_sphere_cb, &data, &nodes, &totnode);

  if (totnode == 0) {
    return BKE_pbvh_make_vref(PBVH_REF_NONE);
  }

  SculptThreadedTaskData task_data{};
  task_data.sd = sd;
  task_data.ob = ob;
  task_data.nodes = nodes;
  task_data.max_distance_squared = max_distance * max_distance;

  copy_v3_v3(task_data.nearest_vertex_search_co, SCULPT_vertex_co_get(ss, vertex));

  NearestVertexFakeNeighborTLSData nvtd;
  nvtd.nearest_vertex.i = -1;
  nvtd.nearest_vertex_distance_squared = FLT_MAX;
  nvtd.current_topology_id = SCULPT_vertex_island_get(ss, vertex);

  TaskParallelSettings settings;
  BKE_pbvh_parallel_range_settings(&settings, true, totnode);
  settings.func_reduce = fake_neighbor_search_reduce;
  settings.userdata_chunk = &nvtd;
  settings.userdata_chunk_size = sizeof(NearestVertexFakeNeighborTLSData);
  BLI_task_parallel_range(0, totnode, &task_data, do_fake_neighbor_search_task_cb, &settings);

  MEM_SAFE_FREE(nodes);

  return nvtd.nearest_vertex;
}

struct SculptTopologyIDFloodFillData {
  int next_id;
};

void SCULPT_boundary_info_ensure(Object *object)
{
  using namespace blender;
  SculptSession *ss = object->sculpt;
  if (ss->vertex_info.boundary) {
    return;
  }

  Mesh *base_mesh = BKE_mesh_from_object(object);
  const blender::Span<MEdge> edges = base_mesh->edges();
  const blender::Span<MPoly> polys = base_mesh->polys();
  const Span<int> corner_edges = base_mesh->corner_edges();

  ss->vertex_info.boundary = BLI_BITMAP_NEW(base_mesh->totvert, "Boundary info");
  int *adjacent_faces_edge_count = static_cast<int *>(
      MEM_calloc_arrayN(base_mesh->totedge, sizeof(int), "Adjacent face edge count"));

  for (const int p : polys.index_range()) {
<<<<<<< HEAD
    const MPoly *poly = &polys[p];
    for (int l = 0; l < poly->totloop; l++) {
      const int edge_i = corner_edges[poly->loopstart + l];
      adjacent_faces_edge_count[edge_i]++;
=======
    const MPoly &poly = polys[p];
    for (int l = 0; l < poly.totloop; l++) {
      const MLoop *loop = &loops[l + poly.loopstart];
      adjacent_faces_edge_count[loop->e]++;
>>>>>>> 915ff8d1
    }
  }

  for (const int e : edges.index_range()) {
    if (adjacent_faces_edge_count[e] < 2) {
      const MEdge *edge = &edges[e];
      BLI_BITMAP_SET(ss->vertex_info.boundary, edge->v1, true);
      BLI_BITMAP_SET(ss->vertex_info.boundary, edge->v2, true);
    }
  }

  MEM_freeN(adjacent_faces_edge_count);
}

void SCULPT_fake_neighbors_ensure(Sculpt *sd, Object *ob, const float max_dist)
{
  SculptSession *ss = ob->sculpt;
  const int totvert = SCULPT_vertex_count_get(ss);

  /* Fake neighbors were already initialized with the same distance, so no need to be
   * recalculated.
   */
  if (ss->fake_neighbors.fake_neighbor_index &&
      ss->fake_neighbors.current_max_distance == max_dist) {
    return;
  }

  SCULPT_topology_islands_ensure(ob);
  SCULPT_fake_neighbor_init(ss, max_dist);

  for (int i = 0; i < totvert; i++) {
    const PBVHVertRef from_v = BKE_pbvh_index_to_vertex(ss->pbvh, i);

    /* This vertex does not have a fake neighbor yet, search one for it. */
    if (ss->fake_neighbors.fake_neighbor_index[i] == FAKE_NEIGHBOR_NONE) {
      const PBVHVertRef to_v = SCULPT_fake_neighbor_search(sd, ob, from_v, max_dist);
      if (to_v.i != PBVH_REF_NONE) {
        /* Add the fake neighbor if available. */
        SCULPT_fake_neighbor_add(ss, from_v, to_v);
      }
    }
  }
}

void SCULPT_fake_neighbors_enable(Object *ob)
{
  SculptSession *ss = ob->sculpt;
  BLI_assert(ss->fake_neighbors.fake_neighbor_index != nullptr);
  ss->fake_neighbors.use_fake_neighbors = true;
}

void SCULPT_fake_neighbors_disable(Object *ob)
{
  SculptSession *ss = ob->sculpt;
  BLI_assert(ss->fake_neighbors.fake_neighbor_index != nullptr);
  ss->fake_neighbors.use_fake_neighbors = false;
}

void SCULPT_fake_neighbors_free(Object *ob)
{
  SculptSession *ss = ob->sculpt;
  sculpt_pose_fake_neighbors_free(ss);
}

void SCULPT_automasking_node_begin(Object *ob,
                                   const SculptSession * /*ss*/,
                                   AutomaskingCache *automasking,
                                   AutomaskingNodeData *automask_data,
                                   PBVHNode *node)
{
  if (!automasking) {
    memset(automask_data, 0, sizeof(*automask_data));
    return;
  }

  automask_data->node = node;
  automask_data->have_orig_data = automasking->settings.flags &
                                  (BRUSH_AUTOMASKING_BRUSH_NORMAL | BRUSH_AUTOMASKING_VIEW_NORMAL);

  if (automask_data->have_orig_data) {
    SCULPT_orig_vert_data_init(&automask_data->orig_data, ob, node, SCULPT_UNDO_COORDS);
  }
  else {
    memset(&automask_data->orig_data, 0, sizeof(automask_data->orig_data));
  }
}

void SCULPT_automasking_node_update(SculptSession * /*ss*/,
                                    AutomaskingNodeData *automask_data,
                                    PBVHVertexIter *vd)
{
  if (automask_data->have_orig_data) {
    SCULPT_orig_vert_data_update(&automask_data->orig_data, vd);
  }
}

bool SCULPT_vertex_is_occluded(SculptSession *ss, PBVHVertRef vertex, bool original)
{
  float ray_start[3], ray_end[3], ray_normal[3], face_normal[3];
  float co[3];

  copy_v3_v3(co, SCULPT_vertex_co_get(ss, vertex));
  float mouse[2];

  ViewContext *vc = ss->cache ? ss->cache->vc : &ss->filter_cache->vc;

  ED_view3d_project_float_v2_m4(
      vc->region, co, mouse, ss->cache ? ss->cache->projection_mat : ss->filter_cache->viewmat);

  int depth = SCULPT_raycast_init(vc, mouse, ray_end, ray_start, ray_normal, original);

  negate_v3(ray_normal);

  copy_v3_v3(ray_start, SCULPT_vertex_co_get(ss, vertex));
  madd_v3_v3fl(ray_start, ray_normal, 0.002);

  SculptRaycastData srd = {0};
  srd.original = original;
  srd.ss = ss;
  srd.hit = false;
  srd.ray_start = ray_start;
  srd.ray_normal = ray_normal;
  srd.depth = depth;
  srd.face_normal = face_normal;

  isect_ray_tri_watertight_v3_precalc(&srd.isect_precalc, ray_normal);
  BKE_pbvh_raycast(ss->pbvh, sculpt_raycast_cb, &srd, ray_start, ray_normal, srd.original);

  return srd.hit;
}

void SCULPT_stroke_id_next(Object *ob)
{
  /* Manually wrap in int32 space to avoid tripping up undefined behavior
   * sanitizers.
   */
  ob->sculpt->stroke_id = uchar((int(ob->sculpt->stroke_id) + 1) & 255);
}

void SCULPT_stroke_id_ensure(Object *ob)
{
  SculptSession *ss = ob->sculpt;

  if (!ss->attrs.automasking_stroke_id) {
    SculptAttributeParams params = {0};
    ss->attrs.automasking_stroke_id = BKE_sculpt_attribute_ensure(
        ob,
        ATTR_DOMAIN_POINT,
        CD_PROP_INT8,
        SCULPT_ATTRIBUTE_NAME(automasking_stroke_id),
        &params);
  }
}

int SCULPT_face_set_get(const SculptSession *ss, PBVHFaceRef face)
{
  switch (BKE_pbvh_type(ss->pbvh)) {
    case PBVH_BMESH:
      return 0;
    case PBVH_FACES:
    case PBVH_GRIDS:
      return ss->face_sets[face.i];
  }

  BLI_assert_unreachable();

  return 0;
}

void SCULPT_face_set_set(SculptSession *ss, PBVHFaceRef face, int fset)
{
  switch (BKE_pbvh_type(ss->pbvh)) {
    case PBVH_BMESH:
      break;
    case PBVH_FACES:
    case PBVH_GRIDS:
      ss->face_sets[face.i] = fset;
  }
}

int SCULPT_vertex_island_get(SculptSession *ss, PBVHVertRef vertex)
{
  if (ss->attrs.topology_island_key) {
    return *static_cast<uint8_t *>(SCULPT_vertex_attr_get(vertex, ss->attrs.topology_island_key));
  }

  return -1;
}

void SCULPT_topology_islands_invalidate(SculptSession *ss)
{
  ss->islands_valid = false;
}

void SCULPT_topology_islands_ensure(Object *ob)
{
  SculptSession *ss = ob->sculpt;

  if (ss->attrs.topology_island_key && ss->islands_valid &&
      BKE_pbvh_type(ss->pbvh) != PBVH_BMESH) {
    return;
  }

  SculptAttributeParams params;
  params.permanent = params.stroke_only = params.simple_array = false;

  ss->attrs.topology_island_key = BKE_sculpt_attribute_ensure(
      ob, ATTR_DOMAIN_POINT, CD_PROP_INT8, SCULPT_ATTRIBUTE_NAME(topology_island_key), &params);
  SCULPT_vertex_random_access_ensure(ss);

  int totvert = SCULPT_vertex_count_get(ss);
  Set<PBVHVertRef> visit;
  Vector<PBVHVertRef> stack;
  uint8_t island_nr = 0;

  for (int i = 0; i < totvert; i++) {
    PBVHVertRef vertex = BKE_pbvh_index_to_vertex(ss->pbvh, i);

    if (visit.contains(vertex)) {
      continue;
    }

    stack.clear();
    stack.append(vertex);
    visit.add(vertex);

    while (stack.size()) {
      PBVHVertRef vertex2 = stack.pop_last();
      SculptVertexNeighborIter ni;

      *static_cast<uint8_t *>(
          SCULPT_vertex_attr_get(vertex2, ss->attrs.topology_island_key)) = island_nr;

      SCULPT_VERTEX_NEIGHBORS_ITER_BEGIN (ss, vertex2, ni) {
        if (visit.add(ni.vertex) && SCULPT_vertex_any_face_visible_get(ss, ni.vertex)) {
          stack.append(ni.vertex);
        }
      }
      SCULPT_VERTEX_NEIGHBORS_ITER_END(ni);
    }

    island_nr++;
  }

  ss->islands_valid = true;
}
/** \} */<|MERGE_RESOLUTION|>--- conflicted
+++ resolved
@@ -725,16 +725,9 @@
   const MeshElemMap *vert_map = &ss->pmap[v1];
   int p1 = -1, p2 = -1;
   for (int i = 0; i < vert_map->count; i++) {
-<<<<<<< HEAD
-    const MPoly *poly = &ss->polys[vert_map->indices[i]];
-    for (int l = 0; l < poly->totloop; l++) {
-      if (ss->corner_verts[poly->loopstart + l] == v2) {
-=======
     const MPoly &poly = ss->polys[vert_map->indices[i]];
     for (int l = 0; l < poly.totloop; l++) {
-      const MLoop *loop = &ss->mloop[poly.loopstart + l];
-      if (loop->v == v2) {
->>>>>>> 915ff8d1
+      if (ss->corner_verts[poly.loopstart + l] == v2) {
         if (p1 == -1) {
           p1 = vert_map->indices[i];
           break;
@@ -896,11 +889,7 @@
     }
     const MPoly &poly = ss->polys[vert_map->indices[i]];
     int f_adj_v[2];
-<<<<<<< HEAD
-    if (poly_get_adj_loops_from_vert(poly, ss->corner_verts, vertex.i, f_adj_v) != -1) {
-=======
-    if (poly_get_adj_loops_from_vert(&poly, ss->mloop, vertex.i, f_adj_v) != -1) {
->>>>>>> 915ff8d1
+    if (poly_get_adj_loops_from_vert(&poly, ss->corner_verts, vertex.i, f_adj_v) != -1) {
       for (int j = 0; j < ARRAY_SIZE(f_adj_v); j += 1) {
         if (f_adj_v[j] != vertex.i) {
           sculpt_vertex_neighbor_add(iter, BKE_pbvh_make_vref(f_adj_v[j]), f_adj_v[j]);
@@ -6222,17 +6211,10 @@
       MEM_calloc_arrayN(base_mesh->totedge, sizeof(int), "Adjacent face edge count"));
 
   for (const int p : polys.index_range()) {
-<<<<<<< HEAD
-    const MPoly *poly = &polys[p];
-    for (int l = 0; l < poly->totloop; l++) {
-      const int edge_i = corner_edges[poly->loopstart + l];
-      adjacent_faces_edge_count[edge_i]++;
-=======
     const MPoly &poly = polys[p];
     for (int l = 0; l < poly.totloop; l++) {
-      const MLoop *loop = &loops[l + poly.loopstart];
-      adjacent_faces_edge_count[loop->e]++;
->>>>>>> 915ff8d1
+      const int edge_i = corner_edges[poly.loopstart + l];
+      adjacent_faces_edge_count[edge_i]++;
     }
   }
 
