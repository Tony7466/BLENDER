/* SPDX-FileCopyrightText: 2006 by Nicholas Bishop. All rights reserved.
 *
 * SPDX-License-Identifier: GPL-2.0-or-later */

/** \file
 * \ingroup edsculpt
 * Implements the Sculpt Mode tools.
 */

#include <cmath>
#include <cstdlib>
#include <cstring>

#include "MEM_guardedalloc.h"

#include "CLG_log.h"

#include "BLI_array_utils.hh"
#include "BLI_blenlib.h"
#include "BLI_dial_2d.h"
#include "BLI_ghash.h"
#include "BLI_gsqueue.h"
#include "BLI_math_geom.h"
#include "BLI_math_matrix.h"
#include "BLI_set.hh"
#include "BLI_task.h"
#include "BLI_task.hh"
#include "BLI_utildefines.h"
#include "BLI_vector.hh"

#include "DNA_brush_types.h"
#include "DNA_customdata_types.h"
#include "DNA_mesh_types.h"
#include "DNA_meshdata_types.h"
#include "DNA_node_types.h"
#include "DNA_object_types.h"
#include "DNA_scene_types.h"

#include "BKE_attribute.h"
#include "BKE_attribute.hh"
#include "BKE_brush.hh"
#include "BKE_ccg.h"
#include "BKE_colortools.h"
#include "BKE_context.h"
#include "BKE_image.h"
#include "BKE_key.h"
#include "BKE_lib_id.h"
#include "BKE_main.h"
#include "BKE_mesh.hh"
#include "BKE_mesh_mapping.hh"
#include "BKE_modifier.h"
#include "BKE_multires.hh"
#include "BKE_node_runtime.hh"
#include "BKE_object.hh"
#include "BKE_paint.hh"
#include "BKE_pbvh_api.hh"
#include "BKE_report.h"
#include "BKE_scene.h"
#include "BKE_subdiv_ccg.hh"
#include "BKE_subsurf.hh"
#include "BLI_math_vector.hh"

#include "NOD_texture.h"

#include "DEG_depsgraph.hh"

#include "WM_api.hh"
#include "WM_types.hh"

#include "ED_paint.hh"
#include "ED_screen.hh"
#include "ED_sculpt.hh"
#include "ED_view3d.hh"

#include "paint_intern.hh"
#include "sculpt_intern.hh"

#include "RNA_access.hh"
#include "RNA_define.hh"

#include "bmesh.h"

using blender::float3;
using blender::MutableSpan;
using blender::Set;
using blender::Span;
using blender::Vector;

static CLG_LogRef LOG = {"ed.sculpt_paint"};

static float sculpt_calc_radius(ViewContext *vc,
                                const Brush *brush,
                                const Scene *scene,
                                const float3 location)
{
  if (!BKE_brush_use_locked_size(scene, brush)) {
    return paint_calc_object_space_radius(vc, location, BKE_brush_size_get(scene, brush));
  }
  else {
    return BKE_brush_unprojected_radius_get(scene, brush);
  }
}

/* -------------------------------------------------------------------- */
/** \name Sculpt PBVH Abstraction API
 *
 * This is read-only, for writing use PBVH vertex iterators. There vd.index matches
 * the indices used here.
 *
 * For multi-resolution, the same vertex in multiple grids is counted multiple times, with
 * different index for each grid.
 * \{ */

SculptMaskWriteInfo SCULPT_mask_get_for_write(SculptSession *ss)
{
  SculptMaskWriteInfo info;
  switch (BKE_pbvh_type(ss->pbvh)) {
    case PBVH_FACES: {
      Mesh *mesh = BKE_pbvh_get_mesh(ss->pbvh);
      info.layer = static_cast<float *>(
          CustomData_get_layer_for_write(&mesh->vert_data, CD_PAINT_MASK, mesh->totvert));
      break;
    }
    case PBVH_BMESH:
      info.bm_offset = CustomData_get_offset(&BKE_pbvh_get_bmesh(ss->pbvh)->vdata, CD_PAINT_MASK);
      break;
    case PBVH_GRIDS:
      break;
  }
  return info;
}

void SCULPT_vertex_random_access_ensure(SculptSession *ss)
{
  if (BKE_pbvh_type(ss->pbvh) == PBVH_BMESH) {
    BM_mesh_elem_index_ensure(ss->bm, BM_VERT);
    BM_mesh_elem_table_ensure(ss->bm, BM_VERT);
  }
}

int SCULPT_vertex_count_get(const SculptSession *ss)
{
  switch (BKE_pbvh_type(ss->pbvh)) {
    case PBVH_FACES:
      return ss->totvert;
    case PBVH_BMESH:
      return BM_mesh_elem_count(BKE_pbvh_get_bmesh(ss->pbvh), BM_VERT);
    case PBVH_GRIDS:
      return BKE_pbvh_get_grid_num_verts(ss->pbvh);
  }

  return 0;
}

const float *SCULPT_vertex_co_get(const SculptSession *ss, PBVHVertRef vertex)
{
  switch (BKE_pbvh_type(ss->pbvh)) {
    case PBVH_FACES: {
      if (ss->shapekey_active || ss->deform_modifiers_active) {
        const float(*positions)[3] = BKE_pbvh_get_vert_positions(ss->pbvh);
        return positions[vertex.i];
      }
      return ss->vert_positions[vertex.i];
    }
    case PBVH_BMESH:
      return ((BMVert *)vertex.i)->co;
    case PBVH_GRIDS: {
      const CCGKey *key = BKE_pbvh_get_grid_key(ss->pbvh);
      const int grid_index = vertex.i / key->grid_area;
      const int vertex_index = vertex.i - grid_index * key->grid_area;
      CCGElem *elem = BKE_pbvh_get_grids(ss->pbvh)[grid_index];
      return CCG_elem_co(key, CCG_elem_offset(key, elem, vertex_index));
    }
  }
  return nullptr;
}

bool SCULPT_has_loop_colors(const Object *ob)
{
  using namespace blender;
  Mesh *me = BKE_object_get_original_mesh(ob);
  const std::optional<bke::AttributeMetaData> meta_data = me->attributes().lookup_meta_data(
      me->active_color_attribute);
  if (!meta_data) {
    return false;
  }
  if (meta_data->domain != ATTR_DOMAIN_CORNER) {
    return false;
  }
  if (!(CD_TYPE_AS_MASK(meta_data->data_type) & CD_MASK_COLOR_ALL)) {
    return false;
  }
  return true;
}

bool SCULPT_has_colors(const SculptSession *ss)
{
  return ss->vcol || ss->mcol;
}

void SCULPT_vertex_color_get(const SculptSession *ss, PBVHVertRef vertex, float r_color[4])
{
  BKE_pbvh_vertex_color_get(ss->pbvh, vertex, r_color);
}

void SCULPT_vertex_color_set(SculptSession *ss, PBVHVertRef vertex, const float color[4])
{
  BKE_pbvh_vertex_color_set(ss->pbvh, vertex, color);
}

void SCULPT_vertex_normal_get(const SculptSession *ss, PBVHVertRef vertex, float no[3])
{
  switch (BKE_pbvh_type(ss->pbvh)) {
    case PBVH_FACES: {
      const float(*vert_normals)[3] = BKE_pbvh_get_vert_normals(ss->pbvh);
      copy_v3_v3(no, vert_normals[vertex.i]);
      break;
    }
    case PBVH_BMESH: {
      BMVert *v = (BMVert *)vertex.i;
      copy_v3_v3(no, v->no);
      break;
    }
    case PBVH_GRIDS: {
      const CCGKey *key = BKE_pbvh_get_grid_key(ss->pbvh);
      const int grid_index = vertex.i / key->grid_area;
      const int vertex_index = vertex.i - grid_index * key->grid_area;
      CCGElem *elem = BKE_pbvh_get_grids(ss->pbvh)[grid_index];
      copy_v3_v3(no, CCG_elem_no(key, CCG_elem_offset(key, elem, vertex_index)));
      break;
    }
  }
}

const float *SCULPT_vertex_persistent_co_get(SculptSession *ss, PBVHVertRef vertex)
{
  if (ss->attrs.persistent_co) {
    return (const float *)SCULPT_vertex_attr_get(vertex, ss->attrs.persistent_co);
  }

  return SCULPT_vertex_co_get(ss, vertex);
}

const float *SCULPT_vertex_co_for_grab_active_get(SculptSession *ss, PBVHVertRef vertex)
{
  if (BKE_pbvh_type(ss->pbvh) == PBVH_FACES) {
    /* Always grab active shape key if the sculpt happens on shapekey. */
    if (ss->shapekey_active) {
      const float(*positions)[3] = BKE_pbvh_get_vert_positions(ss->pbvh);
      return positions[vertex.i];
    }

    /* Sculpting on the base mesh. */
    return ss->vert_positions[vertex.i];
  }

  /* Everything else, such as sculpting on multires. */
  return SCULPT_vertex_co_get(ss, vertex);
}

void SCULPT_vertex_limit_surface_get(SculptSession *ss, PBVHVertRef vertex, float r_co[3])
{
  switch (BKE_pbvh_type(ss->pbvh)) {
    case PBVH_FACES:
    case PBVH_BMESH:
      copy_v3_v3(r_co, SCULPT_vertex_co_get(ss, vertex));
      break;
    case PBVH_GRIDS: {
      const CCGKey *key = BKE_pbvh_get_grid_key(ss->pbvh);
      const int grid_index = vertex.i / key->grid_area;
      const int vertex_index = vertex.i - grid_index * key->grid_area;

      SubdivCCGCoord coord{};
      coord.grid_index = grid_index;
      coord.x = vertex_index % key->grid_size;
      coord.y = vertex_index / key->grid_size;
      BKE_subdiv_ccg_eval_limit_point(ss->subdiv_ccg, &coord, r_co);
      break;
    }
  }
}

void SCULPT_vertex_persistent_normal_get(SculptSession *ss, PBVHVertRef vertex, float no[3])
{
  if (ss->attrs.persistent_no) {
    copy_v3_v3(no, (float *)SCULPT_vertex_attr_get(vertex, ss->attrs.persistent_no));
    return;
  }
  SCULPT_vertex_normal_get(ss, vertex, no);
}

float SCULPT_vertex_mask_get(SculptSession *ss, PBVHVertRef vertex)
{
  switch (BKE_pbvh_type(ss->pbvh)) {
    case PBVH_FACES:
      return ss->vmask ? ss->vmask[vertex.i] : 0.0f;
    case PBVH_BMESH: {
      BMVert *v;
      int cd_mask = CustomData_get_offset(&ss->bm->vdata, CD_PAINT_MASK);

      v = (BMVert *)vertex.i;
      return cd_mask != -1 ? BM_ELEM_CD_GET_FLOAT(v, cd_mask) : 0.0f;
    }
    case PBVH_GRIDS: {
      const CCGKey *key = BKE_pbvh_get_grid_key(ss->pbvh);

      if (key->mask_offset == -1) {
        return 0.0f;
      }

      const int grid_index = vertex.i / key->grid_area;
      const int vertex_index = vertex.i - grid_index * key->grid_area;
      CCGElem *elem = BKE_pbvh_get_grids(ss->pbvh)[grid_index];
      return *CCG_elem_mask(key, CCG_elem_offset(key, elem, vertex_index));
    }
  }

  return 0.0f;
}

PBVHVertRef SCULPT_active_vertex_get(SculptSession *ss)
{
  if (ELEM(BKE_pbvh_type(ss->pbvh), PBVH_FACES, PBVH_BMESH, PBVH_GRIDS)) {
    return ss->active_vertex;
  }

  return BKE_pbvh_make_vref(PBVH_REF_NONE);
}

const float *SCULPT_active_vertex_co_get(SculptSession *ss)
{
  return SCULPT_vertex_co_get(ss, SCULPT_active_vertex_get(ss));
}

void SCULPT_active_vertex_normal_get(SculptSession *ss, float normal[3])
{
  SCULPT_vertex_normal_get(ss, SCULPT_active_vertex_get(ss), normal);
}

float (*SCULPT_mesh_deformed_positions_get(SculptSession *ss))[3]
{
  switch (BKE_pbvh_type(ss->pbvh)) {
    case PBVH_FACES:
      if (ss->shapekey_active || ss->deform_modifiers_active) {
        return BKE_pbvh_get_vert_positions(ss->pbvh);
      }
      return reinterpret_cast<float(*)[3]>(ss->vert_positions.data());
    case PBVH_BMESH:
    case PBVH_GRIDS:
      return nullptr;
  }
  return nullptr;
}

float *SCULPT_brush_deform_target_vertex_co_get(SculptSession *ss,
                                                const int deform_target,
                                                PBVHVertexIter *iter)
{
  switch (deform_target) {
    case BRUSH_DEFORM_TARGET_GEOMETRY:
      return iter->co;
    case BRUSH_DEFORM_TARGET_CLOTH_SIM:
      return ss->cache->cloth_sim->deformation_pos[iter->index];
  }
  return iter->co;
}

ePaintSymmetryFlags SCULPT_mesh_symmetry_xyz_get(Object *object)
{
  const Mesh *mesh = BKE_mesh_from_object(object);
  return ePaintSymmetryFlags(mesh->symmetry);
}

/* Sculpt Face Sets and Visibility. */

int SCULPT_active_face_set_get(SculptSession *ss)
{
  switch (BKE_pbvh_type(ss->pbvh)) {
    case PBVH_FACES:
      if (!ss->face_sets) {
        return SCULPT_FACE_SET_NONE;
      }
      return ss->face_sets[ss->active_face_index];
    case PBVH_GRIDS: {
      if (!ss->face_sets) {
        return SCULPT_FACE_SET_NONE;
      }
      const int face_index = BKE_subdiv_ccg_grid_to_face_index(ss->subdiv_ccg,
                                                               ss->active_grid_index);
      return ss->face_sets[face_index];
    }
    case PBVH_BMESH:
      return SCULPT_FACE_SET_NONE;
  }
  return SCULPT_FACE_SET_NONE;
}

bool SCULPT_vertex_visible_get(const SculptSession *ss, PBVHVertRef vertex)
{
  switch (BKE_pbvh_type(ss->pbvh)) {
    case PBVH_FACES: {
      const bool *hide_vert = BKE_pbvh_get_vert_hide(ss->pbvh);
      return hide_vert == nullptr || !hide_vert[vertex.i];
    }
    case PBVH_BMESH:
      return !BM_elem_flag_test((BMVert *)vertex.i, BM_ELEM_HIDDEN);
    case PBVH_GRIDS: {
      const CCGKey *key = BKE_pbvh_get_grid_key(ss->pbvh);
      const int grid_index = vertex.i / key->grid_area;
      const int vertex_index = vertex.i - grid_index * key->grid_area;
      BLI_bitmap **grid_hidden = BKE_pbvh_get_grid_visibility(ss->pbvh);
      if (grid_hidden && grid_hidden[grid_index]) {
        return !BLI_BITMAP_TEST(grid_hidden[grid_index], vertex_index);
      }
    }
  }
  return true;
}

void SCULPT_face_set_visibility_set(SculptSession *ss, int face_set, bool visible)
{
  BLI_assert(ss->face_sets != nullptr);
  BLI_assert(ss->hide_poly != nullptr);
  switch (BKE_pbvh_type(ss->pbvh)) {
    case PBVH_FACES:
    case PBVH_GRIDS:
      for (int i = 0; i < ss->totfaces; i++) {
        if (ss->face_sets[i] != face_set) {
          continue;
        }
        ss->hide_poly[i] = !visible;
      }
      break;
    case PBVH_BMESH:
      break;
  }
}

void SCULPT_face_visibility_all_invert(SculptSession *ss)
{
  SCULPT_topology_islands_invalidate(ss);
  switch (BKE_pbvh_type(ss->pbvh)) {
    case PBVH_FACES:
    case PBVH_GRIDS:
      blender::array_utils::invert_booleans({ss->hide_poly, ss->totfaces});
      break;
    case PBVH_BMESH: {
      BMIter iter;
      BMFace *f;

      BM_ITER_MESH (f, &iter, ss->bm, BM_FACES_OF_MESH) {
        BM_elem_flag_toggle(f, BM_ELEM_HIDDEN);
      }
      break;
    }
  }
}

void SCULPT_face_visibility_all_set(SculptSession *ss, bool visible)
{
  SCULPT_topology_islands_invalidate(ss);

  switch (BKE_pbvh_type(ss->pbvh)) {
    case PBVH_FACES:
    case PBVH_GRIDS:
      blender::MutableSpan(ss->hide_poly, ss->totfaces).fill(!visible);
      break;
    case PBVH_BMESH: {
      BMIter iter;
      BMFace *f;

      BM_ITER_MESH (f, &iter, ss->bm, BM_FACES_OF_MESH) {
        BM_elem_flag_set(f, BM_ELEM_HIDDEN, !visible);
      }
      break;
    }
  }
}

bool SCULPT_vertex_any_face_visible_get(SculptSession *ss, PBVHVertRef vertex)
{
  switch (BKE_pbvh_type(ss->pbvh)) {
    case PBVH_FACES: {
      if (!ss->hide_poly) {
        return true;
      }
      for (const int face : ss->pmap[vertex.i]) {
        if (!ss->hide_poly[face]) {
          return true;
        }
      }
      return false;
    }
    case PBVH_BMESH:
      return true;
    case PBVH_GRIDS:
      return true;
  }
  return true;
}

bool SCULPT_vertex_all_faces_visible_get(const SculptSession *ss, PBVHVertRef vertex)
{
  switch (BKE_pbvh_type(ss->pbvh)) {
    case PBVH_FACES: {
      if (!ss->hide_poly) {
        return true;
      }
      for (const int face : ss->pmap[vertex.i]) {
        if (ss->hide_poly[face]) {
          return false;
        }
      }
      return true;
    }
    case PBVH_BMESH: {
      BMVert *v = (BMVert *)vertex.i;
      BMEdge *e = v->e;

      if (!e) {
        return true;
      }

      do {
        BMLoop *l = e->l;

        if (!l) {
          continue;
        }

        do {
          if (BM_elem_flag_test(l->f, BM_ELEM_HIDDEN)) {
            return false;
          }
        } while ((l = l->radial_next) != e->l);
      } while ((e = BM_DISK_EDGE_NEXT(e, v)) != v->e);

      return true;
    }
    case PBVH_GRIDS: {
      if (!ss->hide_poly) {
        return true;
      }
      const CCGKey *key = BKE_pbvh_get_grid_key(ss->pbvh);
      const int grid_index = vertex.i / key->grid_area;
      const int face_index = BKE_subdiv_ccg_grid_to_face_index(ss->subdiv_ccg, grid_index);
      return !ss->hide_poly[face_index];
    }
  }
  return true;
}

void SCULPT_vertex_face_set_set(SculptSession *ss, PBVHVertRef vertex, int face_set)
{
  switch (BKE_pbvh_type(ss->pbvh)) {
    case PBVH_FACES: {
      BLI_assert(ss->face_sets != nullptr);
      for (const int face_index : ss->pmap[vertex.i]) {
        if (ss->hide_poly && ss->hide_poly[face_index]) {
          /* Skip hidden faces connected to the vertex. */
          continue;
        }
        ss->face_sets[face_index] = face_set;
      }
      break;
    }
    case PBVH_BMESH:
      break;
    case PBVH_GRIDS: {
      BLI_assert(ss->face_sets != nullptr);
      const CCGKey *key = BKE_pbvh_get_grid_key(ss->pbvh);
      const int grid_index = vertex.i / key->grid_area;
      const int face_index = BKE_subdiv_ccg_grid_to_face_index(ss->subdiv_ccg, grid_index);
      if (ss->hide_poly && ss->hide_poly[face_index]) {
        /* Skip the vertex if it's in a hidden face. */
        return;
      }
      ss->face_sets[face_index] = face_set;
      break;
    }
  }
}

int SCULPT_vertex_face_set_get(SculptSession *ss, PBVHVertRef vertex)
{
  switch (BKE_pbvh_type(ss->pbvh)) {
    case PBVH_FACES: {
      if (!ss->face_sets) {
        return SCULPT_FACE_SET_NONE;
      }
      int face_set = 0;
      for (const int face_index : ss->pmap[vertex.i]) {
        if (ss->face_sets[face_index] > face_set) {
          face_set = ss->face_sets[face_index];
        }
      }
      return face_set;
    }
    case PBVH_BMESH:
      return 0;
    case PBVH_GRIDS: {
      if (!ss->face_sets) {
        return SCULPT_FACE_SET_NONE;
      }
      const CCGKey *key = BKE_pbvh_get_grid_key(ss->pbvh);
      const int grid_index = vertex.i / key->grid_area;
      const int face_index = BKE_subdiv_ccg_grid_to_face_index(ss->subdiv_ccg, grid_index);
      return ss->face_sets[face_index];
    }
  }
  return 0;
}

bool SCULPT_vertex_has_face_set(SculptSession *ss, PBVHVertRef vertex, int face_set)
{
  switch (BKE_pbvh_type(ss->pbvh)) {
    case PBVH_FACES: {
      if (!ss->face_sets) {
        return face_set == SCULPT_FACE_SET_NONE;
      }
      for (const int face_index : ss->pmap[vertex.i]) {
        if (ss->face_sets[face_index] == face_set) {
          return true;
        }
      }
      return false;
    }
    case PBVH_BMESH:
      return true;
    case PBVH_GRIDS: {
      if (!ss->face_sets) {
        return face_set == SCULPT_FACE_SET_NONE;
      }
      const CCGKey *key = BKE_pbvh_get_grid_key(ss->pbvh);
      const int grid_index = vertex.i / key->grid_area;
      const int face_index = BKE_subdiv_ccg_grid_to_face_index(ss->subdiv_ccg, grid_index);
      return ss->face_sets[face_index] == face_set;
    }
  }
  return true;
}

void SCULPT_visibility_sync_all_from_faces(Object *ob)
{
  SculptSession *ss = ob->sculpt;
  Mesh *mesh = BKE_object_get_original_mesh(ob);

  SCULPT_topology_islands_invalidate(ss);

  switch (BKE_pbvh_type(ss->pbvh)) {
    case PBVH_FACES: {
      /* We may have adjusted the ".hide_poly" attribute, now make the hide status attributes for
       * vertices and edges consistent. */
      BKE_mesh_flush_hidden_from_faces(mesh);
      BKE_pbvh_update_hide_attributes_from_mesh(ss->pbvh);
      break;
    }
    case PBVH_GRIDS: {
      /* In addition to making the hide status of the base mesh consistent, we also have to
       * propagate the status to the Multires grids. */
      BKE_mesh_flush_hidden_from_faces(mesh);
      BKE_sculpt_sync_face_visibility_to_grids(mesh, ss->subdiv_ccg);
      break;
    }
    case PBVH_BMESH: {
      BMIter iter;
      BMFace *f;

      /* Hide all verts and edges attached to faces. */
      BM_ITER_MESH (f, &iter, ss->bm, BM_FACES_OF_MESH) {
        BMLoop *l = f->l_first;
        do {
          BM_elem_flag_enable(l->v, BM_ELEM_HIDDEN);
          BM_elem_flag_enable(l->e, BM_ELEM_HIDDEN);
        } while ((l = l->next) != f->l_first);
      }

      /* Unhide verts and edges attached to visible faces. */
      BM_ITER_MESH (f, &iter, ss->bm, BM_FACES_OF_MESH) {
        if (BM_elem_flag_test(f, BM_ELEM_HIDDEN)) {
          continue;
        }

        BMLoop *l = f->l_first;
        do {
          BM_elem_flag_disable(l->v, BM_ELEM_HIDDEN);
          BM_elem_flag_disable(l->e, BM_ELEM_HIDDEN);
        } while ((l = l->next) != f->l_first);
      }
      break;
    }
  }
}

static bool sculpt_check_unique_face_set_in_base_mesh(SculptSession *ss, int index)
{
  if (!ss->face_sets) {
    return true;
  }
  int face_set = -1;
  for (const int face_index : ss->pmap[index]) {
    if (face_set == -1) {
      face_set = ss->face_sets[face_index];
    }
    else {
      if (ss->face_sets[face_index] != face_set) {
        return false;
      }
    }
  }
  return true;
}

/**
 * Checks if the face sets of the adjacent faces to the edge between \a v1 and \a v2
 * in the base mesh are equal.
 */
static bool sculpt_check_unique_face_set_for_edge_in_base_mesh(SculptSession *ss, int v1, int v2)
{
  const Span<int> vert_map = ss->pmap[v1];
  int p1 = -1, p2 = -1;
  for (int i = 0; i < vert_map.size(); i++) {
    const int face_i = vert_map[i];
    for (const int corner : ss->faces[face_i]) {
      if (ss->corner_verts[corner] == v2) {
        if (p1 == -1) {
          p1 = vert_map[i];
          break;
        }

        if (p2 == -1) {
          p2 = vert_map[i];
          break;
        }
      }
    }
  }

  if (p1 != -1 && p2 != -1) {
    return ss->face_sets[p1] == ss->face_sets[p2];
  }
  return true;
}

bool SCULPT_vertex_has_unique_face_set(SculptSession *ss, PBVHVertRef vertex)
{
  switch (BKE_pbvh_type(ss->pbvh)) {
    case PBVH_FACES: {
      return sculpt_check_unique_face_set_in_base_mesh(ss, vertex.i);
    }
    case PBVH_BMESH:
      return true;
    case PBVH_GRIDS: {
      if (!ss->face_sets) {
        return true;
      }
      const CCGKey *key = BKE_pbvh_get_grid_key(ss->pbvh);
      const int grid_index = vertex.i / key->grid_area;
      const int vertex_index = vertex.i - grid_index * key->grid_area;
      SubdivCCGCoord coord{};
      coord.grid_index = grid_index;
      coord.x = vertex_index % key->grid_size;
      coord.y = vertex_index / key->grid_size;
      int v1, v2;
      const SubdivCCGAdjacencyType adjacency = BKE_subdiv_ccg_coarse_mesh_adjacency_info_get(
          ss->subdiv_ccg, &coord, ss->corner_verts, ss->faces, &v1, &v2);
      switch (adjacency) {
        case SUBDIV_CCG_ADJACENT_VERTEX:
          return sculpt_check_unique_face_set_in_base_mesh(ss, v1);
        case SUBDIV_CCG_ADJACENT_EDGE:
          return sculpt_check_unique_face_set_for_edge_in_base_mesh(ss, v1, v2);
        case SUBDIV_CCG_ADJACENT_NONE:
          return true;
      }
    }
  }
  return false;
}

int SCULPT_face_set_next_available_get(SculptSession *ss)
{
  switch (BKE_pbvh_type(ss->pbvh)) {
    case PBVH_FACES:
    case PBVH_GRIDS: {
      if (!ss->face_sets) {
        return 0;
      }
      int next_face_set = 0;
      for (int i = 0; i < ss->totfaces; i++) {
        if (ss->face_sets[i] > next_face_set) {
          next_face_set = ss->face_sets[i];
        }
      }
      next_face_set++;
      return next_face_set;
    }
    case PBVH_BMESH: {
      const int cd_offset = CustomData_get_offset_named(
          &ss->bm->pdata, CD_PROP_INT32, ".sculpt_face_set");
      if (cd_offset == -1) {
        return 0;
      }

      int next_face_set = 0;
      BMIter iter;
      BMFace *f;
      BM_ITER_MESH (f, &iter, ss->bm, BM_FACES_OF_MESH) {
        const int fset = *static_cast<const int *>(POINTER_OFFSET(f->head.data, cd_offset));
        next_face_set = blender::math::max(next_face_set, fset);
      }

      next_face_set++;
      return next_face_set;
    }
  }
  return 0;
}

/* Sculpt Neighbor Iterators */

#define SCULPT_VERTEX_NEIGHBOR_FIXED_CAPACITY 256

static void sculpt_vertex_neighbor_add(SculptVertexNeighborIter *iter,
                                       PBVHVertRef neighbor,
                                       int neighbor_index)
{
  for (int i = 0; i < iter->size; i++) {
    if (iter->neighbors[i].i == neighbor.i) {
      return;
    }
  }

  if (iter->size >= iter->capacity) {
    iter->capacity += SCULPT_VERTEX_NEIGHBOR_FIXED_CAPACITY;

    if (iter->neighbors == iter->neighbors_fixed) {
      iter->neighbors = static_cast<PBVHVertRef *>(
          MEM_mallocN(iter->capacity * sizeof(PBVHVertRef), "neighbor array"));
      memcpy(iter->neighbors, iter->neighbors_fixed, sizeof(PBVHVertRef) * iter->size);
    }
    else {
      iter->neighbors = static_cast<PBVHVertRef *>(MEM_reallocN_id(
          iter->neighbors, iter->capacity * sizeof(PBVHVertRef), "neighbor array"));
    }

    if (iter->neighbor_indices == iter->neighbor_indices_fixed) {
      iter->neighbor_indices = static_cast<int *>(
          MEM_mallocN(iter->capacity * sizeof(int), "neighbor array"));
      memcpy(iter->neighbor_indices, iter->neighbor_indices_fixed, sizeof(int) * iter->size);
    }
    else {
      iter->neighbor_indices = static_cast<int *>(
          MEM_reallocN_id(iter->neighbor_indices, iter->capacity * sizeof(int), "neighbor array"));
    }
  }

  iter->neighbors[iter->size] = neighbor;
  iter->neighbor_indices[iter->size] = neighbor_index;
  iter->size++;
}

static void sculpt_vertex_neighbors_get_bmesh(PBVHVertRef vertex, SculptVertexNeighborIter *iter)
{
  BMVert *v = (BMVert *)vertex.i;
  BMIter liter;
  BMLoop *l;
  iter->size = 0;
  iter->num_duplicates = 0;
  iter->capacity = SCULPT_VERTEX_NEIGHBOR_FIXED_CAPACITY;
  iter->neighbors = iter->neighbors_fixed;
  iter->neighbor_indices = iter->neighbor_indices_fixed;

  BM_ITER_ELEM (l, &liter, v, BM_LOOPS_OF_VERT) {
    const BMVert *adj_v[2] = {l->prev->v, l->next->v};
    for (int i = 0; i < ARRAY_SIZE(adj_v); i++) {
      const BMVert *v_other = adj_v[i];
      if (v_other != v) {
        sculpt_vertex_neighbor_add(
            iter, BKE_pbvh_make_vref(intptr_t(v_other)), BM_elem_index_get(v_other));
      }
    }
  }
}

static void sculpt_vertex_neighbors_get_faces(SculptSession *ss,
                                              PBVHVertRef vertex,
                                              SculptVertexNeighborIter *iter)
{
  iter->size = 0;
  iter->num_duplicates = 0;
  iter->capacity = SCULPT_VERTEX_NEIGHBOR_FIXED_CAPACITY;
  iter->neighbors = iter->neighbors_fixed;
  iter->neighbor_indices = iter->neighbor_indices_fixed;

  for (const int face_i : ss->pmap[vertex.i]) {
    if (ss->hide_poly && ss->hide_poly[face_i]) {
      /* Skip connectivity from hidden faces. */
      continue;
    }
    const blender::IndexRange face = ss->faces[face_i];
    const blender::int2 f_adj_v = blender::bke::mesh::face_find_adjecent_verts(
        face, ss->corner_verts, vertex.i);
    for (int j = 0; j < 2; j++) {
      if (f_adj_v[j] != vertex.i) {
        sculpt_vertex_neighbor_add(iter, BKE_pbvh_make_vref(f_adj_v[j]), f_adj_v[j]);
      }
    }
  }

  if (ss->fake_neighbors.use_fake_neighbors) {
    BLI_assert(ss->fake_neighbors.fake_neighbor_index != nullptr);
    if (ss->fake_neighbors.fake_neighbor_index[vertex.i] != FAKE_NEIGHBOR_NONE) {
      sculpt_vertex_neighbor_add(
          iter,
          BKE_pbvh_make_vref(ss->fake_neighbors.fake_neighbor_index[vertex.i]),
          ss->fake_neighbors.fake_neighbor_index[vertex.i]);
    }
  }
}

static void sculpt_vertex_neighbors_get_grids(SculptSession *ss,
                                              const PBVHVertRef vertex,
                                              const bool include_duplicates,
                                              SculptVertexNeighborIter *iter)
{
  /* TODO: optimize this. We could fill #SculptVertexNeighborIter directly,
   * maybe provide coordinate and mask pointers directly rather than converting
   * back and forth between #CCGElem and global index. */
  const CCGKey *key = BKE_pbvh_get_grid_key(ss->pbvh);
  const int grid_index = vertex.i / key->grid_area;
  const int vertex_index = vertex.i - grid_index * key->grid_area;

  SubdivCCGCoord coord{};
  coord.grid_index = grid_index;
  coord.x = vertex_index % key->grid_size;
  coord.y = vertex_index / key->grid_size;

  SubdivCCGNeighbors neighbors;
  BKE_subdiv_ccg_neighbor_coords_get(ss->subdiv_ccg, &coord, include_duplicates, &neighbors);

  iter->size = 0;
  iter->num_duplicates = neighbors.num_duplicates;
  iter->capacity = SCULPT_VERTEX_NEIGHBOR_FIXED_CAPACITY;
  iter->neighbors = iter->neighbors_fixed;
  iter->neighbor_indices = iter->neighbor_indices_fixed;

  for (int i = 0; i < neighbors.size; i++) {
    int v = neighbors.coords[i].grid_index * key->grid_area +
            neighbors.coords[i].y * key->grid_size + neighbors.coords[i].x;

    sculpt_vertex_neighbor_add(iter, BKE_pbvh_make_vref(v), v);
  }

  if (ss->fake_neighbors.use_fake_neighbors) {
    BLI_assert(ss->fake_neighbors.fake_neighbor_index != nullptr);
    if (ss->fake_neighbors.fake_neighbor_index[vertex.i] != FAKE_NEIGHBOR_NONE) {
      int v = ss->fake_neighbors.fake_neighbor_index[vertex.i];
      sculpt_vertex_neighbor_add(iter, BKE_pbvh_make_vref(v), v);
    }
  }

  if (neighbors.coords != neighbors.coords_fixed) {
    MEM_freeN(neighbors.coords);
  }
}

void SCULPT_vertex_neighbors_get(SculptSession *ss,
                                 const PBVHVertRef vertex,
                                 const bool include_duplicates,
                                 SculptVertexNeighborIter *iter)
{
  switch (BKE_pbvh_type(ss->pbvh)) {
    case PBVH_FACES:
      sculpt_vertex_neighbors_get_faces(ss, vertex, iter);
      return;
    case PBVH_BMESH:
      sculpt_vertex_neighbors_get_bmesh(vertex, iter);
      return;
    case PBVH_GRIDS:
      sculpt_vertex_neighbors_get_grids(ss, vertex, include_duplicates, iter);
      return;
  }
}

static bool sculpt_check_boundary_vertex_in_base_mesh(const SculptSession *ss, const int index)
{
  BLI_assert(ss->vertex_info.boundary);
  return BLI_BITMAP_TEST(ss->vertex_info.boundary, index);
}

bool SCULPT_vertex_is_boundary(const SculptSession *ss, const PBVHVertRef vertex)
{
  switch (BKE_pbvh_type(ss->pbvh)) {
    case PBVH_FACES: {
      if (!SCULPT_vertex_all_faces_visible_get(ss, vertex)) {
        return true;
      }
      return sculpt_check_boundary_vertex_in_base_mesh(ss, vertex.i);
    }
    case PBVH_BMESH: {
      BMVert *v = (BMVert *)vertex.i;
      return BM_vert_is_boundary(v);
    }

    case PBVH_GRIDS: {
      const CCGKey *key = BKE_pbvh_get_grid_key(ss->pbvh);
      const int grid_index = vertex.i / key->grid_area;
      const int vertex_index = vertex.i - grid_index * key->grid_area;
      SubdivCCGCoord coord{};
      coord.grid_index = grid_index;
      coord.x = vertex_index % key->grid_size;
      coord.y = vertex_index / key->grid_size;
      int v1, v2;
      const SubdivCCGAdjacencyType adjacency = BKE_subdiv_ccg_coarse_mesh_adjacency_info_get(
          ss->subdiv_ccg, &coord, ss->corner_verts, ss->faces, &v1, &v2);
      switch (adjacency) {
        case SUBDIV_CCG_ADJACENT_VERTEX:
          return sculpt_check_boundary_vertex_in_base_mesh(ss, v1);
        case SUBDIV_CCG_ADJACENT_EDGE:
          return sculpt_check_boundary_vertex_in_base_mesh(ss, v1) &&
                 sculpt_check_boundary_vertex_in_base_mesh(ss, v2);
        case SUBDIV_CCG_ADJACENT_NONE:
          return false;
      }
    }
  }

  return false;
}

/* Utilities */

bool SCULPT_stroke_is_main_symmetry_pass(StrokeCache *cache)
{
  return cache->mirror_symmetry_pass == 0 && cache->radial_symmetry_pass == 0 &&
         cache->tile_pass == 0;
}

bool SCULPT_stroke_is_first_brush_step(StrokeCache *cache)
{
  return cache->first_time && cache->mirror_symmetry_pass == 0 &&
         cache->radial_symmetry_pass == 0 && cache->tile_pass == 0;
}

bool SCULPT_stroke_is_first_brush_step_of_symmetry_pass(StrokeCache *cache)
{
  return cache->first_time;
}

bool SCULPT_check_vertex_pivot_symmetry(const float vco[3], const float pco[3], const char symm)
{
  bool is_in_symmetry_area = true;
  for (int i = 0; i < 3; i++) {
    char symm_it = 1 << i;
    if (symm & symm_it) {
      if (pco[i] == 0.0f) {
        if (vco[i] > 0.0f) {
          is_in_symmetry_area = false;
        }
      }
      if (vco[i] * pco[i] < 0.0f) {
        is_in_symmetry_area = false;
      }
    }
  }
  return is_in_symmetry_area;
}

struct NearestVertexData {
  PBVHVertRef nearest_vertex;
  float nearest_vertex_distance_sq;
};

static void nearest_vertex_get_node(PBVH *pbvh,
                                    const float nearest_vertex_search_co[3],
                                    const float max_distance_sq,
                                    PBVHNode *node,
                                    NearestVertexData *nvtd)
{
  PBVHVertexIter vd;
  BKE_pbvh_vertex_iter_begin (pbvh, node, vd, PBVH_ITER_UNIQUE) {
    float distance_squared = len_squared_v3v3(vd.co, nearest_vertex_search_co);
    if (distance_squared < nvtd->nearest_vertex_distance_sq && distance_squared < max_distance_sq)
    {
      nvtd->nearest_vertex = vd.vertex;
      nvtd->nearest_vertex_distance_sq = distance_squared;
    }
  }
  BKE_pbvh_vertex_iter_end;
}

PBVHVertRef SCULPT_nearest_vertex_get(
    Sculpt *sd, Object *ob, const float co[3], float max_distance, bool use_original)
{
  using namespace blender;
  SculptSession *ss = ob->sculpt;

  SculptSearchSphereData data{};
  data.sd = sd;
  data.radius_squared = max_distance * max_distance;
  data.original = use_original;
  data.center = co;

  Vector<PBVHNode *> nodes = blender::bke::pbvh::search_gather(
      ss->pbvh, [&](PBVHNode &node) { return SCULPT_search_sphere(&node, &data); });
  if (nodes.is_empty()) {
    return BKE_pbvh_make_vref(PBVH_REF_NONE);
  }

  const float max_distance_sq = max_distance * max_distance;

  return threading::parallel_reduce(
             nodes.index_range(),
             1,
             NearestVertexData{{PBVH_REF_NONE}, FLT_MAX},
             [&](const IndexRange range, NearestVertexData nearest) {
               for (const int i : range) {
                 nearest_vertex_get_node(ss->pbvh, co, max_distance_sq, nodes[i], &nearest);
               }
               return nearest;
             },
             [](const NearestVertexData a, const NearestVertexData b) {
               return a.nearest_vertex_distance_sq < b.nearest_vertex_distance_sq ? a : b;
             })
      .nearest_vertex;
}

bool SCULPT_is_symmetry_iteration_valid(char i, char symm)
{
  return i == 0 || (symm & i && (symm != 5 || i != 3) && (symm != 6 || !ELEM(i, 3, 5)));
}

bool SCULPT_is_vertex_inside_brush_radius_symm(const float vertex[3],
                                               const float br_co[3],
                                               float radius,
                                               char symm)
{
  for (char i = 0; i <= symm; ++i) {
    if (!SCULPT_is_symmetry_iteration_valid(i, symm)) {
      continue;
    }
    float location[3];
    flip_v3_v3(location, br_co, ePaintSymmetryFlags(i));
    if (len_squared_v3v3(location, vertex) < radius * radius) {
      return true;
    }
  }
  return false;
}

void SCULPT_tag_update_overlays(bContext *C)
{
  ARegion *region = CTX_wm_region(C);
  ED_region_tag_redraw(region);

  Object *ob = CTX_data_active_object(C);
  WM_event_add_notifier(C, NC_OBJECT | ND_DRAW, ob);

  DEG_id_tag_update(&ob->id, ID_RECALC_SHADING);

  RegionView3D *rv3d = CTX_wm_region_view3d(C);
  if (!BKE_sculptsession_use_pbvh_draw(ob, rv3d)) {
    DEG_id_tag_update(&ob->id, ID_RECALC_GEOMETRY);
  }
}

/** \} */

/* -------------------------------------------------------------------- */
/** \name Sculpt Flood Fill API
 *
 * Iterate over connected vertices, starting from one or more initial vertices.
 * \{ */

void SCULPT_floodfill_init(SculptSession *ss, SculptFloodFill *flood)
{
  int vertex_count = SCULPT_vertex_count_get(ss);
  SCULPT_vertex_random_access_ensure(ss);

  flood->queue = BLI_gsqueue_new(sizeof(intptr_t));
  flood->visited_verts = BLI_BITMAP_NEW(vertex_count, "visited verts");
}

void SCULPT_floodfill_add_initial(SculptFloodFill *flood, PBVHVertRef vertex)
{
  BLI_gsqueue_push(flood->queue, &vertex);
}

void SCULPT_floodfill_add_and_skip_initial(SculptFloodFill *flood, PBVHVertRef vertex)
{
  BLI_gsqueue_push(flood->queue, &vertex);
  BLI_BITMAP_ENABLE(flood->visited_verts, vertex.i);
}

void SCULPT_floodfill_add_initial_with_symmetry(Sculpt *sd,
                                                Object *ob,
                                                SculptSession *ss,
                                                SculptFloodFill *flood,
                                                PBVHVertRef vertex,
                                                float radius)
{
  /* Add active vertex and symmetric vertices to the queue. */
  const char symm = SCULPT_mesh_symmetry_xyz_get(ob);
  for (char i = 0; i <= symm; ++i) {
    if (!SCULPT_is_symmetry_iteration_valid(i, symm)) {
      continue;
    }
    PBVHVertRef v = {PBVH_REF_NONE};

    if (i == 0) {
      v = vertex;
    }
    else if (radius > 0.0f) {
      float radius_squared = (radius == FLT_MAX) ? FLT_MAX : radius * radius;
      float location[3];
      flip_v3_v3(location, SCULPT_vertex_co_get(ss, vertex), ePaintSymmetryFlags(i));
      v = SCULPT_nearest_vertex_get(sd, ob, location, radius_squared, false);
    }

    if (v.i != PBVH_REF_NONE) {
      SCULPT_floodfill_add_initial(flood, v);
    }
  }
}

void SCULPT_floodfill_add_active(
    Sculpt *sd, Object *ob, SculptSession *ss, SculptFloodFill *flood, float radius)
{
  /* Add active vertex and symmetric vertices to the queue. */
  const char symm = SCULPT_mesh_symmetry_xyz_get(ob);
  for (char i = 0; i <= symm; ++i) {
    if (!SCULPT_is_symmetry_iteration_valid(i, symm)) {
      continue;
    }

    PBVHVertRef v = {PBVH_REF_NONE};

    if (i == 0) {
      v = SCULPT_active_vertex_get(ss);
    }
    else if (radius > 0.0f) {
      float location[3];
      flip_v3_v3(location, SCULPT_active_vertex_co_get(ss), ePaintSymmetryFlags(i));
      v = SCULPT_nearest_vertex_get(sd, ob, location, radius, false);
    }

    if (v.i != PBVH_REF_NONE) {
      SCULPT_floodfill_add_initial(flood, v);
    }
  }
}

void SCULPT_floodfill_execute(SculptSession *ss,
                              SculptFloodFill *flood,
                              bool (*func)(SculptSession *ss,
                                           PBVHVertRef from_v,
                                           PBVHVertRef to_v,
                                           bool is_duplicate,
                                           void *userdata),
                              void *userdata)
{
  while (!BLI_gsqueue_is_empty(flood->queue)) {
    PBVHVertRef from_v;

    BLI_gsqueue_pop(flood->queue, &from_v);
    SculptVertexNeighborIter ni;
    SCULPT_VERTEX_DUPLICATES_AND_NEIGHBORS_ITER_BEGIN (ss, from_v, ni) {
      const PBVHVertRef to_v = ni.vertex;
      int to_v_i = BKE_pbvh_vertex_to_index(ss->pbvh, to_v);

      if (BLI_BITMAP_TEST(flood->visited_verts, to_v_i)) {
        continue;
      }

      if (!SCULPT_vertex_visible_get(ss, to_v)) {
        continue;
      }

      BLI_BITMAP_ENABLE(flood->visited_verts, BKE_pbvh_vertex_to_index(ss->pbvh, to_v));

      if (func(ss, from_v, to_v, ni.is_duplicate, userdata)) {
        BLI_gsqueue_push(flood->queue, &to_v);
      }
    }
    SCULPT_VERTEX_NEIGHBORS_ITER_END(ni);
  }
}

void SCULPT_floodfill_free(SculptFloodFill *flood)
{
  MEM_SAFE_FREE(flood->visited_verts);
  BLI_gsqueue_free(flood->queue);
  flood->queue = nullptr;
}

/** \} */

/* -------------------------------------------------------------------- */
/** \name Tool Capabilities
 *
 * Avoid duplicate checks, internal logic only,
 * share logic with #rna_def_sculpt_capabilities where possible.
 * \{ */

static bool sculpt_tool_needs_original(const char sculpt_tool)
{
  return ELEM(sculpt_tool,
              SCULPT_TOOL_GRAB,
              SCULPT_TOOL_ROTATE,
              SCULPT_TOOL_THUMB,
              SCULPT_TOOL_LAYER,
              SCULPT_TOOL_DRAW_SHARP,
              SCULPT_TOOL_ELASTIC_DEFORM,
              SCULPT_TOOL_SMOOTH,
              SCULPT_TOOL_BOUNDARY,
              SCULPT_TOOL_POSE);
}

static bool sculpt_tool_is_proxy_used(const char sculpt_tool)
{
  return ELEM(sculpt_tool,
              SCULPT_TOOL_SMOOTH,
              SCULPT_TOOL_LAYER,
              SCULPT_TOOL_POSE,
              SCULPT_TOOL_DISPLACEMENT_SMEAR,
              SCULPT_TOOL_BOUNDARY,
              SCULPT_TOOL_CLOTH,
              SCULPT_TOOL_PAINT,
              SCULPT_TOOL_SMEAR,
              SCULPT_TOOL_DRAW_FACE_SETS);
}

static bool sculpt_brush_use_topology_rake(const SculptSession *ss, const Brush *brush)
{
  return SCULPT_TOOL_HAS_TOPOLOGY_RAKE(brush->sculpt_tool) &&
         (brush->topology_rake_factor > 0.0f) && (ss->bm != nullptr);
}

/**
 * Test whether the #StrokeCache.sculpt_normal needs update in #do_brush_action
 */
static int sculpt_brush_needs_normal(const SculptSession *ss, Sculpt *sd, const Brush *brush)
{
  const MTex *mask_tex = BKE_brush_mask_texture_get(brush, OB_MODE_SCULPT);
  return ((SCULPT_TOOL_HAS_NORMAL_WEIGHT(brush->sculpt_tool) &&
           (ss->cache->normal_weight > 0.0f)) ||
          SCULPT_automasking_needs_normal(ss, sd, brush) ||
          ELEM(brush->sculpt_tool,
               SCULPT_TOOL_BLOB,
               SCULPT_TOOL_CREASE,
               SCULPT_TOOL_DRAW,
               SCULPT_TOOL_DRAW_SHARP,
               SCULPT_TOOL_CLOTH,
               SCULPT_TOOL_LAYER,
               SCULPT_TOOL_NUDGE,
               SCULPT_TOOL_ROTATE,
               SCULPT_TOOL_ELASTIC_DEFORM,
               SCULPT_TOOL_THUMB) ||

          (mask_tex->brush_map_mode == MTEX_MAP_MODE_AREA)) ||
         sculpt_brush_use_topology_rake(ss, brush) ||
         BKE_brush_has_cube_tip(brush, PAINT_MODE_SCULPT);
}

static bool sculpt_brush_needs_rake_rotation(const Brush *brush)
{
  return SCULPT_TOOL_HAS_RAKE(brush->sculpt_tool) && (brush->rake_factor != 0.0f);
}

/** \} */

/* -------------------------------------------------------------------- */
/** \name Sculpt Init/Update
 * \{ */

enum StrokeFlags {
  CLIP_X = 1,
  CLIP_Y = 2,
  CLIP_Z = 4,
};

void SCULPT_orig_vert_data_unode_init(SculptOrigVertData *data, Object *ob, SculptUndoNode *unode)
{
  SculptSession *ss = ob->sculpt;
  BMesh *bm = ss->bm;

  memset(data, 0, sizeof(*data));
  data->unode = unode;

  if (bm) {
    data->bm_log = ss->bm_log;
  }
  else {
    data->coords = reinterpret_cast<float(*)[3]>(data->unode->co.data());
    data->normals = reinterpret_cast<float(*)[3]>(data->unode->no.data());
    data->vmasks = data->unode->mask.data();
    data->colors = reinterpret_cast<float(*)[4]>(data->unode->col.data());
  }
}

void SCULPT_orig_vert_data_init(SculptOrigVertData *data,
                                Object *ob,
                                PBVHNode *node,
                                SculptUndoType type)
{
  SculptUndoNode *unode;
  unode = SCULPT_undo_push_node(ob, node, type);
  SCULPT_orig_vert_data_unode_init(data, ob, unode);
}

void SCULPT_orig_vert_data_update(SculptOrigVertData *orig_data, PBVHVertexIter *iter)
{
  if (orig_data->unode->type == SCULPT_UNDO_COORDS) {
    if (orig_data->bm_log) {
      BM_log_original_vert_data(orig_data->bm_log, iter->bm_vert, &orig_data->co, &orig_data->no);
    }
    else {
      orig_data->co = orig_data->coords[iter->i];
      orig_data->no = orig_data->normals[iter->i];
    }
  }
  else if (orig_data->unode->type == SCULPT_UNDO_COLOR) {
    orig_data->col = orig_data->colors[iter->i];
  }
  else if (orig_data->unode->type == SCULPT_UNDO_MASK) {
    if (orig_data->bm_log) {
      orig_data->mask = BM_log_original_mask(orig_data->bm_log, iter->bm_vert);
    }
    else {
      orig_data->mask = orig_data->vmasks[iter->i];
    }
  }
}

static void sculpt_rake_data_update(SculptRakeData *srd, const float co[3])
{
  float rake_dist = len_v3v3(srd->follow_co, co);
  if (rake_dist > srd->follow_dist) {
    interp_v3_v3v3(srd->follow_co, srd->follow_co, co, rake_dist - srd->follow_dist);
  }
}

/** \} */

/* -------------------------------------------------------------------- */
/** \name Sculpt Dynamic Topology
 * \{ */

bool SCULPT_stroke_is_dynamic_topology(const SculptSession *ss, const Brush *brush)
{
  return ((BKE_pbvh_type(ss->pbvh) == PBVH_BMESH) &&

          (!ss->cache || (!ss->cache->alt_smooth)) &&

          /* Requires mesh restore, which doesn't work with
           * dynamic-topology. */
          !(brush->flag & BRUSH_ANCHORED) && !(brush->flag & BRUSH_DRAG_DOT) &&

          SCULPT_TOOL_HAS_DYNTOPO(brush->sculpt_tool));
}

/** \} */

/* -------------------------------------------------------------------- */
/** \name Sculpt Paint Mesh
 * \{ */

static void paint_mesh_restore_node(Object *ob,
                                    const SculptUndoType type,
                                    const SculptMaskWriteInfo mask_write,
                                    PBVHNode *node)
{
  SculptSession *ss = ob->sculpt;

  SculptUndoNode *unode;
  if (ss->bm) {
    unode = SCULPT_undo_push_node(ob, node, type);
  }
  else {
    unode = SCULPT_undo_get_node(node, type);
  }

  if (!unode) {
    return;
  }

  switch (type) {
    case SCULPT_UNDO_MASK: {
      switch (BKE_pbvh_type(ss->pbvh)) {
        case PBVH_FACES: {
<<<<<<< HEAD
          const Span<int> verts = BKE_pbvh_node_get_unique_vert_indices(node);
          blender::array_utils::scatter(
              unode->mask.as_span(), verts, {mask_write.layer, ss->totvert});
=======
          blender::array_utils::scatter(unode->mask.as_span(),
                                        BKE_pbvh_node_get_unique_vert_indices(node),
                                        {mask_write.layer, ss->totvert});
>>>>>>> d8f59dce
          break;
        }
        case PBVH_BMESH: {
          PBVHVertexIter vd;
          BKE_pbvh_vertex_iter_begin (ss->pbvh, node, vd, PBVH_ITER_UNIQUE) {
            const float orig_mask = BM_log_original_mask(ss->bm_log, vd.bm_vert);
            BM_ELEM_CD_SET_FLOAT(vd.bm_vert, mask_write.bm_offset, orig_mask);
          }
          BKE_pbvh_vertex_iter_end;
          break;
        }
        case PBVH_GRIDS: {
          PBVHVertexIter vd;
          BKE_pbvh_vertex_iter_begin (ss->pbvh, node, vd, PBVH_ITER_UNIQUE) {
            *CCG_elem_mask(&vd.key, vd.grid) = unode->mask[vd.i];
            break;
          }
          BKE_pbvh_vertex_iter_end;
          break;
        }
      }
      BKE_pbvh_node_mark_update_mask(node);
      break;
    }
    case SCULPT_UNDO_COLOR: {
      SculptOrigVertData orig_vert_data;
      SCULPT_orig_vert_data_unode_init(&orig_vert_data, ob, unode);
      PBVHVertexIter vd;
      BKE_pbvh_vertex_iter_begin (ss->pbvh, node, vd, PBVH_ITER_UNIQUE) {
        SCULPT_orig_vert_data_update(&orig_vert_data, &vd);
        SCULPT_vertex_color_set(ss, vd.vertex, orig_vert_data.col);
      }
      BKE_pbvh_vertex_iter_end;
      BKE_pbvh_node_mark_update_color(node);
      break;
    }
    case SCULPT_UNDO_FACE_SETS: {
      const Span<int> face_sets = unode->face_sets;
      ss->face_sets = BKE_sculpt_face_sets_ensure(ob);
      switch (BKE_pbvh_type(ss->pbvh)) {
        case PBVH_FACES:
        case PBVH_GRIDS: {
          const Span<int> faces = unode->face_indices;
          blender::array_utils::scatter(face_sets, faces, {ss->face_sets, ss->faces_num});
          break;
        }
        case PBVH_BMESH: {
          BMesh *bm = BKE_pbvh_get_bmesh(ss->pbvh);
          const int offset = CustomData_get_offset_named(
              &bm->pdata, CD_PROP_INT32, ".sculpt_face_set");
          int i = 0;
          for (BMFace *face : BKE_pbvh_bmesh_node_faces(node)) {
            BM_ELEM_CD_SET_INT(face, offset, face_sets[i]);
            i++;
          }
          break;
        }
      }
      BKE_pbvh_node_mark_update_face_sets(node);
      break;
    }
    case SCULPT_UNDO_COORDS: {
      SculptOrigVertData orig_vert_data;
      SCULPT_orig_vert_data_unode_init(&orig_vert_data, ob, unode);
      PBVHVertexIter vd;
      BKE_pbvh_vertex_iter_begin (ss->pbvh, node, vd, PBVH_ITER_UNIQUE) {
        SCULPT_orig_vert_data_update(&orig_vert_data, &vd);
        copy_v3_v3(vd.co, orig_vert_data.co);
        if (vd.is_mesh) {
          BKE_pbvh_vert_tag_update_normal(ss->pbvh, vd.vertex);
        }
      }
      BKE_pbvh_vertex_iter_end;
      BKE_pbvh_node_mark_update(node);
      break;
    }
    default:
      break;
  }
}

static void paint_mesh_restore_co(Sculpt *sd, Object *ob)
{
  using namespace blender;
  SculptSession *ss = ob->sculpt;
  Brush *brush = BKE_paint_brush(&sd->paint);

  Vector<PBVHNode *> nodes = blender::bke::pbvh::search_gather(ss->pbvh, {});

  SculptUndoType type;
  switch (brush->sculpt_tool) {
    case SCULPT_TOOL_MASK:
      type = SCULPT_UNDO_MASK;
      break;
    case SCULPT_TOOL_PAINT:
    case SCULPT_TOOL_SMEAR:
      type = SCULPT_UNDO_COLOR;
      break;
    case SCULPT_TOOL_DRAW_FACE_SETS:
      type = ss->cache->alt_smooth ? SCULPT_UNDO_COORDS : SCULPT_UNDO_FACE_SETS;
      break;
    default:
      type = SCULPT_UNDO_COORDS;
      break;
  }

  SculptMaskWriteInfo mask_write;
  if (type == SCULPT_UNDO_MASK) {
    mask_write = SCULPT_mask_get_for_write(ss);
  }

  if (ss->bm) {
    /* Disable multi-threading when dynamic-topology is enabled. Otherwise,
     * new entries might be inserted by #SCULPT_undo_push_node() into the #GHash
     * used internally by #BM_log_original_vert_co() by a different thread. See #33787. */
    for (const int i : nodes.index_range()) {
      paint_mesh_restore_node(ob, type, mask_write, nodes[i]);
    }
  }
  else {
    threading::parallel_for(nodes.index_range(), 1, [&](const IndexRange range) {
      for (const int i : range) {
        paint_mesh_restore_node(ob, type, mask_write, nodes[i]);
      }
    });
  }

  BKE_pbvh_node_color_buffer_free(ss->pbvh);
}

/*** BVH Tree ***/

static void sculpt_extend_redraw_rect_previous(Object *ob, rcti *rect)
{
  /* Expand redraw \a rect with redraw \a rect from previous step to
   * prevent partial-redraw issues caused by fast strokes. This is
   * needed here (not in sculpt_flush_update) as it was before
   * because redraw rectangle should be the same in both of
   * optimized PBVH draw function and 3d view redraw, if not -- some
   * mesh parts could disappear from screen (sergey). */
  SculptSession *ss = ob->sculpt;

  if (!ss->cache) {
    return;
  }

  if (BLI_rcti_is_empty(&ss->cache->previous_r)) {
    return;
  }

  BLI_rcti_union(rect, &ss->cache->previous_r);
}

bool SCULPT_get_redraw_rect(ARegion *region, RegionView3D *rv3d, Object *ob, rcti *rect)
{
  PBVH *pbvh = ob->sculpt->pbvh;
  float bb_min[3], bb_max[3];

  if (!pbvh) {
    return false;
  }

  BKE_pbvh_redraw_BB(pbvh, bb_min, bb_max);

  /* Convert 3D bounding box to screen space. */
  if (!paint_convert_bb_to_rect(rect, bb_min, bb_max, region, rv3d, ob)) {
    return false;
  }

  return true;
}

void ED_sculpt_redraw_planes_get(float planes[4][4], ARegion *region, Object *ob)
{
  PBVH *pbvh = ob->sculpt->pbvh;
  /* Copy here, original will be used below. */
  rcti rect = ob->sculpt->cache->current_r;

  sculpt_extend_redraw_rect_previous(ob, &rect);

  paint_calc_redraw_planes(planes, region, ob, &rect);

  /* We will draw this \a rect, so now we can set it as the previous partial \a rect.
   * Note that we don't update with the union of previous/current (\a rect), only with
   * the current. Thus we avoid the rectangle needlessly growing to include
   * all the stroke area. */
  ob->sculpt->cache->previous_r = ob->sculpt->cache->current_r;

  /* Clear redraw flag from nodes. */
  if (pbvh) {
    BKE_pbvh_update_bounds(pbvh, PBVH_UpdateRedraw);
  }
}

/************************ Brush Testing *******************/

void SCULPT_brush_test_init(SculptSession *ss, SculptBrushTest *test)
{
  RegionView3D *rv3d = ss->cache ? ss->cache->vc->rv3d : ss->rv3d;
  View3D *v3d = ss->cache ? ss->cache->vc->v3d : ss->v3d;

  test->radius_squared = ss->cache ? ss->cache->radius_squared :
                                     ss->cursor_radius * ss->cursor_radius;
  test->radius = sqrtf(test->radius_squared);

  if (ss->cache) {
    copy_v3_v3(test->location, ss->cache->location);
    test->mirror_symmetry_pass = ss->cache->mirror_symmetry_pass;
    test->radial_symmetry_pass = ss->cache->radial_symmetry_pass;
    copy_m4_m4(test->symm_rot_mat_inv, ss->cache->symm_rot_mat_inv);
  }
  else {
    copy_v3_v3(test->location, ss->cursor_location);
    test->mirror_symmetry_pass = ePaintSymmetryFlags(0);
    test->radial_symmetry_pass = 0;
    unit_m4(test->symm_rot_mat_inv);
  }

  /* Just for initialize. */
  test->dist = 0.0f;

  /* Only for 2D projection. */
  zero_v4(test->plane_view);
  zero_v4(test->plane_tool);

  if (RV3D_CLIPPING_ENABLED(v3d, rv3d)) {
    test->clip_rv3d = rv3d;
  }
  else {
    test->clip_rv3d = nullptr;
  }
}

BLI_INLINE bool sculpt_brush_test_clipping(const SculptBrushTest *test, const float co[3])
{
  RegionView3D *rv3d = test->clip_rv3d;
  if (!rv3d) {
    return false;
  }
  float symm_co[3];
  flip_v3_v3(symm_co, co, test->mirror_symmetry_pass);
  if (test->radial_symmetry_pass) {
    mul_m4_v3(test->symm_rot_mat_inv, symm_co);
  }
  return ED_view3d_clipping_test(rv3d, symm_co, true);
}

bool SCULPT_brush_test_sphere(SculptBrushTest *test, const float co[3])
{
  float distsq = len_squared_v3v3(co, test->location);

  if (distsq > test->radius_squared) {
    return false;
  }

  if (sculpt_brush_test_clipping(test, co)) {
    return false;
  }

  test->dist = sqrtf(distsq);
  return true;
}

bool SCULPT_brush_test_sphere_sq(SculptBrushTest *test, const float co[3])
{
  float distsq = len_squared_v3v3(co, test->location);

  if (distsq > test->radius_squared) {
    return false;
  }
  if (sculpt_brush_test_clipping(test, co)) {
    return false;
  }
  test->dist = distsq;
  return true;
}

bool SCULPT_brush_test_sphere_fast(const SculptBrushTest *test, const float co[3])
{
  if (sculpt_brush_test_clipping(test, co)) {
    return false;
  }
  return len_squared_v3v3(co, test->location) <= test->radius_squared;
}

bool SCULPT_brush_test_circle_sq(SculptBrushTest *test, const float co[3])
{
  float co_proj[3];
  closest_to_plane_normalized_v3(co_proj, test->plane_view, co);
  float distsq = len_squared_v3v3(co_proj, test->location);

  if (distsq > test->radius_squared) {
    return false;
  }

  if (sculpt_brush_test_clipping(test, co)) {
    return false;
  }

  test->dist = distsq;
  return true;
}

bool SCULPT_brush_test_cube(SculptBrushTest *test,
                            const float co[3],
                            const float local[4][4],
                            const float roundness,
                            const float /*tip_scale_x*/)
{
  float side = 1.0f;
  float local_co[3];

  if (sculpt_brush_test_clipping(test, co)) {
    return false;
  }

  mul_v3_m4v3(local_co, local, co);

  local_co[0] = fabsf(local_co[0]);
  local_co[1] = fabsf(local_co[1]);
  local_co[2] = fabsf(local_co[2]);

  /* Keep the square and circular brush tips the same size. */
  side += (1.0f - side) * roundness;

  const float hardness = 1.0f - roundness;
  const float constant_side = hardness * side;
  const float falloff_side = roundness * side;

  if (!(local_co[0] <= side && local_co[1] <= side && local_co[2] <= side)) {
    /* Outside the square. */
    return false;
  }
  if (min_ff(local_co[0], local_co[1]) > constant_side) {
    /* Corner, distance to the center of the corner circle. */
    float r_point[3];
    copy_v3_fl(r_point, constant_side);
    test->dist = len_v2v2(r_point, local_co) / falloff_side;
    return true;
  }
  if (max_ff(local_co[0], local_co[1]) > constant_side) {
    /* Side, distance to the square XY axis. */
    test->dist = (max_ff(local_co[0], local_co[1]) - constant_side) / falloff_side;
    return true;
  }

  /* Inside the square, constant distance. */
  test->dist = 0.0f;
  return true;
}

SculptBrushTestFn SCULPT_brush_test_init_with_falloff_shape(SculptSession *ss,
                                                            SculptBrushTest *test,
                                                            char falloff_shape)
{
  if (!ss->cache && !ss->filter_cache) {
    falloff_shape = PAINT_FALLOFF_SHAPE_SPHERE;
  }

  SCULPT_brush_test_init(ss, test);
  SculptBrushTestFn sculpt_brush_test_sq_fn;
  if (falloff_shape == PAINT_FALLOFF_SHAPE_SPHERE) {
    sculpt_brush_test_sq_fn = SCULPT_brush_test_sphere_sq;
  }
  else {
    float view_normal[3];

    if (ss->cache) {
      copy_v3_v3(view_normal, ss->cache->view_normal);
    }
    else {
      copy_v3_v3(view_normal, ss->filter_cache->view_normal);
    }

    /* PAINT_FALLOFF_SHAPE_TUBE */
    plane_from_point_normal_v3(test->plane_view, test->location, view_normal);
    sculpt_brush_test_sq_fn = SCULPT_brush_test_circle_sq;
  }
  return sculpt_brush_test_sq_fn;
}

const float *SCULPT_brush_frontface_normal_from_falloff_shape(SculptSession *ss,
                                                              char falloff_shape)
{
  if (falloff_shape == PAINT_FALLOFF_SHAPE_SPHERE) {
    return ss->cache->sculpt_normal_symm;
  }
  /* PAINT_FALLOFF_SHAPE_TUBE */
  return ss->cache->view_normal;
}

static float frontface(const Brush *br,
                       const float sculpt_normal[3],
                       const float no[3],
                       const float fno[3])
{
  if (!(br->flag & BRUSH_FRONTFACE)) {
    return 1.0f;
  }

  float dot;
  if (no) {
    dot = dot_v3v3(no, sculpt_normal);
  }
  else {
    dot = dot_v3v3(fno, sculpt_normal);
  }
  return dot > 0.0f ? dot : 0.0f;
}

#if 0

static bool sculpt_brush_test_cyl(SculptBrushTest *test,
                                  float co[3],
                                  float location[3],
                                  const float area_no[3])
{
  if (sculpt_brush_test_sphere_fast(test, co)) {
    float t1[3], t2[3], t3[3], dist;

    sub_v3_v3v3(t1, location, co);
    sub_v3_v3v3(t2, x2, location);

    cross_v3_v3v3(t3, area_no, t1);

    dist = len_v3(t3) / len_v3(t2);

    test->dist = dist;

    return true;
  }

  return false;
}

#endif

/* ===== Sculpting =====
 */

static float calc_overlap(StrokeCache *cache,
                          const ePaintSymmetryFlags symm,
                          const char axis,
                          const float angle)
{
  float mirror[3];
  float distsq;

  flip_v3_v3(mirror, cache->true_location, symm);

  if (axis != 0) {
    float mat[3][3];
    axis_angle_to_mat3_single(mat, axis, angle);
    mul_m3_v3(mat, mirror);
  }

  distsq = len_squared_v3v3(mirror, cache->true_location);

  if (distsq <= 4.0f * (cache->radius_squared)) {
    return (2.0f * (cache->radius) - sqrtf(distsq)) / (2.0f * (cache->radius));
  }
  return 0.0f;
}

static float calc_radial_symmetry_feather(Sculpt *sd,
                                          StrokeCache *cache,
                                          const ePaintSymmetryFlags symm,
                                          const char axis)
{
  float overlap = 0.0f;

  for (int i = 1; i < sd->radial_symm[axis - 'X']; i++) {
    const float angle = 2.0f * M_PI * i / sd->radial_symm[axis - 'X'];
    overlap += calc_overlap(cache, symm, axis, angle);
  }

  return overlap;
}

static float calc_symmetry_feather(Sculpt *sd, StrokeCache *cache)
{
  if (!(sd->paint.symmetry_flags & PAINT_SYMMETRY_FEATHER)) {
    return 1.0f;
  }
  float overlap;
  const int symm = cache->symmetry;

  overlap = 0.0f;
  for (int i = 0; i <= symm; i++) {
    if (!SCULPT_is_symmetry_iteration_valid(i, symm)) {
      continue;
    }

    overlap += calc_overlap(cache, ePaintSymmetryFlags(i), 0, 0);

    overlap += calc_radial_symmetry_feather(sd, cache, ePaintSymmetryFlags(i), 'X');
    overlap += calc_radial_symmetry_feather(sd, cache, ePaintSymmetryFlags(i), 'Y');
    overlap += calc_radial_symmetry_feather(sd, cache, ePaintSymmetryFlags(i), 'Z');
  }
  return 1.0f / overlap;
}

/** \} */

/* -------------------------------------------------------------------- */
/** \name Calculate Normal and Center
 *
 * Calculate geometry surrounding the brush center.
 * (optionally using original coordinates).
 *
 * Functions are:
 * - #SCULPT_calc_area_center
 * - #SCULPT_calc_area_normal
 * - #SCULPT_calc_area_normal_and_center
 *
 * \note These are all _very_ similar, when changing one, check others.
 * \{ */

struct AreaNormalCenterData {
  /* 0 = towards view, 1 = flipped */
  float area_cos[2][3];
  float area_nos[2][3];
  int count_no[2];
  int count_co[2];
};

static void calc_area_normal_and_center_task(Object *ob,
                                             const Brush *brush,
                                             const bool use_area_nos,
                                             const bool use_area_cos,
                                             const bool has_bm_orco,
                                             PBVHNode *node,
                                             AreaNormalCenterData *anctd,
                                             bool &r_any_vertex_sampled)
{
  SculptSession *ss = ob->sculpt;

  PBVHVertexIter vd;
  SculptUndoNode *unode = nullptr;

  bool use_original = false;
  bool normal_test_r, area_test_r;

  if (ss->cache && !ss->cache->accum) {
    unode = SCULPT_undo_push_node(ob, node, SCULPT_UNDO_COORDS);
    use_original = (!unode->co.is_empty() || unode->bm_entry);
  }

  SculptBrushTest normal_test;
  SculptBrushTestFn sculpt_brush_normal_test_sq_fn = SCULPT_brush_test_init_with_falloff_shape(
      ss, &normal_test, brush->falloff_shape);

  /* Update the test radius to sample the normal using the normal radius of the brush. */
  if (brush->ob_mode == OB_MODE_SCULPT) {
    float test_radius = sqrtf(normal_test.radius_squared);
    test_radius *= brush->normal_radius_factor;
    normal_test.radius = test_radius;
    normal_test.radius_squared = test_radius * test_radius;
  }

  SculptBrushTest area_test;
  SculptBrushTestFn sculpt_brush_area_test_sq_fn = SCULPT_brush_test_init_with_falloff_shape(
      ss, &area_test, brush->falloff_shape);

  if (brush->ob_mode == OB_MODE_SCULPT) {
    float test_radius = sqrtf(area_test.radius_squared);
    /* Layer brush produces artifacts with normal and area radius */
    /* Enable area radius control only on Scrape for now */
    if (ELEM(brush->sculpt_tool, SCULPT_TOOL_SCRAPE, SCULPT_TOOL_FILL) &&
        brush->area_radius_factor > 0.0f)
    {
      test_radius *= brush->area_radius_factor;
      if (ss->cache && brush->flag2 & BRUSH_AREA_RADIUS_PRESSURE) {
        test_radius *= ss->cache->pressure;
      }
    }
    else {
      test_radius *= brush->normal_radius_factor;
    }
    area_test.radius = test_radius;
    area_test.radius_squared = test_radius * test_radius;
  }

  /* When the mesh is edited we can't rely on original coords
   * (original mesh may not even have verts in brush radius). */
  if (use_original && has_bm_orco) {
    float(*orco_coords)[3];
    int(*orco_tris)[3];
    int orco_tris_num;

    BKE_pbvh_node_get_bm_orco_data(node, &orco_tris, &orco_tris_num, &orco_coords, nullptr);

    for (int i = 0; i < orco_tris_num; i++) {
      const float *co_tri[3] = {
          orco_coords[orco_tris[i][0]],
          orco_coords[orco_tris[i][1]],
          orco_coords[orco_tris[i][2]],
      };
      float co[3];

      closest_on_tri_to_point_v3(co, normal_test.location, UNPACK3(co_tri));

      normal_test_r = sculpt_brush_normal_test_sq_fn(&normal_test, co);
      area_test_r = sculpt_brush_area_test_sq_fn(&area_test, co);

      if (!normal_test_r && !area_test_r) {
        continue;
      }

      float no[3];
      int flip_index;

      normal_tri_v3(no, UNPACK3(co_tri));

      flip_index = (dot_v3v3(ss->cache->view_normal, no) <= 0.0f);
      if (use_area_cos && area_test_r) {
        /* Weight the coordinates towards the center. */
        float p = 1.0f - (sqrtf(area_test.dist) / area_test.radius);
        const float afactor = clamp_f(3.0f * p * p - 2.0f * p * p * p, 0.0f, 1.0f);

        float disp[3];
        sub_v3_v3v3(disp, co, area_test.location);
        mul_v3_fl(disp, 1.0f - afactor);
        add_v3_v3v3(co, area_test.location, disp);
        add_v3_v3(anctd->area_cos[flip_index], co);

        anctd->count_co[flip_index] += 1;
      }
      if (use_area_nos && normal_test_r) {
        /* Weight the normals towards the center. */
        float p = 1.0f - (sqrtf(normal_test.dist) / normal_test.radius);
        const float nfactor = clamp_f(3.0f * p * p - 2.0f * p * p * p, 0.0f, 1.0f);
        mul_v3_fl(no, nfactor);

        add_v3_v3(anctd->area_nos[flip_index], no);
        anctd->count_no[flip_index] += 1;
      }
    }
  }
  else {
    BKE_pbvh_vertex_iter_begin (ss->pbvh, node, vd, PBVH_ITER_UNIQUE) {
      float co[3];

      /* For bm_vert only. */
      float no_s[3];

      if (use_original) {
        if (unode->bm_entry) {
          const float *temp_co;
          const float *temp_no_s;
          BM_log_original_vert_data(ss->bm_log, vd.bm_vert, &temp_co, &temp_no_s);
          copy_v3_v3(co, temp_co);
          copy_v3_v3(no_s, temp_no_s);
        }
        else {
          copy_v3_v3(co, unode->co[vd.i]);
          copy_v3_v3(no_s, unode->no[vd.i]);
        }
      }
      else {
        copy_v3_v3(co, vd.co);
      }

      normal_test_r = sculpt_brush_normal_test_sq_fn(&normal_test, co);
      area_test_r = sculpt_brush_area_test_sq_fn(&area_test, co);

      if (!normal_test_r && !area_test_r) {
        continue;
      }

      float no[3];
      int flip_index;

      r_any_vertex_sampled = true;

      if (use_original) {
        copy_v3_v3(no, no_s);
      }
      else {
        if (vd.no) {
          copy_v3_v3(no, vd.no);
        }
        else {
          copy_v3_v3(no, vd.fno);
        }
      }

      flip_index = (dot_v3v3(ss->cache ? ss->cache->view_normal : ss->cursor_view_normal, no) <=
                    0.0f);

      if (use_area_cos && area_test_r) {
        /* Weight the coordinates towards the center. */
        float p = 1.0f - (sqrtf(area_test.dist) / area_test.radius);
        const float afactor = clamp_f(3.0f * p * p - 2.0f * p * p * p, 0.0f, 1.0f);

        float disp[3];
        sub_v3_v3v3(disp, co, area_test.location);
        mul_v3_fl(disp, 1.0f - afactor);
        add_v3_v3v3(co, area_test.location, disp);

        add_v3_v3(anctd->area_cos[flip_index], co);
        anctd->count_co[flip_index] += 1;
      }
      if (use_area_nos && normal_test_r) {
        /* Weight the normals towards the center. */
        float p = 1.0f - (sqrtf(normal_test.dist) / normal_test.radius);
        const float nfactor = clamp_f(3.0f * p * p - 2.0f * p * p * p, 0.0f, 1.0f);
        mul_v3_fl(no, nfactor);

        add_v3_v3(anctd->area_nos[flip_index], no);
        anctd->count_no[flip_index] += 1;
      }
    }
    BKE_pbvh_vertex_iter_end;
  }
}

static AreaNormalCenterData calc_area_normal_and_center_reduce(const AreaNormalCenterData &a,
                                                               const AreaNormalCenterData &b)
{
  AreaNormalCenterData joined{};

  /* For flatten center. */
  add_v3_v3v3(joined.area_cos[0], a.area_cos[0], b.area_cos[0]);
  add_v3_v3v3(joined.area_cos[1], a.area_cos[1], b.area_cos[1]);

  /* For area normal. */
  add_v3_v3v3(joined.area_nos[0], a.area_nos[0], b.area_nos[0]);
  add_v3_v3v3(joined.area_nos[1], a.area_nos[1], b.area_nos[1]);

  /* Weights. */
  add_v2_v2v2_int(joined.count_no, a.count_no, b.count_no);
  add_v2_v2v2_int(joined.count_co, a.count_co, b.count_co);

  return joined;
}

void SCULPT_calc_area_center(Sculpt *sd, Object *ob, Span<PBVHNode *> nodes, float r_area_co[3])
{
  using namespace blender;
  const Brush *brush = BKE_paint_brush(&sd->paint);
  SculptSession *ss = ob->sculpt;
  const bool has_bm_orco = ss->bm && SCULPT_stroke_is_dynamic_topology(ss, brush);
  int n;

  bool any_vertex_sampled = false;

  const AreaNormalCenterData anctd = threading::parallel_reduce(
      nodes.index_range(),
      1,
      AreaNormalCenterData{},
      [&](const IndexRange range, AreaNormalCenterData anctd) {
        for (const int i : range) {
          calc_area_normal_and_center_task(
              ob, brush, false, true, has_bm_orco, nodes[i], &anctd, any_vertex_sampled);
        }
        return anctd;
      },
      calc_area_normal_and_center_reduce);

  /* For flatten center. */
  for (n = 0; n < ARRAY_SIZE(anctd.area_cos); n++) {
    if (anctd.count_co[n] == 0) {
      continue;
    }

    mul_v3_v3fl(r_area_co, anctd.area_cos[n], 1.0f / anctd.count_co[n]);
    break;
  }

  if (n == 2) {
    zero_v3(r_area_co);
  }

  if (anctd.count_co[0] == 0 && anctd.count_co[1] == 0) {
    if (ss->cache) {
      copy_v3_v3(r_area_co, ss->cache->location);
    }
  }
}

void SCULPT_calc_area_normal(Sculpt *sd, Object *ob, Span<PBVHNode *> nodes, float r_area_no[3])
{
  const Brush *brush = BKE_paint_brush(&sd->paint);
  SCULPT_pbvh_calc_area_normal(brush, ob, nodes, r_area_no);
}

bool SCULPT_pbvh_calc_area_normal(const Brush *brush,
                                  Object *ob,
                                  Span<PBVHNode *> nodes,
                                  float r_area_no[3])
{
  using namespace blender;
  SculptSession *ss = ob->sculpt;
  const bool has_bm_orco = ss->bm && SCULPT_stroke_is_dynamic_topology(ss, brush);

  bool any_vertex_sampled = false;

  const AreaNormalCenterData anctd = threading::parallel_reduce(
      nodes.index_range(),
      1,
      AreaNormalCenterData{},
      [&](const IndexRange range, AreaNormalCenterData anctd) {
        for (const int i : range) {
          calc_area_normal_and_center_task(
              ob, brush, true, false, has_bm_orco, nodes[i], &anctd, any_vertex_sampled);
        }
        return anctd;
      },
      calc_area_normal_and_center_reduce);

  /* For area normal. */
  for (int i = 0; i < ARRAY_SIZE(anctd.area_nos); i++) {
    if (normalize_v3_v3(r_area_no, anctd.area_nos[i]) != 0.0f) {
      break;
    }
  }

  return any_vertex_sampled;
}

void SCULPT_calc_area_normal_and_center(
    Sculpt *sd, Object *ob, Span<PBVHNode *> nodes, float r_area_no[3], float r_area_co[3])
{
  using namespace blender;
  const Brush *brush = BKE_paint_brush(&sd->paint);
  SculptSession *ss = ob->sculpt;
  const bool has_bm_orco = ss->bm && SCULPT_stroke_is_dynamic_topology(ss, brush);
  int n;

  bool any_vertex_sampled = false;

  const AreaNormalCenterData anctd = threading::parallel_reduce(
      nodes.index_range(),
      1,
      AreaNormalCenterData{},
      [&](const IndexRange range, AreaNormalCenterData anctd) {
        for (const int i : range) {
          calc_area_normal_and_center_task(
              ob, brush, true, true, has_bm_orco, nodes[i], &anctd, any_vertex_sampled);
        }
        return anctd;
      },
      calc_area_normal_and_center_reduce);

  /* For flatten center. */
  for (n = 0; n < ARRAY_SIZE(anctd.area_cos); n++) {
    if (anctd.count_co[n] == 0) {
      continue;
    }

    mul_v3_v3fl(r_area_co, anctd.area_cos[n], 1.0f / anctd.count_co[n]);
    break;
  }

  if (n == 2) {
    zero_v3(r_area_co);
  }

  if (anctd.count_co[0] == 0 && anctd.count_co[1] == 0) {
    if (ss->cache) {
      copy_v3_v3(r_area_co, ss->cache->location);
    }
  }

  /* For area normal. */
  for (n = 0; n < ARRAY_SIZE(anctd.area_nos); n++) {
    if (normalize_v3_v3(r_area_no, anctd.area_nos[n]) != 0.0f) {
      break;
    }
  }
}

/** \} */

/* -------------------------------------------------------------------- */
/** \name Generic Brush Utilities
 * \{ */

/**
 * Return modified brush strength. Includes the direction of the brush, positive
 * values pull vertices, negative values push. Uses tablet pressure and a
 * special multiplier found experimentally to scale the strength factor.
 */
static float brush_strength(const Sculpt *sd,
                            const StrokeCache *cache,
                            const float feather,
                            const UnifiedPaintSettings *ups,
                            const PaintModeSettings * /*paint_mode_settings*/)
{
  const Scene *scene = cache->vc->scene;
  const Brush *brush = BKE_paint_brush((Paint *)&sd->paint);

  /* Primary strength input; square it to make lower values more sensitive. */
  const float root_alpha = BKE_brush_alpha_get(scene, brush);
  const float alpha = root_alpha * root_alpha;
  const float dir = (brush->flag & BRUSH_DIR_IN) ? -1.0f : 1.0f;
  const float pressure = BKE_brush_use_alpha_pressure(brush) ? cache->pressure : 1.0f;
  const float pen_flip = cache->pen_flip ? -1.0f : 1.0f;
  const float invert = cache->invert ? -1.0f : 1.0f;
  float overlap = ups->overlap_factor;
  /* Spacing is integer percentage of radius, divide by 50 to get
   * normalized diameter. */

  float flip = dir * invert * pen_flip;
  if (brush->flag & BRUSH_INVERT_TO_SCRAPE_FILL) {
    flip = 1.0f;
  }

  /* Pressure final value after being tweaked depending on the brush. */
  float final_pressure;

  switch (brush->sculpt_tool) {
    case SCULPT_TOOL_CLAY:
      final_pressure = pow4f(pressure);
      overlap = (1.0f + overlap) / 2.0f;
      return 0.25f * alpha * flip * final_pressure * overlap * feather;
    case SCULPT_TOOL_DRAW:
    case SCULPT_TOOL_DRAW_SHARP:
    case SCULPT_TOOL_LAYER:
      return alpha * flip * pressure * overlap * feather;
    case SCULPT_TOOL_DISPLACEMENT_ERASER:
      return alpha * pressure * overlap * feather;
    case SCULPT_TOOL_CLOTH:
      if (brush->cloth_deform_type == BRUSH_CLOTH_DEFORM_GRAB) {
        /* Grab deform uses the same falloff as a regular grab brush. */
        return root_alpha * feather;
      }
      else if (brush->cloth_deform_type == BRUSH_CLOTH_DEFORM_SNAKE_HOOK) {
        return root_alpha * feather * pressure * overlap;
      }
      else if (brush->cloth_deform_type == BRUSH_CLOTH_DEFORM_EXPAND) {
        /* Expand is more sensible to strength as it keeps expanding the cloth when sculpting over
         * the same vertices. */
        return 0.1f * alpha * flip * pressure * overlap * feather;
      }
      else {
        /* Multiply by 10 by default to get a larger range of strength depending on the size of the
         * brush and object. */
        return 10.0f * alpha * flip * pressure * overlap * feather;
      }
    case SCULPT_TOOL_DRAW_FACE_SETS:
      return alpha * pressure * overlap * feather;
    case SCULPT_TOOL_SLIDE_RELAX:
      return alpha * pressure * overlap * feather * 2.0f;
    case SCULPT_TOOL_PAINT:
      final_pressure = pressure * pressure;
      return final_pressure * overlap * feather;
    case SCULPT_TOOL_SMEAR:
    case SCULPT_TOOL_DISPLACEMENT_SMEAR:
      return alpha * pressure * overlap * feather;
    case SCULPT_TOOL_CLAY_STRIPS:
      /* Clay Strips needs less strength to compensate the curve. */
      final_pressure = powf(pressure, 1.5f);
      return alpha * flip * final_pressure * overlap * feather * 0.3f;
    case SCULPT_TOOL_CLAY_THUMB:
      final_pressure = pressure * pressure;
      return alpha * flip * final_pressure * overlap * feather * 1.3f;

    case SCULPT_TOOL_MASK:
      overlap = (1.0f + overlap) / 2.0f;
      switch ((BrushMaskTool)brush->mask_tool) {
        case BRUSH_MASK_DRAW:
          return alpha * flip * pressure * overlap * feather;
        case BRUSH_MASK_SMOOTH:
          return alpha * pressure * feather;
      }
      BLI_assert_msg(0, "Not supposed to happen");
      return 0.0f;

    case SCULPT_TOOL_CREASE:
    case SCULPT_TOOL_BLOB:
      return alpha * flip * pressure * overlap * feather;

    case SCULPT_TOOL_INFLATE:
      if (flip > 0.0f) {
        return 0.250f * alpha * flip * pressure * overlap * feather;
      }
      else {
        return 0.125f * alpha * flip * pressure * overlap * feather;
      }

    case SCULPT_TOOL_MULTIPLANE_SCRAPE:
      overlap = (1.0f + overlap) / 2.0f;
      return alpha * flip * pressure * overlap * feather;

    case SCULPT_TOOL_FILL:
    case SCULPT_TOOL_SCRAPE:
    case SCULPT_TOOL_FLATTEN:
      if (flip > 0.0f) {
        overlap = (1.0f + overlap) / 2.0f;
        return alpha * flip * pressure * overlap * feather;
      }
      else {
        /* Reduce strength for DEEPEN, PEAKS, and CONTRAST. */
        return 0.5f * alpha * flip * pressure * overlap * feather;
      }

    case SCULPT_TOOL_SMOOTH:
      return flip * alpha * pressure * feather;

    case SCULPT_TOOL_PINCH:
      if (flip > 0.0f) {
        return alpha * flip * pressure * overlap * feather;
      }
      else {
        return 0.25f * alpha * flip * pressure * overlap * feather;
      }

    case SCULPT_TOOL_NUDGE:
      overlap = (1.0f + overlap) / 2.0f;
      return alpha * pressure * overlap * feather;

    case SCULPT_TOOL_THUMB:
      return alpha * pressure * feather;

    case SCULPT_TOOL_SNAKE_HOOK:
      return root_alpha * feather;

    case SCULPT_TOOL_GRAB:
      return root_alpha * feather;

    case SCULPT_TOOL_ROTATE:
      return alpha * pressure * feather;

    case SCULPT_TOOL_ELASTIC_DEFORM:
    case SCULPT_TOOL_POSE:
    case SCULPT_TOOL_BOUNDARY:
      return root_alpha * feather;

    default:
      return 0.0f;
  }
}

static float sculpt_apply_hardness(const SculptSession *ss, const float input_len)
{
  const StrokeCache *cache = ss->cache;
  float final_len = input_len;
  const float hardness = cache->paint_brush.hardness;
  float p = input_len / cache->radius;
  if (p < hardness) {
    final_len = 0.0f;
  }
  else if (hardness == 1.0f) {
    final_len = cache->radius;
  }
  else {
    p = (p - hardness) / (1.0f - hardness);
    final_len = p * cache->radius;
  }

  return final_len;
}

static void sculpt_apply_texture(const SculptSession *ss,
                                 const Brush *brush,
                                 const float brush_point[3],
                                 const int thread_id,
                                 float *r_value,
                                 float r_rgba[4])
{
  StrokeCache *cache = ss->cache;
  const Scene *scene = cache->vc->scene;
  const MTex *mtex = BKE_brush_mask_texture_get(brush, OB_MODE_SCULPT);

  if (!mtex->tex) {
    *r_value = 1.0f;
    copy_v4_fl(r_rgba, 1.0f);
    return;
  }

  float point[3];
  sub_v3_v3v3(point, brush_point, cache->plane_offset);

  if (mtex->brush_map_mode == MTEX_MAP_MODE_3D) {
    /* Get strength by feeding the vertex location directly into a texture. */
    *r_value = BKE_brush_sample_tex_3d(scene, brush, mtex, point, r_rgba, 0, ss->tex_pool);
  }
  else {
    float symm_point[3];

    /* If the active area is being applied for symmetry, flip it
     * across the symmetry axis and rotate it back to the original
     * position in order to project it. This insures that the
     * brush texture will be oriented correctly. */
    if (cache->radial_symmetry_pass) {
      mul_m4_v3(cache->symm_rot_mat_inv, point);
    }
    flip_v3_v3(symm_point, point, cache->mirror_symmetry_pass);

    /* Still no symmetry supported for other paint modes.
     * Sculpt does it DIY. */
    if (mtex->brush_map_mode == MTEX_MAP_MODE_AREA) {
      /* Similar to fixed mode, but projects from brush angle
       * rather than view direction. */

      mul_m4_v3(cache->brush_local_mat, symm_point);

      float x = symm_point[0];
      float y = symm_point[1];

      x *= mtex->size[0];
      y *= mtex->size[1];

      x += mtex->ofs[0];
      y += mtex->ofs[1];

      paint_get_tex_pixel(mtex, x, y, ss->tex_pool, thread_id, r_value, r_rgba);

      add_v3_fl(r_rgba, brush->texture_sample_bias);  // v3 -> Ignore alpha
      *r_value -= brush->texture_sample_bias;
    }
    else {
      float point_2d[2];
      ED_view3d_project_float_v2_m4(
          cache->vc->region, symm_point, point_2d, cache->projection_mat);
      const float point_3d[3] = {point_2d[0], point_2d[1], 0.0f};
      *r_value = BKE_brush_sample_tex_3d(scene, brush, mtex, point_3d, r_rgba, 0, ss->tex_pool);
    }
  }
}

float SCULPT_brush_strength_factor(SculptSession *ss,
                                   const Brush *brush,
                                   const float brush_point[3],
                                   float len,
                                   const float vno[3],
                                   const float fno[3],
                                   float mask,
                                   const PBVHVertRef vertex,
                                   int thread_id,
                                   AutomaskingNodeData *automask_data)
{
  StrokeCache *cache = ss->cache;

  float avg = 1.0f;
  float rgba[4];
  sculpt_apply_texture(ss, brush, brush_point, thread_id, &avg, rgba);

  /* Hardness. */
  const float final_len = sculpt_apply_hardness(ss, len);

  /* Falloff curve. */
  avg *= BKE_brush_curve_strength(brush, final_len, cache->radius);
  avg *= frontface(brush, cache->view_normal, vno, fno);

  /* Paint mask. */
  avg *= 1.0f - mask;

  /* Auto-masking. */
  avg *= SCULPT_automasking_factor_get(cache->automasking, ss, vertex, automask_data);

  return avg;
}

void SCULPT_brush_strength_color(SculptSession *ss,
                                 const Brush *brush,
                                 const float brush_point[3],
                                 float len,
                                 const float vno[3],
                                 const float fno[3],
                                 float mask,
                                 const PBVHVertRef vertex,
                                 int thread_id,
                                 AutomaskingNodeData *automask_data,
                                 float r_rgba[4])
{
  StrokeCache *cache = ss->cache;

  float avg = 1.0f;
  sculpt_apply_texture(ss, brush, brush_point, thread_id, &avg, r_rgba);

  /* Hardness. */
  const float final_len = sculpt_apply_hardness(ss, len);

  /* Falloff curve. */
  const float falloff = BKE_brush_curve_strength(brush, final_len, cache->radius) *
                        frontface(brush, cache->view_normal, vno, fno);

  /* Paint mask. */
  const float paint_mask = 1.0f - mask;

  /* Auto-masking. */
  const float automasking_factor = SCULPT_automasking_factor_get(
      cache->automasking, ss, vertex, automask_data);

  const float masks_combined = falloff * paint_mask * automasking_factor;

  mul_v4_fl(r_rgba, masks_combined);
}

void SCULPT_calc_vertex_displacement(SculptSession *ss,
                                     const Brush *brush,
                                     float rgba[3],
                                     float r_offset[3])
{
  mul_v3_fl(rgba, ss->cache->bstrength);
  /* Handle brush inversion */
  if (ss->cache->bstrength < 0) {
    rgba[0] *= -1;
    rgba[1] *= -1;
  }

  /* Apply texture size */
  for (int i = 0; i < 3; ++i) {
    rgba[i] *= blender::math::safe_divide(1.0f, pow2f(brush->mtex.size[i]));
  }

  /* Transform vector to object space */
  mul_mat3_m4_v3(ss->cache->brush_local_mat_inv, rgba);

  /* Handle symmetry */
  if (ss->cache->radial_symmetry_pass) {
    mul_m4_v3(ss->cache->symm_rot_mat, rgba);
  }
  flip_v3_v3(r_offset, rgba, ss->cache->mirror_symmetry_pass);
}

bool SCULPT_search_sphere(PBVHNode *node, SculptSearchSphereData *data)
{
  const float *center;
  float nearest[3];
  if (data->center) {
    center = data->center;
  }
  else {
    center = data->ss->cache ? data->ss->cache->location : data->ss->cursor_location;
  }
  float t[3], bb_min[3], bb_max[3];

  if (data->ignore_fully_ineffective) {
    if (BKE_pbvh_node_fully_hidden_get(node)) {
      return false;
    }
    if (BKE_pbvh_node_fully_masked_get(node)) {
      return false;
    }
  }

  if (data->original) {
    BKE_pbvh_node_get_original_BB(node, bb_min, bb_max);
  }
  else {
    BKE_pbvh_node_get_BB(node, bb_min, bb_max);
  }

  for (int i = 0; i < 3; i++) {
    if (bb_min[i] > center[i]) {
      nearest[i] = bb_min[i];
    }
    else if (bb_max[i] < center[i]) {
      nearest[i] = bb_max[i];
    }
    else {
      nearest[i] = center[i];
    }
  }

  sub_v3_v3v3(t, center, nearest);

  return len_squared_v3(t) < data->radius_squared;
}

bool SCULPT_search_circle(PBVHNode *node, SculptSearchCircleData *data)
{
  float bb_min[3], bb_max[3];

  if (data->ignore_fully_ineffective) {
    if (BKE_pbvh_node_fully_masked_get(node)) {
      return false;
    }
  }

  if (data->original) {
    BKE_pbvh_node_get_original_BB(node, bb_min, bb_max);
  }
  else {
    BKE_pbvh_node_get_BB(node, bb_min, bb_min);
  }

  float dummy_co[3], dummy_depth;
  const float dist_sq = dist_squared_ray_to_aabb_v3(
      data->dist_ray_to_aabb_precalc, bb_min, bb_max, dummy_co, &dummy_depth);

  /* Seems like debug code.
   * Maybe this function can just return true if the node is not fully masked. */
  return dist_sq < data->radius_squared || true;
}

void SCULPT_clip(Sculpt *sd, SculptSession *ss, float co[3], const float val[3])
{
  for (int i = 0; i < 3; i++) {
    if (sd->flags & (SCULPT_LOCK_X << i)) {
      continue;
    }

    bool do_clip = false;
    float co_clip[3];
    if (ss->cache && (ss->cache->flag & (CLIP_X << i))) {
      /* Take possible mirror object into account. */
      mul_v3_m4v3(co_clip, ss->cache->clip_mirror_mtx, co);

      if (fabsf(co_clip[i]) <= ss->cache->clip_tolerance[i]) {
        co_clip[i] = 0.0f;
        float imtx[4][4];
        invert_m4_m4(imtx, ss->cache->clip_mirror_mtx);
        mul_m4_v3(imtx, co_clip);
        do_clip = true;
      }
    }

    if (do_clip) {
      co[i] = co_clip[i];
    }
    else {
      co[i] = val[i];
    }
  }
}

static Vector<PBVHNode *> sculpt_pbvh_gather_cursor_update(Object *ob,
                                                           Sculpt *sd,
                                                           bool use_original)
{
  SculptSession *ss = ob->sculpt;
  SculptSearchSphereData data{};
  data.ss = ss;
  data.sd = sd;
  data.radius_squared = ss->cursor_radius;
  data.original = use_original;
  data.ignore_fully_ineffective = false;
  data.center = nullptr;

  return blender::bke::pbvh::search_gather(
      ss->pbvh, [&](PBVHNode &node) { return SCULPT_search_sphere(&node, &data); });
}

static Vector<PBVHNode *> sculpt_pbvh_gather_generic_intern(Object *ob,
                                                            Sculpt *sd,
                                                            const Brush *brush,
                                                            bool use_original,
                                                            float radius_scale,
                                                            PBVHNodeFlags flag)
{
  SculptSession *ss = ob->sculpt;
  Vector<PBVHNode *> nodes;
  PBVHNodeFlags leaf_flag = PBVH_Leaf;

  if (flag & PBVH_TexLeaf) {
    leaf_flag = PBVH_TexLeaf;
  }

  /* Build a list of all nodes that are potentially within the cursor or brush's area of influence.
   */
  if (brush->falloff_shape == PAINT_FALLOFF_SHAPE_SPHERE) {
    SculptSearchSphereData data{};
    data.ss = ss;
    data.sd = sd;
    data.radius_squared = square_f(ss->cache->radius * radius_scale);
    data.original = use_original;
    data.ignore_fully_ineffective = brush->sculpt_tool != SCULPT_TOOL_MASK;
    data.center = nullptr;
    nodes = blender::bke::pbvh::search_gather(
        ss->pbvh, [&](PBVHNode &node) { return SCULPT_search_sphere(&node, &data); }, leaf_flag);
  }
  else {
    DistRayAABB_Precalc dist_ray_to_aabb_precalc;
    dist_squared_ray_to_aabb_v3_precalc(
        &dist_ray_to_aabb_precalc, ss->cache->location, ss->cache->view_normal);
    SculptSearchCircleData data{};
    data.ss = ss;
    data.sd = sd;
    data.radius_squared = ss->cache ? square_f(ss->cache->radius * radius_scale) :
                                      ss->cursor_radius;
    data.original = use_original;
    data.dist_ray_to_aabb_precalc = &dist_ray_to_aabb_precalc;
    data.ignore_fully_ineffective = brush->sculpt_tool != SCULPT_TOOL_MASK;
    nodes = blender::bke::pbvh::search_gather(
        ss->pbvh, [&](PBVHNode &node) { return SCULPT_search_circle(&node, &data); }, leaf_flag);
  }

  return nodes;
}

static Vector<PBVHNode *> sculpt_pbvh_gather_generic(
    Object *ob, Sculpt *sd, const Brush *brush, bool use_original, float radius_scale)
{
  return sculpt_pbvh_gather_generic_intern(ob, sd, brush, use_original, radius_scale, PBVH_Leaf);
}

static Vector<PBVHNode *> sculpt_pbvh_gather_texpaint(
    Object *ob, Sculpt *sd, const Brush *brush, bool use_original, float radius_scale)
{
  return sculpt_pbvh_gather_generic_intern(
      ob, sd, brush, use_original, radius_scale, PBVH_TexLeaf);
}

/* Calculate primary direction of movement for many brushes. */
static void calc_sculpt_normal(Sculpt *sd, Object *ob, Span<PBVHNode *> nodes, float r_area_no[3])
{
  const Brush *brush = BKE_paint_brush(&sd->paint);
  const SculptSession *ss = ob->sculpt;

  switch (brush->sculpt_plane) {
    case SCULPT_DISP_DIR_VIEW:
      copy_v3_v3(r_area_no, ss->cache->true_view_normal);
      break;

    case SCULPT_DISP_DIR_X:
      ARRAY_SET_ITEMS(r_area_no, 1.0f, 0.0f, 0.0f);
      break;

    case SCULPT_DISP_DIR_Y:
      ARRAY_SET_ITEMS(r_area_no, 0.0f, 1.0f, 0.0f);
      break;

    case SCULPT_DISP_DIR_Z:
      ARRAY_SET_ITEMS(r_area_no, 0.0f, 0.0f, 1.0f);
      break;

    case SCULPT_DISP_DIR_AREA:
      SCULPT_calc_area_normal(sd, ob, nodes, r_area_no);
      break;

    default:
      break;
  }
}

static void update_sculpt_normal(Sculpt *sd, Object *ob, Span<PBVHNode *> nodes)
{
  const Brush *brush = BKE_paint_brush(&sd->paint);
  StrokeCache *cache = ob->sculpt->cache;
  /* Grab brush does not update the sculpt normal during a stroke. */
  const bool update_normal =
      !(brush->flag & BRUSH_ORIGINAL_NORMAL) && !(brush->sculpt_tool == SCULPT_TOOL_GRAB) &&
      !(brush->sculpt_tool == SCULPT_TOOL_THUMB && !(brush->flag & BRUSH_ANCHORED)) &&
      !(brush->sculpt_tool == SCULPT_TOOL_ELASTIC_DEFORM) &&
      !(brush->sculpt_tool == SCULPT_TOOL_SNAKE_HOOK && cache->normal_weight > 0.0f);

  if (cache->mirror_symmetry_pass == 0 && cache->radial_symmetry_pass == 0 &&
      (SCULPT_stroke_is_first_brush_step_of_symmetry_pass(cache) || update_normal))
  {
    calc_sculpt_normal(sd, ob, nodes, cache->sculpt_normal);
    if (brush->falloff_shape == PAINT_FALLOFF_SHAPE_TUBE) {
      project_plane_v3_v3v3(cache->sculpt_normal, cache->sculpt_normal, cache->view_normal);
      normalize_v3(cache->sculpt_normal);
    }
    copy_v3_v3(cache->sculpt_normal_symm, cache->sculpt_normal);
  }
  else {
    copy_v3_v3(cache->sculpt_normal_symm, cache->sculpt_normal);
    flip_v3(cache->sculpt_normal_symm, cache->mirror_symmetry_pass);
    mul_m4_v3(cache->symm_rot_mat, cache->sculpt_normal_symm);
  }
}

static void calc_local_y(ViewContext *vc, const float center[3], float y[3])
{
  Object *ob = vc->obact;
  float loc[3];
  const float xy_delta[2] = {0.0f, 1.0f};

  mul_v3_m4v3(loc, ob->world_to_object, center);
  const float zfac = ED_view3d_calc_zfac(vc->rv3d, loc);

  ED_view3d_win_to_delta(vc->region, xy_delta, zfac, y);
  normalize_v3(y);

  add_v3_v3(y, ob->loc);
  mul_m4_v3(ob->world_to_object, y);
}

static void calc_brush_local_mat(const float rotation,
                                 Object *ob,
                                 float local_mat[4][4],
                                 float local_mat_inv[4][4])
{
  const StrokeCache *cache = ob->sculpt->cache;
  float tmat[4][4];
  float mat[4][4];
  float scale[4][4];
  float angle, v[3];
  float up[3];

  /* Ensure `ob->world_to_object` is up to date. */
  invert_m4_m4(ob->world_to_object, ob->object_to_world);

  /* Initialize last column of matrix. */
  mat[0][3] = 0.0f;
  mat[1][3] = 0.0f;
  mat[2][3] = 0.0f;
  mat[3][3] = 1.0f;

  /* Get view's up vector in object-space. */
  calc_local_y(cache->vc, cache->location, up);

  /* Calculate the X axis of the local matrix. */
  cross_v3_v3v3(v, up, cache->sculpt_normal);
  /* Apply rotation (user angle, rake, etc.) to X axis. */
  angle = rotation - cache->special_rotation;
  rotate_v3_v3v3fl(mat[0], v, cache->sculpt_normal, angle);

  /* Get other axes. */
  cross_v3_v3v3(mat[1], cache->sculpt_normal, mat[0]);
  copy_v3_v3(mat[2], cache->sculpt_normal);

  /* Set location. */
  copy_v3_v3(mat[3], cache->location);

  /* Scale by brush radius. */
  float radius = cache->radius;

  normalize_m4(mat);
  scale_m4_fl(scale, radius);
  mul_m4_m4m4(tmat, mat, scale);

  /* Return tmat as is (for converting from local area coords to model-space coords). */
  copy_m4_m4(local_mat_inv, tmat);
  /* Return inverse (for converting from model-space coords to local area coords). */
  invert_m4_m4(local_mat, tmat);
}

#define SCULPT_TILT_SENSITIVITY 0.7f
void SCULPT_tilt_apply_to_normal(float r_normal[3], StrokeCache *cache, const float tilt_strength)
{
  if (!U.experimental.use_sculpt_tools_tilt) {
    return;
  }
  const float rot_max = M_PI_2 * tilt_strength * SCULPT_TILT_SENSITIVITY;
  mul_v3_mat3_m4v3(r_normal, cache->vc->obact->object_to_world, r_normal);
  float normal_tilt_y[3];
  rotate_v3_v3v3fl(normal_tilt_y, r_normal, cache->vc->rv3d->viewinv[0], cache->y_tilt * rot_max);
  float normal_tilt_xy[3];
  rotate_v3_v3v3fl(
      normal_tilt_xy, normal_tilt_y, cache->vc->rv3d->viewinv[1], cache->x_tilt * rot_max);
  mul_v3_mat3_m4v3(r_normal, cache->vc->obact->world_to_object, normal_tilt_xy);
  normalize_v3(r_normal);
}

void SCULPT_tilt_effective_normal_get(const SculptSession *ss, const Brush *brush, float r_no[3])
{
  copy_v3_v3(r_no, ss->cache->sculpt_normal_symm);
  SCULPT_tilt_apply_to_normal(r_no, ss->cache, brush->tilt_strength_factor);
}

static void update_brush_local_mat(Sculpt *sd, Object *ob)
{
  StrokeCache *cache = ob->sculpt->cache;

  if (cache->mirror_symmetry_pass == 0 && cache->radial_symmetry_pass == 0) {
    const Brush *brush = BKE_paint_brush(&sd->paint);
    const MTex *mask_tex = BKE_brush_mask_texture_get(brush, OB_MODE_SCULPT);
    calc_brush_local_mat(mask_tex->rot, ob, cache->brush_local_mat, cache->brush_local_mat_inv);
  }
}

/** \} */

/* -------------------------------------------------------------------- */
/** \name Texture painting
 * \{ */

static bool sculpt_needs_pbvh_pixels(PaintModeSettings *paint_mode_settings,
                                     const Brush *brush,
                                     Object *ob)
{
  if (brush->sculpt_tool == SCULPT_TOOL_PAINT && U.experimental.use_sculpt_texture_paint) {
    Image *image;
    ImageUser *image_user;
    return SCULPT_paint_image_canvas_get(paint_mode_settings, ob, &image, &image_user);
  }

  return false;
}

static void sculpt_pbvh_update_pixels(PaintModeSettings *paint_mode_settings,
                                      SculptSession *ss,
                                      Object *ob)
{
  BLI_assert(ob->type == OB_MESH);
  Mesh *mesh = (Mesh *)ob->data;

  Image *image;
  ImageUser *image_user;
  if (!SCULPT_paint_image_canvas_get(paint_mode_settings, ob, &image, &image_user)) {
    return;
  }

  BKE_pbvh_build_pixels(ss->pbvh, mesh, image, image_user);
}

/** \} */

/* -------------------------------------------------------------------- */
/** \name Generic Brush Plane & Symmetry Utilities
 * \{ */

struct SculptRaycastData {
  SculptSession *ss;
  const float *ray_start;
  const float *ray_normal;
  bool hit;
  float depth;
  bool original;

  PBVHVertRef active_vertex;
  float *face_normal;

  int active_face_grid_index;

  IsectRayPrecalc isect_precalc;
};

struct SculptFindNearestToRayData {
  SculptSession *ss;
  const float *ray_start, *ray_normal;
  bool hit;
  float depth;
  float dist_sq_to_ray;
  bool original;
};

ePaintSymmetryAreas SCULPT_get_vertex_symm_area(const float co[3])
{
  ePaintSymmetryAreas symm_area = ePaintSymmetryAreas(PAINT_SYMM_AREA_DEFAULT);
  if (co[0] < 0.0f) {
    symm_area |= PAINT_SYMM_AREA_X;
  }
  if (co[1] < 0.0f) {
    symm_area |= PAINT_SYMM_AREA_Y;
  }
  if (co[2] < 0.0f) {
    symm_area |= PAINT_SYMM_AREA_Z;
  }
  return symm_area;
}

void SCULPT_flip_v3_by_symm_area(float v[3],
                                 const ePaintSymmetryFlags symm,
                                 const ePaintSymmetryAreas symmarea,
                                 const float pivot[3])
{
  for (int i = 0; i < 3; i++) {
    ePaintSymmetryFlags symm_it = ePaintSymmetryFlags(1 << i);
    if (!(symm & symm_it)) {
      continue;
    }
    if (symmarea & symm_it) {
      flip_v3(v, symm_it);
    }
    if (pivot[i] < 0.0f) {
      flip_v3(v, symm_it);
    }
  }
}

void SCULPT_flip_quat_by_symm_area(float quat[4],
                                   const ePaintSymmetryFlags symm,
                                   const ePaintSymmetryAreas symmarea,
                                   const float pivot[3])
{
  for (int i = 0; i < 3; i++) {
    ePaintSymmetryFlags symm_it = ePaintSymmetryFlags(1 << i);
    if (!(symm & symm_it)) {
      continue;
    }
    if (symmarea & symm_it) {
      flip_qt(quat, symm_it);
    }
    if (pivot[i] < 0.0f) {
      flip_qt(quat, symm_it);
    }
  }
}

void SCULPT_calc_brush_plane(
    Sculpt *sd, Object *ob, Span<PBVHNode *> nodes, float r_area_no[3], float r_area_co[3])
{
  SculptSession *ss = ob->sculpt;
  Brush *brush = BKE_paint_brush(&sd->paint);

  zero_v3(r_area_co);
  zero_v3(r_area_no);

  if (SCULPT_stroke_is_main_symmetry_pass(ss->cache) &&
      (SCULPT_stroke_is_first_brush_step_of_symmetry_pass(ss->cache) ||
       !(brush->flag & BRUSH_ORIGINAL_PLANE) || !(brush->flag & BRUSH_ORIGINAL_NORMAL)))
  {
    switch (brush->sculpt_plane) {
      case SCULPT_DISP_DIR_VIEW:
        copy_v3_v3(r_area_no, ss->cache->true_view_normal);
        break;

      case SCULPT_DISP_DIR_X:
        ARRAY_SET_ITEMS(r_area_no, 1.0f, 0.0f, 0.0f);
        break;

      case SCULPT_DISP_DIR_Y:
        ARRAY_SET_ITEMS(r_area_no, 0.0f, 1.0f, 0.0f);
        break;

      case SCULPT_DISP_DIR_Z:
        ARRAY_SET_ITEMS(r_area_no, 0.0f, 0.0f, 1.0f);
        break;

      case SCULPT_DISP_DIR_AREA:
        SCULPT_calc_area_normal_and_center(sd, ob, nodes, r_area_no, r_area_co);
        if (brush->falloff_shape == PAINT_FALLOFF_SHAPE_TUBE) {
          project_plane_v3_v3v3(r_area_no, r_area_no, ss->cache->view_normal);
          normalize_v3(r_area_no);
        }
        break;

      default:
        break;
    }

    /* For flatten center. */
    /* Flatten center has not been calculated yet if we are not using the area normal. */
    if (brush->sculpt_plane != SCULPT_DISP_DIR_AREA) {
      SCULPT_calc_area_center(sd, ob, nodes, r_area_co);
    }

    /* For area normal. */
    if (!SCULPT_stroke_is_first_brush_step_of_symmetry_pass(ss->cache) &&
        (brush->flag & BRUSH_ORIGINAL_NORMAL))
    {
      copy_v3_v3(r_area_no, ss->cache->sculpt_normal);
    }
    else {
      copy_v3_v3(ss->cache->sculpt_normal, r_area_no);
    }

    /* For flatten center. */
    if (!SCULPT_stroke_is_first_brush_step_of_symmetry_pass(ss->cache) &&
        (brush->flag & BRUSH_ORIGINAL_PLANE))
    {
      copy_v3_v3(r_area_co, ss->cache->last_center);
    }
    else {
      copy_v3_v3(ss->cache->last_center, r_area_co);
    }
  }
  else {
    /* For area normal. */
    copy_v3_v3(r_area_no, ss->cache->sculpt_normal);

    /* For flatten center. */
    copy_v3_v3(r_area_co, ss->cache->last_center);

    /* For area normal. */
    flip_v3(r_area_no, ss->cache->mirror_symmetry_pass);

    /* For flatten center. */
    flip_v3(r_area_co, ss->cache->mirror_symmetry_pass);

    /* For area normal. */
    mul_m4_v3(ss->cache->symm_rot_mat, r_area_no);

    /* For flatten center. */
    mul_m4_v3(ss->cache->symm_rot_mat, r_area_co);

    /* Shift the plane for the current tile. */
    add_v3_v3(r_area_co, ss->cache->plane_offset);
  }
}

int SCULPT_plane_trim(const StrokeCache *cache, const Brush *brush, const float val[3])
{
  return (!(brush->flag & BRUSH_PLANE_TRIM) ||
          (dot_v3v3(val, val) <= cache->radius_squared * cache->plane_trim_squared));
}

int SCULPT_plane_point_side(const float co[3], const float plane[4])
{
  float d = plane_point_side_v3(plane, co);
  return d <= 0.0f;
}

float SCULPT_brush_plane_offset_get(Sculpt *sd, SculptSession *ss)
{
  Brush *brush = BKE_paint_brush(&sd->paint);

  float rv = brush->plane_offset;

  if (brush->flag & BRUSH_OFFSET_PRESSURE) {
    rv *= ss->cache->pressure;
  }

  return rv;
}

/** \} */

/* -------------------------------------------------------------------- */
/** \name Sculpt Gravity Brush
 * \{ */

static void do_gravity_task(SculptSession *ss,
                            const Brush *brush,
                            const float *offset,
                            PBVHNode *node)
{
  PBVHVertexIter vd;
  float(*proxy)[3] = BKE_pbvh_node_add_proxy(ss->pbvh, node)->co;

  SculptBrushTest test;
  SculptBrushTestFn sculpt_brush_test_sq_fn = SCULPT_brush_test_init_with_falloff_shape(
      ss, &test, brush->falloff_shape);
  const int thread_id = BLI_task_parallel_thread_id(nullptr);

  BKE_pbvh_vertex_iter_begin (ss->pbvh, node, vd, PBVH_ITER_UNIQUE) {
    if (!sculpt_brush_test_sq_fn(&test, vd.co)) {
      continue;
    }
    const float fade = SCULPT_brush_strength_factor(
        ss, brush, vd.co, sqrtf(test.dist), vd.no, vd.fno, vd.mask, vd.vertex, thread_id, nullptr);

    mul_v3_v3fl(proxy[vd.i], offset, fade);

    if (vd.is_mesh) {
      BKE_pbvh_vert_tag_update_normal(ss->pbvh, vd.vertex);
    }
  }
  BKE_pbvh_vertex_iter_end;
}

static void do_gravity(Sculpt *sd, Object *ob, Span<PBVHNode *> nodes, float bstrength)
{
  using namespace blender;
  SculptSession *ss = ob->sculpt;
  Brush *brush = BKE_paint_brush(&sd->paint);

  float offset[3];
  float gravity_vector[3];

  mul_v3_v3fl(gravity_vector, ss->cache->gravity_direction, -ss->cache->radius_squared);

  /* Offset with as much as possible factored in already. */
  mul_v3_v3v3(offset, gravity_vector, ss->cache->scale);
  mul_v3_fl(offset, bstrength);

  threading::parallel_for(nodes.index_range(), 1, [&](const IndexRange range) {
    for (const int i : range) {
      do_gravity_task(ss, brush, offset, nodes[i]);
    }
  });
}

/** \} */

/* -------------------------------------------------------------------- */
/** \name Sculpt Brush Utilities
 * \{ */

void SCULPT_vertcos_to_key(Object *ob, KeyBlock *kb, const float (*vertCos)[3])
{
  Mesh *me = (Mesh *)ob->data;
  float(*ofs)[3] = nullptr;
  int a, currkey_i;
  const int kb_act_idx = ob->shapenr - 1;

  /* For relative keys editing of base should update other keys. */
  if (bool *dependent = BKE_keyblock_get_dependent_keys(me->key, kb_act_idx)) {
    ofs = BKE_keyblock_convert_to_vertcos(ob, kb);

    /* Calculate key coord offsets (from previous location). */
    for (a = 0; a < me->totvert; a++) {
      sub_v3_v3v3(ofs[a], vertCos[a], ofs[a]);
    }

    /* Apply offsets on other keys. */
    LISTBASE_FOREACH_INDEX (KeyBlock *, currkey, &me->key->block, currkey_i) {
      if ((currkey != kb) && dependent[currkey_i]) {
        BKE_keyblock_update_from_offset(ob, currkey, ofs);
      }
    }

    MEM_freeN(ofs);
    MEM_freeN(dependent);
  }

  /* Modifying of basis key should update mesh. */
  if (kb == me->key->refkey) {
    BKE_mesh_vert_coords_apply(me, vertCos);
  }

  /* Apply new coords on active key block, no need to re-allocate kb->data here! */
  BKE_keyblock_update_from_vertcos(ob, kb, vertCos);
}

/* NOTE: we do the topology update before any brush actions to avoid
 * issues with the proxies. The size of the proxy can't change, so
 * topology must be updated first. */
static void sculpt_topology_update(Sculpt *sd,
                                   Object *ob,
                                   Brush *brush,
                                   UnifiedPaintSettings * /*ups*/,
                                   PaintModeSettings * /*paint_mode_settings*/)
{
  SculptSession *ss = ob->sculpt;

  /* Build a list of all nodes that are potentially within the brush's area of influence. */
  const bool use_original = sculpt_tool_needs_original(brush->sculpt_tool) ? true :
                                                                             !ss->cache->accum;
  const float radius_scale = 1.25f;
  Vector<PBVHNode *> nodes = sculpt_pbvh_gather_generic(ob, sd, brush, use_original, radius_scale);

  /* Only act if some verts are inside the brush area. */
  if (nodes.is_empty()) {
    return;
  }

  /* Free index based vertex info as it will become invalid after modifying the topology during the
   * stroke. */
  MEM_SAFE_FREE(ss->vertex_info.boundary);

  PBVHTopologyUpdateMode mode = PBVHTopologyUpdateMode(0);
  float location[3];

  if (!(sd->flags & SCULPT_DYNTOPO_DETAIL_MANUAL)) {
    if (sd->flags & SCULPT_DYNTOPO_SUBDIVIDE) {
      mode |= PBVH_Subdivide;
    }

    if ((sd->flags & SCULPT_DYNTOPO_COLLAPSE) || (brush->sculpt_tool == SCULPT_TOOL_SIMPLIFY)) {
      mode |= PBVH_Collapse;
    }
  }

  for (PBVHNode *node : nodes) {
    SCULPT_undo_push_node(
        ob, node, brush->sculpt_tool == SCULPT_TOOL_MASK ? SCULPT_UNDO_MASK : SCULPT_UNDO_COORDS);
    BKE_pbvh_node_mark_update(node);

    if (BKE_pbvh_type(ss->pbvh) == PBVH_BMESH) {
      BKE_pbvh_node_mark_topology_update(node);
      BKE_pbvh_bmesh_node_save_orig(ss->bm, ss->bm_log, node, false);
    }
  }

  if (BKE_pbvh_type(ss->pbvh) == PBVH_BMESH) {
    BKE_pbvh_bmesh_update_topology(ss->pbvh,
                                   mode,
                                   ss->cache->location,
                                   ss->cache->view_normal,
                                   ss->cache->radius,
                                   (brush->flag & BRUSH_FRONTFACE) != 0,
                                   (brush->falloff_shape != PAINT_FALLOFF_SHAPE_SPHERE));
  }

  /* Update average stroke position. */
  copy_v3_v3(location, ss->cache->true_location);
  mul_m4_v3(ob->object_to_world, location);
}

static void do_brush_action_task(Object *ob, const Brush *brush, PBVHNode *node)
{
  SculptSession *ss = ob->sculpt;

  bool need_coords = ss->cache->supports_gravity;

  if (brush->sculpt_tool == SCULPT_TOOL_DRAW_FACE_SETS) {
    BKE_pbvh_node_mark_update_face_sets(node);

    /* Draw face sets in smooth mode moves the vertices. */
    if (ss->cache->alt_smooth) {
      need_coords = true;
    }
    else {
      SCULPT_undo_push_node(ob, node, SCULPT_UNDO_FACE_SETS);
    }
  }
  else if (brush->sculpt_tool == SCULPT_TOOL_MASK) {
    SCULPT_undo_push_node(ob, node, SCULPT_UNDO_MASK);
    BKE_pbvh_node_mark_update_mask(node);
  }
  else if (SCULPT_tool_is_paint(brush->sculpt_tool)) {
    SCULPT_undo_push_node(ob, node, SCULPT_UNDO_COLOR);
    BKE_pbvh_node_mark_update_color(node);
  }
  else {
    need_coords = true;
  }

  if (need_coords) {
    SCULPT_undo_push_node(ob, node, SCULPT_UNDO_COORDS);
    BKE_pbvh_node_mark_update(node);
  }
}

static void do_brush_action(Sculpt *sd,
                            Object *ob,
                            Brush *brush,
                            UnifiedPaintSettings *ups,
                            PaintModeSettings *paint_mode_settings)
{
  using namespace blender;
  SculptSession *ss = ob->sculpt;
  Vector<PBVHNode *> nodes, texnodes;

  /* Check for unsupported features. */
  PBVHType type = BKE_pbvh_type(ss->pbvh);

  if (SCULPT_tool_is_paint(brush->sculpt_tool) && SCULPT_has_loop_colors(ob)) {
    if (type != PBVH_FACES) {
      return;
    }

    BKE_pbvh_ensure_node_loops(ss->pbvh);
  }

  const bool use_original = sculpt_tool_needs_original(brush->sculpt_tool) ? true :
                                                                             !ss->cache->accum;
  const bool use_pixels = sculpt_needs_pbvh_pixels(paint_mode_settings, brush, ob);

  if (sculpt_needs_pbvh_pixels(paint_mode_settings, brush, ob)) {
    sculpt_pbvh_update_pixels(paint_mode_settings, ss, ob);

    texnodes = sculpt_pbvh_gather_texpaint(ob, sd, brush, use_original, 1.0f);

    if (texnodes.is_empty()) {
      return;
    }
  }

  /* Build a list of all nodes that are potentially within the brush's area of influence */

  if (SCULPT_tool_needs_all_pbvh_nodes(brush)) {
    /* These brushes need to update all nodes as they are not constrained by the brush radius */
    nodes = blender::bke::pbvh::search_gather(ss->pbvh, {});
  }
  else if (brush->sculpt_tool == SCULPT_TOOL_CLOTH) {
    nodes = SCULPT_cloth_brush_affected_nodes_gather(ss, brush);
  }
  else {
    float radius_scale = 1.0f;

    /* Corners of square brushes can go outside the brush radius. */
    if (BKE_brush_has_cube_tip(brush, PAINT_MODE_SCULPT)) {
      radius_scale = M_SQRT2;
    }

    /* With these options enabled not all required nodes are inside the original brush radius, so
     * the brush can produce artifacts in some situations. */
    if (brush->sculpt_tool == SCULPT_TOOL_DRAW && brush->flag & BRUSH_ORIGINAL_NORMAL) {
      radius_scale = 2.0f;
    }
    nodes = sculpt_pbvh_gather_generic(ob, sd, brush, use_original, radius_scale);
  }

  /* Draw Face Sets in draw mode makes a single undo push, in alt-smooth mode deforms the
   * vertices and uses regular coords undo. */
  /* It also assigns the paint_face_set here as it needs to be done regardless of the stroke type
   * and the number of nodes under the brush influence. */
  if (brush->sculpt_tool == SCULPT_TOOL_DRAW_FACE_SETS &&
      SCULPT_stroke_is_first_brush_step(ss->cache) && !ss->cache->alt_smooth)
  {
    if (ss->cache->invert) {
      /* When inverting the brush, pick the paint face mask ID from the mesh. */
      ss->cache->paint_face_set = SCULPT_active_face_set_get(ss);
    }
    else {
      /* By default create a new Face Sets. */
      ss->cache->paint_face_set = SCULPT_face_set_next_available_get(ss);
    }
  }

  /* For anchored brushes with spherical falloff, we start off with zero radius, thus we have no
   * PBVH nodes on the first brush step. */
  if (!nodes.is_empty() ||
      ((brush->falloff_shape == PAINT_FALLOFF_SHAPE_SPHERE) && (brush->flag & BRUSH_ANCHORED)))
  {
    if (SCULPT_stroke_is_first_brush_step(ss->cache)) {
      /* Initialize auto-masking cache. */
      if (SCULPT_is_automasking_enabled(sd, ss, brush)) {
        ss->cache->automasking = SCULPT_automasking_cache_init(sd, brush, ob);
        ss->last_automasking_settings_hash = SCULPT_automasking_settings_hash(
            ob, ss->cache->automasking);
      }
      /* Initialize surface smooth cache. */
      if ((brush->sculpt_tool == SCULPT_TOOL_SMOOTH) &&
          (brush->smooth_deform_type == BRUSH_SMOOTH_DEFORM_SURFACE))
      {
        BLI_assert(ss->cache->surface_smooth_laplacian_disp == nullptr);
        ss->cache->surface_smooth_laplacian_disp = static_cast<float(*)[3]>(
            MEM_callocN(sizeof(float[3]) * SCULPT_vertex_count_get(ss), "HC smooth laplacian b"));
      }
    }
  }

  /* Only act if some verts are inside the brush area. */
  if (nodes.is_empty()) {
    return;
  }
  float location[3];

  if (!use_pixels) {
    threading::parallel_for(nodes.index_range(), 1, [&](const IndexRange range) {
      for (const int i : range) {
        do_brush_action_task(ob, brush, nodes[i]);
      }
    });
  }

  if (sculpt_brush_needs_normal(ss, sd, brush)) {
    update_sculpt_normal(sd, ob, nodes);
  }

  update_brush_local_mat(sd, ob);

  if (brush->sculpt_tool == SCULPT_TOOL_POSE && SCULPT_stroke_is_first_brush_step(ss->cache)) {
    SCULPT_pose_brush_init(sd, ob, ss, brush);
  }

  if (brush->deform_target == BRUSH_DEFORM_TARGET_CLOTH_SIM) {
    if (!ss->cache->cloth_sim) {
      ss->cache->cloth_sim = SCULPT_cloth_brush_simulation_create(
          ob, 1.0f, 0.0f, 0.0f, false, true);
      SCULPT_cloth_brush_simulation_init(ss, ss->cache->cloth_sim);
    }
    SCULPT_cloth_brush_store_simulation_state(ss, ss->cache->cloth_sim);
    SCULPT_cloth_brush_ensure_nodes_constraints(
        sd, ob, nodes, ss->cache->cloth_sim, ss->cache->location, FLT_MAX);
  }

  bool invert = ss->cache->pen_flip || ss->cache->invert;
  if (brush->flag & BRUSH_DIR_IN) {
    invert = !invert;
  }

  /* Apply one type of brush action. */
  switch (brush->sculpt_tool) {
    case SCULPT_TOOL_DRAW:
      SCULPT_do_draw_brush(sd, ob, nodes);
      break;
    case SCULPT_TOOL_SMOOTH:
      if (brush->smooth_deform_type == BRUSH_SMOOTH_DEFORM_LAPLACIAN) {
        SCULPT_do_smooth_brush(sd, ob, nodes);
      }
      else if (brush->smooth_deform_type == BRUSH_SMOOTH_DEFORM_SURFACE) {
        SCULPT_do_surface_smooth_brush(sd, ob, nodes);
      }
      break;
    case SCULPT_TOOL_CREASE:
      SCULPT_do_crease_brush(sd, ob, nodes);
      break;
    case SCULPT_TOOL_BLOB:
      SCULPT_do_crease_brush(sd, ob, nodes);
      break;
    case SCULPT_TOOL_PINCH:
      SCULPT_do_pinch_brush(sd, ob, nodes);
      break;
    case SCULPT_TOOL_INFLATE:
      SCULPT_do_inflate_brush(sd, ob, nodes);
      break;
    case SCULPT_TOOL_GRAB:
      SCULPT_do_grab_brush(sd, ob, nodes);
      break;
    case SCULPT_TOOL_ROTATE:
      SCULPT_do_rotate_brush(sd, ob, nodes);
      break;
    case SCULPT_TOOL_SNAKE_HOOK:
      SCULPT_do_snake_hook_brush(sd, ob, nodes);
      break;
    case SCULPT_TOOL_NUDGE:
      SCULPT_do_nudge_brush(sd, ob, nodes);
      break;
    case SCULPT_TOOL_THUMB:
      SCULPT_do_thumb_brush(sd, ob, nodes);
      break;
    case SCULPT_TOOL_LAYER:
      SCULPT_do_layer_brush(sd, ob, nodes);
      break;
    case SCULPT_TOOL_FLATTEN:
      SCULPT_do_flatten_brush(sd, ob, nodes);
      break;
    case SCULPT_TOOL_CLAY:
      SCULPT_do_clay_brush(sd, ob, nodes);
      break;
    case SCULPT_TOOL_CLAY_STRIPS:
      SCULPT_do_clay_strips_brush(sd, ob, nodes);
      break;
    case SCULPT_TOOL_MULTIPLANE_SCRAPE:
      SCULPT_do_multiplane_scrape_brush(sd, ob, nodes);
      break;
    case SCULPT_TOOL_CLAY_THUMB:
      SCULPT_do_clay_thumb_brush(sd, ob, nodes);
      break;
    case SCULPT_TOOL_FILL:
      if (invert && brush->flag & BRUSH_INVERT_TO_SCRAPE_FILL) {
        SCULPT_do_scrape_brush(sd, ob, nodes);
      }
      else {
        SCULPT_do_fill_brush(sd, ob, nodes);
      }
      break;
    case SCULPT_TOOL_SCRAPE:
      if (invert && brush->flag & BRUSH_INVERT_TO_SCRAPE_FILL) {
        SCULPT_do_fill_brush(sd, ob, nodes);
      }
      else {
        SCULPT_do_scrape_brush(sd, ob, nodes);
      }
      break;
    case SCULPT_TOOL_MASK:
      SCULPT_do_mask_brush(sd, ob, nodes);
      break;
    case SCULPT_TOOL_POSE:
      SCULPT_do_pose_brush(sd, ob, nodes);
      break;
    case SCULPT_TOOL_DRAW_SHARP:
      SCULPT_do_draw_sharp_brush(sd, ob, nodes);
      break;
    case SCULPT_TOOL_ELASTIC_DEFORM:
      SCULPT_do_elastic_deform_brush(sd, ob, nodes);
      break;
    case SCULPT_TOOL_SLIDE_RELAX:
      SCULPT_do_slide_relax_brush(sd, ob, nodes);
      break;
    case SCULPT_TOOL_BOUNDARY:
      SCULPT_do_boundary_brush(sd, ob, nodes);
      break;
    case SCULPT_TOOL_CLOTH:
      SCULPT_do_cloth_brush(sd, ob, nodes);
      break;
    case SCULPT_TOOL_DRAW_FACE_SETS:
      SCULPT_do_draw_face_sets_brush(sd, ob, nodes);
      break;
    case SCULPT_TOOL_DISPLACEMENT_ERASER:
      SCULPT_do_displacement_eraser_brush(sd, ob, nodes);
      break;
    case SCULPT_TOOL_DISPLACEMENT_SMEAR:
      SCULPT_do_displacement_smear_brush(sd, ob, nodes);
      break;
    case SCULPT_TOOL_PAINT:
      SCULPT_do_paint_brush(paint_mode_settings, sd, ob, nodes, texnodes);
      break;
    case SCULPT_TOOL_SMEAR:
      SCULPT_do_smear_brush(sd, ob, nodes);
      break;
  }

  if (!ELEM(brush->sculpt_tool, SCULPT_TOOL_SMOOTH, SCULPT_TOOL_MASK) &&
      brush->autosmooth_factor > 0)
  {
    if (brush->flag & BRUSH_INVERSE_SMOOTH_PRESSURE) {
      SCULPT_smooth(sd, ob, nodes, brush->autosmooth_factor * (1.0f - ss->cache->pressure), false);
    }
    else {
      SCULPT_smooth(sd, ob, nodes, brush->autosmooth_factor, false);
    }
  }

  if (sculpt_brush_use_topology_rake(ss, brush)) {
    SCULPT_bmesh_topology_rake(sd, ob, nodes, brush->topology_rake_factor);
  }

  if (!SCULPT_tool_can_reuse_automask(brush->sculpt_tool) ||
      (ss->cache->supports_gravity && sd->gravity_factor > 0.0f))
  {
    /* Clear cavity mask cache. */
    ss->last_automasking_settings_hash = 0;
  }

  /* The cloth brush adds the gravity as a regular force and it is processed in the solver. */
  if (ss->cache->supports_gravity &&
      !ELEM(
          brush->sculpt_tool, SCULPT_TOOL_CLOTH, SCULPT_TOOL_DRAW_FACE_SETS, SCULPT_TOOL_BOUNDARY))
  {
    do_gravity(sd, ob, nodes, sd->gravity_factor);
  }

  if (brush->deform_target == BRUSH_DEFORM_TARGET_CLOTH_SIM) {
    if (SCULPT_stroke_is_main_symmetry_pass(ss->cache)) {
      SCULPT_cloth_sim_activate_nodes(ss->cache->cloth_sim, nodes);
      SCULPT_cloth_brush_do_simulation_step(sd, ob, ss->cache->cloth_sim, nodes);
    }
  }

  /* Update average stroke position. */
  copy_v3_v3(location, ss->cache->true_location);
  mul_m4_v3(ob->object_to_world, location);

  add_v3_v3(ups->average_stroke_accum, location);
  ups->average_stroke_counter++;
  /* Update last stroke position. */
  ups->last_stroke_valid = true;
}

/* Flush displacement from deformed PBVH vertex to original mesh. */
static void sculpt_flush_pbvhvert_deform(const SculptSession &ss,
                                         const PBVHVertexIter &vd,
                                         MutableSpan<float3> positions)
{
  float disp[3], newco[3];
  int index = vd.vert_indices[vd.i];

  sub_v3_v3v3(disp, vd.co, ss.deform_cos[index]);
  mul_m3_v3(ss.deform_imats[index], disp);
  add_v3_v3v3(newco, disp, ss.orig_cos[index]);

  copy_v3_v3(ss.deform_cos[index], vd.co);
  copy_v3_v3(ss.orig_cos[index], newco);

  if (!ss.shapekey_active) {
    copy_v3_v3(positions[index], newco);
  }
}

static void sculpt_combine_proxies_node(Object &object,
                                        Sculpt &sd,
                                        const bool use_orco,
                                        PBVHNode &node)
{
  SculptSession *ss = object.sculpt;

  float(*orco)[3] = nullptr;
  if (use_orco && !ss->bm) {
    orco = reinterpret_cast<float(*)[3]>(
        (SCULPT_undo_push_node(&object, &node, SCULPT_UNDO_COORDS)->co.data()));
  }

  int proxy_count;
  PBVHProxyNode *proxies;
  BKE_pbvh_node_get_proxies(&node, &proxies, &proxy_count);

  Mesh &mesh = *static_cast<Mesh *>(object.data);
  MutableSpan<float3> positions = mesh.vert_positions_for_write();

  PBVHVertexIter vd;
  BKE_pbvh_vertex_iter_begin (ss->pbvh, &node, vd, PBVH_ITER_UNIQUE) {
    float val[3];

    if (use_orco) {
      if (ss->bm) {
        copy_v3_v3(val, BM_log_original_vert_co(ss->bm_log, vd.bm_vert));
      }
      else {
        copy_v3_v3(val, orco[vd.i]);
      }
    }
    else {
      copy_v3_v3(val, vd.co);
    }

    for (int p = 0; p < proxy_count; p++) {
      add_v3_v3(val, proxies[p].co[vd.i]);
    }

    SCULPT_clip(&sd, ss, vd.co, val);

    if (ss->deform_modifiers_active) {
      sculpt_flush_pbvhvert_deform(*ss, vd, positions);
    }
  }
  BKE_pbvh_vertex_iter_end;

  BKE_pbvh_node_free_proxies(&node);
}

static void sculpt_combine_proxies(Sculpt *sd, Object *ob)
{
  using namespace blender;
  SculptSession *ss = ob->sculpt;
  Brush *brush = BKE_paint_brush(&sd->paint);

  if (!ss->cache->supports_gravity && sculpt_tool_is_proxy_used(brush->sculpt_tool)) {
    /* First line is tools that don't support proxies. */
    return;
  }

  /* First line is tools that don't support proxies. */
  const bool use_orco = ELEM(brush->sculpt_tool,
                             SCULPT_TOOL_GRAB,
                             SCULPT_TOOL_ROTATE,
                             SCULPT_TOOL_THUMB,
                             SCULPT_TOOL_ELASTIC_DEFORM,
                             SCULPT_TOOL_BOUNDARY,
                             SCULPT_TOOL_POSE);

  Vector<PBVHNode *> nodes = blender::bke::pbvh::gather_proxies(ss->pbvh);

  threading::parallel_for(nodes.index_range(), 1, [&](IndexRange range) {
    for (const int i : range) {
      sculpt_combine_proxies_node(*ob, *sd, use_orco, *nodes[i]);
    }
  });
}

void SCULPT_combine_transform_proxies(Sculpt *sd, Object *ob)
{
  using namespace blender;
  SculptSession *ss = ob->sculpt;

  Vector<PBVHNode *> nodes = blender::bke::pbvh::gather_proxies(ss->pbvh);

  threading::parallel_for(nodes.index_range(), 1, [&](IndexRange range) {
    for (const int i : range) {
      sculpt_combine_proxies_node(*ob, *sd, false, *nodes[i]);
    }
  });
}

/**
 * Copy the modified vertices from the #PBVH to the active key.
 */
static void sculpt_update_keyblock(Object *ob)
{
  SculptSession *ss = ob->sculpt;

  /* Key-block update happens after handling deformation caused by modifiers,
   * so ss->orig_cos would be updated with new stroke. */
  if (ss->orig_cos) {
    SCULPT_vertcos_to_key(ob, ss->shapekey_active, ss->orig_cos);
  }
  else {
    const float(*positions)[3] = BKE_pbvh_get_vert_positions(ss->pbvh);
    if (positions != nullptr) {
      SCULPT_vertcos_to_key(ob, ss->shapekey_active, positions);
    }
  }
}

void SCULPT_flush_stroke_deform(Sculpt * /*sd*/, Object *ob, bool is_proxy_used)
{
  using namespace blender;
  SculptSession *ss = ob->sculpt;

  if (is_proxy_used && ss->deform_modifiers_active) {
    /* This brushes aren't using proxies, so sculpt_combine_proxies() wouldn't propagate needed
     * deformation to original base. */

    Mesh *me = (Mesh *)ob->data;
    Vector<PBVHNode *> nodes;
    float(*vertCos)[3] = nullptr;

    if (ss->shapekey_active) {
      vertCos = static_cast<float(*)[3]>(
          MEM_mallocN(sizeof(*vertCos) * me->totvert, "flushStrokeDeofrm keyVerts"));

      /* Mesh could have isolated verts which wouldn't be in BVH, to deal with this we copy old
       * coordinates over new ones and then update coordinates for all vertices from BVH. */
      memcpy(vertCos, ss->orig_cos, sizeof(*vertCos) * me->totvert);
    }

    nodes = blender::bke::pbvh::search_gather(ss->pbvh, {});

    MutableSpan<float3> positions = me->vert_positions_for_write();

    threading::parallel_for(nodes.index_range(), 1, [&](IndexRange range) {
      for (const int i : range) {
        PBVHVertexIter vd;
        BKE_pbvh_vertex_iter_begin (ss->pbvh, nodes[i], vd, PBVH_ITER_UNIQUE) {
          sculpt_flush_pbvhvert_deform(*ss, vd, positions);

          if (!vertCos) {
            continue;
          }

          int index = vd.vert_indices[vd.i];
          copy_v3_v3(vertCos[index], ss->orig_cos[index]);
        }
        BKE_pbvh_vertex_iter_end;
      }
    });

    if (vertCos) {
      SCULPT_vertcos_to_key(ob, ss->shapekey_active, vertCos);
      MEM_freeN(vertCos);
    }
  }
  else if (ss->shapekey_active) {
    sculpt_update_keyblock(ob);
  }
}

void SCULPT_cache_calc_brushdata_symm(StrokeCache *cache,
                                      const ePaintSymmetryFlags symm,
                                      const char axis,
                                      const float angle)
{
  flip_v3_v3(cache->location, cache->true_location, symm);
  flip_v3_v3(cache->last_location, cache->true_last_location, symm);
  flip_v3_v3(cache->grab_delta_symmetry, cache->grab_delta, symm);
  flip_v3_v3(cache->view_normal, cache->true_view_normal, symm);

  flip_v3_v3(cache->initial_location, cache->true_initial_location, symm);
  flip_v3_v3(cache->initial_normal, cache->true_initial_normal, symm);

  /* XXX This reduces the length of the grab delta if it approaches the line of symmetry
   * XXX However, a different approach appears to be needed. */
#if 0
  if (sd->paint.symmetry_flags & PAINT_SYMMETRY_FEATHER) {
    float frac = 1.0f / max_overlap_count(sd);
    float reduce = (feather - frac) / (1.0f - frac);

    printf("feather: %f frac: %f reduce: %f\n", feather, frac, reduce);

    if (frac < 1.0f) {
      mul_v3_fl(cache->grab_delta_symmetry, reduce);
    }
  }
#endif

  unit_m4(cache->symm_rot_mat);
  unit_m4(cache->symm_rot_mat_inv);
  zero_v3(cache->plane_offset);

  /* Expects XYZ. */
  if (axis) {
    rotate_m4(cache->symm_rot_mat, axis, angle);
    rotate_m4(cache->symm_rot_mat_inv, axis, -angle);
  }

  mul_m4_v3(cache->symm_rot_mat, cache->location);
  mul_m4_v3(cache->symm_rot_mat, cache->grab_delta_symmetry);

  if (cache->supports_gravity) {
    flip_v3_v3(cache->gravity_direction, cache->true_gravity_direction, symm);
    mul_m4_v3(cache->symm_rot_mat, cache->gravity_direction);
  }

  if (cache->is_rake_rotation_valid) {
    flip_qt_qt(cache->rake_rotation_symmetry, cache->rake_rotation, symm);
  }
}

using BrushActionFunc = void (*)(Sculpt *sd,
                                 Object *ob,
                                 Brush *brush,
                                 UnifiedPaintSettings *ups,
                                 PaintModeSettings *paint_mode_settings);

static void do_tiled(Sculpt *sd,
                     Object *ob,
                     Brush *brush,
                     UnifiedPaintSettings *ups,
                     PaintModeSettings *paint_mode_settings,
                     BrushActionFunc action)
{
  SculptSession *ss = ob->sculpt;
  StrokeCache *cache = ss->cache;
  const float radius = cache->radius;
  const BoundBox bb = *BKE_object_boundbox_get(ob);
  const float *bbMin = bb.vec[0];
  const float *bbMax = bb.vec[6];
  const float *step = sd->paint.tile_offset;

  /* These are integer locations, for real location: multiply with step and add orgLoc.
   * So 0,0,0 is at orgLoc. */
  int start[3];
  int end[3];
  int cur[3];

  /* Position of the "prototype" stroke for tiling. */
  float orgLoc[3];
  float original_initial_location[3];
  copy_v3_v3(orgLoc, cache->location);
  copy_v3_v3(original_initial_location, cache->initial_location);

  for (int dim = 0; dim < 3; dim++) {
    if ((sd->paint.symmetry_flags & (PAINT_TILE_X << dim)) && step[dim] > 0) {
      start[dim] = (bbMin[dim] - orgLoc[dim] - radius) / step[dim];
      end[dim] = (bbMax[dim] - orgLoc[dim] + radius) / step[dim];
    }
    else {
      start[dim] = end[dim] = 0;
    }
  }

  /* First do the "un-tiled" position to initialize the stroke for this location. */
  cache->tile_pass = 0;
  action(sd, ob, brush, ups, paint_mode_settings);

  /* Now do it for all the tiles. */
  copy_v3_v3_int(cur, start);
  for (cur[0] = start[0]; cur[0] <= end[0]; cur[0]++) {
    for (cur[1] = start[1]; cur[1] <= end[1]; cur[1]++) {
      for (cur[2] = start[2]; cur[2] <= end[2]; cur[2]++) {
        if (!cur[0] && !cur[1] && !cur[2]) {
          /* Skip tile at orgLoc, this was already handled before all others. */
          continue;
        }

        ++cache->tile_pass;

        for (int dim = 0; dim < 3; dim++) {
          cache->location[dim] = cur[dim] * step[dim] + orgLoc[dim];
          cache->plane_offset[dim] = cur[dim] * step[dim];
          cache->initial_location[dim] = cur[dim] * step[dim] + original_initial_location[dim];
        }
        action(sd, ob, brush, ups, paint_mode_settings);
      }
    }
  }
}

static void do_radial_symmetry(Sculpt *sd,
                               Object *ob,
                               Brush *brush,
                               UnifiedPaintSettings *ups,
                               PaintModeSettings *paint_mode_settings,
                               BrushActionFunc action,
                               const ePaintSymmetryFlags symm,
                               const int axis,
                               const float /*feather*/)
{
  SculptSession *ss = ob->sculpt;

  for (int i = 1; i < sd->radial_symm[axis - 'X']; i++) {
    const float angle = 2.0f * M_PI * i / sd->radial_symm[axis - 'X'];
    ss->cache->radial_symmetry_pass = i;
    SCULPT_cache_calc_brushdata_symm(ss->cache, symm, axis, angle);
    do_tiled(sd, ob, brush, ups, paint_mode_settings, action);
  }
}

/**
 * Noise texture gives different values for the same input coord; this
 * can tear a multi-resolution mesh during sculpting so do a stitch in this case.
 */
static void sculpt_fix_noise_tear(Sculpt *sd, Object *ob)
{
  SculptSession *ss = ob->sculpt;
  Brush *brush = BKE_paint_brush(&sd->paint);
  const MTex *mtex = BKE_brush_mask_texture_get(brush, OB_MODE_SCULPT);

  if (ss->multires.active && mtex->tex && mtex->tex->type == TEX_NOISE) {
    multires_stitch_grids(ob);
  }
}

static void do_symmetrical_brush_actions(Sculpt *sd,
                                         Object *ob,
                                         BrushActionFunc action,
                                         UnifiedPaintSettings *ups,
                                         PaintModeSettings *paint_mode_settings)
{
  Brush *brush = BKE_paint_brush(&sd->paint);
  SculptSession *ss = ob->sculpt;
  StrokeCache *cache = ss->cache;
  const char symm = SCULPT_mesh_symmetry_xyz_get(ob);

  float feather = calc_symmetry_feather(sd, ss->cache);

  cache->bstrength = brush_strength(sd, cache, feather, ups, paint_mode_settings);
  cache->symmetry = symm;

  /* `symm` is a bit combination of XYZ -
   * 1 is mirror X; 2 is Y; 3 is XY; 4 is Z; 5 is XZ; 6 is YZ; 7 is XYZ */
  for (int i = 0; i <= symm; i++) {
    if (!SCULPT_is_symmetry_iteration_valid(i, symm)) {
      continue;
    }
    const ePaintSymmetryFlags symm = ePaintSymmetryFlags(i);
    cache->mirror_symmetry_pass = symm;
    cache->radial_symmetry_pass = 0;

    SCULPT_cache_calc_brushdata_symm(cache, symm, 0, 0);
    do_tiled(sd, ob, brush, ups, paint_mode_settings, action);

    do_radial_symmetry(sd, ob, brush, ups, paint_mode_settings, action, symm, 'X', feather);
    do_radial_symmetry(sd, ob, brush, ups, paint_mode_settings, action, symm, 'Y', feather);
    do_radial_symmetry(sd, ob, brush, ups, paint_mode_settings, action, symm, 'Z', feather);
  }
}

bool SCULPT_mode_poll(bContext *C)
{
  Object *ob = CTX_data_active_object(C);
  return ob && ob->mode & OB_MODE_SCULPT;
}

bool SCULPT_mode_poll_view3d(bContext *C)
{
  return (SCULPT_mode_poll(C) && CTX_wm_region_view3d(C));
}

bool SCULPT_poll_view3d(bContext *C)
{
  return (SCULPT_poll(C) && CTX_wm_region_view3d(C));
}

bool SCULPT_poll(bContext *C)
{
  return SCULPT_mode_poll(C) && PAINT_brush_tool_poll(C);
}

static const char *sculpt_tool_name(Sculpt *sd)
{
  Brush *brush = BKE_paint_brush(&sd->paint);

  switch ((eBrushSculptTool)brush->sculpt_tool) {
    case SCULPT_TOOL_DRAW:
      return "Draw Brush";
    case SCULPT_TOOL_SMOOTH:
      return "Smooth Brush";
    case SCULPT_TOOL_CREASE:
      return "Crease Brush";
    case SCULPT_TOOL_BLOB:
      return "Blob Brush";
    case SCULPT_TOOL_PINCH:
      return "Pinch Brush";
    case SCULPT_TOOL_INFLATE:
      return "Inflate Brush";
    case SCULPT_TOOL_GRAB:
      return "Grab Brush";
    case SCULPT_TOOL_NUDGE:
      return "Nudge Brush";
    case SCULPT_TOOL_THUMB:
      return "Thumb Brush";
    case SCULPT_TOOL_LAYER:
      return "Layer Brush";
    case SCULPT_TOOL_FLATTEN:
      return "Flatten Brush";
    case SCULPT_TOOL_CLAY:
      return "Clay Brush";
    case SCULPT_TOOL_CLAY_STRIPS:
      return "Clay Strips Brush";
    case SCULPT_TOOL_CLAY_THUMB:
      return "Clay Thumb Brush";
    case SCULPT_TOOL_FILL:
      return "Fill Brush";
    case SCULPT_TOOL_SCRAPE:
      return "Scrape Brush";
    case SCULPT_TOOL_SNAKE_HOOK:
      return "Snake Hook Brush";
    case SCULPT_TOOL_ROTATE:
      return "Rotate Brush";
    case SCULPT_TOOL_MASK:
      return "Mask Brush";
    case SCULPT_TOOL_SIMPLIFY:
      return "Simplify Brush";
    case SCULPT_TOOL_DRAW_SHARP:
      return "Draw Sharp Brush";
    case SCULPT_TOOL_ELASTIC_DEFORM:
      return "Elastic Deform Brush";
    case SCULPT_TOOL_POSE:
      return "Pose Brush";
    case SCULPT_TOOL_MULTIPLANE_SCRAPE:
      return "Multi-plane Scrape Brush";
    case SCULPT_TOOL_SLIDE_RELAX:
      return "Slide/Relax Brush";
    case SCULPT_TOOL_BOUNDARY:
      return "Boundary Brush";
    case SCULPT_TOOL_CLOTH:
      return "Cloth Brush";
    case SCULPT_TOOL_DRAW_FACE_SETS:
      return "Draw Face Sets";
    case SCULPT_TOOL_DISPLACEMENT_ERASER:
      return "Multires Displacement Eraser";
    case SCULPT_TOOL_DISPLACEMENT_SMEAR:
      return "Multires Displacement Smear";
    case SCULPT_TOOL_PAINT:
      return "Paint Brush";
    case SCULPT_TOOL_SMEAR:
      return "Smear Brush";
  }

  return "Sculpting";
}

/* Operator for applying a stroke (various attributes including mouse path)
 * using the current brush. */

void SCULPT_cache_free(StrokeCache *cache)
{
  MEM_SAFE_FREE(cache->dial);
  MEM_SAFE_FREE(cache->surface_smooth_laplacian_disp);
  MEM_SAFE_FREE(cache->layer_displacement_factor);
  MEM_SAFE_FREE(cache->prev_colors);
  MEM_SAFE_FREE(cache->detail_directions);
  MEM_SAFE_FREE(cache->prev_displacement);
  MEM_SAFE_FREE(cache->limit_surface_co);

  if (cache->pose_ik_chain) {
    SCULPT_pose_ik_chain_free(cache->pose_ik_chain);
  }

  for (int i = 0; i < PAINT_SYMM_AREAS; i++) {
    if (cache->boundaries[i]) {
      SCULPT_boundary_data_free(cache->boundaries[i]);
    }
  }

  if (cache->cloth_sim) {
    SCULPT_cloth_simulation_free(cache->cloth_sim);
  }

  MEM_delete(cache);
}

/* Initialize mirror modifier clipping. */
static void sculpt_init_mirror_clipping(Object *ob, SculptSession *ss)
{
  unit_m4(ss->cache->clip_mirror_mtx);

  LISTBASE_FOREACH (ModifierData *, md, &ob->modifiers) {
    if (!(md->type == eModifierType_Mirror && (md->mode & eModifierMode_Realtime))) {
      continue;
    }
    MirrorModifierData *mmd = (MirrorModifierData *)md;

    if (!(mmd->flag & MOD_MIR_CLIPPING)) {
      continue;
    }
    /* Check each axis for mirroring. */
    for (int i = 0; i < 3; i++) {
      if (!(mmd->flag & (MOD_MIR_AXIS_X << i))) {
        continue;
      }
      /* Enable sculpt clipping. */
      ss->cache->flag |= CLIP_X << i;

      /* Update the clip tolerance. */
      if (mmd->tolerance > ss->cache->clip_tolerance[i]) {
        ss->cache->clip_tolerance[i] = mmd->tolerance;
      }

      /* Store matrix for mirror object clipping. */
      if (mmd->mirror_ob) {
        float imtx_mirror_ob[4][4];
        invert_m4_m4(imtx_mirror_ob, mmd->mirror_ob->object_to_world);
        mul_m4_m4m4(ss->cache->clip_mirror_mtx, imtx_mirror_ob, ob->object_to_world);
      }
    }
  }
}

static void smooth_brush_toggle_on(const bContext *C, Paint *paint, StrokeCache *cache)
{
  Scene *scene = CTX_data_scene(C);
  Brush *cur_brush = paint->brush;

  if (cur_brush->sculpt_tool == SCULPT_TOOL_MASK) {
    cache->saved_mask_brush_tool = cur_brush->mask_tool;
    cur_brush->mask_tool = BRUSH_MASK_SMOOTH;
    return;
  }

  if (ELEM(cur_brush->sculpt_tool,
           SCULPT_TOOL_SLIDE_RELAX,
           SCULPT_TOOL_DRAW_FACE_SETS,
           SCULPT_TOOL_PAINT,
           SCULPT_TOOL_SMEAR))
  {
    /* Do nothing, this tool has its own smooth mode. */
    return;
  }

  /* Switch to the smooth brush if possible. */
  Brush *smooth_brush = BKE_paint_toolslots_brush_get(paint, SCULPT_TOOL_SMOOTH);
  if (!smooth_brush) {
    CLOG_WARN(&LOG, "Switching to the smooth brush not possible, corresponding brush not");
    cache->saved_active_brush_name[0] = '\0';
    return;
  }

  int cur_brush_size = BKE_brush_size_get(scene, cur_brush);

  STRNCPY(cache->saved_active_brush_name, cur_brush->id.name + 2);

  BKE_paint_brush_set(paint, smooth_brush);
  cache->saved_smooth_size = BKE_brush_size_get(scene, smooth_brush);
  BKE_brush_size_set(scene, smooth_brush, cur_brush_size);
  BKE_curvemapping_init(smooth_brush->curve);
}

static void smooth_brush_toggle_off(const bContext *C, Paint *paint, StrokeCache *cache)
{
  Main *bmain = CTX_data_main(C);
  Brush *brush = BKE_paint_brush(paint);

  if (brush->sculpt_tool == SCULPT_TOOL_MASK) {
    brush->mask_tool = cache->saved_mask_brush_tool;
    return;
  }

  if (ELEM(brush->sculpt_tool,
           SCULPT_TOOL_SLIDE_RELAX,
           SCULPT_TOOL_DRAW_FACE_SETS,
           SCULPT_TOOL_PAINT,
           SCULPT_TOOL_SMEAR))
  {
    /* Do nothing. */
    return;
  }

  /* If saved_active_brush_name is not set, brush was not switched/affected in
   * smooth_brush_toggle_on(). */
  Brush *saved_active_brush = (Brush *)BKE_libblock_find_name(
      bmain, ID_BR, cache->saved_active_brush_name);
  if (saved_active_brush) {
    Scene *scene = CTX_data_scene(C);
    BKE_brush_size_set(scene, brush, cache->saved_smooth_size);
    BKE_paint_brush_set(paint, saved_active_brush);
  }
}

/* Initialize the stroke cache invariants from operator properties. */
static void sculpt_update_cache_invariants(
    bContext *C, Sculpt *sd, SculptSession *ss, wmOperator *op, const float mval[2])
{
  StrokeCache *cache = MEM_new<StrokeCache>(__func__);
  ToolSettings *tool_settings = CTX_data_tool_settings(C);
  UnifiedPaintSettings *ups = &tool_settings->unified_paint_settings;
  Brush *brush = BKE_paint_brush(&sd->paint);
  ViewContext *vc = paint_stroke_view_context(static_cast<PaintStroke *>(op->customdata));
  Object *ob = CTX_data_active_object(C);
  float mat[3][3];
  float viewDir[3] = {0.0f, 0.0f, 1.0f};
  float max_scale;
  int mode;

  ss->cache = cache;

  /* Set scaling adjustment. */
  max_scale = 0.0f;
  for (int i = 0; i < 3; i++) {
    max_scale = max_ff(max_scale, fabsf(ob->scale[i]));
  }
  cache->scale[0] = max_scale / ob->scale[0];
  cache->scale[1] = max_scale / ob->scale[1];
  cache->scale[2] = max_scale / ob->scale[2];

  cache->plane_trim_squared = brush->plane_trim * brush->plane_trim;

  cache->flag = 0;

  sculpt_init_mirror_clipping(ob, ss);

  /* Initial mouse location. */
  if (mval) {
    copy_v2_v2(cache->initial_mouse, mval);
  }
  else {
    zero_v2(cache->initial_mouse);
  }

  copy_v3_v3(cache->initial_location, ss->cursor_location);
  copy_v3_v3(cache->true_initial_location, ss->cursor_location);

  copy_v3_v3(cache->initial_normal, ss->cursor_normal);
  copy_v3_v3(cache->true_initial_normal, ss->cursor_normal);

  mode = RNA_enum_get(op->ptr, "mode");
  cache->invert = mode == BRUSH_STROKE_INVERT;
  cache->alt_smooth = mode == BRUSH_STROKE_SMOOTH;
  cache->normal_weight = brush->normal_weight;

  /* Interpret invert as following normal, for grab brushes. */
  if (SCULPT_TOOL_HAS_NORMAL_WEIGHT(brush->sculpt_tool)) {
    if (cache->invert) {
      cache->invert = false;
      cache->normal_weight = (cache->normal_weight == 0.0f);
    }
  }

  /* Not very nice, but with current events system implementation
   * we can't handle brush appearance inversion hotkey separately (sergey). */
  if (cache->invert) {
    ups->draw_inverted = true;
  }
  else {
    ups->draw_inverted = false;
  }

  /* Alt-Smooth. */
  if (cache->alt_smooth) {
    smooth_brush_toggle_on(C, &sd->paint, cache);
    /* Refresh the brush pointer in case we switched brush in the toggle function. */
    brush = BKE_paint_brush(&sd->paint);
  }

  copy_v2_v2(cache->mouse, cache->initial_mouse);
  copy_v2_v2(cache->mouse_event, cache->initial_mouse);
  copy_v2_v2(ups->tex_mouse, cache->initial_mouse);

  /* Truly temporary data that isn't stored in properties. */
  cache->vc = vc;
  cache->brush = brush;

  /* Cache projection matrix. */
  ED_view3d_ob_project_mat_get(cache->vc->rv3d, ob, cache->projection_mat);

  invert_m4_m4(ob->world_to_object, ob->object_to_world);
  copy_m3_m4(mat, cache->vc->rv3d->viewinv);
  mul_m3_v3(mat, viewDir);
  copy_m3_m4(mat, ob->world_to_object);
  mul_m3_v3(mat, viewDir);
  normalize_v3_v3(cache->true_view_normal, viewDir);

  cache->supports_gravity = (!ELEM(brush->sculpt_tool,
                                   SCULPT_TOOL_MASK,
                                   SCULPT_TOOL_SMOOTH,
                                   SCULPT_TOOL_SIMPLIFY,
                                   SCULPT_TOOL_DISPLACEMENT_SMEAR,
                                   SCULPT_TOOL_DISPLACEMENT_ERASER) &&
                             (sd->gravity_factor > 0.0f));
  /* Get gravity vector in world space. */
  if (cache->supports_gravity) {
    if (sd->gravity_object) {
      Object *gravity_object = sd->gravity_object;

      copy_v3_v3(cache->true_gravity_direction, gravity_object->object_to_world[2]);
    }
    else {
      cache->true_gravity_direction[0] = cache->true_gravity_direction[1] = 0.0f;
      cache->true_gravity_direction[2] = 1.0f;
    }

    /* Transform to sculpted object space. */
    mul_m3_v3(mat, cache->true_gravity_direction);
    normalize_v3(cache->true_gravity_direction);
  }

  cache->accum = true;

  /* Make copies of the mesh vertex locations and normals for some tools. */
  if (brush->flag & BRUSH_ANCHORED) {
    cache->accum = false;
  }

  /* Draw sharp does not need the original coordinates to produce the accumulate effect, so it
   * should work the opposite way. */
  if (brush->sculpt_tool == SCULPT_TOOL_DRAW_SHARP) {
    cache->accum = false;
  }

  if (SCULPT_TOOL_HAS_ACCUMULATE(brush->sculpt_tool)) {
    if (!(brush->flag & BRUSH_ACCUMULATE)) {
      cache->accum = false;
      if (brush->sculpt_tool == SCULPT_TOOL_DRAW_SHARP) {
        cache->accum = true;
      }
    }
  }

  /* Original coordinates require the sculpt undo system, which isn't used
   * for image brushes. It's also not necessary, just disable it. */
  if (brush && brush->sculpt_tool == SCULPT_TOOL_PAINT &&
      SCULPT_use_image_paint_brush(&tool_settings->paint_mode, ob))
  {
    cache->accum = true;
  }

  cache->first_time = true;

#define PIXEL_INPUT_THRESHHOLD 5
  if (brush->sculpt_tool == SCULPT_TOOL_ROTATE) {
    cache->dial = BLI_dial_init(cache->initial_mouse, PIXEL_INPUT_THRESHHOLD);
  }

#undef PIXEL_INPUT_THRESHHOLD
}

static float sculpt_brush_dynamic_size_get(Brush *brush, StrokeCache *cache, float initial_size)
{
  switch (brush->sculpt_tool) {
    case SCULPT_TOOL_CLAY:
      return max_ff(initial_size * 0.20f, initial_size * pow3f(cache->pressure));
    case SCULPT_TOOL_CLAY_STRIPS:
      return max_ff(initial_size * 0.30f, initial_size * powf(cache->pressure, 1.5f));
    case SCULPT_TOOL_CLAY_THUMB: {
      float clay_stabilized_pressure = SCULPT_clay_thumb_get_stabilized_pressure(cache);
      return initial_size * clay_stabilized_pressure;
    }
    default:
      return initial_size * cache->pressure;
  }
}

/* In these brushes the grab delta is calculated always from the initial stroke location, which is
 * generally used to create grab deformations. */
static bool sculpt_needs_delta_from_anchored_origin(Brush *brush)
{
  if (brush->sculpt_tool == SCULPT_TOOL_SMEAR && (brush->flag & BRUSH_ANCHORED)) {
    return true;
  }

  if (ELEM(brush->sculpt_tool,
           SCULPT_TOOL_GRAB,
           SCULPT_TOOL_POSE,
           SCULPT_TOOL_BOUNDARY,
           SCULPT_TOOL_THUMB,
           SCULPT_TOOL_ELASTIC_DEFORM))
  {
    return true;
  }
  if (brush->sculpt_tool == SCULPT_TOOL_CLOTH &&
      brush->cloth_deform_type == BRUSH_CLOTH_DEFORM_GRAB) {
    return true;
  }
  return false;
}

/* In these brushes the grab delta is calculated from the previous stroke location, which is used
 * to calculate to orientate the brush tip and deformation towards the stroke direction. */
static bool sculpt_needs_delta_for_tip_orientation(Brush *brush)
{
  if (brush->sculpt_tool == SCULPT_TOOL_CLOTH) {
    return brush->cloth_deform_type != BRUSH_CLOTH_DEFORM_GRAB;
  }
  return ELEM(brush->sculpt_tool,
              SCULPT_TOOL_CLAY_STRIPS,
              SCULPT_TOOL_PINCH,
              SCULPT_TOOL_MULTIPLANE_SCRAPE,
              SCULPT_TOOL_CLAY_THUMB,
              SCULPT_TOOL_NUDGE,
              SCULPT_TOOL_SNAKE_HOOK);
}

static void sculpt_update_brush_delta(UnifiedPaintSettings *ups, Object *ob, Brush *brush)
{
  SculptSession *ss = ob->sculpt;
  StrokeCache *cache = ss->cache;
  const float mval[2] = {
      cache->mouse_event[0],
      cache->mouse_event[1],
  };
  int tool = brush->sculpt_tool;

  if (!ELEM(tool,
            SCULPT_TOOL_PAINT,
            SCULPT_TOOL_GRAB,
            SCULPT_TOOL_ELASTIC_DEFORM,
            SCULPT_TOOL_CLOTH,
            SCULPT_TOOL_NUDGE,
            SCULPT_TOOL_CLAY_STRIPS,
            SCULPT_TOOL_PINCH,
            SCULPT_TOOL_MULTIPLANE_SCRAPE,
            SCULPT_TOOL_CLAY_THUMB,
            SCULPT_TOOL_SNAKE_HOOK,
            SCULPT_TOOL_POSE,
            SCULPT_TOOL_BOUNDARY,
            SCULPT_TOOL_SMEAR,
            SCULPT_TOOL_THUMB) &&
      !sculpt_brush_use_topology_rake(ss, brush))
  {
    return;
  }
  float grab_location[3], imat[4][4], delta[3], loc[3];

  if (SCULPT_stroke_is_first_brush_step_of_symmetry_pass(ss->cache)) {
    if (tool == SCULPT_TOOL_GRAB && brush->flag & BRUSH_GRAB_ACTIVE_VERTEX) {
      copy_v3_v3(cache->orig_grab_location,
                 SCULPT_vertex_co_for_grab_active_get(ss, SCULPT_active_vertex_get(ss)));
    }
    else {
      copy_v3_v3(cache->orig_grab_location, cache->true_location);
    }
  }
  else if (tool == SCULPT_TOOL_SNAKE_HOOK ||
           (tool == SCULPT_TOOL_CLOTH &&
            brush->cloth_deform_type == BRUSH_CLOTH_DEFORM_SNAKE_HOOK))
  {
    add_v3_v3(cache->true_location, cache->grab_delta);
  }

  /* Compute 3d coordinate at same z from original location + mval. */
  mul_v3_m4v3(loc, ob->object_to_world, cache->orig_grab_location);
  ED_view3d_win_to_3d(cache->vc->v3d, cache->vc->region, loc, mval, grab_location);

  /* Compute delta to move verts by. */
  if (!SCULPT_stroke_is_first_brush_step_of_symmetry_pass(ss->cache)) {
    if (sculpt_needs_delta_from_anchored_origin(brush)) {
      sub_v3_v3v3(delta, grab_location, cache->old_grab_location);
      invert_m4_m4(imat, ob->object_to_world);
      mul_mat3_m4_v3(imat, delta);
      add_v3_v3(cache->grab_delta, delta);
    }
    else if (sculpt_needs_delta_for_tip_orientation(brush)) {
      if (brush->flag & BRUSH_ANCHORED) {
        float orig[3];
        mul_v3_m4v3(orig, ob->object_to_world, cache->orig_grab_location);
        sub_v3_v3v3(cache->grab_delta, grab_location, orig);
      }
      else {
        sub_v3_v3v3(cache->grab_delta, grab_location, cache->old_grab_location);
      }
      invert_m4_m4(imat, ob->object_to_world);
      mul_mat3_m4_v3(imat, cache->grab_delta);
    }
    else {
      /* Use for 'Brush.topology_rake_factor'. */
      sub_v3_v3v3(cache->grab_delta, grab_location, cache->old_grab_location);
    }
  }
  else {
    zero_v3(cache->grab_delta);
  }

  if (brush->falloff_shape == PAINT_FALLOFF_SHAPE_TUBE) {
    project_plane_v3_v3v3(cache->grab_delta, cache->grab_delta, ss->cache->true_view_normal);
  }

  copy_v3_v3(cache->old_grab_location, grab_location);

  if (tool == SCULPT_TOOL_GRAB) {
    if (brush->flag & BRUSH_GRAB_ACTIVE_VERTEX) {
      copy_v3_v3(cache->anchored_location, cache->orig_grab_location);
    }
    else {
      copy_v3_v3(cache->anchored_location, cache->true_location);
    }
  }
  else if (tool == SCULPT_TOOL_ELASTIC_DEFORM || SCULPT_is_cloth_deform_brush(brush)) {
    copy_v3_v3(cache->anchored_location, cache->true_location);
  }
  else if (tool == SCULPT_TOOL_THUMB) {
    copy_v3_v3(cache->anchored_location, cache->orig_grab_location);
  }

  if (sculpt_needs_delta_from_anchored_origin(brush)) {
    /* Location stays the same for finding vertices in brush radius. */
    copy_v3_v3(cache->true_location, cache->orig_grab_location);

    ups->draw_anchored = true;
    copy_v2_v2(ups->anchored_initial_mouse, cache->initial_mouse);
    ups->anchored_size = ups->pixel_radius;
  }

  /* Handle 'rake' */
  cache->is_rake_rotation_valid = false;

  invert_m4_m4(imat, ob->object_to_world);
  mul_mat3_m4_v3(imat, grab_location);

  if (SCULPT_stroke_is_first_brush_step_of_symmetry_pass(ss->cache)) {
    copy_v3_v3(cache->rake_data.follow_co, grab_location);
  }

  if (!sculpt_brush_needs_rake_rotation(brush)) {
    return;
  }
  cache->rake_data.follow_dist = cache->radius * SCULPT_RAKE_BRUSH_FACTOR;

  if (!is_zero_v3(cache->grab_delta)) {
    const float eps = 0.00001f;

    float v1[3], v2[3];

    copy_v3_v3(v1, cache->rake_data.follow_co);
    copy_v3_v3(v2, cache->rake_data.follow_co);
    sub_v3_v3(v2, cache->grab_delta);

    sub_v3_v3(v1, grab_location);
    sub_v3_v3(v2, grab_location);

    if ((normalize_v3(v2) > eps) && (normalize_v3(v1) > eps) && (len_squared_v3v3(v1, v2) > eps)) {
      const float rake_dist_sq = len_squared_v3v3(cache->rake_data.follow_co, grab_location);
      const float rake_fade = (rake_dist_sq > square_f(cache->rake_data.follow_dist)) ?
                                  1.0f :
                                  sqrtf(rake_dist_sq) / cache->rake_data.follow_dist;

      float axis[3], angle;
      float tquat[4];

      rotation_between_vecs_to_quat(tquat, v1, v2);

      /* Use axis-angle to scale rotation since the factor may be above 1. */
      quat_to_axis_angle(axis, &angle, tquat);
      normalize_v3(axis);

      angle *= brush->rake_factor * rake_fade;
      axis_angle_normalized_to_quat(cache->rake_rotation, axis, angle);
      cache->is_rake_rotation_valid = true;
    }
  }
  sculpt_rake_data_update(&cache->rake_data, grab_location);
}

static void sculpt_update_cache_paint_variants(StrokeCache *cache, const Brush *brush)
{
  cache->paint_brush.hardness = brush->hardness;
  if (brush->paint_flags & BRUSH_PAINT_HARDNESS_PRESSURE) {
    cache->paint_brush.hardness *= brush->paint_flags & BRUSH_PAINT_HARDNESS_PRESSURE_INVERT ?
                                       1.0f - cache->pressure :
                                       cache->pressure;
  }

  cache->paint_brush.flow = brush->flow;
  if (brush->paint_flags & BRUSH_PAINT_FLOW_PRESSURE) {
    cache->paint_brush.flow *= brush->paint_flags & BRUSH_PAINT_FLOW_PRESSURE_INVERT ?
                                   1.0f - cache->pressure :
                                   cache->pressure;
  }

  cache->paint_brush.wet_mix = brush->wet_mix;
  if (brush->paint_flags & BRUSH_PAINT_WET_MIX_PRESSURE) {
    cache->paint_brush.wet_mix *= brush->paint_flags & BRUSH_PAINT_WET_MIX_PRESSURE_INVERT ?
                                      1.0f - cache->pressure :
                                      cache->pressure;

    /* This makes wet mix more sensible in higher values, which allows to create brushes that have
     * a wider pressure range were they only blend colors without applying too much of the brush
     * color. */
    cache->paint_brush.wet_mix = 1.0f - pow2f(1.0f - cache->paint_brush.wet_mix);
  }

  cache->paint_brush.wet_persistence = brush->wet_persistence;
  if (brush->paint_flags & BRUSH_PAINT_WET_PERSISTENCE_PRESSURE) {
    cache->paint_brush.wet_persistence = brush->paint_flags &
                                                 BRUSH_PAINT_WET_PERSISTENCE_PRESSURE_INVERT ?
                                             1.0f - cache->pressure :
                                             cache->pressure;
  }

  cache->paint_brush.density = brush->density;
  if (brush->paint_flags & BRUSH_PAINT_DENSITY_PRESSURE) {
    cache->paint_brush.density = brush->paint_flags & BRUSH_PAINT_DENSITY_PRESSURE_INVERT ?
                                     1.0f - cache->pressure :
                                     cache->pressure;
  }
}

/* Initialize the stroke cache variants from operator properties. */
static void sculpt_update_cache_variants(bContext *C, Sculpt *sd, Object *ob, PointerRNA *ptr)
{
  Scene *scene = CTX_data_scene(C);
  UnifiedPaintSettings *ups = &scene->toolsettings->unified_paint_settings;
  SculptSession *ss = ob->sculpt;
  StrokeCache *cache = ss->cache;
  Brush *brush = BKE_paint_brush(&sd->paint);

  if (SCULPT_stroke_is_first_brush_step_of_symmetry_pass(ss->cache) ||
      !((brush->flag & BRUSH_ANCHORED) || (brush->sculpt_tool == SCULPT_TOOL_SNAKE_HOOK) ||
        (brush->sculpt_tool == SCULPT_TOOL_ROTATE) || SCULPT_is_cloth_deform_brush(brush)))
  {
    RNA_float_get_array(ptr, "location", cache->true_location);
  }

  cache->pen_flip = RNA_boolean_get(ptr, "pen_flip");
  RNA_float_get_array(ptr, "mouse", cache->mouse);
  RNA_float_get_array(ptr, "mouse_event", cache->mouse_event);

  /* XXX: Use pressure value from first brush step for brushes which don't support strokes (grab,
   * thumb). They depends on initial state and brush coord/pressure/etc.
   * It's more an events design issue, which doesn't split coordinate/pressure/angle changing
   * events. We should avoid this after events system re-design. */
  if (paint_supports_dynamic_size(brush, PAINT_MODE_SCULPT) || cache->first_time) {
    cache->pressure = RNA_float_get(ptr, "pressure");
  }

  cache->x_tilt = RNA_float_get(ptr, "x_tilt");
  cache->y_tilt = RNA_float_get(ptr, "y_tilt");

  /* Truly temporary data that isn't stored in properties. */
  if (SCULPT_stroke_is_first_brush_step_of_symmetry_pass(ss->cache)) {
    cache->initial_radius = sculpt_calc_radius(cache->vc, brush, scene, cache->true_location);

    if (!BKE_brush_use_locked_size(scene, brush)) {
      BKE_brush_unprojected_radius_set(scene, brush, cache->initial_radius);
    }
  }

  /* Clay stabilized pressure. */
  if (brush->sculpt_tool == SCULPT_TOOL_CLAY_THUMB) {
    if (SCULPT_stroke_is_first_brush_step_of_symmetry_pass(ss->cache)) {
      for (int i = 0; i < SCULPT_CLAY_STABILIZER_LEN; i++) {
        ss->cache->clay_pressure_stabilizer[i] = 0.0f;
      }
      ss->cache->clay_pressure_stabilizer_index = 0;
    }
    else {
      cache->clay_pressure_stabilizer[cache->clay_pressure_stabilizer_index] = cache->pressure;
      cache->clay_pressure_stabilizer_index += 1;
      if (cache->clay_pressure_stabilizer_index >= SCULPT_CLAY_STABILIZER_LEN) {
        cache->clay_pressure_stabilizer_index = 0;
      }
    }
  }

  if (BKE_brush_use_size_pressure(brush) && paint_supports_dynamic_size(brush, PAINT_MODE_SCULPT))
  {
    cache->radius = sculpt_brush_dynamic_size_get(brush, cache, cache->initial_radius);
    cache->dyntopo_pixel_radius = sculpt_brush_dynamic_size_get(
        brush, cache, ups->initial_pixel_radius);
  }
  else {
    cache->radius = cache->initial_radius;
    cache->dyntopo_pixel_radius = ups->initial_pixel_radius;
  }

  sculpt_update_cache_paint_variants(cache, brush);

  cache->radius_squared = cache->radius * cache->radius;

  if (brush->flag & BRUSH_ANCHORED) {
    /* True location has been calculated as part of the stroke system already here. */
    if (brush->flag & BRUSH_EDGE_TO_EDGE) {
      RNA_float_get_array(ptr, "location", cache->true_location);
    }

    cache->radius = paint_calc_object_space_radius(
        cache->vc, cache->true_location, ups->pixel_radius);
    cache->radius_squared = cache->radius * cache->radius;

    copy_v3_v3(cache->anchored_location, cache->true_location);
  }

  sculpt_update_brush_delta(ups, ob, brush);

  if (brush->sculpt_tool == SCULPT_TOOL_ROTATE) {
    cache->vertex_rotation = -BLI_dial_angle(cache->dial, cache->mouse) * cache->bstrength;

    ups->draw_anchored = true;
    copy_v2_v2(ups->anchored_initial_mouse, cache->initial_mouse);
    copy_v3_v3(cache->anchored_location, cache->true_location);
    ups->anchored_size = ups->pixel_radius;
  }

  cache->special_rotation = ups->brush_rotation;

  cache->iteration_count++;
}

/* Returns true if any of the smoothing modes are active (currently
 * one of smooth brush, autosmooth, mask smooth, or shift-key
 * smooth). */
static bool sculpt_needs_connectivity_info(const Sculpt *sd,
                                           const Brush *brush,
                                           SculptSession *ss,
                                           int stroke_mode)
{
  if (!brush) {
    return true;
  }

  if (ss && ss->pbvh && SCULPT_is_automasking_enabled(sd, ss, brush)) {
    return true;
  }
  return ((stroke_mode == BRUSH_STROKE_SMOOTH) || (ss && ss->cache && ss->cache->alt_smooth) ||
          (brush->sculpt_tool == SCULPT_TOOL_SMOOTH) || (brush->autosmooth_factor > 0) ||
          ((brush->sculpt_tool == SCULPT_TOOL_MASK) && (brush->mask_tool == BRUSH_MASK_SMOOTH)) ||
          (brush->sculpt_tool == SCULPT_TOOL_POSE) ||
          (brush->sculpt_tool == SCULPT_TOOL_BOUNDARY) ||
          (brush->sculpt_tool == SCULPT_TOOL_SLIDE_RELAX) ||
          SCULPT_tool_is_paint(brush->sculpt_tool) || (brush->sculpt_tool == SCULPT_TOOL_CLOTH) ||
          (brush->sculpt_tool == SCULPT_TOOL_SMEAR) ||
          (brush->sculpt_tool == SCULPT_TOOL_DRAW_FACE_SETS) ||
          (brush->sculpt_tool == SCULPT_TOOL_DISPLACEMENT_SMEAR) ||
          (brush->sculpt_tool == SCULPT_TOOL_PAINT));
}

void SCULPT_stroke_modifiers_check(const bContext *C, Object *ob, const Brush *brush)
{
  SculptSession *ss = ob->sculpt;
  RegionView3D *rv3d = CTX_wm_region_view3d(C);
  Sculpt *sd = CTX_data_tool_settings(C)->sculpt;

  bool need_pmap = sculpt_needs_connectivity_info(sd, brush, ss, 0);
  if (ss->shapekey_active || ss->deform_modifiers_active ||
      (!BKE_sculptsession_use_pbvh_draw(ob, rv3d) && need_pmap))
  {
    Depsgraph *depsgraph = CTX_data_depsgraph_pointer(C);
    BKE_sculpt_update_object_for_edit(
        depsgraph, ob, need_pmap, false, SCULPT_tool_is_paint(brush->sculpt_tool));
  }
}

static void sculpt_raycast_cb(PBVHNode *node, void *data_v, float *tmin)
{
  if (BKE_pbvh_node_get_tmin(node) >= *tmin) {
    return;
  }
  SculptRaycastData *srd = static_cast<SculptRaycastData *>(data_v);
  float(*origco)[3] = nullptr;
  bool use_origco = false;

  if (srd->original && srd->ss->cache) {
    if (BKE_pbvh_type(srd->ss->pbvh) == PBVH_BMESH) {
      use_origco = true;
    }
    else {
      /* Intersect with coordinates from before we started stroke. */
      SculptUndoNode *unode = SCULPT_undo_get_node(node, SCULPT_UNDO_COORDS);
      origco = (unode) ? reinterpret_cast<float(*)[3]>(unode->co.data()) : nullptr;
      use_origco = origco ? true : false;
    }
  }

  if (BKE_pbvh_node_raycast(srd->ss->pbvh,
                            node,
                            origco,
                            use_origco,
                            srd->ray_start,
                            srd->ray_normal,
                            &srd->isect_precalc,
                            &srd->depth,
                            &srd->active_vertex,
                            &srd->active_face_grid_index,
                            srd->face_normal))
  {
    srd->hit = true;
    *tmin = srd->depth;
  }
}

static void sculpt_find_nearest_to_ray_cb(PBVHNode *node, void *data_v, float *tmin)
{
  if (BKE_pbvh_node_get_tmin(node) >= *tmin) {
    return;
  }
  SculptFindNearestToRayData *srd = static_cast<SculptFindNearestToRayData *>(data_v);
  float(*origco)[3] = nullptr;
  bool use_origco = false;

  if (srd->original && srd->ss->cache) {
    if (BKE_pbvh_type(srd->ss->pbvh) == PBVH_BMESH) {
      use_origco = true;
    }
    else {
      /* Intersect with coordinates from before we started stroke. */
      SculptUndoNode *unode = SCULPT_undo_get_node(node, SCULPT_UNDO_COORDS);
      origco = (unode) ? reinterpret_cast<float(*)[3]>(unode->co.data()) : nullptr;
      use_origco = origco ? true : false;
    }
  }

  if (BKE_pbvh_node_find_nearest_to_ray(srd->ss->pbvh,
                                        node,
                                        origco,
                                        use_origco,
                                        srd->ray_start,
                                        srd->ray_normal,
                                        &srd->depth,
                                        &srd->dist_sq_to_ray))
  {
    srd->hit = true;
    *tmin = srd->dist_sq_to_ray;
  }
}

float SCULPT_raycast_init(ViewContext *vc,
                          const float mval[2],
                          float ray_start[3],
                          float ray_end[3],
                          float ray_normal[3],
                          bool original)
{
  float obimat[4][4];
  float dist;
  Object *ob = vc->obact;
  RegionView3D *rv3d = vc->rv3d;
  View3D *v3d = vc->v3d;

  /* TODO: what if the segment is totally clipped? (return == 0). */
  ED_view3d_win_to_segment_clipped(
      vc->depsgraph, vc->region, vc->v3d, mval, ray_start, ray_end, true);

  invert_m4_m4(obimat, ob->object_to_world);
  mul_m4_v3(obimat, ray_start);
  mul_m4_v3(obimat, ray_end);

  sub_v3_v3v3(ray_normal, ray_end, ray_start);
  dist = normalize_v3(ray_normal);

  /* If the ray is clipped, don't adjust its start/end. */
  if ((rv3d->is_persp == false) && !RV3D_CLIPPING_ENABLED(v3d, rv3d)) {
    /* Get the view origin without the addition
     * of -ray_normal * clip_start that
     * ED_view3d_win_to_segment_clipped gave us.
     * This is necessary to avoid floating point overflow.
     */
    ED_view3d_win_to_origin(vc->region, mval, ray_start);
    mul_m4_v3(obimat, ray_start);

    BKE_pbvh_clip_ray_ortho(ob->sculpt->pbvh, original, ray_start, ray_end, ray_normal);

    dist = len_v3v3(ray_start, ray_end);
  }

  return dist;
}

bool SCULPT_cursor_geometry_info_update(bContext *C,
                                        SculptCursorGeometryInfo *out,
                                        const float mval[2],
                                        bool use_sampled_normal)
{
  Depsgraph *depsgraph = CTX_data_depsgraph_pointer(C);
  Scene *scene = CTX_data_scene(C);
  Sculpt *sd = scene->toolsettings->sculpt;
  Object *ob;
  SculptSession *ss;
  const Brush *brush = BKE_paint_brush(BKE_paint_get_active_from_context(C));
  float ray_start[3], ray_end[3], ray_normal[3], depth, face_normal[3], sampled_normal[3],
      mat[3][3];
  float viewDir[3] = {0.0f, 0.0f, 1.0f};
  bool original = false;

  ViewContext vc = ED_view3d_viewcontext_init(C, depsgraph);

  ob = vc.obact;
  ss = ob->sculpt;

  if (!ss->pbvh || !vc.rv3d) {
    zero_v3(out->location);
    zero_v3(out->normal);
    zero_v3(out->active_vertex_co);
    return false;
  }

  /* PBVH raycast to get active vertex and face normal. */
  depth = SCULPT_raycast_init(&vc, mval, ray_start, ray_end, ray_normal, original);
  SCULPT_stroke_modifiers_check(C, ob, brush);

  SculptRaycastData srd{};
  srd.original = original;
  srd.ss = ob->sculpt;
  srd.hit = false;
  srd.ray_start = ray_start;
  srd.ray_normal = ray_normal;
  srd.depth = depth;
  srd.face_normal = face_normal;

  isect_ray_tri_watertight_v3_precalc(&srd.isect_precalc, ray_normal);
  BKE_pbvh_raycast(ss->pbvh, sculpt_raycast_cb, &srd, ray_start, ray_normal, srd.original);

  /* Cursor is not over the mesh, return default values. */
  if (!srd.hit) {
    zero_v3(out->location);
    zero_v3(out->normal);
    zero_v3(out->active_vertex_co);
    return false;
  }

  /* Update the active vertex of the SculptSession. */
  ss->active_vertex = srd.active_vertex;
  SCULPT_vertex_random_access_ensure(ss);
  copy_v3_v3(out->active_vertex_co, SCULPT_active_vertex_co_get(ss));

  switch (BKE_pbvh_type(ss->pbvh)) {
    case PBVH_FACES:
      ss->active_face_index = srd.active_face_grid_index;
      ss->active_grid_index = 0;
      break;
    case PBVH_GRIDS:
      ss->active_face_index = 0;
      ss->active_grid_index = srd.active_face_grid_index;
      break;
    case PBVH_BMESH:
      ss->active_face_index = 0;
      ss->active_grid_index = 0;
      break;
  }

  copy_v3_v3(out->location, ray_normal);
  mul_v3_fl(out->location, srd.depth);
  add_v3_v3(out->location, ray_start);

  /* Option to return the face normal directly for performance o accuracy reasons. */
  if (!use_sampled_normal) {
    copy_v3_v3(out->normal, srd.face_normal);
    return srd.hit;
  }

  /* Sampled normal calculation. */
  float radius;

  /* Update cursor data in SculptSession. */
  invert_m4_m4(ob->world_to_object, ob->object_to_world);
  copy_m3_m4(mat, vc.rv3d->viewinv);
  mul_m3_v3(mat, viewDir);
  copy_m3_m4(mat, ob->world_to_object);
  mul_m3_v3(mat, viewDir);
  normalize_v3_v3(ss->cursor_view_normal, viewDir);
  copy_v3_v3(ss->cursor_normal, srd.face_normal);
  copy_v3_v3(ss->cursor_location, out->location);
  ss->rv3d = vc.rv3d;
  ss->v3d = vc.v3d;

  if (!BKE_brush_use_locked_size(scene, brush)) {
    radius = paint_calc_object_space_radius(&vc, out->location, BKE_brush_size_get(scene, brush));
  }
  else {
    radius = BKE_brush_unprojected_radius_get(scene, brush);
  }
  ss->cursor_radius = radius;

  Vector<PBVHNode *> nodes = sculpt_pbvh_gather_cursor_update(ob, sd, original);

  /* In case there are no nodes under the cursor, return the face normal. */
  if (nodes.is_empty()) {
    copy_v3_v3(out->normal, srd.face_normal);
    return true;
  }

  /* Calculate the sampled normal. */
  if (SCULPT_pbvh_calc_area_normal(brush, ob, nodes, sampled_normal)) {
    copy_v3_v3(out->normal, sampled_normal);
    copy_v3_v3(ss->cursor_sampled_normal, sampled_normal);
  }
  else {
    /* Use face normal when there are no vertices to sample inside the cursor radius. */
    copy_v3_v3(out->normal, srd.face_normal);
  }
  return true;
}

bool SCULPT_stroke_get_location(bContext *C,
                                float out[3],
                                const float mval[2],
                                bool force_original)
{
  const Brush *brush = BKE_paint_brush(BKE_paint_get_active_from_context(C));
  bool check_closest = brush->falloff_shape == PAINT_FALLOFF_SHAPE_TUBE;

  return SCULPT_stroke_get_location_ex(C, out, mval, force_original, check_closest, true);
}

bool SCULPT_stroke_get_location_ex(bContext *C,
                                   float out[3],
                                   const float mval[2],
                                   bool force_original,
                                   bool check_closest,
                                   bool limit_closest_radius)
{
  Depsgraph *depsgraph = CTX_data_depsgraph_pointer(C);
  Object *ob;
  SculptSession *ss;
  StrokeCache *cache;
  float ray_start[3], ray_end[3], ray_normal[3], depth, face_normal[3];
  bool original;

  ViewContext vc = ED_view3d_viewcontext_init(C, depsgraph);

  ob = vc.obact;

  ss = ob->sculpt;
  cache = ss->cache;
  original = force_original || ((cache) ? !cache->accum : false);

  const Brush *brush = BKE_paint_brush(BKE_paint_get_active_from_context(C));

  SCULPT_stroke_modifiers_check(C, ob, brush);

  depth = SCULPT_raycast_init(&vc, mval, ray_start, ray_end, ray_normal, original);

  if (BKE_pbvh_type(ss->pbvh) == PBVH_BMESH) {
    BM_mesh_elem_table_ensure(ss->bm, BM_VERT);
    BM_mesh_elem_index_ensure(ss->bm, BM_VERT);
  }

  bool hit = false;
  {
    SculptRaycastData srd;
    srd.ss = ob->sculpt;
    srd.ray_start = ray_start;
    srd.ray_normal = ray_normal;
    srd.hit = false;
    srd.depth = depth;
    srd.original = original;
    srd.face_normal = face_normal;
    isect_ray_tri_watertight_v3_precalc(&srd.isect_precalc, ray_normal);

    BKE_pbvh_raycast(ss->pbvh, sculpt_raycast_cb, &srd, ray_start, ray_normal, srd.original);
    if (srd.hit) {
      hit = true;
      copy_v3_v3(out, ray_normal);
      mul_v3_fl(out, srd.depth);
      add_v3_v3(out, ray_start);
    }
  }

  if (hit || !check_closest) {
    return hit;
  }

  SculptFindNearestToRayData srd{};
  srd.original = original;
  srd.ss = ob->sculpt;
  srd.hit = false;
  srd.ray_start = ray_start;
  srd.ray_normal = ray_normal;
  srd.depth = FLT_MAX;
  srd.dist_sq_to_ray = FLT_MAX;

  BKE_pbvh_find_nearest_to_ray(
      ss->pbvh, sculpt_find_nearest_to_ray_cb, &srd, ray_start, ray_normal, srd.original);
  if (srd.hit && srd.dist_sq_to_ray) {
    hit = true;
    copy_v3_v3(out, ray_normal);
    mul_v3_fl(out, srd.depth);
    add_v3_v3(out, ray_start);
  }

  float closest_radius_sq = FLT_MAX;
  if (limit_closest_radius) {
    closest_radius_sq = sculpt_calc_radius(&vc, brush, CTX_data_scene(C), out);
    closest_radius_sq *= closest_radius_sq;
  }

  return hit && srd.dist_sq_to_ray < closest_radius_sq;
}

static void sculpt_brush_init_tex(Sculpt *sd, SculptSession *ss)
{
  Brush *brush = BKE_paint_brush(&sd->paint);
  const MTex *mask_tex = BKE_brush_mask_texture_get(brush, OB_MODE_SCULPT);

  /* Init mtex nodes. */
  if (mask_tex->tex && mask_tex->tex->nodetree) {
    /* Has internal flag to detect it only does it once. */
    ntreeTexBeginExecTree(mask_tex->tex->nodetree);
  }

  if (ss->tex_pool == nullptr) {
    ss->tex_pool = BKE_image_pool_new();
  }
}

static void sculpt_brush_stroke_init(bContext *C, wmOperator *op)
{
  Object *ob = CTX_data_active_object(C);
  ToolSettings *tool_settings = CTX_data_tool_settings(C);
  Sculpt *sd = tool_settings->sculpt;
  SculptSession *ss = CTX_data_active_object(C)->sculpt;
  Brush *brush = BKE_paint_brush(&sd->paint);
  int mode = RNA_enum_get(op->ptr, "mode");
  bool need_pmap, needs_colors;
  bool need_mask = false;

  if (brush->sculpt_tool == SCULPT_TOOL_MASK) {
    need_mask = true;
  }

  if (brush->sculpt_tool == SCULPT_TOOL_CLOTH ||
      brush->deform_target == BRUSH_DEFORM_TARGET_CLOTH_SIM)
  {
    need_mask = true;
  }

  view3d_operator_needs_opengl(C);
  sculpt_brush_init_tex(sd, ss);

  need_pmap = sculpt_needs_connectivity_info(sd, brush, ss, mode);
  needs_colors = SCULPT_tool_is_paint(brush->sculpt_tool) &&
                 !SCULPT_use_image_paint_brush(&tool_settings->paint_mode, ob);

  if (needs_colors) {
    BKE_sculpt_color_layer_create_if_needed(ob);
  }

  /* CTX_data_ensure_evaluated_depsgraph should be used at the end to include the updates of
   * earlier steps modifying the data. */
  Depsgraph *depsgraph = CTX_data_ensure_evaluated_depsgraph(C);
  BKE_sculpt_update_object_for_edit(
      depsgraph, ob, need_pmap, need_mask, SCULPT_tool_is_paint(brush->sculpt_tool));

  ED_paint_tool_update_sticky_shading_color(C, ob);
}

static void sculpt_restore_mesh(Sculpt *sd, Object *ob)
{
  SculptSession *ss = ob->sculpt;
  Brush *brush = BKE_paint_brush(&sd->paint);

  /* For the cloth brush it makes more sense to not restore the mesh state to keep running the
   * simulation from the previous state. */
  if (brush->sculpt_tool == SCULPT_TOOL_CLOTH) {
    return;
  }

  /* Restore the mesh before continuing with anchored stroke. */
  if ((brush->flag & BRUSH_ANCHORED) ||
      (ELEM(brush->sculpt_tool, SCULPT_TOOL_GRAB, SCULPT_TOOL_ELASTIC_DEFORM) &&
       BKE_brush_use_size_pressure(brush)) ||
      (brush->flag & BRUSH_DRAG_DOT))
  {

    paint_mesh_restore_co(sd, ob);

    if (ss->cache) {
      MEM_SAFE_FREE(ss->cache->layer_displacement_factor);
    }
  }
}

void SCULPT_update_object_bounding_box(Object *ob)
{
  if (ob->runtime.bb) {
    float bb_min[3], bb_max[3];

    BKE_pbvh_bounding_box(ob->sculpt->pbvh, bb_min, bb_max);
    BKE_boundbox_init_from_minmax(ob->runtime.bb, bb_min, bb_max);
  }
}

void SCULPT_flush_update_step(bContext *C, SculptUpdateType update_flags)
{
  using namespace blender;
  Depsgraph *depsgraph = CTX_data_depsgraph_pointer(C);
  Object *ob = CTX_data_active_object(C);
  SculptSession *ss = ob->sculpt;
  ARegion *region = CTX_wm_region(C);
  MultiresModifierData *mmd = ss->multires.modifier;
  RegionView3D *rv3d = CTX_wm_region_view3d(C);
  Mesh *mesh = static_cast<Mesh *>(ob->data);

  if (rv3d) {
    /* Mark for faster 3D viewport redraws. */
    rv3d->rflag |= RV3D_PAINTING;
  }

  if (mmd != nullptr) {
    multires_mark_as_modified(depsgraph, ob, MULTIRES_COORDS_MODIFIED);
  }

  if ((update_flags & SCULPT_UPDATE_IMAGE) != 0) {
    ED_region_tag_redraw(region);
    if (update_flags == SCULPT_UPDATE_IMAGE) {
      /* Early exit when only need to update the images. We don't want to tag any geometry updates
       * that would rebuilt the PBVH. */
      return;
    }
  }

  DEG_id_tag_update(&ob->id, ID_RECALC_SHADING);

  /* Only current viewport matters, slower update for all viewports will
   * be done in sculpt_flush_update_done. */
  if (!BKE_sculptsession_use_pbvh_draw(ob, rv3d)) {
    /* Slow update with full dependency graph update and all that comes with it.
     * Needed when there are modifiers or full shading in the 3D viewport. */
    DEG_id_tag_update(&ob->id, ID_RECALC_GEOMETRY);
    ED_region_tag_redraw(region);
  }
  else {
    /* Fast path where we just update the BVH nodes that changed, and redraw
     * only the part of the 3D viewport where changes happened. */
    rcti r;

    if (update_flags & SCULPT_UPDATE_COORDS) {
      BKE_pbvh_update_bounds(ss->pbvh, PBVH_UpdateBB);
      /* Update the object's bounding box too so that the object
       * doesn't get incorrectly clipped during drawing in
       * draw_mesh_object(). #33790. */
      SCULPT_update_object_bounding_box(ob);
    }

    RegionView3D *rv3d = CTX_wm_region_view3d(C);
    if (rv3d && SCULPT_get_redraw_rect(region, rv3d, ob, &r)) {
      if (ss->cache) {
        ss->cache->current_r = r;
      }

      /* previous is not set in the current cache else
       * the partial rect will always grow */
      sculpt_extend_redraw_rect_previous(ob, &r);

      r.xmin += region->winrct.xmin - 2;
      r.xmax += region->winrct.xmin + 2;
      r.ymin += region->winrct.ymin - 2;
      r.ymax += region->winrct.ymin + 2;
      ED_region_tag_redraw_partial(region, &r, true);
    }
  }

  if (update_flags & SCULPT_UPDATE_COORDS && !ss->shapekey_active) {
    if (BKE_pbvh_type(ss->pbvh) == PBVH_FACES) {
      /* Updating mesh positions without marking caches dirty is generally not good, but since
       * sculpt mode has special requirements and is expected to have sole ownership of the mesh it
       * modifies, it's generally okay.
       *
       * Vertex and face normals are updated later in #BKE_pbvh_update_normals. However, we update
       * the mesh's bounds eagerly here since they are trivial to access from the PBVH. */
      BKE_mesh_tag_positions_changed_no_normals(mesh);

      Bounds<float3> bounds;
      BKE_pbvh_bounding_box(ob->sculpt->pbvh, bounds.min, bounds.max);
      mesh->bounds_set_eager(bounds);
    }
  }
}

void SCULPT_flush_update_done(const bContext *C, Object *ob, SculptUpdateType update_flags)
{
  /* After we are done drawing the stroke, check if we need to do a more
   * expensive depsgraph tag to update geometry. */
  wmWindowManager *wm = CTX_wm_manager(C);
  RegionView3D *current_rv3d = CTX_wm_region_view3d(C);
  SculptSession *ss = ob->sculpt;
  Mesh *mesh = static_cast<Mesh *>(ob->data);

  /* Always needed for linked duplicates. */
  bool need_tag = (ID_REAL_USERS(&mesh->id) > 1);

  if (current_rv3d) {
    current_rv3d->rflag &= ~RV3D_PAINTING;
  }

  LISTBASE_FOREACH (wmWindow *, win, &wm->windows) {
    bScreen *screen = WM_window_get_active_screen(win);
    LISTBASE_FOREACH (ScrArea *, area, &screen->areabase) {
      SpaceLink *sl = static_cast<SpaceLink *>(area->spacedata.first);
      if (sl->spacetype != SPACE_VIEW3D) {
        continue;
      }

      /* Tag all 3D viewports for redraw now that we are done. Others
       * viewports did not get a full redraw, and anti-aliasing for the
       * current viewport was deactivated. */
      LISTBASE_FOREACH (ARegion *, region, &area->regionbase) {
        if (region->regiontype == RGN_TYPE_WINDOW) {
          RegionView3D *rv3d = static_cast<RegionView3D *>(region->regiondata);
          if (rv3d != current_rv3d) {
            need_tag |= !BKE_sculptsession_use_pbvh_draw(ob, rv3d);
          }

          ED_region_tag_redraw(region);
        }
      }
    }

    if (update_flags & SCULPT_UPDATE_IMAGE) {
      LISTBASE_FOREACH (ScrArea *, area, &screen->areabase) {
        SpaceLink *sl = static_cast<SpaceLink *>(area->spacedata.first);
        if (sl->spacetype != SPACE_IMAGE) {
          continue;
        }
        ED_area_tag_redraw_regiontype(area, RGN_TYPE_WINDOW);
      }
    }
  }

  if (update_flags & SCULPT_UPDATE_COORDS) {
    BKE_pbvh_update_bounds(ss->pbvh, PBVH_UpdateOriginalBB);

    /* Coordinates were modified, so fake neighbors are not longer valid. */
    SCULPT_fake_neighbors_free(ob);
  }

  if (update_flags & SCULPT_UPDATE_MASK) {
    BKE_pbvh_update_mask(ss->pbvh);
  }

  if (update_flags & SCULPT_UPDATE_COLOR) {
    BKE_pbvh_update_vertex_data(ss->pbvh, PBVH_UpdateColor);
  }

  BKE_sculpt_attributes_destroy_temporary_stroke(ob);

  if (update_flags & SCULPT_UPDATE_COORDS) {
    if (BKE_pbvh_type(ss->pbvh) == PBVH_BMESH) {
      BKE_pbvh_bmesh_after_stroke(ss->pbvh);
    }

    /* Optimization: if there is locked key and active modifiers present in */
    /* the stack, keyblock is updating at each step. otherwise we could update */
    /* keyblock only when stroke is finished. */
    if (ss->shapekey_active && !ss->deform_modifiers_active) {
      sculpt_update_keyblock(ob);
    }
  }

  if (need_tag) {
    DEG_id_tag_update(&ob->id, ID_RECALC_GEOMETRY);
  }
}

/* Returns whether the mouse/stylus is over the mesh (1)
 * or over the background (0). */
static bool over_mesh(bContext *C, wmOperator * /*op*/, const float mval[2])
{
  float co_dummy[3];
  Sculpt *sd = CTX_data_tool_settings(C)->sculpt;
  Brush *brush = BKE_paint_brush(&sd->paint);

  bool check_closest = brush->falloff_shape == PAINT_FALLOFF_SHAPE_TUBE;

  return SCULPT_stroke_get_location_ex(C, co_dummy, mval, false, check_closest, true);
}

static void sculpt_stroke_undo_begin(const bContext *C, wmOperator *op)
{
  Object *ob = CTX_data_active_object(C);
  Sculpt *sd = CTX_data_tool_settings(C)->sculpt;
  Brush *brush = BKE_paint_brush(&sd->paint);
  ToolSettings *tool_settings = CTX_data_tool_settings(C);

  /* Setup the correct undo system. Image painting and sculpting are mutual exclusive.
   * Color attributes are part of the sculpting undo system. */
  if (brush && brush->sculpt_tool == SCULPT_TOOL_PAINT &&
      SCULPT_use_image_paint_brush(&tool_settings->paint_mode, ob))
  {
    ED_image_undo_push_begin(op->type->name, PAINT_MODE_SCULPT);
  }
  else {
    SCULPT_undo_push_begin_ex(ob, sculpt_tool_name(sd));
  }
}

static void sculpt_stroke_undo_end(const bContext *C, Brush *brush)
{
  Object *ob = CTX_data_active_object(C);
  ToolSettings *tool_settings = CTX_data_tool_settings(C);

  if (brush && brush->sculpt_tool == SCULPT_TOOL_PAINT &&
      SCULPT_use_image_paint_brush(&tool_settings->paint_mode, ob))
  {
    ED_image_undo_push_end();
  }
  else {
    SCULPT_undo_push_end(ob);
  }
}

bool SCULPT_handles_colors_report(SculptSession *ss, ReportList *reports)
{
  switch (BKE_pbvh_type(ss->pbvh)) {
    case PBVH_FACES:
      return true;
    case PBVH_BMESH:
      BKE_report(reports, RPT_ERROR, "Not supported in dynamic topology mode");
      return false;
    case PBVH_GRIDS:
      BKE_report(reports, RPT_ERROR, "Not supported in multiresolution mode");
      return false;
  }

  BLI_assert_msg(0, "PBVH corruption, type was invalid.");

  return false;
}

static bool sculpt_stroke_test_start(bContext *C, wmOperator *op, const float mval[2])
{
  /* Don't start the stroke until `mval` goes over the mesh.
   * NOTE: `mval` will only be null when re-executing the saved stroke.
   * We have exception for 'exec' strokes since they may not set `mval`,
   * only 'location', see: #52195. */
  if (((op->flag & OP_IS_INVOKE) == 0) || (mval == nullptr) || over_mesh(C, op, mval)) {
    Object *ob = CTX_data_active_object(C);
    SculptSession *ss = ob->sculpt;
    Sculpt *sd = CTX_data_tool_settings(C)->sculpt;
    Brush *brush = BKE_paint_brush(&sd->paint);
    ToolSettings *tool_settings = CTX_data_tool_settings(C);

    /* NOTE: This should be removed when paint mode is available. Paint mode can force based on the
     * canvas it is painting on. (ref. use_sculpt_texture_paint). */
    if (brush && SCULPT_tool_is_paint(brush->sculpt_tool) &&
        !SCULPT_use_image_paint_brush(&tool_settings->paint_mode, ob))
    {
      View3D *v3d = CTX_wm_view3d(C);
      if (v3d->shading.type == OB_SOLID) {
        v3d->shading.color_type = V3D_SHADING_VERTEX_COLOR;
      }
    }

    ED_view3d_init_mats_rv3d(ob, CTX_wm_region_view3d(C));

    sculpt_update_cache_invariants(C, sd, ss, op, mval);

    SculptCursorGeometryInfo sgi;
    SCULPT_cursor_geometry_info_update(C, &sgi, mval, false);

    sculpt_stroke_undo_begin(C, op);

    SCULPT_stroke_id_next(ob);
    ss->cache->stroke_id = ss->stroke_id;

    return true;
  }
  return false;
}

static void sculpt_stroke_update_step(bContext *C,
                                      wmOperator * /*op*/,
                                      PaintStroke *stroke,
                                      PointerRNA *itemptr)
{
  UnifiedPaintSettings *ups = &CTX_data_tool_settings(C)->unified_paint_settings;
  Sculpt *sd = CTX_data_tool_settings(C)->sculpt;
  Object *ob = CTX_data_active_object(C);
  SculptSession *ss = ob->sculpt;
  const Brush *brush = BKE_paint_brush(&sd->paint);
  ToolSettings *tool_settings = CTX_data_tool_settings(C);
  StrokeCache *cache = ss->cache;
  cache->stroke_distance = paint_stroke_distance_get(stroke);

  SCULPT_stroke_modifiers_check(C, ob, brush);
  sculpt_update_cache_variants(C, sd, ob, itemptr);
  sculpt_restore_mesh(sd, ob);

  if (sd->flags & (SCULPT_DYNTOPO_DETAIL_CONSTANT | SCULPT_DYNTOPO_DETAIL_MANUAL)) {
    float object_space_constant_detail = 1.0f / (sd->constant_detail *
                                                 mat4_to_scale(ob->object_to_world));
    BKE_pbvh_bmesh_detail_size_set(ss->pbvh, object_space_constant_detail);
  }
  else if (sd->flags & SCULPT_DYNTOPO_DETAIL_BRUSH) {
    BKE_pbvh_bmesh_detail_size_set(ss->pbvh, ss->cache->radius * sd->detail_percent / 100.0f);
  }
  else {
    BKE_pbvh_bmesh_detail_size_set(ss->pbvh,
                                   (ss->cache->radius / ss->cache->dyntopo_pixel_radius) *
                                       (sd->detail_size * U.pixelsize) / 0.4f);
  }

  if (SCULPT_stroke_is_dynamic_topology(ss, brush)) {
    do_symmetrical_brush_actions(sd, ob, sculpt_topology_update, ups, &tool_settings->paint_mode);
  }

  do_symmetrical_brush_actions(sd, ob, do_brush_action, ups, &tool_settings->paint_mode);
  sculpt_combine_proxies(sd, ob);

  /* Hack to fix noise texture tearing mesh. */
  sculpt_fix_noise_tear(sd, ob);

  /* TODO(sergey): This is not really needed for the solid shading,
   * which does use pBVH drawing anyway, but texture and wireframe
   * requires this.
   *
   * Could be optimized later, but currently don't think it's so
   * much common scenario.
   *
   * Same applies to the DEG_id_tag_update() invoked from
   * sculpt_flush_update_step().
   */
  if (ss->deform_modifiers_active) {
    SCULPT_flush_stroke_deform(sd, ob, sculpt_tool_is_proxy_used(brush->sculpt_tool));
  }
  else if (ss->shapekey_active) {
    sculpt_update_keyblock(ob);
  }

  ss->cache->first_time = false;
  copy_v3_v3(ss->cache->true_last_location, ss->cache->true_location);

  /* Cleanup. */
  if (brush->sculpt_tool == SCULPT_TOOL_MASK) {
    SCULPT_flush_update_step(C, SCULPT_UPDATE_MASK);
  }
  else if (SCULPT_tool_is_paint(brush->sculpt_tool)) {
    if (SCULPT_use_image_paint_brush(&tool_settings->paint_mode, ob)) {
      SCULPT_flush_update_step(C, SCULPT_UPDATE_IMAGE);
    }
    else {
      SCULPT_flush_update_step(C, SCULPT_UPDATE_COLOR);
    }
  }
  else {
    SCULPT_flush_update_step(C, SCULPT_UPDATE_COORDS);
  }
}

static void sculpt_brush_exit_tex(Sculpt *sd)
{
  Brush *brush = BKE_paint_brush(&sd->paint);
  const MTex *mask_tex = BKE_brush_mask_texture_get(brush, OB_MODE_SCULPT);

  if (mask_tex->tex && mask_tex->tex->nodetree) {
    ntreeTexEndExecTree(mask_tex->tex->nodetree->runtime->execdata);
  }
}

static void sculpt_stroke_done(const bContext *C, PaintStroke * /*stroke*/)
{
  Object *ob = CTX_data_active_object(C);
  SculptSession *ss = ob->sculpt;
  Sculpt *sd = CTX_data_tool_settings(C)->sculpt;
  ToolSettings *tool_settings = CTX_data_tool_settings(C);

  /* Finished. */
  if (!ss->cache) {
    sculpt_brush_exit_tex(sd);
    return;
  }
  UnifiedPaintSettings *ups = &CTX_data_tool_settings(C)->unified_paint_settings;
  Brush *brush = BKE_paint_brush(&sd->paint);
  BLI_assert(brush == ss->cache->brush); /* const, so we shouldn't change. */
  ups->draw_inverted = false;

  SCULPT_stroke_modifiers_check(C, ob, brush);

  /* Alt-Smooth. */
  if (ss->cache->alt_smooth) {
    smooth_brush_toggle_off(C, &sd->paint, ss->cache);
    /* Refresh the brush pointer in case we switched brush in the toggle function. */
    brush = BKE_paint_brush(&sd->paint);
  }

  if (SCULPT_is_automasking_enabled(sd, ss, brush)) {
    SCULPT_automasking_cache_free(ss->cache->automasking);
  }

  BKE_pbvh_node_color_buffer_free(ss->pbvh);
  SCULPT_cache_free(ss->cache);
  ss->cache = nullptr;

  sculpt_stroke_undo_end(C, brush);

  if (brush->sculpt_tool == SCULPT_TOOL_MASK) {
    SCULPT_flush_update_done(C, ob, SCULPT_UPDATE_MASK);
  }
  else if (brush->sculpt_tool == SCULPT_TOOL_PAINT) {
    if (SCULPT_use_image_paint_brush(&tool_settings->paint_mode, ob)) {
      SCULPT_flush_update_done(C, ob, SCULPT_UPDATE_IMAGE);
    }
    else {
      BKE_sculpt_attributes_destroy_temporary_stroke(ob);
      SCULPT_flush_update_done(C, ob, SCULPT_UPDATE_COLOR);
    }
  }
  else {
    SCULPT_flush_update_done(C, ob, SCULPT_UPDATE_COORDS);
  }

  WM_event_add_notifier(C, NC_OBJECT | ND_DRAW, ob);
  sculpt_brush_exit_tex(sd);
}

static int sculpt_brush_stroke_invoke(bContext *C, wmOperator *op, const wmEvent *event)
{
  PaintStroke *stroke;
  int ignore_background_click;
  int retval;
  Object *ob = CTX_data_active_object(C);

  /* Test that ob is visible; otherwise we won't be able to get evaluated data
   * from the depsgraph. We do this here instead of SCULPT_mode_poll
   * to avoid falling through to the translate operator in the
   * global view3d keymap.
   *
   * NOTE: #BKE_object_is_visible_in_viewport is not working here (it returns false
   * if the object is in local view); instead, test for OB_HIDE_VIEWPORT directly.
   */

  if (ob->visibility_flag & OB_HIDE_VIEWPORT) {
    return OPERATOR_CANCELLED;
  }

  sculpt_brush_stroke_init(C, op);

  Sculpt *sd = CTX_data_tool_settings(C)->sculpt;
  Brush *brush = BKE_paint_brush(&sd->paint);
  SculptSession *ss = ob->sculpt;

  if (SCULPT_tool_is_paint(brush->sculpt_tool) &&
      !SCULPT_handles_colors_report(ob->sculpt, op->reports))
  {
    return OPERATOR_CANCELLED;
  }
  if (SCULPT_tool_is_mask(brush->sculpt_tool)) {
    MultiresModifierData *mmd = BKE_sculpt_multires_active(ss->scene, ob);
    BKE_sculpt_mask_layers_ensure(CTX_data_depsgraph_pointer(C), CTX_data_main(C), ob, mmd);
  }
  if (SCULPT_tool_is_face_sets(brush->sculpt_tool)) {
    ss->face_sets = BKE_sculpt_face_sets_ensure(ob);
  }

  stroke = paint_stroke_new(C,
                            op,
                            SCULPT_stroke_get_location,
                            sculpt_stroke_test_start,
                            sculpt_stroke_update_step,
                            nullptr,
                            sculpt_stroke_done,
                            event->type);

  op->customdata = stroke;

  /* For tablet rotation. */
  ignore_background_click = RNA_boolean_get(op->ptr, "ignore_background_click");
  const float mval[2] = {float(event->mval[0]), float(event->mval[1])};
  if (ignore_background_click && !over_mesh(C, op, mval)) {
    paint_stroke_free(C, op, static_cast<PaintStroke *>(op->customdata));
    return OPERATOR_PASS_THROUGH;
  }

  retval = op->type->modal(C, op, event);
  if (ELEM(retval, OPERATOR_FINISHED, OPERATOR_CANCELLED)) {
    paint_stroke_free(C, op, static_cast<PaintStroke *>(op->customdata));
    return retval;
  }
  /* Add modal handler. */
  WM_event_add_modal_handler(C, op);

  OPERATOR_RETVAL_CHECK(retval);
  BLI_assert(retval == OPERATOR_RUNNING_MODAL);

  return OPERATOR_RUNNING_MODAL;
}

static int sculpt_brush_stroke_exec(bContext *C, wmOperator *op)
{
  sculpt_brush_stroke_init(C, op);

  op->customdata = paint_stroke_new(C,
                                    op,
                                    SCULPT_stroke_get_location,
                                    sculpt_stroke_test_start,
                                    sculpt_stroke_update_step,
                                    nullptr,
                                    sculpt_stroke_done,
                                    0);

  /* Frees op->customdata. */
  paint_stroke_exec(C, op, static_cast<PaintStroke *>(op->customdata));

  return OPERATOR_FINISHED;
}

static void sculpt_brush_stroke_cancel(bContext *C, wmOperator *op)
{
  Object *ob = CTX_data_active_object(C);
  SculptSession *ss = ob->sculpt;
  Sculpt *sd = CTX_data_tool_settings(C)->sculpt;
  const Brush *brush = BKE_paint_brush(&sd->paint);

  /* XXX Canceling strokes that way does not work with dynamic topology,
   *     user will have to do real undo for now. See #46456. */
  if (ss->cache && !SCULPT_stroke_is_dynamic_topology(ss, brush)) {
    paint_mesh_restore_co(sd, ob);
  }

  paint_stroke_cancel(C, op, static_cast<PaintStroke *>(op->customdata));

  if (ss->cache) {
    SCULPT_cache_free(ss->cache);
    ss->cache = nullptr;
  }

  sculpt_brush_exit_tex(sd);
}

static int sculpt_brush_stroke_modal(bContext *C, wmOperator *op, const wmEvent *event)
{
  return paint_stroke_modal(C, op, event, (PaintStroke **)&op->customdata);
}

static void sculpt_redo_empty_ui(bContext * /*C*/, wmOperator * /*op*/) {}

void SCULPT_OT_brush_stroke(wmOperatorType *ot)
{
  /* Identifiers. */
  ot->name = "Sculpt";
  ot->idname = "SCULPT_OT_brush_stroke";
  ot->description = "Sculpt a stroke into the geometry";

  /* API callbacks. */
  ot->invoke = sculpt_brush_stroke_invoke;
  ot->modal = sculpt_brush_stroke_modal;
  ot->exec = sculpt_brush_stroke_exec;
  ot->poll = SCULPT_poll;
  ot->cancel = sculpt_brush_stroke_cancel;
  ot->ui = sculpt_redo_empty_ui;

  /* Flags (sculpt does own undo? (ton)). */
  ot->flag = OPTYPE_BLOCKING;

  /* Properties. */

  paint_stroke_operator_properties(ot);

  RNA_def_boolean(ot->srna,
                  "ignore_background_click",
                  false,
                  "Ignore Background Click",
                  "Clicks on the background do not start the stroke");
}

/* Fake Neighbors. */
/* This allows the sculpt tools to work on meshes with multiple connected components as they had
 * only one connected component. When initialized and enabled, the sculpt API will return extra
 * connectivity neighbors that are not in the real mesh. These neighbors are calculated for each
 * vertex using the minimum distance to a vertex that is in a different connected component. */

/* The fake neighbors first need to be ensured to be initialized.
 * After that tools which needs fake neighbors functionality need to
 * temporarily enable it:
 *
 *   void my_awesome_sculpt_tool() {
 *     SCULPT_fake_neighbors_ensure(sd, object, brush->disconnected_distance_max);
 *     SCULPT_fake_neighbors_enable(ob);
 *
 *     ... Logic of the tool ...
 *     SCULPT_fake_neighbors_disable(ob);
 *   }
 *
 * Such approach allows to keep all the connectivity information ready for reuse
 * (without having lag prior to every stroke), but also makes it so the affect
 * is localized to a specific brushes and tools only. */

enum {
  SCULPT_TOPOLOGY_ID_NONE,
  SCULPT_TOPOLOGY_ID_DEFAULT,
};

static void SCULPT_fake_neighbor_init(SculptSession *ss, const float max_dist)
{
  const int totvert = SCULPT_vertex_count_get(ss);
  ss->fake_neighbors.fake_neighbor_index = static_cast<int *>(
      MEM_malloc_arrayN(totvert, sizeof(int), "fake neighbor"));
  for (int i = 0; i < totvert; i++) {
    ss->fake_neighbors.fake_neighbor_index[i] = FAKE_NEIGHBOR_NONE;
  }

  ss->fake_neighbors.current_max_distance = max_dist;
}

static void SCULPT_fake_neighbor_add(SculptSession *ss, PBVHVertRef v_a, PBVHVertRef v_b)
{
  int v_index_a = BKE_pbvh_vertex_to_index(ss->pbvh, v_a);
  int v_index_b = BKE_pbvh_vertex_to_index(ss->pbvh, v_b);

  if (ss->fake_neighbors.fake_neighbor_index[v_index_a] == FAKE_NEIGHBOR_NONE) {
    ss->fake_neighbors.fake_neighbor_index[v_index_a] = v_index_b;
    ss->fake_neighbors.fake_neighbor_index[v_index_b] = v_index_a;
  }
}

static void sculpt_pose_fake_neighbors_free(SculptSession *ss)
{
  MEM_SAFE_FREE(ss->fake_neighbors.fake_neighbor_index);
}

struct NearestVertexFakeNeighborData {
  PBVHVertRef nearest_vertex;
  float nearest_vertex_distance_sq;
  int current_topology_id;
};

static void do_fake_neighbor_search_task(SculptSession *ss,
                                         const float nearest_vertex_search_co[3],
                                         const float max_distance_sq,
                                         PBVHNode *node,
                                         NearestVertexFakeNeighborData *nvtd)
{
  PBVHVertexIter vd;
  BKE_pbvh_vertex_iter_begin (ss->pbvh, node, vd, PBVH_ITER_UNIQUE) {
    int vd_topology_id = SCULPT_vertex_island_get(ss, vd.vertex);
    if (vd_topology_id != nvtd->current_topology_id &&
        ss->fake_neighbors.fake_neighbor_index[vd.index] == FAKE_NEIGHBOR_NONE)
    {
      float distance_squared = len_squared_v3v3(vd.co, nearest_vertex_search_co);
      if (distance_squared < nvtd->nearest_vertex_distance_sq &&
          distance_squared < max_distance_sq) {
        nvtd->nearest_vertex = vd.vertex;
        nvtd->nearest_vertex_distance_sq = distance_squared;
      }
    }
  }
  BKE_pbvh_vertex_iter_end;
}

static PBVHVertRef SCULPT_fake_neighbor_search(Sculpt *sd,
                                               Object *ob,
                                               const PBVHVertRef vertex,
                                               float max_distance)
{
  using namespace blender;
  SculptSession *ss = ob->sculpt;

  SculptSearchSphereData data{};
  data.ss = ss;
  data.sd = sd;
  data.radius_squared = max_distance * max_distance;
  data.original = false;
  data.center = SCULPT_vertex_co_get(ss, vertex);

  Vector<PBVHNode *> nodes = blender::bke::pbvh::search_gather(
      ss->pbvh, [&](PBVHNode &node) { return SCULPT_search_sphere(&node, &data); });
  if (nodes.is_empty()) {
    return BKE_pbvh_make_vref(PBVH_REF_NONE);
  }

  const float3 nearest_vertex_search_co = SCULPT_vertex_co_get(ss, vertex);
  const float max_distance_sq = max_distance * max_distance;

  NearestVertexFakeNeighborData nvtd;
  nvtd.nearest_vertex.i = -1;
  nvtd.nearest_vertex_distance_sq = FLT_MAX;
  nvtd.current_topology_id = SCULPT_vertex_island_get(ss, vertex);

  nvtd = threading::parallel_reduce(
      nodes.index_range(),
      1,
      nvtd,
      [&](const IndexRange range, NearestVertexFakeNeighborData nvtd) {
        for (const int i : range) {
          do_fake_neighbor_search_task(
              ss, nearest_vertex_search_co, max_distance_sq, nodes[i], &nvtd);
        }
        return nvtd;
      },
      [](const NearestVertexFakeNeighborData &a, const NearestVertexFakeNeighborData &b) {
        NearestVertexFakeNeighborData joined = a;
        if (joined.nearest_vertex.i == PBVH_REF_NONE) {
          joined.nearest_vertex = b.nearest_vertex;
          joined.nearest_vertex_distance_sq = b.nearest_vertex_distance_sq;
        }
        else if (b.nearest_vertex_distance_sq < joined.nearest_vertex_distance_sq) {
          joined.nearest_vertex = b.nearest_vertex;
          joined.nearest_vertex_distance_sq = b.nearest_vertex_distance_sq;
        }
        return joined;
      });

  return nvtd.nearest_vertex;
}

struct SculptTopologyIDFloodFillData {
  int next_id;
};

void SCULPT_boundary_info_ensure(Object *object)
{
  using namespace blender;
  SculptSession *ss = object->sculpt;
  if (ss->vertex_info.boundary) {
    return;
  }

  Mesh *base_mesh = BKE_mesh_from_object(object);

  ss->vertex_info.boundary = BLI_BITMAP_NEW(base_mesh->totvert, "Boundary info");
  Array<int> adjacent_faces_edge_count(base_mesh->totedge, 0);
  array_utils::count_indices(base_mesh->corner_edges(), adjacent_faces_edge_count);

  const blender::Span<int2> edges = base_mesh->edges();
  for (const int e : edges.index_range()) {
    if (adjacent_faces_edge_count[e] < 2) {
      const int2 &edge = edges[e];
      BLI_BITMAP_SET(ss->vertex_info.boundary, edge[0], true);
      BLI_BITMAP_SET(ss->vertex_info.boundary, edge[1], true);
    }
  }
}

void SCULPT_fake_neighbors_ensure(Sculpt *sd, Object *ob, const float max_dist)
{
  SculptSession *ss = ob->sculpt;
  const int totvert = SCULPT_vertex_count_get(ss);

  /* Fake neighbors were already initialized with the same distance, so no need to be
   * recalculated.
   */
  if (ss->fake_neighbors.fake_neighbor_index &&
      ss->fake_neighbors.current_max_distance == max_dist) {
    return;
  }

  SCULPT_topology_islands_ensure(ob);
  SCULPT_fake_neighbor_init(ss, max_dist);

  for (int i = 0; i < totvert; i++) {
    const PBVHVertRef from_v = BKE_pbvh_index_to_vertex(ss->pbvh, i);

    /* This vertex does not have a fake neighbor yet, search one for it. */
    if (ss->fake_neighbors.fake_neighbor_index[i] == FAKE_NEIGHBOR_NONE) {
      const PBVHVertRef to_v = SCULPT_fake_neighbor_search(sd, ob, from_v, max_dist);
      if (to_v.i != PBVH_REF_NONE) {
        /* Add the fake neighbor if available. */
        SCULPT_fake_neighbor_add(ss, from_v, to_v);
      }
    }
  }
}

void SCULPT_fake_neighbors_enable(Object *ob)
{
  SculptSession *ss = ob->sculpt;
  BLI_assert(ss->fake_neighbors.fake_neighbor_index != nullptr);
  ss->fake_neighbors.use_fake_neighbors = true;
}

void SCULPT_fake_neighbors_disable(Object *ob)
{
  SculptSession *ss = ob->sculpt;
  BLI_assert(ss->fake_neighbors.fake_neighbor_index != nullptr);
  ss->fake_neighbors.use_fake_neighbors = false;
}

void SCULPT_fake_neighbors_free(Object *ob)
{
  SculptSession *ss = ob->sculpt;
  sculpt_pose_fake_neighbors_free(ss);
}

void SCULPT_automasking_node_begin(Object *ob,
                                   const SculptSession * /*ss*/,
                                   AutomaskingCache *automasking,
                                   AutomaskingNodeData *automask_data,
                                   PBVHNode *node)
{
  if (!automasking) {
    memset(automask_data, 0, sizeof(*automask_data));
    return;
  }

  automask_data->node = node;
  automask_data->have_orig_data = automasking->settings.flags &
                                  (BRUSH_AUTOMASKING_BRUSH_NORMAL | BRUSH_AUTOMASKING_VIEW_NORMAL);

  if (automask_data->have_orig_data) {
    SCULPT_orig_vert_data_init(&automask_data->orig_data, ob, node, SCULPT_UNDO_COORDS);
  }
  else {
    memset(&automask_data->orig_data, 0, sizeof(automask_data->orig_data));
  }
}

void SCULPT_automasking_node_update(SculptSession * /*ss*/,
                                    AutomaskingNodeData *automask_data,
                                    PBVHVertexIter *vd)
{
  if (automask_data->have_orig_data) {
    SCULPT_orig_vert_data_update(&automask_data->orig_data, vd);
  }
}

bool SCULPT_vertex_is_occluded(SculptSession *ss, PBVHVertRef vertex, bool original)
{
  float ray_start[3], ray_end[3], ray_normal[3], face_normal[3];
  float co[3];

  copy_v3_v3(co, SCULPT_vertex_co_get(ss, vertex));
  float mouse[2];

  ViewContext *vc = ss->cache ? ss->cache->vc : &ss->filter_cache->vc;

  ED_view3d_project_float_v2_m4(
      vc->region, co, mouse, ss->cache ? ss->cache->projection_mat : ss->filter_cache->viewmat);

  int depth = SCULPT_raycast_init(vc, mouse, ray_end, ray_start, ray_normal, original);

  negate_v3(ray_normal);

  copy_v3_v3(ray_start, SCULPT_vertex_co_get(ss, vertex));
  madd_v3_v3fl(ray_start, ray_normal, 0.002);

  SculptRaycastData srd = {nullptr};
  srd.original = original;
  srd.ss = ss;
  srd.hit = false;
  srd.ray_start = ray_start;
  srd.ray_normal = ray_normal;
  srd.depth = depth;
  srd.face_normal = face_normal;

  isect_ray_tri_watertight_v3_precalc(&srd.isect_precalc, ray_normal);
  BKE_pbvh_raycast(ss->pbvh, sculpt_raycast_cb, &srd, ray_start, ray_normal, srd.original);

  return srd.hit;
}

void SCULPT_stroke_id_next(Object *ob)
{
  /* Manually wrap in int32 space to avoid tripping up undefined behavior
   * sanitizers.
   */
  ob->sculpt->stroke_id = uchar((int(ob->sculpt->stroke_id) + 1) & 255);
}

void SCULPT_stroke_id_ensure(Object *ob)
{
  SculptSession *ss = ob->sculpt;

  if (!ss->attrs.automasking_stroke_id) {
    SculptAttributeParams params = {0};
    ss->attrs.automasking_stroke_id = BKE_sculpt_attribute_ensure(
        ob,
        ATTR_DOMAIN_POINT,
        CD_PROP_INT8,
        SCULPT_ATTRIBUTE_NAME(automasking_stroke_id),
        &params);
  }
}

int SCULPT_vertex_island_get(const SculptSession *ss, PBVHVertRef vertex)
{
  if (ss->attrs.topology_island_key) {
    return *static_cast<uint8_t *>(SCULPT_vertex_attr_get(vertex, ss->attrs.topology_island_key));
  }

  return -1;
}

void SCULPT_topology_islands_invalidate(SculptSession *ss)
{
  ss->islands_valid = false;
}

void SCULPT_topology_islands_ensure(Object *ob)
{
  SculptSession *ss = ob->sculpt;

  if (ss->attrs.topology_island_key && ss->islands_valid && BKE_pbvh_type(ss->pbvh) != PBVH_BMESH)
  {
    return;
  }

  SculptAttributeParams params;
  params.permanent = params.stroke_only = params.simple_array = false;

  ss->attrs.topology_island_key = BKE_sculpt_attribute_ensure(
      ob, ATTR_DOMAIN_POINT, CD_PROP_INT8, SCULPT_ATTRIBUTE_NAME(topology_island_key), &params);
  SCULPT_vertex_random_access_ensure(ss);

  int totvert = SCULPT_vertex_count_get(ss);
  Set<PBVHVertRef> visit;
  Vector<PBVHVertRef> stack;
  uint8_t island_nr = 0;

  for (int i = 0; i < totvert; i++) {
    PBVHVertRef vertex = BKE_pbvh_index_to_vertex(ss->pbvh, i);

    if (visit.contains(vertex)) {
      continue;
    }

    stack.clear();
    stack.append(vertex);
    visit.add(vertex);

    while (stack.size()) {
      PBVHVertRef vertex2 = stack.pop_last();
      SculptVertexNeighborIter ni;

      *static_cast<uint8_t *>(
          SCULPT_vertex_attr_get(vertex2, ss->attrs.topology_island_key)) = island_nr;

      SCULPT_VERTEX_DUPLICATES_AND_NEIGHBORS_ITER_BEGIN (ss, vertex2, ni) {
        if (visit.add(ni.vertex) && SCULPT_vertex_any_face_visible_get(ss, ni.vertex)) {
          stack.append(ni.vertex);
        }
      }
      SCULPT_VERTEX_NEIGHBORS_ITER_END(ni);
    }

    island_nr++;
  }

  ss->islands_valid = true;
}

void SCULPT_cube_tip_init(Sculpt * /*sd*/, Object *ob, Brush *brush, float mat[4][4])
{
  SculptSession *ss = ob->sculpt;
  float scale[4][4];
  float tmat[4][4];
  float unused[4][4];

  zero_m4(mat);
  calc_brush_local_mat(0.0, ob, unused, mat);

  /* Note: we ignore the radius scaling done inside of calc_brush_local_mat to
   * duplicate prior behavior.
   *
   * TODO: try disabling this and check that all edge cases work properly.
   */
  normalize_m4(mat);

  scale_m4_fl(scale, ss->cache->radius);
  mul_m4_m4m4(tmat, mat, scale);
  mul_v3_fl(tmat[1], brush->tip_scale_x);
  invert_m4_m4(mat, tmat);
}
/** \} */<|MERGE_RESOLUTION|>--- conflicted
+++ resolved
@@ -1488,15 +1488,9 @@
     case SCULPT_UNDO_MASK: {
       switch (BKE_pbvh_type(ss->pbvh)) {
         case PBVH_FACES: {
-<<<<<<< HEAD
-          const Span<int> verts = BKE_pbvh_node_get_unique_vert_indices(node);
-          blender::array_utils::scatter(
-              unode->mask.as_span(), verts, {mask_write.layer, ss->totvert});
-=======
           blender::array_utils::scatter(unode->mask.as_span(),
                                         BKE_pbvh_node_get_unique_vert_indices(node),
                                         {mask_write.layer, ss->totvert});
->>>>>>> d8f59dce
           break;
         }
         case PBVH_BMESH: {
@@ -1540,7 +1534,8 @@
         case PBVH_FACES:
         case PBVH_GRIDS: {
           const Span<int> faces = unode->face_indices;
-          blender::array_utils::scatter(face_sets, faces, {ss->face_sets, ss->faces_num});
+          blender::array_utils::scatter(
+              unode->face_sets, unode->face_indices, {ss->face_sets, ss->faces_num});
           break;
         }
         case PBVH_BMESH: {
