/* SPDX-License-Identifier: GPL-2.0-or-later
 * Copyright 2006 by Nicholas Bishop. All rights reserved. */

/** \file
 * \ingroup edsculpt
 * Implements the Sculpt Mode tools.
 */

#include <cmath>
#include <cstdlib>
#include <cstring>

#include "MEM_guardedalloc.h"

#include "BLI_blenlib.h"
#include "BLI_dial_2d.h"
#include "BLI_ghash.h"
#include "BLI_gsqueue.h"
#include "BLI_math.h"
#include "BLI_set.hh"
#include "BLI_task.h"
#include "BLI_task.hh"
#include "BLI_timeit.hh"
#include "BLI_utildefines.h"
#include "BLI_vector.hh"

#include "DNA_brush_types.h"
#include "DNA_customdata_types.h"
#include "DNA_mesh_types.h"
#include "DNA_meshdata_types.h"
#include "DNA_node_types.h"
#include "DNA_object_types.h"
#include "DNA_scene_types.h"

#include "BKE_attribute.h"
#include "BKE_attribute.hh"
#include "BKE_brush.h"
#include "BKE_ccg.h"
#include "BKE_colortools.h"
#include "BKE_context.h"
#include "BKE_image.h"
#include "BKE_key.h"
#include "BKE_lib_id.h"
#include "BKE_main.h"
#include "BKE_mesh.h"
#include "BKE_mesh_mapping.h"
#include "BKE_modifier.h"
#include "BKE_multires.h"
#include "BKE_node_runtime.hh"
#include "BKE_object.h"
#include "BKE_paint.h"
#include "BKE_pbvh.h"
#include "BKE_report.h"
#include "BKE_scene.h"
#include "BKE_subdiv_ccg.h"
#include "BKE_subsurf.h"
#include "BLI_math_vector.hh"

#include "NOD_texture.h"

#include "DEG_depsgraph.h"

#include "WM_api.h"
#include "WM_types.h"

#include "ED_paint.h"
#include "ED_screen.h"
#include "ED_sculpt.h"
#include "ED_view3d.h"

#include "paint_intern.h"
#include "sculpt_intern.hh"

#include "RNA_access.h"
#include "RNA_define.h"

#include "bmesh.h"

using blender::float3;
using blender::MutableSpan;
using blender::Set;
using blender::Vector;

static float sculpt_calc_radius(ViewContext *vc,
                                const Brush *brush,
                                const Scene *scene,
                                const float3 location)
{
  if (!BKE_brush_use_locked_size(scene, brush)) {
    return paint_calc_object_space_radius(vc, location, BKE_brush_size_get(scene, brush));
  }
  else {
    return BKE_brush_unprojected_radius_get(scene, brush);
  }
}

/* -------------------------------------------------------------------- */
/** \name Sculpt PBVH Abstraction API
 *
 * This is read-only, for writing use PBVH vertex iterators. There vd.index matches
 * the indices used here.
 *
 * For multi-resolution, the same vertex in multiple grids is counted multiple times, with
 * different index for each grid.
 * \{ */

void SCULPT_vertex_random_access_ensure(SculptSession *ss)
{
  if (BKE_pbvh_type(ss->pbvh) == PBVH_BMESH) {
    BM_mesh_elem_index_ensure(ss->bm, BM_VERT);
    BM_mesh_elem_table_ensure(ss->bm, BM_VERT);
  }
}

int SCULPT_vertex_count_get(SculptSession *ss)
{
  switch (BKE_pbvh_type(ss->pbvh)) {
    case PBVH_FACES:
      return ss->totvert;
    case PBVH_BMESH:
      return BM_mesh_elem_count(BKE_pbvh_get_bmesh(ss->pbvh), BM_VERT);
    case PBVH_GRIDS:
      return BKE_pbvh_get_grid_num_verts(ss->pbvh);
  }

  return 0;
}

const float *SCULPT_vertex_co_get(SculptSession *ss, PBVHVertRef vertex)
{
  switch (BKE_pbvh_type(ss->pbvh)) {
    case PBVH_FACES: {
      if (ss->shapekey_active || ss->deform_modifiers_active) {
        const float(*positions)[3] = BKE_pbvh_get_vert_positions(ss->pbvh);
        return positions[vertex.i];
      }
      return ss->vert_positions[vertex.i];
    }
    case PBVH_BMESH:
      return ((BMVert *)vertex.i)->co;
    case PBVH_GRIDS: {
      const CCGKey *key = BKE_pbvh_get_grid_key(ss->pbvh);
      const int grid_index = vertex.i / key->grid_area;
      const int vertex_index = vertex.i - grid_index * key->grid_area;
      CCGElem *elem = BKE_pbvh_get_grids(ss->pbvh)[grid_index];
      return CCG_elem_co(key, CCG_elem_offset(key, elem, vertex_index));
    }
  }
  return nullptr;
}

bool SCULPT_has_loop_colors(const Object *ob)
{
  using namespace blender;
  Mesh *me = BKE_object_get_original_mesh(ob);
  const std::optional<bke::AttributeMetaData> meta_data = me->attributes().lookup_meta_data(
      me->active_color_attribute);
  if (!meta_data) {
    return false;
  }
  if (meta_data->domain != ATTR_DOMAIN_CORNER) {
    return false;
  }
  if (!(CD_TYPE_AS_MASK(meta_data->data_type) & CD_MASK_COLOR_ALL)) {
    return false;
  }
  return true;
}

bool SCULPT_has_colors(const SculptSession *ss)
{
  return ss->vcol || ss->mcol;
}

void SCULPT_vertex_color_get(const SculptSession *ss, PBVHVertRef vertex, float r_color[4])
{
  BKE_pbvh_vertex_color_get(ss->pbvh, vertex, r_color);
}

void SCULPT_vertex_color_set(SculptSession *ss, PBVHVertRef vertex, const float color[4])
{
  BKE_pbvh_vertex_color_set(ss->pbvh, vertex, color);
}

void SCULPT_vertex_normal_get(SculptSession *ss, PBVHVertRef vertex, float no[3])
{
  switch (BKE_pbvh_type(ss->pbvh)) {
    case PBVH_FACES: {
      const float(*vert_normals)[3] = BKE_pbvh_get_vert_normals(ss->pbvh);
      copy_v3_v3(no, vert_normals[vertex.i]);
      break;
    }
    case PBVH_BMESH: {
      BMVert *v = (BMVert *)vertex.i;
      copy_v3_v3(no, v->no);
      break;
    }
    case PBVH_GRIDS: {
      const CCGKey *key = BKE_pbvh_get_grid_key(ss->pbvh);
      const int grid_index = vertex.i / key->grid_area;
      const int vertex_index = vertex.i - grid_index * key->grid_area;
      CCGElem *elem = BKE_pbvh_get_grids(ss->pbvh)[grid_index];
      copy_v3_v3(no, CCG_elem_no(key, CCG_elem_offset(key, elem, vertex_index)));
      break;
    }
  }
}

const float *SCULPT_vertex_persistent_co_get(SculptSession *ss, PBVHVertRef vertex)
{
  if (ss->attrs.persistent_co) {
    return (const float *)SCULPT_vertex_attr_get(vertex, ss->attrs.persistent_co);
  }

  return SCULPT_vertex_co_get(ss, vertex);
}

const float *SCULPT_vertex_co_for_grab_active_get(SculptSession *ss, PBVHVertRef vertex)
{
  if (BKE_pbvh_type(ss->pbvh) == PBVH_FACES) {
    /* Always grab active shape key if the sculpt happens on shapekey. */
    if (ss->shapekey_active) {
      const float(*positions)[3] = BKE_pbvh_get_vert_positions(ss->pbvh);
      return positions[vertex.i];
    }

    /* Sculpting on the base mesh. */
    return ss->vert_positions[vertex.i];
  }

  /* Everything else, such as sculpting on multires. */
  return SCULPT_vertex_co_get(ss, vertex);
}

void SCULPT_vertex_limit_surface_get(SculptSession *ss, PBVHVertRef vertex, float r_co[3])
{
  switch (BKE_pbvh_type(ss->pbvh)) {
    case PBVH_FACES:
    case PBVH_BMESH:
      copy_v3_v3(r_co, SCULPT_vertex_co_get(ss, vertex));
      break;
    case PBVH_GRIDS: {
      const CCGKey *key = BKE_pbvh_get_grid_key(ss->pbvh);
      const int grid_index = vertex.i / key->grid_area;
      const int vertex_index = vertex.i - grid_index * key->grid_area;

      SubdivCCGCoord coord{};
      coord.grid_index = grid_index;
      coord.x = vertex_index % key->grid_size;
      coord.y = vertex_index / key->grid_size;
      BKE_subdiv_ccg_eval_limit_point(ss->subdiv_ccg, &coord, r_co);
      break;
    }
  }
}

void SCULPT_vertex_persistent_normal_get(SculptSession *ss, PBVHVertRef vertex, float no[3])
{
  if (ss->attrs.persistent_no) {
    copy_v3_v3(no, (float *)SCULPT_vertex_attr_get(vertex, ss->attrs.persistent_no));
    return;
  }
  SCULPT_vertex_normal_get(ss, vertex, no);
}

float SCULPT_vertex_mask_get(SculptSession *ss, PBVHVertRef vertex)
{
  switch (BKE_pbvh_type(ss->pbvh)) {
    case PBVH_FACES:
      return ss->vmask ? ss->vmask[vertex.i] : 0.0f;
    case PBVH_BMESH: {
      BMVert *v;
      int cd_mask = CustomData_get_offset(&ss->bm->vdata, CD_PAINT_MASK);

      v = (BMVert *)vertex.i;
      return cd_mask != -1 ? BM_ELEM_CD_GET_FLOAT(v, cd_mask) : 0.0f;
    }
    case PBVH_GRIDS: {
      const CCGKey *key = BKE_pbvh_get_grid_key(ss->pbvh);

      if (key->mask_offset == -1) {
        return 0.0f;
      }

      const int grid_index = vertex.i / key->grid_area;
      const int vertex_index = vertex.i - grid_index * key->grid_area;
      CCGElem *elem = BKE_pbvh_get_grids(ss->pbvh)[grid_index];
      return *CCG_elem_mask(key, CCG_elem_offset(key, elem, vertex_index));
    }
  }

  return 0.0f;
}

PBVHVertRef SCULPT_active_vertex_get(SculptSession *ss)
{
  if (ELEM(BKE_pbvh_type(ss->pbvh), PBVH_FACES, PBVH_BMESH, PBVH_GRIDS)) {
    return ss->active_vertex;
  }

  return BKE_pbvh_make_vref(PBVH_REF_NONE);
}

const float *SCULPT_active_vertex_co_get(SculptSession *ss)
{
  return SCULPT_vertex_co_get(ss, SCULPT_active_vertex_get(ss));
}

void SCULPT_active_vertex_normal_get(SculptSession *ss, float normal[3])
{
  SCULPT_vertex_normal_get(ss, SCULPT_active_vertex_get(ss), normal);
}

float (*SCULPT_mesh_deformed_positions_get(SculptSession *ss))[3]
{
  switch (BKE_pbvh_type(ss->pbvh)) {
    case PBVH_FACES:
      if (ss->shapekey_active || ss->deform_modifiers_active) {
        return BKE_pbvh_get_vert_positions(ss->pbvh);
      }
      return ss->vert_positions;
    case PBVH_BMESH:
    case PBVH_GRIDS:
      return nullptr;
  }
  return nullptr;
}

float *SCULPT_brush_deform_target_vertex_co_get(SculptSession *ss,
                                                const int deform_target,
                                                PBVHVertexIter *iter)
{
  switch (deform_target) {
    case BRUSH_DEFORM_TARGET_GEOMETRY:
      return iter->co;
    case BRUSH_DEFORM_TARGET_CLOTH_SIM:
      return ss->cache->cloth_sim->deformation_pos[iter->index];
  }
  return iter->co;
}

ePaintSymmetryFlags SCULPT_mesh_symmetry_xyz_get(Object *object)
{
  const Mesh *mesh = BKE_mesh_from_object(object);
  return ePaintSymmetryFlags(mesh->symmetry);
}

/* Sculpt Face Sets and Visibility. */

int SCULPT_active_face_set_get(SculptSession *ss)
{
  switch (BKE_pbvh_type(ss->pbvh)) {
    case PBVH_FACES:
      if (!ss->face_sets) {
        return SCULPT_FACE_SET_NONE;
      }
      return ss->face_sets[ss->active_face_index];
    case PBVH_GRIDS: {
      if (!ss->face_sets) {
        return SCULPT_FACE_SET_NONE;
      }
      const int face_index = BKE_subdiv_ccg_grid_to_face_index(ss->subdiv_ccg,
                                                               ss->active_grid_index);
      return ss->face_sets[face_index];
    }
    case PBVH_BMESH:
      return SCULPT_FACE_SET_NONE;
  }
  return SCULPT_FACE_SET_NONE;
}

void SCULPT_vertex_visible_set(SculptSession *ss, PBVHVertRef vertex, bool visible)
{
  switch (BKE_pbvh_type(ss->pbvh)) {
    case PBVH_FACES: {
      bool *hide_vert = BKE_pbvh_get_vert_hide_for_write(ss->pbvh);
      hide_vert[vertex.i] = visible;
      break;
    }
    case PBVH_BMESH: {
      BMVert *v = (BMVert *)vertex.i;
      BM_elem_flag_set(v, BM_ELEM_HIDDEN, !visible);
      break;
    }
    case PBVH_GRIDS:
      break;
  }
}

bool SCULPT_vertex_visible_get(SculptSession *ss, PBVHVertRef vertex)
{
  switch (BKE_pbvh_type(ss->pbvh)) {
    case PBVH_FACES: {
      const bool *hide_vert = BKE_pbvh_get_vert_hide(ss->pbvh);
      return hide_vert == nullptr || !hide_vert[vertex.i];
    }
    case PBVH_BMESH:
      return !BM_elem_flag_test((BMVert *)vertex.i, BM_ELEM_HIDDEN);
    case PBVH_GRIDS: {
      const CCGKey *key = BKE_pbvh_get_grid_key(ss->pbvh);
      const int grid_index = vertex.i / key->grid_area;
      const int vertex_index = vertex.i - grid_index * key->grid_area;
      BLI_bitmap **grid_hidden = BKE_pbvh_get_grid_visibility(ss->pbvh);
      if (grid_hidden && grid_hidden[grid_index]) {
        return !BLI_BITMAP_TEST(grid_hidden[grid_index], vertex_index);
      }
    }
  }
  return true;
}

void SCULPT_face_set_visibility_set(SculptSession *ss, int face_set, bool visible)
{
  BLI_assert(ss->face_sets != nullptr);
  BLI_assert(ss->hide_poly != nullptr);
  switch (BKE_pbvh_type(ss->pbvh)) {
    case PBVH_FACES:
    case PBVH_GRIDS:
      for (int i = 0; i < ss->totfaces; i++) {
        if (ss->face_sets[i] != face_set) {
          continue;
        }
        ss->hide_poly[i] = !visible;
      }
      break;
    case PBVH_BMESH:
      break;
  }
}

void SCULPT_face_visibility_all_invert(SculptSession *ss)
{
  SCULPT_topology_islands_invalidate(ss);

  BLI_assert(ss->face_sets != nullptr);
  BLI_assert(ss->hide_poly != nullptr);
  switch (BKE_pbvh_type(ss->pbvh)) {
    case PBVH_FACES:
    case PBVH_GRIDS:
      for (int i = 0; i < ss->totfaces; i++) {
        ss->hide_poly[i] = !ss->hide_poly[i];
      }
      break;
    case PBVH_BMESH: {
      BMIter iter;
      BMFace *f;

      BM_ITER_MESH (f, &iter, ss->bm, BM_FACES_OF_MESH) {
        BM_elem_flag_toggle(f, BM_ELEM_HIDDEN);
      }
      break;
    }
  }
}

void SCULPT_face_visibility_all_set(SculptSession *ss, bool visible)
{
  SCULPT_topology_islands_invalidate(ss);

  switch (BKE_pbvh_type(ss->pbvh)) {
    case PBVH_FACES:
    case PBVH_GRIDS:
      BLI_assert(ss->hide_poly != nullptr);
      memset(ss->hide_poly, !visible, sizeof(bool) * ss->totfaces);
      break;
    case PBVH_BMESH: {
      BMIter iter;
      BMFace *f;

      BM_ITER_MESH (f, &iter, ss->bm, BM_FACES_OF_MESH) {
        BM_elem_flag_set(f, BM_ELEM_HIDDEN, !visible);
      }
      break;
    }
  }
}

bool SCULPT_vertex_any_face_visible_get(SculptSession *ss, PBVHVertRef vertex)
{
  switch (BKE_pbvh_type(ss->pbvh)) {
    case PBVH_FACES: {
      if (!ss->hide_poly) {
        return true;
      }
      const MeshElemMap *vert_map = &ss->pmap[vertex.i];
      for (int j = 0; j < ss->pmap[vertex.i].count; j++) {
        if (!ss->hide_poly[vert_map->indices[j]]) {
          return true;
        }
      }
      return false;
    }
    case PBVH_BMESH:
      return true;
    case PBVH_GRIDS:
      return true;
  }
  return true;
}

bool SCULPT_vertex_all_faces_visible_get(const SculptSession *ss, PBVHVertRef vertex)
{
  switch (BKE_pbvh_type(ss->pbvh)) {
    case PBVH_FACES: {
      if (!ss->hide_poly) {
        return true;
      }
      const MeshElemMap *vert_map = &ss->pmap[vertex.i];
      for (int j = 0; j < vert_map->count; j++) {
        if (ss->hide_poly[vert_map->indices[j]]) {
          return false;
        }
      }
      return true;
    }
    case PBVH_BMESH: {
      BMVert *v = (BMVert *)vertex.i;
      BMEdge *e = v->e;

      if (!e) {
        return true;
      }

      do {
        BMLoop *l = e->l;

        if (!l) {
          continue;
        }

        do {
          if (BM_elem_flag_test(l->f, BM_ELEM_HIDDEN)) {
            return false;
          }
        } while ((l = l->radial_next) != e->l);
      } while ((e = BM_DISK_EDGE_NEXT(e, v)) != v->e);

      return true;
    }
    case PBVH_GRIDS: {
      if (!ss->hide_poly) {
        return true;
      }
      const CCGKey *key = BKE_pbvh_get_grid_key(ss->pbvh);
      const int grid_index = vertex.i / key->grid_area;
      const int face_index = BKE_subdiv_ccg_grid_to_face_index(ss->subdiv_ccg, grid_index);
      return !ss->hide_poly[face_index];
    }
  }
  return true;
}

void SCULPT_vertex_face_set_set(SculptSession *ss, PBVHVertRef vertex, int face_set)
{
  switch (BKE_pbvh_type(ss->pbvh)) {
    case PBVH_FACES: {
      BLI_assert(ss->face_sets != nullptr);
      const MeshElemMap *vert_map = &ss->pmap[vertex.i];
      for (int j = 0; j < vert_map->count; j++) {
        const int poly_index = vert_map->indices[j];
        if (ss->hide_poly && ss->hide_poly[poly_index]) {
          /* Skip hidden faces connected to the vertex. */
          continue;
        }
        ss->face_sets[poly_index] = face_set;
      }
      break;
    }
    case PBVH_BMESH:
      break;
    case PBVH_GRIDS: {
      BLI_assert(ss->face_sets != nullptr);
      const CCGKey *key = BKE_pbvh_get_grid_key(ss->pbvh);
      const int grid_index = vertex.i / key->grid_area;
      const int face_index = BKE_subdiv_ccg_grid_to_face_index(ss->subdiv_ccg, grid_index);
      if (ss->hide_poly && ss->hide_poly[face_index]) {
        /* Skip the vertex if it's in a hidden face. */
        return;
      }
      ss->face_sets[face_index] = face_set;
      break;
    }
  }
}

int SCULPT_vertex_face_set_get(SculptSession *ss, PBVHVertRef vertex)
{
  switch (BKE_pbvh_type(ss->pbvh)) {
    case PBVH_FACES: {
      if (!ss->face_sets) {
        return SCULPT_FACE_SET_NONE;
      }
      const MeshElemMap *vert_map = &ss->pmap[vertex.i];
      int face_set = 0;
      for (int i = 0; i < vert_map->count; i++) {
        if (ss->face_sets[vert_map->indices[i]] > face_set) {
          face_set = abs(ss->face_sets[vert_map->indices[i]]);
        }
      }
      return face_set;
    }
    case PBVH_BMESH:
      return 0;
    case PBVH_GRIDS: {
      if (!ss->face_sets) {
        return SCULPT_FACE_SET_NONE;
      }
      const CCGKey *key = BKE_pbvh_get_grid_key(ss->pbvh);
      const int grid_index = vertex.i / key->grid_area;
      const int face_index = BKE_subdiv_ccg_grid_to_face_index(ss->subdiv_ccg, grid_index);
      return ss->face_sets[face_index];
    }
  }
  return 0;
}

bool SCULPT_vertex_has_face_set(SculptSession *ss, PBVHVertRef vertex, int face_set)
{
  switch (BKE_pbvh_type(ss->pbvh)) {
    case PBVH_FACES: {
      if (!ss->face_sets) {
        return face_set == SCULPT_FACE_SET_NONE;
      }
      const MeshElemMap *vert_map = &ss->pmap[vertex.i];
      for (int i = 0; i < vert_map->count; i++) {
        if (ss->face_sets[vert_map->indices[i]] == face_set) {
          return true;
        }
      }
      return false;
    }
    case PBVH_BMESH:
      return true;
    case PBVH_GRIDS: {
      if (!ss->face_sets) {
        return face_set == SCULPT_FACE_SET_NONE;
      }
      const CCGKey *key = BKE_pbvh_get_grid_key(ss->pbvh);
      const int grid_index = vertex.i / key->grid_area;
      const int face_index = BKE_subdiv_ccg_grid_to_face_index(ss->subdiv_ccg, grid_index);
      return ss->face_sets[face_index] == face_set;
    }
  }
  return true;
}

void SCULPT_visibility_sync_all_from_faces(Object *ob)
{
  SculptSession *ss = ob->sculpt;
  Mesh *mesh = BKE_object_get_original_mesh(ob);

  SCULPT_topology_islands_invalidate(ss);

  switch (BKE_pbvh_type(ss->pbvh)) {
    case PBVH_FACES: {
      /* We may have adjusted the ".hide_poly" attribute, now make the hide status attributes for
       * vertices and edges consistent. */
      BKE_mesh_flush_hidden_from_polys(mesh);
      BKE_pbvh_update_hide_attributes_from_mesh(ss->pbvh);
      break;
    }
    case PBVH_GRIDS: {
      /* In addition to making the hide status of the base mesh consistent, we also have to
       * propagate the status to the Multires grids. */
      BKE_mesh_flush_hidden_from_polys(mesh);
      BKE_sculpt_sync_face_visibility_to_grids(mesh, ss->subdiv_ccg);
      break;
    }
    case PBVH_BMESH: {
      BMIter iter;
      BMFace *f;

      /* Hide all verts and edges attached to faces. */
      BM_ITER_MESH (f, &iter, ss->bm, BM_FACES_OF_MESH) {
        BMLoop *l = f->l_first;
        do {
          BM_elem_flag_enable(l->v, BM_ELEM_HIDDEN);
          BM_elem_flag_enable(l->e, BM_ELEM_HIDDEN);
        } while ((l = l->next) != f->l_first);
      }

      /* Unhide verts and edges attached to visible faces. */
      BM_ITER_MESH (f, &iter, ss->bm, BM_FACES_OF_MESH) {
        if (BM_elem_flag_test(f, BM_ELEM_HIDDEN)) {
          continue;
        }

        BMLoop *l = f->l_first;
        do {
          BM_elem_flag_disable(l->v, BM_ELEM_HIDDEN);
          BM_elem_flag_disable(l->e, BM_ELEM_HIDDEN);
        } while ((l = l->next) != f->l_first);
      }
      break;
    }
  }
}

static bool sculpt_check_unique_face_set_in_base_mesh(SculptSession *ss, int index)
{
  if (!ss->face_sets) {
    return true;
  }
  const MeshElemMap *vert_map = &ss->pmap[index];
  int face_set = -1;
  for (int i = 0; i < vert_map->count; i++) {
    if (face_set == -1) {
      face_set = ss->face_sets[vert_map->indices[i]];
    }
    else {
      if (ss->face_sets[vert_map->indices[i]] != face_set) {
        return false;
      }
    }
  }
  return true;
}

/**
 * Checks if the face sets of the adjacent faces to the edge between \a v1 and \a v2
 * in the base mesh are equal.
 */
static bool sculpt_check_unique_face_set_for_edge_in_base_mesh(SculptSession *ss, int v1, int v2)
{
  const MeshElemMap *vert_map = &ss->pmap[v1];
  int p1 = -1, p2 = -1;
  for (int i = 0; i < vert_map->count; i++) {
<<<<<<< HEAD
    const MPoly *p = &ss->mpoly[vert_map->indices[i]];
    for (int l = 0; l < p->totloop; l++) {
      if (ss->corner_verts[p->loopstart + l] == v2) {
=======
    const MPoly *poly = &ss->polys[vert_map->indices[i]];
    for (int l = 0; l < poly->totloop; l++) {
      const MLoop *loop = &ss->mloop[poly->loopstart + l];
      if (loop->v == v2) {
>>>>>>> 2a9f792c
        if (p1 == -1) {
          p1 = vert_map->indices[i];
          break;
        }

        if (p2 == -1) {
          p2 = vert_map->indices[i];
          break;
        }
      }
    }
  }

  if (p1 != -1 && p2 != -1) {
    return abs(ss->face_sets[p1]) == (ss->face_sets[p2]);
  }
  return true;
}

bool SCULPT_vertex_has_unique_face_set(SculptSession *ss, PBVHVertRef vertex)
{
  switch (BKE_pbvh_type(ss->pbvh)) {
    case PBVH_FACES: {
      return sculpt_check_unique_face_set_in_base_mesh(ss, vertex.i);
    }
    case PBVH_BMESH:
      return true;
    case PBVH_GRIDS: {
      if (!ss->face_sets) {
        return true;
      }
      const CCGKey *key = BKE_pbvh_get_grid_key(ss->pbvh);
      const int grid_index = vertex.i / key->grid_area;
      const int vertex_index = vertex.i - grid_index * key->grid_area;
      SubdivCCGCoord coord{};
      coord.grid_index = grid_index;
      coord.x = vertex_index % key->grid_size;
      coord.y = vertex_index / key->grid_size;
      int v1, v2;
      const SubdivCCGAdjacencyType adjacency = BKE_subdiv_ccg_coarse_mesh_adjacency_info_get(
<<<<<<< HEAD
          ss->subdiv_ccg, &coord, ss->corner_verts, ss->mpoly, &v1, &v2);
=======
          ss->subdiv_ccg, &coord, ss->mloop, ss->polys, &v1, &v2);
>>>>>>> 2a9f792c
      switch (adjacency) {
        case SUBDIV_CCG_ADJACENT_VERTEX:
          return sculpt_check_unique_face_set_in_base_mesh(ss, v1);
        case SUBDIV_CCG_ADJACENT_EDGE:
          return sculpt_check_unique_face_set_for_edge_in_base_mesh(ss, v1, v2);
        case SUBDIV_CCG_ADJACENT_NONE:
          return true;
      }
    }
  }
  return false;
}

int SCULPT_face_set_next_available_get(SculptSession *ss)
{
  switch (BKE_pbvh_type(ss->pbvh)) {
    case PBVH_FACES:
    case PBVH_GRIDS: {
      if (!ss->face_sets) {
        return 0;
      }
      int next_face_set = 0;
      for (int i = 0; i < ss->totfaces; i++) {
        if (ss->face_sets[i] > next_face_set) {
          next_face_set = ss->face_sets[i];
        }
      }
      next_face_set++;
      return next_face_set;
    }
    case PBVH_BMESH:
      return 0;
  }
  return 0;
}

/* Sculpt Neighbor Iterators */

#define SCULPT_VERTEX_NEIGHBOR_FIXED_CAPACITY 256

static void sculpt_vertex_neighbor_add(SculptVertexNeighborIter *iter,
                                       PBVHVertRef neighbor,
                                       int neighbor_index)
{
  for (int i = 0; i < iter->size; i++) {
    if (iter->neighbors[i].i == neighbor.i) {
      return;
    }
  }

  if (iter->size >= iter->capacity) {
    iter->capacity += SCULPT_VERTEX_NEIGHBOR_FIXED_CAPACITY;

    if (iter->neighbors == iter->neighbors_fixed) {
      iter->neighbors = static_cast<PBVHVertRef *>(
          MEM_mallocN(iter->capacity * sizeof(PBVHVertRef), "neighbor array"));
      memcpy(iter->neighbors, iter->neighbors_fixed, sizeof(PBVHVertRef) * iter->size);
    }
    else {
      iter->neighbors = static_cast<PBVHVertRef *>(MEM_reallocN_id(
          iter->neighbors, iter->capacity * sizeof(PBVHVertRef), "neighbor array"));
    }

    if (iter->neighbor_indices == iter->neighbor_indices_fixed) {
      iter->neighbor_indices = static_cast<int *>(
          MEM_mallocN(iter->capacity * sizeof(int), "neighbor array"));
      memcpy(iter->neighbor_indices, iter->neighbor_indices_fixed, sizeof(int) * iter->size);
    }
    else {
      iter->neighbor_indices = static_cast<int *>(
          MEM_reallocN_id(iter->neighbor_indices, iter->capacity * sizeof(int), "neighbor array"));
    }
  }

  iter->neighbors[iter->size] = neighbor;
  iter->neighbor_indices[iter->size] = neighbor_index;
  iter->size++;
}

static void sculpt_vertex_neighbors_get_bmesh(PBVHVertRef vertex, SculptVertexNeighborIter *iter)
{
  BMVert *v = (BMVert *)vertex.i;
  BMIter liter;
  BMLoop *l;
  iter->size = 0;
  iter->num_duplicates = 0;
  iter->capacity = SCULPT_VERTEX_NEIGHBOR_FIXED_CAPACITY;
  iter->neighbors = iter->neighbors_fixed;
  iter->neighbor_indices = iter->neighbor_indices_fixed;

  BM_ITER_ELEM (l, &liter, v, BM_LOOPS_OF_VERT) {
    const BMVert *adj_v[2] = {l->prev->v, l->next->v};
    for (int i = 0; i < ARRAY_SIZE(adj_v); i++) {
      const BMVert *v_other = adj_v[i];
      if (v_other != v) {
        sculpt_vertex_neighbor_add(
            iter, BKE_pbvh_make_vref(intptr_t(v_other)), BM_elem_index_get(v_other));
      }
    }
  }
}

static void sculpt_vertex_neighbors_get_faces(SculptSession *ss,
                                              PBVHVertRef vertex,
                                              SculptVertexNeighborIter *iter)
{
  const MeshElemMap *vert_map = &ss->pmap[vertex.i];
  iter->size = 0;
  iter->num_duplicates = 0;
  iter->capacity = SCULPT_VERTEX_NEIGHBOR_FIXED_CAPACITY;
  iter->neighbors = iter->neighbors_fixed;
  iter->neighbor_indices = iter->neighbor_indices_fixed;

  for (int i = 0; i < vert_map->count; i++) {
    if (ss->hide_poly && ss->hide_poly[vert_map->indices[i]]) {
      /* Skip connectivity from hidden faces. */
      continue;
    }
    const MPoly *poly = &ss->polys[vert_map->indices[i]];
    int f_adj_v[2];
<<<<<<< HEAD
    if (poly_get_adj_loops_from_vert(p, ss->corner_verts, vertex.i, f_adj_v) != -1) {
=======
    if (poly_get_adj_loops_from_vert(poly, ss->mloop, vertex.i, f_adj_v) != -1) {
>>>>>>> 2a9f792c
      for (int j = 0; j < ARRAY_SIZE(f_adj_v); j += 1) {
        if (f_adj_v[j] != vertex.i) {
          sculpt_vertex_neighbor_add(iter, BKE_pbvh_make_vref(f_adj_v[j]), f_adj_v[j]);
        }
      }
    }
  }

  if (ss->fake_neighbors.use_fake_neighbors) {
    BLI_assert(ss->fake_neighbors.fake_neighbor_index != nullptr);
    if (ss->fake_neighbors.fake_neighbor_index[vertex.i] != FAKE_NEIGHBOR_NONE) {
      sculpt_vertex_neighbor_add(
          iter,
          BKE_pbvh_make_vref(ss->fake_neighbors.fake_neighbor_index[vertex.i]),
          ss->fake_neighbors.fake_neighbor_index[vertex.i]);
    }
  }
}

static void sculpt_vertex_neighbors_get_grids(SculptSession *ss,
                                              const PBVHVertRef vertex,
                                              const bool include_duplicates,
                                              SculptVertexNeighborIter *iter)
{
  /* TODO: optimize this. We could fill #SculptVertexNeighborIter directly,
   * maybe provide coordinate and mask pointers directly rather than converting
   * back and forth between #CCGElem and global index. */
  const CCGKey *key = BKE_pbvh_get_grid_key(ss->pbvh);
  const int grid_index = vertex.i / key->grid_area;
  const int vertex_index = vertex.i - grid_index * key->grid_area;

  SubdivCCGCoord coord{};
  coord.grid_index = grid_index;
  coord.x = vertex_index % key->grid_size;
  coord.y = vertex_index / key->grid_size;

  SubdivCCGNeighbors neighbors;
  BKE_subdiv_ccg_neighbor_coords_get(ss->subdiv_ccg, &coord, include_duplicates, &neighbors);

  iter->size = 0;
  iter->num_duplicates = neighbors.num_duplicates;
  iter->capacity = SCULPT_VERTEX_NEIGHBOR_FIXED_CAPACITY;
  iter->neighbors = iter->neighbors_fixed;
  iter->neighbor_indices = iter->neighbor_indices_fixed;

  for (int i = 0; i < neighbors.size; i++) {
    int v = neighbors.coords[i].grid_index * key->grid_area +
            neighbors.coords[i].y * key->grid_size + neighbors.coords[i].x;

    sculpt_vertex_neighbor_add(iter, BKE_pbvh_make_vref(v), v);
  }

  if (ss->fake_neighbors.use_fake_neighbors) {
    BLI_assert(ss->fake_neighbors.fake_neighbor_index != nullptr);
    if (ss->fake_neighbors.fake_neighbor_index[vertex.i] != FAKE_NEIGHBOR_NONE) {
      int v = ss->fake_neighbors.fake_neighbor_index[vertex.i];
      sculpt_vertex_neighbor_add(iter, BKE_pbvh_make_vref(v), v);
    }
  }

  if (neighbors.coords != neighbors.coords_fixed) {
    MEM_freeN(neighbors.coords);
  }
}

void SCULPT_vertex_neighbors_get(SculptSession *ss,
                                 const PBVHVertRef vertex,
                                 const bool include_duplicates,
                                 SculptVertexNeighborIter *iter)
{
  switch (BKE_pbvh_type(ss->pbvh)) {
    case PBVH_FACES:
      sculpt_vertex_neighbors_get_faces(ss, vertex, iter);
      return;
    case PBVH_BMESH:
      sculpt_vertex_neighbors_get_bmesh(vertex, iter);
      return;
    case PBVH_GRIDS:
      sculpt_vertex_neighbors_get_grids(ss, vertex, include_duplicates, iter);
      return;
  }
}

static bool sculpt_check_boundary_vertex_in_base_mesh(const SculptSession *ss, const int index)
{
  BLI_assert(ss->vertex_info.boundary);
  return BLI_BITMAP_TEST(ss->vertex_info.boundary, index);
}

bool SCULPT_vertex_is_boundary(const SculptSession *ss, const PBVHVertRef vertex)
{
  switch (BKE_pbvh_type(ss->pbvh)) {
    case PBVH_FACES: {
      if (!SCULPT_vertex_all_faces_visible_get(ss, vertex)) {
        return true;
      }
      return sculpt_check_boundary_vertex_in_base_mesh(ss, vertex.i);
    }
    case PBVH_BMESH: {
      BMVert *v = (BMVert *)vertex.i;
      return BM_vert_is_boundary(v);
    }

    case PBVH_GRIDS: {
      const CCGKey *key = BKE_pbvh_get_grid_key(ss->pbvh);
      const int grid_index = vertex.i / key->grid_area;
      const int vertex_index = vertex.i - grid_index * key->grid_area;
      SubdivCCGCoord coord{};
      coord.grid_index = grid_index;
      coord.x = vertex_index % key->grid_size;
      coord.y = vertex_index / key->grid_size;
      int v1, v2;
      const SubdivCCGAdjacencyType adjacency = BKE_subdiv_ccg_coarse_mesh_adjacency_info_get(
<<<<<<< HEAD
          ss->subdiv_ccg, &coord, ss->corner_verts, ss->mpoly, &v1, &v2);
=======
          ss->subdiv_ccg, &coord, ss->mloop, ss->polys, &v1, &v2);
>>>>>>> 2a9f792c
      switch (adjacency) {
        case SUBDIV_CCG_ADJACENT_VERTEX:
          return sculpt_check_boundary_vertex_in_base_mesh(ss, v1);
        case SUBDIV_CCG_ADJACENT_EDGE:
          return sculpt_check_boundary_vertex_in_base_mesh(ss, v1) &&
                 sculpt_check_boundary_vertex_in_base_mesh(ss, v2);
        case SUBDIV_CCG_ADJACENT_NONE:
          return false;
      }
    }
  }

  return false;
}

/* Utilities */

bool SCULPT_stroke_is_main_symmetry_pass(StrokeCache *cache)
{
  return cache->mirror_symmetry_pass == 0 && cache->radial_symmetry_pass == 0 &&
         cache->tile_pass == 0;
}

bool SCULPT_stroke_is_first_brush_step(StrokeCache *cache)
{
  return cache->first_time && cache->mirror_symmetry_pass == 0 &&
         cache->radial_symmetry_pass == 0 && cache->tile_pass == 0;
}

bool SCULPT_stroke_is_first_brush_step_of_symmetry_pass(StrokeCache *cache)
{
  return cache->first_time;
}

bool SCULPT_check_vertex_pivot_symmetry(const float vco[3], const float pco[3], const char symm)
{
  bool is_in_symmetry_area = true;
  for (int i = 0; i < 3; i++) {
    char symm_it = 1 << i;
    if (symm & symm_it) {
      if (pco[i] == 0.0f) {
        if (vco[i] > 0.0f) {
          is_in_symmetry_area = false;
        }
      }
      if (vco[i] * pco[i] < 0.0f) {
        is_in_symmetry_area = false;
      }
    }
  }
  return is_in_symmetry_area;
}

struct NearestVertexTLSData {
  PBVHVertRef nearest_vertex;
  float nearest_vertex_distance_squared;
};

static void do_nearest_vertex_get_task_cb(void *__restrict userdata,
                                          const int n,
                                          const TaskParallelTLS *__restrict tls)
{
  SculptThreadedTaskData *data = static_cast<SculptThreadedTaskData *>(userdata);
  SculptSession *ss = data->ob->sculpt;
  NearestVertexTLSData *nvtd = static_cast<NearestVertexTLSData *>(tls->userdata_chunk);
  PBVHVertexIter vd;

  BKE_pbvh_vertex_iter_begin (ss->pbvh, data->nodes[n], vd, PBVH_ITER_UNIQUE) {
    float distance_squared = len_squared_v3v3(vd.co, data->nearest_vertex_search_co);
    if (distance_squared < nvtd->nearest_vertex_distance_squared &&
        distance_squared < data->max_distance_squared) {
      nvtd->nearest_vertex = vd.vertex;
      nvtd->nearest_vertex_distance_squared = distance_squared;
    }
  }
  BKE_pbvh_vertex_iter_end;
}

static void nearest_vertex_get_reduce(const void *__restrict /*userdata*/,
                                      void *__restrict chunk_join,
                                      void *__restrict chunk)
{
  NearestVertexTLSData *join = static_cast<NearestVertexTLSData *>(chunk_join);
  NearestVertexTLSData *nvtd = static_cast<NearestVertexTLSData *>(chunk);
  if (join->nearest_vertex.i == PBVH_REF_NONE) {
    join->nearest_vertex = nvtd->nearest_vertex;
    join->nearest_vertex_distance_squared = nvtd->nearest_vertex_distance_squared;
  }
  else if (nvtd->nearest_vertex_distance_squared < join->nearest_vertex_distance_squared) {
    join->nearest_vertex = nvtd->nearest_vertex;
    join->nearest_vertex_distance_squared = nvtd->nearest_vertex_distance_squared;
  }
}

PBVHVertRef SCULPT_nearest_vertex_get(
    Sculpt *sd, Object *ob, const float co[3], float max_distance, bool use_original)
{
  SculptSession *ss = ob->sculpt;
  PBVHNode **nodes = nullptr;
  int totnode;
  SculptSearchSphereData data{};
  data.sd = sd;
  data.radius_squared = max_distance * max_distance;
  data.original = use_original;
  data.center = co;

  BKE_pbvh_search_gather(ss->pbvh, SCULPT_search_sphere_cb, &data, &nodes, &totnode);
  if (totnode == 0) {
    return BKE_pbvh_make_vref(PBVH_REF_NONE);
  }

  SculptThreadedTaskData task_data{};
  task_data.sd = sd;
  task_data.ob = ob;
  task_data.nodes = nodes;
  task_data.max_distance_squared = max_distance * max_distance;

  copy_v3_v3(task_data.nearest_vertex_search_co, co);
  NearestVertexTLSData nvtd;
  nvtd.nearest_vertex.i = PBVH_REF_NONE;
  nvtd.nearest_vertex_distance_squared = FLT_MAX;

  TaskParallelSettings settings;
  BKE_pbvh_parallel_range_settings(&settings, true, totnode);
  settings.func_reduce = nearest_vertex_get_reduce;
  settings.userdata_chunk = &nvtd;
  settings.userdata_chunk_size = sizeof(NearestVertexTLSData);
  BLI_task_parallel_range(0, totnode, &task_data, do_nearest_vertex_get_task_cb, &settings);

  MEM_SAFE_FREE(nodes);

  return nvtd.nearest_vertex;
}

bool SCULPT_is_symmetry_iteration_valid(char i, char symm)
{
  return i == 0 || (symm & i && (symm != 5 || i != 3) && (symm != 6 || !ELEM(i, 3, 5)));
}

bool SCULPT_is_vertex_inside_brush_radius_symm(const float vertex[3],
                                               const float br_co[3],
                                               float radius,
                                               char symm)
{
  for (char i = 0; i <= symm; ++i) {
    if (!SCULPT_is_symmetry_iteration_valid(i, symm)) {
      continue;
    }
    float location[3];
    flip_v3_v3(location, br_co, ePaintSymmetryFlags(i));
    if (len_squared_v3v3(location, vertex) < radius * radius) {
      return true;
    }
  }
  return false;
}

void SCULPT_tag_update_overlays(bContext *C)
{
  ARegion *region = CTX_wm_region(C);
  ED_region_tag_redraw(region);

  Object *ob = CTX_data_active_object(C);
  WM_event_add_notifier(C, NC_OBJECT | ND_DRAW, ob);

  DEG_id_tag_update(&ob->id, ID_RECALC_SHADING);

  RegionView3D *rv3d = CTX_wm_region_view3d(C);
  if (!BKE_sculptsession_use_pbvh_draw(ob, rv3d)) {
    DEG_id_tag_update(&ob->id, ID_RECALC_GEOMETRY);
  }
}

/** \} */

/* -------------------------------------------------------------------- */
/** \name Sculpt Flood Fill API
 *
 * Iterate over connected vertices, starting from one or more initial vertices.
 * \{ */

void SCULPT_floodfill_init(SculptSession *ss, SculptFloodFill *flood)
{
  int vertex_count = SCULPT_vertex_count_get(ss);
  SCULPT_vertex_random_access_ensure(ss);

  flood->queue = BLI_gsqueue_new(sizeof(intptr_t));
  flood->visited_verts = BLI_BITMAP_NEW(vertex_count, "visited verts");
}

void SCULPT_floodfill_add_initial(SculptFloodFill *flood, PBVHVertRef vertex)
{
  BLI_gsqueue_push(flood->queue, &vertex);
}

void SCULPT_floodfill_add_and_skip_initial(SculptFloodFill *flood, PBVHVertRef vertex)
{
  BLI_gsqueue_push(flood->queue, &vertex);
  BLI_BITMAP_ENABLE(flood->visited_verts, vertex.i);
}

void SCULPT_floodfill_add_initial_with_symmetry(Sculpt *sd,
                                                Object *ob,
                                                SculptSession *ss,
                                                SculptFloodFill *flood,
                                                PBVHVertRef vertex,
                                                float radius)
{
  /* Add active vertex and symmetric vertices to the queue. */
  const char symm = SCULPT_mesh_symmetry_xyz_get(ob);
  for (char i = 0; i <= symm; ++i) {
    if (!SCULPT_is_symmetry_iteration_valid(i, symm)) {
      continue;
    }
    PBVHVertRef v = {PBVH_REF_NONE};

    if (i == 0) {
      v = vertex;
    }
    else if (radius > 0.0f) {
      float radius_squared = (radius == FLT_MAX) ? FLT_MAX : radius * radius;
      float location[3];
      flip_v3_v3(location, SCULPT_vertex_co_get(ss, vertex), ePaintSymmetryFlags(i));
      v = SCULPT_nearest_vertex_get(sd, ob, location, radius_squared, false);
    }

    if (v.i != PBVH_REF_NONE) {
      SCULPT_floodfill_add_initial(flood, v);
    }
  }
}

void SCULPT_floodfill_add_active(
    Sculpt *sd, Object *ob, SculptSession *ss, SculptFloodFill *flood, float radius)
{
  /* Add active vertex and symmetric vertices to the queue. */
  const char symm = SCULPT_mesh_symmetry_xyz_get(ob);
  for (char i = 0; i <= symm; ++i) {
    if (!SCULPT_is_symmetry_iteration_valid(i, symm)) {
      continue;
    }

    PBVHVertRef v = {PBVH_REF_NONE};

    if (i == 0) {
      v = SCULPT_active_vertex_get(ss);
    }
    else if (radius > 0.0f) {
      float location[3];
      flip_v3_v3(location, SCULPT_active_vertex_co_get(ss), ePaintSymmetryFlags(i));
      v = SCULPT_nearest_vertex_get(sd, ob, location, radius, false);
    }

    if (v.i != PBVH_REF_NONE) {
      SCULPT_floodfill_add_initial(flood, v);
    }
  }
}

void SCULPT_floodfill_execute(SculptSession *ss,
                              SculptFloodFill *flood,
                              bool (*func)(SculptSession *ss,
                                           PBVHVertRef from_v,
                                           PBVHVertRef to_v,
                                           bool is_duplicate,
                                           void *userdata),
                              void *userdata)
{
  while (!BLI_gsqueue_is_empty(flood->queue)) {
    PBVHVertRef from_v;

    BLI_gsqueue_pop(flood->queue, &from_v);
    SculptVertexNeighborIter ni;
    SCULPT_VERTEX_DUPLICATES_AND_NEIGHBORS_ITER_BEGIN (ss, from_v, ni) {
      const PBVHVertRef to_v = ni.vertex;
      int to_v_i = BKE_pbvh_vertex_to_index(ss->pbvh, to_v);

      if (BLI_BITMAP_TEST(flood->visited_verts, to_v_i)) {
        continue;
      }

      if (!SCULPT_vertex_visible_get(ss, to_v)) {
        continue;
      }

      BLI_BITMAP_ENABLE(flood->visited_verts, BKE_pbvh_vertex_to_index(ss->pbvh, to_v));

      if (func(ss, from_v, to_v, ni.is_duplicate, userdata)) {
        BLI_gsqueue_push(flood->queue, &to_v);
      }
    }
    SCULPT_VERTEX_NEIGHBORS_ITER_END(ni);
  }
}

void SCULPT_floodfill_free(SculptFloodFill *flood)
{
  MEM_SAFE_FREE(flood->visited_verts);
  BLI_gsqueue_free(flood->queue);
  flood->queue = nullptr;
}

/** \} */

static bool sculpt_tool_has_cube_tip(const char sculpt_tool)
{
  return ELEM(
      sculpt_tool, SCULPT_TOOL_CLAY_STRIPS, SCULPT_TOOL_PAINT, SCULPT_TOOL_MULTIPLANE_SCRAPE);
}

/* -------------------------------------------------------------------- */
/** \name Tool Capabilities
 *
 * Avoid duplicate checks, internal logic only,
 * share logic with #rna_def_sculpt_capabilities where possible.
 * \{ */

static bool sculpt_tool_needs_original(const char sculpt_tool)
{
  return ELEM(sculpt_tool,
              SCULPT_TOOL_GRAB,
              SCULPT_TOOL_ROTATE,
              SCULPT_TOOL_THUMB,
              SCULPT_TOOL_LAYER,
              SCULPT_TOOL_DRAW_SHARP,
              SCULPT_TOOL_ELASTIC_DEFORM,
              SCULPT_TOOL_SMOOTH,
              SCULPT_TOOL_BOUNDARY,
              SCULPT_TOOL_POSE);
}

static bool sculpt_tool_is_proxy_used(const char sculpt_tool)
{
  return ELEM(sculpt_tool,
              SCULPT_TOOL_SMOOTH,
              SCULPT_TOOL_LAYER,
              SCULPT_TOOL_POSE,
              SCULPT_TOOL_DISPLACEMENT_SMEAR,
              SCULPT_TOOL_BOUNDARY,
              SCULPT_TOOL_CLOTH,
              SCULPT_TOOL_PAINT,
              SCULPT_TOOL_SMEAR,
              SCULPT_TOOL_DRAW_FACE_SETS);
}

static bool sculpt_brush_use_topology_rake(const SculptSession *ss, const Brush *brush)
{
  return SCULPT_TOOL_HAS_TOPOLOGY_RAKE(brush->sculpt_tool) &&
         (brush->topology_rake_factor > 0.0f) && (ss->bm != nullptr);
}

/**
 * Test whether the #StrokeCache.sculpt_normal needs update in #do_brush_action
 */
static int sculpt_brush_needs_normal(const SculptSession *ss, Sculpt *sd, const Brush *brush)
{
  const MTex *mask_tex = BKE_brush_mask_texture_get(brush, OB_MODE_SCULPT);
  return ((SCULPT_TOOL_HAS_NORMAL_WEIGHT(brush->sculpt_tool) &&
           (ss->cache->normal_weight > 0.0f)) ||
          SCULPT_automasking_needs_normal(ss, sd, brush) ||
          ELEM(brush->sculpt_tool,
               SCULPT_TOOL_BLOB,
               SCULPT_TOOL_CREASE,
               SCULPT_TOOL_DRAW,
               SCULPT_TOOL_DRAW_SHARP,
               SCULPT_TOOL_CLOTH,
               SCULPT_TOOL_LAYER,
               SCULPT_TOOL_NUDGE,
               SCULPT_TOOL_ROTATE,
               SCULPT_TOOL_ELASTIC_DEFORM,
               SCULPT_TOOL_THUMB) ||

          (mask_tex->brush_map_mode == MTEX_MAP_MODE_AREA)) ||
         sculpt_brush_use_topology_rake(ss, brush);
}

static bool sculpt_brush_needs_rake_rotation(const Brush *brush)
{
  return SCULPT_TOOL_HAS_RAKE(brush->sculpt_tool) && (brush->rake_factor != 0.0f);
}

/** \} */

/* -------------------------------------------------------------------- */
/** \name Sculpt Init/Update
 * \{ */

enum StrokeFlags {
  CLIP_X = 1,
  CLIP_Y = 2,
  CLIP_Z = 4,
};

void SCULPT_orig_vert_data_unode_init(SculptOrigVertData *data, Object *ob, SculptUndoNode *unode)
{
  SculptSession *ss = ob->sculpt;
  BMesh *bm = ss->bm;

  memset(data, 0, sizeof(*data));
  data->unode = unode;

  if (bm) {
    data->bm_log = ss->bm_log;
  }
  else {
    data->coords = data->unode->co;
    data->normals = data->unode->no;
    data->vmasks = data->unode->mask;
    data->colors = data->unode->col;
  }
}

void SCULPT_orig_vert_data_init(SculptOrigVertData *data,
                                Object *ob,
                                PBVHNode *node,
                                SculptUndoType type)
{
  SculptUndoNode *unode;
  unode = SCULPT_undo_push_node(ob, node, type);
  SCULPT_orig_vert_data_unode_init(data, ob, unode);
}

void SCULPT_orig_vert_data_update(SculptOrigVertData *orig_data, PBVHVertexIter *iter)
{
  if (orig_data->unode->type == SCULPT_UNDO_COORDS) {
    if (orig_data->bm_log) {
      BM_log_original_vert_data(orig_data->bm_log, iter->bm_vert, &orig_data->co, &orig_data->no);
    }
    else {
      orig_data->co = orig_data->coords[iter->i];
      orig_data->no = orig_data->normals[iter->i];
    }
  }
  else if (orig_data->unode->type == SCULPT_UNDO_COLOR) {
    orig_data->col = orig_data->colors[iter->i];
  }
  else if (orig_data->unode->type == SCULPT_UNDO_MASK) {
    if (orig_data->bm_log) {
      orig_data->mask = BM_log_original_mask(orig_data->bm_log, iter->bm_vert);
    }
    else {
      orig_data->mask = orig_data->vmasks[iter->i];
    }
  }
}

void SCULPT_orig_face_data_unode_init(SculptOrigFaceData *data, Object *ob, SculptUndoNode *unode)
{
  SculptSession *ss = ob->sculpt;
  BMesh *bm = ss->bm;

  memset(data, 0, sizeof(*data));
  data->unode = unode;

  if (bm) {
    data->bm_log = ss->bm_log;
  }
  else {
    data->face_sets = unode->face_sets;
  }
}

void SCULPT_orig_face_data_init(SculptOrigFaceData *data,
                                Object *ob,
                                PBVHNode *node,
                                SculptUndoType type)
{
  SculptUndoNode *unode;
  unode = SCULPT_undo_push_node(ob, node, type);
  SCULPT_orig_face_data_unode_init(data, ob, unode);
}

void SCULPT_orig_face_data_update(SculptOrigFaceData *orig_data, PBVHFaceIter *iter)
{
  if (orig_data->unode->type == SCULPT_UNDO_FACE_SETS) {
    orig_data->face_set = orig_data->face_sets ? orig_data->face_sets[iter->i] : false;
  }
}

static void sculpt_rake_data_update(SculptRakeData *srd, const float co[3])
{
  float rake_dist = len_v3v3(srd->follow_co, co);
  if (rake_dist > srd->follow_dist) {
    interp_v3_v3v3(srd->follow_co, srd->follow_co, co, rake_dist - srd->follow_dist);
  }
}

/** \} */

/* -------------------------------------------------------------------- */
/** \name Sculpt Dynamic Topology
 * \{ */

bool SCULPT_stroke_is_dynamic_topology(const SculptSession *ss, const Brush *brush)
{
  return ((BKE_pbvh_type(ss->pbvh) == PBVH_BMESH) &&

          (!ss->cache || (!ss->cache->alt_smooth)) &&

          /* Requires mesh restore, which doesn't work with
           * dynamic-topology. */
          !(brush->flag & BRUSH_ANCHORED) && !(brush->flag & BRUSH_DRAG_DOT) &&

          SCULPT_TOOL_HAS_DYNTOPO(brush->sculpt_tool));
}

/** \} */

/* -------------------------------------------------------------------- */
/** \name Sculpt Paint Mesh
 * \{ */

static void paint_mesh_restore_co_task_cb(void *__restrict userdata,
                                          const int n,
                                          const TaskParallelTLS *__restrict /*tls*/)
{
  SculptThreadedTaskData *data = static_cast<SculptThreadedTaskData *>(userdata);
  SculptSession *ss = data->ob->sculpt;

  SculptUndoNode *unode;
  SculptUndoType type;

  switch (data->brush->sculpt_tool) {
    case SCULPT_TOOL_MASK:
      type = SCULPT_UNDO_MASK;
      break;
    case SCULPT_TOOL_PAINT:
    case SCULPT_TOOL_SMEAR:
      type = SCULPT_UNDO_COLOR;
      break;
    case SCULPT_TOOL_DRAW_FACE_SETS:
      type = ss->cache->alt_smooth ? SCULPT_UNDO_COORDS : SCULPT_UNDO_FACE_SETS;
      break;
    default:
      type = SCULPT_UNDO_COORDS;
      break;
  }

  if (ss->bm) {
    unode = SCULPT_undo_push_node(data->ob, data->nodes[n], type);
  }
  else {
    unode = SCULPT_undo_get_node(data->nodes[n], type);
  }

  if (!unode) {
    return;
  }

  switch (type) {
    case SCULPT_UNDO_MASK:
      BKE_pbvh_node_mark_update_mask(data->nodes[n]);
      break;
    case SCULPT_UNDO_COLOR:
      BKE_pbvh_node_mark_update_color(data->nodes[n]);
      break;
    case SCULPT_UNDO_FACE_SETS:
      BKE_pbvh_node_mark_update_face_sets(data->nodes[n]);
      break;
    case SCULPT_UNDO_COORDS:
      BKE_pbvh_node_mark_update(data->nodes[n]);
      break;
    default:
      break;
  }

  PBVHVertexIter vd;
  SculptOrigVertData orig_vert_data;
  SculptOrigFaceData orig_face_data;

  if (type != SCULPT_UNDO_FACE_SETS) {
    SCULPT_orig_vert_data_unode_init(&orig_vert_data, data->ob, unode);
  }
  else {
    SCULPT_orig_face_data_unode_init(&orig_face_data, data->ob, unode);
  }

  if (unode->type == SCULPT_UNDO_FACE_SETS) {
    PBVHFaceIter fd;
    BKE_pbvh_face_iter_begin (ss->pbvh, data->nodes[n], fd) {
      SCULPT_orig_face_data_update(&orig_face_data, &fd);

      if (fd.face_set) {
        *fd.face_set = orig_face_data.face_set;
      }
    }

    BKE_pbvh_face_iter_end(fd);
    return;
  }

  BKE_pbvh_vertex_iter_begin (ss->pbvh, data->nodes[n], vd, PBVH_ITER_UNIQUE) {
    SCULPT_orig_vert_data_update(&orig_vert_data, &vd);

    if (orig_vert_data.unode->type == SCULPT_UNDO_COORDS) {
      copy_v3_v3(vd.co, orig_vert_data.co);
      if (vd.no) {
        copy_v3_v3(vd.no, orig_vert_data.no);
      }
      else {
        copy_v3_v3(vd.fno, orig_vert_data.no);
      }
      if (vd.is_mesh) {
        BKE_pbvh_vert_tag_update_normal(ss->pbvh, vd.vertex);
      }
    }
    else if (orig_vert_data.unode->type == SCULPT_UNDO_MASK) {
      *vd.mask = orig_vert_data.mask;
    }
    else if (orig_vert_data.unode->type == SCULPT_UNDO_COLOR) {
      SCULPT_vertex_color_set(ss, vd.vertex, orig_vert_data.col);
    }
  }
  BKE_pbvh_vertex_iter_end;
}

static void paint_mesh_restore_co(Sculpt *sd, Object *ob)
{
  SculptSession *ss = ob->sculpt;
  Brush *brush = BKE_paint_brush(&sd->paint);

  PBVHNode **nodes;
  int totnode;

  BKE_pbvh_search_gather(ss->pbvh, nullptr, nullptr, &nodes, &totnode);

  /**
   * Disable multi-threading when dynamic-topology is enabled. Otherwise,
   * new entries might be inserted by #SCULPT_undo_push_node() into the #GHash
   * used internally by #BM_log_original_vert_co() by a different thread. See #33787.
   */
  SculptThreadedTaskData data{};
  data.sd = sd;
  data.ob = ob;
  data.brush = brush;
  data.nodes = nodes;

  TaskParallelSettings settings;
  BKE_pbvh_parallel_range_settings(&settings, true && !ss->bm, totnode);
  BLI_task_parallel_range(0, totnode, &data, paint_mesh_restore_co_task_cb, &settings);

  BKE_pbvh_node_color_buffer_free(ss->pbvh);

  MEM_SAFE_FREE(nodes);
}

/*** BVH Tree ***/

static void sculpt_extend_redraw_rect_previous(Object *ob, rcti *rect)
{
  /* Expand redraw \a rect with redraw \a rect from previous step to
   * prevent partial-redraw issues caused by fast strokes. This is
   * needed here (not in sculpt_flush_update) as it was before
   * because redraw rectangle should be the same in both of
   * optimized PBVH draw function and 3d view redraw, if not -- some
   * mesh parts could disappear from screen (sergey). */
  SculptSession *ss = ob->sculpt;

  if (!ss->cache) {
    return;
  }

  if (BLI_rcti_is_empty(&ss->cache->previous_r)) {
    return;
  }

  BLI_rcti_union(rect, &ss->cache->previous_r);
}

bool SCULPT_get_redraw_rect(ARegion *region, RegionView3D *rv3d, Object *ob, rcti *rect)
{
  PBVH *pbvh = ob->sculpt->pbvh;
  float bb_min[3], bb_max[3];

  if (!pbvh) {
    return false;
  }

  BKE_pbvh_redraw_BB(pbvh, bb_min, bb_max);

  /* Convert 3D bounding box to screen space. */
  if (!paint_convert_bb_to_rect(rect, bb_min, bb_max, region, rv3d, ob)) {
    return false;
  }

  return true;
}

void ED_sculpt_redraw_planes_get(float planes[4][4], ARegion *region, Object *ob)
{
  PBVH *pbvh = ob->sculpt->pbvh;
  /* Copy here, original will be used below. */
  rcti rect = ob->sculpt->cache->current_r;

  sculpt_extend_redraw_rect_previous(ob, &rect);

  paint_calc_redraw_planes(planes, region, ob, &rect);

  /* We will draw this \a rect, so now we can set it as the previous partial \a rect.
   * Note that we don't update with the union of previous/current (\a rect), only with
   * the current. Thus we avoid the rectangle needlessly growing to include
   * all the stroke area. */
  ob->sculpt->cache->previous_r = ob->sculpt->cache->current_r;

  /* Clear redraw flag from nodes. */
  if (pbvh) {
    BKE_pbvh_update_bounds(pbvh, PBVH_UpdateRedraw);
  }
}

/************************ Brush Testing *******************/

void SCULPT_brush_test_init(SculptSession *ss, SculptBrushTest *test)
{
  RegionView3D *rv3d = ss->cache ? ss->cache->vc->rv3d : ss->rv3d;
  View3D *v3d = ss->cache ? ss->cache->vc->v3d : ss->v3d;

  test->radius_squared = ss->cache ? ss->cache->radius_squared :
                                     ss->cursor_radius * ss->cursor_radius;
  test->radius = sqrtf(test->radius_squared);

  if (ss->cache) {
    copy_v3_v3(test->location, ss->cache->location);
    test->mirror_symmetry_pass = ss->cache->mirror_symmetry_pass;
    test->radial_symmetry_pass = ss->cache->radial_symmetry_pass;
    copy_m4_m4(test->symm_rot_mat_inv, ss->cache->symm_rot_mat_inv);
  }
  else {
    copy_v3_v3(test->location, ss->cursor_location);
    test->mirror_symmetry_pass = ePaintSymmetryFlags(0);
    test->radial_symmetry_pass = 0;
    unit_m4(test->symm_rot_mat_inv);
  }

  /* Just for initialize. */
  test->dist = 0.0f;

  /* Only for 2D projection. */
  zero_v4(test->plane_view);
  zero_v4(test->plane_tool);

  if (RV3D_CLIPPING_ENABLED(v3d, rv3d)) {
    test->clip_rv3d = rv3d;
  }
  else {
    test->clip_rv3d = nullptr;
  }
}

BLI_INLINE bool sculpt_brush_test_clipping(const SculptBrushTest *test, const float co[3])
{
  RegionView3D *rv3d = test->clip_rv3d;
  if (!rv3d) {
    return false;
  }
  float symm_co[3];
  flip_v3_v3(symm_co, co, test->mirror_symmetry_pass);
  if (test->radial_symmetry_pass) {
    mul_m4_v3(test->symm_rot_mat_inv, symm_co);
  }
  return ED_view3d_clipping_test(rv3d, symm_co, true);
}

bool SCULPT_brush_test_sphere(SculptBrushTest *test, const float co[3])
{
  float distsq = len_squared_v3v3(co, test->location);

  if (distsq > test->radius_squared) {
    return false;
  }

  if (sculpt_brush_test_clipping(test, co)) {
    return false;
  }

  test->dist = sqrtf(distsq);
  return true;
}

bool SCULPT_brush_test_sphere_sq(SculptBrushTest *test, const float co[3])
{
  float distsq = len_squared_v3v3(co, test->location);

  if (distsq > test->radius_squared) {
    return false;
  }
  if (sculpt_brush_test_clipping(test, co)) {
    return false;
  }
  test->dist = distsq;
  return true;
}

bool SCULPT_brush_test_sphere_fast(const SculptBrushTest *test, const float co[3])
{
  if (sculpt_brush_test_clipping(test, co)) {
    return false;
  }
  return len_squared_v3v3(co, test->location) <= test->radius_squared;
}

bool SCULPT_brush_test_circle_sq(SculptBrushTest *test, const float co[3])
{
  float co_proj[3];
  closest_to_plane_normalized_v3(co_proj, test->plane_view, co);
  float distsq = len_squared_v3v3(co_proj, test->location);

  if (distsq > test->radius_squared) {
    return false;
  }

  if (sculpt_brush_test_clipping(test, co)) {
    return false;
  }

  test->dist = distsq;
  return true;
}

bool SCULPT_brush_test_cube(SculptBrushTest *test,
                            const float co[3],
                            const float local[4][4],
                            const float roundness)
{
  float side = 1.0f;
  float local_co[3];

  if (sculpt_brush_test_clipping(test, co)) {
    return false;
  }

  mul_v3_m4v3(local_co, local, co);

  local_co[0] = fabsf(local_co[0]);
  local_co[1] = fabsf(local_co[1]);
  local_co[2] = fabsf(local_co[2]);

  /* Keep the square and circular brush tips the same size. */
  side += (1.0f - side) * roundness;

  const float hardness = 1.0f - roundness;
  const float constant_side = hardness * side;
  const float falloff_side = roundness * side;

  if (!(local_co[0] <= side && local_co[1] <= side && local_co[2] <= side)) {
    /* Outside the square. */
    return false;
  }
  if (min_ff(local_co[0], local_co[1]) > constant_side) {
    /* Corner, distance to the center of the corner circle. */
    float r_point[3];
    copy_v3_fl(r_point, constant_side);
    test->dist = len_v2v2(r_point, local_co) / falloff_side;
    return true;
  }
  if (max_ff(local_co[0], local_co[1]) > constant_side) {
    /* Side, distance to the square XY axis. */
    test->dist = (max_ff(local_co[0], local_co[1]) - constant_side) / falloff_side;
    return true;
  }

  /* Inside the square, constant distance. */
  test->dist = 0.0f;
  return true;
}

SculptBrushTestFn SCULPT_brush_test_init_with_falloff_shape(SculptSession *ss,
                                                            SculptBrushTest *test,
                                                            char falloff_shape)
{
  if (!ss->cache && !ss->filter_cache) {
    falloff_shape = PAINT_FALLOFF_SHAPE_SPHERE;
  }

  SCULPT_brush_test_init(ss, test);
  SculptBrushTestFn sculpt_brush_test_sq_fn;
  if (falloff_shape == PAINT_FALLOFF_SHAPE_SPHERE) {
    sculpt_brush_test_sq_fn = SCULPT_brush_test_sphere_sq;
  }
  else {
    float view_normal[3];

    if (ss->cache) {
      copy_v3_v3(view_normal, ss->cache->view_normal);
    }
    else {
      copy_v3_v3(view_normal, ss->filter_cache->view_normal);
    }

    /* PAINT_FALLOFF_SHAPE_TUBE */
    plane_from_point_normal_v3(test->plane_view, test->location, view_normal);
    sculpt_brush_test_sq_fn = SCULPT_brush_test_circle_sq;
  }
  return sculpt_brush_test_sq_fn;
}

const float *SCULPT_brush_frontface_normal_from_falloff_shape(SculptSession *ss,
                                                              char falloff_shape)
{
  if (falloff_shape == PAINT_FALLOFF_SHAPE_SPHERE) {
    return ss->cache->sculpt_normal_symm;
  }
  /* PAINT_FALLOFF_SHAPE_TUBE */
  return ss->cache->view_normal;
}

static float frontface(const Brush *br,
                       const float sculpt_normal[3],
                       const float no[3],
                       const float fno[3])
{
  if (!(br->flag & BRUSH_FRONTFACE)) {
    return 1.0f;
  }

  float dot;
  if (no) {
    dot = dot_v3v3(no, sculpt_normal);
  }
  else {
    dot = dot_v3v3(fno, sculpt_normal);
  }
  return dot > 0.0f ? dot : 0.0f;
}

#if 0

static bool sculpt_brush_test_cyl(SculptBrushTest *test,
                                  float co[3],
                                  float location[3],
                                  const float area_no[3])
{
  if (sculpt_brush_test_sphere_fast(test, co)) {
    float t1[3], t2[3], t3[3], dist;

    sub_v3_v3v3(t1, location, co);
    sub_v3_v3v3(t2, x2, location);

    cross_v3_v3v3(t3, area_no, t1);

    dist = len_v3(t3) / len_v3(t2);

    test->dist = dist;

    return true;
  }

  return false;
}

#endif

/* ===== Sculpting =====
 */

static float calc_overlap(StrokeCache *cache,
                          const ePaintSymmetryFlags symm,
                          const char axis,
                          const float angle)
{
  float mirror[3];
  float distsq;

  flip_v3_v3(mirror, cache->true_location, symm);

  if (axis != 0) {
    float mat[3][3];
    axis_angle_to_mat3_single(mat, axis, angle);
    mul_m3_v3(mat, mirror);
  }

  distsq = len_squared_v3v3(mirror, cache->true_location);

  if (distsq <= 4.0f * (cache->radius_squared)) {
    return (2.0f * (cache->radius) - sqrtf(distsq)) / (2.0f * (cache->radius));
  }
  return 0.0f;
}

static float calc_radial_symmetry_feather(Sculpt *sd,
                                          StrokeCache *cache,
                                          const ePaintSymmetryFlags symm,
                                          const char axis)
{
  float overlap = 0.0f;

  for (int i = 1; i < sd->radial_symm[axis - 'X']; i++) {
    const float angle = 2.0f * M_PI * i / sd->radial_symm[axis - 'X'];
    overlap += calc_overlap(cache, symm, axis, angle);
  }

  return overlap;
}

static float calc_symmetry_feather(Sculpt *sd, StrokeCache *cache)
{
  if (!(sd->paint.symmetry_flags & PAINT_SYMMETRY_FEATHER)) {
    return 1.0f;
  }
  float overlap;
  const int symm = cache->symmetry;

  overlap = 0.0f;
  for (int i = 0; i <= symm; i++) {
    if (!SCULPT_is_symmetry_iteration_valid(i, symm)) {
      continue;
    }

    overlap += calc_overlap(cache, ePaintSymmetryFlags(i), 0, 0);

    overlap += calc_radial_symmetry_feather(sd, cache, ePaintSymmetryFlags(i), 'X');
    overlap += calc_radial_symmetry_feather(sd, cache, ePaintSymmetryFlags(i), 'Y');
    overlap += calc_radial_symmetry_feather(sd, cache, ePaintSymmetryFlags(i), 'Z');
  }
  return 1.0f / overlap;
}

/** \} */

/* -------------------------------------------------------------------- */
/** \name Calculate Normal and Center
 *
 * Calculate geometry surrounding the brush center.
 * (optionally using original coordinates).
 *
 * Functions are:
 * - #SCULPT_calc_area_center
 * - #SCULPT_calc_area_normal
 * - #SCULPT_calc_area_normal_and_center
 *
 * \note These are all _very_ similar, when changing one, check others.
 * \{ */

struct AreaNormalCenterTLSData {
  /* 0 = towards view, 1 = flipped */
  float area_cos[2][3];
  float area_nos[2][3];
  int count_no[2];
  int count_co[2];
};

static void calc_area_normal_and_center_task_cb(void *__restrict userdata,
                                                const int n,
                                                const TaskParallelTLS *__restrict tls)
{
  SculptThreadedTaskData *data = static_cast<SculptThreadedTaskData *>(userdata);
  SculptSession *ss = data->ob->sculpt;
  AreaNormalCenterTLSData *anctd = static_cast<AreaNormalCenterTLSData *>(tls->userdata_chunk);
  const bool use_area_nos = data->use_area_nos;
  const bool use_area_cos = data->use_area_cos;

  PBVHVertexIter vd;
  SculptUndoNode *unode = nullptr;

  bool use_original = false;
  bool normal_test_r, area_test_r;

  if (ss->cache && ss->cache->original) {
    unode = SCULPT_undo_push_node(data->ob, data->nodes[n], SCULPT_UNDO_COORDS);
    use_original = (unode->co || unode->bm_entry);
  }

  SculptBrushTest normal_test;
  SculptBrushTestFn sculpt_brush_normal_test_sq_fn = SCULPT_brush_test_init_with_falloff_shape(
      ss, &normal_test, data->brush->falloff_shape);

  /* Update the test radius to sample the normal using the normal radius of the brush. */
  if (data->brush->ob_mode == OB_MODE_SCULPT) {
    float test_radius = sqrtf(normal_test.radius_squared);
    test_radius *= data->brush->normal_radius_factor;
    normal_test.radius = test_radius;
    normal_test.radius_squared = test_radius * test_radius;
  }

  SculptBrushTest area_test;
  SculptBrushTestFn sculpt_brush_area_test_sq_fn = SCULPT_brush_test_init_with_falloff_shape(
      ss, &area_test, data->brush->falloff_shape);

  if (data->brush->ob_mode == OB_MODE_SCULPT) {
    float test_radius = sqrtf(area_test.radius_squared);
    /* Layer brush produces artifacts with normal and area radius */
    /* Enable area radius control only on Scrape for now */
    if (ELEM(data->brush->sculpt_tool, SCULPT_TOOL_SCRAPE, SCULPT_TOOL_FILL) &&
        data->brush->area_radius_factor > 0.0f) {
      test_radius *= data->brush->area_radius_factor;
      if (ss->cache && data->brush->flag2 & BRUSH_AREA_RADIUS_PRESSURE) {
        test_radius *= ss->cache->pressure;
      }
    }
    else {
      test_radius *= data->brush->normal_radius_factor;
    }
    area_test.radius = test_radius;
    area_test.radius_squared = test_radius * test_radius;
  }

  /* When the mesh is edited we can't rely on original coords
   * (original mesh may not even have verts in brush radius). */
  if (use_original && data->has_bm_orco) {
    float(*orco_coords)[3];
    int(*orco_tris)[3];
    int orco_tris_num;

    BKE_pbvh_node_get_bm_orco_data(
        data->nodes[n], &orco_tris, &orco_tris_num, &orco_coords, nullptr);

    for (int i = 0; i < orco_tris_num; i++) {
      const float *co_tri[3] = {
          orco_coords[orco_tris[i][0]],
          orco_coords[orco_tris[i][1]],
          orco_coords[orco_tris[i][2]],
      };
      float co[3];

      closest_on_tri_to_point_v3(co, normal_test.location, UNPACK3(co_tri));

      normal_test_r = sculpt_brush_normal_test_sq_fn(&normal_test, co);
      area_test_r = sculpt_brush_area_test_sq_fn(&area_test, co);

      if (!normal_test_r && !area_test_r) {
        continue;
      }

      float no[3];
      int flip_index;

      normal_tri_v3(no, UNPACK3(co_tri));

      flip_index = (dot_v3v3(ss->cache->view_normal, no) <= 0.0f);
      if (use_area_cos && area_test_r) {
        /* Weight the coordinates towards the center. */
        float p = 1.0f - (sqrtf(area_test.dist) / area_test.radius);
        const float afactor = clamp_f(3.0f * p * p - 2.0f * p * p * p, 0.0f, 1.0f);

        float disp[3];
        sub_v3_v3v3(disp, co, area_test.location);
        mul_v3_fl(disp, 1.0f - afactor);
        add_v3_v3v3(co, area_test.location, disp);
        add_v3_v3(anctd->area_cos[flip_index], co);

        anctd->count_co[flip_index] += 1;
      }
      if (use_area_nos && normal_test_r) {
        /* Weight the normals towards the center. */
        float p = 1.0f - (sqrtf(normal_test.dist) / normal_test.radius);
        const float nfactor = clamp_f(3.0f * p * p - 2.0f * p * p * p, 0.0f, 1.0f);
        mul_v3_fl(no, nfactor);

        add_v3_v3(anctd->area_nos[flip_index], no);
        anctd->count_no[flip_index] += 1;
      }
    }
  }
  else {
    BKE_pbvh_vertex_iter_begin (ss->pbvh, data->nodes[n], vd, PBVH_ITER_UNIQUE) {
      float co[3];

      /* For bm_vert only. */
      float no_s[3];

      if (use_original) {
        if (unode->bm_entry) {
          const float *temp_co;
          const float *temp_no_s;
          BM_log_original_vert_data(ss->bm_log, vd.bm_vert, &temp_co, &temp_no_s);
          copy_v3_v3(co, temp_co);
          copy_v3_v3(no_s, temp_no_s);
        }
        else {
          copy_v3_v3(co, unode->co[vd.i]);
          copy_v3_v3(no_s, unode->no[vd.i]);
        }
      }
      else {
        copy_v3_v3(co, vd.co);
      }

      normal_test_r = sculpt_brush_normal_test_sq_fn(&normal_test, co);
      area_test_r = sculpt_brush_area_test_sq_fn(&area_test, co);

      if (!normal_test_r && !area_test_r) {
        continue;
      }

      float no[3];
      int flip_index;

      data->any_vertex_sampled = true;

      if (use_original) {
        copy_v3_v3(no, no_s);
      }
      else {
        if (vd.no) {
          copy_v3_v3(no, vd.no);
        }
        else {
          copy_v3_v3(no, vd.fno);
        }
      }

      flip_index = (dot_v3v3(ss->cache ? ss->cache->view_normal : ss->cursor_view_normal, no) <=
                    0.0f);

      if (use_area_cos && area_test_r) {
        /* Weight the coordinates towards the center. */
        float p = 1.0f - (sqrtf(area_test.dist) / area_test.radius);
        const float afactor = clamp_f(3.0f * p * p - 2.0f * p * p * p, 0.0f, 1.0f);

        float disp[3];
        sub_v3_v3v3(disp, co, area_test.location);
        mul_v3_fl(disp, 1.0f - afactor);
        add_v3_v3v3(co, area_test.location, disp);

        add_v3_v3(anctd->area_cos[flip_index], co);
        anctd->count_co[flip_index] += 1;
      }
      if (use_area_nos && normal_test_r) {
        /* Weight the normals towards the center. */
        float p = 1.0f - (sqrtf(normal_test.dist) / normal_test.radius);
        const float nfactor = clamp_f(3.0f * p * p - 2.0f * p * p * p, 0.0f, 1.0f);
        mul_v3_fl(no, nfactor);

        add_v3_v3(anctd->area_nos[flip_index], no);
        anctd->count_no[flip_index] += 1;
      }
    }
    BKE_pbvh_vertex_iter_end;
  }
}

static void calc_area_normal_and_center_reduce(const void *__restrict /*userdata*/,
                                               void *__restrict chunk_join,
                                               void *__restrict chunk)
{
  AreaNormalCenterTLSData *join = static_cast<AreaNormalCenterTLSData *>(chunk_join);
  AreaNormalCenterTLSData *anctd = static_cast<AreaNormalCenterTLSData *>(chunk);

  /* For flatten center. */
  add_v3_v3(join->area_cos[0], anctd->area_cos[0]);
  add_v3_v3(join->area_cos[1], anctd->area_cos[1]);

  /* For area normal. */
  add_v3_v3(join->area_nos[0], anctd->area_nos[0]);
  add_v3_v3(join->area_nos[1], anctd->area_nos[1]);

  /* Weights. */
  add_v2_v2_int(join->count_no, anctd->count_no);
  add_v2_v2_int(join->count_co, anctd->count_co);
}

void SCULPT_calc_area_center(
    Sculpt *sd, Object *ob, PBVHNode **nodes, int totnode, float r_area_co[3])
{
  const Brush *brush = BKE_paint_brush(&sd->paint);
  SculptSession *ss = ob->sculpt;
  const bool has_bm_orco = ss->bm && SCULPT_stroke_is_dynamic_topology(ss, brush);
  int n;

  /* Intentionally set 'sd' to nullptr since we share logic with vertex paint. */
  SculptThreadedTaskData data{};
  data.sd = nullptr;
  data.ob = ob;
  data.brush = brush;
  data.nodes = nodes;
  data.totnode = totnode;
  data.has_bm_orco = has_bm_orco;
  data.use_area_cos = true;

  AreaNormalCenterTLSData anctd = {{{0}}};

  TaskParallelSettings settings;
  BKE_pbvh_parallel_range_settings(&settings, true, totnode);
  settings.func_reduce = calc_area_normal_and_center_reduce;
  settings.userdata_chunk = &anctd;
  settings.userdata_chunk_size = sizeof(AreaNormalCenterTLSData);
  BLI_task_parallel_range(0, totnode, &data, calc_area_normal_and_center_task_cb, &settings);

  /* For flatten center. */
  for (n = 0; n < ARRAY_SIZE(anctd.area_cos); n++) {
    if (anctd.count_co[n] == 0) {
      continue;
    }

    mul_v3_v3fl(r_area_co, anctd.area_cos[n], 1.0f / anctd.count_co[n]);
    break;
  }

  if (n == 2) {
    zero_v3(r_area_co);
  }

  if (anctd.count_co[0] == 0 && anctd.count_co[1] == 0) {
    if (ss->cache) {
      copy_v3_v3(r_area_co, ss->cache->location);
    }
  }
}

void SCULPT_calc_area_normal(
    Sculpt *sd, Object *ob, PBVHNode **nodes, int totnode, float r_area_no[3])
{
  const Brush *brush = BKE_paint_brush(&sd->paint);
  SCULPT_pbvh_calc_area_normal(brush, ob, nodes, totnode, true, r_area_no);
}

bool SCULPT_pbvh_calc_area_normal(const Brush *brush,
                                  Object *ob,
                                  PBVHNode **nodes,
                                  int totnode,
                                  bool use_threading,
                                  float r_area_no[3])
{
  SculptSession *ss = ob->sculpt;
  const bool has_bm_orco = ss->bm && SCULPT_stroke_is_dynamic_topology(ss, brush);

  /* Intentionally set 'sd' to nullptr since this is used for vertex paint too. */
  SculptThreadedTaskData data{};
  data.sd = nullptr;
  data.ob = ob;
  data.brush = brush;
  data.nodes = nodes;
  data.totnode = totnode;
  data.has_bm_orco = has_bm_orco;
  data.use_area_nos = true;
  data.any_vertex_sampled = false;

  AreaNormalCenterTLSData anctd = {{{0}}};

  TaskParallelSettings settings;
  BKE_pbvh_parallel_range_settings(&settings, use_threading, totnode);
  settings.func_reduce = calc_area_normal_and_center_reduce;
  settings.userdata_chunk = &anctd;
  settings.userdata_chunk_size = sizeof(AreaNormalCenterTLSData);
  BLI_task_parallel_range(0, totnode, &data, calc_area_normal_and_center_task_cb, &settings);

  /* For area normal. */
  for (int i = 0; i < ARRAY_SIZE(anctd.area_nos); i++) {
    if (normalize_v3_v3(r_area_no, anctd.area_nos[i]) != 0.0f) {
      break;
    }
  }

  return data.any_vertex_sampled;
}

void SCULPT_calc_area_normal_and_center(
    Sculpt *sd, Object *ob, PBVHNode **nodes, int totnode, float r_area_no[3], float r_area_co[3])
{
  const Brush *brush = BKE_paint_brush(&sd->paint);
  SculptSession *ss = ob->sculpt;
  const bool has_bm_orco = ss->bm && SCULPT_stroke_is_dynamic_topology(ss, brush);
  int n;

  /* Intentionally set 'sd' to nullptr since this is used for vertex paint too. */
  SculptThreadedTaskData data{};
  data.sd = nullptr;
  data.ob = ob;
  data.brush = brush;
  data.nodes = nodes;
  data.totnode = totnode;
  data.has_bm_orco = has_bm_orco;
  data.use_area_cos = true;
  data.use_area_nos = true;

  AreaNormalCenterTLSData anctd = {{{0}}};

  TaskParallelSettings settings;
  BKE_pbvh_parallel_range_settings(&settings, true, totnode);
  settings.func_reduce = calc_area_normal_and_center_reduce;
  settings.userdata_chunk = &anctd;
  settings.userdata_chunk_size = sizeof(AreaNormalCenterTLSData);
  BLI_task_parallel_range(0, totnode, &data, calc_area_normal_and_center_task_cb, &settings);

  /* For flatten center. */
  for (n = 0; n < ARRAY_SIZE(anctd.area_cos); n++) {
    if (anctd.count_co[n] == 0) {
      continue;
    }

    mul_v3_v3fl(r_area_co, anctd.area_cos[n], 1.0f / anctd.count_co[n]);
    break;
  }

  if (n == 2) {
    zero_v3(r_area_co);
  }

  if (anctd.count_co[0] == 0 && anctd.count_co[1] == 0) {
    if (ss->cache) {
      copy_v3_v3(r_area_co, ss->cache->location);
    }
  }

  /* For area normal. */
  for (n = 0; n < ARRAY_SIZE(anctd.area_nos); n++) {
    if (normalize_v3_v3(r_area_no, anctd.area_nos[n]) != 0.0f) {
      break;
    }
  }
}

/** \} */

/* -------------------------------------------------------------------- */
/** \name Generic Brush Utilities
 * \{ */

/**
 * Return modified brush strength. Includes the direction of the brush, positive
 * values pull vertices, negative values push. Uses tablet pressure and a
 * special multiplier found experimentally to scale the strength factor.
 */
static float brush_strength(const Sculpt *sd,
                            const StrokeCache *cache,
                            const float feather,
                            const UnifiedPaintSettings *ups,
                            const PaintModeSettings * /*paint_mode_settings*/)
{
  const Scene *scene = cache->vc->scene;
  const Brush *brush = BKE_paint_brush((Paint *)&sd->paint);

  /* Primary strength input; square it to make lower values more sensitive. */
  const float root_alpha = BKE_brush_alpha_get(scene, brush);
  const float alpha = root_alpha * root_alpha;
  const float dir = (brush->flag & BRUSH_DIR_IN) ? -1.0f : 1.0f;
  const float pressure = BKE_brush_use_alpha_pressure(brush) ? cache->pressure : 1.0f;
  const float pen_flip = cache->pen_flip ? -1.0f : 1.0f;
  const float invert = cache->invert ? -1.0f : 1.0f;
  float overlap = ups->overlap_factor;
  /* Spacing is integer percentage of radius, divide by 50 to get
   * normalized diameter. */

  float flip = dir * invert * pen_flip;
  if (brush->flag & BRUSH_INVERT_TO_SCRAPE_FILL) {
    flip = 1.0f;
  }

  /* Pressure final value after being tweaked depending on the brush. */
  float final_pressure;

  switch (brush->sculpt_tool) {
    case SCULPT_TOOL_CLAY:
      final_pressure = pow4f(pressure);
      overlap = (1.0f + overlap) / 2.0f;
      return 0.25f * alpha * flip * final_pressure * overlap * feather;
    case SCULPT_TOOL_DRAW:
    case SCULPT_TOOL_DRAW_SHARP:
    case SCULPT_TOOL_LAYER:
      return alpha * flip * pressure * overlap * feather;
    case SCULPT_TOOL_DISPLACEMENT_ERASER:
      return alpha * pressure * overlap * feather;
    case SCULPT_TOOL_CLOTH:
      if (brush->cloth_deform_type == BRUSH_CLOTH_DEFORM_GRAB) {
        /* Grab deform uses the same falloff as a regular grab brush. */
        return root_alpha * feather;
      }
      else if (brush->cloth_deform_type == BRUSH_CLOTH_DEFORM_SNAKE_HOOK) {
        return root_alpha * feather * pressure * overlap;
      }
      else if (brush->cloth_deform_type == BRUSH_CLOTH_DEFORM_EXPAND) {
        /* Expand is more sensible to strength as it keeps expanding the cloth when sculpting over
         * the same vertices. */
        return 0.1f * alpha * flip * pressure * overlap * feather;
      }
      else {
        /* Multiply by 10 by default to get a larger range of strength depending on the size of the
         * brush and object. */
        return 10.0f * alpha * flip * pressure * overlap * feather;
      }
    case SCULPT_TOOL_DRAW_FACE_SETS:
      return alpha * pressure * overlap * feather;
    case SCULPT_TOOL_SLIDE_RELAX:
      return alpha * pressure * overlap * feather * 2.0f;
    case SCULPT_TOOL_PAINT:
      final_pressure = pressure * pressure;
      return final_pressure * overlap * feather;
    case SCULPT_TOOL_SMEAR:
    case SCULPT_TOOL_DISPLACEMENT_SMEAR:
      return alpha * pressure * overlap * feather;
    case SCULPT_TOOL_CLAY_STRIPS:
      /* Clay Strips needs less strength to compensate the curve. */
      final_pressure = powf(pressure, 1.5f);
      return alpha * flip * final_pressure * overlap * feather * 0.3f;
    case SCULPT_TOOL_CLAY_THUMB:
      final_pressure = pressure * pressure;
      return alpha * flip * final_pressure * overlap * feather * 1.3f;

    case SCULPT_TOOL_MASK:
      overlap = (1.0f + overlap) / 2.0f;
      switch ((BrushMaskTool)brush->mask_tool) {
        case BRUSH_MASK_DRAW:
          return alpha * flip * pressure * overlap * feather;
        case BRUSH_MASK_SMOOTH:
          return alpha * pressure * feather;
      }
      BLI_assert_msg(0, "Not supposed to happen");
      return 0.0f;

    case SCULPT_TOOL_CREASE:
    case SCULPT_TOOL_BLOB:
      return alpha * flip * pressure * overlap * feather;

    case SCULPT_TOOL_INFLATE:
      if (flip > 0.0f) {
        return 0.250f * alpha * flip * pressure * overlap * feather;
      }
      else {
        return 0.125f * alpha * flip * pressure * overlap * feather;
      }

    case SCULPT_TOOL_MULTIPLANE_SCRAPE:
      overlap = (1.0f + overlap) / 2.0f;
      return alpha * flip * pressure * overlap * feather;

    case SCULPT_TOOL_FILL:
    case SCULPT_TOOL_SCRAPE:
    case SCULPT_TOOL_FLATTEN:
      if (flip > 0.0f) {
        overlap = (1.0f + overlap) / 2.0f;
        return alpha * flip * pressure * overlap * feather;
      }
      else {
        /* Reduce strength for DEEPEN, PEAKS, and CONTRAST. */
        return 0.5f * alpha * flip * pressure * overlap * feather;
      }

    case SCULPT_TOOL_SMOOTH:
      return flip * alpha * pressure * feather;

    case SCULPT_TOOL_PINCH:
      if (flip > 0.0f) {
        return alpha * flip * pressure * overlap * feather;
      }
      else {
        return 0.25f * alpha * flip * pressure * overlap * feather;
      }

    case SCULPT_TOOL_NUDGE:
      overlap = (1.0f + overlap) / 2.0f;
      return alpha * pressure * overlap * feather;

    case SCULPT_TOOL_THUMB:
      return alpha * pressure * feather;

    case SCULPT_TOOL_SNAKE_HOOK:
      return root_alpha * feather;

    case SCULPT_TOOL_GRAB:
      return root_alpha * feather;

    case SCULPT_TOOL_ROTATE:
      return alpha * pressure * feather;

    case SCULPT_TOOL_ELASTIC_DEFORM:
    case SCULPT_TOOL_POSE:
    case SCULPT_TOOL_BOUNDARY:
      return root_alpha * feather;

    default:
      return 0.0f;
  }
}

static float sculpt_apply_hardness(const SculptSession *ss, const float input_len)
{
  const StrokeCache *cache = ss->cache;
  float final_len = input_len;
  const float hardness = cache->paint_brush.hardness;
  float p = input_len / cache->radius;
  if (p < hardness) {
    final_len = 0.0f;
  }
  else if (hardness == 1.0f) {
    final_len = cache->radius;
  }
  else {
    p = (p - hardness) / (1.0f - hardness);
    final_len = p * cache->radius;
  }

  return final_len;
}

static void sculpt_apply_texture(const SculptSession *ss,
                                 const Brush *brush,
                                 const float brush_point[3],
                                 const int thread_id,
                                 float *r_value,
                                 float r_rgba[4])
{
  StrokeCache *cache = ss->cache;
  const Scene *scene = cache->vc->scene;
  const MTex *mtex = BKE_brush_mask_texture_get(brush, OB_MODE_SCULPT);

  if (!mtex->tex) {
    *r_value = 1.0f;
    copy_v4_fl(r_rgba, 1.0f);
    return;
  }

  float point[3];
  sub_v3_v3v3(point, brush_point, cache->plane_offset);

  if (mtex->brush_map_mode == MTEX_MAP_MODE_3D) {
    /* Get strength by feeding the vertex location directly into a texture. */
    *r_value = BKE_brush_sample_tex_3d(scene, brush, mtex, point, r_rgba, 0, ss->tex_pool);
  }
  else {
    float symm_point[3];

    /* If the active area is being applied for symmetry, flip it
     * across the symmetry axis and rotate it back to the original
     * position in order to project it. This insures that the
     * brush texture will be oriented correctly. */
    if (cache->radial_symmetry_pass) {
      mul_m4_v3(cache->symm_rot_mat_inv, point);
    }
    flip_v3_v3(symm_point, point, cache->mirror_symmetry_pass);

    /* Still no symmetry supported for other paint modes.
     * Sculpt does it DIY. */
    if (mtex->brush_map_mode == MTEX_MAP_MODE_AREA) {
      /* Similar to fixed mode, but projects from brush angle
       * rather than view direction. */

      mul_m4_v3(cache->brush_local_mat, symm_point);

      float x = symm_point[0];
      float y = symm_point[1];

      x *= mtex->size[0];
      y *= mtex->size[1];

      x += mtex->ofs[0];
      y += mtex->ofs[1];

      paint_get_tex_pixel(mtex, x, y, ss->tex_pool, thread_id, r_value, r_rgba);

      add_v3_fl(r_rgba, brush->texture_sample_bias);  // v3 -> Ignore alpha
      *r_value -= brush->texture_sample_bias;
    }
    else {
      float point_2d[2];
      ED_view3d_project_float_v2_m4(
          cache->vc->region, symm_point, point_2d, cache->projection_mat);
      const float point_3d[3] = {point_2d[0], point_2d[1], 0.0f};
      *r_value = BKE_brush_sample_tex_3d(scene, brush, mtex, point_3d, r_rgba, 0, ss->tex_pool);
    }
  }
}

float SCULPT_brush_strength_factor(SculptSession *ss,
                                   const Brush *brush,
                                   const float brush_point[3],
                                   float len,
                                   const float vno[3],
                                   const float fno[3],
                                   float mask,
                                   const PBVHVertRef vertex,
                                   int thread_id,
                                   AutomaskingNodeData *automask_data)
{
  StrokeCache *cache = ss->cache;

  float avg = 1.0f;
  float rgba[4];
  sculpt_apply_texture(ss, brush, brush_point, thread_id, &avg, rgba);

  /* Hardness. */
  const float final_len = sculpt_apply_hardness(ss, len);

  /* Falloff curve. */
  avg *= BKE_brush_curve_strength(brush, final_len, cache->radius);
  avg *= frontface(brush, cache->view_normal, vno, fno);

  /* Paint mask. */
  avg *= 1.0f - mask;

  /* Auto-masking. */
  avg *= SCULPT_automasking_factor_get(cache->automasking, ss, vertex, automask_data);

  return avg;
}

void SCULPT_brush_strength_color(SculptSession *ss,
                                 const Brush *brush,
                                 const float brush_point[3],
                                 float len,
                                 const float vno[3],
                                 const float fno[3],
                                 float mask,
                                 const PBVHVertRef vertex,
                                 int thread_id,
                                 AutomaskingNodeData *automask_data,
                                 float r_rgba[4])
{
  StrokeCache *cache = ss->cache;

  float avg = 1.0f;
  sculpt_apply_texture(ss, brush, brush_point, thread_id, &avg, r_rgba);

  /* Hardness. */
  const float final_len = sculpt_apply_hardness(ss, len);

  /* Falloff curve. */
  const float falloff = BKE_brush_curve_strength(brush, final_len, cache->radius) *
                        frontface(brush, cache->view_normal, vno, fno);

  /* Paint mask. */
  const float paint_mask = 1.0f - mask;

  /* Auto-masking. */
  const float automasking_factor = SCULPT_automasking_factor_get(
      cache->automasking, ss, vertex, automask_data);

  const float masks_combined = falloff * paint_mask * automasking_factor;

  mul_v4_fl(r_rgba, masks_combined);
}

void SCULPT_calc_vertex_displacement(SculptSession *ss,
                                     const Brush *brush,
                                     float rgba[3],
                                     float out_offset[3])
{
  mul_v3_fl(rgba, ss->cache->bstrength);
  /* Handle brush inversion */
  if (ss->cache->bstrength < 0) {
    rgba[0] *= -1;
    rgba[1] *= -1;
  }

  /* Apply texture size */
  for (int i = 0; i < 3; ++i) {
    rgba[i] *= blender::math::safe_divide(1.0f, pow2f(brush->mtex.size[i]));
  }

  /* Transform vector to object space */
  mul_mat3_m4_v3(ss->cache->brush_local_mat_inv, rgba);

  /* Handle symmetry */
  if (ss->cache->radial_symmetry_pass) {
    mul_m4_v3(ss->cache->symm_rot_mat, rgba);
  }
  flip_v3_v3(out_offset, rgba, ss->cache->mirror_symmetry_pass);
}

bool SCULPT_search_sphere_cb(PBVHNode *node, void *data_v)
{
  SculptSearchSphereData *data = static_cast<SculptSearchSphereData *>(data_v);
  const float *center;
  float nearest[3];
  if (data->center) {
    center = data->center;
  }
  else {
    center = data->ss->cache ? data->ss->cache->location : data->ss->cursor_location;
  }
  float t[3], bb_min[3], bb_max[3];

  if (data->ignore_fully_ineffective) {
    if (BKE_pbvh_node_fully_hidden_get(node)) {
      return false;
    }
    if (BKE_pbvh_node_fully_masked_get(node)) {
      return false;
    }
  }

  if (data->original) {
    BKE_pbvh_node_get_original_BB(node, bb_min, bb_max);
  }
  else {
    BKE_pbvh_node_get_BB(node, bb_min, bb_max);
  }

  for (int i = 0; i < 3; i++) {
    if (bb_min[i] > center[i]) {
      nearest[i] = bb_min[i];
    }
    else if (bb_max[i] < center[i]) {
      nearest[i] = bb_max[i];
    }
    else {
      nearest[i] = center[i];
    }
  }

  sub_v3_v3v3(t, center, nearest);

  return len_squared_v3(t) < data->radius_squared;
}

bool SCULPT_search_circle_cb(PBVHNode *node, void *data_v)
{
  SculptSearchCircleData *data = static_cast<SculptSearchCircleData *>(data_v);
  float bb_min[3], bb_max[3];

  if (data->ignore_fully_ineffective) {
    if (BKE_pbvh_node_fully_masked_get(node)) {
      return false;
    }
  }

  if (data->original) {
    BKE_pbvh_node_get_original_BB(node, bb_min, bb_max);
  }
  else {
    BKE_pbvh_node_get_BB(node, bb_min, bb_min);
  }

  float dummy_co[3], dummy_depth;
  const float dist_sq = dist_squared_ray_to_aabb_v3(
      data->dist_ray_to_aabb_precalc, bb_min, bb_max, dummy_co, &dummy_depth);

  /* Seems like debug code.
   * Maybe this function can just return true if the node is not fully masked. */
  return dist_sq < data->radius_squared || true;
}

void SCULPT_clip(Sculpt *sd, SculptSession *ss, float co[3], const float val[3])
{
  for (int i = 0; i < 3; i++) {
    if (sd->flags & (SCULPT_LOCK_X << i)) {
      continue;
    }

    bool do_clip = false;
    float co_clip[3];
    if (ss->cache && (ss->cache->flag & (CLIP_X << i))) {
      /* Take possible mirror object into account. */
      mul_v3_m4v3(co_clip, ss->cache->clip_mirror_mtx, co);

      if (fabsf(co_clip[i]) <= ss->cache->clip_tolerance[i]) {
        co_clip[i] = 0.0f;
        float imtx[4][4];
        invert_m4_m4(imtx, ss->cache->clip_mirror_mtx);
        mul_m4_v3(imtx, co_clip);
        do_clip = true;
      }
    }

    if (do_clip) {
      co[i] = co_clip[i];
    }
    else {
      co[i] = val[i];
    }
  }
}

static PBVHNode **sculpt_pbvh_gather_cursor_update(Object *ob,
                                                   Sculpt *sd,
                                                   bool use_original,
                                                   int *r_totnode)
{
  SculptSession *ss = ob->sculpt;
  PBVHNode **nodes = nullptr;
  SculptSearchSphereData data{};
  data.ss = ss;
  data.sd = sd;
  data.radius_squared = ss->cursor_radius;
  data.original = use_original;
  data.ignore_fully_ineffective = false;
  data.center = nullptr;
  BKE_pbvh_search_gather(ss->pbvh, SCULPT_search_sphere_cb, &data, &nodes, r_totnode);
  return nodes;
}

static PBVHNode **sculpt_pbvh_gather_generic_intern(Object *ob,
                                                    Sculpt *sd,
                                                    const Brush *brush,
                                                    bool use_original,
                                                    float radius_scale,
                                                    int *r_totnode,
                                                    PBVHNodeFlags flag)
{
  SculptSession *ss = ob->sculpt;
  PBVHNode **nodes = nullptr;
  PBVHNodeFlags leaf_flag = PBVH_Leaf;

  if (flag & PBVH_TexLeaf) {
    leaf_flag = PBVH_TexLeaf;
  }

  /* Build a list of all nodes that are potentially within the cursor or brush's area of influence.
   */
  if (brush->falloff_shape == PAINT_FALLOFF_SHAPE_SPHERE) {
    SculptSearchSphereData data{};
    data.ss = ss;
    data.sd = sd;
    data.radius_squared = square_f(ss->cache->radius * radius_scale);
    data.original = use_original;
    data.ignore_fully_ineffective = brush->sculpt_tool != SCULPT_TOOL_MASK;
    data.center = nullptr;
    BKE_pbvh_search_gather_ex(
        ss->pbvh, SCULPT_search_sphere_cb, &data, &nodes, r_totnode, leaf_flag);
  }
  else {
    DistRayAABB_Precalc dist_ray_to_aabb_precalc;
    dist_squared_ray_to_aabb_v3_precalc(
        &dist_ray_to_aabb_precalc, ss->cache->location, ss->cache->view_normal);
    SculptSearchCircleData data{};
    data.ss = ss;
    data.sd = sd;
    data.radius_squared = ss->cache ? square_f(ss->cache->radius * radius_scale) :
                                      ss->cursor_radius;
    data.original = use_original;
    data.dist_ray_to_aabb_precalc = &dist_ray_to_aabb_precalc;
    data.ignore_fully_ineffective = brush->sculpt_tool != SCULPT_TOOL_MASK;
    BKE_pbvh_search_gather_ex(
        ss->pbvh, SCULPT_search_circle_cb, &data, &nodes, r_totnode, leaf_flag);
  }
  return nodes;
}

static PBVHNode **sculpt_pbvh_gather_generic(Object *ob,
                                             Sculpt *sd,
                                             const Brush *brush,
                                             bool use_original,
                                             float radius_scale,
                                             int *r_totnode)
{
  return sculpt_pbvh_gather_generic_intern(
      ob, sd, brush, use_original, radius_scale, r_totnode, PBVH_Leaf);
}

static PBVHNode **sculpt_pbvh_gather_texpaint(Object *ob,
                                              Sculpt *sd,
                                              const Brush *brush,
                                              bool use_original,
                                              float radius_scale,
                                              int *r_totnode)
{
  return sculpt_pbvh_gather_generic_intern(
      ob, sd, brush, use_original, radius_scale, r_totnode, PBVH_TexLeaf);
}

/* Calculate primary direction of movement for many brushes. */
static void calc_sculpt_normal(
    Sculpt *sd, Object *ob, PBVHNode **nodes, int totnode, float r_area_no[3])
{
  const Brush *brush = BKE_paint_brush(&sd->paint);
  const SculptSession *ss = ob->sculpt;

  switch (brush->sculpt_plane) {
    case SCULPT_DISP_DIR_VIEW:
      copy_v3_v3(r_area_no, ss->cache->true_view_normal);
      break;

    case SCULPT_DISP_DIR_X:
      ARRAY_SET_ITEMS(r_area_no, 1.0f, 0.0f, 0.0f);
      break;

    case SCULPT_DISP_DIR_Y:
      ARRAY_SET_ITEMS(r_area_no, 0.0f, 1.0f, 0.0f);
      break;

    case SCULPT_DISP_DIR_Z:
      ARRAY_SET_ITEMS(r_area_no, 0.0f, 0.0f, 1.0f);
      break;

    case SCULPT_DISP_DIR_AREA:
      SCULPT_calc_area_normal(sd, ob, nodes, totnode, r_area_no);
      break;

    default:
      break;
  }
}

static void update_sculpt_normal(Sculpt *sd, Object *ob, PBVHNode **nodes, int totnode)
{
  const Brush *brush = BKE_paint_brush(&sd->paint);
  StrokeCache *cache = ob->sculpt->cache;
  /* Grab brush does not update the sculpt normal during a stroke. */
  const bool update_normal =
      !(brush->flag & BRUSH_ORIGINAL_NORMAL) && !(brush->sculpt_tool == SCULPT_TOOL_GRAB) &&
      !(brush->sculpt_tool == SCULPT_TOOL_THUMB && !(brush->flag & BRUSH_ANCHORED)) &&
      !(brush->sculpt_tool == SCULPT_TOOL_ELASTIC_DEFORM) &&
      !(brush->sculpt_tool == SCULPT_TOOL_SNAKE_HOOK && cache->normal_weight > 0.0f);

  if (cache->mirror_symmetry_pass == 0 && cache->radial_symmetry_pass == 0 &&
      (SCULPT_stroke_is_first_brush_step_of_symmetry_pass(cache) || update_normal)) {
    calc_sculpt_normal(sd, ob, nodes, totnode, cache->sculpt_normal);
    if (brush->falloff_shape == PAINT_FALLOFF_SHAPE_TUBE) {
      project_plane_v3_v3v3(cache->sculpt_normal, cache->sculpt_normal, cache->view_normal);
      normalize_v3(cache->sculpt_normal);
    }
    copy_v3_v3(cache->sculpt_normal_symm, cache->sculpt_normal);
  }
  else {
    copy_v3_v3(cache->sculpt_normal_symm, cache->sculpt_normal);
    flip_v3(cache->sculpt_normal_symm, cache->mirror_symmetry_pass);
    mul_m4_v3(cache->symm_rot_mat, cache->sculpt_normal_symm);
  }
}

static void calc_local_y(ViewContext *vc, const float center[3], float y[3])
{
  Object *ob = vc->obact;
  float loc[3];
  const float xy_delta[2] = {0.0f, 1.0f};

  mul_v3_m4v3(loc, ob->world_to_object, center);
  const float zfac = ED_view3d_calc_zfac(vc->rv3d, loc);

  ED_view3d_win_to_delta(vc->region, xy_delta, zfac, y);
  normalize_v3(y);

  add_v3_v3(y, ob->loc);
  mul_m4_v3(ob->world_to_object, y);
}

static void calc_brush_local_mat(const MTex *mtex,
                                 Object *ob,
                                 float local_mat[4][4],
                                 float local_mat_inv[4][4])
{
  const StrokeCache *cache = ob->sculpt->cache;
  float tmat[4][4];
  float mat[4][4];
  float scale[4][4];
  float angle, v[3];
  float up[3];

  /* Ensure `ob->world_to_object` is up to date. */
  invert_m4_m4(ob->world_to_object, ob->object_to_world);

  /* Initialize last column of matrix. */
  mat[0][3] = 0.0f;
  mat[1][3] = 0.0f;
  mat[2][3] = 0.0f;
  mat[3][3] = 1.0f;

  /* Get view's up vector in object-space. */
  calc_local_y(cache->vc, cache->location, up);

  /* Calculate the X axis of the local matrix. */
  cross_v3_v3v3(v, up, cache->sculpt_normal);
  /* Apply rotation (user angle, rake, etc.) to X axis. */
  angle = mtex->rot - cache->special_rotation;
  rotate_v3_v3v3fl(mat[0], v, cache->sculpt_normal, angle);

  /* Get other axes. */
  cross_v3_v3v3(mat[1], cache->sculpt_normal, mat[0]);
  copy_v3_v3(mat[2], cache->sculpt_normal);

  /* Set location. */
  copy_v3_v3(mat[3], cache->location);

  /* Scale by brush radius. */
  float radius = cache->radius;

  /* Square tips should scale by square root of 2. */
  if (sculpt_tool_has_cube_tip(cache->brush->sculpt_tool)) {
    radius += (radius * M_SQRT2 - radius) * (1.0f - cache->brush->tip_roundness);
  }

  normalize_m4(mat);
  scale_m4_fl(scale, radius);
  mul_m4_m4m4(tmat, mat, scale);

  /* Return tmat as is (for converting from local area coords to model-space coords). */
  copy_m4_m4(local_mat_inv, tmat);
  /* Return inverse (for converting from model-space coords to local area coords). */
  invert_m4_m4(local_mat, tmat);
}

#define SCULPT_TILT_SENSITIVITY 0.7f
void SCULPT_tilt_apply_to_normal(float r_normal[3], StrokeCache *cache, const float tilt_strength)
{
  if (!U.experimental.use_sculpt_tools_tilt) {
    return;
  }
  const float rot_max = M_PI_2 * tilt_strength * SCULPT_TILT_SENSITIVITY;
  mul_v3_mat3_m4v3(r_normal, cache->vc->obact->object_to_world, r_normal);
  float normal_tilt_y[3];
  rotate_v3_v3v3fl(normal_tilt_y, r_normal, cache->vc->rv3d->viewinv[0], cache->y_tilt * rot_max);
  float normal_tilt_xy[3];
  rotate_v3_v3v3fl(
      normal_tilt_xy, normal_tilt_y, cache->vc->rv3d->viewinv[1], cache->x_tilt * rot_max);
  mul_v3_mat3_m4v3(r_normal, cache->vc->obact->world_to_object, normal_tilt_xy);
  normalize_v3(r_normal);
}

void SCULPT_tilt_effective_normal_get(const SculptSession *ss, const Brush *brush, float r_no[3])
{
  copy_v3_v3(r_no, ss->cache->sculpt_normal_symm);
  SCULPT_tilt_apply_to_normal(r_no, ss->cache, brush->tilt_strength_factor);
}

static void update_brush_local_mat(Sculpt *sd, Object *ob)
{
  StrokeCache *cache = ob->sculpt->cache;

  if (cache->mirror_symmetry_pass == 0 && cache->radial_symmetry_pass == 0) {
    const Brush *brush = BKE_paint_brush(&sd->paint);
    const MTex *mask_tex = BKE_brush_mask_texture_get(brush, OB_MODE_SCULPT);
    calc_brush_local_mat(mask_tex, ob, cache->brush_local_mat, cache->brush_local_mat_inv);
  }
}

/** \} */

/* -------------------------------------------------------------------- */
/** \name Texture painting
 * \{ */

static bool sculpt_needs_pbvh_pixels(PaintModeSettings *paint_mode_settings,
                                     const Brush *brush,
                                     Object *ob)
{
  if (brush->sculpt_tool == SCULPT_TOOL_PAINT && U.experimental.use_sculpt_texture_paint) {
    Image *image;
    ImageUser *image_user;
    return SCULPT_paint_image_canvas_get(paint_mode_settings, ob, &image, &image_user);
  }

  return false;
}

static void sculpt_pbvh_update_pixels(PaintModeSettings *paint_mode_settings,
                                      SculptSession *ss,
                                      Object *ob)
{
  BLI_assert(ob->type == OB_MESH);
  Mesh *mesh = (Mesh *)ob->data;

  Image *image;
  ImageUser *image_user;
  if (!SCULPT_paint_image_canvas_get(paint_mode_settings, ob, &image, &image_user)) {
    return;
  }

  BKE_pbvh_build_pixels(ss->pbvh, mesh, image, image_user);
}

/** \} */

/* -------------------------------------------------------------------- */
/** \name Generic Brush Plane & Symmetry Utilities
 * \{ */

struct SculptRaycastData {
  SculptSession *ss;
  const float *ray_start;
  const float *ray_normal;
  bool hit;
  float depth;
  bool original;

  PBVHVertRef active_vertex;
  float *face_normal;

  int active_face_grid_index;

  IsectRayPrecalc isect_precalc;
};

struct SculptFindNearestToRayData {
  SculptSession *ss;
  const float *ray_start, *ray_normal;
  bool hit;
  float depth;
  float dist_sq_to_ray;
  bool original;
};

ePaintSymmetryAreas SCULPT_get_vertex_symm_area(const float co[3])
{
  ePaintSymmetryAreas symm_area = ePaintSymmetryAreas(PAINT_SYMM_AREA_DEFAULT);
  if (co[0] < 0.0f) {
    symm_area |= PAINT_SYMM_AREA_X;
  }
  if (co[1] < 0.0f) {
    symm_area |= PAINT_SYMM_AREA_Y;
  }
  if (co[2] < 0.0f) {
    symm_area |= PAINT_SYMM_AREA_Z;
  }
  return symm_area;
}

void SCULPT_flip_v3_by_symm_area(float v[3],
                                 const ePaintSymmetryFlags symm,
                                 const ePaintSymmetryAreas symmarea,
                                 const float pivot[3])
{
  for (int i = 0; i < 3; i++) {
    ePaintSymmetryFlags symm_it = ePaintSymmetryFlags(1 << i);
    if (!(symm & symm_it)) {
      continue;
    }
    if (symmarea & symm_it) {
      flip_v3(v, symm_it);
    }
    if (pivot[i] < 0.0f) {
      flip_v3(v, symm_it);
    }
  }
}

void SCULPT_flip_quat_by_symm_area(float quat[4],
                                   const ePaintSymmetryFlags symm,
                                   const ePaintSymmetryAreas symmarea,
                                   const float pivot[3])
{
  for (int i = 0; i < 3; i++) {
    ePaintSymmetryFlags symm_it = ePaintSymmetryFlags(1 << i);
    if (!(symm & symm_it)) {
      continue;
    }
    if (symmarea & symm_it) {
      flip_qt(quat, symm_it);
    }
    if (pivot[i] < 0.0f) {
      flip_qt(quat, symm_it);
    }
  }
}

void SCULPT_calc_brush_plane(
    Sculpt *sd, Object *ob, PBVHNode **nodes, int totnode, float r_area_no[3], float r_area_co[3])
{
  SculptSession *ss = ob->sculpt;
  Brush *brush = BKE_paint_brush(&sd->paint);

  zero_v3(r_area_co);
  zero_v3(r_area_no);

  if (SCULPT_stroke_is_main_symmetry_pass(ss->cache) &&
      (SCULPT_stroke_is_first_brush_step_of_symmetry_pass(ss->cache) ||
       !(brush->flag & BRUSH_ORIGINAL_PLANE) || !(brush->flag & BRUSH_ORIGINAL_NORMAL))) {
    switch (brush->sculpt_plane) {
      case SCULPT_DISP_DIR_VIEW:
        copy_v3_v3(r_area_no, ss->cache->true_view_normal);
        break;

      case SCULPT_DISP_DIR_X:
        ARRAY_SET_ITEMS(r_area_no, 1.0f, 0.0f, 0.0f);
        break;

      case SCULPT_DISP_DIR_Y:
        ARRAY_SET_ITEMS(r_area_no, 0.0f, 1.0f, 0.0f);
        break;

      case SCULPT_DISP_DIR_Z:
        ARRAY_SET_ITEMS(r_area_no, 0.0f, 0.0f, 1.0f);
        break;

      case SCULPT_DISP_DIR_AREA:
        SCULPT_calc_area_normal_and_center(sd, ob, nodes, totnode, r_area_no, r_area_co);
        if (brush->falloff_shape == PAINT_FALLOFF_SHAPE_TUBE) {
          project_plane_v3_v3v3(r_area_no, r_area_no, ss->cache->view_normal);
          normalize_v3(r_area_no);
        }
        break;

      default:
        break;
    }

    /* For flatten center. */
    /* Flatten center has not been calculated yet if we are not using the area normal. */
    if (brush->sculpt_plane != SCULPT_DISP_DIR_AREA) {
      SCULPT_calc_area_center(sd, ob, nodes, totnode, r_area_co);
    }

    /* For area normal. */
    if (!SCULPT_stroke_is_first_brush_step_of_symmetry_pass(ss->cache) &&
        (brush->flag & BRUSH_ORIGINAL_NORMAL)) {
      copy_v3_v3(r_area_no, ss->cache->sculpt_normal);
    }
    else {
      copy_v3_v3(ss->cache->sculpt_normal, r_area_no);
    }

    /* For flatten center. */
    if (!SCULPT_stroke_is_first_brush_step_of_symmetry_pass(ss->cache) &&
        (brush->flag & BRUSH_ORIGINAL_PLANE)) {
      copy_v3_v3(r_area_co, ss->cache->last_center);
    }
    else {
      copy_v3_v3(ss->cache->last_center, r_area_co);
    }
  }
  else {
    /* For area normal. */
    copy_v3_v3(r_area_no, ss->cache->sculpt_normal);

    /* For flatten center. */
    copy_v3_v3(r_area_co, ss->cache->last_center);

    /* For area normal. */
    flip_v3(r_area_no, ss->cache->mirror_symmetry_pass);

    /* For flatten center. */
    flip_v3(r_area_co, ss->cache->mirror_symmetry_pass);

    /* For area normal. */
    mul_m4_v3(ss->cache->symm_rot_mat, r_area_no);

    /* For flatten center. */
    mul_m4_v3(ss->cache->symm_rot_mat, r_area_co);

    /* Shift the plane for the current tile. */
    add_v3_v3(r_area_co, ss->cache->plane_offset);
  }
}

int SCULPT_plane_trim(const StrokeCache *cache, const Brush *brush, const float val[3])
{
  return (!(brush->flag & BRUSH_PLANE_TRIM) ||
          (dot_v3v3(val, val) <= cache->radius_squared * cache->plane_trim_squared));
}

int SCULPT_plane_point_side(const float co[3], const float plane[4])
{
  float d = plane_point_side_v3(plane, co);
  return d <= 0.0f;
}

float SCULPT_brush_plane_offset_get(Sculpt *sd, SculptSession *ss)
{
  Brush *brush = BKE_paint_brush(&sd->paint);

  float rv = brush->plane_offset;

  if (brush->flag & BRUSH_OFFSET_PRESSURE) {
    rv *= ss->cache->pressure;
  }

  return rv;
}

/** \} */

/* -------------------------------------------------------------------- */
/** \name Sculpt Gravity Brush
 * \{ */

static void do_gravity_task_cb_ex(void *__restrict userdata,
                                  const int n,
                                  const TaskParallelTLS *__restrict tls)
{
  SculptThreadedTaskData *data = static_cast<SculptThreadedTaskData *>(userdata);
  SculptSession *ss = data->ob->sculpt;
  const Brush *brush = data->brush;
  float *offset = data->offset;

  PBVHVertexIter vd;
  float(*proxy)[3];

  proxy = BKE_pbvh_node_add_proxy(ss->pbvh, data->nodes[n])->co;

  SculptBrushTest test;
  SculptBrushTestFn sculpt_brush_test_sq_fn = SCULPT_brush_test_init_with_falloff_shape(
      ss, &test, data->brush->falloff_shape);
  const int thread_id = BLI_task_parallel_thread_id(tls);

  BKE_pbvh_vertex_iter_begin (ss->pbvh, data->nodes[n], vd, PBVH_ITER_UNIQUE) {
    if (!sculpt_brush_test_sq_fn(&test, vd.co)) {
      continue;
    }
    const float fade = SCULPT_brush_strength_factor(ss,
                                                    brush,
                                                    vd.co,
                                                    sqrtf(test.dist),
                                                    vd.no,
                                                    vd.fno,
                                                    vd.mask ? *vd.mask : 0.0f,
                                                    vd.vertex,
                                                    thread_id,
                                                    nullptr);

    mul_v3_v3fl(proxy[vd.i], offset, fade);

    if (vd.is_mesh) {
      BKE_pbvh_vert_tag_update_normal(ss->pbvh, vd.vertex);
    }
  }
  BKE_pbvh_vertex_iter_end;
}

static void do_gravity(Sculpt *sd, Object *ob, PBVHNode **nodes, int totnode, float bstrength)
{
  SculptSession *ss = ob->sculpt;
  Brush *brush = BKE_paint_brush(&sd->paint);

  float offset[3];
  float gravity_vector[3];

  mul_v3_v3fl(gravity_vector, ss->cache->gravity_direction, -ss->cache->radius_squared);

  /* Offset with as much as possible factored in already. */
  mul_v3_v3v3(offset, gravity_vector, ss->cache->scale);
  mul_v3_fl(offset, bstrength);

  /* Threaded loop over nodes. */
  SculptThreadedTaskData data{};
  data.sd = sd;
  data.ob = ob;
  data.brush = brush;
  data.nodes = nodes;
  data.offset = offset;

  TaskParallelSettings settings;
  BKE_pbvh_parallel_range_settings(&settings, true, totnode);
  BLI_task_parallel_range(0, totnode, &data, do_gravity_task_cb_ex, &settings);
}

/** \} */

/* -------------------------------------------------------------------- */
/** \name Sculpt Brush Utilities
 * \{ */

void SCULPT_vertcos_to_key(Object *ob, KeyBlock *kb, const float (*vertCos)[3])
{
  Mesh *me = (Mesh *)ob->data;
  float(*ofs)[3] = nullptr;
  int a;
  const int kb_act_idx = ob->shapenr - 1;

  /* For relative keys editing of base should update other keys. */
  if (BKE_keyblock_is_basis(me->key, kb_act_idx)) {
    ofs = BKE_keyblock_convert_to_vertcos(ob, kb);

    /* Calculate key coord offsets (from previous location). */
    for (a = 0; a < me->totvert; a++) {
      sub_v3_v3v3(ofs[a], vertCos[a], ofs[a]);
    }

    /* Apply offsets on other keys. */
    LISTBASE_FOREACH (KeyBlock *, currkey, &me->key->block) {
      if ((currkey != kb) && (currkey->relative == kb_act_idx)) {
        BKE_keyblock_update_from_offset(ob, currkey, ofs);
      }
    }

    MEM_freeN(ofs);
  }

  /* Modifying of basis key should update mesh. */
  if (kb == me->key->refkey) {
    BKE_mesh_vert_coords_apply(me, vertCos);
  }

  /* Apply new coords on active key block, no need to re-allocate kb->data here! */
  BKE_keyblock_update_from_vertcos(ob, kb, vertCos);
}

/* NOTE: we do the topology update before any brush actions to avoid
 * issues with the proxies. The size of the proxy can't change, so
 * topology must be updated first. */
static void sculpt_topology_update(Sculpt *sd,
                                   Object *ob,
                                   Brush *brush,
                                   UnifiedPaintSettings * /*ups*/,
                                   PaintModeSettings * /*paint_mode_settings*/)
{
  SculptSession *ss = ob->sculpt;

  int n, totnode;
  /* Build a list of all nodes that are potentially within the brush's area of influence. */
  const bool use_original = sculpt_tool_needs_original(brush->sculpt_tool) ? true :
                                                                             ss->cache->original;
  const float radius_scale = 1.25f;
  PBVHNode **nodes = sculpt_pbvh_gather_generic(
      ob, sd, brush, use_original, radius_scale, &totnode);

  /* Only act if some verts are inside the brush area. */
  if (totnode == 0) {
    return;
  }

  /* Free index based vertex info as it will become invalid after modifying the topology during the
   * stroke. */
  MEM_SAFE_FREE(ss->vertex_info.boundary);

  PBVHTopologyUpdateMode mode = PBVHTopologyUpdateMode(0);
  float location[3];

  if (!(sd->flags & SCULPT_DYNTOPO_DETAIL_MANUAL)) {
    if (sd->flags & SCULPT_DYNTOPO_SUBDIVIDE) {
      mode |= PBVH_Subdivide;
    }

    if ((sd->flags & SCULPT_DYNTOPO_COLLAPSE) || (brush->sculpt_tool == SCULPT_TOOL_SIMPLIFY)) {
      mode |= PBVH_Collapse;
    }
  }

  for (n = 0; n < totnode; n++) {
    SCULPT_undo_push_node(ob,
                          nodes[n],
                          brush->sculpt_tool == SCULPT_TOOL_MASK ? SCULPT_UNDO_MASK :
                                                                   SCULPT_UNDO_COORDS);
    BKE_pbvh_node_mark_update(nodes[n]);

    if (BKE_pbvh_type(ss->pbvh) == PBVH_BMESH) {
      BKE_pbvh_node_mark_topology_update(nodes[n]);
      BKE_pbvh_bmesh_node_save_orig(ss->bm, ss->bm_log, nodes[n], false);
    }
  }

  if (BKE_pbvh_type(ss->pbvh) == PBVH_BMESH) {
    BKE_pbvh_bmesh_update_topology(ss->pbvh,
                                   mode,
                                   ss->cache->location,
                                   ss->cache->view_normal,
                                   ss->cache->radius,
                                   (brush->flag & BRUSH_FRONTFACE) != 0,
                                   (brush->falloff_shape != PAINT_FALLOFF_SHAPE_SPHERE));
  }

  MEM_SAFE_FREE(nodes);

  /* Update average stroke position. */
  copy_v3_v3(location, ss->cache->true_location);
  mul_m4_v3(ob->object_to_world, location);
}

static void do_brush_action_task_cb(void *__restrict userdata,
                                    const int n,
                                    const TaskParallelTLS *__restrict /*tls*/)
{
  SculptThreadedTaskData *data = static_cast<SculptThreadedTaskData *>(userdata);
  SculptSession *ss = data->ob->sculpt;

  bool need_coords = ss->cache->supports_gravity;

  if (data->brush->sculpt_tool == SCULPT_TOOL_DRAW_FACE_SETS) {
    BKE_pbvh_node_mark_update_face_sets(data->nodes[n]);

    /* Draw face sets in smooth mode moves the vertices. */
    if (ss->cache->alt_smooth) {
      need_coords = true;
    }
    else {
      SCULPT_undo_push_node(data->ob, data->nodes[n], SCULPT_UNDO_FACE_SETS);
    }
  }
  else if (data->brush->sculpt_tool == SCULPT_TOOL_MASK) {
    SCULPT_undo_push_node(data->ob, data->nodes[n], SCULPT_UNDO_MASK);
    BKE_pbvh_node_mark_update_mask(data->nodes[n]);
  }
  else if (SCULPT_tool_is_paint(data->brush->sculpt_tool)) {
    SCULPT_undo_push_node(data->ob, data->nodes[n], SCULPT_UNDO_COLOR);
    BKE_pbvh_node_mark_update_color(data->nodes[n]);
  }
  else {
    need_coords = true;
  }

  if (need_coords) {
    SCULPT_undo_push_node(data->ob, data->nodes[n], SCULPT_UNDO_COORDS);
    BKE_pbvh_node_mark_update(data->nodes[n]);
  }
}

static void do_brush_action(Sculpt *sd,
                            Object *ob,
                            Brush *brush,
                            UnifiedPaintSettings *ups,
                            PaintModeSettings *paint_mode_settings)
{
  SculptSession *ss = ob->sculpt;
  int totnode, texnodes_num = 0;
  PBVHNode **nodes, **texnodes = nullptr;

  /* Check for unsupported features. */
  PBVHType type = BKE_pbvh_type(ss->pbvh);

  if (SCULPT_tool_is_paint(brush->sculpt_tool) && SCULPT_has_loop_colors(ob)) {
    if (type != PBVH_FACES) {
      return;
    }

    BKE_pbvh_ensure_node_loops(ss->pbvh);
  }

  const bool use_original = sculpt_tool_needs_original(brush->sculpt_tool) ? true :
                                                                             ss->cache->original;
  const bool use_pixels = sculpt_needs_pbvh_pixels(paint_mode_settings, brush, ob);

  if (sculpt_needs_pbvh_pixels(paint_mode_settings, brush, ob)) {
    sculpt_pbvh_update_pixels(paint_mode_settings, ss, ob);

    texnodes = sculpt_pbvh_gather_texpaint(ob, sd, brush, use_original, 1.0f, &texnodes_num);

    if (!texnodes_num) {
      return;
    }
  }

  /* Build a list of all nodes that are potentially within the brush's area of influence */

  if (SCULPT_tool_needs_all_pbvh_nodes(brush)) {
    /* These brushes need to update all nodes as they are not constrained by the brush radius */
    BKE_pbvh_search_gather(ss->pbvh, nullptr, nullptr, &nodes, &totnode);
  }
  else if (brush->sculpt_tool == SCULPT_TOOL_CLOTH) {
    nodes = SCULPT_cloth_brush_affected_nodes_gather(ss, brush, &totnode);
  }
  else {
    float radius_scale = 1.0f;

    /* Corners of square brushes can go outside the brush radius. */
    if (sculpt_tool_has_cube_tip(brush->sculpt_tool)) {
      radius_scale = M_SQRT2;
    }

    /* With these options enabled not all required nodes are inside the original brush radius, so
     * the brush can produce artifacts in some situations. */
    if (brush->sculpt_tool == SCULPT_TOOL_DRAW && brush->flag & BRUSH_ORIGINAL_NORMAL) {
      radius_scale = 2.0f;
    }
    nodes = sculpt_pbvh_gather_generic(ob, sd, brush, use_original, radius_scale, &totnode);
  }

  /* Draw Face Sets in draw mode makes a single undo push, in alt-smooth mode deforms the
   * vertices and uses regular coords undo. */
  /* It also assigns the paint_face_set here as it needs to be done regardless of the stroke type
   * and the number of nodes under the brush influence. */
  if (brush->sculpt_tool == SCULPT_TOOL_DRAW_FACE_SETS &&
      SCULPT_stroke_is_first_brush_step(ss->cache) && !ss->cache->alt_smooth) {
    if (ss->cache->invert) {
      /* When inverting the brush, pick the paint face mask ID from the mesh. */
      ss->cache->paint_face_set = SCULPT_active_face_set_get(ss);
    }
    else {
      /* By default create a new Face Sets. */
      ss->cache->paint_face_set = SCULPT_face_set_next_available_get(ss);
    }
  }

  /* For anchored brushes with spherical falloff, we start off with zero radius, thus we have no
   * PBVH nodes on the first brush step. */
  if (totnode ||
      ((brush->falloff_shape == PAINT_FALLOFF_SHAPE_SPHERE) && (brush->flag & BRUSH_ANCHORED))) {
    if (SCULPT_stroke_is_first_brush_step(ss->cache)) {
      /* Initialize auto-masking cache. */
      if (SCULPT_is_automasking_enabled(sd, ss, brush)) {
        ss->cache->automasking = SCULPT_automasking_cache_init(sd, brush, ob);
        ss->last_automasking_settings_hash = SCULPT_automasking_settings_hash(
            ob, ss->cache->automasking);
      }
      /* Initialize surface smooth cache. */
      if ((brush->sculpt_tool == SCULPT_TOOL_SMOOTH) &&
          (brush->smooth_deform_type == BRUSH_SMOOTH_DEFORM_SURFACE)) {
        BLI_assert(ss->cache->surface_smooth_laplacian_disp == nullptr);
        ss->cache->surface_smooth_laplacian_disp = static_cast<float(*)[3]>(
            MEM_callocN(sizeof(float[3]) * SCULPT_vertex_count_get(ss), "HC smooth laplacian b"));
      }
    }
  }

  /* Only act if some verts are inside the brush area. */
  if (totnode == 0) {
    MEM_SAFE_FREE(texnodes);
    return;
  }
  float location[3];

  if (!use_pixels) {
    SculptThreadedTaskData task_data{};
    task_data.sd = sd;
    task_data.ob = ob;
    task_data.brush = brush;
    task_data.nodes = nodes;

    TaskParallelSettings settings;
    BKE_pbvh_parallel_range_settings(&settings, true, totnode);
    BLI_task_parallel_range(0, totnode, &task_data, do_brush_action_task_cb, &settings);
  }

  if (sculpt_brush_needs_normal(ss, sd, brush)) {
    update_sculpt_normal(sd, ob, nodes, totnode);
  }

  const MTex *mask_tex = BKE_brush_mask_texture_get(brush, static_cast<eObjectMode>(ob->mode));
  if (mask_tex->brush_map_mode == MTEX_MAP_MODE_AREA) {
    update_brush_local_mat(sd, ob);
  }

  if (brush->sculpt_tool == SCULPT_TOOL_POSE && SCULPT_stroke_is_first_brush_step(ss->cache)) {
    SCULPT_pose_brush_init(sd, ob, ss, brush);
  }

  if (brush->deform_target == BRUSH_DEFORM_TARGET_CLOTH_SIM) {
    if (!ss->cache->cloth_sim) {
      ss->cache->cloth_sim = SCULPT_cloth_brush_simulation_create(
          ob, 1.0f, 0.0f, 0.0f, false, true);
      SCULPT_cloth_brush_simulation_init(ss, ss->cache->cloth_sim);
    }
    SCULPT_cloth_brush_store_simulation_state(ss, ss->cache->cloth_sim);
    SCULPT_cloth_brush_ensure_nodes_constraints(
        sd, ob, nodes, totnode, ss->cache->cloth_sim, ss->cache->location, FLT_MAX);
  }

  bool invert = ss->cache->pen_flip || ss->cache->invert || brush->flag & BRUSH_DIR_IN;

  /* Apply one type of brush action. */
  switch (brush->sculpt_tool) {
    case SCULPT_TOOL_DRAW:
      SCULPT_do_draw_brush(sd, ob, nodes, totnode);
      break;
    case SCULPT_TOOL_SMOOTH:
      if (brush->smooth_deform_type == BRUSH_SMOOTH_DEFORM_LAPLACIAN) {
        SCULPT_do_smooth_brush(sd, ob, nodes, totnode);
      }
      else if (brush->smooth_deform_type == BRUSH_SMOOTH_DEFORM_SURFACE) {
        SCULPT_do_surface_smooth_brush(sd, ob, nodes, totnode);
      }
      break;
    case SCULPT_TOOL_CREASE:
      SCULPT_do_crease_brush(sd, ob, nodes, totnode);
      break;
    case SCULPT_TOOL_BLOB:
      SCULPT_do_crease_brush(sd, ob, nodes, totnode);
      break;
    case SCULPT_TOOL_PINCH:
      SCULPT_do_pinch_brush(sd, ob, nodes, totnode);
      break;
    case SCULPT_TOOL_INFLATE:
      SCULPT_do_inflate_brush(sd, ob, nodes, totnode);
      break;
    case SCULPT_TOOL_GRAB:
      SCULPT_do_grab_brush(sd, ob, nodes, totnode);
      break;
    case SCULPT_TOOL_ROTATE:
      SCULPT_do_rotate_brush(sd, ob, nodes, totnode);
      break;
    case SCULPT_TOOL_SNAKE_HOOK:
      SCULPT_do_snake_hook_brush(sd, ob, nodes, totnode);
      break;
    case SCULPT_TOOL_NUDGE:
      SCULPT_do_nudge_brush(sd, ob, nodes, totnode);
      break;
    case SCULPT_TOOL_THUMB:
      SCULPT_do_thumb_brush(sd, ob, nodes, totnode);
      break;
    case SCULPT_TOOL_LAYER:
      SCULPT_do_layer_brush(sd, ob, nodes, totnode);
      break;
    case SCULPT_TOOL_FLATTEN:
      SCULPT_do_flatten_brush(sd, ob, nodes, totnode);
      break;
    case SCULPT_TOOL_CLAY:
      SCULPT_do_clay_brush(sd, ob, nodes, totnode);
      break;
    case SCULPT_TOOL_CLAY_STRIPS:
      SCULPT_do_clay_strips_brush(sd, ob, nodes, totnode);
      break;
    case SCULPT_TOOL_MULTIPLANE_SCRAPE:
      SCULPT_do_multiplane_scrape_brush(sd, ob, nodes, totnode);
      break;
    case SCULPT_TOOL_CLAY_THUMB:
      SCULPT_do_clay_thumb_brush(sd, ob, nodes, totnode);
      break;
    case SCULPT_TOOL_FILL:
      if (invert && brush->flag & BRUSH_INVERT_TO_SCRAPE_FILL) {
        SCULPT_do_scrape_brush(sd, ob, nodes, totnode);
      }
      else {
        SCULPT_do_fill_brush(sd, ob, nodes, totnode);
      }
      break;
    case SCULPT_TOOL_SCRAPE:
      if (invert && brush->flag & BRUSH_INVERT_TO_SCRAPE_FILL) {
        SCULPT_do_fill_brush(sd, ob, nodes, totnode);
      }
      else {
        SCULPT_do_scrape_brush(sd, ob, nodes, totnode);
      }
      break;
    case SCULPT_TOOL_MASK:
      SCULPT_do_mask_brush(sd, ob, nodes, totnode);
      break;
    case SCULPT_TOOL_POSE:
      SCULPT_do_pose_brush(sd, ob, nodes, totnode);
      break;
    case SCULPT_TOOL_DRAW_SHARP:
      SCULPT_do_draw_sharp_brush(sd, ob, nodes, totnode);
      break;
    case SCULPT_TOOL_ELASTIC_DEFORM:
      SCULPT_do_elastic_deform_brush(sd, ob, nodes, totnode);
      break;
    case SCULPT_TOOL_SLIDE_RELAX:
      SCULPT_do_slide_relax_brush(sd, ob, nodes, totnode);
      break;
    case SCULPT_TOOL_BOUNDARY:
      SCULPT_do_boundary_brush(sd, ob, nodes, totnode);
      break;
    case SCULPT_TOOL_CLOTH:
      SCULPT_do_cloth_brush(sd, ob, nodes, totnode);
      break;
    case SCULPT_TOOL_DRAW_FACE_SETS:
      SCULPT_do_draw_face_sets_brush(sd, ob, nodes, totnode);
      break;
    case SCULPT_TOOL_DISPLACEMENT_ERASER:
      SCULPT_do_displacement_eraser_brush(sd, ob, nodes, totnode);
      break;
    case SCULPT_TOOL_DISPLACEMENT_SMEAR:
      SCULPT_do_displacement_smear_brush(sd, ob, nodes, totnode);
      break;
    case SCULPT_TOOL_PAINT:
      SCULPT_do_paint_brush(paint_mode_settings, sd, ob, nodes, totnode, texnodes, texnodes_num);
      break;
    case SCULPT_TOOL_SMEAR:
      SCULPT_do_smear_brush(sd, ob, nodes, totnode);
      break;
  }

  if (!ELEM(brush->sculpt_tool, SCULPT_TOOL_SMOOTH, SCULPT_TOOL_MASK) &&
      brush->autosmooth_factor > 0) {
    if (brush->flag & BRUSH_INVERSE_SMOOTH_PRESSURE) {
      SCULPT_smooth(
          sd, ob, nodes, totnode, brush->autosmooth_factor * (1.0f - ss->cache->pressure), false);
    }
    else {
      SCULPT_smooth(sd, ob, nodes, totnode, brush->autosmooth_factor, false);
    }
  }

  if (sculpt_brush_use_topology_rake(ss, brush)) {
    SCULPT_bmesh_topology_rake(sd, ob, nodes, totnode, brush->topology_rake_factor);
  }

  if (!SCULPT_tool_can_reuse_automask(brush->sculpt_tool) ||
      (ss->cache->supports_gravity && sd->gravity_factor > 0.0f)) {
    /* Clear cavity mask cache. */
    ss->last_automasking_settings_hash = 0;
  }

  /* The cloth brush adds the gravity as a regular force and it is processed in the solver. */
  if (ss->cache->supports_gravity && !ELEM(brush->sculpt_tool,
                                           SCULPT_TOOL_CLOTH,
                                           SCULPT_TOOL_DRAW_FACE_SETS,
                                           SCULPT_TOOL_BOUNDARY)) {
    do_gravity(sd, ob, nodes, totnode, sd->gravity_factor);
  }

  if (brush->deform_target == BRUSH_DEFORM_TARGET_CLOTH_SIM) {
    if (SCULPT_stroke_is_main_symmetry_pass(ss->cache)) {
      SCULPT_cloth_sim_activate_nodes(ss->cache->cloth_sim, nodes, totnode);
      SCULPT_cloth_brush_do_simulation_step(sd, ob, ss->cache->cloth_sim, nodes, totnode);
    }
  }

  MEM_SAFE_FREE(nodes);
  MEM_SAFE_FREE(texnodes);

  /* Update average stroke position. */
  copy_v3_v3(location, ss->cache->true_location);
  mul_m4_v3(ob->object_to_world, location);

  add_v3_v3(ups->average_stroke_accum, location);
  ups->average_stroke_counter++;
  /* Update last stroke position. */
  ups->last_stroke_valid = true;
}

/* Flush displacement from deformed PBVH vertex to original mesh. */
static void sculpt_flush_pbvhvert_deform(const SculptSession &ss,
                                         const PBVHVertexIter &vd,
                                         MutableSpan<float3> positions)
{
  float disp[3], newco[3];
  int index = vd.vert_indices[vd.i];

  sub_v3_v3v3(disp, vd.co, ss.deform_cos[index]);
  mul_m3_v3(ss.deform_imats[index], disp);
  add_v3_v3v3(newco, disp, ss.orig_cos[index]);

  copy_v3_v3(ss.deform_cos[index], vd.co);
  copy_v3_v3(ss.orig_cos[index], newco);

  if (!ss.shapekey_active) {
    copy_v3_v3(positions[index], newco);
  }
}

static void sculpt_combine_proxies_node(Object &object,
                                        Sculpt &sd,
                                        const bool use_orco,
                                        PBVHNode &node)
{
  SculptSession *ss = object.sculpt;

  float(*orco)[3] = nullptr;
  if (use_orco && !ss->bm) {
    orco = SCULPT_undo_push_node(&object, &node, SCULPT_UNDO_COORDS)->co;
  }

  int proxy_count;
  PBVHProxyNode *proxies;
  BKE_pbvh_node_get_proxies(&node, &proxies, &proxy_count);

  Mesh &mesh = *static_cast<Mesh *>(object.data);
  MutableSpan<float3> positions = mesh.vert_positions_for_write();

  PBVHVertexIter vd;
  BKE_pbvh_vertex_iter_begin (ss->pbvh, &node, vd, PBVH_ITER_UNIQUE) {
    float val[3];

    if (use_orco) {
      if (ss->bm) {
        copy_v3_v3(val, BM_log_original_vert_co(ss->bm_log, vd.bm_vert));
      }
      else {
        copy_v3_v3(val, orco[vd.i]);
      }
    }
    else {
      copy_v3_v3(val, vd.co);
    }

    for (int p = 0; p < proxy_count; p++) {
      add_v3_v3(val, proxies[p].co[vd.i]);
    }

    SCULPT_clip(&sd, ss, vd.co, val);

    if (ss->deform_modifiers_active) {
      sculpt_flush_pbvhvert_deform(*ss, vd, positions);
    }
  }
  BKE_pbvh_vertex_iter_end;

  BKE_pbvh_node_free_proxies(&node);
}

static void sculpt_combine_proxies(Sculpt *sd, Object *ob)
{
  using namespace blender;
  SculptSession *ss = ob->sculpt;
  Brush *brush = BKE_paint_brush(&sd->paint);

  if (!ss->cache->supports_gravity && sculpt_tool_is_proxy_used(brush->sculpt_tool)) {
    /* First line is tools that don't support proxies. */
    return;
  }

  /* First line is tools that don't support proxies. */
  const bool use_orco = ELEM(brush->sculpt_tool,
                             SCULPT_TOOL_GRAB,
                             SCULPT_TOOL_ROTATE,
                             SCULPT_TOOL_THUMB,
                             SCULPT_TOOL_ELASTIC_DEFORM,
                             SCULPT_TOOL_BOUNDARY,
                             SCULPT_TOOL_POSE);

  int totnode;
  PBVHNode **nodes;
  BKE_pbvh_gather_proxies(ss->pbvh, &nodes, &totnode);

  threading::parallel_for(IndexRange(totnode), 1, [&](IndexRange range) {
    for (const int i : range) {
      sculpt_combine_proxies_node(*ob, *sd, use_orco, *nodes[i]);
    }
  });

  MEM_SAFE_FREE(nodes);
}

void SCULPT_combine_transform_proxies(Sculpt *sd, Object *ob)
{
  using namespace blender;
  SculptSession *ss = ob->sculpt;

  int totnode;
  PBVHNode **nodes;
  BKE_pbvh_gather_proxies(ss->pbvh, &nodes, &totnode);

  threading::parallel_for(IndexRange(totnode), 1, [&](IndexRange range) {
    for (const int i : range) {
      sculpt_combine_proxies_node(*ob, *sd, false, *nodes[i]);
    }
  });

  MEM_SAFE_FREE(nodes);
}

/**
 * Copy the modified vertices from the #PBVH to the active key.
 */
static void sculpt_update_keyblock(Object *ob)
{
  SculptSession *ss = ob->sculpt;
  float(*vertCos)[3];

  /* Key-block update happens after handling deformation caused by modifiers,
   * so ss->orig_cos would be updated with new stroke. */
  if (ss->orig_cos) {
    vertCos = ss->orig_cos;
  }
  else {
    vertCos = BKE_pbvh_vert_coords_alloc(ss->pbvh);
  }

  if (!vertCos) {
    return;
  }

  SCULPT_vertcos_to_key(ob, ss->shapekey_active, vertCos);

  if (vertCos != ss->orig_cos) {
    MEM_freeN(vertCos);
  }
}

void SCULPT_flush_stroke_deform(Sculpt * /*sd*/, Object *ob, bool is_proxy_used)
{
  using namespace blender;
  SculptSession *ss = ob->sculpt;

  if (is_proxy_used && ss->deform_modifiers_active) {
    /* This brushes aren't using proxies, so sculpt_combine_proxies() wouldn't propagate needed
     * deformation to original base. */

    int totnode;
    Mesh *me = (Mesh *)ob->data;
    PBVHNode **nodes;
    float(*vertCos)[3] = nullptr;

    if (ss->shapekey_active) {
      vertCos = static_cast<float(*)[3]>(
          MEM_mallocN(sizeof(*vertCos) * me->totvert, "flushStrokeDeofrm keyVerts"));

      /* Mesh could have isolated verts which wouldn't be in BVH, to deal with this we copy old
       * coordinates over new ones and then update coordinates for all vertices from BVH. */
      memcpy(vertCos, ss->orig_cos, sizeof(*vertCos) * me->totvert);
    }

    BKE_pbvh_search_gather(ss->pbvh, nullptr, nullptr, &nodes, &totnode);

    MutableSpan<float3> positions = me->vert_positions_for_write();

    threading::parallel_for(IndexRange(totnode), 1, [&](IndexRange range) {
      for (const int i : range) {
        PBVHVertexIter vd;
        BKE_pbvh_vertex_iter_begin (ss->pbvh, nodes[i], vd, PBVH_ITER_UNIQUE) {
          sculpt_flush_pbvhvert_deform(*ss, vd, positions);

          if (!vertCos) {
            continue;
          }

          int index = vd.vert_indices[vd.i];
          copy_v3_v3(vertCos[index], ss->orig_cos[index]);
        }
        BKE_pbvh_vertex_iter_end;
      }
    });

    if (vertCos) {
      SCULPT_vertcos_to_key(ob, ss->shapekey_active, vertCos);
      MEM_freeN(vertCos);
    }

    MEM_SAFE_FREE(nodes);
  }
  else if (ss->shapekey_active) {
    sculpt_update_keyblock(ob);
  }
}

void SCULPT_cache_calc_brushdata_symm(StrokeCache *cache,
                                      const ePaintSymmetryFlags symm,
                                      const char axis,
                                      const float angle)
{
  flip_v3_v3(cache->location, cache->true_location, symm);
  flip_v3_v3(cache->last_location, cache->true_last_location, symm);
  flip_v3_v3(cache->grab_delta_symmetry, cache->grab_delta, symm);
  flip_v3_v3(cache->view_normal, cache->true_view_normal, symm);

  flip_v3_v3(cache->initial_location, cache->true_initial_location, symm);
  flip_v3_v3(cache->initial_normal, cache->true_initial_normal, symm);

  /* XXX This reduces the length of the grab delta if it approaches the line of symmetry
   * XXX However, a different approach appears to be needed. */
#if 0
  if (sd->paint.symmetry_flags & PAINT_SYMMETRY_FEATHER) {
    float frac = 1.0f / max_overlap_count(sd);
    float reduce = (feather - frac) / (1.0f - frac);

    printf("feather: %f frac: %f reduce: %f\n", feather, frac, reduce);

    if (frac < 1.0f) {
      mul_v3_fl(cache->grab_delta_symmetry, reduce);
    }
  }
#endif

  unit_m4(cache->symm_rot_mat);
  unit_m4(cache->symm_rot_mat_inv);
  zero_v3(cache->plane_offset);

  /* Expects XYZ. */
  if (axis) {
    rotate_m4(cache->symm_rot_mat, axis, angle);
    rotate_m4(cache->symm_rot_mat_inv, axis, -angle);
  }

  mul_m4_v3(cache->symm_rot_mat, cache->location);
  mul_m4_v3(cache->symm_rot_mat, cache->grab_delta_symmetry);

  if (cache->supports_gravity) {
    flip_v3_v3(cache->gravity_direction, cache->true_gravity_direction, symm);
    mul_m4_v3(cache->symm_rot_mat, cache->gravity_direction);
  }

  if (cache->is_rake_rotation_valid) {
    flip_qt_qt(cache->rake_rotation_symmetry, cache->rake_rotation, symm);
  }
}

using BrushActionFunc = void (*)(Sculpt *sd,
                                 Object *ob,
                                 Brush *brush,
                                 UnifiedPaintSettings *ups,
                                 PaintModeSettings *paint_mode_settings);

static void do_tiled(Sculpt *sd,
                     Object *ob,
                     Brush *brush,
                     UnifiedPaintSettings *ups,
                     PaintModeSettings *paint_mode_settings,
                     BrushActionFunc action)
{
  SculptSession *ss = ob->sculpt;
  StrokeCache *cache = ss->cache;
  const float radius = cache->radius;
  const BoundBox *bb = BKE_object_boundbox_get(ob);
  const float *bbMin = bb->vec[0];
  const float *bbMax = bb->vec[6];
  const float *step = sd->paint.tile_offset;

  /* These are integer locations, for real location: multiply with step and add orgLoc.
   * So 0,0,0 is at orgLoc. */
  int start[3];
  int end[3];
  int cur[3];

  /* Position of the "prototype" stroke for tiling. */
  float orgLoc[3];
  float original_initial_location[3];
  copy_v3_v3(orgLoc, cache->location);
  copy_v3_v3(original_initial_location, cache->initial_location);

  for (int dim = 0; dim < 3; dim++) {
    if ((sd->paint.symmetry_flags & (PAINT_TILE_X << dim)) && step[dim] > 0) {
      start[dim] = (bbMin[dim] - orgLoc[dim] - radius) / step[dim];
      end[dim] = (bbMax[dim] - orgLoc[dim] + radius) / step[dim];
    }
    else {
      start[dim] = end[dim] = 0;
    }
  }

  /* First do the "un-tiled" position to initialize the stroke for this location. */
  cache->tile_pass = 0;
  action(sd, ob, brush, ups, paint_mode_settings);

  /* Now do it for all the tiles. */
  copy_v3_v3_int(cur, start);
  for (cur[0] = start[0]; cur[0] <= end[0]; cur[0]++) {
    for (cur[1] = start[1]; cur[1] <= end[1]; cur[1]++) {
      for (cur[2] = start[2]; cur[2] <= end[2]; cur[2]++) {
        if (!cur[0] && !cur[1] && !cur[2]) {
          /* Skip tile at orgLoc, this was already handled before all others. */
          continue;
        }

        ++cache->tile_pass;

        for (int dim = 0; dim < 3; dim++) {
          cache->location[dim] = cur[dim] * step[dim] + orgLoc[dim];
          cache->plane_offset[dim] = cur[dim] * step[dim];
          cache->initial_location[dim] = cur[dim] * step[dim] + original_initial_location[dim];
        }
        action(sd, ob, brush, ups, paint_mode_settings);
      }
    }
  }
}

static void do_radial_symmetry(Sculpt *sd,
                               Object *ob,
                               Brush *brush,
                               UnifiedPaintSettings *ups,
                               PaintModeSettings *paint_mode_settings,
                               BrushActionFunc action,
                               const ePaintSymmetryFlags symm,
                               const int axis,
                               const float /*feather*/)
{
  SculptSession *ss = ob->sculpt;

  for (int i = 1; i < sd->radial_symm[axis - 'X']; i++) {
    const float angle = 2.0f * M_PI * i / sd->radial_symm[axis - 'X'];
    ss->cache->radial_symmetry_pass = i;
    SCULPT_cache_calc_brushdata_symm(ss->cache, symm, axis, angle);
    do_tiled(sd, ob, brush, ups, paint_mode_settings, action);
  }
}

/**
 * Noise texture gives different values for the same input coord; this
 * can tear a multi-resolution mesh during sculpting so do a stitch in this case.
 */
static void sculpt_fix_noise_tear(Sculpt *sd, Object *ob)
{
  SculptSession *ss = ob->sculpt;
  Brush *brush = BKE_paint_brush(&sd->paint);
  const MTex *mtex = BKE_brush_mask_texture_get(brush, OB_MODE_SCULPT);

  if (ss->multires.active && mtex->tex && mtex->tex->type == TEX_NOISE) {
    multires_stitch_grids(ob);
  }
}

static void do_symmetrical_brush_actions(Sculpt *sd,
                                         Object *ob,
                                         BrushActionFunc action,
                                         UnifiedPaintSettings *ups,
                                         PaintModeSettings *paint_mode_settings)
{
  Brush *brush = BKE_paint_brush(&sd->paint);
  SculptSession *ss = ob->sculpt;
  StrokeCache *cache = ss->cache;
  const char symm = SCULPT_mesh_symmetry_xyz_get(ob);

  float feather = calc_symmetry_feather(sd, ss->cache);

  cache->bstrength = brush_strength(sd, cache, feather, ups, paint_mode_settings);
  cache->symmetry = symm;

  /* `symm` is a bit combination of XYZ -
   * 1 is mirror X; 2 is Y; 3 is XY; 4 is Z; 5 is XZ; 6 is YZ; 7 is XYZ */
  for (int i = 0; i <= symm; i++) {
    if (!SCULPT_is_symmetry_iteration_valid(i, symm)) {
      continue;
    }
    const ePaintSymmetryFlags symm = ePaintSymmetryFlags(i);
    cache->mirror_symmetry_pass = symm;
    cache->radial_symmetry_pass = 0;

    SCULPT_cache_calc_brushdata_symm(cache, symm, 0, 0);
    do_tiled(sd, ob, brush, ups, paint_mode_settings, action);

    do_radial_symmetry(sd, ob, brush, ups, paint_mode_settings, action, symm, 'X', feather);
    do_radial_symmetry(sd, ob, brush, ups, paint_mode_settings, action, symm, 'Y', feather);
    do_radial_symmetry(sd, ob, brush, ups, paint_mode_settings, action, symm, 'Z', feather);
  }
}

bool SCULPT_mode_poll(bContext *C)
{
  Object *ob = CTX_data_active_object(C);
  return ob && ob->mode & OB_MODE_SCULPT;
}

bool SCULPT_mode_poll_view3d(bContext *C)
{
  return (SCULPT_mode_poll(C) && CTX_wm_region_view3d(C));
}

bool SCULPT_poll_view3d(bContext *C)
{
  return (SCULPT_poll(C) && CTX_wm_region_view3d(C));
}

bool SCULPT_poll(bContext *C)
{
  return SCULPT_mode_poll(C) && PAINT_brush_tool_poll(C);
}

static const char *sculpt_tool_name(Sculpt *sd)
{
  Brush *brush = BKE_paint_brush(&sd->paint);

  switch ((eBrushSculptTool)brush->sculpt_tool) {
    case SCULPT_TOOL_DRAW:
      return "Draw Brush";
    case SCULPT_TOOL_SMOOTH:
      return "Smooth Brush";
    case SCULPT_TOOL_CREASE:
      return "Crease Brush";
    case SCULPT_TOOL_BLOB:
      return "Blob Brush";
    case SCULPT_TOOL_PINCH:
      return "Pinch Brush";
    case SCULPT_TOOL_INFLATE:
      return "Inflate Brush";
    case SCULPT_TOOL_GRAB:
      return "Grab Brush";
    case SCULPT_TOOL_NUDGE:
      return "Nudge Brush";
    case SCULPT_TOOL_THUMB:
      return "Thumb Brush";
    case SCULPT_TOOL_LAYER:
      return "Layer Brush";
    case SCULPT_TOOL_FLATTEN:
      return "Flatten Brush";
    case SCULPT_TOOL_CLAY:
      return "Clay Brush";
    case SCULPT_TOOL_CLAY_STRIPS:
      return "Clay Strips Brush";
    case SCULPT_TOOL_CLAY_THUMB:
      return "Clay Thumb Brush";
    case SCULPT_TOOL_FILL:
      return "Fill Brush";
    case SCULPT_TOOL_SCRAPE:
      return "Scrape Brush";
    case SCULPT_TOOL_SNAKE_HOOK:
      return "Snake Hook Brush";
    case SCULPT_TOOL_ROTATE:
      return "Rotate Brush";
    case SCULPT_TOOL_MASK:
      return "Mask Brush";
    case SCULPT_TOOL_SIMPLIFY:
      return "Simplify Brush";
    case SCULPT_TOOL_DRAW_SHARP:
      return "Draw Sharp Brush";
    case SCULPT_TOOL_ELASTIC_DEFORM:
      return "Elastic Deform Brush";
    case SCULPT_TOOL_POSE:
      return "Pose Brush";
    case SCULPT_TOOL_MULTIPLANE_SCRAPE:
      return "Multi-plane Scrape Brush";
    case SCULPT_TOOL_SLIDE_RELAX:
      return "Slide/Relax Brush";
    case SCULPT_TOOL_BOUNDARY:
      return "Boundary Brush";
    case SCULPT_TOOL_CLOTH:
      return "Cloth Brush";
    case SCULPT_TOOL_DRAW_FACE_SETS:
      return "Draw Face Sets";
    case SCULPT_TOOL_DISPLACEMENT_ERASER:
      return "Multires Displacement Eraser";
    case SCULPT_TOOL_DISPLACEMENT_SMEAR:
      return "Multires Displacement Smear";
    case SCULPT_TOOL_PAINT:
      return "Paint Brush";
    case SCULPT_TOOL_SMEAR:
      return "Smear Brush";
  }

  return "Sculpting";
}

/* Operator for applying a stroke (various attributes including mouse path)
 * using the current brush. */

void SCULPT_cache_free(StrokeCache *cache)
{
  MEM_SAFE_FREE(cache->dial);
  MEM_SAFE_FREE(cache->surface_smooth_laplacian_disp);
  MEM_SAFE_FREE(cache->layer_displacement_factor);
  MEM_SAFE_FREE(cache->prev_colors);
  MEM_SAFE_FREE(cache->detail_directions);
  MEM_SAFE_FREE(cache->prev_displacement);
  MEM_SAFE_FREE(cache->limit_surface_co);
  MEM_SAFE_FREE(cache->prev_colors_vpaint);

  if (cache->pose_ik_chain) {
    SCULPT_pose_ik_chain_free(cache->pose_ik_chain);
  }

  for (int i = 0; i < PAINT_SYMM_AREAS; i++) {
    if (cache->boundaries[i]) {
      SCULPT_boundary_data_free(cache->boundaries[i]);
    }
  }

  if (cache->cloth_sim) {
    SCULPT_cloth_simulation_free(cache->cloth_sim);
  }

  MEM_freeN(cache);
}

/* Initialize mirror modifier clipping. */
static void sculpt_init_mirror_clipping(Object *ob, SculptSession *ss)
{
  unit_m4(ss->cache->clip_mirror_mtx);

  LISTBASE_FOREACH (ModifierData *, md, &ob->modifiers) {
    if (!(md->type == eModifierType_Mirror && (md->mode & eModifierMode_Realtime))) {
      continue;
    }
    MirrorModifierData *mmd = (MirrorModifierData *)md;

    if (!(mmd->flag & MOD_MIR_CLIPPING)) {
      continue;
    }
    /* Check each axis for mirroring. */
    for (int i = 0; i < 3; i++) {
      if (!(mmd->flag & (MOD_MIR_AXIS_X << i))) {
        continue;
      }
      /* Enable sculpt clipping. */
      ss->cache->flag |= CLIP_X << i;

      /* Update the clip tolerance. */
      if (mmd->tolerance > ss->cache->clip_tolerance[i]) {
        ss->cache->clip_tolerance[i] = mmd->tolerance;
      }

      /* Store matrix for mirror object clipping. */
      if (mmd->mirror_ob) {
        float imtx_mirror_ob[4][4];
        invert_m4_m4(imtx_mirror_ob, mmd->mirror_ob->object_to_world);
        mul_m4_m4m4(ss->cache->clip_mirror_mtx, imtx_mirror_ob, ob->object_to_world);
      }
    }
  }
}

static void smooth_brush_toggle_on(const bContext *C, Paint *paint, StrokeCache *cache)
{
  Scene *scene = CTX_data_scene(C);
  Brush *brush = paint->brush;

  if (brush->sculpt_tool == SCULPT_TOOL_MASK) {
    cache->saved_mask_brush_tool = brush->mask_tool;
    brush->mask_tool = BRUSH_MASK_SMOOTH;
  }
  else if (ELEM(brush->sculpt_tool,
                SCULPT_TOOL_SLIDE_RELAX,
                SCULPT_TOOL_DRAW_FACE_SETS,
                SCULPT_TOOL_PAINT,
                SCULPT_TOOL_SMEAR)) {
    /* Do nothing, this tool has its own smooth mode. */
  }
  else {
    int cur_brush_size = BKE_brush_size_get(scene, brush);

    BLI_strncpy(cache->saved_active_brush_name,
                brush->id.name + 2,
                sizeof(cache->saved_active_brush_name));

    /* Switch to the smooth brush. */
    brush = BKE_paint_toolslots_brush_get(paint, SCULPT_TOOL_SMOOTH);
    if (brush) {
      BKE_paint_brush_set(paint, brush);
      cache->saved_smooth_size = BKE_brush_size_get(scene, brush);
      BKE_brush_size_set(scene, brush, cur_brush_size);
      BKE_curvemapping_init(brush->curve);
    }
  }
}

static void smooth_brush_toggle_off(const bContext *C, Paint *paint, StrokeCache *cache)
{
  Main *bmain = CTX_data_main(C);
  Scene *scene = CTX_data_scene(C);
  Brush *brush = BKE_paint_brush(paint);

  if (brush->sculpt_tool == SCULPT_TOOL_MASK) {
    brush->mask_tool = cache->saved_mask_brush_tool;
  }
  else if (ELEM(brush->sculpt_tool,
                SCULPT_TOOL_SLIDE_RELAX,
                SCULPT_TOOL_DRAW_FACE_SETS,
                SCULPT_TOOL_PAINT,
                SCULPT_TOOL_SMEAR)) {
    /* Do nothing. */
  }
  else {
    /* Try to switch back to the saved/previous brush. */
    BKE_brush_size_set(scene, brush, cache->saved_smooth_size);
    brush = (Brush *)BKE_libblock_find_name(bmain, ID_BR, cache->saved_active_brush_name);
    if (brush) {
      BKE_paint_brush_set(paint, brush);
    }
  }
}

/* Initialize the stroke cache invariants from operator properties. */
static void sculpt_update_cache_invariants(
    bContext *C, Sculpt *sd, SculptSession *ss, wmOperator *op, const float mval[2])
{
  StrokeCache *cache = static_cast<StrokeCache *>(
      MEM_callocN(sizeof(StrokeCache), "stroke cache"));
  ToolSettings *tool_settings = CTX_data_tool_settings(C);
  UnifiedPaintSettings *ups = &tool_settings->unified_paint_settings;
  Brush *brush = BKE_paint_brush(&sd->paint);
  ViewContext *vc = paint_stroke_view_context(static_cast<PaintStroke *>(op->customdata));
  Object *ob = CTX_data_active_object(C);
  float mat[3][3];
  float viewDir[3] = {0.0f, 0.0f, 1.0f};
  float max_scale;
  int mode;

  ss->cache = cache;

  /* Set scaling adjustment. */
  max_scale = 0.0f;
  for (int i = 0; i < 3; i++) {
    max_scale = max_ff(max_scale, fabsf(ob->scale[i]));
  }
  cache->scale[0] = max_scale / ob->scale[0];
  cache->scale[1] = max_scale / ob->scale[1];
  cache->scale[2] = max_scale / ob->scale[2];

  cache->plane_trim_squared = brush->plane_trim * brush->plane_trim;

  cache->flag = 0;

  sculpt_init_mirror_clipping(ob, ss);

  /* Initial mouse location. */
  if (mval) {
    copy_v2_v2(cache->initial_mouse, mval);
  }
  else {
    zero_v2(cache->initial_mouse);
  }

  copy_v3_v3(cache->initial_location, ss->cursor_location);
  copy_v3_v3(cache->true_initial_location, ss->cursor_location);

  copy_v3_v3(cache->initial_normal, ss->cursor_normal);
  copy_v3_v3(cache->true_initial_normal, ss->cursor_normal);

  mode = RNA_enum_get(op->ptr, "mode");
  cache->invert = mode == BRUSH_STROKE_INVERT;
  cache->alt_smooth = mode == BRUSH_STROKE_SMOOTH;
  cache->normal_weight = brush->normal_weight;

  /* Interpret invert as following normal, for grab brushes. */
  if (SCULPT_TOOL_HAS_NORMAL_WEIGHT(brush->sculpt_tool)) {
    if (cache->invert) {
      cache->invert = false;
      cache->normal_weight = (cache->normal_weight == 0.0f);
    }
  }

  /* Not very nice, but with current events system implementation
   * we can't handle brush appearance inversion hotkey separately (sergey). */
  if (cache->invert) {
    ups->draw_inverted = true;
  }
  else {
    ups->draw_inverted = false;
  }

  /* Alt-Smooth. */
  if (cache->alt_smooth) {
    smooth_brush_toggle_on(C, &sd->paint, cache);
    /* Refresh the brush pointer in case we switched brush in the toggle function. */
    brush = BKE_paint_brush(&sd->paint);
  }

  copy_v2_v2(cache->mouse, cache->initial_mouse);
  copy_v2_v2(cache->mouse_event, cache->initial_mouse);
  copy_v2_v2(ups->tex_mouse, cache->initial_mouse);

  /* Truly temporary data that isn't stored in properties. */
  cache->vc = vc;
  cache->brush = brush;

  /* Cache projection matrix. */
  ED_view3d_ob_project_mat_get(cache->vc->rv3d, ob, cache->projection_mat);

  invert_m4_m4(ob->world_to_object, ob->object_to_world);
  copy_m3_m4(mat, cache->vc->rv3d->viewinv);
  mul_m3_v3(mat, viewDir);
  copy_m3_m4(mat, ob->world_to_object);
  mul_m3_v3(mat, viewDir);
  normalize_v3_v3(cache->true_view_normal, viewDir);

  cache->supports_gravity = (!ELEM(brush->sculpt_tool,
                                   SCULPT_TOOL_MASK,
                                   SCULPT_TOOL_SMOOTH,
                                   SCULPT_TOOL_SIMPLIFY,
                                   SCULPT_TOOL_DISPLACEMENT_SMEAR,
                                   SCULPT_TOOL_DISPLACEMENT_ERASER) &&
                             (sd->gravity_factor > 0.0f));
  /* Get gravity vector in world space. */
  if (cache->supports_gravity) {
    if (sd->gravity_object) {
      Object *gravity_object = sd->gravity_object;

      copy_v3_v3(cache->true_gravity_direction, gravity_object->object_to_world[2]);
    }
    else {
      cache->true_gravity_direction[0] = cache->true_gravity_direction[1] = 0.0f;
      cache->true_gravity_direction[2] = 1.0f;
    }

    /* Transform to sculpted object space. */
    mul_m3_v3(mat, cache->true_gravity_direction);
    normalize_v3(cache->true_gravity_direction);
  }

  /* Make copies of the mesh vertex locations and normals for some tools. */
  if (brush->flag & BRUSH_ANCHORED) {
    cache->original = true;
  }

  if (SCULPT_automasking_needs_original(sd, brush)) {
    cache->original = true;
  }

  /* Draw sharp does not need the original coordinates to produce the accumulate effect, so it
   * should work the opposite way. */
  if (brush->sculpt_tool == SCULPT_TOOL_DRAW_SHARP) {
    cache->original = true;
  }

  if (SCULPT_TOOL_HAS_ACCUMULATE(brush->sculpt_tool)) {
    if (!(brush->flag & BRUSH_ACCUMULATE)) {
      cache->original = true;
      if (brush->sculpt_tool == SCULPT_TOOL_DRAW_SHARP) {
        cache->original = false;
      }
    }
  }

  /* Original coordinates require the sculpt undo system, which isn't used
   * for image brushes. It's also not necessary, just disable it. */
  if (brush && brush->sculpt_tool == SCULPT_TOOL_PAINT &&
      SCULPT_use_image_paint_brush(&tool_settings->paint_mode, ob)) {
    cache->original = false;
  }

  cache->first_time = true;

#define PIXEL_INPUT_THRESHHOLD 5
  if (brush->sculpt_tool == SCULPT_TOOL_ROTATE) {
    cache->dial = BLI_dial_init(cache->initial_mouse, PIXEL_INPUT_THRESHHOLD);
  }

#undef PIXEL_INPUT_THRESHHOLD
}

static float sculpt_brush_dynamic_size_get(Brush *brush, StrokeCache *cache, float initial_size)
{
  switch (brush->sculpt_tool) {
    case SCULPT_TOOL_CLAY:
      return max_ff(initial_size * 0.20f, initial_size * pow3f(cache->pressure));
    case SCULPT_TOOL_CLAY_STRIPS:
      return max_ff(initial_size * 0.30f, initial_size * powf(cache->pressure, 1.5f));
    case SCULPT_TOOL_CLAY_THUMB: {
      float clay_stabilized_pressure = SCULPT_clay_thumb_get_stabilized_pressure(cache);
      return initial_size * clay_stabilized_pressure;
    }
    default:
      return initial_size * cache->pressure;
  }
}

/* In these brushes the grab delta is calculated always from the initial stroke location, which is
 * generally used to create grab deformations. */
static bool sculpt_needs_delta_from_anchored_origin(Brush *brush)
{
  if (brush->sculpt_tool == SCULPT_TOOL_SMEAR && (brush->flag & BRUSH_ANCHORED)) {
    return true;
  }

  if (ELEM(brush->sculpt_tool,
           SCULPT_TOOL_GRAB,
           SCULPT_TOOL_POSE,
           SCULPT_TOOL_BOUNDARY,
           SCULPT_TOOL_THUMB,
           SCULPT_TOOL_ELASTIC_DEFORM)) {
    return true;
  }
  if (brush->sculpt_tool == SCULPT_TOOL_CLOTH &&
      brush->cloth_deform_type == BRUSH_CLOTH_DEFORM_GRAB) {
    return true;
  }
  return false;
}

/* In these brushes the grab delta is calculated from the previous stroke location, which is used
 * to calculate to orientate the brush tip and deformation towards the stroke direction. */
static bool sculpt_needs_delta_for_tip_orientation(Brush *brush)
{
  if (brush->sculpt_tool == SCULPT_TOOL_CLOTH) {
    return brush->cloth_deform_type != BRUSH_CLOTH_DEFORM_GRAB;
  }
  return ELEM(brush->sculpt_tool,
              SCULPT_TOOL_CLAY_STRIPS,
              SCULPT_TOOL_PINCH,
              SCULPT_TOOL_MULTIPLANE_SCRAPE,
              SCULPT_TOOL_CLAY_THUMB,
              SCULPT_TOOL_NUDGE,
              SCULPT_TOOL_SNAKE_HOOK);
}

static void sculpt_update_brush_delta(UnifiedPaintSettings *ups, Object *ob, Brush *brush)
{
  SculptSession *ss = ob->sculpt;
  StrokeCache *cache = ss->cache;
  const float mval[2] = {
      cache->mouse_event[0],
      cache->mouse_event[1],
  };
  int tool = brush->sculpt_tool;

  if (!ELEM(tool,
            SCULPT_TOOL_PAINT,
            SCULPT_TOOL_GRAB,
            SCULPT_TOOL_ELASTIC_DEFORM,
            SCULPT_TOOL_CLOTH,
            SCULPT_TOOL_NUDGE,
            SCULPT_TOOL_CLAY_STRIPS,
            SCULPT_TOOL_PINCH,
            SCULPT_TOOL_MULTIPLANE_SCRAPE,
            SCULPT_TOOL_CLAY_THUMB,
            SCULPT_TOOL_SNAKE_HOOK,
            SCULPT_TOOL_POSE,
            SCULPT_TOOL_BOUNDARY,
            SCULPT_TOOL_SMEAR,
            SCULPT_TOOL_THUMB) &&
      !sculpt_brush_use_topology_rake(ss, brush)) {
    return;
  }
  float grab_location[3], imat[4][4], delta[3], loc[3];

  if (SCULPT_stroke_is_first_brush_step_of_symmetry_pass(ss->cache)) {
    if (tool == SCULPT_TOOL_GRAB && brush->flag & BRUSH_GRAB_ACTIVE_VERTEX) {
      copy_v3_v3(cache->orig_grab_location,
                 SCULPT_vertex_co_for_grab_active_get(ss, SCULPT_active_vertex_get(ss)));
    }
    else {
      copy_v3_v3(cache->orig_grab_location, cache->true_location);
    }
  }
  else if (tool == SCULPT_TOOL_SNAKE_HOOK ||
           (tool == SCULPT_TOOL_CLOTH &&
            brush->cloth_deform_type == BRUSH_CLOTH_DEFORM_SNAKE_HOOK)) {
    add_v3_v3(cache->true_location, cache->grab_delta);
  }

  /* Compute 3d coordinate at same z from original location + mval. */
  mul_v3_m4v3(loc, ob->object_to_world, cache->orig_grab_location);
  ED_view3d_win_to_3d(cache->vc->v3d, cache->vc->region, loc, mval, grab_location);

  /* Compute delta to move verts by. */
  if (!SCULPT_stroke_is_first_brush_step_of_symmetry_pass(ss->cache)) {
    if (sculpt_needs_delta_from_anchored_origin(brush)) {
      sub_v3_v3v3(delta, grab_location, cache->old_grab_location);
      invert_m4_m4(imat, ob->object_to_world);
      mul_mat3_m4_v3(imat, delta);
      add_v3_v3(cache->grab_delta, delta);
    }
    else if (sculpt_needs_delta_for_tip_orientation(brush)) {
      if (brush->flag & BRUSH_ANCHORED) {
        float orig[3];
        mul_v3_m4v3(orig, ob->object_to_world, cache->orig_grab_location);
        sub_v3_v3v3(cache->grab_delta, grab_location, orig);
      }
      else {
        sub_v3_v3v3(cache->grab_delta, grab_location, cache->old_grab_location);
      }
      invert_m4_m4(imat, ob->object_to_world);
      mul_mat3_m4_v3(imat, cache->grab_delta);
    }
    else {
      /* Use for 'Brush.topology_rake_factor'. */
      sub_v3_v3v3(cache->grab_delta, grab_location, cache->old_grab_location);
    }
  }
  else {
    zero_v3(cache->grab_delta);
  }

  if (brush->falloff_shape == PAINT_FALLOFF_SHAPE_TUBE) {
    project_plane_v3_v3v3(cache->grab_delta, cache->grab_delta, ss->cache->true_view_normal);
  }

  copy_v3_v3(cache->old_grab_location, grab_location);

  if (tool == SCULPT_TOOL_GRAB) {
    if (brush->flag & BRUSH_GRAB_ACTIVE_VERTEX) {
      copy_v3_v3(cache->anchored_location, cache->orig_grab_location);
    }
    else {
      copy_v3_v3(cache->anchored_location, cache->true_location);
    }
  }
  else if (tool == SCULPT_TOOL_ELASTIC_DEFORM || SCULPT_is_cloth_deform_brush(brush)) {
    copy_v3_v3(cache->anchored_location, cache->true_location);
  }
  else if (tool == SCULPT_TOOL_THUMB) {
    copy_v3_v3(cache->anchored_location, cache->orig_grab_location);
  }

  if (sculpt_needs_delta_from_anchored_origin(brush)) {
    /* Location stays the same for finding vertices in brush radius. */
    copy_v3_v3(cache->true_location, cache->orig_grab_location);

    ups->draw_anchored = true;
    copy_v2_v2(ups->anchored_initial_mouse, cache->initial_mouse);
    ups->anchored_size = ups->pixel_radius;
  }

  /* Handle 'rake' */
  cache->is_rake_rotation_valid = false;

  invert_m4_m4(imat, ob->object_to_world);
  mul_mat3_m4_v3(imat, grab_location);

  if (SCULPT_stroke_is_first_brush_step_of_symmetry_pass(ss->cache)) {
    copy_v3_v3(cache->rake_data.follow_co, grab_location);
  }

  if (!sculpt_brush_needs_rake_rotation(brush)) {
    return;
  }
  cache->rake_data.follow_dist = cache->radius * SCULPT_RAKE_BRUSH_FACTOR;

  if (!is_zero_v3(cache->grab_delta)) {
    const float eps = 0.00001f;

    float v1[3], v2[3];

    copy_v3_v3(v1, cache->rake_data.follow_co);
    copy_v3_v3(v2, cache->rake_data.follow_co);
    sub_v3_v3(v2, cache->grab_delta);

    sub_v3_v3(v1, grab_location);
    sub_v3_v3(v2, grab_location);

    if ((normalize_v3(v2) > eps) && (normalize_v3(v1) > eps) && (len_squared_v3v3(v1, v2) > eps)) {
      const float rake_dist_sq = len_squared_v3v3(cache->rake_data.follow_co, grab_location);
      const float rake_fade = (rake_dist_sq > square_f(cache->rake_data.follow_dist)) ?
                                  1.0f :
                                  sqrtf(rake_dist_sq) / cache->rake_data.follow_dist;

      float axis[3], angle;
      float tquat[4];

      rotation_between_vecs_to_quat(tquat, v1, v2);

      /* Use axis-angle to scale rotation since the factor may be above 1. */
      quat_to_axis_angle(axis, &angle, tquat);
      normalize_v3(axis);

      angle *= brush->rake_factor * rake_fade;
      axis_angle_normalized_to_quat(cache->rake_rotation, axis, angle);
      cache->is_rake_rotation_valid = true;
    }
  }
  sculpt_rake_data_update(&cache->rake_data, grab_location);
}

static void sculpt_update_cache_paint_variants(StrokeCache *cache, const Brush *brush)
{
  cache->paint_brush.hardness = brush->hardness;
  if (brush->paint_flags & BRUSH_PAINT_HARDNESS_PRESSURE) {
    cache->paint_brush.hardness *= brush->paint_flags & BRUSH_PAINT_HARDNESS_PRESSURE_INVERT ?
                                       1.0f - cache->pressure :
                                       cache->pressure;
  }

  cache->paint_brush.flow = brush->flow;
  if (brush->paint_flags & BRUSH_PAINT_FLOW_PRESSURE) {
    cache->paint_brush.flow *= brush->paint_flags & BRUSH_PAINT_FLOW_PRESSURE_INVERT ?
                                   1.0f - cache->pressure :
                                   cache->pressure;
  }

  cache->paint_brush.wet_mix = brush->wet_mix;
  if (brush->paint_flags & BRUSH_PAINT_WET_MIX_PRESSURE) {
    cache->paint_brush.wet_mix *= brush->paint_flags & BRUSH_PAINT_WET_MIX_PRESSURE_INVERT ?
                                      1.0f - cache->pressure :
                                      cache->pressure;

    /* This makes wet mix more sensible in higher values, which allows to create brushes that have
     * a wider pressure range were they only blend colors without applying too much of the brush
     * color. */
    cache->paint_brush.wet_mix = 1.0f - pow2f(1.0f - cache->paint_brush.wet_mix);
  }

  cache->paint_brush.wet_persistence = brush->wet_persistence;
  if (brush->paint_flags & BRUSH_PAINT_WET_PERSISTENCE_PRESSURE) {
    cache->paint_brush.wet_persistence = brush->paint_flags &
                                                 BRUSH_PAINT_WET_PERSISTENCE_PRESSURE_INVERT ?
                                             1.0f - cache->pressure :
                                             cache->pressure;
  }

  cache->paint_brush.density = brush->density;
  if (brush->paint_flags & BRUSH_PAINT_DENSITY_PRESSURE) {
    cache->paint_brush.density = brush->paint_flags & BRUSH_PAINT_DENSITY_PRESSURE_INVERT ?
                                     1.0f - cache->pressure :
                                     cache->pressure;
  }
}

/* Initialize the stroke cache variants from operator properties. */
static void sculpt_update_cache_variants(bContext *C, Sculpt *sd, Object *ob, PointerRNA *ptr)
{
  Scene *scene = CTX_data_scene(C);
  UnifiedPaintSettings *ups = &scene->toolsettings->unified_paint_settings;
  SculptSession *ss = ob->sculpt;
  StrokeCache *cache = ss->cache;
  Brush *brush = BKE_paint_brush(&sd->paint);

  if (SCULPT_stroke_is_first_brush_step_of_symmetry_pass(ss->cache) ||
      !((brush->flag & BRUSH_ANCHORED) || (brush->sculpt_tool == SCULPT_TOOL_SNAKE_HOOK) ||
        (brush->sculpt_tool == SCULPT_TOOL_ROTATE) || SCULPT_is_cloth_deform_brush(brush))) {
    RNA_float_get_array(ptr, "location", cache->true_location);
  }

  cache->pen_flip = RNA_boolean_get(ptr, "pen_flip");
  RNA_float_get_array(ptr, "mouse", cache->mouse);
  RNA_float_get_array(ptr, "mouse_event", cache->mouse_event);

  /* XXX: Use pressure value from first brush step for brushes which don't support strokes (grab,
   * thumb). They depends on initial state and brush coord/pressure/etc.
   * It's more an events design issue, which doesn't split coordinate/pressure/angle changing
   * events. We should avoid this after events system re-design. */
  if (paint_supports_dynamic_size(brush, PAINT_MODE_SCULPT) || cache->first_time) {
    cache->pressure = RNA_float_get(ptr, "pressure");
  }

  cache->x_tilt = RNA_float_get(ptr, "x_tilt");
  cache->y_tilt = RNA_float_get(ptr, "y_tilt");

  /* Truly temporary data that isn't stored in properties. */
  if (SCULPT_stroke_is_first_brush_step_of_symmetry_pass(ss->cache)) {
    cache->initial_radius = sculpt_calc_radius(cache->vc, brush, scene, cache->true_location);

    if (!BKE_brush_use_locked_size(scene, brush)) {
      BKE_brush_unprojected_radius_set(scene, brush, cache->initial_radius);
    }
  }

  /* Clay stabilized pressure. */
  if (brush->sculpt_tool == SCULPT_TOOL_CLAY_THUMB) {
    if (SCULPT_stroke_is_first_brush_step_of_symmetry_pass(ss->cache)) {
      for (int i = 0; i < SCULPT_CLAY_STABILIZER_LEN; i++) {
        ss->cache->clay_pressure_stabilizer[i] = 0.0f;
      }
      ss->cache->clay_pressure_stabilizer_index = 0;
    }
    else {
      cache->clay_pressure_stabilizer[cache->clay_pressure_stabilizer_index] = cache->pressure;
      cache->clay_pressure_stabilizer_index += 1;
      if (cache->clay_pressure_stabilizer_index >= SCULPT_CLAY_STABILIZER_LEN) {
        cache->clay_pressure_stabilizer_index = 0;
      }
    }
  }

  if (BKE_brush_use_size_pressure(brush) &&
      paint_supports_dynamic_size(brush, PAINT_MODE_SCULPT)) {
    cache->radius = sculpt_brush_dynamic_size_get(brush, cache, cache->initial_radius);
    cache->dyntopo_pixel_radius = sculpt_brush_dynamic_size_get(
        brush, cache, ups->initial_pixel_radius);
  }
  else {
    cache->radius = cache->initial_radius;
    cache->dyntopo_pixel_radius = ups->initial_pixel_radius;
  }

  sculpt_update_cache_paint_variants(cache, brush);

  cache->radius_squared = cache->radius * cache->radius;

  if (brush->flag & BRUSH_ANCHORED) {
    /* True location has been calculated as part of the stroke system already here. */
    if (brush->flag & BRUSH_EDGE_TO_EDGE) {
      RNA_float_get_array(ptr, "location", cache->true_location);
    }

    cache->radius = paint_calc_object_space_radius(
        cache->vc, cache->true_location, ups->pixel_radius);
    cache->radius_squared = cache->radius * cache->radius;

    copy_v3_v3(cache->anchored_location, cache->true_location);
  }

  sculpt_update_brush_delta(ups, ob, brush);

  if (brush->sculpt_tool == SCULPT_TOOL_ROTATE) {
    cache->vertex_rotation = -BLI_dial_angle(cache->dial, cache->mouse) * cache->bstrength;

    ups->draw_anchored = true;
    copy_v2_v2(ups->anchored_initial_mouse, cache->initial_mouse);
    copy_v3_v3(cache->anchored_location, cache->true_location);
    ups->anchored_size = ups->pixel_radius;
  }

  cache->special_rotation = ups->brush_rotation;

  cache->iteration_count++;
}

/* Returns true if any of the smoothing modes are active (currently
 * one of smooth brush, autosmooth, mask smooth, or shift-key
 * smooth). */
static bool sculpt_needs_connectivity_info(const Sculpt *sd,
                                           const Brush *brush,
                                           SculptSession *ss,
                                           int stroke_mode)
{
  if (!brush) {
    return true;
  }

  if (ss && ss->pbvh && SCULPT_is_automasking_enabled(sd, ss, brush)) {
    return true;
  }
  return ((stroke_mode == BRUSH_STROKE_SMOOTH) || (ss && ss->cache && ss->cache->alt_smooth) ||
          (brush->sculpt_tool == SCULPT_TOOL_SMOOTH) || (brush->autosmooth_factor > 0) ||
          ((brush->sculpt_tool == SCULPT_TOOL_MASK) && (brush->mask_tool == BRUSH_MASK_SMOOTH)) ||
          (brush->sculpt_tool == SCULPT_TOOL_POSE) ||
          (brush->sculpt_tool == SCULPT_TOOL_BOUNDARY) ||
          (brush->sculpt_tool == SCULPT_TOOL_SLIDE_RELAX) ||
          SCULPT_tool_is_paint(brush->sculpt_tool) || (brush->sculpt_tool == SCULPT_TOOL_CLOTH) ||
          (brush->sculpt_tool == SCULPT_TOOL_SMEAR) ||
          (brush->sculpt_tool == SCULPT_TOOL_DRAW_FACE_SETS) ||
          (brush->sculpt_tool == SCULPT_TOOL_DISPLACEMENT_SMEAR) ||
          (brush->sculpt_tool == SCULPT_TOOL_PAINT));
}

void SCULPT_stroke_modifiers_check(const bContext *C, Object *ob, const Brush *brush)
{
  SculptSession *ss = ob->sculpt;
  RegionView3D *rv3d = CTX_wm_region_view3d(C);
  Sculpt *sd = CTX_data_tool_settings(C)->sculpt;

  bool need_pmap = sculpt_needs_connectivity_info(sd, brush, ss, 0);
  if (ss->shapekey_active || ss->deform_modifiers_active ||
      (!BKE_sculptsession_use_pbvh_draw(ob, rv3d) && need_pmap)) {
    Depsgraph *depsgraph = CTX_data_depsgraph_pointer(C);
    BKE_sculpt_update_object_for_edit(
        depsgraph, ob, need_pmap, false, SCULPT_tool_is_paint(brush->sculpt_tool));
  }
}

static void sculpt_raycast_cb(PBVHNode *node, void *data_v, float *tmin)
{
  if (BKE_pbvh_node_get_tmin(node) >= *tmin) {
    return;
  }
  SculptRaycastData *srd = static_cast<SculptRaycastData *>(data_v);
  float(*origco)[3] = nullptr;
  bool use_origco = false;

  if (srd->original && srd->ss->cache) {
    if (BKE_pbvh_type(srd->ss->pbvh) == PBVH_BMESH) {
      use_origco = true;
    }
    else {
      /* Intersect with coordinates from before we started stroke. */
      SculptUndoNode *unode = SCULPT_undo_get_node(node, SCULPT_UNDO_COORDS);
      origco = (unode) ? unode->co : nullptr;
      use_origco = origco ? true : false;
    }
  }

  if (BKE_pbvh_node_raycast(srd->ss->pbvh,
                            node,
                            origco,
                            use_origco,
                            srd->ray_start,
                            srd->ray_normal,
                            &srd->isect_precalc,
                            &srd->depth,
                            &srd->active_vertex,
                            &srd->active_face_grid_index,
                            srd->face_normal)) {
    srd->hit = true;
    *tmin = srd->depth;
  }
}

static void sculpt_find_nearest_to_ray_cb(PBVHNode *node, void *data_v, float *tmin)
{
  if (BKE_pbvh_node_get_tmin(node) >= *tmin) {
    return;
  }
  SculptFindNearestToRayData *srd = static_cast<SculptFindNearestToRayData *>(data_v);
  float(*origco)[3] = nullptr;
  bool use_origco = false;

  if (srd->original && srd->ss->cache) {
    if (BKE_pbvh_type(srd->ss->pbvh) == PBVH_BMESH) {
      use_origco = true;
    }
    else {
      /* Intersect with coordinates from before we started stroke. */
      SculptUndoNode *unode = SCULPT_undo_get_node(node, SCULPT_UNDO_COORDS);
      origco = (unode) ? unode->co : nullptr;
      use_origco = origco ? true : false;
    }
  }

  if (BKE_pbvh_node_find_nearest_to_ray(srd->ss->pbvh,
                                        node,
                                        origco,
                                        use_origco,
                                        srd->ray_start,
                                        srd->ray_normal,
                                        &srd->depth,
                                        &srd->dist_sq_to_ray)) {
    srd->hit = true;
    *tmin = srd->dist_sq_to_ray;
  }
}

float SCULPT_raycast_init(ViewContext *vc,
                          const float mval[2],
                          float ray_start[3],
                          float ray_end[3],
                          float ray_normal[3],
                          bool original)
{
  float obimat[4][4];
  float dist;
  Object *ob = vc->obact;
  RegionView3D *rv3d = static_cast<RegionView3D *>(vc->region->regiondata);
  View3D *v3d = vc->v3d;

  /* TODO: what if the segment is totally clipped? (return == 0). */
  ED_view3d_win_to_segment_clipped(
      vc->depsgraph, vc->region, vc->v3d, mval, ray_start, ray_end, true);

  invert_m4_m4(obimat, ob->object_to_world);
  mul_m4_v3(obimat, ray_start);
  mul_m4_v3(obimat, ray_end);

  sub_v3_v3v3(ray_normal, ray_end, ray_start);
  dist = normalize_v3(ray_normal);

  if ((rv3d->is_persp == false) &&
      /* If the ray is clipped, don't adjust its start/end. */
      !RV3D_CLIPPING_ENABLED(v3d, rv3d)) {
    BKE_pbvh_raycast_project_ray_root(ob->sculpt->pbvh, original, ray_start, ray_end, ray_normal);

    /* rRecalculate the normal. */
    sub_v3_v3v3(ray_normal, ray_end, ray_start);
    dist = normalize_v3(ray_normal);
  }

  return dist;
}

bool SCULPT_cursor_geometry_info_update(bContext *C,
                                        SculptCursorGeometryInfo *out,
                                        const float mval[2],
                                        bool use_sampled_normal)
{
  Depsgraph *depsgraph = CTX_data_depsgraph_pointer(C);
  Scene *scene = CTX_data_scene(C);
  Sculpt *sd = scene->toolsettings->sculpt;
  Object *ob;
  SculptSession *ss;
  ViewContext vc;
  const Brush *brush = BKE_paint_brush(BKE_paint_get_active_from_context(C));
  float ray_start[3], ray_end[3], ray_normal[3], depth, face_normal[3], sampled_normal[3],
      mat[3][3];
  float viewDir[3] = {0.0f, 0.0f, 1.0f};
  int totnode;
  bool original = false;

  ED_view3d_viewcontext_init(C, &vc, depsgraph);

  ob = vc.obact;
  ss = ob->sculpt;

  if (!ss->pbvh) {
    zero_v3(out->location);
    zero_v3(out->normal);
    zero_v3(out->active_vertex_co);
    return false;
  }

  /* PBVH raycast to get active vertex and face normal. */
  depth = SCULPT_raycast_init(&vc, mval, ray_start, ray_end, ray_normal, original);
  SCULPT_stroke_modifiers_check(C, ob, brush);

  SculptRaycastData srd{};
  srd.original = original;
  srd.ss = ob->sculpt;
  srd.hit = false;
  srd.ray_start = ray_start;
  srd.ray_normal = ray_normal;
  srd.depth = depth;
  srd.face_normal = face_normal;

  isect_ray_tri_watertight_v3_precalc(&srd.isect_precalc, ray_normal);
  BKE_pbvh_raycast(ss->pbvh, sculpt_raycast_cb, &srd, ray_start, ray_normal, srd.original);

  /* Cursor is not over the mesh, return default values. */
  if (!srd.hit) {
    zero_v3(out->location);
    zero_v3(out->normal);
    zero_v3(out->active_vertex_co);
    return false;
  }

  /* Update the active vertex of the SculptSession. */
  ss->active_vertex = srd.active_vertex;
  SCULPT_vertex_random_access_ensure(ss);
  copy_v3_v3(out->active_vertex_co, SCULPT_active_vertex_co_get(ss));

  switch (BKE_pbvh_type(ss->pbvh)) {
    case PBVH_FACES:
      ss->active_face_index = srd.active_face_grid_index;
      ss->active_grid_index = 0;
      break;
    case PBVH_GRIDS:
      ss->active_face_index = 0;
      ss->active_grid_index = srd.active_face_grid_index;
      break;
    case PBVH_BMESH:
      ss->active_face_index = 0;
      ss->active_grid_index = 0;
      break;
  }

  copy_v3_v3(out->location, ray_normal);
  mul_v3_fl(out->location, srd.depth);
  add_v3_v3(out->location, ray_start);

  /* Option to return the face normal directly for performance o accuracy reasons. */
  if (!use_sampled_normal) {
    copy_v3_v3(out->normal, srd.face_normal);
    return srd.hit;
  }

  /* Sampled normal calculation. */
  float radius;

  /* Update cursor data in SculptSession. */
  invert_m4_m4(ob->world_to_object, ob->object_to_world);
  copy_m3_m4(mat, vc.rv3d->viewinv);
  mul_m3_v3(mat, viewDir);
  copy_m3_m4(mat, ob->world_to_object);
  mul_m3_v3(mat, viewDir);
  normalize_v3_v3(ss->cursor_view_normal, viewDir);
  copy_v3_v3(ss->cursor_normal, srd.face_normal);
  copy_v3_v3(ss->cursor_location, out->location);
  ss->rv3d = vc.rv3d;
  ss->v3d = vc.v3d;

  if (!BKE_brush_use_locked_size(scene, brush)) {
    radius = paint_calc_object_space_radius(&vc, out->location, BKE_brush_size_get(scene, brush));
  }
  else {
    radius = BKE_brush_unprojected_radius_get(scene, brush);
  }
  ss->cursor_radius = radius;

  PBVHNode **nodes = sculpt_pbvh_gather_cursor_update(ob, sd, original, &totnode);

  /* In case there are no nodes under the cursor, return the face normal. */
  if (!totnode) {
    MEM_SAFE_FREE(nodes);
    copy_v3_v3(out->normal, srd.face_normal);
    return true;
  }

  /* Calculate the sampled normal. */
  if (SCULPT_pbvh_calc_area_normal(brush, ob, nodes, totnode, true, sampled_normal)) {
    copy_v3_v3(out->normal, sampled_normal);
    copy_v3_v3(ss->cursor_sampled_normal, sampled_normal);
  }
  else {
    /* Use face normal when there are no vertices to sample inside the cursor radius. */
    copy_v3_v3(out->normal, srd.face_normal);
  }
  MEM_SAFE_FREE(nodes);
  return true;
}

bool SCULPT_stroke_get_location(bContext *C,
                                float out[3],
                                const float mval[2],
                                bool force_original)
{
  const Brush *brush = BKE_paint_brush(BKE_paint_get_active_from_context(C));
  bool check_closest = brush->falloff_shape == PAINT_FALLOFF_SHAPE_TUBE;

  return SCULPT_stroke_get_location_ex(C, out, mval, force_original, check_closest, true);
}

bool SCULPT_stroke_get_location_ex(bContext *C,
                                   float out[3],
                                   const float mval[2],
                                   bool force_original,
                                   bool check_closest,
                                   bool limit_closest_radius)
{
  Depsgraph *depsgraph = CTX_data_depsgraph_pointer(C);
  Object *ob;
  SculptSession *ss;
  StrokeCache *cache;
  float ray_start[3], ray_end[3], ray_normal[3], depth, face_normal[3];
  bool original;
  ViewContext vc;

  ED_view3d_viewcontext_init(C, &vc, depsgraph);

  ob = vc.obact;

  ss = ob->sculpt;
  cache = ss->cache;
  original = force_original || ((cache) ? cache->original : false);

  const Brush *brush = BKE_paint_brush(BKE_paint_get_active_from_context(C));

  SCULPT_stroke_modifiers_check(C, ob, brush);

  depth = SCULPT_raycast_init(&vc, mval, ray_start, ray_end, ray_normal, original);

  if (BKE_pbvh_type(ss->pbvh) == PBVH_BMESH) {
    BM_mesh_elem_table_ensure(ss->bm, BM_VERT);
    BM_mesh_elem_index_ensure(ss->bm, BM_VERT);
  }

  bool hit = false;
  {
    SculptRaycastData srd;
    srd.ss = ob->sculpt;
    srd.ray_start = ray_start;
    srd.ray_normal = ray_normal;
    srd.hit = false;
    srd.depth = depth;
    srd.original = original;
    srd.face_normal = face_normal;
    isect_ray_tri_watertight_v3_precalc(&srd.isect_precalc, ray_normal);

    BKE_pbvh_raycast(ss->pbvh, sculpt_raycast_cb, &srd, ray_start, ray_normal, srd.original);
    if (srd.hit) {
      hit = true;
      copy_v3_v3(out, ray_normal);
      mul_v3_fl(out, srd.depth);
      add_v3_v3(out, ray_start);
    }
  }

  if (hit || !check_closest) {
    return hit;
  }

  SculptFindNearestToRayData srd{};
  srd.original = original;
  srd.ss = ob->sculpt;
  srd.hit = false;
  srd.ray_start = ray_start;
  srd.ray_normal = ray_normal;
  srd.depth = FLT_MAX;
  srd.dist_sq_to_ray = FLT_MAX;

  BKE_pbvh_find_nearest_to_ray(
      ss->pbvh, sculpt_find_nearest_to_ray_cb, &srd, ray_start, ray_normal, srd.original);
  if (srd.hit && srd.dist_sq_to_ray) {
    hit = true;
    copy_v3_v3(out, ray_normal);
    mul_v3_fl(out, srd.depth);
    add_v3_v3(out, ray_start);
  }

  float closest_radius_sq = FLT_MAX;
  if (limit_closest_radius) {
    closest_radius_sq = sculpt_calc_radius(&vc, brush, CTX_data_scene(C), out);
    closest_radius_sq *= closest_radius_sq;
  }

  return hit && srd.dist_sq_to_ray < closest_radius_sq;
}

static void sculpt_brush_init_tex(Sculpt *sd, SculptSession *ss)
{
  Brush *brush = BKE_paint_brush(&sd->paint);
  const MTex *mask_tex = BKE_brush_mask_texture_get(brush, OB_MODE_SCULPT);

  /* Init mtex nodes. */
  if (mask_tex->tex && mask_tex->tex->nodetree) {
    /* Has internal flag to detect it only does it once. */
    ntreeTexBeginExecTree(mask_tex->tex->nodetree);
  }

  if (ss->tex_pool == nullptr) {
    ss->tex_pool = BKE_image_pool_new();
  }
}

static void sculpt_brush_stroke_init(bContext *C, wmOperator *op)
{
  Object *ob = CTX_data_active_object(C);
  ToolSettings *tool_settings = CTX_data_tool_settings(C);
  Sculpt *sd = tool_settings->sculpt;
  SculptSession *ss = CTX_data_active_object(C)->sculpt;
  Brush *brush = BKE_paint_brush(&sd->paint);
  int mode = RNA_enum_get(op->ptr, "mode");
  bool need_pmap, needs_colors;
  bool need_mask = false;

  if (brush->sculpt_tool == SCULPT_TOOL_MASK) {
    need_mask = true;
  }

  if (brush->sculpt_tool == SCULPT_TOOL_CLOTH ||
      brush->deform_target == BRUSH_DEFORM_TARGET_CLOTH_SIM) {
    need_mask = true;
  }

  view3d_operator_needs_opengl(C);
  sculpt_brush_init_tex(sd, ss);

  need_pmap = sculpt_needs_connectivity_info(sd, brush, ss, mode);
  needs_colors = SCULPT_tool_is_paint(brush->sculpt_tool) &&
                 !SCULPT_use_image_paint_brush(&tool_settings->paint_mode, ob);

  if (needs_colors) {
    BKE_sculpt_color_layer_create_if_needed(ob);
  }

  /* CTX_data_ensure_evaluated_depsgraph should be used at the end to include the updates of
   * earlier steps modifying the data. */
  Depsgraph *depsgraph = CTX_data_ensure_evaluated_depsgraph(C);
  BKE_sculpt_update_object_for_edit(
      depsgraph, ob, need_pmap, need_mask, SCULPT_tool_is_paint(brush->sculpt_tool));

  ED_paint_tool_update_sticky_shading_color(C, ob);
}

static void sculpt_restore_mesh(Sculpt *sd, Object *ob)
{
  SculptSession *ss = ob->sculpt;
  Brush *brush = BKE_paint_brush(&sd->paint);

  /* For the cloth brush it makes more sense to not restore the mesh state to keep running the
   * simulation from the previous state. */
  if (brush->sculpt_tool == SCULPT_TOOL_CLOTH) {
    return;
  }

  /* Restore the mesh before continuing with anchored stroke. */
  if ((brush->flag & BRUSH_ANCHORED) ||
      (ELEM(brush->sculpt_tool, SCULPT_TOOL_GRAB, SCULPT_TOOL_ELASTIC_DEFORM) &&
       BKE_brush_use_size_pressure(brush)) ||
      (brush->flag & BRUSH_DRAG_DOT)) {

    paint_mesh_restore_co(sd, ob);

    if (ss->cache) {
      MEM_SAFE_FREE(ss->cache->layer_displacement_factor);
    }
  }
}

void SCULPT_update_object_bounding_box(Object *ob)
{
  if (ob->runtime.bb) {
    float bb_min[3], bb_max[3];

    BKE_pbvh_bounding_box(ob->sculpt->pbvh, bb_min, bb_max);
    BKE_boundbox_init_from_minmax(ob->runtime.bb, bb_min, bb_max);
  }
}

void SCULPT_flush_update_step(bContext *C, SculptUpdateType update_flags)
{
  using namespace blender;
  Depsgraph *depsgraph = CTX_data_depsgraph_pointer(C);
  Object *ob = CTX_data_active_object(C);
  SculptSession *ss = ob->sculpt;
  ARegion *region = CTX_wm_region(C);
  MultiresModifierData *mmd = ss->multires.modifier;
  RegionView3D *rv3d = CTX_wm_region_view3d(C);
  Mesh *mesh = static_cast<Mesh *>(ob->data);

  if (rv3d) {
    /* Mark for faster 3D viewport redraws. */
    rv3d->rflag |= RV3D_PAINTING;
  }

  if (mmd != nullptr) {
    multires_mark_as_modified(depsgraph, ob, MULTIRES_COORDS_MODIFIED);
  }

  if ((update_flags & SCULPT_UPDATE_IMAGE) != 0) {
    ED_region_tag_redraw(region);
    if (update_flags == SCULPT_UPDATE_IMAGE) {
      /* Early exit when only need to update the images. We don't want to tag any geometry updates
       * that would rebuilt the PBVH. */
      return;
    }
  }

  DEG_id_tag_update(&ob->id, ID_RECALC_SHADING);

  /* Only current viewport matters, slower update for all viewports will
   * be done in sculpt_flush_update_done. */
  if (!BKE_sculptsession_use_pbvh_draw(ob, rv3d)) {
    /* Slow update with full dependency graph update and all that comes with it.
     * Needed when there are modifiers or full shading in the 3D viewport. */
    DEG_id_tag_update(&ob->id, ID_RECALC_GEOMETRY);
    ED_region_tag_redraw(region);
  }
  else {
    /* Fast path where we just update the BVH nodes that changed, and redraw
     * only the part of the 3D viewport where changes happened. */
    rcti r;

    if (update_flags & SCULPT_UPDATE_COORDS) {
      BKE_pbvh_update_bounds(ss->pbvh, PBVH_UpdateBB);
      /* Update the object's bounding box too so that the object
       * doesn't get incorrectly clipped during drawing in
       * draw_mesh_object(). #33790. */
      SCULPT_update_object_bounding_box(ob);
    }

    RegionView3D *rv3d = CTX_wm_region_view3d(C);
    if (rv3d && SCULPT_get_redraw_rect(region, rv3d, ob, &r)) {
      if (ss->cache) {
        ss->cache->current_r = r;
      }

      /* previous is not set in the current cache else
       * the partial rect will always grow */
      sculpt_extend_redraw_rect_previous(ob, &r);

      r.xmin += region->winrct.xmin - 2;
      r.xmax += region->winrct.xmin + 2;
      r.ymin += region->winrct.ymin - 2;
      r.ymax += region->winrct.ymin + 2;
      ED_region_tag_redraw_partial(region, &r, true);
    }
  }

  if (update_flags & SCULPT_UPDATE_COORDS && !ss->shapekey_active) {
    if (BKE_pbvh_type(ss->pbvh) == PBVH_FACES) {
      /* When sculpting and changing the positions of a mesh, tag them as changed and update. */
      BKE_mesh_tag_positions_changed(mesh);
      /* Update the mesh's bounds eagerly since the PBVH already has that information. */
      mesh->runtime->bounds_cache.ensure([&](Bounds<float3> &r_bounds) {
        BKE_pbvh_bounding_box(ob->sculpt->pbvh, r_bounds.min, r_bounds.max);
      });
    }
  }
}

void SCULPT_flush_update_done(const bContext *C, Object *ob, SculptUpdateType update_flags)
{
  /* After we are done drawing the stroke, check if we need to do a more
   * expensive depsgraph tag to update geometry. */
  wmWindowManager *wm = CTX_wm_manager(C);
  RegionView3D *current_rv3d = CTX_wm_region_view3d(C);
  SculptSession *ss = ob->sculpt;
  Mesh *mesh = static_cast<Mesh *>(ob->data);

  /* Always needed for linked duplicates. */
  bool need_tag = (ID_REAL_USERS(&mesh->id) > 1);

  if (current_rv3d) {
    current_rv3d->rflag &= ~RV3D_PAINTING;
  }

  LISTBASE_FOREACH (wmWindow *, win, &wm->windows) {
    bScreen *screen = WM_window_get_active_screen(win);
    LISTBASE_FOREACH (ScrArea *, area, &screen->areabase) {
      SpaceLink *sl = static_cast<SpaceLink *>(area->spacedata.first);
      if (sl->spacetype != SPACE_VIEW3D) {
        continue;
      }

      /* Tag all 3D viewports for redraw now that we are done. Others
       * viewports did not get a full redraw, and anti-aliasing for the
       * current viewport was deactivated. */
      LISTBASE_FOREACH (ARegion *, region, &area->regionbase) {
        if (region->regiontype == RGN_TYPE_WINDOW) {
          RegionView3D *rv3d = static_cast<RegionView3D *>(region->regiondata);
          if (rv3d != current_rv3d) {
            need_tag |= !BKE_sculptsession_use_pbvh_draw(ob, rv3d);
          }

          ED_region_tag_redraw(region);
        }
      }
    }

    if (update_flags & SCULPT_UPDATE_IMAGE) {
      LISTBASE_FOREACH (ScrArea *, area, &screen->areabase) {
        SpaceLink *sl = static_cast<SpaceLink *>(area->spacedata.first);
        if (sl->spacetype != SPACE_IMAGE) {
          continue;
        }
        ED_area_tag_redraw_regiontype(area, RGN_TYPE_WINDOW);
      }
    }
  }

  if (update_flags & SCULPT_UPDATE_COORDS) {
    BKE_pbvh_update_bounds(ss->pbvh, PBVH_UpdateOriginalBB);

    /* Coordinates were modified, so fake neighbors are not longer valid. */
    SCULPT_fake_neighbors_free(ob);
  }

  if (update_flags & SCULPT_UPDATE_MASK) {
    BKE_pbvh_update_vertex_data(ss->pbvh, PBVH_UpdateMask);
  }

  if (update_flags & SCULPT_UPDATE_COLOR) {
    BKE_pbvh_update_vertex_data(ss->pbvh, PBVH_UpdateColor);
  }

  BKE_sculpt_attributes_destroy_temporary_stroke(ob);

  if (update_flags & SCULPT_UPDATE_COORDS) {
    if (BKE_pbvh_type(ss->pbvh) == PBVH_BMESH) {
      BKE_pbvh_bmesh_after_stroke(ss->pbvh);
    }

    /* Optimization: if there is locked key and active modifiers present in */
    /* the stack, keyblock is updating at each step. otherwise we could update */
    /* keyblock only when stroke is finished. */
    if (ss->shapekey_active && !ss->deform_modifiers_active) {
      sculpt_update_keyblock(ob);
    }
  }

  if (need_tag) {
    DEG_id_tag_update(&ob->id, ID_RECALC_GEOMETRY);
  }
}

/* Returns whether the mouse/stylus is over the mesh (1)
 * or over the background (0). */
static bool over_mesh(bContext *C, wmOperator * /*op*/, const float mval[2])
{
  float co_dummy[3];
  Sculpt *sd = CTX_data_tool_settings(C)->sculpt;
  Brush *brush = BKE_paint_brush(&sd->paint);

  bool check_closest = brush->falloff_shape == PAINT_FALLOFF_SHAPE_TUBE;

  return SCULPT_stroke_get_location_ex(C, co_dummy, mval, false, check_closest, true);
}

static void sculpt_stroke_undo_begin(const bContext *C, wmOperator *op)
{
  Object *ob = CTX_data_active_object(C);
  Sculpt *sd = CTX_data_tool_settings(C)->sculpt;
  Brush *brush = BKE_paint_brush(&sd->paint);
  ToolSettings *tool_settings = CTX_data_tool_settings(C);

  /* Setup the correct undo system. Image painting and sculpting are mutual exclusive.
   * Color attributes are part of the sculpting undo system. */
  if (brush && brush->sculpt_tool == SCULPT_TOOL_PAINT &&
      SCULPT_use_image_paint_brush(&tool_settings->paint_mode, ob)) {
    ED_image_undo_push_begin(op->type->name, PAINT_MODE_SCULPT);
  }
  else {
    SCULPT_undo_push_begin_ex(ob, sculpt_tool_name(sd));
  }
}

static void sculpt_stroke_undo_end(const bContext *C, Brush *brush)
{
  Object *ob = CTX_data_active_object(C);
  ToolSettings *tool_settings = CTX_data_tool_settings(C);

  if (brush && brush->sculpt_tool == SCULPT_TOOL_PAINT &&
      SCULPT_use_image_paint_brush(&tool_settings->paint_mode, ob)) {
    ED_image_undo_push_end();
  }
  else {
    SCULPT_undo_push_end(ob);
  }
}

bool SCULPT_handles_colors_report(SculptSession *ss, ReportList *reports)
{
  switch (BKE_pbvh_type(ss->pbvh)) {
    case PBVH_FACES:
      return true;
    case PBVH_BMESH:
      BKE_report(reports, RPT_ERROR, "Not supported in dynamic topology mode");
      return false;
    case PBVH_GRIDS:
      BKE_report(reports, RPT_ERROR, "Not supported in multiresolution mode");
      return false;
  }

  BLI_assert_msg(0, "PBVH corruption, type was invalid.");

  return false;
}

static bool sculpt_stroke_test_start(bContext *C, wmOperator *op, const float mval[2])
{
  /* Don't start the stroke until `mval` goes over the mesh.
   * NOTE: `mval` will only be null when re-executing the saved stroke.
   * We have exception for 'exec' strokes since they may not set `mval`,
   * only 'location', see: #52195. */
  if (((op->flag & OP_IS_INVOKE) == 0) || (mval == nullptr) || over_mesh(C, op, mval)) {
    Object *ob = CTX_data_active_object(C);
    SculptSession *ss = ob->sculpt;
    Sculpt *sd = CTX_data_tool_settings(C)->sculpt;
    Brush *brush = BKE_paint_brush(&sd->paint);
    ToolSettings *tool_settings = CTX_data_tool_settings(C);

    /* NOTE: This should be removed when paint mode is available. Paint mode can force based on the
     * canvas it is painting on. (ref. use_sculpt_texture_paint). */
    if (brush && SCULPT_tool_is_paint(brush->sculpt_tool) &&
        !SCULPT_use_image_paint_brush(&tool_settings->paint_mode, ob)) {
      View3D *v3d = CTX_wm_view3d(C);
      if (v3d->shading.type == OB_SOLID) {
        v3d->shading.color_type = V3D_SHADING_VERTEX_COLOR;
      }
    }

    ED_view3d_init_mats_rv3d(ob, CTX_wm_region_view3d(C));

    sculpt_update_cache_invariants(C, sd, ss, op, mval);

    SculptCursorGeometryInfo sgi;
    SCULPT_cursor_geometry_info_update(C, &sgi, mval, false);

    sculpt_stroke_undo_begin(C, op);

    SCULPT_stroke_id_next(ob);
    ss->cache->stroke_id = ss->stroke_id;

    return true;
  }
  return false;
}

static void sculpt_stroke_update_step(bContext *C,
                                      wmOperator * /*op*/,
                                      PaintStroke *stroke,
                                      PointerRNA *itemptr)
{
  UnifiedPaintSettings *ups = &CTX_data_tool_settings(C)->unified_paint_settings;
  Sculpt *sd = CTX_data_tool_settings(C)->sculpt;
  Object *ob = CTX_data_active_object(C);
  SculptSession *ss = ob->sculpt;
  const Brush *brush = BKE_paint_brush(&sd->paint);
  ToolSettings *tool_settings = CTX_data_tool_settings(C);
  StrokeCache *cache = ss->cache;
  cache->stroke_distance = paint_stroke_distance_get(stroke);

  SCULPT_stroke_modifiers_check(C, ob, brush);
  sculpt_update_cache_variants(C, sd, ob, itemptr);
  sculpt_restore_mesh(sd, ob);

  if (sd->flags & (SCULPT_DYNTOPO_DETAIL_CONSTANT | SCULPT_DYNTOPO_DETAIL_MANUAL)) {
    float object_space_constant_detail = 1.0f / (sd->constant_detail *
                                                 mat4_to_scale(ob->object_to_world));
    BKE_pbvh_bmesh_detail_size_set(ss->pbvh, object_space_constant_detail);
  }
  else if (sd->flags & SCULPT_DYNTOPO_DETAIL_BRUSH) {
    BKE_pbvh_bmesh_detail_size_set(ss->pbvh, ss->cache->radius * sd->detail_percent / 100.0f);
  }
  else {
    BKE_pbvh_bmesh_detail_size_set(ss->pbvh,
                                   (ss->cache->radius / ss->cache->dyntopo_pixel_radius) *
                                       (sd->detail_size * U.pixelsize) / 0.4f);
  }

  if (SCULPT_stroke_is_dynamic_topology(ss, brush)) {
    do_symmetrical_brush_actions(sd, ob, sculpt_topology_update, ups, &tool_settings->paint_mode);
  }

  do_symmetrical_brush_actions(sd, ob, do_brush_action, ups, &tool_settings->paint_mode);
  sculpt_combine_proxies(sd, ob);

  /* Hack to fix noise texture tearing mesh. */
  sculpt_fix_noise_tear(sd, ob);

  /* TODO(sergey): This is not really needed for the solid shading,
   * which does use pBVH drawing anyway, but texture and wireframe
   * requires this.
   *
   * Could be optimized later, but currently don't think it's so
   * much common scenario.
   *
   * Same applies to the DEG_id_tag_update() invoked from
   * sculpt_flush_update_step().
   */
  if (ss->deform_modifiers_active) {
    SCULPT_flush_stroke_deform(sd, ob, sculpt_tool_is_proxy_used(brush->sculpt_tool));
  }
  else if (ss->shapekey_active) {
    sculpt_update_keyblock(ob);
  }

  ss->cache->first_time = false;
  copy_v3_v3(ss->cache->true_last_location, ss->cache->true_location);

  /* Cleanup. */
  if (brush->sculpt_tool == SCULPT_TOOL_MASK) {
    SCULPT_flush_update_step(C, SCULPT_UPDATE_MASK);
  }
  else if (SCULPT_tool_is_paint(brush->sculpt_tool)) {
    if (SCULPT_use_image_paint_brush(&tool_settings->paint_mode, ob)) {
      SCULPT_flush_update_step(C, SCULPT_UPDATE_IMAGE);
    }
    else {
      SCULPT_flush_update_step(C, SCULPT_UPDATE_COLOR);
    }
  }
  else {
    SCULPT_flush_update_step(C, SCULPT_UPDATE_COORDS);
  }
}

static void sculpt_brush_exit_tex(Sculpt *sd)
{
  Brush *brush = BKE_paint_brush(&sd->paint);
  const MTex *mask_tex = BKE_brush_mask_texture_get(brush, OB_MODE_SCULPT);

  if (mask_tex->tex && mask_tex->tex->nodetree) {
    ntreeTexEndExecTree(mask_tex->tex->nodetree->runtime->execdata);
  }
}

static void sculpt_stroke_done(const bContext *C, PaintStroke * /*stroke*/)
{
  Object *ob = CTX_data_active_object(C);
  SculptSession *ss = ob->sculpt;
  Sculpt *sd = CTX_data_tool_settings(C)->sculpt;
  ToolSettings *tool_settings = CTX_data_tool_settings(C);

  /* Finished. */
  if (!ss->cache) {
    sculpt_brush_exit_tex(sd);
    return;
  }
  UnifiedPaintSettings *ups = &CTX_data_tool_settings(C)->unified_paint_settings;
  Brush *brush = BKE_paint_brush(&sd->paint);
  BLI_assert(brush == ss->cache->brush); /* const, so we shouldn't change. */
  ups->draw_inverted = false;

  SCULPT_stroke_modifiers_check(C, ob, brush);

  /* Alt-Smooth. */
  if (ss->cache->alt_smooth) {
    smooth_brush_toggle_off(C, &sd->paint, ss->cache);
    /* Refresh the brush pointer in case we switched brush in the toggle function. */
    brush = BKE_paint_brush(&sd->paint);
  }

  if (SCULPT_is_automasking_enabled(sd, ss, brush)) {
    SCULPT_automasking_cache_free(ss->cache->automasking);
  }

  BKE_pbvh_node_color_buffer_free(ss->pbvh);
  SCULPT_cache_free(ss->cache);
  ss->cache = nullptr;

  sculpt_stroke_undo_end(C, brush);

  if (brush->sculpt_tool == SCULPT_TOOL_MASK) {
    SCULPT_flush_update_done(C, ob, SCULPT_UPDATE_MASK);
  }
  else if (brush->sculpt_tool == SCULPT_TOOL_PAINT) {
    if (SCULPT_use_image_paint_brush(&tool_settings->paint_mode, ob)) {
      SCULPT_flush_update_done(C, ob, SCULPT_UPDATE_IMAGE);
    }
    else {
      BKE_sculpt_attributes_destroy_temporary_stroke(ob);
      SCULPT_flush_update_done(C, ob, SCULPT_UPDATE_COLOR);
    }
  }
  else {
    SCULPT_flush_update_done(C, ob, SCULPT_UPDATE_COORDS);
  }

  WM_event_add_notifier(C, NC_OBJECT | ND_DRAW, ob);
  sculpt_brush_exit_tex(sd);
}

static int sculpt_brush_stroke_invoke(bContext *C, wmOperator *op, const wmEvent *event)
{
  PaintStroke *stroke;
  int ignore_background_click;
  int retval;
  Object *ob = CTX_data_active_object(C);

  /* Test that ob is visible; otherwise we won't be able to get evaluated data
   * from the depsgraph. We do this here instead of SCULPT_mode_poll
   * to avoid falling through to the translate operator in the
   * global view3d keymap.
   *
   * NOTE: #BKE_object_is_visible_in_viewport is not working here (it returns false
   * if the object is in local view); instead, test for OB_HIDE_VIEWPORT directly.
   */

  if (ob->visibility_flag & OB_HIDE_VIEWPORT) {
    return OPERATOR_CANCELLED;
  }

  sculpt_brush_stroke_init(C, op);

  Sculpt *sd = CTX_data_tool_settings(C)->sculpt;
  Brush *brush = BKE_paint_brush(&sd->paint);
  SculptSession *ss = ob->sculpt;

  if (SCULPT_tool_is_paint(brush->sculpt_tool) &&
      !SCULPT_handles_colors_report(ob->sculpt, op->reports)) {
    return OPERATOR_CANCELLED;
  }
  if (SCULPT_tool_is_mask(brush->sculpt_tool)) {
    MultiresModifierData *mmd = BKE_sculpt_multires_active(ss->scene, ob);
    BKE_sculpt_mask_layers_ensure(CTX_data_depsgraph_pointer(C), CTX_data_main(C), ob, mmd);
  }
  if (SCULPT_tool_is_face_sets(brush->sculpt_tool)) {
    Mesh *mesh = BKE_object_get_original_mesh(ob);
    ss->face_sets = BKE_sculpt_face_sets_ensure(mesh);
  }

  stroke = paint_stroke_new(C,
                            op,
                            SCULPT_stroke_get_location,
                            sculpt_stroke_test_start,
                            sculpt_stroke_update_step,
                            nullptr,
                            sculpt_stroke_done,
                            event->type);

  op->customdata = stroke;

  /* For tablet rotation. */
  ignore_background_click = RNA_boolean_get(op->ptr, "ignore_background_click");
  const float mval[2] = {float(event->mval[0]), float(event->mval[1])};
  if (ignore_background_click && !over_mesh(C, op, mval)) {
    paint_stroke_free(C, op, static_cast<PaintStroke *>(op->customdata));
    return OPERATOR_PASS_THROUGH;
  }

  retval = op->type->modal(C, op, event);
  if (ELEM(retval, OPERATOR_FINISHED, OPERATOR_CANCELLED)) {
    paint_stroke_free(C, op, static_cast<PaintStroke *>(op->customdata));
    return retval;
  }
  /* Add modal handler. */
  WM_event_add_modal_handler(C, op);

  OPERATOR_RETVAL_CHECK(retval);
  BLI_assert(retval == OPERATOR_RUNNING_MODAL);

  return OPERATOR_RUNNING_MODAL;
}

static int sculpt_brush_stroke_exec(bContext *C, wmOperator *op)
{
  sculpt_brush_stroke_init(C, op);

  op->customdata = paint_stroke_new(C,
                                    op,
                                    SCULPT_stroke_get_location,
                                    sculpt_stroke_test_start,
                                    sculpt_stroke_update_step,
                                    nullptr,
                                    sculpt_stroke_done,
                                    0);

  /* Frees op->customdata. */
  paint_stroke_exec(C, op, static_cast<PaintStroke *>(op->customdata));

  return OPERATOR_FINISHED;
}

static void sculpt_brush_stroke_cancel(bContext *C, wmOperator *op)
{
  Object *ob = CTX_data_active_object(C);
  SculptSession *ss = ob->sculpt;
  Sculpt *sd = CTX_data_tool_settings(C)->sculpt;
  const Brush *brush = BKE_paint_brush(&sd->paint);

  /* XXX Canceling strokes that way does not work with dynamic topology,
   *     user will have to do real undo for now. See #46456. */
  if (ss->cache && !SCULPT_stroke_is_dynamic_topology(ss, brush)) {
    paint_mesh_restore_co(sd, ob);
  }

  paint_stroke_cancel(C, op, static_cast<PaintStroke *>(op->customdata));

  if (ss->cache) {
    SCULPT_cache_free(ss->cache);
    ss->cache = nullptr;
  }

  sculpt_brush_exit_tex(sd);
}

static int sculpt_brush_stroke_modal(bContext *C, wmOperator *op, const wmEvent *event)
{
  return paint_stroke_modal(C, op, event, (PaintStroke **)&op->customdata);
}

static void sculpt_redo_empty_ui(bContext * /*C*/, wmOperator * /*op*/)
{
}

void SCULPT_OT_brush_stroke(wmOperatorType *ot)
{
  /* Identifiers. */
  ot->name = "Sculpt";
  ot->idname = "SCULPT_OT_brush_stroke";
  ot->description = "Sculpt a stroke into the geometry";

  /* API callbacks. */
  ot->invoke = sculpt_brush_stroke_invoke;
  ot->modal = sculpt_brush_stroke_modal;
  ot->exec = sculpt_brush_stroke_exec;
  ot->poll = SCULPT_poll;
  ot->cancel = sculpt_brush_stroke_cancel;
  ot->ui = sculpt_redo_empty_ui;

  /* Flags (sculpt does own undo? (ton)). */
  ot->flag = OPTYPE_BLOCKING;

  /* Properties. */

  paint_stroke_operator_properties(ot);

  RNA_def_boolean(ot->srna,
                  "ignore_background_click",
                  0,
                  "Ignore Background Click",
                  "Clicks on the background do not start the stroke");
}

/* Fake Neighbors. */
/* This allows the sculpt tools to work on meshes with multiple connected components as they had
 * only one connected component. When initialized and enabled, the sculpt API will return extra
 * connectivity neighbors that are not in the real mesh. These neighbors are calculated for each
 * vertex using the minimum distance to a vertex that is in a different connected component. */

/* The fake neighbors first need to be ensured to be initialized.
 * After that tools which needs fake neighbors functionality need to
 * temporarily enable it:
 *
 *   void my_awesome_sculpt_tool() {
 *     SCULPT_fake_neighbors_ensure(sd, object, brush->disconnected_distance_max);
 *     SCULPT_fake_neighbors_enable(ob);
 *
 *     ... Logic of the tool ...
 *     SCULPT_fake_neighbors_disable(ob);
 *   }
 *
 * Such approach allows to keep all the connectivity information ready for reuse
 * (without having lag prior to every stroke), but also makes it so the affect
 * is localized to a specific brushes and tools only. */

enum {
  SCULPT_TOPOLOGY_ID_NONE,
  SCULPT_TOPOLOGY_ID_DEFAULT,
};

static void SCULPT_fake_neighbor_init(SculptSession *ss, const float max_dist)
{
  const int totvert = SCULPT_vertex_count_get(ss);
  ss->fake_neighbors.fake_neighbor_index = static_cast<int *>(
      MEM_malloc_arrayN(totvert, sizeof(int), "fake neighbor"));
  for (int i = 0; i < totvert; i++) {
    ss->fake_neighbors.fake_neighbor_index[i] = FAKE_NEIGHBOR_NONE;
  }

  ss->fake_neighbors.current_max_distance = max_dist;
}

static void SCULPT_fake_neighbor_add(SculptSession *ss, PBVHVertRef v_a, PBVHVertRef v_b)
{
  int v_index_a = BKE_pbvh_vertex_to_index(ss->pbvh, v_a);
  int v_index_b = BKE_pbvh_vertex_to_index(ss->pbvh, v_b);

  if (ss->fake_neighbors.fake_neighbor_index[v_index_a] == FAKE_NEIGHBOR_NONE) {
    ss->fake_neighbors.fake_neighbor_index[v_index_a] = v_index_b;
    ss->fake_neighbors.fake_neighbor_index[v_index_b] = v_index_a;
  }
}

static void sculpt_pose_fake_neighbors_free(SculptSession *ss)
{
  MEM_SAFE_FREE(ss->fake_neighbors.fake_neighbor_index);
}

struct NearestVertexFakeNeighborTLSData {
  PBVHVertRef nearest_vertex;
  float nearest_vertex_distance_squared;
  int current_topology_id;
};

static void do_fake_neighbor_search_task_cb(void *__restrict userdata,
                                            const int n,
                                            const TaskParallelTLS *__restrict tls)
{
  SculptThreadedTaskData *data = static_cast<SculptThreadedTaskData *>(userdata);
  SculptSession *ss = data->ob->sculpt;
  NearestVertexFakeNeighborTLSData *nvtd = static_cast<NearestVertexFakeNeighborTLSData *>(
      tls->userdata_chunk);
  PBVHVertexIter vd;

  BKE_pbvh_vertex_iter_begin (ss->pbvh, data->nodes[n], vd, PBVH_ITER_UNIQUE) {
    int vd_topology_id = SCULPT_vertex_island_get(ss, vd.vertex);
    if (vd_topology_id != nvtd->current_topology_id &&
        ss->fake_neighbors.fake_neighbor_index[vd.index] == FAKE_NEIGHBOR_NONE) {
      float distance_squared = len_squared_v3v3(vd.co, data->nearest_vertex_search_co);
      if (distance_squared < nvtd->nearest_vertex_distance_squared &&
          distance_squared < data->max_distance_squared) {
        nvtd->nearest_vertex = vd.vertex;
        nvtd->nearest_vertex_distance_squared = distance_squared;
      }
    }
  }
  BKE_pbvh_vertex_iter_end;
}

static void fake_neighbor_search_reduce(const void *__restrict /*userdata*/,
                                        void *__restrict chunk_join,
                                        void *__restrict chunk)
{
  NearestVertexFakeNeighborTLSData *join = static_cast<NearestVertexFakeNeighborTLSData *>(
      chunk_join);
  NearestVertexFakeNeighborTLSData *nvtd = static_cast<NearestVertexFakeNeighborTLSData *>(chunk);
  if (join->nearest_vertex.i == PBVH_REF_NONE) {
    join->nearest_vertex = nvtd->nearest_vertex;
    join->nearest_vertex_distance_squared = nvtd->nearest_vertex_distance_squared;
  }
  else if (nvtd->nearest_vertex_distance_squared < join->nearest_vertex_distance_squared) {
    join->nearest_vertex = nvtd->nearest_vertex;
    join->nearest_vertex_distance_squared = nvtd->nearest_vertex_distance_squared;
  }
}

static PBVHVertRef SCULPT_fake_neighbor_search(Sculpt *sd,
                                               Object *ob,
                                               const PBVHVertRef vertex,
                                               float max_distance)
{
  SculptSession *ss = ob->sculpt;
  PBVHNode **nodes = nullptr;
  int totnode;
  SculptSearchSphereData data{};
  data.ss = ss;
  data.sd = sd;
  data.radius_squared = max_distance * max_distance;
  data.original = false;
  data.center = SCULPT_vertex_co_get(ss, vertex);

  BKE_pbvh_search_gather(ss->pbvh, SCULPT_search_sphere_cb, &data, &nodes, &totnode);

  if (totnode == 0) {
    return BKE_pbvh_make_vref(PBVH_REF_NONE);
  }

  SculptThreadedTaskData task_data{};
  task_data.sd = sd;
  task_data.ob = ob;
  task_data.nodes = nodes;
  task_data.max_distance_squared = max_distance * max_distance;

  copy_v3_v3(task_data.nearest_vertex_search_co, SCULPT_vertex_co_get(ss, vertex));

  NearestVertexFakeNeighborTLSData nvtd;
  nvtd.nearest_vertex.i = -1;
  nvtd.nearest_vertex_distance_squared = FLT_MAX;
  nvtd.current_topology_id = SCULPT_vertex_island_get(ss, vertex);

  TaskParallelSettings settings;
  BKE_pbvh_parallel_range_settings(&settings, true, totnode);
  settings.func_reduce = fake_neighbor_search_reduce;
  settings.userdata_chunk = &nvtd;
  settings.userdata_chunk_size = sizeof(NearestVertexFakeNeighborTLSData);
  BLI_task_parallel_range(0, totnode, &task_data, do_fake_neighbor_search_task_cb, &settings);

  MEM_SAFE_FREE(nodes);

  return nvtd.nearest_vertex;
}

struct SculptTopologyIDFloodFillData {
  int next_id;
};

void SCULPT_boundary_info_ensure(Object *object)
{
  using namespace blender;
  SculptSession *ss = object->sculpt;
  if (ss->vertex_info.boundary) {
    return;
  }

  Mesh *base_mesh = BKE_mesh_from_object(object);
  const blender::Span<MEdge> edges = base_mesh->edges();
  const blender::Span<MPoly> polys = base_mesh->polys();
  const Span<int> corner_edges = base_mesh->corner_edges();

  ss->vertex_info.boundary = BLI_BITMAP_NEW(base_mesh->totvert, "Boundary info");
  int *adjacent_faces_edge_count = static_cast<int *>(
      MEM_calloc_arrayN(base_mesh->totedge, sizeof(int), "Adjacent face edge count"));

  for (const int p : polys.index_range()) {
    const MPoly *poly = &polys[p];
    for (int l = 0; l < poly->totloop; l++) {
      const int edge_i = corner_edges[poly->loopstart + l];
      adjacent_faces_edge_count[edge_i]++;
    }
  }

  for (const int e : edges.index_range()) {
    if (adjacent_faces_edge_count[e] < 2) {
      const MEdge *edge = &edges[e];
      BLI_BITMAP_SET(ss->vertex_info.boundary, edge->v1, true);
      BLI_BITMAP_SET(ss->vertex_info.boundary, edge->v2, true);
    }
  }

  MEM_freeN(adjacent_faces_edge_count);
}

void SCULPT_fake_neighbors_ensure(Sculpt *sd, Object *ob, const float max_dist)
{
  SculptSession *ss = ob->sculpt;
  const int totvert = SCULPT_vertex_count_get(ss);

  /* Fake neighbors were already initialized with the same distance, so no need to be
   * recalculated.
   */
  if (ss->fake_neighbors.fake_neighbor_index &&
      ss->fake_neighbors.current_max_distance == max_dist) {
    return;
  }

  SCULPT_topology_islands_ensure(ob);
  SCULPT_fake_neighbor_init(ss, max_dist);

  for (int i = 0; i < totvert; i++) {
    const PBVHVertRef from_v = BKE_pbvh_index_to_vertex(ss->pbvh, i);

    /* This vertex does not have a fake neighbor yet, search one for it. */
    if (ss->fake_neighbors.fake_neighbor_index[i] == FAKE_NEIGHBOR_NONE) {
      const PBVHVertRef to_v = SCULPT_fake_neighbor_search(sd, ob, from_v, max_dist);
      if (to_v.i != PBVH_REF_NONE) {
        /* Add the fake neighbor if available. */
        SCULPT_fake_neighbor_add(ss, from_v, to_v);
      }
    }
  }
}

void SCULPT_fake_neighbors_enable(Object *ob)
{
  SculptSession *ss = ob->sculpt;
  BLI_assert(ss->fake_neighbors.fake_neighbor_index != nullptr);
  ss->fake_neighbors.use_fake_neighbors = true;
}

void SCULPT_fake_neighbors_disable(Object *ob)
{
  SculptSession *ss = ob->sculpt;
  BLI_assert(ss->fake_neighbors.fake_neighbor_index != nullptr);
  ss->fake_neighbors.use_fake_neighbors = false;
}

void SCULPT_fake_neighbors_free(Object *ob)
{
  SculptSession *ss = ob->sculpt;
  sculpt_pose_fake_neighbors_free(ss);
}

void SCULPT_automasking_node_begin(Object *ob,
                                   const SculptSession * /*ss*/,
                                   AutomaskingCache *automasking,
                                   AutomaskingNodeData *automask_data,
                                   PBVHNode *node)
{
  if (!automasking) {
    memset(automask_data, 0, sizeof(*automask_data));
    return;
  }

  automask_data->node = node;
  automask_data->have_orig_data = automasking->settings.flags &
                                  (BRUSH_AUTOMASKING_BRUSH_NORMAL | BRUSH_AUTOMASKING_VIEW_NORMAL);

  if (automask_data->have_orig_data) {
    SCULPT_orig_vert_data_init(&automask_data->orig_data, ob, node, SCULPT_UNDO_COORDS);
  }
  else {
    memset(&automask_data->orig_data, 0, sizeof(automask_data->orig_data));
  }
}

void SCULPT_automasking_node_update(SculptSession * /*ss*/,
                                    AutomaskingNodeData *automask_data,
                                    PBVHVertexIter *vd)
{
  if (automask_data->have_orig_data) {
    SCULPT_orig_vert_data_update(&automask_data->orig_data, vd);
  }
}

bool SCULPT_vertex_is_occluded(SculptSession *ss, PBVHVertRef vertex, bool original)
{
  float ray_start[3], ray_end[3], ray_normal[3], face_normal[3];
  float co[3];

  copy_v3_v3(co, SCULPT_vertex_co_get(ss, vertex));
  float mouse[2];

  ViewContext *vc = ss->cache ? ss->cache->vc : &ss->filter_cache->vc;

  ED_view3d_project_float_v2_m4(
      vc->region, co, mouse, ss->cache ? ss->cache->projection_mat : ss->filter_cache->viewmat);

  int depth = SCULPT_raycast_init(vc, mouse, ray_end, ray_start, ray_normal, original);

  negate_v3(ray_normal);

  copy_v3_v3(ray_start, SCULPT_vertex_co_get(ss, vertex));
  madd_v3_v3fl(ray_start, ray_normal, 0.002);

  SculptRaycastData srd = {0};
  srd.original = original;
  srd.ss = ss;
  srd.hit = false;
  srd.ray_start = ray_start;
  srd.ray_normal = ray_normal;
  srd.depth = depth;
  srd.face_normal = face_normal;

  isect_ray_tri_watertight_v3_precalc(&srd.isect_precalc, ray_normal);
  BKE_pbvh_raycast(ss->pbvh, sculpt_raycast_cb, &srd, ray_start, ray_normal, srd.original);

  return srd.hit;
}

void SCULPT_stroke_id_next(Object *ob)
{
  /* Manually wrap in int32 space to avoid tripping up undefined behavior
   * sanitizers.
   */
  ob->sculpt->stroke_id = uchar((int(ob->sculpt->stroke_id) + 1) & 255);
}

void SCULPT_stroke_id_ensure(Object *ob)
{
  SculptSession *ss = ob->sculpt;

  if (!ss->attrs.automasking_stroke_id) {
    SculptAttributeParams params = {0};
    ss->attrs.automasking_stroke_id = BKE_sculpt_attribute_ensure(
        ob,
        ATTR_DOMAIN_POINT,
        CD_PROP_INT8,
        SCULPT_ATTRIBUTE_NAME(automasking_stroke_id),
        &params);
  }
}

int SCULPT_face_set_get(const SculptSession *ss, PBVHFaceRef face)
{
  switch (BKE_pbvh_type(ss->pbvh)) {
    case PBVH_BMESH:
      return 0;
    case PBVH_FACES:
    case PBVH_GRIDS:
      return ss->face_sets[face.i];
  }

  BLI_assert_unreachable();

  return 0;
}

void SCULPT_face_set_set(SculptSession *ss, PBVHFaceRef face, int fset)
{
  switch (BKE_pbvh_type(ss->pbvh)) {
    case PBVH_BMESH:
      break;
    case PBVH_FACES:
    case PBVH_GRIDS:
      ss->face_sets[face.i] = fset;
  }
}

int SCULPT_vertex_island_get(SculptSession *ss, PBVHVertRef vertex)
{
  if (ss->attrs.topology_island_key) {
    return *static_cast<uint8_t *>(SCULPT_vertex_attr_get(vertex, ss->attrs.topology_island_key));
  }

  return -1;
}

void SCULPT_topology_islands_invalidate(SculptSession *ss)
{
  ss->islands_valid = false;
}

void SCULPT_topology_islands_ensure(Object *ob)
{
  SculptSession *ss = ob->sculpt;

  if (ss->attrs.topology_island_key && ss->islands_valid &&
      BKE_pbvh_type(ss->pbvh) != PBVH_BMESH) {
    return;
  }

  SculptAttributeParams params;
  params.permanent = params.stroke_only = params.simple_array = false;

  ss->attrs.topology_island_key = BKE_sculpt_attribute_ensure(
      ob, ATTR_DOMAIN_POINT, CD_PROP_INT8, SCULPT_ATTRIBUTE_NAME(topology_island_key), &params);
  SCULPT_vertex_random_access_ensure(ss);

  int totvert = SCULPT_vertex_count_get(ss);
  Set<PBVHVertRef> visit;
  Vector<PBVHVertRef> stack;
  uint8_t island_nr = 0;

  for (int i = 0; i < totvert; i++) {
    PBVHVertRef vertex = BKE_pbvh_index_to_vertex(ss->pbvh, i);

    if (visit.contains(vertex)) {
      continue;
    }

    stack.clear();
    stack.append(vertex);
    visit.add(vertex);

    while (stack.size()) {
      PBVHVertRef vertex2 = stack.pop_last();
      SculptVertexNeighborIter ni;

      *static_cast<uint8_t *>(
          SCULPT_vertex_attr_get(vertex2, ss->attrs.topology_island_key)) = island_nr;

      SCULPT_VERTEX_NEIGHBORS_ITER_BEGIN (ss, vertex2, ni) {
        if (visit.add(ni.vertex) && SCULPT_vertex_any_face_visible_get(ss, ni.vertex)) {
          stack.append(ni.vertex);
        }
      }
      SCULPT_VERTEX_NEIGHBORS_ITER_END(ni);
    }

    island_nr++;
  }

  ss->islands_valid = true;
}
/** \} */<|MERGE_RESOLUTION|>--- conflicted
+++ resolved
@@ -725,16 +725,9 @@
   const MeshElemMap *vert_map = &ss->pmap[v1];
   int p1 = -1, p2 = -1;
   for (int i = 0; i < vert_map->count; i++) {
-<<<<<<< HEAD
-    const MPoly *p = &ss->mpoly[vert_map->indices[i]];
-    for (int l = 0; l < p->totloop; l++) {
-      if (ss->corner_verts[p->loopstart + l] == v2) {
-=======
     const MPoly *poly = &ss->polys[vert_map->indices[i]];
     for (int l = 0; l < poly->totloop; l++) {
-      const MLoop *loop = &ss->mloop[poly->loopstart + l];
-      if (loop->v == v2) {
->>>>>>> 2a9f792c
+      if (ss->corner_verts[poly->loopstart + l] == v2) {
         if (p1 == -1) {
           p1 = vert_map->indices[i];
           break;
@@ -775,11 +768,7 @@
       coord.y = vertex_index / key->grid_size;
       int v1, v2;
       const SubdivCCGAdjacencyType adjacency = BKE_subdiv_ccg_coarse_mesh_adjacency_info_get(
-<<<<<<< HEAD
-          ss->subdiv_ccg, &coord, ss->corner_verts, ss->mpoly, &v1, &v2);
-=======
-          ss->subdiv_ccg, &coord, ss->mloop, ss->polys, &v1, &v2);
->>>>>>> 2a9f792c
+          ss->subdiv_ccg, &coord, ss->corner_verts, ss->polys, &v1, &v2);
       switch (adjacency) {
         case SUBDIV_CCG_ADJACENT_VERTEX:
           return sculpt_check_unique_face_set_in_base_mesh(ss, v1);
@@ -900,11 +889,7 @@
     }
     const MPoly *poly = &ss->polys[vert_map->indices[i]];
     int f_adj_v[2];
-<<<<<<< HEAD
-    if (poly_get_adj_loops_from_vert(p, ss->corner_verts, vertex.i, f_adj_v) != -1) {
-=======
-    if (poly_get_adj_loops_from_vert(poly, ss->mloop, vertex.i, f_adj_v) != -1) {
->>>>>>> 2a9f792c
+    if (poly_get_adj_loops_from_vert(poly, ss->corner_verts, vertex.i, f_adj_v) != -1) {
       for (int j = 0; j < ARRAY_SIZE(f_adj_v); j += 1) {
         if (f_adj_v[j] != vertex.i) {
           sculpt_vertex_neighbor_add(iter, BKE_pbvh_make_vref(f_adj_v[j]), f_adj_v[j]);
@@ -1018,11 +1003,7 @@
       coord.y = vertex_index / key->grid_size;
       int v1, v2;
       const SubdivCCGAdjacencyType adjacency = BKE_subdiv_ccg_coarse_mesh_adjacency_info_get(
-<<<<<<< HEAD
-          ss->subdiv_ccg, &coord, ss->corner_verts, ss->mpoly, &v1, &v2);
-=======
-          ss->subdiv_ccg, &coord, ss->mloop, ss->polys, &v1, &v2);
->>>>>>> 2a9f792c
+          ss->subdiv_ccg, &coord, ss->corner_verts, ss->polys, &v1, &v2);
       switch (adjacency) {
         case SUBDIV_CCG_ADJACENT_VERTEX:
           return sculpt_check_boundary_vertex_in_base_mesh(ss, v1);
