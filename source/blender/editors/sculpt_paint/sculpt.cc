--- conflicted
+++ resolved
@@ -5811,12 +5811,8 @@
       const float distance_sq = math::distance_squared(CCG_elem_offset_co(key, elem, offset),
                                                        location);
       if (distance_sq < max_distance_sq && distance_sq < nvtd.distance_sq) {
-<<<<<<< HEAD
-        nvtd.vert = verts_start + offset;
-=======
         nvtd.vert = vert;
         BLI_assert(nvtd.vert < key.grid_area * elems.size());
->>>>>>> e7d43d07
         nvtd.distance_sq = distance_sq;
       }
     });
@@ -5851,13 +5847,8 @@
 
 static void fake_neighbor_search(const Depsgraph &depsgraph,
                                  const Object &ob,
-<<<<<<< HEAD
-                                 float max_distance_sq,
-                                 const MutableSpan<int> fake_neighbors)
-=======
                                  const float max_distance_sq,
                                  MutableSpan<int> fake_neighbors)
->>>>>>> e7d43d07
 {
   /* NOTE: This algorithm is extremely slow, it has O(n^2) runtime for the entire mesh. This looks
    * like the "closest pair of points" problem which should have far better solutions. */
@@ -5871,11 +5862,7 @@
       const VArraySpan<bool> hide_vert = *attributes.lookup<bool>(".hide_vert",
                                                                   bke::AttrDomain::Point);
       for (const int vert : vert_positions.index_range()) {
-<<<<<<< HEAD
-        if (fake_neighbors[vert] == FAKE_NEIGHBOR_NONE) {
-=======
         if (fake_neighbors[vert] != FAKE_NEIGHBOR_NONE) {
->>>>>>> e7d43d07
           continue;
         }
         const int island_id = islands::vert_id_get(ss, vert);
@@ -5919,11 +5906,7 @@
       const Span<CCGElem *> elems = subdiv_ccg.grids;
       const BitGroupVector<> grid_hidden = subdiv_ccg.grid_hidden;
       for (const int vert : IndexRange(elems.size() * key.grid_area)) {
-<<<<<<< HEAD
-        if (fake_neighbors[vert] == FAKE_NEIGHBOR_NONE) {
-=======
         if (fake_neighbors[vert] != FAKE_NEIGHBOR_NONE) {
->>>>>>> e7d43d07
           continue;
         }
         const int island_id = islands::vert_id_get(ss, vert);
@@ -5939,11 +5922,7 @@
         const NearestVertData nvtd = threading::parallel_reduce(
             nodes.index_range(),
             1,
-<<<<<<< HEAD
-            nvtd,
-=======
             NearestVertData(),
->>>>>>> e7d43d07
             [&](const IndexRange range, NearestVertData nvtd) {
               for (const int i : range) {
                 fake_neighbor_search_grids(ss,
@@ -5970,11 +5949,7 @@
     case bke::pbvh::Type::BMesh: {
       const BMesh &bm = *ss.bm;
       for (const int vert : IndexRange(bm.totvert)) {
-<<<<<<< HEAD
-        if (fake_neighbors[vert] == FAKE_NEIGHBOR_NONE) {
-=======
         if (fake_neighbors[vert] != FAKE_NEIGHBOR_NONE) {
->>>>>>> e7d43d07
           continue;
         }
         const int island_id = islands::vert_id_get(ss, vert);
@@ -5989,11 +5964,7 @@
         const NearestVertData nvtd = threading::parallel_reduce(
             nodes.index_range(),
             1,
-<<<<<<< HEAD
-            nvtd,
-=======
             NearestVertData(),
->>>>>>> e7d43d07
             [&](const IndexRange range, NearestVertData nvtd) {
               for (const int i : range) {
                 fake_neighbor_search_bmesh(
