/* SPDX-FileCopyrightText: 2024 Blender Authors
 *
 * SPDX-License-Identifier: GPL-2.0-or-later */

#include "editors/sculpt_paint/brushes/types.hh"

#include "DNA_brush_types.h"

#include "BKE_attribute.hh"
#include "BKE_mesh.hh"
#include "BKE_subdiv_ccg.hh"

#include "BLI_array_utils.hh"
#include "BLI_enumerable_thread_specific.hh"
#include "BLI_math_base.hh"
#include "BLI_task.h"

#include "editors/sculpt_paint/mesh_brush_common.hh"
#include "editors/sculpt_paint/paint_intern.hh"
#include "editors/sculpt_paint/sculpt_intern.hh"

namespace blender::ed::sculpt_paint {

inline namespace smooth_mask_cc {

struct LocalData {
  Vector<float3> positions;
  Vector<float> factors;
  Vector<float> distances;
  Vector<Vector<int>> vert_neighbors;
  Vector<float> masks;
  Vector<float> new_masks;
};

/* TODO: Extract this and the similarly named smooth.cc function
 * to a common location. */
static Vector<float> iteration_strengths(const float strength)
{
  constexpr int max_iterations = 4;

  BLI_assert_msg(strength >= 0.0f,
                 "The smooth brush expects a non-negative strength to behave properly");
  const float clamped_strength = std::min(strength, 1.0f);

  const int count = int(clamped_strength * max_iterations);
  const float last = max_iterations * (clamped_strength - float(count) / max_iterations);
  Vector<float> result;
  result.append_n_times(1.0f, count);
  result.append(last);
  return result;
}

static void calc_smooth_masks_faces(const OffsetIndices<int> faces,
                                    const Span<int> corner_verts,
                                    const GroupedSpan<int> vert_to_face_map,
                                    const Span<bool> hide_poly,
                                    const Span<int> verts,
                                    const Span<float> masks,
                                    LocalData &tls,
                                    const MutableSpan<float> new_masks)
{
  tls.vert_neighbors.reinitialize(verts.size());
  calc_vert_neighbors(faces, corner_verts, vert_to_face_map, hide_poly, verts, tls.vert_neighbors);
  const Span<Vector<int>> vert_neighbors = tls.vert_neighbors;
  mask::average_neighbor_mask_mesh(masks, vert_neighbors, new_masks);
}

static void apply_masks_faces(const Brush &brush,
                              const Span<float3> positions_eval,
                              const Span<float3> vert_normals,
                              const PBVHNode &node,
                              const float strength,
                              Object &object,
                              LocalData &tls,
                              const Span<float> mask_averages,
                              MutableSpan<float> mask)
{
  SculptSession &ss = *object.sculpt;
  const StrokeCache &cache = *ss.cache;
  const Mesh &mesh = *static_cast<Mesh *>(object.data);

  const Span<int> verts = bke::pbvh::node_unique_verts(node);

  tls.factors.reinitialize(verts.size());
  const MutableSpan<float> factors = tls.factors;
  fill_factor_from_hide(mesh, verts, factors);
  filter_region_clip_factors(ss, positions_eval, verts, factors);
  if (brush.flag & BRUSH_FRONTFACE) {
    calc_front_face(cache.view_normal, vert_normals, verts, factors);
  }

  tls.distances.reinitialize(verts.size());
  const MutableSpan<float> distances = tls.distances;
  calc_brush_distances(
      ss, positions_eval, verts, eBrushFalloffShape(brush.falloff_shape), distances);
  filter_distances_with_radius(cache.radius, distances, factors);
  apply_hardness_to_distances(cache, distances);
  calc_brush_strength_factors(cache, brush, distances, factors);

  if (ss.cache->automasking) {
    auto_mask::calc_vert_factors(object, *ss.cache->automasking, node, verts, factors);
  }

  scale_factors(factors, strength);

  calc_brush_texture_factors(ss, brush, positions_eval, verts, factors);

  tls.new_masks.reinitialize(verts.size());
  const MutableSpan<float> new_masks = tls.new_masks;
  array_utils::gather(mask.as_span(), verts, new_masks);

  mask::mix_new_masks(mask_averages, factors, new_masks);
  mask::clamp_mask(new_masks);

  array_utils::scatter(new_masks.as_span(), verts, mask);
}

static void do_smooth_brush_mesh(const Brush &brush,
                                 Object &object,
                                 Span<PBVHNode *> nodes,
                                 const float brush_strength)
{
  const SculptSession &ss = *object.sculpt;
  Mesh &mesh = *static_cast<Mesh *>(object.data);
  const OffsetIndices faces = mesh.faces();
  const Span<int> corner_verts = mesh.corner_verts();
  const bke::AttributeAccessor attributes = mesh.attributes();
  const VArraySpan hide_poly = *attributes.lookup<bool>(".hide_poly", bke::AttrDomain::Face);

  const PBVH &pbvh = *ss.pbvh;

  const Span<float3> positions_eval = BKE_pbvh_get_vert_positions(pbvh);
  const Span<float3> vert_normals = BKE_pbvh_get_vert_normals(pbvh);

  Array<int> node_vert_offset_data;
  OffsetIndices node_vert_offsets = create_node_vert_offsets(nodes, node_vert_offset_data);
  Array<float> new_masks(node_vert_offsets.total_size());

  bke::MutableAttributeAccessor write_attributes = mesh.attributes_for_write();

  bke::SpanAttributeWriter<float> mask = write_attributes.lookup_for_write_span<float>(
      ".sculpt_mask");

  threading::EnumerableThreadSpecific<LocalData> all_tls;
  for (const float strength : iteration_strengths(brush_strength)) {
    /* Calculate new masks into a separate array to avoid non-threadsafe access of values from
     * neighboring nodes. */
    threading::parallel_for(nodes.index_range(), 1, [&](const IndexRange range) {
      LocalData &tls = all_tls.local();
      for (const int i : range) {
        calc_smooth_masks_faces(faces,
                                corner_verts,
                                ss.vert_to_face_map,
                                hide_poly,
                                bke::pbvh::node_unique_verts(*nodes[i]),
                                mask.span.as_span(),
                                tls,
                                new_masks.as_mutable_span().slice(node_vert_offsets[i]));
      }
    });

    threading::parallel_for(nodes.index_range(), 1, [&](const IndexRange range) {
      threading::isolate_task([&]() {
        LocalData &tls = all_tls.local();
        for (const int i : range) {
          apply_masks_faces(brush,
                            positions_eval,
                            vert_normals,
                            *nodes[i],
                            strength,
                            object,
                            tls,
                            new_masks.as_span().slice(node_vert_offsets[i]),
                            mask.span);
        }
      });
    });
  }
  mask.finish();
}

static void calc_grids(
    Object &object, const Brush &brush, const float strength, const PBVHNode &node, LocalData &tls)
{
  SculptSession &ss = *object.sculpt;
  const StrokeCache &cache = *ss.cache;
  SubdivCCG &subdiv_ccg = *ss.subdiv_ccg;
  const CCGKey key = BKE_subdiv_ccg_key_top_level(subdiv_ccg);

  const Span<int> grids = bke::pbvh::node_grid_indices(node);
  const int grid_verts_num = grids.size() * key.grid_area;
<<<<<<< HEAD

  tls.positions.reinitialize(grid_verts_num);
  const MutableSpan<float3> positions = tls.positions;
  gather_grids_positions(subdiv_ccg, grids, positions);

  tls.factors.reinitialize(grid_verts_num);
  const MutableSpan<float> factors = tls.factors;
  fill_factor_from_hide(subdiv_ccg, grids, factors);
  filter_region_clip_factors(ss, positions, factors);
  if (brush.flag & BRUSH_FRONTFACE) {
    calc_front_face(cache.view_normal, subdiv_ccg, grids, factors);
  }

  tls.distances.reinitialize(grid_verts_num);
  const MutableSpan<float> distances = tls.distances;
  calc_brush_distances(ss, positions, eBrushFalloffShape(brush.falloff_shape), distances);
  filter_distances_with_radius(cache.radius, distances, factors);
  apply_hardness_to_distances(cache, distances);
  calc_brush_strength_factors(cache, brush, distances, factors);

  if (ss.cache->automasking) {
    auto_mask::calc_grids_factors(object, *cache.automasking, node, grids, factors);
  }

=======

  tls.positions.reinitialize(grid_verts_num);
  const MutableSpan<float3> positions = tls.positions;
  gather_grids_positions(subdiv_ccg, grids, positions);

  tls.factors.reinitialize(grid_verts_num);
  const MutableSpan<float> factors = tls.factors;
  fill_factor_from_hide(subdiv_ccg, grids, factors);
  filter_region_clip_factors(ss, positions, factors);
  if (brush.flag & BRUSH_FRONTFACE) {
    calc_front_face(cache.view_normal, subdiv_ccg, grids, factors);
  }

  tls.distances.reinitialize(grid_verts_num);
  const MutableSpan<float> distances = tls.distances;
  calc_brush_distances(ss, positions, eBrushFalloffShape(brush.falloff_shape), distances);
  filter_distances_with_radius(cache.radius, distances, factors);
  apply_hardness_to_distances(cache, distances);
  calc_brush_strength_factors(cache, brush, distances, factors);

  if (ss.cache->automasking) {
    auto_mask::calc_grids_factors(object, *cache.automasking, node, grids, factors);
  }

>>>>>>> 977e9610
  scale_factors(factors, strength);

  calc_brush_texture_factors(ss, brush, positions, factors);

  tls.masks.reinitialize(grid_verts_num);
  const MutableSpan<float> masks = tls.masks;
  mask::gather_mask_grids(subdiv_ccg, grids, masks);

<<<<<<< HEAD
  tls.masks.reinitialize(grid_verts_num);
  const MutableSpan<float> masks = tls.masks;
  mask::average_neighbor_mask_grids(subdiv_ccg, grids, masks);

  tls.new_masks.reinitialize(grid_verts_num);
  const MutableSpan<float> new_masks = tls.new_masks;
  mask::mix_new_masks(new_masks, factors, new_masks);
  mask::clamp_mask(new_masks);

  mask::scatter_mask_grids(new_masks, subdiv_ccg, grids);
=======
  tls.new_masks.reinitialize(grid_verts_num);
  const MutableSpan<float> new_masks = tls.new_masks;
  mask::average_neighbor_mask_grids(subdiv_ccg, grids, new_masks);

  mask::mix_new_masks(new_masks, factors, masks);
  mask::clamp_mask(masks);

  mask::scatter_mask_grids(masks, subdiv_ccg, grids);
>>>>>>> 977e9610
}

static void calc_bmesh(Object &object,
                       const int mask_offset,
                       const Brush &brush,
                       const float strength,
                       PBVHNode &node,
                       LocalData &tls)
{
  SculptSession &ss = *object.sculpt;
  const StrokeCache &cache = *ss.cache;

  const Set<BMVert *, 0> &verts = BKE_pbvh_bmesh_node_unique_verts(&node);

  tls.positions.reinitialize(verts.size());
  const MutableSpan<float3> positions = tls.positions;
  gather_bmesh_positions(verts, positions);

  tls.factors.reinitialize(verts.size());
  const MutableSpan<float> factors = tls.factors;
  fill_factor_from_hide(verts, factors);
  filter_region_clip_factors(ss, positions, factors);
  if (brush.flag & BRUSH_FRONTFACE) {
    calc_front_face(cache.view_normal, verts, factors);
  }

  tls.distances.reinitialize(verts.size());
  const MutableSpan<float> distances = tls.distances;
  calc_brush_distances(ss, positions, eBrushFalloffShape(brush.falloff_shape), distances);
  filter_distances_with_radius(cache.radius, distances, factors);
  apply_hardness_to_distances(cache, distances);
  calc_brush_strength_factors(cache, brush, distances, factors);

  if (ss.cache->automasking) {
    auto_mask::calc_vert_factors(object, *cache.automasking, node, verts, factors);
  }

  scale_factors(factors, strength);

  calc_brush_texture_factors(ss, brush, positions, factors);

  tls.masks.reinitialize(verts.size());
  const MutableSpan<float> masks = tls.masks;
  mask::gather_mask_bmesh(*ss.bm, verts, masks);

<<<<<<< HEAD
  tls.masks.reinitialize(verts.size());
  const MutableSpan<float> masks = tls.masks;
  mask::average_neighbor_mask_bmesh(mask_offset, verts, masks);

  tls.new_masks.reinitialize(verts.size());
  const MutableSpan<float> new_masks = tls.new_masks;
  mask::mix_new_masks(new_masks, factors, new_masks);
  mask::clamp_mask(new_masks);

  mask::scatter_mask_bmesh(new_masks, *ss.bm, verts);
=======
  tls.new_masks.reinitialize(verts.size());
  const MutableSpan<float> new_masks = tls.new_masks;
  mask::average_neighbor_mask_bmesh(mask_offset, verts, new_masks);

  mask::mix_new_masks(new_masks, factors, masks);
  mask::clamp_mask(masks);

  mask::scatter_mask_bmesh(masks, *ss.bm, verts);
>>>>>>> 977e9610
}

}  // namespace smooth_mask_cc

void do_smooth_mask_brush(const Sculpt &sd,
                          Object &object,
                          Span<PBVHNode *> nodes,
                          float brush_strength)
{
  SculptSession &ss = *object.sculpt;
  const Brush &brush = *BKE_paint_brush_for_read(&sd.paint);
  SCULPT_boundary_info_ensure(object);
  switch (BKE_pbvh_type(*object.sculpt->pbvh)) {
    case PBVH_FACES: {
      do_smooth_brush_mesh(brush, object, nodes, brush_strength);
      break;
    }
    case PBVH_GRIDS: {
      threading::EnumerableThreadSpecific<LocalData> all_tls;
      for (const float strength : iteration_strengths(brush_strength)) {
        threading::parallel_for(nodes.index_range(), 1, [&](const IndexRange range) {
          LocalData &tls = all_tls.local();
          for (const int i : range) {
            calc_grids(object, brush, strength, *nodes[i], tls);
          }
        });
      }
      break;
    }
    case PBVH_BMESH: {
      threading::EnumerableThreadSpecific<LocalData> all_tls;
      BM_mesh_elem_index_ensure(ss.bm, BM_VERT);
      BM_mesh_elem_table_ensure(ss.bm, BM_VERT);
      const int mask_offset = CustomData_get_offset_named(
          &ss.bm->vdata, CD_PROP_FLOAT, ".sculpt_mask");
      for (const float strength : iteration_strengths(brush_strength)) {
        threading::parallel_for(nodes.index_range(), 1, [&](const IndexRange range) {
          LocalData &tls = all_tls.local();
          for (const int i : range) {
            calc_bmesh(object, mask_offset, brush, strength, *nodes[i], tls);
          }
        });
      }
      break;
    }
  }
}
}  // namespace blender::ed::sculpt_paint<|MERGE_RESOLUTION|>--- conflicted
+++ resolved
@@ -189,7 +189,6 @@
 
   const Span<int> grids = bke::pbvh::node_grid_indices(node);
   const int grid_verts_num = grids.size() * key.grid_area;
-<<<<<<< HEAD
 
   tls.positions.reinitialize(grid_verts_num);
   const MutableSpan<float3> positions = tls.positions;
@@ -214,32 +213,6 @@
     auto_mask::calc_grids_factors(object, *cache.automasking, node, grids, factors);
   }
 
-=======
-
-  tls.positions.reinitialize(grid_verts_num);
-  const MutableSpan<float3> positions = tls.positions;
-  gather_grids_positions(subdiv_ccg, grids, positions);
-
-  tls.factors.reinitialize(grid_verts_num);
-  const MutableSpan<float> factors = tls.factors;
-  fill_factor_from_hide(subdiv_ccg, grids, factors);
-  filter_region_clip_factors(ss, positions, factors);
-  if (brush.flag & BRUSH_FRONTFACE) {
-    calc_front_face(cache.view_normal, subdiv_ccg, grids, factors);
-  }
-
-  tls.distances.reinitialize(grid_verts_num);
-  const MutableSpan<float> distances = tls.distances;
-  calc_brush_distances(ss, positions, eBrushFalloffShape(brush.falloff_shape), distances);
-  filter_distances_with_radius(cache.radius, distances, factors);
-  apply_hardness_to_distances(cache, distances);
-  calc_brush_strength_factors(cache, brush, distances, factors);
-
-  if (ss.cache->automasking) {
-    auto_mask::calc_grids_factors(object, *cache.automasking, node, grids, factors);
-  }
-
->>>>>>> 977e9610
   scale_factors(factors, strength);
 
   calc_brush_texture_factors(ss, brush, positions, factors);
@@ -248,18 +221,6 @@
   const MutableSpan<float> masks = tls.masks;
   mask::gather_mask_grids(subdiv_ccg, grids, masks);
 
-<<<<<<< HEAD
-  tls.masks.reinitialize(grid_verts_num);
-  const MutableSpan<float> masks = tls.masks;
-  mask::average_neighbor_mask_grids(subdiv_ccg, grids, masks);
-
-  tls.new_masks.reinitialize(grid_verts_num);
-  const MutableSpan<float> new_masks = tls.new_masks;
-  mask::mix_new_masks(new_masks, factors, new_masks);
-  mask::clamp_mask(new_masks);
-
-  mask::scatter_mask_grids(new_masks, subdiv_ccg, grids);
-=======
   tls.new_masks.reinitialize(grid_verts_num);
   const MutableSpan<float> new_masks = tls.new_masks;
   mask::average_neighbor_mask_grids(subdiv_ccg, grids, new_masks);
@@ -268,7 +229,6 @@
   mask::clamp_mask(masks);
 
   mask::scatter_mask_grids(masks, subdiv_ccg, grids);
->>>>>>> 977e9610
 }
 
 static void calc_bmesh(Object &object,
@@ -314,18 +274,6 @@
   const MutableSpan<float> masks = tls.masks;
   mask::gather_mask_bmesh(*ss.bm, verts, masks);
 
-<<<<<<< HEAD
-  tls.masks.reinitialize(verts.size());
-  const MutableSpan<float> masks = tls.masks;
-  mask::average_neighbor_mask_bmesh(mask_offset, verts, masks);
-
-  tls.new_masks.reinitialize(verts.size());
-  const MutableSpan<float> new_masks = tls.new_masks;
-  mask::mix_new_masks(new_masks, factors, new_masks);
-  mask::clamp_mask(new_masks);
-
-  mask::scatter_mask_bmesh(new_masks, *ss.bm, verts);
-=======
   tls.new_masks.reinitialize(verts.size());
   const MutableSpan<float> new_masks = tls.new_masks;
   mask::average_neighbor_mask_bmesh(mask_offset, verts, new_masks);
@@ -334,7 +282,6 @@
   mask::clamp_mask(masks);
 
   mask::scatter_mask_bmesh(masks, *ss.bm, verts);
->>>>>>> 977e9610
 }
 
 }  // namespace smooth_mask_cc
