--- conflicted
+++ resolved
@@ -289,15 +289,9 @@
 {
   SculptSession &ss = *object.sculpt;
   const Brush &brush = *BKE_paint_brush_for_read(&sd.paint);
-<<<<<<< HEAD
-  SCULPT_boundary_info_ensure(object);
-  switch (object.sculpt->pbvh->type()) {
+  boundary::ensure_boundary_info(object);
+  switch (ss.pbvh->type()) {
     case bke::pbvh::Type::Mesh: {
-=======
-  boundary::ensure_boundary_info(object);
-  switch (BKE_pbvh_type(*object.sculpt->pbvh)) {
-    case PBVH_FACES: {
->>>>>>> 73e519de
       do_smooth_brush_mesh(brush, object, nodes, brush_strength);
       break;
     }
