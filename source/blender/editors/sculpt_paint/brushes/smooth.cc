/* SPDX-FileCopyrightText: 2024 Blender Authors
 *
 * SPDX-License-Identifier: GPL-2.0-or-later */

#include "editors/sculpt_paint/brushes/types.hh"

#include "DNA_brush_types.h"
#include "DNA_mesh_types.h"
#include "DNA_object_types.h"
#include "DNA_scene_types.h"

#include "BKE_colortools.hh"
#include "BKE_key.hh"
#include "BKE_mesh.hh"
#include "BKE_paint.hh"
#include "BKE_pbvh.hh"
#include "BKE_subdiv_ccg.hh"

#include "BLI_array.hh"
#include "BLI_enumerable_thread_specific.hh"
#include "BLI_math_matrix.hh"
#include "BLI_math_vector.hh"
#include "BLI_task.h"
#include "BLI_task.hh"
#include "BLI_virtual_array.hh"

#include "editors/sculpt_paint/mesh_brush_common.hh"
#include "editors/sculpt_paint/sculpt_intern.hh"

namespace blender::ed::sculpt_paint {

inline namespace smooth_cc {

static Vector<float> iteration_strengths(const float strength)
{
  constexpr int max_iterations = 4;

  BLI_assert_msg(strength >= 0.0f,
                 "The smooth brush expects a non-negative strength to behave properly");
  const float clamped_strength = std::min(strength, 1.0f);

  const int count = int(clamped_strength * max_iterations);
  const float last = max_iterations * (clamped_strength - float(count) / max_iterations);
  Vector<float> result;
  result.append_n_times(1.0f, count);
  result.append(last);
  return result;
}

struct LocalData {
  Vector<float3> positions;
  Vector<float> factors;
  Vector<float> distances;
  Vector<Vector<int>> vert_neighbors;
  Vector<float3> new_positions;
  Vector<float3> translations;
};

<<<<<<< HEAD
static float3 average_positions(const Span<float3> positions, const Span<int> indices)
{
  const float factor = math::rcp(float(indices.size()));
  float3 result(0);
  for (const int i : indices) {
    result += positions[i] * factor;
  }
  return result;
}

BLI_NOINLINE static void calc_smooth_positions_faces(const OffsetIndices<int> faces,
                                                     const Span<int> corner_verts,
                                                     const GroupedSpan<int> vert_to_face_map,
                                                     const BitSpan boundary_verts,
                                                     const Span<bool> hide_poly,
                                                     const Span<int> verts,
                                                     const Span<float3> positions,
                                                     LocalData &tls,
                                                     const MutableSpan<float3> new_positions)
{
  tls.vert_neighbors.reinitialize(verts.size());
  calc_vert_neighbors_interior(
      faces, corner_verts, vert_to_face_map, boundary_verts, hide_poly, verts, tls.vert_neighbors);
  const Span<Vector<int>> vert_neighbors = tls.vert_neighbors;

  for (const int i : verts.index_range()) {
    const Span<int> neighbors = vert_neighbors[i];
    if (neighbors.is_empty()) {
      new_positions[i] = positions[verts[i]];
    }
    else {
      new_positions[i] = average_positions(positions, neighbors);
    }
  }
}

=======
>>>>>>> e474eef5
BLI_NOINLINE static void apply_positions_faces(const Sculpt &sd,
                                               const Brush &brush,
                                               const Span<float3> positions_eval,
                                               const Span<float3> vert_normals,
                                               const PBVHNode &node,
                                               const float strength,
                                               Object &object,
                                               LocalData &tls,
                                               const Span<float3> new_positions,
                                               MutableSpan<float3> positions_orig)
{
  SculptSession &ss = *object.sculpt;
  const StrokeCache &cache = *ss.cache;
  const Mesh &mesh = *static_cast<Mesh *>(object.data);

  const Span<int> verts = bke::pbvh::node_unique_verts(node);

  tls.factors.reinitialize(verts.size());
  const MutableSpan<float> factors = tls.factors;
  fill_factor_from_hide_and_mask(mesh, verts, factors);
  filter_region_clip_factors(ss, positions_eval, verts, factors);
  if (brush.flag & BRUSH_FRONTFACE) {
    calc_front_face(cache.view_normal, vert_normals, verts, factors);
  }

  tls.distances.reinitialize(verts.size());
  const MutableSpan<float> distances = tls.distances;
  calc_brush_distances(
      ss, positions_eval, verts, eBrushFalloffShape(brush.falloff_shape), distances);
  filter_distances_with_radius(cache.radius, distances, factors);
  apply_hardness_to_distances(cache, distances);
  calc_brush_strength_factors(cache, brush, distances, factors);

  if (cache.automasking) {
    auto_mask::calc_vert_factors(object, *cache.automasking, node, verts, factors);
  }

  scale_factors(factors, strength);

  calc_brush_texture_factors(ss, brush, positions_eval, verts, factors);

  tls.translations.reinitialize(verts.size());
  const MutableSpan<float3> translations = tls.translations;
  translations_from_new_positions(new_positions, verts, positions_eval, translations);
  scale_translations(translations, factors);

  write_translations(sd, object, positions_eval, verts, translations, positions_orig);
}

BLI_NOINLINE static void do_smooth_brush_mesh(const Sculpt &sd,
                                              const Brush &brush,
                                              Object &object,
                                              Span<PBVHNode *> nodes,
                                              const float brush_strength)
{
  const SculptSession &ss = *object.sculpt;
  Mesh &mesh = *static_cast<Mesh *>(object.data);
  const OffsetIndices faces = mesh.faces();
  const Span<int> corner_verts = mesh.corner_verts();
  const bke::AttributeAccessor attributes = mesh.attributes();
  const VArraySpan hide_poly = *attributes.lookup<bool>(".hide_poly", bke::AttrDomain::Face);

  const PBVH &pbvh = *ss.pbvh;

  const Span<float3> positions_eval = BKE_pbvh_get_vert_positions(pbvh);
  const Span<float3> vert_normals = BKE_pbvh_get_vert_normals(pbvh);
  MutableSpan<float3> positions_orig = mesh.vert_positions_for_write();

  Array<int> node_offset_data;
  const OffsetIndices<int> node_vert_offsets = create_node_vert_offsets(nodes, node_offset_data);
  Array<float3> new_positions(node_vert_offsets.total_size());

  threading::EnumerableThreadSpecific<LocalData> all_tls;

  /* Calculate the new positions into a separate array in a separate loop because multiple loops
   * are updated in parallel. Without this there would be non-threadsafe access to changing
   * positions in other PBVH nodes. */
  for (const float strength : iteration_strengths(brush_strength)) {
    threading::parallel_for(nodes.index_range(), 1, [&](const IndexRange range) {
      LocalData &tls = all_tls.local();
      for (const int i : range) {
        const Span<int> verts = bke::pbvh::node_unique_verts(*nodes[i]);
        tls.vert_neighbors.reinitialize(verts.size());
        calc_vert_neighbors_interior(faces,
                                     corner_verts,
                                     ss.vert_to_face_map,
                                     ss.vertex_info.boundary,
                                     hide_poly,
                                     verts,
                                     tls.vert_neighbors);
        smooth::neighbor_position_average_mesh(
            positions_eval, verts, tls.vert_neighbors, new_positions);
      }
    });

    threading::parallel_for(nodes.index_range(), 1, [&](const IndexRange range) {
      LocalData &tls = all_tls.local();
      for (const int i : range) {
        apply_positions_faces(sd,
                              brush,
                              positions_eval,
                              vert_normals,
                              *nodes[i],
                              strength,
                              object,
                              tls,
                              new_positions.as_span().slice(node_vert_offsets[i]),
                              positions_orig);
      }
    });
  }
}

static void calc_grids(const Sculpt &sd,
                       const OffsetIndices<int> faces,
                       const Span<int> corner_verts,
                       const BitSpan boundary_verts,
                       Object &object,
                       const Brush &brush,
                       const float strength,
                       const PBVHNode &node,
                       LocalData &tls)
{
  SculptSession &ss = *object.sculpt;
  const StrokeCache &cache = *ss.cache;
  SubdivCCG &subdiv_ccg = *ss.subdiv_ccg;
  const CCGKey key = BKE_subdiv_ccg_key_top_level(subdiv_ccg);

  const Span<int> grids = bke::pbvh::node_grid_indices(node);
  const int grid_verts_num = grids.size() * key.grid_area;

  tls.positions.reinitialize(grid_verts_num);
  const MutableSpan<float3> positions = tls.positions;
  gather_grids_positions(subdiv_ccg, grids, positions);

  tls.factors.reinitialize(grid_verts_num);
  const MutableSpan<float> factors = tls.factors;
  fill_factor_from_hide_and_mask(subdiv_ccg, grids, factors);
  filter_region_clip_factors(ss, positions, factors);
  if (brush.flag & BRUSH_FRONTFACE) {
    calc_front_face(cache.view_normal, subdiv_ccg, grids, factors);
  }

  tls.distances.reinitialize(grid_verts_num);
  const MutableSpan<float> distances = tls.distances;
  calc_brush_distances(ss, positions, eBrushFalloffShape(brush.falloff_shape), distances);
  filter_distances_with_radius(cache.radius, distances, factors);
  apply_hardness_to_distances(cache, distances);
  calc_brush_strength_factors(cache, brush, distances, factors);

  if (cache.automasking) {
    auto_mask::calc_grids_factors(object, *cache.automasking, node, grids, factors);
  }

  scale_factors(factors, strength);

  calc_brush_texture_factors(ss, brush, positions, factors);

  tls.new_positions.reinitialize(grid_verts_num);
  const MutableSpan<float3> new_positions = tls.new_positions;
  smooth::neighbor_position_average_interior_grids(
      faces, corner_verts, boundary_verts, subdiv_ccg, grids, new_positions);

  tls.translations.reinitialize(grid_verts_num);
  const MutableSpan<float3> translations = tls.translations;
  translations_from_new_positions(new_positions, positions, translations);
  scale_translations(translations, factors);

  clip_and_lock_translations(sd, ss, positions, translations);
  apply_translations(translations, grids, subdiv_ccg);
}

static void calc_bmesh(const Sculpt &sd,
                       Object &object,
                       const Brush &brush,
                       const float strength,
                       PBVHNode &node,
                       LocalData &tls)
{
  SculptSession &ss = *object.sculpt;
  const StrokeCache &cache = *ss.cache;

  const Set<BMVert *, 0> &verts = BKE_pbvh_bmesh_node_unique_verts(&node);

  tls.positions.reinitialize(verts.size());
  const MutableSpan<float3> positions = tls.positions;
  gather_bmesh_positions(verts, positions);

  tls.factors.reinitialize(verts.size());
  const MutableSpan<float> factors = tls.factors;
  fill_factor_from_hide_and_mask(*ss.bm, verts, factors);
  filter_region_clip_factors(ss, positions, factors);
  if (brush.flag & BRUSH_FRONTFACE) {
    calc_front_face(cache.view_normal, verts, factors);
  }

  tls.distances.reinitialize(verts.size());
  const MutableSpan<float> distances = tls.distances;
  calc_brush_distances(ss, positions, eBrushFalloffShape(brush.falloff_shape), distances);
  filter_distances_with_radius(cache.radius, distances, factors);
  apply_hardness_to_distances(cache, distances);
  calc_brush_strength_factors(cache, brush, distances, factors);

  if (cache.automasking) {
    auto_mask::calc_vert_factors(object, *cache.automasking, node, verts, factors);
  }

  scale_factors(factors, strength);

  calc_brush_texture_factors(ss, brush, positions, factors);

  tls.new_positions.reinitialize(verts.size());
  const MutableSpan<float3> new_positions = tls.new_positions;
  smooth::neighbor_position_average_interior_bmesh(verts, new_positions);

  tls.translations.reinitialize(verts.size());
  const MutableSpan<float3> translations = tls.translations;
  translations_from_new_positions(new_positions, positions, translations);
  scale_translations(translations, factors);

  clip_and_lock_translations(sd, ss, positions, translations);
  apply_translations(translations, verts);
}

}  // namespace smooth_cc

void do_smooth_brush(const Sculpt &sd,
                     Object &object,
                     const Span<PBVHNode *> nodes,
                     const float brush_strength)
{
  SculptSession &ss = *object.sculpt;
  const Brush &brush = *BKE_paint_brush_for_read(&sd.paint);

  SCULPT_boundary_info_ensure(object);

  switch (BKE_pbvh_type(*object.sculpt->pbvh)) {
    case PBVH_FACES:
      do_smooth_brush_mesh(sd, brush, object, nodes, brush_strength);
      break;
    case PBVH_GRIDS: {
      const Mesh &base_mesh = *static_cast<const Mesh *>(object.data);
      const OffsetIndices faces = base_mesh.faces();
      const Span<int> corner_verts = base_mesh.corner_verts();

      threading::EnumerableThreadSpecific<LocalData> all_tls;
      for (const float strength : iteration_strengths(brush_strength)) {
        threading::parallel_for(nodes.index_range(), 1, [&](const IndexRange range) {
          LocalData &tls = all_tls.local();
          for (const int i : range) {
            calc_grids(sd,
                       faces,
                       corner_verts,
                       ss.vertex_info.boundary,
                       object,
                       brush,
                       strength,
                       *nodes[i],
                       tls);
          }
        });
      }
      break;
    }
    case PBVH_BMESH: {
      BM_mesh_elem_index_ensure(ss.bm, BM_VERT);
      BM_mesh_elem_table_ensure(ss.bm, BM_VERT);
      threading::EnumerableThreadSpecific<LocalData> all_tls;
      for (const float strength : iteration_strengths(brush_strength)) {
        threading::parallel_for(nodes.index_range(), 1, [&](const IndexRange range) {
          LocalData &tls = all_tls.local();
          for (const int i : range) {
            calc_bmesh(sd, object, brush, strength, *nodes[i], tls);
          }
        });
      }
      break;
    }
  }
}

}  // namespace blender::ed::sculpt_paint<|MERGE_RESOLUTION|>--- conflicted
+++ resolved
@@ -56,45 +56,6 @@
   Vector<float3> translations;
 };
 
-<<<<<<< HEAD
-static float3 average_positions(const Span<float3> positions, const Span<int> indices)
-{
-  const float factor = math::rcp(float(indices.size()));
-  float3 result(0);
-  for (const int i : indices) {
-    result += positions[i] * factor;
-  }
-  return result;
-}
-
-BLI_NOINLINE static void calc_smooth_positions_faces(const OffsetIndices<int> faces,
-                                                     const Span<int> corner_verts,
-                                                     const GroupedSpan<int> vert_to_face_map,
-                                                     const BitSpan boundary_verts,
-                                                     const Span<bool> hide_poly,
-                                                     const Span<int> verts,
-                                                     const Span<float3> positions,
-                                                     LocalData &tls,
-                                                     const MutableSpan<float3> new_positions)
-{
-  tls.vert_neighbors.reinitialize(verts.size());
-  calc_vert_neighbors_interior(
-      faces, corner_verts, vert_to_face_map, boundary_verts, hide_poly, verts, tls.vert_neighbors);
-  const Span<Vector<int>> vert_neighbors = tls.vert_neighbors;
-
-  for (const int i : verts.index_range()) {
-    const Span<int> neighbors = vert_neighbors[i];
-    if (neighbors.is_empty()) {
-      new_positions[i] = positions[verts[i]];
-    }
-    else {
-      new_positions[i] = average_positions(positions, neighbors);
-    }
-  }
-}
-
-=======
->>>>>>> e474eef5
 BLI_NOINLINE static void apply_positions_faces(const Sculpt &sd,
                                                const Brush &brush,
                                                const Span<float3> positions_eval,
