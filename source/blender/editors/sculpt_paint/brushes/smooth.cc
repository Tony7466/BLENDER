/* SPDX-FileCopyrightText: 2024 Blender Authors
 *
 * SPDX-License-Identifier: GPL-2.0-or-later */

#include "editors/sculpt_paint/brushes/types.hh"

#include "DNA_brush_types.h"
#include "DNA_mesh_types.h"
#include "DNA_object_types.h"
#include "DNA_scene_types.h"

#include "BKE_colortools.hh"
#include "BKE_key.hh"
#include "BKE_mesh.hh"
#include "BKE_paint.hh"
#include "BKE_pbvh.hh"
#include "BKE_subdiv_ccg.hh"

#include "BLI_array.hh"
#include "BLI_enumerable_thread_specific.hh"
#include "BLI_math_matrix.hh"
#include "BLI_math_vector.hh"
#include "BLI_task.h"
#include "BLI_task.hh"
#include "BLI_virtual_array.hh"

#include "editors/sculpt_paint/mesh_brush_common.hh"
#include "editors/sculpt_paint/sculpt_intern.hh"

namespace blender::ed::sculpt_paint {

inline namespace smooth_cc {

static Vector<float> iteration_strengths(const float strength)
{
  constexpr int max_iterations = 4;

  BLI_assert_msg(strength >= 0.0f,
                 "The smooth brush expects a non-negative strength to behave properly");
  const float clamped_strength = std::min(strength, 1.0f);

  const int count = int(clamped_strength * max_iterations);
  const float last = max_iterations * (clamped_strength - float(count) / max_iterations);
  Vector<float> result;
  result.append_n_times(1.0f, count);
  result.append(last);
  return result;
}

struct LocalData {
  Vector<float3> positions;
  Vector<float> factors;
  Vector<float> distances;
  Vector<Vector<int>> vert_neighbors;
  Vector<float3> new_positions;
  Vector<float3> translations;
};

<<<<<<< HEAD
static void average_neighbor_position_mesh(const OffsetIndices<int> faces,
                                           const Span<int> corner_verts,
                                           const GroupedSpan<int> vert_to_face_map,
                                           const BitSpan boundary_verts,
                                           const Span<bool> hide_poly,
                                           const Span<int> verts,
                                           const Span<float3> positions,
                                           LocalData &tls,
                                           const MutableSpan<float3> new_positions)
{
  tls.vert_neighbors.reinitialize(verts.size());
  calc_vert_neighbors_interior(
      faces, corner_verts, vert_to_face_map, boundary_verts, hide_poly, verts, tls.vert_neighbors);
  const Span<Vector<int>> vert_neighbors = tls.vert_neighbors;
  smooth::neighbor_position_average_mesh(positions, verts, vert_neighbors, new_positions);
}

BLI_NOINLINE static void translations_from_new_positions(const Span<float3> new_positions,
                                                         const Span<int> verts,
                                                         const Span<float3> old_positions,
                                                         const MutableSpan<float3> translations)
{
  BLI_assert(new_positions.size() == verts.size());
  for (const int i : verts.index_range()) {
    translations[i] = new_positions[i] - old_positions[verts[i]];
  }
}

BLI_NOINLINE static void translations_from_new_positions(const Span<float3> new_positions,
                                                         const Span<float3> old_positions,
                                                         const MutableSpan<float3> translations)
{
  BLI_assert(new_positions.size() == old_positions.size());
  for (const int i : new_positions.index_range()) {
    translations[i] = new_positions[i] - old_positions[i];
  }
}

=======
>>>>>>> 977e9610
BLI_NOINLINE static void apply_positions_faces(const Sculpt &sd,
                                               const Brush &brush,
                                               const Span<float3> positions_eval,
                                               const Span<float3> vert_normals,
                                               const PBVHNode &node,
                                               const float strength,
                                               Object &object,
                                               LocalData &tls,
                                               const Span<float3> new_positions,
                                               MutableSpan<float3> positions_orig)
{
  SculptSession &ss = *object.sculpt;
  const StrokeCache &cache = *ss.cache;
  const Mesh &mesh = *static_cast<Mesh *>(object.data);

  const Span<int> verts = bke::pbvh::node_unique_verts(node);

  tls.factors.reinitialize(verts.size());
  const MutableSpan<float> factors = tls.factors;
  fill_factor_from_hide_and_mask(mesh, verts, factors);
  filter_region_clip_factors(ss, positions_eval, verts, factors);
  if (brush.flag & BRUSH_FRONTFACE) {
    calc_front_face(cache.view_normal, vert_normals, verts, factors);
  }

  tls.distances.reinitialize(verts.size());
  const MutableSpan<float> distances = tls.distances;
  calc_brush_distances(
      ss, positions_eval, verts, eBrushFalloffShape(brush.falloff_shape), distances);
  filter_distances_with_radius(cache.radius, distances, factors);
  apply_hardness_to_distances(cache, distances);
  calc_brush_strength_factors(cache, brush, distances, factors);

  if (cache.automasking) {
    auto_mask::calc_vert_factors(object, *cache.automasking, node, verts, factors);
  }

  scale_factors(factors, strength);

  calc_brush_texture_factors(ss, brush, positions_eval, verts, factors);

  tls.translations.reinitialize(verts.size());
  const MutableSpan<float3> translations = tls.translations;
  translations_from_new_positions(new_positions, verts, positions_eval, translations);
  scale_translations(translations, factors);

  write_translations(sd, object, positions_eval, verts, translations, positions_orig);
}

BLI_NOINLINE static void do_smooth_brush_mesh(const Sculpt &sd,
                                              const Brush &brush,
                                              Object &object,
                                              Span<PBVHNode *> nodes,
                                              const float brush_strength)
{
  const SculptSession &ss = *object.sculpt;
  Mesh &mesh = *static_cast<Mesh *>(object.data);
  const OffsetIndices faces = mesh.faces();
  const Span<int> corner_verts = mesh.corner_verts();
  const bke::AttributeAccessor attributes = mesh.attributes();
  const VArraySpan hide_poly = *attributes.lookup<bool>(".hide_poly", bke::AttrDomain::Face);

  const PBVH &pbvh = *ss.pbvh;

  const Span<float3> positions_eval = BKE_pbvh_get_vert_positions(pbvh);
  const Span<float3> vert_normals = BKE_pbvh_get_vert_normals(pbvh);
  MutableSpan<float3> positions_orig = mesh.vert_positions_for_write();

  Array<int> node_offset_data;
  const OffsetIndices<int> node_vert_offsets = create_node_vert_offsets(nodes, node_offset_data);
  Array<float3> new_positions(node_vert_offsets.total_size());

  threading::EnumerableThreadSpecific<LocalData> all_tls;

  /* Calculate the new positions into a separate array in a separate loop because multiple loops
   * are updated in parallel. Without this there would be non-threadsafe access to changing
   * positions in other PBVH nodes. */
  for (const float strength : iteration_strengths(brush_strength)) {
    threading::parallel_for(nodes.index_range(), 1, [&](const IndexRange range) {
      LocalData &tls = all_tls.local();
      for (const int i : range) {
<<<<<<< HEAD
        average_neighbor_position_mesh(
            faces,
            corner_verts,
            ss.vert_to_face_map,
            ss.vertex_info.boundary,
            hide_poly,
            bke::pbvh::node_unique_verts(*nodes[i]),
            positions_eval,
            tls,
            new_positions.as_mutable_span().slice(node_vert_offsets[i]));
=======
        const Span<int> verts = bke::pbvh::node_unique_verts(*nodes[i]);
        tls.vert_neighbors.reinitialize(verts.size());
        calc_vert_neighbors_interior(faces,
                                     corner_verts,
                                     ss.vert_to_face_map,
                                     ss.vertex_info.boundary,
                                     hide_poly,
                                     verts,
                                     tls.vert_neighbors);
        smooth::neighbor_position_average_mesh(
            positions_eval, verts, tls.vert_neighbors, new_positions);
>>>>>>> 977e9610
      }
    });

    threading::parallel_for(nodes.index_range(), 1, [&](const IndexRange range) {
      LocalData &tls = all_tls.local();
      for (const int i : range) {
        apply_positions_faces(sd,
                              brush,
                              positions_eval,
                              vert_normals,
                              *nodes[i],
                              strength,
                              object,
                              tls,
                              new_positions.as_span().slice(node_vert_offsets[i]),
                              positions_orig);
      }
    });
  }
}

static void calc_grids(const Sculpt &sd,
                       const OffsetIndices<int> faces,
                       const Span<int> corner_verts,
                       const BitSpan boundary_verts,
                       Object &object,
                       const Brush &brush,
                       const float strength,
                       const PBVHNode &node,
                       LocalData &tls)
{
  SculptSession &ss = *object.sculpt;
  const StrokeCache &cache = *ss.cache;
  SubdivCCG &subdiv_ccg = *ss.subdiv_ccg;
  const CCGKey key = BKE_subdiv_ccg_key_top_level(subdiv_ccg);

  const Span<int> grids = bke::pbvh::node_grid_indices(node);
  const int grid_verts_num = grids.size() * key.grid_area;

  tls.positions.reinitialize(grid_verts_num);
  const MutableSpan<float3> positions = tls.positions;
  gather_grids_positions(subdiv_ccg, grids, positions);

  tls.factors.reinitialize(grid_verts_num);
  const MutableSpan<float> factors = tls.factors;
  fill_factor_from_hide_and_mask(subdiv_ccg, grids, factors);
  filter_region_clip_factors(ss, positions, factors);
  if (brush.flag & BRUSH_FRONTFACE) {
    calc_front_face(cache.view_normal, subdiv_ccg, grids, factors);
  }

  tls.distances.reinitialize(grid_verts_num);
  const MutableSpan<float> distances = tls.distances;
  calc_brush_distances(ss, positions, eBrushFalloffShape(brush.falloff_shape), distances);
  filter_distances_with_radius(cache.radius, distances, factors);
  apply_hardness_to_distances(cache, distances);
  calc_brush_strength_factors(cache, brush, distances, factors);

  if (cache.automasking) {
    auto_mask::calc_grids_factors(object, *cache.automasking, node, grids, factors);
  }

  scale_factors(factors, strength);

  calc_brush_texture_factors(ss, brush, positions, factors);

  tls.new_positions.reinitialize(grid_verts_num);
  const MutableSpan<float3> new_positions = tls.new_positions;
  smooth::neighbor_position_average_interior_grids(
      faces, corner_verts, boundary_verts, subdiv_ccg, grids, new_positions);

  tls.translations.reinitialize(grid_verts_num);
  const MutableSpan<float3> translations = tls.translations;
  translations_from_new_positions(new_positions, positions, translations);
  scale_translations(translations, factors);

  clip_and_lock_translations(sd, ss, positions, translations);
  apply_translations(translations, grids, subdiv_ccg);
}

static void calc_bmesh(const Sculpt &sd,
                       Object &object,
                       const Brush &brush,
                       const float strength,
                       PBVHNode &node,
                       LocalData &tls)
{
  SculptSession &ss = *object.sculpt;
  const StrokeCache &cache = *ss.cache;

  const Set<BMVert *, 0> &verts = BKE_pbvh_bmesh_node_unique_verts(&node);

  tls.positions.reinitialize(verts.size());
  const MutableSpan<float3> positions = tls.positions;
  gather_bmesh_positions(verts, positions);

  tls.factors.reinitialize(verts.size());
  const MutableSpan<float> factors = tls.factors;
  fill_factor_from_hide_and_mask(*ss.bm, verts, factors);
  filter_region_clip_factors(ss, positions, factors);
  if (brush.flag & BRUSH_FRONTFACE) {
    calc_front_face(cache.view_normal, verts, factors);
  }

  tls.distances.reinitialize(verts.size());
  const MutableSpan<float> distances = tls.distances;
  calc_brush_distances(ss, positions, eBrushFalloffShape(brush.falloff_shape), distances);
  filter_distances_with_radius(cache.radius, distances, factors);
  apply_hardness_to_distances(cache, distances);
  calc_brush_strength_factors(cache, brush, distances, factors);

  if (cache.automasking) {
    auto_mask::calc_vert_factors(object, *cache.automasking, node, verts, factors);
  }

  scale_factors(factors, strength);

  calc_brush_texture_factors(ss, brush, positions, factors);

  tls.new_positions.reinitialize(verts.size());
  const MutableSpan<float3> new_positions = tls.new_positions;
  smooth::neighbor_position_average_interior_bmesh(verts, new_positions);

  tls.translations.reinitialize(verts.size());
  const MutableSpan<float3> translations = tls.translations;
  translations_from_new_positions(new_positions, positions, translations);
  scale_translations(translations, factors);

  clip_and_lock_translations(sd, ss, positions, translations);
  apply_translations(translations, verts);
}

}  // namespace smooth_cc

void do_smooth_brush(const Sculpt &sd,
                     Object &object,
                     const Span<PBVHNode *> nodes,
                     const float brush_strength)
{
  SculptSession &ss = *object.sculpt;
  const Brush &brush = *BKE_paint_brush_for_read(&sd.paint);

  SCULPT_boundary_info_ensure(object);

  switch (BKE_pbvh_type(*object.sculpt->pbvh)) {
    case PBVH_FACES:
      do_smooth_brush_mesh(sd, brush, object, nodes, brush_strength);
      break;
    case PBVH_GRIDS: {
      const Mesh &base_mesh = *static_cast<const Mesh *>(object.data);
      const OffsetIndices faces = base_mesh.faces();
      const Span<int> corner_verts = base_mesh.corner_verts();

      threading::EnumerableThreadSpecific<LocalData> all_tls;
      for (const float strength : iteration_strengths(brush_strength)) {
        threading::parallel_for(nodes.index_range(), 1, [&](const IndexRange range) {
          LocalData &tls = all_tls.local();
          for (const int i : range) {
            calc_grids(sd,
                       faces,
                       corner_verts,
                       ss.vertex_info.boundary,
                       object,
                       brush,
                       strength,
                       *nodes[i],
                       tls);
          }
        });
      }
      break;
    }
    case PBVH_BMESH: {
      BM_mesh_elem_index_ensure(ss.bm, BM_VERT);
      BM_mesh_elem_table_ensure(ss.bm, BM_VERT);
      threading::EnumerableThreadSpecific<LocalData> all_tls;
      for (const float strength : iteration_strengths(brush_strength)) {
        threading::parallel_for(nodes.index_range(), 1, [&](const IndexRange range) {
          LocalData &tls = all_tls.local();
          for (const int i : range) {
            calc_bmesh(sd, object, brush, strength, *nodes[i], tls);
          }
        });
      }
      break;
    }
  }
}

}  // namespace blender::ed::sculpt_paint<|MERGE_RESOLUTION|>--- conflicted
+++ resolved
@@ -56,47 +56,6 @@
   Vector<float3> translations;
 };
 
-<<<<<<< HEAD
-static void average_neighbor_position_mesh(const OffsetIndices<int> faces,
-                                           const Span<int> corner_verts,
-                                           const GroupedSpan<int> vert_to_face_map,
-                                           const BitSpan boundary_verts,
-                                           const Span<bool> hide_poly,
-                                           const Span<int> verts,
-                                           const Span<float3> positions,
-                                           LocalData &tls,
-                                           const MutableSpan<float3> new_positions)
-{
-  tls.vert_neighbors.reinitialize(verts.size());
-  calc_vert_neighbors_interior(
-      faces, corner_verts, vert_to_face_map, boundary_verts, hide_poly, verts, tls.vert_neighbors);
-  const Span<Vector<int>> vert_neighbors = tls.vert_neighbors;
-  smooth::neighbor_position_average_mesh(positions, verts, vert_neighbors, new_positions);
-}
-
-BLI_NOINLINE static void translations_from_new_positions(const Span<float3> new_positions,
-                                                         const Span<int> verts,
-                                                         const Span<float3> old_positions,
-                                                         const MutableSpan<float3> translations)
-{
-  BLI_assert(new_positions.size() == verts.size());
-  for (const int i : verts.index_range()) {
-    translations[i] = new_positions[i] - old_positions[verts[i]];
-  }
-}
-
-BLI_NOINLINE static void translations_from_new_positions(const Span<float3> new_positions,
-                                                         const Span<float3> old_positions,
-                                                         const MutableSpan<float3> translations)
-{
-  BLI_assert(new_positions.size() == old_positions.size());
-  for (const int i : new_positions.index_range()) {
-    translations[i] = new_positions[i] - old_positions[i];
-  }
-}
-
-=======
->>>>>>> 977e9610
 BLI_NOINLINE static void apply_positions_faces(const Sculpt &sd,
                                                const Brush &brush,
                                                const Span<float3> positions_eval,
@@ -178,18 +137,6 @@
     threading::parallel_for(nodes.index_range(), 1, [&](const IndexRange range) {
       LocalData &tls = all_tls.local();
       for (const int i : range) {
-<<<<<<< HEAD
-        average_neighbor_position_mesh(
-            faces,
-            corner_verts,
-            ss.vert_to_face_map,
-            ss.vertex_info.boundary,
-            hide_poly,
-            bke::pbvh::node_unique_verts(*nodes[i]),
-            positions_eval,
-            tls,
-            new_positions.as_mutable_span().slice(node_vert_offsets[i]));
-=======
         const Span<int> verts = bke::pbvh::node_unique_verts(*nodes[i]);
         tls.vert_neighbors.reinitialize(verts.size());
         calc_vert_neighbors_interior(faces,
@@ -201,7 +148,6 @@
                                      tls.vert_neighbors);
         smooth::neighbor_position_average_mesh(
             positions_eval, verts, tls.vert_neighbors, new_positions);
->>>>>>> 977e9610
       }
     });
 
