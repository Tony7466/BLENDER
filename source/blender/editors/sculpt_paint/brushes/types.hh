--- conflicted
+++ resolved
@@ -66,17 +66,10 @@
                           Object &object,
                           Span<bke::pbvh::Node *> nodes,
                           float brush_strength);
-<<<<<<< HEAD
-void do_snake_hook_brush(const Sculpt &sd, Object &object, Span<PBVHNode *> nodes);
-void do_surface_smooth_brush(const Sculpt &sd, Object &object, Span<PBVHNode *> nodes);
-void do_thumb_brush(const Sculpt &sd, Object &object, Span<PBVHNode *> nodes);
-void do_topology_slide_brush(const Sculpt &sd, Object &object, Span<PBVHNode *> nodes);
-void do_topology_relax_brush(const Sculpt &sd, Object &object, Span<PBVHNode *> nodes);
-=======
 void do_snake_hook_brush(const Sculpt &sd, Object &object, Span<bke::pbvh::Node *> nodes);
+void do_surface_smooth_brush(const Sculpt &sd, Object &object, Span<bke::pbvh::Node *> nodes);
 void do_thumb_brush(const Sculpt &sd, Object &object, Span<bke::pbvh::Node *> nodes);
 void do_topology_slide_brush(const Sculpt &sd, Object &object, Span<bke::pbvh::Node *> nodes);
 void do_topology_relax_brush(const Sculpt &sd, Object &object, Span<bke::pbvh::Node *> nodes);
->>>>>>> ab51d879
 
 }  // namespace blender::ed::sculpt_paint