--- conflicted
+++ resolved
@@ -1,12 +1,10 @@
-<<<<<<< HEAD
-#include "BKE_mesh.hh"
-
-#include "DNA_mesh_types.h"
-=======
 /* SPDX-FileCopyrightText: 2024 Blender Authors
  *
  * SPDX-License-Identifier: GPL-2.0-or-later */
->>>>>>> e802fe14
+
+#include "BKE_mesh.hh"
+
+#include "DNA_mesh_types.h"
 
 #include "paint_intern.hh"
 #include "sculpt_intern.hh"
