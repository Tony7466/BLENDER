--- conflicted
+++ resolved
@@ -912,15 +912,7 @@
   const eSculptMeshFilterType filter_type = eSculptMeshFilterType(RNA_enum_get(op->ptr, "type"));
 
   WM_cursor_modal_set(CTX_wm_window(C), WM_CURSOR_EW_SCROLL);
-<<<<<<< HEAD
-  ED_workspace_status_text(C, TIP_("LMB: Confirm"));
-
-  if (event->type == LEFTMOUSE && event->val == KM_RELEASE) {
-    float initial_strength = ss->filter_cache->start_filter_strength;
-    sculpt_mesh_filter_end(C, op);
-=======
   sculpt_mesh_update_status_bar(C, op);
->>>>>>> 60f35207
 
   if (event->type == EVT_MODAL_MAP) {
     int ret = OPERATOR_FINISHED;
@@ -937,17 +929,11 @@
         break;
     }
 
-<<<<<<< HEAD
-    ED_workspace_status_text(C, NULL);  // Clear status bar
-    WM_cursor_modal_restore(CTX_wm_window(C));
-    return OPERATOR_FINISHED;
-=======
     sculpt_mesh_filter_end(C);
     ED_workspace_status_text(C, nullptr); /* Clear status bar */
     WM_cursor_modal_restore(CTX_wm_window(C));
 
     return ret;
->>>>>>> 60f35207
   }
 
   if (event->type != MOUSEMOVE) {
@@ -1191,16 +1177,12 @@
   ot->exec = sculpt_mesh_filter_exec;
   ot->ui = sculpt_mesh_ui_exec;
 
-<<<<<<< HEAD
-  ot->flag = OPTYPE_REGISTER | OPTYPE_UNDO | OPTYPE_GRAB_CURSOR_X | OPTYPE_BLOCKING;
-=======
   /* Doesn't seem to actually be called?
      Check `sculpt_mesh_filter_modal` to see where it's really called. */
   ot->cancel = sculpt_mesh_filter_cancel;
 
   ot->flag = OPTYPE_REGISTER | OPTYPE_UNDO | OPTYPE_GRAB_CURSOR_X | OPTYPE_BLOCKING |
              OPTYPE_DEPENDS_ON_CURSOR;
->>>>>>> 60f35207
 
   /* RNA. */
   SCULPT_mesh_filter_properties(ot);
