--- conflicted
+++ resolved
@@ -1984,19 +1984,11 @@
           const int p_index = gmap->vert_to_poly[v_index].indices[j];
           const MPoly &poly = ss->polys[p_index];
 
-<<<<<<< HEAD
-          total_hit_loops += poly->totloop;
-          for (int k = 0; k < poly->totloop; k++) {
-            const int l_index = poly->loopstart + k;
-            const int vert_i = ss->corner_verts[l_index];
-            weight_final += data->wpd->precomputed_weight[vert_i];
-=======
           total_hit_loops += poly.totloop;
           for (int k = 0; k < poly.totloop; k++) {
             const int l_index = poly.loopstart + k;
-            const MLoop *ml = &ss->mloop[l_index];
-            weight_final += data->wpd->precomputed_weight[ml->v];
->>>>>>> 915ff8d1
+            const int vert_i = ss->corner_verts[l_index];
+            weight_final += data->wpd->precomputed_weight[vert_i];
           }
         }
 
@@ -2104,17 +2096,10 @@
             float weight_final = 0.0;
             for (int j = 0; j < gmap->vert_to_poly[v_index].count; j++) {
               const int p_index = gmap->vert_to_poly[v_index].indices[j];
-<<<<<<< HEAD
-              const MPoly *poly = &ss->polys[p_index];
-              for (int k = 0; k < poly->totloop; k++) {
-                const int other_corner_i = poly->loopstart + k;
+              const MPoly &poly = ss->polys[p_index];
+              for (int k = 0; k < poly.totloop; k++) {
+                const int other_corner_i = poly.loopstart + k;
                 const int v_other_index = ss->corner_verts[other_corner_i];
-=======
-              const MPoly &poly = ss->polys[p_index];
-              const MLoop *ml_other = &ss->mloop[poly.loopstart];
-              for (int k = 0; k < poly.totloop; k++, ml_other++) {
-                const uint v_other_index = ml_other->v;
->>>>>>> 915ff8d1
                 if (v_other_index != v_index) {
                   const float3 &mv_other = ss->vert_positions[v_other_index];
 
@@ -3196,17 +3181,10 @@
                 int p_index = gmap->vert_to_poly[v_index].indices[j];
                 const MPoly &poly = ss->polys[p_index];
                 if (!use_face_sel || select_poly[p_index]) {
-<<<<<<< HEAD
-                  total_hit_loops += poly->totloop;
-                  for (int k = 0; k < poly->totloop; k++) {
-                    const uint l_index = poly->loopstart + k;
-                    const uint v_index = ss->corner_verts[l_index];
-=======
                   total_hit_loops += poly.totloop;
                   for (int k = 0; k < poly.totloop; k++) {
                     const uint l_index = poly.loopstart + k;
-                    const uint v_index = ss->mloop[l_index].v;
->>>>>>> 915ff8d1
+                    const uint v_index = ss->corner_verts[l_index];
 
                     Color *col = lcol + v_index;
 
@@ -3366,15 +3344,9 @@
                   UNUSED_VARS_NDEBUG(l_index);
                   const MPoly &poly = ss->polys[p_index];
                   if (!use_face_sel || select_poly[p_index]) {
-<<<<<<< HEAD
-                    for (int k = 0; k < poly->totloop; k++) {
-                      const int other_corner_i = poly->loopstart + k;
+                    for (int k = 0; k < poly.totloop; k++) {
+                      const int other_corner_i = poly.loopstart + k;
                       const int v_other_index = ss->corner_verts[other_corner_i];
-=======
-                    const MLoop *ml_other = &ss->mloop[poly.loopstart];
-                    for (int k = 0; k < poly.totloop; k++, ml_other++) {
-                      const uint v_other_index = ml_other->v;
->>>>>>> 915ff8d1
                       if (v_other_index != v_index) {
                         const float3 &mv_other = &ss->vert_positions[v_other_index];
 
