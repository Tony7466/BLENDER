--- conflicted
+++ resolved
@@ -185,13 +185,9 @@
   return false;
 }
 
-<<<<<<< HEAD
 /* Fetch the propogation_steps value, preferring the brush level value over the global sculpt tool
  * * value. */
-static int SCULPT_automasking_boundary_propagation_steps(const Sculpt *sd, const Brush *brush)
-=======
-static bool needs_factors_cache(const Sculpt *sd, const Brush *brush)
->>>>>>> 33bb3d83
+static int boundary_propagation_steps(const Sculpt *sd, const Brush *brush)
 {
   return brush && brush->automasking_flags &
                       (BRUSH_AUTOMASKING_BOUNDARY_EDGES | BRUSH_AUTOMASKING_BOUNDARY_FACE_SETS) ?
@@ -199,14 +195,10 @@
              sd->automasking_boundary_edges_propagation_steps;
 }
 
-<<<<<<< HEAD
 /* Determine if the given automasking settings require values to be precomputed and cached. */
-static bool SCULPT_automasking_needs_factors_cache(const Sculpt *sd, const Brush *brush)
-{
-  const int automasking_flags = sculpt_automasking_mode_effective_bits(sd, brush);
-=======
+static bool needs_factors_cache(const Sculpt *sd, const Brush *brush)
+{
   const int automasking_flags = calc_effective_bits(sd, brush);
->>>>>>> 33bb3d83
 
   if (automasking_flags & BRUSH_AUTOMASKING_TOPOLOGY && brush && is_constrained_by_radius(brush)) {
     return true;
@@ -221,7 +213,7 @@
   if (automasking_flags &
       (BRUSH_AUTOMASKING_BOUNDARY_EDGES | BRUSH_AUTOMASKING_BOUNDARY_FACE_SETS))
   {
-    return SCULPT_automasking_boundary_propagation_steps(sd, brush) != 1;
+    return boundary_propagation_steps(sd, brush) != 1;
   }
   return false;
 }
@@ -812,12 +804,7 @@
               SCULPT_TOOL_DRAW_FACE_SETS);
 }
 
-<<<<<<< HEAD
-/* TODO: Update Sculpt * and Brush * to be const */
-Cache *cache_init(Sculpt *sd, Brush *brush, Object *ob)
-=======
 std::unique_ptr<Cache> cache_init(Sculpt *sd, Brush *brush, Object *ob)
->>>>>>> 33bb3d83
 {
   SculptSession *ss = ob->sculpt;
 
@@ -831,20 +818,14 @@
 
   automasking->current_stroke_id = ss->stroke_id;
 
-<<<<<<< HEAD
-  /* Initialize and ensure variables on both SculptSession and the Cache. */
-  int mode = sculpt_automasking_mode_effective_bits(sd, brush);
-=======
   bool use_stroke_id = false;
   int mode = calc_effective_bits(sd, brush);
 
->>>>>>> 33bb3d83
   if (mode & BRUSH_AUTOMASKING_TOPOLOGY && ss->active_vertex.i != PBVH_REF_NONE) {
     SCULPT_topology_islands_ensure(ob);
     automasking->settings.initial_island_nr = SCULPT_vertex_island_get(ss, ss->active_vertex);
   }
 
-  bool use_stroke_id = false;
   if ((mode & BRUSH_AUTOMASKING_VIEW_OCCLUSION) && (mode & BRUSH_AUTOMASKING_VIEW_NORMAL)) {
     use_stroke_id = true;
 
@@ -901,13 +882,7 @@
     }
   }
 
-<<<<<<< HEAD
-  /* If the current automasking modes do not require the cache to be precompued,
-   * avoid populating data on the vertex level. */
-  if (!SCULPT_automasking_needs_factors_cache(sd, brush)) {
-=======
   if (!needs_factors_cache(sd, brush)) {
->>>>>>> 33bb3d83
     if (ss->attrs.automasking_factor) {
       BKE_sculpt_attribute_destroy(ob, ss->attrs.automasking_factor);
     }
@@ -947,14 +922,14 @@
     init_face_sets_masking(sd, ob);
   }
 
-  const int boundary_propagation_steps = SCULPT_automasking_boundary_propagation_steps(sd, brush);
+  const int steps = boundary_propagation_steps(sd, brush);
   if (mode_enabled(sd, brush, BRUSH_AUTOMASKING_BOUNDARY_EDGES)) {
     SCULPT_vertex_random_access_ensure(ss);
-    init_boundary_masking(ob, AUTOMASK_INIT_BOUNDARY_EDGES, boundary_propagation_steps);
+    init_boundary_masking(ob, AUTOMASK_INIT_BOUNDARY_EDGES, steps);
   }
   if (mode_enabled(sd, brush, BRUSH_AUTOMASKING_BOUNDARY_FACE_SETS)) {
     SCULPT_vertex_random_access_ensure(ss);
-    init_boundary_masking(ob, AUTOMASK_INIT_BOUNDARY_FACE_SETS, boundary_propagation_steps);
+    init_boundary_masking(ob, AUTOMASK_INIT_BOUNDARY_FACE_SETS, steps);
   }
 
   /* Subtractive modes. */
