--- conflicted
+++ resolved
@@ -1503,23 +1503,8 @@
       break;
     }
     case bke::pbvh::Type::Grids: {
-<<<<<<< HEAD
-      const SubdivCCG &subdiv_ccg = *ss.subdiv_ccg;
-      const CCGKey key = BKE_subdiv_ccg_key_top_level(subdiv_ccg);
-      const Span<CCGElem *> grids = subdiv_ccg.grids;
-
-      int index = 0;
-      for (const int grid : grids.index_range()) {
-        CCGElem *elem = grids[grid];
-        for (const int i : IndexRange(key.grid_area)) {
-          CCG_elem_offset_mask(key, elem, i) = mask[index];
-          index++;
-        }
-      }
-=======
       SubdivCCG &subdiv_ccg = *ss.subdiv_ccg;
       subdiv_ccg.masks.as_mutable_span().copy_from(mask);
->>>>>>> 2a0c3327
       MutableSpan<bke::pbvh::GridsNode> nodes = pbvh.nodes<bke::pbvh::GridsNode>();
       node_mask.foreach_index([&](const int i) { BKE_pbvh_node_mark_update_mask(nodes[i]); });
       break;
