/* SPDX-FileCopyrightText: 2021 Blender Authors
 *
 * SPDX-License-Identifier: GPL-2.0-or-later */

/** \file
 * \ingroup edsculpt
 */

#include <cmath>
#include <cstdlib>

#include "MEM_guardedalloc.h"

#include "BLI_bit_vector.hh"
#include "BLI_linklist_stack.h"
#include "BLI_task.h"

#include "DNA_brush_types.h"
#include "DNA_object_types.h"

#include "BKE_attribute.hh"
#include "BKE_brush.hh"
#include "BKE_ccg.hh"
#include "BKE_colortools.hh"
#include "BKE_context.hh"
#include "BKE_image.h"
#include "BKE_layer.hh"
#include "BKE_mesh.hh"
#include "BKE_paint.hh"
#include "BKE_pbvh_api.hh"
#include "BKE_report.hh"
#include "BKE_subdiv_ccg.hh"

#include "WM_api.hh"
#include "WM_types.hh"

#include "RNA_access.hh"
#include "RNA_define.hh"

#include "ED_screen.hh"
#include "ED_sculpt.hh"
#include "paint_intern.hh"
#include "sculpt_intern.hh"

#include "IMB_colormanagement.hh"
#include "IMB_imbuf.hh"

#include "bmesh.hh"

namespace blender::ed::sculpt_paint::expand {

/* Sculpt Expand. */
/* Operator for creating selections and patterns in Sculpt Mode. Expand can create masks, face sets
 * and fill vertex colors. */
/* The main functionality of the operator
 * - The operator initializes a value per vertex, called "falloff". There are multiple algorithms
 * to generate these falloff values which will create different patterns in the result when using
 * the operator. These falloff values require algorithms that rely on mesh connectivity, so they
 * are only valid on parts of the mesh that are in the same connected component as the given
 * initial vertices. If needed, these falloff values are propagated from vertex or grids into the
 * base mesh faces.
 *
 * - On each modal callback, the operator gets the active vertex and face and gets its falloff
 *   value from its precalculated falloff. This is now the active falloff value.
 * - Using the active falloff value and the settings of the expand operation (which can be modified
 *   during execution using the modal key-map), the operator loops over all elements in the mesh to
 *   check if they are enabled of not.
 * - Based on each element state after evaluating the settings, the desired mesh data (mask, face
 *   sets, colors...) is updated.
 */

/**
 * Used for defining an invalid vertex state (for example, when the cursor is not over the mesh).
 */
#define SCULPT_EXPAND_VERTEX_NONE -1

/** Used for defining an uninitialized active component index for an unused symmetry pass. */
#define EXPAND_ACTIVE_COMPONENT_NONE -1
/**
 * Defines how much each time the texture distortion is increased/decreased
 * when using the modal key-map.
 */
#define SCULPT_EXPAND_TEXTURE_DISTORTION_STEP 0.01f

/**
 * This threshold offsets the required falloff value to start a new loop. This is needed because in
 * some situations, vertices which have the same falloff value as max_falloff will start a new
 * loop, which is undesired.
 */
#define SCULPT_EXPAND_LOOP_THRESHOLD 0.00001f

/**
 * Defines how much changes in curvature in the mesh affect the falloff shape when using normal
 * falloff. This default was found experimentally and it works well in most cases, but can be
 * exposed for tweaking if needed.
 */
#define SCULPT_EXPAND_NORMALS_FALLOFF_EDGE_SENSITIVITY 300

/* Expand Modal Key-map. */
enum {
  SCULPT_EXPAND_MODAL_CONFIRM = 1,
  SCULPT_EXPAND_MODAL_CANCEL,
  SCULPT_EXPAND_MODAL_INVERT,
  SCULPT_EXPAND_MODAL_PRESERVE_TOGGLE,
  SCULPT_EXPAND_MODAL_GRADIENT_TOGGLE,
  SCULPT_EXPAND_MODAL_FALLOFF_CYCLE,
  SCULPT_EXPAND_MODAL_RECURSION_STEP_GEODESIC,
  SCULPT_EXPAND_MODAL_RECURSION_STEP_TOPOLOGY,
  SCULPT_EXPAND_MODAL_MOVE_TOGGLE,
  SCULPT_EXPAND_MODAL_FALLOFF_GEODESIC,
  SCULPT_EXPAND_MODAL_FALLOFF_TOPOLOGY,
  SCULPT_EXPAND_MODAL_FALLOFF_TOPOLOGY_DIAGONALS,
  SCULPT_EXPAND_MODAL_FALLOFF_SPHERICAL,
  SCULPT_EXPAND_MODAL_SNAP_TOGGLE,
  SCULPT_EXPAND_MODAL_LOOP_COUNT_INCREASE,
  SCULPT_EXPAND_MODAL_LOOP_COUNT_DECREASE,
  SCULPT_EXPAND_MODAL_BRUSH_GRADIENT_TOGGLE,
  SCULPT_EXPAND_MODAL_TEXTURE_DISTORTION_INCREASE,
  SCULPT_EXPAND_MODAL_TEXTURE_DISTORTION_DECREASE,
};

/* Functions for getting the state of mesh elements (vertices and base mesh faces). When the main
 * functions for getting the state of an element return true it means that data associated to that
 * element will be modified by expand. */

/**
 * Returns true if the vertex is in a connected component with correctly initialized falloff
 * values.
 */
static bool is_vert_in_active_component(const SculptSession &ss,
                                        const Cache *expand_cache,
                                        const PBVHVertRef v)
{
  for (int i = 0; i < EXPAND_SYMM_AREAS; i++) {
    if (islands::vert_id_get(*ss, BKE_pbvh_vertex_to_index(ss->pbvh, v)) ==
        expand_cache->active_connected_islands[i])
    {
      return true;
    }
  }
  return false;
}

/**
 * Returns true if the face is in a connected component with correctly initialized falloff values.
 */
static bool is_face_in_active_component(const SculptSession &ss,
                                        const OffsetIndices<int> faces,
                                        const Span<int> corner_verts,
                                        const Cache *expand_cache,
                                        const int f)
{
  PBVHVertRef vertex;

  switch (ss.pbvh->type()) {
    case bke::pbvh::Type::Mesh:
      vertex.i = corner_verts[faces[f].start()];
      break;
    case bke::pbvh::Type::Grids: {
      vertex.i = faces[f].start() * BKE_subdiv_ccg_key_top_level(*ss.subdiv_ccg).grid_area;
      break;
    }
    case bke::pbvh::Type::BMesh: {
      vertex.i = reinterpret_cast<intptr_t>(ss.bm->ftable[f]->l_first->v);
      break;
    }
  }
  return is_vert_in_active_component(ss, expand_cache, vertex);
}

/**
 * Returns the falloff value of a vertex. This function includes texture distortion, which is not
 * precomputed into the initial falloff values.
 */
static float falloff_value_vertex_get(const SculptSession &ss,
                                      const Cache *expand_cache,
                                      const PBVHVertRef v)
{
  int v_i = BKE_pbvh_vertex_to_index(*ss.pbvh, v);

  if (expand_cache->texture_distortion_strength == 0.0f) {
    return expand_cache->vert_falloff[v_i];
  }
  const Brush *brush = expand_cache->brush;
  const MTex *mtex = BKE_brush_mask_texture_get(brush, OB_MODE_SCULPT);
  if (!mtex->tex) {
    return expand_cache->vert_falloff[v_i];
  }

  float rgba[4];
  const float *vertex_co = SCULPT_vertex_co_get(ss, v);
  const float avg = BKE_brush_sample_tex_3d(
      expand_cache->scene, brush, mtex, vertex_co, rgba, 0, ss.tex_pool);

  const float distortion = (avg - 0.5f) * expand_cache->texture_distortion_strength *
                           expand_cache->max_vert_falloff;
  return expand_cache->vert_falloff[v_i] + distortion;
}

/**
 * Returns the maximum valid falloff value stored in the falloff array, taking the maximum possible
 * texture distortion into account.
 */
static float max_vert_falloff_get(const Cache *expand_cache)
{
  if (expand_cache->texture_distortion_strength == 0.0f) {
    return expand_cache->max_vert_falloff;
  }

  const MTex *mask_tex = BKE_brush_mask_texture_get(expand_cache->brush, OB_MODE_SCULPT);
  if (!mask_tex->tex) {
    return expand_cache->max_vert_falloff;
  }

  return expand_cache->max_vert_falloff +
         (0.5f * expand_cache->texture_distortion_strength * expand_cache->max_vert_falloff);
}

/**
 * Main function to get the state of a vertex for the current state and settings of a
 * #Cache. Returns true when the target data should be modified by expand.
 */
static bool vert_state_get(const SculptSession &ss, const Cache *expand_cache, const PBVHVertRef v)
{
  if (!hide::vert_visible_get(ss, v)) {
    return false;
  }

  if (!is_vert_in_active_component(ss, expand_cache, v)) {
    return false;
  }

  if (expand_cache->all_enabled) {
    if (expand_cache->invert) {
      return false;
    }
    return true;
  }

  bool enabled = false;

  if (expand_cache->snap) {
    /* Face Sets are not being modified when using this function, so it is ok to get this directly
     * from the Sculpt API instead of implementing a custom function to get them from
     * expand_cache->original_face_sets. */
    const int face_set = face_set::vert_face_set_get(ss, v);
    enabled = expand_cache->snap_enabled_face_sets->contains(face_set);
  }
  else {
    const float max_falloff_factor = max_vert_falloff_get(expand_cache);
    const float loop_len = (max_falloff_factor / expand_cache->loop_count) +
                           SCULPT_EXPAND_LOOP_THRESHOLD;

    const float vertex_falloff_factor = falloff_value_vertex_get(ss, expand_cache, v);
    const float active_factor = fmod(expand_cache->active_falloff, loop_len);
    const float falloff_factor = fmod(vertex_falloff_factor, loop_len);

    enabled = falloff_factor < active_factor;
  }

  if (expand_cache->invert) {
    enabled = !enabled;
  }
  return enabled;
}

/**
 * Main function to get the state of a face for the current state and settings of a #Cache.
 * Returns true when the target data should be modified by expand.
 */
static bool face_state_get(SculptSession &ss,
                           const OffsetIndices<int> faces,
                           const Span<int> corner_verts,
                           const Span<bool> hide_poly,
                           const Span<int> face_sets,
                           Cache *expand_cache,
                           const int f)
{
  if (!hide_poly.is_empty() && hide_poly[f]) {
    return false;
  }

  if (!is_face_in_active_component(ss, faces, corner_verts, expand_cache, f)) {
    return false;
  }

  if (expand_cache->all_enabled) {
    if (expand_cache->invert) {
      return false;
    }
    return true;
  }

  bool enabled = false;

  if (expand_cache->snap_enabled_face_sets) {
    const int face_set = expand_cache->original_face_sets[f];
    enabled = expand_cache->snap_enabled_face_sets->contains(face_set);
  }
  else {
    const float loop_len = (expand_cache->max_face_falloff / expand_cache->loop_count) +
                           SCULPT_EXPAND_LOOP_THRESHOLD;

    const float active_factor = fmod(expand_cache->active_falloff, loop_len);
    const float falloff_factor = fmod(expand_cache->face_falloff[f], loop_len);
    enabled = falloff_factor < active_factor;
  }

  if (expand_cache->falloff_type == FalloffType::ActiveFaceSet) {
    if (face_sets[f] == expand_cache->initial_active_face_set) {
      enabled = false;
    }
  }

  if (expand_cache->invert) {
    enabled = !enabled;
  }

  return enabled;
}

/**
 * For target modes that support gradients (such as sculpt masks or colors), this function returns
 * the corresponding gradient value for an enabled vertex.
 */
static float gradient_value_get(const SculptSession &ss,
                                const Cache *expand_cache,
                                const PBVHVertRef v)
{
  if (!expand_cache->falloff_gradient) {
    return 1.0f;
  }

  const float max_falloff_factor = max_vert_falloff_get(expand_cache);
  const float loop_len = (max_falloff_factor / expand_cache->loop_count) +
                         SCULPT_EXPAND_LOOP_THRESHOLD;

  const float vertex_falloff_factor = falloff_value_vertex_get(ss, expand_cache, v);
  const float active_factor = fmod(expand_cache->active_falloff, loop_len);
  const float falloff_factor = fmod(vertex_falloff_factor, loop_len);

  float linear_falloff;

  if (expand_cache->invert) {
    /* Active factor is the result of a modulus operation using loop_len, so they will never be
     * equal and loop_len - active_factor should never be 0. */
    BLI_assert((loop_len - active_factor) != 0.0f);
    linear_falloff = (falloff_factor - active_factor) / (loop_len - active_factor);
  }
  else {
    linear_falloff = 1.0f - (falloff_factor / active_factor);
  }

  if (!expand_cache->brush_gradient) {
    return linear_falloff;
  }

  return BKE_brush_curve_strength(expand_cache->brush, linear_falloff, 1.0f);
}

/* Utility functions for getting all vertices state during expand. */

/**
 * Returns a bitmap indexed by vertex index which contains if the vertex was enabled or not for a
 * give expand_cache state.
 */
static BitVector<> enabled_state_to_bitmap(SculptSession &ss, Cache *expand_cache)
{
  const int totvert = SCULPT_vertex_count_get(ss);
  BitVector<> enabled_verts(totvert);
  for (int i = 0; i < totvert; i++) {
    enabled_verts[i].set(vert_state_get(ss, expand_cache, BKE_pbvh_index_to_vertex(*ss.pbvh, i)));
  }
  return enabled_verts;
}

/**
 * Returns a bitmap indexed by vertex index which contains if the vertex is in the boundary of the
 * enabled vertices. This is defined as vertices that are enabled and at least have one connected
 * vertex that is not enabled.
 */
static BitVector<> boundary_from_enabled(SculptSession &ss,
                                         const BitSpan enabled_verts,
                                         const bool use_mesh_boundary)
{
  const int totvert = SCULPT_vertex_count_get(ss);

  BitVector<> boundary_verts(totvert);
  for (int i = 0; i < totvert; i++) {
    if (!enabled_verts[i]) {
      continue;
    }

    PBVHVertRef vertex = BKE_pbvh_index_to_vertex(*ss.pbvh, i);

    bool is_expand_boundary = false;
    SculptVertexNeighborIter ni;
    SCULPT_VERTEX_NEIGHBORS_ITER_BEGIN (ss, vertex, ni) {
      if (!enabled_verts[ni.index]) {
        is_expand_boundary = true;
      }
    }
    SCULPT_VERTEX_NEIGHBORS_ITER_END(ni);

    if (use_mesh_boundary && boundary::vert_is_boundary(ss, vertex)) {
      is_expand_boundary = true;
    }

    boundary_verts[i].set(is_expand_boundary);
  }

  return boundary_verts;
}

static void check_topology_islands(Object &ob, FalloffType falloff_type)
{
  SculptSession &ss = *ob.sculpt;

  ss.expand_cache->check_islands = ELEM(falloff_type,
                                        FalloffType::Geodesic,
                                        FalloffType::Topology,
                                        FalloffType::TopologyNormals,
                                        FalloffType::BoundaryTopology,
                                        FalloffType::Normals);

<<<<<<< HEAD
  if (ss->expand_cache->check_islands) {
    islands::ensure_cache(*ob);
=======
  if (ss.expand_cache->check_islands) {
    SCULPT_topology_islands_ensure(ob);
>>>>>>> cdd72e68
  }
}

/* Functions implementing different algorithms for initializing falloff values. */

/**
 * Utility function to get the closet vertex after flipping an original vertex position based on
 * an symmetry pass iteration index.
 */
static PBVHVertRef get_vert_index_for_symmetry_pass(Object &ob,
                                                    const char symm_it,
                                                    const PBVHVertRef original_vertex)
{
  SculptSession &ss = *ob.sculpt;
  PBVHVertRef symm_vertex = {SCULPT_EXPAND_VERTEX_NONE};

  if (symm_it == 0) {
    symm_vertex = original_vertex;
  }
  else {
    const float3 location = symmetry_flip(SCULPT_vertex_co_get(ss, original_vertex),
                                          ePaintSymmetryFlags(symm_it));
    symm_vertex = nearest_vert_calc(ob, location, FLT_MAX, false);
  }
  return symm_vertex;
}

/**
 * Geodesic: Initializes the falloff with geodesic distances from the given active vertex, taking
 * symmetry into account.
 */
static Array<float> geodesic_falloff_create(Object &ob, const PBVHVertRef v)
{
  return geodesic::distances_create_from_vert_and_symm(ob, v, FLT_MAX);
}

/**
 * Topology: Initializes the falloff using a flood-fill operation,
 * increasing the falloff value by 1 when visiting a new vertex.
 */
struct FloodFillData {
  float3 original_normal;
  float edge_sensitivity;
  MutableSpan<float> dists;
  MutableSpan<float> edge_factor;
};

static bool topology_floodfill_fn(SculptSession &ss,
                                  PBVHVertRef from_v,
                                  PBVHVertRef to_v,
                                  bool is_duplicate,
                                  MutableSpan<float> dists)
{
  int from_v_i = BKE_pbvh_vertex_to_index(*ss.pbvh, from_v);
  int to_v_i = BKE_pbvh_vertex_to_index(*ss.pbvh, to_v);

  if (!is_duplicate) {
    const float to_it = dists[from_v_i] + 1.0f;
    dists[to_v_i] = to_it;
  }
  else {
    dists[to_v_i] = dists[from_v_i];
  }
  return true;
}

static Array<float> topology_falloff_create(Object &ob, const PBVHVertRef v)
{
  SculptSession &ss = *ob.sculpt;
  const int totvert = SCULPT_vertex_count_get(ss);
  Array<float> dists(totvert, 0.0f);

  flood_fill::FillData flood = flood_fill::init_fill(ss);
  flood_fill::add_initial_with_symmetry(ob, ss, flood, v, FLT_MAX);

  flood_fill::execute(ss, flood, [&](PBVHVertRef from_v, PBVHVertRef to_v, bool is_duplicate) {
    return topology_floodfill_fn(ss, from_v, to_v, is_duplicate, dists);
  });

  return dists;
}

/**
 * Normals: Flood-fills the mesh and reduces the falloff depending on the normal difference between
 * each vertex and the previous one.
 * This creates falloff patterns that follow and snap to the hard edges of the object.
 */
static bool normal_floodfill_fn(SculptSession &ss,
                                PBVHVertRef from_v,
                                PBVHVertRef to_v,
                                bool is_duplicate,
                                FloodFillData *data)
{
  int from_v_i = BKE_pbvh_vertex_to_index(*ss.pbvh, from_v);
  int to_v_i = BKE_pbvh_vertex_to_index(*ss.pbvh, to_v);

  if (!is_duplicate) {
    float3 current_normal = SCULPT_vertex_normal_get(ss, to_v);
    float3 prev_normal = SCULPT_vertex_normal_get(ss, from_v);
    const float from_edge_factor = data->edge_factor[from_v_i];
    data->edge_factor[to_v_i] = dot_v3v3(current_normal, prev_normal) * from_edge_factor;
    data->dists[to_v_i] = dot_v3v3(data->original_normal, current_normal) *
                          powf(from_edge_factor, data->edge_sensitivity);
    CLAMP(data->dists[to_v_i], 0.0f, 1.0f);
  }
  else {
    /* bke::pbvh::Type::Grids duplicate handling. */
    data->edge_factor[to_v_i] = data->edge_factor[from_v_i];
    data->dists[to_v_i] = data->dists[from_v_i];
  }

  return true;
}

static Array<float> normals_falloff_create(Object &ob,
                                           const PBVHVertRef v,
                                           const float edge_sensitivity,
                                           const int blur_steps)
{
  SculptSession &ss = *ob.sculpt;
  const int totvert = SCULPT_vertex_count_get(ss);
  Array<float> dists(totvert, 0.0f);
  Array<float> edge_factor(totvert, 1.0f);

  flood_fill::FillData flood = flood_fill::init_fill(ss);
  flood_fill::add_initial_with_symmetry(ob, ss, flood, v, FLT_MAX);

  FloodFillData fdata;
  fdata.dists = dists;
  fdata.edge_factor = edge_factor;
  fdata.edge_sensitivity = edge_sensitivity;
  fdata.original_normal = SCULPT_vertex_normal_get(ss, v);

  flood_fill::execute(ss, flood, [&](PBVHVertRef from_v, PBVHVertRef to_v, bool is_duplicate) {
    return normal_floodfill_fn(ss, from_v, to_v, is_duplicate, &fdata);
  });

  for (int repeat = 0; repeat < blur_steps; repeat++) {
    for (int i = 0; i < totvert; i++) {
      PBVHVertRef vertex = BKE_pbvh_index_to_vertex(*ss.pbvh, i);

      float avg = 0.0f;
      SculptVertexNeighborIter ni;
      SCULPT_VERTEX_NEIGHBORS_ITER_BEGIN (ss, vertex, ni) {
        avg += dists[ni.index];
      }
      SCULPT_VERTEX_NEIGHBORS_ITER_END(ni);

      if (ni.neighbors.size() > 0.0f) {
        dists[i] = avg / ni.neighbors.size();
      }
    }
  }

  for (int i = 0; i < totvert; i++) {
    dists[i] = 1.0 - dists[i];
  }

  return dists;
}

/**
 * Spherical: Initializes the falloff based on the distance from a vertex, taking symmetry into
 * account.
 */
static Array<float> spherical_falloff_create(Object &ob, const PBVHVertRef v)
{
  SculptSession &ss = *ob.sculpt;
  const int totvert = SCULPT_vertex_count_get(ss);

  Array<float> dists(totvert, FLT_MAX);

  const char symm = SCULPT_mesh_symmetry_xyz_get(ob);

  for (char symm_it = 0; symm_it <= symm; symm_it++) {
    if (!SCULPT_is_symmetry_iteration_valid(symm_it, symm)) {
      continue;
    }
    const PBVHVertRef symm_vertex = get_vert_index_for_symmetry_pass(ob, symm_it, v);
    if (symm_vertex.i != SCULPT_EXPAND_VERTEX_NONE) {
      const float *co = SCULPT_vertex_co_get(ss, symm_vertex);
      for (int i = 0; i < totvert; i++) {
        PBVHVertRef vertex = BKE_pbvh_index_to_vertex(*ss.pbvh, i);

        dists[i] = min_ff(dists[i], len_v3v3(co, SCULPT_vertex_co_get(ss, vertex)));
      }
    }
  }

  return dists;
}

/**
 * Boundary: This falloff mode uses the code from sculpt_boundary to initialize the closest mesh
 * boundary to a falloff value of 0. Then, it propagates that falloff to the rest of the mesh so it
 * stays parallel to the boundary, increasing the falloff value by 1 on each step.
 */
static Array<float> boundary_topology_falloff_create(Object &ob, const PBVHVertRef v)
{
  SculptSession &ss = *ob.sculpt;
  const int totvert = SCULPT_vertex_count_get(ss);
  Array<float> dists(totvert, 0.0f);
  BitVector<> visited_verts(totvert);
  std::queue<int> queue;

  /* Search and initialize a boundary per symmetry pass, then mark those vertices as visited. */
  const char symm = SCULPT_mesh_symmetry_xyz_get(ob);
  for (char symm_it = 0; symm_it <= symm; symm_it++) {
    if (!SCULPT_is_symmetry_iteration_valid(symm_it, symm)) {
      continue;
    }

    const PBVHVertRef symm_vertex = get_vert_index_for_symmetry_pass(ob, symm_it, v);

    std::unique_ptr<SculptBoundary> boundary = boundary::data_init(
        ob, nullptr, symm_vertex, FLT_MAX);
    if (!boundary) {
      continue;
    }

    for (int i = 0; i < boundary->verts.size(); i++) {
      queue.push(boundary->verts[i]);
      visited_verts[boundary->verts[i]].set();
    }
  }

  /* If there are no boundaries, return a falloff with all values set to 0. */
  if (queue.empty()) {
    return dists;
  }

  /* Propagate the values from the boundaries to the rest of the mesh. */
  while (!queue.empty()) {
    int v_next_i = queue.front();
    queue.pop();

    PBVHVertRef v_next = BKE_pbvh_index_to_vertex(*ss.pbvh, v_next_i);

    SculptVertexNeighborIter ni;
    SCULPT_VERTEX_NEIGHBORS_ITER_BEGIN (ss, v_next, ni) {
      if (visited_verts[ni.index]) {
        continue;
      }
      dists[ni.index] = dists[v_next_i] + 1.0f;
      visited_verts[ni.index].set();
      queue.push(ni.index);
    }
    SCULPT_VERTEX_NEIGHBORS_ITER_END(ni);
  }

  return dists;
}

/**
 * Topology diagonals. This falloff is similar to topology, but it also considers the diagonals of
 * the base mesh faces when checking a vertex neighbor. For this reason, this is not implement
 * using the general flood-fill and sculpt neighbors accessors.
 */
static Array<float> diagonals_falloff_create(Object &ob, const PBVHVertRef v)
{
  SculptSession &ss = *ob.sculpt;
  const Mesh &mesh = *static_cast<const Mesh *>(ob.data);
  const OffsetIndices<int> faces = mesh.faces();
  const Span<int> corner_verts = mesh.corner_verts();
  const int totvert = SCULPT_vertex_count_get(ss);
  Array<float> dists(totvert, 0.0f);

  /* This algorithm uses mesh data (faces and loops), so this falloff type can't be initialized for
   * Multires. It also does not make sense to implement it for dyntopo as the result will be the
   * same as Topology falloff. */
  if (ss.pbvh->type() != bke::pbvh::Type::Mesh) {
    return dists;
  }

  /* Search and mask as visited the initial vertices using the enabled symmetry passes. */
  BitVector<> visited_verts(totvert);
  std::queue<PBVHVertRef> queue;
  const char symm = SCULPT_mesh_symmetry_xyz_get(ob);
  for (char symm_it = 0; symm_it <= symm; symm_it++) {
    if (!SCULPT_is_symmetry_iteration_valid(symm_it, symm)) {
      continue;
    }

    const PBVHVertRef symm_vertex = get_vert_index_for_symmetry_pass(ob, symm_it, v);
    int symm_vertex_i = BKE_pbvh_vertex_to_index(*ss.pbvh, symm_vertex);

    queue.push(symm_vertex);
    visited_verts[symm_vertex_i].set();
  }

  if (queue.empty()) {
    return dists;
  }

  /* Propagate the falloff increasing the value by 1 each time a new vertex is visited. */
  while (!queue.empty()) {
    PBVHVertRef v_next = queue.front();
    queue.pop();

    int v_next_i = BKE_pbvh_vertex_to_index(*ss.pbvh, v_next);

    for (const int face : ss.vert_to_face_map[v_next_i]) {
      for (const int vert : corner_verts.slice(faces[face])) {
        const PBVHVertRef neighbor_v = BKE_pbvh_make_vref(vert);
        if (visited_verts[neighbor_v.i]) {
          continue;
        }
        dists[neighbor_v.i] = dists[v_next_i] + 1.0f;
        visited_verts[neighbor_v.i].set();
        queue.push(neighbor_v);
      }
    }
  }

  return dists;
}

/* Functions to update the max_falloff value in the #Cache. These functions are called
 * after initializing a new falloff to make sure that this value is always updated. */

/**
 * Updates the max_falloff value for vertices in a #Cache based on the current values of
 * the falloff, skipping any invalid values initialized to FLT_MAX and not initialized components.
 */
static void update_max_vert_falloff_value(SculptSession &ss, Cache *expand_cache)
{
  const int totvert = SCULPT_vertex_count_get(ss);
  expand_cache->max_vert_falloff = -FLT_MAX;
  for (int i = 0; i < totvert; i++) {
    PBVHVertRef vertex = BKE_pbvh_index_to_vertex(*ss.pbvh, i);

    if (expand_cache->vert_falloff[i] == FLT_MAX) {
      continue;
    }

    if (!is_vert_in_active_component(ss, expand_cache, vertex)) {
      continue;
    }

    expand_cache->max_vert_falloff = max_ff(expand_cache->max_vert_falloff,
                                            expand_cache->vert_falloff[i]);
  }
}

/**
 * Updates the max_falloff value for faces in a Cache based on the current values of the
 * falloff, skipping any invalid values initialized to FLT_MAX and not initialized components.
 */
static void update_max_face_falloff_factor(SculptSession &ss, Mesh &mesh, Cache *expand_cache)
{
  const OffsetIndices<int> faces = mesh.faces();
  const Span<int> corner_verts = mesh.corner_verts();
  const int totface = ss.totfaces;
  expand_cache->max_face_falloff = -FLT_MAX;
  for (int i = 0; i < totface; i++) {
    if (expand_cache->face_falloff[i] == FLT_MAX) {
      continue;
    }

    if (!is_face_in_active_component(ss, faces, corner_verts, expand_cache, i)) {
      continue;
    }

    expand_cache->max_face_falloff = max_ff(expand_cache->max_face_falloff,
                                            expand_cache->face_falloff[i]);
  }
}

/**
 * Functions to get falloff values for faces from the values from the vertices. This is used for
 * expanding Face Sets. Depending on the data type of the #SculptSession, this needs to get the per
 * face falloff value from the connected vertices of each face or from the grids stored per loops
 * for each face.
 */
static void vert_to_face_falloff_grids(SculptSession &ss, Mesh *mesh, Cache *expand_cache)
{
  const OffsetIndices faces = mesh->faces();
  const CCGKey key = BKE_subdiv_ccg_key_top_level(*ss.subdiv_ccg);

  for (const int i : faces.index_range()) {
    float accum = 0.0f;
    for (const int corner : faces[i]) {
      const int grid_loop_index = corner * key.grid_area;
      for (int g = 0; g < key.grid_area; g++) {
        accum += expand_cache->vert_falloff[grid_loop_index + g];
      }
    }
    expand_cache->face_falloff[i] = accum / (faces[i].size() * key.grid_area);
  }
}

static void vert_to_face_falloff_mesh(Mesh *mesh, Cache *expand_cache)
{
  const OffsetIndices faces = mesh->faces();
  const Span<int> corner_verts = mesh->corner_verts();

  for (const int i : faces.index_range()) {
    float accum = 0.0f;
    for (const int vert : corner_verts.slice(faces[i])) {
      accum += expand_cache->vert_falloff[vert];
    }
    expand_cache->face_falloff[i] = accum / faces[i].size();
  }
}

/**
 * Main function to update the faces falloff from a already calculated vertex falloff.
 */
static void vert_to_face_falloff(SculptSession &ss, Mesh *mesh, Cache *expand_cache)
{
  BLI_assert(!expand_cache->vert_falloff.is_empty());

  if (!expand_cache->face_falloff) {
    expand_cache->face_falloff = static_cast<float *>(
        MEM_malloc_arrayN(mesh->faces_num, sizeof(float), __func__));
  }

  if (ss.pbvh->type() == bke::pbvh::Type::Mesh) {
    vert_to_face_falloff_mesh(mesh, expand_cache);
  }
  else if (ss.pbvh->type() == bke::pbvh::Type::Grids) {
    vert_to_face_falloff_grids(ss, mesh, expand_cache);
  }
  else {
    BLI_assert(false);
  }
}

/* Recursions. These functions will generate new falloff values based on the state of the vertices
 * from the current Cache options and falloff values. */

/**
 * Geodesic recursion: Initializes falloff values using geodesic distances from the boundary of the
 * current vertices state.
 */
static void geodesics_from_state_boundary(Object &ob,
                                          Cache *expand_cache,
                                          const BitSpan enabled_verts)
{
  SculptSession &ss = *ob.sculpt;
  BLI_assert(ss.pbvh->type() == bke::pbvh::Type::Mesh);

  Set<int> initial_verts;
  const BitVector<> boundary_verts = boundary_from_enabled(ss, enabled_verts, false);
  const int totvert = SCULPT_vertex_count_get(ss);
  for (int i = 0; i < totvert; i++) {
    if (!boundary_verts[i]) {
      continue;
    }
    initial_verts.add(i);
  }

  MEM_SAFE_FREE(expand_cache->face_falloff);

  expand_cache->vert_falloff = geodesic::distances_create(ob, initial_verts, FLT_MAX);
}

/**
 * Topology recursion: Initializes falloff values using topology steps from the boundary of the
 * current vertices state, increasing the value by 1 each time a new vertex is visited.
 */
static void topology_from_state_boundary(Object &ob,
                                         Cache *expand_cache,
                                         const BitSpan enabled_verts)
{
  MEM_SAFE_FREE(expand_cache->face_falloff);

  SculptSession &ss = *ob.sculpt;
  const int totvert = SCULPT_vertex_count_get(ss);

  expand_cache->vert_falloff.reinitialize(totvert);
  expand_cache->vert_falloff.fill(0);
  const BitVector<> boundary_verts = boundary_from_enabled(ss, enabled_verts, false);

  flood_fill::FillData flood = flood_fill::init_fill(ss);
  for (int i = 0; i < totvert; i++) {
    if (!boundary_verts[i]) {
      continue;
    }

    PBVHVertRef vertex = BKE_pbvh_index_to_vertex(*ss.pbvh, i);
    flood_fill::add_and_skip_initial(flood, vertex);
  }

  MutableSpan<float> dists = expand_cache->vert_falloff;
  flood_fill::execute(ss, flood, [&](PBVHVertRef from_v, PBVHVertRef to_v, bool is_duplicate) {
    return topology_floodfill_fn(ss, from_v, to_v, is_duplicate, dists);
  });
}

/**
 * Main function to create a recursion step from the current #Cache state.
 */
static void resursion_step_add(Object &ob, Cache *expand_cache, const RecursionType recursion_type)
{
  SculptSession &ss = *ob.sculpt;
  if (ss.pbvh->type() != bke::pbvh::Type::Mesh) {
    return;
  }

  const BitVector<> enabled_verts = enabled_state_to_bitmap(ss, expand_cache);

  /* Each time a new recursion step is created, reset the distortion strength. This is the expected
   * result from the recursion, as otherwise the new falloff will render with undesired distortion
   * from the beginning. */
  expand_cache->texture_distortion_strength = 0.0f;

  switch (recursion_type) {
    case RecursionType::Geodesic:
      geodesics_from_state_boundary(ob, expand_cache, enabled_verts);
      break;
    case RecursionType::Topology:
      topology_from_state_boundary(ob, expand_cache, enabled_verts);
      break;
  }

  update_max_vert_falloff_value(ss, expand_cache);
  if (expand_cache->target == TargetType::FaceSets) {
    Mesh &mesh = *static_cast<Mesh *>(ob.data);
    vert_to_face_falloff(ss, &mesh, expand_cache);
    update_max_face_falloff_factor(ss, mesh, expand_cache);
  }
}

/* Face Set Boundary falloff. */

/**
 * When internal falloff is set to true, the falloff will fill the active Face Set with a gradient,
 * otherwise the active Face Set will be filled with a constant falloff of 0.0f.
 */
static void init_from_face_set_boundary(Object &ob,
                                        Cache *expand_cache,
                                        const int active_face_set,
                                        const bool internal_falloff)
{
  SculptSession &ss = *ob.sculpt;
  const int totvert = SCULPT_vertex_count_get(ss);

  BitVector<> enabled_verts(totvert);
  for (int i = 0; i < totvert; i++) {
    PBVHVertRef vertex = BKE_pbvh_index_to_vertex(*ss.pbvh, i);

    if (!face_set::vert_has_unique_face_set(ss, vertex)) {
      continue;
    }
    if (!face_set::vert_has_face_set(ss, vertex, active_face_set)) {
      continue;
    }
    enabled_verts[i].set();
  }

  if (ss.pbvh->type() == bke::pbvh::Type::Mesh) {
    geodesics_from_state_boundary(ob, expand_cache, enabled_verts);
  }
  else {
    topology_from_state_boundary(ob, expand_cache, enabled_verts);
  }

  if (internal_falloff) {
    for (int i = 0; i < totvert; i++) {
      PBVHVertRef vertex = BKE_pbvh_index_to_vertex(*ss.pbvh, i);

      if (!(face_set::vert_has_face_set(ss, vertex, active_face_set) &&
            face_set::vert_has_unique_face_set(ss, vertex)))
      {
        continue;
      }
      expand_cache->vert_falloff[i] *= -1.0f;
    }

    float min_factor = FLT_MAX;
    for (int i = 0; i < totvert; i++) {
      min_factor = min_ff(expand_cache->vert_falloff[i], min_factor);
    }

    const float additional_falloff = fabsf(min_factor);
    for (int i = 0; i < totvert; i++) {
      expand_cache->vert_falloff[i] += additional_falloff;
    }
  }
  else {
    for (int i = 0; i < totvert; i++) {
      PBVHVertRef vertex = BKE_pbvh_index_to_vertex(*ss.pbvh, i);

      if (!face_set::vert_has_face_set(ss, vertex, active_face_set)) {
        continue;
      }
      expand_cache->vert_falloff[i] = 0.0f;
    }
  }
}

/**
 * Main function to initialize new falloff values in a #Cache given an initial vertex and a
 * falloff type.
 */
static void calc_falloff_from_vert_and_symmetry(Cache *expand_cache,
                                                Object &ob,
                                                const PBVHVertRef v,
                                                FalloffType falloff_type)
{
  expand_cache->falloff_type = falloff_type;

  SculptSession &ss = *ob.sculpt;
  const bool has_topology_info = ss.pbvh->type() == bke::pbvh::Type::Mesh;

  switch (falloff_type) {
    case FalloffType::Geodesic:
      expand_cache->vert_falloff = has_topology_info ? geodesic_falloff_create(ob, v) :
                                                       spherical_falloff_create(ob, v);
      break;
    case FalloffType::Topology:
      expand_cache->vert_falloff = topology_falloff_create(ob, v);
      break;
    case FalloffType::TopologyNormals:
      expand_cache->vert_falloff = has_topology_info ? diagonals_falloff_create(ob, v) :
                                                       topology_falloff_create(ob, v);
      break;
    case FalloffType::Normals:
      expand_cache->vert_falloff = normals_falloff_create(
          ob,
          v,
          SCULPT_EXPAND_NORMALS_FALLOFF_EDGE_SENSITIVITY,
          expand_cache->normal_falloff_blur_steps);
      break;
    case FalloffType::Sphere:
      expand_cache->vert_falloff = spherical_falloff_create(ob, v);
      break;
    case FalloffType::BoundaryTopology:
      expand_cache->vert_falloff = boundary_topology_falloff_create(ob, v);
      break;
    case FalloffType::BoundaryFaceSet:
      init_from_face_set_boundary(ob, expand_cache, expand_cache->initial_active_face_set, true);
      break;
    case FalloffType::ActiveFaceSet:
      init_from_face_set_boundary(ob, expand_cache, expand_cache->initial_active_face_set, false);
      break;
  }

  /* Update max falloff values and propagate to base mesh faces if needed. */
  update_max_vert_falloff_value(ss, expand_cache);
  if (expand_cache->target == TargetType::FaceSets) {
    Mesh &mesh = *static_cast<Mesh *>(ob.data);
    vert_to_face_falloff(ss, &mesh, expand_cache);
    update_max_face_falloff_factor(ss, mesh, expand_cache);
  }
}

/**
 * Adds to the snapping Face Set `gset` all Face Sets which contain all enabled vertices for the
 * current #Cache state. This improves the usability of snapping, as already enabled
 * elements won't switch their state when toggling snapping with the modal key-map.
 */
static void snap_init_from_enabled(const Object &object, SculptSession &ss, Cache *expand_cache)
{
  if (ss.pbvh->type() != bke::pbvh::Type::Mesh) {
    return;
  }
  const Mesh &mesh = *static_cast<const Mesh *>(object.data);
  const OffsetIndices<int> faces = mesh.faces();
  const Span<int> corner_verts = mesh.corner_verts();
  /* Make sure this code runs with snapping and invert disabled. This simplifies the code and
   * prevents using this function with snapping already enabled. */
  const bool prev_snap_state = expand_cache->snap;
  const bool prev_invert_state = expand_cache->invert;
  expand_cache->snap = false;
  expand_cache->invert = false;

  const BitVector<> enabled_verts = enabled_state_to_bitmap(ss, expand_cache);

  const int totface = ss.totfaces;
  for (int i = 0; i < totface; i++) {
    const int face_set = expand_cache->original_face_sets[i];
    expand_cache->snap_enabled_face_sets->add(face_set);
  }

  for (const int i : faces.index_range()) {
    const Span<int> face_verts = corner_verts.slice(faces[i]);
    const bool any_disabled = std::any_of(face_verts.begin(),
                                          face_verts.end(),
                                          [&](const int vert) { return !enabled_verts[vert]; });
    if (any_disabled) {
      const int face_set = expand_cache->original_face_sets[i];
      expand_cache->snap_enabled_face_sets->remove(face_set);
    }
  }

  expand_cache->snap = prev_snap_state;
  expand_cache->invert = prev_invert_state;
}

/**
 * Functions to free a #Cache.
 */
static void cache_data_free(Cache *expand_cache)
{
  MEM_SAFE_FREE(expand_cache->face_falloff);
  MEM_delete<Cache>(expand_cache);
}

static void expand_cache_free(SculptSession &ss)
{
  cache_data_free(ss.expand_cache);
  /* Needs to be set to nullptr as the paint cursor relies on checking this pointer detecting if an
   * expand operation is running. */
  ss.expand_cache = nullptr;
}

/**
 * Functions to restore the original state from the #Cache when canceling the operator.
 */
static void restore_face_set_data(Object &object, Cache *expand_cache)
{
  bke::SpanAttributeWriter<int> face_sets = face_set::ensure_face_sets_mesh(object);
  face_sets.span.copy_from(expand_cache->original_face_sets);
  face_sets.finish();

  Vector<bke::pbvh::Node *> nodes = bke::pbvh::search_gather(*object.sculpt->pbvh, {});
  for (bke::pbvh::Node *node : nodes) {
    BKE_pbvh_node_mark_update_face_sets(node);
  }
}

static void restore_color_data(Object &ob, Cache *expand_cache)
{
  SculptSession &ss = *ob.sculpt;
  Mesh &mesh = *static_cast<Mesh *>(ob.data);
  Vector<bke::pbvh::Node *> nodes = bke::pbvh::search_gather(*ss.pbvh, {});

  const OffsetIndices<int> faces = mesh.faces();
  const Span<int> corner_verts = mesh.corner_verts();
  const GroupedSpan<int> vert_to_face_map = ss.vert_to_face_map;
  bke::GSpanAttributeWriter color_attribute = color::active_color_attribute_for_write(mesh);
  for (bke::pbvh::Node *node : nodes) {
    for (const int vert : bke::pbvh::node_unique_verts(*node)) {
      color::color_vert_set(faces,
                            corner_verts,
                            vert_to_face_map,
                            color_attribute.domain,
                            vert,
                            expand_cache->original_colors[vert],
                            color_attribute.span);
    }
    BKE_pbvh_node_mark_redraw(node);
  }
  color_attribute.finish();
}

static void write_mask_data(SculptSession &ss, const Span<float> mask)
{
  switch (ss.pbvh->type()) {
    case bke::pbvh::Type::Mesh: {
      Mesh *mesh = BKE_pbvh_get_mesh(*ss.pbvh);
      bke::MutableAttributeAccessor attributes = mesh->attributes_for_write();
      attributes.remove(".sculpt_mask");
      attributes.add<float>(".sculpt_mask",
                            bke::AttrDomain::Point,
                            bke::AttributeInitVArray(VArray<float>::ForSpan(mask)));
      break;
    }
    case bke::pbvh::Type::BMesh: {
      BMesh &bm = *ss.bm;
      const int offset = CustomData_get_offset_named(&bm.vdata, CD_PROP_FLOAT, ".sculpt_mask");

      BM_mesh_elem_table_ensure(&bm, BM_VERT);
      for (const int i : mask.index_range()) {
        BM_ELEM_CD_SET_FLOAT(BM_vert_at_index(&bm, i), offset, mask[i]);
      }
      break;
    }
    case bke::pbvh::Type::Grids: {
      const SubdivCCG &subdiv_ccg = *ss.subdiv_ccg;
      const CCGKey key = BKE_subdiv_ccg_key_top_level(subdiv_ccg);
      const Span<CCGElem *> grids = subdiv_ccg.grids;

      int index = 0;
      for (const int grid : grids.index_range()) {
        CCGElem *elem = grids[grid];
        for (const int i : IndexRange(key.grid_area)) {
          CCG_elem_offset_mask(key, elem, i) = mask[index];
          index++;
        }
      }
      break;
    }
  }

  for (bke::pbvh::Node *node : bke::pbvh::search_gather(*ss.pbvh, {})) {
    BKE_pbvh_node_mark_update_mask(node);
  }
}

/* Main function to restore the original state of the data to how it was before starting the expand
 * operation. */
static void restore_original_state(bContext *C, Object &ob, Cache *expand_cache)
{
  SculptSession &ss = *ob.sculpt;
  switch (expand_cache->target) {
    case TargetType::Mask:
      write_mask_data(ss, expand_cache->original_mask);
      flush_update_step(C, UpdateType::Mask);
      flush_update_done(C, ob, UpdateType::Mask);
      SCULPT_tag_update_overlays(C);
      break;
    case TargetType::FaceSets:
      restore_face_set_data(ob, expand_cache);
      flush_update_step(C, UpdateType::FaceSet);
      flush_update_done(C, ob, UpdateType::FaceSet);
      SCULPT_tag_update_overlays(C);
      break;
    case TargetType::Colors:
      restore_color_data(ob, expand_cache);
      flush_update_step(C, UpdateType::Color);
      flush_update_done(C, ob, UpdateType::Color);
      break;
  }
}

/**
 * Cancel operator callback.
 */
static void sculpt_expand_cancel(bContext *C, wmOperator * /*op*/)
{
  Object &ob = *CTX_data_active_object(C);
  SculptSession &ss = *ob.sculpt;

  restore_original_state(C, ob, ss.expand_cache);

  undo::push_end(ob);
  expand_cache_free(ss);
}

/* Functions to update the sculpt mesh data. */

static void calc_new_mask_mesh(const SculptSession &ss,
                               const MutableSpan<float> mask,
                               const Span<int> verts)
{
  const Cache *expand_cache = ss.expand_cache;

  for (const int i : verts.index_range()) {
    const int vert = verts[i];
    const bool enabled = vert_state_get(ss, expand_cache, PBVHVertRef{vert});

    if (expand_cache->check_islands &&
        !is_vert_in_active_component(ss, expand_cache, PBVHVertRef{vert}))
    {
      continue;
    }

    if (enabled) {
      mask[i] = gradient_value_get(ss, expand_cache, PBVHVertRef{vert});
    }
    else {
      mask[i] = 0.0f;
    }

    if (expand_cache->preserve) {
      if (expand_cache->invert) {
        mask[i] = min_ff(mask[i], expand_cache->original_mask[vert]);
      }
      else {
        mask[i] = max_ff(mask[i], expand_cache->original_mask[vert]);
      }
    }
  }

  mask::clamp_mask(mask);
}

static void update_mask_grids(const SculptSession &ss, bke::pbvh::Node *node)
{
  const Cache *expand_cache = ss.expand_cache;
  SubdivCCG &subdiv_ccg = *ss.subdiv_ccg;
  const CCGKey key = BKE_subdiv_ccg_key_top_level(subdiv_ccg);
  const Span<CCGElem *> elems = subdiv_ccg.grids;

  bool any_changed = false;

  const Span<int> grids = bke::pbvh::node_grid_indices(*node);
  for (const int i : grids.index_range()) {
    const int grid_start = grids[i] * key.grid_area;
    CCGElem *elem = elems[grids[i]];
    for (const int offset : IndexRange(key.grid_area)) {
      const int grids_vert_index = grid_start + offset;
      const float initial_mask = CCG_elem_offset_mask(key, elem, offset);
      const bool enabled = vert_state_get(ss, expand_cache, PBVHVertRef{grids_vert_index});

      if (expand_cache->check_islands &&
          !is_vert_in_active_component(ss, expand_cache, PBVHVertRef{grids_vert_index}))
      {
        continue;
      }

      float new_mask;

      if (enabled) {
        new_mask = gradient_value_get(ss, expand_cache, PBVHVertRef{grids_vert_index});
      }
      else {
        new_mask = 0.0f;
      }

      if (expand_cache->preserve) {
        if (expand_cache->invert) {
          new_mask = min_ff(new_mask, expand_cache->original_mask[grids_vert_index]);
        }
        else {
          new_mask = max_ff(new_mask, expand_cache->original_mask[grids_vert_index]);
        }
      }

      if (new_mask == initial_mask) {
        continue;
      }

      CCG_elem_offset_mask(key, elem, offset) = clamp_f(new_mask, 0.0f, 1.0f);
      any_changed = true;
    }
  }
  if (any_changed) {
    BKE_pbvh_node_mark_update_mask(node);
  }
}

static void update_mask_bmesh(SculptSession &ss, const int mask_offset, bke::pbvh::Node *node)
{
  const Cache *expand_cache = ss.expand_cache;

  bool any_changed = false;

  for (BMVert *vert : BKE_pbvh_bmesh_node_unique_verts(node)) {
    const float initial_mask = BM_ELEM_CD_GET_FLOAT(vert, mask_offset);
    const bool enabled = vert_state_get(ss, expand_cache, PBVHVertRef{intptr_t(vert)});

    if (expand_cache->check_islands &&
        !is_vert_in_active_component(ss, expand_cache, PBVHVertRef{intptr_t(vert)}))
    {
      continue;
    }

    float new_mask;

    if (enabled) {
      new_mask = gradient_value_get(ss, expand_cache, PBVHVertRef{intptr_t(vert)});
    }
    else {
      new_mask = 0.0f;
    }

    if (expand_cache->preserve) {
      if (expand_cache->invert) {
        new_mask = min_ff(new_mask, expand_cache->original_mask[BM_elem_index_get(vert)]);
      }
      else {
        new_mask = max_ff(new_mask, expand_cache->original_mask[BM_elem_index_get(vert)]);
      }
    }

    if (new_mask == initial_mask) {
      continue;
    }

    BM_ELEM_CD_SET_FLOAT(vert, mask_offset, clamp_f(new_mask, 0.0f, 1.0f));
    any_changed = true;
  }
  if (any_changed) {
    BKE_pbvh_node_mark_update_mask(node);
  }
}

/**
 * Update Face Set data. Not multi-threaded per node as nodes don't contain face arrays.
 */
static void face_sets_update(Object &object, Cache *expand_cache)
{
  bke::SpanAttributeWriter<int> face_sets = face_set::ensure_face_sets_mesh(object);
  Mesh &mesh = *static_cast<Mesh *>(object.data);
  const OffsetIndices<int> faces = mesh.faces();
  const Span<int> corner_verts = mesh.corner_verts();
  const bke::AttributeAccessor attributes = mesh.attributes();
  const VArraySpan<bool> hide_poly = *attributes.lookup<bool>(".hide_poly", bke::AttrDomain::Face);
  for (const int f : face_sets.span.index_range()) {
    const bool enabled = face_state_get(
        *object.sculpt, faces, corner_verts, hide_poly, face_sets.span, expand_cache, f);
    if (!enabled) {
      continue;
    }
    if (expand_cache->preserve) {
      face_sets.span[f] += expand_cache->next_face_set;
    }
    else {
      face_sets.span[f] = expand_cache->next_face_set;
    }
  }

  face_sets.finish();

  for (bke::pbvh::Node *node : expand_cache->nodes) {
    BKE_pbvh_node_mark_update_face_sets(node);
  }
}

/**
 * Callback to update vertex colors per bke::pbvh::Tree node.
 */
static void colors_update_task(SculptSession &ss,
                               const OffsetIndices<int> faces,
                               const Span<int> corner_verts,
                               const GroupedSpan<int> vert_to_face_map,
                               const Span<bool> hide_vert,
                               const Span<float> mask,
                               bke::pbvh::Node *node,
                               bke::GSpanAttributeWriter &color_attribute)
{
  Cache *expand_cache = ss.expand_cache;

  bool any_changed = false;

  const Span<int> verts = bke::pbvh::node_unique_verts(*node);
  for (const int i : verts.index_range()) {
    const int vert = verts[i];
    if (!hide_vert.is_empty() && hide_vert[vert]) {
      continue;
    }

    float4 initial_color = color::color_vert_get(
        faces, corner_verts, vert_to_face_map, color_attribute.span, color_attribute.domain, vert);

    const bool enabled = vert_state_get(ss, expand_cache, PBVHVertRef{vert});
    float fade;

    if (enabled) {
      fade = gradient_value_get(ss, expand_cache, PBVHVertRef{vert});
    }
    else {
      fade = 0.0f;
    }

    if (!mask.is_empty()) {
      fade *= 1.0f - mask[vert];
    }
    fade = clamp_f(fade, 0.0f, 1.0f);

    float4 final_color;
    float4 final_fill_color;
    mul_v4_v4fl(final_fill_color, expand_cache->fill_color, fade);
    IMB_blend_color_float(final_color,
                          expand_cache->original_colors[vert],
                          final_fill_color,
                          IMB_BlendMode(expand_cache->blend_mode));

    if (initial_color == final_color) {
      continue;
    }

    color::color_vert_set(faces,
                          corner_verts,
                          vert_to_face_map,
                          color_attribute.domain,
                          vert,
                          final_color,
                          color_attribute.span);

    any_changed = true;
  }
  if (any_changed) {
    BKE_pbvh_node_mark_update_color(node);
  }
}

/* Store the original mesh data state in the expand cache. */
static void original_state_store(Object &ob, Cache *expand_cache)
{
  SculptSession &ss = *ob.sculpt;
  Mesh &mesh = *static_cast<Mesh *>(ob.data);
  const int totvert = SCULPT_vertex_count_get(ss);

  face_set::create_face_sets_mesh(ob);

  /* Face Sets are always stored as they are needed for snapping. */
  expand_cache->initial_face_sets = face_set::duplicate_face_sets(mesh);
  expand_cache->original_face_sets = face_set::duplicate_face_sets(mesh);

  if (expand_cache->target == TargetType::Mask) {
    expand_cache->original_mask = mask::duplicate_mask(ob);
  }

  if (expand_cache->target == TargetType::Colors) {
    const Mesh &mesh = *static_cast<const Mesh *>(ob.data);
    const OffsetIndices<int> faces = mesh.faces();
    const Span<int> corner_verts = mesh.corner_verts();
    const GroupedSpan<int> vert_to_face_map = ss.vert_to_face_map;
    const bke::GAttributeReader color_attribute = color::active_color_attribute(mesh);
    const GVArraySpan colors = *color_attribute;

    expand_cache->original_colors = Array<float4>(totvert);
    for (int i = 0; i < totvert; i++) {
      expand_cache->original_colors[i] = color::color_vert_get(
          faces, corner_verts, vert_to_face_map, colors, color_attribute.domain, i);
    }
  }
}

/**
 * Restore the state of the Face Sets before a new update.
 */
static void face_sets_restore(Object &object, Cache *expand_cache)
{
  SculptSession &ss = *object.sculpt;
  const Mesh &mesh = *static_cast<const Mesh *>(object.data);
  const OffsetIndices<int> faces = mesh.faces();
  const Span<int> corner_verts = mesh.corner_verts();
  bke::SpanAttributeWriter<int> face_sets = face_set::ensure_face_sets_mesh(object);
  const int totfaces = ss.totfaces;
  for (int i = 0; i < totfaces; i++) {
    if (expand_cache->original_face_sets[i] <= 0) {
      /* Do not modify hidden Face Sets, even when restoring the IDs state. */
      continue;
    }
    if (!is_face_in_active_component(ss, faces, corner_verts, expand_cache, i)) {
      continue;
    }
    face_sets.span[i] = expand_cache->initial_face_sets[i];
  }
  face_sets.finish();
}

static void update_for_vert(bContext *C, Object &ob, const PBVHVertRef vertex)
{
  SculptSession &ss = *ob.sculpt;
  Cache *expand_cache = ss.expand_cache;

  int vertex_i = BKE_pbvh_vertex_to_index(*ss.pbvh, vertex);

  /* Update the active factor in the cache. */
  if (vertex.i == SCULPT_EXPAND_VERTEX_NONE) {
    /* This means that the cursor is not over the mesh, so a valid active falloff can't be
     * determined. In this situations, don't evaluate enabled states and default all vertices in
     * connected components to enabled. */
    expand_cache->active_falloff = expand_cache->max_vert_falloff;
    expand_cache->all_enabled = true;
  }
  else {
    expand_cache->active_falloff = expand_cache->vert_falloff[vertex_i];
    expand_cache->all_enabled = false;
  }

  if (expand_cache->target == TargetType::FaceSets) {
    /* Face sets needs to be restored their initial state on each iteration as the overwrite
     * existing data. */
    face_sets_restore(ob, expand_cache);
  }

  const Span<bke::pbvh::Node *> nodes = expand_cache->nodes;

  switch (expand_cache->target) {
    case TargetType::Mask: {
      switch (ss.pbvh->type()) {
        case bke::pbvh::Type::Mesh: {
          mask::update_mask_mesh(
              ob, nodes, [&](const MutableSpan<float> mask, const Span<int> verts) {
                calc_new_mask_mesh(ss, mask, verts);
              });
          break;
        }
        case bke::pbvh::Type::Grids: {
          threading::parallel_for(nodes.index_range(), 1, [&](const IndexRange range) {
            for (const int i : range) {
              update_mask_grids(ss, nodes[i]);
            }
          });
          break;
        }
        case bke::pbvh::Type::BMesh: {
          const int mask_offset = CustomData_get_offset_named(
              &ss.bm->vdata, CD_PROP_FLOAT, ".sculpt_mask");
          threading::parallel_for(nodes.index_range(), 1, [&](const IndexRange range) {
            for (const int i : range) {
              update_mask_bmesh(ss, mask_offset, nodes[i]);
            }
          });
          break;
        }
      }
      flush_update_step(C, UpdateType::Mask);
      break;
    }
    case TargetType::FaceSets:
      face_sets_update(ob, expand_cache);
      flush_update_step(C, UpdateType::FaceSet);
      break;
    case TargetType::Colors: {
      Mesh &mesh = *static_cast<Mesh *>(ob.data);
      const OffsetIndices<int> faces = mesh.faces();
      const Span<int> corner_verts = mesh.corner_verts();
      const GroupedSpan<int> vert_to_face_map = ss.vert_to_face_map;
      const bke::AttributeAccessor attributes = mesh.attributes();
      const VArraySpan hide_vert = *attributes.lookup<bool>(".hide_vert", bke::AttrDomain::Point);
      const VArraySpan mask = *attributes.lookup<float>(".sculpt_mask", bke::AttrDomain::Point);
      bke::GSpanAttributeWriter color_attribute = color::active_color_attribute_for_write(mesh);

      threading::parallel_for(nodes.index_range(), 1, [&](const IndexRange range) {
        for (const int i : range) {
          colors_update_task(ss,
                             faces,
                             corner_verts,
                             vert_to_face_map,
                             hide_vert,
                             mask,
                             nodes[i],
                             color_attribute);
        }
      });
      color_attribute.finish();
      flush_update_step(C, UpdateType::Color);
      break;
    }
  }
}

/**
 * Updates the #SculptSession cursor data and gets the active vertex
 * if the cursor is over the mesh.
 */
static PBVHVertRef target_vert_update_and_get(bContext *C, Object &ob, const float mval[2])
{
  SculptSession &ss = *ob.sculpt;
  SculptCursorGeometryInfo sgi;
  if (SCULPT_cursor_geometry_info_update(C, &sgi, mval, false)) {
    return SCULPT_active_vertex_get(ss);
  }
  return BKE_pbvh_make_vref(SCULPT_EXPAND_VERTEX_NONE);
}

/**
 * Moves the sculpt pivot to the average point of the boundary enabled vertices of the current
 * expand state. Take symmetry and active components into account.
 */
static void reposition_pivot(bContext *C, Object &ob, Cache *expand_cache)
{
  SculptSession &ss = *ob.sculpt;
  const char symm = SCULPT_mesh_symmetry_xyz_get(ob);
  const int totvert = SCULPT_vertex_count_get(ss);

  const bool initial_invert_state = expand_cache->invert;
  expand_cache->invert = false;
  const BitVector<> enabled_verts = enabled_state_to_bitmap(ss, expand_cache);

  /* For boundary topology, position the pivot using only the boundary of the enabled vertices,
   * without taking mesh boundary into account. This allows to create deformations like bending the
   * mesh from the boundary of the mask that was just created. */
  const float use_mesh_boundary = expand_cache->falloff_type != FalloffType::BoundaryTopology;

  BitVector<> boundary_verts = boundary_from_enabled(ss, enabled_verts, use_mesh_boundary);

  /* Ignore invert state, as this is the expected behavior in most cases and mask are created in
   * inverted state by default. */
  expand_cache->invert = initial_invert_state;

  int total = 0;
  float avg[3] = {0.0f};

  const float *expand_init_co = SCULPT_vertex_co_get(ss, expand_cache->initial_active_vertex);

  for (int i = 0; i < totvert; i++) {
    PBVHVertRef vertex = BKE_pbvh_index_to_vertex(*ss.pbvh, i);

    if (!boundary_verts[i]) {
      continue;
    }

    if (!is_vert_in_active_component(ss, expand_cache, vertex)) {
      continue;
    }

    const float *vertex_co = SCULPT_vertex_co_get(ss, vertex);

    if (!SCULPT_check_vertex_pivot_symmetry(vertex_co, expand_init_co, symm)) {
      continue;
    }

    add_v3_v3(avg, vertex_co);
    total++;
  }

  if (total > 0) {
    mul_v3_v3fl(ss.pivot_pos, avg, 1.0f / total);
  }

  WM_event_add_notifier(C, NC_GEOM | ND_SELECT, ob.data);
}

static void finish(bContext *C)
{
  Object &ob = *CTX_data_active_object(C);
  SculptSession &ss = *ob.sculpt;
  undo::push_end(ob);

  /* Tag all nodes to redraw to avoid artifacts after the fast partial updates. */
  Vector<bke::pbvh::Node *> nodes = bke::pbvh::search_gather(*ss.pbvh, {});
  for (bke::pbvh::Node *node : nodes) {
    BKE_pbvh_node_mark_update_mask(node);
  }

  switch (ss.expand_cache->target) {
    case TargetType::Mask:
      flush_update_done(C, ob, UpdateType::Mask);
      break;
    case TargetType::FaceSets:
      flush_update_done(C, ob, UpdateType::FaceSet);
      break;
    case TargetType::Colors:
      flush_update_done(C, ob, UpdateType::Color);
      break;
  }

  expand_cache_free(ss);
  ED_workspace_status_text(C, nullptr);
}

/**
 * Finds and stores in the #Cache the sculpt connected component index for each symmetry
 * pass needed for expand.
 */
static void find_active_connected_components_from_vert(Object &ob,
                                                       Cache *expand_cache,
                                                       const PBVHVertRef initial_vertex)
{
  SculptSession &ss = *ob.sculpt;
  for (int i = 0; i < EXPAND_SYMM_AREAS; i++) {
    expand_cache->active_connected_islands[i] = EXPAND_ACTIVE_COMPONENT_NONE;
  }

  const char symm = SCULPT_mesh_symmetry_xyz_get(ob);
  for (char symm_it = 0; symm_it <= symm; symm_it++) {
    if (!SCULPT_is_symmetry_iteration_valid(symm_it, symm)) {
      continue;
    }

    const PBVHVertRef symm_vertex = get_vert_index_for_symmetry_pass(ob, symm_it, initial_vertex);

    expand_cache->active_connected_islands[int(symm_it)] = islands::vert_id_get(
        *ss, BKE_pbvh_vertex_to_index(ss->pbvh, symm_vertex));
  }
}

/**
 * Stores the active vertex, Face Set and mouse coordinates in the #Cache based on the
 * current cursor position.
 */
static void set_initial_components_for_mouse(bContext *C,
                                             Object &ob,
                                             Cache *expand_cache,
                                             const float mval[2])
{
  SculptSession &ss = *ob.sculpt;

  PBVHVertRef initial_vertex = target_vert_update_and_get(C, ob, mval);

  if (initial_vertex.i == SCULPT_EXPAND_VERTEX_NONE) {
    /* Cursor not over the mesh, for creating valid initial falloffs, fallback to the last active
     * vertex in the sculpt session. */
    initial_vertex = SCULPT_active_vertex_get(ss);
  }

  int initial_vertex_i = BKE_pbvh_vertex_to_index(*ss.pbvh, initial_vertex);

  copy_v2_v2(ss.expand_cache->initial_mouse, mval);
  expand_cache->initial_active_vertex = initial_vertex;
  expand_cache->initial_active_vertex_i = initial_vertex_i;
  expand_cache->initial_active_face_set = face_set::active_face_set_get(ss);

  if (expand_cache->next_face_set == SCULPT_FACE_SET_NONE) {
    /* Only set the next face set once, otherwise this ID will constantly update to a new one each
     * time this function is called for using a new initial vertex from a different cursor
     * position. */
    if (expand_cache->modify_active_face_set) {
      expand_cache->next_face_set = face_set::active_face_set_get(ss);
    }
    else {
      expand_cache->next_face_set = face_set::find_next_available_id(ob);
    }
  }

  /* The new mouse position can be over a different connected component, so this needs to be
   * updated. */
  find_active_connected_components_from_vert(ob, expand_cache, initial_vertex);
}

/**
 * Displaces the initial mouse coordinates using the new mouse position to get a new active vertex.
 * After that, initializes a new falloff of the same type with the new active vertex.
 */
static void move_propagation_origin(bContext *C,
                                    Object &ob,
                                    const wmEvent *event,
                                    Cache *expand_cache)
{
  const float mval_fl[2] = {float(event->mval[0]), float(event->mval[1])};
  float move_disp[2];
  sub_v2_v2v2(move_disp, mval_fl, expand_cache->initial_mouse_move);

  float new_mval[2];
  add_v2_v2v2(new_mval, move_disp, expand_cache->original_mouse_move);

  set_initial_components_for_mouse(C, ob, expand_cache, new_mval);
  calc_falloff_from_vert_and_symmetry(expand_cache,
                                      ob,
                                      expand_cache->initial_active_vertex,
                                      expand_cache->move_preview_falloff_type);
}

/**
 * Ensures that the #SculptSession contains the required data needed for Expand.
 */
static void ensure_sculptsession_data(Object &ob)
{
<<<<<<< HEAD
  SculptSession *ss = ob->sculpt;
  islands::ensure_cache(*ob);
=======
  SculptSession &ss = *ob.sculpt;
  SCULPT_topology_islands_ensure(ob);
>>>>>>> cdd72e68
  SCULPT_vertex_random_access_ensure(ss);
  boundary::ensure_boundary_info(ob);
  if (!ss.tex_pool) {
    ss.tex_pool = BKE_image_pool_new();
  }
}

/**
 * Returns the active Face Sets ID from the enabled face or grid in the #SculptSession.
 */
static int active_face_set_id_get(SculptSession &ss, Cache *expand_cache)
{
  switch (ss.pbvh->type()) {
    case bke::pbvh::Type::Mesh:
      return expand_cache->original_face_sets[ss.active_face_index];
    case bke::pbvh::Type::Grids: {
      const int face_index = BKE_subdiv_ccg_grid_to_face_index(*ss.subdiv_ccg,
                                                               ss.active_grid_index);
      return expand_cache->original_face_sets[face_index];
    }
    case bke::pbvh::Type::BMesh: {
      /* Dyntopo does not support Face Set functionality. */
      BLI_assert(false);
    }
  }
  return SCULPT_FACE_SET_NONE;
}

static int sculpt_expand_modal(bContext *C, wmOperator *op, const wmEvent *event)
{
  Object &ob = *CTX_data_active_object(C);
  SculptSession &ss = *ob.sculpt;

  /* Skips INBETWEEN_MOUSEMOVE events and other events that may cause unnecessary updates. */
  if (!ELEM(event->type, MOUSEMOVE, EVT_MODAL_MAP)) {
    return OPERATOR_RUNNING_MODAL;
  }

  /* Update SculptSession data. */
  Depsgraph *depsgraph = CTX_data_depsgraph_pointer(C);
  BKE_sculpt_update_object_for_edit(depsgraph, &ob, false);
  ensure_sculptsession_data(ob);

  /* Update and get the active vertex (and face) from the cursor. */
  const float mval_fl[2] = {float(event->mval[0]), float(event->mval[1])};
  const PBVHVertRef target_expand_vertex = target_vert_update_and_get(C, ob, mval_fl);

  /* Handle the modal keymap state changes. */
  Cache *expand_cache = ss.expand_cache;
  if (event->type == EVT_MODAL_MAP) {
    switch (event->val) {
      case SCULPT_EXPAND_MODAL_CANCEL: {
        sculpt_expand_cancel(C, op);
        return OPERATOR_FINISHED;
      }
      case SCULPT_EXPAND_MODAL_INVERT: {
        expand_cache->invert = !expand_cache->invert;
        break;
      }
      case SCULPT_EXPAND_MODAL_PRESERVE_TOGGLE: {
        expand_cache->preserve = !expand_cache->preserve;
        break;
      }
      case SCULPT_EXPAND_MODAL_GRADIENT_TOGGLE: {
        expand_cache->falloff_gradient = !expand_cache->falloff_gradient;
        break;
      }
      case SCULPT_EXPAND_MODAL_BRUSH_GRADIENT_TOGGLE: {
        expand_cache->brush_gradient = !expand_cache->brush_gradient;
        if (expand_cache->brush_gradient) {
          expand_cache->falloff_gradient = true;
        }
        break;
      }
      case SCULPT_EXPAND_MODAL_SNAP_TOGGLE: {
        if (expand_cache->snap) {
          expand_cache->snap = false;
          if (expand_cache->snap_enabled_face_sets) {
            expand_cache->snap_enabled_face_sets.reset();
          }
        }
        else {
          expand_cache->snap = true;
          expand_cache->snap_enabled_face_sets = std::make_unique<Set<int>>();
          snap_init_from_enabled(ob, ss, expand_cache);
        }
        break;
      }
      case SCULPT_EXPAND_MODAL_MOVE_TOGGLE: {
        if (expand_cache->move) {
          expand_cache->move = false;
          calc_falloff_from_vert_and_symmetry(expand_cache,
                                              ob,
                                              expand_cache->initial_active_vertex,
                                              expand_cache->move_original_falloff_type);
          break;
        }
        expand_cache->move = true;
        expand_cache->move_original_falloff_type = expand_cache->falloff_type;
        copy_v2_v2(expand_cache->initial_mouse_move, mval_fl);
        copy_v2_v2(expand_cache->original_mouse_move, expand_cache->initial_mouse);
        if (expand_cache->falloff_type == FalloffType::Geodesic &&
            SCULPT_vertex_count_get(ss) > expand_cache->max_geodesic_move_preview)
        {
          /* Set to spherical falloff for preview in high poly meshes as it is the fastest one.
           * In most cases it should match closely the preview from geodesic. */
          expand_cache->move_preview_falloff_type = FalloffType::Sphere;
        }
        else {
          expand_cache->move_preview_falloff_type = expand_cache->falloff_type;
        }
        break;
      }
      case SCULPT_EXPAND_MODAL_RECURSION_STEP_GEODESIC: {
        resursion_step_add(ob, expand_cache, RecursionType::Geodesic);
        break;
      }
      case SCULPT_EXPAND_MODAL_RECURSION_STEP_TOPOLOGY: {
        resursion_step_add(ob, expand_cache, RecursionType::Topology);
        break;
      }
      case SCULPT_EXPAND_MODAL_CONFIRM: {
        update_for_vert(C, ob, target_expand_vertex);

        if (expand_cache->reposition_pivot) {
          reposition_pivot(C, ob, expand_cache);
        }

        finish(C);
        return OPERATOR_FINISHED;
      }
      case SCULPT_EXPAND_MODAL_FALLOFF_GEODESIC: {
        check_topology_islands(ob, FalloffType::Geodesic);

        calc_falloff_from_vert_and_symmetry(
            expand_cache, ob, expand_cache->initial_active_vertex, FalloffType::Geodesic);
        break;
      }
      case SCULPT_EXPAND_MODAL_FALLOFF_TOPOLOGY: {
        check_topology_islands(ob, FalloffType::Topology);

        calc_falloff_from_vert_and_symmetry(
            expand_cache, ob, expand_cache->initial_active_vertex, FalloffType::Topology);
        break;
      }
      case SCULPT_EXPAND_MODAL_FALLOFF_TOPOLOGY_DIAGONALS: {
        check_topology_islands(ob, FalloffType::TopologyNormals);

        calc_falloff_from_vert_and_symmetry(
            expand_cache, ob, expand_cache->initial_active_vertex, FalloffType::TopologyNormals);
        break;
      }
      case SCULPT_EXPAND_MODAL_FALLOFF_SPHERICAL: {
        expand_cache->check_islands = false;
        calc_falloff_from_vert_and_symmetry(
            expand_cache, ob, expand_cache->initial_active_vertex, FalloffType::Sphere);
        break;
      }
      case SCULPT_EXPAND_MODAL_LOOP_COUNT_INCREASE: {
        expand_cache->loop_count += 1;
        break;
      }
      case SCULPT_EXPAND_MODAL_LOOP_COUNT_DECREASE: {
        expand_cache->loop_count -= 1;
        expand_cache->loop_count = max_ii(expand_cache->loop_count, 1);
        break;
      }
      case SCULPT_EXPAND_MODAL_TEXTURE_DISTORTION_INCREASE: {
        if (expand_cache->texture_distortion_strength == 0.0f) {
          const MTex *mask_tex = BKE_brush_mask_texture_get(expand_cache->brush, OB_MODE_SCULPT);
          if (mask_tex->tex == nullptr) {
            BKE_report(op->reports,
                       RPT_WARNING,
                       "Active brush does not contain any texture to distort the expand boundary");
            break;
          }
          if (mask_tex->brush_map_mode != MTEX_MAP_MODE_3D) {
            BKE_report(op->reports,
                       RPT_WARNING,
                       "Texture mapping not set to 3D, results may be unpredictable");
          }
        }
        expand_cache->texture_distortion_strength += SCULPT_EXPAND_TEXTURE_DISTORTION_STEP;
        break;
      }
      case SCULPT_EXPAND_MODAL_TEXTURE_DISTORTION_DECREASE: {
        expand_cache->texture_distortion_strength -= SCULPT_EXPAND_TEXTURE_DISTORTION_STEP;
        expand_cache->texture_distortion_strength = max_ff(
            expand_cache->texture_distortion_strength, 0.0f);
        break;
      }
    }
  }

  /* Handle expand origin movement if enabled. */
  if (expand_cache->move) {
    move_propagation_origin(C, ob, event, expand_cache);
  }

  /* Add new Face Sets IDs to the snapping set if enabled. */
  if (expand_cache->snap) {
    const int active_face_set_id = active_face_set_id_get(ss, expand_cache);
    /* The key may exist, in that case this does nothing. */
    expand_cache->snap_enabled_face_sets->add(active_face_set_id);
  }

  /* Update the sculpt data with the current state of the #Cache. */
  update_for_vert(C, ob, target_expand_vertex);

  return OPERATOR_RUNNING_MODAL;
}

/**
 * Deletes the `delete_id` Face Set ID from the mesh Face Sets
 * and stores the result in `r_face_set`.
 * The faces that were using the `delete_id` Face Set are filled
 * using the content from their neighbors.
 */
static void delete_face_set_id(
    int *r_face_sets, SculptSession &ss, Cache *expand_cache, Mesh *mesh, const int delete_id)
{
  const int totface = ss.totfaces;
  const GroupedSpan<int> vert_to_face_map = ss.vert_to_face_map;
  const OffsetIndices faces = mesh->faces();
  const Span<int> corner_verts = mesh->corner_verts();

  /* Check that all the face sets IDs in the mesh are not equal to `delete_id`
   * before attempting to delete it. */
  bool all_same_id = true;
  for (int i = 0; i < totface; i++) {
    if (!is_face_in_active_component(ss, faces, corner_verts, expand_cache, i)) {
      continue;
    }
    if (r_face_sets[i] != delete_id) {
      all_same_id = false;
      break;
    }
  }
  if (all_same_id) {
    return;
  }

  BLI_LINKSTACK_DECLARE(queue, void *);
  BLI_LINKSTACK_DECLARE(queue_next, void *);

  BLI_LINKSTACK_INIT(queue);
  BLI_LINKSTACK_INIT(queue_next);

  for (int i = 0; i < totface; i++) {
    if (r_face_sets[i] == delete_id) {
      BLI_LINKSTACK_PUSH(queue, POINTER_FROM_INT(i));
    }
  }

  while (BLI_LINKSTACK_SIZE(queue)) {
    bool any_updated = false;
    while (BLI_LINKSTACK_SIZE(queue)) {
      const int f_index = POINTER_AS_INT(BLI_LINKSTACK_POP(queue));
      int other_id = delete_id;
      for (const int vert : corner_verts.slice(faces[f_index])) {
        for (const int neighbor_face_index : vert_to_face_map[vert]) {
          if (expand_cache->original_face_sets[neighbor_face_index] <= 0) {
            /* Skip picking IDs from hidden Face Sets. */
            continue;
          }
          if (r_face_sets[neighbor_face_index] != delete_id) {
            other_id = r_face_sets[neighbor_face_index];
          }
        }
      }

      if (other_id != delete_id) {
        any_updated = true;
        r_face_sets[f_index] = other_id;
      }
      else {
        BLI_LINKSTACK_PUSH(queue_next, POINTER_FROM_INT(f_index));
      }
    }
    if (!any_updated) {
      /* No Face Sets where updated in this iteration, which means that no more content to keep
       * filling the faces of the deleted Face Set was found. Break to avoid entering an infinite
       * loop trying to search for those faces again. */
      break;
    }

    BLI_LINKSTACK_SWAP(queue, queue_next);
  }

  BLI_LINKSTACK_FREE(queue);
  BLI_LINKSTACK_FREE(queue_next);
}

static void cache_initial_config_set(bContext *C, wmOperator *op, Cache *expand_cache)
{
  expand_cache->normal_falloff_blur_steps = RNA_int_get(op->ptr, "normal_falloff_smooth");
  expand_cache->invert = RNA_boolean_get(op->ptr, "invert");
  expand_cache->preserve = RNA_boolean_get(op->ptr, "use_mask_preserve");
  expand_cache->auto_mask = RNA_boolean_get(op->ptr, "use_auto_mask");
  expand_cache->falloff_gradient = RNA_boolean_get(op->ptr, "use_falloff_gradient");
  expand_cache->target = TargetType(RNA_enum_get(op->ptr, "target"));
  expand_cache->modify_active_face_set = RNA_boolean_get(op->ptr, "use_modify_active");
  expand_cache->reposition_pivot = RNA_boolean_get(op->ptr, "use_reposition_pivot");
  expand_cache->max_geodesic_move_preview = RNA_int_get(op->ptr, "max_geodesic_move_preview");

  /* These can be exposed in RNA if needed. */
  expand_cache->loop_count = 1;
  expand_cache->brush_gradient = false;

  /* Texture and color data from the active Brush. */
  Object &ob = *CTX_data_active_object(C);
  const Sculpt &sd = *CTX_data_tool_settings(C)->sculpt;
  SculptSession &ss = *ob.sculpt;
  expand_cache->brush = BKE_paint_brush_for_read(&sd.paint);
  BKE_curvemapping_init(expand_cache->brush->curve);
  copy_v4_fl(expand_cache->fill_color, 1.0f);
  copy_v3_v3(expand_cache->fill_color, BKE_brush_color_get(ss.scene, expand_cache->brush));
  IMB_colormanagement_srgb_to_scene_linear_v3(expand_cache->fill_color, expand_cache->fill_color);

  expand_cache->scene = CTX_data_scene(C);
  expand_cache->texture_distortion_strength = 0.0f;
  expand_cache->blend_mode = expand_cache->brush->blend;
}

/**
 * Does the undo sculpt push for the affected target data of the #Cache.
 */
static void undo_push(Object &ob, Cache *expand_cache)
{
  SculptSession &ss = *ob.sculpt;
  Vector<bke::pbvh::Node *> nodes = bke::pbvh::search_gather(*ss.pbvh, {});

  switch (expand_cache->target) {
    case TargetType::Mask:
      undo::push_nodes(ob, nodes, undo::Type::Mask);
      break;
    case TargetType::FaceSets:
      undo::push_nodes(ob, nodes, undo::Type::FaceSet);
      break;
    case TargetType::Colors: {
      const Mesh &mesh = *static_cast<const Mesh *>(ob.data);
      /* The sculpt undo system needs corner indices for corner domain color attributes. */
      BKE_pbvh_ensure_node_loops(*ss.pbvh, mesh.corner_tris());
      undo::push_nodes(ob, nodes, undo::Type::Color);
      break;
    }
  }
}

static bool any_nonzero_mask(const Object &object)
{
  const SculptSession &ss = *object.sculpt;
  switch (ss.pbvh->type()) {
    case bke::pbvh::Type::Mesh: {
      const Mesh &mesh = *static_cast<const Mesh *>(object.data);
      const bke::AttributeAccessor attributes = mesh.attributes();
      const VArraySpan mask = *attributes.lookup<float>(".sculpt_mask");
      if (mask.is_empty()) {
        return false;
      }
      return std::any_of(
          mask.begin(), mask.end(), [&](const float value) { return value > 0.0f; });
    }
    case bke::pbvh::Type::Grids: {
      const SubdivCCG &subdiv_ccg = *ss.subdiv_ccg;
      const CCGKey key = BKE_subdiv_ccg_key_top_level(subdiv_ccg);
      if (!key.has_mask) {
        return false;
      }
      return std::any_of(subdiv_ccg.grids.begin(), subdiv_ccg.grids.end(), [&](CCGElem *elem) {
        for (const int i : IndexRange(key.grid_area)) {
          if (CCG_elem_offset_mask(key, elem, i) > 0.0f) {
            return true;
          }
        }
        return false;
      });
    }
    case bke::pbvh::Type::BMesh: {
      BMesh &bm = *ss.bm;
      const int offset = CustomData_get_offset_named(&bm.vdata, CD_PROP_FLOAT, ".sculpt_mask");
      if (offset == -1) {
        return false;
      }
      BMIter iter;
      BMVert *vert;
      BM_ITER_MESH (vert, &iter, &bm, BM_VERTS_OF_MESH) {
        if (BM_ELEM_CD_GET_FLOAT(vert, offset) > 0.0f) {
          return true;
        }
      }
      return false;
    }
  }
  return false;
}

static int sculpt_expand_invoke(bContext *C, wmOperator *op, const wmEvent *event)
{
  Depsgraph *depsgraph = CTX_data_ensure_evaluated_depsgraph(C);
  Object &ob = *CTX_data_active_object(C);
  SculptSession &ss = *ob.sculpt;
  Mesh *mesh = static_cast<Mesh *>(ob.data);

  const View3D *v3d = CTX_wm_view3d(C);
  const Base *base = CTX_data_active_base(C);
  if (!BKE_base_is_visible(v3d, base)) {
    return OPERATOR_CANCELLED;
  }

  SCULPT_stroke_id_next(ob);

  /* Create and configure the Expand Cache. */
  ss.expand_cache = MEM_new<Cache>(__func__);
  cache_initial_config_set(C, op, ss.expand_cache);

  /* Update object. */
  const bool needs_colors = ss.expand_cache->target == TargetType::Colors;

  if (needs_colors) {
    /* CTX_data_ensure_evaluated_depsgraph should be used at the end to include the updates of
     * earlier steps modifying the data. */
    BKE_sculpt_color_layer_create_if_needed(&ob);
    depsgraph = CTX_data_ensure_evaluated_depsgraph(C);
  }

  if (ss.expand_cache->target == TargetType::Mask) {
    MultiresModifierData *mmd = BKE_sculpt_multires_active(ss.scene, &ob);
    BKE_sculpt_mask_layers_ensure(depsgraph, CTX_data_main(C), &ob, mmd);

    if (RNA_boolean_get(op->ptr, "use_auto_mask")) {
      if (any_nonzero_mask(ob)) {
        write_mask_data(ss, Array<float>(SCULPT_vertex_count_get(ss), 1.0f));
      }
    }
  }

  BKE_sculpt_update_object_for_edit(depsgraph, &ob, needs_colors);

  /* Do nothing when the mesh has 0 vertices. */
  const int totvert = SCULPT_vertex_count_get(ss);
  if (totvert == 0) {
    expand_cache_free(ss);
    return OPERATOR_CANCELLED;
  }

  /* Face Set operations are not supported in dyntopo. */
  if (ss.expand_cache->target == TargetType::FaceSets && ss.pbvh->type() == bke::pbvh::Type::BMesh)
  {
    expand_cache_free(ss);
    return OPERATOR_CANCELLED;
  }

  ensure_sculptsession_data(ob);

  /* Initialize undo. */
  undo::push_begin(ob, op);
  undo_push(ob, ss.expand_cache);

  /* Set the initial element for expand from the event position. */
  const float mouse[2] = {float(event->mval[0]), float(event->mval[1])};
  set_initial_components_for_mouse(C, ob, ss.expand_cache, mouse);

  /* Cache bke::pbvh::Tree nodes. */
  ss.expand_cache->nodes = bke::pbvh::search_gather(*ss.pbvh, {});

  /* Store initial state. */
  original_state_store(ob, ss.expand_cache);

  if (ss.expand_cache->modify_active_face_set) {
    delete_face_set_id(ss.expand_cache->initial_face_sets.data(),
                       ss,
                       ss.expand_cache,
                       mesh,
                       ss.expand_cache->next_face_set);
  }

  /* Initialize the falloff. */
  FalloffType falloff_type = FalloffType(RNA_enum_get(op->ptr, "falloff_type"));

  /* When starting from a boundary vertex, set the initial falloff to boundary. */
  if (boundary::vert_is_boundary(ss, ss.expand_cache->initial_active_vertex)) {
    falloff_type = FalloffType::BoundaryTopology;
  }

  calc_falloff_from_vert_and_symmetry(
      ss.expand_cache, ob, ss.expand_cache->initial_active_vertex, falloff_type);

  check_topology_islands(ob, falloff_type);

  /* Initial mesh data update, resets all target data in the sculpt mesh. */
  update_for_vert(C, ob, ss.expand_cache->initial_active_vertex);

  WM_event_add_modal_handler(C, op);
  return OPERATOR_RUNNING_MODAL;
}

void modal_keymap(wmKeyConfig *keyconf)
{
  static const EnumPropertyItem modal_items[] = {
      {SCULPT_EXPAND_MODAL_CONFIRM, "CONFIRM", 0, "Confirm", ""},
      {SCULPT_EXPAND_MODAL_CANCEL, "CANCEL", 0, "Cancel", ""},
      {SCULPT_EXPAND_MODAL_INVERT, "INVERT", 0, "Invert", ""},
      {SCULPT_EXPAND_MODAL_PRESERVE_TOGGLE, "PRESERVE", 0, "Toggle Preserve State", ""},
      {SCULPT_EXPAND_MODAL_GRADIENT_TOGGLE, "GRADIENT", 0, "Toggle Gradient", ""},
      {SCULPT_EXPAND_MODAL_RECURSION_STEP_GEODESIC,
       "RECURSION_STEP_GEODESIC",
       0,
       "Geodesic recursion step",
       ""},
      {SCULPT_EXPAND_MODAL_RECURSION_STEP_TOPOLOGY,
       "RECURSION_STEP_TOPOLOGY",
       0,
       "Topology recursion Step",
       ""},
      {SCULPT_EXPAND_MODAL_MOVE_TOGGLE, "MOVE_TOGGLE", 0, "Move Origin", ""},
      {SCULPT_EXPAND_MODAL_FALLOFF_GEODESIC, "FALLOFF_GEODESICS", 0, "Geodesic Falloff", ""},
      {SCULPT_EXPAND_MODAL_FALLOFF_TOPOLOGY, "FALLOFF_TOPOLOGY", 0, "Topology Falloff", ""},
      {SCULPT_EXPAND_MODAL_FALLOFF_TOPOLOGY_DIAGONALS,
       "FALLOFF_TOPOLOGY_DIAGONALS",
       0,
       "Diagonals Falloff",
       ""},
      {SCULPT_EXPAND_MODAL_FALLOFF_SPHERICAL, "FALLOFF_SPHERICAL", 0, "Spherical Falloff", ""},
      {SCULPT_EXPAND_MODAL_SNAP_TOGGLE, "SNAP_TOGGLE", 0, "Snap expand to Face Sets", ""},
      {SCULPT_EXPAND_MODAL_LOOP_COUNT_INCREASE,
       "LOOP_COUNT_INCREASE",
       0,
       "Loop Count Increase",
       ""},
      {SCULPT_EXPAND_MODAL_LOOP_COUNT_DECREASE,
       "LOOP_COUNT_DECREASE",
       0,
       "Loop Count Decrease",
       ""},
      {SCULPT_EXPAND_MODAL_BRUSH_GRADIENT_TOGGLE,
       "BRUSH_GRADIENT_TOGGLE",
       0,
       "Toggle Brush Gradient",
       ""},
      {SCULPT_EXPAND_MODAL_TEXTURE_DISTORTION_INCREASE,
       "TEXTURE_DISTORTION_INCREASE",
       0,
       "Texture Distortion Increase",
       ""},
      {SCULPT_EXPAND_MODAL_TEXTURE_DISTORTION_DECREASE,
       "TEXTURE_DISTORTION_DECREASE",
       0,
       "Texture Distortion Decrease",
       ""},
      {0, nullptr, 0, nullptr, nullptr},
  };

  static const char *name = "Sculpt Expand Modal";
  wmKeyMap *keymap = WM_modalkeymap_find(keyconf, name);

  /* This function is called for each space-type, only needs to add map once. */
  if (keymap && keymap->modal_items) {
    return;
  }

  keymap = WM_modalkeymap_ensure(keyconf, name, modal_items);
  WM_modalkeymap_assign(keymap, "SCULPT_OT_expand");
}

void SCULPT_OT_expand(wmOperatorType *ot)
{
  ot->name = "Expand";
  ot->idname = "SCULPT_OT_expand";
  ot->description = "Generic sculpt expand operator";

  ot->invoke = sculpt_expand_invoke;
  ot->modal = sculpt_expand_modal;
  ot->cancel = sculpt_expand_cancel;
  ot->poll = SCULPT_mode_poll;

  ot->flag = OPTYPE_REGISTER | OPTYPE_UNDO | OPTYPE_DEPENDS_ON_CURSOR;

  static EnumPropertyItem prop_sculpt_expand_falloff_type_items[] = {
      {int(FalloffType::Geodesic), "GEODESIC", 0, "Geodesic", ""},
      {int(FalloffType::Topology), "TOPOLOGY", 0, "Topology", ""},
      {int(FalloffType::TopologyNormals), "TOPOLOGY_DIAGONALS", 0, "Topology Diagonals", ""},
      {int(FalloffType::Normals), "NORMALS", 0, "Normals", ""},
      {int(FalloffType::Sphere), "SPHERICAL", 0, "Spherical", ""},
      {int(FalloffType::BoundaryTopology), "BOUNDARY_TOPOLOGY", 0, "Boundary Topology", ""},
      {int(FalloffType::BoundaryFaceSet), "BOUNDARY_FACE_SET", 0, "Boundary Face Set", ""},
      {int(FalloffType::ActiveFaceSet), "ACTIVE_FACE_SET", 0, "Active Face Set", ""},
      {0, nullptr, 0, nullptr, nullptr},
  };

  static EnumPropertyItem prop_sculpt_expand_target_type_items[] = {
      {int(TargetType::Mask), "MASK", 0, "Mask", ""},
      {int(TargetType::FaceSets), "FACE_SETS", 0, "Face Sets", ""},
      {int(TargetType::Colors), "COLOR", 0, "Color", ""},
      {0, nullptr, 0, nullptr, nullptr},
  };

  RNA_def_enum(ot->srna,
               "target",
               prop_sculpt_expand_target_type_items,
               int(TargetType::Mask),
               "Data Target",
               "Data that is going to be modified in the expand operation");

  RNA_def_enum(ot->srna,
               "falloff_type",
               prop_sculpt_expand_falloff_type_items,
               int(FalloffType::Geodesic),
               "Falloff Type",
               "Initial falloff of the expand operation");

  ot->prop = RNA_def_boolean(
      ot->srna, "invert", false, "Invert", "Invert the expand active elements");
  ot->prop = RNA_def_boolean(ot->srna,
                             "use_mask_preserve",
                             false,
                             "Preserve Previous",
                             "Preserve the previous state of the target data");
  ot->prop = RNA_def_boolean(ot->srna,
                             "use_falloff_gradient",
                             false,
                             "Falloff Gradient",
                             "Expand Using a linear falloff");

  ot->prop = RNA_def_boolean(ot->srna,
                             "use_modify_active",
                             false,
                             "Modify Active",
                             "Modify the active Face Set instead of creating a new one");

  ot->prop = RNA_def_boolean(
      ot->srna,
      "use_reposition_pivot",
      true,
      "Reposition Pivot",
      "Reposition the sculpt transform pivot to the boundary of the expand active area");

  ot->prop = RNA_def_int(ot->srna,
                         "max_geodesic_move_preview",
                         10000,
                         0,
                         INT_MAX,
                         "Max Vertex Count for Geodesic Move Preview",
                         "Maximum number of vertices in the mesh for using geodesic falloff when "
                         "moving the origin of expand. If the total number of vertices is greater "
                         "than this value, the falloff will be set to spherical when moving",
                         0,
                         1000000);
  ot->prop = RNA_def_boolean(ot->srna,
                             "use_auto_mask",
                             false,
                             "Auto Create",
                             "Fill in mask if nothing is already masked");
  ot->prop = RNA_def_int(ot->srna,
                         "normal_falloff_smooth",
                         2,
                         0,
                         10,
                         "Normal Smooth",
                         "Blurring steps for normal falloff",
                         0,
                         10);
}

}  // namespace blender::ed::sculpt_paint::expand<|MERGE_RESOLUTION|>--- conflicted
+++ resolved
@@ -423,13 +423,8 @@
                                         FalloffType::BoundaryTopology,
                                         FalloffType::Normals);
 
-<<<<<<< HEAD
-  if (ss->expand_cache->check_islands) {
-    islands::ensure_cache(*ob);
-=======
   if (ss.expand_cache->check_islands) {
-    SCULPT_topology_islands_ensure(ob);
->>>>>>> cdd72e68
+    islands::ensure_cache(ob);
   }
 }
 
@@ -1848,13 +1843,8 @@
  */
 static void ensure_sculptsession_data(Object &ob)
 {
-<<<<<<< HEAD
   SculptSession *ss = ob->sculpt;
   islands::ensure_cache(*ob);
-=======
-  SculptSession &ss = *ob.sculpt;
-  SCULPT_topology_islands_ensure(ob);
->>>>>>> cdd72e68
   SCULPT_vertex_random_access_ensure(ss);
   boundary::ensure_boundary_info(ob);
   if (!ss.tex_pool) {
