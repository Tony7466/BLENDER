--- conflicted
+++ resolved
@@ -1370,17 +1370,10 @@
 				}
 			}
 		}
-<<<<<<< HEAD
-	// don't go again if there was no change, if there is no valid group, or there is no change left
-	}while(was_change && total_valid && totchange);
-	// left overs
-	(void)vgroup_validmap;
-=======
 		/* don't go again if there was no change, if there is no valid group,
 		 * or there is no change left */
 	} while(was_change && total_valid && totchange);
 	/* left overs */
->>>>>>> 439f0ef7
 	return totchange;
 }
 
