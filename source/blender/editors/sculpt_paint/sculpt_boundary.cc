/* SPDX-FileCopyrightText: 2020 Blender Authors
 *
 * SPDX-License-Identifier: GPL-2.0-or-later */

/** \file
 * \ingroup edsculpt
 */

#include "MEM_guardedalloc.h"

#include "BLI_task.h"

#include "DNA_brush_types.h"
#include "DNA_object_types.h"

#include "BKE_brush.hh"
#include "BKE_ccg.hh"
#include "BKE_colortools.hh"
#include "BKE_paint.hh"
#include "BKE_pbvh_api.hh"

#include "paint_intern.hh"
#include "sculpt_intern.hh"

#include "GPU_immediate.hh"
#include "GPU_state.hh"

#include <cmath>
#include <cstdlib>

#define BOUNDARY_VERTEX_NONE -1
#define BOUNDARY_STEPS_NONE -1

namespace blender::ed::sculpt_paint::boundary {

/**
 * From a vertex index anywhere in the mesh, returns the closest vertex in a mesh boundary inside
 * the given radius, if it exists.
 */
static PBVHVertRef get_closest_boundary_vert(SculptSession &ss,
                                             const PBVHVertRef initial_vert,
                                             const float radius);
/**
 * This function is used to check where the propagation should stop when calculating the boundary,
 * as well as to check if the initial vertex is valid.
 */
static bool is_vert_in_editable_boundary(SculptSession &ss, const PBVHVertRef initial_vert);

/**
 * Determines the indices of a boundary.
 */
static void indices_init(SculptSession &ss,
                         SculptBoundary &boundary,
                         const PBVHVertRef initial_boundary_vert);

/**
 * This functions initializes all data needed to calculate falloffs and deformation from the
 * boundary into the mesh into a #SculptBoundaryEditInfo array. This includes how many steps are
 * needed to go from a boundary vertex to an interior vertex and which vertex of the boundary is
 * the closest one.
 */
static void edit_data_init(SculptSession &ss,
                           SculptBoundary &boundary,
                           const PBVHVertRef initial_vert,
                           const float radius);

std::unique_ptr<SculptBoundary> data_init(Object &object,
                                          const Brush *brush,
                                          const PBVHVertRef initial_vert,
                                          const float radius)
{
  SculptSession &ss = *object.sculpt;

  if (initial_vert.i == PBVH_REF_NONE) {
    return nullptr;
  }

  SCULPT_vertex_random_access_ensure(ss);
  boundary::ensure_boundary_info(object);

  const PBVHVertRef boundary_initial_vert = get_closest_boundary_vert(ss, initial_vert, radius);

  if (boundary_initial_vert.i == BOUNDARY_VERTEX_NONE) {
    return nullptr;
  }

  /* Starting from a vertex that is the limit of a boundary is ambiguous, so return nullptr instead
   * of forcing a random active boundary from a corner. */
  if (!is_vert_in_editable_boundary(ss, initial_vert)) {
    return nullptr;
  }

  std::unique_ptr<SculptBoundary> boundary = std::make_unique<SculptBoundary>();
  *boundary = {};

  indices_init(ss, *boundary, boundary_initial_vert);

  const float boundary_radius = brush ? radius * (1.0f + brush->boundary_offset) : radius;
  edit_data_init(ss, *boundary, boundary_initial_vert, boundary_radius);

  return boundary;
}

static bool is_vert_in_editable_boundary(SculptSession &ss, const PBVHVertRef initial_vert)
{
  if (!hide::vert_visible_get(ss, initial_vert)) {
    return false;
  }

  int neighbor_count = 0;
  int boundary_vertex_count = 0;
  SculptVertexNeighborIter ni;
  SCULPT_VERTEX_NEIGHBORS_ITER_BEGIN (ss, initial_vert, ni) {
    if (hide::vert_visible_get(ss, ni.vertex)) {
      neighbor_count++;
      if (boundary::vert_is_boundary(ss, ni.vertex)) {
        boundary_vertex_count++;
      }
    }
  }
  SCULPT_VERTEX_NEIGHBORS_ITER_END(ni);

  /* Corners are ambiguous as it can't be decide which boundary should be active. The flood fill
   * should also stop at corners. */
  if (neighbor_count <= 2) {
    return false;
  }

  /* Non manifold geometry in the mesh boundary.
   * The deformation result will be unpredictable and not very useful. */
  if (boundary_vertex_count > 2) {
    return false;
  }

  return true;
}

/* -------------------------------------------------------------------- */
/** \name Nearest Boundary Vert
 * \{ */

struct BoundaryInitialVertexFloodFillData {
  PBVHVertRef initial_vert;
  int initial_vert_i;
  int boundary_initial_vert_steps;
  PBVHVertRef boundary_initial_vert;
  int boundary_initial_vert_i;
  int *floodfill_steps;
  float radius_sq;
};

static bool initial_vert_floodfill_fn(SculptSession &ss,
                                      PBVHVertRef from_v,
                                      PBVHVertRef to_v,
                                      bool is_duplicate,
                                      BoundaryInitialVertexFloodFillData *data)
{
  int from_v_i = BKE_pbvh_vertex_to_index(*ss.pbvh, from_v);
  int to_v_i = BKE_pbvh_vertex_to_index(*ss.pbvh, to_v);

  if (!hide::vert_visible_get(ss, to_v)) {
    return false;
  }

  if (!is_duplicate) {
    data->floodfill_steps[to_v_i] = data->floodfill_steps[from_v_i] + 1;
  }
  else {
    data->floodfill_steps[to_v_i] = data->floodfill_steps[from_v_i];
  }

  if (boundary::vert_is_boundary(ss, to_v)) {
    if (data->floodfill_steps[to_v_i] < data->boundary_initial_vert_steps) {
      data->boundary_initial_vert_steps = data->floodfill_steps[to_v_i];
      data->boundary_initial_vert_i = to_v_i;
      data->boundary_initial_vert = to_v;
    }
  }

  const float len_sq = len_squared_v3v3(SCULPT_vertex_co_get(ss, data->initial_vert),
                                        SCULPT_vertex_co_get(ss, to_v));
  return len_sq < data->radius_sq;
}

static PBVHVertRef get_closest_boundary_vert(SculptSession &ss,
                                             const PBVHVertRef initial_vert,
                                             const float radius)
{

  if (boundary::vert_is_boundary(ss, initial_vert)) {
    return initial_vert;
  }

  flood_fill::FillData flood = flood_fill::init_fill(ss);
  flood_fill::add_initial(flood, initial_vert);

  BoundaryInitialVertexFloodFillData fdata{};
  fdata.initial_vert = initial_vert;
  fdata.boundary_initial_vert = {BOUNDARY_VERTEX_NONE};
  fdata.boundary_initial_vert_steps = INT_MAX;
  fdata.radius_sq = radius * radius;

  fdata.floodfill_steps = MEM_cnew_array<int>(SCULPT_vertex_count_get(ss), __func__);

  flood_fill::execute(ss, flood, [&](PBVHVertRef from_v, PBVHVertRef to_v, bool is_duplicate) {
    return initial_vert_floodfill_fn(ss, from_v, to_v, is_duplicate, &fdata);
  });

  MEM_freeN(fdata.floodfill_steps);
  return fdata.boundary_initial_vert;
}

/** \} */

/* -------------------------------------------------------------------- */
/** \name Boundary Index Calculation
 * \{ */

/* Used to allocate the memory of the boundary index arrays. This was decided considered the most
 * common use cases for the brush deformers, taking into account how many vertices those
 * deformations usually need in the boundary. */
constexpr int BOUNDARY_INDICES_BLOCK_SIZE = 300;

static void add_index(SculptBoundary &boundary,
                      const int new_index,
                      const float distance,
                      Set<int, BOUNDARY_INDICES_BLOCK_SIZE> &included_verts)
{
  boundary.verts.append(new_index);

<<<<<<< HEAD
  if (!boundary.distance.is_empty()) {
    boundary.distance[new_index] = distance;
  }
  included_verts.add(new_index);
=======
  boundary.distance.add(new_index, distance);
  if (included_verts) {
    BLI_gset_add(included_verts, POINTER_FROM_INT(new_index));
  }
>>>>>>> 06aa1ce7
};

/* Flood fill that adds to the boundary data all the vertices from a boundary and its duplicates.
 */

struct BoundaryFloodFillData {
  SculptBoundary *boundary;
  Set<int, BOUNDARY_INDICES_BLOCK_SIZE> included_verts;

  PBVHVertRef last_visited_vertex;
};

static bool floodfill_fn(SculptSession &ss,
                         PBVHVertRef from_v,
                         PBVHVertRef to_v,
                         bool is_duplicate,
                         BoundaryFloodFillData *data)
{
  int from_v_i = BKE_pbvh_vertex_to_index(*ss.pbvh, from_v);
  int to_v_i = BKE_pbvh_vertex_to_index(*ss.pbvh, to_v);

  const float3 from_v_co = SCULPT_vertex_co_get(ss, from_v);
  const float3 to_v_co = SCULPT_vertex_co_get(ss, to_v);

  SculptBoundary &boundary = *data->boundary;
  if (!boundary::vert_is_boundary(ss, to_v)) {
    return false;
  }
  const float edge_len = len_v3v3(from_v_co, to_v_co);
  const float distance_boundary_to_dst = boundary.distance.lookup_default(from_v_i, 0.0f) +
                                         edge_len;
  add_index(boundary, to_v_i, distance_boundary_to_dst, data->included_verts);
  if (!is_duplicate) {
    boundary.edges.append({from_v_co, to_v_co});
  }
  return is_vert_in_editable_boundary(ss, to_v);
}

static void indices_init(SculptSession &ss,
                         SculptBoundary &boundary,
                         const PBVHVertRef initial_boundary_vert)
{

<<<<<<< HEAD
  const int totvert = SCULPT_vertex_count_get(ss);

  if (init_boundary_distances) {
    boundary.distance = Array<float>(totvert, 0.0f);
  }

=======
  GSet *included_verts = BLI_gset_int_new_ex("included verts", BOUNDARY_INDICES_BLOCK_SIZE);
>>>>>>> 06aa1ce7
  flood_fill::FillData flood = flood_fill::init_fill(ss);

  int initial_boundary_index = BKE_pbvh_vertex_to_index(*ss.pbvh, initial_boundary_vert);

  boundary.initial_vert_i = initial_boundary_index;
<<<<<<< HEAD
  copy_v3_v3(boundary.initial_vert_position, SCULPT_vertex_co_get(ss, boundary.initial_vert));
=======

  copy_v3_v3(boundary.initial_vert_position, SCULPT_vertex_co_get(ss, initial_boundary_vert));
  add_index(boundary, initial_boundary_index, 0.0f, included_verts);
  flood_fill::add_initial(flood, initial_boundary_vert);
>>>>>>> 06aa1ce7

  BoundaryFloodFillData fdata{};
  fdata.boundary = &boundary;
  fdata.last_visited_vertex = {BOUNDARY_VERTEX_NONE};

  add_index(boundary, initial_boundary_vert, initial_boundary_index, 0.0f, fdata.included_verts);
  flood_fill::add_initial(flood, boundary.initial_vert);

  flood_fill::execute(ss, flood, [&](PBVHVertRef from_v, PBVHVertRef to_v, bool is_duplicate) {
    return floodfill_fn(ss, from_v, to_v, is_duplicate, &fdata);
  });

  /* Check if the boundary loops into itself and add the extra preview edge to close the loop. */
  if (fdata.last_visited_vertex.i != BOUNDARY_VERTEX_NONE &&
      is_vert_in_editable_boundary(ss, fdata.last_visited_vertex))
  {
    SculptVertexNeighborIter ni;
    SCULPT_VERTEX_NEIGHBORS_ITER_BEGIN (ss, fdata.last_visited_vertex, ni) {
      if (fdata.included_verts.contains(ni.index) && is_vert_in_editable_boundary(ss, ni.vertex)) {

        const float3 from_v_co = SCULPT_vertex_co_get(ss, fdata.last_visited_vertex);
        const float3 to_v_co = SCULPT_vertex_co_get(ss, ni.vertex);

        boundary.edges.append({from_v_co, to_v_co});
        boundary.forms_loop = true;
      }
    }
    SCULPT_VERTEX_NEIGHBORS_ITER_END(ni);
  }
}

/** \} */

/* -------------------------------------------------------------------- */
/** \name Edit Data Calculation
 * \{ */

static void edit_data_init(SculptSession &ss,
                           SculptBoundary &boundary,
                           const PBVHVertRef initial_vert,
                           const float radius)
{
  const int totvert = SCULPT_vertex_count_get(ss);

  const bool has_duplicates = ss.pbvh->type() == bke::pbvh::Type::Grids;

  boundary.edit_info = Array<SculptBoundaryEditInfo>(totvert);

  for (int i = 0; i < totvert; i++) {
    boundary.edit_info[i].original_vertex_i = BOUNDARY_VERTEX_NONE;
    boundary.edit_info[i].propagation_steps_num = BOUNDARY_STEPS_NONE;
  }

  std::queue<int> current_iteration;
  std::queue<int> next_iteration;

  for (int i = 0; i < boundary.verts.size(); i++) {
    const PBVHVertRef vert = BKE_pbvh_index_to_vertex(*ss.pbvh, boundary.verts[i]);
    const int index = boundary.verts[i];

    boundary.edit_info[index].original_vertex_i = index;
    boundary.edit_info[index].propagation_steps_num = 0;

    /* This ensures that all duplicate vertices in the boundary have the same original_vertex
     * index, so the deformation for them will be the same. */
    if (has_duplicates) {
      SculptVertexNeighborIter ni_duplis;
      SCULPT_VERTEX_DUPLICATES_AND_NEIGHBORS_ITER_BEGIN (ss, vert, ni_duplis) {
        if (ni_duplis.is_duplicate) {
          boundary.edit_info[ni_duplis.index].original_vertex_i = index;
        }
      }
      SCULPT_VERTEX_NEIGHBORS_ITER_END(ni_duplis);
    }

    current_iteration.push(index);
  }

  int propagation_steps_num = 0;
  float accum_distance = 0.0f;

  while (true) {
    /* Stop adding steps to edit info. This happens when a steps is further away from the boundary
     * than the brush radius or when the entire mesh was already processed. */
    if (accum_distance > radius || current_iteration.empty()) {
      boundary.max_propagation_steps = propagation_steps_num;
      break;
    }

    while (!current_iteration.empty()) {
      const int from_v_i = current_iteration.front();
      current_iteration.pop();

      const PBVHVertRef from_v = BKE_pbvh_index_to_vertex(*ss.pbvh, from_v_i);

      SculptVertexNeighborIter ni;
      SCULPT_VERTEX_DUPLICATES_AND_NEIGHBORS_ITER_BEGIN (ss, from_v, ni) {
        const bool is_visible = hide::vert_visible_get(ss, ni.vertex);
        if (!is_visible ||
            boundary.edit_info[ni.index].propagation_steps_num != BOUNDARY_STEPS_NONE)
        {
          continue;
        }
        boundary.edit_info[ni.index].original_vertex_i =
            boundary.edit_info[from_v_i].original_vertex_i;

        if (ni.is_duplicate) {
          /* Grids duplicates handling. */
          boundary.edit_info[ni.index].propagation_steps_num =
              boundary.edit_info[from_v_i].propagation_steps_num;
        }
        else {
          boundary.edit_info[ni.index].propagation_steps_num =
              boundary.edit_info[from_v_i].propagation_steps_num + 1;

          next_iteration.push(ni.index);

          /* When copying the data to the neighbor for the next iteration, it has to be copied to
           * all its duplicates too. This is because it is not possible to know if the updated
           * neighbor or one if its uninitialized duplicates is going to come first in order to
           * copy the data in the from_v neighbor iterator. */
          if (has_duplicates) {
            SculptVertexNeighborIter ni_duplis;
            SCULPT_VERTEX_DUPLICATES_AND_NEIGHBORS_ITER_BEGIN (ss, ni.vertex, ni_duplis) {
              if (ni_duplis.is_duplicate) {
                boundary.edit_info[ni_duplis.index].original_vertex_i =
                    boundary.edit_info[from_v_i].original_vertex_i;
                boundary.edit_info[ni_duplis.index].propagation_steps_num =
                    boundary.edit_info[from_v_i].propagation_steps_num + 1;
              }
            }
            SCULPT_VERTEX_NEIGHBORS_ITER_END(ni_duplis);
          }

          /* Check the distance using the vertex that was propagated from the initial vertex that
           * was used to initialize the boundary. */
          if (boundary.edit_info[from_v_i].original_vertex_i ==
              BKE_pbvh_vertex_to_index(*ss.pbvh, initial_vert))
          {
            boundary.pivot_position = SCULPT_vertex_co_get(ss, ni.vertex);
            accum_distance += len_v3v3(SCULPT_vertex_co_get(ss, from_v), boundary.pivot_position);
          }
        }
      }
      SCULPT_VERTEX_NEIGHBORS_ITER_END(ni);
    }

    /* Copy the new vertices to the queue to be processed in the next iteration. */
    while (!next_iteration.empty()) {
      const int next_v = next_iteration.front();
      next_iteration.pop();
      current_iteration.push(next_v);
    }

    propagation_steps_num++;
  }
}

/** \} */

/* -------------------------------------------------------------------- */
/** \name Specialized Initialization
 *
 * Methods for initializing specialized data inside SculptBoundary
 * \{ */

/* These functions initialize the required vectors for the desired deformation using the
 * SculptBoundaryEditInfo. They calculate the data using the vertices that have the
 * max_propagation_steps value and them this data is copied to the rest of the vertices using the
 * original vertex index. */
static void bend_data_init(SculptSession &ss, SculptBoundary &boundary)
{
  const int totvert = SCULPT_vertex_count_get(ss);
  boundary.bend.pivot_rotation_axis = Array<float3>(totvert, float3(0));
  boundary.bend.pivot_positions = Array<float3>(totvert, float3(0));

  for (int i = 0; i < totvert; i++) {
    if (boundary.edit_info[i].propagation_steps_num != boundary.max_propagation_steps) {
      continue;
    }

    PBVHVertRef vertex = BKE_pbvh_index_to_vertex(*ss.pbvh, i);

    float dir[3];
    float3 normal = SCULPT_vertex_normal_get(ss, vertex);
    sub_v3_v3v3(
        dir,
        SCULPT_vertex_co_get(
            ss, BKE_pbvh_index_to_vertex(*ss.pbvh, boundary.edit_info[i].original_vertex_i)),
        SCULPT_vertex_co_get(ss, vertex));
    cross_v3_v3v3(
        boundary.bend.pivot_rotation_axis[boundary.edit_info[i].original_vertex_i], dir, normal);
    normalize_v3(boundary.bend.pivot_rotation_axis[boundary.edit_info[i].original_vertex_i]);
    copy_v3_v3(boundary.bend.pivot_positions[boundary.edit_info[i].original_vertex_i],
               SCULPT_vertex_co_get(ss, vertex));
  }

  for (int i = 0; i < totvert; i++) {
    if (boundary.edit_info[i].propagation_steps_num == BOUNDARY_STEPS_NONE) {
      continue;
    }
    copy_v3_v3(boundary.bend.pivot_positions[i],
               boundary.bend.pivot_positions[boundary.edit_info[i].original_vertex_i]);
    copy_v3_v3(boundary.bend.pivot_rotation_axis[i],
               boundary.bend.pivot_rotation_axis[boundary.edit_info[i].original_vertex_i]);
  }
}

static void slide_data_init(SculptSession &ss, SculptBoundary &boundary)
{
  const int totvert = SCULPT_vertex_count_get(ss);
  boundary.slide.directions = Array<float3>(totvert, float3(0));

  for (int i = 0; i < totvert; i++) {
    if (boundary.edit_info[i].propagation_steps_num != boundary.max_propagation_steps) {
      continue;
    }
    sub_v3_v3v3(
        boundary.slide.directions[boundary.edit_info[i].original_vertex_i],
        SCULPT_vertex_co_get(
            ss, BKE_pbvh_index_to_vertex(*ss.pbvh, boundary.edit_info[i].original_vertex_i)),
        SCULPT_vertex_co_get(ss, BKE_pbvh_index_to_vertex(*ss.pbvh, i)));
    normalize_v3(boundary.slide.directions[boundary.edit_info[i].original_vertex_i]);
  }

  for (int i = 0; i < totvert; i++) {
    if (boundary.edit_info[i].propagation_steps_num == BOUNDARY_STEPS_NONE) {
      continue;
    }
    copy_v3_v3(boundary.slide.directions[i],
               boundary.slide.directions[boundary.edit_info[i].original_vertex_i]);
  }
}

static void twist_data_init(SculptSession &ss, SculptBoundary &boundary)
{
  zero_v3(boundary.twist.pivot_position);
  Array<float3> face_verts(boundary.verts.size());
  for (int i = 0; i < boundary.verts.size(); i++) {
    const PBVHVertRef vert = BKE_pbvh_index_to_vertex(*ss.pbvh, boundary.verts[i]);
    const float3 boundary_position = SCULPT_vertex_co_get(ss, vert);
    add_v3_v3(boundary.twist.pivot_position, boundary_position);
    copy_v3_v3(face_verts[i], boundary_position);
  }
  mul_v3_fl(boundary.twist.pivot_position, 1.0f / boundary.verts.size());
  if (boundary.forms_loop) {
    normal_poly_v3(boundary.twist.rotation_axis,
                   reinterpret_cast<const float(*)[3]>(face_verts.data()),
                   boundary.verts.size());
  }
  else {
    sub_v3_v3v3(
        boundary.twist.rotation_axis, boundary.pivot_position, boundary.initial_vert_position);
    normalize_v3(boundary.twist.rotation_axis);
  }
}

/** \} */

/* -------------------------------------------------------------------- */
/** \name Brush Actions
 *
 * Actual functions related to modifying vertices.
 * \{ */

static float displacement_from_grab_delta_get(SculptSession &ss, SculptBoundary &boundary)
{
  float plane[4];
  float pos[3];
  float normal[3];
  sub_v3_v3v3(normal, ss.cache->initial_location, boundary.pivot_position);
  normalize_v3(normal);
  plane_from_point_normal_v3(plane, ss.cache->initial_location, normal);
  add_v3_v3v3(pos, ss.cache->initial_location, ss.cache->grab_delta_symmetry);
  return dist_signed_to_plane_v3(pos, plane);
}

static void boundary_brush_bend_task(Object &ob, const Brush &brush, bke::pbvh::Node *node)
{
  SculptSession &ss = *ob.sculpt;
  const int symm_area = ss.cache->mirror_symmetry_pass;
  SculptBoundary &boundary = *ss.cache->boundaries[symm_area];
  const ePaintSymmetryFlags symm = SCULPT_mesh_symmetry_xyz_get(ob);

  const float strength = ss.cache->bstrength;

  PBVHVertexIter vd;
  SculptOrigVertData orig_data = SCULPT_orig_vert_data_init(ob, *node, undo::Type::Position);

  const float disp = strength * displacement_from_grab_delta_get(ss, boundary);
  float angle_factor = disp / ss.cache->radius;
  /* Angle Snapping when inverting the brush. */
  if (ss.cache->invert) {
    angle_factor = floorf(angle_factor * 10) / 10.0f;
  }
  const float angle = angle_factor * M_PI;
  auto_mask::NodeData automask_data = auto_mask::node_begin(
      ob, ss.cache->automasking.get(), *node);

  BKE_pbvh_vertex_iter_begin (*ss.pbvh, node, vd, PBVH_ITER_UNIQUE) {
    if (boundary.edit_info[vd.index].propagation_steps_num == -1) {
      continue;
    }

    auto_mask::node_update(automask_data, vd);
    SCULPT_orig_vert_data_update(orig_data, vd);
    if (!SCULPT_check_vertex_pivot_symmetry(orig_data.co, boundary.initial_vert_position, symm)) {
      continue;
    }

    const float mask = 1.0f - vd.mask;
    const float automask = auto_mask::factor_get(
        ss.cache->automasking.get(), ss, vd.vertex, &automask_data);
    float t_orig_co[3];
    float *target_co = SCULPT_brush_deform_target_vertex_co_get(ss, brush.deform_target, &vd);
    sub_v3_v3v3(t_orig_co, orig_data.co, boundary.bend.pivot_positions[vd.index]);
    rotate_v3_v3v3fl(target_co,
                     t_orig_co,
                     boundary.bend.pivot_rotation_axis[vd.index],
                     angle * boundary.edit_info[vd.index].strength_factor * mask * automask);
    add_v3_v3(target_co, boundary.bend.pivot_positions[vd.index]);
  }
  BKE_pbvh_vertex_iter_end;
}

static void brush_slide_task(Object &ob, const Brush &brush, bke::pbvh::Node *node)
{
  SculptSession &ss = *ob.sculpt;
  const int symm_area = ss.cache->mirror_symmetry_pass;
  SculptBoundary &boundary = *ss.cache->boundaries[symm_area];
  const ePaintSymmetryFlags symm = SCULPT_mesh_symmetry_xyz_get(ob);

  const float strength = ss.cache->bstrength;

  PBVHVertexIter vd;
  SculptOrigVertData orig_data = SCULPT_orig_vert_data_init(ob, *node, undo::Type::Position);

  const float disp = displacement_from_grab_delta_get(ss, boundary);
  auto_mask::NodeData automask_data = auto_mask::node_begin(
      ob, ss.cache->automasking.get(), *node);

  BKE_pbvh_vertex_iter_begin (*ss.pbvh, node, vd, PBVH_ITER_UNIQUE) {
    if (boundary.edit_info[vd.index].propagation_steps_num == -1) {
      continue;
    }

    auto_mask::node_update(automask_data, vd);
    SCULPT_orig_vert_data_update(orig_data, vd);
    if (!SCULPT_check_vertex_pivot_symmetry(orig_data.co, boundary.initial_vert_position, symm)) {
      continue;
    }

    const float mask = 1.0f - vd.mask;
    const float automask = auto_mask::factor_get(
        ss.cache->automasking.get(), ss, vd.vertex, &automask_data);
    float *target_co = SCULPT_brush_deform_target_vertex_co_get(ss, brush.deform_target, &vd);
    madd_v3_v3v3fl(target_co,
                   orig_data.co,
                   boundary.slide.directions[vd.index],
                   boundary.edit_info[vd.index].strength_factor * disp * mask * automask *
                       strength);
  }
  BKE_pbvh_vertex_iter_end;
}

static void brush_inflate_task(Object &ob, const Brush &brush, bke::pbvh::Node *node)
{
  SculptSession &ss = *ob.sculpt;
  const int symm_area = ss.cache->mirror_symmetry_pass;
  SculptBoundary &boundary = *ss.cache->boundaries[symm_area];
  const ePaintSymmetryFlags symm = SCULPT_mesh_symmetry_xyz_get(ob);

  const float strength = ss.cache->bstrength;

  PBVHVertexIter vd;
  SculptOrigVertData orig_data = SCULPT_orig_vert_data_init(ob, *node, undo::Type::Position);
  auto_mask::NodeData automask_data = auto_mask::node_begin(
      ob, ss.cache->automasking.get(), *node);

  const float disp = displacement_from_grab_delta_get(ss, boundary);

  BKE_pbvh_vertex_iter_begin (*ss.pbvh, node, vd, PBVH_ITER_UNIQUE) {
    if (boundary.edit_info[vd.index].propagation_steps_num == -1) {
      continue;
    }

    auto_mask::node_update(automask_data, vd);
    SCULPT_orig_vert_data_update(orig_data, vd);
    if (!SCULPT_check_vertex_pivot_symmetry(orig_data.co, boundary.initial_vert_position, symm)) {
      continue;
    }

    const float mask = 1.0f - vd.mask;
    const float automask = auto_mask::factor_get(
        ss.cache->automasking.get(), ss, vd.vertex, &automask_data);
    float *target_co = SCULPT_brush_deform_target_vertex_co_get(ss, brush.deform_target, &vd);
    madd_v3_v3v3fl(target_co,
                   orig_data.co,
                   orig_data.no,
                   boundary.edit_info[vd.index].strength_factor * disp * mask * automask *
                       strength);
  }
  BKE_pbvh_vertex_iter_end;
}

static void brush_grab_task(Object &ob, const Brush &brush, bke::pbvh::Node *node)
{
  SculptSession &ss = *ob.sculpt;
  const int symm_area = ss.cache->mirror_symmetry_pass;
  SculptBoundary &boundary = *ss.cache->boundaries[symm_area];
  const ePaintSymmetryFlags symm = SCULPT_mesh_symmetry_xyz_get(ob);

  const float strength = ss.cache->bstrength;

  PBVHVertexIter vd;
  SculptOrigVertData orig_data = SCULPT_orig_vert_data_init(ob, *node, undo::Type::Position);
  auto_mask::NodeData automask_data = auto_mask::node_begin(
      ob, ss.cache->automasking.get(), *node);

  BKE_pbvh_vertex_iter_begin (*ss.pbvh, node, vd, PBVH_ITER_UNIQUE) {
    if (boundary.edit_info[vd.index].propagation_steps_num == -1) {
      continue;
    }

    auto_mask::node_update(automask_data, vd);
    SCULPT_orig_vert_data_update(orig_data, vd);
    if (!SCULPT_check_vertex_pivot_symmetry(orig_data.co, boundary.initial_vert_position, symm)) {
      continue;
    }

    const float mask = 1.0f - vd.mask;
    const float automask = auto_mask::factor_get(
        ss.cache->automasking.get(), ss, vd.vertex, &automask_data);
    float *target_co = SCULPT_brush_deform_target_vertex_co_get(ss, brush.deform_target, &vd);
    madd_v3_v3v3fl(target_co,
                   orig_data.co,
                   ss.cache->grab_delta_symmetry,
                   boundary.edit_info[vd.index].strength_factor * mask * automask * strength);
  }
  BKE_pbvh_vertex_iter_end;
}

static void brush_twist_task(Object &ob, const Brush &brush, bke::pbvh::Node *node)
{
  SculptSession &ss = *ob.sculpt;
  const int symm_area = ss.cache->mirror_symmetry_pass;
  SculptBoundary &boundary = *ss.cache->boundaries[symm_area];
  const ePaintSymmetryFlags symm = SCULPT_mesh_symmetry_xyz_get(ob);

  const float strength = ss.cache->bstrength;

  PBVHVertexIter vd;
  SculptOrigVertData orig_data = SCULPT_orig_vert_data_init(ob, *node, undo::Type::Position);
  auto_mask::NodeData automask_data = auto_mask::node_begin(
      ob, ss.cache->automasking.get(), *node);

  const float disp = strength * displacement_from_grab_delta_get(ss, boundary);
  float angle_factor = disp / ss.cache->radius;
  /* Angle Snapping when inverting the brush. */
  if (ss.cache->invert) {
    angle_factor = floorf(angle_factor * 10) / 10.0f;
  }
  const float angle = angle_factor * M_PI;

  BKE_pbvh_vertex_iter_begin (*ss.pbvh, node, vd, PBVH_ITER_UNIQUE) {
    if (boundary.edit_info[vd.index].propagation_steps_num == -1) {
      continue;
    }

    auto_mask::node_update(automask_data, vd);
    SCULPT_orig_vert_data_update(orig_data, vd);
    if (!SCULPT_check_vertex_pivot_symmetry(orig_data.co, boundary.initial_vert_position, symm)) {
      continue;
    }

    const float mask = 1.0f - vd.mask;
    const float automask = auto_mask::factor_get(
        ss.cache->automasking.get(), ss, vd.vertex, &automask_data);
    float t_orig_co[3];
    float *target_co = SCULPT_brush_deform_target_vertex_co_get(ss, brush.deform_target, &vd);
    sub_v3_v3v3(t_orig_co, orig_data.co, boundary.twist.pivot_position);
    rotate_v3_v3v3fl(target_co,
                     t_orig_co,
                     boundary.twist.rotation_axis,
                     angle * mask * automask * boundary.edit_info[vd.index].strength_factor);
    add_v3_v3(target_co, boundary.twist.pivot_position);
  }
  BKE_pbvh_vertex_iter_end;
}

static void brush_smooth_task(Object &ob, const Brush &brush, bke::pbvh::Node *node)
{
  SculptSession &ss = *ob.sculpt;
  const int symmetry_pass = ss.cache->mirror_symmetry_pass;
  const SculptBoundary &boundary = *ss.cache->boundaries[symmetry_pass];
  const ePaintSymmetryFlags symm = SCULPT_mesh_symmetry_xyz_get(ob);

  const float strength = ss.cache->bstrength;

  PBVHVertexIter vd;
  SculptOrigVertData orig_data = SCULPT_orig_vert_data_init(ob, *node, undo::Type::Position);

  BKE_pbvh_vertex_iter_begin (*ss.pbvh, node, vd, PBVH_ITER_UNIQUE) {
    if (boundary.edit_info[vd.index].propagation_steps_num == -1) {
      continue;
    }

    SCULPT_orig_vert_data_update(orig_data, vd);
    if (!SCULPT_check_vertex_pivot_symmetry(orig_data.co, boundary.initial_vert_position, symm)) {
      continue;
    }

    float coord_accum[3] = {0.0f, 0.0f, 0.0f};
    int total_neighbors = 0;
    const int current_propagation_steps = boundary.edit_info[vd.index].propagation_steps_num;
    SculptVertexNeighborIter ni;
    SCULPT_VERTEX_NEIGHBORS_ITER_BEGIN (ss, vd.vertex, ni) {
      if (current_propagation_steps == boundary.edit_info[ni.index].propagation_steps_num) {
        add_v3_v3(coord_accum, SCULPT_vertex_co_get(ss, ni.vertex));
        total_neighbors++;
      }
    }
    SCULPT_VERTEX_NEIGHBORS_ITER_END(ni);

    if (total_neighbors == 0) {
      continue;
    }
    float disp[3];
    float avg[3];
    const float mask = 1.0f - vd.mask;
    mul_v3_v3fl(avg, coord_accum, 1.0f / total_neighbors);
    sub_v3_v3v3(disp, avg, vd.co);
    float *target_co = SCULPT_brush_deform_target_vertex_co_get(ss, brush.deform_target, &vd);
    madd_v3_v3v3fl(
        target_co, vd.co, disp, boundary.edit_info[vd.index].strength_factor * mask * strength);
  }
  BKE_pbvh_vertex_iter_end;
}

/* This functions assigns a falloff factor to each one of the SculptBoundaryEditInfo structs based
 * on the brush curve and its propagation steps. The falloff goes from the boundary into the mesh.
 */
static void init_falloff(SculptSession &ss,
                         SculptBoundary &boundary,
                         const Brush &brush,
                         const float radius)
{
  const int totvert = SCULPT_vertex_count_get(ss);
  BKE_curvemapping_init(brush.curve);

  for (int i = 0; i < totvert; i++) {
    if (boundary.edit_info[i].propagation_steps_num != -1) {
      boundary.edit_info[i].strength_factor = BKE_brush_curve_strength(
          &brush, boundary.edit_info[i].propagation_steps_num, boundary.max_propagation_steps);
    }

    if (boundary.edit_info[i].original_vertex_i == boundary.initial_vert_i) {
      /* All vertices that are propagated from the original vertex won't be affected by the
       * boundary falloff, so there is no need to calculate anything else. */
      continue;
    }

    const bool use_boundary_distances = brush.boundary_falloff_type !=
                                        BRUSH_BOUNDARY_FALLOFF_CONSTANT;

    if (!use_boundary_distances) {
      /* There are falloff modes that do not require to modify the previously calculated falloff
       * based on boundary distances. */
      continue;
    }

    const float boundary_distance = boundary.distance.lookup_default(
        boundary.edit_info[i].original_vertex_i, 0.0f);
    float falloff_distance = 0.0f;
    float direction = 1.0f;

    switch (brush.boundary_falloff_type) {
      case BRUSH_BOUNDARY_FALLOFF_RADIUS:
        falloff_distance = boundary_distance;
        break;
      case BRUSH_BOUNDARY_FALLOFF_LOOP: {
        const int div = boundary_distance / radius;
        const float mod = fmodf(boundary_distance, radius);
        falloff_distance = div % 2 == 0 ? mod : radius - mod;
        break;
      }
      case BRUSH_BOUNDARY_FALLOFF_LOOP_INVERT: {
        const int div = boundary_distance / radius;
        const float mod = fmodf(boundary_distance, radius);
        falloff_distance = div % 2 == 0 ? mod : radius - mod;
        /* Inverts the falloff in the intervals 1 2 5 6 9 10 ... etc. */
        if (((div - 1) & 2) == 0) {
          direction = -1.0f;
        }
        break;
      }
      case BRUSH_BOUNDARY_FALLOFF_CONSTANT:
        /* For constant falloff distances are not allocated, so this should never happen. */
        BLI_assert(false);
    }

    boundary.edit_info[i].strength_factor *= direction * BKE_brush_curve_strength(
                                                             &brush, falloff_distance, radius);
  }
}

void do_boundary_brush(const Sculpt &sd, Object &ob, Span<bke::pbvh::Node *> nodes)
{
  SculptSession &ss = *ob.sculpt;
  const Brush &brush = *BKE_paint_brush_for_read(&sd.paint);

  const ePaintSymmetryFlags symm_area = ss.cache->mirror_symmetry_pass;
  if (SCULPT_stroke_is_first_brush_step_of_symmetry_pass(*ss.cache)) {

    PBVHVertRef initial_vert;

    if (ss.cache->mirror_symmetry_pass == 0) {
      initial_vert = SCULPT_active_vertex_get(ss);
    }
    else {
      float location[3];
      flip_v3_v3(location, SCULPT_active_vertex_co_get(ss), symm_area);
      initial_vert = nearest_vert_calc(ob, location, ss.cache->radius_squared, false);
    }

    ss.cache->boundaries[symm_area] = data_init(
        ob, &brush, initial_vert, ss.cache->initial_radius);

    if (ss.cache->boundaries[symm_area]) {
      switch (brush.boundary_deform_type) {
        case BRUSH_BOUNDARY_DEFORM_BEND:
          bend_data_init(ss, *ss.cache->boundaries[symm_area]);
          break;
        case BRUSH_BOUNDARY_DEFORM_EXPAND:
          slide_data_init(ss, *ss.cache->boundaries[symm_area]);
          break;
        case BRUSH_BOUNDARY_DEFORM_TWIST:
          twist_data_init(ss, *ss.cache->boundaries[symm_area]);
          break;
        case BRUSH_BOUNDARY_DEFORM_INFLATE:
        case BRUSH_BOUNDARY_DEFORM_GRAB:
          /* Do nothing. These deform modes don't need any extra data to be precomputed. */
          break;
      }

      init_falloff(ss, *ss.cache->boundaries[symm_area], brush, ss.cache->initial_radius);
    }
  }

  /* No active boundary under the cursor. */
  if (!ss.cache->boundaries[symm_area]) {
    return;
  }

  switch (brush.boundary_deform_type) {
    case BRUSH_BOUNDARY_DEFORM_BEND:
      threading::parallel_for(nodes.index_range(), 1, [&](const IndexRange range) {
        for (const int i : range) {
          boundary_brush_bend_task(ob, brush, nodes[i]);
        }
      });
      break;
    case BRUSH_BOUNDARY_DEFORM_EXPAND:
      threading::parallel_for(nodes.index_range(), 1, [&](const IndexRange range) {
        for (const int i : range) {
          brush_slide_task(ob, brush, nodes[i]);
        }
      });
      break;
    case BRUSH_BOUNDARY_DEFORM_INFLATE:
      threading::parallel_for(nodes.index_range(), 1, [&](const IndexRange range) {
        for (const int i : range) {
          brush_inflate_task(ob, brush, nodes[i]);
        }
      });
      break;
    case BRUSH_BOUNDARY_DEFORM_GRAB:
      threading::parallel_for(nodes.index_range(), 1, [&](const IndexRange range) {
        for (const int i : range) {
          brush_grab_task(ob, brush, nodes[i]);
        }
      });
      break;
    case BRUSH_BOUNDARY_DEFORM_TWIST:
      threading::parallel_for(nodes.index_range(), 1, [&](const IndexRange range) {
        for (const int i : range) {
          brush_twist_task(ob, brush, nodes[i]);
        }
      });
      break;
    case BRUSH_BOUNDARY_DEFORM_SMOOTH:
      threading::parallel_for(nodes.index_range(), 1, [&](const IndexRange range) {
        for (const int i : range) {
          brush_smooth_task(ob, brush, nodes[i]);
        }
      });
      break;
  }
}

/** \} */

/* -------------------------------------------------------------------- */
/** \name Boundary Drawing
 *
 * Helper methods to draw boundary information.
 * \{ */

std::unique_ptr<SculptBoundaryPreview> preview_data_init(Object &object,
                                                         const Brush *brush,
                                                         const PBVHVertRef initial_vert,
                                                         const float radius)
{
  SculptSession &ss = *object.sculpt;

  if (initial_vert.i == PBVH_REF_NONE) {
    return nullptr;
  }

  SCULPT_vertex_random_access_ensure(ss);
  boundary::ensure_boundary_info(object);

  const PBVHVertRef boundary_initial_vert = get_closest_boundary_vert(ss, initial_vert, radius);

  if (boundary_initial_vert.i == BOUNDARY_VERTEX_NONE) {
    return nullptr;
  }

  /* Starting from a vertex that is the limit of a boundary is ambiguous, so return nullptr instead
   * of forcing a random active boundary from a corner. */
  if (!is_vert_in_editable_boundary(ss, initial_vert)) {
    return nullptr;
  }

  SculptBoundary boundary;

  indices_init(ss, boundary, boundary_initial_vert);

  const float boundary_radius = brush ? radius * (1.0f + brush->boundary_offset) : radius;
  edit_data_init(ss, boundary, boundary_initial_vert, boundary_radius);

  std::unique_ptr<SculptBoundaryPreview> preview = std::make_unique<SculptBoundaryPreview>();
  preview->edges = boundary.edges;
  preview->pivot_position = boundary.pivot_position;
  preview->initial_vert_position = boundary.initial_vert_position;

  return preview;
}

void edges_preview_draw(const uint gpuattr,
                        SculptSession &ss,
                        const float outline_col[3],
                        const float outline_alpha)
{
  if (!ss.boundary_preview) {
    return;
  }
  immUniformColor3fvAlpha(outline_col, outline_alpha);
  GPU_line_width(2.0f);
  immBegin(GPU_PRIM_LINES, ss.boundary_preview->edges.size() * 2);
  for (int i = 0; i < ss.boundary_preview->edges.size(); i++) {
    immVertex3fv(gpuattr, ss.boundary_preview->edges[i].first);
    immVertex3fv(gpuattr, ss.boundary_preview->edges[i].second);
  }
  immEnd();
}

void pivot_line_preview_draw(const uint gpuattr, SculptSession &ss)
{
  if (!ss.boundary_preview) {
    return;
  }
  immUniformColor4f(1.0f, 1.0f, 1.0f, 0.8f);
  GPU_line_width(2.0f);
  immBegin(GPU_PRIM_LINES, 2);
  immVertex3fv(gpuattr, ss.boundary_preview->pivot_position);
  immVertex3fv(gpuattr, ss.boundary_preview->initial_vert_position);
  immEnd();
}

/** \} */

}  // namespace blender::ed::sculpt_paint::boundary<|MERGE_RESOLUTION|>--- conflicted
+++ resolved
@@ -228,17 +228,8 @@
 {
   boundary.verts.append(new_index);
 
-<<<<<<< HEAD
-  if (!boundary.distance.is_empty()) {
-    boundary.distance[new_index] = distance;
-  }
+  boundary.distance.add(new_index, distance);
   included_verts.add(new_index);
-=======
-  boundary.distance.add(new_index, distance);
-  if (included_verts) {
-    BLI_gset_add(included_verts, POINTER_FROM_INT(new_index));
-  }
->>>>>>> 06aa1ce7
 };
 
 /* Flood fill that adds to the boundary data all the vertices from a boundary and its duplicates.
@@ -282,36 +273,19 @@
                          const PBVHVertRef initial_boundary_vert)
 {
 
-<<<<<<< HEAD
-  const int totvert = SCULPT_vertex_count_get(ss);
-
-  if (init_boundary_distances) {
-    boundary.distance = Array<float>(totvert, 0.0f);
-  }
-
-=======
-  GSet *included_verts = BLI_gset_int_new_ex("included verts", BOUNDARY_INDICES_BLOCK_SIZE);
->>>>>>> 06aa1ce7
   flood_fill::FillData flood = flood_fill::init_fill(ss);
 
   int initial_boundary_index = BKE_pbvh_vertex_to_index(*ss.pbvh, initial_boundary_vert);
 
   boundary.initial_vert_i = initial_boundary_index;
-<<<<<<< HEAD
-  copy_v3_v3(boundary.initial_vert_position, SCULPT_vertex_co_get(ss, boundary.initial_vert));
-=======
-
   copy_v3_v3(boundary.initial_vert_position, SCULPT_vertex_co_get(ss, initial_boundary_vert));
-  add_index(boundary, initial_boundary_index, 0.0f, included_verts);
-  flood_fill::add_initial(flood, initial_boundary_vert);
->>>>>>> 06aa1ce7
 
   BoundaryFloodFillData fdata{};
   fdata.boundary = &boundary;
   fdata.last_visited_vertex = {BOUNDARY_VERTEX_NONE};
 
-  add_index(boundary, initial_boundary_vert, initial_boundary_index, 0.0f, fdata.included_verts);
-  flood_fill::add_initial(flood, boundary.initial_vert);
+  add_index(boundary, initial_boundary_index, 0.0f, fdata.included_verts);
+  flood_fill::add_initial(flood, initial_boundary_vert);
 
   flood_fill::execute(ss, flood, [&](PBVHVertRef from_v, PBVHVertRef to_v, bool is_duplicate) {
     return floodfill_fn(ss, from_v, to_v, is_duplicate, &fdata);
