/* SPDX-FileCopyrightText: 2020 Blender Authors
 *
 * SPDX-License-Identifier: GPL-2.0-or-later */

/** \file
 * \ingroup edsculpt
 */

#include "MEM_guardedalloc.h"

#include "BLI_array_utils.hh"
#include "BLI_math_vector.hh"
#include "BLI_task.h"

#include "DNA_brush_types.h"
#include "DNA_mesh_types.h"
#include "DNA_object_types.h"

#include "BKE_brush.hh"
#include "BKE_ccg.hh"
#include "BKE_colortools.hh"
#include "BKE_paint.hh"
#include "BKE_pbvh_api.hh"

#include "paint_intern.hh"
#include "sculpt_intern.hh"

#include "GPU_immediate.hh"
#include "GPU_state.hh"

#include <cmath>
#include <cstdlib>

namespace blender::ed::sculpt_paint::boundary {

static bool check_counts(const int neighbor_count, const int boundary_vertex_count)
{
  /* Corners are ambiguous as it can't be decide which boundary should be active. The flood fill
   * should also stop at corners. */
  if (neighbor_count <= 2) {
    return false;
  }

  /* Non manifold geometry in the mesh boundary.
   * The deformation result will be unpredictable and not very useful. */
  if (boundary_vertex_count > 2) {
    return false;
  }

  return true;
}

/**
 * This function is used to check where the propagation should stop when calculating the boundary,
 * as well as to check if the initial vertex is valid.
 */
static bool is_vert_in_editable_boundary_mesh(const OffsetIndices<int> faces,
                                              const Span<int> corner_verts,
                                              const GroupedSpan<int> vert_to_face,
                                              const Span<bool> hide_vert,
                                              const Span<bool> hide_poly,
                                              const BitSpan boundary,
                                              const int initial_vert)
{
  if (!hide_vert.is_empty() && hide_vert[initial_vert]) {
    return false;
  }

  int neighbor_count = 0;
  int boundary_vertex_count = 0;

  Vector<int> neighbors;
  for (const int neighbor : vert_neighbors_get_mesh(
           initial_vert, faces, corner_verts, vert_to_face, hide_poly, neighbors))
  {
    if (hide_vert.is_empty() || !hide_vert[neighbor]) {
      neighbor_count++;
      if (boundary::vert_is_boundary(hide_poly, vert_to_face, boundary, neighbor)) {
        boundary_vertex_count++;
      }
    }
  }

  return check_counts(neighbor_count, boundary_vertex_count);
}

static bool is_vert_in_editable_boundary_grids(const OffsetIndices<int> faces,
                                               const Span<int> corner_verts,
                                               const SubdivCCG &subdiv_ccg,
                                               const Span<bool> hide_poly,
                                               const BitSpan boundary,
                                               const SubdivCCGCoord initial_vert)
{
  const CCGKey key = BKE_subdiv_ccg_key_top_level(subdiv_ccg);
  const BitGroupVector<> &grid_hidden = subdiv_ccg.grid_hidden;
  if (!grid_hidden.is_empty() && grid_hidden[initial_vert.grid_index][initial_vert.to_index(key)])
  {
    return false;
  }

  SubdivCCGNeighbors neighbors;
  BKE_subdiv_ccg_neighbor_coords_get(subdiv_ccg, initial_vert, false, neighbors);

  int neighbor_count = 0;
  int boundary_vertex_count = 0;
  for (const SubdivCCGCoord neighbor : neighbors.coords) {
    if (grid_hidden.is_empty() || !grid_hidden[neighbor.grid_index][neighbor.to_index(key)]) {
      neighbor_count++;
      if (boundary::vert_is_boundary(
              subdiv_ccg, hide_poly, corner_verts, faces, boundary, neighbor))
      {
        boundary_vertex_count++;
      }
    }
  }

  return check_counts(neighbor_count, boundary_vertex_count);
}

static bool is_vert_in_editable_boundary_bmesh(BMVert &initial_vert)
{
  if (BM_elem_flag_test(&initial_vert, BM_ELEM_HIDDEN)) {
    return false;
  }

  int neighbor_count = 0;
  int boundary_vertex_count = 0;

  Vector<BMVert *, 64> neighbors;
  for (BMVert *neighbor : vert_neighbors_get_bmesh(initial_vert, neighbors)) {
    if (!BM_elem_flag_test(neighbor, BM_ELEM_HIDDEN)) {
      neighbor_count++;
      if (boundary::vert_is_boundary(neighbor)) {
        boundary_vertex_count++;
      }
    }
  }

  return check_counts(neighbor_count, boundary_vertex_count);
}

/* -------------------------------------------------------------------- */
/** \name Nearest Boundary Vert
 * \{ */
/**
 * From a vertex index anywhere in the mesh, returns the closest vertex in a mesh boundary inside
 * the given radius, if it exists.
 */
static std::optional<int> get_closest_boundary_vert_mesh(Object &object,
                                                         const GroupedSpan<int> vert_to_face,
                                                         const Span<float3> vert_positions,
                                                         const Span<bool> hide_vert,
                                                         const Span<bool> hide_poly,
                                                         const BitSpan boundary,
                                                         const int initial_vert,
                                                         const float radius)
{
  if (boundary::vert_is_boundary(hide_poly, vert_to_face, boundary, initial_vert)) {
    return initial_vert;
  }

  flood_fill::FillDataMesh flood_fill(vert_positions.size());
  flood_fill.add_initial(initial_vert);

  const float3 initial_vert_position = vert_positions[initial_vert];
  const float radius_sq = radius * radius;

  std::optional<int> boundary_initial_vert;
  int boundary_initial_vert_steps = std::numeric_limits<int>::max();
  Array<int> floodfill_steps(vert_positions.size(), 0);

  flood_fill.execute(object, vert_to_face, [&](int from_v, int to_v) {
    if (!hide_vert.is_empty() && hide_vert[from_v]) {
      return false;
    }

    floodfill_steps[to_v] = floodfill_steps[from_v] + 1;

    if (boundary::vert_is_boundary(hide_poly, vert_to_face, boundary, to_v)) {
      if (floodfill_steps[to_v] < boundary_initial_vert_steps) {
        boundary_initial_vert_steps = floodfill_steps[to_v];
        boundary_initial_vert = to_v;
      }
    }

    const float len_sq = math::distance_squared(initial_vert_position, vert_positions[to_v]);
    return len_sq < radius_sq;
  });

  return boundary_initial_vert;
}

static std::optional<SubdivCCGCoord> get_closest_boundary_vert_grids(
    Object &object,
    const OffsetIndices<int> faces,
    const Span<int> corner_verts,
    const SubdivCCG &subdiv_ccg,
    const Span<bool> hide_poly,
    const BitSpan boundary,
    const SubdivCCGCoord initial_vert,
    const float radius)
{
  if (boundary::vert_is_boundary(
          subdiv_ccg, hide_poly, corner_verts, faces, boundary, initial_vert))
  {
    return initial_vert;
  }

  const Span<CCGElem *> grids = subdiv_ccg.grids;
  const CCGKey key = BKE_subdiv_ccg_key_top_level(subdiv_ccg);
  const int num_grids = key.grid_area * grids.size();

  flood_fill::FillDataGrids flood_fill(num_grids);
  flood_fill.add_initial(initial_vert);

  const float3 initial_vert_position = CCG_grid_elem_co(
      key, grids[initial_vert.grid_index], initial_vert.x, initial_vert.y);
  const float radius_sq = radius * radius;

  int boundary_initial_vert_steps = std::numeric_limits<int>::max();
  Array<int> floodfill_steps(num_grids, 0);
  std::optional<SubdivCCGCoord> boundary_initial_vert;

  flood_fill.execute(
      object, subdiv_ccg, [&](SubdivCCGCoord from_v, SubdivCCGCoord to_v, bool is_duplicate) {
        const int to_v_index = to_v.to_index(key);
        const int from_v_index = from_v.to_index(key);

        if (!subdiv_ccg.grid_hidden.is_empty()) {
          return false;
        }

        if (is_duplicate) {
          floodfill_steps[to_v_index] = floodfill_steps[from_v_index];
        }
        else {
          floodfill_steps[to_v_index] = floodfill_steps[from_v_index] + 1;
        }

        if (boundary::vert_is_boundary(subdiv_ccg, hide_poly, corner_verts, faces, boundary, to_v))
        {
          if (floodfill_steps[to_v_index] < boundary_initial_vert_steps) {
            boundary_initial_vert_steps = floodfill_steps[to_v_index];
            boundary_initial_vert = to_v;
          }
        }

        const float len_sq = math::distance_squared(
            initial_vert_position, CCG_grid_elem_co(key, grids[to_v.grid_index], to_v.x, to_v.y));
        return len_sq < radius_sq;
      });

  return boundary_initial_vert;
}

static std::optional<BMVert *> get_closest_boundary_vert_bmesh(Object &object,
                                                               BMesh *bm,
                                                               BMVert &initial_vert,
                                                               const float radius)
{
  if (boundary::vert_is_boundary(&initial_vert)) {
    return &initial_vert;
  }

  const int num_verts = BM_mesh_elem_count(bm, BM_VERT);
  flood_fill::FillDataBMesh flood_fill(num_verts);
  flood_fill.add_initial(&initial_vert);

  const float3 initial_vert_position = initial_vert.co;
  const float radius_sq = radius * radius;

  int boundary_initial_vert_steps = std::numeric_limits<int>::max();
  Array<int> floodfill_steps(num_verts, 0);
  std::optional<BMVert *> boundary_initial_vert;

  flood_fill.execute(object, [&](BMVert *from_v, BMVert *to_v) {
    const int from_v_i = BM_elem_index_get(from_v);
    const int to_v_i = BM_elem_index_get(to_v);

    if (BM_elem_flag_test(to_v, BM_ELEM_HIDDEN)) {
      return false;
    }

    floodfill_steps[to_v_i] = floodfill_steps[from_v_i] + 1;

    if (boundary::vert_is_boundary(to_v)) {
      if (floodfill_steps[to_v_i] < boundary_initial_vert_steps) {
        boundary_initial_vert_steps = floodfill_steps[to_v_i];
        boundary_initial_vert = to_v;
      }
    }

    const float len_sq = math::distance_squared(initial_vert_position, float3(to_v->co));
    return len_sq < radius_sq;
  });

  return boundary_initial_vert;
}

/** \} */

/* -------------------------------------------------------------------- */
/** \name Boundary Index Calculation
 * \{ */

/* Used to allocate the memory of the boundary index arrays. This was decided considered the most
 * common use cases for the brush deformers, taking into account how many vertices those
 * deformations usually need in the boundary. */
constexpr int BOUNDARY_INDICES_BLOCK_SIZE = 300;

static void add_index(SculptBoundary &boundary,
                      const int new_index,
                      const float distance,
                      Set<int, BOUNDARY_INDICES_BLOCK_SIZE> &included_verts)
{
  boundary.verts.append(new_index);

  boundary.distance.add(new_index, distance);
  included_verts.add(new_index);
};

/**
 * Determines the indices of a boundary.
 */
static void indices_init_mesh(Object &object,
                              const OffsetIndices<int> faces,
                              const Span<int> corner_verts,
                              const GroupedSpan<int> vert_to_face,
                              const Span<bool> hide_vert,
                              const Span<bool> hide_poly,
                              const BitSpan boundary_verts,
                              const Span<float3> vert_positions,
                              const int initial_boundary_vert,
                              SculptBoundary &boundary)
{
  flood_fill::FillDataMesh flood_fill(vert_positions.size());

  Set<int, BOUNDARY_INDICES_BLOCK_SIZE> included_verts;
  add_index(boundary, initial_boundary_vert, 1.0f, included_verts);
  flood_fill.add_initial(initial_boundary_vert);

  flood_fill.execute(object, vert_to_face, [&](const int from_v, const int to_v) {
    const float3 from_v_co = vert_positions[from_v];
    const float3 to_v_co = vert_positions[to_v];

    if (!boundary::vert_is_boundary(hide_poly, vert_to_face, boundary_verts, to_v)) {
      return false;
    }
    const float edge_len = len_v3v3(from_v_co, to_v_co);
    const float distance_boundary_to_dst = boundary.distance.lookup_default(from_v, 0.0f) +
                                           edge_len;
    add_index(boundary, to_v, distance_boundary_to_dst, included_verts);
    boundary.edges.append({from_v_co, to_v_co});
    return is_vert_in_editable_boundary_mesh(
        faces, corner_verts, vert_to_face, hide_vert, hide_poly, boundary_verts, to_v);
  });
}

static void indices_init_grids(Object &object,
                               const OffsetIndices<int> faces,
                               const Span<int> corner_verts,
                               const SubdivCCG &subdiv_ccg,
                               const Span<bool> hide_poly,
                               const BitSpan boundary_verts,
                               const SubdivCCGCoord initial_vert,
                               SculptBoundary &boundary)
{
  const Span<CCGElem *> grids = subdiv_ccg.grids;
  const CCGKey key = BKE_subdiv_ccg_key_top_level(subdiv_ccg);
  const int num_grids = key.grid_area * grids.size();
  flood_fill::FillDataGrids flood_fill(num_grids);

  const int initial_boundary_index = initial_vert.to_index(key);
  Set<int, BOUNDARY_INDICES_BLOCK_SIZE> included_verts;
  add_index(boundary, initial_boundary_index, 0.0f, included_verts);
  flood_fill.add_initial(initial_vert);

  flood_fill.execute(
      object,
      subdiv_ccg,
      [&](const SubdivCCGCoord from_v, const SubdivCCGCoord to_v, const bool is_duplicate) {
        const int from_v_i = from_v.to_index(key);
        const int to_v_i = to_v.to_index(key);

        const float3 from_v_co = CCG_elem_offset_co(
            key,
            grids[from_v.grid_index],
            CCG_grid_xy_to_index(key.grid_size, from_v.x, from_v.y));
        const float3 to_v_co = CCG_elem_offset_co(
            key, grids[to_v.grid_index], CCG_grid_xy_to_index(key.grid_size, to_v.x, to_v.y));

        if (!boundary::vert_is_boundary(
                subdiv_ccg, hide_poly, corner_verts, faces, boundary_verts, to_v))
        {
          return false;
        }
        const float edge_len = len_v3v3(from_v_co, to_v_co);
        const float distance_boundary_to_dst = boundary.distance.lookup_default(from_v_i, 0.0f) +
                                               edge_len;
        add_index(boundary, to_v_i, distance_boundary_to_dst, included_verts);
        if (!is_duplicate) {
          boundary.edges.append({from_v_co, to_v_co});
        }
        return is_vert_in_editable_boundary_grids(
            faces, corner_verts, subdiv_ccg, hide_poly, boundary_verts, to_v);
      });
}

static void indices_init_bmesh(Object &object,
                               BMesh *bm,
                               BMVert &initial_boundary_vert,
                               SculptBoundary &boundary)
{
  const int num_verts = BM_mesh_elem_count(bm, BM_VERT);
  flood_fill::FillDataBMesh flood_fill(num_verts);

  const int initial_boundary_index = BM_elem_index_get(&initial_boundary_vert);
  Set<int, BOUNDARY_INDICES_BLOCK_SIZE> included_verts;
  add_index(boundary, initial_boundary_index, 0.0f, included_verts);
  flood_fill.add_initial(&initial_boundary_vert);

  flood_fill.execute(object, [&](BMVert *from_v, BMVert *to_v) {
    const int from_v_i = BM_elem_index_get(from_v);
    const int to_v_i = BM_elem_index_get(to_v);

    const float3 from_v_co = from_v->co;
    const float3 to_v_co = to_v->co;

    if (!boundary::vert_is_boundary(to_v)) {
      return false;
    }
    const float edge_len = len_v3v3(from_v_co, to_v_co);
    const float distance_boundary_to_dst = boundary.distance.lookup_default(from_v_i, 0.0f) +
                                           edge_len;
    add_index(boundary, to_v_i, distance_boundary_to_dst, included_verts);
    boundary.edges.append({from_v_co, to_v_co});
    return is_vert_in_editable_boundary_bmesh(*to_v);
  });
}

/** \} */

/* -------------------------------------------------------------------- */
/** \name Edit Data Calculation
 * \{ */

#define BOUNDARY_VERTEX_NONE -1
#define BOUNDARY_STEPS_NONE -1

/**
 * This function initializes all data needed to calculate falloffs and deformation from the
 * boundary into the mesh into a #SculptBoundaryEditInfo array. This includes how many steps are
 * needed to go from a boundary vertex to an interior vertex and which vertex of the boundary is
 * the closest one.
 */
static void edit_data_init_mesh(OffsetIndices<int> faces,
                                Span<int> corner_verts,
                                GroupedSpan<int> vert_to_face,
                                Span<float3> vert_positions,
                                Span<bool> hide_vert,
                                Span<bool> hide_poly,
                                const int initial_vert_i,
                                const float radius,
                                SculptBoundary &boundary)
{
  boundary.edit_info.original_vertex_i = Array<int>(vert_positions.size(), BOUNDARY_VERTEX_NONE);
  boundary.edit_info.propagation_steps_num = Array<int>(vert_positions.size(),
                                                        BOUNDARY_STEPS_NONE);
  boundary.edit_info.strength_factor = Array<float>(vert_positions.size(), 0.0f);

  std::queue<int> current_iteration;

  for (const int i : boundary.verts.index_range()) {
    const int vert = boundary.verts[i];
    const int index = boundary.verts[i];

    boundary.edit_info.original_vertex_i[index] = index;
    boundary.edit_info.propagation_steps_num[index] = 0;

    current_iteration.push(vert);
  }

  int propagation_steps_num = 0;
  float accum_distance = 0.0f;

  std::queue<int> next_iteration;

  while (true) {
    /* Stop adding steps to edit info. This happens when a steps is further away from the boundary
     * than the brush radius or when the entire mesh was already processed. */
    if (accum_distance > radius || current_iteration.empty()) {
      boundary.max_propagation_steps = propagation_steps_num;
      break;
    }

    while (!current_iteration.empty()) {
      const int from_v = current_iteration.front();
      current_iteration.pop();

      Vector<int> neighbors;
      for (const int neighbor : vert_neighbors_get_mesh(
               from_v, faces, corner_verts, vert_to_face, hide_poly, neighbors))
      {
        if ((!hide_vert.is_empty() && hide_vert[from_v]) ||
            boundary.edit_info.propagation_steps_num[neighbor] != BOUNDARY_STEPS_NONE)
        {
          continue;
        }

        boundary.edit_info.original_vertex_i[neighbor] =
            boundary.edit_info.original_vertex_i[from_v];

        boundary.edit_info.propagation_steps_num[neighbor] =
            boundary.edit_info.propagation_steps_num[from_v] + 1;

        next_iteration.push(neighbor);

        /* Check the distance using the vertex that was propagated from the initial vertex that
         * was used to initialize the boundary. */
        if (boundary.edit_info.original_vertex_i[from_v] == initial_vert_i) {
          boundary.pivot_position = vert_positions[neighbor];
          accum_distance += math::distance(vert_positions[from_v], boundary.pivot_position);
        }
      }
    }

    /* Copy the new vertices to the queue to be processed in the next iteration. */
    while (!next_iteration.empty()) {
      const int next_v = next_iteration.front();
      next_iteration.pop();
      current_iteration.push(next_v);
    }

    propagation_steps_num++;
  }
}

static void edit_data_init_grids(const SubdivCCG &subdiv_ccg,
                                 const int initial_vert_i,
                                 const float radius,
                                 SculptBoundary &boundary)
{
  const Span<CCGElem *> grids = subdiv_ccg.grids;
  const CCGKey key = BKE_subdiv_ccg_key_top_level(subdiv_ccg);
  const int num_grids = key.grid_area * grids.size();

  boundary.edit_info.original_vertex_i = Array<int>(num_grids, BOUNDARY_VERTEX_NONE);
  boundary.edit_info.propagation_steps_num = Array<int>(num_grids, BOUNDARY_STEPS_NONE);
  boundary.edit_info.strength_factor = Array<float>(num_grids, 0.0f);

  std::queue<SubdivCCGCoord> current_iteration;

  for (const int i : boundary.verts.index_range()) {
    const SubdivCCGCoord vert = SubdivCCGCoord::from_index(key, boundary.verts[i]);

    const int index = boundary.verts[i];

    boundary.edit_info.original_vertex_i[index] = index;
    boundary.edit_info.propagation_steps_num[index] = 0;

    SubdivCCGNeighbors neighbors;
    BKE_subdiv_ccg_neighbor_coords_get(subdiv_ccg, vert, true, neighbors);
    for (SubdivCCGCoord neighbor : neighbors.duplicates()) {
      boundary.edit_info.original_vertex_i[neighbor.to_index(key)] = index;
    }

    current_iteration.push(vert);
  }

  int propagation_steps_num = 0;
  float accum_distance = 0.0f;

  std::queue<SubdivCCGCoord> next_iteration;

  while (true) {
    /* Stop adding steps to edit info. This happens when a steps is further away from the boundary
     * than the brush radius or when the entire mesh was already processed. */
    if (accum_distance > radius || current_iteration.empty()) {
      boundary.max_propagation_steps = propagation_steps_num;
      break;
    }

    while (!current_iteration.empty()) {
      const SubdivCCGCoord from_v = current_iteration.front();
      current_iteration.pop();

      const int from_v_i = from_v.to_index(key);

      SubdivCCGNeighbors neighbors;
      BKE_subdiv_ccg_neighbor_coords_get(subdiv_ccg, from_v, true, neighbors);

      for (const SubdivCCGCoord neighbor : neighbors.duplicates()) {
        const int neighbor_idx = neighbor.to_index(key);
        const int index_in_grid = CCG_grid_xy_to_index(key.grid_size, neighbor.x, neighbor.y);

        const bool is_hidden = !subdiv_ccg.grid_hidden.is_empty() &&
                               subdiv_ccg.grid_hidden[neighbor.grid_index][index_in_grid];
        if (is_hidden ||
            boundary.edit_info.propagation_steps_num[neighbor_idx] != BOUNDARY_STEPS_NONE)
        {
          continue;
        }
        boundary.edit_info.original_vertex_i[neighbor_idx] =
            boundary.edit_info.original_vertex_i[from_v_i];

        boundary.edit_info.propagation_steps_num[neighbor_idx] =
            boundary.edit_info.propagation_steps_num[from_v_i];
      }

      for (const SubdivCCGCoord neighbor : neighbors.unique()) {
        const int neighbor_idx = neighbor.to_index(key);
        const int index_in_grid = CCG_grid_xy_to_index(key.grid_size, neighbor.x, neighbor.y);

        const bool is_hidden = !subdiv_ccg.grid_hidden.is_empty() &&
                               subdiv_ccg.grid_hidden[neighbor.grid_index][index_in_grid];
        if (is_hidden ||
            boundary.edit_info.propagation_steps_num[neighbor_idx] != BOUNDARY_STEPS_NONE)
        {
          continue;
        }
        boundary.edit_info.original_vertex_i[neighbor_idx] =
            boundary.edit_info.original_vertex_i[from_v_i];

        boundary.edit_info.propagation_steps_num[neighbor_idx] =
            boundary.edit_info.propagation_steps_num[from_v_i] + 1;

        next_iteration.push(neighbor);

        /* When copying the data to the neighbor for the next iteration, it has to be copied to
         * all its duplicates too. This is because it is not possible to know if the updated
         * neighbor or one if its uninitialized duplicates is going to come first in order to
         * copy the data in the from_v neighbor iterator. */

        SubdivCCGNeighbors neighbor_duplicates;
        BKE_subdiv_ccg_neighbor_coords_get(subdiv_ccg, neighbor, true, neighbor_duplicates);

        for (const SubdivCCGCoord coord : neighbor_duplicates.duplicates()) {
          const int neighbor_duplicate_index = coord.to_index(key);
          boundary.edit_info.original_vertex_i[neighbor_duplicate_index] =
              boundary.edit_info.original_vertex_i[from_v_i];
          boundary.edit_info.propagation_steps_num[neighbor_duplicate_index] =
              boundary.edit_info.propagation_steps_num[from_v_i] + 1;
        }

        /* Check the distance using the vertex that was propagated from the initial vertex that
         * was used to initialize the boundary. */
        if (boundary.edit_info.original_vertex_i[from_v_i] == initial_vert_i) {
          boundary.pivot_position = CCG_elem_offset_co(
              key, grids[neighbor.grid_index], index_in_grid);
          accum_distance += math::distance(
              CCG_grid_elem_co(key, grids[from_v.grid_index], from_v.x, from_v.y),
              boundary.pivot_position);
        }
      }
    }

    /* Copy the new vertices to the queue to be processed in the next iteration. */
    while (!next_iteration.empty()) {
      const SubdivCCGCoord next_v = next_iteration.front();
      next_iteration.pop();
      current_iteration.push(next_v);
    }

    propagation_steps_num++;
  }
}

static void edit_data_init_bmesh(BMesh *bm,
                                 const int initial_vert_i,
                                 const float radius,
                                 SculptBoundary &boundary)
{
  const int num_verts = BM_mesh_elem_count(bm, BM_VERT);

  boundary.edit_info.original_vertex_i = Array<int>(num_verts, BOUNDARY_VERTEX_NONE);
  boundary.edit_info.propagation_steps_num = Array<int>(num_verts, BOUNDARY_STEPS_NONE);
  boundary.edit_info.strength_factor = Array<float>(num_verts, 0.0f);

  std::queue<BMVert *> current_iteration;

  for (const int i : boundary.verts.index_range()) {
    const int index = boundary.verts[i];
    BMVert *vert = BM_vert_at_index(bm, index);

    boundary.edit_info.original_vertex_i[index] = index;
    boundary.edit_info.propagation_steps_num[index] = 0;

    /* This ensures that all duplicate vertices in the boundary have the same original_vertex
     * index, so the deformation for them will be the same. */
    current_iteration.push(vert);
  }

  int propagation_steps_num = 0;
  float accum_distance = 0.0f;

  std::queue<BMVert *> next_iteration;

  while (true) {
    /* Stop adding steps to edit info. This happens when a steps is further away from the boundary
     * than the brush radius or when the entire mesh was already processed. */
    if (accum_distance > radius || current_iteration.empty()) {
      boundary.max_propagation_steps = propagation_steps_num;
      break;
    }

    while (!current_iteration.empty()) {
      BMVert *from_v = current_iteration.front();
      current_iteration.pop();

      const int from_v_i = BM_elem_index_get(from_v);

      Vector<BMVert *, 64> neighbors;
      for (BMVert *neighbor : vert_neighbors_get_bmesh(*from_v, neighbors)) {
        const int neighbor_idx = BM_elem_index_get(neighbor);
        if (BM_elem_flag_test(neighbor, BM_ELEM_HIDDEN) ||
            boundary.edit_info.propagation_steps_num[neighbor_idx] != BOUNDARY_STEPS_NONE)
        {
          continue;
        }
        boundary.edit_info.original_vertex_i[neighbor_idx] =
            boundary.edit_info.original_vertex_i[from_v_i];

        boundary.edit_info.propagation_steps_num[neighbor_idx] =
            boundary.edit_info.propagation_steps_num[from_v_i] + 1;

        next_iteration.push(neighbor);

        /* Check the distance using the vertex that was propagated from the initial vertex that
         * was used to initialize the boundary. */
        if (boundary.edit_info.original_vertex_i[from_v_i] == initial_vert_i) {
          boundary.pivot_position = neighbor->co;
          accum_distance += math::distance(float3(from_v->co), boundary.pivot_position);
        }
      }
    }

    /* Copy the new vertices to the queue to be processed in the next iteration. */
    while (!next_iteration.empty()) {
      BMVert *next_v = next_iteration.front();
      next_iteration.pop();
      current_iteration.push(next_v);
    }

    propagation_steps_num++;
  }
}

/** \} */

/* -------------------------------------------------------------------- */
/** \name Specialized Initialization
 *
 * Methods for initializing specialized data inside SculptBoundary
 * \{ */

/* These functions initialize the required vectors for the desired deformation using the
 * SculptBoundaryEditInfo. They calculate the data using the vertices that have the
 * max_propagation_steps value and them this data is copied to the rest of the vertices using the
 * original vertex index. */
static void bend_data_init_mesh(const Span<float3> vert_positions,
                                const Span<float3> vert_normals,
                                SculptBoundary &boundary)
{
  BLI_assert(boundary.edit_info.original_vertex_i.size() ==
             boundary.edit_info.propagation_steps_num.size());
  BLI_assert(boundary.edit_info.original_vertex_i.size() ==
             boundary.edit_info.strength_factor.size());

  const int num_elements = boundary.edit_info.strength_factor.size();

  boundary.bend.pivot_rotation_axis = Array<float3>(num_elements, float3(0));
  boundary.bend.pivot_positions = Array<float3>(num_elements, float3(0));

  for (const int i : IndexRange(num_elements)) {
    if (boundary.edit_info.propagation_steps_num[i] != boundary.max_propagation_steps) {
      continue;
    }

    const int orig_vert_i = boundary.edit_info.original_vertex_i[i];

    const float3 normal = vert_normals[i];
    const float3 dir = vert_positions[orig_vert_i] - vert_positions[i];
    boundary.bend.pivot_rotation_axis[orig_vert_i] = math::normalize(math::cross(dir, normal));
    boundary.bend.pivot_positions[orig_vert_i] = vert_positions[i];
  }

  for (const int i : IndexRange(num_elements)) {
    if (boundary.edit_info.propagation_steps_num[i] == BOUNDARY_STEPS_NONE) {
      continue;
    }
    const int orig_vert_i = boundary.edit_info.original_vertex_i[i];

    boundary.bend.pivot_positions[i] = boundary.bend.pivot_positions[orig_vert_i];
    boundary.bend.pivot_rotation_axis[i] = boundary.bend.pivot_rotation_axis[orig_vert_i];
  }
}

static void bend_data_init_grids(const SubdivCCG &subdiv_ccg, SculptBoundary &boundary)
{
  BLI_assert(boundary.edit_info.original_vertex_i.size() ==
             boundary.edit_info.propagation_steps_num.size());
  BLI_assert(boundary.edit_info.original_vertex_i.size() ==
             boundary.edit_info.strength_factor.size());

  const int num_elements = boundary.edit_info.strength_factor.size();

  const CCGKey &key = BKE_subdiv_ccg_key_top_level(subdiv_ccg);
  Span<CCGElem *> grids = subdiv_ccg.grids;

  boundary.bend.pivot_rotation_axis = Array<float3>(num_elements, float3(0));
  boundary.bend.pivot_positions = Array<float3>(num_elements, float3(0));

  for (const int i : IndexRange(num_elements)) {
    if (boundary.edit_info.propagation_steps_num[i] != boundary.max_propagation_steps) {
      continue;
    }

    const SubdivCCGCoord vert = SubdivCCGCoord::from_index(key, i);
    const int orig_vert_i = boundary.edit_info.original_vertex_i[i];
    const SubdivCCGCoord orig_vert = SubdivCCGCoord::from_index(key, orig_vert_i);

    const float3 normal = CCG_grid_elem_no(key, grids[vert.grid_index], vert.x, vert.y);
    const float3 dir = CCG_grid_elem_co(
                           key, grids[orig_vert.grid_index], orig_vert.x, orig_vert.y) -
                       CCG_grid_elem_co(key, grids[vert.grid_index], vert.x, vert.y);
    boundary.bend.pivot_rotation_axis[orig_vert_i] = math::normalize(math::cross(dir, normal));
    boundary.bend.pivot_positions[orig_vert_i] = CCG_grid_elem_co(
        key, grids[vert.grid_index], vert.x, vert.y);
  }

  for (const int i : IndexRange(num_elements)) {
    if (boundary.edit_info.propagation_steps_num[i] == BOUNDARY_STEPS_NONE) {
      continue;
    }
    const int orig_vert_i = boundary.edit_info.original_vertex_i[i];

    boundary.bend.pivot_positions[i] = boundary.bend.pivot_positions[orig_vert_i];
    boundary.bend.pivot_rotation_axis[i] = boundary.bend.pivot_rotation_axis[orig_vert_i];
  }
}

static void bend_data_init_bmesh(BMesh *bm, SculptBoundary &boundary)
{
  BLI_assert(boundary.edit_info.original_vertex_i.size() ==
             boundary.edit_info.propagation_steps_num.size());
  BLI_assert(boundary.edit_info.original_vertex_i.size() ==
             boundary.edit_info.strength_factor.size());

  const int num_elements = boundary.edit_info.strength_factor.size();

  boundary.bend.pivot_rotation_axis = Array<float3>(num_elements, float3(0));
  boundary.bend.pivot_positions = Array<float3>(num_elements, float3(0));

  for (const int i : IndexRange(num_elements)) {
    if (boundary.edit_info.propagation_steps_num[i] != boundary.max_propagation_steps) {
      continue;
    }

    BMVert *vert = BM_vert_at_index(bm, i);
    const int orig_vert_i = boundary.edit_info.original_vertex_i[i];
    BMVert *orig_vert = BM_vert_at_index(bm, orig_vert_i);

    const float3 normal = vert->no;
    const float3 dir = float3(orig_vert->co) - float3(vert->co);
    boundary.bend.pivot_rotation_axis[orig_vert_i] = math::normalize(math::cross(dir, normal));
    boundary.bend.pivot_positions[boundary.edit_info.original_vertex_i[i]] = vert->co;
  }

  for (const int i : IndexRange(num_elements)) {
    if (boundary.edit_info.propagation_steps_num[i] == BOUNDARY_STEPS_NONE) {
      continue;
    }
    const int orig_vert_i = boundary.edit_info.original_vertex_i[i];
    boundary.bend.pivot_positions[i] = boundary.bend.pivot_positions[orig_vert_i];
    boundary.bend.pivot_rotation_axis[i] = boundary.bend.pivot_rotation_axis[orig_vert_i];
  }
}

<<<<<<< HEAD
=======
static void bend_data_init(const Object &object, SculptBoundary &boundary)
{
  /* TODO: This method is to assist in refactoring, it should be removed when the rest of this
   * brush is done. */
  SculptSession &ss = *object.sculpt;
  const bke::pbvh::Tree &pbvh = *ss.pbvh;

  switch (pbvh.type()) {
    case (bke::pbvh::Type::Mesh): {
      Mesh &mesh = *static_cast<Mesh *>(object.data);

      const Span<float3> positions_eval = BKE_pbvh_get_vert_positions(pbvh);
      const Span<float3> vert_normals = BKE_pbvh_get_vert_normals(pbvh);

      bend_data_init_mesh(positions_eval, vert_normals, boundary);
      break;
    }
    case (bke::pbvh::Type::Grids):
      bend_data_init_grids(*ss.subdiv_ccg, boundary);
      break;

    case (bke::pbvh::Type::BMesh):
      bend_data_init_bmesh(ss.bm, boundary);
      break;
  }
}

>>>>>>> 653b273d
static void slide_data_init_mesh(const Span<float3> vert_positions, SculptBoundary &boundary)
{
  BLI_assert(boundary.edit_info.original_vertex_i.size() ==
             boundary.edit_info.propagation_steps_num.size());
  BLI_assert(boundary.edit_info.original_vertex_i.size() ==
             boundary.edit_info.strength_factor.size());

  const int num_elements = boundary.edit_info.strength_factor.size();
  boundary.slide.directions = Array<float3>(num_elements, float3(0));

  for (const int i : IndexRange(num_elements)) {
    if (boundary.edit_info.propagation_steps_num[i] != boundary.max_propagation_steps) {
      continue;
    }
    const int orig_vert_i = boundary.edit_info.original_vertex_i[i];
    boundary.slide.directions[orig_vert_i] = math::normalize(vert_positions[orig_vert_i] -
                                                             vert_positions[i]);
  }

  for (const int i : IndexRange(num_elements)) {
    if (boundary.edit_info.propagation_steps_num[i] == BOUNDARY_STEPS_NONE) {
      continue;
    }
    boundary.slide.directions[i] =
        boundary.slide.directions[boundary.edit_info.original_vertex_i[i]];
  }
}

static void slide_data_init_grids(const SubdivCCG &subdiv_ccg, SculptBoundary &boundary)
{
  BLI_assert(boundary.edit_info.original_vertex_i.size() ==
             boundary.edit_info.propagation_steps_num.size());
  BLI_assert(boundary.edit_info.original_vertex_i.size() ==
             boundary.edit_info.strength_factor.size());

  const int num_elements = boundary.edit_info.strength_factor.size();
  const CCGKey &key = BKE_subdiv_ccg_key_top_level(subdiv_ccg);
  Span<CCGElem *> grids = subdiv_ccg.grids;

  boundary.slide.directions = Array<float3>(num_elements, float3(0));

  for (const int i : IndexRange(num_elements)) {
    if (boundary.edit_info.propagation_steps_num[i] != boundary.max_propagation_steps) {
      continue;
    }
    const SubdivCCGCoord vert = SubdivCCGCoord::from_index(key, i);
    const int orig_vert_i = boundary.edit_info.original_vertex_i[i];
    const SubdivCCGCoord orig_vert = SubdivCCGCoord::from_index(key, orig_vert_i);

    boundary.slide.directions[orig_vert_i] = math::normalize(
        CCG_grid_elem_co(key, grids[orig_vert.grid_index], orig_vert.x, orig_vert.y) -
        CCG_grid_elem_co(key, grids[vert.grid_index], vert.x, vert.y));
  }

  for (const int i : IndexRange(num_elements)) {
    if (boundary.edit_info.propagation_steps_num[i] == BOUNDARY_STEPS_NONE) {
      continue;
    }
    boundary.slide.directions[i] =
        boundary.slide.directions[boundary.edit_info.original_vertex_i[i]];
  }
}

static void slide_data_init_bmesh(BMesh *bm, SculptBoundary &boundary)
{
  BLI_assert(boundary.edit_info.original_vertex_i.size() ==
             boundary.edit_info.propagation_steps_num.size());
  BLI_assert(boundary.edit_info.original_vertex_i.size() ==
             boundary.edit_info.strength_factor.size());

  const int num_elements = boundary.edit_info.strength_factor.size();
  boundary.slide.directions = Array<float3>(num_elements, float3(0));

  for (const int i : IndexRange(num_elements)) {
    if (boundary.edit_info.propagation_steps_num[i] != boundary.max_propagation_steps) {
      continue;
    }
    BMVert *vert = BM_vert_at_index(bm, i);
    const int orig_vert_i = boundary.edit_info.original_vertex_i[i];
    BMVert *orig_vert = BM_vert_at_index(bm, orig_vert_i);
    boundary.slide.directions[orig_vert_i] = math::normalize(float3(orig_vert->co) -
                                                             float3(vert->co));
  }

  for (const int i : IndexRange(num_elements)) {
    if (boundary.edit_info.propagation_steps_num[i] == BOUNDARY_STEPS_NONE) {
      continue;
    }
    boundary.slide.directions[i] =
        boundary.slide.directions[boundary.edit_info.original_vertex_i[i]];
  }
}

static void populate_twist_data(const Span<float3> positions, SculptBoundary &boundary)
{
  boundary.twist.pivot_position = float3(0);
  for (const float3 &position : positions) {
    boundary.twist.pivot_position += position;
  }
  boundary.twist.pivot_position *= 1.0f / boundary.verts.size();
  boundary.twist.rotation_axis = math::normalize(boundary.pivot_position -
                                                 boundary.initial_vert_position);
}

static void twist_data_init_mesh(const Span<float3> vert_positions, SculptBoundary &boundary)
{
  Array<float3> positions(boundary.verts.size());
  array_utils::gather(vert_positions, boundary.verts.as_span(), positions.as_mutable_span());
  populate_twist_data(positions, boundary);
}

static void twist_data_init_grids(const SubdivCCG &subdiv_ccg, SculptBoundary &boundary)
{
  const CCGKey &key = BKE_subdiv_ccg_key_top_level(subdiv_ccg);
  const Span<CCGElem *> grids = subdiv_ccg.grids;

  Array<float3> positions(boundary.verts.size());
  for (const int i : positions.index_range()) {
    const SubdivCCGCoord vert = SubdivCCGCoord::from_index(key, boundary.verts[i]);
    positions[i] = CCG_grid_elem_co(key, grids[vert.grid_index], vert.x, vert.y);
  }
  populate_twist_data(positions, boundary);
}

static void twist_data_init_bmesh(BMesh *bm, SculptBoundary &boundary)
{
  Array<float3> positions(boundary.verts.size());
  for (const int i : positions.index_range()) {
    BMVert *vert = BM_vert_at_index(bm, i);
    positions[i] = vert->co;
  }
  populate_twist_data(positions, boundary);
}

/** \} */

/* -------------------------------------------------------------------- */
/** \name Brush Actions
 *
 * Actual functions related to modifying vertices.
 * \{ */

static float displacement_from_grab_delta_get(const SculptSession &ss,
                                              const SculptBoundary &boundary)
{
  float4 plane;
  const float3 normal = math::normalize(ss.cache->initial_location - boundary.pivot_position);
  plane_from_point_normal_v3(plane, ss.cache->initial_location, normal);

  const float3 pos = ss.cache->initial_location + ss.cache->grab_delta_symmetry;
  return dist_signed_to_plane_v3(pos, plane);
}

static void boundary_brush_bend_task(Object &ob, const Brush &brush, bke::pbvh::Node *node)
{
  SculptSession &ss = *ob.sculpt;
  const int symm_area = ss.cache->mirror_symmetry_pass;
  SculptBoundary &boundary = *ss.cache->boundaries[symm_area];
  const ePaintSymmetryFlags symm = SCULPT_mesh_symmetry_xyz_get(ob);

  const float strength = ss.cache->bstrength;

  PBVHVertexIter vd;
  SculptOrigVertData orig_data = SCULPT_orig_vert_data_init(ob, *node, undo::Type::Position);

  const float disp = strength * displacement_from_grab_delta_get(ss, boundary);
  float angle_factor = disp / ss.cache->radius;
  /* Angle Snapping when inverting the brush. */
  if (ss.cache->invert) {
    angle_factor = floorf(angle_factor * 10) / 10.0f;
  }
  const float angle = angle_factor * M_PI;
  auto_mask::NodeData automask_data = auto_mask::node_begin(
      ob, ss.cache->automasking.get(), *node);

  BKE_pbvh_vertex_iter_begin (*ss.pbvh, node, vd, PBVH_ITER_UNIQUE) {
    if (boundary.edit_info.propagation_steps_num[vd.index] == BOUNDARY_STEPS_NONE) {
      continue;
    }

    auto_mask::node_update(automask_data, vd);
    SCULPT_orig_vert_data_update(orig_data, vd);
    if (!SCULPT_check_vertex_pivot_symmetry(orig_data.co, boundary.initial_vert_position, symm)) {
      continue;
    }

    const float mask = 1.0f - vd.mask;
    const float automask = auto_mask::factor_get(
        ss.cache->automasking.get(), ss, vd.vertex, &automask_data);
    float t_orig_co[3];
    float *target_co = SCULPT_brush_deform_target_vertex_co_get(ss, brush.deform_target, &vd);
    sub_v3_v3v3(t_orig_co, orig_data.co, boundary.bend.pivot_positions[vd.index]);
    rotate_v3_v3v3fl(target_co,
                     t_orig_co,
                     boundary.bend.pivot_rotation_axis[vd.index],
                     angle * boundary.edit_info.strength_factor[vd.index] * mask * automask);
    add_v3_v3(target_co, boundary.bend.pivot_positions[vd.index]);
  }
  BKE_pbvh_vertex_iter_end;
}

static void brush_slide_task(Object &ob, const Brush &brush, bke::pbvh::Node *node)
{
  SculptSession &ss = *ob.sculpt;
  const int symm_area = ss.cache->mirror_symmetry_pass;
  SculptBoundary &boundary = *ss.cache->boundaries[symm_area];
  const ePaintSymmetryFlags symm = SCULPT_mesh_symmetry_xyz_get(ob);

  const float strength = ss.cache->bstrength;

  PBVHVertexIter vd;
  SculptOrigVertData orig_data = SCULPT_orig_vert_data_init(ob, *node, undo::Type::Position);

  const float disp = displacement_from_grab_delta_get(ss, boundary);
  auto_mask::NodeData automask_data = auto_mask::node_begin(
      ob, ss.cache->automasking.get(), *node);

  BKE_pbvh_vertex_iter_begin (*ss.pbvh, node, vd, PBVH_ITER_UNIQUE) {
    if (boundary.edit_info.propagation_steps_num[vd.index] == BOUNDARY_STEPS_NONE) {
      continue;
    }

    auto_mask::node_update(automask_data, vd);
    SCULPT_orig_vert_data_update(orig_data, vd);
    if (!SCULPT_check_vertex_pivot_symmetry(orig_data.co, boundary.initial_vert_position, symm)) {
      continue;
    }

    const float mask = 1.0f - vd.mask;
    const float automask = auto_mask::factor_get(
        ss.cache->automasking.get(), ss, vd.vertex, &automask_data);
    float *target_co = SCULPT_brush_deform_target_vertex_co_get(ss, brush.deform_target, &vd);
    madd_v3_v3v3fl(target_co,
                   orig_data.co,
                   boundary.slide.directions[vd.index],
                   boundary.edit_info.strength_factor[vd.index] * disp * mask * automask *
                       strength);
  }
  BKE_pbvh_vertex_iter_end;
}

static void brush_inflate_task(Object &ob, const Brush &brush, bke::pbvh::Node *node)
{
  SculptSession &ss = *ob.sculpt;
  const int symm_area = ss.cache->mirror_symmetry_pass;
  SculptBoundary &boundary = *ss.cache->boundaries[symm_area];
  const ePaintSymmetryFlags symm = SCULPT_mesh_symmetry_xyz_get(ob);

  const float strength = ss.cache->bstrength;

  PBVHVertexIter vd;
  SculptOrigVertData orig_data = SCULPT_orig_vert_data_init(ob, *node, undo::Type::Position);
  auto_mask::NodeData automask_data = auto_mask::node_begin(
      ob, ss.cache->automasking.get(), *node);

  const float disp = displacement_from_grab_delta_get(ss, boundary);

  BKE_pbvh_vertex_iter_begin (*ss.pbvh, node, vd, PBVH_ITER_UNIQUE) {
    if (boundary.edit_info.propagation_steps_num[vd.index] == BOUNDARY_STEPS_NONE) {
      continue;
    }

    auto_mask::node_update(automask_data, vd);
    SCULPT_orig_vert_data_update(orig_data, vd);
    if (!SCULPT_check_vertex_pivot_symmetry(orig_data.co, boundary.initial_vert_position, symm)) {
      continue;
    }

    const float mask = 1.0f - vd.mask;
    const float automask = auto_mask::factor_get(
        ss.cache->automasking.get(), ss, vd.vertex, &automask_data);
    float *target_co = SCULPT_brush_deform_target_vertex_co_get(ss, brush.deform_target, &vd);
    madd_v3_v3v3fl(target_co,
                   orig_data.co,
                   orig_data.no,
                   boundary.edit_info.strength_factor[vd.index] * disp * mask * automask *
                       strength);
  }
  BKE_pbvh_vertex_iter_end;
}

static void brush_grab_task(Object &ob, const Brush &brush, bke::pbvh::Node *node)
{
  SculptSession &ss = *ob.sculpt;
  const int symm_area = ss.cache->mirror_symmetry_pass;
  SculptBoundary &boundary = *ss.cache->boundaries[symm_area];
  const ePaintSymmetryFlags symm = SCULPT_mesh_symmetry_xyz_get(ob);

  const float strength = ss.cache->bstrength;

  PBVHVertexIter vd;
  SculptOrigVertData orig_data = SCULPT_orig_vert_data_init(ob, *node, undo::Type::Position);
  auto_mask::NodeData automask_data = auto_mask::node_begin(
      ob, ss.cache->automasking.get(), *node);

  BKE_pbvh_vertex_iter_begin (*ss.pbvh, node, vd, PBVH_ITER_UNIQUE) {
    if (boundary.edit_info.propagation_steps_num[vd.index] == BOUNDARY_STEPS_NONE) {
      continue;
    }

    auto_mask::node_update(automask_data, vd);
    SCULPT_orig_vert_data_update(orig_data, vd);
    if (!SCULPT_check_vertex_pivot_symmetry(orig_data.co, boundary.initial_vert_position, symm)) {
      continue;
    }

    const float mask = 1.0f - vd.mask;
    const float automask = auto_mask::factor_get(
        ss.cache->automasking.get(), ss, vd.vertex, &automask_data);
    float *target_co = SCULPT_brush_deform_target_vertex_co_get(ss, brush.deform_target, &vd);
    madd_v3_v3v3fl(target_co,
                   orig_data.co,
                   ss.cache->grab_delta_symmetry,
                   boundary.edit_info.strength_factor[vd.index] * mask * automask * strength);
  }
  BKE_pbvh_vertex_iter_end;
}

static void brush_twist_task(Object &ob, const Brush &brush, bke::pbvh::Node *node)
{
  SculptSession &ss = *ob.sculpt;
  const int symm_area = ss.cache->mirror_symmetry_pass;
  SculptBoundary &boundary = *ss.cache->boundaries[symm_area];
  const ePaintSymmetryFlags symm = SCULPT_mesh_symmetry_xyz_get(ob);

  const float strength = ss.cache->bstrength;

  PBVHVertexIter vd;
  SculptOrigVertData orig_data = SCULPT_orig_vert_data_init(ob, *node, undo::Type::Position);
  auto_mask::NodeData automask_data = auto_mask::node_begin(
      ob, ss.cache->automasking.get(), *node);

  const float disp = strength * displacement_from_grab_delta_get(ss, boundary);
  float angle_factor = disp / ss.cache->radius;
  /* Angle Snapping when inverting the brush. */
  if (ss.cache->invert) {
    angle_factor = floorf(angle_factor * 10) / 10.0f;
  }
  const float angle = angle_factor * M_PI;

  BKE_pbvh_vertex_iter_begin (*ss.pbvh, node, vd, PBVH_ITER_UNIQUE) {
    if (boundary.edit_info.propagation_steps_num[vd.index] == BOUNDARY_STEPS_NONE) {
      continue;
    }

    auto_mask::node_update(automask_data, vd);
    SCULPT_orig_vert_data_update(orig_data, vd);
    if (!SCULPT_check_vertex_pivot_symmetry(orig_data.co, boundary.initial_vert_position, symm)) {
      continue;
    }

    const float mask = 1.0f - vd.mask;
    const float automask = auto_mask::factor_get(
        ss.cache->automasking.get(), ss, vd.vertex, &automask_data);
    float t_orig_co[3];
    float *target_co = SCULPT_brush_deform_target_vertex_co_get(ss, brush.deform_target, &vd);
    sub_v3_v3v3(t_orig_co, orig_data.co, boundary.twist.pivot_position);
    rotate_v3_v3v3fl(target_co,
                     t_orig_co,
                     boundary.twist.rotation_axis,
                     angle * mask * automask * boundary.edit_info.strength_factor[vd.index]);
    add_v3_v3(target_co, boundary.twist.pivot_position);
  }
  BKE_pbvh_vertex_iter_end;
}

static void brush_smooth_task(Object &ob, const Brush &brush, bke::pbvh::Node *node)
{
  SculptSession &ss = *ob.sculpt;
  const int symmetry_pass = ss.cache->mirror_symmetry_pass;
  const SculptBoundary &boundary = *ss.cache->boundaries[symmetry_pass];
  const ePaintSymmetryFlags symm = SCULPT_mesh_symmetry_xyz_get(ob);

  const float strength = ss.cache->bstrength;

  PBVHVertexIter vd;
  SculptOrigVertData orig_data = SCULPT_orig_vert_data_init(ob, *node, undo::Type::Position);

  BKE_pbvh_vertex_iter_begin (*ss.pbvh, node, vd, PBVH_ITER_UNIQUE) {
    if (boundary.edit_info.propagation_steps_num[vd.index] == BOUNDARY_STEPS_NONE) {
      continue;
    }

    SCULPT_orig_vert_data_update(orig_data, vd);
    if (!SCULPT_check_vertex_pivot_symmetry(orig_data.co, boundary.initial_vert_position, symm)) {
      continue;
    }

    float coord_accum[3] = {0.0f, 0.0f, 0.0f};
    int total_neighbors = 0;
    const int current_propagation_steps = boundary.edit_info.propagation_steps_num[vd.index];
    SculptVertexNeighborIter ni;
    SCULPT_VERTEX_NEIGHBORS_ITER_BEGIN (ss, vd.vertex, ni) {
      if (current_propagation_steps == boundary.edit_info.propagation_steps_num[ni.index]) {
        add_v3_v3(coord_accum, SCULPT_vertex_co_get(ss, ni.vertex));
        total_neighbors++;
      }
    }
    SCULPT_VERTEX_NEIGHBORS_ITER_END(ni);

    if (total_neighbors == 0) {
      continue;
    }
    float disp[3];
    float avg[3];
    const float mask = 1.0f - vd.mask;
    mul_v3_v3fl(avg, coord_accum, 1.0f / total_neighbors);
    sub_v3_v3v3(disp, avg, vd.co);
    float *target_co = SCULPT_brush_deform_target_vertex_co_get(ss, brush.deform_target, &vd);
    madd_v3_v3v3fl(
        target_co, vd.co, disp, boundary.edit_info.strength_factor[vd.index] * mask * strength);
  }
  BKE_pbvh_vertex_iter_end;
}

/* This functions assigns a falloff factor to each one of the SculptBoundaryEditInfo structs
 * based on the brush curve and its propagation steps. The falloff goes from the boundary into
 * the mesh.
 */
static void init_falloff(const Brush &brush, const float radius, SculptBoundary &boundary)
{
  BLI_assert(boundary.edit_info.original_vertex_i.size() ==
             boundary.edit_info.propagation_steps_num.size());
  BLI_assert(boundary.edit_info.original_vertex_i.size() ==
             boundary.edit_info.strength_factor.size());

  const int num_elements = boundary.edit_info.strength_factor.size();

  BKE_curvemapping_init(brush.curve);

  for (const int i : IndexRange(num_elements)) {
    if (boundary.edit_info.propagation_steps_num[i] != BOUNDARY_STEPS_NONE) {
      boundary.edit_info.strength_factor[i] = BKE_brush_curve_strength(
          &brush, boundary.edit_info.propagation_steps_num[i], boundary.max_propagation_steps);
    }

    if (boundary.edit_info.original_vertex_i[i] == boundary.initial_vert_i) {
      /* All vertices that are propagated from the original vertex won't be affected by the
       * boundary falloff, so there is no need to calculate anything else. */
      continue;
    }

    const bool use_boundary_distances = brush.boundary_falloff_type !=
                                        BRUSH_BOUNDARY_FALLOFF_CONSTANT;

    if (!use_boundary_distances) {
      /* There are falloff modes that do not require to modify the previously calculated falloff
       * based on boundary distances. */
      continue;
    }

    const float boundary_distance = boundary.distance.lookup_default(
        boundary.edit_info.original_vertex_i[i], 0.0f);
    float falloff_distance = 0.0f;
    float direction = 1.0f;

    switch (brush.boundary_falloff_type) {
      case BRUSH_BOUNDARY_FALLOFF_RADIUS:
        falloff_distance = boundary_distance;
        break;
      case BRUSH_BOUNDARY_FALLOFF_LOOP: {
        const int div = boundary_distance / radius;
        const float mod = fmodf(boundary_distance, radius);
        falloff_distance = div % 2 == 0 ? mod : radius - mod;
        break;
      }
      case BRUSH_BOUNDARY_FALLOFF_LOOP_INVERT: {
        const int div = boundary_distance / radius;
        const float mod = fmodf(boundary_distance, radius);
        falloff_distance = div % 2 == 0 ? mod : radius - mod;
        /* Inverts the falloff in the intervals 1 2 5 6 9 10 ... etc. */
        if (((div - 1) & 2) == 0) {
          direction = -1.0f;
        }
        break;
      }
      case BRUSH_BOUNDARY_FALLOFF_CONSTANT:
        /* For constant falloff distances are not allocated, so this should never happen. */
        BLI_assert(false);
    }

    boundary.edit_info.strength_factor[i] *= direction * BKE_brush_curve_strength(
                                                             &brush, falloff_distance, radius);
  }
}

static void init_boundary_mesh(Object &object,
                               const Brush &brush,
                               const ePaintSymmetryFlags symm_area)
{
  const SculptSession &ss = *object.sculpt;
  const bke::pbvh::Tree &pbvh = *ss.pbvh;

  const Mesh &mesh = *static_cast<const Mesh *>(object.data);
  const bke::AttributeAccessor attributes = mesh.attributes();
  VArraySpan<bool> hide_vert = *attributes.lookup<bool>(".hide_vert", bke::AttrDomain::Point);

  const Span<float3> positions_eval = BKE_pbvh_get_vert_positions(pbvh);
  const Span<float3> vert_normals = BKE_pbvh_get_vert_normals(pbvh);

  /* TODO: Remove PBVHVertRef here once we decide how we are storing the active_vertex value. */
  PBVHVertRef initial_vert_ref = SCULPT_active_vertex_get(ss);
  if (initial_vert_ref.i == PBVH_REF_NONE) {
    return;
  }

  std::optional<int> initial_vert;
  if (ss.cache->mirror_symmetry_pass == 0) {
    initial_vert = initial_vert_ref.i;
  }
  else {
    float3 location;
    flip_v3_v3(location, positions_eval[initial_vert_ref.i], symm_area);
    initial_vert = nearest_vert_calc_mesh(
        *ss.pbvh, positions_eval, hide_vert, location, ss.cache->radius_squared, false);
  }

  if (!initial_vert) {
    return;
  }

  ss.cache->boundaries[symm_area] = boundary::data_init_mesh(
      object, &brush, *initial_vert, ss.cache->initial_radius);

  if (ss.cache->boundaries[symm_area]) {
    switch (brush.boundary_deform_type) {
      case BRUSH_BOUNDARY_DEFORM_BEND:
        bend_data_init_mesh(positions_eval, vert_normals, *ss.cache->boundaries[symm_area]);
        break;
      case BRUSH_BOUNDARY_DEFORM_EXPAND:
        slide_data_init_mesh(positions_eval, *ss.cache->boundaries[symm_area]);
        break;
      case BRUSH_BOUNDARY_DEFORM_TWIST:
        twist_data_init_mesh(positions_eval, *ss.cache->boundaries[symm_area]);
        break;
      case BRUSH_BOUNDARY_DEFORM_INFLATE:
      case BRUSH_BOUNDARY_DEFORM_GRAB:
        /* Do nothing. These deform modes don't need any extra data to be precomputed. */
        break;
      default:
        BLI_assert_unreachable();
        break;
    }

    init_falloff(brush, ss.cache->initial_radius, *ss.cache->boundaries[symm_area]);
  }
}

static void init_boundary_grids(Object &object,
                                const Brush &brush,
                                const ePaintSymmetryFlags symm_area)
{
  const SculptSession &ss = *object.sculpt;
  const bke::pbvh::Tree &pbvh = *ss.pbvh;

  const SubdivCCG &subdiv_ccg = *ss.subdiv_ccg;
  const CCGKey &key = BKE_subdiv_ccg_key_top_level(subdiv_ccg);
  Span<CCGElem *> grids = subdiv_ccg.grids;

  /* TODO: Remove PBVHVertRef here once we decide how we are storing the active_vertex value. */
  PBVHVertRef initial_vert_ref = SCULPT_active_vertex_get(ss);
  if (initial_vert_ref.i == PBVH_REF_NONE) {
    return;
  }

  std::optional<SubdivCCGCoord> initial_vert;
  if (ss.cache->mirror_symmetry_pass == 0) {
    initial_vert = SubdivCCGCoord::from_index(key, initial_vert_ref.i);
  }
  else {
    const SubdivCCGCoord active_vert = SubdivCCGCoord::from_index(key, initial_vert_ref.i);
    float3 location;
    flip_v3_v3(location,
               CCG_grid_elem_co(key, grids[active_vert.grid_index], active_vert.x, active_vert.y),
               symm_area);
    initial_vert = nearest_vert_calc_grids(
        pbvh, subdiv_ccg, location, ss.cache->radius_squared, false);
  }

  if (!initial_vert) {
    return;
  }

  ss.cache->boundaries[symm_area] = boundary::data_init_grids(
      object, &brush, *initial_vert, ss.cache->initial_radius);

  if (ss.cache->boundaries[symm_area]) {
    switch (brush.boundary_deform_type) {
      case BRUSH_BOUNDARY_DEFORM_BEND:
        bend_data_init_grids(subdiv_ccg, *ss.cache->boundaries[symm_area]);
        break;
      case BRUSH_BOUNDARY_DEFORM_EXPAND:
        slide_data_init_grids(subdiv_ccg, *ss.cache->boundaries[symm_area]);
        break;
      case BRUSH_BOUNDARY_DEFORM_TWIST:
        twist_data_init_grids(subdiv_ccg, *ss.cache->boundaries[symm_area]);
        break;
      case BRUSH_BOUNDARY_DEFORM_INFLATE:
      case BRUSH_BOUNDARY_DEFORM_GRAB:
        /* Do nothing. These deform modes don't need any extra data to be precomputed. */
        break;
        break;
      default:
        BLI_assert_unreachable();
        break;
    }

    init_falloff(brush, ss.cache->initial_radius, *ss.cache->boundaries[symm_area]);
  }
}

static void init_boundary_bmesh(Object &object,
                                const Brush &brush,
                                const ePaintSymmetryFlags symm_area)
{
  const SculptSession &ss = *object.sculpt;
  const bke::pbvh::Tree &pbvh = *ss.pbvh;

  BMesh *bm = ss.bm;

  /* TODO: Remove PBVHVertRef here once we decide how we are storing the active_vertex value. */
  PBVHVertRef initial_vert_ref = SCULPT_active_vertex_get(ss);
  if (initial_vert_ref.i == PBVH_REF_NONE) {
    return;
  }

  std::optional<BMVert *> initial_vert;
  if (ss.cache->mirror_symmetry_pass == 0) {
    initial_vert = reinterpret_cast<BMVert *>(initial_vert_ref.i);
  }
  else {
    BMVert *active_vert = reinterpret_cast<BMVert *>(initial_vert_ref.i);
    float3 location;
    flip_v3_v3(location, active_vert->co, symm_area);
    initial_vert = nearest_vert_calc_bmesh(pbvh, location, ss.cache->radius_squared, false);
  }

  if (!initial_vert) {
    return;
  }

  ss.cache->boundaries[symm_area] = boundary::data_init_bmesh(
      object, &brush, *initial_vert, ss.cache->initial_radius);

  if (ss.cache->boundaries[symm_area]) {
    switch (brush.boundary_deform_type) {
      case BRUSH_BOUNDARY_DEFORM_BEND:
        bend_data_init_bmesh(bm, *ss.cache->boundaries[symm_area]);
        break;
      case BRUSH_BOUNDARY_DEFORM_EXPAND:
        slide_data_init_bmesh(bm, *ss.cache->boundaries[symm_area]);
        break;
      case BRUSH_BOUNDARY_DEFORM_TWIST:
        twist_data_init_bmesh(bm, *ss.cache->boundaries[symm_area]);
        break;
      case BRUSH_BOUNDARY_DEFORM_INFLATE:
      case BRUSH_BOUNDARY_DEFORM_GRAB:
        /* Do nothing. These deform modes don't need any extra data to be precomputed. */
        break;
      default:
        BLI_assert_unreachable();
        break;
    }

    init_falloff(brush, ss.cache->initial_radius, *ss.cache->boundaries[symm_area]);
  }
}

void do_boundary_brush(const Sculpt &sd, Object &ob, Span<bke::pbvh::Node *> nodes)
{
  SculptSession &ss = *ob.sculpt;
  const Brush &brush = *BKE_paint_brush_for_read(&sd.paint);

  const ePaintSymmetryFlags symm_area = ss.cache->mirror_symmetry_pass;
  if (SCULPT_stroke_is_first_brush_step_of_symmetry_pass(*ss.cache)) {
    switch (ss.pbvh->type()) {
      case bke::pbvh::Type::Mesh:
        init_boundary_mesh(ob, brush, symm_area);
        break;
      case bke::pbvh::Type::Grids:
        init_boundary_grids(ob, brush, symm_area);
        break;
      case bke::pbvh::Type::BMesh:
        init_boundary_bmesh(ob, brush, symm_area);
        break;
      default:
        BLI_assert_unreachable();
        break;
    }
  }

  /* No active boundary under the cursor. */
  if (!ss.cache->boundaries[symm_area]) {
    return;
  }

  switch (brush.boundary_deform_type) {
    case BRUSH_BOUNDARY_DEFORM_BEND:
      threading::parallel_for(nodes.index_range(), 1, [&](const IndexRange range) {
        for (const int i : range) {
          boundary_brush_bend_task(ob, brush, nodes[i]);
        }
      });
      break;
    case BRUSH_BOUNDARY_DEFORM_EXPAND:
      threading::parallel_for(nodes.index_range(), 1, [&](const IndexRange range) {
        for (const int i : range) {
          brush_slide_task(ob, brush, nodes[i]);
        }
      });
      break;
    case BRUSH_BOUNDARY_DEFORM_INFLATE:
      threading::parallel_for(nodes.index_range(), 1, [&](const IndexRange range) {
        for (const int i : range) {
          brush_inflate_task(ob, brush, nodes[i]);
        }
      });
      break;
    case BRUSH_BOUNDARY_DEFORM_GRAB:
      threading::parallel_for(nodes.index_range(), 1, [&](const IndexRange range) {
        for (const int i : range) {
          brush_grab_task(ob, brush, nodes[i]);
        }
      });
      break;
    case BRUSH_BOUNDARY_DEFORM_TWIST:
      threading::parallel_for(nodes.index_range(), 1, [&](const IndexRange range) {
        for (const int i : range) {
          brush_twist_task(ob, brush, nodes[i]);
        }
      });
      break;
    case BRUSH_BOUNDARY_DEFORM_SMOOTH:
      threading::parallel_for(nodes.index_range(), 1, [&](const IndexRange range) {
        for (const int i : range) {
          brush_smooth_task(ob, brush, nodes[i]);
        }
      });
      break;
  }
}

/** \} */

/* -------------------------------------------------------------------- */
/** \name Public API
 * \{ */

std::unique_ptr<SculptBoundary> data_init(Object &object,
                                          const Brush *brush,
                                          const PBVHVertRef initial_vert,
                                          const float radius)
{
  /* TODO: Temporary bridge method to help in refactoring, this method should be deprecated
   * entirely. */
  const SculptSession &ss = *object.sculpt;
  if (initial_vert.i == PBVH_REF_NONE) {
    return nullptr;
  }

  switch (ss.pbvh->type()) {
    case (bke::pbvh::Type::Mesh): {
      const int vert = initial_vert.i;
      return data_init_mesh(object, brush, vert, radius);
    }
    case (bke::pbvh::Type::Grids): {
      const CCGKey &key = BKE_subdiv_ccg_key_top_level(*ss.subdiv_ccg);
      const SubdivCCGCoord vert = SubdivCCGCoord::from_index(key, initial_vert.i);
      return data_init_grids(object, brush, vert, radius);
    }
    case (bke::pbvh::Type::BMesh): {
      BMVert *vert = reinterpret_cast<BMVert *>(initial_vert.i);
      return data_init_bmesh(object, brush, vert, radius);
    }
  }

  BLI_assert_unreachable();
  return nullptr;
}

std::unique_ptr<SculptBoundary> data_init_mesh(Object &object,
                                               const Brush *brush,
                                               const int initial_vert,
                                               const float radius)
{
  SculptSession &ss = *object.sculpt;

  boundary::ensure_boundary_info(object);

  Mesh &mesh = *static_cast<Mesh *>(object.data);
  const OffsetIndices faces = mesh.faces();
  const Span<int> corner_verts = mesh.corner_verts();
  const bke::AttributeAccessor attributes = mesh.attributes();
  const VArraySpan hide_poly = *attributes.lookup<bool>(".hide_poly", bke::AttrDomain::Face);
  const VArraySpan hide_vert = *attributes.lookup<bool>(".hide_vert", bke::AttrDomain::Point);

  const bke::pbvh::Tree &pbvh = *ss.pbvh;

  const Span<float3> positions_eval = BKE_pbvh_get_vert_positions(pbvh);

  const std::optional<int> boundary_initial_vert = get_closest_boundary_vert_mesh(
      object,
      ss.vert_to_face_map,
      positions_eval,
      hide_vert,
      hide_poly,
      ss.vertex_info.boundary,
      initial_vert,
      radius);

  if (!boundary_initial_vert) {
    return nullptr;
  }

  /* Starting from a vertex that is the limit of a boundary is ambiguous, so return nullptr instead
   * of forcing a random active boundary from a corner. */
  /* TODO: Investigate whether initial_vert should actually be boundary_initial_vert. If
   * initial_vert is correct, the above comment and the doc-string for the relevant function should
   * be fixed. */
  if (!is_vert_in_editable_boundary_mesh(faces,
                                         corner_verts,
                                         ss.vert_to_face_map,
                                         hide_vert,
                                         hide_poly,
                                         ss.vertex_info.boundary,
                                         initial_vert))
  {
    return nullptr;
  }

  std::unique_ptr<SculptBoundary> boundary = std::make_unique<SculptBoundary>();
  *boundary = {};

  const int boundary_initial_vert_index = *boundary_initial_vert;
  boundary->initial_vert_i = boundary_initial_vert_index;
  boundary->initial_vert_position = positions_eval[boundary_initial_vert_index];

  indices_init_mesh(object,
                    faces,
                    corner_verts,
                    ss.vert_to_face_map,
                    hide_vert,
                    hide_poly,
                    ss.vertex_info.boundary,
                    positions_eval,
                    *boundary_initial_vert,
                    *boundary);

  const float boundary_radius = brush ? radius * (1.0f + brush->boundary_offset) : radius;
  edit_data_init_mesh(faces,
                      corner_verts,
                      ss.vert_to_face_map,
                      positions_eval,
                      hide_vert,
                      hide_poly,
                      boundary_initial_vert_index,
                      boundary_radius,
                      *boundary);

  return boundary;
}

std::unique_ptr<SculptBoundary> data_init_grids(Object &object,
                                                const Brush *brush,
                                                const SubdivCCGCoord initial_vert,
                                                const float radius)
{
  SculptSession &ss = *object.sculpt;

  boundary::ensure_boundary_info(object);

  Mesh &mesh = *static_cast<Mesh *>(object.data);
  const OffsetIndices faces = mesh.faces();
  const Span<int> corner_verts = mesh.corner_verts();
  const bke::AttributeAccessor attributes = mesh.attributes();
  const VArraySpan hide_poly = *attributes.lookup<bool>(".hide_poly", bke::AttrDomain::Face);
  const SubdivCCG &subdiv_ccg = *ss.subdiv_ccg;
  const Span<CCGElem *> grids = subdiv_ccg.grids;
  const CCGKey &key = BKE_subdiv_ccg_key_top_level(subdiv_ccg);

  const std::optional<SubdivCCGCoord> boundary_initial_vert = get_closest_boundary_vert_grids(
      object,
      faces,
      corner_verts,
      subdiv_ccg,
      hide_poly,
      ss.vertex_info.boundary,
      initial_vert,
      radius);

  if (!boundary_initial_vert) {
    return nullptr;
  }

  /* Starting from a vertex that is the limit of a boundary is ambiguous, so return nullptr instead
   * of forcing a random active boundary from a corner. */
  if (!is_vert_in_editable_boundary_grids(
          faces, corner_verts, subdiv_ccg, hide_poly, ss.vertex_info.boundary, initial_vert))
  {
    return nullptr;
  }

  std::unique_ptr<SculptBoundary> boundary = std::make_unique<SculptBoundary>();
  *boundary = {};

  SubdivCCGCoord boundary_vert = *boundary_initial_vert;
  const int boundary_initial_vert_index = boundary_vert.to_index(key);
  boundary->initial_vert_i = boundary_initial_vert_index;
  boundary->initial_vert_position = CCG_grid_elem_co(
      key, grids[boundary_vert.grid_index], boundary_vert.x, boundary_vert.y);

  indices_init_grids(object,
                     faces,
                     corner_verts,
                     subdiv_ccg,
                     hide_poly,
                     ss.vertex_info.boundary,
                     boundary_vert,
                     *boundary);

  const float boundary_radius = brush ? radius * (1.0f + brush->boundary_offset) : radius;
  edit_data_init_grids(subdiv_ccg, boundary_initial_vert_index, boundary_radius, *boundary);

  return boundary;
}

std::unique_ptr<SculptBoundary> data_init_bmesh(Object &object,
                                                const Brush *brush,
                                                BMVert *initial_vert,
                                                const float radius)
{
  SculptSession &ss = *object.sculpt;

  SCULPT_vertex_random_access_ensure(ss);
  boundary::ensure_boundary_info(object);

  const std::optional<BMVert *> boundary_initial_vert = get_closest_boundary_vert_bmesh(
      object, ss.bm, *initial_vert, radius);

  if (!boundary_initial_vert) {
    return nullptr;
  }

  /* Starting from a vertex that is the limit of a boundary is ambiguous, so return nullptr instead
   * of forcing a random active boundary from a corner. */
  if (!is_vert_in_editable_boundary_bmesh(*initial_vert)) {
    return nullptr;
  }

  std::unique_ptr<SculptBoundary> boundary = std::make_unique<SculptBoundary>();
  *boundary = {};

  const int boundary_initial_vert_index = BM_elem_index_get(*boundary_initial_vert);
  boundary->initial_vert_i = boundary_initial_vert_index;
  boundary->initial_vert_position = (*boundary_initial_vert)->co;

  indices_init_bmesh(object, ss.bm, **boundary_initial_vert, *boundary);

  const float boundary_radius = brush ? radius * (1.0f + brush->boundary_offset) : radius;
  edit_data_init_bmesh(ss.bm, boundary_initial_vert_index, boundary_radius, *boundary);

  return boundary;
}

/** \} */

/* -------------------------------------------------------------------- */
/** \name Boundary Drawing
 *
 * Helper methods to draw boundary information.
 * \{ */

std::unique_ptr<SculptBoundaryPreview> preview_data_init(Object &object,
                                                         const Brush *brush,
                                                         const PBVHVertRef initial_vert,
                                                         const float radius)
{
  std::unique_ptr<SculptBoundary> boundary = data_init(object, brush, initial_vert, radius);
  if (boundary == nullptr) {
    return nullptr;
  }
  std::unique_ptr<SculptBoundaryPreview> preview = std::make_unique<SculptBoundaryPreview>();
  preview->edges = boundary->edges;
  preview->pivot_position = boundary->pivot_position;
  preview->initial_vert_position = boundary->initial_vert_position;

  return preview;
}

void edges_preview_draw(const uint gpuattr,
                        SculptSession &ss,
                        const float outline_col[3],
                        const float outline_alpha)
{
  if (!ss.boundary_preview) {
    return;
  }
  immUniformColor3fvAlpha(outline_col, outline_alpha);
  GPU_line_width(2.0f);
  immBegin(GPU_PRIM_LINES, ss.boundary_preview->edges.size() * 2);
  for (const int i : ss.boundary_preview->edges.index_range()) {
    immVertex3fv(gpuattr, ss.boundary_preview->edges[i].first);
    immVertex3fv(gpuattr, ss.boundary_preview->edges[i].second);
  }
  immEnd();
}

void pivot_line_preview_draw(const uint gpuattr, SculptSession &ss)
{
  if (!ss.boundary_preview) {
    return;
  }
  immUniformColor4f(1.0f, 1.0f, 1.0f, 0.8f);
  GPU_line_width(2.0f);
  immBegin(GPU_PRIM_LINES, 2);
  immVertex3fv(gpuattr, ss.boundary_preview->pivot_position);
  immVertex3fv(gpuattr, ss.boundary_preview->initial_vert_position);
  immEnd();
}

/** \} */

}  // namespace blender::ed::sculpt_paint::boundary<|MERGE_RESOLUTION|>--- conflicted
+++ resolved
@@ -876,8 +876,6 @@
   }
 }
 
-<<<<<<< HEAD
-=======
 static void bend_data_init(const Object &object, SculptBoundary &boundary)
 {
   /* TODO: This method is to assist in refactoring, it should be removed when the rest of this
@@ -905,7 +903,6 @@
   }
 }
 
->>>>>>> 653b273d
 static void slide_data_init_mesh(const Span<float3> vert_positions, SculptBoundary &boundary)
 {
   BLI_assert(boundary.edit_info.original_vertex_i.size() ==
