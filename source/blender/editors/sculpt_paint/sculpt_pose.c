--- conflicted
+++ resolved
@@ -437,10 +437,6 @@
   int next_face_set;
   int prev_face_set;
   PBVHVertRef next_vertex;
-<<<<<<< HEAD
-  int next_vertex_index;
-=======
->>>>>>> e6b1e97d
 
   bool next_face_set_found;
 
@@ -472,20 +468,14 @@
 
 static bool pose_topology_floodfill_cb(SculptSession *ss,
                                        PBVHVertRef UNUSED(from_v),
-<<<<<<< HEAD
-                                       PBVHVertRef to_vref,
-=======
                                        PBVHVertRef to_v,
->>>>>>> e6b1e97d
                                        bool is_duplicate,
                                        void *userdata)
 {
   int to_v_i = BKE_pbvh_vertex_to_index(ss->pbvh, to_v);
 
   PoseFloodFillData *data = userdata;
-  int to_v = BKE_pbvh_vertex_to_index(ss->pbvh, to_vref);
-
-  const float *co = SCULPT_vertex_co_get(ss, to_vref);
+  const float *co = SCULPT_vertex_co_get(ss, to_v);
 
   if (data->pose_factor) {
     data->pose_factor[to_v_i] = 1.0f;
@@ -519,16 +509,10 @@
   PoseFloodFillData *data = userdata;
 
   const int index = BKE_pbvh_vertex_to_index(ss->pbvh, to_v);
-<<<<<<< HEAD
-  bool visit_next = false;
-
-  const float *co = SCULPT_vertex_co_get(ss, to_v);
-=======
   const PBVHVertRef vertex = to_v;
   bool visit_next = false;
 
   const float *co = SCULPT_vertex_co_get(ss, vertex);
->>>>>>> e6b1e97d
   const bool symmetry_check = SCULPT_check_vertex_pivot_symmetry(
                                   co, data->pose_initial_co, data->symm) &&
                               !is_duplicate;
@@ -542,19 +526,11 @@
 
     if (sculpt_pose_brush_is_vertex_inside_brush_radius(
             co, data->pose_initial_co, data->radius, data->symm)) {
-<<<<<<< HEAD
-      const int visited_face_set = SCULPT_vertex_face_set_get(ss, to_v);
-      BLI_gset_add(data->visited_face_sets, POINTER_FROM_INT(visited_face_set));
-    }
-    else if (symmetry_check) {
-      data->current_face_set = SCULPT_vertex_face_set_get(ss, to_v);
-=======
       const int visited_face_set = SCULPT_vertex_face_set_get(ss, vertex);
       BLI_gset_add(data->visited_face_sets, POINTER_FROM_INT(visited_face_set));
     }
     else if (symmetry_check) {
       data->current_face_set = SCULPT_vertex_face_set_get(ss, vertex);
->>>>>>> e6b1e97d
       BLI_gset_add(data->visited_face_sets, POINTER_FROM_INT(data->current_face_set));
     }
     return true;
@@ -568,19 +544,11 @@
     GSetIterator gs_iter;
     GSET_ITER (gs_iter, data->visited_face_sets) {
       const int visited_face_set = POINTER_AS_INT(BLI_gsetIterator_getKey(&gs_iter));
-<<<<<<< HEAD
-      is_vertex_valid |= SCULPT_vertex_has_face_set(ss, to_v, visited_face_set);
-    }
-  }
-  else {
-    is_vertex_valid = SCULPT_vertex_has_face_set(ss, to_v, data->current_face_set);
-=======
       is_vertex_valid |= SCULPT_vertex_has_face_set(ss, vertex, visited_face_set);
     }
   }
   else {
     is_vertex_valid = SCULPT_vertex_has_face_set(ss, vertex, data->current_face_set);
->>>>>>> e6b1e97d
   }
 
   if (!is_vertex_valid) {
@@ -595,19 +563,11 @@
 
   /* Fallback origin accumulation. */
   if (symmetry_check) {
-<<<<<<< HEAD
-    add_v3_v3(data->fallback_origin, SCULPT_vertex_co_get(ss, to_v));
-    data->fallback_count++;
-  }
-
-  if (!symmetry_check || SCULPT_vertex_has_unique_face_set(ss, to_v)) {
-=======
     add_v3_v3(data->fallback_origin, SCULPT_vertex_co_get(ss, vertex));
     data->fallback_count++;
   }
 
   if (!symmetry_check || SCULPT_vertex_has_unique_face_set(ss, vertex)) {
->>>>>>> e6b1e97d
     return visit_next;
   }
 
@@ -616,11 +576,7 @@
   bool count_as_boundary = false;
 
   SculptVertexNeighborIter ni;
-<<<<<<< HEAD
-  SCULPT_VERTEX_NEIGHBORS_ITER_BEGIN (ss, to_v, ni) {
-=======
   SCULPT_VERTEX_NEIGHBORS_ITER_BEGIN (ss, vertex, ni) {
->>>>>>> e6b1e97d
     int next_face_set_candidate = SCULPT_vertex_face_set_get(ss, ni.vertex);
 
     /* Check if we can get a valid face set for the next iteration from this neighbor. */
@@ -638,11 +594,7 @@
 
   /* Origin accumulation. */
   if (count_as_boundary) {
-<<<<<<< HEAD
-    add_v3_v3(data->pose_origin, SCULPT_vertex_co_get(ss, to_v));
-=======
     add_v3_v3(data->pose_origin, SCULPT_vertex_co_get(ss, vertex));
->>>>>>> e6b1e97d
     data->tot_co++;
   }
   return visit_next;
@@ -935,15 +887,9 @@
 }
 
 static bool pose_face_sets_fk_find_masked_floodfill_cb(
-<<<<<<< HEAD
-    SculptSession *ss, PBVHVertRef from_vr, PBVHVertRef to_vr, bool is_duplicate, void *userdata)
-=======
     SculptSession *ss, PBVHVertRef from_v, PBVHVertRef to_v, bool is_duplicate, void *userdata)
->>>>>>> e6b1e97d
 {
   PoseFloodFillData *data = userdata;
-  int from_v = BKE_pbvh_vertex_to_index(ss->pbvh, from_vr);
-  int to_v = BKE_pbvh_vertex_to_index(ss->pbvh, to_vr);
 
   int from_v_i = BKE_pbvh_vertex_to_index(ss->pbvh, from_v);
   int to_v_i = BKE_pbvh_vertex_to_index(ss->pbvh, to_v);
@@ -955,11 +901,11 @@
     data->floodfill_it[to_v_i] = data->floodfill_it[from_v_i];
   }
 
-  const int to_face_set = SCULPT_vertex_face_set_get(ss, to_vr);
+  const int to_face_set = SCULPT_vertex_face_set_get(ss, to_v);
   if (!BLI_gset_haskey(data->visited_face_sets, POINTER_FROM_INT(to_face_set))) {
-    if (SCULPT_vertex_has_unique_face_set(ss, to_vr) &&
-        !SCULPT_vertex_has_unique_face_set(ss, from_vr) &&
-        SCULPT_vertex_has_face_set(ss, from_vr, to_face_set)) {
+    if (SCULPT_vertex_has_unique_face_set(ss, to_v) &&
+        !SCULPT_vertex_has_unique_face_set(ss, from_v) &&
+        SCULPT_vertex_has_face_set(ss, from_v, to_face_set)) {
 
       BLI_gset_add(data->visited_face_sets, POINTER_FROM_INT(to_face_set));
 
@@ -974,7 +920,7 @@
     }
   }
 
-  return SCULPT_vertex_has_face_set(ss, to_vr, data->initial_face_set);
+  return SCULPT_vertex_has_face_set(ss, to_v, data->initial_face_set);
 }
 
 static bool pose_face_sets_fk_set_weights_floodfill_cb(SculptSession *ss,
@@ -984,14 +930,10 @@
                                                        void *userdata)
 {
   PoseFloodFillData *data = userdata;
-<<<<<<< HEAD
-  data->fk_weights[BKE_pbvh_vertex_to_index(ss->pbvh, to_v)] = 1.0f;
-=======
 
   int to_v_i = BKE_pbvh_vertex_to_index(ss->pbvh, to_v);
 
   data->fk_weights[to_v_i] = 1.0f;
->>>>>>> e6b1e97d
   return !SCULPT_vertex_has_face_set(ss, to_v, data->masked_face_set);
 }
 
@@ -1003,11 +945,7 @@
   SculptPoseIKChain *ik_chain = pose_ik_chain_new(1, totvert);
 
   const PBVHVertRef active_vertex = SCULPT_active_vertex_get(ss);
-<<<<<<< HEAD
-  const int active_vertex_i = BKE_pbvh_vertex_to_index(ss->pbvh, active_vertex);
-=======
   int active_vertex_index = BKE_pbvh_vertex_to_index(ss->pbvh, active_vertex);
->>>>>>> e6b1e97d
 
   const int active_face_set = SCULPT_active_face_set_get(ss);
 
@@ -1016,11 +954,7 @@
   SCULPT_floodfill_add_initial(&flood, active_vertex);
   PoseFloodFillData fdata;
   fdata.floodfill_it = MEM_calloc_arrayN(totvert, sizeof(int), "floodfill iteration");
-<<<<<<< HEAD
-  fdata.floodfill_it[active_vertex_i] = 1;
-=======
   fdata.floodfill_it[active_vertex_index] = 1;
->>>>>>> e6b1e97d
   fdata.initial_face_set = active_face_set;
   fdata.masked_face_set = SCULPT_FACE_SET_NONE;
   fdata.target_face_set = SCULPT_FACE_SET_NONE;
@@ -1033,21 +967,12 @@
   int origin_count = 0;
   float origin_acc[3] = {0.0f};
   for (int i = 0; i < totvert; i++) {
-<<<<<<< HEAD
-    PBVHVertRef vref = BKE_pbvh_index_to_vertex(ss->pbvh, i);
-
-    if (fdata.floodfill_it[i] != 0 &&
-        SCULPT_vertex_has_face_set(ss, vref, fdata.initial_face_set) &&
-        SCULPT_vertex_has_face_set(ss, vref, fdata.masked_face_set)) {
-      add_v3_v3(origin_acc, SCULPT_vertex_co_get(ss, vref));
-=======
     PBVHVertRef vertex = BKE_pbvh_index_to_vertex(ss->pbvh, i);
 
     if (fdata.floodfill_it[i] != 0 &&
         SCULPT_vertex_has_face_set(ss, vertex, fdata.initial_face_set) &&
         SCULPT_vertex_has_face_set(ss, vertex, fdata.masked_face_set)) {
       add_v3_v3(origin_acc, SCULPT_vertex_co_get(ss, vertex));
->>>>>>> e6b1e97d
       origin_count++;
     }
   }
@@ -1056,21 +981,12 @@
   float target_acc[3] = {0.0f};
   if (fdata.target_face_set != fdata.masked_face_set) {
     for (int i = 0; i < totvert; i++) {
-<<<<<<< HEAD
-      PBVHVertRef vref = BKE_pbvh_index_to_vertex(ss->pbvh, i);
-
-      if (fdata.floodfill_it[i] != 0 &&
-          SCULPT_vertex_has_face_set(ss, vref, fdata.initial_face_set) &&
-          SCULPT_vertex_has_face_set(ss, vref, fdata.target_face_set)) {
-        add_v3_v3(target_acc, SCULPT_vertex_co_get(ss, vref));
-=======
       PBVHVertRef vertex = BKE_pbvh_index_to_vertex(ss->pbvh, i);
 
       if (fdata.floodfill_it[i] != 0 &&
           SCULPT_vertex_has_face_set(ss, vertex, fdata.initial_face_set) &&
           SCULPT_vertex_has_face_set(ss, vertex, fdata.target_face_set)) {
         add_v3_v3(target_acc, SCULPT_vertex_co_get(ss, vertex));
->>>>>>> e6b1e97d
         target_count++;
       }
     }
