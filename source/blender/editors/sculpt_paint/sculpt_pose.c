/*
 * This program is free software; you can redistribute it and/or
 * modify it under the terms of the GNU General Public License
 * as published by the Free Software Foundation; either version 2
 * of the License, or (at your option) any later version.
 *
 * This program is distributed in the hope that it will be useful,
 * but WITHOUT ANY WARRANTY; without even the implied warranty of
 * MERCHANTABILITY or FITNESS FOR A PARTICULAR PURPOSE.  See the
 * GNU General Public License for more details.
 *
 * You should have received a copy of the GNU General Public License
 * along with this program; if not, write to the Free Software Foundation,
 * Inc., 51 Franklin Street, Fifth Floor, Boston, MA 02110-1301, USA.
 *
 * The Original Code is Copyright (C) 2020 Blender Foundation.
 * All rights reserved.
 */

/** \file
 * \ingroup edsculpt
 */

#include "MEM_guardedalloc.h"

#include "BLI_blenlib.h"
#include "BLI_math.h"
#include "BLI_task.h"

#include "DNA_brush_types.h"
#include "DNA_mesh_types.h"
#include "DNA_meshdata_types.h"
#include "DNA_object_types.h"

#include "BKE_brush.h"
#include "BKE_ccg.h"
#include "BKE_colortools.h"
#include "BKE_context.h"
#include "BKE_mesh.h"
#include "BKE_multires.h"
#include "BKE_node.h"
#include "BKE_object.h"
#include "BKE_paint.h"
#include "BKE_pbvh.h"
#include "BKE_scene.h"

#include "paint_intern.h"
#include "sculpt_intern.h"

#include "bmesh.h"

#include <math.h>
#include <stdlib.h>

static void pose_solve_ik_chain(SculptPoseIKChain *ik_chain,
                                const float initial_target[3],
                                const bool use_anchor)
{
  SculptPoseIKChainSegment *segments = ik_chain->segments;
  int tot_segments = ik_chain->tot_segments;

  float target[3];

  /* Set the initial target. */
  copy_v3_v3(target, initial_target);

  /* Solve the positions and rotations of all segments in the chain. */
  for (int i = 0; i < tot_segments; i++) {
    float initial_orientation[3];
    float current_orientation[3];
    float current_head_position[3];
    float current_origin_position[3];

    /* Calculate the rotation to orientate the segment to the target from its initial state. */
    sub_v3_v3v3(current_orientation, target, segments[i].orig);
    normalize_v3(current_orientation);
    sub_v3_v3v3(initial_orientation, segments[i].initial_head, segments[i].initial_orig);
    normalize_v3(initial_orientation);
    rotation_between_vecs_to_quat(segments[i].rot, initial_orientation, current_orientation);

    /* Rotate the segment by calculating a new head position. */
    madd_v3_v3v3fl(current_head_position, segments[i].orig, current_orientation, segments[i].len);

    /* Move the origin of the segment towards the target. */
    sub_v3_v3v3(current_origin_position, target, current_head_position);

    /* Store the new head and origin positions to the segment. */
    copy_v3_v3(segments[i].head, current_head_position);
    add_v3_v3(segments[i].orig, current_origin_position);

    /* Use the origin of this segment as target for the next segment in the chain. */
    copy_v3_v3(target, segments[i].orig);
  }

  /* Move back the whole chain to preserve the anchor point. */
  if (use_anchor) {
    float anchor_diff[3];
    sub_v3_v3v3(
        anchor_diff, segments[tot_segments - 1].initial_orig, segments[tot_segments - 1].orig);

    for (int i = 0; i < tot_segments; i++) {
      add_v3_v3(segments[i].orig, anchor_diff);
      add_v3_v3(segments[i].head, anchor_diff);
    }
  }
}

static void pose_solve_roll_chain(SculptPoseIKChain *ik_chain,
                                  const Brush *brush,
                                  const float roll)
{
  SculptPoseIKChainSegment *segments = ik_chain->segments;
  int tot_segments = ik_chain->tot_segments;

  for (int i = 0; i < tot_segments; i++) {
    float initial_orientation[3];
    float initial_rotation[4];
    float current_rotation[4];

    sub_v3_v3v3(initial_orientation, segments[i].initial_head, segments[i].initial_orig);
    normalize_v3(initial_orientation);

    /* Calculate the current roll angle using the brush curve. */
    float current_roll = roll * BKE_brush_curve_strength(brush, i, tot_segments);

    axis_angle_normalized_to_quat(initial_rotation, initial_orientation, 0.0f);
    axis_angle_normalized_to_quat(current_rotation, initial_orientation, current_roll);

    /* Store the difference of the rotations in the segment rotation. */
    rotation_between_quats_to_quat(segments[i].rot, current_rotation, initial_rotation);
  }
}

static void pose_solve_translate_chain(SculptPoseIKChain *ik_chain, const float delta[3])
{
  SculptPoseIKChainSegment *segments = ik_chain->segments;
  const int tot_segments = ik_chain->tot_segments;

  for (int i = 0; i < tot_segments; i++) {
    /* Move the origin and head of each segment by delta. */
    add_v3_v3v3(segments[i].head, segments[i].initial_head, delta);
    add_v3_v3v3(segments[i].orig, segments[i].initial_orig, delta);

    /* Reset the segment rotation. */
    unit_qt(segments[i].rot);
  }
}

static void pose_solve_scale_chain(SculptPoseIKChain *ik_chain, const float scale[3])
{
  SculptPoseIKChainSegment *segments = ik_chain->segments;
  const int tot_segments = ik_chain->tot_segments;

  for (int i = 0; i < tot_segments; i++) {
    /* Assign the scale to each segment. */
    copy_v3_v3(segments[i].scale, scale);
  }
}

static void do_pose_brush_task_cb_ex(void *__restrict userdata,
                                     const int n,
                                     const TaskParallelTLS *__restrict UNUSED(tls))
{
  SculptThreadedTaskData *data = userdata;
  SculptSession *ss = data->ob->sculpt;
  SculptPoseIKChain *ik_chain = ss->cache->pose_ik_chain;
  SculptPoseIKChainSegment *segments = ik_chain->segments;
  const Brush *brush = data->brush;

  PBVHVertexIter vd;
  float disp[3], new_co[3];
  float final_pos[3];

  SculptOrigVertData orig_data;
  SCULPT_orig_vert_data_init(&orig_data, data->ob, data->nodes[n], SCULPT_UNDO_COORDS);

  BKE_pbvh_vertex_iter_begin(ss->pbvh, data->nodes[n], vd, PBVH_ITER_UNIQUE)
  {
    SCULPT_orig_vert_data_update(&orig_data, &vd);

    float total_disp[3];
    zero_v3(total_disp);

    ePaintSymmetryAreas symm_area = SCULPT_get_vertex_symm_area(orig_data.co);

    /* Calculate the displacement of each vertex for all the segments in the chain. */
    for (int ik = 0; ik < ik_chain->tot_segments; ik++) {
      copy_v3_v3(new_co, orig_data.co);

      /* Get the transform matrix for the vertex symmetry area to calculate a displacement in the
       * vertex. */
      mul_m4_v3(segments[ik].pivot_mat_inv[(int)symm_area], new_co);
      mul_m4_v3(segments[ik].trans_mat[(int)symm_area], new_co);
      mul_m4_v3(segments[ik].pivot_mat[(int)symm_area], new_co);

      /* Apply the segment weight of the vertex to the displacement. */
      sub_v3_v3v3(disp, new_co, orig_data.co);
      mul_v3_fl(disp, segments[ik].weights[vd.index]);

      /* Apply the vertex mask to the displacement. */
      float mask = vd.mask ? *vd.mask : 0.0f;
      mul_v3_fl(disp, 1.0f - mask);

      /* Accumulate the displacement. */
      add_v3_v3(total_disp, disp);
    }

    /* Apply the accumulated displacement to the vertex. */
    add_v3_v3v3(final_pos, orig_data.co, total_disp);

    float *target_co = SCULPT_brush_deform_target_vertex_co_get(ss, brush->deform_target, &vd);
    copy_v3_v3(target_co, final_pos);

    if (vd.mvert) {
      vd.mvert->flag |= ME_VERT_PBVH_UPDATE;
    }
  }
  BKE_pbvh_vertex_iter_end;
}

typedef struct PoseGrowFactorTLSData {
  float pos_avg[3];
  int pos_count;
} PoseGrowFactorTLSData;

static void pose_brush_grow_factor_task_cb_ex(void *__restrict userdata,
                                              const int n,
                                              const TaskParallelTLS *__restrict tls)
{
  SculptThreadedTaskData *data = userdata;
  PoseGrowFactorTLSData *gftd = tls->userdata_chunk;
  SculptSession *ss = data->ob->sculpt;
  const char symm = SCULPT_mesh_symmetry_xyz_get(data->ob);
  PBVHVertexIter vd;
  BKE_pbvh_vertex_iter_begin(ss->pbvh, data->nodes[n], vd, PBVH_ITER_UNIQUE)
  {
    SculptVertexNeighborIter ni;
    float max = 0.0f;

    /* Grow the factor. */
    SCULPT_VERTEX_NEIGHBORS_ITER_BEGIN (ss, vd.vertex, ni) {
      float vmask_f = data->prev_mask[ni.index];
      max = MAX2(vmask_f, max);
    }
    SCULPT_VERTEX_NEIGHBORS_ITER_END(ni);

    /* Keep the count of the vertices that where added to the factors in this grow iteration. */
    if (max > data->prev_mask[vd.index]) {
      data->pose_factor[vd.index] = max;
      if (SCULPT_check_vertex_pivot_symmetry(vd.co, data->pose_initial_co, symm)) {
        add_v3_v3(gftd->pos_avg, vd.co);
        gftd->pos_count++;
      }
    }
  }

  BKE_pbvh_vertex_iter_end;
}

static void pose_brush_grow_factor_reduce(const void *__restrict UNUSED(userdata),
                                          void *__restrict chunk_join,
                                          void *__restrict chunk)
{
  PoseGrowFactorTLSData *join = chunk_join;
  PoseGrowFactorTLSData *gftd = chunk;
  add_v3_v3(join->pos_avg, gftd->pos_avg);
  join->pos_count += gftd->pos_count;
}

/* Grow the factor until its boundary is near to the offset pose origin or outside the target
 * distance. */
static void sculpt_pose_grow_pose_factor(Sculpt *sd,
                                         Object *ob,
                                         SculptSession *ss,
                                         float pose_origin[3],
                                         float pose_target[3],
                                         float max_len,
                                         float *r_pose_origin,
                                         float *pose_factor)
{
  PBVHNode **nodes;
  PBVH *pbvh = ob->sculpt->pbvh;
  int totnode;

  BKE_pbvh_search_gather(pbvh, NULL, NULL, &nodes, &totnode);
  SculptThreadedTaskData data = {
      .sd = sd,
      .ob = ob,
      .nodes = nodes,
      .totnode = totnode,
      .pose_factor = pose_factor,
  };

  data.pose_initial_co = pose_target;
  TaskParallelSettings settings;
  PoseGrowFactorTLSData gftd;
  gftd.pos_count = 0;
  zero_v3(gftd.pos_avg);
  BKE_pbvh_parallel_range_settings(&settings, true, totnode);
  settings.func_reduce = pose_brush_grow_factor_reduce;
  settings.userdata_chunk = &gftd;
  settings.userdata_chunk_size = sizeof(PoseGrowFactorTLSData);

  bool grow_next_iteration = true;
  float prev_len = FLT_MAX;
  data.prev_mask = MEM_mallocN(SCULPT_vertex_count_get(ss) * sizeof(float), "prev mask");
  while (grow_next_iteration) {
    zero_v3(gftd.pos_avg);
    gftd.pos_count = 0;
    memcpy(data.prev_mask, pose_factor, SCULPT_vertex_count_get(ss) * sizeof(float));
    BLI_task_parallel_range(0, totnode, &data, pose_brush_grow_factor_task_cb_ex, &settings);

    if (gftd.pos_count != 0) {
      mul_v3_fl(gftd.pos_avg, 1.0f / (float)gftd.pos_count);
      if (pose_origin) {
        /* Test with pose origin. Used when growing the factors to compensate the Origin Offset. */
        /* Stop when the factor's avg_pos starts moving away from the origin instead of getting
         * closer to it. */
        float len = len_v3v3(gftd.pos_avg, pose_origin);
        if (len < prev_len) {
          prev_len = len;
          grow_next_iteration = true;
        }
        else {
          grow_next_iteration = false;
          memcpy(pose_factor, data.prev_mask, SCULPT_vertex_count_get(ss) * sizeof(float));
        }
      }
      else {
        /* Test with length. Used to calculate the origin positions of the IK chain. */
        /* Stops when the factors have grown enough to generate a new segment origin. */
        float len = len_v3v3(gftd.pos_avg, pose_target);
        if (len < max_len) {
          prev_len = len;
          grow_next_iteration = true;
        }
        else {
          grow_next_iteration = false;
          if (r_pose_origin) {
            copy_v3_v3(r_pose_origin, gftd.pos_avg);
          }
          memcpy(pose_factor, data.prev_mask, SCULPT_vertex_count_get(ss) * sizeof(float));
        }
      }
    }
    else {
      if (r_pose_origin) {
        copy_v3_v3(r_pose_origin, pose_target);
      }
      grow_next_iteration = false;
    }
  }
  MEM_freeN(data.prev_mask);

  MEM_SAFE_FREE(nodes);
}

static bool sculpt_pose_brush_is_vertex_inside_brush_radius(const float vertex[3],
                                                            const float br_co[3],
                                                            float radius,
                                                            char symm)
{
  for (char i = 0; i <= symm; ++i) {
    if (SCULPT_is_symmetry_iteration_valid(i, symm)) {
      float location[3];
      flip_v3_v3(location, br_co, (char)i);
      if (len_v3v3(location, vertex) < radius) {
        return true;
      }
    }
  }
  return false;
}

typedef struct PoseFloodFillData {
  float pose_initial_co[3];
  float radius;
  int symm;

  float *pose_factor;
  float pose_origin[3];
  int tot_co;

  int current_face_set;
  int next_face_set;
  int prev_face_set;
  SculptVertRef next_vertex;
  int next_vertex_index;

  bool next_face_set_found;

  /* Store the visited face sets to avoid going back when calculating the chain. */
  GSet *visited_face_sets;

  /* In face sets origin mode, each vertex can only be assigned to one face set. */
  BLI_bitmap *is_weighted;

  bool is_first_iteration;

  /* In topology mode this stores the furthest point from the stroke origin for cases when a pose
   * origin based on the brush radius can't be set. */
  float fallback_floodfill_origin[3];

  /* Fallback origin. If we can't find any face set to continue, use the position of all vertices
   * that have the current face set. */
  float fallback_origin[3];
  int fallback_count;

  /* Face Set FK mode. */
  int *floodfill_it;
  float *fk_weights;
  int initial_face_set;
  int masked_face_set_it;
  int masked_face_set;
  int target_face_set;
} PoseFloodFillData;

static bool pose_topology_floodfill_cb(
    SculptSession *ss, SculptVertRef UNUSED(from_v), SculptVertRef to_vref, bool is_duplicate, void *userdata)
{
  PoseFloodFillData *data = userdata;
  int to_v = BKE_pbvh_vertex_index_to_table(ss->pbvh, to_vref);

  const float *co = SCULPT_vertex_co_get(ss, to_vref);

  if (data->pose_factor) {
    data->pose_factor[to_v] = 1.0f;
  }

  if (len_squared_v3v3(data->pose_initial_co, data->fallback_floodfill_origin) <
      len_squared_v3v3(data->pose_initial_co, co)) {
    copy_v3_v3(data->fallback_floodfill_origin, co);
  }

  if (sculpt_pose_brush_is_vertex_inside_brush_radius(
          co, data->pose_initial_co, data->radius, data->symm)) {
    return true;
  }
  if (SCULPT_check_vertex_pivot_symmetry(co, data->pose_initial_co, data->symm)) {
    if (!is_duplicate) {
      add_v3_v3(data->pose_origin, co);
      data->tot_co++;
    }
  }

  return false;
}

static bool pose_face_sets_floodfill_cb(
    SculptSession *ss, SculptVertRef UNUSED(from_v), SculptVertRef to_v, bool is_duplicate, void *userdata)
{
  PoseFloodFillData *data = userdata;

  const int index = BKE_pbvh_vertex_index_to_table(ss->pbvh, to_v);
  bool visit_next = false;

  const float *co = SCULPT_vertex_co_get(ss, to_v);
  const bool symmetry_check = SCULPT_check_vertex_pivot_symmetry(
                                  co, data->pose_initial_co, data->symm) &&
                              !is_duplicate;

  /* First iteration. Continue expanding using topology until a vertex is outside the brush radius
   * to determine the first face set. */
  if (data->current_face_set == SCULPT_FACE_SET_NONE) {

    data->pose_factor[index] = 1.0f;
    BLI_BITMAP_ENABLE(data->is_weighted, index);

    if (sculpt_pose_brush_is_vertex_inside_brush_radius(
            co, data->pose_initial_co, data->radius, data->symm)) {
      const int visited_face_set = SCULPT_vertex_face_set_get(ss, to_v);
      BLI_gset_add(data->visited_face_sets, POINTER_FROM_INT(visited_face_set));
    }
    else if (symmetry_check) {
      data->current_face_set = SCULPT_vertex_face_set_get(ss, to_v);
      BLI_gset_add(data->visited_face_sets, POINTER_FROM_INT(data->current_face_set));
    }
    return true;
  }

  /* We already have a current face set, so we can start checking the face sets of the vertices. */
  /* In the first iteration we need to check all face sets we already visited as the flood fill may
   * still not be finished in some of them. */
  bool is_vertex_valid = false;
  if (data->is_first_iteration) {
    GSetIterator gs_iter;
    GSET_ITER (gs_iter, data->visited_face_sets) {
      const int visited_face_set = POINTER_AS_INT(BLI_gsetIterator_getKey(&gs_iter));
      is_vertex_valid |= SCULPT_vertex_has_face_set(ss, to_v, visited_face_set);
    }
  }
  else {
    is_vertex_valid = SCULPT_vertex_has_face_set(ss, to_v, data->current_face_set);
  }

<<<<<<< HEAD
  if (is_vertex_valid) {

    if (!BLI_BITMAP_TEST(data->is_weighted, index)) {
      data->pose_factor[index] = 1.0f;
      BLI_BITMAP_ENABLE(data->is_weighted, index);
      visit_next = true;
    }

    /* Fallback origin accumulation. */
    if (symmetry_check) {
      add_v3_v3(data->fallback_origin, SCULPT_vertex_co_get(ss, to_v));
      data->fallback_count++;
    }

    if (symmetry_check && !SCULPT_vertex_has_unique_face_set(ss, to_v)) {
=======
  if (!is_vertex_valid) {
    return visit_next;
  }
>>>>>>> f3d60c68

  if (!BLI_BITMAP_TEST(data->is_weighted, index)) {
    data->pose_factor[index] = 1.0f;
    BLI_BITMAP_ENABLE(data->is_weighted, index);
    visit_next = true;
  }

<<<<<<< HEAD
      SculptVertexNeighborIter ni;
      SCULPT_VERTEX_NEIGHBORS_ITER_BEGIN (ss, to_v, ni) {
        int next_face_set_candidate = SCULPT_vertex_face_set_get(ss, ni.vertex);

        /* Check if we can get a valid face set for the next iteration from this neighbor. */
        if (SCULPT_vertex_has_unique_face_set(ss, ni.vertex) &&
            !BLI_gset_haskey(data->visited_face_sets, POINTER_FROM_INT(next_face_set_candidate))) {
          if (!data->next_face_set_found) {
            data->next_face_set = next_face_set_candidate;
            data->next_vertex_index = ni.index;
            data->next_vertex = ni.vertex;
            data->next_face_set_found = true;
          }
          count_as_boundary = true;
        }
      }
      SCULPT_VERTEX_NEIGHBORS_ITER_END(ni);

      /* Origin accumulation. */
      if (count_as_boundary) {
        add_v3_v3(data->pose_origin, SCULPT_vertex_co_get(ss, to_v));
        data->tot_co++;
=======
  /* Fallback origin accumulation. */
  if (symmetry_check) {
    add_v3_v3(data->fallback_origin, SCULPT_vertex_co_get(ss, index));
    data->fallback_count++;
  }

  if (!symmetry_check || SCULPT_vertex_has_unique_face_set(ss, index)) {
    return visit_next;
  }

  /* We only add coordinates for calculating the origin when it is possible to go from this
   * vertex to another vertex in a valid face set for the next iteration. */
  bool count_as_boundary = false;

  SculptVertexNeighborIter ni;
  SCULPT_VERTEX_NEIGHBORS_ITER_BEGIN (ss, index, ni) {
    int next_face_set_candidate = SCULPT_vertex_face_set_get(ss, ni.index);

    /* Check if we can get a valid face set for the next iteration from this neighbor. */
    if (SCULPT_vertex_has_unique_face_set(ss, ni.index) &&
        !BLI_gset_haskey(data->visited_face_sets, POINTER_FROM_INT(next_face_set_candidate))) {
      if (!data->next_face_set_found) {
        data->next_face_set = next_face_set_candidate;
        data->next_vertex = ni.index;
        data->next_face_set_found = true;
>>>>>>> f3d60c68
      }
      count_as_boundary = true;
    }
  }
  SCULPT_VERTEX_NEIGHBORS_ITER_END(ni);

  /* Origin accumulation. */
  if (count_as_boundary) {
    add_v3_v3(data->pose_origin, SCULPT_vertex_co_get(ss, index));
    data->tot_co++;
  }
  return visit_next;
}

/* Public functions. */

/**
 * Calculate the pose origin and (Optionally the pose factor)
 * that is used when using the pose brush.
 *
 * \param r_pose_origin: Must be a valid pointer.
 * \param r_pose_factor: Optional, when set to NULL it won't be calculated.
 */
void SCULPT_pose_calc_pose_data(Sculpt *sd,
                                Object *ob,
                                SculptSession *ss,
                                float initial_location[3],
                                float radius,
                                float pose_offset,
                                float *r_pose_origin,
                                float *r_pose_factor)
{
  /* Calculate the pose rotation point based on the boundaries of the brush factor. */
  SculptFloodFill flood;
  SCULPT_floodfill_init(ss, &flood);
  SCULPT_floodfill_add_active(sd, ob, ss, &flood, (r_pose_factor) ? radius : 0.0f);

  PoseFloodFillData fdata = {
      .radius = radius,
      .symm = SCULPT_mesh_symmetry_xyz_get(ob),
      .pose_factor = r_pose_factor,
      .tot_co = 0,
  };
  zero_v3(fdata.pose_origin);
  copy_v3_v3(fdata.pose_initial_co, initial_location);
  copy_v3_v3(fdata.fallback_floodfill_origin, initial_location);
  SCULPT_floodfill_execute(ss, &flood, pose_topology_floodfill_cb, &fdata);
  SCULPT_floodfill_free(&flood);

  if (fdata.tot_co > 0) {
    mul_v3_fl(fdata.pose_origin, 1.0f / (float)fdata.tot_co);
  }
  else {
    copy_v3_v3(fdata.pose_origin, fdata.fallback_floodfill_origin);
  }

  /* Offset the pose origin. */
  float pose_d[3];
  sub_v3_v3v3(pose_d, fdata.pose_origin, fdata.pose_initial_co);
  normalize_v3(pose_d);
  madd_v3_v3fl(fdata.pose_origin, pose_d, radius * pose_offset);
  copy_v3_v3(r_pose_origin, fdata.pose_origin);

  /* Do the initial grow of the factors to get the first segment of the chain with Origin Offset.
   */
  if (pose_offset != 0.0f && r_pose_factor) {
    sculpt_pose_grow_pose_factor(
        sd, ob, ss, fdata.pose_origin, fdata.pose_origin, 0, NULL, r_pose_factor);
  }
}

static void pose_brush_init_task_cb_ex(void *__restrict userdata,
                                       const int n,
                                       const TaskParallelTLS *__restrict UNUSED(tls))
{
  SculptThreadedTaskData *data = userdata;
  SculptSession *ss = data->ob->sculpt;
  PBVHVertexIter vd;
  BKE_pbvh_vertex_iter_begin(ss->pbvh, data->nodes[n], vd, PBVH_ITER_UNIQUE)
  {
    SculptVertexNeighborIter ni;
    float avg = 0.0f;
    int total = 0;
    SCULPT_VERTEX_NEIGHBORS_ITER_BEGIN (ss, vd.vertex, ni) {
      avg += data->pose_factor[ni.index];
      total++;
    }
    SCULPT_VERTEX_NEIGHBORS_ITER_END(ni);

    if (total > 0) {
      data->pose_factor[vd.index] = avg / total;
    }
  }
  BKE_pbvh_vertex_iter_end;
}

/* Init the IK chain with empty weights. */
static SculptPoseIKChain *pose_ik_chain_new(const int totsegments, const int totverts)
{
  SculptPoseIKChain *ik_chain = MEM_callocN(sizeof(SculptPoseIKChain), "Pose IK Chain");
  ik_chain->tot_segments = totsegments;
  ik_chain->segments = MEM_callocN(totsegments * sizeof(SculptPoseIKChainSegment),
                                   "Pose IK Chain Segments");
  for (int i = 0; i < totsegments; i++) {
    ik_chain->segments[i].weights = MEM_callocN(totverts * sizeof(float), "Pose IK weights");
  }
  return ik_chain;
}

/* Init the origin/head pairs of all the segments from the calculated origins. */
static void pose_ik_chain_origin_heads_init(SculptPoseIKChain *ik_chain,
                                            const float initial_location[3])
{
  float origin[3];
  float head[3];
  for (int i = 0; i < ik_chain->tot_segments; i++) {
    if (i == 0) {
      copy_v3_v3(head, initial_location);
      copy_v3_v3(origin, ik_chain->segments[i].orig);
    }
    else {
      copy_v3_v3(head, ik_chain->segments[i - 1].orig);
      copy_v3_v3(origin, ik_chain->segments[i].orig);
    }
    copy_v3_v3(ik_chain->segments[i].orig, origin);
    copy_v3_v3(ik_chain->segments[i].initial_orig, origin);
    copy_v3_v3(ik_chain->segments[i].head, head);
    copy_v3_v3(ik_chain->segments[i].initial_head, head);
    ik_chain->segments[i].len = len_v3v3(head, origin);
    copy_v3_fl(ik_chain->segments[i].scale, 1.0f);
  }
}

static int pose_brush_num_effective_segments(const Brush *brush)
{
  /* Scaling multiple segments at the same time is not supported as the IK solver can't handle
   * changes in the segment's length. It will also required a better weight distribution to avoid
   * artifacts in the areas affected by multiple segments. */
  if (ELEM(brush->pose_deform_type,
           BRUSH_POSE_DEFORM_SCALE_TRASLATE,
           BRUSH_POSE_DEFORM_SQUASH_STRETCH)) {
    return 1;
  }
  return brush->pose_ik_segments;
}

static SculptPoseIKChain *pose_ik_chain_init_topology(Sculpt *sd,
                                                      Object *ob,
                                                      SculptSession *ss,
                                                      Brush *br,
                                                      const float initial_location[3],
                                                      const float radius)
{
  SCULPT_vertex_random_access_ensure(ss);

  const float chain_segment_len = radius * (1.0f + br->pose_offset);
  float next_chain_segment_target[3];

  int totvert = SCULPT_vertex_count_get(ss);
  SculptVertRef nearest_vertex = SCULPT_nearest_vertex_get(sd, ob, initial_location, FLT_MAX, true);
  int nearest_vertex_index = BKE_pbvh_vertex_index_to_table(ss->pbvh, nearest_vertex);

  /* Init the buffers used to keep track of the changes in the pose factors as more segments are
   * added to the IK chain. */

  /* This stores the whole pose factors values as they grow through the mesh. */
  float *pose_factor_grow = MEM_callocN(totvert * sizeof(float), "Pose Factor Grow");

  /* This stores the previous status of the factors when growing a new iteration. */
  float *pose_factor_grow_prev = MEM_callocN(totvert * sizeof(float),
                                             "Pose Factor Grow Prev Iteration");

  pose_factor_grow[nearest_vertex_index] = 1.0f;

  const int tot_segments = pose_brush_num_effective_segments(br);
  SculptPoseIKChain *ik_chain = pose_ik_chain_new(tot_segments, totvert);

  /* Calculate the first segment in the chain using the brush radius and the pose origin offset. */
  copy_v3_v3(next_chain_segment_target, initial_location);
  SCULPT_pose_calc_pose_data(sd,
                             ob,
                             ss,
                             next_chain_segment_target,
                             radius,
                             br->pose_offset,
                             ik_chain->segments[0].orig,
                             pose_factor_grow);

  copy_v3_v3(next_chain_segment_target, ik_chain->segments[0].orig);

  /* Init the weights of this segment and store the status of the pose factors to start calculating
   * new segment origins. */
  for (int j = 0; j < totvert; j++) {
    ik_chain->segments[0].weights[j] = pose_factor_grow[j];
    pose_factor_grow_prev[j] = pose_factor_grow[j];
  }

  /* Calculate the next segments in the chain growing the pose factors. */
  for (int i = 1; i < ik_chain->tot_segments; i++) {

    /* Grow the factors to get the new segment origin. */
    sculpt_pose_grow_pose_factor(sd,
                                 ob,
                                 ss,
                                 NULL,
                                 next_chain_segment_target,
                                 chain_segment_len,
                                 ik_chain->segments[i].orig,
                                 pose_factor_grow);
    copy_v3_v3(next_chain_segment_target, ik_chain->segments[i].orig);

    /* Create the weights for this segment from the difference between the previous grow factor
     * iteration an the current iteration. */
    for (int j = 0; j < totvert; j++) {
      ik_chain->segments[i].weights[j] = pose_factor_grow[j] - pose_factor_grow_prev[j];
      /* Store the current grow factor status for the next iteration. */
      pose_factor_grow_prev[j] = pose_factor_grow[j];
    }
  }

  pose_ik_chain_origin_heads_init(ik_chain, initial_location);

  MEM_freeN(pose_factor_grow);
  MEM_freeN(pose_factor_grow_prev);

  return ik_chain;
}

static SculptPoseIKChain *pose_ik_chain_init_face_sets(
    Sculpt *sd, Object *ob, SculptSession *ss, Brush *br, const float radius)
{

  int totvert = SCULPT_vertex_count_get(ss);

  const int tot_segments = pose_brush_num_effective_segments(br);

  SculptPoseIKChain *ik_chain = pose_ik_chain_new(tot_segments, totvert);

  GSet *visited_face_sets = BLI_gset_int_new_ex("visited_face_sets", ik_chain->tot_segments);

  BLI_bitmap *is_weighted = BLI_BITMAP_NEW(totvert, "weighted");

  int current_face_set = SCULPT_FACE_SET_NONE;
  int prev_face_set = SCULPT_FACE_SET_NONE;

  SculptVertRef current_vertex = SCULPT_active_vertex_get(ss);
  int current_vertex_i = BKE_pbvh_vertex_index_to_table(ss->pbvh, current_vertex);

  for (int s = 0; s < ik_chain->tot_segments; s++) {

    SculptFloodFill flood;
    SCULPT_floodfill_init(ss, &flood);
    SCULPT_floodfill_add_initial_with_symmetry(sd, ob, ss, &flood, current_vertex, FLT_MAX);

    BLI_gset_add(visited_face_sets, POINTER_FROM_INT(current_face_set));

    PoseFloodFillData fdata = {
        .radius = radius,
        .symm = SCULPT_mesh_symmetry_xyz_get(ob),
        .pose_factor = ik_chain->segments[s].weights,
        .tot_co = 0,
        .fallback_count = 0,
        .current_face_set = current_face_set,
        .prev_face_set = prev_face_set,
        .visited_face_sets = visited_face_sets,
        .is_weighted = is_weighted,
        .next_face_set_found = false,
        .is_first_iteration = s == 0,
    };
    zero_v3(fdata.pose_origin);
    zero_v3(fdata.fallback_origin);
    copy_v3_v3(fdata.pose_initial_co, SCULPT_vertex_co_get(ss, current_vertex));
    SCULPT_floodfill_execute(ss, &flood, pose_face_sets_floodfill_cb, &fdata);
    SCULPT_floodfill_free(&flood);

    if (fdata.tot_co > 0) {
      mul_v3_fl(fdata.pose_origin, 1.0f / (float)fdata.tot_co);
      copy_v3_v3(ik_chain->segments[s].orig, fdata.pose_origin);
    }
    else if (fdata.fallback_count > 0) {
      mul_v3_fl(fdata.fallback_origin, 1.0f / (float)fdata.fallback_count);
      copy_v3_v3(ik_chain->segments[s].orig, fdata.fallback_origin);
    }
    else {
      zero_v3(ik_chain->segments[s].orig);
    }

    prev_face_set = fdata.current_face_set;
    current_face_set = fdata.next_face_set;
    current_vertex = fdata.next_vertex;
  }

  BLI_gset_free(visited_face_sets, NULL);

  pose_ik_chain_origin_heads_init(ik_chain, SCULPT_active_vertex_co_get(ss));

  MEM_SAFE_FREE(is_weighted);

  return ik_chain;
}

static bool pose_face_sets_fk_find_masked_floodfill_cb(
    SculptSession *ss, SculptVertRef from_vr, SculptVertRef to_vr, bool is_duplicate, void *userdata)
{
  PoseFloodFillData *data = userdata;
  int from_v = BKE_pbvh_vertex_index_to_table(ss->pbvh, from_vr);
  int to_v = BKE_pbvh_vertex_index_to_table(ss->pbvh, to_vr);

  if (!is_duplicate) {
    data->floodfill_it[to_v] = data->floodfill_it[from_v] + 1;
  }
  else {
    data->floodfill_it[to_v] = data->floodfill_it[from_v];
  }

  const int to_face_set = SCULPT_vertex_face_set_get(ss, to_vr);
  if (!BLI_gset_haskey(data->visited_face_sets, POINTER_FROM_INT(to_face_set))) {
    if (SCULPT_vertex_has_unique_face_set(ss, to_vr) &&
        !SCULPT_vertex_has_unique_face_set(ss, from_vr) &&
        SCULPT_vertex_has_face_set(ss, from_vr, to_face_set)) {

      BLI_gset_add(data->visited_face_sets, POINTER_FROM_INT(to_face_set));

      if (data->floodfill_it[to_v] >= data->masked_face_set_it) {
        data->masked_face_set = to_face_set;
        data->masked_face_set_it = data->floodfill_it[to_v];
      }

      if (data->target_face_set == SCULPT_FACE_SET_NONE) {
        data->target_face_set = to_face_set;
      }
    }
  }

  return SCULPT_vertex_has_face_set(ss, to_vr, data->initial_face_set);
}

static bool pose_face_sets_fk_set_weights_floodfill_cb(
    SculptSession *ss, SculptVertRef UNUSED(from_v), SculptVertRef to_v, bool UNUSED(is_duplicate), void *userdata)
{
  PoseFloodFillData *data = userdata;
  data->fk_weights[BKE_pbvh_vertex_index_to_table(ss->pbvh, to_v)] = 1.0f;
  return !SCULPT_vertex_has_face_set(ss, to_v, data->masked_face_set);
}

static SculptPoseIKChain *pose_ik_chain_init_face_sets_fk(
    Sculpt *sd, Object *ob, SculptSession *ss, const float radius, const float *initial_location)
{
  const int totvert = SCULPT_vertex_count_get(ss);

  SculptPoseIKChain *ik_chain = pose_ik_chain_new(1, totvert);

  const SculptVertRef active_vertex = SCULPT_active_vertex_get(ss);
  const int active_vertex_i = BKE_pbvh_vertex_index_to_table(ss->pbvh, active_vertex);

  const int active_face_set = SCULPT_active_face_set_get(ss);

  SculptFloodFill flood;
  SCULPT_floodfill_init(ss, &flood);
  SCULPT_floodfill_add_initial(&flood, active_vertex);
  PoseFloodFillData fdata;
  fdata.floodfill_it = MEM_calloc_arrayN(totvert, sizeof(int), "floodfill iteration");
  fdata.floodfill_it[active_vertex_i] = 1;
  fdata.initial_face_set = active_face_set;
  fdata.masked_face_set = SCULPT_FACE_SET_NONE;
  fdata.target_face_set = SCULPT_FACE_SET_NONE;
  fdata.masked_face_set_it = 0;
  fdata.visited_face_sets = BLI_gset_int_new_ex("visited_face_sets", 3);
  SCULPT_floodfill_execute(ss, &flood, pose_face_sets_fk_find_masked_floodfill_cb, &fdata);
  SCULPT_floodfill_free(&flood);
  BLI_gset_free(fdata.visited_face_sets, NULL);

  int origin_count = 0;
  float origin_acc[3] = {0.0f};
  for (int i = 0; i < totvert; i++) {
    SculptVertRef vref = BKE_pbvh_table_index_to_vertex(ss->pbvh, i);

    if (fdata.floodfill_it[i] != 0 && SCULPT_vertex_has_face_set(ss, vref, fdata.initial_face_set) &&
        SCULPT_vertex_has_face_set(ss, vref, fdata.masked_face_set)) {
      add_v3_v3(origin_acc, SCULPT_vertex_co_get(ss, vref));
      origin_count++;
    }
  }

  int target_count = 0;
  float target_acc[3] = {0.0f};
  if (fdata.target_face_set != fdata.masked_face_set) {
    for (int i = 0; i < totvert; i++) {
      SculptVertRef vref = BKE_pbvh_table_index_to_vertex(ss->pbvh, i);

      if (fdata.floodfill_it[i] != 0 &&
          SCULPT_vertex_has_face_set(ss, vref, fdata.initial_face_set) &&
          SCULPT_vertex_has_face_set(ss, vref, fdata.target_face_set)) {
        add_v3_v3(target_acc, SCULPT_vertex_co_get(ss, vref));
        target_count++;
      }
    }
  }

  MEM_freeN(fdata.floodfill_it);

  if (origin_count > 0) {
    copy_v3_v3(ik_chain->segments[0].orig, origin_acc);
    mul_v3_fl(ik_chain->segments[0].orig, 1.0f / origin_count);
  }
  else {
    zero_v3(ik_chain->segments[0].orig);
  }

  if (target_count > 0) {
    copy_v3_v3(ik_chain->segments[0].head, target_acc);
    mul_v3_fl(ik_chain->segments[0].head, 1.0f / target_count);
    sub_v3_v3v3(ik_chain->grab_delta_offset, ik_chain->segments[0].head, initial_location);
  }
  else {
    copy_v3_v3(ik_chain->segments[0].head, initial_location);
  }

  SCULPT_floodfill_init(ss, &flood);
  SCULPT_floodfill_add_active(sd, ob, ss, &flood, radius);
  fdata.fk_weights = ik_chain->segments[0].weights;
  SCULPT_floodfill_execute(ss, &flood, pose_face_sets_fk_set_weights_floodfill_cb, &fdata);
  SCULPT_floodfill_free(&flood);

  pose_ik_chain_origin_heads_init(ik_chain, ik_chain->segments[0].head);
  return ik_chain;
}

SculptPoseIKChain *SCULPT_pose_ik_chain_init(Sculpt *sd,
                                             Object *ob,
                                             SculptSession *ss,
                                             Brush *br,
                                             const float initial_location[3],
                                             const float radius)
{
  SculptPoseIKChain *ik_chain = NULL;

  const bool use_fake_neighbors = !(br->flag2 & BRUSH_USE_CONNECTED_ONLY);

  if (use_fake_neighbors) {
    SCULPT_fake_neighbors_ensure(sd, ob, br->disconnected_distance_max);
    SCULPT_fake_neighbors_enable(ob);
  }

  switch (br->pose_origin_type) {
    case BRUSH_POSE_ORIGIN_TOPOLOGY:
      ik_chain = pose_ik_chain_init_topology(sd, ob, ss, br, initial_location, radius);
      break;
    case BRUSH_POSE_ORIGIN_FACE_SETS:
      ik_chain = pose_ik_chain_init_face_sets(sd, ob, ss, br, radius);
      break;
    case BRUSH_POSE_ORIGIN_FACE_SETS_FK:
      ik_chain = pose_ik_chain_init_face_sets_fk(sd, ob, ss, radius, initial_location);
      break;
  }

  if (use_fake_neighbors) {
    SCULPT_fake_neighbors_disable(ob);
  }

  return ik_chain;
}

void SCULPT_pose_brush_init(Sculpt *sd, Object *ob, SculptSession *ss, Brush *br)
{
  PBVHNode **nodes;
  PBVH *pbvh = ob->sculpt->pbvh;
  int totnode;

  BKE_pbvh_search_gather(pbvh, NULL, NULL, &nodes, &totnode);

  SculptThreadedTaskData data = {
      .sd = sd,
      .ob = ob,
      .brush = br,
      .nodes = nodes,
  };

  /* Init the IK chain that is going to be used to deform the vertices. */
  ss->cache->pose_ik_chain = SCULPT_pose_ik_chain_init(
      sd, ob, ss, br, ss->cache->true_location, ss->cache->radius);

  /* Smooth the weights of each segment for cleaner deformation. */
  for (int ik = 0; ik < ss->cache->pose_ik_chain->tot_segments; ik++) {
    data.pose_factor = ss->cache->pose_ik_chain->segments[ik].weights;
    for (int i = 0; i < br->pose_smooth_iterations; i++) {
      TaskParallelSettings settings;
      BKE_pbvh_parallel_range_settings(&settings, true, totnode);
      BLI_task_parallel_range(0, totnode, &data, pose_brush_init_task_cb_ex, &settings);
    }
  }

  MEM_SAFE_FREE(nodes);
}

static void sculpt_pose_do_translate_deform(SculptSession *ss, Brush *brush)
{
  SculptPoseIKChain *ik_chain = ss->cache->pose_ik_chain;
  BKE_curvemapping_init(brush->curve);
  pose_solve_translate_chain(ik_chain, ss->cache->grab_delta);
}

/* Calculate a scale factor based on the grab delta. */
static float sculpt_pose_get_scale_from_grab_delta(SculptSession *ss, const float ik_target[3])
{
  SculptPoseIKChain *ik_chain = ss->cache->pose_ik_chain;
  float plane[4];
  float segment_dir[3];
  sub_v3_v3v3(segment_dir, ik_chain->segments[0].initial_head, ik_chain->segments[0].initial_orig);
  normalize_v3(segment_dir);
  plane_from_point_normal_v3(plane, ik_chain->segments[0].initial_head, segment_dir);
  const float segment_len = ik_chain->segments[0].len;
  return segment_len / (segment_len - dist_signed_to_plane_v3(ik_target, plane));
}

static void sculpt_pose_do_scale_deform(SculptSession *ss, Brush *brush)
{
  float ik_target[3];
  SculptPoseIKChain *ik_chain = ss->cache->pose_ik_chain;

  copy_v3_v3(ik_target, ss->cache->true_location);
  add_v3_v3(ik_target, ss->cache->grab_delta);

  /* Solve the IK for the first segment to include rotation as part of scale if enabled. */
  if (!(brush->flag2 & BRUSH_POSE_USE_LOCK_ROTATION)) {
    pose_solve_ik_chain(ik_chain, ik_target, brush->flag2 & BRUSH_POSE_IK_ANCHORED);
  }

  float scale[3];
  copy_v3_fl(scale, sculpt_pose_get_scale_from_grab_delta(ss, ik_target));

  /* Write the scale into the segments. */
  pose_solve_scale_chain(ik_chain, scale);
}

static void sculpt_pose_do_twist_deform(SculptSession *ss, Brush *brush)
{
  SculptPoseIKChain *ik_chain = ss->cache->pose_ik_chain;

  /* Calculate the maximum roll. 0.02 radians per pixel works fine. */
  float roll = (ss->cache->initial_mouse[0] - ss->cache->mouse[0]) * ss->cache->bstrength * 0.02f;
  BKE_curvemapping_init(brush->curve);
  pose_solve_roll_chain(ik_chain, brush, roll);
}

static void sculpt_pose_do_rotate_deform(SculptSession *ss, Brush *brush)
{
  float ik_target[3];
  SculptPoseIKChain *ik_chain = ss->cache->pose_ik_chain;

  /* Calculate the IK target. */
  copy_v3_v3(ik_target, ss->cache->true_location);
  add_v3_v3(ik_target, ss->cache->grab_delta);
  add_v3_v3(ik_target, ik_chain->grab_delta_offset);

  /* Solve the IK positions. */
  pose_solve_ik_chain(ik_chain, ik_target, brush->flag2 & BRUSH_POSE_IK_ANCHORED);
}

static void sculpt_pose_do_rotate_twist_deform(SculptSession *ss, Brush *brush)
{
  if (ss->cache->invert) {
    sculpt_pose_do_twist_deform(ss, brush);
  }
  else {
    sculpt_pose_do_rotate_deform(ss, brush);
  }
}

static void sculpt_pose_do_scale_translate_deform(SculptSession *ss, Brush *brush)
{
  if (ss->cache->invert) {
    sculpt_pose_do_translate_deform(ss, brush);
  }
  else {
    sculpt_pose_do_scale_deform(ss, brush);
  }
}

static void sculpt_pose_do_squash_stretch_deform(SculptSession *ss, Brush *UNUSED(brush))
{
  float ik_target[3];
  SculptPoseIKChain *ik_chain = ss->cache->pose_ik_chain;

  copy_v3_v3(ik_target, ss->cache->true_location);
  add_v3_v3(ik_target, ss->cache->grab_delta);

  float scale[3];
  scale[2] = sculpt_pose_get_scale_from_grab_delta(ss, ik_target);
  scale[0] = scale[1] = sqrtf(1.0f / scale[2]);

  /* Write the scale into the segments. */
  pose_solve_scale_chain(ik_chain, scale);
}

static void sculpt_pose_align_pivot_local_space(float r_mat[4][4],
                                                ePaintSymmetryFlags symm,
                                                ePaintSymmetryAreas symm_area,
                                                SculptPoseIKChainSegment *segment,
                                                const float grab_location[3])
{
  float segment_origin_head[3];
  float symm_head[3];
  float symm_orig[3];

  copy_v3_v3(symm_head, segment->head);
  copy_v3_v3(symm_orig, segment->orig);

  SCULPT_flip_v3_by_symm_area(symm_head, symm, symm_area, grab_location);
  SCULPT_flip_v3_by_symm_area(symm_orig, symm, symm_area, grab_location);

  sub_v3_v3v3(segment_origin_head, symm_head, symm_orig);
  normalize_v3(segment_origin_head);

  copy_v3_v3(r_mat[2], segment_origin_head);
  ortho_basis_v3v3_v3(r_mat[0], r_mat[1], r_mat[2]);
}

/* Main Brush Function. */
void SCULPT_do_pose_brush(Sculpt *sd, Object *ob, PBVHNode **nodes, int totnode)
{
  SculptSession *ss = ob->sculpt;
  Brush *brush = BKE_paint_brush(&sd->paint);
  const ePaintSymmetryFlags symm = SCULPT_mesh_symmetry_xyz_get(ob);

  /* The pose brush applies all enabled symmetry axis in a single iteration, so the rest can be
   * ignored. */
  if (ss->cache->mirror_symmetry_pass != 0) {
    return;
  }

  SculptPoseIKChain *ik_chain = ss->cache->pose_ik_chain;

  switch (brush->pose_deform_type) {
    case BRUSH_POSE_DEFORM_ROTATE_TWIST:
      sculpt_pose_do_rotate_twist_deform(ss, brush);
      break;
    case BRUSH_POSE_DEFORM_SCALE_TRASLATE:
      sculpt_pose_do_scale_translate_deform(ss, brush);
      break;
    case BRUSH_POSE_DEFORM_SQUASH_STRETCH:
      sculpt_pose_do_squash_stretch_deform(ss, brush);
      break;
  }

  /* Flip the segment chain in all symmetry axis and calculate the transform matrices for each
   * possible combination. */
  /* This can be optimized by skipping the calculation of matrices where the symmetry is not
   * enabled. */
  for (int symm_it = 0; symm_it < PAINT_SYMM_AREAS; symm_it++) {
    for (int i = 0; i < ik_chain->tot_segments; i++) {
      float symm_rot[4];
      float symm_orig[3];
      float symm_initial_orig[3];

      ePaintSymmetryAreas symm_area = symm_it;

      copy_qt_qt(symm_rot, ik_chain->segments[i].rot);
      copy_v3_v3(symm_orig, ik_chain->segments[i].orig);
      copy_v3_v3(symm_initial_orig, ik_chain->segments[i].initial_orig);

      /* Flip the origins and rotation quats of each segment. */
      SCULPT_flip_quat_by_symm_area(symm_rot, symm, symm_area, ss->cache->orig_grab_location);
      SCULPT_flip_v3_by_symm_area(symm_orig, symm, symm_area, ss->cache->orig_grab_location);
      SCULPT_flip_v3_by_symm_area(
          symm_initial_orig, symm, symm_area, ss->cache->orig_grab_location);

      float pivot_local_space[4][4];
      unit_m4(pivot_local_space);

      /* Align the segment pivot local space to the Z axis. */
      if (brush->pose_deform_type == BRUSH_POSE_DEFORM_SQUASH_STRETCH) {
        sculpt_pose_align_pivot_local_space(pivot_local_space,
                                            symm,
                                            symm_area,
                                            &ik_chain->segments[i],
                                            ss->cache->orig_grab_location);
        unit_m4(ik_chain->segments[i].trans_mat[symm_it]);
      }
      else {
        quat_to_mat4(ik_chain->segments[i].trans_mat[symm_it], symm_rot);
      }

      /* Apply segment scale to the transform. */
      for (int scale_i = 0; scale_i < 3; scale_i++) {
        mul_v3_fl(ik_chain->segments[i].trans_mat[symm_it][scale_i],
                  ik_chain->segments[i].scale[scale_i]);
      }

      translate_m4(ik_chain->segments[i].trans_mat[symm_it],
                   symm_orig[0] - symm_initial_orig[0],
                   symm_orig[1] - symm_initial_orig[1],
                   symm_orig[2] - symm_initial_orig[2]);

      unit_m4(ik_chain->segments[i].pivot_mat[symm_it]);
      translate_m4(
          ik_chain->segments[i].pivot_mat[symm_it], symm_orig[0], symm_orig[1], symm_orig[2]);
      mul_m4_m4_post(ik_chain->segments[i].pivot_mat[symm_it], pivot_local_space);

      invert_m4_m4(ik_chain->segments[i].pivot_mat_inv[symm_it],
                   ik_chain->segments[i].pivot_mat[symm_it]);
    }
  }

  SculptThreadedTaskData data = {
      .sd = sd,
      .ob = ob,
      .brush = brush,
      .nodes = nodes,
  };

  TaskParallelSettings settings;
  BKE_pbvh_parallel_range_settings(&settings, true, totnode);
  BLI_task_parallel_range(0, totnode, &data, do_pose_brush_task_cb_ex, &settings);
}

void SCULPT_pose_ik_chain_free(SculptPoseIKChain *ik_chain)
{
  for (int i = 0; i < ik_chain->tot_segments; i++) {
    MEM_SAFE_FREE(ik_chain->segments[i].weights);
  }
  MEM_SAFE_FREE(ik_chain->segments);
  MEM_SAFE_FREE(ik_chain);
}<|MERGE_RESOLUTION|>--- conflicted
+++ resolved
@@ -493,27 +493,9 @@
     is_vertex_valid = SCULPT_vertex_has_face_set(ss, to_v, data->current_face_set);
   }
 
-<<<<<<< HEAD
-  if (is_vertex_valid) {
-
-    if (!BLI_BITMAP_TEST(data->is_weighted, index)) {
-      data->pose_factor[index] = 1.0f;
-      BLI_BITMAP_ENABLE(data->is_weighted, index);
-      visit_next = true;
-    }
-
-    /* Fallback origin accumulation. */
-    if (symmetry_check) {
-      add_v3_v3(data->fallback_origin, SCULPT_vertex_co_get(ss, to_v));
-      data->fallback_count++;
-    }
-
-    if (symmetry_check && !SCULPT_vertex_has_unique_face_set(ss, to_v)) {
-=======
   if (!is_vertex_valid) {
     return visit_next;
   }
->>>>>>> f3d60c68
 
   if (!BLI_BITMAP_TEST(data->is_weighted, index)) {
     data->pose_factor[index] = 1.0f;
@@ -521,37 +503,13 @@
     visit_next = true;
   }
 
-<<<<<<< HEAD
-      SculptVertexNeighborIter ni;
-      SCULPT_VERTEX_NEIGHBORS_ITER_BEGIN (ss, to_v, ni) {
-        int next_face_set_candidate = SCULPT_vertex_face_set_get(ss, ni.vertex);
-
-        /* Check if we can get a valid face set for the next iteration from this neighbor. */
-        if (SCULPT_vertex_has_unique_face_set(ss, ni.vertex) &&
-            !BLI_gset_haskey(data->visited_face_sets, POINTER_FROM_INT(next_face_set_candidate))) {
-          if (!data->next_face_set_found) {
-            data->next_face_set = next_face_set_candidate;
-            data->next_vertex_index = ni.index;
-            data->next_vertex = ni.vertex;
-            data->next_face_set_found = true;
-          }
-          count_as_boundary = true;
-        }
-      }
-      SCULPT_VERTEX_NEIGHBORS_ITER_END(ni);
-
-      /* Origin accumulation. */
-      if (count_as_boundary) {
-        add_v3_v3(data->pose_origin, SCULPT_vertex_co_get(ss, to_v));
-        data->tot_co++;
-=======
   /* Fallback origin accumulation. */
   if (symmetry_check) {
-    add_v3_v3(data->fallback_origin, SCULPT_vertex_co_get(ss, index));
+    add_v3_v3(data->fallback_origin, SCULPT_vertex_co_get(ss, to_v));
     data->fallback_count++;
   }
 
-  if (!symmetry_check || SCULPT_vertex_has_unique_face_set(ss, index)) {
+  if (!symmetry_check || SCULPT_vertex_has_unique_face_set(ss, to_v)) {
     return visit_next;
   }
 
@@ -560,17 +518,16 @@
   bool count_as_boundary = false;
 
   SculptVertexNeighborIter ni;
-  SCULPT_VERTEX_NEIGHBORS_ITER_BEGIN (ss, index, ni) {
-    int next_face_set_candidate = SCULPT_vertex_face_set_get(ss, ni.index);
+  SCULPT_VERTEX_NEIGHBORS_ITER_BEGIN (ss, to_v, ni) {
+    int next_face_set_candidate = SCULPT_vertex_face_set_get(ss, ni.vertex);
 
     /* Check if we can get a valid face set for the next iteration from this neighbor. */
-    if (SCULPT_vertex_has_unique_face_set(ss, ni.index) &&
+    if (SCULPT_vertex_has_unique_face_set(ss, ni.vertex) &&
         !BLI_gset_haskey(data->visited_face_sets, POINTER_FROM_INT(next_face_set_candidate))) {
       if (!data->next_face_set_found) {
         data->next_face_set = next_face_set_candidate;
-        data->next_vertex = ni.index;
+        data->next_vertex = ni.vertex;
         data->next_face_set_found = true;
->>>>>>> f3d60c68
       }
       count_as_boundary = true;
     }
@@ -579,7 +536,7 @@
 
   /* Origin accumulation. */
   if (count_as_boundary) {
-    add_v3_v3(data->pose_origin, SCULPT_vertex_co_get(ss, index));
+    add_v3_v3(data->pose_origin, SCULPT_vertex_co_get(ss, to_v));
     data->tot_co++;
   }
   return visit_next;
