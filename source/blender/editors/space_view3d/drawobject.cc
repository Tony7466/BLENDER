--- conflicted
+++ resolved
@@ -91,53 +91,10 @@
     GPUVertBufRaw pos_step;
     GPU_vertbuf_attr_get_raw_data(vbo_pos, pos_id, &pos_step);
 
-<<<<<<< HEAD
-    if (BKE_mesh_runtime_looptri_ensure(me)) {
-      const MLoopTri *mlt = BKE_mesh_runtime_looptri_ensure(me);
-      for (const int i : polys.index_range()) {
-        if (facemap_data[i] == facemap) {
-          for (int j = 2; j < polys[i].size(); j++) {
-            copy_v3_v3(static_cast<float *>(GPU_vertbuf_raw_step(&pos_step)),
-                       positions[corner_verts[mlt->tri[0]]]);
-            copy_v3_v3(static_cast<float *>(GPU_vertbuf_raw_step(&pos_step)),
-                       positions[corner_verts[mlt->tri[1]]]);
-            copy_v3_v3(static_cast<float *>(GPU_vertbuf_raw_step(&pos_step)),
-                       positions[corner_verts[mlt->tri[2]]]);
-            vbo_len_used += 3;
-            mlt++;
-          }
-        }
-        else {
-          mlt += polys[i].size() - 2;
-        }
-      }
-    }
-    else {
-      /* No tessellation data, fan-fill. */
-      for (const int i : polys.index_range()) {
-        if (facemap_data[i] == facemap) {
-          const int *corner_vert_start = &corner_verts[polys[i].start()];
-          const int *corner_vert_a = corner_vert_start + 1;
-          const int *corner_vert_b = corner_vert_start + 2;
-          for (int j = 2; j < polys[i].size(); j++) {
-            copy_v3_v3(static_cast<float *>(GPU_vertbuf_raw_step(&pos_step)),
-                       positions[*corner_vert_start]);
-            copy_v3_v3(static_cast<float *>(GPU_vertbuf_raw_step(&pos_step)),
-                       positions[*corner_vert_a]);
-            copy_v3_v3(static_cast<float *>(GPU_vertbuf_raw_step(&pos_step)),
-                       positions[*corner_vert_b]);
-            vbo_len_used += 3;
-
-            corner_vert_a++;
-            corner_vert_b++;
-          }
-        }
-=======
     int tri_index = 0;
     for (const int i : polys.index_range()) {
-      const MPoly &poly = polys[i];
       if (facemap_data[i] == facemap) {
-        for (int j = 2; j < poly.totloop; j++) {
+        for (int j = 2; j < polys[i].size(); j++) {
           copy_v3_v3(static_cast<float *>(GPU_vertbuf_raw_step(&pos_step)),
                      positions[corner_verts[looptris[tri_index].tri[0]]]);
           copy_v3_v3(static_cast<float *>(GPU_vertbuf_raw_step(&pos_step)),
@@ -149,8 +106,7 @@
         }
       }
       else {
-        tri_index += poly.totloop - 2;
->>>>>>> 58ac9923
+        tri_index += polys[i].size() - 2;
       }
     }
 
