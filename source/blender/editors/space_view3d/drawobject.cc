/* SPDX-License-Identifier: GPL-2.0-or-later
 * Copyright 2001-2002 NaN Holding BV. All rights reserved. */

/** \file
 * \ingroup spview3d
 */

#include "DNA_mesh_types.h"
#include "DNA_meshdata_types.h"
#include "DNA_object_types.h"
#include "DNA_scene_types.h"

#include "BLI_math_vector.h"

#include "BKE_DerivedMesh.h"
#include "BKE_customdata.h"
#include "BKE_editmesh.h"
#include "BKE_global.h"
#include "BKE_mesh.h"
#include "BKE_mesh_runtime.h"
#include "BKE_object.h"

#include "DEG_depsgraph.h"
#include "DEG_depsgraph_query.h"

#include "GPU_batch.h"
#include "GPU_immediate.h"
#include "GPU_shader.h"
#include "GPU_state.h"

#include "ED_mesh.h"

#include "UI_resources.h"

#include "DRW_engine.h"

#include "view3d_intern.h" /* bad level include */

#ifdef VIEW3D_CAMERA_BORDER_HACK
uchar view3d_camera_border_hack_col[3];
bool view3d_camera_border_hack_test = false;
#endif

/* ***************** BACKBUF SEL (BBS) ********* */

void ED_draw_object_facemap(Depsgraph *depsgraph,
                            Object *ob,
                            const float col[4],
                            const int facemap)
{
  /* happens on undo */
  if (ob->type != OB_MESH || !ob->data) {
    return;
  }

  const Mesh *me = static_cast<const Mesh *>(ob->data);
  {
    Object *ob_eval = DEG_get_evaluated_object(depsgraph, ob);
    const Mesh *me_eval = BKE_object_get_evaluated_mesh(ob_eval);
    if (me_eval != nullptr) {
      me = me_eval;
    }
  }

  GPU_front_facing(ob->transflag & OB_NEG_SCALE);

  /* Just to create the data to pass to immediate mode! (sigh) */
  const int *facemap_data = static_cast<const int *>(CustomData_get_layer(&me->pdata, CD_FACEMAP));
  if (facemap_data) {
    GPU_blend(GPU_BLEND_ALPHA);

    const float(*positions)[3] = BKE_mesh_vert_positions(me);
    const blender::Span<MPoly> polys = me->polys();
<<<<<<< HEAD
    const blender::Span<int> corner_verts = me->corner_verts();
=======
    const blender::Span<MLoop> loops = me->loops();
    const blender::Span<MLoopTri> looptris = me->looptris();
>>>>>>> 4ffae99d

    facemap_data = static_cast<const int *>(CustomData_get_layer(&me->pdata, CD_FACEMAP));

    /* Make a batch and free it each time for now. */
    const int looptris_len = poly_to_tri_count(polys.size(), corner_verts.size());
    const int vbo_len_capacity = looptris_len * 3;
    int vbo_len_used = 0;

    GPUVertFormat format_pos = {0};
    const uint pos_id = GPU_vertformat_attr_add(
        &format_pos, "pos", GPU_COMP_F32, 3, GPU_FETCH_FLOAT);

    GPUVertBuf *vbo_pos = GPU_vertbuf_create_with_format(&format_pos);
    GPU_vertbuf_data_alloc(vbo_pos, vbo_len_capacity);

    GPUVertBufRaw pos_step;
    GPU_vertbuf_attr_get_raw_data(vbo_pos, pos_id, &pos_step);

<<<<<<< HEAD
    if (BKE_mesh_runtime_looptri_ensure(me)) {
      const MLoopTri *mlt = BKE_mesh_runtime_looptri_ensure(me);
      for (const int i : polys.index_range()) {
        const MPoly &poly = polys[i];
        if (facemap_data[i] == facemap) {
          for (int j = 2; j < poly.totloop; j++) {
            copy_v3_v3(static_cast<float *>(GPU_vertbuf_raw_step(&pos_step)),
                       positions[corner_verts[mlt->tri[0]]]);
            copy_v3_v3(static_cast<float *>(GPU_vertbuf_raw_step(&pos_step)),
                       positions[corner_verts[mlt->tri[1]]]);
            copy_v3_v3(static_cast<float *>(GPU_vertbuf_raw_step(&pos_step)),
                       positions[corner_verts[mlt->tri[2]]]);
            vbo_len_used += 3;
            mlt++;
          }
        }
        else {
          mlt += poly.totloop - 2;
        }
      }
    }
    else {
      /* No tessellation data, fan-fill. */
      for (const int i : polys.index_range()) {
        const MPoly &poly = polys[i];
        if (facemap_data[i] == facemap) {
          const int *corner_vert_start = &corner_verts[poly.loopstart];
          const int *corner_vert_a = corner_vert_start + 1;
          const int *corner_vert_b = corner_vert_start + 2;
          for (int j = 2; j < poly.totloop; j++) {
            copy_v3_v3(static_cast<float *>(GPU_vertbuf_raw_step(&pos_step)),
                       positions[*corner_vert_start]);
            copy_v3_v3(static_cast<float *>(GPU_vertbuf_raw_step(&pos_step)),
                       positions[*corner_vert_a]);
            copy_v3_v3(static_cast<float *>(GPU_vertbuf_raw_step(&pos_step)),
                       positions[*corner_vert_b]);
            vbo_len_used += 3;

            corner_vert_a++;
            corner_vert_b++;
          }
        }
=======
    int tri_index = 0;
    for (const int i : polys.index_range()) {
      const MPoly &poly = polys[i];
      if (facemap_data[i] == facemap) {
        for (int j = 2; j < poly.totloop; j++) {
          copy_v3_v3(static_cast<float *>(GPU_vertbuf_raw_step(&pos_step)),
                     positions[loops[looptris[tri_index].tri[0]].v]);
          copy_v3_v3(static_cast<float *>(GPU_vertbuf_raw_step(&pos_step)),
                     positions[loops[looptris[tri_index].tri[1]].v]);
          copy_v3_v3(static_cast<float *>(GPU_vertbuf_raw_step(&pos_step)),
                     positions[loops[looptris[tri_index].tri[2]].v]);
          vbo_len_used += 3;
          tri_index++;
        }
      }
      else {
        tri_index += poly.totloop - 2;
>>>>>>> 4ffae99d
      }
    }

    if (vbo_len_capacity != vbo_len_used) {
      GPU_vertbuf_data_resize(vbo_pos, vbo_len_used);
    }

    GPUBatch *draw_batch = GPU_batch_create(GPU_PRIM_TRIS, vbo_pos, nullptr);
    GPU_batch_program_set_builtin(draw_batch, GPU_SHADER_3D_UNIFORM_COLOR);
    GPU_batch_uniform_4fv(draw_batch, "color", col);
    GPU_batch_draw(draw_batch);
    GPU_batch_discard(draw_batch);
    GPU_vertbuf_discard(vbo_pos);

    GPU_blend(GPU_BLEND_NONE);
  }
}<|MERGE_RESOLUTION|>--- conflicted
+++ resolved
@@ -71,12 +71,8 @@
 
     const float(*positions)[3] = BKE_mesh_vert_positions(me);
     const blender::Span<MPoly> polys = me->polys();
-<<<<<<< HEAD
     const blender::Span<int> corner_verts = me->corner_verts();
-=======
-    const blender::Span<MLoop> loops = me->loops();
     const blender::Span<MLoopTri> looptris = me->looptris();
->>>>>>> 4ffae99d
 
     facemap_data = static_cast<const int *>(CustomData_get_layer(&me->pdata, CD_FACEMAP));
 
@@ -95,68 +91,23 @@
     GPUVertBufRaw pos_step;
     GPU_vertbuf_attr_get_raw_data(vbo_pos, pos_id, &pos_step);
 
-<<<<<<< HEAD
-    if (BKE_mesh_runtime_looptri_ensure(me)) {
-      const MLoopTri *mlt = BKE_mesh_runtime_looptri_ensure(me);
-      for (const int i : polys.index_range()) {
-        const MPoly &poly = polys[i];
-        if (facemap_data[i] == facemap) {
-          for (int j = 2; j < poly.totloop; j++) {
-            copy_v3_v3(static_cast<float *>(GPU_vertbuf_raw_step(&pos_step)),
-                       positions[corner_verts[mlt->tri[0]]]);
-            copy_v3_v3(static_cast<float *>(GPU_vertbuf_raw_step(&pos_step)),
-                       positions[corner_verts[mlt->tri[1]]]);
-            copy_v3_v3(static_cast<float *>(GPU_vertbuf_raw_step(&pos_step)),
-                       positions[corner_verts[mlt->tri[2]]]);
-            vbo_len_used += 3;
-            mlt++;
-          }
-        }
-        else {
-          mlt += poly.totloop - 2;
-        }
-      }
-    }
-    else {
-      /* No tessellation data, fan-fill. */
-      for (const int i : polys.index_range()) {
-        const MPoly &poly = polys[i];
-        if (facemap_data[i] == facemap) {
-          const int *corner_vert_start = &corner_verts[poly.loopstart];
-          const int *corner_vert_a = corner_vert_start + 1;
-          const int *corner_vert_b = corner_vert_start + 2;
-          for (int j = 2; j < poly.totloop; j++) {
-            copy_v3_v3(static_cast<float *>(GPU_vertbuf_raw_step(&pos_step)),
-                       positions[*corner_vert_start]);
-            copy_v3_v3(static_cast<float *>(GPU_vertbuf_raw_step(&pos_step)),
-                       positions[*corner_vert_a]);
-            copy_v3_v3(static_cast<float *>(GPU_vertbuf_raw_step(&pos_step)),
-                       positions[*corner_vert_b]);
-            vbo_len_used += 3;
-
-            corner_vert_a++;
-            corner_vert_b++;
-          }
-        }
-=======
     int tri_index = 0;
     for (const int i : polys.index_range()) {
       const MPoly &poly = polys[i];
       if (facemap_data[i] == facemap) {
         for (int j = 2; j < poly.totloop; j++) {
           copy_v3_v3(static_cast<float *>(GPU_vertbuf_raw_step(&pos_step)),
-                     positions[loops[looptris[tri_index].tri[0]].v]);
+                     positions[corner_verts[looptris[tri_index].tri[0]]]);
           copy_v3_v3(static_cast<float *>(GPU_vertbuf_raw_step(&pos_step)),
-                     positions[loops[looptris[tri_index].tri[1]].v]);
+                     positions[corner_verts[looptris[tri_index].tri[1]]]);
           copy_v3_v3(static_cast<float *>(GPU_vertbuf_raw_step(&pos_step)),
-                     positions[loops[looptris[tri_index].tri[2]].v]);
+                     positions[corner_verts[looptris[tri_index].tri[2]]]);
           vbo_len_used += 3;
           tri_index++;
         }
       }
       else {
         tri_index += poly.totloop - 2;
->>>>>>> 4ffae99d
       }
     }
 
