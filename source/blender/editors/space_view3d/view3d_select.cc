--- conflicted
+++ resolved
@@ -3198,7 +3198,6 @@
 
   /* Get selection domain from tool settings. */
   const eAttrDomain selection_domain = ED_grease_pencil_selection_domain_get(C);
-  const bool segment_mode = ED_grease_pencil_segment_selection_mode(C);
 
   const ClosestGreasePencilDrawing closest = threading::parallel_reduce(
       drawings.index_range(),
@@ -4248,7 +4247,6 @@
         bke::crazyspace::GeometryDeformation deformation =
             bke::crazyspace::get_evaluated_grease_pencil_drawing_deformation(
                 ob_eval, *vc->obedit, drawing_index);
-<<<<<<< HEAD
 
         /* In segment mode, store the pre-change point selection. */
         Vector<bool> selection_before;
@@ -4261,7 +4259,7 @@
           }
         }
 
-        const bool selection_changed = ed::curves::select_box(
+        const bool selection_changed |= ed::curves::select_box(
             *vc, drawing.geometry.wrap(), deformation.positions, selection_domain, *rect, sel_op);
         changed |= selection_changed;
 
@@ -4271,14 +4269,6 @@
               selection_before, drawing.geometry.wrap(), curve_offset, strokes_2d);
         }
         curve_offset += drawing.geometry.curve_num;
-=======
-        changed |= ed::curves::select_box(*vc,
-                                          drawing.strokes_for_write(),
-                                          deformation.positions,
-                                          selection_domain,
-                                          *rect,
-                                          sel_op);
->>>>>>> 7e24a0a2
       });
 
   if (changed) {
