/* SPDX-FileCopyrightText: 2008 Blender Foundation
 *
 * SPDX-License-Identifier: GPL-2.0-or-later */

/** \file
 * \ingroup spview3d
 */

/* Allow using deprecated functionality for .blend file I/O. */
#define DNA_DEPRECATED_ALLOW

#include <cstdio>
#include <cstring>

#include "DNA_collection_types.h"
#include "DNA_defaults.h"
#include "DNA_gpencil_legacy_types.h"
#include "DNA_lightprobe_types.h"
#include "DNA_material_types.h"
#include "DNA_object_types.h"
#include "DNA_scene_types.h"
#include "DNA_view3d_types.h"

#include "MEM_guardedalloc.h"

#include "BLI_blenlib.h"
#include "BLI_math.h"
#include "BLI_utildefines.h"

#include "BLT_translation.h"

#include "BKE_asset.h"
#include "BKE_context.h"
#include "BKE_curve.h"
#include "BKE_global.h"
#include "BKE_gpencil_legacy.h"
#include "BKE_icons.h"
#include "BKE_idprop.h"
#include "BKE_lattice.h"
#include "BKE_layer.h"
#include "BKE_lib_id.h"
#include "BKE_lib_remap.h"
#include "BKE_main.h"
#include "BKE_mball.h"
#include "BKE_mesh.hh"
#include "BKE_object.h"
#include "BKE_scene.h"
#include "BKE_screen.h"
#include "BKE_viewer_path.h"
#include "BKE_workspace.h"

#include "ED_asset_shelf.h"
#include "ED_object.h"
#include "ED_outliner.h"
#include "ED_render.h"
#include "ED_screen.h"
#include "ED_space_api.h"
#include "ED_transform.h"
#include "ED_undo.h"
#include "ED_viewer_path.hh"

#include "GPU_matrix.h"

#include "DRW_engine.h"

#include "WM_api.h"
#include "WM_message.h"
#include "WM_toolsystem.h"
#include "WM_types.h"

#include "RE_engine.h"
#include "RE_pipeline.h"

#include "RNA_access.h"

#include "UI_interface.h"
#include "UI_resources.h"

#include "BLO_read_write.h"

#ifdef WITH_PYTHON
#  include "BPY_extern.h"
#endif

#include "DEG_depsgraph.h"
#include "DEG_depsgraph_build.h"

#include "view3d_intern.h" /* own include */
#include "view3d_navigate.h"

/* ******************** manage regions ********************* */

RegionView3D *ED_view3d_context_rv3d(bContext *C)
{
  RegionView3D *rv3d = CTX_wm_region_view3d(C);

  if (rv3d == nullptr) {
    ScrArea *area = CTX_wm_area(C);
    if (area && area->spacetype == SPACE_VIEW3D) {
      ARegion *region = BKE_area_find_region_active_win(area);
      if (region) {
        rv3d = static_cast<RegionView3D *>(region->regiondata);
      }
    }
  }
  return rv3d;
}

bool ED_view3d_context_user_region(bContext *C, View3D **r_v3d, ARegion **r_region)
{
  ScrArea *area = CTX_wm_area(C);

  *r_v3d = nullptr;
  *r_region = nullptr;

  if (area && area->spacetype == SPACE_VIEW3D) {
    ARegion *region = CTX_wm_region(C);
    View3D *v3d = (View3D *)area->spacedata.first;

    if (region) {
      RegionView3D *rv3d;
      if ((region->regiontype == RGN_TYPE_WINDOW) &&
          (rv3d = static_cast<RegionView3D *>(region->regiondata)) &&
          (rv3d->viewlock & RV3D_LOCK_ROTATION) == 0)
      {
        *r_v3d = v3d;
        *r_region = region;
        return true;
      }

      if (ED_view3d_area_user_region(area, v3d, r_region)) {
        *r_v3d = v3d;
        return true;
      }
    }
  }

  return false;
}

bool ED_view3d_area_user_region(const ScrArea *area, const View3D *v3d, ARegion **r_region)
{
  RegionView3D *rv3d = nullptr;
  ARegion *region_unlock_user = nullptr;
  ARegion *region_unlock = nullptr;
  const ListBase *region_list = (v3d == area->spacedata.first) ? &area->regionbase :
                                                                 &v3d->regionbase;

  BLI_assert(v3d->spacetype == SPACE_VIEW3D);

  LISTBASE_FOREACH (ARegion *, region, region_list) {
    /* find the first unlocked rv3d */
    if (region->regiondata && region->regiontype == RGN_TYPE_WINDOW) {
      rv3d = static_cast<RegionView3D *>(region->regiondata);
      if ((rv3d->viewlock & RV3D_LOCK_ROTATION) == 0) {
        region_unlock = region;
        if (ELEM(rv3d->persp, RV3D_PERSP, RV3D_CAMOB)) {
          region_unlock_user = region;
          break;
        }
      }
    }
  }

  /* camera/perspective view get priority when the active region is locked */
  if (region_unlock_user) {
    *r_region = region_unlock_user;
    return true;
  }

  if (region_unlock) {
    *r_region = region_unlock;
    return true;
  }

  return false;
}

void ED_view3d_init_mats_rv3d(const Object *ob, RegionView3D *rv3d)
{
  /* local viewmat and persmat, to calculate projections */
  mul_m4_m4m4(rv3d->viewmatob, rv3d->viewmat, ob->object_to_world);
  mul_m4_m4m4(rv3d->persmatob, rv3d->persmat, ob->object_to_world);

  /* initializes object space clipping, speeds up clip tests */
  ED_view3d_clipping_local(rv3d, ob->object_to_world);
}

void ED_view3d_init_mats_rv3d_gl(const Object *ob, RegionView3D *rv3d)
{
  ED_view3d_init_mats_rv3d(ob, rv3d);

  /* We have to multiply instead of loading `viewmatob` to make
   * it work with duplis using display-lists, otherwise it will
   * override the dupli-matrix. */
  GPU_matrix_mul(ob->object_to_world);
}

#ifdef DEBUG
void ED_view3d_clear_mats_rv3d(struct RegionView3D *rv3d)
{
  zero_m4(rv3d->viewmatob);
  zero_m4(rv3d->persmatob);
}

void ED_view3d_check_mats_rv3d(struct RegionView3D *rv3d)
{
  BLI_ASSERT_ZERO_M4(rv3d->viewmatob);
  BLI_ASSERT_ZERO_M4(rv3d->persmatob);
}
#endif

void ED_view3d_stop_render_preview(wmWindowManager *wm, ARegion *region)
{
  RegionView3D *rv3d = static_cast<RegionView3D *>(region->regiondata);

  if (rv3d->render_engine) {
#ifdef WITH_PYTHON
    BPy_BEGIN_ALLOW_THREADS;
#endif

    WM_jobs_kill_type(wm, region, WM_JOB_TYPE_RENDER_PREVIEW);

#ifdef WITH_PYTHON
    BPy_END_ALLOW_THREADS;
#endif

    RE_engine_free(rv3d->render_engine);
    rv3d->render_engine = nullptr;
  }

  /* A bit overkill but this make sure the viewport is reset completely. (fclem) */
  WM_draw_region_free(region, false);
}

void ED_view3d_shade_update(Main *bmain, View3D *v3d, ScrArea *area)
{
  wmWindowManager *wm = static_cast<wmWindowManager *>(bmain->wm.first);

  if (v3d->shading.type != OB_RENDER) {
    ARegion *region;

    for (region = static_cast<ARegion *>(area->regionbase.first); region; region = region->next) {
      if ((region->regiontype == RGN_TYPE_WINDOW) && region->regiondata) {
        ED_view3d_stop_render_preview(wm, region);
      }
    }
  }
}

/* ******************** default callbacks for view3d space ***************** */

static SpaceLink *view3d_create(const ScrArea * /*area*/, const Scene *scene)
{
  ARegion *region;
  View3D *v3d;
  RegionView3D *rv3d;

  v3d = DNA_struct_default_alloc(View3D);

  if (scene) {
    v3d->camera = scene->camera;
  }

  /* header */
  region = MEM_cnew<ARegion>("header for view3d");

  BLI_addtail(&v3d->regionbase, region);
  region->regiontype = RGN_TYPE_HEADER;
  region->alignment = (U.uiflag & USER_HEADER_BOTTOM) ? RGN_ALIGN_BOTTOM : RGN_ALIGN_TOP;

  /* tool header */
  region = MEM_cnew<ARegion>("tool header for view3d");

  BLI_addtail(&v3d->regionbase, region);
  region->regiontype = RGN_TYPE_TOOL_HEADER;
  region->alignment = (U.uiflag & USER_HEADER_BOTTOM) ? RGN_ALIGN_BOTTOM : RGN_ALIGN_TOP;
  region->flag = RGN_FLAG_HIDDEN | RGN_FLAG_HIDDEN_BY_USER;

  /* tool shelf */
  region = MEM_cnew<ARegion>("toolshelf for view3d");

  BLI_addtail(&v3d->regionbase, region);
  region->regiontype = RGN_TYPE_TOOLS;
  region->alignment = RGN_ALIGN_LEFT;
  region->flag = RGN_FLAG_HIDDEN;

  /* buttons/list view */
  region = MEM_cnew<ARegion>("buttons for view3d");

  BLI_addtail(&v3d->regionbase, region);
  region->regiontype = RGN_TYPE_UI;
  region->alignment = RGN_ALIGN_RIGHT;
  region->flag = RGN_FLAG_HIDDEN;

  /* asset shelf footer */
  region = MEM_cnew<ARegion>("asset shelf footer for view3d");
  BLI_addtail(&v3d->regionbase, region);
  region->regiontype = RGN_TYPE_ASSET_SHELF_FOOTER;
  region->alignment = RGN_ALIGN_BOTTOM;

  /* asset shelf */
  region = MEM_cnew<ARegion>("asset shelf for view3d");

  BLI_addtail(&v3d->regionbase, region);
  region->regiontype = RGN_TYPE_ASSET_SHELF;
  region->alignment = RGN_ALIGN_BOTTOM;

  /* main region */
  region = MEM_cnew<ARegion>("main region for view3d");

  BLI_addtail(&v3d->regionbase, region);
  region->regiontype = RGN_TYPE_WINDOW;

  region->regiondata = MEM_cnew<RegionView3D>("region view3d");
  rv3d = static_cast<RegionView3D *>(region->regiondata);
  rv3d->viewquat[0] = 1.0f;
  rv3d->persp = RV3D_PERSP;
  rv3d->view = RV3D_VIEW_USER;
  rv3d->dist = 10.0;

  return (SpaceLink *)v3d;
}

/* not spacelink itself */
static void view3d_free(SpaceLink *sl)
{
  View3D *vd = (View3D *)sl;

  if (vd->localvd) {
    MEM_freeN(vd->localvd);
  }

  MEM_SAFE_FREE(vd->runtime.local_stats);

  if (vd->runtime.properties_storage) {
    MEM_freeN(vd->runtime.properties_storage);
  }

  if (vd->shading.prop) {
    IDP_FreeProperty(vd->shading.prop);
    vd->shading.prop = nullptr;
  }

  BKE_viewer_path_clear(&vd->viewer_path);

  if (vd->asset_shelf_hook) {
    ED_asset_shelf_hook_free(&vd->asset_shelf_hook);
  }
}

/* spacetype; init callback */
static void view3d_init(wmWindowManager * /*wm*/, ScrArea *area)
{
  BLI_assert(area->spacetype == SPACE_VIEW3D);
  View3D *v3d = static_cast<View3D *>(area->spacedata.first);
  if (!v3d->asset_shelf_hook) {
    v3d->asset_shelf_hook = MEM_cnew<AssetShelfHook>("AssetShelfHook");
  }
}

static void view3d_exit(wmWindowManager * /*wm*/, ScrArea *area)
{
  BLI_assert(area->spacetype == SPACE_VIEW3D);
  View3D *v3d = static_cast<View3D *>(area->spacedata.first);
  MEM_SAFE_FREE(v3d->runtime.local_stats);
}

static SpaceLink *view3d_duplicate(SpaceLink *sl)
{
  View3D *v3do = (View3D *)sl;
  View3D *v3dn = static_cast<View3D *>(MEM_dupallocN(sl));

  memset(&v3dn->runtime, 0x0, sizeof(v3dn->runtime));

  /* clear or remove stuff from old */

  if (v3dn->localvd) {
    v3dn->localvd = nullptr;
  }

  v3dn->local_collections_uuid = 0;
  v3dn->flag &= ~(V3D_LOCAL_COLLECTIONS | V3D_XR_SESSION_MIRROR);

  if (v3dn->shading.type == OB_RENDER) {
    v3dn->shading.type = OB_SOLID;
  }

  if (v3dn->shading.prop) {
    v3dn->shading.prop = IDP_CopyProperty(v3do->shading.prop);
  }

  BKE_viewer_path_copy(&v3dn->viewer_path, &v3do->viewer_path);

  v3dn->asset_shelf_hook = ED_asset_shelf_hook_duplicate(v3do->asset_shelf_hook);

  /* copy or clear inside new stuff */

  return (SpaceLink *)v3dn;
}

/* add handlers, stuff you only do once or on area/region changes */
static void view3d_main_region_init(wmWindowManager *wm, ARegion *region)
{
  ListBase *lb;
  wmKeyMap *keymap;

  /* object ops. */

  /* important to be before Pose keymap since they can both be enabled at once */
  keymap = WM_keymap_ensure(wm->defaultconf, "Paint Face Mask (Weight, Vertex, Texture)", 0, 0);
  WM_event_add_keymap_handler(&region->handlers, keymap);

  keymap = WM_keymap_ensure(wm->defaultconf, "Paint Vertex Selection (Weight, Vertex)", 0, 0);
  WM_event_add_keymap_handler(&region->handlers, keymap);

  /* Before 'Weight/Vertex Paint' so adding curve points is not overridden. */
  keymap = WM_keymap_ensure(wm->defaultconf, "Paint Curve", 0, 0);
  WM_event_add_keymap_handler(&region->handlers, keymap);

  /* Before 'Pose' so weight paint menus aren't overridden by pose menus. */
  keymap = WM_keymap_ensure(wm->defaultconf, "Weight Paint", 0, 0);
  WM_event_add_keymap_handler(&region->handlers, keymap);

  keymap = WM_keymap_ensure(wm->defaultconf, "Vertex Paint", 0, 0);
  WM_event_add_keymap_handler(&region->handlers, keymap);

  /* pose is not modal, operator poll checks for this */
  keymap = WM_keymap_ensure(wm->defaultconf, "Pose", 0, 0);
  WM_event_add_keymap_handler(&region->handlers, keymap);

  keymap = WM_keymap_ensure(wm->defaultconf, "Object Mode", 0, 0);
  WM_event_add_keymap_handler(&region->handlers, keymap);

  keymap = WM_keymap_ensure(wm->defaultconf, "Curve", 0, 0);
  WM_event_add_keymap_handler(&region->handlers, keymap);

  keymap = WM_keymap_ensure(wm->defaultconf, "Curves", 0, 0);
  WM_event_add_keymap_handler(&region->handlers, keymap);

  keymap = WM_keymap_ensure(wm->defaultconf, "Image Paint", 0, 0);
  WM_event_add_keymap_handler(&region->handlers, keymap);

  keymap = WM_keymap_ensure(wm->defaultconf, "Sculpt", 0, 0);
  WM_event_add_keymap_handler(&region->handlers, keymap);

  keymap = WM_keymap_ensure(wm->defaultconf, "Mesh", 0, 0);
  WM_event_add_keymap_handler(&region->handlers, keymap);

  keymap = WM_keymap_ensure(wm->defaultconf, "Armature", 0, 0);
  WM_event_add_keymap_handler(&region->handlers, keymap);

  keymap = WM_keymap_ensure(wm->defaultconf, "Metaball", 0, 0);
  WM_event_add_keymap_handler(&region->handlers, keymap);

  keymap = WM_keymap_ensure(wm->defaultconf, "Lattice", 0, 0);
  WM_event_add_keymap_handler(&region->handlers, keymap);

  keymap = WM_keymap_ensure(wm->defaultconf, "Particle", 0, 0);
  WM_event_add_keymap_handler(&region->handlers, keymap);

  keymap = WM_keymap_ensure(wm->defaultconf, "Sculpt Curves", 0, 0);
  WM_event_add_keymap_handler(&region->handlers, keymap);

  /* editfont keymap swallows all... */
  keymap = WM_keymap_ensure(wm->defaultconf, "Font", 0, 0);
  WM_event_add_keymap_handler(&region->handlers, keymap);

  keymap = WM_keymap_ensure(wm->defaultconf, "Object Non-modal", 0, 0);
  WM_event_add_keymap_handler(&region->handlers, keymap);

  keymap = WM_keymap_ensure(wm->defaultconf, "Frames", 0, 0);
  WM_event_add_keymap_handler(&region->handlers, keymap);

  /* own keymap, last so modes can override it */
  keymap = WM_keymap_ensure(wm->defaultconf, "3D View Generic", SPACE_VIEW3D, 0);
  WM_event_add_keymap_handler(&region->handlers, keymap);

  keymap = WM_keymap_ensure(wm->defaultconf, "3D View", SPACE_VIEW3D, 0);
  WM_event_add_keymap_handler(&region->handlers, keymap);

  /* add drop boxes */
  lb = WM_dropboxmap_find("View3D", SPACE_VIEW3D, RGN_TYPE_WINDOW);

  WM_event_add_dropbox_handler(&region->handlers, lb);
}

static void view3d_main_region_exit(wmWindowManager *wm, ARegion *region)
{
  ED_view3d_stop_render_preview(wm, region);
}

static bool view3d_drop_in_main_region_poll(bContext *C, const wmEvent *event)
{
  ScrArea *area = CTX_wm_area(C);
  return ED_region_overlap_isect_any_xy(area, event->xy) == false;
}

static ID_Type view3d_drop_id_in_main_region_poll_get_id_type(bContext *C,
                                                              wmDrag *drag,
                                                              const wmEvent *event)
{
  const ScrArea *area = CTX_wm_area(C);

  if (ED_region_overlap_isect_any_xy(area, event->xy)) {
    return ID_Type(0);
  }
  if (!view3d_drop_in_main_region_poll(C, event)) {
    return ID_Type(0);
  }

  ID *local_id = WM_drag_get_local_ID(drag, 0);
  if (local_id) {
    return GS(local_id->name);
  }

  wmDragAsset *asset_drag = WM_drag_get_asset_data(drag, 0);
  if (asset_drag) {
    return ID_Type(asset_drag->id_type);
  }

  return ID_Type(0);
}

static bool view3d_drop_id_in_main_region_poll(bContext *C,
                                               wmDrag *drag,
                                               const wmEvent *event,
                                               ID_Type id_type)
{
  if (!view3d_drop_in_main_region_poll(C, event)) {
    return false;
  }

  return WM_drag_is_ID_type(drag, id_type);
}

static void view3d_ob_drop_draw_activate(wmDropBox *drop, wmDrag *drag)
{
  V3DSnapCursorState *state = static_cast<V3DSnapCursorState *>(drop->draw_data);
  if (state) {
    return;
  }

  /* Don't use the snap cursor when linking the object. Object transform isn't editable then and
   * would be reset on reload. */
  if (WM_drag_asset_will_import_linked(drag)) {
    return;
  }

  state = static_cast<V3DSnapCursorState *>(ED_view3d_cursor_snap_state_create());
  drop->draw_data = state;
  state->draw_plane = true;

  float dimensions[3] = {0.0f};
  if (drag->type == WM_DRAG_ID) {
    Object *ob = (Object *)WM_drag_get_local_ID(drag, ID_OB);
    BKE_object_dimensions_get(ob, dimensions);
  }
  else {
    AssetMetaData *meta_data = WM_drag_get_asset_meta_data(drag, ID_OB);
    IDProperty *dimensions_prop = BKE_asset_metadata_idprop_find(meta_data, "dimensions");
    if (dimensions_prop) {
      copy_v3_v3(dimensions, static_cast<float *>(IDP_Array(dimensions_prop)));
    }
  }

  if (!is_zero_v3(dimensions)) {
    mul_v3_v3fl(state->box_dimensions, dimensions, 0.5f);
    UI_GetThemeColor4ubv(TH_GIZMO_PRIMARY, state->color_box);
    state->draw_box = true;
  }
}

static void view3d_ob_drop_draw_deactivate(wmDropBox *drop, wmDrag * /*drag*/)
{
  V3DSnapCursorState *state = static_cast<V3DSnapCursorState *>(drop->draw_data);
  if (state) {
    ED_view3d_cursor_snap_state_free(state);
    drop->draw_data = nullptr;
  }
}

static bool view3d_ob_drop_poll(bContext *C, wmDrag *drag, const wmEvent *event)
{
  return view3d_drop_id_in_main_region_poll(C, drag, event, ID_OB);
}
static bool view3d_ob_drop_poll_external_asset(bContext *C, wmDrag *drag, const wmEvent *event)
{
  if (!view3d_ob_drop_poll(C, drag, event) || (drag->type != WM_DRAG_ASSET)) {
    return false;
  }
  return true;
}

/**
 * \note the term local here refers to not being an external asset,
 * poll will succeed for linked library objects.
 */
static bool view3d_ob_drop_poll_local_id(bContext *C, wmDrag *drag, const wmEvent *event)
{
  if (!view3d_ob_drop_poll(C, drag, event) || (drag->type != WM_DRAG_ID)) {
    return false;
  }
  return true;
}

static bool view3d_collection_drop_poll(bContext *C, wmDrag *drag, const wmEvent *event)
{
  return view3d_drop_id_in_main_region_poll(C, drag, event, ID_GR);
}

static bool view3d_collection_drop_poll_local_id(bContext *C, wmDrag *drag, const wmEvent *event)
{
  if (!view3d_collection_drop_poll(C, drag, event) || (drag->type != WM_DRAG_ID)) {
    return false;
  }
  return true;
}

static bool view3d_collection_drop_poll_external_asset(bContext *C,
                                                       wmDrag *drag,
                                                       const wmEvent *event)
{
  if (!view3d_collection_drop_poll(C, drag, event) || (drag->type != WM_DRAG_ASSET)) {
    return false;
  }
  return true;
}

static bool view3d_mat_drop_poll(bContext *C, wmDrag *drag, const wmEvent *event)
{
  return view3d_drop_id_in_main_region_poll(C, drag, event, ID_MA);
}

static char *view3d_mat_drop_tooltip(bContext *C,
                                     wmDrag *drag,
                                     const int xy[2],
                                     wmDropBox * /*drop*/)
{
  const char *name = WM_drag_get_item_name(drag);
  ARegion *region = CTX_wm_region(C);
  const int mval[2] = {
      xy[0] - region->winrct.xmin,
      xy[1] - region->winrct.ymin,
  };
  return ED_object_ot_drop_named_material_tooltip(C, name, mval);
}

static bool view3d_world_drop_poll(bContext *C, wmDrag *drag, const wmEvent *event)
{
  return view3d_drop_id_in_main_region_poll(C, drag, event, ID_WO);
}

static bool view3d_object_data_drop_poll(bContext *C, wmDrag *drag, const wmEvent *event)
{
  ID_Type id_type = view3d_drop_id_in_main_region_poll_get_id_type(C, drag, event);
  if (id_type && OB_DATA_SUPPORT_ID(id_type)) {
    return true;
  }
  return false;
}

static char *view3d_object_data_drop_tooltip(bContext * /*C*/,
                                             wmDrag * /*drag*/,
                                             const int /*xy*/[2],
                                             wmDropBox * /*drop*/)
{
  return BLI_strdup(TIP_("Create object instance from object-data"));
}

static bool view3d_ima_drop_poll(bContext *C, wmDrag *drag, const wmEvent *event)
{
  if (ED_region_overlap_isect_any_xy(CTX_wm_area(C), event->xy)) {
    return false;
  }
  if (drag->type == WM_DRAG_PATH) {
    const eFileSel_File_Types file_type = eFileSel_File_Types(WM_drag_get_path_file_type(drag));
    return ELEM(file_type, 0, FILE_TYPE_IMAGE, FILE_TYPE_MOVIE);
  }

  return WM_drag_is_ID_type(drag, ID_IM);
}

static bool view3d_ima_bg_is_camera_view(bContext *C)
{
  RegionView3D *rv3d = CTX_wm_region_view3d(C);
  if (rv3d && (rv3d->persp == RV3D_CAMOB)) {
    View3D *v3d = CTX_wm_view3d(C);
    if (v3d && v3d->camera && v3d->camera->type == OB_CAMERA) {
      return true;
    }
  }
  return false;
}

static bool view3d_ima_bg_drop_poll(bContext *C, wmDrag *drag, const wmEvent *event)
{
  if (!view3d_ima_drop_poll(C, drag, event)) {
    return false;
  }

  if (ED_view3d_is_object_under_cursor(C, event->mval)) {
    return false;
  }

  return view3d_ima_bg_is_camera_view(C);
}

static bool view3d_ima_empty_drop_poll(bContext *C, wmDrag *drag, const wmEvent *event)
{
  if (!view3d_ima_drop_poll(C, drag, event)) {
    return false;
  }

  Object *ob = ED_view3d_give_object_under_cursor(C, event->mval);

  if (ob == nullptr) {
    return true;
  }

  if (ob->type == OB_EMPTY && ob->empty_drawtype == OB_EMPTY_IMAGE) {
    return true;
  }

  return false;
}

static bool view3d_volume_drop_poll(bContext * /*C*/, wmDrag *drag, const wmEvent * /*event*/)
{
  const eFileSel_File_Types file_type = eFileSel_File_Types(WM_drag_get_path_file_type(drag));
  return (drag->type == WM_DRAG_PATH) && (file_type == FILE_TYPE_VOLUME);
}

static bool view3d_geometry_nodes_drop_poll(bContext *C, wmDrag *drag, const wmEvent *event)
{
  if (!view3d_drop_id_in_main_region_poll(C, drag, event, ID_NT)) {
    return false;
  }

  if (drag->type == WM_DRAG_ID) {
    const bNodeTree *node_tree = reinterpret_cast<const bNodeTree *>(
        WM_drag_get_local_ID(drag, ID_NT));
    if (!node_tree) {
      return false;
    }
    return node_tree->type == NTREE_GEOMETRY;
  }

  if (drag->type == WM_DRAG_ASSET) {
    const wmDragAsset *asset_data = WM_drag_get_asset_data(drag, ID_NT);
    if (!asset_data) {
      return false;
    }
    const IDProperty *tree_type = BKE_asset_metadata_idprop_find(asset_data->metadata, "type");
    if (!tree_type || IDP_Int(tree_type) != NTREE_GEOMETRY) {
      return false;
    }
    if (wmDropBox *drop_box = drag->drop_state.active_dropbox) {
      const uint32_t uuid = RNA_int_get(drop_box->ptr, "session_uuid");
      const bNodeTree *node_tree = reinterpret_cast<const bNodeTree *>(
          BKE_libblock_find_session_uuid(CTX_data_main(C), ID_NT, uuid));
      if (node_tree) {
        return node_tree->type == NTREE_GEOMETRY;
      }
    }
  }
  return true;
}

static char *view3d_geometry_nodes_drop_tooltip(bContext *C,
                                                wmDrag * /*drag*/,
                                                const int xy[2],
                                                wmDropBox *drop)
{
  ARegion *region = CTX_wm_region(C);
  int mval[2] = {xy[0] - region->winrct.xmin, xy[1] - region->winrct.ymin};
  return ED_object_ot_drop_geometry_nodes_tooltip(C, drop->ptr, mval);
}

static void view3d_ob_drop_matrix_from_snap(V3DSnapCursorState *snap_state,
                                            Object *ob,
                                            float obmat_final[4][4])
{
  V3DSnapCursorData *snap_data = ED_view3d_cursor_snap_data_get();
  BLI_assert(snap_state->draw_box || snap_state->draw_plane);
  UNUSED_VARS_NDEBUG(snap_state);
  copy_m4_m3(obmat_final, snap_data->plane_omat);
  copy_v3_v3(obmat_final[3], snap_data->loc);

  float scale[3];
  mat4_to_size(scale, ob->object_to_world);
  rescale_m4(obmat_final, scale);

  const BoundBox *bb = BKE_object_boundbox_get(ob);
  if (bb) {
    float offset[3];
    BKE_boundbox_calc_center_aabb(bb, offset);
    offset[2] = bb->vec[0][2];
    mul_mat3_m4_v3(obmat_final, offset);
    sub_v3_v3(obmat_final[3], offset);
  }
}

static void view3d_ob_drop_copy_local_id(bContext * /*C*/, wmDrag *drag, wmDropBox *drop)
{
  ID *id = WM_drag_get_local_ID(drag, ID_OB);

  RNA_int_set(drop->ptr, "session_uuid", id->session_uuid);
  /* Don't duplicate ID's which were just imported. Only do that for existing, local IDs. */
  BLI_assert(drag->type != WM_DRAG_ASSET);

  V3DSnapCursorState *snap_state = ED_view3d_cursor_snap_state_active_get();
  float obmat_final[4][4];

  view3d_ob_drop_matrix_from_snap(snap_state, (Object *)id, obmat_final);

  RNA_float_set_array(drop->ptr, "matrix", &obmat_final[0][0]);
}

/* Mostly the same logic as #view3d_collection_drop_copy_external_asset(), just different enough to
 * make sharing code a bit difficult. */
static void view3d_ob_drop_copy_external_asset(bContext * /*C*/, wmDrag *drag, wmDropBox *drop)
{
  /* NOTE(@ideasman42): Selection is handled here, de-selecting objects before append,
   * using auto-select to ensure the new objects are selected.
   * This is done so #OBJECT_OT_transform_to_mouse (which runs after this drop handler)
   * can use the context setup here to place the objects. */
  BLI_assert(drag->type == WM_DRAG_ASSET);

  wmDragAsset *asset_drag = WM_drag_get_asset_data(drag, 0);
  bContext *C = asset_drag->evil_C;
  Scene *scene = CTX_data_scene(C);
  ViewLayer *view_layer = CTX_data_view_layer(C);

  BKE_view_layer_base_deselect_all(scene, view_layer);

  ID *id = WM_drag_asset_id_import(asset_drag, FILE_AUTOSELECT);

  /* TODO(sergey): Only update relations for the current scene. */
  DEG_relations_tag_update(CTX_data_main(C));
  WM_event_add_notifier(C, NC_SCENE | ND_LAYER_CONTENT, scene);

  RNA_int_set(drop->ptr, "session_uuid", id->session_uuid);

  BKE_view_layer_synced_ensure(scene, view_layer);
  Base *base = BKE_view_layer_base_find(view_layer, (Object *)id);
  if (base != nullptr) {
    BKE_view_layer_base_select_and_set_active(view_layer, base);
    WM_main_add_notifier(NC_SCENE | ND_OB_ACTIVE, scene);
  }
  DEG_id_tag_update(&scene->id, ID_RECALC_SELECT);
  ED_outliner_select_sync_from_object_tag(C);

  V3DSnapCursorState *snap_state = static_cast<V3DSnapCursorState *>(drop->draw_data);
  if (snap_state) {
    float obmat_final[4][4];

    view3d_ob_drop_matrix_from_snap(snap_state, (Object *)id, obmat_final);

    RNA_float_set_array(drop->ptr, "matrix", &obmat_final[0][0]);
  }
}

static void view3d_collection_drop_copy_local_id(bContext * /*C*/, wmDrag *drag, wmDropBox *drop)
{
  ID *id = WM_drag_get_local_ID(drag, ID_GR);
  RNA_int_set(drop->ptr, "session_uuid", int(id->session_uuid));
}

/* Mostly the same logic as #view3d_ob_drop_copy_external_asset(), just different enough to make
 * sharing code a bit difficult. */
static void view3d_collection_drop_copy_external_asset(bContext * /*C*/,
                                                       wmDrag *drag,
                                                       wmDropBox *drop)
{
  BLI_assert(drag->type == WM_DRAG_ASSET);

  wmDragAsset *asset_drag = WM_drag_get_asset_data(drag, 0);
  bContext *C = asset_drag->evil_C;
  Scene *scene = CTX_data_scene(C);
  ViewLayer *view_layer = CTX_data_view_layer(C);

  BKE_view_layer_base_deselect_all(scene, view_layer);

  ID *id = WM_drag_asset_id_import(asset_drag, FILE_AUTOSELECT);
  Collection *collection = (Collection *)id;

  /* TODO(sergey): Only update relations for the current scene. */
  DEG_relations_tag_update(CTX_data_main(C));
  WM_event_add_notifier(C, NC_SCENE | ND_LAYER_CONTENT, scene);

  RNA_int_set(drop->ptr, "session_uuid", int(id->session_uuid));

  /* Make an object active, just use the first one in the collection. */
  CollectionObject *cobject = static_cast<CollectionObject *>(collection->gobject.first);
  BKE_view_layer_synced_ensure(scene, view_layer);
  Base *base = cobject ? BKE_view_layer_base_find(view_layer, cobject->ob) : nullptr;
  if (base) {
    BLI_assert((base->flag & BASE_SELECTABLE) && (base->flag & BASE_ENABLED_VIEWPORT));
    BKE_view_layer_base_select_and_set_active(view_layer, base);
    WM_main_add_notifier(NC_SCENE | ND_OB_ACTIVE, scene);
  }
  DEG_id_tag_update(&scene->id, ID_RECALC_SELECT);
  ED_outliner_select_sync_from_object_tag(C);

  /* XXX Without an undo push here, there will be a crash when the user modifies operator
   * properties. The stuff we do in these drop callbacks just isn't safe over undo/redo. */
  ED_undo_push(C, "Collection_Drop");
}

static void view3d_id_drop_copy(bContext * /*C*/, wmDrag *drag, wmDropBox *drop)
{
  ID *id = WM_drag_get_local_ID_or_import_from_asset(drag, 0);

  WM_operator_properties_id_lookup_set_from_id(drop->ptr, id);
}

static void view3d_id_drop_copy_with_type(bContext * /*C*/, wmDrag *drag, wmDropBox *drop)
{
  ID *id = WM_drag_get_local_ID_or_import_from_asset(drag, 0);

  RNA_enum_set(drop->ptr, "type", GS(id->name));
  WM_operator_properties_id_lookup_set_from_id(drop->ptr, id);
}

static void view3d_id_path_drop_copy(bContext * /*C*/, wmDrag *drag, wmDropBox *drop)
{
  ID *id = WM_drag_get_local_ID_or_import_from_asset(drag, 0);

  if (id) {
    WM_operator_properties_id_lookup_set_from_id(drop->ptr, id);
    RNA_struct_property_unset(drop->ptr, "filepath");
    return;
  }
  const char *path = WM_drag_get_path(drag);
  if (path) {
    RNA_string_set(drop->ptr, "filepath", path);
    RNA_struct_property_unset(drop->ptr, "image");
  }
}

static void view3d_lightcache_update(bContext *C)
{
  PointerRNA op_ptr;

  Scene *scene = CTX_data_scene(C);

  if (!BKE_scene_uses_blender_eevee(scene)) {
    /* Only do auto bake if eevee is the active engine */
    return;
  }

  wmOperatorType *ot = WM_operatortype_find("SCENE_OT_light_cache_bake", true);
  WM_operator_properties_create_ptr(&op_ptr, ot);
  RNA_int_set(&op_ptr, "delay", 200);
  RNA_enum_set_identifier(C, &op_ptr, "subset", "DIRTY");

  WM_operator_name_call_ptr(C, ot, WM_OP_INVOKE_DEFAULT, &op_ptr, nullptr);

  WM_operator_properties_free(&op_ptr);
}

/* region dropbox definition */
static void view3d_dropboxes()
{
  ListBase *lb = WM_dropboxmap_find("View3D", SPACE_VIEW3D, RGN_TYPE_WINDOW);

  wmDropBox *drop;
  drop = WM_dropbox_add(lb,
                        "OBJECT_OT_add_named",
                        view3d_ob_drop_poll_local_id,
                        view3d_ob_drop_copy_local_id,
                        WM_drag_free_imported_drag_ID,
                        nullptr);

  drop->draw_droptip = WM_drag_draw_item_name_fn;
  drop->draw_activate = view3d_ob_drop_draw_activate;
  drop->draw_deactivate = view3d_ob_drop_draw_deactivate;

  drop = WM_dropbox_add(lb,
                        "OBJECT_OT_transform_to_mouse",
                        view3d_ob_drop_poll_external_asset,
                        view3d_ob_drop_copy_external_asset,
                        WM_drag_free_imported_drag_ID,
                        nullptr);

  drop->draw_droptip = WM_drag_draw_item_name_fn;
  drop->draw_activate = view3d_ob_drop_draw_activate;
  drop->draw_deactivate = view3d_ob_drop_draw_deactivate;

  WM_dropbox_add(lb,
                 "OBJECT_OT_collection_external_asset_drop",
                 view3d_collection_drop_poll_external_asset,
                 view3d_collection_drop_copy_external_asset,
                 WM_drag_free_imported_drag_ID,
                 nullptr);
  WM_dropbox_add(lb,
                 "OBJECT_OT_collection_instance_add",
                 view3d_collection_drop_poll_local_id,
                 view3d_collection_drop_copy_local_id,
                 WM_drag_free_imported_drag_ID,
                 nullptr);

  WM_dropbox_add(lb,
                 "OBJECT_OT_drop_named_material",
                 view3d_mat_drop_poll,
                 view3d_id_drop_copy,
                 WM_drag_free_imported_drag_ID,
                 view3d_mat_drop_tooltip);
  WM_dropbox_add(lb,
                 "OBJECT_OT_drop_geometry_nodes",
                 view3d_geometry_nodes_drop_poll,
                 view3d_id_drop_copy,
                 WM_drag_free_imported_drag_ID,
                 view3d_geometry_nodes_drop_tooltip);
  WM_dropbox_add(lb,
                 "VIEW3D_OT_background_image_add",
                 view3d_ima_bg_drop_poll,
                 view3d_id_path_drop_copy,
                 WM_drag_free_imported_drag_ID,
                 nullptr);
  WM_dropbox_add(lb,
                 "OBJECT_OT_drop_named_image",
                 view3d_ima_empty_drop_poll,
                 view3d_id_path_drop_copy,
                 WM_drag_free_imported_drag_ID,
                 nullptr);
  WM_dropbox_add(lb,
                 "OBJECT_OT_volume_import",
                 view3d_volume_drop_poll,
                 view3d_id_path_drop_copy,
                 WM_drag_free_imported_drag_ID,
                 nullptr);
  WM_dropbox_add(lb,
                 "OBJECT_OT_data_instance_add",
                 view3d_object_data_drop_poll,
                 view3d_id_drop_copy_with_type,
                 WM_drag_free_imported_drag_ID,
                 view3d_object_data_drop_tooltip);
  WM_dropbox_add(lb,
                 "VIEW3D_OT_drop_world",
                 view3d_world_drop_poll,
                 view3d_id_drop_copy,
                 WM_drag_free_imported_drag_ID,
                 nullptr);
}

static void view3d_widgets()
{
  wmGizmoMapType_Params params{SPACE_VIEW3D, RGN_TYPE_WINDOW};
  wmGizmoMapType *gzmap_type = WM_gizmomaptype_ensure(&params);

  WM_gizmogrouptype_append_and_link(gzmap_type, VIEW3D_GGT_xform_gizmo_context);
  WM_gizmogrouptype_append_and_link(gzmap_type, VIEW3D_GGT_light_spot);
  WM_gizmogrouptype_append_and_link(gzmap_type, VIEW3D_GGT_light_point);
  WM_gizmogrouptype_append_and_link(gzmap_type, VIEW3D_GGT_light_area);
  WM_gizmogrouptype_append_and_link(gzmap_type, VIEW3D_GGT_light_target);
  WM_gizmogrouptype_append_and_link(gzmap_type, VIEW3D_GGT_force_field);
  WM_gizmogrouptype_append_and_link(gzmap_type, VIEW3D_GGT_camera);
  WM_gizmogrouptype_append_and_link(gzmap_type, VIEW3D_GGT_camera_view);
  WM_gizmogrouptype_append_and_link(gzmap_type, VIEW3D_GGT_empty_image);
  /* TODO(@ideasman42): Not working well enough, disable for now. */
#if 0
  WM_gizmogrouptype_append_and_link(gzmap_type, VIEW3D_GGT_armature_spline);
#endif

  WM_gizmogrouptype_append(VIEW3D_GGT_xform_gizmo);
  WM_gizmogrouptype_append(VIEW3D_GGT_xform_cage);
  WM_gizmogrouptype_append(VIEW3D_GGT_xform_shear);
  WM_gizmogrouptype_append(VIEW3D_GGT_xform_extrude);
  WM_gizmogrouptype_append(VIEW3D_GGT_mesh_preselect_elem);
  WM_gizmogrouptype_append(VIEW3D_GGT_mesh_preselect_edgering);
  WM_gizmogrouptype_append(VIEW3D_GGT_tool_generic_handle_normal);
  WM_gizmogrouptype_append(VIEW3D_GGT_tool_generic_handle_free);

  WM_gizmogrouptype_append(VIEW3D_GGT_ruler);
  WM_gizmotype_append(VIEW3D_GT_ruler_item);

  WM_gizmogrouptype_append(VIEW3D_GGT_placement);

  WM_gizmogrouptype_append_and_link(gzmap_type, VIEW3D_GGT_navigate);
  WM_gizmotype_append(VIEW3D_GT_navigate_rotate);
}

/* type callback, not region itself */
static void view3d_main_region_free(ARegion *region)
{
  RegionView3D *rv3d = static_cast<RegionView3D *>(region->regiondata);

  if (rv3d) {
    if (rv3d->localvd) {
      MEM_freeN(rv3d->localvd);
    }
    if (rv3d->clipbb) {
      MEM_freeN(rv3d->clipbb);
    }

    if (rv3d->render_engine) {
      RE_engine_free(rv3d->render_engine);
    }

    if (rv3d->sms) {
      MEM_freeN(rv3d->sms);
    }

    MEM_freeN(rv3d);
    region->regiondata = nullptr;
  }
}

/* copy regiondata */
static void *view3d_main_region_duplicate(void *poin)
{
  if (poin) {
    RegionView3D *rv3d = static_cast<RegionView3D *>(poin);
    RegionView3D *new_rv3d;

    new_rv3d = static_cast<RegionView3D *>(MEM_dupallocN(rv3d));
    if (rv3d->localvd) {
      new_rv3d->localvd = static_cast<RegionView3D *>(MEM_dupallocN(rv3d->localvd));
    }
    if (rv3d->clipbb) {
      new_rv3d->clipbb = static_cast<BoundBox *>(MEM_dupallocN(rv3d->clipbb));
    }

    new_rv3d->render_engine = nullptr;
    new_rv3d->sms = nullptr;
    new_rv3d->smooth_timer = nullptr;

    return new_rv3d;
  }
  return nullptr;
}

static void view3d_main_region_listener(const wmRegionListenerParams *params)
{
  wmWindow *window = params->window;
  ScrArea *area = params->area;
  ARegion *region = params->region;
  const wmNotifier *wmn = params->notifier;
  const Scene *scene = params->scene;
  View3D *v3d = static_cast<View3D *>(area->spacedata.first);
  RegionView3D *rv3d = static_cast<RegionView3D *>(region->regiondata);
  wmGizmoMap *gzmap = region->gizmo_map;

  /* context changes */
  switch (wmn->category) {
    case NC_WM:
      if (ELEM(wmn->data, ND_UNDO)) {
        WM_gizmomap_tag_refresh(gzmap);
      }
      else if (ELEM(wmn->data, ND_XR_DATA_CHANGED)) {
        /* Only cause a redraw if this a VR session mirror. Should more features be added that
         * require redraws, we could pass something to wmn->reference, e.g. the flag value. */
        if (v3d->flag & V3D_XR_SESSION_MIRROR) {
          ED_region_tag_redraw(region);
        }
      }
      break;
    case NC_ANIMATION:
      switch (wmn->data) {
        case ND_KEYFRAME_PROP:
        case ND_NLA_ACTCHANGE:
          ED_region_tag_redraw(region);
          break;
        case ND_NLA:
        case ND_KEYFRAME:
          if (ELEM(wmn->action, NA_EDITED, NA_ADDED, NA_REMOVED)) {
            ED_region_tag_redraw(region);
          }
          break;
        case ND_ANIMCHAN:
          if (ELEM(wmn->action, NA_EDITED, NA_ADDED, NA_REMOVED, NA_SELECTED)) {
            ED_region_tag_redraw(region);
          }
          break;
      }
      break;
    case NC_SCENE:
      switch (wmn->data) {
        case ND_SCENEBROWSE:
        case ND_LAYER_CONTENT:
          ED_region_tag_redraw(region);
          WM_gizmomap_tag_refresh(gzmap);
          break;
        case ND_LAYER:
          if (wmn->reference) {
            BKE_screen_view3d_sync(v3d, static_cast<Scene *>(wmn->reference));
          }
          ED_region_tag_redraw(region);
          WM_gizmomap_tag_refresh(gzmap);
          break;
        case ND_OB_ACTIVE:
        case ND_OB_SELECT:
          ATTR_FALLTHROUGH;
        case ND_FRAME:
        case ND_TRANSFORM:
        case ND_OB_VISIBLE:
        case ND_RENDER_OPTIONS:
        case ND_MARKERS:
        case ND_MODE:
          ED_region_tag_redraw(region);
          WM_gizmomap_tag_refresh(gzmap);
          break;
        case ND_WORLD:
          /* handled by space_view3d_listener() for v3d access */
          break;
        case ND_DRAW_RENDER_VIEWPORT: {
          if (v3d->camera && (scene == wmn->reference)) {
            if (rv3d->persp == RV3D_CAMOB) {
              ED_region_tag_redraw(region);
            }
          }
          break;
        }
      }
      if (wmn->action == NA_EDITED) {
        ED_region_tag_redraw(region);
      }
      break;
    case NC_OBJECT:
      switch (wmn->data) {
        case ND_BONE_ACTIVE:
        case ND_BONE_SELECT:
        case ND_TRANSFORM:
        case ND_POSE:
        case ND_DRAW:
        case ND_MODIFIER:
        case ND_SHADERFX:
        case ND_CONSTRAINT:
        case ND_KEYS:
        case ND_PARTICLE:
        case ND_POINTCACHE:
        case ND_LOD:
          ED_region_tag_redraw(region);
          WM_gizmomap_tag_refresh(gzmap);
          break;
        case ND_DRAW_ANIMVIZ:
          ED_region_tag_redraw(region);
          break;
      }
      switch (wmn->action) {
        case NA_ADDED:
          ED_region_tag_redraw(region);
          break;
      }
      break;
    case NC_GEOM:
      switch (wmn->data) {
        case ND_SELECT: {
          WM_gizmomap_tag_refresh(gzmap);
          ATTR_FALLTHROUGH;
        }
        case ND_DATA:
          ED_region_tag_redraw(region);
          WM_gizmomap_tag_refresh(gzmap);
          break;
        case ND_VERTEX_GROUP:
          ED_region_tag_redraw(region);
          break;
      }
      switch (wmn->action) {
        case NA_EDITED:
          ED_region_tag_redraw(region);
          break;
      }
      break;
    case NC_CAMERA:
      switch (wmn->data) {
        case ND_DRAW_RENDER_VIEWPORT: {
          if (v3d->camera && (v3d->camera->data == wmn->reference)) {
            if (rv3d->persp == RV3D_CAMOB) {
              ED_region_tag_redraw(region);
            }
          }
          break;
        }
      }
      break;
    case NC_GROUP:
      /* all group ops for now */
      ED_region_tag_redraw(region);
      break;
    case NC_BRUSH:
      switch (wmn->action) {
        case NA_EDITED:
          ED_region_tag_redraw_cursor(region);
          break;
        case NA_SELECTED:
          /* used on brush changes - needed because 3d cursor
           * has to be drawn if clone brush is selected */
          ED_region_tag_redraw(region);
          break;
      }
      break;
    case NC_MATERIAL:
      switch (wmn->data) {
        case ND_SHADING:
        case ND_NODES:
          /* TODO(sergey): This is a bit too much updates, but needed to
           * have proper material drivers update in the viewport.
           *
           * How to solve?
           */
          ED_region_tag_redraw(region);
          break;
        case ND_SHADING_DRAW:
        case ND_SHADING_LINKS:
          ED_region_tag_redraw(region);
          break;
      }
      break;
    case NC_NODE:
      ED_region_tag_redraw(region);
      break;
    case NC_WORLD:
      switch (wmn->data) {
        case ND_WORLD_DRAW:
          /* handled by space_view3d_listener() for v3d access */
          break;
        case ND_WORLD:
          /* Needed for updating world materials */
          ED_region_tag_redraw(region);
          break;
      }
      break;
    case NC_LAMP:
      switch (wmn->data) {
        case ND_LIGHTING:
          /* TODO(sergey): This is a bit too much, but needed to
           * handle updates from new depsgraph.
           */
          ED_region_tag_redraw(region);
          break;
        case ND_LIGHTING_DRAW:
          ED_region_tag_redraw(region);
          WM_gizmomap_tag_refresh(gzmap);
          break;
      }
      break;
    case NC_LIGHTPROBE:
      ED_area_tag_refresh(area);
      break;
    case NC_IMAGE:
      /* this could be more fine grained checks if we had
       * more context than just the region */
      ED_region_tag_redraw(region);
      break;
    case NC_TEXTURE:
      /* same as above */
      ED_region_tag_redraw(region);
      break;
    case NC_MOVIECLIP:
      if (wmn->data == ND_DISPLAY || wmn->action == NA_EDITED) {
        ED_region_tag_redraw(region);
      }
      break;
    case NC_SPACE:
      if (wmn->data == ND_SPACE_VIEW3D) {
        if (wmn->subtype == NS_VIEW3D_GPU) {
          rv3d->rflag |= RV3D_GPULIGHT_UPDATE;
        }
        else if (wmn->subtype == NS_VIEW3D_SHADING) {
#ifdef WITH_XR_OPENXR
          ED_view3d_xr_shading_update(
              static_cast<wmWindowManager *>(G_MAIN->wm.first), v3d, scene);
#endif

          ViewLayer *view_layer = WM_window_get_active_view_layer(window);
          Depsgraph *depsgraph = BKE_scene_get_depsgraph(scene, view_layer);
          if (depsgraph) {
            ED_render_view3d_update(depsgraph, window, area, true);
          }
        }
        ED_region_tag_redraw(region);
        WM_gizmomap_tag_refresh(gzmap);
      }
      break;
    case NC_ID:
      if (ELEM(wmn->action, NA_RENAME, NA_EDITED, NA_ADDED, NA_REMOVED)) {
        ED_region_tag_redraw(region);
      }
      break;
    case NC_SCREEN:
      switch (wmn->data) {
        case ND_ANIMPLAY:
        case ND_SKETCH:
          ED_region_tag_redraw(region);
          break;
        case ND_LAYOUTBROWSE:
        case ND_LAYOUTDELETE:
        case ND_LAYOUTSET:
          WM_gizmomap_tag_refresh(gzmap);
          ED_region_tag_redraw(region);
          break;
        case ND_LAYER:
          ED_region_tag_redraw(region);
          break;
      }

      break;
    case NC_GPENCIL:
      if (wmn->data == ND_DATA || ELEM(wmn->action, NA_EDITED, NA_SELECTED)) {
        ED_region_tag_redraw(region);
      }
      break;
    case NC_WORKSPACE:
      /* In case the region displays workspace settings. */
      ED_region_tag_redraw(region);
      break;
    case NC_VIEWER_PATH: {
      if (v3d->flag2 & V3D_SHOW_VIEWER) {
        ViewLayer *view_layer = WM_window_get_active_view_layer(window);
        if (Depsgraph *depsgraph = BKE_scene_get_depsgraph(scene, view_layer)) {
          ED_render_view3d_update(depsgraph, window, area, true);
        }
        ED_region_tag_redraw(region);
      }
      break;
    }
  }
}

static void view3d_do_msg_notify_workbench_view_update(bContext *C,
                                                       wmMsgSubscribeKey * /*msg_key*/,
                                                       wmMsgSubscribeValue *msg_val)
{
  Scene *scene = CTX_data_scene(C);
  ScrArea *area = (ScrArea *)msg_val->user_data;
  View3D *v3d = (View3D *)area->spacedata.first;
  if (v3d->shading.type == OB_SOLID) {
    RenderEngineType *engine_type = ED_view3d_engine_type(scene, v3d->shading.type);
    DRWUpdateContext drw_context = {nullptr};
    drw_context.bmain = CTX_data_main(C);
    drw_context.depsgraph = CTX_data_depsgraph_pointer(C);
    drw_context.scene = scene;
    drw_context.view_layer = CTX_data_view_layer(C);
    drw_context.region = (ARegion *)(msg_val->owner);
    drw_context.v3d = v3d;
    drw_context.engine_type = engine_type;
    DRW_notify_view_update(&drw_context);
  }
}

static void view3d_main_region_message_subscribe(const wmRegionMessageSubscribeParams *params)
{
  wmMsgBus *mbus = params->message_bus;
  const bContext *C = params->context;
  ScrArea *area = params->area;
  ARegion *region = params->region;

  /* Developer NOTE: there are many properties that impact 3D view drawing,
   * so instead of subscribing to individual properties, just subscribe to types
   * accepting some redundant redraws.
   *
   * For other space types we might try avoid this, keep the 3D view as an exceptional case! */
  wmMsgParams_RNA msg_key_params{};

  /* Only subscribe to types. */
  StructRNA *type_array[] = {
      &RNA_Window,

      /* These object have properties that impact drawing. */
      &RNA_AreaLight,
      &RNA_Camera,
      &RNA_Light,
      &RNA_Speaker,
      &RNA_SunLight,

      /* General types the 3D view depends on. */
      &RNA_Object,
      &RNA_UnitSettings, /* grid-floor */

      &RNA_View3DCursor,
      &RNA_View3DOverlay,
      &RNA_View3DShading,
      &RNA_World,
  };

  wmMsgSubscribeValue msg_sub_value_region_tag_redraw{};
  msg_sub_value_region_tag_redraw.owner = region;
  msg_sub_value_region_tag_redraw.user_data = region;
  msg_sub_value_region_tag_redraw.notify = ED_region_do_msg_notify_tag_redraw;

  wmMsgSubscribeValue msg_sub_value_workbench_view_update{};
  msg_sub_value_workbench_view_update.owner = region;
  msg_sub_value_workbench_view_update.user_data = area;
  msg_sub_value_workbench_view_update.notify = view3d_do_msg_notify_workbench_view_update;

  for (int i = 0; i < ARRAY_SIZE(type_array); i++) {
    msg_key_params.ptr.type = type_array[i];
    WM_msg_subscribe_rna_params(mbus, &msg_key_params, &msg_sub_value_region_tag_redraw, __func__);
  }

  /* Subscribe to a handful of other properties. */
  RegionView3D *rv3d = static_cast<RegionView3D *>(region->regiondata);

  WM_msg_subscribe_rna_anon_prop(mbus, RenderSettings, engine, &msg_sub_value_region_tag_redraw);
  WM_msg_subscribe_rna_anon_prop(
      mbus, RenderSettings, resolution_x, &msg_sub_value_region_tag_redraw);
  WM_msg_subscribe_rna_anon_prop(
      mbus, RenderSettings, resolution_y, &msg_sub_value_region_tag_redraw);
  WM_msg_subscribe_rna_anon_prop(
      mbus, RenderSettings, pixel_aspect_x, &msg_sub_value_region_tag_redraw);
  WM_msg_subscribe_rna_anon_prop(
      mbus, RenderSettings, pixel_aspect_y, &msg_sub_value_region_tag_redraw);
  if (rv3d->persp == RV3D_CAMOB) {
    WM_msg_subscribe_rna_anon_prop(
        mbus, RenderSettings, use_border, &msg_sub_value_region_tag_redraw);
  }

  WM_msg_subscribe_rna_anon_type(mbus, SceneEEVEE, &msg_sub_value_region_tag_redraw);
  WM_msg_subscribe_rna_anon_type(mbus, SceneDisplay, &msg_sub_value_region_tag_redraw);
  WM_msg_subscribe_rna_anon_type(mbus, ObjectDisplay, &msg_sub_value_region_tag_redraw);

  const Scene *scene = CTX_data_scene(C);
  ViewLayer *view_layer = CTX_data_view_layer(C);
  BKE_view_layer_synced_ensure(scene, view_layer);
  Object *obact = BKE_view_layer_active_object_get(view_layer);
  if (obact != nullptr) {
    switch (obact->mode) {
      case OB_MODE_PARTICLE_EDIT:
        WM_msg_subscribe_rna_anon_type(mbus, ParticleEdit, &msg_sub_value_region_tag_redraw);
        break;

      case OB_MODE_SCULPT:
        WM_msg_subscribe_rna_anon_prop(
            mbus, WorkSpace, tools, &msg_sub_value_workbench_view_update);
        break;
      default:
        break;
    }
  }

  {
    wmMsgSubscribeValue msg_sub_value_region_tag_refresh{};
    msg_sub_value_region_tag_refresh.owner = region;
    msg_sub_value_region_tag_refresh.user_data = area;
    msg_sub_value_region_tag_refresh.notify = WM_toolsystem_do_msg_notify_tag_refresh;
    WM_msg_subscribe_rna_anon_prop(mbus, Object, mode, &msg_sub_value_region_tag_refresh);
    WM_msg_subscribe_rna_anon_prop(mbus, LayerObjects, active, &msg_sub_value_region_tag_refresh);
  }
}

/* concept is to retrieve cursor type context-less */
static void view3d_main_region_cursor(wmWindow *win, ScrArea *area, ARegion *region)
{
  if (WM_cursor_set_from_tool(win, area, region)) {
    return;
  }

  Scene *scene = WM_window_get_active_scene(win);
  ViewLayer *view_layer = WM_window_get_active_view_layer(win);
  BKE_view_layer_synced_ensure(scene, view_layer);
  Object *obedit = BKE_view_layer_edit_object_get(view_layer);
  if (obedit) {
    WM_cursor_set(win, WM_CURSOR_EDIT);
  }
  else {
    WM_cursor_set(win, WM_CURSOR_DEFAULT);
  }
}

/* add handlers, stuff you only do once or on area/region changes */
static void view3d_header_region_init(wmWindowManager *wm, ARegion *region)
{
  wmKeyMap *keymap = WM_keymap_ensure(wm->defaultconf, "3D View Generic", SPACE_VIEW3D, 0);

  WM_event_add_keymap_handler(&region->handlers, keymap);

  ED_region_header_init(region);
}

static void view3d_header_region_draw(const bContext *C, ARegion *region)
{
  ED_region_header(C, region);
}

static void view3d_header_region_listener(const wmRegionListenerParams *params)
{
  ARegion *region = params->region;
  const wmNotifier *wmn = params->notifier;

  /* context changes */
  switch (wmn->category) {
    case NC_SCENE:
      switch (wmn->data) {
        case ND_FRAME:
        case ND_OB_ACTIVE:
        case ND_OB_SELECT:
        case ND_OB_VISIBLE:
        case ND_MODE:
        case ND_LAYER:
        case ND_TOOLSETTINGS:
        case ND_LAYER_CONTENT:
        case ND_RENDER_OPTIONS:
          ED_region_tag_redraw(region);
          break;
      }
      break;
    case NC_SPACE:
      if (wmn->data == ND_SPACE_VIEW3D) {
        ED_region_tag_redraw(region);
      }
      break;
    case NC_GPENCIL:
      if (wmn->data & ND_GPENCIL_EDITMODE) {
        ED_region_tag_redraw(region);
      }
      else if (wmn->action == NA_EDITED) {
        ED_region_tag_redraw(region);
      }
      break;
    case NC_BRUSH:
      ED_region_tag_redraw(region);
      break;
  }

    /* From top-bar, which ones are needed? split per header? */
    /* Disable for now, re-enable if needed, or remove - campbell. */
#if 0
  /* context changes */
  switch (wmn->category) {
    case NC_WM:
      if (wmn->data == ND_HISTORY) {
        ED_region_tag_redraw(region);
      }
      break;
    case NC_SCENE:
      if (wmn->data == ND_MODE) {
        ED_region_tag_redraw(region);
      }
      break;
    case NC_SPACE:
      if (wmn->data == ND_SPACE_VIEW3D) {
        ED_region_tag_redraw(region);
      }
      break;
    case NC_GPENCIL:
      if (wmn->data == ND_DATA) {
        ED_region_tag_redraw(region);
      }
      break;
  }
#endif
}

static void view3d_header_region_message_subscribe(const wmRegionMessageSubscribeParams *params)
{
  wmMsgBus *mbus = params->message_bus;
  ARegion *region = params->region;

  wmMsgParams_RNA msg_key_params{};

  /* Only subscribe to types. */
  StructRNA *type_array[] = {
      &RNA_View3DShading,
  };

  wmMsgSubscribeValue msg_sub_value_region_tag_redraw{};
  msg_sub_value_region_tag_redraw.owner = region;
  msg_sub_value_region_tag_redraw.user_data = region;
  msg_sub_value_region_tag_redraw.notify = ED_region_do_msg_notify_tag_redraw;

  for (int i = 0; i < ARRAY_SIZE(type_array); i++) {
    msg_key_params.ptr.type = type_array[i];
    WM_msg_subscribe_rna_params(mbus, &msg_key_params, &msg_sub_value_region_tag_redraw, __func__);
  }
}

/* add handlers, stuff you only do once or on area/region changes */
static void view3d_buttons_region_init(wmWindowManager *wm, ARegion *region)
{
  wmKeyMap *keymap;

  ED_region_panels_init(wm, region);

  keymap = WM_keymap_ensure(wm->defaultconf, "3D View Generic", SPACE_VIEW3D, 0);
  WM_event_add_keymap_handler(&region->handlers, keymap);
}

void ED_view3d_buttons_region_layout_ex(const bContext *C,
                                        ARegion *region,
                                        const char *category_override)
{
  const enum eContextObjectMode mode = CTX_data_mode_enum(C);

  const char *contexts_base[4] = {nullptr};
  contexts_base[0] = CTX_data_mode_string(C);

  const char **contexts = &contexts_base[1];

  switch (mode) {
    case CTX_MODE_EDIT_MESH:
      ARRAY_SET_ITEMS(contexts, ".mesh_edit");
      break;
    case CTX_MODE_EDIT_CURVE:
      ARRAY_SET_ITEMS(contexts, ".curve_edit");
      break;
    case CTX_MODE_EDIT_CURVES:
      ARRAY_SET_ITEMS(contexts, ".curves_edit");
      break;
    case CTX_MODE_EDIT_SURFACE:
      ARRAY_SET_ITEMS(contexts, ".curve_edit");
      break;
    case CTX_MODE_EDIT_TEXT:
      ARRAY_SET_ITEMS(contexts, ".text_edit");
      break;
    case CTX_MODE_EDIT_ARMATURE:
      ARRAY_SET_ITEMS(contexts, ".armature_edit");
      break;
    case CTX_MODE_EDIT_METABALL:
      ARRAY_SET_ITEMS(contexts, ".mball_edit");
      break;
    case CTX_MODE_EDIT_LATTICE:
      ARRAY_SET_ITEMS(contexts, ".lattice_edit");
      break;
    case CTX_MODE_POSE:
      ARRAY_SET_ITEMS(contexts, ".posemode");
      break;
    case CTX_MODE_SCULPT:
      ARRAY_SET_ITEMS(contexts, ".paint_common", ".sculpt_mode");
      break;
    case CTX_MODE_PAINT_WEIGHT:
      ARRAY_SET_ITEMS(contexts, ".paint_common", ".weightpaint");
      break;
    case CTX_MODE_PAINT_VERTEX:
      ARRAY_SET_ITEMS(contexts, ".paint_common", ".vertexpaint");
      break;
    case CTX_MODE_PAINT_TEXTURE:
      ARRAY_SET_ITEMS(contexts, ".paint_common", ".imagepaint");
      break;
    case CTX_MODE_PARTICLE:
      ARRAY_SET_ITEMS(contexts, ".paint_common", ".particlemode");
      break;
    case CTX_MODE_OBJECT:
      ARRAY_SET_ITEMS(contexts, ".objectmode");
      break;
    case CTX_MODE_PAINT_GPENCIL:
      ARRAY_SET_ITEMS(contexts, ".greasepencil_paint");
      break;
    case CTX_MODE_SCULPT_GPENCIL:
      ARRAY_SET_ITEMS(contexts, ".greasepencil_sculpt");
      break;
    case CTX_MODE_WEIGHT_GPENCIL:
      ARRAY_SET_ITEMS(contexts, ".greasepencil_weight");
      break;
    case CTX_MODE_VERTEX_GPENCIL:
      ARRAY_SET_ITEMS(contexts, ".greasepencil_vertex");
      break;
    case CTX_MODE_SCULPT_CURVES:
      ARRAY_SET_ITEMS(contexts, ".paint_common", ".curves_sculpt");
      break;
    default:
      break;
  }

  switch (mode) {
    case CTX_MODE_PAINT_GPENCIL:
      ARRAY_SET_ITEMS(contexts, ".greasepencil_paint");
      break;
    case CTX_MODE_SCULPT_GPENCIL:
      ARRAY_SET_ITEMS(contexts, ".greasepencil_sculpt");
      break;
    case CTX_MODE_WEIGHT_GPENCIL:
      ARRAY_SET_ITEMS(contexts, ".greasepencil_weight");
      break;
    case CTX_MODE_EDIT_GPENCIL:
      ARRAY_SET_ITEMS(contexts, ".greasepencil_edit");
      break;
    case CTX_MODE_VERTEX_GPENCIL:
      ARRAY_SET_ITEMS(contexts, ".greasepencil_vertex");
      break;
    default:
      break;
  }

  ListBase *paneltypes = &region->type->paneltypes;

  /* Allow drawing 3D view toolbar from non 3D view space type. */
  if (category_override != nullptr) {
    SpaceType *st = BKE_spacetype_from_id(SPACE_VIEW3D);
    ARegionType *art = BKE_regiontype_from_id(st, RGN_TYPE_UI);
    paneltypes = &art->paneltypes;
  }

  ED_region_panels_layout_ex(C, region, paneltypes, contexts_base, category_override);
}

static void view3d_buttons_region_layout(const bContext *C, ARegion *region)
{
  ED_view3d_buttons_region_layout_ex(C, region, nullptr);
}

static void view3d_buttons_region_listener(const wmRegionListenerParams *params)
{
  ARegion *region = params->region;
  const wmNotifier *wmn = params->notifier;

  /* context changes */
  switch (wmn->category) {
    case NC_ANIMATION:
      switch (wmn->data) {
        case ND_KEYFRAME_PROP:
        case ND_NLA_ACTCHANGE:
          ED_region_tag_redraw(region);
          break;
        case ND_NLA:
        case ND_KEYFRAME:
          if (ELEM(wmn->action, NA_EDITED, NA_ADDED, NA_REMOVED)) {
            ED_region_tag_redraw(region);
          }
          break;
      }
      break;
    case NC_SCENE:
      switch (wmn->data) {
        case ND_FRAME:
        case ND_OB_ACTIVE:
        case ND_OB_SELECT:
        case ND_OB_VISIBLE:
        case ND_MODE:
        case ND_LAYER:
        case ND_LAYER_CONTENT:
        case ND_TOOLSETTINGS:
          ED_region_tag_redraw(region);
          break;
      }
      switch (wmn->action) {
        case NA_EDITED:
          ED_region_tag_redraw(region);
          break;
      }
      break;
    case NC_OBJECT:
      switch (wmn->data) {
        case ND_BONE_ACTIVE:
        case ND_BONE_SELECT:
        case ND_TRANSFORM:
        case ND_POSE:
        case ND_DRAW:
        case ND_KEYS:
        case ND_MODIFIER:
        case ND_SHADERFX:
          ED_region_tag_redraw(region);
          break;
      }
      break;
    case NC_GEOM:
      switch (wmn->data) {
        case ND_DATA:
        case ND_VERTEX_GROUP:
        case ND_SELECT:
          ED_region_tag_redraw(region);
          break;
      }
      if (wmn->action == NA_EDITED) {
        ED_region_tag_redraw(region);
      }
      break;
    case NC_TEXTURE:
    case NC_MATERIAL:
      /* for brush textures */
      ED_region_tag_redraw(region);
      break;
    case NC_BRUSH:
      /* NA_SELECTED is used on brush changes */
      if (ELEM(wmn->action, NA_EDITED, NA_SELECTED)) {
        ED_region_tag_redraw(region);
      }
      break;
    case NC_SPACE:
      if (wmn->data == ND_SPACE_VIEW3D) {
        ED_region_tag_redraw(region);
      }
      break;
    case NC_ID:
      if (wmn->action == NA_RENAME) {
        ED_region_tag_redraw(region);
      }
      break;
    case NC_GPENCIL:
      if ((wmn->data & (ND_DATA | ND_GPENCIL_EDITMODE)) || (wmn->action == NA_EDITED)) {
        ED_region_tag_redraw(region);
      }
      break;
    case NC_IMAGE:
      /* Update for the image layers in texture paint. */
      if (wmn->action == NA_EDITED) {
        ED_region_tag_redraw(region);
      }
      break;
    case NC_WM:
      if (wmn->data == ND_XR_DATA_CHANGED) {
        ED_region_tag_redraw(region);
      }
      break;
  }
}

/* add handlers, stuff you only do once or on area/region changes */
static void view3d_tools_region_init(wmWindowManager *wm, ARegion *region)
{
  wmKeyMap *keymap;

  ED_region_panels_init(wm, region);

  keymap = WM_keymap_ensure(wm->defaultconf, "3D View Generic", SPACE_VIEW3D, 0);
  WM_event_add_keymap_handler(&region->handlers, keymap);
}

static void view3d_tools_region_draw(const bContext *C, ARegion *region)
{
  const char *contexts[] = {CTX_data_mode_string(C), nullptr};
  ED_region_panels_ex(C, region, contexts);
}

static void view3d_asset_shelf_region_layout(const bContext *C, ARegion *region)
{
  View3D *v3d = CTX_wm_view3d(C);
  ED_asset_shelf_region_layout(C, region, v3d->asset_shelf_hook);
}

/* add handlers, stuff you only do once or on area/region changes */
static void view3d_asset_shelf_region_init(wmWindowManager *wm, ARegion *region)
{
  wmKeyMap *keymap = WM_keymap_ensure(wm->defaultconf, "3D View Generic", SPACE_VIEW3D, 0);
  WM_event_add_keymap_handler(&region->handlers, keymap);

  ED_asset_shelf_region_init(wm, region);
}

/* area (not region) level listener */
static void space_view3d_listener(const wmSpaceTypeListenerParams *params)
{
  ScrArea *area = params->area;
  const wmNotifier *wmn = params->notifier;
  View3D *v3d = static_cast<View3D *>(area->spacedata.first);

  /* context changes */
  switch (wmn->category) {
    case NC_SCENE:
      switch (wmn->data) {
        case ND_WORLD: {
          const bool use_scene_world = V3D_USES_SCENE_WORLD(v3d);
          if (v3d->flag2 & V3D_HIDE_OVERLAYS || use_scene_world) {
            ED_area_tag_redraw_regiontype(area, RGN_TYPE_WINDOW);
          }
          break;
        }
      }
      break;
    case NC_WORLD:
      switch (wmn->data) {
        case ND_WORLD_DRAW:
        case ND_WORLD:
          if (v3d->shading.background_type == V3D_SHADING_BACKGROUND_WORLD) {
            ED_area_tag_redraw_regiontype(area, RGN_TYPE_WINDOW);
          }
          break;
      }
      break;
    case NC_MATERIAL:
      switch (wmn->data) {
        case ND_NODES:
          if (v3d->shading.type == OB_TEXTURE) {
            ED_area_tag_redraw_regiontype(area, RGN_TYPE_WINDOW);
          }
          break;
      }
      break;
  }
}

static void space_view3d_refresh(const bContext *C, ScrArea *area)
{
  Scene *scene = CTX_data_scene(C);
  LightCache *lcache = scene->eevee.light_cache_data;

  if (lcache && (lcache->flag & LIGHTCACHE_UPDATE_AUTO) != 0) {
    lcache->flag &= ~LIGHTCACHE_UPDATE_AUTO;
    view3d_lightcache_update((bContext *)C);
  }

  View3D *v3d = (View3D *)area->spacedata.first;
  MEM_SAFE_FREE(v3d->runtime.local_stats);
}

const char *view3d_context_dir[] = {
    "active_object",
    "selected_ids",
    nullptr,
};

static int view3d_context(const bContext *C, const char *member, bContextDataResult *result)
{
  /* fallback to the scene layer,
   * allows duplicate and other object operators to run outside the 3d view */

  if (CTX_data_dir(member)) {
    CTX_data_dir_set(result, view3d_context_dir);
    return CTX_RESULT_OK;
  }
  if (CTX_data_equals(member, "active_object")) {
    /* In most cases the active object is the `view_layer->basact->object`.
     * For the 3D view however it can be nullptr when hidden.
     *
     * This is ignored in the case the object is in any mode (besides object-mode),
     * since the object's mode impacts the current tool, cursor, gizmos etc.
     * If we didn't have this exception, changing visibility would need to perform
     * many of the same updates as changing the objects mode.
     *
     * Further, there are multiple ways to hide objects - by collection, by object type, etc.
     * it's simplest if all these methods behave consistently - respecting the object-mode
     * without showing the object.
     *
     * See #85532 for alternatives that were considered. */
    const Scene *scene = CTX_data_scene(C);
    ViewLayer *view_layer = CTX_data_view_layer(C);
    BKE_view_layer_synced_ensure(scene, view_layer);
    Base *base = BKE_view_layer_active_base_get(view_layer);
    if (base) {
      Object *ob = base->object;
      /* if hidden but in edit mode, we still display, can happen with animation */
      if ((base->flag & BASE_ENABLED_AND_MAYBE_VISIBLE_IN_VIEWPORT) != 0 ||
          (ob->mode != OB_MODE_OBJECT)) {
        CTX_data_id_pointer_set(result, &ob->id);
      }
    }

    return CTX_RESULT_OK;
  }
  if (CTX_data_equals(member, "selected_ids")) {
    ListBase selected_objects;
    CTX_data_selected_objects(C, &selected_objects);
    LISTBASE_FOREACH (CollectionPointerLink *, object_ptr_link, &selected_objects) {
      ID *selected_id = object_ptr_link->ptr.owner_id;
      CTX_data_id_list_add(result, selected_id);
    }
    BLI_freelistN(&selected_objects);
    CTX_data_type_set(result, CTX_DATA_TYPE_COLLECTION);
    return CTX_RESULT_OK;
  }

  return CTX_RESULT_MEMBER_NOT_FOUND;
}

<<<<<<< HEAD
static int view3d_asset_shelf_context(const bContext *C,
                                      const char *member,
                                      bContextDataResult *result)
{
  View3D *v3d = CTX_wm_view3d(C);
  return ED_asset_shelf_context(C, member, result, v3d->asset_shelf_hook);
}

static void view3d_id_remap_v3d_ob_centers(View3D *v3d, const struct IDRemapper *mappings)
=======
static void view3d_id_remap_v3d_ob_centers(View3D *v3d, const IDRemapper *mappings)
>>>>>>> 5ea2c80e
{
  if (BKE_id_remapper_apply(mappings, (ID **)&v3d->ob_center, ID_REMAP_APPLY_DEFAULT) ==
      ID_REMAP_RESULT_SOURCE_UNASSIGNED)
  {
    /* Otherwise, bone-name may remain valid...
     * We could be smart and check this, too? */
    v3d->ob_center_bone[0] = '\0';
  }
}

static void view3d_id_remap_v3d(
    ScrArea *area, SpaceLink *slink, View3D *v3d, const IDRemapper *mappings, const bool is_local)
{
  ARegion *region;
  if (BKE_id_remapper_apply(mappings, (ID **)&v3d->camera, ID_REMAP_APPLY_DEFAULT) ==
      ID_REMAP_RESULT_SOURCE_UNASSIGNED)
  {
    /* 3D view might be inactive, in that case needs to use slink->regionbase */
    ListBase *regionbase = (slink == area->spacedata.first) ? &area->regionbase :
                                                              &slink->regionbase;
    for (region = static_cast<ARegion *>(regionbase->first); region; region = region->next) {
      if (region->regiontype == RGN_TYPE_WINDOW) {
        RegionView3D *rv3d = is_local ? ((RegionView3D *)region->regiondata)->localvd :
                                        static_cast<RegionView3D *>(region->regiondata);
        if (rv3d && (rv3d->persp == RV3D_CAMOB)) {
          rv3d->persp = RV3D_PERSP;
        }
      }
    }
  }
}

static void view3d_id_remap(ScrArea *area, SpaceLink *slink, const IDRemapper *mappings)
{

  if (!BKE_id_remapper_has_mapping_for(mappings,
                                       FILTER_ID_OB | FILTER_ID_MA | FILTER_ID_IM | FILTER_ID_MC))
  {
    return;
  }

  View3D *view3d = (View3D *)slink;
  view3d_id_remap_v3d(area, slink, view3d, mappings, false);
  view3d_id_remap_v3d_ob_centers(view3d, mappings);
  if (view3d->localvd != nullptr) {
    /* Object centers in local-view aren't used, see: #52663 */
    view3d_id_remap_v3d(area, slink, view3d->localvd, mappings, true);
  }
  BKE_viewer_path_id_remap(&view3d->viewer_path, mappings);
}

static void view3d_space_blend_read_data(BlendDataReader *reader, SpaceLink *sl)
{
  View3D *v3d = (View3D *)sl;

  memset(&v3d->runtime, 0x0, sizeof(v3d->runtime));

  if (v3d->gpd) {
    BLO_read_data_address(reader, &v3d->gpd);
    BKE_gpencil_blend_read_data(reader, v3d->gpd);
  }
  BLO_read_data_address(reader, &v3d->localvd);

  /* render can be quite heavy, set to solid on load */
  if (v3d->shading.type == OB_RENDER) {
    v3d->shading.type = OB_SOLID;
  }
  v3d->shading.prev_type = OB_SOLID;

  BKE_screen_view3d_shading_blend_read_data(reader, &v3d->shading);

  BKE_screen_view3d_do_versions_250(v3d, &sl->regionbase);

  BKE_viewer_path_blend_read_data(reader, &v3d->viewer_path);

  ED_asset_shelf_hook_blend_read_data(reader, &v3d->asset_shelf_hook);
}

static void view3d_space_blend_read_lib(BlendLibReader *reader, ID *parent_id, SpaceLink *sl)
{
  View3D *v3d = (View3D *)sl;

  BLO_read_id_address(reader, parent_id, &v3d->camera);
  BLO_read_id_address(reader, parent_id, &v3d->ob_center);

  if (v3d->localvd) {
    BLO_read_id_address(reader, parent_id, &v3d->localvd->camera);
  }

  BKE_viewer_path_blend_read_lib(reader, parent_id, &v3d->viewer_path);
}

static void view3d_space_blend_write(BlendWriter *writer, SpaceLink *sl)
{
  View3D *v3d = (View3D *)sl;
  BLO_write_struct(writer, View3D, v3d);

  if (v3d->localvd) {
    BLO_write_struct(writer, View3D, v3d->localvd);
  }

  BKE_screen_view3d_shading_blend_write(writer, &v3d->shading);

  BKE_viewer_path_blend_write(writer, &v3d->viewer_path);

  ED_asset_shelf_hook_blend_write(writer, v3d->asset_shelf_hook);
}

void ED_spacetype_view3d()
{
  SpaceType *st = MEM_cnew<SpaceType>("spacetype view3d");
  ARegionType *art;

  st->spaceid = SPACE_VIEW3D;
  STRNCPY(st->name, "View3D");

  st->create = view3d_create;
  st->free = view3d_free;
  st->init = view3d_init;
  st->exit = view3d_exit;
  st->listener = space_view3d_listener;
  st->refresh = space_view3d_refresh;
  st->duplicate = view3d_duplicate;
  st->operatortypes = view3d_operatortypes;
  st->keymap = view3d_keymap;
  st->dropboxes = view3d_dropboxes;
  st->gizmos = view3d_widgets;
  st->context = view3d_context;
  st->id_remap = view3d_id_remap;
  st->blend_read_data = view3d_space_blend_read_data;
  st->blend_read_lib = view3d_space_blend_read_lib;
  st->blend_write = view3d_space_blend_write;

  /* regions: main window */
  art = MEM_cnew<ARegionType>("spacetype view3d main region");
  art->regionid = RGN_TYPE_WINDOW;
  art->keymapflag = ED_KEYMAP_GIZMO | ED_KEYMAP_TOOL | ED_KEYMAP_GPENCIL;
  art->draw = view3d_main_region_draw;
  art->init = view3d_main_region_init;
  art->exit = view3d_main_region_exit;
  art->free = view3d_main_region_free;
  art->duplicate = view3d_main_region_duplicate;
  art->listener = view3d_main_region_listener;
  art->message_subscribe = view3d_main_region_message_subscribe;
  art->cursor = view3d_main_region_cursor;
  art->lock = 1; /* can become flag, see BKE_spacedata_draw_locks */
  BLI_addhead(&st->regiontypes, art);

  /* regions: list-view/buttons */
  art = MEM_cnew<ARegionType>("spacetype view3d buttons region");
  art->regionid = RGN_TYPE_UI;
  art->prefsizex = UI_SIDEBAR_PANEL_WIDTH;
  art->keymapflag = ED_KEYMAP_UI | ED_KEYMAP_FRAMES;
  art->listener = view3d_buttons_region_listener;
  art->message_subscribe = ED_area_do_mgs_subscribe_for_tool_ui;
  art->init = view3d_buttons_region_init;
  art->layout = view3d_buttons_region_layout;
  art->draw = ED_region_panels_draw;
  BLI_addhead(&st->regiontypes, art);

  view3d_buttons_register(art);

  /* regions: tool(bar) */
  art = MEM_cnew<ARegionType>("spacetype view3d tools region");
  art->regionid = RGN_TYPE_TOOLS;
  art->prefsizex = 58; /* XXX */
  art->prefsizey = 50; /* XXX */
  art->keymapflag = ED_KEYMAP_UI | ED_KEYMAP_FRAMES;
  art->listener = view3d_buttons_region_listener;
  art->message_subscribe = ED_region_generic_tools_region_message_subscribe;
  art->snap_size = ED_region_generic_tools_region_snap_size;
  art->init = view3d_tools_region_init;
  art->draw = view3d_tools_region_draw;
  BLI_addhead(&st->regiontypes, art);

  /* regions: tool header */
  art = MEM_cnew<ARegionType>("spacetype view3d tool header region");
  art->regionid = RGN_TYPE_TOOL_HEADER;
  art->prefsizey = HEADERY;
  art->keymapflag = ED_KEYMAP_UI | ED_KEYMAP_VIEW2D | ED_KEYMAP_FRAMES | ED_KEYMAP_HEADER;
  art->listener = view3d_header_region_listener;
  art->message_subscribe = ED_area_do_mgs_subscribe_for_tool_header;
  art->init = view3d_header_region_init;
  art->draw = view3d_header_region_draw;
  BLI_addhead(&st->regiontypes, art);

  /* regions: header */
  art = MEM_cnew<ARegionType>("spacetype view3d header region");
  art->regionid = RGN_TYPE_HEADER;
  art->prefsizey = HEADERY;
  art->keymapflag = ED_KEYMAP_UI | ED_KEYMAP_VIEW2D | ED_KEYMAP_FRAMES | ED_KEYMAP_HEADER;
  art->listener = view3d_header_region_listener;
  art->message_subscribe = view3d_header_region_message_subscribe;
  art->init = view3d_header_region_init;
  art->draw = view3d_header_region_draw;
  BLI_addhead(&st->regiontypes, art);

  /* regions: asset shelf */
  art = MEM_cnew<ARegionType>("spacetype view3d asset shelf region");
  art->regionid = RGN_TYPE_ASSET_SHELF;
  art->keymapflag = ED_KEYMAP_UI | ED_KEYMAP_ASSET_SHELF | ED_KEYMAP_FRAMES;
  art->listener = ED_asset_shelf_region_listen;
  art->poll = ED_asset_shelf_regions_poll;
  art->snap_size = ED_asset_shelf_region_snap;
  art->context = view3d_asset_shelf_context;
  art->init = view3d_asset_shelf_region_init;
  art->layout = view3d_asset_shelf_region_layout;
  art->draw = ED_asset_shelf_region_draw;
  BLI_addhead(&st->regiontypes, art);

  /* regions: asset shelf footer */
  art = MEM_cnew<ARegionType>("spacetype view3d asset shelf footer region");
  art->regionid = RGN_TYPE_ASSET_SHELF_FOOTER;
  art->keymapflag = ED_KEYMAP_UI | ED_KEYMAP_ASSET_SHELF | ED_KEYMAP_VIEW2D | ED_KEYMAP_FOOTER;
  art->init = ED_asset_shelf_footer_region_init;
  art->poll = ED_asset_shelf_regions_poll;
  art->draw = ED_asset_shelf_footer_region;
  art->listener = ED_asset_shelf_footer_region_listen;
  art->context = view3d_asset_shelf_context;
  BLI_addhead(&st->regiontypes, art);
  ED_asset_shelf_footer_register(art, SPACE_VIEW3D);

  /* regions: hud */
  art = ED_area_type_hud(st->spaceid);
  BLI_addhead(&st->regiontypes, art);

  /* regions: xr */
  art = MEM_cnew<ARegionType>("spacetype view3d xr region");
  art->regionid = RGN_TYPE_XR;
  BLI_addhead(&st->regiontypes, art);

  BKE_spacetype_register(st);
}<|MERGE_RESOLUTION|>--- conflicted
+++ resolved
@@ -2045,7 +2045,6 @@
   return CTX_RESULT_MEMBER_NOT_FOUND;
 }
 
-<<<<<<< HEAD
 static int view3d_asset_shelf_context(const bContext *C,
                                       const char *member,
                                       bContextDataResult *result)
@@ -2054,10 +2053,7 @@
   return ED_asset_shelf_context(C, member, result, v3d->asset_shelf_hook);
 }
 
-static void view3d_id_remap_v3d_ob_centers(View3D *v3d, const struct IDRemapper *mappings)
-=======
 static void view3d_id_remap_v3d_ob_centers(View3D *v3d, const IDRemapper *mappings)
->>>>>>> 5ea2c80e
 {
   if (BKE_id_remapper_apply(mappings, (ID **)&v3d->ob_center, ID_REMAP_APPLY_DEFAULT) ==
       ID_REMAP_RESULT_SOURCE_UNASSIGNED)
