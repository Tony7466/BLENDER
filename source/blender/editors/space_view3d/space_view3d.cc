/* SPDX-FileCopyrightText: 2008 Blender Authors
 *
 * SPDX-License-Identifier: GPL-2.0-or-later */

/** \file
 * \ingroup spview3d
 */

/* Allow using deprecated functionality for .blend file I/O. */
#define DNA_DEPRECATED_ALLOW

#include <cstdio>
#include <cstring>

#include "AS_asset_representation.hh"

#include "DNA_collection_types.h"
#include "DNA_defaults.h"
#include "DNA_gpencil_legacy_types.h"
#include "DNA_lightprobe_types.h"
#include "DNA_material_types.h"
#include "DNA_object_types.h"
#include "DNA_scene_types.h"
#include "DNA_view3d_types.h"

#include "MEM_guardedalloc.h"

#include "BLI_blenlib.h"
#include "BLI_math_matrix.h"
#include "BLI_math_vector.h"
#include "BLI_math_vector.hh"
#include "BLI_utildefines.h"

#include "BLT_translation.hh"

#include "BKE_asset.hh"
#include "BKE_context.hh"
#include "BKE_global.hh"
#include "BKE_gpencil_legacy.h"
#include "BKE_idprop.hh"
#include "BKE_layer.hh"
#include "BKE_lib_id.hh"
#include "BKE_lib_query.hh"
#include "BKE_lib_remap.hh"
#include "BKE_main.hh"
#include "BKE_object.hh"
#include "BKE_scene.hh"
#include "BKE_screen.hh"
#include "BKE_viewer_path.hh"

#include "ED_asset_shelf.hh"
#include "ED_geometry.hh"
#include "ED_object.hh"
#include "ED_outliner.hh"
#include "ED_render.hh"
#include "ED_screen.hh"
#include "ED_space_api.hh"
#include "ED_transform.hh"
#include "ED_undo.hh"

#include "GPU_matrix.hh"

#include "DRW_engine.hh"

#include "WM_api.hh"
#include "WM_message.hh"
#include "WM_toolsystem.hh"
#include "WM_types.hh"

#include "RNA_access.hh"

#include "UI_interface.hh"
#include "UI_resources.hh"

#include "BLO_read_write.hh"

#ifdef WITH_PYTHON
#  include "BPY_extern.h"
#endif

#include "DEG_depsgraph.hh"
#include "DEG_depsgraph_build.hh"

#include "view3d_intern.hh" /* own include */
#include "view3d_navigate.hh"

/* ******************** manage regions ********************* */

bool ED_view3d_area_user_region(const ScrArea *area, const View3D *v3d, ARegion **r_region)
{
  RegionView3D *rv3d = nullptr;
  ARegion *region_unlock_user = nullptr;
  ARegion *region_unlock = nullptr;
  const ListBase *region_list = (v3d == area->spacedata.first) ? &area->regionbase :
                                                                 &v3d->regionbase;

  BLI_assert(v3d->spacetype == SPACE_VIEW3D);

  LISTBASE_FOREACH (ARegion *, region, region_list) {
    /* find the first unlocked rv3d */
    if (region->regiondata && region->regiontype == RGN_TYPE_WINDOW) {
      rv3d = static_cast<RegionView3D *>(region->regiondata);
      if ((rv3d->viewlock & RV3D_LOCK_ROTATION) == 0) {
        region_unlock = region;
        if (ELEM(rv3d->persp, RV3D_PERSP, RV3D_CAMOB)) {
          region_unlock_user = region;
          break;
        }
      }
    }
  }

  /* camera/perspective view get priority when the active region is locked */
  if (region_unlock_user) {
    *r_region = region_unlock_user;
    return true;
  }

  if (region_unlock) {
    *r_region = region_unlock;
    return true;
  }

  return false;
}

void ED_view3d_init_mats_rv3d(const Object *ob, RegionView3D *rv3d)
{
  /* local viewmat and persmat, to calculate projections */
  mul_m4_m4m4(rv3d->viewmatob, rv3d->viewmat, ob->object_to_world().ptr());
  mul_m4_m4m4(rv3d->persmatob, rv3d->persmat, ob->object_to_world().ptr());

  /* initializes object space clipping, speeds up clip tests */
  ED_view3d_clipping_local(rv3d, ob->object_to_world().ptr());
}

void ED_view3d_init_mats_rv3d_gl(const Object *ob, RegionView3D *rv3d)
{
  ED_view3d_init_mats_rv3d(ob, rv3d);

  /* We have to multiply instead of loading `viewmatob` to make
   * it work with duplis using display-lists, otherwise it will
   * override the dupli-matrix. */
  GPU_matrix_mul(ob->object_to_world().ptr());
}

#ifndef NDEBUG
void ED_view3d_clear_mats_rv3d(RegionView3D *rv3d)
{
  zero_m4(rv3d->viewmatob);
  zero_m4(rv3d->persmatob);
}

void ED_view3d_check_mats_rv3d(RegionView3D *rv3d)
{
  BLI_ASSERT_ZERO_M4(rv3d->viewmatob);
  BLI_ASSERT_ZERO_M4(rv3d->persmatob);
}
#endif

void ED_view3d_stop_render_preview(wmWindowManager *wm, ARegion *region)
{
  RegionView3D *rv3d = static_cast<RegionView3D *>(region->regiondata);

  if (rv3d->view_render) {
#ifdef WITH_PYTHON
    BPy_BEGIN_ALLOW_THREADS;
#endif

    WM_jobs_kill_type(wm, region, WM_JOB_TYPE_RENDER_PREVIEW);

#ifdef WITH_PYTHON
    BPy_END_ALLOW_THREADS;
#endif

    DRW_engine_external_free(rv3d);
  }

  /* A bit overkill but this make sure the viewport is reset completely. (fclem) */
  WM_draw_region_free(region);
}

void ED_view3d_shade_update(Main *bmain, View3D *v3d, ScrArea *area)
{
  wmWindowManager *wm = static_cast<wmWindowManager *>(bmain->wm.first);

  if (v3d->shading.type != OB_RENDER) {
    LISTBASE_FOREACH (ARegion *, region, &area->regionbase) {
      if ((region->regiontype == RGN_TYPE_WINDOW) && region->regiondata) {
        ED_view3d_stop_render_preview(wm, region);
      }
    }
  }
}

/* ******************** default callbacks for view3d space ***************** */

static SpaceLink *view3d_create(const ScrArea * /*area*/, const Scene *scene)
{
  ARegion *region;
  View3D *v3d;
  RegionView3D *rv3d;

  v3d = DNA_struct_default_alloc(View3D);

  if (scene) {
    v3d->camera = scene->camera;
  }

  /* header */
  region = MEM_cnew<ARegion>("header for view3d");

  BLI_addtail(&v3d->regionbase, region);
  region->regiontype = RGN_TYPE_HEADER;
  region->alignment = (U.uiflag & USER_HEADER_BOTTOM) ? RGN_ALIGN_BOTTOM : RGN_ALIGN_TOP;

  /* tool header */
  region = MEM_cnew<ARegion>("tool header for view3d");

  BLI_addtail(&v3d->regionbase, region);
  region->regiontype = RGN_TYPE_TOOL_HEADER;
  region->alignment = (U.uiflag & USER_HEADER_BOTTOM) ? RGN_ALIGN_BOTTOM : RGN_ALIGN_TOP;
  region->flag = RGN_FLAG_HIDDEN | RGN_FLAG_HIDDEN_BY_USER;

  /* asset shelf */
  region = MEM_cnew<ARegion>("asset shelf for view3d");

  BLI_addtail(&v3d->regionbase, region);
  region->regiontype = RGN_TYPE_ASSET_SHELF;
  region->alignment = RGN_ALIGN_BOTTOM;
  region->flag |= RGN_FLAG_HIDDEN;

  /* asset shelf header */
  region = MEM_cnew<ARegion>("asset shelf header for view3d");
  BLI_addtail(&v3d->regionbase, region);
  region->regiontype = RGN_TYPE_ASSET_SHELF_HEADER;
  region->alignment = RGN_ALIGN_BOTTOM | RGN_ALIGN_HIDE_WITH_PREV;

  /* tool shelf */
  region = MEM_cnew<ARegion>("toolshelf for view3d");

  BLI_addtail(&v3d->regionbase, region);
  region->regiontype = RGN_TYPE_TOOLS;
  region->alignment = RGN_ALIGN_LEFT;
  region->flag = RGN_FLAG_HIDDEN;

  /* buttons/list view */
  region = MEM_cnew<ARegion>("buttons for view3d");

  BLI_addtail(&v3d->regionbase, region);
  region->regiontype = RGN_TYPE_UI;
  region->alignment = RGN_ALIGN_RIGHT;
  region->flag = RGN_FLAG_HIDDEN;

  /* main region */
  region = MEM_cnew<ARegion>("main region for view3d");

  BLI_addtail(&v3d->regionbase, region);
  region->regiontype = RGN_TYPE_WINDOW;

  region->regiondata = MEM_cnew<RegionView3D>("region view3d");
  rv3d = static_cast<RegionView3D *>(region->regiondata);
  rv3d->viewquat[0] = 1.0f;
  rv3d->persp = RV3D_PERSP;
  rv3d->view = RV3D_VIEW_USER;
  rv3d->dist = 10.0;

  return (SpaceLink *)v3d;
}

/* Doesn't free the space-link itself. */
static void view3d_free(SpaceLink *sl)
{
  View3D *vd = (View3D *)sl;

  if (vd->localvd) {
    MEM_freeN(vd->localvd);
  }

  MEM_SAFE_FREE(vd->runtime.local_stats);

  if (vd->runtime.properties_storage_free) {
    vd->runtime.properties_storage_free(vd->runtime.properties_storage);
    vd->runtime.properties_storage_free = nullptr;
  }

  if (vd->shading.prop) {
    IDP_FreeProperty(vd->shading.prop);
    vd->shading.prop = nullptr;
  }

  BKE_viewer_path_clear(&vd->viewer_path);
}

/* spacetype; init callback */
static void view3d_init(wmWindowManager * /*wm*/, ScrArea * /*area*/) {}

static void view3d_exit(wmWindowManager * /*wm*/, ScrArea *area)
{
  BLI_assert(area->spacetype == SPACE_VIEW3D);
  View3D *v3d = static_cast<View3D *>(area->spacedata.first);
  MEM_SAFE_FREE(v3d->runtime.local_stats);
}

static SpaceLink *view3d_duplicate(SpaceLink *sl)
{
  View3D *v3do = (View3D *)sl;
  View3D *v3dn = static_cast<View3D *>(MEM_dupallocN(sl));

  memset(&v3dn->runtime, 0x0, sizeof(v3dn->runtime));

  /* clear or remove stuff from old */

  if (v3dn->localvd) {
    v3dn->localvd = nullptr;
  }

  v3dn->local_collections_uid = 0;
  v3dn->flag &= ~(V3D_LOCAL_COLLECTIONS | V3D_XR_SESSION_MIRROR);

  if (v3dn->shading.type == OB_RENDER) {
    v3dn->shading.type = OB_SOLID;
  }

  if (v3dn->shading.prop) {
    v3dn->shading.prop = IDP_CopyProperty(v3do->shading.prop);
  }

  BKE_viewer_path_copy(&v3dn->viewer_path, &v3do->viewer_path);

  /* copy or clear inside new stuff */

  return (SpaceLink *)v3dn;
}

/* add handlers, stuff you only do once or on area/region changes */
static void view3d_main_region_init(wmWindowManager *wm, ARegion *region)
{
  ListBase *lb;
  wmKeyMap *keymap;

  /* object ops. */

  /* important to be before Pose keymap since they can both be enabled at once */
  keymap = WM_keymap_ensure(
      wm->defaultconf, "Paint Face Mask (Weight, Vertex, Texture)", SPACE_EMPTY, RGN_TYPE_WINDOW);
  WM_event_add_keymap_handler(&region->handlers, keymap);

  keymap = WM_keymap_ensure(
      wm->defaultconf, "Paint Vertex Selection (Weight, Vertex)", SPACE_EMPTY, RGN_TYPE_WINDOW);
  WM_event_add_keymap_handler(&region->handlers, keymap);

  /* Before 'Weight/Vertex Paint' so adding curve points is not overridden. */
  keymap = WM_keymap_ensure(wm->defaultconf, "Paint Curve", SPACE_EMPTY, RGN_TYPE_WINDOW);
  WM_event_add_keymap_handler(&region->handlers, keymap);

  /* Before 'Pose' so weight paint menus aren't overridden by pose menus. */
  keymap = WM_keymap_ensure(wm->defaultconf, "Weight Paint", SPACE_EMPTY, RGN_TYPE_WINDOW);
  WM_event_add_keymap_handler(&region->handlers, keymap);

  keymap = WM_keymap_ensure(wm->defaultconf, "Vertex Paint", SPACE_EMPTY, RGN_TYPE_WINDOW);
  WM_event_add_keymap_handler(&region->handlers, keymap);

  /* pose is not modal, operator poll checks for this */
  keymap = WM_keymap_ensure(wm->defaultconf, "Pose", SPACE_EMPTY, RGN_TYPE_WINDOW);
  WM_event_add_keymap_handler(&region->handlers, keymap);

  keymap = WM_keymap_ensure(wm->defaultconf, "Object Mode", SPACE_EMPTY, RGN_TYPE_WINDOW);
  WM_event_add_keymap_handler(&region->handlers, keymap);

  keymap = WM_keymap_ensure(wm->defaultconf, "Curve", SPACE_EMPTY, RGN_TYPE_WINDOW);
  WM_event_add_keymap_handler(&region->handlers, keymap);

  keymap = WM_keymap_ensure(wm->defaultconf, "Curves", SPACE_EMPTY, RGN_TYPE_WINDOW);
  WM_event_add_keymap_handler(&region->handlers, keymap);

  keymap = WM_keymap_ensure(wm->defaultconf, "Image Paint", SPACE_EMPTY, RGN_TYPE_WINDOW);
  WM_event_add_keymap_handler(&region->handlers, keymap);

  keymap = WM_keymap_ensure(wm->defaultconf, "Sculpt", SPACE_EMPTY, RGN_TYPE_WINDOW);
  WM_event_add_keymap_handler(&region->handlers, keymap);

  keymap = WM_keymap_ensure(wm->defaultconf, "Mesh", SPACE_EMPTY, RGN_TYPE_WINDOW);
  WM_event_add_keymap_handler(&region->handlers, keymap);

  keymap = WM_keymap_ensure(wm->defaultconf, "Armature", SPACE_EMPTY, RGN_TYPE_WINDOW);
  WM_event_add_keymap_handler(&region->handlers, keymap);

  keymap = WM_keymap_ensure(wm->defaultconf, "Metaball", SPACE_EMPTY, RGN_TYPE_WINDOW);
  WM_event_add_keymap_handler(&region->handlers, keymap);

  keymap = WM_keymap_ensure(wm->defaultconf, "Lattice", SPACE_EMPTY, RGN_TYPE_WINDOW);
  WM_event_add_keymap_handler(&region->handlers, keymap);

  keymap = WM_keymap_ensure(wm->defaultconf, "Particle", SPACE_EMPTY, RGN_TYPE_WINDOW);
  WM_event_add_keymap_handler(&region->handlers, keymap);

  keymap = WM_keymap_ensure(wm->defaultconf, "Sculpt Curves", SPACE_EMPTY, RGN_TYPE_WINDOW);
  WM_event_add_keymap_handler(&region->handlers, keymap);

  /* Note: Grease Pencil handlers used to be added using `ED_KEYMAP_GPENCIL` in
   * `ed_default_handlers` because it needed to be added to multiple editors (as other editors use
   * annotations.). But for OB_GREASE_PENCIL, we only need it to register the keymaps for the
   * 3D View. */
  keymap = WM_keymap_ensure(
      wm->defaultconf, "Grease Pencil Edit Mode", SPACE_EMPTY, RGN_TYPE_WINDOW);
  WM_event_add_keymap_handler(&region->handlers, keymap);

  keymap = WM_keymap_ensure(
      wm->defaultconf, "Grease Pencil Paint Mode", SPACE_EMPTY, RGN_TYPE_WINDOW);
  WM_event_add_keymap_handler(&region->handlers, keymap);

  keymap = WM_keymap_ensure(
      wm->defaultconf, "Grease Pencil Sculpt Mode", SPACE_EMPTY, RGN_TYPE_WINDOW);
  WM_event_add_keymap_handler(&region->handlers, keymap);

  keymap = WM_keymap_ensure(
<<<<<<< HEAD
      wm->defaultconf, "Grease Pencil Brush Stroke", SPACE_EMPTY, RGN_TYPE_WINDOW);
  WM_event_add_keymap_handler(&region->handlers, keymap);

  keymap = WM_keymap_ensure(
      wm->defaultconf, "Grease Pencil Fill Tool", SPACE_EMPTY, RGN_TYPE_WINDOW);
=======
      wm->defaultconf, "Grease Pencil Weight Paint", SPACE_EMPTY, RGN_TYPE_WINDOW);
>>>>>>> 2a65681d
  WM_event_add_keymap_handler(&region->handlers, keymap);

  /* Edit-font key-map swallows almost all (because of text input). */
  keymap = WM_keymap_ensure(wm->defaultconf, "Font", SPACE_EMPTY, RGN_TYPE_WINDOW);
  WM_event_add_keymap_handler(&region->handlers, keymap);

  keymap = WM_keymap_ensure(wm->defaultconf, "Object Non-modal", SPACE_EMPTY, RGN_TYPE_WINDOW);
  WM_event_add_keymap_handler(&region->handlers, keymap);

  keymap = WM_keymap_ensure(wm->defaultconf, "Frames", SPACE_EMPTY, RGN_TYPE_WINDOW);
  WM_event_add_keymap_handler(&region->handlers, keymap);

  /* own keymap, last so modes can override it */
  keymap = WM_keymap_ensure(wm->defaultconf, "3D View Generic", SPACE_VIEW3D, RGN_TYPE_WINDOW);
  WM_event_add_keymap_handler(&region->handlers, keymap);

  keymap = WM_keymap_ensure(wm->defaultconf, "3D View", SPACE_VIEW3D, RGN_TYPE_WINDOW);
  WM_event_add_keymap_handler(&region->handlers, keymap);

  /* add drop boxes */
  lb = WM_dropboxmap_find("View3D", SPACE_VIEW3D, RGN_TYPE_WINDOW);

  WM_event_add_dropbox_handler(&region->handlers, lb);
}

static void view3d_main_region_exit(wmWindowManager *wm, ARegion *region)
{
  ED_view3d_stop_render_preview(wm, region);
}

static bool view3d_drop_in_main_region_poll(bContext *C, const wmEvent *event)
{
  ScrArea *area = CTX_wm_area(C);
  return ED_region_overlap_isect_any_xy(area, event->xy) == false;
}

static ID_Type view3d_drop_id_in_main_region_poll_get_id_type(bContext *C,
                                                              wmDrag *drag,
                                                              const wmEvent *event)
{
  const ScrArea *area = CTX_wm_area(C);

  if (ED_region_overlap_isect_any_xy(area, event->xy)) {
    return ID_Type(0);
  }
  if (!view3d_drop_in_main_region_poll(C, event)) {
    return ID_Type(0);
  }

  ID *local_id = WM_drag_get_local_ID(drag, 0);
  if (local_id) {
    return GS(local_id->name);
  }

  wmDragAsset *asset_drag = WM_drag_get_asset_data(drag, 0);
  if (asset_drag) {
    return asset_drag->asset->get_id_type();
  }

  return ID_Type(0);
}

static bool view3d_drop_id_in_main_region_poll(bContext *C,
                                               wmDrag *drag,
                                               const wmEvent *event,
                                               ID_Type id_type)
{
  if (!view3d_drop_in_main_region_poll(C, event)) {
    return false;
  }

  return WM_drag_is_ID_type(drag, id_type);
}

static void view3d_ob_drop_on_enter(wmDropBox *drop, wmDrag *drag)
{
  V3DSnapCursorState *state = static_cast<V3DSnapCursorState *>(drop->draw_data);
  if (state) {
    return;
  }

  /* Don't use the snap cursor when linking the object. Object transform isn't editable then and
   * would be reset on reload. */
  if (WM_drag_asset_will_import_linked(drag)) {
    return;
  }

  state = static_cast<V3DSnapCursorState *>(ED_view3d_cursor_snap_state_create());
  drop->draw_data = state;
  state->draw_plane = true;

  float dimensions[3] = {0.0f};
  if (drag->type == WM_DRAG_ID) {
    Object *ob = (Object *)WM_drag_get_local_ID(drag, ID_OB);
    BKE_object_dimensions_eval_cached_get(ob, dimensions);
  }
  else {
    AssetMetaData *meta_data = WM_drag_get_asset_meta_data(drag, ID_OB);
    IDProperty *dimensions_prop = BKE_asset_metadata_idprop_find(meta_data, "dimensions");
    if (dimensions_prop) {
      copy_v3_v3(dimensions, static_cast<float *>(IDP_Array(dimensions_prop)));
    }
  }

  if (!is_zero_v3(dimensions)) {
    mul_v3_v3fl(state->box_dimensions, dimensions, 0.5f);
    UI_GetThemeColor4ubv(TH_GIZMO_PRIMARY, state->color_box);
    state->draw_box = true;
  }
}

static void view3d_ob_drop_on_exit(wmDropBox *drop, wmDrag * /*drag*/)
{
  V3DSnapCursorState *state = static_cast<V3DSnapCursorState *>(drop->draw_data);
  if (state) {
    ED_view3d_cursor_snap_state_free(state);
    drop->draw_data = nullptr;
  }
}

static bool view3d_ob_drop_poll(bContext *C, wmDrag *drag, const wmEvent *event)
{
  return view3d_drop_id_in_main_region_poll(C, drag, event, ID_OB);
}
static bool view3d_ob_drop_poll_external_asset(bContext *C, wmDrag *drag, const wmEvent *event)
{
  if (!view3d_ob_drop_poll(C, drag, event) || (drag->type != WM_DRAG_ASSET)) {
    return false;
  }
  return true;
}

/**
 * \note the term local here refers to not being an external asset,
 * poll will succeed for linked library objects.
 */
static bool view3d_ob_drop_poll_local_id(bContext *C, wmDrag *drag, const wmEvent *event)
{
  if (!view3d_ob_drop_poll(C, drag, event) || (drag->type != WM_DRAG_ID)) {
    return false;
  }
  return true;
}

static bool view3d_collection_drop_poll(bContext *C, wmDrag *drag, const wmEvent *event)
{
  return view3d_drop_id_in_main_region_poll(C, drag, event, ID_GR);
}

static bool view3d_collection_drop_poll_local_id(bContext *C, wmDrag *drag, const wmEvent *event)
{
  if (!view3d_collection_drop_poll(C, drag, event) || (drag->type != WM_DRAG_ID)) {
    return false;
  }
  return true;
}

static bool view3d_collection_drop_poll_external_asset(bContext *C,
                                                       wmDrag *drag,
                                                       const wmEvent *event)
{
  if (!view3d_collection_drop_poll(C, drag, event) || (drag->type != WM_DRAG_ASSET)) {
    return false;
  }
  return true;
}

static bool view3d_mat_drop_poll(bContext *C, wmDrag *drag, const wmEvent *event)
{
  return view3d_drop_id_in_main_region_poll(C, drag, event, ID_MA);
}

static std::string view3d_mat_drop_tooltip(bContext *C,
                                           wmDrag *drag,
                                           const int xy[2],
                                           wmDropBox * /*drop*/)
{
  const char *name = WM_drag_get_item_name(drag);
  ARegion *region = CTX_wm_region(C);
  const int mval[2] = {
      xy[0] - region->winrct.xmin,
      xy[1] - region->winrct.ymin,
  };
  return blender::ed::object::drop_named_material_tooltip(C, name, mval);
}

static bool view3d_world_drop_poll(bContext *C, wmDrag *drag, const wmEvent *event)
{
  return view3d_drop_id_in_main_region_poll(C, drag, event, ID_WO);
}

static bool view3d_object_data_drop_poll(bContext *C, wmDrag *drag, const wmEvent *event)
{
  ID_Type id_type = view3d_drop_id_in_main_region_poll_get_id_type(C, drag, event);
  if (id_type && OB_DATA_SUPPORT_ID(id_type)) {
    return true;
  }
  return false;
}

static std::string view3d_object_data_drop_tooltip(bContext * /*C*/,
                                                   wmDrag * /*drag*/,
                                                   const int /*xy*/[2],
                                                   wmDropBox * /*drop*/)
{
  return TIP_("Create object instance from object-data");
}

static bool view3d_ima_drop_poll(bContext *C, wmDrag *drag, const wmEvent *event)
{
  if (ED_region_overlap_isect_any_xy(CTX_wm_area(C), event->xy)) {
    return false;
  }
  return WM_drag_is_ID_type(drag, ID_IM);
}

static bool view3d_ima_bg_is_camera_view(bContext *C)
{
  RegionView3D *rv3d = CTX_wm_region_view3d(C);
  if (rv3d && (rv3d->persp == RV3D_CAMOB)) {
    View3D *v3d = CTX_wm_view3d(C);
    if (v3d && v3d->camera && v3d->camera->type == OB_CAMERA) {
      return true;
    }
  }
  return false;
}

static bool view3d_ima_bg_drop_poll(bContext *C, wmDrag *drag, const wmEvent *event)
{
  if (!view3d_ima_drop_poll(C, drag, event)) {
    return false;
  }

  if (ED_view3d_is_object_under_cursor(C, event->mval)) {
    return false;
  }

  return view3d_ima_bg_is_camera_view(C);
}

static bool view3d_ima_empty_drop_poll(bContext *C, wmDrag *drag, const wmEvent *event)
{
  if (!view3d_ima_drop_poll(C, drag, event)) {
    return false;
  }

  Object *ob = ED_view3d_give_object_under_cursor(C, event->mval);

  if (ob == nullptr) {
    return true;
  }

  if (ob->type == OB_EMPTY && ob->empty_drawtype == OB_EMPTY_IMAGE) {
    return true;
  }

  return false;
}

static bool view3d_volume_drop_poll(bContext * /*C*/, wmDrag *drag, const wmEvent * /*event*/)
{
  const eFileSel_File_Types file_type = eFileSel_File_Types(WM_drag_get_path_file_type(drag));
  return (drag->type == WM_DRAG_PATH) && (file_type == FILE_TYPE_VOLUME);
}

static bool view3d_geometry_nodes_drop_poll(bContext *C, wmDrag *drag, const wmEvent *event)
{
  if (!view3d_drop_id_in_main_region_poll(C, drag, event, ID_NT)) {
    return false;
  }

  if (drag->type == WM_DRAG_ID) {
    const bNodeTree *node_tree = reinterpret_cast<const bNodeTree *>(
        WM_drag_get_local_ID(drag, ID_NT));
    if (!node_tree) {
      return false;
    }
    return node_tree->type == NTREE_GEOMETRY;
  }

  if (drag->type == WM_DRAG_ASSET) {
    const wmDragAsset *asset_data = WM_drag_get_asset_data(drag, ID_NT);
    if (!asset_data) {
      return false;
    }
    const AssetMetaData *metadata = &asset_data->asset->get_metadata();
    const IDProperty *tree_type = BKE_asset_metadata_idprop_find(metadata, "type");
    if (!tree_type || IDP_Int(tree_type) != NTREE_GEOMETRY) {
      return false;
    }
    if (wmDropBox *drop_box = drag->drop_state.active_dropbox) {
      const uint32_t uid = RNA_int_get(drop_box->ptr, "session_uid");
      const bNodeTree *node_tree = reinterpret_cast<const bNodeTree *>(
          BKE_libblock_find_session_uid(CTX_data_main(C), ID_NT, uid));
      if (node_tree) {
        return node_tree->type == NTREE_GEOMETRY;
      }
    }
  }
  return true;
}

static std::string view3d_geometry_nodes_drop_tooltip(bContext *C,
                                                      wmDrag * /*drag*/,
                                                      const int xy[2],
                                                      wmDropBox *drop)
{
  ARegion *region = CTX_wm_region(C);
  int mval[2] = {xy[0] - region->winrct.xmin, xy[1] - region->winrct.ymin};
  return blender::ed::object::drop_geometry_nodes_tooltip(C, drop->ptr, mval);
}

static void view3d_ob_drop_matrix_from_snap(V3DSnapCursorState *snap_state,
                                            Object *ob,
                                            float obmat_final[4][4])
{
  using namespace blender;
  V3DSnapCursorData *snap_data = ED_view3d_cursor_snap_data_get();
  BLI_assert(snap_state->draw_box || snap_state->draw_plane);
  UNUSED_VARS_NDEBUG(snap_state);
  copy_m4_m3(obmat_final, snap_data->plane_omat);
  copy_v3_v3(obmat_final[3], snap_data->loc);

  float scale[3];
  mat4_to_size(scale, ob->object_to_world().ptr());
  rescale_m4(obmat_final, scale);

  if (const std::optional<Bounds<float3>> bb = BKE_object_boundbox_get(ob)) {
    float3 offset = math::midpoint(bb->min, bb->max);
    offset[2] = bb->min[2];
    mul_mat3_m4_v3(obmat_final, offset);
    sub_v3_v3(obmat_final[3], offset);
  }
}

static void view3d_ob_drop_copy_local_id(bContext * /*C*/, wmDrag *drag, wmDropBox *drop)
{
  ID *id = WM_drag_get_local_ID(drag, ID_OB);

  RNA_int_set(drop->ptr, "session_uid", id->session_uid);
  /* Don't duplicate ID's which were just imported. Only do that for existing, local IDs. */
  BLI_assert(drag->type != WM_DRAG_ASSET);

  V3DSnapCursorState *snap_state = ED_view3d_cursor_snap_state_active_get();
  float obmat_final[4][4];

  view3d_ob_drop_matrix_from_snap(snap_state, (Object *)id, obmat_final);

  RNA_float_set_array(drop->ptr, "matrix", &obmat_final[0][0]);
}

/* Mostly the same logic as #view3d_collection_drop_copy_external_asset(), just different enough to
 * make sharing code a bit difficult. */
static void view3d_ob_drop_copy_external_asset(bContext *C, wmDrag *drag, wmDropBox *drop)
{
  /* NOTE(@ideasman42): Selection is handled here, de-selecting objects before append,
   * using auto-select to ensure the new objects are selected.
   * This is done so #OBJECT_OT_transform_to_mouse (which runs after this drop handler)
   * can use the context setup here to place the objects. */
  BLI_assert(drag->type == WM_DRAG_ASSET);

  wmDragAsset *asset_drag = WM_drag_get_asset_data(drag, 0);
  Scene *scene = CTX_data_scene(C);
  ViewLayer *view_layer = CTX_data_view_layer(C);

  BKE_view_layer_base_deselect_all(scene, view_layer);

  ID *id = WM_drag_asset_id_import(C, asset_drag, FILE_AUTOSELECT);

  /* TODO(sergey): Only update relations for the current scene. */
  DEG_relations_tag_update(CTX_data_main(C));
  WM_event_add_notifier(C, NC_SCENE | ND_LAYER_CONTENT, scene);

  RNA_int_set(drop->ptr, "session_uid", id->session_uid);

  BKE_view_layer_synced_ensure(scene, view_layer);
  Base *base = BKE_view_layer_base_find(view_layer, (Object *)id);
  if (base != nullptr) {
    BKE_view_layer_base_select_and_set_active(view_layer, base);
    WM_main_add_notifier(NC_SCENE | ND_OB_ACTIVE, scene);
  }
  DEG_id_tag_update(&scene->id, ID_RECALC_SELECT);
  ED_outliner_select_sync_from_object_tag(C);

  /* Make sure the depsgraph is evaluated so the new object's transforms are up-to-date.
   * The evaluated #Object::object_to_world() will be copied back to the original object
   * and used below. */
  CTX_data_ensure_evaluated_depsgraph(C);

  V3DSnapCursorState *snap_state = static_cast<V3DSnapCursorState *>(drop->draw_data);
  if (snap_state) {
    float obmat_final[4][4];

    view3d_ob_drop_matrix_from_snap(snap_state, (Object *)id, obmat_final);

    RNA_float_set_array(drop->ptr, "matrix", &obmat_final[0][0]);
  }
}

static void view3d_collection_drop_copy_local_id(bContext * /*C*/, wmDrag *drag, wmDropBox *drop)
{
  ID *id = WM_drag_get_local_ID(drag, ID_GR);
  RNA_int_set(drop->ptr, "session_uid", int(id->session_uid));
}

/* Mostly the same logic as #view3d_ob_drop_copy_external_asset(), just different enough to make
 * sharing code a bit difficult. */
static void view3d_collection_drop_copy_external_asset(bContext *C, wmDrag *drag, wmDropBox *drop)
{
  BLI_assert(drag->type == WM_DRAG_ASSET);

  wmDragAsset *asset_drag = WM_drag_get_asset_data(drag, 0);
  Scene *scene = CTX_data_scene(C);
  ViewLayer *view_layer = CTX_data_view_layer(C);

  BKE_view_layer_base_deselect_all(scene, view_layer);

  ID *id = WM_drag_asset_id_import(C, asset_drag, FILE_AUTOSELECT);
  Collection *collection = (Collection *)id;

  /* TODO(sergey): Only update relations for the current scene. */
  DEG_relations_tag_update(CTX_data_main(C));
  WM_event_add_notifier(C, NC_SCENE | ND_LAYER_CONTENT, scene);

  RNA_int_set(drop->ptr, "session_uid", int(id->session_uid));

  /* Make an object active, just use the first one in the collection. */
  CollectionObject *cobject = static_cast<CollectionObject *>(collection->gobject.first);
  BKE_view_layer_synced_ensure(scene, view_layer);
  Base *base = cobject ? BKE_view_layer_base_find(view_layer, cobject->ob) : nullptr;
  if (base) {
    BLI_assert((base->flag & BASE_SELECTABLE) && (base->flag & BASE_ENABLED_VIEWPORT));
    BKE_view_layer_base_select_and_set_active(view_layer, base);
    WM_main_add_notifier(NC_SCENE | ND_OB_ACTIVE, scene);
  }
  DEG_id_tag_update(&scene->id, ID_RECALC_SELECT);
  ED_outliner_select_sync_from_object_tag(C);

  /* XXX Without an undo push here, there will be a crash when the user modifies operator
   * properties. The stuff we do in these drop callbacks just isn't safe over undo/redo. */
  ED_undo_push(C, "Collection_Drop");
}

static void view3d_id_drop_copy(bContext *C, wmDrag *drag, wmDropBox *drop)
{
  ID *id = WM_drag_get_local_ID_or_import_from_asset(C, drag, 0);

  WM_operator_properties_id_lookup_set_from_id(drop->ptr, id);
  RNA_boolean_set(drop->ptr, "show_datablock_in_modifier", (drag->type != WM_DRAG_ASSET));
}

static void view3d_geometry_nodes_drop_copy(bContext *C, wmDrag *drag, wmDropBox *drop)
{
  view3d_id_drop_copy(C, drag, drop);
  RNA_boolean_set(drop->ptr, "show_datablock_in_modifier", (drag->type != WM_DRAG_ASSET));
}

static void view3d_id_drop_copy_with_type(bContext *C, wmDrag *drag, wmDropBox *drop)
{
  ID *id = WM_drag_get_local_ID_or_import_from_asset(C, drag, 0);

  RNA_enum_set(drop->ptr, "type", GS(id->name));
  WM_operator_properties_id_lookup_set_from_id(drop->ptr, id);
}

static void view3d_id_path_drop_copy(bContext *C, wmDrag *drag, wmDropBox *drop)
{
  ID *id = WM_drag_get_local_ID_or_import_from_asset(C, drag, 0);

  if (id) {
    WM_operator_properties_id_lookup_set_from_id(drop->ptr, id);
    RNA_struct_property_unset(drop->ptr, "filepath");
    return;
  }
}

static void view3d_lightcache_update(bContext *C)
{
  PointerRNA op_ptr;

  Scene *scene = CTX_data_scene(C);

  if (!BKE_scene_uses_blender_eevee(scene)) {
    /* Only do auto bake if eevee is the active engine */
    return;
  }

  wmOperatorType *ot = WM_operatortype_find("SCENE_OT_light_cache_bake", true);
  WM_operator_properties_create_ptr(&op_ptr, ot);
  RNA_int_set(&op_ptr, "delay", 200);
  RNA_enum_set_identifier(C, &op_ptr, "subset", "DIRTY");

  WM_operator_name_call_ptr(C, ot, WM_OP_INVOKE_DEFAULT, &op_ptr, nullptr);

  WM_operator_properties_free(&op_ptr);
}

/* region dropbox definition */
static void view3d_dropboxes()
{
  ListBase *lb = WM_dropboxmap_find("View3D", SPACE_VIEW3D, RGN_TYPE_WINDOW);

  wmDropBox *drop;
  drop = WM_dropbox_add(lb,
                        "OBJECT_OT_add_named",
                        view3d_ob_drop_poll_local_id,
                        view3d_ob_drop_copy_local_id,
                        WM_drag_free_imported_drag_ID,
                        nullptr);

  drop->draw_droptip = WM_drag_draw_item_name_fn;
  drop->on_enter = view3d_ob_drop_on_enter;
  drop->on_exit = view3d_ob_drop_on_exit;

  drop = WM_dropbox_add(lb,
                        "OBJECT_OT_transform_to_mouse",
                        view3d_ob_drop_poll_external_asset,
                        view3d_ob_drop_copy_external_asset,
                        WM_drag_free_imported_drag_ID,
                        nullptr);

  drop->draw_droptip = WM_drag_draw_item_name_fn;
  drop->on_enter = view3d_ob_drop_on_enter;
  drop->on_exit = view3d_ob_drop_on_exit;

  WM_dropbox_add(lb,
                 "OBJECT_OT_collection_external_asset_drop",
                 view3d_collection_drop_poll_external_asset,
                 view3d_collection_drop_copy_external_asset,
                 WM_drag_free_imported_drag_ID,
                 nullptr);
  WM_dropbox_add(lb,
                 "OBJECT_OT_collection_instance_add",
                 view3d_collection_drop_poll_local_id,
                 view3d_collection_drop_copy_local_id,
                 WM_drag_free_imported_drag_ID,
                 nullptr);

  WM_dropbox_add(lb,
                 "OBJECT_OT_drop_named_material",
                 view3d_mat_drop_poll,
                 view3d_id_drop_copy,
                 WM_drag_free_imported_drag_ID,
                 view3d_mat_drop_tooltip);
  WM_dropbox_add(lb,
                 "OBJECT_OT_drop_geometry_nodes",
                 view3d_geometry_nodes_drop_poll,
                 view3d_geometry_nodes_drop_copy,
                 WM_drag_free_imported_drag_ID,
                 view3d_geometry_nodes_drop_tooltip);
  WM_dropbox_add(lb,
                 "VIEW3D_OT_camera_background_image_add",
                 view3d_ima_bg_drop_poll,
                 view3d_id_path_drop_copy,
                 WM_drag_free_imported_drag_ID,
                 nullptr);
  WM_dropbox_add(lb,
                 "OBJECT_OT_empty_image_add",
                 view3d_ima_empty_drop_poll,
                 view3d_id_path_drop_copy,
                 WM_drag_free_imported_drag_ID,
                 nullptr);
  WM_dropbox_add(lb,
                 "OBJECT_OT_volume_import",
                 view3d_volume_drop_poll,
                 view3d_id_path_drop_copy,
                 WM_drag_free_imported_drag_ID,
                 nullptr);
  WM_dropbox_add(lb,
                 "OBJECT_OT_data_instance_add",
                 view3d_object_data_drop_poll,
                 view3d_id_drop_copy_with_type,
                 WM_drag_free_imported_drag_ID,
                 view3d_object_data_drop_tooltip);
  WM_dropbox_add(lb,
                 "VIEW3D_OT_drop_world",
                 view3d_world_drop_poll,
                 view3d_id_drop_copy,
                 WM_drag_free_imported_drag_ID,
                 nullptr);
}

static void view3d_widgets()
{
  wmGizmoMapType_Params params{SPACE_VIEW3D, RGN_TYPE_WINDOW};
  wmGizmoMapType *gzmap_type = WM_gizmomaptype_ensure(&params);

  WM_gizmogrouptype_append_and_link(gzmap_type, VIEW3D_GGT_xform_gizmo_context);
  WM_gizmogrouptype_append_and_link(gzmap_type, VIEW3D_GGT_light_spot);
  WM_gizmogrouptype_append_and_link(gzmap_type, VIEW3D_GGT_light_point);
  WM_gizmogrouptype_append_and_link(gzmap_type, VIEW3D_GGT_light_area);
  WM_gizmogrouptype_append_and_link(gzmap_type, VIEW3D_GGT_light_target);
  WM_gizmogrouptype_append_and_link(gzmap_type, VIEW3D_GGT_force_field);
  WM_gizmogrouptype_append_and_link(gzmap_type, VIEW3D_GGT_camera);
  WM_gizmogrouptype_append_and_link(gzmap_type, VIEW3D_GGT_camera_view);
  WM_gizmogrouptype_append_and_link(gzmap_type, VIEW3D_GGT_empty_image);
  /* TODO(@ideasman42): Not working well enough, disable for now. */
#if 0
  WM_gizmogrouptype_append_and_link(gzmap_type, VIEW3D_GGT_armature_spline);
#endif

  WM_gizmogrouptype_append(VIEW3D_GGT_xform_gizmo);
  WM_gizmogrouptype_append(VIEW3D_GGT_xform_cage);
  WM_gizmogrouptype_append(VIEW3D_GGT_xform_shear);
  WM_gizmogrouptype_append(VIEW3D_GGT_xform_extrude);
  WM_gizmogrouptype_append(VIEW3D_GGT_mesh_preselect_elem);
  WM_gizmogrouptype_append(VIEW3D_GGT_mesh_preselect_edgering);
  WM_gizmogrouptype_append(VIEW3D_GGT_tool_generic_handle_normal);
  WM_gizmogrouptype_append(VIEW3D_GGT_tool_generic_handle_free);

  WM_gizmogrouptype_append(VIEW3D_GGT_ruler);
  WM_gizmotype_append(VIEW3D_GT_ruler_item);

  WM_gizmogrouptype_append(VIEW3D_GGT_placement);

  WM_gizmogrouptype_append_and_link(gzmap_type, VIEW3D_GGT_navigate);
  WM_gizmotype_append(VIEW3D_GT_navigate_rotate);
}

/* type callback, not region itself */
static void view3d_main_region_free(ARegion *region)
{
  RegionView3D *rv3d = static_cast<RegionView3D *>(region->regiondata);

  if (rv3d) {
    if (rv3d->localvd) {
      MEM_freeN(rv3d->localvd);
    }
    if (rv3d->clipbb) {
      MEM_freeN(rv3d->clipbb);
    }

    if (rv3d->view_render) {
      DRW_engine_external_free(rv3d);
    }

    if (rv3d->sms) {
      MEM_freeN(rv3d->sms);
    }

    MEM_freeN(rv3d);
    region->regiondata = nullptr;
  }
}

/* copy regiondata */
static void *view3d_main_region_duplicate(void *poin)
{
  if (poin) {
    RegionView3D *rv3d = static_cast<RegionView3D *>(poin);
    RegionView3D *new_rv3d;

    new_rv3d = static_cast<RegionView3D *>(MEM_dupallocN(rv3d));
    if (rv3d->localvd) {
      new_rv3d->localvd = static_cast<RegionView3D *>(MEM_dupallocN(rv3d->localvd));
    }
    if (rv3d->clipbb) {
      new_rv3d->clipbb = static_cast<BoundBox *>(MEM_dupallocN(rv3d->clipbb));
    }

    new_rv3d->view_render = nullptr;
    new_rv3d->sms = nullptr;
    new_rv3d->smooth_timer = nullptr;

    return new_rv3d;
  }
  return nullptr;
}

static void view3d_main_region_listener(const wmRegionListenerParams *params)
{
  wmWindow *window = params->window;
  ScrArea *area = params->area;
  ARegion *region = params->region;
  const wmNotifier *wmn = params->notifier;
  const Scene *scene = params->scene;
  View3D *v3d = static_cast<View3D *>(area->spacedata.first);
  RegionView3D *rv3d = static_cast<RegionView3D *>(region->regiondata);
  wmGizmoMap *gzmap = region->gizmo_map;

  /* context changes */
  switch (wmn->category) {
    case NC_WM:
      if (ELEM(wmn->data, ND_UNDO)) {
        WM_gizmomap_tag_refresh(gzmap);
      }
      else if (ELEM(wmn->data, ND_XR_DATA_CHANGED)) {
        /* Only cause a redraw if this a VR session mirror. Should more features be added that
         * require redraws, we could pass something to wmn->reference, e.g. the flag value. */
        if (v3d->flag & V3D_XR_SESSION_MIRROR) {
          ED_region_tag_redraw(region);
        }
      }
      break;
    case NC_ANIMATION:
      switch (wmn->data) {
        case ND_KEYFRAME_PROP:
        case ND_NLA_ACTCHANGE:
          ED_region_tag_redraw(region);
          break;
        case ND_NLA:
        case ND_KEYFRAME:
          if (ELEM(wmn->action, NA_EDITED, NA_ADDED, NA_REMOVED)) {
            ED_region_tag_redraw(region);
          }
          break;
        case ND_ANIMCHAN:
          if (ELEM(wmn->action, NA_EDITED, NA_ADDED, NA_REMOVED, NA_SELECTED)) {
            ED_region_tag_redraw(region);
          }
          break;
      }
      break;
    case NC_SCENE:
      switch (wmn->data) {
        case ND_SCENEBROWSE:
        case ND_LAYER_CONTENT:
          ED_region_tag_redraw(region);
          WM_gizmomap_tag_refresh(gzmap);
          break;
        case ND_LAYER:
          if (wmn->reference) {
            BKE_screen_view3d_sync(v3d, static_cast<Scene *>(wmn->reference));
          }
          ED_region_tag_redraw(region);
          WM_gizmomap_tag_refresh(gzmap);
          break;
        case ND_OB_ACTIVE:
        case ND_OB_SELECT:
          [[fallthrough]];
        case ND_FRAME:
        case ND_TRANSFORM:
        case ND_OB_VISIBLE:
        case ND_RENDER_OPTIONS:
        case ND_MARKERS:
        case ND_MODE:
          ED_region_tag_redraw(region);
          WM_gizmomap_tag_refresh(gzmap);
          break;
        case ND_WORLD:
          /* handled by space_view3d_listener() for v3d access */
          break;
        case ND_DRAW_RENDER_VIEWPORT: {
          if (v3d->camera && (scene == wmn->reference)) {
            if (rv3d->persp == RV3D_CAMOB) {
              ED_region_tag_redraw(region);
            }
          }
          break;
        }
      }
      if (wmn->action == NA_EDITED) {
        ED_region_tag_redraw(region);
      }
      break;
    case NC_OBJECT:
      switch (wmn->data) {
        case ND_BONE_ACTIVE:
        case ND_BONE_SELECT:
        case ND_BONE_COLLECTION:
        case ND_TRANSFORM:
        case ND_POSE:
        case ND_DRAW:
        case ND_MODIFIER:
        case ND_SHADERFX:
        case ND_CONSTRAINT:
        case ND_KEYS:
        case ND_PARTICLE:
        case ND_POINTCACHE:
        case ND_LOD:
          ED_region_tag_redraw(region);
          WM_gizmomap_tag_refresh(gzmap);
          break;
        case ND_DRAW_ANIMVIZ:
          ED_region_tag_redraw(region);
          break;
      }
      switch (wmn->action) {
        case NA_ADDED:
          ED_region_tag_redraw(region);
          break;
      }
      break;
    case NC_GEOM:
      switch (wmn->data) {
        case ND_SELECT: {
          WM_gizmomap_tag_refresh(gzmap);
          ATTR_FALLTHROUGH;
        }
        case ND_DATA:
          ED_region_tag_redraw(region);
          WM_gizmomap_tag_refresh(gzmap);
          break;
        case ND_VERTEX_GROUP:
          ED_region_tag_redraw(region);
          break;
      }
      switch (wmn->action) {
        case NA_EDITED:
          ED_region_tag_redraw(region);
          break;
      }
      break;
    case NC_CAMERA:
      switch (wmn->data) {
        case ND_DRAW_RENDER_VIEWPORT: {
          if (v3d->camera && (v3d->camera->data == wmn->reference)) {
            if (rv3d->persp == RV3D_CAMOB) {
              ED_region_tag_redraw(region);
            }
          }
          break;
        }
      }
      break;
    case NC_GROUP:
      /* all group ops for now */
      ED_region_tag_redraw(region);
      break;
    case NC_BRUSH:
      switch (wmn->action) {
        case NA_EDITED:
          ED_region_tag_redraw_cursor(region);
          break;
        case NA_SELECTED:
          /* used on brush changes - needed because 3d cursor
           * has to be drawn if clone brush is selected */
          ED_region_tag_redraw(region);
          break;
      }
      break;
    case NC_MATERIAL:
      switch (wmn->data) {
        case ND_SHADING:
        case ND_NODES:
          /* TODO(sergey): This is a bit too much updates, but needed to
           * have proper material drivers update in the viewport.
           *
           * How to solve?
           */
          ED_region_tag_redraw(region);
          break;
        case ND_SHADING_DRAW:
        case ND_SHADING_LINKS:
          ED_region_tag_redraw(region);
          break;
      }
      break;
    case NC_NODE:
      ED_region_tag_redraw(region);
      break;
    case NC_WORLD:
      switch (wmn->data) {
        case ND_WORLD_DRAW:
          /* handled by space_view3d_listener() for v3d access */
          break;
        case ND_WORLD:
          /* Needed for updating world materials */
          ED_region_tag_redraw(region);
          break;
      }
      break;
    case NC_LAMP:
      switch (wmn->data) {
        case ND_LIGHTING:
          /* TODO(sergey): This is a bit too much, but needed to
           * handle updates from new depsgraph.
           */
          ED_region_tag_redraw(region);
          break;
        case ND_LIGHTING_DRAW:
          ED_region_tag_redraw(region);
          WM_gizmomap_tag_refresh(gzmap);
          break;
      }
      break;
    case NC_LIGHTPROBE:
      ED_area_tag_refresh(area);
      break;
    case NC_IMAGE:
      /* this could be more fine grained checks if we had
       * more context than just the region */
      ED_region_tag_redraw(region);
      break;
    case NC_TEXTURE:
      /* same as above */
      ED_region_tag_redraw(region);
      break;
    case NC_MOVIECLIP:
      if (wmn->data == ND_DISPLAY || wmn->action == NA_EDITED) {
        ED_region_tag_redraw(region);
      }
      break;
    case NC_SPACE:
      if (wmn->data == ND_SPACE_VIEW3D) {
        if (wmn->subtype == NS_VIEW3D_GPU) {
          rv3d->rflag |= RV3D_GPULIGHT_UPDATE;
        }
        else if (wmn->subtype == NS_VIEW3D_SHADING) {
#ifdef WITH_XR_OPENXR
          ED_view3d_xr_shading_update(
              static_cast<wmWindowManager *>(G_MAIN->wm.first), v3d, scene);
#endif

          ViewLayer *view_layer = WM_window_get_active_view_layer(window);
          Depsgraph *depsgraph = BKE_scene_get_depsgraph(scene, view_layer);
          if (depsgraph) {
            ED_render_view3d_update(depsgraph, window, area, true);
          }
        }
        ED_region_tag_redraw(region);
        WM_gizmomap_tag_refresh(gzmap);
      }
      break;
    case NC_ID:
      if (ELEM(wmn->action, NA_RENAME, NA_EDITED, NA_ADDED, NA_REMOVED)) {
        ED_region_tag_redraw(region);
      }
      break;
    case NC_SCREEN:
      switch (wmn->data) {
        case ND_ANIMPLAY:
        case ND_SKETCH:
          ED_region_tag_redraw(region);
          break;
        case ND_LAYOUTBROWSE:
        case ND_LAYOUTDELETE:
        case ND_LAYOUTSET:
          WM_gizmomap_tag_refresh(gzmap);
          ED_region_tag_redraw(region);
          break;
        case ND_LAYER:
          ED_region_tag_redraw(region);
          break;
      }

      break;
    case NC_GPENCIL:
      if (wmn->data == ND_DATA || ELEM(wmn->action, NA_EDITED, NA_SELECTED)) {
        ED_region_tag_redraw(region);
      }
      break;
    case NC_WORKSPACE:
      /* In case the region displays workspace settings. */
      ED_region_tag_redraw(region);
      break;
    case NC_VIEWER_PATH: {
      if (v3d->flag2 & V3D_SHOW_VIEWER) {
        ViewLayer *view_layer = WM_window_get_active_view_layer(window);
        if (Depsgraph *depsgraph = BKE_scene_get_depsgraph(scene, view_layer)) {
          ED_render_view3d_update(depsgraph, window, area, true);
        }
        ED_region_tag_redraw(region);
      }
      break;
    }
  }
}

static void view3d_do_msg_notify_workbench_view_update(bContext *C,
                                                       wmMsgSubscribeKey * /*msg_key*/,
                                                       wmMsgSubscribeValue *msg_val)
{
  Scene *scene = CTX_data_scene(C);
  ScrArea *area = (ScrArea *)msg_val->user_data;
  View3D *v3d = (View3D *)area->spacedata.first;
  if (v3d->shading.type == OB_SOLID) {
    RenderEngineType *engine_type = ED_view3d_engine_type(scene, v3d->shading.type);
    DRWUpdateContext drw_context = {nullptr};
    drw_context.bmain = CTX_data_main(C);
    drw_context.depsgraph = CTX_data_depsgraph_pointer(C);
    drw_context.scene = scene;
    drw_context.view_layer = CTX_data_view_layer(C);
    drw_context.region = (ARegion *)(msg_val->owner);
    drw_context.v3d = v3d;
    drw_context.engine_type = engine_type;
    DRW_notify_view_update(&drw_context);
  }
}

static void view3d_main_region_message_subscribe(const wmRegionMessageSubscribeParams *params)
{
  wmMsgBus *mbus = params->message_bus;
  const bContext *C = params->context;
  ScrArea *area = params->area;
  ARegion *region = params->region;

  /* Developer NOTE: there are many properties that impact 3D view drawing,
   * so instead of subscribing to individual properties, just subscribe to types
   * accepting some redundant redraws.
   *
   * For other space types we might try avoid this, keep the 3D view as an exceptional case! */
  wmMsgParams_RNA msg_key_params{};

  /* Only subscribe to types. */
  StructRNA *type_array[] = {
      &RNA_Window,

      /* These object have properties that impact drawing. */
      &RNA_AreaLight,
      &RNA_Camera,
      &RNA_Light,
      &RNA_Speaker,
      &RNA_SunLight,

      /* General types the 3D view depends on. */
      &RNA_Object,
      &RNA_UnitSettings, /* grid-floor */

      &RNA_View3DCursor,
      &RNA_View3DOverlay,
      &RNA_View3DShading,
      &RNA_World,
  };

  wmMsgSubscribeValue msg_sub_value_region_tag_redraw{};
  msg_sub_value_region_tag_redraw.owner = region;
  msg_sub_value_region_tag_redraw.user_data = region;
  msg_sub_value_region_tag_redraw.notify = ED_region_do_msg_notify_tag_redraw;

  wmMsgSubscribeValue msg_sub_value_workbench_view_update{};
  msg_sub_value_workbench_view_update.owner = region;
  msg_sub_value_workbench_view_update.user_data = area;
  msg_sub_value_workbench_view_update.notify = view3d_do_msg_notify_workbench_view_update;

  for (int i = 0; i < ARRAY_SIZE(type_array); i++) {
    msg_key_params.ptr.type = type_array[i];
    WM_msg_subscribe_rna_params(mbus, &msg_key_params, &msg_sub_value_region_tag_redraw, __func__);
  }

  /* Subscribe to a handful of other properties. */
  RegionView3D *rv3d = static_cast<RegionView3D *>(region->regiondata);

  WM_msg_subscribe_rna_anon_prop(mbus, RenderSettings, engine, &msg_sub_value_region_tag_redraw);
  WM_msg_subscribe_rna_anon_prop(
      mbus, RenderSettings, resolution_x, &msg_sub_value_region_tag_redraw);
  WM_msg_subscribe_rna_anon_prop(
      mbus, RenderSettings, resolution_y, &msg_sub_value_region_tag_redraw);
  WM_msg_subscribe_rna_anon_prop(
      mbus, RenderSettings, pixel_aspect_x, &msg_sub_value_region_tag_redraw);
  WM_msg_subscribe_rna_anon_prop(
      mbus, RenderSettings, pixel_aspect_y, &msg_sub_value_region_tag_redraw);
  if (rv3d->persp == RV3D_CAMOB) {
    WM_msg_subscribe_rna_anon_prop(
        mbus, RenderSettings, use_border, &msg_sub_value_region_tag_redraw);
  }

  WM_msg_subscribe_rna_anon_type(mbus, SceneEEVEE, &msg_sub_value_region_tag_redraw);
  WM_msg_subscribe_rna_anon_type(mbus, SceneDisplay, &msg_sub_value_region_tag_redraw);
  WM_msg_subscribe_rna_anon_type(mbus, ObjectDisplay, &msg_sub_value_region_tag_redraw);

  const Scene *scene = CTX_data_scene(C);
  ViewLayer *view_layer = CTX_data_view_layer(C);
  BKE_view_layer_synced_ensure(scene, view_layer);
  Object *obact = BKE_view_layer_active_object_get(view_layer);
  if (obact != nullptr) {
    switch (obact->mode) {
      case OB_MODE_PARTICLE_EDIT:
        WM_msg_subscribe_rna_anon_type(mbus, ParticleEdit, &msg_sub_value_region_tag_redraw);
        break;

      case OB_MODE_SCULPT:
        WM_msg_subscribe_rna_anon_prop(
            mbus, WorkSpace, tools, &msg_sub_value_workbench_view_update);
        break;
      default:
        break;
    }
  }

  {
    wmMsgSubscribeValue msg_sub_value_region_tag_refresh{};
    msg_sub_value_region_tag_refresh.owner = region;
    msg_sub_value_region_tag_refresh.user_data = area;
    msg_sub_value_region_tag_refresh.notify = WM_toolsystem_do_msg_notify_tag_refresh;
    WM_msg_subscribe_rna_anon_prop(mbus, Object, mode, &msg_sub_value_region_tag_refresh);
    WM_msg_subscribe_rna_anon_prop(mbus, LayerObjects, active, &msg_sub_value_region_tag_refresh);
  }
}

/* concept is to retrieve cursor type context-less */
static void view3d_main_region_cursor(wmWindow *win, ScrArea *area, ARegion *region)
{
  if (WM_cursor_set_from_tool(win, area, region)) {
    return;
  }

  Scene *scene = WM_window_get_active_scene(win);
  ViewLayer *view_layer = WM_window_get_active_view_layer(win);
  BKE_view_layer_synced_ensure(scene, view_layer);
  Object *obedit = BKE_view_layer_edit_object_get(view_layer);
  if (obedit) {
    WM_cursor_set(win, WM_CURSOR_EDIT);
  }
  else {
    WM_cursor_set(win, WM_CURSOR_DEFAULT);
  }
}

/* add handlers, stuff you only do once or on area/region changes */
static void view3d_header_region_init(wmWindowManager *wm, ARegion *region)
{
  wmKeyMap *keymap = WM_keymap_ensure(
      wm->defaultconf, "3D View Generic", SPACE_VIEW3D, RGN_TYPE_WINDOW);

  WM_event_add_keymap_handler(&region->handlers, keymap);

  ED_region_header_init(region);
}

static void view3d_header_region_draw(const bContext *C, ARegion *region)
{
  ED_region_header(C, region);
}

static void view3d_header_region_listener(const wmRegionListenerParams *params)
{
  ARegion *region = params->region;
  const wmNotifier *wmn = params->notifier;

  /* context changes */
  switch (wmn->category) {
    case NC_SCENE:
      switch (wmn->data) {
        case ND_FRAME:
        case ND_OB_ACTIVE:
        case ND_OB_SELECT:
        case ND_OB_VISIBLE:
        case ND_MODE:
        case ND_LAYER:
        case ND_TOOLSETTINGS:
        case ND_LAYER_CONTENT:
        case ND_RENDER_OPTIONS:
          ED_region_tag_redraw(region);
          break;
      }
      break;
    case NC_SPACE:
      switch (wmn->data) {
        case ND_SPACE_VIEW3D:
          ED_region_tag_redraw(region);
          break;
        case ND_SPACE_ASSET_PARAMS:
          blender::ed::geometry::clear_operator_asset_trees();
          ED_region_tag_redraw(region);
          break;
      }
      break;
    case NC_ASSET:
      switch (wmn->data) {
        case ND_ASSET_CATALOGS:
        case ND_ASSET_LIST_READING:
          blender::ed::geometry::clear_operator_asset_trees();
          ED_region_tag_redraw(region);
          break;
        default:
          if (ELEM(wmn->action, NA_ADDED, NA_REMOVED)) {
            blender::ed::geometry::clear_operator_asset_trees();
            ED_region_tag_redraw(region);
          }
      }
      break;
    case NC_NODE:
      switch (wmn->data) {
        case ND_NODE_ASSET_DATA:
          blender::ed::geometry::clear_operator_asset_trees();
          ED_region_tag_redraw(region);
          break;
      }
      break;
    case NC_GPENCIL:
      if (wmn->data & ND_GPENCIL_EDITMODE) {
        ED_region_tag_redraw(region);
      }
      else if (wmn->action == NA_EDITED) {
        ED_region_tag_redraw(region);
      }
      break;
    case NC_BRUSH:
      ED_region_tag_redraw(region);
      break;
    case NC_GEOM:
      if (ELEM(wmn->data, ND_VERTEX_GROUP, ND_DATA)) {
        ED_region_tag_redraw(region);
      }
      break;
    case NC_MATERIAL:
      /* For the canvas picker. */
      if (wmn->data == ND_SHADING_LINKS) {
        ED_region_tag_redraw(region);
      }
      break;
  }

    /* From top-bar, which ones are needed? split per header? */
    /* Disable for now, re-enable if needed, or remove - campbell. */
#if 0
  /* context changes */
  switch (wmn->category) {
    case NC_WM:
      if (wmn->data == ND_HISTORY) {
        ED_region_tag_redraw(region);
      }
      break;
    case NC_SCENE:
      if (wmn->data == ND_MODE) {
        ED_region_tag_redraw(region);
      }
      break;
    case NC_SPACE:
      if (wmn->data == ND_SPACE_VIEW3D) {
        ED_region_tag_redraw(region);
      }
      break;
    case NC_GPENCIL:
      if (wmn->data == ND_DATA) {
        ED_region_tag_redraw(region);
      }
      break;
  }
#endif
}

static void view3d_header_region_message_subscribe(const wmRegionMessageSubscribeParams *params)
{
  wmMsgBus *mbus = params->message_bus;
  ARegion *region = params->region;

  wmMsgParams_RNA msg_key_params{};

  /* Only subscribe to types. */
  StructRNA *type_array[] = {
      &RNA_View3DShading,
  };

  wmMsgSubscribeValue msg_sub_value_region_tag_redraw{};
  msg_sub_value_region_tag_redraw.owner = region;
  msg_sub_value_region_tag_redraw.user_data = region;
  msg_sub_value_region_tag_redraw.notify = ED_region_do_msg_notify_tag_redraw;

  for (int i = 0; i < ARRAY_SIZE(type_array); i++) {
    msg_key_params.ptr.type = type_array[i];
    WM_msg_subscribe_rna_params(mbus, &msg_key_params, &msg_sub_value_region_tag_redraw, __func__);
  }
}

/* add handlers, stuff you only do once or on area/region changes */
static void view3d_buttons_region_init(wmWindowManager *wm, ARegion *region)
{
  wmKeyMap *keymap;

  ED_region_panels_init(wm, region);

  keymap = WM_keymap_ensure(wm->defaultconf, "3D View Generic", SPACE_VIEW3D, RGN_TYPE_WINDOW);
  WM_event_add_keymap_handler(&region->handlers, keymap);
}

void ED_view3d_buttons_region_layout_ex(const bContext *C,
                                        ARegion *region,
                                        const char *category_override)
{
  const enum eContextObjectMode mode = CTX_data_mode_enum(C);

  const char *contexts_base[4] = {nullptr};
  contexts_base[0] = CTX_data_mode_string(C);

  const char **contexts = &contexts_base[1];

  switch (mode) {
    case CTX_MODE_EDIT_MESH:
      ARRAY_SET_ITEMS(contexts, ".mesh_edit");
      break;
    case CTX_MODE_EDIT_CURVE:
      ARRAY_SET_ITEMS(contexts, ".curve_edit");
      break;
    case CTX_MODE_EDIT_CURVES:
      ARRAY_SET_ITEMS(contexts, ".curves_edit");
      break;
    case CTX_MODE_EDIT_SURFACE:
      ARRAY_SET_ITEMS(contexts, ".curve_edit");
      break;
    case CTX_MODE_EDIT_TEXT:
      ARRAY_SET_ITEMS(contexts, ".text_edit");
      break;
    case CTX_MODE_EDIT_ARMATURE:
      ARRAY_SET_ITEMS(contexts, ".armature_edit");
      break;
    case CTX_MODE_EDIT_METABALL:
      ARRAY_SET_ITEMS(contexts, ".mball_edit");
      break;
    case CTX_MODE_EDIT_LATTICE:
      ARRAY_SET_ITEMS(contexts, ".lattice_edit");
      break;
    case CTX_MODE_EDIT_GREASE_PENCIL:
      ARRAY_SET_ITEMS(contexts, ".grease_pencil_edit");
      break;
    case CTX_MODE_PAINT_GREASE_PENCIL:
      ARRAY_SET_ITEMS(contexts, ".grease_pencil_paint");
      break;
    case CTX_MODE_SCULPT_GREASE_PENCIL:
      ARRAY_SET_ITEMS(contexts, ".paint_common", ".grease_pencil_sculpt");
      break;
    case CTX_MODE_WEIGHT_GREASE_PENCIL:
      ARRAY_SET_ITEMS(contexts, ".greasepencil_weight");
      break;
    case CTX_MODE_EDIT_POINT_CLOUD:
      ARRAY_SET_ITEMS(contexts, ".point_cloud_edit");
      break;
    case CTX_MODE_POSE:
      ARRAY_SET_ITEMS(contexts, ".posemode");
      break;
    case CTX_MODE_SCULPT:
      ARRAY_SET_ITEMS(contexts, ".paint_common", ".sculpt_mode");
      break;
    case CTX_MODE_PAINT_WEIGHT:
      ARRAY_SET_ITEMS(contexts, ".paint_common", ".weightpaint");
      break;
    case CTX_MODE_PAINT_VERTEX:
      ARRAY_SET_ITEMS(contexts, ".paint_common", ".vertexpaint");
      break;
    case CTX_MODE_PAINT_TEXTURE:
      ARRAY_SET_ITEMS(contexts, ".paint_common", ".imagepaint");
      break;
    case CTX_MODE_PARTICLE:
      ARRAY_SET_ITEMS(contexts, ".paint_common", ".particlemode");
      break;
    case CTX_MODE_OBJECT:
      ARRAY_SET_ITEMS(contexts, ".objectmode");
      break;
    case CTX_MODE_PAINT_GPENCIL_LEGACY:
      ARRAY_SET_ITEMS(contexts, ".greasepencil_paint");
      break;
    case CTX_MODE_SCULPT_GPENCIL_LEGACY:
      ARRAY_SET_ITEMS(contexts, ".greasepencil_sculpt");
      break;
    case CTX_MODE_WEIGHT_GPENCIL_LEGACY:
      ARRAY_SET_ITEMS(contexts, ".greasepencil_weight");
      break;
    case CTX_MODE_VERTEX_GPENCIL_LEGACY:
      ARRAY_SET_ITEMS(contexts, ".greasepencil_vertex");
      break;
    case CTX_MODE_SCULPT_CURVES:
      ARRAY_SET_ITEMS(contexts, ".paint_common", ".curves_sculpt");
      break;
    default:
      break;
  }

  switch (mode) {
    case CTX_MODE_PAINT_GPENCIL_LEGACY:
      ARRAY_SET_ITEMS(contexts, ".greasepencil_paint");
      break;
    case CTX_MODE_SCULPT_GPENCIL_LEGACY:
      ARRAY_SET_ITEMS(contexts, ".greasepencil_sculpt");
      break;
    case CTX_MODE_WEIGHT_GPENCIL_LEGACY:
      ARRAY_SET_ITEMS(contexts, ".greasepencil_weight");
      break;
    case CTX_MODE_EDIT_GPENCIL_LEGACY:
      ARRAY_SET_ITEMS(contexts, ".greasepencil_edit");
      break;
    case CTX_MODE_VERTEX_GPENCIL_LEGACY:
      ARRAY_SET_ITEMS(contexts, ".greasepencil_vertex");
      break;
    default:
      break;
  }

  ListBase *paneltypes = &region->type->paneltypes;

  /* Allow drawing 3D view toolbar from non 3D view space type. */
  if (category_override != nullptr) {
    SpaceType *st = BKE_spacetype_from_id(SPACE_VIEW3D);
    ARegionType *art = BKE_regiontype_from_id(st, RGN_TYPE_UI);
    paneltypes = &art->paneltypes;
  }

  ED_region_panels_layout_ex(
      C, region, paneltypes, WM_OP_INVOKE_REGION_WIN, contexts_base, category_override);
}

static void view3d_buttons_region_layout(const bContext *C, ARegion *region)
{
  ED_view3d_buttons_region_layout_ex(C, region, nullptr);
}

static void view3d_buttons_region_listener(const wmRegionListenerParams *params)
{
  ARegion *region = params->region;
  const wmNotifier *wmn = params->notifier;

  /* context changes */
  switch (wmn->category) {
    case NC_ANIMATION:
      switch (wmn->data) {
        case ND_KEYFRAME_PROP:
        case ND_NLA_ACTCHANGE:
          ED_region_tag_redraw(region);
          break;
        case ND_NLA:
        case ND_KEYFRAME:
          if (ELEM(wmn->action, NA_EDITED, NA_ADDED, NA_REMOVED)) {
            ED_region_tag_redraw(region);
          }
          break;
      }
      break;
    case NC_SCENE:
      switch (wmn->data) {
        case ND_FRAME:
        case ND_OB_ACTIVE:
        case ND_OB_SELECT:
        case ND_OB_VISIBLE:
        case ND_MODE:
        case ND_LAYER:
        case ND_LAYER_CONTENT:
        case ND_TOOLSETTINGS:
        case ND_TRANSFORM:
          ED_region_tag_redraw(region);
          break;
      }
      switch (wmn->action) {
        case NA_EDITED:
          ED_region_tag_redraw(region);
          break;
      }
      break;
    case NC_OBJECT:
      switch (wmn->data) {
        case ND_BONE_ACTIVE:
        case ND_BONE_SELECT:
        case ND_BONE_COLLECTION:
        case ND_TRANSFORM:
        case ND_POSE:
        case ND_DRAW:
        case ND_KEYS:
        case ND_MODIFIER:
        case ND_SHADERFX:
          ED_region_tag_redraw(region);
          break;
      }
      break;
    case NC_GEOM:
      switch (wmn->data) {
        case ND_DATA:
        case ND_VERTEX_GROUP:
        case ND_SELECT:
          ED_region_tag_redraw(region);
          break;
      }
      if (wmn->action == NA_EDITED) {
        ED_region_tag_redraw(region);
      }
      break;
    case NC_TEXTURE:
    case NC_MATERIAL:
      /* for brush textures */
      ED_region_tag_redraw(region);
      break;
    case NC_BRUSH:
      /* NA_SELECTED is used on brush changes */
      if (ELEM(wmn->action, NA_EDITED, NA_SELECTED)) {
        ED_region_tag_redraw(region);
      }
      break;
    case NC_SPACE:
      if (wmn->data == ND_SPACE_VIEW3D) {
        ED_region_tag_redraw(region);
      }
      break;
    case NC_ID:
      if (wmn->action == NA_RENAME) {
        ED_region_tag_redraw(region);
      }
      break;
    case NC_GPENCIL:
      if ((wmn->data & (ND_DATA | ND_GPENCIL_EDITMODE)) || (wmn->action == NA_EDITED)) {
        ED_region_tag_redraw(region);
      }
      break;
    case NC_IMAGE:
      /* Update for the image layers in texture paint. */
      if (wmn->action == NA_EDITED) {
        ED_region_tag_redraw(region);
      }
      break;
    case NC_WM:
      if (wmn->data == ND_XR_DATA_CHANGED) {
        ED_region_tag_redraw(region);
      }
      break;
  }
}

/* add handlers, stuff you only do once or on area/region changes */
static void view3d_tools_region_init(wmWindowManager *wm, ARegion *region)
{
  wmKeyMap *keymap;

  ED_region_panels_init(wm, region);

  keymap = WM_keymap_ensure(wm->defaultconf, "3D View Generic", SPACE_VIEW3D, RGN_TYPE_WINDOW);
  WM_event_add_keymap_handler(&region->handlers, keymap);
}

static void view3d_tools_region_draw(const bContext *C, ARegion *region)
{
  const char *contexts[] = {CTX_data_mode_string(C), nullptr};
  ED_region_panels_ex(C, region, WM_OP_INVOKE_REGION_WIN, contexts);
}

static void view3d_tools_header_region_draw(const bContext *C, ARegion *region)
{
  ED_region_header_with_button_sections(
      C,
      region,
      (RGN_ALIGN_ENUM_FROM_MASK(region->alignment) == RGN_ALIGN_TOP) ?
          uiButtonSectionsAlign::Top :
          uiButtonSectionsAlign::Bottom);
}

/* add handlers, stuff you only do once or on area/region changes */
static void view3d_asset_shelf_region_init(wmWindowManager *wm, ARegion *region)
{
  using namespace blender::ed;
  wmKeyMap *keymap = WM_keymap_ensure(
      wm->defaultconf, "3D View Generic", SPACE_VIEW3D, RGN_TYPE_WINDOW);
  WM_event_add_keymap_handler(&region->handlers, keymap);

  asset::shelf::region_init(wm, region);
}

/* area (not region) level listener */
static void space_view3d_listener(const wmSpaceTypeListenerParams *params)
{
  ScrArea *area = params->area;
  const wmNotifier *wmn = params->notifier;
  View3D *v3d = static_cast<View3D *>(area->spacedata.first);

  /* context changes */
  switch (wmn->category) {
    case NC_SCENE:
      switch (wmn->data) {
        case ND_WORLD: {
          const bool use_scene_world = V3D_USES_SCENE_WORLD(v3d);
          if (v3d->flag2 & V3D_HIDE_OVERLAYS || use_scene_world) {
            ED_area_tag_redraw_regiontype(area, RGN_TYPE_WINDOW);
          }
          break;
        }
      }
      break;
    case NC_WORLD:
      switch (wmn->data) {
        case ND_WORLD_DRAW:
        case ND_WORLD:
          if (v3d->shading.background_type == V3D_SHADING_BACKGROUND_WORLD) {
            ED_area_tag_redraw_regiontype(area, RGN_TYPE_WINDOW);
          }
          break;
      }
      break;
    case NC_MATERIAL:
      switch (wmn->data) {
        case ND_NODES:
          if (v3d->shading.type == OB_TEXTURE) {
            ED_area_tag_redraw_regiontype(area, RGN_TYPE_WINDOW);
          }
          break;
      }
      break;
  }
}

static void space_view3d_refresh(const bContext *C, ScrArea *area)
{
  Scene *scene = CTX_data_scene(C);
  LightCache *lcache = scene->eevee.light_cache_data;

  if (lcache && (lcache->flag & LIGHTCACHE_UPDATE_AUTO) != 0) {
    lcache->flag &= ~LIGHTCACHE_UPDATE_AUTO;
    view3d_lightcache_update((bContext *)C);
  }

  View3D *v3d = (View3D *)area->spacedata.first;
  MEM_SAFE_FREE(v3d->runtime.local_stats);
}

static void view3d_id_remap_v3d_ob_centers(View3D *v3d,
                                           const blender::bke::id::IDRemapper &mappings)
{
  if (mappings.apply(reinterpret_cast<ID **>(&v3d->ob_center), ID_REMAP_APPLY_DEFAULT) ==
      ID_REMAP_RESULT_SOURCE_UNASSIGNED)
  {
    /* Otherwise, bone-name may remain valid...
     * We could be smart and check this, too? */
    v3d->ob_center_bone[0] = '\0';
  }
}

static void view3d_id_remap_v3d(ScrArea *area,
                                SpaceLink *slink,
                                View3D *v3d,
                                const blender::bke::id::IDRemapper &mappings,
                                const bool is_local)
{
  if (mappings.apply(reinterpret_cast<ID **>(&v3d->camera), ID_REMAP_APPLY_DEFAULT) ==
      ID_REMAP_RESULT_SOURCE_UNASSIGNED)
  {
    /* 3D view might be inactive, in that case needs to use slink->regionbase */
    ListBase *regionbase = (slink == area->spacedata.first) ? &area->regionbase :
                                                              &slink->regionbase;
    LISTBASE_FOREACH (ARegion *, region, regionbase) {
      if (region->regiontype == RGN_TYPE_WINDOW) {
        RegionView3D *rv3d = is_local ? ((RegionView3D *)region->regiondata)->localvd :
                                        static_cast<RegionView3D *>(region->regiondata);
        if (rv3d && (rv3d->persp == RV3D_CAMOB)) {
          rv3d->persp = RV3D_PERSP;
        }
      }
    }
  }
}

static void view3d_id_remap(ScrArea *area,
                            SpaceLink *slink,
                            const blender::bke::id::IDRemapper &mappings)
{
  if (!mappings.contains_mappings_for_any(FILTER_ID_OB | FILTER_ID_MA | FILTER_ID_IM |
                                          FILTER_ID_MC))
  {
    return;
  }

  View3D *view3d = (View3D *)slink;
  view3d_id_remap_v3d(area, slink, view3d, mappings, false);
  view3d_id_remap_v3d_ob_centers(view3d, mappings);
  if (view3d->localvd != nullptr) {
    /* Object centers in local-view aren't used, see: #52663 */
    view3d_id_remap_v3d(area, slink, view3d->localvd, mappings, true);
  }
  BKE_viewer_path_id_remap(&view3d->viewer_path, mappings);
}

static void view3d_foreach_id(SpaceLink *space_link, LibraryForeachIDData *data)
{
  View3D *v3d = reinterpret_cast<View3D *>(space_link);

  BKE_LIB_FOREACHID_PROCESS_IDSUPER(data, v3d->camera, IDWALK_CB_NOP);
  BKE_LIB_FOREACHID_PROCESS_IDSUPER(data, v3d->ob_center, IDWALK_CB_NOP);
  if (v3d->localvd) {
    BKE_LIB_FOREACHID_PROCESS_IDSUPER(data, v3d->localvd->camera, IDWALK_CB_NOP);
  }
  BKE_viewer_path_foreach_id(data, &v3d->viewer_path);
}

static void view3d_space_blend_read_data(BlendDataReader *reader, SpaceLink *sl)
{
  View3D *v3d = (View3D *)sl;

  memset(&v3d->runtime, 0x0, sizeof(v3d->runtime));

  if (v3d->gpd) {
    BLO_read_struct(reader, bGPdata, &v3d->gpd);
    BKE_gpencil_blend_read_data(reader, v3d->gpd);
  }
  BLO_read_struct(reader, RegionView3D, &v3d->localvd);

  /* render can be quite heavy, set to solid on load */
  if (v3d->shading.type == OB_RENDER) {
    v3d->shading.type = OB_SOLID;
  }
  v3d->shading.prev_type = OB_SOLID;

  BKE_screen_view3d_shading_blend_read_data(reader, &v3d->shading);

  BKE_screen_view3d_do_versions_250(v3d, &sl->regionbase);

  BKE_viewer_path_blend_read_data(reader, &v3d->viewer_path);
}

static void view3d_space_blend_write(BlendWriter *writer, SpaceLink *sl)
{
  View3D *v3d = (View3D *)sl;
  BLO_write_struct(writer, View3D, v3d);

  if (v3d->localvd) {
    BLO_write_struct(writer, View3D, v3d->localvd);
  }

  BKE_screen_view3d_shading_blend_write(writer, &v3d->shading);

  BKE_viewer_path_blend_write(writer, &v3d->viewer_path);
}

void ED_spacetype_view3d()
{
  using namespace blender::ed;
  std::unique_ptr<SpaceType> st = std::make_unique<SpaceType>();
  ARegionType *art;

  st->spaceid = SPACE_VIEW3D;
  STRNCPY(st->name, "View3D");

  st->create = view3d_create;
  st->free = view3d_free;
  st->init = view3d_init;
  st->exit = view3d_exit;
  st->listener = space_view3d_listener;
  st->refresh = space_view3d_refresh;
  st->duplicate = view3d_duplicate;
  st->operatortypes = view3d_operatortypes;
  st->keymap = view3d_keymap;
  st->dropboxes = view3d_dropboxes;
  st->gizmos = view3d_widgets;
  st->context = view3d_context;
  st->id_remap = view3d_id_remap;
  st->foreach_id = view3d_foreach_id;
  st->blend_read_data = view3d_space_blend_read_data;
  st->blend_read_after_liblink = nullptr;
  st->blend_write = view3d_space_blend_write;

  /* regions: main window */
  art = MEM_cnew<ARegionType>("spacetype view3d main region");
  art->regionid = RGN_TYPE_WINDOW;
  art->keymapflag = ED_KEYMAP_GIZMO | ED_KEYMAP_TOOL | ED_KEYMAP_GPENCIL;
  art->draw = view3d_main_region_draw;
  art->init = view3d_main_region_init;
  art->exit = view3d_main_region_exit;
  art->free = view3d_main_region_free;
  art->duplicate = view3d_main_region_duplicate;
  art->listener = view3d_main_region_listener;
  art->message_subscribe = view3d_main_region_message_subscribe;
  art->cursor = view3d_main_region_cursor;
  art->lock = 1; /* can become flag, see BKE_spacedata_draw_locks */
  BLI_addhead(&st->regiontypes, art);

  /* regions: list-view/buttons */
  art = MEM_cnew<ARegionType>("spacetype view3d buttons region");
  art->regionid = RGN_TYPE_UI;
  art->prefsizex = UI_SIDEBAR_PANEL_WIDTH;
  art->keymapflag = ED_KEYMAP_UI | ED_KEYMAP_FRAMES;
  art->listener = view3d_buttons_region_listener;
  art->message_subscribe = ED_area_do_mgs_subscribe_for_tool_ui;
  art->init = view3d_buttons_region_init;
  art->layout = view3d_buttons_region_layout;
  art->draw = ED_region_panels_draw;
  BLI_addhead(&st->regiontypes, art);

  view3d_buttons_register(art);

  /* regions: tool(bar) */
  art = MEM_cnew<ARegionType>("spacetype view3d tools region");
  art->regionid = RGN_TYPE_TOOLS;
  art->prefsizex = int(UI_TOOLBAR_WIDTH);
  art->prefsizey = 50; /* XXX */
  art->keymapflag = ED_KEYMAP_UI | ED_KEYMAP_FRAMES;
  art->listener = view3d_buttons_region_listener;
  art->message_subscribe = ED_region_generic_tools_region_message_subscribe;
  art->snap_size = ED_region_generic_tools_region_snap_size;
  art->init = view3d_tools_region_init;
  art->draw = view3d_tools_region_draw;
  BLI_addhead(&st->regiontypes, art);

  /* regions: tool header */
  art = MEM_cnew<ARegionType>("spacetype view3d tool header region");
  art->regionid = RGN_TYPE_TOOL_HEADER;
  art->prefsizey = HEADERY;
  art->keymapflag = ED_KEYMAP_UI | ED_KEYMAP_VIEW2D | ED_KEYMAP_FRAMES | ED_KEYMAP_HEADER;
  art->listener = view3d_header_region_listener;
  art->message_subscribe = ED_area_do_mgs_subscribe_for_tool_header;
  art->init = view3d_header_region_init;
  art->draw = view3d_tools_header_region_draw;
  BLI_addhead(&st->regiontypes, art);

  /* regions: header */
  art = MEM_cnew<ARegionType>("spacetype view3d header region");
  art->regionid = RGN_TYPE_HEADER;
  art->prefsizey = HEADERY;
  art->keymapflag = ED_KEYMAP_UI | ED_KEYMAP_VIEW2D | ED_KEYMAP_FRAMES | ED_KEYMAP_HEADER;
  art->listener = view3d_header_region_listener;
  art->message_subscribe = view3d_header_region_message_subscribe;
  art->init = view3d_header_region_init;
  art->draw = view3d_header_region_draw;
  BLI_addhead(&st->regiontypes, art);

  /* regions: asset shelf */
  art = MEM_cnew<ARegionType>("spacetype view3d asset shelf region");
  art->regionid = RGN_TYPE_ASSET_SHELF;
  art->keymapflag = ED_KEYMAP_UI | ED_KEYMAP_ASSET_SHELF | ED_KEYMAP_FRAMES;
  art->duplicate = asset::shelf::region_duplicate;
  art->free = asset::shelf::region_free;
  art->listener = asset::shelf::region_listen;
  art->poll = asset::shelf::regions_poll;
  art->snap_size = asset::shelf::region_snap;
  art->on_user_resize = asset::shelf::region_on_user_resize;
  art->context = asset::shelf::context;
  art->init = view3d_asset_shelf_region_init;
  art->layout = asset::shelf::region_layout;
  art->draw = asset::shelf::region_draw;
  BLI_addhead(&st->regiontypes, art);

  /* regions: asset shelf header */
  art = MEM_cnew<ARegionType>("spacetype view3d asset shelf header region");
  art->regionid = RGN_TYPE_ASSET_SHELF_HEADER;
  art->keymapflag = ED_KEYMAP_UI | ED_KEYMAP_ASSET_SHELF | ED_KEYMAP_VIEW2D | ED_KEYMAP_FOOTER;
  art->init = asset::shelf::header_region_init;
  art->poll = asset::shelf::regions_poll;
  art->draw = asset::shelf::header_region;
  art->listener = asset::shelf::header_region_listen;
  art->context = asset::shelf::context;
  BLI_addhead(&st->regiontypes, art);
  asset::shelf::header_regiontype_register(art, SPACE_VIEW3D);

  /* regions: hud */
  art = ED_area_type_hud(st->spaceid);
  BLI_addhead(&st->regiontypes, art);

  /* regions: xr */
  art = MEM_cnew<ARegionType>("spacetype view3d xr region");
  art->regionid = RGN_TYPE_XR;
  BLI_addhead(&st->regiontypes, art);

  WM_menutype_add(
      MEM_new<MenuType>(__func__, blender::ed::geometry::node_group_operator_assets_menu()));
  WM_menutype_add(MEM_new<MenuType>(
      __func__, blender::ed::geometry::node_group_operator_assets_menu_unassigned()));

  BKE_spacetype_register(std::move(st));
}<|MERGE_RESOLUTION|>--- conflicted
+++ resolved
@@ -415,15 +415,15 @@
   WM_event_add_keymap_handler(&region->handlers, keymap);
 
   keymap = WM_keymap_ensure(
-<<<<<<< HEAD
+      wm->defaultconf, "Grease Pencil Weight Paint", SPACE_EMPTY, RGN_TYPE_WINDOW);
+  WM_event_add_keymap_handler(&region->handlers, keymap);
+
+  keymap = WM_keymap_ensure(
       wm->defaultconf, "Grease Pencil Brush Stroke", SPACE_EMPTY, RGN_TYPE_WINDOW);
   WM_event_add_keymap_handler(&region->handlers, keymap);
 
   keymap = WM_keymap_ensure(
       wm->defaultconf, "Grease Pencil Fill Tool", SPACE_EMPTY, RGN_TYPE_WINDOW);
-=======
-      wm->defaultconf, "Grease Pencil Weight Paint", SPACE_EMPTY, RGN_TYPE_WINDOW);
->>>>>>> 2a65681d
   WM_event_add_keymap_handler(&region->handlers, keymap);
 
   /* Edit-font key-map swallows almost all (because of text input). */
