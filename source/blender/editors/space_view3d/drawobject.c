/*
 * $Id$
 *
 * ***** BEGIN GPL LICENSE BLOCK *****
 *
 * This program is free software; you can redistribute it and/or
 * modify it under the terms of the GNU General Public License
 * as published by the Free Software Foundation; either version 2
 * of the License, or (at your option) any later version.
 *
 * This program is distributed in the hope that it will be useful,
 * but WITHOUT ANY WARRANTY; without even the implied warranty of
 * MERCHANTABILITY or FITNESS FOR A PARTICULAR PURPOSE.  See the
 * GNU General Public License for more details.
 *
 * You should have received a copy of the GNU General Public License
 * along with this program; if not, write to the Free Software Foundation,
 * Inc., 51 Franklin Street, Fifth Floor, Boston, MA 02110-1301, USA.
 *
 * The Original Code is Copyright (C) 2001-2002 by NaN Holding BV.
 * All rights reserved.
 *
 * Contributor(s): Blender Foundation, full recode and added functions
 *
 * ***** END GPL LICENSE BLOCK *****
 */

/** \file blender/editors/space_view3d/drawobject.c
 *  \ingroup spview3d
 */


#include <string.h>
#include <math.h>

#include "MEM_guardedalloc.h"

#include "DNA_camera_types.h"
#include "DNA_curve_types.h"
#include "DNA_constraint_types.h" // for drawing constraint
#include "DNA_lamp_types.h"
#include "DNA_lattice_types.h"
#include "DNA_material_types.h"
#include "DNA_meshdata_types.h"
#include "DNA_meta_types.h"
#include "DNA_scene_types.h"
#include "DNA_smoke_types.h"
#include "DNA_world_types.h"

#include "BLI_blenlib.h"
#include "BLI_math.h"
#include "BLI_editVert.h"
#include "BLI_edgehash.h"
#include "BLI_rand.h"
#include "BLI_utildefines.h"

#include "BKE_anim.h"			//for the where_on_path function
#include "BKE_constraint.h" // for the get_constraint_target function
#include "BKE_DerivedMesh.h"
#include "BKE_deform.h"
#include "BKE_displist.h"
#include "BKE_font.h"
#include "BKE_global.h"
#include "BKE_image.h"
#include "BKE_key.h"
#include "BKE_lattice.h"
#include "BKE_mesh.h"
#include "BKE_material.h"
#include "BKE_mball.h"
#include "BKE_modifier.h"
#include "BKE_object.h"
#include "BKE_paint.h"
#include "BKE_particle.h"
#include "BKE_pointcache.h"
#include "BKE_unit.h"

#include "BKE_tessmesh.h"

#include "smoke_API.h"

#include "BIF_gl.h"
#include "BIF_glutil.h"

#include "GPU_draw.h"
#include "GPU_extensions.h"

#include "ED_mesh.h"
#include "ED_particle.h"
#include "ED_screen.h"
#include "ED_sculpt.h"
#include "ED_types.h"
#include "ED_curve.h" /* for ED_curve_editnurbs */

#include "UI_resources.h"

#include "WM_api.h"
#include "wm_subwindow.h"
#include "BLF_api.h"

#include "view3d_intern.h"	// own include


/* this condition has been made more complex since editmode can draw textures */
#define CHECK_OB_DRAWTEXTURE(vd, dt) \
((vd->drawtype==OB_TEXTURE && dt>OB_SOLID) || \
	(vd->drawtype==OB_SOLID && vd->flag2 & V3D_SOLID_TEX))

static void draw_bounding_volume(Scene *scene, Object *ob);

static void drawcube_size(float size);
static void drawcircle_size(float size);
static void draw_empty_sphere(float size);
static void draw_empty_cone(float size);

static int check_ob_drawface_dot(Scene *sce, View3D *vd, char dt)
{
	if((sce->toolsettings->selectmode & SCE_SELECT_FACE) == 0)
		return 0;

	if(G.f & G_BACKBUFSEL)
		return 0;

	if((vd->flag & V3D_ZBUF_SELECT) == 0)
		return 1;

	/* if its drawing textures with zbuf sel, then dont draw dots */
	if(dt==OB_TEXTURE && vd->drawtype==OB_TEXTURE)
		return 0;

	if(vd->drawtype>=OB_SOLID && vd->flag2 & V3D_SOLID_TEX)
		return 0;

	return 1;
}

/* ************* only use while object drawing **************
 * or after running ED_view3d_init_mats_rv3d
 * */
static void view3d_project_short_clip(ARegion *ar, float *vec, short *adr, int local)
{
	RegionView3D *rv3d= ar->regiondata;
	float fx, fy, vec4[4];
	
	adr[0]= IS_CLIPPED;
	
	/* clipplanes in eye space */
	if(rv3d->rflag & RV3D_CLIPPING) {
		if(view3d_test_clipping(rv3d, vec, local))
			return;
	}
	
	copy_v3_v3(vec4, vec);
	vec4[3]= 1.0;
	
	mul_m4_v4(rv3d->persmatob, vec4);
	
	/* clipplanes in window space */
	if( vec4[3] > (float)BL_NEAR_CLIP ) {	/* is the NEAR clipping cutoff for picking */
		fx= (ar->winx/2)*(1 + vec4[0]/vec4[3]);
		
		if( fx>0 && fx<ar->winx) {
			
			fy= (ar->winy/2)*(1 + vec4[1]/vec4[3]);
			
			if(fy > 0.0f && fy < (float)ar->winy) {
				adr[0]= (short)floorf(fx);
				adr[1]= (short)floorf(fy);
			}
		}
	}
}

/* only use while object drawing */
static void view3d_project_short_noclip(ARegion *ar, float *vec, short *adr)
{
	RegionView3D *rv3d= ar->regiondata;
	float fx, fy, vec4[4];
	
	adr[0]= IS_CLIPPED;
	
	copy_v3_v3(vec4, vec);
	vec4[3]= 1.0;
	
	mul_m4_v4(rv3d->persmatob, vec4);
	
	if( vec4[3] > (float)BL_NEAR_CLIP ) {	/* is the NEAR clipping cutoff for picking */
		fx= (ar->winx/2)*(1 + vec4[0]/vec4[3]);
		
		if( fx>-32700 && fx<32700) {
			
			fy= (ar->winy/2)*(1 + vec4[1]/vec4[3]);
			
			if(fy > -32700.0f && fy < 32700.0f) {
				adr[0]= (short)floorf(fx);
				adr[1]= (short)floorf(fy);
			}
		}
	}
}

/* ************************ */

/* check for glsl drawing */

int draw_glsl_material(Scene *scene, Object *ob, View3D *v3d, int dt)
{
	if(!GPU_glsl_support())
		return 0;
	if(G.f & G_PICKSEL)
		return 0;
	if(!CHECK_OB_DRAWTEXTURE(v3d, dt))
		return 0;
	if(ob==OBACT && (ob && ob->mode & OB_MODE_WEIGHT_PAINT))
		return 0;
	
	return (scene->gm.matmode == GAME_MAT_GLSL) && (dt >= OB_SHADED);
}

static int check_material_alpha(Base *base, Mesh *me, int glsl)
{
	if(base->flag & OB_FROMDUPLI)
		return 0;

	if(G.f & G_PICKSEL)
		return 0;
			
	if(me->edit_btmesh)
		return 0;
	
	return (glsl || (base->object->dtx & OB_DRAWTRANSP));
}

	/***/
static unsigned int colortab[24]=
	{0x0,		0xFF88FF, 0xFFBBFF, 
	 0x403000,	0xFFFF88, 0xFFFFBB, 
	 0x104040,	0x66CCCC, 0x77CCCC, 
	 0x104010,	0x55BB55, 0x66FF66, 
	 0xFFFFFF
};


static float cube[8][3] = {
	{-1.0, -1.0, -1.0},
	{-1.0, -1.0,  1.0},
	{-1.0,  1.0,  1.0},
	{-1.0,  1.0, -1.0},
	{ 1.0, -1.0, -1.0},
	{ 1.0, -1.0,  1.0},
	{ 1.0,  1.0,  1.0},
	{ 1.0,  1.0, -1.0},
};

/* ----------------- OpenGL Circle Drawing - Tables for Optimised Drawing Speed ------------------ */
/* 32 values of sin function (still same result!) */
static float sinval[32] = {
	0.00000000,
	0.20129852,
	0.39435585,
	0.57126821,
	0.72479278,
	0.84864425,
	0.93775213,
	0.98846832,
	0.99871650,
	0.96807711,
	0.89780453,
	0.79077573,
	0.65137248,
	0.48530196,
	0.29936312,
	0.10116832,
	-0.10116832,
	-0.29936312,
	-0.48530196,
	-0.65137248,
	-0.79077573,
	-0.89780453,
	-0.96807711,
	-0.99871650,
	-0.98846832,
	-0.93775213,
	-0.84864425,
	-0.72479278,
	-0.57126821,
	-0.39435585,
	-0.20129852,
	0.00000000
};

/* 32 values of cos function (still same result!) */
static float cosval[32] ={
	1.00000000,
	0.97952994,
	0.91895781,
	0.82076344,
	0.68896691,
	0.52896401,
	0.34730525,
	0.15142777,
	-0.05064916,
	-0.25065253,
	-0.44039415,
	-0.61210598,
	-0.75875812,
	-0.87434661,
	-0.95413925,
	-0.99486932,
	-0.99486932,
	-0.95413925,
	-0.87434661,
	-0.75875812,
	-0.61210598,
	-0.44039415,
	-0.25065253,
	-0.05064916,
	0.15142777,
	0.34730525,
	0.52896401,
	0.68896691,
	0.82076344,
	0.91895781,
	0.97952994,
	1.00000000
};

static void draw_xyz_wire(const float c[3], float size, int axis)
{
	float v1[3]= {0.f, 0.f, 0.f}, v2[3] = {0.f, 0.f, 0.f};
	float dim = size * 0.1f;
	float dx[3], dy[3], dz[3];

	dx[0]=dim; dx[1]=0.f; dx[2]=0.f;
	dy[0]=0.f; dy[1]=dim; dy[2]=0.f;
	dz[0]=0.f; dz[1]=0.f; dz[2]=dim;

	switch(axis) {
		case 0:		/* x axis */
			glBegin(GL_LINES);
			
			/* bottom left to top right */
			sub_v3_v3v3(v1, c, dx);
			sub_v3_v3(v1, dy);
			add_v3_v3v3(v2, c, dx);
			add_v3_v3(v2, dy);
			
			glVertex3fv(v1);
			glVertex3fv(v2);
			
			/* top left to bottom right */
			mul_v3_fl(dy, 2.f);
			add_v3_v3(v1, dy);
			sub_v3_v3(v2, dy);
			
			glVertex3fv(v1);
			glVertex3fv(v2);
			
			glEnd();
			break;
		case 1:		/* y axis */
			glBegin(GL_LINES);
			
			/* bottom left to top right */
			mul_v3_fl(dx, 0.75f);
			sub_v3_v3v3(v1, c, dx);
			sub_v3_v3(v1, dy);
			add_v3_v3v3(v2, c, dx);
			add_v3_v3(v2, dy);
			
			glVertex3fv(v1);
			glVertex3fv(v2);
			
			/* top left to center */
			mul_v3_fl(dy, 2.f);
			add_v3_v3(v1, dy);
			copy_v3_v3(v2, c);
			
			glVertex3fv(v1);
			glVertex3fv(v2);
			
			glEnd();
			break;
		case 2:		/* z axis */
			glBegin(GL_LINE_STRIP);
			
			/* start at top left */
			sub_v3_v3v3(v1, c, dx);
			add_v3_v3v3(v1, c, dz);
			
			glVertex3fv(v1);
			
			mul_v3_fl(dx, 2.f);
			add_v3_v3(v1, dx);

			glVertex3fv(v1);
			
			mul_v3_fl(dz, 2.f);
			sub_v3_v3(v1, dx);
			sub_v3_v3(v1, dz);
			
			glVertex3fv(v1);
			
			add_v3_v3(v1, dx);
		
			glVertex3fv(v1);
			
			glEnd();
			break;
	}
	
}

void drawaxes(float size, char drawtype)
{
	int axis;
	float v1[3]= {0.0, 0.0, 0.0};
	float v2[3]= {0.0, 0.0, 0.0};
	float v3[3]= {0.0, 0.0, 0.0};
	
	switch(drawtype) {
	
	case OB_PLAINAXES:
		for (axis=0; axis<3; axis++) {
			glBegin(GL_LINES);
			
			v1[axis]= size;
			v2[axis]= -size;
			glVertex3fv(v1);
			glVertex3fv(v2);

			/* reset v1 & v2 to zero */
			v1[axis]= v2[axis]= 0.0f;

			glEnd();
		}
		break;
	case OB_SINGLE_ARROW:
	
		glBegin(GL_LINES);
		/* in positive z direction only */
		v1[2]= size;
		glVertex3fv(v1);
		glVertex3fv(v2);
		glEnd();
		
		/* square pyramid */
		glBegin(GL_TRIANGLES);
		
		v2[0]= size * 0.035f; v2[1] = size * 0.035f;
		v3[0]= size * -0.035f; v3[1] = size * 0.035f;
		v2[2]= v3[2]= size * 0.75f;
		
		for (axis=0; axis<4; axis++) {
			if (axis % 2 == 1) {
				v2[0] = -v2[0];
				v3[1] = -v3[1];
			} else {
				v2[1] = -v2[1];
				v3[0] = -v3[0];
			}
			
			glVertex3fv(v1);
			glVertex3fv(v2);
			glVertex3fv(v3);
			
		}
		glEnd();
		
		break;
	case OB_CUBE:
		drawcube_size(size);
		break;
		
	case OB_CIRCLE:
		drawcircle_size(size);
		break;
	
	case OB_EMPTY_SPHERE:
		draw_empty_sphere(size);
		break;

	case OB_EMPTY_CONE:
		draw_empty_cone(size);
		break;

	case OB_ARROWS:
	default:
		for (axis=0; axis<3; axis++) {
			const int arrow_axis= (axis==0) ? 1:0;

			glBegin(GL_LINES);
			
			v2[axis]= size;
			glVertex3fv(v1);
			glVertex3fv(v2);
				
			v1[axis]= size*0.85f;
			v1[arrow_axis]= -size*0.08f;
			glVertex3fv(v1);
			glVertex3fv(v2);
				
			v1[arrow_axis]= size*0.08f;
			glVertex3fv(v1);
			glVertex3fv(v2);
			
			glEnd();
				
			v2[axis]+= size*0.125f;
			
			draw_xyz_wire(v2, size, axis);
			
			
			/* reset v1 & v2 to zero */
			v1[arrow_axis]= v1[axis]= v2[axis]= 0.0f;
		}
		break;
	}
}

void drawcircball(int mode, const float cent[3], float rad, float tmat[][4])
{
	float vec[3], vx[3], vy[3];
	int a, tot=32;

	mul_v3_v3fl(vx, tmat[0], rad);
	mul_v3_v3fl(vy, tmat[1], rad);

	glBegin(mode);
	for(a=0; a<tot; a++) {
		vec[0]= cent[0] + *(sinval+a) * vx[0] + *(cosval+a) * vy[0];
		vec[1]= cent[1] + *(sinval+a) * vx[1] + *(cosval+a) * vy[1];
		vec[2]= cent[2] + *(sinval+a) * vx[2] + *(cosval+a) * vy[2];
		glVertex3fv(vec);
	}
	glEnd();
}

/* circle for object centers, special_color is for library or ob users */
static void drawcentercircle(View3D *v3d, RegionView3D *rv3d, const float co[3], int selstate, int special_color)
{
	const float size= view3d_pixel_size(rv3d, co) * (float)U.obcenter_dia * 0.5f;

	/* using gldepthfunc guarantees that it does write z values, but not checks for it, so centers remain visible independt order of drawing */
	if(v3d->zbuf)  glDepthFunc(GL_ALWAYS);
	glEnable(GL_BLEND);
	
	if(special_color) {
		if (selstate==ACTIVE || selstate==SELECT) glColor4ub(0x88, 0xFF, 0xFF, 155);

		else glColor4ub(0x55, 0xCC, 0xCC, 155);
	}
	else {
		if (selstate == ACTIVE) UI_ThemeColorShadeAlpha(TH_ACTIVE, 0, -80);
		else if (selstate == SELECT) UI_ThemeColorShadeAlpha(TH_SELECT, 0, -80);
		else if (selstate == DESELECT) UI_ThemeColorShadeAlpha(TH_TRANSFORM, 0, -80);
	}
	drawcircball(GL_POLYGON, co, size, rv3d->viewinv);
	
	UI_ThemeColorShadeAlpha(TH_WIRE, 0, -30);
	drawcircball(GL_LINE_LOOP, co, size, rv3d->viewinv);
	
	glDisable(GL_BLEND);
	if(v3d->zbuf)  glDepthFunc(GL_LEQUAL);
}

/* *********** text drawing for object/particles/armature ************* */
static ListBase CachedText[3];
static int CachedTextLevel= 0;

typedef struct ViewCachedString {
	struct ViewCachedString *next, *prev;
	float vec[3];
	union {
		unsigned char ub[4];
		int pack;
	} col;
	short mval[2];
	short xoffs;
	short flag;
	int str_len, pad;
	/* str is allocated past the end */
} ViewCachedString;

void view3d_cached_text_draw_begin(void)
{
	ListBase *strings= &CachedText[CachedTextLevel];
	strings->first= strings->last= NULL;
	CachedTextLevel++;
}

void view3d_cached_text_draw_add(const float co[3], const char *str, short xoffs, short flag, const unsigned char col[4])
{
	int alloc_len= strlen(str) + 1;
	ListBase *strings= &CachedText[CachedTextLevel-1];
	ViewCachedString *vos= MEM_callocN(sizeof(ViewCachedString) + alloc_len, "ViewCachedString");

	BLI_addtail(strings, vos);
	copy_v3_v3(vos->vec, co);
	vos->col.pack= *((int *)col);
	vos->xoffs= xoffs;
	vos->flag= flag;
	vos->str_len= alloc_len-1;

	/* allocate past the end */
	memcpy(++vos, str, alloc_len);
}

void view3d_cached_text_draw_end(View3D *v3d, ARegion *ar, int depth_write, float mat[][4])
{
	RegionView3D *rv3d= ar->regiondata;
	ListBase *strings= &CachedText[CachedTextLevel-1];
	ViewCachedString *vos;
	int a, tot= 0;
	
	/* project first and test */
	for(vos= strings->first; vos; vos= vos->next) {
		if(mat && !(vos->flag & V3D_CACHE_TEXT_WORLDSPACE))
			mul_m4_v3(mat, vos->vec);
		view3d_project_short_clip(ar, vos->vec, vos->mval, 0);
		if(vos->mval[0]!=IS_CLIPPED)
			tot++;
	}

	if(tot) {
		int col_pack_prev= 0;

#if 0
		bglMats mats; /* ZBuffer depth vars */
		double ux, uy, uz;
		float depth;

		if(v3d->zbuf)
			bgl_get_mats(&mats);
#endif
		if(rv3d->rflag & RV3D_CLIPPING)
			for(a=0; a<6; a++)
				glDisable(GL_CLIP_PLANE0+a);
		
		glMatrixMode(GL_PROJECTION);
		glPushMatrix();
		glMatrixMode(GL_MODELVIEW);
		glPushMatrix();
		ED_region_pixelspace(ar);
		
		if(depth_write) {
			if(v3d->zbuf) glDisable(GL_DEPTH_TEST);
		}
		else glDepthMask(0);
		
		for(vos= strings->first; vos; vos= vos->next) {
#if 0       // too slow, reading opengl info while drawing is very bad, better to see if we cn use the zbuffer while in pixel space - campbell
			if(v3d->zbuf && (vos->flag & V3D_CACHE_TEXT_ZBUF)) {
				gluProject(vos->vec[0], vos->vec[1], vos->vec[2], mats.modelview, mats.projection, (GLint *)mats.viewport, &ux, &uy, &uz);
				glReadPixels(ar->winrct.xmin+vos->mval[0]+vos->xoffs, ar->winrct.ymin+vos->mval[1], 1, 1, GL_DEPTH_COMPONENT, GL_FLOAT, &depth);

				if(uz > depth)
					continue;
			}
#endif
			if(vos->mval[0]!=IS_CLIPPED) {
				const char *str= (char *)(vos+1);

				if(col_pack_prev != vos->col.pack) {
					glColor3ubv(vos->col.ub);
					col_pack_prev= vos->col.pack;
				}
				if(vos->flag & V3D_CACHE_TEXT_ASCII) {
					BLF_draw_default_ascii((float)vos->mval[0]+vos->xoffs, (float)vos->mval[1], (depth_write)? 0.0f: 2.0f, str, vos->str_len);
				}
				else {
					BLF_draw_default((float)vos->mval[0]+vos->xoffs, (float)vos->mval[1], (depth_write)? 0.0f: 2.0f, str, vos->str_len);
				}
			}
		}
		
		if(depth_write) {
			if(v3d->zbuf) glEnable(GL_DEPTH_TEST);
		}
		else glDepthMask(1);
		
		glMatrixMode(GL_PROJECTION);
		glPopMatrix();
		glMatrixMode(GL_MODELVIEW);
		glPopMatrix();

		if(rv3d->rflag & RV3D_CLIPPING)
			for(a=0; a<6; a++)
				glEnable(GL_CLIP_PLANE0+a);
	}
	
	if(strings->first) 
		BLI_freelistN(strings);
	
	CachedTextLevel--;
}

/* ******************** primitive drawing ******************* */

static void drawcube(void)
{

	glBegin(GL_LINE_STRIP);
		glVertex3fv(cube[0]); glVertex3fv(cube[1]);glVertex3fv(cube[2]); glVertex3fv(cube[3]);
		glVertex3fv(cube[0]); glVertex3fv(cube[4]);glVertex3fv(cube[5]); glVertex3fv(cube[6]);
		glVertex3fv(cube[7]); glVertex3fv(cube[4]);
	glEnd();

	glBegin(GL_LINE_STRIP);
		glVertex3fv(cube[1]); glVertex3fv(cube[5]);
	glEnd();

	glBegin(GL_LINE_STRIP);
		glVertex3fv(cube[2]); glVertex3fv(cube[6]);
	glEnd();

	glBegin(GL_LINE_STRIP);
		glVertex3fv(cube[3]); glVertex3fv(cube[7]);
	glEnd();
}

/* draws a cube on given the scaling of the cube, assuming that 
 * all required matrices have been set (used for drawing empties)
 */
static void drawcube_size(float size)
{
	glBegin(GL_LINE_STRIP);
		glVertex3f(-size,-size,-size); glVertex3f(-size,-size,size);glVertex3f(-size,size,size); glVertex3f(-size,size,-size);
		glVertex3f(-size,-size,-size); glVertex3f(size,-size,-size);glVertex3f(size,-size,size); glVertex3f(size,size,size);
		glVertex3f(size,size,-size); glVertex3f(size,-size,-size);
	glEnd();

	glBegin(GL_LINE_STRIP);
		glVertex3f(-size,-size,size); glVertex3f(size,-size,size);
	glEnd();

	glBegin(GL_LINE_STRIP);
		glVertex3f(-size,size,size); glVertex3f(size,size,size);
	glEnd();

	glBegin(GL_LINE_STRIP);
		glVertex3f(-size,size,-size); glVertex3f(size,size,-size);
	glEnd();
}

/* this is an unused (old) cube-drawing function based on a given size */
#if 0
static void drawcube_size(float *size)
{

	glPushMatrix();
	glScalef(size[0],  size[1],  size[2]);
	

	glBegin(GL_LINE_STRIP);
		glVertex3fv(cube[0]); glVertex3fv(cube[1]);glVertex3fv(cube[2]); glVertex3fv(cube[3]);
		glVertex3fv(cube[0]); glVertex3fv(cube[4]);glVertex3fv(cube[5]); glVertex3fv(cube[6]);
		glVertex3fv(cube[7]); glVertex3fv(cube[4]);
	glEnd();

	glBegin(GL_LINE_STRIP);
		glVertex3fv(cube[1]); glVertex3fv(cube[5]);
	glEnd();

	glBegin(GL_LINE_STRIP);
		glVertex3fv(cube[2]); glVertex3fv(cube[6]);
	glEnd();

	glBegin(GL_LINE_STRIP);
		glVertex3fv(cube[3]); glVertex3fv(cube[7]);
	glEnd();
	
	glPopMatrix();
}
#endif

static void drawshadbuflimits(Lamp *la, float mat[][4])
{
	float sta[3], end[3], lavec[3];

	negate_v3_v3(lavec, mat[2]);
	normalize_v3(lavec);

	madd_v3_v3v3fl(sta, mat[3], lavec, la->clipsta);
	madd_v3_v3v3fl(end, mat[3], lavec, la->clipend);

	glBegin(GL_LINE_STRIP);
		glVertex3fv(sta);
		glVertex3fv(end);
	glEnd();

	glPointSize(3.0);
	bglBegin(GL_POINTS);
	bglVertex3fv(sta);
	bglVertex3fv(end);
	bglEnd();
	glPointSize(1.0);
}



static void spotvolume(float *lvec, float *vvec, float inp)
{
	/* camera is at 0,0,0 */
	float temp[3],plane[3],mat1[3][3],mat2[3][3],mat3[3][3],mat4[3][3],q[4],co,si,angle;

	normalize_v3(lvec);
	normalize_v3(vvec);				/* is this the correct vector ? */

	cross_v3_v3v3(temp,vvec,lvec);		/* equation for a plane through vvec en lvec */
	cross_v3_v3v3(plane,lvec,temp);		/* a plane perpendicular to this, parrallel with lvec */

	/* vectors are exactly aligned, use the X axis, this is arbitrary */
	if(normalize_v3(plane) == 0.0f)
		plane[1]= 1.0f;

	/* now we've got two equations: one of a cone and one of a plane, but we have
	three unknowns. We remove one unkown by rotating the plane to z=0 (the plane normal) */

	/* rotate around cross product vector of (0,0,1) and plane normal, dot product degrees */
	/* according definition, we derive cross product is (plane[1],-plane[0],0), en cos = plane[2]);*/

	/* translating this comment to english didnt really help me understanding the math! :-) (ton) */
	
	q[1] = plane[1] ; 
	q[2] = -plane[0] ; 
	q[3] = 0 ;
	normalize_v3(&q[1]);

	angle = saacos(plane[2])/2.0f;
	co = cos(angle);
	si = sqrt(1-co*co);

	q[0] =  co;
	q[1] *= si;
	q[2] *= si;
	q[3] =  0;

	quat_to_mat3(mat1,q);

	/* rotate lamp vector now over acos(inp) degrees */
	copy_v3_v3(vvec, lvec);

	unit_m3(mat2);
	co = inp;
	si = sqrt(1-inp*inp);

	mat2[0][0] =  co;
	mat2[1][0] = -si;
	mat2[0][1] =  si;
	mat2[1][1] =  co;
	mul_m3_m3m3(mat3,mat2,mat1);

	mat2[1][0] =  si;
	mat2[0][1] = -si;
	mul_m3_m3m3(mat4,mat2,mat1);
	transpose_m3(mat1);

	mul_m3_m3m3(mat2,mat1,mat3);
	mul_m3_v3(mat2,lvec);
	mul_m3_m3m3(mat2,mat1,mat4);
	mul_m3_v3(mat2,vvec);

	return;
}

static void draw_spot_cone(Lamp *la, float x, float z)
{
	z= fabs(z);

	glBegin(GL_TRIANGLE_FAN);
	glVertex3f(0.0f, 0.0f, -x);

	if(la->mode & LA_SQUARE) {
		glVertex3f(z, z, 0);
		glVertex3f(-z, z, 0);
		glVertex3f(-z, -z, 0);
		glVertex3f(z, -z, 0);
		glVertex3f(z, z, 0);
	}
	else {
		float angle;
		int a;

		for(a=0; a<33; a++) {
			angle= a*M_PI*2/(33-1);
			glVertex3f(z*cosf(angle), z*sinf(angle), 0);
		}
	}

	glEnd();
}

static void draw_transp_spot_volume(Lamp *la, float x, float z)
{
	glEnable(GL_CULL_FACE);
	glEnable(GL_BLEND);
	glDepthMask(0);

	/* draw backside darkening */
	glCullFace(GL_FRONT);

	glBlendFunc(GL_ZERO, GL_SRC_ALPHA);
	glColor4f(0.0f, 0.0f, 0.0f, 0.4f);

	draw_spot_cone(la, x, z);

	/* draw front side lighting */
	glCullFace(GL_BACK);

	glBlendFunc(GL_ONE,  GL_ONE); 
	glColor4f(0.2f, 0.2f, 0.2f, 1.0f);

	draw_spot_cone(la, x, z);

	/* restore state */
	glBlendFunc(GL_SRC_ALPHA, GL_ONE_MINUS_SRC_ALPHA);
	glDisable(GL_BLEND);
	glDepthMask(1);
	glDisable(GL_CULL_FACE);
	glCullFace(GL_BACK);
}

static void drawlamp(Scene *scene, View3D *v3d, RegionView3D *rv3d, Base *base, int dt, int flag)
{
	Object *ob= base->object;
	const float pixsize= view3d_pixel_size(rv3d, ob->obmat[3]);
	Lamp *la= ob->data;
	float vec[3], lvec[3], vvec[3], circrad, x,y,z;
	float lampsize;
	float imat[4][4], curcol[4];
	unsigned char col[4];
	/* cone can't be drawn for duplicated lamps, because duplilist would be freed to */
	/* the moment of view3d_draw_transp() call */
	const short is_view= (rv3d->persp==RV3D_CAMOB && v3d->camera == base->object);
	const short drawcone= (dt>OB_WIRE && !(G.f & G_PICKSEL) && (la->type == LA_SPOT) && (la->mode & LA_SHOW_CONE) && !(base->flag & OB_FROMDUPLI) && !is_view);

	if(drawcone && !v3d->transp) {
		/* in this case we need to draw delayed */
		add_view3d_after(&v3d->afterdraw_transp, base, flag);
		return;
	}
	
	/* we first draw only the screen aligned & fixed scale stuff */
	glPushMatrix();
	glLoadMatrixf(rv3d->viewmat);

	/* lets calculate the scale: */
	lampsize= pixsize*((float)U.obcenter_dia*0.5f);

	/* and view aligned matrix: */
	copy_m4_m4(imat, rv3d->viewinv);
	normalize_v3(imat[0]);
	normalize_v3(imat[1]);

	/* lamp center */
	copy_v3_v3(vec, ob->obmat[3]);
	
	/* for AA effects */
	glGetFloatv(GL_CURRENT_COLOR, curcol);
	curcol[3]= 0.6;
	glColor4fv(curcol);
	
	if(lampsize > 0.0f) {

		if(ob->id.us>1) {
			if (ob==OBACT || (ob->flag & SELECT)) glColor4ub(0x88, 0xFF, 0xFF, 155);
			else glColor4ub(0x77, 0xCC, 0xCC, 155);
		}
		
		/* Inner Circle */
		glEnable(GL_BLEND);
		drawcircball(GL_LINE_LOOP, vec, lampsize, imat);
		glDisable(GL_BLEND);
		drawcircball(GL_POLYGON, vec, lampsize, imat);
		
		/* restore */
		if(ob->id.us>1)
			glColor4fv(curcol);
			
		/* Outer circle */
		circrad = 3.0f*lampsize;
		setlinestyle(3);

		drawcircball(GL_LINE_LOOP, vec, circrad, imat);

		/* draw dashed outer circle if shadow is on. remember some lamps can't have certain shadows! */
		if(la->type!=LA_HEMI) {
			if(	(la->mode & LA_SHAD_RAY) ||
				((la->mode & LA_SHAD_BUF) && (la->type==LA_SPOT))
			) {
				drawcircball(GL_LINE_LOOP, vec, circrad + 3.0f*pixsize, imat);
			}
		}
	}
	else {
		setlinestyle(3);
		circrad = 0.0f;
	}
	
	/* draw the pretty sun rays */
	if(la->type==LA_SUN) {
		float v1[3], v2[3], mat[3][3];
		short axis;
		
		/* setup a 45 degree rotation matrix */
		vec_rot_to_mat3(mat, imat[2], (float)M_PI/4.0f);
		
		/* vectors */
		mul_v3_v3fl(v1, imat[0], circrad * 1.2f);
		mul_v3_v3fl(v2, imat[0], circrad * 2.5f);
		
		/* center */
		glTranslatef(vec[0], vec[1], vec[2]);
		
		setlinestyle(3);
		
		glBegin(GL_LINES);
		for (axis=0; axis<8; axis++) {
			glVertex3fv(v1);
			glVertex3fv(v2);
			mul_m3_v3(mat, v1);
			mul_m3_v3(mat, v2);
		}
		glEnd();
		
		glTranslatef(-vec[0], -vec[1], -vec[2]);

	}		
	
	if (la->type==LA_LOCAL) {
		if(la->mode & LA_SPHERE) {
			drawcircball(GL_LINE_LOOP, vec, la->dist, imat);
		}
		/* yafray: for photonlight also draw lightcone as for spot */
	}
	
	glPopMatrix();	/* back in object space */
	zero_v3(vec);
	
	if(is_view) {
		/* skip drawing extra info */
	}
	else if ((la->type==LA_SPOT) || (la->type==LA_YF_PHOTON)) {
		lvec[0]=lvec[1]= 0.0; 
		lvec[2] = 1.0;
		x = rv3d->persmat[0][2];
		y = rv3d->persmat[1][2];
		z = rv3d->persmat[2][2];
		vvec[0]= x*ob->obmat[0][0] + y*ob->obmat[0][1] + z*ob->obmat[0][2];
		vvec[1]= x*ob->obmat[1][0] + y*ob->obmat[1][1] + z*ob->obmat[1][2];
		vvec[2]= x*ob->obmat[2][0] + y*ob->obmat[2][1] + z*ob->obmat[2][2];

		y = cosf(la->spotsize*(float)(M_PI/360.0));
		spotvolume(lvec, vvec, y);
		x = -la->dist;
		mul_v3_fl(lvec, x);
		mul_v3_fl(vvec, x);

		/* draw the angled sides of the cone */
		glBegin(GL_LINE_STRIP);
			glVertex3fv(vvec);
			glVertex3fv(vec);
			glVertex3fv(lvec);
		glEnd();
		
		z = x*sqrtf(1.0f - y*y);
		x *= y;

		/* draw the circle/square at the end of the cone */
		glTranslatef(0.0, 0.0 ,  x);
		if(la->mode & LA_SQUARE) {
			float tvec[3];
			float z_abs= fabs(z);

			tvec[0]= tvec[1]= z_abs;
			tvec[2]= 0.0;

			glBegin(GL_LINE_LOOP);
				glVertex3fv(tvec);
				tvec[1]= -z_abs; /* neg */
				glVertex3fv(tvec);
				tvec[0]= -z_abs; /* neg */
				glVertex3fv(tvec);
				tvec[1]= z_abs; /* pos */
				glVertex3fv(tvec);
			glEnd();
		}
		else circ(0.0, 0.0, fabsf(z));
		
		/* draw the circle/square representing spotbl */
		if(la->type==LA_SPOT) {
			float spotblcirc = fabs(z)*(1 - pow(la->spotblend, 2));
			/* hide line if it is zero size or overlaps with outer border,
			   previously it adjusted to always to show it but that seems
			   confusing because it doesn't show the actual blend size */
			if (spotblcirc != 0 && spotblcirc != fabsf(z))
				circ(0.0, 0.0, spotblcirc);
		}

		if(drawcone)
			draw_transp_spot_volume(la, x, z);

		/* draw clip start, useful for wide cones where its not obvious where the start is */
		glTranslatef(0.0, 0.0 , -x); /* reverse translation above */
		if(la->type==LA_SPOT && (la->mode & LA_SHAD_BUF) ) {
			float lvec_clip[3];
			float vvec_clip[3];
			float clipsta_fac= la->clipsta / -x;

			interp_v3_v3v3(lvec_clip, vec, lvec, clipsta_fac);
			interp_v3_v3v3(vvec_clip, vec, vvec, clipsta_fac);

			glBegin(GL_LINE_STRIP);
				glVertex3fv(lvec_clip);
				glVertex3fv(vvec_clip);
			glEnd();
		}
	}
	else if ELEM(la->type, LA_HEMI, LA_SUN) {
		
		/* draw the line from the circle along the dist */
		glBegin(GL_LINE_STRIP);
			vec[2] = -circrad;
			glVertex3fv(vec); 
			vec[2]= -la->dist; 
			glVertex3fv(vec);
		glEnd();
		
		if(la->type==LA_HEMI) {
			/* draw the hemisphere curves */
			short axis, steps, dir;
			float outdist, zdist, mul;
			zero_v3(vec);
			outdist = 0.14; mul = 1.4; dir = 1;
			
			setlinestyle(4);
			/* loop over the 4 compass points, and draw each arc as a LINE_STRIP */
			for (axis=0; axis<4; axis++) {
				float v[3]= {0.0, 0.0, 0.0};
				zdist = 0.02;
				
				glBegin(GL_LINE_STRIP);
				
				for (steps=0; steps<6; steps++) {
					if (axis == 0 || axis == 1) { 		/* x axis up, x axis down */	
						/* make the arcs start at the edge of the energy circle */
						if (steps == 0) v[0] = dir*circrad;
						else v[0] = v[0] + dir*(steps*outdist);
					} else if (axis == 2 || axis == 3) { 		/* y axis up, y axis down */
						/* make the arcs start at the edge of the energy circle */
						if (steps == 0) v[1] = dir*circrad;
						else v[1] = v[1] + dir*(steps*outdist); 
					}
		
					v[2] = v[2] - steps*zdist;
					
					glVertex3fv(v);
					
					zdist = zdist * mul;
				}
				
				glEnd();
				/* flip the direction */
				dir = -dir;
			}
		}
	} else if(la->type==LA_AREA) {
		setlinestyle(3);
		if(la->area_shape==LA_AREA_SQUARE) 
			fdrawbox(-la->area_size*0.5f, -la->area_size*0.5f, la->area_size*0.5f, la->area_size*0.5f);
		else if(la->area_shape==LA_AREA_RECT) 
			fdrawbox(-la->area_size*0.5f, -la->area_sizey*0.5f, la->area_size*0.5f, la->area_sizey*0.5f);

		glBegin(GL_LINE_STRIP); 
		glVertex3f(0.0,0.0,-circrad);
		glVertex3f(0.0,0.0,-la->dist);
		glEnd();
	}
	
	/* and back to viewspace */
	glLoadMatrixf(rv3d->viewmat);
	copy_v3_v3(vec, ob->obmat[3]);

	setlinestyle(0);
	
	if((la->type == LA_SPOT) && (la->mode & LA_SHAD_BUF) && (is_view == FALSE)) {
		drawshadbuflimits(la, ob->obmat);
	}
	
	UI_GetThemeColor4ubv(TH_LAMP, col);
	glColor4ubv(col);
	 
	glEnable(GL_BLEND);
	
	if (vec[2]>0) vec[2] -= circrad;
	else vec[2] += circrad;
	
	glBegin(GL_LINE_STRIP);
		glVertex3fv(vec); 
		vec[2]= 0; 
		glVertex3fv(vec);
	glEnd();
	
	glPointSize(2.0);
	glBegin(GL_POINTS);
		glVertex3fv(vec);
	glEnd();
	glPointSize(1.0);
	
	glDisable(GL_BLEND);
	
	/* restore for drawing extra stuff */
	glColor3fv(curcol);

}

static void draw_limit_line(float sta, float end, unsigned int col)
{
	glBegin(GL_LINES);
	glVertex3f(0.0, 0.0, -sta);
	glVertex3f(0.0, 0.0, -end);
	glEnd();

	glPointSize(3.0);
	glBegin(GL_POINTS);
	cpack(col);
	glVertex3f(0.0, 0.0, -sta);
	glVertex3f(0.0, 0.0, -end);
	glEnd();
	glPointSize(1.0);
}		


/* yafray: draw camera focus point (cross, similar to aqsis code in tuhopuu) */
/* qdn: now also enabled for Blender to set focus point for defocus composit node */
static void draw_focus_cross(float dist, float size)
{
	glBegin(GL_LINES);
	glVertex3f(-size, 0.f, -dist);
	glVertex3f(size, 0.f, -dist);
	glVertex3f(0.f, -size, -dist);
	glVertex3f(0.f, size, -dist);
	glEnd();
}

/* flag similar to draw_object() */
static void drawcamera(Scene *scene, View3D *v3d, RegionView3D *rv3d, Object *ob, int flag)
{
	/* a standing up pyramid with (0,0,0) as top */
	Camera *cam;
	float vec[8][4], facx, facy, depth, aspx, aspy, caspx, caspy, shx, shy;
	int i;
	float drawsize;
	const short is_view= (rv3d->persp==RV3D_CAMOB && ob==v3d->camera);

	const float scax= 1.0f / len_v3(ob->obmat[0]);
	const float scay= 1.0f / len_v3(ob->obmat[1]);
	const float scaz= 1.0f / len_v3(ob->obmat[2]);
	
	cam= ob->data;
	aspx= (float) scene->r.xsch*scene->r.xasp;
	aspy= (float) scene->r.ysch*scene->r.yasp;

	if(aspx < aspy) {
		caspx= aspx / aspy;
		caspy= 1.0;
	}
	else {
		caspx= 1.0;
		caspy= aspy / aspx;
	}
	
	glDisable(GL_LIGHTING);
	glDisable(GL_CULL_FACE);
	
	if(cam->type==CAM_ORTHO) {
		facx= 0.5f * cam->ortho_scale * caspx * scax;
		facy= 0.5f * cam->ortho_scale * caspy * scay;
		shx= cam->shiftx * cam->ortho_scale * scax;
		shy= cam->shifty * cam->ortho_scale * scay;
		depth= is_view ? -((cam->clipsta * scaz) + 0.1f) : - cam->drawsize * cam->ortho_scale * scaz;
		
		drawsize= 0.5f * cam->ortho_scale;
	}
	else {
		/* that way it's always visible - clipsta+0.1 */
		float fac;
		drawsize= cam->drawsize / ((scax + scay + scaz) / 3.0f);

		if(is_view) {
			/* fixed depth, variable size (avoids exceeding clipping range) */
			depth = -(cam->clipsta + 0.1f);
			fac = depth / (cam->lens/-16.0f * scaz);
		}
		else {
			/* fixed size, variable depth (stays a reasonable size in the 3D view) */
			depth= drawsize * cam->lens/-16.0f * scaz;
			fac= drawsize;
		}

		facx= fac * caspx * scax;
		facy= fac * caspy * scay;
		shx= cam->shiftx*fac*2 * scax;
		shy= cam->shifty*fac*2 * scay;
	}
	
	vec[0][0]= 0.0; vec[0][1]= 0.0; vec[0][2]= 0.0;
	vec[1][0]= shx + facx; vec[1][1]= shy + facy; vec[1][2]= depth;
	vec[2][0]= shx + facx; vec[2][1]= shy - facy; vec[2][2]= depth;
	vec[3][0]= shx - facx; vec[3][1]= shy - facy; vec[3][2]= depth;
	vec[4][0]= shx - facx; vec[4][1]= shy + facy; vec[4][2]= depth;

	/* camera frame */
	glBegin(GL_LINE_LOOP);
		glVertex3fv(vec[1]); 
		glVertex3fv(vec[2]); 
		glVertex3fv(vec[3]); 
		glVertex3fv(vec[4]);
	glEnd();

	if(is_view)
		return;

	/* center point to camera frame */
	glBegin(GL_LINE_STRIP);
		glVertex3fv(vec[2]); 
		glVertex3fv(vec[0]);
		glVertex3fv(vec[1]);
		glVertex3fv(vec[4]);
		glVertex3fv(vec[0]);
		glVertex3fv(vec[3]); 
	glEnd();


	/* arrow on top */
	vec[0][2]= depth;


	/* draw an outline arrow for inactive cameras and filled
	 * for active cameras. We actually draw both outline+filled
	 * for active cameras so the wire can be seen side-on */	
	for (i=0;i<2;i++) {
		if (i==0) glBegin(GL_LINE_LOOP);
		else if (i==1 && (ob == v3d->camera)) glBegin(GL_TRIANGLES);
		else break;

		vec[0][0]= shx + ((-0.7f * drawsize) * scax);
		vec[0][1]= shy + ((drawsize * (caspy + 0.1f)) * scay);
		glVertex3fv(vec[0]); /* left */
		
		vec[0][0]= shx + ((0.7f * drawsize) * scax);
		glVertex3fv(vec[0]); /* right */
		
		vec[0][0]= shx;
		vec[0][1]= shy + ((1.1f * drawsize * (caspy + 0.7f)) * scay);
		glVertex3fv(vec[0]); /* top */
	
		glEnd();
	}

	if(flag==0) {
		if(cam->flag & (CAM_SHOWLIMITS+CAM_SHOWMIST)) {
			float nobmat[4][4];
			World *wrld;
	
			/* draw in normalized object matrix space */
			copy_m4_m4(nobmat, ob->obmat);
			normalize_m4(nobmat);

			glPushMatrix();
			glLoadMatrixf(rv3d->viewmat);
			glMultMatrixf(nobmat);

			if(cam->flag & CAM_SHOWLIMITS) {
				draw_limit_line(cam->clipsta, cam->clipend, 0x77FFFF);
				/* qdn: was yafray only, now also enabled for Blender to be used with defocus composit node */
				draw_focus_cross(dof_camera(ob), cam->drawsize);
			}

			wrld= scene->world;
			if(cam->flag & CAM_SHOWMIST) 
				if(wrld) draw_limit_line(wrld->miststa, wrld->miststa+wrld->mistdist, 0xFFFFFF);
				
			glPopMatrix();
		}
	}
}

static void lattice_draw_verts(Lattice *lt, DispList *dl, short sel)
{
	BPoint *bp = lt->def;
	float *co = dl?dl->verts:NULL;
	int u, v, w;

	UI_ThemeColor(sel?TH_VERTEX_SELECT:TH_VERTEX);
	glPointSize(UI_GetThemeValuef(TH_VERTEX_SIZE));
	bglBegin(GL_POINTS);

	for(w=0; w<lt->pntsw; w++) {
		int wxt = (w==0 || w==lt->pntsw-1);
		for(v=0; v<lt->pntsv; v++) {
			int vxt = (v==0 || v==lt->pntsv-1);
			for(u=0; u<lt->pntsu; u++, bp++, co+=3) {
				int uxt = (u==0 || u==lt->pntsu-1);
				if(!(lt->flag & LT_OUTSIDE) || uxt || vxt || wxt) {
					if(bp->hide==0) {
						if((bp->f1 & SELECT)==sel) {
							bglVertex3fv(dl?co:bp->vec);
						}
					}
				}
			}
		}
	}
	
	glPointSize(1.0);
	bglEnd();	
}

void lattice_foreachScreenVert(ViewContext *vc, void (*func)(void *userData, BPoint *bp, int x, int y), void *userData)
{
	Object *obedit= vc->obedit;
	Lattice *lt= obedit->data;
	BPoint *bp = lt->editlatt->latt->def;
	DispList *dl = find_displist(&obedit->disp, DL_VERTS);
	float *co = dl?dl->verts:NULL;
	int i, N = lt->editlatt->latt->pntsu*lt->editlatt->latt->pntsv*lt->editlatt->latt->pntsw;
	short s[2] = {IS_CLIPPED, 0};

	ED_view3d_local_clipping(vc->rv3d, obedit->obmat); /* for local clipping lookups */

	for (i=0; i<N; i++, bp++, co+=3) {
		if (bp->hide==0) {
			view3d_project_short_clip(vc->ar, dl?co:bp->vec, s, 1);
			if (s[0] != IS_CLIPPED)
				func(userData, bp, s[0], s[1]);
		}
	}
}

static void drawlattice__point(Lattice *lt, DispList *dl, int u, int v, int w, int use_wcol)
{
	int index = ((w*lt->pntsv + v)*lt->pntsu) + u;

	if(use_wcol) {
		float col[3];
		MDeformWeight *mdw= defvert_find_index (lt->dvert+index, use_wcol-1);
		
		weight_to_rgb(mdw?mdw->weight:0.0f, col, col+1, col+2);
		glColor3fv(col);

	}
	
	if (dl) {
		glVertex3fv(&dl->verts[index*3]);
	} else {
		glVertex3fv(lt->def[index].vec);
	}
}

/* lattice color is hardcoded, now also shows weightgroup values in edit mode */
static void drawlattice(Scene *scene, View3D *v3d, Object *ob)
{
	Lattice *lt= ob->data;
	DispList *dl;
	int u, v, w;
	int use_wcol= 0, is_edit= (lt->editlatt != NULL);

	/* now we default make displist, this will modifiers work for non animated case */
	if(ob->disp.first==NULL)
		lattice_calc_modifiers(scene, ob);
	dl= find_displist(&ob->disp, DL_VERTS);
	
	if(is_edit) {
		lt= lt->editlatt->latt;

		cpack(0x004000);
		
		if(ob->defbase.first && lt->dvert) {
			use_wcol= ob->actdef;
			glShadeModel(GL_SMOOTH);
		}
	}
	
	glBegin(GL_LINES);
	for(w=0; w<lt->pntsw; w++) {
		int wxt = (w==0 || w==lt->pntsw-1);
		for(v=0; v<lt->pntsv; v++) {
			int vxt = (v==0 || v==lt->pntsv-1);
			for(u=0; u<lt->pntsu; u++) {
				int uxt = (u==0 || u==lt->pntsu-1);

				if(w && ((uxt || vxt) || !(lt->flag & LT_OUTSIDE))) {
					drawlattice__point(lt, dl, u, v, w-1, use_wcol);
					drawlattice__point(lt, dl, u, v, w, use_wcol);
				}
				if(v && ((uxt || wxt) || !(lt->flag & LT_OUTSIDE))) {
					drawlattice__point(lt, dl, u, v-1, w, use_wcol);
					drawlattice__point(lt, dl, u, v, w, use_wcol);
				}
				if(u && ((vxt || wxt) || !(lt->flag & LT_OUTSIDE))) {
					drawlattice__point(lt, dl, u-1, v, w, use_wcol);
					drawlattice__point(lt, dl, u, v, w, use_wcol);
				}
			}
		}
	}		
	glEnd();
	
	/* restoration for weight colors */
	if(use_wcol)
		glShadeModel(GL_FLAT);

	if(is_edit) {
		if(v3d->zbuf) glDisable(GL_DEPTH_TEST);
		
		lattice_draw_verts(lt, dl, 0);
		lattice_draw_verts(lt, dl, 1);
		
		if(v3d->zbuf) glEnable(GL_DEPTH_TEST); 
	}
}

/* ***************** ******************** */

/* Note! - foreach funcs should be called while drawing or directly after
 * if not, ED_view3d_init_mats_rv3d() can be used for selection tools
 * but would not give correct results with dupli's for eg. which dont
 * use the object matrix in the useual way */
static void mesh_foreachScreenVert__mapFunc(void *userData, int index, float *co, float *UNUSED(no_f), short *UNUSED(no_s))
{
	struct { void (*func)(void *userData, BMVert *eve, int x, int y, int index); void *userData; ViewContext vc; int clipVerts; float pmat[4][4], vmat[4][4]; } *data = userData;
	BMVert *eve = EDBM_get_vert_for_index(data->vc.em, index);

	if (!BM_TestHFlag(eve, BM_HIDDEN)) {
		short s[2]= {IS_CLIPPED, 0};
		float co2[3];

		VECCOPY(co2, co);

		mul_m4_v3(data->vc.obedit->obmat, co2);

		if (data->clipVerts) {
			view3d_project_short_clip(data->vc.ar, co, s, 1);
		} else {
			project_short_noclip(data->vc.ar, co2, s);
		}

		if (s[0]!=IS_CLIPPED)
			data->func(data->userData, eve, s[0], s[1], index);
	}
}

void mesh_foreachScreenVert(ViewContext *vc, void (*func)(void *userData, BMVert *eve, int x, int y, int index), void *userData, int clipVerts)
{
	struct { void (*func)(void *userData, BMVert *eve, int x, int y, int index); void *userData; ViewContext vc; int clipVerts; float pmat[4][4], vmat[4][4]; } data;
	DerivedMesh *dm = editbmesh_get_derived_cage(vc->scene, vc->obedit, vc->em, CD_MASK_BAREMESH);
	
	data.vc= *vc;
	data.func = func;
	data.userData = userData;
	data.clipVerts = clipVerts;

	EDBM_init_index_arrays(vc->em, 1, 0, 0);
	if(clipVerts)
		ED_view3d_local_clipping(vc->rv3d, vc->obedit->obmat); /* for local clipping lookups */

	dm->foreachMappedVert(dm, mesh_foreachScreenVert__mapFunc, &data);
	EDBM_free_index_arrays(vc->em);

	dm->release(dm);
}

static void mesh_foreachScreenEdge__mapFunc(void *userData, int index, float *v0co, float *v1co)
{
	struct { void (*func)(void *userData, BMEdge *eed, int x0, int y0, int x1, int y1, int index); void *userData; ViewContext vc; int clipVerts; float pmat[4][4], vmat[4][4]; } *data = userData;
	BMEdge *eed = EDBM_get_edge_for_index(data->vc.em, index);
	short s[2][2];
	float v1_co[3], v2_co[3];
	
	VECCOPY(v1_co, v0co);
	VECCOPY(v2_co, v1co);

	mul_m4_v3(data->vc.obedit->obmat, v1_co);
	mul_m4_v3(data->vc.obedit->obmat, v2_co);

	if (!BM_TestHFlag(eed, BM_HIDDEN)) {
		if (data->clipVerts==1) {
			view3d_project_short_clip(data->vc.ar, v0co, s[0], 1);
			view3d_project_short_clip(data->vc.ar, v1co, s[1], 1);
		} else {
			project_short_noclip(data->vc.ar, v1_co, s[0]);
			project_short_noclip(data->vc.ar, v2_co, s[1]);

			if (data->clipVerts==2) {
				if (!(s[0][0]>=0 && s[0][1]>= 0 && s[0][0]<data->vc.ar->winx && s[0][1]<data->vc.ar->winy))
					if (!(s[1][0]>=0 && s[1][1]>= 0 && s[1][0]<data->vc.ar->winx && s[1][1]<data->vc.ar->winy)) 
						return;
			}
		}

		data->func(data->userData, eed, s[0][0], s[0][1], s[1][0], s[1][1], index);
	}
}

void mesh_foreachScreenEdge(ViewContext *vc, void (*func)(void *userData, BMEdge *eed, int x0, int y0, int x1, int y1, int index), void *userData, int clipVerts)
{
	struct { void (*func)(void *userData, BMEdge *eed, int x0, int y0, int x1, int y1, int index); void *userData; ViewContext vc; int clipVerts; float pmat[4][4], vmat[4][4]; } data;
	DerivedMesh *dm = editbmesh_get_derived_cage(vc->scene, vc->obedit, vc->em, CD_MASK_BAREMESH);

	data.vc= *vc;
	data.func = func;
	data.userData = userData;
	data.clipVerts = clipVerts;

	EDBM_init_index_arrays(vc->em, 0, 1, 0);
	if(clipVerts)
		ED_view3d_local_clipping(vc->rv3d, vc->obedit->obmat); /* for local clipping lookups */

	dm->foreachMappedEdge(dm, mesh_foreachScreenEdge__mapFunc, &data);
	EDBM_free_index_arrays(vc->em);

	dm->release(dm);
}

static void mesh_foreachScreenFace__mapFunc(void *userData, int index, float *cent, float *UNUSED(no))
{
	struct { void (*func)(void *userData, BMFace *efa, int x, int y, int index); void *userData; ViewContext vc; float pmat[4][4], vmat[4][4]; } *data = userData;
	float cent2[3];
	BMFace *efa = EDBM_get_face_for_index(data->vc.em, index);
	short s[2];

	VECCOPY(cent2, cent);
	if (efa && !BM_TestHFlag(efa, BM_HIDDEN)) {
		mul_m4_v3(data->vc.obedit->obmat, cent2);
		project_short(data->vc.ar, cent2, s);

		data->func(data->userData, efa, s[0], s[1], index);
	}
}

void mesh_foreachScreenFace(ViewContext *vc, void (*func)(void *userData, BMFace *efa, int x, int y, int index), void *userData)
{
	struct { void (*func)(void *userData, BMFace *efa, int x, int y, int index); void *userData; ViewContext vc; float pmat[4][4], vmat[4][4]; } data;
	DerivedMesh *dm = editbmesh_get_derived_cage(vc->scene, vc->obedit, vc->em, CD_MASK_BAREMESH);

	data.vc= *vc;
	data.func = func;
	data.userData = userData;

	EDBM_init_index_arrays(vc->em, 0, 0, 1);
	//if(clipVerts)
	ED_view3d_local_clipping(vc->rv3d, vc->obedit->obmat); /* for local clipping lookups */

	dm->foreachMappedFaceCenter(dm, mesh_foreachScreenFace__mapFunc, &data);
	EDBM_free_index_arrays(vc->em);

	dm->release(dm);
}

void nurbs_foreachScreenVert(ViewContext *vc, void (*func)(void *userData, Nurb *nu, BPoint *bp, BezTriple *bezt, int beztindex, int x, int y), void *userData)
{
	Curve *cu= vc->obedit->data;
	short s[2] = {IS_CLIPPED, 0};
	Nurb *nu;
	int i;
	ListBase *nurbs= ED_curve_editnurbs(cu);

	ED_view3d_local_clipping(vc->rv3d, vc->obedit->obmat); /* for local clipping lookups */

	for (nu= nurbs->first; nu; nu=nu->next) {
		if(nu->type == CU_BEZIER) {
			for (i=0; i<nu->pntsu; i++) {
				BezTriple *bezt = &nu->bezt[i];

				if(bezt->hide==0) {
					
					if(cu->drawflag & CU_HIDE_HANDLES) {
						view3d_project_short_clip(vc->ar, bezt->vec[1], s, 1);
						if (s[0] != IS_CLIPPED)
							func(userData, nu, NULL, bezt, 1, s[0], s[1]);
					} else {
						view3d_project_short_clip(vc->ar, bezt->vec[0], s, 1);
						if (s[0] != IS_CLIPPED)
							func(userData, nu, NULL, bezt, 0, s[0], s[1]);
						view3d_project_short_clip(vc->ar, bezt->vec[1], s, 1);
						if (s[0] != IS_CLIPPED)
							func(userData, nu, NULL, bezt, 1, s[0], s[1]);
						view3d_project_short_clip(vc->ar, bezt->vec[2], s, 1);
						if (s[0] != IS_CLIPPED)
							func(userData, nu, NULL, bezt, 2, s[0], s[1]);
					}
				}
			}
		}
		else {
			for (i=0; i<nu->pntsu*nu->pntsv; i++) {
				BPoint *bp = &nu->bp[i];

				if(bp->hide==0) {
					view3d_project_short_clip(vc->ar, bp->vec, s, 1);
					if (s[0] != IS_CLIPPED)
						func(userData, nu, bp, NULL, -1, s[0], s[1]);
				}
			}
		}
	}
}

/* ************** DRAW MESH ****************** */

/* First section is all the "simple" draw routines, 
 * ones that just pass some sort of primitive to GL,
 * with perhaps various options to control lighting,
 * color, etc.
 *
 * These routines should not have user interface related
 * logic!!!
 */

static void draw_dm_face_normals__mapFunc(void *userData, int index, float *cent, float *no)
{
	Scene *scene= ((void **)userData)[0];
	BMEditMesh *em = ((void **)userData)[1];
	BMFace *efa = EDBM_get_face_for_index(em, index);
	ToolSettings *ts= scene->toolsettings;

	if (!BM_TestHFlag(efa, BM_HIDDEN)) {
		glVertex3fv(cent);
		glVertex3f(	cent[0] + no[0]*ts->normalsize,
					cent[1] + no[1]*ts->normalsize,
					cent[2] + no[2]*ts->normalsize);
	}
}
static void draw_dm_face_normals(BMEditMesh *em, Scene *scene, DerivedMesh *dm) 
{
	void *ptrs[2] = {scene, em};

	glBegin(GL_LINES);
	dm->foreachMappedFaceCenter(dm, draw_dm_face_normals__mapFunc, ptrs);
	glEnd();
}

static void draw_dm_face_centers__mapFunc(void *userData, int index, float *cent, float *UNUSED(no))
{
	BMFace *efa = EDBM_get_face_for_index(((void **)userData)[0], index);
	int sel = *(((int **)userData)[1]);

	if (!BM_TestHFlag(efa, BM_HIDDEN) && BM_TestHFlag(efa, BM_SELECT)==sel) {
		bglVertex3fv(cent);
	}
}
static void draw_dm_face_centers(BMEditMesh *em, DerivedMesh *dm, int sel)
{
	void *ptrs[2] = {em, &sel};

	bglBegin(GL_POINTS);
	dm->foreachMappedFaceCenter(dm, draw_dm_face_centers__mapFunc, ptrs);
	bglEnd();
}

static void draw_dm_vert_normals__mapFunc(void *userData, int index, float *co, float *no_f, short *no_s)
{
	Scene *scene= ((void **)userData)[0];
	ToolSettings *ts= scene->toolsettings;
	BMEditMesh *em = ((void **)userData)[1];
	BMVert *eve = EDBM_get_vert_for_index(em, index);

	if (!BM_TestHFlag(eve, BM_HIDDEN)) {
		glVertex3fv(co);

		if (no_f) {
			glVertex3f(	co[0] + no_f[0]*ts->normalsize,
						co[1] + no_f[1]*ts->normalsize,
						co[2] + no_f[2]*ts->normalsize);
		} else {
			glVertex3f(	co[0] + no_s[0]*ts->normalsize/32767.0f,
						co[1] + no_s[1]*ts->normalsize/32767.0f,
						co[2] + no_s[2]*ts->normalsize/32767.0f);
		}
	}
}
static void draw_dm_vert_normals(BMEditMesh *em, Scene *scene, DerivedMesh *dm) 
{
	void *ptrs[2] = {scene, em};

	glBegin(GL_LINES);
	dm->foreachMappedVert(dm, draw_dm_vert_normals__mapFunc, ptrs);
	glEnd();
}

/* check if all verts of the face are pinned */
static int check_pinned_face(BMesh *bm, BMFace *efa)
{
	BMIter vfiter;
	BMVert *v;
	int vcount = 0;

	BM_ITER(v, &vfiter, bm, BM_VERTS_OF_FACE, efa) {
		if(BM_TestHFlag(v, BM_PINNED)) vcount ++;
	}

	if( vcount == efa->len) return 1;
	return 0;
}

static void draw_dm_vert_pins__mapFunc(void *userData, int index, 
                                       float *co, float *no_f, short *no_s)
{
	struct {BMEditMesh *em; Mesh *me;} *data = userData;
	BMVert *eve = EDBM_get_vert_for_index(data->em, index);
	BMFace *fv;
	BMIter fviter;
	float vsize = UI_GetThemeValuef(TH_VERTEX_SIZE);
	int small=0;

	if (!BM_TestHFlag(eve, BM_HIDDEN)) {
		if (BM_TestHFlag(eve, BM_PINNED)) {
			BM_ITER(fv, &fviter, data->em->bm, BM_FACES_OF_VERT, eve) {
				small += check_pinned_face(data->em->bm, fv);
			}
			if(small == 0) {
				bglEnd();
				glPointSize(vsize*1.5);
				glBegin(GL_POINTS);
				glVertex3fv(co);
			}
			else {
				bglEnd();
				glPointSize(vsize*0.5);
				glBegin(GL_POINTS);
				glVertex3fv(co);
			}
		}
	}
}

static void draw_dm_vert_pins(BMEditMesh *em, DerivedMesh *dm, Mesh *me)
{
	struct { BMEditMesh *em; Mesh *me;} data;

	data.em = em;
	data.me = me;

	dm->foreachMappedVert(dm, draw_dm_vert_pins__mapFunc, &data);
	glEnd();
}

	/* Draw verts with color set based on selection */
static void draw_dm_verts__mapFunc(void *userData, int index, float *co, float *UNUSED(no_f), short *UNUSED(no_s))
{
	struct { BMEditMesh *em; int sel; BMVert *eve_act; } *data = userData;
	BMVert *eve = EDBM_get_vert_for_index(data->em, index);

	if (!BM_TestHFlag(eve, BM_HIDDEN) && BM_TestHFlag(eve, BM_SELECT)==data->sel) {
		/* draw active larger - need to stop/start point drawing for this :/ */
		if (eve==data->eve_act) {
			float size = UI_GetThemeValuef(TH_VERTEX_SIZE);
			UI_ThemeColor4(TH_EDITMESH_ACTIVE);
			
			bglEnd();
			
			glPointSize(size);
			bglBegin(GL_POINTS);
			bglVertex3fv(co);
			bglEnd();
			
			UI_ThemeColor4(data->sel?TH_VERTEX_SELECT:TH_VERTEX);
			glPointSize(size);
			bglBegin(GL_POINTS);
		} else {
			bglVertex3fv(co);
		}
	}
}

static void draw_dm_verts(BMEditMesh *em, DerivedMesh *dm, int sel, BMVert *eve_act)
{
	struct { BMEditMesh *em; int sel; BMVert *eve_act; } data;
	data.sel = sel;
	data.eve_act = eve_act;
	data.em = em;
	
	bglBegin(GL_POINTS);
	dm->foreachMappedVert(dm, draw_dm_verts__mapFunc, &data);
	bglEnd();

	bglBegin(GL_POINTS);
	dm->foreachMappedVert(dm, draw_dm_verts__mapFunc, &data);
	bglEnd();
}

	/* Draw edges with color set based on selection */
static int draw_dm_edges_sel__setDrawOptions(void *userData, int index)
{
	BMEdge *eed;
	//unsigned char **cols = userData, *col;
	struct { BMEditMesh *em; unsigned char *baseCol, *selCol, *actCol; BMEdge *eed_act; } * data = userData;
	unsigned char *col;

	eed = EDBM_get_edge_for_index(data->em, index);

	if (!BM_TestHFlag(eed, BM_HIDDEN)) {
		if (eed==data->eed_act) {
			glColor4ubv(data->actCol);
		} else {
			if (BM_TestHFlag(eed, BM_SELECT)) {
				col = data->selCol;
			} else {
				col = data->baseCol;
			}
			/* no alpha, this is used so a transparent color can disable drawing unselected edges in editmode  */
			if (col[3]==0) return 0;
			
			glColor4ubv(col);
		}
		return 1;
	} else {
		return 0;
	}
}
static void draw_dm_edges_sel(BMEditMesh *em, DerivedMesh *dm, unsigned char *baseCol, 
			      unsigned char *selCol, unsigned char *actCol, BMEdge *eed_act) 
{
	struct { BMEditMesh *em; unsigned char *baseCol, *selCol, *actCol; BMEdge *eed_act; } data;
	
	data.baseCol = baseCol;
	data.selCol = selCol;
	data.actCol = actCol;
	data.em = em;
	data.eed_act = eed_act;
	dm->drawMappedEdges(dm, draw_dm_edges_sel__setDrawOptions, &data);
}

	/* Draw edges */
static int draw_dm_edges__setDrawOptions(void *userData, int index)
{
	return !BM_TestHFlag(EDBM_get_edge_for_index(userData, index), BM_HIDDEN);
}
static void draw_dm_edges(BMEditMesh *em, DerivedMesh *dm) 
{
	dm->drawMappedEdges(dm, draw_dm_edges__setDrawOptions, em);
}

	/* Draw edges with color interpolated based on selection */
static int draw_dm_edges_sel_interp__setDrawOptions(void *userData, int index)
{
	return !BM_TestHFlag(EDBM_get_edge_for_index(((void**)userData)[0], index), BM_HIDDEN);
}
static void draw_dm_edges_sel_interp__setDrawInterpOptions(void *userData, int index, float t)
{
	BMEdge *eed = EDBM_get_edge_for_index(((void**)userData)[0], index);
	unsigned char **cols = userData;
	unsigned char *col0 = cols[(BM_TestHFlag(eed->v1, BM_SELECT))?2:1];
	unsigned char *col1 = cols[(BM_TestHFlag(eed->v2, BM_SELECT))?2:1];

	glColor4ub(	col0[0] + (col1[0]-col0[0])*t,
				col0[1] + (col1[1]-col0[1])*t,
				col0[2] + (col1[2]-col0[2])*t,
				col0[3] + (col1[3]-col0[3])*t);
}

static void draw_dm_edges_sel_interp(BMEditMesh *em, DerivedMesh *dm, unsigned char *baseCol, unsigned char *selCol)
{
	void *cols[3] = {em, baseCol, selCol};

	dm->drawMappedEdgesInterp(dm, draw_dm_edges_sel_interp__setDrawOptions, draw_dm_edges_sel_interp__setDrawInterpOptions, cols);
}

	/* Draw only seam edges */
static int draw_dm_edges_seams__setDrawOptions(void *userData, int index)
{
	BMEdge *eed = EDBM_get_edge_for_index(userData, index);

	return !BM_TestHFlag(eed, BM_HIDDEN) && BM_TestHFlag(eed, BM_SEAM);
}

static void draw_dm_edges_seams(BMEditMesh *em, DerivedMesh *dm)
{
	dm->drawMappedEdges(dm, draw_dm_edges_seams__setDrawOptions, em);
}

/* Draw only pinned edges */
static int draw_dm_edges_pins__setDrawOptions(void *userData, int index)
{
	struct {BMEditMesh *em; Mesh *me;} *data = userData;

	BMEdge *eed = EDBM_get_edge_for_index(data->em, index);
	BMIter feiter;
	BMFace *fe;

	int fcount, fpcount = 0;
	int pin = 0;

	/* If pinned faces are drawn then only draw pinned edges at the borders.
	   This looks way better and the user still has all the info he needs. */
	if(data->me->drawflag & ME_DRAW_PINS) {
		if( BM_TestHFlag(eed->v1, BM_PINNED) && BM_TestHFlag(eed->v2, BM_PINNED) ) {
			pin = 1;

			fcount = 0;
			BM_ITER(fe, &feiter, data->em->bm, BM_FACES_OF_EDGE, eed) {
				fcount ++;
				fpcount += check_pinned_face(data->em->bm, fe);
			}
		}
	}
	else {
		pin = BM_TestHFlag(eed->v1, BM_PINNED) && BM_TestHFlag(eed->v2, BM_PINNED);
	}

	if( !BM_TestHFlag(eed, BM_HIDDEN)) {
		/* Edges with at least one adherent pinned face are considered borders.
		   If there are more than two adherent faces overall of which at least two are pinned it's also consideres a border. */
		if( fpcount == 2 && fcount <= 2) {
			return 0; }
		else {
			return pin; }
	}
	
	return 0;
}

static void draw_dm_edges_pins(BMEditMesh *em, DerivedMesh *dm, Mesh *me)
{
	struct { BMEditMesh *em; Mesh *me;} data;

	data.em = em;
	data.me = me;

	dm->drawMappedEdges(dm, draw_dm_edges_pins__setDrawOptions, &data);
}

	/* Draw only sharp edges */
static int draw_dm_edges_sharp__setDrawOptions(void *userData, int index)
{
	BMEdge *eed = EDBM_get_edge_for_index(userData, index);

	return !BM_TestHFlag(eed, BM_HIDDEN) && BM_TestHFlag(eed, BM_SHARP);
}
static void draw_dm_edges_sharp(BMEditMesh *em, DerivedMesh *dm)
{
	dm->drawMappedEdges(dm, draw_dm_edges_sharp__setDrawOptions, em);
}


	/* Draw faces with color set based on selection
	 * return 2 for the active face so it renders with stipple enabled */
static int draw_dm_faces_sel__setDrawOptions(void *userData, int index, int *UNUSED(drawSmooth_r))
{
	struct { unsigned char *cols[3]; BMEditMesh *em; BMFace *efa_act; Mesh *me;} *data = userData;
	BMFace *efa = EDBM_get_face_for_index(data->em, index);
	unsigned char *col;
	int pin=0;
	int opac = UI_GetThemeValue(TH_PIN_OPAC);
	
	if (!efa)
		return 0;
	
	if (!BM_TestHFlag(efa, BM_HIDDEN)) {

		/* Check if all verts of a face are pinned. If so, then display it in a darker shade. */
		if(data->me->drawflag & ME_DRAW_PINS)
			pin = check_pinned_face(data->em->bm, efa);

		if (efa == data->efa_act) {
			if(pin==0) { glColor4ubv(data->cols[2]); }
			else {
				col = data->cols[2];
				glColor4ub(col[0]-col[0]*0.9, col[1]-col[1]*0.9, col[2]-col[2]*0.9, opac*2.55);
			}
			
			return 2; /* stipple */
		} else {
			col = data->cols[BM_TestHFlag(efa, BM_SELECT)?1:0];
			if (col[3]==0) return 0;

			if(pin==0) { glColor4ubv(col); }
			else { glColor4ub(col[0]-col[0]*0.9, col[1]-col[1]*0.9, col[2]-col[2]*0.9, opac*2.55); }

			return 1;
		}
	}
	return 0;
}

/* also draws the active face */
static void draw_dm_faces_sel(BMEditMesh *em, DerivedMesh *dm, unsigned char *baseCol, 
			      unsigned char *selCol, unsigned char *actCol, BMFace *efa_act, Mesh *me) 
{
	struct { unsigned char *cols[3]; BMEditMesh *em; BMFace *efa_act; Mesh *me;} data;

	data.cols[0] = baseCol;
	data.em = em;
	data.cols[1] = selCol;
	data.cols[2] = actCol;
	data.efa_act = efa_act;
	data.me = me;

	dm->drawMappedFaces(dm, draw_dm_faces_sel__setDrawOptions, &data, 0, GPU_enable_material);
}

static int draw_dm_creases__setDrawOptions(void *userData, int index)
{
<<<<<<< HEAD
	BMEditMesh *em = userData;
	BMEdge *eed = EDBM_get_edge_for_index(userData, index);
	float *crease = bm_get_cd_float(&em->bm->edata, eed->head.data, CD_CREASE);
	
	if (!crease)
		return 0;
	
	if (!BM_TestHFlag(eed, BM_HIDDEN) && *crease!=0.0) {
		UI_ThemeColorBlend(TH_WIRE, TH_EDGE_CREASE, *crease);
=======
	EditEdge *eed = EM_get_edge_for_index(index);

	if (eed->h==0 && eed->crease != 0.0f) {
		UI_ThemeColorBlend(TH_WIRE, TH_EDGE_CREASE, eed->crease);
>>>>>>> fa63c297
		return 1;
	} else {
		return 0;
	}
}
static void draw_dm_creases(BMEditMesh *em, DerivedMesh *dm)
{
	glLineWidth(3.0);
	dm->drawMappedEdges(dm, draw_dm_creases__setDrawOptions, em);
	glLineWidth(1.0);
}

static int draw_dm_bweights__setDrawOptions(void *userData, int index)
{
	BMEditMesh *em = userData;
	BMEdge *eed = EDBM_get_edge_for_index(userData, index);
	float *bweight = bm_get_cd_float(&em->bm->edata, eed->head.data, CD_BWEIGHT);

<<<<<<< HEAD
	if (!bweight)
		return 0;
	
	if (!BM_TestHFlag(eed, BM_HIDDEN) && *bweight!=0.0) {
		UI_ThemeColorBlend(TH_WIRE, TH_EDGE_SELECT, *bweight);
=======
	if (eed->h==0 && eed->bweight != 0.0f) {
		UI_ThemeColorBlend(TH_WIRE, TH_EDGE_SELECT, eed->bweight);
>>>>>>> fa63c297
		return 1;
	} else {
		return 0;
	}
}
static void draw_dm_bweights__mapFunc(void *userData, int index, float *co, float *UNUSED(no_f), short *UNUSED(no_s))
{
<<<<<<< HEAD
	BMEditMesh *em = userData;
	BMVert *eve = EDBM_get_vert_for_index(userData, index);
	float *bweight = bm_get_cd_float(&em->bm->vdata, eve->head.data, CD_BWEIGHT);
	
	if (!bweight)
		return;
	
	if (!BM_TestHFlag(eve, BM_HIDDEN) && *bweight!=0.0) {
		UI_ThemeColorBlend(TH_VERTEX, TH_VERTEX_SELECT, *bweight);
=======
	EditVert *eve = EM_get_vert_for_index(index);

	if (eve->h==0 && eve->bweight != 0.0f) {
		UI_ThemeColorBlend(TH_VERTEX, TH_VERTEX_SELECT, eve->bweight);
>>>>>>> fa63c297
		bglVertex3fv(co);
	}
}
static void draw_dm_bweights(BMEditMesh *em, Scene *scene, DerivedMesh *dm)
{
	ToolSettings *ts= scene->toolsettings;

	if (ts->selectmode & SCE_SELECT_VERTEX) {
		glPointSize(UI_GetThemeValuef(TH_VERTEX_SIZE) + 2);
		bglBegin(GL_POINTS);
		dm->foreachMappedVert(dm, draw_dm_bweights__mapFunc, em);
		bglEnd();
	}
	else {
		glLineWidth(3.0);
		dm->drawMappedEdges(dm, draw_dm_bweights__setDrawOptions, em);
		glLineWidth(1.0);
	}
}

/* Second section of routines: Combine first sets to form fancy
 * drawing routines (for example rendering twice to get overlays).
 *
 * Also includes routines that are basic drawing but are too
 * specialized to be split out (like drawing creases or measurements).
 */

/* EditMesh drawing routines*/

static void draw_em_fancy_verts(Scene *scene, View3D *v3d, Object *obedit, 
				BMEditMesh *em, DerivedMesh *cageDM, BMVert *eve_act)
{
	ToolSettings *ts= scene->toolsettings;
	int sel;

	if(v3d->zbuf) glDepthMask(0);		// disable write in zbuffer, zbuf select

	for (sel=0; sel<2; sel++) {
		unsigned char col[4], fcol[4];
		int pass;

		UI_GetThemeColor3ubv(sel?TH_VERTEX_SELECT:TH_VERTEX, col);
		UI_GetThemeColor3ubv(sel?TH_FACE_DOT:TH_WIRE, fcol);

		for (pass=0; pass<2; pass++) {
			float size = UI_GetThemeValuef(TH_VERTEX_SIZE);
			float fsize = UI_GetThemeValuef(TH_FACEDOT_SIZE);

			if (pass==0) {
				if(v3d->zbuf && !(v3d->flag&V3D_ZBUF_SELECT)) {
					glDisable(GL_DEPTH_TEST);
						
					glEnable(GL_BLEND);
				} else {
					continue;
				}

				size = (size > 2.1f ? size/2.0f:size);
				fsize = (fsize > 2.1f ? fsize/2.0f:fsize);
				col[3] = fcol[3] = 100;
			} else {
				col[3] = fcol[3] = 255;
			}
				
			if(ts->selectmode & SCE_SELECT_VERTEX) {
				glPointSize(size);
				glColor4ubv(col);
				draw_dm_verts(em, cageDM, sel, eve_act);
			}
			
			if(check_ob_drawface_dot(scene, v3d, obedit->dt)) {
				glPointSize(fsize);
				glColor4ubv(fcol);
				draw_dm_face_centers(em, cageDM, sel);
			}
			
			if (pass==0) {
				glDisable(GL_BLEND);
				glEnable(GL_DEPTH_TEST);
			}
		}
	}

	if(v3d->zbuf) glDepthMask(1);
	glPointSize(1.0);
}

static void draw_em_fancy_edges(BMEditMesh *em, Scene *scene, View3D *v3d, 
				Mesh *me, DerivedMesh *cageDM, short sel_only, 
				BMEdge *eed_act)
{
	ToolSettings *ts= scene->toolsettings;
	int pass;
	unsigned char wireCol[4], selCol[4], actCol[4];

	/* since this function does transparant... */
	UI_GetThemeColor4ubv(TH_EDGE_SELECT, selCol);
	UI_GetThemeColor4ubv(TH_WIRE, wireCol);
	UI_GetThemeColor4ubv(TH_EDITMESH_ACTIVE, actCol);
	
	/* when sel only is used, dont render wire, only selected, this is used for
	 * textured draw mode when the 'edges' option is disabled */
	if (sel_only)
		wireCol[3] = 0;

	for (pass=0; pass<2; pass++) {
			/* show wires in transparant when no zbuf clipping for select */
		if (pass==0) {
			if (v3d->zbuf && (v3d->flag & V3D_ZBUF_SELECT)==0) {
				glEnable(GL_BLEND);
				glDisable(GL_DEPTH_TEST);
				selCol[3] = 85;
				if (!sel_only) wireCol[3] = 85;
			} else {
				continue;
			}
		} else {
			selCol[3] = 255;
			if (!sel_only) wireCol[3] = 255;
		}

		if(ts->selectmode == SCE_SELECT_FACE) {
			draw_dm_edges_sel(em, cageDM, wireCol, selCol, actCol, eed_act);
		}	
		else if( (me->drawflag & ME_DRAWEDGES) || (ts->selectmode & SCE_SELECT_EDGE) ) {	
			if(cageDM->drawMappedEdgesInterp && (ts->selectmode & SCE_SELECT_VERTEX)) {
				glShadeModel(GL_SMOOTH);
				draw_dm_edges_sel_interp(em, cageDM, wireCol, selCol);
				glShadeModel(GL_FLAT);
			} else {
				draw_dm_edges_sel(em, cageDM, wireCol, selCol, actCol, eed_act);
			}
		}
		else {
			if (!sel_only) {
				glColor4ubv(wireCol);
				draw_dm_edges(em, cageDM);
			}
		}

		if (pass==0) {
			glDisable(GL_BLEND);
			glEnable(GL_DEPTH_TEST);
		}
	}
}	

static void draw_em_measure_stats(View3D *v3d, RegionView3D *rv3d, 
				  Object *ob, BMEditMesh *em, UnitSettings *unit)
{
#if 0
	Mesh *me= ob->data;
	EditEdge *eed;
	EditFace *efa;
	float v1[3], v2[3], v3[3], v4[3], vmid[3];
	float fvec[3];
	char val[32]; /* Stores the measurement display text here */
	const char *conv_float; /* Use a float conversion matching the grid size */
	unsigned char col[4]= {0, 0, 0, 255}; /* color of the text to draw */
	float area; /* area of the face */
	float grid= unit->system ? unit->scale_length : v3d->grid;
	const int do_split= unit->flag & USER_UNIT_OPT_SPLIT;
	const int do_global= v3d->flag & V3D_GLOBAL_STATS;
	const int do_moving= G.moving;

	/* make the precision of the pronted value proportionate to the gridsize */

	if (grid < 0.01f)		conv_float= "%.6g";
	else if (grid < 0.1f)	conv_float= "%.5g";
	else if (grid < 1.0f)	conv_float= "%.4g";
	else if (grid < 10.0f)	conv_float= "%.3g";
	else					conv_float= "%.2g";

	if(v3d->zbuf && (v3d->flag & V3D_ZBUF_SELECT)==0)
		glDisable(GL_DEPTH_TEST);

	if(v3d->zbuf) bglPolygonOffset(rv3d->dist, 5.0f);
	
	if(me->drawflag & ME_DRAWEXTRA_EDGELEN) {
		UI_GetThemeColor3ubv(TH_DRAWEXTRA_EDGELEN, col);

		for(eed= em->edges.first; eed; eed= eed->next) {
			/* draw non fgon edges, or selected edges, or edges next to selected verts while draging */
			if((eed->h != EM_FGON) && ((eed->f & SELECT) || (do_moving && ((eed->v1->f & SELECT) || (eed->v2->f & SELECT)) ))) {
				copy_v3_v3(v1, eed->v1->co);
				copy_v3_v3(v2, eed->v2->co);

				interp_v3_v3v3(vmid, v1, v2, 0.5f);

				if(do_global) {
					mul_mat3_m4_v3(ob->obmat, v1);
					mul_mat3_m4_v3(ob->obmat, v2);
				}
				if(unit->system)
					bUnit_AsString(val, sizeof(val), len_v3v3(v1, v2)*unit->scale_length, 3, unit->system, B_UNIT_LENGTH, do_split, FALSE);
				else
					sprintf(val, conv_float, len_v3v3(v1, v2));

				view3d_cached_text_draw_add(vmid, val, 0, V3D_CACHE_TEXT_ASCII, col);
			}
		}
	}

	if(me->drawflag & ME_DRAWEXTRA_FACEAREA) {
// XXX		extern int faceselectedOR(EditFace *efa, int flag);		// editmesh.h shouldn't be in this file... ok for now?
		UI_GetThemeColor3ubv(TH_DRAWEXTRA_FACEAREA, col);
		
		for(efa= em->faces.first; efa; efa= efa->next) {
			if((efa->f & SELECT)) { // XXX || (do_moving && faceselectedOR(efa, SELECT)) ) {
				copy_v3_v3(v1, efa->v1->co);
				copy_v3_v3(v2, efa->v2->co);
				copy_v3_v3(v3, efa->v3->co);
				if (efa->v4) {
					copy_v3_v3(v4, efa->v4->co);
				}
				if(do_global) {
					mul_mat3_m4_v3(ob->obmat, v1);
					mul_mat3_m4_v3(ob->obmat, v2);
					mul_mat3_m4_v3(ob->obmat, v3);
					if (efa->v4) mul_mat3_m4_v3(ob->obmat, v4);
				}
				
				if (efa->v4)
					area=  area_quad_v3(v1, v2, v3, v4);
				else
					area = area_tri_v3(v1, v2, v3);

				if(unit->system)
					bUnit_AsString(val, sizeof(val), area*unit->scale_length, 3, unit->system, B_UNIT_LENGTH, do_split, FALSE); // XXX should be B_UNIT_AREA
				else
					sprintf(val, conv_float, area);

				view3d_cached_text_draw_add(efa->cent, val, 0, V3D_CACHE_TEXT_ASCII, col);
			}
		}
	}

	if(me->drawflag & ME_DRAWEXTRA_FACEANG) {
		EditEdge *e1, *e2, *e3, *e4;
		UI_GetThemeColor3ubv(TH_DRAWEXTRA_FACEANG, col);
		for(efa= em->faces.first; efa; efa= efa->next) {
			copy_v3_v3(v1, efa->v1->co);
			copy_v3_v3(v2, efa->v2->co);
			copy_v3_v3(v3, efa->v3->co);
			if(efa->v4) {
				copy_v3_v3(v4, efa->v4->co); 
			}
			else {
				copy_v3_v3(v4, v3);
			}
			if(do_global) {
				mul_mat3_m4_v3(ob->obmat, v1);
				mul_mat3_m4_v3(ob->obmat, v2);
				mul_mat3_m4_v3(ob->obmat, v3);
				mul_mat3_m4_v3(ob->obmat, v4); /* intentionally executed even for tri's */
			}
			
			e1= efa->e1;
			e2= efa->e2;
			e3= efa->e3;
			if(efa->e4) e4= efa->e4; else e4= e3;
			
			/* Calculate the angles */
				
			if( (e4->f & e1->f & SELECT) || (do_moving && (efa->v1->f & SELECT)) ) {
				/* Vec 1 */
				sprintf(val,"%.3g", RAD2DEGF(angle_v3v3v3(v4, v1, v2)));
				interp_v3_v3v3(fvec, efa->cent, efa->v1->co, 0.8f);
				view3d_cached_text_draw_add(fvec, val, 0, V3D_CACHE_TEXT_ASCII, col);
			}
			if( (e1->f & e2->f & SELECT) || (do_moving && (efa->v2->f & SELECT)) ) {
				/* Vec 2 */
				sprintf(val,"%.3g", RAD2DEGF(angle_v3v3v3(v1, v2, v3)));
				interp_v3_v3v3(fvec, efa->cent, efa->v2->co, 0.8f);
				view3d_cached_text_draw_add(fvec, val, 0, V3D_CACHE_TEXT_ASCII, col);
			}
			if( (e2->f & e3->f & SELECT) || (do_moving && (efa->v3->f & SELECT)) ) {
				/* Vec 3 */
				if(efa->v4) 
					sprintf(val,"%.3g", RAD2DEGF(angle_v3v3v3(v2, v3, v4)));
				else
					sprintf(val,"%.3g", RAD2DEGF(angle_v3v3v3(v2, v3, v1)));
				interp_v3_v3v3(fvec, efa->cent, efa->v3->co, 0.8f);
				view3d_cached_text_draw_add(fvec, val, 0, V3D_CACHE_TEXT_ASCII, col);
			}
				/* Vec 4 */
			if(efa->v4) {
				if( (e3->f & e4->f & SELECT) || (do_moving && (efa->v4->f & SELECT)) ) {
					sprintf(val,"%.3g", RAD2DEGF(angle_v3v3v3(v3, v4, v1)));
					interp_v3_v3v3(fvec, efa->cent, efa->v4->co, 0.8f);
					view3d_cached_text_draw_add(fvec, val, 0, V3D_CACHE_TEXT_ASCII, col);
				}
			}
		}
	}
	
	if(v3d->zbuf) {
		glEnable(GL_DEPTH_TEST);
		bglPolygonOffset(rv3d->dist, 0.0f);
	}
#endif
}

static int draw_em_fancy__setFaceOpts(void *userData, int index, int *UNUSED(drawSmooth_r))
{
	BMFace *efa = EDBM_get_face_for_index(userData, index);

	if (efa && !BM_TestHFlag(efa, BM_HIDDEN)) {
		GPU_enable_material(efa->mat_nr+1, NULL);
		return 1;
	}
	else
		return 0;
}

static int draw_em_fancy__setGLSLFaceOpts(void *userData, int index)
{
	BMFace *efa = EDBM_get_face_for_index(userData, index);

	return !BM_TestHFlag(efa, BM_HIDDEN);
}

static void draw_em_fancy(Scene *scene, View3D *v3d, RegionView3D *rv3d, Object *ob,
			  BMEditMesh *em, DerivedMesh *cageDM, DerivedMesh *finalDM, int dt)

{
	Mesh *me = ob->data;
	BMFace *efa_act = EDBM_get_actFace(em, 0); /* annoying but active faces is stored differently */
	BMEdge *eed_act = NULL;
	BMVert *eve_act = NULL;
	
	if (em->bm->selected.last) {
		BMEditSelection *ese = em->bm->selected.last;
		/* face is handeled above */
		/*if (ese->type == EDITFACE ) {
			efa_act = (EditFace *)ese->data;
		} else */ if ( ese->type == EDITEDGE ) {
			eed_act = (BMEdge *)ese->data;
		} else if ( ese->type == EDITVERT ) {
			eve_act = (BMVert *)ese->data;
		}
	}
	
	EDBM_init_index_arrays(em, 1, 1, 1);

	if(dt>OB_WIRE) {
		if(CHECK_OB_DRAWTEXTURE(v3d, dt)) {
			if(draw_glsl_material(scene, ob, v3d, dt)) {
				glFrontFace((ob->transflag&OB_NEG_SCALE)?GL_CW:GL_CCW);

				finalDM->drawMappedFacesGLSL(finalDM, GPU_enable_material,
					draw_em_fancy__setGLSLFaceOpts, em);
				GPU_disable_material();

				glFrontFace(GL_CCW);
			}
			else {
				draw_mesh_textured(scene, v3d, rv3d, ob, finalDM, 0);
			}
		}
		else {
			/* 3 floats for position, 3 for normal and times two because the faces may actually be quads instead of triangles */
			glLightModeli(GL_LIGHT_MODEL_TWO_SIDE, me->flag & ME_TWOSIDED);

			glEnable(GL_LIGHTING);
			glFrontFace((ob->transflag&OB_NEG_SCALE)?GL_CW:GL_CCW);
<<<<<<< HEAD
			finalDM->drawMappedFaces(finalDM, draw_em_fancy__setFaceOpts, me->edit_btmesh, 0, GPU_enable_material);
=======

			finalDM->drawMappedFaces(finalDM, draw_em_fancy__setFaceOpts, NULL, 0, GPU_enable_material);
>>>>>>> fa63c297

			glFrontFace(GL_CCW);
			glDisable(GL_LIGHTING);
		}
			
		// Setup for drawing wire over, disable zbuffer
		// write to show selected edge wires better
		UI_ThemeColor(TH_WIRE);

		bglPolygonOffset(rv3d->dist, 1.0);
		glDepthMask(0);
	} 
	else {
		if (cageDM!=finalDM) {
			UI_ThemeColorBlend(TH_WIRE, TH_BACK, 0.7);
			finalDM->drawEdges(finalDM, 1, 0);
		}
	}
	
	if(me->drawflag & ME_DRAWFACES) {	/* transp faces */
		unsigned char col1[4], col2[4], col3[4];
			
		UI_GetThemeColor4ubv(TH_FACE, col1);
		UI_GetThemeColor4ubv(TH_FACE_SELECT, col2);
		UI_GetThemeColor4ubv(TH_EDITMESH_ACTIVE, col3);
		
		glEnable(GL_BLEND);
		glDepthMask(0);		// disable write in zbuffer, needed for nice transp
		
		/* dont draw unselected faces, only selected, this is MUCH nicer when texturing */
		if CHECK_OB_DRAWTEXTURE(v3d, dt)
			col1[3] = 0;
		
		draw_dm_faces_sel(em, cageDM, col1, col2, col3, efa_act, me);

		glDisable(GL_BLEND);
		glDepthMask(1);		// restore write in zbuffer
	} else if (efa_act) {
		/* even if draw faces is off it would be nice to draw the stipple face
		 * Make all other faces zero alpha except for the active
		 * */
		unsigned char col1[4], col2[4], col3[4];
		col1[3] = col2[3] = 0; /* dont draw */
		UI_GetThemeColor4ubv(TH_EDITMESH_ACTIVE, col3);
		
		glEnable(GL_BLEND);
		glDepthMask(0);		// disable write in zbuffer, needed for nice transp
		
		draw_dm_faces_sel(em, cageDM, col1, col2, col3, efa_act, me);

		glDisable(GL_BLEND);
		glDepthMask(1);		// restore write in zbuffer
		
	}

	/* here starts all fancy draw-extra over */
	if((me->drawflag & ME_DRAWEDGES)==0 && CHECK_OB_DRAWTEXTURE(v3d, dt)) {
		/* we are drawing textures and 'ME_DRAWEDGES' is disabled, dont draw any edges */
		
		/* only draw selected edges otherwise there is no way of telling if a face is selected */
		draw_em_fancy_edges(em, scene, v3d, me, cageDM, 1, eed_act);
		
	} else {
		if(me->drawflag & ME_DRAWSEAMS) {
			UI_ThemeColor(TH_EDGE_SEAM);
			glLineWidth(2);
	
			draw_dm_edges_seams(em, cageDM);
	
			glColor3ub(0,0,0);
			glLineWidth(1);
		}
		
		if(me->drawflag & ME_DRAWSHARP) {
			UI_ThemeColor(TH_EDGE_SHARP);
			glLineWidth(2);
	
			draw_dm_edges_sharp(em, cageDM);
	
			glColor3ub(0,0,0);
			glLineWidth(1);
		}
	
		if(me->drawflag & ME_DRAWCREASES && CustomData_has_layer(&em->bm->edata, CD_CREASE)) {
			draw_dm_creases(em, cageDM);
		}
		if(me->drawflag & ME_DRAWBWEIGHTS) {
			draw_dm_bweights(em, scene, cageDM);
		}

		if(me->drawflag & ME_DRAW_PINS) {
			UI_ThemeColor(TH_PIN);
			glLineWidth(2);
	
			draw_dm_edges_pins(em, cageDM, me);
	
			glColor3ub(0,0,0);
			glLineWidth(1);
		}
	
		draw_em_fancy_edges(em, scene, v3d, me, cageDM, 0, eed_act);
	}
	if(em) {
// XXX		retopo_matrix_update(v3d);

		draw_em_fancy_verts(scene, v3d, ob, em, cageDM, eve_act);

		if(me->drawflag & ME_DRAWNORMALS) {
			UI_ThemeColor(TH_NORMAL);
			draw_dm_face_normals(em, scene, cageDM);
		}
		if(me->drawflag & ME_DRAW_VNORMALS) {
			UI_ThemeColor(TH_VNORMAL);
			draw_dm_vert_normals(em, scene, cageDM);
		}
		if(me->drawflag & ME_DRAW_PINS) {
			UI_ThemeColor(TH_PIN);
			draw_dm_vert_pins(em, cageDM, me);
		}

		if(me->drawflag & (ME_DRAWEXTRA_EDGELEN|ME_DRAWEXTRA_FACEAREA|ME_DRAWEXTRA_FACEANG) && !((v3d->flag2 & V3D_RENDER_OVERRIDE)))
			draw_em_measure_stats(v3d, rv3d, ob, em, &scene->unit);
	}

	if(dt>OB_WIRE) {
		glDepthMask(1);
		bglPolygonOffset(rv3d->dist, 0.0);
		GPU_disable_material();
	}

	EDBM_free_index_arrays(em);
}

/* Mesh drawing routines */

static void draw_mesh_object_outline(View3D *v3d, Object *ob, DerivedMesh *dm)
{
	
	if(v3d->transp==0) {	// not when we draw the transparent pass
		glLineWidth(UI_GetThemeValuef(TH_OUTLINE_WIDTH) * 2.0f);
		glDepthMask(0);
		
		/* if transparent, we cannot draw the edges for solid select... edges have no material info.
		   drawFacesSolid() doesn't draw the transparent faces */
		if(ob->dtx & OB_DRAWTRANSP) {
			glPolygonMode(GL_FRONT_AND_BACK, GL_LINE); 
			dm->drawFacesSolid(dm, NULL, 0, GPU_enable_material);
			glPolygonMode(GL_FRONT_AND_BACK, GL_FILL);
			GPU_disable_material();
		}
		else {
			dm->drawEdges(dm, 0, 1);
		}
					
		glLineWidth(1.0);
		glDepthMask(1);
	}
}

static int wpaint__setSolidDrawOptions(void *userData, int UNUSED(index), int *drawSmooth_r)
{
	*drawSmooth_r = 1;
	return 1;
}

static void draw_mesh_fancy(Scene *scene, ARegion *ar, View3D *v3d, RegionView3D *rv3d, Base *base, int dt, int flag)
{
	Object *ob= base->object;
	Mesh *me = ob->data;
	Material *ma= give_current_material(ob, 1);
	const short hasHaloMat = (ma && (ma->material_type == MA_TYPE_HALO));
	const short is_paint_sel= (ob==OBACT && paint_facesel_test(ob));
	int draw_wire = 0;
	int /* totvert,*/ totedge, totface;
	DispList *dl;
	DerivedMesh *dm= mesh_get_derived_final(scene, ob, scene->customdata_mask);

	if(!dm)
		return;
	
	if (ob->dtx&OB_DRAWWIRE) {
		draw_wire = 2; /* draw wire after solid using zoffset and depth buffer adjusment */
	}
	
	/* totvert = dm->getNumVerts(dm); */ /*UNUSED*/
	totedge = dm->getNumEdges(dm);
	totface = dm->getNumTessFaces(dm);
	
	/* vertexpaint, faceselect wants this, but it doesnt work for shaded? */
	if(dt!=OB_SHADED)
		glFrontFace((ob->transflag&OB_NEG_SCALE)?GL_CW:GL_CCW);

		// Unwanted combination.
	if (is_paint_sel) draw_wire = 0;

	if(dt==OB_BOUNDBOX) {
		if((v3d->flag2 & V3D_RENDER_OVERRIDE && v3d->drawtype >= OB_WIRE)==0)
			draw_bounding_volume(scene, ob);
	}
	else if(hasHaloMat || (totface==0 && totedge==0)) {
		glPointSize(1.5);
		dm->drawVerts(dm);
		glPointSize(1.0);
	}
	else if(dt==OB_WIRE || totface==0) {
		draw_wire = 1; /* draw wire only, no depth buffer stuff  */
	}
	else if(	(is_paint_sel || (ob==OBACT && ob->mode & OB_MODE_TEXTURE_PAINT)) ||
				CHECK_OB_DRAWTEXTURE(v3d, dt))
	{
		if ((v3d->flag&V3D_SELECT_OUTLINE) && ((v3d->flag2 & V3D_RENDER_OVERRIDE)==0) && (base->flag&SELECT) && !(G.f&G_PICKSEL || is_paint_sel) && !draw_wire) {
			draw_mesh_object_outline(v3d, ob, dm);
		}

		if(draw_glsl_material(scene, ob, v3d, dt)) {
			glFrontFace((ob->transflag&OB_NEG_SCALE)?GL_CW:GL_CCW);

			dm->drawFacesGLSL(dm, GPU_enable_material);
//			if(get_ob_property(ob, "Text"))
// XXX				draw_mesh_text(ob, 1);
			GPU_disable_material();

			glFrontFace(GL_CCW);
		}
		else {
			draw_mesh_textured(scene, v3d, rv3d, ob, dm, is_paint_sel);
		}

		if(!is_paint_sel) {
			if(base->flag & SELECT)
				UI_ThemeColor((ob==OBACT)?TH_ACTIVE:TH_SELECT);
			else
				UI_ThemeColor(TH_WIRE);

			if((v3d->flag2 & V3D_RENDER_OVERRIDE)==0)
				dm->drawLooseEdges(dm);
		}
	}
	else if(dt==OB_SOLID) {
		if(ob==OBACT && ob && ob->mode & OB_MODE_WEIGHT_PAINT) {
			/* weight paint in solid mode, special case. focus on making the weights clear
			 * rather then the shading, this is also forced in wire view */
			GPU_enable_material(0, NULL);
			dm->drawMappedFaces(dm, wpaint__setSolidDrawOptions, me->mface, 1, GPU_enable_material);
		
			bglPolygonOffset(rv3d->dist, 1.0);
			glDepthMask(0);	// disable write in zbuffer, selected edge wires show better

			glEnable(GL_BLEND);
			glColor4ub(255, 255, 255, 96);
			glEnable(GL_LINE_STIPPLE);
			glLineStipple(1, 0xAAAA);

			dm->drawEdges(dm, 1, 1);

			bglPolygonOffset(rv3d->dist, 0.0);
			glDepthMask(1);
			glDisable(GL_LINE_STIPPLE);

			GPU_disable_material();
			
			/* since we already draw wire as wp guide, dont draw over the top */
			draw_wire= 0;
		}
		else {
			Paint *p;

			if((v3d->flag&V3D_SELECT_OUTLINE) && ((v3d->flag2 & V3D_RENDER_OVERRIDE)==0) && (base->flag&SELECT) && !draw_wire && !ob->sculpt)
				draw_mesh_object_outline(v3d, ob, dm);

			glLightModeli(GL_LIGHT_MODEL_TWO_SIDE, me->flag & ME_TWOSIDED );

			glEnable(GL_LIGHTING);
			glFrontFace((ob->transflag&OB_NEG_SCALE)?GL_CW:GL_CCW);

			if(ob->sculpt && (p=paint_get_active(scene))) {
				float planes[4][4];
				float (*fpl)[4] = NULL;
				int fast= (p->flags & PAINT_FAST_NAVIGATE) && (rv3d->rflag & RV3D_NAVIGATING);

				if(ob->sculpt->partial_redraw) {
					if(ar->do_draw & RGN_DRAW_PARTIAL) {
						sculpt_get_redraw_planes(planes, ar, rv3d, ob);
						fpl = planes;
						ob->sculpt->partial_redraw = 0;
					}
				}

				dm->drawFacesSolid(dm, fpl, fast, GPU_enable_material);
			}
			else
				dm->drawFacesSolid(dm, NULL, 0, GPU_enable_material);

			GPU_disable_material();

			glFrontFace(GL_CCW);
			glDisable(GL_LIGHTING);

			if(base->flag & SELECT) {
				UI_ThemeColor((ob==OBACT)?TH_ACTIVE:TH_SELECT);
			} else {
				UI_ThemeColor(TH_WIRE);
			}
			if(!ob->sculpt && (v3d->flag2 & V3D_RENDER_OVERRIDE)==0)
				dm->drawLooseEdges(dm);
		}
	}
	else if(dt==OB_SHADED) {
		int do_draw= 1;	/* to resolve all G.f settings below... */
		
		if(ob==OBACT) {
			do_draw= 0;
			if(ob && ob->mode & OB_MODE_WEIGHT_PAINT) {
				/* enforce default material settings */
				GPU_enable_material(0, NULL);
				
				/* but set default spec */
				glColorMaterial(GL_FRONT_AND_BACK, GL_SPECULAR);
				glEnable(GL_COLOR_MATERIAL);	/* according manpages needed */
				glColor3ub(120, 120, 120);
				glDisable(GL_COLOR_MATERIAL);
				/* diffuse */
				glColorMaterial(GL_FRONT_AND_BACK, GL_DIFFUSE);
				glEnable(GL_LIGHTING);
				glEnable(GL_COLOR_MATERIAL);

				dm->drawMappedFaces(dm, wpaint__setSolidDrawOptions, me->mface, 1, GPU_enable_material);
				glDisable(GL_COLOR_MATERIAL);
				glDisable(GL_LIGHTING);

				GPU_disable_material();
			}
			else if(ob->mode & (OB_MODE_VERTEX_PAINT|OB_MODE_TEXTURE_PAINT)) {
				if(me->mcol)
					dm->drawMappedFaces(dm, wpaint__setSolidDrawOptions, NULL, 1, GPU_enable_material);
				else {
					glColor3f(1.0f, 1.0f, 1.0f);
					dm->drawMappedFaces(dm, wpaint__setSolidDrawOptions, NULL, 0, GPU_enable_material);
				}
			}
			else do_draw= 1;
		}
		if(do_draw) {
			dl = ob->disp.first;
			if (!dl || !dl->col1) {
				/* release and reload derivedmesh because it might be freed in
				   shadeDispList due to a different datamask */
				dm->release(dm);
				shadeDispList(scene, base);
				dl = find_displist(&ob->disp, DL_VERTCOL);
				dm= mesh_get_derived_final(scene, ob, scene->customdata_mask);
			}

			if ((v3d->flag&V3D_SELECT_OUTLINE) && ((v3d->flag2 & V3D_RENDER_OVERRIDE)==0) && (base->flag&SELECT) && !draw_wire) {
				draw_mesh_object_outline(v3d, ob, dm);
			}

				/* False for dupliframe objects */
			if (dl) {
				unsigned int *obCol1 = dl->col1;
				unsigned int *obCol2 = dl->col2;

				dm->drawFacesColored(dm, me->flag&ME_TWOSIDED, (unsigned char*) obCol1, (unsigned char*) obCol2);
			}

			if(base->flag & SELECT) {
				UI_ThemeColor((ob==OBACT)?TH_ACTIVE:TH_SELECT);
			} else {
				UI_ThemeColor(TH_WIRE);
			}
			if((v3d->flag2 & V3D_RENDER_OVERRIDE)==0)
				dm->drawLooseEdges(dm);
		}
	}
	
	/* set default draw color back for wire or for draw-extra later on */
	if (dt!=OB_WIRE) {
		if(base->flag & SELECT) {
			if(ob==OBACT && ob->flag & OB_FROMGROUP) 
				UI_ThemeColor(TH_GROUP_ACTIVE);
			else if(ob->flag & OB_FROMGROUP) 
				UI_ThemeColorShade(TH_GROUP_ACTIVE, -16);
			else if(flag!=DRAW_CONSTCOLOR)
				UI_ThemeColor((ob==OBACT)?TH_ACTIVE:TH_SELECT);
			else
				glColor3ub(80,80,80);
		} else {
			if (ob->flag & OB_FROMGROUP) 
				UI_ThemeColor(TH_GROUP);
			else {
				if(ob->dtx & OB_DRAWWIRE && flag==DRAW_CONSTCOLOR)
					glColor3ub(80,80,80);
				else
					UI_ThemeColor(TH_WIRE);
			}
		}
	}
	if (draw_wire) {

		/* When using wireframe object traw in particle edit mode
		 * the mesh gets in the way of seeing the particles, fade the wire color
		 * with the background. */
		if(ob==OBACT && (ob->mode & OB_MODE_PARTICLE_EDIT)) {
			float col_wire[4], col_bg[4], col[3];

			UI_GetThemeColor3fv(TH_BACK, col_bg);
			glGetFloatv(GL_CURRENT_COLOR, col_wire);
			interp_v3_v3v3(col, col_bg, col_wire, 0.15);
			glColor3fv(col);
		}

		/* If drawing wire and drawtype is not OB_WIRE then we are
		 * overlaying the wires.
		 *
		 * UPDATE bug #10290 - With this wire-only objects can draw
		 * behind other objects depending on their order in the scene. 2x if 0's below. undo'ing zr's commit: r4059
		 *
		 * if draw wire is 1 then just drawing wire, no need for depth buffer stuff,
		 * otherwise this wire is to overlay solid mode faces so do some depth buffer tricks.
		 */
		if (dt!=OB_WIRE && draw_wire==2) {
			bglPolygonOffset(rv3d->dist, 1.0);
			glDepthMask(0);	// disable write in zbuffer, selected edge wires show better
		}
		
		if((v3d->flag2 & V3D_RENDER_OVERRIDE && v3d->drawtype >= OB_SOLID)==0)
			dm->drawEdges(dm, (dt==OB_WIRE || totface==0), me->drawflag & ME_ALLEDGES);

		if (dt!=OB_WIRE && draw_wire==2) {
			glDepthMask(1);
			bglPolygonOffset(rv3d->dist, 0.0);
		}
	}

	dm->release(dm);
}

/* returns 1 if nothing was drawn, for detecting to draw an object center */
static int draw_mesh_object(Scene *scene, ARegion *ar, View3D *v3d, RegionView3D *rv3d, Base *base, int dt, int flag)
{
	Object *ob= base->object;
	Object *obedit= scene->obedit;
	Mesh *me= ob->data;
	BMEditMesh *em= me->edit_btmesh;
	int do_alpha_pass= 0, drawlinked= 0, retval= 0, glsl, check_alpha;
	
	if(obedit && ob!=obedit && ob->data==obedit->data) {
		if(ob_get_key(ob) || ob_get_key(obedit));
		else if(ob->modifiers.first || obedit->modifiers.first);
		else drawlinked= 1;
	}
	
	if(ob==obedit || drawlinked) {
		DerivedMesh *finalDM, *cageDM;
		
		if (obedit!=ob)
			finalDM = cageDM = editbmesh_get_derived_base(ob, em);
		else
			cageDM = editbmesh_get_derived_cage_and_final(scene, ob, em, &finalDM,
											scene->customdata_mask);

		if(dt>OB_WIRE) {
			// no transp in editmode, the fancy draw over goes bad then
			glsl = draw_glsl_material(scene, ob, v3d, dt);
			GPU_begin_object_materials(v3d, rv3d, scene, ob, glsl, NULL);
		}

		draw_em_fancy(scene, v3d, rv3d, ob, em, cageDM, finalDM, dt);

		GPU_end_object_materials();

		if (obedit!=ob && finalDM)
			finalDM->release(finalDM);
	}
	else {
		/* don't create boundbox here with mesh_get_bb(), the derived system will make it, puts deformed bb's OK */
		if(me->totface<=4 || boundbox_clip(rv3d, ob->obmat, (ob->bb)? ob->bb: me->bb)) {
			glsl = draw_glsl_material(scene, ob, v3d, dt);
			check_alpha = check_material_alpha(base, me, glsl);

			if(dt==OB_SOLID || glsl) {
				GPU_begin_object_materials(v3d, rv3d, scene, ob, glsl,
					(check_alpha)? &do_alpha_pass: NULL);
			}

			draw_mesh_fancy(scene, ar, v3d, rv3d, base, dt, flag);

			GPU_end_object_materials();
			
			if(me->totvert==0) retval= 1;
		}
	}
	
	/* GPU_begin_object_materials checked if this is needed */
	if(do_alpha_pass) {
		if(ob->dtx & OB_DRAWXRAY) {
			add_view3d_after(&v3d->afterdraw_xraytransp, base, flag);
		}
		else {
			add_view3d_after(&v3d->afterdraw_transp, base, flag);
		}
	}
	else if(ob->dtx & OB_DRAWXRAY && ob->dtx & OB_DRAWTRANSP) {
		/* special case xray+transp when alpha is 1.0, without this the object vanishes */
		if(v3d->xray == 0 && v3d->transp == 0) {
			add_view3d_after(&v3d->afterdraw_xray, base, flag);
		}
	}
	
	return retval;
}

/* ************** DRAW DISPLIST ****************** */

static int draw_index_wire= 1;
static int index3_nors_incr= 1;

/* returns 1 when nothing was drawn */
static int drawDispListwire(ListBase *dlbase)
{
	DispList *dl;
	int parts, nr;
	float *data;

	if(dlbase==NULL) return 1;
	
	glEnableClientState(GL_VERTEX_ARRAY);
	glPolygonMode(GL_FRONT_AND_BACK, GL_LINE); 

	for(dl= dlbase->first; dl; dl= dl->next) {
		if(dl->parts==0 || dl->nr==0)
			continue;
		
		data= dl->verts;
	
		switch(dl->type) {
		case DL_SEGM:
			
			glVertexPointer(3, GL_FLOAT, 0, data);
			
			for(parts=0; parts<dl->parts; parts++)
				glDrawArrays(GL_LINE_STRIP, parts*dl->nr, dl->nr);
				
			break;
		case DL_POLY:
			
			glVertexPointer(3, GL_FLOAT, 0, data);
			
			for(parts=0; parts<dl->parts; parts++)
				glDrawArrays(GL_LINE_LOOP, parts*dl->nr, dl->nr);
			
			break;
		case DL_SURF:
			
			glVertexPointer(3, GL_FLOAT, 0, data);
			
			for(parts=0; parts<dl->parts; parts++) {
				if(dl->flag & DL_CYCL_U) 
					glDrawArrays(GL_LINE_LOOP, parts*dl->nr, dl->nr);
				else
					glDrawArrays(GL_LINE_STRIP, parts*dl->nr, dl->nr);
			}
			
			for(nr=0; nr<dl->nr; nr++) {
				int ofs= 3*dl->nr;
				
				data= (  dl->verts )+3*nr;
				parts= dl->parts;

				if(dl->flag & DL_CYCL_V) glBegin(GL_LINE_LOOP);
				else glBegin(GL_LINE_STRIP);
				
				while(parts--) {
					glVertex3fv(data);
					data+=ofs;
				}
				glEnd();
				
				/* (ton) this code crashes for me when resolv is 86 or higher... no clue */
//				glVertexPointer(3, GL_FLOAT, sizeof(float)*3*dl->nr, data + 3*nr);
//				if(dl->flag & DL_CYCL_V) 
//					glDrawArrays(GL_LINE_LOOP, 0, dl->parts);
//				else
//					glDrawArrays(GL_LINE_STRIP, 0, dl->parts);
			}
			break;
			
		case DL_INDEX3:
			if(draw_index_wire) {
				glVertexPointer(3, GL_FLOAT, 0, dl->verts);
				glDrawElements(GL_TRIANGLES, 3*dl->parts, GL_UNSIGNED_INT, dl->index);
			}
			break;
			
		case DL_INDEX4:
			if(draw_index_wire) {
				glVertexPointer(3, GL_FLOAT, 0, dl->verts);
				glDrawElements(GL_QUADS, 4*dl->parts, GL_UNSIGNED_INT, dl->index);
			}
			break;
		}
	}
	
	glDisableClientState(GL_VERTEX_ARRAY);
	glPolygonMode(GL_FRONT_AND_BACK, GL_FILL); 
	
	return 0;
}

static void drawDispListsolid(ListBase *lb, Object *ob, int glsl)
{
	DispList *dl;
	GPUVertexAttribs gattribs;
	float *data, curcol[4];
	float *ndata;
	
	if(lb==NULL) return;
	
	/* for drawing wire */
	glGetFloatv(GL_CURRENT_COLOR, curcol);

	glEnable(GL_LIGHTING);
	glEnableClientState(GL_VERTEX_ARRAY);
	
	if(ob->transflag & OB_NEG_SCALE) glFrontFace(GL_CW);
	else glFrontFace(GL_CCW);
	
	if(ob->type==OB_MBALL) {	// mball always smooth shaded
		glShadeModel(GL_SMOOTH);
	}
	
	dl= lb->first;
	while(dl) {
		data= dl->verts;
		ndata= dl->nors;

		switch(dl->type) {
		case DL_SEGM:
			if(ob->type==OB_SURF) {
				int nr;

				glDisable(GL_LIGHTING);
				glColor3fv(curcol);
				
				// glVertexPointer(3, GL_FLOAT, 0, dl->verts);
				// glDrawArrays(GL_LINE_STRIP, 0, dl->nr);

				glBegin(GL_LINE_STRIP);
				for(nr= dl->nr; nr; nr--, data+=3)
					glVertex3fv(data);
				glEnd();

				glEnable(GL_LIGHTING);
			}
			break;
		case DL_POLY:
			if(ob->type==OB_SURF) {
				int nr;

				glDisable(GL_LIGHTING);
				
				/* for some reason glDrawArrays crashes here in half of the platforms (not osx) */
				//glVertexPointer(3, GL_FLOAT, 0, dl->verts);
				//glDrawArrays(GL_LINE_LOOP, 0, dl->nr);
				
				glBegin(GL_LINE_LOOP);
				for(nr= dl->nr; nr; nr--, data+=3)
					glVertex3fv(data);
				glEnd();
				
				glEnable(GL_LIGHTING);
				break;
			}
		case DL_SURF:
			
			if(dl->index) {
				GPU_enable_material(dl->col+1, (glsl)? &gattribs: NULL);
				
				if(dl->rt & CU_SMOOTH) glShadeModel(GL_SMOOTH);
				else glShadeModel(GL_FLAT);

				glEnableClientState(GL_NORMAL_ARRAY);
				glVertexPointer(3, GL_FLOAT, 0, dl->verts);
				glNormalPointer(GL_FLOAT, 0, dl->nors);
				glDrawElements(GL_QUADS, 4*dl->totindex, GL_UNSIGNED_INT, dl->index);
				glDisableClientState(GL_NORMAL_ARRAY);
			}			
			break;

		case DL_INDEX3:
			GPU_enable_material(dl->col+1, (glsl)? &gattribs: NULL);
			
			glVertexPointer(3, GL_FLOAT, 0, dl->verts);
			
			/* voor polys only one normal needed */
			if(index3_nors_incr) {
				glEnableClientState(GL_NORMAL_ARRAY);
				glNormalPointer(GL_FLOAT, 0, dl->nors);
			}
			else
				glNormal3fv(ndata);
			
			glDrawElements(GL_TRIANGLES, 3*dl->parts, GL_UNSIGNED_INT, dl->index);
			
			if(index3_nors_incr)
				glDisableClientState(GL_NORMAL_ARRAY);

			break;

		case DL_INDEX4:
			GPU_enable_material(dl->col+1, (glsl)? &gattribs: NULL);
			
			glEnableClientState(GL_NORMAL_ARRAY);
			glVertexPointer(3, GL_FLOAT, 0, dl->verts);
			glNormalPointer(GL_FLOAT, 0, dl->nors);
			glDrawElements(GL_QUADS, 4*dl->parts, GL_UNSIGNED_INT, dl->index);
			glDisableClientState(GL_NORMAL_ARRAY);

			break;
		}
		dl= dl->next;
	}

	glDisableClientState(GL_VERTEX_ARRAY);
	glShadeModel(GL_FLAT);
	glDisable(GL_LIGHTING);
	glFrontFace(GL_CCW);
}

static void drawDispListshaded(ListBase *lb, Object *ob)
{
	DispList *dl, *dlob;
	unsigned int *cdata;

	if(lb==NULL) return;

	glShadeModel(GL_SMOOTH);
	glEnableClientState(GL_VERTEX_ARRAY);
	glEnableClientState(GL_COLOR_ARRAY);
	
	dl= lb->first;
	dlob= ob->disp.first;
	while(dl && dlob) {
		
		cdata= dlob->col1;
		if(cdata==NULL) break;
		
		switch(dl->type) {
		case DL_SURF:
			if(dl->index) {
				glVertexPointer(3, GL_FLOAT, 0, dl->verts);
				glColorPointer(4, GL_UNSIGNED_BYTE, 0, cdata);
				glDrawElements(GL_QUADS, 4*dl->totindex, GL_UNSIGNED_INT, dl->index);
			}			
			break;

		case DL_INDEX3:
			
			glVertexPointer(3, GL_FLOAT, 0, dl->verts);
			glColorPointer(4, GL_UNSIGNED_BYTE, 0, cdata);
			glDrawElements(GL_TRIANGLES, 3*dl->parts, GL_UNSIGNED_INT, dl->index);
			break;

		case DL_INDEX4:
			
			glVertexPointer(3, GL_FLOAT, 0, dl->verts);
			glColorPointer(4, GL_UNSIGNED_BYTE, 0, cdata);
			glDrawElements(GL_QUADS, 4*dl->parts, GL_UNSIGNED_INT, dl->index);
			break;
		}
		
		dl= dl->next;
		dlob= dlob->next;
	}
	
	glShadeModel(GL_FLAT);
	glDisableClientState(GL_VERTEX_ARRAY);
	glDisableClientState(GL_COLOR_ARRAY);
}

static void drawCurveDMWired(Object *ob)
{
	DerivedMesh *dm = ob->derivedFinal;
	dm->drawEdges (dm, 1, 0);
}

/* return 1 when nothing was drawn */
static int drawCurveDerivedMesh(Scene *scene, View3D *v3d, RegionView3D *rv3d, Base *base, int dt)
{
	Object *ob= base->object;
	DerivedMesh *dm = ob->derivedFinal;

	if (!dm) {
		return 1;
	}

	if(dt>OB_WIRE && dm->getNumFaces(dm)) {
		int glsl = draw_glsl_material(scene, ob, v3d, dt);
		GPU_begin_object_materials(v3d, rv3d, scene, ob, glsl, NULL);

		if(!glsl) {
			glLightModeli(GL_LIGHT_MODEL_TWO_SIDE, 0);
			glEnable(GL_LIGHTING);
			dm->drawFacesSolid(dm, NULL, 0, GPU_enable_material);
			glDisable(GL_LIGHTING);
		}
		else
			dm->drawFacesGLSL(dm, GPU_enable_material);

		GPU_end_object_materials();
	} else {
		if((v3d->flag2 & V3D_RENDER_OVERRIDE && v3d->drawtype >= OB_SOLID)==0)
			drawCurveDMWired (ob);
	}

	return 0;
}

/* returns 1 when nothing was drawn */
static int drawDispList(Scene *scene, View3D *v3d, RegionView3D *rv3d, Base *base, int dt)
{
	Object *ob= base->object;
	ListBase *lb=NULL;
	DispList *dl;
	Curve *cu;
	const short render_only= (v3d->flag2 & V3D_RENDER_OVERRIDE);
	const short solid= (dt > OB_WIRE);
	int retval= 0;

	if (drawCurveDerivedMesh(scene, v3d, rv3d, base, dt) == 0) {
		return 0;
	}

	switch(ob->type) {
	case OB_FONT:
	case OB_CURVE:
		cu= ob->data;
		
		lb= &ob->disp;
		
		if(solid) {
			dl= lb->first;
			if(dl==NULL) return 1;

			if(dl->nors==NULL) addnormalsDispList(lb);
			index3_nors_incr= 0;
			
			if( displist_has_faces(lb)==0) {
				if(!render_only) {
					draw_index_wire= 0;
					drawDispListwire(lb);
					draw_index_wire= 1;
				}
			}
			else {
				if(draw_glsl_material(scene, ob, v3d, dt)) {
					GPU_begin_object_materials(v3d, rv3d, scene, ob, 1, NULL);
					drawDispListsolid(lb, ob, 1);
					GPU_end_object_materials();
				}
				else if(dt == OB_SHADED) {
					if(ob->disp.first==NULL) shadeDispList(scene, base);
					drawDispListshaded(lb, ob);
				}
				else {
					GPU_begin_object_materials(v3d, rv3d, scene, ob, 0, NULL);
					glLightModeli(GL_LIGHT_MODEL_TWO_SIDE, 0);
					drawDispListsolid(lb, ob, 0);
					GPU_end_object_materials();
				}
				if(cu->editnurb && cu->bevobj==NULL && cu->taperobj==NULL && cu->ext1 == 0.0f && cu->ext2 == 0.0f) {
					cpack(0);
					draw_index_wire= 0;
					drawDispListwire(lb);
					draw_index_wire= 1;
				}
			}
			index3_nors_incr= 1;
		}
		else {
			if(!render_only || (render_only && displist_has_faces(lb))) {
				draw_index_wire= 0;
				retval= drawDispListwire(lb);
				draw_index_wire= 1;
			}
		}
		break;
	case OB_SURF:

		lb= &ob->disp;
		
		if(solid) {
			dl= lb->first;
			if(dl==NULL) return 1;
			
			if(dl->nors==NULL) addnormalsDispList(lb);
			
			if(draw_glsl_material(scene, ob, v3d, dt)) {
				GPU_begin_object_materials(v3d, rv3d, scene, ob, 1, NULL);
				drawDispListsolid(lb, ob, 1);
				GPU_end_object_materials();
			}
			else if(dt==OB_SHADED) {
				if(ob->disp.first==NULL) shadeDispList(scene, base);
				drawDispListshaded(lb, ob);
			}
			else {
				GPU_begin_object_materials(v3d, rv3d, scene, ob, 0, NULL);
				glLightModeli(GL_LIGHT_MODEL_TWO_SIDE, 0);
				drawDispListsolid(lb, ob, 0);
				GPU_end_object_materials();
			}
		}
		else {
			retval= drawDispListwire(lb);
		}
		break;
	case OB_MBALL:
		
		if( is_basis_mball(ob)) {
			lb= &ob->disp;
			if(lb->first==NULL) makeDispListMBall(scene, ob);
			if(lb->first==NULL) return 1;
			
			if(solid) {
				
				if(draw_glsl_material(scene, ob, v3d, dt)) {
					GPU_begin_object_materials(v3d, rv3d, scene, ob, 1, NULL);
					drawDispListsolid(lb, ob, 1);
					GPU_end_object_materials();
				}
				else if(dt == OB_SHADED) {
					dl= lb->first;
					if(dl && dl->col1==NULL) shadeDispList(scene, base);
					drawDispListshaded(lb, ob);
				}
				else {
					GPU_begin_object_materials(v3d, rv3d, scene, ob, 0, NULL);
					glLightModeli(GL_LIGHT_MODEL_TWO_SIDE, 0);
					drawDispListsolid(lb, ob, 0);
					GPU_end_object_materials();
				}
			}
			else{
				/* MetaBalls use DL_INDEX4 type of DispList */
				retval= drawDispListwire(lb);
			}
		}
		break;
	}
	
	return retval;
}

/* *********** drawing for particles ************* */
static void draw_particle_arrays(int draw_as, int totpoint, int ob_dt, int select)
{
	/* draw created data arrays */
	switch(draw_as){
		case PART_DRAW_AXIS:
		case PART_DRAW_CROSS:
			glDrawArrays(GL_LINES, 0, 6*totpoint);
			break;
		case PART_DRAW_LINE:
			glDrawArrays(GL_LINES, 0, 2*totpoint);
			break;
		case PART_DRAW_BB:
			if(ob_dt<=OB_WIRE || select)
				glPolygonMode(GL_FRONT_AND_BACK,GL_LINE);
			else
				glPolygonMode(GL_FRONT_AND_BACK, GL_FILL); 

			glDrawArrays(GL_QUADS, 0, 4*totpoint);
			break;
		default:
			glDrawArrays(GL_POINTS, 0, totpoint);
			break;
	}
}
static void draw_particle(ParticleKey *state, int draw_as, short draw, float pixsize, float imat[4][4], float *draw_line, ParticleBillboardData *bb, ParticleDrawData *pdd)
{
	float vec[3], vec2[3];
	float *vd = NULL;
	float *cd = NULL;
	float ma_r=0.0f;
	float ma_g=0.0f;
	float ma_b=0.0f;

	/* null only for PART_DRAW_CIRC */
	if(pdd) {
		vd = pdd->vd;
		cd = pdd->cd;

		if(pdd->ma_r) {
			ma_r = *pdd->ma_r;
			ma_g = *pdd->ma_g;
			ma_b = *pdd->ma_b;
		}
	}

	switch(draw_as){
		case PART_DRAW_DOT:
		{
			if(vd) {
				copy_v3_v3(vd,state->co); pdd->vd+=3;
			}
			if(cd) {
				cd[0]=ma_r;
				cd[1]=ma_g;
				cd[2]=ma_b;
				pdd->cd+=3;
			}
			break;
		}
		case PART_DRAW_CROSS:
		case PART_DRAW_AXIS:
		{
			vec[0]=2.0f*pixsize;
			vec[1]=vec[2]=0.0;
			mul_qt_v3(state->rot,vec);
			if(draw_as==PART_DRAW_AXIS) {
				if(cd) {
					cd[1]=cd[2]=cd[4]=cd[5]=0.0;
					cd[0]=cd[3]=1.0;
					cd[6]=cd[8]=cd[9]=cd[11]=0.0;
					cd[7]=cd[10]=1.0;
					cd[13]=cd[12]=cd[15]=cd[16]=0.0;
					cd[14]=cd[17]=1.0;
					pdd->cd+=18;
				}

				copy_v3_v3(vec2,state->co);
			}
			else {
				if(cd) {
					cd[0]=cd[3]=cd[6]=cd[9]=cd[12]=cd[15]=ma_r;
					cd[1]=cd[4]=cd[7]=cd[10]=cd[13]=cd[16]=ma_g;
					cd[2]=cd[5]=cd[8]=cd[11]=cd[14]=cd[17]=ma_b;
					pdd->cd+=18;
				}
				sub_v3_v3v3(vec2, state->co, vec);
			}

			add_v3_v3(vec, state->co);
			copy_v3_v3(pdd->vd,vec); pdd->vd+=3;
			copy_v3_v3(pdd->vd,vec2); pdd->vd+=3;
				
			vec[1]=2.0f*pixsize;
			vec[0]=vec[2]=0.0;
			mul_qt_v3(state->rot,vec);
			if(draw_as==PART_DRAW_AXIS){
				copy_v3_v3(vec2,state->co);
			}		
			else sub_v3_v3v3(vec2, state->co, vec);

			add_v3_v3(vec, state->co);
			copy_v3_v3(pdd->vd,vec); pdd->vd+=3;
			copy_v3_v3(pdd->vd,vec2); pdd->vd+=3;

			vec[2]=2.0f*pixsize;
			vec[0]=vec[1]=0.0;
			mul_qt_v3(state->rot,vec);
			if(draw_as==PART_DRAW_AXIS){
				copy_v3_v3(vec2,state->co);
			}
			else sub_v3_v3v3(vec2, state->co, vec);

			add_v3_v3(vec, state->co);

			copy_v3_v3(pdd->vd,vec); pdd->vd+=3;
			copy_v3_v3(pdd->vd,vec2); pdd->vd+=3;
			break;
		}
		case PART_DRAW_LINE:
		{
			copy_v3_v3(vec,state->vel);
			normalize_v3(vec);
			if(draw & PART_DRAW_VEL_LENGTH)
				mul_v3_fl(vec,len_v3(state->vel));
			madd_v3_v3v3fl(pdd->vd, state->co, vec, -draw_line[0]); pdd->vd+=3;
			madd_v3_v3v3fl(pdd->vd, state->co, vec,  draw_line[1]); pdd->vd+=3;
			if(cd) {
				cd[0]=cd[3]=ma_r;
				cd[1]=cd[4]=ma_g;
				cd[2]=cd[5]=ma_b;
				pdd->cd+=6;
			}
			break;
		}
		case PART_DRAW_CIRC:
		{
			drawcircball(GL_LINE_LOOP, state->co, pixsize, imat);
			break;
		}
		case PART_DRAW_BB:
		{
			float xvec[3], yvec[3], zvec[3], bb_center[3];
			if(cd) {
				cd[0]=cd[3]=cd[6]=cd[9]=ma_r;
				cd[1]=cd[4]=cd[7]=cd[10]=ma_g;
				cd[2]=cd[5]=cd[8]=cd[11]=ma_b;
				pdd->cd+=12;
			}


			copy_v3_v3(bb->vec, state->co);
			copy_v3_v3(bb->vel, state->vel);

			psys_make_billboard(bb, xvec, yvec, zvec, bb_center);
			
			add_v3_v3v3(pdd->vd, bb_center, xvec);
			add_v3_v3(pdd->vd, yvec); pdd->vd+=3;

			sub_v3_v3v3(pdd->vd, bb_center, xvec);
			add_v3_v3(pdd->vd, yvec); pdd->vd+=3;

			sub_v3_v3v3(pdd->vd, bb_center, xvec);
			sub_v3_v3v3(pdd->vd, pdd->vd,yvec); pdd->vd+=3;

			add_v3_v3v3(pdd->vd, bb_center, xvec);
			sub_v3_v3v3(pdd->vd, pdd->vd, yvec); pdd->vd+=3;

			copy_v3_v3(pdd->nd, zvec); pdd->nd+=3;
			copy_v3_v3(pdd->nd, zvec); pdd->nd+=3;
			copy_v3_v3(pdd->nd, zvec); pdd->nd+=3;
			copy_v3_v3(pdd->nd, zvec); pdd->nd+=3;
			break;
		}
	}
}
/* unified drawing of all new particle systems draw types except dupli ob & group	*/
/* mostly tries to use vertex arrays for speed										*/

/* 1. check that everything is ok & updated */
/* 2. start initialising things				*/
/* 3. initialize according to draw type		*/
/* 4. allocate drawing data arrays			*/
/* 5. start filling the arrays				*/
/* 6. draw the arrays						*/
/* 7. clean up								*/
static void draw_new_particle_system(Scene *scene, View3D *v3d, RegionView3D *rv3d, Base *base, ParticleSystem *psys, int ob_dt)
{
	Object *ob=base->object;
	ParticleEditSettings *pset = PE_settings(scene);
	ParticleSettings *part;
	ParticleData *pars, *pa;
	ParticleKey state, *states=NULL;
	ParticleBillboardData bb;
	ParticleSimulationData sim= {NULL};
	ParticleDrawData *pdd = psys->pdd;
	Material *ma;
	float vel[3], imat[4][4];
	float timestep, pixsize=1.0, pa_size, r_tilt, r_length;
	float pa_time, pa_birthtime, pa_dietime, pa_health, intensity;
	float cfra;
	float ma_r=0.0f, ma_g=0.0f, ma_b=0.0f;
	int a, totpart, totpoint=0, totve=0, drawn, draw_as, totchild=0;
	int select=ob->flag&SELECT, create_cdata=0, need_v=0;
	GLint polygonmode[2];
	char val[32];
	unsigned char tcol[4]= {0, 0, 0, 255};

/* 1. */
	if(psys==NULL)
		return;

	part=psys->part;
	pars=psys->particles;

	if(part==NULL || !psys_check_enabled(ob, psys))
		return;

	if(pars==NULL) return;

	/* don't draw normal paths in edit mode */
	if(psys_in_edit_mode(scene, psys) && (pset->flag & PE_DRAW_PART)==0)
		return;
		
	if(part->draw_as == PART_DRAW_REND)
		draw_as = part->ren_as;
	else
		draw_as = part->draw_as;

	if(draw_as == PART_DRAW_NOT)
		return;

/* 2. */
	sim.scene= scene;
	sim.ob= ob;
	sim.psys= psys;
	sim.psmd = psys_get_modifier(ob,psys);

	if(part->phystype==PART_PHYS_KEYED){
		if(psys->flag&PSYS_KEYED){
			psys_count_keyed_targets(&sim);
			if(psys->totkeyed==0)
				return;
		}
	}

	if(select){
		select=0;
		if(psys_get_current(ob)==psys)
			select=1;
	}

	psys->flag|=PSYS_DRAWING;

	if(part->type==PART_HAIR && !psys->childcache)
		totchild=0;
	else
		totchild=psys->totchild*part->disp/100;

	ma= give_current_material(ob,part->omat);

	if(v3d->zbuf) glDepthMask(1);

	if((ma) && (part->draw_col == PART_DRAW_COL_MAT)) {
		rgb_float_to_byte(&(ma->r), tcol);

		ma_r = ma->r;
		ma_g = ma->g;
		ma_b = ma->b;
	}

	glColor3ubv(tcol);

	timestep= psys_get_timestep(&sim);

	if( (base->flag & OB_FROMDUPLI) && (ob->flag & OB_FROMGROUP) ) {
		float mat[4][4];
		mul_m4_m4m4(mat, psys->imat, ob->obmat);
		glMultMatrixf(mat);
	}

	/* needed for text display */
	invert_m4_m4(ob->imat, ob->obmat);

	totpart=psys->totpart;

	cfra= bsystem_time(scene, NULL, (float)CFRA, 0.0f);

	if(draw_as==PART_DRAW_PATH && psys->pathcache==NULL && psys->childcache==NULL)
		draw_as=PART_DRAW_DOT;

/* 3. */
	switch(draw_as){
		case PART_DRAW_DOT:
			if(part->draw_size)
				glPointSize(part->draw_size);
			else
				glPointSize(2.0); /* default dot size */
			break;
		case PART_DRAW_CIRC:
			/* calculate view aligned matrix: */
			copy_m4_m4(imat, rv3d->viewinv);
			normalize_v3(imat[0]);
			normalize_v3(imat[1]);
			/* no break! */
		case PART_DRAW_CROSS:
		case PART_DRAW_AXIS:
			/* lets calculate the scale: */
			pixsize= view3d_pixel_size(rv3d, ob->obmat[3]);
			
			if(part->draw_size==0.0)
				pixsize *= 2.0f;
			else
				pixsize*=part->draw_size;

			if(draw_as==PART_DRAW_AXIS)
				create_cdata = 1;
			break;
		case PART_DRAW_OB:
			if(part->dup_ob==NULL)
				draw_as=PART_DRAW_DOT;
			else
				draw_as=0;
			break;
		case PART_DRAW_GR:
			if(part->dup_group==NULL)
				draw_as=PART_DRAW_DOT;
			else
				draw_as=0;
			break;
		case PART_DRAW_BB:
			if(v3d->camera==NULL && part->bb_ob==NULL){
				printf("Billboards need an active camera or a target object!\n");

				draw_as=part->draw_as=PART_DRAW_DOT;

				if(part->draw_size)
					glPointSize(part->draw_size);
				else
					glPointSize(2.0); /* default dot size */
			}
			else if(part->bb_ob)
				bb.ob=part->bb_ob;
			else
				bb.ob=v3d->camera;

			bb.align = part->bb_align;
			bb.anim = part->bb_anim;
			bb.lock = part->draw & PART_DRAW_BB_LOCK;
			bb.offset[0] = part->bb_offset[0];
			bb.offset[1] = part->bb_offset[1];
			break;
		case PART_DRAW_PATH:
			break;
		case PART_DRAW_LINE:
			need_v=1;
			break;
	}
	if(part->draw & PART_DRAW_SIZE && part->draw_as!=PART_DRAW_CIRC){
		copy_m4_m4(imat, rv3d->viewinv);
		normalize_v3(imat[0]);
		normalize_v3(imat[1]);
	}

	if(ELEM3(draw_as, PART_DRAW_DOT, PART_DRAW_CROSS, PART_DRAW_LINE)
		&& part->draw_col > PART_DRAW_COL_MAT)
		create_cdata = 1;

	if(!create_cdata && pdd && pdd->cdata) {
		MEM_freeN(pdd->cdata);
		pdd->cdata = pdd->cd = NULL;
	}

/* 4. */
	if(draw_as && ELEM(draw_as, PART_DRAW_PATH, PART_DRAW_CIRC)==0) {
		int tot_vec_size = (totpart + totchild) * 3 * sizeof(float);
		int create_ndata = 0;

		if(!pdd)
			pdd = psys->pdd = MEM_callocN(sizeof(ParticleDrawData), "ParticlDrawData");

		if(part->draw_as == PART_DRAW_REND && part->trail_count > 1) {
			tot_vec_size *= part->trail_count;
			psys_make_temp_pointcache(ob, psys);
		}

		switch(draw_as) {
			case PART_DRAW_AXIS:
			case PART_DRAW_CROSS:
				tot_vec_size *= 6;
				if(draw_as != PART_DRAW_CROSS)
					create_cdata = 1;
				break;
			case PART_DRAW_LINE:
				tot_vec_size *= 2;
				break;
			case PART_DRAW_BB:
				tot_vec_size *= 4;
				create_ndata = 1;
				break;
		}

		if(pdd->tot_vec_size != tot_vec_size)
			psys_free_pdd(psys);

		if(!pdd->vdata)
			pdd->vdata = MEM_callocN(tot_vec_size, "particle_vdata");
		if(create_cdata && !pdd->cdata)
			pdd->cdata = MEM_callocN(tot_vec_size, "particle_cdata");
		if(create_ndata && !pdd->ndata)
			pdd->ndata = MEM_callocN(tot_vec_size, "particle_ndata");

		if(part->draw & PART_DRAW_VEL && draw_as != PART_DRAW_LINE) {
			if(!pdd->vedata)
				pdd->vedata = MEM_callocN(2 * (totpart + totchild) * 3 * sizeof(float), "particle_vedata");

			need_v = 1;
		} else if (pdd->vedata) {
			/* velocity data not needed, so free it */
			MEM_freeN(pdd->vedata);
			pdd->vedata= NULL;
		}

		pdd->vd= pdd->vdata;
		pdd->ved= pdd->vedata;
		pdd->cd= pdd->cdata;
		pdd->nd= pdd->ndata;
		pdd->tot_vec_size= tot_vec_size;
	}
	else if(psys->pdd) {
		psys_free_pdd(psys);
		MEM_freeN(psys->pdd);
		pdd = psys->pdd = NULL;
	}

	if(pdd) {
		pdd->ma_r = &ma_r;
		pdd->ma_g = &ma_g;
		pdd->ma_b = &ma_b;
	}

	psys->lattice= psys_get_lattice(&sim);

	/* circles don't use drawdata, so have to add a special case here */
	if((pdd || draw_as==PART_DRAW_CIRC) && draw_as!=PART_DRAW_PATH){
/* 5. */
		if(pdd && (pdd->flag & PARTICLE_DRAW_DATA_UPDATED)
			&& (pdd->vedata || part->draw & (PART_DRAW_SIZE|PART_DRAW_NUM|PART_DRAW_HEALTH))==0) {
			totpoint = pdd->totpoint; /* draw data is up to date */
		}
		else for(a=0,pa=pars; a<totpart+totchild; a++, pa++){
			/* setup per particle individual stuff */
			if(a<totpart){
				if(totchild && (part->draw&PART_DRAW_PARENT)==0) continue;
				if(pa->flag & PARS_NO_DISP || pa->flag & PARS_UNEXIST) continue;

				pa_time=(cfra-pa->time)/pa->lifetime;
				pa_birthtime=pa->time;
				pa_dietime = pa->dietime;
				pa_size=pa->size;
				if(part->phystype==PART_PHYS_BOIDS)
					pa_health = pa->boid->data.health;
				else
					pa_health = -1.0;

				r_tilt = 2.0f*(PSYS_FRAND(a + 21) - 0.5f);
				r_length = PSYS_FRAND(a + 22);

				if(part->draw_col > PART_DRAW_COL_MAT) {
					switch(part->draw_col) {
						case PART_DRAW_COL_VEL:
							intensity = len_v3(pa->state.vel)/part->color_vec_max;
							break;
						case PART_DRAW_COL_ACC:
							intensity = len_v3v3(pa->state.vel, pa->prev_state.vel)/((pa->state.time-pa->prev_state.time)*part->color_vec_max);
							break;
					}
					CLAMP(intensity, 0.f, 1.f);
					weight_to_rgb(intensity, &ma_r, &ma_g, &ma_b);
				}
			}
			else{
				ChildParticle *cpa= &psys->child[a-totpart];

				pa_time=psys_get_child_time(psys,cpa,cfra,&pa_birthtime,&pa_dietime);
				pa_size=psys_get_child_size(psys,cpa,cfra,NULL);

				pa_health = -1.0;

				r_tilt = 2.0f*(PSYS_FRAND(a + 21) - 0.5f);
				r_length = PSYS_FRAND(a + 22);
			}

			drawn = 0;
			if(part->draw_as == PART_DRAW_REND && part->trail_count > 1) {
				float length = part->path_end * (1.0f - part->randlength * r_length);
				int trail_count = part->trail_count * (1.0f - part->randlength * r_length);
				float ct = ((part->draw & PART_ABS_PATH_TIME) ? cfra : pa_time) - length;
				float dt = length / (trail_count ? (float)trail_count : 1.0f);
				int i=0;

				ct+=dt;
				for(i=0; i < trail_count; i++, ct += dt) {
					if(part->draw & PART_ABS_PATH_TIME) {
						if(ct < pa_birthtime || ct > pa_dietime)
							continue;
					}
					else if(ct < 0.0f || ct > 1.0f)
						continue;

					state.time = (part->draw & PART_ABS_PATH_TIME) ? -ct : -(pa_birthtime + ct * (pa_dietime - pa_birthtime));
					psys_get_particle_on_path(&sim,a,&state,need_v);
					
					if(psys->parent)
						mul_m4_v3(psys->parent->obmat, state.co);

					/* create actiual particle data */
					if(draw_as == PART_DRAW_BB) {
						bb.size = pa_size;
						bb.tilt = part->bb_tilt * (1.0f - part->bb_rand_tilt * r_tilt);
						bb.time = ct;
					}

					draw_particle(&state, draw_as, part->draw, pixsize, imat, part->draw_line, &bb, psys->pdd);

					totpoint++;
					drawn = 1;
				}
			}
			else
			{
				state.time=cfra;
				if(psys_get_particle_state(&sim,a,&state,0)){
					if(psys->parent)
						mul_m4_v3(psys->parent->obmat, state.co);

					/* create actiual particle data */
					if(draw_as == PART_DRAW_BB) {
						bb.size = pa_size;
						bb.tilt = part->bb_tilt * (1.0f - part->bb_rand_tilt * r_tilt);
						bb.time = pa_time;
					}

					draw_particle(&state, draw_as, part->draw, pixsize, imat, part->draw_line, &bb, pdd);

					totpoint++;
					drawn = 1;
				}
			}

			if(drawn) {
				/* additional things to draw for each particle	*/
				/* (velocity, size and number)					*/
				if((part->draw & PART_DRAW_VEL) && pdd && pdd->vedata){
					copy_v3_v3(pdd->ved,state.co);
					pdd->ved += 3;
					mul_v3_v3fl(vel, state.vel, timestep);
					add_v3_v3v3(pdd->ved, state.co, vel);
					pdd->ved+=3;

					totve++;
				}

				if(part->draw & PART_DRAW_SIZE){
					setlinestyle(3);
					drawcircball(GL_LINE_LOOP, state.co, pa_size, imat);
					setlinestyle(0);
				}


				if((part->draw & PART_DRAW_NUM || part->draw & PART_DRAW_HEALTH) && (v3d->flag2 & V3D_RENDER_OVERRIDE)==0){
					float vec_txt[3];
					char *val_pos= val;
					val[0]= '\0';

					if(part->draw&PART_DRAW_NUM) {
						if(a < totpart && (part->draw & PART_DRAW_HEALTH) && (part->phystype==PART_PHYS_BOIDS)) {
							sprintf(val_pos, "%d:%.2f", a, pa_health);
						}
						else {
							sprintf(val_pos, "%d", a);
						}
					}
					else {
						if(a < totpart && (part->draw & PART_DRAW_HEALTH) && (part->phystype==PART_PHYS_BOIDS)) {
							sprintf(val_pos, "%.2f", pa_health);
						}
					}

					/* in path drawing state.co is the end point */
					/* use worldspace beause object matrix is already applied */
					mul_v3_m4v3(vec_txt, ob->imat, state.co);
					view3d_cached_text_draw_add(vec_txt, val, 10, V3D_CACHE_TEXT_WORLDSPACE|V3D_CACHE_TEXT_ASCII, tcol);
				}
			}
		}
	}
/* 6. */

	glGetIntegerv(GL_POLYGON_MODE, polygonmode);
	glEnableClientState(GL_VERTEX_ARRAY);

	if(draw_as==PART_DRAW_PATH){
		ParticleCacheKey **cache, *path;
		float *cd2=NULL,*cdata2=NULL;

		/* setup gl flags */
		if (1) { //ob_dt > OB_WIRE) {
			glEnableClientState(GL_NORMAL_ARRAY);

			if(part->draw_col == PART_DRAW_COL_MAT)
				glEnableClientState(GL_COLOR_ARRAY);

			glEnable(GL_LIGHTING);
			glColorMaterial(GL_FRONT_AND_BACK, GL_DIFFUSE);
			glEnable(GL_COLOR_MATERIAL);
		}
		/*else {
			glDisableClientState(GL_NORMAL_ARRAY);

			glDisable(GL_COLOR_MATERIAL);
			glDisable(GL_LIGHTING);
			UI_ThemeColor(TH_WIRE);
		}*/

		if(totchild && (part->draw&PART_DRAW_PARENT)==0)
			totpart=0;
		else if(psys->pathcache==NULL)
			totpart=0;

		/* draw actual/parent particles */
		cache=psys->pathcache;
		for(a=0, pa=psys->particles; a<totpart; a++, pa++){
			path=cache[a];
			if(path->steps > 0) {
				glVertexPointer(3, GL_FLOAT, sizeof(ParticleCacheKey), path->co);

				if(1) { //ob_dt > OB_WIRE) {
					glNormalPointer(GL_FLOAT, sizeof(ParticleCacheKey), path->vel);
					if(part->draw_col == PART_DRAW_COL_MAT)
						glColorPointer(3, GL_FLOAT, sizeof(ParticleCacheKey), path->col);
				}

				glDrawArrays(GL_LINE_STRIP, 0, path->steps + 1);
			}
		}
		
		/* draw child particles */
		cache=psys->childcache;
		for(a=0; a<totchild; a++){
			path=cache[a];
			glVertexPointer(3, GL_FLOAT, sizeof(ParticleCacheKey), path->co);

			if(1) { //ob_dt > OB_WIRE) {
				glNormalPointer(GL_FLOAT, sizeof(ParticleCacheKey), path->vel);
				if(part->draw_col == PART_DRAW_COL_MAT)
					glColorPointer(3, GL_FLOAT, sizeof(ParticleCacheKey), path->col);
			}

			glDrawArrays(GL_LINE_STRIP, 0, path->steps + 1);
		}


		/* restore & clean up */
		if(1) { //ob_dt > OB_WIRE) {
			if(part->draw_col == PART_DRAW_COL_MAT)
				glDisable(GL_COLOR_ARRAY);
			glDisable(GL_COLOR_MATERIAL);
		}

		if(cdata2)
			MEM_freeN(cdata2);
		cd2=cdata2=NULL;

		glLineWidth(1.0f);

		if((part->draw & PART_DRAW_NUM) && (v3d->flag2 & V3D_RENDER_OVERRIDE)==0){
			cache=psys->pathcache;

			for(a=0, pa=psys->particles; a<totpart; a++, pa++){
				float vec_txt[3];
				sprintf(val, "%i", a);
				/* use worldspace beause object matrix is already applied */
				mul_v3_m4v3(vec_txt, ob->imat, cache[a]->co);
				view3d_cached_text_draw_add(vec_txt, val, 10, V3D_CACHE_TEXT_WORLDSPACE|V3D_CACHE_TEXT_ASCII, tcol);
			}
		}
	}
	else if(pdd && ELEM(draw_as, 0, PART_DRAW_CIRC)==0){
		glDisableClientState(GL_COLOR_ARRAY);

		/* enable point data array */
		if(pdd->vdata){
			glEnableClientState(GL_VERTEX_ARRAY);
			glVertexPointer(3, GL_FLOAT, 0, pdd->vdata);
		}
		else
			glDisableClientState(GL_VERTEX_ARRAY);

		if(select) {
			UI_ThemeColor(TH_ACTIVE);
			
			if(part->draw_size)
				glPointSize(part->draw_size + 2);
			else
				glPointSize(4.0);

			glLineWidth(3.0);

			draw_particle_arrays(draw_as, totpoint, ob_dt, 1);
		}

		/* restore from select */
		glColor3f(ma_r,ma_g,ma_b);
		glPointSize(part->draw_size ? part->draw_size : 2.0);
		glLineWidth(1.0);

		/* enable other data arrays */

		/* billboards are drawn this way */
		if(pdd->ndata && ob_dt>OB_WIRE){
			glEnableClientState(GL_NORMAL_ARRAY);
			glNormalPointer(GL_FLOAT, 0, pdd->ndata);
			glEnable(GL_LIGHTING);
		}
		else{
			glDisableClientState(GL_NORMAL_ARRAY);
			glDisable(GL_LIGHTING);
		}

		if(pdd->cdata){
			glEnableClientState(GL_COLOR_ARRAY);
			glColorPointer(3, GL_FLOAT, 0, pdd->cdata);
		}

		draw_particle_arrays(draw_as, totpoint, ob_dt, 0);

		pdd->flag |= PARTICLE_DRAW_DATA_UPDATED;
		pdd->totpoint = totpoint;
	}

	if(pdd && pdd->vedata){
		glDisableClientState(GL_COLOR_ARRAY);
		cpack(0xC0C0C0);
		
		glVertexPointer(3, GL_FLOAT, 0, pdd->vedata);
		
		glDrawArrays(GL_LINES, 0, 2*totve);
	}

	glPolygonMode(GL_FRONT, polygonmode[0]);
	glPolygonMode(GL_BACK, polygonmode[1]);

/* 7. */
	
	glDisable(GL_LIGHTING);
	glDisableClientState(GL_COLOR_ARRAY);
	glDisableClientState(GL_VERTEX_ARRAY);
	glDisableClientState(GL_NORMAL_ARRAY);

	if(states)
		MEM_freeN(states);

	psys->flag &= ~PSYS_DRAWING;

	/* draw data can't be saved for billboards as they must update to target changes */
	if(draw_as == PART_DRAW_BB) {
		psys_free_pdd(psys);
		pdd->flag &= ~PARTICLE_DRAW_DATA_UPDATED;
	}

	if(psys->lattice){
		end_latt_deform(psys->lattice);
		psys->lattice= NULL;
	}

	if(pdd) {
		/* drop references to stack memory */
		pdd->ma_r= pdd->ma_g= pdd->ma_b= NULL;
	}

	if( (base->flag & OB_FROMDUPLI) && (ob->flag & OB_FROMGROUP) ) {
		glLoadMatrixf(rv3d->viewmat);
	}
}

static void draw_update_ptcache_edit(Scene *scene, Object *ob, PTCacheEdit *edit)
{
	if(edit->psys && edit->psys->flag & PSYS_HAIR_UPDATED)
		PE_update_object(scene, ob, 0);

	/* create path and child path cache if it doesn't exist already */
	if(edit->pathcache == NULL)
		psys_cache_edit_paths(scene, ob, edit, CFRA);
}

static void draw_ptcache_edit(Scene *scene, View3D *v3d, PTCacheEdit *edit)
{
	ParticleCacheKey **cache, *path, *pkey;
	PTCacheEditPoint *point;
	PTCacheEditKey *key;
	ParticleEditSettings *pset = PE_settings(scene);
	int i, k, totpoint = edit->totpoint, timed = pset->flag & PE_FADE_TIME ? pset->fade_frames : 0;
	int steps=1;
	float sel_col[3];
	float nosel_col[3];
	float *pathcol = NULL, *pcol;

	if(edit->pathcache == NULL)
		return;

	PE_hide_keys_time(scene, edit, CFRA);

	/* opengl setup */
	if((v3d->flag & V3D_ZBUF_SELECT)==0)
		glDisable(GL_DEPTH_TEST);

	/* get selection theme colors */
	UI_GetThemeColor3fv(TH_VERTEX_SELECT, sel_col);
	UI_GetThemeColor3fv(TH_VERTEX, nosel_col);

	/* draw paths */
	if(timed) {
		glEnable(GL_BLEND);
		steps = (*edit->pathcache)->steps + 1;
		pathcol = MEM_callocN(steps*4*sizeof(float), "particle path color data");
	}

	glEnableClientState(GL_VERTEX_ARRAY);
	glEnableClientState(GL_COLOR_ARRAY);

	glColorMaterial(GL_FRONT_AND_BACK, GL_DIFFUSE);
	glEnable(GL_COLOR_MATERIAL);
	glShadeModel(GL_SMOOTH);

	if(pset->brushtype == PE_BRUSH_WEIGHT) {
		glLineWidth(2.0f);
		glDisable(GL_LIGHTING);
	}

	cache=edit->pathcache;
	for(i=0; i<totpoint; i++){
		path = cache[i];
		glVertexPointer(3, GL_FLOAT, sizeof(ParticleCacheKey), path->co);

		if(timed) {
			for(k=0, pcol=pathcol, pkey=path; k<steps; k++, pkey++, pcol+=4){
				copy_v3_v3(pcol, pkey->col);
				pcol[3] = 1.0f - fabsf((float)(CFRA) - pkey->time)/(float)pset->fade_frames;
			}

			glColorPointer(4, GL_FLOAT, 4*sizeof(float), pathcol);
		}
		else
			glColorPointer(3, GL_FLOAT, sizeof(ParticleCacheKey), path->col);

		glDrawArrays(GL_LINE_STRIP, 0, path->steps + 1);
	}

	if(pathcol) { MEM_freeN(pathcol); pathcol = pcol = NULL; }


	/* draw edit vertices */
	if(pset->selectmode!=SCE_SELECT_PATH){
		glPointSize(UI_GetThemeValuef(TH_VERTEX_SIZE));

		if(pset->selectmode==SCE_SELECT_POINT){
			float *pd=NULL,*pdata=NULL;
			float *cd=NULL,*cdata=NULL;
			int totkeys = 0;

			for (i=0, point=edit->points; i<totpoint; i++, point++)
				if(!(point->flag & PEP_HIDE))
					totkeys += point->totkey;

			if(edit->points && !(edit->points->keys->flag & PEK_USE_WCO))
				pd=pdata=MEM_callocN(totkeys*3*sizeof(float), "particle edit point data");
			cd=cdata=MEM_callocN(totkeys*(timed?4:3)*sizeof(float), "particle edit color data");

			for(i=0, point=edit->points; i<totpoint; i++, point++){
				if(point->flag & PEP_HIDE)
					continue;

				for(k=0, key=point->keys; k<point->totkey; k++, key++){
					if(pd) {
						copy_v3_v3(pd, key->co);
						pd += 3;
					}

					if(key->flag&PEK_SELECT){
						copy_v3_v3(cd,sel_col);
					}
					else{
						copy_v3_v3(cd,nosel_col);
					}

					if(timed)
						*(cd+3) = 1.0f - fabsf((float)CFRA - *key->time)/(float)pset->fade_frames;

					cd += (timed?4:3);
				}
			}
			cd=cdata;
			pd=pdata;
			for(i=0, point=edit->points; i<totpoint; i++, point++){
				if(point->flag & PEP_HIDE)
					continue;

				if(point->keys->flag & PEK_USE_WCO)
					glVertexPointer(3, GL_FLOAT, sizeof(PTCacheEditKey), point->keys->world_co);
				else
					glVertexPointer(3, GL_FLOAT, 3*sizeof(float), pd);

				glColorPointer((timed?4:3), GL_FLOAT, (timed?4:3)*sizeof(float), cd);

				glDrawArrays(GL_POINTS, 0, point->totkey);

				pd += pd ? 3 * point->totkey : 0;
				cd += (timed?4:3) * point->totkey;
			}
			if(pdata) { MEM_freeN(pdata); pd=pdata=NULL; }
			if(cdata) { MEM_freeN(cdata); cd=cdata=NULL; }
		}
		else if(pset->selectmode == SCE_SELECT_END){
			for(i=0, point=edit->points; i<totpoint; i++, point++){
				if((point->flag & PEP_HIDE)==0){
					key = point->keys + point->totkey - 1;
					if(key->flag & PEK_SELECT)
						glColor3fv(sel_col);
					else
						glColor3fv(nosel_col);
					/* has to be like this.. otherwise selection won't work, have try glArrayElement later..*/
					glBegin(GL_POINTS);
					glVertex3fv(key->flag & PEK_USE_WCO ? key->world_co : key->co);
					glEnd();
				}
			}
		}
	}

	glDisable(GL_BLEND);
	glDisable(GL_LIGHTING);
	glDisable(GL_COLOR_MATERIAL);
	glDisableClientState(GL_COLOR_ARRAY);
	glDisableClientState(GL_NORMAL_ARRAY);
	glDisableClientState(GL_VERTEX_ARRAY);
	glShadeModel(GL_FLAT);
	glEnable(GL_DEPTH_TEST);
	glLineWidth(1.0f);
	glPointSize(1.0);
}
//static void ob_draw_RE_motion(float com[3],float rotscale[3][3],float tw,float th)
static void ob_draw_RE_motion(float com[3],float rotscale[3][3],float itw,float ith,float drw_size)
{
	float tr[3][3];
	float root[3],tip[3];
	float tw,th;
	/* take a copy for not spoiling original */
	copy_m3_m3(tr,rotscale);
	tw = itw * drw_size;
	th = ith * drw_size;

	glColor4ub(0x7F, 0x00, 0x00, 155);
	glBegin(GL_LINES);
	root[1] = root[2] = 0.0f;
	root[0] = -drw_size;
	mul_m3_v3(tr,root);
	add_v3_v3(root, com);
	glVertex3fv(root); 
	tip[1] = tip[2] = 0.0f;
	tip[0] = drw_size;
	mul_m3_v3(tr,tip);
	add_v3_v3(tip, com);
	glVertex3fv(tip); 
	glEnd();

	root[1] =0.0f; root[2] = tw;
	root[0] = th;
	glBegin(GL_LINES);
	mul_m3_v3(tr,root);
	add_v3_v3(root, com);
	glVertex3fv(root); 
	glVertex3fv(tip); 
	glEnd();

	root[1] =0.0f; root[2] = -tw;
	root[0] = th;
	glBegin(GL_LINES);
	mul_m3_v3(tr,root);
	add_v3_v3(root, com);
	glVertex3fv(root); 
	glVertex3fv(tip); 
	glEnd();

	root[1] =tw; root[2] = 0.0f;
	root[0] =th;
	glBegin(GL_LINES);
	mul_m3_v3(tr,root);
	add_v3_v3(root, com);
	glVertex3fv(root); 
	glVertex3fv(tip); 
	glEnd();

	root[1] =-tw; root[2] = 0.0f;
	root[0] = th;
	glBegin(GL_LINES);
	mul_m3_v3(tr,root);
	add_v3_v3(root, com);
	glVertex3fv(root); 
	glVertex3fv(tip); 
	glEnd();

	glColor4ub(0x00, 0x7F, 0x00, 155);

	glBegin(GL_LINES);
	root[0] = root[2] = 0.0f;
	root[1] = -drw_size;
	mul_m3_v3(tr,root);
	add_v3_v3(root, com);
	glVertex3fv(root); 
	tip[0] = tip[2] = 0.0f;
	tip[1] = drw_size;
	mul_m3_v3(tr,tip);
	add_v3_v3(tip, com);
	glVertex3fv(tip); 
	glEnd();

	root[0] =0.0f; root[2] = tw;
	root[1] = th;
	glBegin(GL_LINES);
	mul_m3_v3(tr,root);
	add_v3_v3(root, com);
	glVertex3fv(root); 
	glVertex3fv(tip); 
	glEnd();

	root[0] =0.0f; root[2] = -tw;
	root[1] = th;
	glBegin(GL_LINES);
	mul_m3_v3(tr,root);
	add_v3_v3(root, com);
	glVertex3fv(root); 
	glVertex3fv(tip); 
	glEnd();

	root[0] =tw; root[2] = 0.0f;
	root[1] =th;
	glBegin(GL_LINES);
	mul_m3_v3(tr,root);
	add_v3_v3(root, com);
	glVertex3fv(root); 
	glVertex3fv(tip); 
	glEnd();

	root[0] =-tw; root[2] = 0.0f;
	root[1] = th;
	glBegin(GL_LINES);
	mul_m3_v3(tr,root);
	add_v3_v3(root, com);
	glVertex3fv(root); 
	glVertex3fv(tip); 
	glEnd();

	glColor4ub(0x00, 0x00, 0x7F, 155);
	glBegin(GL_LINES);
	root[0] = root[1] = 0.0f;
	root[2] = -drw_size;
	mul_m3_v3(tr,root);
	add_v3_v3(root, com);
	glVertex3fv(root); 
	tip[0] = tip[1] = 0.0f;
	tip[2] = drw_size;
	mul_m3_v3(tr,tip);
	add_v3_v3(tip, com);
	glVertex3fv(tip); 
	glEnd();

	root[0] =0.0f; root[1] = tw;
	root[2] = th;
	glBegin(GL_LINES);
	mul_m3_v3(tr,root);
	add_v3_v3(root, com);
	glVertex3fv(root); 
	glVertex3fv(tip); 
	glEnd();

	root[0] =0.0f; root[1] = -tw;
	root[2] = th;
	glBegin(GL_LINES);
	mul_m3_v3(tr,root);
	add_v3_v3(root, com);
	glVertex3fv(root); 
	glVertex3fv(tip); 
	glEnd();

	root[0] = tw; root[1] = 0.0f;
	root[2] = th;
	glBegin(GL_LINES);
	mul_m3_v3(tr,root);
	add_v3_v3(root, com);
	glVertex3fv(root); 
	glVertex3fv(tip); 
	glEnd();

	root[0] = -tw; root[1] = 0.0f;
	root[2] = th;
	glBegin(GL_LINES);
	mul_m3_v3(tr,root);
	add_v3_v3(root, com);
	glVertex3fv(root); 
	glVertex3fv(tip); 
	glEnd();
}

/*place to add drawers */

static void tekenhandlesN(Nurb *nu, short sel, short hide_handles)
{
	BezTriple *bezt;
	float *fp;
	int basecol;
	int a;
	
	if(nu->hide || hide_handles) return;

	glBegin(GL_LINES); 
	
	if(nu->type == CU_BEZIER) {
		if(sel) basecol= TH_HANDLE_SEL_FREE;
		else basecol= TH_HANDLE_FREE;

		bezt= nu->bezt;
		a= nu->pntsu;
		while(a--) {
			if(bezt->hide==0) {
				if( (bezt->f2 & SELECT)==sel) {
					fp= bezt->vec[0];

					UI_ThemeColor(basecol + bezt->h1);
					glVertex3fv(fp);
					glVertex3fv(fp+3); 

					UI_ThemeColor(basecol + bezt->h2);
					glVertex3fv(fp+3); 
					glVertex3fv(fp+6); 
				}
				else if( (bezt->f1 & SELECT)==sel) {
					fp= bezt->vec[0];

					UI_ThemeColor(basecol + bezt->h1);
					glVertex3fv(fp); 
					glVertex3fv(fp+3); 
				}
				else if( (bezt->f3 & SELECT)==sel) {
					fp= bezt->vec[1];

					UI_ThemeColor(basecol + bezt->h2);
					glVertex3fv(fp); 
					glVertex3fv(fp+3); 
				}
			}
			bezt++;
		}
	}
	glEnd();
}

static void tekenhandlesN_active(Nurb *nu)
{
	BezTriple *bezt;
	float *fp;
	int a;

	if(nu->hide) return;

	UI_ThemeColor(TH_ACTIVE_SPLINE);
	glLineWidth(2);

	glBegin(GL_LINES);

	if(nu->type == CU_BEZIER) {
		bezt= nu->bezt;
		a= nu->pntsu;
		while(a--) {
			if(bezt->hide==0) {
				fp= bezt->vec[0];

				glVertex3fv(fp);
				glVertex3fv(fp+3);

				glVertex3fv(fp+3);
				glVertex3fv(fp+6);
			}
			bezt++;
		}
	}
	glEnd();

	glColor3ub(0,0,0);
	glLineWidth(1);
}

static void tekenvertsN(Nurb *nu, short sel, short hide_handles, void *lastsel)
{
	BezTriple *bezt;
	BPoint *bp;
	float size;
	int a, color;

	if(nu->hide) return;

	if(sel) color= TH_VERTEX_SELECT;
	else color= TH_VERTEX;

	UI_ThemeColor(color);

	size= UI_GetThemeValuef(TH_VERTEX_SIZE);
	glPointSize(size);
	
	bglBegin(GL_POINTS);
	
	if(nu->type == CU_BEZIER) {

		bezt= nu->bezt;
		a= nu->pntsu;
		while(a--) {
			if(bezt->hide==0) {
				if (sel == 1 && bezt == lastsel) {
					UI_ThemeColor(TH_LASTSEL_POINT);
					bglVertex3fv(bezt->vec[1]);

					if (!hide_handles) {
						if(bezt->f1 & SELECT) bglVertex3fv(bezt->vec[0]);
						if(bezt->f3 & SELECT) bglVertex3fv(bezt->vec[2]);
					}

					UI_ThemeColor(color);
				} else if (hide_handles) {
					if((bezt->f2 & SELECT)==sel) bglVertex3fv(bezt->vec[1]);
				} else {
					if((bezt->f1 & SELECT)==sel) bglVertex3fv(bezt->vec[0]);
					if((bezt->f2 & SELECT)==sel) bglVertex3fv(bezt->vec[1]);
					if((bezt->f3 & SELECT)==sel) bglVertex3fv(bezt->vec[2]);
				}
			}
			bezt++;
		}
	}
	else {
		bp= nu->bp;
		a= nu->pntsu*nu->pntsv;
		while(a--) {
			if(bp->hide==0) {
				if (bp == lastsel) {
					UI_ThemeColor(TH_LASTSEL_POINT);
					bglVertex3fv(bp->vec);
					UI_ThemeColor(color);
				} else {
					if((bp->f1 & SELECT)==sel) bglVertex3fv(bp->vec);
				}
			}
			bp++;
		}
	}
	
	bglEnd();
	glPointSize(1.0);
}

static void editnurb_draw_active_poly(Nurb *nu)
{
	BPoint *bp;
	int a, b;

	UI_ThemeColor(TH_ACTIVE_SPLINE);
	glLineWidth(2);

	bp= nu->bp;
	for(b=0; b<nu->pntsv; b++) {
		if(nu->flagu & 1) glBegin(GL_LINE_LOOP);
		else glBegin(GL_LINE_STRIP);

		for(a=0; a<nu->pntsu; a++, bp++) {
			glVertex3fv(bp->vec);
		}

		glEnd();
	}

	glColor3ub(0,0,0);
	glLineWidth(1);
}

static void editnurb_draw_active_nurbs(Nurb *nu)
{
	BPoint *bp, *bp1;
	int a, b, ofs;

	UI_ThemeColor(TH_ACTIVE_SPLINE);
	glLineWidth(2);

	glBegin(GL_LINES);
	bp= nu->bp;
	for(b=0; b<nu->pntsv; b++) {
		bp1= bp;
		bp++;

		for(a=nu->pntsu-1; a>0; a--, bp++) {
			if(bp->hide==0 && bp1->hide==0) {
				glVertex3fv(bp->vec);
				glVertex3fv(bp1->vec);
			}
			bp1= bp;
		}
	}

	if(nu->pntsv > 1) {	/* surface */

		ofs= nu->pntsu;
		for(b=0; b<nu->pntsu; b++) {
			bp1= nu->bp+b;
			bp= bp1+ofs;
			for(a=nu->pntsv-1; a>0; a--, bp+=ofs) {
				if(bp->hide==0 && bp1->hide==0) {
					glVertex3fv(bp->vec);
					glVertex3fv(bp1->vec);
				}
				bp1= bp;
			}
		}
	}

	glEnd();

	glColor3ub(0,0,0);
	glLineWidth(1);
}

static void draw_editnurb(Object *ob, Nurb *nurb, int sel)
{
	Nurb *nu;
	BPoint *bp, *bp1;
	int a, b, ofs, index;
	Curve *cu= (Curve*)ob->data;

	index= 0;
	nu= nurb;
	while(nu) {
		if(nu->hide==0) {
			switch(nu->type) {
			case CU_POLY:
				if (!sel && index== cu->actnu) {
					/* we should draw active spline highlight below everything */
					editnurb_draw_active_poly(nu);
				}

				UI_ThemeColor(TH_NURB_ULINE);
				bp= nu->bp;
				for(b=0; b<nu->pntsv; b++) {
					if(nu->flagu & 1) glBegin(GL_LINE_LOOP);
					else glBegin(GL_LINE_STRIP);

					for(a=0; a<nu->pntsu; a++, bp++) {
						glVertex3fv(bp->vec);
					}

					glEnd();
				}
				break;
			case CU_NURBS:
				if (!sel && index== cu->actnu) {
					/* we should draw active spline highlight below everything */
					editnurb_draw_active_nurbs(nu);
				}

				bp= nu->bp;
				for(b=0; b<nu->pntsv; b++) {
					bp1= bp;
					bp++;
					for(a=nu->pntsu-1; a>0; a--, bp++) {
						if(bp->hide==0 && bp1->hide==0) {
							if(sel) {
								if( (bp->f1 & SELECT) && ( bp1->f1 & SELECT ) ) {
									UI_ThemeColor(TH_NURB_SEL_ULINE);
		
									glBegin(GL_LINE_STRIP);
									glVertex3fv(bp->vec); 
									glVertex3fv(bp1->vec);
									glEnd();
								}
							}
							else {
								if( (bp->f1 & SELECT) && ( bp1->f1 & SELECT) );
								else {
									UI_ThemeColor(TH_NURB_ULINE);
		
									glBegin(GL_LINE_STRIP);
									glVertex3fv(bp->vec); 
									glVertex3fv(bp1->vec);
									glEnd();
								}
							}
						}
						bp1= bp;
					}
				}
				if(nu->pntsv > 1) {	/* surface */

					ofs= nu->pntsu;
					for(b=0; b<nu->pntsu; b++) {
						bp1= nu->bp+b;
						bp= bp1+ofs;
						for(a=nu->pntsv-1; a>0; a--, bp+=ofs) {
							if(bp->hide==0 && bp1->hide==0) {
								if(sel) {
									if( (bp->f1 & SELECT) && ( bp1->f1 & SELECT) ) {
										UI_ThemeColor(TH_NURB_SEL_VLINE);
			
										glBegin(GL_LINE_STRIP);
										glVertex3fv(bp->vec); 
										glVertex3fv(bp1->vec);
										glEnd();
									}
								}
								else {
									if( (bp->f1 & SELECT) && ( bp1->f1 & SELECT) );
									else {
										UI_ThemeColor(TH_NURB_VLINE);
			
										glBegin(GL_LINE_STRIP);
										glVertex3fv(bp->vec); 
										glVertex3fv(bp1->vec);
										glEnd();
									}
								}
							}
							bp1= bp;
						}
					}

				}
				break;
			}
		}

		++index;
		nu= nu->next;
	}
}

static void drawnurb(Scene *scene, View3D *v3d, RegionView3D *rv3d, Base *base, Nurb *nurb, int dt)
{
	ToolSettings *ts= scene->toolsettings;
	Object *ob= base->object;
	Curve *cu = ob->data;
	Nurb *nu;
	BevList *bl;
	short hide_handles = (cu->drawflag & CU_HIDE_HANDLES);
	int index;

// XXX	retopo_matrix_update(v3d);

	/* DispList */
	UI_ThemeColor(TH_WIRE);
	drawDispList(scene, v3d, rv3d, base, dt);

	if(v3d->zbuf) glDisable(GL_DEPTH_TEST);
	
	/* first non-selected and active handles */
	index= 0;
	for(nu=nurb; nu; nu=nu->next) {
		if(nu->type == CU_BEZIER) {
			if (index == cu->actnu && !hide_handles)
				tekenhandlesN_active(nu);
			tekenhandlesN(nu, 0, hide_handles);
		}
		++index;
	}
	draw_editnurb(ob, nurb, 0);
	draw_editnurb(ob, nurb, 1);
	/* selected handles */
	for(nu=nurb; nu; nu=nu->next) {
		if(nu->type == CU_BEZIER && (cu->drawflag & CU_HIDE_HANDLES)==0)
			tekenhandlesN(nu, 1, hide_handles);
		tekenvertsN(nu, 0, hide_handles, NULL);
	}
	
	if(v3d->zbuf) glEnable(GL_DEPTH_TEST);

	/*	direction vectors for 3d curve paths
		when at its lowest, dont render normals */
	if(cu->flag & CU_3D && ts->normalsize > 0.0015f && (cu->drawflag & CU_HIDE_NORMALS)==0) {

		UI_ThemeColor(TH_WIRE);
		for (bl=cu->bev.first,nu=nurb; nu && bl; bl=bl->next,nu=nu->next) {
			BevPoint *bevp= (BevPoint *)(bl+1);		
			int nr= bl->nr;
			int skip= nu->resolu/16;
			
			while (nr-->0) { /* accounts for empty bevel lists */
				float fac= bevp->radius * ts->normalsize;
				float vec_a[3]; // Offset perpendicular to the curve
				float vec_b[3]; // Delta along the curve

				vec_a[0]= fac;
				vec_a[1]= 0.0f;
				vec_a[2]= 0.0f;

				vec_b[0]= -fac;
				vec_b[1]= 0.0f;
				vec_b[2]= 0.0f;
				
				mul_qt_v3(bevp->quat, vec_a);
				mul_qt_v3(bevp->quat, vec_b);
				add_v3_v3(vec_a, bevp->vec);
				add_v3_v3(vec_b, bevp->vec);
				
				VECSUBFAC(vec_a, vec_a, bevp->dir, fac);
				VECSUBFAC(vec_b, vec_b, bevp->dir, fac);

				glBegin(GL_LINE_STRIP);
				glVertex3fv(vec_a);
				glVertex3fv(bevp->vec);
				glVertex3fv(vec_b);
				glEnd();
				
				bevp += skip+1;
				nr -= skip;
			}
		}
	}

	if(v3d->zbuf) glDisable(GL_DEPTH_TEST);
	
	for(nu=nurb; nu; nu=nu->next) {
		tekenvertsN(nu, 1, hide_handles, cu->lastsel);
	}
	
	if(v3d->zbuf) glEnable(GL_DEPTH_TEST); 
}

/* draw a sphere for use as an empty drawtype */
static void draw_empty_sphere (float size)
{
	static GLuint displist=0;
	
	if (displist == 0) {
		GLUquadricObj	*qobj;
		
		displist= glGenLists(1);
		glNewList(displist, GL_COMPILE);
		
		glPushMatrix();
		
		qobj	= gluNewQuadric(); 
		gluQuadricDrawStyle(qobj, GLU_SILHOUETTE); 
		gluDisk(qobj, 0.0,  1, 16, 1);
		
		glRotatef(90, 0, 1, 0);
		gluDisk(qobj, 0.0,  1, 16, 1);
		
		glRotatef(90, 1, 0, 0);
		gluDisk(qobj, 0.0,  1, 16, 1);
		
		gluDeleteQuadric(qobj);  
		
		glPopMatrix();
		glEndList();
	}
	
	glScalef(size, size, size);
	glCallList(displist);
	glScalef(1.0f/size, 1.0f/size, 1.0f/size);
}

/* draw a cone for use as an empty drawtype */
static void draw_empty_cone (float size)
{
	float cent=0;
	float radius;
	GLUquadricObj *qobj = gluNewQuadric(); 
	gluQuadricDrawStyle(qobj, GLU_SILHOUETTE); 
	
	
	glPushMatrix();
	
	radius = size;
	glTranslatef(cent,cent, cent);
	glScalef(radius, size * 2.0f, radius);
	glRotatef(-90., 1.0, 0.0, 0.0);
	gluCylinder(qobj, 1.0, 0.0, 1.0, 8, 1);

	glPopMatrix();
	
	gluDeleteQuadric(qobj); 
}

/* draw points on curve speed handles */
#if 0 // XXX old animation system stuff
static void curve_draw_speed(Scene *scene, Object *ob)
{
	Curve *cu= ob->data;
	IpoCurve *icu;
	BezTriple *bezt;
	float loc[4], dir[3];
	int a;
	
	if(cu->ipo==NULL)
		return;
	
	icu= cu->ipo->curve.first; 
	if(icu==NULL || icu->totvert<2)
		return;
	
	glPointSize( UI_GetThemeValuef(TH_VERTEX_SIZE) );
	bglBegin(GL_POINTS);

	for(a=0, bezt= icu->bezt; a<icu->totvert; a++, bezt++) {
		if( where_on_path(ob, bezt->vec[1][1], loc, dir)) {
			UI_ThemeColor((bezt->f2 & SELECT) && ob==OBACT?TH_VERTEX_SELECT:TH_VERTEX);
			bglVertex3fv(loc);
		}
	}

	glPointSize(1.0);
	bglEnd();
}
#endif // XXX old animation system stuff


static void draw_textcurs(float textcurs[][2])
{
	cpack(0);
	
	set_inverted_drawing(1);
	glBegin(GL_QUADS);
	glVertex2fv(textcurs[0]);
	glVertex2fv(textcurs[1]);
	glVertex2fv(textcurs[2]);
	glVertex2fv(textcurs[3]);
	glEnd();
	set_inverted_drawing(0);
}

static void drawspiral(float *cent, float rad, float tmat[][4], int start)
{
	float vec[3], vx[3], vy[3];
	int a, tot=32;
	char inverse=0;
		
	if (start < 0) {
		inverse = 1;
		start *= -1;
	}

	mul_v3_v3fl(vx, tmat[0], rad);
	mul_v3_v3fl(vy, tmat[1], rad);

	copy_v3_v3(vec, cent);

	if (inverse==0) {
		for(a=0; a<tot; a++) {
			if (a+start>31)
				start=-a + 1;
			glBegin(GL_LINES);							
			glVertex3fv(vec);
			vec[0]= cent[0] + *(sinval+a+start) * (vx[0] * (float)a/(float)tot) + *(cosval+a+start) * (vy[0] * (float)a/(float)tot);
			vec[1]= cent[1] + *(sinval+a+start) * (vx[1] * (float)a/(float)tot) + *(cosval+a+start) * (vy[1] * (float)a/(float)tot);
			vec[2]= cent[2] + *(sinval+a+start) * (vx[2] * (float)a/(float)tot) + *(cosval+a+start) * (vy[2] * (float)a/(float)tot);
			glVertex3fv(vec);
			glEnd();
		}
	}
	else {
		a=0;
		vec[0]= cent[0] + *(sinval+a+start) * (vx[0] * (float)(-a+31)/(float)tot) + *(cosval+a+start) * (vy[0] * (float)(-a+31)/(float)tot);
		vec[1]= cent[1] + *(sinval+a+start) * (vx[1] * (float)(-a+31)/(float)tot) + *(cosval+a+start) * (vy[1] * (float)(-a+31)/(float)tot);
		vec[2]= cent[2] + *(sinval+a+start) * (vx[2] * (float)(-a+31)/(float)tot) + *(cosval+a+start) * (vy[2] * (float)(-a+31)/(float)tot);
		for(a=0; a<tot; a++) {
			if (a+start>31)
				start=-a + 1;
			glBegin(GL_LINES);							
			glVertex3fv(vec);
			vec[0]= cent[0] + *(sinval+a+start) * (vx[0] * (float)(-a+31)/(float)tot) + *(cosval+a+start) * (vy[0] * (float)(-a+31)/(float)tot);
			vec[1]= cent[1] + *(sinval+a+start) * (vx[1] * (float)(-a+31)/(float)tot) + *(cosval+a+start) * (vy[1] * (float)(-a+31)/(float)tot);
			vec[2]= cent[2] + *(sinval+a+start) * (vx[2] * (float)(-a+31)/(float)tot) + *(cosval+a+start) * (vy[2] * (float)(-a+31)/(float)tot);
			glVertex3fv(vec);
			glEnd();
		}
	}
}

/* draws a circle on x-z plane given the scaling of the circle, assuming that 
 * all required matrices have been set (used for drawing empties)
 */
static void drawcircle_size(float size)
{
	float x, y;
	short degrees;

	glBegin(GL_LINE_LOOP);

	/* coordinates are: cos(degrees*11.25)=x, sin(degrees*11.25)=y, 0.0f=z */
	for (degrees=0; degrees<32; degrees++) {
		x= *(cosval + degrees);
		y= *(sinval + degrees);
		
		glVertex3f(x*size, 0.0f, y*size);
	}
	
	glEnd();

}

/* needs fixing if non-identity matrice used */
static void drawtube(float *vec, float radius, float height, float tmat[][4])
{
	float cur[3];
	drawcircball(GL_LINE_LOOP, vec, radius, tmat);

	copy_v3_v3(cur,vec);
	cur[2]+=height;

	drawcircball(GL_LINE_LOOP, cur, radius, tmat);

	glBegin(GL_LINES);
		glVertex3f(vec[0]+radius,vec[1],vec[2]);
		glVertex3f(cur[0]+radius,cur[1],cur[2]);
		glVertex3f(vec[0]-radius,vec[1],vec[2]);
		glVertex3f(cur[0]-radius,cur[1],cur[2]);
		glVertex3f(vec[0],vec[1]+radius,vec[2]);
		glVertex3f(cur[0],cur[1]+radius,cur[2]);
		glVertex3f(vec[0],vec[1]-radius,vec[2]);
		glVertex3f(cur[0],cur[1]-radius,cur[2]);
	glEnd();
}
/* needs fixing if non-identity matrice used */
static void drawcone(float *vec, float radius, float height, float tmat[][4])
{
	float cur[3];

	copy_v3_v3(cur,vec);
	cur[2]+=height;

	drawcircball(GL_LINE_LOOP, cur, radius, tmat);

	glBegin(GL_LINES);
		glVertex3f(vec[0],vec[1],vec[2]);
		glVertex3f(cur[0]+radius,cur[1],cur[2]);
		glVertex3f(vec[0],vec[1],vec[2]);
		glVertex3f(cur[0]-radius,cur[1],cur[2]);
		glVertex3f(vec[0],vec[1],vec[2]);
		glVertex3f(cur[0],cur[1]+radius,cur[2]);
		glVertex3f(vec[0],vec[1],vec[2]);
		glVertex3f(cur[0],cur[1]-radius,cur[2]);
	glEnd();
}
/* return 1 if nothing was drawn */
static int drawmball(Scene *scene, View3D *v3d, RegionView3D *rv3d, Base *base, int dt)
{
	Object *ob= base->object;
	MetaBall *mb;
	MetaElem *ml;
	float imat[4][4];
	int code= 1;
	
	mb= ob->data;

	if(mb->editelems) {
		UI_ThemeColor(TH_WIRE);
		if((G.f & G_PICKSEL)==0 ) drawDispList(scene, v3d, rv3d, base, dt);
		ml= mb->editelems->first;
	}
	else {
		if((base->flag & OB_FROMDUPLI)==0) 
			drawDispList(scene, v3d, rv3d, base, dt);
		ml= mb->elems.first;
	}

	if(ml==NULL) return 1;

	if(v3d->flag2 & V3D_RENDER_OVERRIDE) return 0;
	
	/* in case solid draw, reset wire colors */
	if(ob->flag & SELECT) {
		if(ob==OBACT) UI_ThemeColor(TH_ACTIVE);
		else UI_ThemeColor(TH_SELECT);
	}
	else UI_ThemeColor(TH_WIRE);

	invert_m4_m4(imat, rv3d->viewmatob);
	normalize_v3(imat[0]);
	normalize_v3(imat[1]);
	
	while(ml) {
	
		/* draw radius */
		if(mb->editelems) {
			if((ml->flag & SELECT) && (ml->flag & MB_SCALE_RAD)) cpack(0xA0A0F0);
			else cpack(0x3030A0);
			
			if(G.f & G_PICKSEL) {
				ml->selcol1= code;
				glLoadName(code++);
			}
		}
		drawcircball(GL_LINE_LOOP, &(ml->x), ml->rad, imat);

		/* draw stiffness */
		if(mb->editelems) {
			if((ml->flag & SELECT) && !(ml->flag & MB_SCALE_RAD)) cpack(0xA0F0A0);
			else cpack(0x30A030);
			
			if(G.f & G_PICKSEL) {
				ml->selcol2= code;
				glLoadName(code++);
			}
			drawcircball(GL_LINE_LOOP, &(ml->x), ml->rad*atanf(ml->s)/(float)M_PI_2, imat);
		}
		
		ml= ml->next;
	}
	return 0;
}

static void draw_forcefield(Scene *scene, Object *ob, RegionView3D *rv3d)
{
	PartDeflect *pd= ob->pd;
	float imat[4][4], tmat[4][4];
	float vec[3]= {0.0, 0.0, 0.0};
	int curcol;
	float size;

	/* XXX why? */
	if(ob!=scene->obedit && (ob->flag & SELECT)) {
		if(ob==OBACT) curcol= TH_ACTIVE;
		else curcol= TH_SELECT;
	}
	else curcol= TH_WIRE;
	
	/* scale size of circle etc with the empty drawsize */
	if (ob->type == OB_EMPTY) size = ob->empty_drawsize;
	else size = 1.0;
	
	/* calculus here, is reused in PFIELD_FORCE */
	invert_m4_m4(imat, rv3d->viewmatob);
//	normalize_v3(imat[0]);		// we don't do this because field doesnt scale either... apart from wind!
//	normalize_v3(imat[1]);
	
	if (pd->forcefield == PFIELD_WIND) {
		float force_val;
		
		unit_m4(tmat);
		UI_ThemeColorBlend(curcol, TH_BACK, 0.5);
		
		//if (has_ipo_code(ob->ipo, OB_PD_FSTR))
		//	force_val = IPO_GetFloatValue(ob->ipo, OB_PD_FSTR, scene->r.cfra);
		//else 
			force_val = pd->f_strength;
		force_val *= 0.1f;
		drawcircball(GL_LINE_LOOP, vec, size, tmat);
		vec[2]= 0.5f * force_val;
		drawcircball(GL_LINE_LOOP, vec, size, tmat);
		vec[2]= 1.0f * force_val;
		drawcircball(GL_LINE_LOOP, vec, size, tmat);
		vec[2]= 1.5f * force_val;
		drawcircball(GL_LINE_LOOP, vec, size, tmat);
		vec[2] = 0.0f; /* reset vec for max dist circle */
		
	}
	else if (pd->forcefield == PFIELD_FORCE) {
		float ffall_val;

		//if (has_ipo_code(ob->ipo, OB_PD_FFALL)) 
		//	ffall_val = IPO_GetFloatValue(ob->ipo, OB_PD_FFALL, scene->r.cfra);
		//else 
			ffall_val = pd->f_power;

		UI_ThemeColorBlend(curcol, TH_BACK, 0.5);
		drawcircball(GL_LINE_LOOP, vec, size, imat);
		UI_ThemeColorBlend(curcol, TH_BACK, 0.9f - 0.4f / powf(1.5f, ffall_val));
		drawcircball(GL_LINE_LOOP, vec, size * 1.5f, imat);
		UI_ThemeColorBlend(curcol, TH_BACK, 0.9f - 0.4f / powf(2.0f, ffall_val));
		drawcircball(GL_LINE_LOOP, vec, size*2.0f, imat);
	}
	else if (pd->forcefield == PFIELD_VORTEX) {
		float /*ffall_val,*/ force_val;

		unit_m4(tmat);
		//if (has_ipo_code(ob->ipo, OB_PD_FFALL)) 
		//	ffall_val = IPO_GetFloatValue(ob->ipo, OB_PD_FFALL, scene->r.cfra);
		//else 
		//	ffall_val = pd->f_power;

		//if (has_ipo_code(ob->ipo, OB_PD_FSTR))
		//	force_val = IPO_GetFloatValue(ob->ipo, OB_PD_FSTR, scene->r.cfra);
		//else 
			force_val = pd->f_strength;

		UI_ThemeColorBlend(curcol, TH_BACK, 0.7f);
		if (force_val < 0) {
			drawspiral(vec, size, tmat, 1);
			drawspiral(vec, size, tmat, 16);
		}
		else {
			drawspiral(vec, size, tmat, -1);
			drawspiral(vec, size, tmat, -16);
		}
	}
	else if (pd->forcefield == PFIELD_GUIDE && ob->type==OB_CURVE) {
		Curve *cu= ob->data;
		if((cu->flag & CU_PATH) && cu->path && cu->path->data) {
			float mindist, guidevec1[4], guidevec2[3];

			//if (has_ipo_code(ob->ipo, OB_PD_FSTR))
			//	mindist = IPO_GetFloatValue(ob->ipo, OB_PD_FSTR, scene->r.cfra);
			//else 
				mindist = pd->f_strength;

			/*path end*/
			setlinestyle(3);
			where_on_path(ob, 1.0f, guidevec1, guidevec2, NULL, NULL, NULL);
			UI_ThemeColorBlend(curcol, TH_BACK, 0.5);
			drawcircball(GL_LINE_LOOP, guidevec1, mindist, imat);

			/*path beginning*/
			setlinestyle(0);
			where_on_path(ob, 0.0f, guidevec1, guidevec2, NULL, NULL, NULL);
			UI_ThemeColorBlend(curcol, TH_BACK, 0.5);
			drawcircball(GL_LINE_LOOP, guidevec1, mindist, imat);
			
			copy_v3_v3(vec, guidevec1);	/* max center */
		}
	}

	setlinestyle(3);
	UI_ThemeColorBlend(curcol, TH_BACK, 0.5);

	if(pd->falloff==PFIELD_FALL_SPHERE){
		/* as last, guide curve alters it */
		if(pd->flag & PFIELD_USEMAX)
			drawcircball(GL_LINE_LOOP, vec, pd->maxdist, imat);		

		if(pd->flag & PFIELD_USEMIN)
			drawcircball(GL_LINE_LOOP, vec, pd->mindist, imat);
	}
	else if(pd->falloff==PFIELD_FALL_TUBE){
		float radius,distance;

		unit_m4(tmat);

		vec[0]=vec[1]=0.0f;
		radius=(pd->flag&PFIELD_USEMAXR)?pd->maxrad:1.0f;
		distance=(pd->flag&PFIELD_USEMAX)?pd->maxdist:0.0f;
		vec[2]=distance;
		distance=(pd->flag&PFIELD_POSZ)?-distance:-2.0f*distance;

		if(pd->flag & (PFIELD_USEMAX|PFIELD_USEMAXR))
			drawtube(vec,radius,distance,tmat);

		radius=(pd->flag&PFIELD_USEMINR)?pd->minrad:1.0f;
		distance=(pd->flag&PFIELD_USEMIN)?pd->mindist:0.0f;
		vec[2]=distance;
		distance=(pd->flag&PFIELD_POSZ)?-distance:-2.0f*distance;

		if(pd->flag & (PFIELD_USEMIN|PFIELD_USEMINR))
			drawtube(vec,radius,distance,tmat);
	}
	else if(pd->falloff==PFIELD_FALL_CONE){
		float radius,distance;

		unit_m4(tmat);

		radius=(pd->flag&PFIELD_USEMAXR)?pd->maxrad:1.0f;
		radius*=(float)M_PI/180.0f;
		distance=(pd->flag&PFIELD_USEMAX)?pd->maxdist:0.0f;

		if(pd->flag & (PFIELD_USEMAX|PFIELD_USEMAXR)){
			drawcone(vec, distance * sinf(radius),distance * cosf(radius), tmat);
			if((pd->flag & PFIELD_POSZ)==0)
				drawcone(vec, distance * sinf(radius),-distance * cosf(radius),tmat);
		}

		radius=(pd->flag&PFIELD_USEMINR)?pd->minrad:1.0f;
		radius*=(float)M_PI/180.0f;
		distance=(pd->flag&PFIELD_USEMIN)?pd->mindist:0.0f;

		if(pd->flag & (PFIELD_USEMIN|PFIELD_USEMINR)){
			drawcone(vec,distance*sinf(radius),distance*cosf(radius),tmat);
			if((pd->flag & PFIELD_POSZ)==0)
				drawcone(vec, distance * sinf(radius), -distance * cosf(radius), tmat);
		}
	}
	setlinestyle(0);
}

static void draw_box(float vec[8][3])
{
	glBegin(GL_LINE_STRIP);
	glVertex3fv(vec[0]); glVertex3fv(vec[1]);glVertex3fv(vec[2]); glVertex3fv(vec[3]);
	glVertex3fv(vec[0]); glVertex3fv(vec[4]);glVertex3fv(vec[5]); glVertex3fv(vec[6]);
	glVertex3fv(vec[7]); glVertex3fv(vec[4]);
	glEnd();

	glBegin(GL_LINES);
	glVertex3fv(vec[1]); glVertex3fv(vec[5]);
	glVertex3fv(vec[2]); glVertex3fv(vec[6]);
	glVertex3fv(vec[3]); glVertex3fv(vec[7]);
	glEnd();
}

/* uses boundbox, function used by Ketsji */
#if 0
static void get_local_bounds(Object *ob, float *center, float *size)
{
	BoundBox *bb= object_get_boundbox(ob);
	
	if(bb==NULL) {
		zero_v3(center);
		copy_v3_v3(size, ob->size);
	}
	else {
		size[0]= 0.5*fabs(bb->vec[0][0] - bb->vec[4][0]);
		size[1]= 0.5*fabs(bb->vec[0][1] - bb->vec[2][1]);
		size[2]= 0.5*fabs(bb->vec[0][2] - bb->vec[1][2]);
		
		center[0]= (bb->vec[0][0] + bb->vec[4][0])/2.0;
		center[1]= (bb->vec[0][1] + bb->vec[2][1])/2.0;
		center[2]= (bb->vec[0][2] + bb->vec[1][2])/2.0;
	}
}
#endif

static void draw_bb_quadric(BoundBox *bb, short type)
{
	float size[3], cent[3];
	GLUquadricObj *qobj = gluNewQuadric(); 
	
	gluQuadricDrawStyle(qobj, GLU_SILHOUETTE); 
	
	size[0]= 0.5f*fabsf(bb->vec[0][0] - bb->vec[4][0]);
	size[1]= 0.5f*fabsf(bb->vec[0][1] - bb->vec[2][1]);
	size[2]= 0.5f*fabsf(bb->vec[0][2] - bb->vec[1][2]);
	
	cent[0]= 0.5f*(bb->vec[0][0] + bb->vec[4][0]);
	cent[1]= 0.5f*(bb->vec[0][1] + bb->vec[2][1]);
	cent[2]= 0.5f*(bb->vec[0][2] + bb->vec[1][2]);
	
	glPushMatrix();
	if(type==OB_BOUND_SPHERE) {
		glTranslatef(cent[0], cent[1], cent[2]);
		glScalef(size[0], size[1], size[2]);
		gluSphere(qobj, 1.0, 8, 5);
	}	
	else if(type==OB_BOUND_CYLINDER) {
		float radius = size[0] > size[1] ? size[0] : size[1];
		glTranslatef(cent[0], cent[1], cent[2]-size[2]);
		glScalef(radius, radius, 2.0f * size[2]);
		gluCylinder(qobj, 1.0, 1.0, 1.0, 8, 1);
	}
	else if(type==OB_BOUND_CONE) {
		float radius = size[0] > size[1] ? size[0] : size[1];
		glTranslatef(cent[0], cent[2]-size[2], cent[1]);
		glScalef(radius, 2.0f * size[2], radius);
		glRotatef(-90., 1.0, 0.0, 0.0);
		gluCylinder(qobj, 1.0, 0.0, 1.0, 8, 1);
	}
	glPopMatrix();
	
	gluDeleteQuadric(qobj); 
}

static void draw_bounding_volume(Scene *scene, Object *ob)
{
	BoundBox *bb= NULL;
	
	if(ob->type==OB_MESH) {
		bb= mesh_get_bb(ob);
	}
	else if ELEM3(ob->type, OB_CURVE, OB_SURF, OB_FONT) {
		bb= ob->bb ? ob->bb : ( (Curve *)ob->data )->bb;
	}
	else if(ob->type==OB_MBALL) {
		if(is_basis_mball(ob)) {
			bb= ob->bb;
			if(bb==NULL) {
				makeDispListMBall(scene, ob);
				bb= ob->bb;
			}
		}
	}
	else {
		drawcube();
		return;
	}
	
	if(bb==NULL) return;
	
	if(ob->boundtype==OB_BOUND_BOX) draw_box(bb->vec);
	else draw_bb_quadric(bb, ob->boundtype);
	
}

static void drawtexspace(Object *ob)
{
	float vec[8][3], loc[3], size[3];
	
	if(ob->type==OB_MESH) {
		mesh_get_texspace(ob->data, loc, NULL, size);
	}
	else if ELEM3(ob->type, OB_CURVE, OB_SURF, OB_FONT) {
		Curve *cu= ob->data;
		copy_v3_v3(size, cu->size);
		copy_v3_v3(loc, cu->loc);
	}
	else if(ob->type==OB_MBALL) {
		MetaBall *mb= ob->data;
		copy_v3_v3(size, mb->size);
		copy_v3_v3(loc, mb->loc);
	}
	else return;
	
	vec[0][0]=vec[1][0]=vec[2][0]=vec[3][0]= loc[0]-size[0];
	vec[4][0]=vec[5][0]=vec[6][0]=vec[7][0]= loc[0]+size[0];
	
	vec[0][1]=vec[1][1]=vec[4][1]=vec[5][1]= loc[1]-size[1];
	vec[2][1]=vec[3][1]=vec[6][1]=vec[7][1]= loc[1]+size[1];

	vec[0][2]=vec[3][2]=vec[4][2]=vec[7][2]= loc[2]-size[2];
	vec[1][2]=vec[2][2]=vec[5][2]=vec[6][2]= loc[2]+size[2];
	
	setlinestyle(2);

	draw_box(vec);

	setlinestyle(0);
}

/* draws wire outline */
static void drawObjectSelect(Scene *scene, View3D *v3d, ARegion *ar, Base *base)
{
	RegionView3D *rv3d= ar->regiondata;
	Object *ob= base->object;
	
	glLineWidth(2.0);
	glDepthMask(0);
	
	if(ELEM3(ob->type, OB_FONT,OB_CURVE, OB_SURF)) {
		Curve *cu = ob->data;
		DerivedMesh *dm = ob->derivedFinal;
		int hasfaces= 0;

		if (dm) {
			hasfaces= dm->getNumFaces(dm);
		} else {
			hasfaces= displist_has_faces(&ob->disp);
		}

		if (hasfaces && boundbox_clip(rv3d, ob->obmat, ob->bb ? ob->bb : cu->bb)) {
			draw_index_wire= 0;
			if (dm) {
				draw_mesh_object_outline(v3d, ob, dm);
			} else {
				drawDispListwire(&ob->disp);
			}
			draw_index_wire= 1;
		}
	} else if (ob->type==OB_MBALL) {
		if(is_basis_mball(ob)) {
			if((base->flag & OB_FROMDUPLI)==0)
				drawDispListwire(&ob->disp);
		}
	}
	else if(ob->type==OB_ARMATURE) {
		if(!(ob->mode & OB_MODE_POSE))
			draw_armature(scene, v3d, ar, base, OB_WIRE, 0);
	}

	glLineWidth(1.0);
	glDepthMask(1);
}

static void drawWireExtra(Scene *scene, RegionView3D *rv3d, Object *ob) 
{
	if(ob!=scene->obedit && (ob->flag & SELECT)) {
		if(ob==OBACT) {
			if(ob->flag & OB_FROMGROUP) UI_ThemeColor(TH_GROUP_ACTIVE);
			else UI_ThemeColor(TH_ACTIVE);
		}
		else if(ob->flag & OB_FROMGROUP)
			UI_ThemeColorShade(TH_GROUP_ACTIVE, -16);
		else
			UI_ThemeColor(TH_SELECT);
	}
	else {
		if(ob->flag & OB_FROMGROUP)
			UI_ThemeColor(TH_GROUP);
		else {
			if(ob->dtx & OB_DRAWWIRE) {
				glColor3ub(80,80,80);
			} else {
				UI_ThemeColor(TH_WIRE);
			}
		}
	}
	
	bglPolygonOffset(rv3d->dist, 1.0);
	glDepthMask(0);	// disable write in zbuffer, selected edge wires show better
	
	if (ELEM3(ob->type, OB_FONT, OB_CURVE, OB_SURF)) {
		Curve *cu = ob->data;
		if (boundbox_clip(rv3d, ob->obmat, ob->bb ? ob->bb : cu->bb)) {
			if (ob->type==OB_CURVE)
				draw_index_wire= 0;

			if (ob->derivedFinal) {
				drawCurveDMWired(ob);
			} else {
				drawDispListwire(&ob->disp);
			}

			if (ob->type==OB_CURVE)
				draw_index_wire= 1;
		}
	} else if (ob->type==OB_MBALL) {
		if(is_basis_mball(ob)) {
			drawDispListwire(&ob->disp);
		}
	}

	glDepthMask(1);
	bglPolygonOffset(rv3d->dist, 0.0);
}

/* should be called in view space */
static void draw_hooks(Object *ob)
{
	ModifierData *md;
	float vec[3];
	
	for (md=ob->modifiers.first; md; md=md->next) {
		if (md->type==eModifierType_Hook) {
			HookModifierData *hmd = (HookModifierData*) md;

			mul_v3_m4v3(vec, ob->obmat, hmd->cent);

			if(hmd->object) {
				setlinestyle(3);
				glBegin(GL_LINES);
				glVertex3fv(hmd->object->obmat[3]);
				glVertex3fv(vec);
				glEnd();
				setlinestyle(0);
			}

			glPointSize(3.0);
			bglBegin(GL_POINTS);
			bglVertex3fv(vec);
			bglEnd();
			glPointSize(1.0);
		}
	}
}

static void drawRBpivot(bRigidBodyJointConstraint *data)
{
	int axis;
	float mat[4][4];

	/* color */
	float curcol[4];
	unsigned char tcol[4];
	glGetFloatv(GL_CURRENT_COLOR, curcol);
	rgb_float_to_byte(curcol, tcol);
	tcol[3]= 255;

	eul_to_mat4(mat,&data->axX);
	glLineWidth (4.0f);
	setlinestyle(2);
	for (axis=0; axis<3; axis++) {
		float dir[3] = {0,0,0};
		float v[3];

		copy_v3_v3(v, &data->pivX);

		dir[axis] = 1.f;
		glBegin(GL_LINES);
		mul_m4_v3(mat,dir);
		add_v3_v3(v, dir);
		glVertex3fv(&data->pivX);
		glVertex3fv(v);			
		glEnd();
		if (axis==0)
			view3d_cached_text_draw_add(v, "px", 0, V3D_CACHE_TEXT_ASCII, tcol);
		else if (axis==1)
			view3d_cached_text_draw_add(v, "py", 0, V3D_CACHE_TEXT_ASCII, tcol);
		else
			view3d_cached_text_draw_add(v, "pz", 0, V3D_CACHE_TEXT_ASCII, tcol);
	}
	glLineWidth (1.0f);
	setlinestyle(0);
}

/* flag can be DRAW_PICKING	and/or DRAW_CONSTCOLOR, DRAW_SCENESET */
void draw_object(Scene *scene, ARegion *ar, View3D *v3d, Base *base, int flag)
{
	static int warning_recursive= 0;
	ModifierData *md = NULL;
	Object *ob;
	Curve *cu;
	RegionView3D *rv3d= ar->regiondata;
	//float cfraont;
	float vec1[3], vec2[3];
	unsigned int col=0;
	int /*sel, drawtype,*/ colindex= 0;
	int i, selstart, selend, empty_object=0;
	short dt, dtx, zbufoff= 0;

	/* only once set now, will be removed too, should become a global standard */
	glBlendFunc(GL_SRC_ALPHA, GL_ONE_MINUS_SRC_ALPHA);

	ob= base->object;

	if (ob!=scene->obedit) {
		if (ob->restrictflag & OB_RESTRICT_VIEW) 
			return;
		if ((ob->restrictflag & OB_RESTRICT_RENDER) && 
			(v3d->flag2 & V3D_RENDER_OVERRIDE))
			return;
	}

	/* XXX particles are not safe for simultaneous threaded render */
	if(G.rendering && ob->particlesystem.first)
		return;

	/* xray delay? */
	if((flag & DRAW_PICKING)==0 && (base->flag & OB_FROMDUPLI)==0) {
		/* don't do xray in particle mode, need the z-buffer */
		if(!(ob->mode & OB_MODE_PARTICLE_EDIT)) {
			/* xray and transp are set when it is drawing the 2nd/3rd pass */
			if(!v3d->xray && !v3d->transp && (ob->dtx & OB_DRAWXRAY) && !(ob->dtx & OB_DRAWTRANSP)) {
				add_view3d_after(&v3d->afterdraw_xray, base, flag);
				return;
			}
		}
	}

	/* no return after this point, otherwise leaks */
	view3d_cached_text_draw_begin();
	

	/* draw keys? */
#if 0 // XXX old animation system
	if(base==(scene->basact) || (base->flag & (SELECT+BA_WAS_SEL))) {
		if(flag==0 && warning_recursive==0 && ob!=scene->obedit) {
			if(ob->ipo && ob->ipo->showkey && (ob->ipoflag & OB_DRAWKEY)) {
				ListBase elems;
				CfraElem *ce;
				float temp[7][3];

				warning_recursive= 1;

				elems.first= elems.last= 0;
				// warning: no longer checks for certain ob-keys only... (so does this need to use the proper ipokeys then?)
				make_cfra_list(ob->ipo, &elems); 

				cfraont= (scene->r.cfra);
				drawtype= v3d->drawtype;
				if(drawtype>OB_WIRE) v3d->drawtype= OB_WIRE;
				sel= base->flag;
				memcpy(temp, &ob->loc, 7*3*sizeof(float));

				ipoflag= ob->ipoflag;
				ob->ipoflag &= ~OB_OFFS_OB;

				set_no_parent_ipo(1);
				disable_speed_curve(1);

				if ((ob->ipoflag & OB_DRAWKEYSEL)==0) {
					ce= elems.first;
					while(ce) {
						if(!ce->sel) {
							(scene->r.cfra)= ce->cfra/scene->r.framelen;

							base->flag= 0;

							where_is_object_time(scene, ob, (scene->r.cfra));
							draw_object(scene, ar, v3d, base, 0);
						}
						ce= ce->next;
					}
				}

				ce= elems.first;
				while(ce) {
					if(ce->sel) {
						(scene->r.cfra)= ce->cfra/scene->r.framelen;

						base->flag= SELECT;

						where_is_object_time(scene, ob, (scene->r.cfra));
						draw_object(scene, ar, v3d, base, 0);
					}
					ce= ce->next;
				}

				set_no_parent_ipo(0);
				disable_speed_curve(0);

				base->flag= sel;
				ob->ipoflag= ipoflag;

				/* restore icu->curval */
				(scene->r.cfra)= cfraont;

				memcpy(&ob->loc, temp, 7*3*sizeof(float));
				where_is_object(scene, ob);
				v3d->drawtype= drawtype;

				BLI_freelistN(&elems);

				warning_recursive= 0;
			}
		}
	}
#endif // XXX old animation system

	/* patch? children objects with a timeoffs change the parents. How to solve! */
	/* if( ((int)ob->ctime) != F_(scene->r.cfra)) where_is_object(scene, ob); */
	
	/* draw motion paths (in view space) */
	if (ob->mpath) {
		bAnimVizSettings *avs= &ob->avs;
		
		/* setup drawing environment for paths */
		draw_motion_paths_init(v3d, ar);
		
		/* draw motion path for object */
		draw_motion_path_instance(scene, ob, NULL, avs, ob->mpath);
		
		/* cleanup after drawing */
		draw_motion_paths_cleanup(v3d);
	}

	/* multiply view with object matrix.
	 * local viewmat and persmat, to calculate projections */
	ED_view3d_init_mats_rv3d(ob, rv3d);

	/* which wire color */
	if((flag & DRAW_CONSTCOLOR) == 0) {
		project_short(ar, ob->obmat[3], &base->sx);

		if( (!scene->obedit) && (G.moving & G_TRANSFORM_OBJ) && (base->flag & (SELECT+BA_WAS_SEL))) UI_ThemeColor(TH_TRANSFORM);
		else {

			if(ob->type==OB_LAMP) UI_ThemeColor(TH_LAMP);
			else UI_ThemeColor(TH_WIRE);

			if((scene->basact)==base) {
				if(base->flag & (SELECT+BA_WAS_SEL)) UI_ThemeColor(TH_ACTIVE);
			}
			else {
				if(base->flag & (SELECT+BA_WAS_SEL)) UI_ThemeColor(TH_SELECT);
			}

			// no theme yet
			if(ob->id.lib) {
				if(base->flag & (SELECT+BA_WAS_SEL)) colindex = 4;
				else colindex = 3;
			}
			else if(warning_recursive==1) {
				if(base->flag & (SELECT+BA_WAS_SEL)) {
					if(scene->basact==base) colindex = 8;
					else colindex= 7;
				}
				else colindex = 6;
			}
			else if(ob->flag & OB_FROMGROUP) {
				if(base->flag & (SELECT+BA_WAS_SEL)) {
					if(scene->basact==base) UI_ThemeColor(TH_GROUP_ACTIVE);
					else UI_ThemeColorShade(TH_GROUP_ACTIVE, -16); 
				}
				else UI_ThemeColor(TH_GROUP);
				colindex= 0;
			}

		}	

		if(colindex) {
			col= colortab[colindex];
			cpack(col);
		}
	}

	/* maximum drawtype */
	dt= MIN2(v3d->drawtype, ob->dt);
	if(v3d->zbuf==0 && dt>OB_WIRE) dt= OB_WIRE;
	dtx= 0;

	/* faceselect exception: also draw solid when dt==wire, except in editmode */
	if(ob==OBACT && (ob->mode & (OB_MODE_VERTEX_PAINT|OB_MODE_WEIGHT_PAINT|OB_MODE_TEXTURE_PAINT))) {
		if(ob->type==OB_MESH) {

			if(ob->mode & OB_MODE_EDIT);
			else {
				if(dt<OB_SOLID) {
					zbufoff= 1;
					dt= OB_SOLID;
				}
				else {
					dt= OB_SHADED;
				}

				glEnable(GL_DEPTH_TEST);
			}
		}
		else {
			if(dt<OB_SOLID) {
				dt= OB_SOLID;
				glEnable(GL_DEPTH_TEST);
				zbufoff= 1;
			}
		}
	}
	
	/* draw-extra supported for boundbox drawmode too */
	if(dt>=OB_BOUNDBOX ) {

		dtx= ob->dtx;
		if(ob->mode & OB_MODE_EDIT) {
			// the only 2 extra drawtypes alowed in editmode
			dtx= dtx & (OB_DRAWWIRE|OB_TEXSPACE);
		}

	}

	/* bad exception, solve this! otherwise outline shows too late */
	if(ELEM3(ob->type, OB_CURVE, OB_SURF, OB_FONT)) {
		/* still needed for curves hidden in other layers. depgraph doesnt handle that yet */
		if (ob->disp.first==NULL) makeDispListCurveTypes(scene, ob, 0);
	}
	
	/* draw outline for selected objects, mesh does itself */
	if((v3d->flag & V3D_SELECT_OUTLINE) && ((v3d->flag2 & V3D_RENDER_OVERRIDE)==0) && ob->type!=OB_MESH) {
		if(dt>OB_WIRE && (ob->mode & OB_MODE_EDIT)==0 && (flag & DRAW_SCENESET)==0) {
			if (!(ob->dtx&OB_DRAWWIRE) && (ob->flag&SELECT) && !(flag&DRAW_PICKING)) {
				
				drawObjectSelect(scene, v3d, ar, base);
			}
		}
	}

	switch( ob->type) {
		case OB_MESH:
			empty_object= draw_mesh_object(scene, ar, v3d, rv3d, base, dt, flag);
			if(flag!=DRAW_CONSTCOLOR) dtx &= ~OB_DRAWWIRE; // mesh draws wire itself

			break;
		case OB_FONT:
			cu= ob->data;
			if(cu->editfont) {
				draw_textcurs(cu->editfont->textcurs);

				if (cu->flag & CU_FAST) {
					cpack(0xFFFFFF);
					set_inverted_drawing(1);
					drawDispList(scene, v3d, rv3d, base, OB_WIRE);
					set_inverted_drawing(0);
				} else {
					drawDispList(scene, v3d, rv3d, base, dt);
				}

				if (cu->linewidth != 0.0f) {
					cpack(0xff44ff);
					UI_ThemeColor(TH_WIRE);
					copy_v3_v3(vec1, ob->orig);
					copy_v3_v3(vec2, ob->orig);
					vec1[0] += cu->linewidth;
					vec2[0] += cu->linewidth;
					vec1[1] += cu->linedist * cu->fsize;
					vec2[1] -= cu->lines * cu->linedist * cu->fsize;
					setlinestyle(3);
					glBegin(GL_LINE_STRIP); 
					glVertex2fv(vec1); 
					glVertex2fv(vec2); 
					glEnd();
					setlinestyle(0);
				}

				setlinestyle(3);
				for (i=0; i<cu->totbox; i++) {
					if (cu->tb[i].w != 0.0f) {
						if (i == (cu->actbox-1))
							UI_ThemeColor(TH_ACTIVE);
						else
							UI_ThemeColor(TH_WIRE);
						vec1[0] = (cu->xof * cu->fsize) + cu->tb[i].x;
						vec1[1] = (cu->yof * cu->fsize) + cu->tb[i].y + cu->fsize;
						vec1[2] = 0.001;
						glBegin(GL_LINE_STRIP);
						glVertex3fv(vec1);
						vec1[0] += cu->tb[i].w;
						glVertex3fv(vec1);
						vec1[1] -= cu->tb[i].h;
						glVertex3fv(vec1);
						vec1[0] -= cu->tb[i].w;
						glVertex3fv(vec1);
						vec1[1] += cu->tb[i].h;
						glVertex3fv(vec1);
						glEnd();
					}
				}
				setlinestyle(0);


				if (BKE_font_getselection(ob, &selstart, &selend) && cu->selboxes) {
					float selboxw;

					cpack(0xffffff);
					set_inverted_drawing(1);
					for (i=0; i<(selend-selstart+1); i++) {
						SelBox *sb = &(cu->selboxes[i]);

						if (i<(selend-selstart)) {
							if (cu->selboxes[i+1].y == sb->y)
								selboxw= cu->selboxes[i+1].x - sb->x;
							else
								selboxw= sb->w;
						}
						else {
							selboxw= sb->w;
						}
						glBegin(GL_QUADS);
						glVertex3f(sb->x, sb->y, 0.001);
						glVertex3f(sb->x+selboxw, sb->y, 0.001);
						glVertex3f(sb->x+selboxw, sb->y+sb->h, 0.001);
						glVertex3f(sb->x, sb->y+sb->h, 0.001);
						glEnd();
					}
					set_inverted_drawing(0);
				}
			}
			else if(dt==OB_BOUNDBOX) {
				if((v3d->flag2 & V3D_RENDER_OVERRIDE && v3d->drawtype >= OB_WIRE)==0)
					draw_bounding_volume(scene, ob);
			}
			else if(boundbox_clip(rv3d, ob->obmat, ob->bb ? ob->bb : cu->bb))
				empty_object= drawDispList(scene, v3d, rv3d, base, dt);

			break;
		case OB_CURVE:
		case OB_SURF:
			cu= ob->data;

			if(cu->editnurb) {
				ListBase *nurbs= ED_curve_editnurbs(cu);
				drawnurb(scene, v3d, rv3d, base, nurbs->first, dt);
			}
			else if(dt==OB_BOUNDBOX) {
				if((v3d->flag2 & V3D_RENDER_OVERRIDE && v3d->drawtype >= OB_WIRE)==0)
					draw_bounding_volume(scene, ob);
			}
			else if(boundbox_clip(rv3d, ob->obmat, ob->bb ? ob->bb : cu->bb)) {
				empty_object= drawDispList(scene, v3d, rv3d, base, dt);

//XXX old animsys				if(cu->path)
//               					curve_draw_speed(scene, ob);
			}
			break;
		case OB_MBALL:
		{
			MetaBall *mb= ob->data;
			
			if(mb->editelems) 
				drawmball(scene, v3d, rv3d, base, dt);
			else if(dt==OB_BOUNDBOX) {
				if((v3d->flag2 & V3D_RENDER_OVERRIDE && v3d->drawtype >= OB_WIRE)==0)
					draw_bounding_volume(scene, ob);
			}
			else 
				empty_object= drawmball(scene, v3d, rv3d, base, dt);
			break;
		}
		case OB_EMPTY:
			if((v3d->flag2 & V3D_RENDER_OVERRIDE)==0)
				drawaxes(ob->empty_drawsize, ob->empty_drawtype);
			break;
		case OB_LAMP:
			if((v3d->flag2 & V3D_RENDER_OVERRIDE)==0) {
				drawlamp(scene, v3d, rv3d, base, dt, flag);
				if(dtx || (base->flag & SELECT)) glMultMatrixf(ob->obmat);
			}
			break;
		case OB_CAMERA:
			if((v3d->flag2 & V3D_RENDER_OVERRIDE)==0 || (rv3d->persp==RV3D_CAMOB && v3d->camera==ob)) /* special exception for active camera */
				drawcamera(scene, v3d, rv3d, ob, flag);
			break;
		case OB_LATTICE:
			if((v3d->flag2 & V3D_RENDER_OVERRIDE)==0) {
				drawlattice(scene, v3d, ob);
			}
			break;
		case OB_ARMATURE:
			if((v3d->flag2 & V3D_RENDER_OVERRIDE)==0) {
				if(dt>OB_WIRE) GPU_enable_material(0, NULL); // we use default material
				empty_object= draw_armature(scene, v3d, ar, base, dt, flag);
				if(dt>OB_WIRE) GPU_disable_material();
			}
			break;
		default:
			if((v3d->flag2 & V3D_RENDER_OVERRIDE)==0) {
				drawaxes(1.0, OB_ARROWS);
			}
	}

	if((v3d->flag2 & V3D_RENDER_OVERRIDE) == 0) {

		if(ob->soft /*&& flag & OB_SBMOTION*/){
			float mrt[3][3],msc[3][3],mtr[3][3]; 
			SoftBody *sb= NULL;
			float tipw = 0.5f, tiph = 0.5f,drawsize = 4.0f;
			if ((sb= ob->soft)){
				if(sb->solverflags & SBSO_ESTIMATEIPO){

					glLoadMatrixf(rv3d->viewmat);
					copy_m3_m3(msc,sb->lscale);
					copy_m3_m3(mrt,sb->lrot);
					mul_m3_m3m3(mtr,mrt,msc); 
					ob_draw_RE_motion(sb->lcom,mtr,tipw,tiph,drawsize);
					glMultMatrixf(ob->obmat);
				}
			}
		}

		if(ob->pd && ob->pd->forcefield) {
			draw_forcefield(scene, ob, rv3d);
		}
	}

	/* code for new particle system */
	if(		(warning_recursive==0) &&
			(ob->particlesystem.first) &&
			(flag & DRAW_PICKING)==0 &&
			(ob!=scene->obedit)	
	  ) {
		ParticleSystem *psys;

		if(col || (ob->flag & SELECT)) cpack(0xFFFFFF);	/* for visibility, also while wpaint */
		//glDepthMask(GL_FALSE);

		glLoadMatrixf(rv3d->viewmat);
		
		view3d_cached_text_draw_begin();

		for(psys=ob->particlesystem.first; psys; psys=psys->next) {
			/* run this so that possible child particles get cached */
			if(ob->mode & OB_MODE_PARTICLE_EDIT && ob==OBACT) {
				PTCacheEdit *edit = PE_create_current(scene, ob);
				if(edit && edit->psys == psys)
					draw_update_ptcache_edit(scene, ob, edit);
			}

			draw_new_particle_system(scene, v3d, rv3d, base, psys, dt);
		}
		invert_m4_m4(ob->imat, ob->obmat);
		view3d_cached_text_draw_end(v3d, ar, 0, NULL);

		glMultMatrixf(ob->obmat);
		
		//glDepthMask(GL_TRUE);
		if(col) cpack(col);
	}

	/* draw edit particles last so that they can draw over child particles */
	if(		(warning_recursive==0) &&
			(flag & DRAW_PICKING)==0 &&
			(!scene->obedit)	
	  ) {

		if(ob->mode & OB_MODE_PARTICLE_EDIT && ob==OBACT) {
			PTCacheEdit *edit = PE_create_current(scene, ob);
			if(edit) {
				glLoadMatrixf(rv3d->viewmat);
				draw_update_ptcache_edit(scene, ob, edit);
				draw_ptcache_edit(scene, v3d, edit);
				glMultMatrixf(ob->obmat);
			}
		}
	}

	/* draw code for smoke */
	if((md = modifiers_findByType(ob, eModifierType_Smoke)))
	{
		SmokeModifierData *smd = (SmokeModifierData *)md;

		// draw collision objects
		if((smd->type & MOD_SMOKE_TYPE_COLL) && smd->coll)
		{
			/*SmokeCollSettings *scs = smd->coll;
			if(scs->points)
			{
				size_t i;

				glLoadMatrixf(rv3d->viewmat);

				if(col || (ob->flag & SELECT)) cpack(0xFFFFFF);	
				glDepthMask(GL_FALSE);
				glEnable(GL_BLEND);
				

				// glPointSize(3.0);
				bglBegin(GL_POINTS);

				for(i = 0; i < scs->numpoints; i++)
				{
					bglVertex3fv(&scs->points[3*i]);
				}

				bglEnd();
				glPointSize(1.0);

				glMultMatrixf(ob->obmat);
				glDisable(GL_BLEND);
				glDepthMask(GL_TRUE);
				if(col) cpack(col);
				
			}
			*/
		}

		// only draw domains
		if(smd->domain && smd->domain->fluid)
		{
			if(CFRA < smd->domain->point_cache[0]->startframe)
				; /* don't show smoke before simulation starts, this could be made an option in the future */
			else if(!smd->domain->wt || !(smd->domain->viewsettings & MOD_SMOKE_VIEW_SHOWBIG))
			{
// #if 0
				smd->domain->tex = NULL;
				GPU_create_smoke(smd, 0);
				draw_volume(ar, smd->domain->tex, smd->domain->p0, smd->domain->p1, smd->domain->res, smd->domain->dx, smd->domain->tex_shadow);
				GPU_free_smoke(smd);
// #endif
#if 0
				int x, y, z;
				float *density = smoke_get_density(smd->domain->fluid);

				glLoadMatrixf(rv3d->viewmat);
				// glMultMatrixf(ob->obmat);	

				if(col || (ob->flag & SELECT)) cpack(0xFFFFFF);	
				glDepthMask(GL_FALSE);
				glEnable(GL_BLEND);
				

				// glPointSize(3.0);
				bglBegin(GL_POINTS);

				for(x = 0; x < smd->domain->res[0]; x++)
					for(y = 0; y < smd->domain->res[1]; y++)
						for(z = 0; z < smd->domain->res[2]; z++)
				{
					float tmp[3];
					int index = smoke_get_index(x, smd->domain->res[0], y, smd->domain->res[1], z);

					if(density[index] > FLT_EPSILON)
					{
						float color[3];
						copy_v3_v3(tmp, smd->domain->p0);
						tmp[0] += smd->domain->dx * x + smd->domain->dx * 0.5;
						tmp[1] += smd->domain->dx * y + smd->domain->dx * 0.5;
						tmp[2] += smd->domain->dx * z + smd->domain->dx * 0.5;
						color[0] = color[1] = color[2] = density[index];
						glColor3fv(color);
						bglVertex3fv(tmp);
					}
				}

				bglEnd();
				glPointSize(1.0);

				glMultMatrixf(ob->obmat);
				glDisable(GL_BLEND);
				glDepthMask(GL_TRUE);
				if(col) cpack(col);
#endif
			}
			else if(smd->domain->wt && (smd->domain->viewsettings & MOD_SMOKE_VIEW_SHOWBIG))
			{
				smd->domain->tex = NULL;
				GPU_create_smoke(smd, 1);
				draw_volume(ar, smd->domain->tex, smd->domain->p0, smd->domain->p1, smd->domain->res_wt, smd->domain->dx_wt, smd->domain->tex_shadow);
				GPU_free_smoke(smd);
			}
		}
	}

	if((v3d->flag2 & V3D_RENDER_OVERRIDE)==0) {

		bConstraint *con;
		for(con=ob->constraints.first; con; con= con->next) 
		{
			if(con->type==CONSTRAINT_TYPE_RIGIDBODYJOINT) 
			{
				bRigidBodyJointConstraint *data = (bRigidBodyJointConstraint*)con->data;
				if(data->flag&CONSTRAINT_DRAW_PIVOT)
					drawRBpivot(data);
			}
		}

		/* draw extra: after normal draw because of makeDispList */
		if(dtx && (G.f & G_RENDER_OGL)==0) {

			if(dtx & OB_AXIS) {
				drawaxes(1.0f, OB_ARROWS);
			}
			if(dtx & OB_BOUNDBOX) {
				if((v3d->flag2 & V3D_RENDER_OVERRIDE)==0)
					draw_bounding_volume(scene, ob);
			}
			if(dtx & OB_TEXSPACE) drawtexspace(ob);
			if(dtx & OB_DRAWNAME) {
				/* patch for several 3d cards (IBM mostly) that crash on glSelect with text drawing */
				/* but, we also dont draw names for sets or duplicators */
				if(flag == 0) {
					float zero[3]= {0,0,0};
					float curcol[4];
					unsigned char tcol[4];
					glGetFloatv(GL_CURRENT_COLOR, curcol);
					rgb_float_to_byte(curcol, tcol);
					tcol[3]= 255;
					view3d_cached_text_draw_add(zero, ob->id.name+2, 10, 0, tcol);
				}
			}
			/*if(dtx & OB_DRAWIMAGE) drawDispListwire(&ob->disp);*/
			if((dtx & OB_DRAWWIRE) && dt>=OB_SOLID) drawWireExtra(scene, rv3d, ob);
		}
	}

	if(dt<OB_SHADED && (v3d->flag2 & V3D_RENDER_OVERRIDE)==0) {
		if((ob->gameflag & OB_DYNAMIC) || 
			((ob->gameflag & OB_BOUNDS) && (ob->boundtype == OB_BOUND_SPHERE))) {
			float imat[4][4], vec[3]= {0.0f, 0.0f, 0.0f};

			invert_m4_m4(imat, rv3d->viewmatob);

			setlinestyle(2);
			drawcircball(GL_LINE_LOOP, vec, ob->inertia, imat);
			setlinestyle(0);
		}
	}
	
	/* return warning, this is cached text draw */
	invert_m4_m4(ob->imat, ob->obmat);
	view3d_cached_text_draw_end(v3d, ar, 1, NULL);

	glLoadMatrixf(rv3d->viewmat);

	if(zbufoff) glDisable(GL_DEPTH_TEST);

	if(warning_recursive) return;
	if(base->flag & OB_FROMDUPLI) return;
	if(v3d->flag2 & V3D_RENDER_OVERRIDE) return;

	/* object centers, need to be drawn in viewmat space for speed, but OK for picking select */
	if(ob!=OBACT || !(ob->mode & (OB_MODE_VERTEX_PAINT|OB_MODE_WEIGHT_PAINT|OB_MODE_TEXTURE_PAINT))) {
		int do_draw_center= -1;	/* defines below are zero or positive... */

		if(v3d->flag2 & V3D_RENDER_OVERRIDE) {
			/* dont draw */
		} else if((scene->basact)==base)
			do_draw_center= ACTIVE;
		else if(base->flag & SELECT) 
			do_draw_center= SELECT;
		else if(empty_object || (v3d->flag & V3D_DRAW_CENTERS)) 
			do_draw_center= DESELECT;

		if(do_draw_center != -1) {
			if(flag & DRAW_PICKING) {
				/* draw a single point for opengl selection */
				glBegin(GL_POINTS);
				glVertex3fv(ob->obmat[3]);
				glEnd();
			} 
			else if((flag & DRAW_CONSTCOLOR)==0) {
				/* we don't draw centers for duplicators and sets */
				if(U.obcenter_dia > 0) {
					/* check > 0 otherwise grease pencil can draw into the circle select which is annoying. */
					drawcentercircle(v3d, rv3d, ob->obmat[3], do_draw_center, ob->id.lib || ob->id.us>1);
				}
			}
		}
	}

	/* not for sets, duplicators or picking */
	if(flag==0 && (v3d->flag & V3D_HIDE_HELPLINES)== 0 && (v3d->flag2 & V3D_RENDER_OVERRIDE)== 0) {
		ListBase *list;
		
		/* draw hook center and offset line */
		if(ob!=scene->obedit) draw_hooks(ob);
		
		/* help lines and so */
		if(ob!=scene->obedit && ob->parent && (ob->parent->lay & v3d->lay)) {
			setlinestyle(3);
			glBegin(GL_LINES);
			glVertex3fv(ob->obmat[3]);
			glVertex3fv(ob->orig);
			glEnd();
			setlinestyle(0);
		}

		/* Drawing the constraint lines */
		if (ob->constraints.first) {
			bConstraint *curcon;
			bConstraintOb *cob;
			unsigned char col1[4], col2[4];
			
			list = &ob->constraints;
			
			UI_GetThemeColor3ubv(TH_GRID, col1);
			UI_make_axis_color(col1, col2, 'Z');
			glColor3ubv(col2);
			
			cob= constraints_make_evalob(scene, ob, NULL, CONSTRAINT_OBTYPE_OBJECT);
			
			for (curcon = list->first; curcon; curcon=curcon->next) {
				bConstraintTypeInfo *cti= constraint_get_typeinfo(curcon);
				ListBase targets = {NULL, NULL};
				bConstraintTarget *ct;
				
				if ((curcon->flag & CONSTRAINT_EXPAND) && (cti) && (cti->get_constraint_targets)) {
					cti->get_constraint_targets(curcon, &targets);
					
					for (ct= targets.first; ct; ct= ct->next) {
						/* calculate target's matrix */
						if (cti->get_target_matrix) 
							cti->get_target_matrix(curcon, cob, ct, bsystem_time(scene, ob, (float)(scene->r.cfra), give_timeoffset(ob)));
						else
							unit_m4(ct->matrix);
						
						setlinestyle(3);
						glBegin(GL_LINES);
						glVertex3fv(ct->matrix[3]);
						glVertex3fv(ob->obmat[3]);
						glEnd();
						setlinestyle(0);
					}
					
					if (cti->flush_constraint_targets)
						cti->flush_constraint_targets(curcon, &targets, 1);
				}
			}
			
			constraints_clear_evalob(cob);
		}
	}

	free_old_images();
}

/* ***************** BACKBUF SEL (BBS) ********* */

static void bbs_mesh_verts__mapFunc(void *userData, int index, float *co, float *UNUSED(no_f), short *UNUSED(no_s))
{
	void **ptrs = userData;
	int offset = (intptr_t) ptrs[0];
	BMVert *eve = EDBM_get_vert_for_index(ptrs[1], index);

	if (!BM_TestHFlag(eve, BM_HIDDEN)) {
		WM_set_framebuffer_index_color(offset+index);
		bglVertex3fv(co);
	}
}
static void bbs_mesh_verts(BMEditMesh *em, DerivedMesh *dm, int offset)
{
	void *ptrs[2] = {(void*)(intptr_t) offset, em};

	glPointSize( UI_GetThemeValuef(TH_VERTEX_SIZE) );
	bglBegin(GL_POINTS);
	dm->foreachMappedVert(dm, bbs_mesh_verts__mapFunc, ptrs);
	bglEnd();
	glPointSize(1.0);
}		

static int bbs_mesh_wire__setDrawOptions(void *userData, int index)
{
	void **ptrs = userData;
	int offset = (intptr_t) ptrs[0];
	BMEdge *eed = EDBM_get_edge_for_index(ptrs[1], index);

	if (!BM_TestHFlag(eed, BM_HIDDEN)) {
		WM_set_framebuffer_index_color(offset+index);
		return 1;
	} else {
		return 0;
	}
}
static void bbs_mesh_wire(BMEditMesh *em, DerivedMesh *dm, int offset)
{
	void *ptrs[2] = {(void*)(intptr_t) offset, em};
	dm->drawMappedEdges(dm, bbs_mesh_wire__setDrawOptions, ptrs);
}		

static int bbs_mesh_solid__setSolidDrawOptions(void *userData, int index, int *UNUSED(drawSmooth_r))
{
	if (!BM_TestHFlag(EDBM_get_face_for_index(((void**)userData)[0], index), BM_HIDDEN)) {
		if (((void**)userData)[1]) {
			WM_set_framebuffer_index_color(index+1);
		}
		return 1;
	} else {
		return 0;
	}
}

static void bbs_mesh_solid__drawCenter(void *userData, int index, float *cent, float *UNUSED(no))
{
	BMFace *efa = EDBM_get_face_for_index(((void**)userData)[0], index);

	if (!BM_TestHFlag(efa, BM_HIDDEN)) {
		WM_set_framebuffer_index_color(index+1);

		bglVertex3fv(cent);
	}
}

/* two options, facecolors or black */
static void bbs_mesh_solid_EM(BMEditMesh *em, Scene *scene, View3D *v3d,
			      Object *ob, DerivedMesh *dm, int facecol)
{
	void *ptrs[2] = {em, NULL}; //second one being null means to draw black
	cpack(0);

	if (facecol) {
		ptrs[1] = (void*)(intptr_t) 1;
		dm->drawMappedFaces(dm, bbs_mesh_solid__setSolidDrawOptions, ptrs, 0, GPU_enable_material);

		if(check_ob_drawface_dot(scene, v3d, ob->dt)) {
			glPointSize(UI_GetThemeValuef(TH_FACEDOT_SIZE));
		
			bglBegin(GL_POINTS);
			dm->foreachMappedFaceCenter(dm, bbs_mesh_solid__drawCenter, ptrs);
			bglEnd();
		}

	} else {
		dm->drawMappedFaces(dm, bbs_mesh_solid__setSolidDrawOptions, ptrs, 0, GPU_enable_material);
	}
}

static int bbs_mesh_solid__setDrawOpts(void *userData, int index, int *UNUSED(drawSmooth_r))
{
	WM_set_framebuffer_index_color(index+1);
	return 1;
}

static int bbs_mesh_solid_hide__setDrawOpts(void *userData, int index, int *UNUSED(drawSmooth_r))
{
	Mesh *me = userData;

	if (!(me->mface[index].flag&ME_HIDE)) {
		WM_set_framebuffer_index_color(index+1);
		return 1;
	} else {
		return 0;
	}
}

static void bbs_mesh_solid(Scene *scene, Object *ob)
{
	DerivedMesh *dm = mesh_get_derived_final(scene, ob, scene->customdata_mask);
	Mesh *me = (Mesh*)ob->data;
	
	glColor3ub(0, 0, 0);
		
	if((me->editflag & ME_EDIT_PAINT_MASK))	dm->drawMappedFaces(dm, bbs_mesh_solid_hide__setDrawOpts, me, 0, GPU_enable_material);
	else									dm->drawMappedFaces(dm, bbs_mesh_solid__setDrawOpts, me, 0, GPU_enable_material);

	dm->release(dm);
}

void draw_object_backbufsel(Scene *scene, View3D *v3d, RegionView3D *rv3d, Object *ob)
{
	ToolSettings *ts= scene->toolsettings;

	glMultMatrixf(ob->obmat);

	glClearDepth(1.0); glClear(GL_DEPTH_BUFFER_BIT);
	glEnable(GL_DEPTH_TEST);

	switch( ob->type) {
	case OB_MESH:
	{
		if(ob->mode & OB_MODE_EDIT) {
			Mesh *me= ob->data;
			BMEditMesh *em= me->edit_btmesh;

			DerivedMesh *dm = editbmesh_get_derived_cage(scene, ob, em, CD_MASK_BAREMESH);

			EDBM_init_index_arrays(em, 1, 1, 1);

			bbs_mesh_solid_EM(em, scene, v3d, ob, dm, ts->selectmode & SCE_SELECT_FACE);
			if(ts->selectmode & SCE_SELECT_FACE)
				bm_solidoffs = 1+em->bm->totface;
			else
				bm_solidoffs= 1;
			
			bglPolygonOffset(rv3d->dist, 1.0);
			
			// we draw edges always, for loop (select) tools
			bbs_mesh_wire(em, dm, bm_solidoffs);
			bm_wireoffs= bm_solidoffs + em->bm->totedge;
			
			// we draw verts if vert select mode or if in transform (for snap).
			if(ts->selectmode & SCE_SELECT_VERTEX || G.moving & G_TRANSFORM_EDIT) {
				bbs_mesh_verts(em, dm, bm_wireoffs);
				bm_vertoffs= bm_wireoffs + em->bm->totvert;
			}
			else bm_vertoffs= bm_wireoffs;
			
			bglPolygonOffset(rv3d->dist, 0.0);

			dm->release(dm);

			EDBM_free_index_arrays(em);
		}
		else bbs_mesh_solid(scene, ob);
	}
		break;
	case OB_CURVE:
	case OB_SURF:
		break;
	}

	glLoadMatrixf(rv3d->viewmat);
}


/* ************* draw object instances for bones, for example ****************** */
/*               assumes all matrices/etc set OK */

/* helper function for drawing object instances - meshes */
static void draw_object_mesh_instance(Scene *scene, View3D *v3d, RegionView3D *rv3d, 
									  Object *ob, int dt, int outline)
{
	Mesh *me= ob->data;
	DerivedMesh *dm=NULL, *edm=NULL;
	int glsl;
	
	if(ob->mode & OB_MODE_EDIT)
		edm= editbmesh_get_derived_base(ob, me->edit_btmesh);
	else 
		dm = mesh_get_derived_final(scene, ob, CD_MASK_BAREMESH);

	if(dt<=OB_WIRE) {
		if(dm)
			dm->drawEdges(dm, 1, 0);
		else if(edm)
			edm->drawEdges(edm, 1, 0);	
	}
	else {
		if(outline)
			draw_mesh_object_outline(v3d, ob, dm?dm:edm);

		if(dm) {
			glsl = draw_glsl_material(scene, ob, v3d, dt);
			GPU_begin_object_materials(v3d, rv3d, scene, ob, glsl, NULL);
		}
		else {
			glEnable(GL_COLOR_MATERIAL);
			UI_ThemeColor(TH_BONE_SOLID);
			glDisable(GL_COLOR_MATERIAL);
		}
		
		glLightModeli(GL_LIGHT_MODEL_TWO_SIDE, 0);
		glFrontFace((ob->transflag&OB_NEG_SCALE)?GL_CW:GL_CCW);
		glEnable(GL_LIGHTING);
		
		if(dm) {
			dm->drawFacesSolid(dm, NULL, 0, GPU_enable_material);
			GPU_end_object_materials();
		}
		else if(edm)
			edm->drawMappedFaces(edm, NULL, NULL, 0, GPU_enable_material);
		
		glDisable(GL_LIGHTING);
	}

	if(edm) edm->release(edm);
	if(dm) dm->release(dm);
}

void draw_object_instance(Scene *scene, View3D *v3d, RegionView3D *rv3d, Object *ob, int dt, int outline)
{
	if (ob == NULL) 
		return;
		
	switch (ob->type) {
		case OB_MESH:
			draw_object_mesh_instance(scene, v3d, rv3d, ob, dt, outline);
			break;
		case OB_EMPTY:
			drawaxes(ob->empty_drawsize, ob->empty_drawtype);
			break;
	}
}<|MERGE_RESOLUTION|>--- conflicted
+++ resolved
@@ -2102,7 +2102,6 @@
 
 static int draw_dm_creases__setDrawOptions(void *userData, int index)
 {
-<<<<<<< HEAD
 	BMEditMesh *em = userData;
 	BMEdge *eed = EDBM_get_edge_for_index(userData, index);
 	float *crease = bm_get_cd_float(&em->bm->edata, eed->head.data, CD_CREASE);
@@ -2110,14 +2109,8 @@
 	if (!crease)
 		return 0;
 	
-	if (!BM_TestHFlag(eed, BM_HIDDEN) && *crease!=0.0) {
+	if (!BM_TestHFlag(eed, BM_HIDDEN) && *crease!=0.0f) {
 		UI_ThemeColorBlend(TH_WIRE, TH_EDGE_CREASE, *crease);
-=======
-	EditEdge *eed = EM_get_edge_for_index(index);
-
-	if (eed->h==0 && eed->crease != 0.0f) {
-		UI_ThemeColorBlend(TH_WIRE, TH_EDGE_CREASE, eed->crease);
->>>>>>> fa63c297
 		return 1;
 	} else {
 		return 0;
@@ -2136,16 +2129,11 @@
 	BMEdge *eed = EDBM_get_edge_for_index(userData, index);
 	float *bweight = bm_get_cd_float(&em->bm->edata, eed->head.data, CD_BWEIGHT);
 
-<<<<<<< HEAD
 	if (!bweight)
 		return 0;
 	
-	if (!BM_TestHFlag(eed, BM_HIDDEN) && *bweight!=0.0) {
+	if (!BM_TestHFlag(eed, BM_HIDDEN) && *bweight!=0.0f) {
 		UI_ThemeColorBlend(TH_WIRE, TH_EDGE_SELECT, *bweight);
-=======
-	if (eed->h==0 && eed->bweight != 0.0f) {
-		UI_ThemeColorBlend(TH_WIRE, TH_EDGE_SELECT, eed->bweight);
->>>>>>> fa63c297
 		return 1;
 	} else {
 		return 0;
@@ -2153,7 +2141,6 @@
 }
 static void draw_dm_bweights__mapFunc(void *userData, int index, float *co, float *UNUSED(no_f), short *UNUSED(no_s))
 {
-<<<<<<< HEAD
 	BMEditMesh *em = userData;
 	BMVert *eve = EDBM_get_vert_for_index(userData, index);
 	float *bweight = bm_get_cd_float(&em->bm->vdata, eve->head.data, CD_BWEIGHT);
@@ -2161,14 +2148,8 @@
 	if (!bweight)
 		return;
 	
-	if (!BM_TestHFlag(eve, BM_HIDDEN) && *bweight!=0.0) {
+	if (!BM_TestHFlag(eve, BM_HIDDEN) && *bweight!=0.0f) {
 		UI_ThemeColorBlend(TH_VERTEX, TH_VERTEX_SELECT, *bweight);
-=======
-	EditVert *eve = EM_get_vert_for_index(index);
-
-	if (eve->h==0 && eve->bweight != 0.0f) {
-		UI_ThemeColorBlend(TH_VERTEX, TH_VERTEX_SELECT, eve->bweight);
->>>>>>> fa63c297
 		bglVertex3fv(co);
 	}
 }
@@ -2535,12 +2516,7 @@
 
 			glEnable(GL_LIGHTING);
 			glFrontFace((ob->transflag&OB_NEG_SCALE)?GL_CW:GL_CCW);
-<<<<<<< HEAD
 			finalDM->drawMappedFaces(finalDM, draw_em_fancy__setFaceOpts, me->edit_btmesh, 0, GPU_enable_material);
-=======
-
-			finalDM->drawMappedFaces(finalDM, draw_em_fancy__setFaceOpts, NULL, 0, GPU_enable_material);
->>>>>>> fa63c297
 
 			glFrontFace(GL_CCW);
 			glDisable(GL_LIGHTING);
