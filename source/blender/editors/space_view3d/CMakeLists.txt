--- conflicted
+++ resolved
@@ -4,11 +4,8 @@
 
 set(INC
   ../include
-<<<<<<< HEAD
   ../asset
-=======
   ../../asset_system
->>>>>>> 26bad3b1
   ../../blenfont
   ../../blenkernel
   ../../blenlib
