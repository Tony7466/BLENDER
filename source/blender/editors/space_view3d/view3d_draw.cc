--- conflicted
+++ resolved
@@ -858,19 +858,12 @@
 }
 
 #define STEPS_LEN 8
-<<<<<<< HEAD
-void ED_view3d_grid_steps(const Scene *scene,
-                          const View3D *v3d,
-                          const RegionView3D *rv3d,
-                          float r_grid_steps[STEPS_LEN])
-=======
 static void view3d_grid_steps_ex(const Scene *scene,
-                                 View3D *v3d,
-                                 RegionView3D *rv3d,
+                                 const View3D *v3d,
+                                 const RegionView3D *rv3d,
                                  float r_grid_steps[STEPS_LEN],
                                  void const **r_usys_pt,
                                  int *r_len)
->>>>>>> 0de54b84
 {
   const void *usys;
   int len;
@@ -919,8 +912,8 @@
 }
 
 void ED_view3d_grid_steps(const Scene *scene,
-                          View3D *v3d,
-                          RegionView3D *rv3d,
+                          const View3D *v3d,
+                          const RegionView3D *rv3d,
                           float r_grid_steps[STEPS_LEN])
 {
   view3d_grid_steps_ex(scene, v3d, rv3d, r_grid_steps, nullptr, nullptr);
