/* SPDX-FileCopyrightText: 2008 Blender Foundation
 *
 * SPDX-License-Identifier: GPL-2.0-or-later */

/** \file
 * \ingroup spview3d
 */

#include <cmath>

#include "BLI_jitter_2d.h"
#include "BLI_listbase.h"
#include "BLI_math.h"
#include "BLI_math_vector.hh"
#include "BLI_rect.h"
#include "BLI_string.h"
#include "BLI_string_utils.h"
#include "BLI_threads.h"

#include "BKE_armature.h"
#include "BKE_camera.h"
#include "BKE_collection.h"
#include "BKE_context.h"
#include "BKE_customdata.h"
#include "BKE_global.h"
#include "BKE_image.h"
#include "BKE_key.h"
#include "BKE_layer.h"
#include "BKE_main.h"
#include "BKE_object.h"
#include "BKE_paint.h"
#include "BKE_scene.h"
#include "BKE_studiolight.h"
#include "BKE_unit.h"

#include "BLF_api.h"

#include "BLT_translation.h"

#include "DNA_armature_types.h"
#include "DNA_brush_types.h"
#include "DNA_camera_types.h"
#include "DNA_key_types.h"
#include "DNA_mesh_types.h"
#include "DNA_object_types.h"
#include "DNA_view3d_types.h"
#include "DNA_windowmanager_types.h"

#include "DRW_engine.h"
#include "DRW_select_buffer.h"

#include "ED_gpencil_legacy.h"
#include "ED_info.h"
#include "ED_keyframing.h"
#include "ED_screen.h"
#include "ED_screen_types.h"
#include "ED_transform.h"
#include "ED_view3d_offscreen.h"
#include "ED_viewer_path.hh"

#include "DEG_depsgraph_query.h"

#include "GPU_batch.h"
#include "GPU_batch_presets.h"
#include "GPU_framebuffer.h"
#include "GPU_immediate.h"
#include "GPU_immediate_util.h"
#include "GPU_material.h"
#include "GPU_matrix.h"
#include "GPU_state.h"
#include "GPU_viewport.h"

#include "MEM_guardedalloc.h"

#include "UI_interface.h"
#include "UI_resources.h"

#include "RE_engine.h"

#include "WM_api.h"
#include "WM_types.h"

#include "RNA_access.h"

#include "IMB_imbuf.h"
#include "IMB_imbuf_types.h"

#include "view3d_intern.h" /* own include */

using blender::float4;

#define M_GOLDEN_RATIO_CONJUGATE 0.618033988749895f

#define VIEW3D_OVERLAY_LINEHEIGHT (0.9f * U.widget_unit)

/* -------------------------------------------------------------------- */
/** \name General Functions
 * \{ */

void ED_view3d_update_viewmat(Depsgraph *depsgraph,
                              const Scene *scene,
                              View3D *v3d,
                              ARegion *region,
                              const float viewmat[4][4],
                              const float winmat[4][4],
                              const rcti *rect,
                              bool offscreen)
{
  RegionView3D *rv3d = static_cast<RegionView3D *>(region->regiondata);

  /* setup window matrices */
  if (winmat) {
    copy_m4_m4(rv3d->winmat, winmat);
  }
  else {
    view3d_winmatrix_set(depsgraph, region, v3d, rect);
  }

  /* setup view matrix */
  if (viewmat) {
    copy_m4_m4(rv3d->viewmat, viewmat);
  }
  else {
    float rect_scale[2];
    if (rect) {
      rect_scale[0] = float(BLI_rcti_size_x(rect)) / float(region->winx);
      rect_scale[1] = float(BLI_rcti_size_y(rect)) / float(region->winy);
    }
    /* NOTE: calls BKE_object_where_is_calc for camera... */
    view3d_viewmatrix_set(depsgraph, scene, v3d, rv3d, rect ? rect_scale : nullptr);
  }
  /* update utility matrices */
  mul_m4_m4m4(rv3d->persmat, rv3d->winmat, rv3d->viewmat);
  invert_m4_m4(rv3d->persinv, rv3d->persmat);
  invert_m4_m4(rv3d->viewinv, rv3d->viewmat);

  /* calculate GLSL view dependent values */

  /* store window coordinates scaling/offset */
  if (!offscreen && rv3d->persp == RV3D_CAMOB && v3d->camera) {
    rctf cameraborder;
    ED_view3d_calc_camera_border(scene, depsgraph, region, v3d, rv3d, &cameraborder, false);
    rv3d->viewcamtexcofac[0] = float(region->winx) / BLI_rctf_size_x(&cameraborder);
    rv3d->viewcamtexcofac[1] = float(region->winy) / BLI_rctf_size_y(&cameraborder);

    rv3d->viewcamtexcofac[2] = -rv3d->viewcamtexcofac[0] * cameraborder.xmin / float(region->winx);
    rv3d->viewcamtexcofac[3] = -rv3d->viewcamtexcofac[1] * cameraborder.ymin / float(region->winy);
  }
  else {
    rv3d->viewcamtexcofac[0] = rv3d->viewcamtexcofac[1] = 1.0f;
    rv3d->viewcamtexcofac[2] = rv3d->viewcamtexcofac[3] = 0.0f;
  }

  /* Calculate pixel-size factor once, this is used for lights and object-centers. */
  {
    /* NOTE:  '1.0f / len_v3(v1)'  replaced  'len_v3(rv3d->viewmat[0])'
     * because of float point precision problems at large values #23908. */
    float v1[3], v2[3];
    float len_px, len_sc;

    v1[0] = rv3d->persmat[0][0];
    v1[1] = rv3d->persmat[1][0];
    v1[2] = rv3d->persmat[2][0];

    v2[0] = rv3d->persmat[0][1];
    v2[1] = rv3d->persmat[1][1];
    v2[2] = rv3d->persmat[2][1];

    len_px = 2.0f / sqrtf(min_ff(len_squared_v3(v1), len_squared_v3(v2)));

    if (rect) {
      len_sc = float(max_ii(BLI_rcti_size_x(rect), BLI_rcti_size_y(rect)));
    }
    else {
      len_sc = float(MAX2(region->winx, region->winy));
    }

    rv3d->pixsize = len_px / len_sc;
  }
}

static void view3d_main_region_setup_view(Depsgraph *depsgraph,
                                          Scene *scene,
                                          View3D *v3d,
                                          ARegion *region,
                                          const float viewmat[4][4],
                                          const float winmat[4][4],
                                          const rcti *rect)
{
  RegionView3D *rv3d = static_cast<RegionView3D *>(region->regiondata);

  ED_view3d_update_viewmat(depsgraph, scene, v3d, region, viewmat, winmat, rect, false);

  /* set for opengl */
  GPU_matrix_projection_set(rv3d->winmat);
  GPU_matrix_set(rv3d->viewmat);
}

static void view3d_main_region_setup_offscreen(Depsgraph *depsgraph,
                                               const Scene *scene,
                                               View3D *v3d,
                                               ARegion *region,
                                               const float viewmat[4][4],
                                               const float winmat[4][4])
{
  RegionView3D *rv3d = static_cast<RegionView3D *>(region->regiondata);
  ED_view3d_update_viewmat(depsgraph, scene, v3d, region, viewmat, winmat, nullptr, true);

  /* set for opengl */
  GPU_matrix_projection_set(rv3d->winmat);
  GPU_matrix_set(rv3d->viewmat);
}

static bool view3d_stereo3d_active(wmWindow *win,
                                   const Scene *scene,
                                   View3D *v3d,
                                   RegionView3D *rv3d)
{
  if ((scene->r.scemode & R_MULTIVIEW) == 0) {
    return false;
  }

  if ((v3d->camera == nullptr) || (v3d->camera->type != OB_CAMERA) || rv3d->persp != RV3D_CAMOB) {
    return false;
  }

  switch (v3d->stereo3d_camera) {
    case STEREO_MONO_ID:
      return false;
      break;
    case STEREO_3D_ID:
      /* win will be nullptr when calling this from the selection or draw loop. */
      if ((win == nullptr) || (WM_stereo3d_enabled(win, true) == false)) {
        return false;
      }
      if (((scene->r.views_format & SCE_VIEWS_FORMAT_MULTIVIEW) != 0) &&
          !BKE_scene_multiview_is_stereo3d(&scene->r))
      {
        return false;
      }
      break;
    /* We always need the stereo calculation for left and right cameras. */
    case STEREO_LEFT_ID:
    case STEREO_RIGHT_ID:
    default:
      break;
  }
  return true;
}

/* setup the view and win matrices for the multiview cameras
 *
 * unlike view3d_stereo3d_setup_offscreen, when view3d_stereo3d_setup is called
 * we have no winmatrix (i.e., projection matrix) defined at that time.
 * Since the camera and the camera shift are needed for the winmat calculation
 * we do a small hack to replace it temporarily so we don't need to change the
 * view3d)main_region_setup_view() code to account for that.
 */
static void view3d_stereo3d_setup(
    Depsgraph *depsgraph, Scene *scene, View3D *v3d, ARegion *region, const rcti *rect)
{
  bool is_left;
  const char *names[2] = {STEREO_LEFT_NAME, STEREO_RIGHT_NAME};
  const char *viewname;

  /* show only left or right camera */
  if (v3d->stereo3d_camera != STEREO_3D_ID) {
    v3d->multiview_eye = v3d->stereo3d_camera;
  }

  is_left = v3d->multiview_eye == STEREO_LEFT_ID;
  viewname = names[is_left ? STEREO_LEFT_ID : STEREO_RIGHT_ID];

  /* update the viewport matrices with the new camera */
  if (scene->r.views_format == SCE_VIEWS_FORMAT_STEREO_3D) {
    Camera *data, *data_eval;
    float viewmat[4][4];
    float shiftx;

    data = (Camera *)v3d->camera->data;
    data_eval = (Camera *)DEG_get_evaluated_id(depsgraph, &data->id);

    shiftx = data_eval->shiftx;

    BLI_thread_lock(LOCK_VIEW3D);
    data_eval->shiftx = BKE_camera_multiview_shift_x(&scene->r, v3d->camera, viewname);

    BKE_camera_multiview_view_matrix(&scene->r, v3d->camera, is_left, viewmat);
    view3d_main_region_setup_view(depsgraph, scene, v3d, region, viewmat, nullptr, rect);

    data_eval->shiftx = shiftx;
    BLI_thread_unlock(LOCK_VIEW3D);
  }
  else { /* SCE_VIEWS_FORMAT_MULTIVIEW */
    float viewmat[4][4];
    Object *view_ob = v3d->camera;
    Object *camera = BKE_camera_multiview_render(scene, v3d->camera, viewname);

    BLI_thread_lock(LOCK_VIEW3D);
    v3d->camera = camera;

    BKE_camera_multiview_view_matrix(&scene->r, camera, false, viewmat);
    view3d_main_region_setup_view(depsgraph, scene, v3d, region, viewmat, nullptr, rect);

    v3d->camera = view_ob;
    BLI_thread_unlock(LOCK_VIEW3D);
  }
}

#ifdef WITH_XR_OPENXR
static void view3d_xr_mirror_setup(const wmWindowManager *wm,
                                   Depsgraph *depsgraph,
                                   Scene *scene,
                                   View3D *v3d,
                                   ARegion *region,
                                   const rcti *rect)
{
  RegionView3D *rv3d = static_cast<RegionView3D *>(region->regiondata);
  float viewmat[4][4];
  const float lens_old = v3d->lens;

  if (!WM_xr_session_state_viewer_pose_matrix_info_get(&wm->xr, viewmat, &v3d->lens)) {
    /* Can't get info from XR session, use fallback values. */
    copy_m4_m4(viewmat, rv3d->viewmat);
    v3d->lens = lens_old;
  }
  view3d_main_region_setup_view(depsgraph, scene, v3d, region, viewmat, nullptr, rect);

  /* Set draw flags. */
  SET_FLAG_FROM_TEST(v3d->flag2,
                     (wm->xr.session_settings.draw_flags & V3D_OFSDRAW_XR_SHOW_CONTROLLERS) != 0,
                     V3D_XR_SHOW_CONTROLLERS);
  SET_FLAG_FROM_TEST(v3d->flag2,
                     (wm->xr.session_settings.draw_flags & V3D_OFSDRAW_XR_SHOW_CUSTOM_OVERLAYS) !=
                         0,
                     V3D_XR_SHOW_CUSTOM_OVERLAYS);
  /* Hide navigation gizmo since it gets distorted if the view matrix has a scale factor. */
  v3d->gizmo_flag |= V3D_GIZMO_HIDE_NAVIGATE;

  /* Reset overridden View3D data. */
  v3d->lens = lens_old;
}
#endif /* WITH_XR_OPENXR */

void ED_view3d_draw_setup_view(const wmWindowManager *wm,
                               wmWindow *win,
                               Depsgraph *depsgraph,
                               Scene *scene,
                               ARegion *region,
                               View3D *v3d,
                               const float viewmat[4][4],
                               const float winmat[4][4],
                               const rcti *rect)
{
  RegionView3D *rv3d = static_cast<RegionView3D *>(region->regiondata);

#ifdef WITH_XR_OPENXR
  /* Setup the view matrix. */
  if (ED_view3d_is_region_xr_mirror_active(wm, v3d, region)) {
    view3d_xr_mirror_setup(wm, depsgraph, scene, v3d, region, rect);
  }
  else
#endif
      if (view3d_stereo3d_active(win, scene, v3d, rv3d))
  {
    view3d_stereo3d_setup(depsgraph, scene, v3d, region, rect);
  }
  else {
    view3d_main_region_setup_view(depsgraph, scene, v3d, region, viewmat, winmat, rect);
  }

#ifndef WITH_XR_OPENXR
  UNUSED_VARS(wm);
#endif
}

/** \} */

/* -------------------------------------------------------------------- */
/** \name Draw View Border
 * \{ */

static void view3d_camera_border(const Scene *scene,
                                 Depsgraph *depsgraph,
                                 const ARegion *region,
                                 const View3D *v3d,
                                 const RegionView3D *rv3d,
                                 rctf *r_viewborder,
                                 const bool no_shift,
                                 const bool no_zoom)
{
  CameraParams params;
  rctf rect_view, rect_camera;
  Object *camera_eval = DEG_get_evaluated_object(depsgraph, v3d->camera);

  /* get viewport viewplane */
  BKE_camera_params_init(&params);
  BKE_camera_params_from_view3d(&params, depsgraph, v3d, rv3d);
  if (no_zoom) {
    params.zoom = 1.0f;
  }
  BKE_camera_params_compute_viewplane(&params, region->winx, region->winy, 1.0f, 1.0f);
  rect_view = params.viewplane;

  /* get camera viewplane */
  BKE_camera_params_init(&params);
  /* fallback for non camera objects */
  params.clip_start = v3d->clip_start;
  params.clip_end = v3d->clip_end;
  BKE_camera_params_from_object(&params, camera_eval);
  if (no_shift) {
    params.shiftx = 0.0f;
    params.shifty = 0.0f;
  }
  BKE_camera_params_compute_viewplane(
      &params, scene->r.xsch, scene->r.ysch, scene->r.xasp, scene->r.yasp);
  rect_camera = params.viewplane;

  /* get camera border within viewport */
  r_viewborder->xmin = ((rect_camera.xmin - rect_view.xmin) / BLI_rctf_size_x(&rect_view)) *
                       region->winx;
  r_viewborder->xmax = ((rect_camera.xmax - rect_view.xmin) / BLI_rctf_size_x(&rect_view)) *
                       region->winx;
  r_viewborder->ymin = ((rect_camera.ymin - rect_view.ymin) / BLI_rctf_size_y(&rect_view)) *
                       region->winy;
  r_viewborder->ymax = ((rect_camera.ymax - rect_view.ymin) / BLI_rctf_size_y(&rect_view)) *
                       region->winy;
}

void ED_view3d_calc_camera_border_size(const Scene *scene,
                                       Depsgraph *depsgraph,
                                       const ARegion *region,
                                       const View3D *v3d,
                                       const RegionView3D *rv3d,
                                       float r_size[2])
{
  rctf viewborder;

  view3d_camera_border(scene, depsgraph, region, v3d, rv3d, &viewborder, true, true);
  r_size[0] = BLI_rctf_size_x(&viewborder);
  r_size[1] = BLI_rctf_size_y(&viewborder);
}

void ED_view3d_calc_camera_border(const Scene *scene,
                                  Depsgraph *depsgraph,
                                  const ARegion *region,
                                  const View3D *v3d,
                                  const RegionView3D *rv3d,
                                  rctf *r_viewborder,
                                  const bool no_shift)
{
  view3d_camera_border(scene, depsgraph, region, v3d, rv3d, r_viewborder, no_shift, false);
}

static void drawviewborder_grid3(uint shdr_pos, float x1, float x2, float y1, float y2, float fac)
{
  float x3, y3, x4, y4;

  x3 = x1 + fac * (x2 - x1);
  y3 = y1 + fac * (y2 - y1);
  x4 = x1 + (1.0f - fac) * (x2 - x1);
  y4 = y1 + (1.0f - fac) * (y2 - y1);

  immBegin(GPU_PRIM_LINES, 8);

  immVertex2f(shdr_pos, x1, y3);
  immVertex2f(shdr_pos, x2, y3);

  immVertex2f(shdr_pos, x1, y4);
  immVertex2f(shdr_pos, x2, y4);

  immVertex2f(shdr_pos, x3, y1);
  immVertex2f(shdr_pos, x3, y2);

  immVertex2f(shdr_pos, x4, y1);
  immVertex2f(shdr_pos, x4, y2);

  immEnd();
}

/* harmonious triangle */
static void drawviewborder_triangle(
    uint shdr_pos, float x1, float x2, float y1, float y2, const char golden, const char dir)
{
  float ofs;
  float w = x2 - x1;
  float h = y2 - y1;

  immBegin(GPU_PRIM_LINES, 6);

  if (w > h) {
    if (golden) {
      ofs = w * (1.0f - M_GOLDEN_RATIO_CONJUGATE);
    }
    else {
      ofs = h * (h / w);
    }
    if (dir == 'B') {
      std::swap(y1, y2);
    }

    immVertex2f(shdr_pos, x1, y1);
    immVertex2f(shdr_pos, x2, y2);

    immVertex2f(shdr_pos, x2, y1);
    immVertex2f(shdr_pos, x1 + (w - ofs), y2);

    immVertex2f(shdr_pos, x1, y2);
    immVertex2f(shdr_pos, x1 + ofs, y1);
  }
  else {
    if (golden) {
      ofs = h * (1.0f - M_GOLDEN_RATIO_CONJUGATE);
    }
    else {
      ofs = w * (w / h);
    }
    if (dir == 'B') {
      std::swap(x1, x2);
    }

    immVertex2f(shdr_pos, x1, y1);
    immVertex2f(shdr_pos, x2, y2);

    immVertex2f(shdr_pos, x2, y1);
    immVertex2f(shdr_pos, x1, y1 + ofs);

    immVertex2f(shdr_pos, x1, y2);
    immVertex2f(shdr_pos, x2, y1 + (h - ofs));
  }

  immEnd();
}

static void drawviewborder(Scene *scene, Depsgraph *depsgraph, ARegion *region, View3D *v3d)
{
  float x1, x2, y1, y2;
  float x1i, x2i, y1i, y2i;

  rctf viewborder;
  Camera *ca = nullptr;
  RegionView3D *rv3d = static_cast<RegionView3D *>(region->regiondata);

  if (v3d->camera == nullptr) {
    return;
  }
  if (v3d->camera->type == OB_CAMERA) {
    ca = static_cast<Camera *>(v3d->camera->data);
  }

  ED_view3d_calc_camera_border(scene, depsgraph, region, v3d, rv3d, &viewborder, false);
  /* the offsets */
  x1 = viewborder.xmin;
  y1 = viewborder.ymin;
  x2 = viewborder.xmax;
  y2 = viewborder.ymax;

  GPU_line_width(1.0f);

  /* apply offsets so the real 3D camera shows through */

  /* NOTE: quite un-scientific but without this bit extra
   * 0.0001 on the lower left the 2D border sometimes
   * obscures the 3D camera border */
  /* NOTE: with VIEW3D_CAMERA_BORDER_HACK defined this error isn't noticeable
   * but keep it here in case we need to remove the workaround */
  x1i = int(x1 - 1.0001f);
  y1i = int(y1 - 1.0001f);
  x2i = int(x2 + (1.0f - 0.0001f));
  y2i = int(y2 + (1.0f - 0.0001f));

  uint shdr_pos = GPU_vertformat_attr_add(
      immVertexFormat(), "pos", GPU_COMP_F32, 2, GPU_FETCH_FLOAT);

  /* First, solid lines. */
  {
    immBindBuiltinProgram(GPU_SHADER_3D_UNIFORM_COLOR);

    /* passepartout, specified in camera edit buttons */
    if (ca && (ca->flag & CAM_SHOWPASSEPARTOUT) && ca->passepartalpha > 0.000001f) {
      const float winx = (region->winx + 1);
      const float winy = (region->winy + 1);

      float alpha = 1.0f;

      if (ca->passepartalpha != 1.0f) {
        GPU_blend(GPU_BLEND_ALPHA);
        alpha = ca->passepartalpha;
      }

      immUniformThemeColorAlpha(TH_CAMERA_PASSEPARTOUT, alpha);

      if (x1i > 0.0f) {
        immRectf(shdr_pos, 0.0f, winy, x1i, 0.0f);
      }
      if (x2i < winx) {
        immRectf(shdr_pos, x2i, winy, winx, 0.0f);
      }
      if (y2i < winy) {
        immRectf(shdr_pos, x1i, winy, x2i, y2i);
      }
      if (y2i > 0.0f) {
        immRectf(shdr_pos, x1i, y1i, x2i, 0.0f);
      }

      GPU_blend(GPU_BLEND_NONE);
      immUniformThemeColor3(TH_BACK);
      imm_draw_box_wire_2d(shdr_pos, x1i, y1i, x2i, y2i);
    }

#ifdef VIEW3D_CAMERA_BORDER_HACK
    if (view3d_camera_border_hack_test == true) {
      immUniformColor3ubv(view3d_camera_border_hack_col);
      imm_draw_box_wire_2d(shdr_pos, x1i + 1, y1i + 1, x2i - 1, y2i - 1);
      view3d_camera_border_hack_test = false;
    }
#endif

    immUnbindProgram();
  }

  /* When overlays are disabled, only show camera outline & passepartout. */
  if (v3d->flag2 & V3D_HIDE_OVERLAYS) {
    return;
  }

  /* And now, the dashed lines! */
  immBindBuiltinProgram(GPU_SHADER_3D_LINE_DASHED_UNIFORM_COLOR);

  {
    float viewport_size[4];
    GPU_viewport_size_get_f(viewport_size);
    immUniform2f("viewport_size", viewport_size[2], viewport_size[3]);

    immUniform1i("colors_len", 0); /* "simple" mode */
    immUniform1f("dash_width", 6.0f);
    immUniform1f("udash_factor", 0.5f);

    /* outer line not to confuse with object selection */
    if (v3d->flag2 & V3D_LOCK_CAMERA) {
      immUniformThemeColor(TH_REDALERT);
      imm_draw_box_wire_2d(shdr_pos, x1i - 1, y1i - 1, x2i + 1, y2i + 1);
    }

    immUniformThemeColor3(TH_VIEW_OVERLAY);
    imm_draw_box_wire_2d(shdr_pos, x1i, y1i, x2i, y2i);
  }

  /* Render Border. */
  if (scene->r.mode & R_BORDER) {
    float x3, y3, x4, y4;

    x3 = floorf(x1 + (scene->r.border.xmin * (x2 - x1))) - 1;
    y3 = floorf(y1 + (scene->r.border.ymin * (y2 - y1))) - 1;
    x4 = floorf(x1 + (scene->r.border.xmax * (x2 - x1))) + (U.pixelsize - 1);
    y4 = floorf(y1 + (scene->r.border.ymax * (y2 - y1))) + (U.pixelsize - 1);

    immUniformColor3f(1.0f, 0.25f, 0.25f);
    imm_draw_box_wire_2d(shdr_pos, x3, y3, x4, y4);
  }

  /* safety border */
  if (ca) {
    GPU_blend(GPU_BLEND_ALPHA);
    immUniformThemeColorAlpha(TH_VIEW_OVERLAY, 0.75f);

    if (ca->dtx & CAM_DTX_CENTER) {
      float x3, y3;

      x3 = x1 + 0.5f * (x2 - x1);
      y3 = y1 + 0.5f * (y2 - y1);

      immBegin(GPU_PRIM_LINES, 4);

      immVertex2f(shdr_pos, x1, y3);
      immVertex2f(shdr_pos, x2, y3);

      immVertex2f(shdr_pos, x3, y1);
      immVertex2f(shdr_pos, x3, y2);

      immEnd();
    }

    if (ca->dtx & CAM_DTX_CENTER_DIAG) {
      immBegin(GPU_PRIM_LINES, 4);

      immVertex2f(shdr_pos, x1, y1);
      immVertex2f(shdr_pos, x2, y2);

      immVertex2f(shdr_pos, x1, y2);
      immVertex2f(shdr_pos, x2, y1);

      immEnd();
    }

    if (ca->dtx & CAM_DTX_THIRDS) {
      drawviewborder_grid3(shdr_pos, x1, x2, y1, y2, 1.0f / 3.0f);
    }

    if (ca->dtx & CAM_DTX_GOLDEN) {
      drawviewborder_grid3(shdr_pos, x1, x2, y1, y2, 1.0f - M_GOLDEN_RATIO_CONJUGATE);
    }

    if (ca->dtx & CAM_DTX_GOLDEN_TRI_A) {
      drawviewborder_triangle(shdr_pos, x1, x2, y1, y2, 0, 'A');
    }

    if (ca->dtx & CAM_DTX_GOLDEN_TRI_B) {
      drawviewborder_triangle(shdr_pos, x1, x2, y1, y2, 0, 'B');
    }

    if (ca->dtx & CAM_DTX_HARMONY_TRI_A) {
      drawviewborder_triangle(shdr_pos, x1, x2, y1, y2, 1, 'A');
    }

    if (ca->dtx & CAM_DTX_HARMONY_TRI_B) {
      drawviewborder_triangle(shdr_pos, x1, x2, y1, y2, 1, 'B');
    }

    if (ca->flag & CAM_SHOW_SAFE_MARGINS) {
      rctf margins_rect{};
      margins_rect.xmin = x1;
      margins_rect.xmax = x2;
      margins_rect.ymin = y1;
      margins_rect.ymax = y2;

      UI_draw_safe_areas(
          shdr_pos, &margins_rect, scene->safe_areas.title, scene->safe_areas.action);

      if (ca->flag & CAM_SHOW_SAFE_CENTER) {
        rctf center_rect{};
        center_rect.xmin = x1;
        center_rect.xmax = x2;
        center_rect.ymin = y1;
        center_rect.ymax = y2;
        UI_draw_safe_areas(shdr_pos,
                           &center_rect,
                           scene->safe_areas.title_center,
                           scene->safe_areas.action_center);
      }
    }

    if (ca->flag & CAM_SHOWSENSOR) {
      /* determine sensor fit, and get sensor x/y, for auto fit we
       * assume and square sensor and only use sensor_x */
      float sizex = scene->r.xsch * scene->r.xasp;
      float sizey = scene->r.ysch * scene->r.yasp;
      int sensor_fit = BKE_camera_sensor_fit(ca->sensor_fit, sizex, sizey);
      float sensor_x = ca->sensor_x;
      float sensor_y = (ca->sensor_fit == CAMERA_SENSOR_FIT_AUTO) ? ca->sensor_x : ca->sensor_y;

      /* determine sensor plane */
      rctf rect;

      if (sensor_fit == CAMERA_SENSOR_FIT_HOR) {
        float sensor_scale = (x2i - x1i) / sensor_x;
        float sensor_height = sensor_scale * sensor_y;

        rect.xmin = x1i;
        rect.xmax = x2i;
        rect.ymin = (y1i + y2i) * 0.5f - sensor_height * 0.5f;
        rect.ymax = rect.ymin + sensor_height;
      }
      else {
        float sensor_scale = (y2i - y1i) / sensor_y;
        float sensor_width = sensor_scale * sensor_x;

        rect.xmin = (x1i + x2i) * 0.5f - sensor_width * 0.5f;
        rect.xmax = rect.xmin + sensor_width;
        rect.ymin = y1i;
        rect.ymax = y2i;
      }

      /* draw */
      immUniformThemeColorShadeAlpha(TH_VIEW_OVERLAY, 100, 255);

      /* TODO: Was using:
       * `UI_draw_roundbox_4fv(false, rect.xmin, rect.ymin, rect.xmax, rect.ymax, 2.0f, color);`
       * We'll probably need a new imm_draw_line_roundbox_dashed or that - though in practice the
       * 2.0f round corner effect was nearly not visible anyway. */
      imm_draw_box_wire_2d(shdr_pos, rect.xmin, rect.ymin, rect.xmax, rect.ymax);
    }

    GPU_blend(GPU_BLEND_NONE);
  }

  immUnbindProgram();
  /* end dashed lines */

  /* camera name - draw in highlighted text color */
  if (ca && ((v3d->overlay.flag & V3D_OVERLAY_HIDE_TEXT) == 0) && (ca->flag & CAM_SHOWNAME)) {
    UI_FontThemeColor(BLF_default(), TH_TEXT_HI);
    BLF_draw_default(x1i,
                     y1i - (0.7f * U.widget_unit),
                     0.0f,
                     v3d->camera->id.name + 2,
                     sizeof(v3d->camera->id.name) - 2);
  }
}

static void drawrenderborder(ARegion *region, View3D *v3d)
{
  /* use the same program for everything */
  uint shdr_pos = GPU_vertformat_attr_add(
      immVertexFormat(), "pos", GPU_COMP_F32, 2, GPU_FETCH_FLOAT);

  GPU_line_width(1.0f);

  immBindBuiltinProgram(GPU_SHADER_3D_LINE_DASHED_UNIFORM_COLOR);

  float viewport_size[4];
  GPU_viewport_size_get_f(viewport_size);
  immUniform2f("viewport_size", viewport_size[2], viewport_size[3]);

  immUniform1i("colors_len", 0); /* "simple" mode */
  immUniform4f("color", 1.0f, 0.25f, 0.25f, 1.0f);
  immUniform1f("dash_width", 6.0f);
  immUniform1f("udash_factor", 0.5f);

  imm_draw_box_wire_2d(shdr_pos,
                       v3d->render_border.xmin * region->winx,
                       v3d->render_border.ymin * region->winy,
                       v3d->render_border.xmax * region->winx,
                       v3d->render_border.ymax * region->winy);

  immUnbindProgram();
}

/** \} */

/* -------------------------------------------------------------------- */
/** \name Other Elements
 * \{ */

float ED_scene_grid_scale(const Scene *scene, const char **r_grid_unit)
{
  /* apply units */
  if (scene->unit.system) {
    const void *usys;
    int len;

    BKE_unit_system_get(scene->unit.system, B_UNIT_LENGTH, &usys, &len);

    if (usys) {
      int i = BKE_unit_base_get(usys);
      if (r_grid_unit) {
        *r_grid_unit = IFACE_(BKE_unit_display_name_get(usys, i));
      }
      return float(BKE_unit_scalar_get(usys, i)) / scene->unit.scale_length;
    }
  }

  return 1.0f;
}

float ED_view3d_grid_scale(const Scene *scene, const View3D *v3d, const char **r_grid_unit)
{
  return v3d->grid * ED_scene_grid_scale(scene, r_grid_unit);
}

#define STEPS_LEN 8
static void view3d_grid_steps_ex(const Scene *scene,
                                 const View3D *v3d,
                                 const RegionView3D *rv3d,
                                 float r_grid_steps[STEPS_LEN],
                                 void const **r_usys_pt,
                                 int *r_len)
{
  const void *usys;
  int len;
  BKE_unit_system_get(scene->unit.system, B_UNIT_LENGTH, &usys, &len);
  float grid_scale = v3d->grid;
  BLI_assert(STEPS_LEN >= len);

  if (usys) {
    if (rv3d->view == RV3D_VIEW_USER) {
      /* Skip steps */
      len = BKE_unit_base_get(usys) + 1;
    }

    grid_scale /= scene->unit.scale_length;

    int i;
    for (i = 0; i < len; i++) {
      r_grid_steps[i] = float(BKE_unit_scalar_get(usys, len - 1 - i)) * grid_scale;
    }
    for (; i < STEPS_LEN; i++) {
      /* Fill last slots */
      r_grid_steps[i] = r_grid_steps[len - 1];
    }
  }
  else {
    if (rv3d->view != RV3D_VIEW_USER) {
      /* Allow 3 more subdivisions. */
      grid_scale /= powf(v3d->gridsubdiv, 3);
    }
    int subdiv = 1;
    for (int i = 0;; i++) {
      r_grid_steps[i] = grid_scale * subdiv;

      if (i == STEPS_LEN - 1) {
        break;
      }
      subdiv *= v3d->gridsubdiv;
    }
  }
  if (r_usys_pt) {
    *r_usys_pt = usys;
  }
  if (r_len) {
    *r_len = len;
  }
}

void ED_view3d_grid_steps(const Scene *scene,
                          const View3D *v3d,
                          const RegionView3D *rv3d,
                          float r_grid_steps[STEPS_LEN])
{
  view3d_grid_steps_ex(scene, v3d, rv3d, r_grid_steps, nullptr, nullptr);
}

float ED_view3d_grid_view_scale(Scene *scene,
                                View3D *v3d,
                                ARegion *region,
                                const char **r_grid_unit)
{
  float grid_scale;
  RegionView3D *rv3d = static_cast<RegionView3D *>(region->regiondata);
  if (!rv3d->is_persp && RV3D_VIEW_IS_AXIS(rv3d->view)) {
    /* Decrease the distance between grid snap points depending on zoom. */
    float dist = 12.0f / (region->sizex * rv3d->winmat[0][0]);
    float grid_steps[STEPS_LEN];
    const void *usys;
    int grid_steps_len;
    view3d_grid_steps_ex(scene, v3d, rv3d, grid_steps, &usys, &grid_steps_len);
    int i = 0;
    while (true) {
      grid_scale = grid_steps[i];
      if (grid_scale > dist || i == (grid_steps_len - 1)) {
        break;
      }
      i++;
    }

    if (r_grid_unit && usys) {
      *r_grid_unit = IFACE_(BKE_unit_display_name_get(usys, grid_steps_len - i - 1));
    }
  }
  else {
    grid_scale = ED_view3d_grid_scale(scene, v3d, r_grid_unit);
  }

  return grid_scale;
}

#undef STEPS_LEN

static void draw_view_axis(RegionView3D *rv3d, const rcti *rect)
{
  const float k = U.rvisize * U.pixelsize; /* axis size */
  /* axis alpha offset (rvibright has range 0-10) */
  const int bright = -20 * (10 - U.rvibright);

  /* Axis center in screen coordinates.
   *
   * - Unit size offset so small text doesn't draw outside the screen
   * - Extra X offset because of the panel expander.
   */
  const float startx = rect->xmax - (k + UI_UNIT_X * 1.5);
  const float starty = rect->ymax - (k + UI_UNIT_Y);

  float axis_pos[3][2];
  uchar axis_col[3][4];

  int axis_order[3] = {0, 1, 2};
  axis_sort_v3(rv3d->viewinv[2], axis_order);

  for (int axis_i = 0; axis_i < 3; axis_i++) {
    int i = axis_order[axis_i];

    /* get position of each axis tip on screen */
    float vec[3] = {0.0f};
    vec[i] = 1.0f;
    mul_qt_v3(rv3d->viewquat, vec);
    axis_pos[i][0] = startx + vec[0] * k;
    axis_pos[i][1] = starty + vec[1] * k;

    /* get color of each axis */
    UI_GetThemeColorShade3ubv(TH_AXIS_X + i, bright, axis_col[i]); /* rgb */
    axis_col[i][3] = 255 * hypotf(vec[0], vec[1]);                 /* alpha */
  }

  /* draw axis lines */
  GPU_line_width(2.0f);
  GPU_line_smooth(true);
  GPU_blend(GPU_BLEND_ALPHA);

  GPUVertFormat *format = immVertexFormat();
  uint pos = GPU_vertformat_attr_add(format, "pos", GPU_COMP_F32, 2, GPU_FETCH_FLOAT);
  uint col = GPU_vertformat_attr_add(format, "color", GPU_COMP_U8, 4, GPU_FETCH_INT_TO_FLOAT_UNIT);

  immBindBuiltinProgram(GPU_SHADER_3D_FLAT_COLOR);
  immBegin(GPU_PRIM_LINES, 6);

  for (int axis_i = 0; axis_i < 3; axis_i++) {
    int i = axis_order[axis_i];

    immAttr4ubv(col, axis_col[i]);
    immVertex2f(pos, startx, starty);
    immAttr4ubv(col, axis_col[i]);
    immVertex2fv(pos, axis_pos[i]);
  }

  immEnd();
  immUnbindProgram();
  GPU_line_smooth(false);

  /* draw axis names */
  for (int axis_i = 0; axis_i < 3; axis_i++) {
    int i = axis_order[axis_i];

    const char axis_text[2] = {char('x' + i), '\0'};
    BLF_color4ubv(BLF_default(), axis_col[i]);
    BLF_draw_default(axis_pos[i][0] + 2, axis_pos[i][1] + 2, 0.0f, axis_text, 1);
  }
}

#ifdef WITH_INPUT_NDOF
/* draw center and axis of rotation for ongoing 3D mouse navigation */
static void draw_rotation_guide(const RegionView3D *rv3d)
{
  float o[3];   /* center of rotation */
  float end[3]; /* endpoints for drawing */

  uchar color[4] = {0, 108, 255, 255}; /* bright blue so it matches device LEDs */

  negate_v3_v3(o, rv3d->ofs);

  GPU_blend(GPU_BLEND_ALPHA);
  GPU_depth_mask(false); /* Don't overwrite the Z-buffer. */

  GPUVertFormat *format = immVertexFormat();
  uint pos = GPU_vertformat_attr_add(format, "pos", GPU_COMP_F32, 3, GPU_FETCH_FLOAT);
  uint col = GPU_vertformat_attr_add(format, "color", GPU_COMP_U8, 4, GPU_FETCH_INT_TO_FLOAT_UNIT);

  immBindBuiltinProgram(GPU_SHADER_3D_SMOOTH_COLOR);

  if (rv3d->rot_angle != 0.0f) {
    /* -- draw rotation axis -- */
    float scaled_axis[3];
    const float scale = rv3d->dist;
    mul_v3_v3fl(scaled_axis, rv3d->rot_axis, scale);

    immBegin(GPU_PRIM_LINE_STRIP, 3);
    color[3] = 0; /* more transparent toward the ends */
    immAttr4ubv(col, color);
    add_v3_v3v3(end, o, scaled_axis);
    immVertex3fv(pos, end);

#  if 0
    color[3] = 0.2f + fabsf(rv3d->rot_angle); /* modulate opacity with angle */
    /* ^^ neat idea, but angle is frame-rate dependent, so it's usually close to 0.2 */
#  endif

    color[3] = 127; /* more opaque toward the center */
    immAttr4ubv(col, color);
    immVertex3fv(pos, o);

    color[3] = 0;
    immAttr4ubv(col, color);
    sub_v3_v3v3(end, o, scaled_axis);
    immVertex3fv(pos, end);
    immEnd();

    /* -- draw ring around rotation center -- */
    {
#  define ROT_AXIS_DETAIL 13

      const float s = 0.05f * scale;
      const float step = 2.0f * float(M_PI / ROT_AXIS_DETAIL);

      float q[4]; /* rotate ring so it's perpendicular to axis */
      const int upright = fabsf(rv3d->rot_axis[2]) >= 0.95f;
      if (!upright) {
        const float up[3] = {0.0f, 0.0f, 1.0f};
        float vis_angle, vis_axis[3];

        cross_v3_v3v3(vis_axis, up, rv3d->rot_axis);
        vis_angle = acosf(dot_v3v3(up, rv3d->rot_axis));
        axis_angle_to_quat(q, vis_axis, vis_angle);
      }

      immBegin(GPU_PRIM_LINE_LOOP, ROT_AXIS_DETAIL);
      color[3] = 63; /* somewhat faint */
      immAttr4ubv(col, color);
      float angle = 0.0f;
      for (int i = 0; i < ROT_AXIS_DETAIL; i++, angle += step) {
        float p[3] = {s * cosf(angle), s * sinf(angle), 0.0f};

        if (!upright) {
          mul_qt_v3(q, p);
        }

        add_v3_v3(p, o);
        immVertex3fv(pos, p);
      }
      immEnd();

#  undef ROT_AXIS_DETAIL
    }

    color[3] = 255; /* solid dot */
  }
  else {
    color[3] = 127; /* see-through dot */
  }

  immUnbindProgram();

  /* -- draw rotation center -- */
  immBindBuiltinProgram(GPU_SHADER_3D_POINT_UNIFORM_SIZE_UNIFORM_COLOR_AA);
  immUniform1f("size", 7.0f);
  immUniform4fv("color", float4(color));
  immBegin(GPU_PRIM_POINTS, 1);
  immAttr4ubv(col, color);
  immVertex3fv(pos, o);
  immEnd();
  immUnbindProgram();

  GPU_blend(GPU_BLEND_NONE);
  GPU_depth_mask(true);
}
#endif /* WITH_INPUT_NDOF */

/**
 * Render and camera border
 */
static void view3d_draw_border(const bContext *C, ARegion *region)
{
  Scene *scene = CTX_data_scene(C);
  Depsgraph *depsgraph = CTX_data_expect_evaluated_depsgraph(C);
  RegionView3D *rv3d = static_cast<RegionView3D *>(region->regiondata);
  View3D *v3d = CTX_wm_view3d(C);

  if (rv3d->persp == RV3D_CAMOB) {
    drawviewborder(scene, depsgraph, region, v3d);
  }
  else if (v3d->flag2 & V3D_RENDER_BORDER) {
    drawrenderborder(region, v3d);
  }
}

/** \} */

/* -------------------------------------------------------------------- */
/** \name Draw Text & Info
 * \{ */

/**
 * Draw Info
 */
static void view3d_draw_grease_pencil(const bContext * /*C*/)
{
  /* TODO: viewport. */
}

/**
 * Viewport Name
 */
static const char *view3d_get_name(View3D *v3d, RegionView3D *rv3d)
{
  const char *name = nullptr;

  switch (rv3d->view) {
    case RV3D_VIEW_FRONT:
      if (rv3d->persp == RV3D_ORTHO) {
        name = IFACE_("Front Orthographic");
      }
      else {
        name = IFACE_("Front Perspective");
      }
      break;
    case RV3D_VIEW_BACK:
      if (rv3d->persp == RV3D_ORTHO) {
        name = IFACE_("Back Orthographic");
      }
      else {
        name = IFACE_("Back Perspective");
      }
      break;
    case RV3D_VIEW_TOP:
      if (rv3d->persp == RV3D_ORTHO) {
        name = IFACE_("Top Orthographic");
      }
      else {
        name = IFACE_("Top Perspective");
      }
      break;
    case RV3D_VIEW_BOTTOM:
      if (rv3d->persp == RV3D_ORTHO) {
        name = IFACE_("Bottom Orthographic");
      }
      else {
        name = IFACE_("Bottom Perspective");
      }
      break;
    case RV3D_VIEW_RIGHT:
      if (rv3d->persp == RV3D_ORTHO) {
        name = IFACE_("Right Orthographic");
      }
      else {
        name = IFACE_("Right Perspective");
      }
      break;
    case RV3D_VIEW_LEFT:
      if (rv3d->persp == RV3D_ORTHO) {
        name = IFACE_("Left Orthographic");
      }
      else {
        name = IFACE_("Left Perspective");
      }
      break;

    default:
      if (rv3d->persp == RV3D_CAMOB) {
        if ((v3d->camera) && (v3d->camera->type == OB_CAMERA)) {
          Camera *cam;
          cam = static_cast<Camera *>(v3d->camera->data);
          if (cam->type == CAM_PERSP) {
            name = IFACE_("Camera Perspective");
          }
          else if (cam->type == CAM_ORTHO) {
            name = IFACE_("Camera Orthographic");
          }
          else {
            BLI_assert(cam->type == CAM_PANO);
            name = IFACE_("Camera Panoramic");
          }
        }
        else {
          name = IFACE_("Object as Camera");
        }
      }
      else {
        name = (rv3d->persp == RV3D_ORTHO) ? IFACE_("User Orthographic") :
                                             IFACE_("User Perspective");
      }
  }

  return name;
}

static void draw_viewport_name(ARegion *region, View3D *v3d, int xoffset, int *yoffset)
{
  RegionView3D *rv3d = static_cast<RegionView3D *>(region->regiondata);
  const char *name = view3d_get_name(v3d, rv3d);
  const char *name_array[3] = {name, nullptr, nullptr};
  int name_array_len = 1;
  const int font_id = BLF_default();

  /* 6 is the maximum size of the axis roll text. */
  /* increase size for unicode languages (Chinese in utf-8...) */
  char tmpstr[96 + 6];

  BLF_enable(font_id, BLF_SHADOW);
  BLF_shadow(font_id, 5, float4{0.0f, 0.0f, 0.0f, 1.0f});
  BLF_shadow_offset(font_id, 1, -1);

  if (RV3D_VIEW_IS_AXIS(rv3d->view) && (rv3d->view_axis_roll != RV3D_VIEW_AXIS_ROLL_0)) {
    const char *axis_roll;
    switch (rv3d->view_axis_roll) {
      case RV3D_VIEW_AXIS_ROLL_90:
        axis_roll = " 90\xC2\xB0";
        break;
      case RV3D_VIEW_AXIS_ROLL_180:
        axis_roll = " 180\xC2\xB0";
        break;
      default:
        axis_roll = " -90\xC2\xB0";
        break;
    }
    name_array[name_array_len++] = axis_roll;
  }

  if (v3d->localvd) {
    name_array[name_array_len++] = IFACE_(" (Local)");
  }

  /* Indicate that clipping region is enabled. */
  if (rv3d->rflag & RV3D_CLIPPING) {
    name_array[name_array_len++] = IFACE_(" (Clipped)");
  }

  if (name_array_len > 1) {
    BLI_string_join_array(tmpstr, sizeof(tmpstr), name_array, name_array_len);
    name = tmpstr;
  }

  UI_FontThemeColor(BLF_default(), TH_TEXT_HI);

  *yoffset -= VIEW3D_OVERLAY_LINEHEIGHT;

  BLF_draw_default(xoffset, *yoffset, 0.0f, name, sizeof(tmpstr));

  BLF_disable(font_id, BLF_SHADOW);
}

/**
 * Draw info beside axes in top-left corner:
 * frame-number, collection, object name, bone name (if available), marker name (if available).
 */
static void draw_selected_name(
    const View3D *v3d, Scene *scene, ViewLayer *view_layer, Object *ob, int xoffset, int *yoffset)
{
  const int cfra = scene->r.cfra;
  const char *msg_pin = " (Pinned)";
  const char *msg_sep = " : ";

  const int font_id = BLF_default();

  char info[300];
  char *s = info;

  s += BLI_sprintf(s, "(%d)", cfra);

  if ((ob == nullptr) || (ob->mode == OB_MODE_OBJECT)) {
    BKE_view_layer_synced_ensure(scene, view_layer);
    LayerCollection *layer_collection = BKE_view_layer_active_collection_get(view_layer);
    s += BLI_sprintf(s,
                     " %s%s",
                     BKE_collection_ui_name_get(layer_collection->collection),
                     (ob == nullptr) ? "" : " |");
  }

  /* Info can contain:
   * - A frame `(7 + 2)`.
   * - A collection name `(MAX_NAME + 3)`.
   * - 3 object names `(MAX_NAME)`.
   * - 2 BREAD_CRUMB_SEPARATOR(s) `(6)`.
   * - A SHAPE_KEY_PINNED marker and a trailing '\0' `(9+1)` - translated, so give some room!
   * - A marker name `(MAX_NAME + 3)`.
   */

  /* get name of marker on current frame (if available) */
  const char *markern = BKE_scene_find_marker_name(scene, cfra);

  /* check if there is an object */
  if (ob) {
    *s++ = ' ';
    s += BLI_strcpy_rlen(s, ob->id.name + 2);

    /* name(s) to display depends on type of object */
    if (ob->type == OB_ARMATURE) {
      bArmature *arm = static_cast<bArmature *>(ob->data);

      /* show name of active bone too (if possible) */
      if (arm->edbo) {
        if (arm->act_edbone) {
          s += BLI_strcpy_rlen(s, msg_sep);
          s += BLI_strcpy_rlen(s, arm->act_edbone->name);
        }
      }
      else if (ob->mode & OB_MODE_POSE) {
        if (arm->act_bone) {

          if (arm->act_bone->layer & arm->layer) {
            s += BLI_strcpy_rlen(s, msg_sep);
            s += BLI_strcpy_rlen(s, arm->act_bone->name);
          }
        }
      }
    }
    else if (ELEM(ob->type, OB_MESH, OB_LATTICE, OB_CURVES_LEGACY)) {
      /* Try to display active bone and active shape-key too (if they exist). */

      if (ob->type == OB_MESH && ob->mode & OB_MODE_WEIGHT_PAINT) {
        Object *armobj = BKE_object_pose_armature_get(ob);
        if (armobj && armobj->mode & OB_MODE_POSE) {
          bArmature *arm = static_cast<bArmature *>(armobj->data);
          if (arm->act_bone) {
            if (arm->act_bone->layer & arm->layer) {
              s += BLI_strcpy_rlen(s, msg_sep);
              s += BLI_strcpy_rlen(s, arm->act_bone->name);
            }
          }
        }
      }

      Key *key = BKE_key_from_object(ob);
      if (key) {
        KeyBlock *kb = static_cast<KeyBlock *>(BLI_findlink(&key->block, ob->shapenr - 1));
        if (kb) {
          s += BLI_strcpy_rlen(s, msg_sep);
          s += BLI_strcpy_rlen(s, kb->name);
          if (ob->shapeflag & OB_SHAPE_LOCK) {
            s += BLI_strcpy_rlen(s, IFACE_(msg_pin));
          }
        }
      }
    }

    /* color depends on whether there is a keyframe */
    if (id_frame_has_keyframe((ID *)ob, /* BKE_scene_ctime_get(scene) */ float(cfra))) {
      UI_FontThemeColor(font_id, TH_TIME_KEYFRAME);
    }
    else if (ED_gpencil_has_keyframe_v3d(scene, ob, cfra)) {
      UI_FontThemeColor(font_id, TH_TIME_GP_KEYFRAME);
    }
    else {
      UI_FontThemeColor(font_id, TH_TEXT_HI);
    }
  }
  else {
    /* no object */
    if (ED_gpencil_has_keyframe_v3d(scene, nullptr, cfra)) {
      UI_FontThemeColor(font_id, TH_TIME_GP_KEYFRAME);
    }
    else {
      UI_FontThemeColor(font_id, TH_TEXT_HI);
    }
  }

  if (markern) {
    s += BLI_sprintf(s, " <%s>", markern);
  }

  if (v3d->flag2 & V3D_SHOW_VIEWER) {
    if (!BLI_listbase_is_empty(&v3d->viewer_path.path)) {
      s += BLI_sprintf(s, "%s", IFACE_(" (Viewer)"));
    }
  }

  BLF_enable(font_id, BLF_SHADOW);
  BLF_shadow(font_id, 5, float4{0.0f, 0.0f, 0.0f, 1.0f});
  BLF_shadow_offset(font_id, 1, -1);

  *yoffset -= VIEW3D_OVERLAY_LINEHEIGHT;
  BLF_draw_default(xoffset, *yoffset, 0.0f, info, sizeof(info));

  BLF_disable(font_id, BLF_SHADOW);
}

static void draw_grid_unit_name(
    Scene *scene, ARegion *region, View3D *v3d, int xoffset, int *yoffset)
{
  RegionView3D *rv3d = static_cast<RegionView3D *>(region->regiondata);
  if (!rv3d->is_persp && RV3D_VIEW_IS_AXIS(rv3d->view)) {
    const char *grid_unit = nullptr;
    int font_id = BLF_default();
    ED_view3d_grid_view_scale(scene, v3d, region, &grid_unit);

    if (grid_unit) {
      char numstr[32] = "";
      UI_FontThemeColor(font_id, TH_TEXT_HI);
      if (v3d->grid != 1.0f) {
        SNPRINTF(numstr, "%s x %.4g", grid_unit, v3d->grid);
      }

      *yoffset -= VIEW3D_OVERLAY_LINEHEIGHT;
      BLF_enable(font_id, BLF_SHADOW);
      BLF_shadow(font_id, 5, float4{0.0f, 0.0f, 0.0f, 1.0f});
      BLF_shadow_offset(font_id, 1, -1);
      BLF_draw_default(xoffset, *yoffset, 0.0f, numstr[0] ? numstr : grid_unit, sizeof(numstr));
      BLF_disable(font_id, BLF_SHADOW);
    }
  }
}

void view3d_draw_region_info(const bContext *C, ARegion *region)
{
  RegionView3D *rv3d = static_cast<RegionView3D *>(region->regiondata);
  View3D *v3d = CTX_wm_view3d(C);
  Scene *scene = CTX_data_scene(C);
  wmWindowManager *wm = CTX_wm_manager(C);
  Main *bmain = CTX_data_main(C);
  ViewLayer *view_layer = CTX_data_view_layer(C);

#ifdef WITH_INPUT_NDOF
  if ((U.ndof_flag & NDOF_SHOW_GUIDE) && ((RV3D_LOCK_FLAGS(rv3d) & RV3D_LOCK_ROTATION) == 0) &&
      (rv3d->persp != RV3D_CAMOB))
  {
    /* TODO: draw something else (but not this) during fly mode */
    draw_rotation_guide(rv3d);
  }
#endif

  /* correct projection matrix */
  ED_region_pixelspace(region);

  /* local coordinate visible rect inside region, to accommodate overlapping ui */
  const rcti *rect = ED_region_visible_rect(region);

  view3d_draw_border(C, region);
  view3d_draw_grease_pencil(C);

  BLF_batch_draw_begin();

  if (v3d->gizmo_flag & (V3D_GIZMO_HIDE | V3D_GIZMO_HIDE_NAVIGATE)) {
    /* pass */
  }
  else {
    switch ((eUserpref_MiniAxisType)U.mini_axis_type) {
      case USER_MINI_AXIS_TYPE_GIZMO:
        /* The gizmo handles its own drawing. */
        break;
      case USER_MINI_AXIS_TYPE_MINIMAL:
        draw_view_axis(rv3d, rect);
      case USER_MINI_AXIS_TYPE_NONE:
        break;
    }
  }

  int xoffset = rect->xmin + (0.5f * U.widget_unit);
  int yoffset = rect->ymax - (0.1f * U.widget_unit);

  if ((v3d->flag2 & V3D_HIDE_OVERLAYS) == 0 && (v3d->overlay.flag & V3D_OVERLAY_HIDE_TEXT) == 0) {
    if ((U.uiflag & USER_SHOW_FPS) && ED_screen_animation_no_scrub(wm)) {
      ED_scene_draw_fps(scene, xoffset, &yoffset);
    }
    else if (U.uiflag & USER_SHOW_VIEWPORTNAME) {
      draw_viewport_name(region, v3d, xoffset, &yoffset);
    }

    if (U.uiflag & USER_DRAWVIEWINFO) {
      BKE_view_layer_synced_ensure(scene, view_layer);
      Object *ob = BKE_view_layer_active_object_get(view_layer);
      draw_selected_name(v3d, scene, view_layer, ob, xoffset, &yoffset);
    }

    if (v3d->gridflag & (V3D_SHOW_FLOOR | V3D_SHOW_X | V3D_SHOW_Y | V3D_SHOW_Z)) {
      /* draw below the viewport name */
      draw_grid_unit_name(scene, region, v3d, xoffset, &yoffset);
    }

    DRW_draw_region_engine_info(xoffset, &yoffset, VIEW3D_OVERLAY_LINEHEIGHT);
  }

  if ((v3d->flag2 & V3D_HIDE_OVERLAYS) == 0 && (v3d->overlay.flag & V3D_OVERLAY_STATS)) {
    View3D *v3d_local = v3d->localvd ? v3d : nullptr;
    ED_info_draw_stats(
        bmain, scene, view_layer, v3d_local, xoffset, &yoffset, VIEW3D_OVERLAY_LINEHEIGHT);
  }

  BLF_batch_draw_end();
}

/** \} */

/* -------------------------------------------------------------------- */
/** \name Draw Viewport Contents
 * \{ */

static void view3d_draw_view(const bContext *C, ARegion *region)
{
  ED_view3d_draw_setup_view(CTX_wm_manager(C),
                            CTX_wm_window(C),
                            CTX_data_expect_evaluated_depsgraph(C),
                            CTX_data_scene(C),
                            region,
                            CTX_wm_view3d(C),
                            nullptr,
                            nullptr,
                            nullptr);

  /* Only 100% compliant on new spec goes below */
  DRW_draw_view(C);
}

RenderEngineType *ED_view3d_engine_type(const Scene *scene, int drawtype)
{
  /*
   * Temporary viewport draw modes until we have a proper system.
   * all modes are done in the draw manager, except external render
   * engines like Cycles.
   */
  RenderEngineType *type = RE_engines_find(scene->r.engine);
  if (drawtype == OB_MATERIAL && (type->flag & RE_USE_EEVEE_VIEWPORT)) {
    return RE_engines_find(RE_engine_id_BLENDER_EEVEE);
  }
  return type;
}

static void view3d_update_viewer_path(const bContext *C)
{
  View3D *v3d = CTX_wm_view3d(C);
  WorkSpace *workspace = CTX_wm_workspace(C);
  /* Always use viewer path from workspace, pinning is not supported currently. */
  if (!BKE_viewer_path_equal(&v3d->viewer_path, &workspace->viewer_path)) {
    BKE_viewer_path_clear(&v3d->viewer_path);
    BKE_viewer_path_copy(&v3d->viewer_path, &workspace->viewer_path);
  }
}

void view3d_main_region_draw(const bContext *C, ARegion *region)
{
  Main *bmain = CTX_data_main(C);
  View3D *v3d = CTX_wm_view3d(C);

  view3d_update_viewer_path(C);
  view3d_draw_view(C, region);

  DRW_cache_free_old_subdiv();
  DRW_cache_free_old_batches(bmain);
  BKE_image_free_old_gputextures(bmain);
  GPU_pass_cache_garbage_collect();

  /* No depth test for drawing action zones afterwards. */
  GPU_depth_test(GPU_DEPTH_NONE);

  v3d->runtime.flag &= ~V3D_RUNTIME_DEPTHBUF_OVERRIDDEN;
  /* TODO: Clear cache? */
}

/** \} */

/* -------------------------------------------------------------------- */
/** \name Off-screen Drawing
 * \{ */

static void view3d_stereo3d_setup_offscreen(Depsgraph *depsgraph,
                                            const Scene *scene,
                                            View3D *v3d,
                                            ARegion *region,
                                            const float winmat[4][4],
                                            const char *viewname)
{
  /* update the viewport matrices with the new camera */
  if (scene->r.views_format == SCE_VIEWS_FORMAT_STEREO_3D) {
    float viewmat[4][4];
    const bool is_left = STREQ(viewname, STEREO_LEFT_NAME);

    BKE_camera_multiview_view_matrix(&scene->r, v3d->camera, is_left, viewmat);
    view3d_main_region_setup_offscreen(depsgraph, scene, v3d, region, viewmat, winmat);
  }
  else { /* SCE_VIEWS_FORMAT_MULTIVIEW */
    float viewmat[4][4];
    Object *camera = BKE_camera_multiview_render(scene, v3d->camera, viewname);

    BKE_camera_multiview_view_matrix(&scene->r, camera, false, viewmat);
    view3d_main_region_setup_offscreen(depsgraph, scene, v3d, region, viewmat, winmat);
  }
}

void ED_view3d_draw_offscreen(Depsgraph *depsgraph,
                              const Scene *scene,
                              eDrawType drawtype,
                              View3D *v3d,
                              ARegion *region,
                              int winx,
                              int winy,
                              const float viewmat[4][4],
                              const float winmat[4][4],
                              bool is_image_render,
                              bool draw_background,
                              const char *viewname,
                              const bool do_color_management,
                              const bool restore_rv3d_mats,
                              GPUOffScreen *ofs,
                              GPUViewport *viewport)
{
  RegionView3D *rv3d = static_cast<RegionView3D *>(region->regiondata);
  RenderEngineType *engine_type = ED_view3d_engine_type(scene, drawtype);

  /* Store `orig` variables. */
  struct {
    bThemeState theme_state;

    /* #View3D */
    eDrawType v3d_shading_type;

    /* #Region */
    int region_winx, region_winy;
    rcti region_winrct;

    /* #RegionView3D */
    /**
     * Needed so the value won't be left overwritten,
     * Without this the #wmPaintCursor can't use the pixel size & view matrices for drawing.
     */
    RV3DMatrixStore *rv3d_mats;
  } orig{};
  orig.v3d_shading_type = eDrawType(v3d->shading.type);
  orig.region_winx = region->winx;
  orig.region_winy = region->winy;
  orig.region_winrct = region->winrct;
  orig.rv3d_mats = ED_view3d_mats_rv3d_backup(static_cast<RegionView3D *>(region->regiondata));

  UI_Theme_Store(&orig.theme_state);
  UI_SetTheme(SPACE_VIEW3D, RGN_TYPE_WINDOW);

  /* Set temporary new size. */
  region->winx = winx;
  region->winy = winy;
  region->winrct.xmin = 0;
  region->winrct.ymin = 0;
  region->winrct.xmax = winx;
  region->winrct.ymax = winy;

  /* There are too many functions inside the draw manager that check the shading type,
   * so use a temporary override instead. */
  v3d->shading.type = drawtype;

  /* Set flags. */
  G.f |= G_FLAG_RENDER_VIEWPORT;

  {
    /* Free images which can have changed on frame-change.
     * WARNING(@ideasman42): can be slow so only free animated images. */
    BKE_image_free_anim_gputextures(G.main);
  }

  GPU_matrix_push_projection();
  GPU_matrix_identity_set();
  GPU_matrix_push();
  GPU_matrix_identity_set();

  if ((viewname != nullptr && viewname[0] != '\0') && (viewmat == nullptr) &&
      rv3d->persp == RV3D_CAMOB && v3d->camera)
  {
    view3d_stereo3d_setup_offscreen(depsgraph, scene, v3d, region, winmat, viewname);
  }
  else {
    view3d_main_region_setup_offscreen(depsgraph, scene, v3d, region, viewmat, winmat);
  }

  /* main drawing call */
  DRW_draw_render_loop_offscreen(depsgraph,
                                 engine_type,
                                 region,
                                 v3d,
                                 is_image_render,
                                 draw_background,
                                 do_color_management,
                                 ofs,
                                 viewport);
  DRW_cache_free_old_subdiv();
  GPU_matrix_pop_projection();
  GPU_matrix_pop();

  /* Restore all `orig` members. */
  region->winx = orig.region_winx;
  region->winy = orig.region_winy;
  region->winrct = orig.region_winrct;

  /* Optionally do _not_ restore rv3d matrices (e.g. they are used/stored in the ImBuff for
   * reprojection, see texture_paint_image_from_view_exec(). */
  if (restore_rv3d_mats) {
    ED_view3d_mats_rv3d_restore(static_cast<RegionView3D *>(region->regiondata), orig.rv3d_mats);
  }
  MEM_freeN(orig.rv3d_mats);

  UI_Theme_Restore(&orig.theme_state);

  v3d->shading.type = orig.v3d_shading_type;

  G.f &= ~G_FLAG_RENDER_VIEWPORT;
}

void ED_view3d_draw_offscreen_simple(Depsgraph *depsgraph,
                                     Scene *scene,
                                     View3DShading *shading_override,
                                     eDrawType drawtype,
                                     int object_type_exclude_viewport_override,
                                     int object_type_exclude_select_override,
                                     int winx,
                                     int winy,
                                     uint draw_flags,
                                     const float viewmat[4][4],
                                     const float winmat[4][4],
                                     float clip_start,
                                     float clip_end,
                                     bool is_xr_surface,
                                     bool is_image_render,
                                     bool draw_background,
                                     const char *viewname,
                                     const bool do_color_management,
                                     GPUOffScreen *ofs,
                                     GPUViewport *viewport)
{
  View3D v3d = blender::dna::shallow_zero_initialize();
  ARegion ar = {nullptr};
  RegionView3D rv3d = {{{0}}};

  v3d.regionbase.first = v3d.regionbase.last = &ar;
  ar.regiondata = &rv3d;
  ar.regiontype = RGN_TYPE_WINDOW;

  View3DShading *source_shading_settings = &scene->display.shading;
  if (draw_flags & V3D_OFSDRAW_OVERRIDE_SCENE_SETTINGS && shading_override != nullptr) {
    source_shading_settings = shading_override;
  }
  memcpy(&v3d.shading, source_shading_settings, sizeof(View3DShading));
  v3d.shading.type = drawtype;

  if (shading_override) {
    /* Pass. */
  }
  else if (drawtype == OB_MATERIAL) {
    v3d.shading.flag = V3D_SHADING_SCENE_WORLD | V3D_SHADING_SCENE_LIGHTS;
  }

  if ((draw_flags & ~V3D_OFSDRAW_OVERRIDE_SCENE_SETTINGS) == V3D_OFSDRAW_NONE) {
    v3d.flag2 = V3D_HIDE_OVERLAYS;
  }
  else {
    if (draw_flags & V3D_OFSDRAW_SHOW_ANNOTATION) {
      v3d.flag2 |= V3D_SHOW_ANNOTATION;
    }
    if (draw_flags & V3D_OFSDRAW_SHOW_GRIDFLOOR) {
      v3d.gridflag |= V3D_SHOW_FLOOR | V3D_SHOW_X | V3D_SHOW_Y;
      v3d.grid = 1.0f;
      v3d.gridlines = 16;
      v3d.gridsubdiv = 10;
    }
    if (draw_flags & V3D_OFSDRAW_SHOW_SELECTION) {
      v3d.flag |= V3D_SELECT_OUTLINE;
    }
    if (draw_flags & V3D_OFSDRAW_XR_SHOW_CONTROLLERS) {
      v3d.flag2 |= V3D_XR_SHOW_CONTROLLERS;
    }
    if (draw_flags & V3D_OFSDRAW_XR_SHOW_CUSTOM_OVERLAYS) {
      v3d.flag2 |= V3D_XR_SHOW_CUSTOM_OVERLAYS;
    }
    /* Disable other overlays (set all available _HIDE_ flags). */
    v3d.overlay.flag |= V3D_OVERLAY_HIDE_CURSOR | V3D_OVERLAY_HIDE_TEXT |
                        V3D_OVERLAY_HIDE_MOTION_PATHS | V3D_OVERLAY_HIDE_OBJECT_ORIGINS;
    if ((draw_flags & V3D_OFSDRAW_SHOW_OBJECT_EXTRAS) == 0) {
      v3d.overlay.flag |= V3D_OVERLAY_HIDE_OBJECT_XTRAS;
    }
    if ((object_type_exclude_viewport_override & (1 << OB_ARMATURE)) != 0) {
      v3d.overlay.flag |= V3D_OVERLAY_HIDE_BONES;
    }
    v3d.flag |= V3D_HIDE_HELPLINES;
  }

  if (is_xr_surface) {
    v3d.flag |= V3D_XR_SESSION_SURFACE;
  }

  v3d.object_type_exclude_viewport = object_type_exclude_viewport_override;
  v3d.object_type_exclude_select = object_type_exclude_select_override;

  rv3d.persp = RV3D_PERSP;
  v3d.clip_start = clip_start;
  v3d.clip_end = clip_end;
  /* Actually not used since we pass in the projection matrix. */
  v3d.lens = 0;

  ED_view3d_draw_offscreen(depsgraph,
                           scene,
                           drawtype,
                           &v3d,
                           &ar,
                           winx,
                           winy,
                           viewmat,
                           winmat,
                           is_image_render,
                           draw_background,
                           viewname,
                           do_color_management,
                           true,
                           ofs,
                           viewport);
}

ImBuf *ED_view3d_draw_offscreen_imbuf(Depsgraph *depsgraph,
                                      Scene *scene,
                                      eDrawType drawtype,
                                      View3D *v3d,
                                      ARegion *region,
                                      int sizex,
                                      int sizey,
                                      eImBufFlags imbuf_flag,
                                      int alpha_mode,
                                      const char *viewname,
                                      const bool restore_rv3d_mats,
                                      /* output vars */
                                      GPUOffScreen *ofs,
                                      char err_out[256])
{
  RegionView3D *rv3d = static_cast<RegionView3D *>(region->regiondata);
  const bool draw_sky = (alpha_mode == R_ADDSKY);

  /* view state */
  bool is_ortho = false;
  float winmat[4][4];

  if (ofs && ((GPU_offscreen_width(ofs) != sizex) || (GPU_offscreen_height(ofs) != sizey))) {
    /* sizes differ, can't reuse */
    ofs = nullptr;
  }

  GPUFrameBuffer *old_fb = GPU_framebuffer_active_get();

  if (old_fb) {
    GPU_framebuffer_restore();
  }

  const bool own_ofs = (ofs == nullptr);
  DRW_gpu_context_enable();

  if (own_ofs) {
    /* bind */
<<<<<<< HEAD
    ofs = GPU_offscreen_create(sizex, sizey, true, GPU_RGBA16F, err_out);
=======
    ofs = GPU_offscreen_create(sizex,
                               sizey,
                               true,
                               GPU_RGBA8,
                               GPU_TEXTURE_USAGE_SHADER_READ | GPU_TEXTURE_USAGE_HOST_READ,
                               err_out);
>>>>>>> 133c3953
    if (ofs == nullptr) {
      DRW_gpu_context_disable();
      return nullptr;
    }
  }

  GPU_offscreen_bind(ofs, true);

  /* read in pixels & stamp */
  ImBuf *ibuf = IMB_allocImBuf(sizex, sizey, 32, imbuf_flag);

  /* render 3d view */
  if (rv3d->persp == RV3D_CAMOB && v3d->camera) {
    CameraParams params;
    Object *camera = BKE_camera_multiview_render(scene, v3d->camera, viewname);
    const Object *camera_eval = DEG_get_evaluated_object(depsgraph, camera);

    BKE_camera_params_init(&params);
    /* fallback for non camera objects */
    params.clip_start = v3d->clip_start;
    params.clip_end = v3d->clip_end;
    BKE_camera_params_from_object(&params, camera_eval);
    BKE_camera_multiview_params(&scene->r, &params, camera_eval, viewname);
    BKE_camera_params_compute_viewplane(&params, sizex, sizey, scene->r.xasp, scene->r.yasp);
    BKE_camera_params_compute_matrix(&params);

    is_ortho = params.is_ortho;
    copy_m4_m4(winmat, params.winmat);
  }
  else {
    rctf viewplane;
    float clip_start, clipend;

    is_ortho = ED_view3d_viewplane_get(
        depsgraph, v3d, rv3d, sizex, sizey, &viewplane, &clip_start, &clipend, nullptr);
    if (is_ortho) {
      orthographic_m4(winmat,
                      viewplane.xmin,
                      viewplane.xmax,
                      viewplane.ymin,
                      viewplane.ymax,
                      -clipend,
                      clipend);
    }
    else {
      perspective_m4(winmat,
                     viewplane.xmin,
                     viewplane.xmax,
                     viewplane.ymin,
                     viewplane.ymax,
                     clip_start,
                     clipend);
    }
  }

  /* XXX(jbakker): `do_color_management` should be controlled by the caller. Currently when doing a
   * viewport render animation and saving to an 8bit file format, color management would be applied
   * twice. Once here, and once when saving the saving to disk. In this case the Save As Render
   * option cannot be controlled either. But when doing an off-screen render you want to do the
   * color management here.
   *
   * This option was added here to increase the performance for quick view-port preview renders.
   * When using workbench the color differences haven't been reported as a bug. But users also use
   * the viewport rendering to render Eevee scenes. In the later situation the saved colors are
   * totally wrong. */
  const bool do_color_management = (ibuf->float_buffer.data == nullptr);
  ED_view3d_draw_offscreen(depsgraph,
                           scene,
                           drawtype,
                           v3d,
                           region,
                           sizex,
                           sizey,
                           nullptr,
                           winmat,
                           true,
                           draw_sky,
                           viewname,
                           do_color_management,
                           restore_rv3d_mats,
                           ofs,
                           nullptr);

  if (ibuf->float_buffer.data) {
    GPU_offscreen_read_color(ofs, GPU_DATA_FLOAT, ibuf->float_buffer.data);
  }
  else if (ibuf->byte_buffer.data) {
    GPU_offscreen_read_color(ofs, GPU_DATA_UBYTE, ibuf->byte_buffer.data);
  }

  /* unbind */
  GPU_offscreen_unbind(ofs, true);

  if (own_ofs) {
    GPU_offscreen_free(ofs);
  }

  DRW_gpu_context_disable();

  if (old_fb) {
    GPU_framebuffer_bind(old_fb);
  }

  if (ibuf->float_buffer.data && ibuf->byte_buffer.data) {
    IMB_rect_from_float(ibuf);
  }

  return ibuf;
}

ImBuf *ED_view3d_draw_offscreen_imbuf_simple(Depsgraph *depsgraph,
                                             Scene *scene,
                                             View3DShading *shading_override,
                                             eDrawType drawtype,
                                             Object *camera,
                                             int width,
                                             int height,
                                             eImBufFlags imbuf_flag,
                                             eV3DOffscreenDrawFlag draw_flags,
                                             int alpha_mode,
                                             const char *viewname,
                                             GPUOffScreen *ofs,
                                             char err_out[256])
{
  View3D v3d = blender::dna::shallow_zero_initialize();
  ARegion region = {nullptr};
  RegionView3D rv3d = {{{0}}};

  /* connect data */
  v3d.regionbase.first = v3d.regionbase.last = &region;
  region.regiondata = &rv3d;
  region.regiontype = RGN_TYPE_WINDOW;

  v3d.camera = camera;
  View3DShading *source_shading_settings = &scene->display.shading;
  if (draw_flags & V3D_OFSDRAW_OVERRIDE_SCENE_SETTINGS && shading_override != nullptr) {
    source_shading_settings = shading_override;
  }
  memcpy(&v3d.shading, source_shading_settings, sizeof(View3DShading));

  if (drawtype == OB_RENDER) {
    /* Don't use external engines for preview. Fall back to solid instead of Eevee as rendering
     * with Eevee is potentially slow due to compiling shaders and loading textures, and the
     * depsgraph may not have been updated to have all the right geometry attributes. */
    if (!(BKE_scene_uses_blender_eevee(scene) || BKE_scene_uses_blender_workbench(scene))) {
      drawtype = OB_SOLID;
    }
  }

  if (drawtype == OB_MATERIAL) {
    v3d.shading.flag = V3D_SHADING_SCENE_WORLD | V3D_SHADING_SCENE_LIGHTS;
    v3d.shading.render_pass = SCE_PASS_COMBINED;
  }
  else if (drawtype == OB_RENDER) {
    v3d.shading.flag = V3D_SHADING_SCENE_WORLD_RENDER | V3D_SHADING_SCENE_LIGHTS_RENDER;
    v3d.shading.render_pass = SCE_PASS_COMBINED;
  }
  else if (drawtype == OB_TEXTURE) {
    drawtype = OB_SOLID;
    v3d.shading.light = V3D_LIGHTING_STUDIO;
    v3d.shading.color_type = V3D_SHADING_TEXTURE_COLOR;
  }
  v3d.shading.type = drawtype;

  v3d.flag2 = V3D_HIDE_OVERLAYS;
  /* HACK: When rendering gpencil objects this opacity is used to mix vertex colors in when not in
   * render mode. */
  v3d.overlay.gpencil_vertex_paint_opacity = 1.0f;

  if (draw_flags & V3D_OFSDRAW_SHOW_ANNOTATION) {
    v3d.flag2 |= V3D_SHOW_ANNOTATION;
  }
  if (draw_flags & V3D_OFSDRAW_SHOW_GRIDFLOOR) {
    v3d.gridflag |= V3D_SHOW_FLOOR | V3D_SHOW_X | V3D_SHOW_Y;
  }

  v3d.shading.background_type = V3D_SHADING_BACKGROUND_WORLD;

  rv3d.persp = RV3D_CAMOB;

  copy_m4_m4(rv3d.viewinv, v3d.camera->object_to_world);
  normalize_m4(rv3d.viewinv);
  invert_m4_m4(rv3d.viewmat, rv3d.viewinv);

  {
    CameraParams params;
    const Object *view_camera_eval = DEG_get_evaluated_object(
        depsgraph, BKE_camera_multiview_render(scene, v3d.camera, viewname));

    BKE_camera_params_init(&params);
    BKE_camera_params_from_object(&params, view_camera_eval);
    BKE_camera_multiview_params(&scene->r, &params, view_camera_eval, viewname);
    BKE_camera_params_compute_viewplane(&params, width, height, scene->r.xasp, scene->r.yasp);
    BKE_camera_params_compute_matrix(&params);

    copy_m4_m4(rv3d.winmat, params.winmat);
    v3d.clip_start = params.clip_start;
    v3d.clip_end = params.clip_end;
    v3d.lens = params.lens;
  }

  mul_m4_m4m4(rv3d.persmat, rv3d.winmat, rv3d.viewmat);
  invert_m4_m4(rv3d.persinv, rv3d.viewinv);

  return ED_view3d_draw_offscreen_imbuf(depsgraph,
                                        scene,
                                        eDrawType(v3d.shading.type),
                                        &v3d,
                                        &region,
                                        width,
                                        height,
                                        imbuf_flag,
                                        alpha_mode,
                                        viewname,
                                        true,
                                        ofs,
                                        err_out);
}

/** \} */

/* -------------------------------------------------------------------- */
/** \name Viewport Clipping
 * \{ */

static bool view3d_clipping_test(const float co[3], const float clip[6][4])
{
  if (plane_point_side_v3(clip[0], co) > 0.0f) {
    if (plane_point_side_v3(clip[1], co) > 0.0f) {
      if (plane_point_side_v3(clip[2], co) > 0.0f) {
        if (plane_point_side_v3(clip[3], co) > 0.0f) {
          return false;
        }
      }
    }
  }

  return true;
}

bool ED_view3d_clipping_test(const RegionView3D *rv3d, const float co[3], const bool is_local)
{
  return view3d_clipping_test(co, is_local ? rv3d->clip_local : rv3d->clip);
}

/** \} */

/* -------------------------------------------------------------------- */
/** \name Back-Draw for Selection
 * \{ */

/**
 * \note Only use in object mode.
 */
static void validate_object_select_id(Depsgraph *depsgraph,
                                      const Scene *scene,
                                      ViewLayer *view_layer,
                                      ARegion *region,
                                      View3D *v3d,
                                      Object *obact)
{
  /* TODO: Use a flag in the selection engine itself. */
  if (v3d->runtime.flag & V3D_RUNTIME_DEPTHBUF_OVERRIDDEN) {
    return;
  }
  Object *obact_eval = DEG_get_evaluated_object(depsgraph, obact);

  BLI_assert(region->regiontype == RGN_TYPE_WINDOW);
  UNUSED_VARS_NDEBUG(region);

  if (obact_eval && (obact_eval->mode & (OB_MODE_VERTEX_PAINT | OB_MODE_WEIGHT_PAINT) ||
                     BKE_paint_select_face_test(obact_eval)))
  {
    /* do nothing */
  }
  /* texture paint mode sampling */
  else if (obact_eval && (obact_eval->mode & OB_MODE_TEXTURE_PAINT) &&
           (v3d->shading.type > OB_WIRE)) {
    /* do nothing */
  }
  else if ((obact_eval && (obact_eval->mode & OB_MODE_PARTICLE_EDIT)) && !XRAY_ENABLED(v3d)) {
    /* do nothing */
  }
  else {
    v3d->runtime.flag |= V3D_RUNTIME_DEPTHBUF_OVERRIDDEN;
    return;
  }

  if (obact_eval && ((obact_eval->base_flag & BASE_ENABLED_AND_MAYBE_VISIBLE_IN_VIEWPORT) != 0)) {
    BKE_view_layer_synced_ensure(scene, view_layer);
    Base *base = BKE_view_layer_base_find(view_layer, obact);
    DRW_select_buffer_context_create(&base, 1, -1);
  }

  v3d->runtime.flag |= V3D_RUNTIME_DEPTHBUF_OVERRIDDEN;
}

/* TODO: Creating, attaching texture, and destroying a framebuffer is quite slow.
 *       Calling this function should be avoided during interactive drawing. */
static void view3d_opengl_read_Z_pixels(GPUViewport *viewport, rcti *rect, void *data)
{
  GPUTexture *depth_tx = GPU_viewport_depth_texture(viewport);

  GPUFrameBuffer *depth_read_fb = nullptr;
  GPU_framebuffer_ensure_config(&depth_read_fb,
                                {
                                    GPU_ATTACHMENT_TEXTURE(depth_tx),
                                    GPU_ATTACHMENT_NONE,
                                });

  GPU_framebuffer_bind(depth_read_fb);
  GPU_framebuffer_read_depth(depth_read_fb,
                             rect->xmin,
                             rect->ymin,
                             BLI_rcti_size_x(rect),
                             BLI_rcti_size_y(rect),
                             GPU_DATA_FLOAT,
                             data);

  GPU_framebuffer_restore();
  GPU_framebuffer_free(depth_read_fb);
}

void ED_view3d_select_id_validate(ViewContext *vc)
{
  validate_object_select_id(
      vc->depsgraph, vc->scene, vc->view_layer, vc->region, vc->v3d, vc->obact);
}

int ED_view3d_backbuf_sample_size_clamp(ARegion *region, const float dist)
{
  return int(min_ff(ceilf(dist), float(max_ii(region->winx, region->winx))));
}

/** \} */

/* -------------------------------------------------------------------- */
/** \name Z-Depth Utilities
 * \{ */

void view3d_depths_rect_create(ARegion *region, rcti *rect, ViewDepths *r_d)
{
  /* clamp rect by region */
  rcti r{};
  r.xmin = 0;
  r.xmax = region->winx - 1;
  r.ymin = 0;
  r.ymax = region->winy - 1;

  /* Constrain rect to depth bounds */
  BLI_rcti_isect(&r, rect, rect);

  /* assign values to compare with the ViewDepths */
  int x = rect->xmin;
  int y = rect->ymin;

  int w = BLI_rcti_size_x(rect);
  int h = BLI_rcti_size_y(rect);

  if (w <= 0 || h <= 0) {
    r_d->depths = nullptr;
    return;
  }

  r_d->x = x;
  r_d->y = y;
  r_d->w = w;
  r_d->h = h;

  r_d->depths = static_cast<float *>(MEM_mallocN(sizeof(float) * w * h, "View depths Subset"));

  {
    GPUViewport *viewport = WM_draw_region_get_viewport(region);
    view3d_opengl_read_Z_pixels(viewport, rect, r_d->depths);
    /* Range is assumed to be this as they are never changed. */
    r_d->depth_range[0] = 0.0;
    r_d->depth_range[1] = 1.0;
  }
}

/* NOTE: with NOUVEAU drivers the #glReadPixels() is very slow. #24339. */
static ViewDepths *view3d_depths_create(ARegion *region)
{
  ViewDepths *d = MEM_cnew<ViewDepths>("ViewDepths");

  {
    GPUViewport *viewport = WM_draw_region_get_viewport(region);
    GPUTexture *depth_tx = GPU_viewport_depth_texture(viewport);
    uint32_t *int_depths = static_cast<uint32_t *>(
        GPU_texture_read(depth_tx, GPU_DATA_UINT_24_8, 0));
    d->w = GPU_texture_width(depth_tx);
    d->h = GPU_texture_height(depth_tx);
    d->depths = (float *)int_depths;
    /* Convert in-place. */
    int pixel_count = d->w * d->h;
    for (int i = 0; i < pixel_count; i++) {
      d->depths[i] = (int_depths[i] >> 8u) / float(0xFFFFFF);
    }
    /* Assumed to be this as they are never changed. */
    d->depth_range[0] = 0.0;
    d->depth_range[1] = 1.0;
  }
  return d;
}

float view3d_depth_near(ViewDepths *d)
{
  /* Convert to float for comparisons. */
  const float near = float(d->depth_range[0]);
  const float far_real = float(d->depth_range[1]);
  float far = far_real;

  const float *depths = d->depths;
  float depth = FLT_MAX;
  int i = int(d->w) * int(d->h); /* Cast to avoid short overflow. */

  /* Far is both the starting 'far' value
   * and the closest value found. */
  while (i--) {
    depth = *depths++;
    if ((depth < far) && (depth > near)) {
      far = depth;
    }
  }

  return far == far_real ? FLT_MAX : far;
}

void ED_view3d_depth_override(Depsgraph *depsgraph,
                              ARegion *region,
                              View3D *v3d,
                              Object *obact,
                              eV3DDepthOverrideMode mode,
                              ViewDepths **r_depths)
{
  if (v3d->runtime.flag & V3D_RUNTIME_DEPTHBUF_OVERRIDDEN) {
    /* Force redraw if `r_depths` is required. */
    if (!r_depths || *r_depths != nullptr) {
      return;
    }
  }
  bThemeState theme_state;
  Scene *scene = DEG_get_evaluated_scene(depsgraph);
  RegionView3D *rv3d = static_cast<RegionView3D *>(region->regiondata);

  short flag = v3d->flag;
  /* temp set drawtype to solid */
  /* Setting these temporarily is not nice */
  v3d->flag &= ~V3D_SELECT_OUTLINE;

  /* Tools may request depth outside of regular drawing code. */
  UI_Theme_Store(&theme_state);
  UI_SetTheme(SPACE_VIEW3D, RGN_TYPE_WINDOW);

  ED_view3d_draw_setup_view(static_cast<wmWindowManager *>(G_MAIN->wm.first),
                            nullptr,
                            depsgraph,
                            scene,
                            region,
                            v3d,
                            nullptr,
                            nullptr,
                            nullptr);

  /* get surface depth without bias */
  rv3d->rflag |= RV3D_ZOFFSET_DISABLED;

  /* Needed in cases the 3D Viewport isn't already setup. */
  WM_draw_region_viewport_ensure(region, SPACE_VIEW3D);
  WM_draw_region_viewport_bind(region);

  GPUViewport *viewport = WM_draw_region_get_viewport(region);
  /* When Blender is starting, a click event can trigger a depth test while the viewport is not
   * yet available. */
  if (viewport != nullptr) {
    switch (mode) {
      case V3D_DEPTH_NO_GPENCIL:
        DRW_draw_depth_loop(
            depsgraph, region, v3d, viewport, false, true, (v3d->flag2 & V3D_HIDE_OVERLAYS) == 0);
        break;
      case V3D_DEPTH_GPENCIL_ONLY:
        DRW_draw_depth_loop(depsgraph, region, v3d, viewport, true, false, false);
        break;
      case V3D_DEPTH_OBJECT_ONLY:
        DRW_draw_depth_object(
            scene, region, v3d, viewport, DEG_get_evaluated_object(depsgraph, obact));
        break;
    }

    if (r_depths) {
      if (*r_depths) {
        ED_view3d_depths_free(*r_depths);
      }
      *r_depths = view3d_depths_create(region);
    }
  }

  WM_draw_region_viewport_unbind(region);

  rv3d->rflag &= ~RV3D_ZOFFSET_DISABLED;

  v3d->flag = flag;
  v3d->runtime.flag |= V3D_RUNTIME_DEPTHBUF_OVERRIDDEN;

  UI_Theme_Restore(&theme_state);
}

void ED_view3d_depths_free(ViewDepths *depths)
{
  if (depths->depths) {
    MEM_freeN(depths->depths);
  }
  MEM_freeN(depths);
}

/** \} */

/* -------------------------------------------------------------------- */
/** \name Custom-data Utilities
 * \{ */

void ED_view3d_datamask(const Scene *scene,
                        ViewLayer *view_layer,
                        const View3D *v3d,
                        CustomData_MeshMasks *r_cddata_masks)
{
  /* NOTE(@ideasman42): as this function runs continuously while idle
   * (from #wm_event_do_depsgraph) take care to avoid expensive lookups.
   * While they won't hurt performance noticeably, they will increase CPU usage while idle. */
  if (ELEM(v3d->shading.type, OB_TEXTURE, OB_MATERIAL, OB_RENDER)) {
    r_cddata_masks->lmask |= CD_MASK_PROP_FLOAT2 | CD_MASK_PROP_BYTE_COLOR;
    r_cddata_masks->vmask |= CD_MASK_ORCO | CD_MASK_PROP_COLOR;
  }
  else if (v3d->shading.type == OB_SOLID) {
    if (v3d->shading.color_type == V3D_SHADING_TEXTURE_COLOR) {
      r_cddata_masks->lmask |= CD_MASK_PROP_FLOAT2;
    }
    if (v3d->shading.color_type == V3D_SHADING_VERTEX_COLOR) {
      r_cddata_masks->lmask |= CD_MASK_PROP_BYTE_COLOR;
      r_cddata_masks->vmask |= CD_MASK_ORCO | CD_MASK_PROP_COLOR;
    }
  }

  BKE_view_layer_synced_ensure(scene, view_layer);
  Object *obact = BKE_view_layer_active_object_get(view_layer);
  if (obact) {
    switch (obact->type) {
      case OB_MESH: {
        switch (obact->mode) {
          case OB_MODE_EDIT: {
            if (v3d->overlay.edit_flag & V3D_OVERLAY_EDIT_WEIGHT) {
              r_cddata_masks->vmask |= CD_MASK_MDEFORMVERT;
            }
            break;
          }
          case OB_MODE_SCULPT: {
            r_cddata_masks->vmask |= CD_MASK_PAINT_MASK;
            break;
          }
        }
        break;
      }
    }
  }
}

void ED_view3d_screen_datamask(const Scene *scene,
                               ViewLayer *view_layer,
                               const bScreen *screen,
                               CustomData_MeshMasks *r_cddata_masks)
{
  CustomData_MeshMasks_update(r_cddata_masks, &CD_MASK_BAREMESH);

  /* Check if we need UV or color data due to the view mode. */
  LISTBASE_FOREACH (const ScrArea *, area, &screen->areabase) {
    if (area->spacetype == SPACE_VIEW3D) {
      ED_view3d_datamask(
          scene, view_layer, static_cast<View3D *>(area->spacedata.first), r_cddata_masks);
    }
  }
}

/** \} */

/* -------------------------------------------------------------------- */
/** \name Region View Matrix Backup/Restore
 * \{ */

/**
 * Store values from #RegionView3D, set when drawing.
 * This is needed when we draw with to a viewport using a different matrix
 * (offscreen drawing for example).
 *
 * Values set by #ED_view3d_update_viewmat should be handled here.
 */
struct RV3DMatrixStore {
  float winmat[4][4];
  float viewmat[4][4];
  float viewinv[4][4];
  float persmat[4][4];
  float persinv[4][4];
  float viewcamtexcofac[4];
  float pixsize;
};

RV3DMatrixStore *ED_view3d_mats_rv3d_backup(RegionView3D *rv3d)
{
  RV3DMatrixStore *rv3dmat = static_cast<RV3DMatrixStore *>(
      MEM_mallocN(sizeof(*rv3dmat), __func__));
  copy_m4_m4(rv3dmat->winmat, rv3d->winmat);
  copy_m4_m4(rv3dmat->viewmat, rv3d->viewmat);
  copy_m4_m4(rv3dmat->persmat, rv3d->persmat);
  copy_m4_m4(rv3dmat->persinv, rv3d->persinv);
  copy_m4_m4(rv3dmat->viewinv, rv3d->viewinv);
  copy_v4_v4(rv3dmat->viewcamtexcofac, rv3d->viewcamtexcofac);
  rv3dmat->pixsize = rv3d->pixsize;
  return rv3dmat;
}

void ED_view3d_mats_rv3d_restore(RegionView3D *rv3d, RV3DMatrixStore *rv3dmat_pt)
{
  RV3DMatrixStore *rv3dmat = rv3dmat_pt;
  copy_m4_m4(rv3d->winmat, rv3dmat->winmat);
  copy_m4_m4(rv3d->viewmat, rv3dmat->viewmat);
  copy_m4_m4(rv3d->persmat, rv3dmat->persmat);
  copy_m4_m4(rv3d->persinv, rv3dmat->persinv);
  copy_m4_m4(rv3d->viewinv, rv3dmat->viewinv);
  copy_v4_v4(rv3d->viewcamtexcofac, rv3dmat->viewcamtexcofac);
  rv3d->pixsize = rv3dmat->pixsize;
}

/** \} */

/* -------------------------------------------------------------------- */
/** \name FPS Drawing
 * \{ */

void ED_scene_draw_fps(const Scene *scene, int xoffset, int *yoffset)
{
  ScreenFrameRateInfo *fpsi = static_cast<ScreenFrameRateInfo *>(scene->fps_info);
  char printable[16];

  if (!fpsi || !fpsi->lredrawtime || !fpsi->redrawtime) {
    return;
  }

  printable[0] = '\0';

  /* Doing an average for a more robust calculation. */
  fpsi->redrawtimes_fps[fpsi->redrawtime_index] = float(1.0 /
                                                        (fpsi->lredrawtime - fpsi->redrawtime));

  float fps = 0.0f;
  int tot = 0;
  for (int i = 0; i < REDRAW_FRAME_AVERAGE; i++) {
    if (fpsi->redrawtimes_fps[i]) {
      fps += fpsi->redrawtimes_fps[i];
      tot++;
    }
  }
  if (tot) {
    fpsi->redrawtime_index = (fpsi->redrawtime_index + 1) % REDRAW_FRAME_AVERAGE;
    fps = fps / tot;
  }

  const int font_id = BLF_default();

  /* Is this more than half a frame behind? */
  if (fps + 0.5f < float(FPS)) {
    UI_FontThemeColor(font_id, TH_REDALERT);
    SNPRINTF(printable, IFACE_("fps: %.2f"), fps);
  }
  else {
    UI_FontThemeColor(font_id, TH_TEXT_HI);
    SNPRINTF(printable, IFACE_("fps: %i"), int(fps + 0.5f));
  }

  BLF_enable(font_id, BLF_SHADOW);
  BLF_shadow(font_id, 5, float4{0.0f, 0.0f, 0.0f, 1.0f});
  BLF_shadow_offset(font_id, 1, -1);

  *yoffset -= VIEW3D_OVERLAY_LINEHEIGHT;

  BLF_draw_default(xoffset, *yoffset, 0.0f, printable, sizeof(printable));

  BLF_disable(font_id, BLF_SHADOW);
}

/** \} */

/* -------------------------------------------------------------------- */
/** \name Calculate Render Border
 * \{ */

static bool view3d_main_region_do_render_draw(const Scene *scene)
{
  RenderEngineType *type = RE_engines_find(scene->r.engine);
  return (type && type->view_update && type->view_draw);
}

bool ED_view3d_calc_render_border(
    const Scene *scene, Depsgraph *depsgraph, View3D *v3d, ARegion *region, rcti *rect)
{
  RegionView3D *rv3d = static_cast<RegionView3D *>(region->regiondata);
  bool use_border;

  /* Test if there is a 3d view rendering. */
  if (v3d->shading.type != OB_RENDER || !view3d_main_region_do_render_draw(scene)) {
    return false;
  }

  /* Test if there is a border render. */
  if (rv3d->persp == RV3D_CAMOB) {
    use_border = (scene->r.mode & R_BORDER) != 0;
  }
  else {
    use_border = (v3d->flag2 & V3D_RENDER_BORDER) != 0;
  }

  if (!use_border) {
    return false;
  }

  /* Compute border. */
  if (rv3d->persp == RV3D_CAMOB) {
    rctf viewborder;
    ED_view3d_calc_camera_border(scene, depsgraph, region, v3d, rv3d, &viewborder, false);

    rect->xmin = viewborder.xmin + scene->r.border.xmin * BLI_rctf_size_x(&viewborder);
    rect->ymin = viewborder.ymin + scene->r.border.ymin * BLI_rctf_size_y(&viewborder);
    rect->xmax = viewborder.xmin + scene->r.border.xmax * BLI_rctf_size_x(&viewborder);
    rect->ymax = viewborder.ymin + scene->r.border.ymax * BLI_rctf_size_y(&viewborder);
  }
  else {
    rect->xmin = v3d->render_border.xmin * region->winx;
    rect->xmax = v3d->render_border.xmax * region->winx;
    rect->ymin = v3d->render_border.ymin * region->winy;
    rect->ymax = v3d->render_border.ymax * region->winy;
  }

  BLI_rcti_translate(rect, region->winrct.xmin, region->winrct.ymin);
  BLI_rcti_isect(&region->winrct, rect, rect);

  return true;
}

/** \} */<|MERGE_RESOLUTION|>--- conflicted
+++ resolved
@@ -1903,16 +1903,12 @@
 
   if (own_ofs) {
     /* bind */
-<<<<<<< HEAD
-    ofs = GPU_offscreen_create(sizex, sizey, true, GPU_RGBA16F, err_out);
-=======
     ofs = GPU_offscreen_create(sizex,
                                sizey,
                                true,
-                               GPU_RGBA8,
+                               GPU_RGBA16F,
                                GPU_TEXTURE_USAGE_SHADER_READ | GPU_TEXTURE_USAGE_HOST_READ,
                                err_out);
->>>>>>> 133c3953
     if (ofs == nullptr) {
       DRW_gpu_context_disable();
       return nullptr;
