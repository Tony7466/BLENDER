--- conflicted
+++ resolved
@@ -8,11 +8,8 @@
 
 #pragma once
 
-<<<<<<< HEAD
 #include "BLI_vector.hh"
-=======
 #include "BLI_vector_set.hh"
->>>>>>> 23b81ba5
 #include "DNA_sequence_types.h"
 #include "RNA_access.hh"
 
@@ -25,7 +22,6 @@
 struct wmGizmoType;
 struct Main;
 struct Scene;
-struct SeqCollection;
 struct SeqRetimingKey;
 struct Sequence;
 struct SpaceSeq;
