/* SPDX-FileCopyrightText: 2023 Blender Authors
 *
 * SPDX-License-Identifier: GPL-2.0-or-later */

/** \file
 * \ingroup spseq
 */

#include "MEM_guardedalloc.h"

#include "BLI_blenlib.h"
#include "BLI_span.hh"

#include "DNA_sequence_types.h"

#include "BKE_context.hh"
#include "BKE_fcurve.hh"

#include "BLF_api.hh"

#include "GPU_batch.hh"
#include "GPU_state.hh"

#include "WM_api.hh"
#include "WM_types.hh"

#include "ED_keyframes_draw.hh"
#include "ED_keyframes_keylist.hh"
#include "ED_screen.hh"

#include "UI_view2d.hh"

#include "SEQ_retiming.hh"
#include "SEQ_sequencer.hh"
#include "SEQ_time.hh"

/* Own include. */
#include "sequencer_intern.hh"
#include "sequencer_quads_batch.hh"

#define KEY_SIZE (10 * U.pixelsize)
#define KEY_CENTER (UI_view2d_view_to_region_y(v2d, strip_y_rescale(seq, 0.0f)) + 4 + KEY_SIZE / 2)

bool retiming_keys_are_visible(const SpaceSeq *sseq)
{
  return (sseq->timeline_overlay.flag & SEQ_TIMELINE_SHOW_STRIP_RETIMING) != 0;
}

static float strip_y_rescale(const Sequence *seq, const float y_value)
{
  const float y_range = SEQ_STRIP_OFSTOP - SEQ_STRIP_OFSBOTTOM;
  return (y_value * y_range) + seq->machine + SEQ_STRIP_OFSBOTTOM;
}

static float key_x_get(const Scene *scene, const Sequence *seq, const SeqRetimingKey *key)
{
  if (SEQ_retiming_is_last_key(seq, key)) {
    return SEQ_retiming_key_timeline_frame_get(scene, seq, key) + 1;
  }
  return SEQ_retiming_key_timeline_frame_get(scene, seq, key);
}

static float pixels_to_view_width(const bContext *C, const float width)
{
  const View2D *v2d = UI_view2d_fromcontext(C);
  float scale_x = UI_view2d_view_to_region_x(v2d, 1) - UI_view2d_view_to_region_x(v2d, 0.0f);
  return width / scale_x;
}

static float pixels_to_view_height(const bContext *C, const float height)
{
  const View2D *v2d = UI_view2d_fromcontext(C);
  float scale_y = UI_view2d_view_to_region_y(v2d, 1) - UI_view2d_view_to_region_y(v2d, 0.0f);
  return height / scale_y;
}

static float strip_start_screenspace_get(const Scene *scene,
                                         const View2D *v2d,
                                         const Sequence *seq)
{
  return UI_view2d_view_to_region_x(v2d, SEQ_time_left_handle_frame_get(scene, seq));
}

static float strip_end_screenspace_get(const Scene *scene, const View2D *v2d, const Sequence *seq)
{
  return UI_view2d_view_to_region_x(v2d, SEQ_time_right_handle_frame_get(scene, seq));
}

static rctf strip_box_get(const Scene *scene, const View2D *v2d, const Sequence *seq)
{
  rctf rect;
  rect.xmin = strip_start_screenspace_get(scene, v2d, seq);
  rect.xmax = strip_end_screenspace_get(scene, v2d, seq);
  rect.ymin = UI_view2d_view_to_region_y(v2d, strip_y_rescale(seq, 0));
  rect.ymax = UI_view2d_view_to_region_y(v2d, strip_y_rescale(seq, 1));
  return rect;
}

/** Size in pixels. */
#define RETIME_KEY_MOUSEOVER_THRESHOLD (16.0f * UI_SCALE_FAC)

rctf seq_retiming_keys_box_get(const Scene *scene, const View2D *v2d, const Sequence *seq)
{
  rctf rect = strip_box_get(scene, v2d, seq);
  rect.ymax = KEY_CENTER + KEY_SIZE / 2;
  rect.ymin = KEY_CENTER - KEY_SIZE / 2;
  return rect;
}

int left_fake_key_frame_get(const bContext *C, const Sequence *seq)
{
  const Scene *scene = CTX_data_scene(C);
  int sound_offset = SEQ_time_get_rounded_sound_offset(scene, seq);
  const int content_start = SEQ_time_start_frame_get(seq) + sound_offset;
  return max_ii(content_start, SEQ_time_left_handle_frame_get(scene, seq));
}

int right_fake_key_frame_get(const bContext *C, const Sequence *seq)
{
  const Scene *scene = CTX_data_scene(C);
  int sound_offset = SEQ_time_get_rounded_sound_offset(scene, seq);
  const int content_end = SEQ_time_content_end_frame_get(scene, seq) - 1 + sound_offset;
  return min_ii(content_end, SEQ_time_right_handle_frame_get(scene, seq));
}

static bool retiming_fake_key_is_clicked(const bContext *C,
                                         const Sequence *seq,
                                         const int key_timeline_frame,
                                         const int mval[2])
{
  const View2D *v2d = UI_view2d_fromcontext(C);

  rctf box = seq_retiming_keys_box_get(CTX_data_scene(C), v2d, seq);
  if (!BLI_rctf_isect_pt(&box, mval[0], mval[1])) {
    return false;
  }

  const float key_pos = UI_view2d_view_to_region_x(v2d, key_timeline_frame);
  const float distance = fabs(key_pos - mval[0]);
  return distance < RETIME_KEY_MOUSEOVER_THRESHOLD;
}

SeqRetimingKey *try_to_realize_virtual_keys(const bContext *C, Sequence *seq, const int mval[2])
{
  Scene *scene = CTX_data_scene(C);
  SeqRetimingKey *key = nullptr;

  if (retiming_fake_key_is_clicked(C, seq, left_fake_key_frame_get(C, seq), mval)) {
    SEQ_retiming_data_ensure(seq);
    int frame = SEQ_time_left_handle_frame_get(scene, seq);
    key = SEQ_retiming_add_key(scene, seq, frame);
  }

  int right_key_frame = right_fake_key_frame_get(C, seq);
  /* `key_x_get()` compensates 1 frame offset of last key, however this can not
   * be conveyed via `fake_key` alone. Therefore the same offset must be emulated. */
  if (SEQ_time_right_handle_frame_get(scene, seq) >= SEQ_time_content_end_frame_get(scene, seq)) {
    right_key_frame += 1;
  }
  if (retiming_fake_key_is_clicked(C, seq, right_key_frame, mval)) {
    SEQ_retiming_data_ensure(seq);
    const int frame = SEQ_time_right_handle_frame_get(scene, seq);
    key = SEQ_retiming_add_key(scene, seq, frame);
  }

  /* Ensure both keys are realized so we only change the speed of what is visible in the strip,
   * but return only the one that was clicked on. */
  if (key != nullptr) {
    SEQ_retiming_add_key(scene, seq, SEQ_time_right_handle_frame_get(scene, seq));
    SEQ_retiming_add_key(scene, seq, SEQ_time_left_handle_frame_get(scene, seq));
  }

  return key;
}

static SeqRetimingKey *mouse_over_key_get_from_strip(const bContext *C,
                                                     const Sequence *seq,
                                                     const int mval[2])
{
  const Scene *scene = CTX_data_scene(C);
  const View2D *v2d = UI_view2d_fromcontext(C);

  int best_distance = INT_MAX;
  SeqRetimingKey *best_key = nullptr;

  for (SeqRetimingKey &key : SEQ_retiming_keys_get(seq)) {
    int distance = round_fl_to_int(
        fabsf(UI_view2d_view_to_region_x(v2d, key_x_get(scene, seq, &key)) - mval[0]));

    int threshold = RETIME_KEY_MOUSEOVER_THRESHOLD;
    if (key_x_get(scene, seq, &key) == SEQ_time_left_handle_frame_get(scene, seq) ||
        key_x_get(scene, seq, &key) == SEQ_time_right_handle_frame_get(scene, seq))
    {
      threshold *= 2; /* Make first and last key easier to select. */
    }

    if (distance < threshold && distance < best_distance) {
      best_distance = distance;
      best_key = &key;
    }
  }

  return best_key;
}

SeqRetimingKey *retiming_mousover_key_get(const bContext *C, const int mval[2], Sequence **r_seq)
{
  const Scene *scene = CTX_data_scene(C);
  const View2D *v2d = UI_view2d_fromcontext(C);
  for (Sequence *seq : sequencer_visible_strips_get(C)) {
    rctf box = seq_retiming_keys_box_get(scene, v2d, seq);
    if (!BLI_rctf_isect_pt(&box, mval[0], mval[1])) {
      continue;
    }

    if (r_seq != nullptr) {
      *r_seq = seq;
    }

    SeqRetimingKey *key = mouse_over_key_get_from_strip(C, seq, mval);

    if (key == nullptr) {
      continue;
    }

    return key;
  }

  return nullptr;
}

static bool can_draw_retiming(const TimelineDrawContext *timeline_ctx,
                              const StripDrawContext &strip_ctx)
{
  if (timeline_ctx->ed == nullptr) {
    return false;
  }

  if (!retiming_keys_are_visible(timeline_ctx->sseq)) {
    return false;
  }

  if (!SEQ_retiming_is_allowed(strip_ctx.seq)) {
    return false;
  }

<<<<<<< HEAD
  if (!SEQ_retiming_keys_count(strip_ctx.seq) == 0) {
=======
  if (!SEQ_retiming_is_active(strip_ctx.seq)) {
>>>>>>> 16f21e78
    return false;
  }

  return true;
}

/* -------------------------------------------------------------------- */
/** \name Retiming Key
 * \{ */

static void retime_key_draw(const TimelineDrawContext *timeline_ctx,
                            const StripDrawContext &strip_ctx,
                            const SeqRetimingKey *key,
                            const KeyframeShaderBindings &sh_bindings)
{
  const Scene *scene = timeline_ctx->scene;
  const View2D *v2d = timeline_ctx->v2d;
  Sequence *seq = strip_ctx.seq;

  const float key_x = key_x_get(scene, seq, key);
  const rctf strip_box = strip_box_get(scene, v2d, seq);
  if (!BLI_rctf_isect_x(&strip_box, UI_view2d_view_to_region_x(v2d, key_x))) {
    return; /* Key out of the strip bounds. */
  }

  eBezTriple_KeyframeType key_type = BEZT_KEYTYPE_KEYFRAME;
  if (SEQ_retiming_key_is_freeze_frame(key)) {
    key_type = BEZT_KEYTYPE_BREAKDOWN;
  }
  if (SEQ_retiming_key_is_transition_type(key)) {
    key_type = BEZT_KEYTYPE_MOVEHOLD;
  }

  const bool is_selected = timeline_ctx->retiming_selection.contains(
      const_cast<SeqRetimingKey *>(key));
  const int size = KEY_SIZE;
  const float bottom = KEY_CENTER;

  /* Ensure, that key is always inside of strip. */
  const float right_pos_max = UI_view2d_view_to_region_x(v2d, strip_ctx.right_handle) - (size / 2);
  const float left_pos_min = UI_view2d_view_to_region_x(v2d, strip_ctx.left_handle) + (size / 2);
  float key_position = UI_view2d_view_to_region_x(v2d, key_x);
  CLAMP(key_position, left_pos_min, right_pos_max);
  const float alpha = SEQ_retiming_data_is_editable(seq) ? 1.0f : 0.3f;

  draw_keyframe_shape(key_position,
                      bottom,
                      size,
                      is_selected && SEQ_retiming_data_is_editable(seq),
                      key_type,
                      KEYFRAME_SHAPE_BOTH,
                      alpha,
                      &sh_bindings,
                      0,
                      0);
}

void sequencer_retiming_draw_continuity(const TimelineDrawContext *timeline_ctx,
                                        const StripDrawContext &strip_ctx)
{
  if (!can_draw_retiming(timeline_ctx, strip_ctx)) {
    return;
  }

  const Sequence *seq = strip_ctx.seq;
  const View2D *v2d = timeline_ctx->v2d;
  const Scene *scene = timeline_ctx->scene;
  const float left_handle_position = UI_view2d_view_to_region_x(v2d, strip_ctx.left_handle);
  const float right_handle_position = UI_view2d_view_to_region_x(v2d, strip_ctx.right_handle);

  for (const SeqRetimingKey &key : SEQ_retiming_keys_get(seq)) {
    if (key_x_get(scene, seq, &key) == strip_ctx.left_handle || key.strip_frame_index == 0) {
      continue;
    }

    float key_position = UI_view2d_view_to_region_x(v2d, key_x_get(scene, seq, &key));
    float prev_key_position = UI_view2d_view_to_region_x(v2d, key_x_get(scene, seq, &key - 1));
    if (prev_key_position > right_handle_position || key_position < left_handle_position) {
      /* Don't draw highlights for out of bounds retiming keys. */
      continue;
    }
    prev_key_position = max_ff(prev_key_position, left_handle_position);
    key_position = min_ff(key_position, right_handle_position);

    const int size = KEY_SIZE;
    const float y_center = KEY_CENTER;

    const float width_fac = 0.5f;
    const float bottom = y_center - size * width_fac;
    const float top = y_center + size * width_fac;

    uchar color[4];
    if (SEQ_retiming_data_is_editable(seq) &&
        (timeline_ctx->retiming_selection.contains(const_cast<SeqRetimingKey *>(&key)) ||
         timeline_ctx->retiming_selection.contains(const_cast<SeqRetimingKey *>(&key - 1))))
    {
      color[0] = 166;
      color[1] = 127;
      color[2] = 51;
      color[3] = 255;
    }
    else {
      color[0] = 0;
      color[1] = 0;
      color[2] = 0;
      color[3] = 25;
    }
    timeline_ctx->quads->add_quad(prev_key_position, bottom, key_position, top, color);
  }
}

static SeqRetimingKey retiming_key_init(const Scene *scene,
                                        const Sequence *seq,
                                        int timeline_frame)
{
  int sound_offset = SEQ_time_get_rounded_sound_offset(scene, seq);
  SeqRetimingKey fake_key;
  fake_key.strip_frame_index = (timeline_frame - SEQ_time_start_frame_get(seq) - sound_offset) *
                               SEQ_time_media_playback_rate_factor_get(scene, seq);
  fake_key.flag = 0;
  return fake_key;
}

/* If there are no keys, draw fake keys and create real key when they are selected. */
/* TODO: would be nice to draw continuity between fake keys. */
static bool fake_keys_draw(const TimelineDrawContext *timeline_ctx,
                           const StripDrawContext &strip_ctx,
                           const KeyframeShaderBindings &sh_bindings)
{
  const Sequence *seq = strip_ctx.seq;
  const Scene *scene = timeline_ctx->scene;

  if (!SEQ_retiming_is_active(seq) && !SEQ_retiming_data_is_editable(seq)) {
    return false;
  }

  const int left_key_frame = left_fake_key_frame_get(timeline_ctx->C, seq);
  if (SEQ_retiming_key_get_by_timeline_frame(scene, seq, left_key_frame) == nullptr) {
    SeqRetimingKey fake_key = retiming_key_init(scene, seq, left_key_frame);
    retime_key_draw(timeline_ctx, strip_ctx, &fake_key, sh_bindings);
  }

  int right_key_frame = right_fake_key_frame_get(timeline_ctx->C, seq);
  if (SEQ_retiming_key_get_by_timeline_frame(scene, seq, right_key_frame) == nullptr) {
    /* `key_x_get()` compensates 1 frame offset of last key, however this can not
     * be conveyed via `fake_key` alone. Therefore the same offset must be emulated. */
    if (strip_ctx.right_handle >= SEQ_time_content_end_frame_get(scene, seq)) {
      right_key_frame += 1;
    }
    SeqRetimingKey fake_key = retiming_key_init(scene, seq, right_key_frame);
    retime_key_draw(timeline_ctx, strip_ctx, &fake_key, sh_bindings);
  }
  return true;
}

void sequencer_retiming_keys_draw(const TimelineDrawContext *timeline_ctx,
                                  const StripDrawContext &strip_ctx)
{
  if (!can_draw_retiming(timeline_ctx, strip_ctx)) {
    return;
  }

  wmOrtho2_region_pixelspace(timeline_ctx->region);

  const View2D *v2d = timeline_ctx->v2d;
  const Sequence *seq = strip_ctx.seq;

  GPUVertFormat *format = immVertexFormat();
  KeyframeShaderBindings sh_bindings;
  sh_bindings.pos_id = GPU_vertformat_attr_add(format, "pos", GPU_COMP_F32, 2, GPU_FETCH_FLOAT);
  sh_bindings.size_id = GPU_vertformat_attr_add(format, "size", GPU_COMP_F32, 1, GPU_FETCH_FLOAT);
  sh_bindings.color_id = GPU_vertformat_attr_add(
      format, "color", GPU_COMP_U8, 4, GPU_FETCH_INT_TO_FLOAT_UNIT);
  sh_bindings.outline_color_id = GPU_vertformat_attr_add(
      format, "outlineColor", GPU_COMP_U8, 4, GPU_FETCH_INT_TO_FLOAT_UNIT);
  sh_bindings.flags_id = GPU_vertformat_attr_add(format, "flags", GPU_COMP_U32, 1, GPU_FETCH_INT);

  GPU_program_point_size(true);
  immBindBuiltinProgram(GPU_SHADER_KEYFRAME_SHAPE);
  immUniform1f("outline_scale", 1.0f);
  immUniform2f("ViewportSize", BLI_rcti_size_x(&v2d->mask) + 1, BLI_rcti_size_y(&v2d->mask) + 1);

  constexpr int MAX_KEYS_IN_BATCH = 1024;
  int point_counter = 0;
  immBeginAtMost(GPU_PRIM_POINTS, MAX_KEYS_IN_BATCH);

  if (fake_keys_draw(timeline_ctx, strip_ctx, sh_bindings)) {
    point_counter += 2;
  }

  for (const SeqRetimingKey &key : SEQ_retiming_keys_get(seq)) {
    retime_key_draw(timeline_ctx, strip_ctx, &key, sh_bindings);
    point_counter++;

    /* Next key plus possible two fake keys for next sequence would need at
     * most 3 points, so restart the batch if we're close to that. */
    if (point_counter + 3 >= MAX_KEYS_IN_BATCH) {
      immEnd();
      immBeginAtMost(GPU_PRIM_POINTS, MAX_KEYS_IN_BATCH);
      point_counter = 0;
    }
  }

  immEnd();
  GPU_program_point_size(false);
  immUnbindProgram();
}

/** \} */

/* -------------------------------------------------------------------- */
/** \name Retiming Speed Label
 * \{ */

static size_t label_str_get(const Sequence *seq,
                            const SeqRetimingKey *key,
                            char *r_label_str,
                            const size_t label_str_maxncpy)
{
  const SeqRetimingKey *next_key = key + 1;
  if (SEQ_retiming_key_is_transition_start(key)) {
    const float prev_speed = SEQ_retiming_key_speed_get(seq, key);
    const float next_speed = SEQ_retiming_key_speed_get(seq, next_key + 1);
    return BLI_snprintf_rlen(r_label_str,
                             label_str_maxncpy,
                             "%d%% - %d%%",
                             round_fl_to_int(prev_speed * 100.0f),
                             round_fl_to_int(next_speed * 100.0f));
  }
  const float speed = SEQ_retiming_key_speed_get(seq, next_key);
  return BLI_snprintf_rlen(
      r_label_str, label_str_maxncpy, "%d%%", round_fl_to_int(speed * 100.0f));
}

static bool label_rect_get(const TimelineDrawContext *timeline_ctx,
                           const StripDrawContext &strip_ctx,
                           const SeqRetimingKey *key,
                           const char *label_str,
                           const size_t label_len,
                           rctf *rect)
{
  const bContext *C = timeline_ctx->C;
  const Scene *scene = timeline_ctx->scene;
  const SeqRetimingKey *next_key = key + 1;
  const float width = pixels_to_view_width(C, BLF_width(BLF_default(), label_str, label_len));
  const float height = pixels_to_view_height(C, BLF_height(BLF_default(), label_str, label_len));
  const float xmin = max_ff(strip_ctx.left_handle, key_x_get(scene, strip_ctx.seq, key));
  const float xmax = min_ff(strip_ctx.right_handle, key_x_get(scene, strip_ctx.seq, next_key));

  rect->xmin = (xmin + xmax - width) / 2;
  rect->xmax = rect->xmin + width;
  rect->ymin = strip_y_rescale(strip_ctx.seq, 0) + pixels_to_view_height(C, 5);
  rect->ymax = rect->ymin + height;

  return width < xmax - xmin - pixels_to_view_width(C, KEY_SIZE);
}

static void retime_speed_text_draw(const TimelineDrawContext *timeline_ctx,
                                   const StripDrawContext &strip_ctx,
                                   const SeqRetimingKey *key)
{
  const Sequence *seq = strip_ctx.seq;
  const Scene *scene = timeline_ctx->scene;

  if (SEQ_retiming_is_last_key(seq, key)) {
    return;
  }

  const SeqRetimingKey *next_key = key + 1;
  if (key_x_get(scene, seq, next_key) < strip_ctx.left_handle ||
      key_x_get(scene, seq, key) > strip_ctx.right_handle)
  {
    return; /* Label out of strip bounds. */
  }

  char label_str[40];
  rctf label_rect;
  size_t label_len = label_str_get(seq, key, label_str, sizeof(label_str));

  if (!label_rect_get(timeline_ctx, strip_ctx, key, label_str, label_len, &label_rect)) {
    return; /* Not enough space to draw the label. */
  }

  uchar col[4] = {255, 255, 255, 255};
  if ((seq->flag & SELECT) == 0) {
    memset(col, 0, sizeof(col));
    col[3] = 255;
  }

  UI_view2d_text_cache_add(
      timeline_ctx->v2d, label_rect.xmin, label_rect.ymin, label_str, label_len, col);
}

void sequencer_retiming_speed_draw(const TimelineDrawContext *timeline_ctx,
                                   const StripDrawContext &strip_ctx)
{
  if (!can_draw_retiming(timeline_ctx, strip_ctx)) {
    return;
  }

  for (const SeqRetimingKey &key : SEQ_retiming_keys_get(strip_ctx.seq)) {
    retime_speed_text_draw(timeline_ctx, strip_ctx, &key);
  }

  UI_view2d_view_ortho(timeline_ctx->v2d);
}

/** \} */<|MERGE_RESOLUTION|>--- conflicted
+++ resolved
@@ -244,11 +244,7 @@
     return false;
   }
 
-<<<<<<< HEAD
   if (!SEQ_retiming_keys_count(strip_ctx.seq) == 0) {
-=======
-  if (!SEQ_retiming_is_active(strip_ctx.seq)) {
->>>>>>> 16f21e78
     return false;
   }
 
