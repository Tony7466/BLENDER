/* SPDX-FileCopyrightText: 2022 Blender Foundation
 *
 * SPDX-License-Identifier: GPL-2.0-or-later */

/** \file
 * \ingroup spseq
 */

#include "MEM_guardedalloc.h"

#include "BLI_blenlib.h"
#include "BLI_span.hh"

#include "DNA_anim_types.h"
#include "DNA_sequence_types.h"

#include "BKE_context.h"
#include "BKE_fcurve.h"
#include "BKE_scene.h"

#include "BLF_api.h"

#include "GPU_batch.h"
#include "GPU_batch_utils.h"
#include "GPU_immediate.h"
#include "GPU_immediate_util.h"
#include "GPU_matrix.h"
#include "GPU_select.h"
#include "GPU_state.h"

#include "RNA_access.h"
#include "RNA_define.h"
#include "RNA_enum_types.h"

#include "WM_api.h"
#include "WM_types.h"

#include "ED_gizmo_library.h"
#include "ED_screen.h"
#include "ED_view3d.h"

#include "UI_interface.h"
#include "UI_interface_icons.h"
#include "UI_resources.h"
#include "UI_view2d.h"

#include "SEQ_iterator.h"
#include "SEQ_retiming.h"
#include "SEQ_retiming.hh"
#include "SEQ_sequencer.h"
#include "SEQ_time.h"

/* Own include. */
#include "sequencer_intern.h"

using blender::MutableSpan;

/** Size in pixels. */
#define RETIME_HANDLE_MOUSEOVER_THRESHOLD (16.0f * UI_SCALE_FAC)
/** Factor based on icon size. */
#define RETIME_BUTTON_SIZE 0.6f

static float remove_gizmo_height_get(const View2D *v2d)
{
  const float max_size = (SEQ_STRIP_OFSTOP - SEQ_STRIP_OFSBOTTOM) * UI_view2d_scale_get_y(v2d);
  return min_ff(14.0f * UI_SCALE_FAC, max_size * 0.4f);
}

static float strip_y_rescale(const Sequence *seq, const float y_value)
{
  const float y_range = SEQ_STRIP_OFSTOP - SEQ_STRIP_OFSBOTTOM;
  return (y_value * y_range) + seq->machine + SEQ_STRIP_OFSBOTTOM;
}

static float handle_x_get(const Scene *scene, const Sequence *seq, const SeqRetimingHandle *handle)
{

  const SeqRetimingHandle *last_handle = SEQ_retiming_last_handle_get(seq);
  const bool is_last_handle = (handle == last_handle);

  return SEQ_retiming_handle_timeline_frame_get(scene, seq, handle) + (is_last_handle ? 1 : 0);
}

static const SeqRetimingHandle *mouse_over_handle_get(const Scene *scene,
                                                      const Sequence *seq,
                                                      const View2D *v2d,
                                                      const int mval[2])
{
  int best_distance = INT_MAX;
  const SeqRetimingHandle *best_handle = nullptr;

  MutableSpan handles = SEQ_retiming_handles_get(seq);
  for (const SeqRetimingHandle &handle : handles) {
    int distance = round_fl_to_int(
        fabsf(UI_view2d_view_to_region_x(v2d, handle_x_get(scene, seq, &handle)) - mval[0]));

    if (distance < RETIME_HANDLE_MOUSEOVER_THRESHOLD && distance < best_distance) {
      best_distance = distance;
      best_handle = &handle;
    }
  }

  return best_handle;
}

static float pixels_to_view_width(const bContext *C, const float width)
{
  const View2D *v2d = UI_view2d_fromcontext(C);
  float scale_x = UI_view2d_view_to_region_x(v2d, 1) - UI_view2d_view_to_region_x(v2d, 0.0f);
  return width / scale_x;
}

static float pixels_to_view_height(const bContext *C, const float height)
{
  const View2D *v2d = UI_view2d_fromcontext(C);
  float scale_y = UI_view2d_view_to_region_y(v2d, 1) - UI_view2d_view_to_region_y(v2d, 0.0f);
  return height / scale_y;
}

static float strip_start_screenspace_get(const bContext *C, const Sequence *seq)
{
  const View2D *v2d = UI_view2d_fromcontext(C);
  const Scene *scene = CTX_data_scene(C);
  return UI_view2d_view_to_region_x(v2d, SEQ_time_left_handle_frame_get(scene, seq));
}

static float strip_end_screenspace_get(const bContext *C, const Sequence *seq)
{
  const View2D *v2d = UI_view2d_fromcontext(C);
  const Scene *scene = CTX_data_scene(C);
  return UI_view2d_view_to_region_x(v2d, SEQ_time_right_handle_frame_get(scene, seq));
}

static Sequence *active_seq_from_context(const bContext *C)
{
  const Editing *ed = SEQ_editing_get(CTX_data_scene(C));
  return ed->act_seq;
}

blender::Vector<Sequence *> visible_strips_get(const bContext *C)
{
  const View2D *v2d = UI_view2d_fromcontext(C);
  const Scene *scene = CTX_data_scene(C);
  const Editing *ed = SEQ_editing_get(CTX_data_scene(C));
  blender::Vector<Sequence *> strips;

  LISTBASE_FOREACH (Sequence *, seq, ed->seqbasep) {
    if (min_ii(SEQ_time_left_handle_frame_get(scene, seq), SEQ_time_start_frame_get(seq)) >
        v2d->cur.xmax)
    {
      continue;
    }
    if (max_ii(SEQ_time_right_handle_frame_get(scene, seq),
               SEQ_time_content_end_frame_get(scene, seq)) < v2d->cur.xmin)
    {
      continue;
    }
    if (seq->machine + 1.0f < v2d->cur.ymin) {
      continue;
    }
    if (seq->machine > v2d->cur.ymax) {
      continue;
    }
    strips.append(seq);
  }
  return strips;
}

static rctf strip_box_get(const bContext *C, const Sequence *seq)
{
  const View2D *v2d = UI_view2d_fromcontext(C);
  rctf rect;
  rect.xmin = strip_start_screenspace_get(C, seq);
  rect.xmax = strip_end_screenspace_get(C, seq);
  rect.ymin = UI_view2d_view_to_region_y(v2d, strip_y_rescale(seq, 0));
  rect.ymax = UI_view2d_view_to_region_y(v2d, strip_y_rescale(seq, 1));
  return rect;
}

static rctf remove_box_get(const bContext *C, const Sequence *seq)
{
  const View2D *v2d = UI_view2d_fromcontext(C);
  rctf rect = strip_box_get(C, seq);
  rect.ymax = rect.ymin + remove_gizmo_height_get(v2d);
  return rect;
}

static bool mouse_is_inside_box(const rctf *box, const int mval[2])
{
  return mval[0] >= box->xmin && mval[0] <= box->xmax && mval[1] >= box->ymin &&
         mval[1] <= box->ymax;
}

/* -------------------------------------------------------------------- */
/** \name Retiming Move Handle Gizmo
 * \{ */

enum eHandleMoveOperation {
  DEFAULT_MOVE,
  MAKE_TRANSITION,
  MAKE_FREEZE_FRAME,
};

typedef struct RetimeHandleMoveGizmo {
  wmGizmo gizmo;
  const Sequence *mouse_over_seq;
  int mouse_over_handle_x;
  eHandleMoveOperation operation;
} RetimeHandleMoveGizmo;

static void retime_handle_draw(const bContext *C,
                               const RetimeHandleMoveGizmo *gizmo,
                               uint pos,
                               const Sequence *seq,
                               const SeqRetimingHandle *handle)
{
  const Scene *scene = CTX_data_scene(C);
  const float handle_x = handle_x_get(scene, seq, handle);

  if (handle_x == SEQ_time_left_handle_frame_get(scene, seq)) {
    return;
  }
  if (handle_x == SEQ_time_right_handle_frame_get(scene, seq)) {
    return;
  }

  const View2D *v2d = UI_view2d_fromcontext(C);
  const rctf strip_box = strip_box_get(C, seq);
  if (!BLI_rctf_isect_x(&strip_box, UI_view2d_view_to_region_x(v2d, handle_x))) {
    return; /* Handle out of strip bounds. */
  }

  const int ui_triangle_size = remove_gizmo_height_get(v2d);
  const float bottom = UI_view2d_view_to_region_y(v2d, strip_y_rescale(seq, 0.0f)) + 2;
  const float top = UI_view2d_view_to_region_y(v2d, strip_y_rescale(seq, 1.0f)) - 2;
  const float handle_position = UI_view2d_view_to_region_x(v2d, handle_x);

  float col[4] = {1.0f, 1.0f, 1.0f, 1.0f};

  bool is_selected = false;
  for (const RetimingSelectionElem *elem : SEQ_retiming_selection_get(scene)) {
    if (seq == elem->seq && handle == elem->handle) {
      is_selected = true;
      break;
    }
  }

  if ((seq == gizmo->mouse_over_seq && handle_x == gizmo->mouse_over_handle_x) || is_selected) {

    bool handle_is_transition = SEQ_retiming_handle_is_transition_type(handle);
    bool prev_handle_is_transition = SEQ_retiming_handle_is_transition_type(handle - 1);
    bool handle_is_freeze_frame = SEQ_retiming_handle_is_freeze_frame(handle);
    bool prev_handle_is_freeze_frame = SEQ_retiming_handle_is_freeze_frame(handle - 1);

    if (!(handle_is_transition || prev_handle_is_transition || handle_is_freeze_frame ||
          prev_handle_is_freeze_frame))
    {
      if (gizmo->operation == MAKE_TRANSITION) {
        col[0] = 0.5f;
        col[2] = 0.4f;
      }
      else if (gizmo->operation == MAKE_FREEZE_FRAME) {
        col[0] = 0.4f;
        col[1] = 0.8f;
      }
    }
  }
  else {
    mul_v3_fl(col, 0.65f);
  }

  immUniformColor4fv(col);

  immBegin(GPU_PRIM_TRI_FAN, 3);
  immVertex2f(pos, handle_position - ui_triangle_size / 2, bottom);
  immVertex2f(pos, handle_position + ui_triangle_size / 2, bottom);
  immVertex2f(pos, handle_position, bottom + ui_triangle_size);

  immEnd();

  immBegin(GPU_PRIM_LINES, 2);
  immVertex2f(pos, handle_position, bottom);
  immVertex2f(pos, handle_position, top);
  immEnd();
}

static void gizmo_retime_handle_draw(const bContext *C, wmGizmo *gz)
{
  RetimeHandleMoveGizmo *gizmo = (RetimeHandleMoveGizmo *)gz;
  const View2D *v2d = UI_view2d_fromcontext(C);

  /* TODO: This is hard-coded behavior, same as pre-select gizmos in 3D view.
   * Better solution would be to check operator keymap and display this information in status bar
   * and tool-tip. */
  wmEvent *event = CTX_wm_window(C)->eventstate;

  if ((event->modifier & KM_SHIFT) != 0) {
    gizmo->operation = MAKE_TRANSITION;
  }
  else if ((event->modifier & KM_CTRL) != 0) {
    gizmo->operation = MAKE_FREEZE_FRAME;
  }
  else {
    gizmo->operation = DEFAULT_MOVE;
  }

  wmOrtho2_region_pixelspace(CTX_wm_region(C));
  GPU_blend(GPU_BLEND_ALPHA);
  uint pos = GPU_vertformat_attr_add(immVertexFormat(), "pos", GPU_COMP_F32, 2, GPU_FETCH_FLOAT);
  immBindBuiltinProgram(GPU_SHADER_3D_UNIFORM_COLOR);

<<<<<<< HEAD
  Sequence *seq = active_seq_from_context(C);
  SEQ_retiming_data_ensure(CTX_data_scene(C), seq);
  MutableSpan handles = SEQ_retiming_handles_get(seq);
=======
  for (Sequence *seq : visible_strips_get(C)) {
    SEQ_retiming_data_ensure(seq);
    MutableSpan handles = SEQ_retiming_handles_get(seq);
>>>>>>> 10c9e869

    for (const SeqRetimingHandle &handle : handles) {
      if (&handle == handles.begin()) {
        continue; /* Ignore first handle. */
      }
      retime_handle_draw(C, gizmo, pos, seq, &handle);
    }
  }

  immUnbindProgram();
  GPU_blend(GPU_BLEND_NONE);

  UI_view2d_text_cache_draw(CTX_wm_region(C));
  UI_view2d_view_ortho(v2d); /* 'UI_view2d_text_cache_draw()' messes up current view. */
}

static int gizmo_retime_handle_test_select(bContext *C, wmGizmo *gz, const int mval[2])
{
  RetimeHandleMoveGizmo *gizmo = (RetimeHandleMoveGizmo *)gz;
  Scene *scene = CTX_data_scene(C);

  gizmo->mouse_over_seq = nullptr;

<<<<<<< HEAD
  Sequence *seq = active_seq_from_context(C);
  SEQ_retiming_data_ensure(scene, seq);
  const SeqRetimingHandle *handle = mouse_over_handle_get(
      scene, seq, UI_view2d_fromcontext(C), mval);
  const int handle_index = SEQ_retiming_handle_index_get(seq, handle);
=======
  for (Sequence *seq : visible_strips_get(C)) {
    SEQ_retiming_data_ensure(seq);
    const SeqRetimingHandle *handle = mouse_over_handle_get(
        scene, seq, UI_view2d_fromcontext(C), mval);
    const int handle_index = SEQ_retiming_handle_index_get(seq, handle);
>>>>>>> 10c9e869

    if (handle == nullptr) {
      continue;
    }

    if (handle_x_get(scene, seq, handle) == SEQ_time_left_handle_frame_get(scene, seq) ||
        handle_index == 0)
    {
      continue;
    }

    const View2D *v2d = UI_view2d_fromcontext(C);
    rctf strip_box = strip_box_get(C, seq);
    BLI_rctf_resize_x(&strip_box, BLI_rctf_size_x(&strip_box) + 2 * remove_gizmo_height_get(v2d));
    if (!mouse_is_inside_box(&strip_box, mval)) {
      continue;
    }

    gizmo->mouse_over_seq = seq;
    gizmo->mouse_over_handle_x = handle_x_get(scene, seq, handle);

    WM_event_add_notifier(C, NC_SCENE | ND_SEQUENCER, scene);
    return 0;
  }

  return -1;
}

static int gizmo_retime_handle_cursor_get(wmGizmo *gz)
{
  if (RNA_boolean_get(gz->ptr, "show_drag")) {
    return WM_CURSOR_EW_SCROLL;
  }
  return WM_CURSOR_DEFAULT;
}

static void gizmo_retime_handle_setup(wmGizmo *gz)
{
  gz->flag = WM_GIZMO_DRAW_MODAL;
}

void GIZMO_GT_retime_handle(wmGizmoType *gzt)
{
  /* Identifiers. */
  gzt->idname = "GIZMO_GT_retime_handle_move";

  /* Api callbacks. */
  gzt->setup = gizmo_retime_handle_setup;
  gzt->draw = gizmo_retime_handle_draw;
  gzt->test_select = gizmo_retime_handle_test_select;
  gzt->cursor_get = gizmo_retime_handle_cursor_get;
  gzt->struct_size = sizeof(RetimeHandleMoveGizmo);

  /* Currently only used for cursor display. */
  RNA_def_boolean(gzt->srna, "show_drag", true, "Show Drag", "");
}

/** \} */

/* -------------------------------------------------------------------- */
/** \name Retiming Remove Handle Gizmo
 * \{ */

static void gizmo_retime_remove_draw(const bContext * /* C */, wmGizmo * /* gz */)
{
  /* Pass. */
}

static int gizmo_retime_remove_test_select(bContext *C, wmGizmo * /* gz */, const int mval[2])
{
  Scene *scene = CTX_data_scene(C);

<<<<<<< HEAD
  SEQ_retiming_data_ensure(scene, seq);
  const SeqRetimingHandle *handle = mouse_over_handle_get(
      scene, seq, UI_view2d_fromcontext(C), mval);
  const int handle_index = SEQ_retiming_handle_index_get(seq, handle);
=======
  for (Sequence *seq : visible_strips_get(C)) {
    SEQ_retiming_data_ensure(seq);
    const SeqRetimingHandle *handle = mouse_over_handle_get(
        scene, seq, UI_view2d_fromcontext(C), mval);
    const int handle_index = SEQ_retiming_handle_index_get(seq, handle);
>>>>>>> 10c9e869

    if (handle == nullptr) {
      continue;
    }

    if (handle_x_get(scene, seq, handle) == SEQ_time_left_handle_frame_get(scene, seq) ||
        handle_index == 0)
    {
      continue; /* Ignore first handle. */
    }

    SeqRetimingHandle *last_handle = SEQ_retiming_last_handle_get(seq);
    if (handle == last_handle) {
      continue; /* Last handle can not be removed. */
    }

    const View2D *v2d = UI_view2d_fromcontext(C);
    rctf box = remove_box_get(C, seq);
    BLI_rctf_resize_x(&box, BLI_rctf_size_x(&box) + 2 * remove_gizmo_height_get(v2d));
    if (!mouse_is_inside_box(&box, mval)) {
      continue;
    }

    WM_event_add_notifier(C, NC_SCENE | ND_SEQUENCER, scene);
    return 0;
  }
  return -1;
}

static int gizmo_retime_remove_cursor_get(wmGizmo *gz)
{
  if (RNA_boolean_get(gz->ptr, "show_drag")) {
    return WM_CURSOR_ERASER;
  }
  return WM_CURSOR_DEFAULT;
}

void GIZMO_GT_retime_remove(wmGizmoType *gzt)
{
  /* Identifiers. */
  gzt->idname = "GIZMO_GT_retime_handle_remove";

  /* Api callbacks. */
  gzt->draw = gizmo_retime_remove_draw;
  gzt->test_select = gizmo_retime_remove_test_select;
  gzt->cursor_get = gizmo_retime_remove_cursor_get;
  gzt->struct_size = sizeof(wmGizmo);

  /* Currently only used for cursor display. */
  RNA_def_boolean(gzt->srna, "show_drag", true, "Show Drag", "");
}

/** \} */

/* -------------------------------------------------------------------- */
/** \name Retiming Speed Set Gizmo
 * \{ */

static size_t label_str_get(const Sequence *seq,
                            const SeqRetimingHandle *handle,
                            size_t str_len,
                            char *r_label_str)
{
  const SeqRetimingHandle *next_handle = handle + 1;
  if (SEQ_retiming_handle_is_transition_type(handle)) {
    const float prev_speed = SEQ_retiming_handle_speed_get(seq, handle - 1);
    const float next_speed = SEQ_retiming_handle_speed_get(seq, next_handle + 1);
    return BLI_snprintf_rlen(r_label_str,
                             str_len,
                             "%d%% - %d%%",
                             round_fl_to_int(prev_speed * 100.0f),
                             round_fl_to_int(next_speed * 100.0f));
  }
  const float speed = SEQ_retiming_handle_speed_get(seq, next_handle);
  return BLI_snprintf_rlen(r_label_str, str_len, "%d%%", round_fl_to_int(speed * 100.0f));
}

static bool label_rect_get(const bContext *C,
                           const Sequence *seq,
                           const SeqRetimingHandle *handle,
                           char *label_str,
                           size_t label_len,
                           rctf *rect)
{
  const Scene *scene = CTX_data_scene(C);
  const SeqRetimingHandle *next_handle = handle + 1;
  const float width = pixels_to_view_width(C, BLF_width(BLF_default(), label_str, label_len));
  const float height = pixels_to_view_height(C, BLF_height(BLF_default(), label_str, label_len));

  const float xmin = max_ff(SEQ_time_left_handle_frame_get(scene, seq),
                            handle_x_get(scene, seq, handle));
  const float xmax = min_ff(SEQ_time_right_handle_frame_get(scene, seq),
                            handle_x_get(scene, seq, next_handle));

  rect->xmin = (xmin + xmax - width) / 2;
  rect->xmax = rect->xmin + width;
  rect->ymin = strip_y_rescale(seq, 0) + pixels_to_view_height(C, 5);
  rect->ymax = rect->ymin + height;

  return width < xmax - xmin;
}

static void label_rect_apply_mouseover_offset(const View2D *v2d, rctf *rect)
{
  float scale_x, scale_y;
  UI_view2d_scale_get_inverse(v2d, &scale_x, &scale_y);
  rect->xmin -= RETIME_HANDLE_MOUSEOVER_THRESHOLD * scale_x;
  rect->xmax += RETIME_HANDLE_MOUSEOVER_THRESHOLD * scale_x;
  rect->ymax += RETIME_HANDLE_MOUSEOVER_THRESHOLD * scale_y;
}

static void retime_speed_text_draw(const bContext *C,
                                   const Sequence *seq,
                                   const SeqRetimingHandle *handle)
{
  SeqRetimingHandle *last_handle = SEQ_retiming_last_handle_get(seq);
  if (handle == last_handle) {
    return;
  }

  const Scene *scene = CTX_data_scene(C);
  const int start_frame = SEQ_time_left_handle_frame_get(scene, seq);
  const int end_frame = SEQ_time_right_handle_frame_get(scene, seq);

  const SeqRetimingHandle *next_handle = handle + 1;
  if (handle_x_get(scene, seq, next_handle) < start_frame ||
      handle_x_get(scene, seq, handle) > end_frame)
  {
    return; /* Label out of strip bounds. */
  }

  char label_str[40];
  rctf label_rect;
  size_t label_len = label_str_get(seq, handle, sizeof(label_str), label_str);

  if (!label_rect_get(C, seq, handle, label_str, label_len, &label_rect)) {
    return; /* Not enough space to draw label. */
  }

  const uchar col[4] = {255, 255, 255, 255};
  UI_view2d_text_cache_add(
      UI_view2d_fromcontext(C), label_rect.xmin, label_rect.ymin, label_str, label_len, col);
}

static void gizmo_retime_speed_set_draw(const bContext *C, wmGizmo * /* gz */)
{
  const View2D *v2d = UI_view2d_fromcontext(C);

  wmOrtho2_region_pixelspace(CTX_wm_region(C));
  GPU_blend(GPU_BLEND_ALPHA);
  GPU_vertformat_attr_add(immVertexFormat(), "pos", GPU_COMP_F32, 2, GPU_FETCH_FLOAT);
  immBindBuiltinProgram(GPU_SHADER_3D_UNIFORM_COLOR);

<<<<<<< HEAD
  Sequence *seq = active_seq_from_context(C);
  SEQ_retiming_data_ensure(CTX_data_scene(C), seq);
  MutableSpan handles = SEQ_retiming_handles_get(seq);

  for (const SeqRetimingHandle &handle : handles) {
    retime_speed_text_draw(C, seq, &handle);
=======
  for (Sequence *seq : visible_strips_get(C)) {
    SEQ_retiming_data_ensure(seq);
    for (const SeqRetimingHandle &handle : SEQ_retiming_handles_get(seq)) {
      retime_speed_text_draw(C, seq, &handle);
    }
>>>>>>> 10c9e869
  }

  immUnbindProgram();
  GPU_blend(GPU_BLEND_NONE);

  UI_view2d_text_cache_draw(CTX_wm_region(C));
  UI_view2d_view_ortho(v2d); /* 'UI_view2d_text_cache_draw()' messes up current view. */
}

static int gizmo_retime_speed_set_test_select(bContext *C, wmGizmo *gz, const int mval[2])
{
  Scene *scene = CTX_data_scene(C);
  wmGizmoOpElem *op_elem = WM_gizmo_operator_get(gz, 0);
  const View2D *v2d = UI_view2d_fromcontext(C);

<<<<<<< HEAD
  Sequence *seq = active_seq_from_context(C);
  SEQ_retiming_data_ensure(scene, seq);
=======
  for (Sequence *seq : visible_strips_get(C)) {
    SEQ_retiming_data_ensure(seq);
>>>>>>> 10c9e869

    for (const SeqRetimingHandle &handle : SEQ_retiming_handles_get(seq)) {
      if (SEQ_retiming_handle_is_transition_type(&handle)) {
        continue;
      }

      char label_str[40];
      rctf label_rect;
      size_t label_len = label_str_get(seq, &handle, sizeof(label_str), label_str);

      if (!label_rect_get(C, seq, &handle, label_str, label_len, &label_rect)) {
        continue;
      }

      label_rect_apply_mouseover_offset(v2d, &label_rect);

      float mouse_view[2];
      UI_view2d_region_to_view(v2d, mval[0], mval[1], &mouse_view[0], &mouse_view[1]);

      if (!BLI_rctf_isect_pt(&label_rect, mouse_view[0], mouse_view[1])) {
        continue;
      }

      /* Store next handle in RNA property, since label rect uses first handle as reference. */
      const int handle_index = SEQ_retiming_handle_index_get(seq, &handle) + 1;
      RNA_int_set(&op_elem->ptr, "handle_index", handle_index);
      WM_event_add_notifier(C, NC_SCENE | ND_SEQUENCER, scene);
      return 0;
    }
  }
  return -1;
}

static int gizmo_retime_speed_set_cursor_get(wmGizmo *gz)
{
  if (RNA_boolean_get(gz->ptr, "show_drag")) {
    return WM_CURSOR_TEXT_EDIT;
  }
  return WM_CURSOR_DEFAULT;
}

void GIZMO_GT_speed_set_remove(wmGizmoType *gzt)
{
  /* Identifiers. */
  gzt->idname = "GIZMO_GT_retime_speed_set";

  /* Api callbacks. */
  gzt->draw = gizmo_retime_speed_set_draw;
  gzt->test_select = gizmo_retime_speed_set_test_select;
  gzt->cursor_get = gizmo_retime_speed_set_cursor_get;
  gzt->struct_size = sizeof(wmGizmo);

  /* Currently only used for cursor display. */
  RNA_def_boolean(gzt->srna, "show_drag", true, "Show Drag", "");
}

/** \} */<|MERGE_RESOLUTION|>--- conflicted
+++ resolved
@@ -309,15 +309,9 @@
   uint pos = GPU_vertformat_attr_add(immVertexFormat(), "pos", GPU_COMP_F32, 2, GPU_FETCH_FLOAT);
   immBindBuiltinProgram(GPU_SHADER_3D_UNIFORM_COLOR);
 
-<<<<<<< HEAD
-  Sequence *seq = active_seq_from_context(C);
-  SEQ_retiming_data_ensure(CTX_data_scene(C), seq);
-  MutableSpan handles = SEQ_retiming_handles_get(seq);
-=======
   for (Sequence *seq : visible_strips_get(C)) {
-    SEQ_retiming_data_ensure(seq);
+    SEQ_retiming_data_ensure(CTX_data_scene(C), seq);
     MutableSpan handles = SEQ_retiming_handles_get(seq);
->>>>>>> 10c9e869
 
     for (const SeqRetimingHandle &handle : handles) {
       if (&handle == handles.begin()) {
@@ -341,19 +335,11 @@
 
   gizmo->mouse_over_seq = nullptr;
 
-<<<<<<< HEAD
-  Sequence *seq = active_seq_from_context(C);
-  SEQ_retiming_data_ensure(scene, seq);
-  const SeqRetimingHandle *handle = mouse_over_handle_get(
-      scene, seq, UI_view2d_fromcontext(C), mval);
-  const int handle_index = SEQ_retiming_handle_index_get(seq, handle);
-=======
   for (Sequence *seq : visible_strips_get(C)) {
-    SEQ_retiming_data_ensure(seq);
+    SEQ_retiming_data_ensure(scene, seq);
     const SeqRetimingHandle *handle = mouse_over_handle_get(
         scene, seq, UI_view2d_fromcontext(C), mval);
     const int handle_index = SEQ_retiming_handle_index_get(seq, handle);
->>>>>>> 10c9e869
 
     if (handle == nullptr) {
       continue;
@@ -426,18 +412,11 @@
 {
   Scene *scene = CTX_data_scene(C);
 
-<<<<<<< HEAD
-  SEQ_retiming_data_ensure(scene, seq);
-  const SeqRetimingHandle *handle = mouse_over_handle_get(
-      scene, seq, UI_view2d_fromcontext(C), mval);
-  const int handle_index = SEQ_retiming_handle_index_get(seq, handle);
-=======
   for (Sequence *seq : visible_strips_get(C)) {
-    SEQ_retiming_data_ensure(seq);
+    SEQ_retiming_data_ensure(scene, seq);
     const SeqRetimingHandle *handle = mouse_over_handle_get(
         scene, seq, UI_view2d_fromcontext(C), mval);
     const int handle_index = SEQ_retiming_handle_index_get(seq, handle);
->>>>>>> 10c9e869
 
     if (handle == nullptr) {
       continue;
@@ -591,20 +570,11 @@
   GPU_vertformat_attr_add(immVertexFormat(), "pos", GPU_COMP_F32, 2, GPU_FETCH_FLOAT);
   immBindBuiltinProgram(GPU_SHADER_3D_UNIFORM_COLOR);
 
-<<<<<<< HEAD
-  Sequence *seq = active_seq_from_context(C);
-  SEQ_retiming_data_ensure(CTX_data_scene(C), seq);
-  MutableSpan handles = SEQ_retiming_handles_get(seq);
-
-  for (const SeqRetimingHandle &handle : handles) {
-    retime_speed_text_draw(C, seq, &handle);
-=======
   for (Sequence *seq : visible_strips_get(C)) {
-    SEQ_retiming_data_ensure(seq);
+    SEQ_retiming_data_ensure(CTX_data_scene(C), seq);
     for (const SeqRetimingHandle &handle : SEQ_retiming_handles_get(seq)) {
       retime_speed_text_draw(C, seq, &handle);
     }
->>>>>>> 10c9e869
   }
 
   immUnbindProgram();
@@ -620,13 +590,8 @@
   wmGizmoOpElem *op_elem = WM_gizmo_operator_get(gz, 0);
   const View2D *v2d = UI_view2d_fromcontext(C);
 
-<<<<<<< HEAD
-  Sequence *seq = active_seq_from_context(C);
-  SEQ_retiming_data_ensure(scene, seq);
-=======
   for (Sequence *seq : visible_strips_get(C)) {
-    SEQ_retiming_data_ensure(seq);
->>>>>>> 10c9e869
+    SEQ_retiming_data_ensure(scene, seq);
 
     for (const SeqRetimingHandle &handle : SEQ_retiming_handles_get(seq)) {
       if (SEQ_retiming_handle_is_transition_type(&handle)) {
