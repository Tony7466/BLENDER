--- conflicted
+++ resolved
@@ -43,11 +43,6 @@
   sequencer_timeline_draw.cc
   sequencer_view.cc
   space_sequencer.cc
-
-<<<<<<< HEAD
-  sequencer_intern.h
-=======
->>>>>>> 05c053cd
   sequencer_intern.hh
 )
 
