/* SPDX-FileCopyrightText: 2022 Blender Foundation
 *
 * SPDX-License-Identifier: GPL-2.0-or-later */

/** \file
 * \ingroup spseq
 */

#include "MEM_guardedalloc.h"

#include "DNA_screen_types.h"
#include "DNA_space_types.h"

#include "BKE_context.h"

#include "BLI_span.hh"

#include "RNA_access.h"

#include "UI_resources.hh"

#include "WM_api.hh"
#include "WM_types.hh"

#include "ED_gizmo_library.hh"
#include "ED_gizmo_utils.hh"

#include "SEQ_iterator.h"
#include "SEQ_retiming.h"
#include "SEQ_retiming.hh"
#include "SEQ_sequencer.h"

/* Own include. */
#include "sequencer_intern.h"

<<<<<<< HEAD
typedef struct GizmoGroup_retime {
=======
struct GizmoGroup_retime {
  wmGizmo *add_handle_gizmo;
>>>>>>> 5f0a8759
  wmGizmo *move_handle_gizmo;
  wmGizmo *speed_set_gizmo;
};

static bool gizmogroup_retime_poll(const bContext *C, wmGizmoGroupType *gzgt)
{
  if ((U.gizmo_flag & USER_GIZMO_DRAW) == 0) {
    return false;
  }

  ScrArea *area = CTX_wm_area(C);
  if (area == nullptr && area->spacetype != SPACE_SEQ) {
    return false;
  }

  const SpaceSeq *sseq = (SpaceSeq *)area->spacedata.first;
  if (sseq->gizmo_flag & (SEQ_GIZMO_HIDE | SEQ_GIZMO_HIDE_TOOL)) {
    return false;
  }

  Editing *ed = SEQ_editing_get(CTX_data_scene(C));
  Sequence *seq = ed->act_seq;

  if (ed == nullptr || seq == nullptr) {
    return false;
  }

  return true;
}

static void gizmogroup_retime_setup(const bContext * /* C */, wmGizmoGroup *gzgroup)
{
  GizmoGroup_retime *ggd = (GizmoGroup_retime *)MEM_callocN(sizeof(GizmoGroup_retime), __func__);

  /* Assign gizmos. */
  const wmGizmoType *gzt_speed_set = WM_gizmotype_find("GIZMO_GT_retime_speed_set", true);
  ggd->speed_set_gizmo = WM_gizmo_new_ptr(gzt_speed_set, gzgroup, nullptr);
  const wmGizmoType *gzt_move_handle = WM_gizmotype_find("GIZMO_GT_retime_handle_move", true);
  ggd->move_handle_gizmo = WM_gizmo_new_ptr(gzt_move_handle, gzgroup, nullptr);
  gzgroup->customdata = ggd;

  /* Assign operators. */
  wmOperatorType *ot = WM_operatortype_find("SEQUENCER_OT_retiming_segment_speed_set", true);
  WM_gizmo_operator_set(ggd->speed_set_gizmo, 0, ot, nullptr);
  /* ot = WM_operatortype_find("SEQUENCER_OT_retiming_handle_select", true);
  WM_gizmo_operator_set(ggd->move_handle_gizmo, 0, ot, nullptr);*/
}

void SEQUENCER_GGT_gizmo_retime(wmGizmoGroupType *gzgt)
{
  gzgt->name = "Sequencer Transform Gizmo Retime";
  gzgt->idname = "SEQUENCER_GGT_gizmo_retime";

  gzgt->flag = WM_GIZMOGROUPTYPE_DRAW_MODAL_ALL;

  gzgt->gzmap_params.spaceid = SPACE_SEQ;
  gzgt->gzmap_params.regionid = RGN_TYPE_WINDOW;

  gzgt->poll = gizmogroup_retime_poll;
  gzgt->setup = gizmogroup_retime_setup;
}<|MERGE_RESOLUTION|>--- conflicted
+++ resolved
@@ -33,12 +33,8 @@
 /* Own include. */
 #include "sequencer_intern.h"
 
-<<<<<<< HEAD
-typedef struct GizmoGroup_retime {
-=======
 struct GizmoGroup_retime {
   wmGizmo *add_handle_gizmo;
->>>>>>> 5f0a8759
   wmGizmo *move_handle_gizmo;
   wmGizmo *speed_set_gizmo;
 };
