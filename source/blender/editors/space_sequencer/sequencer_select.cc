/* SPDX-FileCopyrightText: 2001-2002 NaN Holding BV. All rights reserved.
 *
 * SPDX-License-Identifier: GPL-2.0-or-later */

/** \file
 * \ingroup spseq
 */

#include <cmath>
#include <cstdlib>
#include <cstring>

#include "MEM_guardedalloc.h"

#include "BLI_blenlib.h"
#include "BLI_ghash.h"
#include "BLI_math_geom.h"
#include "BLI_math_vector.h"
#include "BLI_utildefines.h"

#include "DNA_scene_types.h"

#include "BKE_context.hh"
#include "BKE_report.h"

#include "WM_api.hh"
#include "WM_toolsystem.h"
#include "WM_types.hh"

#include "RNA_define.hh"

#include "SEQ_channels.hh"
#include "SEQ_iterator.hh"
#include "SEQ_relations.hh"
#include "SEQ_retiming.hh"
#include "SEQ_select.hh"
#include "SEQ_sequencer.hh"
#include "SEQ_time.hh"
#include "SEQ_transform.hh"
#include "SEQ_utils.hh"

/* For menu, popup, icons, etc. */

#include "ED_outliner.hh"
#include "ED_screen.hh"
#include "ED_select_utils.hh"
#include "ED_sequencer.hh"

#include "UI_view2d.hh"

/* Own include. */
#include "sequencer_intern.hh"

/* -------------------------------------------------------------------- */
/** \name Selection Utilities
 * \{ */

blender::VectorSet<Sequence *> all_strips_from_context(bContext *C)
{
  Scene *scene = CTX_data_scene(C);
  Editing *ed = SEQ_editing_get(scene);
  ListBase *seqbase = SEQ_active_seqbase_get(ed);
  ListBase *channels = SEQ_channels_displayed_get(ed);

  const bool is_preview = sequencer_view_has_preview_poll(C);
  if (is_preview) {
    return SEQ_query_rendered_strips(scene, channels, seqbase, scene->r.cfra, 0);
  }

  return SEQ_query_all_strips(seqbase);
}

blender::VectorSet<Sequence *> ED_sequencer_selected_strips_from_context(bContext *C)
{
  Scene *scene = CTX_data_scene(C);
  Editing *ed = SEQ_editing_get(scene);
  ListBase *seqbase = SEQ_active_seqbase_get(ed);
  ListBase *channels = SEQ_channels_displayed_get(ed);

  const bool is_preview = sequencer_view_has_preview_poll(C);

  if (is_preview) {
    blender::VectorSet strips = SEQ_query_rendered_strips(
        scene, channels, seqbase, scene->r.cfra, 0);
    strips.remove_if([&](Sequence *seq) { return (seq->flag & SELECT) == 0; });
    return strips;
  }

  return SEQ_query_selected_strips(seqbase);
}

static void select_surrounding_handles(Scene *scene, Sequence *test) /* XXX BRING BACK */
{
  Sequence *neighbor;

  neighbor = find_neighboring_sequence(scene, test, SEQ_SIDE_LEFT, -1);
  if (neighbor) {
    /* Only select neighbor handle if matching handle from test seq is also selected,
     * or if neighbor was not selected at all up till now.
     * Otherwise, we get odd mismatch when shift-alt-rmb selecting neighbor strips... */
    if (!(neighbor->flag & SELECT) || (test->flag & SEQ_LEFTSEL)) {
      neighbor->flag |= SEQ_RIGHTSEL;
    }
    neighbor->flag |= SELECT;
    recurs_sel_seq(neighbor);
  }
  neighbor = find_neighboring_sequence(scene, test, SEQ_SIDE_RIGHT, -1);
  if (neighbor) {
    if (!(neighbor->flag & SELECT) || (test->flag & SEQ_RIGHTSEL)) { /* See comment above. */
      neighbor->flag |= SEQ_LEFTSEL;
    }
    neighbor->flag |= SELECT;
    recurs_sel_seq(neighbor);
  }
}

/* Used for mouse selection in SEQUENCER_OT_select. */
static void select_active_side(
    const Scene *scene, ListBase *seqbase, int sel_side, int channel, int frame)
{

  LISTBASE_FOREACH (Sequence *, seq, seqbase) {
    if (channel == seq->machine) {
      switch (sel_side) {
        case SEQ_SIDE_LEFT:
          if (frame > SEQ_time_left_handle_frame_get(scene, seq)) {
            seq->flag &= ~(SEQ_RIGHTSEL | SEQ_LEFTSEL);
            seq->flag |= SELECT;
          }
          break;
        case SEQ_SIDE_RIGHT:
          if (frame < SEQ_time_left_handle_frame_get(scene, seq)) {
            seq->flag &= ~(SEQ_RIGHTSEL | SEQ_LEFTSEL);
            seq->flag |= SELECT;
          }
          break;
        case SEQ_SIDE_BOTH:
          seq->flag &= ~(SEQ_RIGHTSEL | SEQ_LEFTSEL);
          seq->flag |= SELECT;
          break;
      }
    }
  }
}

/* Used for mouse selection in SEQUENCER_OT_select_side. */
static void select_active_side_range(const Scene *scene,
                                     ListBase *seqbase,
                                     const int sel_side,
                                     const int frame_ranges[MAXSEQ],
                                     const int frame_ignore)
{
  LISTBASE_FOREACH (Sequence *, seq, seqbase) {
    if (seq->machine < MAXSEQ) {
      const int frame = frame_ranges[seq->machine];
      if (frame == frame_ignore) {
        continue;
      }
      switch (sel_side) {
        case SEQ_SIDE_LEFT:
          if (frame > SEQ_time_left_handle_frame_get(scene, seq)) {
            seq->flag &= ~(SEQ_RIGHTSEL | SEQ_LEFTSEL);
            seq->flag |= SELECT;
          }
          break;
        case SEQ_SIDE_RIGHT:
          if (frame < SEQ_time_left_handle_frame_get(scene, seq)) {
            seq->flag &= ~(SEQ_RIGHTSEL | SEQ_LEFTSEL);
            seq->flag |= SELECT;
          }
          break;
        case SEQ_SIDE_BOTH:
          seq->flag &= ~(SEQ_RIGHTSEL | SEQ_LEFTSEL);
          seq->flag |= SELECT;
          break;
      }
    }
  }
}

/* Used for mouse selection in SEQUENCER_OT_select */
static void select_linked_time(const Scene *scene, ListBase *seqbase, Sequence *seq_link)
{
  LISTBASE_FOREACH (Sequence *, seq, seqbase) {
    if (seq_link->machine != seq->machine) {
      int left_match = (SEQ_time_left_handle_frame_get(scene, seq) == seq_link->startdisp) ? 1 : 0;
      int right_match = (SEQ_time_right_handle_frame_get(scene, seq) == seq_link->enddisp) ? 1 : 0;

      if (left_match && right_match) {
        /* Direct match, copy the selection settings. */
        seq->flag &= ~(SELECT | SEQ_LEFTSEL | SEQ_RIGHTSEL);
        seq->flag |= seq_link->flag & (SELECT | SEQ_LEFTSEL | SEQ_RIGHTSEL);

        recurs_sel_seq(seq);
      }
      else if (seq_link->flag & SELECT && (left_match || right_match)) {

        /* Clear for reselection. */
        seq->flag &= ~(SEQ_LEFTSEL | SEQ_RIGHTSEL);

        if (left_match && seq_link->flag & SEQ_LEFTSEL) {
          seq->flag |= SELECT | SEQ_LEFTSEL;
        }

        if (right_match && seq_link->flag & SEQ_RIGHTSEL) {
          seq->flag |= SELECT | SEQ_RIGHTSEL;
        }

        recurs_sel_seq(seq);
      }
    }
  }
}

#if 0 /* BRING BACK */
void select_surround_from_last(Scene *scene)
{
  Sequence *seq = get_last_seq(scene);

  if (seq == nullptr) {
    return;
  }

  select_surrounding_handles(scene, seq);
}
#endif

void ED_sequencer_select_sequence_single(Scene *scene, Sequence *seq, bool deselect_all)
{
  Editing *ed = SEQ_editing_get(scene);

  if (deselect_all) {
    ED_sequencer_deselect_all(scene);
  }

  SEQ_select_active_set(scene, seq);

  if (ELEM(seq->type, SEQ_TYPE_IMAGE, SEQ_TYPE_MOVIE)) {
    if (seq->strip) {
      BLI_strncpy(ed->act_imagedir, seq->strip->dirpath, FILE_MAXDIR);
    }
  }
  else if (seq->type == SEQ_TYPE_SOUND_RAM) {
    if (seq->strip) {
      BLI_strncpy(ed->act_sounddir, seq->strip->dirpath, FILE_MAXDIR);
    }
  }
  seq->flag |= SELECT;
  recurs_sel_seq(seq);
}

void seq_rectf(const Scene *scene, Sequence *seq, rctf *rect)
{
  rect->xmin = SEQ_time_left_handle_frame_get(scene, seq);
  rect->xmax = SEQ_time_right_handle_frame_get(scene, seq);
  rect->ymin = seq->machine + SEQ_STRIP_OFSBOTTOM;
  rect->ymax = seq->machine + SEQ_STRIP_OFSTOP;
}

Sequence *find_neighboring_sequence(Scene *scene, Sequence *test, int lr, int sel)
{
  /* sel: 0==unselected, 1==selected, -1==don't care. */
  Editing *ed = SEQ_editing_get(scene);

  if (ed == nullptr) {
    return nullptr;
  }

  if (sel > 0) {
    sel = SELECT;
  }
  LISTBASE_FOREACH (Sequence *, seq, ed->seqbasep) {
    if ((seq != test) && (test->machine == seq->machine) &&
        ((sel == -1) || (sel && (seq->flag & SELECT)) || (sel == 0 && (seq->flag & SELECT) == 0)))
    {
      switch (lr) {
        case SEQ_SIDE_LEFT:
          if (SEQ_time_left_handle_frame_get(scene, test) ==
              SEQ_time_right_handle_frame_get(scene, seq)) {
            return seq;
          }
          break;
        case SEQ_SIDE_RIGHT:
          if (SEQ_time_right_handle_frame_get(scene, test) ==
              SEQ_time_left_handle_frame_get(scene, seq)) {
            return seq;
          }
          break;
      }
    }
  }
  return nullptr;
}

Sequence *find_nearest_seq(const Scene *scene, const View2D *v2d, const int mval[2], int *r_hand)
{
  Sequence *seq;
  Editing *ed = SEQ_editing_get(scene);
  float x, y;
  float pixelx;
  float handsize;
  float displen;
  *r_hand = SEQ_SIDE_NONE;

  if (ed == nullptr) {
    return nullptr;
  }

  pixelx = BLI_rctf_size_x(&v2d->cur) / BLI_rcti_size_x(&v2d->mask);

  UI_view2d_region_to_view(v2d, mval[0], mval[1], &x, &y);

  seq = static_cast<Sequence *>(ed->seqbasep->first);

  while (seq) {
    if (seq->machine == int(y)) {
      /* Check for both normal strips, and strips that have been flipped horizontally. */
      if (((SEQ_time_left_handle_frame_get(scene, seq) <
            SEQ_time_right_handle_frame_get(scene, seq)) &&
           (SEQ_time_left_handle_frame_get(scene, seq) <= x &&
            SEQ_time_right_handle_frame_get(scene, seq) >= x)) ||
          ((SEQ_time_left_handle_frame_get(scene, seq) >
            SEQ_time_right_handle_frame_get(scene, seq)) &&
           (SEQ_time_left_handle_frame_get(scene, seq) >= x &&
            SEQ_time_right_handle_frame_get(scene, seq) <= x)))
      {
        if (SEQ_transform_sequence_can_be_translated(seq)) {

          /* Clamp handles to defined size in pixel space. */
          handsize = 4.0f * sequence_handle_size_get_clamped(scene, seq, pixelx);
          displen = float(abs(SEQ_time_left_handle_frame_get(scene, seq) -
                              SEQ_time_right_handle_frame_get(scene, seq)));

          /* Don't even try to grab the handles of small strips. */
          if (displen / pixelx > 16) {

            /* Set the max value to handle to 1/3 of the total len when its
             * less than 28. This is important because otherwise selecting
             * handles happens even when you click in the middle. */
            if ((displen / 3) < 30 * pixelx) {
              handsize = displen / 3;
            }
            else {
              CLAMP(handsize, 7 * pixelx, 30 * pixelx);
            }

            if (handsize + SEQ_time_left_handle_frame_get(scene, seq) >= x) {
              *r_hand = SEQ_SIDE_LEFT;
            }
            else if (-handsize + SEQ_time_right_handle_frame_get(scene, seq) <= x) {
              *r_hand = SEQ_SIDE_RIGHT;
            }
          }
        }
        return seq;
      }
    }
    seq = static_cast<Sequence *>(seq->next);
  }
  return nullptr;
}

#if 0
static void select_neighbor_from_last(Scene *scene, int lr)
{
  Sequence *seq = SEQ_select_active_get(scene);
  Sequence *neighbor;
  bool changed = false;
  if (seq) {
    neighbor = find_neighboring_sequence(scene, seq, lr, -1);
    if (neighbor) {
      switch (lr) {
        case SEQ_SIDE_LEFT:
          neighbor->flag |= SELECT;
          recurs_sel_seq(neighbor);
          neighbor->flag |= SEQ_RIGHTSEL;
          seq->flag |= SEQ_LEFTSEL;
          break;
        case SEQ_SIDE_RIGHT:
          neighbor->flag |= SELECT;
          recurs_sel_seq(neighbor);
          neighbor->flag |= SEQ_LEFTSEL;
          seq->flag |= SEQ_RIGHTSEL;
          break;
      }
      seq->flag |= SELECT;
      changed = true;
    }
  }
  if (changed) {
    /* Pass. */
  }
}
#endif

void recurs_sel_seq(Sequence *seq_meta)
{
  Sequence *seq;
  seq = static_cast<Sequence *>(seq_meta->seqbase.first);

  while (seq) {

    if (seq_meta->flag & (SEQ_LEFTSEL + SEQ_RIGHTSEL)) {
      seq->flag &= ~SEQ_ALLSEL;
    }
    else if (seq_meta->flag & SELECT) {
      seq->flag |= SELECT;
    }
    else {
      seq->flag &= ~SEQ_ALLSEL;
    }

    if (seq->seqbase.first) {
      recurs_sel_seq(seq);
    }

    seq = static_cast<Sequence *>(seq->next);
  }
}

static bool seq_point_image_isect(const Scene *scene, const Sequence *seq, float point[2])
{
  float seq_image_quad[4][2];
  SEQ_image_transform_final_quad_get(scene, seq, seq_image_quad);
  return isect_point_quad_v2(
      point, seq_image_quad[0], seq_image_quad[1], seq_image_quad[2], seq_image_quad[3]);
}

static void sequencer_select_do_updates(bContext *C, Scene *scene)
{
  ED_outliner_select_sync_from_sequence_tag(C);
  WM_event_add_notifier(C, NC_SCENE | ND_SEQUENCER | NA_SELECTED, scene);
}

/** \} */

/* -------------------------------------------------------------------- */
/** \name (De)select All Operator
 * \{ */

static int sequencer_de_select_all_exec(bContext *C, wmOperator *op)
{
  int action = RNA_enum_get(op->ptr, "action");
  Scene *scene = CTX_data_scene(C);

  if (sequencer_view_has_preview_poll(C) && !sequencer_view_preview_only_poll(C)) {
    return OPERATOR_CANCELLED;
  }

  if (sequencer_retiming_mode_is_active(C) && retiming_keys_are_visible(C)) {
    return sequencer_retiming_select_all_exec(C, op);
  }

  blender::VectorSet strips = all_strips_from_context(C);

  if (action == SEL_TOGGLE) {
    action = SEL_SELECT;
    for (Sequence *seq : strips) {
      if (seq->flag & SEQ_ALLSEL) {
        action = SEL_DESELECT;
        break;
      }
    }
  }

  for (Sequence *seq : strips) {
    switch (action) {
      case SEL_SELECT:
        seq->flag &= ~(SEQ_LEFTSEL + SEQ_RIGHTSEL);
        seq->flag |= SELECT;
        break;
      case SEL_DESELECT:
        seq->flag &= ~SEQ_ALLSEL;
        break;
      case SEL_INVERT:
        if (seq->flag & SEQ_ALLSEL) {
          seq->flag &= ~SEQ_ALLSEL;
        }
        else {
          seq->flag &= ~(SEQ_LEFTSEL + SEQ_RIGHTSEL);
          seq->flag |= SELECT;
        }
        break;
    }
  }
  ED_outliner_select_sync_from_sequence_tag(C);
  WM_event_add_notifier(C, NC_SCENE | ND_SEQUENCER | NA_SELECTED, scene);

  return OPERATOR_FINISHED;
}

void SEQUENCER_OT_select_all(wmOperatorType *ot)
{
  /* Identifiers. */
  ot->name = "(De)select All";
  ot->idname = "SEQUENCER_OT_select_all";
  ot->description = "Select or deselect all strips";

  /* Api callbacks. */
  ot->exec = sequencer_de_select_all_exec;
  ot->poll = sequencer_edit_poll;

  /* Flags. */
  ot->flag = OPTYPE_UNDO;

  WM_operator_properties_select_all(ot);
}

/** \} */

/* -------------------------------------------------------------------- */
/** \name Select Inverse Operator
 * \{ */

static int sequencer_select_inverse_exec(bContext *C, wmOperator * /*op*/)
{
  Scene *scene = CTX_data_scene(C);

  if (sequencer_view_has_preview_poll(C) && !sequencer_view_preview_only_poll(C)) {
    return OPERATOR_CANCELLED;
  }

  blender::VectorSet strips = all_strips_from_context(C);

  for (Sequence *seq : strips) {
    if (seq->flag & SELECT) {
      seq->flag &= ~SEQ_ALLSEL;
    }
    else {
      seq->flag &= ~(SEQ_LEFTSEL + SEQ_RIGHTSEL);
      seq->flag |= SELECT;
    }
  }

  ED_outliner_select_sync_from_sequence_tag(C);
  WM_event_add_notifier(C, NC_SCENE | ND_SEQUENCER | NA_SELECTED, scene);

  return OPERATOR_FINISHED;
}

void SEQUENCER_OT_select_inverse(wmOperatorType *ot)
{
  /* Identifiers. */
  ot->name = "Select Inverse";
  ot->idname = "SEQUENCER_OT_select_inverse";
  ot->description = "Select unselected strips";

  /* Api callbacks. */
  ot->exec = sequencer_select_inverse_exec;
  ot->poll = sequencer_edit_poll;

  /* Flags. */
  ot->flag = OPTYPE_UNDO;
}

/** \} */

/* -------------------------------------------------------------------- */
/** \name Select Operator
 * \{ */

static void sequencer_select_set_active(Scene *scene, Sequence *seq)
{
  Editing *ed = SEQ_editing_get(scene);

  SEQ_select_active_set(scene, seq);

  if (ELEM(seq->type, SEQ_TYPE_IMAGE, SEQ_TYPE_MOVIE)) {
    if (seq->strip) {
      BLI_strncpy(ed->act_imagedir, seq->strip->dirpath, FILE_MAXDIR);
    }
  }
  else if (seq->type == SEQ_TYPE_SOUND_RAM) {
    if (seq->strip) {
      BLI_strncpy(ed->act_sounddir, seq->strip->dirpath, FILE_MAXDIR);
    }
  }
  recurs_sel_seq(seq);
}

static void sequencer_select_side_of_frame(const bContext *C,
                                           const View2D *v2d,
                                           const int mval[2],
                                           Scene *scene)
{
  Editing *ed = SEQ_editing_get(scene);

  const float x = UI_view2d_region_to_view_x(v2d, mval[0]);
  LISTBASE_FOREACH (Sequence *, seq_iter, SEQ_active_seqbase_get(ed)) {
    if (((x < scene->r.cfra) &&
         (SEQ_time_right_handle_frame_get(scene, seq_iter) <= scene->r.cfra)) ||
        ((x >= scene->r.cfra) &&
         (SEQ_time_left_handle_frame_get(scene, seq_iter) >= scene->r.cfra)))
    {
      /* Select left or right. */
      seq_iter->flag |= SELECT;
      recurs_sel_seq(seq_iter);
    }
  }

  {
    SpaceSeq *sseq = CTX_wm_space_seq(C);
    if (sseq && sseq->flag & SEQ_MARKER_TRANS) {

      LISTBASE_FOREACH (TimeMarker *, tmarker, &scene->markers) {
        if (((x < scene->r.cfra) && (tmarker->frame <= scene->r.cfra)) ||
            ((x >= scene->r.cfra) && (tmarker->frame >= scene->r.cfra)))
        {
          tmarker->flag |= SELECT;
        }
        else {
          tmarker->flag &= ~SELECT;
        }
      }
    }
  }
}

static void sequencer_select_linked_handle(const bContext *C,
                                           Sequence *seq,
                                           const int handle_clicked)
{
  Scene *scene = CTX_data_scene(C);
  Editing *ed = SEQ_editing_get(scene);
  if (!ELEM(handle_clicked, SEQ_SIDE_LEFT, SEQ_SIDE_RIGHT)) {
    /* First click selects the strip and its adjacent handles (if valid).
     * Second click selects the strip,
     * both of its handles and its adjacent handles (if valid). */
    const bool is_striponly_selected = ((seq->flag & SEQ_ALLSEL) == SELECT);
    seq->flag &= ~SEQ_ALLSEL;
    seq->flag |= is_striponly_selected ? SEQ_ALLSEL : SELECT;
    select_surrounding_handles(scene, seq);
  }
  else {
    /* Always select the strip under the cursor. */
    seq->flag |= SELECT;

    /* First click selects adjacent handles on that side.
     * Second click selects all strips in that direction.
     * If there are no adjacent strips, it just selects all in that direction.
     */
    int sel_side = handle_clicked;
    Sequence *neighbor = find_neighboring_sequence(scene, seq, sel_side, -1);
    if (neighbor) {
      switch (sel_side) {
        case SEQ_SIDE_LEFT:
          if ((seq->flag & SEQ_LEFTSEL) && (neighbor->flag & SEQ_RIGHTSEL)) {
            seq->flag |= SELECT;
            select_active_side(scene,
                               ed->seqbasep,
                               SEQ_SIDE_LEFT,
                               seq->machine,
                               SEQ_time_left_handle_frame_get(scene, seq));
          }
          else {
            seq->flag |= SELECT;
            neighbor->flag |= SELECT;
            recurs_sel_seq(neighbor);
            neighbor->flag |= SEQ_RIGHTSEL;
            seq->flag |= SEQ_LEFTSEL;
          }
          break;
        case SEQ_SIDE_RIGHT:
          if ((seq->flag & SEQ_RIGHTSEL) && (neighbor->flag & SEQ_LEFTSEL)) {
            seq->flag |= SELECT;
            select_active_side(scene,
                               ed->seqbasep,
                               SEQ_SIDE_RIGHT,
                               seq->machine,
                               SEQ_time_left_handle_frame_get(scene, seq));
          }
          else {
            seq->flag |= SELECT;
            neighbor->flag |= SELECT;
            recurs_sel_seq(neighbor);
            neighbor->flag |= SEQ_LEFTSEL;
            seq->flag |= SEQ_RIGHTSEL;
          }
          break;
      }
    }
    else {

      select_active_side(
          scene, ed->seqbasep, sel_side, seq->machine, SEQ_time_left_handle_frame_get(scene, seq));
    }
  }
}

/** Collect sequencer that are candidates for being selected. */
struct SeqSelect_Link {
  SeqSelect_Link *next, *prev;
  Sequence *seq;
  /** Only use for center selection. */
  float center_dist_sq;
};

static int seq_sort_for_depth_select(const void *a, const void *b)
{
  const SeqSelect_Link *slink_a = static_cast<const SeqSelect_Link *>(a);
  const SeqSelect_Link *slink_b = static_cast<const SeqSelect_Link *>(b);

  /* Exactly overlapping strips, sort by machine (so the top-most is first). */
  if (slink_a->seq->machine < slink_b->seq->machine) {
    return 1;
  }
  if (slink_a->seq->machine > slink_b->seq->machine) {
    return -1;
  }
  return 0;
}

static int seq_sort_for_center_select(const void *a, const void *b)
{
  const SeqSelect_Link *slink_a = static_cast<const SeqSelect_Link *>(a);
  const SeqSelect_Link *slink_b = static_cast<const SeqSelect_Link *>(b);
  if (slink_a->center_dist_sq > slink_b->center_dist_sq) {
    return 1;
  }
  if (slink_a->center_dist_sq < slink_b->center_dist_sq) {
    return -1;
  }

  /* Exactly overlapping strips, use depth. */
  return seq_sort_for_depth_select(a, b);
}

/**
 * Check if click happened on image which belongs to strip.
 * If multiple strips are found, loop through them in order
 * (depth (top-most first) or closest to mouse when `center` is true).
 */
static Sequence *seq_select_seq_from_preview(
    const bContext *C, const int mval[2], const bool toggle, const bool extend, const bool center)
{
  Scene *scene = CTX_data_scene(C);
  Editing *ed = SEQ_editing_get(scene);
  ListBase *seqbase = SEQ_active_seqbase_get(ed);
  ListBase *channels = SEQ_channels_displayed_get(ed);
  SpaceSeq *sseq = CTX_wm_space_seq(C);
  View2D *v2d = UI_view2d_fromcontext(C);

  float mouseco_view[2];
  UI_view2d_region_to_view(v2d, mval[0], mval[1], &mouseco_view[0], &mouseco_view[1]);

  /* Always update the coordinates (check extended after). */
  const bool use_cycle = (!WM_cursor_test_motion_and_update(mval) || extend || toggle);

  /* Allow strips this far from the closest center to be included.
   * This allows cycling over center points which are near enough
   * to overlapping from the users perspective. */
  const float center_dist_sq_max = square_f(75.0f * U.pixelsize);
  const float center_scale_px[2] = {
      UI_view2d_scale_get_x(v2d),
      UI_view2d_scale_get_y(v2d),
  };

  blender::VectorSet strips = SEQ_query_rendered_strips(
      scene, channels, seqbase, scene->r.cfra, sseq->chanshown);

  SeqSelect_Link *slink_active = nullptr;
  Sequence *seq_active = SEQ_select_active_get(scene);
  ListBase strips_ordered = {nullptr};
  for (Sequence *seq : strips) {
    bool isect = false;
    float center_dist_sq_test = 0.0f;
    if (center) {
      /* Detect overlapping center points (scaled by the zoom level). */
      float co[2];
      SEQ_image_transform_origin_offset_pixelspace_get(scene, seq, co);
      sub_v2_v2(co, mouseco_view);
      mul_v2_v2(co, center_scale_px);
      center_dist_sq_test = len_squared_v2(co);
      isect = center_dist_sq_test <= center_dist_sq_max;
      if (isect) {
        /* Use an active strip penalty for "center" selection when cycle is enabled. */
        if (use_cycle && (seq == seq_active) && (seq_active->flag & SELECT)) {
          center_dist_sq_test = square_f(sqrtf(center_dist_sq_test) + (3.0f * U.pixelsize));
        }
      }
    }
    else {
      isect = seq_point_image_isect(scene, seq, mouseco_view);
    }

    if (isect) {
      SeqSelect_Link *slink = MEM_cnew<SeqSelect_Link>(__func__);
      slink->seq = seq;
      slink->center_dist_sq = center_dist_sq_test;
      BLI_addtail(&strips_ordered, slink);

      if (seq == seq_active) {
        slink_active = slink;
      }
    }
  }

  BLI_listbase_sort(&strips_ordered,
                    center ? seq_sort_for_center_select : seq_sort_for_depth_select);

  SeqSelect_Link *slink_select = static_cast<SeqSelect_Link *>(strips_ordered.first);
  Sequence *seq_select = nullptr;
  if (slink_select != nullptr) {
    /* Only use special behavior for the active strip when it's selected. */
    if ((center == false) && slink_active && (seq_active->flag & SELECT)) {
      if (use_cycle) {
        if (slink_active->next) {
          slink_select = slink_active->next;
        }
      }
      else {
        /* Match object selection behavior: keep the current active item unless cycle is enabled.
         * Clicking again in the same location will cycle away from the active object. */
        slink_select = slink_active;
      }
    }
    seq_select = slink_select->seq;
  }

  BLI_freelistN(&strips_ordered);

  return seq_select;
}

static bool element_already_selected(const Sequence *seq1, const Sequence *seq2)
{
  bool seq1_already_selected = ((seq1->flag & SELECT) != 0);
  if (seq2 == nullptr) {
    return seq1_already_selected;
  }
  bool seq2_already_selected = ((seq2->flag & SELECT) != 0);
  return seq1_already_selected && seq2_already_selected;
}

static void sequencer_select_strip_impl(const Editing *ed,
                                        Sequence *seq,
                                        const int handle_clicked,
                                        const bool extend,
                                        const bool deselect,
                                        const bool toggle)
{
  const bool is_active = (ed->act_seq == seq);

  /* Exception for active strip handles. */
  if ((handle_clicked != SEQ_SIDE_NONE) && (seq->flag & SELECT) && is_active && toggle) {
    switch (handle_clicked) {
      case SEQ_SIDE_LEFT:
        seq->flag ^= SEQ_LEFTSEL;
        break;
      case SEQ_SIDE_RIGHT:
        seq->flag ^= SEQ_RIGHTSEL;
        break;
    }
    return;
  }

  /* Select strip. */
  /* Match object selection behavior. */
  int action = -1;
  if (extend) {
    action = 1;
  }
  else if (deselect) {
    action = 0;
  }
  else {
    if (!((seq->flag & SELECT) && is_active)) {
      action = 1;
    }
    else if (toggle) {
      action = 0;
    }
  }

  if (action == 1) {
    seq->flag |= SELECT;
    if (handle_clicked == SEQ_SIDE_LEFT) {
      seq->flag |= SEQ_LEFTSEL;
    }
    if (handle_clicked == SEQ_SIDE_RIGHT) {
      seq->flag |= SEQ_RIGHTSEL;
    }
  }
  else if (action == 0) {
    seq->flag &= ~SEQ_ALLSEL;
  }
}

/**
 * Returns true if strip can be selected, false otherwise.
 *
 * r_seq1 first strip to be selected. Never nullptr if function returns true
 * r_seq2 second strip to be selected.
 * r_side which handle is selected. This further clarifies result if seq2 is nullptr.
 */
bool ED_sequencer_handle_selection_refine(const Scene *scene,
                                          ARegion *region,
                                          float view_x,
                                          float view_y,
                                          Sequence **r_seq1,
                                          Sequence **r_seq2,
                                          int *r_side)
{
  View2D *v2d = &region->v2d;
  Editing *ed = SEQ_editing_get(scene);
  float pixelx = BLI_rctf_size_x(&v2d->cur) / BLI_rcti_size_x(&v2d->mask);

  *r_seq1 = nullptr;
  *r_seq2 = nullptr;
  *r_side = SEQ_SIDE_NONE;

  LISTBASE_FOREACH (Sequence *, seq, ed->seqbasep) {
    if (SEQ_transform_is_locked(ed->displayed_channels, seq)) {
      break;
    }

    rctf rectf;
    seq_rectf(scene, seq, &rectf);
    if (!BLI_rctf_isect_pt(&rectf, view_x, view_y)) {
      continue;
    }

    float handsize = sequence_handle_size_get_clamped(scene, seq, pixelx) * 4;
    *r_seq1 = seq;
    if (view_x < rectf.xmin + handsize) {
      *r_side = SEQ_SIDE_LEFT;
    }
    if (view_x > rectf.xmax - handsize) {
      *r_side = SEQ_SIDE_RIGHT;
    }
    break;
  }

  if (*r_seq1 == nullptr || *r_side == 0) {
    return false;
  }

  if ((U.sequencer_editor_flag & USER_SEQ_ED_SIMPLE_TWEAKING) == 0) {
    return true;
  }

  LISTBASE_FOREACH (Sequence *, seq, ed->seqbasep) {
    if (SEQ_transform_is_locked(ed->displayed_channels, seq)) {
      break;
    }
    if (seq == *r_seq1) {
      continue;
    }

    float handsize = sequence_handle_size_get_clamped(scene, seq, pixelx) * 4;
    rctf rectf;
    seq_rectf(scene, seq, &rectf);
    rectf.xmin -= handsize / 4;
    rectf.xmax += handsize / 4;

    int handle1, handle2;
    if (*r_side == SEQ_SIDE_LEFT) {
      handle1 = SEQ_time_left_handle_frame_get(scene, *r_seq1);
      handle2 = SEQ_time_right_handle_frame_get(scene, seq);
    }
    else {
      handle1 = SEQ_time_right_handle_frame_get(scene, *r_seq1);
      handle2 = SEQ_time_left_handle_frame_get(scene, seq);
    }
    if (handle1 != handle2) {
      continue;
    }

    if (!BLI_rctf_isect_pt(&rectf, view_x, view_y)) {
      continue;
    }
    if (view_x < rectf.xmin + handsize / 2 || view_x > rectf.xmax - handsize / 4) {
      *r_seq2 = seq;
    }
    break;
  }
  return true;
}

int sequencer_select_exec(bContext *C, wmOperator *op)
{
  View2D *v2d = UI_view2d_fromcontext(C);
  Scene *scene = CTX_data_scene(C);
  Editing *ed = SEQ_editing_get(scene);
  ARegion *region = CTX_wm_region(C);

  if (ed == nullptr) {
    return OPERATOR_CANCELLED;
  }

  if (region->regiontype == RGN_TYPE_PREVIEW) {
    if (!sequencer_view_preview_only_poll(C)) {
      return OPERATOR_CANCELLED;
    }
    const SpaceSeq *sseq = CTX_wm_space_seq(C);
    if (sseq->mainb != SEQ_DRAW_IMG_IMBUF) {
      return OPERATOR_CANCELLED;
    }
  }

  if (sequencer_retiming_mode_is_active(C) && retiming_keys_are_visible(C)) {
    return sequencer_retiming_key_select_exec(C, op);
  }

  bool extend = RNA_boolean_get(op->ptr, "extend");
  bool deselect = RNA_boolean_get(op->ptr, "deselect");
  bool deselect_all = RNA_boolean_get(op->ptr, "deselect_all");
  bool toggle = RNA_boolean_get(op->ptr, "toggle");
  bool center = RNA_boolean_get(op->ptr, "center");

  int mval[2];
  mval[0] = RNA_int_get(op->ptr, "mouse_x");
  mval[1] = RNA_int_get(op->ptr, "mouse_y");
  float mouse_view[2];
  UI_view2d_region_to_view(v2d, mval[0], mval[1], &mouse_view[0], &mouse_view[1]);

  int handle_clicked = SEQ_SIDE_NONE;
  Sequence *seq = nullptr;
  Sequence *seq2 = nullptr;
  if (region->regiontype == RGN_TYPE_PREVIEW) {
    seq = seq_select_seq_from_preview(C, mval, toggle, extend, center);
  }
  else {
<<<<<<< HEAD
    ED_sequencer_handle_selection_refine(
        scene, region, mouse_view[0], mouse_view[1], &seq, &seq2, &handle_clicked);
  }

  if (RNA_boolean_get(op->ptr, "handles_only") && handle_clicked == SEQ_SIDE_NONE) {
    return OPERATOR_CANCELLED;
=======
    seq = find_nearest_seq(scene, v2d, mval, &handle_clicked);
>>>>>>> 79dff817
  }

  /* NOTE: `side_of_frame` and `linked_time` functionality is designed to be shared on one
   * keymap, therefore both properties can be true at the same time. */
  if (seq && RNA_boolean_get(op->ptr, "linked_time")) {
    if (!extend && !toggle) {
      ED_sequencer_deselect_all(scene);
    }
    sequencer_select_strip_impl(ed, seq, handle_clicked, extend, deselect, toggle);
    select_linked_time(scene, ed->seqbasep, seq);
    sequencer_select_do_updates(C, scene);
    sequencer_select_set_active(scene, seq);
    return OPERATOR_FINISHED;
  }

  /* Select left, right or overlapping the current frame. */
  if (RNA_boolean_get(op->ptr, "side_of_frame")) {
    if (!extend && !toggle) {
      ED_sequencer_deselect_all(scene);
    }
    sequencer_select_side_of_frame(C, v2d, mval, scene);
    sequencer_select_do_updates(C, scene);
    return OPERATOR_FINISHED;
  }

  /* On Alt selection, select the strip and bordering handles. */
  if (seq && RNA_boolean_get(op->ptr, "linked_handle")) {
    if (!extend && !toggle) {
      ED_sequencer_deselect_all(scene);
    }
    sequencer_select_linked_handle(C, seq, handle_clicked);
    sequencer_select_do_updates(C, scene);
    sequencer_select_set_active(scene, seq);
    return OPERATOR_FINISHED;
  }

  const bool wait_to_deselect_others = RNA_boolean_get(op->ptr, "wait_to_deselect_others");

  /* Clicking on already selected element falls on modal operation.
   * All strips are deselected on mouse button release unless extend mode is used. */
  if (handle_clicked == SEQ_SIDE_NONE && seq && element_already_selected(seq, seq2) &&
      wait_to_deselect_others && !toggle && !RNA_boolean_get(op->ptr, "handles_only"))
  {
    return OPERATOR_RUNNING_MODAL;
  }

  Sequence *seq_key_test = nullptr;
  SeqRetimingKey *key = retiming_mousover_key_get(C, mval, &seq_key_test);

  if (seq_key_test && SEQ_retiming_data_is_editable(seq_key_test) &&
      !sequencer_retiming_mode_is_active(C) && retiming_keys_are_visible(C))
  {

    /* Realize "fake" key, if it is clicked on. */
    if (key == nullptr && seq_key_test != nullptr) {
      key = try_to_realize_virtual_key(C, seq_key_test, mval);
    }

    bool retiming_key_clicked = (key != nullptr);

    if (seq_key_test && retiming_key_clicked) {
      WM_event_add_notifier(C, NC_SCENE | ND_SEQUENCER, scene);
      ED_sequencer_deselect_all(scene);
      SEQ_retiming_selection_clear(ed);
      SEQ_retiming_selection_append(key);
      return OPERATOR_CANCELLED | OPERATOR_PASS_THROUGH;
    }
  }

  bool changed = false;

  /* Deselect everything */
  if (deselect_all || (seq && (extend == false && deselect == false && toggle == false))) {
    changed |= ED_sequencer_deselect_all(scene);
  }

  /* Nothing to select, but strips could be deselected. */
  if (!seq) {
    if (changed) {
      sequencer_select_do_updates(C, scene);
    }
    return changed ? OPERATOR_FINISHED : OPERATOR_CANCELLED;
  }

  /* Do actual selection. */
  sequencer_select_strip_impl(ed, seq, handle_clicked, extend, deselect, toggle);
  if (seq2 != nullptr) {
    /* Invert handle selection for second strip */
    int seq2_handle_clicked = (handle_clicked == SEQ_LEFTSEL) ? SEQ_SIDE_RIGHT : SEQ_SIDE_LEFT;
    sequencer_select_strip_impl(ed, seq2, seq2_handle_clicked, extend, deselect, toggle);
  }

  sequencer_select_do_updates(C, scene);
  sequencer_select_set_active(scene, seq);
  return OPERATOR_FINISHED;
}

static int sequencer_select_invoke(bContext *C, wmOperator *op, const wmEvent *event)
{
  const int retval = WM_generic_select_invoke(C, op, event);
  ARegion *region = CTX_wm_region(C);
  if (region && (region->regiontype == RGN_TYPE_PREVIEW)) {
    return WM_operator_flag_only_pass_through_on_press(retval, event);
  }
  return retval;
}

void SEQUENCER_OT_select(wmOperatorType *ot)
{
  PropertyRNA *prop;

  /* Identifiers. */
  ot->name = "Select";
  ot->idname = "SEQUENCER_OT_select";
  ot->description = "Select a strip (last selected becomes the \"active strip\")";

  /* Api callbacks. */
  ot->exec = sequencer_select_exec;
  ot->invoke = sequencer_select_invoke;
  ot->modal = WM_generic_select_modal;
  ot->poll = ED_operator_sequencer_active;
  ot->get_name = ED_select_pick_get_name;

  /* Flags. */
  ot->flag = OPTYPE_UNDO;

  /* Properties. */
  WM_operator_properties_generic_select(ot);

  WM_operator_properties_mouse_select(ot);

  prop = RNA_def_boolean(
      ot->srna,
      "center",
      false,
      "Center",
      "Use the object center when selecting, in edit mode used to extend object selection");
  RNA_def_property_flag(prop, PROP_SKIP_SAVE);

  prop = RNA_def_boolean(ot->srna,
                         "linked_handle",
                         false,
                         "Linked Handle",
                         "Select handles next to the active strip");
  RNA_def_property_flag(prop, PROP_SKIP_SAVE);

  prop = RNA_def_boolean(
      ot->srna, "linked_time", false, "Linked Time", "Select other strips at the same time");
  RNA_def_property_flag(prop, PROP_SKIP_SAVE);

  prop = RNA_def_boolean(
      ot->srna,
      "side_of_frame",
      false,
      "Side of Frame",
      "Select all strips on same side of the current frame as the mouse cursor");
  RNA_def_property_flag(prop, PROP_SKIP_SAVE);

  /* Used for handle tweaking. */
  prop = RNA_def_boolean(ot->srna, "handles_only", false, "Handles Only", "Select handles only");
  RNA_def_property_flag(prop, PROP_SKIP_SAVE);
  RNA_def_property_flag(prop, PROP_HIDDEN);
}

/** \} */

/* -------------------------------------------------------------------- */
/** \name Select More Operator
 * \{ */

/* Run recursively to select linked. */
static bool select_linked_internal(Scene *scene)
{
  Editing *ed = SEQ_editing_get(scene);

  if (ed == nullptr) {
    return false;
  }

  bool changed = false;

  LISTBASE_FOREACH (Sequence *, seq, SEQ_active_seqbase_get(ed)) {
    if ((seq->flag & SELECT) == 0) {
      continue;
    }
    /* Only get unselected neighbors. */
    Sequence *neighbor = find_neighboring_sequence(scene, seq, SEQ_SIDE_LEFT, 0);
    if (neighbor) {
      neighbor->flag |= SELECT;
      recurs_sel_seq(neighbor);
      changed = true;
    }
    neighbor = find_neighboring_sequence(scene, seq, SEQ_SIDE_RIGHT, 0);
    if (neighbor) {
      neighbor->flag |= SELECT;
      recurs_sel_seq(neighbor);
      changed = true;
    }
  }

  return changed;
}

/* Select only one linked strip on each side. */
static bool select_more_less_seq__internal(Scene *scene, bool select_more)
{
  Editing *ed = SEQ_editing_get(scene);

  if (ed == nullptr) {
    return false;
  }

  GSet *neighbors = BLI_gset_new(BLI_ghashutil_ptrhash, BLI_ghashutil_ptrcmp, "Linked strips");
  const int neighbor_selection_filter = select_more ? 0 : SELECT;
  const int selection_filter = select_more ? SELECT : 0;

  LISTBASE_FOREACH (Sequence *, seq, SEQ_active_seqbase_get(ed)) {
    if ((seq->flag & SELECT) != selection_filter) {
      continue;
    }
    Sequence *neighbor = find_neighboring_sequence(
        scene, seq, SEQ_SIDE_LEFT, neighbor_selection_filter);
    if (neighbor) {
      BLI_gset_add(neighbors, neighbor);
    }
    neighbor = find_neighboring_sequence(scene, seq, SEQ_SIDE_RIGHT, neighbor_selection_filter);
    if (neighbor) {
      BLI_gset_add(neighbors, neighbor);
    }
  }

  bool changed = false;
  GSetIterator gsi;
  BLI_gsetIterator_init(&gsi, neighbors);
  while (!BLI_gsetIterator_done(&gsi)) {
    Sequence *neighbor = static_cast<Sequence *>(BLI_gsetIterator_getKey(&gsi));
    if (select_more) {
      neighbor->flag |= SELECT;
      recurs_sel_seq(neighbor);
    }
    else {
      neighbor->flag &= ~SELECT;
    }
    changed = true;
    BLI_gsetIterator_step(&gsi);
  }

  BLI_gset_free(neighbors, nullptr);
  return changed;
}

static int sequencer_select_more_exec(bContext *C, wmOperator * /*op*/)
{
  Scene *scene = CTX_data_scene(C);

  if (!select_more_less_seq__internal(scene, true)) {
    return OPERATOR_CANCELLED;
  }

  ED_outliner_select_sync_from_sequence_tag(C);

  WM_event_add_notifier(C, NC_SCENE | ND_SEQUENCER | NA_SELECTED, scene);

  return OPERATOR_FINISHED;
}

void SEQUENCER_OT_select_more(wmOperatorType *ot)
{
  /* Identifiers. */
  ot->name = "Select More";
  ot->idname = "SEQUENCER_OT_select_more";
  ot->description = "Select more strips adjacent to the current selection";

  /* Api callbacks. */
  ot->exec = sequencer_select_more_exec;
  ot->poll = sequencer_edit_poll;

  /* Flags. */
  ot->flag = OPTYPE_REGISTER | OPTYPE_UNDO;
}

/** \} */

/* -------------------------------------------------------------------- */
/** \name Select Less Operator
 * \{ */

static int sequencer_select_less_exec(bContext *C, wmOperator * /*op*/)
{
  Scene *scene = CTX_data_scene(C);

  if (!select_more_less_seq__internal(scene, false)) {
    return OPERATOR_CANCELLED;
  }

  ED_outliner_select_sync_from_sequence_tag(C);

  WM_event_add_notifier(C, NC_SCENE | ND_SEQUENCER | NA_SELECTED, scene);

  return OPERATOR_FINISHED;
}

void SEQUENCER_OT_select_less(wmOperatorType *ot)
{
  /* Identifiers. */
  ot->name = "Select Less";
  ot->idname = "SEQUENCER_OT_select_less";
  ot->description = "Shrink the current selection of adjacent selected strips";

  /* Api callbacks. */
  ot->exec = sequencer_select_less_exec;
  ot->poll = sequencer_edit_poll;

  /* Flags. */
  ot->flag = OPTYPE_REGISTER | OPTYPE_UNDO;
}

/** \} */

/* -------------------------------------------------------------------- */
/** \name Select Pick Linked Operator
 * \{ */

static int sequencer_select_linked_pick_invoke(bContext *C, wmOperator *op, const wmEvent *event)
{
  Scene *scene = CTX_data_scene(C);
  View2D *v2d = UI_view2d_fromcontext(C);

  bool extend = RNA_boolean_get(op->ptr, "extend");

  Sequence *mouse_seq;
  int selected, hand;

  /* This works like UV, not mesh. */
  mouse_seq = find_nearest_seq(scene, v2d, event->mval, &hand);
  if (!mouse_seq) {
    return OPERATOR_FINISHED; /* User error as with mesh?? */
  }

  if (extend == 0) {
    ED_sequencer_deselect_all(scene);
  }

  mouse_seq->flag |= SELECT;
  recurs_sel_seq(mouse_seq);

  selected = 1;
  while (selected) {
    selected = select_linked_internal(scene);
  }

  ED_outliner_select_sync_from_sequence_tag(C);

  WM_event_add_notifier(C, NC_SCENE | ND_SEQUENCER | NA_SELECTED, scene);

  return OPERATOR_FINISHED;
}

void SEQUENCER_OT_select_linked_pick(wmOperatorType *ot)
{
  /* Identifiers. */
  ot->name = "Select Pick Linked";
  ot->idname = "SEQUENCER_OT_select_linked_pick";
  ot->description = "Select a chain of linked strips nearest to the mouse pointer";

  /* Api callbacks. */
  ot->invoke = sequencer_select_linked_pick_invoke;
  ot->poll = ED_operator_sequencer_active;

  /* Flags. */
  ot->flag = OPTYPE_REGISTER | OPTYPE_UNDO;

  /* Properties. */
  PropertyRNA *prop;
  prop = RNA_def_boolean(ot->srna, "extend", false, "Extend", "Extend the selection");
  RNA_def_property_flag(prop, PROP_SKIP_SAVE);
}

/** \} */

/* -------------------------------------------------------------------- */
/** \name Select Linked Operator
 * \{ */

static int sequencer_select_linked_exec(bContext *C, wmOperator * /*op*/)
{
  Scene *scene = CTX_data_scene(C);
  bool selected;

  selected = true;
  while (selected) {
    selected = select_linked_internal(scene);
  }

  ED_outliner_select_sync_from_sequence_tag(C);

  WM_event_add_notifier(C, NC_SCENE | ND_SEQUENCER | NA_SELECTED, scene);

  return OPERATOR_FINISHED;
}

void SEQUENCER_OT_select_linked(wmOperatorType *ot)
{
  /* Identifiers. */
  ot->name = "Select Linked";
  ot->idname = "SEQUENCER_OT_select_linked";
  ot->description = "Select all strips adjacent to the current selection";

  /* Api callbacks. */
  ot->exec = sequencer_select_linked_exec;
  ot->poll = sequencer_edit_poll;

  /* Flags. */
  ot->flag = OPTYPE_REGISTER | OPTYPE_UNDO;
}

/** \} */

/* -------------------------------------------------------------------- */
/** \name Select Handles Operator
 * \{ */

enum {
  SEQ_SELECT_HANDLES_SIDE_LEFT,
  SEQ_SELECT_HANDLES_SIDE_RIGHT,
  SEQ_SELECT_HANDLES_SIDE_BOTH,
  SEQ_SELECT_HANDLES_SIDE_LEFT_NEIGHBOR,
  SEQ_SELECT_HANDLES_SIDE_RIGHT_NEIGHBOR,
  SEQ_SELECT_HANDLES_SIDE_BOTH_NEIGHBORS,
};

static const EnumPropertyItem prop_select_handles_side_types[] = {
    {SEQ_SELECT_HANDLES_SIDE_LEFT, "LEFT", 0, "Left", ""},
    {SEQ_SELECT_HANDLES_SIDE_RIGHT, "RIGHT", 0, "Right", ""},
    {SEQ_SELECT_HANDLES_SIDE_BOTH, "BOTH", 0, "Both", ""},
    {SEQ_SELECT_HANDLES_SIDE_LEFT_NEIGHBOR, "LEFT_NEIGHBOR", 0, "Left Neighbor", ""},
    {SEQ_SELECT_HANDLES_SIDE_RIGHT_NEIGHBOR, "RIGHT_NEIGHBOR", 0, "Right Neighbor", ""},
    {SEQ_SELECT_HANDLES_SIDE_BOTH_NEIGHBORS, "BOTH_NEIGHBORS", 0, "Both Neighbors", ""},
    {0, nullptr, 0, nullptr, nullptr},
};

static int sequencer_select_handles_exec(bContext *C, wmOperator *op)
{
  Scene *scene = CTX_data_scene(C);
  Editing *ed = SEQ_editing_get(scene);
  int sel_side = RNA_enum_get(op->ptr, "side");
  LISTBASE_FOREACH (Sequence *, seq, ed->seqbasep) {
    if (seq->flag & SELECT) {
      Sequence *l_neighbor = find_neighboring_sequence(scene, seq, SEQ_SIDE_LEFT, -1);
      Sequence *r_neighbor = find_neighboring_sequence(scene, seq, SEQ_SIDE_RIGHT, -1);

      switch (sel_side) {
        case SEQ_SELECT_HANDLES_SIDE_LEFT:
          seq->flag &= ~SEQ_RIGHTSEL;
          seq->flag |= SEQ_LEFTSEL;
          break;
        case SEQ_SELECT_HANDLES_SIDE_RIGHT:
          seq->flag &= ~SEQ_LEFTSEL;
          seq->flag |= SEQ_RIGHTSEL;
          break;
        case SEQ_SELECT_HANDLES_SIDE_BOTH:
          seq->flag |= SEQ_LEFTSEL | SEQ_RIGHTSEL;
          break;
        case SEQ_SELECT_HANDLES_SIDE_LEFT_NEIGHBOR:
          if (l_neighbor) {
            if (!(l_neighbor->flag & SELECT)) {
              l_neighbor->flag |= SEQ_RIGHTSEL;
            }
          }
          break;
        case SEQ_SELECT_HANDLES_SIDE_RIGHT_NEIGHBOR:
          if (r_neighbor) {
            if (!(r_neighbor->flag & SELECT)) {
              r_neighbor->flag |= SEQ_LEFTSEL;
            }
          }
          break;
        case SEQ_SELECT_HANDLES_SIDE_BOTH_NEIGHBORS:
          if (l_neighbor) {
            if (!(l_neighbor->flag & SELECT)) {
              l_neighbor->flag |= SEQ_RIGHTSEL;
            }
          }
          if (r_neighbor) {
            if (!(r_neighbor->flag & SELECT)) {
              r_neighbor->flag |= SEQ_LEFTSEL;
            }
            break;
          }
      }
    }
  }
  /*   Select strips */
  LISTBASE_FOREACH (Sequence *, seq, ed->seqbasep) {
    if ((seq->flag & SEQ_LEFTSEL) || (seq->flag & SEQ_RIGHTSEL)) {
      if (!(seq->flag & SELECT)) {
        seq->flag |= SELECT;
        recurs_sel_seq(seq);
      }
    }
  }

  ED_outliner_select_sync_from_sequence_tag(C);

  WM_event_add_notifier(C, NC_SCENE | ND_SEQUENCER | NA_SELECTED, scene);

  return OPERATOR_FINISHED;
}

void SEQUENCER_OT_select_handles(wmOperatorType *ot)
{
  /* Identifiers. */
  ot->name = "Select Handles";
  ot->idname = "SEQUENCER_OT_select_handles";
  ot->description = "Select gizmo handles on the sides of the selected strip";

  /* Api callbacks. */
  ot->exec = sequencer_select_handles_exec;
  ot->poll = sequencer_edit_poll;

  /* Flags. */
  ot->flag = OPTYPE_REGISTER | OPTYPE_UNDO;

  /* Properties. */
  RNA_def_enum(ot->srna,
               "side",
               prop_select_handles_side_types,
               SEQ_SELECT_HANDLES_SIDE_BOTH,
               "Side",
               "The side of the handle that is selected");
}

/** \} */

/* -------------------------------------------------------------------- */
/** \name Select Side of Frame Operator
 * \{ */

static int sequencer_select_side_of_frame_exec(bContext *C, wmOperator *op)
{
  Scene *scene = CTX_data_scene(C);
  Editing *ed = SEQ_editing_get(scene);
  const bool extend = RNA_boolean_get(op->ptr, "extend");
  const int side = RNA_enum_get(op->ptr, "side");

  if (ed == nullptr) {
    return OPERATOR_CANCELLED;
  }
  if (extend == false) {
    ED_sequencer_deselect_all(scene);
  }
  const int timeline_frame = scene->r.cfra;
  LISTBASE_FOREACH (Sequence *, seq, SEQ_active_seqbase_get(ed)) {
    bool test = false;
    switch (side) {
      case -1:
        test = (timeline_frame >= SEQ_time_right_handle_frame_get(scene, seq));
        break;
      case 1:
        test = (timeline_frame <= SEQ_time_left_handle_frame_get(scene, seq));
        break;
      case 2:
        test = SEQ_time_strip_intersects_frame(scene, seq, timeline_frame);
        break;
    }

    if (test) {
      seq->flag |= SELECT;
      recurs_sel_seq(seq);
    }
  }

  ED_outliner_select_sync_from_sequence_tag(C);

  WM_event_add_notifier(C, NC_SCENE | ND_SEQUENCER | NA_SELECTED, scene);

  return OPERATOR_FINISHED;
}

void SEQUENCER_OT_select_side_of_frame(wmOperatorType *ot)
{
  static const EnumPropertyItem sequencer_select_left_right_types[] = {
      {-1, "LEFT", 0, "Left", "Select to the left of the current frame"},
      {1, "RIGHT", 0, "Right", "Select to the right of the current frame"},
      {2, "CURRENT", 0, "Current Frame", "Select intersecting with the current frame"},
      {0, nullptr, 0, nullptr, nullptr},
  };

  /* Identifiers. */
  ot->name = "Select Side of Frame";
  ot->idname = "SEQUENCER_OT_select_side_of_frame";
  ot->description = "Select strips relative to the current frame";

  /* Api callbacks. */
  ot->exec = sequencer_select_side_of_frame_exec;
  ot->poll = ED_operator_sequencer_active;

  /* Flags. */
  ot->flag = OPTYPE_UNDO;

  /* Properties. */
  PropertyRNA *prop;
  prop = RNA_def_boolean(ot->srna, "extend", false, "Extend", "Extend the selection");
  RNA_def_property_flag(prop, PROP_SKIP_SAVE);
  ot->prop = RNA_def_enum(ot->srna, "side", sequencer_select_left_right_types, 0, "Side", "");
}

/** \} */

/* -------------------------------------------------------------------- */
/** \name Select Side Operator
 * \{ */

static int sequencer_select_side_exec(bContext *C, wmOperator *op)
{
  Scene *scene = CTX_data_scene(C);
  Editing *ed = SEQ_editing_get(scene);

  const int sel_side = RNA_enum_get(op->ptr, "side");
  const int frame_init = sel_side == SEQ_SIDE_LEFT ? INT_MIN : INT_MAX;
  int frame_ranges[MAXSEQ];
  bool selected = false;

  copy_vn_i(frame_ranges, ARRAY_SIZE(frame_ranges), frame_init);

  LISTBASE_FOREACH (Sequence *, seq, ed->seqbasep) {
    if (UNLIKELY(seq->machine >= MAXSEQ)) {
      continue;
    }
    int *frame_limit_p = &frame_ranges[seq->machine];
    if (seq->flag & SELECT) {
      selected = true;
      if (sel_side == SEQ_SIDE_LEFT) {
        *frame_limit_p = max_ii(*frame_limit_p, SEQ_time_left_handle_frame_get(scene, seq));
      }
      else {
        *frame_limit_p = min_ii(*frame_limit_p, SEQ_time_left_handle_frame_get(scene, seq));
      }
    }
  }

  if (selected == false) {
    return OPERATOR_CANCELLED;
  }

  select_active_side_range(scene, ed->seqbasep, sel_side, frame_ranges, frame_init);

  ED_outliner_select_sync_from_sequence_tag(C);

  WM_event_add_notifier(C, NC_SCENE | ND_SEQUENCER | NA_SELECTED, scene);

  return OPERATOR_FINISHED;
}

void SEQUENCER_OT_select_side(wmOperatorType *ot)
{
  /* Identifiers. */
  ot->name = "Select Side";
  ot->idname = "SEQUENCER_OT_select_side";
  ot->description = "Select strips on the nominated side of the selected strips";

  /* Api callbacks. */
  ot->exec = sequencer_select_side_exec;
  ot->poll = sequencer_edit_poll;

  /* Flags. */
  ot->flag = OPTYPE_REGISTER | OPTYPE_UNDO;

  /* Properties. */
  RNA_def_enum(ot->srna,
               "side",
               prop_side_types,
               SEQ_SIDE_BOTH,
               "Side",
               "The side to which the selection is applied");
}

/** \} */

/* -------------------------------------------------------------------- */
/** \name Box Select Operator
 * \{ */

static bool seq_box_select_rect_image_isect(const Scene *scene, const Sequence *seq, rctf *rect)
{
  float seq_image_quad[4][2];
  SEQ_image_transform_final_quad_get(scene, seq, seq_image_quad);
  float rect_quad[4][2] = {{rect->xmax, rect->ymax},
                           {rect->xmax, rect->ymin},
                           {rect->xmin, rect->ymin},
                           {rect->xmin, rect->ymax}};

  return seq_point_image_isect(scene, seq, rect_quad[0]) ||
         seq_point_image_isect(scene, seq, rect_quad[1]) ||
         seq_point_image_isect(scene, seq, rect_quad[2]) ||
         seq_point_image_isect(scene, seq, rect_quad[3]) ||
         isect_point_quad_v2(
             seq_image_quad[0], rect_quad[0], rect_quad[1], rect_quad[2], rect_quad[3]) ||
         isect_point_quad_v2(
             seq_image_quad[1], rect_quad[0], rect_quad[1], rect_quad[2], rect_quad[3]) ||
         isect_point_quad_v2(
             seq_image_quad[2], rect_quad[0], rect_quad[1], rect_quad[2], rect_quad[3]) ||
         isect_point_quad_v2(
             seq_image_quad[3], rect_quad[0], rect_quad[1], rect_quad[2], rect_quad[3]);
}

static void seq_box_select_seq_from_preview(const bContext *C, rctf *rect, const eSelectOp mode)
{
  Scene *scene = CTX_data_scene(C);
  Editing *ed = SEQ_editing_get(scene);
  ListBase *seqbase = SEQ_active_seqbase_get(ed);
  ListBase *channels = SEQ_channels_displayed_get(ed);
  SpaceSeq *sseq = CTX_wm_space_seq(C);

  blender::VectorSet strips = SEQ_query_rendered_strips(
      scene, channels, seqbase, scene->r.cfra, sseq->chanshown);
  for (Sequence *seq : strips) {
    if (!seq_box_select_rect_image_isect(scene, seq, rect)) {
      continue;
    }

    if (ELEM(mode, SEL_OP_ADD, SEL_OP_SET)) {
      seq->flag |= SELECT;
    }
    else {
      BLI_assert(mode == SEL_OP_SUB);
      seq->flag &= ~SELECT;
    }
  }
}

static int sequencer_box_select_exec(bContext *C, wmOperator *op)
{
  Scene *scene = CTX_data_scene(C);
  View2D *v2d = UI_view2d_fromcontext(C);
  Editing *ed = SEQ_editing_get(scene);

  if (ed == nullptr) {
    return OPERATOR_CANCELLED;
  }

  if (sequencer_retiming_mode_is_active(C) && retiming_keys_are_visible(C)) {
    return sequencer_retiming_box_select_exec(C, op);
  }

  const eSelectOp sel_op = eSelectOp(RNA_enum_get(op->ptr, "mode"));
  const bool handles = RNA_boolean_get(op->ptr, "include_handles");
  const bool select = (sel_op != SEL_OP_SUB);

  bool changed = false;

  if (SEL_OP_USE_PRE_DESELECT(sel_op)) {
    changed |= ED_sequencer_deselect_all(scene);
  }

  rctf rectf;
  WM_operator_properties_border_to_rctf(op, &rectf);
  UI_view2d_region_to_view_rctf(v2d, &rectf, &rectf);

  ARegion *region = CTX_wm_region(C);
  if (region->regiontype == RGN_TYPE_PREVIEW) {
    if (!sequencer_view_preview_only_poll(C)) {
      return OPERATOR_CANCELLED;
    }
    seq_box_select_seq_from_preview(C, &rectf, sel_op);
    sequencer_select_do_updates(C, scene);
    return OPERATOR_FINISHED;
  }

  LISTBASE_FOREACH (Sequence *, seq, ed->seqbasep) {
    rctf rq;
    seq_rectf(scene, seq, &rq);
    if (BLI_rctf_isect(&rq, &rectf, nullptr)) {
      if (handles) {
        /* Get the handles draw size. */
        float pixelx = BLI_rctf_size_x(&v2d->cur) / BLI_rcti_size_x(&v2d->mask);
        float handsize = sequence_handle_size_get_clamped(scene, seq, pixelx) * 4;

        /* Right handle. */
        if (rectf.xmax > (SEQ_time_right_handle_frame_get(scene, seq) - handsize)) {
          if (select) {
            seq->flag |= SELECT | SEQ_RIGHTSEL;
          }
          else {
            /* Deselect the strip if it's left with no handles selected. */
            if ((seq->flag & SEQ_RIGHTSEL) && ((seq->flag & SEQ_LEFTSEL) == 0)) {
              seq->flag &= ~SELECT;
            }
            seq->flag &= ~SEQ_RIGHTSEL;
          }

          changed = true;
        }
        /* Left handle. */
        if (rectf.xmin < (SEQ_time_left_handle_frame_get(scene, seq) + handsize)) {
          if (select) {
            seq->flag |= SELECT | SEQ_LEFTSEL;
          }
          else {
            /* Deselect the strip if it's left with no handles selected. */
            if ((seq->flag & SEQ_LEFTSEL) && ((seq->flag & SEQ_RIGHTSEL) == 0)) {
              seq->flag &= ~SELECT;
            }
            seq->flag &= ~SEQ_LEFTSEL;
          }
        }

        changed = true;
      }

      /* Regular box selection. */
      else {
        SET_FLAG_FROM_TEST(seq->flag, select, SELECT);
        seq->flag &= ~(SEQ_LEFTSEL | SEQ_RIGHTSEL);
        changed = true;
      }
    }
  }

  if (!changed) {
    return OPERATOR_CANCELLED;
  }

  sequencer_select_do_updates(C, scene);

  return OPERATOR_FINISHED;
}

static int sequencer_box_select_invoke(bContext *C, wmOperator *op, const wmEvent *event)
{
  Scene *scene = CTX_data_scene(C);
  View2D *v2d = &CTX_wm_region(C)->v2d;
  ARegion *region = CTX_wm_region(C);

  if (region->regiontype == RGN_TYPE_PREVIEW && !sequencer_view_preview_only_poll(C)) {
    return OPERATOR_CANCELLED;
  }

  const bool tweak = RNA_boolean_get(op->ptr, "tweak");

  if (tweak) {
    int hand_dummy;
    int mval[2];
    WM_event_drag_start_mval(event, region, mval);
    Sequence *seq = find_nearest_seq(scene, v2d, mval, &hand_dummy);
    if (seq != nullptr) {
      return OPERATOR_CANCELLED | OPERATOR_PASS_THROUGH;
    }
  }

  return WM_gesture_box_invoke(C, op, event);
}

void SEQUENCER_OT_select_box(wmOperatorType *ot)
{
  PropertyRNA *prop;

  /* Identifiers. */
  ot->name = "Box Select";
  ot->idname = "SEQUENCER_OT_select_box";
  ot->description = "Select strips using box selection";

  /* Api callbacks. */
  ot->invoke = sequencer_box_select_invoke;
  ot->exec = sequencer_box_select_exec;
  ot->modal = WM_gesture_box_modal;
  ot->cancel = WM_gesture_box_cancel;

  ot->poll = ED_operator_sequencer_active;

  /* Flags. */
  ot->flag = OPTYPE_UNDO;

  /* Properties. */
  WM_operator_properties_gesture_box(ot);
  WM_operator_properties_select_operation_simple(ot);

  prop = RNA_def_boolean(
      ot->srna, "tweak", false, "Tweak", "Operator has been activated using a click-drag event");
  RNA_def_property_flag(prop, PROP_SKIP_SAVE);
  prop = RNA_def_boolean(
      ot->srna, "include_handles", false, "Select Handles", "Select the strips and their handles");
  RNA_def_property_flag(prop, PROP_SKIP_SAVE);
}

/** \} */

/* -------------------------------------------------------------------- */
/** \name Select Grouped Operator
 * \{ */

enum {
  SEQ_SELECT_GROUP_TYPE,
  SEQ_SELECT_GROUP_TYPE_BASIC,
  SEQ_SELECT_GROUP_TYPE_EFFECT,
  SEQ_SELECT_GROUP_DATA,
  SEQ_SELECT_GROUP_EFFECT,
  SEQ_SELECT_GROUP_EFFECT_LINK,
  SEQ_SELECT_GROUP_OVERLAP,
};

static const EnumPropertyItem sequencer_prop_select_grouped_types[] = {
    {SEQ_SELECT_GROUP_TYPE, "TYPE", 0, "Type", "Shared strip type"},
    {SEQ_SELECT_GROUP_TYPE_BASIC,
     "TYPE_BASIC",
     0,
     "Global Type",
     "All strips of same basic type (graphical or sound)"},
    {SEQ_SELECT_GROUP_TYPE_EFFECT,
     "TYPE_EFFECT",
     0,
     "Effect Type",
     "Shared strip effect type (if active strip is not an effect one, select all non-effect "
     "strips)"},
    {SEQ_SELECT_GROUP_DATA, "DATA", 0, "Data", "Shared data (scene, image, sound, etc.)"},
    {SEQ_SELECT_GROUP_EFFECT, "EFFECT", 0, "Effect", "Shared effects"},
    {SEQ_SELECT_GROUP_EFFECT_LINK,
     "EFFECT_LINK",
     0,
     "Effect/Linked",
     "Other strips affected by the active one (sharing some time, and below or "
     "effect-assigned)"},
    {SEQ_SELECT_GROUP_OVERLAP, "OVERLAP", 0, "Overlap", "Overlapping time"},
    {0, nullptr, 0, nullptr, nullptr},
};

#define SEQ_IS_SOUND(_seq) ((_seq->type & SEQ_TYPE_SOUND_RAM) && !(_seq->type & SEQ_TYPE_EFFECT))

#define SEQ_IS_EFFECT(_seq) ((_seq->type & SEQ_TYPE_EFFECT) != 0)

#define SEQ_USE_DATA(_seq) \
  (ELEM(_seq->type, SEQ_TYPE_SCENE, SEQ_TYPE_MOVIECLIP, SEQ_TYPE_MASK) || SEQ_HAS_PATH(_seq))

#define SEQ_CHANNEL_CHECK(_seq, _chan) ELEM((_chan), 0, (_seq)->machine)

static bool select_grouped_type(blender::Span<Sequence *> strips,
                                ListBase * /*seqbase*/,
                                Sequence *actseq,
                                const int channel)
{
  bool changed = false;

  for (Sequence *seq : strips) {
    if (SEQ_CHANNEL_CHECK(seq, channel) && seq->type == actseq->type) {
      seq->flag |= SELECT;
      changed = true;
    }
  }

  return changed;
}

static bool select_grouped_type_basic(blender::Span<Sequence *> strips,
                                      ListBase * /*seqbase*/,
                                      Sequence *actseq,
                                      const int channel)
{
  bool changed = false;
  const bool is_sound = SEQ_IS_SOUND(actseq);

  for (Sequence *seq : strips) {
    if (SEQ_CHANNEL_CHECK(seq, channel) && (is_sound ? SEQ_IS_SOUND(seq) : !SEQ_IS_SOUND(seq))) {
      seq->flag |= SELECT;
      changed = true;
    }
  }

  return changed;
}

static bool select_grouped_type_effect(blender::Span<Sequence *> strips,
                                       ListBase * /*seqbase*/,
                                       Sequence *actseq,
                                       const int channel)
{
  bool changed = false;
  const bool is_effect = SEQ_IS_EFFECT(actseq);

  for (Sequence *seq : strips) {
    if (SEQ_CHANNEL_CHECK(seq, channel) && (is_effect ? SEQ_IS_EFFECT(seq) : !SEQ_IS_EFFECT(seq)))
    {
      seq->flag |= SELECT;
      changed = true;
    }
  }

  return changed;
}

static bool select_grouped_data(blender::Span<Sequence *> strips,
                                ListBase * /*seqbase*/,
                                Sequence *actseq,
                                const int channel)
{
  bool changed = false;
  const char *dirpath = actseq->strip ? actseq->strip->dirpath : nullptr;

  if (!SEQ_USE_DATA(actseq)) {
    return changed;
  }

  if (SEQ_HAS_PATH(actseq) && dirpath) {
    for (Sequence *seq : strips) {
      if (SEQ_CHANNEL_CHECK(seq, channel) && SEQ_HAS_PATH(seq) && seq->strip &&
          STREQ(seq->strip->dirpath, dirpath))
      {
        seq->flag |= SELECT;
        changed = true;
      }
    }
  }
  else if (actseq->type == SEQ_TYPE_SCENE) {
    Scene *sce = actseq->scene;
    for (Sequence *seq : strips) {
      if (SEQ_CHANNEL_CHECK(seq, channel) && seq->type == SEQ_TYPE_SCENE && seq->scene == sce) {
        seq->flag |= SELECT;
        changed = true;
      }
    }
  }
  else if (actseq->type == SEQ_TYPE_MOVIECLIP) {
    MovieClip *clip = actseq->clip;
    for (Sequence *seq : strips) {
      if (SEQ_CHANNEL_CHECK(seq, channel) && seq->type == SEQ_TYPE_MOVIECLIP && seq->clip == clip)
      {
        seq->flag |= SELECT;
        changed = true;
      }
    }
  }
  else if (actseq->type == SEQ_TYPE_MASK) {
    Mask *mask = actseq->mask;
    for (Sequence *seq : strips) {
      if (SEQ_CHANNEL_CHECK(seq, channel) && seq->type == SEQ_TYPE_MASK && seq->mask == mask) {
        seq->flag |= SELECT;
        changed = true;
      }
    }
  }

  return changed;
}

static bool select_grouped_effect(blender::Span<Sequence *> strips,
                                  ListBase * /*seqbase*/,
                                  Sequence *actseq,
                                  const int channel)
{
  bool changed = false;
  bool effects[SEQ_TYPE_MAX + 1];

  for (int i = 0; i <= SEQ_TYPE_MAX; i++) {
    effects[i] = false;
  }

  for (Sequence *seq : strips) {
    if (SEQ_CHANNEL_CHECK(seq, channel) && (seq->type & SEQ_TYPE_EFFECT) &&
        SEQ_relation_is_effect_of_strip(seq, actseq))
    {
      effects[seq->type] = true;
    }
  }

  for (Sequence *seq : strips) {
    if (SEQ_CHANNEL_CHECK(seq, channel) && effects[seq->type]) {
      if (seq->seq1) {
        seq->seq1->flag |= SELECT;
      }
      if (seq->seq2) {
        seq->seq2->flag |= SELECT;
      }
      if (seq->seq3) {
        seq->seq3->flag |= SELECT;
      }
      changed = true;
    }
  }

  return changed;
}

static bool select_grouped_time_overlap(const Scene *scene,
                                        blender::Span<Sequence *> strips,
                                        ListBase * /*seqbase*/,
                                        Sequence *actseq)
{
  bool changed = false;

  for (Sequence *seq : strips) {
    if (SEQ_time_left_handle_frame_get(scene, seq) <
            SEQ_time_right_handle_frame_get(scene, actseq) &&
        SEQ_time_right_handle_frame_get(scene, seq) >
            SEQ_time_left_handle_frame_get(scene, actseq))
    {
      seq->flag |= SELECT;
      changed = true;
    }
  }

  return changed;
}

/* Query strips that are in lower channel and intersect in time with seq_reference. */
static void query_lower_channel_strips(const Scene *scene,
                                       Sequence *seq_reference,
                                       ListBase *seqbase,
                                       blender::VectorSet<Sequence *> &strips)
{
  LISTBASE_FOREACH (Sequence *, seq_test, seqbase) {
    if (seq_test->machine > seq_reference->machine) {
      continue; /* Not lower channel. */
    }
    if (SEQ_time_right_handle_frame_get(scene, seq_test) <=
            SEQ_time_left_handle_frame_get(scene, seq_reference) ||
        SEQ_time_left_handle_frame_get(scene, seq_test) >=
            SEQ_time_right_handle_frame_get(scene, seq_reference))
    {
      continue; /* Not intersecting in time. */
    }
    strips.add(seq_test);
  }
}

/* Select all strips within time range and with lower channel of initial selection. Then select
 * effect chains of these strips. */
static bool select_grouped_effect_link(const Scene *scene,
                                       blender::VectorSet<Sequence *> strips,
                                       ListBase *seqbase,
                                       Sequence * /*actseq*/,
                                       const int /*channel*/)
{
  /* Get collection of strips. */
  strips.remove_if([&](Sequence *seq) { return (seq->flag & SELECT) == 0; });
  const int selected_strip_count = strips.size();
  /* XXX: this uses scene as arg, so it does not work with iterator :( I had thought about this,
   * but expand function is just so useful... I can just add scene and inject it I guess. */
  SEQ_iterator_set_expand(scene, seqbase, strips, query_lower_channel_strips);
  SEQ_iterator_set_expand(scene, seqbase, strips, SEQ_query_strip_effect_chain);

  /* Check if other strips will be affected. */
  const bool changed = strips.size() > selected_strip_count;

  /* Actual logic. */
  for (Sequence *seq : strips) {
    seq->flag |= SELECT;
  }

  return changed;
}

#undef SEQ_IS_SOUND
#undef SEQ_IS_EFFECT
#undef SEQ_USE_DATA

static int sequencer_select_grouped_exec(bContext *C, wmOperator *op)
{
  Scene *scene = CTX_data_scene(C);
  ListBase *seqbase = SEQ_active_seqbase_get(SEQ_editing_get(scene));
  Sequence *actseq = SEQ_select_active_get(scene);

  const bool is_preview = sequencer_view_has_preview_poll(C);
  if (is_preview && !sequencer_view_preview_only_poll(C)) {
    return OPERATOR_CANCELLED;
  }

  blender::VectorSet strips = all_strips_from_context(C);

  if (actseq == nullptr || (is_preview && !strips.contains(actseq))) {
    BKE_report(op->reports, RPT_ERROR, "No active sequence!");
    return OPERATOR_CANCELLED;
  }

  const int type = RNA_enum_get(op->ptr, "type");
  const int channel = RNA_boolean_get(op->ptr, "use_active_channel") ? actseq->machine : 0;
  const bool extend = RNA_boolean_get(op->ptr, "extend");

  bool changed = false;

  if (!extend) {
    LISTBASE_FOREACH (Sequence *, seq, seqbase) {
      seq->flag &= ~SELECT;
      changed = true;
    }
  }

  switch (type) {
    case SEQ_SELECT_GROUP_TYPE:
      changed |= select_grouped_type(strips, seqbase, actseq, channel);
      break;
    case SEQ_SELECT_GROUP_TYPE_BASIC:
      changed |= select_grouped_type_basic(strips, seqbase, actseq, channel);
      break;
    case SEQ_SELECT_GROUP_TYPE_EFFECT:
      changed |= select_grouped_type_effect(strips, seqbase, actseq, channel);
      break;
    case SEQ_SELECT_GROUP_DATA:
      changed |= select_grouped_data(strips, seqbase, actseq, channel);
      break;
    case SEQ_SELECT_GROUP_EFFECT:
      changed |= select_grouped_effect(strips, seqbase, actseq, channel);
      break;
    case SEQ_SELECT_GROUP_EFFECT_LINK:
      changed |= select_grouped_effect_link(scene, strips, seqbase, actseq, channel);
      break;
    case SEQ_SELECT_GROUP_OVERLAP:
      changed |= select_grouped_time_overlap(scene, strips, seqbase, actseq);
      break;
    default:
      BLI_assert(0);
      break;
  }

  if (changed) {
    ED_outliner_select_sync_from_sequence_tag(C);
    WM_event_add_notifier(C, NC_SCENE | ND_SEQUENCER | NA_SELECTED, scene);
    return OPERATOR_FINISHED;
  }

  return OPERATOR_CANCELLED;
}

void SEQUENCER_OT_select_grouped(wmOperatorType *ot)
{
  /* Identifiers. */
  ot->name = "Select Grouped";
  ot->idname = "SEQUENCER_OT_select_grouped";
  ot->description = "Select all strips grouped by various properties";

  /* Api callbacks. */
  ot->invoke = WM_menu_invoke;
  ot->exec = sequencer_select_grouped_exec;
  ot->poll = sequencer_edit_poll;

  /* Flags. */
  ot->flag = OPTYPE_REGISTER | OPTYPE_UNDO;

  /* Properties. */
  ot->prop = RNA_def_enum(ot->srna, "type", sequencer_prop_select_grouped_types, 0, "Type", "");
  RNA_def_boolean(ot->srna,
                  "extend",
                  false,
                  "Extend",
                  "Extend selection instead of deselecting everything first");
  RNA_def_boolean(ot->srna,
                  "use_active_channel",
                  false,
                  "Same Channel",
                  "Only consider strips on the same channel as the active one");
}

/** \} */<|MERGE_RESOLUTION|>--- conflicted
+++ resolved
@@ -1021,16 +1021,12 @@
     seq = seq_select_seq_from_preview(C, mval, toggle, extend, center);
   }
   else {
-<<<<<<< HEAD
     ED_sequencer_handle_selection_refine(
         scene, region, mouse_view[0], mouse_view[1], &seq, &seq2, &handle_clicked);
   }
 
   if (RNA_boolean_get(op->ptr, "handles_only") && handle_clicked == SEQ_SIDE_NONE) {
     return OPERATOR_CANCELLED;
-=======
-    seq = find_nearest_seq(scene, v2d, mval, &handle_clicked);
->>>>>>> 79dff817
   }
 
   /* NOTE: `side_of_frame` and `linked_time` functionality is designed to be shared on one
