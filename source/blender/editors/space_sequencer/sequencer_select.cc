--- conflicted
+++ resolved
@@ -446,16 +446,11 @@
     return OPERATOR_CANCELLED;
   }
 
-<<<<<<< HEAD
   if (sequencer_retiming_mode_is_active(C)) {
     return sequencer_retiming_select_all_exec(C, op);
   }
 
-  SeqCollection *strips = all_strips_from_context(C);
-  Sequence *seq;
-=======
   blender::VectorSet strips = all_strips_from_context(C);
->>>>>>> 23b81ba5
 
   if (action == SEL_TOGGLE) {
     action = SEL_SELECT;
