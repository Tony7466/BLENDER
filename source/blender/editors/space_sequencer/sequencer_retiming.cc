--- conflicted
+++ resolved
@@ -41,10 +41,6 @@
 #include "DEG_depsgraph.h"
 
 /* Own include. */
-<<<<<<< HEAD
-#include "sequencer_intern.h"
-=======
->>>>>>> 05c053cd
 #include "sequencer_intern.hh"
 
 using blender::MutableSpan;
