# SPDX-FileCopyrightText: 2023 Blender Foundation
#
# SPDX-License-Identifier: GPL-2.0-or-later

set(INC
  ../include
  ../../blentranslation
  ../../depsgraph
  ../../functions
  ../../geometry
  ../../gpu
  ../../makesrna
  ../../windowmanager
  ../../../../intern/clog
<<<<<<< HEAD
  ../../../../intern/guardedalloc
  ../../../../intern/atomic
=======
>>>>>>> c6adafd8
  ../../bmesh

  # RNA_prototypes.h
  ${CMAKE_BINARY_DIR}/source/blender/makesrna
)

set(SRC
  intern/curves_add.cc
  intern/curves_data.cc
  intern/curves_edit.cc
  intern/curves_masks.cc
  intern/curves_ops.cc
  intern/curves_selection.cc
  intern/curves_undo.cc
)

set(LIB
  PRIVATE bf::blenkernel
  PRIVATE bf::blenlib
  PRIVATE bf::dna
  PRIVATE bf::intern::guardedalloc
)

if(WITH_TBB)
  list(APPEND INC_SYS
    ${TBB_INCLUDE_DIRS}
  )
  add_definitions(-DWITH_TBB)
  if(WIN32)
    # TBB includes Windows.h which will define min/max macros
    # that will collide with the stl versions.
    add_definitions(-DNOMINMAX)
  endif()
endif()

blender_add_lib(bf_editor_curves "${SRC}" "${INC}" "${INC_SYS}" "${LIB}")
add_dependencies(bf_editor_curves bf_rna)<|MERGE_RESOLUTION|>--- conflicted
+++ resolved
@@ -12,11 +12,6 @@
   ../../makesrna
   ../../windowmanager
   ../../../../intern/clog
-<<<<<<< HEAD
-  ../../../../intern/guardedalloc
-  ../../../../intern/atomic
-=======
->>>>>>> c6adafd8
   ../../bmesh
 
   # RNA_prototypes.h
