--- conflicted
+++ resolved
@@ -37,11 +37,7 @@
   PRIVATE bf::blenlib
   PRIVATE bf::depsgraph
   PRIVATE bf::dna
-<<<<<<< HEAD
   PRIVATE bf::extern::curve_fit_nd
-  PRIVATE bf::functions
-=======
->>>>>>> 4c145574
   PRIVATE bf::intern::clog
   PRIVATE bf::intern::guardedalloc
 )
