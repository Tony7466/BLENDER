/* SPDX-FileCopyrightText: 2023 Blender Authors
 *
 * SPDX-License-Identifier: GPL-2.0-or-later */

/** \file
 * \ingroup edcurves
 */

#include <atomic>

#include "BLI_array_utils.hh"
#include "BLI_devirtualize_parameters.hh"
#include "BLI_kdtree.h"
#include "BLI_math_geom.h"
#include "BLI_math_matrix.hh"
#include "BLI_rand.hh"
#include "BLI_string.h"
#include "BLI_utildefines.h"
#include "BLI_vector_set.hh"

#include "BLT_translation.hh"

#include "ED_curves.hh"
#include "ED_object.hh"
#include "ED_screen.hh"
#include "ED_select_utils.hh"
#include "ED_view3d.hh"

#include "WM_api.hh"

#include "BKE_attribute_math.hh"
#include "BKE_bvhutils.hh"
#include "BKE_context.hh"
#include "BKE_curves.hh"
#include "BKE_customdata.hh"
#include "BKE_geometry_set.hh"
#include "BKE_layer.hh"
#include "BKE_lib_id.hh"
#include "BKE_mesh.hh"
#include "BKE_mesh_legacy_convert.hh"
#include "BKE_mesh_runtime.hh"
#include "BKE_mesh_sample.hh"
#include "BKE_object.hh"
#include "BKE_paint.hh"
#include "BKE_particle.h"
#include "BKE_report.hh"

#include "DNA_mesh_types.h"
#include "DNA_meshdata_types.h"
#include "DNA_modifier_types.h"
#include "DNA_object_types.h"
#include "DNA_particle_types.h"
#include "DNA_scene_types.h"

#include "DEG_depsgraph.hh"
#include "DEG_depsgraph_query.hh"

#include "RNA_access.hh"
#include "RNA_define.hh"
#include "RNA_enum_types.hh"
#include "RNA_prototypes.h"

#include "UI_interface.hh"
#include "UI_resources.hh"

#include "GEO_reverse_uv_sampler.hh"
#include "GEO_set_curve_type.hh"
#include "GEO_subdivide_curves.hh"

/**
 * The code below uses a suffix naming convention to indicate the coordinate space:
 * `cu`: Local space of the curves object that is being edited.
 * `su`: Local space of the surface object.
 * `wo`: World space.
 * `ha`: Local space of an individual hair in the legacy hair system.
 */

namespace blender::ed::curves {

bool object_has_editable_curves(const Main &bmain, const Object &object)
{
  if (object.type != OB_CURVES) {
    return false;
  }
  if (!ELEM(object.mode, OB_MODE_SCULPT_CURVES, OB_MODE_EDIT)) {
    return false;
  }
  if (!BKE_id_is_editable(&bmain, static_cast<const ID *>(object.data))) {
    return false;
  }
  return true;
}

VectorSet<Curves *> get_unique_editable_curves(const bContext &C)
{
  VectorSet<Curves *> unique_curves;

  const Main &bmain = *CTX_data_main(&C);

  Object *object = CTX_data_active_object(&C);
  if (object && object_has_editable_curves(bmain, *object)) {
    unique_curves.add_new(static_cast<Curves *>(object->data));
  }

  CTX_DATA_BEGIN (&C, Object *, object, selected_objects) {
    if (object_has_editable_curves(bmain, *object)) {
      unique_curves.add(static_cast<Curves *>(object->data));
    }
  }
  CTX_DATA_END;

  return unique_curves;
}

static bool curves_poll_impl(bContext *C,
                             const bool check_editable,
                             const bool check_surface,
                             const bool check_edit_mode)
{
  Object *object = CTX_data_active_object(C);
  if (object == nullptr || object->type != OB_CURVES) {
    return false;
  }
  if (check_editable) {
    if (!ED_operator_object_active_editable_ex(C, object)) {
      return false;
    }
  }
  if (check_surface) {
    Curves &curves = *static_cast<Curves *>(object->data);
    if (curves.surface == nullptr || curves.surface->type != OB_MESH) {
      CTX_wm_operator_poll_msg_set(C, "Curves must have a mesh surface object set");
      return false;
    }
  }
  if (check_edit_mode) {
    if ((object->mode & OB_MODE_EDIT) == 0) {
      return false;
    }
  }
  return true;
}

bool editable_curves_in_edit_mode_poll(bContext *C)
{
  return curves_poll_impl(C, true, false, true);
}

bool editable_curves_with_surface_poll(bContext *C)
{
  return curves_poll_impl(C, true, true, false);
}

bool curves_with_surface_poll(bContext *C)
{
  return curves_poll_impl(C, false, true, false);
}

bool editable_curves_poll(bContext *C)
{
  return curves_poll_impl(C, false, false, false);
}

bool curves_poll(bContext *C)
{
  return curves_poll_impl(C, false, false, false);
}

static bool editable_curves_point_domain_poll(bContext *C)
{
  if (!curves::editable_curves_poll(C)) {
    return false;
  }
  const Curves *curves_id = static_cast<const Curves *>(CTX_data_active_object(C)->data);
  if (bke::AttrDomain(curves_id->selection_domain) != bke::AttrDomain::Point) {
    CTX_wm_operator_poll_msg_set(C, "Only available in point selection mode");
    return false;
  }
  return true;
}

using bke::CurvesGeometry;

namespace convert_to_particle_system {

static int find_mface_for_root_position(const Span<float3> positions,
                                        const MFace *mface,
                                        const Span<int> possible_mface_indices,
                                        const float3 &root_pos)
{
  BLI_assert(possible_mface_indices.size() >= 1);
  if (possible_mface_indices.size() == 1) {
    return possible_mface_indices.first();
  }
  /* Find the closest #MFace to #root_pos. */
  int mface_i;
  float best_distance_sq = FLT_MAX;
  for (const int possible_mface_i : possible_mface_indices) {
    const MFace &possible_mface = mface[possible_mface_i];
    {
      float3 point_in_triangle;
      closest_on_tri_to_point_v3(point_in_triangle,
                                 root_pos,
                                 positions[possible_mface.v1],
                                 positions[possible_mface.v2],
                                 positions[possible_mface.v3]);
      const float distance_sq = len_squared_v3v3(root_pos, point_in_triangle);
      if (distance_sq < best_distance_sq) {
        best_distance_sq = distance_sq;
        mface_i = possible_mface_i;
      }
    }
    /* Optionally check the second triangle if the #MFace is a quad. */
    if (possible_mface.v4) {
      float3 point_in_triangle;
      closest_on_tri_to_point_v3(point_in_triangle,
                                 root_pos,
                                 positions[possible_mface.v1],
                                 positions[possible_mface.v3],
                                 positions[possible_mface.v4]);
      const float distance_sq = len_squared_v3v3(root_pos, point_in_triangle);
      if (distance_sq < best_distance_sq) {
        best_distance_sq = distance_sq;
        mface_i = possible_mface_i;
      }
    }
  }
  return mface_i;
}

/**
 * \return Barycentric coordinates in the #MFace.
 */
static float4 compute_mface_weights_for_position(const Span<float3> positions,
                                                 const MFace &mface,
                                                 const float3 &position)
{
  float4 mface_weights;
  if (mface.v4) {
    float mface_positions_su[4][3];
    copy_v3_v3(mface_positions_su[0], positions[mface.v1]);
    copy_v3_v3(mface_positions_su[1], positions[mface.v2]);
    copy_v3_v3(mface_positions_su[2], positions[mface.v3]);
    copy_v3_v3(mface_positions_su[3], positions[mface.v4]);
    interp_weights_poly_v3(mface_weights, mface_positions_su, 4, position);
  }
  else {
    interp_weights_tri_v3(
        mface_weights, positions[mface.v1], positions[mface.v2], positions[mface.v3], position);
    mface_weights[3] = 0.0f;
  }
  return mface_weights;
}

static void try_convert_single_object(Object &curves_ob,
                                      Main &bmain,
                                      Scene &scene,
                                      bool *r_could_not_convert_some_curves)
{
  if (curves_ob.type != OB_CURVES) {
    return;
  }
  Curves &curves_id = *static_cast<Curves *>(curves_ob.data);
  CurvesGeometry &curves = curves_id.geometry.wrap();
  if (curves_id.surface == nullptr) {
    return;
  }
  Object &surface_ob = *curves_id.surface;
  if (surface_ob.type != OB_MESH) {
    return;
  }
  Mesh &surface_me = *static_cast<Mesh *>(surface_ob.data);

  BVHTreeFromMesh surface_bvh;
  BKE_bvhtree_from_mesh_get(&surface_bvh, &surface_me, BVHTREE_FROM_CORNER_TRIS, 2);
  BLI_SCOPED_DEFER([&]() { free_bvhtree_from_mesh(&surface_bvh); });

  const Span<float3> positions_cu = curves.positions();
  const Span<int> tri_faces = surface_me.corner_tri_faces();

  if (tri_faces.is_empty()) {
    *r_could_not_convert_some_curves = true;
  }

  const OffsetIndices<int> points_by_curve = curves.points_by_curve();
  IndexMaskMemory memory;
  const IndexMask multi_point_curves = IndexMask::from_predicate(
      curves.curves_range(), GrainSize(4096), memory, [&](const int curve_i) {
        return points_by_curve[curve_i].size() > 1;
      });

  const int hair_num = multi_point_curves.size();

  if (hair_num == 0) {
    return;
  }

  ParticleSystem *particle_system = nullptr;
  LISTBASE_FOREACH (ParticleSystem *, psys, &surface_ob.particlesystem) {
    if (STREQ(psys->name, curves_ob.id.name + 2)) {
      particle_system = psys;
      break;
    }
  }
  if (particle_system == nullptr) {
    ParticleSystemModifierData &psmd = *reinterpret_cast<ParticleSystemModifierData *>(
        object_add_particle_system(&bmain, &scene, &surface_ob, curves_ob.id.name + 2));
    particle_system = psmd.psys;
    particle_system->part->draw_step = 3;
  }

  ParticleSettings &settings = *particle_system->part;

  psys_free_particles(particle_system);
  settings.type = PART_HAIR;
  settings.totpart = 0;
  psys_changed_type(&surface_ob, particle_system);

  MutableSpan<ParticleData> particles{
      static_cast<ParticleData *>(MEM_calloc_arrayN(hair_num, sizeof(ParticleData), __func__)),
      hair_num};

  /* The old hair system still uses #MFace, so make sure those are available on the mesh. */
  BKE_mesh_tessface_calc(&surface_me);

  /* Prepare utility data structure to map hair roots to #MFace's. */
  const Span<int> mface_to_poly_map{
      static_cast<const int *>(CustomData_get_layer(&surface_me.fdata_legacy, CD_ORIGINDEX)),
      surface_me.totface_legacy};
  Array<Vector<int>> poly_to_mface_map(surface_me.faces_num);
  for (const int mface_i : mface_to_poly_map.index_range()) {
    const int face_i = mface_to_poly_map[mface_i];
    poly_to_mface_map[face_i].append(mface_i);
  }

  /* Prepare transformation matrices. */
  const bke::CurvesSurfaceTransforms transforms{curves_ob, &surface_ob};

  const MFace *mfaces = (const MFace *)CustomData_get_layer(&surface_me.fdata_legacy, CD_MFACE);
  const Span<float3> positions = surface_me.vert_positions();

  multi_point_curves.foreach_index([&](const int curve_i, const int new_hair_i) {
    const IndexRange points = points_by_curve[curve_i];

    const float3 &root_pos_cu = positions_cu[points.first()];
    const float3 root_pos_su = math::transform_point(transforms.curves_to_surface, root_pos_cu);

    BVHTreeNearest nearest;
    nearest.dist_sq = FLT_MAX;
    BLI_bvhtree_find_nearest(
        surface_bvh.tree, root_pos_su, &nearest, surface_bvh.nearest_callback, &surface_bvh);
    BLI_assert(nearest.index >= 0);

    const int tri_i = nearest.index;
    const int face_i = tri_faces[tri_i];

    const int mface_i = find_mface_for_root_position(
        positions, mfaces, poly_to_mface_map[face_i], root_pos_su);
    const MFace &mface = mfaces[mface_i];

    const float4 mface_weights = compute_mface_weights_for_position(positions, mface, root_pos_su);

    ParticleData &particle = particles[new_hair_i];
    const int num_keys = points.size();
    MutableSpan<HairKey> hair_keys{
        static_cast<HairKey *>(MEM_calloc_arrayN(num_keys, sizeof(HairKey), __func__)), num_keys};

    particle.hair = hair_keys.data();
    particle.totkey = hair_keys.size();
    copy_v4_v4(particle.fuv, mface_weights);
    particle.num = mface_i;
    /* Not sure if there is a better way to initialize this. */
    particle.num_dmcache = DMCACHE_NOTFOUND;

    float4x4 hair_to_surface_mat;
    psys_mat_hair_to_object(
        &surface_ob, &surface_me, PART_FROM_FACE, &particle, hair_to_surface_mat.ptr());
    /* In theory, #psys_mat_hair_to_object should handle this, but it doesn't right now. */
    hair_to_surface_mat.location() = root_pos_su;
    const float4x4 surface_to_hair_mat = math::invert(hair_to_surface_mat);

    for (const int key_i : hair_keys.index_range()) {
      const float3 &key_pos_cu = positions_cu[points[key_i]];
      const float3 key_pos_su = math::transform_point(transforms.curves_to_surface, key_pos_cu);
      const float3 key_pos_ha = math::transform_point(surface_to_hair_mat, key_pos_su);

      HairKey &key = hair_keys[key_i];
      copy_v3_v3(key.co, key_pos_ha);
      const float key_fac = key_i / float(hair_keys.size() - 1);
      key.time = 100.0f * key_fac;
      key.weight = 1.0f - key_fac;
    }
  });

  particle_system->particles = particles.data();
  particle_system->totpart = particles.size();
  particle_system->flag |= PSYS_EDITED;
  particle_system->recalc |= ID_RECALC_PSYS_RESET;

  DEG_id_tag_update(&surface_ob.id, ID_RECALC_GEOMETRY);
  DEG_id_tag_update(&settings.id, ID_RECALC_SYNC_TO_EVAL);
}

static int curves_convert_to_particle_system_exec(bContext *C, wmOperator *op)
{
  Main &bmain = *CTX_data_main(C);
  Scene &scene = *CTX_data_scene(C);

  bool could_not_convert_some_curves = false;

  Object &active_object = *CTX_data_active_object(C);
  try_convert_single_object(active_object, bmain, scene, &could_not_convert_some_curves);

  CTX_DATA_BEGIN (C, Object *, curves_ob, selected_objects) {
    if (curves_ob != &active_object) {
      try_convert_single_object(*curves_ob, bmain, scene, &could_not_convert_some_curves);
    }
  }
  CTX_DATA_END;

  if (could_not_convert_some_curves) {
    BKE_report(op->reports,
               RPT_INFO,
               "Some curves could not be converted because they were not attached to the surface");
  }

  WM_main_add_notifier(NC_OBJECT | ND_PARTICLE | NA_EDITED, nullptr);

  return OPERATOR_FINISHED;
}

}  // namespace convert_to_particle_system

static void CURVES_OT_convert_to_particle_system(wmOperatorType *ot)
{
  ot->name = "Convert Curves to Particle System";
  ot->idname = "CURVES_OT_convert_to_particle_system";
  ot->description = "Add a new or update an existing hair particle system on the surface object";

  ot->poll = curves_with_surface_poll;
  ot->exec = convert_to_particle_system::curves_convert_to_particle_system_exec;

  ot->flag = OPTYPE_UNDO | OPTYPE_REGISTER;
}

namespace convert_from_particle_system {

static bke::CurvesGeometry particles_to_curves(Object &object, ParticleSystem &psys)
{
  ParticleSettings &settings = *psys.part;
  if (psys.part->type != PART_HAIR) {
    return {};
  }

  const bool transfer_parents = (settings.draw & PART_DRAW_PARENT) || settings.childtype == 0;

  const Span<ParticleCacheKey *> parents_cache{psys.pathcache, psys.totcached};
  const Span<ParticleCacheKey *> children_cache{psys.childcache, psys.totchildcache};

  int points_num = 0;
  Vector<int> curve_offsets;
  Vector<int> parents_to_transfer;
  Vector<int> children_to_transfer;
  if (transfer_parents) {
    for (const int parent_i : parents_cache.index_range()) {
      const int segments = parents_cache[parent_i]->segments;
      if (segments <= 0) {
        continue;
      }
      parents_to_transfer.append(parent_i);
      curve_offsets.append(points_num);
      points_num += segments + 1;
    }
  }
  for (const int child_i : children_cache.index_range()) {
    const int segments = children_cache[child_i]->segments;
    if (segments <= 0) {
      continue;
    }
    children_to_transfer.append(child_i);
    curve_offsets.append(points_num);
    points_num += segments + 1;
  }
  const int curves_num = parents_to_transfer.size() + children_to_transfer.size();
  curve_offsets.append(points_num);
  BLI_assert(curve_offsets.size() == curves_num + 1);
  bke::CurvesGeometry curves(points_num, curves_num);
  curves.offsets_for_write().copy_from(curve_offsets);

  const float4x4 &object_to_world_mat = object.object_to_world();
  const float4x4 world_to_object_mat = math::invert(object_to_world_mat);

  MutableSpan<float3> positions = curves.positions_for_write();
  const OffsetIndices points_by_curve = curves.points_by_curve();

  const auto copy_hair_to_curves = [&](const Span<ParticleCacheKey *> hair_cache,
                                       const Span<int> indices_to_transfer,
                                       const int curve_index_offset) {
    threading::parallel_for(indices_to_transfer.index_range(), 256, [&](const IndexRange range) {
      for (const int i : range) {
        const int hair_i = indices_to_transfer[i];
        const int curve_i = i + curve_index_offset;
        const IndexRange points = points_by_curve[curve_i];
        const Span<ParticleCacheKey> keys{hair_cache[hair_i], points.size()};
        for (const int key_i : keys.index_range()) {
          const float3 key_pos_wo = keys[key_i].co;
          positions[points[key_i]] = math::transform_point(world_to_object_mat, key_pos_wo);
        }
      }
    });
  };

  if (transfer_parents) {
    copy_hair_to_curves(parents_cache, parents_to_transfer, 0);
  }
  copy_hair_to_curves(children_cache, children_to_transfer, parents_to_transfer.size());

  curves.update_curve_types();
  curves.tag_topology_changed();
  return curves;
}

static int curves_convert_from_particle_system_exec(bContext *C, wmOperator * /*op*/)
{
  Main &bmain = *CTX_data_main(C);
  Scene &scene = *CTX_data_scene(C);
  ViewLayer &view_layer = *CTX_data_view_layer(C);
  Depsgraph &depsgraph = *CTX_data_depsgraph_pointer(C);
  Object *ob_from_orig = object::context_active_object(C);
  ParticleSystem *psys_orig = static_cast<ParticleSystem *>(
      CTX_data_pointer_get_type(C, "particle_system", &RNA_ParticleSystem).data);
  if (psys_orig == nullptr) {
    psys_orig = psys_get_current(ob_from_orig);
  }
  if (psys_orig == nullptr) {
    return OPERATOR_CANCELLED;
  }
  Object *ob_from_eval = DEG_get_evaluated_object(&depsgraph, ob_from_orig);
  ParticleSystem *psys_eval = nullptr;
  LISTBASE_FOREACH (ModifierData *, md, &ob_from_eval->modifiers) {
    if (md->type != eModifierType_ParticleSystem) {
      continue;
    }
    ParticleSystemModifierData *psmd = reinterpret_cast<ParticleSystemModifierData *>(md);
    if (!STREQ(psmd->psys->name, psys_orig->name)) {
      continue;
    }
    psys_eval = psmd->psys;
  }

  Object *ob_new = BKE_object_add(&bmain, &scene, &view_layer, OB_CURVES, psys_eval->name);
  Curves *curves_id = static_cast<Curves *>(ob_new->data);
  BKE_object_apply_mat4(ob_new, ob_from_orig->object_to_world().ptr(), true, false);
  curves_id->geometry.wrap() = particles_to_curves(*ob_from_eval, *psys_eval);

  DEG_relations_tag_update(&bmain);
  WM_main_add_notifier(NC_OBJECT | ND_DRAW, nullptr);

  return OPERATOR_FINISHED;
}

static bool curves_convert_from_particle_system_poll(bContext *C)
{
  return blender::ed::object::context_active_object(C) != nullptr;
}

}  // namespace convert_from_particle_system

static void CURVES_OT_convert_from_particle_system(wmOperatorType *ot)
{
  ot->name = "Convert Particle System to Curves";
  ot->idname = "CURVES_OT_convert_from_particle_system";
  ot->description = "Add a new curves object based on the current state of the particle system";

  ot->poll = convert_from_particle_system::curves_convert_from_particle_system_poll;
  ot->exec = convert_from_particle_system::curves_convert_from_particle_system_exec;

  ot->flag = OPTYPE_UNDO | OPTYPE_REGISTER;
}

namespace snap_curves_to_surface {

enum class AttachMode {
  Nearest = 0,
  Deform = 1,
};

static void snap_curves_to_surface_exec_object(Object &curves_ob,
                                               const Object &surface_ob,
                                               const AttachMode attach_mode,
                                               bool *r_invalid_uvs,
                                               bool *r_missing_uvs)
{
  Curves &curves_id = *static_cast<Curves *>(curves_ob.data);
  CurvesGeometry &curves = curves_id.geometry.wrap();

  const Mesh &surface_mesh = *static_cast<const Mesh *>(surface_ob.data);
  const Span<float3> surface_positions = surface_mesh.vert_positions();
  const Span<int> corner_verts = surface_mesh.corner_verts();
  const Span<int3> surface_corner_tris = surface_mesh.corner_tris();
  VArraySpan<float2> surface_uv_map;
  if (curves_id.surface_uv_map != nullptr) {
    const bke::AttributeAccessor surface_attributes = surface_mesh.attributes();
    surface_uv_map = *surface_attributes.lookup<float2>(curves_id.surface_uv_map,
                                                        bke::AttrDomain::Corner);
  }

  const OffsetIndices points_by_curve = curves.points_by_curve();
  MutableSpan<float3> positions_cu = curves.positions_for_write();
  MutableSpan<float2> surface_uv_coords = curves.surface_uv_coords_for_write();

  const bke::CurvesSurfaceTransforms transforms{curves_ob, &surface_ob};

  switch (attach_mode) {
    case AttachMode::Nearest: {
      BVHTreeFromMesh surface_bvh;
      BKE_bvhtree_from_mesh_get(&surface_bvh, &surface_mesh, BVHTREE_FROM_CORNER_TRIS, 2);
      BLI_SCOPED_DEFER([&]() { free_bvhtree_from_mesh(&surface_bvh); });

      threading::parallel_for(curves.curves_range(), 256, [&](const IndexRange curves_range) {
        for (const int curve_i : curves_range) {
          const IndexRange points = points_by_curve[curve_i];
          const int first_point_i = points.first();
          const float3 old_first_point_pos_cu = positions_cu[first_point_i];
          const float3 old_first_point_pos_su = math::transform_point(transforms.curves_to_surface,
                                                                      old_first_point_pos_cu);

          BVHTreeNearest nearest;
          nearest.index = -1;
          nearest.dist_sq = FLT_MAX;
          BLI_bvhtree_find_nearest(surface_bvh.tree,
                                   old_first_point_pos_su,
                                   &nearest,
                                   surface_bvh.nearest_callback,
                                   &surface_bvh);
          const int tri_index = nearest.index;
          if (tri_index == -1) {
            continue;
          }

          const float3 new_first_point_pos_su = nearest.co;
          const float3 new_first_point_pos_cu = math::transform_point(transforms.surface_to_curves,
                                                                      new_first_point_pos_su);
          const float3 pos_diff_cu = new_first_point_pos_cu - old_first_point_pos_cu;

          for (float3 &pos_cu : positions_cu.slice(points)) {
            pos_cu += pos_diff_cu;
          }

          if (!surface_uv_map.is_empty()) {
            const int3 &tri = surface_corner_tris[tri_index];
            const float3 bary_coords = bke::mesh_surface_sample::compute_bary_coord_in_triangle(
                surface_positions, corner_verts, tri, new_first_point_pos_su);
            const float2 uv = bke::mesh_surface_sample::sample_corner_attribute_with_bary_coords(
                bary_coords, tri, surface_uv_map);
            surface_uv_coords[curve_i] = uv;
          }
        }
      });
      break;
    }
    case AttachMode::Deform: {
      if (surface_uv_map.is_empty()) {
        *r_missing_uvs = true;
        break;
      }
      using geometry::ReverseUVSampler;
      ReverseUVSampler reverse_uv_sampler{surface_uv_map, surface_corner_tris};

      threading::parallel_for(curves.curves_range(), 256, [&](const IndexRange curves_range) {
        for (const int curve_i : curves_range) {
          const IndexRange points = points_by_curve[curve_i];
          const int first_point_i = points.first();
          const float3 old_first_point_pos_cu = positions_cu[first_point_i];

          const float2 uv = surface_uv_coords[curve_i];
          ReverseUVSampler::Result lookup_result = reverse_uv_sampler.sample(uv);
          if (lookup_result.type != ReverseUVSampler::ResultType::Ok) {
            *r_invalid_uvs = true;
            continue;
          }

          const int3 &tri = surface_corner_tris[lookup_result.tri_index];
          const float3 &bary_coords = lookup_result.bary_weights;

          const float3 &p0_su = surface_positions[corner_verts[tri[0]]];
          const float3 &p1_su = surface_positions[corner_verts[tri[1]]];
          const float3 &p2_su = surface_positions[corner_verts[tri[2]]];

          float3 new_first_point_pos_su;
          interp_v3_v3v3v3(new_first_point_pos_su, p0_su, p1_su, p2_su, bary_coords);
          const float3 new_first_point_pos_cu = math::transform_point(transforms.surface_to_curves,
                                                                      new_first_point_pos_su);

          const float3 pos_diff_cu = new_first_point_pos_cu - old_first_point_pos_cu;
          for (float3 &pos_cu : positions_cu.slice(points)) {
            pos_cu += pos_diff_cu;
          }
        }
      });
      break;
    }
  }

  curves.tag_positions_changed();
  DEG_id_tag_update(&curves_id.id, ID_RECALC_GEOMETRY);
}

static int snap_curves_to_surface_exec(bContext *C, wmOperator *op)
{
  const AttachMode attach_mode = static_cast<AttachMode>(RNA_enum_get(op->ptr, "attach_mode"));

  bool found_invalid_uvs = false;
  bool found_missing_uvs = false;

  CTX_DATA_BEGIN (C, Object *, curves_ob, selected_objects) {
    if (curves_ob->type != OB_CURVES) {
      continue;
    }
    Curves &curves_id = *static_cast<Curves *>(curves_ob->data);
    if (curves_id.surface == nullptr) {
      continue;
    }
    if (curves_id.surface->type != OB_MESH) {
      continue;
    }
    snap_curves_to_surface_exec_object(
        *curves_ob, *curves_id.surface, attach_mode, &found_invalid_uvs, &found_missing_uvs);
  }
  CTX_DATA_END;

  if (found_missing_uvs) {
    BKE_report(op->reports,
               RPT_ERROR,
               "Curves do not have attachment information that can be used for deformation");
  }
  if (found_invalid_uvs) {
    BKE_report(op->reports, RPT_INFO, "Could not snap some curves to the surface");
  }

  /* Refresh the entire window to also clear eventual modifier and nodes editor warnings. */
  WM_event_add_notifier(C, NC_WINDOW, nullptr);

  return OPERATOR_FINISHED;
}

}  // namespace snap_curves_to_surface

static void CURVES_OT_snap_curves_to_surface(wmOperatorType *ot)
{
  using namespace snap_curves_to_surface;

  ot->name = "Snap Curves to Surface";
  ot->idname = "CURVES_OT_snap_curves_to_surface";
  ot->description = "Move curves so that the first point is exactly on the surface mesh";

  ot->poll = editable_curves_with_surface_poll;
  ot->exec = snap_curves_to_surface_exec;

  ot->flag = OPTYPE_UNDO | OPTYPE_REGISTER;

  static const EnumPropertyItem attach_mode_items[] = {
      {int(AttachMode::Nearest),
       "NEAREST",
       0,
       "Nearest",
       "Find the closest point on the surface for the root point of every curve and move the root "
       "there"},
      {int(AttachMode::Deform),
       "DEFORM",
       0,
       "Deform",
       "Re-attach curves to a deformed surface using the existing attachment information. This "
       "only works when the topology of the surface mesh has not changed"},
      {0, nullptr, 0, nullptr, nullptr},
  };

  RNA_def_enum(ot->srna,
               "attach_mode",
               attach_mode_items,
               int(AttachMode::Nearest),
               "Attach Mode",
               "How to find the point on the surface to attach to");
}

namespace set_selection_domain {

static int curves_set_selection_domain_exec(bContext *C, wmOperator *op)
{
  const bke::AttrDomain domain = bke::AttrDomain(RNA_enum_get(op->ptr, "domain"));

  for (Curves *curves_id : get_unique_editable_curves(*C)) {
    if (bke::AttrDomain(curves_id->selection_domain) == domain) {
      continue;
    }

    curves_id->selection_domain = char(domain);

    CurvesGeometry &curves = curves_id->geometry.wrap();
    bke::MutableAttributeAccessor attributes = curves.attributes_for_write();
    if (curves.points_num() == 0) {
      continue;
    }

    /* Adding and removing attributes with the C++ API doesn't affect the active attribute index.
     * In order to make the active attribute consistent before and after the change, save the name
     * and reset the active item afterwards.
     *
     * This would be unnecessary if the active attribute were stored as a string on the ID. */
    std::string active_attribute;
    const CustomDataLayer *layer = BKE_id_attributes_active_get(&curves_id->id);
    if (layer) {
      active_attribute = layer->name;
    }
    for (const StringRef selection_name : get_curves_selection_attribute_names(curves)) {
      if (const GVArray src = *attributes.lookup(selection_name, domain)) {
        const CPPType &type = src.type();
        void *dst = MEM_malloc_arrayN(attributes.domain_size(domain), type.size(), __func__);
        src.materialize(dst);

        attributes.remove(selection_name);
        if (!attributes.add(selection_name,
                            domain,
                            bke::cpp_type_to_custom_data_type(type),
                            bke::AttributeInitMoveArray(dst)))
        {
          MEM_freeN(dst);
        }
      }
    }
    if (!active_attribute.empty()) {
      BKE_id_attributes_active_set(&curves_id->id, active_attribute.c_str());
    }

    /* Use #ID_RECALC_GEOMETRY instead of #ID_RECALC_SELECT because it is handled as a generic
     * attribute for now. */
    DEG_id_tag_update(&curves_id->id, ID_RECALC_GEOMETRY);
    WM_event_add_notifier(C, NC_GEOM | ND_DATA, curves_id);
  }

  WM_main_add_notifier(NC_SPACE | ND_SPACE_VIEW3D, nullptr);

  return OPERATOR_FINISHED;
}

}  // namespace set_selection_domain

static void CURVES_OT_set_selection_domain(wmOperatorType *ot)
{
  PropertyRNA *prop;

  ot->name = "Set Select Mode";
  ot->idname = __func__;
  ot->description = "Change the mode used for selection masking in curves sculpt mode";

  ot->exec = set_selection_domain::curves_set_selection_domain_exec;
  ot->poll = editable_curves_poll;

  ot->flag = OPTYPE_REGISTER | OPTYPE_UNDO;

  ot->prop = prop = RNA_def_enum(
      ot->srna, "domain", rna_enum_attribute_curves_domain_items, 0, "Domain", "");
  RNA_def_property_flag(prop, (PropertyFlag)(PROP_HIDDEN | PROP_SKIP_SAVE));
}

static bool has_anything_selected(const Span<Curves *> curves_ids)
{
  return std::any_of(curves_ids.begin(), curves_ids.end(), [](const Curves *curves_id) {
    return has_anything_selected(curves_id->geometry.wrap());
  });
}

static int select_all_exec(bContext *C, wmOperator *op)
{
  int action = RNA_enum_get(op->ptr, "action");

  VectorSet<Curves *> unique_curves = get_unique_editable_curves(*C);

  if (action == SEL_TOGGLE) {
    action = has_anything_selected(unique_curves) ? SEL_DESELECT : SEL_SELECT;
  }

  for (Curves *curves_id : unique_curves) {
    /* (De)select all the curves. */
    select_all(curves_id->geometry.wrap(), bke::AttrDomain(curves_id->selection_domain), action);

    /* Use #ID_RECALC_GEOMETRY instead of #ID_RECALC_SELECT because it is handled as a generic
     * attribute for now. */
    DEG_id_tag_update(&curves_id->id, ID_RECALC_GEOMETRY);
    WM_event_add_notifier(C, NC_GEOM | ND_DATA, curves_id);
  }

  return OPERATOR_FINISHED;
}

static void CURVES_OT_select_all(wmOperatorType *ot)
{
  ot->name = "(De)select All";
  ot->idname = "CURVES_OT_select_all";
  ot->description = "(De)select all control points";

  ot->exec = select_all_exec;
  ot->poll = editable_curves_poll;

  ot->flag = OPTYPE_REGISTER | OPTYPE_UNDO;

  WM_operator_properties_select_all(ot);
}

static int select_random_exec(bContext *C, wmOperator *op)
{
  VectorSet<Curves *> unique_curves = curves::get_unique_editable_curves(*C);

  const int seed = RNA_int_get(op->ptr, "seed");
  const float probability = RNA_float_get(op->ptr, "probability");

  for (Curves *curves_id : unique_curves) {
    CurvesGeometry &curves = curves_id->geometry.wrap();
    const bke::AttrDomain selection_domain = bke::AttrDomain(curves_id->selection_domain);
    const int domain_size = curves.attributes().domain_size(selection_domain);

    IndexMaskMemory memory;
    const IndexMask inv_random_elements = random_mask(
                                              curves, selection_domain, seed, probability, memory)
                                              .complement(IndexRange(domain_size), memory);

    const bool was_anything_selected = has_anything_selected(curves);
    bke::GSpanAttributeWriter selection = ensure_selection_attribute(
        curves, selection_domain, CD_PROP_BOOL);
    if (!was_anything_selected) {
      curves::fill_selection_true(selection.span);
    }

    curves::fill_selection_false(selection.span, inv_random_elements);
    selection.finish();

    /* Use #ID_RECALC_GEOMETRY instead of #ID_RECALC_SELECT because it is handled as a generic
     * attribute for now. */
    DEG_id_tag_update(&curves_id->id, ID_RECALC_GEOMETRY);
    WM_event_add_notifier(C, NC_GEOM | ND_DATA, curves_id);
  }
  return OPERATOR_FINISHED;
}

static void select_random_ui(bContext * /*C*/, wmOperator *op)
{
  uiLayout *layout = op->layout;

  uiItemR(layout, op->ptr, "seed", UI_ITEM_NONE, nullptr, ICON_NONE);
  uiItemR(layout, op->ptr, "probability", UI_ITEM_R_SLIDER, "Probability", ICON_NONE);
}

static void CURVES_OT_select_random(wmOperatorType *ot)
{
  ot->name = "Select Random";
  ot->idname = __func__;
  ot->description = "Randomizes existing selection or create new random selection";

  ot->exec = select_random_exec;
  ot->poll = curves::editable_curves_poll;
  ot->ui = select_random_ui;

  ot->flag = OPTYPE_REGISTER | OPTYPE_UNDO;

  RNA_def_int(ot->srna,
              "seed",
              0,
              INT32_MIN,
              INT32_MAX,
              "Seed",
              "Source of randomness",
              INT32_MIN,
              INT32_MAX);
  RNA_def_float(ot->srna,
                "probability",
                0.5f,
                0.0f,
                1.0f,
                "Probability",
                "Chance of every point or curve being included in the selection",
                0.0f,
                1.0f);
}

static int select_ends_exec(bContext *C, wmOperator *op)
{
  VectorSet<Curves *> unique_curves = curves::get_unique_editable_curves(*C);
  const int amount_start = RNA_int_get(op->ptr, "amount_start");
  const int amount_end = RNA_int_get(op->ptr, "amount_end");

  for (Curves *curves_id : unique_curves) {
    CurvesGeometry &curves = curves_id->geometry.wrap();

    IndexMaskMemory memory;
    const IndexMask inverted_end_points_mask = end_points(
        curves, amount_start, amount_end, true, memory);

    const bool was_anything_selected = has_anything_selected(curves);
    bke::GSpanAttributeWriter selection = ensure_selection_attribute(
        curves, bke::AttrDomain::Point, CD_PROP_BOOL);
    if (!was_anything_selected) {
      fill_selection_true(selection.span);
    }

    if (selection.span.type().is<bool>()) {
      index_mask::masked_fill(selection.span.typed<bool>(), false, inverted_end_points_mask);
    }
    if (selection.span.type().is<float>()) {
      index_mask::masked_fill(selection.span.typed<float>(), 0.0f, inverted_end_points_mask);
    }
    selection.finish();

    /* Use #ID_RECALC_GEOMETRY instead of #ID_RECALC_SELECT because it is handled as a generic
     * attribute for now. */
    DEG_id_tag_update(&curves_id->id, ID_RECALC_GEOMETRY);
    WM_event_add_notifier(C, NC_GEOM | ND_DATA, curves_id);
  }

  return OPERATOR_FINISHED;
}

static void select_ends_ui(bContext * /*C*/, wmOperator *op)
{
  uiLayout *layout = op->layout;

  uiLayoutSetPropSep(layout, true);

  uiLayout *col = uiLayoutColumn(layout, true);
  uiLayoutSetPropDecorate(col, false);
  uiItemR(col, op->ptr, "amount_start", UI_ITEM_NONE, IFACE_("Amount Start"), ICON_NONE);
  uiItemR(col, op->ptr, "amount_end", UI_ITEM_NONE, IFACE_("End"), ICON_NONE);
}

static void CURVES_OT_select_ends(wmOperatorType *ot)
{
  ot->name = "Select Ends";
  ot->idname = __func__;
  ot->description = "Select end points of curves";

  ot->exec = select_ends_exec;
  ot->ui = select_ends_ui;
  ot->poll = editable_curves_point_domain_poll;

  ot->flag = OPTYPE_REGISTER | OPTYPE_UNDO;

  RNA_def_int(ot->srna,
              "amount_start",
              0,
              0,
              INT32_MAX,
              "Amount Front",
              "Number of points to select from the front",
              0,
              INT32_MAX);
  RNA_def_int(ot->srna,
              "amount_end",
              1,
              0,
              INT32_MAX,
              "Amount Back",
              "Number of points to select from the back",
              0,
              INT32_MAX);
}

static int select_linked_exec(bContext *C, wmOperator * /*op*/)
{
  VectorSet<Curves *> unique_curves = get_unique_editable_curves(*C);
  for (Curves *curves_id : unique_curves) {
    CurvesGeometry &curves = curves_id->geometry.wrap();
    select_linked(curves);
    /* Use #ID_RECALC_GEOMETRY instead of #ID_RECALC_SELECT because it is handled as a generic
     * attribute for now. */
    DEG_id_tag_update(&curves_id->id, ID_RECALC_GEOMETRY);
    WM_event_add_notifier(C, NC_GEOM | ND_DATA, curves_id);
  }

  return OPERATOR_FINISHED;
}

static void CURVES_OT_select_linked(wmOperatorType *ot)
{
  ot->name = "Select Linked";
  ot->idname = __func__;
  ot->description = "Select all points in curves with any point selection";

  ot->exec = select_linked_exec;
  ot->poll = editable_curves_point_domain_poll;

  ot->flag = OPTYPE_REGISTER | OPTYPE_UNDO;
}

static int select_more_exec(bContext *C, wmOperator * /*op*/)
{
  VectorSet<Curves *> unique_curves = get_unique_editable_curves(*C);
  for (Curves *curves_id : unique_curves) {
    CurvesGeometry &curves = curves_id->geometry.wrap();
    select_adjacent(curves, false);
    /* Use #ID_RECALC_GEOMETRY instead of #ID_RECALC_SELECT because it is handled as a generic
     * attribute for now. */
    DEG_id_tag_update(&curves_id->id, ID_RECALC_GEOMETRY);
    WM_event_add_notifier(C, NC_GEOM | ND_DATA, curves_id);
  }

  return OPERATOR_FINISHED;
}

static void CURVES_OT_select_more(wmOperatorType *ot)
{
  ot->name = "Select More";
  ot->idname = __func__;
  ot->description = "Grow the selection by one point";

  ot->exec = select_more_exec;
  ot->poll = editable_curves_point_domain_poll;

  ot->flag = OPTYPE_REGISTER | OPTYPE_UNDO;
}

static int select_less_exec(bContext *C, wmOperator * /*op*/)
{
  VectorSet<Curves *> unique_curves = get_unique_editable_curves(*C);
  for (Curves *curves_id : unique_curves) {
    CurvesGeometry &curves = curves_id->geometry.wrap();
    select_adjacent(curves, true);
    /* Use #ID_RECALC_GEOMETRY instead of #ID_RECALC_SELECT because it is handled as a generic
     * attribute for now. */
    DEG_id_tag_update(&curves_id->id, ID_RECALC_GEOMETRY);
    WM_event_add_notifier(C, NC_GEOM | ND_DATA, curves_id);
  }

  return OPERATOR_FINISHED;
}

static void CURVES_OT_select_less(wmOperatorType *ot)
{
  ot->name = "Select Less";
  ot->idname = __func__;
  ot->description = "Shrink the selection by one point";

  ot->exec = select_less_exec;
  ot->poll = editable_curves_point_domain_poll;

  ot->flag = OPTYPE_REGISTER | OPTYPE_UNDO;
}

namespace surface_set {

static bool surface_set_poll(bContext *C)
{
  const Object *object = CTX_data_active_object(C);
  if (object == nullptr) {
    return false;
  }
  if (object->type != OB_MESH) {
    return false;
  }
  return true;
}

static int surface_set_exec(bContext *C, wmOperator *op)
{
  Main *bmain = CTX_data_main(C);
  Scene *scene = CTX_data_scene(C);

  Object &new_surface_ob = *CTX_data_active_object(C);

  Mesh &new_surface_mesh = *static_cast<Mesh *>(new_surface_ob.data);
  const char *new_uv_map_name = CustomData_get_active_layer_name(&new_surface_mesh.corner_data,
                                                                 CD_PROP_FLOAT2);

  CTX_DATA_BEGIN (C, Object *, selected_ob, selected_objects) {
    if (selected_ob->type != OB_CURVES) {
      continue;
    }
    Object &curves_ob = *selected_ob;
    Curves &curves_id = *static_cast<Curves *>(curves_ob.data);

    MEM_SAFE_FREE(curves_id.surface_uv_map);
    if (new_uv_map_name != nullptr) {
      curves_id.surface_uv_map = BLI_strdup(new_uv_map_name);
    }

    bool missing_uvs;
    bool invalid_uvs;
    snap_curves_to_surface::snap_curves_to_surface_exec_object(
        curves_ob,
        new_surface_ob,
        snap_curves_to_surface::AttachMode::Nearest,
        &invalid_uvs,
        &missing_uvs);

    /* Add deformation modifier if necessary. */
    ensure_surface_deformation_node_exists(*C, curves_ob);

    curves_id.surface = &new_surface_ob;
    object::parent_set(op->reports,
                       C,
                       scene,
                       &curves_ob,
                       &new_surface_ob,
                       object::PAR_OBJECT,
                       false,
                       true,
                       nullptr);

    DEG_id_tag_update(&curves_ob.id, ID_RECALC_TRANSFORM);
    WM_event_add_notifier(C, NC_GEOM | ND_DATA, &curves_id);
    WM_event_add_notifier(C, NC_NODE | NA_ADDED, nullptr);

    /* Required for deformation. */
    new_surface_ob.modifier_flag |= OB_MODIFIER_FLAG_ADD_REST_POSITION;
    DEG_id_tag_update(&new_surface_ob.id, ID_RECALC_GEOMETRY);
  }
  CTX_DATA_END;

  DEG_relations_tag_update(bmain);

  return OPERATOR_FINISHED;
}

}  // namespace surface_set

static void CURVES_OT_surface_set(wmOperatorType *ot)
{
  ot->name = "Set Curves Surface Object";
  ot->idname = __func__;
  ot->description =
      "Use the active object as surface for selected curves objects and set it as the parent";

  ot->exec = surface_set::surface_set_exec;
  ot->poll = surface_set::surface_set_poll;

  ot->flag = OPTYPE_REGISTER | OPTYPE_UNDO;
}

namespace curves_delete {

static int delete_exec(bContext *C, wmOperator * /*op*/)
{
  for (Curves *curves_id : get_unique_editable_curves(*C)) {
    bke::CurvesGeometry &curves = curves_id->geometry.wrap();
    if (remove_selection(curves, bke::AttrDomain(curves_id->selection_domain))) {
      DEG_id_tag_update(&curves_id->id, ID_RECALC_GEOMETRY);
      WM_event_add_notifier(C, NC_GEOM | ND_DATA, curves_id);
    }
  }

  return OPERATOR_FINISHED;
}

}  // namespace curves_delete

static void CURVES_OT_delete(wmOperatorType *ot)
{
  ot->name = "Delete";
  ot->idname = __func__;
  ot->description = "Remove selected control points or curves";

  ot->exec = curves_delete::delete_exec;
  ot->poll = editable_curves_in_edit_mode_poll;

  ot->flag = OPTYPE_REGISTER | OPTYPE_UNDO;
}

namespace curves_duplicate {

static int delete_exec(bContext *C, wmOperator * /*op*/)
{
  for (Curves *curves_id : get_unique_editable_curves(*C)) {
    bke::CurvesGeometry &curves = curves_id->geometry.wrap();
    IndexMaskMemory memory;
    switch (bke::AttrDomain(curves_id->selection_domain)) {
      case bke::AttrDomain::Point:
        duplicate_points(curves, retrieve_selected_points(*curves_id, memory));
        break;
      case bke::AttrDomain::Curve:
        duplicate_curves(curves, retrieve_selected_curves(*curves_id, memory));
        break;
      default:
        BLI_assert_unreachable();
        break;
    }
    DEG_id_tag_update(&curves_id->id, ID_RECALC_GEOMETRY);
    WM_event_add_notifier(C, NC_GEOM | ND_DATA, curves_id);
  }
  return OPERATOR_FINISHED;
}

}  // namespace curves_duplicate

static void CURVES_OT_duplicate(wmOperatorType *ot)
{
  ot->name = "Duplicate";
  ot->idname = __func__;
  ot->description = "Copy selected points or curves";

  ot->exec = curves_duplicate::delete_exec;
  ot->poll = editable_curves_in_edit_mode_poll;

  ot->flag = OPTYPE_REGISTER | OPTYPE_UNDO;
}

namespace clear_tilt {

static int exec(bContext *C, wmOperator * /*op*/)
{
  for (Curves *curves_id : get_unique_editable_curves(*C)) {
    bke::CurvesGeometry &curves = curves_id->geometry.wrap();
    IndexMaskMemory memory;
    const IndexMask selection = retrieve_selected_points(*curves_id, memory);
    if (selection.is_empty()) {
      continue;
    }

    if (selection.size() == curves.points_num()) {
      curves.attributes_for_write().remove("tilt");
    }
    else {
      index_mask::masked_fill(curves.tilt_for_write(), 0.0f, selection);
    }

    curves.tag_normals_changed();
    DEG_id_tag_update(&curves_id->id, ID_RECALC_GEOMETRY);
    WM_event_add_notifier(C, NC_GEOM | ND_DATA, curves_id);
  }
  return OPERATOR_FINISHED;
}

}  // namespace clear_tilt

static void CURVES_OT_tilt_clear(wmOperatorType *ot)
{
  ot->name = "Clear Tilt";
  ot->idname = __func__;
  ot->description = "Clear the tilt of selected control points";

  ot->exec = clear_tilt::exec;
  ot->poll = editable_curves_in_edit_mode_poll;

  ot->flag = OPTYPE_REGISTER | OPTYPE_UNDO;
}

namespace cyclic_toggle {

static int exec(bContext *C, wmOperator * /*op*/)
{
  for (Curves *curves_id : get_unique_editable_curves(*C)) {
    bke::CurvesGeometry &curves = curves_id->geometry.wrap();
    IndexMaskMemory memory;
    const IndexMask selection = retrieve_selected_curves(*curves_id, memory);
    if (selection.is_empty()) {
      continue;
    }

    bke::MutableAttributeAccessor attributes = curves.attributes_for_write();

    bke::SpanAttributeWriter<bool> cyclic = attributes.lookup_or_add_for_write_span<bool>(
        "cyclic", bke::AttrDomain::Curve);
    selection.foreach_index(GrainSize(4096),
                            [&](const int i) { cyclic.span[i] = !cyclic.span[i]; });
    cyclic.finish();

    if (!cyclic.span.as_span().contains(true)) {
      attributes.remove("cyclic");
    }

    DEG_id_tag_update(&curves_id->id, ID_RECALC_GEOMETRY);
    WM_event_add_notifier(C, NC_GEOM | ND_DATA, curves_id);
  }
  return OPERATOR_FINISHED;
}

}  // namespace cyclic_toggle

static void CURVES_OT_cyclic_toggle(wmOperatorType *ot)
{
  ot->name = "Toggle Cyclic";
  ot->idname = __func__;
  ot->description = "Make active curve closed/opened loop";

  ot->exec = cyclic_toggle::exec;
  ot->poll = editable_curves_in_edit_mode_poll;

  ot->flag = OPTYPE_REGISTER | OPTYPE_UNDO;
}

namespace curve_type_set {

static int exec(bContext *C, wmOperator *op)
{
  const CurveType dst_type = CurveType(RNA_enum_get(op->ptr, "type"));

  for (Curves *curves_id : get_unique_editable_curves(*C)) {
    bke::CurvesGeometry &curves = curves_id->geometry.wrap();
    IndexMaskMemory memory;
    const IndexMask selection = retrieve_selected_curves(*curves_id, memory);
    if (selection.is_empty()) {
      continue;
    }

    curves = geometry::convert_curves(curves, selection, dst_type, {});

    DEG_id_tag_update(&curves_id->id, ID_RECALC_GEOMETRY);
    WM_event_add_notifier(C, NC_GEOM | ND_DATA, curves_id);
  }
  return OPERATOR_FINISHED;
}

}  // namespace curve_type_set

static void CURVES_OT_curve_type_set(wmOperatorType *ot)
{
  ot->name = "Set Curve Type";
  ot->idname = __func__;
  ot->description = "Set type of selected curves";

  ot->exec = curve_type_set::exec;
  ot->poll = editable_curves_in_edit_mode_poll;

  ot->flag = OPTYPE_REGISTER | OPTYPE_UNDO;

  ot->prop = RNA_def_enum(
      ot->srna, "type", rna_enum_curves_type_items, CURVE_TYPE_POLY, "Type", "Curve type");
}

namespace switch_direction {

static int exec(bContext *C, wmOperator * /*op*/)
{
  for (Curves *curves_id : get_unique_editable_curves(*C)) {
    bke::CurvesGeometry &curves = curves_id->geometry.wrap();
    IndexMaskMemory memory;
    const IndexMask selection = retrieve_selected_curves(*curves_id, memory);
    if (selection.is_empty()) {
      continue;
    }

    curves.reverse_curves(selection);

    DEG_id_tag_update(&curves_id->id, ID_RECALC_GEOMETRY);
    WM_event_add_notifier(C, NC_GEOM | ND_DATA, curves_id);
  }
  return OPERATOR_FINISHED;
}

}  // namespace switch_direction

static void CURVES_OT_switch_direction(wmOperatorType *ot)
{
  ot->name = "Switch Direction";
  ot->idname = __func__;
  ot->description = "Reverse the direction of the selected curves";

  ot->exec = switch_direction::exec;
  ot->poll = editable_curves_in_edit_mode_poll;

  ot->flag = OPTYPE_REGISTER | OPTYPE_UNDO;
}

namespace subdivide {

static int exec(bContext *C, wmOperator *op)
{
  const int number_cuts = RNA_int_get(op->ptr, "number_cuts");

  for (Curves *curves_id : get_unique_editable_curves(*C)) {
    bke::CurvesGeometry &curves = curves_id->geometry.wrap();
    const int points_num = curves.points_num();
    IndexMaskMemory memory;
    const IndexMask points_selection = retrieve_selected_points(*curves_id, memory);
    if (points_selection.is_empty()) {
      continue;
    }

    Array<bool> points_selection_span(points_num);
    points_selection.to_bools(points_selection_span);

    Array<int> segment_cuts(points_num, number_cuts);

    const OffsetIndices points_by_curve = curves.points_by_curve();
    threading::parallel_for(points_by_curve.index_range(), 512, [&](const IndexRange range) {
      for (const int curve_i : range) {
        const IndexRange points = points_by_curve[curve_i];
        if (points.size() <= 1) {
          continue;
        }
        for (const int point_i : points.drop_back(1)) {
          if (!points_selection_span[point_i] || !points_selection_span[point_i + 1]) {
            segment_cuts[point_i] = 0;
          }
        }
        /* Cyclic segment. Doesn't matter if it is computed even if the curve is not cyclic. */
        if (!points_selection_span[points.last()] || !points_selection_span[points.first()]) {
          segment_cuts[points.last()] = 0;
        }
      }
    });

    curves = geometry::subdivide_curves(
        curves, curves.curves_range(), VArray<int>::ForSpan(segment_cuts), {});

    DEG_id_tag_update(&curves_id->id, ID_RECALC_GEOMETRY);
    WM_event_add_notifier(C, NC_GEOM | ND_DATA, curves_id);
  }
  return OPERATOR_FINISHED;
}

}  // namespace subdivide

static void CURVES_OT_subdivide(wmOperatorType *ot)
{
  ot->name = "Subdivide";
  ot->idname = __func__;
  ot->description = "Subdivide selected curve segments";

  ot->exec = subdivide::exec;
  ot->poll = editable_curves_in_edit_mode_poll;

  ot->flag = OPTYPE_REGISTER | OPTYPE_UNDO;

  PropertyRNA *prop;
  prop = RNA_def_int(ot->srna, "number_cuts", 1, 1, 1000, "Number of Cuts", "", 1, 10);
  /* Avoid re-using last value because it can cause an unexpectedly high number of subdivisions. */
  RNA_def_property_flag(prop, PROP_SKIP_SAVE);
}

<<<<<<< HEAD
namespace add_circle {

static CurvesGeometry generate_circle_primitive(const float radius)
{
  CurvesGeometry curves{4, 1};

  MutableSpan<int> offsets = curves.offsets_for_write();
  offsets[0] = 0;
  offsets[1] = 4;

  curves.fill_curve_types(CURVE_TYPE_BEZIER);
  curves.cyclic_for_write().fill(true);
  curves.handle_types_left_for_write().fill(BEZIER_HANDLE_AUTO);
  curves.handle_types_right_for_write().fill(BEZIER_HANDLE_AUTO);
  curves.resolution_for_write().fill(12);

  MutableSpan<float3> positions = curves.positions_for_write();
  positions[0] = float3(-radius, 0, 0);
  positions[1] = float3(0, radius, 0);
  positions[2] = float3(radius, 0, 0);
  positions[3] = float3(0, -radius, 0);

  /* Ensure these attributes exist. */
  curves.handle_positions_left_for_write();
  curves.handle_positions_right_for_write();

  curves.calculate_bezier_auto_handles();

  return curves;
}

static int exec(bContext *C, wmOperator *op)
{
  const float radius = RNA_float_get(op->ptr, "radius");

  for (Curves *curves_id : get_unique_editable_curves(*C)) {
    bke::CurvesGeometry &curves = curves_id->geometry.wrap();

    curves = generate_circle_primitive(radius);
=======
namespace set_handle_type {

static int exec(bContext *C, wmOperator *op)
{
  const HandleType dst_handle_type = HandleType(RNA_enum_get(op->ptr, "type"));

  for (Curves *curves_id : get_unique_editable_curves(*C)) {
    bke::CurvesGeometry &curves = curves_id->geometry.wrap();
    const bke::MutableAttributeAccessor attributes = curves.attributes_for_write();

    const VArraySpan<bool> selection = *attributes.lookup_or_default<bool>(
        ".selection", bke::AttrDomain::Point, true);
    const VArraySpan<bool> selection_left = *attributes.lookup_or_default<bool>(
        ".selection_handle_left", bke::AttrDomain::Point, true);
    const VArraySpan<bool> selection_right = *attributes.lookup_or_default<bool>(
        ".selection_handle_right", bke::AttrDomain::Point, true);

    MutableSpan<int8_t> handle_types_left = curves.handle_types_left_for_write();
    MutableSpan<int8_t> handle_types_right = curves.handle_types_right_for_write();

    threading::parallel_for(curves.points_range(), 4096, [&](const IndexRange range) {
      for (const int point_i : range) {
        if (selection_left[point_i] || selection[point_i]) {
          handle_types_left[point_i] = int8_t(dst_handle_type);
        }
        if (selection_right[point_i] || selection[point_i]) {
          handle_types_right[point_i] = int8_t(dst_handle_type);
        }
      }
    });

    curves.calculate_bezier_auto_handles();
    curves.tag_positions_changed();
>>>>>>> 1fdd7cd0

    DEG_id_tag_update(&curves_id->id, ID_RECALC_GEOMETRY);
    WM_event_add_notifier(C, NC_GEOM | ND_DATA, curves_id);
  }
  return OPERATOR_FINISHED;
}

<<<<<<< HEAD
}  // namespace add_circle

static void CURVES_OT_add_circle(wmOperatorType *ot)
{
  ot->name = "Add Circle";
  ot->idname = __func__;
  ot->description = "Add new circle curve";

  ot->exec = add_circle::exec;
=======
}  // namespace set_handle_type

static void CURVES_OT_handle_type_set(wmOperatorType *ot)
{
  ot->name = "Set Handle Type";
  ot->idname = __func__;
  ot->description = "Set the handle type for bezier curves";

  ot->invoke = WM_menu_invoke;
  ot->exec = set_handle_type::exec;
>>>>>>> 1fdd7cd0
  ot->poll = editable_curves_in_edit_mode_poll;

  ot->flag = OPTYPE_REGISTER | OPTYPE_UNDO;

<<<<<<< HEAD
  blender::ed::object::add_unit_props_radius(ot);
  blender::ed::object::add_generic_props(ot, true);
=======
  ot->prop = RNA_def_enum(
      ot->srna, "type", rna_enum_curves_handle_type_items, CURVE_TYPE_POLY, "Type", nullptr);
>>>>>>> 1fdd7cd0
}

void operatortypes_curves()
{
  WM_operatortype_append(CURVES_OT_attribute_set);
  WM_operatortype_append(CURVES_OT_convert_to_particle_system);
  WM_operatortype_append(CURVES_OT_convert_from_particle_system);
  WM_operatortype_append(CURVES_OT_draw);
  WM_operatortype_append(CURVES_OT_extrude);
  WM_operatortype_append(CURVES_OT_snap_curves_to_surface);
  WM_operatortype_append(CURVES_OT_set_selection_domain);
  WM_operatortype_append(CURVES_OT_select_all);
  WM_operatortype_append(CURVES_OT_select_random);
  WM_operatortype_append(CURVES_OT_select_ends);
  WM_operatortype_append(CURVES_OT_select_linked);
  WM_operatortype_append(CURVES_OT_select_more);
  WM_operatortype_append(CURVES_OT_select_less);
  WM_operatortype_append(CURVES_OT_surface_set);
  WM_operatortype_append(CURVES_OT_delete);
  WM_operatortype_append(CURVES_OT_duplicate);
  WM_operatortype_append(CURVES_OT_tilt_clear);
  WM_operatortype_append(CURVES_OT_cyclic_toggle);
  WM_operatortype_append(CURVES_OT_curve_type_set);
  WM_operatortype_append(CURVES_OT_switch_direction);
  WM_operatortype_append(CURVES_OT_subdivide);
<<<<<<< HEAD
  WM_operatortype_append(CURVES_OT_add_circle);
=======
  WM_operatortype_append(CURVES_OT_handle_type_set);
>>>>>>> 1fdd7cd0
}

void operatormacros_curves()
{
  wmOperatorType *ot;
  wmOperatorTypeMacro *otmacro;

  /* Duplicate + Move = Interactively place newly duplicated strokes */
  ot = WM_operatortype_append_macro("CURVES_OT_duplicate_move",
                                    "Duplicate",
                                    "Make copies of selected elements and move them",
                                    OPTYPE_UNDO | OPTYPE_REGISTER);
  WM_operatortype_macro_define(ot, "CURVES_OT_duplicate");
  otmacro = WM_operatortype_macro_define(ot, "TRANSFORM_OT_translate");
  RNA_boolean_set(otmacro->ptr, "use_proportional_edit", false);
  RNA_boolean_set(otmacro->ptr, "mirror", false);

  /* Extrude + Move */
  ot = WM_operatortype_append_macro("CURVES_OT_extrude_move",
                                    "Extrude Curve and Move",
                                    "Extrude curve and move result",
                                    OPTYPE_UNDO | OPTYPE_REGISTER);
  WM_operatortype_macro_define(ot, "CURVES_OT_extrude");
  otmacro = WM_operatortype_macro_define(ot, "TRANSFORM_OT_translate");
  RNA_boolean_set(otmacro->ptr, "use_proportional_edit", false);
  RNA_boolean_set(otmacro->ptr, "mirror", false);
}

void keymap_curves(wmKeyConfig *keyconf)
{
  /* Only set in editmode curves, by space_view3d listener. */
  wmKeyMap *keymap = WM_keymap_ensure(keyconf, "Curves", SPACE_EMPTY, RGN_TYPE_WINDOW);
  keymap->poll = editable_curves_in_edit_mode_poll;
}

}  // namespace blender::ed::curves<|MERGE_RESOLUTION|>--- conflicted
+++ resolved
@@ -1525,7 +1525,6 @@
   RNA_def_property_flag(prop, PROP_SKIP_SAVE);
 }
 
-<<<<<<< HEAD
 namespace add_circle {
 
 static CurvesGeometry generate_circle_primitive(const float radius)
@@ -1565,7 +1564,31 @@
     bke::CurvesGeometry &curves = curves_id->geometry.wrap();
 
     curves = generate_circle_primitive(radius);
-=======
+
+    DEG_id_tag_update(&curves_id->id, ID_RECALC_GEOMETRY);
+    WM_event_add_notifier(C, NC_GEOM | ND_DATA, curves_id);
+  }
+  return OPERATOR_FINISHED;
+}
+
+}  // namespace add_circle
+
+static void CURVES_OT_add_circle(wmOperatorType *ot)
+{
+  ot->name = "Add Circle";
+  ot->idname = __func__;
+  ot->description = "Add new circle curve";
+
+  ot->exec = add_circle::exec;
+
+  ot->poll = editable_curves_in_edit_mode_poll;
+
+  ot->flag = OPTYPE_REGISTER | OPTYPE_UNDO;
+
+  blender::ed::object::add_unit_props_radius(ot);
+  blender::ed::object::add_generic_props(ot, true);
+}
+
 namespace set_handle_type {
 
 static int exec(bContext *C, wmOperator *op)
@@ -1599,7 +1622,6 @@
 
     curves.calculate_bezier_auto_handles();
     curves.tag_positions_changed();
->>>>>>> 1fdd7cd0
 
     DEG_id_tag_update(&curves_id->id, ID_RECALC_GEOMETRY);
     WM_event_add_notifier(C, NC_GEOM | ND_DATA, curves_id);
@@ -1607,17 +1629,6 @@
   return OPERATOR_FINISHED;
 }
 
-<<<<<<< HEAD
-}  // namespace add_circle
-
-static void CURVES_OT_add_circle(wmOperatorType *ot)
-{
-  ot->name = "Add Circle";
-  ot->idname = __func__;
-  ot->description = "Add new circle curve";
-
-  ot->exec = add_circle::exec;
-=======
 }  // namespace set_handle_type
 
 static void CURVES_OT_handle_type_set(wmOperatorType *ot)
@@ -1628,18 +1639,12 @@
 
   ot->invoke = WM_menu_invoke;
   ot->exec = set_handle_type::exec;
->>>>>>> 1fdd7cd0
   ot->poll = editable_curves_in_edit_mode_poll;
 
   ot->flag = OPTYPE_REGISTER | OPTYPE_UNDO;
 
-<<<<<<< HEAD
-  blender::ed::object::add_unit_props_radius(ot);
-  blender::ed::object::add_generic_props(ot, true);
-=======
   ot->prop = RNA_def_enum(
       ot->srna, "type", rna_enum_curves_handle_type_items, CURVE_TYPE_POLY, "Type", nullptr);
->>>>>>> 1fdd7cd0
 }
 
 void operatortypes_curves()
@@ -1665,11 +1670,8 @@
   WM_operatortype_append(CURVES_OT_curve_type_set);
   WM_operatortype_append(CURVES_OT_switch_direction);
   WM_operatortype_append(CURVES_OT_subdivide);
-<<<<<<< HEAD
   WM_operatortype_append(CURVES_OT_add_circle);
-=======
   WM_operatortype_append(CURVES_OT_handle_type_set);
->>>>>>> 1fdd7cd0
 }
 
 void operatormacros_curves()
