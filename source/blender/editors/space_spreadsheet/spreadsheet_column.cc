--- conflicted
+++ resolved
@@ -31,11 +31,7 @@
     return SPREADSHEET_VALUE_TYPE_INT32;
   }
   if (type.is<int2>()) {
-<<<<<<< HEAD
-    return SPREADSHEET_VALUE_TYPE_INT2;
-=======
     return SPREADSHEET_VALUE_TYPE_INT32_2D;
->>>>>>> 988f23ce
   }
   if (type.is<float>()) {
     return SPREADSHEET_VALUE_TYPE_FLOAT;
