/* SPDX-License-Identifier: GPL-2.0-or-later */

#include "BLI_index_mask_ops.hh"
#include "BLI_math_matrix.hh"
#include "BLI_virtual_array.hh"

#include "BKE_attribute.hh"
#include "BKE_compute_contexts.hh"
#include "BKE_context.h"
#include "BKE_curves.hh"
#include "BKE_editmesh.h"
#include "BKE_geometry_fields.hh"
#include "BKE_global.h"
#include "BKE_instances.hh"
#include "BKE_lib_id.h"
#include "BKE_mesh.h"
#include "BKE_mesh_wrapper.h"
#include "BKE_modifier.h"
#include "BKE_volume.h"

#include "DNA_ID.h"
#include "DNA_mesh_types.h"
#include "DNA_meshdata_types.h"
#include "DNA_space_types.h"
#include "DNA_userdef_types.h"

#include "DEG_depsgraph_query.h"

#include "ED_curves.h"
#include "ED_spreadsheet.h"

#include "NOD_geometry_nodes_lazy_function.hh"
#include "NOD_geometry_nodes_log.hh"

#include "BLT_translation.h"

#include "RNA_access.h"
#include "RNA_enum_types.h"

#include "FN_field_cpp_type.hh"

#include "bmesh.h"

#include "spreadsheet_data_source_geometry.hh"
#include "spreadsheet_intern.hh"

using blender::nodes::geo_eval_log::ViewerNodeLog;

namespace blender::ed::spreadsheet {

void ExtraColumns::foreach_default_column_ids(
    FunctionRef<void(const SpreadsheetColumnID &, bool is_extra)> fn) const
{
  for (const auto item : columns_.items()) {
    SpreadsheetColumnID column_id;
    column_id.name = (char *)item.key.c_str();
    fn(column_id, true);
  }
}

std::unique_ptr<ColumnValues> ExtraColumns::get_column_values(
    const SpreadsheetColumnID &column_id) const
{
  const GSpan *values = columns_.lookup_ptr(column_id.name);
  if (values == nullptr) {
    return {};
  }
  return std::make_unique<ColumnValues>(column_id.name, GVArray::ForSpan(*values));
}

static void add_mesh_debug_column_names(
    const Mesh &mesh,
    const eAttrDomain domain,
    FunctionRef<void(const SpreadsheetColumnID &, bool is_extra)> fn)
{
  switch (domain) {
    case ATTR_DOMAIN_POINT:
      if (CustomData_has_layer(&mesh.vdata, CD_ORIGINDEX)) {
        fn({(char *)"Original Index"}, false);
      }
      break;
    case ATTR_DOMAIN_EDGE:
      if (CustomData_has_layer(&mesh.edata, CD_ORIGINDEX)) {
        fn({(char *)"Original Index"}, false);
      }
      fn({(char *)"Vertex 1"}, false);
      fn({(char *)"Vertex 2"}, false);
      break;
    case ATTR_DOMAIN_FACE:
      if (CustomData_has_layer(&mesh.pdata, CD_ORIGINDEX)) {
        fn({(char *)"Original Index"}, false);
      }
      fn({(char *)"Corner Start"}, false);
      fn({(char *)"Corner Size"}, false);
      break;
    case ATTR_DOMAIN_CORNER:
      fn({(char *)"Vertex"}, false);
      fn({(char *)"Edge"}, false);
      break;
    default:
      BLI_assert_unreachable();
      break;
  }
}

static std::unique_ptr<ColumnValues> build_mesh_debug_columns(const Mesh &mesh,
                                                              const eAttrDomain domain,
                                                              const StringRef name)
{
  switch (domain) {
    case ATTR_DOMAIN_POINT: {
      if (name == "Original Index") {
        const int *data = static_cast<const int *>(
            CustomData_get_layer(&mesh.vdata, CD_ORIGINDEX));
        if (data) {
          return std::make_unique<ColumnValues>(name, VArray<int>::ForSpan({data, mesh.totvert}));
        }
      }
      return {};
    }
    case ATTR_DOMAIN_EDGE: {
      const Span<MEdge> edges = mesh.edges();
      if (name == "Original Index") {
        const int *data = static_cast<const int *>(
            CustomData_get_layer(&mesh.edata, CD_ORIGINDEX));
        if (data) {
          return std::make_unique<ColumnValues>(name, VArray<int>::ForSpan({data, mesh.totedge}));
        }
      }
      if (name == "Vertex 1") {
        return std::make_unique<ColumnValues>(
            name, VArray<int>::ForFunc(edges.size(), [edges](int64_t index) {
              return edges[index].v1;
            }));
      }
      if (name == "Vertex 2") {
        return std::make_unique<ColumnValues>(
            name, VArray<int>::ForFunc(edges.size(), [edges](int64_t index) {
              return edges[index].v2;
            }));
      }
      return {};
    }
    case ATTR_DOMAIN_FACE: {
      const Span<MPoly> polys = mesh.polys();
      if (name == "Original Index") {
        const int *data = static_cast<const int *>(
            CustomData_get_layer(&mesh.pdata, CD_ORIGINDEX));
        if (data) {
          return std::make_unique<ColumnValues>(name, VArray<int>::ForSpan({data, mesh.totpoly}));
        }
      }
      if (name == "Corner Start") {
        return std::make_unique<ColumnValues>(
            name, VArray<int>::ForFunc(polys.size(), [polys](int64_t index) {
              return polys[index].loopstart;
            }));
      }
      if (name == "Corner Size") {
        return std::make_unique<ColumnValues>(
            name, VArray<int>::ForFunc(polys.size(), [polys](int64_t index) {
              return polys[index].totloop;
            }));
      }
      return {};
    }
    case ATTR_DOMAIN_CORNER: {
      const Span<MLoop> loops = mesh.loops();
      if (name == "Vertex") {
        return std::make_unique<ColumnValues>(
            name,
            VArray<int>::ForFunc(loops.size(), [loops](int64_t index) { return loops[index].v; }));
      }
      if (name == "Edge") {
        return std::make_unique<ColumnValues>(
            name,
            VArray<int>::ForFunc(loops.size(), [loops](int64_t index) { return loops[index].e; }));
      }
      return {};
    }
    default:
      BLI_assert_unreachable();
      return {};
  }
}

void GeometryDataSource::foreach_default_column_ids(
    FunctionRef<void(const SpreadsheetColumnID &, bool is_extra)> fn) const
{
  if (!component_->attributes().has_value()) {
    return;
  }
  const bke::AttributeAccessor attributes = *component_->attributes();

  if (attributes.domain_size(domain_) == 0) {
    return;
  }

  if (component_->type() == GEO_COMPONENT_TYPE_INSTANCES) {
    fn({(char *)"Name"}, false);
  }

  extra_columns_.foreach_default_column_ids(fn);

  attributes.for_all(
      [&](const bke::AttributeIDRef &attribute_id, const bke::AttributeMetaData &meta_data) {
        if (meta_data.domain != domain_) {
          return true;
        }
        if (attribute_id.is_anonymous()) {
          return true;
        }
        if (!bke::allow_procedural_attribute_access(attribute_id.name())) {
          return true;
        }
        SpreadsheetColumnID column_id;
        column_id.name = (char *)attribute_id.name().data();
        const bool is_front = attribute_id.name() == ".viewer";
        fn(column_id, is_front);
        return true;
      });

  if (component_->type() == GEO_COMPONENT_TYPE_INSTANCES) {
    fn({(char *)"Rotation"}, false);
    fn({(char *)"Scale"}, false);
  }
  else if (G.debug_value == 4001 && component_->type() == GEO_COMPONENT_TYPE_MESH) {
    const MeshComponent &component = static_cast<const MeshComponent &>(*component_);
    if (const Mesh *mesh = component.get_for_read()) {
      add_mesh_debug_column_names(*mesh, domain_, fn);
    }
  }
}

std::unique_ptr<ColumnValues> GeometryDataSource::get_column_values(
    const SpreadsheetColumnID &column_id) const
{
  if (!component_->attributes().has_value()) {
    return {};
  }
  const bke::AttributeAccessor attributes = *component_->attributes();
  const int domain_num = attributes.domain_size(domain_);
  if (domain_num == 0) {
    return {};
  }

  std::lock_guard lock{mutex_};

  std::unique_ptr<ColumnValues> extra_column_values = extra_columns_.get_column_values(column_id);
  if (extra_column_values) {
    return extra_column_values;
  }

  if (component_->type() == GEO_COMPONENT_TYPE_INSTANCES) {
    if (const bke::Instances *instances =
            static_cast<const InstancesComponent &>(*component_).get_for_read()) {
      if (STREQ(column_id.name, "Name")) {
        Span<int> reference_handles = instances->reference_handles();
        Span<bke::InstanceReference> references = instances->references();
        return std::make_unique<ColumnValues>(
            column_id.name,
            VArray<bke::InstanceReference>::ForFunc(
                domain_num, [reference_handles, references](int64_t index) {
                  return references[reference_handles[index]];
                }));
      }
      Span<float4x4> transforms = instances->transforms();
      if (STREQ(column_id.name, "Rotation")) {
        return std::make_unique<ColumnValues>(
            column_id.name, VArray<float3>::ForFunc(domain_num, [transforms](int64_t index) {
              return float3(math::to_euler(transforms[index]));
            }));
      }
      if (STREQ(column_id.name, "Scale")) {
        return std::make_unique<ColumnValues>(
            column_id.name, VArray<float3>::ForFunc(domain_num, [transforms](int64_t index) {
              return math::to_scale(transforms[index]);
            }));
      }
    }
  }
  else if (G.debug_value == 4001 && component_->type() == GEO_COMPONENT_TYPE_MESH) {
    const MeshComponent &component = static_cast<const MeshComponent &>(*component_);
    if (const Mesh *mesh = component.get_for_read()) {
<<<<<<< HEAD
      const Span<MEdge> edges = mesh->edges();
      const Span<MPoly> polys = mesh->polys();

      if (domain_ == ATTR_DOMAIN_EDGE) {
        if (STREQ(column_id.name, "Vertex 1")) {
          return std::make_unique<ColumnValues>(
              column_id.name, VArray<int>::ForFunc(edges.size(), [edges](int64_t index) {
                return edges[index].v1;
              }));
        }
        if (STREQ(column_id.name, "Vertex 2")) {
          return std::make_unique<ColumnValues>(
              column_id.name, VArray<int>::ForFunc(edges.size(), [edges](int64_t index) {
                return edges[index].v2;
              }));
        }
      }
      else if (domain_ == ATTR_DOMAIN_FACE) {
        if (STREQ(column_id.name, "Corner Start")) {
          return std::make_unique<ColumnValues>(
              column_id.name, VArray<int>::ForFunc(polys.size(), [polys](int64_t index) {
                return polys[index].loopstart;
              }));
        }
        if (STREQ(column_id.name, "Corner Size")) {
          return std::make_unique<ColumnValues>(
              column_id.name, VArray<int>::ForFunc(polys.size(), [polys](int64_t index) {
                return polys[index].totloop;
              }));
        }
      }
      else if (domain_ == ATTR_DOMAIN_CORNER) {
        if (STREQ(column_id.name, "Vertex")) {
          return std::make_unique<ColumnValues>(column_id.name,
                                                VArray<int>::ForSpan(mesh->corner_verts()));
        }
        if (STREQ(column_id.name, "Edge")) {
          return std::make_unique<ColumnValues>(column_id.name,
                                                VArray<int>::ForSpan(mesh->corner_edges()));
        }
=======
      if (std::unique_ptr<ColumnValues> values = build_mesh_debug_columns(
              *mesh, domain_, column_id.name)) {
        return values;
>>>>>>> e6156613
      }
    }
  }

  bke::GAttributeReader attribute = attributes.lookup(column_id.name);
  if (!attribute) {
    return {};
  }
  GVArray varray = std::move(attribute.varray);
  if (attribute.domain != domain_) {
    return {};
  }

  StringRefNull column_display_name = column_id.name;
  if (column_display_name == ".viewer") {
    column_display_name = "Viewer";
  }

  return std::make_unique<ColumnValues>(column_display_name, std::move(varray));
}

int GeometryDataSource::tot_rows() const
{
  if (!component_->attributes().has_value()) {
    return {};
  }
  const bke::AttributeAccessor attributes = *component_->attributes();
  return attributes.domain_size(domain_);
}

bool GeometryDataSource::has_selection_filter() const
{
  Object *object_orig = DEG_get_original_object(object_eval_);
  switch (component_->type()) {
    case GEO_COMPONENT_TYPE_MESH: {
      if (object_orig->type != OB_MESH) {
        return false;
      }
      if (object_orig->mode != OB_MODE_EDIT) {
        return false;
      }
      return true;
    }
    case GEO_COMPONENT_TYPE_CURVE: {
      if (object_orig->type != OB_CURVES) {
        return false;
      }
      if (!ELEM(object_orig->mode, OB_MODE_SCULPT_CURVES, OB_MODE_EDIT)) {
        return false;
      }
      return true;
    }
    default:
      return false;
  }
}

IndexMask GeometryDataSource::apply_selection_filter(Vector<int64_t> &indices) const
{
  std::lock_guard lock{mutex_};
  const IndexMask full_range(this->tot_rows());
  if (full_range.is_empty()) {
    return full_range;
  }

  switch (component_->type()) {
    case GEO_COMPONENT_TYPE_MESH: {
      BLI_assert(object_eval_->type == OB_MESH);
      BLI_assert(object_eval_->mode == OB_MODE_EDIT);
      Object *object_orig = DEG_get_original_object(object_eval_);
      const Mesh *mesh_eval = geometry_set_.get_mesh_for_read();
      const bke::AttributeAccessor attributes_eval = mesh_eval->attributes();
      Mesh *mesh_orig = (Mesh *)object_orig->data;
      BMesh *bm = mesh_orig->edit_mesh->bm;
      BM_mesh_elem_table_ensure(bm, BM_VERT);

      const int *orig_indices = (const int *)CustomData_get_layer(&mesh_eval->vdata, CD_ORIGINDEX);
      if (orig_indices != nullptr) {
        /* Use CD_ORIGINDEX layer if it exists. */
        VArray<bool> selection = attributes_eval.adapt_domain<bool>(
            VArray<bool>::ForFunc(mesh_eval->totvert,
                                  [bm, orig_indices](int vertex_index) -> bool {
                                    const int i_orig = orig_indices[vertex_index];
                                    if (i_orig < 0) {
                                      return false;
                                    }
                                    if (i_orig >= bm->totvert) {
                                      return false;
                                    }
                                    const BMVert *vert = BM_vert_at_index(bm, i_orig);
                                    return BM_elem_flag_test(vert, BM_ELEM_SELECT);
                                  }),
            ATTR_DOMAIN_POINT,
            domain_);
        return index_mask_ops::find_indices_from_virtual_array(
            full_range, selection, 1024, indices);
      }

      if (mesh_eval->totvert == bm->totvert) {
        /* Use a simple heuristic to match original vertices to evaluated ones. */
        VArray<bool> selection = attributes_eval.adapt_domain<bool>(
            VArray<bool>::ForFunc(mesh_eval->totvert,
                                  [bm](int vertex_index) -> bool {
                                    const BMVert *vert = BM_vert_at_index(bm, vertex_index);
                                    return BM_elem_flag_test(vert, BM_ELEM_SELECT);
                                  }),
            ATTR_DOMAIN_POINT,
            domain_);
        return index_mask_ops::find_indices_from_virtual_array(
            full_range, selection, 2048, indices);
      }

      return full_range;
    }
    case GEO_COMPONENT_TYPE_CURVE: {
      BLI_assert(object_eval_->type == OB_CURVES);
      BLI_assert(object_eval_->mode == OB_MODE_SCULPT_CURVES);
      const CurveComponent &component = static_cast<const CurveComponent &>(*component_);
      const Curves &curves_id = *component.get_for_read();
      switch (domain_) {
        case ATTR_DOMAIN_POINT:
          return curves::retrieve_selected_points(curves_id, indices);
        case ATTR_DOMAIN_CURVE:
          return curves::retrieve_selected_curves(curves_id, indices);
        default:
          BLI_assert_unreachable();
      }
      return full_range;
    }
    default:
      return full_range;
  }
}

void VolumeDataSource::foreach_default_column_ids(
    FunctionRef<void(const SpreadsheetColumnID &, bool is_extra)> fn) const
{
  if (component_->is_empty()) {
    return;
  }

  for (const char *name : {"Grid Name", "Data Type", "Class"}) {
    SpreadsheetColumnID column_id{(char *)name};
    fn(column_id, false);
  }
}

std::unique_ptr<ColumnValues> VolumeDataSource::get_column_values(
    const SpreadsheetColumnID &column_id) const
{
  const Volume *volume = component_->get_for_read();
  if (volume == nullptr) {
    return {};
  }

#ifdef WITH_OPENVDB
  const int size = this->tot_rows();
  if (STREQ(column_id.name, "Grid Name")) {
    return std::make_unique<ColumnValues>(
        IFACE_("Grid Name"), VArray<std::string>::ForFunc(size, [volume](int64_t index) {
          const VolumeGrid *volume_grid = BKE_volume_grid_get_for_read(volume, index);
          return BKE_volume_grid_name(volume_grid);
        }));
  }
  if (STREQ(column_id.name, "Data Type")) {
    return std::make_unique<ColumnValues>(
        IFACE_("Data Type"), VArray<std::string>::ForFunc(size, [volume](int64_t index) {
          const VolumeGrid *volume_grid = BKE_volume_grid_get_for_read(volume, index);
          const VolumeGridType type = BKE_volume_grid_type(volume_grid);
          const char *name = nullptr;
          RNA_enum_name_from_value(rna_enum_volume_grid_data_type_items, type, &name);
          return IFACE_(name);
        }));
  }
  if (STREQ(column_id.name, "Class")) {
    return std::make_unique<ColumnValues>(
        IFACE_("Class"), VArray<std::string>::ForFunc(size, [volume](int64_t index) {
          const VolumeGrid *volume_grid = BKE_volume_grid_get_for_read(volume, index);
          openvdb::GridBase::ConstPtr grid = BKE_volume_grid_openvdb_for_read(volume, volume_grid);
          openvdb::GridClass grid_class = grid->getGridClass();
          if (grid_class == openvdb::GridClass::GRID_FOG_VOLUME) {
            return IFACE_("Fog Volume");
          }
          if (grid_class == openvdb::GridClass::GRID_LEVEL_SET) {
            return IFACE_("Level Set");
          }
          return IFACE_("Unknown");
        }));
  }
#else
  UNUSED_VARS(column_id);
#endif

  return {};
}

int VolumeDataSource::tot_rows() const
{
  const Volume *volume = component_->get_for_read();
  if (volume == nullptr) {
    return 0;
  }
  return BKE_volume_num_grids(volume);
}

GeometrySet spreadsheet_get_display_geometry_set(const SpaceSpreadsheet *sspreadsheet,
                                                 Object *object_eval)
{
  GeometrySet geometry_set;
  if (sspreadsheet->object_eval_state == SPREADSHEET_OBJECT_EVAL_STATE_ORIGINAL) {
    Object *object_orig = DEG_get_original_object(object_eval);
    if (object_orig->type == OB_MESH) {
      MeshComponent &mesh_component = geometry_set.get_component_for_write<MeshComponent>();
      if (object_orig->mode == OB_MODE_EDIT) {
        Mesh *mesh = (Mesh *)object_orig->data;
        BMEditMesh *em = mesh->edit_mesh;
        if (em != nullptr) {
          Mesh *new_mesh = (Mesh *)BKE_id_new_nomain(ID_ME, nullptr);
          /* This is a potentially heavy operation to do on every redraw. The best solution here is
           * to display the data directly from the bmesh without a conversion, which can be
           * implemented a bit later. */
          BM_mesh_bm_to_me_for_eval(em->bm, new_mesh, nullptr);
          mesh_component.replace(new_mesh, GeometryOwnershipType::Owned);
        }
      }
      else {
        Mesh *mesh = (Mesh *)object_orig->data;
        mesh_component.replace(mesh, GeometryOwnershipType::ReadOnly);
      }
    }
    else if (object_orig->type == OB_POINTCLOUD) {
      PointCloud *pointcloud = (PointCloud *)object_orig->data;
      PointCloudComponent &pointcloud_component =
          geometry_set.get_component_for_write<PointCloudComponent>();
      pointcloud_component.replace(pointcloud, GeometryOwnershipType::ReadOnly);
    }
    else if (object_orig->type == OB_CURVES) {
      const Curves &curves_id = *(const Curves *)object_orig->data;
      CurveComponent &curve_component = geometry_set.get_component_for_write<CurveComponent>();
      curve_component.replace(&const_cast<Curves &>(curves_id), GeometryOwnershipType::ReadOnly);
    }
  }
  else {
    if (object_eval->mode == OB_MODE_EDIT && object_eval->type == OB_MESH) {
      Mesh *mesh = BKE_modifier_get_evaluated_mesh_from_evaluated_object(object_eval);
      if (mesh == nullptr) {
        return geometry_set;
      }
      BKE_mesh_wrapper_ensure_mdata(mesh);
      MeshComponent &mesh_component = geometry_set.get_component_for_write<MeshComponent>();
      mesh_component.replace(mesh, GeometryOwnershipType::ReadOnly);
    }
    else {
      if (BLI_listbase_count(&sspreadsheet->viewer_path.path) == 1) {
        /* Use final evaluated object. */
        if (object_eval->runtime.geometry_set_eval != nullptr) {
          geometry_set = *object_eval->runtime.geometry_set_eval;
        }
      }
      else {
        if (const ViewerNodeLog *viewer_log =
                nodes::geo_eval_log::GeoModifierLog::find_viewer_node_log_for_path(
                    sspreadsheet->viewer_path)) {
          geometry_set = viewer_log->geometry;
        }
      }
    }
  }
  return geometry_set;
}

std::unique_ptr<DataSource> data_source_from_geometry(const bContext *C, Object *object_eval)
{
  SpaceSpreadsheet *sspreadsheet = CTX_wm_space_spreadsheet(C);
  const eAttrDomain domain = (eAttrDomain)sspreadsheet->attribute_domain;
  const GeometryComponentType component_type = GeometryComponentType(
      sspreadsheet->geometry_component_type);
  GeometrySet geometry_set = spreadsheet_get_display_geometry_set(sspreadsheet, object_eval);
  if (!geometry_set.has(component_type)) {
    return {};
  }

  if (component_type == GEO_COMPONENT_TYPE_VOLUME) {
    return std::make_unique<VolumeDataSource>(std::move(geometry_set));
  }
  return std::make_unique<GeometryDataSource>(
      object_eval, std::move(geometry_set), component_type, domain);
}

}  // namespace blender::ed::spreadsheet<|MERGE_RESOLUTION|>--- conflicted
+++ resolved
@@ -165,16 +165,11 @@
       return {};
     }
     case ATTR_DOMAIN_CORNER: {
-      const Span<MLoop> loops = mesh.loops();
       if (name == "Vertex") {
-        return std::make_unique<ColumnValues>(
-            name,
-            VArray<int>::ForFunc(loops.size(), [loops](int64_t index) { return loops[index].v; }));
+        return std::make_unique<ColumnValues>(name, VArray<int>::ForSpan(mesh.corner_verts()));
       }
       if (name == "Edge") {
-        return std::make_unique<ColumnValues>(
-            name,
-            VArray<int>::ForFunc(loops.size(), [loops](int64_t index) { return loops[index].e; }));
+        return std::make_unique<ColumnValues>(name, VArray<int>::ForSpan(mesh.corner_edges()));
       }
       return {};
     }
@@ -282,52 +277,9 @@
   else if (G.debug_value == 4001 && component_->type() == GEO_COMPONENT_TYPE_MESH) {
     const MeshComponent &component = static_cast<const MeshComponent &>(*component_);
     if (const Mesh *mesh = component.get_for_read()) {
-<<<<<<< HEAD
-      const Span<MEdge> edges = mesh->edges();
-      const Span<MPoly> polys = mesh->polys();
-
-      if (domain_ == ATTR_DOMAIN_EDGE) {
-        if (STREQ(column_id.name, "Vertex 1")) {
-          return std::make_unique<ColumnValues>(
-              column_id.name, VArray<int>::ForFunc(edges.size(), [edges](int64_t index) {
-                return edges[index].v1;
-              }));
-        }
-        if (STREQ(column_id.name, "Vertex 2")) {
-          return std::make_unique<ColumnValues>(
-              column_id.name, VArray<int>::ForFunc(edges.size(), [edges](int64_t index) {
-                return edges[index].v2;
-              }));
-        }
-      }
-      else if (domain_ == ATTR_DOMAIN_FACE) {
-        if (STREQ(column_id.name, "Corner Start")) {
-          return std::make_unique<ColumnValues>(
-              column_id.name, VArray<int>::ForFunc(polys.size(), [polys](int64_t index) {
-                return polys[index].loopstart;
-              }));
-        }
-        if (STREQ(column_id.name, "Corner Size")) {
-          return std::make_unique<ColumnValues>(
-              column_id.name, VArray<int>::ForFunc(polys.size(), [polys](int64_t index) {
-                return polys[index].totloop;
-              }));
-        }
-      }
-      else if (domain_ == ATTR_DOMAIN_CORNER) {
-        if (STREQ(column_id.name, "Vertex")) {
-          return std::make_unique<ColumnValues>(column_id.name,
-                                                VArray<int>::ForSpan(mesh->corner_verts()));
-        }
-        if (STREQ(column_id.name, "Edge")) {
-          return std::make_unique<ColumnValues>(column_id.name,
-                                                VArray<int>::ForSpan(mesh->corner_edges()));
-        }
-=======
       if (std::unique_ptr<ColumnValues> values = build_mesh_debug_columns(
               *mesh, domain_, column_id.name)) {
         return values;
->>>>>>> e6156613
       }
     }
   }
