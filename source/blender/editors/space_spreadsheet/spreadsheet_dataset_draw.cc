--- conflicted
+++ resolved
@@ -2,12 +2,8 @@
  *
  * SPDX-License-Identifier: GPL-2.0-or-later */
 
-<<<<<<< HEAD
-#include "BKE_physics_geometry.hh"
-=======
 #include <fmt/format.h>
 
->>>>>>> fae21955
 #include "BLI_string.h"
 
 #include "DNA_collection_types.h"
@@ -22,6 +18,7 @@
 #include "BKE_geometry_set_instances.hh"
 #include "BKE_grease_pencil.hh"
 #include "BKE_instances.hh"
+#include "BKE_physics_geometry.hh"
 #include "BKE_volume.hh"
 
 #include "RNA_access.hh"
@@ -126,7 +123,102 @@
   }
 }
 
-<<<<<<< HEAD
+class InstancesTreeViewItem : public ui::AbstractTreeViewItem {
+ public:
+  GeometryInstancesTreeView &get_tree() const;
+
+  void get_parent_instance_ids(Vector<SpreadsheetInstanceID> &r_instance_ids) const;
+
+  void on_activate(bContext &C) override;
+
+  std::optional<bool> should_be_active() const override;
+};
+
+class RootGeometryViewItem : public InstancesTreeViewItem {
+ public:
+  RootGeometryViewItem(const bke::GeometrySet &geometry)
+  {
+    label_ = geometry.name.empty() ? IFACE_("Geometry") : geometry.name;
+  }
+
+  void build_row(uiLayout &row) override
+  {
+    uiItemL(&row, label_.c_str(), ICON_GEOMETRY_SET);
+  }
+};
+
+class InstanceReferenceViewItem : public InstancesTreeViewItem {
+ private:
+  const bke::InstanceReference &reference_;
+  int reference_index_;
+  int user_count_;
+
+ public:
+  InstanceReferenceViewItem(const bke::Instances &instances, const int reference_index)
+      : reference_(instances.references()[reference_index]), reference_index_(reference_index)
+  {
+    label_ = std::to_string(reference_index);
+    user_count_ = instances.reference_user_counts()[reference_index];
+  }
+
+  void build_row(uiLayout &row) override
+  {
+    const int icon = get_instance_reference_icon(reference_);
+    StringRefNull name = reference_.name();
+    if (name.is_empty()) {
+      name = IFACE_("Geometry");
+    }
+    uiItemL(&row, name.c_str(), icon);
+    draw_count(*this, user_count_);
+  }
+
+  int reference_index() const
+  {
+    return reference_index_;
+  }
+};
+
+class GeometryInstancesTreeView : public ui::AbstractTreeView {
+ private:
+  bke::GeometrySet root_geometry_set_;
+  SpaceSpreadsheet &sspreadsheet_;
+  bScreen &screen_;
+
+  friend class InstancesTreeViewItem;
+
+ public:
+  GeometryInstancesTreeView(bke::GeometrySet geometry_set, const bContext &C)
+      : root_geometry_set_(std::move(geometry_set)),
+        sspreadsheet_(*CTX_wm_space_spreadsheet(&C)),
+        screen_(*CTX_wm_screen(&C))
+  {
+  }
+
+  void build_tree() override
+  {
+    auto &root_item = this->add_tree_item<RootGeometryViewItem>(root_geometry_set_);
+    root_item.uncollapse_by_default();
+    if (const bke::Instances *instances = root_geometry_set_.get_instances()) {
+      this->build_tree_for_instances(root_item, *instances);
+    }
+  }
+
+  void build_tree_for_instances(ui::TreeViewItemContainer &parent, const bke::Instances &instances)
+  {
+    const Span<bke::InstanceReference> references = instances.references();
+    for (const int reference_i : references.index_range()) {
+      auto &reference_item = parent.add_tree_item<InstanceReferenceViewItem>(instances,
+                                                                             reference_i);
+      const bke::InstanceReference &reference = references[reference_i];
+      bke::GeometrySet reference_geometry;
+      reference.to_geometry_set(reference_geometry);
+      if (const bke::Instances *child_instances = reference_geometry.get_instances()) {
+        this->build_tree_for_instances(reference_item, *child_instances);
+      }
+    }
+  }
+};
+
 static StringRefNull physics_domain_to_label(const bke::AttrDomain domain)
 {
   switch (domain) {
@@ -156,103 +248,6 @@
       return ICON_NONE;
   }
 }
-=======
-class InstancesTreeViewItem : public ui::AbstractTreeViewItem {
- public:
-  GeometryInstancesTreeView &get_tree() const;
-
-  void get_parent_instance_ids(Vector<SpreadsheetInstanceID> &r_instance_ids) const;
-
-  void on_activate(bContext &C) override;
-
-  std::optional<bool> should_be_active() const override;
-};
-
-class RootGeometryViewItem : public InstancesTreeViewItem {
- public:
-  RootGeometryViewItem(const bke::GeometrySet &geometry)
-  {
-    label_ = geometry.name.empty() ? IFACE_("Geometry") : geometry.name;
-  }
-
-  void build_row(uiLayout &row) override
-  {
-    uiItemL(&row, label_.c_str(), ICON_GEOMETRY_SET);
-  }
-};
-
-class InstanceReferenceViewItem : public InstancesTreeViewItem {
- private:
-  const bke::InstanceReference &reference_;
-  int reference_index_;
-  int user_count_;
-
- public:
-  InstanceReferenceViewItem(const bke::Instances &instances, const int reference_index)
-      : reference_(instances.references()[reference_index]), reference_index_(reference_index)
-  {
-    label_ = std::to_string(reference_index);
-    user_count_ = instances.reference_user_counts()[reference_index];
-  }
-
-  void build_row(uiLayout &row) override
-  {
-    const int icon = get_instance_reference_icon(reference_);
-    StringRefNull name = reference_.name();
-    if (name.is_empty()) {
-      name = IFACE_("Geometry");
-    }
-    uiItemL(&row, name.c_str(), icon);
-    draw_count(*this, user_count_);
-  }
-
-  int reference_index() const
-  {
-    return reference_index_;
-  }
-};
-
-class GeometryInstancesTreeView : public ui::AbstractTreeView {
- private:
-  bke::GeometrySet root_geometry_set_;
-  SpaceSpreadsheet &sspreadsheet_;
-  bScreen &screen_;
-
-  friend class InstancesTreeViewItem;
-
- public:
-  GeometryInstancesTreeView(bke::GeometrySet geometry_set, const bContext &C)
-      : root_geometry_set_(std::move(geometry_set)),
-        sspreadsheet_(*CTX_wm_space_spreadsheet(&C)),
-        screen_(*CTX_wm_screen(&C))
-  {
-  }
-
-  void build_tree() override
-  {
-    auto &root_item = this->add_tree_item<RootGeometryViewItem>(root_geometry_set_);
-    root_item.uncollapse_by_default();
-    if (const bke::Instances *instances = root_geometry_set_.get_instances()) {
-      this->build_tree_for_instances(root_item, *instances);
-    }
-  }
-
-  void build_tree_for_instances(ui::TreeViewItemContainer &parent, const bke::Instances &instances)
-  {
-    const Span<bke::InstanceReference> references = instances.references();
-    for (const int reference_i : references.index_range()) {
-      auto &reference_item = parent.add_tree_item<InstanceReferenceViewItem>(instances,
-                                                                             reference_i);
-      const bke::InstanceReference &reference = references[reference_i];
-      bke::GeometrySet reference_geometry;
-      reference.to_geometry_set(reference_geometry);
-      if (const bke::Instances *child_instances = reference_geometry.get_instances()) {
-        this->build_tree_for_instances(reference_item, *child_instances);
-      }
-    }
-  }
-};
->>>>>>> fae21955
 
 class DataSetViewItem : public ui::AbstractTreeViewItem {
  public:
