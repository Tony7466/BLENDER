--- conflicted
+++ resolved
@@ -751,11 +751,7 @@
   BKE_mesh_tessface_ensure(mesh);
 
   numverts = mesh->totvert;
-<<<<<<< HEAD
-  float(*positions)[3] = BKE_mesh_positions_for_write(mesh);
-=======
   float(*positions)[3] = BKE_mesh_vert_positions_for_write(mesh);
->>>>>>> a7e1815c
 
   /* convert to global coordinates */
   for (int i = 0; i < numverts; i++) {
