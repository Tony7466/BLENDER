/**
 * $Id$
 *
 * ***** BEGIN GPL LICENSE BLOCK *****
 *
 * This program is free software; you can redistribute it and/or
 * modify it under the terms of the GNU General Public License
 * as published by the Free Software Foundation; either version 2
 * of the License, or (at your option) any later version. 
 *
 * This program is distributed in the hope that it will be useful,
 * but WITHOUT ANY WARRANTY; without even the implied warranty of
 * MERCHANTABILITY or FITNESS FOR A PARTICULAR PURPOSE.  See the
 * GNU General Public License for more details.
 *
 * You should have received a copy of the GNU General Public License
 * along with this program; if not, write to the Free Software Foundation,
 * Inc., 59 Temple Place - Suite 330, Boston, MA  02111-1307, USA.
 *
 * The Original Code is Copyright (C) 2001-2002 by NaN Holding BV.
 * All rights reserved.
 *
 * Contributor(s): Ton Roosendaal, Blender Foundation '05, full recode.
 *
 * ***** END GPL LICENSE BLOCK *****
 * support for animation modes - Reevan McKay
 */

#include <stdlib.h>
#include <stddef.h>
#include <string.h>

#include "MEM_guardedalloc.h"

#include "BLI_arithb.h"
#include "BLI_blenlib.h"
#include "BLI_dynstr.h"

#include "DNA_anim_types.h"
#include "DNA_action_types.h"
#include "DNA_armature_types.h"
#include "DNA_constraint_types.h"
#include "DNA_curve_types.h"
#include "DNA_mesh_types.h"
#include "DNA_meshdata_types.h"
#include "DNA_modifier_types.h"
#include "DNA_object_types.h"
#include "DNA_scene_types.h"
#include "DNA_screen_types.h"
#include "DNA_view3d_types.h"
#include "DNA_userdef_types.h"

#include "BKE_action.h"
#include "BKE_armature.h"
#include "BKE_blender.h"
#include "BKE_context.h"
#include "BKE_constraint.h"
#include "BKE_deform.h"
#include "BKE_depsgraph.h"
#include "BKE_displist.h"
#include "BKE_fcurve.h"
#include "BKE_global.h"
#include "BKE_modifier.h"
#include "BKE_object.h"
#include "BKE_utildefines.h"

#include "BIF_transform.h" /* for autokey TFM_TRANSLATION, etc */
#include "BIF_gl.h"

#include "RNA_access.h"
#include "RNA_define.h"

#include "WM_api.h"
#include "WM_types.h"

#include "ED_armature.h"
#include "ED_anim_api.h"
#include "ED_keyframing.h"
#include "ED_object.h"
#include "ED_mesh.h"
#include "ED_screen.h"
#include "ED_view3d.h"

#include "armature_intern.h"

/* ************* XXX *************** */
static int movetolayer_short_buts() {return 1;}
static int okee() {return 0;}
static int pupmenu() {return 0;}
static void waitcursor() {};
static void error() {};
static void BIF_undo_push() {}
static void countall() {}
static void add_constraint() {}
static void autokeyframe_pose_cb_func() {}
/* ************* XXX *************** */

/* This function is used to indicate that a bone is selected and needs keyframes inserted */
void set_pose_keys (Object *ob)
{
	bArmature *arm= ob->data;
	bPoseChannel *chan;

	if (ob->pose){
		for (chan=ob->pose->chanbase.first; chan; chan=chan->next){
			Bone *bone= chan->bone;
			if ((bone) && (bone->flag & BONE_SELECTED) && (arm->layer & bone->layer))
				chan->flag |= POSE_KEY;	
			else
				chan->flag &= ~POSE_KEY;
		}
	}
}

/* This function is used to process the necessary updates for */
void ED_armature_enter_posemode(bContext *C, Base *base)
{
	Object *ob= base->object;
	
	if (ob->id.lib){
		error ("Can't pose libdata");
		return;
	}
	
	switch (ob->type){
		case OB_ARMATURE:
			
			ob->flag |= OB_POSEMODE;
			base->flag= ob->flag;
			
			WM_event_add_notifier(C, NC_SCENE|ND_MODE|NS_MODE_POSE, NULL);
			
			break;
		default:
			return;
	}
	ED_view3d_exit_paint_modes(C);
}

void ED_armature_exit_posemode(bContext *C, Base *base)
{
	if(base) {
		Object *ob= base->object;
		
		ob->flag &= ~OB_POSEMODE;
		base->flag= ob->flag;
		
		WM_event_add_notifier(C, NC_SCENE|ND_MODE|NS_MODE_OBJECT, NULL);
	}	
}

/* if a selected or active bone is protected, throw error (oonly if warn==1) and return 1 */
/* only_selected==1 : the active bone is allowed to be protected */
static short pose_has_protected_selected(Object *ob, short only_selected, short warn)
{
	/* check protection */
	if (ob->proxy) {
		bPoseChannel *pchan;
		bArmature *arm= ob->data;
		
		for (pchan= ob->pose->chanbase.first; pchan; pchan= pchan->next) {
			if (pchan->bone && (pchan->bone->layer & arm->layer)) {
				if (pchan->bone->layer & arm->layer_protected) {
					if (only_selected && (pchan->bone->flag & BONE_ACTIVE));
					else if (pchan->bone->flag & (BONE_ACTIVE|BONE_SELECTED)) 
					   break;
				}
			}
		}
		if (pchan) {
			if (warn) error("Cannot change Proxy protected bones");
			return 1;
		}
	}
	return 0;
}

/* only for real IK, not for auto-IK */
int ED_pose_channel_in_IK_chain(Object *ob, bPoseChannel *pchan)
{
	bConstraint *con;
	Bone *bone;
	
	/* No need to check if constraint is active (has influence),
	 * since all constraints with CONSTRAINT_IK_AUTO are active */
	for(con= pchan->constraints.first; con; con= con->next) {
		if(con->type==CONSTRAINT_TYPE_KINEMATIC) {
			bKinematicConstraint *data= con->data;
			if((data->flag & CONSTRAINT_IK_AUTO)==0)
				return 1;
		}
	}
	for(bone= pchan->bone->childbase.first; bone; bone= bone->next) {
		pchan= get_pose_channel(ob->pose, bone->name);
		if(pchan && ED_pose_channel_in_IK_chain(ob, pchan))
			return 1;
	}
	return 0;
}

/* ********************************************** */

/* For the object with pose/action: create path curves for selected bones 
 * This recalculates the WHOLE path within the pchan->pathsf and pchan->pathef range
 */
void pose_calculate_path(bContext *C, Scene *scene, Object *ob)
{
	bArmature *arm;
	bPoseChannel *pchan;
	Base *base;
	float *fp;
	int cfra;
	int sfra, efra;
	
	if (ob==NULL || ob->pose==NULL)
		return;
	arm= ob->data;
	
	/* version patch for older files here (do_versions patch too complicated) */
	if ((arm->pathsf == 0) || (arm->pathef == 0)) {
		arm->pathsf = SFRA;
		arm->pathef = EFRA;
	}
	if (arm->pathsize == 0) {
		arm->pathsize = 1;
	}
	
	/* set frame values */
	cfra= CFRA;
	sfra = arm->pathsf;
	efra = arm->pathef;
	if (efra <= sfra) {
		error("Can't calculate paths when pathlen <= 0");
		return;
	}
	
	waitcursor(1);
	
	/* hack: for unsaved files, set OB_RECALC so that paths can get calculated */
	if ((ob->recalc & OB_RECALC)==0) {
		ob->recalc |= OB_RECALC;
		ED_anim_object_flush_update(C, ob);
	}
	else
		ED_anim_object_flush_update(C, ob);
	
	
	/* malloc the path blocks */
	for (pchan= ob->pose->chanbase.first; pchan; pchan= pchan->next) {
		if ((pchan->bone) && (pchan->bone->flag & BONE_SELECTED)) {
			if (arm->layer & pchan->bone->layer) {
				pchan->pathlen= efra-sfra+1;
				pchan->pathsf= sfra;
				pchan->pathef= efra+1;
				if (pchan->path)
					MEM_freeN(pchan->path);
				pchan->path= MEM_callocN(3*pchan->pathlen*sizeof(float), "pchan path");
			}
		}
	}
	
	for (CFRA=sfra; CFRA<=efra; CFRA++) {
		/* do all updates */
		for (base= FIRSTBASE; base; base= base->next) {
			if (base->object->recalc) {
				int temp= base->object->recalc;
				object_handle_update(scene, base->object);
				base->object->recalc= temp;
			}
		}
		
		for (pchan= ob->pose->chanbase.first; pchan; pchan= pchan->next) {
			if ((pchan->bone) && (pchan->bone->flag & BONE_SELECTED)) {
				if (arm->layer & pchan->bone->layer) {
					if (pchan->path) {
						fp= pchan->path+3*(CFRA-sfra);
						
						if (arm->pathflag & ARM_PATH_HEADS) { 
							VECCOPY(fp, pchan->pose_head);
						}
						else {
							VECCOPY(fp, pchan->pose_tail);
						}
						
						Mat4MulVecfl(ob->obmat, fp);
					}
				}
			}
		}
	}
	
	waitcursor(0);
	
	CFRA= cfra;
}

/* For the object with pose/action: update paths for those that have got them
 * This should selectively update paths that exist...
 */
void pose_recalculate_paths(bContext *C, Scene *scene, Object *ob)
{
	bArmature *arm;
	bPoseChannel *pchan;
	Base *base;
	float *fp;
	int cfra;
	int sfra, efra;
	
	if (ob==NULL || ob->pose==NULL)
		return;
	arm= ob->data;
	
	/* set frame values */
	cfra = CFRA;
	sfra = efra = cfra; 
	for (pchan= ob->pose->chanbase.first; pchan; pchan= pchan->next) {
		if ((pchan->bone) && (arm->layer & pchan->bone->layer)) {
			if (pchan->path) {
				/* if the pathsf and pathef aren't initialised, abort! */
				if (ELEM(0, pchan->pathsf, pchan->pathef))	
					return;
				
				/* try to increase area to do (only as much as needed) */
				sfra= MIN2(sfra, pchan->pathsf);
				efra= MAX2(efra, pchan->pathef);
			}
		}
	}
	if (efra <= sfra) return;
	
	waitcursor(1);
	
	/* hack: for unsaved files, set OB_RECALC so that paths can get calculated */
	if ((ob->recalc & OB_RECALC)==0) {
		ob->recalc |= OB_RECALC;
		ED_anim_object_flush_update(C, ob);
	}
	else
		ED_anim_object_flush_update(C, ob);
	
	for (CFRA=sfra; CFRA<=efra; CFRA++) {
		/* do all updates */
		for (base= FIRSTBASE; base; base= base->next) {
			if (base->object->recalc) {
				int temp= base->object->recalc;
				object_handle_update(scene, base->object);
				base->object->recalc= temp;
			}
		}
		
		for (pchan= ob->pose->chanbase.first; pchan; pchan= pchan->next) {
			if ((pchan->bone) && (arm->layer & pchan->bone->layer)) {
				if (pchan->path) {
					/* only update if:
					 *	- in range of this pchan's existing path
					 *	- ... insert evil filtering/optimising conditions here...
					 */
					if (IN_RANGE(CFRA, pchan->pathsf, pchan->pathef)) {
						fp= pchan->path+3*(CFRA-sfra);
						
						if (arm->pathflag & ARM_PATH_HEADS) { 
							VECCOPY(fp, pchan->pose_head);
						}
						else {
							VECCOPY(fp, pchan->pose_tail);
						}
						
						Mat4MulVecfl(ob->obmat, fp);
					}
				}
			}
		}
	}
	
	waitcursor(0);
	
	CFRA= cfra;
	ob->pose->flag &= ~POSE_RECALCPATHS;
}

/* for the object with pose/action: clear path curves for selected bones only */
void pose_clear_paths(Object *ob)
{
	bPoseChannel *pchan;
	
	if (ob==NULL || ob->pose==NULL)
		return;
	
	/* free the path blocks */
	for (pchan= ob->pose->chanbase.first; pchan; pchan= pchan->next) {
		if ((pchan->bone) && (pchan->bone->flag & BONE_SELECTED)) {
			if (pchan->path) {
				MEM_freeN(pchan->path);
				pchan->path= NULL;
			}
		}
	}
	
}



void pose_select_constraint_target(Scene *scene)
{
	Object *obedit= scene->obedit; // XXX context
	Object *ob= OBACT;
	bArmature *arm= ob->data;
	bPoseChannel *pchan;
	bConstraint *con;
	
	/* paranoia checks */
	if (!ob && !ob->pose) return;
	if (ob==obedit || (ob->flag & OB_POSEMODE)==0) return;
	
	for(pchan= ob->pose->chanbase.first; pchan; pchan= pchan->next) {
		if (arm->layer & pchan->bone->layer) {
			if (pchan->bone->flag & (BONE_ACTIVE|BONE_SELECTED)) {
				for (con= pchan->constraints.first; con; con= con->next) {
					bConstraintTypeInfo *cti= constraint_get_typeinfo(con);
					ListBase targets = {NULL, NULL};
					bConstraintTarget *ct;
					
					if (cti && cti->get_constraint_targets) {
						cti->get_constraint_targets(con, &targets);
						
						for (ct= targets.first; ct; ct= ct->next) {
							if ((ct->tar == ob) && (ct->subtarget[0])) {
								bPoseChannel *pchanc= get_pose_channel(ob->pose, ct->subtarget);
								if(pchanc)
									pchanc->bone->flag |= BONE_SELECTED|BONE_TIPSEL|BONE_ROOTSEL;
							}
						}
						
						if (cti->flush_constraint_targets)
							cti->flush_constraint_targets(con, &targets, 1);
					}
				}
			}
		}
	}
	
	BIF_undo_push("Select constraint target");

}

/* ******************* select hierarchy operator ************* */

static int pose_select_hierarchy_exec(bContext *C, wmOperator *op)
{
	Object *ob= CTX_data_active_object(C);
	bArmature *arm= ob->data;
	bPoseChannel *pchan;
	Bone *curbone, *pabone, *chbone;
	int direction = RNA_enum_get(op->ptr, "direction");
	int add_to_sel = RNA_boolean_get(op->ptr, "extend");
	
	for(pchan= ob->pose->chanbase.first; pchan; pchan= pchan->next) {
		curbone= pchan->bone;
		
		if (arm->layer & curbone->layer) {
			if (curbone->flag & (BONE_ACTIVE)) {
				if (direction == BONE_SELECT_PARENT) {
				
					if (pchan->parent == NULL) continue;
					else pabone= pchan->parent->bone;
					
					if ((arm->layer & pabone->layer) && !(pabone->flag & BONE_HIDDEN_P)) {
						
						if (!add_to_sel) curbone->flag &= ~BONE_SELECTED;
						curbone->flag &= ~BONE_ACTIVE;
						pabone->flag |= (BONE_ACTIVE|BONE_SELECTED);
						
						// XXX notifiers need to be sent to other editors to update
						break;
					}
				} else { // BONE_SELECT_CHILD
				
					if (pchan->child == NULL) continue;
					else chbone = pchan->child->bone;
					
					if ((arm->layer & chbone->layer) && !(chbone->flag & BONE_HIDDEN_P)) {
					
						if (!add_to_sel) curbone->flag &= ~BONE_SELECTED;
						curbone->flag &= ~BONE_ACTIVE;
						chbone->flag |= (BONE_ACTIVE|BONE_SELECTED);
						
						// XXX notifiers need to be sent to other editors to update
						break;
					}
				}
			}
		}
	}

	WM_event_add_notifier(C, NC_OBJECT|ND_BONE_SELECT, ob);

	return OPERATOR_FINISHED;
}

void POSE_OT_select_hierarchy(wmOperatorType *ot)
{
	static EnumPropertyItem direction_items[]= {
	{BONE_SELECT_PARENT, "PARENT", "Select Parent", ""},
	{BONE_SELECT_CHILD, "CHILD", "Select Child", ""},
	{0, NULL, NULL, NULL}
	};
	
	/* identifiers */
	ot->name= "Select Hierarchy";
	ot->idname= "POSE_OT_select_hierarchy";
	
	/* api callbacks */
	ot->exec= pose_select_hierarchy_exec;
	ot->poll= ED_operator_posemode;
	
	/* flags */
	ot->flag= OPTYPE_REGISTER|OPTYPE_UNDO;
	
	/* props */
	RNA_def_enum(ot->srna, "direction", direction_items,
				 BONE_SELECT_PARENT, "Direction", "");
	RNA_def_boolean(ot->srna, "extend", 0, "Add to Selection", "");
	
}


void pose_add_IK(Scene *scene)
{
	Object *obedit= scene->obedit; // XXX context
	Object *ob= OBACT;
	
	/* paranoia checks */
	if(!ob && !ob->pose) return;
	if(ob==obedit || (ob->flag & OB_POSEMODE)==0) return;
	
	add_constraint(1);	/* 1 means only IK */
}

/* context: all selected channels */
void pose_clear_IK(Scene *scene)
{
	Object *obedit= scene->obedit; // XXX context
	Object *ob= OBACT;
	bArmature *arm= ob->data;
	bPoseChannel *pchan;
	bConstraint *con;
	bConstraint *next;
	
	/* paranoia checks */
	if(!ob && !ob->pose) return;
	if(ob==obedit || (ob->flag & OB_POSEMODE)==0) return;
	
	if(pose_has_protected_selected(ob, 0, 1))
		return;
	
	if(okee("Remove IK constraint(s)")==0) return;

	for(pchan= ob->pose->chanbase.first; pchan; pchan= pchan->next) {
		if(arm->layer & pchan->bone->layer) {
			if(pchan->bone->flag & (BONE_ACTIVE|BONE_SELECTED)) {
				
				for(con= pchan->constraints.first; con; con= next) {
					next= con->next;
					if(con->type==CONSTRAINT_TYPE_KINEMATIC) {
						BLI_remlink(&pchan->constraints, con);
						free_constraint_data(con);
						MEM_freeN(con);
					}
				}
				pchan->constflag &= ~(PCHAN_HAS_IK|PCHAN_HAS_TARGET);
			}
		}
	}
	
	DAG_object_flush_update(scene, ob, OB_RECALC_DATA);	// and all its relations
	
	BIF_undo_push("Remove IK constraint(s)");
}

void pose_clear_constraints(Scene *scene)
{
	Object *obedit= scene->obedit; // XXX context
	Object *ob= OBACT;
	bArmature *arm= ob->data;
	bPoseChannel *pchan;
	
	/* paranoia checks */
	if(!ob && !ob->pose) return;
	if(ob==obedit || (ob->flag & OB_POSEMODE)==0) return;
	
	if(pose_has_protected_selected(ob, 0, 1))
		return;
	
	if(okee("Remove Constraints")==0) return;
	
	/* find active */
	for(pchan= ob->pose->chanbase.first; pchan; pchan= pchan->next) {
		if(arm->layer & pchan->bone->layer) {
			if(pchan->bone->flag & (BONE_ACTIVE|BONE_SELECTED)) {
				free_constraints(&pchan->constraints);
				pchan->constflag= 0;
			}
		}
	}
	
	DAG_object_flush_update(scene, ob, OB_RECALC_DATA);	// and all its relations
	
	BIF_undo_push("Remove Constraint(s)");
	
}


void pose_copy_menu(Scene *scene)
{
	Object *obedit= scene->obedit; // XXX context
	Object *ob= OBACT;
	bArmature *arm= ob->data;
	bPoseChannel *pchan, *pchanact;
	short nr=0;
	int i=0;
	
	/* paranoia checks */
	if (ELEM(NULL, ob, ob->pose)) return;
	if ((ob==obedit) || (ob->flag & OB_POSEMODE)==0) return;
	
	/* find active */
	for (pchan= ob->pose->chanbase.first; pchan; pchan= pchan->next) {
		if (pchan->bone->flag & BONE_ACTIVE) 
			break;
	}
	
	if (pchan==NULL) return;
	pchanact= pchan;
	
	/* if proxy-protected bones selected, some things (such as locks + displays) shouldn't be changable, 
	 * but for constraints (just add local constraints)
	 */
	if (pose_has_protected_selected(ob, 1, 0)) {
		i= BLI_countlist(&(pchanact->constraints)); /* if there are 24 or less, allow for the user to select constraints */
		if (i < 25)
			nr= pupmenu("Copy Pose Attributes %t|Local Location%x1|Local Rotation%x2|Local Size%x3|%l|Visual Location %x9|Visual Rotation%x10|Visual Size%x11|%l|Constraints (All)%x4|Constraints...%x5");
		else
			nr= pupmenu("Copy Pose Attributes %t|Local Location%x1|Local Rotation%x2|Local Size%x3|%l|Visual Location %x9|Visual Rotation%x10|Visual Size%x11|%l|Constraints (All)%x4");
	}
	else {
		i= BLI_countlist(&(pchanact->constraints)); /* if there are 24 or less, allow for the user to select constraints */
		if (i < 25)
			nr= pupmenu("Copy Pose Attributes %t|Local Location%x1|Local Rotation%x2|Local Size%x3|%l|Visual Location %x9|Visual Rotation%x10|Visual Size%x11|%l|Constraints (All)%x4|Constraints...%x5|%l|Transform Locks%x6|IK Limits%x7|Bone Shape%x8");
		else
			nr= pupmenu("Copy Pose Attributes %t|Local Location%x1|Local Rotation%x2|Local Size%x3|%l|Visual Location %x9|Visual Rotation%x10|Visual Size%x11|%l|Constraints (All)%x4|%l|Transform Locks%x6|IK Limits%x7|Bone Shape%x8");
	}
	
	if (nr <= 0) 
		return;
	
	if (nr != 5)  {
		for (pchan= ob->pose->chanbase.first; pchan; pchan= pchan->next) {
			if ( (arm->layer & pchan->bone->layer) &&
				 (pchan->bone->flag & BONE_SELECTED) &&
				 (pchan != pchanact) ) 
			{
				switch (nr) {
					case 1: /* Local Location */
						VECCOPY(pchan->loc, pchanact->loc);
						break;
					case 2: /* Local Rotation */
						QUATCOPY(pchan->quat, pchanact->quat);
						break;
					case 3: /* Local Size */
						VECCOPY(pchan->size, pchanact->size);
						break;
					case 4: /* All Constraints */
					{
						ListBase tmp_constraints = {NULL, NULL};
						
						/* copy constraints to tmpbase and apply 'local' tags before 
						 * appending to list of constraints for this channel
						 */
						copy_constraints(&tmp_constraints, &pchanact->constraints);
						if ((ob->proxy) && (pchan->bone->layer & arm->layer_protected)) {
							bConstraint *con;
							
							/* add proxy-local tags */
							for (con= tmp_constraints.first; con; con= con->next)
								con->flag |= CONSTRAINT_PROXY_LOCAL;
						}
						addlisttolist(&pchan->constraints, &tmp_constraints);
						
						/* update flags (need to add here, not just copy) */
						pchan->constflag |= pchanact->constflag;
						
						if (ob->pose)
							ob->pose->flag |= POSE_RECALC;
					}
						break;
					case 6: /* Transform Locks */
						pchan->protectflag = pchanact->protectflag;
						break;
					case 7: /* IK (DOF) settings */
					{
						pchan->ikflag = pchanact->ikflag;
						VECCOPY(pchan->limitmin, pchanact->limitmin);
						VECCOPY(pchan->limitmax, pchanact->limitmax);
						VECCOPY(pchan->stiffness, pchanact->stiffness);
						pchan->ikstretch= pchanact->ikstretch;
					}
						break;
					case 8: /* Custom Bone Shape */
						pchan->custom = pchanact->custom;
						break;
					case 9: /* Visual Location */
						armature_loc_pose_to_bone(pchan, pchanact->pose_mat[3], pchan->loc);
						break;
					case 10: /* Visual Rotation */
					{
						float delta_mat[4][4], quat[4];
						
						armature_mat_pose_to_bone(pchan, pchanact->pose_mat, delta_mat);
						Mat4ToQuat(delta_mat, quat);
						QUATCOPY(pchan->quat, quat);
					}
						break;
					case 11: /* Visual Size */
					{
						float delta_mat[4][4], size[4];
						
						armature_mat_pose_to_bone(pchan, pchanact->pose_mat, delta_mat);
						Mat4ToSize(delta_mat, size);
						VECCOPY(pchan->size, size);
					}
				}
			}
		}
	} 
	else { /* constraints, optional (note: max we can have is 24 constraints) */
		bConstraint *con, *con_back;
		int const_toggle[24];
		ListBase const_copy = {NULL, NULL};
		
		BLI_duplicatelist(&const_copy, &(pchanact->constraints));
		
		/* build the puplist of constraints */
		for (con = pchanact->constraints.first, i=0; con; con=con->next, i++){
			const_toggle[i]= 1;
//			add_numbut(i, TOG|INT, con->name, 0, 0, &(const_toggle[i]), "");
		}
		
//		if (!do_clever_numbuts("Select Constraints", i, REDRAW)) {
//			BLI_freelistN(&const_copy);
//			return;
//		}
		
		/* now build a new listbase from the options selected */
		for (i=0, con=const_copy.first; con; i++) {
			/* if not selected, free/remove it from the list */
			if (!const_toggle[i]) {
				con_back= con->next;
				BLI_freelinkN(&const_copy, con);
				con= con_back;
			} 
			else
				con= con->next;
		}
		
		/* Copy the temo listbase to the selected posebones */
		for (pchan= ob->pose->chanbase.first; pchan; pchan= pchan->next) {
			if ( (arm->layer & pchan->bone->layer) &&
				 (pchan->bone->flag & BONE_SELECTED) &&
				 (pchan!=pchanact) ) 
			{
				ListBase tmp_constraints = {NULL, NULL};
				
				/* copy constraints to tmpbase and apply 'local' tags before 
				 * appending to list of constraints for this channel
				 */
				copy_constraints(&tmp_constraints, &const_copy);
				if ((ob->proxy) && (pchan->bone->layer & arm->layer_protected)) {
					bConstraint *con;
					
					/* add proxy-local tags */
					for (con= tmp_constraints.first; con; con= con->next)
						con->flag |= CONSTRAINT_PROXY_LOCAL;
				}
				addlisttolist(&pchan->constraints, &tmp_constraints);
				
				/* update flags (need to add here, not just copy) */
				pchan->constflag |= pchanact->constflag;
			}
		}
		BLI_freelistN(&const_copy);
		update_pose_constraint_flags(ob->pose); /* we could work out the flags but its simpler to do this */
		
		if (ob->pose)
			ob->pose->flag |= POSE_RECALC;
	}
	
	DAG_object_flush_update(scene, ob, OB_RECALC_DATA);	// and all its relations
	
	BIF_undo_push("Copy Pose Attributes");
	
}

/* ******************** copy/paste pose ********************** */

static bPose	*g_posebuf=NULL;

void free_posebuf(void) 
{
	if (g_posebuf) {
		// was copied without constraints
		BLI_freelistN (&g_posebuf->chanbase);
		MEM_freeN (g_posebuf);
	}
	g_posebuf=NULL;
}

void copy_posebuf (Scene *scene)
{
	Object *ob= OBACT;

	if (!ob || !ob->pose){
		error ("No Pose");
		return;
	}

	free_posebuf();
	
	set_pose_keys(ob);  // sets chan->flag to POSE_KEY if bone selected
	copy_pose(&g_posebuf, ob->pose, 0);

}

void paste_posebuf (Scene *scene, int flip)
{
	Object *ob= OBACT;
	bPoseChannel *chan, *pchan;
	float eul[4];
	char name[32];
	
	if (!ob || !ob->pose)
		return;

	if (!g_posebuf){
		error ("Copy buffer is empty");
		return;
	}
	
	/*
	// disabled until protected bones in proxies follow the rules everywhere else!
	if(pose_has_protected_selected(ob, 1, 1))
		return;
	*/
	
	/* Safely merge all of the channels in this pose into
	any existing pose */
	for (chan=g_posebuf->chanbase.first; chan; chan=chan->next) {
		if (chan->flag & POSE_KEY) {
			BLI_strncpy(name, chan->name, sizeof(name));
			if (flip)
				bone_flip_name (name, 0);		// 0 = don't strip off number extensions
				
			/* only copy when channel exists, poses are not meant to add random channels to anymore */
			pchan= get_pose_channel(ob->pose, name);
			
			if (pchan) {
				/* only loc rot size */
				/* only copies transform info for the pose */
				VECCOPY(pchan->loc, chan->loc);
				VECCOPY(pchan->size, chan->size);
				QUATCOPY(pchan->quat, chan->quat);
				pchan->flag= chan->flag;
				
				if (flip) {
					pchan->loc[0]*= -1;
					
					QuatToEul(pchan->quat, eul);
					eul[1]*= -1;
					eul[2]*= -1;
					EulToQuat(eul, pchan->quat);
				}
				
#if 0 // XXX old animation system
				if (autokeyframe_cfra_can_key(ob)) {
					ID *id= &ob->id;
					
					/* Set keys on pose */
					if (chan->flag & POSE_ROT) {
						insertkey(id, ID_PO, pchan->name, NULL, AC_QUAT_X, 0);
						insertkey(id, ID_PO, pchan->name, NULL, AC_QUAT_Y, 0);
						insertkey(id, ID_PO, pchan->name, NULL, AC_QUAT_Z, 0);
						insertkey(id, ID_PO, pchan->name, NULL, AC_QUAT_W, 0);
					}
					if (chan->flag & POSE_SIZE) {
						insertkey(id, ID_PO, pchan->name, NULL, AC_SIZE_X, 0);
						insertkey(id, ID_PO, pchan->name, NULL, AC_SIZE_Y, 0);
						insertkey(id, ID_PO, pchan->name, NULL, AC_SIZE_Z, 0);
					}
					if (chan->flag & POSE_LOC) {
						insertkey(id, ID_PO, pchan->name, NULL, AC_LOC_X, 0);
						insertkey(id, ID_PO, pchan->name, NULL, AC_LOC_Y, 0);
						insertkey(id, ID_PO, pchan->name, NULL, AC_LOC_Z, 0);
					}
					
					/* clear any unkeyed tags */
					if (chan->bone)
						chan->bone->flag &= ~BONE_UNKEYED;
				}
				else {
					/* add unkeyed tags */
					if (chan->bone)
						chan->bone->flag |= BONE_UNKEYED;
				}
#endif // XXX old animation system
			}
		}
	}

	/* Update event for pose and deformation children */
	DAG_object_flush_update(scene, ob, OB_RECALC_DATA);
	
	if (IS_AUTOKEY_ON(scene)) {
// XXX		remake_action_ipos(ob->action);
	}
	else {
		/* need to trick depgraph, action is not allowed to execute on pose */
		where_is_pose(scene, ob);
		ob->recalc= 0;
	}

	BIF_undo_push("Paste Action Pose");
}

/* ********************************************** */

/* context weightpaint and deformer in posemode */
void pose_adds_vgroups(Scene *scene, Object *meshobj, int heatweights)
{
// XXX	extern VPaint Gwp;         /* from vpaint */
	Object *poseobj= modifiers_isDeformedByArmature(meshobj);

	if(poseobj==NULL || (poseobj->flag & OB_POSEMODE)==0) {
		error("The active object must have a deforming armature in pose mode");
		return;
	}

// XXX	add_verts_to_dgroups(meshobj, poseobj, heatweights, (Gwp.flag & VP_MIRROR_X));

	if(heatweights)
		BIF_undo_push("Apply Bone Heat Weights to Vertex Groups");
	else
		BIF_undo_push("Apply Bone Envelopes to Vertex Groups");

	
	// and all its relations
	DAG_object_flush_update(scene, meshobj, OB_RECALC_DATA);
}

/* ********************************************** */

/* adds a new pose-group */
void pose_add_posegroup (Scene *scene)
{
	Object *ob= OBACT;
	bPose *pose= (ob) ? ob->pose : NULL;
	bActionGroup *grp;
	
	if (ELEM(NULL, ob, ob->pose))
		return;
	
	grp= MEM_callocN(sizeof(bActionGroup), "PoseGroup");
	strcpy(grp->name, "Group");
	BLI_addtail(&pose->agroups, grp);
	BLI_uniquename(&pose->agroups, grp, "Group", '.', offsetof(bActionGroup, name), 32);
	
	pose->active_group= BLI_countlist(&pose->agroups);
	
	BIF_undo_push("Add Bone Group");
	
}

/* Remove the active bone-group */
void pose_remove_posegroup (Scene *scene)
{
	Object *ob= OBACT;
	bPose *pose= (ob) ? ob->pose : NULL;
	bActionGroup *grp = NULL;
	bPoseChannel *pchan;
	
	/* sanity checks */
	if (ELEM(NULL, ob, pose))
		return;
	if (pose->active_group <= 0)
		return;
	
	/* get group to remove */
	grp= BLI_findlink(&pose->agroups, pose->active_group-1);
	if (grp) {
		/* adjust group references (the trouble of using indices!):
		 *	- firstly, make sure nothing references it 
		 *	- also, make sure that those after this item get corrected
		 */
		for (pchan= pose->chanbase.first; pchan; pchan= pchan->next) {
			if (pchan->agrp_index == pose->active_group)
				pchan->agrp_index= 0;
			else if (pchan->agrp_index > pose->active_group)
				pchan->agrp_index--;
		}
		
		/* now, remove it from the pose */
		BLI_freelinkN(&pose->agroups, grp);
		pose->active_group= 0;
		
		BIF_undo_push("Remove Bone Group");
	}
	
}

char *build_posegroups_menustr (bPose *pose, short for_pupmenu)
{
	DynStr *pupds= BLI_dynstr_new();
	bActionGroup *grp;
	char *str;
	char buf[16];
	int i;
	
	/* add title first (and the "none" entry) */
	BLI_dynstr_append(pupds, "Bone Group%t|");
	if (for_pupmenu)
		BLI_dynstr_append(pupds, "Add New%x0|");
	else
		BLI_dynstr_append(pupds, "BG: [None]%x0|");
	
	/* loop through groups, adding them */
	for (grp= pose->agroups.first, i=1; grp; grp=grp->next, i++) {
		if (for_pupmenu == 0)
			BLI_dynstr_append(pupds, "BG: ");
		BLI_dynstr_append(pupds, grp->name);
		
		sprintf(buf, "%%x%d", i);
		BLI_dynstr_append(pupds, buf);
		
		if (grp->next)
			BLI_dynstr_append(pupds, "|");
	}
	
	/* convert to normal MEM_malloc'd string */
	str= BLI_dynstr_get_cstring(pupds);
	BLI_dynstr_free(pupds);
	
	return str;
}

/* Assign selected pchans to the bone group that the user selects */
void pose_assign_to_posegroup (Scene *scene, short active)
{
	Object *ob= OBACT;
	bArmature *arm= (ob) ? ob->data : NULL;
	bPose *pose= (ob) ? ob->pose : NULL;
	bPoseChannel *pchan;
	char *menustr;
	int nr;
	short done= 0;
	
	/* sanity checks */
	if (ELEM3(NULL, ob, pose, arm))
		return;

	/* get group to affect */
	if ((active==0) || (pose->active_group <= 0)) {
		menustr= build_posegroups_menustr(pose, 1);
		nr= 0; // XXX pupmenu_col(menustr, 20);
		MEM_freeN(menustr);
		
		if (nr < 0) 
			return;
		else if (nr == 0) {
			/* add new - note: this does an undo push and sets active group */
			pose_add_posegroup(scene);
		}
		else
			pose->active_group= nr;
	}
	
	/* add selected bones to group then */
	for (pchan= pose->chanbase.first; pchan; pchan= pchan->next) {
		if ((pchan->bone->flag & BONE_SELECTED) && (pchan->bone->layer & arm->layer)) {
			pchan->agrp_index= pose->active_group;
			done= 1;
		}
	}
	
	if (done)
		BIF_undo_push("Add Bones To Group");
		
}

/* Remove selected pchans from their bone groups */
void pose_remove_from_posegroups (Scene *scene)
{
	Object *ob= OBACT;
	bArmature *arm= (ob) ? ob->data : NULL;
	bPose *pose= (ob) ? ob->pose : NULL;
	bPoseChannel *pchan;
	short done= 0;
	
	/* sanity checks */
	if (ELEM3(NULL, ob, pose, arm))
		return;
	
	/* remove selected bones from their groups */
	for (pchan= pose->chanbase.first; pchan; pchan= pchan->next) {
		if ((pchan->bone->flag & BONE_SELECTED) && (pchan->bone->layer & arm->layer)) {
			if (pchan->agrp_index) {
				pchan->agrp_index= 0;
				done= 1;
			}
		}
	}
	
	if (done)
		BIF_undo_push("Remove Bones From Groups");
		
}

/* Ctrl-G in 3D-View while in PoseMode */
void pgroup_operation_with_menu (Scene *scene)
{
	Object *ob= OBACT;
	bArmature *arm= (ob) ? ob->data : NULL;
	bPose *pose= (ob) ? ob->pose : NULL;
	bPoseChannel *pchan= NULL;
	int mode;
	
	/* sanity checks */
	if (ELEM3(NULL, ob, pose, arm))
		return;
	
	/* check that something is selected */
	for (pchan= pose->chanbase.first; pchan; pchan= pchan->next) {
		if ((pchan->bone->flag & BONE_SELECTED) && (pchan->bone->layer & arm->layer)) 
			break;
	}
	if (pchan == NULL)
		return;
	
	/* get mode of action */
	if (pchan)
		mode= pupmenu("Bone Groups%t|Add Selected to Active Group%x1|Add Selected to Group%x2|%|Remove Selected From Groups%x3|Remove Active Group%x4");
	else
		mode= pupmenu("Bone Groups%t|Add New Group%x5|Remove Active Group%x4");
		
	/* handle mode */
	switch (mode) {
		case 1:
			pose_assign_to_posegroup(scene, 1);
			break;
		case 2:
			pose_assign_to_posegroup(scene, 0);
			break;
		case 5:
			pose_add_posegroup(scene);
			break;
		case 3:
			pose_remove_from_posegroups(scene);
			break;
		case 4:
			pose_remove_posegroup(scene);
			break;
	}
}

/* ********************************************** */

static short pose_select_same_group (Object *ob)
{
	bPose *pose= (ob)? ob->pose : NULL;
	bArmature *arm= (ob)? ob->data : NULL;
	bPoseChannel *pchan, *chan;
	short changed= 0;
	
	if (ELEM3(NULL, ob, pose, arm))
		return 0;
	
	/* loop in loop... bad and slow! */
	for (pchan= ob->pose->chanbase.first; pchan; pchan= pchan->next) {
		if (arm->layer & pchan->bone->layer) {
			if (pchan->bone->flag & (BONE_ACTIVE|BONE_SELECTED)) {
				
				/* only if group matches (and is not selected or current bone) */
				for (chan= ob->pose->chanbase.first; chan; chan= chan->next) {
					if (arm->layer & chan->bone->layer) {
						if (pchan->agrp_index == chan->agrp_index) {
							chan->bone->flag |= BONE_SELECTED;
							changed= 1;
						}
					}
				}
				
			}
		}
	}
	
	return changed;
}

static short pose_select_same_layer (Object *ob)
{
	bPose *pose= (ob)? ob->pose : NULL;
	bArmature *arm= (ob)? ob->data : NULL;
	bPoseChannel *pchan;
	short layers= 0, changed= 0;
	
	if (ELEM3(NULL, ob, pose, arm))
		return 0;
	
	/* figure out what bones are selected */
	for (pchan= ob->pose->chanbase.first; pchan; pchan= pchan->next) {
		if (arm->layer & pchan->bone->layer) {
			if (pchan->bone->flag & (BONE_ACTIVE|BONE_SELECTED)) {
				layers |= pchan->bone->layer;
			}
		}
	}
	if (layers == 0) 
		return 0;
		
	/* select bones that are on same layers as layers flag */
	for (pchan= ob->pose->chanbase.first; pchan; pchan= pchan->next) {
		if (arm->layer & pchan->bone->layer) {
			if (layers & pchan->bone->layer) {
				pchan->bone->flag |= BONE_SELECTED;
				changed= 1;
			}
		}
	}
	
	return changed;
}

void pose_select_grouped (Scene *scene, short nr)
{
	short changed = 0;
	
	if (nr == 1) 		changed= pose_select_same_group(OBACT);
	else if (nr == 2)	changed= pose_select_same_layer(OBACT);
	
	if (changed) {
		countall();
		BIF_undo_push("Select Grouped");
	}
}

/* Shift-G in 3D-View while in PoseMode */
void pose_select_grouped_menu (Scene *scene)
{
	short nr;
	
	/* here we go */
	nr= pupmenu("Select Grouped%t|In Same Group%x1|In Same Layer%x2");
	pose_select_grouped(scene, nr);
}

/* ********************************************** */

/* context active object */
void pose_flip_names(Scene *scene)
{
	Object *obedit= scene->obedit; // XXX context
	Object *ob= OBACT;
	bArmature *arm= ob->data;
	bPoseChannel *pchan;
	char newname[32];
	
	/* paranoia checks */
	if(!ob && !ob->pose) return;
	if(ob==obedit || (ob->flag & OB_POSEMODE)==0) return;
	
	if(pose_has_protected_selected(ob, 0, 1))
		return;
	
	for(pchan= ob->pose->chanbase.first; pchan; pchan= pchan->next) {
		if(arm->layer & pchan->bone->layer) {
			if(pchan->bone->flag & (BONE_ACTIVE|BONE_SELECTED)) {
				BLI_strncpy(newname, pchan->name, sizeof(newname));
				bone_flip_name(newname, 1);	// 1 = do strip off number extensions
				armature_bone_rename(ob, pchan->name, newname);
			}
		}
	}
	
	BIF_undo_push("Flip names");
}

/* context active object */
void pose_autoside_names(Scene *scene, short axis)
{
	Object *obedit= scene->obedit; // XXX context
	Object *ob= OBACT;
	bArmature *arm= ob->data;
	bPoseChannel *pchan;
	char newname[32];
	
	/* paranoia checks */
	if (ELEM(NULL, ob, ob->pose)) return;
	if (ob==obedit || (ob->flag & OB_POSEMODE)==0) return;
	
	if (pose_has_protected_selected(ob, 0, 1))
		return;
	
	for(pchan= ob->pose->chanbase.first; pchan; pchan= pchan->next) {
		if(arm->layer & pchan->bone->layer) {
			if(pchan->bone->flag & (BONE_ACTIVE|BONE_SELECTED)) {
				BLI_strncpy(newname, pchan->name, sizeof(newname));
				bone_autoside_name(newname, 1, axis, pchan->bone->head[axis], pchan->bone->tail[axis]);
				armature_bone_rename(ob, pchan->name, newname);
			}
		}
	}
	
	BIF_undo_push("Flip names");
}

/* context active object, or weightpainted object with armature in posemode */
void pose_activate_flipped_bone(Scene *scene)
{
	Object *ob= OBACT;
	bArmature *arm= ob->data;
	
	if(ob==NULL) return;

	if(G.f & G_WEIGHTPAINT) {
		ob= modifiers_isDeformedByArmature(ob);
	}
	if(ob && (ob->flag & OB_POSEMODE)) {
		bPoseChannel *pchan, *pchanf;
		
		for(pchan= ob->pose->chanbase.first; pchan; pchan= pchan->next) {
			if(arm->layer & pchan->bone->layer) {
				if(pchan->bone->flag & BONE_ACTIVE)
					break;
			}
		}
		if(pchan) {
			char name[32];
			
			BLI_strncpy(name, pchan->name, 32);
			bone_flip_name(name, 1);	// 0 = do not strip off number extensions
			
			pchanf= get_pose_channel(ob->pose, name);
			if(pchanf && pchanf!=pchan) {
				pchan->bone->flag &= ~(BONE_SELECTED|BONE_ACTIVE);
				pchanf->bone->flag |= (BONE_SELECTED|BONE_ACTIVE);
			
				/* in weightpaint we select the associated vertex group too */
				if(G.f & G_WEIGHTPAINT) {
					vertexgroup_select_by_name(OBACT, name);
					DAG_object_flush_update(scene, OBACT, OB_RECALC_DATA);
				}
				
				// XXX notifiers need to be sent to other editors to update
				
			}			
		}
	}
}

/* This function pops up the move-to-layer popup widgets when the user
 * presses either SHIFT-MKEY or MKEY in PoseMode OR EditMode (for Armatures)
 */
void pose_movetolayer(Scene *scene)
{
	Object *obedit= scene->obedit; // XXX context
	Object *ob= OBACT;
	bArmature *arm;
	short lay= 0;
	short shift= 0; // XXX
	
	if (ob==NULL) return;
	arm= ob->data;
	
	if (shift) {
		/* armature layers */
		lay= arm->layer;
		if ( movetolayer_short_buts(&lay, "Armature Layers")==0 ) return;
		if (lay==0) return;
		arm->layer= lay;
		if(ob->pose)
			ob->pose->proxy_layer= lay;
		
	}
	else if (obedit) {
		/* the check for editbone layer moving needs to occur before posemode one to work */
		EditBone *ebo;
		EditBone *flipBone;
		
		for (ebo= arm->edbo->first; ebo; ebo= ebo->next) {
			if (arm->layer & ebo->layer) {
				if (ebo->flag & BONE_SELECTED)
					lay |= ebo->layer;
			}
		}
		if (lay==0) return;
		
		if ( movetolayer_short_buts(&lay, "Bone Layers")==0 ) return;
		if (lay==0) return;
		
		for (ebo= arm->edbo->first; ebo; ebo= ebo->next) {
			if (arm->layer & ebo->layer) {
				if (ebo->flag & BONE_SELECTED) {
					ebo->layer= lay;
					if (arm->flag & ARM_MIRROR_EDIT) {
						flipBone = ED_armature_bone_get_mirrored(arm->edbo, ebo);
						if (flipBone)
							flipBone->layer = lay;
					}
				}
			}
		}
		
		BIF_undo_push("Move Bone Layer");
	}
	else if (ob->flag & OB_POSEMODE) {
		/* pose-channel layers */
		bPoseChannel *pchan;
		
		if (pose_has_protected_selected(ob, 0, 1))
			return;
		
		for (pchan= ob->pose->chanbase.first; pchan; pchan= pchan->next) {
			if (arm->layer & pchan->bone->layer) {
				if (pchan->bone->flag & BONE_SELECTED)
					lay |= pchan->bone->layer;
			}
		}
		if (lay==0) return;
		
		if ( movetolayer_short_buts(&lay, "Bone Layers")==0 ) return;
		if (lay==0) return;
		
		for (pchan= ob->pose->chanbase.first; pchan; pchan= pchan->next) {
			if (arm->layer & pchan->bone->layer) {
				if (pchan->bone->flag & BONE_SELECTED)
					pchan->bone->layer= lay;
			}
		}
		
		BIF_undo_push("Move Bone Layer");
	}
}

#if 0
// XXX old sys
/* for use with pose_relax only */
static int pose_relax_icu(struct IpoCurve *icu, float framef, float *val, float *frame_prev, float *frame_next)
{
	if (!icu) {
		return 0;
	} 
	else {
		BezTriple *bezt = icu->bezt;
		
		BezTriple *bezt_prev=NULL, *bezt_next=NULL;
		float w1, w2, wtot;
		int i;
		
		for (i=0; i < icu->totvert; i++, bezt++) {
			if (bezt->vec[1][0] < framef - 0.5) {
				bezt_prev = bezt;
			} else {
				break;
			}
		}
		
		if (bezt_prev==NULL) return 0;
		
		/* advance to the next, dont need to advance i */
		bezt = bezt_prev+1;
		
		for (; i < icu->totvert; i++, bezt++) {
			if (bezt->vec[1][0] > framef + 0.5) {
				bezt_next = bezt;
						break;
			}
		}
		
		if (bezt_next==NULL) return 0;
	
		if (val) {
			w1 = framef - bezt_prev->vec[1][0];
			w2 = bezt_next->vec[1][0] - framef;
			wtot = w1 + w2;
			w1=w1/wtot;
			w2=w2/wtot;
#if 0
			val = (bezt_prev->vec[1][1] * w2) + (bezt_next->vec[1][1] * w1);
#else
			/* apply the value with a hard coded 6th */
			*val = (((bezt_prev->vec[1][1] * w2) + (bezt_next->vec[1][1] * w1)) + (*val * 5.0f)) / 6.0f;
#endif
		}
		
		if (frame_prev)	*frame_prev = bezt_prev->vec[1][0];
		if (frame_next)	*frame_next = bezt_next->vec[1][0];
		
		return 1;
	}
}
#endif

void pose_relax(Scene *scene)
{
	Object *ob = OBACT;
	bPose *pose;
	bAction *act;
	bArmature *arm;
	
//	IpoCurve *icu_w, *icu_x, *icu_y, *icu_z;
	
	bPoseChannel *pchan;
//	bActionChannel *achan;
//	float framef = F_CFRA;
//	float frame_prev, frame_next;
//	float quat_prev[4], quat_next[4], quat_interp[4], quat_orig[4];
	
	int do_scale = 0;
	int do_loc = 0;
	int do_quat = 0;
	int flag = 0;
//	int do_x, do_y, do_z;
	
	if (!ob) return;
	
	pose = ob->pose;
	act = ob->action;
	arm = (bArmature *)ob->data;
	
	if (!pose || !act || !arm) return;
	
	for (pchan=pose->chanbase.first; pchan; pchan= pchan->next) {
		
		pchan->bone->flag &= ~BONE_TRANSFORM;
		
		if (pchan->bone->layer & arm->layer) {
			if (pchan->bone->flag & BONE_SELECTED) {
				/* do we have an ipo curve? */
#if 0 // XXX old animation system
				achan= get_action_channel(act, pchan->name);
				
				if (achan && achan->ipo) {
					/*calc_ipo(achan->ipo, ctime);*/
					
					do_x = pose_relax_icu(find_ipocurve(achan->ipo, AC_LOC_X), framef, &pchan->loc[0], NULL, NULL);
					do_y = pose_relax_icu(find_ipocurve(achan->ipo, AC_LOC_Y), framef, &pchan->loc[1], NULL, NULL);
					do_z = pose_relax_icu(find_ipocurve(achan->ipo, AC_LOC_Z), framef, &pchan->loc[2], NULL, NULL);
					do_loc += do_x + do_y + do_z;
					
					do_x = pose_relax_icu(find_ipocurve(achan->ipo, AC_SIZE_X), framef, &pchan->size[0], NULL, NULL);
					do_y = pose_relax_icu(find_ipocurve(achan->ipo, AC_SIZE_Y), framef, &pchan->size[1], NULL, NULL);
					do_z = pose_relax_icu(find_ipocurve(achan->ipo, AC_SIZE_Z), framef, &pchan->size[2], NULL, NULL);
					do_scale += do_x + do_y + do_z;
						
					if(	((icu_w = find_ipocurve(achan->ipo, AC_QUAT_W))) &&
						((icu_x = find_ipocurve(achan->ipo, AC_QUAT_X))) &&
						((icu_y = find_ipocurve(achan->ipo, AC_QUAT_Y))) &&
						((icu_z = find_ipocurve(achan->ipo, AC_QUAT_Z))) )
					{
						/* use the quatw keyframe as a basis for others */
						if (pose_relax_icu(icu_w, framef, NULL, &frame_prev, &frame_next)) {
							/* get 2 quats */
							quat_prev[0] = eval_icu(icu_w, frame_prev);
							quat_prev[1] = eval_icu(icu_x, frame_prev);
							quat_prev[2] = eval_icu(icu_y, frame_prev);
							quat_prev[3] = eval_icu(icu_z, frame_prev);
							
							quat_next[0] = eval_icu(icu_w, frame_next);
							quat_next[1] = eval_icu(icu_x, frame_next);
							quat_next[2] = eval_icu(icu_y, frame_next);
							quat_next[3] = eval_icu(icu_z, frame_next);
							
#if 0
							/* apply the setting, completely smooth */
							QuatInterpol(pchan->quat, quat_prev, quat_next, (framef-frame_prev) / (frame_next-frame_prev) );
#else
							/* tricky interpolation */
							QuatInterpol(quat_interp, quat_prev, quat_next, (framef-frame_prev) / (frame_next-frame_prev) );
							QUATCOPY(quat_orig, pchan->quat);
							QuatInterpol(pchan->quat, quat_orig, quat_interp, 1.0f/6.0f);
							/* done */
#endif
							do_quat++;
						}
					}
					
					/* apply BONE_TRANSFORM tag so that autokeying will pick it up */
					pchan->bone->flag |= BONE_TRANSFORM;
				}
				
#endif // XXX old animation system
			}
		}
	}
	
	ob->pose->flag |= (POSE_LOCKED|POSE_DO_UNLOCK);
	
	/* do auto-keying */
	if (do_loc)		flag |= TFM_TRANSLATION;
	if (do_scale)	flag |= TFM_RESIZE;
	if (do_quat)	flag |= TFM_ROTATION;
	autokeyframe_pose_cb_func(ob, flag, 0);
	 
	/* clear BONE_TRANSFORM flags */
	for (pchan=pose->chanbase.first; pchan; pchan= pchan->next)
		pchan->bone->flag &= ~ BONE_TRANSFORM;
	
	/* do depsgraph flush */
	DAG_object_flush_update(scene, ob, OB_RECALC_DATA);
	BIF_undo_push("Relax Pose");
}

/* for use in insertkey, ensure rotation goes other way around */
void pose_flipquats(Scene *scene)
{
	Object *ob = OBACT;
	bArmature *arm= ob->data;
	bPoseChannel *pchan;
	
	if(ob->pose==NULL)
		return;
	
	/* find sel bones */
	for(pchan= ob->pose->chanbase.first; pchan; pchan= pchan->next) {
		if(pchan->bone && (pchan->bone->flag & BONE_SELECTED) && (pchan->bone->layer & arm->layer)) {
			/* quaternions have 720 degree range */
			pchan->quat[0]= -pchan->quat[0];
			pchan->quat[1]= -pchan->quat[1];
			pchan->quat[2]= -pchan->quat[2];
			pchan->quat[3]= -pchan->quat[3];
		}
	}
	
	/* do autokey */
	autokeyframe_pose_cb_func(ob, TFM_ROTATION, 0);
}

/* context: active channel */
void pose_special_editmenu(Scene *scene)
{
#if 0
	Object *obedit= scene->obedit; // XXX context
	Object *ob= OBACT;
	short nr;
	
	/* paranoia checks */
	if(!ob && !ob->pose) return;
	if(ob==obedit || (ob->flag & OB_POSEMODE)==0) return;
	
	nr= pupmenu("Specials%t|Select Constraint Target%x1|Flip Left-Right Names%x2|Calculate Paths%x3|Clear Paths%x4|Clear User Transform %x5|Relax Pose %x6|%l|AutoName Left-Right%x7|AutoName Front-Back%x8|AutoName Top-Bottom%x9");
	if(nr==1) {
		pose_select_constraint_target(scene);
	}
	else if(nr==2) {
		pose_flip_names();
	}
	else if(nr==3) {
		pose_calculate_path(C, ob);
	}
	else if(nr==4) {
		pose_clear_paths(ob);
	}
	else if(nr==5) {
		pose_clear_user_transforms(scene, ob);
	}
	else if(nr==6) {
		pose_relax();
	}
	else if(ELEM3(nr, 7, 8, 9)) {
		pose_autoside_names(nr-7);
	}
#endif
}

/* Restore selected pose-bones to 'action'-defined pose */
void pose_clear_user_transforms(Scene *scene, Object *ob)
{
	bArmature *arm= ob->data;
	bPoseChannel *pchan;
	
	if (ob->pose == NULL)
		return;
	
<<<<<<< HEAD
	/* find selected bones */
	for (pchan= ob->pose->chanbase.first; pchan; pchan= pchan->next) {
		if (pchan->bone && (pchan->bone->flag & BONE_SELECTED) && (pchan->bone->layer & arm->layer)) {
			/* just clear the BONE_UNKEYED flag, allowing this bone to get overwritten by actions again */
			pchan->bone->flag &= ~BONE_UNKEYED;
		}
	}
	
	/* clear pose locking flag 
	 *	- this will only clear the user-defined pose in the selected bones, where BONE_UNKEYED has been cleared
	 */
	ob->pose->flag |= POSE_DO_UNLOCK;
=======
	/* if the object has an action, restore pose to the pose defined by the action by clearing pose on selected bones */
	if (ob->action) {
		/* find selected bones */
		for (pchan= ob->pose->chanbase.first; pchan; pchan= pchan->next) {
			if (pchan->bone && (pchan->bone->flag & BONE_SELECTED) && (pchan->bone->layer & arm->layer)) {
				/* just clear the BONE_UNKEYED flag, allowing this bone to get overwritten by actions again */
				pchan->bone->flag &= ~BONE_UNKEYED;
			}
		}
		
		/* clear pose locking flag 
		 *	- this will only clear the user-defined pose in the selected bones, where BONE_UNKEYED has been cleared
		 */
		ob->pose->flag |= POSE_DO_UNLOCK;
	}
	else {
		/* no action, so restore entire pose to rest pose (cannot restore only selected bones) */
		rest_pose(ob->pose);
	}
>>>>>>> fba6a993
	
	DAG_object_flush_update(scene, ob, OB_RECALC_DATA);
	BIF_undo_push("Clear User Transform");
}
<|MERGE_RESOLUTION|>--- conflicted
+++ resolved
@@ -1688,20 +1688,6 @@
 	if (ob->pose == NULL)
 		return;
 	
-<<<<<<< HEAD
-	/* find selected bones */
-	for (pchan= ob->pose->chanbase.first; pchan; pchan= pchan->next) {
-		if (pchan->bone && (pchan->bone->flag & BONE_SELECTED) && (pchan->bone->layer & arm->layer)) {
-			/* just clear the BONE_UNKEYED flag, allowing this bone to get overwritten by actions again */
-			pchan->bone->flag &= ~BONE_UNKEYED;
-		}
-	}
-	
-	/* clear pose locking flag 
-	 *	- this will only clear the user-defined pose in the selected bones, where BONE_UNKEYED has been cleared
-	 */
-	ob->pose->flag |= POSE_DO_UNLOCK;
-=======
 	/* if the object has an action, restore pose to the pose defined by the action by clearing pose on selected bones */
 	if (ob->action) {
 		/* find selected bones */
@@ -1721,7 +1707,6 @@
 		/* no action, so restore entire pose to rest pose (cannot restore only selected bones) */
 		rest_pose(ob->pose);
 	}
->>>>>>> fba6a993
 	
 	DAG_object_flush_update(scene, ob, OB_RECALC_DATA);
 	BIF_undo_push("Clear User Transform");
