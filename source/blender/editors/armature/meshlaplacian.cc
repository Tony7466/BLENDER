/* SPDX-License-Identifier: GPL-2.0-or-later */

/** \file
 * \ingroup edarmature
 * Algorithms using the mesh laplacian.
 */

#include "MEM_guardedalloc.h"

#include "DNA_mesh_types.h"
#include "DNA_meshdata_types.h"
#include "DNA_object_types.h"
#include "DNA_scene_types.h"

#include "BLI_edgehash.h"
#include "BLI_math.h"
#include "BLI_memarena.h"
#include "BLI_string.h"

#include "BLT_translation.h"

#include "BKE_bvhutils.h"
#include "BKE_mesh.h"
#include "BKE_mesh_runtime.h"
#include "BKE_mesh_wrapper.h"
#include "BKE_modifier.h"

#include "ED_armature.h"
#include "ED_mesh.h"

#include "DEG_depsgraph.h"

#include "eigen_capi.h"

#include "meshlaplacian.h"

/* ************* XXX *************** */
static void waitcursor(int /*val*/)
{
}
static void progress_bar(int /*dummy_val*/, const char * /*dummy*/)
{
}
static void start_progress_bar(void)
{
}
static void end_progress_bar(void)
{
}
static void error(const char *str)
{
  printf("error: %s\n", str);
}
/* ************* XXX *************** */

/************************** Laplacian System *****************************/

struct LaplacianSystem {
  LinearSolver *context; /* linear solver */

  int verts_num, faces_num;

  float **verts;        /* vertex coordinates */
  float *varea;         /* vertex weights for laplacian computation */
  char *vpinned;        /* vertex pinning */
  int (*faces)[3];      /* face vertex indices */
  float (*fweights)[3]; /* cotangent weights per face */

  int areaweights;    /* use area in cotangent weights? */
  int storeweights;   /* store cotangent weights in fweights */
  bool variablesdone; /* variables set in linear system */

  EdgeHash *edgehash; /* edge hash for construction */

  struct HeatWeighting {
    const MLoopTri *mlooptri;
    blender::Span<int> corner_verts; /* needed to find vertices by index */
    int verts_num;
    int tris_num;
    float (*verts)[3];        /* vertex coordinates */
    float (*vert_normals)[3]; /* vertex normals */

    float (*root)[3]; /* bone root */
    float (*tip)[3];  /* bone tip */
    int numsource;

    float *H;       /* diagonal H matrix */
    float *p;       /* values from all p vectors */
    float *mindist; /* minimum distance to a bone for all vertices */

    BVHTree *bvhtree;        /* ray tracing acceleration structure */
    const MLoopTri **vltree; /* a looptri that the vertex belongs to */
  } heat;
};

/* Laplacian matrix construction */

/* Computation of these weights for the laplacian is based on:
 * "Discrete Differential-Geometry Operators for Triangulated 2-Manifolds",
 * Meyer et al, 2002. Section 3.5, formula (8).
 *
 * We do it a bit different by going over faces instead of going over each
 * vertex and adjacent faces, since we don't store this adjacency. Also, the
 * formulas are tweaked a bit to work for non-manifold meshes. */

static void laplacian_increase_edge_count(EdgeHash *edgehash, int v1, int v2)
{
  void **p;

  if (BLI_edgehash_ensure_p(edgehash, v1, v2, &p)) {
    *p = (void *)(intptr_t(*p) + intptr_t(1));
  }
  else {
    *p = (void *)intptr_t(1);
  }
}

static int laplacian_edge_count(EdgeHash *edgehash, int v1, int v2)
{
  return int(intptr_t(BLI_edgehash_lookup(edgehash, v1, v2)));
}

static void laplacian_triangle_area(LaplacianSystem *sys, int i1, int i2, int i3)
{
  float t1, t2, t3, len1, len2, len3, area;
  float *varea = sys->varea, *v1, *v2, *v3;
  int obtuse = 0;

  v1 = sys->verts[i1];
  v2 = sys->verts[i2];
  v3 = sys->verts[i3];

  t1 = cotangent_tri_weight_v3(v1, v2, v3);
  t2 = cotangent_tri_weight_v3(v2, v3, v1);
  t3 = cotangent_tri_weight_v3(v3, v1, v2);

  if (angle_v3v3v3(v2, v1, v3) > DEG2RADF(90.0f)) {
    obtuse = 1;
  }
  else if (angle_v3v3v3(v1, v2, v3) > DEG2RADF(90.0f)) {
    obtuse = 2;
  }
  else if (angle_v3v3v3(v1, v3, v2) > DEG2RADF(90.0f)) {
    obtuse = 3;
  }

  if (obtuse > 0) {
    area = area_tri_v3(v1, v2, v3);

    varea[i1] += (obtuse == 1) ? area : area * 0.5f;
    varea[i2] += (obtuse == 2) ? area : area * 0.5f;
    varea[i3] += (obtuse == 3) ? area : area * 0.5f;
  }
  else {
    len1 = len_v3v3(v2, v3);
    len2 = len_v3v3(v1, v3);
    len3 = len_v3v3(v1, v2);

    t1 *= len1 * len1;
    t2 *= len2 * len2;
    t3 *= len3 * len3;

    varea[i1] += (t2 + t3) * 0.25f;
    varea[i2] += (t1 + t3) * 0.25f;
    varea[i3] += (t1 + t2) * 0.25f;
  }
}

static void laplacian_triangle_weights(LaplacianSystem *sys, int f, int i1, int i2, int i3)
{
  float t1, t2, t3;
  float *varea = sys->varea, *v1, *v2, *v3;

  v1 = sys->verts[i1];
  v2 = sys->verts[i2];
  v3 = sys->verts[i3];

  /* instead of *0.5 we divided by the number of faces of the edge, it still
   * needs to be verified that this is indeed the correct thing to do! */
  t1 = cotangent_tri_weight_v3(v1, v2, v3) / laplacian_edge_count(sys->edgehash, i2, i3);
  t2 = cotangent_tri_weight_v3(v2, v3, v1) / laplacian_edge_count(sys->edgehash, i3, i1);
  t3 = cotangent_tri_weight_v3(v3, v1, v2) / laplacian_edge_count(sys->edgehash, i1, i2);

  EIG_linear_solver_matrix_add(sys->context, i1, i1, (t2 + t3) * varea[i1]);
  EIG_linear_solver_matrix_add(sys->context, i2, i2, (t1 + t3) * varea[i2]);
  EIG_linear_solver_matrix_add(sys->context, i3, i3, (t1 + t2) * varea[i3]);

  EIG_linear_solver_matrix_add(sys->context, i1, i2, -t3 * varea[i1]);
  EIG_linear_solver_matrix_add(sys->context, i2, i1, -t3 * varea[i2]);

  EIG_linear_solver_matrix_add(sys->context, i2, i3, -t1 * varea[i2]);
  EIG_linear_solver_matrix_add(sys->context, i3, i2, -t1 * varea[i3]);

  EIG_linear_solver_matrix_add(sys->context, i3, i1, -t2 * varea[i3]);
  EIG_linear_solver_matrix_add(sys->context, i1, i3, -t2 * varea[i1]);

  if (sys->storeweights) {
    sys->fweights[f][0] = t1 * varea[i1];
    sys->fweights[f][1] = t2 * varea[i2];
    sys->fweights[f][2] = t3 * varea[i3];
  }
}

static LaplacianSystem *laplacian_system_construct_begin(int verts_num, int faces_num, int lsq)
{
  LaplacianSystem *sys;

  sys = MEM_new<LaplacianSystem>(__func__);

  sys->verts = static_cast<float **>(
      MEM_callocN(sizeof(float *) * verts_num, "LaplacianSystemVerts"));
  sys->vpinned = static_cast<char *>(
      MEM_callocN(sizeof(char) * verts_num, "LaplacianSystemVpinned"));
  sys->faces = static_cast<int(*)[3]>(
      MEM_callocN(sizeof(int[3]) * faces_num, "LaplacianSystemFaces"));

  sys->verts_num = 0;
  sys->faces_num = 0;

  sys->areaweights = 1;
  sys->storeweights = 0;

  /* create linear solver */
  if (lsq) {
    sys->context = EIG_linear_least_squares_solver_new(0, verts_num, 1);
  }
  else {
    sys->context = EIG_linear_solver_new(0, verts_num, 1);
  }

  return sys;
}

void laplacian_add_vertex(LaplacianSystem *sys, float *co, int pinned)
{
  sys->verts[sys->verts_num] = co;
  sys->vpinned[sys->verts_num] = pinned;
  sys->verts_num++;
}

void laplacian_add_triangle(LaplacianSystem *sys, int v1, int v2, int v3)
{
  sys->faces[sys->faces_num][0] = v1;
  sys->faces[sys->faces_num][1] = v2;
  sys->faces[sys->faces_num][2] = v3;
  sys->faces_num++;
}

static void laplacian_system_construct_end(LaplacianSystem *sys)
{
  int(*face)[3];
  int a, verts_num = sys->verts_num, faces_num = sys->faces_num;

  laplacian_begin_solve(sys, 0);

  sys->varea = static_cast<float *>(
      MEM_callocN(sizeof(float) * verts_num, "LaplacianSystemVarea"));

  sys->edgehash = BLI_edgehash_new_ex(__func__,
                                      BLI_EDGEHASH_SIZE_GUESS_FROM_POLYS(sys->faces_num));
  for (a = 0, face = sys->faces; a < sys->faces_num; a++, face++) {
    laplacian_increase_edge_count(sys->edgehash, (*face)[0], (*face)[1]);
    laplacian_increase_edge_count(sys->edgehash, (*face)[1], (*face)[2]);
    laplacian_increase_edge_count(sys->edgehash, (*face)[2], (*face)[0]);
  }

  if (sys->areaweights) {
    for (a = 0, face = sys->faces; a < sys->faces_num; a++, face++) {
      laplacian_triangle_area(sys, (*face)[0], (*face)[1], (*face)[2]);
    }
  }

  for (a = 0; a < verts_num; a++) {
    if (sys->areaweights) {
      if (sys->varea[a] != 0.0f) {
        sys->varea[a] = 0.5f / sys->varea[a];
      }
    }
    else {
      sys->varea[a] = 1.0f;
    }

    /* for heat weighting */
    if (sys->heat.H) {
      EIG_linear_solver_matrix_add(sys->context, a, a, sys->heat.H[a]);
    }
  }

  if (sys->storeweights) {
    sys->fweights = static_cast<float(*)[3]>(
        MEM_callocN(sizeof(float[3]) * faces_num, "LaplacianFWeight"));
  }

  for (a = 0, face = sys->faces; a < faces_num; a++, face++) {
    laplacian_triangle_weights(sys, a, (*face)[0], (*face)[1], (*face)[2]);
  }

  MEM_freeN(sys->faces);
  sys->faces = nullptr;

  MEM_SAFE_FREE(sys->varea);

  BLI_edgehash_free(sys->edgehash, nullptr);
  sys->edgehash = nullptr;
}

static void laplacian_system_delete(LaplacianSystem *sys)
{
  if (sys->verts) {
    MEM_freeN(sys->verts);
  }
  if (sys->varea) {
    MEM_freeN(sys->varea);
  }
  if (sys->vpinned) {
    MEM_freeN(sys->vpinned);
  }
  if (sys->faces) {
    MEM_freeN(sys->faces);
  }
  if (sys->fweights) {
    MEM_freeN(sys->fweights);
  }

  EIG_linear_solver_delete(sys->context);
  MEM_delete(sys);
}

void laplacian_begin_solve(LaplacianSystem *sys, int index)
{
  int a;

  if (!sys->variablesdone) {
    if (index >= 0) {
      for (a = 0; a < sys->verts_num; a++) {
        if (sys->vpinned[a]) {
          EIG_linear_solver_variable_set(sys->context, 0, a, sys->verts[a][index]);
          EIG_linear_solver_variable_lock(sys->context, a);
        }
      }
    }

    sys->variablesdone = true;
  }
}

void laplacian_add_right_hand_side(LaplacianSystem *sys, int v, float value)
{
  EIG_linear_solver_right_hand_side_add(sys->context, 0, v, value);
}

int laplacian_system_solve(LaplacianSystem *sys)
{
  sys->variablesdone = false;

  // EIG_linear_solver_print_matrix(sys->context, );

  return EIG_linear_solver_solve(sys->context);
}

float laplacian_system_get_solution(LaplacianSystem *sys, int v)
{
  return EIG_linear_solver_variable_get(sys->context, 0, v);
}

/************************* Heat Bone Weighting ******************************/
/* From "Automatic Rigging and Animation of 3D Characters"
 * Ilya Baran and Jovan Popovic, SIGGRAPH 2007 */

#define C_WEIGHT 1.0f
#define WEIGHT_LIMIT_START 0.05f
#define WEIGHT_LIMIT_END 0.025f
#define DISTANCE_EPSILON 1e-4f

typedef struct BVHCallbackUserData {
  float start[3];
  float vec[3];
  LaplacianSystem *sys;
} BVHCallbackUserData;

static void bvh_callback(void *userdata, int index, const BVHTreeRay *ray, BVHTreeRayHit *hit)
{
  BVHCallbackUserData *data = (struct BVHCallbackUserData *)userdata;
  const MLoopTri *lt = &data->sys->heat.mlooptri[index];
  const blender::Span<int> corner_verts = data->sys->heat.corner_verts;
  float(*verts)[3] = data->sys->heat.verts;
  const float *vtri_co[3];
  float dist_test;

  vtri_co[0] = verts[corner_verts[lt->tri[0]]];
  vtri_co[1] = verts[corner_verts[lt->tri[1]]];
  vtri_co[2] = verts[corner_verts[lt->tri[2]]];

#ifdef USE_KDOPBVH_WATERTIGHT
  if (isect_ray_tri_watertight_v3(
          data->start, ray->isect_precalc, UNPACK3(vtri_co), &dist_test, nullptr))
#else
  UNUSED_VARS(ray);
  if (isect_ray_tri_v3(data->start, data->vec, UNPACK3(vtri_co), &dist_test, nullptr))
#endif
  {
    if (dist_test < hit->dist) {
      float n[3];
      normal_tri_v3(n, UNPACK3(vtri_co));
      if (dot_v3v3(n, data->vec) < -1e-5f) {
        hit->index = index;
        hit->dist = dist_test;
      }
    }
  }
}

/* Ray-tracing for vertex to bone/vertex visibility. */
static void heat_ray_tree_create(LaplacianSystem *sys)
{
  const MLoopTri *looptri = sys->heat.mlooptri;
  const blender::Span<int> corner_verts = sys->heat.corner_verts;
  float(*verts)[3] = sys->heat.verts;
  int tris_num = sys->heat.tris_num;
  int verts_num = sys->heat.verts_num;
  int a;

  sys->heat.bvhtree = BLI_bvhtree_new(tris_num, 0.0f, 4, 6);
  sys->heat.vltree = static_cast<const MLoopTri **>(
      MEM_callocN(sizeof(MLoopTri *) * verts_num, "HeatVFaces"));

  for (a = 0; a < tris_num; a++) {
    const MLoopTri *lt = &looptri[a];
    float bb[6];
    int vtri[3];

    vtri[0] = corner_verts[lt->tri[0]];
    vtri[1] = corner_verts[lt->tri[1]];
    vtri[2] = corner_verts[lt->tri[2]];

    INIT_MINMAX(bb, bb + 3);
    minmax_v3v3_v3(bb, bb + 3, verts[vtri[0]]);
    minmax_v3v3_v3(bb, bb + 3, verts[vtri[1]]);
    minmax_v3v3_v3(bb, bb + 3, verts[vtri[2]]);

    BLI_bvhtree_insert(sys->heat.bvhtree, a, bb, 2);

    /* Setup inverse pointers to use on isect.orig */
    sys->heat.vltree[vtri[0]] = lt;
    sys->heat.vltree[vtri[1]] = lt;
    sys->heat.vltree[vtri[2]] = lt;
  }

  BLI_bvhtree_balance(sys->heat.bvhtree);
}

static int heat_ray_source_visible(LaplacianSystem *sys, int vertex, int source)
{
  BVHTreeRayHit hit;
  BVHCallbackUserData data;
  const MLoopTri *lt;
  float end[3];
  int visible;

  lt = sys->heat.vltree[vertex];
  if (lt == nullptr) {
    return 1;
  }

  data.sys = sys;
  copy_v3_v3(data.start, sys->heat.verts[vertex]);

  closest_to_line_segment_v3(end, data.start, sys->heat.root[source], sys->heat.tip[source]);

  sub_v3_v3v3(data.vec, end, data.start);
  madd_v3_v3v3fl(data.start, data.start, data.vec, 1e-5);
  mul_v3_fl(data.vec, 1.0f - 2e-5f);

  /* pass normalized vec + distance to bvh */
  hit.index = -1;
  hit.dist = normalize_v3(data.vec);

  visible =
      BLI_bvhtree_ray_cast(
          sys->heat.bvhtree, data.start, data.vec, 0.0f, &hit, bvh_callback, (void *)&data) == -1;

  return visible;
}

static float heat_source_distance(LaplacianSystem *sys, int vertex, int source)
{
  float closest[3], d[3], dist, cosine;

  /* compute Euclidean distance */
  closest_to_line_segment_v3(
      closest, sys->heat.verts[vertex], sys->heat.root[source], sys->heat.tip[source]);

  sub_v3_v3v3(d, sys->heat.verts[vertex], closest);
  dist = normalize_v3(d);

  /* if the vertex normal does not point along the bone, increase distance */
  cosine = dot_v3v3(d, sys->heat.vert_normals[vertex]);

  return dist / (0.5f * (cosine + 1.001f));
}

static int heat_source_closest(LaplacianSystem *sys, int vertex, int source)
{
  float dist;

  dist = heat_source_distance(sys, vertex, source);

  if (dist <= sys->heat.mindist[vertex] * (1.0f + DISTANCE_EPSILON)) {
    if (heat_ray_source_visible(sys, vertex, source)) {
      return 1;
    }
  }

  return 0;
}

static void heat_set_H(LaplacianSystem *sys, int vertex)
{
  float dist, mindist, h;
  int j, numclosest = 0;

  mindist = 1e10;

  /* compute minimum distance */
  for (j = 0; j < sys->heat.numsource; j++) {
    dist = heat_source_distance(sys, vertex, j);

    if (dist < mindist) {
      mindist = dist;
    }
  }

  sys->heat.mindist[vertex] = mindist;

  /* count number of sources with approximately this minimum distance */
  for (j = 0; j < sys->heat.numsource; j++) {
    if (heat_source_closest(sys, vertex, j)) {
      numclosest++;
    }
  }

  sys->heat.p[vertex] = (numclosest > 0) ? 1.0f / numclosest : 0.0f;

  /* compute H entry */
  if (numclosest > 0) {
    mindist = max_ff(mindist, 1e-4f);
    h = numclosest * C_WEIGHT / (mindist * mindist);
  }
  else {
    h = 0.0f;
  }

  sys->heat.H[vertex] = h;
}

static void heat_calc_vnormals(LaplacianSystem *sys)
{
  float fnor[3];
  int a, v1, v2, v3, (*face)[3];

  sys->heat.vert_normals = static_cast<float(*)[3]>(
      MEM_callocN(sizeof(float[3]) * sys->verts_num, "HeatVNors"));

  for (a = 0, face = sys->faces; a < sys->faces_num; a++, face++) {
    v1 = (*face)[0];
    v2 = (*face)[1];
    v3 = (*face)[2];

    normal_tri_v3(fnor, sys->verts[v1], sys->verts[v2], sys->verts[v3]);

    add_v3_v3(sys->heat.vert_normals[v1], fnor);
    add_v3_v3(sys->heat.vert_normals[v2], fnor);
    add_v3_v3(sys->heat.vert_normals[v3], fnor);
  }

  for (a = 0; a < sys->verts_num; a++) {
    normalize_v3(sys->heat.vert_normals[a]);
  }
}

static void heat_laplacian_create(LaplacianSystem *sys)
{
  const MLoopTri *mlooptri = sys->heat.mlooptri, *lt;
  const blender::Span<int> corner_verts = sys->heat.corner_verts;
  int tris_num = sys->heat.tris_num;
  int verts_num = sys->heat.verts_num;
  int a;

  /* heat specific definitions */
  sys->heat.mindist = static_cast<float *>(MEM_callocN(sizeof(float) * verts_num, "HeatMinDist"));
  sys->heat.H = static_cast<float *>(MEM_callocN(sizeof(float) * verts_num, "HeatH"));
  sys->heat.p = static_cast<float *>(MEM_callocN(sizeof(float) * verts_num, "HeatP"));

  /* add verts and faces to laplacian */
  for (a = 0; a < verts_num; a++) {
    laplacian_add_vertex(sys, sys->heat.verts[a], 0);
  }

  for (a = 0, lt = mlooptri; a < tris_num; a++, lt++) {
    int vtri[3];
    vtri[0] = corner_verts[lt->tri[0]];
    vtri[1] = corner_verts[lt->tri[1]];
    vtri[2] = corner_verts[lt->tri[2]];
    laplacian_add_triangle(sys, UNPACK3(vtri));
  }

  /* for distance computation in set_H */
  heat_calc_vnormals(sys);

  for (a = 0; a < verts_num; a++) {
    heat_set_H(sys, a);
  }
}

static void heat_system_free(LaplacianSystem *sys)
{
  BLI_bvhtree_free(sys->heat.bvhtree);
  MEM_freeN((void *)sys->heat.vltree);
  MEM_freeN((void *)sys->heat.mlooptri);

  MEM_freeN(sys->heat.mindist);
  MEM_freeN(sys->heat.H);
  MEM_freeN(sys->heat.p);
  MEM_freeN(sys->heat.vert_normals);
}

static float heat_limit_weight(float weight)
{
  float t;

  if (weight < WEIGHT_LIMIT_END) {
    return 0.0f;
  }
  if (weight < WEIGHT_LIMIT_START) {
    t = (weight - WEIGHT_LIMIT_END) / (WEIGHT_LIMIT_START - WEIGHT_LIMIT_END);
    return t * WEIGHT_LIMIT_START;
  }
  return weight;
}

void heat_bone_weighting(Object *ob,
                         Mesh *me,
                         float (*verts)[3],
                         int numbones,
                         bDeformGroup **dgrouplist,
                         bDeformGroup **dgroupflip,
                         float (*root)[3],
                         float (*tip)[3],
                         const int *selected,
                         const char **error_str)
{
  LaplacianSystem *sys;
  MLoopTri *mlooptri;
  float solution, weight;
  int *vertsflipped = nullptr, *mask = nullptr;
  int a, tris_num, j, bbone, firstsegment, lastsegment;
  bool use_topology = (me->editflag & ME_EDIT_MIRROR_TOPO) != 0;

  const float(*vert_positions)[3] = BKE_mesh_vert_positions(me);
  const blender::OffsetIndices polys = me->polys();
  const blender::Span<int> corner_verts = me->corner_verts();
  bool use_vert_sel = (me->editflag & ME_EDIT_PAINT_VERT_SEL) != 0;
  bool use_face_sel = (me->editflag & ME_EDIT_PAINT_FACE_SEL) != 0;

  *error_str = nullptr;

  /* bone heat needs triangulated faces */
  tris_num = poly_to_tri_count(me->totpoly, me->totloop);

  /* count triangles and create mask */
  if (ob->mode & OB_MODE_WEIGHT_PAINT && (use_face_sel || use_vert_sel)) {
    mask = static_cast<int *>(MEM_callocN(sizeof(int) * me->totvert, "heat_bone_weighting mask"));

    /*  (added selectedVerts content for vertex mask, they used to just equal 1) */
    if (use_vert_sel) {
      const bool *select_vert = (const bool *)CustomData_get_layer_named(
          &me->vdata, CD_PROP_BOOL, ".select_vert");
      if (select_vert) {
        for (const int i : polys.index_range()) {
          for (const int vert : corner_verts.slice(polys[i])) {
            mask[vert] = select_vert[vert];
          }
        }
      }
    }
    else if (use_face_sel) {
      const bool *select_poly = (const bool *)CustomData_get_layer_named(
          &me->pdata, CD_PROP_BOOL, ".select_poly");
      if (select_poly) {
        for (const int i : polys.index_range()) {
          if (select_poly[i]) {
            for (const int vert : corner_verts.slice(polys[i])) {
              mask[vert] = 1;
            }
          }
        }
      }
    }
  }

  /* create laplacian */
  sys = laplacian_system_construct_begin(me->totvert, tris_num, 1);

  sys->heat.tris_num = poly_to_tri_count(me->totpoly, me->totloop);
  mlooptri = static_cast<MLoopTri *>(
      MEM_mallocN(sizeof(*sys->heat.mlooptri) * sys->heat.tris_num, __func__));

  BKE_mesh_recalc_looptri(
      corner_verts.data(), polys.data(), vert_positions, me->totloop, me->totpoly, mlooptri);

  sys->heat.mlooptri = mlooptri;
  sys->heat.corner_verts = corner_verts;
  sys->heat.verts_num = me->totvert;
  sys->heat.verts = verts;
  sys->heat.root = root;
  sys->heat.tip = tip;
  sys->heat.numsource = numbones;

  heat_ray_tree_create(sys);
  heat_laplacian_create(sys);

  laplacian_system_construct_end(sys);

  if (dgroupflip) {
    vertsflipped = static_cast<int *>(MEM_callocN(sizeof(int) * me->totvert, "vertsflipped"));
    for (a = 0; a < me->totvert; a++) {
      vertsflipped[a] = mesh_get_x_mirror_vert(ob, nullptr, a, use_topology);
    }
  }

  /* compute weights per bone */
  for (j = 0; j < numbones; j++) {
    if (!selected[j]) {
      continue;
    }

    firstsegment = (j == 0 || dgrouplist[j - 1] != dgrouplist[j]);
    lastsegment = (j == numbones - 1 || dgrouplist[j] != dgrouplist[j + 1]);
    bbone = !(firstsegment && lastsegment);

    /* clear weights */
    if (bbone && firstsegment) {
      for (a = 0; a < me->totvert; a++) {
        if (mask && !mask[a]) {
          continue;
        }

        ED_vgroup_vert_remove(ob, dgrouplist[j], a);
        if (vertsflipped && dgroupflip[j] && vertsflipped[a] >= 0) {
          ED_vgroup_vert_remove(ob, dgroupflip[j], vertsflipped[a]);
        }
      }
    }

    /* fill right hand side */
    laplacian_begin_solve(sys, -1);

    for (a = 0; a < me->totvert; a++) {
      if (heat_source_closest(sys, a, j)) {
        laplacian_add_right_hand_side(sys, a, sys->heat.H[a] * sys->heat.p[a]);
      }
    }

    /* solve */
    if (laplacian_system_solve(sys)) {
      /* load solution into vertex groups */
      for (a = 0; a < me->totvert; a++) {
        if (mask && !mask[a]) {
          continue;
        }

        solution = laplacian_system_get_solution(sys, a);

        if (bbone) {
          if (solution > 0.0f) {
            ED_vgroup_vert_add(ob, dgrouplist[j], a, solution, WEIGHT_ADD);
          }
        }
        else {
          weight = heat_limit_weight(solution);
          if (weight > 0.0f) {
            ED_vgroup_vert_add(ob, dgrouplist[j], a, weight, WEIGHT_REPLACE);
          }
          else {
            ED_vgroup_vert_remove(ob, dgrouplist[j], a);
          }
        }

        /* do same for mirror */
        if (vertsflipped && dgroupflip[j] && vertsflipped[a] >= 0) {
          if (bbone) {
            if (solution > 0.0f) {
              ED_vgroup_vert_add(ob, dgroupflip[j], vertsflipped[a], solution, WEIGHT_ADD);
            }
          }
          else {
            weight = heat_limit_weight(solution);
            if (weight > 0.0f) {
              ED_vgroup_vert_add(ob, dgroupflip[j], vertsflipped[a], weight, WEIGHT_REPLACE);
            }
            else {
              ED_vgroup_vert_remove(ob, dgroupflip[j], vertsflipped[a]);
            }
          }
        }
      }
    }
    else if (*error_str == nullptr) {
      *error_str = N_("Bone Heat Weighting: failed to find solution for one or more bones");
      break;
    }

    /* remove too small vertex weights */
    if (bbone && lastsegment) {
      for (a = 0; a < me->totvert; a++) {
        if (mask && !mask[a]) {
          continue;
        }

        weight = ED_vgroup_vert_weight(ob, dgrouplist[j], a);
        weight = heat_limit_weight(weight);
        if (weight <= 0.0f) {
          ED_vgroup_vert_remove(ob, dgrouplist[j], a);
        }

        if (vertsflipped && dgroupflip[j] && vertsflipped[a] >= 0) {
          weight = ED_vgroup_vert_weight(ob, dgroupflip[j], vertsflipped[a]);
          weight = heat_limit_weight(weight);
          if (weight <= 0.0f) {
            ED_vgroup_vert_remove(ob, dgroupflip[j], vertsflipped[a]);
          }
        }
      }
    }
  }

  /* free */
  if (vertsflipped) {
    MEM_freeN(vertsflipped);
  }
  if (mask) {
    MEM_freeN(mask);
  }

  heat_system_free(sys);

  laplacian_system_delete(sys);
}

/************************** Harmonic Coordinates ****************************/
/* From "Harmonic Coordinates for Character Articulation",
 * Pushkar Joshi, Mark Meyer, Tony DeRose, Brian Green and Tom Sanocki,
 * SIGGRAPH 2007. */

#define EPSILON 0.0001f

#define MESHDEFORM_TAG_UNTYPED 0
#define MESHDEFORM_TAG_BOUNDARY 1
#define MESHDEFORM_TAG_INTERIOR 2
#define MESHDEFORM_TAG_EXTERIOR 3

/** minimum length for #MDefBoundIsect.len */
#define MESHDEFORM_LEN_THRESHOLD 1e-6f

#define MESHDEFORM_MIN_INFLUENCE 0.0005f

static const int MESHDEFORM_OFFSET[7][3] = {
    {0, 0, 0},
    {1, 0, 0},
    {-1, 0, 0},
    {0, 1, 0},
    {0, -1, 0},
    {0, 0, 1},
    {0, 0, -1},
};

typedef struct MDefBoundIsect {
  /* intersection on the cage 'cagecos' */
  float co[3];
  /* non-facing intersections are considered interior */
  bool facing;
  /* ray-cast index aligned with polygons (ray-hit-triangle isn't needed) */
  int poly_index;
  /* distance from 'co' to the ray-cast start (clamped to avoid zero division) */
  float len;
  /* weights aligned with the polygons's loop indices */
  float poly_weights[0];
} MDefBoundIsect;

typedef struct MDefBindInfluence {
  struct MDefBindInfluence *next;
  float weight;
  int vertex;
} MDefBindInfluence;

typedef struct MeshDeformBind {
  /* grid dimensions */
  float min[3], max[3];
  float width[3], halfwidth[3];
  int size, size3;

  /* meshes */
  Mesh *cagemesh;
  float (*cagecos)[3];
  float (*vertexcos)[3];
  int verts_num, cage_verts_num;

  /* grids */
  MemArena *memarena;
  MDefBoundIsect *(*boundisect)[6];
  int *semibound;
  int *tag;
  float *phi, *totalphi;

  /* mesh stuff */
  int *inside;
  float *weights;
  MDefBindInfluence **dyngrid;
  float cagemat[4][4];

  /* direct solver */
  int *varidx;

  BVHTree *bvhtree;
  BVHTreeFromMesh bvhdata;

  /* avoid DM function calls during intersections */
  struct {
    blender::OffsetIndices<int> polys;
    blender::Span<int> corner_verts;
    blender::Span<MLoopTri> looptris;
    const float (*poly_nors)[3];
  } cagemesh_cache;
} MeshDeformBind;

typedef struct MeshDeformIsect {
  float start[3];
  float vec[3];
  float vec_length;
  float lambda;

  bool isect;
  float u, v;

} MeshDeformIsect;

/* ray intersection */

struct MeshRayCallbackData {
  MeshDeformBind *mdb;
  MeshDeformIsect *isec;
};

static void harmonic_ray_callback(void *userdata,
                                  int index,
                                  const BVHTreeRay *ray,
                                  BVHTreeRayHit *hit)
{
  MeshRayCallbackData *data = static_cast<MeshRayCallbackData *>(userdata);
  MeshDeformBind *mdb = data->mdb;
  const blender::Span<int> corner_verts = mdb->cagemesh_cache.corner_verts;
  const float(*poly_nors)[3] = mdb->cagemesh_cache.poly_nors;
  MeshDeformIsect *isec = data->isec;
  float no[3], co[3], dist;
  float *face[3];

  const MLoopTri *lt = &mdb->cagemesh_cache.looptris[index];

  face[0] = mdb->cagecos[corner_verts[lt->tri[0]]];
  face[1] = mdb->cagecos[corner_verts[lt->tri[1]]];
  face[2] = mdb->cagecos[corner_verts[lt->tri[2]]];

  bool isect_ray_tri = isect_ray_tri_watertight_v3(
      ray->origin, ray->isect_precalc, UNPACK3(face), &dist, nullptr);

  if (!isect_ray_tri || dist > isec->vec_length) {
    return;
  }

  if (poly_nors) {
    copy_v3_v3(no, poly_nors[lt->poly]);
  }
  else {
    normal_tri_v3(no, UNPACK3(face));
  }

  madd_v3_v3v3fl(co, ray->origin, ray->direction, dist);
  dist /= isec->vec_length;
  if (dist < hit->dist) {
    hit->index = index;
    hit->dist = dist;
    copy_v3_v3(hit->co, co);

    isec->isect = (dot_v3v3(no, ray->direction) <= 0.0f);
    isec->lambda = dist;
  }
}

static MDefBoundIsect *meshdeform_ray_tree_intersect(MeshDeformBind *mdb,
                                                     const float co1[3],
                                                     const float co2[3])
{
  BVHTreeRayHit hit;
  MeshDeformIsect isect_mdef;
  struct MeshRayCallbackData data = {
      mdb,
      &isect_mdef,
  };
  float end[3], vec_normal[3];

  /* happens binding when a cage has no faces */
  if (UNLIKELY(mdb->bvhtree == nullptr)) {
    return nullptr;
  }

  /* setup isec */
  memset(&isect_mdef, 0, sizeof(isect_mdef));
  isect_mdef.lambda = 1e10f;

  copy_v3_v3(isect_mdef.start, co1);
  copy_v3_v3(end, co2);
  sub_v3_v3v3(isect_mdef.vec, end, isect_mdef.start);
  isect_mdef.vec_length = normalize_v3_v3(vec_normal, isect_mdef.vec);

  hit.index = -1;
  hit.dist = BVH_RAYCAST_DIST_MAX;
  if (BLI_bvhtree_ray_cast_ex(mdb->bvhtree,
                              isect_mdef.start,
                              vec_normal,
                              0.0,
                              &hit,
                              harmonic_ray_callback,
                              &data,
                              BVH_RAYCAST_WATERTIGHT) != -1) {
    const blender::Span<int> corner_verts = mdb->cagemesh_cache.corner_verts;
<<<<<<< HEAD
    const MLoopTri *lt = &mdb->cagemesh_cache.looptri[hit.index];
    const blender::IndexRange poly = mdb->cagemesh_cache.polys[lt->poly];
=======
    const MLoopTri *lt = &mdb->cagemesh_cache.looptris[hit.index];
    const MPoly *mp = &mdb->cagemesh_cache.polys[lt->poly];
>>>>>>> 58ac9923
    const float(*cagecos)[3] = mdb->cagecos;
    const float len = isect_mdef.lambda;
    MDefBoundIsect *isect;

    blender::Array<blender::float3, 64> mp_cagecos(poly.size());

    /* create MDefBoundIsect, and extra for 'poly_weights[]' */
    isect = static_cast<MDefBoundIsect *>(
        BLI_memarena_alloc(mdb->memarena, sizeof(*isect) + (sizeof(float) * poly.size())));

    /* compute intersection coordinate */
    madd_v3_v3v3fl(isect->co, co1, isect_mdef.vec, len);

    isect->facing = isect_mdef.isect;

    isect->poly_index = lt->poly;

    isect->len = max_ff(len_v3v3(co1, isect->co), MESHDEFORM_LEN_THRESHOLD);

    /* compute mean value coordinates for interpolation */
    for (int i = 0; i < poly.size(); i++) {
      copy_v3_v3(mp_cagecos[i], cagecos[corner_verts[poly[i]]]);
    }

    interp_weights_poly_v3(isect->poly_weights,
                           reinterpret_cast<float(*)[3]>(mp_cagecos.data()),
                           poly.size(),
                           isect->co);

    return isect;
  }

  return nullptr;
}

static int meshdeform_inside_cage(MeshDeformBind *mdb, float *co)
{
  MDefBoundIsect *isect;
  float outside[3], start[3], dir[3];
  int i;

  for (i = 1; i <= 6; i++) {
    outside[0] = co[0] + (mdb->max[0] - mdb->min[0] + 1.0f) * MESHDEFORM_OFFSET[i][0];
    outside[1] = co[1] + (mdb->max[1] - mdb->min[1] + 1.0f) * MESHDEFORM_OFFSET[i][1];
    outside[2] = co[2] + (mdb->max[2] - mdb->min[2] + 1.0f) * MESHDEFORM_OFFSET[i][2];

    copy_v3_v3(start, co);
    sub_v3_v3v3(dir, outside, start);
    normalize_v3(dir);

    isect = meshdeform_ray_tree_intersect(mdb, start, outside);
    if (isect && !isect->facing) {
      return 1;
    }
  }

  return 0;
}

/* solving */

BLI_INLINE int meshdeform_index(MeshDeformBind *mdb, int x, int y, int z, int n)
{
  int size = mdb->size;

  x += MESHDEFORM_OFFSET[n][0];
  y += MESHDEFORM_OFFSET[n][1];
  z += MESHDEFORM_OFFSET[n][2];

  if (x < 0 || x >= mdb->size) {
    return -1;
  }
  if (y < 0 || y >= mdb->size) {
    return -1;
  }
  if (z < 0 || z >= mdb->size) {
    return -1;
  }

  return x + y * size + z * size * size;
}

BLI_INLINE void meshdeform_cell_center(
    MeshDeformBind *mdb, int x, int y, int z, int n, float *center)
{
  x += MESHDEFORM_OFFSET[n][0];
  y += MESHDEFORM_OFFSET[n][1];
  z += MESHDEFORM_OFFSET[n][2];

  center[0] = mdb->min[0] + x * mdb->width[0] + mdb->halfwidth[0];
  center[1] = mdb->min[1] + y * mdb->width[1] + mdb->halfwidth[1];
  center[2] = mdb->min[2] + z * mdb->width[2] + mdb->halfwidth[2];
}

static void meshdeform_add_intersections(MeshDeformBind *mdb, int x, int y, int z)
{
  MDefBoundIsect *isect;
  float center[3], ncenter[3];
  int i, a;

  a = meshdeform_index(mdb, x, y, z, 0);
  meshdeform_cell_center(mdb, x, y, z, 0, center);

  /* check each outgoing edge for intersection */
  for (i = 1; i <= 6; i++) {
    if (meshdeform_index(mdb, x, y, z, i) == -1) {
      continue;
    }

    meshdeform_cell_center(mdb, x, y, z, i, ncenter);

    isect = meshdeform_ray_tree_intersect(mdb, center, ncenter);
    if (isect) {
      mdb->boundisect[a][i - 1] = isect;
      mdb->tag[a] = MESHDEFORM_TAG_BOUNDARY;
    }
  }
}

static void meshdeform_bind_floodfill(MeshDeformBind *mdb)
{
  int *stack, *tag = mdb->tag;
  int a, b, i, xyz[3], stacksize, size = mdb->size;

  stack = static_cast<int *>(MEM_callocN(sizeof(int) * mdb->size3, __func__));

  /* we know lower left corner is EXTERIOR because of padding */
  tag[0] = MESHDEFORM_TAG_EXTERIOR;
  stack[0] = 0;
  stacksize = 1;

  /* floodfill exterior tag */
  while (stacksize > 0) {
    a = stack[--stacksize];

    xyz[2] = a / (size * size);
    xyz[1] = (a - xyz[2] * size * size) / size;
    xyz[0] = a - xyz[1] * size - xyz[2] * size * size;

    for (i = 1; i <= 6; i++) {
      b = meshdeform_index(mdb, xyz[0], xyz[1], xyz[2], i);

      if (b != -1) {
        if (tag[b] == MESHDEFORM_TAG_UNTYPED ||
            (tag[b] == MESHDEFORM_TAG_BOUNDARY && !mdb->boundisect[a][i - 1])) {
          tag[b] = MESHDEFORM_TAG_EXTERIOR;
          stack[stacksize++] = b;
        }
      }
    }
  }

  /* other cells are interior */
  for (a = 0; a < size * size * size; a++) {
    if (tag[a] == MESHDEFORM_TAG_UNTYPED) {
      tag[a] = MESHDEFORM_TAG_INTERIOR;
    }
  }

#if 0
  {
    int tb, ti, te, ts;
    tb = ti = te = ts = 0;
    for (a = 0; a < size * size * size; a++) {
      if (tag[a] == MESHDEFORM_TAG_BOUNDARY) {
        tb++;
      }
      else if (tag[a] == MESHDEFORM_TAG_INTERIOR) {
        ti++;
      }
      else if (tag[a] == MESHDEFORM_TAG_EXTERIOR) {
        te++;

        if (mdb->semibound[a]) {
          ts++;
        }
      }
    }

    printf("interior %d exterior %d boundary %d semi-boundary %d\n", ti, te, tb, ts);
  }
#endif

  MEM_freeN(stack);
}

static float meshdeform_boundary_phi(const MeshDeformBind *mdb,
                                     const MDefBoundIsect *isect,
                                     int cagevert)
{
  const blender::IndexRange poly = mdb->cagemesh_cache.polys[isect->poly_index];
  const blender::Span<int> corner_verts = mdb->cagemesh_cache.corner_verts;

  for (int i = 0; i < poly.size(); i++) {
    if (corner_verts[poly[i]] == cagevert) {
      return isect->poly_weights[i];
    }
  }

  return 0.0f;
}

static float meshdeform_interp_w(MeshDeformBind *mdb,
                                 const float *gridvec,
                                 float * /*vec*/,
                                 int /*cagevert*/)
{
  float dvec[3], ivec[3], result = 0.0f;
  float totweight = 0.0f;

  for (int i = 0; i < 3; i++) {
    ivec[i] = int(gridvec[i]);
    dvec[i] = gridvec[i] - ivec[i];
  }

  for (int i = 0; i < 8; i++) {
    int x, y, z;
    float wx, wy, wz;

    if (i & 1) {
      x = ivec[0] + 1;
      wx = dvec[0];
    }
    else {
      x = ivec[0];
      wx = 1.0f - dvec[0];
    }

    if (i & 2) {
      y = ivec[1] + 1;
      wy = dvec[1];
    }
    else {
      y = ivec[1];
      wy = 1.0f - dvec[1];
    }

    if (i & 4) {
      z = ivec[2] + 1;
      wz = dvec[2];
    }
    else {
      z = ivec[2];
      wz = 1.0f - dvec[2];
    }

    CLAMP(x, 0, mdb->size - 1);
    CLAMP(y, 0, mdb->size - 1);
    CLAMP(z, 0, mdb->size - 1);

    int a = meshdeform_index(mdb, x, y, z, 0);
    float weight = wx * wy * wz;
    result += weight * mdb->phi[a];
    totweight += weight;
  }

  if (totweight > 0.0f) {
    result /= totweight;
  }

  return result;
}

static void meshdeform_check_semibound(MeshDeformBind *mdb, int x, int y, int z)
{
  int i, a;

  a = meshdeform_index(mdb, x, y, z, 0);
  if (mdb->tag[a] != MESHDEFORM_TAG_EXTERIOR) {
    return;
  }

  for (i = 1; i <= 6; i++) {
    if (mdb->boundisect[a][i - 1]) {
      mdb->semibound[a] = 1;
    }
  }
}

static float meshdeform_boundary_total_weight(MeshDeformBind *mdb, int x, int y, int z)
{
  float weight, totweight = 0.0f;
  int i, a;

  a = meshdeform_index(mdb, x, y, z, 0);

  /* count weight for neighbor cells */
  for (i = 1; i <= 6; i++) {
    if (meshdeform_index(mdb, x, y, z, i) == -1) {
      continue;
    }

    if (mdb->boundisect[a][i - 1]) {
      weight = 1.0f / mdb->boundisect[a][i - 1]->len;
    }
    else if (!mdb->semibound[a]) {
      weight = 1.0f / mdb->width[0];
    }
    else {
      weight = 0.0f;
    }

    totweight += weight;
  }

  return totweight;
}

static void meshdeform_matrix_add_cell(
    MeshDeformBind *mdb, LinearSolver *context, int x, int y, int z)
{
  MDefBoundIsect *isect;
  float weight, totweight;
  int i, a, acenter;

  acenter = meshdeform_index(mdb, x, y, z, 0);
  if (mdb->tag[acenter] == MESHDEFORM_TAG_EXTERIOR) {
    return;
  }

  EIG_linear_solver_matrix_add(context, mdb->varidx[acenter], mdb->varidx[acenter], 1.0f);

  totweight = meshdeform_boundary_total_weight(mdb, x, y, z);
  for (i = 1; i <= 6; i++) {
    a = meshdeform_index(mdb, x, y, z, i);
    if (a == -1 || mdb->tag[a] == MESHDEFORM_TAG_EXTERIOR) {
      continue;
    }

    isect = mdb->boundisect[acenter][i - 1];
    if (!isect) {
      weight = (1.0f / mdb->width[0]) / totweight;
      EIG_linear_solver_matrix_add(context, mdb->varidx[acenter], mdb->varidx[a], -weight);
    }
  }
}

static void meshdeform_matrix_add_rhs(
    MeshDeformBind *mdb, LinearSolver *context, int x, int y, int z, int cagevert)
{
  MDefBoundIsect *isect;
  float rhs, weight, totweight;
  int i, a, acenter;

  acenter = meshdeform_index(mdb, x, y, z, 0);
  if (mdb->tag[acenter] == MESHDEFORM_TAG_EXTERIOR) {
    return;
  }

  totweight = meshdeform_boundary_total_weight(mdb, x, y, z);
  for (i = 1; i <= 6; i++) {
    a = meshdeform_index(mdb, x, y, z, i);
    if (a == -1) {
      continue;
    }

    isect = mdb->boundisect[acenter][i - 1];

    if (isect) {
      weight = (1.0f / isect->len) / totweight;
      rhs = weight * meshdeform_boundary_phi(mdb, isect, cagevert);
      EIG_linear_solver_right_hand_side_add(context, 0, mdb->varidx[acenter], rhs);
    }
  }
}

static void meshdeform_matrix_add_semibound_phi(
    MeshDeformBind *mdb, int x, int y, int z, int cagevert)
{
  MDefBoundIsect *isect;
  float rhs, weight, totweight;
  int i, a;

  a = meshdeform_index(mdb, x, y, z, 0);
  if (!mdb->semibound[a]) {
    return;
  }

  mdb->phi[a] = 0.0f;

  totweight = meshdeform_boundary_total_weight(mdb, x, y, z);
  for (i = 1; i <= 6; i++) {
    isect = mdb->boundisect[a][i - 1];

    if (isect) {
      weight = (1.0f / isect->len) / totweight;
      rhs = weight * meshdeform_boundary_phi(mdb, isect, cagevert);
      mdb->phi[a] += rhs;
    }
  }
}

static void meshdeform_matrix_add_exterior_phi(
    MeshDeformBind *mdb, int x, int y, int z, int /*cagevert*/)
{
  float phi, totweight;
  int i, a, acenter;

  acenter = meshdeform_index(mdb, x, y, z, 0);
  if (mdb->tag[acenter] != MESHDEFORM_TAG_EXTERIOR || mdb->semibound[acenter]) {
    return;
  }

  phi = 0.0f;
  totweight = 0.0f;
  for (i = 1; i <= 6; i++) {
    a = meshdeform_index(mdb, x, y, z, i);

    if (a != -1 && mdb->semibound[a]) {
      phi += mdb->phi[a];
      totweight += 1.0f;
    }
  }

  if (totweight != 0.0f) {
    mdb->phi[acenter] = phi / totweight;
  }
}

static void meshdeform_matrix_solve(MeshDeformModifierData *mmd, MeshDeformBind *mdb)
{
  LinearSolver *context;
  float vec[3], gridvec[3];
  int a, b, x, y, z, totvar;
  char message[256];

  /* setup variable indices */
  mdb->varidx = static_cast<int *>(MEM_callocN(sizeof(int) * mdb->size3, "MeshDeformDSvaridx"));
  for (a = 0, totvar = 0; a < mdb->size3; a++) {
    mdb->varidx[a] = (mdb->tag[a] == MESHDEFORM_TAG_EXTERIOR) ? -1 : totvar++;
  }

  if (totvar == 0) {
    MEM_freeN(mdb->varidx);
    return;
  }

  progress_bar(0, "Starting mesh deform solve");

  /* setup linear solver */
  context = EIG_linear_solver_new(totvar, totvar, 1);

  /* build matrix */
  for (z = 0; z < mdb->size; z++) {
    for (y = 0; y < mdb->size; y++) {
      for (x = 0; x < mdb->size; x++) {
        meshdeform_matrix_add_cell(mdb, context, x, y, z);
      }
    }
  }

  /* solve for each cage vert */
  for (a = 0; a < mdb->cage_verts_num; a++) {
    /* fill in right hand side and solve */
    for (z = 0; z < mdb->size; z++) {
      for (y = 0; y < mdb->size; y++) {
        for (x = 0; x < mdb->size; x++) {
          meshdeform_matrix_add_rhs(mdb, context, x, y, z, a);
        }
      }
    }

    if (EIG_linear_solver_solve(context)) {
      for (z = 0; z < mdb->size; z++) {
        for (y = 0; y < mdb->size; y++) {
          for (x = 0; x < mdb->size; x++) {
            meshdeform_matrix_add_semibound_phi(mdb, x, y, z, a);
          }
        }
      }

      for (z = 0; z < mdb->size; z++) {
        for (y = 0; y < mdb->size; y++) {
          for (x = 0; x < mdb->size; x++) {
            meshdeform_matrix_add_exterior_phi(mdb, x, y, z, a);
          }
        }
      }

      for (b = 0; b < mdb->size3; b++) {
        if (mdb->tag[b] != MESHDEFORM_TAG_EXTERIOR) {
          mdb->phi[b] = EIG_linear_solver_variable_get(context, 0, mdb->varidx[b]);
        }
        mdb->totalphi[b] += mdb->phi[b];
      }

      if (mdb->weights) {
        /* static bind : compute weights for each vertex */
        for (b = 0; b < mdb->verts_num; b++) {
          if (mdb->inside[b]) {
            copy_v3_v3(vec, mdb->vertexcos[b]);
            gridvec[0] = (vec[0] - mdb->min[0] - mdb->halfwidth[0]) / mdb->width[0];
            gridvec[1] = (vec[1] - mdb->min[1] - mdb->halfwidth[1]) / mdb->width[1];
            gridvec[2] = (vec[2] - mdb->min[2] - mdb->halfwidth[2]) / mdb->width[2];

            mdb->weights[b * mdb->cage_verts_num + a] = meshdeform_interp_w(mdb, gridvec, vec, a);
          }
        }
      }
      else {
        MDefBindInfluence *inf;

        /* dynamic bind */
        for (b = 0; b < mdb->size3; b++) {
          if (mdb->phi[b] >= MESHDEFORM_MIN_INFLUENCE) {
            inf = static_cast<MDefBindInfluence *>(
                BLI_memarena_alloc(mdb->memarena, sizeof(*inf)));
            inf->vertex = a;
            inf->weight = mdb->phi[b];
            inf->next = mdb->dyngrid[b];
            mdb->dyngrid[b] = inf;
          }
        }
      }
    }
    else {
      BKE_modifier_set_error(
          mmd->object, &mmd->modifier, "Failed to find bind solution (increase precision?)");
      error("Mesh Deform: failed to find bind solution.");
      break;
    }

    BLI_snprintf(message,
                 sizeof(message),
                 "Mesh deform solve %d / %d       |||",
                 a + 1,
                 mdb->cage_verts_num);
    progress_bar(float(a + 1) / float(mdb->cage_verts_num), message);
  }

#if 0
  /* sanity check */
  for (b = 0; b < mdb->size3; b++) {
    if (mdb->tag[b] != MESHDEFORM_TAG_EXTERIOR) {
      if (fabsf(mdb->totalphi[b] - 1.0f) > 1e-4f) {
        printf("totalphi deficiency [%s|%d] %d: %.10f\n",
               (mdb->tag[b] == MESHDEFORM_TAG_INTERIOR) ? "interior" : "boundary",
               mdb->semibound[b],
               mdb->varidx[b],
               mdb->totalphi[b]);
      }
    }
  }
#endif

  /* free */
  MEM_freeN(mdb->varidx);

  EIG_linear_solver_delete(context);
}

static void harmonic_coordinates_bind(MeshDeformModifierData *mmd, MeshDeformBind *mdb)
{
  MDefBindInfluence *inf;
  MDefInfluence *mdinf;
  MDefCell *cell;
  float center[3], vec[3], maxwidth, totweight;
  int a, b, x, y, z, totinside, offset;

  /* compute bounding box of the cage mesh */
  INIT_MINMAX(mdb->min, mdb->max);

  for (a = 0; a < mdb->cage_verts_num; a++) {
    minmax_v3v3_v3(mdb->min, mdb->max, mdb->cagecos[a]);
  }

  /* allocate memory */
  mdb->size = (2 << (mmd->gridsize - 1)) + 2;
  mdb->size3 = mdb->size * mdb->size * mdb->size;
  mdb->tag = static_cast<int *>(MEM_callocN(sizeof(int) * mdb->size3, "MeshDeformBindTag"));
  mdb->phi = static_cast<float *>(MEM_callocN(sizeof(float) * mdb->size3, "MeshDeformBindPhi"));
  mdb->totalphi = static_cast<float *>(
      MEM_callocN(sizeof(float) * mdb->size3, "MeshDeformBindTotalPhi"));
  mdb->boundisect = static_cast<MDefBoundIsect *(*)[6]>(
      MEM_callocN(sizeof(*mdb->boundisect) * mdb->size3, "MDefBoundIsect"));
  mdb->semibound = static_cast<int *>(MEM_callocN(sizeof(int) * mdb->size3, "MDefSemiBound"));
  mdb->bvhtree = BKE_bvhtree_from_mesh_get(&mdb->bvhdata, mdb->cagemesh, BVHTREE_FROM_LOOPTRI, 4);
  mdb->inside = static_cast<int *>(MEM_callocN(sizeof(int) * mdb->verts_num, "MDefInside"));

  if (mmd->flag & MOD_MDEF_DYNAMIC_BIND) {
    mdb->dyngrid = static_cast<MDefBindInfluence **>(
        MEM_callocN(sizeof(MDefBindInfluence *) * mdb->size3, "MDefDynGrid"));
  }
  else {
    mdb->weights = static_cast<float *>(
        MEM_callocN(sizeof(float) * mdb->verts_num * mdb->cage_verts_num, "MDefWeights"));
  }

  mdb->memarena = BLI_memarena_new(BLI_MEMARENA_STD_BUFSIZE, "harmonic coords arena");
  BLI_memarena_use_calloc(mdb->memarena);

  /* initialize data from 'cagedm' for reuse */
  {
    Mesh *me = mdb->cagemesh;
    mdb->cagemesh_cache.polys = me->polys();
    mdb->cagemesh_cache.corner_verts = me->corner_verts();
    mdb->cagemesh_cache.looptris = me->looptris();
    mdb->cagemesh_cache.poly_nors = BKE_mesh_poly_normals_ensure(me);
  }

  /* make bounding box equal size in all directions, add padding, and compute
   * width of the cells */
  maxwidth = -1.0f;
  for (a = 0; a < 3; a++) {
    if (mdb->max[a] - mdb->min[a] > maxwidth) {
      maxwidth = mdb->max[a] - mdb->min[a];
    }
  }

  for (a = 0; a < 3; a++) {
    center[a] = (mdb->min[a] + mdb->max[a]) * 0.5f;
    mdb->min[a] = center[a] - maxwidth * 0.5f;
    mdb->max[a] = center[a] + maxwidth * 0.5f;

    mdb->width[a] = (mdb->max[a] - mdb->min[a]) / (mdb->size - 4);
    mdb->min[a] -= 2.1f * mdb->width[a];
    mdb->max[a] += 2.1f * mdb->width[a];

    mdb->width[a] = (mdb->max[a] - mdb->min[a]) / mdb->size;
    mdb->halfwidth[a] = mdb->width[a] * 0.5f;
  }

  progress_bar(0, "Setting up mesh deform system");

  totinside = 0;
  for (a = 0; a < mdb->verts_num; a++) {
    copy_v3_v3(vec, mdb->vertexcos[a]);
    mdb->inside[a] = meshdeform_inside_cage(mdb, vec);
    if (mdb->inside[a]) {
      totinside++;
    }
  }

  /* free temporary MDefBoundIsects */
  BLI_memarena_free(mdb->memarena);
  mdb->memarena = BLI_memarena_new(BLI_MEMARENA_STD_BUFSIZE, "harmonic coords arena");

  /* start with all cells untyped */
  for (a = 0; a < mdb->size3; a++) {
    mdb->tag[a] = MESHDEFORM_TAG_UNTYPED;
  }

  /* detect intersections and tag boundary cells */
  for (z = 0; z < mdb->size; z++) {
    for (y = 0; y < mdb->size; y++) {
      for (x = 0; x < mdb->size; x++) {
        meshdeform_add_intersections(mdb, x, y, z);
      }
    }
  }

  /* compute exterior and interior tags */
  meshdeform_bind_floodfill(mdb);

  for (z = 0; z < mdb->size; z++) {
    for (y = 0; y < mdb->size; y++) {
      for (x = 0; x < mdb->size; x++) {
        meshdeform_check_semibound(mdb, x, y, z);
      }
    }
  }

  /* solve */
  meshdeform_matrix_solve(mmd, mdb);

  /* assign results */
  if (mmd->flag & MOD_MDEF_DYNAMIC_BIND) {
    mmd->influences_num = 0;
    for (a = 0; a < mdb->size3; a++) {
      for (inf = mdb->dyngrid[a]; inf; inf = inf->next) {
        mmd->influences_num++;
      }
    }

    /* convert MDefBindInfluences to smaller MDefInfluences */
    mmd->dyngrid = static_cast<MDefCell *>(
        MEM_callocN(sizeof(MDefCell) * mdb->size3, "MDefDynGrid"));
    mmd->dyninfluences = static_cast<MDefInfluence *>(
        MEM_callocN(sizeof(MDefInfluence) * mmd->influences_num, "MDefInfluence"));
    offset = 0;
    for (a = 0; a < mdb->size3; a++) {
      cell = &mmd->dyngrid[a];
      cell->offset = offset;

      totweight = 0.0f;
      mdinf = mmd->dyninfluences + cell->offset;
      for (inf = mdb->dyngrid[a]; inf; inf = inf->next, mdinf++) {
        mdinf->weight = inf->weight;
        mdinf->vertex = inf->vertex;
        totweight += mdinf->weight;
        cell->influences_num++;
      }

      if (totweight > 0.0f) {
        mdinf = mmd->dyninfluences + cell->offset;
        for (b = 0; b < cell->influences_num; b++, mdinf++) {
          mdinf->weight /= totweight;
        }
      }

      offset += cell->influences_num;
    }

    mmd->dynverts = mdb->inside;
    mmd->dyngridsize = mdb->size;
    copy_v3_v3(mmd->dyncellmin, mdb->min);
    mmd->dyncellwidth = mdb->width[0];
    MEM_freeN(mdb->dyngrid);
  }
  else {
    mmd->bindweights = mdb->weights;
    MEM_freeN(mdb->inside);
  }

  MEM_freeN(mdb->tag);
  MEM_freeN(mdb->phi);
  MEM_freeN(mdb->totalphi);
  MEM_freeN(mdb->boundisect);
  MEM_freeN(mdb->semibound);
  BLI_memarena_free(mdb->memarena);
  free_bvhtree_from_mesh(&mdb->bvhdata);
}

void ED_mesh_deform_bind_callback(Object *object,
                                  MeshDeformModifierData *mmd,
                                  Mesh *cagemesh,
                                  float *vertexcos,
                                  int verts_num,
                                  float cagemat[4][4])
{
  MeshDeformModifierData *mmd_orig = (MeshDeformModifierData *)BKE_modifier_get_original(
      object, &mmd->modifier);
  MeshDeformBind mdb{};
  int a;

  waitcursor(1);
  start_progress_bar();

  /* No need to support other kinds of mesh data as binding is a one-off action. */
  BKE_mesh_wrapper_ensure_mdata(cagemesh);

  /* get mesh and cage mesh */
  mdb.vertexcos = static_cast<float(*)[3]>(
      MEM_callocN(sizeof(float[3]) * verts_num, "MeshDeformCos"));
  mdb.verts_num = verts_num;

  mdb.cagemesh = cagemesh;
  mdb.cage_verts_num = mdb.cagemesh->totvert;
  mdb.cagecos = static_cast<float(*)[3]>(
      MEM_callocN(sizeof(*mdb.cagecos) * mdb.cage_verts_num, "MeshDeformBindCos"));
  copy_m4_m4(mdb.cagemat, cagemat);

  const float(*positions)[3] = BKE_mesh_vert_positions(mdb.cagemesh);
  for (a = 0; a < mdb.cage_verts_num; a++) {
    copy_v3_v3(mdb.cagecos[a], positions[a]);
  }
  for (a = 0; a < mdb.verts_num; a++) {
    mul_v3_m4v3(mdb.vertexcos[a], mdb.cagemat, vertexcos + a * 3);
  }

  /* solve */
  harmonic_coordinates_bind(mmd_orig, &mdb);

  /* assign bind variables */
  mmd_orig->bindcagecos = (float *)mdb.cagecos;
  mmd_orig->verts_num = mdb.verts_num;
  mmd_orig->cage_verts_num = mdb.cage_verts_num;
  copy_m4_m4(mmd_orig->bindmat, mmd_orig->object->object_to_world);

  /* transform bindcagecos to world space */
  for (a = 0; a < mdb.cage_verts_num; a++) {
    mul_m4_v3(mmd_orig->object->object_to_world, mmd_orig->bindcagecos + a * 3);
  }

  /* free */
  MEM_freeN(mdb.vertexcos);

  /* compact weights */
  BKE_modifier_mdef_compact_influences((ModifierData *)mmd_orig);

  end_progress_bar();
  waitcursor(0);
}<|MERGE_RESOLUTION|>--- conflicted
+++ resolved
@@ -1033,13 +1033,8 @@
                               &data,
                               BVH_RAYCAST_WATERTIGHT) != -1) {
     const blender::Span<int> corner_verts = mdb->cagemesh_cache.corner_verts;
-<<<<<<< HEAD
-    const MLoopTri *lt = &mdb->cagemesh_cache.looptri[hit.index];
+    const MLoopTri *lt = &mdb->cagemesh_cache.looptris[hit.index];
     const blender::IndexRange poly = mdb->cagemesh_cache.polys[lt->poly];
-=======
-    const MLoopTri *lt = &mdb->cagemesh_cache.looptris[hit.index];
-    const MPoly *mp = &mdb->cagemesh_cache.polys[lt->poly];
->>>>>>> 58ac9923
     const float(*cagecos)[3] = mdb->cagecos;
     const float len = isect_mdef.lambda;
     MDefBoundIsect *isect;
