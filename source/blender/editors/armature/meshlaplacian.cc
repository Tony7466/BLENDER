/* SPDX-License-Identifier: GPL-2.0-or-later */

/** \file
 * \ingroup edarmature
 * Algorithms using the mesh laplacian.
 */

#include "MEM_guardedalloc.h"

#include "DNA_mesh_types.h"
#include "DNA_meshdata_types.h"
#include "DNA_object_types.h"
#include "DNA_scene_types.h"

#include "BLI_edgehash.h"
#include "BLI_math.h"
#include "BLI_memarena.h"
#include "BLI_string.h"

#include "BLT_translation.h"

#include "BKE_bvhutils.h"
#include "BKE_mesh.hh"
#include "BKE_mesh_runtime.h"
#include "BKE_mesh_wrapper.h"
#include "BKE_modifier.h"

#include "ED_armature.h"
#include "ED_mesh.h"

#include "DEG_depsgraph.h"

#include "eigen_capi.h"

#include "meshlaplacian.h"

/* ************* XXX *************** */
static void waitcursor(int /*val*/)
{
}
static void progress_bar(int /*dummy_val*/, const char * /*dummy*/)
{
}
static void start_progress_bar(void)
{
}
static void end_progress_bar(void)
{
}
static void error(const char *str)
{
  printf("error: %s\n", str);
}
/* ************* XXX *************** */

/************************** Laplacian System *****************************/

struct LaplacianSystem {
  LinearSolver *context; /* linear solver */

  int verts_num, faces_num;

  float **verts;        /* vertex coordinates */
  float *varea;         /* vertex weights for laplacian computation */
  char *vpinned;        /* vertex pinning */
  int (*faces)[3];      /* face vertex indices */
  float (*fweights)[3]; /* cotangent weights per face */

  int areaweights;    /* use area in cotangent weights? */
  int storeweights;   /* store cotangent weights in fweights */
  bool variablesdone; /* variables set in linear system */

  EdgeHash *edgehash; /* edge hash for construction */

  struct HeatWeighting {
    const MLoopTri *mlooptri;
    blender::Span<int> corner_verts; /* needed to find vertices by index */
    int verts_num;
    int tris_num;
    float (*verts)[3];        /* vertex coordinates */
    float (*vert_normals)[3]; /* vertex normals */

    float (*root)[3]; /* bone root */
    float (*tip)[3];  /* bone tip */
    int numsource;

    float *H;       /* diagonal H matrix */
    float *p;       /* values from all p vectors */
    float *mindist; /* minimum distance to a bone for all vertices */

    BVHTree *bvhtree;        /* ray tracing acceleration structure */
    const MLoopTri **vltree; /* a looptri that the vertex belongs to */
  } heat;
};

/* Laplacian matrix construction */

/* Computation of these weights for the laplacian is based on:
 * "Discrete Differential-Geometry Operators for Triangulated 2-Manifolds",
 * Meyer et al, 2002. Section 3.5, formula (8).
 *
 * We do it a bit different by going over faces instead of going over each
 * vertex and adjacent faces, since we don't store this adjacency. Also, the
 * formulas are tweaked a bit to work for non-manifold meshes. */

static void laplacian_increase_edge_count(EdgeHash *edgehash, int v1, int v2)
{
  void **p;

  if (BLI_edgehash_ensure_p(edgehash, v1, v2, &p)) {
    *p = (void *)(intptr_t(*p) + intptr_t(1));
  }
  else {
    *p = (void *)intptr_t(1);
  }
}

static int laplacian_edge_count(EdgeHash *edgehash, int v1, int v2)
{
  return int(intptr_t(BLI_edgehash_lookup(edgehash, v1, v2)));
}

static void laplacian_triangle_area(LaplacianSystem *sys, int i1, int i2, int i3)
{
  float t1, t2, t3, len1, len2, len3, area;
  float *varea = sys->varea, *v1, *v2, *v3;
  int obtuse = 0;

  v1 = sys->verts[i1];
  v2 = sys->verts[i2];
  v3 = sys->verts[i3];

  t1 = cotangent_tri_weight_v3(v1, v2, v3);
  t2 = cotangent_tri_weight_v3(v2, v3, v1);
  t3 = cotangent_tri_weight_v3(v3, v1, v2);

  if (angle_v3v3v3(v2, v1, v3) > DEG2RADF(90.0f)) {
    obtuse = 1;
  }
  else if (angle_v3v3v3(v1, v2, v3) > DEG2RADF(90.0f)) {
    obtuse = 2;
  }
  else if (angle_v3v3v3(v1, v3, v2) > DEG2RADF(90.0f)) {
    obtuse = 3;
  }

  if (obtuse > 0) {
    area = area_tri_v3(v1, v2, v3);

    varea[i1] += (obtuse == 1) ? area : area * 0.5f;
    varea[i2] += (obtuse == 2) ? area : area * 0.5f;
    varea[i3] += (obtuse == 3) ? area : area * 0.5f;
  }
  else {
    len1 = len_v3v3(v2, v3);
    len2 = len_v3v3(v1, v3);
    len3 = len_v3v3(v1, v2);

    t1 *= len1 * len1;
    t2 *= len2 * len2;
    t3 *= len3 * len3;

    varea[i1] += (t2 + t3) * 0.25f;
    varea[i2] += (t1 + t3) * 0.25f;
    varea[i3] += (t1 + t2) * 0.25f;
  }
}

static void laplacian_triangle_weights(LaplacianSystem *sys, int f, int i1, int i2, int i3)
{
  float t1, t2, t3;
  float *varea = sys->varea, *v1, *v2, *v3;

  v1 = sys->verts[i1];
  v2 = sys->verts[i2];
  v3 = sys->verts[i3];

  /* instead of *0.5 we divided by the number of faces of the edge, it still
   * needs to be verified that this is indeed the correct thing to do! */
  t1 = cotangent_tri_weight_v3(v1, v2, v3) / laplacian_edge_count(sys->edgehash, i2, i3);
  t2 = cotangent_tri_weight_v3(v2, v3, v1) / laplacian_edge_count(sys->edgehash, i3, i1);
  t3 = cotangent_tri_weight_v3(v3, v1, v2) / laplacian_edge_count(sys->edgehash, i1, i2);

  EIG_linear_solver_matrix_add(sys->context, i1, i1, (t2 + t3) * varea[i1]);
  EIG_linear_solver_matrix_add(sys->context, i2, i2, (t1 + t3) * varea[i2]);
  EIG_linear_solver_matrix_add(sys->context, i3, i3, (t1 + t2) * varea[i3]);

  EIG_linear_solver_matrix_add(sys->context, i1, i2, -t3 * varea[i1]);
  EIG_linear_solver_matrix_add(sys->context, i2, i1, -t3 * varea[i2]);

  EIG_linear_solver_matrix_add(sys->context, i2, i3, -t1 * varea[i2]);
  EIG_linear_solver_matrix_add(sys->context, i3, i2, -t1 * varea[i3]);

  EIG_linear_solver_matrix_add(sys->context, i3, i1, -t2 * varea[i3]);
  EIG_linear_solver_matrix_add(sys->context, i1, i3, -t2 * varea[i1]);

  if (sys->storeweights) {
    sys->fweights[f][0] = t1 * varea[i1];
    sys->fweights[f][1] = t2 * varea[i2];
    sys->fweights[f][2] = t3 * varea[i3];
  }
}

static LaplacianSystem *laplacian_system_construct_begin(int verts_num, int faces_num, int lsq)
{
  LaplacianSystem *sys;

  sys = MEM_new<LaplacianSystem>(__func__);

  sys->verts = static_cast<float **>(
      MEM_callocN(sizeof(float *) * verts_num, "LaplacianSystemVerts"));
  sys->vpinned = static_cast<char *>(
      MEM_callocN(sizeof(char) * verts_num, "LaplacianSystemVpinned"));
  sys->faces = static_cast<int(*)[3]>(
      MEM_callocN(sizeof(int[3]) * faces_num, "LaplacianSystemFaces"));

  sys->verts_num = 0;
  sys->faces_num = 0;

  sys->areaweights = 1;
  sys->storeweights = 0;

  /* create linear solver */
  if (lsq) {
    sys->context = EIG_linear_least_squares_solver_new(0, verts_num, 1);
  }
  else {
    sys->context = EIG_linear_solver_new(0, verts_num, 1);
  }

  return sys;
}

void laplacian_add_vertex(LaplacianSystem *sys, float *co, int pinned)
{
  sys->verts[sys->verts_num] = co;
  sys->vpinned[sys->verts_num] = pinned;
  sys->verts_num++;
}

void laplacian_add_triangle(LaplacianSystem *sys, int v1, int v2, int v3)
{
  sys->faces[sys->faces_num][0] = v1;
  sys->faces[sys->faces_num][1] = v2;
  sys->faces[sys->faces_num][2] = v3;
  sys->faces_num++;
}

static void laplacian_system_construct_end(LaplacianSystem *sys)
{
  int(*face)[3];
  int a, verts_num = sys->verts_num, faces_num = sys->faces_num;

  laplacian_begin_solve(sys, 0);

  sys->varea = static_cast<float *>(
      MEM_callocN(sizeof(float) * verts_num, "LaplacianSystemVarea"));

  sys->edgehash = BLI_edgehash_new_ex(__func__,
                                      BLI_EDGEHASH_SIZE_GUESS_FROM_POLYS(sys->faces_num));
  for (a = 0, face = sys->faces; a < sys->faces_num; a++, face++) {
    laplacian_increase_edge_count(sys->edgehash, (*face)[0], (*face)[1]);
    laplacian_increase_edge_count(sys->edgehash, (*face)[1], (*face)[2]);
    laplacian_increase_edge_count(sys->edgehash, (*face)[2], (*face)[0]);
  }

  if (sys->areaweights) {
    for (a = 0, face = sys->faces; a < sys->faces_num; a++, face++) {
      laplacian_triangle_area(sys, (*face)[0], (*face)[1], (*face)[2]);
    }
  }

  for (a = 0; a < verts_num; a++) {
    if (sys->areaweights) {
      if (sys->varea[a] != 0.0f) {
        sys->varea[a] = 0.5f / sys->varea[a];
      }
    }
    else {
      sys->varea[a] = 1.0f;
    }

    /* for heat weighting */
    if (sys->heat.H) {
      EIG_linear_solver_matrix_add(sys->context, a, a, sys->heat.H[a]);
    }
  }

  if (sys->storeweights) {
    sys->fweights = static_cast<float(*)[3]>(
        MEM_callocN(sizeof(float[3]) * faces_num, "LaplacianFWeight"));
  }

  for (a = 0, face = sys->faces; a < faces_num; a++, face++) {
    laplacian_triangle_weights(sys, a, (*face)[0], (*face)[1], (*face)[2]);
  }

  MEM_freeN(sys->faces);
  sys->faces = nullptr;

  MEM_SAFE_FREE(sys->varea);

  BLI_edgehash_free(sys->edgehash, nullptr);
  sys->edgehash = nullptr;
}

static void laplacian_system_delete(LaplacianSystem *sys)
{
  if (sys->verts) {
    MEM_freeN(sys->verts);
  }
  if (sys->varea) {
    MEM_freeN(sys->varea);
  }
  if (sys->vpinned) {
    MEM_freeN(sys->vpinned);
  }
  if (sys->faces) {
    MEM_freeN(sys->faces);
  }
  if (sys->fweights) {
    MEM_freeN(sys->fweights);
  }

  EIG_linear_solver_delete(sys->context);
  MEM_delete(sys);
}

void laplacian_begin_solve(LaplacianSystem *sys, int index)
{
  int a;

  if (!sys->variablesdone) {
    if (index >= 0) {
      for (a = 0; a < sys->verts_num; a++) {
        if (sys->vpinned[a]) {
          EIG_linear_solver_variable_set(sys->context, 0, a, sys->verts[a][index]);
          EIG_linear_solver_variable_lock(sys->context, a);
        }
      }
    }

    sys->variablesdone = true;
  }
}

void laplacian_add_right_hand_side(LaplacianSystem *sys, int v, float value)
{
  EIG_linear_solver_right_hand_side_add(sys->context, 0, v, value);
}

int laplacian_system_solve(LaplacianSystem *sys)
{
  sys->variablesdone = false;

  // EIG_linear_solver_print_matrix(sys->context, );

  return EIG_linear_solver_solve(sys->context);
}

float laplacian_system_get_solution(LaplacianSystem *sys, int v)
{
  return EIG_linear_solver_variable_get(sys->context, 0, v);
}

/************************* Heat Bone Weighting ******************************/
/* From "Automatic Rigging and Animation of 3D Characters"
 * Ilya Baran and Jovan Popovic, SIGGRAPH 2007 */

#define C_WEIGHT 1.0f
#define WEIGHT_LIMIT_START 0.05f
#define WEIGHT_LIMIT_END 0.025f
#define DISTANCE_EPSILON 1e-4f

typedef struct BVHCallbackUserData {
  float start[3];
  float vec[3];
  LaplacianSystem *sys;
} BVHCallbackUserData;

static void bvh_callback(void *userdata, int index, const BVHTreeRay *ray, BVHTreeRayHit *hit)
{
  BVHCallbackUserData *data = (struct BVHCallbackUserData *)userdata;
  const MLoopTri *lt = &data->sys->heat.mlooptri[index];
  const blender::Span<int> corner_verts = data->sys->heat.corner_verts;
  float(*verts)[3] = data->sys->heat.verts;
  const float *vtri_co[3];
  float dist_test;

  vtri_co[0] = verts[corner_verts[lt->tri[0]]];
  vtri_co[1] = verts[corner_verts[lt->tri[1]]];
  vtri_co[2] = verts[corner_verts[lt->tri[2]]];

#ifdef USE_KDOPBVH_WATERTIGHT
  if (isect_ray_tri_watertight_v3(
          data->start, ray->isect_precalc, UNPACK3(vtri_co), &dist_test, nullptr))
#else
  UNUSED_VARS(ray);
  if (isect_ray_tri_v3(data->start, data->vec, UNPACK3(vtri_co), &dist_test, nullptr))
#endif
  {
    if (dist_test < hit->dist) {
      float n[3];
      normal_tri_v3(n, UNPACK3(vtri_co));
      if (dot_v3v3(n, data->vec) < -1e-5f) {
        hit->index = index;
        hit->dist = dist_test;
      }
    }
  }
}

/* Ray-tracing for vertex to bone/vertex visibility. */
static void heat_ray_tree_create(LaplacianSystem *sys)
{
  const MLoopTri *looptri = sys->heat.mlooptri;
  const blender::Span<int> corner_verts = sys->heat.corner_verts;
  float(*verts)[3] = sys->heat.verts;
  int tris_num = sys->heat.tris_num;
  int verts_num = sys->heat.verts_num;
  int a;

  sys->heat.bvhtree = BLI_bvhtree_new(tris_num, 0.0f, 4, 6);
  sys->heat.vltree = static_cast<const MLoopTri **>(
      MEM_callocN(sizeof(MLoopTri *) * verts_num, "HeatVFaces"));

  for (a = 0; a < tris_num; a++) {
    const MLoopTri *lt = &looptri[a];
    float bb[6];
    int vtri[3];

    vtri[0] = corner_verts[lt->tri[0]];
    vtri[1] = corner_verts[lt->tri[1]];
    vtri[2] = corner_verts[lt->tri[2]];

    INIT_MINMAX(bb, bb + 3);
    minmax_v3v3_v3(bb, bb + 3, verts[vtri[0]]);
    minmax_v3v3_v3(bb, bb + 3, verts[vtri[1]]);
    minmax_v3v3_v3(bb, bb + 3, verts[vtri[2]]);

    BLI_bvhtree_insert(sys->heat.bvhtree, a, bb, 2);

    /* Setup inverse pointers to use on isect.orig */
    sys->heat.vltree[vtri[0]] = lt;
    sys->heat.vltree[vtri[1]] = lt;
    sys->heat.vltree[vtri[2]] = lt;
  }

  BLI_bvhtree_balance(sys->heat.bvhtree);
}

static int heat_ray_source_visible(LaplacianSystem *sys, int vertex, int source)
{
  BVHTreeRayHit hit;
  BVHCallbackUserData data;
  const MLoopTri *lt;
  float end[3];
  int visible;

  lt = sys->heat.vltree[vertex];
  if (lt == nullptr) {
    return 1;
  }

  data.sys = sys;
  copy_v3_v3(data.start, sys->heat.verts[vertex]);

  closest_to_line_segment_v3(end, data.start, sys->heat.root[source], sys->heat.tip[source]);

  sub_v3_v3v3(data.vec, end, data.start);
  madd_v3_v3v3fl(data.start, data.start, data.vec, 1e-5);
  mul_v3_fl(data.vec, 1.0f - 2e-5f);

  /* pass normalized vec + distance to bvh */
  hit.index = -1;
  hit.dist = normalize_v3(data.vec);

  visible =
      BLI_bvhtree_ray_cast(
          sys->heat.bvhtree, data.start, data.vec, 0.0f, &hit, bvh_callback, (void *)&data) == -1;

  return visible;
}

static float heat_source_distance(LaplacianSystem *sys, int vertex, int source)
{
  float closest[3], d[3], dist, cosine;

  /* compute Euclidean distance */
  closest_to_line_segment_v3(
      closest, sys->heat.verts[vertex], sys->heat.root[source], sys->heat.tip[source]);

  sub_v3_v3v3(d, sys->heat.verts[vertex], closest);
  dist = normalize_v3(d);

  /* if the vertex normal does not point along the bone, increase distance */
  cosine = dot_v3v3(d, sys->heat.vert_normals[vertex]);

  return dist / (0.5f * (cosine + 1.001f));
}

static int heat_source_closest(LaplacianSystem *sys, int vertex, int source)
{
  float dist;

  dist = heat_source_distance(sys, vertex, source);

  if (dist <= sys->heat.mindist[vertex] * (1.0f + DISTANCE_EPSILON)) {
    if (heat_ray_source_visible(sys, vertex, source)) {
      return 1;
    }
  }

  return 0;
}

static void heat_set_H(LaplacianSystem *sys, int vertex)
{
  float dist, mindist, h;
  int j, numclosest = 0;

  mindist = 1e10;

  /* compute minimum distance */
  for (j = 0; j < sys->heat.numsource; j++) {
    dist = heat_source_distance(sys, vertex, j);

    if (dist < mindist) {
      mindist = dist;
    }
  }

  sys->heat.mindist[vertex] = mindist;

  /* count number of sources with approximately this minimum distance */
  for (j = 0; j < sys->heat.numsource; j++) {
    if (heat_source_closest(sys, vertex, j)) {
      numclosest++;
    }
  }

  sys->heat.p[vertex] = (numclosest > 0) ? 1.0f / numclosest : 0.0f;

  /* compute H entry */
  if (numclosest > 0) {
    mindist = max_ff(mindist, 1e-4f);
    h = numclosest * C_WEIGHT / (mindist * mindist);
  }
  else {
    h = 0.0f;
  }

  sys->heat.H[vertex] = h;
}

static void heat_calc_vnormals(LaplacianSystem *sys)
{
  float fnor[3];
  int a, v1, v2, v3, (*face)[3];

  sys->heat.vert_normals = static_cast<float(*)[3]>(
      MEM_callocN(sizeof(float[3]) * sys->verts_num, "HeatVNors"));

  for (a = 0, face = sys->faces; a < sys->faces_num; a++, face++) {
    v1 = (*face)[0];
    v2 = (*face)[1];
    v3 = (*face)[2];

    normal_tri_v3(fnor, sys->verts[v1], sys->verts[v2], sys->verts[v3]);

    add_v3_v3(sys->heat.vert_normals[v1], fnor);
    add_v3_v3(sys->heat.vert_normals[v2], fnor);
    add_v3_v3(sys->heat.vert_normals[v3], fnor);
  }

  for (a = 0; a < sys->verts_num; a++) {
    normalize_v3(sys->heat.vert_normals[a]);
  }
}

static void heat_laplacian_create(LaplacianSystem *sys)
{
  const MLoopTri *mlooptri = sys->heat.mlooptri, *lt;
  const blender::Span<int> corner_verts = sys->heat.corner_verts;
  int tris_num = sys->heat.tris_num;
  int verts_num = sys->heat.verts_num;
  int a;

  /* heat specific definitions */
  sys->heat.mindist = static_cast<float *>(MEM_callocN(sizeof(float) * verts_num, "HeatMinDist"));
  sys->heat.H = static_cast<float *>(MEM_callocN(sizeof(float) * verts_num, "HeatH"));
  sys->heat.p = static_cast<float *>(MEM_callocN(sizeof(float) * verts_num, "HeatP"));

  /* add verts and faces to laplacian */
  for (a = 0; a < verts_num; a++) {
    laplacian_add_vertex(sys, sys->heat.verts[a], 0);
  }

  for (a = 0, lt = mlooptri; a < tris_num; a++, lt++) {
    int vtri[3];
    vtri[0] = corner_verts[lt->tri[0]];
    vtri[1] = corner_verts[lt->tri[1]];
    vtri[2] = corner_verts[lt->tri[2]];
    laplacian_add_triangle(sys, UNPACK3(vtri));
  }

  /* for distance computation in set_H */
  heat_calc_vnormals(sys);

  for (a = 0; a < verts_num; a++) {
    heat_set_H(sys, a);
  }
}

static void heat_system_free(LaplacianSystem *sys)
{
  BLI_bvhtree_free(sys->heat.bvhtree);
  MEM_freeN((void *)sys->heat.vltree);
  MEM_freeN((void *)sys->heat.mlooptri);

  MEM_freeN(sys->heat.mindist);
  MEM_freeN(sys->heat.H);
  MEM_freeN(sys->heat.p);
  MEM_freeN(sys->heat.vert_normals);
}

static float heat_limit_weight(float weight)
{
  float t;

  if (weight < WEIGHT_LIMIT_END) {
    return 0.0f;
  }
  if (weight < WEIGHT_LIMIT_START) {
    t = (weight - WEIGHT_LIMIT_END) / (WEIGHT_LIMIT_START - WEIGHT_LIMIT_END);
    return t * WEIGHT_LIMIT_START;
  }
  return weight;
}

void heat_bone_weighting(Object *ob,
                         Mesh *me,
                         float (*verts)[3],
                         int numbones,
                         bDeformGroup **dgrouplist,
                         bDeformGroup **dgroupflip,
                         float (*root)[3],
                         float (*tip)[3],
                         const int *selected,
                         const char **error_str)
{
  LaplacianSystem *sys;
  MLoopTri *mlooptri;
  float solution, weight;
  int *vertsflipped = nullptr, *mask = nullptr;
  int a, tris_num, j, bbone, firstsegment, lastsegment;
  bool use_topology = (me->editflag & ME_EDIT_MIRROR_TOPO) != 0;

  const blender::Span<blender::float3> vert_positions = me->vert_positions();
  const blender::Span<MPoly> polys = me->polys();
  const blender::Span<int> corner_verts = me->corner_verts();
  bool use_vert_sel = (me->editflag & ME_EDIT_PAINT_VERT_SEL) != 0;
  bool use_face_sel = (me->editflag & ME_EDIT_PAINT_FACE_SEL) != 0;

  *error_str = nullptr;

  /* bone heat needs triangulated faces */
  tris_num = poly_to_tri_count(me->totpoly, me->totloop);

  /* count triangles and create mask */
  if (ob->mode & OB_MODE_WEIGHT_PAINT && (use_face_sel || use_vert_sel)) {
    mask = static_cast<int *>(MEM_callocN(sizeof(int) * me->totvert, "heat_bone_weighting mask"));

    /*  (added selectedVerts content for vertex mask, they used to just equal 1) */
    if (use_vert_sel) {
      const bool *select_vert = (const bool *)CustomData_get_layer_named(
          &me->vdata, CD_PROP_BOOL, ".select_vert");
      if (select_vert) {
        for (const int i : polys.index_range()) {
          for (const int vert : corner_verts.slice(polys[i].loopstart, polys[i].totloop)) {
            mask[vert] = select_vert[vert];
          }
        }
      }
    }
    else if (use_face_sel) {
      const bool *select_poly = (const bool *)CustomData_get_layer_named(
          &me->pdata, CD_PROP_BOOL, ".select_poly");
      if (select_poly) {
        for (const int i : polys.index_range()) {
          if (select_poly[i]) {
            for (const int vert : corner_verts.slice(polys[i].loopstart, polys[i].totloop)) {
              mask[vert] = 1;
            }
          }
        }
      }
    }
  }

  /* create laplacian */
  sys = laplacian_system_construct_begin(me->totvert, tris_num, 1);

  sys->heat.tris_num = poly_to_tri_count(me->totpoly, me->totloop);
  mlooptri = static_cast<MLoopTri *>(
      MEM_mallocN(sizeof(*sys->heat.mlooptri) * sys->heat.tris_num, __func__));

  blender::bke::mesh::looptris_calc(
      vert_positions, polys, corner_verts, {mlooptri, sys->heat.tris_num});

  sys->heat.mlooptri = mlooptri;
  sys->heat.corner_verts = corner_verts;
  sys->heat.verts_num = me->totvert;
  sys->heat.verts = verts;
  sys->heat.root = root;
  sys->heat.tip = tip;
  sys->heat.numsource = numbones;

  heat_ray_tree_create(sys);
  heat_laplacian_create(sys);

  laplacian_system_construct_end(sys);

  if (dgroupflip) {
    vertsflipped = static_cast<int *>(MEM_callocN(sizeof(int) * me->totvert, "vertsflipped"));
    for (a = 0; a < me->totvert; a++) {
      vertsflipped[a] = mesh_get_x_mirror_vert(ob, nullptr, a, use_topology);
    }
  }

  /* compute weights per bone */
  for (j = 0; j < numbones; j++) {
    if (!selected[j]) {
      continue;
    }

    firstsegment = (j == 0 || dgrouplist[j - 1] != dgrouplist[j]);
    lastsegment = (j == numbones - 1 || dgrouplist[j] != dgrouplist[j + 1]);
    bbone = !(firstsegment && lastsegment);

    /* clear weights */
    if (bbone && firstsegment) {
      for (a = 0; a < me->totvert; a++) {
        if (mask && !mask[a]) {
          continue;
        }

        ED_vgroup_vert_remove(ob, dgrouplist[j], a);
        if (vertsflipped && dgroupflip[j] && vertsflipped[a] >= 0) {
          ED_vgroup_vert_remove(ob, dgroupflip[j], vertsflipped[a]);
        }
      }
    }

    /* fill right hand side */
    laplacian_begin_solve(sys, -1);

    for (a = 0; a < me->totvert; a++) {
      if (heat_source_closest(sys, a, j)) {
        laplacian_add_right_hand_side(sys, a, sys->heat.H[a] * sys->heat.p[a]);
      }
    }

    /* solve */
    if (laplacian_system_solve(sys)) {
      /* load solution into vertex groups */
      for (a = 0; a < me->totvert; a++) {
        if (mask && !mask[a]) {
          continue;
        }

        solution = laplacian_system_get_solution(sys, a);

        if (bbone) {
          if (solution > 0.0f) {
            ED_vgroup_vert_add(ob, dgrouplist[j], a, solution, WEIGHT_ADD);
          }
        }
        else {
          weight = heat_limit_weight(solution);
          if (weight > 0.0f) {
            ED_vgroup_vert_add(ob, dgrouplist[j], a, weight, WEIGHT_REPLACE);
          }
          else {
            ED_vgroup_vert_remove(ob, dgrouplist[j], a);
          }
        }

        /* do same for mirror */
        if (vertsflipped && dgroupflip[j] && vertsflipped[a] >= 0) {
          if (bbone) {
            if (solution > 0.0f) {
              ED_vgroup_vert_add(ob, dgroupflip[j], vertsflipped[a], solution, WEIGHT_ADD);
            }
          }
          else {
            weight = heat_limit_weight(solution);
            if (weight > 0.0f) {
              ED_vgroup_vert_add(ob, dgroupflip[j], vertsflipped[a], weight, WEIGHT_REPLACE);
            }
            else {
              ED_vgroup_vert_remove(ob, dgroupflip[j], vertsflipped[a]);
            }
          }
        }
      }
    }
    else if (*error_str == nullptr) {
      *error_str = N_("Bone Heat Weighting: failed to find solution for one or more bones");
      break;
    }

    /* remove too small vertex weights */
    if (bbone && lastsegment) {
      for (a = 0; a < me->totvert; a++) {
        if (mask && !mask[a]) {
          continue;
        }

        weight = ED_vgroup_vert_weight(ob, dgrouplist[j], a);
        weight = heat_limit_weight(weight);
        if (weight <= 0.0f) {
          ED_vgroup_vert_remove(ob, dgrouplist[j], a);
        }

        if (vertsflipped && dgroupflip[j] && vertsflipped[a] >= 0) {
          weight = ED_vgroup_vert_weight(ob, dgroupflip[j], vertsflipped[a]);
          weight = heat_limit_weight(weight);
          if (weight <= 0.0f) {
            ED_vgroup_vert_remove(ob, dgroupflip[j], vertsflipped[a]);
          }
        }
      }
    }
  }

  /* free */
  if (vertsflipped) {
    MEM_freeN(vertsflipped);
  }
  if (mask) {
    MEM_freeN(mask);
  }

  heat_system_free(sys);

  laplacian_system_delete(sys);
}

/************************** Harmonic Coordinates ****************************/
/* From "Harmonic Coordinates for Character Articulation",
 * Pushkar Joshi, Mark Meyer, Tony DeRose, Brian Green and Tom Sanocki,
 * SIGGRAPH 2007. */

#define EPSILON 0.0001f

#define MESHDEFORM_TAG_UNTYPED 0
#define MESHDEFORM_TAG_BOUNDARY 1
#define MESHDEFORM_TAG_INTERIOR 2
#define MESHDEFORM_TAG_EXTERIOR 3

/** minimum length for #MDefBoundIsect.len */
#define MESHDEFORM_LEN_THRESHOLD 1e-6f

#define MESHDEFORM_MIN_INFLUENCE 0.0005f

static const int MESHDEFORM_OFFSET[7][3] = {
    {0, 0, 0},
    {1, 0, 0},
    {-1, 0, 0},
    {0, 1, 0},
    {0, -1, 0},
    {0, 0, 1},
    {0, 0, -1},
};

typedef struct MDefBoundIsect {
  /* intersection on the cage 'cagecos' */
  float co[3];
  /* non-facing intersections are considered interior */
  bool facing;
  /* ray-cast index aligned with MPoly (ray-hit-triangle isn't needed) */
  int poly_index;
  /* distance from 'co' to the ray-cast start (clamped to avoid zero division) */
  float len;
  /* weights aligned with the MPoly's loop indices */
  float poly_weights[0];
} MDefBoundIsect;

typedef struct MDefBindInfluence {
  struct MDefBindInfluence *next;
  float weight;
  int vertex;
} MDefBindInfluence;

typedef struct MeshDeformBind {
  /* grid dimensions */
  float min[3], max[3];
  float width[3], halfwidth[3];
  int size, size3;

  /* meshes */
  Mesh *cagemesh;
  float (*cagecos)[3];
  float (*vertexcos)[3];
  int verts_num, cage_verts_num;

  /* grids */
  MemArena *memarena;
  MDefBoundIsect *(*boundisect)[6];
  int *semibound;
  int *tag;
  float *phi, *totalphi;

  /* mesh stuff */
  int *inside;
  float *weights;
  MDefBindInfluence **dyngrid;
  float cagemat[4][4];

  /* direct solver */
  int *varidx;

  BVHTree *bvhtree;
  BVHTreeFromMesh bvhdata;

  /* avoid DM function calls during intersections */
  struct {
    blender::Span<MPoly> polys;
    blender::Span<int> corner_verts;
    blender::Span<MLoopTri> looptris;
    blender::Span<blender::float3> poly_normals;
  } cagemesh_cache;
} MeshDeformBind;

typedef struct MeshDeformIsect {
  float start[3];
  float vec[3];
  float vec_length;
  float lambda;

  bool isect;
  float u, v;

} MeshDeformIsect;

/* ray intersection */

struct MeshRayCallbackData {
  MeshDeformBind *mdb;
  MeshDeformIsect *isec;
};

static void harmonic_ray_callback(void *userdata,
                                  int index,
                                  const BVHTreeRay *ray,
                                  BVHTreeRayHit *hit)
{
  MeshRayCallbackData *data = static_cast<MeshRayCallbackData *>(userdata);
  MeshDeformBind *mdb = data->mdb;
<<<<<<< HEAD
  const blender::Span<int> corner_verts = mdb->cagemesh_cache.corner_verts;
  const float(*poly_nors)[3] = mdb->cagemesh_cache.poly_nors;
=======
  const blender::Span<MLoop> loops = mdb->cagemesh_cache.loops;
  const blender::Span<blender::float3> poly_normals = mdb->cagemesh_cache.poly_normals;
>>>>>>> 728694b4
  MeshDeformIsect *isec = data->isec;
  float no[3], co[3], dist;
  float *face[3];

  const MLoopTri *lt = &mdb->cagemesh_cache.looptris[index];

  face[0] = mdb->cagecos[corner_verts[lt->tri[0]]];
  face[1] = mdb->cagecos[corner_verts[lt->tri[1]]];
  face[2] = mdb->cagecos[corner_verts[lt->tri[2]]];

  bool isect_ray_tri = isect_ray_tri_watertight_v3(
      ray->origin, ray->isect_precalc, UNPACK3(face), &dist, nullptr);

  if (!isect_ray_tri || dist > isec->vec_length) {
    return;
  }

  if (!poly_normals.is_empty()) {
    copy_v3_v3(no, poly_normals[lt->poly]);
  }
  else {
    normal_tri_v3(no, UNPACK3(face));
  }

  madd_v3_v3v3fl(co, ray->origin, ray->direction, dist);
  dist /= isec->vec_length;
  if (dist < hit->dist) {
    hit->index = index;
    hit->dist = dist;
    copy_v3_v3(hit->co, co);

    isec->isect = (dot_v3v3(no, ray->direction) <= 0.0f);
    isec->lambda = dist;
  }
}

static MDefBoundIsect *meshdeform_ray_tree_intersect(MeshDeformBind *mdb,
                                                     const float co1[3],
                                                     const float co2[3])
{
  BVHTreeRayHit hit;
  MeshDeformIsect isect_mdef;
  struct MeshRayCallbackData data = {
      mdb,
      &isect_mdef,
  };
  float end[3], vec_normal[3];

  /* happens binding when a cage has no faces */
  if (UNLIKELY(mdb->bvhtree == nullptr)) {
    return nullptr;
  }

  /* setup isec */
  memset(&isect_mdef, 0, sizeof(isect_mdef));
  isect_mdef.lambda = 1e10f;

  copy_v3_v3(isect_mdef.start, co1);
  copy_v3_v3(end, co2);
  sub_v3_v3v3(isect_mdef.vec, end, isect_mdef.start);
  isect_mdef.vec_length = normalize_v3_v3(vec_normal, isect_mdef.vec);

  hit.index = -1;
  hit.dist = BVH_RAYCAST_DIST_MAX;
  if (BLI_bvhtree_ray_cast_ex(mdb->bvhtree,
                              isect_mdef.start,
                              vec_normal,
                              0.0,
                              &hit,
                              harmonic_ray_callback,
                              &data,
                              BVH_RAYCAST_WATERTIGHT) != -1) {
    const blender::Span<int> corner_verts = mdb->cagemesh_cache.corner_verts;
    const MLoopTri *lt = &mdb->cagemesh_cache.looptris[hit.index];
    const MPoly &poly = mdb->cagemesh_cache.polys[lt->poly];
    const float(*cagecos)[3] = mdb->cagecos;
    const float len = isect_mdef.lambda;
    MDefBoundIsect *isect;

    blender::Array<blender::float3, 64> mp_cagecos(poly.totloop);

    /* create MDefBoundIsect, and extra for 'poly_weights[]' */
    isect = static_cast<MDefBoundIsect *>(
        BLI_memarena_alloc(mdb->memarena, sizeof(*isect) + (sizeof(float) * poly.totloop)));

    /* compute intersection coordinate */
    madd_v3_v3v3fl(isect->co, co1, isect_mdef.vec, len);

    isect->facing = isect_mdef.isect;

    isect->poly_index = lt->poly;

    isect->len = max_ff(len_v3v3(co1, isect->co), MESHDEFORM_LEN_THRESHOLD);

    /* compute mean value coordinates for interpolation */
    for (int i = 0; i < poly.totloop; i++) {
      copy_v3_v3(mp_cagecos[i], cagecos[corner_verts[poly.loopstart + i]]);
    }

    interp_weights_poly_v3(isect->poly_weights,
                           reinterpret_cast<float(*)[3]>(mp_cagecos.data()),
                           poly.totloop,
                           isect->co);

    return isect;
  }

  return nullptr;
}

static int meshdeform_inside_cage(MeshDeformBind *mdb, float *co)
{
  MDefBoundIsect *isect;
  float outside[3], start[3], dir[3];
  int i;

  for (i = 1; i <= 6; i++) {
    outside[0] = co[0] + (mdb->max[0] - mdb->min[0] + 1.0f) * MESHDEFORM_OFFSET[i][0];
    outside[1] = co[1] + (mdb->max[1] - mdb->min[1] + 1.0f) * MESHDEFORM_OFFSET[i][1];
    outside[2] = co[2] + (mdb->max[2] - mdb->min[2] + 1.0f) * MESHDEFORM_OFFSET[i][2];

    copy_v3_v3(start, co);
    sub_v3_v3v3(dir, outside, start);
    normalize_v3(dir);

    isect = meshdeform_ray_tree_intersect(mdb, start, outside);
    if (isect && !isect->facing) {
      return 1;
    }
  }

  return 0;
}

/* solving */

BLI_INLINE int meshdeform_index(MeshDeformBind *mdb, int x, int y, int z, int n)
{
  int size = mdb->size;

  x += MESHDEFORM_OFFSET[n][0];
  y += MESHDEFORM_OFFSET[n][1];
  z += MESHDEFORM_OFFSET[n][2];

  if (x < 0 || x >= mdb->size) {
    return -1;
  }
  if (y < 0 || y >= mdb->size) {
    return -1;
  }
  if (z < 0 || z >= mdb->size) {
    return -1;
  }

  return x + y * size + z * size * size;
}

BLI_INLINE void meshdeform_cell_center(
    MeshDeformBind *mdb, int x, int y, int z, int n, float *center)
{
  x += MESHDEFORM_OFFSET[n][0];
  y += MESHDEFORM_OFFSET[n][1];
  z += MESHDEFORM_OFFSET[n][2];

  center[0] = mdb->min[0] + x * mdb->width[0] + mdb->halfwidth[0];
  center[1] = mdb->min[1] + y * mdb->width[1] + mdb->halfwidth[1];
  center[2] = mdb->min[2] + z * mdb->width[2] + mdb->halfwidth[2];
}

static void meshdeform_add_intersections(MeshDeformBind *mdb, int x, int y, int z)
{
  MDefBoundIsect *isect;
  float center[3], ncenter[3];
  int i, a;

  a = meshdeform_index(mdb, x, y, z, 0);
  meshdeform_cell_center(mdb, x, y, z, 0, center);

  /* check each outgoing edge for intersection */
  for (i = 1; i <= 6; i++) {
    if (meshdeform_index(mdb, x, y, z, i) == -1) {
      continue;
    }

    meshdeform_cell_center(mdb, x, y, z, i, ncenter);

    isect = meshdeform_ray_tree_intersect(mdb, center, ncenter);
    if (isect) {
      mdb->boundisect[a][i - 1] = isect;
      mdb->tag[a] = MESHDEFORM_TAG_BOUNDARY;
    }
  }
}

static void meshdeform_bind_floodfill(MeshDeformBind *mdb)
{
  int *stack, *tag = mdb->tag;
  int a, b, i, xyz[3], stacksize, size = mdb->size;

  stack = static_cast<int *>(MEM_callocN(sizeof(int) * mdb->size3, __func__));

  /* we know lower left corner is EXTERIOR because of padding */
  tag[0] = MESHDEFORM_TAG_EXTERIOR;
  stack[0] = 0;
  stacksize = 1;

  /* floodfill exterior tag */
  while (stacksize > 0) {
    a = stack[--stacksize];

    xyz[2] = a / (size * size);
    xyz[1] = (a - xyz[2] * size * size) / size;
    xyz[0] = a - xyz[1] * size - xyz[2] * size * size;

    for (i = 1; i <= 6; i++) {
      b = meshdeform_index(mdb, xyz[0], xyz[1], xyz[2], i);

      if (b != -1) {
        if (tag[b] == MESHDEFORM_TAG_UNTYPED ||
            (tag[b] == MESHDEFORM_TAG_BOUNDARY && !mdb->boundisect[a][i - 1])) {
          tag[b] = MESHDEFORM_TAG_EXTERIOR;
          stack[stacksize++] = b;
        }
      }
    }
  }

  /* other cells are interior */
  for (a = 0; a < size * size * size; a++) {
    if (tag[a] == MESHDEFORM_TAG_UNTYPED) {
      tag[a] = MESHDEFORM_TAG_INTERIOR;
    }
  }

#if 0
  {
    int tb, ti, te, ts;
    tb = ti = te = ts = 0;
    for (a = 0; a < size * size * size; a++) {
      if (tag[a] == MESHDEFORM_TAG_BOUNDARY) {
        tb++;
      }
      else if (tag[a] == MESHDEFORM_TAG_INTERIOR) {
        ti++;
      }
      else if (tag[a] == MESHDEFORM_TAG_EXTERIOR) {
        te++;

        if (mdb->semibound[a]) {
          ts++;
        }
      }
    }

    printf("interior %d exterior %d boundary %d semi-boundary %d\n", ti, te, tb, ts);
  }
#endif

  MEM_freeN(stack);
}

static float meshdeform_boundary_phi(const MeshDeformBind *mdb,
                                     const MDefBoundIsect *isect,
                                     int cagevert)
{
  const blender::Span<int> corner_verts = mdb->cagemesh_cache.corner_verts;
  const MPoly &poly = mdb->cagemesh_cache.polys[isect->poly_index];

  for (int i = 0; i < poly.totloop; i++) {
    if (corner_verts[poly.loopstart + i] == cagevert) {
      return isect->poly_weights[i];
    }
  }

  return 0.0f;
}

static float meshdeform_interp_w(MeshDeformBind *mdb,
                                 const float *gridvec,
                                 float * /*vec*/,
                                 int /*cagevert*/)
{
  float dvec[3], ivec[3], result = 0.0f;
  float totweight = 0.0f;

  for (int i = 0; i < 3; i++) {
    ivec[i] = int(gridvec[i]);
    dvec[i] = gridvec[i] - ivec[i];
  }

  for (int i = 0; i < 8; i++) {
    int x, y, z;
    float wx, wy, wz;

    if (i & 1) {
      x = ivec[0] + 1;
      wx = dvec[0];
    }
    else {
      x = ivec[0];
      wx = 1.0f - dvec[0];
    }

    if (i & 2) {
      y = ivec[1] + 1;
      wy = dvec[1];
    }
    else {
      y = ivec[1];
      wy = 1.0f - dvec[1];
    }

    if (i & 4) {
      z = ivec[2] + 1;
      wz = dvec[2];
    }
    else {
      z = ivec[2];
      wz = 1.0f - dvec[2];
    }

    CLAMP(x, 0, mdb->size - 1);
    CLAMP(y, 0, mdb->size - 1);
    CLAMP(z, 0, mdb->size - 1);

    int a = meshdeform_index(mdb, x, y, z, 0);
    float weight = wx * wy * wz;
    result += weight * mdb->phi[a];
    totweight += weight;
  }

  if (totweight > 0.0f) {
    result /= totweight;
  }

  return result;
}

static void meshdeform_check_semibound(MeshDeformBind *mdb, int x, int y, int z)
{
  int i, a;

  a = meshdeform_index(mdb, x, y, z, 0);
  if (mdb->tag[a] != MESHDEFORM_TAG_EXTERIOR) {
    return;
  }

  for (i = 1; i <= 6; i++) {
    if (mdb->boundisect[a][i - 1]) {
      mdb->semibound[a] = 1;
    }
  }
}

static float meshdeform_boundary_total_weight(MeshDeformBind *mdb, int x, int y, int z)
{
  float weight, totweight = 0.0f;
  int i, a;

  a = meshdeform_index(mdb, x, y, z, 0);

  /* count weight for neighbor cells */
  for (i = 1; i <= 6; i++) {
    if (meshdeform_index(mdb, x, y, z, i) == -1) {
      continue;
    }

    if (mdb->boundisect[a][i - 1]) {
      weight = 1.0f / mdb->boundisect[a][i - 1]->len;
    }
    else if (!mdb->semibound[a]) {
      weight = 1.0f / mdb->width[0];
    }
    else {
      weight = 0.0f;
    }

    totweight += weight;
  }

  return totweight;
}

static void meshdeform_matrix_add_cell(
    MeshDeformBind *mdb, LinearSolver *context, int x, int y, int z)
{
  MDefBoundIsect *isect;
  float weight, totweight;
  int i, a, acenter;

  acenter = meshdeform_index(mdb, x, y, z, 0);
  if (mdb->tag[acenter] == MESHDEFORM_TAG_EXTERIOR) {
    return;
  }

  EIG_linear_solver_matrix_add(context, mdb->varidx[acenter], mdb->varidx[acenter], 1.0f);

  totweight = meshdeform_boundary_total_weight(mdb, x, y, z);
  for (i = 1; i <= 6; i++) {
    a = meshdeform_index(mdb, x, y, z, i);
    if (a == -1 || mdb->tag[a] == MESHDEFORM_TAG_EXTERIOR) {
      continue;
    }

    isect = mdb->boundisect[acenter][i - 1];
    if (!isect) {
      weight = (1.0f / mdb->width[0]) / totweight;
      EIG_linear_solver_matrix_add(context, mdb->varidx[acenter], mdb->varidx[a], -weight);
    }
  }
}

static void meshdeform_matrix_add_rhs(
    MeshDeformBind *mdb, LinearSolver *context, int x, int y, int z, int cagevert)
{
  MDefBoundIsect *isect;
  float rhs, weight, totweight;
  int i, a, acenter;

  acenter = meshdeform_index(mdb, x, y, z, 0);
  if (mdb->tag[acenter] == MESHDEFORM_TAG_EXTERIOR) {
    return;
  }

  totweight = meshdeform_boundary_total_weight(mdb, x, y, z);
  for (i = 1; i <= 6; i++) {
    a = meshdeform_index(mdb, x, y, z, i);
    if (a == -1) {
      continue;
    }

    isect = mdb->boundisect[acenter][i - 1];

    if (isect) {
      weight = (1.0f / isect->len) / totweight;
      rhs = weight * meshdeform_boundary_phi(mdb, isect, cagevert);
      EIG_linear_solver_right_hand_side_add(context, 0, mdb->varidx[acenter], rhs);
    }
  }
}

static void meshdeform_matrix_add_semibound_phi(
    MeshDeformBind *mdb, int x, int y, int z, int cagevert)
{
  MDefBoundIsect *isect;
  float rhs, weight, totweight;
  int i, a;

  a = meshdeform_index(mdb, x, y, z, 0);
  if (!mdb->semibound[a]) {
    return;
  }

  mdb->phi[a] = 0.0f;

  totweight = meshdeform_boundary_total_weight(mdb, x, y, z);
  for (i = 1; i <= 6; i++) {
    isect = mdb->boundisect[a][i - 1];

    if (isect) {
      weight = (1.0f / isect->len) / totweight;
      rhs = weight * meshdeform_boundary_phi(mdb, isect, cagevert);
      mdb->phi[a] += rhs;
    }
  }
}

static void meshdeform_matrix_add_exterior_phi(
    MeshDeformBind *mdb, int x, int y, int z, int /*cagevert*/)
{
  float phi, totweight;
  int i, a, acenter;

  acenter = meshdeform_index(mdb, x, y, z, 0);
  if (mdb->tag[acenter] != MESHDEFORM_TAG_EXTERIOR || mdb->semibound[acenter]) {
    return;
  }

  phi = 0.0f;
  totweight = 0.0f;
  for (i = 1; i <= 6; i++) {
    a = meshdeform_index(mdb, x, y, z, i);

    if (a != -1 && mdb->semibound[a]) {
      phi += mdb->phi[a];
      totweight += 1.0f;
    }
  }

  if (totweight != 0.0f) {
    mdb->phi[acenter] = phi / totweight;
  }
}

static void meshdeform_matrix_solve(MeshDeformModifierData *mmd, MeshDeformBind *mdb)
{
  LinearSolver *context;
  float vec[3], gridvec[3];
  int a, b, x, y, z, totvar;
  char message[256];

  /* setup variable indices */
  mdb->varidx = static_cast<int *>(MEM_callocN(sizeof(int) * mdb->size3, "MeshDeformDSvaridx"));
  for (a = 0, totvar = 0; a < mdb->size3; a++) {
    mdb->varidx[a] = (mdb->tag[a] == MESHDEFORM_TAG_EXTERIOR) ? -1 : totvar++;
  }

  if (totvar == 0) {
    MEM_freeN(mdb->varidx);
    return;
  }

  progress_bar(0, "Starting mesh deform solve");

  /* setup linear solver */
  context = EIG_linear_solver_new(totvar, totvar, 1);

  /* build matrix */
  for (z = 0; z < mdb->size; z++) {
    for (y = 0; y < mdb->size; y++) {
      for (x = 0; x < mdb->size; x++) {
        meshdeform_matrix_add_cell(mdb, context, x, y, z);
      }
    }
  }

  /* solve for each cage vert */
  for (a = 0; a < mdb->cage_verts_num; a++) {
    /* fill in right hand side and solve */
    for (z = 0; z < mdb->size; z++) {
      for (y = 0; y < mdb->size; y++) {
        for (x = 0; x < mdb->size; x++) {
          meshdeform_matrix_add_rhs(mdb, context, x, y, z, a);
        }
      }
    }

    if (EIG_linear_solver_solve(context)) {
      for (z = 0; z < mdb->size; z++) {
        for (y = 0; y < mdb->size; y++) {
          for (x = 0; x < mdb->size; x++) {
            meshdeform_matrix_add_semibound_phi(mdb, x, y, z, a);
          }
        }
      }

      for (z = 0; z < mdb->size; z++) {
        for (y = 0; y < mdb->size; y++) {
          for (x = 0; x < mdb->size; x++) {
            meshdeform_matrix_add_exterior_phi(mdb, x, y, z, a);
          }
        }
      }

      for (b = 0; b < mdb->size3; b++) {
        if (mdb->tag[b] != MESHDEFORM_TAG_EXTERIOR) {
          mdb->phi[b] = EIG_linear_solver_variable_get(context, 0, mdb->varidx[b]);
        }
        mdb->totalphi[b] += mdb->phi[b];
      }

      if (mdb->weights) {
        /* static bind : compute weights for each vertex */
        for (b = 0; b < mdb->verts_num; b++) {
          if (mdb->inside[b]) {
            copy_v3_v3(vec, mdb->vertexcos[b]);
            gridvec[0] = (vec[0] - mdb->min[0] - mdb->halfwidth[0]) / mdb->width[0];
            gridvec[1] = (vec[1] - mdb->min[1] - mdb->halfwidth[1]) / mdb->width[1];
            gridvec[2] = (vec[2] - mdb->min[2] - mdb->halfwidth[2]) / mdb->width[2];

            mdb->weights[b * mdb->cage_verts_num + a] = meshdeform_interp_w(mdb, gridvec, vec, a);
          }
        }
      }
      else {
        MDefBindInfluence *inf;

        /* dynamic bind */
        for (b = 0; b < mdb->size3; b++) {
          if (mdb->phi[b] >= MESHDEFORM_MIN_INFLUENCE) {
            inf = static_cast<MDefBindInfluence *>(
                BLI_memarena_alloc(mdb->memarena, sizeof(*inf)));
            inf->vertex = a;
            inf->weight = mdb->phi[b];
            inf->next = mdb->dyngrid[b];
            mdb->dyngrid[b] = inf;
          }
        }
      }
    }
    else {
      BKE_modifier_set_error(
          mmd->object, &mmd->modifier, "Failed to find bind solution (increase precision?)");
      error("Mesh Deform: failed to find bind solution.");
      break;
    }

    BLI_snprintf(message,
                 sizeof(message),
                 "Mesh deform solve %d / %d       |||",
                 a + 1,
                 mdb->cage_verts_num);
    progress_bar(float(a + 1) / float(mdb->cage_verts_num), message);
  }

#if 0
  /* sanity check */
  for (b = 0; b < mdb->size3; b++) {
    if (mdb->tag[b] != MESHDEFORM_TAG_EXTERIOR) {
      if (fabsf(mdb->totalphi[b] - 1.0f) > 1e-4f) {
        printf("totalphi deficiency [%s|%d] %d: %.10f\n",
               (mdb->tag[b] == MESHDEFORM_TAG_INTERIOR) ? "interior" : "boundary",
               mdb->semibound[b],
               mdb->varidx[b],
               mdb->totalphi[b]);
      }
    }
  }
#endif

  /* free */
  MEM_freeN(mdb->varidx);

  EIG_linear_solver_delete(context);
}

static void harmonic_coordinates_bind(MeshDeformModifierData *mmd, MeshDeformBind *mdb)
{
  MDefBindInfluence *inf;
  MDefInfluence *mdinf;
  MDefCell *cell;
  float center[3], vec[3], maxwidth, totweight;
  int a, b, x, y, z, totinside, offset;

  /* compute bounding box of the cage mesh */
  INIT_MINMAX(mdb->min, mdb->max);

  for (a = 0; a < mdb->cage_verts_num; a++) {
    minmax_v3v3_v3(mdb->min, mdb->max, mdb->cagecos[a]);
  }

  /* allocate memory */
  mdb->size = (2 << (mmd->gridsize - 1)) + 2;
  mdb->size3 = mdb->size * mdb->size * mdb->size;
  mdb->tag = static_cast<int *>(MEM_callocN(sizeof(int) * mdb->size3, "MeshDeformBindTag"));
  mdb->phi = static_cast<float *>(MEM_callocN(sizeof(float) * mdb->size3, "MeshDeformBindPhi"));
  mdb->totalphi = static_cast<float *>(
      MEM_callocN(sizeof(float) * mdb->size3, "MeshDeformBindTotalPhi"));
  mdb->boundisect = static_cast<MDefBoundIsect *(*)[6]>(
      MEM_callocN(sizeof(*mdb->boundisect) * mdb->size3, "MDefBoundIsect"));
  mdb->semibound = static_cast<int *>(MEM_callocN(sizeof(int) * mdb->size3, "MDefSemiBound"));
  mdb->bvhtree = BKE_bvhtree_from_mesh_get(&mdb->bvhdata, mdb->cagemesh, BVHTREE_FROM_LOOPTRI, 4);
  mdb->inside = static_cast<int *>(MEM_callocN(sizeof(int) * mdb->verts_num, "MDefInside"));

  if (mmd->flag & MOD_MDEF_DYNAMIC_BIND) {
    mdb->dyngrid = static_cast<MDefBindInfluence **>(
        MEM_callocN(sizeof(MDefBindInfluence *) * mdb->size3, "MDefDynGrid"));
  }
  else {
    mdb->weights = static_cast<float *>(
        MEM_callocN(sizeof(float) * mdb->verts_num * mdb->cage_verts_num, "MDefWeights"));
  }

  mdb->memarena = BLI_memarena_new(BLI_MEMARENA_STD_BUFSIZE, "harmonic coords arena");
  BLI_memarena_use_calloc(mdb->memarena);

  /* initialize data from 'cagedm' for reuse */
  {
    Mesh *me = mdb->cagemesh;
    mdb->cagemesh_cache.polys = me->polys();
    mdb->cagemesh_cache.corner_verts = me->corner_verts();
    mdb->cagemesh_cache.looptris = me->looptris();
    mdb->cagemesh_cache.poly_normals = me->poly_normals();
  }

  /* make bounding box equal size in all directions, add padding, and compute
   * width of the cells */
  maxwidth = -1.0f;
  for (a = 0; a < 3; a++) {
    if (mdb->max[a] - mdb->min[a] > maxwidth) {
      maxwidth = mdb->max[a] - mdb->min[a];
    }
  }

  for (a = 0; a < 3; a++) {
    center[a] = (mdb->min[a] + mdb->max[a]) * 0.5f;
    mdb->min[a] = center[a] - maxwidth * 0.5f;
    mdb->max[a] = center[a] + maxwidth * 0.5f;

    mdb->width[a] = (mdb->max[a] - mdb->min[a]) / (mdb->size - 4);
    mdb->min[a] -= 2.1f * mdb->width[a];
    mdb->max[a] += 2.1f * mdb->width[a];

    mdb->width[a] = (mdb->max[a] - mdb->min[a]) / mdb->size;
    mdb->halfwidth[a] = mdb->width[a] * 0.5f;
  }

  progress_bar(0, "Setting up mesh deform system");

  totinside = 0;
  for (a = 0; a < mdb->verts_num; a++) {
    copy_v3_v3(vec, mdb->vertexcos[a]);
    mdb->inside[a] = meshdeform_inside_cage(mdb, vec);
    if (mdb->inside[a]) {
      totinside++;
    }
  }

  /* free temporary MDefBoundIsects */
  BLI_memarena_free(mdb->memarena);
  mdb->memarena = BLI_memarena_new(BLI_MEMARENA_STD_BUFSIZE, "harmonic coords arena");

  /* start with all cells untyped */
  for (a = 0; a < mdb->size3; a++) {
    mdb->tag[a] = MESHDEFORM_TAG_UNTYPED;
  }

  /* detect intersections and tag boundary cells */
  for (z = 0; z < mdb->size; z++) {
    for (y = 0; y < mdb->size; y++) {
      for (x = 0; x < mdb->size; x++) {
        meshdeform_add_intersections(mdb, x, y, z);
      }
    }
  }

  /* compute exterior and interior tags */
  meshdeform_bind_floodfill(mdb);

  for (z = 0; z < mdb->size; z++) {
    for (y = 0; y < mdb->size; y++) {
      for (x = 0; x < mdb->size; x++) {
        meshdeform_check_semibound(mdb, x, y, z);
      }
    }
  }

  /* solve */
  meshdeform_matrix_solve(mmd, mdb);

  /* assign results */
  if (mmd->flag & MOD_MDEF_DYNAMIC_BIND) {
    mmd->influences_num = 0;
    for (a = 0; a < mdb->size3; a++) {
      for (inf = mdb->dyngrid[a]; inf; inf = inf->next) {
        mmd->influences_num++;
      }
    }

    /* convert MDefBindInfluences to smaller MDefInfluences */
    mmd->dyngrid = static_cast<MDefCell *>(
        MEM_callocN(sizeof(MDefCell) * mdb->size3, "MDefDynGrid"));
    mmd->dyninfluences = static_cast<MDefInfluence *>(
        MEM_callocN(sizeof(MDefInfluence) * mmd->influences_num, "MDefInfluence"));
    offset = 0;
    for (a = 0; a < mdb->size3; a++) {
      cell = &mmd->dyngrid[a];
      cell->offset = offset;

      totweight = 0.0f;
      mdinf = mmd->dyninfluences + cell->offset;
      for (inf = mdb->dyngrid[a]; inf; inf = inf->next, mdinf++) {
        mdinf->weight = inf->weight;
        mdinf->vertex = inf->vertex;
        totweight += mdinf->weight;
        cell->influences_num++;
      }

      if (totweight > 0.0f) {
        mdinf = mmd->dyninfluences + cell->offset;
        for (b = 0; b < cell->influences_num; b++, mdinf++) {
          mdinf->weight /= totweight;
        }
      }

      offset += cell->influences_num;
    }

    mmd->dynverts = mdb->inside;
    mmd->dyngridsize = mdb->size;
    copy_v3_v3(mmd->dyncellmin, mdb->min);
    mmd->dyncellwidth = mdb->width[0];
    MEM_freeN(mdb->dyngrid);
  }
  else {
    mmd->bindweights = mdb->weights;
    MEM_freeN(mdb->inside);
  }

  MEM_freeN(mdb->tag);
  MEM_freeN(mdb->phi);
  MEM_freeN(mdb->totalphi);
  MEM_freeN(mdb->boundisect);
  MEM_freeN(mdb->semibound);
  BLI_memarena_free(mdb->memarena);
  free_bvhtree_from_mesh(&mdb->bvhdata);
}

void ED_mesh_deform_bind_callback(Object *object,
                                  MeshDeformModifierData *mmd,
                                  Mesh *cagemesh,
                                  float *vertexcos,
                                  int verts_num,
                                  float cagemat[4][4])
{
  MeshDeformModifierData *mmd_orig = (MeshDeformModifierData *)BKE_modifier_get_original(
      object, &mmd->modifier);
  MeshDeformBind mdb{};
  int a;

  waitcursor(1);
  start_progress_bar();

  /* No need to support other kinds of mesh data as binding is a one-off action. */
  BKE_mesh_wrapper_ensure_mdata(cagemesh);

  /* get mesh and cage mesh */
  mdb.vertexcos = static_cast<float(*)[3]>(
      MEM_callocN(sizeof(float[3]) * verts_num, "MeshDeformCos"));
  mdb.verts_num = verts_num;

  mdb.cagemesh = cagemesh;
  mdb.cage_verts_num = mdb.cagemesh->totvert;
  mdb.cagecos = static_cast<float(*)[3]>(
      MEM_callocN(sizeof(*mdb.cagecos) * mdb.cage_verts_num, "MeshDeformBindCos"));
  copy_m4_m4(mdb.cagemat, cagemat);

  const float(*positions)[3] = BKE_mesh_vert_positions(mdb.cagemesh);
  for (a = 0; a < mdb.cage_verts_num; a++) {
    copy_v3_v3(mdb.cagecos[a], positions[a]);
  }
  for (a = 0; a < mdb.verts_num; a++) {
    mul_v3_m4v3(mdb.vertexcos[a], mdb.cagemat, vertexcos + a * 3);
  }

  /* solve */
  harmonic_coordinates_bind(mmd_orig, &mdb);

  /* assign bind variables */
  mmd_orig->bindcagecos = (float *)mdb.cagecos;
  mmd_orig->verts_num = mdb.verts_num;
  mmd_orig->cage_verts_num = mdb.cage_verts_num;
  copy_m4_m4(mmd_orig->bindmat, mmd_orig->object->object_to_world);

  /* transform bindcagecos to world space */
  for (a = 0; a < mdb.cage_verts_num; a++) {
    mul_m4_v3(mmd_orig->object->object_to_world, mmd_orig->bindcagecos + a * 3);
  }

  /* free */
  MEM_freeN(mdb.vertexcos);

  /* compact weights */
  BKE_modifier_mdef_compact_influences((ModifierData *)mmd_orig);

  end_progress_bar();
  waitcursor(0);
}<|MERGE_RESOLUTION|>--- conflicted
+++ resolved
@@ -958,13 +958,8 @@
 {
   MeshRayCallbackData *data = static_cast<MeshRayCallbackData *>(userdata);
   MeshDeformBind *mdb = data->mdb;
-<<<<<<< HEAD
   const blender::Span<int> corner_verts = mdb->cagemesh_cache.corner_verts;
-  const float(*poly_nors)[3] = mdb->cagemesh_cache.poly_nors;
-=======
-  const blender::Span<MLoop> loops = mdb->cagemesh_cache.loops;
   const blender::Span<blender::float3> poly_normals = mdb->cagemesh_cache.poly_normals;
->>>>>>> 728694b4
   MeshDeformIsect *isec = data->isec;
   float no[3], co[3], dist;
   float *face[3];
