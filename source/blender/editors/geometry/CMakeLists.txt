--- conflicted
+++ resolved
@@ -11,11 +11,6 @@
   ../../makesrna
   ../../nodes
   ../../windowmanager
-<<<<<<< HEAD
-  ../../../../intern/atomic
-  ../../../../intern/guardedalloc
-=======
->>>>>>> c6adafd8
   ../../bmesh
 
   # RNA_prototypes.h
