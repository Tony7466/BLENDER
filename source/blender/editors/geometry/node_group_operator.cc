/* SPDX-FileCopyrightText: 2023 Blender Foundation
 *
 * SPDX-License-Identifier: GPL-2.0-or-later */

/** \file
 * \ingroup edcurves
 */

#include "ED_curves.h"
#include "ED_object.h"
#include "ED_screen.h"
#include "ED_select_utils.h"
#include "ED_view3d.h"

#include "WM_api.h"

#include "BKE_asset.h"
#include "BKE_attribute_math.hh"
#include "BKE_compute_contexts.hh"
#include "BKE_context.h"
#include "BKE_curves.hh"
#include "BKE_editmesh.h"
#include "BKE_geometry_set.hh"
#include "BKE_layer.h"
#include "BKE_lib_id.h"
#include "BKE_material.h"
#include "BKE_mesh.hh"
#include "BKE_mesh_wrapper.h"
#include "BKE_node_runtime.hh"
#include "BKE_object.h"
#include "BKE_pointcloud.h"
#include "BKE_report.h"
#include "BKE_screen.h"

#include "DNA_object_types.h"
#include "DNA_scene_types.h"

#include "DEG_depsgraph.h"
#include "DEG_depsgraph_query.h"

#include "RNA_access.h"
#include "RNA_enum_types.h"

#include "UI_interface.h"
#include "UI_resources.h"

#include "ED_asset.h"
#include "ED_geometry.h"
#include "ED_mesh.h"

#include "BLT_translation.h"

#include "FN_lazy_function_execute.hh"

#include "NOD_geometry_nodes_execute.hh"
#include "NOD_geometry_nodes_lazy_function.hh"

#include "AS_asset_catalog.hh"
#include "AS_asset_catalog_path.hh"
#include "AS_asset_catalog_tree.hh"
#include "AS_asset_library.hh"
#include "AS_asset_representation.hh"

#include "geometry_intern.hh"

namespace blender::ed::geometry {

/* -------------------------------------------------------------------- */
/** \name Operator
 * \{ */

static const bNodeTree *get_node_group(const bContext &C)
{
  const asset_system::AssetRepresentation *asset = CTX_wm_asset(&C);
  if (!asset) {
    return nullptr;
  }
  Main &bmain = *CTX_data_main(&C);
  bNodeTree *node_group = reinterpret_cast<bNodeTree *>(
      asset::asset_local_id_ensure_imported(bmain, *asset));
  if (!node_group) {
    return nullptr;
  }
  if (node_group->type != NTREE_GEOMETRY) {
    return nullptr;
  }
  return node_group;
}

class OperatorComputeContext : public ComputeContext {
 private:
  static constexpr const char *s_static_type = "OPERATOR";

  std::string operator_name_;

 public:
  OperatorComputeContext(std::string operator_name)
      : ComputeContext(s_static_type, nullptr), operator_name_(std::move(operator_name))
  {
    hash_.mix_in(s_static_type, strlen(s_static_type));
    hash_.mix_in(operator_name_.data(), operator_name_.size());
  }

 private:
  void print_current_in_line(std::ostream &stream) const override
  {
    stream << "Operator: " << operator_name_;
  }
};

/**
 * Geometry nodes currently requires working on "evaluated" data-blocks (rather than "original"
 * data-blocks that are part of a #Main data-base). This could change in the future, but for now,
 * we need to create evaluated copies of geometry before passing it to geometry nodes. Implicit
 * sharing lets us avoid copying attribute data though.
 */
static bke::GeometrySet get_original_geometry_eval_copy(Object &object)
{
  switch (object.type) {
    case OB_CURVES: {
      Curves *curves = BKE_curves_copy_for_eval(static_cast<const Curves *>(object.data));
      return bke::GeometrySet::create_with_curves(curves);
    }
    case OB_POINTCLOUD: {
      PointCloud *points = BKE_pointcloud_copy_for_eval(
          static_cast<const PointCloud *>(object.data));
      return bke::GeometrySet::create_with_pointcloud(points);
    }
    case OB_MESH: {
      const Mesh *mesh = static_cast<const Mesh *>(object.data);
      if (mesh->edit_mesh) {
        Mesh *mesh_copy = BKE_mesh_wrapper_from_editmesh(mesh->edit_mesh, nullptr, mesh);
        BKE_mesh_wrapper_ensure_mdata(mesh_copy);
        Mesh *final_copy = BKE_mesh_copy_for_eval(mesh_copy);
        BKE_id_free(nullptr, mesh_copy);
        return bke::GeometrySet::create_with_mesh(final_copy);
      }
      return bke::GeometrySet::create_with_mesh(BKE_mesh_copy_for_eval(mesh));
    }
    default:
      return {};
  }
}

static void store_result_geometry(Main &bmain, Object &object, bke::GeometrySet geometry)
{
  switch (object.type) {
    case OB_CURVES: {
      Curves &curves = *static_cast<Curves *>(object.data);
      Curves *new_curves = geometry.get_curves_for_write();
      if (!new_curves) {
        curves.geometry.wrap() = {};
        break;
      }

      /* Anonymous attributes shouldn't be available on the applied geometry. */
      new_curves->geometry.wrap().attributes_for_write().remove_anonymous();

      curves.geometry.wrap() = std::move(new_curves->geometry.wrap());
      BKE_object_material_from_eval_data(&bmain, &object, &new_curves->id);
      break;
    }
    case OB_POINTCLOUD: {
      PointCloud &points = *static_cast<PointCloud *>(object.data);
      PointCloud *new_points =
          geometry.get_component_for_write<bke::PointCloudComponent>().release();
      if (!new_points) {
        CustomData_free(&points.pdata, points.totpoint);
        points.totpoint = 0;
        break;
      }

      /* Anonymous attributes shouldn't be available on the applied geometry. */
      new_points->attributes_for_write().remove_anonymous();

      BKE_object_material_from_eval_data(&bmain, &object, &new_points->id);
      BKE_pointcloud_nomain_to_pointcloud(new_points, &points);
      break;
    }
    case OB_MESH: {
      Mesh &mesh = *static_cast<Mesh *>(object.data);
      Mesh *new_mesh = geometry.get_component_for_write<bke::MeshComponent>().release();
      if (!new_mesh) {
        BKE_mesh_clear_geometry(&mesh);
        if (object.mode == OB_MODE_EDIT) {
          EDBM_mesh_make(&object, SCE_SELECT_VERTEX, true);
        }
        break;
      }

      /* Anonymous attributes shouldn't be available on the applied geometry. */
      new_mesh->attributes_for_write().remove_anonymous();

      BKE_object_material_from_eval_data(&bmain, &object, &new_mesh->id);
      BKE_mesh_nomain_to_mesh(new_mesh, &mesh, &object);
      if (object.mode == OB_MODE_EDIT) {
        EDBM_mesh_make(&object, SCE_SELECT_VERTEX, true);
        BKE_editmesh_looptri_and_normals_calc(mesh.edit_mesh);
      }
      break;
    }
  }
}

static int run_node_group_exec(bContext *C, wmOperator *op)
{
  Main *bmain = CTX_data_main(C);
  Depsgraph *depsgraph = CTX_data_ensure_evaluated_depsgraph(C);
  Scene *scene = CTX_data_scene(C);
  ViewLayer *view_layer = CTX_data_view_layer(C);
  Object *active_object = CTX_data_active_object(C);
  if (!active_object) {
    return OPERATOR_CANCELLED;
  }
  if (active_object->mode == OB_MODE_OBJECT) {
    return OPERATOR_CANCELLED;
  }
  const eObjectMode mode = eObjectMode(active_object->mode);

  const bNodeTree *node_tree = get_node_group(*C);
  if (!node_tree) {
    return OPERATOR_CANCELLED;
  }

  const nodes::GeometryNodesLazyFunctionGraphInfo *lf_graph_info =
      nodes::ensure_geometry_nodes_lazy_function_graph(*node_tree);
  if (lf_graph_info == nullptr) {
    BKE_report(op->reports, RPT_ERROR, "Cannot evaluate node group");
    return OPERATOR_CANCELLED;
  }

  uint objects_len = 0;
  Object **objects = BKE_view_layer_array_from_objects_in_mode_unique_data(
      scene, view_layer, CTX_wm_view3d(C), &objects_len, mode);

  OperatorComputeContext compute_context(op->type->idname);

  for (Object *object : Span(objects, objects_len)) {
    if (!ELEM(object->type, OB_CURVES, OB_POINTCLOUD, OB_MESH)) {
      continue;
    }
    nodes::GeoNodesOperatorData operator_eval_data{};
    operator_eval_data.depsgraph = depsgraph;
    operator_eval_data.self_object = object;

    bke::GeometrySet geometry_orig = get_original_geometry_eval_copy(*object);

    bke::GeometrySet new_geometry = nodes::execute_geometry_nodes_on_geometry(
        *node_tree,
        op->properties,
        compute_context,
        std::move(geometry_orig),
        [&](nodes::GeoNodesLFUserData &user_data) {
          user_data.operator_data = &operator_eval_data;
          user_data.log_socket_values = false;
        });

    store_result_geometry(*bmain, *object, std::move(new_geometry));

    DEG_id_tag_update(static_cast<ID *>(object->data), ID_RECALC_GEOMETRY);
    WM_event_add_notifier(C, NC_GEOM | ND_DATA, object->data);
  }

  MEM_SAFE_FREE(objects);

  return OPERATOR_FINISHED;
}

static int run_node_group_invoke(bContext *C, wmOperator *op, const wmEvent * /*event*/)
{
  const bNodeTree *node_tree = get_node_group(*C);
  if (!node_tree) {
    return OPERATOR_CANCELLED;
  }

  nodes::update_input_properties_from_node_tree(*node_tree, op->properties, *op->properties);
  nodes::update_output_properties_from_node_tree(*node_tree, op->properties, *op->properties);

  return run_node_group_exec(C, op);
}

static char *run_node_group_get_description(bContext *C,
                                            wmOperatorType * /*ot*/,
                                            PointerRNA * /*ptr*/)
{
  const asset_system::AssetRepresentation *asset = CTX_wm_asset(C);
  if (!asset) {
    return nullptr;
  }
  const char *description = asset->get_metadata().description;
  if (!description) {
    return nullptr;
  }
  return BLI_strdup(description);
}

static bool run_node_group_poll(bContext *C)
{
  const asset_system::AssetRepresentation *asset = CTX_wm_asset(C);
  if (!asset) {
    return false;
  }
  const eContextObjectMode ctx_mode = eContextObjectMode(CTX_data_mode_enum(C));
  if (!ELEM(ctx_mode,
            CTX_MODE_EDIT_MESH,
            CTX_MODE_SCULPT,
            CTX_MODE_EDIT_CURVES,
            CTX_MODE_EDIT_POINT_CLOUD,
            CTX_MODE_SCULPT_CURVES))
  {
    return false;
  }
  return true;
}

void GEOMETRY_OT_execute_node_group(wmOperatorType *ot)
{
  ot->name = "Run Node Group";
  ot->idname = __func__;
  ot->description = "Execute a node group on geometry";

  ot->poll = run_node_group_poll;
  ot->invoke = run_node_group_invoke;
  ot->exec = run_node_group_exec;
  ot->get_description = run_node_group_get_description;

  ot->flag = OPTYPE_REGISTER | OPTYPE_UNDO;
}

/** \} */

/* -------------------------------------------------------------------- */
/** \name Menu
 * \{ */

static bool asset_menu_poll(const bContext *C, MenuType * /*mt*/)
{
  return CTX_wm_view3d(C);
}

static std::unique_ptr<AssetTag> create_asset_tag(const StringRefNull name)
{
  std::unique_ptr<AssetTag> tag = std::make_unique<AssetTag>();
  STRNCPY(tag->name, name.c_str());
  return tag;
}

static AssetFilterSettings asset_filter_for_context(const eContextObjectMode ctx_mode,
                                                    Vector<std::unique_ptr<AssetTag>> &tags)
{
  AssetFilterSettings filter{};
  filter.id_types = FILTER_ID_NT;
  tags.append(create_asset_tag("Operator"));
  switch (ctx_mode) {
    case CTX_MODE_EDIT_MESH:
      tags.append(create_asset_tag("Edit"));
      tags.append(create_asset_tag("Mesh"));
      break;
    case CTX_MODE_EDIT_CURVES:
      tags.append(create_asset_tag("Edit"));
      tags.append(create_asset_tag("Curve"));
      break;
    case CTX_MODE_EDIT_POINT_CLOUD:
      tags.append(create_asset_tag("Edit"));
      tags.append(create_asset_tag("Point Cloud"));
      break;
    case CTX_MODE_SCULPT:
      tags.append(create_asset_tag("Sculpt"));
      tags.append(create_asset_tag("Mesh"));
      break;
    case CTX_MODE_SCULPT_CURVES:
      tags.append(create_asset_tag("Sculpt"));
      tags.append(create_asset_tag("Curve"));
      break;
    default:
      break;
  }
  for (const std::unique_ptr<AssetTag> &tag : tags) {
    BLI_addtail(&filter.tags, tag.get());
  }
  return filter;
}

static asset::AssetItemTree *get_static_item_tree(const bContext &C)
{
  switch (eContextObjectMode(CTX_data_mode_enum(&C))) {
    case CTX_MODE_EDIT_MESH: {
      static asset::AssetItemTree tree;
      return &tree;
    }
    case CTX_MODE_EDIT_CURVES: {
      static asset::AssetItemTree tree;
      return &tree;
    }
    case CTX_MODE_EDIT_POINT_CLOUD: {
      static asset::AssetItemTree tree;
      return &tree;
    }
    case CTX_MODE_SCULPT: {
      static asset::AssetItemTree tree;
      return &tree;
    }
    case CTX_MODE_SCULPT_CURVES: {
      static asset::AssetItemTree tree;
      return &tree;
    }
    default:
      return nullptr;
  }
}

static asset::AssetItemTree build_catalog_tree(const bContext &C)
{
  const eContextObjectMode ctx_mode = eContextObjectMode(CTX_data_mode_enum(&C));

  Vector<std::unique_ptr<AssetTag>> tags;
  const AssetFilterSettings filter = asset_filter_for_context(ctx_mode, tags);
  auto meta_data_filter = [&](const AssetMetaData &meta_data) {
    const IDProperty *tree_type = BKE_asset_metadata_idprop_find(&meta_data, "type");
    if (tree_type == nullptr || IDP_Int(tree_type) != NTREE_GEOMETRY) {
      return false;
    }
    return true;
  };
  const AssetLibraryReference library = asset_system::all_library_reference();
  return asset::build_filtered_all_catalog_tree(library, C, filter, meta_data_filter);
}

/**
 * Avoid adding a separate root catalog when the assets have already been added to one of the
 * builtin menus. The need to define the builtin menu labels here is non-ideal. We don't have
 * any UI introspection that can do this though.
 */
static Set<std::string> get_builtin_menus(const ObjectType object_type, const eObjectMode mode)
{
  Set<std::string> menus;
  switch (object_type) {
    case OB_CURVES:
    case OB_POINTCLOUD:
      menus.add_new("View");
      menus.add_new("Select");
      menus.add_new("Curves");
      break;
    case OB_MESH:
      switch (mode) {
        case OB_MODE_EDIT:
          menus.add_new("View");
          menus.add_new("Select");
          menus.add_new("Add");
          menus.add_new("Mesh");
          menus.add_new("Vertex");
          menus.add_new("Edge");
          menus.add_new("Face");
          menus.add_new("UV");
          break;
        case OB_MODE_SCULPT:
          menus.add_new("View");
          menus.add_new("Sculpt");
          menus.add_new("Mask");
          menus.add_new("Face Sets");
          break;
        case OB_MODE_VERTEX_PAINT:
          menus.add_new("View");
          menus.add_new("Paint");
          break;
        case OB_MODE_WEIGHT_PAINT:
          menus.add_new("View");
          menus.add_new("Weights");
          break;
        default:
          break;
      }
    default:
      break;
  }
  return menus;
}

static void node_add_catalog_assets_draw(const bContext *C, Menu *menu)
{
  bScreen &screen = *CTX_wm_screen(C);
  asset::AssetItemTree *tree = get_static_item_tree(*C);
  if (!tree) {
    return;
  }
  const PointerRNA menu_path_ptr = CTX_data_pointer_get(C, "asset_catalog_path");
  if (RNA_pointer_is_null(&menu_path_ptr)) {
    return;
  }
  const auto &menu_path = *static_cast<const asset_system::AssetCatalogPath *>(menu_path_ptr.data);
  const Span<asset_system::AssetRepresentation *> assets = tree->assets_per_path.lookup(menu_path);
  asset_system::AssetCatalogTreeItem *catalog_item = tree->catalogs.find_item(menu_path);
  BLI_assert(catalog_item != nullptr);

  if (assets.is_empty() && !catalog_item->has_children()) {
    return;
  }

  uiLayout *layout = menu->layout;
  uiItemS(layout);

  for (const asset_system::AssetRepresentation *asset : assets) {
    uiLayout *col = uiLayoutColumn(layout, false);
    PointerRNA asset_ptr = asset::create_asset_rna_ptr(asset);
    uiLayoutSetContextPointer(col, "asset", &asset_ptr);
    uiItemO(col, IFACE_(asset->get_name().c_str()), ICON_NONE, "GEOMETRY_OT_execute_node_group");
  }

  asset_system::AssetLibrary *all_library = ED_assetlist_library_get_once_available(
      asset_system::all_library_reference());
  if (!all_library) {
    return;
  }

  catalog_item->foreach_child([&](asset_system::AssetCatalogTreeItem &child_item) {
    PointerRNA path_ptr = asset::persistent_catalog_path_rna_pointer(
        screen, *all_library, child_item);
    if (path_ptr.data == nullptr) {
      return;
    }
    uiLayout *col = uiLayoutColumn(layout, false);
    uiLayoutSetContextPointer(col, "asset_catalog_path", &path_ptr);
    uiItemM(col,
            "GEO_MT_node_operator_catalog_assets",
            IFACE_(child_item.get_name().c_str()),
            ICON_NONE);
  });
}

MenuType node_group_operator_assets_menu()
{
  MenuType type{};
  STRNCPY(type.idname, "GEO_MT_node_operator_catalog_assets");
  type.poll = asset_menu_poll;
  type.draw = node_add_catalog_assets_draw;
  type.listener = asset::asset_reading_region_listen_fn;
  return type;
}

void ui_template_node_operator_asset_menu_items(uiLayout &layout,
                                                bContext &C,
                                                const StringRef catalog_path)
{
  bScreen &screen = *CTX_wm_screen(&C);
  asset::AssetItemTree *tree = get_static_item_tree(C);
  if (!tree) {
    return;
  }
  const asset_system::AssetCatalogTreeItem *item = tree->catalogs.find_root_item(catalog_path);
  if (!item) {
    return;
  }
  asset_system::AssetLibrary *all_library = ED_assetlist_library_get_once_available(
      asset_system::all_library_reference());
  if (!all_library) {
    return;
  }
  PointerRNA path_ptr = asset::persistent_catalog_path_rna_pointer(screen, *all_library, *item);
  if (path_ptr.data == nullptr) {
    return;
  }
  uiItemS(&layout);
  uiLayout *col = uiLayoutColumn(&layout, false);
  uiLayoutSetContextPointer(col, "asset_catalog_path", &path_ptr);
  uiItemMContents(col, "GEO_MT_node_operator_catalog_assets");
}

void ui_template_node_operator_asset_root_items(uiLayout &layout, bContext &C)
{
  bScreen &screen = *CTX_wm_screen(&C);
  const Object *active_object = CTX_data_active_object(&C);
  if (!active_object) {
    return;
  }
<<<<<<< HEAD
  asset::AssetItemTree *tree = get_static_item_tree(C);
  if (!tree) {
    return;
  }
  *tree = build_catalog_tree(C);

  const bool loading_finished = all_loading_finished();
  if (tree->catalogs.is_empty() && loading_finished) {
=======
  asset::AssetItemTree &tree = get_static_item_tree();
  tree = build_catalog_tree(C);
  if (tree.catalogs.is_empty()) {
>>>>>>> f3f05daf
    return;
  }

  asset_system::AssetLibrary *all_library = ED_assetlist_library_get_once_available(
      asset_system::all_library_reference());
  if (!all_library) {
    return;
  }

  const Set<std::string> builtin_menus = get_builtin_menus(ObjectType(active_object->type),
                                                           eObjectMode(active_object->mode));

  tree->catalogs.foreach_root_item([&](asset_system::AssetCatalogTreeItem &item) {
    if (builtin_menus.contains(item.get_name())) {
      return;
    }
    PointerRNA path_ptr = asset::persistent_catalog_path_rna_pointer(screen, *all_library, item);
    if (path_ptr.data == nullptr) {
      return;
    }
    uiLayout *col = uiLayoutColumn(&layout, false);
    uiLayoutSetContextPointer(col, "asset_catalog_path", &path_ptr);
    const char *text = IFACE_(item.get_name().c_str());
    uiItemM(col, "GEO_MT_node_operator_catalog_assets", text, ICON_NONE);
  });
}

/** \} */

}  // namespace blender::ed::geometry<|MERGE_RESOLUTION|>--- conflicted
+++ resolved
@@ -572,20 +572,12 @@
   if (!active_object) {
     return;
   }
-<<<<<<< HEAD
   asset::AssetItemTree *tree = get_static_item_tree(C);
   if (!tree) {
     return;
   }
   *tree = build_catalog_tree(C);
-
-  const bool loading_finished = all_loading_finished();
-  if (tree->catalogs.is_empty() && loading_finished) {
-=======
-  asset::AssetItemTree &tree = get_static_item_tree();
-  tree = build_catalog_tree(C);
-  if (tree.catalogs.is_empty()) {
->>>>>>> f3f05daf
+  if (tree->catalogs.is_empty()) {
     return;
   }
 
