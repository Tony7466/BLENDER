--- conflicted
+++ resolved
@@ -379,28 +379,6 @@
   return BLI_strdup(description);
 }
 
-<<<<<<< HEAD
-static bool run_node_group_poll(bContext *C)
-{
-  const asset_system::AssetRepresentation *asset = CTX_wm_asset(C);
-  if (!asset) {
-    return false;
-  }
-  const eContextObjectMode ctx_mode = eContextObjectMode(CTX_data_mode_enum(C));
-  if (!ELEM(ctx_mode,
-            CTX_MODE_EDIT_MESH,
-            CTX_MODE_SCULPT,
-            CTX_MODE_EDIT_CURVES,
-            CTX_MODE_EDIT_POINT_CLOUD,
-            CTX_MODE_SCULPT_CURVES))
-  {
-    return false;
-  }
-  return true;
-}
-
-=======
->>>>>>> d43ceb19
 void GEOMETRY_OT_execute_node_group(wmOperatorType *ot)
 {
   ot->name = "Run Node Group";
