--- conflicted
+++ resolved
@@ -296,12 +296,7 @@
 
 static bool run_node_group_poll(bContext *C)
 {
-<<<<<<< HEAD
-  return true;
-  const asset_system::AssetRepresentation *asset = get_context_asset(*C);
-=======
   const asset_system::AssetRepresentation *asset = CTX_wm_asset(C);
->>>>>>> ec29d96d
   if (!asset) {
     return false;
   }
