/* SPDX-License-Identifier: GPL-2.0-or-later */

/** \file
 * \ingroup edasset
 */

#include <string>

#include "AS_asset_representation.h"
#include "AS_asset_representation.hh"

#include "DNA_space_types.h"

#include "BLO_readfile.h"

#include "ED_asset_handle.h"

#include "WM_api.h"

const char *ED_asset_handle_get_name(const AssetHandle *asset)
{
  return AS_asset_representation_name_get(asset->file_data->asset);
}

const char *ED_asset_handle_get_identifier(const AssetHandle *asset)
{
  return asset->file_data->relpath;
}

AssetMetaData *ED_asset_handle_get_metadata(const AssetHandle *asset_handle)
{
  return AS_asset_representation_metadata_get(asset_handle->file_data->asset);
}

ID *ED_asset_handle_get_local_id(const AssetHandle *asset)
{
  return asset->file_data->id;
}

ID_Type ED_asset_handle_get_id_type(const AssetHandle *asset)
{
  return static_cast<ID_Type>(asset->file_data->blentype);
}

<<<<<<< HEAD
void ED_asset_handle_get_full_library_path(const bContext *C,
                                           const AssetLibraryReference *asset_library_ref,
                                           const AssetHandle *asset,
=======
int ED_asset_handle_get_preview_icon_id(const AssetHandle *asset)
{
  return asset->file_data->preview_icon_id;
}

std::optional<eAssetImportMethod> ED_asset_handle_get_import_method(
    const AssetHandle *asset_handle)
{
  return AS_asset_representation_import_method_get(asset_handle->file_data->asset);
}

void ED_asset_handle_get_full_library_path(const AssetHandle *asset_handle,
>>>>>>> 82ab491a
                                           char r_full_lib_path[FILE_MAX_LIBEXTRA])
{
  *r_full_lib_path = '\0';

  std::string asset_path = AS_asset_representation_full_path_get(asset_handle->file_data->asset);
  if (asset_path.empty()) {
    return;
  }

  BLO_library_path_explode(asset_path.c_str(), r_full_lib_path, nullptr, nullptr);
}

namespace blender::ed::asset {

ID *get_local_id_from_asset_or_append_and_reuse(Main &bmain, const AssetHandle asset)
{
  if (ID *local_id = ED_asset_handle_get_local_id(&asset)) {
    return local_id;
  }

  char blend_path[FILE_MAX_LIBEXTRA];
  ED_asset_handle_get_full_library_path(&asset, blend_path);
  const char *id_name = ED_asset_handle_get_name(&asset);

  return WM_file_append_datablock(&bmain,
                                  nullptr,
                                  nullptr,
                                  nullptr,
                                  blend_path,
                                  ED_asset_handle_get_id_type(&asset),
                                  id_name,
                                  BLO_LIBLINK_APPEND_RECURSIVE |
                                      BLO_LIBLINK_APPEND_ASSET_DATA_CLEAR |
                                      BLO_LIBLINK_APPEND_LOCAL_ID_REUSE);
}

}  // namespace blender::ed::asset<|MERGE_RESOLUTION|>--- conflicted
+++ resolved
@@ -42,11 +42,6 @@
   return static_cast<ID_Type>(asset->file_data->blentype);
 }
 
-<<<<<<< HEAD
-void ED_asset_handle_get_full_library_path(const bContext *C,
-                                           const AssetLibraryReference *asset_library_ref,
-                                           const AssetHandle *asset,
-=======
 int ED_asset_handle_get_preview_icon_id(const AssetHandle *asset)
 {
   return asset->file_data->preview_icon_id;
@@ -59,7 +54,6 @@
 }
 
 void ED_asset_handle_get_full_library_path(const AssetHandle *asset_handle,
->>>>>>> 82ab491a
                                            char r_full_lib_path[FILE_MAX_LIBEXTRA])
 {
   *r_full_lib_path = '\0';
