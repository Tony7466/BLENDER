/* SPDX-FileCopyrightText: 2023 Blender Authors
 *
 * SPDX-License-Identifier: GPL-2.0-or-later */

/** \file
 * \ingroup edasset
 *
 * Abstractions to manage runtime asset lists with a global cache for multiple UI elements to
 * access.
 * Internally this uses the #FileList API and structures from `filelist.cc`.
 * This is just because it contains most necessary logic already and
 * there's not much time for a more long-term solution.
 */

#include <optional>
#include <string>

#include "AS_asset_library.hh"

#include "BKE_context.hh"
#include "BKE_screen.hh"

#include "BLI_map.hh"
#include "BLI_string.h"
#include "BLI_utility_mixins.hh"

#include "DNA_space_types.h"

#include "WM_api.hh"

/* XXX uses private header of file-space. */
#include "../space_file/file_indexer.hh"
#include "../space_file/filelist.hh"

#include "ED_asset_indexer.hh"
#include "ED_asset_list.hh"
#include "ED_screen.hh"
#include "asset_library_reference.hh"

namespace blender::ed::asset::list {

/* -------------------------------------------------------------------- */
/** \name Asset list API
 *
 * Internally re-uses #FileList from the File Browser. It does all the heavy lifting already.
 * \{ */

/**
 * RAII wrapper for `FileList`
 */
class FileListWrapper {
  static void filelist_free_fn(FileList *list)
  {
    filelist_free(list);
    MEM_freeN(list);
  }

  std::unique_ptr<FileList, decltype(&filelist_free_fn)> file_list_;

 public:
  explicit FileListWrapper(eFileSelectType filesel_type)
      : file_list_(filelist_new(filesel_type), filelist_free_fn)
  {
  }
  FileListWrapper(FileListWrapper &&other) = default;
  FileListWrapper &operator=(FileListWrapper &&other) = default;
  ~FileListWrapper()
  {
    /* Destructs the owned pointer. */
    file_list_ = nullptr;
  }

  operator FileList *() const
  {
    return file_list_.get();
  }
};

class PreviewTimer {
  /* Non-owning! The Window-Manager registers and owns this. */
  wmTimer *timer_ = nullptr;

 public:
  void ensure_running(const bContext *C)
  {
    if (!timer_) {
      timer_ = WM_event_timer_add_notifier(
          CTX_wm_manager(C), CTX_wm_window(C), NC_ASSET | ND_ASSET_LIST_PREVIEW, 0.01);
    }
  }

  void stop(const bContext *C)
  {
    if (timer_) {
      WM_event_timer_remove_notifier(CTX_wm_manager(C), CTX_wm_window(C), timer_);
      timer_ = nullptr;
    }
  }
};

class AssetList : NonCopyable {
  FileListWrapper filelist_;
  AssetLibraryReference library_ref_;
  PreviewTimer previews_timer_;

 public:
  AssetList() = delete;
  AssetList(eFileSelectType filesel_type, const AssetLibraryReference &asset_library_ref);
  AssetList(AssetList &&other) = default;
  ~AssetList() = default;

  static bool listen(const wmNotifier &notifier);

  void setup();
  void fetch(const bContext &C);
  void ensure_previews_job(const bContext *C);
  void clear(const bContext *C);

  AssetHandle asset_get_by_index(int index) const;

  bool needs_refetch() const;
  bool is_loaded() const;
  bool is_asset_preview_loading(const AssetHandle &asset) const;
  asset_system::AssetLibrary *asset_library() const;
  void iterate(AssetListHandleIterFn fn) const;
  void iterate(AssetListIterFn fn) const;
  int size() const;
  void tag_main_data_dirty() const;
  void remap_id(ID *id_old, ID *id_new) const;
};

AssetList::AssetList(eFileSelectType filesel_type, const AssetLibraryReference &asset_library_ref)
    : filelist_(filesel_type), library_ref_(asset_library_ref)
{
}

void AssetList::setup()
{
  FileList *files = filelist_;
  std::string asset_lib_path = AS_asset_library_root_path_from_library_ref(library_ref_);

  /* Relevant bits from file_refresh(). */
  /* TODO pass options properly. */
  filelist_setrecursion(files, FILE_SELECT_MAX_RECURSIONS);
  filelist_setsorting(files, FILE_SORT_ALPHA, false);
  filelist_setlibrary(files, &library_ref_);
  filelist_setfilter_options(
      files,
      true,
      true,
      true, /* Just always hide parent, prefer to not add an extra user option for this. */
      FILE_TYPE_BLENDERLIB,
      FILTER_ID_ALL,
      true,
      "",
      "");

  const bool use_asset_indexer = !USER_EXPERIMENTAL_TEST(&U, no_asset_indexing);
  filelist_setindexer(files, use_asset_indexer ? &index::file_indexer_asset : &file_indexer_noop);

  char dirpath[FILE_MAX_LIBEXTRA] = "";
  if (!asset_lib_path.empty()) {
    STRNCPY(dirpath, asset_lib_path.c_str());
  }
  filelist_setdir(files, dirpath);
}

void AssetList::fetch(const bContext &C)
{
  FileList *files = filelist_;

  if (filelist_needs_force_reset(files)) {
    filelist_readjob_stop(files, CTX_wm_manager(&C));
    filelist_clear_from_reset_tag(files);
  }

  if (filelist_needs_reading(files)) {
    if (!filelist_pending(files)) {
      filelist_readjob_start(files, NC_ASSET | ND_ASSET_LIST_READING, &C);
    }
  }
  filelist_sort(files);
  filelist_filter(files);
}

bool AssetList::needs_refetch() const
{
  return filelist_needs_force_reset(filelist_) || filelist_needs_reading(filelist_);
}

bool AssetList::is_loaded() const
{
  return filelist_is_ready(filelist_);
}

bool AssetList::is_asset_preview_loading(const AssetHandle &asset) const
{
  return filelist_file_is_preview_pending(filelist_, asset.file_data);
}

asset_system::AssetLibrary *AssetList::asset_library() const
{
  return reinterpret_cast<asset_system::AssetLibrary *>(filelist_asset_library(filelist_));
}

void AssetList::iterate(AssetListHandleIterFn fn) const
{
  FileList *files = filelist_;
  int numfiles = filelist_files_ensure(files);

  for (int i = 0; i < numfiles; i++) {
    FileDirEntry *file = filelist_file(files, i);
    if ((file->typeflag & FILE_TYPE_ASSET) == 0) {
      continue;
    }

    AssetHandle asset_handle = {file};
    if (!fn(asset_handle)) {
      /* If the callback returns false, we stop iterating. */
      break;
    }
  }
}

void AssetList::iterate(AssetListIterFn fn) const
{
  this->iterate([&fn](AssetHandle handle) {
    auto &asset = reinterpret_cast<asset_system::AssetRepresentation &>(*handle.file_data->asset);
    return fn(asset);
  });
}

void AssetList::ensure_previews_job(const bContext *C)
{
  FileList *files = filelist_;
  int numfiles = filelist_files_ensure(files);

  filelist_cache_previews_set(files, true);
  /* TODO fetch all previews for now. */
  /* Add one extra entry to ensure nothing is lost because of integer division. */
  filelist_file_cache_slidingwindow_set(files, numfiles / 2 + 1);
  filelist_file_cache_block(files, 0);
  filelist_cache_previews_update(files);

  {
    const bool previews_running = filelist_cache_previews_running(files) &&
                                  !filelist_cache_previews_done(files);
    if (previews_running) {
      previews_timer_.ensure_running(C);
    }
    else {
      /* Preview is not running, no need to keep generating update events! */
      previews_timer_.stop(C);
    }
  }
}

void AssetList::clear(const bContext *C)
{
  /* Based on #ED_fileselect_clear() */

  FileList *files = filelist_;
  filelist_readjob_stop(files, CTX_wm_manager(C));
  filelist_freelib(files);
  filelist_clear(files);

  WM_main_add_notifier(NC_ASSET | ND_ASSET_LIST, nullptr);
}

AssetHandle AssetList::asset_get_by_index(int index) const
{
  return {filelist_file(filelist_, index)};
}

/**
 * \return True if the asset-list needs a UI redraw.
 */
bool AssetList::listen(const wmNotifier &notifier)
{
  switch (notifier.category) {
    case NC_ID: {
      if (ELEM(notifier.action, NA_RENAME)) {
        return true;
      }
      break;
    }
    case NC_ASSET:
      if (ELEM(notifier.data, ND_ASSET_LIST, ND_ASSET_LIST_READING, ND_ASSET_LIST_PREVIEW)) {
        return true;
      }
      if (ELEM(notifier.action, NA_ADDED, NA_REMOVED, NA_EDITED)) {
        return true;
      }
      break;
  }

  return false;
}

/**
 * \return The number of assets in the list.
 */
int AssetList::size() const
{
  return filelist_files_ensure(filelist_);
}

void AssetList::tag_main_data_dirty() const
{
  if (filelist_needs_reset_on_main_changes(filelist_)) {
    filelist_tag_force_reset_mainfiles(filelist_);
  }
}

void AssetList::remap_id(ID * /*id_old*/, ID * /*id_new*/) const
{
  /* Trigger full re-fetch of the file list if main data was changed, don't even attempt remap
   * pointers. We could give file list types a id-remap callback, but it's probably not worth it.
   * Refreshing local file lists is relatively cheap. */
  this->tag_main_data_dirty();
}

/** \} */

/* -------------------------------------------------------------------- */
/** \name Runtime asset list cache
 * \{ */

/**
 * A global asset list map, each entry being a list for a specific asset library.
 */
<<<<<<< HEAD
using AssetListMap = Map<AssetLibraryReferenceWrapper, AssetList>;
=======
class AssetListStorage {
  using AssetListMap = Map<AssetLibraryReference, AssetList>;
>>>>>>> c8efea42

/**
 * Wrapper for Construct on First Use idiom, to avoid the Static Initialization Fiasco.
 */
static AssetListMap &global_storage()
{
  static AssetListMap global_storage;
  return global_storage;
}

static AssetList *lookup_list(const AssetLibraryReference &library_ref)
{
  return global_storage().lookup_ptr(library_ref);
}

void storage_tag_main_data_dirty()
{
  for (AssetList &list : global_storage().values()) {
    list.tag_main_data_dirty();
  }
}

void storage_id_remap(ID *id_new, ID *id_old)
{
  for (AssetList &list : global_storage().values()) {
    list.remap_id(id_new, id_old);
  }
}

static std::optional<eFileSelectType> asset_library_reference_to_fileselect_type(
    const AssetLibraryReference &library_reference)
{
  switch (eAssetLibraryType(library_reference.type)) {
    case ASSET_LIBRARY_ALL:
      return FILE_ASSET_LIBRARY_ALL;
    case ASSET_LIBRARY_ESSENTIALS:
    case ASSET_LIBRARY_CUSTOM:
      return FILE_ASSET_LIBRARY;
    case ASSET_LIBRARY_LOCAL:
      return FILE_MAIN_ASSET;
  }

  return std::nullopt;
}

using is_new_t = bool;
static std::tuple<AssetList &, is_new_t> ensure_list_storage(
    const AssetLibraryReference &library_reference, eFileSelectType filesel_type)
{
  AssetListMap &storage = global_storage();

  if (AssetList *list = storage.lookup_ptr(library_reference)) {
    return {*list, false};
  }
  storage.add(library_reference, AssetList(filesel_type, library_reference));
  return {storage.lookup(library_reference), true};
}

/** \} */

void asset_reading_region_listen_fn(const wmRegionListenerParams *params)
{
  const wmNotifier *wmn = params->notifier;
  ARegion *region = params->region;

  switch (wmn->category) {
    case NC_ASSET:
      if (wmn->data == ND_ASSET_LIST_READING) {
        ED_region_tag_refresh_ui(region);
      }
      break;
  }
}

/* -------------------------------------------------------------------- */
/** \name C-API
 * \{ */

void storage_fetch(const AssetLibraryReference *library_reference, const bContext *C)
{
  std::optional filesel_type = asset_library_reference_to_fileselect_type(*library_reference);
  if (!filesel_type) {
    return;
  }

  auto [list, is_new] = ensure_list_storage(*library_reference, *filesel_type);
  if (is_new || list.needs_refetch()) {
    list.setup();
    list.fetch(*C);
  }
}

bool is_loaded(const AssetLibraryReference *library_reference)
{
  static AssetList *list = lookup_list(*library_reference);
  if (!list) {
    return false;
  }
  if (list->needs_refetch()) {
    return false;
  }
  return list->is_loaded();
}

void ensure_previews_job(const AssetLibraryReference *library_reference, const bContext *C)
{

  static AssetList *list = lookup_list(*library_reference);
  if (list) {
    list->ensure_previews_job(C);
  }
}

void clear(const AssetLibraryReference *library_reference, const bContext *C)
{
  static AssetList *list = lookup_list(*library_reference);
  if (list) {
    list->clear(C);
  }
}

bool storage_has_list_for_library(const AssetLibraryReference *library_reference)
{
  return lookup_list(*library_reference) != nullptr;
}

void iterate(const AssetLibraryReference &library_reference, AssetListHandleIterFn fn)
{
  AssetList *list = lookup_list(library_reference);
  if (list) {
    list->iterate(fn);
  }
}

void iterate(const AssetLibraryReference &library_reference, AssetListIterFn fn)
{
  AssetList *list = lookup_list(library_reference);
  if (list) {
    list->iterate(fn);
  }
}

asset_system::AssetLibrary *library_get_once_available(
    const AssetLibraryReference &library_reference)
{
  const AssetList *list = lookup_list(library_reference);
  if (!list) {
    return nullptr;
  }
  return list->asset_library();
}

AssetHandle asset_handle_get_by_index(const AssetLibraryReference *library_reference,
                                      int asset_index)
{
  const AssetList *list = lookup_list(*library_reference);
  return list->asset_get_by_index(asset_index);
}

asset_system::AssetRepresentation *asset_get_by_index(
    const AssetLibraryReference &library_reference, int asset_index)
{
  AssetHandle asset_handle = asset_handle_get_by_index(&library_reference, asset_index);
  return reinterpret_cast<asset_system::AssetRepresentation *>(asset_handle.file_data->asset);
}

bool asset_image_is_loading(const AssetLibraryReference *library_reference,
                            const AssetHandle *asset_handle)
{
  const AssetList *list = lookup_list(*library_reference);
  return list->is_asset_preview_loading(*asset_handle);
}

ImBuf *asset_image_get(const AssetHandle *asset_handle)
{
  ImBuf *imbuf = filelist_file_getimage(asset_handle->file_data);
  if (imbuf) {
    return imbuf;
  }

  return filelist_geticon_image_ex(asset_handle->file_data);
}

bool listen(const wmNotifier *notifier)
{
  return AssetList::listen(*notifier);
}

int size(const AssetLibraryReference *library_reference)
{
  AssetList *list = lookup_list(*library_reference);
  if (list) {
    return list->size();
  }
  return -1;
}

void storage_exit()
{
  global_storage().clear_and_shrink();
}

/** \} */

}  // namespace blender::ed::asset::list<|MERGE_RESOLUTION|>--- conflicted
+++ resolved
@@ -329,12 +329,7 @@
 /**
  * A global asset list map, each entry being a list for a specific asset library.
  */
-<<<<<<< HEAD
-using AssetListMap = Map<AssetLibraryReferenceWrapper, AssetList>;
-=======
-class AssetListStorage {
-  using AssetListMap = Map<AssetLibraryReference, AssetList>;
->>>>>>> c8efea42
+using AssetListMap = Map<AssetLibraryReference, AssetList>;
 
 /**
  * Wrapper for Construct on First Use idiom, to avoid the Static Initialization Fiasco.
