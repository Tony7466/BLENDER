/* SPDX-FileCopyrightText: 2023 Blender Authors
 *
 * SPDX-License-Identifier: GPL-2.0-or-later */

/** \file
 * \ingroup edasset
 *
 * Abstractions to manage runtime asset lists with a global cache for multiple UI elements to
 * access.
 * Internally this uses the #FileList API and structures from `filelist.cc`.
 * This is just because it contains most necessary logic already and
 * there's not much time for a more long-term solution.
 */

#include <optional>
#include <string>

#include "AS_asset_library.hh"

#include "BKE_context.hh"
#include "BKE_screen.hh"

#include "BLI_map.hh"
#include "BLI_string.h"
#include "BLI_utility_mixins.hh"

#include "DNA_space_types.h"

#include "BKE_preferences.h"

#include "WM_api.hh"

/* XXX uses private header of file-space. */
#include "../space_file/file_indexer.hh"
#include "../space_file/filelist.hh"

#include "ED_asset_indexer.hh"
#include "ED_asset_list.hh"
#include "ED_screen.hh"
#include "asset_library_reference.hh"

namespace blender::ed::asset::list {

/* -------------------------------------------------------------------- */
/** \name Asset list API
 *
 * Internally re-uses #FileList from the File Browser. It does all the heavy lifting already.
 * \{ */

/**
 * RAII wrapper for `FileList`
 */
class FileListWrapper {
  static void filelist_free_fn(FileList *list)
  {
    filelist_free(list);
    MEM_freeN(list);
  }

  std::unique_ptr<FileList, decltype(&filelist_free_fn)> file_list_;

 public:
  explicit FileListWrapper(eFileSelectType filesel_type)
      : file_list_(filelist_new(filesel_type), filelist_free_fn)
  {
  }
  FileListWrapper(FileListWrapper &&other) = default;
  FileListWrapper &operator=(FileListWrapper &&other) = default;
  ~FileListWrapper()
  {
    /* Destructs the owned pointer. */
    file_list_ = nullptr;
  }

  operator FileList *() const
  {
    return file_list_.get();
  }
};

class PreviewTimer {
  /* Non-owning! The Window-Manager registers and owns this. */
  wmTimer *timer_ = nullptr;

 public:
  void ensureRunning(const bContext *C)
  {
    if (!timer_) {
      timer_ = WM_event_timer_add_notifier(
          CTX_wm_manager(C), CTX_wm_window(C), NC_ASSET | ND_ASSET_LIST_PREVIEW, 0.01);
    }
  }

  void stop(const bContext *C)
  {
    if (timer_) {
      WM_event_timer_remove_notifier(CTX_wm_manager(C), CTX_wm_window(C), timer_);
      timer_ = nullptr;
    }
  }
};

class AssetList : NonCopyable {
  FileListWrapper filelist_;
  AssetLibraryReference library_ref_;
  PreviewTimer previews_timer_;

 public:
  AssetList() = delete;
  AssetList(eFileSelectType filesel_type, const AssetLibraryReference &asset_library_ref);
  AssetList(AssetList &&other) = default;
  ~AssetList() = default;

  static bool listen(const wmNotifier &notifier);

  void setup();
  void fetch(const bContext &C);
  void ensurePreviewsJob(const bContext *C);
  void clear(const bContext *C);

  AssetHandle asset_get_by_index(int index) const;

  bool needsRefetch() const;
  bool isLoaded() const;
  bool isAssetPreviewLoading(const AssetHandle &asset) const;
  asset_system::AssetLibrary *asset_library() const;
  void iterate(AssetListHandleIterFn fn) const;
  void iterate(AssetListIterFn fn) const;
  int size() const;
  void tagMainDataDirty() const;
  void remapID(ID *id_old, ID *id_new) const;
};

AssetList::AssetList(eFileSelectType filesel_type, const AssetLibraryReference &asset_library_ref)
    : filelist_(filesel_type), library_ref_(asset_library_ref)
{
}

void AssetList::setup()
{
  FileList *files = filelist_;
  std::string asset_lib_path = AS_asset_library_root_path_from_library_ref(library_ref_);

  /* Relevant bits from file_refresh(). */
  /* TODO pass options properly. */
  filelist_setrecursion(files, FILE_SELECT_MAX_RECURSIONS);
  filelist_setsorting(files, FILE_SORT_ALPHA, false);
  filelist_setlibrary(files, &library_ref_);
  filelist_setfilter_options(
      files,
      true,
      true,
      true, /* Just always hide parent, prefer to not add an extra user option for this. */
      FILE_TYPE_BLENDERLIB,
      FILTER_ID_ALL,
      true,
      "",
      "");

  const bool use_asset_indexer = !USER_EXPERIMENTAL_TEST(&U, no_asset_indexing);
  filelist_setindexer(files, use_asset_indexer ? &index::file_indexer_asset : &file_indexer_noop);

  char dirpath[FILE_MAX_LIBEXTRA] = "";
  if (!asset_lib_path.empty()) {
    STRNCPY(dirpath, asset_lib_path.c_str());
  }
  filelist_setdir(files, dirpath);
}

void AssetList::fetch(const bContext &C)
{
  FileList *files = filelist_;

  if (filelist_needs_force_reset(files)) {
    filelist_readjob_stop(files, CTX_wm_manager(&C));
    filelist_clear_from_reset_tag(files);
  }

  if (filelist_needs_reading(files)) {
    if (!filelist_pending(files)) {
      filelist_readjob_start(files, NC_ASSET | ND_ASSET_LIST_READING, &C);
    }
  }
  filelist_sort(files);
  filelist_filter(files);
}

bool AssetList::needsRefetch() const
{
  return filelist_needs_force_reset(filelist_) || filelist_needs_reading(filelist_);
}

bool AssetList::isLoaded() const
{
  return filelist_is_ready(filelist_);
}

bool AssetList::isAssetPreviewLoading(const AssetHandle &asset) const
{
  return filelist_file_is_preview_pending(filelist_, asset.file_data);
}

asset_system::AssetLibrary *AssetList::asset_library() const
{
  return reinterpret_cast<asset_system::AssetLibrary *>(filelist_asset_library(filelist_));
}

void AssetList::iterate(AssetListHandleIterFn fn) const
{
  FileList *files = filelist_;
  int numfiles = filelist_files_ensure(files);

  for (int i = 0; i < numfiles; i++) {
    FileDirEntry *file = filelist_file(files, i);
    if ((file->typeflag & FILE_TYPE_ASSET) == 0) {
      continue;
    }

    AssetHandle asset_handle = {file};
    if (!fn(asset_handle)) {
      /* If the callback returns false, we stop iterating. */
      break;
    }
  }
}

void AssetList::iterate(AssetListIterFn fn) const
{
  iterate([&fn](AssetHandle handle) {
    auto &asset = reinterpret_cast<asset_system::AssetRepresentation &>(*handle.file_data->asset);
    return fn(asset);
  });
}

void AssetList::ensurePreviewsJob(const bContext *C)
{
  FileList *files = filelist_;
  int numfiles = filelist_files_ensure(files);

  filelist_cache_previews_set(files, true);
  /* TODO fetch all previews for now. */
  /* Add one extra entry to ensure nothing is lost because of integer division. */
  filelist_file_cache_slidingwindow_set(files, numfiles / 2 + 1);
  filelist_file_cache_block(files, 0);
  filelist_cache_previews_update(files);

  {
    const bool previews_running = filelist_cache_previews_running(files) &&
                                  !filelist_cache_previews_done(files);
    if (previews_running) {
      previews_timer_.ensureRunning(C);
    }
    else {
      /* Preview is not running, no need to keep generating update events! */
      previews_timer_.stop(C);
    }
  }
}

void AssetList::clear(const bContext *C)
{
  /* Based on #ED_fileselect_clear() */

  FileList *files = filelist_;
  filelist_readjob_stop(files, CTX_wm_manager(C));
  filelist_freelib(files);
  filelist_clear(files);
  filelist_tag_force_reset(files);

  WM_main_add_notifier(NC_ASSET | ND_ASSET_LIST, nullptr);
}

AssetHandle AssetList::asset_get_by_index(int index) const
{
  return {filelist_file(filelist_, index)};
}

/**
 * \return True if the asset-list needs a UI redraw.
 */
bool AssetList::listen(const wmNotifier &notifier)
{
  switch (notifier.category) {
    case NC_ID: {
      if (ELEM(notifier.action, NA_RENAME)) {
        return true;
      }
      break;
    }
    case NC_ASSET:
      if (ELEM(notifier.data, ND_ASSET_LIST, ND_ASSET_LIST_READING, ND_ASSET_LIST_PREVIEW)) {
        return true;
      }
      if (ELEM(notifier.action, NA_ADDED, NA_REMOVED, NA_EDITED)) {
        return true;
      }
      break;
  }

  return false;
}

/**
 * \return The number of assets in the list.
 */
int AssetList::size() const
{
  return filelist_files_ensure(filelist_);
}

void AssetList::tagMainDataDirty() const
{
  if (filelist_needs_reset_on_main_changes(filelist_)) {
    filelist_tag_force_reset_mainfiles(filelist_);
  }
}

void AssetList::remapID(ID * /*id_old*/, ID * /*id_new*/) const
{
  /* Trigger full re-fetch of the file list if main data was changed, don't even attempt remap
   * pointers. We could give file list types a id-remap callback, but it's probably not worth it.
   * Refreshing local file lists is relatively cheap. */
  tagMainDataDirty();
}

/** \} */

/* -------------------------------------------------------------------- */
/** \name Runtime asset list cache
 * \{ */

/**
 * Class managing a global asset list map, each entry being a list for a specific asset library.
 */
class AssetListStorage {
  using AssetListMap = Map<AssetLibraryReferenceWrapper, AssetList>;

 public:
  /* Purely static class, can't instantiate this. */
  AssetListStorage() = delete;

  static void fetch_library(const AssetLibraryReference &library_reference, const bContext &C);
  static void destruct();
  static AssetList *lookup_list(const AssetLibraryReference &library_ref);
  static void tagMainDataDirty();
  static void remapID(ID *id_new, ID *id_old);

 private:
  static std::optional<eFileSelectType> asset_library_reference_to_fileselect_type(
      const AssetLibraryReference &library_reference);

  using is_new_t = bool;
  static std::tuple<AssetList &, is_new_t> ensure_list_storage(
      const AssetLibraryReference &library_reference, eFileSelectType filesel_type);

  static AssetListMap &global_storage();
};

void AssetListStorage::fetch_library(const AssetLibraryReference &library_reference,
                                     const bContext &C)
{
  std::optional filesel_type = asset_library_reference_to_fileselect_type(library_reference);
  if (!filesel_type) {
    return;
  }

  auto [list, is_new] = ensure_list_storage(library_reference, *filesel_type);
  if (is_new || list.needsRefetch()) {
    list.setup();
    list.fetch(C);
  }
}

void AssetListStorage::destruct()
{
  global_storage().clear();
}

AssetList *AssetListStorage::lookup_list(const AssetLibraryReference &library_ref)
{
  return global_storage().lookup_ptr(library_ref);
}

void AssetListStorage::tagMainDataDirty()
{
  for (AssetList &list : global_storage().values()) {
    list.tagMainDataDirty();
  }
}

void AssetListStorage::remapID(ID *id_new, ID *id_old)
{
  for (AssetList &list : global_storage().values()) {
    list.remapID(id_new, id_old);
  }
}

std::optional<eFileSelectType> AssetListStorage::asset_library_reference_to_fileselect_type(
    const AssetLibraryReference &library_reference)
{
  switch (eAssetLibraryType(library_reference.type)) {
    case ASSET_LIBRARY_ALL:
      return FILE_ASSET_LIBRARY_ALL;
    case ASSET_LIBRARY_ESSENTIALS:
    case ASSET_LIBRARY_CUSTOM:
      return FILE_ASSET_LIBRARY;
    case ASSET_LIBRARY_LOCAL:
      return FILE_MAIN_ASSET;
  }

  return std::nullopt;
}

std::tuple<AssetList &, AssetListStorage::is_new_t> AssetListStorage::ensure_list_storage(
    const AssetLibraryReference &library_reference, eFileSelectType filesel_type)
{
  AssetListMap &storage = global_storage();

  if (AssetList *list = storage.lookup_ptr(library_reference)) {
    return {*list, false};
  }
  storage.add(library_reference, AssetList(filesel_type, library_reference));
  return {storage.lookup(library_reference), true};
}

/**
 * Wrapper for Construct on First Use idiom, to avoid the Static Initialization Fiasco.
 */
AssetListStorage::AssetListMap &AssetListStorage::global_storage()
{
  static AssetListMap global_storage_;
  return global_storage_;
}

/** \} */

void asset_reading_region_listen_fn(const wmRegionListenerParams *params)
{
  const wmNotifier *wmn = params->notifier;
  ARegion *region = params->region;

  switch (wmn->category) {
    case NC_ASSET:
      if (wmn->data == ND_ASSET_LIST_READING) {
        ED_region_tag_refresh_ui(region);
      }
      break;
  }
}

/* -------------------------------------------------------------------- */
/** \name C-API
 * \{ */

void storage_fetch(const AssetLibraryReference *library_reference, const bContext *C)
{
  AssetListStorage::fetch_library(*library_reference, *C);
}

bool is_loaded(const AssetLibraryReference *library_reference)
{
  AssetList *list = AssetListStorage::lookup_list(*library_reference);
  if (!list) {
    return false;
  }
  if (list->needsRefetch()) {
    return false;
  }
  return list->isLoaded();
}

void ensure_previews_job(const AssetLibraryReference *library_reference, const bContext *C)
{

  AssetList *list = AssetListStorage::lookup_list(*library_reference);
  if (list) {
    list->ensurePreviewsJob(C);
  }
}

<<<<<<< HEAD
void ED_assetlist_clear(const AssetLibraryReference *library_reference, const bContext *C)
=======
void clear(const AssetLibraryReference *library_reference, bContext *C)
>>>>>>> a0ebef3a
{
  AssetList *list = AssetListStorage::lookup_list(*library_reference);
  if (list) {
    list->clear(C);
  }
}

bool storage_has_list_for_library(const AssetLibraryReference *library_reference)
{
  return AssetListStorage::lookup_list(*library_reference) != nullptr;
}

void iterate(const AssetLibraryReference &library_reference, AssetListHandleIterFn fn)
{
  AssetList *list = AssetListStorage::lookup_list(library_reference);
  if (list) {
    list->iterate(fn);
  }
}

void iterate(const AssetLibraryReference &library_reference, AssetListIterFn fn)
{
  AssetList *list = AssetListStorage::lookup_list(library_reference);
  if (list) {
    list->iterate(fn);
  }
}

asset_system::AssetLibrary *library_get_once_available(
    const AssetLibraryReference &library_reference)
{
  const AssetList *list = AssetListStorage::lookup_list(library_reference);
  if (!list) {
    return nullptr;
  }
  return list->asset_library();
}

AssetHandle asset_handle_get_by_index(const AssetLibraryReference *library_reference,
                                      int asset_index)
{
  const AssetList *list = AssetListStorage::lookup_list(*library_reference);
  return list->asset_get_by_index(asset_index);
}

asset_system::AssetRepresentation *asset_get_by_index(
    const AssetLibraryReference &library_reference, int asset_index)
{
  AssetHandle asset_handle = asset_handle_get_by_index(&library_reference, asset_index);
  return reinterpret_cast<asset_system::AssetRepresentation *>(asset_handle.file_data->asset);
}

bool asset_image_is_loading(const AssetLibraryReference *library_reference,
                            const AssetHandle *asset_handle)
{
  const AssetList *list = AssetListStorage::lookup_list(*library_reference);
  return list->isAssetPreviewLoading(*asset_handle);
}

ImBuf *asset_image_get(const AssetHandle *asset_handle)
{
  ImBuf *imbuf = filelist_file_getimage(asset_handle->file_data);
  if (imbuf) {
    return imbuf;
  }

  return filelist_geticon_image_ex(asset_handle->file_data);
}

bool listen(const wmNotifier *notifier)
{
  return AssetList::listen(*notifier);
}

int size(const AssetLibraryReference *library_reference)
{
  AssetList *list = AssetListStorage::lookup_list(*library_reference);
  if (list) {
    return list->size();
  }
  return -1;
}

void storage_tag_main_data_dirty()
{
  AssetListStorage::tagMainDataDirty();
}

void storage_id_remap(ID *id_old, ID *id_new)
{
  AssetListStorage::remapID(id_old, id_new);
}

void storage_exit()
{
  AssetListStorage::destruct();
}

/** \} */

}  // namespace blender::ed::asset::list<|MERGE_RESOLUTION|>--- conflicted
+++ resolved
@@ -478,11 +478,7 @@
   }
 }
 
-<<<<<<< HEAD
-void ED_assetlist_clear(const AssetLibraryReference *library_reference, const bContext *C)
-=======
-void clear(const AssetLibraryReference *library_reference, bContext *C)
->>>>>>> a0ebef3a
+void clear(const AssetLibraryReference *library_reference, const bContext *C)
 {
   AssetList *list = AssetListStorage::lookup_list(*library_reference);
   if (list) {
