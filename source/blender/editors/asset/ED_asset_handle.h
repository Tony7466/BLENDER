/* SPDX-License-Identifier: GPL-2.0-or-later */

/** \file
 * \ingroup edasset
 *
 * Asset-handle is a temporary design, not part of the core asset system design.
 *
 * Currently asset-list items are just file directory items (#FileDirEntry). So an asset-handle
 * just wraps a pointer to this. We try to abstract away the fact that it's just a file entry,
 * although that doesn't always work (see #rna_def_asset_handle()).
 */

#pragma once

#include "DNA_ID_enums.h"
#include "DNA_asset_types.h"

#ifdef __cplusplus
extern "C" {
#endif

struct AssetHandle;

const char *ED_asset_handle_get_name(const struct AssetHandle *asset);
const char *ED_asset_handle_get_identifier(const struct AssetHandle *asset);
struct AssetMetaData *ED_asset_handle_get_metadata(const struct AssetHandle *asset);
struct ID *ED_asset_handle_get_local_id(const struct AssetHandle *asset);
ID_Type ED_asset_handle_get_id_type(const struct AssetHandle *asset);
<<<<<<< HEAD
void ED_asset_handle_get_full_library_path(const struct bContext *C,
                                           const struct AssetLibraryReference *asset_library_ref,
                                           const struct AssetHandle *asset,
                                           char r_full_lib_path[]);
=======
int ED_asset_handle_get_preview_icon_id(const struct AssetHandle *asset);
void ED_asset_handle_get_full_library_path(
    const struct AssetHandle *asset,
    /* `1090` for #FILE_MAX_LIBEXTRA,
     * rely on warnings to let us know if this gets out of sync. */
    char r_full_lib_path[1090]);
>>>>>>> 82ab491a

#ifdef __cplusplus
}
#endif

#ifdef __cplusplus

#  include <optional>

/** The asset library may have an import method (e.g. append vs. link) defined to use. If so, this
 * returns it. Otherwise a reasonable method should be used, usually "Append (Reuse Data)". */
std::optional<eAssetImportMethod> ED_asset_handle_get_import_method(
    const struct AssetHandle *asset);

namespace blender::ed::asset {

/** If the ID already exists in the database, return it, otherwise add it. */
ID *get_local_id_from_asset_or_append_and_reuse(Main &bmain, AssetHandle asset);

}  // namespace blender::ed::asset

#endif<|MERGE_RESOLUTION|>--- conflicted
+++ resolved
@@ -26,19 +26,12 @@
 struct AssetMetaData *ED_asset_handle_get_metadata(const struct AssetHandle *asset);
 struct ID *ED_asset_handle_get_local_id(const struct AssetHandle *asset);
 ID_Type ED_asset_handle_get_id_type(const struct AssetHandle *asset);
-<<<<<<< HEAD
-void ED_asset_handle_get_full_library_path(const struct bContext *C,
-                                           const struct AssetLibraryReference *asset_library_ref,
-                                           const struct AssetHandle *asset,
-                                           char r_full_lib_path[]);
-=======
 int ED_asset_handle_get_preview_icon_id(const struct AssetHandle *asset);
 void ED_asset_handle_get_full_library_path(
     const struct AssetHandle *asset,
     /* `1090` for #FILE_MAX_LIBEXTRA,
      * rely on warnings to let us know if this gets out of sync. */
     char r_full_lib_path[1090]);
->>>>>>> 82ab491a
 
 #ifdef __cplusplus
 }
