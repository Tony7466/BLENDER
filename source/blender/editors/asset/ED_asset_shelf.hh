--- conflicted
+++ resolved
@@ -17,12 +17,8 @@
 struct BlendDataReader;
 struct BlendWriter;
 struct Main;
-<<<<<<< HEAD
 struct SpaceType;
 struct uiBlock;
-struct wmWindowManager;
-=======
->>>>>>> 065e59fc
 struct RegionPollParams;
 struct wmWindowManager;
 
