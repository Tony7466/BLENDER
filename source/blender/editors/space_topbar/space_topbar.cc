/* SPDX-FileCopyrightText: 2017 Blender Authors
 *
 * SPDX-License-Identifier: GPL-2.0-or-later */

/** \file
 * \ingroup sptopbar
 */

#include <cstdio>
#include <cstring>

#include "MEM_guardedalloc.h"

#include "BLI_blenlib.h"
#include "BLI_utildefines.h"

#include "BLT_translation.h"

#include "BKE_blendfile.hh"
#include "BKE_context.hh"
#include "BKE_global.h"
#include "BKE_screen.hh"
#include "BKE_undo_system.h"

#include "ED_screen.hh"
#include "ED_space_api.hh"

#include "UI_interface.hh"
#include "UI_resources.hh"
#include "UI_view2d.hh"

#include "BLO_read_write.hh"

#include "RNA_access.hh"

#include "WM_api.hh"
#include "WM_message.hh"
#include "WM_types.hh"

/* ******************** default callbacks for topbar space ***************** */

static SpaceLink *topbar_create(const ScrArea * /*area*/, const Scene * /*scene*/)
{
  ARegion *region;
  SpaceTopBar *stopbar;

  stopbar = static_cast<SpaceTopBar *>(MEM_callocN(sizeof(*stopbar), "init topbar"));
  stopbar->spacetype = SPACE_TOPBAR;

  /* header */
  region = static_cast<ARegion *>(MEM_callocN(sizeof(ARegion), "left aligned header for topbar"));
  BLI_addtail(&stopbar->regionbase, region);
  region->regiontype = RGN_TYPE_HEADER;
  region->alignment = RGN_ALIGN_TOP;
  region = static_cast<ARegion *>(MEM_callocN(sizeof(ARegion), "right aligned header for topbar"));
  BLI_addtail(&stopbar->regionbase, region);
  region->regiontype = RGN_TYPE_HEADER;
  region->alignment = RGN_ALIGN_RIGHT | RGN_SPLIT_PREV;

  /* main regions */
  region = static_cast<ARegion *>(MEM_callocN(sizeof(ARegion), "main region of topbar"));
  BLI_addtail(&stopbar->regionbase, region);
  region->regiontype = RGN_TYPE_WINDOW;

  return (SpaceLink *)stopbar;
}

/* Doesn't free the space-link itself. */
static void topbar_free(SpaceLink * /*sl*/) {}

/* spacetype; init callback */
static void topbar_init(wmWindowManager * /*wm*/, ScrArea * /*area*/) {}

static SpaceLink *topbar_duplicate(SpaceLink *sl)
{
  SpaceTopBar *stopbarn = static_cast<SpaceTopBar *>(MEM_dupallocN(sl));

  /* clear or remove stuff from old */

  return (SpaceLink *)stopbarn;
}

/* add handlers, stuff you only do once or on area/region changes */
static void topbar_main_region_init(wmWindowManager *wm, ARegion *region)
{
  wmKeyMap *keymap;

  /* force delayed UI_view2d_region_reinit call */
  if (ELEM(RGN_ALIGN_ENUM_FROM_MASK(region->alignment), RGN_ALIGN_RIGHT)) {
    region->flag |= RGN_FLAG_DYNAMIC_SIZE;
  }
  UI_view2d_region_reinit(&region->v2d, V2D_COMMONVIEW_HEADER, region->winx, region->winy);

  keymap = WM_keymap_ensure(wm->defaultconf, "View2D Buttons List", SPACE_EMPTY, RGN_TYPE_WINDOW);
  WM_event_add_keymap_handler(&region->handlers, keymap);
}

static void topbar_operatortypes() {}

static void topbar_keymap(wmKeyConfig * /*keyconf*/) {}

/* add handlers, stuff you only do once or on area/region changes */
static void topbar_header_region_init(wmWindowManager * /*wm*/, ARegion *region)
{
  if (RGN_ALIGN_ENUM_FROM_MASK(region->alignment) == RGN_ALIGN_RIGHT) {
    region->flag |= RGN_FLAG_DYNAMIC_SIZE;
  }
  ED_region_header_init(region);
}

static void topbar_main_region_listener(const wmRegionListenerParams *params)
{
  ARegion *region = params->region;
  const wmNotifier *wmn = params->notifier;

  /* context changes */
  switch (wmn->category) {
    case NC_WM:
      if (wmn->data == ND_HISTORY) {
        ED_region_tag_redraw(region);
      }
      break;
    case NC_SCENE:
      if (wmn->data == ND_MODE) {
        ED_region_tag_redraw(region);
      }
      break;
    case NC_SPACE:
      if (wmn->data == ND_SPACE_VIEW3D) {
        ED_region_tag_redraw(region);
      }
      break;
    case NC_GPENCIL:
      if (wmn->data == ND_DATA) {
        ED_region_tag_redraw(region);
      }
      break;
  }
}

static void topbar_header_listener(const wmRegionListenerParams *params)
{
  ARegion *region = params->region;
  const wmNotifier *wmn = params->notifier;

  /* context changes */
  switch (wmn->category) {
    case NC_WM:
      if (wmn->data == ND_JOB) {
        ED_region_tag_redraw(region);
      }
      break;
    case NC_WORKSPACE:
      ED_region_tag_redraw(region);
      break;
    case NC_SPACE:
      if (wmn->data == ND_SPACE_INFO) {
        ED_region_tag_redraw(region);
      }
      break;
    case NC_SCREEN:
      if (wmn->data == ND_LAYER) {
        ED_region_tag_redraw(region);
      }
      break;
    case NC_SCENE:
      if (wmn->data == ND_SCENEBROWSE) {
        ED_region_tag_redraw(region);
      }
      break;
  }
}

static void topbar_header_region_message_subscribe(const wmRegionMessageSubscribeParams *params)
{
  wmMsgBus *mbus = params->message_bus;
  WorkSpace *workspace = params->workspace;
  ARegion *region = params->region;

  wmMsgSubscribeValue msg_sub_value_region_tag_redraw{};
  msg_sub_value_region_tag_redraw.owner = region;
  msg_sub_value_region_tag_redraw.user_data = region;
  msg_sub_value_region_tag_redraw.notify = ED_region_do_msg_notify_tag_redraw;

  WM_msg_subscribe_rna_prop(
      mbus, &workspace->id, workspace, WorkSpace, tools, &msg_sub_value_region_tag_redraw);
}

static void recent_files_menu_draw(const bContext * /*C*/, Menu *menu)
{
  uiLayout *layout = menu->layout;
  uiLayoutSetOperatorContext(layout, WM_OP_INVOKE_DEFAULT);
<<<<<<< HEAD

  if (uiTemplateRecentFiles(layout, U.recent_files) == 0) {
=======
  if (!BLI_listbase_is_empty(&G.recent_files)) {
    LISTBASE_FOREACH (RecentFile *, recent, &G.recent_files) {
      const char *file = BLI_path_basename(recent->filepath);
      const int icon = BKE_blendfile_extension_check(file) ? ICON_FILE_BLEND : ICON_FILE_BACKUP;
      PointerRNA ptr;
      uiItemFullO(layout,
                  "WM_OT_open_mainfile",
                  file,
                  icon,
                  nullptr,
                  WM_OP_INVOKE_DEFAULT,
                  UI_ITEM_NONE,
                  &ptr);
      RNA_string_set(&ptr, "filepath", recent->filepath);
      RNA_boolean_set(&ptr, "display_file_selector", false);
    }
    uiItemS(layout);
    uiItemO(layout, nullptr, ICON_TRASH, "WM_OT_clear_recent_files");
  }
  else {
>>>>>>> 0da2ebf6
    uiItemL(layout, IFACE_("No Recent Files"), ICON_NONE);
  }
}

static void recent_files_menu_register()
{
  MenuType *mt;

  mt = static_cast<MenuType *>(MEM_callocN(sizeof(MenuType), "spacetype info menu recent files"));
  STRNCPY(mt->idname, "TOPBAR_MT_file_open_recent");
  STRNCPY(mt->label, N_("Open Recent"));
  STRNCPY(mt->translation_context, BLT_I18NCONTEXT_DEFAULT_BPYRNA);
  mt->draw = recent_files_menu_draw;
  WM_menutype_add(mt);
}

static void undo_history_draw_menu(const bContext *C, Menu *menu)
{
  wmWindowManager *wm = CTX_wm_manager(C);
  if (wm->undo_stack == nullptr) {
    return;
  }

  int undo_step_count = 0;
  int undo_step_count_all = 0;
  LISTBASE_FOREACH_BACKWARD (UndoStep *, us, &wm->undo_stack->steps) {
    undo_step_count_all += 1;
    if (us->skip) {
      continue;
    }
    undo_step_count += 1;
  }

  uiLayout *split = uiLayoutSplit(menu->layout, 0.0f, false);
  uiLayout *column = nullptr;

  const int col_size = 20 + (undo_step_count / 12);

  undo_step_count = 0;

  /* Reverse the order so the most recent state is first in the menu. */
  int i = undo_step_count_all - 1;
  for (UndoStep *us = static_cast<UndoStep *>(wm->undo_stack->steps.last); us; us = us->prev, i--)
  {
    if (us->skip) {
      continue;
    }
    if (!(undo_step_count % col_size)) {
      column = uiLayoutColumn(split, false);
    }
    const bool is_active = (us == wm->undo_stack->step_active);
    uiLayout *row = uiLayoutRow(column, false);
    uiLayoutSetEnabled(row, !is_active);
    uiItemIntO(row,
               CTX_IFACE_(BLT_I18NCONTEXT_OPERATOR_DEFAULT, us->name),
               is_active ? ICON_LAYER_ACTIVE : ICON_NONE,
               "ED_OT_undo_history",
               "item",
               i);
    undo_step_count += 1;
  }
}

static void undo_history_menu_register()
{
  MenuType *mt;

  mt = static_cast<MenuType *>(MEM_callocN(sizeof(MenuType), __func__));
  STRNCPY(mt->idname, "TOPBAR_MT_undo_history");
  STRNCPY(mt->label, N_("Undo History"));
  STRNCPY(mt->translation_context, BLT_I18NCONTEXT_DEFAULT_BPYRNA);
  mt->draw = undo_history_draw_menu;
  WM_menutype_add(mt);
}

static void topbar_space_blend_write(BlendWriter *writer, SpaceLink *sl)
{
  BLO_write_struct(writer, SpaceTopBar, sl);
}

void ED_spacetype_topbar()
{
  SpaceType *st = static_cast<SpaceType *>(MEM_callocN(sizeof(SpaceType), "spacetype topbar"));
  ARegionType *art;

  st->spaceid = SPACE_TOPBAR;
  STRNCPY(st->name, "Top Bar");

  st->create = topbar_create;
  st->free = topbar_free;
  st->init = topbar_init;
  st->duplicate = topbar_duplicate;
  st->operatortypes = topbar_operatortypes;
  st->keymap = topbar_keymap;
  st->blend_write = topbar_space_blend_write;

  /* regions: main window */
  art = static_cast<ARegionType *>(
      MEM_callocN(sizeof(ARegionType), "spacetype topbar main region"));
  art->regionid = RGN_TYPE_WINDOW;
  art->init = topbar_main_region_init;
  art->layout = ED_region_header_layout;
  art->draw = ED_region_header_draw;
  art->listener = topbar_main_region_listener;
  art->prefsizex = UI_UNIT_X * 5; /* Mainly to avoid glitches */
  art->keymapflag = ED_KEYMAP_UI | ED_KEYMAP_VIEW2D | ED_KEYMAP_HEADER;

  BLI_addhead(&st->regiontypes, art);

  /* regions: header */
  art = static_cast<ARegionType *>(
      MEM_callocN(sizeof(ARegionType), "spacetype topbar header region"));
  art->regionid = RGN_TYPE_HEADER;
  art->prefsizey = HEADERY;
  art->prefsizex = UI_UNIT_X * 5; /* Mainly to avoid glitches */
  art->keymapflag = ED_KEYMAP_UI | ED_KEYMAP_VIEW2D | ED_KEYMAP_HEADER;
  art->listener = topbar_header_listener;
  art->message_subscribe = topbar_header_region_message_subscribe;
  art->init = topbar_header_region_init;
  art->layout = ED_region_header_layout;
  art->draw = ED_region_header_draw;

  BLI_addhead(&st->regiontypes, art);

  recent_files_menu_register();
  undo_history_menu_register();

  BKE_spacetype_register(st);
}<|MERGE_RESOLUTION|>--- conflicted
+++ resolved
@@ -190,31 +190,7 @@
 {
   uiLayout *layout = menu->layout;
   uiLayoutSetOperatorContext(layout, WM_OP_INVOKE_DEFAULT);
-<<<<<<< HEAD
-
   if (uiTemplateRecentFiles(layout, U.recent_files) == 0) {
-=======
-  if (!BLI_listbase_is_empty(&G.recent_files)) {
-    LISTBASE_FOREACH (RecentFile *, recent, &G.recent_files) {
-      const char *file = BLI_path_basename(recent->filepath);
-      const int icon = BKE_blendfile_extension_check(file) ? ICON_FILE_BLEND : ICON_FILE_BACKUP;
-      PointerRNA ptr;
-      uiItemFullO(layout,
-                  "WM_OT_open_mainfile",
-                  file,
-                  icon,
-                  nullptr,
-                  WM_OP_INVOKE_DEFAULT,
-                  UI_ITEM_NONE,
-                  &ptr);
-      RNA_string_set(&ptr, "filepath", recent->filepath);
-      RNA_boolean_set(&ptr, "display_file_selector", false);
-    }
-    uiItemS(layout);
-    uiItemO(layout, nullptr, ICON_TRASH, "WM_OT_clear_recent_files");
-  }
-  else {
->>>>>>> 0da2ebf6
     uiItemL(layout, IFACE_("No Recent Files"), ICON_NONE);
   }
 }
