/* SPDX-FileCopyrightText: 2023 Blender Authors
 *
 * SPDX-License-Identifier: GPL-2.0-or-later */

/** \file
 * \ingroup edgreasepencil
 */

#include "BKE_context.hh"

#include "DNA_object_enums.h"
#include "DNA_scene_types.h"

#include "ED_grease_pencil.hh"
#include "ED_screen.hh"

#include "WM_api.hh"
#include "WM_types.hh"

#include "RNA_access.hh"

namespace blender::ed::greasepencil {

bool active_grease_pencil_poll(bContext *C)
{
  Object *object = CTX_data_active_object(C);
  if (object == nullptr || object->type != OB_GREASE_PENCIL) {
    return false;
  }
  return true;
}

bool editable_grease_pencil_poll(bContext *C)
{
  Object *object = CTX_data_active_object(C);
  if (object == nullptr || object->type != OB_GREASE_PENCIL) {
    return false;
  }
  if (!ED_operator_object_active_editable_ex(C, object)) {
    return false;
  }
  if ((object->mode & OB_MODE_EDIT) == 0) {
    return false;
  }
  return true;
}

bool active_grease_pencil_layer_poll(bContext *C)
{
  Object *object = CTX_data_active_object(C);
  if (object == nullptr || object->type != OB_GREASE_PENCIL) {
    return false;
  }
  const GreasePencil *grease_pencil = static_cast<GreasePencil *>(object->data);
  return grease_pencil->has_active_layer();
}

bool editable_grease_pencil_point_selection_poll(bContext *C)
{
  if (!editable_grease_pencil_poll(C)) {
    return false;
  }

  /* Allowed: point and segment selection mode, not allowed: stroke selection mode. */
  ToolSettings *ts = CTX_data_tool_settings(C);
  return (ts->gpencil_selectmode_edit != GP_SELECTMODE_STROKE);
}

bool grease_pencil_painting_poll(bContext *C)
{
  if (!active_grease_pencil_poll(C)) {
    return false;
  }
  Object *object = CTX_data_active_object(C);
  if ((object->mode & OB_MODE_PAINT_GREASE_PENCIL) == 0) {
    return false;
  }
  ToolSettings *ts = CTX_data_tool_settings(C);
  if (!ts || !ts->gp_paint) {
    return false;
  }
  return true;
}

bool grease_pencil_sculpting_poll(bContext *C)
{
  if (!active_grease_pencil_poll(C)) {
    return false;
  }
  Object *object = CTX_data_active_object(C);
  if ((object->mode & OB_MODE_SCULPT_GPENCIL_LEGACY) == 0) {
    return false;
  }
  ToolSettings *ts = CTX_data_tool_settings(C);
  if (!ts || !ts->gp_sculptpaint) {
    return false;
  }
  return true;
}

bool grease_pencil_weight_painting_poll(bContext *C)
{
  if (!active_grease_pencil_poll(C)) {
    return false;
  }
  Object *object = CTX_data_active_object(C);
  if ((object->mode & OB_MODE_WEIGHT_PAINT) == 0) {
    return false;
  }
  ToolSettings *ts = CTX_data_tool_settings(C);
  if (!ts || !ts->wpaint) {
    return false;
  }
  return true;
}

static void keymap_grease_pencil_edit_mode(wmKeyConfig *keyconf)
{
  wmKeyMap *keymap = WM_keymap_ensure(
      keyconf, "Grease Pencil Edit Mode", SPACE_EMPTY, RGN_TYPE_WINDOW);
  keymap->poll = editable_grease_pencil_poll;
}

static void keymap_grease_pencil_paint_mode(wmKeyConfig *keyconf)
{
  wmKeyMap *keymap = WM_keymap_ensure(
      keyconf, "Grease Pencil Paint Mode", SPACE_EMPTY, RGN_TYPE_WINDOW);
  keymap->poll = grease_pencil_painting_poll;
}

<<<<<<< HEAD
static void keymap_grease_pencil_weight_paint_mode(wmKeyConfig *keyconf)
{
  wmKeyMap *keymap = WM_keymap_ensure(
      keyconf, "Grease Pencil Weight Paint", SPACE_EMPTY, RGN_TYPE_WINDOW);
  keymap->poll = grease_pencil_weight_painting_poll;
=======
static void keymap_grease_pencil_sculpt_mode(wmKeyConfig *keyconf)
{
  wmKeyMap *keymap = WM_keymap_ensure(
      keyconf, "Grease Pencil Sculpt Mode", SPACE_EMPTY, RGN_TYPE_WINDOW);
  keymap->poll = grease_pencil_sculpting_poll;
>>>>>>> 3d595147
}

}  // namespace blender::ed::greasepencil

void ED_operatortypes_grease_pencil()
{
  ED_operatortypes_grease_pencil_draw();
  ED_operatortypes_grease_pencil_frames();
  ED_operatortypes_grease_pencil_layers();
  ED_operatortypes_grease_pencil_select();
  ED_operatortypes_grease_pencil_edit();
  ED_operatortypes_grease_pencil_material();
  ED_operatortypes_grease_pencil_weight_paint();
}

void ED_operatormacros_grease_pencil()
{
  wmOperatorType *ot;
  wmOperatorTypeMacro *otmacro;

  /* Duplicate + Move = Interactively place newly duplicated strokes */
  ot = WM_operatortype_append_macro(
      "GREASE_PENCIL_OT_duplicate_move",
      "Duplicate Strokes",
      "Make copies of the selected Grease Pencil strokes and move them",
      OPTYPE_UNDO | OPTYPE_REGISTER);
  WM_operatortype_macro_define(ot, "GREASE_PENCIL_OT_duplicate");
  otmacro = WM_operatortype_macro_define(ot, "TRANSFORM_OT_translate");
  RNA_boolean_set(otmacro->ptr, "use_proportional_edit", false);
  RNA_boolean_set(otmacro->ptr, "mirror", false);

  /* Subdivide and Smooth. */
  ot = WM_operatortype_append_macro("GREASE_PENCIL_OT_stroke_subdivide_smooth",
                                    "Subdivide and Smooth",
                                    "Subdivide strokes and smooth them",
                                    OPTYPE_UNDO | OPTYPE_REGISTER);
  WM_operatortype_macro_define(ot, "GREASE_PENCIL_OT_stroke_subdivide");
  WM_operatortype_macro_define(ot, "GREASE_PENCIL_OT_stroke_smooth");
}

void ED_keymap_grease_pencil(wmKeyConfig *keyconf)
{
  using namespace blender::ed::greasepencil;
  keymap_grease_pencil_edit_mode(keyconf);
  keymap_grease_pencil_paint_mode(keyconf);
<<<<<<< HEAD
  keymap_grease_pencil_weight_paint_mode(keyconf);
=======
  keymap_grease_pencil_sculpt_mode(keyconf);
>>>>>>> 3d595147
}<|MERGE_RESOLUTION|>--- conflicted
+++ resolved
@@ -128,19 +128,18 @@
   keymap->poll = grease_pencil_painting_poll;
 }
 
-<<<<<<< HEAD
+static void keymap_grease_pencil_sculpt_mode(wmKeyConfig *keyconf)
+{
+  wmKeyMap *keymap = WM_keymap_ensure(
+      keyconf, "Grease Pencil Sculpt Mode", SPACE_EMPTY, RGN_TYPE_WINDOW);
+  keymap->poll = grease_pencil_sculpting_poll;
+}
+
 static void keymap_grease_pencil_weight_paint_mode(wmKeyConfig *keyconf)
 {
   wmKeyMap *keymap = WM_keymap_ensure(
       keyconf, "Grease Pencil Weight Paint", SPACE_EMPTY, RGN_TYPE_WINDOW);
   keymap->poll = grease_pencil_weight_painting_poll;
-=======
-static void keymap_grease_pencil_sculpt_mode(wmKeyConfig *keyconf)
-{
-  wmKeyMap *keymap = WM_keymap_ensure(
-      keyconf, "Grease Pencil Sculpt Mode", SPACE_EMPTY, RGN_TYPE_WINDOW);
-  keymap->poll = grease_pencil_sculpting_poll;
->>>>>>> 3d595147
 }
 
 }  // namespace blender::ed::greasepencil
@@ -186,9 +185,6 @@
   using namespace blender::ed::greasepencil;
   keymap_grease_pencil_edit_mode(keyconf);
   keymap_grease_pencil_paint_mode(keyconf);
-<<<<<<< HEAD
+  keymap_grease_pencil_sculpt_mode(keyconf);
   keymap_grease_pencil_weight_paint_mode(keyconf);
-=======
-  keymap_grease_pencil_sculpt_mode(keyconf);
->>>>>>> 3d595147
 }