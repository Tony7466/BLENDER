/* SPDX-FileCopyrightText: 2023 Blender Authors
 *
 * SPDX-License-Identifier: GPL-2.0-or-later */

/** \file
 * \ingroup edgreasepencil
 */

#include "BKE_context.hh"
#include "BKE_paint.hh"

#include "DNA_brush_enums.h"
#include "DNA_object_enums.h"
#include "DNA_scene_types.h"

#include "ED_grease_pencil.hh"
#include "ED_screen.hh"

#include "WM_api.hh"
#include "WM_toolsystem.hh"
#include "WM_types.hh"

#include "RNA_access.hh"

namespace blender::ed::greasepencil {

bool active_grease_pencil_poll(bContext *C)
{
  Object *object = CTX_data_active_object(C);
  if (object == nullptr || object->type != OB_GREASE_PENCIL) {
    return false;
  }
  return true;
}

bool editable_grease_pencil_poll(bContext *C)
{
  Object *object = CTX_data_active_object(C);
  if (object == nullptr || object->type != OB_GREASE_PENCIL) {
    return false;
  }
  if (!ED_operator_object_active_editable_ex(C, object)) {
    return false;
  }
  if ((object->mode & OB_MODE_EDIT) == 0) {
    return false;
  }
  return true;
}

bool active_grease_pencil_layer_poll(bContext *C)
{
  Object *object = CTX_data_active_object(C);
  if (object == nullptr || object->type != OB_GREASE_PENCIL) {
    return false;
  }
  const GreasePencil *grease_pencil = static_cast<GreasePencil *>(object->data);
  return grease_pencil->has_active_layer();
}

bool editable_grease_pencil_point_selection_poll(bContext *C)
{
  if (!editable_grease_pencil_poll(C)) {
    return false;
  }

  /* Allowed: point and segment selection mode, not allowed: stroke selection mode. */
  ToolSettings *ts = CTX_data_tool_settings(C);
  return (ts->gpencil_selectmode_edit != GP_SELECTMODE_STROKE);
}

bool grease_pencil_painting_poll(bContext *C)
{
  if (!active_grease_pencil_poll(C)) {
    return false;
  }
  Object *object = CTX_data_active_object(C);
  if ((object->mode & OB_MODE_PAINT_GPENCIL_LEGACY) == 0) {
    return false;
  }
  ToolSettings *ts = CTX_data_tool_settings(C);
  if (!ts || !ts->gp_paint) {
    return false;
  }
  return true;
}

bool grease_pencil_sculpting_poll(bContext *C)
{
  if (!active_grease_pencil_poll(C)) {
    return false;
  }
  Object *object = CTX_data_active_object(C);
  if ((object->mode & OB_MODE_SCULPT_GPENCIL_LEGACY) == 0) {
    return false;
  }
  ToolSettings *ts = CTX_data_tool_settings(C);
  if (!ts || !ts->gp_sculptpaint) {
    return false;
  }
  return true;
}

bool grease_pencil_weight_painting_poll(bContext *C)
{
  if (!active_grease_pencil_poll(C)) {
    return false;
  }
  Object *object = CTX_data_active_object(C);
  if ((object->mode & OB_MODE_WEIGHT_GPENCIL_LEGACY) == 0) {
    return false;
  }
  ToolSettings *ts = CTX_data_tool_settings(C);
  if (!ts || !ts->gp_weightpaint) {
    return false;
  }
  return true;
}

bool grease_pencil_vertex_painting_poll(bContext *C)
{
  if (!active_grease_pencil_poll(C)) {
    return false;
  }
  Object *object = CTX_data_active_object(C);
  if ((object->mode & OB_MODE_VERTEX_GPENCIL_LEGACY) == 0) {
    return false;
  }
  ToolSettings *ts = CTX_data_tool_settings(C);
  if (!ts || !ts->gp_vertexpaint) {
    return false;
  }
  return true;
}

static void keymap_grease_pencil_edit_mode(wmKeyConfig *keyconf)
{
  wmKeyMap *keymap = WM_keymap_ensure(
      keyconf, "Grease Pencil Edit Mode", SPACE_EMPTY, RGN_TYPE_WINDOW);
  keymap->poll = editable_grease_pencil_poll;
}

static void keymap_grease_pencil_paint_mode(wmKeyConfig *keyconf)
{
  wmKeyMap *keymap = WM_keymap_ensure(
      keyconf, "Grease Pencil Paint Mode", SPACE_EMPTY, RGN_TYPE_WINDOW);
  keymap->poll = grease_pencil_painting_poll;
}

static void keymap_grease_pencil_sculpt_mode(wmKeyConfig *keyconf)
{
  wmKeyMap *keymap = WM_keymap_ensure(
      keyconf, "Grease Pencil Sculpt Mode", SPACE_EMPTY, RGN_TYPE_WINDOW);
  keymap->poll = grease_pencil_sculpting_poll;
}

static void keymap_grease_pencil_weight_paint_mode(wmKeyConfig *keyconf)
{
  wmKeyMap *keymap = WM_keymap_ensure(
      keyconf, "Grease Pencil Weight Paint", SPACE_EMPTY, RGN_TYPE_WINDOW);
  keymap->poll = grease_pencil_weight_painting_poll;
}

<<<<<<< HEAD
/* Enabled for all tools except the fill tool and primitive tools. */
=======
static void keymap_grease_pencil_vertex_paint_mode(wmKeyConfig *keyconf)
{
  wmKeyMap *keymap = WM_keymap_ensure(
      keyconf, "Grease Pencil Vertex Paint", SPACE_EMPTY, RGN_TYPE_WINDOW);
  keymap->poll = grease_pencil_vertex_painting_poll;
}

/* Enabled for all tools except the fill tool. */
>>>>>>> 8af75d2f
static bool keymap_grease_pencil_brush_stroke_poll(bContext *C)
{
  if (!grease_pencil_painting_poll(C)) {
    return false;
  }
  if (!WM_toolsystem_active_tool_is_brush(C)) {
    return false;
  }

  /* Don't use the normal brush stroke keymap while the primitive tools are active. Otherwise
   * simple mouse presses start freehand drawing instead of invoking the primitive operators. Could
   * be a flag on the tool itself, for now making it a hardcoded exception. */
  if (const bToolRef *tref = WM_toolsystem_ref_from_context(C)) {
    const Set<StringRef> primitive_tools = {
        "builtin.line",
        "builtin.polyline",
        "builtin.arc",
        "builtin.curve",
        "builtin.box",
        "builtin.circle",
    };
    if (primitive_tools.contains(tref->idname)) {
      return false;
    }
  }

  ToolSettings *ts = CTX_data_tool_settings(C);
  Brush *brush = BKE_paint_brush(&ts->gp_paint->paint);
  return brush && brush->gpencil_settings && brush->gpencil_brush_type != GPAINT_BRUSH_TYPE_FILL;
}

static void keymap_grease_pencil_brush_stroke(wmKeyConfig *keyconf)
{
  wmKeyMap *keymap = WM_keymap_ensure(
      keyconf, "Grease Pencil Brush Stroke", SPACE_EMPTY, RGN_TYPE_WINDOW);
  keymap->poll = keymap_grease_pencil_brush_stroke_poll;
}

/* Enabled only for the fill tool. */
static bool keymap_grease_pencil_fill_tool_poll(bContext *C)
{
  if (!grease_pencil_painting_poll(C)) {
    return false;
  }
  if (!WM_toolsystem_active_tool_is_brush(C)) {
    return false;
  }
  ToolSettings *ts = CTX_data_tool_settings(C);
  Brush *brush = BKE_paint_brush(&ts->gp_paint->paint);
  return brush && brush->gpencil_settings && brush->gpencil_brush_type == GPAINT_BRUSH_TYPE_FILL;
}

static void keymap_grease_pencil_fill_tool(wmKeyConfig *keyconf)
{
  wmKeyMap *keymap = WM_keymap_ensure(
      keyconf, "Grease Pencil Fill Tool", SPACE_EMPTY, RGN_TYPE_WINDOW);
  keymap->poll = keymap_grease_pencil_fill_tool_poll;
}

}  // namespace blender::ed::greasepencil

void ED_operatortypes_grease_pencil()
{
  ED_operatortypes_grease_pencil_draw();
  ED_operatortypes_grease_pencil_frames();
  ED_operatortypes_grease_pencil_layers();
  ED_operatortypes_grease_pencil_select();
  ED_operatortypes_grease_pencil_edit();
  ED_operatortypes_grease_pencil_material();
  ED_operatortypes_grease_pencil_primitives();
  ED_operatortypes_grease_pencil_weight_paint();
  ED_operatortypes_grease_pencil_vertex_paint();
  ED_operatortypes_grease_pencil_interpolate();
  ED_operatortypes_grease_pencil_lineart();
  ED_operatortypes_grease_pencil_trace();
}

void ED_operatormacros_grease_pencil()
{
  wmOperatorType *ot;
  wmOperatorTypeMacro *otmacro;

  /* Duplicate + Move = Interactively place newly duplicated strokes */
  ot = WM_operatortype_append_macro(
      "GREASE_PENCIL_OT_duplicate_move",
      "Duplicate Strokes",
      "Make copies of the selected Grease Pencil strokes and move them",
      OPTYPE_UNDO | OPTYPE_REGISTER);
  WM_operatortype_macro_define(ot, "GREASE_PENCIL_OT_duplicate");
  otmacro = WM_operatortype_macro_define(ot, "TRANSFORM_OT_translate");
  RNA_boolean_set(otmacro->ptr, "use_proportional_edit", false);
  RNA_boolean_set(otmacro->ptr, "mirror", false);

  /* Subdivide and Smooth. */
  ot = WM_operatortype_append_macro("GREASE_PENCIL_OT_stroke_subdivide_smooth",
                                    "Subdivide and Smooth",
                                    "Subdivide strokes and smooth them",
                                    OPTYPE_UNDO | OPTYPE_REGISTER);
  WM_operatortype_macro_define(ot, "GREASE_PENCIL_OT_stroke_subdivide");
  WM_operatortype_macro_define(ot, "GREASE_PENCIL_OT_stroke_smooth");

  /* Extrude + Move = Interactively add new points */
  ot = WM_operatortype_append_macro("GREASE_PENCIL_OT_extrude_move",
                                    "Extrude Stroke Points",
                                    "Extrude selected points and move them",
                                    OPTYPE_UNDO | OPTYPE_REGISTER);
  WM_operatortype_macro_define(ot, "GREASE_PENCIL_OT_extrude");
  otmacro = WM_operatortype_macro_define(ot, "TRANSFORM_OT_translate");
  RNA_boolean_set(otmacro->ptr, "use_proportional_edit", false);
  RNA_boolean_set(otmacro->ptr, "mirror", false);
}

void ED_keymap_grease_pencil(wmKeyConfig *keyconf)
{
  using namespace blender::ed::greasepencil;
  keymap_grease_pencil_edit_mode(keyconf);
  keymap_grease_pencil_paint_mode(keyconf);
  keymap_grease_pencil_sculpt_mode(keyconf);
  keymap_grease_pencil_weight_paint_mode(keyconf);
  keymap_grease_pencil_vertex_paint_mode(keyconf);
  keymap_grease_pencil_brush_stroke(keyconf);
  keymap_grease_pencil_fill_tool(keyconf);
  ED_primitivetool_modal_keymap(keyconf);
  ED_filltool_modal_keymap(keyconf);
  ED_interpolatetool_modal_keymap(keyconf);
}<|MERGE_RESOLUTION|>--- conflicted
+++ resolved
@@ -161,9 +161,6 @@
   keymap->poll = grease_pencil_weight_painting_poll;
 }
 
-<<<<<<< HEAD
-/* Enabled for all tools except the fill tool and primitive tools. */
-=======
 static void keymap_grease_pencil_vertex_paint_mode(wmKeyConfig *keyconf)
 {
   wmKeyMap *keymap = WM_keymap_ensure(
@@ -171,8 +168,7 @@
   keymap->poll = grease_pencil_vertex_painting_poll;
 }
 
-/* Enabled for all tools except the fill tool. */
->>>>>>> 8af75d2f
+/* Enabled for all tools except the fill tool and primitive tools. */
 static bool keymap_grease_pencil_brush_stroke_poll(bContext *C)
 {
   if (!grease_pencil_painting_poll(C)) {
