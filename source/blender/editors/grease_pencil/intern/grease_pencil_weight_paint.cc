--- conflicted
+++ resolved
@@ -480,11 +480,7 @@
   ot->flag = OPTYPE_UNDO | OPTYPE_REGISTER;
 }
 
-<<<<<<< HEAD
-static int vertex_group_normalize_exec(bContext *C, wmOperator *op)
-=======
 static int vertex_group_smooth_exec(bContext *C, wmOperator *op)
->>>>>>> 45ef0112
 {
   /* Get the active vertex group in the Grease Pencil object. */
   Object *object = CTX_data_active_object(C);
@@ -499,7 +495,79 @@
     return OPERATOR_CANCELLED;
   }
 
-<<<<<<< HEAD
+  const float smooth_factor = RNA_float_get(op->ptr, "factor");
+  const int repeat = RNA_int_get(op->ptr, "repeat");
+
+  GreasePencil &grease_pencil = *static_cast<GreasePencil *>(object->data);
+  const Scene &scene = *CTX_data_scene(C);
+  const Vector<MutableDrawingInfo> drawings = retrieve_editable_drawings(scene, grease_pencil);
+
+  /* Smooth weights in all editable drawings. */
+  threading::parallel_for(drawings.index_range(), 1, [&](const IndexRange drawing_range) {
+    for (const int drawing : drawing_range) {
+      bke::CurvesGeometry &curves = drawings[drawing].drawing.strokes_for_write();
+      bke::MutableAttributeAccessor attributes = curves.attributes_for_write();
+
+      /* Skip the drawing when it doesn't use the active vertex group. */
+      if (!attributes.contains(object_defgroup->name)) {
+        continue;
+      }
+
+      bke::SpanAttributeWriter<float> weights = attributes.lookup_for_write_span<float>(
+          object_defgroup->name);
+      geometry::smooth_curve_attribute(curves.curves_range(),
+                                       curves.points_by_curve(),
+                                       VArray<bool>::ForSingle(true, curves.points_num()),
+                                       curves.cyclic(),
+                                       repeat,
+                                       smooth_factor,
+                                       true,
+                                       false,
+                                       weights.span);
+      weights.finish();
+  }
+  });
+
+  DEG_id_tag_update(&grease_pencil.id, ID_RECALC_GEOMETRY);
+  WM_event_add_notifier(C, NC_GEOM | ND_DATA, &grease_pencil);
+
+  return OPERATOR_FINISHED;
+}
+
+static void GREASE_PENCIL_OT_vertex_group_smooth(wmOperatorType *ot)
+{
+  /* Identifiers. */
+  ot->name = "Smooth Vertex Group";
+  ot->idname = "GREASE_PENCIL_OT_vertex_group_smooth";
+  ot->description = "Smooth the weights of the active vertex group";
+
+  /* Callbacks. */
+  ot->poll = grease_pencil_vertex_group_weight_poll;
+  ot->exec = vertex_group_smooth_exec;
+
+  /* Flags. */
+  ot->flag = OPTYPE_UNDO | OPTYPE_REGISTER;
+
+  /* Operator properties. */
+  RNA_def_float(ot->srna, "factor", 0.5f, 0.0f, 1.0, "Factor", "", 0.0f, 1.0f);
+  RNA_def_int(ot->srna, "repeat", 1, 1, 10000, "Iterations", "", 1, 200);
+}
+
+static int vertex_group_normalize_exec(bContext *C, wmOperator *op)
+{
+  /* Get the active vertex group in the Grease Pencil object. */
+  Object *object = CTX_data_active_object(C);
+  const int object_defgroup_nr = BKE_object_defgroup_active_index_get(object) - 1;
+  if (object_defgroup_nr == -1) {
+    return OPERATOR_CANCELLED;
+  }
+  const bDeformGroup *object_defgroup = static_cast<const bDeformGroup *>(
+      BLI_findlink(BKE_object_defgroup_list(object), object_defgroup_nr));
+  if (object_defgroup->flag & DG_LOCK_WEIGHT) {
+    BKE_report(op->reports, RPT_WARNING, "Active vertex group is locked");
+    return OPERATOR_CANCELLED;
+  }
+
   /* Get all editable drawings, grouped per frame. */
   GreasePencil &grease_pencil = *static_cast<GreasePencil *>(object->data);
   const Scene &scene = *CTX_data_scene(C);
@@ -619,16 +687,10 @@
   const bool lock_active_group = RNA_boolean_get(op->ptr, "lock_active");
 
   /* Get all editable drawings. */
-=======
-  const float smooth_factor = RNA_float_get(op->ptr, "factor");
-  const int repeat = RNA_int_get(op->ptr, "repeat");
-
->>>>>>> 45ef0112
   GreasePencil &grease_pencil = *static_cast<GreasePencil *>(object->data);
   const Scene &scene = *CTX_data_scene(C);
   const Vector<MutableDrawingInfo> drawings = retrieve_editable_drawings(scene, grease_pencil);
 
-<<<<<<< HEAD
   /* Normalize weights in all drawings. */
   threading::parallel_for(drawings.index_range(), 1, [&](const IndexRange drawing_range) {
     for (const int drawing_i : drawing_range) {
@@ -661,31 +723,6 @@
                                    vertex_group_is_included);
         }
       });
-=======
-  /* Smooth weights in all editable drawings. */
-  threading::parallel_for(drawings.index_range(), 1, [&](const IndexRange drawing_range) {
-    for (const int drawing : drawing_range) {
-      bke::CurvesGeometry &curves = drawings[drawing].drawing.strokes_for_write();
-      bke::MutableAttributeAccessor attributes = curves.attributes_for_write();
-
-      /* Skip the drawing when it doesn't use the active vertex group. */
-      if (!attributes.contains(object_defgroup->name)) {
-        continue;
-      }
-
-      bke::SpanAttributeWriter<float> weights = attributes.lookup_for_write_span<float>(
-          object_defgroup->name);
-      geometry::smooth_curve_attribute(curves.curves_range(),
-                                       curves.points_by_curve(),
-                                       VArray<bool>::ForSingle(true, curves.points_num()),
-                                       curves.cyclic(),
-                                       repeat,
-                                       smooth_factor,
-                                       true,
-                                       false,
-                                       weights.span);
-      weights.finish();
->>>>>>> 45ef0112
     }
   });
 
@@ -695,7 +732,6 @@
   return OPERATOR_FINISHED;
 }
 
-<<<<<<< HEAD
 static void GREASE_PENCIL_OT_vertex_group_normalize_all(wmOperatorType *ot)
 {
   /* Identifiers. */
@@ -718,25 +754,6 @@
                   true,
                   "Lock Active",
                   "Keep the values of the active group while normalizing others");
-=======
-static void GREASE_PENCIL_OT_vertex_group_smooth(wmOperatorType *ot)
-{
-  /* Identifiers. */
-  ot->name = "Smooth Vertex Group";
-  ot->idname = "GREASE_PENCIL_OT_vertex_group_smooth";
-  ot->description = "Smooth the weights of the active vertex group";
-
-  /* Callbacks. */
-  ot->poll = grease_pencil_vertex_group_weight_poll;
-  ot->exec = vertex_group_smooth_exec;
-
-  /* Flags. */
-  ot->flag = OPTYPE_UNDO | OPTYPE_REGISTER;
-
-  /* Operator properties. */
-  RNA_def_float(ot->srna, "factor", 0.5f, 0.0f, 1.0, "Factor", "", 0.0f, 1.0f);
-  RNA_def_int(ot->srna, "repeat", 1, 1, 10000, "Iterations", "", 1, 200);
->>>>>>> 45ef0112
 }
 
 }  // namespace blender::ed::greasepencil
@@ -747,10 +764,7 @@
   WM_operatortype_append(GREASE_PENCIL_OT_weight_toggle_direction);
   WM_operatortype_append(GREASE_PENCIL_OT_weight_sample);
   WM_operatortype_append(GREASE_PENCIL_OT_weight_invert);
-<<<<<<< HEAD
+  WM_operatortype_append(GREASE_PENCIL_OT_vertex_group_smooth);
   WM_operatortype_append(GREASE_PENCIL_OT_vertex_group_normalize);
   WM_operatortype_append(GREASE_PENCIL_OT_vertex_group_normalize_all);
-=======
-  WM_operatortype_append(GREASE_PENCIL_OT_vertex_group_smooth);
->>>>>>> 45ef0112
 }