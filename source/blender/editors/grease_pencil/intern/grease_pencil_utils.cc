--- conflicted
+++ resolved
@@ -719,7 +719,6 @@
   return {};
 }
 
-<<<<<<< HEAD
 Array<PointTransferData> compute_topology_change(
     const bke::CurvesGeometry &src,
     bke::CurvesGeometry &dst,
@@ -918,7 +917,8 @@
   }
 
   return dst_transfer_data;
-=======
+}
+
 static float paint_calc_object_space_radius(ViewContext *vc,
                                             const float3 center,
                                             float pixel_radius)
@@ -1010,7 +1010,6 @@
   }
 
   return OPERATOR_RUNNING_MODAL;
->>>>>>> 2df13ce4
 }
 
 }  // namespace blender::ed::greasepencil