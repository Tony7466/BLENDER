--- conflicted
+++ resolved
@@ -83,7 +83,77 @@
   return radius;
 }
 
-<<<<<<< HEAD
+static Array<int> get_frame_numbers_for_layer(const bke::greasepencil::Layer &layer,
+                                              const int frame,
+                                              const bool use_multi_frame_editing)
+{
+  if (!use_multi_frame_editing) {
+    return Array<int>({frame});
+  }
+  Vector<int> frame_numbers;
+  for (const auto [frame_number, frame] : layer.frames().items()) {
+    if (frame.is_selected()) {
+      frame_numbers.append_unchecked(frame_number);
+    }
+  }
+  return frame_numbers.as_span();
+}
+
+Array<MutableDrawingInfo> retrieve_editable_drawings(const Scene &scene,
+                                                     GreasePencil &grease_pencil)
+{
+  using namespace blender::bke::greasepencil;
+  const int current_frame = scene.r.cfra;
+  const ToolSettings *toolsettings = scene.toolsettings;
+  const bool use_multi_frame_editing = (toolsettings->gpencil_flags &
+                                        GP_USE_MULTI_FRAME_EDITING) != 0;
+
+  Vector<MutableDrawingInfo> editable_drawings;
+  Span<Layer *> layers = grease_pencil.layers_for_write();
+  for (const int layer_i : layers.index_range()) {
+    Layer *layer = layers[layer_i];
+    if (!layer->is_editable()) {
+      continue;
+    }
+    const Array<int> frame_numbers = get_frame_numbers_for_layer(
+        *layer, current_frame, use_multi_frame_editing);
+    for (const int frame_number : frame_numbers) {
+      if (Drawing *drawing = grease_pencil.get_editable_drawing_at(layer, frame_number)) {
+        editable_drawings.append({*drawing, layer_i, frame_number});
+      }
+    }
+  }
+
+  return editable_drawings.as_span();
+}
+
+Array<DrawingInfo> retrieve_visible_drawings(const Scene &scene, const GreasePencil &grease_pencil)
+{
+  using namespace blender::bke::greasepencil;
+  const int current_frame = scene.r.cfra;
+  const ToolSettings *toolsettings = scene.toolsettings;
+  const bool use_multi_frame_editing = (toolsettings->gpencil_flags &
+                                        GP_USE_MULTI_FRAME_EDITING) != 0;
+
+  Vector<DrawingInfo> visible_drawings;
+  Span<const Layer *> layers = grease_pencil.layers();
+  for (const int layer_i : layers.index_range()) {
+    const Layer *layer = layers[layer_i];
+    if (!layer->is_visible()) {
+      continue;
+    }
+    const Array<int> frame_numbers = get_frame_numbers_for_layer(
+        *layer, current_frame, use_multi_frame_editing);
+    for (const int frame_number : frame_numbers) {
+      if (const Drawing *drawing = grease_pencil.get_drawing_at(layer, frame_number)) {
+        visible_drawings.append({*drawing, layer_i, frame_number});
+      }
+    }
+  }
+
+  return visible_drawings.as_span();
+}
+
 Curves2DSpace curves_in_2d_space_get(ViewContext *vc,
                                      Object *ob,
                                      Vector<GreasePencilDrawing *> &drawings,
@@ -182,77 +252,6 @@
   });
 
   return cv2d;
-=======
-static Array<int> get_frame_numbers_for_layer(const bke::greasepencil::Layer &layer,
-                                              const int frame,
-                                              const bool use_multi_frame_editing)
-{
-  if (!use_multi_frame_editing) {
-    return Array<int>({frame});
-  }
-  Vector<int> frame_numbers;
-  for (const auto [frame_number, frame] : layer.frames().items()) {
-    if (frame.is_selected()) {
-      frame_numbers.append_unchecked(frame_number);
-    }
-  }
-  return frame_numbers.as_span();
-}
-
-Array<MutableDrawingInfo> retrieve_editable_drawings(const Scene &scene,
-                                                     GreasePencil &grease_pencil)
-{
-  using namespace blender::bke::greasepencil;
-  const int current_frame = scene.r.cfra;
-  const ToolSettings *toolsettings = scene.toolsettings;
-  const bool use_multi_frame_editing = (toolsettings->gpencil_flags &
-                                        GP_USE_MULTI_FRAME_EDITING) != 0;
-
-  Vector<MutableDrawingInfo> editable_drawings;
-  Span<Layer *> layers = grease_pencil.layers_for_write();
-  for (const int layer_i : layers.index_range()) {
-    Layer *layer = layers[layer_i];
-    if (!layer->is_editable()) {
-      continue;
-    }
-    const Array<int> frame_numbers = get_frame_numbers_for_layer(
-        *layer, current_frame, use_multi_frame_editing);
-    for (const int frame_number : frame_numbers) {
-      if (Drawing *drawing = grease_pencil.get_editable_drawing_at(layer, frame_number)) {
-        editable_drawings.append({*drawing, layer_i, frame_number});
-      }
-    }
-  }
-
-  return editable_drawings.as_span();
-}
-
-Array<DrawingInfo> retrieve_visible_drawings(const Scene &scene, const GreasePencil &grease_pencil)
-{
-  using namespace blender::bke::greasepencil;
-  const int current_frame = scene.r.cfra;
-  const ToolSettings *toolsettings = scene.toolsettings;
-  const bool use_multi_frame_editing = (toolsettings->gpencil_flags &
-                                        GP_USE_MULTI_FRAME_EDITING) != 0;
-
-  Vector<DrawingInfo> visible_drawings;
-  Span<const Layer *> layers = grease_pencil.layers();
-  for (const int layer_i : layers.index_range()) {
-    const Layer *layer = layers[layer_i];
-    if (!layer->is_visible()) {
-      continue;
-    }
-    const Array<int> frame_numbers = get_frame_numbers_for_layer(
-        *layer, current_frame, use_multi_frame_editing);
-    for (const int frame_number : frame_numbers) {
-      if (const Drawing *drawing = grease_pencil.get_drawing_at(layer, frame_number)) {
-        visible_drawings.append({*drawing, layer_i, frame_number});
-      }
-    }
-  }
-
-  return visible_drawings.as_span();
->>>>>>> 91db8fc5
 }
 
 }  // namespace blender::ed::greasepencil