--- conflicted
+++ resolved
@@ -1294,13 +1294,7 @@
   /* Copy curves attributes. */
   bke::gather_attributes(src_attributes,
                          bke::AttrDomain::Curve,
-<<<<<<< HEAD
-                         bke::AttrDomain::Curve,
-                         propagation_info,
-                         {"cyclic"},
-=======
                          bke::attribute_filter_from_skip_ref({"cyclic"}),
->>>>>>> 2ddc574a
                          dst_to_src_curve,
                          dst_attributes);
   if (src_cyclic.get_if_single().value_or(true)) {
