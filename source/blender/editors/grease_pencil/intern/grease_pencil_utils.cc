--- conflicted
+++ resolved
@@ -10,21 +10,13 @@
 #include "BKE_colortools.hh"
 #include "BKE_grease_pencil.hh"
 #include "BKE_material.h"
-<<<<<<< HEAD
-=======
 #include "BKE_scene.hh"
->>>>>>> 0ca9f633
 
 #include "BLI_bit_span_ops.hh"
 #include "BLI_bit_vector.hh"
 #include "BLI_math_geom.h"
 #include "BLI_math_vector.hh"
-<<<<<<< HEAD
-#include "BLI_rect.h"
-#include "BLI_threads.h"
-=======
 #include "BLI_vector_set.hh"
->>>>>>> 0ca9f633
 
 #include "DNA_brush_types.h"
 #include "DNA_material_types.h"
@@ -32,11 +24,8 @@
 #include "DNA_scene_types.h"
 #include "DNA_view3d_types.h"
 
-<<<<<<< HEAD
 #include "DEG_depsgraph_query.hh"
 
-=======
->>>>>>> 0ca9f633
 #include "ED_curves.hh"
 #include "ED_grease_pencil.hh"
 #include "ED_view3d.hh"
@@ -243,22 +232,17 @@
   return std::pair<int, int>(frame_min, frame_max);
 }
 
-Array<int> get_frame_numbers_for_layer(const bke::greasepencil::Layer &layer,
-                                       const int current_frame,
-                                       const bool use_multi_frame_editing)
+static Array<int> get_frame_numbers_for_layer(const bke::greasepencil::Layer &layer,
+                                              const int current_frame,
+                                              const bool use_multi_frame_editing)
 {
   Vector<int> frame_numbers;
   if (use_multi_frame_editing) {
     bool current_frame_is_covered = false;
     const int drawing_index_at_current_frame = layer.drawing_index_at(current_frame);
     for (const auto [frame_number, frame] : layer.frames().items()) {
-<<<<<<< HEAD
-      if (frame.is_selected() && frame_number != current_frame) {
-        frame_numbers.append_unchecked(frame_number);
-=======
       if (!frame.is_selected()) {
         continue;
->>>>>>> 0ca9f633
       }
       frame_numbers.append(frame_number);
       current_frame_is_covered |= (frame.drawing_index == drawing_index_at_current_frame);
