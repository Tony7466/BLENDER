/* SPDX-FileCopyrightText: 2023 Blender Authors
 *
 * SPDX-License-Identifier: GPL-2.0-or-later */

/** \file
 * \ingroup edgreasepencil
 */

#include "DNA_material_types.h"

#include "BKE_context.hh"
#include "BKE_curves_utils.hh"
#include "BKE_grease_pencil.hh"
#include "BKE_material.h"

#include "BLI_vector_set.hh"

#include "DEG_depsgraph.hh"

#include "ED_grease_pencil.hh"

#include "RNA_access.hh"
#include "RNA_define.hh"

#include "WM_api.hh"

namespace blender::ed::greasepencil {

/* -------------------------------------------------------------------- */
/** \name Show All Materials Operator
 * \{ */

static int grease_pencil_material_reveal_exec(bContext *C, wmOperator * /*op*/)
{
  Object *object = CTX_data_active_object(C);
  GreasePencil &grease_pencil = *static_cast<GreasePencil *>(object->data);

  bool changed = false;
  for (const int i : IndexRange(object->totcol)) {
    if (Material *ma = BKE_gpencil_material(object, i + 1)) {
      MaterialGPencilStyle &gp_style = *ma->gp_style;
      gp_style.flag &= ~GP_MATERIAL_HIDE;
      DEG_id_tag_update(&ma->id, ID_RECALC_COPY_ON_WRITE);
      changed = true;
    }
  }

  if (changed) {
    DEG_id_tag_update(&grease_pencil.id, ID_RECALC_GEOMETRY);
    WM_event_add_notifier(C, NC_GEOM | ND_DATA | NA_EDITED, &grease_pencil);
  }

  return OPERATOR_FINISHED;
}

static void GREASE_PENCIL_OT_material_reveal(wmOperatorType *ot)
{
  /* Identifiers. */
  ot->name = "Show All Materials";
  ot->idname = "GREASE_PENCIL_OT_material_reveal";
  ot->description = "Unhide all hidden Grease Pencil materials";

  /* Callbacks. */
  ot->exec = grease_pencil_material_reveal_exec;
  ot->poll = active_grease_pencil_poll;

  ot->flag = OPTYPE_REGISTER | OPTYPE_UNDO;
}

/** \} */

/* -------------------------------------------------------------------- */
<<<<<<< HEAD
/** \name Lock Unselected Materials Operator
 * \{ */

static VectorSet<int> find_materials_in_mask(const VArray<int> &material_indices,
                                             const IndexMask &mask)
{
  VectorSet<int> materials;
  if (const std::optional<int> single = material_indices.get_if_single()) {
    materials.add(*single);
  }
  else {
    mask.foreach_index([&](const int i) { materials.add(material_indices[i]); });
  }

  return materials;
}

static int grease_pencil_material_lock_unselected_exec(bContext *C, wmOperator * /*op*/)
{
  using namespace blender;
  using namespace blender::bke;

  const Scene *scene = CTX_data_scene(C);
=======
/** \name Hide Others Materials Operator
 * \{ */

static int grease_pencil_material_hide_exec(bContext *C, wmOperator *op)
{
  Object *object = CTX_data_active_object(C);
  GreasePencil &grease_pencil = *static_cast<GreasePencil *>(object->data);
  const bool invert = RNA_boolean_get(op->ptr, "invert");

  bool changed = false;
  const int material_index = object->actcol - 1;

  for (const int i : IndexRange(object->totcol)) {
    if (invert && i == material_index) {
      continue;
    }
    if (!invert && i != material_index) {
      continue;
    }
    if (Material *ma = BKE_object_material_get(object, i + 1)) {
      MaterialGPencilStyle &gp_style = *ma->gp_style;
      gp_style.flag |= GP_MATERIAL_HIDE;
      DEG_id_tag_update(&ma->id, ID_RECALC_COPY_ON_WRITE);
      changed = true;
    }
  }

  if (changed) {
    DEG_id_tag_update(&grease_pencil.id, ID_RECALC_GEOMETRY);
    WM_event_add_notifier(C, NC_GEOM | ND_DATA | NA_EDITED, &grease_pencil);
  }

  return OPERATOR_FINISHED;
}

static void GREASE_PENCIL_OT_material_hide(wmOperatorType *ot)
{
  /* Identifiers. */
  ot->name = "Hide Materials";
  ot->idname = "GREASE_PENCIL_OT_material_hide";
  ot->description = "Hide active/inactive Grease Pencil material(s)";

  /* Callbacks. */
  ot->exec = grease_pencil_material_hide_exec;
  ot->poll = active_grease_pencil_poll;

  ot->flag = OPTYPE_REGISTER | OPTYPE_UNDO;

  /* props */
  RNA_def_boolean(
      ot->srna, "invert", false, "Invert", "Hide inactive materials instead of the active one");
}

/** \} */

/* -------------------------------------------------------------------- */
/** \name Lock All Materials Operator
 * \{ */

static int grease_pencil_material_lock_all_exec(bContext *C, wmOperator * /*op*/)
{
>>>>>>> 9d8283d1
  Object *object = CTX_data_active_object(C);
  GreasePencil &grease_pencil = *static_cast<GreasePencil *>(object->data);

  bool changed = false;
<<<<<<< HEAD
  const Array<MutableDrawingInfo> drawings = retrieve_editable_drawings(*scene, grease_pencil);
  threading::parallel_for_each(drawings, [&](const MutableDrawingInfo &info) {
    IndexMaskMemory memory;
    const IndexMask strokes = ed::greasepencil::retrieve_editable_and_selected_strokes(
        *object, info.drawing, memory);
    if (strokes.is_empty()) {
      return;
    }

    AttributeAccessor attributes = info.drawing.strokes().attributes();
    const VArray<int> material_indices = *attributes.lookup_or_default<int>(
        "material_index", ATTR_DOMAIN_CURVE, 0);
    const VectorSet<int> selected_materials = find_materials_in_mask(material_indices, strokes);

    for (const int material_index : IndexRange(object->totcol)) {
      if (selected_materials.contains(material_index)) {
        continue;
      }

      if (Material *ma = BKE_object_material_get(object, material_index + 1)) {
        MaterialGPencilStyle &gp_style = *ma->gp_style;
        gp_style.flag |= GP_MATERIAL_LOCKED;
=======
  for (const int i : IndexRange(object->totcol)) {
    if (Material *ma = BKE_object_material_get(object, i + 1)) {
      MaterialGPencilStyle &gp_style = *ma->gp_style;
      gp_style.flag |= GP_MATERIAL_LOCKED;
      DEG_id_tag_update(&ma->id, ID_RECALC_COPY_ON_WRITE);
      changed = true;
    }
  }

  if (changed) {
    DEG_id_tag_update(&grease_pencil.id, ID_RECALC_GEOMETRY);
    WM_event_add_notifier(C, NC_GEOM | ND_DATA | NA_EDITED, &grease_pencil);
  }

  return OPERATOR_FINISHED;
}

static void GREASE_PENCIL_OT_material_lock_all(wmOperatorType *ot)
{
  /* Identifiers. */
  ot->name = "Lock All Materials";
  ot->idname = "GREASE_PENCIL_OT_material_lock_all";
  ot->description =
      "Lock all Grease Pencil materials to prevent them from being accidentally modified";

  /* Callbacks. */
  ot->exec = grease_pencil_material_lock_all_exec;
  ot->poll = active_grease_pencil_poll;

  ot->flag = OPTYPE_REGISTER | OPTYPE_UNDO;
}

/** \} */

/* -------------------------------------------------------------------- */
/** \name Unlock All Materials Operator
 * \{ */

static int grease_pencil_material_unlock_all_exec(bContext *C, wmOperator * /*op*/)
{
  Object *object = CTX_data_active_object(C);
  GreasePencil &grease_pencil = *static_cast<GreasePencil *>(object->data);

  bool changed = false;
  for (const int i : IndexRange(object->totcol)) {
    if (Material *ma = BKE_object_material_get(object, i + 1)) {
      MaterialGPencilStyle &gp_style = *ma->gp_style;
      gp_style.flag &= ~GP_MATERIAL_LOCKED;
      DEG_id_tag_update(&ma->id, ID_RECALC_COPY_ON_WRITE);
      changed = true;
    }
  }

  if (changed) {
    DEG_id_tag_update(&grease_pencil.id, ID_RECALC_GEOMETRY);
    WM_event_add_notifier(C, NC_GEOM | ND_DATA | NA_EDITED, &grease_pencil);
  }

  return OPERATOR_FINISHED;
}

static void GREASE_PENCIL_OT_material_unlock_all(wmOperatorType *ot)
{
  /* Identifiers. */
  ot->name = "Unclock All Materials";
  ot->idname = "GREASE_PENCIL_OT_material_unlock_all";
  ot->description = "Unlock all Grease Pencil materials so that they can be edited";

  /* Callbacks. */
  ot->exec = grease_pencil_material_unlock_all_exec;
  ot->poll = active_grease_pencil_poll;

  ot->flag = OPTYPE_REGISTER | OPTYPE_UNDO;
}

/** \} */

/* -------------------------------------------------------------------- */
/** \name Lock Unused Materials Operator
 * \{ */

static int grease_pencil_material_lock_unused_exec(bContext *C, wmOperator * /*op*/)
{
  Object *object = CTX_data_active_object(C);
  GreasePencil &grease_pencil = *static_cast<GreasePencil *>(object->data);

  bool changed = false;
  for (const int material_index : IndexRange(object->totcol)) {
    if (!BKE_object_material_slot_used(object, material_index + 1)) {
      if (Material *ma = BKE_object_material_get(object, material_index + 1)) {
        MaterialGPencilStyle &gp_style = *ma->gp_style;
        gp_style.flag |= GP_MATERIAL_HIDE | GP_MATERIAL_LOCKED;
>>>>>>> 9d8283d1
        DEG_id_tag_update(&ma->id, ID_RECALC_COPY_ON_WRITE);
        changed = true;
      }
    }
<<<<<<< HEAD
  });

=======
  }
>>>>>>> 9d8283d1
  if (changed) {
    DEG_id_tag_update(&grease_pencil.id, ID_RECALC_GEOMETRY);
    WM_event_add_notifier(C, NC_GEOM | ND_DATA | NA_EDITED, &grease_pencil);
  }

  return OPERATOR_FINISHED;
}

<<<<<<< HEAD
static void GREASE_PENCIL_OT_material_lock_unselected(wmOperatorType *ot)
{
  /* Identifiers. */
  ot->name = "Lock Unselected Materials";
  ot->idname = "GREASE_PENCIL_OT_material_lock_unselected";
  ot->description = "Lock any material not used in any selected stroke";

  /* Callbacks. */
  ot->exec = grease_pencil_material_lock_unselected_exec;
=======
static void GREASE_PENCIL_OT_material_lock_unused(wmOperatorType *ot)
{
  /* Identifiers. */
  ot->name = "Lock Unused Materials";
  ot->idname = "GREASE_PENCIL_OT_material_lock_unused";
  ot->description = "Lock and hide any material not used";

  /* Callbacks. */
  ot->exec = grease_pencil_material_lock_unused_exec;
>>>>>>> 9d8283d1
  ot->poll = active_grease_pencil_poll;

  ot->flag = OPTYPE_REGISTER | OPTYPE_UNDO;
}

/** \} */

}  // namespace blender::ed::greasepencil

void ED_operatortypes_grease_pencil_material()
{
  using namespace blender::ed::greasepencil;
  WM_operatortype_append(GREASE_PENCIL_OT_material_reveal);
<<<<<<< HEAD
  WM_operatortype_append(GREASE_PENCIL_OT_material_lock_unselected);
=======
  WM_operatortype_append(GREASE_PENCIL_OT_material_hide);
  WM_operatortype_append(GREASE_PENCIL_OT_material_lock_all);
  WM_operatortype_append(GREASE_PENCIL_OT_material_unlock_all);
  WM_operatortype_append(GREASE_PENCIL_OT_material_lock_unused);
>>>>>>> 9d8283d1
}<|MERGE_RESOLUTION|>--- conflicted
+++ resolved
@@ -70,31 +70,6 @@
 /** \} */
 
 /* -------------------------------------------------------------------- */
-<<<<<<< HEAD
-/** \name Lock Unselected Materials Operator
- * \{ */
-
-static VectorSet<int> find_materials_in_mask(const VArray<int> &material_indices,
-                                             const IndexMask &mask)
-{
-  VectorSet<int> materials;
-  if (const std::optional<int> single = material_indices.get_if_single()) {
-    materials.add(*single);
-  }
-  else {
-    mask.foreach_index([&](const int i) { materials.add(material_indices[i]); });
-  }
-
-  return materials;
-}
-
-static int grease_pencil_material_lock_unselected_exec(bContext *C, wmOperator * /*op*/)
-{
-  using namespace blender;
-  using namespace blender::bke;
-
-  const Scene *scene = CTX_data_scene(C);
-=======
 /** \name Hide Others Materials Operator
  * \{ */
 
@@ -156,12 +131,159 @@
 
 static int grease_pencil_material_lock_all_exec(bContext *C, wmOperator * /*op*/)
 {
->>>>>>> 9d8283d1
-  Object *object = CTX_data_active_object(C);
-  GreasePencil &grease_pencil = *static_cast<GreasePencil *>(object->data);
-
-  bool changed = false;
-<<<<<<< HEAD
+  Object *object = CTX_data_active_object(C);
+  GreasePencil &grease_pencil = *static_cast<GreasePencil *>(object->data);
+
+  bool changed = false;
+  for (const int i : IndexRange(object->totcol)) {
+    if (Material *ma = BKE_object_material_get(object, i + 1)) {
+      MaterialGPencilStyle &gp_style = *ma->gp_style;
+      gp_style.flag |= GP_MATERIAL_LOCKED;
+      DEG_id_tag_update(&ma->id, ID_RECALC_COPY_ON_WRITE);
+      changed = true;
+    }
+  }
+
+  if (changed) {
+    DEG_id_tag_update(&grease_pencil.id, ID_RECALC_GEOMETRY);
+    WM_event_add_notifier(C, NC_GEOM | ND_DATA | NA_EDITED, &grease_pencil);
+  }
+
+  return OPERATOR_FINISHED;
+}
+
+static void GREASE_PENCIL_OT_material_lock_all(wmOperatorType *ot)
+{
+  /* Identifiers. */
+  ot->name = "Lock All Materials";
+  ot->idname = "GREASE_PENCIL_OT_material_lock_all";
+  ot->description =
+      "Lock all Grease Pencil materials to prevent them from being accidentally modified";
+
+  /* Callbacks. */
+  ot->exec = grease_pencil_material_lock_all_exec;
+  ot->poll = active_grease_pencil_poll;
+
+  ot->flag = OPTYPE_REGISTER | OPTYPE_UNDO;
+}
+
+/** \} */
+
+/* -------------------------------------------------------------------- */
+/** \name Unlock All Materials Operator
+ * \{ */
+
+static int grease_pencil_material_unlock_all_exec(bContext *C, wmOperator * /*op*/)
+{
+  Object *object = CTX_data_active_object(C);
+  GreasePencil &grease_pencil = *static_cast<GreasePencil *>(object->data);
+
+  bool changed = false;
+  for (const int i : IndexRange(object->totcol)) {
+    if (Material *ma = BKE_object_material_get(object, i + 1)) {
+      MaterialGPencilStyle &gp_style = *ma->gp_style;
+      gp_style.flag &= ~GP_MATERIAL_LOCKED;
+      DEG_id_tag_update(&ma->id, ID_RECALC_COPY_ON_WRITE);
+      changed = true;
+    }
+  }
+
+  if (changed) {
+    DEG_id_tag_update(&grease_pencil.id, ID_RECALC_GEOMETRY);
+    WM_event_add_notifier(C, NC_GEOM | ND_DATA | NA_EDITED, &grease_pencil);
+  }
+
+  return OPERATOR_FINISHED;
+}
+
+static void GREASE_PENCIL_OT_material_unlock_all(wmOperatorType *ot)
+{
+  /* Identifiers. */
+  ot->name = "Unclock All Materials";
+  ot->idname = "GREASE_PENCIL_OT_material_unlock_all";
+  ot->description = "Unlock all Grease Pencil materials so that they can be edited";
+
+  /* Callbacks. */
+  ot->exec = grease_pencil_material_unlock_all_exec;
+  ot->poll = active_grease_pencil_poll;
+
+  ot->flag = OPTYPE_REGISTER | OPTYPE_UNDO;
+}
+
+/** \} */
+
+/* -------------------------------------------------------------------- */
+/** \name Lock Unused Materials Operator
+ * \{ */
+
+static int grease_pencil_material_lock_unused_exec(bContext *C, wmOperator * /*op*/)
+{
+  Object *object = CTX_data_active_object(C);
+  GreasePencil &grease_pencil = *static_cast<GreasePencil *>(object->data);
+
+  bool changed = false;
+  for (const int material_index : IndexRange(object->totcol)) {
+    if (!BKE_object_material_slot_used(object, material_index + 1)) {
+      if (Material *ma = BKE_object_material_get(object, material_index + 1)) {
+        MaterialGPencilStyle &gp_style = *ma->gp_style;
+        gp_style.flag |= GP_MATERIAL_HIDE | GP_MATERIAL_LOCKED;
+        DEG_id_tag_update(&ma->id, ID_RECALC_COPY_ON_WRITE);
+        changed = true;
+      }
+    }
+  }
+  if (changed) {
+    DEG_id_tag_update(&grease_pencil.id, ID_RECALC_GEOMETRY);
+    WM_event_add_notifier(C, NC_GEOM | ND_DATA | NA_EDITED, &grease_pencil);
+  }
+
+  return OPERATOR_FINISHED;
+}
+
+static void GREASE_PENCIL_OT_material_lock_unused(wmOperatorType *ot)
+{
+  /* Identifiers. */
+  ot->name = "Lock Unused Materials";
+  ot->idname = "GREASE_PENCIL_OT_material_lock_unused";
+  ot->description = "Lock and hide any material not used";
+
+  /* Callbacks. */
+  ot->exec = grease_pencil_material_lock_unused_exec;
+  ot->poll = active_grease_pencil_poll;
+
+  ot->flag = OPTYPE_REGISTER | OPTYPE_UNDO;
+}
+
+/** \} */
+
+/* -------------------------------------------------------------------- */
+/** \name Lock Unselected Materials Operator
+ * \{ */
+
+static VectorSet<int> find_materials_in_mask(const VArray<int> &material_indices,
+                                             const IndexMask &mask)
+{
+  VectorSet<int> materials;
+  if (const std::optional<int> single = material_indices.get_if_single()) {
+    materials.add(*single);
+  }
+  else {
+    mask.foreach_index([&](const int i) { materials.add(material_indices[i]); });
+  }
+
+  return materials;
+}
+
+static int grease_pencil_material_lock_unselected_exec(bContext *C, wmOperator * /*op*/)
+{
+  using namespace blender;
+  using namespace blender::bke;
+
+  const Scene *scene = CTX_data_scene(C);
+  Object *object = CTX_data_active_object(C);
+  GreasePencil &grease_pencil = *static_cast<GreasePencil *>(object->data);
+
+  bool changed = false;
   const Array<MutableDrawingInfo> drawings = retrieve_editable_drawings(*scene, grease_pencil);
   threading::parallel_for_each(drawings, [&](const MutableDrawingInfo &info) {
     IndexMaskMemory memory;
@@ -184,119 +306,20 @@
       if (Material *ma = BKE_object_material_get(object, material_index + 1)) {
         MaterialGPencilStyle &gp_style = *ma->gp_style;
         gp_style.flag |= GP_MATERIAL_LOCKED;
-=======
-  for (const int i : IndexRange(object->totcol)) {
-    if (Material *ma = BKE_object_material_get(object, i + 1)) {
-      MaterialGPencilStyle &gp_style = *ma->gp_style;
-      gp_style.flag |= GP_MATERIAL_LOCKED;
-      DEG_id_tag_update(&ma->id, ID_RECALC_COPY_ON_WRITE);
-      changed = true;
-    }
-  }
-
-  if (changed) {
-    DEG_id_tag_update(&grease_pencil.id, ID_RECALC_GEOMETRY);
-    WM_event_add_notifier(C, NC_GEOM | ND_DATA | NA_EDITED, &grease_pencil);
-  }
-
-  return OPERATOR_FINISHED;
-}
-
-static void GREASE_PENCIL_OT_material_lock_all(wmOperatorType *ot)
-{
-  /* Identifiers. */
-  ot->name = "Lock All Materials";
-  ot->idname = "GREASE_PENCIL_OT_material_lock_all";
-  ot->description =
-      "Lock all Grease Pencil materials to prevent them from being accidentally modified";
-
-  /* Callbacks. */
-  ot->exec = grease_pencil_material_lock_all_exec;
-  ot->poll = active_grease_pencil_poll;
-
-  ot->flag = OPTYPE_REGISTER | OPTYPE_UNDO;
-}
-
-/** \} */
-
-/* -------------------------------------------------------------------- */
-/** \name Unlock All Materials Operator
- * \{ */
-
-static int grease_pencil_material_unlock_all_exec(bContext *C, wmOperator * /*op*/)
-{
-  Object *object = CTX_data_active_object(C);
-  GreasePencil &grease_pencil = *static_cast<GreasePencil *>(object->data);
-
-  bool changed = false;
-  for (const int i : IndexRange(object->totcol)) {
-    if (Material *ma = BKE_object_material_get(object, i + 1)) {
-      MaterialGPencilStyle &gp_style = *ma->gp_style;
-      gp_style.flag &= ~GP_MATERIAL_LOCKED;
-      DEG_id_tag_update(&ma->id, ID_RECALC_COPY_ON_WRITE);
-      changed = true;
-    }
-  }
-
-  if (changed) {
-    DEG_id_tag_update(&grease_pencil.id, ID_RECALC_GEOMETRY);
-    WM_event_add_notifier(C, NC_GEOM | ND_DATA | NA_EDITED, &grease_pencil);
-  }
-
-  return OPERATOR_FINISHED;
-}
-
-static void GREASE_PENCIL_OT_material_unlock_all(wmOperatorType *ot)
-{
-  /* Identifiers. */
-  ot->name = "Unclock All Materials";
-  ot->idname = "GREASE_PENCIL_OT_material_unlock_all";
-  ot->description = "Unlock all Grease Pencil materials so that they can be edited";
-
-  /* Callbacks. */
-  ot->exec = grease_pencil_material_unlock_all_exec;
-  ot->poll = active_grease_pencil_poll;
-
-  ot->flag = OPTYPE_REGISTER | OPTYPE_UNDO;
-}
-
-/** \} */
-
-/* -------------------------------------------------------------------- */
-/** \name Lock Unused Materials Operator
- * \{ */
-
-static int grease_pencil_material_lock_unused_exec(bContext *C, wmOperator * /*op*/)
-{
-  Object *object = CTX_data_active_object(C);
-  GreasePencil &grease_pencil = *static_cast<GreasePencil *>(object->data);
-
-  bool changed = false;
-  for (const int material_index : IndexRange(object->totcol)) {
-    if (!BKE_object_material_slot_used(object, material_index + 1)) {
-      if (Material *ma = BKE_object_material_get(object, material_index + 1)) {
-        MaterialGPencilStyle &gp_style = *ma->gp_style;
-        gp_style.flag |= GP_MATERIAL_HIDE | GP_MATERIAL_LOCKED;
->>>>>>> 9d8283d1
         DEG_id_tag_update(&ma->id, ID_RECALC_COPY_ON_WRITE);
         changed = true;
       }
     }
-<<<<<<< HEAD
   });
 
-=======
-  }
->>>>>>> 9d8283d1
-  if (changed) {
-    DEG_id_tag_update(&grease_pencil.id, ID_RECALC_GEOMETRY);
-    WM_event_add_notifier(C, NC_GEOM | ND_DATA | NA_EDITED, &grease_pencil);
-  }
-
-  return OPERATOR_FINISHED;
-}
-
-<<<<<<< HEAD
+  if (changed) {
+    DEG_id_tag_update(&grease_pencil.id, ID_RECALC_GEOMETRY);
+    WM_event_add_notifier(C, NC_GEOM | ND_DATA | NA_EDITED, &grease_pencil);
+  }
+
+  return OPERATOR_FINISHED;
+}
+
 static void GREASE_PENCIL_OT_material_lock_unselected(wmOperatorType *ot)
 {
   /* Identifiers. */
@@ -306,17 +329,6 @@
 
   /* Callbacks. */
   ot->exec = grease_pencil_material_lock_unselected_exec;
-=======
-static void GREASE_PENCIL_OT_material_lock_unused(wmOperatorType *ot)
-{
-  /* Identifiers. */
-  ot->name = "Lock Unused Materials";
-  ot->idname = "GREASE_PENCIL_OT_material_lock_unused";
-  ot->description = "Lock and hide any material not used";
-
-  /* Callbacks. */
-  ot->exec = grease_pencil_material_lock_unused_exec;
->>>>>>> 9d8283d1
   ot->poll = active_grease_pencil_poll;
 
   ot->flag = OPTYPE_REGISTER | OPTYPE_UNDO;
@@ -330,12 +342,9 @@
 {
   using namespace blender::ed::greasepencil;
   WM_operatortype_append(GREASE_PENCIL_OT_material_reveal);
-<<<<<<< HEAD
-  WM_operatortype_append(GREASE_PENCIL_OT_material_lock_unselected);
-=======
   WM_operatortype_append(GREASE_PENCIL_OT_material_hide);
   WM_operatortype_append(GREASE_PENCIL_OT_material_lock_all);
   WM_operatortype_append(GREASE_PENCIL_OT_material_unlock_all);
   WM_operatortype_append(GREASE_PENCIL_OT_material_lock_unused);
->>>>>>> 9d8283d1
+  WM_operatortype_append(GREASE_PENCIL_OT_material_lock_unselected);
 }