--- conflicted
+++ resolved
@@ -1647,345 +1647,6 @@
 /** \} */
 
 /* -------------------------------------------------------------------- */
-<<<<<<< HEAD
-/** \name Stroke Separate Operator
- * \{ */
-
-enum class SeparateMode : int8_t {
-  /* Selected Points/Strokes. */
-  SELECTED = 0,
-  /* By Material. */
-  MATERIAL = 1,
-  /* By Active Layer. */
-  LAYER = 2,
-};
-
-static const EnumPropertyItem prop_separate_modes[] = {
-    {int(SeparateMode::SELECTED), "SELECTED", 0, "Selection", "Separate selected geometry"},
-    {int(SeparateMode::MATERIAL), "MATERIAL", 0, "By Material", "Separate by material"},
-    {int(SeparateMode::LAYER), "LAYER", 0, "By Layer", "Separate by layer"},
-    {0, nullptr, 0, nullptr, nullptr},
-};
-
-static void remove_unused_materials(Main *bmain, Object *object)
-{
-  int actcol = object->actcol;
-  for (int slot = 1; slot <= object->totcol; slot++) {
-    while (slot <= object->totcol && !BKE_object_material_slot_used(object, slot)) {
-      object->actcol = slot;
-      BKE_object_material_slot_remove(bmain, object);
-      if (actcol >= slot) {
-        actcol--;
-      }
-    }
-  }
-  object->actcol = actcol;
-}
-
-static Object *duplicate_grease_pencil_object(Main *bmain,
-                                              Scene *scene,
-                                              ViewLayer *view_layer,
-                                              Base *base_prev,
-                                              GreasePencil &grease_pencil_src)
-{
-  const eDupli_ID_Flags dupflag = eDupli_ID_Flags(U.dupflag & USER_DUP_ACT);
-  Base *base_new = ED_object_add_duplicate(bmain, scene, view_layer, base_prev, dupflag);
-  Object *object_dst = base_new->object;
-  object_dst->mode = OB_MODE_OBJECT;
-  object_dst->data = BKE_grease_pencil_add(bmain, grease_pencil_src.id.name + 2);
-
-  return object_dst;
-}
-
-static bke::greasepencil::Layer &get_layer_dst(const int layer_index,
-                                               const GreasePencil &grease_pencil_src,
-                                               GreasePencil &grease_pencil_dst)
-{
-  using namespace bke::greasepencil;
-
-  const Layer *layer_src = grease_pencil_src.layers().get(layer_index, layer_src);
-
-  for (Layer *layer : grease_pencil_dst.layers_for_write()) {
-    if (layer_src->name() == layer->name()) {
-      return *layer;
-    }
-  }
-
-  /* Transfer Layer attributes. */
-  bke::gather_attributes(grease_pencil_src.attributes(),
-                         bke::AttrDomain::Layer,
-                         {},
-                         {".layers"},
-                         Span({layer_index}),
-                         grease_pencil_dst.attributes_for_write());
-
-  return grease_pencil_dst.add_layer(layer_src->name());
-}
-
-static bool grease_pencil_separate_selected(bContext &C,
-                                            Main &bmain,
-                                            Scene &scene,
-                                            ViewLayer &view_layer,
-                                            Base &base_prev,
-                                            Object &object_src)
-{
-  using namespace bke::greasepencil;
-  bool changed = false;
-
-  GreasePencil &grease_pencil_src = *static_cast<GreasePencil *>(object_src.data);
-  Object *object_dst = duplicate_grease_pencil_object(
-      &bmain, &scene, &view_layer, &base_prev, grease_pencil_src);
-  GreasePencil &grease_pencil_dst = *static_cast<GreasePencil *>(object_dst->data);
-
-  /* Iterate through all the drawings at current scene frame. */
-  const Array<MutableDrawingInfo> drawings_src = retrieve_editable_drawings(scene,
-                                                                            grease_pencil_src);
-  for (const MutableDrawingInfo &info : drawings_src) {
-    bke::CurvesGeometry &curves_src = info.drawing.strokes_for_write();
-    IndexMaskMemory memory;
-    const IndexMask selected_points = ed::curves::retrieve_selected_points(curves_src, memory);
-    if (selected_points.is_empty()) {
-      continue;
-    }
-
-    /* Insert Keyframe at current frame/layer. */
-    Layer &layer_dst = get_layer_dst(info.layer_index, grease_pencil_src, grease_pencil_dst);
-    grease_pencil_dst.insert_blank_frame(layer_dst, info.frame_number, 0, BEZT_KEYTYPE_KEYFRAME);
-
-    /* Copy strokes to new CurvesGeometry. */
-    Drawing *drawing_dst = grease_pencil_dst.get_editable_drawing_at(&layer_dst,
-                                                                     info.frame_number);
-    drawing_dst->strokes_for_write() = bke::curves_copy_point_selection(
-        curves_src, selected_points, {});
-    curves_src.remove_points(selected_points, {});
-
-    info.drawing.tag_topology_changed();
-    drawing_dst->tag_topology_changed();
-
-    changed = true;
-  };
-
-  if (changed) {
-
-    grease_pencil_dst.set_active_layer(0);
-
-    /* Add object materials to target object. */
-    BKE_object_material_array_assign(&bmain,
-                                     object_dst,
-                                     BKE_object_material_array_p(&object_src),
-                                     *BKE_object_material_len_p(&object_src),
-                                     false);
-
-    remove_unused_materials(&bmain, object_dst);
-    DEG_id_tag_update(&grease_pencil_dst.id, ID_RECALC_GEOMETRY);
-    WM_event_add_notifier(&C, NC_OBJECT | ND_DRAW, &grease_pencil_dst);
-
-    remove_unused_materials(&bmain, &object_src);
-  }
-  return changed;
-}
-
-static bool grease_pencil_separate_layer(bContext &C,
-                                         Main &bmain,
-                                         Scene &scene,
-                                         ViewLayer &view_layer,
-                                         Base &base_prev,
-                                         Object &object_src)
-{
-  using namespace bke::greasepencil;
-  bool changed = false;
-
-  GreasePencil &grease_pencil_src = *static_cast<GreasePencil *>(object_src.data);
-
-  /* Create a new object for each layer. */
-  for (const Layer *layer_src : grease_pencil_src.layers()) {
-    if (layer_src->is_selected() || layer_src->is_locked()) {
-      continue;
-    }
-
-    Object *object_dst = duplicate_grease_pencil_object(
-        &bmain, &scene, &view_layer, &base_prev, grease_pencil_src);
-    GreasePencil &grease_pencil_dst = *static_cast<GreasePencil *>(object_dst->data);
-    Layer &layer_dst = get_layer_dst(
-        grease_pencil_src.layers().first_index(layer_src), grease_pencil_src, grease_pencil_dst);
-
-    /* Iterate through all the drawings at current frame. */
-    const Array<MutableDrawingInfo> drawings_src = retrieve_editable_drawings_by_layer(
-        scene, grease_pencil_src, *layer_src);
-    for (const MutableDrawingInfo &info : drawings_src) {
-      bke::CurvesGeometry &curves_src = info.drawing.strokes_for_write();
-      IndexMaskMemory memory;
-      const IndexMask strokes = retrieve_editable_strokes(object_src, info.drawing, memory);
-      if (strokes.is_empty()) {
-        continue;
-      }
-
-      /* Add object materials. */
-      BKE_object_material_array_assign(&bmain,
-                                       object_dst,
-                                       BKE_object_material_array_p(&object_src),
-                                       *BKE_object_material_len_p(&object_src),
-                                       false);
-
-      /* Insert Keyframe at current frame/layer. */
-      grease_pencil_dst.insert_blank_frame(layer_dst, info.frame_number, 0, BEZT_KEYTYPE_KEYFRAME);
-
-      /* Copy strokes to new CurvesGeometry. */
-      Drawing *drawing_dst = grease_pencil_dst.get_editable_drawing_at(&layer_dst,
-                                                                       info.frame_number);
-      drawing_dst->strokes_for_write() = bke::curves_copy_curve_selection(
-          info.drawing.strokes(), strokes, {});
-      curves_src.remove_curves(strokes, {});
-
-      info.drawing.tag_topology_changed();
-      drawing_dst->tag_topology_changed();
-
-      changed = true;
-    };
-
-    remove_unused_materials(&bmain, object_dst);
-
-    DEG_id_tag_update(&grease_pencil_dst.id, ID_RECALC_GEOMETRY);
-    WM_event_add_notifier(&C, NC_OBJECT | ND_DRAW, &grease_pencil_dst);
-  }
-
-  return changed;
-}
-
-static bool grease_pencil_separate_material(bContext &C,
-                                            Main &bmain,
-                                            Scene &scene,
-                                            ViewLayer &view_layer,
-                                            Base &base_prev,
-                                            Object &object_src)
-{
-  using namespace blender::bke;
-  using namespace bke::greasepencil;
-  bool changed = false;
-
-  GreasePencil &grease_pencil_src = *static_cast<GreasePencil *>(object_src.data);
-
-  /* Create a new object for each material. */
-  for (const int mat_i : IndexRange(object_src.totcol).drop_front(1)) {
-
-    Object *object_dst = duplicate_grease_pencil_object(
-        &bmain, &scene, &view_layer, &base_prev, grease_pencil_src);
-
-    /* Add object materials. */
-    BKE_object_material_array_assign(&bmain,
-                                     object_dst,
-                                     BKE_object_material_array_p(&object_src),
-                                     *BKE_object_material_len_p(&object_src),
-                                     false);
-
-    /* Iterate through all the drawings at current scene frame. */
-    const Array<MutableDrawingInfo> drawings_src = retrieve_editable_drawings(scene,
-                                                                              grease_pencil_src);
-    for (const MutableDrawingInfo &info : drawings_src) {
-      bke::CurvesGeometry &curves_src = info.drawing.strokes_for_write();
-      IndexMaskMemory memory;
-      const IndexMask strokes = retrieve_editable_strokes_by_material(
-          object_src, info.drawing, memory, mat_i);
-      if (strokes.is_empty()) {
-        continue;
-      }
-
-      GreasePencil &grease_pencil_dst = *static_cast<GreasePencil *>(object_dst->data);
-
-      /* Insert Keyframe at current frame/layer. */
-      Layer &layer_dst = get_layer_dst(info.layer_index, grease_pencil_src, grease_pencil_dst);
-      grease_pencil_dst.insert_blank_frame(layer_dst, info.frame_number, 0, BEZT_KEYTYPE_KEYFRAME);
-
-      /* Copy strokes to new CurvesGeometry. */
-      Drawing *drawing_dst = grease_pencil_dst.get_editable_drawing_at(&layer_dst,
-                                                                       info.frame_number);
-      drawing_dst->strokes_for_write() = bke::curves_copy_curve_selection(curves_src, strokes, {});
-      curves_src.remove_curves(strokes, {});
-
-      info.drawing.tag_topology_changed();
-      drawing_dst->tag_topology_changed();
-      DEG_id_tag_update(&grease_pencil_dst.id, ID_RECALC_GEOMETRY);
-      WM_event_add_notifier(&C, NC_OBJECT | ND_DRAW, &grease_pencil_dst);
-
-      changed = true;
-    };
-
-    remove_unused_materials(&bmain, object_dst);
-  }
-
-  if (changed) {
-    remove_unused_materials(&bmain, &object_src);
-  }
-
-  return changed;
-}
-
-static int grease_pencil_separate_exec(bContext *C, wmOperator *op)
-{
-  using namespace bke::greasepencil;
-  Main *bmain = CTX_data_main(C);
-  Scene *scene = CTX_data_scene(C);
-  ViewLayer *view_layer = CTX_data_view_layer(C);
-  Base *base_prev = CTX_data_active_base(C);
-  Object *object_src = CTX_data_active_object(C);
-  GreasePencil &grease_pencil_src = *static_cast<GreasePencil *>(object_src->data);
-
-  const SeparateMode mode = SeparateMode(RNA_enum_get(op->ptr, "mode"));
-  bool changed = false;
-  bool has_selection = false;
-
-  WM_cursor_wait(true);
-
-  switch (mode) {
-    case SeparateMode::SELECTED: {
-      /* Cancel if nothing selected. */
-      const Array<MutableDrawingInfo> drawings = retrieve_editable_drawings(*scene,
-                                                                            grease_pencil_src);
-      has_selection = std::any_of(
-          drawings.begin(), drawings.end(), [&](const MutableDrawingInfo &info) {
-            return ed::curves::has_anything_selected(info.drawing.strokes());
-          });
-      if (!has_selection) {
-        BKE_report(op->reports, RPT_ERROR, "Nothing selected");
-        WM_cursor_wait(false);
-        return OPERATOR_CANCELLED;
-      }
-
-      changed = grease_pencil_separate_selected(
-          *C, *bmain, *scene, *view_layer, *base_prev, *object_src);
-      break;
-    }
-    case SeparateMode::MATERIAL: {
-      /* Cancel if the object only has one material. */
-      if (object_src->totcol == 1) {
-        BKE_report(op->reports, RPT_ERROR, "The object has only one material");
-        WM_cursor_wait(false);
-        return OPERATOR_CANCELLED;
-      }
-
-      changed = grease_pencil_separate_material(
-          *C, *bmain, *scene, *view_layer, *base_prev, *object_src);
-      break;
-    }
-    case SeparateMode::LAYER: {
-      /* Cancel if the object only has one layer. */
-      if (grease_pencil_src.layers().size() == 1) {
-        BKE_report(op->reports, RPT_ERROR, "The object has only one layer");
-        WM_cursor_wait(false);
-        return OPERATOR_CANCELLED;
-      }
-      changed = grease_pencil_separate_layer(
-          *C, *bmain, *scene, *view_layer, *base_prev, *object_src);
-      break;
-    }
-  }
-
-  WM_cursor_wait(false);
-
-  if (changed) {
-    DEG_id_tag_update(&grease_pencil_src.id, ID_RECALC_GEOMETRY);
-    WM_event_add_notifier(C, NC_GEOM | ND_DATA | NA_EDITED, &grease_pencil_src);
-=======
 /** \name Stroke Subdivide Operator
  * \{ */
 
@@ -2065,36 +1726,11 @@
   if (changed) {
     DEG_id_tag_update(&grease_pencil.id, ID_RECALC_GEOMETRY);
     WM_event_add_notifier(C, NC_GPENCIL | ND_DATA | NA_EDITED, nullptr);
->>>>>>> 0681d796
   }
 
   return OPERATOR_FINISHED;
 }
 
-<<<<<<< HEAD
-void GREASE_PENCIL_OT_separate(wmOperatorType *ot)
-{
-  /* identifiers. */
-  ot->name = "Separate";
-  ot->idname = "GREASE_PENCIL_OT_separate";
-  ot->description = "Separate the selected geometry into a new grease pencil object";
-
-  /* callbacks. */
-  ot->invoke = WM_menu_invoke;
-  ot->exec = grease_pencil_separate_exec;
-  ot->poll = editable_grease_pencil_poll;
-
-  /* flags. */
-  ot->flag = OPTYPE_REGISTER | OPTYPE_UNDO;
-
-  /* properties. */
-  ot->prop = RNA_def_enum(
-      ot->srna, "mode", prop_separate_modes, int(SeparateMode::SELECTED), "Mode", "");
-}
-
-/** \} */
-
-=======
 static void GREASE_PENCIL_OT_stroke_subdivide(wmOperatorType *ot)
 {
   PropertyRNA *prop;
@@ -2140,7 +1776,371 @@
   WM_operatortype_macro_define(ot, "GREASE_PENCIL_OT_stroke_smooth");
 }
 
->>>>>>> 0681d796
+/* -------------------------------------------------------------------- */
+/** \name Stroke Separate Operator
+ * \{ */
+
+enum class SeparateMode : int8_t {
+  /* Selected Points/Strokes. */
+  SELECTED = 0,
+  /* By Material. */
+  MATERIAL = 1,
+  /* By Active Layer. */
+  LAYER = 2,
+};
+
+static const EnumPropertyItem prop_separate_modes[] = {
+    {int(SeparateMode::SELECTED), "SELECTED", 0, "Selection", "Separate selected geometry"},
+    {int(SeparateMode::MATERIAL), "MATERIAL", 0, "By Material", "Separate by material"},
+    {int(SeparateMode::LAYER), "LAYER", 0, "By Layer", "Separate by layer"},
+    {0, nullptr, 0, nullptr, nullptr},
+};
+
+static void remove_unused_materials(Main *bmain, Object *object)
+{
+  int actcol = object->actcol;
+  for (int slot = 1; slot <= object->totcol; slot++) {
+    while (slot <= object->totcol && !BKE_object_material_slot_used(object, slot)) {
+      object->actcol = slot;
+      BKE_object_material_slot_remove(bmain, object);
+      if (actcol >= slot) {
+        actcol--;
+      }
+    }
+  }
+  object->actcol = actcol;
+}
+
+static Object *duplicate_grease_pencil_object(Main *bmain,
+                                              Scene *scene,
+                                              ViewLayer *view_layer,
+                                              Base *base_prev,
+                                              GreasePencil &grease_pencil_src)
+{
+  const eDupli_ID_Flags dupflag = eDupli_ID_Flags(U.dupflag & USER_DUP_ACT);
+  Base *base_new = ED_object_add_duplicate(bmain, scene, view_layer, base_prev, dupflag);
+  Object *object_dst = base_new->object;
+  object_dst->mode = OB_MODE_OBJECT;
+  object_dst->data = BKE_grease_pencil_add(bmain, grease_pencil_src.id.name + 2);
+
+  return object_dst;
+}
+
+static bke::greasepencil::Layer &get_layer_dst(const int layer_index,
+                                               const GreasePencil &grease_pencil_src,
+                                               GreasePencil &grease_pencil_dst)
+{
+  using namespace bke::greasepencil;
+
+  const Layer *layer_src = grease_pencil_src.layers().get(layer_index, layer_src);
+
+  for (Layer *layer : grease_pencil_dst.layers_for_write()) {
+    if (layer_src->name() == layer->name()) {
+      return *layer;
+    }
+  }
+
+  /* Transfer Layer attributes. */
+  bke::gather_attributes(grease_pencil_src.attributes(),
+                         bke::AttrDomain::Layer,
+                         {},
+                         {".layers"},
+                         Span({layer_index}),
+                         grease_pencil_dst.attributes_for_write());
+
+  return grease_pencil_dst.add_layer(layer_src->name());
+}
+
+static bool grease_pencil_separate_selected(bContext &C,
+                                            Main &bmain,
+                                            Scene &scene,
+                                            ViewLayer &view_layer,
+                                            Base &base_prev,
+                                            Object &object_src)
+{
+  using namespace bke::greasepencil;
+  bool changed = false;
+
+  GreasePencil &grease_pencil_src = *static_cast<GreasePencil *>(object_src.data);
+  Object *object_dst = duplicate_grease_pencil_object(
+      &bmain, &scene, &view_layer, &base_prev, grease_pencil_src);
+  GreasePencil &grease_pencil_dst = *static_cast<GreasePencil *>(object_dst->data);
+
+  /* Iterate through all the drawings at current scene frame. */
+  const Array<MutableDrawingInfo> drawings_src = retrieve_editable_drawings(scene,
+                                                                            grease_pencil_src);
+  for (const MutableDrawingInfo &info : drawings_src) {
+    bke::CurvesGeometry &curves_src = info.drawing.strokes_for_write();
+    IndexMaskMemory memory;
+    const IndexMask selected_points = ed::curves::retrieve_selected_points(curves_src, memory);
+    if (selected_points.is_empty()) {
+      continue;
+    }
+
+    /* Insert Keyframe at current frame/layer. */
+    Layer &layer_dst = get_layer_dst(info.layer_index, grease_pencil_src, grease_pencil_dst);
+    grease_pencil_dst.insert_blank_frame(layer_dst, info.frame_number, 0, BEZT_KEYTYPE_KEYFRAME);
+
+    /* Copy strokes to new CurvesGeometry. */
+    Drawing &drawing_dst = *grease_pencil_dst.get_editable_drawing_at(layer_dst,
+                                                                      info.frame_number);
+    drawing_dst.strokes_for_write() = bke::curves_copy_point_selection(
+        curves_src, selected_points, {});
+    curves_src.remove_points(selected_points, {});
+
+    info.drawing.tag_topology_changed();
+    drawing_dst.tag_topology_changed();
+
+    changed = true;
+  };
+
+  if (changed) {
+
+    grease_pencil_dst.set_active_layer(0);
+
+    /* Add object materials to target object. */
+    BKE_object_material_array_assign(&bmain,
+                                     object_dst,
+                                     BKE_object_material_array_p(&object_src),
+                                     *BKE_object_material_len_p(&object_src),
+                                     false);
+
+    remove_unused_materials(&bmain, object_dst);
+    DEG_id_tag_update(&grease_pencil_dst.id, ID_RECALC_GEOMETRY);
+    WM_event_add_notifier(&C, NC_OBJECT | ND_DRAW, &grease_pencil_dst);
+
+    remove_unused_materials(&bmain, &object_src);
+  }
+  return changed;
+}
+
+static bool grease_pencil_separate_layer(bContext &C,
+                                         Main &bmain,
+                                         Scene &scene,
+                                         ViewLayer &view_layer,
+                                         Base &base_prev,
+                                         Object &object_src)
+{
+  using namespace bke::greasepencil;
+  bool changed = false;
+
+  GreasePencil &grease_pencil_src = *static_cast<GreasePencil *>(object_src.data);
+
+  /* Create a new object for each layer. */
+  for (const Layer *layer_src : grease_pencil_src.layers()) {
+    if (layer_src->is_selected() || layer_src->is_locked()) {
+      continue;
+    }
+
+    Object *object_dst = duplicate_grease_pencil_object(
+        &bmain, &scene, &view_layer, &base_prev, grease_pencil_src);
+    GreasePencil &grease_pencil_dst = *static_cast<GreasePencil *>(object_dst->data);
+    Layer &layer_dst = get_layer_dst(
+        grease_pencil_src.layers().first_index(layer_src), grease_pencil_src, grease_pencil_dst);
+
+    /* Iterate through all the drawings at current frame. */
+    const Array<MutableDrawingInfo> drawings_src = retrieve_editable_drawings_by_layer(
+        scene, grease_pencil_src, *layer_src);
+    for (const MutableDrawingInfo &info : drawings_src) {
+      bke::CurvesGeometry &curves_src = info.drawing.strokes_for_write();
+      IndexMaskMemory memory;
+      const IndexMask strokes = retrieve_editable_strokes(object_src, info.drawing, memory);
+      if (strokes.is_empty()) {
+        continue;
+      }
+
+      /* Add object materials. */
+      BKE_object_material_array_assign(&bmain,
+                                       object_dst,
+                                       BKE_object_material_array_p(&object_src),
+                                       *BKE_object_material_len_p(&object_src),
+                                       false);
+
+      /* Insert Keyframe at current frame/layer. */
+      grease_pencil_dst.insert_blank_frame(layer_dst, info.frame_number, 0, BEZT_KEYTYPE_KEYFRAME);
+
+      /* Copy strokes to new CurvesGeometry. */
+      Drawing &drawing_dst = *grease_pencil_dst.get_editable_drawing_at(layer_dst,
+                                                                        info.frame_number);
+      drawing_dst.strokes_for_write() = bke::curves_copy_curve_selection(
+          info.drawing.strokes(), strokes, {});
+      curves_src.remove_curves(strokes, {});
+
+      info.drawing.tag_topology_changed();
+      drawing_dst.tag_topology_changed();
+
+      changed = true;
+    };
+
+    remove_unused_materials(&bmain, object_dst);
+
+    DEG_id_tag_update(&grease_pencil_dst.id, ID_RECALC_GEOMETRY);
+    WM_event_add_notifier(&C, NC_OBJECT | ND_DRAW, &grease_pencil_dst);
+  }
+
+  return changed;
+}
+
+static bool grease_pencil_separate_material(bContext &C,
+                                            Main &bmain,
+                                            Scene &scene,
+                                            ViewLayer &view_layer,
+                                            Base &base_prev,
+                                            Object &object_src)
+{
+  using namespace blender::bke;
+  using namespace bke::greasepencil;
+  bool changed = false;
+
+  GreasePencil &grease_pencil_src = *static_cast<GreasePencil *>(object_src.data);
+
+  /* Create a new object for each material. */
+  for (const int mat_i : IndexRange(object_src.totcol).drop_front(1)) {
+
+    Object *object_dst = duplicate_grease_pencil_object(
+        &bmain, &scene, &view_layer, &base_prev, grease_pencil_src);
+
+    /* Add object materials. */
+    BKE_object_material_array_assign(&bmain,
+                                     object_dst,
+                                     BKE_object_material_array_p(&object_src),
+                                     *BKE_object_material_len_p(&object_src),
+                                     false);
+
+    /* Iterate through all the drawings at current scene frame. */
+    const Array<MutableDrawingInfo> drawings_src = retrieve_editable_drawings(scene,
+                                                                              grease_pencil_src);
+    for (const MutableDrawingInfo &info : drawings_src) {
+      bke::CurvesGeometry &curves_src = info.drawing.strokes_for_write();
+      IndexMaskMemory memory;
+      const IndexMask strokes = retrieve_editable_strokes_by_material(
+          object_src, info.drawing, memory, mat_i);
+      if (strokes.is_empty()) {
+        continue;
+      }
+
+      GreasePencil &grease_pencil_dst = *static_cast<GreasePencil *>(object_dst->data);
+
+      /* Insert Keyframe at current frame/layer. */
+      Layer &layer_dst = get_layer_dst(info.layer_index, grease_pencil_src, grease_pencil_dst);
+      grease_pencil_dst.insert_blank_frame(layer_dst, info.frame_number, 0, BEZT_KEYTYPE_KEYFRAME);
+
+      /* Copy strokes to new CurvesGeometry. */
+      Drawing &drawing_dst = *grease_pencil_dst.get_editable_drawing_at(layer_dst,
+                                                                        info.frame_number);
+      drawing_dst.strokes_for_write() = bke::curves_copy_curve_selection(curves_src, strokes, {});
+      curves_src.remove_curves(strokes, {});
+
+      info.drawing.tag_topology_changed();
+      drawing_dst.tag_topology_changed();
+      DEG_id_tag_update(&grease_pencil_dst.id, ID_RECALC_GEOMETRY);
+      WM_event_add_notifier(&C, NC_OBJECT | ND_DRAW, &grease_pencil_dst);
+
+      changed = true;
+    };
+
+    remove_unused_materials(&bmain, object_dst);
+  }
+
+  if (changed) {
+    remove_unused_materials(&bmain, &object_src);
+  }
+
+  return changed;
+}
+
+static int grease_pencil_separate_exec(bContext *C, wmOperator *op)
+{
+  using namespace bke::greasepencil;
+  Main *bmain = CTX_data_main(C);
+  Scene *scene = CTX_data_scene(C);
+  ViewLayer *view_layer = CTX_data_view_layer(C);
+  Base *base_prev = CTX_data_active_base(C);
+  Object *object_src = CTX_data_active_object(C);
+  GreasePencil &grease_pencil_src = *static_cast<GreasePencil *>(object_src->data);
+
+  const SeparateMode mode = SeparateMode(RNA_enum_get(op->ptr, "mode"));
+  bool changed = false;
+  bool has_selection = false;
+
+  WM_cursor_wait(true);
+
+  switch (mode) {
+    case SeparateMode::SELECTED: {
+      /* Cancel if nothing selected. */
+      const Array<MutableDrawingInfo> drawings = retrieve_editable_drawings(*scene,
+                                                                            grease_pencil_src);
+      has_selection = std::any_of(
+          drawings.begin(), drawings.end(), [&](const MutableDrawingInfo &info) {
+            return ed::curves::has_anything_selected(info.drawing.strokes());
+          });
+      if (!has_selection) {
+        BKE_report(op->reports, RPT_ERROR, "Nothing selected");
+        WM_cursor_wait(false);
+        return OPERATOR_CANCELLED;
+      }
+
+      changed = grease_pencil_separate_selected(
+          *C, *bmain, *scene, *view_layer, *base_prev, *object_src);
+      break;
+    }
+    case SeparateMode::MATERIAL: {
+      /* Cancel if the object only has one material. */
+      if (object_src->totcol == 1) {
+        BKE_report(op->reports, RPT_ERROR, "The object has only one material");
+        WM_cursor_wait(false);
+        return OPERATOR_CANCELLED;
+      }
+
+      changed = grease_pencil_separate_material(
+          *C, *bmain, *scene, *view_layer, *base_prev, *object_src);
+      break;
+    }
+    case SeparateMode::LAYER: {
+      /* Cancel if the object only has one layer. */
+      if (grease_pencil_src.layers().size() == 1) {
+        BKE_report(op->reports, RPT_ERROR, "The object has only one layer");
+        WM_cursor_wait(false);
+        return OPERATOR_CANCELLED;
+      }
+      changed = grease_pencil_separate_layer(
+          *C, *bmain, *scene, *view_layer, *base_prev, *object_src);
+      break;
+    }
+  }
+
+  WM_cursor_wait(false);
+
+  if (changed) {
+    DEG_id_tag_update(&grease_pencil_src.id, ID_RECALC_GEOMETRY);
+    WM_event_add_notifier(C, NC_GEOM | ND_DATA | NA_EDITED, &grease_pencil_src);
+  }
+
+  return OPERATOR_FINISHED;
+}
+
+void GREASE_PENCIL_OT_separate(wmOperatorType *ot)
+{
+  /* identifiers. */
+  ot->name = "Separate";
+  ot->idname = "GREASE_PENCIL_OT_separate";
+  ot->description = "Separate the selected geometry into a new grease pencil object";
+
+  /* callbacks. */
+  ot->invoke = WM_menu_invoke;
+  ot->exec = grease_pencil_separate_exec;
+  ot->poll = editable_grease_pencil_poll;
+
+  /* flags. */
+  ot->flag = OPTYPE_REGISTER | OPTYPE_UNDO;
+
+  /* properties. */
+  ot->prop = RNA_def_enum(
+      ot->srna, "mode", prop_separate_modes, int(SeparateMode::SELECTED), "Mode", "");
+}
+
+/** \} */
+
 }  // namespace blender::ed::greasepencil
 
 void ED_operatortypes_grease_pencil_edit()
@@ -2161,13 +2161,10 @@
   WM_operatortype_append(GREASE_PENCIL_OT_duplicate);
   WM_operatortype_append(GREASE_PENCIL_OT_set_material);
   WM_operatortype_append(GREASE_PENCIL_OT_clean_loose);
-<<<<<<< HEAD
   WM_operatortype_append(GREASE_PENCIL_OT_separate);
-=======
   WM_operatortype_append(GREASE_PENCIL_OT_stroke_subdivide);
 
   grease_pencil_operatormarcos_define();
->>>>>>> 0681d796
 }
 
 void ED_keymap_grease_pencil(wmKeyConfig *keyconf)
