--- conflicted
+++ resolved
@@ -23,11 +23,7 @@
 #include "BKE_grease_pencil.hh"
 #include "BKE_lib_id.hh"
 #include "BKE_material.h"
-<<<<<<< HEAD
-#include "BKE_report.h"
-=======
 #include "BKE_report.hh"
->>>>>>> a7d4174f
 
 #include "RNA_access.hh"
 #include "RNA_define.hh"
@@ -39,16 +35,10 @@
 #include "ED_grease_pencil.hh"
 #include "ED_object.hh"
 
-<<<<<<< HEAD
-#include "ANIM_keyframing.hh"
-
-#include "WM_api.hh"
-=======
 #include "GEO_join_geometries.hh"
 #include "GEO_reorder.hh"
 #include "GEO_smooth_curves.hh"
 #include "GEO_subdivide_curves.hh"
->>>>>>> a7d4174f
 
 #include "UI_resources.hh"
 
@@ -1430,299 +1420,6 @@
 /** \} */
 
 /* -------------------------------------------------------------------- */
-<<<<<<< HEAD
-/** \name Copy and Paste Operator
- * \{ */
-
-static bool append_geometry_to_layer(Vector<bke::CurvesGeometry> &sources,
-                                     bke::CurvesGeometry &dest,
-                                     const eAttrDomain selection_domain)
-{
-  /* For safety, remove source geometries with zero points. */
-  sources.remove_if([](const bke::CurvesGeometry source) { return source.points_num() == 0; });
-  const int source_num = sources.size();
-  if (source_num == 0) {
-    return false;
-  }
-
-  /* Calculate the total number of points and curves of the source and destination geometry
-   * together. */
-  Array<IndexRange> source_curve_range(source_num);
-  Array<IndexRange> source_point_range(source_num);
-  const int dest_curves_num_ori = dest.curves_num();
-  const int dest_points_num_ori = dest.points_num();
-  int dest_curves_num = dest_curves_num_ori;
-  int dest_points_num = dest_points_num_ori;
-  for (const int source_index : sources.index_range()) {
-    bke::CurvesGeometry &source = sources[source_index];
-    source_curve_range[source_index] = IndexRange(dest_curves_num, source.curves_num());
-    source_point_range[source_index] = IndexRange(dest_points_num, source.points_num());
-    dest_curves_num += source.curves_num();
-    dest_points_num += source.points_num();
-  }
-  if (dest_points_num == 0) {
-    return false;
-  }
-
-  /* Calculate the curve offsets for the combined geometry. */
-  Array<int> dest_curves_offsets(dest_curves_num + 1);
-  int dest_curve = 0;
-  dest_points_num = dest_points_num_ori;
-  if (dest_points_num_ori > 0) {
-    const OffsetIndices points_by_curve = dest.points_by_curve();
-    for (const int curve : dest.curves_range()) {
-      dest_curves_offsets[dest_curve++] = points_by_curve[curve].first();
-    }
-  }
-  for (const auto &source : sources) {
-    const OffsetIndices points_by_curve = source.points_by_curve();
-    for (const int curve : source.curves_range()) {
-      dest_curves_offsets[dest_curve++] = dest_points_num + points_by_curve[curve].first();
-    }
-    dest_points_num += source.points_num();
-  }
-  dest_curves_offsets[dest_curve] = dest_points_num;
-
-  /* Resize the destination, so that the source geometries will fit in. */
-  dest.resize(dest_points_num, dest_curves_num);
-
-  /* Set the curve offsets for the combined geometry. */
-  array_utils::copy(dest_curves_offsets.as_span(), dest.offsets_for_write());
-
-  /* Prefill the destination attributes with default values. After the resize, the extended part is
-   * uninitialized and that can cause errors in the next step, #bke::gather_attributes. */
-  bke::MutableAttributeAccessor dest_attributes = dest.attributes_for_write();
-  dest_attributes.for_all(
-      [&](const bke::AttributeIDRef &id, const bke::AttributeMetaData /*meta_data*/) {
-        bke::GSpanAttributeWriter attribute = dest_attributes.lookup_for_write_span(id);
-        const CPPType &type = attribute.span.type();
-        GMutableSpan new_data = attribute.span.drop_front(
-            attribute.domain == ATTR_DOMAIN_POINT ? dest_points_num_ori : dest_curves_num_ori);
-        type.fill_assign_n(type.default_value(), new_data.data(), new_data.size());
-        attribute.finish();
-
-        return true;
-      });
-
-  /* Prefill the curve type of the added curves. */
-  dest.curve_types_for_write().drop_front(dest_curves_num_ori).fill(CURVE_TYPE_POLY);
-
-  /* Check if all the source attributes exist in the destination. When not, add them with a default
-   * value. */
-  for (const auto &source : sources) {
-    source.attributes().for_all([&](const bke::AttributeIDRef &id,
-                                    const bke::AttributeMetaData meta_data) {
-      if (!dest_attributes.contains(id)) {
-        bke::GSpanAttributeWriter attribute = dest_attributes.lookup_or_add_for_write_only_span(
-            id, meta_data.domain, meta_data.data_type);
-        if (!attribute) {
-          return true;
-        }
-        const CPPType &type = attribute.span.type();
-        type.fill_assign_n(type.default_value(), attribute.span.data(), attribute.span.size());
-        attribute.finish();
-      }
-      return true;
-    });
-  }
-
-  /* Copy the point and curve attributes of the source geometry to the destination. */
-  const bke::AnonymousAttributePropagationInfo propagation_info{};
-  int16_t layer_index = 0;
-  for (const auto &source : sources) {
-    const IndexMask all_curves = IndexMask(source.curves_num());
-    bke::gather_attributes(source.attributes(),
-                           ATTR_DOMAIN_CURVE,
-                           propagation_info,
-                           {},
-                           all_curves,
-                           dest_attributes,
-                           source_curve_range[layer_index]);
-    const IndexMask all_points = IndexMask(source.points_num());
-    bke::gather_attributes(source.attributes(),
-                           ATTR_DOMAIN_POINT,
-                           propagation_info,
-                           {},
-                           all_points,
-                           dest_attributes,
-                           source_point_range[layer_index]);
-    layer_index++;
-  }
-  dest.update_curve_types();
-  dest.remove_attributes_based_on_types();
-
-  /* Automatically select the appended strokes/points, that's convenient for the artist. */
-  bke::GSpanAttributeWriter selected_geometry = ed::curves::ensure_selection_attribute(
-      dest, selection_domain, CD_PROP_BOOL);
-  ed::curves::fill_selection_false(selected_geometry.span);
-  for (const int layer : IndexRange(source_num)) {
-    if (selection_domain == ATTR_DOMAIN_POINT) {
-      const IndexMask selected_points(source_point_range[layer]);
-      ed::curves::fill_selection_true(selected_geometry.span, selected_points);
-    }
-    else if (selection_domain == ATTR_DOMAIN_CURVE) {
-      const IndexMask selected_curves(source_curve_range[layer]);
-      ed::curves::fill_selection_true(selected_geometry.span, selected_curves);
-    }
-  }
-  selected_geometry.finish();
-
-  return true;
-}
-
-static int grease_pencil_paste_strokes_exec(bContext *C, wmOperator *op)
-{
-  using namespace blender::bke::greasepencil;
-
-  const Scene *scene = CTX_data_scene(C);
-  const Object *object = CTX_data_active_object(C);
-  const eAttrDomain selection_domain = ED_grease_pencil_selection_domain_get(scene->toolsettings);
-  GreasePencil &grease_pencil = *static_cast<GreasePencil *>(object->data);
-
-  /* Check paste buffer. */
-  if (grease_pencil.runtime->copy_paste_buffer.is_empty()) {
-    return OPERATOR_CANCELLED;
-  }
-
-  /* Check active layer. */
-  if (!grease_pencil.has_active_layer()) {
-    BKE_report(op->reports, RPT_ERROR, "No active Grease Pencil layer");
-    return OPERATOR_CANCELLED;
-  }
-
-  /* Ensure active keyframe. */
-  if (!ensure_active_keyframe(C, op, grease_pencil)) {
-    return OPERATOR_CANCELLED;
-  }
-
-  /* Get active layer. */
-  const Layer *active_layer = grease_pencil.get_active_layer();
-  Drawing *drawing = grease_pencil.get_editable_drawing_at(active_layer, scene->r.cfra);
-  if (drawing == nullptr) {
-    return OPERATOR_CANCELLED;
-  }
-  bke::CurvesGeometry &layer = drawing->strokes_for_write();
-
-  /* Append the geometry in the paste buffer to the active layer. */
-  const bool success = append_geometry_to_layer(
-      grease_pencil.runtime->copy_paste_buffer, layer, selection_domain);
-
-  if (success) {
-    drawing->tag_topology_changed();
-    DEG_id_tag_update(&grease_pencil.id, ID_RECALC_GEOMETRY);
-    WM_event_add_notifier(C, NC_GEOM | ND_DATA, &grease_pencil);
-
-    return OPERATOR_FINISHED;
-  }
-
-  return OPERATOR_CANCELLED;
-}
-
-static int grease_pencil_copy_strokes_exec(bContext *C, wmOperator *op)
-{
-  const Scene *scene = CTX_data_scene(C);
-  const Object *object = CTX_data_active_object(C);
-  GreasePencil &grease_pencil = *static_cast<GreasePencil *>(object->data);
-  const eAttrDomain selection_domain = ED_grease_pencil_selection_domain_get(scene->toolsettings);
-
-  bool anything_copied = false;
-  int32_t num_copied = 0;
-
-  /* Copy all selected strokes/points on all editable layers. */
-  grease_pencil.foreach_editable_drawing(
-      scene->r.cfra, [&](const int /*layer_index*/, blender::bke::greasepencil::Drawing &drawing) {
-        const bke::CurvesGeometry &curves = drawing.strokes();
-
-        if (curves.curves_num() == 0) {
-          return;
-        }
-        if (!ed::curves::has_anything_selected(curves)) {
-          return;
-        }
-
-        /* Get a copy of the selected geometry on this layer. */
-        const bke::AnonymousAttributePropagationInfo propagation_info{};
-        IndexMaskMemory memory;
-        bke::CurvesGeometry copied_curves;
-
-        if (selection_domain == ATTR_DOMAIN_CURVE) {
-          const IndexMask selected_curves = ed::curves::retrieve_selected_curves(curves, memory);
-
-          copied_curves = bke::curves_copy_curve_selection(
-              curves, selected_curves, propagation_info);
-
-          num_copied += copied_curves.curves_num();
-        }
-        else if (selection_domain == ATTR_DOMAIN_POINT) {
-          const IndexMask selected_points = ed::curves::retrieve_selected_points(curves, memory);
-
-          copied_curves = bke::curves_copy_point_selection(
-              curves, selected_points, propagation_info);
-
-          num_copied += copied_curves.points_num();
-        }
-
-        /* Clear copy-paste-buffer at first run. */
-        if (!anything_copied) {
-          grease_pencil.runtime->copy_paste_buffer.clear();
-          anything_copied = true;
-        }
-
-        /* Add the copied geometry to the buffer. */
-        grease_pencil.runtime->copy_paste_buffer.append(std::move(copied_curves));
-      });
-
-  /* Report the numbers. */
-  if (anything_copied) {
-    if (selection_domain == ATTR_DOMAIN_CURVE) {
-      BKE_reportf(op->reports, RPT_INFO, "Copied %d selected curve(s)", num_copied);
-    }
-    else if (selection_domain == ATTR_DOMAIN_POINT) {
-      BKE_reportf(op->reports, RPT_INFO, "Copied %d selected point(s)", num_copied);
-    }
-  }
-
-  return (anything_copied ? OPERATOR_FINISHED : OPERATOR_CANCELLED);
-}
-
-static bool grease_pencil_paste_strokes_poll(bContext *C)
-{
-  if (!editable_grease_pencil_poll(C)) {
-    return false;
-  }
-
-  /* Check content in copy-paste-buffer. */
-  const Object *object = CTX_data_active_object(C);
-  GreasePencil &grease_pencil = *static_cast<GreasePencil *>(object->data);
-  return !grease_pencil.runtime->copy_paste_buffer.is_empty();
-}
-
-static void GREASE_PENCIL_OT_paste(wmOperatorType *ot)
-{
-  /* Identifiers. */
-  ot->name = "Paste Strokes";
-  ot->idname = "GREASE_PENCIL_OT_paste";
-  ot->description =
-      "Paste Grease Pencil points or strokes from the internal clipboard to the active layer";
-
-  /* Callbacks. */
-  ot->exec = grease_pencil_paste_strokes_exec;
-  ot->poll = grease_pencil_paste_strokes_poll;
-}
-
-static void GREASE_PENCIL_OT_copy(wmOperatorType *ot)
-{
-  /* Identifiers. */
-  ot->name = "Copy Strokes";
-  ot->idname = "GREASE_PENCIL_OT_copy";
-  ot->description = "Copy the selected Grease Pencil points or strokes to the internal clipboard";
-
-  /* Callbacks. */
-  ot->exec = grease_pencil_copy_strokes_exec;
-  ot->poll = editable_grease_pencil_poll;
-
-  ot->flag = OPTYPE_REGISTER | OPTYPE_UNDO;
-=======
 /** \name Stroke Subdivide Operator
  * \{ */
 
@@ -2474,10 +2171,306 @@
   /* properties. */
   ot->prop = RNA_def_enum(
       ot->srna, "mode", prop_separate_modes, int(SeparateMode::SELECTED), "Mode", "");
->>>>>>> a7d4174f
 }
 
 /** \} */
+
+/* -------------------------------------------------------------------- */
+/** \name Copy and Paste Operator
+ * \{ */
+
+static bool append_geometry_to_layer(Vector<bke::CurvesGeometry> &sources,
+                                     bke::CurvesGeometry &dest,
+                                     const eAttrDomain selection_domain)
+{
+  /* For safety, remove source geometries with zero points. */
+  sources.remove_if([](const bke::CurvesGeometry source) { return source.points_num() == 0; });
+  const int source_num = sources.size();
+  if (source_num == 0) {
+    return false;
+  }
+
+  /* Calculate the total number of points and curves of the source and destination geometry
+   * together. */
+  Array<IndexRange> source_curve_range(source_num);
+  Array<IndexRange> source_point_range(source_num);
+  const int dest_curves_num_ori = dest.curves_num();
+  const int dest_points_num_ori = dest.points_num();
+  int dest_curves_num = dest_curves_num_ori;
+  int dest_points_num = dest_points_num_ori;
+  for (const int source_index : sources.index_range()) {
+    bke::CurvesGeometry &source = sources[source_index];
+    source_curve_range[source_index] = IndexRange(dest_curves_num, source.curves_num());
+    source_point_range[source_index] = IndexRange(dest_points_num, source.points_num());
+    dest_curves_num += source.curves_num();
+    dest_points_num += source.points_num();
+  }
+  if (dest_points_num == 0) {
+    return false;
+  }
+
+  /* Calculate the curve offsets for the combined geometry. */
+  Array<int> dest_curves_offsets(dest_curves_num + 1);
+  int dest_curve = 0;
+  dest_points_num = dest_points_num_ori;
+  if (dest_points_num_ori > 0) {
+    const OffsetIndices points_by_curve = dest.points_by_curve();
+    for (const int curve : dest.curves_range()) {
+      dest_curves_offsets[dest_curve++] = points_by_curve[curve].first();
+    }
+  }
+  for (const auto &source : sources) {
+    const OffsetIndices points_by_curve = source.points_by_curve();
+    for (const int curve : source.curves_range()) {
+      dest_curves_offsets[dest_curve++] = dest_points_num + points_by_curve[curve].first();
+    }
+    dest_points_num += source.points_num();
+  }
+  dest_curves_offsets[dest_curve] = dest_points_num;
+
+  /* Resize the destination, so that the source geometries will fit in. */
+  dest.resize(dest_points_num, dest_curves_num);
+
+  /* Set the curve offsets for the combined geometry. */
+  array_utils::copy(dest_curves_offsets.as_span(), dest.offsets_for_write());
+
+  /* Prefill the destination attributes with default values. After the resize, the extended part is
+   * uninitialized and that can cause errors in the next step, #bke::gather_attributes. */
+  bke::MutableAttributeAccessor dest_attributes = dest.attributes_for_write();
+  dest_attributes.for_all(
+      [&](const bke::AttributeIDRef &id, const bke::AttributeMetaData /*meta_data*/) {
+        bke::GSpanAttributeWriter attribute = dest_attributes.lookup_for_write_span(id);
+        const CPPType &type = attribute.span.type();
+        GMutableSpan new_data = attribute.span.drop_front(
+            attribute.domain == ATTR_DOMAIN_POINT ? dest_points_num_ori : dest_curves_num_ori);
+        type.fill_assign_n(type.default_value(), new_data.data(), new_data.size());
+        attribute.finish();
+
+        return true;
+      });
+
+  /* Prefill the curve type of the added curves. */
+  dest.curve_types_for_write().drop_front(dest_curves_num_ori).fill(CURVE_TYPE_POLY);
+
+  /* Check if all the source attributes exist in the destination. When not, add them with a default
+   * value. */
+  for (const auto &source : sources) {
+    source.attributes().for_all([&](const bke::AttributeIDRef &id,
+                                    const bke::AttributeMetaData meta_data) {
+      if (!dest_attributes.contains(id)) {
+        bke::GSpanAttributeWriter attribute = dest_attributes.lookup_or_add_for_write_only_span(
+            id, meta_data.domain, meta_data.data_type);
+        if (!attribute) {
+          return true;
+        }
+        const CPPType &type = attribute.span.type();
+        type.fill_assign_n(type.default_value(), attribute.span.data(), attribute.span.size());
+        attribute.finish();
+      }
+      return true;
+    });
+  }
+
+  /* Copy the point and curve attributes of the source geometry to the destination. */
+  const bke::AnonymousAttributePropagationInfo propagation_info{};
+  int16_t layer_index = 0;
+  for (const auto &source : sources) {
+    const IndexMask all_curves = IndexMask(source.curves_num());
+    bke::gather_attributes(source.attributes(),
+                           ATTR_DOMAIN_CURVE,
+                           propagation_info,
+                           {},
+                           all_curves,
+                           dest_attributes,
+                           source_curve_range[layer_index]);
+    const IndexMask all_points = IndexMask(source.points_num());
+    bke::gather_attributes(source.attributes(),
+                           ATTR_DOMAIN_POINT,
+                           propagation_info,
+                           {},
+                           all_points,
+                           dest_attributes,
+                           source_point_range[layer_index]);
+    layer_index++;
+  }
+  dest.update_curve_types();
+  dest.remove_attributes_based_on_types();
+
+  /* Automatically select the appended strokes/points, that's convenient for the artist. */
+  bke::GSpanAttributeWriter selected_geometry = ed::curves::ensure_selection_attribute(
+      dest, selection_domain, CD_PROP_BOOL);
+  ed::curves::fill_selection_false(selected_geometry.span);
+  for (const int layer : IndexRange(source_num)) {
+    if (selection_domain == ATTR_DOMAIN_POINT) {
+      const IndexMask selected_points(source_point_range[layer]);
+      ed::curves::fill_selection_true(selected_geometry.span, selected_points);
+    }
+    else if (selection_domain == ATTR_DOMAIN_CURVE) {
+      const IndexMask selected_curves(source_curve_range[layer]);
+      ed::curves::fill_selection_true(selected_geometry.span, selected_curves);
+    }
+  }
+  selected_geometry.finish();
+
+  return true;
+}
+
+static int grease_pencil_paste_strokes_exec(bContext *C, wmOperator *op)
+{
+  using namespace blender::bke::greasepencil;
+
+  const Scene *scene = CTX_data_scene(C);
+  const Object *object = CTX_data_active_object(C);
+  const eAttrDomain selection_domain = ED_grease_pencil_selection_domain_get(scene->toolsettings);
+  GreasePencil &grease_pencil = *static_cast<GreasePencil *>(object->data);
+
+  /* Check paste buffer. */
+  if (grease_pencil.runtime->copy_paste_buffer.is_empty()) {
+    return OPERATOR_CANCELLED;
+  }
+
+  /* Check active layer. */
+  if (!grease_pencil.has_active_layer()) {
+    BKE_report(op->reports, RPT_ERROR, "No active Grease Pencil layer");
+    return OPERATOR_CANCELLED;
+  }
+
+  /* Ensure active keyframe. */
+  if (!ensure_active_keyframe(C, op, grease_pencil)) {
+    return OPERATOR_CANCELLED;
+  }
+
+  /* Get active layer. */
+  const Layer *active_layer = grease_pencil.get_active_layer();
+  Drawing *drawing = grease_pencil.get_editable_drawing_at(active_layer, scene->r.cfra);
+  if (drawing == nullptr) {
+    return OPERATOR_CANCELLED;
+  }
+  bke::CurvesGeometry &layer = drawing->strokes_for_write();
+
+  /* Append the geometry in the paste buffer to the active layer. */
+  const bool success = append_geometry_to_layer(
+      grease_pencil.runtime->copy_paste_buffer, layer, selection_domain);
+
+  if (success) {
+    drawing->tag_topology_changed();
+    DEG_id_tag_update(&grease_pencil.id, ID_RECALC_GEOMETRY);
+    WM_event_add_notifier(C, NC_GEOM | ND_DATA, &grease_pencil);
+
+    return OPERATOR_FINISHED;
+  }
+
+  return OPERATOR_CANCELLED;
+}
+
+static int grease_pencil_copy_strokes_exec(bContext *C, wmOperator *op)
+{
+  const Scene *scene = CTX_data_scene(C);
+  const Object *object = CTX_data_active_object(C);
+  GreasePencil &grease_pencil = *static_cast<GreasePencil *>(object->data);
+  const eAttrDomain selection_domain = ED_grease_pencil_selection_domain_get(scene->toolsettings);
+
+  bool anything_copied = false;
+  int32_t num_copied = 0;
+
+  /* Copy all selected strokes/points on all editable layers. */
+  grease_pencil.foreach_editable_drawing(
+      scene->r.cfra, [&](const int /*layer_index*/, blender::bke::greasepencil::Drawing &drawing) {
+        const bke::CurvesGeometry &curves = drawing.strokes();
+
+        if (curves.curves_num() == 0) {
+          return;
+        }
+        if (!ed::curves::has_anything_selected(curves)) {
+          return;
+        }
+
+        /* Get a copy of the selected geometry on this layer. */
+        const bke::AnonymousAttributePropagationInfo propagation_info{};
+        IndexMaskMemory memory;
+        bke::CurvesGeometry copied_curves;
+
+        if (selection_domain == ATTR_DOMAIN_CURVE) {
+          const IndexMask selected_curves = ed::curves::retrieve_selected_curves(curves, memory);
+
+          copied_curves = bke::curves_copy_curve_selection(
+              curves, selected_curves, propagation_info);
+
+          num_copied += copied_curves.curves_num();
+        }
+        else if (selection_domain == ATTR_DOMAIN_POINT) {
+          const IndexMask selected_points = ed::curves::retrieve_selected_points(curves, memory);
+
+          copied_curves = bke::curves_copy_point_selection(
+              curves, selected_points, propagation_info);
+
+          num_copied += copied_curves.points_num();
+        }
+
+        /* Clear copy-paste-buffer at first run. */
+        if (!anything_copied) {
+          grease_pencil.runtime->copy_paste_buffer.clear();
+          anything_copied = true;
+        }
+
+        /* Add the copied geometry to the buffer. */
+        grease_pencil.runtime->copy_paste_buffer.append(std::move(copied_curves));
+      });
+
+  /* Report the numbers. */
+  if (anything_copied) {
+    if (selection_domain == ATTR_DOMAIN_CURVE) {
+      BKE_reportf(op->reports, RPT_INFO, "Copied %d selected curve(s)", num_copied);
+    }
+    else if (selection_domain == ATTR_DOMAIN_POINT) {
+      BKE_reportf(op->reports, RPT_INFO, "Copied %d selected point(s)", num_copied);
+    }
+  }
+
+  return (anything_copied ? OPERATOR_FINISHED : OPERATOR_CANCELLED);
+}
+
+static bool grease_pencil_paste_strokes_poll(bContext *C)
+{
+  if (!editable_grease_pencil_poll(C)) {
+    return false;
+  }
+
+  /* Check content in copy-paste-buffer. */
+  const Object *object = CTX_data_active_object(C);
+  GreasePencil &grease_pencil = *static_cast<GreasePencil *>(object->data);
+  return !grease_pencil.runtime->copy_paste_buffer.is_empty();
+}
+
+static void GREASE_PENCIL_OT_paste(wmOperatorType *ot)
+{
+  /* Identifiers. */
+  ot->name = "Paste Strokes";
+  ot->idname = "GREASE_PENCIL_OT_paste";
+  ot->description =
+      "Paste Grease Pencil points or strokes from the internal clipboard to the active layer";
+
+  /* Callbacks. */
+  ot->exec = grease_pencil_paste_strokes_exec;
+  ot->poll = grease_pencil_paste_strokes_poll;
+}
+
+static void GREASE_PENCIL_OT_copy(wmOperatorType *ot)
+{
+  /* Identifiers. */
+  ot->name = "Copy Strokes";
+  ot->idname = "GREASE_PENCIL_OT_copy";
+  ot->description = "Copy the selected Grease Pencil points or strokes to the internal clipboard";
+
+  /* Callbacks. */
+  ot->exec = grease_pencil_copy_strokes_exec;
+  ot->poll = editable_grease_pencil_poll;
+
+  ot->flag = OPTYPE_REGISTER | OPTYPE_UNDO;
+}
+
+/** \} */
+
 
 }  // namespace blender::ed::greasepencil
 
@@ -2499,20 +2492,10 @@
   WM_operatortype_append(GREASE_PENCIL_OT_duplicate);
   WM_operatortype_append(GREASE_PENCIL_OT_set_material);
   WM_operatortype_append(GREASE_PENCIL_OT_clean_loose);
-<<<<<<< HEAD
-  WM_operatortype_append(GREASE_PENCIL_OT_copy);
-  WM_operatortype_append(GREASE_PENCIL_OT_paste);
-}
-
-void ED_keymap_grease_pencil(wmKeyConfig *keyconf)
-{
-  using namespace blender::ed::greasepencil;
-  keymap_grease_pencil_editing(keyconf);
-  keymap_grease_pencil_painting(keyconf);
-=======
   WM_operatortype_append(GREASE_PENCIL_OT_separate);
   WM_operatortype_append(GREASE_PENCIL_OT_stroke_subdivide);
   WM_operatortype_append(GREASE_PENCIL_OT_stroke_reorder);
   WM_operatortype_append(GREASE_PENCIL_OT_move_to_layer);
->>>>>>> a7d4174f
+  WM_operatortype_append(GREASE_PENCIL_OT_copy);
+  WM_operatortype_append(GREASE_PENCIL_OT_paste);
 }