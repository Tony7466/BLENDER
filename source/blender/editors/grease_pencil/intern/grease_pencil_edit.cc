/* SPDX-FileCopyrightText: 2023 Blender Authors
 *
 * SPDX-License-Identifier: GPL-2.0-or-later */

/** \file
 * \ingroup edgreasepencil
 */

#include "BLI_array_utils.hh"
#include "BLI_index_mask.hh"
#include "BLI_index_range.hh"
#include "BLI_math_geom.h"
#include "BLI_math_vector_types.hh"
#include "BLI_span.hh"
#include "BLI_stack.hh"
#include "BLT_translation.h"

#include "DNA_material_types.h"

#include "BKE_attribute.hh"
#include "BKE_context.hh"
#include "BKE_curves_utils.hh"
#include "BKE_grease_pencil.hh"
#include "BKE_lib_id.hh"
#include "BKE_material.h"
#include "BKE_report.h"

#include "RNA_access.hh"
#include "RNA_define.hh"
#include "RNA_enum_types.hh"

#include "DEG_depsgraph.hh"

#include "ED_curves.hh"
#include "ED_grease_pencil.hh"
#include "ED_screen.hh"

#include "GEO_smooth_curves.hh"
#include "GEO_subdivide_curves.hh"

#include "WM_api.hh"

#include "UI_resources.hh"

namespace blender::ed::greasepencil {

bool active_grease_pencil_poll(bContext *C)
{
  Object *object = CTX_data_active_object(C);
  if (object == nullptr || object->type != OB_GREASE_PENCIL) {
    return false;
  }
  return true;
}

bool editable_grease_pencil_poll(bContext *C)
{
  Object *object = CTX_data_active_object(C);
  if (object == nullptr || object->type != OB_GREASE_PENCIL) {
    return false;
  }
  if (!ED_operator_object_active_editable_ex(C, object)) {
    return false;
  }
  if ((object->mode & OB_MODE_EDIT) == 0) {
    return false;
  }
  return true;
}

bool editable_grease_pencil_point_selection_poll(bContext *C)
{
  if (!editable_grease_pencil_poll(C)) {
    return false;
  }

  /* Allowed: point and segment selection mode, not allowed: stroke selection mode. */
  ToolSettings *ts = CTX_data_tool_settings(C);
  return (ts->gpencil_selectmode_edit != GP_SELECTMODE_STROKE);
}

bool grease_pencil_painting_poll(bContext *C)
{
  if (!active_grease_pencil_poll(C)) {
    return false;
  }
  Object *object = CTX_data_active_object(C);
  if ((object->mode & OB_MODE_PAINT_GREASE_PENCIL) == 0) {
    return false;
  }
  ToolSettings *ts = CTX_data_tool_settings(C);
  if (!ts || !ts->gp_paint) {
    return false;
  }
  return true;
}

static void keymap_grease_pencil_editing(wmKeyConfig *keyconf)
{
  wmKeyMap *keymap = WM_keymap_ensure(
      keyconf, "Grease Pencil Edit Mode", SPACE_EMPTY, RGN_TYPE_WINDOW);
  keymap->poll = editable_grease_pencil_poll;
}

static void keymap_grease_pencil_painting(wmKeyConfig *keyconf)
{
  wmKeyMap *keymap = WM_keymap_ensure(
      keyconf, "Grease Pencil Paint Mode", SPACE_EMPTY, RGN_TYPE_WINDOW);
  keymap->poll = grease_pencil_painting_poll;
}

/* -------------------------------------------------------------------- */
/** \name Smooth Stroke Operator
 * \{ */

<<<<<<< HEAD
template<typename T>
static void gaussian_blur_1D(const Span<T> src,
                             const int64_t iterations,
                             const float influence,
                             const bool smooth_ends,
                             const bool keep_shape,
                             const bool is_cyclic,
                             MutableSpan<T> dst)
{
  /**
   * 1D Gaussian-like smoothing function.
   *
   * NOTE: This is the algorithm used by #BKE_gpencil_stroke_smooth_point (legacy),
   *       but generalized and written in C++.
   *
   * This function uses a binomial kernel, which is the discrete version of gaussian blur.
   * The weight for a value at the relative index is:
   * `w = nCr(n, j + n/2) / 2^n = (n/1 * (n-1)/2 * ... * (n-j-n/2)/(j+n/2)) / 2^n`.
   * All weights together sum up to 1.
   * This is equivalent to doing multiple iterations of averaging neighbors,
   * where: `n = iterations * 2 and -n/2 <= j <= n/2`.
   *
   * Now the problem is that `nCr(n, j + n/2)` is very hard to compute for `n > 500`, since even
   * double precision isn't sufficient. A very good robust approximation for `n > 20` is:
   * `nCr(n, j + n/2) / 2^n = sqrt(2/(pi*n)) * exp(-2*j*j/n)`.
   *
   * `keep_shape` is a new option to stop the points from severely deforming.
   * It uses different partially negative weights.
   * `w = 2 * (nCr(n, j + n/2) / 2^n) - (nCr(3*n, j + n) / 2^(3*n))`
   * `  ~ 2 * sqrt(2/(pi*n)) * exp(-2*j*j/n) - sqrt(2/(pi*3*n)) * exp(-2*j*j/(3*n))`
   * All weights still sum up to 1.
   * Note that these weights only work because the averaging is done in relative coordinates.
   */

  BLI_assert(!src.is_empty());
  BLI_assert(src.size() == dst.size());

  /* Avoid computation if the there is just one point. */
  if (src.size() == 1) {
    return;
  }

  /* Weight Initialization. */
  const int64_t n_half = keep_shape ? (iterations * iterations) / 8 + iterations :
                                      (iterations * iterations) / 4 + 2 * iterations + 12;
  double w = keep_shape ? 2.0 : 1.0;
  double w2 = keep_shape ?
                  (1.0 / M_SQRT3) * exp((2 * iterations * iterations) / double(n_half * 3)) :
                  0.0;
  Array<double> total_weight(src.size(), 0.0);

  const int64_t total_points = src.size();
  const int64_t last_pt = total_points - 1;

  auto is_end_and_fixed = [smooth_ends, is_cyclic, last_pt](int index) {
    return !smooth_ends && !is_cyclic && ELEM(index, 0, last_pt);
  };

  /* Initialize at zero. */
  threading::parallel_for(dst.index_range(), 256, [&](const IndexRange range) {
    for (const int64_t index : range) {
      if (!is_end_and_fixed(index)) {
        dst[index] = T(0);
      }
    }
  });

  for (const int64_t step : IndexRange(iterations)) {
    const int64_t offset = iterations - step;
    threading::parallel_for(dst.index_range(), 256, [&](const IndexRange range) {
      for (const int64_t index : range) {
        /* Filter out endpoints. */
        if (is_end_and_fixed(index)) {
          continue;
        }

        double w_before = w - w2;
        double w_after = w - w2;

        /* Compute the neighboring points. */
        int64_t before = index - offset;
        int64_t after = index + offset;
        if (is_cyclic) {
          before = (before % total_points + total_points) % total_points;
          after = after % total_points;
        }
        else {
          if (!smooth_ends && (before < 0)) {
            w_before *= -before / float(index);
          }
          before = math::max(before, int64_t(0));

          if (!smooth_ends && (after > last_pt)) {
            w_after *= (after - (total_points - 1)) / float(total_points - 1 - index);
          }
          after = math::min(after, last_pt);
        }

        /* Add the neighboring values. */
        const T bval = src[before];
        const T aval = src[after];
        const T cval = src[index];

        dst[index] += (bval - cval) * w_before;
        dst[index] += (aval - cval) * w_after;

        /* Update the weight values. */
        total_weight[index] += w_before;
        total_weight[index] += w_after;
      }
    });

    w *= (n_half + offset) / double(n_half + 1 - offset);
    w2 *= (n_half * 3 + offset) / double(n_half * 3 + 1 - offset);
  }

  /* Normalize the weights. */
  threading::parallel_for(dst.index_range(), 256, [&](const IndexRange range) {
    for (const int64_t index : range) {
      if (!is_end_and_fixed(index)) {
        total_weight[index] += w - w2;
        dst[index] = src[index] + influence * dst[index] / total_weight[index];
      }
    }
  });
}

void gaussian_blur_1D(const GSpan src,
                      const int64_t iterations,
                      const float influence,
                      const bool smooth_ends,
                      const bool keep_shape,
                      const bool is_cyclic,
                      GMutableSpan dst)
{
  bke::attribute_math::convert_to_static_type(src.type(), [&](auto dummy) {
    using T = decltype(dummy);
    /* Reduces unnecessary code generation. */
    if constexpr (std::is_same_v<T, float> || std::is_same_v<T, float2> ||
                  std::is_same_v<T, float3>)
    {
      gaussian_blur_1D(src.typed<T>(),
                       iterations,
                       influence,
                       smooth_ends,
                       keep_shape,
                       is_cyclic,
                       dst.typed<T>());
    }
  });
}

void smooth_curve_attribute(const OffsetIndices<int> points_by_curve,
                            const VArray<bool> &point_selection,
                            const VArray<bool> &cyclic,
                            const IndexMask &curves_to_smooth,
                            const int64_t iterations,
                            const float influence,
                            const bool smooth_ends,
                            const bool keep_shape,
                            GMutableSpan data)
{
  curves_to_smooth.foreach_index(GrainSize(512), [&](const int curve_i) {
    Vector<std::byte> orig_data;
    const IndexRange points = points_by_curve[curve_i];

    IndexMaskMemory memory;
    const IndexMask selection_mask = IndexMask::from_bools(points, point_selection, memory);
    if (selection_mask.is_empty()) {
      return;
    }

    selection_mask.foreach_range([&](const IndexRange range) {
      GMutableSpan dst_data = data.slice(range);

      orig_data.resize(dst_data.size_in_bytes());
      dst_data.type().copy_assign_n(dst_data.data(), orig_data.data(), range.size());
      const GSpan src_data(dst_data.type(), orig_data.data(), range.size());

      gaussian_blur_1D(
          src_data, iterations, influence, smooth_ends, keep_shape, cyclic[curve_i], dst_data);
    });
  });
}

=======
>>>>>>> 0192a955
static int grease_pencil_stroke_smooth_exec(bContext *C, wmOperator *op)
{
  const Scene *scene = CTX_data_scene(C);
  Object *object = CTX_data_active_object(C);
  GreasePencil &grease_pencil = *static_cast<GreasePencil *>(object->data);

  const int iterations = RNA_int_get(op->ptr, "iterations");
  const float influence = RNA_float_get(op->ptr, "factor");
  const bool keep_shape = RNA_boolean_get(op->ptr, "keep_shape");
  const bool smooth_ends = RNA_boolean_get(op->ptr, "smooth_ends");

  const bool smooth_position = RNA_boolean_get(op->ptr, "smooth_position");
  const bool smooth_radius = RNA_boolean_get(op->ptr, "smooth_radius");
  const bool smooth_opacity = RNA_boolean_get(op->ptr, "smooth_opacity");

  if (!(smooth_position || smooth_radius || smooth_opacity)) {
    /* There's nothing to be smoothed, return. */
    return OPERATOR_FINISHED;
  }

  bool changed = false;
  const Array<MutableDrawingInfo> drawings = retrieve_editable_drawings(*scene, grease_pencil);
  threading::parallel_for_each(drawings, [&](const MutableDrawingInfo &info) {
    bke::CurvesGeometry &curves = info.drawing.strokes_for_write();
    if (curves.points_num() == 0) {
      return;
    }

    IndexMaskMemory memory;
    const IndexMask strokes = ed::greasepencil::retrieve_editable_and_selected_strokes(
        *object, info.drawing, memory);
    if (strokes.is_empty()) {
      return;
    }

    bke::MutableAttributeAccessor attributes = curves.attributes_for_write();
    const OffsetIndices points_by_curve = curves.points_by_curve();
    const VArray<bool> cyclic = curves.cyclic();
    const VArray<bool> point_selection = *curves.attributes().lookup_or_default<bool>(
        ".selection", bke::AttrDomain::Point, true);

    if (smooth_position) {
      bke::GSpanAttributeWriter positions = attributes.lookup_for_write_span("position");
      geometry::smooth_curve_attribute(strokes,
                                       points_by_curve,
                                       point_selection,
                                       cyclic,
                                       iterations,
                                       influence,
                                       smooth_ends,
                                       keep_shape,
                                       positions.span);
      positions.finish();
      changed = true;
    }
    if (smooth_opacity && info.drawing.opacities().is_span()) {
      bke::GSpanAttributeWriter opacities = attributes.lookup_for_write_span("opacity");
      geometry::smooth_curve_attribute(strokes,
                                       points_by_curve,
                                       point_selection,
                                       cyclic,
                                       iterations,
                                       influence,
                                       smooth_ends,
                                       false,
                                       opacities.span);
      opacities.finish();
      changed = true;
    }
    if (smooth_radius && info.drawing.radii().is_span()) {
      bke::GSpanAttributeWriter radii = attributes.lookup_for_write_span("radius");
      geometry::smooth_curve_attribute(strokes,
                                       points_by_curve,
                                       point_selection,
                                       cyclic,
                                       iterations,
                                       influence,
                                       smooth_ends,
                                       false,
                                       radii.span);
      radii.finish();
      changed = true;
    }
  });

  if (changed) {
    DEG_id_tag_update(&grease_pencil.id, ID_RECALC_GEOMETRY);
    WM_event_add_notifier(C, NC_GEOM | ND_DATA, &grease_pencil);
  }

  return OPERATOR_FINISHED;
}

static void GREASE_PENCIL_OT_stroke_smooth(wmOperatorType *ot)
{
  PropertyRNA *prop;

  /* Identifiers. */
  ot->name = "Smooth Stroke";
  ot->idname = "GREASE_PENCIL_OT_stroke_smooth";
  ot->description = "Smooth selected strokes";

  /* Callbacks. */
  ot->exec = grease_pencil_stroke_smooth_exec;
  ot->poll = editable_grease_pencil_poll;

  ot->flag = OPTYPE_REGISTER | OPTYPE_UNDO;

  /* Smooth parameters. */
  prop = RNA_def_int(ot->srna, "iterations", 10, 1, 100, "Iterations", "", 1, 30);
  RNA_def_property_flag(prop, PROP_SKIP_SAVE);
  RNA_def_float(ot->srna, "factor", 1.0f, 0.0f, 1.0f, "Factor", "", 0.0f, 1.0f);
  RNA_def_boolean(ot->srna, "smooth_ends", false, "Smooth Endpoints", "");
  RNA_def_boolean(ot->srna, "keep_shape", false, "Keep Shape", "");

  RNA_def_boolean(ot->srna, "smooth_position", true, "Position", "");
  RNA_def_boolean(ot->srna, "smooth_radius", true, "Radius", "");
  RNA_def_boolean(ot->srna, "smooth_opacity", false, "Opacity", "");
}

/** \} */

/* -------------------------------------------------------------------- */
/** \name Simplify Stroke Operator
 * \{ */

static float dist_to_interpolated(
    float3 pos, float3 posA, float3 posB, float val, float valA, float valB)
{
  float dist1 = math::distance_squared(posA, pos);
  float dist2 = math::distance_squared(posB, pos);

  if (dist1 + dist2 > 0) {
    float interpolated_val = interpf(valB, valA, dist1 / (dist1 + dist2));
    return math::distance(interpolated_val, val);
  }
  return 0.0f;
}

static int64_t stroke_simplify(const IndexRange points,
                               const bool cyclic,
                               const float epsilon,
                               const FunctionRef<float(int64_t, int64_t, int64_t)> dist_function,
                               MutableSpan<bool> points_to_delete)
{
  int64_t total_points_to_delete = 0;
  const Span<bool> curve_selection = points_to_delete.slice(points);
  if (!curve_selection.contains(true)) {
    return total_points_to_delete;
  }

  const bool is_last_segment_selected = (curve_selection.first() && curve_selection.last());

  const Vector<IndexRange> selection_ranges = array_utils::find_all_ranges(curve_selection, true);
  threading::parallel_for(
      selection_ranges.index_range(), 1024, [&](const IndexRange range_of_ranges) {
        for (const IndexRange range : selection_ranges.as_span().slice(range_of_ranges)) {
          total_points_to_delete += ramer_douglas_peucker_simplify(
              range.shift(points.start()), epsilon, dist_function, points_to_delete);
        }
      });

  /* For cyclic curves, simplify the last segment. */
  if (cyclic && points.size() > 2 && is_last_segment_selected) {
    const float dist = dist_function(points.last(1), points.first(), points.last());
    if (dist <= epsilon) {
      points_to_delete[points.last()] = true;
      total_points_to_delete++;
    }
  }

  return total_points_to_delete;
}

static int grease_pencil_stroke_simplify_exec(bContext *C, wmOperator *op)
{
  const Scene *scene = CTX_data_scene(C);
  Object *object = CTX_data_active_object(C);
  GreasePencil &grease_pencil = *static_cast<GreasePencil *>(object->data);

  const float epsilon = RNA_float_get(op->ptr, "factor");

  bool changed = false;
  const Array<MutableDrawingInfo> drawings = retrieve_editable_drawings(*scene, grease_pencil);
  threading::parallel_for_each(drawings, [&](const MutableDrawingInfo &info) {
    bke::CurvesGeometry &curves = info.drawing.strokes_for_write();
    if (curves.points_num() == 0) {
      return;
    }

    IndexMaskMemory memory;
    const IndexMask strokes = ed::greasepencil::retrieve_editable_and_selected_strokes(
        *object, info.drawing, memory);
    if (strokes.is_empty()) {
      return;
    }

    const Span<float3> positions = curves.positions();
    const VArray<float> radii = info.drawing.radii();

    /* Distance functions for `ramer_douglas_peucker_simplify`. */
    const auto dist_function_positions =
        [positions](int64_t first_index, int64_t last_index, int64_t index) {
          const float dist_position = dist_to_line_v3(
              positions[index], positions[first_index], positions[last_index]);
          return dist_position;
        };
    const auto dist_function_positions_and_radii =
        [positions, radii](int64_t first_index, int64_t last_index, int64_t index) {
          const float dist_position = dist_to_line_v3(
              positions[index], positions[first_index], positions[last_index]);
          /* We divide the distance by 2000.0f to convert from "pixels" to an actual
           * distance. For some reason, grease pencil strokes the thickness of strokes in
           * pixels rather than object space distance. */
          const float dist_radii = dist_to_interpolated(positions[index],
                                                        positions[first_index],
                                                        positions[last_index],
                                                        radii[index],
                                                        radii[first_index],
                                                        radii[last_index]) /
                                   2000.0f;
          return math::max(dist_position, dist_radii);
        };

    const VArray<bool> cyclic = curves.cyclic();
    const OffsetIndices<int> points_by_curve = curves.points_by_curve();
    const VArray<bool> selection = *curves.attributes().lookup_or_default<bool>(
        ".selection", bke::AttrDomain::Point, true);

    /* Mark all points in the editable curves to be deleted. */
    Array<bool> points_to_delete(curves.points_num(), false);
    bke::curves::fill_points(points_by_curve, strokes, true, points_to_delete.as_mutable_span());

    std::atomic<int64_t> total_points_to_delete = 0;
    if (radii.is_single()) {
      strokes.foreach_index([&](const int64_t curve_i) {
        const IndexRange points = points_by_curve[curve_i];
        total_points_to_delete += stroke_simplify(points,
                                                  cyclic[curve_i],
                                                  epsilon,
                                                  dist_function_positions,
                                                  points_to_delete.as_mutable_span());
      });
    }
    else if (radii.is_span()) {
      strokes.foreach_index([&](const int64_t curve_i) {
        const IndexRange points = points_by_curve[curve_i];
        total_points_to_delete += stroke_simplify(points,
                                                  cyclic[curve_i],
                                                  epsilon,
                                                  dist_function_positions_and_radii,
                                                  points_to_delete.as_mutable_span());
      });
    }

    if (total_points_to_delete > 0) {
      IndexMaskMemory memory;
      curves.remove_points(IndexMask::from_bools(points_to_delete, memory), {});
      info.drawing.tag_topology_changed();
      changed = true;
    }
  });

  if (changed) {
    DEG_id_tag_update(&grease_pencil.id, ID_RECALC_GEOMETRY);
    WM_event_add_notifier(C, NC_GEOM | ND_DATA, &grease_pencil);
  }
  return OPERATOR_FINISHED;
}

static void GREASE_PENCIL_OT_stroke_simplify(wmOperatorType *ot)
{
  PropertyRNA *prop;

  /* Identifiers. */
  ot->name = "Simplify Stroke";
  ot->idname = "GREASE_PENCIL_OT_stroke_simplify";
  ot->description = "Simplify selected strokes";

  /* Callbacks. */
  ot->exec = grease_pencil_stroke_simplify_exec;
  ot->poll = editable_grease_pencil_point_selection_poll;

  ot->flag = OPTYPE_REGISTER | OPTYPE_UNDO;

  /* Simplify parameters. */
  prop = RNA_def_float(ot->srna, "factor", 0.01f, 0.0f, 100.0f, "Factor", "", 0.0f, 100.0f);
  RNA_def_property_flag(prop, PROP_SKIP_SAVE);
}

/** \} */

/* -------------------------------------------------------------------- */
/** \name Delete Operator
 * \{ */

static bke::CurvesGeometry remove_points_and_split(const bke::CurvesGeometry &curves,
                                                   const IndexMask &mask)
{
  const OffsetIndices<int> points_by_curve = curves.points_by_curve();
  const VArray<bool> src_cyclic = curves.cyclic();

  Array<bool> points_to_delete(curves.points_num());
  mask.to_bools(points_to_delete.as_mutable_span());
  const int total_points = points_to_delete.as_span().count(false);

  /* Return if deleting everything. */
  if (total_points == 0) {
    return {};
  }

  int curr_dst_point_id = 0;
  Array<int> dst_to_src_point(total_points);
  Vector<int> dst_curve_counts;
  Vector<int> dst_to_src_curve;
  Vector<bool> dst_cyclic;

  for (const int curve_i : curves.curves_range()) {
    const IndexRange points = points_by_curve[curve_i];
    const Span<bool> curve_points_to_delete = points_to_delete.as_span().slice(points);
    const bool curve_cyclic = src_cyclic[curve_i];

    /* Note, these ranges start at zero and needed to be shifted by `points.first()` */
    const Vector<IndexRange> ranges_to_keep = array_utils::find_all_ranges(curve_points_to_delete,
                                                                           false);

    if (ranges_to_keep.is_empty()) {
      continue;
    }

    const bool is_last_segment_selected = curve_cyclic && ranges_to_keep.first().first() == 0 &&
                                          ranges_to_keep.last().last() == points.size() - 1;
    const bool is_curve_self_joined = is_last_segment_selected && ranges_to_keep.size() != 1;
    const bool is_cyclic = ranges_to_keep.size() == 1 && is_last_segment_selected;

    IndexRange range_ids = ranges_to_keep.index_range();
    /* Skip the first range because it is joined to the end of the last range. */
    for (const int range_i : ranges_to_keep.index_range().drop_front(is_curve_self_joined)) {
      const IndexRange range = ranges_to_keep[range_i];

      int count = range.size();
      for (const int src_point : range.shift(points.first())) {
        dst_to_src_point[curr_dst_point_id++] = src_point;
      }

      /* Join the first range to the end of the last range. */
      if (is_curve_self_joined && range_i == range_ids.last()) {
        const IndexRange first_range = ranges_to_keep[range_ids.first()];
        for (const int src_point : first_range.shift(points.first())) {
          dst_to_src_point[curr_dst_point_id++] = src_point;
        }
        count += first_range.size();
      }

      dst_curve_counts.append(count);
      dst_to_src_curve.append(curve_i);
      dst_cyclic.append(is_cyclic);
    }
  }

  const int total_curves = dst_to_src_curve.size();

  bke::CurvesGeometry dst_curves(total_points, total_curves);

  MutableSpan<int> new_curve_offsets = dst_curves.offsets_for_write();
  array_utils::copy(dst_curve_counts.as_span(), new_curve_offsets.drop_back(1));
  offset_indices::accumulate_counts_to_offsets(new_curve_offsets);

  bke::MutableAttributeAccessor dst_attributes = dst_curves.attributes_for_write();
  const bke::AttributeAccessor src_attributes = curves.attributes();

  /* Transfer curve attributes. */
  gather_attributes(
      src_attributes, bke::AttrDomain::Curve, {}, {"cyclic"}, dst_to_src_curve, dst_attributes);
  array_utils::copy(dst_cyclic.as_span(), dst_curves.cyclic_for_write());

  /* Transfer point attributes. */
  gather_attributes(
      src_attributes, bke::AttrDomain::Point, {}, {}, dst_to_src_point, dst_attributes);

  dst_curves.update_curve_types();
  dst_curves.remove_attributes_based_on_types();

  return dst_curves;
}

static int grease_pencil_delete_exec(bContext *C, wmOperator * /*op*/)
{
  const Scene *scene = CTX_data_scene(C);
  Object *object = CTX_data_active_object(C);
  GreasePencil &grease_pencil = *static_cast<GreasePencil *>(object->data);

  const bke::AttrDomain selection_domain = ED_grease_pencil_selection_domain_get(
      scene->toolsettings);

  bool changed = false;
  const Array<MutableDrawingInfo> drawings = retrieve_editable_drawings(*scene, grease_pencil);
  threading::parallel_for_each(drawings, [&](const MutableDrawingInfo &info) {
    IndexMaskMemory memory;
    const IndexMask elements = ed::greasepencil::retrieve_editable_and_selected_elements(
        *object, info.drawing, selection_domain, memory);
    if (elements.is_empty()) {
      return;
    }

    bke::CurvesGeometry &curves = info.drawing.strokes_for_write();
    if (selection_domain == bke::AttrDomain::Curve) {
      curves.remove_curves(elements, {});
    }
    else if (selection_domain == bke::AttrDomain::Point) {
      curves = remove_points_and_split(curves, elements);
    }
    info.drawing.tag_topology_changed();
    changed = true;
  });

  if (changed) {
    DEG_id_tag_update(&grease_pencil.id, ID_RECALC_GEOMETRY);
    WM_event_add_notifier(C, NC_GEOM | ND_DATA, &grease_pencil);
  }
  return OPERATOR_FINISHED;
}

static void GREASE_PENCIL_OT_delete(wmOperatorType *ot)
{
  /* Identifiers. */
  ot->name = "Delete";
  ot->idname = "GREASE_PENCIL_OT_delete";
  ot->description = "Delete selected strokes or points";

  /* Callbacks. */
  ot->invoke = WM_menu_invoke;
  ot->exec = grease_pencil_delete_exec;
  ot->poll = editable_grease_pencil_poll;

  ot->flag = OPTYPE_REGISTER | OPTYPE_UNDO;
}

/** \} */

/* -------------------------------------------------------------------- */
/** \name Dissolve Points Operator
 * \{ */

enum class DissolveMode : int8_t {
  /** Dissolve all selected points. */
  POINTS = 0,
  /** Dissolve between selected points. */
  BETWEEN = 1,
  /** Dissolve unselected points. */
  UNSELECT = 2,
};

static const EnumPropertyItem prop_dissolve_types[] = {
    {int(DissolveMode::POINTS), "POINTS", 0, "Dissolve", "Dissolve selected points"},
    {int(DissolveMode::BETWEEN),
     "BETWEEN",
     0,
     "Dissolve Between",
     "Dissolve points between selected points"},
    {int(DissolveMode::UNSELECT),
     "UNSELECT",
     0,
     "Dissolve Unselect",
     "Dissolve all unselected points"},
    {0, nullptr, 0, nullptr, nullptr},
};

static Array<bool> get_points_to_dissolve(bke::CurvesGeometry &curves,
                                          const IndexMask &mask,
                                          const DissolveMode mode)
{
  const VArray<bool> selection = *curves.attributes().lookup_or_default<bool>(
      ".selection", bke::AttrDomain::Point, true);

  Array<bool> points_to_dissolve(curves.points_num(), false);
  selection.materialize(mask, points_to_dissolve);

  if (mode == DissolveMode::POINTS) {
    return points_to_dissolve;
  }

  /* Both `between` and `unselect` have the unselected point being the ones dissolved so we need
   * to invert. */
  BLI_assert(ELEM(mode, DissolveMode::BETWEEN, DissolveMode::UNSELECT));

  const OffsetIndices<int> points_by_curve = curves.points_by_curve();
  /* Because we are going to invert, these become the points to keep. */
  MutableSpan<bool> points_to_keep = points_to_dissolve.as_mutable_span();

  threading::parallel_for(curves.curves_range(), 128, [&](const IndexRange range) {
    for (const int64_t curve_i : range) {
      const IndexRange points = points_by_curve[curve_i];
      const Span<bool> curve_selection = points_to_dissolve.as_span().slice(points);
      /* The unselected curves should not be dissolved. */
      if (!curve_selection.contains(true)) {
        points_to_keep.slice(points).fill(true);
        continue;
      }

      /* `between` is just `unselect` but with the first and last segments not getting
       * dissolved. */
      if (mode != DissolveMode::BETWEEN) {
        continue;
      }

      const Vector<IndexRange> deselection_ranges = array_utils::find_all_ranges(curve_selection,
                                                                                 false);

      if (deselection_ranges.size() != 0) {
        const IndexRange first_range = deselection_ranges.first().shift(points.first());
        const IndexRange last_range = deselection_ranges.last().shift(points.first());

        /* Ranges should only be fill if the first/last point matches the start/end point
         * of the segment. */
        if (first_range.first() == points.first()) {
          points_to_keep.slice(first_range).fill(true);
        }
        if (last_range.last() == points.last()) {
          points_to_keep.slice(last_range).fill(true);
        }
      }
    }
  });

  array_utils::invert_booleans(points_to_dissolve);

  return points_to_dissolve;
}

static int grease_pencil_dissolve_exec(bContext *C, wmOperator *op)
{
  const Scene *scene = CTX_data_scene(C);
  Object *object = CTX_data_active_object(C);
  GreasePencil &grease_pencil = *static_cast<GreasePencil *>(object->data);

  const DissolveMode mode = DissolveMode(RNA_enum_get(op->ptr, "type"));

  bool changed = false;
  const Array<MutableDrawingInfo> drawings = retrieve_editable_drawings(*scene, grease_pencil);
  threading::parallel_for_each(drawings, [&](const MutableDrawingInfo &info) {
    bke::CurvesGeometry &curves = info.drawing.strokes_for_write();
    if (curves.points_num() == 0) {
      return;
    }

    IndexMaskMemory memory;
    const IndexMask points = ed::greasepencil::retrieve_editable_and_selected_points(
        *object, info.drawing, memory);
    if (points.is_empty()) {
      return;
    }

    const Array<bool> points_to_dissolve = get_points_to_dissolve(curves, points, mode);
    if (points_to_dissolve.as_span().contains(true)) {
      curves.remove_points(IndexMask::from_bools(points_to_dissolve, memory), {});
      info.drawing.tag_topology_changed();
      changed = true;
    }
  });

  if (changed) {
    DEG_id_tag_update(&grease_pencil.id, ID_RECALC_GEOMETRY);
    WM_event_add_notifier(C, NC_GEOM | ND_DATA, &grease_pencil);
  }
  return OPERATOR_FINISHED;
}

static void GREASE_PENCIL_OT_dissolve(wmOperatorType *ot)
{
  PropertyRNA *prop;

  /* Identifiers. */
  ot->name = "Dissolve";
  ot->idname = "GREASE_PENCIL_OT_dissolve";
  ot->description = "Delete selected points without splitting strokes";

  /* Callbacks. */
  ot->invoke = WM_menu_invoke;
  ot->exec = grease_pencil_dissolve_exec;
  ot->poll = editable_grease_pencil_point_selection_poll;

  ot->flag = OPTYPE_REGISTER | OPTYPE_UNDO;

  /* Simplify parameters. */
  ot->prop = prop = RNA_def_enum(ot->srna,
                                 "type",
                                 prop_dissolve_types,
                                 0,
                                 "Type",
                                 "Method used for dissolving stroke points");
  RNA_def_property_flag(prop, PROP_SKIP_SAVE);
}

/** \} */

/* -------------------------------------------------------------------- */
/** \name Delete Frame Operator
 * \{ */

enum class DeleteFrameMode : int8_t {
  /** Delete the active frame for the current layer. */
  ACTIVE_FRAME = 0,
  /** Delete the active frames for all layers. */
  ALL_FRAMES = 1,
};

static const EnumPropertyItem prop_greasepencil_deleteframe_types[] = {
    {int(DeleteFrameMode::ACTIVE_FRAME),
     "ACTIVE_FRAME",
     0,
     "Active Frame",
     "Deletes current frame in the active layer"},
    {int(DeleteFrameMode::ALL_FRAMES),
     "ALL_FRAMES",
     0,
     "All Active Frames",
     "Delete active frames for all layers"},
    {0, nullptr, 0, nullptr, nullptr},
};

static int grease_pencil_delete_frame_exec(bContext *C, wmOperator *op)
{
  const Scene *scene = CTX_data_scene(C);
  Object *object = CTX_data_active_object(C);
  GreasePencil &grease_pencil = *static_cast<GreasePencil *>(object->data);
  const int current_frame = scene->r.cfra;

  const DeleteFrameMode mode = DeleteFrameMode(RNA_enum_get(op->ptr, "type"));

  bool changed = false;
  if (mode == DeleteFrameMode::ACTIVE_FRAME && grease_pencil.has_active_layer()) {
    bke::greasepencil::Layer &layer = *grease_pencil.get_active_layer();
    if (layer.is_editable()) {
      changed |= grease_pencil.remove_frames(layer, {layer.frame_key_at(current_frame)});
    }
  }
  else if (mode == DeleteFrameMode::ALL_FRAMES) {
    for (bke::greasepencil::Layer *layer : grease_pencil.layers_for_write()) {
      if (layer->is_editable()) {
        changed |= grease_pencil.remove_frames(*layer, {layer->frame_key_at(current_frame)});
      }
    }
  }

  if (changed) {
    DEG_id_tag_update(&grease_pencil.id, ID_RECALC_GEOMETRY);
    WM_event_add_notifier(C, NC_GEOM | ND_DATA | NA_EDITED, &grease_pencil);
    WM_event_add_notifier(C, NC_GPENCIL | NA_EDITED, nullptr);
  }

  return OPERATOR_FINISHED;
}

static void GREASE_PENCIL_OT_delete_frame(wmOperatorType *ot)
{
  PropertyRNA *prop;

  /* Identifiers. */
  ot->name = "Delete Frame";
  ot->idname = "GREASE_PENCIL_OT_delete_frame";
  ot->description = "Delete Grease Pencil Frame(s)";

  /* Callbacks. */
  ot->invoke = WM_menu_invoke;
  ot->exec = grease_pencil_delete_frame_exec;
  ot->poll = editable_grease_pencil_poll;

  ot->flag = OPTYPE_REGISTER | OPTYPE_UNDO;

  ot->prop = prop = RNA_def_enum(ot->srna,
                                 "type",
                                 prop_greasepencil_deleteframe_types,
                                 0,
                                 "Type",
                                 "Method used for deleting Grease Pencil frames");
  RNA_def_property_flag(prop, PROP_SKIP_SAVE);
}
/** \} */

/* -------------------------------------------------------------------- */
/** \name Stroke Material Set Operator
 * \{ */

static int grease_pencil_stroke_material_set_exec(bContext *C, wmOperator *op)
{
  using namespace blender;
  Main *bmain = CTX_data_main(C);
  const Scene *scene = CTX_data_scene(C);
  Object *object = CTX_data_active_object(C);
  GreasePencil &grease_pencil = *static_cast<GreasePencil *>(object->data);
  Material *ma = nullptr;
  char name[MAX_ID_NAME - 2];
  RNA_string_get(op->ptr, "material", name);

  int material_index = object->actcol - 1;

  if (name[0] != '\0') {
    ma = reinterpret_cast<Material *>(BKE_libblock_find_name(bmain, ID_MA, name));
    if (ma == nullptr) {
      BKE_reportf(op->reports, RPT_WARNING, TIP_("Material '%s' could not be found"), name);
      return OPERATOR_CANCELLED;
    }

    /* Find slot index. */
    material_index = BKE_object_material_index_get(object, ma);
  }

  if (material_index == -1) {
    return OPERATOR_CANCELLED;
  }

  const Array<MutableDrawingInfo> drawings = retrieve_editable_drawings(*scene, grease_pencil);
  threading::parallel_for_each(drawings, [&](const MutableDrawingInfo &info) {
    IndexMaskMemory memory;
    IndexMask strokes = ed::greasepencil::retrieve_editable_and_selected_strokes(
        *object, info.drawing, memory);
    if (strokes.is_empty()) {
      return;
    }

    bke::CurvesGeometry &curves = info.drawing.strokes_for_write();
    bke::SpanAttributeWriter<int> materials =
        curves.attributes_for_write().lookup_or_add_for_write_span<int>("material_index",
                                                                        bke::AttrDomain::Curve);
    index_mask::masked_fill(materials.span, material_index, strokes);
    materials.finish();
  });

  DEG_id_tag_update(&grease_pencil.id, ID_RECALC_GEOMETRY);
  WM_event_add_notifier(C, NC_GEOM | ND_DATA | NA_EDITED, &grease_pencil);

  return OPERATOR_FINISHED;
}

static void GREASE_PENCIL_OT_stroke_material_set(wmOperatorType *ot)
{
  ot->name = "Assign Material";
  ot->idname = "GREASE_PENCIL_OT_stroke_material_set";
  ot->description = "Assign the active material slot to the selected strokes";

  ot->exec = grease_pencil_stroke_material_set_exec;
  ot->poll = editable_grease_pencil_poll;

  ot->flag = OPTYPE_REGISTER | OPTYPE_UNDO;

  ot->prop = RNA_def_string(
      ot->srna, "material", nullptr, MAX_ID_NAME - 2, "Material", "Name of the material");
  RNA_def_property_flag(ot->prop, PROP_SKIP_SAVE);
}
/** \} */

/* -------------------------------------------------------------------- */
/** \name Cyclical Set Operator
 * \{ */

enum class CyclicalMode : int8_t {
  /** Sets all strokes to cycle. */
  CLOSE = 0,
  /** Sets all strokes to not cycle. */
  OPEN = 1,
  /** Switches the cyclic state of the strokes. */
  TOGGLE = 2,
};

static const EnumPropertyItem prop_cyclical_types[] = {
    {int(CyclicalMode::CLOSE), "CLOSE", 0, "Close All", ""},
    {int(CyclicalMode::OPEN), "OPEN", 0, "Open All", ""},
    {int(CyclicalMode::TOGGLE), "TOGGLE", 0, "Toggle", ""},
    {0, nullptr, 0, nullptr, nullptr},
};

static int grease_pencil_cyclical_set_exec(bContext *C, wmOperator *op)
{
  const Scene *scene = CTX_data_scene(C);
  Object *object = CTX_data_active_object(C);
  GreasePencil &grease_pencil = *static_cast<GreasePencil *>(object->data);

  const CyclicalMode mode = CyclicalMode(RNA_enum_get(op->ptr, "type"));

  bool changed = false;
  const Array<MutableDrawingInfo> drawings = retrieve_editable_drawings(*scene, grease_pencil);
  threading::parallel_for_each(drawings, [&](const MutableDrawingInfo &info) {
    bke::CurvesGeometry &curves = info.drawing.strokes_for_write();
    if (mode == CyclicalMode::OPEN && !curves.attributes().contains("cyclic")) {
      /* Avoid creating unneeded attribute. */
      return;
    }

    IndexMaskMemory memory;
    const IndexMask strokes = ed::greasepencil::retrieve_editable_and_selected_strokes(
        *object, info.drawing, memory);
    if (strokes.is_empty()) {
      return;
    }

    MutableSpan<bool> cyclic = curves.cyclic_for_write();
    switch (mode) {
      case CyclicalMode::CLOSE:
        index_mask::masked_fill(cyclic, true, strokes);
        break;
      case CyclicalMode::OPEN:
        index_mask::masked_fill(cyclic, false, strokes);
        break;
      case CyclicalMode::TOGGLE:
        array_utils::invert_booleans(cyclic, strokes);
        break;
    }

    /* Remove the attribute if it is empty. */
    if (mode != CyclicalMode::CLOSE) {
      if (array_utils::booleans_mix_calc(curves.cyclic()) == array_utils::BooleanMix::AllFalse) {
        curves.attributes_for_write().remove("cyclic");
      }
    }

    changed = true;
  });

  if (changed) {
    DEG_id_tag_update(&grease_pencil.id, ID_RECALC_GEOMETRY);
    WM_event_add_notifier(C, NC_GEOM | ND_DATA, &grease_pencil);
  }

  return OPERATOR_FINISHED;
}

static void GREASE_PENCIL_OT_cyclical_set(wmOperatorType *ot)
{
  /* Identifiers. */
  ot->name = "Set Cyclical State";
  ot->idname = "GREASE_PENCIL_OT_cyclical_set";
  ot->description = "Close or open the selected stroke adding a segment from last to first point";

  /* Callbacks. */
  ot->invoke = WM_menu_invoke;
  ot->exec = grease_pencil_cyclical_set_exec;
  ot->poll = editable_grease_pencil_poll;

  ot->flag = OPTYPE_REGISTER | OPTYPE_UNDO;

  /* Simplify parameters. */
  ot->prop = RNA_def_enum(
      ot->srna, "type", prop_cyclical_types, int(CyclicalMode::TOGGLE), "Type", "");
}

/** \} */

/* -------------------------------------------------------------------- */
/** \name Set Active Material Operator
 * \{ */

static int grease_pencil_set_active_material_exec(bContext *C, wmOperator * /*op*/)
{
  const Scene *scene = CTX_data_scene(C);
  Object *object = CTX_data_active_object(C);
  GreasePencil &grease_pencil = *static_cast<GreasePencil *>(object->data);

  if (object->totcol == 0) {
    return OPERATOR_CANCELLED;
  }

  const Array<MutableDrawingInfo> drawings = retrieve_editable_drawings(*scene, grease_pencil);
  for (const MutableDrawingInfo &info : drawings) {
    IndexMaskMemory memory;
    const IndexMask strokes = ed::greasepencil::retrieve_editable_and_selected_strokes(
        *object, info.drawing, memory);
    if (strokes.is_empty()) {
      continue;
    }
    bke::CurvesGeometry &curves = info.drawing.strokes_for_write();

    const VArray<int> materials = *curves.attributes().lookup_or_default<int>(
        "material_index", bke::AttrDomain::Curve, 0);
    object->actcol = materials[strokes.first()] + 1;
    break;
  };

  WM_event_add_notifier(C, NC_GEOM | ND_DATA | NA_EDITED, &grease_pencil);

  return OPERATOR_FINISHED;
}

static void GREASE_PENCIL_OT_set_active_material(wmOperatorType *ot)
{
  ot->name = "Set Active Material";
  ot->idname = "GREASE_PENCIL_OT_set_active_material";
  ot->description = "Set the selected stroke material as the active material";

  ot->exec = grease_pencil_set_active_material_exec;
  ot->poll = editable_grease_pencil_poll;

  ot->flag = OPTYPE_REGISTER | OPTYPE_UNDO;
}
/** \} */

/* -------------------------------------------------------------------- */
/** \name Set Uniform Thickness Operator
 * \{ */

static int grease_pencil_set_uniform_thickness_exec(bContext *C, wmOperator *op)
{
  const Scene *scene = CTX_data_scene(C);
  Object *object = CTX_data_active_object(C);
  GreasePencil &grease_pencil = *static_cast<GreasePencil *>(object->data);

  /* Radius is half of the thickness. */
  const float radius = RNA_float_get(op->ptr, "thickness") * 0.5f;

  bool changed = false;
  const Array<MutableDrawingInfo> drawings = retrieve_editable_drawings(*scene, grease_pencil);
  threading::parallel_for_each(drawings, [&](const MutableDrawingInfo &info) {
    IndexMaskMemory memory;
    const IndexMask strokes = ed::greasepencil::retrieve_editable_and_selected_strokes(
        *object, info.drawing, memory);
    if (strokes.is_empty()) {
      return;
    }
    bke::CurvesGeometry &curves = info.drawing.strokes_for_write();

    const OffsetIndices<int> points_by_curve = curves.points_by_curve();
    MutableSpan<float> radii = info.drawing.radii_for_write();
    bke::curves::fill_points<float>(points_by_curve, strokes, radius, radii);
    changed = true;
  });

  if (changed) {
    DEG_id_tag_update(&grease_pencil.id, ID_RECALC_GEOMETRY);
    WM_event_add_notifier(C, NC_GEOM | ND_DATA, &grease_pencil);
  }

  return OPERATOR_FINISHED;
}

static void GREASE_PENCIL_OT_set_uniform_thickness(wmOperatorType *ot)
{
  /* Identifiers. */
  ot->name = "Set Uniform Thickness";
  ot->idname = "GREASE_PENCIL_OT_set_uniform_thickness";
  ot->description = "Set all stroke points to same thickness";

  /* Callbacks. */
  ot->exec = grease_pencil_set_uniform_thickness_exec;
  ot->poll = editable_grease_pencil_poll;

  /* flags */
  ot->flag = OPTYPE_REGISTER | OPTYPE_UNDO;

  /* props */
  ot->prop = RNA_def_float(
      ot->srna, "thickness", 0.1f, 0.0f, 1000.0f, "Thickness", "Thickness", 0.0f, 1000.0f);
}

/** \} */
/* -------------------------------------------------------------------- */
/** \name Set Uniform Opacity Operator
 * \{ */

static int grease_pencil_set_uniform_opacity_exec(bContext *C, wmOperator *op)
{
  const Scene *scene = CTX_data_scene(C);
  Object *object = CTX_data_active_object(C);
  GreasePencil &grease_pencil = *static_cast<GreasePencil *>(object->data);

  const float opacity = RNA_float_get(op->ptr, "opacity");

  bool changed = false;
  const Array<MutableDrawingInfo> drawings = retrieve_editable_drawings(*scene, grease_pencil);
  threading::parallel_for_each(drawings, [&](const MutableDrawingInfo &info) {
    IndexMaskMemory memory;
    const IndexMask strokes = ed::greasepencil::retrieve_editable_and_selected_strokes(
        *object, info.drawing, memory);
    if (strokes.is_empty()) {
      return;
    }
    bke::CurvesGeometry &curves = info.drawing.strokes_for_write();

    const OffsetIndices<int> points_by_curve = curves.points_by_curve();
    MutableSpan<float> opacities = info.drawing.opacities_for_write();
    bke::curves::fill_points<float>(points_by_curve, strokes, opacity, opacities);
    changed = true;
  });

  if (changed) {
    DEG_id_tag_update(&grease_pencil.id, ID_RECALC_GEOMETRY);
    WM_event_add_notifier(C, NC_GEOM | ND_DATA, &grease_pencil);
  }

  return OPERATOR_FINISHED;
}

static void GREASE_PENCIL_OT_set_uniform_opacity(wmOperatorType *ot)
{
  /* Identifiers. */
  ot->name = "Set Uniform Opacity";
  ot->idname = "GREASE_PENCIL_OT_set_uniform_opacity";
  ot->description = "Set all stroke points to same opacity";

  /* Callbacks. */
  ot->exec = grease_pencil_set_uniform_opacity_exec;
  ot->poll = editable_grease_pencil_poll;

  /* flags */
  ot->flag = OPTYPE_REGISTER | OPTYPE_UNDO;

  /* props */
  ot->prop = RNA_def_float(ot->srna, "opacity", 1.0f, 0.0f, 1.0f, "Opacity", "", 0.0f, 1.0f);
}

/** \} */

/* -------------------------------------------------------------------- */
/** \name Switch Direction Operator
 * \{ */

static int grease_pencil_stroke_switch_direction_exec(bContext *C, wmOperator * /*op*/)
{
  const Scene *scene = CTX_data_scene(C);
  Object *object = CTX_data_active_object(C);
  GreasePencil &grease_pencil = *static_cast<GreasePencil *>(object->data);

  bool changed = false;
  const Array<MutableDrawingInfo> drawings = retrieve_editable_drawings(*scene, grease_pencil);
  threading::parallel_for_each(drawings, [&](const MutableDrawingInfo &info) {
    IndexMaskMemory memory;
    const IndexMask strokes = ed::greasepencil::retrieve_editable_and_selected_strokes(
        *object, info.drawing, memory);
    if (strokes.is_empty()) {
      return;
    }
    bke::CurvesGeometry &curves = info.drawing.strokes_for_write();

    /* Switch stroke direction. */
    curves.reverse_curves(strokes);

    changed = true;
  });

  if (changed) {
    DEG_id_tag_update(&grease_pencil.id, ID_RECALC_GEOMETRY);
    WM_event_add_notifier(C, NC_GEOM | ND_DATA, &grease_pencil);
  }

  return OPERATOR_FINISHED;
}

static void GREASE_PENCIL_OT_stroke_switch_direction(wmOperatorType *ot)
{
  /* identifiers */
  ot->name = "Switch Direction";
  ot->idname = "GREASE_PENCIL_OT_stroke_switch_direction";
  ot->description = "Change direction of the points of the selected strokes";

  /* Callbacks. */
  ot->exec = grease_pencil_stroke_switch_direction_exec;
  ot->poll = editable_grease_pencil_poll;

  ot->flag = OPTYPE_REGISTER | OPTYPE_UNDO;
}

/** \} */

/* -------------------------------------------------------------------- */
/** \name Set Curve Caps Operator
 * \{ */

enum class CapsMode : int8_t {
  /** Switches both to Flat. */
  FLAT = 0,
  /** Change only start. */
  START = 1,
  /** Change only end. */
  END = 2,
  /** Switches both to default rounded. */
  ROUND = 3,
};

static void toggle_caps(MutableSpan<int8_t> caps, const IndexMask &strokes)
{
  strokes.foreach_index([&](const int stroke_i) {
    if (caps[stroke_i] == GP_STROKE_CAP_FLAT) {
      caps[stroke_i] = GP_STROKE_CAP_ROUND;
    }
    else {
      caps[stroke_i] = GP_STROKE_CAP_FLAT;
    }
  });
}

static int grease_pencil_caps_set_exec(bContext *C, wmOperator *op)
{
  const Scene *scene = CTX_data_scene(C);
  Object *object = CTX_data_active_object(C);
  GreasePencil &grease_pencil = *static_cast<GreasePencil *>(object->data);

  const CapsMode mode = CapsMode(RNA_enum_get(op->ptr, "type"));

  bool changed = false;
  const Array<MutableDrawingInfo> drawings = retrieve_editable_drawings(*scene, grease_pencil);
  threading::parallel_for_each(drawings, [&](const MutableDrawingInfo &info) {
    bke::CurvesGeometry &curves = info.drawing.strokes_for_write();
    IndexMaskMemory memory;
    const IndexMask strokes = ed::greasepencil::retrieve_editable_and_selected_strokes(
        *object, info.drawing, memory);
    if (strokes.is_empty()) {
      return;
    }

    bke::MutableAttributeAccessor attributes = curves.attributes_for_write();

    if (ELEM(mode, CapsMode::ROUND, CapsMode::FLAT)) {
      bke::SpanAttributeWriter<int8_t> start_caps =
          attributes.lookup_or_add_for_write_span<int8_t>("start_cap", bke::AttrDomain::Curve);
      bke::SpanAttributeWriter<int8_t> end_caps = attributes.lookup_or_add_for_write_span<int8_t>(
          "end_cap", bke::AttrDomain::Curve);

      const int8_t flag_set = (mode == CapsMode::ROUND) ? int8_t(GP_STROKE_CAP_TYPE_ROUND) :
                                                          int8_t(GP_STROKE_CAP_TYPE_FLAT);

      index_mask::masked_fill(start_caps.span, flag_set, strokes);
      index_mask::masked_fill(end_caps.span, flag_set, strokes);
      start_caps.finish();
      end_caps.finish();
    }
    else {
      switch (mode) {
        case CapsMode::START: {
          bke::SpanAttributeWriter<int8_t> caps = attributes.lookup_or_add_for_write_span<int8_t>(
              "start_cap", bke::AttrDomain::Curve);
          toggle_caps(caps.span, strokes);
          caps.finish();
          break;
        }
        case CapsMode::END: {
          bke::SpanAttributeWriter<int8_t> caps = attributes.lookup_or_add_for_write_span<int8_t>(
              "end_cap", bke::AttrDomain::Curve);
          toggle_caps(caps.span, strokes);
          caps.finish();
          break;
        }
        case CapsMode::ROUND:
        case CapsMode::FLAT:
          break;
      }
    }

    changed = true;
  });

  if (changed) {
    DEG_id_tag_update(&grease_pencil.id, ID_RECALC_GEOMETRY);
    WM_event_add_notifier(C, NC_GEOM | ND_DATA, &grease_pencil);
  }

  return OPERATOR_FINISHED;
}

static void GREASE_PENCIL_OT_caps_set(wmOperatorType *ot)
{
  static const EnumPropertyItem prop_caps_types[] = {
      {int(CapsMode::ROUND), "ROUND", 0, "Rounded", "Set as default rounded"},
      {int(CapsMode::FLAT), "FLAT", 0, "Flat", ""},
      RNA_ENUM_ITEM_SEPR,
      {int(CapsMode::START), "START", 0, "Toggle Start", ""},
      {int(CapsMode::END), "END", 0, "Toggle End", ""},
      {0, nullptr, 0, nullptr, nullptr},
  };

  /* Identifiers. */
  ot->name = "Set Curve Caps";
  ot->idname = "GREASE_PENCIL_OT_caps_set";
  ot->description = "Change curve caps mode (rounded or flat)";

  /* Callbacks. */
  ot->invoke = WM_menu_invoke;
  ot->exec = grease_pencil_caps_set_exec;
  ot->poll = editable_grease_pencil_poll;

  ot->flag = OPTYPE_REGISTER | OPTYPE_UNDO;

  /* Simplify parameters. */
  ot->prop = RNA_def_enum(ot->srna, "type", prop_caps_types, int(CapsMode::ROUND), "Type", "");
}

/** \} */

/* -------------------------------------------------------------------- */
/** \name Set Active Material Operator
 * \{ */

/* Retry enum items with object materials. */
static const EnumPropertyItem *material_enum_itemf(bContext *C,
                                                   PointerRNA * /*ptr*/,
                                                   PropertyRNA * /*prop*/,
                                                   bool *r_free)
{
  Object *ob = CTX_data_active_object(C);
  EnumPropertyItem *item = nullptr, item_tmp = {0};
  int totitem = 0;

  if (ob == nullptr) {
    return rna_enum_dummy_DEFAULT_items;
  }

  /* Existing materials */
  for (const int i : IndexRange(ob->totcol)) {
    if (Material *ma = BKE_object_material_get(ob, i + 1)) {
      item_tmp.identifier = ma->id.name + 2;
      item_tmp.name = ma->id.name + 2;
      item_tmp.value = i + 1;
      item_tmp.icon = ma->preview ? ma->preview->icon_id : ICON_NONE;

      RNA_enum_item_add(&item, &totitem, &item_tmp);
    }
  }
  RNA_enum_item_end(&item, &totitem);
  *r_free = true;

  return item;
}

static int grease_pencil_set_material_exec(bContext *C, wmOperator *op)
{
  Object *object = CTX_data_active_object(C);
  GreasePencil &grease_pencil = *static_cast<GreasePencil *>(object->data);
  const int slot = RNA_enum_get(op->ptr, "slot");

  /* Try to get material slot. */
  if ((slot < 1) || (slot > object->totcol)) {
    return OPERATOR_CANCELLED;
  }

  /* Set active material. */
  object->actcol = slot;

  WM_event_add_notifier(C, NC_GEOM | ND_DATA | NA_EDITED, &grease_pencil);

  return OPERATOR_FINISHED;
}

static void GREASE_PENCIL_OT_set_material(wmOperatorType *ot)
{
  /* identifiers */
  ot->name = "Set Active Material";
  ot->idname = "GREASE_PENCIL_OT_set_material";
  ot->description = "Set active material";

  /* callbacks */
  ot->exec = grease_pencil_set_material_exec;
  ot->poll = active_grease_pencil_poll;

  /* flags */
  ot->flag = OPTYPE_REGISTER | OPTYPE_UNDO;

  /* Material to use (dynamic enum) */
  ot->prop = RNA_def_enum(ot->srna, "slot", rna_enum_dummy_DEFAULT_items, 0, "Material Slot", "");
  RNA_def_enum_funcs(ot->prop, material_enum_itemf);
}
/** \} */

/* -------------------------------------------------------------------- */
/** \name Duplicate Operator
 * \{ */

static int grease_pencil_duplicate_exec(bContext *C, wmOperator * /*op*/)
{
  const Scene *scene = CTX_data_scene(C);
  Object *object = CTX_data_active_object(C);
  GreasePencil &grease_pencil = *static_cast<GreasePencil *>(object->data);

  const bke::AttrDomain selection_domain = ED_grease_pencil_selection_domain_get(
      scene->toolsettings);

  std::atomic<bool> changed = false;
  const Array<MutableDrawingInfo> drawings = retrieve_editable_drawings(*scene, grease_pencil);
  threading::parallel_for_each(drawings, [&](const MutableDrawingInfo &info) {
    IndexMaskMemory memory;
    const IndexMask elements = retrieve_editable_and_selected_elements(
        *object, info.drawing, selection_domain, memory);
    if (elements.is_empty()) {
      return;
    }

    bke::CurvesGeometry &curves = info.drawing.strokes_for_write();
    if (selection_domain == bke::AttrDomain::Curve) {
      curves::duplicate_curves(curves, elements);
    }
    else if (selection_domain == bke::AttrDomain::Point) {
      curves::duplicate_points(curves, elements);
    }
    info.drawing.tag_topology_changed();
    changed.store(true, std::memory_order_relaxed);
  });

  if (changed) {
    DEG_id_tag_update(&grease_pencil.id, ID_RECALC_GEOMETRY);
    WM_event_add_notifier(C, NC_GEOM | ND_DATA, &grease_pencil);
  }
  return OPERATOR_FINISHED;
}

static void GREASE_PENCIL_OT_duplicate(wmOperatorType *ot)
{
  /* Identifiers. */
  ot->name = "Duplicate";
  ot->idname = "GREASE_PENCIL_OT_duplicate";
  ot->description = "Duplicate the selected points";

  /* Callbacks. */
  ot->exec = grease_pencil_duplicate_exec;
  ot->poll = editable_grease_pencil_poll;

  ot->flag = OPTYPE_REGISTER | OPTYPE_UNDO;
}

static int grease_pencil_clean_loose_exec(bContext *C, wmOperator *op)
{
  Object *object = CTX_data_active_object(C);
  Scene &scene = *CTX_data_scene(C);
  const int limit = RNA_int_get(op->ptr, "limit");

  GreasePencil &grease_pencil = *static_cast<GreasePencil *>(object->data);
  Array<MutableDrawingInfo> drawings = retrieve_editable_drawings(scene, grease_pencil);

  threading::parallel_for_each(drawings, [&](MutableDrawingInfo &info) {
    bke::CurvesGeometry &curves = info.drawing.strokes_for_write();
    const OffsetIndices<int> points_by_curve = curves.points_by_curve();

    IndexMaskMemory memory;
    const IndexMask editable_strokes = ed::greasepencil::retrieve_editable_strokes(
        *object, info.drawing, memory);

    const IndexMask curves_to_delete = IndexMask::from_predicate(
        editable_strokes, GrainSize(4096), memory, [&](const int i) {
          return points_by_curve[i].size() <= limit;
        });

    curves.remove_curves(curves_to_delete, {});
  });

  DEG_id_tag_update(&grease_pencil.id, ID_RECALC_GEOMETRY);
  WM_event_add_notifier(C, NC_GEOM | ND_DATA, &grease_pencil);

  return OPERATOR_FINISHED;
}

static void GREASE_PENCIL_OT_clean_loose(wmOperatorType *ot)
{
  ot->name = "Clean Loose Points";
  ot->idname = "GREASE_PENCIL_OT_clean_loose";
  ot->description = "Remove loose points";

  ot->invoke = WM_operator_props_popup_confirm;
  ot->exec = grease_pencil_clean_loose_exec;
  ot->poll = editable_grease_pencil_poll;

  ot->flag = OPTYPE_REGISTER | OPTYPE_UNDO;

  RNA_def_int(ot->srna,
              "limit",
              1,
              1,
              INT_MAX,
              "Limit",
              "Number of points to consider stroke as loose",
              1,
              INT_MAX);
}

/** \} */

/* -------------------------------------------------------------------- */
/** \name Stroke Subdivide Operator
 * \{ */

static int gpencil_stroke_subdivide_exec(bContext *C, wmOperator *op)
{
  const int cuts = RNA_int_get(op->ptr, "number_cuts");
  const bool only_selected = RNA_boolean_get(op->ptr, "only_selected");

  std::atomic<bool> changed = false;

  const Scene *scene = CTX_data_scene(C);
  Object *object = CTX_data_active_object(C);
  GreasePencil &grease_pencil = *static_cast<GreasePencil *>(object->data);
  const bke::AttrDomain selection_domain = ED_grease_pencil_selection_domain_get(
      scene->toolsettings);

  const Array<MutableDrawingInfo> drawings = retrieve_editable_drawings(*scene, grease_pencil);

  threading::parallel_for_each(drawings, [&](const MutableDrawingInfo &info) {
    IndexMaskMemory memory;
    const IndexMask strokes = ed::greasepencil::retrieve_editable_and_selected_strokes(
        *object, info.drawing, memory);
    if (strokes.is_empty()) {
      return;
    }
    bke::CurvesGeometry &curves = info.drawing.strokes_for_write();

    VArray<int> vcuts = {};

    if (selection_domain == bke::AttrDomain::Curve || !only_selected) {
      /* Subdivide entire selected curve, every stroke subdivides to the same cut. */
      vcuts = VArray<int>::ForSingle(cuts, curves.points_num());
    }
    else if (selection_domain == bke::AttrDomain::Point) {
      /* Subdivide between selected points. Only cut between selected points.
       * Make the cut array the same length as point count for specifying
       * cut/uncut for each segment. */
      const VArray<bool> selection = *curves.attributes().lookup_or_default<bool>(
          ".selection", bke::AttrDomain::Point, true);

      const OffsetIndices points_by_curve = curves.points_by_curve();
      const VArray<bool> cyclic = curves.cyclic();

      Array<int> use_cuts(curves.points_num(), 0);

      /* The cut is after each point, so the last point selected wouldn't need to be registered. */
      for (const int curve : curves.curves_range()) {
        /* No need to loop to the last point since the cut is registered on the point before the
         * segment. */
        for (const int point : points_by_curve[curve].drop_back(1)) {
          /* The point itself should be selected. */
          if (!selection[point]) {
            continue;
          }
          /* If the next point in the curve is selected, then cut this segment. */
          if (selection[point + 1]) {
            use_cuts[point] = cuts;
          }
        }
        /* Check for cyclic and selection. */
        if (cyclic[curve]) {
          const int first_point = points_by_curve[curve].first();
          const int last_point = points_by_curve[curve].last();
          if (selection[first_point] && selection[last_point]) {
            use_cuts[last_point] = cuts;
          }
        }
      }
      vcuts = VArray<int>::ForContainer(std::move(use_cuts));
    }

    curves = geometry::subdivide_curves(curves, strokes, vcuts, {});
    info.drawing.tag_topology_changed();
    changed.store(true, std::memory_order_relaxed);
  });

  if (changed) {
    DEG_id_tag_update(&grease_pencil.id, ID_RECALC_GEOMETRY);
    WM_event_add_notifier(C, NC_GPENCIL | ND_DATA | NA_EDITED, nullptr);
  }

  return OPERATOR_FINISHED;
}

static void GREASE_PENCIL_OT_stroke_subdivide(wmOperatorType *ot)
{
  PropertyRNA *prop;

  /* identifiers */
  ot->name = "Subdivide Stroke";
  ot->idname = "GREASE_PENCIL_OT_stroke_subdivide";
  ot->description =
      "Subdivide between continuous selected points of the stroke adding a point half way "
      "between "
      "them";

  /* API callbacks. */
  ot->exec = gpencil_stroke_subdivide_exec;
  ot->poll = ed::greasepencil::editable_grease_pencil_poll;

  /* Flags. */
  ot->flag = OPTYPE_REGISTER | OPTYPE_UNDO;

  /* Properties. */
  prop = RNA_def_int(ot->srna, "number_cuts", 1, 1, 32, "Number of Cuts", "", 1, 5);
  /* Avoid re-using last var because it can cause _very_ high value and annoy users. */
  RNA_def_property_flag(prop, PROP_SKIP_SAVE);

  RNA_def_boolean(ot->srna,
                  "only_selected",
                  true,
                  "Selected Points",
                  "Smooth only selected points in the stroke");
}

/** \} */

static void grease_pencil_operatormarcos_define()
{
  wmOperatorType *ot;

  ot = WM_operatortype_append_macro("GREASE_PENCIL_OT_stroke_subdivide_smooth",
                                    "Subdivide and Smooth",
                                    "Subdivide strokes and smooth them",
                                    OPTYPE_UNDO | OPTYPE_REGISTER);
  WM_operatortype_macro_define(ot, "GREASE_PENCIL_OT_stroke_subdivide");
  WM_operatortype_macro_define(ot, "GREASE_PENCIL_OT_stroke_smooth");
}

}  // namespace blender::ed::greasepencil

void ED_operatortypes_grease_pencil_edit()
{
  using namespace blender::ed::greasepencil;
  WM_operatortype_append(GREASE_PENCIL_OT_stroke_smooth);
  WM_operatortype_append(GREASE_PENCIL_OT_stroke_simplify);
  WM_operatortype_append(GREASE_PENCIL_OT_delete);
  WM_operatortype_append(GREASE_PENCIL_OT_dissolve);
  WM_operatortype_append(GREASE_PENCIL_OT_delete_frame);
  WM_operatortype_append(GREASE_PENCIL_OT_stroke_material_set);
  WM_operatortype_append(GREASE_PENCIL_OT_cyclical_set);
  WM_operatortype_append(GREASE_PENCIL_OT_set_active_material);
  WM_operatortype_append(GREASE_PENCIL_OT_stroke_switch_direction);
  WM_operatortype_append(GREASE_PENCIL_OT_set_uniform_thickness);
  WM_operatortype_append(GREASE_PENCIL_OT_set_uniform_opacity);
  WM_operatortype_append(GREASE_PENCIL_OT_caps_set);
  WM_operatortype_append(GREASE_PENCIL_OT_duplicate);
  WM_operatortype_append(GREASE_PENCIL_OT_set_material);
  WM_operatortype_append(GREASE_PENCIL_OT_clean_loose);
  WM_operatortype_append(GREASE_PENCIL_OT_stroke_subdivide);

  grease_pencil_operatormarcos_define();
}

void ED_keymap_grease_pencil(wmKeyConfig *keyconf)
{
  using namespace blender::ed::greasepencil;
  keymap_grease_pencil_editing(keyconf);
  keymap_grease_pencil_painting(keyconf);
}<|MERGE_RESOLUTION|>--- conflicted
+++ resolved
@@ -113,194 +113,6 @@
 /** \name Smooth Stroke Operator
  * \{ */
 
-<<<<<<< HEAD
-template<typename T>
-static void gaussian_blur_1D(const Span<T> src,
-                             const int64_t iterations,
-                             const float influence,
-                             const bool smooth_ends,
-                             const bool keep_shape,
-                             const bool is_cyclic,
-                             MutableSpan<T> dst)
-{
-  /**
-   * 1D Gaussian-like smoothing function.
-   *
-   * NOTE: This is the algorithm used by #BKE_gpencil_stroke_smooth_point (legacy),
-   *       but generalized and written in C++.
-   *
-   * This function uses a binomial kernel, which is the discrete version of gaussian blur.
-   * The weight for a value at the relative index is:
-   * `w = nCr(n, j + n/2) / 2^n = (n/1 * (n-1)/2 * ... * (n-j-n/2)/(j+n/2)) / 2^n`.
-   * All weights together sum up to 1.
-   * This is equivalent to doing multiple iterations of averaging neighbors,
-   * where: `n = iterations * 2 and -n/2 <= j <= n/2`.
-   *
-   * Now the problem is that `nCr(n, j + n/2)` is very hard to compute for `n > 500`, since even
-   * double precision isn't sufficient. A very good robust approximation for `n > 20` is:
-   * `nCr(n, j + n/2) / 2^n = sqrt(2/(pi*n)) * exp(-2*j*j/n)`.
-   *
-   * `keep_shape` is a new option to stop the points from severely deforming.
-   * It uses different partially negative weights.
-   * `w = 2 * (nCr(n, j + n/2) / 2^n) - (nCr(3*n, j + n) / 2^(3*n))`
-   * `  ~ 2 * sqrt(2/(pi*n)) * exp(-2*j*j/n) - sqrt(2/(pi*3*n)) * exp(-2*j*j/(3*n))`
-   * All weights still sum up to 1.
-   * Note that these weights only work because the averaging is done in relative coordinates.
-   */
-
-  BLI_assert(!src.is_empty());
-  BLI_assert(src.size() == dst.size());
-
-  /* Avoid computation if the there is just one point. */
-  if (src.size() == 1) {
-    return;
-  }
-
-  /* Weight Initialization. */
-  const int64_t n_half = keep_shape ? (iterations * iterations) / 8 + iterations :
-                                      (iterations * iterations) / 4 + 2 * iterations + 12;
-  double w = keep_shape ? 2.0 : 1.0;
-  double w2 = keep_shape ?
-                  (1.0 / M_SQRT3) * exp((2 * iterations * iterations) / double(n_half * 3)) :
-                  0.0;
-  Array<double> total_weight(src.size(), 0.0);
-
-  const int64_t total_points = src.size();
-  const int64_t last_pt = total_points - 1;
-
-  auto is_end_and_fixed = [smooth_ends, is_cyclic, last_pt](int index) {
-    return !smooth_ends && !is_cyclic && ELEM(index, 0, last_pt);
-  };
-
-  /* Initialize at zero. */
-  threading::parallel_for(dst.index_range(), 256, [&](const IndexRange range) {
-    for (const int64_t index : range) {
-      if (!is_end_and_fixed(index)) {
-        dst[index] = T(0);
-      }
-    }
-  });
-
-  for (const int64_t step : IndexRange(iterations)) {
-    const int64_t offset = iterations - step;
-    threading::parallel_for(dst.index_range(), 256, [&](const IndexRange range) {
-      for (const int64_t index : range) {
-        /* Filter out endpoints. */
-        if (is_end_and_fixed(index)) {
-          continue;
-        }
-
-        double w_before = w - w2;
-        double w_after = w - w2;
-
-        /* Compute the neighboring points. */
-        int64_t before = index - offset;
-        int64_t after = index + offset;
-        if (is_cyclic) {
-          before = (before % total_points + total_points) % total_points;
-          after = after % total_points;
-        }
-        else {
-          if (!smooth_ends && (before < 0)) {
-            w_before *= -before / float(index);
-          }
-          before = math::max(before, int64_t(0));
-
-          if (!smooth_ends && (after > last_pt)) {
-            w_after *= (after - (total_points - 1)) / float(total_points - 1 - index);
-          }
-          after = math::min(after, last_pt);
-        }
-
-        /* Add the neighboring values. */
-        const T bval = src[before];
-        const T aval = src[after];
-        const T cval = src[index];
-
-        dst[index] += (bval - cval) * w_before;
-        dst[index] += (aval - cval) * w_after;
-
-        /* Update the weight values. */
-        total_weight[index] += w_before;
-        total_weight[index] += w_after;
-      }
-    });
-
-    w *= (n_half + offset) / double(n_half + 1 - offset);
-    w2 *= (n_half * 3 + offset) / double(n_half * 3 + 1 - offset);
-  }
-
-  /* Normalize the weights. */
-  threading::parallel_for(dst.index_range(), 256, [&](const IndexRange range) {
-    for (const int64_t index : range) {
-      if (!is_end_and_fixed(index)) {
-        total_weight[index] += w - w2;
-        dst[index] = src[index] + influence * dst[index] / total_weight[index];
-      }
-    }
-  });
-}
-
-void gaussian_blur_1D(const GSpan src,
-                      const int64_t iterations,
-                      const float influence,
-                      const bool smooth_ends,
-                      const bool keep_shape,
-                      const bool is_cyclic,
-                      GMutableSpan dst)
-{
-  bke::attribute_math::convert_to_static_type(src.type(), [&](auto dummy) {
-    using T = decltype(dummy);
-    /* Reduces unnecessary code generation. */
-    if constexpr (std::is_same_v<T, float> || std::is_same_v<T, float2> ||
-                  std::is_same_v<T, float3>)
-    {
-      gaussian_blur_1D(src.typed<T>(),
-                       iterations,
-                       influence,
-                       smooth_ends,
-                       keep_shape,
-                       is_cyclic,
-                       dst.typed<T>());
-    }
-  });
-}
-
-void smooth_curve_attribute(const OffsetIndices<int> points_by_curve,
-                            const VArray<bool> &point_selection,
-                            const VArray<bool> &cyclic,
-                            const IndexMask &curves_to_smooth,
-                            const int64_t iterations,
-                            const float influence,
-                            const bool smooth_ends,
-                            const bool keep_shape,
-                            GMutableSpan data)
-{
-  curves_to_smooth.foreach_index(GrainSize(512), [&](const int curve_i) {
-    Vector<std::byte> orig_data;
-    const IndexRange points = points_by_curve[curve_i];
-
-    IndexMaskMemory memory;
-    const IndexMask selection_mask = IndexMask::from_bools(points, point_selection, memory);
-    if (selection_mask.is_empty()) {
-      return;
-    }
-
-    selection_mask.foreach_range([&](const IndexRange range) {
-      GMutableSpan dst_data = data.slice(range);
-
-      orig_data.resize(dst_data.size_in_bytes());
-      dst_data.type().copy_assign_n(dst_data.data(), orig_data.data(), range.size());
-      const GSpan src_data(dst_data.type(), orig_data.data(), range.size());
-
-      gaussian_blur_1D(
-          src_data, iterations, influence, smooth_ends, keep_shape, cyclic[curve_i], dst_data);
-    });
-  });
-}
-
-=======
->>>>>>> 0192a955
 static int grease_pencil_stroke_smooth_exec(bContext *C, wmOperator *op)
 {
   const Scene *scene = CTX_data_scene(C);
