/* SPDX-FileCopyrightText: 2023 Blender Authors
 *
 * SPDX-License-Identifier: GPL-2.0-or-later */

/** \file
 * \ingroup edgreasepencil
 */

#include "BLI_array_utils.hh"
#include "BLI_assert.h"
#include "BLI_index_mask.hh"
#include "BLI_index_range.hh"
#include "BLI_math_base.hh"
#include "BLI_math_geom.h"
#include "BLI_math_matrix.hh"
#include "BLI_math_vector.hh"
#include "BLI_math_vector_types.hh"
#include "BLI_offset_indices.hh"
#include "BLI_span.hh"
#include "BLI_utildefines.h"
#include "BLT_translation.hh"

#include "DNA_material_types.h"
#include "DNA_object_types.h"
#include "DNA_scene_types.h"
#include "DNA_space_types.h"

#include "BKE_attribute.hh"
#include "BKE_context.hh"
#include "BKE_curves_utils.hh"
#include "BKE_deform.hh"
#include "BKE_grease_pencil.hh"
#include "BKE_lib_id.hh"
#include "BKE_main.hh"
#include "BKE_material.h"
#include "BKE_preview_image.hh"
#include "BKE_report.hh"

#include "DNA_view3d_types.h"
#include "DNA_windowmanager_types.h"
#include "RNA_access.hh"
#include "RNA_define.hh"
#include "RNA_enum_types.hh"

#include "DEG_depsgraph.hh"

#include "ED_curves.hh"
#include "ED_grease_pencil.hh"
#include "ED_object.hh"
#include "ED_view3d.hh"

#include "GEO_join_geometries.hh"
#include "GEO_reorder.hh"
#include "GEO_set_curve_type.hh"
#include "GEO_smooth_curves.hh"
#include "GEO_subdivide_curves.hh"

#include "UI_resources.hh"
#include <limits>

namespace blender::ed::greasepencil {

/* -------------------------------------------------------------------- */
/** \name Smooth Stroke Operator
 * \{ */

static int grease_pencil_stroke_smooth_exec(bContext *C, wmOperator *op)
{
  const Scene *scene = CTX_data_scene(C);
  Object *object = CTX_data_active_object(C);
  GreasePencil &grease_pencil = *static_cast<GreasePencil *>(object->data);

  const int iterations = RNA_int_get(op->ptr, "iterations");
  const float influence = RNA_float_get(op->ptr, "factor");
  const bool keep_shape = RNA_boolean_get(op->ptr, "keep_shape");
  const bool smooth_ends = RNA_boolean_get(op->ptr, "smooth_ends");

  const bool smooth_position = RNA_boolean_get(op->ptr, "smooth_position");
  const bool smooth_radius = RNA_boolean_get(op->ptr, "smooth_radius");
  const bool smooth_opacity = RNA_boolean_get(op->ptr, "smooth_opacity");

  if (!(smooth_position || smooth_radius || smooth_opacity)) {
    /* There's nothing to be smoothed, return. */
    return OPERATOR_FINISHED;
  }

  bool changed = false;
  const Vector<MutableDrawingInfo> drawings = retrieve_editable_drawings(*scene, grease_pencil);
  threading::parallel_for_each(drawings, [&](const MutableDrawingInfo &info) {
    bke::CurvesGeometry &curves = info.drawing.strokes_for_write();
    if (curves.points_num() == 0) {
      return;
    }

    IndexMaskMemory memory;
    const IndexMask strokes = ed::greasepencil::retrieve_editable_and_selected_strokes(
        *object, info.drawing, info.layer_index, memory);
    if (strokes.is_empty()) {
      return;
    }

    bke::MutableAttributeAccessor attributes = curves.attributes_for_write();
    const OffsetIndices points_by_curve = curves.points_by_curve();
    const VArray<bool> cyclic = curves.cyclic();
    const VArray<bool> point_selection = *curves.attributes().lookup_or_default<bool>(
        ".selection", bke::AttrDomain::Point, true);

    if (smooth_position) {
      bke::GSpanAttributeWriter positions = attributes.lookup_for_write_span("position");
      geometry::smooth_curve_attribute(strokes,
                                       points_by_curve,
                                       point_selection,
                                       cyclic,
                                       iterations,
                                       influence,
                                       smooth_ends,
                                       keep_shape,
                                       positions.span);
      positions.finish();
      changed = true;
    }
    if (smooth_opacity && info.drawing.opacities().is_span()) {
      bke::GSpanAttributeWriter opacities = attributes.lookup_for_write_span("opacity");
      geometry::smooth_curve_attribute(strokes,
                                       points_by_curve,
                                       point_selection,
                                       cyclic,
                                       iterations,
                                       influence,
                                       smooth_ends,
                                       false,
                                       opacities.span);
      opacities.finish();
      changed = true;
    }
    if (smooth_radius && info.drawing.radii().is_span()) {
      bke::GSpanAttributeWriter radii = attributes.lookup_for_write_span("radius");
      geometry::smooth_curve_attribute(strokes,
                                       points_by_curve,
                                       point_selection,
                                       cyclic,
                                       iterations,
                                       influence,
                                       smooth_ends,
                                       false,
                                       radii.span);
      radii.finish();
      changed = true;
    }
  });

  if (changed) {
    DEG_id_tag_update(&grease_pencil.id, ID_RECALC_GEOMETRY);
    WM_event_add_notifier(C, NC_GEOM | ND_DATA, &grease_pencil);
  }

  return OPERATOR_FINISHED;
}

static void GREASE_PENCIL_OT_stroke_smooth(wmOperatorType *ot)
{
  PropertyRNA *prop;

  /* Identifiers. */
  ot->name = "Smooth Stroke";
  ot->idname = "GREASE_PENCIL_OT_stroke_smooth";
  ot->description = "Smooth selected strokes";

  /* Callbacks. */
  ot->exec = grease_pencil_stroke_smooth_exec;
  ot->poll = editable_grease_pencil_poll;

  ot->flag = OPTYPE_REGISTER | OPTYPE_UNDO;

  /* Smooth parameters. */
  prop = RNA_def_int(ot->srna, "iterations", 10, 1, 100, "Iterations", "", 1, 30);
  RNA_def_property_flag(prop, PROP_SKIP_SAVE);
  RNA_def_float(ot->srna, "factor", 1.0f, 0.0f, 1.0f, "Factor", "", 0.0f, 1.0f);
  RNA_def_boolean(ot->srna, "smooth_ends", false, "Smooth Endpoints", "");
  RNA_def_boolean(ot->srna, "keep_shape", false, "Keep Shape", "");

  RNA_def_boolean(ot->srna, "smooth_position", true, "Position", "");
  RNA_def_boolean(ot->srna, "smooth_radius", true, "Radius", "");
  RNA_def_boolean(ot->srna, "smooth_opacity", false, "Opacity", "");
}

/** \} */

/* -------------------------------------------------------------------- */
/** \name Simplify Stroke Operator
 * \{ */

static float dist_to_interpolated(
    float3 pos, float3 posA, float3 posB, float val, float valA, float valB)
{
  float dist1 = math::distance_squared(posA, pos);
  float dist2 = math::distance_squared(posB, pos);

  if (dist1 + dist2 > 0) {
    float interpolated_val = interpf(valB, valA, dist1 / (dist1 + dist2));
    return math::distance(interpolated_val, val);
  }
  return 0.0f;
}

static int64_t stroke_simplify(const IndexRange points,
                               const bool cyclic,
                               const float epsilon,
                               const FunctionRef<float(int64_t, int64_t, int64_t)> dist_function,
                               MutableSpan<bool> points_to_delete)
{
  int64_t total_points_to_delete = 0;
  const Span<bool> curve_selection = points_to_delete.slice(points);
  if (!curve_selection.contains(true)) {
    return total_points_to_delete;
  }

  const bool is_last_segment_selected = (curve_selection.first() && curve_selection.last());

  const Vector<IndexRange> selection_ranges = array_utils::find_all_ranges(curve_selection, true);
  threading::parallel_for(
      selection_ranges.index_range(), 1024, [&](const IndexRange range_of_ranges) {
        for (const IndexRange range : selection_ranges.as_span().slice(range_of_ranges)) {
          total_points_to_delete += ramer_douglas_peucker_simplify(
              range.shift(points.start()), epsilon, dist_function, points_to_delete);
        }
      });

  /* For cyclic curves, simplify the last segment. */
  if (cyclic && points.size() > 2 && is_last_segment_selected) {
    const float dist = dist_function(points.last(1), points.first(), points.last());
    if (dist <= epsilon) {
      points_to_delete[points.last()] = true;
      total_points_to_delete++;
    }
  }

  return total_points_to_delete;
}

static int grease_pencil_stroke_simplify_exec(bContext *C, wmOperator *op)
{
  const Scene *scene = CTX_data_scene(C);
  Object *object = CTX_data_active_object(C);
  GreasePencil &grease_pencil = *static_cast<GreasePencil *>(object->data);

  const float epsilon = RNA_float_get(op->ptr, "factor");

  bool changed = false;
  const Vector<MutableDrawingInfo> drawings = retrieve_editable_drawings(*scene, grease_pencil);
  threading::parallel_for_each(drawings, [&](const MutableDrawingInfo &info) {
    bke::CurvesGeometry &curves = info.drawing.strokes_for_write();
    if (curves.points_num() == 0) {
      return;
    }

    IndexMaskMemory memory;
    const IndexMask strokes = ed::greasepencil::retrieve_editable_and_selected_strokes(
        *object, info.drawing, info.layer_index, memory);
    if (strokes.is_empty()) {
      return;
    }

    const Span<float3> positions = curves.positions();
    const VArray<float> radii = info.drawing.radii();

    /* Distance functions for `ramer_douglas_peucker_simplify`. */
    const auto dist_function_positions =
        [positions](int64_t first_index, int64_t last_index, int64_t index) {
          const float dist_position = dist_to_line_v3(
              positions[index], positions[first_index], positions[last_index]);
          return dist_position;
        };
    const auto dist_function_positions_and_radii =
        [positions, radii](int64_t first_index, int64_t last_index, int64_t index) {
          const float dist_position = dist_to_line_v3(
              positions[index], positions[first_index], positions[last_index]);
          const float dist_radii = dist_to_interpolated(positions[index],
                                                        positions[first_index],
                                                        positions[last_index],
                                                        radii[index],
                                                        radii[first_index],
                                                        radii[last_index]);
          return math::max(dist_position, dist_radii);
        };

    const VArray<bool> cyclic = curves.cyclic();
    const OffsetIndices<int> points_by_curve = curves.points_by_curve();
    const VArray<bool> selection = *curves.attributes().lookup_or_default<bool>(
        ".selection", bke::AttrDomain::Point, true);

    /* Mark all points in the editable curves to be deleted. */
    Array<bool> points_to_delete(curves.points_num(), false);
    bke::curves::fill_points(points_by_curve, strokes, true, points_to_delete.as_mutable_span());

    std::atomic<int64_t> total_points_to_delete = 0;
    if (radii.is_single()) {
      strokes.foreach_index([&](const int64_t curve_i) {
        const IndexRange points = points_by_curve[curve_i];
        total_points_to_delete += stroke_simplify(points,
                                                  cyclic[curve_i],
                                                  epsilon,
                                                  dist_function_positions,
                                                  points_to_delete.as_mutable_span());
      });
    }
    else if (radii.is_span()) {
      strokes.foreach_index([&](const int64_t curve_i) {
        const IndexRange points = points_by_curve[curve_i];
        total_points_to_delete += stroke_simplify(points,
                                                  cyclic[curve_i],
                                                  epsilon,
                                                  dist_function_positions_and_radii,
                                                  points_to_delete.as_mutable_span());
      });
    }

    if (total_points_to_delete > 0) {
      IndexMaskMemory memory;
      curves.remove_points(IndexMask::from_bools(points_to_delete, memory), {});
      info.drawing.tag_topology_changed();
      changed = true;
    }
  });

  if (changed) {
    DEG_id_tag_update(&grease_pencil.id, ID_RECALC_GEOMETRY);
    WM_event_add_notifier(C, NC_GEOM | ND_DATA, &grease_pencil);
  }
  return OPERATOR_FINISHED;
}

static void GREASE_PENCIL_OT_stroke_simplify(wmOperatorType *ot)
{
  PropertyRNA *prop;

  /* Identifiers. */
  ot->name = "Simplify Stroke";
  ot->idname = "GREASE_PENCIL_OT_stroke_simplify";
  ot->description = "Simplify selected strokes";

  /* Callbacks. */
  ot->exec = grease_pencil_stroke_simplify_exec;
  ot->poll = editable_grease_pencil_point_selection_poll;

  ot->flag = OPTYPE_REGISTER | OPTYPE_UNDO;

  /* Simplify parameters. */
  prop = RNA_def_float(ot->srna, "factor", 0.01f, 0.0f, 100.0f, "Factor", "", 0.0f, 100.0f);
  RNA_def_property_flag(prop, PROP_SKIP_SAVE);
}

/** \} */

/* -------------------------------------------------------------------- */
/** \name Delete Operator
 * \{ */

static bke::CurvesGeometry remove_points_and_split(const bke::CurvesGeometry &curves,
                                                   const IndexMask &mask)
{
  const OffsetIndices<int> points_by_curve = curves.points_by_curve();
  const VArray<bool> src_cyclic = curves.cyclic();

  Array<bool> points_to_delete(curves.points_num());
  mask.to_bools(points_to_delete.as_mutable_span());
  const int total_points = points_to_delete.as_span().count(false);

  /* Return if deleting everything. */
  if (total_points == 0) {
    return {};
  }

  int curr_dst_point_id = 0;
  Array<int> dst_to_src_point(total_points);
  Vector<int> dst_curve_counts;
  Vector<int> dst_to_src_curve;
  Vector<bool> dst_cyclic;

  for (const int curve_i : curves.curves_range()) {
    const IndexRange points = points_by_curve[curve_i];
    const Span<bool> curve_points_to_delete = points_to_delete.as_span().slice(points);
    const bool curve_cyclic = src_cyclic[curve_i];

    /* Note, these ranges start at zero and needed to be shifted by `points.first()` */
    const Vector<IndexRange> ranges_to_keep = array_utils::find_all_ranges(curve_points_to_delete,
                                                                           false);

    if (ranges_to_keep.is_empty()) {
      continue;
    }

    const bool is_last_segment_selected = curve_cyclic && ranges_to_keep.first().first() == 0 &&
                                          ranges_to_keep.last().last() == points.size() - 1;
    const bool is_curve_self_joined = is_last_segment_selected && ranges_to_keep.size() != 1;
    const bool is_cyclic = ranges_to_keep.size() == 1 && is_last_segment_selected;

    IndexRange range_ids = ranges_to_keep.index_range();
    /* Skip the first range because it is joined to the end of the last range. */
    for (const int range_i : ranges_to_keep.index_range().drop_front(is_curve_self_joined)) {
      const IndexRange range = ranges_to_keep[range_i];

      int count = range.size();
      for (const int src_point : range.shift(points.first())) {
        dst_to_src_point[curr_dst_point_id++] = src_point;
      }

      /* Join the first range to the end of the last range. */
      if (is_curve_self_joined && range_i == range_ids.last()) {
        const IndexRange first_range = ranges_to_keep[range_ids.first()];
        for (const int src_point : first_range.shift(points.first())) {
          dst_to_src_point[curr_dst_point_id++] = src_point;
        }
        count += first_range.size();
      }

      dst_curve_counts.append(count);
      dst_to_src_curve.append(curve_i);
      dst_cyclic.append(is_cyclic);
    }
  }

  const int total_curves = dst_to_src_curve.size();

  bke::CurvesGeometry dst_curves(total_points, total_curves);

  BKE_defgroup_copy_list(&dst_curves.vertex_group_names, &curves.vertex_group_names);

  MutableSpan<int> new_curve_offsets = dst_curves.offsets_for_write();
  array_utils::copy(dst_curve_counts.as_span(), new_curve_offsets.drop_back(1));
  offset_indices::accumulate_counts_to_offsets(new_curve_offsets);

  bke::MutableAttributeAccessor dst_attributes = dst_curves.attributes_for_write();
  const bke::AttributeAccessor src_attributes = curves.attributes();

  /* Transfer curve attributes. */
  gather_attributes(src_attributes,
                    bke::AttrDomain::Curve,
<<<<<<< HEAD
                    bke::AttrDomain::Curve,
                    {},
                    {"cyclic"},
=======
                    bke::attribute_filter_from_skip_ref({"cyclic"}),
>>>>>>> 2ddc574a
                    dst_to_src_curve,
                    dst_attributes);
  array_utils::copy(dst_cyclic.as_span(), dst_curves.cyclic_for_write());

  /* Transfer point attributes. */
<<<<<<< HEAD
  gather_attributes(src_attributes,
                    bke::AttrDomain::Point,
                    bke::AttrDomain::Point,
                    {},
                    {},
                    dst_to_src_point,
                    dst_attributes);
=======
  gather_attributes(src_attributes, bke::AttrDomain::Point, {}, dst_to_src_point, dst_attributes);
>>>>>>> 2ddc574a

  dst_curves.update_curve_types();
  dst_curves.remove_attributes_based_on_types();

  return dst_curves;
}

static int grease_pencil_delete_exec(bContext *C, wmOperator * /*op*/)
{
  const Scene *scene = CTX_data_scene(C);
  Object *object = CTX_data_active_object(C);
  GreasePencil &grease_pencil = *static_cast<GreasePencil *>(object->data);

  const bke::AttrDomain selection_domain = ED_grease_pencil_selection_domain_get(
      scene->toolsettings);

  bool changed = false;
  const Vector<MutableDrawingInfo> drawings = retrieve_editable_drawings(*scene, grease_pencil);
  threading::parallel_for_each(drawings, [&](const MutableDrawingInfo &info) {
    IndexMaskMemory memory;
    const IndexMask elements = ed::greasepencil::retrieve_editable_and_selected_elements(
        *object, info.drawing, info.layer_index, selection_domain, memory);
    if (elements.is_empty()) {
      return;
    }

    bke::CurvesGeometry &curves = info.drawing.strokes_for_write();
    if (selection_domain == bke::AttrDomain::Curve) {
      curves.remove_curves(elements, {});
    }
    else if (selection_domain == bke::AttrDomain::Point) {
      curves = remove_points_and_split(curves, elements);
    }
    info.drawing.tag_topology_changed();
    changed = true;
  });

  if (changed) {
    DEG_id_tag_update(&grease_pencil.id, ID_RECALC_GEOMETRY);
    WM_event_add_notifier(C, NC_GEOM | ND_DATA, &grease_pencil);
  }
  return OPERATOR_FINISHED;
}

static void GREASE_PENCIL_OT_delete(wmOperatorType *ot)
{
  /* Identifiers. */
  ot->name = "Delete";
  ot->idname = "GREASE_PENCIL_OT_delete";
  ot->description = "Delete selected strokes or points";

  /* Callbacks. */
  ot->exec = grease_pencil_delete_exec;
  ot->poll = editable_grease_pencil_poll;

  ot->flag = OPTYPE_REGISTER | OPTYPE_UNDO;
}

/** \} */

/* -------------------------------------------------------------------- */
/** \name Dissolve Points Operator
 * \{ */

enum class DissolveMode : int8_t {
  /** Dissolve all selected points. */
  POINTS = 0,
  /** Dissolve between selected points. */
  BETWEEN = 1,
  /** Dissolve unselected points. */
  UNSELECT = 2,
};

static const EnumPropertyItem prop_dissolve_types[] = {
    {int(DissolveMode::POINTS), "POINTS", 0, "Dissolve", "Dissolve selected points"},
    {int(DissolveMode::BETWEEN),
     "BETWEEN",
     0,
     "Dissolve Between",
     "Dissolve points between selected points"},
    {int(DissolveMode::UNSELECT),
     "UNSELECT",
     0,
     "Dissolve Unselect",
     "Dissolve all unselected points"},
    {0, nullptr, 0, nullptr, nullptr},
};

static Array<bool> get_points_to_dissolve(bke::CurvesGeometry &curves,
                                          const IndexMask &mask,
                                          const DissolveMode mode)
{
  const VArray<bool> selection = *curves.attributes().lookup_or_default<bool>(
      ".selection", bke::AttrDomain::Point, true);

  Array<bool> points_to_dissolve(curves.points_num(), false);
  selection.materialize(mask, points_to_dissolve);

  if (mode == DissolveMode::POINTS) {
    return points_to_dissolve;
  }

  /* Both `between` and `unselect` have the unselected point being the ones dissolved so we need
   * to invert. */
  BLI_assert(ELEM(mode, DissolveMode::BETWEEN, DissolveMode::UNSELECT));

  const OffsetIndices<int> points_by_curve = curves.points_by_curve();
  /* Because we are going to invert, these become the points to keep. */
  MutableSpan<bool> points_to_keep = points_to_dissolve.as_mutable_span();

  threading::parallel_for(curves.curves_range(), 128, [&](const IndexRange range) {
    for (const int64_t curve_i : range) {
      const IndexRange points = points_by_curve[curve_i];
      const Span<bool> curve_selection = points_to_dissolve.as_span().slice(points);
      /* The unselected curves should not be dissolved. */
      if (!curve_selection.contains(true)) {
        points_to_keep.slice(points).fill(true);
        continue;
      }

      /* `between` is just `unselect` but with the first and last segments not getting
       * dissolved. */
      if (mode != DissolveMode::BETWEEN) {
        continue;
      }

      const Vector<IndexRange> deselection_ranges = array_utils::find_all_ranges(curve_selection,
                                                                                 false);

      if (deselection_ranges.size() != 0) {
        const IndexRange first_range = deselection_ranges.first().shift(points.first());
        const IndexRange last_range = deselection_ranges.last().shift(points.first());

        /* Ranges should only be fill if the first/last point matches the start/end point
         * of the segment. */
        if (first_range.first() == points.first()) {
          points_to_keep.slice(first_range).fill(true);
        }
        if (last_range.last() == points.last()) {
          points_to_keep.slice(last_range).fill(true);
        }
      }
    }
  });

  array_utils::invert_booleans(points_to_dissolve);

  return points_to_dissolve;
}

static int grease_pencil_dissolve_exec(bContext *C, wmOperator *op)
{
  const Scene *scene = CTX_data_scene(C);
  Object *object = CTX_data_active_object(C);
  GreasePencil &grease_pencil = *static_cast<GreasePencil *>(object->data);

  const DissolveMode mode = DissolveMode(RNA_enum_get(op->ptr, "type"));

  bool changed = false;
  const Vector<MutableDrawingInfo> drawings = retrieve_editable_drawings(*scene, grease_pencil);
  threading::parallel_for_each(drawings, [&](const MutableDrawingInfo &info) {
    bke::CurvesGeometry &curves = info.drawing.strokes_for_write();
    if (curves.points_num() == 0) {
      return;
    }

    IndexMaskMemory memory;
    const IndexMask points = ed::greasepencil::retrieve_editable_and_selected_points(
        *object, info.drawing, info.layer_index, memory);
    if (points.is_empty()) {
      return;
    }

    const Array<bool> points_to_dissolve = get_points_to_dissolve(curves, points, mode);
    if (points_to_dissolve.as_span().contains(true)) {
      curves.remove_points(IndexMask::from_bools(points_to_dissolve, memory), {});
      info.drawing.tag_topology_changed();
      changed = true;
    }
  });

  if (changed) {
    DEG_id_tag_update(&grease_pencil.id, ID_RECALC_GEOMETRY);
    WM_event_add_notifier(C, NC_GEOM | ND_DATA, &grease_pencil);
  }
  return OPERATOR_FINISHED;
}

static void GREASE_PENCIL_OT_dissolve(wmOperatorType *ot)
{
  PropertyRNA *prop;

  /* Identifiers. */
  ot->name = "Dissolve";
  ot->idname = "GREASE_PENCIL_OT_dissolve";
  ot->description = "Delete selected points without splitting strokes";

  /* Callbacks. */
  ot->invoke = WM_menu_invoke;
  ot->exec = grease_pencil_dissolve_exec;
  ot->poll = editable_grease_pencil_point_selection_poll;

  ot->flag = OPTYPE_REGISTER | OPTYPE_UNDO;

  /* Simplify parameters. */
  ot->prop = prop = RNA_def_enum(ot->srna,
                                 "type",
                                 prop_dissolve_types,
                                 0,
                                 "Type",
                                 "Method used for dissolving stroke points");
  RNA_def_property_flag(prop, PROP_SKIP_SAVE);
  RNA_def_property_translation_context(prop, BLT_I18NCONTEXT_ID_GPENCIL);
}

/** \} */

/* -------------------------------------------------------------------- */
/** \name Delete Frame Operator
 * \{ */

enum class DeleteFrameMode : int8_t {
  /** Delete the active frame for the current layer. */
  ACTIVE_FRAME = 0,
  /** Delete the active frames for all layers. */
  ALL_FRAMES = 1,
};

static const EnumPropertyItem prop_greasepencil_deleteframe_types[] = {
    {int(DeleteFrameMode::ACTIVE_FRAME),
     "ACTIVE_FRAME",
     0,
     "Active Frame",
     "Deletes current frame in the active layer"},
    {int(DeleteFrameMode::ALL_FRAMES),
     "ALL_FRAMES",
     0,
     "All Active Frames",
     "Delete active frames for all layers"},
    {0, nullptr, 0, nullptr, nullptr},
};

static int grease_pencil_delete_frame_exec(bContext *C, wmOperator *op)
{
  const Scene *scene = CTX_data_scene(C);
  Object *object = CTX_data_active_object(C);
  GreasePencil &grease_pencil = *static_cast<GreasePencil *>(object->data);
  const int current_frame = scene->r.cfra;

  const DeleteFrameMode mode = DeleteFrameMode(RNA_enum_get(op->ptr, "type"));

  bool changed = false;
  if (mode == DeleteFrameMode::ACTIVE_FRAME && grease_pencil.has_active_layer()) {
    bke::greasepencil::Layer &layer = *grease_pencil.get_active_layer();
    if (layer.is_editable() && layer.start_frame_at(current_frame)) {
      changed |= grease_pencil.remove_frames(layer, {*layer.start_frame_at(current_frame)});
    }
  }
  else if (mode == DeleteFrameMode::ALL_FRAMES) {
    for (bke::greasepencil::Layer *layer : grease_pencil.layers_for_write()) {
      if (layer->is_editable() && layer->start_frame_at(current_frame)) {
        changed |= grease_pencil.remove_frames(*layer, {*layer->start_frame_at(current_frame)});
      }
    }
  }

  if (changed) {
    DEG_id_tag_update(&grease_pencil.id, ID_RECALC_GEOMETRY);
    WM_event_add_notifier(C, NC_GEOM | ND_DATA | NA_EDITED, &grease_pencil);
    WM_event_add_notifier(C, NC_GPENCIL | NA_EDITED, nullptr);
  }

  return OPERATOR_FINISHED;
}

static void GREASE_PENCIL_OT_delete_frame(wmOperatorType *ot)
{
  PropertyRNA *prop;

  /* Identifiers. */
  ot->name = "Delete Frame";
  ot->idname = "GREASE_PENCIL_OT_delete_frame";
  ot->description = "Delete Grease Pencil Frame(s)";

  /* Callbacks. */
  ot->invoke = WM_menu_invoke;
  ot->exec = grease_pencil_delete_frame_exec;
  ot->poll = editable_grease_pencil_poll;

  ot->flag = OPTYPE_REGISTER | OPTYPE_UNDO;

  ot->prop = prop = RNA_def_enum(ot->srna,
                                 "type",
                                 prop_greasepencil_deleteframe_types,
                                 0,
                                 "Type",
                                 "Method used for deleting Grease Pencil frames");
  RNA_def_property_flag(prop, PROP_SKIP_SAVE);
}
/** \} */

/* -------------------------------------------------------------------- */
/** \name Stroke Material Set Operator
 * \{ */

static int grease_pencil_stroke_material_set_exec(bContext *C, wmOperator *op)
{
  using namespace blender;
  Main *bmain = CTX_data_main(C);
  const Scene *scene = CTX_data_scene(C);
  Object *object = CTX_data_active_object(C);
  GreasePencil &grease_pencil = *static_cast<GreasePencil *>(object->data);
  Material *ma = nullptr;
  char name[MAX_ID_NAME - 2];
  RNA_string_get(op->ptr, "material", name);

  int material_index = object->actcol - 1;

  if (name[0] != '\0') {
    ma = reinterpret_cast<Material *>(BKE_libblock_find_name(bmain, ID_MA, name));
    if (ma == nullptr) {
      BKE_reportf(op->reports, RPT_WARNING, TIP_("Material '%s' could not be found"), name);
      return OPERATOR_CANCELLED;
    }

    /* Find slot index. */
    material_index = BKE_object_material_index_get(object, ma);
  }

  if (material_index == -1) {
    return OPERATOR_CANCELLED;
  }

  const Vector<MutableDrawingInfo> drawings = retrieve_editable_drawings(*scene, grease_pencil);
  threading::parallel_for_each(drawings, [&](const MutableDrawingInfo &info) {
    IndexMaskMemory memory;
    IndexMask strokes = ed::greasepencil::retrieve_editable_and_selected_strokes(
        *object, info.drawing, info.layer_index, memory);
    if (strokes.is_empty()) {
      return;
    }

    bke::CurvesGeometry &curves = info.drawing.strokes_for_write();
    bke::SpanAttributeWriter<int> materials =
        curves.attributes_for_write().lookup_or_add_for_write_span<int>("material_index",
                                                                        bke::AttrDomain::Curve);
    index_mask::masked_fill(materials.span, material_index, strokes);
    materials.finish();
  });

  DEG_id_tag_update(&grease_pencil.id, ID_RECALC_GEOMETRY);
  WM_event_add_notifier(C, NC_GEOM | ND_DATA | NA_EDITED, &grease_pencil);

  return OPERATOR_FINISHED;
}

static void GREASE_PENCIL_OT_stroke_material_set(wmOperatorType *ot)
{
  ot->name = "Assign Material";
  ot->idname = "GREASE_PENCIL_OT_stroke_material_set";
  ot->description = "Assign the active material slot to the selected strokes";

  ot->exec = grease_pencil_stroke_material_set_exec;
  ot->poll = editable_grease_pencil_poll;

  ot->flag = OPTYPE_REGISTER | OPTYPE_UNDO;

  ot->prop = RNA_def_string(
      ot->srna, "material", nullptr, MAX_ID_NAME - 2, "Material", "Name of the material");
  RNA_def_property_flag(ot->prop, PROP_SKIP_SAVE);
}
/** \} */

/* -------------------------------------------------------------------- */
/** \name Cyclical Set Operator
 * \{ */

enum class CyclicalMode : int8_t {
  /** Sets all strokes to cycle. */
  CLOSE = 0,
  /** Sets all strokes to not cycle. */
  OPEN = 1,
  /** Switches the cyclic state of the strokes. */
  TOGGLE = 2,
};

static const EnumPropertyItem prop_cyclical_types[] = {
    {int(CyclicalMode::CLOSE), "CLOSE", 0, "Close All", ""},
    {int(CyclicalMode::OPEN), "OPEN", 0, "Open All", ""},
    {int(CyclicalMode::TOGGLE), "TOGGLE", 0, "Toggle", ""},
    {0, nullptr, 0, nullptr, nullptr},
};

static int grease_pencil_cyclical_set_exec(bContext *C, wmOperator *op)
{
  const Scene *scene = CTX_data_scene(C);
  Object *object = CTX_data_active_object(C);
  GreasePencil &grease_pencil = *static_cast<GreasePencil *>(object->data);

  const CyclicalMode mode = CyclicalMode(RNA_enum_get(op->ptr, "type"));

  bool changed = false;
  const Vector<MutableDrawingInfo> drawings = retrieve_editable_drawings(*scene, grease_pencil);
  threading::parallel_for_each(drawings, [&](const MutableDrawingInfo &info) {
    bke::CurvesGeometry &curves = info.drawing.strokes_for_write();
    if (mode == CyclicalMode::OPEN && !curves.attributes().contains("cyclic")) {
      /* Avoid creating unneeded attribute. */
      return;
    }

    IndexMaskMemory memory;
    const IndexMask strokes = ed::greasepencil::retrieve_editable_and_selected_strokes(
        *object, info.drawing, info.layer_index, memory);
    if (strokes.is_empty()) {
      return;
    }

    MutableSpan<bool> cyclic = curves.cyclic_for_write();
    switch (mode) {
      case CyclicalMode::CLOSE:
        index_mask::masked_fill(cyclic, true, strokes);
        break;
      case CyclicalMode::OPEN:
        index_mask::masked_fill(cyclic, false, strokes);
        break;
      case CyclicalMode::TOGGLE:
        array_utils::invert_booleans(cyclic, strokes);
        break;
    }

    /* Remove the attribute if it is empty. */
    if (mode != CyclicalMode::CLOSE) {
      if (array_utils::booleans_mix_calc(curves.cyclic()) == array_utils::BooleanMix::AllFalse) {
        curves.attributes_for_write().remove("cyclic");
      }
    }

    changed = true;
  });

  if (changed) {
    DEG_id_tag_update(&grease_pencil.id, ID_RECALC_GEOMETRY);
    WM_event_add_notifier(C, NC_GEOM | ND_DATA, &grease_pencil);
  }

  return OPERATOR_FINISHED;
}

static void GREASE_PENCIL_OT_cyclical_set(wmOperatorType *ot)
{
  /* Identifiers. */
  ot->name = "Set Cyclical State";
  ot->idname = "GREASE_PENCIL_OT_cyclical_set";
  ot->description = "Close or open the selected stroke adding a segment from last to first point";

  /* Callbacks. */
  ot->invoke = WM_menu_invoke;
  ot->exec = grease_pencil_cyclical_set_exec;
  ot->poll = editable_grease_pencil_poll;

  ot->flag = OPTYPE_REGISTER | OPTYPE_UNDO;

  /* Simplify parameters. */
  ot->prop = RNA_def_enum(
      ot->srna, "type", prop_cyclical_types, int(CyclicalMode::TOGGLE), "Type", "");
}

/** \} */

/* -------------------------------------------------------------------- */
/** \name Set Active Material Operator
 * \{ */

static int grease_pencil_set_active_material_exec(bContext *C, wmOperator * /*op*/)
{
  const Scene *scene = CTX_data_scene(C);
  Object *object = CTX_data_active_object(C);
  GreasePencil &grease_pencil = *static_cast<GreasePencil *>(object->data);

  if (object->totcol == 0) {
    return OPERATOR_CANCELLED;
  }

  const Vector<MutableDrawingInfo> drawings = retrieve_editable_drawings(*scene, grease_pencil);
  for (const MutableDrawingInfo &info : drawings) {
    IndexMaskMemory memory;
    const IndexMask strokes = ed::greasepencil::retrieve_editable_and_selected_strokes(
        *object, info.drawing, info.layer_index, memory);
    if (strokes.is_empty()) {
      continue;
    }
    bke::CurvesGeometry &curves = info.drawing.strokes_for_write();

    const VArray<int> materials = *curves.attributes().lookup_or_default<int>(
        "material_index", bke::AttrDomain::Curve, 0);
    object->actcol = materials[strokes.first()] + 1;
    break;
  };

  WM_event_add_notifier(C, NC_GEOM | ND_DATA | NA_EDITED, &grease_pencil);

  return OPERATOR_FINISHED;
}

static void GREASE_PENCIL_OT_set_active_material(wmOperatorType *ot)
{
  ot->name = "Set Active Material";
  ot->idname = "GREASE_PENCIL_OT_set_active_material";
  ot->description = "Set the selected stroke material as the active material";

  ot->exec = grease_pencil_set_active_material_exec;
  ot->poll = editable_grease_pencil_poll;

  ot->flag = OPTYPE_REGISTER | OPTYPE_UNDO;
}
/** \} */

/* -------------------------------------------------------------------- */
/** \name Set Uniform Thickness Operator
 * \{ */

static int grease_pencil_set_uniform_thickness_exec(bContext *C, wmOperator *op)
{
  const Scene *scene = CTX_data_scene(C);
  Object *object = CTX_data_active_object(C);
  GreasePencil &grease_pencil = *static_cast<GreasePencil *>(object->data);

  /* Radius is half of the thickness. */
  const float radius = RNA_float_get(op->ptr, "thickness") * 0.5f;

  bool changed = false;
  const Vector<MutableDrawingInfo> drawings = retrieve_editable_drawings(*scene, grease_pencil);
  threading::parallel_for_each(drawings, [&](const MutableDrawingInfo &info) {
    IndexMaskMemory memory;
    const IndexMask strokes = ed::greasepencil::retrieve_editable_and_selected_strokes(
        *object, info.drawing, info.layer_index, memory);
    if (strokes.is_empty()) {
      return;
    }
    bke::CurvesGeometry &curves = info.drawing.strokes_for_write();

    const OffsetIndices<int> points_by_curve = curves.points_by_curve();
    MutableSpan<float> radii = info.drawing.radii_for_write();
    bke::curves::fill_points<float>(points_by_curve, strokes, radius, radii);
    changed = true;
  });

  if (changed) {
    DEG_id_tag_update(&grease_pencil.id, ID_RECALC_GEOMETRY);
    WM_event_add_notifier(C, NC_GEOM | ND_DATA, &grease_pencil);
  }

  return OPERATOR_FINISHED;
}

static void GREASE_PENCIL_OT_set_uniform_thickness(wmOperatorType *ot)
{
  /* Identifiers. */
  ot->name = "Set Uniform Thickness";
  ot->idname = "GREASE_PENCIL_OT_set_uniform_thickness";
  ot->description = "Set all stroke points to same thickness";

  /* Callbacks. */
  ot->exec = grease_pencil_set_uniform_thickness_exec;
  ot->poll = editable_grease_pencil_poll;

  /* flags */
  ot->flag = OPTYPE_REGISTER | OPTYPE_UNDO;

  /* props */
  ot->prop = RNA_def_float(
      ot->srna, "thickness", 0.1f, 0.0f, 1000.0f, "Thickness", "Thickness", 0.0f, 1000.0f);
}

/** \} */
/* -------------------------------------------------------------------- */
/** \name Set Uniform Opacity Operator
 * \{ */

static int grease_pencil_set_uniform_opacity_exec(bContext *C, wmOperator *op)
{
  const Scene *scene = CTX_data_scene(C);
  Object *object = CTX_data_active_object(C);
  GreasePencil &grease_pencil = *static_cast<GreasePencil *>(object->data);

  const float opacity = RNA_float_get(op->ptr, "opacity");

  bool changed = false;
  const Vector<MutableDrawingInfo> drawings = retrieve_editable_drawings(*scene, grease_pencil);
  threading::parallel_for_each(drawings, [&](const MutableDrawingInfo &info) {
    IndexMaskMemory memory;
    const IndexMask strokes = ed::greasepencil::retrieve_editable_and_selected_strokes(
        *object, info.drawing, info.layer_index, memory);
    if (strokes.is_empty()) {
      return;
    }
    bke::CurvesGeometry &curves = info.drawing.strokes_for_write();

    const OffsetIndices<int> points_by_curve = curves.points_by_curve();
    MutableSpan<float> opacities = info.drawing.opacities_for_write();
    bke::curves::fill_points<float>(points_by_curve, strokes, opacity, opacities);
    changed = true;
  });

  if (changed) {
    DEG_id_tag_update(&grease_pencil.id, ID_RECALC_GEOMETRY);
    WM_event_add_notifier(C, NC_GEOM | ND_DATA, &grease_pencil);
  }

  return OPERATOR_FINISHED;
}

static void GREASE_PENCIL_OT_set_uniform_opacity(wmOperatorType *ot)
{
  /* Identifiers. */
  ot->name = "Set Uniform Opacity";
  ot->idname = "GREASE_PENCIL_OT_set_uniform_opacity";
  ot->description = "Set all stroke points to same opacity";

  /* Callbacks. */
  ot->exec = grease_pencil_set_uniform_opacity_exec;
  ot->poll = editable_grease_pencil_poll;

  /* flags */
  ot->flag = OPTYPE_REGISTER | OPTYPE_UNDO;

  /* props */
  ot->prop = RNA_def_float(ot->srna, "opacity", 1.0f, 0.0f, 1.0f, "Opacity", "", 0.0f, 1.0f);
}

/** \} */

/* -------------------------------------------------------------------- */
/** \name Switch Direction Operator
 * \{ */

static int grease_pencil_stroke_switch_direction_exec(bContext *C, wmOperator * /*op*/)
{
  const Scene *scene = CTX_data_scene(C);
  Object *object = CTX_data_active_object(C);
  GreasePencil &grease_pencil = *static_cast<GreasePencil *>(object->data);

  bool changed = false;
  const Vector<MutableDrawingInfo> drawings = retrieve_editable_drawings(*scene, grease_pencil);
  threading::parallel_for_each(drawings, [&](const MutableDrawingInfo &info) {
    IndexMaskMemory memory;
    const IndexMask strokes = ed::greasepencil::retrieve_editable_and_selected_strokes(
        *object, info.drawing, info.layer_index, memory);
    if (strokes.is_empty()) {
      return;
    }
    bke::CurvesGeometry &curves = info.drawing.strokes_for_write();

    /* Switch stroke direction. */
    curves.reverse_curves(strokes);

    changed = true;
  });

  if (changed) {
    DEG_id_tag_update(&grease_pencil.id, ID_RECALC_GEOMETRY);
    WM_event_add_notifier(C, NC_GEOM | ND_DATA, &grease_pencil);
  }

  return OPERATOR_FINISHED;
}

static void GREASE_PENCIL_OT_stroke_switch_direction(wmOperatorType *ot)
{
  /* identifiers */
  ot->name = "Switch Direction";
  ot->idname = "GREASE_PENCIL_OT_stroke_switch_direction";
  ot->description = "Change direction of the points of the selected strokes";

  /* Callbacks. */
  ot->exec = grease_pencil_stroke_switch_direction_exec;
  ot->poll = editable_grease_pencil_poll;

  ot->flag = OPTYPE_REGISTER | OPTYPE_UNDO;
}

/** \} */

/* -------------------------------------------------------------------- */
/** \name Set Curve Caps Operator
 * \{ */

enum class CapsMode : int8_t {
  /** Switches both to Flat. */
  FLAT = 0,
  /** Change only start. */
  START = 1,
  /** Change only end. */
  END = 2,
  /** Switches both to default rounded. */
  ROUND = 3,
};

static void toggle_caps(MutableSpan<int8_t> caps, const IndexMask &strokes)
{
  strokes.foreach_index([&](const int stroke_i) {
    if (caps[stroke_i] == GP_STROKE_CAP_FLAT) {
      caps[stroke_i] = GP_STROKE_CAP_ROUND;
    }
    else {
      caps[stroke_i] = GP_STROKE_CAP_FLAT;
    }
  });
}

static int grease_pencil_caps_set_exec(bContext *C, wmOperator *op)
{
  const Scene *scene = CTX_data_scene(C);
  Object *object = CTX_data_active_object(C);
  GreasePencil &grease_pencil = *static_cast<GreasePencil *>(object->data);

  const CapsMode mode = CapsMode(RNA_enum_get(op->ptr, "type"));

  bool changed = false;
  const Vector<MutableDrawingInfo> drawings = retrieve_editable_drawings(*scene, grease_pencil);
  threading::parallel_for_each(drawings, [&](const MutableDrawingInfo &info) {
    bke::CurvesGeometry &curves = info.drawing.strokes_for_write();
    IndexMaskMemory memory;
    const IndexMask strokes = ed::greasepencil::retrieve_editable_and_selected_strokes(
        *object, info.drawing, info.layer_index, memory);
    if (strokes.is_empty()) {
      return;
    }

    bke::MutableAttributeAccessor attributes = curves.attributes_for_write();

    if (ELEM(mode, CapsMode::ROUND, CapsMode::FLAT)) {
      bke::SpanAttributeWriter<int8_t> start_caps =
          attributes.lookup_or_add_for_write_span<int8_t>("start_cap", bke::AttrDomain::Curve);
      bke::SpanAttributeWriter<int8_t> end_caps = attributes.lookup_or_add_for_write_span<int8_t>(
          "end_cap", bke::AttrDomain::Curve);

      const int8_t flag_set = (mode == CapsMode::ROUND) ? int8_t(GP_STROKE_CAP_TYPE_ROUND) :
                                                          int8_t(GP_STROKE_CAP_TYPE_FLAT);

      index_mask::masked_fill(start_caps.span, flag_set, strokes);
      index_mask::masked_fill(end_caps.span, flag_set, strokes);
      start_caps.finish();
      end_caps.finish();
    }
    else {
      switch (mode) {
        case CapsMode::START: {
          bke::SpanAttributeWriter<int8_t> caps = attributes.lookup_or_add_for_write_span<int8_t>(
              "start_cap", bke::AttrDomain::Curve);
          toggle_caps(caps.span, strokes);
          caps.finish();
          break;
        }
        case CapsMode::END: {
          bke::SpanAttributeWriter<int8_t> caps = attributes.lookup_or_add_for_write_span<int8_t>(
              "end_cap", bke::AttrDomain::Curve);
          toggle_caps(caps.span, strokes);
          caps.finish();
          break;
        }
        case CapsMode::ROUND:
        case CapsMode::FLAT:
          break;
      }
    }

    changed = true;
  });

  if (changed) {
    DEG_id_tag_update(&grease_pencil.id, ID_RECALC_GEOMETRY);
    WM_event_add_notifier(C, NC_GEOM | ND_DATA, &grease_pencil);
  }

  return OPERATOR_FINISHED;
}

static void GREASE_PENCIL_OT_caps_set(wmOperatorType *ot)
{
  static const EnumPropertyItem prop_caps_types[] = {
      {int(CapsMode::ROUND), "ROUND", 0, "Rounded", "Set as default rounded"},
      {int(CapsMode::FLAT), "FLAT", 0, "Flat", ""},
      RNA_ENUM_ITEM_SEPR,
      {int(CapsMode::START), "START", 0, "Toggle Start", ""},
      {int(CapsMode::END), "END", 0, "Toggle End", ""},
      {0, nullptr, 0, nullptr, nullptr},
  };

  /* Identifiers. */
  ot->name = "Set Curve Caps";
  ot->idname = "GREASE_PENCIL_OT_caps_set";
  ot->description = "Change curve caps mode (rounded or flat)";

  /* Callbacks. */
  ot->invoke = WM_menu_invoke;
  ot->exec = grease_pencil_caps_set_exec;
  ot->poll = editable_grease_pencil_poll;

  ot->flag = OPTYPE_REGISTER | OPTYPE_UNDO;

  /* Simplify parameters. */
  ot->prop = RNA_def_enum(ot->srna, "type", prop_caps_types, int(CapsMode::ROUND), "Type", "");
}

/** \} */

/* -------------------------------------------------------------------- */
/** \name Set Active Material Operator
 * \{ */

/* Retry enum items with object materials. */
static const EnumPropertyItem *material_enum_itemf(bContext *C,
                                                   PointerRNA * /*ptr*/,
                                                   PropertyRNA * /*prop*/,
                                                   bool *r_free)
{
  Object *ob = CTX_data_active_object(C);
  EnumPropertyItem *item = nullptr, item_tmp = {0};
  int totitem = 0;

  if (ob == nullptr) {
    return rna_enum_dummy_DEFAULT_items;
  }

  /* Existing materials */
  for (const int i : IndexRange(ob->totcol)) {
    if (Material *ma = BKE_object_material_get(ob, i + 1)) {
      item_tmp.identifier = ma->id.name + 2;
      item_tmp.name = ma->id.name + 2;
      item_tmp.value = i + 1;
      item_tmp.icon = ma->preview ? ma->preview->runtime->icon_id : ICON_NONE;

      RNA_enum_item_add(&item, &totitem, &item_tmp);
    }
  }
  RNA_enum_item_end(&item, &totitem);
  *r_free = true;

  return item;
}

static int grease_pencil_set_material_exec(bContext *C, wmOperator *op)
{
  Object *object = CTX_data_active_object(C);
  GreasePencil &grease_pencil = *static_cast<GreasePencil *>(object->data);
  const int slot = RNA_enum_get(op->ptr, "slot");

  /* Try to get material slot. */
  if ((slot < 1) || (slot > object->totcol)) {
    return OPERATOR_CANCELLED;
  }

  /* Set active material. */
  object->actcol = slot;

  WM_event_add_notifier(C, NC_GEOM | ND_DATA | NA_EDITED, &grease_pencil);

  return OPERATOR_FINISHED;
}

static void GREASE_PENCIL_OT_set_material(wmOperatorType *ot)
{
  /* identifiers */
  ot->name = "Set Active Material";
  ot->idname = "GREASE_PENCIL_OT_set_material";
  ot->description = "Set active material";

  /* callbacks */
  ot->exec = grease_pencil_set_material_exec;
  ot->poll = active_grease_pencil_poll;

  /* flags */
  ot->flag = OPTYPE_REGISTER | OPTYPE_UNDO;

  /* Material to use (dynamic enum) */
  ot->prop = RNA_def_enum(ot->srna, "slot", rna_enum_dummy_DEFAULT_items, 0, "Material Slot", "");
  RNA_def_enum_funcs(ot->prop, material_enum_itemf);
}
/** \} */

/* -------------------------------------------------------------------- */
/** \name Duplicate Operator
 * \{ */

static int grease_pencil_duplicate_exec(bContext *C, wmOperator * /*op*/)
{
  const Scene *scene = CTX_data_scene(C);
  Object *object = CTX_data_active_object(C);
  GreasePencil &grease_pencil = *static_cast<GreasePencil *>(object->data);

  const bke::AttrDomain selection_domain = ED_grease_pencil_selection_domain_get(
      scene->toolsettings);

  std::atomic<bool> changed = false;
  const Vector<MutableDrawingInfo> drawings = retrieve_editable_drawings(*scene, grease_pencil);
  threading::parallel_for_each(drawings, [&](const MutableDrawingInfo &info) {
    IndexMaskMemory memory;
    const IndexMask elements = retrieve_editable_and_selected_elements(
        *object, info.drawing, info.layer_index, selection_domain, memory);
    if (elements.is_empty()) {
      return;
    }

    bke::CurvesGeometry &curves = info.drawing.strokes_for_write();
    if (selection_domain == bke::AttrDomain::Curve) {
      curves::duplicate_curves(curves, elements);
    }
    else if (selection_domain == bke::AttrDomain::Point) {
      curves::duplicate_points(curves, elements);
    }
    info.drawing.tag_topology_changed();
    changed.store(true, std::memory_order_relaxed);
  });

  if (changed) {
    DEG_id_tag_update(&grease_pencil.id, ID_RECALC_GEOMETRY);
    WM_event_add_notifier(C, NC_GEOM | ND_DATA, &grease_pencil);
  }
  return OPERATOR_FINISHED;
}

static void GREASE_PENCIL_OT_duplicate(wmOperatorType *ot)
{
  /* Identifiers. */
  ot->name = "Duplicate";
  ot->idname = "GREASE_PENCIL_OT_duplicate";
  ot->description = "Duplicate the selected points";

  /* Callbacks. */
  ot->exec = grease_pencil_duplicate_exec;
  ot->poll = editable_grease_pencil_poll;

  ot->flag = OPTYPE_REGISTER | OPTYPE_UNDO;
}

static int grease_pencil_clean_loose_exec(bContext *C, wmOperator *op)
{
  Object *object = CTX_data_active_object(C);
  Scene &scene = *CTX_data_scene(C);
  const int limit = RNA_int_get(op->ptr, "limit");

  GreasePencil &grease_pencil = *static_cast<GreasePencil *>(object->data);
  const Vector<MutableDrawingInfo> drawings = retrieve_editable_drawings(scene, grease_pencil);

  threading::parallel_for_each(drawings, [&](const MutableDrawingInfo &info) {
    bke::CurvesGeometry &curves = info.drawing.strokes_for_write();
    const OffsetIndices<int> points_by_curve = curves.points_by_curve();

    IndexMaskMemory memory;
    const IndexMask editable_strokes = ed::greasepencil::retrieve_editable_strokes(
        *object, info.drawing, info.layer_index, memory);

    const IndexMask curves_to_delete = IndexMask::from_predicate(
        editable_strokes, GrainSize(4096), memory, [&](const int i) {
          return points_by_curve[i].size() <= limit;
        });

    curves.remove_curves(curves_to_delete, {});
  });

  DEG_id_tag_update(&grease_pencil.id, ID_RECALC_GEOMETRY);
  WM_event_add_notifier(C, NC_GEOM | ND_DATA, &grease_pencil);

  return OPERATOR_FINISHED;
}

static int grease_pencil_clean_loose_invoke(bContext *C, wmOperator *op, const wmEvent *event)
{
  return WM_operator_props_popup_confirm_ex(
      C, op, event, IFACE_("Remove Loose Points"), IFACE_("Delete"));
}

static void GREASE_PENCIL_OT_clean_loose(wmOperatorType *ot)
{
  ot->name = "Clean Loose Points";
  ot->idname = "GREASE_PENCIL_OT_clean_loose";
  ot->description = "Remove loose points";

  ot->invoke = grease_pencil_clean_loose_invoke;
  ot->exec = grease_pencil_clean_loose_exec;
  ot->poll = active_grease_pencil_layer_poll;

  ot->flag = OPTYPE_REGISTER | OPTYPE_UNDO;

  RNA_def_int(ot->srna,
              "limit",
              1,
              1,
              INT_MAX,
              "Limit",
              "Number of points to consider stroke as loose",
              1,
              INT_MAX);
}

/** \} */

/* -------------------------------------------------------------------- */
/** \name Stroke Subdivide Operator
 * \{ */

static int gpencil_stroke_subdivide_exec(bContext *C, wmOperator *op)
{
  const int cuts = RNA_int_get(op->ptr, "number_cuts");
  const bool only_selected = RNA_boolean_get(op->ptr, "only_selected");

  std::atomic<bool> changed = false;

  const Scene *scene = CTX_data_scene(C);
  Object *object = CTX_data_active_object(C);
  GreasePencil &grease_pencil = *static_cast<GreasePencil *>(object->data);
  const bke::AttrDomain selection_domain = ED_grease_pencil_selection_domain_get(
      scene->toolsettings);

  const Vector<MutableDrawingInfo> drawings = retrieve_editable_drawings(*scene, grease_pencil);

  threading::parallel_for_each(drawings, [&](const MutableDrawingInfo &info) {
    IndexMaskMemory memory;
    const IndexMask strokes = ed::greasepencil::retrieve_editable_and_selected_strokes(
        *object, info.drawing, info.layer_index, memory);
    if (strokes.is_empty()) {
      return;
    }
    bke::CurvesGeometry &curves = info.drawing.strokes_for_write();

    VArray<int> vcuts = {};

    if (selection_domain == bke::AttrDomain::Curve || !only_selected) {
      /* Subdivide entire selected curve, every stroke subdivides to the same cut. */
      vcuts = VArray<int>::ForSingle(cuts, curves.points_num());
    }
    else if (selection_domain == bke::AttrDomain::Point) {
      /* Subdivide between selected points. Only cut between selected points.
       * Make the cut array the same length as point count for specifying
       * cut/uncut for each segment. */
      const VArray<bool> selection = *curves.attributes().lookup_or_default<bool>(
          ".selection", bke::AttrDomain::Point, true);

      const OffsetIndices points_by_curve = curves.points_by_curve();
      const VArray<bool> cyclic = curves.cyclic();

      Array<int> use_cuts(curves.points_num(), 0);

      /* The cut is after each point, so the last point selected wouldn't need to be registered. */
      for (const int curve : curves.curves_range()) {
        /* No need to loop to the last point since the cut is registered on the point before the
         * segment. */
        for (const int point : points_by_curve[curve].drop_back(1)) {
          /* The point itself should be selected. */
          if (!selection[point]) {
            continue;
          }
          /* If the next point in the curve is selected, then cut this segment. */
          if (selection[point + 1]) {
            use_cuts[point] = cuts;
          }
        }
        /* Check for cyclic and selection. */
        if (cyclic[curve]) {
          const int first_point = points_by_curve[curve].first();
          const int last_point = points_by_curve[curve].last();
          if (selection[first_point] && selection[last_point]) {
            use_cuts[last_point] = cuts;
          }
        }
      }
      vcuts = VArray<int>::ForContainer(std::move(use_cuts));
    }

    curves = geometry::subdivide_curves(curves, strokes, vcuts);
    info.drawing.tag_topology_changed();
    changed.store(true, std::memory_order_relaxed);
  });

  if (changed) {
    DEG_id_tag_update(&grease_pencil.id, ID_RECALC_GEOMETRY);
    WM_event_add_notifier(C, NC_GPENCIL | ND_DATA | NA_EDITED, nullptr);
  }

  return OPERATOR_FINISHED;
}

static void GREASE_PENCIL_OT_stroke_subdivide(wmOperatorType *ot)
{
  PropertyRNA *prop;

  /* identifiers */
  ot->name = "Subdivide Stroke";
  ot->idname = "GREASE_PENCIL_OT_stroke_subdivide";
  ot->description =
      "Subdivide between continuous selected points of the stroke adding a point half way "
      "between "
      "them";

  /* API callbacks. */
  ot->exec = gpencil_stroke_subdivide_exec;
  ot->poll = ed::greasepencil::editable_grease_pencil_poll;

  /* Flags. */
  ot->flag = OPTYPE_REGISTER | OPTYPE_UNDO;

  /* Properties. */
  prop = RNA_def_int(ot->srna, "number_cuts", 1, 1, 32, "Number of Cuts", "", 1, 5);
  /* Avoid re-using last var because it can cause _very_ high value and annoy users. */
  RNA_def_property_flag(prop, PROP_SKIP_SAVE);

  RNA_def_boolean(ot->srna,
                  "only_selected",
                  true,
                  "Selected Points",
                  "Smooth only selected points in the stroke");
}

/** \} */

/* -------------------------------------------------------------------- */
/** \name Reorder Operator
 * \{ */

enum class ReorderDirection : int8_t {
  /** Move the selected strokes to be drawn in front. */
  TOP = 0,
  /** Increase the draw order of the selected strokes. */
  UP = 1,
  /** Decrease the draw order of the selected strokes. */
  DOWN = 2,
  /** Move the selected strokes to be drawn behind. */
  BOTTOM = 3,
};

static Array<int> get_reordered_indices(const IndexRange universe,
                                        const IndexMask &selected,
                                        const ReorderDirection direction)
{
  Array<int> indices(universe.size());

  if (ELEM(direction, ReorderDirection::UP, ReorderDirection::DOWN)) {
    /* Initialize the indices. */
    array_utils::fill_index_range<int>(indices);
  }

  if (ELEM(direction, ReorderDirection::TOP, ReorderDirection::BOTTOM)) {
    /*
     * Take the selected indices and move them to the start for `Bottom` or the end for `Top`
     * And fill the reset with the unselected indices.
     *
     * Here's a diagram:
     *
     *        Input
     * 0 1 2 3 4 5 6 7 8 9
     *     ^   ^ ^
     *
     *         Top
     * |-----A-----| |-B-|
     * 0 1 3 6 7 8 9 2 4 5
     *               ^ ^ ^
     *
     *        Bottom
     * |-A-| |-----B-----|
     * 2 4 5 0 1 3 6 7 8 9
     * ^ ^ ^
     */

    IndexMaskMemory memory;
    const IndexMask unselected = selected.complement(universe, memory);

    const IndexMask &A = (direction == ReorderDirection::BOTTOM) ? selected : unselected;
    const IndexMask &B = (direction == ReorderDirection::BOTTOM) ? unselected : selected;

    A.to_indices(indices.as_mutable_span().take_front(A.size()));
    B.to_indices(indices.as_mutable_span().take_back(B.size()));
  }
  else if (direction == ReorderDirection::DOWN) {
    selected.foreach_index_optimized<int>([&](const int curve_i, const int pos) {
      /* Check if the curve index is touching the beginning without any gaps. */
      if (curve_i != pos) {
        /* Move a index down by flipping it with the one below it. */
        std::swap(indices[curve_i], indices[curve_i - 1]);
      }
    });
  }
  else if (direction == ReorderDirection::UP) {
    Array<int> selected_indices(selected.size());
    selected.to_indices(selected_indices.as_mutable_span());

    /* Because each index is moving up we need to loop through the indices backwards,
     * starting at the largest. */
    for (const int i : selected_indices.index_range()) {
      const int pos = selected_indices.index_range().last(i);
      const int curve_i = selected_indices[pos];

      /* Check if the curve index is touching the end without any gaps. */
      if (curve_i != universe.last(i)) {
        /* Move a index up by flipping it with the one above it. */
        std::swap(indices[curve_i], indices[curve_i + 1]);
      }
    }
  }

  return indices;
}

static int grease_pencil_stroke_reorder_exec(bContext *C, wmOperator *op)
{
  const Scene *scene = CTX_data_scene(C);
  Object *object = CTX_data_active_object(C);
  GreasePencil &grease_pencil = *static_cast<GreasePencil *>(object->data);

  const ReorderDirection direction = ReorderDirection(RNA_enum_get(op->ptr, "direction"));

  std::atomic<bool> changed = false;
  const Vector<MutableDrawingInfo> drawings = retrieve_editable_drawings(*scene, grease_pencil);
  threading::parallel_for_each(drawings, [&](const MutableDrawingInfo &info) {
    IndexMaskMemory memory;
    const IndexMask strokes = ed::greasepencil::retrieve_editable_and_selected_strokes(
        *object, info.drawing, info.layer_index, memory);
    if (strokes.is_empty()) {
      return;
    }
    bke::CurvesGeometry &curves = info.drawing.strokes_for_write();

    /* Return if everything is selected. */
    if (strokes.size() == curves.curves_num()) {
      return;
    }

    const Array<int> indices = get_reordered_indices(curves.curves_range(), strokes, direction);

    curves = geometry::reorder_curves_geometry(curves, indices, {});
    info.drawing.tag_topology_changed();
    changed.store(true, std::memory_order_relaxed);
  });

  if (changed) {
    DEG_id_tag_update(&grease_pencil.id, ID_RECALC_GEOMETRY);
    WM_event_add_notifier(C, NC_GEOM | ND_DATA, &grease_pencil);
  }

  return OPERATOR_FINISHED;
}

static void GREASE_PENCIL_OT_stroke_reorder(wmOperatorType *ot)
{
  static const EnumPropertyItem prop_reorder_direction[] = {
      {int(ReorderDirection::TOP), "TOP", 0, "Bring to Front", ""},
      {int(ReorderDirection::UP), "UP", 0, "Bring Forward", ""},
      RNA_ENUM_ITEM_SEPR,
      {int(ReorderDirection::DOWN), "DOWN", 0, "Send Backward", ""},
      {int(ReorderDirection::BOTTOM), "BOTTOM", 0, "Send to Back", ""},
      {0, nullptr, 0, nullptr, nullptr},
  };

  /* Identifiers. */
  ot->name = "Reorder";
  ot->idname = "GREASE_PENCIL_OT_reorder";
  ot->description = "Change the display order of the selected strokes";

  /* Callbacks. */
  ot->exec = grease_pencil_stroke_reorder_exec;
  ot->poll = editable_grease_pencil_poll;

  ot->flag = OPTYPE_REGISTER | OPTYPE_UNDO;

  /* Simplify parameters. */
  ot->prop = RNA_def_enum(
      ot->srna, "direction", prop_reorder_direction, int(ReorderDirection::TOP), "Direction", "");
}

/** \} */

/* -------------------------------------------------------------------- */
/** \name Move To Layer Operator
 * \{ */

static int grease_pencil_move_to_layer_exec(bContext *C, wmOperator *op)
{
  using namespace bke::greasepencil;
  const Scene *scene = CTX_data_scene(C);
  bool changed = false;

  Object *object = CTX_data_active_object(C);
  GreasePencil &grease_pencil = *static_cast<GreasePencil *>(object->data);

  int target_layer_name_length;
  char *target_layer_name = RNA_string_get_alloc(
      op->ptr, "target_layer_name", nullptr, 0, &target_layer_name_length);
  BLI_SCOPED_DEFER([&] { MEM_SAFE_FREE(target_layer_name); });
  const bool add_new_layer = RNA_boolean_get(op->ptr, "add_new_layer");
  if (add_new_layer) {
    grease_pencil.add_layer(target_layer_name);
  }

  TreeNode *target_node = grease_pencil.find_node_by_name(target_layer_name);
  if (target_node == nullptr || !target_node->is_layer()) {
    BKE_reportf(op->reports, RPT_ERROR, "There is no layer '%s'", target_layer_name);
    return OPERATOR_CANCELLED;
  }

  Layer &layer_dst = target_node->as_layer();
  if (layer_dst.is_locked()) {
    BKE_reportf(op->reports, RPT_ERROR, "'%s' Layer is locked", target_layer_name);
    return OPERATOR_CANCELLED;
  }

  /* Iterate through all the drawings at current scene frame. */
  const Vector<MutableDrawingInfo> drawings_src = retrieve_editable_drawings(*scene,
                                                                             grease_pencil);
  for (const MutableDrawingInfo &info : drawings_src) {
    bke::CurvesGeometry &curves_src = info.drawing.strokes_for_write();
    IndexMaskMemory memory;
    const IndexMask selected_strokes = ed::curves::retrieve_selected_curves(curves_src, memory);
    if (selected_strokes.is_empty()) {
      continue;
    }

    if (!layer_dst.has_drawing_at(info.frame_number)) {
      /* Move geometry to a new drawing in target layer. */
      Drawing &drawing_dst = *grease_pencil.insert_frame(layer_dst, info.frame_number);
      drawing_dst.strokes_for_write() = bke::curves_copy_curve_selection(
          curves_src, selected_strokes, {});

      curves_src.remove_curves(selected_strokes, {});
      drawing_dst.tag_topology_changed();
    }
    else if (Drawing *drawing_dst = grease_pencil.get_editable_drawing_at(layer_dst,
                                                                          info.frame_number))
    {
      /* Append geometry to drawing in target layer. */
      bke::CurvesGeometry selected_elems = curves_copy_curve_selection(
          curves_src, selected_strokes, {});
      Curves *selected_curves = bke::curves_new_nomain(std::move(selected_elems));
      Curves *layer_curves = bke::curves_new_nomain(std::move(drawing_dst->strokes_for_write()));
      std::array<bke::GeometrySet, 2> geometry_sets{bke::GeometrySet::from_curves(selected_curves),
                                                    bke::GeometrySet::from_curves(layer_curves)};
      bke::GeometrySet joined = geometry::join_geometries(geometry_sets, {});
      drawing_dst->strokes_for_write() = std::move(joined.get_curves_for_write()->geometry.wrap());

      curves_src.remove_curves(selected_strokes, {});

      drawing_dst->tag_topology_changed();
    }

    info.drawing.tag_topology_changed();
    changed = true;
  }

  if (changed) {
    /* updates */
    DEG_id_tag_update(&grease_pencil.id, ID_RECALC_TRANSFORM | ID_RECALC_GEOMETRY);
    WM_event_add_notifier(C, NC_GPENCIL | ND_DATA | NA_EDITED, nullptr);
  }

  return OPERATOR_FINISHED;
}

static int grease_pencil_move_to_layer_invoke(bContext *C, wmOperator *op, const wmEvent *event)
{
  const bool add_new_layer = RNA_boolean_get(op->ptr, "add_new_layer");
  if (add_new_layer) {
    return WM_operator_props_popup_confirm_ex(
        C, op, event, IFACE_("Move to New Layer"), IFACE_("Create"));
  }
  return grease_pencil_move_to_layer_exec(C, op);
}

static void GREASE_PENCIL_OT_move_to_layer(wmOperatorType *ot)
{
  PropertyRNA *prop;

  /* identifiers. */
  ot->name = "Move to Layer";
  ot->idname = "GREASE_PENCIL_OT_move_to_layer";
  ot->description = "Move selected strokes to another layer";

  /* callbacks. */
  ot->invoke = grease_pencil_move_to_layer_invoke;
  ot->exec = grease_pencil_move_to_layer_exec;
  ot->poll = editable_grease_pencil_poll;

  /* flags. */
  ot->flag = OPTYPE_REGISTER | OPTYPE_UNDO;

  prop = RNA_def_string(
      ot->srna, "target_layer_name", "Layer", INT16_MAX, "Name", "Target Grease Pencil Layer");
  RNA_def_property_flag(prop, PROP_SKIP_SAVE);
  prop = RNA_def_boolean(
      ot->srna, "add_new_layer", false, "New Layer", "Move selection to a new layer");
  RNA_def_property_flag(prop, PROP_HIDDEN | PROP_SKIP_SAVE);
}

/** \} */

/* -------------------------------------------------------------------- */
/** \name Stroke Separate Operator
 * \{ */

enum class SeparateMode : int8_t {
  /* Selected Points/Strokes. */
  SELECTED = 0,
  /* By Material. */
  MATERIAL = 1,
  /* By Active Layer. */
  LAYER = 2,
};

static const EnumPropertyItem prop_separate_modes[] = {
    {int(SeparateMode::SELECTED), "SELECTED", 0, "Selection", "Separate selected geometry"},
    {int(SeparateMode::MATERIAL), "MATERIAL", 0, "By Material", "Separate by material"},
    {int(SeparateMode::LAYER), "LAYER", 0, "By Layer", "Separate by layer"},
    {0, nullptr, 0, nullptr, nullptr},
};

static void remove_unused_materials(Main *bmain, Object *object)
{
  int actcol = object->actcol;
  for (int slot = 1; slot <= object->totcol; slot++) {
    while (slot <= object->totcol && !BKE_object_material_slot_used(object, slot)) {
      object->actcol = slot;
      if (!BKE_object_material_slot_remove(bmain, object)) {
        break;
      }

      if (actcol >= slot) {
        actcol--;
      }
    }
  }
  object->actcol = actcol;
}

static Object *duplicate_grease_pencil_object(Main *bmain,
                                              Scene *scene,
                                              ViewLayer *view_layer,
                                              Base *base_prev,
                                              const GreasePencil &grease_pencil_src)
{
  const eDupli_ID_Flags dupflag = eDupli_ID_Flags(U.dupflag & USER_DUP_ACT);
  Base *base_new = object::add_duplicate(bmain, scene, view_layer, base_prev, dupflag);
  Object *object_dst = base_new->object;
  object_dst->mode = OB_MODE_OBJECT;
  object_dst->data = BKE_grease_pencil_add(bmain, grease_pencil_src.id.name + 2);

  return object_dst;
}

static bke::greasepencil::Layer &find_or_create_layer_in_dst_by_name(
    const int layer_index, const GreasePencil &grease_pencil_src, GreasePencil &grease_pencil_dst)
{
  using namespace bke::greasepencil;

  /* This assumes that the index is valid. Will cause an assert if it is not. */
  const Layer &layer_src = *grease_pencil_src.layer(layer_index);
  if (TreeNode *node = grease_pencil_dst.find_node_by_name(layer_src.name())) {
    return node->as_layer();
  }

  /* If the layer can't be found in `grease_pencil_dst` by name add a new layer. */
  Layer &new_layer = grease_pencil_dst.add_layer(layer_src.name());

  /* Transfer Layer attributes. */
  bke::gather_attributes(grease_pencil_src.attributes(),
                         bke::AttrDomain::Layer,
                         bke::AttrDomain::Layer,
                         {},
                         Span({layer_index}),
                         grease_pencil_dst.attributes_for_write());

  return new_layer;
}

static bool grease_pencil_separate_selected(bContext &C,
                                            Main &bmain,
                                            Scene &scene,
                                            ViewLayer &view_layer,
                                            Base &base_prev,
                                            Object &object_src)
{
  using namespace bke::greasepencil;
  bool changed = false;

  GreasePencil &grease_pencil_src = *static_cast<GreasePencil *>(object_src.data);
  Object *object_dst = duplicate_grease_pencil_object(
      &bmain, &scene, &view_layer, &base_prev, grease_pencil_src);
  GreasePencil &grease_pencil_dst = *static_cast<GreasePencil *>(object_dst->data);

  /* Iterate through all the drawings at current scene frame. */
  const Vector<MutableDrawingInfo> drawings_src = retrieve_editable_drawings(scene,
                                                                             grease_pencil_src);
  for (const MutableDrawingInfo &info : drawings_src) {
    bke::CurvesGeometry &curves_src = info.drawing.strokes_for_write();
    IndexMaskMemory memory;
    const IndexMask selected_points = ed::curves::retrieve_selected_points(curves_src, memory);
    if (selected_points.is_empty()) {
      continue;
    }

    /* Insert Keyframe at current frame/layer. */
    Layer &layer_dst = find_or_create_layer_in_dst_by_name(
        info.layer_index, grease_pencil_src, grease_pencil_dst);

    Drawing *drawing_dst = grease_pencil_dst.insert_frame(layer_dst, info.frame_number);
    /* TODO: Can we assume the insert never fails? */
    BLI_assert(drawing_dst != nullptr);

    /* Copy strokes to new CurvesGeometry. */
    drawing_dst->strokes_for_write() = bke::curves_copy_point_selection(
        curves_src, selected_points, {});
    curves_src = remove_points_and_split(curves_src, selected_points);

    info.drawing.tag_topology_changed();
    drawing_dst->tag_topology_changed();

    changed = true;
  }

  if (changed) {
    grease_pencil_dst.set_active_layer(nullptr);

    /* Add object materials to target object. */
    BKE_object_material_array_assign(&bmain,
                                     object_dst,
                                     BKE_object_material_array_p(&object_src),
                                     *BKE_object_material_len_p(&object_src),
                                     false);

    remove_unused_materials(&bmain, object_dst);
    DEG_id_tag_update(&grease_pencil_dst.id, ID_RECALC_GEOMETRY);
    WM_event_add_notifier(&C, NC_OBJECT | ND_DRAW, &grease_pencil_dst);
  }
  return changed;
}

static bool grease_pencil_separate_layer(bContext &C,
                                         Main &bmain,
                                         Scene &scene,
                                         ViewLayer &view_layer,
                                         Base &base_prev,
                                         Object &object_src)
{
  using namespace bke::greasepencil;
  bool changed = false;

  GreasePencil &grease_pencil_src = *static_cast<GreasePencil *>(object_src.data);

  /* Create a new object for each layer. */
  for (const int layer_i : grease_pencil_src.layers().index_range()) {
    Layer *layer_src = grease_pencil_src.layer(layer_i);
    if (layer_src->is_selected() || layer_src->is_locked()) {
      continue;
    }

    Object *object_dst = duplicate_grease_pencil_object(
        &bmain, &scene, &view_layer, &base_prev, grease_pencil_src);
    GreasePencil &grease_pencil_dst = *static_cast<GreasePencil *>(object_dst->data);
    Layer &layer_dst = find_or_create_layer_in_dst_by_name(
        layer_i, grease_pencil_src, grease_pencil_dst);

    /* Iterate through all the drawings at current frame. */
    const Vector<MutableDrawingInfo> drawings_src = retrieve_editable_drawings_from_layer(
        scene, grease_pencil_src, *layer_src);
    for (const MutableDrawingInfo &info : drawings_src) {
      bke::CurvesGeometry &curves_src = info.drawing.strokes_for_write();
      IndexMaskMemory memory;
      const IndexMask strokes = retrieve_editable_strokes(
          object_src, info.drawing, info.layer_index, memory);
      if (strokes.is_empty()) {
        continue;
      }

      /* Add object materials. */
      BKE_object_material_array_assign(&bmain,
                                       object_dst,
                                       BKE_object_material_array_p(&object_src),
                                       *BKE_object_material_len_p(&object_src),
                                       false);

      /* Insert Keyframe at current frame/layer. */
      Drawing *drawing_dst = grease_pencil_dst.insert_frame(layer_dst, info.frame_number);
      /* TODO: Can we assume the insert never fails? */
      BLI_assert(drawing_dst != nullptr);

      /* Copy strokes to new CurvesGeometry. */
      drawing_dst->strokes_for_write() = bke::curves_copy_curve_selection(
          info.drawing.strokes(), strokes, {});
      curves_src.remove_curves(strokes, {});

      info.drawing.tag_topology_changed();
      drawing_dst->tag_topology_changed();

      changed = true;
    }

    remove_unused_materials(&bmain, object_dst);

    DEG_id_tag_update(&grease_pencil_dst.id, ID_RECALC_GEOMETRY);
    WM_event_add_notifier(&C, NC_OBJECT | ND_DRAW, &grease_pencil_dst);
  }

  return changed;
}

static bool grease_pencil_separate_material(bContext &C,
                                            Main &bmain,
                                            Scene &scene,
                                            ViewLayer &view_layer,
                                            Base &base_prev,
                                            Object &object_src)
{
  using namespace blender::bke;
  using namespace bke::greasepencil;
  bool changed = false;

  GreasePencil &grease_pencil_src = *static_cast<GreasePencil *>(object_src.data);

  /* Create a new object for each material. */
  for (const int mat_i : IndexRange(object_src.totcol).drop_front(1)) {
    if (!BKE_object_material_slot_used(&object_src, mat_i + 1)) {
      continue;
    }

    Object *object_dst = duplicate_grease_pencil_object(
        &bmain, &scene, &view_layer, &base_prev, grease_pencil_src);

    /* Add object materials. */
    BKE_object_material_array_assign(&bmain,
                                     object_dst,
                                     BKE_object_material_array_p(&object_src),
                                     *BKE_object_material_len_p(&object_src),
                                     false);

    /* Iterate through all the drawings at current scene frame. */
    const Vector<MutableDrawingInfo> drawings_src = retrieve_editable_drawings(scene,
                                                                               grease_pencil_src);
    for (const MutableDrawingInfo &info : drawings_src) {
      bke::CurvesGeometry &curves_src = info.drawing.strokes_for_write();
      IndexMaskMemory memory;
      const IndexMask strokes = retrieve_editable_strokes_by_material(
          object_src, info.drawing, mat_i, memory);
      if (strokes.is_empty()) {
        continue;
      }

      GreasePencil &grease_pencil_dst = *static_cast<GreasePencil *>(object_dst->data);

      /* Insert Keyframe at current frame/layer. */
      Layer &layer_dst = find_or_create_layer_in_dst_by_name(
          info.layer_index, grease_pencil_src, grease_pencil_dst);

      Drawing *drawing_dst = grease_pencil_dst.insert_frame(layer_dst, info.frame_number);
      /* TODO: Can we assume the insert never fails? */
      BLI_assert(drawing_dst != nullptr);

      /* Copy strokes to new CurvesGeometry. */
      drawing_dst->strokes_for_write() = bke::curves_copy_curve_selection(curves_src, strokes, {});
      curves_src.remove_curves(strokes, {});

      info.drawing.tag_topology_changed();
      drawing_dst->tag_topology_changed();
      DEG_id_tag_update(&grease_pencil_dst.id, ID_RECALC_GEOMETRY);
      WM_event_add_notifier(&C, NC_OBJECT | ND_DRAW, &grease_pencil_dst);

      changed = true;
    }

    remove_unused_materials(&bmain, object_dst);
  }

  if (changed) {
    remove_unused_materials(&bmain, &object_src);
  }

  return changed;
}

static int grease_pencil_separate_exec(bContext *C, wmOperator *op)
{
  using namespace bke::greasepencil;
  Main *bmain = CTX_data_main(C);
  Scene *scene = CTX_data_scene(C);
  ViewLayer *view_layer = CTX_data_view_layer(C);
  Base *base_prev = CTX_data_active_base(C);
  Object *object_src = CTX_data_active_object(C);
  GreasePencil &grease_pencil_src = *static_cast<GreasePencil *>(object_src->data);

  const SeparateMode mode = SeparateMode(RNA_enum_get(op->ptr, "mode"));
  bool changed = false;

  WM_cursor_wait(true);

  switch (mode) {
    case SeparateMode::SELECTED: {
      /* Cancel if nothing selected. */
      const Vector<MutableDrawingInfo> drawings = retrieve_editable_drawings(*scene,
                                                                             grease_pencil_src);
      const bool has_selection = std::any_of(
          drawings.begin(), drawings.end(), [&](const MutableDrawingInfo &info) {
            return ed::curves::has_anything_selected(info.drawing.strokes());
          });
      if (!has_selection) {
        BKE_report(op->reports, RPT_ERROR, "Nothing selected");
        WM_cursor_wait(false);
        return OPERATOR_CANCELLED;
      }

      changed = grease_pencil_separate_selected(
          *C, *bmain, *scene, *view_layer, *base_prev, *object_src);
      break;
    }
    case SeparateMode::MATERIAL: {
      /* Cancel if the object only has one material. */
      if (object_src->totcol == 1) {
        BKE_report(op->reports, RPT_ERROR, "The object has only one material");
        WM_cursor_wait(false);
        return OPERATOR_CANCELLED;
      }

      changed = grease_pencil_separate_material(
          *C, *bmain, *scene, *view_layer, *base_prev, *object_src);
      break;
    }
    case SeparateMode::LAYER: {
      /* Cancel if the object only has one layer. */
      if (grease_pencil_src.layers().size() == 1) {
        BKE_report(op->reports, RPT_ERROR, "The object has only one layer");
        WM_cursor_wait(false);
        return OPERATOR_CANCELLED;
      }
      changed = grease_pencil_separate_layer(
          *C, *bmain, *scene, *view_layer, *base_prev, *object_src);
      break;
    }
  }

  WM_cursor_wait(false);

  if (changed) {
    DEG_id_tag_update(&grease_pencil_src.id, ID_RECALC_GEOMETRY);
    WM_event_add_notifier(C, NC_GEOM | ND_DATA | NA_EDITED, &grease_pencil_src);
  }

  return OPERATOR_FINISHED;
}

static void GREASE_PENCIL_OT_separate(wmOperatorType *ot)
{
  /* identifiers. */
  ot->name = "Separate";
  ot->idname = "GREASE_PENCIL_OT_separate";
  ot->description = "Separate the selected geometry into a new grease pencil object";

  /* callbacks. */
  ot->invoke = WM_menu_invoke;
  ot->exec = grease_pencil_separate_exec;
  ot->poll = editable_grease_pencil_poll;

  /* flags. */
  ot->flag = OPTYPE_REGISTER | OPTYPE_UNDO;

  /* properties. */
  ot->prop = RNA_def_enum(
      ot->srna, "mode", prop_separate_modes, int(SeparateMode::SELECTED), "Mode", "");
}

/** \} */

/* -------------------------------------------------------------------- */
/** \name Copy and Paste Operator
 * \{ */

/* Global clipboard for Grease Pencil curves. */
static struct Clipboard {
  bke::CurvesGeometry curves;
  /* We store the material uid's of the copied curves, so we can match those when pasting the
   * clipboard into another object. */
  Vector<std::pair<uint, int>> materials;
  int materials_in_source_num;
} *grease_pencil_clipboard = nullptr;

/** The clone brush accesses the clipboard from multiple threads. Protect from parallel access. */
std::mutex grease_pencil_clipboard_lock;

static Clipboard &ensure_grease_pencil_clipboard()
{
  std::scoped_lock lock(grease_pencil_clipboard_lock);

  if (grease_pencil_clipboard == nullptr) {
    grease_pencil_clipboard = MEM_new<Clipboard>(__func__);
  }
  return *grease_pencil_clipboard;
}

static int grease_pencil_paste_strokes_exec(bContext *C, wmOperator *op)
{
  Main *bmain = CTX_data_main(C);
  const Scene &scene = *CTX_data_scene(C);
  Object *object = CTX_data_active_object(C);
  const bke::AttrDomain selection_domain = ED_grease_pencil_selection_domain_get(
      scene.toolsettings);
  GreasePencil &grease_pencil = *static_cast<GreasePencil *>(object->data);
  const bool paste_on_back = RNA_boolean_get(op->ptr, "paste_back");

  /* Get active layer in the target object. */
  if (!grease_pencil.has_active_layer()) {
    BKE_report(op->reports, RPT_ERROR, "No active Grease Pencil layer");
    return OPERATOR_CANCELLED;
  }
  const bke::greasepencil::Layer &active_layer = *grease_pencil.get_active_layer();
  if (!active_layer.is_editable()) {
    BKE_report(op->reports, RPT_ERROR, "Active layer is locked or hidden");
    return OPERATOR_CANCELLED;
  }

  /* Ensure active keyframe. */
  bool inserted_keyframe = false;
  if (!ensure_active_keyframe(C, grease_pencil, false, inserted_keyframe)) {
    BKE_report(op->reports, RPT_ERROR, "No Grease Pencil frame to draw on");
    return OPERATOR_CANCELLED;
  }
  bke::greasepencil::Drawing *target_drawing = grease_pencil.get_editable_drawing_at(active_layer,
                                                                                     scene.r.cfra);
  if (target_drawing == nullptr) {
    return OPERATOR_CANCELLED;
  }

  /* Deselect everything from editable drawings. The pasted strokes are the only ones then after
   * the paste. That's convenient for the user. */
  const Vector<MutableDrawingInfo> drawings = retrieve_editable_drawings(scene, grease_pencil);
  threading::parallel_for_each(drawings, [&](const MutableDrawingInfo &info) {
    bke::GSpanAttributeWriter selection_in_target = ed::curves::ensure_selection_attribute(
        info.drawing.strokes_for_write(), selection_domain, CD_PROP_BOOL);
    ed::curves::fill_selection_false(selection_in_target.span);
    selection_in_target.finish();
  });

  clipboard_paste_strokes(*bmain, *object, *target_drawing, paste_on_back);

  DEG_id_tag_update(&grease_pencil.id, ID_RECALC_GEOMETRY);
  WM_event_add_notifier(C, NC_GEOM | ND_DATA, &grease_pencil);

  if (inserted_keyframe) {
    WM_event_add_notifier(C, NC_GPENCIL | NA_EDITED, nullptr);
  }

  return OPERATOR_FINISHED;
}

static int grease_pencil_copy_strokes_exec(bContext *C, wmOperator *op)
{
  const Scene *scene = CTX_data_scene(C);
  const Object *object = CTX_data_active_object(C);
  GreasePencil &grease_pencil = *static_cast<GreasePencil *>(object->data);
  const bke::AttrDomain selection_domain = ED_grease_pencil_selection_domain_get(
      scene->toolsettings);

  Clipboard &clipboard = ensure_grease_pencil_clipboard();

  bool anything_copied = false;
  int num_copied = 0;
  Vector<bke::GeometrySet> set_of_copied_curves;

  /* Collect all selected strokes/points on all editable layers. */
  const Vector<MutableDrawingInfo> drawings = retrieve_editable_drawings(*scene, grease_pencil);
  for (const MutableDrawingInfo &drawing_info : drawings) {
    const bke::CurvesGeometry &curves = drawing_info.drawing.strokes();

    if (curves.curves_num() == 0) {
      continue;
    }
    if (!ed::curves::has_anything_selected(curves)) {
      continue;
    }

    /* Get a copy of the selected geometry on this layer. */
    IndexMaskMemory memory;
    bke::CurvesGeometry copied_curves;

    if (selection_domain == bke::AttrDomain::Curve) {
      const IndexMask selected_curves = ed::curves::retrieve_selected_curves(curves, memory);
      copied_curves = curves_copy_curve_selection(curves, selected_curves, {});
      num_copied += copied_curves.curves_num();
    }
    else if (selection_domain == bke::AttrDomain::Point) {
      const IndexMask selected_points = ed::curves::retrieve_selected_points(curves, memory);
      copied_curves = curves_copy_point_selection(curves, selected_points, {});
      num_copied += copied_curves.points_num();
    }

    /* Add the layer selection to the set of copied curves. */
    Curves *layer_curves = curves_new_nomain(std::move(copied_curves));
    set_of_copied_curves.append(bke::GeometrySet::from_curves(layer_curves));
    anything_copied = true;
  }

  if (!anything_copied) {
    clipboard.curves.resize(0, 0);
    return OPERATOR_CANCELLED;
  }

  /* Merge all copied curves into one CurvesGeometry object and assign it to the clipboard. */
  bke::GeometrySet joined_copied_curves = geometry::join_geometries(set_of_copied_curves, {});
  clipboard.curves = std::move(joined_copied_curves.get_curves_for_write()->geometry.wrap());

  /* Store the session uid of the materials used by the curves in the clipboard. We use the uid to
   * remap the material indices when pasting. */
  clipboard.materials.clear();
  clipboard.materials_in_source_num = grease_pencil.material_array_num;
  const bke::AttributeAccessor attributes = clipboard.curves.attributes();
  const VArraySpan<int> material_indices = *attributes.lookup_or_default<int>(
      "material_index", bke::AttrDomain::Curve, 0);
  for (const int material_index : IndexRange(grease_pencil.material_array_num)) {
    if (!material_indices.contains(material_index)) {
      continue;
    }
    const Material *material = grease_pencil.material_array[material_index];
    clipboard.materials.append({material->id.session_uid, material_index});
  }

  /* Report the numbers. */
  if (selection_domain == bke::AttrDomain::Curve) {
    BKE_reportf(op->reports, RPT_INFO, "Copied %d selected curve(s)", num_copied);
  }
  else if (selection_domain == bke::AttrDomain::Point) {
    BKE_reportf(op->reports, RPT_INFO, "Copied %d selected point(s)", num_copied);
  }

  return OPERATOR_FINISHED;
}

static bool grease_pencil_paste_strokes_poll(bContext *C)
{
  if (!editable_grease_pencil_poll(C)) {
    return false;
  }

  std::scoped_lock lock(grease_pencil_clipboard_lock);
  /* Check for curves in the Grease Pencil clipboard. */
  return (grease_pencil_clipboard && grease_pencil_clipboard->curves.curves_num() > 0);
}

static void GREASE_PENCIL_OT_paste(wmOperatorType *ot)
{
  /* Identifiers. */
  ot->name = "Paste Strokes";
  ot->idname = "GREASE_PENCIL_OT_paste";
  ot->description =
      "Paste Grease Pencil points or strokes from the internal clipboard to the active layer";

  /* Callbacks. */
  ot->exec = grease_pencil_paste_strokes_exec;
  ot->poll = grease_pencil_paste_strokes_poll;

  ot->flag = OPTYPE_REGISTER | OPTYPE_UNDO;

  ot->prop = RNA_def_boolean(
      ot->srna, "paste_back", false, "Paste on Back", "Add pasted strokes behind all strokes");
  RNA_def_property_flag(ot->prop, PROP_SKIP_SAVE);
}

static void GREASE_PENCIL_OT_copy(wmOperatorType *ot)
{
  /* Identifiers. */
  ot->name = "Copy Strokes";
  ot->idname = "GREASE_PENCIL_OT_copy";
  ot->description = "Copy the selected Grease Pencil points or strokes to the internal clipboard";

  /* Callbacks. */
  ot->exec = grease_pencil_copy_strokes_exec;
  ot->poll = editable_grease_pencil_poll;

  ot->flag = OPTYPE_REGISTER;
}

/** \} */

void clipboard_free()
{
  std::scoped_lock lock(grease_pencil_clipboard_lock);

  if (grease_pencil_clipboard) {
    MEM_delete(grease_pencil_clipboard);
    grease_pencil_clipboard = nullptr;
  }
}

const bke::CurvesGeometry &clipboard_curves()
{
  using namespace blender::ed::greasepencil;
  return ensure_grease_pencil_clipboard().curves;
}

static Array<int> clipboard_materials_remap(Main &bmain, Object &object)
{
  using namespace blender::ed::greasepencil;

  /* Get a list of all materials in the scene. */
  Map<uint, Material *> scene_materials;
  LISTBASE_FOREACH (Material *, material, &bmain.materials) {
    scene_materials.add(material->id.session_uid, material);
  }

  Clipboard &clipboard = ensure_grease_pencil_clipboard();
  Array<int> clipboard_material_remap(clipboard.materials_in_source_num, 0);
  for (const int i : clipboard.materials.index_range()) {
    /* Check if the material name exists in the scene. */
    int target_index;
    uint material_id = clipboard.materials[i].first;
    Material *material = scene_materials.lookup_default(material_id, nullptr);
    if (!material) {
      /* Material is removed, so create a new material. */
      BKE_grease_pencil_object_material_new(&bmain, &object, nullptr, &target_index);
      clipboard_material_remap[clipboard.materials[i].second] = target_index;
      continue;
    }

    /* Find or add the material to the target object. */
    target_index = BKE_object_material_ensure(&bmain, &object, material);
    clipboard_material_remap[clipboard.materials[i].second] = target_index;
  }

  return clipboard_material_remap;
}

IndexRange clipboard_paste_strokes(Main &bmain,
                                   Object &object,
                                   bke::greasepencil::Drawing &drawing,
                                   const bool paste_back)
{
  const bke::CurvesGeometry &clipboard_curves = ed::greasepencil::clipboard_curves();
  if (clipboard_curves.curves_num() <= 0) {
    return {};
  }

  /* Get a list of all materials in the scene. */
  const Array<int> clipboard_material_remap = ed::greasepencil::clipboard_materials_remap(bmain,
                                                                                          object);

  /* Get the index range of the pasted curves in the target layer. */
  const IndexRange pasted_curves_range = paste_back ?
                                             IndexRange(0, clipboard_curves.curves_num()) :
                                             IndexRange(drawing.strokes().curves_num(),
                                                        clipboard_curves.curves_num());

  /* Append the geometry from the clipboard to the target layer. */
  Curves *clipboard_id = bke::curves_new_nomain(clipboard_curves);
  Curves *target_id = curves_new_nomain(std::move(drawing.strokes_for_write()));
  const Array<bke::GeometrySet> geometry_sets = {
      bke::GeometrySet::from_curves(paste_back ? clipboard_id : target_id),
      bke::GeometrySet::from_curves(paste_back ? target_id : clipboard_id)};
  bke::GeometrySet joined_curves = geometry::join_geometries(geometry_sets, {});
  drawing.strokes_for_write() = std::move(joined_curves.get_curves_for_write()->geometry.wrap());

  /* Remap the material indices of the pasted curves to the target object material indices. */
  bke::MutableAttributeAccessor attributes = drawing.strokes_for_write().attributes_for_write();
  bke::SpanAttributeWriter<int> material_indices = attributes.lookup_or_add_for_write_span<int>(
      "material_index", bke::AttrDomain::Curve);
  if (material_indices) {
    for (const int i : pasted_curves_range) {
      material_indices.span[i] = clipboard_material_remap[material_indices.span[i]];
    }
    material_indices.finish();
  }

  drawing.tag_topology_changed();

  return pasted_curves_range;
}

/* -------------------------------------------------------------------- */
/** \name Merge Stroke Operator
 * \{ */
static int grease_pencil_stroke_merge_by_distance_exec(bContext *C, wmOperator *op)
{
  const Scene *scene = CTX_data_scene(C);
  Object *object = CTX_data_active_object(C);
  GreasePencil &grease_pencil = *static_cast<GreasePencil *>(object->data);

  const float threshold = RNA_float_get(op->ptr, "threshold");
  const bool use_unselected = RNA_boolean_get(op->ptr, "use_unselected");

  std::atomic<bool> changed = false;

  const Vector<MutableDrawingInfo> drawings = retrieve_editable_drawings(*scene, grease_pencil);
  threading::parallel_for_each(drawings, [&](const MutableDrawingInfo &info) {
    bke::greasepencil::Drawing &drawing = info.drawing;
    IndexMaskMemory memory;
    const IndexMask points = use_unselected ?
                                 ed::greasepencil::retrieve_editable_points(
                                     *object, drawing, info.layer_index, memory) :
                                 ed::greasepencil::retrieve_editable_and_selected_points(
                                     *object, info.drawing, info.layer_index, memory);
    if (points.is_empty()) {
      return;
    }
    drawing.strokes_for_write() = curves_merge_by_distance(
        drawing.strokes(), threshold, points, {});
    drawing.tag_topology_changed();
    changed.store(true, std::memory_order_relaxed);
  });
  if (changed) {
    DEG_id_tag_update(&grease_pencil.id, ID_RECALC_GEOMETRY);
    WM_event_add_notifier(C, NC_GEOM | ND_DATA, &grease_pencil);
  }
  return OPERATOR_FINISHED;
}

static void GREASE_PENCIL_OT_stroke_merge_by_distance(wmOperatorType *ot)
{
  PropertyRNA *prop;

  /* Identifiers. */
  ot->name = "Merge by Distance";
  ot->idname = "GREASE_PENCIL_OT_stroke_merge_by_distance";
  ot->description = "Merge points by distance";

  /* Callbacks. */
  ot->exec = grease_pencil_stroke_merge_by_distance_exec;
  ot->poll = editable_grease_pencil_poll;

  ot->flag = OPTYPE_REGISTER | OPTYPE_UNDO;

  /* Merge parameters. */
  prop = RNA_def_float(ot->srna, "threshold", 0.001f, 0.0f, 100.0f, "Threshold", "", 0.0f, 100.0f);
  /* Avoid re-using last var. */
  RNA_def_property_flag(prop, PROP_SKIP_SAVE);

  prop = RNA_def_boolean(ot->srna,
                         "use_unselected",
                         false,
                         "Unselected",
                         "Use whole stroke, not only selected points");
  RNA_def_property_flag(prop, PROP_SKIP_SAVE);
}

/** \} */

/* -------------------------------------------------------------------- */
/** \name Extrude Operator
 * \{ */

static bke::CurvesGeometry extrude_grease_pencil_curves(const bke::CurvesGeometry &src,
                                                        const IndexMask &points_to_extrude)
{
  const OffsetIndices<int> points_by_curve = src.points_by_curve();

  const int old_curves_num = src.curves_num();
  const int old_points_num = src.points_num();

  Vector<int> dst_to_src_points(old_points_num);
  array_utils::fill_index_range(dst_to_src_points.as_mutable_span());

  Vector<int> dst_to_src_curves(old_curves_num);
  array_utils::fill_index_range(dst_to_src_curves.as_mutable_span());

  Vector<bool> dst_selected(old_points_num, false);

  Vector<int> dst_curve_counts(old_curves_num);
  offset_indices::copy_group_sizes(
      points_by_curve, src.curves_range(), dst_curve_counts.as_mutable_span());

  const VArray<bool> &src_cyclic = src.cyclic();

  /* Point offset keeps track of the points inserted. */
  int point_offset = 0;
  for (const int curve_index : src.curves_range()) {
    const IndexRange curve_points = points_by_curve[curve_index];
    const IndexMask curve_points_to_extrude = points_to_extrude.slice_content(curve_points);
    const bool curve_cyclic = src_cyclic[curve_index];

    curve_points_to_extrude.foreach_index([&](const int src_point_index) {
      if (!curve_cyclic && (src_point_index == curve_points.first())) {
        /* Start-point extruded, we insert a new point at the beginning of the curve.
         * NOTE: all points of a cyclic curve behave like an inner-point. */
        dst_to_src_points.insert(src_point_index + point_offset, src_point_index);
        dst_selected.insert(src_point_index + point_offset, true);
        ++dst_curve_counts[curve_index];
        ++point_offset;
        return;
      }
      if (!curve_cyclic && (src_point_index == curve_points.last())) {
        /* End-point extruded, we insert a new point at the end of the curve.
         * NOTE: all points of a cyclic curve behave like an inner-point. */
        dst_to_src_points.insert(src_point_index + point_offset + 1, src_point_index);
        dst_selected.insert(src_point_index + point_offset + 1, true);
        ++dst_curve_counts[curve_index];
        ++point_offset;
        return;
      }

      /* Inner-point extruded: we create a new curve made of two points located at the same
       * position. Only one of them is selected so that the other one remains stuck to the curve.
       */
      dst_to_src_points.append(src_point_index);
      dst_selected.append(false);
      dst_to_src_points.append(src_point_index);
      dst_selected.append(true);
      dst_to_src_curves.append(curve_index);
      dst_curve_counts.append(2);
    });
  }

  const int new_points_num = dst_to_src_points.size();
  const int new_curves_num = dst_to_src_curves.size();

  bke::CurvesGeometry dst(new_points_num, new_curves_num);

  /* Setup curve offsets, based on the number of points in each curve. */
  MutableSpan<int> new_curve_offsets = dst.offsets_for_write();
  array_utils::copy(dst_curve_counts.as_span(), new_curve_offsets.drop_back(1));
  offset_indices::accumulate_counts_to_offsets(new_curve_offsets);

  /* Attributes. */
  const bke::AttributeAccessor src_attributes = src.attributes();
  bke::MutableAttributeAccessor dst_attributes = dst.attributes_for_write();

<<<<<<< HEAD
  bke::gather_attributes(src_attributes,
                         bke::AttrDomain::Curve,
                         bke::AttrDomain::Curve,
                         {},
                         {},
                         dst_to_src_curves,
                         dst_attributes);

  bke::gather_attributes(src_attributes,
                         bke::AttrDomain::Point,
                         bke::AttrDomain::Point,
                         {},
                         {},
                         dst_to_src_points,
                         dst_attributes);
=======
  bke::gather_attributes(
      src_attributes, bke::AttrDomain::Curve, {}, dst_to_src_curves, dst_attributes);

  bke::gather_attributes(
      src_attributes, bke::AttrDomain::Point, {}, dst_to_src_points, dst_attributes);
>>>>>>> 2ddc574a

  /* Selection attribute. */
  const std::string &selection_attr_name = ".selection";
  bke::SpanAttributeWriter<bool> selection =
      dst_attributes.lookup_or_add_for_write_only_span<bool>(selection_attr_name,
                                                             bke::AttrDomain::Point);
  array_utils::copy(dst_selected.as_span(), selection.span);
  selection.finish();

  /* Cyclic attribute : newly created curves cannot be cyclic.
   * NOTE: if the cyclic attribute is single and false, it can be kept this way.
   */
  if (src_cyclic.get_if_single().value_or(true)) {
    dst.cyclic_for_write().drop_front(old_curves_num).fill(false);
  }

  dst.update_curve_types();
  return dst;
}

static int grease_pencil_extrude_exec(bContext *C, wmOperator * /*op*/)
{
  const Scene *scene = CTX_data_scene(C);
  Object *object = CTX_data_active_object(C);
  GreasePencil &grease_pencil = *static_cast<GreasePencil *>(object->data);

  std::atomic<bool> changed = false;
  const Vector<MutableDrawingInfo> drawings = retrieve_editable_drawings(*scene, grease_pencil);
  threading::parallel_for_each(drawings, [&](const MutableDrawingInfo &info) {
    IndexMaskMemory memory;
    const IndexMask points_to_extrude = retrieve_editable_and_selected_points(
        *object, info.drawing, info.layer_index, memory);
    if (points_to_extrude.is_empty()) {
      return;
    }

    const bke::CurvesGeometry &curves = info.drawing.strokes();
    info.drawing.strokes_for_write() = extrude_grease_pencil_curves(curves, points_to_extrude);

    info.drawing.tag_topology_changed();
    changed.store(true, std::memory_order_relaxed);
  });

  if (changed) {
    DEG_id_tag_update(&grease_pencil.id, ID_RECALC_GEOMETRY);
    WM_event_add_notifier(C, NC_GEOM | ND_DATA, &grease_pencil);
  }

  return OPERATOR_FINISHED;
}

static void GREASE_PENCIL_OT_extrude(wmOperatorType *ot)
{
  /* Identifiers. */
  ot->name = "Extrude Stroke Points";
  ot->idname = "GREASE_PENCIL_OT_extrude";
  ot->description = "Extrude the selected points";

  /* Callbacks. */
  ot->exec = grease_pencil_extrude_exec;
  ot->poll = editable_grease_pencil_poll;

  ot->flag = OPTYPE_REGISTER | OPTYPE_UNDO;
}

/** \} */

/* -------------------------------------------------------------------- */
/** \name Snapping Selection to Grid Operator
 * \{ */

/* Poll callback for snap operators */
/* NOTE: For now, we only allow these in the 3D view, as other editors do not
 *       define a cursor or grid-step which can be used.
 */
static bool grease_pencil_snap_poll(bContext *C)
{
  if (!editable_grease_pencil_poll(C)) {
    return false;
  }

  ScrArea *area = CTX_wm_area(C);
  return (area != nullptr) && (area->spacetype == SPACE_VIEW3D);
}

static int grease_pencil_snap_to_grid_exec(bContext *C, wmOperator * /*op*/)
{
  using bke::greasepencil::Layer;

  const Scene &scene = *CTX_data_scene(C);
  Object &object = *CTX_data_active_object(C);
  GreasePencil &grease_pencil = *static_cast<GreasePencil *>(object.data);
  const View3D &v3d = *CTX_wm_view3d(C);
  const ARegion &region = *CTX_wm_region(C);
  const float grid_size = ED_view3d_grid_view_scale(&scene, &v3d, &region, nullptr);

  const Vector<MutableDrawingInfo> drawings = retrieve_editable_drawings(scene, grease_pencil);
  for (const MutableDrawingInfo &drawing_info : drawings) {
    bke::CurvesGeometry &curves = drawing_info.drawing.strokes_for_write();
    if (curves.curves_num() == 0) {
      continue;
    }
    if (!ed::curves::has_anything_selected(curves)) {
      continue;
    }

    IndexMaskMemory memory;
    const IndexMask selected_points = ed::curves::retrieve_selected_points(curves, memory);

    const Layer &layer = *grease_pencil.layer(drawing_info.layer_index);
    const float4x4 layer_to_world = layer.to_world_space(object);
    const float4x4 world_to_layer = math::invert(layer_to_world);

    MutableSpan<float3> positions = curves.positions_for_write();
    selected_points.foreach_index(GrainSize(4096), [&](const int point_i) {
      const float3 pos_world = math::transform_point(layer_to_world, positions[point_i]);
      const float3 pos_snapped = grid_size * math::floor(pos_world / grid_size + 0.5f);
      positions[point_i] = math::transform_point(world_to_layer, pos_snapped);
    });

    DEG_id_tag_update(&grease_pencil.id, ID_RECALC_TRANSFORM | ID_RECALC_GEOMETRY);
    DEG_id_tag_update(&object.id, ID_RECALC_SYNC_TO_EVAL);
    WM_event_add_notifier(C, NC_GPENCIL | ND_DATA | NA_EDITED, nullptr);
  }

  return OPERATOR_FINISHED;
}

static void GREASE_PENCIL_OT_snap_to_grid(wmOperatorType *ot)
{
  /* identifiers */
  ot->name = "Snap Selection to Grid";
  ot->idname = "GREASE_PENCIL_OT_snap_to_grid";
  ot->description = "Snap selected points to the nearest grid points";

  /* callbacks */
  ot->exec = grease_pencil_snap_to_grid_exec;
  ot->poll = grease_pencil_snap_poll;

  /* flags */
  ot->flag = OPTYPE_REGISTER | OPTYPE_UNDO;
}

/** \} */

/* -------------------------------------------------------------------- */
/** \name Snapping Selection to Cursor Operator
 * \{ */

static int grease_pencil_snap_to_cursor_exec(bContext *C, wmOperator *op)
{
  using bke::greasepencil::Layer;

  const Scene &scene = *CTX_data_scene(C);
  Object &object = *CTX_data_active_object(C);
  GreasePencil &grease_pencil = *static_cast<GreasePencil *>(object.data);
  const bool use_offset = RNA_boolean_get(op->ptr, "use_offset");
  const float3 cursor_world = scene.cursor.location;

  const Vector<MutableDrawingInfo> drawings = retrieve_editable_drawings(scene, grease_pencil);
  for (const MutableDrawingInfo &drawing_info : drawings) {
    bke::CurvesGeometry &curves = drawing_info.drawing.strokes_for_write();
    if (curves.curves_num() == 0) {
      continue;
    }
    if (!ed::curves::has_anything_selected(curves)) {
      continue;
    }

    IndexMaskMemory selected_points_memory;
    const IndexMask selected_points = ed::curves::retrieve_selected_points(curves,
                                                                           selected_points_memory);

    const Layer &layer = *grease_pencil.layer(drawing_info.layer_index);
    const float4x4 layer_to_world = layer.to_world_space(object);
    const float4x4 world_to_layer = math::invert(layer_to_world);
    const float3 cursor_layer = math::transform_point(world_to_layer, cursor_world);

    MutableSpan<float3> positions = curves.positions_for_write();
    if (use_offset) {
      const OffsetIndices points_by_curve = curves.points_by_curve();
      IndexMaskMemory selected_curves_memory;
      const IndexMask selected_curves = ed::curves::retrieve_selected_curves(
          curves, selected_curves_memory);

      selected_curves.foreach_index(GrainSize(512), [&](const int curve_i) {
        const IndexRange points = points_by_curve[curve_i];

        /* Offset from first point of the curve. */
        const float3 offset = cursor_layer - positions[points.first()];
        selected_points.slice_content(points).foreach_index(
            GrainSize(4096), [&](const int point_i) { positions[point_i] += offset; });
      });
    }
    else {
      /* Set all selected positions to the cursor location. */
      index_mask::masked_fill(positions, cursor_layer, selected_points);
    }

    DEG_id_tag_update(&grease_pencil.id, ID_RECALC_TRANSFORM | ID_RECALC_GEOMETRY);
    DEG_id_tag_update(&object.id, ID_RECALC_SYNC_TO_EVAL);
    WM_event_add_notifier(C, NC_GPENCIL | ND_DATA | NA_EDITED, nullptr);
  }

  return OPERATOR_FINISHED;
}

static void GREASE_PENCIL_OT_snap_to_cursor(wmOperatorType *ot)
{
  /* identifiers */
  ot->name = "Snap Selection to Cursor";
  ot->idname = "GREASE_PENCIL_OT_snap_to_cursor";
  ot->description = "Snap selected points/strokes to the cursor";

  /* callbacks */
  ot->exec = grease_pencil_snap_to_cursor_exec;
  ot->poll = grease_pencil_snap_poll;

  /* flags */
  ot->flag = OPTYPE_REGISTER | OPTYPE_UNDO;

  /* props */
  ot->prop = RNA_def_boolean(ot->srna,
                             "use_offset",
                             true,
                             "With Offset",
                             "Offset the entire stroke instead of selected points only");
}

/** \} */

/* -------------------------------------------------------------------- */
/** \name Snapping Cursor to Selection Operator
 * \{ */

static bool grease_pencil_snap_compute_centroid(const Scene &scene,
                                                const Object &object,
                                                const GreasePencil &grease_pencil,
                                                float3 &r_centroid,
                                                float3 &r_min,
                                                float3 &r_max)
{
  using bke::greasepencil::Layer;

  int num_selected = 0;
  r_centroid = float3(0.0f);
  r_min = float3(std::numeric_limits<float>::max());
  r_max = float3(std::numeric_limits<float>::lowest());

  const Vector<DrawingInfo> drawings = retrieve_visible_drawings(scene, grease_pencil, false);
  for (const DrawingInfo &drawing_info : drawings) {
    const bke::CurvesGeometry &curves = drawing_info.drawing.strokes();
    if (curves.curves_num() == 0) {
      continue;
    }
    if (!ed::curves::has_anything_selected(curves)) {
      continue;
    }

    IndexMaskMemory selected_points_memory;
    const IndexMask selected_points = ed::curves::retrieve_selected_points(curves,
                                                                           selected_points_memory);

    const Layer &layer = *grease_pencil.layer(drawing_info.layer_index);
    const float4x4 layer_to_world = layer.to_world_space(object);

    Span<float3> positions = curves.positions();
    selected_points.foreach_index(GrainSize(4096), [&](const int point_i) {
      const float3 pos_world = math::transform_point(layer_to_world, positions[point_i]);
      r_centroid += pos_world;
      math::min_max(pos_world, r_min, r_max);
    });
    num_selected += selected_points.size();
  }
  if (num_selected == 0) {
    r_min = r_max = float3(0.0f);
    return false;
  }

  r_centroid /= num_selected;
  return true;
}

static int grease_pencil_snap_cursor_to_sel_exec(bContext *C, wmOperator * /*op*/)
{
  Scene &scene = *CTX_data_scene(C);
  const Object &object = *CTX_data_active_object(C);
  const GreasePencil &grease_pencil = *static_cast<GreasePencil *>(object.data);
  float3 &cursor = reinterpret_cast<float3 &>(scene.cursor.location);

  float3 centroid, points_min, points_max;
  if (!grease_pencil_snap_compute_centroid(
          scene, object, grease_pencil, centroid, points_min, points_max))
  {
    return OPERATOR_FINISHED;
  }

  switch (scene.toolsettings->transform_pivot_point) {
    case V3D_AROUND_CENTER_BOUNDS:
      cursor = math::midpoint(points_min, points_max);
      break;
    case V3D_AROUND_CENTER_MEDIAN:
    case V3D_AROUND_CURSOR:
    case V3D_AROUND_LOCAL_ORIGINS:
    case V3D_AROUND_ACTIVE:
      cursor = centroid;
      break;
    default:
      BLI_assert_unreachable();
  }

  DEG_id_tag_update(&scene.id, ID_RECALC_SYNC_TO_EVAL);
  WM_event_add_notifier(C, NC_SPACE | ND_SPACE_VIEW3D, nullptr);

  return OPERATOR_FINISHED;
}

static void GREASE_PENCIL_OT_snap_cursor_to_selected(wmOperatorType *ot)
{
  /* identifiers */
  ot->name = "Snap Cursor to Selected Points";
  ot->idname = "GREASE_PENCIL_OT_snap_cursor_to_selected";
  ot->description = "Snap cursor to center of selected points";

  /* callbacks */
  ot->exec = grease_pencil_snap_cursor_to_sel_exec;
  ot->poll = grease_pencil_snap_poll;

  /* flags */
  ot->flag = OPTYPE_REGISTER | OPTYPE_UNDO;
}

/** \} */

/* -------------------------------------------------------------------- */
/** \name Set Curve Type Operator
 * \{ */

static int grease_pencil_set_curve_type_exec(bContext *C, wmOperator *op)
{
  const Scene *scene = CTX_data_scene(C);
  Object *object = CTX_data_active_object(C);
  GreasePencil &grease_pencil = *static_cast<GreasePencil *>(object->data);

  const CurveType dst_type = CurveType(RNA_enum_get(op->ptr, "type"));
  const bool use_handles = RNA_boolean_get(op->ptr, "use_handles");

  bool changed = false;
  const Vector<MutableDrawingInfo> drawings = retrieve_editable_drawings(*scene, grease_pencil);
  threading::parallel_for_each(drawings, [&](const MutableDrawingInfo &info) {
    bke::CurvesGeometry &curves = info.drawing.strokes_for_write();
    IndexMaskMemory memory;
    const IndexMask strokes = ed::greasepencil::retrieve_editable_and_selected_strokes(
        *object, info.drawing, info.layer_index, memory);
    if (strokes.is_empty()) {
      return;
    }

    geometry::ConvertCurvesOptions options;
    options.convert_bezier_handles_to_poly_points = use_handles;
    options.convert_bezier_handles_to_catmull_rom_points = use_handles;
    options.keep_bezier_shape_as_nurbs = use_handles;
    options.keep_catmull_rom_shape_as_nurbs = use_handles;

    curves = geometry::convert_curves(curves, strokes, dst_type, {}, options);
    info.drawing.tag_topology_changed();

    changed = true;
  });

  if (changed) {
    DEG_id_tag_update(&grease_pencil.id, ID_RECALC_GEOMETRY);
    WM_event_add_notifier(C, NC_GEOM | ND_DATA, &grease_pencil);
  }

  return OPERATOR_FINISHED;
}

static void GREASE_PENCIL_OT_set_curve_type(wmOperatorType *ot)
{
  /* Identifiers. */
  ot->name = "Set Curve Type";
  ot->idname = "GREASE_PENCIL_OT_set_curve_type";
  ot->description = "Set type of selected curves";

  /* Callbacks. */
  ot->invoke = WM_menu_invoke;
  ot->exec = grease_pencil_set_curve_type_exec;
  ot->poll = editable_grease_pencil_poll;

  ot->flag = OPTYPE_REGISTER | OPTYPE_UNDO;

  ot->prop = RNA_def_enum(
      ot->srna, "type", rna_enum_curves_type_items, CURVE_TYPE_POLY, "Type", "Curve type");

  RNA_def_boolean(ot->srna,
                  "use_handles",
                  false,
                  "Handles",
                  "Take handle information into account in the conversion");
}

/** \} */

/* -------------------------------------------------------------------- */
/** \name Set Handle Type Operator
 * \{ */

static int grease_pencil_set_handle_type_exec(bContext *C, wmOperator *op)
{
  const Scene *scene = CTX_data_scene(C);
  Object *object = CTX_data_active_object(C);
  GreasePencil &grease_pencil = *static_cast<GreasePencil *>(object->data);

  const HandleType dst_handle_type = HandleType(RNA_enum_get(op->ptr, "type"));

  bool changed = false;
  const Vector<MutableDrawingInfo> drawings = retrieve_editable_drawings(*scene, grease_pencil);
  threading::parallel_for_each(drawings, [&](const MutableDrawingInfo &info) {
    bke::CurvesGeometry &curves = info.drawing.strokes_for_write();

    const bke::MutableAttributeAccessor attributes = curves.attributes_for_write();

    const VArraySpan<bool> selection = *attributes.lookup_or_default<bool>(
        ".selection", bke::AttrDomain::Point, true);
    const VArraySpan<bool> selection_left = *attributes.lookup_or_default<bool>(
        ".selection_handle_left", bke::AttrDomain::Point, true);
    const VArraySpan<bool> selection_right = *attributes.lookup_or_default<bool>(
        ".selection_handle_right", bke::AttrDomain::Point, true);

    MutableSpan<int8_t> handle_types_left = curves.handle_types_left_for_write();
    MutableSpan<int8_t> handle_types_right = curves.handle_types_right_for_write();

    threading::parallel_for(curves.points_range(), 4096, [&](const IndexRange range) {
      for (const int point_i : range) {
        if (selection_left[point_i] || selection[point_i]) {
          handle_types_left[point_i] = int8_t(dst_handle_type);
        }
        if (selection_right[point_i] || selection[point_i]) {
          handle_types_right[point_i] = int8_t(dst_handle_type);
        }
      }
    });

    curves.calculate_bezier_auto_handles();
    curves.tag_topology_changed();
    info.drawing.tag_topology_changed();

    changed = true;
  });

  if (changed) {
    DEG_id_tag_update(&grease_pencil.id, ID_RECALC_GEOMETRY);
    WM_event_add_notifier(C, NC_GEOM | ND_DATA, &grease_pencil);
  }

  return OPERATOR_FINISHED;
}

static void GREASE_PENCIL_OT_set_handle_type(wmOperatorType *ot)
{
  /* Identifiers. */
  ot->name = "Set Handle Type";
  ot->idname = "GREASE_PENCIL_OT_set_handle_type";
  ot->description = "Set the handle type for bezier curves";

  /* Callbacks. */
  ot->invoke = WM_menu_invoke;
  ot->exec = grease_pencil_set_handle_type_exec;
  ot->poll = editable_grease_pencil_poll;

  ot->flag = OPTYPE_REGISTER | OPTYPE_UNDO;

  ot->prop = RNA_def_enum(
      ot->srna, "type", rna_enum_curves_handle_type_items, CURVE_TYPE_POLY, "Type", nullptr);
}

/** \} */

/* -------------------------------------------------------------------- */
/** \name Set Curve Resolution Operator
 * \{ */

static int grease_pencil_set_curve_resolution_exec(bContext *C, wmOperator *op)
{
  const Scene *scene = CTX_data_scene(C);
  Object *object = CTX_data_active_object(C);
  GreasePencil &grease_pencil = *static_cast<GreasePencil *>(object->data);

  const int resolution = RNA_int_get(op->ptr, "resolution");

  bool changed = false;
  const Vector<MutableDrawingInfo> drawings = retrieve_editable_drawings(*scene, grease_pencil);
  threading::parallel_for_each(drawings, [&](const MutableDrawingInfo &info) {
    bke::CurvesGeometry &curves = info.drawing.strokes_for_write();
    IndexMaskMemory memory;
    const IndexMask editable_strokes = ed::greasepencil::retrieve_editable_and_selected_strokes(
        *object, info.drawing, info.layer_index, memory);
    if (editable_strokes.is_empty()) {
      return;
    }

    if (curves.is_single_type(CURVE_TYPE_POLY)) {
      return;
    }

    index_mask::masked_fill(curves.resolution_for_write(), resolution, editable_strokes);
    info.drawing.tag_positions_changed();
    changed = true;
  });

  if (changed) {
    DEG_id_tag_update(&grease_pencil.id, ID_RECALC_GEOMETRY);
    WM_event_add_notifier(C, NC_GEOM | ND_DATA, &grease_pencil);
  }

  return OPERATOR_FINISHED;
}

static void GREASE_PENCIL_OT_set_curve_resolution(wmOperatorType *ot)
{
  /* Identifiers. */
  ot->name = "Set Curve Resolution";
  ot->idname = "GREASE_PENCIL_OT_set_curve_resolution";
  ot->description = "Set resolution of selected curves";

  /* Callbacks. */
  ot->exec = grease_pencil_set_curve_resolution_exec;
  ot->poll = editable_grease_pencil_poll;

  ot->flag = OPTYPE_REGISTER | OPTYPE_UNDO;

  RNA_def_int(ot->srna,
              "resolution",
              12,
              0,
              10000,
              "Resolution",
              "The resolution to use for each curve segment",
              1,
              64);
}

/** \} */

}  // namespace blender::ed::greasepencil

void ED_operatortypes_grease_pencil_edit()
{
  using namespace blender::ed::greasepencil;
  WM_operatortype_append(GREASE_PENCIL_OT_stroke_smooth);
  WM_operatortype_append(GREASE_PENCIL_OT_stroke_simplify);
  WM_operatortype_append(GREASE_PENCIL_OT_delete);
  WM_operatortype_append(GREASE_PENCIL_OT_dissolve);
  WM_operatortype_append(GREASE_PENCIL_OT_delete_frame);
  WM_operatortype_append(GREASE_PENCIL_OT_stroke_material_set);
  WM_operatortype_append(GREASE_PENCIL_OT_cyclical_set);
  WM_operatortype_append(GREASE_PENCIL_OT_set_active_material);
  WM_operatortype_append(GREASE_PENCIL_OT_stroke_switch_direction);
  WM_operatortype_append(GREASE_PENCIL_OT_set_uniform_thickness);
  WM_operatortype_append(GREASE_PENCIL_OT_set_uniform_opacity);
  WM_operatortype_append(GREASE_PENCIL_OT_caps_set);
  WM_operatortype_append(GREASE_PENCIL_OT_duplicate);
  WM_operatortype_append(GREASE_PENCIL_OT_set_material);
  WM_operatortype_append(GREASE_PENCIL_OT_clean_loose);
  WM_operatortype_append(GREASE_PENCIL_OT_separate);
  WM_operatortype_append(GREASE_PENCIL_OT_stroke_subdivide);
  WM_operatortype_append(GREASE_PENCIL_OT_stroke_reorder);
  WM_operatortype_append(GREASE_PENCIL_OT_move_to_layer);
  WM_operatortype_append(GREASE_PENCIL_OT_copy);
  WM_operatortype_append(GREASE_PENCIL_OT_paste);
  WM_operatortype_append(GREASE_PENCIL_OT_stroke_merge_by_distance);
  WM_operatortype_append(GREASE_PENCIL_OT_stroke_cutter);
  WM_operatortype_append(GREASE_PENCIL_OT_extrude);
  WM_operatortype_append(GREASE_PENCIL_OT_snap_to_grid);
  WM_operatortype_append(GREASE_PENCIL_OT_snap_to_cursor);
  WM_operatortype_append(GREASE_PENCIL_OT_snap_cursor_to_selected);
  WM_operatortype_append(GREASE_PENCIL_OT_set_curve_type);
  WM_operatortype_append(GREASE_PENCIL_OT_set_curve_resolution);
  WM_operatortype_append(GREASE_PENCIL_OT_set_handle_type);
}<|MERGE_RESOLUTION|>--- conflicted
+++ resolved
@@ -436,29 +436,13 @@
   /* Transfer curve attributes. */
   gather_attributes(src_attributes,
                     bke::AttrDomain::Curve,
-<<<<<<< HEAD
-                    bke::AttrDomain::Curve,
-                    {},
-                    {"cyclic"},
-=======
                     bke::attribute_filter_from_skip_ref({"cyclic"}),
->>>>>>> 2ddc574a
                     dst_to_src_curve,
                     dst_attributes);
   array_utils::copy(dst_cyclic.as_span(), dst_curves.cyclic_for_write());
 
   /* Transfer point attributes. */
-<<<<<<< HEAD
-  gather_attributes(src_attributes,
-                    bke::AttrDomain::Point,
-                    bke::AttrDomain::Point,
-                    {},
-                    {},
-                    dst_to_src_point,
-                    dst_attributes);
-=======
   gather_attributes(src_attributes, bke::AttrDomain::Point, {}, dst_to_src_point, dst_attributes);
->>>>>>> 2ddc574a
 
   dst_curves.update_curve_types();
   dst_curves.remove_attributes_based_on_types();
@@ -1922,7 +1906,6 @@
   /* Transfer Layer attributes. */
   bke::gather_attributes(grease_pencil_src.attributes(),
                          bke::AttrDomain::Layer,
-                         bke::AttrDomain::Layer,
                          {},
                          Span({layer_index}),
                          grease_pencil_dst.attributes_for_write());
@@ -2674,29 +2657,11 @@
   const bke::AttributeAccessor src_attributes = src.attributes();
   bke::MutableAttributeAccessor dst_attributes = dst.attributes_for_write();
 
-<<<<<<< HEAD
-  bke::gather_attributes(src_attributes,
-                         bke::AttrDomain::Curve,
-                         bke::AttrDomain::Curve,
-                         {},
-                         {},
-                         dst_to_src_curves,
-                         dst_attributes);
-
-  bke::gather_attributes(src_attributes,
-                         bke::AttrDomain::Point,
-                         bke::AttrDomain::Point,
-                         {},
-                         {},
-                         dst_to_src_points,
-                         dst_attributes);
-=======
   bke::gather_attributes(
       src_attributes, bke::AttrDomain::Curve, {}, dst_to_src_curves, dst_attributes);
 
   bke::gather_attributes(
       src_attributes, bke::AttrDomain::Point, {}, dst_to_src_points, dst_attributes);
->>>>>>> 2ddc574a
 
   /* Selection attribute. */
   const std::string &selection_attr_name = ".selection";
