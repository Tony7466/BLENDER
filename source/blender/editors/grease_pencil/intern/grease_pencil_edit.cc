/* SPDX-FileCopyrightText: 2023 Blender Authors
 *
 * SPDX-License-Identifier: GPL-2.0-or-later */

/** \file
 * \ingroup edgreasepencil
 */

#include "BLI_array_utils.hh"
#include "BLI_index_mask.hh"
#include "BLI_index_range.hh"
#include "BLI_math_geom.h"
#include "BLI_math_vector_types.hh"
#include "BLI_span.hh"
#include "BLI_stack.hh"

#include "BKE_context.h"
#include "BKE_grease_pencil.hh"

#include "RNA_access.hh"
#include "RNA_define.hh"

#include "DEG_depsgraph.hh"

#include "ED_curves.hh"
#include "ED_grease_pencil.hh"
#include "ED_screen.hh"

#include "WM_api.hh"

namespace blender::ed::greasepencil {

bool active_grease_pencil_poll(bContext *C)
{
  Object *object = CTX_data_active_object(C);
  if (object == nullptr || object->type != OB_GREASE_PENCIL) {
    return false;
  }
  return true;
}

bool editable_grease_pencil_poll(bContext *C)
{
  Object *object = CTX_data_active_object(C);
  if (object == nullptr || object->type != OB_GREASE_PENCIL) {
    return false;
  }
  if (!ED_operator_object_active_editable_ex(C, object)) {
    return false;
  }
  if ((object->mode & OB_MODE_EDIT) == 0) {
    return false;
  }
  return true;
}

bool editable_grease_pencil_point_selection_poll(bContext *C)
{
  if (!editable_grease_pencil_poll(C)) {
    return false;
  }

  /* Allowed: point and segment selection mode, not allowed: stroke selection mode. */
  ToolSettings *ts = CTX_data_tool_settings(C);
  return (ts->gpencil_selectmode_edit != GP_SELECTMODE_STROKE);
}

bool grease_pencil_painting_poll(bContext *C)
{
  if (!active_grease_pencil_poll(C)) {
    return false;
  }
  Object *object = CTX_data_active_object(C);
  if ((object->mode & OB_MODE_PAINT_GREASE_PENCIL) == 0) {
    return false;
  }
  ToolSettings *ts = CTX_data_tool_settings(C);
  if (!ts || !ts->gp_paint) {
    return false;
  }
  return true;
}

static void keymap_grease_pencil_editing(wmKeyConfig *keyconf)
{
  wmKeyMap *keymap = WM_keymap_ensure(
      keyconf, "Grease Pencil Edit Mode", SPACE_EMPTY, RGN_TYPE_WINDOW);
  keymap->poll = editable_grease_pencil_poll;
}

static void keymap_grease_pencil_painting(wmKeyConfig *keyconf)
{
  wmKeyMap *keymap = WM_keymap_ensure(
      keyconf, "Grease Pencil Paint Mode", SPACE_EMPTY, RGN_TYPE_WINDOW);
  keymap->poll = grease_pencil_painting_poll;
}

/* -------------------------------------------------------------------- */
/** \name Smooth Stroke Operator
 * \{ */

template<typename T>
static void gaussian_blur_1D(const Span<T> src,
                             const int64_t iterations,
                             const float influence,
                             const bool smooth_ends,
                             const bool keep_shape,
                             const bool is_cyclic,
                             MutableSpan<T> dst)
{
  /**
   * 1D Gaussian-like smoothing function.
   *
   * NOTE: This is the algorithm used by #BKE_gpencil_stroke_smooth_point (legacy),
   *       but generalized and written in C++.
   *
   * This function uses a binomial kernel, which is the discrete version of gaussian blur.
   * The weight for a value at the relative index is:
   * `w = nCr(n, j + n/2) / 2^n = (n/1 * (n-1)/2 * ... * (n-j-n/2)/(j+n/2)) / 2^n`.
   * All weights together sum up to 1.
   * This is equivalent to doing multiple iterations of averaging neighbors,
   * where: `n = iterations * 2 and -n/2 <= j <= n/2`.
   *
   * Now the problem is that `nCr(n, j + n/2)` is very hard to compute for `n > 500`, since even
   * double precision isn't sufficient. A very good robust approximation for `n > 20` is:
   * `nCr(n, j + n/2) / 2^n = sqrt(2/(pi*n)) * exp(-2*j*j/n)`.
   *
   * `keep_shape` is a new option to stop the points from severely deforming.
   * It uses different partially negative weights.
   * `w = 2 * (nCr(n, j + n/2) / 2^n) - (nCr(3*n, j + n) / 2^(3*n))`
   * `  ~ 2 * sqrt(2/(pi*n)) * exp(-2*j*j/n) - sqrt(2/(pi*3*n)) * exp(-2*j*j/(3*n))`
   * All weights still sum up to 1.
   * Note that these weights only work because the averaging is done in relative coordinates.
   */

  BLI_assert(!src.is_empty());
  BLI_assert(src.size() == dst.size());

  /* Avoid computation if the there is just one point. */
  if (src.size() == 1) {
    return;
  }

  /* Weight Initialization. */
  const int64_t n_half = keep_shape ? (iterations * iterations) / 8 + iterations :
                                      (iterations * iterations) / 4 + 2 * iterations + 12;
  double w = keep_shape ? 2.0 : 1.0;
  double w2 = keep_shape ?
                  (1.0 / M_SQRT3) * exp((2 * iterations * iterations) / double(n_half * 3)) :
                  0.0;
  Array<double> total_weight(src.size(), 0.0);

  const int64_t total_points = src.size();
  const int64_t last_pt = total_points - 1;

  auto is_end_and_fixed = [smooth_ends, is_cyclic, last_pt](int index) {
    return !smooth_ends && !is_cyclic && ELEM(index, 0, last_pt);
  };

  /* Initialize at zero. */
  threading::parallel_for(dst.index_range(), 256, [&](const IndexRange range) {
    for (const int64_t index : range) {
      if (!is_end_and_fixed(index)) {
        dst[index] = T(0);
      }
    }
  });

  for (const int64_t step : IndexRange(iterations)) {
    const int64_t offset = iterations - step;
    threading::parallel_for(dst.index_range(), 256, [&](const IndexRange range) {
      for (const int64_t index : range) {
        /* Filter out endpoints. */
        if (is_end_and_fixed(index)) {
          continue;
        }

        double w_before = w - w2;
        double w_after = w - w2;

        /* Compute the neighboring points. */
        int64_t before = index - offset;
        int64_t after = index + offset;
        if (is_cyclic) {
          before = (before % total_points + total_points) % total_points;
          after = after % total_points;
        }
        else {
          if (!smooth_ends && (before < 0)) {
            w_before *= -before / float(index);
          }
          before = math::max(before, int64_t(0));

          if (!smooth_ends && (after > last_pt)) {
            w_after *= (after - (total_points - 1)) / float(total_points - 1 - index);
          }
          after = math::min(after, last_pt);
        }

        /* Add the neighboring values. */
        const T bval = src[before];
        const T aval = src[after];
        const T cval = src[index];

        dst[index] += (bval - cval) * w_before;
        dst[index] += (aval - cval) * w_after;

        /* Update the weight values. */
        total_weight[index] += w_before;
        total_weight[index] += w_after;
      }
    });

    w *= (n_half + offset) / double(n_half + 1 - offset);
    w2 *= (n_half * 3 + offset) / double(n_half * 3 + 1 - offset);
  }

  /* Normalize the weights. */
  threading::parallel_for(dst.index_range(), 256, [&](const IndexRange range) {
    for (const int64_t index : range) {
      if (!is_end_and_fixed(index)) {
        total_weight[index] += w - w2;
        dst[index] = src[index] + influence * dst[index] / total_weight[index];
      }
    }
  });
}

void gaussian_blur_1D(const GSpan src,
                      const int64_t iterations,
                      const float influence,
                      const bool smooth_ends,
                      const bool keep_shape,
                      const bool is_cyclic,
                      GMutableSpan dst)
{
  bke::attribute_math::convert_to_static_type(src.type(), [&](auto dummy) {
    using T = decltype(dummy);
    /* Reduces unnecessary code generation. */
    if constexpr (std::is_same_v<T, float> || std::is_same_v<T, float2> ||
                  std::is_same_v<T, float3>) {
      gaussian_blur_1D(src.typed<T>(),
                       iterations,
                       influence,
                       smooth_ends,
                       keep_shape,
                       is_cyclic,
                       dst.typed<T>());
    }
  });
}

static void smooth_curve_attribute(const OffsetIndices<int> points_by_curve,
                                   const VArray<bool> &selection,
                                   const VArray<bool> &cyclic,
                                   const int64_t iterations,
                                   const float influence,
                                   const bool smooth_ends,
                                   const bool keep_shape,
                                   GMutableSpan data)
{
  threading::parallel_for(points_by_curve.index_range(), 512, [&](const IndexRange range) {
    Vector<std::byte> orig_data;
    for (const int curve_i : range) {
      const IndexRange points = points_by_curve[curve_i];
      IndexMaskMemory memory;
      const IndexMask selection_mask = IndexMask::from_bools(points, selection, memory);
      if (selection_mask.is_empty()) {
        continue;
      }

      Vector<IndexRange> selection_ranges = selection_mask.to_ranges();
      for (const IndexRange range : selection_ranges) {
        GMutableSpan dst_data = data.slice(range);

        orig_data.resize(dst_data.size_in_bytes());
        dst_data.type().copy_assign_n(dst_data.data(), orig_data.data(), range.size());
        const GSpan src_data(dst_data.type(), orig_data.data(), range.size());

        gaussian_blur_1D(
            src_data, iterations, influence, smooth_ends, keep_shape, cyclic[curve_i], dst_data);
      }
    }
  });
}

static int grease_pencil_stroke_smooth_exec(bContext *C, wmOperator *op)
{
  using namespace blender;
  const Scene *scene = CTX_data_scene(C);
  Object *object = CTX_data_active_object(C);
  GreasePencil &grease_pencil = *static_cast<GreasePencil *>(object->data);

  const int iterations = RNA_int_get(op->ptr, "iterations");
  const float influence = RNA_float_get(op->ptr, "factor");
  const bool keep_shape = RNA_boolean_get(op->ptr, "keep_shape");
  const bool smooth_ends = RNA_boolean_get(op->ptr, "smooth_ends");

  const bool smooth_position = RNA_boolean_get(op->ptr, "smooth_position");
  const bool smooth_radius = RNA_boolean_get(op->ptr, "smooth_radius");
  const bool smooth_opacity = RNA_boolean_get(op->ptr, "smooth_opacity");

  if (!(smooth_position || smooth_radius || smooth_opacity)) {
    /* There's nothing to be smoothed, return. */
    return OPERATOR_FINISHED;
  }

  bool changed = false;
  const Array<MutableDrawingInfo> drawings = retrieve_editable_drawings(*scene, grease_pencil);
  threading::parallel_for_each(drawings, [&](const MutableDrawingInfo &info) {
    bke::CurvesGeometry &curves = info.drawing.strokes_for_write();
    if (curves.points_num() == 0) {
      return;
    }

    bke::MutableAttributeAccessor attributes = curves.attributes_for_write();
    const OffsetIndices points_by_curve = curves.points_by_curve();
    const VArray<bool> cyclic = curves.cyclic();
    const VArray<bool> selection = *curves.attributes().lookup_or_default<bool>(
        ".selection", ATTR_DOMAIN_POINT, true);

    if (smooth_position) {
      bke::GSpanAttributeWriter positions = attributes.lookup_for_write_span("position");
      smooth_curve_attribute(points_by_curve,
                             selection,
                             cyclic,
                             iterations,
                             influence,
                             smooth_ends,
                             keep_shape,
                             positions.span);
      positions.finish();
      changed = true;
    }
    if (smooth_opacity && info.drawing.opacities().is_span()) {
      bke::GSpanAttributeWriter opacities = attributes.lookup_for_write_span("opacity");
      smooth_curve_attribute(points_by_curve,
                             selection,
                             cyclic,
                             iterations,
                             influence,
                             smooth_ends,
                             false,
                             opacities.span);
      opacities.finish();
      changed = true;
    }
    if (smooth_radius && info.drawing.radii().is_span()) {
      bke::GSpanAttributeWriter radii = attributes.lookup_for_write_span("radius");
      smooth_curve_attribute(points_by_curve,
                             selection,
                             cyclic,
                             iterations,
                             influence,
                             smooth_ends,
                             false,
                             radii.span);
      radii.finish();
      changed = true;
    }
  });

  if (changed) {
    DEG_id_tag_update(&grease_pencil.id, ID_RECALC_GEOMETRY);
    WM_event_add_notifier(C, NC_GEOM | ND_DATA, &grease_pencil);
  }

  return OPERATOR_FINISHED;
}

static void GREASE_PENCIL_OT_stroke_smooth(wmOperatorType *ot)
{
  PropertyRNA *prop;

  /* Identifiers. */
  ot->name = "Smooth Stroke";
  ot->idname = "GREASE_PENCIL_OT_stroke_smooth";
  ot->description = "Smooth selected strokes";

  /* Callbacks. */
  ot->exec = grease_pencil_stroke_smooth_exec;
  ot->poll = editable_grease_pencil_poll;

  ot->flag = OPTYPE_REGISTER | OPTYPE_UNDO;

  /* Smooth parameters. */
  prop = RNA_def_int(ot->srna, "iterations", 10, 1, 100, "Iterations", "", 1, 30);
  RNA_def_property_flag(prop, PROP_SKIP_SAVE);
  RNA_def_float(ot->srna, "factor", 1.0f, 0.0f, 1.0f, "Factor", "", 0.0f, 1.0f);
  RNA_def_boolean(ot->srna, "smooth_ends", false, "Smooth Endpoints", "");
  RNA_def_boolean(ot->srna, "keep_shape", false, "Keep Shape", "");

  RNA_def_boolean(ot->srna, "smooth_position", true, "Position", "");
  RNA_def_boolean(ot->srna, "smooth_radius", true, "Radius", "");
  RNA_def_boolean(ot->srna, "smooth_opacity", false, "Opacity", "");
}

/** \} */

/* -------------------------------------------------------------------- */
/** \name Simplify Stroke Operator
 * \{ */

static float dist_to_interpolated(
    float3 pos, float3 posA, float3 posB, float val, float valA, float valB)
{
  float dist1 = math::distance_squared(posA, pos);
  float dist2 = math::distance_squared(posB, pos);

  if (dist1 + dist2 > 0) {
    float interpolated_val = interpf(valB, valA, dist1 / (dist1 + dist2));
    return math::distance(interpolated_val, val);
  }
  return 0.0f;
}

static int64_t stroke_simplify(const IndexRange points,
                               const bool cyclic,
                               const float epsilon,
                               const FunctionRef<float(int64_t, int64_t, int64_t)> dist_function,
                               MutableSpan<bool> points_to_delete)
{
  int64_t total_points_to_delete = 0;
  const Span<bool> curve_selection = points_to_delete.slice(points);
  if (!curve_selection.contains(true)) {
    return total_points_to_delete;
  }

  const bool is_last_segment_selected = (curve_selection.first() && curve_selection.last());

  const Vector<IndexRange> selection_ranges = array_utils::find_all_ranges(curve_selection, true);
  threading::parallel_for(
      selection_ranges.index_range(), 1024, [&](const IndexRange range_of_ranges) {
        for (const IndexRange range : selection_ranges.as_span().slice(range_of_ranges)) {
          total_points_to_delete += ramer_douglas_peucker_simplify(
              range.shift(points.start()), epsilon, dist_function, points_to_delete);
        }
      });

  /* For cyclic curves, simplify the last segment. */
  if (cyclic && points.size() > 2 && is_last_segment_selected) {
    const float dist = dist_function(points.last(1), points.first(), points.last());
    if (dist <= epsilon) {
      points_to_delete[points.last()] = true;
      total_points_to_delete++;
    }
  }

  return total_points_to_delete;
}

static int grease_pencil_stroke_simplify_exec(bContext *C, wmOperator *op)
{
  using namespace blender;
  const Scene *scene = CTX_data_scene(C);
  Object *object = CTX_data_active_object(C);
  GreasePencil &grease_pencil = *static_cast<GreasePencil *>(object->data);

  const float epsilon = RNA_float_get(op->ptr, "factor");

  bool changed = false;
  const Array<MutableDrawingInfo> drawings = retrieve_editable_drawings(*scene, grease_pencil);
  threading::parallel_for_each(drawings, [&](const MutableDrawingInfo &info) {
    bke::CurvesGeometry &curves = info.drawing.strokes_for_write();
    if (curves.points_num() == 0) {
      return;
    }
    if (!ed::curves::has_anything_selected(curves)) {
      return;
    }

    const Span<float3> positions = curves.positions();
    const VArray<float> radii = info.drawing.radii();

    /* Distance functions for `ramer_douglas_peucker_simplify`. */
    const auto dist_function_positions =
        [positions](int64_t first_index, int64_t last_index, int64_t index) {
          const float dist_position = dist_to_line_v3(
              positions[index], positions[first_index], positions[last_index]);
          return dist_position;
        };
    const auto dist_function_positions_and_radii =
        [positions, radii](int64_t first_index, int64_t last_index, int64_t index) {
          const float dist_position = dist_to_line_v3(
              positions[index], positions[first_index], positions[last_index]);
          /* We divide the distance by 2000.0f to convert from "pixels" to an actual
           * distance. For some reason, grease pencil strokes the thickness of strokes in
           * pixels rather than object space distance. */
          const float dist_radii = dist_to_interpolated(positions[index],
                                                        positions[first_index],
                                                        positions[last_index],
                                                        radii[index],
                                                        radii[first_index],
                                                        radii[last_index]) /
                                   2000.0f;
          return math::max(dist_position, dist_radii);
        };

    const VArray<bool> cyclic = curves.cyclic();
    const OffsetIndices<int> points_by_curve = curves.points_by_curve();
    const VArray<bool> selection = *curves.attributes().lookup_or_default<bool>(
        ".selection", ATTR_DOMAIN_POINT, true);

    Array<bool> points_to_delete(curves.points_num());
    selection.materialize(points_to_delete);

    std::atomic<int64_t> total_points_to_delete = 0;
    if (radii.is_single()) {
      threading::parallel_for(curves.curves_range(), 128, [&](const IndexRange range) {
        for (const int curve_i : range) {
          const IndexRange points = points_by_curve[curve_i];
          total_points_to_delete += stroke_simplify(points,
                                                    cyclic[curve_i],
                                                    epsilon,
                                                    dist_function_positions,
                                                    points_to_delete.as_mutable_span());
        }
      });
    }
    else if (radii.is_span()) {
      threading::parallel_for(curves.curves_range(), 128, [&](const IndexRange range) {
        for (const int curve_i : range) {
          const IndexRange points = points_by_curve[curve_i];
          total_points_to_delete += stroke_simplify(points,
                                                    cyclic[curve_i],
                                                    epsilon,
                                                    dist_function_positions_and_radii,
                                                    points_to_delete.as_mutable_span());
        }
      });
    }

    if (total_points_to_delete > 0) {
      IndexMaskMemory memory;
      curves.remove_points(IndexMask::from_bools(points_to_delete, memory));
      info.drawing.tag_topology_changed();
      changed = true;
    }
  });

  if (changed) {
    DEG_id_tag_update(&grease_pencil.id, ID_RECALC_GEOMETRY);
    WM_event_add_notifier(C, NC_GEOM | ND_DATA, &grease_pencil);
  }
  return OPERATOR_FINISHED;
}

static void GREASE_PENCIL_OT_stroke_simplify(wmOperatorType *ot)
{
  PropertyRNA *prop;

  /* Identifiers. */
  ot->name = "Simplify Stroke";
  ot->idname = "GREASE_PENCIL_OT_stroke_simplify";
  ot->description = "Simplify selected strokes";

  /* Callbacks. */
  ot->exec = grease_pencil_stroke_simplify_exec;
  ot->poll = editable_grease_pencil_point_selection_poll;

  ot->flag = OPTYPE_REGISTER | OPTYPE_UNDO;

  /* Simplify parameters. */
  prop = RNA_def_float(ot->srna, "factor", 0.01f, 0.0f, 100.0f, "Factor", "", 0.0f, 100.0f);
  RNA_def_property_flag(prop, PROP_SKIP_SAVE);
}

/** \} */

/* -------------------------------------------------------------------- */
/** \name Dissolve Points Operator
 * \{ */

enum class DissolveMode : int8_t {
  /* Dissolve all selected points. */
  POINTS,
  /* Dissolve between selected points. */
  BETWEEN,
  /* Dissolve unselected points. */
  UNSELECT,
};

static const EnumPropertyItem prop_dissolve_types[] = {
    {int(DissolveMode::POINTS), "POINTS", 0, "Dissolve", "Dissolve selected points"},
    {int(DissolveMode::BETWEEN),
     "BETWEEN",
     0,
     "Dissolve Between",
     "Dissolve points between selected points"},
    {int(DissolveMode::UNSELECT),
     "UNSELECT",
     0,
     "Dissolve Unselect",
     "Dissolve all unselected points"},
    {0, nullptr, 0, nullptr, nullptr},
};

static Array<bool> get_points_to_dissolve(bke::CurvesGeometry &curves, const DissolveMode mode)
{
  const VArray<bool> selection = *curves.attributes().lookup_or_default<bool>(
      ".selection", ATTR_DOMAIN_POINT, true);

  Array<bool> points_to_dissolve(curves.points_num());
  selection.materialize(points_to_dissolve);

  if (mode == DissolveMode::POINTS) {
    return points_to_dissolve;
  }

  /* Both `between` and `unselect` have the unselected point being the ones dissolved so we need
   * to invert. */
  BLI_assert(ELEM(mode, DissolveMode::BETWEEN, DissolveMode::UNSELECT));

  const OffsetIndices<int> points_by_curve = curves.points_by_curve();
  /* Because we are going to invert, these become the points to keep. */
  MutableSpan<bool> points_to_keep = points_to_dissolve.as_mutable_span();

  threading::parallel_for(curves.curves_range(), 128, [&](const IndexRange range) {
    for (const int64_t curve_i : range) {
      const IndexRange points = points_by_curve[curve_i];
      const Span<bool> curve_selection = points_to_dissolve.as_span().slice(points);
      /* The unselected curves should not be dissolved. */
      if (!curve_selection.contains(true)) {
        points_to_keep.slice(points).fill(true);
        continue;
      }

      /* `between` is just `unselect` but with the first and last segments not getting
       * dissolved. */
      if (mode != DissolveMode::BETWEEN) {
        continue;
      }

      const Vector<IndexRange> deselection_ranges = array_utils::find_all_ranges(curve_selection,
                                                                                 false);

      if (deselection_ranges.size() != 0) {
        const IndexRange first_range = deselection_ranges.first().shift(points.first());
        const IndexRange last_range = deselection_ranges.last().shift(points.first());

        /* Ranges should only be fill if the first/last point matches the start/end point
         * of the segment. */
        if (first_range.first() == points.first()) {
          points_to_keep.slice(first_range).fill(true);
        }
        if (last_range.last() == points.last()) {
          points_to_keep.slice(last_range).fill(true);
        }
      }
    }
  });

  array_utils::invert_booleans(points_to_dissolve);

  return points_to_dissolve;
}

static int grease_pencil_dissolve_exec(bContext *C, wmOperator *op)
{
  using namespace blender;
  const Scene *scene = CTX_data_scene(C);
  Object *object = CTX_data_active_object(C);
  GreasePencil &grease_pencil = *static_cast<GreasePencil *>(object->data);

  const DissolveMode mode = DissolveMode(RNA_enum_get(op->ptr, "type"));

  bool changed = false;
  const Array<MutableDrawingInfo> drawings = retrieve_editable_drawings(*scene, grease_pencil);
  threading::parallel_for_each(drawings, [&](const MutableDrawingInfo &info) {
    bke::CurvesGeometry &curves = info.drawing.strokes_for_write();
    if (curves.points_num() == 0) {
      return;
    }
    if (!ed::curves::has_anything_selected(curves)) {
      return;
    }

    const Array<bool> points_to_dissolve = get_points_to_dissolve(curves, mode);

    if (points_to_dissolve.as_span().contains(true)) {
      IndexMaskMemory memory;
      curves.remove_points(IndexMask::from_bools(points_to_dissolve, memory));
      info.drawing.tag_topology_changed();
      changed = true;
    }
  });

  if (changed) {
    DEG_id_tag_update(&grease_pencil.id, ID_RECALC_GEOMETRY);
    WM_event_add_notifier(C, NC_GEOM | ND_DATA, &grease_pencil);
  }
  return OPERATOR_FINISHED;
}

static void GREASE_PENCIL_OT_dissolve(wmOperatorType *ot)
{
  PropertyRNA *prop;

  /* Identifiers. */
  ot->name = "Dissolve";
  ot->idname = "GREASE_PENCIL_OT_dissolve";
  ot->description = "Delete selected points without splitting strokes";

  /* Callbacks. */
  ot->invoke = WM_menu_invoke;
  ot->exec = grease_pencil_dissolve_exec;
  ot->poll = editable_grease_pencil_point_selection_poll;

  ot->flag = OPTYPE_REGISTER | OPTYPE_UNDO;

  /* Simplify parameters. */
  ot->prop = prop = RNA_def_enum(ot->srna,
                                 "type",
                                 prop_dissolve_types,
                                 0,
                                 "Type",
                                 "Method used for dissolving stroke points");
  RNA_def_property_flag(prop, PROP_SKIP_SAVE);
}

/** \} */

/* -------------------------------------------------------------------- */
/** \name Delete Frame Operator
 * \{ */

enum class DeleteFrameMode : int8_t {
  /* Delete the active frame for the current layer. */
  ACTIVE_FRAME,
  /* Delete the active frames for all layers. */
  ALL_FRAMES,
};

static const EnumPropertyItem prop_greasepencil_deleteframe_types[] = {
    {int(DeleteFrameMode::ACTIVE_FRAME),
     "ACTIVE_FRAME",
     0,
     "Active Frame",
     "Deletes current frame in the active layer"},
    {int(DeleteFrameMode::ALL_FRAMES),
     "ALL_FRAMES",
     0,
     "All Active Frames",
     "Delete active frames for all layers"},
    {0, nullptr, 0, nullptr, nullptr},
};

static int grease_pencil_delete_frame_exec(bContext *C, wmOperator *op)
{
  using namespace blender;
  const Scene *scene = CTX_data_scene(C);
  Object *object = CTX_data_active_object(C);
  GreasePencil &grease_pencil = *static_cast<GreasePencil *>(object->data);
  const int current_frame = scene->r.cfra;

  const DeleteFrameMode mode = DeleteFrameMode(RNA_enum_get(op->ptr, "type"));

  bool changed = false;
  if (mode == DeleteFrameMode::ACTIVE_FRAME && grease_pencil.has_active_layer()) {
    bke::greasepencil::Layer &layer = *grease_pencil.get_active_layer_for_write();
    if (layer.is_editable()) {
      changed |= grease_pencil.remove_frames(layer, {layer.frame_key_at(current_frame)});
    }
  }
  else if (mode == DeleteFrameMode::ALL_FRAMES) {
    for (bke::greasepencil::Layer *layer : grease_pencil.layers_for_write()) {
      if (layer->is_editable()) {
        changed |= grease_pencil.remove_frames(*layer, {layer->frame_key_at(current_frame)});
      }
    }
  }

  if (changed) {
    DEG_id_tag_update(&grease_pencil.id, ID_RECALC_GEOMETRY);
    WM_event_add_notifier(C, NC_GEOM | ND_DATA | NA_EDITED, &grease_pencil);
    WM_event_add_notifier(C, NC_GPENCIL | NA_EDITED, nullptr);
  }

  return OPERATOR_FINISHED;
}

static void GREASE_PENCIL_OT_delete_frame(wmOperatorType *ot)
{
  PropertyRNA *prop;

  /* Identifiers. */
  ot->name = "Delete Frame";
  ot->idname = "GREASE_PENCIL_OT_delete_frame";
  ot->description = "Delete Grease Pencil Frame(s)";

  /* Callbacks. */
  ot->invoke = WM_menu_invoke;
  ot->exec = grease_pencil_delete_frame_exec;
  ot->poll = editable_grease_pencil_poll;

  ot->flag = OPTYPE_REGISTER | OPTYPE_UNDO;

  ot->prop = prop = RNA_def_enum(ot->srna,
                                 "type",
                                 prop_greasepencil_deleteframe_types,
                                 0,
                                 "Type",
                                 "Method used for deleting Grease Pencil frames");
  RNA_def_property_flag(prop, PROP_SKIP_SAVE);
}
/** \} */

/* -------------------------------------------------------------------- */
/** \name Stroke Material Set Operator
 * \{ */

static int grease_pencil_stroke_material_set_exec(bContext *C, wmOperator * /*op*/)
{
  using namespace blender;
  const Scene *scene = CTX_data_scene(C);
  Object *object = CTX_data_active_object(C);
  GreasePencil &grease_pencil = *static_cast<GreasePencil *>(object->data);
  const int material_index = object->actcol - 1;

  if (material_index == -1) {
    return OPERATOR_CANCELLED;
  }

  const Array<MutableDrawingInfo> drawings = retrieve_editable_drawings(*scene, grease_pencil);
  threading::parallel_for_each(drawings, [&](const MutableDrawingInfo &info) {
    bke::CurvesGeometry &curves = info.drawing.strokes_for_write();

    IndexMaskMemory memory;
    IndexMask selected_curves = ed::curves::retrieve_selected_curves(curves, memory);

    if (selected_curves.is_empty()) {
      return;
    }

    bke::SpanAttributeWriter<int> materials =
        curves.attributes_for_write().lookup_or_add_for_write_span<int>("material_index",
                                                                        ATTR_DOMAIN_CURVE);
    selected_curves.foreach_index(
        [&](const int curve_index) { materials.span[curve_index] = material_index; });

    materials.finish();
  });

  DEG_id_tag_update(&grease_pencil.id, ID_RECALC_GEOMETRY);
  WM_event_add_notifier(C, NC_GEOM | ND_DATA | NA_EDITED, &grease_pencil);

  return OPERATOR_FINISHED;
}

static void GREASE_PENCIL_OT_stroke_material_set(wmOperatorType *ot)
{
  ot->name = "Assign Material";
  ot->idname = "GREASE_PENCIL_OT_stroke_material_set";
  ot->description = "Change Stroke material with selected material";

  ot->exec = grease_pencil_stroke_material_set_exec;
  ot->poll = editable_grease_pencil_poll;

  ot->flag = OPTYPE_REGISTER | OPTYPE_UNDO;
}
/** \} */

/* -------------------------------------------------------------------- */
/** \name Cyclical Set Operator
 * \{ */

enum class CyclicalMode : int8_t {
  /* Sets all strokes to cycle. */
  CLOSE,
  /* Sets all strokes to not cycle. */
  OPEN,
  /* Switches the cyclic state of the strokes. */
  TOGGLE,
};

static const EnumPropertyItem prop_cyclical_types[] = {
    {int(CyclicalMode::CLOSE), "CLOSE", 0, "Close All", ""},
    {int(CyclicalMode::OPEN), "OPEN", 0, "Open All", ""},
    {int(CyclicalMode::TOGGLE), "TOGGLE", 0, "Toggle", ""},
    {0, nullptr, 0, nullptr, nullptr},
};

static int grease_pencil_cyclical_set_exec(bContext *C, wmOperator *op)
{
  const Scene *scene = CTX_data_scene(C);
  Object *object = CTX_data_active_object(C);
  GreasePencil &grease_pencil = *static_cast<GreasePencil *>(object->data);

  const CyclicalMode mode = CyclicalMode(RNA_enum_get(op->ptr, "type"));

  bool changed = false;
  const Array<MutableDrawingInfo> drawings = retrieve_editable_drawings(*scene, grease_pencil);
  threading::parallel_for_each(drawings, [&](const MutableDrawingInfo &info) {
    bke::CurvesGeometry &curves = info.drawing.strokes_for_write();

    if (mode == CyclicalMode::OPEN && !curves.attributes().contains("cyclic")) {
      /* Avoid creating unneeded attribute. */
      return;
    }

    IndexMaskMemory memory;
    const IndexMask curve_selection = ed::curves::retrieve_selected_curves(curves, memory);
    if (curve_selection.is_empty()) {
      return;
    }

    MutableSpan<bool> cyclic = curves.cyclic_for_write();

    switch (mode) {
      case CyclicalMode::CLOSE:
        index_mask::masked_fill(cyclic, true, curve_selection);
        break;
      case CyclicalMode::OPEN:
        index_mask::masked_fill(cyclic, false, curve_selection);
        break;
      case CyclicalMode::TOGGLE:
        array_utils::invert_booleans(cyclic, curve_selection);
        break;
    }

    /* Remove the attribute if it is empty. */
    if (mode != CyclicalMode::CLOSE) {
      if (array_utils::booleans_mix_calc(curves.cyclic()) == array_utils::BooleanMix::AllFalse) {
        curves.attributes_for_write().remove("cyclic");
      }
    }

    changed = true;
  });

  if (changed) {
    DEG_id_tag_update(&grease_pencil.id, ID_RECALC_GEOMETRY);
    WM_event_add_notifier(C, NC_GEOM | ND_DATA, &grease_pencil);
  }

  return OPERATOR_FINISHED;
}

static void GREASE_PENCIL_OT_cyclical_set(wmOperatorType *ot)
{
  /* Identifiers. */
  ot->name = "Set Cyclical State";
  ot->idname = "GREASE_PENCIL_OT_cyclical_set";
  ot->description = "Close or open the selected stroke adding a segment from last to first point";

  /* Callbacks. */
  ot->invoke = WM_menu_invoke;
  ot->exec = grease_pencil_cyclical_set_exec;
  ot->poll = editable_grease_pencil_poll;

  ot->flag = OPTYPE_REGISTER | OPTYPE_UNDO;

  /* Simplify parameters. */
  ot->prop = RNA_def_enum(
      ot->srna, "type", prop_cyclical_types, int(CyclicalMode::TOGGLE), "Type", "");
}

/** \} */

/* -------------------------------------------------------------------- */
<<<<<<< HEAD
/** \name Caps mode Set Operator
 * \{ */

enum class CapsMode : int8_t {
  /* Switchs both to Flat. */
  FLAT,
  /* Change only start. */
  START,
  /* Change only end. */
  END,
  /* Switchs both to default rounded. */
  ROUND,
};

static int grease_pencil_caps_set_exec(bContext *C, wmOperator *op)
{
=======
/** \name Set selected material as active material
 * \{ */
static int grease_pencil_set_active_material_exec(bContext *C, wmOperator * /*op*/)
{
  using namespace blender;
>>>>>>> e5704d37
  const Scene *scene = CTX_data_scene(C);
  Object *object = CTX_data_active_object(C);
  GreasePencil &grease_pencil = *static_cast<GreasePencil *>(object->data);

<<<<<<< HEAD
  const CapsMode mode = CapsMode(RNA_enum_get(op->ptr, "type"));
=======
  if (object->totcol == 0) {
    return OPERATOR_CANCELLED;
  }

  const Array<MutableDrawingInfo> drawings = retrieve_editable_drawings(*scene, grease_pencil);
  for (const MutableDrawingInfo &info : drawings) {
    bke::CurvesGeometry &curves = info.drawing.strokes_for_write();

    IndexMaskMemory memory;
    IndexMask selected_curves = ed::curves::retrieve_selected_curves(curves, memory);
    if (selected_curves.is_empty()) {
      continue;
    }

    const blender::VArray<int> materials = *curves.attributes().lookup_or_default<int>(
        "material_index", ATTR_DOMAIN_CURVE, 0);
    object->actcol = materials[selected_curves.first()] + 1;
    break;
  };

  WM_event_add_notifier(C, NC_GEOM | ND_DATA | NA_EDITED, &grease_pencil);

  return OPERATOR_FINISHED;
}

static void GREASE_PENCIL_OT_set_active_material(wmOperatorType *ot)
{
  ot->name = "Set Active Material";
  ot->idname = "GREASE_PENCIL_OT_set_active_material";
  ot->description = "Set the selected stroke material as the active material";

  ot->exec = grease_pencil_set_active_material_exec;
  ot->poll = editable_grease_pencil_poll;

  ot->flag = OPTYPE_REGISTER | OPTYPE_UNDO;
}
/** \} */

/* -------------------------------------------------------------------- */
/** \name Switch Direction Operator
 * \{ */

static int grease_pencil_stroke_switch_direction_exec(bContext *C, wmOperator *op)
{
  const Scene *scene = CTX_data_scene(C);
  Object *object = CTX_data_active_object(C);
  GreasePencil &grease_pencil = *static_cast<GreasePencil *>(object->data);
>>>>>>> e5704d37

  bool changed = false;
  const Array<MutableDrawingInfo> drawings = retrieve_editable_drawings(*scene, grease_pencil);
  threading::parallel_for_each(drawings, [&](const MutableDrawingInfo &info) {
    bke::CurvesGeometry &curves = info.drawing.strokes_for_write();
<<<<<<< HEAD
    IndexMaskMemory memory;
    const IndexMask selected_curves = ed::curves::retrieve_selected_curves(curves, memory);
=======

    IndexMaskMemory memory;
    const IndexMask selected_curves = ed::curves::retrieve_selected_curves(curves, memory);

>>>>>>> e5704d37
    if (selected_curves.is_empty()) {
      return;
    }

<<<<<<< HEAD
    bke::MutableAttributeAccessor attributes = curves.attributes_for_write();
    bke::SpanAttributeWriter<int8_t> start_caps = attributes.lookup_or_add_for_write_span<int8_t>(
        "start_cap", ATTR_DOMAIN_CURVE);
    bke::SpanAttributeWriter<int8_t> end_caps = attributes.lookup_or_add_for_write_span<int8_t>(
        "end_cap", ATTR_DOMAIN_CURVE);

    if (mode == CapsMode::ROUND) {
      index_mask::masked_fill(start_caps.span, int8_t(GP_STROKE_CAP_TYPE_ROUND), selected_curves);
      index_mask::masked_fill(end_caps.span, int8_t(GP_STROKE_CAP_TYPE_ROUND), selected_curves);
    }
    else if (mode == CapsMode::FLAT) {
      index_mask::masked_fill(start_caps.span, int8_t(GP_STROKE_CAP_TYPE_FLAT), selected_curves);
      index_mask::masked_fill(end_caps.span, int8_t(GP_STROKE_CAP_TYPE_FLAT), selected_curves);
    }
    else {
      selected_curves.foreach_index([&](const int curve_index) {
        switch (mode) {
          case CapsMode::START:
            if (start_caps.span[curve_index] == GP_STROKE_CAP_FLAT) {
              start_caps.span[curve_index] = GP_STROKE_CAP_ROUND;
            }
            else {
              start_caps.span[curve_index] = GP_STROKE_CAP_FLAT;
            }
            break;
          case CapsMode::END:
            if (end_caps.span[curve_index] == GP_STROKE_CAP_FLAT) {
              end_caps.span[curve_index] = GP_STROKE_CAP_ROUND;
            }
            else {
              end_caps.span[curve_index] = GP_STROKE_CAP_FLAT;
            }
            break;
          default:
            break;
        }
      });
    }

    start_caps.finish();
    end_caps.finish();
=======
    /* Switch stroke direction. */
    curves.reverse_curves(selected_curves);
>>>>>>> e5704d37

    changed = true;
  });

  if (changed) {
    DEG_id_tag_update(&grease_pencil.id, ID_RECALC_GEOMETRY);
    WM_event_add_notifier(C, NC_GEOM | ND_DATA, &grease_pencil);
  }

  return OPERATOR_FINISHED;
}

<<<<<<< HEAD
static void GREASE_PENCIL_OT_caps_set(wmOperatorType *ot)
{
  static const EnumPropertyItem prop_caps_types[] = {
      {int(CapsMode::ROUND), "ROUND", 0, "Rounded", "Set as default rounded"},
      {int(CapsMode::FLAT), "FLAT", 0, "Flat", ""},
      {int(CapsMode::START), "START", 0, "Toggle Start", ""},
      {int(CapsMode::END), "END", 0, "Toggle End", ""},
      {0, nullptr, 0, nullptr, nullptr},
  };

  /* Identifiers. */
  ot->name = "Set Curve Caps";
  ot->idname = "GREASE_PENCIL_OT_caps_set";
  ot->description = "Change curve caps mode (rounded or flat)";

  /* Callbacks. */
  ot->invoke = WM_menu_invoke;
  ot->exec = grease_pencil_caps_set_exec;
  ot->poll = editable_grease_pencil_poll;

  ot->flag = OPTYPE_REGISTER | OPTYPE_UNDO;

  /* Simplify parameters. */
  ot->prop = RNA_def_enum(ot->srna, "type", prop_caps_types, int(CapsMode::ROUND), "Type", "");
=======
static void GREASE_PENCIL_OT_stroke_switch_direction(wmOperatorType *ot)
{
  /* identifiers */
  ot->name = "Switch Direction";
  ot->idname = "GREASE_PENCIL_OT_stroke_switch_direction";
  ot->description = "Change direction of the points of the selected strokes";

  /* Callbacks. */
  ot->exec = grease_pencil_stroke_switch_direction_exec;
  ot->poll = editable_grease_pencil_poll;

  ot->flag = OPTYPE_REGISTER | OPTYPE_UNDO;
>>>>>>> e5704d37
}

/** \} */

}  // namespace blender::ed::greasepencil

void ED_operatortypes_grease_pencil_edit()
{
  using namespace blender::ed::greasepencil;
  WM_operatortype_append(GREASE_PENCIL_OT_stroke_smooth);
  WM_operatortype_append(GREASE_PENCIL_OT_stroke_simplify);
  WM_operatortype_append(GREASE_PENCIL_OT_dissolve);
  WM_operatortype_append(GREASE_PENCIL_OT_delete_frame);
  WM_operatortype_append(GREASE_PENCIL_OT_stroke_material_set);
  WM_operatortype_append(GREASE_PENCIL_OT_cyclical_set);
<<<<<<< HEAD
  WM_operatortype_append(GREASE_PENCIL_OT_caps_set);
=======
  WM_operatortype_append(GREASE_PENCIL_OT_set_active_material);
  WM_operatortype_append(GREASE_PENCIL_OT_stroke_switch_direction);
>>>>>>> e5704d37
}

void ED_keymap_grease_pencil(wmKeyConfig *keyconf)
{
  using namespace blender::ed::greasepencil;
  keymap_grease_pencil_editing(keyconf);
  keymap_grease_pencil_painting(keyconf);
}<|MERGE_RESOLUTION|>--- conflicted
+++ resolved
@@ -958,7 +958,106 @@
 /** \} */
 
 /* -------------------------------------------------------------------- */
-<<<<<<< HEAD
+/** \name Set selected material as active material
+ * \{ */
+static int grease_pencil_set_active_material_exec(bContext *C, wmOperator * /*op*/)
+{
+  using namespace blender;
+  const Scene *scene = CTX_data_scene(C);
+  Object *object = CTX_data_active_object(C);
+  GreasePencil &grease_pencil = *static_cast<GreasePencil *>(object->data);
+
+  if (object->totcol == 0) {
+    return OPERATOR_CANCELLED;
+  }
+
+  const Array<MutableDrawingInfo> drawings = retrieve_editable_drawings(*scene, grease_pencil);
+  for (const MutableDrawingInfo &info : drawings) {
+    bke::CurvesGeometry &curves = info.drawing.strokes_for_write();
+
+    IndexMaskMemory memory;
+    IndexMask selected_curves = ed::curves::retrieve_selected_curves(curves, memory);
+    if (selected_curves.is_empty()) {
+      continue;
+    }
+
+    const blender::VArray<int> materials = *curves.attributes().lookup_or_default<int>(
+        "material_index", ATTR_DOMAIN_CURVE, 0);
+    object->actcol = materials[selected_curves.first()] + 1;
+    break;
+  };
+
+  WM_event_add_notifier(C, NC_GEOM | ND_DATA | NA_EDITED, &grease_pencil);
+
+  return OPERATOR_FINISHED;
+}
+
+static void GREASE_PENCIL_OT_set_active_material(wmOperatorType *ot)
+{
+  ot->name = "Set Active Material";
+  ot->idname = "GREASE_PENCIL_OT_set_active_material";
+  ot->description = "Set the selected stroke material as the active material";
+
+  ot->exec = grease_pencil_set_active_material_exec;
+  ot->poll = editable_grease_pencil_poll;
+
+  ot->flag = OPTYPE_REGISTER | OPTYPE_UNDO;
+}
+/** \} */
+
+/* -------------------------------------------------------------------- */
+/** \name Switch Direction Operator
+ * \{ */
+
+static int grease_pencil_stroke_switch_direction_exec(bContext *C, wmOperator *op)
+{
+  const Scene *scene = CTX_data_scene(C);
+  Object *object = CTX_data_active_object(C);
+  GreasePencil &grease_pencil = *static_cast<GreasePencil *>(object->data);
+
+  bool changed = false;
+  const Array<MutableDrawingInfo> drawings = retrieve_editable_drawings(*scene, grease_pencil);
+  threading::parallel_for_each(drawings, [&](const MutableDrawingInfo &info) {
+    bke::CurvesGeometry &curves = info.drawing.strokes_for_write();
+
+    IndexMaskMemory memory;
+    const IndexMask selected_curves = ed::curves::retrieve_selected_curves(curves, memory);
+
+    if (selected_curves.is_empty()) {
+      return;
+    }
+
+    /* Switch stroke direction. */
+    curves.reverse_curves(selected_curves);
+
+    changed = true;
+  });
+
+  if (changed) {
+    DEG_id_tag_update(&grease_pencil.id, ID_RECALC_GEOMETRY);
+    WM_event_add_notifier(C, NC_GEOM | ND_DATA, &grease_pencil);
+  }
+
+  return OPERATOR_FINISHED;
+}
+
+static void GREASE_PENCIL_OT_stroke_switch_direction(wmOperatorType *ot)
+{
+  /* identifiers */
+  ot->name = "Switch Direction";
+  ot->idname = "GREASE_PENCIL_OT_stroke_switch_direction";
+  ot->description = "Change direction of the points of the selected strokes";
+
+  /* Callbacks. */
+  ot->exec = grease_pencil_stroke_switch_direction_exec;
+  ot->poll = editable_grease_pencil_poll;
+
+  ot->flag = OPTYPE_REGISTER | OPTYPE_UNDO;
+}
+
+/** \} */
+
+/* -------------------------------------------------------------------- */
 /** \name Caps mode Set Operator
  * \{ */
 
@@ -975,87 +1074,22 @@
 
 static int grease_pencil_caps_set_exec(bContext *C, wmOperator *op)
 {
-=======
-/** \name Set selected material as active material
- * \{ */
-static int grease_pencil_set_active_material_exec(bContext *C, wmOperator * /*op*/)
-{
-  using namespace blender;
->>>>>>> e5704d37
   const Scene *scene = CTX_data_scene(C);
   Object *object = CTX_data_active_object(C);
   GreasePencil &grease_pencil = *static_cast<GreasePencil *>(object->data);
 
-<<<<<<< HEAD
   const CapsMode mode = CapsMode(RNA_enum_get(op->ptr, "type"));
-=======
-  if (object->totcol == 0) {
-    return OPERATOR_CANCELLED;
-  }
-
-  const Array<MutableDrawingInfo> drawings = retrieve_editable_drawings(*scene, grease_pencil);
-  for (const MutableDrawingInfo &info : drawings) {
-    bke::CurvesGeometry &curves = info.drawing.strokes_for_write();
-
-    IndexMaskMemory memory;
-    IndexMask selected_curves = ed::curves::retrieve_selected_curves(curves, memory);
-    if (selected_curves.is_empty()) {
-      continue;
-    }
-
-    const blender::VArray<int> materials = *curves.attributes().lookup_or_default<int>(
-        "material_index", ATTR_DOMAIN_CURVE, 0);
-    object->actcol = materials[selected_curves.first()] + 1;
-    break;
-  };
-
-  WM_event_add_notifier(C, NC_GEOM | ND_DATA | NA_EDITED, &grease_pencil);
-
-  return OPERATOR_FINISHED;
-}
-
-static void GREASE_PENCIL_OT_set_active_material(wmOperatorType *ot)
-{
-  ot->name = "Set Active Material";
-  ot->idname = "GREASE_PENCIL_OT_set_active_material";
-  ot->description = "Set the selected stroke material as the active material";
-
-  ot->exec = grease_pencil_set_active_material_exec;
-  ot->poll = editable_grease_pencil_poll;
-
-  ot->flag = OPTYPE_REGISTER | OPTYPE_UNDO;
-}
-/** \} */
-
-/* -------------------------------------------------------------------- */
-/** \name Switch Direction Operator
- * \{ */
-
-static int grease_pencil_stroke_switch_direction_exec(bContext *C, wmOperator *op)
-{
-  const Scene *scene = CTX_data_scene(C);
-  Object *object = CTX_data_active_object(C);
-  GreasePencil &grease_pencil = *static_cast<GreasePencil *>(object->data);
->>>>>>> e5704d37
 
   bool changed = false;
   const Array<MutableDrawingInfo> drawings = retrieve_editable_drawings(*scene, grease_pencil);
   threading::parallel_for_each(drawings, [&](const MutableDrawingInfo &info) {
     bke::CurvesGeometry &curves = info.drawing.strokes_for_write();
-<<<<<<< HEAD
     IndexMaskMemory memory;
     const IndexMask selected_curves = ed::curves::retrieve_selected_curves(curves, memory);
-=======
-
-    IndexMaskMemory memory;
-    const IndexMask selected_curves = ed::curves::retrieve_selected_curves(curves, memory);
-
->>>>>>> e5704d37
     if (selected_curves.is_empty()) {
       return;
     }
 
-<<<<<<< HEAD
     bke::MutableAttributeAccessor attributes = curves.attributes_for_write();
     bke::SpanAttributeWriter<int8_t> start_caps = attributes.lookup_or_add_for_write_span<int8_t>(
         "start_cap", ATTR_DOMAIN_CURVE);
@@ -1097,10 +1131,6 @@
 
     start_caps.finish();
     end_caps.finish();
-=======
-    /* Switch stroke direction. */
-    curves.reverse_curves(selected_curves);
->>>>>>> e5704d37
 
     changed = true;
   });
@@ -1113,7 +1143,6 @@
   return OPERATOR_FINISHED;
 }
 
-<<<<<<< HEAD
 static void GREASE_PENCIL_OT_caps_set(wmOperatorType *ot)
 {
   static const EnumPropertyItem prop_caps_types[] = {
@@ -1138,20 +1167,6 @@
 
   /* Simplify parameters. */
   ot->prop = RNA_def_enum(ot->srna, "type", prop_caps_types, int(CapsMode::ROUND), "Type", "");
-=======
-static void GREASE_PENCIL_OT_stroke_switch_direction(wmOperatorType *ot)
-{
-  /* identifiers */
-  ot->name = "Switch Direction";
-  ot->idname = "GREASE_PENCIL_OT_stroke_switch_direction";
-  ot->description = "Change direction of the points of the selected strokes";
-
-  /* Callbacks. */
-  ot->exec = grease_pencil_stroke_switch_direction_exec;
-  ot->poll = editable_grease_pencil_poll;
-
-  ot->flag = OPTYPE_REGISTER | OPTYPE_UNDO;
->>>>>>> e5704d37
 }
 
 /** \} */
@@ -1167,12 +1182,9 @@
   WM_operatortype_append(GREASE_PENCIL_OT_delete_frame);
   WM_operatortype_append(GREASE_PENCIL_OT_stroke_material_set);
   WM_operatortype_append(GREASE_PENCIL_OT_cyclical_set);
-<<<<<<< HEAD
-  WM_operatortype_append(GREASE_PENCIL_OT_caps_set);
-=======
   WM_operatortype_append(GREASE_PENCIL_OT_set_active_material);
   WM_operatortype_append(GREASE_PENCIL_OT_stroke_switch_direction);
->>>>>>> e5704d37
+  WM_operatortype_append(GREASE_PENCIL_OT_caps_set);
 }
 
 void ED_keymap_grease_pencil(wmKeyConfig *keyconf)
