/* SPDX-FileCopyrightText: 2023 Blender Authors
 *
 * SPDX-License-Identifier: GPL-2.0-or-later */

/** \file
 * \ingroup edgreasepencil
 */

#include "BLI_array_utils.hh"
#include "BLI_index_mask.hh"
#include "BLI_index_range.hh"
#include "BLI_math_geom.h"
#include "BLI_math_vector_types.hh"
#include "BLI_span.hh"
#include "BLI_stack.hh"
#include "BLT_translation.h"

#include "DNA_material_types.h"

#include "BKE_attribute.hh"
#include "BKE_context.hh"
#include "BKE_curves_utils.hh"
#include "BKE_grease_pencil.hh"
#include "BKE_lib_id.h"
#include "BKE_material.h"
#include "BKE_report.h"

#include "RNA_access.hh"
#include "RNA_define.hh"
#include "RNA_enum_types.hh"

#include "DEG_depsgraph.hh"

#include "ED_curves.hh"
#include "ED_grease_pencil.hh"
#include "ED_screen.hh"

#include "GEO_subdivide_curves.hh"

#include "WM_api.hh"

#include "UI_resources.hh"

namespace blender::ed::greasepencil {

bool active_grease_pencil_poll(bContext *C)
{
  Object *object = CTX_data_active_object(C);
  if (object == nullptr || object->type != OB_GREASE_PENCIL) {
    return false;
  }
  return true;
}

bool editable_grease_pencil_poll(bContext *C)
{
  Object *object = CTX_data_active_object(C);
  if (object == nullptr || object->type != OB_GREASE_PENCIL) {
    return false;
  }
  if (!ED_operator_object_active_editable_ex(C, object)) {
    return false;
  }
  if ((object->mode & OB_MODE_EDIT) == 0) {
    return false;
  }
  return true;
}

bool editable_grease_pencil_point_selection_poll(bContext *C)
{
  if (!editable_grease_pencil_poll(C)) {
    return false;
  }

  /* Allowed: point and segment selection mode, not allowed: stroke selection mode. */
  ToolSettings *ts = CTX_data_tool_settings(C);
  return (ts->gpencil_selectmode_edit != GP_SELECTMODE_STROKE);
}

bool grease_pencil_painting_poll(bContext *C)
{
  if (!active_grease_pencil_poll(C)) {
    return false;
  }
  Object *object = CTX_data_active_object(C);
  if ((object->mode & OB_MODE_PAINT_GREASE_PENCIL) == 0) {
    return false;
  }
  ToolSettings *ts = CTX_data_tool_settings(C);
  if (!ts || !ts->gp_paint) {
    return false;
  }
  return true;
}

static void keymap_grease_pencil_editing(wmKeyConfig *keyconf)
{
  wmKeyMap *keymap = WM_keymap_ensure(
      keyconf, "Grease Pencil Edit Mode", SPACE_EMPTY, RGN_TYPE_WINDOW);
  keymap->poll = editable_grease_pencil_poll;
}

static void keymap_grease_pencil_painting(wmKeyConfig *keyconf)
{
  wmKeyMap *keymap = WM_keymap_ensure(
      keyconf, "Grease Pencil Paint Mode", SPACE_EMPTY, RGN_TYPE_WINDOW);
  keymap->poll = grease_pencil_painting_poll;
}

/* -------------------------------------------------------------------- */
/** \name Smooth Stroke Operator
 * \{ */

template<typename T>
static void gaussian_blur_1D(const Span<T> src,
                             const int64_t iterations,
                             const float influence,
                             const bool smooth_ends,
                             const bool keep_shape,
                             const bool is_cyclic,
                             MutableSpan<T> dst)
{
  /**
   * 1D Gaussian-like smoothing function.
   *
   * NOTE: This is the algorithm used by #BKE_gpencil_stroke_smooth_point (legacy),
   *       but generalized and written in C++.
   *
   * This function uses a binomial kernel, which is the discrete version of gaussian blur.
   * The weight for a value at the relative index is:
   * `w = nCr(n, j + n/2) / 2^n = (n/1 * (n-1)/2 * ... * (n-j-n/2)/(j+n/2)) / 2^n`.
   * All weights together sum up to 1.
   * This is equivalent to doing multiple iterations of averaging neighbors,
   * where: `n = iterations * 2 and -n/2 <= j <= n/2`.
   *
   * Now the problem is that `nCr(n, j + n/2)` is very hard to compute for `n > 500`, since even
   * double precision isn't sufficient. A very good robust approximation for `n > 20` is:
   * `nCr(n, j + n/2) / 2^n = sqrt(2/(pi*n)) * exp(-2*j*j/n)`.
   *
   * `keep_shape` is a new option to stop the points from severely deforming.
   * It uses different partially negative weights.
   * `w = 2 * (nCr(n, j + n/2) / 2^n) - (nCr(3*n, j + n) / 2^(3*n))`
   * `  ~ 2 * sqrt(2/(pi*n)) * exp(-2*j*j/n) - sqrt(2/(pi*3*n)) * exp(-2*j*j/(3*n))`
   * All weights still sum up to 1.
   * Note that these weights only work because the averaging is done in relative coordinates.
   */

  BLI_assert(!src.is_empty());
  BLI_assert(src.size() == dst.size());

  /* Avoid computation if the there is just one point. */
  if (src.size() == 1) {
    return;
  }

  /* Weight Initialization. */
  const int64_t n_half = keep_shape ? (iterations * iterations) / 8 + iterations :
                                      (iterations * iterations) / 4 + 2 * iterations + 12;
  double w = keep_shape ? 2.0 : 1.0;
  double w2 = keep_shape ?
                  (1.0 / M_SQRT3) * exp((2 * iterations * iterations) / double(n_half * 3)) :
                  0.0;
  Array<double> total_weight(src.size(), 0.0);

  const int64_t total_points = src.size();
  const int64_t last_pt = total_points - 1;

  auto is_end_and_fixed = [smooth_ends, is_cyclic, last_pt](int index) {
    return !smooth_ends && !is_cyclic && ELEM(index, 0, last_pt);
  };

  /* Initialize at zero. */
  threading::parallel_for(dst.index_range(), 256, [&](const IndexRange range) {
    for (const int64_t index : range) {
      if (!is_end_and_fixed(index)) {
        dst[index] = T(0);
      }
    }
  });

  for (const int64_t step : IndexRange(iterations)) {
    const int64_t offset = iterations - step;
    threading::parallel_for(dst.index_range(), 256, [&](const IndexRange range) {
      for (const int64_t index : range) {
        /* Filter out endpoints. */
        if (is_end_and_fixed(index)) {
          continue;
        }

        double w_before = w - w2;
        double w_after = w - w2;

        /* Compute the neighboring points. */
        int64_t before = index - offset;
        int64_t after = index + offset;
        if (is_cyclic) {
          before = (before % total_points + total_points) % total_points;
          after = after % total_points;
        }
        else {
          if (!smooth_ends && (before < 0)) {
            w_before *= -before / float(index);
          }
          before = math::max(before, int64_t(0));

          if (!smooth_ends && (after > last_pt)) {
            w_after *= (after - (total_points - 1)) / float(total_points - 1 - index);
          }
          after = math::min(after, last_pt);
        }

        /* Add the neighboring values. */
        const T bval = src[before];
        const T aval = src[after];
        const T cval = src[index];

        dst[index] += (bval - cval) * w_before;
        dst[index] += (aval - cval) * w_after;

        /* Update the weight values. */
        total_weight[index] += w_before;
        total_weight[index] += w_after;
      }
    });

    w *= (n_half + offset) / double(n_half + 1 - offset);
    w2 *= (n_half * 3 + offset) / double(n_half * 3 + 1 - offset);
  }

  /* Normalize the weights. */
  threading::parallel_for(dst.index_range(), 256, [&](const IndexRange range) {
    for (const int64_t index : range) {
      if (!is_end_and_fixed(index)) {
        total_weight[index] += w - w2;
        dst[index] = src[index] + influence * dst[index] / total_weight[index];
      }
    }
  });
}

void gaussian_blur_1D(const GSpan src,
                      const int64_t iterations,
                      const float influence,
                      const bool smooth_ends,
                      const bool keep_shape,
                      const bool is_cyclic,
                      GMutableSpan dst)
{
  bke::attribute_math::convert_to_static_type(src.type(), [&](auto dummy) {
    using T = decltype(dummy);
    /* Reduces unnecessary code generation. */
    if constexpr (std::is_same_v<T, float> || std::is_same_v<T, float2> ||
                  std::is_same_v<T, float3>)
    {
      gaussian_blur_1D(src.typed<T>(),
                       iterations,
                       influence,
                       smooth_ends,
                       keep_shape,
                       is_cyclic,
                       dst.typed<T>());
    }
  });
}

static void smooth_curve_attribute(const OffsetIndices<int> points_by_curve,
                                   const VArray<bool> &point_selection,
                                   const VArray<bool> &cyclic,
                                   const IndexMask &curves_to_smooth,
                                   const int64_t iterations,
                                   const float influence,
                                   const bool smooth_ends,
                                   const bool keep_shape,
                                   GMutableSpan data)
{
  curves_to_smooth.foreach_index(GrainSize(512), [&](const int curve_i) {
    Vector<std::byte> orig_data;
    const IndexRange points = points_by_curve[curve_i];

    IndexMaskMemory memory;
    const IndexMask selection_mask = IndexMask::from_bools(points, point_selection, memory);
    if (selection_mask.is_empty()) {
      return;
    }

    selection_mask.foreach_range([&](const IndexRange range) {
      GMutableSpan dst_data = data.slice(range);

      orig_data.resize(dst_data.size_in_bytes());
      dst_data.type().copy_assign_n(dst_data.data(), orig_data.data(), range.size());
      const GSpan src_data(dst_data.type(), orig_data.data(), range.size());

      gaussian_blur_1D(
          src_data, iterations, influence, smooth_ends, keep_shape, cyclic[curve_i], dst_data);
    });
  });
}

static int grease_pencil_stroke_smooth_exec(bContext *C, wmOperator *op)
{
  const Scene *scene = CTX_data_scene(C);
  Object *object = CTX_data_active_object(C);
  GreasePencil &grease_pencil = *static_cast<GreasePencil *>(object->data);

  const int iterations = RNA_int_get(op->ptr, "iterations");
  const float influence = RNA_float_get(op->ptr, "factor");
  const bool keep_shape = RNA_boolean_get(op->ptr, "keep_shape");
  const bool smooth_ends = RNA_boolean_get(op->ptr, "smooth_ends");

  const bool smooth_position = RNA_boolean_get(op->ptr, "smooth_position");
  const bool smooth_radius = RNA_boolean_get(op->ptr, "smooth_radius");
  const bool smooth_opacity = RNA_boolean_get(op->ptr, "smooth_opacity");

  if (!(smooth_position || smooth_radius || smooth_opacity)) {
    /* There's nothing to be smoothed, return. */
    return OPERATOR_FINISHED;
  }

  bool changed = false;
  const Array<MutableDrawingInfo> drawings = retrieve_editable_drawings(*scene, grease_pencil);
  threading::parallel_for_each(drawings, [&](const MutableDrawingInfo &info) {
    bke::CurvesGeometry &curves = info.drawing.strokes_for_write();
    if (curves.points_num() == 0) {
      return;
    }

    IndexMaskMemory memory;
    const IndexMask strokes = ed::greasepencil::retrieve_editable_and_selected_strokes(
        *object, info.drawing, memory);
    if (strokes.is_empty()) {
      return;
    }

    bke::MutableAttributeAccessor attributes = curves.attributes_for_write();
    const OffsetIndices points_by_curve = curves.points_by_curve();
    const VArray<bool> cyclic = curves.cyclic();
    const VArray<bool> point_selection = *curves.attributes().lookup_or_default<bool>(
        ".selection", bke::AttrDomain::Point, true);

    if (smooth_position) {
      bke::GSpanAttributeWriter positions = attributes.lookup_for_write_span("position");
      smooth_curve_attribute(points_by_curve,
                             point_selection,
                             cyclic,
                             strokes,
                             iterations,
                             influence,
                             smooth_ends,
                             keep_shape,
                             positions.span);
      positions.finish();
      changed = true;
    }
    if (smooth_opacity && info.drawing.opacities().is_span()) {
      bke::GSpanAttributeWriter opacities = attributes.lookup_for_write_span("opacity");
      smooth_curve_attribute(points_by_curve,
                             point_selection,
                             cyclic,
                             strokes,
                             iterations,
                             influence,
                             smooth_ends,
                             false,
                             opacities.span);
      opacities.finish();
      changed = true;
    }
    if (smooth_radius && info.drawing.radii().is_span()) {
      bke::GSpanAttributeWriter radii = attributes.lookup_for_write_span("radius");
      smooth_curve_attribute(points_by_curve,
                             point_selection,
                             cyclic,
                             strokes,
                             iterations,
                             influence,
                             smooth_ends,
                             false,
                             radii.span);
      radii.finish();
      changed = true;
    }
  });

  if (changed) {
    DEG_id_tag_update(&grease_pencil.id, ID_RECALC_GEOMETRY);
    WM_event_add_notifier(C, NC_GEOM | ND_DATA, &grease_pencil);
  }

  return OPERATOR_FINISHED;
}

static void GREASE_PENCIL_OT_stroke_smooth(wmOperatorType *ot)
{
  PropertyRNA *prop;

  /* Identifiers. */
  ot->name = "Smooth Stroke";
  ot->idname = "GREASE_PENCIL_OT_stroke_smooth";
  ot->description = "Smooth selected strokes";

  /* Callbacks. */
  ot->exec = grease_pencil_stroke_smooth_exec;
  ot->poll = editable_grease_pencil_poll;

  ot->flag = OPTYPE_REGISTER | OPTYPE_UNDO;

  /* Smooth parameters. */
  prop = RNA_def_int(ot->srna, "iterations", 10, 1, 100, "Iterations", "", 1, 30);
  RNA_def_property_flag(prop, PROP_SKIP_SAVE);
  RNA_def_float(ot->srna, "factor", 1.0f, 0.0f, 1.0f, "Factor", "", 0.0f, 1.0f);
  RNA_def_boolean(ot->srna, "smooth_ends", false, "Smooth Endpoints", "");
  RNA_def_boolean(ot->srna, "keep_shape", false, "Keep Shape", "");

  RNA_def_boolean(ot->srna, "smooth_position", true, "Position", "");
  RNA_def_boolean(ot->srna, "smooth_radius", true, "Radius", "");
  RNA_def_boolean(ot->srna, "smooth_opacity", false, "Opacity", "");
}

/** \} */

/* -------------------------------------------------------------------- */
/** \name Simplify Stroke Operator
 * \{ */

static float dist_to_interpolated(
    float3 pos, float3 posA, float3 posB, float val, float valA, float valB)
{
  float dist1 = math::distance_squared(posA, pos);
  float dist2 = math::distance_squared(posB, pos);

  if (dist1 + dist2 > 0) {
    float interpolated_val = interpf(valB, valA, dist1 / (dist1 + dist2));
    return math::distance(interpolated_val, val);
  }
  return 0.0f;
}

static int64_t stroke_simplify(const IndexRange points,
                               const bool cyclic,
                               const float epsilon,
                               const FunctionRef<float(int64_t, int64_t, int64_t)> dist_function,
                               MutableSpan<bool> points_to_delete)
{
  int64_t total_points_to_delete = 0;
  const Span<bool> curve_selection = points_to_delete.slice(points);
  if (!curve_selection.contains(true)) {
    return total_points_to_delete;
  }

  const bool is_last_segment_selected = (curve_selection.first() && curve_selection.last());

  const Vector<IndexRange> selection_ranges = array_utils::find_all_ranges(curve_selection, true);
  threading::parallel_for(
      selection_ranges.index_range(), 1024, [&](const IndexRange range_of_ranges) {
        for (const IndexRange range : selection_ranges.as_span().slice(range_of_ranges)) {
          total_points_to_delete += ramer_douglas_peucker_simplify(
              range.shift(points.start()), epsilon, dist_function, points_to_delete);
        }
      });

  /* For cyclic curves, simplify the last segment. */
  if (cyclic && points.size() > 2 && is_last_segment_selected) {
    const float dist = dist_function(points.last(1), points.first(), points.last());
    if (dist <= epsilon) {
      points_to_delete[points.last()] = true;
      total_points_to_delete++;
    }
  }

  return total_points_to_delete;
}

static int grease_pencil_stroke_simplify_exec(bContext *C, wmOperator *op)
{
  const Scene *scene = CTX_data_scene(C);
  Object *object = CTX_data_active_object(C);
  GreasePencil &grease_pencil = *static_cast<GreasePencil *>(object->data);

  const float epsilon = RNA_float_get(op->ptr, "factor");

  bool changed = false;
  const Array<MutableDrawingInfo> drawings = retrieve_editable_drawings(*scene, grease_pencil);
  threading::parallel_for_each(drawings, [&](const MutableDrawingInfo &info) {
    bke::CurvesGeometry &curves = info.drawing.strokes_for_write();
    if (curves.points_num() == 0) {
      return;
    }

    IndexMaskMemory memory;
    const IndexMask strokes = ed::greasepencil::retrieve_editable_and_selected_strokes(
        *object, info.drawing, memory);
    if (strokes.is_empty()) {
      return;
    }

    const Span<float3> positions = curves.positions();
    const VArray<float> radii = info.drawing.radii();

    /* Distance functions for `ramer_douglas_peucker_simplify`. */
    const auto dist_function_positions =
        [positions](int64_t first_index, int64_t last_index, int64_t index) {
          const float dist_position = dist_to_line_v3(
              positions[index], positions[first_index], positions[last_index]);
          return dist_position;
        };
    const auto dist_function_positions_and_radii =
        [positions, radii](int64_t first_index, int64_t last_index, int64_t index) {
          const float dist_position = dist_to_line_v3(
              positions[index], positions[first_index], positions[last_index]);
          /* We divide the distance by 2000.0f to convert from "pixels" to an actual
           * distance. For some reason, grease pencil strokes the thickness of strokes in
           * pixels rather than object space distance. */
          const float dist_radii = dist_to_interpolated(positions[index],
                                                        positions[first_index],
                                                        positions[last_index],
                                                        radii[index],
                                                        radii[first_index],
                                                        radii[last_index]) /
                                   2000.0f;
          return math::max(dist_position, dist_radii);
        };

    const VArray<bool> cyclic = curves.cyclic();
    const OffsetIndices<int> points_by_curve = curves.points_by_curve();
    const VArray<bool> selection = *curves.attributes().lookup_or_default<bool>(
        ".selection", bke::AttrDomain::Point, true);

    /* Mark all points in the editable curves to be deleted. */
    Array<bool> points_to_delete(curves.points_num(), false);
    bke::curves::fill_points(points_by_curve, strokes, true, points_to_delete.as_mutable_span());

    std::atomic<int64_t> total_points_to_delete = 0;
    if (radii.is_single()) {
      strokes.foreach_index([&](const int64_t curve_i) {
        const IndexRange points = points_by_curve[curve_i];
        total_points_to_delete += stroke_simplify(points,
                                                  cyclic[curve_i],
                                                  epsilon,
                                                  dist_function_positions,
                                                  points_to_delete.as_mutable_span());
      });
    }
    else if (radii.is_span()) {
      strokes.foreach_index([&](const int64_t curve_i) {
        const IndexRange points = points_by_curve[curve_i];
        total_points_to_delete += stroke_simplify(points,
                                                  cyclic[curve_i],
                                                  epsilon,
                                                  dist_function_positions_and_radii,
                                                  points_to_delete.as_mutable_span());
      });
    }

    if (total_points_to_delete > 0) {
      IndexMaskMemory memory;
      curves.remove_points(IndexMask::from_bools(points_to_delete, memory), {});
      info.drawing.tag_topology_changed();
      changed = true;
    }
  });

  if (changed) {
    DEG_id_tag_update(&grease_pencil.id, ID_RECALC_GEOMETRY);
    WM_event_add_notifier(C, NC_GEOM | ND_DATA, &grease_pencil);
  }
  return OPERATOR_FINISHED;
}

static void GREASE_PENCIL_OT_stroke_simplify(wmOperatorType *ot)
{
  PropertyRNA *prop;

  /* Identifiers. */
  ot->name = "Simplify Stroke";
  ot->idname = "GREASE_PENCIL_OT_stroke_simplify";
  ot->description = "Simplify selected strokes";

  /* Callbacks. */
  ot->exec = grease_pencil_stroke_simplify_exec;
  ot->poll = editable_grease_pencil_point_selection_poll;

  ot->flag = OPTYPE_REGISTER | OPTYPE_UNDO;

  /* Simplify parameters. */
  prop = RNA_def_float(ot->srna, "factor", 0.01f, 0.0f, 100.0f, "Factor", "", 0.0f, 100.0f);
  RNA_def_property_flag(prop, PROP_SKIP_SAVE);
}

/** \} */

/* -------------------------------------------------------------------- */
/** \name Delete Operator
 * \{ */

static bke::CurvesGeometry remove_points_and_split(const bke::CurvesGeometry &curves,
                                                   const IndexMask &mask)
{
  const OffsetIndices<int> points_by_curve = curves.points_by_curve();
  const VArray<bool> src_cyclic = curves.cyclic();

  Array<bool> points_to_delete(curves.points_num());
  mask.to_bools(points_to_delete.as_mutable_span());
  const int total_points = points_to_delete.as_span().count(false);

  /* Return if deleting everything. */
  if (total_points == 0) {
    return {};
  }

  int curr_dst_point_id = 0;
  Array<int> dst_to_src_point(total_points);
  Vector<int> dst_curve_counts;
  Vector<int> dst_to_src_curve;
  Vector<bool> dst_cyclic;

  for (const int curve_i : curves.curves_range()) {
    const IndexRange points = points_by_curve[curve_i];
    const Span<bool> curve_points_to_delete = points_to_delete.as_span().slice(points);
    const bool curve_cyclic = src_cyclic[curve_i];

    /* Note, these ranges start at zero and needed to be shifted by `points.first()` */
    const Vector<IndexRange> ranges_to_keep = array_utils::find_all_ranges(curve_points_to_delete,
                                                                           false);

    if (ranges_to_keep.is_empty()) {
      continue;
    }

    const bool is_last_segment_selected = curve_cyclic && ranges_to_keep.first().first() == 0 &&
                                          ranges_to_keep.last().last() == points.size() - 1;
    const bool is_curve_self_joined = is_last_segment_selected && ranges_to_keep.size() != 1;
    const bool is_cyclic = ranges_to_keep.size() == 1 && is_last_segment_selected;

    IndexRange range_ids = ranges_to_keep.index_range();
    /* Skip the first range because it is joined to the end of the last range. */
    for (const int range_i : ranges_to_keep.index_range().drop_front(is_curve_self_joined)) {
      const IndexRange range = ranges_to_keep[range_i];

      int count = range.size();
      for (const int src_point : range.shift(points.first())) {
        dst_to_src_point[curr_dst_point_id++] = src_point;
      }

      /* Join the first range to the end of the last range. */
      if (is_curve_self_joined && range_i == range_ids.last()) {
        const IndexRange first_range = ranges_to_keep[range_ids.first()];
        for (const int src_point : first_range.shift(points.first())) {
          dst_to_src_point[curr_dst_point_id++] = src_point;
        }
        count += first_range.size();
      }

      dst_curve_counts.append(count);
      dst_to_src_curve.append(curve_i);
      dst_cyclic.append(is_cyclic);
    }
  }

  const int total_curves = dst_to_src_curve.size();

  bke::CurvesGeometry dst_curves(total_points, total_curves);

  MutableSpan<int> new_curve_offsets = dst_curves.offsets_for_write();
  array_utils::copy(dst_curve_counts.as_span(), new_curve_offsets.drop_back(1));
  offset_indices::accumulate_counts_to_offsets(new_curve_offsets);

  bke::MutableAttributeAccessor dst_attributes = dst_curves.attributes_for_write();
  const bke::AttributeAccessor src_attributes = curves.attributes();

  /* Transfer curve attributes. */
  gather_attributes(
      src_attributes, bke::AttrDomain::Curve, {}, {"cyclic"}, dst_to_src_curve, dst_attributes);
  array_utils::copy(dst_cyclic.as_span(), dst_curves.cyclic_for_write());

  /* Transfer point attributes. */
  gather_attributes(
      src_attributes, bke::AttrDomain::Point, {}, {}, dst_to_src_point, dst_attributes);

  dst_curves.update_curve_types();
  dst_curves.remove_attributes_based_on_types();

  return dst_curves;
}

static int grease_pencil_delete_exec(bContext *C, wmOperator * /*op*/)
{
  const Scene *scene = CTX_data_scene(C);
  Object *object = CTX_data_active_object(C);
  GreasePencil &grease_pencil = *static_cast<GreasePencil *>(object->data);

  const bke::AttrDomain selection_domain = ED_grease_pencil_selection_domain_get(
      scene->toolsettings);

  bool changed = false;
  const Array<MutableDrawingInfo> drawings = retrieve_editable_drawings(*scene, grease_pencil);
  threading::parallel_for_each(drawings, [&](const MutableDrawingInfo &info) {
    IndexMaskMemory memory;
    const IndexMask elements = ed::greasepencil::retrieve_editable_and_selected_elements(
        *object, info.drawing, selection_domain, memory);
    if (elements.is_empty()) {
      return;
    }

    bke::CurvesGeometry &curves = info.drawing.strokes_for_write();
    if (selection_domain == bke::AttrDomain::Curve) {
      curves.remove_curves(elements, {});
    }
    else if (selection_domain == bke::AttrDomain::Point) {
      curves = remove_points_and_split(curves, elements);
    }
    info.drawing.tag_topology_changed();
    changed = true;
  });

  if (changed) {
    DEG_id_tag_update(&grease_pencil.id, ID_RECALC_GEOMETRY);
    WM_event_add_notifier(C, NC_GEOM | ND_DATA, &grease_pencil);
  }
  return OPERATOR_FINISHED;
}

static void GREASE_PENCIL_OT_delete(wmOperatorType *ot)
{
  /* Identifiers. */
  ot->name = "Delete";
  ot->idname = "GREASE_PENCIL_OT_delete";
  ot->description = "Delete selected strokes or points";

  /* Callbacks. */
  ot->invoke = WM_menu_invoke;
  ot->exec = grease_pencil_delete_exec;
  ot->poll = editable_grease_pencil_poll;

  ot->flag = OPTYPE_REGISTER | OPTYPE_UNDO;
}

/** \} */

/* -------------------------------------------------------------------- */
/** \name Dissolve Points Operator
 * \{ */

enum class DissolveMode : int8_t {
  /** Dissolve all selected points. */
  POINTS = 0,
  /** Dissolve between selected points. */
  BETWEEN = 1,
  /** Dissolve unselected points. */
  UNSELECT = 2,
};

static const EnumPropertyItem prop_dissolve_types[] = {
    {int(DissolveMode::POINTS), "POINTS", 0, "Dissolve", "Dissolve selected points"},
    {int(DissolveMode::BETWEEN),
     "BETWEEN",
     0,
     "Dissolve Between",
     "Dissolve points between selected points"},
    {int(DissolveMode::UNSELECT),
     "UNSELECT",
     0,
     "Dissolve Unselect",
     "Dissolve all unselected points"},
    {0, nullptr, 0, nullptr, nullptr},
};

static Array<bool> get_points_to_dissolve(bke::CurvesGeometry &curves,
                                          const IndexMask &mask,
                                          const DissolveMode mode)
{
  const VArray<bool> selection = *curves.attributes().lookup_or_default<bool>(
      ".selection", bke::AttrDomain::Point, true);

  Array<bool> points_to_dissolve(curves.points_num(), false);
  selection.materialize(mask, points_to_dissolve);

  if (mode == DissolveMode::POINTS) {
    return points_to_dissolve;
  }

  /* Both `between` and `unselect` have the unselected point being the ones dissolved so we need
   * to invert. */
  BLI_assert(ELEM(mode, DissolveMode::BETWEEN, DissolveMode::UNSELECT));

  const OffsetIndices<int> points_by_curve = curves.points_by_curve();
  /* Because we are going to invert, these become the points to keep. */
  MutableSpan<bool> points_to_keep = points_to_dissolve.as_mutable_span();

  threading::parallel_for(curves.curves_range(), 128, [&](const IndexRange range) {
    for (const int64_t curve_i : range) {
      const IndexRange points = points_by_curve[curve_i];
      const Span<bool> curve_selection = points_to_dissolve.as_span().slice(points);
      /* The unselected curves should not be dissolved. */
      if (!curve_selection.contains(true)) {
        points_to_keep.slice(points).fill(true);
        continue;
      }

      /* `between` is just `unselect` but with the first and last segments not getting
       * dissolved. */
      if (mode != DissolveMode::BETWEEN) {
        continue;
      }

      const Vector<IndexRange> deselection_ranges = array_utils::find_all_ranges(curve_selection,
                                                                                 false);

      if (deselection_ranges.size() != 0) {
        const IndexRange first_range = deselection_ranges.first().shift(points.first());
        const IndexRange last_range = deselection_ranges.last().shift(points.first());

        /* Ranges should only be fill if the first/last point matches the start/end point
         * of the segment. */
        if (first_range.first() == points.first()) {
          points_to_keep.slice(first_range).fill(true);
        }
        if (last_range.last() == points.last()) {
          points_to_keep.slice(last_range).fill(true);
        }
      }
    }
  });

  array_utils::invert_booleans(points_to_dissolve);

  return points_to_dissolve;
}

static int grease_pencil_dissolve_exec(bContext *C, wmOperator *op)
{
  const Scene *scene = CTX_data_scene(C);
  Object *object = CTX_data_active_object(C);
  GreasePencil &grease_pencil = *static_cast<GreasePencil *>(object->data);

  const DissolveMode mode = DissolveMode(RNA_enum_get(op->ptr, "type"));

  bool changed = false;
  const Array<MutableDrawingInfo> drawings = retrieve_editable_drawings(*scene, grease_pencil);
  threading::parallel_for_each(drawings, [&](const MutableDrawingInfo &info) {
    bke::CurvesGeometry &curves = info.drawing.strokes_for_write();
    if (curves.points_num() == 0) {
      return;
    }

    IndexMaskMemory memory;
    const IndexMask points = ed::greasepencil::retrieve_editable_and_selected_points(
        *object, info.drawing, memory);
    if (points.is_empty()) {
      return;
    }

    const Array<bool> points_to_dissolve = get_points_to_dissolve(curves, points, mode);
    if (points_to_dissolve.as_span().contains(true)) {
      curves.remove_points(IndexMask::from_bools(points_to_dissolve, memory), {});
      info.drawing.tag_topology_changed();
      changed = true;
    }
  });

  if (changed) {
    DEG_id_tag_update(&grease_pencil.id, ID_RECALC_GEOMETRY);
    WM_event_add_notifier(C, NC_GEOM | ND_DATA, &grease_pencil);
  }
  return OPERATOR_FINISHED;
}

static void GREASE_PENCIL_OT_dissolve(wmOperatorType *ot)
{
  PropertyRNA *prop;

  /* Identifiers. */
  ot->name = "Dissolve";
  ot->idname = "GREASE_PENCIL_OT_dissolve";
  ot->description = "Delete selected points without splitting strokes";

  /* Callbacks. */
  ot->invoke = WM_menu_invoke;
  ot->exec = grease_pencil_dissolve_exec;
  ot->poll = editable_grease_pencil_point_selection_poll;

  ot->flag = OPTYPE_REGISTER | OPTYPE_UNDO;

  /* Simplify parameters. */
  ot->prop = prop = RNA_def_enum(ot->srna,
                                 "type",
                                 prop_dissolve_types,
                                 0,
                                 "Type",
                                 "Method used for dissolving stroke points");
  RNA_def_property_flag(prop, PROP_SKIP_SAVE);
}

/** \} */

/* -------------------------------------------------------------------- */
/** \name Delete Frame Operator
 * \{ */

enum class DeleteFrameMode : int8_t {
  /** Delete the active frame for the current layer. */
  ACTIVE_FRAME = 0,
  /** Delete the active frames for all layers. */
  ALL_FRAMES = 1,
};

static const EnumPropertyItem prop_greasepencil_deleteframe_types[] = {
    {int(DeleteFrameMode::ACTIVE_FRAME),
     "ACTIVE_FRAME",
     0,
     "Active Frame",
     "Deletes current frame in the active layer"},
    {int(DeleteFrameMode::ALL_FRAMES),
     "ALL_FRAMES",
     0,
     "All Active Frames",
     "Delete active frames for all layers"},
    {0, nullptr, 0, nullptr, nullptr},
};

static int grease_pencil_delete_frame_exec(bContext *C, wmOperator *op)
{
  const Scene *scene = CTX_data_scene(C);
  Object *object = CTX_data_active_object(C);
  GreasePencil &grease_pencil = *static_cast<GreasePencil *>(object->data);
  const int current_frame = scene->r.cfra;

  const DeleteFrameMode mode = DeleteFrameMode(RNA_enum_get(op->ptr, "type"));

  bool changed = false;
  if (mode == DeleteFrameMode::ACTIVE_FRAME && grease_pencil.has_active_layer()) {
    bke::greasepencil::Layer &layer = *grease_pencil.get_active_layer();
    if (layer.is_editable()) {
      changed |= grease_pencil.remove_frames(layer, {layer.frame_key_at(current_frame)});
    }
  }
  else if (mode == DeleteFrameMode::ALL_FRAMES) {
    for (bke::greasepencil::Layer *layer : grease_pencil.layers_for_write()) {
      if (layer->is_editable()) {
        changed |= grease_pencil.remove_frames(*layer, {layer->frame_key_at(current_frame)});
      }
    }
  }

  if (changed) {
    DEG_id_tag_update(&grease_pencil.id, ID_RECALC_GEOMETRY);
    WM_event_add_notifier(C, NC_GEOM | ND_DATA | NA_EDITED, &grease_pencil);
    WM_event_add_notifier(C, NC_GPENCIL | NA_EDITED, nullptr);
  }

  return OPERATOR_FINISHED;
}

static void GREASE_PENCIL_OT_delete_frame(wmOperatorType *ot)
{
  PropertyRNA *prop;

  /* Identifiers. */
  ot->name = "Delete Frame";
  ot->idname = "GREASE_PENCIL_OT_delete_frame";
  ot->description = "Delete Grease Pencil Frame(s)";

  /* Callbacks. */
  ot->invoke = WM_menu_invoke;
  ot->exec = grease_pencil_delete_frame_exec;
  ot->poll = editable_grease_pencil_poll;

  ot->flag = OPTYPE_REGISTER | OPTYPE_UNDO;

  ot->prop = prop = RNA_def_enum(ot->srna,
                                 "type",
                                 prop_greasepencil_deleteframe_types,
                                 0,
                                 "Type",
                                 "Method used for deleting Grease Pencil frames");
  RNA_def_property_flag(prop, PROP_SKIP_SAVE);
}
/** \} */

/* -------------------------------------------------------------------- */
/** \name Stroke Material Set Operator
 * \{ */

static int grease_pencil_stroke_material_set_exec(bContext *C, wmOperator *op)
{
  using namespace blender;
  Main *bmain = CTX_data_main(C);
  const Scene *scene = CTX_data_scene(C);
  Object *object = CTX_data_active_object(C);
  GreasePencil &grease_pencil = *static_cast<GreasePencil *>(object->data);
  Material *ma = nullptr;
  char name[MAX_ID_NAME - 2];
  RNA_string_get(op->ptr, "material", name);

  int material_index = object->actcol - 1;

  if (name[0] != '\0') {
    ma = reinterpret_cast<Material *>(BKE_libblock_find_name(bmain, ID_MA, name));
    if (ma == nullptr) {
      BKE_reportf(op->reports, RPT_WARNING, TIP_("Material '%s' could not be found"), name);
      return OPERATOR_CANCELLED;
    }

    /* Find slot index. */
    material_index = BKE_object_material_index_get(object, ma);
  }

  if (material_index == -1) {
    return OPERATOR_CANCELLED;
  }

  const Array<MutableDrawingInfo> drawings = retrieve_editable_drawings(*scene, grease_pencil);
  threading::parallel_for_each(drawings, [&](const MutableDrawingInfo &info) {
    IndexMaskMemory memory;
    IndexMask strokes = ed::greasepencil::retrieve_editable_and_selected_strokes(
        *object, info.drawing, memory);
    if (strokes.is_empty()) {
      return;
    }

    bke::CurvesGeometry &curves = info.drawing.strokes_for_write();
    bke::SpanAttributeWriter<int> materials =
        curves.attributes_for_write().lookup_or_add_for_write_span<int>("material_index",
                                                                        bke::AttrDomain::Curve);
    index_mask::masked_fill(materials.span, material_index, strokes);
    materials.finish();
  });

  DEG_id_tag_update(&grease_pencil.id, ID_RECALC_GEOMETRY);
  WM_event_add_notifier(C, NC_GEOM | ND_DATA | NA_EDITED, &grease_pencil);

  return OPERATOR_FINISHED;
}

static void GREASE_PENCIL_OT_stroke_material_set(wmOperatorType *ot)
{
  ot->name = "Assign Material";
  ot->idname = "GREASE_PENCIL_OT_stroke_material_set";
  ot->description = "Assign the active material slot to the selected strokes";

  ot->exec = grease_pencil_stroke_material_set_exec;
  ot->poll = editable_grease_pencil_poll;

  ot->flag = OPTYPE_REGISTER | OPTYPE_UNDO;

  ot->prop = RNA_def_string(
      ot->srna, "material", nullptr, MAX_ID_NAME - 2, "Material", "Name of the material");
  RNA_def_property_flag(ot->prop, PROP_SKIP_SAVE);
}
/** \} */

/* -------------------------------------------------------------------- */
/** \name Cyclical Set Operator
 * \{ */

enum class CyclicalMode : int8_t {
  /** Sets all strokes to cycle. */
  CLOSE = 0,
  /** Sets all strokes to not cycle. */
  OPEN = 1,
  /** Switches the cyclic state of the strokes. */
  TOGGLE = 2,
};

static const EnumPropertyItem prop_cyclical_types[] = {
    {int(CyclicalMode::CLOSE), "CLOSE", 0, "Close All", ""},
    {int(CyclicalMode::OPEN), "OPEN", 0, "Open All", ""},
    {int(CyclicalMode::TOGGLE), "TOGGLE", 0, "Toggle", ""},
    {0, nullptr, 0, nullptr, nullptr},
};

static int grease_pencil_cyclical_set_exec(bContext *C, wmOperator *op)
{
  const Scene *scene = CTX_data_scene(C);
  Object *object = CTX_data_active_object(C);
  GreasePencil &grease_pencil = *static_cast<GreasePencil *>(object->data);

  const CyclicalMode mode = CyclicalMode(RNA_enum_get(op->ptr, "type"));

  bool changed = false;
  const Array<MutableDrawingInfo> drawings = retrieve_editable_drawings(*scene, grease_pencil);
  threading::parallel_for_each(drawings, [&](const MutableDrawingInfo &info) {
    bke::CurvesGeometry &curves = info.drawing.strokes_for_write();
    if (mode == CyclicalMode::OPEN && !curves.attributes().contains("cyclic")) {
      /* Avoid creating unneeded attribute. */
      return;
    }

    IndexMaskMemory memory;
    const IndexMask strokes = ed::greasepencil::retrieve_editable_and_selected_strokes(
        *object, info.drawing, memory);
    if (strokes.is_empty()) {
      return;
    }

    MutableSpan<bool> cyclic = curves.cyclic_for_write();
    switch (mode) {
      case CyclicalMode::CLOSE:
        index_mask::masked_fill(cyclic, true, strokes);
        break;
      case CyclicalMode::OPEN:
        index_mask::masked_fill(cyclic, false, strokes);
        break;
      case CyclicalMode::TOGGLE:
        array_utils::invert_booleans(cyclic, strokes);
        break;
    }

    /* Remove the attribute if it is empty. */
    if (mode != CyclicalMode::CLOSE) {
      if (array_utils::booleans_mix_calc(curves.cyclic()) == array_utils::BooleanMix::AllFalse) {
        curves.attributes_for_write().remove("cyclic");
      }
    }

    changed = true;
  });

  if (changed) {
    DEG_id_tag_update(&grease_pencil.id, ID_RECALC_GEOMETRY);
    WM_event_add_notifier(C, NC_GEOM | ND_DATA, &grease_pencil);
  }

  return OPERATOR_FINISHED;
}

static void GREASE_PENCIL_OT_cyclical_set(wmOperatorType *ot)
{
  /* Identifiers. */
  ot->name = "Set Cyclical State";
  ot->idname = "GREASE_PENCIL_OT_cyclical_set";
  ot->description = "Close or open the selected stroke adding a segment from last to first point";

  /* Callbacks. */
  ot->invoke = WM_menu_invoke;
  ot->exec = grease_pencil_cyclical_set_exec;
  ot->poll = editable_grease_pencil_poll;

  ot->flag = OPTYPE_REGISTER | OPTYPE_UNDO;

  /* Simplify parameters. */
  ot->prop = RNA_def_enum(
      ot->srna, "type", prop_cyclical_types, int(CyclicalMode::TOGGLE), "Type", "");
}

/** \} */

/* -------------------------------------------------------------------- */
/** \name Set Active Material Operator
 * \{ */

static int grease_pencil_set_active_material_exec(bContext *C, wmOperator * /*op*/)
{
  const Scene *scene = CTX_data_scene(C);
  Object *object = CTX_data_active_object(C);
  GreasePencil &grease_pencil = *static_cast<GreasePencil *>(object->data);

  if (object->totcol == 0) {
    return OPERATOR_CANCELLED;
  }

  const Array<MutableDrawingInfo> drawings = retrieve_editable_drawings(*scene, grease_pencil);
  for (const MutableDrawingInfo &info : drawings) {
    IndexMaskMemory memory;
    const IndexMask strokes = ed::greasepencil::retrieve_editable_and_selected_strokes(
        *object, info.drawing, memory);
    if (strokes.is_empty()) {
      continue;
    }
    bke::CurvesGeometry &curves = info.drawing.strokes_for_write();

    const VArray<int> materials = *curves.attributes().lookup_or_default<int>(
        "material_index", bke::AttrDomain::Curve, 0);
    object->actcol = materials[strokes.first()] + 1;
    break;
  };

  WM_event_add_notifier(C, NC_GEOM | ND_DATA | NA_EDITED, &grease_pencil);

  return OPERATOR_FINISHED;
}

static void GREASE_PENCIL_OT_set_active_material(wmOperatorType *ot)
{
  ot->name = "Set Active Material";
  ot->idname = "GREASE_PENCIL_OT_set_active_material";
  ot->description = "Set the selected stroke material as the active material";

  ot->exec = grease_pencil_set_active_material_exec;
  ot->poll = editable_grease_pencil_poll;

  ot->flag = OPTYPE_REGISTER | OPTYPE_UNDO;
}
/** \} */

/* -------------------------------------------------------------------- */
/** \name Set Uniform Thickness Operator
 * \{ */

static int grease_pencil_set_uniform_thickness_exec(bContext *C, wmOperator *op)
{
  const Scene *scene = CTX_data_scene(C);
  Object *object = CTX_data_active_object(C);
  GreasePencil &grease_pencil = *static_cast<GreasePencil *>(object->data);

  /* Radius is half of the thickness. */
  const float radius = RNA_float_get(op->ptr, "thickness") * 0.5f;

  bool changed = false;
  const Array<MutableDrawingInfo> drawings = retrieve_editable_drawings(*scene, grease_pencil);
  threading::parallel_for_each(drawings, [&](const MutableDrawingInfo &info) {
    IndexMaskMemory memory;
    const IndexMask strokes = ed::greasepencil::retrieve_editable_and_selected_strokes(
        *object, info.drawing, memory);
    if (strokes.is_empty()) {
      return;
    }
    bke::CurvesGeometry &curves = info.drawing.strokes_for_write();

    const OffsetIndices<int> points_by_curve = curves.points_by_curve();
    MutableSpan<float> radii = info.drawing.radii_for_write();
    bke::curves::fill_points<float>(points_by_curve, strokes, radius, radii);
    changed = true;
  });

  if (changed) {
    DEG_id_tag_update(&grease_pencil.id, ID_RECALC_GEOMETRY);
    WM_event_add_notifier(C, NC_GEOM | ND_DATA, &grease_pencil);
  }

  return OPERATOR_FINISHED;
}

static void GREASE_PENCIL_OT_set_uniform_thickness(wmOperatorType *ot)
{
  /* Identifiers. */
  ot->name = "Set Uniform Thickness";
  ot->idname = "GREASE_PENCIL_OT_set_uniform_thickness";
  ot->description = "Set all stroke points to same thickness";

  /* Callbacks. */
  ot->exec = grease_pencil_set_uniform_thickness_exec;
  ot->poll = editable_grease_pencil_poll;

  /* flags */
  ot->flag = OPTYPE_REGISTER | OPTYPE_UNDO;

  /* props */
  ot->prop = RNA_def_float(
      ot->srna, "thickness", 0.1f, 0.0f, 1000.0f, "Thickness", "Thickness", 0.0f, 1000.0f);
}

/** \} */
/* -------------------------------------------------------------------- */
/** \name Set Uniform Opacity Operator
 * \{ */

static int grease_pencil_set_uniform_opacity_exec(bContext *C, wmOperator *op)
{
  const Scene *scene = CTX_data_scene(C);
  Object *object = CTX_data_active_object(C);
  GreasePencil &grease_pencil = *static_cast<GreasePencil *>(object->data);

  const float opacity = RNA_float_get(op->ptr, "opacity");

  bool changed = false;
  const Array<MutableDrawingInfo> drawings = retrieve_editable_drawings(*scene, grease_pencil);
  threading::parallel_for_each(drawings, [&](const MutableDrawingInfo &info) {
    IndexMaskMemory memory;
    const IndexMask strokes = ed::greasepencil::retrieve_editable_and_selected_strokes(
        *object, info.drawing, memory);
    if (strokes.is_empty()) {
      return;
    }
    bke::CurvesGeometry &curves = info.drawing.strokes_for_write();

    const OffsetIndices<int> points_by_curve = curves.points_by_curve();
    MutableSpan<float> opacities = info.drawing.opacities_for_write();
    bke::curves::fill_points<float>(points_by_curve, strokes, opacity, opacities);
    changed = true;
  });

  if (changed) {
    DEG_id_tag_update(&grease_pencil.id, ID_RECALC_GEOMETRY);
    WM_event_add_notifier(C, NC_GEOM | ND_DATA, &grease_pencil);
  }

  return OPERATOR_FINISHED;
}

static void GREASE_PENCIL_OT_set_uniform_opacity(wmOperatorType *ot)
{
  /* Identifiers. */
  ot->name = "Set Uniform Opacity";
  ot->idname = "GREASE_PENCIL_OT_set_uniform_opacity";
  ot->description = "Set all stroke points to same opacity";

  /* Callbacks. */
  ot->exec = grease_pencil_set_uniform_opacity_exec;
  ot->poll = editable_grease_pencil_poll;

  /* flags */
  ot->flag = OPTYPE_REGISTER | OPTYPE_UNDO;

  /* props */
  ot->prop = RNA_def_float(ot->srna, "opacity", 1.0f, 0.0f, 1.0f, "Opacity", "", 0.0f, 1.0f);
}

/** \} */

/* -------------------------------------------------------------------- */
/** \name Switch Direction Operator
 * \{ */

static int grease_pencil_stroke_switch_direction_exec(bContext *C, wmOperator * /*op*/)
{
  const Scene *scene = CTX_data_scene(C);
  Object *object = CTX_data_active_object(C);
  GreasePencil &grease_pencil = *static_cast<GreasePencil *>(object->data);

  bool changed = false;
  const Array<MutableDrawingInfo> drawings = retrieve_editable_drawings(*scene, grease_pencil);
  threading::parallel_for_each(drawings, [&](const MutableDrawingInfo &info) {
    IndexMaskMemory memory;
    const IndexMask strokes = ed::greasepencil::retrieve_editable_and_selected_strokes(
        *object, info.drawing, memory);
    if (strokes.is_empty()) {
      return;
    }
    bke::CurvesGeometry &curves = info.drawing.strokes_for_write();

    /* Switch stroke direction. */
    curves.reverse_curves(strokes);

    changed = true;
  });

  if (changed) {
    DEG_id_tag_update(&grease_pencil.id, ID_RECALC_GEOMETRY);
    WM_event_add_notifier(C, NC_GEOM | ND_DATA, &grease_pencil);
  }

  return OPERATOR_FINISHED;
}

static void GREASE_PENCIL_OT_stroke_switch_direction(wmOperatorType *ot)
{
  /* identifiers */
  ot->name = "Switch Direction";
  ot->idname = "GREASE_PENCIL_OT_stroke_switch_direction";
  ot->description = "Change direction of the points of the selected strokes";

  /* Callbacks. */
  ot->exec = grease_pencil_stroke_switch_direction_exec;
  ot->poll = editable_grease_pencil_poll;

  ot->flag = OPTYPE_REGISTER | OPTYPE_UNDO;
}

/** \} */

/* -------------------------------------------------------------------- */
/** \name Set Curve Caps Operator
 * \{ */

enum class CapsMode : int8_t {
  /** Switches both to Flat. */
  FLAT = 0,
  /** Change only start. */
  START = 1,
  /** Change only end. */
  END = 2,
  /** Switches both to default rounded. */
  ROUND = 3,
};

static void toggle_caps(MutableSpan<int8_t> caps, const IndexMask &strokes)
{
  strokes.foreach_index([&](const int stroke_i) {
    if (caps[stroke_i] == GP_STROKE_CAP_FLAT) {
      caps[stroke_i] = GP_STROKE_CAP_ROUND;
    }
    else {
      caps[stroke_i] = GP_STROKE_CAP_FLAT;
    }
  });
}

static int grease_pencil_caps_set_exec(bContext *C, wmOperator *op)
{
  const Scene *scene = CTX_data_scene(C);
  Object *object = CTX_data_active_object(C);
  GreasePencil &grease_pencil = *static_cast<GreasePencil *>(object->data);

  const CapsMode mode = CapsMode(RNA_enum_get(op->ptr, "type"));

  bool changed = false;
  const Array<MutableDrawingInfo> drawings = retrieve_editable_drawings(*scene, grease_pencil);
  threading::parallel_for_each(drawings, [&](const MutableDrawingInfo &info) {
    bke::CurvesGeometry &curves = info.drawing.strokes_for_write();
    IndexMaskMemory memory;
    const IndexMask strokes = ed::greasepencil::retrieve_editable_and_selected_strokes(
        *object, info.drawing, memory);
    if (strokes.is_empty()) {
      return;
    }

    bke::MutableAttributeAccessor attributes = curves.attributes_for_write();

    if (ELEM(mode, CapsMode::ROUND, CapsMode::FLAT)) {
      bke::SpanAttributeWriter<int8_t> start_caps =
          attributes.lookup_or_add_for_write_span<int8_t>("start_cap", bke::AttrDomain::Curve);
      bke::SpanAttributeWriter<int8_t> end_caps = attributes.lookup_or_add_for_write_span<int8_t>(
          "end_cap", bke::AttrDomain::Curve);

      const int8_t flag_set = (mode == CapsMode::ROUND) ? int8_t(GP_STROKE_CAP_TYPE_ROUND) :
                                                          int8_t(GP_STROKE_CAP_TYPE_FLAT);

      index_mask::masked_fill(start_caps.span, flag_set, strokes);
      index_mask::masked_fill(end_caps.span, flag_set, strokes);
      start_caps.finish();
      end_caps.finish();
    }
    else {
      switch (mode) {
        case CapsMode::START: {
          bke::SpanAttributeWriter<int8_t> caps = attributes.lookup_or_add_for_write_span<int8_t>(
              "start_cap", bke::AttrDomain::Curve);
          toggle_caps(caps.span, strokes);
          caps.finish();
          break;
        }
        case CapsMode::END: {
          bke::SpanAttributeWriter<int8_t> caps = attributes.lookup_or_add_for_write_span<int8_t>(
              "end_cap", bke::AttrDomain::Curve);
          toggle_caps(caps.span, strokes);
          caps.finish();
          break;
        }
        case CapsMode::ROUND:
        case CapsMode::FLAT:
          break;
      }
    }

    changed = true;
  });

  if (changed) {
    DEG_id_tag_update(&grease_pencil.id, ID_RECALC_GEOMETRY);
    WM_event_add_notifier(C, NC_GEOM | ND_DATA, &grease_pencil);
  }

  return OPERATOR_FINISHED;
}

static void GREASE_PENCIL_OT_caps_set(wmOperatorType *ot)
{
  static const EnumPropertyItem prop_caps_types[] = {
      {int(CapsMode::ROUND), "ROUND", 0, "Rounded", "Set as default rounded"},
      {int(CapsMode::FLAT), "FLAT", 0, "Flat", ""},
      RNA_ENUM_ITEM_SEPR,
      {int(CapsMode::START), "START", 0, "Toggle Start", ""},
      {int(CapsMode::END), "END", 0, "Toggle End", ""},
      {0, nullptr, 0, nullptr, nullptr},
  };

  /* Identifiers. */
  ot->name = "Set Curve Caps";
  ot->idname = "GREASE_PENCIL_OT_caps_set";
  ot->description = "Change curve caps mode (rounded or flat)";

  /* Callbacks. */
  ot->invoke = WM_menu_invoke;
  ot->exec = grease_pencil_caps_set_exec;
  ot->poll = editable_grease_pencil_poll;

  ot->flag = OPTYPE_REGISTER | OPTYPE_UNDO;

  /* Simplify parameters. */
  ot->prop = RNA_def_enum(ot->srna, "type", prop_caps_types, int(CapsMode::ROUND), "Type", "");
}

/** \} */

/* -------------------------------------------------------------------- */
/** \name Set Active Material Operator
 * \{ */

/* Retry enum items with object materials. */
static const EnumPropertyItem *material_enum_itemf(bContext *C,
                                                   PointerRNA * /*ptr*/,
                                                   PropertyRNA * /*prop*/,
                                                   bool *r_free)
{
  Object *ob = CTX_data_active_object(C);
  EnumPropertyItem *item = nullptr, item_tmp = {0};
  int totitem = 0;

  if (ob == nullptr) {
    return rna_enum_dummy_DEFAULT_items;
  }

  /* Existing materials */
  for (const int i : IndexRange(ob->totcol)) {
    if (Material *ma = BKE_object_material_get(ob, i + 1)) {
      item_tmp.identifier = ma->id.name + 2;
      item_tmp.name = ma->id.name + 2;
      item_tmp.value = i + 1;
      item_tmp.icon = ma->preview ? ma->preview->icon_id : ICON_NONE;

      RNA_enum_item_add(&item, &totitem, &item_tmp);
    }
  }
  RNA_enum_item_end(&item, &totitem);
  *r_free = true;

  return item;
}

static int grease_pencil_set_material_exec(bContext *C, wmOperator *op)
{
  Object *object = CTX_data_active_object(C);
  GreasePencil &grease_pencil = *static_cast<GreasePencil *>(object->data);
  const int slot = RNA_enum_get(op->ptr, "slot");

  /* Try to get material slot. */
  if ((slot < 1) || (slot > object->totcol)) {
    return OPERATOR_CANCELLED;
  }

  /* Set active material. */
  object->actcol = slot;

  WM_event_add_notifier(C, NC_GEOM | ND_DATA | NA_EDITED, &grease_pencil);

  return OPERATOR_FINISHED;
}

static void GREASE_PENCIL_OT_set_material(wmOperatorType *ot)
{
  /* identifiers */
  ot->name = "Set Active Material";
  ot->idname = "GREASE_PENCIL_OT_set_material";
  ot->description = "Set active material";

  /* callbacks */
  ot->exec = grease_pencil_set_material_exec;
  ot->poll = active_grease_pencil_poll;

  /* flags */
  ot->flag = OPTYPE_REGISTER | OPTYPE_UNDO;

  /* Material to use (dynamic enum) */
  ot->prop = RNA_def_enum(ot->srna, "slot", rna_enum_dummy_DEFAULT_items, 0, "Material Slot", "");
  RNA_def_enum_funcs(ot->prop, material_enum_itemf);
}
/** \} */

/* -------------------------------------------------------------------- */
/** \name Duplicate Operator
 * \{ */

static int grease_pencil_duplicate_exec(bContext *C, wmOperator * /*op*/)
{
  const Scene *scene = CTX_data_scene(C);
  Object *object = CTX_data_active_object(C);
  GreasePencil &grease_pencil = *static_cast<GreasePencil *>(object->data);

  const bke::AttrDomain selection_domain = ED_grease_pencil_selection_domain_get(
      scene->toolsettings);

  std::atomic<bool> changed = false;
  const Array<MutableDrawingInfo> drawings = retrieve_editable_drawings(*scene, grease_pencil);
  threading::parallel_for_each(drawings, [&](const MutableDrawingInfo &info) {
    IndexMaskMemory memory;
    const IndexMask elements = retrieve_editable_and_selected_elements(
        *object, info.drawing, selection_domain, memory);
    if (elements.is_empty()) {
      return;
    }

    bke::CurvesGeometry &curves = info.drawing.strokes_for_write();
    if (selection_domain == bke::AttrDomain::Curve) {
      curves::duplicate_curves(curves, elements);
    }
    else if (selection_domain == bke::AttrDomain::Point) {
      curves::duplicate_points(curves, elements);
    }
    info.drawing.tag_topology_changed();
    changed.store(true, std::memory_order_relaxed);
  });

  if (changed) {
    DEG_id_tag_update(&grease_pencil.id, ID_RECALC_GEOMETRY);
    WM_event_add_notifier(C, NC_GEOM | ND_DATA, &grease_pencil);
  }
  return OPERATOR_FINISHED;
}

static void GREASE_PENCIL_OT_duplicate(wmOperatorType *ot)
{
  /* Identifiers. */
  ot->name = "Duplicate";
  ot->idname = "GREASE_PENCIL_OT_duplicate";
  ot->description = "Duplicate the selected points";

  /* Callbacks. */
  ot->exec = grease_pencil_duplicate_exec;
  ot->poll = editable_grease_pencil_poll;

  ot->flag = OPTYPE_REGISTER | OPTYPE_UNDO;
}

static int grease_pencil_clean_loose_exec(bContext *C, wmOperator *op)
{
  Object *object = CTX_data_active_object(C);
  Scene &scene = *CTX_data_scene(C);
  const int limit = RNA_int_get(op->ptr, "limit");

  GreasePencil &grease_pencil = *static_cast<GreasePencil *>(object->data);
  Array<MutableDrawingInfo> drawings = retrieve_editable_drawings(scene, grease_pencil);

  threading::parallel_for_each(drawings, [&](MutableDrawingInfo &info) {
    bke::CurvesGeometry &curves = info.drawing.strokes_for_write();
    const OffsetIndices<int> points_by_curve = curves.points_by_curve();

    IndexMaskMemory memory;
    const IndexMask editable_strokes = ed::greasepencil::retrieve_editable_strokes(
        *object, info.drawing, memory);

    const IndexMask curves_to_delete = IndexMask::from_predicate(
        editable_strokes, GrainSize(4096), memory, [&](const int i) {
          return points_by_curve[i].size() <= limit;
        });

    curves.remove_curves(curves_to_delete, {});
  });

  DEG_id_tag_update(&grease_pencil.id, ID_RECALC_GEOMETRY);
  WM_event_add_notifier(C, NC_GEOM | ND_DATA, &grease_pencil);

  return OPERATOR_FINISHED;
}

static void GREASE_PENCIL_OT_clean_loose(wmOperatorType *ot)
{
  ot->name = "Clean Loose Points";
  ot->idname = "GREASE_PENCIL_OT_clean_loose";
  ot->description = "Remove loose points";

  ot->invoke = WM_operator_props_popup_confirm;
  ot->exec = grease_pencil_clean_loose_exec;
  ot->poll = editable_grease_pencil_poll;

  ot->flag = OPTYPE_REGISTER | OPTYPE_UNDO;

  RNA_def_int(ot->srna,
              "limit",
              1,
              1,
              INT_MAX,
              "Limit",
              "Number of points to consider stroke as loose",
              1,
              INT_MAX);
}

/** \} */

/* -------------------------------------------------------------------- */
<<<<<<< HEAD
/** \name Reorder Operator
 * \{ */

enum class ReorderDirection : int8_t {
  /** Move the selected strokes to be drawn in front. */
  TOP = 0,
  /** Increase the draw order of the selected strokes. */
  UP = 1,
  /** Decrease the draw order of the selected strokes. */
  DOWN = 2,
  /** Move the selected strokes to be drawn behind. */
  BOTTOM = 3,
};

static Array<int> get_reordered_indices(const IndexRange universe,
                                        const IndexMask &selected,
                                        const ReorderDirection direction)
{
  Array<int> indices(universe.size());

  if (ELEM(direction, ReorderDirection::UP, ReorderDirection::DOWN)) {
    /* Initialize the indices. */
    array_utils::fill_index_range<int>(indices);
  }

  if (ELEM(direction, ReorderDirection::TOP, ReorderDirection::BOTTOM)) {
    /*
     * Take the selected indices and move them to the start for `Bottom` or the end for `Top`
     * And fill the reset with the unselected indices.
     *
     * Here's a diagram:
     *
     *        Input
     * 0 1 2 3 4 5 6 7 8 9
     *     ^   ^ ^
     *
     *         Top
     * |-----A-----| |-B-|
     * 0 1 3 6 7 8 9 2 4 5
     *               ^ ^ ^
     *
     *        Bottom
     * |-A-| |-----B-----|
     * 2 4 5 0 1 3 6 7 8 9
     * ^ ^ ^
     */

    IndexMaskMemory memory;
    const IndexMask unselected = selected.complement(universe, memory);

    const IndexMask &A = (direction == ReorderDirection::BOTTOM) ? selected : unselected;
    const IndexMask &B = (direction == ReorderDirection::BOTTOM) ? unselected : selected;

    A.to_indices(indices.as_mutable_span().take_front(A.size()));
    B.to_indices(indices.as_mutable_span().take_back(B.size()));
  }
  else if (direction == ReorderDirection::DOWN) {
    selected.foreach_index([&](const int curve_i, const int pos) {
      /* Check if the curve index is touching the beginning without any gaps. */
      if (curve_i != pos) {
        /* Move a index down by flipping it with the one below it. */
        std::swap(indices[curve_i], indices[curve_i - 1]);
      }
    });
  }
  else if (direction == ReorderDirection::UP) {
    Array<int32_t> selected_indices(selected.size());
    selected.to_indices(selected_indices.as_mutable_span());

    /* Because each index is moving up we need to loop thru the indices backwards,
     * starting at the largest. */
    for (const int i : selected_indices.index_range()) {
      const int pos = selected_indices.index_range().last(i);
      const int curve_i = selected_indices[pos];

      /* Check if the curve index is touching the end without any gaps. */
      if (curve_i != universe.last(i)) {
        /* Move a index up by flipping it with the one above it. */
        std::swap(indices[curve_i], indices[curve_i + 1]);
      }
    }
  }

  return indices;
}

static int grease_pencil_stroke_reorder_exec(bContext *C, wmOperator *op)
{
  const Scene *scene = CTX_data_scene(C);
  Object *object = CTX_data_active_object(C);
  GreasePencil &grease_pencil = *static_cast<GreasePencil *>(object->data);

  const ReorderDirection direction = ReorderDirection(RNA_enum_get(op->ptr, "direction"));

  std::atomic<bool> changed = false;
  const Array<MutableDrawingInfo> drawings = retrieve_editable_drawings(*scene, grease_pencil);
=======
/** \name Stroke Subdivide Operator
 * \{ */

static int gpencil_stroke_subdivide_exec(bContext *C, wmOperator *op)
{
  const int cuts = RNA_int_get(op->ptr, "number_cuts");
  const bool only_selected = RNA_boolean_get(op->ptr, "only_selected");

  std::atomic<bool> changed = false;

  const Scene *scene = CTX_data_scene(C);
  Object *object = CTX_data_active_object(C);
  GreasePencil &grease_pencil = *static_cast<GreasePencil *>(object->data);
  const bke::AttrDomain selection_domain = ED_grease_pencil_selection_domain_get(
      scene->toolsettings);

  const Array<MutableDrawingInfo> drawings = retrieve_editable_drawings(*scene, grease_pencil);

>>>>>>> dd0482da
  threading::parallel_for_each(drawings, [&](const MutableDrawingInfo &info) {
    IndexMaskMemory memory;
    const IndexMask strokes = ed::greasepencil::retrieve_editable_and_selected_strokes(
        *object, info.drawing, memory);
    if (strokes.is_empty()) {
      return;
    }
    bke::CurvesGeometry &curves = info.drawing.strokes_for_write();

<<<<<<< HEAD
    /* Return if everything is selected. */
    if (strokes.size() == curves.curves_num()) {
      return;
    }

    const Array<int> indices = get_reordered_indices(curves.curves_range(), strokes, direction);

    curves.reorder_curves(indices);
    info.drawing.tag_topology_changed();

=======
    VArray<int> vcuts = {};

    if (selection_domain == bke::AttrDomain::Curve || !only_selected) {
      /* Subdivide entire selected curve, every stroke subdivides to the same cut. */
      vcuts = VArray<int>::ForSingle(cuts, curves.points_num());
    }
    else if (selection_domain == bke::AttrDomain::Point) {
      /* Subdivide between selected points. Only cut between selected points.
       * Make the cut array the same length as point count for specifying
       * cut/uncut for each segment. */
      const VArray<bool> selection = *curves.attributes().lookup_or_default<bool>(
          ".selection", bke::AttrDomain::Point, true);

      const OffsetIndices points_by_curve = curves.points_by_curve();
      const VArray<bool> cyclic = curves.cyclic();

      Array<int> use_cuts(curves.points_num(), 0);

      /* The cut is after each point, so the last point selected wouldn't need to be registered. */
      for (const int curve : curves.curves_range()) {
        /* No need to loop to the last point since the cut is registered on the point before the
         * segment. */
        for (const int point : points_by_curve[curve].drop_back(1)) {
          /* The point itself should be selected. */
          if (!selection[point]) {
            continue;
          }
          /* If the next point in the curve is selected, then cut this segment. */
          if (selection[point + 1]) {
            use_cuts[point] = cuts;
          }
        }
        /* Check for cyclic and selection. */
        if (cyclic[curve]) {
          const int first_point = points_by_curve[curve].first();
          const int last_point = points_by_curve[curve].last();
          if (selection[first_point] && selection[last_point]) {
            use_cuts[last_point] = cuts;
          }
        }
      }
      vcuts = VArray<int>::ForContainer(std::move(use_cuts));
    }

    curves = geometry::subdivide_curves(curves, strokes, vcuts, {});
    info.drawing.tag_topology_changed();
>>>>>>> dd0482da
    changed.store(true, std::memory_order_relaxed);
  });

  if (changed) {
    DEG_id_tag_update(&grease_pencil.id, ID_RECALC_GEOMETRY);
<<<<<<< HEAD
    WM_event_add_notifier(C, NC_GEOM | ND_DATA, &grease_pencil);
=======
    WM_event_add_notifier(C, NC_GPENCIL | ND_DATA | NA_EDITED, nullptr);
>>>>>>> dd0482da
  }

  return OPERATOR_FINISHED;
}

<<<<<<< HEAD
static void GREASE_PENCIL_OT_stroke_reorder(wmOperatorType *ot)
{
  static const EnumPropertyItem prop_reorder_direction[] = {
      {int(ReorderDirection::TOP), "TOP", 0, "Bring to Front", ""},
      {int(ReorderDirection::UP), "UP", 0, "Bring Forward", ""},
      RNA_ENUM_ITEM_SEPR,
      {int(ReorderDirection::DOWN), "DOWN", 0, "Send Backward", ""},
      {int(ReorderDirection::BOTTOM), "BOTTOM", 0, "Send to Back", ""},
      {0, nullptr, 0, nullptr, nullptr},
  };

  /* Identifiers. */
  ot->name = "Reorder";
  ot->idname = "GREASE_PENCIL_OT_reorder";
  ot->description = "Change the display order of the selected strokes";

  /* Callbacks. */
  ot->exec = grease_pencil_stroke_reorder_exec;
  ot->poll = editable_grease_pencil_poll;

  ot->flag = OPTYPE_REGISTER | OPTYPE_UNDO;

  /* Simplify parameters. */
  ot->prop = RNA_def_enum(
      ot->srna, "direction", prop_reorder_direction, int(ReorderDirection::TOP), "Direction", "");
}

/** \} */

=======
static void GREASE_PENCIL_OT_stroke_subdivide(wmOperatorType *ot)
{
  PropertyRNA *prop;

  /* identifiers */
  ot->name = "Subdivide Stroke";
  ot->idname = "GREASE_PENCIL_OT_stroke_subdivide";
  ot->description =
      "Subdivide between continuous selected points of the stroke adding a point half way "
      "between "
      "them";

  /* API callbacks. */
  ot->exec = gpencil_stroke_subdivide_exec;
  ot->poll = ed::greasepencil::editable_grease_pencil_poll;

  /* Flags. */
  ot->flag = OPTYPE_REGISTER | OPTYPE_UNDO;

  /* Properties. */
  prop = RNA_def_int(ot->srna, "number_cuts", 1, 1, 32, "Number of Cuts", "", 1, 5);
  /* Avoid re-using last var because it can cause _very_ high value and annoy users. */
  RNA_def_property_flag(prop, PROP_SKIP_SAVE);

  RNA_def_boolean(ot->srna,
                  "only_selected",
                  true,
                  "Selected Points",
                  "Smooth only selected points in the stroke");
}

/** \} */

static void grease_pencil_operatormarcos_define()
{
  wmOperatorType *ot;

  ot = WM_operatortype_append_macro("GREASE_PENCIL_OT_stroke_subdivide_smooth",
                                    "Subdivide and Smooth",
                                    "Subdivide strokes and smooth them",
                                    OPTYPE_UNDO | OPTYPE_REGISTER);
  WM_operatortype_macro_define(ot, "GREASE_PENCIL_OT_stroke_subdivide");
  WM_operatortype_macro_define(ot, "GREASE_PENCIL_OT_stroke_smooth");
}

>>>>>>> dd0482da
}  // namespace blender::ed::greasepencil

void ED_operatortypes_grease_pencil_edit()
{
  using namespace blender::ed::greasepencil;
  WM_operatortype_append(GREASE_PENCIL_OT_stroke_smooth);
  WM_operatortype_append(GREASE_PENCIL_OT_stroke_simplify);
  WM_operatortype_append(GREASE_PENCIL_OT_delete);
  WM_operatortype_append(GREASE_PENCIL_OT_dissolve);
  WM_operatortype_append(GREASE_PENCIL_OT_delete_frame);
  WM_operatortype_append(GREASE_PENCIL_OT_stroke_material_set);
  WM_operatortype_append(GREASE_PENCIL_OT_cyclical_set);
  WM_operatortype_append(GREASE_PENCIL_OT_set_active_material);
  WM_operatortype_append(GREASE_PENCIL_OT_stroke_switch_direction);
  WM_operatortype_append(GREASE_PENCIL_OT_set_uniform_thickness);
  WM_operatortype_append(GREASE_PENCIL_OT_set_uniform_opacity);
  WM_operatortype_append(GREASE_PENCIL_OT_caps_set);
  WM_operatortype_append(GREASE_PENCIL_OT_duplicate);
  WM_operatortype_append(GREASE_PENCIL_OT_set_material);
  WM_operatortype_append(GREASE_PENCIL_OT_clean_loose);
<<<<<<< HEAD
  WM_operatortype_append(GREASE_PENCIL_OT_stroke_reorder);
=======
  WM_operatortype_append(GREASE_PENCIL_OT_stroke_subdivide);

  grease_pencil_operatormarcos_define();
>>>>>>> dd0482da
}

void ED_keymap_grease_pencil(wmKeyConfig *keyconf)
{
  using namespace blender::ed::greasepencil;
  keymap_grease_pencil_editing(keyconf);
  keymap_grease_pencil_painting(keyconf);
}<|MERGE_RESOLUTION|>--- conflicted
+++ resolved
@@ -1669,104 +1669,6 @@
 /** \} */
 
 /* -------------------------------------------------------------------- */
-<<<<<<< HEAD
-/** \name Reorder Operator
- * \{ */
-
-enum class ReorderDirection : int8_t {
-  /** Move the selected strokes to be drawn in front. */
-  TOP = 0,
-  /** Increase the draw order of the selected strokes. */
-  UP = 1,
-  /** Decrease the draw order of the selected strokes. */
-  DOWN = 2,
-  /** Move the selected strokes to be drawn behind. */
-  BOTTOM = 3,
-};
-
-static Array<int> get_reordered_indices(const IndexRange universe,
-                                        const IndexMask &selected,
-                                        const ReorderDirection direction)
-{
-  Array<int> indices(universe.size());
-
-  if (ELEM(direction, ReorderDirection::UP, ReorderDirection::DOWN)) {
-    /* Initialize the indices. */
-    array_utils::fill_index_range<int>(indices);
-  }
-
-  if (ELEM(direction, ReorderDirection::TOP, ReorderDirection::BOTTOM)) {
-    /*
-     * Take the selected indices and move them to the start for `Bottom` or the end for `Top`
-     * And fill the reset with the unselected indices.
-     *
-     * Here's a diagram:
-     *
-     *        Input
-     * 0 1 2 3 4 5 6 7 8 9
-     *     ^   ^ ^
-     *
-     *         Top
-     * |-----A-----| |-B-|
-     * 0 1 3 6 7 8 9 2 4 5
-     *               ^ ^ ^
-     *
-     *        Bottom
-     * |-A-| |-----B-----|
-     * 2 4 5 0 1 3 6 7 8 9
-     * ^ ^ ^
-     */
-
-    IndexMaskMemory memory;
-    const IndexMask unselected = selected.complement(universe, memory);
-
-    const IndexMask &A = (direction == ReorderDirection::BOTTOM) ? selected : unselected;
-    const IndexMask &B = (direction == ReorderDirection::BOTTOM) ? unselected : selected;
-
-    A.to_indices(indices.as_mutable_span().take_front(A.size()));
-    B.to_indices(indices.as_mutable_span().take_back(B.size()));
-  }
-  else if (direction == ReorderDirection::DOWN) {
-    selected.foreach_index([&](const int curve_i, const int pos) {
-      /* Check if the curve index is touching the beginning without any gaps. */
-      if (curve_i != pos) {
-        /* Move a index down by flipping it with the one below it. */
-        std::swap(indices[curve_i], indices[curve_i - 1]);
-      }
-    });
-  }
-  else if (direction == ReorderDirection::UP) {
-    Array<int32_t> selected_indices(selected.size());
-    selected.to_indices(selected_indices.as_mutable_span());
-
-    /* Because each index is moving up we need to loop thru the indices backwards,
-     * starting at the largest. */
-    for (const int i : selected_indices.index_range()) {
-      const int pos = selected_indices.index_range().last(i);
-      const int curve_i = selected_indices[pos];
-
-      /* Check if the curve index is touching the end without any gaps. */
-      if (curve_i != universe.last(i)) {
-        /* Move a index up by flipping it with the one above it. */
-        std::swap(indices[curve_i], indices[curve_i + 1]);
-      }
-    }
-  }
-
-  return indices;
-}
-
-static int grease_pencil_stroke_reorder_exec(bContext *C, wmOperator *op)
-{
-  const Scene *scene = CTX_data_scene(C);
-  Object *object = CTX_data_active_object(C);
-  GreasePencil &grease_pencil = *static_cast<GreasePencil *>(object->data);
-
-  const ReorderDirection direction = ReorderDirection(RNA_enum_get(op->ptr, "direction"));
-
-  std::atomic<bool> changed = false;
-  const Array<MutableDrawingInfo> drawings = retrieve_editable_drawings(*scene, grease_pencil);
-=======
 /** \name Stroke Subdivide Operator
  * \{ */
 
@@ -1785,7 +1687,6 @@
 
   const Array<MutableDrawingInfo> drawings = retrieve_editable_drawings(*scene, grease_pencil);
 
->>>>>>> dd0482da
   threading::parallel_for_each(drawings, [&](const MutableDrawingInfo &info) {
     IndexMaskMemory memory;
     const IndexMask strokes = ed::greasepencil::retrieve_editable_and_selected_strokes(
@@ -1795,18 +1696,6 @@
     }
     bke::CurvesGeometry &curves = info.drawing.strokes_for_write();
 
-<<<<<<< HEAD
-    /* Return if everything is selected. */
-    if (strokes.size() == curves.curves_num()) {
-      return;
-    }
-
-    const Array<int> indices = get_reordered_indices(curves.curves_range(), strokes, direction);
-
-    curves.reorder_curves(indices);
-    info.drawing.tag_topology_changed();
-
-=======
     VArray<int> vcuts = {};
 
     if (selection_domain == bke::AttrDomain::Curve || !only_selected) {
@@ -1853,23 +1742,177 @@
 
     curves = geometry::subdivide_curves(curves, strokes, vcuts, {});
     info.drawing.tag_topology_changed();
->>>>>>> dd0482da
     changed.store(true, std::memory_order_relaxed);
   });
 
   if (changed) {
     DEG_id_tag_update(&grease_pencil.id, ID_RECALC_GEOMETRY);
-<<<<<<< HEAD
+    WM_event_add_notifier(C, NC_GPENCIL | ND_DATA | NA_EDITED, nullptr);
+  }
+
+  return OPERATOR_FINISHED;
+}
+
+static void GREASE_PENCIL_OT_stroke_subdivide(wmOperatorType *ot)
+{
+  PropertyRNA *prop;
+
+  /* identifiers */
+  ot->name = "Subdivide Stroke";
+  ot->idname = "GREASE_PENCIL_OT_stroke_subdivide";
+  ot->description =
+      "Subdivide between continuous selected points of the stroke adding a point half way "
+      "between "
+      "them";
+
+  /* API callbacks. */
+  ot->exec = gpencil_stroke_subdivide_exec;
+  ot->poll = ed::greasepencil::editable_grease_pencil_poll;
+
+  /* Flags. */
+  ot->flag = OPTYPE_REGISTER | OPTYPE_UNDO;
+
+  /* Properties. */
+  prop = RNA_def_int(ot->srna, "number_cuts", 1, 1, 32, "Number of Cuts", "", 1, 5);
+  /* Avoid re-using last var because it can cause _very_ high value and annoy users. */
+  RNA_def_property_flag(prop, PROP_SKIP_SAVE);
+
+  RNA_def_boolean(ot->srna,
+                  "only_selected",
+                  true,
+                  "Selected Points",
+                  "Smooth only selected points in the stroke");
+}
+
+/** \} */
+
+/* -------------------------------------------------------------------- */
+/** \name Reorder Operator
+ * \{ */
+
+enum class ReorderDirection : int8_t {
+  /** Move the selected strokes to be drawn in front. */
+  TOP = 0,
+  /** Increase the draw order of the selected strokes. */
+  UP = 1,
+  /** Decrease the draw order of the selected strokes. */
+  DOWN = 2,
+  /** Move the selected strokes to be drawn behind. */
+  BOTTOM = 3,
+};
+
+static Array<int> get_reordered_indices(const IndexRange universe,
+                                        const IndexMask &selected,
+                                        const ReorderDirection direction)
+{
+  Array<int> indices(universe.size());
+
+  if (ELEM(direction, ReorderDirection::UP, ReorderDirection::DOWN)) {
+    /* Initialize the indices. */
+    array_utils::fill_index_range<int>(indices);
+  }
+
+  if (ELEM(direction, ReorderDirection::TOP, ReorderDirection::BOTTOM)) {
+    /*
+     * Take the selected indices and move them to the start for `Bottom` or the end for `Top`
+     * And fill the reset with the unselected indices.
+     *
+     * Here's a diagram:
+     *
+     *        Input
+     * 0 1 2 3 4 5 6 7 8 9
+     *     ^   ^ ^
+     *
+     *         Top
+     * |-----A-----| |-B-|
+     * 0 1 3 6 7 8 9 2 4 5
+     *               ^ ^ ^
+     *
+     *        Bottom
+     * |-A-| |-----B-----|
+     * 2 4 5 0 1 3 6 7 8 9
+     * ^ ^ ^
+     */
+
+    IndexMaskMemory memory;
+    const IndexMask unselected = selected.complement(universe, memory);
+
+    const IndexMask &A = (direction == ReorderDirection::BOTTOM) ? selected : unselected;
+    const IndexMask &B = (direction == ReorderDirection::BOTTOM) ? unselected : selected;
+
+    A.to_indices(indices.as_mutable_span().take_front(A.size()));
+    B.to_indices(indices.as_mutable_span().take_back(B.size()));
+  }
+  else if (direction == ReorderDirection::DOWN) {
+    selected.foreach_index([&](const int curve_i, const int pos) {
+      /* Check if the curve index is touching the beginning without any gaps. */
+      if (curve_i != pos) {
+        /* Move a index down by flipping it with the one below it. */
+        std::swap(indices[curve_i], indices[curve_i - 1]);
+      }
+    });
+  }
+  else if (direction == ReorderDirection::UP) {
+    Array<int32_t> selected_indices(selected.size());
+    selected.to_indices(selected_indices.as_mutable_span());
+
+    /* Because each index is moving up we need to loop thru the indices backwards,
+     * starting at the largest. */
+    for (const int i : selected_indices.index_range()) {
+      const int pos = selected_indices.index_range().last(i);
+      const int curve_i = selected_indices[pos];
+
+      /* Check if the curve index is touching the end without any gaps. */
+      if (curve_i != universe.last(i)) {
+        /* Move a index up by flipping it with the one above it. */
+        std::swap(indices[curve_i], indices[curve_i + 1]);
+      }
+    }
+  }
+
+  return indices;
+}
+
+static int grease_pencil_stroke_reorder_exec(bContext *C, wmOperator *op)
+{
+  const Scene *scene = CTX_data_scene(C);
+  Object *object = CTX_data_active_object(C);
+  GreasePencil &grease_pencil = *static_cast<GreasePencil *>(object->data);
+
+  const ReorderDirection direction = ReorderDirection(RNA_enum_get(op->ptr, "direction"));
+
+  std::atomic<bool> changed = false;
+  const Array<MutableDrawingInfo> drawings = retrieve_editable_drawings(*scene, grease_pencil);
+  threading::parallel_for_each(drawings, [&](const MutableDrawingInfo &info) {
+    IndexMaskMemory memory;
+    const IndexMask strokes = ed::greasepencil::retrieve_editable_and_selected_strokes(
+        *object, info.drawing, memory);
+    if (strokes.is_empty()) {
+      return;
+    }
+    bke::CurvesGeometry &curves = info.drawing.strokes_for_write();
+
+    /* Return if everything is selected. */
+    if (strokes.size() == curves.curves_num()) {
+      return;
+    }
+
+    const Array<int> indices = get_reordered_indices(curves.curves_range(), strokes, direction);
+
+    curves.reorder_curves(indices);
+    info.drawing.tag_topology_changed();
+
+    changed.store(true, std::memory_order_relaxed);
+  });
+
+  if (changed) {
+    DEG_id_tag_update(&grease_pencil.id, ID_RECALC_GEOMETRY);
     WM_event_add_notifier(C, NC_GEOM | ND_DATA, &grease_pencil);
-=======
-    WM_event_add_notifier(C, NC_GPENCIL | ND_DATA | NA_EDITED, nullptr);
->>>>>>> dd0482da
   }
 
   return OPERATOR_FINISHED;
 }
 
-<<<<<<< HEAD
 static void GREASE_PENCIL_OT_stroke_reorder(wmOperatorType *ot)
 {
   static const EnumPropertyItem prop_reorder_direction[] = {
@@ -1899,40 +1942,6 @@
 
 /** \} */
 
-=======
-static void GREASE_PENCIL_OT_stroke_subdivide(wmOperatorType *ot)
-{
-  PropertyRNA *prop;
-
-  /* identifiers */
-  ot->name = "Subdivide Stroke";
-  ot->idname = "GREASE_PENCIL_OT_stroke_subdivide";
-  ot->description =
-      "Subdivide between continuous selected points of the stroke adding a point half way "
-      "between "
-      "them";
-
-  /* API callbacks. */
-  ot->exec = gpencil_stroke_subdivide_exec;
-  ot->poll = ed::greasepencil::editable_grease_pencil_poll;
-
-  /* Flags. */
-  ot->flag = OPTYPE_REGISTER | OPTYPE_UNDO;
-
-  /* Properties. */
-  prop = RNA_def_int(ot->srna, "number_cuts", 1, 1, 32, "Number of Cuts", "", 1, 5);
-  /* Avoid re-using last var because it can cause _very_ high value and annoy users. */
-  RNA_def_property_flag(prop, PROP_SKIP_SAVE);
-
-  RNA_def_boolean(ot->srna,
-                  "only_selected",
-                  true,
-                  "Selected Points",
-                  "Smooth only selected points in the stroke");
-}
-
-/** \} */
-
 static void grease_pencil_operatormarcos_define()
 {
   wmOperatorType *ot;
@@ -1945,7 +1954,6 @@
   WM_operatortype_macro_define(ot, "GREASE_PENCIL_OT_stroke_smooth");
 }
 
->>>>>>> dd0482da
 }  // namespace blender::ed::greasepencil
 
 void ED_operatortypes_grease_pencil_edit()
@@ -1966,13 +1974,9 @@
   WM_operatortype_append(GREASE_PENCIL_OT_duplicate);
   WM_operatortype_append(GREASE_PENCIL_OT_set_material);
   WM_operatortype_append(GREASE_PENCIL_OT_clean_loose);
-<<<<<<< HEAD
-  WM_operatortype_append(GREASE_PENCIL_OT_stroke_reorder);
-=======
   WM_operatortype_append(GREASE_PENCIL_OT_stroke_subdivide);
 
   grease_pencil_operatormarcos_define();
->>>>>>> dd0482da
 }
 
 void ED_keymap_grease_pencil(wmKeyConfig *keyconf)
