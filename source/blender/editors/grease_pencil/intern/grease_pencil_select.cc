--- conflicted
+++ resolved
@@ -86,7 +86,7 @@
   }
 
   grease_pencil.foreach_editable_drawing(
-      scene->r.cfra, [&](int /*drawing_index*/, GreasePencilDrawing &drawing) {
+      scene->r.cfra, [&](int /*drawing_index*/, blender::bke::greasepencil::Drawing &drawing) {
         /* In segment mode, store the pre-change point selection. */
         Vector<bool> selection_before;
         if (segment_mode) {
@@ -395,7 +395,101 @@
               INT32_MAX);
 }
 
-<<<<<<< HEAD
+static int select_set_mode_exec(bContext *C, wmOperator *op)
+{
+  using namespace blender::bke::greasepencil;
+
+  /* Set new selection mode. */
+  const int mode_new = RNA_enum_get(op->ptr, "mode");
+  ToolSettings *ts = CTX_data_tool_settings(C);
+  ts->gpencil_selectmode_edit = mode_new;
+
+  /* Convert all drawings of the active GP to the new selection domain. */
+  const eAttrDomain domain = ED_grease_pencil_selection_domain_get(C);
+  Object *object = CTX_data_active_object(C);
+  GreasePencil &grease_pencil = *static_cast<GreasePencil *>(object->data);
+  Span<GreasePencilDrawingBase *> drawings = grease_pencil.drawings();
+  bool changed = false;
+
+  for (const int index : drawings.index_range()) {
+    GreasePencilDrawingBase *drawing_base = drawings[index];
+    if (drawing_base->type != GP_DRAWING) {
+      continue;
+    }
+
+    GreasePencilDrawing *drawing = reinterpret_cast<GreasePencilDrawing *>(drawing_base);
+    bke::CurvesGeometry &curves = drawing->wrap().strokes_for_write();
+    if (curves.points_num() == 0) {
+      continue;
+    }
+
+    /* Skip curve when the selection domain already matches, or when there is no selection
+     * at all. */
+    bke::MutableAttributeAccessor attributes = curves.attributes_for_write();
+    const std::optional<bke::AttributeMetaData> meta_data = attributes.lookup_meta_data(
+        ".selection");
+    if ((!meta_data) || (meta_data->domain == domain)) {
+      continue;
+    }
+
+    /* When the new selection domain is 'curve', ensure all curves with a point selection
+     * are selected. */
+    if (domain == ATTR_DOMAIN_CURVE) {
+      blender::ed::curves::select_linked(curves);
+    }
+
+    /* Convert selection domain. */
+    const GVArray src = *attributes.lookup(".selection", domain);
+    if (src) {
+      const CPPType &type = src.type();
+      void *dst = MEM_malloc_arrayN(attributes.domain_size(domain), type.size(), __func__);
+      src.materialize(dst);
+
+      attributes.remove(".selection");
+      if (!attributes.add(".selection",
+                          domain,
+                          bke::cpp_type_to_custom_data_type(type),
+                          bke::AttributeInitMoveArray(dst)))
+      {
+        MEM_freeN(dst);
+      }
+
+      changed = true;
+
+      /* TODO: expand point selection to segments when in 'segment' mode. */
+    }
+  }
+
+  if (changed) {
+    /* Use #ID_RECALC_GEOMETRY instead of #ID_RECALC_SELECT because it is handled as a generic
+     * attribute for now. */
+    DEG_id_tag_update(&grease_pencil.id, ID_RECALC_GEOMETRY);
+    WM_event_add_notifier(C, NC_GEOM | ND_DATA, &grease_pencil);
+
+    WM_main_add_notifier(NC_SPACE | ND_SPACE_VIEW3D, nullptr);
+  }
+
+  return OPERATOR_FINISHED;
+}
+
+static void GREASE_PENCIL_OT_set_selection_mode(wmOperatorType *ot)
+{
+  PropertyRNA *prop;
+
+  ot->name = "Select Mode";
+  ot->idname = __func__;
+  ot->description = "Change the selection mode for Grease Pencil strokes";
+
+  ot->exec = select_set_mode_exec;
+  ot->poll = editable_grease_pencil_poll;
+
+  ot->flag = OPTYPE_REGISTER | OPTYPE_UNDO;
+
+  ot->prop = prop = RNA_def_enum(
+      ot->srna, "mode", rna_enum_grease_pencil_selectmode_items, 0, "Mode", "");
+  RNA_def_property_flag(prop, (PropertyFlag)(PROP_HIDDEN | PROP_SKIP_SAVE));
+}
+
 Vector<bool> point_selection_get(const GreasePencilDrawing *drawing)
 {
   /* Get point selection in the drawing. */
@@ -557,101 +651,6 @@
   }
 
   selection.finish();
-=======
-static int select_set_mode_exec(bContext *C, wmOperator *op)
-{
-  using namespace blender::bke::greasepencil;
-
-  /* Set new selection mode. */
-  const int mode_new = RNA_enum_get(op->ptr, "mode");
-  ToolSettings *ts = CTX_data_tool_settings(C);
-  ts->gpencil_selectmode_edit = mode_new;
-
-  /* Convert all drawings of the active GP to the new selection domain. */
-  const eAttrDomain domain = ED_grease_pencil_selection_domain_get(C);
-  Object *object = CTX_data_active_object(C);
-  GreasePencil &grease_pencil = *static_cast<GreasePencil *>(object->data);
-  Span<GreasePencilDrawingBase *> drawings = grease_pencil.drawings();
-  bool changed = false;
-
-  for (const int index : drawings.index_range()) {
-    GreasePencilDrawingBase *drawing_base = drawings[index];
-    if (drawing_base->type != GP_DRAWING) {
-      continue;
-    }
-
-    GreasePencilDrawing *drawing = reinterpret_cast<GreasePencilDrawing *>(drawing_base);
-    bke::CurvesGeometry &curves = drawing->wrap().strokes_for_write();
-    if (curves.points_num() == 0) {
-      continue;
-    }
-
-    /* Skip curve when the selection domain already matches, or when there is no selection
-     * at all. */
-    bke::MutableAttributeAccessor attributes = curves.attributes_for_write();
-    const std::optional<bke::AttributeMetaData> meta_data = attributes.lookup_meta_data(
-        ".selection");
-    if ((!meta_data) || (meta_data->domain == domain)) {
-      continue;
-    }
-
-    /* When the new selection domain is 'curve', ensure all curves with a point selection
-     * are selected. */
-    if (domain == ATTR_DOMAIN_CURVE) {
-      blender::ed::curves::select_linked(curves);
-    }
-
-    /* Convert selection domain. */
-    const GVArray src = *attributes.lookup(".selection", domain);
-    if (src) {
-      const CPPType &type = src.type();
-      void *dst = MEM_malloc_arrayN(attributes.domain_size(domain), type.size(), __func__);
-      src.materialize(dst);
-
-      attributes.remove(".selection");
-      if (!attributes.add(".selection",
-                          domain,
-                          bke::cpp_type_to_custom_data_type(type),
-                          bke::AttributeInitMoveArray(dst)))
-      {
-        MEM_freeN(dst);
-      }
-
-      changed = true;
-
-      /* TODO: expand point selection to segments when in 'segment' mode. */
-    }
-  }
-
-  if (changed) {
-    /* Use #ID_RECALC_GEOMETRY instead of #ID_RECALC_SELECT because it is handled as a generic
-     * attribute for now. */
-    DEG_id_tag_update(&grease_pencil.id, ID_RECALC_GEOMETRY);
-    WM_event_add_notifier(C, NC_GEOM | ND_DATA, &grease_pencil);
-
-    WM_main_add_notifier(NC_SPACE | ND_SPACE_VIEW3D, nullptr);
-  }
-
-  return OPERATOR_FINISHED;
-}
-
-static void GREASE_PENCIL_OT_set_selection_mode(wmOperatorType *ot)
-{
-  PropertyRNA *prop;
-
-  ot->name = "Select Mode";
-  ot->idname = __func__;
-  ot->description = "Change the selection mode for Grease Pencil strokes";
-
-  ot->exec = select_set_mode_exec;
-  ot->poll = editable_grease_pencil_poll;
-
-  ot->flag = OPTYPE_REGISTER | OPTYPE_UNDO;
-
-  ot->prop = prop = RNA_def_enum(
-      ot->srna, "mode", rna_enum_grease_pencil_selectmode_items, 0, "Mode", "");
-  RNA_def_property_flag(prop, (PropertyFlag)(PROP_HIDDEN | PROP_SKIP_SAVE));
->>>>>>> 84c8c331
 }
 
 }  // namespace blender::ed::greasepencil
