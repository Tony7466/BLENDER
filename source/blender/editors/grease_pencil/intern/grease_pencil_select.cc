/* SPDX-FileCopyrightText: 2023 Blender Foundation
 *
 * SPDX-License-Identifier: GPL-2.0-or-later */

/** \file
 * \ingroup edgreasepencil
 */

#include "BLI_vector_set.hh"

#include "BKE_context.h"
#include "BKE_grease_pencil.hh"

#include "DNA_object_types.h"

#include "DEG_depsgraph.h"

#include "ED_curves.h"
#include "ED_grease_pencil.h"
#include "ED_screen.h"
#include "ED_view3d.h"

#include "RNA_access.h"
#include "RNA_define.h"
#include "RNA_enum_types.h"

#include "WM_api.h"

namespace blender::ed::greasepencil {

static int select_all_exec(bContext *C, wmOperator *op)
{
  int action = RNA_enum_get(op->ptr, "action");
  Scene *scene = CTX_data_scene(C);
  Object *object = CTX_data_active_object(C);
  GreasePencil &grease_pencil = *static_cast<GreasePencil *>(object->data);
  eAttrDomain selection_domain = ED_grease_pencil_selection_domain_get(C);

  grease_pencil.foreach_editable_drawing(
      scene->r.cfra, [&](int /*drawing_index*/, blender::bke::greasepencil::Drawing &drawing) {
        blender::ed::curves::select_all(drawing.strokes_for_write(), selection_domain, action);
      });

  /* Use #ID_RECALC_GEOMETRY instead of #ID_RECALC_SELECT because it is handled as a generic
   * attribute for now. */
  DEG_id_tag_update(&grease_pencil.id, ID_RECALC_GEOMETRY);
  WM_event_add_notifier(C, NC_GEOM | ND_DATA, &grease_pencil);

  return OPERATOR_FINISHED;
}

static void GREASE_PENCIL_OT_select_all(wmOperatorType *ot)
{
  ot->name = "(De)select All Strokes";
  ot->idname = "GREASE_PENCIL_OT_select_all";
  ot->description = "(De)select all visible strokes";

  ot->exec = select_all_exec;
  ot->poll = editable_grease_pencil_poll;

  ot->flag = OPTYPE_REGISTER | OPTYPE_UNDO;

  WM_operator_properties_select_all(ot);
}

static int select_more_exec(bContext *C, wmOperator * /*op*/)
{
  Scene *scene = CTX_data_scene(C);
  Object *object = CTX_data_active_object(C);
  GreasePencil &grease_pencil = *static_cast<GreasePencil *>(object->data);

  grease_pencil.foreach_editable_drawing(
      scene->r.cfra, [](int /*drawing_index*/, blender::bke::greasepencil::Drawing &drawing) {
        blender::ed::curves::select_adjacent(drawing.strokes_for_write(), false);
      });

  /* Use #ID_RECALC_GEOMETRY instead of #ID_RECALC_SELECT because it is handled as a generic
   * attribute for now. */
  DEG_id_tag_update(&grease_pencil.id, ID_RECALC_GEOMETRY);
  WM_event_add_notifier(C, NC_GEOM | ND_DATA, &grease_pencil);

  return OPERATOR_FINISHED;
}

static void GREASE_PENCIL_OT_select_more(wmOperatorType *ot)
{
  ot->name = "Select More";
  ot->idname = "GREASE_PENCIL_OT_select_more";
  ot->description = "Grow the selection by one point";

  ot->exec = select_more_exec;
  ot->poll = editable_grease_pencil_point_selection_poll;

  ot->flag = OPTYPE_REGISTER | OPTYPE_UNDO;
}

static int select_less_exec(bContext *C, wmOperator * /*op*/)
{
  Scene *scene = CTX_data_scene(C);
  Object *object = CTX_data_active_object(C);
  GreasePencil &grease_pencil = *static_cast<GreasePencil *>(object->data);

  grease_pencil.foreach_editable_drawing(
      scene->r.cfra, [](int /*drawing_index*/, blender::bke::greasepencil::Drawing &drawing) {
        blender::ed::curves::select_adjacent(drawing.strokes_for_write(), true);
      });

  /* Use #ID_RECALC_GEOMETRY instead of #ID_RECALC_SELECT because it is handled as a generic
   * attribute for now. */
  DEG_id_tag_update(&grease_pencil.id, ID_RECALC_GEOMETRY);
  WM_event_add_notifier(C, NC_GEOM | ND_DATA, &grease_pencil);

  return OPERATOR_FINISHED;
}

static void GREASE_PENCIL_OT_select_less(wmOperatorType *ot)
{
  ot->name = "Select Less";
  ot->idname = "GREASE_PENCIL_OT_select_less";
  ot->description = "Shrink the selection by one point";

  ot->exec = select_less_exec;
  ot->poll = editable_grease_pencil_point_selection_poll;

  ot->flag = OPTYPE_REGISTER | OPTYPE_UNDO;
}

static int select_linked_exec(bContext *C, wmOperator * /*op*/)
{
  Scene *scene = CTX_data_scene(C);
  Object *object = CTX_data_active_object(C);
  GreasePencil &grease_pencil = *static_cast<GreasePencil *>(object->data);

  grease_pencil.foreach_editable_drawing(
      scene->r.cfra, [](int /*drawing_index*/, blender::bke::greasepencil::Drawing &drawing) {
        blender::ed::curves::select_linked(drawing.strokes_for_write());
      });

  /* Use #ID_RECALC_GEOMETRY instead of #ID_RECALC_SELECT because it is handled as a generic
   * attribute for now. */
  DEG_id_tag_update(&grease_pencil.id, ID_RECALC_GEOMETRY);
  WM_event_add_notifier(C, NC_GEOM | ND_DATA, &grease_pencil);

  return OPERATOR_FINISHED;
}

static void GREASE_PENCIL_OT_select_linked(wmOperatorType *ot)
{
  ot->name = "Select Linked";
  ot->idname = "GREASE_PENCIL_OT_select_linked";
  ot->description = "Select all points in curves with any point selection";

  ot->exec = select_linked_exec;
  ot->poll = editable_grease_pencil_point_selection_poll;

  ot->flag = OPTYPE_REGISTER | OPTYPE_UNDO;
}

static int select_random_exec(bContext *C, wmOperator *op)
{
  const float ratio = RNA_float_get(op->ptr, "ratio");
  const int seed = WM_operator_properties_select_random_seed_increment_get(op);
  Scene *scene = CTX_data_scene(C);
  Object *object = CTX_data_active_object(C);
  GreasePencil &grease_pencil = *static_cast<GreasePencil *>(object->data);
  eAttrDomain selection_domain = ED_grease_pencil_selection_domain_get(C);

  grease_pencil.foreach_editable_drawing(
<<<<<<< HEAD
      scene->r.cfra, [&](int drawing_index, GreasePencilDrawing &drawing) {
        bke::CurvesGeometry &curves = drawing.geometry.wrap();

        IndexMaskMemory memory;
        const IndexMask random_elements = ed::curves::random_mask(
            curves,
            selection_domain,
            blender::get_default_hash_2<int>(seed, drawing_index),
            ratio,
            memory);

        const bool was_anything_selected = ed::curves::has_anything_selected(curves);
        bke::GSpanAttributeWriter selection = ed::curves::ensure_selection_attribute(
            curves, selection_domain, CD_PROP_BOOL);
        if (!was_anything_selected) {
          curves::fill_selection_true(selection.span);
        }

        curves::fill_selection_false(selection.span, random_elements);
        selection.finish();
=======
      scene->r.cfra, [&](int drawing_index, blender::bke::greasepencil::Drawing &drawing) {
        blender::ed::curves::select_random(drawing.strokes_for_write(),
                                           selection_domain,
                                           blender::get_default_hash_2<int>(seed, drawing_index),
                                           ratio);
>>>>>>> d55cdb1b
      });

  /* Use #ID_RECALC_GEOMETRY instead of #ID_RECALC_SELECT because it is handled as a generic
   * attribute for now. */
  DEG_id_tag_update(&grease_pencil.id, ID_RECALC_GEOMETRY);
  WM_event_add_notifier(C, NC_GEOM | ND_DATA, &grease_pencil);

  return OPERATOR_FINISHED;
}

static void GREASE_PENCIL_OT_select_random(wmOperatorType *ot)
{
  ot->name = "Select Random";
  ot->idname = "GREASE_PENCIL_OT_select_random";
  ot->description = "Selects random points from the current strokes selection";

  ot->exec = select_random_exec;
  ot->poll = editable_grease_pencil_poll;

  ot->flag = OPTYPE_REGISTER | OPTYPE_UNDO;

  WM_operator_properties_select_random(ot);
}

static int select_alternate_exec(bContext *C, wmOperator *op)
{
  const bool deselect_ends = RNA_boolean_get(op->ptr, "deselect_ends");
  Scene *scene = CTX_data_scene(C);
  Object *object = CTX_data_active_object(C);
  GreasePencil &grease_pencil = *static_cast<GreasePencil *>(object->data);

  grease_pencil.foreach_editable_drawing(
      scene->r.cfra, [&](int /*drawing_index*/, blender::bke::greasepencil::Drawing &drawing) {
        blender::ed::curves::select_alternate(drawing.strokes_for_write(), deselect_ends);
      });

  /* Use #ID_RECALC_GEOMETRY instead of #ID_RECALC_SELECT because it is handled as a generic
   * attribute for now. */
  DEG_id_tag_update(&grease_pencil.id, ID_RECALC_GEOMETRY);
  WM_event_add_notifier(C, NC_GEOM | ND_DATA, &grease_pencil);

  return OPERATOR_FINISHED;
}

static void GREASE_PENCIL_OT_select_alternate(wmOperatorType *ot)
{
  ot->name = "Select Alternate";
  ot->idname = "GREASE_PENCIL_OT_select_alternate";
  ot->description = "Select alternated points in strokes with already selected points";

  ot->exec = select_alternate_exec;
  ot->poll = editable_grease_pencil_point_selection_poll;

  ot->flag = OPTYPE_REGISTER | OPTYPE_UNDO;

  RNA_def_boolean(ot->srna,
                  "deselect_ends",
                  false,
                  "Deselect Ends",
                  "(De)select the first and last point of each stroke");
}

static int select_ends_exec(bContext *C, wmOperator *op)
{
  const int amount_start = RNA_int_get(op->ptr, "amount_start");
  const int amount_end = RNA_int_get(op->ptr, "amount_end");
  Scene *scene = CTX_data_scene(C);
  Object *object = CTX_data_active_object(C);
  GreasePencil &grease_pencil = *static_cast<GreasePencil *>(object->data);

  grease_pencil.foreach_editable_drawing(
      scene->r.cfra, [&](int /*drawing_index*/, blender::bke::greasepencil::Drawing &drawing) {
        bke::CurvesGeometry &curves = drawing.strokes_for_write();

        IndexMaskMemory memory;
        const IndexMask inverted_end_points_mask = ed::curves::end_points(
            curves, amount_start, amount_end, true, memory);

        const bool was_anything_selected = ed::curves::has_anything_selected(curves);
        bke::GSpanAttributeWriter selection = ed::curves::ensure_selection_attribute(
            curves, ATTR_DOMAIN_POINT, CD_PROP_BOOL);
        if (!was_anything_selected) {
          ed::curves::fill_selection_true(selection.span);
        }

        if (selection.span.type().is<bool>()) {
          index_mask::masked_fill(selection.span.typed<bool>(), false, inverted_end_points_mask);
        }
        if (selection.span.type().is<float>()) {
          index_mask::masked_fill(selection.span.typed<float>(), 0.0f, inverted_end_points_mask);
        }
        selection.finish();
      });

  /* Use #ID_RECALC_GEOMETRY instead of #ID_RECALC_SELECT because it is handled as a generic
   * attribute for now. */
  DEG_id_tag_update(&grease_pencil.id, ID_RECALC_GEOMETRY);
  WM_event_add_notifier(C, NC_GEOM | ND_DATA, &grease_pencil);

  return OPERATOR_FINISHED;
}

static void GREASE_PENCIL_OT_select_ends(wmOperatorType *ot)
{
  ot->name = "Select Ends";
  ot->idname = "GREASE_PENCIL_OT_select_ends";
  ot->description = "Select end points of strokes";

  ot->exec = select_ends_exec;
  ot->poll = editable_grease_pencil_point_selection_poll;

  ot->flag = OPTYPE_REGISTER | OPTYPE_UNDO;

  RNA_def_int(ot->srna,
              "amount_start",
              0,
              0,
              INT32_MAX,
              "Amount Start",
              "Number of points to select from the start",
              0,
              INT32_MAX);
  RNA_def_int(ot->srna,
              "amount_end",
              1,
              0,
              INT32_MAX,
              "Amount End",
              "Number of points to select from the end",
              0,
              INT32_MAX);
}

}  // namespace blender::ed::greasepencil

eAttrDomain ED_grease_pencil_selection_domain_get(bContext *C)
{
  ToolSettings *ts = CTX_data_tool_settings(C);

  switch (ts->gpencil_selectmode_edit) {
    case GP_SELECTMODE_POINT:
      return ATTR_DOMAIN_POINT;
      break;
    case GP_SELECTMODE_STROKE:
      return ATTR_DOMAIN_CURVE;
      break;
    case GP_SELECTMODE_SEGMENT:
      return ATTR_DOMAIN_POINT;
      break;
  }
  return ATTR_DOMAIN_POINT;
}

void ED_operatortypes_grease_pencil_select()
{
  using namespace blender::ed::greasepencil;
  WM_operatortype_append(GREASE_PENCIL_OT_select_all);
  WM_operatortype_append(GREASE_PENCIL_OT_select_more);
  WM_operatortype_append(GREASE_PENCIL_OT_select_less);
  WM_operatortype_append(GREASE_PENCIL_OT_select_linked);
  WM_operatortype_append(GREASE_PENCIL_OT_select_random);
  WM_operatortype_append(GREASE_PENCIL_OT_select_alternate);
  WM_operatortype_append(GREASE_PENCIL_OT_select_ends);
}<|MERGE_RESOLUTION|>--- conflicted
+++ resolved
@@ -158,6 +158,7 @@
 
 static int select_random_exec(bContext *C, wmOperator *op)
 {
+  using namespace blender;
   const float ratio = RNA_float_get(op->ptr, "ratio");
   const int seed = WM_operator_properties_select_random_seed_increment_get(op);
   Scene *scene = CTX_data_scene(C);
@@ -166,9 +167,8 @@
   eAttrDomain selection_domain = ED_grease_pencil_selection_domain_get(C);
 
   grease_pencil.foreach_editable_drawing(
-<<<<<<< HEAD
-      scene->r.cfra, [&](int drawing_index, GreasePencilDrawing &drawing) {
-        bke::CurvesGeometry &curves = drawing.geometry.wrap();
+      scene->r.cfra, [&](int drawing_index, bke::greasepencil::Drawing &drawing) {
+        bke::CurvesGeometry &curves = drawing.strokes_for_write();
 
         IndexMaskMemory memory;
         const IndexMask random_elements = ed::curves::random_mask(
@@ -187,13 +187,6 @@
 
         curves::fill_selection_false(selection.span, random_elements);
         selection.finish();
-=======
-      scene->r.cfra, [&](int drawing_index, blender::bke::greasepencil::Drawing &drawing) {
-        blender::ed::curves::select_random(drawing.strokes_for_write(),
-                                           selection_domain,
-                                           blender::get_default_hash_2<int>(seed, drawing_index),
-                                           ratio);
->>>>>>> d55cdb1b
       });
 
   /* Use #ID_RECALC_GEOMETRY instead of #ID_RECALC_SELECT because it is handled as a generic
