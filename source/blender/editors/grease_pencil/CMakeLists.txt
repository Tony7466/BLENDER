--- conflicted
+++ resolved
@@ -26,11 +26,8 @@
   intern/grease_pencil_add.cc
   intern/grease_pencil_edit.cc
   intern/grease_pencil_ops.cc
-<<<<<<< HEAD
+  intern/grease_pencil_select.cc
   intern/grease_pencil_undo.cc
-=======
-  intern/grease_pencil_select.cc
->>>>>>> 27965a64
 )
 
 set(LIB
