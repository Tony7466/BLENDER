# SPDX-FileCopyrightText: 2006-2023 Blender Foundation
#
# SPDX-License-Identifier: GPL-2.0-or-later

set(INC
  ../include
  ../../blenkernel
  ../../blenlib
  ../../blentranslation
  ../../depsgraph
  ../../gpu
  ../../imbuf
  ../../makesdna
  ../../makesrna
  ../../windowmanager
  ../../../../intern/guardedalloc
  # RNA_prototypes.h
  ${CMAKE_BINARY_DIR}/source/blender/makesrna
)

set(INC_SYS
)

set(SRC
  intern/grease_pencil_add.cc
  intern/grease_pencil_edit.cc
  intern/grease_pencil_ops.cc
  intern/grease_pencil_select.cc
<<<<<<< HEAD
  intern/grease_pencil_utils.cc
=======
>>>>>>> c0632e17
)

set(LIB
  bf_blenkernel
  bf_blenlib
)

blender_add_lib(bf_editor_grease_pencil "${SRC}" "${INC}" "${INC_SYS}" "${LIB}")
add_dependencies(bf_editor_curves bf_rna)<|MERGE_RESOLUTION|>--- conflicted
+++ resolved
@@ -26,10 +26,7 @@
   intern/grease_pencil_edit.cc
   intern/grease_pencil_ops.cc
   intern/grease_pencil_select.cc
-<<<<<<< HEAD
   intern/grease_pencil_utils.cc
-=======
->>>>>>> c0632e17
 )
 
 set(LIB
