--- conflicted
+++ resolved
@@ -24,11 +24,7 @@
 
 set(SRC
   intern/grease_pencil_add.cc
-<<<<<<< HEAD
   intern/grease_pencil_carver.cc
-  intern/grease_pencil_cutter.cc
-=======
->>>>>>> 387a7dde
   intern/grease_pencil_edit.cc
   intern/grease_pencil_frames.cc
   intern/grease_pencil_geom.cc
