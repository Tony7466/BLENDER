--- conflicted
+++ resolved
@@ -6,11 +6,8 @@
   ../include
   ../../blenkernel
   ../../blentranslation
-<<<<<<< HEAD
   ../../bmesh
-=======
   ../../depsgraph
->>>>>>> 7b7af7d1
   ../../gpu
   ../../imbuf
   ../../makesrna
