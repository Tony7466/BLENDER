# SPDX-FileCopyrightText: 2006-2023 Blender Foundation
#
# SPDX-License-Identifier: GPL-2.0-or-later

set(INC
  ../include
  ../../blenkernel
  ../../blenlib
  ../../blentranslation
  ../../depsgraph
  ../../gpu
  ../../imbuf
  ../../makesdna
  ../../makesrna
  ../../windowmanager
  ../../../../intern/guardedalloc
  # RNA_prototypes.h
  ${CMAKE_BINARY_DIR}/source/blender/makesrna
)

set(INC_SYS
)

set(SRC
  intern/grease_pencil_add.cc
<<<<<<< HEAD
  intern/grease_pencil_layers.cc
=======
  intern/grease_pencil_edit.cc
>>>>>>> 8c0b81da
  intern/grease_pencil_ops.cc
  intern/grease_pencil_select.cc
)

set(LIB
  bf_blenkernel
  bf_blenlib
)

blender_add_lib(bf_editor_grease_pencil "${SRC}" "${INC}" "${INC_SYS}" "${LIB}")
add_dependencies(bf_editor_curves bf_rna)<|MERGE_RESOLUTION|>--- conflicted
+++ resolved
@@ -23,11 +23,8 @@
 
 set(SRC
   intern/grease_pencil_add.cc
-<<<<<<< HEAD
+  intern/grease_pencil_edit.cc
   intern/grease_pencil_layers.cc
-=======
-  intern/grease_pencil_edit.cc
->>>>>>> 8c0b81da
   intern/grease_pencil_ops.cc
   intern/grease_pencil_select.cc
 )
