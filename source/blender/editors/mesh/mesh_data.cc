/* SPDX-License-Identifier: GPL-2.0-or-later
 * Copyright 2009 Blender Foundation. All rights reserved. */

/** \file
 * \ingroup edmesh
 */

#include "MEM_guardedalloc.h"

#include "DNA_mesh_types.h"
#include "DNA_meshdata_types.h"
#include "DNA_object_types.h"
#include "DNA_scene_types.h"
#include "DNA_view3d_types.h"

#include "BLI_array.hh"
#include "BLI_index_mask_ops.hh"
#include "BLI_math.h"
#include "BLI_utildefines.h"

#include "BKE_attribute.h"
#include "BKE_attribute.hh"
#include "BKE_context.h"
#include "BKE_customdata.h"
#include "BKE_editmesh.h"
#include "BKE_mesh.h"
#include "BKE_mesh_runtime.h"
#include "BKE_report.h"

#include "DEG_depsgraph.h"

#include "RNA_access.h"
#include "RNA_define.h"
#include "RNA_prototypes.h"

#include "WM_api.h"
#include "WM_types.h"

#include "BLT_translation.h"

#include "ED_mesh.h"
#include "ED_object.h"
#include "ED_paint.h"
#include "ED_screen.h"
#include "ED_uvedit.h"
#include "ED_view3d.h"

#include "GEO_mesh_split_edges.hh"

#include "mesh_intern.h" /* own include */

using blender::Array;
using blender::float2;
using blender::float3;
using blender::MutableSpan;
using blender::Span;

static CustomData *mesh_customdata_get_type(Mesh *me, const char htype, int *r_tot)
{
  CustomData *data;
  BMesh *bm = (me->edit_mesh) ? me->edit_mesh->bm : nullptr;
  int tot;

  switch (htype) {
    case BM_VERT:
      if (bm) {
        data = &bm->vdata;
        tot = bm->totvert;
      }
      else {
        data = &me->vdata;
        tot = me->totvert;
      }
      break;
    case BM_EDGE:
      if (bm) {
        data = &bm->edata;
        tot = bm->totedge;
      }
      else {
        data = &me->edata;
        tot = me->totedge;
      }
      break;
    case BM_LOOP:
      if (bm) {
        data = &bm->ldata;
        tot = bm->totloop;
      }
      else {
        data = &me->ldata;
        tot = me->totloop;
      }
      break;
    case BM_FACE:
      if (bm) {
        data = &bm->pdata;
        tot = bm->totface;
      }
      else {
        data = &me->pdata;
        tot = me->totpoly;
      }
      break;
    default:
      BLI_assert(0);
      tot = 0;
      data = nullptr;
      break;
  }

  *r_tot = tot;
  return data;
}

#define GET_CD_DATA(me, data) ((me)->edit_mesh ? &(me)->edit_mesh->bm->data : &(me)->data)

static void mesh_uv_reset_array(float **fuv, const int len)
{
  if (len == 3) {
    fuv[0][0] = 0.0;
    fuv[0][1] = 0.0;

    fuv[1][0] = 1.0;
    fuv[1][1] = 0.0;

    fuv[2][0] = 1.0;
    fuv[2][1] = 1.0;
  }
  else if (len == 4) {
    fuv[0][0] = 0.0;
    fuv[0][1] = 0.0;

    fuv[1][0] = 1.0;
    fuv[1][1] = 0.0;

    fuv[2][0] = 1.0;
    fuv[2][1] = 1.0;

    fuv[3][0] = 0.0;
    fuv[3][1] = 1.0;
    /* Make sure we ignore 2-sided faces. */
  }
  else if (len > 2) {
    float fac = 0.0f, dfac = 1.0f / float(len);

    dfac *= float(M_PI) * 2.0f;

    for (int i = 0; i < len; i++) {
      fuv[i][0] = 0.5f * sinf(fac) + 0.5f;
      fuv[i][1] = 0.5f * cosf(fac) + 0.5f;

      fac += dfac;
    }
  }
}

static void mesh_uv_reset_bmface(BMFace *f, const int cd_loop_uv_offset)
{
  Array<float *, BM_DEFAULT_NGON_STACK_SIZE> fuv(f->len);
  BMIter liter;
  BMLoop *l;
  int i;

  BM_ITER_ELEM_INDEX (l, &liter, f, BM_LOOPS_OF_FACE, i) {
    fuv[i] = ((float *)BM_ELEM_CD_GET_VOID_P(l, cd_loop_uv_offset));
  }

  mesh_uv_reset_array(fuv.data(), f->len);
}

static void mesh_uv_reset_mface(const MPoly *poly, float2 *mloopuv)
{
  Array<float *, BM_DEFAULT_NGON_STACK_SIZE> fuv(poly->totloop);

  for (int i = 0; i < poly->totloop; i++) {
    fuv[i] = mloopuv[poly->loopstart + i];
  }

  mesh_uv_reset_array(fuv.data(), poly->totloop);
}

void ED_mesh_uv_loop_reset_ex(Mesh *me, const int layernum)
{
  BMEditMesh *em = me->edit_mesh;

  if (em) {
    /* Collect BMesh UVs */
    const int cd_loop_uv_offset = CustomData_get_n_offset(
        &em->bm->ldata, CD_PROP_FLOAT2, layernum);

    BMFace *efa;
    BMIter iter;

    BLI_assert(cd_loop_uv_offset >= 0);

    BM_ITER_MESH (efa, &iter, em->bm, BM_FACES_OF_MESH) {
      if (!BM_elem_flag_test(efa, BM_ELEM_SELECT)) {
        continue;
      }

      mesh_uv_reset_bmface(efa, cd_loop_uv_offset);
    }
  }
  else {
    /* Collect Mesh UVs */
    BLI_assert(CustomData_has_layer(&me->ldata, CD_PROP_FLOAT2));
    float2 *mloopuv = static_cast<float2 *>(
        CustomData_get_layer_n_for_write(&me->ldata, CD_PROP_FLOAT2, layernum, me->totloop));

    const blender::Span<MPoly> polys = me->polys();
    for (const int i : polys.index_range()) {
      mesh_uv_reset_mface(&polys[i], mloopuv);
    }
  }

  DEG_id_tag_update(&me->id, 0);
}

void ED_mesh_uv_loop_reset(bContext *C, Mesh *me)
{
  /* could be ldata or pdata */
  CustomData *ldata = GET_CD_DATA(me, ldata);
  const int layernum = CustomData_get_active_layer(ldata, CD_PROP_FLOAT2);
  ED_mesh_uv_loop_reset_ex(me, layernum);

  WM_event_add_notifier(C, NC_GEOM | ND_DATA, me);
}

int ED_mesh_uv_add(
    Mesh *me, const char *name, const bool active_set, const bool do_init, ReportList *reports)
{
  /* NOTE: keep in sync with #ED_mesh_color_add. */

  BMEditMesh *em;
  int layernum_dst;

  if (!name) {
    name = DATA_("UVMap");
  }

  char unique_name[MAX_CUSTOMDATA_LAYER_NAME];
  BKE_id_attribute_calc_unique_name(&me->id, name, unique_name);
  bool is_init = false;

  if (me->edit_mesh) {
    em = me->edit_mesh;

    layernum_dst = CustomData_number_of_layers(&em->bm->ldata, CD_PROP_FLOAT2);
    if (layernum_dst >= MAX_MTFACE) {
      BKE_reportf(reports, RPT_WARNING, "Cannot add more than %i UV maps", MAX_MTFACE);
      return -1;
    }

    BM_data_layer_add_named(em->bm, &em->bm->ldata, CD_PROP_FLOAT2, unique_name);
    BM_uv_map_ensure_select_and_pin_attrs(em->bm);
    /* copy data from active UV */
    if (layernum_dst && do_init) {
      const int layernum_src = CustomData_get_active_layer(&em->bm->ldata, CD_PROP_FLOAT2);
      BM_data_layer_copy(em->bm, &em->bm->ldata, CD_PROP_FLOAT2, layernum_src, layernum_dst);

      is_init = true;
    }
    if (active_set || layernum_dst == 0) {
      CustomData_set_layer_active(&em->bm->ldata, CD_PROP_FLOAT2, layernum_dst);
    }
  }
  else {
    layernum_dst = CustomData_number_of_layers(&me->ldata, CD_PROP_FLOAT2);
    if (layernum_dst >= MAX_MTFACE) {
      BKE_reportf(reports, RPT_WARNING, "Cannot add more than %i UV maps", MAX_MTFACE);
      return -1;
    }

    if (CustomData_has_layer(&me->ldata, CD_PROP_FLOAT2) && do_init) {
      CustomData_add_layer_named(&me->ldata,
                                 CD_PROP_FLOAT2,
                                 CD_DUPLICATE,
                                 const_cast<float2 *>(static_cast<const float2 *>(
                                     CustomData_get_layer(&me->ldata, CD_PROP_FLOAT2))),
                                 me->totloop,
                                 unique_name);

      is_init = true;
    }
    else {
      CustomData_add_layer_named(
          &me->ldata, CD_PROP_FLOAT2, CD_SET_DEFAULT, nullptr, me->totloop, unique_name);
    }

    if (active_set || layernum_dst == 0) {
      CustomData_set_layer_active(&me->ldata, CD_PROP_FLOAT2, layernum_dst);
    }
  }

  /* don't overwrite our copied coords */
  if (!is_init && do_init) {
    ED_mesh_uv_loop_reset_ex(me, layernum_dst);
  }

  DEG_id_tag_update(&me->id, 0);
  WM_main_add_notifier(NC_GEOM | ND_DATA, me);

  return layernum_dst;
}

static const bool *mesh_loop_boolean_custom_data_get_by_name(const Mesh &mesh, const char *name)
{
  return static_cast<const bool *>(CustomData_get_layer_named(&mesh.ldata, CD_PROP_BOOL, name));
}

const bool *ED_mesh_uv_map_vert_select_layer_get(const Mesh *mesh, const int uv_index)
{
  using namespace blender::bke;
  char buffer[MAX_CUSTOMDATA_LAYER_NAME];
  const char *uv_name = CustomData_get_layer_name(&mesh->ldata, CD_PROP_FLOAT2, uv_index);
  return mesh_loop_boolean_custom_data_get_by_name(
      *mesh, BKE_uv_map_vert_select_name_get(uv_name, buffer));
}
/* UV map edge selections are stored on face corners (loops) and not on edges
 * because we need selections per face edge, even when the edge is split in UV space. */
const bool *ED_mesh_uv_map_edge_select_layer_get(const Mesh *mesh, const int uv_index)
{
  using namespace blender::bke;
  char buffer[MAX_CUSTOMDATA_LAYER_NAME];
  const char *uv_name = CustomData_get_layer_name(&mesh->ldata, CD_PROP_FLOAT2, uv_index);
  return mesh_loop_boolean_custom_data_get_by_name(
      *mesh, BKE_uv_map_edge_select_name_get(uv_name, buffer));
}

const bool *ED_mesh_uv_map_pin_layer_get(const Mesh *mesh, const int uv_index)
{
  using namespace blender::bke;
  char buffer[MAX_CUSTOMDATA_LAYER_NAME];
  const char *uv_name = CustomData_get_layer_name(&mesh->ldata, CD_PROP_FLOAT2, uv_index);
  return mesh_loop_boolean_custom_data_get_by_name(*mesh,
                                                   BKE_uv_map_pin_name_get(uv_name, buffer));
}

static bool *ensure_corner_boolean_attribute(Mesh &mesh, const blender::StringRefNull name)
{
  bool *data = static_cast<bool *>(
      CustomData_get_layer_named_for_write(&mesh.ldata, CD_PROP_BOOL, name.c_str(), mesh.totloop));
  if (!data) {
    data = static_cast<bool *>(CustomData_add_layer_named(
        &mesh.ldata, CD_PROP_BOOL, CD_SET_DEFAULT, nullptr, mesh.totpoly, name.c_str()));
  }
  return data;
}

bool *ED_mesh_uv_map_vert_select_layer_ensure(Mesh *mesh, const int uv_index)
{
  using namespace blender::bke;
  char buffer[MAX_CUSTOMDATA_LAYER_NAME];
  const char *uv_name = CustomData_get_layer_name(&mesh->ldata, CD_PROP_FLOAT2, uv_index);
  return ensure_corner_boolean_attribute(*mesh, BKE_uv_map_vert_select_name_get(uv_name, buffer));
}
bool *ED_mesh_uv_map_edge_select_layer_ensure(Mesh *mesh, const int uv_index)
{
  using namespace blender::bke;
  char buffer[MAX_CUSTOMDATA_LAYER_NAME];
  const char *uv_name = CustomData_get_layer_name(&mesh->ldata, CD_PROP_FLOAT2, uv_index);
  return ensure_corner_boolean_attribute(*mesh, BKE_uv_map_edge_select_name_get(uv_name, buffer));
}
bool *ED_mesh_uv_map_pin_layer_ensure(Mesh *mesh, const int uv_index)
{
  using namespace blender::bke;
  char buffer[MAX_CUSTOMDATA_LAYER_NAME];
  const char *uv_name = CustomData_get_layer_name(&mesh->ldata, CD_PROP_FLOAT2, uv_index);
  return ensure_corner_boolean_attribute(*mesh, BKE_uv_map_pin_name_get(uv_name, buffer));
}

void ED_mesh_uv_ensure(Mesh *me, const char *name)
{
  BMEditMesh *em;
  int layernum_dst;

  if (me->edit_mesh) {
    em = me->edit_mesh;

    layernum_dst = CustomData_number_of_layers(&em->bm->ldata, CD_PROP_FLOAT2);
    if (layernum_dst == 0) {
      ED_mesh_uv_add(me, name, true, true, nullptr);
    }
  }
  else {
    layernum_dst = CustomData_number_of_layers(&me->ldata, CD_PROP_FLOAT2);
    if (layernum_dst == 0) {
      ED_mesh_uv_add(me, name, true, true, nullptr);
    }
  }
}

int ED_mesh_color_add(
    Mesh *me, const char *name, const bool active_set, const bool do_init, ReportList *reports)
{
  /* If no name is supplied, provide a backwards compatible default. */
  if (!name) {
    name = "Col";
  }

  CustomDataLayer *layer = BKE_id_attribute_new(
      &me->id, name, CD_PROP_BYTE_COLOR, ATTR_DOMAIN_CORNER, reports);

  if (do_init) {
    const char *active_name = me->active_color_attribute;
    if (const CustomDataLayer *active_layer = BKE_id_attributes_color_find(&me->id, active_name)) {
      if (const BMEditMesh *em = me->edit_mesh) {
        BMesh &bm = *em->bm;
        const int src_i = CustomData_get_named_layer(&bm.ldata, CD_PROP_BYTE_COLOR, active_name);
        const int dst_i = CustomData_get_named_layer(&bm.ldata, CD_PROP_BYTE_COLOR, layer->name);
        BM_data_layer_copy(&bm, &bm.ldata, CD_PROP_BYTE_COLOR, src_i, dst_i);
      }
      else {
        memcpy(layer->data, active_layer->data, CustomData_get_elem_size(layer) * me->totloop);
      }
    }
  }

  if (active_set) {
    BKE_id_attributes_active_color_set(&me->id, layer->name);
  }

  DEG_id_tag_update(&me->id, 0);
  WM_main_add_notifier(NC_GEOM | ND_DATA, me);

  int dummy;
  const CustomData *data = mesh_customdata_get_type(me, BM_LOOP, &dummy);
  return CustomData_get_named_layer(data, CD_PROP_BYTE_COLOR, layer->name);
}

bool ED_mesh_color_ensure(Mesh *me, const char *name)
{
  using namespace blender;
  BLI_assert(me->edit_mesh == nullptr);
  if (me->attributes().contains(me->active_color_attribute)) {
    return true;
  }

  char unique_name[MAX_CUSTOMDATA_LAYER_NAME];
  BKE_id_attribute_calc_unique_name(&me->id, name, unique_name);
  if (!me->attributes_for_write().add(
          unique_name, ATTR_DOMAIN_CORNER, CD_PROP_BYTE_COLOR, bke::AttributeInitDefaultValue())) {
    return false;
  }

  BKE_id_attributes_active_color_set(&me->id, unique_name);
  BKE_id_attributes_default_color_set(&me->id, unique_name);
  BKE_mesh_tessface_clear(me);
  DEG_id_tag_update(&me->id, 0);

  return true;
}

/*********************** General poll ************************/

static bool layers_poll(bContext *C)
{
  Object *ob = ED_object_context(C);
  ID *data = (ob) ? static_cast<ID *>(ob->data) : nullptr;
  return (ob && !ID_IS_LINKED(ob) && !ID_IS_OVERRIDE_LIBRARY(ob) && ob->type == OB_MESH && data &&
          !ID_IS_LINKED(data) && !ID_IS_OVERRIDE_LIBRARY(data));
}

/*********************** Sculpt Vertex colors operators ************************/

int ED_mesh_sculpt_color_add(Mesh *me, const char *name, const bool do_init, ReportList *reports)
{
  /* If no name is supplied, provide a backwards compatible default. */
  if (!name) {
    name = "Color";
  }

  if (const CustomDataLayer *layer = BKE_id_attribute_find(
          &me->id, me->active_color_attribute, CD_PROP_COLOR, ATTR_DOMAIN_POINT)) {
    int dummy;
    const CustomData *data = mesh_customdata_get_type(me, BM_LOOP, &dummy);
    return CustomData_get_named_layer(data, CD_PROP_BYTE_COLOR, layer->name);
  }

  CustomDataLayer *layer = BKE_id_attribute_new(
      &me->id, name, CD_PROP_COLOR, ATTR_DOMAIN_POINT, reports);

  if (do_init) {
    const char *active_name = me->active_color_attribute;
    if (const CustomDataLayer *active_layer = BKE_id_attributes_color_find(&me->id, active_name)) {
      if (const BMEditMesh *em = me->edit_mesh) {
        BMesh &bm = *em->bm;
        const int src_i = CustomData_get_named_layer(&bm.vdata, CD_PROP_COLOR, active_name);
        const int dst_i = CustomData_get_named_layer(&bm.vdata, CD_PROP_COLOR, layer->name);
        BM_data_layer_copy(&bm, &bm.vdata, CD_PROP_COLOR, src_i, dst_i);
      }
      else {
        memcpy(layer->data, active_layer->data, CustomData_get_elem_size(layer) * me->totloop);
      }
    }
  }

  DEG_id_tag_update(&me->id, 0);
  WM_main_add_notifier(NC_GEOM | ND_DATA, me);

  int dummy;
  const CustomData *data = mesh_customdata_get_type(me, BM_VERT, &dummy);
  return CustomData_get_named_layer(data, CD_PROP_COLOR, layer->name);
}

/*********************** UV texture operators ************************/

static bool uv_texture_remove_poll(bContext *C)
{
  if (!layers_poll(C)) {
    return false;
  }

  Object *ob = ED_object_context(C);
  Mesh *me = static_cast<Mesh *>(ob->data);
  CustomData *ldata = GET_CD_DATA(me, ldata);
  const int active = CustomData_get_active_layer(ldata, CD_PROP_FLOAT2);
  if (active != -1) {
    return true;
  }

  return false;
}

static int mesh_uv_texture_add_exec(bContext *C, wmOperator *op)
{
  Object *ob = ED_object_context(C);
  Mesh *me = static_cast<Mesh *>(ob->data);

  if (ED_mesh_uv_add(me, nullptr, true, true, op->reports) == -1) {
    return OPERATOR_CANCELLED;
  }

  if (ob->mode & OB_MODE_TEXTURE_PAINT) {
    Scene *scene = CTX_data_scene(C);
    ED_paint_proj_mesh_data_check(scene, ob, nullptr, nullptr, nullptr, nullptr);
    WM_event_add_notifier(C, NC_SCENE | ND_TOOLSETTINGS, nullptr);
  }

  return OPERATOR_FINISHED;
}

void MESH_OT_uv_texture_add(wmOperatorType *ot)
{
  /* identifiers */
  ot->name = "Add UV Map";
  ot->description = "Add UV map";
  ot->idname = "MESH_OT_uv_texture_add";

  /* api callbacks */
  ot->poll = layers_poll;
  ot->exec = mesh_uv_texture_add_exec;

  /* flags */
  ot->flag = OPTYPE_REGISTER | OPTYPE_UNDO;
}

static int mesh_uv_texture_remove_exec(bContext *C, wmOperator *op)
{
  Object *ob = ED_object_context(C);
  Mesh *me = static_cast<Mesh *>(ob->data);

  CustomData *ldata = GET_CD_DATA(me, ldata);
  const char *name = CustomData_get_active_layer_name(ldata, CD_PROP_FLOAT2);
  if (!BKE_id_attribute_remove(&me->id, name, op->reports)) {
    return OPERATOR_CANCELLED;
  }

  if (ob->mode & OB_MODE_TEXTURE_PAINT) {
    Scene *scene = CTX_data_scene(C);
    ED_paint_proj_mesh_data_check(scene, ob, nullptr, nullptr, nullptr, nullptr);
    WM_event_add_notifier(C, NC_SCENE | ND_TOOLSETTINGS, nullptr);
  }

  DEG_id_tag_update(&me->id, ID_RECALC_GEOMETRY);
  WM_main_add_notifier(NC_GEOM | ND_DATA, me);

  return OPERATOR_FINISHED;
}

void MESH_OT_uv_texture_remove(wmOperatorType *ot)
{
  /* identifiers */
  ot->name = "Remove UV Map";
  ot->description = "Remove UV map";
  ot->idname = "MESH_OT_uv_texture_remove";

  /* api callbacks */
  ot->poll = uv_texture_remove_poll;
  ot->exec = mesh_uv_texture_remove_exec;

  /* flags */
  ot->flag = OPTYPE_REGISTER | OPTYPE_UNDO;
}

/* *** CustomData clear functions, we need an operator for each *** */

static int mesh_customdata_clear_exec__internal(bContext *C, char htype, int type)
{
  Mesh *me = ED_mesh_context(C);

  int tot;
  CustomData *data = mesh_customdata_get_type(me, htype, &tot);

  BLI_assert(CustomData_layertype_is_singleton(type) == true);

  if (CustomData_has_layer(data, type)) {
    if (me->edit_mesh) {
      BM_data_layer_free(me->edit_mesh->bm, data, type);
    }
    else {
      CustomData_free_layers(data, type, tot);
    }

    DEG_id_tag_update(&me->id, 0);
    WM_event_add_notifier(C, NC_GEOM | ND_DATA, me);

    return OPERATOR_FINISHED;
  }
  return OPERATOR_CANCELLED;
}

static int mesh_customdata_add_exec__internal(bContext *C, char htype, int type)
{
  Mesh *mesh = ED_mesh_context(C);

  int tot;
  CustomData *data = mesh_customdata_get_type(mesh, htype, &tot);

  BLI_assert(CustomData_layertype_is_singleton(type) == true);

  if (mesh->edit_mesh) {
    BM_data_layer_add(mesh->edit_mesh->bm, data, type);
  }
  else {
    CustomData_add_layer(data, type, CD_SET_DEFAULT, nullptr, tot);
  }

  DEG_id_tag_update(&mesh->id, 0);
  WM_event_add_notifier(C, NC_GEOM | ND_DATA, mesh);

  return CustomData_has_layer(data, type) ? OPERATOR_FINISHED : OPERATOR_CANCELLED;
}

/* Clear Mask */
static bool mesh_customdata_mask_clear_poll(bContext *C)
{
  Object *ob = ED_object_context(C);
  if (ob && ob->type == OB_MESH) {
    Mesh *me = static_cast<Mesh *>(ob->data);

    /* special case - can't run this if we're in sculpt mode */
    if (ob->mode & OB_MODE_SCULPT) {
      return false;
    }

    if (!ID_IS_LINKED(me) && !ID_IS_OVERRIDE_LIBRARY(me)) {
      CustomData *data = GET_CD_DATA(me, vdata);
      if (CustomData_has_layer(data, CD_PAINT_MASK)) {
        return true;
      }
      data = GET_CD_DATA(me, ldata);
      if (CustomData_has_layer(data, CD_GRID_PAINT_MASK)) {
        return true;
      }
    }
  }
  return false;
}
static int mesh_customdata_mask_clear_exec(bContext *C, wmOperator * /*op*/)
{
  int ret_a = mesh_customdata_clear_exec__internal(C, BM_VERT, CD_PAINT_MASK);
  int ret_b = mesh_customdata_clear_exec__internal(C, BM_LOOP, CD_GRID_PAINT_MASK);

  if (ret_a == OPERATOR_FINISHED || ret_b == OPERATOR_FINISHED) {
    return OPERATOR_FINISHED;
  }
  return OPERATOR_CANCELLED;
}

void MESH_OT_customdata_mask_clear(wmOperatorType *ot)
{
  /* NOTE: no create_mask yet */

  /* identifiers */
  ot->name = "Clear Sculpt Mask Data";
  ot->idname = "MESH_OT_customdata_mask_clear";
  ot->description = "Clear vertex sculpt masking data from the mesh";

  /* api callbacks */
  ot->exec = mesh_customdata_mask_clear_exec;
  ot->poll = mesh_customdata_mask_clear_poll;

  /* flags */
  ot->flag = OPTYPE_REGISTER | OPTYPE_UNDO;
}

/**
 * Clear Skin
 * \return -1 invalid state, 0 no skin, 1 has skin.
 */
static int mesh_customdata_skin_state(bContext *C)
{
  Object *ob = ED_object_context(C);

  if (ob && ob->type == OB_MESH) {
    Mesh *me = static_cast<Mesh *>(ob->data);
    if (!ID_IS_LINKED(me) && !ID_IS_OVERRIDE_LIBRARY(me)) {
      CustomData *data = GET_CD_DATA(me, vdata);
      return CustomData_has_layer(data, CD_MVERT_SKIN);
    }
  }
  return -1;
}

static bool mesh_customdata_skin_add_poll(bContext *C)
{
  return (mesh_customdata_skin_state(C) == 0);
}

static int mesh_customdata_skin_add_exec(bContext *C, wmOperator * /*op*/)
{
  Object *ob = ED_object_context(C);
  Mesh *me = static_cast<Mesh *>(ob->data);

  BKE_mesh_ensure_skin_customdata(me);

  DEG_id_tag_update(&me->id, 0);
  WM_event_add_notifier(C, NC_GEOM | ND_DATA, me);

  return OPERATOR_FINISHED;
}

void MESH_OT_customdata_skin_add(wmOperatorType *ot)
{
  /* identifiers */
  ot->name = "Add Skin Data";
  ot->idname = "MESH_OT_customdata_skin_add";
  ot->description = "Add a vertex skin layer";

  /* api callbacks */
  ot->exec = mesh_customdata_skin_add_exec;
  ot->poll = mesh_customdata_skin_add_poll;

  /* flags */
  ot->flag = OPTYPE_REGISTER | OPTYPE_UNDO;
}

static bool mesh_customdata_skin_clear_poll(bContext *C)
{
  return (mesh_customdata_skin_state(C) == 1);
}

static int mesh_customdata_skin_clear_exec(bContext *C, wmOperator * /*op*/)
{
  return mesh_customdata_clear_exec__internal(C, BM_VERT, CD_MVERT_SKIN);
}

void MESH_OT_customdata_skin_clear(wmOperatorType *ot)
{
  /* identifiers */
  ot->name = "Clear Skin Data";
  ot->idname = "MESH_OT_customdata_skin_clear";
  ot->description = "Clear vertex skin layer";

  /* api callbacks */
  ot->exec = mesh_customdata_skin_clear_exec;
  ot->poll = mesh_customdata_skin_clear_poll;

  /* flags */
  ot->flag = OPTYPE_REGISTER | OPTYPE_UNDO;
}

/* Clear custom loop normals */
static int mesh_customdata_custom_splitnormals_add_exec(bContext *C, wmOperator * /*op*/)
{
  using namespace blender;
  Mesh *me = ED_mesh_context(C);
  if (BKE_mesh_has_custom_loop_normals(me)) {
    return OPERATOR_CANCELLED;
  }

  if (me->edit_mesh) {
    BMesh &bm = *me->edit_mesh->bm;
    /* Tag edges as sharp according to smooth threshold if needed,
     * to preserve auto-smooth shading. */
    if (me->flag & ME_AUTOSMOOTH) {
      BM_edges_sharp_from_angle_set(&bm, me->smoothresh);
    }

    BM_data_layer_add(&bm, &bm.ldata, CD_CUSTOMLOOPNORMAL);
  }
  else {
    /* Tag edges as sharp according to smooth threshold if needed,
     * to preserve auto-smooth shading. */
    if (me->flag & ME_AUTOSMOOTH) {
      const Span<MPoly> polys = me->polys();
      bke::MutableAttributeAccessor attributes = me->attributes_for_write();
      bke::SpanAttributeWriter<bool> sharp_edges = attributes.lookup_or_add_for_write_span<bool>(
          "sharp_edge", ATTR_DOMAIN_EDGE);
      const bool *sharp_faces = static_cast<const bool *>(
          CustomData_get_layer_named(&me->pdata, CD_PROP_BOOL, "sharp_face"));
      BKE_edges_sharp_from_angle_set(me->totedge,
                                     me->corner_verts().data(),
                                     me->corner_edges().data(),
                                     me->totloop,
                                     polys.data(),
                                     BKE_mesh_poly_normals_ensure(me),
                                     sharp_faces,
                                     polys.size(),
                                     me->smoothresh,
                                     sharp_edges.span.data());
      sharp_edges.finish();
    }

    CustomData_add_layer(&me->ldata, CD_CUSTOMLOOPNORMAL, CD_SET_DEFAULT, nullptr, me->totloop);
  }

  DEG_id_tag_update(&me->id, 0);
  WM_event_add_notifier(C, NC_GEOM | ND_DATA, me);

  return OPERATOR_FINISHED;
}

void MESH_OT_customdata_custom_splitnormals_add(wmOperatorType *ot)
{
  /* identifiers */
  ot->name = "Add Custom Split Normals Data";
  ot->idname = "MESH_OT_customdata_custom_splitnormals_add";
  ot->description = "Add a custom split normals layer, if none exists yet";

  /* api callbacks */
  ot->exec = mesh_customdata_custom_splitnormals_add_exec;
  ot->poll = ED_operator_editable_mesh;

  /* flags */
  ot->flag = OPTYPE_REGISTER | OPTYPE_UNDO;
}

static int mesh_customdata_custom_splitnormals_clear_exec(bContext *C, wmOperator * /*op*/)
{
  Mesh *me = ED_mesh_context(C);

  if (BKE_mesh_has_custom_loop_normals(me)) {
    BMEditMesh *em = me->edit_mesh;
    if (em != nullptr && em->bm->lnor_spacearr != nullptr) {
      BKE_lnor_spacearr_clear(em->bm->lnor_spacearr);
    }
    return mesh_customdata_clear_exec__internal(C, BM_LOOP, CD_CUSTOMLOOPNORMAL);
  }
  return OPERATOR_CANCELLED;
}

void MESH_OT_customdata_custom_splitnormals_clear(wmOperatorType *ot)
{
  /* identifiers */
  ot->name = "Clear Custom Split Normals Data";
  ot->idname = "MESH_OT_customdata_custom_splitnormals_clear";
  ot->description = "Remove the custom split normals layer, if it exists";

  /* api callbacks */
  ot->exec = mesh_customdata_custom_splitnormals_clear_exec;
  ot->poll = ED_operator_editable_mesh;

  /* flags */
  ot->flag = OPTYPE_REGISTER | OPTYPE_UNDO;
}

/* Vertex bevel weight. */

static int mesh_customdata_bevel_weight_vertex_state(bContext *C)
{
  const Object *object = ED_object_context(C);

  if (object && object->type == OB_MESH) {
    const Mesh *mesh = static_cast<Mesh *>(object->data);
    if (!ID_IS_LINKED(mesh)) {
      const CustomData *data = GET_CD_DATA(mesh, vdata);
      return CustomData_has_layer(data, CD_BWEIGHT);
    }
  }
  return -1;
}

static bool mesh_customdata_bevel_weight_vertex_add_poll(bContext *C)
{
  return mesh_customdata_bevel_weight_vertex_state(C) == 0;
}

static int mesh_customdata_bevel_weight_vertex_add_exec(bContext *C, wmOperator * /*op*/)
{
  return mesh_customdata_add_exec__internal(C, BM_VERT, CD_BWEIGHT);
}

void MESH_OT_customdata_bevel_weight_vertex_add(wmOperatorType *ot)
{
  ot->name = "Add Vertex Bevel Weight";
  ot->idname = "MESH_OT_customdata_bevel_weight_vertex_add";
  ot->description = "Add a vertex bevel weight layer";

  ot->exec = mesh_customdata_bevel_weight_vertex_add_exec;
  ot->poll = mesh_customdata_bevel_weight_vertex_add_poll;

  ot->flag = OPTYPE_REGISTER | OPTYPE_UNDO;
}

static bool mesh_customdata_bevel_weight_vertex_clear_poll(bContext *C)
{
  return (mesh_customdata_bevel_weight_vertex_state(C) == 1);
}

static int mesh_customdata_bevel_weight_vertex_clear_exec(bContext *C, wmOperator * /*op*/)
{
  return mesh_customdata_clear_exec__internal(C, BM_VERT, CD_BWEIGHT);
}

void MESH_OT_customdata_bevel_weight_vertex_clear(wmOperatorType *ot)
{
  ot->name = "Clear Vertex Bevel Weight";
  ot->idname = "MESH_OT_customdata_bevel_weight_vertex_clear";
  ot->description = "Clear the vertex bevel weight layer";

  ot->exec = mesh_customdata_bevel_weight_vertex_clear_exec;
  ot->poll = mesh_customdata_bevel_weight_vertex_clear_poll;

  ot->flag = OPTYPE_REGISTER | OPTYPE_UNDO;
}

/* Edge bevel weight. */

static int mesh_customdata_bevel_weight_edge_state(bContext *C)
{
  const Object *ob = ED_object_context(C);

  if (ob && ob->type == OB_MESH) {
    const Mesh *mesh = static_cast<Mesh *>(ob->data);
    if (!ID_IS_LINKED(mesh)) {
      const CustomData *data = GET_CD_DATA(mesh, edata);
      return CustomData_has_layer(data, CD_BWEIGHT);
    }
  }
  return -1;
}

static bool mesh_customdata_bevel_weight_edge_add_poll(bContext *C)
{
  return mesh_customdata_bevel_weight_edge_state(C) == 0;
}

static int mesh_customdata_bevel_weight_edge_add_exec(bContext *C, wmOperator * /*op*/)
{
  return mesh_customdata_add_exec__internal(C, BM_EDGE, CD_BWEIGHT);
}

void MESH_OT_customdata_bevel_weight_edge_add(wmOperatorType *ot)
{
  ot->name = "Add Edge Bevel Weight";
  ot->idname = "MESH_OT_customdata_bevel_weight_edge_add";
  ot->description = "Add an edge bevel weight layer";

  ot->exec = mesh_customdata_bevel_weight_edge_add_exec;
  ot->poll = mesh_customdata_bevel_weight_edge_add_poll;

  ot->flag = OPTYPE_REGISTER | OPTYPE_UNDO;
}

static bool mesh_customdata_bevel_weight_edge_clear_poll(bContext *C)
{
  return mesh_customdata_bevel_weight_edge_state(C) == 1;
}

static int mesh_customdata_bevel_weight_edge_clear_exec(bContext *C, wmOperator * /*op*/)
{
  return mesh_customdata_clear_exec__internal(C, BM_EDGE, CD_BWEIGHT);
}

void MESH_OT_customdata_bevel_weight_edge_clear(wmOperatorType *ot)
{
  ot->name = "Clear Edge Bevel Weight";
  ot->idname = "MESH_OT_customdata_bevel_weight_edge_clear";
  ot->description = "Clear the edge bevel weight layer";

  ot->exec = mesh_customdata_bevel_weight_edge_clear_exec;
  ot->poll = mesh_customdata_bevel_weight_edge_clear_poll;

  ot->flag = OPTYPE_REGISTER | OPTYPE_UNDO;
}

/* Edge crease. */

static int mesh_customdata_crease_edge_state(bContext *C)
{
  const Object *ob = ED_object_context(C);

  if (ob && ob->type == OB_MESH) {
    const Mesh *mesh = static_cast<Mesh *>(ob->data);
    if (!ID_IS_LINKED(mesh)) {
      const CustomData *data = GET_CD_DATA(mesh, edata);
      return CustomData_has_layer(data, CD_CREASE);
    }
  }
  return -1;
}

static bool mesh_customdata_crease_edge_add_poll(bContext *C)
{
  return mesh_customdata_crease_edge_state(C) == 0;
}

static int mesh_customdata_crease_edge_add_exec(bContext *C, wmOperator * /*op*/)
{
  return mesh_customdata_add_exec__internal(C, BM_EDGE, CD_CREASE);
}

void MESH_OT_customdata_crease_edge_add(wmOperatorType *ot)
{
  ot->name = "Add Edge Crease";
  ot->idname = "MESH_OT_customdata_crease_edge_add";
  ot->description = "Add an edge crease layer";

  ot->exec = mesh_customdata_crease_edge_add_exec;
  ot->poll = mesh_customdata_crease_edge_add_poll;

  ot->flag = OPTYPE_REGISTER | OPTYPE_UNDO;
}

static bool mesh_customdata_crease_edge_clear_poll(bContext *C)
{
  return mesh_customdata_crease_edge_state(C) == 1;
}

static int mesh_customdata_crease_edge_clear_exec(bContext *C, wmOperator * /*op*/)
{
  return mesh_customdata_clear_exec__internal(C, BM_EDGE, CD_CREASE);
}

void MESH_OT_customdata_crease_edge_clear(wmOperatorType *ot)
{
  ot->name = "Clear Edge Crease";
  ot->idname = "MESH_OT_customdata_crease_edge_clear";
  ot->description = "Clear the edge crease layer";

  ot->exec = mesh_customdata_crease_edge_clear_exec;
  ot->poll = mesh_customdata_crease_edge_clear_poll;

  ot->flag = OPTYPE_REGISTER | OPTYPE_UNDO;
}

/* Vertex crease. */

static int mesh_customdata_crease_vertex_state(bContext *C)
{
  const Object *object = ED_object_context(C);

  if (object && object->type == OB_MESH) {
    const Mesh *mesh = static_cast<Mesh *>(object->data);
    if (!ID_IS_LINKED(mesh)) {
      const CustomData *data = GET_CD_DATA(mesh, vdata);
      return CustomData_has_layer(data, CD_CREASE);
    }
  }
  return -1;
}

static bool mesh_customdata_crease_vertex_add_poll(bContext *C)
{
  return mesh_customdata_crease_vertex_state(C) == 0;
}

static int mesh_customdata_crease_vertex_add_exec(bContext *C, wmOperator * /*op*/)
{
  return mesh_customdata_add_exec__internal(C, BM_VERT, CD_CREASE);
}

void MESH_OT_customdata_crease_vertex_add(wmOperatorType *ot)
{
  ot->name = "Add Vertex Crease";
  ot->idname = "MESH_OT_customdata_crease_vertex_add";
  ot->description = "Add a vertex crease layer";

  ot->exec = mesh_customdata_crease_vertex_add_exec;
  ot->poll = mesh_customdata_crease_vertex_add_poll;

  ot->flag = OPTYPE_REGISTER | OPTYPE_UNDO;
}

static bool mesh_customdata_crease_vertex_clear_poll(bContext *C)
{
  return (mesh_customdata_crease_vertex_state(C) == 1);
}

static int mesh_customdata_crease_vertex_clear_exec(bContext *C, wmOperator * /*op*/)
{
  return mesh_customdata_clear_exec__internal(C, BM_VERT, CD_CREASE);
}

void MESH_OT_customdata_crease_vertex_clear(wmOperatorType *ot)
{
  ot->name = "Clear Vertex Crease";
  ot->idname = "MESH_OT_customdata_crease_vertex_clear";
  ot->description = "Clear the vertex crease layer";

  ot->exec = mesh_customdata_crease_vertex_clear_exec;
  ot->poll = mesh_customdata_crease_vertex_clear_poll;

  ot->flag = OPTYPE_REGISTER | OPTYPE_UNDO;
}

/************************** Add Geometry Layers *************************/

void ED_mesh_update(Mesh *mesh, bContext *C, bool calc_edges, bool calc_edges_loose)
{
  if (calc_edges || ((mesh->totpoly || mesh->totface) && mesh->totedge == 0)) {
    BKE_mesh_calc_edges(mesh, calc_edges, true);
  }

  if (calc_edges_loose) {
    mesh->runtime->loose_edges_cache.tag_dirty();
  }

  /* Default state is not to have tessface's so make sure this is the case. */
  BKE_mesh_tessface_clear(mesh);

  /* Tag lazily calculated data as dirty. */
  BKE_mesh_normals_tag_dirty(mesh);

  DEG_id_tag_update(&mesh->id, 0);
  WM_event_add_notifier(C, NC_GEOM | ND_DATA, mesh);
}

bool ED_mesh_edge_is_loose(const Mesh *mesh, const int index)
{
  using namespace blender;
  const bke::LooseEdgeCache &loose_edges = mesh->loose_edges();
  return loose_edges.count > 0 && loose_edges.is_loose_bits[index];
}

static void mesh_add_verts(Mesh *mesh, int len)
{
  using namespace blender;
  if (len == 0) {
    return;
  }

  int totvert = mesh->totvert + len;
  CustomData vdata;
  CustomData_copy(&mesh->vdata, &vdata, CD_MASK_MESH.vmask, CD_SET_DEFAULT, totvert);
  CustomData_copy_data(&mesh->vdata, &vdata, 0, 0, mesh->totvert);

  if (!CustomData_get_layer_named(&vdata, CD_PROP_FLOAT3, "position")) {
    CustomData_add_layer_named(
        &vdata, CD_PROP_FLOAT3, CD_SET_DEFAULT, nullptr, totvert, "position");
  }

  CustomData_free(&mesh->vdata, mesh->totvert);
  mesh->vdata = vdata;

  BKE_mesh_runtime_clear_cache(mesh);

  mesh->totvert = totvert;

  bke::MutableAttributeAccessor attributes = mesh->attributes_for_write();
  bke::SpanAttributeWriter<bool> select_vert = attributes.lookup_or_add_for_write_span<bool>(
      ".select_vert", ATTR_DOMAIN_POINT);
  select_vert.span.take_back(len).fill(true);
  select_vert.finish();
}

static void mesh_add_edges(Mesh *mesh, int len)
{
  using namespace blender;
  CustomData edata;
  int totedge;

  if (len == 0) {
    return;
  }

  totedge = mesh->totedge + len;

  /* Update custom-data. */
  CustomData_copy(&mesh->edata, &edata, CD_MASK_MESH.emask, CD_SET_DEFAULT, totedge);
  CustomData_copy_data(&mesh->edata, &edata, 0, 0, mesh->totedge);

  if (!CustomData_has_layer(&edata, CD_MEDGE)) {
    CustomData_add_layer(&edata, CD_MEDGE, CD_SET_DEFAULT, nullptr, totedge);
  }

  CustomData_free(&mesh->edata, mesh->totedge);
  mesh->edata = edata;

  BKE_mesh_runtime_clear_cache(mesh);

  mesh->totedge = totedge;

  bke::MutableAttributeAccessor attributes = mesh->attributes_for_write();
  bke::SpanAttributeWriter<bool> select_edge = attributes.lookup_or_add_for_write_span<bool>(
      ".select_edge", ATTR_DOMAIN_EDGE);
  select_edge.span.take_back(len).fill(true);
  select_edge.finish();
}

static void mesh_add_loops(Mesh *mesh, int len)
{
  CustomData ldata;
  int totloop;

  if (len == 0) {
    return;
  }

  totloop = mesh->totloop + len; /* new face count */

  /* update customdata */
  CustomData_copy(&mesh->ldata, &ldata, CD_MASK_MESH.lmask, CD_SET_DEFAULT, totloop);
  CustomData_copy_data(&mesh->ldata, &ldata, 0, 0, mesh->totloop);

  if (!CustomData_get_layer_named(&ldata, CD_PROP_INT32, ".corner_vert")) {
    CustomData_add_layer_named(
        &ldata, CD_PROP_INT32, CD_SET_DEFAULT, nullptr, totloop, ".corner_vert");
  }
  if (!CustomData_get_layer_named(&ldata, CD_PROP_INT32, ".corner_edge")) {
    CustomData_add_layer_named(
        &ldata, CD_PROP_INT32, CD_SET_DEFAULT, nullptr, totloop, ".corner_edge");
  }

  BKE_mesh_runtime_clear_cache(mesh);

  CustomData_free(&mesh->ldata, mesh->totloop);
  mesh->ldata = ldata;

  mesh->totloop = totloop;
}

static void mesh_add_polys(Mesh *mesh, int len)
{
  using namespace blender;
  CustomData pdata;
  int totpoly;

  if (len == 0) {
    return;
  }

  totpoly = mesh->totpoly + len; /* new face count */

  /* update customdata */
  CustomData_copy(&mesh->pdata, &pdata, CD_MASK_MESH.pmask, CD_SET_DEFAULT, totpoly);
  CustomData_copy_data(&mesh->pdata, &pdata, 0, 0, mesh->totpoly);

  if (!CustomData_has_layer(&pdata, CD_MPOLY)) {
    CustomData_add_layer(&pdata, CD_MPOLY, CD_SET_DEFAULT, nullptr, totpoly);
  }

  CustomData_free(&mesh->pdata, mesh->totpoly);
  mesh->pdata = pdata;

  BKE_mesh_runtime_clear_cache(mesh);

  mesh->totpoly = totpoly;

  bke::MutableAttributeAccessor attributes = mesh->attributes_for_write();
  bke::SpanAttributeWriter<bool> select_poly = attributes.lookup_or_add_for_write_span<bool>(
      ".select_poly", ATTR_DOMAIN_FACE);
  select_poly.span.take_back(len).fill(true);
  select_poly.finish();
}

/* -------------------------------------------------------------------- */
/** \name Add Geometry
 * \{ */

void ED_mesh_verts_add(Mesh *mesh, ReportList *reports, int count)
{
  if (mesh->edit_mesh) {
    BKE_report(reports, RPT_ERROR, "Cannot add vertices in edit mode");
    return;
  }
  mesh_add_verts(mesh, count);
}

void ED_mesh_edges_add(Mesh *mesh, ReportList *reports, int count)
{
  if (mesh->edit_mesh) {
    BKE_report(reports, RPT_ERROR, "Cannot add edges in edit mode");
    return;
  }
  mesh_add_edges(mesh, count);
}

void ED_mesh_loops_add(Mesh *mesh, ReportList *reports, int count)
{
  if (mesh->edit_mesh) {
    BKE_report(reports, RPT_ERROR, "Cannot add loops in edit mode");
    return;
  }
  mesh_add_loops(mesh, count);
}

void ED_mesh_polys_add(Mesh *mesh, ReportList *reports, int count)
{
  if (mesh->edit_mesh) {
    BKE_report(reports, RPT_ERROR, "Cannot add polygons in edit mode");
    return;
  }
  mesh_add_polys(mesh, count);
}

/** \} */

/* -------------------------------------------------------------------- */
/** \name Remove Geometry
 * \{ */

static void mesh_remove_verts(Mesh *mesh, int len)
{
  if (len == 0) {
    return;
  }
  const int totvert = mesh->totvert - len;
  CustomData_free_elem(&mesh->vdata, totvert, len);
  mesh->totvert = totvert;
}

static void mesh_remove_edges(Mesh *mesh, int len)
{
  if (len == 0) {
    return;
  }
  const int totedge = mesh->totedge - len;
  CustomData_free_elem(&mesh->edata, totedge, len);
  mesh->totedge = totedge;
}

static void mesh_remove_loops(Mesh *mesh, int len)
{
  if (len == 0) {
    return;
  }
  const int totloop = mesh->totloop - len;
  CustomData_free_elem(&mesh->ldata, totloop, len);
  mesh->totloop = totloop;
}

static void mesh_remove_polys(Mesh *mesh, int len)
{
  if (len == 0) {
    return;
  }
  const int totpoly = mesh->totpoly - len;
  CustomData_free_elem(&mesh->pdata, totpoly, len);
  mesh->totpoly = totpoly;
}

void ED_mesh_verts_remove(Mesh *mesh, ReportList *reports, int count)
{
  if (mesh->edit_mesh) {
    BKE_report(reports, RPT_ERROR, "Cannot remove vertices in edit mode");
    return;
  }
  if (count > mesh->totvert) {
    BKE_report(reports, RPT_ERROR, "Cannot remove more vertices than the mesh contains");
    return;
  }

  mesh_remove_verts(mesh, count);
}

void ED_mesh_edges_remove(Mesh *mesh, ReportList *reports, int count)
{
  if (mesh->edit_mesh) {
    BKE_report(reports, RPT_ERROR, "Cannot remove edges in edit mode");
    return;
  }
  if (count > mesh->totedge) {
    BKE_report(reports, RPT_ERROR, "Cannot remove more edges than the mesh contains");
    return;
  }

  mesh_remove_edges(mesh, count);
}

void ED_mesh_loops_remove(Mesh *mesh, ReportList *reports, int count)
{
  if (mesh->edit_mesh) {
    BKE_report(reports, RPT_ERROR, "Cannot remove loops in edit mode");
    return;
  }
  if (count > mesh->totloop) {
    BKE_report(reports, RPT_ERROR, "Cannot remove more loops than the mesh contains");
    return;
  }

  mesh_remove_loops(mesh, count);
}

void ED_mesh_polys_remove(Mesh *mesh, ReportList *reports, int count)
{
  if (mesh->edit_mesh) {
    BKE_report(reports, RPT_ERROR, "Cannot remove polys in edit mode");
    return;
  }
  if (count > mesh->totpoly) {
    BKE_report(reports, RPT_ERROR, "Cannot remove more polys than the mesh contains");
    return;
  }

  mesh_remove_polys(mesh, count);
}

void ED_mesh_geometry_clear(Mesh *mesh)
{
  mesh_remove_verts(mesh, mesh->totvert);
  mesh_remove_edges(mesh, mesh->totedge);
  mesh_remove_loops(mesh, mesh->totloop);
  mesh_remove_polys(mesh, mesh->totpoly);
}

/** \} */

void ED_mesh_report_mirror_ex(wmOperator *op, int totmirr, int totfail, char selectmode)
{
  const char *elem_type;

  if (selectmode & SCE_SELECT_VERTEX) {
    elem_type = "vertices";
  }
  else if (selectmode & SCE_SELECT_EDGE) {
    elem_type = "edges";
  }
  else {
    elem_type = "faces";
  }

  if (totfail) {
    BKE_reportf(
        op->reports, RPT_WARNING, "%d %s mirrored, %d failed", totmirr, elem_type, totfail);
  }
  else {
    BKE_reportf(op->reports, RPT_INFO, "%d %s mirrored", totmirr, elem_type);
  }
}

void ED_mesh_report_mirror(wmOperator *op, int totmirr, int totfail)
{
  ED_mesh_report_mirror_ex(op, totmirr, totfail, SCE_SELECT_VERTEX);
}

Mesh *ED_mesh_context(bContext *C)
{
  Mesh *mesh = static_cast<Mesh *>(CTX_data_pointer_get_type(C, "mesh", &RNA_Mesh).data);
  if (mesh != nullptr) {
    return mesh;
  }

  Object *ob = ED_object_active_context(C);
  if (ob == nullptr) {
    return nullptr;
  }

  ID *data = (ID *)ob->data;
  if (data == nullptr || GS(data->name) != ID_ME) {
    return nullptr;
  }

  return (Mesh *)data;
}

void ED_mesh_split_faces(Mesh *mesh)
{
  using namespace blender;
  const Span<MPoly> polys = mesh->polys();
  const Span<int> corner_verts = mesh->corner_verts();
  const Span<int> corner_edges = mesh->corner_edges();
  const float split_angle = (mesh->flag & ME_AUTOSMOOTH) != 0 ? mesh->smoothresh : float(M_PI);
  const bke::AttributeAccessor attributes = mesh->attributes();
  const VArray<bool> mesh_sharp_edges = attributes.lookup_or_default<bool>(
      "sharp_edge", ATTR_DOMAIN_EDGE, false);
  const bool *sharp_faces = static_cast<const bool *>(
      CustomData_get_layer_named(&mesh->pdata, CD_PROP_BOOL, "sharp_face"));

  Array<bool> sharp_edges(mesh->totedge);
  mesh_sharp_edges.materialize(sharp_edges);

  BKE_edges_sharp_from_angle_set(mesh->totedge,
                                 corner_verts.data(),
                                 corner_edges.data(),
                                 corner_verts.size(),
                                 polys.data(),
                                 BKE_mesh_poly_normals_ensure(mesh),
                                 sharp_faces,
                                 polys.size(),
                                 split_angle,
                                 sharp_edges.data());

  threading::parallel_for(polys.index_range(), 1024, [&](const IndexRange range) {
    for (const int poly_i : range) {
      const MPoly &poly = polys[poly_i];
<<<<<<< HEAD
      if (!(poly.flag & ME_SMOOTH)) {
        for (const int edge_i : corner_edges.slice(poly.loopstart, poly.totloop)) {
          sharp_edges[edge_i] = true;
=======
      if (sharp_faces && sharp_faces[poly_i]) {
        for (const MLoop &loop : loops.slice(poly.loopstart, poly.totloop)) {
          sharp_edges[loop.e] = true;
>>>>>>> 5876573e
        }
      }
    }
  });

  Vector<int64_t> split_indices;
  const IndexMask split_mask = index_mask_ops::find_indices_from_virtual_array(
      sharp_edges.index_range(), VArray<bool>::ForSpan(sharp_edges), 4096, split_indices);
  if (split_mask.is_empty()) {
    return;
  }

  const bke::AnonymousAttributePropagationInfo propagation_info;
  geometry::split_edges(*mesh, split_mask, propagation_info);
}<|MERGE_RESOLUTION|>--- conflicted
+++ resolved
@@ -1497,15 +1497,9 @@
   threading::parallel_for(polys.index_range(), 1024, [&](const IndexRange range) {
     for (const int poly_i : range) {
       const MPoly &poly = polys[poly_i];
-<<<<<<< HEAD
-      if (!(poly.flag & ME_SMOOTH)) {
-        for (const int edge_i : corner_edges.slice(poly.loopstart, poly.totloop)) {
-          sharp_edges[edge_i] = true;
-=======
       if (sharp_faces && sharp_faces[poly_i]) {
-        for (const MLoop &loop : loops.slice(poly.loopstart, poly.totloop)) {
-          sharp_edges[loop.e] = true;
->>>>>>> 5876573e
+        for (const int edge : corner_edges.slice(poly.loopstart, poly.totloop)) {
+          sharp_edges[edge] = true;
         }
       }
     }
