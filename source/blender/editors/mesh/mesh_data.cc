--- conflicted
+++ resolved
@@ -601,142 +601,6 @@
   ot->flag = OPTYPE_REGISTER | OPTYPE_UNDO;
 }
 
-<<<<<<< HEAD
-/*********************** vertex color operators ************************/
-
-static bool vertex_color_remove_poll(bContext *C)
-{
-  if (!layers_poll(C)) {
-    return false;
-  }
-
-  Object *ob = ED_object_context(C);
-  Mesh *me = static_cast<Mesh *>(ob->data);
-  CustomData *ldata = GET_CD_DATA(me, ldata);
-  const int active = CustomData_get_active_layer(ldata, CD_PROP_BYTE_COLOR);
-  if (active != -1) {
-    return true;
-  }
-
-  return false;
-}
-
-static int mesh_vertex_color_add_exec(bContext *C, wmOperator *op)
-{
-  Object *ob = ED_object_context(C);
-  Mesh *me = static_cast<Mesh *>(ob->data);
-
-  if (ED_mesh_color_add(me, nullptr, true, true, op->reports) == -1) {
-    return OPERATOR_CANCELLED;
-  }
-
-  return OPERATOR_FINISHED;
-}
-
-void MESH_OT_vertex_color_add(wmOperatorType *ot)
-{
-  /* identifiers */
-  ot->name = "Add Vertex Color";
-  ot->description = "Add vertex color layer";
-  ot->idname = "MESH_OT_vertex_color_add";
-
-  /* api callbacks */
-  ot->poll = layers_poll;
-  ot->exec = mesh_vertex_color_add_exec;
-
-  /* flags */
-  ot->flag = OPTYPE_REGISTER | OPTYPE_UNDO;
-}
-
-static int mesh_vertex_color_remove_exec(bContext *C, wmOperator *UNUSED(op))
-{
-  Object *ob = ED_object_context(C);
-  Mesh *me = static_cast<Mesh *>(ob->data);
-
-  if (!ED_mesh_color_remove_active(me)) {
-    return OPERATOR_CANCELLED;
-  }
-
-  return OPERATOR_FINISHED;
-}
-
-void MESH_OT_vertex_color_remove(wmOperatorType *ot)
-{
-  /* identifiers */
-  ot->name = "Remove Vertex Color";
-  ot->description = "Remove vertex color layer";
-  ot->idname = "MESH_OT_vertex_color_remove";
-
-  /* api callbacks */
-  ot->exec = mesh_vertex_color_remove_exec;
-  ot->poll = vertex_color_remove_poll;
-
-  /* flags */
-  ot->flag = OPTYPE_REGISTER | OPTYPE_UNDO;
-}
-
-/*********************** Sculpt Vertex Color Operators ************************/
-
-static int mesh_sculpt_vertex_color_add_exec(bContext *C, wmOperator *op)
-{
-  Object *ob = ED_object_context(C);
-  Mesh *me = static_cast<Mesh *>(ob->data);
-
-  if (ED_mesh_sculpt_color_add(me, nullptr, true, true, op->reports) == -1) {
-    return OPERATOR_CANCELLED;
-  }
-
-  /* have to call this to prevent the undo system from
-    overwriting the CD layout with ss->bm's layout*/
-  BKE_sculptsession_sync_attributes(ob, me);
-
-  return OPERATOR_FINISHED;
-}
-
-void MESH_OT_sculpt_vertex_color_add(wmOperatorType *ot)
-{
-  /* identifiers */
-  ot->name = "Add Sculpt Vertex Color";
-  ot->description = "Add vertex color layer";
-  ot->idname = "MESH_OT_sculpt_vertex_color_add";
-
-  /* api callbacks */
-  ot->poll = layers_poll;
-  ot->exec = mesh_sculpt_vertex_color_add_exec;
-
-  /* flags */
-  ot->flag = OPTYPE_REGISTER | OPTYPE_UNDO;
-}
-
-static int mesh_sculpt_vertex_color_remove_exec(bContext *C, wmOperator *UNUSED(op))
-{
-  Object *ob = ED_object_context(C);
-  Mesh *me = static_cast<Mesh *>(ob->data);
-
-  if (!ED_mesh_sculpt_color_remove_active(me)) {
-    return OPERATOR_CANCELLED;
-  }
-
-  return OPERATOR_FINISHED;
-}
-
-void MESH_OT_sculpt_vertex_color_remove(wmOperatorType *ot)
-{
-  /* identifiers */
-  ot->name = "Remove Sculpt Vertex Color";
-  ot->description = "Remove vertex color layer";
-  ot->idname = "MESH_OT_sculpt_vertex_color_remove";
-
-  /* api callbacks */
-  ot->exec = mesh_sculpt_vertex_color_remove_exec;
-  ot->poll = sculpt_vertex_color_remove_poll;
-
-  /* flags */
-  ot->flag = OPTYPE_REGISTER | OPTYPE_UNDO;
-}
-
-=======
->>>>>>> b37954d0
 /* *** CustomData clear functions, we need an operator for each *** */
 
 static int mesh_customdata_clear_exec__internal(bContext *C, char htype, int type)
