/* SPDX-License-Identifier: GPL-2.0-or-later
 * Copyright 2009 Blender Foundation. All rights reserved. */

/** \file
 * \ingroup edmesh
 */

#include "MEM_guardedalloc.h"

#include "DNA_mesh_types.h"
#include "DNA_meshdata_types.h"
#include "DNA_object_types.h"
#include "DNA_scene_types.h"
#include "DNA_view3d_types.h"

#include "BLI_array.hh"
#include "BLI_index_mask_ops.hh"
#include "BLI_math.h"
#include "BLI_utildefines.h"

#include "BKE_attribute.h"
#include "BKE_attribute.hh"
#include "BKE_context.h"
#include "BKE_customdata.h"
#include "BKE_editmesh.h"
#include "BKE_mesh.h"
#include "BKE_mesh_runtime.h"
#include "BKE_report.h"

#include "DEG_depsgraph.h"

#include "RNA_access.h"
#include "RNA_define.h"
#include "RNA_prototypes.h"

#include "WM_api.h"
#include "WM_types.h"

#include "BLT_translation.h"

#include "ED_mesh.h"
#include "ED_object.h"
#include "ED_paint.h"
#include "ED_screen.h"
#include "ED_uvedit.h"
#include "ED_view3d.h"

#include "GEO_mesh_split_edges.hh"

#include "mesh_intern.h" /* own include */

using blender::Array;
using blender::float2;
using blender::float3;
using blender::MutableSpan;
using blender::Span;

static CustomData *mesh_customdata_get_type(Mesh *me, const char htype, int *r_tot)
{
  CustomData *data;
  BMesh *bm = (me->edit_mesh) ? me->edit_mesh->bm : nullptr;
  int tot;

  switch (htype) {
    case BM_VERT:
      if (bm) {
        data = &bm->vdata;
        tot = bm->totvert;
      }
      else {
        data = &me->vdata;
        tot = me->totvert;
      }
      break;
    case BM_EDGE:
      if (bm) {
        data = &bm->edata;
        tot = bm->totedge;
      }
      else {
        data = &me->edata;
        tot = me->totedge;
      }
      break;
    case BM_LOOP:
      if (bm) {
        data = &bm->ldata;
        tot = bm->totloop;
      }
      else {
        data = &me->ldata;
        tot = me->totloop;
      }
      break;
    case BM_FACE:
      if (bm) {
        data = &bm->pdata;
        tot = bm->totface;
      }
      else {
        data = &me->pdata;
        tot = me->totpoly;
      }
      break;
    default:
      BLI_assert(0);
      tot = 0;
      data = nullptr;
      break;
  }

  *r_tot = tot;
  return data;
}

#define GET_CD_DATA(me, data) ((me)->edit_mesh ? &(me)->edit_mesh->bm->data : &(me)->data)
static void delete_customdata_layer(Mesh *me, CustomDataLayer *layer)
{
  const int type = layer->type;
  CustomData *data;
  int layer_index, tot, n;

  char htype = BM_FACE;
  if (ELEM(type, CD_PROP_BYTE_COLOR, CD_PROP_FLOAT2)) {
    htype = BM_LOOP;
  }
  else if (ELEM(type, CD_PROP_COLOR)) {
    htype = BM_VERT;
  }

  data = mesh_customdata_get_type(me, htype, &tot);
  layer_index = CustomData_get_layer_index(data, type);
  n = (layer - &data->layers[layer_index]);
  BLI_assert(n >= 0 && (n + layer_index) < data->totlayer);

  if (me->edit_mesh) {
    BM_data_layer_free_n(me->edit_mesh->bm, data, type, n);
  }
  else {
    CustomData_free_layer(data, type, tot, layer_index + n);
  }
}

static void mesh_uv_reset_array(float **fuv, const int len)
{
  if (len == 3) {
    fuv[0][0] = 0.0;
    fuv[0][1] = 0.0;

    fuv[1][0] = 1.0;
    fuv[1][1] = 0.0;

    fuv[2][0] = 1.0;
    fuv[2][1] = 1.0;
  }
  else if (len == 4) {
    fuv[0][0] = 0.0;
    fuv[0][1] = 0.0;

    fuv[1][0] = 1.0;
    fuv[1][1] = 0.0;

    fuv[2][0] = 1.0;
    fuv[2][1] = 1.0;

    fuv[3][0] = 0.0;
    fuv[3][1] = 1.0;
    /* Make sure we ignore 2-sided faces. */
  }
  else if (len > 2) {
    float fac = 0.0f, dfac = 1.0f / float(len);

    dfac *= float(M_PI) * 2.0f;

    for (int i = 0; i < len; i++) {
      fuv[i][0] = 0.5f * sinf(fac) + 0.5f;
      fuv[i][1] = 0.5f * cosf(fac) + 0.5f;

      fac += dfac;
    }
  }
}

static void mesh_uv_reset_bmface(BMFace *f, const int cd_loop_uv_offset)
{
  Array<float *, BM_DEFAULT_NGON_STACK_SIZE> fuv(f->len);
  BMIter liter;
  BMLoop *l;
  int i;

  BM_ITER_ELEM_INDEX (l, &liter, f, BM_LOOPS_OF_FACE, i) {
    fuv[i] = ((float *)BM_ELEM_CD_GET_VOID_P(l, cd_loop_uv_offset));
  }

  mesh_uv_reset_array(fuv.data(), f->len);
}

static void mesh_uv_reset_mface(const MPoly *mp, float2 *mloopuv)
{
  Array<float *, BM_DEFAULT_NGON_STACK_SIZE> fuv(mp->totloop);

  for (int i = 0; i < mp->totloop; i++) {
    fuv[i] = mloopuv[mp->loopstart + i];
  }

  mesh_uv_reset_array(fuv.data(), mp->totloop);
}

void ED_mesh_uv_loop_reset_ex(Mesh *me, const int layernum)
{
  BMEditMesh *em = me->edit_mesh;

  if (em) {
    /* Collect BMesh UVs */
    const int cd_loop_uv_offset = CustomData_get_n_offset(
        &em->bm->ldata, CD_PROP_FLOAT2, layernum);

    BMFace *efa;
    BMIter iter;

    BLI_assert(cd_loop_uv_offset >= 0);

    BM_ITER_MESH (efa, &iter, em->bm, BM_FACES_OF_MESH) {
      if (!BM_elem_flag_test(efa, BM_ELEM_SELECT)) {
        continue;
      }

      mesh_uv_reset_bmface(efa, cd_loop_uv_offset);
    }
  }
  else {
    /* Collect Mesh UVs */
    BLI_assert(CustomData_has_layer(&me->ldata, CD_PROP_FLOAT2));
    float2 *mloopuv = static_cast<float2 *>(
        CustomData_get_layer_n_for_write(&me->ldata, CD_PROP_FLOAT2, layernum, me->totloop));

    const MPoly *polys = BKE_mesh_polys(me);
    for (int i = 0; i < me->totpoly; i++) {
      mesh_uv_reset_mface(&polys[i], mloopuv);
    }
  }

  DEG_id_tag_update(&me->id, 0);
}

void ED_mesh_uv_loop_reset(bContext *C, Mesh *me)
{
  /* could be ldata or pdata */
  CustomData *ldata = GET_CD_DATA(me, ldata);
  const int layernum = CustomData_get_active_layer(ldata, CD_PROP_FLOAT2);
  ED_mesh_uv_loop_reset_ex(me, layernum);

  WM_event_add_notifier(C, NC_GEOM | ND_DATA, me);
}

int ED_mesh_uv_add(
    Mesh *me, const char *name, const bool active_set, const bool do_init, ReportList *reports)
{
  /* NOTE: keep in sync with #ED_mesh_color_add. */

  BMEditMesh *em;
  int layernum_dst;

  if (!name) {
    name = DATA_("UVMap");
  }

  char unique_name[MAX_CUSTOMDATA_LAYER_NAME];
  BKE_id_attribute_calc_unique_name(&me->id, name, unique_name);
  bool is_init = false;

  if (me->edit_mesh) {
    em = me->edit_mesh;

    layernum_dst = CustomData_number_of_layers(&em->bm->ldata, CD_PROP_FLOAT2);
    if (layernum_dst >= MAX_MTFACE) {
      BKE_reportf(reports, RPT_WARNING, "Cannot add more than %i UV maps", MAX_MTFACE);
      return -1;
    }

    BM_data_layer_add_named(em->bm, &em->bm->ldata, CD_PROP_FLOAT2, unique_name);
    BM_uv_map_ensure_select_and_pin_attrs(em->bm);
    /* copy data from active UV */
    if (layernum_dst && do_init) {
      const int layernum_src = CustomData_get_active_layer(&em->bm->ldata, CD_PROP_FLOAT2);
      BM_data_layer_copy(em->bm, &em->bm->ldata, CD_PROP_FLOAT2, layernum_src, layernum_dst);

      is_init = true;
    }
    if (active_set || layernum_dst == 0) {
      CustomData_set_layer_active(&em->bm->ldata, CD_PROP_FLOAT2, layernum_dst);
    }
  }
  else {
    layernum_dst = CustomData_number_of_layers(&me->ldata, CD_PROP_FLOAT2);
    if (layernum_dst >= MAX_MTFACE) {
      BKE_reportf(reports, RPT_WARNING, "Cannot add more than %i UV maps", MAX_MTFACE);
      return -1;
    }

    if (CustomData_has_layer(&me->ldata, CD_PROP_FLOAT2) && do_init) {
      CustomData_add_layer_named(&me->ldata,
                                 CD_PROP_FLOAT2,
                                 CD_DUPLICATE,
                                 const_cast<float2 *>(static_cast<const float2 *>(
                                     CustomData_get_layer(&me->ldata, CD_PROP_FLOAT2))),
                                 me->totloop,
                                 unique_name);

      is_init = true;
    }
    else {
      CustomData_add_layer_named(
          &me->ldata, CD_PROP_FLOAT2, CD_SET_DEFAULT, nullptr, me->totloop, unique_name);
    }

    if (active_set || layernum_dst == 0) {
      CustomData_set_layer_active(&me->ldata, CD_PROP_FLOAT2, layernum_dst);
    }
  }

  /* don't overwrite our copied coords */
  if (!is_init && do_init) {
    ED_mesh_uv_loop_reset_ex(me, layernum_dst);
  }

  DEG_id_tag_update(&me->id, 0);
  WM_main_add_notifier(NC_GEOM | ND_DATA, me);

  return layernum_dst;
}

static const bool *mesh_loop_boolean_custom_data_get_by_name(const Mesh &mesh, const char *name)
{
  return static_cast<const bool *>(CustomData_get_layer_named(&mesh.ldata, CD_PROP_BOOL, name));
}

const bool *ED_mesh_uv_map_vert_select_layer_get(const Mesh *mesh, const int uv_index)
{
  using namespace blender::bke;
  char buffer[MAX_CUSTOMDATA_LAYER_NAME];
  const char *uv_name = CustomData_get_layer_name(&mesh->ldata, CD_PROP_FLOAT2, uv_index);
  return mesh_loop_boolean_custom_data_get_by_name(
      *mesh, BKE_uv_map_vert_select_name_get(uv_name, buffer));
}
/* UV map edge selections are stored on face corners (loops) and not on edges
 * because we need selections per face edge, even when the edge is split in UV space. */
const bool *ED_mesh_uv_map_edge_select_layer_get(const Mesh *mesh, const int uv_index)
{
  using namespace blender::bke;
  char buffer[MAX_CUSTOMDATA_LAYER_NAME];
  const char *uv_name = CustomData_get_layer_name(&mesh->ldata, CD_PROP_FLOAT2, uv_index);
  return mesh_loop_boolean_custom_data_get_by_name(
      *mesh, BKE_uv_map_edge_select_name_get(uv_name, buffer));
}

const bool *ED_mesh_uv_map_pin_layer_get(const Mesh *mesh, const int uv_index)
{
  using namespace blender::bke;
  char buffer[MAX_CUSTOMDATA_LAYER_NAME];
  const char *uv_name = CustomData_get_layer_name(&mesh->ldata, CD_PROP_FLOAT2, uv_index);
  return mesh_loop_boolean_custom_data_get_by_name(*mesh,
                                                   BKE_uv_map_pin_name_get(uv_name, buffer));
}

static bool *ensure_corner_boolean_attribute(Mesh &mesh, const blender::StringRefNull name)
{
  bool *data = static_cast<bool *>(
      CustomData_get_layer_named_for_write(&mesh.ldata, CD_PROP_BOOL, name.c_str(), mesh.totloop));
  if (!data) {
    data = static_cast<bool *>(CustomData_add_layer_named(
        &mesh.ldata, CD_PROP_BOOL, CD_SET_DEFAULT, nullptr, mesh.totpoly, name.c_str()));
  }
  return data;
}

bool *ED_mesh_uv_map_vert_select_layer_ensure(Mesh *mesh, const int uv_index)
{
  using namespace blender::bke;
  char buffer[MAX_CUSTOMDATA_LAYER_NAME];
  const char *uv_name = CustomData_get_layer_name(&mesh->ldata, CD_PROP_FLOAT2, uv_index);
  return ensure_corner_boolean_attribute(*mesh, BKE_uv_map_vert_select_name_get(uv_name, buffer));
}
bool *ED_mesh_uv_map_edge_select_layer_ensure(Mesh *mesh, const int uv_index)
{
  using namespace blender::bke;
  char buffer[MAX_CUSTOMDATA_LAYER_NAME];
  const char *uv_name = CustomData_get_layer_name(&mesh->ldata, CD_PROP_FLOAT2, uv_index);
  return ensure_corner_boolean_attribute(*mesh, BKE_uv_map_edge_select_name_get(uv_name, buffer));
}
bool *ED_mesh_uv_map_pin_layer_ensure(Mesh *mesh, const int uv_index)
{
  using namespace blender::bke;
  char buffer[MAX_CUSTOMDATA_LAYER_NAME];
  const char *uv_name = CustomData_get_layer_name(&mesh->ldata, CD_PROP_FLOAT2, uv_index);
  return ensure_corner_boolean_attribute(*mesh, BKE_uv_map_pin_name_get(uv_name, buffer));
}

void ED_mesh_uv_ensure(Mesh *me, const char *name)
{
  BMEditMesh *em;
  int layernum_dst;

  if (me->edit_mesh) {
    em = me->edit_mesh;

    layernum_dst = CustomData_number_of_layers(&em->bm->ldata, CD_PROP_FLOAT2);
    if (layernum_dst == 0) {
      ED_mesh_uv_add(me, name, true, true, nullptr);
    }
  }
  else {
    layernum_dst = CustomData_number_of_layers(&me->ldata, CD_PROP_FLOAT2);
    if (layernum_dst == 0) {
      ED_mesh_uv_add(me, name, true, true, nullptr);
    }
  }
}

bool ED_mesh_uv_remove_index(Mesh *me, const int n)
{
  CustomData *ldata = GET_CD_DATA(me, ldata);
  CustomDataLayer *cdlu;
  int index;

  index = CustomData_get_layer_index_n(ldata, CD_PROP_FLOAT2, n);
  cdlu = (index == -1) ? nullptr : &ldata->layers[index];

  if (!cdlu) {
    return false;
  }

  delete_customdata_layer(me, cdlu);

  DEG_id_tag_update(&me->id, 0);
  WM_main_add_notifier(NC_GEOM | ND_DATA, me);

  return true;
}
bool ED_mesh_uv_remove_active(Mesh *me)
{
  CustomData *ldata = GET_CD_DATA(me, ldata);
  const int n = CustomData_get_active_layer(ldata, CD_PROP_FLOAT2);

  if (n != -1) {
    return ED_mesh_uv_remove_index(me, n);
  }
  return false;
}
bool ED_mesh_uv_remove_named(Mesh *me, const char *name)
{
  CustomData *ldata = GET_CD_DATA(me, ldata);
  const int n = CustomData_get_named_layer(ldata, CD_PROP_FLOAT2, name);
  if (n != -1) {
    return ED_mesh_uv_remove_index(me, n);
  }
  return false;
}

int ED_mesh_color_add(
    Mesh *me, const char *name, const bool active_set, const bool do_init, ReportList *reports)
{
  /* If no name is supplied, provide a backwards compatible default. */
  if (!name) {
    name = "Col";
  }

  if (const CustomDataLayer *layer = BKE_id_attribute_find(
          &me->id, me->active_color_attribute, CD_PROP_BYTE_COLOR, ATTR_DOMAIN_CORNER)) {
    int dummy;
    const CustomData *data = mesh_customdata_get_type(me, BM_LOOP, &dummy);
    return CustomData_get_named_layer(data, CD_PROP_BYTE_COLOR, layer->name);
  }

  CustomDataLayer *layer = BKE_id_attribute_new(
      &me->id, name, CD_PROP_BYTE_COLOR, ATTR_DOMAIN_CORNER, reports);

  if (do_init) {
    const char *active_name = me->active_color_attribute;
    if (const CustomDataLayer *active_layer = BKE_id_attributes_color_find(&me->id, active_name)) {
      if (const BMEditMesh *em = me->edit_mesh) {
        BMesh &bm = *em->bm;
        const int src_i = CustomData_get_named_layer(&bm.ldata, CD_PROP_BYTE_COLOR, active_name);
        const int dst_i = CustomData_get_named_layer(&bm.ldata, CD_PROP_BYTE_COLOR, layer->name);
        BM_data_layer_copy(&bm, &bm.ldata, CD_PROP_BYTE_COLOR, src_i, dst_i);
      }
      else {
        memcpy(layer->data, active_layer->data, CustomData_get_elem_size(layer) * me->totloop);
      }
    }
  }

  if (active_set) {
    BKE_id_attributes_active_color_set(&me->id, layer->name);
  }

  DEG_id_tag_update(&me->id, 0);
  WM_main_add_notifier(NC_GEOM | ND_DATA, me);

  int dummy;
  const CustomData *data = mesh_customdata_get_type(me, BM_LOOP, &dummy);
  return CustomData_get_named_layer(data, CD_PROP_BYTE_COLOR, layer->name);
}

bool ED_mesh_color_ensure(Mesh *me, const char *name)
{
  using namespace blender;
  BLI_assert(me->edit_mesh == nullptr);
  if (me->attributes().contains(me->active_color_attribute)) {
    return true;
  }

  char unique_name[MAX_CUSTOMDATA_LAYER_NAME];
  BKE_id_attribute_calc_unique_name(&me->id, name, unique_name);
  if (!me->attributes_for_write().add(
          unique_name, ATTR_DOMAIN_CORNER, CD_PROP_BYTE_COLOR, bke::AttributeInitDefaultValue())) {
    return false;
  }

  BKE_id_attributes_active_color_set(&me->id, unique_name);
  BKE_mesh_tessface_clear(me);
  DEG_id_tag_update(&me->id, 0);

  return true;
}

/*********************** General poll ************************/

static bool layers_poll(bContext *C)
{
  Object *ob = ED_object_context(C);
  ID *data = (ob) ? static_cast<ID *>(ob->data) : nullptr;
  return (ob && !ID_IS_LINKED(ob) && !ID_IS_OVERRIDE_LIBRARY(ob) && ob->type == OB_MESH && data &&
          !ID_IS_LINKED(data) && !ID_IS_OVERRIDE_LIBRARY(data));
}

/*********************** Sculpt Vertex colors operators ************************/

int ED_mesh_sculpt_color_add(Mesh *me, const char *name, const bool do_init, ReportList *reports)
{
  /* If no name is supplied, provide a backwards compatible default. */
  if (!name) {
    name = "Color";
  }

  if (const CustomDataLayer *layer = BKE_id_attribute_find(
          &me->id, me->active_color_attribute, CD_PROP_COLOR, ATTR_DOMAIN_POINT)) {
    int dummy;
    const CustomData *data = mesh_customdata_get_type(me, BM_LOOP, &dummy);
    return CustomData_get_named_layer(data, CD_PROP_BYTE_COLOR, layer->name);
  }

  CustomDataLayer *layer = BKE_id_attribute_new(
      &me->id, name, CD_PROP_COLOR, ATTR_DOMAIN_POINT, reports);

  if (do_init) {
    const char *active_name = me->active_color_attribute;
    if (const CustomDataLayer *active_layer = BKE_id_attributes_color_find(&me->id, active_name)) {
      if (const BMEditMesh *em = me->edit_mesh) {
        BMesh &bm = *em->bm;
        const int src_i = CustomData_get_named_layer(&bm.vdata, CD_PROP_COLOR, active_name);
        const int dst_i = CustomData_get_named_layer(&bm.vdata, CD_PROP_COLOR, layer->name);
        BM_data_layer_copy(&bm, &bm.vdata, CD_PROP_COLOR, src_i, dst_i);
      }
      else {
        memcpy(layer->data, active_layer->data, CustomData_get_elem_size(layer) * me->totloop);
      }
    }
  }

  DEG_id_tag_update(&me->id, 0);
  WM_main_add_notifier(NC_GEOM | ND_DATA, me);

  int dummy;
  const CustomData *data = mesh_customdata_get_type(me, BM_VERT, &dummy);
  return CustomData_get_named_layer(data, CD_PROP_COLOR, layer->name);
}

/*********************** UV texture operators ************************/

static bool uv_texture_remove_poll(bContext *C)
{
  if (!layers_poll(C)) {
    return false;
  }

  Object *ob = ED_object_context(C);
  Mesh *me = static_cast<Mesh *>(ob->data);
  CustomData *ldata = GET_CD_DATA(me, ldata);
  const int active = CustomData_get_active_layer(ldata, CD_PROP_FLOAT2);
  if (active != -1) {
    return true;
  }

  return false;
}

static int mesh_uv_texture_add_exec(bContext *C, wmOperator *op)
{
  Object *ob = ED_object_context(C);
  Mesh *me = static_cast<Mesh *>(ob->data);

  if (ED_mesh_uv_add(me, nullptr, true, true, op->reports) == -1) {
    return OPERATOR_CANCELLED;
  }

  if (ob->mode & OB_MODE_TEXTURE_PAINT) {
    Scene *scene = CTX_data_scene(C);
    ED_paint_proj_mesh_data_check(scene, ob, nullptr, nullptr, nullptr, nullptr);
    WM_event_add_notifier(C, NC_SCENE | ND_TOOLSETTINGS, nullptr);
  }

  return OPERATOR_FINISHED;
}

void MESH_OT_uv_texture_add(wmOperatorType *ot)
{
  /* identifiers */
  ot->name = "Add UV Map";
  ot->description = "Add UV map";
  ot->idname = "MESH_OT_uv_texture_add";

  /* api callbacks */
  ot->poll = layers_poll;
  ot->exec = mesh_uv_texture_add_exec;

  /* flags */
  ot->flag = OPTYPE_REGISTER | OPTYPE_UNDO;
}

static int mesh_uv_texture_remove_exec(bContext *C, wmOperator *op)
{
  Object *ob = ED_object_context(C);
  Mesh *me = static_cast<Mesh *>(ob->data);

  CustomData *ldata = GET_CD_DATA(me, ldata);
  const char *name = CustomData_get_active_layer_name(ldata, CD_PROP_FLOAT2);
  if (!BKE_id_attribute_remove(&me->id, name, op->reports)) {
    return OPERATOR_CANCELLED;
  }

  if (ob->mode & OB_MODE_TEXTURE_PAINT) {
    Scene *scene = CTX_data_scene(C);
    ED_paint_proj_mesh_data_check(scene, ob, nullptr, nullptr, nullptr, nullptr);
    WM_event_add_notifier(C, NC_SCENE | ND_TOOLSETTINGS, nullptr);
  }

  return OPERATOR_FINISHED;
}

void MESH_OT_uv_texture_remove(wmOperatorType *ot)
{
  /* identifiers */
  ot->name = "Remove UV Map";
  ot->description = "Remove UV map";
  ot->idname = "MESH_OT_uv_texture_remove";

  /* api callbacks */
  ot->poll = uv_texture_remove_poll;
  ot->exec = mesh_uv_texture_remove_exec;

  /* flags */
  ot->flag = OPTYPE_REGISTER | OPTYPE_UNDO;
}

/* *** CustomData clear functions, we need an operator for each *** */

static int mesh_customdata_clear_exec__internal(bContext *C, char htype, int type)
{
  Mesh *me = ED_mesh_context(C);

  int tot;
  CustomData *data = mesh_customdata_get_type(me, htype, &tot);

  BLI_assert(CustomData_layertype_is_singleton(type) == true);

  if (CustomData_has_layer(data, type)) {
    if (me->edit_mesh) {
      BM_data_layer_free(me->edit_mesh->bm, data, type);
    }
    else {
      CustomData_free_layers(data, type, tot);
    }

    DEG_id_tag_update(&me->id, 0);
    WM_event_add_notifier(C, NC_GEOM | ND_DATA, me);

    return OPERATOR_FINISHED;
  }
  return OPERATOR_CANCELLED;
}

static int mesh_customdata_add_exec__internal(bContext *C, char htype, int type)
{
  Mesh *mesh = ED_mesh_context(C);

  int tot;
  CustomData *data = mesh_customdata_get_type(mesh, htype, &tot);

  BLI_assert(CustomData_layertype_is_singleton(type) == true);

  if (mesh->edit_mesh) {
    BM_data_layer_add(mesh->edit_mesh->bm, data, type);
  }
  else {
    CustomData_add_layer(data, type, CD_SET_DEFAULT, nullptr, tot);
  }

  DEG_id_tag_update(&mesh->id, 0);
  WM_event_add_notifier(C, NC_GEOM | ND_DATA, mesh);

  return CustomData_has_layer(data, type) ? OPERATOR_FINISHED : OPERATOR_CANCELLED;
}

/* Clear Mask */
static bool mesh_customdata_mask_clear_poll(bContext *C)
{
  Object *ob = ED_object_context(C);
  if (ob && ob->type == OB_MESH) {
    Mesh *me = static_cast<Mesh *>(ob->data);

    /* special case - can't run this if we're in sculpt mode */
    if (ob->mode & OB_MODE_SCULPT) {
      return false;
    }

    if (!ID_IS_LINKED(me) && !ID_IS_OVERRIDE_LIBRARY(me)) {
      CustomData *data = GET_CD_DATA(me, vdata);
      if (CustomData_has_layer(data, CD_PAINT_MASK)) {
        return true;
      }
      data = GET_CD_DATA(me, ldata);
      if (CustomData_has_layer(data, CD_GRID_PAINT_MASK)) {
        return true;
      }
    }
  }
  return false;
}
static int mesh_customdata_mask_clear_exec(bContext *C, wmOperator * /*op*/)
{
  int ret_a = mesh_customdata_clear_exec__internal(C, BM_VERT, CD_PAINT_MASK);
  int ret_b = mesh_customdata_clear_exec__internal(C, BM_LOOP, CD_GRID_PAINT_MASK);

  if (ret_a == OPERATOR_FINISHED || ret_b == OPERATOR_FINISHED) {
    return OPERATOR_FINISHED;
  }
  return OPERATOR_CANCELLED;
}

void MESH_OT_customdata_mask_clear(wmOperatorType *ot)
{
  /* NOTE: no create_mask yet */

  /* identifiers */
  ot->name = "Clear Sculpt Mask Data";
  ot->idname = "MESH_OT_customdata_mask_clear";
  ot->description = "Clear vertex sculpt masking data from the mesh";

  /* api callbacks */
  ot->exec = mesh_customdata_mask_clear_exec;
  ot->poll = mesh_customdata_mask_clear_poll;

  /* flags */
  ot->flag = OPTYPE_REGISTER | OPTYPE_UNDO;
}

/**
 * Clear Skin
 * \return -1 invalid state, 0 no skin, 1 has skin.
 */
static int mesh_customdata_skin_state(bContext *C)
{
  Object *ob = ED_object_context(C);

  if (ob && ob->type == OB_MESH) {
    Mesh *me = static_cast<Mesh *>(ob->data);
    if (!ID_IS_LINKED(me) && !ID_IS_OVERRIDE_LIBRARY(me)) {
      CustomData *data = GET_CD_DATA(me, vdata);
      return CustomData_has_layer(data, CD_MVERT_SKIN);
    }
  }
  return -1;
}

static bool mesh_customdata_skin_add_poll(bContext *C)
{
  return (mesh_customdata_skin_state(C) == 0);
}

static int mesh_customdata_skin_add_exec(bContext *C, wmOperator * /*op*/)
{
  Object *ob = ED_object_context(C);
  Mesh *me = static_cast<Mesh *>(ob->data);

  BKE_mesh_ensure_skin_customdata(me);

  DEG_id_tag_update(&me->id, 0);
  WM_event_add_notifier(C, NC_GEOM | ND_DATA, me);

  return OPERATOR_FINISHED;
}

void MESH_OT_customdata_skin_add(wmOperatorType *ot)
{
  /* identifiers */
  ot->name = "Add Skin Data";
  ot->idname = "MESH_OT_customdata_skin_add";
  ot->description = "Add a vertex skin layer";

  /* api callbacks */
  ot->exec = mesh_customdata_skin_add_exec;
  ot->poll = mesh_customdata_skin_add_poll;

  /* flags */
  ot->flag = OPTYPE_REGISTER | OPTYPE_UNDO;
}

static bool mesh_customdata_skin_clear_poll(bContext *C)
{
  return (mesh_customdata_skin_state(C) == 1);
}

static int mesh_customdata_skin_clear_exec(bContext *C, wmOperator * /*op*/)
{
  return mesh_customdata_clear_exec__internal(C, BM_VERT, CD_MVERT_SKIN);
}

void MESH_OT_customdata_skin_clear(wmOperatorType *ot)
{
  /* identifiers */
  ot->name = "Clear Skin Data";
  ot->idname = "MESH_OT_customdata_skin_clear";
  ot->description = "Clear vertex skin layer";

  /* api callbacks */
  ot->exec = mesh_customdata_skin_clear_exec;
  ot->poll = mesh_customdata_skin_clear_poll;

  /* flags */
  ot->flag = OPTYPE_REGISTER | OPTYPE_UNDO;
}

/* Clear custom loop normals */
static int mesh_customdata_custom_splitnormals_add_exec(bContext *C, wmOperator * /*op*/)
{
  using namespace blender;
  Mesh *me = ED_mesh_context(C);
  if (BKE_mesh_has_custom_loop_normals(me)) {
    return OPERATOR_CANCELLED;
  }

  if (me->edit_mesh) {
    BMesh &bm = *me->edit_mesh->bm;
    /* Tag edges as sharp according to smooth threshold if needed,
     * to preserve auto-smooth shading. */
    if (me->flag & ME_AUTOSMOOTH) {
      BM_edges_sharp_from_angle_set(&bm, me->smoothresh);
    }

    BM_data_layer_add(&bm, &bm.ldata, CD_CUSTOMLOOPNORMAL);
  }
  else {
    /* Tag edges as sharp according to smooth threshold if needed,
     * to preserve auto-smooth shading. */
    if (me->flag & ME_AUTOSMOOTH) {
      const Span<MPoly> polys = me->polys();
      const Span<MLoop> loops = me->loops();
      bke::MutableAttributeAccessor attributes = me->attributes_for_write();
      bke::SpanAttributeWriter<bool> sharp_edges = attributes.lookup_or_add_for_write_span<bool>(
          "sharp_edge", ATTR_DOMAIN_EDGE);
      const bool *sharp_faces = static_cast<const bool *>(
          CustomData_get_layer_named(&me->pdata, CD_PROP_BOOL, "sharp_face"));
      BKE_edges_sharp_from_angle_set(me->totedge,
                                     loops.data(),
                                     loops.size(),
                                     polys.data(),
                                     BKE_mesh_poly_normals_ensure(me),
                                     sharp_faces,
                                     polys.size(),
                                     me->smoothresh,
                                     sharp_edges.span.data());
      sharp_edges.finish();
    }

    CustomData_add_layer(&me->ldata, CD_CUSTOMLOOPNORMAL, CD_SET_DEFAULT, nullptr, me->totloop);
  }

  DEG_id_tag_update(&me->id, 0);
  WM_event_add_notifier(C, NC_GEOM | ND_DATA, me);

  return OPERATOR_FINISHED;
}

void MESH_OT_customdata_custom_splitnormals_add(wmOperatorType *ot)
{
  /* identifiers */
  ot->name = "Add Custom Split Normals Data";
  ot->idname = "MESH_OT_customdata_custom_splitnormals_add";
  ot->description = "Add a custom split normals layer, if none exists yet";

  /* api callbacks */
  ot->exec = mesh_customdata_custom_splitnormals_add_exec;
  ot->poll = ED_operator_editable_mesh;

  /* flags */
  ot->flag = OPTYPE_REGISTER | OPTYPE_UNDO;
}

static int mesh_customdata_custom_splitnormals_clear_exec(bContext *C, wmOperator * /*op*/)
{
  Mesh *me = ED_mesh_context(C);

  if (BKE_mesh_has_custom_loop_normals(me)) {
    BMEditMesh *em = me->edit_mesh;
    if (em != nullptr && em->bm->lnor_spacearr != nullptr) {
      BKE_lnor_spacearr_clear(em->bm->lnor_spacearr);
    }
    return mesh_customdata_clear_exec__internal(C, BM_LOOP, CD_CUSTOMLOOPNORMAL);
  }
  return OPERATOR_CANCELLED;
}

void MESH_OT_customdata_custom_splitnormals_clear(wmOperatorType *ot)
{
  /* identifiers */
  ot->name = "Clear Custom Split Normals Data";
  ot->idname = "MESH_OT_customdata_custom_splitnormals_clear";
  ot->description = "Remove the custom split normals layer, if it exists";

  /* api callbacks */
  ot->exec = mesh_customdata_custom_splitnormals_clear_exec;
  ot->poll = ED_operator_editable_mesh;

  /* flags */
  ot->flag = OPTYPE_REGISTER | OPTYPE_UNDO;
}

/* Vertex bevel weight. */

static int mesh_customdata_bevel_weight_vertex_state(bContext *C)
{
  const Object *object = ED_object_context(C);

  if (object && object->type == OB_MESH) {
    const Mesh *mesh = static_cast<Mesh *>(object->data);
    if (!ID_IS_LINKED(mesh)) {
      const CustomData *data = GET_CD_DATA(mesh, vdata);
      return CustomData_has_layer(data, CD_BWEIGHT);
    }
  }
  return -1;
}

static bool mesh_customdata_bevel_weight_vertex_add_poll(bContext *C)
{
  return mesh_customdata_bevel_weight_vertex_state(C) == 0;
}

static int mesh_customdata_bevel_weight_vertex_add_exec(bContext *C, wmOperator * /*op*/)
{
  return mesh_customdata_add_exec__internal(C, BM_VERT, CD_BWEIGHT);
}

void MESH_OT_customdata_bevel_weight_vertex_add(wmOperatorType *ot)
{
  ot->name = "Add Vertex Bevel Weight";
  ot->idname = "MESH_OT_customdata_bevel_weight_vertex_add";
  ot->description = "Add a vertex bevel weight layer";

  ot->exec = mesh_customdata_bevel_weight_vertex_add_exec;
  ot->poll = mesh_customdata_bevel_weight_vertex_add_poll;

  ot->flag = OPTYPE_REGISTER | OPTYPE_UNDO;
}

static bool mesh_customdata_bevel_weight_vertex_clear_poll(bContext *C)
{
  return (mesh_customdata_bevel_weight_vertex_state(C) == 1);
}

static int mesh_customdata_bevel_weight_vertex_clear_exec(bContext *C, wmOperator * /*op*/)
{
  return mesh_customdata_clear_exec__internal(C, BM_VERT, CD_BWEIGHT);
}

void MESH_OT_customdata_bevel_weight_vertex_clear(wmOperatorType *ot)
{
  ot->name = "Clear Vertex Bevel Weight";
  ot->idname = "MESH_OT_customdata_bevel_weight_vertex_clear";
  ot->description = "Clear the vertex bevel weight layer";

  ot->exec = mesh_customdata_bevel_weight_vertex_clear_exec;
  ot->poll = mesh_customdata_bevel_weight_vertex_clear_poll;

  ot->flag = OPTYPE_REGISTER | OPTYPE_UNDO;
}

/* Edge bevel weight. */

static int mesh_customdata_bevel_weight_edge_state(bContext *C)
{
  const Object *ob = ED_object_context(C);

  if (ob && ob->type == OB_MESH) {
    const Mesh *mesh = static_cast<Mesh *>(ob->data);
    if (!ID_IS_LINKED(mesh)) {
      const CustomData *data = GET_CD_DATA(mesh, edata);
      return CustomData_has_layer(data, CD_BWEIGHT);
    }
  }
  return -1;
}

static bool mesh_customdata_bevel_weight_edge_add_poll(bContext *C)
{
  return mesh_customdata_bevel_weight_edge_state(C) == 0;
}

static int mesh_customdata_bevel_weight_edge_add_exec(bContext *C, wmOperator * /*op*/)
{
  return mesh_customdata_add_exec__internal(C, BM_EDGE, CD_BWEIGHT);
}

void MESH_OT_customdata_bevel_weight_edge_add(wmOperatorType *ot)
{
  ot->name = "Add Edge Bevel Weight";
  ot->idname = "MESH_OT_customdata_bevel_weight_edge_add";
  ot->description = "Add an edge bevel weight layer";

  ot->exec = mesh_customdata_bevel_weight_edge_add_exec;
  ot->poll = mesh_customdata_bevel_weight_edge_add_poll;

  ot->flag = OPTYPE_REGISTER | OPTYPE_UNDO;
}

static bool mesh_customdata_bevel_weight_edge_clear_poll(bContext *C)
{
  return mesh_customdata_bevel_weight_edge_state(C) == 1;
}

static int mesh_customdata_bevel_weight_edge_clear_exec(bContext *C, wmOperator * /*op*/)
{
  return mesh_customdata_clear_exec__internal(C, BM_EDGE, CD_BWEIGHT);
}

void MESH_OT_customdata_bevel_weight_edge_clear(wmOperatorType *ot)
{
  ot->name = "Clear Edge Bevel Weight";
  ot->idname = "MESH_OT_customdata_bevel_weight_edge_clear";
  ot->description = "Clear the edge bevel weight layer";

  ot->exec = mesh_customdata_bevel_weight_edge_clear_exec;
  ot->poll = mesh_customdata_bevel_weight_edge_clear_poll;

  ot->flag = OPTYPE_REGISTER | OPTYPE_UNDO;
}

/* Edge crease. */

static int mesh_customdata_crease_edge_state(bContext *C)
{
  const Object *ob = ED_object_context(C);

  if (ob && ob->type == OB_MESH) {
    const Mesh *mesh = static_cast<Mesh *>(ob->data);
    if (!ID_IS_LINKED(mesh)) {
      const CustomData *data = GET_CD_DATA(mesh, edata);
      return CustomData_has_layer(data, CD_CREASE);
    }
  }
  return -1;
}

static bool mesh_customdata_crease_edge_add_poll(bContext *C)
{
  return mesh_customdata_crease_edge_state(C) == 0;
}

static int mesh_customdata_crease_edge_add_exec(bContext *C, wmOperator * /*op*/)
{
  return mesh_customdata_add_exec__internal(C, BM_EDGE, CD_CREASE);
}

void MESH_OT_customdata_crease_edge_add(wmOperatorType *ot)
{
  ot->name = "Add Edge Crease";
  ot->idname = "MESH_OT_customdata_crease_edge_add";
  ot->description = "Add an edge crease layer";

  ot->exec = mesh_customdata_crease_edge_add_exec;
  ot->poll = mesh_customdata_crease_edge_add_poll;

  ot->flag = OPTYPE_REGISTER | OPTYPE_UNDO;
}

static bool mesh_customdata_crease_edge_clear_poll(bContext *C)
{
  return mesh_customdata_crease_edge_state(C) == 1;
}

static int mesh_customdata_crease_edge_clear_exec(bContext *C, wmOperator * /*op*/)
{
  return mesh_customdata_clear_exec__internal(C, BM_EDGE, CD_CREASE);
}

void MESH_OT_customdata_crease_edge_clear(wmOperatorType *ot)
{
  ot->name = "Clear Edge Crease";
  ot->idname = "MESH_OT_customdata_crease_edge_clear";
  ot->description = "Clear the edge crease layer";

  ot->exec = mesh_customdata_crease_edge_clear_exec;
  ot->poll = mesh_customdata_crease_edge_clear_poll;

  ot->flag = OPTYPE_REGISTER | OPTYPE_UNDO;
}

/* Vertex crease. */

static int mesh_customdata_crease_vertex_state(bContext *C)
{
  const Object *object = ED_object_context(C);

  if (object && object->type == OB_MESH) {
    const Mesh *mesh = static_cast<Mesh *>(object->data);
    if (!ID_IS_LINKED(mesh)) {
      const CustomData *data = GET_CD_DATA(mesh, vdata);
      return CustomData_has_layer(data, CD_CREASE);
    }
  }
  return -1;
}

static bool mesh_customdata_crease_vertex_add_poll(bContext *C)
{
  return mesh_customdata_crease_vertex_state(C) == 0;
}

static int mesh_customdata_crease_vertex_add_exec(bContext *C, wmOperator * /*op*/)
{
  return mesh_customdata_add_exec__internal(C, BM_VERT, CD_CREASE);
}

void MESH_OT_customdata_crease_vertex_add(wmOperatorType *ot)
{
  ot->name = "Add Vertex Crease";
  ot->idname = "MESH_OT_customdata_crease_vertex_add";
  ot->description = "Add a vertex crease layer";

  ot->exec = mesh_customdata_crease_vertex_add_exec;
  ot->poll = mesh_customdata_crease_vertex_add_poll;

  ot->flag = OPTYPE_REGISTER | OPTYPE_UNDO;
}

static bool mesh_customdata_crease_vertex_clear_poll(bContext *C)
{
  return (mesh_customdata_crease_vertex_state(C) == 1);
}

static int mesh_customdata_crease_vertex_clear_exec(bContext *C, wmOperator * /*op*/)
{
  return mesh_customdata_clear_exec__internal(C, BM_VERT, CD_CREASE);
}

void MESH_OT_customdata_crease_vertex_clear(wmOperatorType *ot)
{
  ot->name = "Clear Vertex Crease";
  ot->idname = "MESH_OT_customdata_crease_vertex_clear";
  ot->description = "Clear the vertex crease layer";

  ot->exec = mesh_customdata_crease_vertex_clear_exec;
  ot->poll = mesh_customdata_crease_vertex_clear_poll;

  ot->flag = OPTYPE_REGISTER | OPTYPE_UNDO;
}

/************************** Add Geometry Layers *************************/

void ED_mesh_update(Mesh *mesh, bContext *C, bool calc_edges, bool calc_edges_loose)
{
  if (calc_edges || ((mesh->totpoly || mesh->totface) && mesh->totedge == 0)) {
    BKE_mesh_calc_edges(mesh, calc_edges, true);
  }

  if (calc_edges_loose) {
    mesh->runtime->loose_edges_cache.tag_dirty();
  }

  /* Default state is not to have tessface's so make sure this is the case. */
  BKE_mesh_tessface_clear(mesh);

  /* Tag lazily calculated data as dirty. */
  BKE_mesh_normals_tag_dirty(mesh);

  DEG_id_tag_update(&mesh->id, 0);
  WM_event_add_notifier(C, NC_GEOM | ND_DATA, mesh);
}

bool ED_mesh_edge_is_loose(const Mesh *mesh, const int index)
{
  using namespace blender;
  const bke::LooseEdgeCache &loose_edges = mesh->loose_edges();
  return loose_edges.count > 0 && loose_edges.is_loose_bits[index];
}

static void mesh_add_verts(Mesh *mesh, int len)
{
  using namespace blender;
  if (len == 0) {
    return;
  }

  int totvert = mesh->totvert + len;
  CustomData vdata;
  CustomData_copy(&mesh->vdata, &vdata, CD_MASK_MESH.vmask, CD_SET_DEFAULT, totvert);
  CustomData_copy_data(&mesh->vdata, &vdata, 0, 0, mesh->totvert);

  if (!CustomData_get_layer_named(&vdata, CD_PROP_FLOAT3, "position")) {
    CustomData_add_layer_named(
        &vdata, CD_PROP_FLOAT3, CD_SET_DEFAULT, nullptr, totvert, "position");
  }

  CustomData_free(&mesh->vdata, mesh->totvert);
  mesh->vdata = vdata;

  BKE_mesh_runtime_clear_cache(mesh);

  mesh->totvert = totvert;

  bke::MutableAttributeAccessor attributes = mesh->attributes_for_write();
  bke::SpanAttributeWriter<bool> select_vert = attributes.lookup_or_add_for_write_span<bool>(
      ".select_vert", ATTR_DOMAIN_POINT);
  select_vert.span.take_back(len).fill(true);
  select_vert.finish();
}

static void mesh_add_edges(Mesh *mesh, int len)
{
  using namespace blender;
  CustomData edata;
  int totedge;

  if (len == 0) {
    return;
  }

  totedge = mesh->totedge + len;

  /* Update custom-data. */
  CustomData_copy(&mesh->edata, &edata, CD_MASK_MESH.emask, CD_SET_DEFAULT, totedge);
  CustomData_copy_data(&mesh->edata, &edata, 0, 0, mesh->totedge);

  if (!CustomData_has_layer(&edata, CD_MEDGE)) {
    CustomData_add_layer(&edata, CD_MEDGE, CD_SET_DEFAULT, nullptr, totedge);
  }

  CustomData_free(&mesh->edata, mesh->totedge);
  mesh->edata = edata;

  BKE_mesh_runtime_clear_cache(mesh);

  mesh->totedge = totedge;

  bke::MutableAttributeAccessor attributes = mesh->attributes_for_write();
  bke::SpanAttributeWriter<bool> select_edge = attributes.lookup_or_add_for_write_span<bool>(
      ".select_edge", ATTR_DOMAIN_EDGE);
  select_edge.span.take_back(len).fill(true);
  select_edge.finish();
}

static void mesh_add_loops(Mesh *mesh, int len)
{
  CustomData ldata;
  int totloop;

  if (len == 0) {
    return;
  }

  totloop = mesh->totloop + len; /* new face count */

  /* update customdata */
  CustomData_copy(&mesh->ldata, &ldata, CD_MASK_MESH.lmask, CD_SET_DEFAULT, totloop);
  CustomData_copy_data(&mesh->ldata, &ldata, 0, 0, mesh->totloop);

  if (!CustomData_has_layer(&ldata, CD_MLOOP)) {
    CustomData_add_layer(&ldata, CD_MLOOP, CD_SET_DEFAULT, nullptr, totloop);
  }

  BKE_mesh_runtime_clear_cache(mesh);

  CustomData_free(&mesh->ldata, mesh->totloop);
  mesh->ldata = ldata;

  mesh->totloop = totloop;
}

static void mesh_add_polys(Mesh *mesh, int len)
{
  using namespace blender;
  CustomData pdata;
  int totpoly;

  if (len == 0) {
    return;
  }

  totpoly = mesh->totpoly + len; /* new face count */

  /* update customdata */
  CustomData_copy(&mesh->pdata, &pdata, CD_MASK_MESH.pmask, CD_SET_DEFAULT, totpoly);
  CustomData_copy_data(&mesh->pdata, &pdata, 0, 0, mesh->totpoly);

  if (!CustomData_has_layer(&pdata, CD_MPOLY)) {
    CustomData_add_layer(&pdata, CD_MPOLY, CD_SET_DEFAULT, nullptr, totpoly);
  }

  CustomData_free(&mesh->pdata, mesh->totpoly);
  mesh->pdata = pdata;

  BKE_mesh_runtime_clear_cache(mesh);

  mesh->totpoly = totpoly;

  bke::MutableAttributeAccessor attributes = mesh->attributes_for_write();
  bke::SpanAttributeWriter<bool> select_poly = attributes.lookup_or_add_for_write_span<bool>(
      ".select_poly", ATTR_DOMAIN_FACE);
  select_poly.span.take_back(len).fill(true);
  select_poly.finish();
}

/* -------------------------------------------------------------------- */
/** \name Add Geometry
 * \{ */

void ED_mesh_verts_add(Mesh *mesh, ReportList *reports, int count)
{
  if (mesh->edit_mesh) {
    BKE_report(reports, RPT_ERROR, "Cannot add vertices in edit mode");
    return;
  }
  mesh_add_verts(mesh, count);
}

void ED_mesh_edges_add(Mesh *mesh, ReportList *reports, int count)
{
  if (mesh->edit_mesh) {
    BKE_report(reports, RPT_ERROR, "Cannot add edges in edit mode");
    return;
  }
  mesh_add_edges(mesh, count);
}

void ED_mesh_loops_add(Mesh *mesh, ReportList *reports, int count)
{
  if (mesh->edit_mesh) {
    BKE_report(reports, RPT_ERROR, "Cannot add loops in edit mode");
    return;
  }
  mesh_add_loops(mesh, count);
}

void ED_mesh_polys_add(Mesh *mesh, ReportList *reports, int count)
{
  if (mesh->edit_mesh) {
    BKE_report(reports, RPT_ERROR, "Cannot add polygons in edit mode");
    return;
  }
  mesh_add_polys(mesh, count);
}

/** \} */

/* -------------------------------------------------------------------- */
/** \name Remove Geometry
 * \{ */

static void mesh_remove_verts(Mesh *mesh, int len)
{
  if (len == 0) {
    return;
  }
  const int totvert = mesh->totvert - len;
  CustomData_free_elem(&mesh->vdata, totvert, len);
  mesh->totvert = totvert;
}

static void mesh_remove_edges(Mesh *mesh, int len)
{
  if (len == 0) {
    return;
  }
  const int totedge = mesh->totedge - len;
  CustomData_free_elem(&mesh->edata, totedge, len);
  mesh->totedge = totedge;
}

static void mesh_remove_loops(Mesh *mesh, int len)
{
  if (len == 0) {
    return;
  }
  const int totloop = mesh->totloop - len;
  CustomData_free_elem(&mesh->ldata, totloop, len);
  mesh->totloop = totloop;
}

static void mesh_remove_polys(Mesh *mesh, int len)
{
  if (len == 0) {
    return;
  }
  const int totpoly = mesh->totpoly - len;
  CustomData_free_elem(&mesh->pdata, totpoly, len);
  mesh->totpoly = totpoly;
}

void ED_mesh_verts_remove(Mesh *mesh, ReportList *reports, int count)
{
  if (mesh->edit_mesh) {
    BKE_report(reports, RPT_ERROR, "Cannot remove vertices in edit mode");
    return;
  }
  if (count > mesh->totvert) {
    BKE_report(reports, RPT_ERROR, "Cannot remove more vertices than the mesh contains");
    return;
  }

  mesh_remove_verts(mesh, count);
}

void ED_mesh_edges_remove(Mesh *mesh, ReportList *reports, int count)
{
  if (mesh->edit_mesh) {
    BKE_report(reports, RPT_ERROR, "Cannot remove edges in edit mode");
    return;
  }
  if (count > mesh->totedge) {
    BKE_report(reports, RPT_ERROR, "Cannot remove more edges than the mesh contains");
    return;
  }

  mesh_remove_edges(mesh, count);
}

void ED_mesh_loops_remove(Mesh *mesh, ReportList *reports, int count)
{
  if (mesh->edit_mesh) {
    BKE_report(reports, RPT_ERROR, "Cannot remove loops in edit mode");
    return;
  }
  if (count > mesh->totloop) {
    BKE_report(reports, RPT_ERROR, "Cannot remove more loops than the mesh contains");
    return;
  }

  mesh_remove_loops(mesh, count);
}

void ED_mesh_polys_remove(Mesh *mesh, ReportList *reports, int count)
{
  if (mesh->edit_mesh) {
    BKE_report(reports, RPT_ERROR, "Cannot remove polys in edit mode");
    return;
  }
  if (count > mesh->totpoly) {
    BKE_report(reports, RPT_ERROR, "Cannot remove more polys than the mesh contains");
    return;
  }

  mesh_remove_polys(mesh, count);
}

void ED_mesh_geometry_clear(Mesh *mesh)
{
  mesh_remove_verts(mesh, mesh->totvert);
  mesh_remove_edges(mesh, mesh->totedge);
  mesh_remove_loops(mesh, mesh->totloop);
  mesh_remove_polys(mesh, mesh->totpoly);
}

/** \} */

void ED_mesh_report_mirror_ex(wmOperator *op, int totmirr, int totfail, char selectmode)
{
  const char *elem_type;

  if (selectmode & SCE_SELECT_VERTEX) {
    elem_type = "vertices";
  }
  else if (selectmode & SCE_SELECT_EDGE) {
    elem_type = "edges";
  }
  else {
    elem_type = "faces";
  }

  if (totfail) {
    BKE_reportf(
        op->reports, RPT_WARNING, "%d %s mirrored, %d failed", totmirr, elem_type, totfail);
  }
  else {
    BKE_reportf(op->reports, RPT_INFO, "%d %s mirrored", totmirr, elem_type);
  }
}

void ED_mesh_report_mirror(wmOperator *op, int totmirr, int totfail)
{
  ED_mesh_report_mirror_ex(op, totmirr, totfail, SCE_SELECT_VERTEX);
}

Mesh *ED_mesh_context(bContext *C)
{
  Mesh *mesh = static_cast<Mesh *>(CTX_data_pointer_get_type(C, "mesh", &RNA_Mesh).data);
  if (mesh != nullptr) {
    return mesh;
  }

  Object *ob = ED_object_active_context(C);
  if (ob == nullptr) {
    return nullptr;
  }

  ID *data = (ID *)ob->data;
  if (data == nullptr || GS(data->name) != ID_ME) {
    return nullptr;
  }

  return (Mesh *)data;
}

void ED_mesh_split_faces(Mesh *mesh)
{
  using namespace blender;
  const Span<MPoly> polys = mesh->polys();
  const Span<MLoop> loops = mesh->loops();
  const float split_angle = (mesh->flag & ME_AUTOSMOOTH) != 0 ? mesh->smoothresh : float(M_PI);
<<<<<<< HEAD
  const bool *sharp_faces = static_cast<const bool *>(
      CustomData_get_layer_named(&mesh->pdata, CD_PROP_BOOL, "sharp_face"));
=======
  const bke::AttributeAccessor attributes = mesh->attributes();
  const VArray<bool> mesh_sharp_edges = attributes.lookup_or_default<bool>(
      "sharp_edge", ATTR_DOMAIN_EDGE, false);

  Array<bool> sharp_edges(mesh->totedge);
  mesh_sharp_edges.materialize(sharp_edges);
>>>>>>> 09d3ebfd

  BKE_edges_sharp_from_angle_set(mesh->totedge,
                                 loops.data(),
                                 loops.size(),
                                 polys.data(),
                                 BKE_mesh_poly_normals_ensure(mesh),
                                 sharp_faces,
                                 polys.size(),
                                 split_angle,
                                 sharp_edges.data());

  threading::parallel_for(polys.index_range(), 1024, [&](const IndexRange range) {
    for (const int poly_i : range) {
      const MPoly &poly = polys[poly_i];
      if (sharp_faces && sharp_faces[poly_i]) {
        for (const MLoop &loop : loops.slice(poly.loopstart, poly.totloop)) {
          sharp_edges[loop.e] = true;
        }
      }
    }
  });

  Vector<int64_t> split_indices;
  const IndexMask split_mask = index_mask_ops::find_indices_from_virtual_array(
      sharp_edges.index_range(), VArray<bool>::ForSpan(sharp_edges), 4096, split_indices);
  if (split_mask.is_empty()) {
    return;
  }

  const bke::AnonymousAttributePropagationInfo propagation_info;
  geometry::split_edges(*mesh, split_mask, propagation_info);
}<|MERGE_RESOLUTION|>--- conflicted
+++ resolved
@@ -1537,17 +1537,14 @@
   const Span<MPoly> polys = mesh->polys();
   const Span<MLoop> loops = mesh->loops();
   const float split_angle = (mesh->flag & ME_AUTOSMOOTH) != 0 ? mesh->smoothresh : float(M_PI);
-<<<<<<< HEAD
-  const bool *sharp_faces = static_cast<const bool *>(
-      CustomData_get_layer_named(&mesh->pdata, CD_PROP_BOOL, "sharp_face"));
-=======
   const bke::AttributeAccessor attributes = mesh->attributes();
   const VArray<bool> mesh_sharp_edges = attributes.lookup_or_default<bool>(
       "sharp_edge", ATTR_DOMAIN_EDGE, false);
+  const bool *sharp_faces = static_cast<const bool *>(
+      CustomData_get_layer_named(&mesh->pdata, CD_PROP_BOOL, "sharp_face"));
 
   Array<bool> sharp_edges(mesh->totedge);
   mesh_sharp_edges.materialize(sharp_edges);
->>>>>>> 09d3ebfd
 
   BKE_edges_sharp_from_angle_set(mesh->totedge,
                                  loops.data(),
