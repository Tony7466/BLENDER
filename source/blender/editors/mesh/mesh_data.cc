/* SPDX-License-Identifier: GPL-2.0-or-later
 * Copyright 2009 Blender Foundation. All rights reserved. */

/** \file
 * \ingroup edmesh
 */

#include "MEM_guardedalloc.h"

#include "DNA_mesh_types.h"
#include "DNA_meshdata_types.h"
#include "DNA_object_types.h"
#include "DNA_scene_types.h"
#include "DNA_view3d_types.h"

#include "BLI_array.hh"
#include "BLI_index_mask_ops.hh"
#include "BLI_math.h"
#include "BLI_utildefines.h"

#include "BKE_attribute.h"
#include "BKE_attribute.hh"
#include "BKE_context.h"
#include "BKE_customdata.h"
#include "BKE_editmesh.h"
#include "BKE_mesh.hh"
#include "BKE_mesh_runtime.h"
#include "BKE_report.h"

#include "DEG_depsgraph.h"

#include "RNA_access.h"
#include "RNA_define.h"
#include "RNA_prototypes.h"

#include "WM_api.h"
#include "WM_types.h"

#include "BLT_translation.h"

#include "ED_mesh.h"
#include "ED_object.h"
#include "ED_paint.h"
#include "ED_screen.h"
#include "ED_uvedit.h"
#include "ED_view3d.h"

#include "GEO_mesh_split_edges.hh"

#include "mesh_intern.h" /* own include */

using blender::Array;
using blender::float2;
using blender::float3;
using blender::MutableSpan;
using blender::Span;

static CustomData *mesh_customdata_get_type(Mesh *me, const char htype, int *r_tot)
{
  CustomData *data;
  BMesh *bm = (me->edit_mesh) ? me->edit_mesh->bm : nullptr;
  int tot;

  switch (htype) {
    case BM_VERT:
      if (bm) {
        data = &bm->vdata;
        tot = bm->totvert;
      }
      else {
        data = &me->vdata;
        tot = me->totvert;
      }
      break;
    case BM_EDGE:
      if (bm) {
        data = &bm->edata;
        tot = bm->totedge;
      }
      else {
        data = &me->edata;
        tot = me->totedge;
      }
      break;
    case BM_LOOP:
      if (bm) {
        data = &bm->ldata;
        tot = bm->totloop;
      }
      else {
        data = &me->ldata;
        tot = me->totloop;
      }
      break;
    case BM_FACE:
      if (bm) {
        data = &bm->pdata;
        tot = bm->totface;
      }
      else {
        data = &me->pdata;
        tot = me->totpoly;
      }
      break;
    default:
      BLI_assert(0);
      tot = 0;
      data = nullptr;
      break;
  }

  *r_tot = tot;
  return data;
}

#define GET_CD_DATA(me, data) ((me)->edit_mesh ? &(me)->edit_mesh->bm->data : &(me)->data)

static void mesh_uv_reset_array(float **fuv, const int len)
{
  if (len == 3) {
    fuv[0][0] = 0.0;
    fuv[0][1] = 0.0;

    fuv[1][0] = 1.0;
    fuv[1][1] = 0.0;

    fuv[2][0] = 1.0;
    fuv[2][1] = 1.0;
  }
  else if (len == 4) {
    fuv[0][0] = 0.0;
    fuv[0][1] = 0.0;

    fuv[1][0] = 1.0;
    fuv[1][1] = 0.0;

    fuv[2][0] = 1.0;
    fuv[2][1] = 1.0;

    fuv[3][0] = 0.0;
    fuv[3][1] = 1.0;
    /* Make sure we ignore 2-sided faces. */
  }
  else if (len > 2) {
    float fac = 0.0f, dfac = 1.0f / float(len);

    dfac *= float(M_PI) * 2.0f;

    for (int i = 0; i < len; i++) {
      fuv[i][0] = 0.5f * sinf(fac) + 0.5f;
      fuv[i][1] = 0.5f * cosf(fac) + 0.5f;

      fac += dfac;
    }
  }
}

static void mesh_uv_reset_bmface(BMFace *f, const int cd_loop_uv_offset)
{
  Array<float *, BM_DEFAULT_NGON_STACK_SIZE> fuv(f->len);
  BMIter liter;
  BMLoop *l;
  int i;

  BM_ITER_ELEM_INDEX (l, &liter, f, BM_LOOPS_OF_FACE, i) {
    fuv[i] = ((float *)BM_ELEM_CD_GET_VOID_P(l, cd_loop_uv_offset));
  }

  mesh_uv_reset_array(fuv.data(), f->len);
}

static void mesh_uv_reset_mface(const MPoly *poly, float2 *mloopuv)
{
  Array<float *, BM_DEFAULT_NGON_STACK_SIZE> fuv(poly->totloop);

  for (int i = 0; i < poly->totloop; i++) {
    fuv[i] = mloopuv[poly->loopstart + i];
  }

  mesh_uv_reset_array(fuv.data(), poly->totloop);
}

void ED_mesh_uv_loop_reset_ex(Mesh *me, const int layernum)
{
  BMEditMesh *em = me->edit_mesh;

  if (em) {
    /* Collect BMesh UVs */
    const int cd_loop_uv_offset = CustomData_get_n_offset(
        &em->bm->ldata, CD_PROP_FLOAT2, layernum);

    BMFace *efa;
    BMIter iter;

    BLI_assert(cd_loop_uv_offset >= 0);

    BM_ITER_MESH (efa, &iter, em->bm, BM_FACES_OF_MESH) {
      if (!BM_elem_flag_test(efa, BM_ELEM_SELECT)) {
        continue;
      }

      mesh_uv_reset_bmface(efa, cd_loop_uv_offset);
    }
  }
  else {
    /* Collect Mesh UVs */
    BLI_assert(CustomData_has_layer(&me->ldata, CD_PROP_FLOAT2));
    float2 *mloopuv = static_cast<float2 *>(
        CustomData_get_layer_n_for_write(&me->ldata, CD_PROP_FLOAT2, layernum, me->totloop));

    const blender::Span<MPoly> polys = me->polys();
    for (const int i : polys.index_range()) {
      mesh_uv_reset_mface(&polys[i], mloopuv);
    }
  }

  DEG_id_tag_update(&me->id, 0);
}

void ED_mesh_uv_loop_reset(bContext *C, Mesh *me)
{
  /* could be ldata or pdata */
  CustomData *ldata = GET_CD_DATA(me, ldata);
  const int layernum = CustomData_get_active_layer(ldata, CD_PROP_FLOAT2);
  ED_mesh_uv_loop_reset_ex(me, layernum);

  WM_event_add_notifier(C, NC_GEOM | ND_DATA, me);
}

int ED_mesh_uv_add(
    Mesh *me, const char *name, const bool active_set, const bool do_init, ReportList *reports)
{
  /* NOTE: keep in sync with #ED_mesh_color_add. */

  BMEditMesh *em;
  int layernum_dst;

  if (!name) {
    name = DATA_("UVMap");
  }

  char unique_name[MAX_CUSTOMDATA_LAYER_NAME];
  BKE_id_attribute_calc_unique_name(&me->id, name, unique_name);
  bool is_init = false;

  if (me->edit_mesh) {
    em = me->edit_mesh;

    layernum_dst = CustomData_number_of_layers(&em->bm->ldata, CD_PROP_FLOAT2);
    if (layernum_dst >= MAX_MTFACE) {
      BKE_reportf(reports, RPT_WARNING, "Cannot add more than %i UV maps", MAX_MTFACE);
      return -1;
    }

    BM_data_layer_add_named(em->bm, &em->bm->ldata, CD_PROP_FLOAT2, unique_name);
    BM_uv_map_ensure_select_and_pin_attrs(em->bm);
    /* copy data from active UV */
    if (layernum_dst && do_init) {
      const int layernum_src = CustomData_get_active_layer(&em->bm->ldata, CD_PROP_FLOAT2);
      BM_data_layer_copy(em->bm, &em->bm->ldata, CD_PROP_FLOAT2, layernum_src, layernum_dst);

      is_init = true;
    }
    if (active_set || layernum_dst == 0) {
      CustomData_set_layer_active(&em->bm->ldata, CD_PROP_FLOAT2, layernum_dst);
    }
  }
  else {
    layernum_dst = CustomData_number_of_layers(&me->ldata, CD_PROP_FLOAT2);
    if (layernum_dst >= MAX_MTFACE) {
      BKE_reportf(reports, RPT_WARNING, "Cannot add more than %i UV maps", MAX_MTFACE);
      return -1;
    }

    if (CustomData_has_layer(&me->ldata, CD_PROP_FLOAT2) && do_init) {
      CustomData_add_layer_named_with_data(
          &me->ldata,
          CD_PROP_FLOAT2,
          MEM_dupallocN(CustomData_get_layer(&me->ldata, CD_PROP_FLOAT2)),
          me->totloop,
          unique_name);

      is_init = true;
    }
    else {
      CustomData_add_layer_named(
          &me->ldata, CD_PROP_FLOAT2, CD_SET_DEFAULT, me->totloop, unique_name);
    }

    if (active_set || layernum_dst == 0) {
      CustomData_set_layer_active(&me->ldata, CD_PROP_FLOAT2, layernum_dst);
    }
  }

  /* don't overwrite our copied coords */
  if (!is_init && do_init) {
    ED_mesh_uv_loop_reset_ex(me, layernum_dst);
  }

  DEG_id_tag_update(&me->id, 0);
  WM_main_add_notifier(NC_GEOM | ND_DATA, me);

  return layernum_dst;
}

static const bool *mesh_loop_boolean_custom_data_get_by_name(const Mesh &mesh, const char *name)
{
  return static_cast<const bool *>(CustomData_get_layer_named(&mesh.ldata, CD_PROP_BOOL, name));
}

const bool *ED_mesh_uv_map_vert_select_layer_get(const Mesh *mesh, const int uv_index)
{
  using namespace blender::bke;
  char buffer[MAX_CUSTOMDATA_LAYER_NAME];
  const char *uv_name = CustomData_get_layer_name(&mesh->ldata, CD_PROP_FLOAT2, uv_index);
  return mesh_loop_boolean_custom_data_get_by_name(
      *mesh, BKE_uv_map_vert_select_name_get(uv_name, buffer));
}
/* UV map edge selections are stored on face corners (loops) and not on edges
 * because we need selections per face edge, even when the edge is split in UV space. */
const bool *ED_mesh_uv_map_edge_select_layer_get(const Mesh *mesh, const int uv_index)
{
  using namespace blender::bke;
  char buffer[MAX_CUSTOMDATA_LAYER_NAME];
  const char *uv_name = CustomData_get_layer_name(&mesh->ldata, CD_PROP_FLOAT2, uv_index);
  return mesh_loop_boolean_custom_data_get_by_name(
      *mesh, BKE_uv_map_edge_select_name_get(uv_name, buffer));
}

const bool *ED_mesh_uv_map_pin_layer_get(const Mesh *mesh, const int uv_index)
{
  using namespace blender::bke;
  char buffer[MAX_CUSTOMDATA_LAYER_NAME];
  const char *uv_name = CustomData_get_layer_name(&mesh->ldata, CD_PROP_FLOAT2, uv_index);
  return mesh_loop_boolean_custom_data_get_by_name(*mesh,
                                                   BKE_uv_map_pin_name_get(uv_name, buffer));
}

static bool *ensure_corner_boolean_attribute(Mesh &mesh, const blender::StringRefNull name)
{
  bool *data = static_cast<bool *>(
      CustomData_get_layer_named_for_write(&mesh.ldata, CD_PROP_BOOL, name.c_str(), mesh.totloop));
  if (!data) {
    data = static_cast<bool *>(CustomData_add_layer_named(
        &mesh.ldata, CD_PROP_BOOL, CD_SET_DEFAULT, mesh.totpoly, name.c_str()));
  }
  return data;
}

bool *ED_mesh_uv_map_vert_select_layer_ensure(Mesh *mesh, const int uv_index)
{
  using namespace blender::bke;
  char buffer[MAX_CUSTOMDATA_LAYER_NAME];
  const char *uv_name = CustomData_get_layer_name(&mesh->ldata, CD_PROP_FLOAT2, uv_index);
  return ensure_corner_boolean_attribute(*mesh, BKE_uv_map_vert_select_name_get(uv_name, buffer));
}
bool *ED_mesh_uv_map_edge_select_layer_ensure(Mesh *mesh, const int uv_index)
{
  using namespace blender::bke;
  char buffer[MAX_CUSTOMDATA_LAYER_NAME];
  const char *uv_name = CustomData_get_layer_name(&mesh->ldata, CD_PROP_FLOAT2, uv_index);
  return ensure_corner_boolean_attribute(*mesh, BKE_uv_map_edge_select_name_get(uv_name, buffer));
}
bool *ED_mesh_uv_map_pin_layer_ensure(Mesh *mesh, const int uv_index)
{
  using namespace blender::bke;
  char buffer[MAX_CUSTOMDATA_LAYER_NAME];
  const char *uv_name = CustomData_get_layer_name(&mesh->ldata, CD_PROP_FLOAT2, uv_index);
  return ensure_corner_boolean_attribute(*mesh, BKE_uv_map_pin_name_get(uv_name, buffer));
}

void ED_mesh_uv_ensure(Mesh *me, const char *name)
{
  BMEditMesh *em;
  int layernum_dst;

  if (me->edit_mesh) {
    em = me->edit_mesh;

    layernum_dst = CustomData_number_of_layers(&em->bm->ldata, CD_PROP_FLOAT2);
    if (layernum_dst == 0) {
      ED_mesh_uv_add(me, name, true, true, nullptr);
    }
  }
  else {
    layernum_dst = CustomData_number_of_layers(&me->ldata, CD_PROP_FLOAT2);
    if (layernum_dst == 0) {
      ED_mesh_uv_add(me, name, true, true, nullptr);
    }
  }
}

int ED_mesh_color_add(
    Mesh *me, const char *name, const bool active_set, const bool do_init, ReportList *reports)
{
  /* If no name is supplied, provide a backwards compatible default. */
  if (!name) {
    name = "Col";
  }

  CustomDataLayer *layer = BKE_id_attribute_new(
      &me->id, name, CD_PROP_BYTE_COLOR, ATTR_DOMAIN_CORNER, reports);

  if (do_init) {
    const char *active_name = me->active_color_attribute;
    if (const CustomDataLayer *active_layer = BKE_id_attributes_color_find(&me->id, active_name)) {
      if (const BMEditMesh *em = me->edit_mesh) {
        BMesh &bm = *em->bm;
        const int src_i = CustomData_get_named_layer(&bm.ldata, CD_PROP_BYTE_COLOR, active_name);
        const int dst_i = CustomData_get_named_layer(&bm.ldata, CD_PROP_BYTE_COLOR, layer->name);
        BM_data_layer_copy(&bm, &bm.ldata, CD_PROP_BYTE_COLOR, src_i, dst_i);
      }
      else {
        memcpy(layer->data, active_layer->data, CustomData_get_elem_size(layer) * me->totloop);
      }
    }
  }

  if (active_set) {
    BKE_id_attributes_active_color_set(&me->id, layer->name);
  }

  DEG_id_tag_update(&me->id, 0);
  WM_main_add_notifier(NC_GEOM | ND_DATA, me);

  int dummy;
  const CustomData *data = mesh_customdata_get_type(me, BM_LOOP, &dummy);
  return CustomData_get_named_layer(data, CD_PROP_BYTE_COLOR, layer->name);
}

bool ED_mesh_color_ensure(Mesh *me, const char *name)
{
  using namespace blender;
  BLI_assert(me->edit_mesh == nullptr);
  if (me->attributes().contains(me->active_color_attribute)) {
    return true;
  }

  char unique_name[MAX_CUSTOMDATA_LAYER_NAME];
  BKE_id_attribute_calc_unique_name(&me->id, name, unique_name);
  if (!me->attributes_for_write().add(
          unique_name, ATTR_DOMAIN_CORNER, CD_PROP_BYTE_COLOR, bke::AttributeInitDefaultValue())) {
    return false;
  }

  BKE_id_attributes_active_color_set(&me->id, unique_name);
  BKE_id_attributes_default_color_set(&me->id, unique_name);
  BKE_mesh_tessface_clear(me);
  DEG_id_tag_update(&me->id, 0);

  return true;
}

/*********************** General poll ************************/

static bool layers_poll(bContext *C)
{
  Object *ob = ED_object_context(C);
  ID *data = (ob) ? static_cast<ID *>(ob->data) : nullptr;
  return (ob && !ID_IS_LINKED(ob) && !ID_IS_OVERRIDE_LIBRARY(ob) && ob->type == OB_MESH && data &&
          !ID_IS_LINKED(data) && !ID_IS_OVERRIDE_LIBRARY(data));
}

/*********************** Sculpt Vertex colors operators ************************/

int ED_mesh_sculpt_color_add(Mesh *me, const char *name, const bool do_init, ReportList *reports)
{
  /* If no name is supplied, provide a backwards compatible default. */
  if (!name) {
    name = "Color";
  }

  if (const CustomDataLayer *layer = BKE_id_attribute_find(
          &me->id, me->active_color_attribute, CD_PROP_COLOR, ATTR_DOMAIN_POINT)) {
    int dummy;
    const CustomData *data = mesh_customdata_get_type(me, BM_LOOP, &dummy);
    return CustomData_get_named_layer(data, CD_PROP_BYTE_COLOR, layer->name);
  }

  CustomDataLayer *layer = BKE_id_attribute_new(
      &me->id, name, CD_PROP_COLOR, ATTR_DOMAIN_POINT, reports);

  if (do_init) {
    const char *active_name = me->active_color_attribute;
    if (const CustomDataLayer *active_layer = BKE_id_attributes_color_find(&me->id, active_name)) {
      if (const BMEditMesh *em = me->edit_mesh) {
        BMesh &bm = *em->bm;
        const int src_i = CustomData_get_named_layer(&bm.vdata, CD_PROP_COLOR, active_name);
        const int dst_i = CustomData_get_named_layer(&bm.vdata, CD_PROP_COLOR, layer->name);
        BM_data_layer_copy(&bm, &bm.vdata, CD_PROP_COLOR, src_i, dst_i);
      }
      else {
        memcpy(layer->data, active_layer->data, CustomData_get_elem_size(layer) * me->totloop);
      }
    }
  }

  DEG_id_tag_update(&me->id, 0);
  WM_main_add_notifier(NC_GEOM | ND_DATA, me);

  int dummy;
  const CustomData *data = mesh_customdata_get_type(me, BM_VERT, &dummy);
  return CustomData_get_named_layer(data, CD_PROP_COLOR, layer->name);
}

/*********************** UV texture operators ************************/

static bool uv_texture_remove_poll(bContext *C)
{
  if (!layers_poll(C)) {
    return false;
  }

  Object *ob = ED_object_context(C);
  Mesh *me = static_cast<Mesh *>(ob->data);
  CustomData *ldata = GET_CD_DATA(me, ldata);
  const int active = CustomData_get_active_layer(ldata, CD_PROP_FLOAT2);
  if (active != -1) {
    return true;
  }

  return false;
}

static int mesh_uv_texture_add_exec(bContext *C, wmOperator *op)
{
  Object *ob = ED_object_context(C);
  Mesh *me = static_cast<Mesh *>(ob->data);

  if (ED_mesh_uv_add(me, nullptr, true, true, op->reports) == -1) {
    return OPERATOR_CANCELLED;
  }

  if (ob->mode & OB_MODE_TEXTURE_PAINT) {
    Scene *scene = CTX_data_scene(C);
    ED_paint_proj_mesh_data_check(scene, ob, nullptr, nullptr, nullptr, nullptr);
    WM_event_add_notifier(C, NC_SCENE | ND_TOOLSETTINGS, nullptr);
  }

  return OPERATOR_FINISHED;
}

void MESH_OT_uv_texture_add(wmOperatorType *ot)
{
  /* identifiers */
  ot->name = "Add UV Map";
  ot->description = "Add UV map";
  ot->idname = "MESH_OT_uv_texture_add";

  /* api callbacks */
  ot->poll = layers_poll;
  ot->exec = mesh_uv_texture_add_exec;

  /* flags */
  ot->flag = OPTYPE_REGISTER | OPTYPE_UNDO;
}

static int mesh_uv_texture_remove_exec(bContext *C, wmOperator *op)
{
  Object *ob = ED_object_context(C);
  Mesh *me = static_cast<Mesh *>(ob->data);

  CustomData *ldata = GET_CD_DATA(me, ldata);
  const char *name = CustomData_get_active_layer_name(ldata, CD_PROP_FLOAT2);
  if (!BKE_id_attribute_remove(&me->id, name, op->reports)) {
    return OPERATOR_CANCELLED;
  }

  if (ob->mode & OB_MODE_TEXTURE_PAINT) {
    Scene *scene = CTX_data_scene(C);
    ED_paint_proj_mesh_data_check(scene, ob, nullptr, nullptr, nullptr, nullptr);
    WM_event_add_notifier(C, NC_SCENE | ND_TOOLSETTINGS, nullptr);
  }

  DEG_id_tag_update(&me->id, ID_RECALC_GEOMETRY);
  WM_main_add_notifier(NC_GEOM | ND_DATA, me);

  return OPERATOR_FINISHED;
}

void MESH_OT_uv_texture_remove(wmOperatorType *ot)
{
  /* identifiers */
  ot->name = "Remove UV Map";
  ot->description = "Remove UV map";
  ot->idname = "MESH_OT_uv_texture_remove";

  /* api callbacks */
  ot->poll = uv_texture_remove_poll;
  ot->exec = mesh_uv_texture_remove_exec;

  /* flags */
  ot->flag = OPTYPE_REGISTER | OPTYPE_UNDO;
}

/* *** CustomData clear functions, we need an operator for each *** */

static int mesh_customdata_clear_exec__internal(bContext *C, char htype, int type)
{
  Mesh *me = ED_mesh_context(C);

  int tot;
  CustomData *data = mesh_customdata_get_type(me, htype, &tot);

  BLI_assert(CustomData_layertype_is_singleton(type) == true);

  if (CustomData_has_layer(data, type)) {
    if (me->edit_mesh) {
      BM_data_layer_free(me->edit_mesh->bm, data, type);
    }
    else {
      CustomData_free_layers(data, type, tot);
    }

    DEG_id_tag_update(&me->id, 0);
    WM_event_add_notifier(C, NC_GEOM | ND_DATA, me);

    return OPERATOR_FINISHED;
  }
  return OPERATOR_CANCELLED;
}

static int mesh_customdata_add_exec__internal(bContext *C, char htype, int type)
{
  Mesh *mesh = ED_mesh_context(C);

  int tot;
  CustomData *data = mesh_customdata_get_type(mesh, htype, &tot);

  BLI_assert(CustomData_layertype_is_singleton(type) == true);

  if (mesh->edit_mesh) {
    BM_data_layer_add(mesh->edit_mesh->bm, data, type);
  }
  else {
    CustomData_add_layer(data, eCustomDataType(type), CD_SET_DEFAULT, tot);
  }

  DEG_id_tag_update(&mesh->id, 0);
  WM_event_add_notifier(C, NC_GEOM | ND_DATA, mesh);

  return CustomData_has_layer(data, type) ? OPERATOR_FINISHED : OPERATOR_CANCELLED;
}

/* Clear Mask */
static bool mesh_customdata_mask_clear_poll(bContext *C)
{
  Object *ob = ED_object_context(C);
  if (ob && ob->type == OB_MESH) {
    Mesh *me = static_cast<Mesh *>(ob->data);

    /* special case - can't run this if we're in sculpt mode */
    if (ob->mode & OB_MODE_SCULPT) {
      return false;
    }

    if (!ID_IS_LINKED(me) && !ID_IS_OVERRIDE_LIBRARY(me)) {
      CustomData *data = GET_CD_DATA(me, vdata);
      if (CustomData_has_layer(data, CD_PAINT_MASK)) {
        return true;
      }
      data = GET_CD_DATA(me, ldata);
      if (CustomData_has_layer(data, CD_GRID_PAINT_MASK)) {
        return true;
      }
    }
  }
  return false;
}
static int mesh_customdata_mask_clear_exec(bContext *C, wmOperator * /*op*/)
{
  int ret_a = mesh_customdata_clear_exec__internal(C, BM_VERT, CD_PAINT_MASK);
  int ret_b = mesh_customdata_clear_exec__internal(C, BM_LOOP, CD_GRID_PAINT_MASK);

  if (ret_a == OPERATOR_FINISHED || ret_b == OPERATOR_FINISHED) {
    return OPERATOR_FINISHED;
  }
  return OPERATOR_CANCELLED;
}

void MESH_OT_customdata_mask_clear(wmOperatorType *ot)
{
  /* NOTE: no create_mask yet */

  /* identifiers */
  ot->name = "Clear Sculpt Mask Data";
  ot->idname = "MESH_OT_customdata_mask_clear";
  ot->description = "Clear vertex sculpt masking data from the mesh";

  /* api callbacks */
  ot->exec = mesh_customdata_mask_clear_exec;
  ot->poll = mesh_customdata_mask_clear_poll;

  /* flags */
  ot->flag = OPTYPE_REGISTER | OPTYPE_UNDO;
}

/**
 * Clear Skin
 * \return -1 invalid state, 0 no skin, 1 has skin.
 */
static int mesh_customdata_skin_state(bContext *C)
{
  Object *ob = ED_object_context(C);

  if (ob && ob->type == OB_MESH) {
    Mesh *me = static_cast<Mesh *>(ob->data);
    if (!ID_IS_LINKED(me) && !ID_IS_OVERRIDE_LIBRARY(me)) {
      CustomData *data = GET_CD_DATA(me, vdata);
      return CustomData_has_layer(data, CD_MVERT_SKIN);
    }
  }
  return -1;
}

static bool mesh_customdata_skin_add_poll(bContext *C)
{
  return (mesh_customdata_skin_state(C) == 0);
}

static int mesh_customdata_skin_add_exec(bContext *C, wmOperator * /*op*/)
{
  Object *ob = ED_object_context(C);
  Mesh *me = static_cast<Mesh *>(ob->data);

  BKE_mesh_ensure_skin_customdata(me);

  DEG_id_tag_update(&me->id, 0);
  WM_event_add_notifier(C, NC_GEOM | ND_DATA, me);

  return OPERATOR_FINISHED;
}

void MESH_OT_customdata_skin_add(wmOperatorType *ot)
{
  /* identifiers */
  ot->name = "Add Skin Data";
  ot->idname = "MESH_OT_customdata_skin_add";
  ot->description = "Add a vertex skin layer";

  /* api callbacks */
  ot->exec = mesh_customdata_skin_add_exec;
  ot->poll = mesh_customdata_skin_add_poll;

  /* flags */
  ot->flag = OPTYPE_REGISTER | OPTYPE_UNDO;
}

static bool mesh_customdata_skin_clear_poll(bContext *C)
{
  return (mesh_customdata_skin_state(C) == 1);
}

static int mesh_customdata_skin_clear_exec(bContext *C, wmOperator * /*op*/)
{
  return mesh_customdata_clear_exec__internal(C, BM_VERT, CD_MVERT_SKIN);
}

void MESH_OT_customdata_skin_clear(wmOperatorType *ot)
{
  /* identifiers */
  ot->name = "Clear Skin Data";
  ot->idname = "MESH_OT_customdata_skin_clear";
  ot->description = "Clear vertex skin layer";

  /* api callbacks */
  ot->exec = mesh_customdata_skin_clear_exec;
  ot->poll = mesh_customdata_skin_clear_poll;

  /* flags */
  ot->flag = OPTYPE_REGISTER | OPTYPE_UNDO;
}

/* Clear custom loop normals */
static int mesh_customdata_custom_splitnormals_add_exec(bContext *C, wmOperator * /*op*/)
{
  using namespace blender;
  Mesh *me = ED_mesh_context(C);
  if (BKE_mesh_has_custom_loop_normals(me)) {
    return OPERATOR_CANCELLED;
  }

  if (me->edit_mesh) {
    BMesh &bm = *me->edit_mesh->bm;
    /* Tag edges as sharp according to smooth threshold if needed,
     * to preserve auto-smooth shading. */
    if (me->flag & ME_AUTOSMOOTH) {
      BM_edges_sharp_from_angle_set(&bm, me->smoothresh);
    }

    BM_data_layer_add(&bm, &bm.ldata, CD_CUSTOMLOOPNORMAL);
  }
  else {
    /* Tag edges as sharp according to smooth threshold if needed,
     * to preserve auto-smooth shading. */
    if (me->flag & ME_AUTOSMOOTH) {
      bke::MutableAttributeAccessor attributes = me->attributes_for_write();
      bke::SpanAttributeWriter<bool> sharp_edges = attributes.lookup_or_add_for_write_span<bool>(
          "sharp_edge", ATTR_DOMAIN_EDGE);
      const bool *sharp_faces = static_cast<const bool *>(
          CustomData_get_layer_named(&me->pdata, CD_PROP_BOOL, "sharp_face"));
      bke::mesh::edges_sharp_from_angle_set(me->polys(),
                                            me->corner_verts(),
                                            me->corner_edges(),
                                            me->poly_normals(),
                                            sharp_faces,
                                            me->smoothresh,
                                            sharp_edges.span);
      sharp_edges.finish();
    }

    CustomData_add_layer(&me->ldata, CD_CUSTOMLOOPNORMAL, CD_SET_DEFAULT, me->totloop);
  }

  DEG_id_tag_update(&me->id, 0);
  WM_event_add_notifier(C, NC_GEOM | ND_DATA, me);

  return OPERATOR_FINISHED;
}

void MESH_OT_customdata_custom_splitnormals_add(wmOperatorType *ot)
{
  /* identifiers */
  ot->name = "Add Custom Split Normals Data";
  ot->idname = "MESH_OT_customdata_custom_splitnormals_add";
  ot->description = "Add a custom split normals layer, if none exists yet";

  /* api callbacks */
  ot->exec = mesh_customdata_custom_splitnormals_add_exec;
  ot->poll = ED_operator_editable_mesh;

  /* flags */
  ot->flag = OPTYPE_REGISTER | OPTYPE_UNDO;
}

static int mesh_customdata_custom_splitnormals_clear_exec(bContext *C, wmOperator * /*op*/)
{
  Mesh *me = ED_mesh_context(C);

  if (BKE_mesh_has_custom_loop_normals(me)) {
    BMEditMesh *em = me->edit_mesh;
    if (em != nullptr && em->bm->lnor_spacearr != nullptr) {
      BKE_lnor_spacearr_clear(em->bm->lnor_spacearr);
    }
    return mesh_customdata_clear_exec__internal(C, BM_LOOP, CD_CUSTOMLOOPNORMAL);
  }
  return OPERATOR_CANCELLED;
}

void MESH_OT_customdata_custom_splitnormals_clear(wmOperatorType *ot)
{
  /* identifiers */
  ot->name = "Clear Custom Split Normals Data";
  ot->idname = "MESH_OT_customdata_custom_splitnormals_clear";
  ot->description = "Remove the custom split normals layer, if it exists";

  /* api callbacks */
  ot->exec = mesh_customdata_custom_splitnormals_clear_exec;
  ot->poll = ED_operator_editable_mesh;

  /* flags */
  ot->flag = OPTYPE_REGISTER | OPTYPE_UNDO;
}

/* Vertex bevel weight. */

static int mesh_customdata_bevel_weight_vertex_state(bContext *C)
{
  const Object *object = ED_object_context(C);

  if (object && object->type == OB_MESH) {
    const Mesh *mesh = static_cast<Mesh *>(object->data);
    if (!ID_IS_LINKED(mesh)) {
      const CustomData *data = GET_CD_DATA(mesh, vdata);
      return CustomData_has_layer(data, CD_BWEIGHT);
    }
  }
  return -1;
}

static bool mesh_customdata_bevel_weight_vertex_add_poll(bContext *C)
{
  return mesh_customdata_bevel_weight_vertex_state(C) == 0;
}

static int mesh_customdata_bevel_weight_vertex_add_exec(bContext *C, wmOperator * /*op*/)
{
  return mesh_customdata_add_exec__internal(C, BM_VERT, CD_BWEIGHT);
}

void MESH_OT_customdata_bevel_weight_vertex_add(wmOperatorType *ot)
{
  ot->name = "Add Vertex Bevel Weight";
  ot->idname = "MESH_OT_customdata_bevel_weight_vertex_add";
  ot->description = "Add a vertex bevel weight layer";

  ot->exec = mesh_customdata_bevel_weight_vertex_add_exec;
  ot->poll = mesh_customdata_bevel_weight_vertex_add_poll;

  ot->flag = OPTYPE_REGISTER | OPTYPE_UNDO;
}

static bool mesh_customdata_bevel_weight_vertex_clear_poll(bContext *C)
{
  return (mesh_customdata_bevel_weight_vertex_state(C) == 1);
}

static int mesh_customdata_bevel_weight_vertex_clear_exec(bContext *C, wmOperator * /*op*/)
{
  return mesh_customdata_clear_exec__internal(C, BM_VERT, CD_BWEIGHT);
}

void MESH_OT_customdata_bevel_weight_vertex_clear(wmOperatorType *ot)
{
  ot->name = "Clear Vertex Bevel Weight";
  ot->idname = "MESH_OT_customdata_bevel_weight_vertex_clear";
  ot->description = "Clear the vertex bevel weight layer";

  ot->exec = mesh_customdata_bevel_weight_vertex_clear_exec;
  ot->poll = mesh_customdata_bevel_weight_vertex_clear_poll;

  ot->flag = OPTYPE_REGISTER | OPTYPE_UNDO;
}

/* Edge bevel weight. */

static int mesh_customdata_bevel_weight_edge_state(bContext *C)
{
  const Object *ob = ED_object_context(C);

  if (ob && ob->type == OB_MESH) {
    const Mesh *mesh = static_cast<Mesh *>(ob->data);
    if (!ID_IS_LINKED(mesh)) {
      const CustomData *data = GET_CD_DATA(mesh, edata);
      return CustomData_has_layer(data, CD_BWEIGHT);
    }
  }
  return -1;
}

static bool mesh_customdata_bevel_weight_edge_add_poll(bContext *C)
{
  return mesh_customdata_bevel_weight_edge_state(C) == 0;
}

static int mesh_customdata_bevel_weight_edge_add_exec(bContext *C, wmOperator * /*op*/)
{
  return mesh_customdata_add_exec__internal(C, BM_EDGE, CD_BWEIGHT);
}

void MESH_OT_customdata_bevel_weight_edge_add(wmOperatorType *ot)
{
  ot->name = "Add Edge Bevel Weight";
  ot->idname = "MESH_OT_customdata_bevel_weight_edge_add";
  ot->description = "Add an edge bevel weight layer";

  ot->exec = mesh_customdata_bevel_weight_edge_add_exec;
  ot->poll = mesh_customdata_bevel_weight_edge_add_poll;

  ot->flag = OPTYPE_REGISTER | OPTYPE_UNDO;
}

static bool mesh_customdata_bevel_weight_edge_clear_poll(bContext *C)
{
  return mesh_customdata_bevel_weight_edge_state(C) == 1;
}

static int mesh_customdata_bevel_weight_edge_clear_exec(bContext *C, wmOperator * /*op*/)
{
  return mesh_customdata_clear_exec__internal(C, BM_EDGE, CD_BWEIGHT);
}

void MESH_OT_customdata_bevel_weight_edge_clear(wmOperatorType *ot)
{
  ot->name = "Clear Edge Bevel Weight";
  ot->idname = "MESH_OT_customdata_bevel_weight_edge_clear";
  ot->description = "Clear the edge bevel weight layer";

  ot->exec = mesh_customdata_bevel_weight_edge_clear_exec;
  ot->poll = mesh_customdata_bevel_weight_edge_clear_poll;

  ot->flag = OPTYPE_REGISTER | OPTYPE_UNDO;
}

/* Edge crease. */

static int mesh_customdata_crease_edge_state(bContext *C)
{
  const Object *ob = ED_object_context(C);

  if (ob && ob->type == OB_MESH) {
    const Mesh *mesh = static_cast<Mesh *>(ob->data);
    if (!ID_IS_LINKED(mesh)) {
      const CustomData *data = GET_CD_DATA(mesh, edata);
      return CustomData_has_layer(data, CD_CREASE);
    }
  }
  return -1;
}

static bool mesh_customdata_crease_edge_add_poll(bContext *C)
{
  return mesh_customdata_crease_edge_state(C) == 0;
}

static int mesh_customdata_crease_edge_add_exec(bContext *C, wmOperator * /*op*/)
{
  return mesh_customdata_add_exec__internal(C, BM_EDGE, CD_CREASE);
}

void MESH_OT_customdata_crease_edge_add(wmOperatorType *ot)
{
  ot->name = "Add Edge Crease";
  ot->idname = "MESH_OT_customdata_crease_edge_add";
  ot->description = "Add an edge crease layer";

  ot->exec = mesh_customdata_crease_edge_add_exec;
  ot->poll = mesh_customdata_crease_edge_add_poll;

  ot->flag = OPTYPE_REGISTER | OPTYPE_UNDO;
}

static bool mesh_customdata_crease_edge_clear_poll(bContext *C)
{
  return mesh_customdata_crease_edge_state(C) == 1;
}

static int mesh_customdata_crease_edge_clear_exec(bContext *C, wmOperator * /*op*/)
{
  return mesh_customdata_clear_exec__internal(C, BM_EDGE, CD_CREASE);
}

void MESH_OT_customdata_crease_edge_clear(wmOperatorType *ot)
{
  ot->name = "Clear Edge Crease";
  ot->idname = "MESH_OT_customdata_crease_edge_clear";
  ot->description = "Clear the edge crease layer";

  ot->exec = mesh_customdata_crease_edge_clear_exec;
  ot->poll = mesh_customdata_crease_edge_clear_poll;

  ot->flag = OPTYPE_REGISTER | OPTYPE_UNDO;
}

/* Vertex crease. */

static int mesh_customdata_crease_vertex_state(bContext *C)
{
  const Object *object = ED_object_context(C);

  if (object && object->type == OB_MESH) {
    const Mesh *mesh = static_cast<Mesh *>(object->data);
    if (!ID_IS_LINKED(mesh)) {
      const CustomData *data = GET_CD_DATA(mesh, vdata);
      return CustomData_has_layer(data, CD_CREASE);
    }
  }
  return -1;
}

static bool mesh_customdata_crease_vertex_add_poll(bContext *C)
{
  return mesh_customdata_crease_vertex_state(C) == 0;
}

static int mesh_customdata_crease_vertex_add_exec(bContext *C, wmOperator * /*op*/)
{
  return mesh_customdata_add_exec__internal(C, BM_VERT, CD_CREASE);
}

void MESH_OT_customdata_crease_vertex_add(wmOperatorType *ot)
{
  ot->name = "Add Vertex Crease";
  ot->idname = "MESH_OT_customdata_crease_vertex_add";
  ot->description = "Add a vertex crease layer";

  ot->exec = mesh_customdata_crease_vertex_add_exec;
  ot->poll = mesh_customdata_crease_vertex_add_poll;

  ot->flag = OPTYPE_REGISTER | OPTYPE_UNDO;
}

static bool mesh_customdata_crease_vertex_clear_poll(bContext *C)
{
  return (mesh_customdata_crease_vertex_state(C) == 1);
}

static int mesh_customdata_crease_vertex_clear_exec(bContext *C, wmOperator * /*op*/)
{
  return mesh_customdata_clear_exec__internal(C, BM_VERT, CD_CREASE);
}

void MESH_OT_customdata_crease_vertex_clear(wmOperatorType *ot)
{
  ot->name = "Clear Vertex Crease";
  ot->idname = "MESH_OT_customdata_crease_vertex_clear";
  ot->description = "Clear the vertex crease layer";

  ot->exec = mesh_customdata_crease_vertex_clear_exec;
  ot->poll = mesh_customdata_crease_vertex_clear_poll;

  ot->flag = OPTYPE_REGISTER | OPTYPE_UNDO;
}

/************************** Add Geometry Layers *************************/

void ED_mesh_update(Mesh *mesh, bContext *C, bool calc_edges, bool calc_edges_loose)
{
  if (calc_edges || ((mesh->totpoly || mesh->totface) && mesh->totedge == 0)) {
    BKE_mesh_calc_edges(mesh, calc_edges, true);
  }

  if (calc_edges_loose) {
    mesh->runtime->loose_edges_cache.tag_dirty();
  }

  /* Default state is not to have tessface's so make sure this is the case. */
  BKE_mesh_tessface_clear(mesh);

  /* Tag lazily calculated data as dirty. */
  BKE_mesh_normals_tag_dirty(mesh);

  DEG_id_tag_update(&mesh->id, 0);
  WM_event_add_notifier(C, NC_GEOM | ND_DATA, mesh);
}

bool ED_mesh_edge_is_loose(const Mesh *mesh, const int index)
{
  using namespace blender;
  const bke::LooseEdgeCache &loose_edges = mesh->loose_edges();
  return loose_edges.count > 0 && loose_edges.is_loose_bits[index];
}

static void mesh_add_verts(Mesh *mesh, int len)
{
  using namespace blender;
  if (len == 0) {
    return;
  }

  int totvert = mesh->totvert + len;
  CustomData vdata;
  CustomData_copy(&mesh->vdata, &vdata, CD_MASK_MESH.vmask, CD_SET_DEFAULT, totvert);
  CustomData_copy_data(&mesh->vdata, &vdata, 0, 0, mesh->totvert);

  if (!CustomData_get_layer_named(&vdata, CD_PROP_FLOAT3, "position")) {
    CustomData_add_layer_named(&vdata, CD_PROP_FLOAT3, CD_SET_DEFAULT, totvert, "position");
  }

  CustomData_free(&mesh->vdata, mesh->totvert);
  mesh->vdata = vdata;

  BKE_mesh_runtime_clear_cache(mesh);

  mesh->totvert = totvert;

  bke::MutableAttributeAccessor attributes = mesh->attributes_for_write();
  bke::SpanAttributeWriter<bool> select_vert = attributes.lookup_or_add_for_write_span<bool>(
      ".select_vert", ATTR_DOMAIN_POINT);
  select_vert.span.take_back(len).fill(true);
  select_vert.finish();
}

static void mesh_add_edges(Mesh *mesh, int len)
{
  using namespace blender;
  CustomData edata;
  int totedge;

  if (len == 0) {
    return;
  }

  totedge = mesh->totedge + len;

  /* Update custom-data. */
  CustomData_copy(&mesh->edata, &edata, CD_MASK_MESH.emask, CD_SET_DEFAULT, totedge);
  CustomData_copy_data(&mesh->edata, &edata, 0, 0, mesh->totedge);

  if (!CustomData_has_layer(&edata, CD_MEDGE)) {
    CustomData_add_layer(&edata, CD_MEDGE, CD_SET_DEFAULT, totedge);
  }

  CustomData_free(&mesh->edata, mesh->totedge);
  mesh->edata = edata;

  BKE_mesh_runtime_clear_cache(mesh);

  mesh->totedge = totedge;

  bke::MutableAttributeAccessor attributes = mesh->attributes_for_write();
  bke::SpanAttributeWriter<bool> select_edge = attributes.lookup_or_add_for_write_span<bool>(
      ".select_edge", ATTR_DOMAIN_EDGE);
  select_edge.span.take_back(len).fill(true);
  select_edge.finish();
}

static void mesh_add_loops(Mesh *mesh, int len)
{
  CustomData ldata;
  int totloop;

  if (len == 0) {
    return;
  }

  totloop = mesh->totloop + len; /* new face count */

  /* update customdata */
  CustomData_copy(&mesh->ldata, &ldata, CD_MASK_MESH.lmask, CD_SET_DEFAULT, totloop);
  CustomData_copy_data(&mesh->ldata, &ldata, 0, 0, mesh->totloop);

<<<<<<< HEAD
  if (!CustomData_get_layer_named(&ldata, CD_PROP_INT32, ".corner_vert")) {
    CustomData_add_layer_named(
        &ldata, CD_PROP_INT32, CD_SET_DEFAULT, nullptr, totloop, ".corner_vert");
  }
  if (!CustomData_get_layer_named(&ldata, CD_PROP_INT32, ".corner_edge")) {
    CustomData_add_layer_named(
        &ldata, CD_PROP_INT32, CD_SET_DEFAULT, nullptr, totloop, ".corner_edge");
=======
  if (!CustomData_has_layer(&ldata, CD_MLOOP)) {
    CustomData_add_layer(&ldata, CD_MLOOP, CD_SET_DEFAULT, totloop);
>>>>>>> ee18b625
  }

  BKE_mesh_runtime_clear_cache(mesh);

  CustomData_free(&mesh->ldata, mesh->totloop);
  mesh->ldata = ldata;

  mesh->totloop = totloop;
}

static void mesh_add_polys(Mesh *mesh, int len)
{
  using namespace blender;
  CustomData pdata;
  int totpoly;

  if (len == 0) {
    return;
  }

  totpoly = mesh->totpoly + len; /* new face count */

  /* update customdata */
  CustomData_copy(&mesh->pdata, &pdata, CD_MASK_MESH.pmask, CD_SET_DEFAULT, totpoly);
  CustomData_copy_data(&mesh->pdata, &pdata, 0, 0, mesh->totpoly);

  if (!CustomData_has_layer(&pdata, CD_MPOLY)) {
    CustomData_add_layer(&pdata, CD_MPOLY, CD_SET_DEFAULT, totpoly);
  }

  CustomData_free(&mesh->pdata, mesh->totpoly);
  mesh->pdata = pdata;

  BKE_mesh_runtime_clear_cache(mesh);

  mesh->totpoly = totpoly;

  bke::MutableAttributeAccessor attributes = mesh->attributes_for_write();
  bke::SpanAttributeWriter<bool> select_poly = attributes.lookup_or_add_for_write_span<bool>(
      ".select_poly", ATTR_DOMAIN_FACE);
  select_poly.span.take_back(len).fill(true);
  select_poly.finish();
}

/* -------------------------------------------------------------------- */
/** \name Add Geometry
 * \{ */

void ED_mesh_verts_add(Mesh *mesh, ReportList *reports, int count)
{
  if (mesh->edit_mesh) {
    BKE_report(reports, RPT_ERROR, "Cannot add vertices in edit mode");
    return;
  }
  mesh_add_verts(mesh, count);
}

void ED_mesh_edges_add(Mesh *mesh, ReportList *reports, int count)
{
  if (mesh->edit_mesh) {
    BKE_report(reports, RPT_ERROR, "Cannot add edges in edit mode");
    return;
  }
  mesh_add_edges(mesh, count);
}

void ED_mesh_loops_add(Mesh *mesh, ReportList *reports, int count)
{
  if (mesh->edit_mesh) {
    BKE_report(reports, RPT_ERROR, "Cannot add loops in edit mode");
    return;
  }
  mesh_add_loops(mesh, count);
}

void ED_mesh_polys_add(Mesh *mesh, ReportList *reports, int count)
{
  if (mesh->edit_mesh) {
    BKE_report(reports, RPT_ERROR, "Cannot add polygons in edit mode");
    return;
  }
  mesh_add_polys(mesh, count);
}

/** \} */

/* -------------------------------------------------------------------- */
/** \name Remove Geometry
 * \{ */

static void mesh_remove_verts(Mesh *mesh, int len)
{
  if (len == 0) {
    return;
  }
  const int totvert = mesh->totvert - len;
  CustomData_free_elem(&mesh->vdata, totvert, len);
  mesh->totvert = totvert;
}

static void mesh_remove_edges(Mesh *mesh, int len)
{
  if (len == 0) {
    return;
  }
  const int totedge = mesh->totedge - len;
  CustomData_free_elem(&mesh->edata, totedge, len);
  mesh->totedge = totedge;
}

static void mesh_remove_loops(Mesh *mesh, int len)
{
  if (len == 0) {
    return;
  }
  const int totloop = mesh->totloop - len;
  CustomData_free_elem(&mesh->ldata, totloop, len);
  mesh->totloop = totloop;
}

static void mesh_remove_polys(Mesh *mesh, int len)
{
  if (len == 0) {
    return;
  }
  const int totpoly = mesh->totpoly - len;
  CustomData_free_elem(&mesh->pdata, totpoly, len);
  mesh->totpoly = totpoly;
}

void ED_mesh_verts_remove(Mesh *mesh, ReportList *reports, int count)
{
  if (mesh->edit_mesh) {
    BKE_report(reports, RPT_ERROR, "Cannot remove vertices in edit mode");
    return;
  }
  if (count > mesh->totvert) {
    BKE_report(reports, RPT_ERROR, "Cannot remove more vertices than the mesh contains");
    return;
  }

  mesh_remove_verts(mesh, count);
}

void ED_mesh_edges_remove(Mesh *mesh, ReportList *reports, int count)
{
  if (mesh->edit_mesh) {
    BKE_report(reports, RPT_ERROR, "Cannot remove edges in edit mode");
    return;
  }
  if (count > mesh->totedge) {
    BKE_report(reports, RPT_ERROR, "Cannot remove more edges than the mesh contains");
    return;
  }

  mesh_remove_edges(mesh, count);
}

void ED_mesh_loops_remove(Mesh *mesh, ReportList *reports, int count)
{
  if (mesh->edit_mesh) {
    BKE_report(reports, RPT_ERROR, "Cannot remove loops in edit mode");
    return;
  }
  if (count > mesh->totloop) {
    BKE_report(reports, RPT_ERROR, "Cannot remove more loops than the mesh contains");
    return;
  }

  mesh_remove_loops(mesh, count);
}

void ED_mesh_polys_remove(Mesh *mesh, ReportList *reports, int count)
{
  if (mesh->edit_mesh) {
    BKE_report(reports, RPT_ERROR, "Cannot remove polys in edit mode");
    return;
  }
  if (count > mesh->totpoly) {
    BKE_report(reports, RPT_ERROR, "Cannot remove more polys than the mesh contains");
    return;
  }

  mesh_remove_polys(mesh, count);
}

void ED_mesh_geometry_clear(Mesh *mesh)
{
  mesh_remove_verts(mesh, mesh->totvert);
  mesh_remove_edges(mesh, mesh->totedge);
  mesh_remove_loops(mesh, mesh->totloop);
  mesh_remove_polys(mesh, mesh->totpoly);
}

/** \} */

void ED_mesh_report_mirror_ex(wmOperator *op, int totmirr, int totfail, char selectmode)
{
  const char *elem_type;

  if (selectmode & SCE_SELECT_VERTEX) {
    elem_type = "vertices";
  }
  else if (selectmode & SCE_SELECT_EDGE) {
    elem_type = "edges";
  }
  else {
    elem_type = "faces";
  }

  if (totfail) {
    BKE_reportf(
        op->reports, RPT_WARNING, "%d %s mirrored, %d failed", totmirr, elem_type, totfail);
  }
  else {
    BKE_reportf(op->reports, RPT_INFO, "%d %s mirrored", totmirr, elem_type);
  }
}

void ED_mesh_report_mirror(wmOperator *op, int totmirr, int totfail)
{
  ED_mesh_report_mirror_ex(op, totmirr, totfail, SCE_SELECT_VERTEX);
}

Mesh *ED_mesh_context(bContext *C)
{
  Mesh *mesh = static_cast<Mesh *>(CTX_data_pointer_get_type(C, "mesh", &RNA_Mesh).data);
  if (mesh != nullptr) {
    return mesh;
  }

  Object *ob = ED_object_active_context(C);
  if (ob == nullptr) {
    return nullptr;
  }

  ID *data = (ID *)ob->data;
  if (data == nullptr || GS(data->name) != ID_ME) {
    return nullptr;
  }

  return (Mesh *)data;
}

void ED_mesh_split_faces(Mesh *mesh)
{
  using namespace blender;
  const Span<MPoly> polys = mesh->polys();
  const Span<int> corner_verts = mesh->corner_verts();
  const Span<int> corner_edges = mesh->corner_edges();
  const float split_angle = (mesh->flag & ME_AUTOSMOOTH) != 0 ? mesh->smoothresh : float(M_PI);
  const bke::AttributeAccessor attributes = mesh->attributes();
  const VArray<bool> mesh_sharp_edges = attributes.lookup_or_default<bool>(
      "sharp_edge", ATTR_DOMAIN_EDGE, false);
  const bool *sharp_faces = static_cast<const bool *>(
      CustomData_get_layer_named(&mesh->pdata, CD_PROP_BOOL, "sharp_face"));

  Array<bool> sharp_edges(mesh->totedge);
  mesh_sharp_edges.materialize(sharp_edges);

  bke::mesh::edges_sharp_from_angle_set(polys,
                                        corner_verts,
                                        corner_edges,
                                        mesh->poly_normals(),
                                        sharp_faces,
                                        split_angle,
                                        sharp_edges);

  threading::parallel_for(polys.index_range(), 1024, [&](const IndexRange range) {
    for (const int poly_i : range) {
      const MPoly &poly = polys[poly_i];
      if (sharp_faces && sharp_faces[poly_i]) {
        for (const int edge : corner_edges.slice(poly.loopstart, poly.totloop)) {
          sharp_edges[edge] = true;
        }
      }
    }
  });

  Vector<int64_t> split_indices;
  const IndexMask split_mask = index_mask_ops::find_indices_from_virtual_array(
      sharp_edges.index_range(), VArray<bool>::ForSpan(sharp_edges), 4096, split_indices);
  if (split_mask.is_empty()) {
    return;
  }

  const bke::AnonymousAttributePropagationInfo propagation_info;
  geometry::split_edges(*mesh, split_mask, propagation_info);
}<|MERGE_RESOLUTION|>--- conflicted
+++ resolved
@@ -1210,18 +1210,11 @@
   CustomData_copy(&mesh->ldata, &ldata, CD_MASK_MESH.lmask, CD_SET_DEFAULT, totloop);
   CustomData_copy_data(&mesh->ldata, &ldata, 0, 0, mesh->totloop);
 
-<<<<<<< HEAD
   if (!CustomData_get_layer_named(&ldata, CD_PROP_INT32, ".corner_vert")) {
-    CustomData_add_layer_named(
-        &ldata, CD_PROP_INT32, CD_SET_DEFAULT, nullptr, totloop, ".corner_vert");
+    CustomData_add_layer_named(&ldata, CD_PROP_INT32, CD_SET_DEFAULT, totloop, ".corner_vert");
   }
   if (!CustomData_get_layer_named(&ldata, CD_PROP_INT32, ".corner_edge")) {
-    CustomData_add_layer_named(
-        &ldata, CD_PROP_INT32, CD_SET_DEFAULT, nullptr, totloop, ".corner_edge");
-=======
-  if (!CustomData_has_layer(&ldata, CD_MLOOP)) {
-    CustomData_add_layer(&ldata, CD_MLOOP, CD_SET_DEFAULT, totloop);
->>>>>>> ee18b625
+    CustomData_add_layer_named(&ldata, CD_PROP_INT32, CD_SET_DEFAULT, totloop, ".corner_edge");
   }
 
   BKE_mesh_runtime_clear_cache(mesh);
