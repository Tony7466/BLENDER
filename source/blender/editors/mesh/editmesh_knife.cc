--- conflicted
+++ resolved
@@ -1100,19 +1100,18 @@
 
 static void knife_update_header(bContext *C, wmOperator *op, KnifeTool_OpData *kcd)
 {
-<<<<<<< HEAD
   auto get_modal_key_str = [&](int id) {
     return WM_modalkeymap_operator_items_to_string(op->type, id, true).value_or("");
   };
 
   const std::string header = fmt::format(
-      RPT_("{}: confirm, {}: cancel, {}: undo, "
-           "{}: start/define cut, {}: close cut, {}: new cut, "
-           "{}: midpoint snap ({}), {}: ignore snap ({}), "
-           "{}: angle constraint {:.2f}({:.2f}) ({}{}{}{}), {}: cut through ({}), "
-           "{}: panning, {}{}{}: orientation lock ({}), "
-           "{}: distance/angle measurements ({}), "
-           "{}: x-ray ({})"),
+      IFACE_("{}: confirm, {}: cancel, {}: undo, "
+             "{}: start/define cut, {}: close cut, {}: new cut, "
+             "{}: midpoint snap ({}), {}: ignore snap ({}), "
+             "{}: angle constraint {:.2f}({:.2f}) ({}{}{}{}), {}: cut through ({}), "
+             "{}: panning, {}{}{}: orientation lock ({}), "
+             "{}: distance/angle measurements ({}), "
+             "{}: x-ray ({})"),
       get_modal_key_str(KNF_MODAL_CONFIRM),
       get_modal_key_str(KNF_MODAL_CANCEL),
       get_modal_key_str(KNF_MODAL_UNDO),
@@ -1120,35 +1119,6 @@
       get_modal_key_str(KNF_MODAL_ADD_CUT_CLOSED),
       get_modal_key_str(KNF_MODAL_NEW_CUT),
       get_modal_key_str(KNF_MODAL_MIDPOINT_ON),
-=======
-  char header[UI_MAX_DRAW_STR];
-  char buf[UI_MAX_DRAW_STR];
-
-  char *p = buf;
-  int available_len = sizeof(buf);
-
-#define WM_MODALKEY(_id) \
-\
-  WM_modalkeymap_operator_items_to_string_buf( \
-      op->type, (_id), true, UI_MAX_SHORTCUT_STR, &available_len, &p)
-
-  SNPRINTF(
-      header,
-      IFACE_("%s: confirm, %s: cancel, %s: undo, "
-             "%s: start/define cut, %s: close cut, %s: new cut, "
-             "%s: midpoint snap (%s), %s: ignore snap (%s), "
-             "%s: angle constraint %.2f(%.2f) (%s%s%s%s), %s: cut through (%s), "
-             "%s: panning, %s%s%s: orientation lock (%s), "
-             "%s: distance/angle measurements (%s), "
-             "%s: x-ray (%s)"),
-      WM_MODALKEY(KNF_MODAL_CONFIRM),
-      WM_MODALKEY(KNF_MODAL_CANCEL),
-      WM_MODALKEY(KNF_MODAL_UNDO),
-      WM_MODALKEY(KNF_MODAL_ADD_CUT),
-      WM_MODALKEY(KNF_MODAL_ADD_CUT_CLOSED),
-      WM_MODALKEY(KNF_MODAL_NEW_CUT),
-      WM_MODALKEY(KNF_MODAL_MIDPOINT_ON),
->>>>>>> e690210e
       WM_bool_as_string(kcd->snap_midpoints),
       get_modal_key_str(KNF_MODAL_IGNORE_SNAP_ON),
       WM_bool_as_string(kcd->ignore_edge_snapping),
