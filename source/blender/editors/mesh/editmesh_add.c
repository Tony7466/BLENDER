--- conflicted
+++ resolved
@@ -60,21 +60,15 @@
 
 /* ********* add primitive operators ************* */
 
-<<<<<<< HEAD
 typedef struct MakePrimitiveData {
 	float mat[4][4];
 	bool was_editmode;
 } MakePrimitiveData;
 
-static Object *make_prim_init(bContext *C, const char *idname,
-                              const float loc[3], const float rot[3], const unsigned int layer,
-                              MakePrimitiveData *r_creation_data)
-=======
 static Object *make_prim_init(
         bContext *C, const char *idname,
-        float *dia, float mat[4][4],
-        bool *was_editmode, const float loc[3], const float rot[3], const unsigned int layer)
->>>>>>> 5de9c8f6
+        const float loc[3], const float rot[3], const unsigned int layer,
+        MakePrimitiveData *r_creation_data)
 {
 	Object *obedit = CTX_data_edit_object(C);
 
