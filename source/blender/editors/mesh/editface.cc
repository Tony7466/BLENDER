/* SPDX-License-Identifier: GPL-2.0-or-later */

/** \file
 * \ingroup edmesh
 */

#include "MEM_guardedalloc.h"

#include "BLI_atomic_disjoint_set.hh"
#include "BLI_bitmap.h"
#include "BLI_blenlib.h"
#include "BLI_math.h"
#include "BLI_task.hh"

#include "IMB_imbuf.h"
#include "IMB_imbuf_types.h"

#include "DNA_mesh_types.h"
#include "DNA_meshdata_types.h"
#include "DNA_object_types.h"

#include "BKE_attribute.hh"
#include "BKE_context.h"
#include "BKE_customdata.h"
#include "BKE_global.h"
#include "BKE_mesh.h"
#include "BKE_object.h"

#include "ED_mesh.h"
#include "ED_screen.h"
#include "ED_select_utils.h"
#include "ED_view3d.h"

#include "WM_api.h"
#include "WM_types.h"

#include "DEG_depsgraph.h"
#include "DEG_depsgraph_query.h"

/* own include */

void paintface_flush_flags(bContext *C,
                           Object *ob,
                           const bool flush_selection,
                           const bool flush_hidden)
{
  using namespace blender;
  Mesh *me = BKE_mesh_from_object(ob);
  const int *index_array = nullptr;

  BLI_assert(flush_selection || flush_hidden);

  if (me == nullptr) {
    return;
  }

  /* NOTE: call #BKE_mesh_flush_hidden_from_verts_ex first when changing hidden flags. */

  /* we could call this directly in all areas that change selection,
   * since this could become slow for realtime updates (circle-select for eg) */
  if (flush_selection) {
    BKE_mesh_flush_select_from_polys(me);
  }

  Depsgraph *depsgraph = CTX_data_ensure_evaluated_depsgraph(C);
  Object *ob_eval = DEG_get_evaluated_object(depsgraph, ob);

  if (ob_eval == nullptr) {
    return;
  }

  bke::AttributeAccessor attributes_me = me->attributes();
  Mesh *me_orig = (Mesh *)ob_eval->runtime.data_orig;
  bke::MutableAttributeAccessor attributes_orig = me_orig->attributes_for_write();
  Mesh *me_eval = (Mesh *)ob_eval->runtime.data_eval;
  bke::MutableAttributeAccessor attributes_eval = me_eval->attributes_for_write();
  bool updated = false;

  if (me_orig != nullptr && me_eval != nullptr && me_orig->totpoly == me->totpoly) {
    /* Update the COW copy of the mesh. */
    if (flush_hidden) {
      const VArray<bool> hide_poly_me = attributes_me.lookup_or_default<bool>(
          ".hide_poly", ATTR_DOMAIN_FACE, false);
      bke::SpanAttributeWriter<bool> hide_poly_orig =
          attributes_orig.lookup_or_add_for_write_only_span<bool>(".hide_poly", ATTR_DOMAIN_FACE);
      hide_poly_me.materialize(hide_poly_orig.span);
      hide_poly_orig.finish();
    }
    if (flush_selection) {
      const VArray<bool> select_poly_me = attributes_me.lookup_or_default<bool>(
          ".select_poly", ATTR_DOMAIN_FACE, false);
      bke::SpanAttributeWriter<bool> select_poly_orig =
          attributes_orig.lookup_or_add_for_write_only_span<bool>(".select_poly",
                                                                  ATTR_DOMAIN_FACE);
      select_poly_me.materialize(select_poly_orig.span);
      select_poly_orig.finish();
    }

    /* Mesh polys => Final derived polys */
    if ((index_array = (const int *)CustomData_get_layer(&me_eval->pdata, CD_ORIGINDEX))) {
      if (flush_hidden) {
        const VArray<bool> hide_poly_orig = attributes_orig.lookup_or_default<bool>(
            ".hide_poly", ATTR_DOMAIN_FACE, false);
        bke::SpanAttributeWriter<bool> hide_poly_eval =
            attributes_eval.lookup_or_add_for_write_only_span<bool>(".hide_poly",
                                                                    ATTR_DOMAIN_FACE);
        for (const int i : IndexRange(me_eval->totpoly)) {
          const int orig_poly_index = index_array[i];
          if (orig_poly_index != ORIGINDEX_NONE) {
            hide_poly_eval.span[i] = hide_poly_orig[orig_poly_index];
          }
        }
        hide_poly_eval.finish();
      }
      if (flush_selection) {
        const VArray<bool> select_poly_orig = attributes_orig.lookup_or_default<bool>(
            ".select_poly", ATTR_DOMAIN_FACE, false);
        bke::SpanAttributeWriter<bool> select_poly_eval =
            attributes_eval.lookup_or_add_for_write_only_span<bool>(".select_poly",
                                                                    ATTR_DOMAIN_FACE);
        for (const int i : IndexRange(me_eval->totpoly)) {
          const int orig_poly_index = index_array[i];
          if (orig_poly_index != ORIGINDEX_NONE) {
            select_poly_eval.span[i] = select_poly_orig[orig_poly_index];
          }
        }
        select_poly_eval.finish();
      }

      updated = true;
    }
  }

  if (updated) {
    if (flush_hidden) {
      BKE_mesh_batch_cache_dirty_tag(me_eval, BKE_MESH_BATCH_DIRTY_ALL);
    }
    else {
      BKE_mesh_batch_cache_dirty_tag(me_eval, BKE_MESH_BATCH_DIRTY_SELECT_PAINT);
    }

    DEG_id_tag_update(static_cast<ID *>(ob->data), ID_RECALC_SELECT);
  }
  else {
    DEG_id_tag_update(static_cast<ID *>(ob->data), ID_RECALC_COPY_ON_WRITE | ID_RECALC_SELECT);
  }

  WM_event_add_notifier(C, NC_GEOM | ND_SELECT, ob->data);
}

void paintface_hide(bContext *C, Object *ob, const bool unselected)
{
  using namespace blender;
  Mesh *me = BKE_mesh_from_object(ob);
  if (me == nullptr || me->totpoly == 0) {
    return;
  }

  bke::MutableAttributeAccessor attributes = me->attributes_for_write();
  bke::SpanAttributeWriter<bool> hide_poly = attributes.lookup_or_add_for_write_span<bool>(
      ".hide_poly", ATTR_DOMAIN_FACE);
  bke::SpanAttributeWriter<bool> select_poly = attributes.lookup_or_add_for_write_span<bool>(
      ".select_poly", ATTR_DOMAIN_FACE);

  for (int i = 0; i < me->totpoly; i++) {
    if (!hide_poly.span[i]) {
      if (!select_poly.span[i] == unselected) {
        hide_poly.span[i] = true;
      }
    }

    if (hide_poly.span[i]) {
      select_poly.span[i] = false;
    }
  }

  hide_poly.finish();
  select_poly.finish();

  BKE_mesh_flush_hidden_from_polys(me);

  paintface_flush_flags(C, ob, true, true);
}

void paintface_reveal(bContext *C, Object *ob, const bool select)
{
  using namespace blender;
  Mesh *me = BKE_mesh_from_object(ob);
  if (me == nullptr || me->totpoly == 0) {
    return;
  }

  bke::MutableAttributeAccessor attributes = me->attributes_for_write();

  if (select) {
    const VArray<bool> hide_poly = attributes.lookup_or_default<bool>(
        ".hide_poly", ATTR_DOMAIN_FACE, false);
    bke::SpanAttributeWriter<bool> select_poly = attributes.lookup_or_add_for_write_span<bool>(
        ".select_poly", ATTR_DOMAIN_FACE);
    for (const int i : hide_poly.index_range()) {
      if (hide_poly[i]) {
        select_poly.span[i] = true;
      }
    }
    select_poly.finish();
  }

  attributes.remove(".hide_poly");

  BKE_mesh_flush_hidden_from_polys(me);

  paintface_flush_flags(C, ob, true, true);
}

/**
 * Join all edges of each poly in the AtomicDisjointSet. This can be used to find out which polys
 * are connected to each other.
 * \param islands Is expected to be of length mesh->totedge.
 * \param skip_seams Polys separated by a seam will be treated as not connected.
 */
static void build_poly_connections(blender::AtomicDisjointSet &islands,
                                   Mesh &mesh,
                                   const bool skip_seams = true)
{
  using namespace blender;
  const Span<MPoly> polys = mesh.polys();
  const Span<MEdge> edges = mesh.edges();
  const Span<int> corner_edges = mesh.corner_edges();

<<<<<<< HEAD
  BLI_bitmap *edge_tag = BLI_BITMAP_NEW(me->totedge, __func__);
  BLI_bitmap *poly_tag = BLI_BITMAP_NEW(me->totpoly, __func__);

  const Span<MEdge> edges = me->edges();
  const OffsetIndices polys = me->polys();
  const Span<int> corner_edges = me->corner_edges();
  bke::MutableAttributeAccessor attributes = me->attributes_for_write();
=======
  bke::MutableAttributeAccessor attributes = mesh.attributes_for_write();
>>>>>>> 636c98c8
  const VArray<bool> hide_poly = attributes.lookup_or_default<bool>(
      ".hide_poly", ATTR_DOMAIN_FACE, false);

<<<<<<< HEAD
  if (index != uint(-1)) {
    /* only put face under cursor in array */
    BKE_mesh_poly_edgebitmap_insert(edge_tag, corner_edges.slice(polys[index]));
    BLI_BITMAP_ENABLE(poly_tag, index);
  }
  else {
    /* fill array by selection */
    for (int i = 0; i < me->totpoly; i++) {
      if (hide_poly[i]) {
        /* pass */
      }
      else if (select_poly.span[i]) {
        BKE_mesh_poly_edgebitmap_insert(edge_tag, corner_edges.slice(polys[index]));
        BLI_BITMAP_ENABLE(poly_tag, i);
      }
    }
  }

  while (do_it) {
    do_it = false;

    /* expand selection */
    for (int i = 0; i < me->totpoly; i++) {
      if (hide_poly[i]) {
=======
  /* Polys are connected if they share edges. By connecting all edges of a loop (as long as they
   * are not a seam) we can find connected faces. */
  threading::parallel_for(polys.index_range(), 1024, [&](const IndexRange range) {
    for (const int poly_index : range) {
      if (hide_poly[poly_index]) {
>>>>>>> 636c98c8
        continue;
      }
      const MPoly &poly = polys[poly_index];
      const Span<int> poly_edges = corner_edges.slice(poly.loopstart, poly.totloop);

<<<<<<< HEAD
      if (!BLI_BITMAP_TEST(poly_tag, i)) {
        mark = false;

        for (const int edge_i : corner_edges.slice(polys[i])) {
          if ((edges[edge_i].flag & ME_SEAM) == 0) {
            if (BLI_BITMAP_TEST(edge_tag, edge_i)) {
              mark = true;
              break;
            }
          }
        }

        if (mark) {
          BLI_BITMAP_ENABLE(poly_tag, i);
          BKE_mesh_poly_edgebitmap_insert(edge_tag, corner_edges.slice(polys[index]));
          do_it = true;
=======
      for (const int poly_loop_index : poly_edges.index_range()) {
        const int outer_edge = poly_edges[poly_loop_index];
        if (skip_seams && (edges[outer_edge].flag & ME_SEAM) != 0) {
          continue;
        }

        for (const int inner_edge :
             poly_edges.slice(poly_loop_index, poly_edges.size() - poly_loop_index)) {
          if (outer_edge == inner_edge) {
            continue;
          }
          if (skip_seams && (edges[inner_edge].flag & ME_SEAM) != 0) {
            continue;
          }
          islands.join(inner_edge, outer_edge);
>>>>>>> 636c98c8
        }
      }
    }
  });
}

/* Select faces connected to the given face_indices. Seams are treated as separation. */
static void paintface_select_linked_faces(Mesh &mesh,
                                          const blender::Span<int> face_indices,
                                          const bool select)
{
  using namespace blender;

  AtomicDisjointSet islands(mesh.totedge);
  build_poly_connections(islands, mesh);

  const Span<MPoly> polys = mesh.polys();
  const Span<MEdge> edges = mesh.edges();
  const Span<int> corner_edges = mesh.corner_edges();

  bke::MutableAttributeAccessor attributes = mesh.attributes_for_write();
  bke::SpanAttributeWriter<bool> select_poly = attributes.lookup_or_add_for_write_span<bool>(
      ".select_poly", ATTR_DOMAIN_FACE);

  Set<int> selected_roots;
  for (const int i : face_indices) {
    const MPoly &poly = polys[i];
    for (const int edge : corner_edges.slice(poly.loopstart, poly.totloop)) {
      if ((edges[edge].flag & ME_SEAM) != 0) {
        continue;
      }
      const int root = islands.find_root(edge);
      selected_roots.add(root);
    }
  }

  threading::parallel_for(select_poly.span.index_range(), 1024, [&](const IndexRange range) {
    for (const int poly_index : range) {
      const MPoly &poly = polys[poly_index];
      for (const int edge : corner_edges.slice(poly.loopstart, poly.totloop)) {
        const int root = islands.find_root(edge);
        if (selected_roots.contains(root)) {
          select_poly.span[poly_index] = select;
          break;
        }
      }
    }
  });

  select_poly.finish();
}

void paintface_select_linked(bContext *C, Object *ob, const int mval[2], const bool select)
{
  using namespace blender;
  Mesh *me = BKE_mesh_from_object(ob);
  if (me == nullptr || me->totpoly == 0) {
    return;
  }

  bke::MutableAttributeAccessor attributes = me->attributes_for_write();
  bke::SpanAttributeWriter<bool> select_poly = attributes.lookup_or_add_for_write_span<bool>(
      ".select_poly", ATTR_DOMAIN_FACE);

  Vector<int> indices;
  if (mval) {
    uint index = uint(-1);
    if (!ED_mesh_pick_face(C, ob, mval, ED_MESH_PICK_DEFAULT_FACE_DIST, &index)) {
      select_poly.finish();
      return;
    }
    /* Since paintface_select_linked_faces might not select the face under the cursor, select it
     * here. */
    select_poly.span[index] = true;
    indices.append(index);
  }

  else {
    for (const int i : select_poly.span.index_range()) {
      if (!select_poly.span[i]) {
        continue;
      }
      indices.append(i);
    }
  }

  select_poly.finish();

  paintface_select_linked_faces(*me, indices, select);
  paintface_flush_flags(C, ob, true, false);
}

bool paintface_deselect_all_visible(bContext *C, Object *ob, int action, bool flush_flags)
{
  using namespace blender;
  Mesh *me = BKE_mesh_from_object(ob);
  if (me == nullptr) {
    return false;
  }

  bke::MutableAttributeAccessor attributes = me->attributes_for_write();
  const VArray<bool> hide_poly = attributes.lookup_or_default<bool>(
      ".hide_poly", ATTR_DOMAIN_FACE, false);
  bke::SpanAttributeWriter<bool> select_poly = attributes.lookup_or_add_for_write_span<bool>(
      ".select_poly", ATTR_DOMAIN_FACE);

  if (action == SEL_TOGGLE) {
    action = SEL_SELECT;

    for (int i = 0; i < me->totpoly; i++) {
      if (!hide_poly[i] && select_poly.span[i]) {
        action = SEL_DESELECT;
        break;
      }
    }
  }

  bool changed = false;

  for (int i = 0; i < me->totpoly; i++) {
    if (hide_poly[i]) {
      continue;
    }
    const bool old_selection = select_poly.span[i];
    switch (action) {
      case SEL_SELECT:
        select_poly.span[i] = true;
        break;
      case SEL_DESELECT:
        select_poly.span[i] = false;
        break;
      case SEL_INVERT:
        select_poly.span[i] = !select_poly.span[i];
        changed = true;
        break;
    }
    if (old_selection != select_poly.span[i]) {
      changed = true;
    }
  }

  select_poly.finish();

  if (changed) {
    if (flush_flags) {
      paintface_flush_flags(C, ob, true, false);
    }
  }
  return changed;
}

bool paintface_minmax(Object *ob, float r_min[3], float r_max[3])
{
  using namespace blender;
  bool ok = false;
  float vec[3], bmat[3][3];

  const Mesh *me = BKE_mesh_from_object(ob);
  if (!me || !CustomData_has_layer(&me->ldata, CD_PROP_FLOAT2)) {
    return ok;
  }

  copy_m3_m4(bmat, ob->object_to_world);

  const Span<float3> positions = me->vert_positions();
  const OffsetIndices polys = me->polys();
  const Span<int> corner_verts = me->corner_verts();
  bke::AttributeAccessor attributes = me->attributes();
  const VArray<bool> hide_poly = attributes.lookup_or_default<bool>(
      ".hide_poly", ATTR_DOMAIN_FACE, false);
  const VArray<bool> select_poly = attributes.lookup_or_default<bool>(
      ".select_poly", ATTR_DOMAIN_FACE, false);

  for (int i = 0; i < me->totpoly; i++) {
    if (hide_poly[i] || !select_poly[i]) {
      continue;
    }

    for (const int vert : corner_verts.slice(polys[i])) {
      mul_v3_m3v3(vec, bmat, positions[vert]);
      add_v3_v3v3(vec, vec, ob->object_to_world[3]);
      minmax_v3v3_v3(r_min, r_max, vec);
    }

    ok = true;
  }

  return ok;
}

bool paintface_mouse_select(bContext *C,
                            const int mval[2],
                            const SelectPick_Params *params,
                            Object *ob)
{
  using namespace blender;
  uint index;
  bool changed = false;
  bool found = false;

  /* Get the face under the cursor */
  Mesh *me = BKE_mesh_from_object(ob);

  bke::MutableAttributeAccessor attributes = me->attributes_for_write();
  const VArray<bool> hide_poly = attributes.lookup_or_default<bool>(
      ".hide_poly", ATTR_DOMAIN_FACE, false);
  bke::AttributeWriter<bool> select_poly = attributes.lookup_or_add_for_write<bool>(
      ".select_poly", ATTR_DOMAIN_FACE);

  if (ED_mesh_pick_face(C, ob, mval, ED_MESH_PICK_DEFAULT_FACE_DIST, &index)) {
    if (index < me->totpoly) {
      if (!hide_poly[index]) {
        found = true;
      }
    }
  }

  if (params->sel_op == SEL_OP_SET) {
    if ((found && params->select_passthrough) && select_poly.varray[index]) {
      found = false;
    }
    else if (found || params->deselect_all) {
      /* Deselect everything. */
      changed |= paintface_deselect_all_visible(C, ob, SEL_DESELECT, false);
    }
  }

  if (found) {
    me->act_face = int(index);

    switch (params->sel_op) {
      case SEL_OP_SET:
      case SEL_OP_ADD:
        select_poly.varray.set(index, true);
        break;
      case SEL_OP_SUB:
        select_poly.varray.set(index, false);
        break;
      case SEL_OP_XOR:
        select_poly.varray.set(index, !select_poly.varray[index]);
        break;
      case SEL_OP_AND:
        BLI_assert_unreachable(); /* Doesn't make sense for picking. */
        break;
    }

    /* image window redraw */

    paintface_flush_flags(C, ob, true, false);
    ED_region_tag_redraw(CTX_wm_region(C)); /* XXX: should redraw all 3D views. */
    changed = true;
  }
  return changed || found;
}

void paintvert_flush_flags(Object *ob)
{
  using namespace blender;
  using namespace blender;
  Mesh *me = BKE_mesh_from_object(ob);
  Mesh *me_eval = BKE_object_get_evaluated_mesh(ob);
  if (me == nullptr) {
    return;
  }

  /* we could call this directly in all areas that change selection,
   * since this could become slow for realtime updates (circle-select for eg) */
  BKE_mesh_flush_select_from_verts(me);

  if (me_eval == nullptr) {
    return;
  }

  const bke::AttributeAccessor attributes_orig = me->attributes();
  bke::MutableAttributeAccessor attributes_eval = me_eval->attributes_for_write();

  const int *orig_indices = (const int *)CustomData_get_layer(&me_eval->vdata, CD_ORIGINDEX);

  const VArray<bool> hide_vert_orig = attributes_orig.lookup_or_default<bool>(
      ".hide_vert", ATTR_DOMAIN_POINT, false);
  bke::SpanAttributeWriter<bool> hide_vert_eval =
      attributes_eval.lookup_or_add_for_write_only_span<bool>(".hide_vert", ATTR_DOMAIN_POINT);
  if (orig_indices) {
    for (const int i : hide_vert_eval.span.index_range()) {
      if (orig_indices[i] != ORIGINDEX_NONE) {
        hide_vert_eval.span[i] = hide_vert_orig[orig_indices[i]];
      }
    }
  }
  else {
    hide_vert_orig.materialize(hide_vert_eval.span);
  }
  hide_vert_eval.finish();

  const VArray<bool> select_vert_orig = attributes_orig.lookup_or_default<bool>(
      ".select_vert", ATTR_DOMAIN_POINT, false);
  bke::SpanAttributeWriter<bool> select_vert_eval =
      attributes_eval.lookup_or_add_for_write_only_span<bool>(".select_vert", ATTR_DOMAIN_POINT);
  if (orig_indices) {
    for (const int i : select_vert_eval.span.index_range()) {
      if (orig_indices[i] != ORIGINDEX_NONE) {
        select_vert_eval.span[i] = select_vert_orig[orig_indices[i]];
      }
    }
  }
  else {
    select_vert_orig.materialize(select_vert_eval.span);
  }
  select_vert_eval.finish();

  BKE_mesh_batch_cache_dirty_tag(me, BKE_MESH_BATCH_DIRTY_ALL);
}

static void paintvert_select_linked_vertices(bContext *C,
                                             Object *ob,
                                             const blender::Span<int> vertex_indices,
                                             const bool select)
{
  using namespace blender;

  Mesh *mesh = BKE_mesh_from_object(ob);
  if (mesh == nullptr || mesh->totpoly == 0) {
    return;
  }

  /* AtomicDisjointSet is used to store connection information in vertex indices. */
  AtomicDisjointSet islands(mesh->totvert);
  const Span<MEdge> edges = mesh->edges();

  /* By calling join() on the vertices of all edges, the AtomicDisjointSet contains information on
   * which parts of the mesh are connected. */
  threading::parallel_for(edges.index_range(), 1024, [&](const IndexRange range) {
    for (const MEdge &edge : edges.slice(range)) {
      islands.join(edge.v1, edge.v2);
    }
  });

  bke::MutableAttributeAccessor attributes = mesh->attributes_for_write();
  bke::SpanAttributeWriter<bool> select_vert = attributes.lookup_or_add_for_write_span<bool>(
      ".select_vert", ATTR_DOMAIN_POINT);

  Set<int> selected_roots;

  for (const int i : vertex_indices) {
    const int root = islands.find_root(i);
    selected_roots.add(root);
  }

  threading::parallel_for(select_vert.span.index_range(), 1024, [&](const IndexRange range) {
    for (const int i : range) {
      const int root = islands.find_root(i);
      if (selected_roots.contains(root)) {
        select_vert.span[i] = select;
      }
    }
  });

  select_vert.finish();

  paintvert_flush_flags(ob);
  paintvert_tag_select_update(C, ob);
}

void paintvert_select_linked_pick(bContext *C,
                                  Object *ob,
                                  const int region_coordinates[2],
                                  const bool select)
{
  uint index = uint(-1);
  if (!ED_mesh_pick_vert(
          C, ob, region_coordinates, ED_MESH_PICK_DEFAULT_VERT_DIST, true, &index)) {
    return;
  }

  paintvert_select_linked_vertices(C, ob, {int(index)}, select);
}

void paintvert_select_linked(bContext *C, Object *ob)
{
  Mesh *mesh = BKE_mesh_from_object(ob);
  if (mesh == nullptr || mesh->totpoly == 0) {
    return;
  }

  blender::bke::MutableAttributeAccessor attributes = mesh->attributes_for_write();
  blender::bke::SpanAttributeWriter<bool> select_vert =
      attributes.lookup_or_add_for_write_span<bool>(".select_vert", ATTR_DOMAIN_POINT);

  blender::Vector<int> indices;
  for (const int i : select_vert.span.index_range()) {
    if (!select_vert.span[i]) {
      continue;
    }
    indices.append(i);
  }
  select_vert.finish();
  paintvert_select_linked_vertices(C, ob, indices, true);
}

void paintvert_tag_select_update(bContext *C, Object *ob)
{
  DEG_id_tag_update(static_cast<ID *>(ob->data), ID_RECALC_COPY_ON_WRITE | ID_RECALC_SELECT);
  WM_event_add_notifier(C, NC_GEOM | ND_SELECT, ob->data);
}

bool paintvert_deselect_all_visible(Object *ob, int action, bool flush_flags)
{
  using namespace blender;
  Mesh *me = BKE_mesh_from_object(ob);
  if (me == nullptr) {
    return false;
  }

  bke::MutableAttributeAccessor attributes = me->attributes_for_write();
  const VArray<bool> hide_vert = attributes.lookup_or_default<bool>(
      ".hide_vert", ATTR_DOMAIN_POINT, false);
  bke::SpanAttributeWriter<bool> select_vert = attributes.lookup_or_add_for_write_span<bool>(
      ".select_vert", ATTR_DOMAIN_POINT);

  if (action == SEL_TOGGLE) {
    action = SEL_SELECT;

    for (int i = 0; i < me->totvert; i++) {
      if (!hide_vert[i] && select_vert.span[i]) {
        action = SEL_DESELECT;
        break;
      }
    }
  }

  bool changed = false;
  for (int i = 0; i < me->totvert; i++) {
    if (hide_vert[i]) {
      continue;
    }
    const bool old_selection = select_vert.span[i];
    switch (action) {
      case SEL_SELECT:
        select_vert.span[i] = true;
        break;
      case SEL_DESELECT:
        select_vert.span[i] = false;
        break;
      case SEL_INVERT:
        select_vert.span[i] = !select_vert.span[i];
        break;
    }
    if (old_selection != select_vert.span[i]) {
      changed = true;
    }
  }

  select_vert.finish();

  if (changed) {
    /* handle mselect */
    if (action == SEL_SELECT) {
      /* pass */
    }
    else if (ELEM(action, SEL_DESELECT, SEL_INVERT)) {
      BKE_mesh_mselect_clear(me);
    }
    else {
      BKE_mesh_mselect_validate(me);
    }

    if (flush_flags) {
      paintvert_flush_flags(ob);
    }
  }
  return changed;
}

void paintvert_select_ungrouped(Object *ob, bool extend, bool flush_flags)
{
  using namespace blender;
  Mesh *me = BKE_mesh_from_object(ob);
  if (me == nullptr) {
    return;
  }
  const Span<MDeformVert> dverts = me->deform_verts();
  if (dverts.is_empty()) {
    return;
  }

  if (!extend) {
    paintvert_deselect_all_visible(ob, SEL_DESELECT, false);
  }

  bke::MutableAttributeAccessor attributes = me->attributes_for_write();
  const VArray<bool> hide_vert = attributes.lookup_or_default<bool>(
      ".hide_vert", ATTR_DOMAIN_POINT, false);
  bke::SpanAttributeWriter<bool> select_vert = attributes.lookup_or_add_for_write_span<bool>(
      ".select_vert", ATTR_DOMAIN_POINT);

  for (const int i : select_vert.span.index_range()) {
    if (!hide_vert[i]) {
      if (dverts[i].dw == nullptr) {
        /* if null weight then not grouped */
        select_vert.span[i] = true;
      }
    }
  }

  select_vert.finish();

  if (flush_flags) {
    paintvert_flush_flags(ob);
  }
}

void paintvert_hide(bContext *C, Object *ob, const bool unselected)
{
  using namespace blender;
  Mesh *me = BKE_mesh_from_object(ob);
  if (me == nullptr || me->totvert == 0) {
    return;
  }

  bke::MutableAttributeAccessor attributes = me->attributes_for_write();
  bke::SpanAttributeWriter<bool> hide_vert = attributes.lookup_or_add_for_write_span<bool>(
      ".hide_vert", ATTR_DOMAIN_POINT);
  bke::SpanAttributeWriter<bool> select_vert = attributes.lookup_or_add_for_write_span<bool>(
      ".select_vert", ATTR_DOMAIN_POINT);

  for (const int i : hide_vert.span.index_range()) {
    if (!hide_vert.span[i]) {
      if (!select_vert.span[i] == unselected) {
        hide_vert.span[i] = true;
      }
    }

    if (hide_vert.span[i]) {
      select_vert.span[i] = false;
    }
  }
  hide_vert.finish();
  select_vert.finish();

  BKE_mesh_flush_hidden_from_verts(me);

  paintvert_flush_flags(ob);
  paintvert_tag_select_update(C, ob);
}

void paintvert_reveal(bContext *C, Object *ob, const bool select)
{
  using namespace blender;
  Mesh *me = BKE_mesh_from_object(ob);
  if (me == nullptr || me->totvert == 0) {
    return;
  }

  bke::MutableAttributeAccessor attributes = me->attributes_for_write();
  const VArray<bool> hide_vert = attributes.lookup_or_default<bool>(
      ".hide_vert", ATTR_DOMAIN_POINT, false);
  bke::SpanAttributeWriter<bool> select_vert = attributes.lookup_or_add_for_write_span<bool>(
      ".select_vert", ATTR_DOMAIN_POINT);

  for (const int i : select_vert.span.index_range()) {
    if (hide_vert[i]) {
      select_vert.span[i] = select;
    }
  }

  select_vert.finish();

  /* Remove the hide attribute to reveal all vertices. */
  attributes.remove(".hide_vert");

  BKE_mesh_flush_hidden_from_verts(me);

  paintvert_flush_flags(ob);
  paintvert_tag_select_update(C, ob);
}<|MERGE_RESOLUTION|>--- conflicted
+++ resolved
@@ -223,79 +223,23 @@
                                    const bool skip_seams = true)
 {
   using namespace blender;
-  const Span<MPoly> polys = mesh.polys();
   const Span<MEdge> edges = mesh.edges();
+  const OffsetIndices polys = mesh.polys();
   const Span<int> corner_edges = mesh.corner_edges();
 
-<<<<<<< HEAD
-  BLI_bitmap *edge_tag = BLI_BITMAP_NEW(me->totedge, __func__);
-  BLI_bitmap *poly_tag = BLI_BITMAP_NEW(me->totpoly, __func__);
-
-  const Span<MEdge> edges = me->edges();
-  const OffsetIndices polys = me->polys();
-  const Span<int> corner_edges = me->corner_edges();
-  bke::MutableAttributeAccessor attributes = me->attributes_for_write();
-=======
   bke::MutableAttributeAccessor attributes = mesh.attributes_for_write();
->>>>>>> 636c98c8
   const VArray<bool> hide_poly = attributes.lookup_or_default<bool>(
       ".hide_poly", ATTR_DOMAIN_FACE, false);
 
-<<<<<<< HEAD
-  if (index != uint(-1)) {
-    /* only put face under cursor in array */
-    BKE_mesh_poly_edgebitmap_insert(edge_tag, corner_edges.slice(polys[index]));
-    BLI_BITMAP_ENABLE(poly_tag, index);
-  }
-  else {
-    /* fill array by selection */
-    for (int i = 0; i < me->totpoly; i++) {
-      if (hide_poly[i]) {
-        /* pass */
-      }
-      else if (select_poly.span[i]) {
-        BKE_mesh_poly_edgebitmap_insert(edge_tag, corner_edges.slice(polys[index]));
-        BLI_BITMAP_ENABLE(poly_tag, i);
-      }
-    }
-  }
-
-  while (do_it) {
-    do_it = false;
-
-    /* expand selection */
-    for (int i = 0; i < me->totpoly; i++) {
-      if (hide_poly[i]) {
-=======
   /* Polys are connected if they share edges. By connecting all edges of a loop (as long as they
    * are not a seam) we can find connected faces. */
   threading::parallel_for(polys.index_range(), 1024, [&](const IndexRange range) {
     for (const int poly_index : range) {
       if (hide_poly[poly_index]) {
->>>>>>> 636c98c8
         continue;
       }
-      const MPoly &poly = polys[poly_index];
-      const Span<int> poly_edges = corner_edges.slice(poly.loopstart, poly.totloop);
-
-<<<<<<< HEAD
-      if (!BLI_BITMAP_TEST(poly_tag, i)) {
-        mark = false;
-
-        for (const int edge_i : corner_edges.slice(polys[i])) {
-          if ((edges[edge_i].flag & ME_SEAM) == 0) {
-            if (BLI_BITMAP_TEST(edge_tag, edge_i)) {
-              mark = true;
-              break;
-            }
-          }
-        }
-
-        if (mark) {
-          BLI_BITMAP_ENABLE(poly_tag, i);
-          BKE_mesh_poly_edgebitmap_insert(edge_tag, corner_edges.slice(polys[index]));
-          do_it = true;
-=======
+      const Span<int> poly_edges = corner_edges.slice(polys[poly_index]);
+
       for (const int poly_loop_index : poly_edges.index_range()) {
         const int outer_edge = poly_edges[poly_loop_index];
         if (skip_seams && (edges[outer_edge].flag & ME_SEAM) != 0) {
@@ -311,7 +255,6 @@
             continue;
           }
           islands.join(inner_edge, outer_edge);
->>>>>>> 636c98c8
         }
       }
     }
@@ -328,8 +271,8 @@
   AtomicDisjointSet islands(mesh.totedge);
   build_poly_connections(islands, mesh);
 
-  const Span<MPoly> polys = mesh.polys();
   const Span<MEdge> edges = mesh.edges();
+  const OffsetIndices polys = mesh.polys();
   const Span<int> corner_edges = mesh.corner_edges();
 
   bke::MutableAttributeAccessor attributes = mesh.attributes_for_write();
@@ -338,8 +281,7 @@
 
   Set<int> selected_roots;
   for (const int i : face_indices) {
-    const MPoly &poly = polys[i];
-    for (const int edge : corner_edges.slice(poly.loopstart, poly.totloop)) {
+    for (const int edge : corner_edges.slice(polys[i])) {
       if ((edges[edge].flag & ME_SEAM) != 0) {
         continue;
       }
@@ -350,8 +292,7 @@
 
   threading::parallel_for(select_poly.span.index_range(), 1024, [&](const IndexRange range) {
     for (const int poly_index : range) {
-      const MPoly &poly = polys[poly_index];
-      for (const int edge : corner_edges.slice(poly.loopstart, poly.totloop)) {
+      for (const int edge : corner_edges.slice(polys[poly_index])) {
         const int root = islands.find_root(edge);
         if (selected_roots.contains(root)) {
           select_poly.span[poly_index] = select;
