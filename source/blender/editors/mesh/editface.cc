/* SPDX-License-Identifier: GPL-2.0-or-later */

/** \file
 * \ingroup edmesh
 */

#include "MEM_guardedalloc.h"

#include "BLI_bitmap.h"
#include "BLI_blenlib.h"
#include "BLI_math.h"

#include "IMB_imbuf.h"
#include "IMB_imbuf_types.h"

#include "DNA_mesh_types.h"
#include "DNA_meshdata_types.h"
#include "DNA_object_types.h"

#include "BKE_attribute.hh"
#include "BKE_context.h"
#include "BKE_customdata.h"
#include "BKE_global.h"
#include "BKE_mesh.h"
#include "BKE_object.h"

#include "ED_mesh.h"
#include "ED_screen.h"
#include "ED_select_utils.h"
#include "ED_view3d.h"

#include "WM_api.h"
#include "WM_types.h"

#include "DEG_depsgraph.h"
#include "DEG_depsgraph_query.h"

/* own include */

void paintface_flush_flags(bContext *C,
                           Object *ob,
                           const bool flush_selection,
                           const bool flush_hidden)
{
  using namespace blender;
  Mesh *me = BKE_mesh_from_object(ob);
  const int *index_array = nullptr;

  BLI_assert(flush_selection || flush_hidden);

  if (me == nullptr) {
    return;
  }

  /* NOTE: call #BKE_mesh_flush_hidden_from_verts_ex first when changing hidden flags. */

  /* we could call this directly in all areas that change selection,
   * since this could become slow for realtime updates (circle-select for eg) */
  if (flush_selection) {
    BKE_mesh_flush_select_from_polys(me);
  }

  Depsgraph *depsgraph = CTX_data_ensure_evaluated_depsgraph(C);
  Object *ob_eval = DEG_get_evaluated_object(depsgraph, ob);

  if (ob_eval == nullptr) {
    return;
  }

  bke::AttributeAccessor attributes_me = me->attributes();
  Mesh *me_orig = (Mesh *)ob_eval->runtime.data_orig;
  bke::MutableAttributeAccessor attributes_orig = me_orig->attributes_for_write();
  Mesh *me_eval = (Mesh *)ob_eval->runtime.data_eval;
  bke::MutableAttributeAccessor attributes_eval = me_eval->attributes_for_write();
  bool updated = false;

  if (me_orig != nullptr && me_eval != nullptr && me_orig->totpoly == me->totpoly) {
    /* Update the COW copy of the mesh. */
    if (flush_hidden) {
      const VArray<bool> hide_poly_me = attributes_me.lookup_or_default<bool>(
          ".hide_poly", ATTR_DOMAIN_FACE, false);
      bke::SpanAttributeWriter<bool> hide_poly_orig =
          attributes_orig.lookup_or_add_for_write_only_span<bool>(".hide_poly", ATTR_DOMAIN_FACE);
      hide_poly_me.materialize(hide_poly_orig.span);
      hide_poly_orig.finish();
    }
    if (flush_selection) {
      const VArray<bool> select_poly_me = attributes_me.lookup_or_default<bool>(
          ".select_poly", ATTR_DOMAIN_FACE, false);
      bke::SpanAttributeWriter<bool> select_poly_orig =
          attributes_orig.lookup_or_add_for_write_only_span<bool>(".select_poly",
                                                                  ATTR_DOMAIN_FACE);
      select_poly_me.materialize(select_poly_orig.span);
      select_poly_orig.finish();
    }

    /* Mesh polys => Final derived polys */
    if ((index_array = (const int *)CustomData_get_layer(&me_eval->pdata, CD_ORIGINDEX))) {
      if (flush_hidden) {
        const VArray<bool> hide_poly_orig = attributes_orig.lookup_or_default<bool>(
            ".hide_poly", ATTR_DOMAIN_FACE, false);
        bke::SpanAttributeWriter<bool> hide_poly_eval =
            attributes_eval.lookup_or_add_for_write_only_span<bool>(".hide_poly",
                                                                    ATTR_DOMAIN_FACE);
        for (const int i : IndexRange(me_eval->totpoly)) {
          const int orig_poly_index = index_array[i];
          if (orig_poly_index != ORIGINDEX_NONE) {
            hide_poly_eval.span[i] = hide_poly_orig[orig_poly_index];
          }
        }
        hide_poly_eval.finish();
      }
      if (flush_selection) {
        const VArray<bool> select_poly_orig = attributes_orig.lookup_or_default<bool>(
            ".select_poly", ATTR_DOMAIN_FACE, false);
        bke::SpanAttributeWriter<bool> select_poly_eval =
            attributes_eval.lookup_or_add_for_write_only_span<bool>(".select_poly",
                                                                    ATTR_DOMAIN_FACE);
        for (const int i : IndexRange(me_eval->totpoly)) {
          const int orig_poly_index = index_array[i];
          if (orig_poly_index != ORIGINDEX_NONE) {
            select_poly_eval.span[i] = select_poly_orig[orig_poly_index];
          }
        }
        select_poly_eval.finish();
      }

      updated = true;
    }
  }

  if (updated) {
    if (flush_hidden) {
      BKE_mesh_batch_cache_dirty_tag(me_eval, BKE_MESH_BATCH_DIRTY_ALL);
    }
    else {
      BKE_mesh_batch_cache_dirty_tag(me_eval, BKE_MESH_BATCH_DIRTY_SELECT_PAINT);
    }

    DEG_id_tag_update(static_cast<ID *>(ob->data), ID_RECALC_SELECT);
  }
  else {
    DEG_id_tag_update(static_cast<ID *>(ob->data), ID_RECALC_COPY_ON_WRITE | ID_RECALC_SELECT);
  }

  WM_event_add_notifier(C, NC_GEOM | ND_SELECT, ob->data);
}

void paintface_hide(bContext *C, Object *ob, const bool unselected)
{
  using namespace blender;
  Mesh *me = BKE_mesh_from_object(ob);
  if (me == nullptr || me->totpoly == 0) {
    return;
  }

  bke::MutableAttributeAccessor attributes = me->attributes_for_write();
  bke::SpanAttributeWriter<bool> hide_poly = attributes.lookup_or_add_for_write_span<bool>(
      ".hide_poly", ATTR_DOMAIN_FACE);
  bke::SpanAttributeWriter<bool> select_poly = attributes.lookup_or_add_for_write_span<bool>(
      ".select_poly", ATTR_DOMAIN_FACE);

  for (int i = 0; i < me->totpoly; i++) {
    if (!hide_poly.span[i]) {
      if (!select_poly.span[i] == unselected) {
        hide_poly.span[i] = true;
      }
    }

    if (hide_poly.span[i]) {
      select_poly.span[i] = false;
    }
  }

  hide_poly.finish();
  select_poly.finish();

  BKE_mesh_flush_hidden_from_polys(me);

  paintface_flush_flags(C, ob, true, true);
}

void paintface_reveal(bContext *C, Object *ob, const bool select)
{
  using namespace blender;
  Mesh *me = BKE_mesh_from_object(ob);
  if (me == nullptr || me->totpoly == 0) {
    return;
  }

  bke::MutableAttributeAccessor attributes = me->attributes_for_write();

  if (select) {
    const VArray<bool> hide_poly = attributes.lookup_or_default<bool>(
        ".hide_poly", ATTR_DOMAIN_FACE, false);
    bke::SpanAttributeWriter<bool> select_poly = attributes.lookup_or_add_for_write_span<bool>(
        ".select_poly", ATTR_DOMAIN_FACE);
    for (const int i : hide_poly.index_range()) {
      if (hide_poly[i]) {
        select_poly.span[i] = true;
      }
    }
    select_poly.finish();
  }

  attributes.remove(".hide_poly");

  BKE_mesh_flush_hidden_from_polys(me);

  paintface_flush_flags(C, ob, true, true);
}

/* Set object-mode face selection seams based on edge data, uses hash table to find seam edges. */

static void select_linked_tfaces_with_seams(Mesh *me, const uint index, const bool select)
{
  using namespace blender;
  bool do_it = true;
  bool mark = false;

  BLI_bitmap *edge_tag = BLI_BITMAP_NEW(me->totedge, __func__);
  BLI_bitmap *poly_tag = BLI_BITMAP_NEW(me->totpoly, __func__);

  const Span<MEdge> edges = me->edges();
  const Span<MPoly> polys = me->polys();
  const Span<int> corner_edges = me->corner_edges();
  bke::MutableAttributeAccessor attributes = me->attributes_for_write();
  const VArray<bool> hide_poly = attributes.lookup_or_default<bool>(
      ".hide_poly", ATTR_DOMAIN_FACE, false);
  bke::SpanAttributeWriter<bool> select_poly = attributes.lookup_or_add_for_write_span<bool>(
      ".select_poly", ATTR_DOMAIN_FACE);

  if (index != uint(-1)) {
    /* only put face under cursor in array */
    const MPoly &poly = polys[index];
    BKE_mesh_poly_edgebitmap_insert(edge_tag, &poly, &corner_edges[poly.loopstart]);
    BLI_BITMAP_ENABLE(poly_tag, index);
  }
  else {
    /* fill array by selection */
    for (int i = 0; i < me->totpoly; i++) {
      if (hide_poly[i]) {
        /* pass */
      }
      else if (select_poly.span[i]) {
        const MPoly &poly = polys[i];
        BKE_mesh_poly_edgebitmap_insert(edge_tag, &poly, &corner_edges[poly.loopstart]);
        BLI_BITMAP_ENABLE(poly_tag, i);
      }
    }
  }

  while (do_it) {
    do_it = false;

    /* expand selection */
    for (int i = 0; i < me->totpoly; i++) {
      if (hide_poly[i]) {
        continue;
      }

      if (!BLI_BITMAP_TEST(poly_tag, i)) {
        mark = false;

        const MPoly &poly = polys[i];
        for (int b = 0; b < poly.totloop; b++) {
          const int corner = poly.loopstart + b;
          const int edge_i = corner_edges[corner];
          if ((edges[edge_i].flag & ME_SEAM) == 0) {
            if (BLI_BITMAP_TEST(edge_tag, edge_i)) {
              mark = true;
              break;
            }
          }
        }

        if (mark) {
          BLI_BITMAP_ENABLE(poly_tag, i);
          BKE_mesh_poly_edgebitmap_insert(edge_tag, &poly, &corner_edges[poly.loopstart]);
          do_it = true;
        }
      }
    }
  }

  MEM_freeN(edge_tag);

  for (int i = 0; i < me->totpoly; i++) {
    if (BLI_BITMAP_TEST(poly_tag, i)) {
      select_poly.span[i] = select;
    }
  }

  MEM_freeN(poly_tag);
}

void paintface_select_linked(bContext *C, Object *ob, const int mval[2], const bool select)
{
  uint index = uint(-1);

  Mesh *me = BKE_mesh_from_object(ob);
  if (me == nullptr || me->totpoly == 0) {
    return;
  }

  if (mval) {
    if (!ED_mesh_pick_face(C, ob, mval, ED_MESH_PICK_DEFAULT_FACE_DIST, &index)) {
      return;
    }
  }

  select_linked_tfaces_with_seams(me, index, select);

  paintface_flush_flags(C, ob, true, false);
}

bool paintface_deselect_all_visible(bContext *C, Object *ob, int action, bool flush_flags)
{
  using namespace blender;
  Mesh *me = BKE_mesh_from_object(ob);
  if (me == nullptr) {
    return false;
  }

  bke::MutableAttributeAccessor attributes = me->attributes_for_write();
  const VArray<bool> hide_poly = attributes.lookup_or_default<bool>(
      ".hide_poly", ATTR_DOMAIN_FACE, false);
  bke::SpanAttributeWriter<bool> select_poly = attributes.lookup_or_add_for_write_span<bool>(
      ".select_poly", ATTR_DOMAIN_FACE);

  if (action == SEL_TOGGLE) {
    action = SEL_SELECT;

    for (int i = 0; i < me->totpoly; i++) {
      if (!hide_poly[i] && select_poly.span[i]) {
        action = SEL_DESELECT;
        break;
      }
    }
  }

  bool changed = false;

  for (int i = 0; i < me->totpoly; i++) {
    if (hide_poly[i]) {
      continue;
    }
    const bool old_selection = select_poly.span[i];
    switch (action) {
      case SEL_SELECT:
        select_poly.span[i] = true;
        break;
      case SEL_DESELECT:
        select_poly.span[i] = false;
        break;
      case SEL_INVERT:
        select_poly.span[i] = !select_poly.span[i];
        changed = true;
        break;
    }
    if (old_selection != select_poly.span[i]) {
      changed = true;
    }
  }

  select_poly.finish();

  if (changed) {
    if (flush_flags) {
      paintface_flush_flags(C, ob, true, false);
    }
  }
  return changed;
}

bool paintface_minmax(Object *ob, float r_min[3], float r_max[3])
{
  using namespace blender;
  bool ok = false;
  float vec[3], bmat[3][3];

  const Mesh *me = BKE_mesh_from_object(ob);
  if (!me || !CustomData_has_layer(&me->ldata, CD_MLOOPUV)) {
    return ok;
  }

  copy_m3_m4(bmat, ob->object_to_world);

<<<<<<< HEAD
  const Span<float3> positions = me->positions();
=======
  const Span<float3> positions = me->vert_positions();
>>>>>>> a7e1815c
  const Span<MPoly> polys = me->polys();
  const Span<int> corner_verts = me->corner_verts();
  bke::AttributeAccessor attributes = me->attributes();
  const VArray<bool> hide_poly = attributes.lookup_or_default<bool>(
      ".hide_poly", ATTR_DOMAIN_FACE, false);
  const VArray<bool> select_poly = attributes.lookup_or_default<bool>(
      ".select_poly", ATTR_DOMAIN_FACE, false);

  for (int i = 0; i < me->totpoly; i++) {
    if (hide_poly[i] || !select_poly[i]) {
      continue;
    }

    const MPoly &poly = polys[i];
<<<<<<< HEAD
    for (int b = 0; b < poly.totloop; b++) {
      const int corner = poly.loopstart + b;
      mul_v3_m3v3(vec, bmat, positions[corner_verts[corner]]);
=======
    const MLoop *ml = &loops[poly.loopstart];
    for (int b = 0; b < poly.totloop; b++, ml++) {
      mul_v3_m3v3(vec, bmat, positions[ml->v]);
>>>>>>> a7e1815c
      add_v3_v3v3(vec, vec, ob->object_to_world[3]);
      minmax_v3v3_v3(r_min, r_max, vec);
    }

    ok = true;
  }

  return ok;
}

bool paintface_mouse_select(bContext *C,
                            const int mval[2],
                            const SelectPick_Params *params,
                            Object *ob)
{
  using namespace blender;
  uint index;
  bool changed = false;
  bool found = false;

  /* Get the face under the cursor */
  Mesh *me = BKE_mesh_from_object(ob);

  bke::MutableAttributeAccessor attributes = me->attributes_for_write();
  const VArray<bool> hide_poly = attributes.lookup_or_default<bool>(
      ".hide_poly", ATTR_DOMAIN_FACE, false);
  bke::AttributeWriter<bool> select_poly = attributes.lookup_or_add_for_write<bool>(
      ".select_poly", ATTR_DOMAIN_FACE);

  if (ED_mesh_pick_face(C, ob, mval, ED_MESH_PICK_DEFAULT_FACE_DIST, &index)) {
    if (index < me->totpoly) {
      if (!hide_poly[index]) {
        found = true;
      }
    }
  }

  if (params->sel_op == SEL_OP_SET) {
    if ((found && params->select_passthrough) && select_poly.varray[index]) {
      found = false;
    }
    else if (found || params->deselect_all) {
      /* Deselect everything. */
      changed |= paintface_deselect_all_visible(C, ob, SEL_DESELECT, false);
    }
  }

  if (found) {
    me->act_face = int(index);

    switch (params->sel_op) {
      case SEL_OP_SET:
      case SEL_OP_ADD:
        select_poly.varray.set(index, true);
        break;
      case SEL_OP_SUB:
        select_poly.varray.set(index, false);
        break;
      case SEL_OP_XOR:
        select_poly.varray.set(index, !select_poly.varray[index]);
        break;
      case SEL_OP_AND:
        BLI_assert_unreachable(); /* Doesn't make sense for picking. */
        break;
    }

    /* image window redraw */

    paintface_flush_flags(C, ob, true, false);
    ED_region_tag_redraw(CTX_wm_region(C)); /* XXX: should redraw all 3D views. */
    changed = true;
  }
  return changed || found;
}

void paintvert_flush_flags(Object *ob)
{
  using namespace blender;
  using namespace blender;
  Mesh *me = BKE_mesh_from_object(ob);
  Mesh *me_eval = BKE_object_get_evaluated_mesh(ob);
  if (me == nullptr) {
    return;
  }

  /* we could call this directly in all areas that change selection,
   * since this could become slow for realtime updates (circle-select for eg) */
  BKE_mesh_flush_select_from_verts(me);

  if (me_eval == nullptr) {
    return;
  }

  const bke::AttributeAccessor attributes_orig = me->attributes();
  bke::MutableAttributeAccessor attributes_eval = me_eval->attributes_for_write();

  const int *orig_indices = (const int *)CustomData_get_layer(&me_eval->vdata, CD_ORIGINDEX);

  const VArray<bool> hide_vert_orig = attributes_orig.lookup_or_default<bool>(
      ".hide_vert", ATTR_DOMAIN_POINT, false);
  bke::SpanAttributeWriter<bool> hide_vert_eval =
      attributes_eval.lookup_or_add_for_write_only_span<bool>(".hide_vert", ATTR_DOMAIN_POINT);
  if (orig_indices) {
    for (const int i : hide_vert_eval.span.index_range()) {
      if (orig_indices[i] != ORIGINDEX_NONE) {
        hide_vert_eval.span[i] = hide_vert_orig[orig_indices[i]];
      }
    }
  }
  else {
    hide_vert_orig.materialize(hide_vert_eval.span);
  }
  hide_vert_eval.finish();

  const VArray<bool> select_vert_orig = attributes_orig.lookup_or_default<bool>(
      ".select_vert", ATTR_DOMAIN_POINT, false);
  bke::SpanAttributeWriter<bool> select_vert_eval =
      attributes_eval.lookup_or_add_for_write_only_span<bool>(".select_vert", ATTR_DOMAIN_POINT);
  if (orig_indices) {
    for (const int i : select_vert_eval.span.index_range()) {
      if (orig_indices[i] != ORIGINDEX_NONE) {
        select_vert_eval.span[i] = select_vert_orig[orig_indices[i]];
      }
    }
  }
  else {
    select_vert_orig.materialize(select_vert_eval.span);
  }
  select_vert_eval.finish();

  BKE_mesh_batch_cache_dirty_tag(me, BKE_MESH_BATCH_DIRTY_ALL);
}

void paintvert_tag_select_update(bContext *C, Object *ob)
{
  DEG_id_tag_update(static_cast<ID *>(ob->data), ID_RECALC_COPY_ON_WRITE | ID_RECALC_SELECT);
  WM_event_add_notifier(C, NC_GEOM | ND_SELECT, ob->data);
}

bool paintvert_deselect_all_visible(Object *ob, int action, bool flush_flags)
{
  using namespace blender;
  Mesh *me = BKE_mesh_from_object(ob);
  if (me == nullptr) {
    return false;
  }

  bke::MutableAttributeAccessor attributes = me->attributes_for_write();
  const VArray<bool> hide_vert = attributes.lookup_or_default<bool>(
      ".hide_vert", ATTR_DOMAIN_POINT, false);
  bke::SpanAttributeWriter<bool> select_vert = attributes.lookup_or_add_for_write_span<bool>(
      ".select_vert", ATTR_DOMAIN_POINT);

  if (action == SEL_TOGGLE) {
    action = SEL_SELECT;

    for (int i = 0; i < me->totvert; i++) {
      if (!hide_vert[i] && select_vert.span[i]) {
        action = SEL_DESELECT;
        break;
      }
    }
  }

  bool changed = false;
  for (int i = 0; i < me->totvert; i++) {
    if (hide_vert[i]) {
      continue;
    }
    const bool old_selection = select_vert.span[i];
    switch (action) {
      case SEL_SELECT:
        select_vert.span[i] = true;
        break;
      case SEL_DESELECT:
        select_vert.span[i] = false;
        break;
      case SEL_INVERT:
        select_vert.span[i] = !select_vert.span[i];
        break;
    }
    if (old_selection != select_vert.span[i]) {
      changed = true;
    }
  }

  select_vert.finish();

  if (changed) {
    /* handle mselect */
    if (action == SEL_SELECT) {
      /* pass */
    }
    else if (ELEM(action, SEL_DESELECT, SEL_INVERT)) {
      BKE_mesh_mselect_clear(me);
    }
    else {
      BKE_mesh_mselect_validate(me);
    }

    if (flush_flags) {
      paintvert_flush_flags(ob);
    }
  }
  return changed;
}

void paintvert_select_ungrouped(Object *ob, bool extend, bool flush_flags)
{
  using namespace blender;
  Mesh *me = BKE_mesh_from_object(ob);
  if (me == nullptr) {
    return;
  }
  const Span<MDeformVert> dverts = me->deform_verts();
  if (dverts.is_empty()) {
    return;
  }

  if (!extend) {
    paintvert_deselect_all_visible(ob, SEL_DESELECT, false);
  }

  bke::MutableAttributeAccessor attributes = me->attributes_for_write();
  const VArray<bool> hide_vert = attributes.lookup_or_default<bool>(
      ".hide_vert", ATTR_DOMAIN_POINT, false);
  bke::SpanAttributeWriter<bool> select_vert = attributes.lookup_or_add_for_write_span<bool>(
      ".select_vert", ATTR_DOMAIN_POINT);

  for (const int i : select_vert.span.index_range()) {
    if (!hide_vert[i]) {
      if (dverts[i].dw == nullptr) {
        /* if null weight then not grouped */
        select_vert.span[i] = true;
      }
    }
  }

  select_vert.finish();

  if (flush_flags) {
    paintvert_flush_flags(ob);
  }
}

void paintvert_hide(bContext *C, Object *ob, const bool unselected)
{
  using namespace blender;
  Mesh *me = BKE_mesh_from_object(ob);
  if (me == nullptr || me->totvert == 0) {
    return;
  }

  bke::MutableAttributeAccessor attributes = me->attributes_for_write();
  bke::SpanAttributeWriter<bool> hide_vert = attributes.lookup_or_add_for_write_span<bool>(
      ".hide_vert", ATTR_DOMAIN_POINT);
  bke::SpanAttributeWriter<bool> select_vert = attributes.lookup_or_add_for_write_span<bool>(
      ".select_vert", ATTR_DOMAIN_POINT);

  for (const int i : hide_vert.span.index_range()) {
    if (!hide_vert.span[i]) {
      if (!select_vert.span[i] == unselected) {
        hide_vert.span[i] = true;
      }
    }

    if (hide_vert.span[i]) {
      select_vert.span[i] = false;
    }
  }
  hide_vert.finish();
  select_vert.finish();

  BKE_mesh_flush_hidden_from_verts(me);

  paintvert_flush_flags(ob);
  paintvert_tag_select_update(C, ob);
}

void paintvert_reveal(bContext *C, Object *ob, const bool select)
{
  using namespace blender;
  Mesh *me = BKE_mesh_from_object(ob);
  if (me == nullptr || me->totvert == 0) {
    return;
  }

  bke::MutableAttributeAccessor attributes = me->attributes_for_write();
  const VArray<bool> hide_vert = attributes.lookup_or_default<bool>(
      ".hide_vert", ATTR_DOMAIN_POINT, false);
  bke::SpanAttributeWriter<bool> select_vert = attributes.lookup_or_add_for_write_span<bool>(
      ".select_vert", ATTR_DOMAIN_POINT);

  for (const int i : select_vert.span.index_range()) {
    if (hide_vert[i]) {
      select_vert.span[i] = select;
    }
  }

  select_vert.finish();

  /* Remove the hide attribute to reveal all vertices. */
  attributes.remove(".hide_vert");

  BKE_mesh_flush_hidden_from_verts(me);

  paintvert_flush_flags(ob);
  paintvert_tag_select_update(C, ob);
}<|MERGE_RESOLUTION|>--- conflicted
+++ resolved
@@ -386,11 +386,7 @@
 
   copy_m3_m4(bmat, ob->object_to_world);
 
-<<<<<<< HEAD
-  const Span<float3> positions = me->positions();
-=======
   const Span<float3> positions = me->vert_positions();
->>>>>>> a7e1815c
   const Span<MPoly> polys = me->polys();
   const Span<int> corner_verts = me->corner_verts();
   bke::AttributeAccessor attributes = me->attributes();
@@ -405,15 +401,9 @@
     }
 
     const MPoly &poly = polys[i];
-<<<<<<< HEAD
     for (int b = 0; b < poly.totloop; b++) {
       const int corner = poly.loopstart + b;
       mul_v3_m3v3(vec, bmat, positions[corner_verts[corner]]);
-=======
-    const MLoop *ml = &loops[poly.loopstart];
-    for (int b = 0; b < poly.totloop; b++, ml++) {
-      mul_v3_m3v3(vec, bmat, positions[ml->v]);
->>>>>>> a7e1815c
       add_v3_v3v3(vec, vec, ob->object_to_world[3]);
       minmax_v3v3_v3(r_min, r_max, vec);
     }
