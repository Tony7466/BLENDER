--- conflicted
+++ resolved
@@ -590,14 +590,9 @@
   int *corner_verts = (int *)CustomData_add_layer_named(
       &ldata, CD_PROP_INT32, CD_CONSTRUCT, totloop, ".corner_vert");
   int *corner_edges = (int *)CustomData_add_layer_named(
-<<<<<<< HEAD
-      &ldata, CD_PROP_INT32, CD_CONSTRUCT, nullptr, totloop, ".corner_edge");
+      &ldata, CD_PROP_INT32, CD_CONSTRUCT, totloop, ".corner_edge");
   int *poly_offsets = static_cast<int *>(MEM_malloc_arrayN(totpoly + 1, sizeof(int), __func__));
   poly_offsets[totpoly] = totloop;
-=======
-      &ldata, CD_PROP_INT32, CD_CONSTRUCT, totloop, ".corner_edge");
-  polys = (MPoly *)CustomData_add_layer(&pdata, CD_MPOLY, CD_SET_DEFAULT, totpoly);
->>>>>>> 88c7b695
 
   vertofs = 0;
   edgeofs = 0;
