--- conflicted
+++ resolved
@@ -34,6 +34,7 @@
 #include "BKE_mesh.h"
 #include "BKE_mesh_mirror.h"
 #include "BKE_mesh_remesh_voxel.h"
+#include "BKE_mesh_types.h"
 #include "BKE_mesh_runtime.h"
 #include "BKE_modifier.h"
 #include "BKE_object.h"
@@ -149,12 +150,8 @@
   }
 
   if (ob->mode == OB_MODE_SCULPT) {
-<<<<<<< HEAD
-    ED_sculpt_undo_geometry_begin(ob, op->type->name);
+    ED_sculpt_undo_geometry_begin(ob, op);
     ob->sculpt->needs_pbvh_rebuild = true;
-=======
-    ED_sculpt_undo_geometry_begin(ob, op);
->>>>>>> b37954d0
   }
 
   if (mesh->flag & ME_REMESH_FIX_POLES && mesh->remesh_voxel_adaptivity <= 0.0f) {
@@ -190,15 +187,11 @@
     BKE_remesh_reproject_vertex_paint(new_mesh, mesh);
   }
 
-<<<<<<< HEAD
   if (ob->mode == OB_MODE_SCULPT) {
     BKE_mesh_remesh_sculpt_array_update(ob, new_mesh, mesh);
   }
 
-  BKE_mesh_nomain_to_mesh(new_mesh, mesh, ob, &CD_MASK_MESH, true);
-=======
   BKE_mesh_nomain_to_mesh(new_mesh, mesh, ob);
->>>>>>> b37954d0
 
   if (smooth_normals) {
     BKE_mesh_smooth_flag_set(static_cast<Mesh *>(ob->data), true);
@@ -1297,7 +1290,7 @@
     BKE_remesh_reproject_vertex_paint(new_mesh, mesh);
   }
 
-  BKE_mesh_nomain_to_mesh(new_mesh, mesh, ob, &CD_MASK_MESH, true);
+  BKE_mesh_nomain_to_mesh(new_mesh, mesh, ob);
   BKE_mesh_batch_cache_dirty_tag(static_cast<Mesh *>(ob->data), BKE_MESH_BATCH_DIRTY_ALL);
   DEG_id_tag_update(&ob->id, ID_RECALC_GEOMETRY);
   WM_event_add_notifier(C, NC_GEOM | ND_DATA, ob->data);
