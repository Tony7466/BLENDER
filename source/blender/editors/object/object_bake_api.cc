/* SPDX-License-Identifier: GPL-2.0-or-later
 * Copyright 2004 Blender Foundation. All rights reserved. */

/** \file
 * \ingroup edobj
 */

#include "MEM_guardedalloc.h"

#include "DNA_material_types.h"
#include "DNA_mesh_types.h"
#include "DNA_meshdata_types.h"
#include "DNA_object_types.h"

#include "RNA_access.h"
#include "RNA_define.h"
#include "RNA_enum_types.h"

#include "BLI_fileops.h"
#include "BLI_listbase.h"
#include "BLI_path_util.h"
#include "BLI_string.h"

#include "BKE_attribute.h"
#include "BKE_callbacks.h"
#include "BKE_context.h"
#include "BKE_editmesh.h"
#include "BKE_global.h"
#include "BKE_image.h"
#include "BKE_image_format.h"
#include "BKE_layer.h"
#include "BKE_lib_id.h"
#include "BKE_main.h"
#include "BKE_material.h"
#include "BKE_mesh.h"
#include "BKE_mesh_mapping.h"
#include "BKE_modifier.h"
#include "BKE_node.h"
#include "BKE_object.h"
#include "BKE_report.h"
#include "BKE_scene.h"
#include "BKE_screen.h"

#include "DEG_depsgraph.h"
#include "DEG_depsgraph_build.h"
#include "DEG_depsgraph_query.h"

#include "RE_engine.h"
#include "RE_pipeline.h"

#include "IMB_colormanagement.h"
#include "IMB_imbuf.h"
#include "IMB_imbuf_types.h"

#include "WM_api.h"
#include "WM_types.h"

#include "ED_mesh.h"
#include "ED_object.h"
#include "ED_screen.h"
#include "ED_uvedit.h"

#include "object_intern.h"

/* prototypes */
static void bake_set_props(wmOperator *op, Scene *scene);

struct BakeAPIRender {
  /* Data to work on. */
  Main *main;
  Scene *scene;
  ViewLayer *view_layer;
  Object *ob;
  ListBase selected_objects;

  /* Baking settings. */
  eBakeTarget target;

  eScenePassType pass_type;
  int pass_filter;
  int margin;
  eBakeMarginType margin_type;

  bool is_clear;
  bool is_selected_to_active;
  bool is_cage;

  float cage_extrusion;
  float max_ray_distance;
  int normal_space;
  eBakeNormalSwizzle normal_swizzle[3];

  char uv_layer[MAX_CUSTOMDATA_LAYER_NAME];
  char custom_cage[MAX_NAME];

  /* Settings for external image saving. */
  eBakeSaveMode save_mode;
  char filepath[FILE_MAX];
  bool is_automatic_name;
  bool is_split_materials;
  int width;
  int height;
  const char *identifier;

  /* Baking render session. */
  Render *render;

  /* Progress Callbacks. */
  float *progress;
  bool *do_update;

  /* Operator state. */
  ReportList *reports;
  int result;
  ScrArea *area;
};

/* callbacks */

static void bake_progress_update(void *bjv, float progress)
{
  BakeAPIRender *bj = static_cast<BakeAPIRender *>(bjv);

  if (bj->progress && *bj->progress != progress) {
    *bj->progress = progress;

    /* make jobs timer to send notifier */
    *(bj->do_update) = true;
  }
}

/** Catch escape key to cancel. */
static int bake_modal(bContext *C, wmOperator * /*op*/, const wmEvent *event)
{
  /* no running blender, remove handler and pass through */
  if (0 == WM_jobs_test(CTX_wm_manager(C), CTX_data_scene(C), WM_JOB_TYPE_OBJECT_BAKE)) {
    return OPERATOR_FINISHED | OPERATOR_PASS_THROUGH;
  }

  /* running render */
  switch (event->type) {
    case EVT_ESCKEY: {
      G.is_break = true;
      return OPERATOR_RUNNING_MODAL;
    }
  }
  return OPERATOR_PASS_THROUGH;
}

/**
 * for exec() when there is no render job
 * NOTE: this won't check for the escape key being pressed, but doing so isn't thread-safe.
 */
static bool bake_break(void * /*rjv*/)
{
  if (G.is_break) {
    return true;
  }
  return false;
}

static void bake_update_image(ScrArea *area, Image *image)
{
  if (area && area->spacetype == SPACE_IMAGE) { /* in case the user changed while baking */
    SpaceImage *sima = static_cast<SpaceImage *>(area->spacedata.first);
    if (sima) {
      sima->image = image;
    }
  }
}

static bool write_internal_bake_pixels(Image *image,
                                       const int image_tile_number,
                                       BakePixel pixel_array[],
                                       float *buffer,
                                       const int width,
                                       const int height,
                                       const int margin,
                                       const char margin_type,
                                       const bool is_clear,
                                       const bool is_noncolor,
                                       Mesh const *mesh_eval,
                                       char const *uv_layer,
                                       const float uv_offset[2])
{
  ImBuf *ibuf;
  void *lock;
  bool is_float;
  char *mask_buffer = nullptr;
  const size_t pixels_num = size_t(width) * size_t(height);

  ImageUser iuser;
  BKE_imageuser_default(&iuser);
  iuser.tile = image_tile_number;
  ibuf = BKE_image_acquire_ibuf(image, &iuser, &lock);

  if (!ibuf) {
    return false;
  }

  if (margin > 0 || !is_clear) {
    mask_buffer = static_cast<char *>(MEM_callocN(sizeof(char) * pixels_num, "Bake Mask"));
    RE_bake_mask_fill(pixel_array, pixels_num, mask_buffer);
  }

  is_float = (ibuf->rect_float != nullptr);

  /* colormanagement conversions */
  if (!is_noncolor) {
    const char *from_colorspace;
    const char *to_colorspace;

    from_colorspace = IMB_colormanagement_role_colorspace_name_get(COLOR_ROLE_SCENE_LINEAR);

    if (is_float) {
      to_colorspace = IMB_colormanagement_get_float_colorspace(ibuf);
    }
    else {
      to_colorspace = IMB_colormanagement_get_rect_colorspace(ibuf);
    }

    if (from_colorspace != to_colorspace) {
      IMB_colormanagement_transform(
          buffer, ibuf->x, ibuf->y, ibuf->channels, from_colorspace, to_colorspace, false);
    }
  }

  /* populates the ImBuf */
  if (is_clear) {
    if (is_float) {
      IMB_buffer_float_from_float(ibuf->rect_float,
                                  buffer,
                                  ibuf->channels,
                                  IB_PROFILE_LINEAR_RGB,
                                  IB_PROFILE_LINEAR_RGB,
                                  false,
                                  ibuf->x,
                                  ibuf->y,
                                  ibuf->x,
                                  ibuf->x);
    }
    else {
      IMB_buffer_byte_from_float((uchar *)ibuf->rect,
                                 buffer,
                                 ibuf->channels,
                                 ibuf->dither,
                                 IB_PROFILE_SRGB,
                                 IB_PROFILE_SRGB,
                                 false,
                                 ibuf->x,
                                 ibuf->y,
                                 ibuf->x,
                                 ibuf->x);
    }
  }
  else {
    if (is_float) {
      IMB_buffer_float_from_float_mask(ibuf->rect_float,
                                       buffer,
                                       ibuf->channels,
                                       ibuf->x,
                                       ibuf->y,
                                       ibuf->x,
                                       ibuf->x,
                                       mask_buffer);
    }
    else {
      IMB_buffer_byte_from_float_mask((uchar *)ibuf->rect,
                                      buffer,
                                      ibuf->channels,
                                      ibuf->dither,
                                      false,
                                      ibuf->x,
                                      ibuf->y,
                                      ibuf->x,
                                      ibuf->x,
                                      mask_buffer);
    }
  }

  /* margins */
  if (margin > 0) {
    RE_bake_margin(ibuf, mask_buffer, margin, margin_type, mesh_eval, uv_layer, uv_offset);
  }

  ibuf->userflags |= IB_DISPLAY_BUFFER_INVALID;
  BKE_image_mark_dirty(image, ibuf);

  if (ibuf->rect_float) {
    ibuf->userflags |= IB_RECT_INVALID;
  }

  /* force mipmap recalc */
  if (ibuf->mipmap[0]) {
    ibuf->userflags |= IB_MIPMAP_INVALID;
    imb_freemipmapImBuf(ibuf);
  }

  BKE_image_release_ibuf(image, ibuf, nullptr);

  if (mask_buffer) {
    MEM_freeN(mask_buffer);
  }

  return true;
}

/* force OpenGL reload */
static void bake_targets_refresh(BakeTargets *targets)
{
  for (int i = 0; i < targets->images_num; i++) {
    Image *ima = targets->images[i].image;

    if (ima) {
      BKE_image_partial_update_mark_full_update(ima);
      BKE_image_free_gputextures(ima);
      DEG_id_tag_update(&ima->id, 0);
    }
  }
}

static bool write_external_bake_pixels(const char *filepath,
                                       BakePixel pixel_array[],
                                       float *buffer,
                                       const int width,
                                       const int height,
                                       const int margin,
                                       const int margin_type,
                                       ImageFormatData const *im_format,
                                       const bool is_noncolor,
                                       Mesh const *mesh_eval,
                                       char const *uv_layer,
                                       const float uv_offset[2])
{
  ImBuf *ibuf = nullptr;
  bool ok = false;
  bool is_float;

  is_float = im_format->depth > 8;

  /* create a new ImBuf */
  ibuf = IMB_allocImBuf(width, height, im_format->planes, (is_float ? IB_rectfloat : IB_rect));

  if (!ibuf) {
    return false;
  }

  /* populates the ImBuf */
  if (is_float) {
    IMB_buffer_float_from_float(ibuf->rect_float,
                                buffer,
                                ibuf->channels,
                                IB_PROFILE_LINEAR_RGB,
                                IB_PROFILE_LINEAR_RGB,
                                false,
                                ibuf->x,
                                ibuf->y,
                                ibuf->x,
                                ibuf->x);
  }
  else {
    if (!is_noncolor) {
      const char *from_colorspace = IMB_colormanagement_role_colorspace_name_get(
          COLOR_ROLE_SCENE_LINEAR);
      const char *to_colorspace = IMB_colormanagement_get_rect_colorspace(ibuf);
      IMB_colormanagement_transform(
          buffer, ibuf->x, ibuf->y, ibuf->channels, from_colorspace, to_colorspace, false);
    }

    IMB_buffer_byte_from_float((uchar *)ibuf->rect,
                               buffer,
                               ibuf->channels,
                               ibuf->dither,
                               IB_PROFILE_SRGB,
                               IB_PROFILE_SRGB,
                               false,
                               ibuf->x,
                               ibuf->y,
                               ibuf->x,
                               ibuf->x);
  }

  /* margins */
  if (margin > 0) {
    char *mask_buffer = nullptr;
    const size_t pixels_num = size_t(width) * size_t(height);

    mask_buffer = static_cast<char *>(MEM_callocN(sizeof(char) * pixels_num, "Bake Mask"));
    RE_bake_mask_fill(pixel_array, pixels_num, mask_buffer);
    RE_bake_margin(ibuf, mask_buffer, margin, margin_type, mesh_eval, uv_layer, uv_offset);

    if (mask_buffer) {
      MEM_freeN(mask_buffer);
    }
  }

  if ((ok = BKE_imbuf_write(ibuf, filepath, im_format))) {
#ifndef WIN32
    chmod(filepath, S_IRUSR | S_IWUSR);
#endif
    // printf("%s saving bake map: '%s'\n", __func__, filepath);
  }

  /* garbage collection */
  IMB_freeImBuf(ibuf);

  return ok;
}

static bool is_noncolor_pass(eScenePassType pass_type)
{
  return ELEM(pass_type,
              SCE_PASS_Z,
              SCE_PASS_POSITION,
              SCE_PASS_NORMAL,
              SCE_PASS_VECTOR,
              SCE_PASS_INDEXOB,
              SCE_PASS_UV,
              SCE_PASS_INDEXMA);
}

/* if all is good tag image and return true */
static bool bake_object_check(const Scene *scene,
                              ViewLayer *view_layer,
                              Object *ob,
                              const eBakeTarget target,
                              ReportList *reports)
{
  BKE_view_layer_synced_ensure(scene, view_layer);
  Base *base = BKE_view_layer_base_find(view_layer, ob);

  if (base == nullptr) {
    BKE_reportf(reports, RPT_ERROR, "Object \"%s\" is not in view layer", ob->id.name + 2);
    return false;
  }

  if (!(base->flag & BASE_ENABLED_RENDER)) {
    BKE_reportf(reports, RPT_ERROR, "Object \"%s\" is not enabled for rendering", ob->id.name + 2);
    return false;
  }

  if (ob->type != OB_MESH) {
    BKE_reportf(reports, RPT_ERROR, "Object \"%s\" is not a mesh", ob->id.name + 2);
    return false;
  }

  Mesh *me = (Mesh *)ob->data;

  if (me->totpoly == 0) {
    BKE_reportf(reports, RPT_ERROR, "No faces found in the object \"%s\"", ob->id.name + 2);
    return false;
  }

  if (target == R_BAKE_TARGET_VERTEX_COLORS) {
    if (!BKE_id_attributes_color_find(&me->id, me->active_color_attribute)) {
      BKE_reportf(reports,
                  RPT_ERROR,
                  "Mesh does not have an active color attribute \"%s\"",
                  me->id.name + 2);
      return false;
    }
  }
  else if (target == R_BAKE_TARGET_IMAGE_TEXTURES) {
    if (CustomData_get_active_layer_index(&me->ldata, CD_PROP_FLOAT2) == -1) {
      BKE_reportf(
          reports, RPT_ERROR, "No active UV layer found in the object \"%s\"", ob->id.name + 2);
      return false;
    }

    for (int i = 0; i < ob->totcol; i++) {
      const bNodeTree *ntree = nullptr;
      const bNode *node = nullptr;
      const int mat_nr = i + 1;
      Image *image;
      ED_object_get_active_image(ob, mat_nr, &image, nullptr, &node, &ntree);

      if (image) {

        if (node) {
          if (BKE_node_is_connected_to_output(ntree, node)) {
            /* we don't return false since this may be a false positive
             * this can't be RPT_ERROR though, otherwise it prevents
             * multiple highpoly objects to be baked at once */
            BKE_reportf(reports,
                        RPT_INFO,
                        "Circular dependency for image \"%s\" from object \"%s\"",
                        image->id.name + 2,
                        ob->id.name + 2);
          }
        }

        LISTBASE_FOREACH (ImageTile *, tile, &image->tiles) {
          ImageUser iuser;
          BKE_imageuser_default(&iuser);
          iuser.tile = tile->tile_number;

          void *lock;
          ImBuf *ibuf = BKE_image_acquire_ibuf(image, &iuser, &lock);

          if (ibuf) {
            BKE_image_release_ibuf(image, ibuf, lock);
          }
          else {
            BKE_reportf(reports,
                        RPT_ERROR,
                        "Uninitialized image \"%s\" from object \"%s\"",
                        image->id.name + 2,
                        ob->id.name + 2);

            BKE_image_release_ibuf(image, ibuf, lock);
            return false;
          }
        }
      }
      else {
        Material *mat = BKE_object_material_get(ob, mat_nr);
        if (mat != nullptr) {
          BKE_reportf(reports,
                      RPT_INFO,
                      "No active image found in material \"%s\" (%d) for object \"%s\"",
                      mat->id.name + 2,
                      i,
                      ob->id.name + 2);
        }
        else {
          BKE_reportf(reports,
                      RPT_INFO,
                      "No active image found in material slot (%d) for object \"%s\"",
                      i,
                      ob->id.name + 2);
        }
        continue;
      }

      image->id.tag |= LIB_TAG_DOIT;
    }
  }

  return true;
}

static bool bake_pass_filter_check(eScenePassType pass_type,
                                   const int pass_filter,
                                   ReportList *reports)
{
  switch (pass_type) {
    case SCE_PASS_COMBINED:
      if ((pass_filter & R_BAKE_PASS_FILTER_EMIT) != 0) {
        return true;
      }

      if (((pass_filter & R_BAKE_PASS_FILTER_DIRECT) != 0) ||
          ((pass_filter & R_BAKE_PASS_FILTER_INDIRECT) != 0)) {
        if (((pass_filter & R_BAKE_PASS_FILTER_DIFFUSE) != 0) ||
            ((pass_filter & R_BAKE_PASS_FILTER_GLOSSY) != 0) ||
            ((pass_filter & R_BAKE_PASS_FILTER_TRANSM) != 0) ||
            ((pass_filter & R_BAKE_PASS_FILTER_SUBSURFACE) != 0)) {
          return true;
        }

        BKE_report(reports,
                   RPT_ERROR,
                   "Combined bake pass requires Emit, or a light pass with "
                   "Direct or Indirect contributions enabled");

        return false;
      }
      BKE_report(reports,
                 RPT_ERROR,
                 "Combined bake pass requires Emit, or a light pass with "
                 "Direct or Indirect contributions enabled");
      return false;
    case SCE_PASS_DIFFUSE_COLOR:
    case SCE_PASS_GLOSSY_COLOR:
    case SCE_PASS_TRANSM_COLOR:
    case SCE_PASS_SUBSURFACE_COLOR:
      if (((pass_filter & R_BAKE_PASS_FILTER_COLOR) != 0) ||
          ((pass_filter & R_BAKE_PASS_FILTER_DIRECT) != 0) ||
          ((pass_filter & R_BAKE_PASS_FILTER_INDIRECT) != 0)) {
        return true;
      }
      else {
        BKE_report(reports,
                   RPT_ERROR,
                   "Bake pass requires Direct, Indirect, or Color contributions to be enabled");
        return false;
      }
      break;
    default:
      return true;
      break;
  }
}

/* before even getting in the bake function we check for some basic errors */
static bool bake_objects_check(Main *bmain,
                               const Scene *scene,
                               ViewLayer *view_layer,
                               Object *ob,
                               ListBase *selected_objects,
                               ReportList *reports,
                               const bool is_selected_to_active,
                               const eBakeTarget target)
{
  CollectionPointerLink *link;

  /* error handling and tag (in case multiple materials share the same image) */
  BKE_main_id_tag_idcode(bmain, ID_IM, LIB_TAG_DOIT, false);

  if (is_selected_to_active) {
    int tot_objects = 0;

    if (!bake_object_check(scene, view_layer, ob, target, reports)) {
      return false;
    }

    for (link = static_cast<CollectionPointerLink *>(selected_objects->first); link;
         link = link->next) {
      Object *ob_iter = (Object *)link->ptr.data;

      if (ob_iter == ob) {
        continue;
      }

      if (ELEM(ob_iter->type, OB_MESH, OB_FONT, OB_CURVES_LEGACY, OB_SURF, OB_MBALL) == false) {
        BKE_reportf(reports,
                    RPT_ERROR,
                    "Object \"%s\" is not a mesh or can't be converted to a mesh (Curve, Text, "
                    "Surface or Metaball)",
                    ob_iter->id.name + 2);
        return false;
      }
      tot_objects += 1;
    }

    if (tot_objects == 0) {
      BKE_report(reports, RPT_ERROR, "No valid selected objects");
      return false;
    }
  }
  else {
    if (BLI_listbase_is_empty(selected_objects)) {
      BKE_report(reports, RPT_ERROR, "No valid selected objects");
      return false;
    }

    for (link = static_cast<CollectionPointerLink *>(selected_objects->first); link;
         link = link->next) {
      if (!bake_object_check(
              scene, view_layer, static_cast<Object *>(link->ptr.data), target, reports)) {
        return false;
      }
    }
  }
  return true;
}

/* it needs to be called after bake_objects_check since the image tagging happens there */
static void bake_targets_clear(Main *bmain, const bool is_tangent)
{
  LISTBASE_FOREACH (Image *, image, &bmain->images) {
    if ((image->id.tag & LIB_TAG_DOIT) != 0) {
      RE_bake_ibuf_clear(image, is_tangent);
    }
  }
}

/* create new mesh with edit mode changes and modifiers applied */
static Mesh *bake_mesh_new_from_object(Depsgraph *depsgraph,
                                       Object *object,
                                       const bool preserve_origindex)
{
  Mesh *me = BKE_mesh_new_from_object(depsgraph, object, false, preserve_origindex);

  if (me->flag & ME_AUTOSMOOTH) {
    ED_mesh_split_faces(me);
    CustomData_free_layers(&me->ldata, CD_NORMAL, me->totloop);
  }

  return me;
}

/* Image Bake Targets */

static bool bake_targets_init_image_textures(const BakeAPIRender *bkr,
                                             BakeTargets *targets,
                                             Object *ob,
                                             ReportList *reports)
{
  int materials_num = ob->totcol;

  if (materials_num == 0) {
    if (bkr->save_mode == R_BAKE_SAVE_INTERNAL) {
      BKE_report(
          reports, RPT_ERROR, "No active image found, add a material or bake to an external file");
      return false;
    }
    if (bkr->is_split_materials) {
      BKE_report(
          reports,
          RPT_ERROR,
          "No active image found, add a material or bake without the Split Materials option");
      return false;
    }
  }

  /* Allocate material mapping. */
  targets->materials_num = materials_num;
  targets->material_to_image = static_cast<Image **>(
      MEM_callocN(sizeof(Image *) * targets->materials_num, __func__));

  /* Error handling and tag (in case multiple materials share the same image). */
  BKE_main_id_tag_idcode(bkr->main, ID_IM, LIB_TAG_DOIT, false);

  targets->images = nullptr;

  for (int i = 0; i < materials_num; i++) {
    Image *image;
    ED_object_get_active_image(ob, i + 1, &image, nullptr, nullptr, nullptr);

    targets->material_to_image[i] = image;

    /* Some materials have no image, we just ignore those cases.
     * Also setup each image only once. */
    if (image && !(image->id.tag & LIB_TAG_DOIT)) {
      LISTBASE_FOREACH (ImageTile *, tile, &image->tiles) {
        /* Add bake image. */
        targets->images = static_cast<BakeImage *>(
            MEM_recallocN(targets->images, sizeof(BakeImage) * (targets->images_num + 1)));
        targets->images[targets->images_num].image = image;
        targets->images[targets->images_num].tile_number = tile->tile_number;
        targets->images_num++;
      }

      image->id.tag |= LIB_TAG_DOIT;
    }
  }

  return true;
}

static bool bake_targets_init_internal(const BakeAPIRender *bkr,
                                       BakeTargets *targets,
                                       Object *ob,
                                       ReportList *reports)
{
  if (!bake_targets_init_image_textures(bkr, targets, ob, reports)) {
    return false;
  }

  /* Saving to image datablocks. */
  for (int i = 0; i < targets->images_num; i++) {
    BakeImage *bk_image = &targets->images[i];

    ImageUser iuser;
    BKE_imageuser_default(&iuser);
    iuser.tile = bk_image->tile_number;

    void *lock;
    ImBuf *ibuf = BKE_image_acquire_ibuf(bk_image->image, &iuser, &lock);

    if (ibuf) {
      bk_image->width = ibuf->x;
      bk_image->height = ibuf->y;
      bk_image->offset = targets->pixels_num;
      BKE_image_get_tile_uv(bk_image->image, bk_image->tile_number, bk_image->uv_offset);

      targets->pixels_num += size_t(ibuf->x) * size_t(ibuf->y);
    }
    else {
      BKE_image_release_ibuf(bk_image->image, ibuf, lock);
      BKE_reportf(reports, RPT_ERROR, "Uninitialized image %s", bk_image->image->id.name + 2);
      return false;
    }
    BKE_image_release_ibuf(bk_image->image, ibuf, lock);
  }

  return true;
}

static bool bake_targets_output_internal(const BakeAPIRender *bkr,
                                         BakeTargets *targets,
                                         Object *ob,
                                         BakePixel *pixel_array,
                                         ReportList *reports,
                                         Mesh *mesh_eval)
{
  bool all_ok = true;

  for (int i = 0; i < targets->images_num; i++) {
    BakeImage *bk_image = &targets->images[i];
    const bool ok = write_internal_bake_pixels(bk_image->image,
                                               bk_image->tile_number,
                                               pixel_array + bk_image->offset,
                                               targets->result +
                                                   bk_image->offset * targets->channels_num,
                                               bk_image->width,
                                               bk_image->height,
                                               bkr->margin,
                                               bkr->margin_type,
                                               bkr->is_clear,
                                               targets->is_noncolor,
                                               mesh_eval,
                                               bkr->uv_layer,
                                               bk_image->uv_offset);

    /* might be read by UI to set active image for display */
    bake_update_image(bkr->area, bk_image->image);

    if (!ok) {
      BKE_reportf(reports,
                  RPT_ERROR,
                  "Problem saving the bake map internally for object \"%s\"",
                  ob->id.name + 2);
      all_ok = false;
    }
    else {
      BKE_report(
          reports, RPT_INFO, "Baking map saved to internal image, save it externally or pack it");
    }
  }

  return all_ok;
}

static bool bake_targets_init_external(const BakeAPIRender *bkr,
                                       BakeTargets *targets,
                                       Object *ob,
                                       ReportList *reports)
{
  if (!bake_targets_init_image_textures(bkr, targets, ob, reports)) {
    return false;
  }

  /* Saving to disk. */
  for (int i = 0; i < targets->images_num; i++) {
    BakeImage *bk_image = &targets->images[i];

    bk_image->width = bkr->width;
    bk_image->height = bkr->height;
    bk_image->offset = targets->pixels_num;

    targets->pixels_num += size_t(bkr->width) * size_t(bkr->height);

    if (!bkr->is_split_materials) {
      break;
    }
  }

  if (!bkr->is_split_materials) {
    /* saving a single image */
    for (int i = 0; i < targets->materials_num; i++) {
      targets->material_to_image[i] = targets->images[0].image;
    }
  }

  return true;
}

static bool bake_targets_output_external(const BakeAPIRender *bkr,
                                         BakeTargets *targets,
                                         Object *ob,
                                         Object *ob_eval,
                                         Mesh *mesh_eval,
                                         BakePixel *pixel_array,
                                         ReportList *reports)
{
  bool all_ok = true;

  for (int i = 0; i < targets->images_num; i++) {
    BakeImage *bk_image = &targets->images[i];

    BakeData *bake = &bkr->scene->r.bake;
    char name[FILE_MAX];

    BKE_image_path_from_imtype(name,
                               bkr->filepath,
                               BKE_main_blendfile_path(bkr->main),
                               0,
                               bake->im_format.imtype,
                               true,
                               false,
                               nullptr);

    if (bkr->is_automatic_name) {
      BLI_path_suffix(name, FILE_MAX, ob->id.name + 2, "_");
      BLI_path_suffix(name, FILE_MAX, bkr->identifier, "_");
    }

    if (bkr->is_split_materials) {
      if (ob_eval->mat[i]) {
        BLI_path_suffix(name, FILE_MAX, ob_eval->mat[i]->id.name + 2, "_");
      }
      else if (mesh_eval->mat[i]) {
        BLI_path_suffix(name, FILE_MAX, mesh_eval->mat[i]->id.name + 2, "_");
      }
      else {
        /* if everything else fails, use the material index */
        char tmp[5];
        BLI_snprintf(tmp, sizeof(tmp), "%d", i % 1000);
        BLI_path_suffix(name, FILE_MAX, tmp, "_");
      }
    }

    if (bk_image->tile_number) {
      char tmp[FILE_MAX];
      SNPRINTF(tmp, "%d", bk_image->tile_number);
      BLI_path_suffix(name, FILE_MAX, tmp, "_");
    }

    /* save it externally */
    const bool ok = write_external_bake_pixels(name,
                                               pixel_array + bk_image->offset,
                                               targets->result +
                                                   bk_image->offset * targets->channels_num,
                                               bk_image->width,
                                               bk_image->height,
                                               bkr->margin,
                                               bkr->margin_type,
                                               &bake->im_format,
                                               targets->is_noncolor,
                                               mesh_eval,
                                               bkr->uv_layer,
                                               bk_image->uv_offset);

    if (!ok) {
      BKE_reportf(reports, RPT_ERROR, "Problem saving baked map in \"%s\"", name);
      all_ok = false;
    }
    else {
      BKE_reportf(reports, RPT_INFO, "Baking map written to \"%s\"", name);
    }

    if (!bkr->is_split_materials) {
      break;
    }
  }

  return all_ok;
}

/* Vertex Color Bake Targets */

static bool bake_targets_init_vertex_colors(Main *bmain,
                                            BakeTargets *targets,
                                            Object *ob,
                                            ReportList *reports)
{
  if (ob->type != OB_MESH) {
    BKE_report(reports, RPT_ERROR, "Color attribute baking is only supported for mesh objects");
    return false;
  }

  Mesh *me = static_cast<Mesh *>(ob->data);
  if (!BKE_id_attributes_color_find(&me->id, me->active_color_attribute)) {
    BKE_report(reports, RPT_ERROR, "No active color attribute to bake to");
    return false;
  }

  /* Ensure mesh and editmesh topology are in sync. */
  ED_object_editmode_load(bmain, ob);

  targets->images = MEM_cnew<BakeImage>(__func__);
  targets->images_num = 1;

  targets->material_to_image = static_cast<Image **>(
      MEM_callocN(sizeof(Image *) * ob->totcol, __func__));
  targets->materials_num = ob->totcol;

  BakeImage *bk_image = &targets->images[0];
  bk_image->width = me->totloop;
  bk_image->height = 1;
  bk_image->offset = 0;
  bk_image->image = nullptr;

  targets->pixels_num = bk_image->width * bk_image->height;

  return true;
}

static int find_original_loop(const blender::Span<MPoly> orig_polys,
                              const blender::Span<int> orig_corner_verts,
                              const int *vert_origindex,
                              const int *poly_origindex,
                              const int poly_eval,
                              const int vert_eval)
{
  /* Get original vertex and polygon index. There is currently no loop mapping
   * in modifier stack evaluation. */
  const int vert_orig = vert_origindex[vert_eval];
  const int poly_orig_i = poly_origindex[poly_eval];

  if (vert_orig == ORIGINDEX_NONE || poly_orig_i == ORIGINDEX_NONE) {
    return ORIGINDEX_NONE;
  }

  /* Find matching loop with original vertex in original polygon. */
<<<<<<< HEAD
  const MPoly *mpoly_orig = &orig_polys[poly_orig];
  const int *poly_verts_orig = &orig_corner_verts[mpoly_orig->loopstart];
  for (int j = 0; j < mpoly_orig->totloop; ++j) {
    if (poly_verts_orig[j] == vert_orig) {
      return mpoly_orig->loopstart + j;
=======
  const MPoly &poly_orig = orig_polys[poly_orig_i];
  const MLoop *mloop_orig = &orig_loops[poly_orig.loopstart];
  for (int j = 0; j < poly_orig.totloop; ++j, ++mloop_orig) {
    if (mloop_orig->v == vert_orig) {
      return poly_orig.loopstart + j;
>>>>>>> 915ff8d1
    }
  }

  return ORIGINDEX_NONE;
}

static void bake_targets_populate_pixels_color_attributes(BakeTargets *targets,
                                                          Object *ob,
                                                          Mesh *me_eval,
                                                          BakePixel *pixel_array)
{
  Mesh *me = static_cast<Mesh *>(ob->data);
  const int pixels_num = targets->pixels_num;

  /* Initialize blank pixels. */
  for (int i = 0; i < pixels_num; i++) {
    BakePixel *pixel = &pixel_array[i];

    pixel->primitive_id = -1;
    pixel->object_id = 0;
    pixel->seed = 0;
    pixel->du_dx = 0.0f;
    pixel->du_dy = 0.0f;
    pixel->dv_dx = 0.0f;
    pixel->dv_dy = 0.0f;
    pixel->uv[0] = 0.0f;
    pixel->uv[1] = 0.0f;
  }

  /* Populate through adjacent triangles, first triangle wins. */
  const int tottri = poly_to_tri_count(me_eval->totpoly, me_eval->totloop);
  MLoopTri *looptri = static_cast<MLoopTri *>(MEM_mallocN(sizeof(*looptri) * tottri, __func__));

  const blender::Span<int> corner_verts = me_eval->corner_verts();
  BKE_mesh_recalc_looptri(corner_verts.data(),
                          me_eval->polys().data(),
                          BKE_mesh_vert_positions(me_eval),
                          me_eval->totloop,
                          me_eval->totpoly,
                          looptri);

  /* For mapping back to original mesh in case there are modifiers. */
  const int *vert_origindex = static_cast<const int *>(
      CustomData_get_layer(&me_eval->vdata, CD_ORIGINDEX));
  const int *poly_origindex = static_cast<const int *>(
      CustomData_get_layer(&me_eval->pdata, CD_ORIGINDEX));
  const blender::Span<MPoly> orig_polys = me->polys();
  const blender::Span<int> orig_corner_verts = me->corner_verts();

  for (int i = 0; i < tottri; i++) {
    const MLoopTri *lt = &looptri[i];

    for (int j = 0; j < 3; j++) {
      uint l = lt->tri[j];
      const int v = corner_verts[l];

      /* Map back to original loop if there are modifiers. */
      if (vert_origindex != nullptr && poly_origindex != nullptr) {
        l = find_original_loop(
            orig_polys, orig_corner_verts, vert_origindex, poly_origindex, lt->poly, v);
        if (l == ORIGINDEX_NONE || l >= me->totloop) {
          continue;
        }
      }

      BakePixel *pixel = &pixel_array[l];

      if (pixel->primitive_id != -1) {
        continue;
      }

      pixel->primitive_id = i;

      /* Seed is the vertex, so that sampling noise is coherent for the same
       * vertex, but different corners can still have different normals,
       * materials and UVs. */
      pixel->seed = v;

      /* Barycentric coordinates. */
      if (j == 0) {
        pixel->uv[0] = 1.0f;
        pixel->uv[1] = 0.0f;
      }
      else if (j == 1) {
        pixel->uv[0] = 0.0f;
        pixel->uv[1] = 1.0f;
      }
      else if (j == 2) {
        pixel->uv[0] = 0.0f;
        pixel->uv[1] = 0.0f;
      }
    }
  }

  MEM_freeN(looptri);
}

static void bake_result_add_to_rgba(float rgba[4], const float *result, const int channels_num)
{
  if (channels_num == 4) {
    add_v4_v4(rgba, result);
  }
  else if (channels_num == 3) {
    add_v3_v3(rgba, result);
    rgba[3] += 1.0f;
  }
  else {
    rgba[0] += result[0];
    rgba[1] += result[0];
    rgba[2] += result[0];
    rgba[3] += 1.0f;
  }
}

static void convert_float_color_to_byte_color(const MPropCol *float_colors,
                                              const int num,
                                              const bool is_noncolor,
                                              MLoopCol *byte_colors)
{
  if (is_noncolor) {
    for (int i = 0; i < num; i++) {
      unit_float_to_uchar_clamp_v4(&byte_colors->r, float_colors[i].color);
    }
  }
  else {
    for (int i = 0; i < num; i++) {
      linearrgb_to_srgb_uchar4(&byte_colors[i].r, float_colors[i].color);
    }
  }
}

static bool bake_targets_output_vertex_colors(BakeTargets *targets, Object *ob)
{
  Mesh *me = static_cast<Mesh *>(ob->data);
  BMEditMesh *em = me->edit_mesh;
  CustomDataLayer *active_color_layer = BKE_id_attributes_color_find(&me->id,
                                                                     me->active_color_attribute);
  BLI_assert(active_color_layer != nullptr);
  const eAttrDomain domain = BKE_id_attribute_domain(&me->id, active_color_layer);

  const int channels_num = targets->channels_num;
  const bool is_noncolor = targets->is_noncolor;
  const float *result = targets->result;

  if (domain == ATTR_DOMAIN_POINT) {
    const int totvert = me->totvert;
    const int totloop = me->totloop;

    MPropCol *mcol = static_cast<MPropCol *>(
        MEM_malloc_arrayN(totvert, sizeof(MPropCol), __func__));

    /* Accumulate float vertex colors in scene linear color space. */
    int *num_loops_for_vertex = static_cast<int *>(
        MEM_callocN(sizeof(int) * me->totvert, "num_loops_for_vertex"));
    memset(mcol, 0, sizeof(MPropCol) * me->totvert);

    const blender::Span<int> corner_verts = me->corner_verts();
    for (int i = 0; i < totloop; i++) {
      const int v = corner_verts[i];
      bake_result_add_to_rgba(mcol[v].color, &result[i * channels_num], channels_num);
      num_loops_for_vertex[v]++;
    }

    /* Normalize for number of loops. */
    for (int i = 0; i < totvert; i++) {
      if (num_loops_for_vertex[i] > 0) {
        mul_v4_fl(mcol[i].color, 1.0f / num_loops_for_vertex[i]);
      }
    }

    if (em) {
      /* Copy to bmesh. */
      const int active_color_offset = CustomData_get_offset_named(
          &em->bm->vdata, active_color_layer->type, active_color_layer->name);
      BMVert *v;
      BMIter viter;
      int i = 0;
      BM_ITER_MESH (v, &viter, em->bm, BM_VERTS_OF_MESH) {
        void *data = BM_ELEM_CD_GET_VOID_P(v, active_color_offset);
        if (active_color_layer->type == CD_PROP_COLOR) {
          memcpy(data, &mcol[i], sizeof(MPropCol));
        }
        else {
          convert_float_color_to_byte_color(
              &mcol[i], 1, is_noncolor, static_cast<MLoopCol *>(data));
        }
        i++;
      }
    }
    else {
      /* Copy to mesh. */
      if (active_color_layer->type == CD_PROP_COLOR) {
        memcpy(active_color_layer->data, mcol, sizeof(MPropCol) * me->totvert);
      }
      else {
        convert_float_color_to_byte_color(
            mcol, totvert, is_noncolor, static_cast<MLoopCol *>(active_color_layer->data));
      }
    }

    MEM_freeN(mcol);

    MEM_SAFE_FREE(num_loops_for_vertex);
  }
  else if (domain == ATTR_DOMAIN_CORNER) {
    if (em) {
      /* Copy to bmesh. */
      const int active_color_offset = CustomData_get_offset_named(
          &em->bm->ldata, active_color_layer->type, active_color_layer->name);
      BMFace *f;
      BMIter fiter;
      int i = 0;
      BM_ITER_MESH (f, &fiter, em->bm, BM_FACES_OF_MESH) {
        BMLoop *l;
        BMIter liter;
        BM_ITER_ELEM (l, &liter, f, BM_LOOPS_OF_FACE) {
          MPropCol color;
          zero_v4(color.color);
          bake_result_add_to_rgba(color.color, &result[i * channels_num], channels_num);
          i++;

          void *data = BM_ELEM_CD_GET_VOID_P(l, active_color_offset);
          if (active_color_layer->type == CD_PROP_COLOR) {
            memcpy(data, &color, sizeof(MPropCol));
          }
          else {
            convert_float_color_to_byte_color(
                &color, 1, is_noncolor, static_cast<MLoopCol *>(data));
          }
        }
      }
    }
    else {
      /* Copy to mesh. */
      if (active_color_layer->type == CD_PROP_COLOR) {
        MPropCol *colors = static_cast<MPropCol *>(active_color_layer->data);
        for (int i = 0; i < me->totloop; i++) {
          zero_v4(colors[i].color);
          bake_result_add_to_rgba(colors[i].color, &result[i * channels_num], channels_num);
        }
      }
      else {
        MLoopCol *colors = static_cast<MLoopCol *>(active_color_layer->data);
        for (int i = 0; i < me->totloop; i++) {
          MPropCol color;
          zero_v4(color.color);
          bake_result_add_to_rgba(color.color, &result[i * channels_num], channels_num);
          convert_float_color_to_byte_color(&color, 1, is_noncolor, &colors[i]);
        }
      }
    }
  }

  DEG_id_tag_update(&me->id, ID_RECALC_GEOMETRY);

  return true;
}

/* Bake Targets */

static bool bake_targets_init(const BakeAPIRender *bkr,
                              BakeTargets *targets,
                              Object *ob,
                              Object *ob_eval,
                              ReportList *reports)
{
  if (bkr->target == R_BAKE_TARGET_IMAGE_TEXTURES) {
    if (bkr->save_mode == R_BAKE_SAVE_INTERNAL) {
      if (!bake_targets_init_internal(bkr, targets, ob_eval, reports)) {
        return false;
      }
    }
    else if (bkr->save_mode == R_BAKE_SAVE_EXTERNAL) {
      if (!bake_targets_init_external(bkr, targets, ob_eval, reports)) {
        return false;
      }
    }
  }
  else if (bkr->target == R_BAKE_TARGET_VERTEX_COLORS) {
    if (!bake_targets_init_vertex_colors(bkr->main, targets, ob, reports)) {
      return false;
    }
  }

  if (targets->pixels_num == 0) {
    return false;
  }

  targets->is_noncolor = is_noncolor_pass(bkr->pass_type);
  targets->channels_num = RE_pass_depth(bkr->pass_type);
  targets->result = static_cast<float *>(MEM_callocN(
      sizeof(float) * targets->channels_num * targets->pixels_num, "bake return pixels"));

  return true;
}

static void bake_targets_populate_pixels(const BakeAPIRender *bkr,
                                         BakeTargets *targets,
                                         Object *ob,
                                         Mesh *me_eval,
                                         BakePixel *pixel_array)
{
  if (bkr->target == R_BAKE_TARGET_VERTEX_COLORS) {
    bake_targets_populate_pixels_color_attributes(targets, ob, me_eval, pixel_array);
  }
  else {
    RE_bake_pixels_populate(me_eval, pixel_array, targets->pixels_num, targets, bkr->uv_layer);
  }
}

static bool bake_targets_output(const BakeAPIRender *bkr,
                                BakeTargets *targets,
                                Object *ob,
                                Object *ob_eval,
                                Mesh *me_eval,
                                BakePixel *pixel_array,
                                ReportList *reports)
{
  if (bkr->target == R_BAKE_TARGET_IMAGE_TEXTURES) {
    if (bkr->save_mode == R_BAKE_SAVE_INTERNAL) {
      return bake_targets_output_internal(bkr, targets, ob, pixel_array, reports, me_eval);
    }
    if (bkr->save_mode == R_BAKE_SAVE_EXTERNAL) {
      return bake_targets_output_external(
          bkr, targets, ob, ob_eval, me_eval, pixel_array, reports);
    }
  }
  else if (bkr->target == R_BAKE_TARGET_VERTEX_COLORS) {
    return bake_targets_output_vertex_colors(targets, ob);
  }

  return false;
}

static void bake_targets_free(BakeTargets *targets)
{
  MEM_SAFE_FREE(targets->images);
  MEM_SAFE_FREE(targets->material_to_image);
  MEM_SAFE_FREE(targets->result);
}

/* Main Bake Logic */

static int bake(const BakeAPIRender *bkr,
                Object *ob_low,
                const ListBase *selected_objects,
                ReportList *reports)
{
  Render *re = bkr->render;
  Main *bmain = bkr->main;
  Scene *scene = bkr->scene;
  ViewLayer *view_layer = bkr->view_layer;

  /* We build a depsgraph for the baking,
   * so we don't need to change the original data to adjust visibility and modifiers. */
  Depsgraph *depsgraph = DEG_graph_new(bmain, scene, view_layer, DAG_EVAL_RENDER);
  DEG_graph_build_from_view_layer(depsgraph);

  int op_result = OPERATOR_CANCELLED;
  bool ok = false;

  Object *ob_cage = nullptr;
  Object *ob_cage_eval = nullptr;
  Object *ob_low_eval = nullptr;

  BakeHighPolyData *highpoly = nullptr;
  int tot_highpoly = 0;

  Mesh *me_low_eval = nullptr;
  Mesh *me_cage_eval = nullptr;

  MultiresModifierData *mmd_low = nullptr;
  int mmd_flags_low = 0;

  BakePixel *pixel_array_low = nullptr;
  BakePixel *pixel_array_high = nullptr;

  BakeTargets targets = {nullptr};

  const bool preserve_origindex = (bkr->target == R_BAKE_TARGET_VERTEX_COLORS);

  RE_bake_engine_set_engine_parameters(re, bmain, scene);

  if (!RE_bake_has_engine(re)) {
    BKE_report(reports, RPT_ERROR, "Current render engine does not support baking");
    goto cleanup;
  }

  if (bkr->uv_layer[0] != '\0') {
    Mesh *me = (Mesh *)ob_low->data;
    if (CustomData_get_named_layer(&me->ldata, CD_PROP_FLOAT2, bkr->uv_layer) == -1) {
      BKE_reportf(reports,
                  RPT_ERROR,
                  "No UV layer named \"%s\" found in the object \"%s\"",
                  bkr->uv_layer,
                  ob_low->id.name + 2);
      goto cleanup;
    }
  }

  if (bkr->is_selected_to_active) {
    CollectionPointerLink *link;
    tot_highpoly = 0;

    for (link = static_cast<CollectionPointerLink *>(selected_objects->first); link;
         link = link->next) {
      Object *ob_iter = static_cast<Object *>(link->ptr.data);

      if (ob_iter == ob_low) {
        continue;
      }

      tot_highpoly++;
    }

    if (bkr->is_cage && bkr->custom_cage[0] != '\0') {
      ob_cage = static_cast<Object *>(
          BLI_findstring(&bmain->objects, bkr->custom_cage, offsetof(ID, name) + 2));

      if (ob_cage == nullptr || ob_cage->type != OB_MESH) {
        BKE_report(reports, RPT_ERROR, "No valid cage object");
        goto cleanup;
      }
      else {
        ob_cage_eval = DEG_get_evaluated_object(depsgraph, ob_cage);
        ob_cage_eval->visibility_flag |= OB_HIDE_RENDER;
        ob_cage_eval->base_flag &= ~(BASE_ENABLED_AND_MAYBE_VISIBLE_IN_VIEWPORT |
                                     BASE_ENABLED_RENDER);
      }
    }
  }

  /* for multires bake, use linear UV subdivision to match low res UVs */
  if (bkr->pass_type == SCE_PASS_NORMAL && bkr->normal_space == R_BAKE_SPACE_TANGENT &&
      !bkr->is_selected_to_active) {
    mmd_low = (MultiresModifierData *)BKE_modifiers_findby_type(ob_low, eModifierType_Multires);
    if (mmd_low) {
      mmd_flags_low = mmd_low->flags;
      mmd_low->uv_smooth = SUBSURF_UV_SMOOTH_NONE;
    }
  }

  /* Make sure depsgraph is up to date. */
  BKE_scene_graph_update_tagged(depsgraph, bmain);
  ob_low_eval = DEG_get_evaluated_object(depsgraph, ob_low);

  /* get the mesh as it arrives in the renderer */
  me_low_eval = bake_mesh_new_from_object(depsgraph, ob_low_eval, preserve_origindex);

  /* Initialize bake targets. */
  if (!bake_targets_init(bkr, &targets, ob_low, ob_low_eval, reports)) {
    goto cleanup;
  }

  /* Populate the pixel array with the face data. Except if we use a cage, then
   * it is populated later with the cage mesh (smoothed version of the mesh). */
  pixel_array_low = static_cast<BakePixel *>(
      MEM_mallocN(sizeof(BakePixel) * targets.pixels_num, "bake pixels low poly"));
  if ((bkr->is_selected_to_active && (ob_cage == nullptr) && bkr->is_cage) == false) {
    bake_targets_populate_pixels(bkr, &targets, ob_low, me_low_eval, pixel_array_low);
  }

  if (bkr->is_selected_to_active) {
    CollectionPointerLink *link;
    int i = 0;

    /* prepare cage mesh */
    if (ob_cage) {
      me_cage_eval = bake_mesh_new_from_object(depsgraph, ob_cage_eval, preserve_origindex);
      if ((me_low_eval->totpoly != me_cage_eval->totpoly) ||
          (me_low_eval->totloop != me_cage_eval->totloop)) {
        BKE_report(reports,
                   RPT_ERROR,
                   "Invalid cage object, the cage mesh must have the same number "
                   "of faces as the active object");
        goto cleanup;
      }
    }
    else if (bkr->is_cage) {
      bool is_changed = false;

      ModifierData *md = static_cast<ModifierData *>(ob_low_eval->modifiers.first);
      while (md) {
        ModifierData *md_next = md->next;

        /* Edge Split cannot be applied in the cage,
         * the cage is supposed to have interpolated normals
         * between the faces unless the geometry is physically
         * split. So we create a copy of the low poly mesh without
         * the eventual edge split. */

        if (md->type == eModifierType_EdgeSplit) {
          BLI_remlink(&ob_low_eval->modifiers, md);
          BKE_modifier_free(md);
          is_changed = true;
        }
        md = md_next;
      }

      if (is_changed) {
        /* Make sure object is evaluated with the new modifier settings.
         *
         * NOTE: Since the dependency graph was fully evaluated prior to bake, and we only made
         * single modification to this object all the possible dependencies for evaluation are
         * already up to date. This means we can do a cheap single object update
         * (as an opposite of full depsgraph update). */
        BKE_object_eval_reset(ob_low_eval);
        BKE_object_handle_data_update(depsgraph, scene, ob_low_eval);
      }

      me_cage_eval = BKE_mesh_new_from_object(nullptr, ob_low_eval, false, preserve_origindex);
      bake_targets_populate_pixels(bkr, &targets, ob_low, me_cage_eval, pixel_array_low);
    }

    highpoly = static_cast<BakeHighPolyData *>(
        MEM_callocN(sizeof(BakeHighPolyData) * tot_highpoly, "bake high poly objects"));

    /* populate highpoly array */
    for (link = static_cast<CollectionPointerLink *>(selected_objects->first); link;
         link = link->next) {
      Object *ob_iter = static_cast<Object *>(link->ptr.data);

      if (ob_iter == ob_low) {
        continue;
      }

      /* initialize highpoly_data */
      highpoly[i].ob = ob_iter;
      highpoly[i].ob_eval = DEG_get_evaluated_object(depsgraph, ob_iter);
      highpoly[i].ob_eval->visibility_flag &= ~OB_HIDE_RENDER;
      highpoly[i].ob_eval->base_flag |= (BASE_ENABLED_AND_MAYBE_VISIBLE_IN_VIEWPORT |
                                         BASE_ENABLED_RENDER);
      highpoly[i].me = BKE_mesh_new_from_object(nullptr, highpoly[i].ob_eval, false, false);

      /* Low-poly to high-poly transformation matrix. */
      copy_m4_m4(highpoly[i].obmat, highpoly[i].ob->object_to_world);
      invert_m4_m4(highpoly[i].imat, highpoly[i].obmat);

      highpoly[i].is_flip_object = is_negative_m4(highpoly[i].ob->object_to_world);

      i++;
    }

    BLI_assert(i == tot_highpoly);

    if (ob_cage != nullptr) {
      ob_cage_eval->visibility_flag |= OB_HIDE_RENDER;
      ob_cage_eval->base_flag &= ~(BASE_ENABLED_AND_MAYBE_VISIBLE_IN_VIEWPORT |
                                   BASE_ENABLED_RENDER);
    }
    ob_low_eval->visibility_flag |= OB_HIDE_RENDER;
    ob_low_eval->base_flag &= ~(BASE_ENABLED_AND_MAYBE_VISIBLE_IN_VIEWPORT | BASE_ENABLED_RENDER);

    /* populate the pixel arrays with the corresponding face data for each high poly object */
    pixel_array_high = static_cast<BakePixel *>(
        MEM_mallocN(sizeof(BakePixel) * targets.pixels_num, "bake pixels high poly"));

    if (!RE_bake_pixels_populate_from_objects(
            me_low_eval,
            pixel_array_low,
            pixel_array_high,
            highpoly,
            tot_highpoly,
            targets.pixels_num,
            ob_cage != nullptr,
            bkr->cage_extrusion,
            bkr->max_ray_distance,
            ob_low_eval->object_to_world,
            (ob_cage ? ob_cage->object_to_world : ob_low_eval->object_to_world),
            me_cage_eval)) {
      BKE_report(reports, RPT_ERROR, "Error handling selected objects");
      goto cleanup;
    }

    /* the baking itself */
    for (i = 0; i < tot_highpoly; i++) {
      ok = RE_bake_engine(re,
                          depsgraph,
                          highpoly[i].ob,
                          i,
                          pixel_array_high,
                          &targets,
                          bkr->pass_type,
                          bkr->pass_filter,
                          targets.result);
      if (!ok) {
        BKE_reportf(
            reports, RPT_ERROR, "Error baking from object \"%s\"", highpoly[i].ob->id.name + 2);
        goto cleanup;
      }
    }
  }
  else {
    /* If low poly is not renderable it should have failed long ago. */
    BLI_assert((ob_low_eval->visibility_flag & OB_HIDE_RENDER) == 0);

    if (RE_bake_has_engine(re)) {
      ok = RE_bake_engine(re,
                          depsgraph,
                          ob_low_eval,
                          0,
                          pixel_array_low,
                          &targets,
                          bkr->pass_type,
                          bkr->pass_filter,
                          targets.result);
    }
    else {
      BKE_report(reports, RPT_ERROR, "Current render engine does not support baking");
      goto cleanup;
    }
  }

  /* normal space conversion
   * the normals are expected to be in world space, +X +Y +Z */
  if (ok && bkr->pass_type == SCE_PASS_NORMAL) {
    switch (bkr->normal_space) {
      case R_BAKE_SPACE_WORLD: {
        /* Cycles internal format */
        if ((bkr->normal_swizzle[0] == R_BAKE_POSX) && (bkr->normal_swizzle[1] == R_BAKE_POSY) &&
            (bkr->normal_swizzle[2] == R_BAKE_POSZ)) {
          break;
        }
        RE_bake_normal_world_to_world(pixel_array_low,
                                      targets.pixels_num,
                                      targets.channels_num,
                                      targets.result,
                                      bkr->normal_swizzle);
        break;
      }
      case R_BAKE_SPACE_OBJECT: {
        RE_bake_normal_world_to_object(pixel_array_low,
                                       targets.pixels_num,
                                       targets.channels_num,
                                       targets.result,
                                       ob_low_eval,
                                       bkr->normal_swizzle);
        break;
      }
      case R_BAKE_SPACE_TANGENT: {
        if (bkr->is_selected_to_active) {
          RE_bake_normal_world_to_tangent(pixel_array_low,
                                          targets.pixels_num,
                                          targets.channels_num,
                                          targets.result,
                                          me_low_eval,
                                          bkr->normal_swizzle,
                                          ob_low_eval->object_to_world);
        }
        else {
          /* From multi-resolution. */
          Mesh *me_nores = nullptr;
          ModifierData *md = nullptr;
          int mode;

          BKE_object_eval_reset(ob_low_eval);
          md = BKE_modifiers_findby_type(ob_low_eval, eModifierType_Multires);

          if (md) {
            mode = md->mode;
            md->mode &= ~eModifierMode_Render;

            /* Evaluate modifiers again. */
            me_nores = BKE_mesh_new_from_object(nullptr, ob_low_eval, false, false);
            bake_targets_populate_pixels(bkr, &targets, ob_low, me_nores, pixel_array_low);
          }

          RE_bake_normal_world_to_tangent(pixel_array_low,
                                          targets.pixels_num,
                                          targets.channels_num,
                                          targets.result,
                                          (me_nores) ? me_nores : me_low_eval,
                                          bkr->normal_swizzle,
                                          ob_low_eval->object_to_world);

          if (md) {
            BKE_id_free(nullptr, &me_nores->id);
            md->mode = mode;
          }
        }
        break;
      }
      default:
        break;
    }
  }

  if (!ok) {
    BKE_reportf(reports, RPT_ERROR, "Problem baking object \"%s\"", ob_low->id.name + 2);
    op_result = OPERATOR_CANCELLED;
  }
  else {
    /* save the results */
    if (bake_targets_output(
            bkr, &targets, ob_low, ob_low_eval, me_low_eval, pixel_array_low, reports)) {
      op_result = OPERATOR_FINISHED;
    }
    else {
      op_result = OPERATOR_CANCELLED;
    }
  }

  bake_targets_refresh(&targets);

cleanup:

  if (highpoly) {
    for (int i = 0; i < tot_highpoly; i++) {
      if (highpoly[i].me != nullptr) {
        BKE_id_free(nullptr, &highpoly[i].me->id);
      }
    }
    MEM_freeN(highpoly);
  }

  if (mmd_low) {
    mmd_low->flags = mmd_flags_low;
  }

  if (pixel_array_low) {
    MEM_freeN(pixel_array_low);
  }

  if (pixel_array_high) {
    MEM_freeN(pixel_array_high);
  }

  bake_targets_free(&targets);

  if (me_low_eval != nullptr) {
    BKE_id_free(nullptr, &me_low_eval->id);
  }

  if (me_cage_eval != nullptr) {
    BKE_id_free(nullptr, &me_cage_eval->id);
  }

  DEG_graph_free(depsgraph);

  return op_result;
}

/* Bake Operator */

static void bake_init_api_data(wmOperator *op, bContext *C, BakeAPIRender *bkr)
{
  bScreen *screen = CTX_wm_screen(C);

  bkr->ob = CTX_data_active_object(C);
  bkr->main = CTX_data_main(C);
  bkr->view_layer = CTX_data_view_layer(C);
  bkr->scene = CTX_data_scene(C);
  bkr->area = screen ? BKE_screen_find_big_area(screen, SPACE_IMAGE, 10) : nullptr;

  bkr->pass_type = eScenePassType(RNA_enum_get(op->ptr, "type"));
  bkr->pass_filter = RNA_enum_get(op->ptr, "pass_filter");
  bkr->margin = RNA_int_get(op->ptr, "margin");
  bkr->margin_type = eBakeMarginType(RNA_enum_get(op->ptr, "margin_type"));

  bkr->save_mode = (eBakeSaveMode)RNA_enum_get(op->ptr, "save_mode");
  bkr->target = (eBakeTarget)RNA_enum_get(op->ptr, "target");

  bkr->is_clear = RNA_boolean_get(op->ptr, "use_clear");
  bkr->is_split_materials = (bkr->target == R_BAKE_TARGET_IMAGE_TEXTURES &&
                             bkr->save_mode == R_BAKE_SAVE_EXTERNAL) &&
                            RNA_boolean_get(op->ptr, "use_split_materials");
  bkr->is_automatic_name = RNA_boolean_get(op->ptr, "use_automatic_name");
  bkr->is_selected_to_active = RNA_boolean_get(op->ptr, "use_selected_to_active");
  bkr->is_cage = RNA_boolean_get(op->ptr, "use_cage");
  bkr->cage_extrusion = RNA_float_get(op->ptr, "cage_extrusion");
  bkr->max_ray_distance = RNA_float_get(op->ptr, "max_ray_distance");

  bkr->normal_space = RNA_enum_get(op->ptr, "normal_space");
  bkr->normal_swizzle[0] = eBakeNormalSwizzle(RNA_enum_get(op->ptr, "normal_r"));
  bkr->normal_swizzle[1] = eBakeNormalSwizzle(RNA_enum_get(op->ptr, "normal_g"));
  bkr->normal_swizzle[2] = eBakeNormalSwizzle(RNA_enum_get(op->ptr, "normal_b"));

  bkr->width = RNA_int_get(op->ptr, "width");
  bkr->height = RNA_int_get(op->ptr, "height");
  bkr->identifier = "";

  RNA_string_get(op->ptr, "uv_layer", bkr->uv_layer);

  RNA_string_get(op->ptr, "cage_object", bkr->custom_cage);

  if (bkr->save_mode == R_BAKE_SAVE_EXTERNAL && bkr->is_automatic_name) {
    PropertyRNA *prop = RNA_struct_find_property(op->ptr, "type");
    RNA_property_enum_identifier(C, op->ptr, prop, bkr->pass_type, &bkr->identifier);
  }

  CTX_data_selected_objects(C, &bkr->selected_objects);

  bkr->reports = op->reports;

  bkr->result = OPERATOR_CANCELLED;

  bkr->render = RE_NewSceneRender(bkr->scene);

  /* XXX hack to force saving to always be internal. Whether (and how) to support
   * external saving will be addressed later */
  if (bkr->save_mode == R_BAKE_SAVE_EXTERNAL) {
    bkr->save_mode = R_BAKE_SAVE_INTERNAL;
  }

  if (((bkr->pass_type == SCE_PASS_NORMAL) && (bkr->normal_space == R_BAKE_SPACE_TANGENT)) ||
      bkr->pass_type == SCE_PASS_UV) {
    bkr->margin_type = R_BAKE_EXTEND;
  }
}

static int bake_exec(bContext *C, wmOperator *op)
{
  Render *re;
  int result = OPERATOR_CANCELLED;
  BakeAPIRender bkr = {nullptr};
  Scene *scene = CTX_data_scene(C);

  G.is_break = false;
  G.is_rendering = true;

  bake_set_props(op, scene);

  bake_init_api_data(op, C, &bkr);
  re = bkr.render;

  /* setup new render */
  RE_test_break_cb(re, nullptr, bake_break);

  if (!bake_pass_filter_check(bkr.pass_type, bkr.pass_filter, bkr.reports)) {
    goto finally;
  }

  if (!bake_objects_check(bkr.main,
                          bkr.scene,
                          bkr.view_layer,
                          bkr.ob,
                          &bkr.selected_objects,
                          bkr.reports,
                          bkr.is_selected_to_active,
                          bkr.target)) {
    goto finally;
  }

  if (bkr.is_clear) {
    const bool is_tangent = ((bkr.pass_type == SCE_PASS_NORMAL) &&
                             (bkr.normal_space == R_BAKE_SPACE_TANGENT));
    bake_targets_clear(bkr.main, is_tangent);
  }

  RE_SetReports(re, bkr.reports);

  if (bkr.is_selected_to_active) {
    result = bake(&bkr, bkr.ob, &bkr.selected_objects, bkr.reports);
  }
  else {
    CollectionPointerLink *link;
    bkr.is_clear = bkr.is_clear && BLI_listbase_is_single(&bkr.selected_objects);
    for (link = static_cast<CollectionPointerLink *>(bkr.selected_objects.first); link;
         link = link->next) {
      Object *ob_iter = static_cast<Object *>(link->ptr.data);
      result = bake(&bkr, ob_iter, nullptr, bkr.reports);
    }
  }

  RE_SetReports(re, nullptr);

finally:
  G.is_rendering = false;
  BLI_freelistN(&bkr.selected_objects);
  return result;
}

static void bake_startjob(void *bkv, bool * /*stop*/, bool *do_update, float *progress)
{
  BakeAPIRender *bkr = (BakeAPIRender *)bkv;

  /* setup new render */
  bkr->do_update = do_update;
  bkr->progress = progress;

  RE_SetReports(bkr->render, bkr->reports);

  if (!bake_pass_filter_check(bkr->pass_type, bkr->pass_filter, bkr->reports)) {
    bkr->result = OPERATOR_CANCELLED;
    return;
  }

  if (!bake_objects_check(bkr->main,
                          bkr->scene,
                          bkr->view_layer,
                          bkr->ob,
                          &bkr->selected_objects,
                          bkr->reports,
                          bkr->is_selected_to_active,
                          bkr->target)) {
    bkr->result = OPERATOR_CANCELLED;
    return;
  }

  if (bkr->is_clear) {
    const bool is_tangent = ((bkr->pass_type == SCE_PASS_NORMAL) &&
                             (bkr->normal_space == R_BAKE_SPACE_TANGENT));
    bake_targets_clear(bkr->main, is_tangent);
  }

  if (bkr->is_selected_to_active) {
    bkr->result = bake(bkr, bkr->ob, &bkr->selected_objects, bkr->reports);
  }
  else {
    CollectionPointerLink *link;
    bkr->is_clear = bkr->is_clear && BLI_listbase_is_single(&bkr->selected_objects);
    for (link = static_cast<CollectionPointerLink *>(bkr->selected_objects.first); link;
         link = link->next) {
      Object *ob_iter = static_cast<Object *>(link->ptr.data);
      bkr->result = bake(bkr, ob_iter, nullptr, bkr->reports);

      if (bkr->result == OPERATOR_CANCELLED) {
        return;
      }
    }
  }

  RE_SetReports(bkr->render, nullptr);
}

static void bake_job_complete(void *bkv)
{
  BakeAPIRender *bkr = (BakeAPIRender *)bkv;
  BKE_callback_exec_id(bkr->main, &bkr->ob->id, BKE_CB_EVT_OBJECT_BAKE_COMPLETE);
}
static void bake_job_canceled(void *bkv)
{
  BakeAPIRender *bkr = (BakeAPIRender *)bkv;
  BKE_callback_exec_id(bkr->main, &bkr->ob->id, BKE_CB_EVT_OBJECT_BAKE_CANCEL);
}

static void bake_freejob(void *bkv)
{
  BakeAPIRender *bkr = (BakeAPIRender *)bkv;

  BLI_freelistN(&bkr->selected_objects);
  MEM_freeN(bkr);

  G.is_rendering = false;
}

static void bake_set_props(wmOperator *op, Scene *scene)
{
  PropertyRNA *prop;
  BakeData *bake = &scene->r.bake;

  prop = RNA_struct_find_property(op->ptr, "filepath");
  if (!RNA_property_is_set(op->ptr, prop)) {
    RNA_property_string_set(op->ptr, prop, bake->filepath);
  }

  prop = RNA_struct_find_property(op->ptr, "width");
  if (!RNA_property_is_set(op->ptr, prop)) {
    RNA_property_int_set(op->ptr, prop, bake->width);
  }

  prop = RNA_struct_find_property(op->ptr, "height");
  if (!RNA_property_is_set(op->ptr, prop)) {
    RNA_property_int_set(op->ptr, prop, bake->width);
  }

  prop = RNA_struct_find_property(op->ptr, "margin");
  if (!RNA_property_is_set(op->ptr, prop)) {
    RNA_property_int_set(op->ptr, prop, bake->margin);
  }

  prop = RNA_struct_find_property(op->ptr, "margin_type");
  if (!RNA_property_is_set(op->ptr, prop)) {
    RNA_property_enum_set(op->ptr, prop, bake->margin_type);
  }

  prop = RNA_struct_find_property(op->ptr, "use_selected_to_active");
  if (!RNA_property_is_set(op->ptr, prop)) {
    RNA_property_boolean_set(op->ptr, prop, (bake->flag & R_BAKE_TO_ACTIVE) != 0);
  }

  prop = RNA_struct_find_property(op->ptr, "max_ray_distance");
  if (!RNA_property_is_set(op->ptr, prop)) {
    RNA_property_float_set(op->ptr, prop, bake->max_ray_distance);
  }

  prop = RNA_struct_find_property(op->ptr, "cage_extrusion");
  if (!RNA_property_is_set(op->ptr, prop)) {
    RNA_property_float_set(op->ptr, prop, bake->cage_extrusion);
  }

  prop = RNA_struct_find_property(op->ptr, "cage_object");
  if (!RNA_property_is_set(op->ptr, prop)) {
    RNA_property_string_set(
        op->ptr, prop, (bake->cage_object) ? bake->cage_object->id.name + 2 : "");
  }

  prop = RNA_struct_find_property(op->ptr, "normal_space");
  if (!RNA_property_is_set(op->ptr, prop)) {
    RNA_property_enum_set(op->ptr, prop, bake->normal_space);
  }

  prop = RNA_struct_find_property(op->ptr, "normal_r");
  if (!RNA_property_is_set(op->ptr, prop)) {
    RNA_property_enum_set(op->ptr, prop, bake->normal_swizzle[0]);
  }

  prop = RNA_struct_find_property(op->ptr, "normal_g");
  if (!RNA_property_is_set(op->ptr, prop)) {
    RNA_property_enum_set(op->ptr, prop, bake->normal_swizzle[1]);
  }

  prop = RNA_struct_find_property(op->ptr, "normal_b");
  if (!RNA_property_is_set(op->ptr, prop)) {
    RNA_property_enum_set(op->ptr, prop, bake->normal_swizzle[2]);
  }

  prop = RNA_struct_find_property(op->ptr, "target");
  if (!RNA_property_is_set(op->ptr, prop)) {
    RNA_property_enum_set(op->ptr, prop, bake->target);
  }

  prop = RNA_struct_find_property(op->ptr, "save_mode");
  if (!RNA_property_is_set(op->ptr, prop)) {
    RNA_property_enum_set(op->ptr, prop, bake->save_mode);
  }

  prop = RNA_struct_find_property(op->ptr, "use_clear");
  if (!RNA_property_is_set(op->ptr, prop)) {
    RNA_property_boolean_set(op->ptr, prop, (bake->flag & R_BAKE_CLEAR) != 0);
  }

  prop = RNA_struct_find_property(op->ptr, "use_cage");
  if (!RNA_property_is_set(op->ptr, prop)) {
    RNA_property_boolean_set(op->ptr, prop, (bake->flag & R_BAKE_CAGE) != 0);
  }

  prop = RNA_struct_find_property(op->ptr, "use_split_materials");
  if (!RNA_property_is_set(op->ptr, prop)) {
    RNA_property_boolean_set(op->ptr, prop, (bake->flag & R_BAKE_SPLIT_MAT) != 0);
  }

  prop = RNA_struct_find_property(op->ptr, "use_automatic_name");
  if (!RNA_property_is_set(op->ptr, prop)) {
    RNA_property_boolean_set(op->ptr, prop, (bake->flag & R_BAKE_AUTO_NAME) != 0);
  }

  prop = RNA_struct_find_property(op->ptr, "pass_filter");
  if (!RNA_property_is_set(op->ptr, prop)) {
    RNA_property_enum_set(op->ptr, prop, bake->pass_filter);
  }
}

static int bake_invoke(bContext *C, wmOperator *op, const wmEvent * /*event*/)
{
  wmJob *wm_job;
  Render *re;
  Scene *scene = CTX_data_scene(C);

  bake_set_props(op, scene);

  /* only one render job at a time */
  if (WM_jobs_test(CTX_wm_manager(C), scene, WM_JOB_TYPE_OBJECT_BAKE)) {
    return OPERATOR_CANCELLED;
  }

  BakeAPIRender *bkr = static_cast<BakeAPIRender *>(MEM_mallocN(sizeof(BakeAPIRender), __func__));

  /* init bake render */
  bake_init_api_data(op, C, bkr);
  BKE_callback_exec_id(CTX_data_main(C), &bkr->ob->id, BKE_CB_EVT_OBJECT_BAKE_PRE);
  re = bkr->render;

  /* setup new render */
  RE_test_break_cb(re, nullptr, bake_break);
  RE_progress_cb(re, bkr, bake_progress_update);

  /* setup job */
  wm_job = WM_jobs_get(CTX_wm_manager(C),
                       CTX_wm_window(C),
                       scene,
                       "Texture Bake",
                       WM_JOB_EXCL_RENDER | WM_JOB_PRIORITY | WM_JOB_PROGRESS,
                       WM_JOB_TYPE_OBJECT_BAKE);
  WM_jobs_customdata_set(wm_job, bkr, bake_freejob);
  /* TODO: only draw bake image, can we enforce this. */
  WM_jobs_timer(
      wm_job, 0.5, (bkr->target == R_BAKE_TARGET_VERTEX_COLORS) ? NC_GEOM | ND_DATA : NC_IMAGE, 0);
  WM_jobs_callbacks_ex(
      wm_job, bake_startjob, nullptr, nullptr, nullptr, bake_job_complete, bake_job_canceled);

  G.is_break = false;
  G.is_rendering = true;

  WM_jobs_start(CTX_wm_manager(C), wm_job);

  WM_cursor_wait(false);

  /* add modal handler for ESC */
  WM_event_add_modal_handler(C, op);

  WM_event_add_notifier(C, NC_SCENE | ND_RENDER_RESULT, scene);
  return OPERATOR_RUNNING_MODAL;
}

void OBJECT_OT_bake(wmOperatorType *ot)
{
  PropertyRNA *prop;

  /* identifiers */
  ot->name = "Bake";
  ot->description = "Bake image textures of selected objects";
  ot->idname = "OBJECT_OT_bake";

  /* api callbacks */
  ot->exec = bake_exec;
  ot->modal = bake_modal;
  ot->invoke = bake_invoke;
  ot->poll = ED_operator_object_active_editable_mesh;

  RNA_def_enum(
      ot->srna,
      "type",
      rna_enum_bake_pass_type_items,
      SCE_PASS_COMBINED,
      "Type",
      "Type of pass to bake, some of them may not be supported by the current render engine");
  prop = RNA_def_enum(ot->srna,
                      "pass_filter",
                      rna_enum_bake_pass_filter_type_items,
                      R_BAKE_PASS_FILTER_NONE,
                      "Pass Filter",
                      "Filter to combined, diffuse, glossy, transmission and subsurface passes");
  RNA_def_property_flag(prop, PROP_ENUM_FLAG);
  RNA_def_string_file_path(ot->srna,
                           "filepath",
                           nullptr,
                           FILE_MAX,
                           "File Path",
                           "Image filepath to use when saving externally");
  RNA_def_int(ot->srna,
              "width",
              512,
              1,
              INT_MAX,
              "Width",
              "Horizontal dimension of the baking map (external only)",
              64,
              4096);
  RNA_def_int(ot->srna,
              "height",
              512,
              1,
              INT_MAX,
              "Height",
              "Vertical dimension of the baking map (external only)",
              64,
              4096);
  RNA_def_int(ot->srna,
              "margin",
              16,
              0,
              INT_MAX,
              "Margin",
              "Extends the baked result as a post process filter",
              0,
              64);
  RNA_def_enum(ot->srna,
               "margin_type",
               rna_enum_bake_margin_type_items,
               R_BAKE_EXTEND,
               "Margin Type",
               "Which algorithm to use to generate the margin");
  RNA_def_boolean(ot->srna,
                  "use_selected_to_active",
                  false,
                  "Selected to Active",
                  "Bake shading on the surface of selected objects to the active object");
  RNA_def_float(ot->srna,
                "max_ray_distance",
                0.0f,
                0.0f,
                FLT_MAX,
                "Max Ray Distance",
                "The maximum ray distance for matching points between the active and selected "
                "objects. If zero, there is no limit",
                0.0f,
                1.0f);
  RNA_def_float(ot->srna,
                "cage_extrusion",
                0.0f,
                0.0f,
                FLT_MAX,
                "Cage Extrusion",
                "Inflate the active object by the specified distance for baking. This helps "
                "matching to points nearer to the outside of the selected object meshes",
                0.0f,
                1.0f);
  RNA_def_string(ot->srna,
                 "cage_object",
                 nullptr,
                 MAX_NAME,
                 "Cage Object",
                 "Object to use as cage, instead of calculating the cage from the active object "
                 "with cage extrusion");
  RNA_def_enum(ot->srna,
               "normal_space",
               rna_enum_normal_space_items,
               R_BAKE_SPACE_TANGENT,
               "Normal Space",
               "Choose normal space for baking");
  RNA_def_enum(ot->srna,
               "normal_r",
               rna_enum_normal_swizzle_items,
               R_BAKE_POSX,
               "R",
               "Axis to bake in red channel");
  RNA_def_enum(ot->srna,
               "normal_g",
               rna_enum_normal_swizzle_items,
               R_BAKE_POSY,
               "G",
               "Axis to bake in green channel");
  RNA_def_enum(ot->srna,
               "normal_b",
               rna_enum_normal_swizzle_items,
               R_BAKE_POSZ,
               "B",
               "Axis to bake in blue channel");
  RNA_def_enum(ot->srna,
               "target",
               rna_enum_bake_target_items,
               R_BAKE_TARGET_IMAGE_TEXTURES,
               "Target",
               "Where to output the baked map");
  RNA_def_enum(ot->srna,
               "save_mode",
               rna_enum_bake_save_mode_items,
               R_BAKE_SAVE_INTERNAL,
               "Save Mode",
               "Where to save baked image textures");
  RNA_def_boolean(ot->srna,
                  "use_clear",
                  false,
                  "Clear",
                  "Clear images before baking (only for internal saving)");
  RNA_def_boolean(ot->srna, "use_cage", false, "Cage", "Cast rays to active object from a cage");
  RNA_def_boolean(
      ot->srna,
      "use_split_materials",
      false,
      "Split Materials",
      "Split baked maps per material, using material name in output file (external only)");
  RNA_def_boolean(ot->srna,
                  "use_automatic_name",
                  false,
                  "Automatic Name",
                  "Automatically name the output file with the pass type");
  RNA_def_string(ot->srna,
                 "uv_layer",
                 nullptr,
                 MAX_CUSTOMDATA_LAYER_NAME_NO_PREFIX,
                 "UV Layer",
                 "UV layer to override active");
}<|MERGE_RESOLUTION|>--- conflicted
+++ resolved
@@ -995,19 +995,11 @@
   }
 
   /* Find matching loop with original vertex in original polygon. */
-<<<<<<< HEAD
-  const MPoly *mpoly_orig = &orig_polys[poly_orig];
-  const int *poly_verts_orig = &orig_corner_verts[mpoly_orig->loopstart];
-  for (int j = 0; j < mpoly_orig->totloop; ++j) {
+  const MPoly &poly_orig = orig_polys[poly_orig_i];
+  const int *poly_verts_orig = &orig_corner_verts[poly_orig.loopstart];
+  for (int j = 0; j < poly_orig.totloop; ++j) {
     if (poly_verts_orig[j] == vert_orig) {
-      return mpoly_orig->loopstart + j;
-=======
-  const MPoly &poly_orig = orig_polys[poly_orig_i];
-  const MLoop *mloop_orig = &orig_loops[poly_orig.loopstart];
-  for (int j = 0; j < poly_orig.totloop; ++j, ++mloop_orig) {
-    if (mloop_orig->v == vert_orig) {
       return poly_orig.loopstart + j;
->>>>>>> 915ff8d1
     }
   }
 
