/**
 * $Id$
 *
 * ***** BEGIN GPL LICENSE BLOCK *****
 *
 * This program is free software; you can redistribute it and/or
 * modify it under the terms of the GNU General Public License
 * as published by the Free Software Foundation; either version 2
 * of the License, or (at your option) any later version.
 *
 * This program is distributed in the hope that it will be useful,
 * but WITHOUT ANY WARRANTY; without even the implied warranty of
 * MERCHANTABILITY or FITNESS FOR A PARTICULAR PURPOSE.  See the
 * GNU General Public License for more details.
 *
 * You should have received a copy of the GNU General Public License
 * along with this program; if not, write to the Free Software Foundation,
 * Inc., 59 Temple Place - Suite 330, Boston, MA  02111-1307, USA.
 *
 * The Original Code is Copyright (C) 2001-2002 by NaN Holding BV.
 * All rights reserved.
 *
 * Contributor(s): Blender Foundation, 2002-2008 full recode
 *
 * ***** END GPL LICENSE BLOCK *****
 */

#include <stdio.h>
#include <stdlib.h>
#include <string.h>

#include "MEM_guardedalloc.h"

#include "DNA_anim_types.h"
#include "DNA_armature_types.h"
#include "DNA_camera_types.h"
#include "DNA_constraint_types.h"
#include "DNA_curve_types.h"
#include "DNA_group_types.h"
#include "DNA_lamp_types.h"
#include "DNA_lattice_types.h"
#include "DNA_material_types.h"
#include "DNA_mesh_types.h"
#include "DNA_meta_types.h"
#include "DNA_object_types.h"
#include "DNA_particle_types.h"
#include "DNA_scene_types.h"
#include "DNA_view3d_types.h"
#include "DNA_world_types.h"

#include "BLI_math.h"
#include "BLI_editVert.h"
#include "BLI_listbase.h"
#include "BLI_string.h"

#include "BKE_action.h"
#include "BKE_animsys.h"
#include "BKE_armature.h"
#include "BKE_context.h"
#include "BKE_constraint.h"
#include "BKE_curve.h"
#include "BKE_depsgraph.h"
#include "BKE_displist.h"
#include "BKE_global.h"
#include "BKE_lattice.h"
#include "BKE_library.h"
#include "BKE_main.h"
#include "BKE_material.h"
#include "BKE_mball.h"
#include "BKE_mesh.h"
#include "BKE_modifier.h"
#include "BKE_object.h"
#include "BKE_report.h"
#include "BKE_sca.h"
#include "BKE_scene.h"
#include "BKE_texture.h"
#include "BKE_utildefines.h"

#include "WM_api.h"
#include "WM_types.h"

#include "UI_interface.h"
#include "UI_resources.h"

#include "RNA_access.h"
#include "RNA_define.h"
#include "RNA_enum_types.h"

#include "ED_anim_api.h"
#include "ED_armature.h"
#include "ED_curve.h"
#include "ED_object.h"
#include "ED_screen.h"

#include "object_intern.h"

/*********************** Make Vertex Parent Operator ************************/

static int vertex_parent_set_poll(bContext *C)
{
	return ED_operator_editmesh(C) || ED_operator_editsurfcurve(C) || ED_operator_editlattice(C);
}

static int vertex_parent_set_exec(bContext *C, wmOperator *op)
{
	Scene *scene= CTX_data_scene(C);
	Object *obedit= CTX_data_edit_object(C);
	EditVert *eve;
	Curve *cu;
	Nurb *nu;
	BezTriple *bezt;
	BPoint *bp;
	Object *par;
	int a, v1=0, v2=0, v3=0, v4=0, nr=1;
	
	/* we need 1 to 3 selected vertices */
	
	if(obedit->type==OB_MESH) {
		Mesh *me= obedit->data;
		EditMesh *em = BKE_mesh_get_editmesh(me);

		eve= em->verts.first;
		while(eve) {
			if(eve->f & 1) {
				if(v1==0) v1= nr;
				else if(v2==0) v2= nr;
				else if(v3==0) v3= nr;
				else if(v4==0) v4= nr;
				else break;
			}
			nr++;
			eve= eve->next;
		}

		BKE_mesh_end_editmesh(me, em);
	}
	else if(ELEM(obedit->type, OB_SURF, OB_CURVE)) {
		ListBase *editnurb= curve_get_editcurve(obedit);
		
		cu= obedit->data;

		nu= editnurb->first;
		while(nu) {
			if(nu->type == CU_BEZIER) {
				bezt= nu->bezt;
				a= nu->pntsu;
				while(a--) {
					if(BEZSELECTED_HIDDENHANDLES(cu, bezt)) {
						if(v1==0) v1= nr;
						else if(v2==0) v2= nr;
						else if(v3==0) v3= nr;
						else if(v4==0) v4= nr;
						else break;
					}
					nr++;
					bezt++;
				}
			}
			else {
				bp= nu->bp;
				a= nu->pntsu*nu->pntsv;
				while(a--) {
					if(bp->f1 & SELECT) {
						if(v1==0) v1= nr;
						else if(v2==0) v2= nr;
						else if(v3==0) v3= nr;
						else if(v4==0) v4= nr;
						else break;
					}
					nr++;
					bp++;
				}
			}
			nu= nu->next;
		}
	}
	else if(obedit->type==OB_LATTICE) {
		Lattice *lt= obedit->data;
		
		a= lt->editlatt->pntsu*lt->editlatt->pntsv*lt->editlatt->pntsw;
		bp= lt->editlatt->def;
		while(a--) {
			if(bp->f1 & SELECT) {
				if(v1==0) v1= nr;
				else if(v2==0) v2= nr;
				else if(v3==0) v3= nr;
				else if(v4==0) v4= nr;
				else break;
			}
			nr++;
			bp++;
		}
	}
	
	if(v4 || !((v1 && v2==0 && v3==0) || (v1 && v2 && v3)) ) {
		BKE_report(op->reports, RPT_ERROR, "Select either 1 or 3 vertices to parent to");
		return OPERATOR_CANCELLED;
	}
	
	CTX_DATA_BEGIN(C, Object*, ob, selected_editable_objects) {
		if(ob != obedit) {
			ob->recalc |= OB_RECALC;
			par= obedit->parent;
			
			while(par) {
				if(par==ob) break;
				par= par->parent;
			}
			if(par) {
				BKE_report(op->reports, RPT_ERROR, "Loop in parents");
			}
			else {
				Object workob;
				
				ob->parent= BASACT->object;
				if(v3) {
					ob->partype= PARVERT3;
					ob->par1= v1-1;
					ob->par2= v2-1;
					ob->par3= v3-1;

					/* inverse parent matrix */
					what_does_parent(scene, ob, &workob);
					invert_m4_m4(ob->parentinv, workob.obmat);
				}
				else {
					ob->partype= PARVERT1;
					ob->par1= v1-1;

					/* inverse parent matrix */
					what_does_parent(scene, ob, &workob);
					invert_m4_m4(ob->parentinv, workob.obmat);
				}
			}
		}
	}
	CTX_DATA_END;
	
	DAG_scene_sort(scene);

	WM_event_add_notifier(C, NC_OBJECT, NULL);

	return OPERATOR_FINISHED;
}

void OBJECT_OT_vertex_parent_set(wmOperatorType *ot)
{
	/* identifiers */
	ot->name= "Make Vertex Parent";
	ot->description = "Parent selected objects to the selected vertices.";
	ot->idname= "OBJECT_OT_vertex_parent_set";
	
	/* api callbacks */
	ot->invoke= WM_operator_confirm;
	ot->poll= vertex_parent_set_poll;
	ot->exec= vertex_parent_set_exec;
	
	/* flags */
	ot->flag= OPTYPE_REGISTER|OPTYPE_UNDO;
}

/********************** Make Proxy Operator *************************/

/* present menu listing the possible objects within the group to proxify */
static void proxy_group_objects_menu (bContext *C, wmOperator *op, Object *ob, Group *group)
{
	uiPopupMenu *pup;
	uiLayout *layout;
	GroupObject *go;
	int len=0;
	
	/* check if there are any objects within the group to assign for */
	for (go= group->gobject.first; go; go= go->next) {
		if (go->ob) len++;
	}
	if (len==0) return;
	
	/* now create the menu to draw */
	pup= uiPupMenuBegin(C, "Make Proxy For:", 0);
	layout= uiPupMenuLayout(pup);
	
	for (go= group->gobject.first; go; go= go->next) {
		if (go->ob) {
			PointerRNA props_ptr;
			
			/* create operator menu item with relevant properties filled in */
			props_ptr= uiItemFullO(layout, go->ob->id.name+2, 0, op->idname, NULL, WM_OP_EXEC_REGION_WIN, UI_ITEM_O_RETURN_PROPS);
			RNA_string_set(&props_ptr, "object", go->ob->id.name+2);
			RNA_string_set(&props_ptr, "group_object", go->ob->id.name+2);
		}
	}
	
	/* display the menu, and be done */
	uiPupMenuEnd(C, pup);
}

/* set the object to proxify */
static int make_proxy_invoke (bContext *C, wmOperator *op, wmEvent *evt)
{
	Scene *scene= CTX_data_scene(C);
	Object *ob= CTX_data_active_object(C);
	
	/* sanity checks */
	if (!scene || scene->id.lib || !ob)
		return OPERATOR_CANCELLED;
		
	/* Get object to work on - use a menu if we need to... */
	if (ob->dup_group && ob->dup_group->id.lib) {
		/* gives menu with list of objects in group */
		proxy_group_objects_menu(C, op, ob, ob->dup_group);
	}
	else if (ob->id.lib) {
		uiPopupMenu *pup= uiPupMenuBegin(C, "OK?", ICON_QUESTION);
		uiLayout *layout= uiPupMenuLayout(pup);
		PointerRNA props_ptr;
		
		/* create operator menu item with relevant properties filled in */
		props_ptr= uiItemFullO(layout, op->type->name, 0, op->idname, NULL, WM_OP_EXEC_REGION_WIN, UI_ITEM_O_RETURN_PROPS);
		RNA_string_set(&props_ptr, "object", ob->id.name+2);
		
		/* present the menu and be done... */
		uiPupMenuEnd(C, pup);
	}
	else {
		/* error.. cannot continue */
		BKE_report(op->reports, RPT_ERROR, "Can only make proxy for a referenced object or group");
	}
	
	/* this invoke just calls another instance of this operator... */
	return OPERATOR_CANCELLED;
}

static int make_proxy_exec (bContext *C, wmOperator *op)
{
	Object *ob=NULL, *gob=NULL;
	Scene *scene= CTX_data_scene(C);
	char ob_name[21], gob_name[21];
	
	/* get object and group object
	 *	- firstly names
	 *	- then pointers from context 
	 */
	RNA_string_get(op->ptr, "object", ob_name);
	RNA_string_get(op->ptr, "group_object", gob_name);
	
	if (gob_name[0]) {
		Group *group;
		GroupObject *go;
		
		/* active object is group object... */
		// FIXME: we should get the nominated name instead
		gob= CTX_data_active_object(C);
		group= gob->dup_group;
		
		/* find the object to affect */
		for (go= group->gobject.first; go; go= go->next) {
			if ((go->ob) && strcmp(go->ob->id.name+2, gob_name)==0) {
				ob= go->ob;
				break;
			}
		}
	}
	else {
		/* just use the active object for now */
		// FIXME: we should get the nominated name instead
		ob= CTX_data_active_object(C);
	}
	
	if (ob) {
		Object *newob;
		Base *newbase, *oldbase= BASACT;
		char name[32];
		
		/* Add new object for the proxy */
		newob= add_object(scene, OB_EMPTY);
		if (gob)
			strcpy(name, gob->id.name+2);
		else
			strcpy(name, ob->id.name+2);
		strcat(name, "_proxy");
		rename_id(&newob->id, name);
		
		/* set layers OK */
		newbase= BASACT;	/* add_object sets active... */
		newbase->lay= oldbase->lay;
		newob->lay= newbase->lay;
		
		/* remove base, leave user count of object, it gets linked in object_make_proxy */
		if (gob==NULL) {
			BLI_remlink(&scene->base, oldbase);
			MEM_freeN(oldbase);
		}
		
		object_make_proxy(newob, ob, gob);
		
		/* depsgraph flushes are needed for the new data */
		DAG_scene_sort(scene);
		DAG_id_flush_update(&newob->id, OB_RECALC);
		
		WM_event_add_notifier(C, NC_OBJECT, NULL);
	}
	else {
		BKE_report(op->reports, RPT_ERROR, "No object to make proxy for");
		return OPERATOR_CANCELLED;
	}
	
	return OPERATOR_FINISHED;
}

void OBJECT_OT_proxy_make (wmOperatorType *ot)
{
	/* identifiers */
	ot->name= "Make Proxy";
	ot->idname= "OBJECT_OT_proxy_make";
	ot->description= "Add empty object to become local replacement data of a library-linked object";
	
	/* callbacks */
	ot->invoke= make_proxy_invoke;
	ot->exec= make_proxy_exec;
	ot->poll= ED_operator_object_active;
	
	/* flags */
	ot->flag= OPTYPE_REGISTER|OPTYPE_UNDO;
	
	/* properties */
	RNA_def_string(ot->srna, "object", "", 19, "Proxy Object", "Name of lib-linked/grouped object to make a proxy for.");
	RNA_def_string(ot->srna, "group_object", "", 19, "Group Object", "Name of group instancer (if applicable).");
}

/********************** Clear Parent Operator ******************* */

static EnumPropertyItem prop_clear_parent_types[] = {
	{0, "CLEAR", 0, "Clear Parent", ""},
	{1, "CLEAR_KEEP_TRANSFORM", 0, "Clear and Keep Transformation (Clear Track)", ""},
	{2, "CLEAR_INVERSE", 0, "Clear Parent Inverse", ""},
	{0, NULL, 0, NULL, NULL}
};

/* note, poll should check for editable scene */
static int parent_clear_exec(bContext *C, wmOperator *op)
{
	int type= RNA_enum_get(op->ptr, "type");
	
	CTX_DATA_BEGIN(C, Object*, ob, selected_editable_objects) {

		if(type == 0) {
			ob->parent= NULL;
		}			
		else if(type == 1) {
			ob->parent= NULL;
			ob->track= NULL;
			ED_object_apply_obmat(ob);
		}
		else if(type == 2)
			unit_m4(ob->parentinv);

		ob->recalc |= OB_RECALC;
	}
	CTX_DATA_END;
	
	DAG_scene_sort(CTX_data_scene(C));
	DAG_ids_flush_update(0);
	WM_event_add_notifier(C, NC_OBJECT|ND_TRANSFORM, NULL);

	return OPERATOR_FINISHED;
}

void OBJECT_OT_parent_clear(wmOperatorType *ot)
{
	/* identifiers */
	ot->name= "Clear Parent";
	ot->description = "Clear the object's parenting.";
	ot->idname= "OBJECT_OT_parent_clear";
	
	/* api callbacks */
	ot->invoke= WM_menu_invoke;
	ot->exec= parent_clear_exec;
	
	ot->poll= ED_operator_object_active_editable;
	
	/* flags */
	ot->flag= OPTYPE_REGISTER|OPTYPE_UNDO;
	
	RNA_def_enum(ot->srna, "type", prop_clear_parent_types, 0, "Type", "");
}

/* ******************** Make Parent Operator *********************** */

#define PAR_OBJECT				0
#define PAR_ARMATURE			1
#define PAR_ARMATURE_NAME		2
#define PAR_ARMATURE_ENVELOPE	3
#define PAR_ARMATURE_AUTO		4
#define PAR_BONE				5
#define PAR_CURVE				6
#define PAR_FOLLOW				7
#define PAR_PATH_CONST			8
#define PAR_LATTICE				9
#define PAR_VERTEX				10
#define PAR_TRIA				11

static EnumPropertyItem prop_make_parent_types[] = {
	{PAR_OBJECT, "OBJECT", 0, "Object", ""},
	{PAR_ARMATURE, "ARMATURE", 0, "Armature Deform", ""},
	{PAR_ARMATURE_NAME, "ARMATURE_NAME", 0, "   With Empty Groups", ""},
	{PAR_ARMATURE_AUTO, "ARMATURE_AUTO", 0, "   With Automatic Weights", ""},
	{PAR_ARMATURE_ENVELOPE, "ARMATURE_ENVELOPE", 0, "   With Envelope Weights", ""},
	{PAR_BONE, "BONE", 0, "Bone", ""},
	{PAR_CURVE, "CURVE", 0, "Curve Deform", ""},
	{PAR_FOLLOW, "FOLLOW", 0, "Follow Path", ""},
	{PAR_PATH_CONST, "PATH_CONST", 0, "Path Constraint", ""},
	{PAR_LATTICE, "LATTICE", 0, "Lattice Deform", ""},
	{PAR_VERTEX, "VERTEX", 0, "Vertex", ""},
	{PAR_TRIA, "TRIA", 0, "Triangle", ""},
	{0, NULL, 0, NULL, NULL}
};

static int test_parent_loop(Object *par, Object *ob)
{
	/* test if 'ob' is a parent somewhere in par's parents */
	
	if(par == NULL) return 0;
	if(ob == par) return 1;
	
	return test_parent_loop(par->parent, ob);
}

void ED_object_parent(Object *ob, Object *par, int type, const char *substr)
{
	if(!par || test_parent_loop(par, ob)) {
		ob->parent= NULL;
		ob->partype= PAROBJECT;
		ob->parsubstr[0]= 0;
		return;
	}

	/* this could use some more checks */

	ob->parent= par;
	ob->partype &= ~PARTYPE;
	ob->partype |= type;
	BLI_strncpy(ob->parsubstr, substr, sizeof(ob->parsubstr));
}

static int parent_set_exec(bContext *C, wmOperator *op)
{
	Scene *scene= CTX_data_scene(C);
	Object *par= CTX_data_active_object(C);
	bPoseChannel *pchan= NULL;
	int partype= RNA_enum_get(op->ptr, "type");
	int pararm= ELEM4(partype, PAR_ARMATURE, PAR_ARMATURE_NAME, PAR_ARMATURE_ENVELOPE, PAR_ARMATURE_AUTO);
	
	par->recalc |= OB_RECALC_OB;
	
	/* preconditions */
	if(partype==PAR_FOLLOW || partype==PAR_PATH_CONST) {
		if(par->type!=OB_CURVE)
			return OPERATOR_CANCELLED;
		else {
			Curve *cu= par->data;
			
			if((cu->flag & CU_PATH)==0) {
				cu->flag |= CU_PATH|CU_FOLLOW;
				makeDispListCurveTypes(scene, par, 0);  /* force creation of path data */
			}
			else cu->flag |= CU_FOLLOW;
			
			/* fall back on regular parenting now (for follow only) */
			if(partype == PAR_FOLLOW)
				partype= PAR_OBJECT;
		}		
	}
	else if(partype==PAR_BONE) {
		pchan= get_active_posechannel(par);
		
		if(pchan==NULL) {
			BKE_report(op->reports, RPT_ERROR, "No active Bone");
			return OPERATOR_CANCELLED;
		}
	}
	
	/* context itterator */
	CTX_DATA_BEGIN(C, Object*, ob, selected_editable_objects) {
		
		if(ob!=par) {
			
			if( test_parent_loop(par, ob) ) {
				BKE_report(op->reports, RPT_ERROR, "Loop in parents");
			}
			else {
				Object workob;
				
				/* apply transformation of previous parenting */
				ED_object_apply_obmat(ob);
				
				/* set the parent (except for follow-path constraint option) */
				if(partype != PAR_PATH_CONST)
					ob->parent= par;
				
				/* handle types */
				if (pchan)
					strcpy(ob->parsubstr, pchan->name);
				else
					ob->parsubstr[0]= 0;
					
				if(partype == PAR_PATH_CONST)
					; /* don't do anything here, since this is not technically "parenting" */
				else if( ELEM(partype, PAR_CURVE, PAR_LATTICE) || pararm )
				{
					/* partype is now set to PAROBJECT so that invisible 'virtual' modifiers don't need to be created
					 * NOTE: the old (2.4x) method was to set ob->partype = PARSKEL, creating the virtual modifiers
					 */
					ob->partype= PAROBJECT;	/* note, dna define, not operator property */
					//ob->partype= PARSKEL; /* note, dna define, not operator property */
					
					/* BUT, to keep the deforms, we need a modifier, and then we need to set the object that it uses */
					// XXX currently this should only happen for meshes, curves, surfaces, and lattices - this stuff isn't available for metas yet
					if (ELEM5(ob->type, OB_MESH, OB_CURVE, OB_SURF, OB_FONT, OB_LATTICE)) 
					{
						ModifierData *md;

						switch (partype) {
						case PAR_CURVE: /* curve deform */
							md= ED_object_modifier_add(op->reports, scene, ob, NULL, eModifierType_Curve);
							((CurveModifierData *)md)->object= par;
							break;
						case PAR_LATTICE: /* lattice deform */
							md= ED_object_modifier_add(op->reports, scene, ob, NULL, eModifierType_Lattice);
							((LatticeModifierData *)md)->object= par;
							break;
						default: /* armature deform */
							md= ED_object_modifier_add(op->reports, scene, ob, NULL, eModifierType_Armature);
							((ArmatureModifierData *)md)->object= par;
							break;
						}
					}
				}
				else if (partype == PAR_BONE)
					ob->partype= PARBONE; /* note, dna define, not operator property */
				else
					ob->partype= PAROBJECT;	/* note, dna define, not operator property */
				
				/* constraint */
				if(partype == PAR_PATH_CONST) {
					bConstraint *con;
					bFollowPathConstraint *data;
					float cmat[4][4], vec[3];
					
					con = add_ob_constraint(ob, "AutoPath", CONSTRAINT_TYPE_FOLLOWPATH);
					
					data = con->data;
					data->tar = par;
					
					get_constraint_target_matrix(scene, con, 0, CONSTRAINT_OBTYPE_OBJECT, NULL, cmat, scene->r.cfra - give_timeoffset(ob));
					sub_v3_v3v3(vec, ob->obmat[3], cmat[3]);
					
					ob->loc[0] = vec[0];
					ob->loc[1] = vec[1];
					ob->loc[2] = vec[2];
				}
				else if(pararm && ob->type==OB_MESH && par->type == OB_ARMATURE) {
					if(partype == PAR_ARMATURE_NAME)
						create_vgroups_from_armature(scene, ob, par, ARM_GROUPS_NAME);
					else if(partype == PAR_ARMATURE_ENVELOPE)
						create_vgroups_from_armature(scene, ob, par, ARM_GROUPS_ENVELOPE);
					else if(partype == PAR_ARMATURE_AUTO)
						create_vgroups_from_armature(scene, ob, par, ARM_GROUPS_AUTO);
					
					/* get corrected inverse */
					ob->partype= PAROBJECT;
					what_does_parent(scene, ob, &workob);
					
					invert_m4_m4(ob->parentinv, workob.obmat);
				}
				else {
					/* calculate inverse parent matrix */
					what_does_parent(scene, ob, &workob);
					invert_m4_m4(ob->parentinv, workob.obmat);
				}
				
				ob->recalc |= OB_RECALC_OB|OB_RECALC_DATA;
			}
		}
	}
	CTX_DATA_END;
	
	DAG_scene_sort(scene);
	DAG_ids_flush_update(0);
	WM_event_add_notifier(C, NC_OBJECT|ND_TRANSFORM, NULL);
	
	return OPERATOR_FINISHED;
}

static int parent_set_invoke(bContext *C, wmOperator *op, wmEvent *event)
{
	Object *ob= CTX_data_active_object(C);
	uiPopupMenu *pup= uiPupMenuBegin(C, "Set Parent To", 0);
	uiLayout *layout= uiPupMenuLayout(pup);
	
	uiLayoutSetOperatorContext(layout, WM_OP_EXEC_DEFAULT);
	uiItemEnumO(layout, NULL, 0, "OBJECT_OT_parent_set", "type", PAR_OBJECT);
	
	/* ob becomes parent, make the associated menus */
	if(ob->type==OB_ARMATURE) {
		uiItemEnumO(layout, NULL, 0, "OBJECT_OT_parent_set", "type", PAR_ARMATURE);
		uiItemEnumO(layout, NULL, 0, "OBJECT_OT_parent_set", "type", PAR_ARMATURE_NAME);
		uiItemEnumO(layout, NULL, 0, "OBJECT_OT_parent_set", "type", PAR_ARMATURE_ENVELOPE);
		uiItemEnumO(layout, NULL, 0, "OBJECT_OT_parent_set", "type", PAR_ARMATURE_AUTO);
		uiItemEnumO(layout, NULL, 0, "OBJECT_OT_parent_set", "type", PAR_BONE);
	}
	else if(ob->type==OB_CURVE) {
		uiItemEnumO(layout, NULL, 0, "OBJECT_OT_parent_set", "type", PAR_CURVE);
		uiItemEnumO(layout, NULL, 0, "OBJECT_OT_parent_set", "type", PAR_FOLLOW);
		uiItemEnumO(layout, NULL, 0, "OBJECT_OT_parent_set", "type", PAR_PATH_CONST);
	}
	else if(ob->type == OB_LATTICE) {
		uiItemEnumO(layout, NULL, 0, "OBJECT_OT_parent_set", "type", PAR_LATTICE);
	}
	
	uiPupMenuEnd(C, pup);
	
	return OPERATOR_CANCELLED;
}


void OBJECT_OT_parent_set(wmOperatorType *ot)
{
	/* identifiers */
	ot->name= "Make Parent";
	ot->description = "Set the object's parenting.";
	ot->idname= "OBJECT_OT_parent_set";
	
	/* api callbacks */
	ot->invoke= parent_set_invoke;
	ot->exec= parent_set_exec;
	
	ot->poll= ED_operator_object_active_editable;
	
	/* flags */
	ot->flag= OPTYPE_REGISTER|OPTYPE_UNDO;
	
	RNA_def_enum(ot->srna, "type", prop_make_parent_types, 0, "Type", "");
}

/* ************ Make Parent Without Inverse Operator ******************* */

static int parent_noinv_set_exec(bContext *C, wmOperator *op)
{
	Object *par= CTX_data_active_object(C);
	
	par->recalc |= OB_RECALC_OB;
	
	/* context itterator */
	CTX_DATA_BEGIN(C, Object*, ob, selected_editable_objects) {
		if (ob != par) {
			if (test_parent_loop(par, ob)) {
				BKE_report(op->reports, RPT_ERROR, "Loop in parents");
			}
			else {
				/* clear inverse matrix and also the object location */
				unit_m4(ob->parentinv);
				memset(ob->loc, 0, 3*sizeof(float));
				
				/* set recalc flags */
				ob->recalc |= OB_RECALC_OB|OB_RECALC_DATA;
				
				/* set parenting type for object - object only... */
				ob->parent= par;
				ob->partype= PAROBJECT;	/* note, dna define, not operator property */
			}
		}
	}
	CTX_DATA_END;
	
	DAG_scene_sort(CTX_data_scene(C));
	DAG_ids_flush_update(0);
	WM_event_add_notifier(C, NC_OBJECT|ND_TRANSFORM, NULL);
	
	return OPERATOR_FINISHED;
}

void OBJECT_OT_parent_no_inverse_set(wmOperatorType *ot)
{
	/* identifiers */
	ot->name= "Make Parent without Inverse";
	ot->description = "Set the object's parenting without setting the inverse parent correction.";
	ot->idname= "OBJECT_OT_parent_no_inverse_set";
	
	/* api callbacks */
	ot->invoke= WM_operator_confirm;
	ot->exec= parent_noinv_set_exec;
	ot->poll= ED_operator_object_active_editable;
	
	/* flags */
	ot->flag= OPTYPE_REGISTER|OPTYPE_UNDO;
}

/************************ Clear Slow Parent Operator *********************/

static int object_slow_parent_clear_exec(bContext *C, wmOperator *op)
{
	Scene *scene= CTX_data_scene(C);

	CTX_DATA_BEGIN(C, Object*, ob, selected_editable_objects) {
		if(ob->parent) {
			if(ob->partype & PARSLOW) {
				ob->partype -= PARSLOW;
				where_is_object(scene, ob);
				ob->partype |= PARSLOW;
				ob->recalc |= OB_RECALC_OB;
			}
		}
	}
	CTX_DATA_END;

	DAG_ids_flush_update(0);
	WM_event_add_notifier(C, NC_SCENE, scene);
	
	return OPERATOR_FINISHED;
}

void OBJECT_OT_slow_parent_clear(wmOperatorType *ot)
{
	
	/* identifiers */
	ot->name= "Clear Slow Parent";
	ot->description = "Clear the object's slow parent.";
	ot->idname= "OBJECT_OT_slow_parent_clear";
	
	/* api callbacks */
	ot->invoke= WM_operator_confirm;
	ot->exec= object_slow_parent_clear_exec;
	ot->poll= ED_operator_view3d_active;
	
	/* flags */
	ot->flag= OPTYPE_REGISTER|OPTYPE_UNDO;
}

/********************** Make Slow Parent Operator *********************/

static int object_slow_parent_set_exec(bContext *C, wmOperator *op)
{
	Scene *scene= CTX_data_scene(C);

	CTX_DATA_BEGIN(C, Object*, ob, selected_editable_objects) {
		if(ob->parent)
			ob->partype |= PARSLOW;

		ob->recalc |= OB_RECALC_OB;
		
	}
	CTX_DATA_END;

	DAG_ids_flush_update(0);
	WM_event_add_notifier(C, NC_SCENE, scene);
	
	return OPERATOR_FINISHED;
}

void OBJECT_OT_slow_parent_set(wmOperatorType *ot)
{
	
	/* identifiers */
	ot->name= "Set Slow Parent";
	ot->description = "Set the object's slow parent.";
	ot->idname= "OBJECT_OT_slow_parent_set";
	
	/* api callbacks */
	ot->invoke= WM_operator_confirm;
	ot->exec= object_slow_parent_set_exec;
	ot->poll= ED_operator_view3d_active;
	
	/* flags */
	ot->flag= OPTYPE_REGISTER|OPTYPE_UNDO;
}

/* ******************** Clear Track Operator ******************* */

static EnumPropertyItem prop_clear_track_types[] = {
	{0, "CLEAR", 0, "Clear Track", ""},
	{1, "CLEAR_KEEP_TRANSFORM", 0, "Clear and Keep Transformation (Clear Track)", ""},
	{0, NULL, 0, NULL, NULL}
};

/* note, poll should check for editable scene */
static int object_track_clear_exec(bContext *C, wmOperator *op)
{
	int type= RNA_enum_get(op->ptr, "type");

	if(CTX_data_edit_object(C)) {
		BKE_report(op->reports, RPT_ERROR, "Operation cannot be performed in EditMode");
		return OPERATOR_CANCELLED;
	}
	CTX_DATA_BEGIN(C, Object*, ob, selected_editable_objects) {
		ob->track= NULL;
		ob->recalc |= OB_RECALC;
		
		if(type == 1)
			ED_object_apply_obmat(ob);
	}
	CTX_DATA_END;

	DAG_ids_flush_update(0);
	DAG_scene_sort(CTX_data_scene(C));

	return OPERATOR_FINISHED;
}

void OBJECT_OT_track_clear(wmOperatorType *ot)
{
	/* identifiers */
	ot->name= "Clear track";
	ot->description = "Clear tracking constraint or flag from object.";
	ot->idname= "OBJECT_OT_track_clear";
	
	/* api callbacks */
	ot->invoke= WM_menu_invoke;
	ot->exec= object_track_clear_exec;
	
	ot->poll= ED_operator_scene_editable;
	
	/* flags */
	ot->flag= OPTYPE_REGISTER|OPTYPE_UNDO;
	
	RNA_def_enum(ot->srna, "type", prop_clear_track_types, 0, "Type", "");
}

/************************** Make Track Operator *****************************/

static EnumPropertyItem prop_make_track_types[] = {
	{1, "TRACKTO", 0, "TrackTo Constraint", ""},
	{2, "LOCKTRACK", 0, "LockTrack Constraint", ""},
	{3, "OLDTRACK", 0, "Old Track", ""},
	{0, NULL, 0, NULL, NULL}
};

static int track_set_exec(bContext *C, wmOperator *op)
{
	Scene *scene= CTX_data_scene(C);
	Object *obact= CTX_data_active_object(C); 
	
	int type= RNA_enum_get(op->ptr, "type");
		
	if(type == 1) {
		bConstraint *con;
		bTrackToConstraint *data;

		CTX_DATA_BEGIN(C, Object*, ob, selected_editable_objects) {
			if(ob!=obact) {
				con = add_ob_constraint(ob, "AutoTrack", CONSTRAINT_TYPE_TRACKTO);

				data = con->data;
				data->tar = obact;
				ob->recalc |= OB_RECALC;
				
				/* Lamp and Camera track differently by default */
				if (ob->type == OB_LAMP || ob->type == OB_CAMERA) {
					data->reserved1 = TRACK_nZ;
					data->reserved2 = UP_Y;
				}
			}
		}
		CTX_DATA_END;
	}
	else if(type == 2) {
		bConstraint *con;
		bLockTrackConstraint *data;

		CTX_DATA_BEGIN(C, Object*, ob, selected_editable_objects) {
			if(ob!=obact) {
				con = add_ob_constraint(ob, "AutoTrack", CONSTRAINT_TYPE_LOCKTRACK);

				data = con->data;
				data->tar = obact;
				ob->recalc |= OB_RECALC;
				
				/* Lamp and Camera track differently by default */
				if (ob->type == OB_LAMP || ob->type == OB_CAMERA) {
					data->trackflag = TRACK_nZ;
					data->lockflag = LOCK_Y;
				}
			}
		}
		CTX_DATA_END;
	}
	else {
		CTX_DATA_BEGIN(C, Object*, ob, selected_editable_objects) {
			if(ob!=obact) {
				ob->track= obact;
				ob->recalc |= OB_RECALC;
			}
		}
		CTX_DATA_END;
	}
	DAG_scene_sort(scene);
	DAG_ids_flush_update(0);
	
	return OPERATOR_FINISHED;
}

void OBJECT_OT_track_set(wmOperatorType *ot)
{
	/* identifiers */
	ot->name= "Make Track";
	ot->description = "Make the object track another object, either by constraint or old way or locked track.";
	ot->idname= "OBJECT_OT_track_set";
	
	/* api callbacks */
	ot->invoke= WM_menu_invoke;
	ot->exec= track_set_exec;
	
	ot->poll= ED_operator_scene_editable;
	
	/* flags */
	ot->flag= OPTYPE_REGISTER|OPTYPE_UNDO;
	
	/* properties */
	RNA_def_enum(ot->srna, "type", prop_make_track_types, 0, "Type", "");
}

/************************** Move to Layer Operator *****************************/

static unsigned int move_to_layer_init(bContext *C, wmOperator *op)
{
	int values[20], a;
	unsigned int lay= 0;

	if(!RNA_property_is_set(op->ptr, "layer")) {
		CTX_DATA_BEGIN(C, Base*, base, selected_editable_bases) {
			lay |= base->lay;
		}
		CTX_DATA_END;

		for(a=0; a<20; a++)
			values[a]= (lay & (1<<a));
		
		RNA_boolean_set_array(op->ptr, "layer", values);
	}
	else {
		RNA_boolean_get_array(op->ptr, "layer", values);

		for(a=0; a<20; a++)
			if(values[a])
				lay |= (1 << a);
	}

	return lay;
}

static int move_to_layer_invoke(bContext *C, wmOperator *op, wmEvent *event)
{
	View3D *v3d= CTX_wm_view3d(C);
	if(v3d && v3d->localvd) {
		return WM_operator_confirm_message(C, op, "Move from localview");
	}
	else {
		move_to_layer_init(C, op);
		return WM_operator_props_popup(C, op, event);
	}
}

static int move_to_layer_exec(bContext *C, wmOperator *op)
{
	Scene *scene= CTX_data_scene(C);
	View3D *v3d= CTX_wm_view3d(C);
	unsigned int lay, local;
	int islamp= 0;
	
	lay= move_to_layer_init(C, op);
	lay &= 0xFFFFFF;

	if(lay==0) return OPERATOR_CANCELLED;
	
	if(v3d && v3d->localvd) {
		/* now we can move out of localview. */
		// XXX if (!okee("Move from localview")) return;
		CTX_DATA_BEGIN(C, Base*, base, selected_editable_bases) {
			lay= base->lay & ~v3d->lay;
			base->lay= lay;
			base->object->lay= lay;
			base->object->flag &= ~SELECT;
			base->flag &= ~SELECT;
			if(base->object->type==OB_LAMP) islamp= 1;
		}
		CTX_DATA_END;
	}
	else {
		/* normal non localview operation */
		CTX_DATA_BEGIN(C, Base*, base, selected_editable_bases) {
			/* upper byte is used for local view */
			local= base->lay & 0xFF000000;  
			base->lay= lay + local;
			base->object->lay= lay;
			if(base->object->type==OB_LAMP) islamp= 1;
		}
		CTX_DATA_END;
	}

	if(islamp) reshadeall_displist(scene);	/* only frees */
	
	/* warning, active object may be hidden now */
	
	WM_event_add_notifier(C, NC_SCENE|NC_OBJECT|ND_DRAW, scene); /* is NC_SCENE needed ? */
	DAG_scene_sort(scene);

	return OPERATOR_FINISHED;
}

void OBJECT_OT_move_to_layer(wmOperatorType *ot)
{
	/* identifiers */
	ot->name= "Move to Layer";
	ot->description = "Move the object to different layers.";
	ot->idname= "OBJECT_OT_move_to_layer";
	
	/* api callbacks */
	ot->invoke= move_to_layer_invoke;
	ot->exec= move_to_layer_exec;
	ot->poll= ED_operator_scene_editable;
	
	/* flags */
	ot->flag= OPTYPE_REGISTER|OPTYPE_UNDO;
	
	/* properties */
	RNA_def_boolean_layer_member(ot->srna, "layer", 20, NULL, "Layer", "");
}

/************************** Link to Scene Operator *****************************/

void link_to_scene(unsigned short nr)
{
#if 0
	Scene *sce= (Scene*) BLI_findlink(&G.main->scene, G.curscreen->scenenr-1);
	Base *base, *nbase;
	
	if(sce==0) return;
	if(sce->id.lib) return;
	
	for(base= FIRSTBASE; base; base= base->next) {
		if(TESTBASE(v3d, base)) {
			
			nbase= MEM_mallocN( sizeof(Base), "newbase");
			*nbase= *base;
			BLI_addhead( &(sce->base), nbase);
			id_us_plus((ID *)base->object);
		}
	}
#endif
}

static int make_links_scene_exec(bContext *C, wmOperator *op)
{
	Scene *scene_to= BLI_findlink(&CTX_data_main(C)->scene, RNA_enum_get(op->ptr, "type"));

	if(scene_to==NULL) {
		BKE_report(op->reports, RPT_ERROR, "Scene not found");
		return OPERATOR_CANCELLED;
	}

	if(scene_to == CTX_data_scene(C)) {
		BKE_report(op->reports, RPT_ERROR, "Can't link objects into the same scene");
		return OPERATOR_CANCELLED;
		}

	CTX_DATA_BEGIN(C, Base*, base, selected_bases)
	{
		if(!object_in_scene(base->object, scene_to)) {
			Base *nbase= MEM_mallocN( sizeof(Base), "newbase");
					*nbase= *base;
			BLI_addhead( &(scene_to->base), nbase);
					id_us_plus((ID *)base->object);
				}
			}
	CTX_DATA_END;

	DAG_ids_flush_update(0);

	/* one day multiple scenes will be visible, then we should have some update function for them */
	return OPERATOR_FINISHED;
}

enum {
	MAKE_LINKS_OBDATA = 1,
	MAKE_LINKS_MATERIALS,
	MAKE_LINKS_ANIMDATA,
	MAKE_LINKS_DUPLIGROUP,
	MAKE_LINKS_MODIFIERS
};

static int make_links_data_exec(bContext *C, wmOperator *op)
{
	int event = RNA_int_get(op->ptr, "type");
	Object *ob;
	ID *id;
	int a;

	ob= CTX_data_active_object(C);

	CTX_DATA_BEGIN(C, Object*, obt, selected_editable_objects) {
		if(ob != obt) {
			switch(event) {
			case MAKE_LINKS_OBDATA: /* obdata */
							id= obt->data;
							id->us--;

							id= ob->data;
							id_us_plus(id);
							obt->data= id;

							/* if amount of material indices changed: */
							test_object_materials(obt->data);

							obt->recalc |= OB_RECALC_DATA;
				break;
			case MAKE_LINKS_MATERIALS:
				/* new approach, using functions from kernel */
				for(a=0; a<ob->totcol; a++) {
					Material *ma= give_current_material(ob, a+1);
					assign_material(obt, ma, a+1);	/* also works with ma==NULL */
						}
				break;
			case MAKE_LINKS_ANIMDATA:
				BKE_copy_animdata_id((ID *)obt, (ID *)ob);
				BKE_copy_animdata_id((ID *)obt->data, (ID *)ob->data);
				break;
			case MAKE_LINKS_DUPLIGROUP:
					if(ob->dup_group) ob->dup_group->id.us--;
					obt->dup_group= ob->dup_group;
					if(obt->dup_group) {
						id_us_plus((ID *)obt->dup_group);
						obt->transflag |= OB_DUPLIGROUP;
					}
				break;
<<<<<<< HEAD
				}
					}
				}
=======
			case MAKE_LINKS_MODIFIERS:
				object_link_modifiers(obt, ob);
				obt->recalc |= OB_RECALC;
				break;
			}
		}
	}
>>>>>>> 3b1585b1
	CTX_DATA_END;

	DAG_ids_flush_update(0);
	WM_event_add_notifier(C, NC_SPACE|ND_SPACE_VIEW3D, CTX_wm_view3d(C));
	return OPERATOR_FINISHED;
}


void OBJECT_OT_make_links_scene(wmOperatorType *ot)
{
	PropertyRNA *prop;

	/* identifiers */
	ot->name= "Link Objects to Scene";
	ot->description = "Make linked data local to each object.";
	ot->idname= "OBJECT_OT_make_links_scene";

	/* api callbacks */
	ot->exec= make_links_scene_exec;
	/* better not run the poll check */

	/* flags */
	ot->flag= OPTYPE_REGISTER|OPTYPE_UNDO;

	/* properties */
	prop= RNA_def_enum(ot->srna, "type", DummyRNA_NULL_items, 0, "Type", "");
	RNA_def_enum_funcs(prop, RNA_scene_itemf);
}

void OBJECT_OT_make_links_data(wmOperatorType *ot)
{
	static EnumPropertyItem make_links_items[]= {
		{MAKE_LINKS_OBDATA,		"OBDATA", 0, "Object Data", ""},
		{MAKE_LINKS_MATERIALS,	"MATERIAL", 0, "Materials", ""},
		{MAKE_LINKS_ANIMDATA,	"ANIMATION", 0, "Animation Data", ""},
		{MAKE_LINKS_DUPLIGROUP,	"DUPLIGROUP", 0, "DupliGroup", ""},
		{MAKE_LINKS_MODIFIERS,	"MODIFIERS", 0, "Modifiers", ""},
		{0, NULL, 0, NULL, NULL}};

	PropertyRNA *prop;

	/* identifiers */
	ot->name= "Link Data";
	ot->description = "Make links from the active object to other selected objects.";
	ot->idname= "OBJECT_OT_make_links_data";

	/* api callbacks */
	ot->exec= make_links_data_exec;
	ot->poll= ED_operator_scene_editable;

	/* flags */
	ot->flag= OPTYPE_REGISTER|OPTYPE_UNDO;

	/* properties */
	prop= RNA_def_enum(ot->srna, "type", make_links_items, 0, "Type", "");
}


/**************************** Make Single User ********************************/

static void single_object_users__forwardModifierLinks(void *userData, Object *ob, Object **obpoin)
{
	ID_NEW(*obpoin);
}

void single_object_users(Scene *scene, View3D *v3d, int flag)	
{
	Base *base;
	Object *ob, *obn;
	
	clear_sca_new_poins();	/* sensor/contr/act */

	/* duplicate (must set newid) */
	for(base= FIRSTBASE; base; base= base->next) {
		ob= base->object;
		
		if( (base->flag & flag)==flag ) {
			if(ob->id.lib==NULL && ob->id.us>1) {
				/* base gets copy of object */
				obn= copy_object(ob);
				base->object= obn;
				ob->id.us--;
			}
		}
	}
	
	ID_NEW(scene->camera);
	if(v3d) ID_NEW(v3d->camera);
	
	/* object pointers */
	for(base= FIRSTBASE; base; base= base->next) {
		ob= base->object;
		if(ob->id.lib==NULL) {
			relink_constraints(&base->object->constraints);
			if (base->object->pose){
				bPoseChannel *chan;
				for (chan = base->object->pose->chanbase.first; chan; chan=chan->next){
					relink_constraints(&chan->constraints);
				}
			}
			modifiers_foreachObjectLink(base->object, single_object_users__forwardModifierLinks, NULL);
			
			ID_NEW(ob->parent);
			ID_NEW(ob->track);
		}
	}

	set_sca_new_poins();
}

void new_id_matar(Material **matar, int totcol)
{
	ID *id;
	int a;
	
	for(a=0; a<totcol; a++) {
		id= (ID *)matar[a];
		if(id && id->lib==0) {
			if(id->newid) {
				matar[a]= (Material *)id->newid;
				id_us_plus(id->newid);
				id->us--;
			}
			else if(id->us>1) {
				matar[a]= copy_material(matar[a]);
				id->us--;
				id->newid= (ID *)matar[a];
			}
		}
	}
}

void single_obdata_users(Scene *scene, int flag)
{
	Object *ob;
	Lamp *la;
	Curve *cu;
	//Camera *cam;
	Base *base;
	Mesh *me;
	ID *id;
	int a;

	for(base= FIRSTBASE; base; base= base->next) {
		ob= base->object;
		if(ob->id.lib==NULL && (base->flag & flag)==flag ) {
			id= ob->data;
			
			if(id && id->us>1 && id->lib==0) {
				ob->recalc= OB_RECALC_DATA;
				
				switch(ob->type) {
				case OB_LAMP:
					if(id && id->us>1 && id->lib==NULL) {
						ob->data= la= copy_lamp(ob->data);
						for(a=0; a<MAX_MTEX; a++) {
							if(la->mtex[a]) {
								ID_NEW(la->mtex[a]->object);
							}
						}
					}
					break;
				case OB_CAMERA:
					ob->data= copy_camera(ob->data);
					break;
				case OB_MESH:
					me= ob->data= copy_mesh(ob->data);
					//if(me && me->key)
					//	ipo_idnew(me->key->ipo);	/* drivers */
					break;
				case OB_MBALL:
					ob->data= copy_mball(ob->data);
					break;
				case OB_CURVE:
				case OB_SURF:
				case OB_FONT:
					ob->data= cu= copy_curve(ob->data);
					ID_NEW(cu->bevobj);
					ID_NEW(cu->taperobj);
					break;
				case OB_LATTICE:
					ob->data= copy_lattice(ob->data);
					break;
				case OB_ARMATURE:
					ob->recalc |= OB_RECALC_DATA;
					ob->data= copy_armature(ob->data);
					armature_rebuild_pose(ob, ob->data);
					break;
				default:
					printf("ERROR single_obdata_users: can't copy %s\n", id->name);
					return;
				}
				
				id->us--;
				id->newid= ob->data;
				
			}
			
#if 0 // XXX old animation system
			id= (ID *)ob->action;
			if (id && id->us>1 && id->lib==NULL){
				if(id->newid){
					ob->action= (bAction *)id->newid;
					id_us_plus(id->newid);
				}
				else {
					ob->action= copy_action(ob->action);
					id->us--;
					id->newid=(ID *)ob->action;
				}
			}
			id= (ID *)ob->ipo;
			if(id && id->us>1 && id->lib==NULL) {
				if(id->newid) {
					ob->ipo= (Ipo *)id->newid;
					id_us_plus(id->newid);
				}
				else {
					ob->ipo= copy_ipo(ob->ipo);
					id->us--;
					id->newid= (ID *)ob->ipo;
				}
				ipo_idnew(ob->ipo);	/* drivers */
			}
			/* other ipos */
			switch(ob->type) {
			case OB_LAMP:
				la= ob->data;
				if(la->ipo && la->ipo->id.us>1) {
					la->ipo->id.us--;
					la->ipo= copy_ipo(la->ipo);
					ipo_idnew(la->ipo);	/* drivers */
				}
				break;
			case OB_CAMERA:
				cam= ob->data;
				if(cam->ipo && cam->ipo->id.us>1) {
					cam->ipo->id.us--;
					cam->ipo= copy_ipo(cam->ipo);
					ipo_idnew(cam->ipo);	/* drivers */
				}
				break;
			}
#endif // XXX old animation system
		}
	}
	
	me= G.main->mesh.first;
	while(me) {
		ID_NEW(me->texcomesh);
		me= me->id.next;
	}
}

void single_ipo_users(Scene *scene, int flag)
{
#if 0 // XXX old animation system
	Object *ob;
	Base *base;
	ID *id;
	
	for(base= FIRSTBASE; base; base= base->next) {
		ob= base->object;
		if(ob->id.lib==NULL && (flag==0 || (base->flag & SELECT)) ) {
			ob->recalc= OB_RECALC_DATA;
			
			id= (ID *)ob->ipo;
			if(id && id->us>1 && id->lib==NULL) {
				ob->ipo= copy_ipo(ob->ipo);
				id->us--;
				ipo_idnew(ob->ipo);	/* drivers */
			}
		}
	}
#endif // XXX old animation system
}

static void single_mat_users(Scene *scene, int flag, int do_textures)
{
	Object *ob;
	Base *base;
	Material *ma, *man;
	Tex *tex;
	int a, b;
	
	for(base= FIRSTBASE; base; base= base->next) {
		ob= base->object;
		if(ob->id.lib==NULL && (flag==0 || (base->flag & SELECT)) ) {
	
			for(a=1; a<=ob->totcol; a++) {
				ma= give_current_material(ob, a);
				if(ma) {
					/* do not test for LIB_NEW: this functions guaranteed delivers single_users! */
					
					if(ma->id.us>1) {
						man= copy_material(ma);
					
						man->id.us= 0;
						assign_material(ob, man, a);
	
#if 0 // XXX old animation system						
						if(ma->ipo) {
							man->ipo= copy_ipo(ma->ipo);
							ma->ipo->id.us--;
							ipo_idnew(ma->ipo);	/* drivers */
						}
#endif // XXX old animation system
						if(do_textures) {
							for(b=0; b<MAX_MTEX; b++) {
								if(ma->mtex[b] && ma->mtex[b]->tex) {
									tex= ma->mtex[b]->tex;
									if(tex->id.us>1) {
										ma->mtex[b]->tex= copy_texture(tex);
										tex->id.us--;
									}
								}
							}
						}
					}
				}
			}
		}
	}
}

void do_single_tex_user(Tex **from)
{
	Tex *tex, *texn;
	
	tex= *from;
	if(tex==0) return;
	
	if(tex->id.newid) {
		*from= (Tex *)tex->id.newid;
		id_us_plus(tex->id.newid);
		tex->id.us--;
	}
	else if(tex->id.us>1) {
		texn= copy_texture(tex);
		tex->id.newid= (ID *)texn;
		tex->id.us--;
		*from= texn;
	}
}

void single_tex_users_expand()
{
	/* only when 'parent' blocks are LIB_NEW */
	Main *bmain= G.main;
	Material *ma;
	Lamp *la;
	World *wo;
	int b;
		
	for(ma= bmain->mat.first; ma; ma=ma->id.next) {
		if(ma->id.flag & LIB_NEW) {
			for(b=0; b<MAX_MTEX; b++) {
				if(ma->mtex[b] && ma->mtex[b]->tex) {
					do_single_tex_user( &(ma->mtex[b]->tex) );
				}
			}
		}
	}

	for(la= bmain->lamp.first; la; la=la->id.next) {
		if(la->id.flag & LIB_NEW) {
			for(b=0; b<MAX_MTEX; b++) {
				if(la->mtex[b] && la->mtex[b]->tex) {
					do_single_tex_user( &(la->mtex[b]->tex) );
				}
			}
		}
	}

	for(wo= bmain->world.first; wo; wo=wo->id.next) {
		if(wo->id.flag & LIB_NEW) {
			for(b=0; b<MAX_MTEX; b++) {
				if(wo->mtex[b] && wo->mtex[b]->tex) {
					do_single_tex_user( &(wo->mtex[b]->tex) );
				}
			}
		}
	}
}

static void single_mat_users_expand(void)
{
	/* only when 'parent' blocks are LIB_NEW */
	Main *bmain= G.main;
	Object *ob;
	Mesh *me;
	Curve *cu;
	MetaBall *mb;
	Material *ma;
	int a;
	
	for(ob=bmain->object.first; ob; ob=ob->id.next)
		if(ob->id.flag & LIB_NEW)
			new_id_matar(ob->mat, ob->totcol);

	for(me=bmain->mesh.first; me; me=me->id.next)
		if(me->id.flag & LIB_NEW)
			new_id_matar(me->mat, me->totcol);

	for(cu=bmain->curve.first; cu; cu=cu->id.next)
		if(cu->id.flag & LIB_NEW)
			new_id_matar(cu->mat, cu->totcol);

	for(mb=bmain->mball.first; mb; mb=mb->id.next)
		if(mb->id.flag & LIB_NEW)
			new_id_matar(mb->mat, mb->totcol);

	/* material imats  */
	for(ma=bmain->mat.first; ma; ma=ma->id.next)
		if(ma->id.flag & LIB_NEW)
			for(a=0; a<MAX_MTEX; a++)
				if(ma->mtex[a])
					ID_NEW(ma->mtex[a]->object);
}

/* used for copying scenes */
void ED_object_single_users(Scene *scene, int full)
{
    single_object_users(scene, NULL, 0);

    if(full) {
        single_obdata_users(scene, 0);
        single_mat_users_expand();
        single_tex_users_expand();
    }

	clear_id_newpoins();
}

/******************************* Make Local ***********************************/

/* helper for below, ma was checked to be not NULL */
static void make_local_makelocalmaterial(Material *ma)
{
	AnimData *adt;
	int b;
	
	id_make_local(&ma->id, 0);
	
	for(b=0; b<MAX_MTEX; b++)
		if(ma->mtex[b] && ma->mtex[b]->tex)
			id_make_local(&ma->mtex[b]->tex->id, 0);
	
	adt= BKE_animdata_from_id(&ma->id);
	if(adt) BKE_animdata_make_local(adt);

	/* nodetree? XXX */
}

static int make_local_exec(bContext *C, wmOperator *op)
{
	AnimData *adt;
	ParticleSystem *psys;
	Material *ma, ***matarar;
	Lamp *la;
	ID *id;
	int a, b, mode= RNA_enum_get(op->ptr, "type");;
	
	if(mode==3) {
		all_local(NULL, 0);	/* NULL is all libs */
		WM_event_add_notifier(C, NC_WINDOW, NULL);
		return OPERATOR_FINISHED;
	}

	clear_id_newpoins();
	
	CTX_DATA_BEGIN(C, Object*, ob, selected_editable_objects) {
		if(ob->id.lib)
			id_make_local(&ob->id, 0);
	}
	CTX_DATA_END;
	
	/* maybe object pointers */
	CTX_DATA_BEGIN(C, Object*, ob, selected_editable_objects) {
		if(ob->id.lib==NULL) {
			ID_NEW(ob->parent);
			ID_NEW(ob->track);
		}
	}
	CTX_DATA_END;

	CTX_DATA_BEGIN(C, Object*, ob, selected_editable_objects) {
		id= ob->data;
			
		if(id && mode>1) {
			id_make_local(id, 0);
			adt= BKE_animdata_from_id(id);
			if(adt) BKE_animdata_make_local(adt);
		}

		for(psys=ob->particlesystem.first; psys; psys=psys->next)
			id_make_local(&psys->part->id, 0);

		adt= BKE_animdata_from_id(&ob->id);
		if(adt) BKE_animdata_make_local(adt);
	}
	CTX_DATA_END;

	if(mode>1) {
		CTX_DATA_BEGIN(C, Object*, ob, selected_editable_objects) {
			if(ob->type==OB_LAMP) {
				la= ob->data;

				for(b=0; b<MAX_MTEX; b++)
					if(la->mtex[b] && la->mtex[b]->tex)
						id_make_local(&la->mtex[b]->tex->id, 0);
			}
			else {
				for(a=0; a<ob->totcol; a++) {
					ma= ob->mat[a];
					if(ma)
						make_local_makelocalmaterial(ma);
				}
				
				matarar= (Material ***)give_matarar(ob);
				if(matarar) {
					for(a=0; a<ob->totcol; a++) {
						ma= (*matarar)[a];
						if(ma)
							make_local_makelocalmaterial(ma);
					}
				}
			}
		}
		CTX_DATA_END;
	}

	WM_event_add_notifier(C, NC_WINDOW, NULL);

	return OPERATOR_FINISHED;
}

void OBJECT_OT_make_local(wmOperatorType *ot)
{
	static EnumPropertyItem type_items[]= {
		{1, "SELECTED_OBJECTS", 0, "Selected Objects", ""},
		{2, "SELECTED_OBJECTS_DATA", 0, "Selected Objects and Data", ""},
		{3, "ALL", 0, "All", ""},
		{0, NULL, 0, NULL, NULL}};

	/* identifiers */
	ot->name= "Make Local";
	ot->description = "Make library linked datablocks local to this file.";
	ot->idname= "OBJECT_OT_make_local";
	
	/* api callbacks */
	ot->invoke= WM_menu_invoke;
	ot->exec= make_local_exec;
	ot->poll= ED_operator_scene_editable;
	
	/* flags */
	ot->flag= OPTYPE_REGISTER|OPTYPE_UNDO;
	
	/* properties */
	RNA_def_enum(ot->srna, "type", type_items, 0, "Type", "");
}

static int make_single_user_exec(bContext *C, wmOperator *op)
{
	Scene *scene= CTX_data_scene(C);
	View3D *v3d= CTX_wm_view3d(C); /* ok if this is NULL */
	int flag= RNA_enum_get(op->ptr, "type"); /* 0==ALL, SELECTED==selected objecs */

	if(RNA_boolean_get(op->ptr, "object"))
	    single_object_users(scene, v3d, flag);

	if(RNA_boolean_get(op->ptr, "obdata"))
		single_obdata_users(scene, flag);

	if(RNA_boolean_get(op->ptr, "material"))
		single_mat_users(scene, flag, FALSE);

	if(RNA_boolean_get(op->ptr, "texture"))
		single_mat_users(scene, flag, TRUE);

	if(RNA_boolean_get(op->ptr, "animation"))
		single_ipo_users(scene, flag);

	clear_id_newpoins();

	WM_event_add_notifier(C, NC_WINDOW, NULL);
	return OPERATOR_FINISHED;
}

void OBJECT_OT_make_single_user(wmOperatorType *ot)
{
	static EnumPropertyItem type_items[]= {
		{SELECT, "SELECTED_OBJECTS", 0, "Selected Objects", ""},
		{0, "ALL", 0, "All", ""},
		{0, NULL, 0, NULL, NULL}};

	/* identifiers */
	ot->name= "Make Single User";
	ot->description = "Make linked data local to each object.";
	ot->idname= "OBJECT_OT_make_single_user";

	/* api callbacks */
	ot->invoke= WM_menu_invoke;
	ot->exec= make_single_user_exec;
	ot->poll= ED_operator_scene_editable;

	/* flags */
	ot->flag= OPTYPE_REGISTER|OPTYPE_UNDO;

	/* properties */
	RNA_def_enum(ot->srna, "type", type_items, 0, "Type", "");

	RNA_def_boolean(ot->srna, "object", 0, "Object", "Make single user objects");
	RNA_def_boolean(ot->srna, "obdata", 0, "Object Data", "Make single user object data");
	RNA_def_boolean(ot->srna, "material", 0, "Materials", "Make materials local to each datablock");
	RNA_def_boolean(ot->srna, "texture", 0, "Textures", "Make textures local to each material");
	RNA_def_boolean(ot->srna, "animation", 0, "Animation Data", "Make animation data local to each object");
}<|MERGE_RESOLUTION|>--- conflicted
+++ resolved
@@ -1231,11 +1231,6 @@
 						obt->transflag |= OB_DUPLIGROUP;
 					}
 				break;
-<<<<<<< HEAD
-				}
-					}
-				}
-=======
 			case MAKE_LINKS_MODIFIERS:
 				object_link_modifiers(obt, ob);
 				obt->recalc |= OB_RECALC;
@@ -1243,7 +1238,6 @@
 			}
 		}
 	}
->>>>>>> 3b1585b1
 	CTX_DATA_END;
 
 	DAG_ids_flush_update(0);
