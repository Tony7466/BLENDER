/*
 * This program is free software; you can redistribute it and/or
 * modify it under the terms of the GNU General Public License
 * as published by the Free Software Foundation; either version 2
 * of the License, or (at your option) any later version.
 *
 * This program is distributed in the hope that it will be useful,
 * but WITHOUT ANY WARRANTY; without even the implied warranty of
 * MERCHANTABILITY or FITNESS FOR A PARTICULAR PURPOSE.  See the
 * GNU General Public License for more details.
 *
 * You should have received a copy of the GNU General Public License
 * along with this program; if not, write to the Free Software Foundation,
 * Inc., 51 Franklin Street, Fifth Floor, Boston, MA 02110-1301, USA.
 *
 * The Original Code is Copyright (C) 2001-2002 by NaN Holding BV.
 * All rights reserved.
 */

/** \file
 * \ingroup edobj
 */

#include <math.h>
#include <stdio.h>
#include <stdlib.h>

#include "MEM_guardedalloc.h"

#include "DNA_anim_types.h"
#include "DNA_armature_types.h"
#include "DNA_curve_types.h"
#include "DNA_key_types.h"
#include "DNA_mesh_types.h"
#include "DNA_meshdata_types.h"
#include "DNA_object_force_types.h"
#include "DNA_scene_types.h"

#include "BLI_bitmap.h"
#include "BLI_listbase.h"
#include "BLI_math.h"
#include "BLI_path_util.h"
#include "BLI_string.h"
#include "BLI_string_utf8.h"
#include "BLI_utildefines.h"

#include "BKE_DerivedMesh.h"
#include "BKE_animsys.h"
#include "BKE_context.h"
#include "BKE_curve.h"
#include "BKE_displist.h"
#include "BKE_editmesh.h"
#include "BKE_effect.h"
#include "BKE_global.h"
#include "BKE_gpencil_modifier.h"
#include "BKE_hair.h"
#include "BKE_key.h"
#include "BKE_lattice.h"
#include "BKE_lib_id.h"
#include "BKE_main.h"
#include "BKE_mesh.h"
#include "BKE_mesh_mapping.h"
#include "BKE_mesh_runtime.h"
#include "BKE_modifier.h"
#include "BKE_multires.h"
#include "BKE_object.h"
#include "BKE_object_deform.h"
#include "BKE_ocean.h"
#include "BKE_paint.h"
#include "BKE_particle.h"
#include "BKE_pointcloud.h"
#include "BKE_report.h"
#include "BKE_scene.h"
#include "BKE_softbody.h"
#include "BKE_volume.h"

#include "DEG_depsgraph.h"
#include "DEG_depsgraph_build.h"
#include "DEG_depsgraph_query.h"

#include "RNA_access.h"
#include "RNA_define.h"
#include "RNA_enum_types.h"

#include "ED_armature.h"
#include "ED_mesh.h"
#include "ED_object.h"
#include "ED_screen.h"
#include "ED_sculpt.h"

#include "WM_api.h"
#include "WM_types.h"

#include "object_intern.h"

static void modifier_skin_customdata_delete(struct Object *ob);

/* ------------------------------------------------------------------- */
/** \name Public Api
 * \{ */

static void object_force_modifier_update_for_bind(Depsgraph *depsgraph, Object *ob)
{
  Scene *scene_eval = DEG_get_evaluated_scene(depsgraph);
  Object *ob_eval = DEG_get_evaluated_object(depsgraph, ob);
  BKE_object_eval_reset(ob_eval);
  if (ob->type == OB_MESH) {
    Mesh *me_eval = mesh_create_eval_final_view(depsgraph, scene_eval, ob_eval, &CD_MASK_BAREMESH);
    BKE_mesh_eval_delete(me_eval);
  }
  else if (ob->type == OB_LATTICE) {
    BKE_lattice_modifiers_calc(depsgraph, scene_eval, ob_eval);
  }
  else if (ob->type == OB_MBALL) {
    BKE_displist_make_mball(depsgraph, scene_eval, ob_eval);
  }
  else if (ELEM(ob->type, OB_CURVE, OB_SURF, OB_FONT)) {
    BKE_displist_make_curveTypes(depsgraph, scene_eval, ob_eval, false, false);
  }
  else if (ob->type == OB_GPENCIL) {
    BKE_gpencil_modifiers_calc(depsgraph, scene_eval, ob_eval);
  }
  else if (ob->type == OB_HAIR) {
    BKE_hair_data_update(depsgraph, scene_eval, ob);
  }
  else if (ob->type == OB_POINTCLOUD) {
    BKE_pointcloud_data_update(depsgraph, scene_eval, ob);
  }
  else if (ob->type == OB_VOLUME) {
    BKE_volume_data_update(depsgraph, scene_eval, ob);
  }
}

static void object_force_modifier_bind_simple_options(Depsgraph *depsgraph,
                                                      Object *object,
                                                      ModifierData *md)
{
  ModifierData *md_eval = (ModifierData *)modifier_get_evaluated(depsgraph, object, md);
  const int mode = md_eval->mode;
  md_eval->mode |= eModifierMode_Realtime;
  object_force_modifier_update_for_bind(depsgraph, object);
  md_eval->mode = mode;
}

/**
 * Add a modifier to given object, including relevant extra processing needed by some physics types
 * (particles, simulations...).
 *
 * \param scene: is only used to set current frame in some cases, and may be NULL.
 */
ModifierData *ED_object_modifier_add(
    ReportList *reports, Main *bmain, Scene *scene, Object *ob, const char *name, int type)
{
  ModifierData *md = NULL, *new_md = NULL;
  const ModifierTypeInfo *mti = modifierType_getInfo(type);

  /* Check compatibility of modifier [T25291, T50373]. */
  if (!BKE_object_support_modifier_type_check(ob, type)) {
    BKE_reportf(reports, RPT_WARNING, "Modifiers cannot be added to object '%s'", ob->id.name + 2);
    return NULL;
  }

  if (mti->flags & eModifierTypeFlag_Single) {
    if (modifiers_findByType(ob, type)) {
      BKE_report(reports, RPT_WARNING, "Only one modifier of this type is allowed");
      return NULL;
    }
  }

  if (type == eModifierType_ParticleSystem) {
    /* don't need to worry about the new modifier's name, since that is set to the number
     * of particle systems which shouldn't have too many duplicates
     */
    new_md = object_add_particle_system(bmain, scene, ob, name);
  }
  else {
    /* get new modifier data to add */
    new_md = modifier_new(type);

    if (mti->flags & eModifierTypeFlag_RequiresOriginalData) {
      md = ob->modifiers.first;

      while (md && modifierType_getInfo(md->type)->type == eModifierTypeType_OnlyDeform) {
        md = md->next;
      }

      BLI_insertlinkbefore(&ob->modifiers, md, new_md);
    }
    else {
      BLI_addtail(&ob->modifiers, new_md);
    }

    if (name) {
      BLI_strncpy_utf8(new_md->name, name, sizeof(new_md->name));
    }

    /* make sure modifier data has unique name */

    modifier_unique_name(&ob->modifiers, new_md);

    /* special cases */
    if (type == eModifierType_Softbody) {
      if (!ob->soft) {
        ob->soft = sbNew(scene);
        ob->softflag |= OB_SB_GOAL | OB_SB_EDGES;
      }
    }
    else if (type == eModifierType_Collision) {
      if (!ob->pd) {
        ob->pd = BKE_partdeflect_new(0);
      }

      ob->pd->deflect = 1;
    }
    else if (type == eModifierType_Surface) {
      /* pass */
    }
    else if (type == eModifierType_Multires) {
      /* set totlvl from existing MDISPS layer if object already had it */
      multiresModifier_set_levels_from_disps((MultiresModifierData *)new_md, ob);

      if (ob->mode & OB_MODE_SCULPT) {
        /* ensure that grid paint mask layer is created */
        BKE_sculpt_mask_layers_ensure(ob, (MultiresModifierData *)new_md);
      }
    }
    else if (type == eModifierType_Skin) {
      /* ensure skin-node customdata exists */
      BKE_mesh_ensure_skin_customdata(ob->data);
    }
  }

  DEG_id_tag_update(&ob->id, ID_RECALC_GEOMETRY);
  DEG_relations_tag_update(bmain);

  return new_md;
}

/* Return true if the object has a modifier of type 'type' other than
 * the modifier pointed to be 'exclude', otherwise returns false. */
static bool object_has_modifier(const Object *ob, const ModifierData *exclude, ModifierType type)
{
  ModifierData *md;

  for (md = ob->modifiers.first; md; md = md->next) {
    if ((md != exclude) && (md->type == type)) {
      return true;
    }
  }

  return false;
}

/* If the object data of 'orig_ob' has other users, run 'callback' on
 * each of them.
 *
 * If include_orig is true, the callback will run on 'orig_ob' too.
 *
 * If the callback ever returns true, iteration will stop and the
 * function value will be true. Otherwise the function returns false.
 */
bool ED_object_iter_other(Main *bmain,
                          Object *orig_ob,
                          const bool include_orig,
                          bool (*callback)(Object *ob, void *callback_data),
                          void *callback_data)
{
  ID *ob_data_id = orig_ob->data;
  int users = ob_data_id->us;

  if (ob_data_id->flag & LIB_FAKEUSER) {
    users--;
  }

  /* First check that the object's data has multiple users */
  if (users > 1) {
    Object *ob;
    int totfound = include_orig ? 0 : 1;

    for (ob = bmain->objects.first; ob && totfound < users; ob = ob->id.next) {
      if (((ob != orig_ob) || include_orig) && (ob->data == orig_ob->data)) {
        if (callback(ob, callback_data)) {
          return true;
        }

        totfound++;
      }
    }
  }
  else if (include_orig) {
    return callback(orig_ob, callback_data);
  }

  return false;
}

static bool object_has_modifier_cb(Object *ob, void *data)
{
  ModifierType type = *((ModifierType *)data);

  return object_has_modifier(ob, NULL, type);
}

/* Use with ED_object_iter_other(). Sets the total number of levels
 * for any multires modifiers on the object to the int pointed to by
 * callback_data. */
bool ED_object_multires_update_totlevels_cb(Object *ob, void *totlevel_v)
{
  ModifierData *md;
  int totlevel = *((char *)totlevel_v);

  for (md = ob->modifiers.first; md; md = md->next) {
    if (md->type == eModifierType_Multires) {
      multires_set_tot_level(ob, (MultiresModifierData *)md, totlevel);
      DEG_id_tag_update(&ob->id, ID_RECALC_GEOMETRY);
    }
  }
  return false;
}

/* Return true if no modifier of type 'type' other than 'exclude' */
static bool object_modifier_safe_to_delete(Main *bmain,
                                           Object *ob,
                                           ModifierData *exclude,
                                           ModifierType type)
{
  return (!object_has_modifier(ob, exclude, type) &&
          !ED_object_iter_other(bmain, ob, false, object_has_modifier_cb, &type));
}

static bool object_modifier_remove(Main *bmain,
                                   Object *ob,
                                   ModifierData *md,
                                   bool *r_sort_depsgraph)
{
  /* It seems on rapid delete it is possible to
   * get called twice on same modifier, so make
   * sure it is in list. */
  if (BLI_findindex(&ob->modifiers, md) == -1) {
    return 0;
  }

  /* special cases */
  if (md->type == eModifierType_ParticleSystem) {
    ParticleSystemModifierData *psmd = (ParticleSystemModifierData *)md;

    BLI_remlink(&ob->particlesystem, psmd->psys);
    psys_free(ob, psmd->psys);
    psmd->psys = NULL;
  }
  else if (md->type == eModifierType_Softbody) {
    if (ob->soft) {
      sbFree(ob);
      ob->softflag = 0; /* TODO(Sybren): this should probably be moved into sbFree() */
    }
  }
  else if (md->type == eModifierType_Collision) {
    if (ob->pd) {
      ob->pd->deflect = 0;
    }

    *r_sort_depsgraph = true;
  }
  else if (md->type == eModifierType_Surface) {
    *r_sort_depsgraph = true;
  }
  else if (md->type == eModifierType_Multires) {
    /* Delete MDisps layer if not used by another multires modifier */
    if (object_modifier_safe_to_delete(bmain, ob, md, eModifierType_Multires)) {
      multires_customdata_delete(ob->data);
    }
  }
  else if (md->type == eModifierType_Skin) {
    /* Delete MVertSkin layer if not used by another skin modifier */
    if (object_modifier_safe_to_delete(bmain, ob, md, eModifierType_Skin)) {
      modifier_skin_customdata_delete(ob);
    }
  }

  if (ELEM(md->type, eModifierType_Softbody, eModifierType_Cloth) &&
      BLI_listbase_is_empty(&ob->particlesystem)) {
    ob->mode &= ~OB_MODE_PARTICLE_EDIT;
  }

  BLI_remlink(&ob->modifiers, md);
  modifier_free(md);
  BKE_object_free_derived_caches(ob);

  return 1;
}

bool ED_object_modifier_remove(ReportList *reports, Main *bmain, Object *ob, ModifierData *md)
{
  bool sort_depsgraph = false;
  bool ok;

  ok = object_modifier_remove(bmain, ob, md, &sort_depsgraph);

  if (!ok) {
    BKE_reportf(reports, RPT_ERROR, "Modifier '%s' not in object '%s'", md->name, ob->id.name);
    return 0;
  }

  DEG_id_tag_update(&ob->id, ID_RECALC_GEOMETRY);
  DEG_relations_tag_update(bmain);

  return 1;
}

void ED_object_modifier_clear(Main *bmain, Object *ob)
{
  ModifierData *md = ob->modifiers.first;
  bool sort_depsgraph = false;

  if (!md) {
    return;
  }

  while (md) {
    ModifierData *next_md;

    next_md = md->next;

    object_modifier_remove(bmain, ob, md, &sort_depsgraph);

    md = next_md;
  }

  DEG_id_tag_update(&ob->id, ID_RECALC_GEOMETRY);
  DEG_relations_tag_update(bmain);
}

int ED_object_modifier_move_up(ReportList *reports, Object *ob, ModifierData *md)
{
  if (md->prev) {
    const ModifierTypeInfo *mti = modifierType_getInfo(md->type);

    if (mti->type != eModifierTypeType_OnlyDeform) {
      const ModifierTypeInfo *nmti = modifierType_getInfo(md->prev->type);

      if (nmti->flags & eModifierTypeFlag_RequiresOriginalData) {
        BKE_report(reports, RPT_WARNING, "Cannot move above a modifier requiring original data");
        return 0;
      }
    }

    BLI_remlink(&ob->modifiers, md);
    BLI_insertlinkbefore(&ob->modifiers, md->prev, md);
  }

  return 1;
}

int ED_object_modifier_move_down(ReportList *reports, Object *ob, ModifierData *md)
{
  if (md->next) {
    const ModifierTypeInfo *mti = modifierType_getInfo(md->type);

    if (mti->flags & eModifierTypeFlag_RequiresOriginalData) {
      const ModifierTypeInfo *nmti = modifierType_getInfo(md->next->type);

      if (nmti->type != eModifierTypeType_OnlyDeform) {
        BKE_report(reports, RPT_WARNING, "Cannot move beyond a non-deforming modifier");
        return 0;
      }
    }

    BLI_remlink(&ob->modifiers, md);
    BLI_insertlinkafter(&ob->modifiers, md->next, md);
  }

  return 1;
}

int ED_object_modifier_convert(ReportList *UNUSED(reports),
                               Main *bmain,
                               Depsgraph *depsgraph,
                               Scene *scene,
                               ViewLayer *view_layer,
                               Object *ob,
                               ModifierData *md)
{
  Object *obn;
  ParticleSystem *psys_orig, *psys_eval;
  ParticleCacheKey *key, **cache;
  ParticleSettings *part;
  Mesh *me;
  MVert *mvert;
  MEdge *medge;
  int a, k, kmax;
  int totvert = 0, totedge = 0, cvert = 0;
  int totpart = 0, totchild = 0;

  if (md->type != eModifierType_ParticleSystem) {
    return 0;
  }
  if (ob && ob->mode & OB_MODE_PARTICLE_EDIT) {
    return 0;
  }

  psys_orig = ((ParticleSystemModifierData *)md)->psys;
  part = psys_orig->part;

  if (part->ren_as != PART_DRAW_PATH) {
    return 0;
  }
  psys_eval = psys_eval_get(depsgraph, ob, psys_orig);
  if (psys_eval->pathcache == NULL) {
    return 0;
  }

  totpart = psys_eval->totcached;
  totchild = psys_eval->totchildcache;

  if (totchild && (part->draw & PART_DRAW_PARENT) == 0) {
    totpart = 0;
  }

  /* count */
  cache = psys_eval->pathcache;
  for (a = 0; a < totpart; a++) {
    key = cache[a];

    if (key->segments > 0) {
      totvert += key->segments + 1;
      totedge += key->segments;
    }
  }

  cache = psys_eval->childcache;
  for (a = 0; a < totchild; a++) {
    key = cache[a];

    if (key->segments > 0) {
      totvert += key->segments + 1;
      totedge += key->segments;
    }
  }

  if (totvert == 0) {
    return 0;
  }

  /* add new mesh */
  obn = BKE_object_add(bmain, scene, view_layer, OB_MESH, NULL);
  me = obn->data;

  me->totvert = totvert;
  me->totedge = totedge;

  me->mvert = CustomData_add_layer(&me->vdata, CD_MVERT, CD_CALLOC, NULL, totvert);
  me->medge = CustomData_add_layer(&me->edata, CD_MEDGE, CD_CALLOC, NULL, totedge);
  me->mface = CustomData_add_layer(&me->fdata, CD_MFACE, CD_CALLOC, NULL, 0);

  mvert = me->mvert;
  medge = me->medge;

  /* copy coordinates */
  cache = psys_eval->pathcache;
  for (a = 0; a < totpart; a++) {
    key = cache[a];
    kmax = key->segments;
    for (k = 0; k <= kmax; k++, key++, cvert++, mvert++) {
      copy_v3_v3(mvert->co, key->co);
      if (k) {
        medge->v1 = cvert - 1;
        medge->v2 = cvert;
        medge->flag = ME_EDGEDRAW | ME_EDGERENDER | ME_LOOSEEDGE;
        medge++;
      }
      else {
        /* cheap trick to select the roots */
        mvert->flag |= SELECT;
      }
    }
  }

  cache = psys_eval->childcache;
  for (a = 0; a < totchild; a++) {
    key = cache[a];
    kmax = key->segments;
    for (k = 0; k <= kmax; k++, key++, cvert++, mvert++) {
      copy_v3_v3(mvert->co, key->co);
      if (k) {
        medge->v1 = cvert - 1;
        medge->v2 = cvert;
        medge->flag = ME_EDGEDRAW | ME_EDGERENDER | ME_LOOSEEDGE;
        medge++;
      }
      else {
        /* cheap trick to select the roots */
        mvert->flag |= SELECT;
      }
    }
  }

  DEG_relations_tag_update(bmain);

  return 1;
}

/* Gets mesh for the modifier which corresponds to an evaluated state. */
static Mesh *modifier_apply_create_mesh_for_modifier(Depsgraph *depsgraph,
                                                     Scene *UNUSED(scene),
                                                     Object *object,
                                                     ModifierData *md_eval,
                                                     bool build_shapekey_layers)
{
  Scene *scene_eval = DEG_get_evaluated_scene(depsgraph);
  Object *object_eval = DEG_get_evaluated_object(depsgraph, object);
  Mesh *mesh_applied = BKE_mesh_create_derived_for_modifier(
      depsgraph, scene_eval, object_eval, md_eval, build_shapekey_layers);
  return mesh_applied;
}

static int modifier_apply_shape(Main *bmain,
                                ReportList *reports,
                                Depsgraph *depsgraph,
                                Scene *scene,
                                Object *ob,
                                ModifierData *md_eval)
{
  const ModifierTypeInfo *mti = modifierType_getInfo(md_eval->type);

  if (mti->isDisabled && mti->isDisabled(scene, md_eval, 0)) {
    BKE_report(reports, RPT_ERROR, "Modifier is disabled, skipping apply");
    return 0;
  }

  /*
   * It should be ridiculously easy to extract the original verts that we want
   * and form the shape data.  We can probably use the CD KEYINDEX layer (or
   * whatever I ended up calling it, too tired to check now), though this would
   * by necessity have to make some potentially ugly assumptions about the order
   * of the mesh data :-/  you can probably assume in 99% of cases that the first
   * element of a given index is the original, and any subsequent duplicates are
   * copies/interpolates, but that's an assumption that would need to be tested
   * and then predominantly stated in comments in a half dozen headers.
   */

  if (ob->type == OB_MESH) {
    Mesh *mesh_applied;
    Mesh *me = ob->data;
    Key *key = me->key;
    KeyBlock *kb;

    if (!modifier_isSameTopology(md_eval) || mti->type == eModifierTypeType_NonGeometrical) {
      BKE_report(reports, RPT_ERROR, "Only deforming modifiers can be applied to shapes");
      return 0;
    }

    mesh_applied = modifier_apply_create_mesh_for_modifier(depsgraph, scene, ob, md_eval, false);
    if (!mesh_applied) {
      BKE_report(reports, RPT_ERROR, "Modifier is disabled or returned error, skipping apply");
      return 0;
    }

    if (key == NULL) {
      key = me->key = BKE_key_add(bmain, (ID *)me);
      key->type = KEY_RELATIVE;
      /* if that was the first key block added, then it was the basis.
       * Initialize it with the mesh, and add another for the modifier */
      kb = BKE_keyblock_add(key, NULL);
      BKE_keyblock_convert_from_mesh(me, key, kb);
    }

    kb = BKE_keyblock_add(key, md_eval->name);
    BKE_mesh_nomain_to_meshkey(mesh_applied, me, kb);

    BKE_id_free(NULL, mesh_applied);
  }
  else {
    /* TODO: implement for hair, pointclouds and volumes. */
    BKE_report(reports, RPT_ERROR, "Cannot apply modifier for this object type");
    return 0;
  }
  return 1;
}

static int modifier_apply_obdata(
    ReportList *reports, Depsgraph *depsgraph, Scene *scene, Object *ob, ModifierData *md_eval)
{
  const ModifierTypeInfo *mti = modifierType_getInfo(md_eval->type);

  if (mti->isDisabled && mti->isDisabled(scene, md_eval, 0)) {
    BKE_report(reports, RPT_ERROR, "Modifier is disabled, skipping apply");
    return 0;
  }

  if (ob->type == OB_MESH) {
    Mesh *mesh_applied;
    Mesh *me = ob->data;
    MultiresModifierData *mmd = find_multires_modifier_before(scene, md_eval);

    if (me->key && mti->type != eModifierTypeType_NonGeometrical) {
      BKE_report(reports, RPT_ERROR, "Modifier cannot be applied to a mesh with shape keys");
      return 0;
    }

    /* Multires: ensure that recent sculpting is applied */
    if (md_eval->type == eModifierType_Multires) {
      multires_force_sculpt_rebuild(ob);
    }

    if (mmd && mmd->totlvl && mti->type == eModifierTypeType_OnlyDeform) {
      if (!multiresModifier_reshapeFromDeformModifier(depsgraph, ob, mmd, md_eval)) {
        BKE_report(reports, RPT_ERROR, "Multires modifier returned error, skipping apply");
        return 0;
      }
    }
    else {
      mesh_applied = modifier_apply_create_mesh_for_modifier(depsgraph, scene, ob, md_eval, true);
      if (!mesh_applied) {
        BKE_report(reports, RPT_ERROR, "Modifier returned error, skipping apply");
        return 0;
      }

      BKE_mesh_nomain_to_mesh(mesh_applied, me, ob, &CD_MASK_MESH, true);

      if (md_eval->type == eModifierType_Multires) {
        multires_customdata_delete(me);
      }
    }
  }
  else if (ELEM(ob->type, OB_CURVE, OB_SURF)) {
    Object *object_eval = DEG_get_evaluated_object(depsgraph, ob);
    Curve *curve = ob->data;
    Curve *curve_eval = (Curve *)object_eval->data;
    int numVerts;
    float(*vertexCos)[3];
    ModifierEvalContext mectx = {depsgraph, object_eval, 0};

    if (ELEM(mti->type, eModifierTypeType_Constructive, eModifierTypeType_Nonconstructive)) {
      BKE_report(
          reports, RPT_ERROR, "Transform curve to mesh in order to apply constructive modifiers");
      return 0;
    }

    BKE_report(reports,
               RPT_INFO,
               "Applied modifier only changed CV points, not tessellated/bevel vertices");

    vertexCos = BKE_curve_nurbs_vert_coords_alloc(&curve_eval->nurb, &numVerts);
    mti->deformVerts(md_eval, &mectx, NULL, vertexCos, numVerts);
    BKE_curve_nurbs_vert_coords_apply(&curve->nurb, vertexCos, false);

    MEM_freeN(vertexCos);

    DEG_id_tag_update(&ob->id, ID_RECALC_GEOMETRY);
  }
  else {
    /* TODO: implement for hair, pointclouds and volumes. */
    BKE_report(reports, RPT_ERROR, "Cannot apply modifier for this object type");
    return 0;
  }

  /* lattice modifier can be applied to particle system too */
  if (ob->particlesystem.first) {

    ParticleSystem *psys = ob->particlesystem.first;

    for (; psys; psys = psys->next) {

      if (psys->part->type != PART_HAIR) {
        continue;
      }

      psys_apply_hair_lattice(depsgraph, scene, ob, psys);
    }
  }

  return 1;
}

bool ED_object_modifier_apply(Main *bmain,
                              ReportList *reports,
                              Depsgraph *depsgraph,
                              Scene *scene,
                              Object *ob,
                              ModifierData *md,
                              int mode)
{
  int prev_mode;

  if (BKE_object_is_in_editmode(ob)) {
    BKE_report(reports, RPT_ERROR, "Modifiers cannot be applied in edit mode");
    return false;
  }
  else if (ID_REAL_USERS(ob->data) > 1) {
    BKE_report(reports, RPT_ERROR, "Modifiers cannot be applied to multi-user data");
    return false;
  }
  else if ((ob->mode & OB_MODE_SCULPT) && (find_multires_modifier_before(scene, md)) &&
           (modifier_isSameTopology(md) == false)) {
    BKE_report(reports,
               RPT_ERROR,
               "Constructive modifier cannot be applied to multi-res data in sculpt mode");
    return false;
  }

  if (md != ob->modifiers.first) {
    BKE_report(reports, RPT_INFO, "Applied modifier was not first, result may not be as expected");
  }

  /* Get evaluated modifier, so object links pointer to evaluated data,
   * but still use original object it is applied to the original mesh. */
  Object *ob_eval = DEG_get_evaluated_object(depsgraph, ob);
  ModifierData *md_eval = (ob_eval) ? modifiers_findByName(ob_eval, md->name) : md;

  /* allow apply of a not-realtime modifier, by first re-enabling realtime. */
  prev_mode = md_eval->mode;
  md_eval->mode |= eModifierMode_Realtime;

  if (mode == MODIFIER_APPLY_SHAPE) {
    if (!modifier_apply_shape(bmain, reports, depsgraph, scene, ob, md_eval)) {
      md_eval->mode = prev_mode;
      return false;
    }
  }
  else {
    if (!modifier_apply_obdata(reports, depsgraph, scene, ob, md_eval)) {
      md_eval->mode = prev_mode;
      return false;
    }
  }

  md_eval->mode = prev_mode;
  BLI_remlink(&ob->modifiers, md);
  modifier_free(md);

  BKE_object_free_derived_caches(ob);

  return true;
}

int ED_object_modifier_copy(ReportList *UNUSED(reports), Object *ob, ModifierData *md)
{
  ModifierData *nmd;

  nmd = modifier_new(md->type);
  modifier_copyData(md, nmd);
  BLI_insertlinkafter(&ob->modifiers, md, nmd);
  modifier_unique_name(&ob->modifiers, nmd);

  return 1;
}

/** \} */

/* ------------------------------------------------------------------- */
/** \name Add Modifier Operator
 * \{ */

static int modifier_add_exec(bContext *C, wmOperator *op)
{
  Main *bmain = CTX_data_main(C);
  Scene *scene = CTX_data_scene(C);
  Object *ob = ED_object_active_context(C);
  int type = RNA_enum_get(op->ptr, "type");

  if (!ED_object_modifier_add(op->reports, bmain, scene, ob, NULL, type)) {
    return OPERATOR_CANCELLED;
  }

  WM_event_add_notifier(C, NC_OBJECT | ND_MODIFIER, ob);

  return OPERATOR_FINISHED;
}

static const EnumPropertyItem *modifier_add_itemf(bContext *C,
                                                  PointerRNA *UNUSED(ptr),
                                                  PropertyRNA *UNUSED(prop),
                                                  bool *r_free)
{
  Object *ob = ED_object_active_context(C);
  EnumPropertyItem *item = NULL;
  const EnumPropertyItem *md_item, *group_item = NULL;
  const ModifierTypeInfo *mti;
  int totitem = 0, a;

  if (!ob) {
    return rna_enum_object_modifier_type_items;
  }

  for (a = 0; rna_enum_object_modifier_type_items[a].identifier; a++) {
    md_item = &rna_enum_object_modifier_type_items[a];

    if (md_item->identifier[0]) {
      mti = modifierType_getInfo(md_item->value);

      if (mti->flags & eModifierTypeFlag_NoUserAdd) {
        continue;
      }

      if (!BKE_object_support_modifier_type_check(ob, md_item->value)) {
        continue;
      }
    }
    else {
      group_item = md_item;
      md_item = NULL;

      continue;
    }

    if (group_item) {
      RNA_enum_item_add(&item, &totitem, group_item);
      group_item = NULL;
    }

    RNA_enum_item_add(&item, &totitem, md_item);
  }

  RNA_enum_item_end(&item, &totitem);
  *r_free = true;

  return item;
}

void OBJECT_OT_modifier_add(wmOperatorType *ot)
{
  PropertyRNA *prop;

  /* identifiers */
  ot->name = "Add Modifier";
  ot->description = "Add a procedural operation/effect to the active object";
  ot->idname = "OBJECT_OT_modifier_add";

  /* api callbacks */
  ot->invoke = WM_menu_invoke;
  ot->exec = modifier_add_exec;
  ot->poll = ED_operator_object_active_editable;

  /* flags */
  ot->flag = OPTYPE_REGISTER | OPTYPE_UNDO;

  /* properties */
  prop = RNA_def_enum(
      ot->srna, "type", rna_enum_object_modifier_type_items, eModifierType_Subsurf, "Type", "");
  RNA_def_enum_funcs(prop, modifier_add_itemf);
  ot->prop = prop;
}

/** \} */

/* ------------------------------------------------------------------- */
/** \name Generic Functions For Operators
 *
 * Using modifier names and data context.
 * \{ */

bool edit_modifier_poll_generic(bContext *C,
                                StructRNA *rna_type,
                                int obtype_flag,
                                const bool is_editmode_allowed)
{
  PointerRNA ptr = CTX_data_pointer_get_type(C, "modifier", rna_type);
  Object *ob = (ptr.owner_id) ? (Object *)ptr.owner_id : ED_object_active_context(C);
  ModifierData *mod = ptr.data; /* May be NULL. */

  if (!ob || ID_IS_LINKED(ob)) {
    return false;
  }
  if (obtype_flag && ((1 << ob->type) & obtype_flag) == 0) {
    return false;
  }
  if (ptr.owner_id && ID_IS_LINKED(ptr.owner_id)) {
    return false;
  }

  if (ID_IS_OVERRIDE_LIBRARY(ob)) {
    if ((mod != NULL) && (mod->flag & eModifierFlag_OverrideLibrary_Local) == 0) {
      CTX_wm_operator_poll_msg_set(C, "Cannot edit modifiers coming from library override");
      return false;
    }
  }

  if (!is_editmode_allowed && CTX_data_edit_object(C) != NULL) {
    CTX_wm_operator_poll_msg_set(C, "This modifier operation is not allowed from Edit mode");
    return false;
  }

  return true;
}

bool edit_modifier_poll(bContext *C)
{
  return edit_modifier_poll_generic(C, &RNA_Modifier, 0, true);
}

void edit_modifier_properties(wmOperatorType *ot)
{
  PropertyRNA *prop = RNA_def_string(
      ot->srna, "modifier", NULL, MAX_NAME, "Modifier", "Name of the modifier to edit");
  RNA_def_property_flag(prop, PROP_HIDDEN);
}

int edit_modifier_invoke_properties(bContext *C, wmOperator *op)
{
  ModifierData *md;

  if (RNA_struct_property_is_set(op->ptr, "modifier")) {
    return true;
  }
  else {
    PointerRNA ptr = CTX_data_pointer_get_type(C, "modifier", &RNA_Modifier);
    if (ptr.data) {
      md = ptr.data;
      RNA_string_set(op->ptr, "modifier", md->name);
      return true;
    }
  }

  return false;
}

ModifierData *edit_modifier_property_get(wmOperator *op, Object *ob, int type)
{
  char modifier_name[MAX_NAME];
  ModifierData *md;
  RNA_string_get(op->ptr, "modifier", modifier_name);

  md = modifiers_findByName(ob, modifier_name);

  if (md && type != 0 && md->type != type) {
    md = NULL;
  }

  return md;
}

/** \} */

/* ------------------------------------------------------------------- */
/** \name Remove Modifier Operator
 * \{ */

static int modifier_remove_exec(bContext *C, wmOperator *op)
{
  Main *bmain = CTX_data_main(C);
  ViewLayer *view_layer = CTX_data_view_layer(C);
  Object *ob = ED_object_active_context(C);
  ModifierData *md = edit_modifier_property_get(op, ob, 0);
  int mode_orig = ob->mode;

  if (!md || !ED_object_modifier_remove(op->reports, bmain, ob, md)) {
    return OPERATOR_CANCELLED;
  }

  WM_event_add_notifier(C, NC_OBJECT | ND_MODIFIER, ob);

  /* if cloth/softbody was removed, particle mode could be cleared */
  if (mode_orig & OB_MODE_PARTICLE_EDIT) {
    if ((ob->mode & OB_MODE_PARTICLE_EDIT) == 0) {
      if (ob == OBACT(view_layer)) {
        WM_event_add_notifier(C, NC_SCENE | ND_MODE | NS_MODE_OBJECT, NULL);
      }
    }
  }
  return OPERATOR_FINISHED;
}

static int modifier_remove_invoke(bContext *C, wmOperator *op, const wmEvent *UNUSED(event))
{
  if (edit_modifier_invoke_properties(C, op)) {
    return modifier_remove_exec(C, op);
  }
  else {
    return OPERATOR_CANCELLED;
  }
}

void OBJECT_OT_modifier_remove(wmOperatorType *ot)
{
  ot->name = "Remove Modifier";
  ot->description = "Remove a modifier from the active object";
  ot->idname = "OBJECT_OT_modifier_remove";

  ot->invoke = modifier_remove_invoke;
  ot->exec = modifier_remove_exec;
  ot->poll = edit_modifier_poll;

  /* flags */
  ot->flag = OPTYPE_REGISTER | OPTYPE_UNDO | OPTYPE_INTERNAL;
  edit_modifier_properties(ot);
}

/** \} */

/* ------------------------------------------------------------------- */
/** \name Move Up Modifier Operator
 * \{ */

static int modifier_move_up_exec(bContext *C, wmOperator *op)
{
  Object *ob = ED_object_active_context(C);
  ModifierData *md = edit_modifier_property_get(op, ob, 0);

  if (!md || !ED_object_modifier_move_up(op->reports, ob, md)) {
    return OPERATOR_CANCELLED;
  }

  DEG_id_tag_update(&ob->id, ID_RECALC_GEOMETRY);
  WM_event_add_notifier(C, NC_OBJECT | ND_MODIFIER, ob);

  return OPERATOR_FINISHED;
}

static int modifier_move_up_invoke(bContext *C, wmOperator *op, const wmEvent *UNUSED(event))
{
  if (edit_modifier_invoke_properties(C, op)) {
    return modifier_move_up_exec(C, op);
  }
  else {
    return OPERATOR_CANCELLED;
  }
}

void OBJECT_OT_modifier_move_up(wmOperatorType *ot)
{
  ot->name = "Move Up Modifier";
  ot->description = "Move modifier up in the stack";
  ot->idname = "OBJECT_OT_modifier_move_up";

  ot->invoke = modifier_move_up_invoke;
  ot->exec = modifier_move_up_exec;
  ot->poll = edit_modifier_poll;

  /* flags */
  ot->flag = OPTYPE_REGISTER | OPTYPE_UNDO | OPTYPE_INTERNAL;
  edit_modifier_properties(ot);
}

/** \} */

/* ------------------------------------------------------------------- */
/** \name Move Down Modifier Operator
 * \{ */

static int modifier_move_down_exec(bContext *C, wmOperator *op)
{
  Object *ob = ED_object_active_context(C);
  ModifierData *md = edit_modifier_property_get(op, ob, 0);

  if (!md || !ED_object_modifier_move_down(op->reports, ob, md)) {
    return OPERATOR_CANCELLED;
  }

  DEG_id_tag_update(&ob->id, ID_RECALC_GEOMETRY);
  WM_event_add_notifier(C, NC_OBJECT | ND_MODIFIER, ob);

  return OPERATOR_FINISHED;
}

static int modifier_move_down_invoke(bContext *C, wmOperator *op, const wmEvent *UNUSED(event))
{
  if (edit_modifier_invoke_properties(C, op)) {
    return modifier_move_down_exec(C, op);
  }
  else {
    return OPERATOR_CANCELLED;
  }
}

void OBJECT_OT_modifier_move_down(wmOperatorType *ot)
{
  ot->name = "Move Down Modifier";
  ot->description = "Move modifier down in the stack";
  ot->idname = "OBJECT_OT_modifier_move_down";

  ot->invoke = modifier_move_down_invoke;
  ot->exec = modifier_move_down_exec;
  ot->poll = edit_modifier_poll;

  /* flags */
  ot->flag = OPTYPE_REGISTER | OPTYPE_UNDO | OPTYPE_INTERNAL;
  edit_modifier_properties(ot);
}

/** \} */

/* ------------------------------------------------------------------- */
/** \name Apply Modifier Operator
 * \{ */

static bool modifier_apply_poll(bContext *C)
{
  if (!edit_modifier_poll_generic(C, &RNA_Modifier, 0, false)) {
    return false;
  }

  Scene *scene = CTX_data_scene(C);
  PointerRNA ptr = CTX_data_pointer_get_type(C, "modifier", &RNA_Modifier);
  Object *ob = (ptr.owner_id != NULL) ? (Object *)ptr.owner_id : ED_object_active_context(C);
  ModifierData *md = ptr.data; /* May be NULL. */

  if ((ob->data != NULL) && ID_REAL_USERS(ob->data) > 1) {
    CTX_wm_operator_poll_msg_set(C, "Modifiers cannot be applied to multi-user data");
    return false;
  }
  else if (md != NULL) {
    if ((ob->mode & OB_MODE_SCULPT) && (find_multires_modifier_before(scene, md)) &&
        (modifier_isSameTopology(md) == false)) {
      CTX_wm_operator_poll_msg_set(
          C, "Constructive modifier cannot be applied to multi-res data in sculpt mode");
      return false;
    }
  }
  return true;
}

static int modifier_apply_exec(bContext *C, wmOperator *op)
{
  Main *bmain = CTX_data_main(C);
  Depsgraph *depsgraph = CTX_data_ensure_evaluated_depsgraph(C);
  Scene *scene = CTX_data_scene(C);
  Object *ob = ED_object_active_context(C);
  ModifierData *md = edit_modifier_property_get(op, ob, 0);
  int apply_as = RNA_enum_get(op->ptr, "apply_as");

  if (!md || !ED_object_modifier_apply(bmain, op->reports, depsgraph, scene, ob, md, apply_as)) {
    return OPERATOR_CANCELLED;
  }

  DEG_id_tag_update(&ob->id, ID_RECALC_GEOMETRY);
  DEG_relations_tag_update(bmain);
  WM_event_add_notifier(C, NC_OBJECT | ND_MODIFIER, ob);

  return OPERATOR_FINISHED;
}

static int modifier_apply_invoke(bContext *C, wmOperator *op, const wmEvent *UNUSED(event))
{
  if (edit_modifier_invoke_properties(C, op)) {
    return modifier_apply_exec(C, op);
  }
  else {
    return OPERATOR_CANCELLED;
  }
}

static const EnumPropertyItem modifier_apply_as_items[] = {
    {MODIFIER_APPLY_DATA, "DATA", 0, "Object Data", "Apply modifier to the object's data"},
    {MODIFIER_APPLY_SHAPE,
     "SHAPE",
     0,
     "New Shape",
     "Apply deform-only modifier to a new shape on this object"},
    {0, NULL, 0, NULL, NULL},
};

void OBJECT_OT_modifier_apply(wmOperatorType *ot)
{
  ot->name = "Apply Modifier";
  ot->description = "Apply modifier and remove from the stack";
  ot->idname = "OBJECT_OT_modifier_apply";

  ot->invoke = modifier_apply_invoke;
  ot->exec = modifier_apply_exec;
  ot->poll = modifier_apply_poll;

  /* flags */
  ot->flag = OPTYPE_REGISTER | OPTYPE_UNDO | OPTYPE_INTERNAL;

  RNA_def_enum(ot->srna,
               "apply_as",
               modifier_apply_as_items,
               MODIFIER_APPLY_DATA,
               "Apply as",
               "How to apply the modifier to the geometry");
  edit_modifier_properties(ot);
}

/** \} */

/* ------------------------------------------------------------------- */
/** \name Convert Modifier Operator
 * \{ */

static int modifier_convert_exec(bContext *C, wmOperator *op)
{
  Main *bmain = CTX_data_main(C);
  Depsgraph *depsgraph = CTX_data_ensure_evaluated_depsgraph(C);
  Scene *scene = CTX_data_scene(C);
  ViewLayer *view_layer = CTX_data_view_layer(C);
  Object *ob = ED_object_active_context(C);
  ModifierData *md = edit_modifier_property_get(op, ob, 0);

  if (!md ||
      !ED_object_modifier_convert(op->reports, bmain, depsgraph, scene, view_layer, ob, md)) {
    return OPERATOR_CANCELLED;
  }

  DEG_id_tag_update(&ob->id, ID_RECALC_GEOMETRY);
  WM_event_add_notifier(C, NC_OBJECT | ND_MODIFIER, ob);

  return OPERATOR_FINISHED;
}

static int modifier_convert_invoke(bContext *C, wmOperator *op, const wmEvent *UNUSED(event))
{
  if (edit_modifier_invoke_properties(C, op)) {
    return modifier_convert_exec(C, op);
  }
  else {
    return OPERATOR_CANCELLED;
  }
}

void OBJECT_OT_modifier_convert(wmOperatorType *ot)
{
  ot->name = "Convert Modifier";
  ot->description = "Convert particles to a mesh object";
  ot->idname = "OBJECT_OT_modifier_convert";

  ot->invoke = modifier_convert_invoke;
  ot->exec = modifier_convert_exec;
  ot->poll = edit_modifier_poll;

  /* flags */
  ot->flag = OPTYPE_REGISTER | OPTYPE_UNDO | OPTYPE_INTERNAL;
  edit_modifier_properties(ot);
}

/** \} */

/* ------------------------------------------------------------------- */
/** \name Copy Modifier Operator
 * \{ */

static int modifier_copy_exec(bContext *C, wmOperator *op)
{
  Object *ob = ED_object_active_context(C);
  ModifierData *md = edit_modifier_property_get(op, ob, 0);

  if (!md || !ED_object_modifier_copy(op->reports, ob, md)) {
    return OPERATOR_CANCELLED;
  }

  DEG_id_tag_update(&ob->id, ID_RECALC_GEOMETRY);
  WM_event_add_notifier(C, NC_OBJECT | ND_MODIFIER, ob);

  return OPERATOR_FINISHED;
}

static int modifier_copy_invoke(bContext *C, wmOperator *op, const wmEvent *UNUSED(event))
{
  if (edit_modifier_invoke_properties(C, op)) {
    return modifier_copy_exec(C, op);
  }
  else {
    return OPERATOR_CANCELLED;
  }
}

void OBJECT_OT_modifier_copy(wmOperatorType *ot)
{
  ot->name = "Copy Modifier";
  ot->description = "Duplicate modifier at the same position in the stack";
  ot->idname = "OBJECT_OT_modifier_copy";

  ot->invoke = modifier_copy_invoke;
  ot->exec = modifier_copy_exec;
  ot->poll = edit_modifier_poll;

  /* flags */
  ot->flag = OPTYPE_REGISTER | OPTYPE_UNDO | OPTYPE_INTERNAL;
  edit_modifier_properties(ot);
}

/** \} */

/* ------------------------------------------------------------------- */
/** \name Multires Delete Higher Levels Operator
 * \{ */

static bool multires_poll(bContext *C)
{
  return edit_modifier_poll_generic(C, &RNA_MultiresModifier, (1 << OB_MESH), true);
}

static int multires_higher_levels_delete_exec(bContext *C, wmOperator *op)
{
  Scene *scene = CTX_data_scene(C);
  Object *ob = ED_object_active_context(C);
  MultiresModifierData *mmd = (MultiresModifierData *)edit_modifier_property_get(
      op, ob, eModifierType_Multires);

  if (!mmd) {
    return OPERATOR_CANCELLED;
  }

  multiresModifier_del_levels(mmd, scene, ob, 1);

  ED_object_iter_other(
      CTX_data_main(C), ob, true, ED_object_multires_update_totlevels_cb, &mmd->totlvl);

  WM_event_add_notifier(C, NC_OBJECT | ND_MODIFIER, ob);

  return OPERATOR_FINISHED;
}

static int multires_higher_levels_delete_invoke(bContext *C,
                                                wmOperator *op,
                                                const wmEvent *UNUSED(event))
{
  if (edit_modifier_invoke_properties(C, op)) {
    return multires_higher_levels_delete_exec(C, op);
  }
  else {
    return OPERATOR_CANCELLED;
  }
}

void OBJECT_OT_multires_higher_levels_delete(wmOperatorType *ot)
{
  ot->name = "Delete Higher Levels";
  ot->description = "Deletes the higher resolution mesh, potential loss of detail";
  ot->idname = "OBJECT_OT_multires_higher_levels_delete";

  ot->poll = multires_poll;
  ot->invoke = multires_higher_levels_delete_invoke;
  ot->exec = multires_higher_levels_delete_exec;

  /* flags */
  ot->flag = OPTYPE_REGISTER | OPTYPE_UNDO | OPTYPE_INTERNAL;
  edit_modifier_properties(ot);
}

/** \} */

/* ------------------------------------------------------------------- */
/** \name Multires Subdivide Operator
 * \{ */

static EnumPropertyItem prop_multires_subdivide_mode_type[] = {
    {MULTIRES_SUBDIVIDE_CATMULL_CLARK,
     "CATMULL_CLARK",
     0,
     "Catmull-Clark",
     "Create a new level using Catmull-Clark subdivisions"},
    {MULTIRES_SUBDIVIDE_SIMPLE,
     "SIMPLE",
     0,
     "Simple",
     "Create a new level using simple subdivisions"},
    {MULTIRES_SUBDIVIDE_LINEAR,
     "LINEAR",
     0,
     "Linear",
     "Create a new level using linear interpolation of the sculpted displacement"},
    {0, NULL, 0, NULL, NULL},
};

static int multires_subdivide_exec(bContext *C, wmOperator *op)
{
  Object *object = ED_object_active_context(C);
  MultiresModifierData *mmd = (MultiresModifierData *)edit_modifier_property_get(
      op, object, eModifierType_Multires);

  if (!mmd) {
    return OPERATOR_CANCELLED;
  }

<<<<<<< HEAD
  const eMultiresSubdivideModeType subdivide_mode = (eMultiresSubdivideModeType)(
      RNA_enum_get(op->ptr, "mode"));
  multiresModifier_subdivide(object, mmd, subdivide_mode);
=======
  ED_sculpt_undo_push_multires_mesh_begin(C, op->type->name);

  multiresModifier_subdivide(object, mmd);
>>>>>>> 0c928087

  ED_sculpt_undo_push_multires_mesh_end(C, op->type->name);

  ED_object_iter_other(
      CTX_data_main(C), object, true, ED_object_multires_update_totlevels_cb, &mmd->totlvl);

  DEG_id_tag_update(&object->id, ID_RECALC_GEOMETRY);
  WM_event_add_notifier(C, NC_OBJECT | ND_MODIFIER, object);

  if (object->mode & OB_MODE_SCULPT) {
    /* ensure that grid paint mask layer is created */
    BKE_sculpt_mask_layers_ensure(object, mmd);
  }

  return OPERATOR_FINISHED;
}

static int multires_subdivide_invoke(bContext *C, wmOperator *op, const wmEvent *UNUSED(event))
{
  if (edit_modifier_invoke_properties(C, op)) {
    return multires_subdivide_exec(C, op);
  }
  else {
    return OPERATOR_CANCELLED;
  }
}

void OBJECT_OT_multires_subdivide(wmOperatorType *ot)
{
  ot->name = "Multires Subdivide";
  ot->description = "Add a new level of subdivision";
  ot->idname = "OBJECT_OT_multires_subdivide";

  ot->poll = multires_poll;
  ot->invoke = multires_subdivide_invoke;
  ot->exec = multires_subdivide_exec;

  /* flags */
  ot->flag = OPTYPE_REGISTER | OPTYPE_UNDO | OPTYPE_INTERNAL;
  edit_modifier_properties(ot);
  RNA_def_enum(ot->srna,
               "mode",
               prop_multires_subdivide_mode_type,
               MULTIRES_SUBDIVIDE_CATMULL_CLARK,
               "Subdivision Mode",
               "How the mesh is going to be subdivided to create a new level");
}

/** \} */

/* ------------------------------------------------------------------- */
/** \name Multires Reshape Operator
 * \{ */

static int multires_reshape_exec(bContext *C, wmOperator *op)
{
  Depsgraph *depsgraph = CTX_data_ensure_evaluated_depsgraph(C);
  Object *ob = ED_object_active_context(C), *secondob = NULL;
  MultiresModifierData *mmd = (MultiresModifierData *)edit_modifier_property_get(
      op, ob, eModifierType_Multires);

  if (!mmd) {
    return OPERATOR_CANCELLED;
  }

  if (mmd->lvl == 0) {
    BKE_report(op->reports, RPT_ERROR, "Reshape can work only with higher levels of subdivisions");
    return OPERATOR_CANCELLED;
  }

  CTX_DATA_BEGIN (C, Object *, selob, selected_editable_objects) {
    if (selob->type == OB_MESH && selob != ob) {
      secondob = selob;
      break;
    }
  }
  CTX_DATA_END;

  if (!secondob) {
    BKE_report(op->reports, RPT_ERROR, "Second selected mesh object required to copy shape from");
    return OPERATOR_CANCELLED;
  }

  if (!multiresModifier_reshapeFromObject(depsgraph, mmd, ob, secondob)) {
    BKE_report(op->reports, RPT_ERROR, "Objects do not have the same number of vertices");
    return OPERATOR_CANCELLED;
  }

  DEG_id_tag_update(&ob->id, ID_RECALC_GEOMETRY);
  WM_event_add_notifier(C, NC_OBJECT | ND_MODIFIER, ob);

  return OPERATOR_FINISHED;
}

static int multires_reshape_invoke(bContext *C, wmOperator *op, const wmEvent *UNUSED(event))
{
  if (edit_modifier_invoke_properties(C, op)) {
    return multires_reshape_exec(C, op);
  }
  else {
    return OPERATOR_CANCELLED;
  }
}

void OBJECT_OT_multires_reshape(wmOperatorType *ot)
{
  ot->name = "Multires Reshape";
  ot->description = "Copy vertex coordinates from other object";
  ot->idname = "OBJECT_OT_multires_reshape";

  ot->poll = multires_poll;
  ot->invoke = multires_reshape_invoke;
  ot->exec = multires_reshape_exec;

  /* flags */
  ot->flag = OPTYPE_REGISTER | OPTYPE_UNDO | OPTYPE_INTERNAL;
  edit_modifier_properties(ot);
}

/** \} */

/* ------------------------------------------------------------------- */
/** \name Multires Save External Operator
 * \{ */

static int multires_external_save_exec(bContext *C, wmOperator *op)
{
  Main *bmain = CTX_data_main(C);
  Object *ob = ED_object_active_context(C);
  Mesh *me = (ob) ? ob->data : op->customdata;
  char path[FILE_MAX];
  const bool relative = RNA_boolean_get(op->ptr, "relative_path");

  if (!me) {
    return OPERATOR_CANCELLED;
  }

  if (CustomData_external_test(&me->ldata, CD_MDISPS)) {
    return OPERATOR_CANCELLED;
  }

  RNA_string_get(op->ptr, "filepath", path);

  if (relative) {
    BLI_path_rel(path, BKE_main_blendfile_path(bmain));
  }

  CustomData_external_add(&me->ldata, &me->id, CD_MDISPS, me->totloop, path);
  CustomData_external_write(&me->ldata, &me->id, CD_MASK_MESH.lmask, me->totloop, 0);

  return OPERATOR_FINISHED;
}

static int multires_external_save_invoke(bContext *C, wmOperator *op, const wmEvent *UNUSED(event))
{
  Object *ob = ED_object_active_context(C);
  MultiresModifierData *mmd;
  Mesh *me = ob->data;
  char path[FILE_MAX];

  if (!edit_modifier_invoke_properties(C, op)) {
    return OPERATOR_CANCELLED;
  }

  mmd = (MultiresModifierData *)edit_modifier_property_get(op, ob, eModifierType_Multires);

  if (!mmd) {
    return OPERATOR_CANCELLED;
  }

  if (CustomData_external_test(&me->ldata, CD_MDISPS)) {
    return OPERATOR_CANCELLED;
  }

  if (RNA_struct_property_is_set(op->ptr, "filepath")) {
    return multires_external_save_exec(C, op);
  }

  op->customdata = me;

  BLI_snprintf(path, sizeof(path), "//%s.btx", me->id.name + 2);
  RNA_string_set(op->ptr, "filepath", path);

  WM_event_add_fileselect(C, op);

  return OPERATOR_RUNNING_MODAL;
}

void OBJECT_OT_multires_external_save(wmOperatorType *ot)
{
  ot->name = "Multires Save External";
  ot->description = "Save displacements to an external file";
  ot->idname = "OBJECT_OT_multires_external_save";

  /* XXX modifier no longer in context after file browser .. ot->poll = multires_poll; */
  ot->exec = multires_external_save_exec;
  ot->invoke = multires_external_save_invoke;
  ot->poll = multires_poll;

  /* flags */
  ot->flag = OPTYPE_REGISTER | OPTYPE_UNDO | OPTYPE_INTERNAL;

  WM_operator_properties_filesel(ot,
                                 FILE_TYPE_FOLDER | FILE_TYPE_BTX,
                                 FILE_SPECIAL,
                                 FILE_SAVE,
                                 WM_FILESEL_FILEPATH | WM_FILESEL_RELPATH,
                                 FILE_DEFAULTDISPLAY,
                                 FILE_SORT_ALPHA);
  edit_modifier_properties(ot);
}

/** \} */

/* ------------------------------------------------------------------- */
/** \name Multires Pack Operator
 * \{ */

static int multires_external_pack_exec(bContext *C, wmOperator *UNUSED(op))
{
  Object *ob = ED_object_active_context(C);
  Mesh *me = ob->data;

  if (!CustomData_external_test(&me->ldata, CD_MDISPS)) {
    return OPERATOR_CANCELLED;
  }

  /* XXX don't remove.. */
  CustomData_external_remove(&me->ldata, &me->id, CD_MDISPS, me->totloop);

  return OPERATOR_FINISHED;
}

void OBJECT_OT_multires_external_pack(wmOperatorType *ot)
{
  ot->name = "Multires Pack External";
  ot->description = "Pack displacements from an external file";
  ot->idname = "OBJECT_OT_multires_external_pack";

  ot->poll = multires_poll;
  ot->exec = multires_external_pack_exec;

  /* flags */
  ot->flag = OPTYPE_REGISTER | OPTYPE_UNDO;
}

/** \} */

/* ------------------------------------------------------------------- */
/** \name Multires Apply Base
 * \{ */

static int multires_base_apply_exec(bContext *C, wmOperator *op)
{
  Depsgraph *depsgraph = CTX_data_depsgraph_pointer(C);
  Object *object = ED_object_active_context(C);
  MultiresModifierData *mmd = (MultiresModifierData *)edit_modifier_property_get(
      op, object, eModifierType_Multires);

  if (!mmd) {
    return OPERATOR_CANCELLED;
  }

  ED_sculpt_undo_push_multires_mesh_begin(C, op->type->name);

  multiresModifier_base_apply(depsgraph, object, mmd);

  ED_sculpt_undo_push_multires_mesh_end(C, op->type->name);

  DEG_id_tag_update(&object->id, ID_RECALC_GEOMETRY);
  WM_event_add_notifier(C, NC_OBJECT | ND_MODIFIER, object);

  return OPERATOR_FINISHED;
}

static int multires_base_apply_invoke(bContext *C, wmOperator *op, const wmEvent *UNUSED(event))
{
  if (edit_modifier_invoke_properties(C, op)) {
    return multires_base_apply_exec(C, op);
  }
  else {
    return OPERATOR_CANCELLED;
  }
}

void OBJECT_OT_multires_base_apply(wmOperatorType *ot)
{
  ot->name = "Multires Apply Base";
  ot->description = "Modify the base mesh to conform to the displaced mesh";
  ot->idname = "OBJECT_OT_multires_base_apply";

  ot->poll = multires_poll;
  ot->invoke = multires_base_apply_invoke;
  ot->exec = multires_base_apply_exec;

  /* flags */
  ot->flag = OPTYPE_REGISTER | OPTYPE_INTERNAL;
  edit_modifier_properties(ot);
}

/** \} */

/* ------------------------------------------------------------------- */
/** \name Multires Unsubdivide
 * \{ */

static int multires_unsubdivide_exec(bContext *C, wmOperator *op)
{
  Depsgraph *depsgraph = CTX_data_depsgraph_pointer(C);
  Object *object = ED_object_active_context(C);
  MultiresModifierData *mmd = (MultiresModifierData *)edit_modifier_property_get(
      op, object, eModifierType_Multires);

  if (!mmd) {
    return OPERATOR_CANCELLED;
  }

  int new_levels = multiresModifier_rebuild_subdiv(depsgraph, object, mmd, 1, true);
  if (new_levels == 0) {
    BKE_report(op->reports, RPT_ERROR, "Not valid subdivisions found to rebuild a lower level");
    return OPERATOR_CANCELLED;
  }

  DEG_id_tag_update(&object->id, ID_RECALC_GEOMETRY);
  WM_event_add_notifier(C, NC_OBJECT | ND_MODIFIER, object);

  return OPERATOR_FINISHED;
}

static int multires_unsubdivide_invoke(bContext *C, wmOperator *op, const wmEvent *UNUSED(event))
{
  if (edit_modifier_invoke_properties(C, op)) {
    return multires_unsubdivide_exec(C, op);
  }
  else {
    return OPERATOR_CANCELLED;
  }
}

void OBJECT_OT_multires_unsubdivide(wmOperatorType *ot)
{
  ot->name = "Unsubdivide";
  ot->description = "Rebuild a lower subdivision level of the current base mesh";
  ot->idname = "OBJECT_OT_multires_unsubdivide";

  ot->poll = multires_poll;
  ot->invoke = multires_unsubdivide_invoke;
  ot->exec = multires_unsubdivide_exec;

  /* flags */
  ot->flag = OPTYPE_REGISTER | OPTYPE_UNDO | OPTYPE_INTERNAL;
  edit_modifier_properties(ot);
}

/** \} */

/* ------------------------------------------------------------------- */
/** \name Multires Rebuild Subdivisions
 * \{ */

static int multires_rebuild_subdiv_exec(bContext *C, wmOperator *op)
{
  Depsgraph *depsgraph = CTX_data_depsgraph_pointer(C);
  Object *object = ED_object_active_context(C);
  MultiresModifierData *mmd = (MultiresModifierData *)edit_modifier_property_get(
      op, object, eModifierType_Multires);

  if (!mmd) {
    return OPERATOR_CANCELLED;
  }

  int new_levels = multiresModifier_rebuild_subdiv(depsgraph, object, mmd, INT_MAX, false);
  if (new_levels == 0) {
    BKE_report(op->reports, RPT_ERROR, "Not valid subdivisions found to rebuild lower levels");
    return OPERATOR_CANCELLED;
  }

  BKE_reportf(op->reports, RPT_INFO, "%d new levels rebuilt", new_levels);

  DEG_id_tag_update(&object->id, ID_RECALC_GEOMETRY);
  WM_event_add_notifier(C, NC_OBJECT | ND_MODIFIER, object);

  return OPERATOR_FINISHED;
}

static int multires_rebuild_subdiv_invoke(bContext *C,
                                          wmOperator *op,
                                          const wmEvent *UNUSED(event))
{
  if (edit_modifier_invoke_properties(C, op)) {
    return multires_rebuild_subdiv_exec(C, op);
  }
  else {
    return OPERATOR_CANCELLED;
  }
}

void OBJECT_OT_multires_rebuild_subdiv(wmOperatorType *ot)
{
  ot->name = "Rebuild Lower Subdivisions";
  ot->description =
      "Rebuilds all possible subdivisions levels to generate a lower resolution base mesh";
  ot->idname = "OBJECT_OT_multires_rebuild_subdiv";

  ot->poll = multires_poll;
  ot->invoke = multires_rebuild_subdiv_invoke;
  ot->exec = multires_rebuild_subdiv_exec;

  /* flags */
  ot->flag = OPTYPE_REGISTER | OPTYPE_UNDO | OPTYPE_INTERNAL;
  edit_modifier_properties(ot);
}

/** \} */

/* ------------------------------------------------------------------- */
/** \name Skin Modifier
 * \{ */

static void modifier_skin_customdata_delete(Object *ob)
{
  Mesh *me = ob->data;
  BMEditMesh *em = me->edit_mesh;

  if (em) {
    BM_data_layer_free(em->bm, &em->bm->vdata, CD_MVERT_SKIN);
  }
  else {
    CustomData_free_layer_active(&me->vdata, CD_MVERT_SKIN, me->totvert);
  }
}

static bool skin_poll(bContext *C)
{
  return (edit_modifier_poll_generic(C, &RNA_SkinModifier, (1 << OB_MESH), false));
}

static bool skin_edit_poll(bContext *C)
{
  return (CTX_data_edit_object(C) &&
          edit_modifier_poll_generic(C, &RNA_SkinModifier, (1 << OB_MESH), true));
}

static void skin_root_clear(BMVert *bm_vert, GSet *visited, const int cd_vert_skin_offset)
{
  BMEdge *bm_edge;
  BMIter bm_iter;

  BM_ITER_ELEM (bm_edge, &bm_iter, bm_vert, BM_EDGES_OF_VERT) {
    BMVert *v2 = BM_edge_other_vert(bm_edge, bm_vert);

    if (BLI_gset_add(visited, v2)) {
      MVertSkin *vs = BM_ELEM_CD_GET_VOID_P(v2, cd_vert_skin_offset);

      /* clear vertex root flag and add to visited set */
      vs->flag &= ~MVERT_SKIN_ROOT;

      skin_root_clear(v2, visited, cd_vert_skin_offset);
    }
  }
}

static int skin_root_mark_exec(bContext *C, wmOperator *UNUSED(op))
{
  Object *ob = CTX_data_edit_object(C);
  BMEditMesh *em = BKE_editmesh_from_object(ob);
  BMesh *bm = em->bm;
  BMVert *bm_vert;
  BMIter bm_iter;
  GSet *visited;

  visited = BLI_gset_ptr_new(__func__);

  BKE_mesh_ensure_skin_customdata(ob->data);

  const int cd_vert_skin_offset = CustomData_get_offset(&bm->vdata, CD_MVERT_SKIN);

  BM_ITER_MESH (bm_vert, &bm_iter, bm, BM_VERTS_OF_MESH) {
    if (BM_elem_flag_test(bm_vert, BM_ELEM_SELECT) && BLI_gset_add(visited, bm_vert)) {
      MVertSkin *vs = BM_ELEM_CD_GET_VOID_P(bm_vert, cd_vert_skin_offset);

      /* mark vertex as root and add to visited set */
      vs->flag |= MVERT_SKIN_ROOT;

      /* clear root flag from all connected vertices (recursively) */
      skin_root_clear(bm_vert, visited, cd_vert_skin_offset);
    }
  }

  BLI_gset_free(visited, NULL);

  DEG_id_tag_update(&ob->id, ID_RECALC_GEOMETRY);
  WM_event_add_notifier(C, NC_OBJECT | ND_MODIFIER, ob);

  return OPERATOR_FINISHED;
}

void OBJECT_OT_skin_root_mark(wmOperatorType *ot)
{
  ot->name = "Skin Root Mark";
  ot->description = "Mark selected vertices as roots";
  ot->idname = "OBJECT_OT_skin_root_mark";

  ot->poll = skin_edit_poll;
  ot->exec = skin_root_mark_exec;

  /* flags */
  ot->flag = OPTYPE_REGISTER | OPTYPE_UNDO;
}

typedef enum {
  SKIN_LOOSE_MARK,
  SKIN_LOOSE_CLEAR,
} SkinLooseAction;

static int skin_loose_mark_clear_exec(bContext *C, wmOperator *op)
{
  Object *ob = CTX_data_edit_object(C);
  BMEditMesh *em = BKE_editmesh_from_object(ob);
  BMesh *bm = em->bm;
  BMVert *bm_vert;
  BMIter bm_iter;
  SkinLooseAction action = RNA_enum_get(op->ptr, "action");

  if (!CustomData_has_layer(&bm->vdata, CD_MVERT_SKIN)) {
    return OPERATOR_CANCELLED;
  }

  BM_ITER_MESH (bm_vert, &bm_iter, bm, BM_VERTS_OF_MESH) {
    if (BM_elem_flag_test(bm_vert, BM_ELEM_SELECT)) {
      MVertSkin *vs = CustomData_bmesh_get(&bm->vdata, bm_vert->head.data, CD_MVERT_SKIN);

      switch (action) {
        case SKIN_LOOSE_MARK:
          vs->flag |= MVERT_SKIN_LOOSE;
          break;
        case SKIN_LOOSE_CLEAR:
          vs->flag &= ~MVERT_SKIN_LOOSE;
          break;
      }
    }
  }

  DEG_id_tag_update(&ob->id, ID_RECALC_GEOMETRY);
  WM_event_add_notifier(C, NC_OBJECT | ND_MODIFIER, ob);

  return OPERATOR_FINISHED;
}

void OBJECT_OT_skin_loose_mark_clear(wmOperatorType *ot)
{
  static const EnumPropertyItem action_items[] = {
      {SKIN_LOOSE_MARK, "MARK", 0, "Mark", "Mark selected vertices as loose"},
      {SKIN_LOOSE_CLEAR, "CLEAR", 0, "Clear", "Set selected vertices as not loose"},
      {0, NULL, 0, NULL, NULL},
  };

  ot->name = "Skin Mark/Clear Loose";
  ot->description = "Mark/clear selected vertices as loose";
  ot->idname = "OBJECT_OT_skin_loose_mark_clear";

  ot->poll = skin_edit_poll;
  ot->exec = skin_loose_mark_clear_exec;

  /* flags */
  ot->flag = OPTYPE_REGISTER | OPTYPE_UNDO;

  RNA_def_enum(ot->srna, "action", action_items, SKIN_LOOSE_MARK, "Action", NULL);
}

static int skin_radii_equalize_exec(bContext *C, wmOperator *UNUSED(op))
{
  Object *ob = CTX_data_edit_object(C);
  BMEditMesh *em = BKE_editmesh_from_object(ob);
  BMesh *bm = em->bm;
  BMVert *bm_vert;
  BMIter bm_iter;

  if (!CustomData_has_layer(&bm->vdata, CD_MVERT_SKIN)) {
    return OPERATOR_CANCELLED;
  }

  BM_ITER_MESH (bm_vert, &bm_iter, bm, BM_VERTS_OF_MESH) {
    if (BM_elem_flag_test(bm_vert, BM_ELEM_SELECT)) {
      MVertSkin *vs = CustomData_bmesh_get(&bm->vdata, bm_vert->head.data, CD_MVERT_SKIN);
      float avg = (vs->radius[0] + vs->radius[1]) * 0.5f;

      vs->radius[0] = vs->radius[1] = avg;
    }
  }

  DEG_id_tag_update(&ob->id, ID_RECALC_GEOMETRY);
  WM_event_add_notifier(C, NC_OBJECT | ND_MODIFIER, ob);

  return OPERATOR_FINISHED;
}

void OBJECT_OT_skin_radii_equalize(wmOperatorType *ot)
{
  ot->name = "Skin Radii Equalize";
  ot->description = "Make skin radii of selected vertices equal on each axis";
  ot->idname = "OBJECT_OT_skin_radii_equalize";

  ot->poll = skin_edit_poll;
  ot->exec = skin_radii_equalize_exec;

  /* flags */
  ot->flag = OPTYPE_REGISTER | OPTYPE_UNDO;
}

static void skin_armature_bone_create(Object *skin_ob,
                                      MVert *mvert,
                                      MEdge *medge,
                                      bArmature *arm,
                                      BLI_bitmap *edges_visited,
                                      const MeshElemMap *emap,
                                      EditBone *parent_bone,
                                      int parent_v)
{
  int i;

  for (i = 0; i < emap[parent_v].count; i++) {
    int endx = emap[parent_v].indices[i];
    const MEdge *e = &medge[endx];
    EditBone *bone;
    bDeformGroup *dg;
    int v;

    /* ignore edge if already visited */
    if (BLI_BITMAP_TEST(edges_visited, endx)) {
      continue;
    }
    BLI_BITMAP_ENABLE(edges_visited, endx);

    v = (e->v1 == parent_v ? e->v2 : e->v1);

    bone = ED_armature_ebone_add(arm, "Bone");

    bone->parent = parent_bone;
    bone->flag |= BONE_CONNECTED;

    copy_v3_v3(bone->head, mvert[parent_v].co);
    copy_v3_v3(bone->tail, mvert[v].co);
    bone->rad_head = bone->rad_tail = 0.25;
    BLI_snprintf(bone->name, sizeof(bone->name), "Bone.%.2d", endx);

    /* add bDeformGroup */
    if ((dg = BKE_object_defgroup_add_name(skin_ob, bone->name))) {
      ED_vgroup_vert_add(skin_ob, dg, parent_v, 1, WEIGHT_REPLACE);
      ED_vgroup_vert_add(skin_ob, dg, v, 1, WEIGHT_REPLACE);
    }

    skin_armature_bone_create(skin_ob, mvert, medge, arm, edges_visited, emap, bone, v);
  }
}

static Object *modifier_skin_armature_create(Depsgraph *depsgraph,
                                             Main *bmain,
                                             Scene *scene,
                                             Object *skin_ob)
{
  BLI_bitmap *edges_visited;
  Mesh *me_eval_deform;
  MVert *mvert;
  Mesh *me = skin_ob->data;
  Object *arm_ob;
  bArmature *arm;
  MVertSkin *mvert_skin;
  MeshElemMap *emap;
  int *emap_mem;
  int v;

  Scene *scene_eval = DEG_get_evaluated_scene(depsgraph);
  Object *ob_eval = DEG_get_evaluated_object(depsgraph, skin_ob);

  me_eval_deform = mesh_get_eval_deform(depsgraph, scene_eval, ob_eval, &CD_MASK_BAREMESH);
  mvert = me_eval_deform->mvert;

  /* add vertex weights to original mesh */
  CustomData_add_layer(&me->vdata, CD_MDEFORMVERT, CD_CALLOC, NULL, me->totvert);

  ViewLayer *view_layer = DEG_get_input_view_layer(depsgraph);
  arm_ob = BKE_object_add(bmain, scene, view_layer, OB_ARMATURE, NULL);
  BKE_object_transform_copy(arm_ob, skin_ob);
  arm = arm_ob->data;
  arm->layer = 1;
  arm_ob->dtx |= OB_DRAWXRAY;
  arm->drawtype = ARM_LINE;
  arm->edbo = MEM_callocN(sizeof(ListBase), "edbo armature");

  mvert_skin = CustomData_get_layer(&me->vdata, CD_MVERT_SKIN);
  BKE_mesh_vert_edge_map_create(&emap, &emap_mem, me->medge, me->totvert, me->totedge);

  edges_visited = BLI_BITMAP_NEW(me->totedge, "edge_visited");

  /* note: we use EditBones here, easier to set them up and use
   * edit-armature functions to convert back to regular bones */
  for (v = 0; v < me->totvert; v++) {
    if (mvert_skin[v].flag & MVERT_SKIN_ROOT) {
      EditBone *bone = NULL;

      /* Unless the skin root has just one adjacent edge, create
       * a fake root bone (have it going off in the Y direction
       * (arbitrary) */
      if (emap[v].count > 1) {
        bone = ED_armature_ebone_add(arm, "Bone");

        copy_v3_v3(bone->head, me->mvert[v].co);
        copy_v3_v3(bone->tail, me->mvert[v].co);

        bone->head[1] = 1.0f;
        bone->rad_head = bone->rad_tail = 0.25;
      }

      if (emap[v].count >= 1) {
        skin_armature_bone_create(skin_ob, mvert, me->medge, arm, edges_visited, emap, bone, v);
      }
    }
  }

  MEM_freeN(edges_visited);
  MEM_freeN(emap);
  MEM_freeN(emap_mem);

  ED_armature_from_edit(bmain, arm);
  ED_armature_edit_free(arm);

  return arm_ob;
}

static int skin_armature_create_exec(bContext *C, wmOperator *op)
{
  Main *bmain = CTX_data_main(C);
  Depsgraph *depsgraph = CTX_data_ensure_evaluated_depsgraph(C);
  Scene *scene = CTX_data_scene(C);
  Object *ob = CTX_data_active_object(C), *arm_ob;
  Mesh *me = ob->data;
  ModifierData *skin_md;
  ArmatureModifierData *arm_md;

  if (!CustomData_has_layer(&me->vdata, CD_MVERT_SKIN)) {
    BKE_reportf(op->reports, RPT_WARNING, "Mesh '%s' has no skin vertex data", me->id.name + 2);
    return OPERATOR_CANCELLED;
  }

  /* create new armature */
  arm_ob = modifier_skin_armature_create(depsgraph, bmain, scene, ob);

  /* add a modifier to connect the new armature to the mesh */
  arm_md = (ArmatureModifierData *)modifier_new(eModifierType_Armature);
  if (arm_md) {
    skin_md = edit_modifier_property_get(op, ob, eModifierType_Skin);
    BLI_insertlinkafter(&ob->modifiers, skin_md, arm_md);

    arm_md->object = arm_ob;
    arm_md->deformflag = ARM_DEF_VGROUP | ARM_DEF_QUATERNION;
    DEG_relations_tag_update(bmain);
    DEG_id_tag_update(&ob->id, ID_RECALC_GEOMETRY);
  }

  WM_event_add_notifier(C, NC_OBJECT | ND_MODIFIER, ob);

  return OPERATOR_FINISHED;
}

static int skin_armature_create_invoke(bContext *C, wmOperator *op, const wmEvent *UNUSED(event))
{
  if (edit_modifier_invoke_properties(C, op)) {
    return skin_armature_create_exec(C, op);
  }
  else {
    return OPERATOR_CANCELLED;
  }
}

void OBJECT_OT_skin_armature_create(wmOperatorType *ot)
{
  ot->name = "Skin Armature Create";
  ot->description = "Create an armature that parallels the skin layout";
  ot->idname = "OBJECT_OT_skin_armature_create";

  ot->poll = skin_poll;
  ot->invoke = skin_armature_create_invoke;
  ot->exec = skin_armature_create_exec;

  /* flags */
  ot->flag = OPTYPE_REGISTER | OPTYPE_UNDO | OPTYPE_INTERNAL;
  edit_modifier_properties(ot);
}
/** \} */

/* ------------------------------------------------------------------- */
/** \name Delta Mesh Bind Operator
 * \{ */

static bool correctivesmooth_poll(bContext *C)
{
  return edit_modifier_poll_generic(C, &RNA_CorrectiveSmoothModifier, 0, true);
}

static int correctivesmooth_bind_exec(bContext *C, wmOperator *op)
{
  Depsgraph *depsgraph = CTX_data_ensure_evaluated_depsgraph(C);
  Scene *scene = CTX_data_scene(C);
  Object *ob = ED_object_active_context(C);
  CorrectiveSmoothModifierData *csmd = (CorrectiveSmoothModifierData *)edit_modifier_property_get(
      op, ob, eModifierType_CorrectiveSmooth);
  bool is_bind;

  if (!csmd) {
    return OPERATOR_CANCELLED;
  }

  if (!modifier_isEnabled(scene, &csmd->modifier, eModifierMode_Realtime)) {
    BKE_report(op->reports, RPT_ERROR, "Modifier is disabled");
    return OPERATOR_CANCELLED;
  }

  is_bind = (csmd->bind_coords != NULL);

  MEM_SAFE_FREE(csmd->bind_coords);
  MEM_SAFE_FREE(csmd->delta_cache.deltas);

  if (is_bind) {
    /* toggle off */
    csmd->bind_coords_num = 0;
  }
  else {
    /* Signal to modifier to recalculate. */
    CorrectiveSmoothModifierData *csmd_eval = (CorrectiveSmoothModifierData *)
        modifier_get_evaluated(depsgraph, ob, &csmd->modifier);
    csmd_eval->bind_coords_num = (uint)-1;

    /* Force modifier to run, it will call binding routine
     * (this has to happen outside of depsgraph evaluation). */
    object_force_modifier_bind_simple_options(depsgraph, ob, &csmd->modifier);
  }

  DEG_id_tag_update(&ob->id, ID_RECALC_GEOMETRY);
  WM_event_add_notifier(C, NC_OBJECT | ND_MODIFIER, ob);

  return OPERATOR_FINISHED;
}

static int correctivesmooth_bind_invoke(bContext *C, wmOperator *op, const wmEvent *UNUSED(event))
{
  if (edit_modifier_invoke_properties(C, op)) {
    return correctivesmooth_bind_exec(C, op);
  }
  else {
    return OPERATOR_CANCELLED;
  }
}

void OBJECT_OT_correctivesmooth_bind(wmOperatorType *ot)
{
  /* identifiers */
  ot->name = "Corrective Smooth Bind";
  ot->description = "Bind base pose in Corrective Smooth modifier";
  ot->idname = "OBJECT_OT_correctivesmooth_bind";

  /* api callbacks */
  ot->poll = correctivesmooth_poll;
  ot->invoke = correctivesmooth_bind_invoke;
  ot->exec = correctivesmooth_bind_exec;

  /* flags */
  ot->flag = OPTYPE_REGISTER | OPTYPE_UNDO | OPTYPE_INTERNAL;
  edit_modifier_properties(ot);
}

/** \} */

/* ------------------------------------------------------------------- */
/** \name Mesh Deform Bind Operator
 * \{ */

static bool meshdeform_poll(bContext *C)
{
  return edit_modifier_poll_generic(C, &RNA_MeshDeformModifier, 0, true);
}

static int meshdeform_bind_exec(bContext *C, wmOperator *op)
{
  Depsgraph *depsgraph = CTX_data_ensure_evaluated_depsgraph(C);
  Object *ob = ED_object_active_context(C);
  MeshDeformModifierData *mmd = (MeshDeformModifierData *)edit_modifier_property_get(
      op, ob, eModifierType_MeshDeform);

  if (mmd == NULL) {
    return OPERATOR_CANCELLED;
  }

  if (mmd->bindcagecos != NULL) {
    MEM_SAFE_FREE(mmd->bindcagecos);
    MEM_SAFE_FREE(mmd->dyngrid);
    MEM_SAFE_FREE(mmd->dyninfluences);
    MEM_SAFE_FREE(mmd->bindinfluences);
    MEM_SAFE_FREE(mmd->bindoffsets);
    MEM_SAFE_FREE(mmd->dynverts);
    MEM_SAFE_FREE(mmd->bindweights); /* Deprecated */
    MEM_SAFE_FREE(mmd->bindcos);     /* Deprecated */
    mmd->totvert = 0;
    mmd->totcagevert = 0;
    mmd->totinfluence = 0;
  }
  else {
    /* Force modifier to run, it will call binding routine
     * (this has to happen outside of depsgraph evaluation). */
    MeshDeformModifierData *mmd_eval = (MeshDeformModifierData *)modifier_get_evaluated(
        depsgraph, ob, &mmd->modifier);
    mmd_eval->bindfunc = ED_mesh_deform_bind_callback;
    object_force_modifier_bind_simple_options(depsgraph, ob, &mmd->modifier);
    mmd_eval->bindfunc = NULL;
  }

  DEG_id_tag_update(&ob->id, ID_RECALC_GEOMETRY);
  WM_event_add_notifier(C, NC_OBJECT | ND_MODIFIER, ob);
  return OPERATOR_FINISHED;
}

static int meshdeform_bind_invoke(bContext *C, wmOperator *op, const wmEvent *UNUSED(event))
{
  if (edit_modifier_invoke_properties(C, op)) {
    return meshdeform_bind_exec(C, op);
  }
  else {
    return OPERATOR_CANCELLED;
  }
}

void OBJECT_OT_meshdeform_bind(wmOperatorType *ot)
{
  /* identifiers */
  ot->name = "Mesh Deform Bind";
  ot->description = "Bind mesh to cage in mesh deform modifier";
  ot->idname = "OBJECT_OT_meshdeform_bind";

  /* api callbacks */
  ot->poll = meshdeform_poll;
  ot->invoke = meshdeform_bind_invoke;
  ot->exec = meshdeform_bind_exec;

  /* flags */
  ot->flag = OPTYPE_REGISTER | OPTYPE_UNDO | OPTYPE_INTERNAL;
  edit_modifier_properties(ot);
}

/** \} */

/* ------------------------------------------------------------------- */
/** \name Explode Refresh Operator
 * \{ */

static bool explode_poll(bContext *C)
{
  return edit_modifier_poll_generic(C, &RNA_ExplodeModifier, 0, true);
}

static int explode_refresh_exec(bContext *C, wmOperator *op)
{
  Object *ob = ED_object_active_context(C);
  ExplodeModifierData *emd = (ExplodeModifierData *)edit_modifier_property_get(
      op, ob, eModifierType_Explode);

  if (!emd) {
    return OPERATOR_CANCELLED;
  }

  emd->flag |= eExplodeFlag_CalcFaces;

  DEG_id_tag_update(&ob->id, ID_RECALC_GEOMETRY);
  WM_event_add_notifier(C, NC_OBJECT | ND_MODIFIER, ob);

  return OPERATOR_FINISHED;
}

static int explode_refresh_invoke(bContext *C, wmOperator *op, const wmEvent *UNUSED(event))
{
  if (edit_modifier_invoke_properties(C, op)) {
    return explode_refresh_exec(C, op);
  }
  else {
    return OPERATOR_CANCELLED;
  }
}

void OBJECT_OT_explode_refresh(wmOperatorType *ot)
{
  ot->name = "Explode Refresh";
  ot->description = "Refresh data in the Explode modifier";
  ot->idname = "OBJECT_OT_explode_refresh";

  ot->poll = explode_poll;
  ot->invoke = explode_refresh_invoke;
  ot->exec = explode_refresh_exec;

  /* flags */
  ot->flag = OPTYPE_REGISTER | OPTYPE_UNDO | OPTYPE_INTERNAL;
  edit_modifier_properties(ot);
}

/** \} */

/* ------------------------------------------------------------------- */
/** \name Ocean Bake Operator
 * \{ */

static bool ocean_bake_poll(bContext *C)
{
  return edit_modifier_poll_generic(C, &RNA_OceanModifier, 0, true);
}

typedef struct OceanBakeJob {
  /* from wmJob */
  struct Object *owner;
  short *stop, *do_update;
  float *progress;
  int current_frame;
  struct OceanCache *och;
  struct Ocean *ocean;
  struct OceanModifierData *omd;
} OceanBakeJob;

static void oceanbake_free(void *customdata)
{
  OceanBakeJob *oj = customdata;
  MEM_freeN(oj);
}

/* called by oceanbake, only to check job 'stop' value */
static int oceanbake_breakjob(void *UNUSED(customdata))
{
  // OceanBakeJob *ob = (OceanBakeJob *)customdata;
  // return *(ob->stop);

  /* this is not nice yet, need to make the jobs list template better
   * for identifying/acting upon various different jobs */
  /* but for now we'll reuse the render break... */
  return (G.is_break);
}

/* called by oceanbake, wmJob sends notifier */
static void oceanbake_update(void *customdata, float progress, int *cancel)
{
  OceanBakeJob *oj = customdata;

  if (oceanbake_breakjob(oj)) {
    *cancel = 1;
  }

  *(oj->do_update) = true;
  *(oj->progress) = progress;
}

static void oceanbake_startjob(void *customdata, short *stop, short *do_update, float *progress)
{
  OceanBakeJob *oj = customdata;

  oj->stop = stop;
  oj->do_update = do_update;
  oj->progress = progress;

  G.is_break = false; /* XXX shared with render - replace with job 'stop' switch */

  BKE_ocean_bake(oj->ocean, oj->och, oceanbake_update, (void *)oj);

  *do_update = true;
  *stop = 0;
}

static void oceanbake_endjob(void *customdata)
{
  OceanBakeJob *oj = customdata;

  if (oj->ocean) {
    BKE_ocean_free(oj->ocean);
    oj->ocean = NULL;
  }

  oj->omd->oceancache = oj->och;
  oj->omd->cached = true;

  Object *ob = oj->owner;
  DEG_id_tag_update(&ob->id, ID_RECALC_COPY_ON_WRITE);
}

static int ocean_bake_exec(bContext *C, wmOperator *op)
{
  Main *bmain = CTX_data_main(C);
  Object *ob = ED_object_active_context(C);
  OceanModifierData *omd = (OceanModifierData *)edit_modifier_property_get(
      op, ob, eModifierType_Ocean);
  Scene *scene = CTX_data_scene(C);
  OceanCache *och;
  struct Ocean *ocean;
  int f, cfra, i = 0;
  const bool free = RNA_boolean_get(op->ptr, "free");

  wmJob *wm_job;
  OceanBakeJob *oj;

  if (!omd) {
    return OPERATOR_CANCELLED;
  }

  if (free) {
    BKE_ocean_free_modifier_cache(omd);
    DEG_id_tag_update(&ob->id, ID_RECALC_GEOMETRY);
    WM_event_add_notifier(C, NC_OBJECT | ND_MODIFIER, ob);
    return OPERATOR_FINISHED;
  }

  och = BKE_ocean_init_cache(omd->cachepath,
                             modifier_path_relbase(bmain, ob),
                             omd->bakestart,
                             omd->bakeend,
                             omd->wave_scale,
                             omd->chop_amount,
                             omd->foam_coverage,
                             omd->foam_fade,
                             omd->resolution);

  och->time = MEM_mallocN(och->duration * sizeof(float), "foam bake time");

  cfra = scene->r.cfra;

  /* precalculate time variable before baking */
  for (f = omd->bakestart; f <= omd->bakeend; f++) {
    /* For now only simple animation of time value is supported, nothing else.
     * No drivers or other modifier parameters. */
    /* TODO(sergey): This operates on an original data, so no flush is needed. However, baking
     * usually should happen on an evaluated objects, so this seems to be deeper issue here. */
    BKE_animsys_evaluate_animdata((ID *)ob, ob->adt, f, ADT_RECALC_ANIM, false);

    och->time[i] = omd->time;
    i++;
  }

  /* make a copy of ocean to use for baking - threadsafety */
  ocean = BKE_ocean_add();
  BKE_ocean_init_from_modifier(ocean, omd);

#if 0
  BKE_ocean_bake(ocean, och);

  omd->oceancache = och;
  omd->cached = true;

  scene->r.cfra = cfra;

  DEG_id_tag_update(&ob->id, ID_RECALC_GEOMETRY);
  WM_event_add_notifier(C, NC_OBJECT | ND_MODIFIER, ob);
#endif

  /* job stuff */

  scene->r.cfra = cfra;

  /* setup job */
  wm_job = WM_jobs_get(CTX_wm_manager(C),
                       CTX_wm_window(C),
                       scene,
                       "Ocean Simulation",
                       WM_JOB_PROGRESS,
                       WM_JOB_TYPE_OBJECT_SIM_OCEAN);
  oj = MEM_callocN(sizeof(OceanBakeJob), "ocean bake job");
  oj->owner = ob;
  oj->ocean = ocean;
  oj->och = och;
  oj->omd = omd;

  WM_jobs_customdata_set(wm_job, oj, oceanbake_free);
  WM_jobs_timer(wm_job, 0.1, NC_OBJECT | ND_MODIFIER, NC_OBJECT | ND_MODIFIER);
  WM_jobs_callbacks(wm_job, oceanbake_startjob, NULL, NULL, oceanbake_endjob);

  WM_jobs_start(CTX_wm_manager(C), wm_job);

  return OPERATOR_FINISHED;
}

static int ocean_bake_invoke(bContext *C, wmOperator *op, const wmEvent *UNUSED(event))
{
  if (edit_modifier_invoke_properties(C, op)) {
    return ocean_bake_exec(C, op);
  }
  else {
    return OPERATOR_CANCELLED;
  }
}

void OBJECT_OT_ocean_bake(wmOperatorType *ot)
{
  ot->name = "Bake Ocean";
  ot->description = "Bake an image sequence of ocean data";
  ot->idname = "OBJECT_OT_ocean_bake";

  ot->poll = ocean_bake_poll;
  ot->invoke = ocean_bake_invoke;
  ot->exec = ocean_bake_exec;

  /* flags */
  ot->flag = OPTYPE_REGISTER | OPTYPE_UNDO | OPTYPE_INTERNAL;
  edit_modifier_properties(ot);

  RNA_def_boolean(ot->srna, "free", false, "Free", "Free the bake, rather than generating it");
}

/** \} */

/* ------------------------------------------------------------------- */
/** \name Laplaciandeform Bind Operator
 * \{ */

static bool laplaciandeform_poll(bContext *C)
{
  return edit_modifier_poll_generic(C, &RNA_LaplacianDeformModifier, 0, false);
}

static int laplaciandeform_bind_exec(bContext *C, wmOperator *op)
{
  Object *ob = ED_object_active_context(C);
  Depsgraph *depsgraph = CTX_data_ensure_evaluated_depsgraph(C);
  LaplacianDeformModifierData *lmd = (LaplacianDeformModifierData *)edit_modifier_property_get(
      op, ob, eModifierType_LaplacianDeform);

  if (lmd == NULL) {
    return OPERATOR_CANCELLED;
  }

  if (lmd->flag & MOD_LAPLACIANDEFORM_BIND) {
    lmd->flag &= ~MOD_LAPLACIANDEFORM_BIND;
  }
  else {
    lmd->flag |= MOD_LAPLACIANDEFORM_BIND;
  }

  LaplacianDeformModifierData *lmd_eval = (LaplacianDeformModifierData *)modifier_get_evaluated(
      depsgraph, ob, &lmd->modifier);
  lmd_eval->flag = lmd->flag;

  /* Force modifier to run, it will call binding routine
   * (this has to happen outside of depsgraph evaluation). */
  object_force_modifier_bind_simple_options(depsgraph, ob, &lmd->modifier);

  /* This is hard to know from the modifier itself whether the evaluation is
   * happening for binding or not. So we copy all the required data here. */
  lmd->total_verts = lmd_eval->total_verts;
  if (lmd_eval->vertexco == NULL) {
    MEM_SAFE_FREE(lmd->vertexco);
  }
  else {
    lmd->vertexco = MEM_dupallocN(lmd_eval->vertexco);
  }

  DEG_id_tag_update(&ob->id, ID_RECALC_GEOMETRY);
  WM_event_add_notifier(C, NC_OBJECT | ND_MODIFIER, ob);
  return OPERATOR_FINISHED;
}

static int laplaciandeform_bind_invoke(bContext *C, wmOperator *op, const wmEvent *UNUSED(event))
{
  if (edit_modifier_invoke_properties(C, op)) {
    return laplaciandeform_bind_exec(C, op);
  }
  else {
    return OPERATOR_CANCELLED;
  }
}

void OBJECT_OT_laplaciandeform_bind(wmOperatorType *ot)
{
  /* identifiers */
  ot->name = "Laplacian Deform Bind";
  ot->description = "Bind mesh to system in laplacian deform modifier";
  ot->idname = "OBJECT_OT_laplaciandeform_bind";

  /* api callbacks */
  ot->poll = laplaciandeform_poll;
  ot->invoke = laplaciandeform_bind_invoke;
  ot->exec = laplaciandeform_bind_exec;

  /* flags */
  ot->flag = OPTYPE_REGISTER | OPTYPE_UNDO | OPTYPE_INTERNAL;
  edit_modifier_properties(ot);
}

/** \} */

/* ------------------------------------------------------------------- */
/** \name Surface Deform Bind Operator
 * \{ */

static bool surfacedeform_bind_poll(bContext *C)
{
  return edit_modifier_poll_generic(C, &RNA_SurfaceDeformModifier, 0, true);
}

static int surfacedeform_bind_exec(bContext *C, wmOperator *op)
{
  Object *ob = ED_object_active_context(C);
  Depsgraph *depsgraph = CTX_data_ensure_evaluated_depsgraph(C);
  SurfaceDeformModifierData *smd = (SurfaceDeformModifierData *)edit_modifier_property_get(
      op, ob, eModifierType_SurfaceDeform);

  if (smd == NULL) {
    return OPERATOR_CANCELLED;
  }

  if (smd->flags & MOD_SDEF_BIND) {
    smd->flags &= ~MOD_SDEF_BIND;
  }
  else if (smd->target) {
    smd->flags |= MOD_SDEF_BIND;
  }

  SurfaceDeformModifierData *smd_eval = (SurfaceDeformModifierData *)modifier_get_evaluated(
      depsgraph, ob, &smd->modifier);
  smd_eval->flags = smd->flags;

  /* Force modifier to run, it will call binding routine
   * (this has to happen outside of depsgraph evaluation). */
  object_force_modifier_bind_simple_options(depsgraph, ob, &smd->modifier);

  DEG_id_tag_update(&ob->id, ID_RECALC_GEOMETRY);
  WM_event_add_notifier(C, NC_OBJECT | ND_MODIFIER, ob);
  return OPERATOR_FINISHED;
}

static int surfacedeform_bind_invoke(bContext *C, wmOperator *op, const wmEvent *UNUSED(event))
{
  if (edit_modifier_invoke_properties(C, op)) {
    return surfacedeform_bind_exec(C, op);
  }
  else {
    return OPERATOR_CANCELLED;
  }
}

void OBJECT_OT_surfacedeform_bind(wmOperatorType *ot)
{
  /* identifiers */
  ot->name = "Surface Deform Bind";
  ot->description = "Bind mesh to target in surface deform modifier";
  ot->idname = "OBJECT_OT_surfacedeform_bind";

  /* api callbacks */
  ot->poll = surfacedeform_bind_poll;
  ot->invoke = surfacedeform_bind_invoke;
  ot->exec = surfacedeform_bind_exec;

  /* flags */
  ot->flag = OPTYPE_REGISTER | OPTYPE_UNDO | OPTYPE_INTERNAL;
  edit_modifier_properties(ot);
}

/** \} */<|MERGE_RESOLUTION|>--- conflicted
+++ resolved
@@ -1462,15 +1462,12 @@
     return OPERATOR_CANCELLED;
   }
 
-<<<<<<< HEAD
   const eMultiresSubdivideModeType subdivide_mode = (eMultiresSubdivideModeType)(
       RNA_enum_get(op->ptr, "mode"));
+
+  ED_sculpt_undo_push_multires_mesh_begin(C, op->type->name);
+
   multiresModifier_subdivide(object, mmd, subdivide_mode);
-=======
-  ED_sculpt_undo_push_multires_mesh_begin(C, op->type->name);
-
-  multiresModifier_subdivide(object, mmd);
->>>>>>> 0c928087
 
   ED_sculpt_undo_push_multires_mesh_end(C, op->type->name);
 
