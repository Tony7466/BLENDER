/* SPDX-License-Identifier: GPL-2.0-or-later
 * Copyright 2001-2002 NaN Holding BV. All rights reserved. */

/** \file
 * \ingroup edobj
 */

#include <cctype>
#include <cstdlib>
#include <cstring>
#include <optional>

#include "MEM_guardedalloc.h"

#include "DNA_anim_types.h"
#include "DNA_camera_types.h"
#include "DNA_collection_types.h"
#include "DNA_curve_types.h"
#include "DNA_gpencil_legacy_types.h"
#include "DNA_gpencil_modifier_types.h"
#include "DNA_key_types.h"
#include "DNA_light_types.h"
#include "DNA_lightprobe_types.h"
#include "DNA_material_types.h"
#include "DNA_mesh_types.h"
#include "DNA_meta_types.h"
#include "DNA_modifier_types.h"
#include "DNA_object_fluidsim_types.h"
#include "DNA_object_force_types.h"
#include "DNA_object_types.h"
#include "DNA_pointcloud_types.h"
#include "DNA_scene_types.h"
#include "DNA_vfont_types.h"

#include "BLI_ghash.h"
#include "BLI_listbase.h"
#include "BLI_math.h"
#include "BLI_string.h"
#include "BLI_string_utf8.h"
#include "BLI_utildefines.h"
#include "BLI_vector.hh"

#include "BLT_translation.h"

#include "BKE_action.h"
#include "BKE_anim_data.h"
#include "BKE_armature.h"
#include "BKE_camera.h"
#include "BKE_collection.h"
#include "BKE_constraint.h"
#include "BKE_context.h"
#include "BKE_curve.h"
#include "BKE_curve_to_mesh.hh"
#include "BKE_curves.h"
#include "BKE_displist.h"
#include "BKE_duplilist.h"
#include "BKE_effect.h"
#include "BKE_geometry_set.h"
#include "BKE_geometry_set.hh"
#include "BKE_gpencil_curve_legacy.h"
#include "BKE_gpencil_geom_legacy.h"
#include "BKE_gpencil_modifier_legacy.h"
#include "BKE_key.h"
#include "BKE_lattice.h"
#include "BKE_layer.h"
#include "BKE_lib_id.h"
#include "BKE_lib_override.h"
#include "BKE_lib_query.h"
#include "BKE_lib_remap.h"
#include "BKE_light.h"
#include "BKE_lightprobe.h"
#include "BKE_main.h"
#include "BKE_material.h"
#include "BKE_mball.h"
#include "BKE_mesh.hh"
#include "BKE_mesh_runtime.h"
#include "BKE_nla.h"
#include "BKE_node.hh"
#include "BKE_object.h"
#include "BKE_particle.h"
#include "BKE_pointcloud.h"
#include "BKE_report.h"
#include "BKE_scene.h"
#include "BKE_speaker.h"
#include "BKE_vfont.h"
#include "BKE_volume.h"

#include "DEG_depsgraph.h"
#include "DEG_depsgraph_build.h"
#include "DEG_depsgraph_query.h"

#include "RNA_access.h"
#include "RNA_define.h"
#include "RNA_enum_types.h"

#include "UI_interface.h"

#include "WM_api.h"
#include "WM_types.h"

#include "ED_armature.h"
#include "ED_curve.h"
#include "ED_curves.h"
#include "ED_gpencil_legacy.h"
#include "ED_mball.h"
#include "ED_mesh.h"
#include "ED_node.h"
#include "ED_object.h"
#include "ED_outliner.h"
#include "ED_physics.h"
#include "ED_render.h"
#include "ED_screen.h"
#include "ED_select_utils.h"
#include "ED_transform.h"
#include "ED_view3d.h"

#include "UI_resources.h"

#include "object_intern.h"

using blender::float3;
using blender::float4x4;
using blender::Vector;

/* -------------------------------------------------------------------- */
/** \name Local Enum Declarations
 * \{ */

/* This is an exact copy of the define in `rna_light.c`
 * kept here because of linking order.
 * Icons are only defined here. */

const EnumPropertyItem rna_enum_light_type_items[] = {
    {LA_LOCAL, "POINT", ICON_LIGHT_POINT, "Point", "Omnidirectional point light source"},
    {LA_SUN, "SUN", ICON_LIGHT_SUN, "Sun", "Constant direction parallel ray light source"},
    {LA_SPOT, "SPOT", ICON_LIGHT_SPOT, "Spot", "Directional cone light source"},
    {LA_AREA, "AREA", ICON_LIGHT_AREA, "Area", "Directional area light source"},
    {0, nullptr, 0, nullptr, nullptr},
};

/* copy from rna_object_force.c */
static const EnumPropertyItem field_type_items[] = {
    {PFIELD_FORCE, "FORCE", ICON_FORCE_FORCE, "Force", ""},
    {PFIELD_WIND, "WIND", ICON_FORCE_WIND, "Wind", ""},
    {PFIELD_VORTEX, "VORTEX", ICON_FORCE_VORTEX, "Vortex", ""},
    {PFIELD_MAGNET, "MAGNET", ICON_FORCE_MAGNETIC, "Magnetic", ""},
    {PFIELD_HARMONIC, "HARMONIC", ICON_FORCE_HARMONIC, "Harmonic", ""},
    {PFIELD_CHARGE, "CHARGE", ICON_FORCE_CHARGE, "Charge", ""},
    {PFIELD_LENNARDJ, "LENNARDJ", ICON_FORCE_LENNARDJONES, "Lennard-Jones", ""},
    {PFIELD_TEXTURE, "TEXTURE", ICON_FORCE_TEXTURE, "Texture", ""},
    {PFIELD_GUIDE, "GUIDE", ICON_FORCE_CURVE, "Curve Guide", ""},
    {PFIELD_BOID, "BOID", ICON_FORCE_BOID, "Boid", ""},
    {PFIELD_TURBULENCE, "TURBULENCE", ICON_FORCE_TURBULENCE, "Turbulence", ""},
    {PFIELD_DRAG, "DRAG", ICON_FORCE_DRAG, "Drag", ""},
    {PFIELD_FLUIDFLOW, "FLUID", ICON_FORCE_FLUIDFLOW, "Fluid Flow", ""},
    {0, nullptr, 0, nullptr, nullptr},
};

static EnumPropertyItem lightprobe_type_items[] = {
    {LIGHTPROBE_TYPE_CUBE,
     "CUBEMAP",
     ICON_LIGHTPROBE_CUBEMAP,
     "Reflection Cubemap",
     "Reflection probe with spherical or cubic attenuation"},
    {LIGHTPROBE_TYPE_PLANAR,
     "PLANAR",
     ICON_LIGHTPROBE_PLANAR,
     "Reflection Plane",
     "Planar reflection probe"},
    {LIGHTPROBE_TYPE_GRID,
     "GRID",
     ICON_LIGHTPROBE_GRID,
     "Irradiance Volume",
     "Irradiance probe to capture diffuse indirect lighting"},
    {0, nullptr, 0, nullptr, nullptr},
};

enum {
  ALIGN_WORLD = 0,
  ALIGN_VIEW,
  ALIGN_CURSOR,
};

static const EnumPropertyItem align_options[] = {
    {ALIGN_WORLD, "WORLD", 0, "World", "Align the new object to the world"},
    {ALIGN_VIEW, "VIEW", 0, "View", "Align the new object to the view"},
    {ALIGN_CURSOR, "CURSOR", 0, "3D Cursor", "Use the 3D cursor orientation for the new object"},
    {0, nullptr, 0, nullptr, nullptr},
};

/** \} */

/* -------------------------------------------------------------------- */
/** \name Local Helpers
 * \{ */

/**
 * Operator properties for creating an object under a screen space (2D) coordinate.
 * Used for object dropping like behavior (drag object and drop into 3D View).
 */
static void object_add_drop_xy_props(wmOperatorType *ot)
{
  PropertyRNA *prop;

  prop = RNA_def_int(ot->srna,
                     "drop_x",
                     0,
                     INT_MIN,
                     INT_MAX,
                     "Drop X",
                     "X-coordinate (screen space) to place the new object under",
                     INT_MIN,
                     INT_MAX);
  RNA_def_property_flag(prop, (PropertyFlag)(PROP_HIDDEN | PROP_SKIP_SAVE));
  prop = RNA_def_int(ot->srna,
                     "drop_y",
                     0,
                     INT_MIN,
                     INT_MAX,
                     "Drop Y",
                     "Y-coordinate (screen space) to place the new object under",
                     INT_MIN,
                     INT_MAX);
  RNA_def_property_flag(prop, (PropertyFlag)(PROP_HIDDEN | PROP_SKIP_SAVE));
}

static bool object_add_drop_xy_is_set(const wmOperator *op)
{
  return RNA_struct_property_is_set(op->ptr, "drop_x") &&
         RNA_struct_property_is_set(op->ptr, "drop_y");
}

/**
 * Query the currently set X- and Y-coordinate to position the new object under.
 * \param r_mval: Returned pointer to the coordinate in region-space.
 */
static bool object_add_drop_xy_get(bContext *C, wmOperator *op, int (*r_mval)[2])
{
  if (!object_add_drop_xy_is_set(op)) {
    (*r_mval)[0] = 0.0f;
    (*r_mval)[1] = 0.0f;
    return false;
  }

  const ARegion *region = CTX_wm_region(C);
  (*r_mval)[0] = RNA_int_get(op->ptr, "drop_x") - region->winrct.xmin;
  (*r_mval)[1] = RNA_int_get(op->ptr, "drop_y") - region->winrct.ymin;

  return true;
}

/**
 * Set the drop coordinate to the mouse position (if not already set) and call the operator's
 * `exec()` callback.
 */
static int object_add_drop_xy_generic_invoke(bContext *C, wmOperator *op, const wmEvent *event)
{
  if (!object_add_drop_xy_is_set(op)) {
    RNA_int_set(op->ptr, "drop_x", event->xy[0]);
    RNA_int_set(op->ptr, "drop_y", event->xy[1]);
  }
  return op->type->exec(C, op);
}

/** \} */

/* -------------------------------------------------------------------- */
/** \name Public Add Object API
 * \{ */

void ED_object_location_from_view(bContext *C, float loc[3])
{
  const Scene *scene = CTX_data_scene(C);
  copy_v3_v3(loc, scene->cursor.location);
}

void ED_object_rotation_from_quat(float rot[3], const float viewquat[4], const char align_axis)
{
  BLI_assert(align_axis >= 'X' && align_axis <= 'Z');

  switch (align_axis) {
    case 'X': {
      /* Same as 'rv3d->viewinv[1]' */
      const float axis_y[4] = {0.0f, 1.0f, 0.0f};
      float quat_y[4], quat[4];
      axis_angle_to_quat(quat_y, axis_y, M_PI_2);
      mul_qt_qtqt(quat, viewquat, quat_y);
      quat_to_eul(rot, quat);
      break;
    }
    case 'Y': {
      quat_to_eul(rot, viewquat);
      rot[0] -= float(M_PI_2);
      break;
    }
    case 'Z': {
      quat_to_eul(rot, viewquat);
      break;
    }
  }
}

void ED_object_rotation_from_view(bContext *C, float rot[3], const char align_axis)
{
  RegionView3D *rv3d = CTX_wm_region_view3d(C);
  BLI_assert(align_axis >= 'X' && align_axis <= 'Z');
  if (rv3d) {
    float viewquat[4];
    copy_qt_qt(viewquat, rv3d->viewquat);
    viewquat[0] *= -1.0f;
    ED_object_rotation_from_quat(rot, viewquat, align_axis);
  }
  else {
    zero_v3(rot);
  }
}

void ED_object_base_init_transform_on_add(Object *object, const float loc[3], const float rot[3])
{
  if (loc) {
    copy_v3_v3(object->loc, loc);
  }

  if (rot) {
    copy_v3_v3(object->rot, rot);
  }

  BKE_object_to_mat4(object, object->object_to_world);
}

float ED_object_new_primitive_matrix(bContext *C,
                                     Object *obedit,
                                     const float loc[3],
                                     const float rot[3],
                                     const float scale[3],
                                     float r_primmat[4][4])
{
  Scene *scene = CTX_data_scene(C);
  View3D *v3d = CTX_wm_view3d(C);
  float mat[3][3], rmat[3][3], cmat[3][3], imat[3][3];

  unit_m4(r_primmat);

  eul_to_mat3(rmat, rot);
  invert_m3(rmat);

  /* inverse transform for initial rotation and object */
  copy_m3_m4(mat, obedit->object_to_world);
  mul_m3_m3m3(cmat, rmat, mat);
  invert_m3_m3(imat, cmat);
  copy_m4_m3(r_primmat, imat);

  /* center */
  copy_v3_v3(r_primmat[3], loc);
  sub_v3_v3v3(r_primmat[3], r_primmat[3], obedit->object_to_world[3]);
  invert_m3_m3(imat, mat);
  mul_m3_v3(imat, r_primmat[3]);

  if (scale != nullptr) {
    rescale_m4(r_primmat, scale);
  }

  {
    const float dia = v3d ? ED_view3d_grid_scale(scene, v3d, nullptr) :
                            ED_scene_grid_scale(scene, nullptr);
    return dia;
  }

  /* return 1.0f; */
}

/** \} */

/* -------------------------------------------------------------------- */
/** \name Add Object Operator
 * \{ */

static void view_align_update(struct Main * /*main*/,
                              struct Scene * /*scene*/,
                              struct PointerRNA *ptr)
{
  RNA_struct_idprops_unset(ptr, "rotation");
}

void ED_object_add_unit_props_size(wmOperatorType *ot)
{
  RNA_def_float_distance(
      ot->srna, "size", 2.0f, 0.0, OBJECT_ADD_SIZE_MAXF, "Size", "", 0.001, 100.00);
}

void ED_object_add_unit_props_radius_ex(wmOperatorType *ot, float default_value)
{
  RNA_def_float_distance(
      ot->srna, "radius", default_value, 0.0, OBJECT_ADD_SIZE_MAXF, "Radius", "", 0.001, 100.00);
}

void ED_object_add_unit_props_radius(wmOperatorType *ot)
{
  ED_object_add_unit_props_radius_ex(ot, 1.0f);
}

void ED_object_add_generic_props(wmOperatorType *ot, bool do_editmode)
{
  PropertyRNA *prop;

  if (do_editmode) {
    prop = RNA_def_boolean(ot->srna,
                           "enter_editmode",
                           false,
                           "Enter Edit Mode",
                           "Enter edit mode when adding this object");
    RNA_def_property_flag(prop, (PropertyFlag)(PROP_HIDDEN | PROP_SKIP_SAVE));
  }
  /* NOTE: this property gets hidden for add-camera operator. */
  prop = RNA_def_enum(
      ot->srna, "align", align_options, ALIGN_WORLD, "Align", "The alignment of the new object");
  RNA_def_property_update_runtime(prop, (void *)view_align_update);

  prop = RNA_def_float_vector_xyz(ot->srna,
                                  "location",
                                  3,
                                  nullptr,
                                  -OBJECT_ADD_SIZE_MAXF,
                                  OBJECT_ADD_SIZE_MAXF,
                                  "Location",
                                  "Location for the newly added object",
                                  -1000.0f,
                                  1000.0f);
  RNA_def_property_flag(prop, PROP_SKIP_SAVE);
  prop = RNA_def_float_rotation(ot->srna,
                                "rotation",
                                3,
                                nullptr,
                                -OBJECT_ADD_SIZE_MAXF,
                                OBJECT_ADD_SIZE_MAXF,
                                "Rotation",
                                "Rotation for the newly added object",
                                DEG2RADF(-360.0f),
                                DEG2RADF(360.0f));
  RNA_def_property_flag(prop, PROP_SKIP_SAVE);

  prop = RNA_def_float_vector_xyz(ot->srna,
                                  "scale",
                                  3,
                                  nullptr,
                                  -OBJECT_ADD_SIZE_MAXF,
                                  OBJECT_ADD_SIZE_MAXF,
                                  "Scale",
                                  "Scale for the newly added object",
                                  -1000.0f,
                                  1000.0f);
  RNA_def_property_flag(prop, (PropertyFlag)(PROP_HIDDEN | PROP_SKIP_SAVE));
}

void ED_object_add_mesh_props(wmOperatorType *ot)
{
  RNA_def_boolean(ot->srna, "calc_uvs", true, "Generate UVs", "Generate a default UV map");
}

bool ED_object_add_generic_get_opts(bContext *C,
                                    wmOperator *op,
                                    const char view_align_axis,
                                    float r_loc[3],
                                    float r_rot[3],
                                    float r_scale[3],
                                    bool *r_enter_editmode,
                                    ushort *r_local_view_bits,
                                    bool *r_is_view_aligned)
{
  /* Edit Mode! (optional) */
  {
    bool _enter_editmode;
    if (!r_enter_editmode) {
      r_enter_editmode = &_enter_editmode;
    }
    /* Only to ensure the value is _always_ set.
     * Typically the property will exist when the argument is non-nullptr. */
    *r_enter_editmode = false;

    PropertyRNA *prop = RNA_struct_find_property(op->ptr, "enter_editmode");
    if (prop != nullptr) {
      if (RNA_property_is_set(op->ptr, prop) && r_enter_editmode) {
        *r_enter_editmode = RNA_property_boolean_get(op->ptr, prop);
      }
      else {
        *r_enter_editmode = (U.flag & USER_ADD_EDITMODE) != 0;
        RNA_property_boolean_set(op->ptr, prop, *r_enter_editmode);
      }
    }
  }

  if (r_local_view_bits) {
    View3D *v3d = CTX_wm_view3d(C);
    *r_local_view_bits = (v3d && v3d->localvd) ? v3d->local_view_uuid : 0;
  }

  /* Location! */
  {
    float _loc[3];
    if (!r_loc) {
      r_loc = _loc;
    }

    if (RNA_struct_property_is_set(op->ptr, "location")) {
      RNA_float_get_array(op->ptr, "location", r_loc);
    }
    else {
      ED_object_location_from_view(C, r_loc);
      RNA_float_set_array(op->ptr, "location", r_loc);
    }
  }

  /* Rotation! */
  {
    bool _is_view_aligned;
    float _rot[3];
    if (!r_is_view_aligned) {
      r_is_view_aligned = &_is_view_aligned;
    }
    if (!r_rot) {
      r_rot = _rot;
    }

    if (RNA_struct_property_is_set(op->ptr, "rotation")) {
      /* If rotation is set, always use it. Alignment (and corresponding user preference)
       * can be ignored since this is in world space anyways.
       * To not confuse (e.g. on redo), don't set it to #ALIGN_WORLD in the op UI though. */
      *r_is_view_aligned = false;
      RNA_float_get_array(op->ptr, "rotation", r_rot);
    }
    else {
      int alignment = ALIGN_WORLD;
      PropertyRNA *prop = RNA_struct_find_property(op->ptr, "align");

      if (RNA_property_is_set(op->ptr, prop)) {
        /* If alignment is set, always use it. */
        *r_is_view_aligned = alignment == ALIGN_VIEW;
        alignment = RNA_property_enum_get(op->ptr, prop);
      }
      else {
        /* If alignment is not set, use User Preferences. */
        *r_is_view_aligned = (U.flag & USER_ADD_VIEWALIGNED) != 0;
        if (*r_is_view_aligned) {
          RNA_property_enum_set(op->ptr, prop, ALIGN_VIEW);
          alignment = ALIGN_VIEW;
        }
        else if ((U.flag & USER_ADD_CURSORALIGNED) != 0) {
          RNA_property_enum_set(op->ptr, prop, ALIGN_CURSOR);
          alignment = ALIGN_CURSOR;
        }
        else {
          RNA_property_enum_set(op->ptr, prop, ALIGN_WORLD);
          alignment = ALIGN_WORLD;
        }
      }
      switch (alignment) {
        case ALIGN_WORLD:
          RNA_float_get_array(op->ptr, "rotation", r_rot);
          break;
        case ALIGN_VIEW:
          ED_object_rotation_from_view(C, r_rot, view_align_axis);
          RNA_float_set_array(op->ptr, "rotation", r_rot);
          break;
        case ALIGN_CURSOR: {
          const Scene *scene = CTX_data_scene(C);
          float tmat[3][3];
          BKE_scene_cursor_rot_to_mat3(&scene->cursor, tmat);
          mat3_normalized_to_eul(r_rot, tmat);
          RNA_float_set_array(op->ptr, "rotation", r_rot);
          break;
        }
      }
    }
  }

  /* Scale! */
  {
    float _scale[3];
    if (!r_scale) {
      r_scale = _scale;
    }

    /* For now this is optional, we can make it always use. */
    copy_v3_fl(r_scale, 1.0f);

    PropertyRNA *prop = RNA_struct_find_property(op->ptr, "scale");
    if (prop != nullptr) {
      if (RNA_property_is_set(op->ptr, prop)) {
        RNA_property_float_get_array(op->ptr, prop, r_scale);
      }
      else {
        copy_v3_fl(r_scale, 1.0f);
        RNA_property_float_set_array(op->ptr, prop, r_scale);
      }
    }
  }

  return true;
}

Object *ED_object_add_type_with_obdata(bContext *C,
                                       const int type,
                                       const char *name,
                                       const float loc[3],
                                       const float rot[3],
                                       const bool enter_editmode,
                                       const ushort local_view_bits,
                                       ID *obdata)
{
  Main *bmain = CTX_data_main(C);
  Scene *scene = CTX_data_scene(C);
  ViewLayer *view_layer = CTX_data_view_layer(C);

  {
    BKE_view_layer_synced_ensure(scene, view_layer);
    Object *obedit = BKE_view_layer_edit_object_get(view_layer);
    if (obedit != nullptr) {
      ED_object_editmode_exit_ex(bmain, scene, obedit, EM_FREEDATA);
    }
  }

  /* deselects all, sets active object */
  Object *ob;
  if (obdata != nullptr) {
    BLI_assert(type == BKE_object_obdata_to_type(obdata));
    ob = BKE_object_add_for_data(bmain, scene, view_layer, type, name, obdata, true);
    const short *materials_len_p = BKE_id_material_len_p(obdata);
    if (materials_len_p && *materials_len_p > 0) {
      BKE_object_materials_test(bmain, ob, static_cast<ID *>(ob->data));
    }
  }
  else {
    ob = BKE_object_add(bmain, scene, view_layer, type, name);
  }

  BKE_view_layer_synced_ensure(scene, view_layer);
  Base *ob_base_act = BKE_view_layer_active_base_get(view_layer);
  /* While not getting a valid base is not a good thing, it can happen in convoluted corner cases,
   * better not crash on it in releases. */
  BLI_assert(ob_base_act != nullptr);
  if (ob_base_act != nullptr) {
    ob_base_act->local_view_bits = local_view_bits;
    /* editor level activate, notifiers */
    ED_object_base_activate(C, ob_base_act);
  }

  /* more editor stuff */
  ED_object_base_init_transform_on_add(ob, loc, rot);

  /* TODO(sergey): This is weird to manually tag objects for update, better to
   * use DEG_id_tag_update here perhaps.
   */
  DEG_id_type_tag(bmain, ID_OB);
  DEG_relations_tag_update(bmain);
  if (ob->data != nullptr) {
    DEG_id_tag_update_ex(bmain, (ID *)ob->data, ID_RECALC_EDITORS);
  }

  if (enter_editmode) {
    ED_object_editmode_enter_ex(bmain, scene, ob, 0);
  }

  WM_event_add_notifier(C, NC_SCENE | ND_LAYER_CONTENT, scene);

  DEG_id_tag_update(&scene->id, ID_RECALC_BASE_FLAGS);

  ED_outliner_select_sync_from_object_tag(C);

  return ob;
}

Object *ED_object_add_type(bContext *C,
                           const int type,
                           const char *name,
                           const float loc[3],
                           const float rot[3],
                           const bool enter_editmode,
                           const ushort local_view_bits)
{
  return ED_object_add_type_with_obdata(
      C, type, name, loc, rot, enter_editmode, local_view_bits, nullptr);
}

/* for object add operator */
static int object_add_exec(bContext *C, wmOperator *op)
{
  ushort local_view_bits;
  bool enter_editmode;
  float loc[3], rot[3], radius;
  WM_operator_view3d_unit_defaults(C, op);
  if (!ED_object_add_generic_get_opts(
          C, op, 'Z', loc, rot, nullptr, &enter_editmode, &local_view_bits, nullptr))
  {
    return OPERATOR_CANCELLED;
  }
  radius = RNA_float_get(op->ptr, "radius");
  Object *ob = ED_object_add_type(
      C, RNA_enum_get(op->ptr, "type"), nullptr, loc, rot, enter_editmode, local_view_bits);

  if (ob->type == OB_LATTICE) {
    /* lattice is a special case!
     * we never want to scale the obdata since that is the rest-state */
    copy_v3_fl(ob->scale, radius);
  }
  else {
    BKE_object_obdata_size_init(ob, radius);
  }

  return OPERATOR_FINISHED;
}

void OBJECT_OT_add(wmOperatorType *ot)
{
  /* identifiers */
  ot->name = "Add Object";
  ot->description = "Add an object to the scene";
  ot->idname = "OBJECT_OT_add";

  /* api callbacks */
  ot->exec = object_add_exec;
  ot->poll = ED_operator_objectmode;

  /* flags */
  ot->flag = OPTYPE_REGISTER | OPTYPE_UNDO;

  /* properties */
  ED_object_add_unit_props_radius(ot);
  PropertyRNA *prop = RNA_def_enum(ot->srna, "type", rna_enum_object_type_items, 0, "Type", "");
  RNA_def_property_translation_context(prop, BLT_I18NCONTEXT_ID_ID);

  ED_object_add_generic_props(ot, true);
}

/** \} */

/* -------------------------------------------------------------------- */
/** \name Add Probe Operator
 * \{ */

/* for object add operator */
static const char *get_lightprobe_defname(int type)
{
  switch (type) {
    case LIGHTPROBE_TYPE_GRID:
      return CTX_DATA_(BLT_I18NCONTEXT_ID_LIGHT, "IrradianceVolume");
    case LIGHTPROBE_TYPE_PLANAR:
      return CTX_DATA_(BLT_I18NCONTEXT_ID_LIGHT, "ReflectionPlane");
    case LIGHTPROBE_TYPE_CUBE:
      return CTX_DATA_(BLT_I18NCONTEXT_ID_LIGHT, "ReflectionCubemap");
    default:
      return CTX_DATA_(BLT_I18NCONTEXT_ID_LIGHT, "LightProbe");
  }
}

static int lightprobe_add_exec(bContext *C, wmOperator *op)
{
  bool enter_editmode;
  ushort local_view_bits;
  float loc[3], rot[3];
  WM_operator_view3d_unit_defaults(C, op);
  if (!ED_object_add_generic_get_opts(
          C, op, 'Z', loc, rot, nullptr, &enter_editmode, &local_view_bits, nullptr))
  {
    return OPERATOR_CANCELLED;
  }
  int type = RNA_enum_get(op->ptr, "type");
  float radius = RNA_float_get(op->ptr, "radius");

  Object *ob = ED_object_add_type(
      C, OB_LIGHTPROBE, get_lightprobe_defname(type), loc, rot, false, local_view_bits);
  copy_v3_fl(ob->scale, radius);

  LightProbe *probe = (LightProbe *)ob->data;

  BKE_lightprobe_type_set(probe, type);

  return OPERATOR_FINISHED;
}

void OBJECT_OT_lightprobe_add(wmOperatorType *ot)
{
  /* identifiers */
  ot->name = "Add Light Probe";
  ot->description = "Add a light probe object";
  ot->idname = "OBJECT_OT_lightprobe_add";

  /* api callbacks */
  ot->exec = lightprobe_add_exec;
  ot->poll = ED_operator_objectmode;

  /* flags */
  ot->flag = OPTYPE_REGISTER | OPTYPE_UNDO;

  /* properties */
  ot->prop = RNA_def_enum(ot->srna, "type", lightprobe_type_items, 0, "Type", "");

  ED_object_add_unit_props_radius(ot);
  ED_object_add_generic_props(ot, true);
}

/** \} */

/* -------------------------------------------------------------------- */
/** \name Add Effector Operator
 * \{ */

/* for object add operator */

static const char *get_effector_defname(ePFieldType type)
{
  switch (type) {
    case PFIELD_FORCE:
      return CTX_DATA_(BLT_I18NCONTEXT_ID_OBJECT, "Force");
    case PFIELD_VORTEX:
      return CTX_DATA_(BLT_I18NCONTEXT_ID_OBJECT, "Vortex");
    case PFIELD_MAGNET:
      return CTX_DATA_(BLT_I18NCONTEXT_ID_OBJECT, "Magnet");
    case PFIELD_WIND:
      return CTX_DATA_(BLT_I18NCONTEXT_ID_OBJECT, "Wind");
    case PFIELD_GUIDE:
      return CTX_DATA_(BLT_I18NCONTEXT_ID_OBJECT, "CurveGuide");
    case PFIELD_TEXTURE:
      return CTX_DATA_(BLT_I18NCONTEXT_ID_OBJECT, "TextureField");
    case PFIELD_HARMONIC:
      return CTX_DATA_(BLT_I18NCONTEXT_ID_OBJECT, "Harmonic");
    case PFIELD_CHARGE:
      return CTX_DATA_(BLT_I18NCONTEXT_ID_OBJECT, "Charge");
    case PFIELD_LENNARDJ:
      return CTX_DATA_(BLT_I18NCONTEXT_ID_OBJECT, "Lennard-Jones");
    case PFIELD_BOID:
      return CTX_DATA_(BLT_I18NCONTEXT_ID_OBJECT, "Boid");
    case PFIELD_TURBULENCE:
      return CTX_DATA_(BLT_I18NCONTEXT_ID_OBJECT, "Turbulence");
    case PFIELD_DRAG:
      return CTX_DATA_(BLT_I18NCONTEXT_ID_OBJECT, "Drag");
    case PFIELD_FLUIDFLOW:
      return CTX_DATA_(BLT_I18NCONTEXT_ID_OBJECT, "FluidField");
    case PFIELD_NULL:
      return CTX_DATA_(BLT_I18NCONTEXT_ID_OBJECT, "Field");
    case NUM_PFIELD_TYPES:
      break;
  }

  BLI_assert(false);
  return CTX_DATA_(BLT_I18NCONTEXT_ID_OBJECT, "Field");
}

static int effector_add_exec(bContext *C, wmOperator *op)
{
  bool enter_editmode;
  ushort local_view_bits;
  float loc[3], rot[3];
  WM_operator_view3d_unit_defaults(C, op);
  if (!ED_object_add_generic_get_opts(
          C, op, 'Z', loc, rot, nullptr, &enter_editmode, &local_view_bits, nullptr))
  {
    return OPERATOR_CANCELLED;
  }
  const ePFieldType type = static_cast<ePFieldType>(RNA_enum_get(op->ptr, "type"));
  float dia = RNA_float_get(op->ptr, "radius");

  Object *ob;
  if (type == PFIELD_GUIDE) {
    Main *bmain = CTX_data_main(C);
    Scene *scene = CTX_data_scene(C);
    ob = ED_object_add_type(
        C, OB_CURVES_LEGACY, get_effector_defname(type), loc, rot, false, local_view_bits);

    Curve *cu = static_cast<Curve *>(ob->data);
    cu->flag |= CU_PATH | CU_3D;
    ED_object_editmode_enter_ex(bmain, scene, ob, 0);

    float mat[4][4];
    ED_object_new_primitive_matrix(C, ob, loc, rot, nullptr, mat);
    mul_mat3_m4_fl(mat, dia);
    BLI_addtail(&cu->editnurb->nurbs,
                ED_curve_add_nurbs_primitive(C, ob, mat, CU_NURBS | CU_PRIM_PATH, 1));
    if (!enter_editmode) {
      ED_object_editmode_exit_ex(bmain, scene, ob, EM_FREEDATA);
    }
  }
  else {
    ob = ED_object_add_type(
        C, OB_EMPTY, get_effector_defname(type), loc, rot, false, local_view_bits);
    BKE_object_obdata_size_init(ob, dia);
    if (ELEM(type, PFIELD_WIND, PFIELD_VORTEX)) {
      ob->empty_drawtype = OB_SINGLE_ARROW;
    }
  }

  ob->pd = BKE_partdeflect_new(type);

  return OPERATOR_FINISHED;
}

void OBJECT_OT_effector_add(wmOperatorType *ot)
{
  /* identifiers */
  ot->name = "Add Effector";
  ot->description = "Add an empty object with a physics effector to the scene";
  ot->idname = "OBJECT_OT_effector_add";

  /* api callbacks */
  ot->exec = effector_add_exec;
  ot->poll = ED_operator_objectmode;

  /* flags */
  ot->flag = OPTYPE_REGISTER | OPTYPE_UNDO;

  /* properties */
  ot->prop = RNA_def_enum(ot->srna, "type", field_type_items, 0, "Type", "");

  ED_object_add_unit_props_radius(ot);
  ED_object_add_generic_props(ot, true);
}

/** \} */

/* -------------------------------------------------------------------- */
/** \name Add Camera Operator
 * \{ */

static int object_camera_add_exec(bContext *C, wmOperator *op)
{
  View3D *v3d = CTX_wm_view3d(C);
  Scene *scene = CTX_data_scene(C);

  /* force view align for cameras */
  RNA_enum_set(op->ptr, "align", ALIGN_VIEW);

  ushort local_view_bits;
  bool enter_editmode;
  float loc[3], rot[3];
  if (!ED_object_add_generic_get_opts(
          C, op, 'Z', loc, rot, nullptr, &enter_editmode, &local_view_bits, nullptr))
  {
    return OPERATOR_CANCELLED;
  }
  Object *ob = ED_object_add_type(C, OB_CAMERA, nullptr, loc, rot, false, local_view_bits);

  if (v3d) {
    if (v3d->camera == nullptr) {
      v3d->camera = ob;
    }
    if (v3d->scenelock && scene->camera == nullptr) {
      scene->camera = ob;
    }
  }

  Camera *cam = static_cast<Camera *>(ob->data);
  cam->drawsize = v3d ? ED_view3d_grid_scale(scene, v3d, nullptr) :
                        ED_scene_grid_scale(scene, nullptr);

  return OPERATOR_FINISHED;
}

void OBJECT_OT_camera_add(wmOperatorType *ot)
{
  PropertyRNA *prop;

  /* identifiers */
  ot->name = "Add Camera";
  ot->description = "Add a camera object to the scene";
  ot->idname = "OBJECT_OT_camera_add";

  /* api callbacks */
  ot->exec = object_camera_add_exec;
  ot->poll = ED_operator_objectmode;

  /* flags */
  ot->flag = OPTYPE_REGISTER | OPTYPE_UNDO;

  ED_object_add_generic_props(ot, true);

  /* hide this for cameras, default */
  prop = RNA_struct_type_find_property(ot->srna, "align");
  RNA_def_property_flag(prop, PROP_HIDDEN);
}

/** \} */

/* -------------------------------------------------------------------- */
/** \name Add Metaball Operator
 * \{ */

static int object_metaball_add_exec(bContext *C, wmOperator *op)
{
  Main *bmain = CTX_data_main(C);
  Scene *scene = CTX_data_scene(C);
  ViewLayer *view_layer = CTX_data_view_layer(C);

  ushort local_view_bits;
  bool enter_editmode;
  float loc[3], rot[3];
  WM_operator_view3d_unit_defaults(C, op);
  if (!ED_object_add_generic_get_opts(
          C, op, 'Z', loc, rot, nullptr, &enter_editmode, &local_view_bits, nullptr))
  {
    return OPERATOR_CANCELLED;
  }

  bool newob = false;
  BKE_view_layer_synced_ensure(scene, view_layer);
  Object *obedit = BKE_view_layer_edit_object_get(view_layer);
  if (obedit == nullptr || obedit->type != OB_MBALL) {
    obedit = ED_object_add_type(C, OB_MBALL, nullptr, loc, rot, true, local_view_bits);
    newob = true;
  }
  else {
    DEG_id_tag_update(&obedit->id, ID_RECALC_GEOMETRY);
  }

  float mat[4][4];
  ED_object_new_primitive_matrix(C, obedit, loc, rot, nullptr, mat);
  /* Halving here is done to account for constant values from #BKE_mball_element_add.
   * While the default radius of the resulting meta element is 2,
   * we want to pass in 1 so other values such as resolution are scaled by 1.0. */
  float dia = RNA_float_get(op->ptr, "radius") / 2;

  ED_mball_add_primitive(C, obedit, newob, mat, dia, RNA_enum_get(op->ptr, "type"));

  /* userdef */
  if (newob && !enter_editmode) {
    ED_object_editmode_exit_ex(bmain, scene, obedit, EM_FREEDATA);
  }
  else {
    /* Only needed in edit-mode (#ED_object_add_type normally handles this). */
    WM_event_add_notifier(C, NC_OBJECT | ND_DRAW, obedit);
  }

  return OPERATOR_FINISHED;
}

void OBJECT_OT_metaball_add(wmOperatorType *ot)
{
  /* identifiers */
  ot->name = "Add Metaball";
  ot->description = "Add an metaball object to the scene";
  ot->idname = "OBJECT_OT_metaball_add";

  /* api callbacks */
  ot->invoke = WM_menu_invoke;
  ot->exec = object_metaball_add_exec;
  ot->poll = ED_operator_scene_editable;

  /* flags */
  ot->flag = OPTYPE_REGISTER | OPTYPE_UNDO;

  ot->prop = RNA_def_enum(ot->srna, "type", rna_enum_metaelem_type_items, 0, "Primitive", "");

  ED_object_add_unit_props_radius_ex(ot, 2.0f);
  ED_object_add_generic_props(ot, true);
}

/** \} */

/* -------------------------------------------------------------------- */
/** \name Add Text Operator
 * \{ */

static int object_add_text_exec(bContext *C, wmOperator *op)
{
  Object *obedit = CTX_data_edit_object(C);
  bool enter_editmode;
  ushort local_view_bits;
  float loc[3], rot[3];

  WM_operator_view3d_unit_defaults(C, op);
  if (!ED_object_add_generic_get_opts(
          C, op, 'Z', loc, rot, nullptr, &enter_editmode, &local_view_bits, nullptr))
  {
    return OPERATOR_CANCELLED;
  }
  if (obedit && obedit->type == OB_FONT) {
    return OPERATOR_CANCELLED;
  }

  obedit = ED_object_add_type(C, OB_FONT, nullptr, loc, rot, enter_editmode, local_view_bits);
  BKE_object_obdata_size_init(obedit, RNA_float_get(op->ptr, "radius"));

  return OPERATOR_FINISHED;
}

void OBJECT_OT_text_add(wmOperatorType *ot)
{
  /* identifiers */
  ot->name = "Add Text";
  ot->description = "Add a text object to the scene";
  ot->idname = "OBJECT_OT_text_add";

  /* api callbacks */
  ot->exec = object_add_text_exec;
  ot->poll = ED_operator_objectmode;

  /* flags */
  ot->flag = OPTYPE_REGISTER | OPTYPE_UNDO;

  /* properties */
  ED_object_add_unit_props_radius(ot);
  ED_object_add_generic_props(ot, true);
}

/** \} */

/* -------------------------------------------------------------------- */
/** \name Add Armature Operator
 * \{ */

static int object_armature_add_exec(bContext *C, wmOperator *op)
{
  Main *bmain = CTX_data_main(C);
  Scene *scene = CTX_data_scene(C);
  ViewLayer *view_layer = CTX_data_view_layer(C);
  BKE_view_layer_synced_ensure(scene, view_layer);
  Object *obedit = BKE_view_layer_edit_object_get(view_layer);

  RegionView3D *rv3d = CTX_wm_region_view3d(C);
  bool newob = false;
  bool enter_editmode;
  ushort local_view_bits;
  float loc[3], rot[3], dia;
  bool view_aligned = rv3d && (U.flag & USER_ADD_VIEWALIGNED);

  WM_operator_view3d_unit_defaults(C, op);
  if (!ED_object_add_generic_get_opts(
          C, op, 'Z', loc, rot, nullptr, &enter_editmode, &local_view_bits, nullptr))
  {
    return OPERATOR_CANCELLED;
  }
  if ((obedit == nullptr) || (obedit->type != OB_ARMATURE)) {
    obedit = ED_object_add_type(C, OB_ARMATURE, nullptr, loc, rot, true, local_view_bits);
    ED_object_editmode_enter_ex(bmain, scene, obedit, 0);
    newob = true;
  }
  else {
    DEG_id_tag_update(&obedit->id, ID_RECALC_GEOMETRY);
  }

  if (obedit == nullptr) {
    BKE_report(op->reports, RPT_ERROR, "Cannot create editmode armature");
    return OPERATOR_CANCELLED;
  }

  dia = RNA_float_get(op->ptr, "radius");
  ED_armature_ebone_add_primitive(obedit, dia, view_aligned);

  /* userdef */
  if (newob && !enter_editmode) {
    ED_object_editmode_exit_ex(bmain, scene, obedit, EM_FREEDATA);
  }

  return OPERATOR_FINISHED;
}

void OBJECT_OT_armature_add(wmOperatorType *ot)
{
  /* identifiers */
  ot->name = "Add Armature";
  ot->description = "Add an armature object to the scene";
  ot->idname = "OBJECT_OT_armature_add";

  /* api callbacks */
  ot->exec = object_armature_add_exec;
  ot->poll = ED_operator_objectmode;

  /* flags */
  ot->flag = OPTYPE_REGISTER | OPTYPE_UNDO;

  /* properties */
  ED_object_add_unit_props_radius(ot);
  ED_object_add_generic_props(ot, true);
}

/** \} */

/* -------------------------------------------------------------------- */
/** \name Add Empty Operator
 * \{ */

static int object_empty_add_exec(bContext *C, wmOperator *op)
{
  Object *ob;
  int type = RNA_enum_get(op->ptr, "type");
  ushort local_view_bits;
  float loc[3], rot[3];

  WM_operator_view3d_unit_defaults(C, op);
  if (!ED_object_add_generic_get_opts(
          C, op, 'Z', loc, rot, nullptr, nullptr, &local_view_bits, nullptr))
  {
    return OPERATOR_CANCELLED;
  }
  ob = ED_object_add_type(C, OB_EMPTY, nullptr, loc, rot, false, local_view_bits);

  BKE_object_empty_draw_type_set(ob, type);
  BKE_object_obdata_size_init(ob, RNA_float_get(op->ptr, "radius"));

  return OPERATOR_FINISHED;
}

void OBJECT_OT_empty_add(wmOperatorType *ot)
{
  /* identifiers */
  ot->name = "Add Empty";
  ot->description = "Add an empty object to the scene";
  ot->idname = "OBJECT_OT_empty_add";

  /* api callbacks */
  ot->invoke = WM_menu_invoke;
  ot->exec = object_empty_add_exec;
  ot->poll = ED_operator_objectmode;

  /* flags */
  ot->flag = OPTYPE_REGISTER | OPTYPE_UNDO;

  /* properties */
  ot->prop = RNA_def_enum(ot->srna, "type", rna_enum_object_empty_drawtype_items, 0, "Type", "");

  ED_object_add_unit_props_radius(ot);
  ED_object_add_generic_props(ot, false);
}

static int empty_drop_named_image_invoke(bContext *C, wmOperator *op, const wmEvent *event)
{
  Scene *scene = CTX_data_scene(C);

  Image *ima = nullptr;

  ima = (Image *)WM_operator_drop_load_path(C, op, ID_IM);
  if (!ima) {
    return OPERATOR_CANCELLED;
  }
  /* handled below */
  id_us_min(&ima->id);

  Object *ob = nullptr;
  Object *ob_cursor = ED_view3d_give_object_under_cursor(C, event->mval);

  /* either change empty under cursor or create a new empty */
  if (ob_cursor && ob_cursor->type == OB_EMPTY) {
    WM_event_add_notifier(C, NC_SCENE | ND_OB_ACTIVE, scene);
    DEG_id_tag_update((ID *)ob_cursor, ID_RECALC_TRANSFORM);
    ob = ob_cursor;
  }
  else {
    /* add new empty */
    ushort local_view_bits;
    float rot[3];

    if (!ED_object_add_generic_get_opts(
            C, op, 'Z', nullptr, rot, nullptr, nullptr, &local_view_bits, nullptr))
    {
      return OPERATOR_CANCELLED;
    }
    ob = ED_object_add_type(C, OB_EMPTY, nullptr, nullptr, rot, false, local_view_bits);

    ED_object_location_from_view(C, ob->loc);
    ED_view3d_cursor3d_position(C, event->mval, false, ob->loc);
    ED_object_rotation_from_view(C, ob->rot, 'Z');
    ob->empty_drawsize = 5.0f;
  }

  BKE_object_empty_draw_type_set(ob, OB_EMPTY_IMAGE);

  id_us_min(static_cast<ID *>(ob->data));
  ob->data = ima;
  id_us_plus(static_cast<ID *>(ob->data));

  return OPERATOR_FINISHED;
}

void OBJECT_OT_drop_named_image(wmOperatorType *ot)
{
  PropertyRNA *prop;

  /* identifiers */
  ot->name = "Add Empty Image/Drop Image to Empty";
  ot->description = "Add an empty image type to scene with data";
  ot->idname = "OBJECT_OT_drop_named_image";

  /* api callbacks */
  ot->invoke = empty_drop_named_image_invoke;
  ot->poll = ED_operator_objectmode;

  /* flags */
  ot->flag = OPTYPE_REGISTER | OPTYPE_UNDO;

  /* properties */
  prop = RNA_def_string(ot->srna, "filepath", nullptr, FILE_MAX, "Filepath", "Path to image file");
  RNA_def_property_flag(prop, (PropertyFlag)(PROP_HIDDEN | PROP_SKIP_SAVE));
  RNA_def_boolean(ot->srna,
                  "relative_path",
                  true,
                  "Relative Path",
                  "Select the file relative to the blend file");
  RNA_def_property_flag(prop, (PropertyFlag)(PROP_HIDDEN | PROP_SKIP_SAVE));

  WM_operator_properties_id_lookup(ot, true);

  ED_object_add_generic_props(ot, false);
}

/** \} */

/* -------------------------------------------------------------------- */
/** \name Add Gpencil Operator
 * \{ */

static bool object_gpencil_add_poll(bContext *C)
{
  Scene *scene = CTX_data_scene(C);
  Object *obact = CTX_data_active_object(C);

  if ((scene == nullptr) || ID_IS_LINKED(scene) || ID_IS_OVERRIDE_LIBRARY(scene)) {
    return false;
  }

  if (obact && obact->type == OB_GPENCIL_LEGACY) {
    if (obact->mode != OB_MODE_OBJECT) {
      return false;
    }
  }

  return true;
}

static int object_gpencil_add_exec(bContext *C, wmOperator *op)
{
  Object *ob = CTX_data_active_object(C), *ob_orig = ob;
  bGPdata *gpd = (ob && (ob->type == OB_GPENCIL_LEGACY)) ? static_cast<bGPdata *>(ob->data) :
                                                           nullptr;

  const int type = RNA_enum_get(op->ptr, "type");
  const bool use_in_front = RNA_boolean_get(op->ptr, "use_in_front");
  const bool use_lights = RNA_boolean_get(op->ptr, "use_lights");
  const int stroke_depth_order = RNA_enum_get(op->ptr, "stroke_depth_order");
  const float stroke_depth_offset = RNA_float_get(op->ptr, "stroke_depth_offset");

  ushort local_view_bits;
  float loc[3], rot[3];
  bool newob = false;

  /* NOTE: We use 'Y' here (not 'Z'), as. */
  WM_operator_view3d_unit_defaults(C, op);
  if (!ED_object_add_generic_get_opts(
          C, op, 'Y', loc, rot, nullptr, nullptr, &local_view_bits, nullptr))
  {
    return OPERATOR_CANCELLED;
  }
  /* Add new object if not currently editing a GP object. */
  if ((gpd == nullptr) || (GPENCIL_ANY_MODE(gpd) == false)) {
    const char *ob_name = nullptr;
    switch (type) {
      case GP_EMPTY: {
        ob_name = CTX_DATA_(BLT_I18NCONTEXT_ID_GPENCIL, "GPencil");
        break;
      }
      case GP_MONKEY: {
        ob_name = CTX_DATA_(BLT_I18NCONTEXT_ID_GPENCIL, "Suzanne");
        break;
      }
      case GP_STROKE: {
        ob_name = CTX_DATA_(BLT_I18NCONTEXT_ID_GPENCIL, "Stroke");
        break;
      }
      case GP_LRT_OBJECT:
      case GP_LRT_SCENE:
      case GP_LRT_COLLECTION: {
        ob_name = CTX_DATA_(BLT_I18NCONTEXT_ID_GPENCIL, "LineArt");
        break;
      }
      default: {
        break;
      }
    }

    ob = ED_object_add_type(C, OB_GPENCIL_LEGACY, ob_name, loc, rot, true, local_view_bits);
    gpd = static_cast<bGPdata *>(ob->data);
    newob = true;
  }
  else {
    DEG_id_tag_update(&ob->id, ID_RECALC_GEOMETRY);
    WM_event_add_notifier(C, NC_GPENCIL | ND_DATA | NA_ADDED, nullptr);
  }

  /* create relevant geometry */
  switch (type) {
    case GP_EMPTY: {
      float mat[4][4];

      ED_object_new_primitive_matrix(C, ob, loc, rot, nullptr, mat);
      ED_gpencil_create_blank(C, ob, mat);
      break;
    }
    case GP_STROKE: {
      float radius = RNA_float_get(op->ptr, "radius");
      float scale[3];
      copy_v3_fl(scale, radius);
      float mat[4][4];

      ED_object_new_primitive_matrix(C, ob, loc, rot, scale, mat);

      ED_gpencil_create_stroke(C, ob, mat);
      break;
    }
    case GP_MONKEY: {
      float radius = RNA_float_get(op->ptr, "radius");
      float scale[3];
      copy_v3_fl(scale, radius);
      float mat[4][4];

      ED_object_new_primitive_matrix(C, ob, loc, rot, scale, mat);

      ED_gpencil_create_monkey(C, ob, mat);
      break;
    }
    case GP_LRT_SCENE:
    case GP_LRT_COLLECTION:
    case GP_LRT_OBJECT: {
      float radius = RNA_float_get(op->ptr, "radius");
      float scale[3];
      copy_v3_fl(scale, radius);
      float mat[4][4];

      ED_object_new_primitive_matrix(C, ob, loc, rot, scale, mat);

      ED_gpencil_create_lineart(C, ob);

      gpd = static_cast<bGPdata *>(ob->data);

      /* Add Line Art modifier */
      LineartGpencilModifierData *md = (LineartGpencilModifierData *)BKE_gpencil_modifier_new(
          eGpencilModifierType_Lineart);
      BLI_addtail(&ob->greasepencil_modifiers, md);
      BKE_gpencil_modifier_unique_name(&ob->greasepencil_modifiers, (GpencilModifierData *)md);

      if (type == GP_LRT_COLLECTION) {
        md->source_type = LRT_SOURCE_COLLECTION;
        md->source_collection = CTX_data_collection(C);
      }
      else if (type == GP_LRT_OBJECT) {
        md->source_type = LRT_SOURCE_OBJECT;
        md->source_object = ob_orig;
      }
      else {
        /* Whole scene. */
        md->source_type = LRT_SOURCE_SCENE;
      }
      /* Only created one layer and one material. */
      strcpy(md->target_layer, ((bGPDlayer *)gpd->layers.first)->info);
      md->target_material = BKE_gpencil_material(ob, 1);
      if (md->target_material) {
        id_us_plus(&md->target_material->id);
      }

      if (use_lights) {
        ob->dtx |= OB_USE_GPENCIL_LIGHTS;
      }
      else {
        ob->dtx &= ~OB_USE_GPENCIL_LIGHTS;
      }

      /* Stroke object is drawn in front of meshes by default. */
      if (use_in_front) {
        ob->dtx |= OB_DRAW_IN_FRONT;
      }
      else {
        if (stroke_depth_order == GP_DRAWMODE_3D) {
          gpd->draw_mode = GP_DRAWMODE_3D;
        }
        md->stroke_depth_offset = stroke_depth_offset;
      }

      break;
    }
    default:
      BKE_report(op->reports, RPT_WARNING, "Not implemented");
      break;
  }

  /* If this is a new object, initialize default stuff (colors, etc.) */
  if (newob) {
    /* set default viewport color to black */
    copy_v3_fl(ob->color, 0.0f);

    ED_gpencil_add_defaults(C, ob);
  }

  return OPERATOR_FINISHED;
}

static void object_add_ui(bContext * /*C*/, wmOperator *op)
{
  uiLayout *layout = op->layout;

  uiLayoutSetPropSep(layout, true);

  uiItemR(layout, op->ptr, "radius", 0, nullptr, ICON_NONE);
  uiItemR(layout, op->ptr, "align", 0, nullptr, ICON_NONE);
  uiItemR(layout, op->ptr, "location", 0, nullptr, ICON_NONE);
  uiItemR(layout, op->ptr, "rotation", 0, nullptr, ICON_NONE);
  uiItemR(layout, op->ptr, "type", 0, nullptr, ICON_NONE);

  int type = RNA_enum_get(op->ptr, "type");
  if (ELEM(type, GP_LRT_COLLECTION, GP_LRT_OBJECT, GP_LRT_SCENE)) {
    uiItemR(layout, op->ptr, "use_lights", 0, nullptr, ICON_NONE);
    uiItemR(layout, op->ptr, "use_in_front", 0, nullptr, ICON_NONE);
    bool in_front = RNA_boolean_get(op->ptr, "use_in_front");
    uiLayout *col = uiLayoutColumn(layout, false);
    uiLayoutSetActive(col, !in_front);
    uiItemR(col, op->ptr, "stroke_depth_offset", 0, nullptr, ICON_NONE);
    uiItemR(col, op->ptr, "stroke_depth_order", 0, nullptr, ICON_NONE);
  }
}

static EnumPropertyItem rna_enum_gpencil_add_stroke_depth_order_items[] = {
    {GP_DRAWMODE_2D,
     "2D",
     0,
     "2D Layers",
     "Display strokes using grease pencil layers to define order"},
    {GP_DRAWMODE_3D, "3D", 0, "3D Location", "Display strokes using real 3D position in 3D space"},
    {0, nullptr, 0, nullptr, nullptr},
};

void OBJECT_OT_gpencil_add(wmOperatorType *ot)
{
  /* identifiers */
  ot->name = "Add Grease Pencil";
  ot->description = "Add a Grease Pencil object to the scene";
  ot->idname = "OBJECT_OT_gpencil_add";

  /* api callbacks */
  ot->invoke = WM_menu_invoke;
  ot->exec = object_gpencil_add_exec;
  ot->poll = object_gpencil_add_poll;

  /* flags */
  ot->flag = OPTYPE_REGISTER | OPTYPE_UNDO;

  /* ui */
  ot->ui = object_add_ui;

  /* properties */
  ED_object_add_unit_props_radius(ot);
  ED_object_add_generic_props(ot, false);

  ot->prop = RNA_def_enum(ot->srna, "type", rna_enum_object_gpencil_type_items, 0, "Type", "");
  RNA_def_boolean(ot->srna,
                  "use_in_front",
                  true,
                  "Show In Front",
                  "Show line art grease pencil in front of everything");
  RNA_def_float(ot->srna,
                "stroke_depth_offset",
                0.05f,
                0.0f,
                FLT_MAX,
                "Stroke Offset",
                "Stroke offset for the line art modifier",
                0.0f,
                0.5f);
  RNA_def_boolean(
      ot->srna, "use_lights", false, "Use Lights", "Use lights for this grease pencil object");
  RNA_def_enum(
      ot->srna,
      "stroke_depth_order",
      rna_enum_gpencil_add_stroke_depth_order_items,
      GP_DRAWMODE_3D,
      "Stroke Depth Order",
      "Defines how the strokes are ordered in 3D space (for objects not displayed 'In Front')");
}

/** \} */

/* -------------------------------------------------------------------- */
/** \name Add Light Operator
 * \{ */

static const char *get_light_defname(int type)
{
  switch (type) {
    case LA_LOCAL:
      return CTX_DATA_(BLT_I18NCONTEXT_ID_LIGHT, "Point");
    case LA_SUN:
      return CTX_DATA_(BLT_I18NCONTEXT_ID_LIGHT, "Sun");
    case LA_SPOT:
      return CTX_DATA_(BLT_I18NCONTEXT_ID_LIGHT, "Spot");
    case LA_AREA:
      return CTX_DATA_(BLT_I18NCONTEXT_ID_LIGHT, "Area");
    default:
      return CTX_DATA_(BLT_I18NCONTEXT_ID_LIGHT, "Light");
  }
}

static int object_light_add_exec(bContext *C, wmOperator *op)
{
  Object *ob;
  Light *la;
  int type = RNA_enum_get(op->ptr, "type");
  ushort local_view_bits;
  float loc[3], rot[3];

  WM_operator_view3d_unit_defaults(C, op);
  if (!ED_object_add_generic_get_opts(
          C, op, 'Z', loc, rot, nullptr, nullptr, &local_view_bits, nullptr))
  {
    return OPERATOR_CANCELLED;
  }
  ob = ED_object_add_type(C, OB_LAMP, get_light_defname(type), loc, rot, false, local_view_bits);

  float size = RNA_float_get(op->ptr, "radius");
  /* Better defaults for light size. */
  switch (type) {
    case LA_LOCAL:
    case LA_SPOT:
      break;
    case LA_AREA:
      size *= 4.0f;
      break;
    default:
      size *= 0.5f;
      break;
  }
  BKE_object_obdata_size_init(ob, size);

  la = (Light *)ob->data;
  la->type = type;

  if (type == LA_SUN) {
    la->energy = 1.0f;
  }

  return OPERATOR_FINISHED;
}

void OBJECT_OT_light_add(wmOperatorType *ot)
{
  /* identifiers */
  ot->name = "Add Light";
  ot->description = "Add a light object to the scene";
  ot->idname = "OBJECT_OT_light_add";

  /* api callbacks */
  ot->invoke = WM_menu_invoke;
  ot->exec = object_light_add_exec;
  ot->poll = ED_operator_objectmode;

  /* flags */
  ot->flag = OPTYPE_REGISTER | OPTYPE_UNDO;

  /* properties */
  ot->prop = RNA_def_enum(ot->srna, "type", rna_enum_light_type_items, 0, "Type", "");
  RNA_def_property_translation_context(ot->prop, BLT_I18NCONTEXT_ID_LIGHT);

  ED_object_add_unit_props_radius(ot);
  ED_object_add_generic_props(ot, false);
}

/** \} */

/* -------------------------------------------------------------------- */
/** \name Add Collection Instance Operator
 * \{ */

struct CollectionAddInfo {
  /* The collection that is supposed to be added, determined through operator properties. */
  Collection *collection;
  /* The local-view bits (if any) the object should have set to become visible in current context.
   */
  ushort local_view_bits;
  /* The transform that should be applied to the collection, determined through operator properties
   * if set (e.g. to place the collection under the cursor), otherwise through context (e.g. 3D
   * cursor location). */
  float loc[3], rot[3];
};

static std::optional<CollectionAddInfo> collection_add_info_get_from_op(bContext *C,
                                                                        wmOperator *op)
{
  CollectionAddInfo add_info{};

  Main *bmain = CTX_data_main(C);

  PropertyRNA *prop_location = RNA_struct_find_property(op->ptr, "location");

  add_info.collection = reinterpret_cast<Collection *>(
      WM_operator_properties_id_lookup_from_name_or_session_uuid(bmain, op->ptr, ID_GR));

  bool update_location_if_necessary = false;
  if (add_info.collection) {
    update_location_if_necessary = true;
  }
  else {
    add_info.collection = static_cast<Collection *>(
        BLI_findlink(&bmain->collections, RNA_enum_get(op->ptr, "collection")));
  }

  if (update_location_if_necessary && CTX_wm_region_view3d(C)) {
    int mval[2];
    if (!RNA_property_is_set(op->ptr, prop_location) && object_add_drop_xy_get(C, op, &mval)) {
      ED_object_location_from_view(C, add_info.loc);
      ED_view3d_cursor3d_position(C, mval, false, add_info.loc);
      RNA_property_float_set_array(op->ptr, prop_location, add_info.loc);
    }
  }

  if (add_info.collection == nullptr) {
    return std::nullopt;
  }

  if (!ED_object_add_generic_get_opts(C,
                                      op,
                                      'Z',
                                      add_info.loc,
                                      add_info.rot,
                                      nullptr,
                                      nullptr,
                                      &add_info.local_view_bits,
                                      nullptr))
  {
    return std::nullopt;
  }

  ViewLayer *view_layer = CTX_data_view_layer(C);

  /* Avoid dependency cycles. */
  LayerCollection *active_lc = BKE_layer_collection_get_active(view_layer);
  while (BKE_collection_cycle_find(active_lc->collection, add_info.collection)) {
    active_lc = BKE_layer_collection_activate_parent(view_layer, active_lc);
  }

  return add_info;
}

static int collection_instance_add_exec(bContext *C, wmOperator *op)
{
  std::optional<CollectionAddInfo> add_info = collection_add_info_get_from_op(C, op);
  if (!add_info) {
    return OPERATOR_CANCELLED;
  }

  Object *ob = ED_object_add_type(C,
                                  OB_EMPTY,
                                  add_info->collection->id.name + 2,
                                  add_info->loc,
                                  add_info->rot,
                                  false,
                                  add_info->local_view_bits);
  ob->instance_collection = add_info->collection;
  ob->empty_drawsize = U.collection_instance_empty_size;
  ob->transflag |= OB_DUPLICOLLECTION;
  id_us_plus(&add_info->collection->id);

  return OPERATOR_FINISHED;
}

static int object_instance_add_invoke(bContext *C, wmOperator *op, const wmEvent *event)
{
  if (!object_add_drop_xy_is_set(op)) {
    RNA_int_set(op->ptr, "drop_x", event->xy[0]);
    RNA_int_set(op->ptr, "drop_y", event->xy[1]);
  }

  if (!WM_operator_properties_id_lookup_is_set(op->ptr)) {
    return WM_enum_search_invoke(C, op, event);
  }
  return op->type->exec(C, op);
}

void OBJECT_OT_collection_instance_add(wmOperatorType *ot)
{
  PropertyRNA *prop;

  /* identifiers */
  ot->name = "Add Collection Instance";
  ot->description = "Add a collection instance";
  ot->idname = "OBJECT_OT_collection_instance_add";

  /* api callbacks */
  ot->invoke = object_instance_add_invoke;
  ot->exec = collection_instance_add_exec;
  ot->poll = ED_operator_objectmode;

  /* flags */
  ot->flag = OPTYPE_REGISTER | OPTYPE_UNDO;

  /* properties */
  RNA_def_string(
      ot->srna, "name", "Collection", MAX_ID_NAME - 2, "Name", "Collection name to add");
  prop = RNA_def_enum(ot->srna, "collection", DummyRNA_NULL_items, 0, "Collection", "");
  RNA_def_enum_funcs(prop, RNA_collection_itemf);
  RNA_def_property_flag(prop, PROP_ENUM_NO_TRANSLATE);
  ot->prop = prop;
  ED_object_add_generic_props(ot, false);

  WM_operator_properties_id_lookup(ot, false);

  object_add_drop_xy_props(ot);
}

/** \} */

/* -------------------------------------------------------------------- */
/** \name Collection Drop Operator
 *
 * Internal operator for collection dropping.
 *
 * \warning This is tied closely together to the drop-box callbacks, so it shouldn't be used on its
 *          own.
 *
 * The drop-box callback imports the collection, links it into the view-layer, selects all imported
 * objects (which may include peripheral objects like parents or boolean-objects of an object in
 * the collection) and activates one. Only the callback has enough info to do this reliably. Based
 * on the instancing operator option, this operator then does one of two things:
 * - Instancing enabled: Unlink the collection again, and instead add a collection instance empty
 *   at the drop position.
 * - Instancing disabled: Transform the objects to the drop position, keeping all relative
 *   transforms of the objects to each other as is.
 *
 * \{ */

static int collection_drop_exec(bContext *C, wmOperator *op)
{
  Main *bmain = CTX_data_main(C);
  LayerCollection *active_collection = CTX_data_layer_collection(C);
  std::optional<CollectionAddInfo> add_info = collection_add_info_get_from_op(C, op);
  if (!add_info) {
    return OPERATOR_CANCELLED;
  }

  if (RNA_boolean_get(op->ptr, "use_instance")) {
    BKE_collection_child_remove(bmain, active_collection->collection, add_info->collection);
    DEG_id_tag_update(&active_collection->collection->id, ID_RECALC_COPY_ON_WRITE);
    DEG_relations_tag_update(bmain);

    Object *ob = ED_object_add_type(C,
                                    OB_EMPTY,
                                    add_info->collection->id.name + 2,
                                    add_info->loc,
                                    add_info->rot,
                                    false,
                                    add_info->local_view_bits);
    ob->instance_collection = add_info->collection;
    ob->empty_drawsize = U.collection_instance_empty_size;
    ob->transflag |= OB_DUPLICOLLECTION;
    id_us_plus(&add_info->collection->id);
  }
  else {
    ViewLayer *view_layer = CTX_data_view_layer(C);
    float delta_mat[4][4];
    unit_m4(delta_mat);

    const float scale[3] = {1.0f, 1.0f, 1.0f};
    loc_eul_size_to_mat4(delta_mat, add_info->loc, add_info->rot, scale);

    float offset[3];
    /* Reverse apply the instance offset, so toggling the Instance option doesn't cause the
     * collection to jump. */
    negate_v3_v3(offset, add_info->collection->instance_offset);
    translate_m4(delta_mat, UNPACK3(offset));

    ObjectsInViewLayerParams params = {0};
    uint objects_len;
    Object **objects = BKE_view_layer_array_selected_objects_params(
        view_layer, nullptr, &objects_len, &params);
    ED_object_xform_array_m4(objects, objects_len, delta_mat);

    MEM_freeN(objects);
  }

  return OPERATOR_FINISHED;
}

void OBJECT_OT_collection_external_asset_drop(wmOperatorType *ot)
{
  PropertyRNA *prop;

  /* identifiers */
  /* Name should only be displayed in the drag tooltip. */
  ot->name = "Add Collection";
  ot->description = "Add the dragged collection to the scene";
  ot->idname = "OBJECT_OT_collection_external_asset_drop";

  /* api callbacks */
  ot->invoke = object_instance_add_invoke;
  ot->exec = collection_drop_exec;
  ot->poll = ED_operator_objectmode;

  /* flags */
  ot->flag = OPTYPE_REGISTER | OPTYPE_UNDO | OPTYPE_INTERNAL;

  /* properties */
  WM_operator_properties_id_lookup(ot, false);

  ED_object_add_generic_props(ot, false);

  /* IMPORTANT: Instancing option. Intentionally remembered across executions (no #PROP_SKIP_SAVE).
   */
  RNA_def_boolean(ot->srna,
                  "use_instance",
                  true,
                  "Instance",
                  "Add the dropped collection as collection instance");

  object_add_drop_xy_props(ot);

  prop = RNA_def_enum(ot->srna, "collection", DummyRNA_NULL_items, 0, "Collection", "");
  RNA_def_enum_funcs(prop, RNA_collection_itemf);
  RNA_def_property_flag(prop,
                        (PropertyFlag)(PROP_SKIP_SAVE | PROP_HIDDEN | PROP_ENUM_NO_TRANSLATE));
  ot->prop = prop;
}

/** \} */

/* -------------------------------------------------------------------- */
/** \name Add Data Instance Operator
 *
 * Use for dropping ID's from the outliner.
 * \{ */

static int object_data_instance_add_exec(bContext *C, wmOperator *op)
{
  Main *bmain = CTX_data_main(C);
  ID *id = nullptr;
  ushort local_view_bits;
  float loc[3], rot[3];

  PropertyRNA *prop_type = RNA_struct_find_property(op->ptr, "type");
  PropertyRNA *prop_location = RNA_struct_find_property(op->ptr, "location");

  const short id_type = RNA_property_enum_get(op->ptr, prop_type);
  id = WM_operator_properties_id_lookup_from_name_or_session_uuid(
      bmain, op->ptr, (ID_Type)id_type);
  if (id == nullptr) {
    return OPERATOR_CANCELLED;
  }
  const int object_type = BKE_object_obdata_to_type(id);
  if (object_type == -1) {
    return OPERATOR_CANCELLED;
  }

  if (CTX_wm_region_view3d(C)) {
    int mval[2];
    if (!RNA_property_is_set(op->ptr, prop_location) && object_add_drop_xy_get(C, op, &mval)) {
      ED_object_location_from_view(C, loc);
      ED_view3d_cursor3d_position(C, mval, false, loc);
      RNA_property_float_set_array(op->ptr, prop_location, loc);
    }
  }

  if (!ED_object_add_generic_get_opts(
          C, op, 'Z', loc, rot, nullptr, nullptr, &local_view_bits, nullptr))
  {
    return OPERATOR_CANCELLED;
  }

  ED_object_add_type_with_obdata(
      C, object_type, id->name + 2, loc, rot, false, local_view_bits, id);

  return OPERATOR_FINISHED;
}

void OBJECT_OT_data_instance_add(wmOperatorType *ot)
{
  /* identifiers */
  ot->name = "Add Object Data Instance";
  ot->description = "Add an object data instance";
  ot->idname = "OBJECT_OT_data_instance_add";

  /* api callbacks */
  ot->invoke = object_add_drop_xy_generic_invoke;
  ot->exec = object_data_instance_add_exec;
  ot->poll = ED_operator_objectmode;

  /* flags */
  ot->flag = OPTYPE_REGISTER | OPTYPE_UNDO;

  /* properties */
  WM_operator_properties_id_lookup(ot, true);
  PropertyRNA *prop = RNA_def_enum(ot->srna, "type", rna_enum_id_type_items, 0, "Type", "");
  RNA_def_property_translation_context(prop, BLT_I18NCONTEXT_ID_ID);
  ED_object_add_generic_props(ot, false);

  object_add_drop_xy_props(ot);
}

/** \} */

/* -------------------------------------------------------------------- */
/** \name Add Speaker Operator
 * \{ */

static int object_speaker_add_exec(bContext *C, wmOperator *op)
{
  Main *bmain = CTX_data_main(C);
  Scene *scene = CTX_data_scene(C);

  ushort local_view_bits;
  float loc[3], rot[3];
  if (!ED_object_add_generic_get_opts(
          C, op, 'Z', loc, rot, nullptr, nullptr, &local_view_bits, nullptr))
  {
    return OPERATOR_CANCELLED;
  }
  Object *ob = ED_object_add_type(C, OB_SPEAKER, nullptr, loc, rot, false, local_view_bits);
  const bool is_liboverride = ID_IS_OVERRIDE_LIBRARY(ob);

  /* To make it easier to start using this immediately in NLA, a default sound clip is created
   * ready to be moved around to re-time the sound and/or make new sound clips. */
  {
    /* create new data for NLA hierarchy */
    AnimData *adt = BKE_animdata_ensure_id(&ob->id);
    NlaTrack *nlt = BKE_nlatrack_new_tail(&adt->nla_tracks, is_liboverride);
    BKE_nlatrack_set_active(&adt->nla_tracks, nlt);
    NlaStrip *strip = BKE_nla_add_soundstrip(bmain, scene, static_cast<Speaker *>(ob->data));
    strip->start = scene->r.cfra;
    strip->end += strip->start;

    /* hook them up */
    BKE_nlatrack_add_strip(nlt, strip, is_liboverride);

    /* Auto-name the strip, and give the track an interesting name. */
    STRNCPY_UTF8(nlt->name, DATA_("SoundTrack"));
    BKE_nlastrip_validate_name(adt, strip);

    WM_event_add_notifier(C, NC_ANIMATION | ND_NLA | NA_ADDED, nullptr);
  }

  return OPERATOR_FINISHED;
}

void OBJECT_OT_speaker_add(wmOperatorType *ot)
{
  /* identifiers */
  ot->name = "Add Speaker";
  ot->description = "Add a speaker object to the scene";
  ot->idname = "OBJECT_OT_speaker_add";

  /* api callbacks */
  ot->exec = object_speaker_add_exec;
  ot->poll = ED_operator_objectmode;

  /* flags */
  ot->flag = OPTYPE_REGISTER | OPTYPE_UNDO;

  ED_object_add_generic_props(ot, true);
}

/** \} */

/* -------------------------------------------------------------------- */
/** \name Add Curves Operator
 * \{ */

static int object_curves_random_add_exec(bContext *C, wmOperator *op)
{
  using namespace blender;

  ushort local_view_bits;
  float loc[3], rot[3];
  if (!ED_object_add_generic_get_opts(
          C, op, 'Z', loc, rot, nullptr, nullptr, &local_view_bits, nullptr))
  {
    return OPERATOR_CANCELLED;
  }

  Object *object = ED_object_add_type(C, OB_CURVES, nullptr, loc, rot, false, local_view_bits);

  Curves *curves_id = static_cast<Curves *>(object->data);
  curves_id->geometry.wrap() = ed::curves::primitive_random_sphere(500, 8);

  return OPERATOR_FINISHED;
}

void OBJECT_OT_curves_random_add(wmOperatorType *ot)
{
  /* identifiers */
  ot->name = "Add Random Curves";
  ot->description = "Add a curves object with random curves to the scene";
  ot->idname = "OBJECT_OT_curves_random_add";

  /* api callbacks */
  ot->exec = object_curves_random_add_exec;
  ot->poll = ED_operator_objectmode;

  /* flags */
  ot->flag = OPTYPE_REGISTER | OPTYPE_UNDO;

  ED_object_add_generic_props(ot, false);
}

static int object_curves_empty_hair_add_exec(bContext *C, wmOperator *op)
{
  Scene *scene = CTX_data_scene(C);

  ushort local_view_bits;
  if (!ED_object_add_generic_get_opts(
          C, op, 'Z', nullptr, nullptr, nullptr, nullptr, &local_view_bits, nullptr))
  {
    return OPERATOR_CANCELLED;
  }

  Object *surface_ob = CTX_data_active_object(C);
  BLI_assert(surface_ob != nullptr);

  Object *curves_ob = ED_object_add_type(
      C, OB_CURVES, nullptr, nullptr, nullptr, false, local_view_bits);
  BKE_object_apply_mat4(curves_ob, surface_ob->object_to_world, false, false);

  /* Set surface object. */
  Curves *curves_id = static_cast<Curves *>(curves_ob->data);
  curves_id->surface = surface_ob;

  /* Parent to surface object. */
  ED_object_parent_set(
      op->reports, C, scene, curves_ob, surface_ob, PAR_OBJECT, false, true, nullptr);

  /* Decide which UV map to use for attachment. */
  Mesh *surface_mesh = static_cast<Mesh *>(surface_ob->data);
  const char *uv_name = CustomData_get_active_layer_name(&surface_mesh->ldata, CD_PROP_FLOAT2);
  if (uv_name != nullptr) {
    curves_id->surface_uv_map = BLI_strdup(uv_name);
  }

  /* Add deformation modifier. */
  blender::ed::curves::ensure_surface_deformation_node_exists(*C, *curves_ob);

  /* Make sure the surface object has a rest position attribute which is necessary for
   * deformations. */
  surface_ob->modifier_flag |= OB_MODIFIER_FLAG_ADD_REST_POSITION;

  return OPERATOR_FINISHED;
}

static bool object_curves_empty_hair_add_poll(bContext *C)
{
  if (!ED_operator_objectmode(C)) {
    return false;
  }
  Object *ob = CTX_data_active_object(C);
  if (ob == nullptr || ob->type != OB_MESH) {
    CTX_wm_operator_poll_msg_set(C, "No active mesh object");
    return false;
  }
  return true;
}

void OBJECT_OT_curves_empty_hair_add(wmOperatorType *ot)
{
  ot->name = "Add Empty Curves";
  ot->description = "Add an empty curve object to the scene with the selected mesh as surface";
  ot->idname = "OBJECT_OT_curves_empty_hair_add";

  ot->exec = object_curves_empty_hair_add_exec;
  ot->poll = object_curves_empty_hair_add_poll;

  ot->flag = OPTYPE_REGISTER | OPTYPE_UNDO;

  ED_object_add_generic_props(ot, false);
}

/** \} */

/* -------------------------------------------------------------------- */
/** \name Add Point Cloud Operator
 * \{ */

static bool object_pointcloud_add_poll(bContext *C)
{
  if (!U.experimental.use_new_point_cloud_type) {
    return false;
  }
  return ED_operator_objectmode(C);
}

static int object_pointcloud_add_exec(bContext *C, wmOperator *op)
{
  ushort local_view_bits;
  float loc[3], rot[3];
  if (!ED_object_add_generic_get_opts(
          C, op, 'Z', loc, rot, nullptr, nullptr, &local_view_bits, nullptr))
  {
    return OPERATOR_CANCELLED;
  }

  Object *object = ED_object_add_type(C, OB_POINTCLOUD, nullptr, loc, rot, false, local_view_bits);
  object->dtx |= OB_DRAWBOUNDOX; /* TODO: remove once there is actual drawing. */

  return OPERATOR_FINISHED;
}

void OBJECT_OT_pointcloud_add(wmOperatorType *ot)
{
  /* identifiers */
  ot->name = "Add Point Cloud";
  ot->description = "Add a point cloud object to the scene";
  ot->idname = "OBJECT_OT_pointcloud_add";

  /* api callbacks */
  ot->exec = object_pointcloud_add_exec;
  ot->poll = object_pointcloud_add_poll;

  /* flags */
  ot->flag = OPTYPE_REGISTER | OPTYPE_UNDO;

  ED_object_add_generic_props(ot, false);
}

/** \} */

/* -------------------------------------------------------------------- */
/** \name Delete Object Operator
 * \{ */

void ED_object_base_free_and_unlink(Main *bmain, Scene *scene, Object *ob)
{
  if (ID_REAL_USERS(ob) <= 1 && ID_EXTRA_USERS(ob) == 0 &&
      BKE_library_ID_is_indirectly_used(bmain, ob))
  {
    /* We cannot delete indirectly used object... */
    printf(
        "WARNING, undeletable object '%s', should have been caught before reaching this "
        "function!",
        ob->id.name + 2);
    return;
  }
  if (!BKE_lib_override_library_id_is_user_deletable(bmain, &ob->id)) {
    /* Do not delete objects used by overrides of collections. */
    return;
  }

  DEG_id_tag_update_ex(bmain, &ob->id, ID_RECALC_BASE_FLAGS);

  BKE_scene_collections_object_remove(bmain, scene, ob, true);
}

void ED_object_base_free_and_unlink_no_indirect_check(Main *bmain, Scene *scene, Object *ob)
{
  BLI_assert(!BKE_library_ID_is_indirectly_used(bmain, ob));
  DEG_id_tag_update_ex(bmain, &ob->id, ID_RECALC_BASE_FLAGS);
  BKE_scene_collections_object_remove(bmain, scene, ob, true);
}

static int object_delete_exec(bContext *C, wmOperator *op)
{
  Main *bmain = CTX_data_main(C);
  Scene *scene = CTX_data_scene(C);
  wmWindowManager *wm = CTX_wm_manager(C);
  const bool use_global = RNA_boolean_get(op->ptr, "use_global");
  const bool confirm = op->flag & OP_IS_INVOKE;
  uint changed_count = 0;
  uint tagged_count = 0;

  if (CTX_data_edit_object(C)) {
    return OPERATOR_CANCELLED;
  }

  BKE_main_id_tag_all(bmain, LIB_TAG_DOIT, false);

  CTX_DATA_BEGIN (C, Object *, ob, selected_objects) {
    if (ob->id.tag & LIB_TAG_INDIRECT) {
      /* Can this case ever happen? */
      BKE_reportf(op->reports,
                  RPT_WARNING,
                  "Cannot delete indirectly linked object '%s'",
                  ob->id.name + 2);
      continue;
    }

    if (!BKE_lib_override_library_id_is_user_deletable(bmain, &ob->id)) {
      BKE_reportf(op->reports,
                  RPT_WARNING,
                  "Cannot delete object '%s' as it is used by override collections",
                  ob->id.name + 2);
      continue;
    }

    if (ID_REAL_USERS(ob) <= 1 && ID_EXTRA_USERS(ob) == 0 &&
        BKE_library_ID_is_indirectly_used(bmain, ob))
    {
      BKE_reportf(op->reports,
                  RPT_WARNING,
                  "Cannot delete object '%s' from scene '%s', indirectly used objects need at "
                  "least one user",
                  ob->id.name + 2,
                  scene->id.name + 2);
      continue;
    }

    /* if grease pencil object, set cache as dirty */
    if (ob->type == OB_GPENCIL_LEGACY) {
      bGPdata *gpd = (bGPdata *)ob->data;
      DEG_id_tag_update(&gpd->id, ID_RECALC_TRANSFORM | ID_RECALC_GEOMETRY);
    }

    /* Use multi tagged delete if `use_global=True`, or the object is used only in one scene. */
    if (use_global || ID_REAL_USERS(ob) <= 1) {
      ob->id.tag |= LIB_TAG_DOIT;
      tagged_count += 1;
    }
    else {
      /* Object is used in multiple scenes. Delete the object from the current scene only. */
      ED_object_base_free_and_unlink_no_indirect_check(bmain, scene, ob);
      changed_count += 1;

      /* FIXME: this will also remove parent from grease pencil from other scenes. */
      /* Remove from Grease Pencil parent */
      LISTBASE_FOREACH (bGPdata *, gpd, &bmain->gpencils) {
        LISTBASE_FOREACH (bGPDlayer *, gpl, &gpd->layers) {
          if (gpl->parent != nullptr) {
            if (gpl->parent == ob) {
              gpl->parent = nullptr;
            }
          }
        }
      }
    }
  }
  CTX_DATA_END;

  if ((changed_count + tagged_count) == 0) {
    return OPERATOR_CANCELLED;
  }

  if (tagged_count > 0) {
    BKE_id_multi_tagged_delete(bmain);
  }

  if (confirm) {
    BKE_reportf(op->reports, RPT_INFO, "Deleted %u object(s)", (changed_count + tagged_count));
  }

  /* delete has to handle all open scenes */
  BKE_main_id_tag_listbase(&bmain->scenes, LIB_TAG_DOIT, true);
  LISTBASE_FOREACH (wmWindow *, win, &wm->windows) {
    scene = WM_window_get_active_scene(win);

    if (scene->id.tag & LIB_TAG_DOIT) {
      scene->id.tag &= ~LIB_TAG_DOIT;

      DEG_relations_tag_update(bmain);

      DEG_id_tag_update(&scene->id, ID_RECALC_SELECT);
      WM_event_add_notifier(C, NC_SCENE | ND_OB_ACTIVE, scene);
      WM_event_add_notifier(C, NC_SCENE | ND_LAYER_CONTENT, scene);
    }
  }

  return OPERATOR_FINISHED;
}

void OBJECT_OT_delete(wmOperatorType *ot)
{
  /* identifiers */
  ot->name = "Delete";
  ot->description = "Delete selected objects";
  ot->idname = "OBJECT_OT_delete";

  /* api callbacks */
  ot->invoke = WM_operator_confirm_or_exec;
  ot->exec = object_delete_exec;
  ot->poll = ED_operator_objectmode;

  /* flags */
  ot->flag = OPTYPE_REGISTER | OPTYPE_UNDO;

  PropertyRNA *prop;
  prop = RNA_def_boolean(
      ot->srna, "use_global", false, "Delete Globally", "Remove object from all scenes");
  RNA_def_property_flag(prop, (PropertyFlag)(PROP_HIDDEN | PROP_SKIP_SAVE));
  WM_operator_properties_confirm_or_exec(ot);
}

/** \} */

/* -------------------------------------------------------------------- */
/** \name Copy Object Utilities
 * \{ */

/* after copying objects, copied data should get new pointers */
static void copy_object_set_idnew(bContext *C)
{
  Main *bmain = CTX_data_main(C);

  CTX_DATA_BEGIN (C, Object *, ob, selected_editable_objects) {
    BKE_libblock_relink_to_newid(bmain, &ob->id, 0);
  }
  CTX_DATA_END;

#ifndef NDEBUG
  /* Call to `BKE_libblock_relink_to_newid` above is supposed to have cleared all those flags. */
  ID *id_iter;
  FOREACH_MAIN_ID_BEGIN (bmain, id_iter) {
    if (GS(id_iter->name) == ID_OB) {
      /* Not all duplicated objects would be used by other newly duplicated data, so their flag
       * will not always be cleared. */
      continue;
    }
    BLI_assert((id_iter->tag & LIB_TAG_NEW) == 0);
  }
  FOREACH_MAIN_ID_END;
#endif

  BKE_main_id_newptr_and_tag_clear(bmain);
}

/** \} */

/* -------------------------------------------------------------------- */
/** \name Make Instanced Objects Real Operator
 * \{ */

/* XXX TODO: That whole hierarchy handling based on persistent_id tricks is
 * very confusing and convoluted, and it will fail in many cases besides basic ones.
 * Think this should be replaced by a proper tree-like representation of the instantiations,
 * should help a lot in both readability, and precise consistent rebuilding of hierarchy.
 */

/**
 * \note regarding hashing dupli-objects which come from OB_DUPLICOLLECTION,
 * skip the first member of #DupliObject.persistent_id
 * since its a unique index and we only want to know if the group objects are from the same
 * dupli-group instance.
 *
 * \note regarding hashing dupli-objects which come from non-OB_DUPLICOLLECTION,
 * include the first member of #DupliObject.persistent_id
 * since its the index of the vertex/face the object is instantiated on and we want to identify
 * objects on the same vertex/face.
 * In other words, we consider each group of objects from a same item as being
 * the 'local group' where to check for parents.
 */
static uint dupliobject_hash(const void *ptr)
{
  const DupliObject *dob = static_cast<const DupliObject *>(ptr);
  uint hash = BLI_ghashutil_ptrhash(dob->ob);

  if (dob->type == OB_DUPLICOLLECTION) {
    for (int i = 1; (i < MAX_DUPLI_RECUR) && dob->persistent_id[i] != INT_MAX; i++) {
      hash ^= (dob->persistent_id[i] ^ i);
    }
  }
  else {
    hash ^= (dob->persistent_id[0] ^ 0);
  }
  return hash;
}

/**
 * \note regarding hashing dupli-objects when using OB_DUPLICOLLECTION,
 * skip the first member of #DupliObject.persistent_id
 * since its a unique index and we only want to know if the group objects are from the same
 * dupli-group instance.
 */
static uint dupliobject_instancer_hash(const void *ptr)
{
  const DupliObject *dob = static_cast<const DupliObject *>(ptr);
  uint hash = BLI_ghashutil_inthash(dob->persistent_id[0]);
  for (int i = 1; (i < MAX_DUPLI_RECUR) && dob->persistent_id[i] != INT_MAX; i++) {
    hash ^= (dob->persistent_id[i] ^ i);
  }
  return hash;
}

/* Compare function that matches dupliobject_hash */
static bool dupliobject_cmp(const void *a_, const void *b_)
{
  const DupliObject *a = static_cast<const DupliObject *>(a_);
  const DupliObject *b = static_cast<const DupliObject *>(b_);

  if (a->ob != b->ob) {
    return true;
  }

  if (a->type != b->type) {
    return true;
  }

  if (a->type == OB_DUPLICOLLECTION) {
    for (int i = 1; (i < MAX_DUPLI_RECUR); i++) {
      if (a->persistent_id[i] != b->persistent_id[i]) {
        return true;
      }
      if (a->persistent_id[i] == INT_MAX) {
        break;
      }
    }
  }
  else {
    if (a->persistent_id[0] != b->persistent_id[0]) {
      return true;
    }
  }

  /* matching */
  return false;
}

/* Compare function that matches dupliobject_instancer_hash. */
static bool dupliobject_instancer_cmp(const void *a_, const void *b_)
{
  const DupliObject *a = static_cast<const DupliObject *>(a_);
  const DupliObject *b = static_cast<const DupliObject *>(b_);

  for (int i = 0; (i < MAX_DUPLI_RECUR); i++) {
    if (a->persistent_id[i] != b->persistent_id[i]) {
      return true;
    }
    if (a->persistent_id[i] == INT_MAX) {
      break;
    }
  }

  /* matching */
  return false;
}

static void make_object_duplilist_real(bContext *C,
                                       Depsgraph *depsgraph,
                                       Scene *scene,
                                       Base *base,
                                       const bool use_base_parent,
                                       const bool use_hierarchy)
{
  Main *bmain = CTX_data_main(C);
  ViewLayer *view_layer = CTX_data_view_layer(C);
  GHash *parent_gh = nullptr, *instancer_gh = nullptr;

  Object *object_eval = DEG_get_evaluated_object(depsgraph, base->object);

  if (!(base->object->transflag & OB_DUPLI) && !BKE_object_has_geometry_set_instances(object_eval))
  {
    return;
  }

  ListBase *lb_duplis = object_duplilist(depsgraph, scene, object_eval);

  if (BLI_listbase_is_empty(lb_duplis)) {
    free_object_duplilist(lb_duplis);
    return;
  }

  GHash *dupli_gh = BLI_ghash_ptr_new(__func__);
  if (use_hierarchy) {
    parent_gh = BLI_ghash_new(dupliobject_hash, dupliobject_cmp, __func__);

    if (use_base_parent) {
      instancer_gh = BLI_ghash_new(
          dupliobject_instancer_hash, dupliobject_instancer_cmp, __func__);
    }
  }

  LISTBASE_FOREACH (DupliObject *, dob, lb_duplis) {
    Object *ob_src = DEG_get_original_object(dob->ob);
    Object *ob_dst = static_cast<Object *>(ID_NEW_SET(ob_src, BKE_id_copy(bmain, &ob_src->id)));
    id_us_min(&ob_dst->id);

    /* font duplis can have a totcol without material, we get them from parent
     * should be implemented better...
     */
    if (ob_dst->mat == nullptr) {
      ob_dst->totcol = 0;
    }

    BKE_collection_object_add_from(bmain, scene, base->object, ob_dst);
    BKE_view_layer_synced_ensure(scene, view_layer);
    Base *base_dst = BKE_view_layer_base_find(view_layer, ob_dst);
    BLI_assert(base_dst != nullptr);

    ED_object_base_select(base_dst, BA_SELECT);
    DEG_id_tag_update(&ob_dst->id, ID_RECALC_SELECT);

    BKE_scene_object_base_flag_sync_from_base(base_dst);

    /* make sure apply works */
    BKE_animdata_free(&ob_dst->id, true);
    ob_dst->adt = nullptr;

    ob_dst->parent = nullptr;
    BKE_constraints_free(&ob_dst->constraints);
    ob_dst->runtime.curve_cache = nullptr;
    const bool is_dupli_instancer = (ob_dst->transflag & OB_DUPLI) != 0;
    ob_dst->transflag &= ~OB_DUPLI;
    /* Remove instantiated collection, it's annoying to keep it here
     * (and get potentially a lot of usages of it then...). */
    id_us_min((ID *)ob_dst->instance_collection);
    ob_dst->instance_collection = nullptr;

    copy_m4_m4(ob_dst->object_to_world, dob->mat);
    BKE_object_apply_mat4(ob_dst, ob_dst->object_to_world, false, false);

    BLI_ghash_insert(dupli_gh, dob, ob_dst);
    if (parent_gh) {
      void **val;
      /* Due to nature of hash/comparison of this ghash, a lot of duplis may be considered as
       * 'the same', this avoids trying to insert same key several time and
       * raise asserts in debug builds... */
      if (!BLI_ghash_ensure_p(parent_gh, dob, &val)) {
        *val = ob_dst;
      }

      if (is_dupli_instancer && instancer_gh) {
        /* Same as above, we may have several 'hits'. */
        if (!BLI_ghash_ensure_p(instancer_gh, dob, &val)) {
          *val = ob_dst;
        }
      }
    }
  }

  LISTBASE_FOREACH (DupliObject *, dob, lb_duplis) {
    Object *ob_src = dob->ob;
    Object *ob_dst = static_cast<Object *>(BLI_ghash_lookup(dupli_gh, dob));

    /* Remap new object to itself, and clear again newid pointer of orig object. */
    BKE_libblock_relink_to_newid(bmain, &ob_dst->id, 0);

    DEG_id_tag_update(&ob_dst->id, ID_RECALC_GEOMETRY);

    if (use_hierarchy) {
      /* original parents */
      Object *ob_src_par = ob_src->parent;
      Object *ob_dst_par = nullptr;

      /* find parent that was also made real */
      if (ob_src_par) {
        /* OK to keep most of the members uninitialized,
         * they won't be read, this is simply for a hash lookup. */
        DupliObject dob_key;
        dob_key.ob = ob_src_par;
        dob_key.type = dob->type;
        if (dob->type == OB_DUPLICOLLECTION) {
          memcpy(&dob_key.persistent_id[1],
                 &dob->persistent_id[1],
                 sizeof(dob->persistent_id[1]) * (MAX_DUPLI_RECUR - 1));
        }
        else {
          dob_key.persistent_id[0] = dob->persistent_id[0];
        }
        ob_dst_par = static_cast<Object *>(BLI_ghash_lookup(parent_gh, &dob_key));
      }

      if (ob_dst_par) {
        /* allow for all possible parent types */
        ob_dst->partype = ob_src->partype;
        STRNCPY(ob_dst->parsubstr, ob_src->parsubstr);
        ob_dst->par1 = ob_src->par1;
        ob_dst->par2 = ob_src->par2;
        ob_dst->par3 = ob_src->par3;

        copy_m4_m4(ob_dst->parentinv, ob_src->parentinv);

        ob_dst->parent = ob_dst_par;
      }
    }
    if (use_base_parent && ob_dst->parent == nullptr) {
      Object *ob_dst_par = nullptr;

      if (instancer_gh != nullptr) {
        /* OK to keep most of the members uninitialized,
         * they won't be read, this is simply for a hash lookup. */
        DupliObject dob_key;
        /* We are looking one step upper in hierarchy, so we need to 'shift' the `persistent_id`,
         * ignoring the first item.
         * We only check on persistent_id here, since we have no idea what object it might be. */
        memcpy(&dob_key.persistent_id[0],
               &dob->persistent_id[1],
               sizeof(dob_key.persistent_id[0]) * (MAX_DUPLI_RECUR - 1));
        ob_dst_par = static_cast<Object *>(BLI_ghash_lookup(instancer_gh, &dob_key));
      }

      if (ob_dst_par == nullptr) {
        /* Default to parenting to root object...
         * Always the case when use_hierarchy is false. */
        ob_dst_par = base->object;
      }

      ob_dst->parent = ob_dst_par;
      ob_dst->partype = PAROBJECT;
    }

    if (ob_dst->parent) {
      /* NOTE: this may be the parent of other objects, but it should
       * still work out ok */
      BKE_object_apply_mat4(ob_dst, dob->mat, false, true);

      /* to set ob_dst->orig and in case there's any other discrepancies */
      DEG_id_tag_update(&ob_dst->id, ID_RECALC_TRANSFORM);
    }
  }

  if (base->object->transflag & OB_DUPLICOLLECTION && base->object->instance_collection) {
    base->object->instance_collection = nullptr;
  }

  ED_object_base_select(base, BA_DESELECT);
  DEG_id_tag_update(&base->object->id, ID_RECALC_SELECT);

  BLI_ghash_free(dupli_gh, nullptr, nullptr);
  if (parent_gh) {
    BLI_ghash_free(parent_gh, nullptr, nullptr);
  }
  if (instancer_gh) {
    BLI_ghash_free(instancer_gh, nullptr, nullptr);
  }

  free_object_duplilist(lb_duplis);

  BKE_main_id_newptr_and_tag_clear(bmain);

  base->object->transflag &= ~OB_DUPLI;
  DEG_id_tag_update(&base->object->id, ID_RECALC_COPY_ON_WRITE);
}

static int object_duplicates_make_real_exec(bContext *C, wmOperator *op)
{
  Main *bmain = CTX_data_main(C);
  Depsgraph *depsgraph = CTX_data_ensure_evaluated_depsgraph(C);
  Scene *scene = CTX_data_scene(C);

  const bool use_base_parent = RNA_boolean_get(op->ptr, "use_base_parent");
  const bool use_hierarchy = RNA_boolean_get(op->ptr, "use_hierarchy");

  BKE_main_id_newptr_and_tag_clear(bmain);

  CTX_DATA_BEGIN (C, Base *, base, selected_editable_bases) {
    make_object_duplilist_real(C, depsgraph, scene, base, use_base_parent, use_hierarchy);

    /* dependencies were changed */
    WM_event_add_notifier(C, NC_OBJECT | ND_PARENT, base->object);
  }
  CTX_DATA_END;

  DEG_relations_tag_update(bmain);
  WM_event_add_notifier(C, NC_SCENE, scene);
  WM_main_add_notifier(NC_OBJECT | ND_DRAW, nullptr);
  ED_outliner_select_sync_from_object_tag(C);

  return OPERATOR_FINISHED;
}

void OBJECT_OT_duplicates_make_real(wmOperatorType *ot)
{
  /* identifiers */
  ot->name = "Make Instances Real";
  ot->description = "Make instanced objects attached to this object real";
  ot->idname = "OBJECT_OT_duplicates_make_real";

  /* api callbacks */
  ot->exec = object_duplicates_make_real_exec;

  ot->poll = ED_operator_objectmode;

  /* flags */
  ot->flag = OPTYPE_REGISTER | OPTYPE_UNDO;

  RNA_def_boolean(ot->srna,
                  "use_base_parent",
                  false,
                  "Parent",
                  "Parent newly created objects to the original instancer");
  RNA_def_boolean(
      ot->srna, "use_hierarchy", false, "Keep Hierarchy", "Maintain parent child relationships");
}

/** \} */

/* -------------------------------------------------------------------- */
/** \name Data Convert Operator
 * \{ */

static const EnumPropertyItem convert_target_items[] = {
    {OB_CURVES_LEGACY,
     "CURVE",
     ICON_OUTLINER_OB_CURVE,
     "Curve",
     "Curve from Mesh or Text objects"},
    {OB_MESH,
     "MESH",
     ICON_OUTLINER_OB_MESH,
     "Mesh",
#ifdef WITH_POINT_CLOUD
     "Mesh from Curve, Surface, Metaball, Text, or Point Cloud objects"},
#else
     "Mesh from Curve, Surface, Metaball, or Text objects"},
#endif
    {OB_GPENCIL_LEGACY,
     "GPENCIL",
     ICON_OUTLINER_OB_GREASEPENCIL,
     "Grease Pencil",
     "Grease Pencil from Curve or Mesh objects"},
#ifdef WITH_POINT_CLOUD
    {OB_POINTCLOUD,
     "POINTCLOUD",
     ICON_OUTLINER_OB_POINTCLOUD,
     "Point Cloud",
     "Point Cloud from Mesh objects"},
#endif
    {OB_CURVES, "CURVES", ICON_OUTLINER_OB_CURVES, "Curves", "Curves from evaluated curve data"},
    {0, nullptr, 0, nullptr, nullptr},
};

static void object_data_convert_curve_to_mesh(Main *bmain, Depsgraph *depsgraph, Object *ob)
{
  Object *object_eval = DEG_get_evaluated_object(depsgraph, ob);
  Curve *curve = static_cast<Curve *>(ob->data);

  Mesh *mesh = BKE_mesh_new_from_object_to_bmain(bmain, depsgraph, object_eval, true);
  if (mesh == nullptr) {
    /* Unable to convert the curve to a mesh. */
    return;
  }

  BKE_object_free_modifiers(ob, 0);
  /* Replace curve used by the object itself. */
  ob->data = mesh;
  ob->type = OB_MESH;
  id_us_min(&curve->id);
  id_us_plus(&mesh->id);
  /* Change objects which are using same curve.
   * A bit annoying, but:
   * - It's possible to have multiple curve objects selected which are sharing the same curve
   *   data-block. We don't want mesh to be created for every of those objects.
   * - This is how conversion worked for a long time. */
  LISTBASE_FOREACH (Object *, other_object, &bmain->objects) {
    if (other_object->data == curve) {
      other_object->type = OB_MESH;

      id_us_min((ID *)other_object->data);
      other_object->data = ob->data;
      id_us_plus((ID *)other_object->data);
    }
  }
}

static bool object_convert_poll(bContext *C)
{
  Scene *scene = CTX_data_scene(C);
  Base *base_act = CTX_data_active_base(C);
  Object *obact = base_act ? base_act->object : nullptr;

  if (obact == nullptr || obact->data == nullptr || ID_IS_LINKED(obact) ||
      ID_IS_OVERRIDE_LIBRARY(obact) || ID_IS_OVERRIDE_LIBRARY(obact->data))
  {
    return false;
  }

  return (!ID_IS_LINKED(scene) && (BKE_object_is_in_editmode(obact) == false) &&
          (base_act->flag & BASE_SELECTED));
}

/* Helper for object_convert_exec */
static Base *duplibase_for_convert(
    Main *bmain, Depsgraph *depsgraph, Scene *scene, ViewLayer *view_layer, Base *base, Object *ob)
{
  if (ob == nullptr) {
    ob = base->object;
  }

  Object *obn = (Object *)BKE_id_copy(bmain, &ob->id);
  id_us_min(&obn->id);
  DEG_id_tag_update(&obn->id, ID_RECALC_TRANSFORM | ID_RECALC_GEOMETRY | ID_RECALC_ANIMATION);
  BKE_collection_object_add_from(bmain, scene, ob, obn);

  BKE_view_layer_synced_ensure(scene, view_layer);
  Base *basen = BKE_view_layer_base_find(view_layer, obn);
  ED_object_base_select(basen, BA_SELECT);
  ED_object_base_select(base, BA_DESELECT);

  /* XXX: An ugly hack needed because if we re-run depsgraph with some new meta-ball objects
   * having same 'family name' as orig ones, they will affect end result of meta-ball computation.
   * For until we get rid of that name-based thingy in meta-balls, that should do the trick
   * (this is weak, but other solution (to change name of `obn`) is even worse IMHO).
   * See #65996. */
  const bool is_meta_ball = (obn->type == OB_MBALL);
  void *obdata = obn->data;
  if (is_meta_ball) {
    obn->type = OB_EMPTY;
    obn->data = nullptr;
  }

  /* XXX Doing that here is stupid, it means we update and re-evaluate the whole depsgraph every
   * time we need to duplicate an object to convert it. Even worse, this is not 100% correct, since
   * we do not yet have duplicated obdata.
   * However, that is a safe solution for now. Proper, longer-term solution is to refactor
   * object_convert_exec to:
   *  - duplicate all data it needs to in a first loop.
   *  - do a single update.
   *  - convert data in a second loop. */
  DEG_graph_tag_relations_update(depsgraph);
  CustomData_MeshMasks customdata_mask_prev = scene->customdata_mask;
  CustomData_MeshMasks_update(&scene->customdata_mask, &CD_MASK_MESH);
  BKE_scene_graph_update_tagged(depsgraph, bmain);
  scene->customdata_mask = customdata_mask_prev;

  if (is_meta_ball) {
    obn->type = OB_MBALL;
    obn->data = obdata;
  }

  return basen;
}

static int object_convert_exec(bContext *C, wmOperator *op)
{
  using namespace blender;
  Main *bmain = CTX_data_main(C);
  Depsgraph *depsgraph = CTX_data_ensure_evaluated_depsgraph(C);
  Scene *scene = CTX_data_scene(C);
  ViewLayer *view_layer = CTX_data_view_layer(C);
  View3D *v3d = CTX_wm_view3d(C);
  Base *basen = nullptr, *basact = nullptr;
  Object *ob1, *obact = CTX_data_active_object(C);
  const short target = RNA_enum_get(op->ptr, "target");
  bool keep_original = RNA_boolean_get(op->ptr, "keep_original");
  const bool do_merge_customdata = RNA_boolean_get(op->ptr, "merge_customdata");

  const float angle = RNA_float_get(op->ptr, "angle");
  const int thickness = RNA_int_get(op->ptr, "thickness");
  const bool use_seams = RNA_boolean_get(op->ptr, "seams");
  const bool use_faces = RNA_boolean_get(op->ptr, "faces");
  const float offset = RNA_float_get(op->ptr, "offset");

  int mballConverted = 0;
  bool gpencilConverted = false;
  bool gpencilCurveConverted = false;

  /* don't forget multiple users! */

  {
    FOREACH_SCENE_OBJECT_BEGIN (scene, ob) {
      ob->flag &= ~OB_DONE;

      /* flag data that's not been edited (only needed for !keep_original) */
      if (ob->data) {
        ((ID *)ob->data)->tag |= LIB_TAG_DOIT;
      }

      /* possible metaball basis is not in this scene */
      if (ob->type == OB_MBALL && target == OB_MESH) {
        if (BKE_mball_is_basis(ob) == false) {
          Object *ob_basis;
          ob_basis = BKE_mball_basis_find(scene, ob);
          if (ob_basis) {
            ob_basis->flag &= ~OB_DONE;
          }
        }
      }
    }
    FOREACH_SCENE_OBJECT_END;
  }

  ListBase selected_editable_bases;
  CTX_data_selected_editable_bases(C, &selected_editable_bases);

  /* Ensure we get all meshes calculated with a sufficient data-mask,
   * needed since re-evaluating single modifiers causes bugs if they depend
   * on other objects data masks too, see: #50950. */
  {
    LISTBASE_FOREACH (CollectionPointerLink *, link, &selected_editable_bases) {
      Base *base = static_cast<Base *>(link->ptr.data);
      Object *ob = base->object;

      /* The way object type conversion works currently (enforcing conversion of *all* objects
       * using converted object-data, even some un-selected/hidden/another scene ones,
       * sounds totally bad to me.
       * However, changing this is more design than bug-fix, not to mention convoluted code below,
       * so that will be for later.
       * But at the very least, do not do that with linked IDs! */
      if ((!BKE_id_is_editable(bmain, &ob->id) ||
           (ob->data && !BKE_id_is_editable(bmain, static_cast<ID *>(ob->data)))) &&
          !keep_original)
      {
        keep_original = true;
        BKE_report(op->reports,
                   RPT_INFO,
                   "Converting some non-editable object/object data, enforcing 'Keep Original' "
                   "option to True");
      }

      DEG_id_tag_update(&base->object->id, ID_RECALC_GEOMETRY);
    }

    CustomData_MeshMasks customdata_mask_prev = scene->customdata_mask;
    CustomData_MeshMasks_update(&scene->customdata_mask, &CD_MASK_MESH);
    BKE_scene_graph_update_tagged(depsgraph, bmain);
    scene->customdata_mask = customdata_mask_prev;
  }

  LISTBASE_FOREACH (CollectionPointerLink *, link, &selected_editable_bases) {
    Object *newob = nullptr;
    Base *base = static_cast<Base *>(link->ptr.data);
    Object *ob = base->object;

    if (ob->flag & OB_DONE || !IS_TAGGED(ob->data)) {
      if (ob->type != target) {
        base->flag &= ~SELECT;
        ob->flag &= ~SELECT;
      }

      /* obdata already modified */
      if (!IS_TAGGED(ob->data)) {
        /* When 2 objects with linked data are selected, converting both
         * would keep modifiers on all but the converted object #26003. */
        if (ob->type == OB_MESH) {
          BKE_object_free_modifiers(ob, 0); /* after derivedmesh calls! */
        }
        if (ob->type == OB_GPENCIL_LEGACY) {
          BKE_object_free_modifiers(ob, 0); /* after derivedmesh calls! */
          BKE_object_free_shaderfx(ob, 0);
        }
      }
    }
    else if (ob->type == OB_MESH && target == OB_CURVES_LEGACY) {
      ob->flag |= OB_DONE;

      if (keep_original) {
        basen = duplibase_for_convert(bmain, depsgraph, scene, view_layer, base, nullptr);
        newob = basen->object;

        /* Decrement original mesh's usage count. */
        Mesh *me = static_cast<Mesh *>(newob->data);
        id_us_min(&me->id);

        /* Make a new copy of the mesh. */
        newob->data = BKE_id_copy(bmain, &me->id);
      }
      else {
        newob = ob;
      }

      BKE_mesh_to_curve(bmain, depsgraph, scene, newob);

      if (newob->type == OB_CURVES_LEGACY) {
        BKE_object_free_modifiers(newob, 0); /* after derivedmesh calls! */
        if (newob->rigidbody_object != nullptr) {
          ED_rigidbody_object_remove(bmain, scene, newob);
        }
      }
    }
    else if (ob->type == OB_MESH && target == OB_GPENCIL_LEGACY) {
      ob->flag |= OB_DONE;

      /* Create a new grease pencil object and copy transformations. */
      ushort local_view_bits = (v3d && v3d->localvd) ? v3d->local_view_uuid : 0;
      float loc[3], size[3], rot[3][3], eul[3];
      float matrix[4][4];
      mat4_to_loc_rot_size(loc, rot, size, ob->object_to_world);
      mat3_to_eul(eul, rot);

      Object *ob_gpencil = ED_gpencil_add_object(C, loc, local_view_bits);
      copy_v3_v3(ob_gpencil->loc, loc);
      copy_v3_v3(ob_gpencil->rot, eul);
      copy_v3_v3(ob_gpencil->scale, size);
      unit_m4(matrix);
      /* Set object in 3D mode. */
      bGPdata *gpd = (bGPdata *)ob_gpencil->data;
      gpd->draw_mode = GP_DRAWMODE_3D;

      gpencilConverted |= BKE_gpencil_convert_mesh(bmain,
                                                   depsgraph,
                                                   scene,
                                                   ob_gpencil,
                                                   ob,
                                                   angle,
                                                   thickness,
                                                   offset,
                                                   matrix,
                                                   0,
                                                   use_seams,
                                                   use_faces,
                                                   true);

      /* Remove unused materials. */
      int actcol = ob_gpencil->actcol;
      for (int slot = 1; slot <= ob_gpencil->totcol; slot++) {
        while (slot <= ob_gpencil->totcol && !BKE_object_material_slot_used(ob_gpencil, slot)) {
          ob_gpencil->actcol = slot;
          BKE_object_material_slot_remove(CTX_data_main(C), ob_gpencil);

          if (actcol >= slot) {
            actcol--;
          }
        }
      }
      ob_gpencil->actcol = actcol;
    }
    else if (target == OB_CURVES) {
      ob->flag |= OB_DONE;

      Object *ob_eval = DEG_get_evaluated_object(depsgraph, ob);
      GeometrySet geometry;
      if (ob_eval->runtime.geometry_set_eval != nullptr) {
        geometry = *ob_eval->runtime.geometry_set_eval;
      }

      if (geometry.has_curves()) {
        if (keep_original) {
          basen = duplibase_for_convert(bmain, depsgraph, scene, view_layer, base, nullptr);
          newob = basen->object;

          /* Decrement original curve's usage count. */
          Curve *legacy_curve = static_cast<Curve *>(newob->data);
          id_us_min(&legacy_curve->id);

          /* Make a copy of the curve. */
          newob->data = BKE_id_copy(bmain, &legacy_curve->id);
        }
        else {
          newob = ob;
        }

        const CurveComponent &curve_component = *geometry.get_component_for_read<CurveComponent>();
        const Curves *curves_eval = curve_component.get_for_read();
        Curves *new_curves = static_cast<Curves *>(BKE_id_new(bmain, ID_CV, newob->id.name + 2));

        newob->data = new_curves;
        newob->type = OB_CURVES;

        new_curves->geometry.wrap() = curves_eval->geometry.wrap();
        BKE_object_material_from_eval_data(bmain, newob, &curves_eval->id);

        BKE_object_free_derived_caches(newob);
        BKE_object_free_modifiers(newob, 0);
      }
      else {
        BKE_reportf(
            op->reports, RPT_WARNING, "Object '%s' has no evaluated curves data", ob->id.name + 2);
      }
    }
    else if (ob->type == OB_MESH && target == OB_POINTCLOUD) {
      ob->flag |= OB_DONE;

      if (keep_original) {
        basen = duplibase_for_convert(bmain, depsgraph, scene, view_layer, base, nullptr);
        newob = basen->object;

        /* Decrement original mesh's usage count. */
        Mesh *me = static_cast<Mesh *>(newob->data);
        id_us_min(&me->id);

        /* Make a new copy of the mesh. */
        newob->data = BKE_id_copy(bmain, &me->id);
      }
      else {
        newob = ob;
      }

      BKE_mesh_to_pointcloud(bmain, depsgraph, scene, newob);

      if (newob->type == OB_POINTCLOUD) {
        BKE_object_free_modifiers(newob, 0); /* after derivedmesh calls! */
        ED_rigidbody_object_remove(bmain, scene, newob);
      }
    }
    else if (ob->type == OB_MESH) {
      ob->flag |= OB_DONE;

      if (keep_original) {
        basen = duplibase_for_convert(bmain, depsgraph, scene, view_layer, base, nullptr);
        newob = basen->object;

        /* Decrement original mesh's usage count. */
        Mesh *me = static_cast<Mesh *>(newob->data);
        id_us_min(&me->id);

        /* Make a new copy of the mesh. */
        newob->data = BKE_id_copy(bmain, &me->id);
      }
      else {
        newob = ob;
        DEG_id_tag_update(&ob->id, ID_RECALC_TRANSFORM | ID_RECALC_GEOMETRY | ID_RECALC_ANIMATION);
      }

      /* make new mesh data from the original copy */
      /* NOTE: get the mesh from the original, not from the copy in some
       * cases this doesn't give correct results (when MDEF is used for eg)
       */
<<<<<<< HEAD
      const Object *ob_eval = DEG_get_evaluated_object(depsgraph, ob);
      const Mesh *mesh_eval = BKE_object_get_evaluated_mesh(ob_eval);
      Mesh *new_mesh = BKE_mesh_copy_for_eval(mesh_eval, false);
      BKE_object_material_from_eval_data(bmain, newob, &new_mesh->id);
      /* Anonymous attributes shouldn't be available on the applied geometry. */
      new_mesh->attributes_for_write().remove_anonymous();
=======
      Scene *scene_eval = (Scene *)DEG_get_evaluated_id(depsgraph, &scene->id);
      Object *ob_eval = DEG_get_evaluated_object(depsgraph, ob);
      Mesh *me_eval = mesh_get_eval_final(depsgraph, scene_eval, ob_eval, &CD_MASK_MESH);
      me_eval = BKE_mesh_copy_for_eval(me_eval);
      BKE_object_material_from_eval_data(bmain, newob, &me_eval->id);
      Mesh *new_mesh = (Mesh *)newob->data;
      BKE_mesh_nomain_to_mesh(me_eval, new_mesh, newob);

>>>>>>> ea937b30
      if (do_merge_customdata) {
        BKE_mesh_merge_customdata_for_apply_modifier(new_mesh);
      }

      Mesh *ob_data_mesh = (Mesh *)newob->data;
      BKE_mesh_nomain_to_mesh(new_mesh, ob_data_mesh, newob);

      BKE_object_free_modifiers(newob, 0); /* after derivedmesh calls! */
    }
    else if (ob->type == OB_FONT) {
      ob->flag |= OB_DONE;

      if (keep_original) {
        basen = duplibase_for_convert(bmain, depsgraph, scene, view_layer, base, nullptr);
        newob = basen->object;

        /* Decrement original curve's usage count. */
        id_us_min(&((Curve *)newob->data)->id);

        /* Make a new copy of the curve. */
        newob->data = BKE_id_copy(bmain, static_cast<ID *>(ob->data));
      }
      else {
        newob = ob;
      }

      Curve *cu = static_cast<Curve *>(newob->data);

      Object *ob_eval = DEG_get_evaluated_object(depsgraph, ob);
      BKE_vfont_to_curve_ex(ob_eval,
                            static_cast<Curve *>(ob_eval->data),
                            FO_EDIT,
                            &cu->nurb,
                            nullptr,
                            nullptr,
                            nullptr,
                            nullptr);

      newob->type = OB_CURVES_LEGACY;
      cu->type = OB_CURVES_LEGACY;

      if (cu->vfont) {
        id_us_min(&cu->vfont->id);
        cu->vfont = nullptr;
      }
      if (cu->vfontb) {
        id_us_min(&cu->vfontb->id);
        cu->vfontb = nullptr;
      }
      if (cu->vfonti) {
        id_us_min(&cu->vfonti->id);
        cu->vfonti = nullptr;
      }
      if (cu->vfontbi) {
        id_us_min(&cu->vfontbi->id);
        cu->vfontbi = nullptr;
      }

      if (!keep_original) {
        /* other users */
        if (ID_REAL_USERS(&cu->id) > 1) {
          for (ob1 = static_cast<Object *>(bmain->objects.first); ob1;
               ob1 = static_cast<Object *>(ob1->id.next))
          {
            if (ob1->data == ob->data) {
              ob1->type = OB_CURVES_LEGACY;
              DEG_id_tag_update(&ob1->id,
                                ID_RECALC_TRANSFORM | ID_RECALC_GEOMETRY | ID_RECALC_ANIMATION);
            }
          }
        }
      }

      LISTBASE_FOREACH (Nurb *, nu, &cu->nurb) {
        nu->charidx = 0;
      }

      cu->flag &= ~CU_3D;
      BKE_curve_dimension_update(cu);

      if (target == OB_MESH) {
        /* No assumption should be made that the resulting objects is a mesh, as conversion can
         * fail. */
        object_data_convert_curve_to_mesh(bmain, depsgraph, newob);
        /* Meshes doesn't use the "curve cache". */
        BKE_object_free_curve_cache(newob);
      }
      else if (target == OB_GPENCIL_LEGACY) {
        ushort local_view_bits = (v3d && v3d->localvd) ? v3d->local_view_uuid : 0;
        Object *ob_gpencil = ED_gpencil_add_object(C, newob->loc, local_view_bits);
        copy_v3_v3(ob_gpencil->rot, newob->rot);
        copy_v3_v3(ob_gpencil->scale, newob->scale);
        BKE_gpencil_convert_curve(bmain, scene, ob_gpencil, newob, false, 1.0f, 0.0f);
        gpencilConverted = true;
        gpencilCurveConverted = true;
        basen = nullptr;
      }
    }
    else if (ELEM(ob->type, OB_CURVES_LEGACY, OB_SURF)) {
      ob->flag |= OB_DONE;

      if (target == OB_MESH) {
        if (keep_original) {
          basen = duplibase_for_convert(bmain, depsgraph, scene, view_layer, base, nullptr);
          newob = basen->object;

          /* Decrement original curve's usage count. */
          id_us_min(&((Curve *)newob->data)->id);

          /* make a new copy of the curve */
          newob->data = BKE_id_copy(bmain, static_cast<ID *>(ob->data));
        }
        else {
          newob = ob;
        }

        /* No assumption should be made that the resulting objects is a mesh, as conversion can
         * fail. */
        object_data_convert_curve_to_mesh(bmain, depsgraph, newob);
        /* Meshes don't use the "curve cache". */
        BKE_object_free_curve_cache(newob);
      }
      else if (target == OB_GPENCIL_LEGACY) {
        if (ob->type != OB_CURVES_LEGACY) {
          ob->flag &= ~OB_DONE;
          BKE_report(op->reports, RPT_ERROR, "Convert Surfaces to Grease Pencil is not supported");
        }
        else {
          /* Create a new grease pencil object and copy transformations.
           * Nurbs Surface are not supported.
           */
          ushort local_view_bits = (v3d && v3d->localvd) ? v3d->local_view_uuid : 0;
          Object *ob_gpencil = ED_gpencil_add_object(C, ob->loc, local_view_bits);
          copy_v3_v3(ob_gpencil->rot, ob->rot);
          copy_v3_v3(ob_gpencil->scale, ob->scale);
          BKE_gpencil_convert_curve(bmain, scene, ob_gpencil, ob, false, 1.0f, 0.0f);
          gpencilConverted = true;
        }
      }
    }
    else if (ob->type == OB_MBALL && target == OB_MESH) {
      Object *baseob;

      base->flag &= ~BASE_SELECTED;
      ob->base_flag &= ~BASE_SELECTED;

      baseob = BKE_mball_basis_find(scene, ob);

      if (ob != baseob) {
        /* If mother-ball is converting it would be marked as done later. */
        ob->flag |= OB_DONE;
      }

      if (!(baseob->flag & OB_DONE)) {
        basen = duplibase_for_convert(bmain, depsgraph, scene, view_layer, base, baseob);
        newob = basen->object;

        MetaBall *mb = static_cast<MetaBall *>(newob->data);
        id_us_min(&mb->id);

        /* Find the evaluated mesh of the basis metaball object. */
        Object *object_eval = DEG_get_evaluated_object(depsgraph, baseob);
        Mesh *mesh = BKE_mesh_new_from_object_to_bmain(bmain, depsgraph, object_eval, true);

        id_us_plus(&mesh->id);
        newob->data = mesh;
        newob->type = OB_MESH;

        if (obact->type == OB_MBALL) {
          basact = basen;
        }

        baseob->flag |= OB_DONE;
        mballConverted = 1;
      }
    }
    else if (ob->type == OB_POINTCLOUD && target == OB_MESH) {
      ob->flag |= OB_DONE;

      if (keep_original) {
        basen = duplibase_for_convert(bmain, depsgraph, scene, view_layer, base, nullptr);
        newob = basen->object;

        /* Decrement original point cloud's usage count. */
        PointCloud *pointcloud = static_cast<PointCloud *>(newob->data);
        id_us_min(&pointcloud->id);

        /* Make a new copy of the point cloud. */
        newob->data = BKE_id_copy(bmain, &pointcloud->id);
      }
      else {
        newob = ob;
      }

      BKE_pointcloud_to_mesh(bmain, depsgraph, scene, newob);

      if (newob->type == OB_MESH) {
        BKE_object_free_modifiers(newob, 0); /* after derivedmesh calls! */
        ED_rigidbody_object_remove(bmain, scene, newob);
      }
    }
    else if (ob->type == OB_CURVES && target == OB_MESH) {
      ob->flag |= OB_DONE;

      Object *ob_eval = DEG_get_evaluated_object(depsgraph, ob);
      GeometrySet geometry;
      if (ob_eval->runtime.geometry_set_eval != nullptr) {
        geometry = *ob_eval->runtime.geometry_set_eval;
      }

      if (keep_original) {
        basen = duplibase_for_convert(bmain, depsgraph, scene, view_layer, base, nullptr);
        newob = basen->object;

        Curves *curves = static_cast<Curves *>(newob->data);
        id_us_min(&curves->id);

        newob->data = BKE_id_copy(bmain, &curves->id);
      }
      else {
        newob = ob;
      }

      Mesh *new_mesh = static_cast<Mesh *>(BKE_id_new(bmain, ID_ME, newob->id.name + 2));
      newob->data = new_mesh;
      newob->type = OB_MESH;

      if (const Mesh *mesh_eval = geometry.get_mesh_for_read()) {
        BKE_mesh_nomain_to_mesh(BKE_mesh_copy_for_eval(mesh_eval), new_mesh, newob);
        BKE_object_material_from_eval_data(bmain, newob, &mesh_eval->id);
        new_mesh->attributes_for_write().remove_anonymous();
      }
      else if (const Curves *curves_eval = geometry.get_curves_for_read()) {
        bke::AnonymousAttributePropagationInfo propagation_info;
        propagation_info.propagate_all = false;
        Mesh *mesh = bke::curve_to_wire_mesh(curves_eval->geometry.wrap(), propagation_info);
        if (!mesh) {
          mesh = BKE_mesh_new_nomain(0, 0, 0, 0);
        }
        BKE_mesh_nomain_to_mesh(mesh, new_mesh, newob);
        BKE_object_material_from_eval_data(bmain, newob, &curves_eval->id);
      }
      else {
        BKE_reportf(op->reports,
                    RPT_WARNING,
                    "Object '%s' has no evaluated mesh or curves data",
                    ob->id.name + 2);
      }

      BKE_object_free_derived_caches(newob);
      BKE_object_free_modifiers(newob, 0);
    }
    else {
      continue;
    }

    /* Ensure new object has consistent material data with its new obdata. */
    if (newob) {
      BKE_object_materials_test(bmain, newob, static_cast<ID *>(newob->data));
    }

    /* tag obdata if it was been changed */

    /* If the original object is active then make this object active */
    if (basen) {
      if (ob == obact) {
        /* Store new active base to update view layer. */
        basact = basen;
      }

      basen = nullptr;
    }

    if (!keep_original && (ob->flag & OB_DONE)) {
      /* NOTE: Tag transform for update because object parenting to curve with path is handled
       * differently from all other cases. Converting curve to mesh and mesh to curve will likely
       * affect the way children are evaluated.
       * It is not enough to tag only geometry and rely on the curve parenting relations because
       * this relation is lost when curve is converted to mesh. */
      DEG_id_tag_update(&ob->id, ID_RECALC_GEOMETRY | ID_RECALC_TRANSFORM);
      ((ID *)ob->data)->tag &= ~LIB_TAG_DOIT; /* flag not to convert this datablock again */
    }
  }
  BLI_freelistN(&selected_editable_bases);

  if (!keep_original) {
    if (mballConverted) {
      /* We need to remove non-basis MBalls first, otherwise we won't be able to detect them if
       * their basis happens to be removed first. */
      FOREACH_SCENE_OBJECT_BEGIN (scene, ob_mball) {
        if (ob_mball->type == OB_MBALL) {
          Object *ob_basis = nullptr;
          if (!BKE_mball_is_basis(ob_mball) &&
              ((ob_basis = BKE_mball_basis_find(scene, ob_mball)) && (ob_basis->flag & OB_DONE)))
          {
            ED_object_base_free_and_unlink(bmain, scene, ob_mball);
          }
        }
      }
      FOREACH_SCENE_OBJECT_END;
      FOREACH_SCENE_OBJECT_BEGIN (scene, ob_mball) {
        if (ob_mball->type == OB_MBALL) {
          if (ob_mball->flag & OB_DONE) {
            if (BKE_mball_is_basis(ob_mball)) {
              ED_object_base_free_and_unlink(bmain, scene, ob_mball);
            }
          }
        }
      }
      FOREACH_SCENE_OBJECT_END;
    }
    /* Remove curves and meshes converted to Grease Pencil object. */
    if (gpencilConverted) {
      FOREACH_SCENE_OBJECT_BEGIN (scene, ob_delete) {
        if (ELEM(ob_delete->type, OB_CURVES_LEGACY, OB_MESH)) {
          if (ob_delete->flag & OB_DONE) {
            ED_object_base_free_and_unlink(bmain, scene, ob_delete);
          }
        }
      }
      FOREACH_SCENE_OBJECT_END;
    }
  }
  else {
    /* Remove Text curves converted to Grease Pencil object to avoid duplicated curves. */
    if (gpencilCurveConverted) {
      FOREACH_SCENE_OBJECT_BEGIN (scene, ob_delete) {
        if (ELEM(ob_delete->type, OB_CURVES_LEGACY) && (ob_delete->flag & OB_DONE)) {
          ED_object_base_free_and_unlink(bmain, scene, ob_delete);
        }
      }
      FOREACH_SCENE_OBJECT_END;
    }
  }

  // XXX  ED_object_editmode_enter(C, 0);
  // XXX  exit_editmode(C, EM_FREEDATA|); /* free data, but no undo */

  if (basact) {
    /* active base was changed */
    ED_object_base_activate(C, basact);
    view_layer->basact = basact;
  }
  else {
    BKE_view_layer_synced_ensure(scene, view_layer);
    Object *object = BKE_view_layer_active_object_get(view_layer);
    if (object->flag & OB_DONE) {
      WM_event_add_notifier(C, NC_OBJECT | ND_MODIFIER, object);
      WM_event_add_notifier(C, NC_OBJECT | ND_DATA, object);
    }
  }

  DEG_relations_tag_update(bmain);
  DEG_id_tag_update(&scene->id, ID_RECALC_SELECT);
  WM_event_add_notifier(C, NC_OBJECT | ND_DRAW, scene);
  WM_event_add_notifier(C, NC_SCENE | ND_OB_SELECT, scene);
  WM_event_add_notifier(C, NC_SCENE | ND_LAYER_CONTENT, scene);

  return OPERATOR_FINISHED;
}

static void object_convert_ui(bContext * /*C*/, wmOperator *op)
{
  uiLayout *layout = op->layout;

  uiLayoutSetPropSep(layout, true);

  uiItemR(layout, op->ptr, "target", 0, nullptr, ICON_NONE);
  uiItemR(layout, op->ptr, "keep_original", 0, nullptr, ICON_NONE);

  const int target = RNA_enum_get(op->ptr, "target");
  if (target == OB_MESH) {
    uiItemR(layout, op->ptr, "merge_customdata", 0, nullptr, ICON_NONE);
  }
  else if (target == OB_GPENCIL_LEGACY) {
    uiItemR(layout, op->ptr, "thickness", 0, nullptr, ICON_NONE);
    uiItemR(layout, op->ptr, "angle", 0, nullptr, ICON_NONE);
    uiItemR(layout, op->ptr, "offset", 0, nullptr, ICON_NONE);
    uiItemR(layout, op->ptr, "seams", 0, nullptr, ICON_NONE);
    uiItemR(layout, op->ptr, "faces", 0, nullptr, ICON_NONE);
  }
}

void OBJECT_OT_convert(wmOperatorType *ot)
{
  PropertyRNA *prop;

  /* identifiers */
  ot->name = "Convert To";
  ot->description = "Convert selected objects to another type";
  ot->idname = "OBJECT_OT_convert";

  /* api callbacks */
  ot->invoke = WM_menu_invoke;
  ot->exec = object_convert_exec;
  ot->poll = object_convert_poll;
  ot->ui = object_convert_ui;

  /* flags */
  ot->flag = OPTYPE_REGISTER | OPTYPE_UNDO;

  /* properties */
  ot->prop = RNA_def_enum(
      ot->srna, "target", convert_target_items, OB_MESH, "Target", "Type of object to convert to");
  prop = RNA_def_boolean(ot->srna,
                         "keep_original",
                         false,
                         "Keep Original",
                         "Keep original objects instead of replacing them");
  RNA_def_property_translation_context(prop, BLT_I18NCONTEXT_ID_OBJECT);

  RNA_def_boolean(
      ot->srna,
      "merge_customdata",
      true,
      "Merge UVs",
      "Merge UV coordinates that share a vertex to account for imprecision in some modifiers");

  prop = RNA_def_float_rotation(ot->srna,
                                "angle",
                                0,
                                nullptr,
                                DEG2RADF(0.0f),
                                DEG2RADF(180.0f),
                                "Threshold Angle",
                                "Threshold to determine ends of the strokes",
                                DEG2RADF(0.0f),
                                DEG2RADF(180.0f));
  RNA_def_property_float_default(prop, DEG2RADF(70.0f));

  RNA_def_int(ot->srna, "thickness", 5, 1, 100, "Thickness", "", 1, 100);
  RNA_def_boolean(ot->srna, "seams", false, "Only Seam Edges", "Convert only seam edges");
  RNA_def_boolean(ot->srna, "faces", true, "Export Faces", "Export faces as filled strokes");
  RNA_def_float_distance(ot->srna,
                         "offset",
                         0.01f,
                         0.0,
                         OBJECT_ADD_SIZE_MAXF,
                         "Stroke Offset",
                         "Offset strokes from fill",
                         0.0,
                         100.00);
}

/** \} */

/* -------------------------------------------------------------------- */
/** \name Duplicate Object Operator
 * \{ */

static void object_add_sync_base_collection(
    Main *bmain, Scene *scene, ViewLayer *view_layer, Base *base_src, Object *object_new)
{
  if ((base_src != nullptr) && (base_src->flag & BASE_ENABLED_AND_MAYBE_VISIBLE_IN_VIEWPORT)) {
    BKE_collection_object_add_from(bmain, scene, base_src->object, object_new);
  }
  else {
    LayerCollection *layer_collection = BKE_layer_collection_get_active(view_layer);
    BKE_collection_object_add(bmain, layer_collection->collection, object_new);
  }
}

static void object_add_sync_local_view(Base *base_src, Base *base_new)
{
  base_new->local_view_bits = base_src->local_view_bits;
}

static void object_add_sync_rigid_body(Main *bmain, Object *object_src, Object *object_new)
{
  /* 1) duplis should end up in same collection as the original
   * 2) Rigid Body sim participants MUST always be part of a collection...
   */
  /* XXX: is 2) really a good measure here? */
  if (object_src->rigidbody_object || object_src->rigidbody_constraint) {
    LISTBASE_FOREACH (Collection *, collection, &bmain->collections) {
      if (BKE_collection_has_object(collection, object_src)) {
        BKE_collection_object_add(bmain, collection, object_new);
      }
    }
  }
}

/**
 * - Assumes `id.new` is correct.
 * - Leaves selection of base/object unaltered.
 * - Sets #ID.newid pointers.
 */
static void object_add_duplicate_internal(Main *bmain,
                                          Object *ob,
                                          const eDupli_ID_Flags dupflag,
                                          const eLibIDDuplicateFlags duplicate_options,
                                          Object **r_ob_new)
{
  if (ob->mode & OB_MODE_POSE) {
    return;
  }

  Object *obn = static_cast<Object *>(
      ID_NEW_SET(ob, BKE_object_duplicate(bmain, ob, dupflag, duplicate_options)));
  if (r_ob_new) {
    *r_ob_new = obn;
  }
  DEG_id_tag_update(&obn->id, ID_RECALC_TRANSFORM | ID_RECALC_GEOMETRY);
  return;
}

static Base *object_add_duplicate_internal(Main *bmain,
                                           Scene *scene,
                                           ViewLayer *view_layer,
                                           Object *ob,
                                           const eDupli_ID_Flags dupflag,
                                           const eLibIDDuplicateFlags duplicate_options,
                                           Object **r_ob_new)
{
  Object *object_new = nullptr;
  object_add_duplicate_internal(bmain, ob, dupflag, duplicate_options, &object_new);
  if (r_ob_new) {
    *r_ob_new = object_new;
  }
  if (object_new == nullptr) {
    return nullptr;
  }

  BKE_view_layer_synced_ensure(scene, view_layer);
  Base *base_src = BKE_view_layer_base_find(view_layer, ob);
  object_add_sync_base_collection(bmain, scene, view_layer, base_src, object_new);
  BKE_view_layer_synced_ensure(scene, view_layer);
  Base *base_new = BKE_view_layer_base_find(view_layer, object_new);
  if (base_src && base_new) {
    object_add_sync_local_view(base_src, base_new);
  }
  object_add_sync_rigid_body(bmain, ob, object_new);
  return base_new;
}

Base *ED_object_add_duplicate(
    Main *bmain, Scene *scene, ViewLayer *view_layer, Base *base, const eDupli_ID_Flags dupflag)
{
  Base *basen;
  Object *ob;

  basen = object_add_duplicate_internal(bmain,
                                        scene,
                                        view_layer,
                                        base->object,
                                        dupflag,
                                        LIB_ID_DUPLICATE_IS_SUBPROCESS |
                                            LIB_ID_DUPLICATE_IS_ROOT_ID,
                                        nullptr);
  if (basen == nullptr) {
    return nullptr;
  }

  ob = basen->object;

  /* Link own references to the newly duplicated data #26816.
   * Note that this function can be called from edit-mode code, in which case we may have to
   * enforce remapping obdata (by default this is forbidden in edit mode). */
  const int remap_flag = BKE_object_is_in_editmode(ob) ? ID_REMAP_FORCE_OBDATA_IN_EDITMODE : 0;
  BKE_libblock_relink_to_newid(bmain, &ob->id, remap_flag);

  /* Correct but the caller must do this. */
  // DAG_relations_tag_update(bmain);

  if (ob->data != nullptr) {
    DEG_id_tag_update_ex(bmain, (ID *)ob->data, ID_RECALC_EDITORS);
  }

  BKE_main_id_newptr_and_tag_clear(bmain);

  return basen;
}

/* contextual operator dupli */
static int duplicate_exec(bContext *C, wmOperator *op)
{
  Main *bmain = CTX_data_main(C);
  Scene *scene = CTX_data_scene(C);
  ViewLayer *view_layer = CTX_data_view_layer(C);
  const bool linked = RNA_boolean_get(op->ptr, "linked");
  const eDupli_ID_Flags dupflag = (linked) ? (eDupli_ID_Flags)0 : (eDupli_ID_Flags)U.dupflag;

  /* We need to handle that here ourselves, because we may duplicate several objects, in which case
   * we also want to remap pointers between those... */
  BKE_main_id_newptr_and_tag_clear(bmain);

  /* Duplicate the selected objects, remember data needed to process
   * after the sync. */
  struct DuplicateObjectLink {
    Base *base_src = nullptr;
    Object *object_new = nullptr;

    DuplicateObjectLink(Base *base_src) : base_src(base_src) {}
  };

  blender::Vector<DuplicateObjectLink> object_base_links;
  CTX_DATA_BEGIN (C, Base *, base, selected_bases) {
    object_base_links.append(DuplicateObjectLink(base));
  }
  CTX_DATA_END;

  bool new_objects_created = false;
  for (DuplicateObjectLink &link : object_base_links) {
    object_add_duplicate_internal(bmain,
                                  link.base_src->object,
                                  dupflag,
                                  LIB_ID_DUPLICATE_IS_SUBPROCESS | LIB_ID_DUPLICATE_IS_ROOT_ID,
                                  &link.object_new);
    if (link.object_new) {
      new_objects_created = true;
    }
  }

  if (!new_objects_created) {
    return OPERATOR_CANCELLED;
  }

  /* Sync that could tag the view_layer out of sync. */
  for (DuplicateObjectLink &link : object_base_links) {
    /* note that this is safe to do with this context iterator,
     * the list is made in advance */
    ED_object_base_select(link.base_src, BA_DESELECT);
    if (link.object_new) {
      object_add_sync_base_collection(bmain, scene, view_layer, link.base_src, link.object_new);
      object_add_sync_rigid_body(bmain, link.base_src->object, link.object_new);
    }
  }

  /* Sync the view layer. Everything else should not tag the view_layer out of sync. */
  BKE_view_layer_synced_ensure(scene, view_layer);
  const Base *active_base = BKE_view_layer_active_base_get(view_layer);
  for (DuplicateObjectLink &link : object_base_links) {
    if (!link.object_new) {
      continue;
    }

    Base *base_new = BKE_view_layer_base_find(view_layer, link.object_new);
    BLI_assert(base_new);
    ED_object_base_select(base_new, BA_SELECT);
    if (active_base == link.base_src) {
      ED_object_base_activate(C, base_new);
    }

    if (link.object_new->data) {
      DEG_id_tag_update(static_cast<ID *>(link.object_new->data), 0);
    }

    object_add_sync_local_view(link.base_src, base_new);
  }

  /* Note that this will also clear newid pointers and tags. */
  copy_object_set_idnew(C);

  ED_outliner_select_sync_from_object_tag(C);

  DEG_relations_tag_update(bmain);
  DEG_id_tag_update(&scene->id, ID_RECALC_COPY_ON_WRITE | ID_RECALC_SELECT);

  WM_event_add_notifier(C, NC_SCENE | ND_OB_SELECT, scene);
  WM_event_add_notifier(C, NC_SCENE | ND_LAYER_CONTENT, scene);

  return OPERATOR_FINISHED;
}

void OBJECT_OT_duplicate(wmOperatorType *ot)
{
  PropertyRNA *prop;

  /* identifiers */
  ot->name = "Duplicate Objects";
  ot->description = "Duplicate selected objects";
  ot->idname = "OBJECT_OT_duplicate";

  /* api callbacks */
  ot->exec = duplicate_exec;
  ot->poll = ED_operator_objectmode;

  /* flags */
  ot->flag = OPTYPE_REGISTER | OPTYPE_UNDO;

  /* to give to transform */
  prop = RNA_def_boolean(ot->srna,
                         "linked",
                         false,
                         "Linked",
                         "Duplicate object but not object data, linking to the original data");
  RNA_def_property_flag(prop, PROP_SKIP_SAVE);

  prop = RNA_def_enum(
      ot->srna, "mode", rna_enum_transform_mode_types, TFM_TRANSLATION, "Mode", "");
  RNA_def_property_flag(prop, PROP_HIDDEN);
}

/** \} */

/* -------------------------------------------------------------------- */
/** \name Add Named Object Operator
 *
 * Use for drag & drop.
 * \{ */

static int object_add_named_exec(bContext *C, wmOperator *op)
{
  Main *bmain = CTX_data_main(C);
  Scene *scene = CTX_data_scene(C);
  ViewLayer *view_layer = CTX_data_view_layer(C);
  const bool linked = RNA_boolean_get(op->ptr, "linked");
  const eDupli_ID_Flags dupflag = (linked) ? (eDupli_ID_Flags)0 : (eDupli_ID_Flags)U.dupflag;

  /* Find object, create fake base. */

  Object *ob = reinterpret_cast<Object *>(
      WM_operator_properties_id_lookup_from_name_or_session_uuid(bmain, op->ptr, ID_OB));

  if (ob == nullptr) {
    BKE_report(op->reports, RPT_ERROR, "Object not found");
    return OPERATOR_CANCELLED;
  }

  /* prepare dupli */
  Base *basen = object_add_duplicate_internal(
      bmain,
      scene,
      view_layer,
      ob,
      dupflag,
      /* Sub-process flag because the new-ID remapping (#BKE_libblock_relink_to_newid()) in this
       * function will only work if the object is already linked in the view layer, which is not
       * the case here. So we have to do the new-ID relinking ourselves
       * (#copy_object_set_idnew()).
       */
      LIB_ID_DUPLICATE_IS_SUBPROCESS | LIB_ID_DUPLICATE_IS_ROOT_ID,
      nullptr);

  if (basen == nullptr) {
    BKE_report(op->reports, RPT_ERROR, "Object could not be duplicated");
    return OPERATOR_CANCELLED;
  }

  basen->object->visibility_flag &= ~OB_HIDE_VIEWPORT;
  /* Do immediately, as #copy_object_set_idnew() below operates on visible objects. */
  BKE_base_eval_flags(basen);

  /* object_add_duplicate_internal() doesn't deselect other objects, unlike object_add_common() or
   * BKE_view_layer_base_deselect_all(). */
  ED_object_base_deselect_all(scene, view_layer, nullptr, SEL_DESELECT);
  ED_object_base_select(basen, BA_SELECT);
  ED_object_base_activate(C, basen);

  copy_object_set_idnew(C);

  /* TODO(sergey): Only update relations for the current scene. */
  DEG_relations_tag_update(bmain);

  DEG_id_tag_update(&scene->id, ID_RECALC_SELECT);
  WM_event_add_notifier(C, NC_SCENE | ND_OB_SELECT, scene);
  WM_event_add_notifier(C, NC_SCENE | ND_OB_ACTIVE, scene);
  WM_event_add_notifier(C, NC_SCENE | ND_LAYER_CONTENT, scene);
  ED_outliner_select_sync_from_object_tag(C);

  PropertyRNA *prop_matrix = RNA_struct_find_property(op->ptr, "matrix");
  if (RNA_property_is_set(op->ptr, prop_matrix)) {
    Object *ob_add = basen->object;
    RNA_property_float_get_array(op->ptr, prop_matrix, &ob_add->object_to_world[0][0]);
    BKE_object_apply_mat4(ob_add, ob_add->object_to_world, true, true);

    DEG_id_tag_update(&ob_add->id, ID_RECALC_TRANSFORM);
  }
  else if (CTX_wm_region_view3d(C)) {
    int mval[2];
    if (object_add_drop_xy_get(C, op, &mval)) {
      ED_object_location_from_view(C, basen->object->loc);
      ED_view3d_cursor3d_position(C, mval, false, basen->object->loc);
    }
  }

  return OPERATOR_FINISHED;
}

void OBJECT_OT_add_named(wmOperatorType *ot)
{
  /* identifiers */
  ot->name = "Add Object";
  ot->description = "Add named object";
  ot->idname = "OBJECT_OT_add_named";

  /* api callbacks */
  ot->invoke = object_add_drop_xy_generic_invoke;
  ot->exec = object_add_named_exec;
  ot->poll = ED_operator_objectmode_poll_msg;

  /* flags */
  ot->flag = OPTYPE_REGISTER | OPTYPE_UNDO;

  PropertyRNA *prop;
  RNA_def_boolean(ot->srna,
                  "linked",
                  false,
                  "Linked",
                  "Duplicate object but not object data, linking to the original data");

  WM_operator_properties_id_lookup(ot, true);

  prop = RNA_def_float_matrix(
      ot->srna, "matrix", 4, 4, nullptr, 0.0f, 0.0f, "Matrix", "", 0.0f, 0.0f);
  RNA_def_property_flag(prop, (PropertyFlag)(PROP_HIDDEN | PROP_SKIP_SAVE));

  object_add_drop_xy_props(ot);
}

/** \} */

/* -------------------------------------------------------------------- */
/** \name Transform Object to Mouse Operator
 * \{ */

/**
 * Alternate behavior for dropping an asset that positions the appended object(s).
 */
static int object_transform_to_mouse_exec(bContext *C, wmOperator *op)
{
  Main *bmain = CTX_data_main(C);
  const Scene *scene = CTX_data_scene(C);
  ViewLayer *view_layer = CTX_data_view_layer(C);

  Object *ob = reinterpret_cast<Object *>(
      WM_operator_properties_id_lookup_from_name_or_session_uuid(bmain, op->ptr, ID_OB));

  if (!ob) {
    BKE_view_layer_synced_ensure(scene, view_layer);
    ob = BKE_view_layer_active_object_get(view_layer);
  }

  if (ob == nullptr) {
    BKE_report(op->reports, RPT_ERROR, "Object not found");
    return OPERATOR_CANCELLED;
  }

  /* Don't transform a linked object. There's just nothing to do here in this case, so return
   * #OPERATOR_FINISHED. */
  if (!BKE_id_is_editable(bmain, &ob->id)) {
    return OPERATOR_FINISHED;
  }

  /* Ensure the locations are updated so snap reads the evaluated active location. */
  CTX_data_ensure_evaluated_depsgraph(C);

  PropertyRNA *prop_matrix = RNA_struct_find_property(op->ptr, "matrix");
  if (RNA_property_is_set(op->ptr, prop_matrix)) {
    ObjectsInViewLayerParams params = {0};
    uint objects_len;
    Object **objects = BKE_view_layer_array_selected_objects_params(
        view_layer, nullptr, &objects_len, &params);

    float matrix[4][4];
    RNA_property_float_get_array(op->ptr, prop_matrix, &matrix[0][0]);

    float mat_src_unit[4][4];
    float mat_dst_unit[4][4];
    float final_delta[4][4];

    normalize_m4_m4(mat_src_unit, ob->object_to_world);
    normalize_m4_m4(mat_dst_unit, matrix);
    invert_m4(mat_src_unit);
    mul_m4_m4m4(final_delta, mat_dst_unit, mat_src_unit);

    ED_object_xform_array_m4(objects, objects_len, final_delta);

    MEM_freeN(objects);
  }
  else if (CTX_wm_region_view3d(C)) {
    int mval[2];
    if (object_add_drop_xy_get(C, op, &mval)) {
      float cursor[3];
      ED_object_location_from_view(C, cursor);
      ED_view3d_cursor3d_position(C, mval, false, cursor);

      /* Use the active objects location since this is the ID which the user selected to drop.
       *
       * This transforms all selected objects, so that dropping a single object which links in
       * other objects will have their relative transformation preserved.
       * For example a child/parent relationship or other objects used with a boolean modifier.
       *
       * The caller is responsible for ensuring the selection state gives useful results.
       * Link/append does this using #FILE_AUTOSELECT. */
      ED_view3d_snap_selected_to_location(C, cursor, V3D_AROUND_ACTIVE);
    }
  }

  return OPERATOR_FINISHED;
}

void OBJECT_OT_transform_to_mouse(wmOperatorType *ot)
{
  /* identifiers */
  ot->name = "Place Object Under Mouse";
  ot->description = "Snap selected item(s) to the mouse location";
  ot->idname = "OBJECT_OT_transform_to_mouse";

  /* api callbacks */
  ot->invoke = object_add_drop_xy_generic_invoke;
  ot->exec = object_transform_to_mouse_exec;
  ot->poll = ED_operator_objectmode_poll_msg;

  /* flags */
  ot->flag = OPTYPE_REGISTER | OPTYPE_UNDO;

  PropertyRNA *prop;
  prop = RNA_def_string(
      ot->srna,
      "name",
      nullptr,
      MAX_ID_NAME - 2,
      "Name",
      "Object name to place (uses the active object when this and 'session_uuid' are unset)");
  RNA_def_property_flag(prop, (PropertyFlag)(PROP_SKIP_SAVE | PROP_HIDDEN));
  prop = RNA_def_int(ot->srna,
                     "session_uuid",
                     0,
                     INT32_MIN,
                     INT32_MAX,
                     "Session UUID",
                     "Session UUID of the object to place (uses the active object when this and "
                     "'name' are unset)",
                     INT32_MIN,
                     INT32_MAX);
  RNA_def_property_flag(prop, (PropertyFlag)(PROP_SKIP_SAVE | PROP_HIDDEN));

  prop = RNA_def_float_matrix(
      ot->srna, "matrix", 4, 4, nullptr, 0.0f, 0.0f, "Matrix", "", 0.0f, 0.0f);
  RNA_def_property_flag(prop, (PropertyFlag)(PROP_HIDDEN | PROP_SKIP_SAVE));

  object_add_drop_xy_props(ot);
}

/** \} */

/* -------------------------------------------------------------------- */
/** \name Join Object Operator
 * \{ */

static bool object_join_poll(bContext *C)
{
  Object *ob = CTX_data_active_object(C);

  if (ob == nullptr || ob->data == nullptr || ID_IS_LINKED(ob) || ID_IS_OVERRIDE_LIBRARY(ob) ||
      ID_IS_OVERRIDE_LIBRARY(ob->data))
  {
    return false;
  }

  if (ELEM(ob->type, OB_MESH, OB_CURVES_LEGACY, OB_SURF, OB_ARMATURE, OB_GPENCIL_LEGACY)) {
    return ED_operator_screenactive(C);
  }
  return false;
}

static int object_join_exec(bContext *C, wmOperator *op)
{
  Main *bmain = CTX_data_main(C);
  Object *ob = CTX_data_active_object(C);

  if (ob->mode & OB_MODE_EDIT) {
    BKE_report(op->reports, RPT_ERROR, "This data does not support joining in edit mode");
    return OPERATOR_CANCELLED;
  }
  if (BKE_object_obdata_is_libdata(ob)) {
    BKE_report(op->reports, RPT_ERROR, "Cannot edit external library data");
    return OPERATOR_CANCELLED;
  }
  if (!BKE_lib_override_library_id_is_user_deletable(bmain, &ob->id)) {
    BKE_reportf(op->reports,
                RPT_WARNING,
                "Cannot edit object '%s' as it is used by override collections",
                ob->id.name + 2);
    return OPERATOR_CANCELLED;
  }

  if (ob->type == OB_GPENCIL_LEGACY) {
    bGPdata *gpd = (bGPdata *)ob->data;
    if ((!gpd) || GPENCIL_ANY_MODE(gpd)) {
      BKE_report(op->reports, RPT_ERROR, "This data does not support joining in this mode");
      return OPERATOR_CANCELLED;
    }
  }

  int ret = OPERATOR_CANCELLED;
  if (ob->type == OB_MESH) {
    ret = ED_mesh_join_objects_exec(C, op);
  }
  else if (ELEM(ob->type, OB_CURVES_LEGACY, OB_SURF)) {
    ret = ED_curve_join_objects_exec(C, op);
  }
  else if (ob->type == OB_ARMATURE) {
    ret = ED_armature_join_objects_exec(C, op);
  }
  else if (ob->type == OB_GPENCIL_LEGACY) {
    ret = ED_gpencil_join_objects_exec(C, op);
  }

  if (ret & OPERATOR_FINISHED) {
    /* Even though internally failure to invert is accounted for with a fallback,
     * show a warning since the result may not be what the user expects. See #80077.
     *
     * Failure to invert the matrix is typically caused by zero scaled axes
     * (which can be caused by constraints, even if the input scale isn't zero).
     *
     * Internally the join functions use #invert_m4_m4_safe_ortho which creates
     * an inevitable matrix from one that has one or more degenerate axes.
     *
     * In most cases we don't worry about special handling for non-inevitable matrices however for
     * joining objects there may be flat 2D objects where it's not obvious the scale is zero.
     * In this case, using #invert_m4_m4_safe_ortho works as well as we can expect,
     * joining the contents, flattening on the axis that's zero scaled.
     * If the zero scale is removed, the data on this axis remains un-scaled
     * (something that wouldn't work for #invert_m4_m4_safe). */
    float imat_test[4][4];
    if (!invert_m4_m4(imat_test, ob->object_to_world)) {
      BKE_report(op->reports,
                 RPT_WARNING,
                 "Active object final transform has one or more zero scaled axes");
    }
  }

  return ret;
}

void OBJECT_OT_join(wmOperatorType *ot)
{
  /* identifiers */
  ot->name = "Join";
  ot->description = "Join selected objects into active object";
  ot->idname = "OBJECT_OT_join";

  /* api callbacks */
  ot->exec = object_join_exec;
  ot->poll = object_join_poll;

  /* flags */
  ot->flag = OPTYPE_REGISTER | OPTYPE_UNDO;
}

/** \} */

/* -------------------------------------------------------------------- */
/** \name Join as Shape Key Operator
 * \{ */

static bool join_shapes_poll(bContext *C)
{
  Object *ob = CTX_data_active_object(C);

  if (ob == nullptr || ob->data == nullptr || ID_IS_LINKED(ob) || ID_IS_OVERRIDE_LIBRARY(ob) ||
      ID_IS_OVERRIDE_LIBRARY(ob->data))
  {
    return false;
  }

  /* only meshes supported at the moment */
  if (ob->type == OB_MESH) {
    return ED_operator_screenactive(C);
  }
  return false;
}

static int join_shapes_exec(bContext *C, wmOperator *op)
{
  Main *bmain = CTX_data_main(C);
  Object *ob = CTX_data_active_object(C);

  if (ob->mode & OB_MODE_EDIT) {
    BKE_report(op->reports, RPT_ERROR, "This data does not support joining in edit mode");
    return OPERATOR_CANCELLED;
  }
  if (BKE_object_obdata_is_libdata(ob)) {
    BKE_report(op->reports, RPT_ERROR, "Cannot edit external library data");
    return OPERATOR_CANCELLED;
  }
  if (!BKE_lib_override_library_id_is_user_deletable(bmain, &ob->id)) {
    BKE_reportf(op->reports,
                RPT_WARNING,
                "Cannot edit object '%s' as it is used by override collections",
                ob->id.name + 2);
    return OPERATOR_CANCELLED;
  }

  if (ob->type == OB_MESH) {
    return ED_mesh_shapes_join_objects_exec(C, op);
  }

  return OPERATOR_CANCELLED;
}

void OBJECT_OT_join_shapes(wmOperatorType *ot)
{
  /* identifiers */
  ot->name = "Join as Shapes";
  ot->description = "Copy the current resulting shape of another selected object to this one";
  ot->idname = "OBJECT_OT_join_shapes";

  /* api callbacks */
  ot->exec = join_shapes_exec;
  ot->poll = join_shapes_poll;

  /* flags */
  ot->flag = OPTYPE_REGISTER | OPTYPE_UNDO;
}

/** \} */<|MERGE_RESOLUTION|>--- conflicted
+++ resolved
@@ -3177,23 +3177,12 @@
       /* NOTE: get the mesh from the original, not from the copy in some
        * cases this doesn't give correct results (when MDEF is used for eg)
        */
-<<<<<<< HEAD
       const Object *ob_eval = DEG_get_evaluated_object(depsgraph, ob);
       const Mesh *mesh_eval = BKE_object_get_evaluated_mesh(ob_eval);
-      Mesh *new_mesh = BKE_mesh_copy_for_eval(mesh_eval, false);
+      Mesh *new_mesh = BKE_mesh_copy_for_eval(mesh_eval);
       BKE_object_material_from_eval_data(bmain, newob, &new_mesh->id);
       /* Anonymous attributes shouldn't be available on the applied geometry. */
       new_mesh->attributes_for_write().remove_anonymous();
-=======
-      Scene *scene_eval = (Scene *)DEG_get_evaluated_id(depsgraph, &scene->id);
-      Object *ob_eval = DEG_get_evaluated_object(depsgraph, ob);
-      Mesh *me_eval = mesh_get_eval_final(depsgraph, scene_eval, ob_eval, &CD_MASK_MESH);
-      me_eval = BKE_mesh_copy_for_eval(me_eval);
-      BKE_object_material_from_eval_data(bmain, newob, &me_eval->id);
-      Mesh *new_mesh = (Mesh *)newob->data;
-      BKE_mesh_nomain_to_mesh(me_eval, new_mesh, newob);
-
->>>>>>> ea937b30
       if (do_merge_customdata) {
         BKE_mesh_merge_customdata_for_apply_modifier(new_mesh);
       }
