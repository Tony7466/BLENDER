/* SPDX-License-Identifier: GPL-2.0-or-later
 * Copyright 2004 Blender Foundation. All rights reserved. */

/** \file
 * \ingroup spoutliner
 */

#include "MEM_guardedalloc.h"

#include "CLG_log.h"

#include "DNA_anim_types.h"
#include "DNA_armature_types.h"
#include "DNA_collection_types.h"
#include "DNA_constraint_types.h"
#include "DNA_curves_types.h"
#include "DNA_gpencil_types.h"
#include "DNA_light_types.h"
#include "DNA_linestyle_types.h"
#include "DNA_material_types.h"
#include "DNA_mesh_types.h"
#include "DNA_meta_types.h"
#include "DNA_modifier_types.h"
#include "DNA_object_types.h"
#include "DNA_pointcloud_types.h"
#include "DNA_scene_types.h"
#include "DNA_sequence_types.h"
#include "DNA_simulation_types.h"
#include "DNA_volume_types.h"
#include "DNA_world_types.h"

#include "BLI_blenlib.h"
#include "BLI_ghash.h"
#include "BLI_linklist.h"
#include "BLI_map.hh"
#include "BLI_set.hh"
#include "BLI_utildefines.h"
#include "BLI_vector.hh"

#include "BKE_anim_data.h"
#include "BKE_animsys.h"
#include "BKE_armature.h"
#include "BKE_collection.h"
#include "BKE_constraint.h"
#include "BKE_context.h"
#include "BKE_fcurve.h"
#include "BKE_global.h"
#include "BKE_idtype.h"
#include "BKE_layer.h"
#include "BKE_lib_id.h"
#include "BKE_lib_override.h"
#include "BKE_lib_query.h"
#include "BKE_lib_remap.h"
#include "BKE_main.h"
#include "BKE_object.h"
#include "BKE_report.h"
#include "BKE_scene.h"
#include "BKE_screen.h"

#include "DEG_depsgraph.h"
#include "DEG_depsgraph_build.h"

#include "ED_object.h"
#include "ED_outliner.h"
#include "ED_scene.h"
#include "ED_screen.h"
#include "ED_sequencer.h"
#include "ED_undo.h"

#include "WM_api.h"
#include "WM_message.h"
#include "WM_types.h"

#include "UI_interface.h"
#include "UI_resources.h"
#include "UI_view2d.h"

#include "../../blender/blenloader/BLO_readfile.h"

#include "RNA_access.h"
#include "RNA_define.h"
#include "RNA_enum_types.h"

#include "SEQ_relations.h"
#include "SEQ_sequencer.h"

#include "outliner_intern.hh"
#include "tree/tree_element_rna.hh"
#include "tree/tree_element_seq.hh"
#include "tree/tree_iterator.hh"

static CLG_LogRef LOG = {"ed.outliner.tools"};

using namespace blender::ed::outliner;

using blender::Map;
using blender::Set;
using blender::Vector;

/* -------------------------------------------------------------------- */
/** \name ID/Library/Data Set/Un-link Utilities
 * \{ */

static void get_element_operation_type(
    TreeElement *te, int *scenelevel, int *objectlevel, int *idlevel, int *datalevel)
{
  TreeStoreElem *tselem = TREESTORE(te);
  if (tselem->flag & TSE_SELECTED) {
    /* Layer collection points to collection ID. */
    if (!ELEM(tselem->type, TSE_SOME_ID, TSE_LAYER_COLLECTION)) {
      if (*datalevel == 0) {
        *datalevel = tselem->type;
      }
      else if (*datalevel != tselem->type) {
        *datalevel = -1;
      }
    }
    else {
      const int idcode = (int)GS(tselem->id->name);
      bool is_standard_id = false;
      switch ((ID_Type)idcode) {
        case ID_SCE:
          *scenelevel = 1;
          break;
        case ID_OB:
          *objectlevel = 1;
          break;

        case ID_ME:
        case ID_CU_LEGACY:
        case ID_MB:
        case ID_LT:
        case ID_LA:
        case ID_AR:
        case ID_CA:
        case ID_SPK:
        case ID_MA:
        case ID_TE:
        case ID_IP:
        case ID_IM:
        case ID_SO:
        case ID_KE:
        case ID_WO:
        case ID_AC:
        case ID_TXT:
        case ID_GR:
        case ID_LS:
        case ID_LI:
        case ID_VF:
        case ID_NT:
        case ID_BR:
        case ID_PA:
        case ID_GD:
        case ID_MC:
        case ID_MSK:
        case ID_PAL:
        case ID_PC:
        case ID_CF:
        case ID_WS:
        case ID_LP:
        case ID_CV:
        case ID_PT:
        case ID_VO:
        case ID_SIM:
          is_standard_id = true;
          break;
        case ID_WM:
        case ID_SCR:
          /* Those are ignored here. */
          /* NOTE: while Screens should be manageable here, deleting a screen used by a workspace
           * will cause crashes when trying to use that workspace, so for now let's play minimal,
           * safe change. */
          break;
      }
      if (idcode == ID_NLA) {
        /* Fake one, not an actual ID type... */
        is_standard_id = true;
      }

      if (is_standard_id) {
        if (*idlevel == 0) {
          *idlevel = idcode;
        }
        else if (*idlevel != idcode) {
          *idlevel = -1;
        }
        if (ELEM(*datalevel, TSE_VIEW_COLLECTION_BASE, TSE_SCENE_COLLECTION_BASE)) {
          *datalevel = 0;
        }
      }
    }
  }
}

static TreeElement *get_target_element(SpaceOutliner *space_outliner)
{
  TreeElement *te = outliner_find_element_with_flag(&space_outliner->tree, TSE_ACTIVE);

  return te;
}

static bool outliner_operation_tree_element_poll(bContext *C)
{
  if (!ED_operator_outliner_active(C)) {
    return false;
  }
  SpaceOutliner *space_outliner = CTX_wm_space_outliner(C);
  TreeElement *te = get_target_element(space_outliner);
  if (te == nullptr) {
    return false;
  }

  return true;
}

static void unlink_action_fn(bContext *C,
                             ReportList *UNUSED(reports),
                             Scene *UNUSED(scene),
                             TreeElement *UNUSED(te),
                             TreeStoreElem *tsep,
                             TreeStoreElem *UNUSED(tselem),
                             void *UNUSED(user_data))
{
  /* just set action to nullptr */
  BKE_animdata_set_action(CTX_wm_reports(C), tsep->id, nullptr);
  DEG_id_tag_update(tsep->id, ID_RECALC_ANIMATION);
}

static void unlink_material_fn(bContext *UNUSED(C),
                               ReportList *reports,
                               Scene *UNUSED(scene),
                               TreeElement *te,
                               TreeStoreElem *tsep,
                               TreeStoreElem *tselem,
                               void *UNUSED(user_data))
{
  const bool te_is_material = TSE_IS_REAL_ID(tselem) && (GS(tselem->id->name) == ID_MA);

  if (!te_is_material) {
    /* Just fail silently. Another element may be selected that is a material, we don't want to
     * confuse users with an error in that case. */
    return;
  }

  if (!tsep || !TSE_IS_REAL_ID(tsep)) {
    /* Valid case, no parent element of the material or it is not an ID (could be a #TSE_ID_BASE
     * for example) so there's no data to unlink from. */
    BKE_reportf(reports,
                RPT_WARNING,
                "Cannot unlink material '%s'. It's not clear which object or object-data it "
                "should be unlinked from, there's no object or object-data as parent in the "
                "Outliner tree",
                tselem->id->name + 2);
    return;
  }

  Material **matar = nullptr;
  int a, totcol = 0;

  switch (GS(tsep->id->name)) {
    case ID_OB: {
      Object *ob = (Object *)tsep->id;
      totcol = ob->totcol;
      matar = ob->mat;
      break;
    }
    case ID_ME: {
      Mesh *me = (Mesh *)tsep->id;
      totcol = me->totcol;
      matar = me->mat;
      break;
    }
    case ID_CU_LEGACY: {
      Curve *cu = (Curve *)tsep->id;
      totcol = cu->totcol;
      matar = cu->mat;
      break;
    }
    case ID_MB: {
      MetaBall *mb = (MetaBall *)tsep->id;
      totcol = mb->totcol;
      matar = mb->mat;
      break;
    }
    case ID_CV: {
      Curves *curves = (Curves *)tsep->id;
      totcol = curves->totcol;
      matar = curves->mat;
      break;
    }
    case ID_PT: {
      PointCloud *pointcloud = (PointCloud *)tsep->id;
      totcol = pointcloud->totcol;
      matar = pointcloud->mat;
      break;
    }
    case ID_VO: {
      Volume *volume = (Volume *)tsep->id;
      totcol = volume->totcol;
      matar = volume->mat;
      break;
    }
    default:
      BLI_assert_unreachable();
  }

  if (LIKELY(matar != nullptr)) {
    for (a = 0; a < totcol; a++) {
      if (a == te->index && matar[a]) {
        id_us_min(&matar[a]->id);
        matar[a] = nullptr;
      }
    }
  }
}

static void unlink_texture_fn(bContext *UNUSED(C),
                              ReportList *UNUSED(reports),
                              Scene *UNUSED(scene),
                              TreeElement *te,
                              TreeStoreElem *tsep,
                              TreeStoreElem *UNUSED(tselem),
                              void *UNUSED(user_data))
{
  MTex **mtex = nullptr;
  int a;

  if (GS(tsep->id->name) == ID_LS) {
    FreestyleLineStyle *ls = (FreestyleLineStyle *)tsep->id;
    mtex = ls->mtex;
  }
  else {
    return;
  }

  for (a = 0; a < MAX_MTEX; a++) {
    if (a == te->index && mtex[a]) {
      if (mtex[a]->tex) {
        id_us_min(&mtex[a]->tex->id);
        mtex[a]->tex = nullptr;
      }
    }
  }
}

static void unlink_collection_fn(bContext *C,
                                 ReportList *UNUSED(reports),
                                 Scene *UNUSED(scene),
                                 TreeElement *UNUSED(te),
                                 TreeStoreElem *tsep,
                                 TreeStoreElem *tselem,
                                 void *UNUSED(user_data))
{
  Main *bmain = CTX_data_main(C);
  Collection *collection = (Collection *)tselem->id;

  if (tsep) {
    if (GS(tsep->id->name) == ID_OB) {
      Object *ob = (Object *)tsep->id;
      ob->instance_collection = nullptr;
      DEG_id_tag_update(&ob->id, ID_RECALC_TRANSFORM);
      DEG_relations_tag_update(bmain);
    }
    else if (GS(tsep->id->name) == ID_GR) {
      Collection *parent = (Collection *)tsep->id;
      id_fake_user_set(&collection->id);
      BKE_collection_child_remove(bmain, parent, collection);
      DEG_id_tag_update(&parent->id, ID_RECALC_COPY_ON_WRITE);
      DEG_relations_tag_update(bmain);
    }
    else if (GS(tsep->id->name) == ID_SCE) {
      Scene *scene = (Scene *)tsep->id;
      Collection *parent = scene->master_collection;
      id_fake_user_set(&collection->id);
      BKE_collection_child_remove(bmain, parent, collection);
      DEG_id_tag_update(&scene->id, ID_RECALC_COPY_ON_WRITE);
      DEG_relations_tag_update(bmain);
    }
  }
}

static void unlink_object_fn(bContext *C,
                             ReportList *UNUSED(reports),
                             Scene *UNUSED(scene),
                             TreeElement *te,
                             TreeStoreElem *tsep,
                             TreeStoreElem *tselem,
                             void *UNUSED(user_data))
{
  if (tsep && tsep->id) {
    Main *bmain = CTX_data_main(C);
    Object *ob = (Object *)tselem->id;

    if (GS(tsep->id->name) == ID_OB) {
      /* Parented objects need to find which collection to unlink from. */
      TreeElement *te_parent = te->parent;
      while (tsep && GS(tsep->id->name) == ID_OB) {
        te_parent = te_parent->parent;
        tsep = te_parent ? TREESTORE(te_parent) : nullptr;
      }
    }

    if (tsep && tsep->id) {
      if (GS(tsep->id->name) == ID_GR) {
        Collection *parent = (Collection *)tsep->id;
        BKE_collection_object_remove(bmain, parent, ob, true);
        DEG_id_tag_update(&parent->id, ID_RECALC_COPY_ON_WRITE);
        DEG_relations_tag_update(bmain);
      }
      else if (GS(tsep->id->name) == ID_SCE) {
        Scene *scene = (Scene *)tsep->id;
        Collection *parent = scene->master_collection;
        BKE_collection_object_remove(bmain, parent, ob, true);
        DEG_id_tag_update(&scene->id, ID_RECALC_COPY_ON_WRITE);
        DEG_relations_tag_update(bmain);
      }
    }
  }
}

static void unlink_world_fn(bContext *UNUSED(C),
                            ReportList *UNUSED(reports),
                            Scene *UNUSED(scene),
                            TreeElement *UNUSED(te),
                            TreeStoreElem *tsep,
                            TreeStoreElem *tselem,
                            void *UNUSED(user_data))
{
  Scene *parscene = (Scene *)tsep->id;
  World *wo = (World *)tselem->id;

  /* need to use parent scene not just scene, otherwise may end up getting wrong one */
  id_us_min(&wo->id);
  parscene->world = nullptr;
}

static void outliner_do_libdata_operation(bContext *C,
                                          ReportList *reports,
                                          Scene *scene,
                                          SpaceOutliner *space_outliner,
                                          outliner_operation_fn operation_fn,
                                          void *user_data)
{
  tree_iterator::all_open(*space_outliner, [&](TreeElement *te) {
    TreeStoreElem *tselem = TREESTORE(te);
    if (tselem->flag & TSE_SELECTED) {
      if (((tselem->type == TSE_SOME_ID) && (te->idcode != 0)) ||
          tselem->type == TSE_LAYER_COLLECTION) {
        TreeStoreElem *tsep = te->parent ? TREESTORE(te->parent) : nullptr;
        operation_fn(C, reports, scene, te, tsep, tselem, user_data);
      }
    }
  });
}

typedef enum eOutlinerLibOpSelectionSet {
  /* Only selected items. */
  OUTLINER_LIB_SELECTIONSET_SELECTED,
  /* Only content 'inside' selected items (their sub-tree). */
  OUTLINER_LIB_LIB_SELECTIONSET_CONTENT,
  /* Combining both options above. */
  OUTLINER_LIB_LIB_SELECTIONSET_SELECTED_AND_CONTENT,
} eOutlinerLibOpSelectionSet;

static const EnumPropertyItem prop_lib_op_selection_set[] = {
    {OUTLINER_LIB_SELECTIONSET_SELECTED,
     "SELECTED",
     0,
     "Selected",
     "Apply the operation over selected data-blocks only"},
    {OUTLINER_LIB_LIB_SELECTIONSET_CONTENT,
     "CONTENT",
     0,
     "Content",
     "Apply the operation over content of the selected items only (the data-blocks in their "
     "sub-tree)"},
    {OUTLINER_LIB_LIB_SELECTIONSET_SELECTED_AND_CONTENT,
     "SELECTED_AND_CONTENT",
     0,
     "Selected & Content",
     "Apply the operation over selected data-blocks and all their dependencies"},
    {0, nullptr, 0, nullptr, nullptr},
};

static void outliner_do_libdata_operation_selection_set(bContext *C,
                                                        ReportList *reports,
                                                        Scene *scene,
                                                        SpaceOutliner *space_outliner,
                                                        const ListBase &subtree,
                                                        const bool has_parent_selected,
                                                        outliner_operation_fn operation_fn,
                                                        eOutlinerLibOpSelectionSet selection_set,
                                                        void *user_data)
{
  const bool do_selected = ELEM(selection_set,
                                OUTLINER_LIB_SELECTIONSET_SELECTED,
                                OUTLINER_LIB_LIB_SELECTIONSET_SELECTED_AND_CONTENT);
  const bool do_content = ELEM(selection_set,
                               OUTLINER_LIB_LIB_SELECTIONSET_CONTENT,
                               OUTLINER_LIB_LIB_SELECTIONSET_SELECTED_AND_CONTENT);

  LISTBASE_FOREACH_MUTABLE (TreeElement *, element, &subtree) {
    /* Get needed data out in case element gets freed. */
    TreeStoreElem *tselem = TREESTORE(element);
    const ListBase subtree = element->subtree;

    bool is_selected = tselem->flag & TSE_SELECTED;
    if ((is_selected && do_selected) || (has_parent_selected && do_content)) {
      if (((tselem->type == TSE_SOME_ID) && (element->idcode != 0)) ||
          tselem->type == TSE_LAYER_COLLECTION) {
        TreeStoreElem *tsep = element->parent ? TREESTORE(element->parent) : nullptr;
        operation_fn(C, reports, scene, element, tsep, tselem, user_data);
      }
    }

    /* Don't access element from now on, it may be freed. Note that the open/collapsed state may
     * also have been changed in the visitor callback. */
    outliner_do_libdata_operation_selection_set(C,
                                                reports,
                                                scene,
                                                space_outliner,
                                                subtree,
                                                is_selected || has_parent_selected,
                                                operation_fn,
                                                selection_set,
                                                user_data);
  }
}

static void outliner_do_libdata_operation_selection_set(bContext *C,
                                                        ReportList *reports,
                                                        Scene *scene,
                                                        SpaceOutliner *space_outliner,
                                                        outliner_operation_fn operation_fn,
                                                        eOutlinerLibOpSelectionSet selection_set,
                                                        void *user_data)
{
  outliner_do_libdata_operation_selection_set(C,
                                              reports,
                                              scene,
                                              space_outliner,
                                              space_outliner->tree,
                                              false,
                                              operation_fn,
                                              selection_set,
                                              user_data);
}

/** \} */

/* -------------------------------------------------------------------- */
/** \name Scene Menu Operator
 * \{ */

enum eOutliner_PropSceneOps {
  OL_SCENE_OP_DELETE = 1,
};

static const EnumPropertyItem prop_scene_op_types[] = {
    {OL_SCENE_OP_DELETE, "DELETE", ICON_X, "Delete", ""},
    {0, nullptr, 0, nullptr, nullptr},
};

static bool outliner_do_scene_operation(
    bContext *C,
    eOutliner_PropSceneOps event,
    ListBase *lb,
    bool (*operation_fn)(bContext *, eOutliner_PropSceneOps, TreeElement *, TreeStoreElem *))
{
  bool success = false;

  LISTBASE_FOREACH (TreeElement *, te, lb) {
    TreeStoreElem *tselem = TREESTORE(te);
    if (tselem->flag & TSE_SELECTED) {
      if (operation_fn(C, event, te, tselem)) {
        success = true;
      }
    }
  }

  return success;
}

static bool scene_fn(bContext *C,
                     eOutliner_PropSceneOps event,
                     TreeElement *UNUSED(te),
                     TreeStoreElem *tselem)
{
  Scene *scene = (Scene *)tselem->id;

  if (event == OL_SCENE_OP_DELETE) {
    if (ED_scene_delete(C, CTX_data_main(C), scene)) {
      WM_event_add_notifier(C, NC_SCENE | NA_REMOVED, scene);
    }
    else {
      return false;
    }
  }

  return true;
}

static int outliner_scene_operation_exec(bContext *C, wmOperator *op)
{
  SpaceOutliner *space_outliner = CTX_wm_space_outliner(C);
  const eOutliner_PropSceneOps event = (eOutliner_PropSceneOps)RNA_enum_get(op->ptr, "type");

  if (outliner_do_scene_operation(C, event, &space_outliner->tree, scene_fn) == false) {
    return OPERATOR_CANCELLED;
  }

  if (event == OL_SCENE_OP_DELETE) {
    outliner_cleanup_tree(space_outliner);
    ED_undo_push(C, "Delete Scene(s)");
  }
  else {
    BLI_assert_unreachable();
    return OPERATOR_CANCELLED;
  }

  return OPERATOR_FINISHED;
}

void OUTLINER_OT_scene_operation(wmOperatorType *ot)
{
  /* identifiers */
  ot->name = "Outliner Scene Operation";
  ot->idname = "OUTLINER_OT_scene_operation";
  ot->description = "Context menu for scene operations";

  /* callbacks */
  ot->invoke = WM_menu_invoke;
  ot->exec = outliner_scene_operation_exec;
  ot->poll = ED_operator_outliner_active;

  ot->flag = 0;

  ot->prop = RNA_def_enum(ot->srna, "type", prop_scene_op_types, 0, "Scene Operation", "");
}

/** \} */

/* -------------------------------------------------------------------- */
/** \name Search Utilities
 * \{ */

/**
 * Stores the parent and a child element of a merged icon-row icon for
 * the merged select popup menu. The sub-tree of the parent is searched and
 * the child is needed to only show elements of the same type in the popup.
 */
struct MergedSearchData {
  TreeElement *parent_element;
  TreeElement *select_element;
};

static void merged_element_search_fn_recursive(
    const ListBase *tree, short tselem_type, short type, const char *str, uiSearchItems *items)
{
  char name[64];
  int iconid;

  LISTBASE_FOREACH (TreeElement *, te, tree) {
    TreeStoreElem *tselem = TREESTORE(te);

    if (tree_element_id_type_to_index(te) == type && tselem_type == tselem->type) {
      if (BLI_strcasestr(te->name, str)) {
        BLI_strncpy(name, te->name, 64);

        iconid = tree_element_get_icon(tselem, te).icon;

        /* Don't allow duplicate named items */
        if (UI_search_items_find_index(items, name) == -1) {
          if (!UI_search_item_add(items, name, te, iconid, 0, 0)) {
            break;
          }
        }
      }
    }

    merged_element_search_fn_recursive(&te->subtree, tselem_type, type, str, items);
  }
}

/* Get a list of elements that match the search string */
static void merged_element_search_update_fn(const bContext *UNUSED(C),
                                            void *data,
                                            const char *str,
                                            uiSearchItems *items,
                                            const bool UNUSED(is_first))
{
  MergedSearchData *search_data = (MergedSearchData *)data;
  TreeElement *parent = search_data->parent_element;
  TreeElement *te = search_data->select_element;

  int type = tree_element_id_type_to_index(te);

  merged_element_search_fn_recursive(&parent->subtree, TREESTORE(te)->type, type, str, items);
}

/* Activate an element from the merged element search menu */
static void merged_element_search_exec_fn(struct bContext *C, void *UNUSED(arg1), void *element)
{
  SpaceOutliner *space_outliner = CTX_wm_space_outliner(C);
  TreeElement *te = (TreeElement *)element;

  outliner_item_select(C, space_outliner, te, OL_ITEM_SELECT | OL_ITEM_ACTIVATE);

  ED_outliner_select_sync_from_outliner(C, space_outliner);
}

/**
 * Merged element search menu
 * Created on activation of a merged or aggregated icon-row icon.
 */
static uiBlock *merged_element_search_menu(bContext *C, ARegion *region, void *data)
{
  static char search[64] = "";
  uiBlock *block;
  uiBut *but;

  /* Clear search on each menu creation */
  *search = '\0';

  block = UI_block_begin(C, region, __func__, UI_EMBOSS);
  UI_block_flag_enable(block, UI_BLOCK_LOOP | UI_BLOCK_MOVEMOUSE_QUIT | UI_BLOCK_SEARCH_MENU);
  UI_block_theme_style_set(block, UI_BLOCK_THEME_STYLE_POPUP);

  short menu_width = 10 * UI_UNIT_X;
  but = uiDefSearchBut(
      block, search, 0, ICON_VIEWZOOM, sizeof(search), 10, 10, menu_width, UI_UNIT_Y, 0, 0, "");
  UI_but_func_search_set(but,
                         nullptr,
                         merged_element_search_update_fn,
                         data,
                         false,
                         nullptr,
                         merged_element_search_exec_fn,
                         nullptr);
  UI_but_flag_enable(but, UI_BUT_ACTIVATE_ON_INIT);

  /* Fake button to hold space for search items */
  uiDefBut(block,
           UI_BTYPE_LABEL,
           0,
           "",
           10,
           10 - UI_searchbox_size_y(),
           menu_width,
           UI_searchbox_size_y(),
           nullptr,
           0,
           0,
           0,
           0,
           nullptr);

  /* Center the menu on the cursor */
  const int offset[2] = {-(menu_width / 2), 0};
  UI_block_bounds_set_popup(block, 6, offset);

  return block;
}

void merged_element_search_menu_invoke(bContext *C,
                                       TreeElement *parent_te,
                                       TreeElement *activate_te)
{
  MergedSearchData *select_data = MEM_cnew<MergedSearchData>("merge_search_data");
  select_data->parent_element = parent_te;
  select_data->select_element = activate_te;

  UI_popup_block_invoke(C, merged_element_search_menu, select_data, MEM_freeN);
}

static void object_select_fn(bContext *C,
                             ReportList *UNUSED(reports),
                             Scene *UNUSED(scene),
                             TreeElement *UNUSED(te),
                             TreeStoreElem *UNUSED(tsep),
                             TreeStoreElem *tselem,
                             void *UNUSED(user_data))
{
  ViewLayer *view_layer = CTX_data_view_layer(C);
  Object *ob = (Object *)tselem->id;
  Base *base = BKE_view_layer_base_find(view_layer, ob);

  if (base) {
    ED_object_base_select(base, BA_SELECT);
  }
}

/** \} */

/* -------------------------------------------------------------------- */
/** \name Callbacks (Selection, Users & Library) Utilities
 * \{ */

static void object_select_hierarchy_fn(bContext *C,
                                       ReportList *UNUSED(reports),
                                       Scene *UNUSED(scene),
                                       TreeElement *te,
                                       TreeStoreElem *UNUSED(tsep),
                                       TreeStoreElem *UNUSED(tselem),
                                       void *UNUSED(user_data))
{
  /* Don't extend because this toggles, which is nice for Ctrl-Click but not for a menu item.
   * it's especially confusing when multiple items are selected since some toggle on/off. */
  SpaceOutliner *space_outliner = CTX_wm_space_outliner(C);
  outliner_item_select(
      C, space_outliner, te, OL_ITEM_SELECT | OL_ITEM_ACTIVATE | OL_ITEM_RECURSIVE);
}

static void object_deselect_fn(bContext *C,
                               ReportList *UNUSED(reports),
                               Scene *UNUSED(scene),
                               TreeElement *UNUSED(te),
                               TreeStoreElem *UNUSED(tsep),
                               TreeStoreElem *tselem,
                               void *UNUSED(user_data))
{
  ViewLayer *view_layer = CTX_data_view_layer(C);
  Object *ob = (Object *)tselem->id;
  Base *base = BKE_view_layer_base_find(view_layer, ob);

  if (base) {
    base->flag &= ~BASE_SELECTED;
  }
}

static void outliner_object_delete_fn(bContext *C, ReportList *reports, Scene *scene, Object *ob)
{
  if (ob) {
    Main *bmain = CTX_data_main(C);
    if (ob->id.tag & LIB_TAG_INDIRECT) {
      BKE_reportf(
          reports, RPT_WARNING, "Cannot delete indirectly linked object '%s'", ob->id.name + 2);
      return;
    }
    if (ID_REAL_USERS(ob) <= 1 && ID_EXTRA_USERS(ob) == 0 &&
        BKE_library_ID_is_indirectly_used(bmain, ob)) {
      BKE_reportf(reports,
                  RPT_WARNING,
                  "Cannot delete object '%s' from scene '%s', indirectly used objects need at "
                  "least one user",
                  ob->id.name + 2,
                  scene->id.name + 2);
      return;
    }

    /* Check also library later. */
    if ((ob->mode & OB_MODE_EDIT) && BKE_object_is_in_editmode(ob)) {
      ED_object_editmode_exit_ex(bmain, scene, ob, EM_FREEDATA);
    }
    BKE_id_delete(bmain, ob);
  }
}

static void id_local_fn(bContext *C,
                        ReportList *UNUSED(reports),
                        Scene *UNUSED(scene),
                        TreeElement *UNUSED(te),
                        TreeStoreElem *UNUSED(tsep),
                        TreeStoreElem *tselem,
                        void *UNUSED(user_data))
{
  if (ID_IS_LINKED(tselem->id) && (tselem->id->tag & LIB_TAG_EXTERN)) {
    Main *bmain = CTX_data_main(C);
    if (BKE_lib_id_make_local(bmain, tselem->id, 0)) {
      BKE_id_newptr_and_tag_clear(tselem->id);
    }
  }
  else if (ID_IS_OVERRIDE_LIBRARY_REAL(tselem->id)) {
    BKE_lib_override_library_make_local(tselem->id);
  }
}

struct OutlinerLiboverrideDataIDRoot {
  /** The linked ID that was selected for override. */
  ID *id_root_reference;

  /** The root of the override hierarchy to which the override of `id_root` belongs, once
   * known/created. */
  ID *id_hierarchy_root_override;

  /** The ID that was detected as being a good candidate as instantiation hint for newly overridden
   * objects, may be null.
   *
   * \note Typically currently only used when the root ID to override is a collection instanced by
   * an empty object. */
  ID *id_instance_hint;

  /** If this override comes from an instancing object (which would be `id_instance_hint` then). */
  bool is_override_instancing_object;
};

struct OutlinerLibOverrideData {
  bool do_hierarchy;

  /** When creating new overrides, make them all user-editable. */
  bool do_fully_editable;

  /**
   * For resync operation, force keeping newly created override IDs (or original linked IDs)
   * instead of re-applying relevant existing ID pointer property override operations. Helps
   * solving broken overrides while not losing *all* of your overrides. */
  bool do_resync_hierarchy_enforce;

  /** A set of the selected tree elements' ID 'uuid'. Used to clear 'system override' flags on
   * their newly-created liboverrides in post-process step of override hierarchy creation. */
  Set<uint> selected_id_uid;

  /** A mapping from the found hierarchy roots to a linked list of IDs to override for each of
   * these roots.
   *
   * \note the key may be either linked (in which case it will be replaced by the newly created
   * override), or an actual already existing override. */
  Map<ID *, Vector<OutlinerLiboverrideDataIDRoot>> id_hierarchy_roots;

  /** All 'session_uuid' of all hierarchy root IDs used or created by the operation.  */
  Set<uint> id_hierarchy_roots_uid;

  void id_root_add(ID *id_hierarchy_root_reference,
                   ID *id_root_reference,
                   ID *id_instance_hint,
                   const bool is_override_instancing_object)
  {
    OutlinerLiboverrideDataIDRoot id_root_data;
    id_root_data.id_root_reference = id_root_reference;
    id_root_data.id_hierarchy_root_override = nullptr;
    id_root_data.id_instance_hint = id_instance_hint;
    id_root_data.is_override_instancing_object = is_override_instancing_object;

    Vector<OutlinerLiboverrideDataIDRoot> &value = id_hierarchy_roots.lookup_or_add_default(
        id_hierarchy_root_reference);
    value.append(id_root_data);
  }
  void id_root_set(ID *id_hierarchy_root_reference)
  {
    OutlinerLiboverrideDataIDRoot id_root_data;
    id_root_data.id_root_reference = nullptr;
    id_root_data.id_hierarchy_root_override = nullptr;
    id_root_data.id_instance_hint = nullptr;
    id_root_data.is_override_instancing_object = false;

    Vector<OutlinerLiboverrideDataIDRoot> &value = id_hierarchy_roots.lookup_or_add_default(
        id_hierarchy_root_reference);
    if (value.is_empty()) {
      value.append(id_root_data);
    }
  }
};

/* Store 'UUID' of IDs of selected elements in the Outliner tree, before generating the override
 * hierarchy. */
static void id_override_library_create_hierarchy_pre_process_fn(bContext *C,
                                                                ReportList *reports,
                                                                Scene *UNUSED(scene),
                                                                TreeElement *te,
                                                                TreeStoreElem *tsep,
                                                                TreeStoreElem *tselem,
                                                                void *user_data)
{
  BLI_assert(TSE_IS_REAL_ID(tselem));

  OutlinerLibOverrideData *data = static_cast<OutlinerLibOverrideData *>(user_data);
  const bool do_hierarchy = data->do_hierarchy;
  ID *id_root_reference = tselem->id;

  if (!BKE_idtype_idcode_is_linkable(GS(id_root_reference->name)) ||
      (id_root_reference->flag & (LIB_EMBEDDED_DATA | LIB_EMBEDDED_DATA_LIB_OVERRIDE)) != 0) {
    return;
  }

  BLI_assert(do_hierarchy);
  UNUSED_VARS_NDEBUG(do_hierarchy);

  printf("Adding %s as selected item to get editable override\n", id_root_reference->name);
  data->selected_id_uid.add(id_root_reference->session_uuid);

  if (ID_IS_OVERRIDE_LIBRARY_REAL(id_root_reference) && !ID_IS_LINKED(id_root_reference)) {
    id_root_reference->override_library->flag &= ~IDOVERRIDE_LIBRARY_FLAG_SYSTEM_DEFINED;
    return;
  }

  if (GS(id_root_reference->name) == ID_GR && (tselem->flag & TSE_CLOSED) != 0) {
    /* If selected element is a (closed) collection, check all of its objects recursively, and also
     * consider the armature ones as 'selected' (i.e. to not become system overrides). */
    Collection *root_collection = reinterpret_cast<Collection *>(id_root_reference);
    FOREACH_COLLECTION_OBJECT_RECURSIVE_BEGIN (root_collection, object_iter) {
      if (id_root_reference->lib == object_iter->id.lib && object_iter->type == OB_ARMATURE) {
        printf("Adding %s as selected item to get editable override\n", object_iter->id.name);
        data->selected_id_uid.add(object_iter->id.session_uuid);
      }
    }
    FOREACH_COLLECTION_OBJECT_RECURSIVE_END;
  }

  ID *id_instance_hint = nullptr;
  bool is_override_instancing_object = false;
  if (tsep != nullptr && tsep->type == TSE_SOME_ID && tsep->id != nullptr &&
      GS(tsep->id->name) == ID_OB && !ID_IS_OVERRIDE_LIBRARY(tsep->id)) {
    Object *ob = reinterpret_cast<Object *>(tsep->id);
    if (ob->type == OB_EMPTY && &ob->instance_collection->id == id_root_reference) {
      BLI_assert(GS(id_root_reference->name) == ID_GR);
      /* Empty instantiating the collection we override, we need to pass it to BKE overriding code
       * for proper handling. */
      id_instance_hint = tsep->id;
      is_override_instancing_object = true;
    }
  }

  if (!ID_IS_OVERRIDABLE_LIBRARY(id_root_reference) &&
      !(ID_IS_LINKED(id_root_reference) && do_hierarchy)) {
    return;
  }

  Main *bmain = CTX_data_main(C);

  if (do_hierarchy) {
    /* Tag all linked parents in tree hierarchy to be also overridden. */
    ID *id_hierarchy_root_reference = id_root_reference;
    while ((te = te->parent) != nullptr) {
      if (!TSE_IS_REAL_ID(te->store_elem)) {
        continue;
      }

      /* Tentative hierarchy root. */
      ID *id_current_hierarchy_root = te->store_elem->id;

      /* If the parent ID is from a different library than the reference root one, we are done
       * with upwards tree processing in any case. */
      if (id_current_hierarchy_root->lib != id_root_reference->lib) {
        if (ID_IS_OVERRIDE_LIBRARY_VIRTUAL(id_current_hierarchy_root)) {
          /* Virtual overrides (i.e. embedded IDs), we can simply keep processing their parent to
           * get an actual real override. */
          continue;
        }

        /* If the parent ID is already an override, and is valid (i.e. local override), we can
         * access its hierarchy root directly. */
        if (!ID_IS_LINKED(id_current_hierarchy_root) &&
            ID_IS_OVERRIDE_LIBRARY_REAL(id_current_hierarchy_root) &&
            id_current_hierarchy_root->override_library->reference->lib ==
                id_root_reference->lib) {
          id_hierarchy_root_reference =
              id_current_hierarchy_root->override_library->hierarchy_root;
          BLI_assert(ID_IS_OVERRIDE_LIBRARY_REAL(id_hierarchy_root_reference));
          break;
        }

        if (ID_IS_LINKED(id_current_hierarchy_root)) {
          /* No local 'anchor' was found for the hierarchy to override, do not proceed, as this
           * would most likely generate invisible/confusing/hard to use and manage overrides. */
          BKE_main_id_tag_all(bmain, LIB_TAG_DOIT, false);
          BKE_reportf(reports,
                      RPT_WARNING,
                      "Invalid anchor ('%s') found, needed to create library override from "
                      "data-block '%s'",
                      id_current_hierarchy_root->name,
                      id_root_reference->name);
          return;
        }

        /* In all other cases, `id_current_hierarchy_root` cannot be a valid hierarchy root, so
         * current `id_hierarchy_root_reference` is our best candidate. */

        break;
      }

      /* If some element in the tree needs to be overridden, but its ID is not overridable,
       * abort. */
      if (!ID_IS_OVERRIDABLE_LIBRARY_HIERARCHY(id_current_hierarchy_root)) {
        BKE_main_id_tag_all(bmain, LIB_TAG_DOIT, false);
        BKE_reportf(reports,
                    RPT_WARNING,
                    "Could not create library override from data-block '%s', one of its parents "
                    "is not overridable ('%s')",
                    id_root_reference->name,
                    id_current_hierarchy_root->name);
        return;
      }
      id_current_hierarchy_root->tag |= LIB_TAG_DOIT;
      id_hierarchy_root_reference = id_current_hierarchy_root;
    }

    /* That case can happen when linked data is a complex mix involving several libraries and/or
     * linked overrides. E.g. a mix of overrides from one library, and indirectly linked data
     * from another library. Do not try to support such cases for now. */
    if (!((id_hierarchy_root_reference->lib == id_root_reference->lib) ||
          (!ID_IS_LINKED(id_hierarchy_root_reference) &&
           ID_IS_OVERRIDE_LIBRARY_REAL(id_hierarchy_root_reference) &&
           id_hierarchy_root_reference->override_library->reference->lib ==
               id_root_reference->lib))) {
      BKE_main_id_tag_all(bmain, LIB_TAG_DOIT, false);
      BKE_reportf(reports,
                  RPT_WARNING,
                  "Invalid hierarchy root ('%s') found, needed to create library override from "
                  "data-block '%s'",
                  id_hierarchy_root_reference->name,
                  id_root_reference->name);
      return;
    }

    /* While ideally this should not be needed, in practice user almost _never_ wants to actually
     * create liboverrides for all data under a selected hierarchy node, and this has currently a
     * dreadful consequences over performances (since it would call
     * #BKE_lib_override_library_create over _all_ items in the hierarchy). So only the clearing of
     * the system override flag is supported for non-selected items for now.
     */
    const bool is_selected = tselem->flag & TSE_SELECTED;
    if (!is_selected && data->id_hierarchy_roots.contains(id_hierarchy_root_reference)) {
      return;
    }

    data->id_root_add(id_hierarchy_root_reference,
                      id_root_reference,
                      id_instance_hint,
                      is_override_instancing_object);
  }
  else if (ID_IS_OVERRIDABLE_LIBRARY(id_root_reference)) {
    data->id_root_add(
        id_root_reference, id_root_reference, id_instance_hint, is_override_instancing_object);
  }
}

static void id_override_library_create_hierarchy(
    Main &bmain,
    Scene *scene,
    ViewLayer *view_layer,
    OutlinerLibOverrideData &data,
    ID *id_hierarchy_root_reference,
    Vector<OutlinerLiboverrideDataIDRoot> &data_idroots,
    bool &r_aggregated_success)
{
  BLI_assert(ID_IS_LINKED(id_hierarchy_root_reference) ||
             ID_IS_OVERRIDE_LIBRARY_REAL(id_hierarchy_root_reference));

  const bool do_hierarchy = data.do_hierarchy;

  /* NOTE: This process is not the most efficient, but allows to re-use existing code.
   * If this becomes a bottle-neck at some point, we need to implement a new
   * `BKE_lib_override_library_hierarchy_create()` function able to process several roots inside of
   * a same hierarchy in a single call. */
  for (OutlinerLiboverrideDataIDRoot &data_idroot : data_idroots) {
    /* For now, remap all local usages of linked ID to local override one here. */
    ID *id_iter;
    FOREACH_MAIN_ID_BEGIN (&bmain, id_iter) {
      if (ID_IS_LINKED(id_iter) || ID_IS_OVERRIDE_LIBRARY(id_iter)) {
        id_iter->tag &= ~LIB_TAG_DOIT;
      }
      else {
        id_iter->tag |= LIB_TAG_DOIT;
      }
    }
    FOREACH_MAIN_ID_END;

    bool success = false;
    if (do_hierarchy) {
      ID *id_root_override = nullptr;
      success = BKE_lib_override_library_create(&bmain,
                                                scene,
                                                view_layer,
                                                nullptr,
                                                data_idroot.id_root_reference,
                                                id_hierarchy_root_reference,
                                                data_idroot.id_instance_hint,
                                                &id_root_override,
                                                data.do_fully_editable);

      if (success) {
        BLI_assert(id_root_override != nullptr);
        BLI_assert(!ID_IS_LINKED(id_root_override));
        BLI_assert(ID_IS_OVERRIDE_LIBRARY_REAL(id_root_override));

        ID *id_hierarchy_root_override = id_root_override->override_library->hierarchy_root;
        BLI_assert(ID_IS_OVERRIDE_LIBRARY_REAL(id_hierarchy_root_override));
        if (ID_IS_LINKED(id_hierarchy_root_reference)) {
          BLI_assert(id_hierarchy_root_override->override_library->reference ==
                     id_hierarchy_root_reference);
          /* If the hierarchy root reference was a linked data, after the first iteration there is
           * now a matching override, which shall be used for all further partial overrides with
           * this same hierarchy. */
          id_hierarchy_root_reference = id_hierarchy_root_override;
        }
        else {
          BLI_assert(id_hierarchy_root_override == id_hierarchy_root_reference);
        }
        data_idroot.id_hierarchy_root_override = id_hierarchy_root_override;
        data.id_hierarchy_roots_uid.add(id_hierarchy_root_override->session_uuid);
      }
    }
    else if (ID_IS_OVERRIDABLE_LIBRARY(data_idroot.id_root_reference)) {
      ID *id_root_override = BKE_lib_override_library_create_from_id(
          &bmain, data_idroot.id_root_reference, true);

      success = id_root_override != nullptr;
      if (success) {
        BLI_assert(ID_IS_OVERRIDE_LIBRARY_REAL(id_root_override));
        id_root_override->override_library->flag &= ~IDOVERRIDE_LIBRARY_FLAG_SYSTEM_DEFINED;
      }
      /* Cleanup. */
      BKE_main_id_newptr_and_tag_clear(&bmain);
      BKE_main_id_tag_all(&bmain, LIB_TAG_DOIT, false);
    }
    else {
      BLI_assert_unreachable();
    }

    /* Remove the instance empty from this scene, the items now have an overridden collection
     * instead. */
    if (success && data_idroot.is_override_instancing_object) {
      BLI_assert(GS(data_idroot.id_instance_hint) == ID_OB);
      ED_object_base_free_and_unlink(
          &bmain, scene, reinterpret_cast<Object *>(data_idroot.id_instance_hint));
    }

    r_aggregated_success = r_aggregated_success && success;
  }
}

/* Clear system override flag from newly created overrides which linked reference were previously
 * selected in the Outliner tree. */
static void id_override_library_create_hierarchy_process(bContext *C,
                                                         ReportList *reports,
                                                         OutlinerLibOverrideData &data)
{
  Main *bmain = CTX_data_main(C);
  Scene *scene = CTX_data_scene(C);
  ViewLayer *view_layer = CTX_data_view_layer(C);
  const bool do_hierarchy = data.do_hierarchy;

  bool success = true;
  for (auto &&[id_hierarchy_root_reference, data_idroots] : data.id_hierarchy_roots.items()) {
    id_override_library_create_hierarchy(
        *bmain, scene, view_layer, data, id_hierarchy_root_reference, data_idroots, success);
  }

  if (!success) {
    BKE_reportf(reports,
                RPT_WARNING,
                "Could not create library override from one or more of the selected data-blocks");
  }

  if (!do_hierarchy) {
    return;
  }

  ID *id_iter;
  FOREACH_MAIN_ID_BEGIN (bmain, id_iter) {
    if (ID_IS_LINKED(id_iter) || !ID_IS_OVERRIDE_LIBRARY_REAL(id_iter)) {
      continue;
    }
    if (!data.id_hierarchy_roots_uid.contains(
            id_iter->override_library->hierarchy_root->session_uuid)) {
      continue;
    }
    if (data.selected_id_uid.contains(id_iter->override_library->reference->session_uuid) ||
        data.selected_id_uid.contains(id_iter->session_uuid)) {
      id_iter->override_library->flag &= ~IDOVERRIDE_LIBRARY_FLAG_SYSTEM_DEFINED;
    }
  }
  FOREACH_MAIN_ID_END;
}

static void id_override_library_reset_fn(bContext *C,
                                         ReportList *UNUSED(reports),
                                         Scene *UNUSED(scene),
                                         TreeElement *UNUSED(te),
                                         TreeStoreElem *UNUSED(tsep),
                                         TreeStoreElem *tselem,
                                         void *user_data)
{
  BLI_assert(TSE_IS_REAL_ID(tselem));
  ID *id_root = tselem->id;
  OutlinerLibOverrideData *data = static_cast<OutlinerLibOverrideData *>(user_data);
  const bool do_hierarchy = data->do_hierarchy;

  if (ID_IS_OVERRIDE_LIBRARY_REAL(id_root)) {
    Main *bmain = CTX_data_main(C);

    if (do_hierarchy) {
      BKE_lib_override_library_id_hierarchy_reset(bmain, id_root, false);
    }
    else {
      BKE_lib_override_library_id_reset(bmain, id_root, false);
    }

    WM_event_add_notifier(C, NC_WM | ND_DATACHANGED, nullptr);
    WM_event_add_notifier(C, NC_SPACE | ND_SPACE_VIEW3D, nullptr);
  }
  else {
    CLOG_WARN(&LOG, "Could not reset library override of data block '%s'", id_root->name);
  }
}

static void id_override_library_resync_fn(bContext *UNUSED(C),
                                          ReportList *UNUSED(reports),
                                          Scene *UNUSED(scene),
                                          TreeElement *UNUSED(te),
                                          TreeStoreElem *UNUSED(tsep),
                                          TreeStoreElem *tselem,
                                          void *user_data)
{
  BLI_assert(TSE_IS_REAL_ID(tselem));
  ID *id_root = tselem->id;
<<<<<<< HEAD
  OutlinerLibOverrideData *data = static_cast<OutlinerLibOverrideData *>(user_data);
  const bool do_hierarchy_enforce = data->do_resync_hierarchy_enforce;
=======
  OutlinerLibOverrideData *data = reinterpret_cast<OutlinerLibOverrideData *>(user_data);
>>>>>>> c73cc15e

  if (!ID_IS_OVERRIDE_LIBRARY_REAL(id_root)) {
    CLOG_WARN(&LOG, "Could not resync library override of data block '%s'", id_root->name);
  }

  if (id_root->override_library->hierarchy_root != nullptr) {
    id_root = id_root->override_library->hierarchy_root;
  }

  data->id_root_set(id_root);
}

/* Resync a hierarchy of library overrides. */
static void id_override_library_resync_hierarchy_process(bContext *C,
                                                         ReportList *reports,
                                                         OutlinerLibOverrideData &data)
{
  Main *bmain = CTX_data_main(C);
  Scene *scene = CTX_data_scene(C);
  const bool do_hierarchy_enforce = data.do_resync_hierarchy_enforce;

  BlendFileReadReport report{};
  report.reports = reports;

  for (auto &&id_hierarchy_root : data.id_hierarchy_roots.keys()) {
    BKE_lib_override_library_resync(bmain,
                                    scene,
                                    CTX_data_view_layer(C),
                                    id_hierarchy_root,
                                    nullptr,
                                    do_hierarchy_enforce,
                                    &report);
  }

  WM_event_add_notifier(C, NC_WINDOW, nullptr);
}

static void id_override_library_clear_hierarchy_fn(bContext *UNUSED(C),
                                                   ReportList *UNUSED(reports),
                                                   Scene *UNUSED(scene),
                                                   TreeElement *UNUSED(te),
                                                   TreeStoreElem *UNUSED(tsep),
                                                   TreeStoreElem *tselem,
                                                   void *user_data)
{
  OutlinerLibOverrideData *data = reinterpret_cast<OutlinerLibOverrideData *>(user_data);

  BLI_assert(TSE_IS_REAL_ID(tselem));
  ID *id_root = tselem->id;

  if (!ID_IS_OVERRIDE_LIBRARY_REAL(id_root)) {
    CLOG_WARN(&LOG, "Could not delete library override of data block '%s'", id_root->name);
    return;
  }

  if (id_root->override_library->hierarchy_root != nullptr) {
    id_root = id_root->override_library->hierarchy_root;
  }

  data->id_root_set(id_root);
}

/* Clear (delete) a hierarchy of library overrides. */
static void id_override_library_clear_hierarchy_process(bContext *C,
                                                        ReportList *UNUSED(reports),
                                                        OutlinerLibOverrideData &data)
{
  Main *bmain = CTX_data_main(C);

  for (auto &&id_hierarchy_root : data.id_hierarchy_roots.keys()) {
    BKE_lib_override_library_delete(bmain, id_hierarchy_root);
  }

  WM_event_add_notifier(C, NC_WINDOW, nullptr);
}

static void id_override_library_clear_single_fn(bContext *C,
                                                ReportList *reports,
                                                Scene *UNUSED(scene),
                                                TreeElement *UNUSED(te),
                                                TreeStoreElem *UNUSED(tsep),
                                                TreeStoreElem *tselem,
                                                void *UNUSED(user_data))
{
  BLI_assert(TSE_IS_REAL_ID(tselem));
  Main *bmain = CTX_data_main(C);
  ID *id = tselem->id;

  if (!ID_IS_OVERRIDE_LIBRARY_REAL(id)) {
    BKE_reportf(reports,
                RPT_WARNING,
                "Cannot clear embedded library override id '%s', only overrides of real "
                "data-blocks can be directly deleted",
                id->name);
    return;
  }

  /* If given ID is not using any other override (it's a 'leaf' in the override hierarchy),
   * delete it and remap its usages to its linked reference. Otherwise, keep it as a reset system
   * override. */
  if (BKE_lib_override_library_is_hierarchy_leaf(bmain, id)) {
    BKE_libblock_remap(bmain, id, id->override_library->reference, ID_REMAP_SKIP_INDIRECT_USAGE);
    BKE_id_delete(bmain, id);
  }
  else {
    BKE_lib_override_library_id_reset(bmain, id, true);
  }

  WM_event_add_notifier(C, NC_WINDOW, nullptr);
}

static void id_fake_user_set_fn(bContext *UNUSED(C),
                                ReportList *UNUSED(reports),
                                Scene *UNUSED(scene),
                                TreeElement *UNUSED(te),
                                TreeStoreElem *UNUSED(tsep),
                                TreeStoreElem *tselem,
                                void *UNUSED(user_data))
{
  ID *id = tselem->id;

  id_fake_user_set(id);
}

static void id_fake_user_clear_fn(bContext *UNUSED(C),
                                  ReportList *UNUSED(reports),
                                  Scene *UNUSED(scene),
                                  TreeElement *UNUSED(te),
                                  TreeStoreElem *UNUSED(tsep),
                                  TreeStoreElem *tselem,
                                  void *UNUSED(user_data))
{
  ID *id = tselem->id;

  id_fake_user_clear(id);
}

static void id_select_linked_fn(bContext *C,
                                ReportList *UNUSED(reports),
                                Scene *UNUSED(scene),
                                TreeElement *UNUSED(te),
                                TreeStoreElem *UNUSED(tsep),
                                TreeStoreElem *tselem,
                                void *UNUSED(user_data))
{
  ID *id = tselem->id;

  ED_object_select_linked_by_id(C, id);
}

static void singleuser_action_fn(bContext *C,
                                 ReportList *UNUSED(reports),
                                 Scene *UNUSED(scene),
                                 TreeElement *te,
                                 TreeStoreElem *tsep,
                                 TreeStoreElem *tselem,
                                 void *UNUSED(user_data))
{
  /* This callback runs for all selected elements, some of which may not be actions which results
   * in a crash. */
  if (te->idcode != ID_AC) {
    return;
  }

  ID *id = tselem->id;

  if (id) {
    IdAdtTemplate *iat = (IdAdtTemplate *)tsep->id;
    PointerRNA ptr = {nullptr};
    PropertyRNA *prop;

    RNA_pointer_create(&iat->id, &RNA_AnimData, iat->adt, &ptr);
    prop = RNA_struct_find_property(&ptr, "action");

    id_single_user(C, id, &ptr, prop);
  }
}

static void singleuser_world_fn(bContext *C,
                                ReportList *UNUSED(reports),
                                Scene *UNUSED(scene),
                                TreeElement *UNUSED(te),
                                TreeStoreElem *tsep,
                                TreeStoreElem *tselem,
                                void *UNUSED(user_data))
{
  ID *id = tselem->id;

  /* need to use parent scene not just scene, otherwise may end up getting wrong one */
  if (id) {
    Scene *parscene = (Scene *)tsep->id;
    PointerRNA ptr = {nullptr};
    PropertyRNA *prop;

    RNA_id_pointer_create(&parscene->id, &ptr);
    prop = RNA_struct_find_property(&ptr, "world");

    id_single_user(C, id, &ptr, prop);
  }
}

void outliner_do_object_operation_ex(bContext *C,
                                     ReportList *reports,
                                     Scene *scene_act,
                                     SpaceOutliner *space_outliner,
                                     ListBase *lb,
                                     outliner_operation_fn operation_fn,
                                     void *user_data,
                                     bool recurse_selected)
{
  LISTBASE_FOREACH (TreeElement *, te, lb) {
    TreeStoreElem *tselem = TREESTORE(te);
    bool select_handled = false;
    if (tselem->flag & TSE_SELECTED) {
      if ((tselem->type == TSE_SOME_ID) && (te->idcode == ID_OB)) {
        /* When objects selected in other scenes... dunno if that should be allowed. */
        Scene *scene_owner = (Scene *)outliner_search_back(te, ID_SCE);
        if (scene_owner && scene_act != scene_owner) {
          WM_window_set_active_scene(CTX_data_main(C), C, CTX_wm_window(C), scene_owner);
        }
        /* Important to use 'scene_owner' not scene_act else deleting objects can crash.
         * only use 'scene_act' when 'scene_owner' is nullptr, which can happen when the
         * outliner isn't showing scenes: Visible Layer draw mode for eg. */
        operation_fn(
            C, reports, scene_owner ? scene_owner : scene_act, te, nullptr, tselem, user_data);
        select_handled = true;
      }
    }
    if (TSELEM_OPEN(tselem, space_outliner)) {
      if ((select_handled == false) || recurse_selected) {
        outliner_do_object_operation_ex(C,
                                        reports,
                                        scene_act,
                                        space_outliner,
                                        &te->subtree,
                                        operation_fn,
                                        nullptr,
                                        recurse_selected);
      }
    }
  }
}

void outliner_do_object_operation(bContext *C,
                                  ReportList *reports,
                                  Scene *scene_act,
                                  SpaceOutliner *space_outliner,
                                  ListBase *lb,
                                  outliner_operation_fn operation_fn)
{
  outliner_do_object_operation_ex(
      C, reports, scene_act, space_outliner, lb, operation_fn, nullptr, true);
}

/** \} */

/* -------------------------------------------------------------------- */
/** \name Internal Tagging Utilities
 * \{ */

static void clear_animdata_fn(int UNUSED(event),
                              TreeElement *UNUSED(te),
                              TreeStoreElem *tselem,
                              void *UNUSED(arg))
{
  BKE_animdata_free(tselem->id, true);
  DEG_id_tag_update(tselem->id, ID_RECALC_ANIMATION);
}

static void unlinkact_animdata_fn(int UNUSED(event),
                                  TreeElement *UNUSED(te),
                                  TreeStoreElem *tselem,
                                  void *UNUSED(arg))
{
  /* just set action to nullptr */
  BKE_animdata_set_action(nullptr, tselem->id, nullptr);
  DEG_id_tag_update(tselem->id, ID_RECALC_ANIMATION);
}

static void cleardrivers_animdata_fn(int UNUSED(event),
                                     TreeElement *UNUSED(te),
                                     TreeStoreElem *tselem,
                                     void *UNUSED(arg))
{
  IdAdtTemplate *iat = (IdAdtTemplate *)tselem->id;

  /* just free drivers - stored as a list of F-Curves */
  BKE_fcurves_free(&iat->adt->drivers);
  DEG_id_tag_update(tselem->id, ID_RECALC_ANIMATION);
}

static void refreshdrivers_animdata_fn(int UNUSED(event),
                                       TreeElement *UNUSED(te),
                                       TreeStoreElem *tselem,
                                       void *UNUSED(arg))
{
  IdAdtTemplate *iat = (IdAdtTemplate *)tselem->id;

  /* Loop over drivers, performing refresh
   * (i.e. check graph_buttons.c and rna_fcurve.c for details). */
  LISTBASE_FOREACH (FCurve *, fcu, &iat->adt->drivers) {
    fcu->flag &= ~FCURVE_DISABLED;

    if (fcu->driver) {
      fcu->driver->flag &= ~DRIVER_FLAG_INVALID;
    }
  }
}

/** \} */

/* -------------------------------------------------------------------- */
/** \name Library Overrides Operation Menu.
 * \{ */

enum eOutlinerLibOverrideOpTypes {
  OUTLINER_LIBOVERRIDE_OP_INVALID = 0,

  OUTLINER_LIBOVERRIDE_OP_CREATE_HIERARCHY,
  OUTLINER_LIBOVERRIDE_OP_RESET,
  OUTLINER_LIBOVERRIDE_OP_CLEAR_SINGLE,

  OUTLINER_LIBOVERRIDE_OP_RESYNC_HIERARCHY,
  OUTLINER_LIBOVERRIDE_OP_RESYNC_HIERARCHY_ENFORCE,
  OUTLINER_LIBOVERRIDE_OP_DELETE_HIERARCHY,
};

static const EnumPropertyItem prop_liboverride_op_types[] = {
    {OUTLINER_LIBOVERRIDE_OP_CREATE_HIERARCHY,
     "OVERRIDE_LIBRARY_CREATE_HIERARCHY",
     0,
     "Create",
     "Make a local override of the selected linked data-blocks, and their hierarchy of "
     "dependencies"},
    {OUTLINER_LIBOVERRIDE_OP_RESET,
     "OVERRIDE_LIBRARY_RESET",
     0,
     "Reset",
     "Reset the selected local override to their linked references values"},
    {OUTLINER_LIBOVERRIDE_OP_CLEAR_SINGLE,
     "OVERRIDE_LIBRARY_CLEAR_SINGLE",
     0,
     "Clear",
     "Delete the selected local overrides and relink their usages to the linked data-blocks if "
     "possible, else reset them and mark them as non editable"},
    {0, nullptr, 0, nullptr, nullptr},
};

static const EnumPropertyItem prop_liboverride_troubleshoot_op_types[] = {
    {OUTLINER_LIBOVERRIDE_OP_RESYNC_HIERARCHY,
     "OVERRIDE_LIBRARY_RESYNC_HIERARCHY",
     0,
     "Resync",
     "Rebuild the selected local overrides from their linked references, as well as their "
     "hierarchies of dependencies"},
    {OUTLINER_LIBOVERRIDE_OP_RESYNC_HIERARCHY_ENFORCE,
     "OVERRIDE_LIBRARY_RESYNC_HIERARCHY_ENFORCE",
     0,
     "Resync Enforce",
     "Rebuild the selected local overrides from their linked references, as well as their "
     "hierarchies of dependencies, enforcing these hierarchies to match the linked data (i.e. "
     "ignoring existing overrides on data-blocks pointer properties)"},
    {OUTLINER_LIBOVERRIDE_OP_DELETE_HIERARCHY,
     "OVERRIDE_LIBRARY_DELETE_HIERARCHY",
     0,
     "Delete",
     "Delete the selected local overrides (including their hierarchies of override dependencies) "
     "and relink their usages to the linked data-blocks"},
    {0, nullptr, 0, nullptr, nullptr},
};

static bool outliner_liboverride_operation_poll(bContext *C)
{
  if (!outliner_operation_tree_element_poll(C)) {
    return false;
  }
  return true;
}

static int outliner_liboverride_operation_exec(bContext *C, wmOperator *op)
{
  Scene *scene = CTX_data_scene(C);
  SpaceOutliner *space_outliner = CTX_wm_space_outliner(C);
  int scenelevel = 0, objectlevel = 0, idlevel = 0, datalevel = 0;

  /* check for invalid states */
  if (space_outliner == nullptr) {
    return OPERATOR_CANCELLED;
  }

  TreeElement *te = get_target_element(space_outliner);
  get_element_operation_type(te, &scenelevel, &objectlevel, &idlevel, &datalevel);

  const eOutlinerLibOpSelectionSet selection_set = static_cast<eOutlinerLibOpSelectionSet>(
      RNA_enum_get(op->ptr, "selection_set"));
  const eOutlinerLibOverrideOpTypes event = static_cast<eOutlinerLibOverrideOpTypes>(
      RNA_enum_get(op->ptr, "type"));
  switch (event) {
    case OUTLINER_LIBOVERRIDE_OP_CREATE_HIERARCHY: {
      OutlinerLibOverrideData override_data{};
      override_data.do_hierarchy = true;
      override_data.do_fully_editable = false;

      outliner_do_libdata_operation_selection_set(
          C,
          op->reports,
          scene,
          space_outliner,
          id_override_library_create_hierarchy_pre_process_fn,
          selection_set,
          &override_data);

      id_override_library_create_hierarchy_process(C, op->reports, override_data);

      ED_undo_push(C, "Overridden Data Hierarchy");
      break;
    }
    case OUTLINER_LIBOVERRIDE_OP_RESET: {
      OutlinerLibOverrideData override_data{};
      outliner_do_libdata_operation_selection_set(C,
                                                  op->reports,
                                                  scene,
                                                  space_outliner,
                                                  id_override_library_reset_fn,
                                                  selection_set,
                                                  &override_data);
      ED_undo_push(C, "Reset Overridden Data");
      break;
    }
    case OUTLINER_LIBOVERRIDE_OP_CLEAR_SINGLE: {
      outliner_do_libdata_operation_selection_set(C,
                                                  op->reports,
                                                  scene,
                                                  space_outliner,
                                                  id_override_library_clear_single_fn,
                                                  selection_set,
                                                  nullptr);
      ED_undo_push(C, "Clear Overridden Data");
      break;
    }

    case OUTLINER_LIBOVERRIDE_OP_RESYNC_HIERARCHY: {
      OutlinerLibOverrideData override_data{};
      override_data.do_hierarchy = true;
      outliner_do_libdata_operation_selection_set(C,
                                                  op->reports,
                                                  scene,
                                                  space_outliner,
                                                  id_override_library_resync_fn,
                                                  OUTLINER_LIB_SELECTIONSET_SELECTED,
                                                  &override_data);

      id_override_library_resync_hierarchy_process(C, op->reports, override_data);

      ED_undo_push(C, "Resync Overridden Data Hierarchy");
      break;
    }
    case OUTLINER_LIBOVERRIDE_OP_RESYNC_HIERARCHY_ENFORCE: {
      OutlinerLibOverrideData override_data{};
      override_data.do_hierarchy = true;
      override_data.do_resync_hierarchy_enforce = true;
      outliner_do_libdata_operation_selection_set(C,
                                                  op->reports,
                                                  scene,
                                                  space_outliner,
                                                  id_override_library_resync_fn,
                                                  OUTLINER_LIB_SELECTIONSET_SELECTED,
                                                  &override_data);

      id_override_library_resync_hierarchy_process(C, op->reports, override_data);

      ED_undo_push(C, "Resync Overridden Data Hierarchy Enforce");
      break;
    }
    case OUTLINER_LIBOVERRIDE_OP_DELETE_HIERARCHY: {
      OutlinerLibOverrideData override_data{};
      override_data.do_hierarchy = true;
      outliner_do_libdata_operation_selection_set(C,
                                                  op->reports,
                                                  scene,
                                                  space_outliner,
                                                  id_override_library_clear_hierarchy_fn,
                                                  OUTLINER_LIB_SELECTIONSET_SELECTED,
                                                  nullptr);

      id_override_library_clear_hierarchy_process(C, op->reports, override_data);

      ED_undo_push(C, "Delete Overridden Data Hierarchy");
      break;
    }
    default:
      /* Invalid - unhandled. */
      break;
  }

  /* wrong notifier still... */
  WM_event_add_notifier(C, NC_ID | NA_EDITED, nullptr);

  /* XXX: this is just so that outliner is always up to date. */
  WM_event_add_notifier(C, NC_SPACE | ND_SPACE_OUTLINER, nullptr);

  return OPERATOR_FINISHED;
}

void OUTLINER_OT_liboverride_operation(wmOperatorType *ot)
{
  /* identifiers */
  ot->name = "Outliner Library Override Operation";
  ot->idname = "OUTLINER_OT_liboverride_operation";

  /* callbacks */
  ot->invoke = WM_menu_invoke;
  ot->exec = outliner_liboverride_operation_exec;
  ot->poll = outliner_liboverride_operation_poll;

  ot->flag = 0;

  RNA_def_enum(ot->srna, "type", prop_liboverride_op_types, 0, "Library Override Operation", "");
  ot->prop = RNA_def_enum(ot->srna,
                          "selection_set",
                          prop_lib_op_selection_set,
                          0,
                          "Selection Set",
                          "Over which part of the tree items to apply the operation");
}

void OUTLINER_OT_liboverride_troubleshoot_operation(wmOperatorType *ot)
{
  /* identifiers */
  ot->name = "Outliner Library Override Troubleshoot Operation";
  ot->idname = "OUTLINER_OT_liboverride_troubleshoot_operation";

  /* callbacks */
  ot->invoke = WM_menu_invoke;
  ot->exec = outliner_liboverride_operation_exec;
  ot->poll = outliner_liboverride_operation_poll;

  ot->flag = 0;

  RNA_def_enum(ot->srna,
               "type",
               prop_liboverride_troubleshoot_op_types,
               0,
               "Library Override Troubleshoot Operation",
               "");
  ot->prop = RNA_def_enum(ot->srna,
                          "selection_set",
                          prop_lib_op_selection_set,
                          0,
                          "Selection Set",
                          "Over which part of the tree items to apply the operation");
}

/** \} */

/* -------------------------------------------------------------------- */
/** \name Object Operation Utilities
 * \{ */

enum eOutliner_PropDataOps {
  OL_DOP_SELECT = 1,
  OL_DOP_DESELECT,
  OL_DOP_HIDE,
  OL_DOP_UNHIDE,
  OL_DOP_SELECT_LINKED,
};

enum eOutliner_PropConstraintOps {
  OL_CONSTRAINTOP_ENABLE = 1,
  OL_CONSTRAINTOP_DISABLE,
  OL_CONSTRAINTOP_DELETE,
};

enum eOutliner_PropModifierOps {
  OL_MODIFIER_OP_TOGVIS = 1,
  OL_MODIFIER_OP_TOGREN,
  OL_MODIFIER_OP_DELETE,
};

static void pchan_fn(int event, TreeElement *te, TreeStoreElem *UNUSED(tselem), void *UNUSED(arg))
{
  bPoseChannel *pchan = (bPoseChannel *)te->directdata;

  if (event == OL_DOP_SELECT) {
    pchan->bone->flag |= BONE_SELECTED;
  }
  else if (event == OL_DOP_DESELECT) {
    pchan->bone->flag &= ~BONE_SELECTED;
  }
  else if (event == OL_DOP_HIDE) {
    pchan->bone->flag |= BONE_HIDDEN_P;
    pchan->bone->flag &= ~BONE_SELECTED;
  }
  else if (event == OL_DOP_UNHIDE) {
    pchan->bone->flag &= ~BONE_HIDDEN_P;
  }
}

static void bone_fn(int event, TreeElement *te, TreeStoreElem *UNUSED(tselem), void *UNUSED(arg))
{
  Bone *bone = (Bone *)te->directdata;

  if (event == OL_DOP_SELECT) {
    bone->flag |= BONE_SELECTED;
  }
  else if (event == OL_DOP_DESELECT) {
    bone->flag &= ~BONE_SELECTED;
  }
  else if (event == OL_DOP_HIDE) {
    bone->flag |= BONE_HIDDEN_P;
    bone->flag &= ~BONE_SELECTED;
  }
  else if (event == OL_DOP_UNHIDE) {
    bone->flag &= ~BONE_HIDDEN_P;
  }
}

static void ebone_fn(int event, TreeElement *te, TreeStoreElem *UNUSED(tselem), void *UNUSED(arg))
{
  EditBone *ebone = (EditBone *)te->directdata;

  if (event == OL_DOP_SELECT) {
    ebone->flag |= BONE_SELECTED;
  }
  else if (event == OL_DOP_DESELECT) {
    ebone->flag &= ~BONE_SELECTED;
  }
  else if (event == OL_DOP_HIDE) {
    ebone->flag |= BONE_HIDDEN_A;
    ebone->flag &= ~BONE_SELECTED | BONE_TIPSEL | BONE_ROOTSEL;
  }
  else if (event == OL_DOP_UNHIDE) {
    ebone->flag &= ~BONE_HIDDEN_A;
  }
}

static void sequence_fn(int event, TreeElement *te, TreeStoreElem *UNUSED(tselem), void *scene_ptr)
{
  TreeElementSequence *te_seq = tree_element_cast<TreeElementSequence>(te);
  Sequence *seq = &te_seq->getSequence();
  Scene *scene = (Scene *)scene_ptr;
  Editing *ed = SEQ_editing_get(scene);
  if (BLI_findindex(ed->seqbasep, seq) != -1) {
    if (event == OL_DOP_SELECT) {
      ED_sequencer_select_sequence_single(scene, seq, true);
    }
    else if (event == OL_DOP_DESELECT) {
      seq->flag &= ~SELECT;
    }
    else if (event == OL_DOP_HIDE) {
      if (!(seq->flag & SEQ_MUTE)) {
        seq->flag |= SEQ_MUTE;
        SEQ_relations_invalidate_dependent(scene, seq);
      }
    }
    else if (event == OL_DOP_UNHIDE) {
      if (seq->flag & SEQ_MUTE) {
        seq->flag &= ~SEQ_MUTE;
        SEQ_relations_invalidate_dependent(scene, seq);
      }
    }
  }
}

static void gpencil_layer_fn(int event,
                             TreeElement *te,
                             TreeStoreElem *UNUSED(tselem),
                             void *UNUSED(arg))
{
  bGPDlayer *gpl = (bGPDlayer *)te->directdata;

  if (event == OL_DOP_SELECT) {
    gpl->flag |= GP_LAYER_SELECT;
  }
  else if (event == OL_DOP_DESELECT) {
    gpl->flag &= ~GP_LAYER_SELECT;
  }
  else if (event == OL_DOP_HIDE) {
    gpl->flag |= GP_LAYER_HIDE;
  }
  else if (event == OL_DOP_UNHIDE) {
    gpl->flag &= ~GP_LAYER_HIDE;
  }
}

static void data_select_linked_fn(int event,
                                  TreeElement *te,
                                  TreeStoreElem *UNUSED(tselem),
                                  void *C_v)
{
  const TreeElementRNAStruct *te_rna_struct = tree_element_cast<TreeElementRNAStruct>(te);
  if (!te_rna_struct) {
    return;
  }

  if (event == OL_DOP_SELECT_LINKED) {
    const PointerRNA &ptr = te_rna_struct->getPointerRNA();
    if (RNA_struct_is_ID(ptr.type)) {
      bContext *C = (bContext *)C_v;
      ID *id = static_cast<ID *>(ptr.data);

      ED_object_select_linked_by_id(C, id);
    }
  }
}

static void constraint_fn(int event, TreeElement *te, TreeStoreElem *UNUSED(tselem), void *C_v)
{
  bContext *C = static_cast<bContext *>(C_v);
  Main *bmain = CTX_data_main(C);
  bConstraint *constraint = (bConstraint *)te->directdata;
  Object *ob = (Object *)outliner_search_back(te, ID_OB);

  if (event == OL_CONSTRAINTOP_ENABLE) {
    constraint->flag &= ~CONSTRAINT_OFF;
    ED_object_constraint_update(bmain, ob);
    WM_event_add_notifier(C, NC_OBJECT | ND_CONSTRAINT, ob);
  }
  else if (event == OL_CONSTRAINTOP_DISABLE) {
    constraint->flag = CONSTRAINT_OFF;
    ED_object_constraint_update(bmain, ob);
    WM_event_add_notifier(C, NC_OBJECT | ND_CONSTRAINT, ob);
  }
  else if (event == OL_CONSTRAINTOP_DELETE) {
    ListBase *lb = nullptr;

    if (TREESTORE(te->parent->parent)->type == TSE_POSE_CHANNEL) {
      lb = &((bPoseChannel *)te->parent->parent->directdata)->constraints;
    }
    else {
      lb = &ob->constraints;
    }

    if (BKE_constraint_remove_ex(lb, ob, constraint, true)) {
      /* there's no active constraint now, so make sure this is the case */
      BKE_constraints_active_set(&ob->constraints, nullptr);

      /* needed to set the flags on posebones correctly */
      ED_object_constraint_update(bmain, ob);

      WM_event_add_notifier(C, NC_OBJECT | ND_CONSTRAINT | NA_REMOVED, ob);
      te->store_elem->flag &= ~TSE_SELECTED;
    }
  }
}

static void modifier_fn(int event, TreeElement *te, TreeStoreElem *UNUSED(tselem), void *Carg)
{
  bContext *C = (bContext *)Carg;
  Main *bmain = CTX_data_main(C);
  Scene *scene = CTX_data_scene(C);
  ModifierData *md = (ModifierData *)te->directdata;
  Object *ob = (Object *)outliner_search_back(te, ID_OB);

  if (event == OL_MODIFIER_OP_TOGVIS) {
    md->mode ^= eModifierMode_Realtime;
    DEG_id_tag_update(&ob->id, ID_RECALC_GEOMETRY);
    WM_event_add_notifier(C, NC_OBJECT | ND_MODIFIER, ob);
  }
  else if (event == OL_MODIFIER_OP_TOGREN) {
    md->mode ^= eModifierMode_Render;
    DEG_id_tag_update(&ob->id, ID_RECALC_GEOMETRY);
    WM_event_add_notifier(C, NC_OBJECT | ND_MODIFIER, ob);
  }
  else if (event == OL_MODIFIER_OP_DELETE) {
    ED_object_modifier_remove(nullptr, bmain, scene, ob, md);
    WM_event_add_notifier(C, NC_OBJECT | ND_MODIFIER | NA_REMOVED, ob);
    te->store_elem->flag &= ~TSE_SELECTED;
  }
}

static void outliner_do_data_operation(
    SpaceOutliner *space_outliner,
    int type,
    int event,
    void (*operation_fn)(int, TreeElement *, TreeStoreElem *, void *),
    void *arg)
{
  tree_iterator::all_open(*space_outliner, [&](TreeElement *te) {
    TreeStoreElem *tselem = TREESTORE(te);
    if (tselem->flag & TSE_SELECTED) {
      if (tselem->type == type) {
        operation_fn(event, te, tselem, arg);
      }
    }
  });
}

static Base *outliner_batch_delete_hierarchy(
    ReportList *reports, Main *bmain, ViewLayer *view_layer, Scene *scene, Base *base)
{
  Base *child_base, *base_next;
  Object *object, *parent;

  if (!base) {
    return nullptr;
  }

  object = base->object;
  for (child_base = static_cast<Base *>(view_layer->object_bases.first); child_base;
       child_base = base_next) {
    base_next = child_base->next;
    for (parent = child_base->object->parent; parent && (parent != object);
         parent = parent->parent) {
      /* pass */
    }
    if (parent) {
      base_next = outliner_batch_delete_hierarchy(reports, bmain, view_layer, scene, child_base);
    }
  }

  base_next = base->next;

  if (object->id.tag & LIB_TAG_INDIRECT) {
    BKE_reportf(reports,
                RPT_WARNING,
                "Cannot delete indirectly linked object '%s'",
                base->object->id.name + 2);
    return base_next;
  }
  if (ID_REAL_USERS(object) <= 1 && ID_EXTRA_USERS(object) == 0 &&
      BKE_library_ID_is_indirectly_used(bmain, object)) {
    BKE_reportf(reports,
                RPT_WARNING,
                "Cannot delete object '%s' from scene '%s', indirectly used objects need at least "
                "one user",
                object->id.name + 2,
                scene->id.name + 2);
    return base_next;
  }

  DEG_id_tag_update_ex(bmain, &object->id, ID_RECALC_BASE_FLAGS);
  BKE_scene_collections_object_remove(bmain, scene, object, false);

  if (object->id.us == 0) {
    object->id.tag |= LIB_TAG_DOIT;
  }

  return base_next;
}

static void object_batch_delete_hierarchy_fn(bContext *C,
                                             ReportList *reports,
                                             Scene *scene,
                                             Object *ob)
{
  ViewLayer *view_layer = CTX_data_view_layer(C);
  Object *obedit = CTX_data_edit_object(C);

  Base *base = BKE_view_layer_base_find(view_layer, ob);

  if (base) {
    /* Check also library later. */
    for (; obedit && (obedit != base->object); obedit = obedit->parent) {
      /* pass */
    }
    if (obedit == base->object) {
      ED_object_editmode_exit(C, EM_FREEDATA);
    }

    outliner_batch_delete_hierarchy(reports, CTX_data_main(C), view_layer, scene, base);
  }
}

/** \} */

/* -------------------------------------------------------------------- */
/** \name Object Menu Operator
 * \{ */

enum {
  OL_OP_SELECT = 1,
  OL_OP_DESELECT,
  OL_OP_SELECT_HIERARCHY,
  OL_OP_REMAP,
  OL_OP_RENAME,
};

static const EnumPropertyItem prop_object_op_types[] = {
    {OL_OP_SELECT, "SELECT", ICON_RESTRICT_SELECT_OFF, "Select", ""},
    {OL_OP_DESELECT, "DESELECT", 0, "Deselect", ""},
    {OL_OP_SELECT_HIERARCHY, "SELECT_HIERARCHY", 0, "Select Hierarchy", ""},
    {OL_OP_REMAP,
     "REMAP",
     0,
     "Remap Users",
     "Make all users of selected data-blocks to use instead a new chosen one"},
    {OL_OP_RENAME, "RENAME", 0, "Rename", ""},
    {0, nullptr, 0, nullptr, nullptr},
};

static int outliner_object_operation_exec(bContext *C, wmOperator *op)
{
  Main *bmain = CTX_data_main(C);
  Scene *scene = CTX_data_scene(C);
  wmWindow *win = CTX_wm_window(C);
  SpaceOutliner *space_outliner = CTX_wm_space_outliner(C);
  int event;
  const char *str = nullptr;
  bool selection_changed = false;

  /* check for invalid states */
  if (space_outliner == nullptr) {
    return OPERATOR_CANCELLED;
  }

  event = RNA_enum_get(op->ptr, "type");

  switch (event) {
    case OL_OP_SELECT: {
      Scene *sce = scene; /* To be able to delete, scenes are set... */
      outliner_do_object_operation(
          C, op->reports, scene, space_outliner, &space_outliner->tree, object_select_fn);
      /* FIXME: This is most certainly broken, maybe check should rather be
       * `if (CTX_data_scene(C) != scene)` ? */
      if (scene != sce) {
        WM_window_set_active_scene(bmain, C, win, sce);
      }

      str = "Select Objects";
      selection_changed = true;
      break;
    }
    case OL_OP_SELECT_HIERARCHY: {
      Scene *sce = scene; /* To be able to delete, scenes are set... */
      outliner_do_object_operation_ex(C,
                                      op->reports,
                                      scene,
                                      space_outliner,
                                      &space_outliner->tree,
                                      object_select_hierarchy_fn,
                                      nullptr,
                                      false);
      /* FIXME: This is most certainly broken, maybe check should rather be
       * `if (CTX_data_scene(C) != scene)` ? */
      if (scene != sce) {
        WM_window_set_active_scene(bmain, C, win, sce);
      }
      str = "Select Object Hierarchy";
      selection_changed = true;
      break;
    }
    case OL_OP_DESELECT:
      outliner_do_object_operation(
          C, op->reports, scene, space_outliner, &space_outliner->tree, object_deselect_fn);
      str = "Deselect Objects";
      selection_changed = true;
      break;
    case OL_OP_REMAP:
      outliner_do_libdata_operation(C, op->reports, scene, space_outliner, id_remap_fn, nullptr);
      /* No undo push here, operator does it itself (since it's a modal one, the op_undo_depth
       * trick does not work here). */
      break;
    case OL_OP_RENAME:
      outliner_do_object_operation(
          C, op->reports, scene, space_outliner, &space_outliner->tree, item_rename_fn);
      str = "Rename Object";
      break;
    default:
      BLI_assert_unreachable();
      return OPERATOR_CANCELLED;
  }

  if (selection_changed) {
    DEG_id_tag_update(&scene->id, ID_RECALC_SELECT);
    WM_event_add_notifier(C, NC_SCENE | ND_OB_SELECT, scene);
    ED_outliner_select_sync_from_object_tag(C);
  }

  if (str != nullptr) {
    ED_undo_push(C, str);
  }

  return OPERATOR_FINISHED;
}

void OUTLINER_OT_object_operation(wmOperatorType *ot)
{
  /* identifiers */
  ot->name = "Outliner Object Operation";
  ot->idname = "OUTLINER_OT_object_operation";

  /* callbacks */
  ot->invoke = WM_menu_invoke;
  ot->exec = outliner_object_operation_exec;
  ot->poll = ED_operator_outliner_active;

  ot->flag = 0;

  ot->prop = RNA_def_enum(ot->srna, "type", prop_object_op_types, 0, "Object Operation", "");
}

/** \} */

/* -------------------------------------------------------------------- */
/** \name Delete Object/Collection Operator
 * \{ */

using OutlinerDeleteFn = void (*)(bContext *C, ReportList *reports, Scene *scene, Object *ob);

using ObjectEditData = struct ObjectEditData {
  GSet *objects_set;
  bool is_liboverride_allowed;
  bool is_liboverride_hierarchy_root_allowed;
};

static void outliner_do_object_delete(bContext *C,
                                      ReportList *reports,
                                      Scene *scene,
                                      GSet *objects_to_delete,
                                      OutlinerDeleteFn delete_fn)
{
  GSetIterator objects_to_delete_iter;
  GSET_ITER (objects_to_delete_iter, objects_to_delete) {
    Object *ob = (Object *)BLI_gsetIterator_getKey(&objects_to_delete_iter);

    delete_fn(C, reports, scene, ob);
  }
}

static TreeTraversalAction outliner_find_objects_to_delete(TreeElement *te, void *customdata)
{
  ObjectEditData *data = static_cast<ObjectEditData *>(customdata);
  GSet *objects_to_delete = data->objects_set;
  TreeStoreElem *tselem = TREESTORE(te);

  if (outliner_is_collection_tree_element(te)) {
    return TRAVERSE_CONTINUE;
  }

  if ((tselem->type != TSE_SOME_ID) || (tselem->id == nullptr) ||
      (GS(tselem->id->name) != ID_OB)) {
    return TRAVERSE_SKIP_CHILDS;
  }

  ID *id = tselem->id;

  if (ID_IS_OVERRIDE_LIBRARY_REAL(id)) {
    if (ID_IS_OVERRIDE_LIBRARY_HIERARCHY_ROOT(id)) {
      if (!(data->is_liboverride_hierarchy_root_allowed || data->is_liboverride_allowed)) {
        return TRAVERSE_SKIP_CHILDS;
      }
    }
    else {
      if (!data->is_liboverride_allowed) {
        return TRAVERSE_SKIP_CHILDS;
      }
    }
  }

  BLI_gset_add(objects_to_delete, id);

  return TRAVERSE_CONTINUE;
}

static int outliner_delete_exec(bContext *C, wmOperator *op)
{
  Main *bmain = CTX_data_main(C);
  Scene *scene = CTX_data_scene(C);
  SpaceOutliner *space_outliner = CTX_wm_space_outliner(C);
  struct wmMsgBus *mbus = CTX_wm_message_bus(C);
  ViewLayer *view_layer = CTX_data_view_layer(C);
  const Base *basact_prev = BASACT(view_layer);

  const bool delete_hierarchy = RNA_boolean_get(op->ptr, "hierarchy");

  /* Get selected objects skipping duplicates to prevent deleting objects linked to multiple
   * collections twice */
  ObjectEditData object_delete_data = {};
  object_delete_data.objects_set = BLI_gset_ptr_new(__func__);
  object_delete_data.is_liboverride_allowed = false;
  object_delete_data.is_liboverride_hierarchy_root_allowed = delete_hierarchy;
  outliner_tree_traverse(space_outliner,
                         &space_outliner->tree,
                         0,
                         TSE_SELECTED,
                         outliner_find_objects_to_delete,
                         &object_delete_data);

  if (delete_hierarchy) {
    BKE_main_id_tag_all(bmain, LIB_TAG_DOIT, false);

    outliner_do_object_delete(
        C, op->reports, scene, object_delete_data.objects_set, object_batch_delete_hierarchy_fn);

    BKE_id_multi_tagged_delete(bmain);
  }
  else {
    outliner_do_object_delete(
        C, op->reports, scene, object_delete_data.objects_set, outliner_object_delete_fn);
  }

  BLI_gset_free(object_delete_data.objects_set, nullptr);

  outliner_collection_delete(C, bmain, scene, op->reports, delete_hierarchy);

  /* Tree management normally happens from draw_outliner(), but when
   * you're clicking too fast on Delete object from context menu in
   * outliner several mouse events can be handled in one cycle without
   * handling notifiers/redraw which leads to deleting the same object twice.
   * cleanup tree here to prevent such cases. */
  outliner_cleanup_tree(space_outliner);

  DEG_id_tag_update(&scene->id, ID_RECALC_COPY_ON_WRITE);
  DEG_relations_tag_update(bmain);

  if (basact_prev != BASACT(view_layer)) {
    WM_event_add_notifier(C, NC_SCENE | ND_OB_ACTIVE, scene);
    WM_msg_publish_rna_prop(mbus, &scene->id, view_layer, LayerObjects, active);
  }

  DEG_id_tag_update(&scene->id, ID_RECALC_SELECT);
  WM_event_add_notifier(C, NC_SCENE | ND_OB_SELECT, scene);
  WM_event_add_notifier(C, NC_SCENE | ND_LAYER_CONTENT, scene);
  ED_outliner_select_sync_from_object_tag(C);

  return OPERATOR_FINISHED;
}

void OUTLINER_OT_delete(wmOperatorType *ot)
{
  /* identifiers */
  ot->name = "Delete";
  ot->idname = "OUTLINER_OT_delete";
  ot->description = "Delete selected objects and collections";

  /* callbacks */
  ot->exec = outliner_delete_exec;
  ot->poll = ED_operator_outliner_active;

  /* flags */
  ot->flag = OPTYPE_REGISTER | OPTYPE_UNDO;

  /* properties */
  PropertyRNA *prop = RNA_def_boolean(
      ot->srna, "hierarchy", false, "Hierarchy", "Delete child objects and collections");
  RNA_def_property_flag(prop, PROP_SKIP_SAVE);
}

/** \} */

/* -------------------------------------------------------------------- */
/** \name ID-Data Menu Operator
 * \{ */

enum eOutlinerIdOpTypes {
  OUTLINER_IDOP_INVALID = 0,

  OUTLINER_IDOP_UNLINK,
  OUTLINER_IDOP_LOCAL,
  OUTLINER_IDOP_SINGLE,
  OUTLINER_IDOP_DELETE,
  OUTLINER_IDOP_REMAP,

  OUTLINER_IDOP_COPY,
  OUTLINER_IDOP_PASTE,

  OUTLINER_IDOP_FAKE_ADD,
  OUTLINER_IDOP_FAKE_CLEAR,
  OUTLINER_IDOP_RENAME,

  OUTLINER_IDOP_SELECT_LINKED,
};

/* TODO: implement support for changing the ID-block used. */
static const EnumPropertyItem prop_id_op_types[] = {
    {OUTLINER_IDOP_UNLINK, "UNLINK", 0, "Unlink", ""},
    {OUTLINER_IDOP_LOCAL, "LOCAL", 0, "Make Local", ""},
    {OUTLINER_IDOP_SINGLE, "SINGLE", 0, "Make Single User", ""},
    {OUTLINER_IDOP_DELETE, "DELETE", ICON_X, "Delete", ""},
    {OUTLINER_IDOP_REMAP,
     "REMAP",
     0,
     "Remap Users",
     "Make all users of selected data-blocks to use instead current (clicked) one"},
    RNA_ENUM_ITEM_SEPR,
    {OUTLINER_IDOP_COPY, "COPY", ICON_COPYDOWN, "Copy", ""},
    {OUTLINER_IDOP_PASTE, "PASTE", ICON_PASTEDOWN, "Paste", ""},
    RNA_ENUM_ITEM_SEPR,
    {OUTLINER_IDOP_FAKE_ADD,
     "ADD_FAKE",
     0,
     "Add Fake User",
     "Ensure data-block gets saved even if it isn't in use (e.g. for motion and material "
     "libraries)"},
    {OUTLINER_IDOP_FAKE_CLEAR, "CLEAR_FAKE", 0, "Clear Fake User", ""},
    {OUTLINER_IDOP_RENAME, "RENAME", 0, "Rename", ""},
    {OUTLINER_IDOP_SELECT_LINKED, "SELECT_LINKED", 0, "Select Linked", ""},
    {0, nullptr, 0, nullptr, nullptr},
};

static bool outliner_id_operation_item_poll(bContext *C,
                                            PointerRNA *UNUSED(ptr),
                                            PropertyRNA *UNUSED(prop),
                                            const int enum_value)
{
  if (!outliner_operation_tree_element_poll(C)) {
    return false;
  }

  SpaceOutliner *space_outliner = CTX_wm_space_outliner(C);
  TreeElement *te = get_target_element(space_outliner);
  TreeStoreElem *tselem = TREESTORE(te);
  if (!TSE_IS_REAL_ID(tselem)) {
    return false;
  }

  switch (enum_value) {
    case OUTLINER_IDOP_SINGLE:
      if (ELEM(space_outliner->outlinevis, SO_SCENES, SO_VIEW_LAYER)) {
        return true;
      }
      /* TODO(dalai): enable in the few cases where this can be supported
       * (i.e., when we have a valid parent for the tselem). */
      return false;
  }

  return true;
}

static const EnumPropertyItem *outliner_id_operation_itemf(bContext *C,
                                                           PointerRNA *ptr,
                                                           PropertyRNA *prop,
                                                           bool *r_free)
{
  EnumPropertyItem *items = nullptr;
  int totitem = 0;

  if ((C == nullptr) || (ED_operator_outliner_active(C) == false)) {
    return prop_id_op_types;
  }
  for (const EnumPropertyItem *it = prop_id_op_types; it->identifier != nullptr; it++) {
    if (!outliner_id_operation_item_poll(C, ptr, prop, it->value)) {
      continue;
    }
    RNA_enum_item_add(&items, &totitem, it);
  }
  RNA_enum_item_end(&items, &totitem);
  *r_free = true;

  return items;
}

static int outliner_id_operation_exec(bContext *C, wmOperator *op)
{
  Main *bmain = CTX_data_main(C);
  wmWindowManager *wm = CTX_wm_manager(C);
  Scene *scene = CTX_data_scene(C);
  SpaceOutliner *space_outliner = CTX_wm_space_outliner(C);
  int scenelevel = 0, objectlevel = 0, idlevel = 0, datalevel = 0;

  /* check for invalid states */
  if (space_outliner == nullptr) {
    return OPERATOR_CANCELLED;
  }

  TreeElement *te = get_target_element(space_outliner);
  get_element_operation_type(te, &scenelevel, &objectlevel, &idlevel, &datalevel);

  eOutlinerIdOpTypes event = (eOutlinerIdOpTypes)RNA_enum_get(op->ptr, "type");
  switch (event) {
    case OUTLINER_IDOP_UNLINK: {
      /* unlink datablock from its parent */
      if (objectlevel) {
        outliner_do_libdata_operation(
            C, op->reports, scene, space_outliner, unlink_object_fn, nullptr);

        WM_event_add_notifier(C, NC_SCENE | ND_LAYER, nullptr);
        ED_undo_push(C, "Unlink Object");
        break;
      }

      switch (idlevel) {
        case ID_AC:
          outliner_do_libdata_operation(
              C, op->reports, scene, space_outliner, unlink_action_fn, nullptr);

          WM_event_add_notifier(C, NC_ANIMATION | ND_NLA_ACTCHANGE, nullptr);
          ED_undo_push(C, "Unlink action");
          break;
        case ID_MA:
          outliner_do_libdata_operation(
              C, op->reports, scene, space_outliner, unlink_material_fn, nullptr);

          WM_event_add_notifier(C, NC_OBJECT | ND_OB_SHADING, nullptr);
          ED_undo_push(C, "Unlink material");
          break;
        case ID_TE:
          outliner_do_libdata_operation(
              C, op->reports, scene, space_outliner, unlink_texture_fn, nullptr);

          WM_event_add_notifier(C, NC_OBJECT | ND_OB_SHADING, nullptr);
          ED_undo_push(C, "Unlink texture");
          break;
        case ID_WO:
          outliner_do_libdata_operation(
              C, op->reports, scene, space_outliner, unlink_world_fn, nullptr);

          WM_event_add_notifier(C, NC_SCENE | ND_WORLD, nullptr);
          ED_undo_push(C, "Unlink world");
          break;
        case ID_GR:
          outliner_do_libdata_operation(
              C, op->reports, scene, space_outliner, unlink_collection_fn, nullptr);

          WM_event_add_notifier(C, NC_SCENE | ND_LAYER, nullptr);
          ED_undo_push(C, "Unlink Collection");
          break;
        default:
          BKE_report(op->reports, RPT_WARNING, "Not yet implemented");
          break;
      }
      break;
    }
    case OUTLINER_IDOP_LOCAL: {
      /* make local */
      outliner_do_libdata_operation(C, op->reports, scene, space_outliner, id_local_fn, nullptr);
      ED_undo_push(C, "Localized Data");
      break;
    }
    case OUTLINER_IDOP_SINGLE: {
      /* make single user */
      switch (idlevel) {
        case ID_AC:
          outliner_do_libdata_operation(
              C, op->reports, scene, space_outliner, singleuser_action_fn, nullptr);

          WM_event_add_notifier(C, NC_ANIMATION | ND_NLA_ACTCHANGE, nullptr);
          ED_undo_push(C, "Single-User Action");
          break;

        case ID_WO:
          outliner_do_libdata_operation(
              C, op->reports, scene, space_outliner, singleuser_world_fn, nullptr);

          WM_event_add_notifier(C, NC_SCENE | ND_WORLD, nullptr);
          ED_undo_push(C, "Single-User World");
          break;

        default:
          BKE_report(op->reports, RPT_WARNING, "Not yet implemented");
          break;
      }
      break;
    }
    case OUTLINER_IDOP_DELETE: {
      if (idlevel > 0) {
        BKE_main_id_tag_all(bmain, LIB_TAG_DOIT, false);
        outliner_do_libdata_operation(
            C, op->reports, scene, space_outliner, id_delete_tag_fn, nullptr);
        BKE_id_multi_tagged_delete(bmain);
        ED_undo_push(C, "Delete");
      }
      break;
    }
    case OUTLINER_IDOP_REMAP: {
      if (idlevel > 0) {
        outliner_do_libdata_operation(C, op->reports, scene, space_outliner, id_remap_fn, nullptr);
        /* No undo push here, operator does it itself (since it's a modal one, the op_undo_depth
         * trick does not work here). */
      }
      break;
    }
    case OUTLINER_IDOP_COPY: {
      wm->op_undo_depth++;
      WM_operator_name_call(C, "OUTLINER_OT_id_copy", WM_OP_INVOKE_DEFAULT, nullptr, nullptr);
      wm->op_undo_depth--;
      /* No need for undo, this operation does not change anything... */
      break;
    }
    case OUTLINER_IDOP_PASTE: {
      wm->op_undo_depth++;
      WM_operator_name_call(C, "OUTLINER_OT_id_paste", WM_OP_INVOKE_DEFAULT, nullptr, nullptr);
      wm->op_undo_depth--;
      ED_outliner_select_sync_from_all_tag(C);
      ED_undo_push(C, "Paste");
      break;
    }
    case OUTLINER_IDOP_FAKE_ADD: {
      /* set fake user */
      outliner_do_libdata_operation(
          C, op->reports, scene, space_outliner, id_fake_user_set_fn, nullptr);

      WM_event_add_notifier(C, NC_ID | NA_EDITED, nullptr);
      ED_undo_push(C, "Add Fake User");
      break;
    }
    case OUTLINER_IDOP_FAKE_CLEAR: {
      /* clear fake user */
      outliner_do_libdata_operation(
          C, op->reports, scene, space_outliner, id_fake_user_clear_fn, nullptr);

      WM_event_add_notifier(C, NC_ID | NA_EDITED, nullptr);
      ED_undo_push(C, "Clear Fake User");
      break;
    }
    case OUTLINER_IDOP_RENAME: {
      /* rename */
      outliner_do_libdata_operation(
          C, op->reports, scene, space_outliner, item_rename_fn, nullptr);

      WM_event_add_notifier(C, NC_ID | NA_EDITED, nullptr);
      ED_undo_push(C, "Rename");
      break;
    }
    case OUTLINER_IDOP_SELECT_LINKED:
      outliner_do_libdata_operation(
          C, op->reports, scene, space_outliner, id_select_linked_fn, nullptr);
      ED_outliner_select_sync_from_all_tag(C);
      ED_undo_push(C, "Select");
      break;

    default:
      /* Invalid - unhandled. */
      break;
  }

  /* wrong notifier still... */
  WM_event_add_notifier(C, NC_ID | NA_EDITED, nullptr);

  /* XXX: this is just so that outliner is always up to date. */
  WM_event_add_notifier(C, NC_SPACE | ND_SPACE_OUTLINER, nullptr);

  return OPERATOR_FINISHED;
}

void OUTLINER_OT_id_operation(wmOperatorType *ot)
{
  /* identifiers */
  ot->name = "Outliner ID Data Operation";
  ot->idname = "OUTLINER_OT_id_operation";

  /* callbacks */
  ot->invoke = WM_menu_invoke;
  ot->exec = outliner_id_operation_exec;
  ot->poll = outliner_operation_tree_element_poll;

  ot->flag = 0;

  ot->prop = RNA_def_enum(ot->srna, "type", prop_id_op_types, 0, "ID Data Operation", "");
  RNA_def_enum_funcs(ot->prop, outliner_id_operation_itemf);
}

/** \} */

/* -------------------------------------------------------------------- */
/** \name Library Menu Operator
 * \{ */

enum eOutlinerLibOpTypes {
  OL_LIB_INVALID = 0,

  OL_LIB_DELETE,
  OL_LIB_RELOCATE,
  OL_LIB_RELOAD,
};

static const EnumPropertyItem outliner_lib_op_type_items[] = {
    {OL_LIB_DELETE,
     "DELETE",
     ICON_X,
     "Delete",
     "Delete this library and all its item.\n"
     "Warning: No undo"},
    {OL_LIB_RELOCATE,
     "RELOCATE",
     0,
     "Relocate",
     "Select a new path for this library, and reload all its data"},
    {OL_LIB_RELOAD, "RELOAD", ICON_FILE_REFRESH, "Reload", "Reload all data from this library"},
    {0, nullptr, 0, nullptr, nullptr},
};

static int outliner_lib_operation_exec(bContext *C, wmOperator *op)
{
  Main *bmain = CTX_data_main(C);
  Scene *scene = CTX_data_scene(C);
  SpaceOutliner *space_outliner = CTX_wm_space_outliner(C);
  int scenelevel = 0, objectlevel = 0, idlevel = 0, datalevel = 0;

  /* check for invalid states */
  if (space_outliner == nullptr) {
    return OPERATOR_CANCELLED;
  }

  TreeElement *te = get_target_element(space_outliner);
  get_element_operation_type(te, &scenelevel, &objectlevel, &idlevel, &datalevel);

  eOutlinerLibOpTypes event = (eOutlinerLibOpTypes)RNA_enum_get(op->ptr, "type");
  switch (event) {
    case OL_LIB_DELETE: {
      BKE_main_id_tag_all(bmain, LIB_TAG_DOIT, false);
      outliner_do_libdata_operation(
          C, op->reports, scene, space_outliner, id_delete_tag_fn, nullptr);
      BKE_id_multi_tagged_delete(bmain);
      ED_undo_push(C, "Delete Library");
      break;
    }
    case OL_LIB_RELOCATE: {
      outliner_do_libdata_operation(
          C, op->reports, scene, space_outliner, lib_relocate_fn, nullptr);
      /* No undo push here, operator does it itself (since it's a modal one, the op_undo_depth
       * trick does not work here). */
      break;
    }
    case OL_LIB_RELOAD: {
      outliner_do_libdata_operation(C, op->reports, scene, space_outliner, lib_reload_fn, nullptr);
      /* No undo push here, operator does it itself (since it's a modal one, the op_undo_depth
       * trick does not work here). */
      break;
    }
    default:
      /* invalid - unhandled */
      break;
  }

  /* wrong notifier still... */
  WM_event_add_notifier(C, NC_ID | NA_EDITED, nullptr);

  /* XXX: this is just so that outliner is always up to date */
  WM_event_add_notifier(C, NC_SPACE | ND_SPACE_OUTLINER, nullptr);

  return OPERATOR_FINISHED;
}

void OUTLINER_OT_lib_operation(wmOperatorType *ot)
{
  /* identifiers */
  ot->name = "Outliner Library Operation";
  ot->idname = "OUTLINER_OT_lib_operation";

  /* callbacks */
  ot->invoke = WM_menu_invoke;
  ot->exec = outliner_lib_operation_exec;
  ot->poll = outliner_operation_tree_element_poll;

  ot->prop = RNA_def_enum(
      ot->srna, "type", outliner_lib_op_type_items, 0, "Library Operation", "");
}

/** \} */

/* -------------------------------------------------------------------- */
/** \name Outliner Set Active Action Operator
 * \{ */

static void outliner_do_id_set_operation(
    SpaceOutliner *space_outliner,
    int type,
    ID *newid,
    void (*operation_fn)(TreeElement *, TreeStoreElem *, TreeStoreElem *, ID *))
{
  tree_iterator::all_open(*space_outliner, [&](TreeElement *te) {
    TreeStoreElem *tselem = TREESTORE(te);
    if (tselem->flag & TSE_SELECTED) {
      if (tselem->type == type) {
        TreeStoreElem *tsep = te->parent ? TREESTORE(te->parent) : nullptr;
        operation_fn(te, tselem, tsep, newid);
      }
    }
  });
}

static void actionset_id_fn(TreeElement *UNUSED(te),
                            TreeStoreElem *tselem,
                            TreeStoreElem *tsep,
                            ID *actId)
{
  bAction *act = (bAction *)actId;

  if (tselem->type == TSE_ANIM_DATA) {
    /* "animation" entries - action is child of this */
    BKE_animdata_set_action(nullptr, tselem->id, act);
  }
  /* TODO: if any other "expander" channels which own actions need to support this menu,
   * add: tselem->type = ...
   */
  else if (tsep && (tsep->type == TSE_ANIM_DATA)) {
    /* "animation" entries case again */
    BKE_animdata_set_action(nullptr, tsep->id, act);
  }
  /* TODO: other cases not supported yet. */
}

static int outliner_action_set_exec(bContext *C, wmOperator *op)
{
  Main *bmain = CTX_data_main(C);
  SpaceOutliner *space_outliner = CTX_wm_space_outliner(C);
  int scenelevel = 0, objectlevel = 0, idlevel = 0, datalevel = 0;
  bAction *act;

  TreeElement *te = get_target_element(space_outliner);
  get_element_operation_type(te, &scenelevel, &objectlevel, &idlevel, &datalevel);

  /* get action to use */
  act = static_cast<bAction *>(BLI_findlink(&bmain->actions, RNA_enum_get(op->ptr, "action")));

  if (act == nullptr) {
    BKE_report(op->reports, RPT_ERROR, "No valid action to add");
    return OPERATOR_CANCELLED;
  }
  if (act->idroot == 0) {
    /* Hopefully in this case (i.e. library of userless actions),
     * the user knows what they're doing. */
    BKE_reportf(op->reports,
                RPT_WARNING,
                "Action '%s' does not specify what data-blocks it can be used on "
                "(try setting the 'ID Root Type' setting from the data-blocks editor "
                "for this action to avoid future problems)",
                act->id.name + 2);
  }

  /* perform action if valid channel */
  if (datalevel == TSE_ANIM_DATA) {
    outliner_do_id_set_operation(space_outliner, datalevel, (ID *)act, actionset_id_fn);
  }
  else if (idlevel == ID_AC) {
    outliner_do_id_set_operation(space_outliner, idlevel, (ID *)act, actionset_id_fn);
  }
  else {
    return OPERATOR_CANCELLED;
  }

  /* set notifier that things have changed */
  WM_event_add_notifier(C, NC_ANIMATION | ND_NLA_ACTCHANGE, nullptr);
  ED_undo_push(C, "Set action");

  /* done */
  return OPERATOR_FINISHED;
}

void OUTLINER_OT_action_set(wmOperatorType *ot)
{
  PropertyRNA *prop;

  /* identifiers */
  ot->name = "Outliner Set Action";
  ot->idname = "OUTLINER_OT_action_set";
  ot->description = "Change the active action used";

  /* api callbacks */
  ot->invoke = WM_enum_search_invoke;
  ot->exec = outliner_action_set_exec;
  ot->poll = outliner_operation_tree_element_poll;

  /* flags */
  ot->flag = OPTYPE_REGISTER | OPTYPE_UNDO;

  /* props */
  /* TODO: this would be nicer as an ID-pointer... */
  prop = RNA_def_enum(ot->srna, "action", DummyRNA_NULL_items, 0, "Action", "");
  RNA_def_enum_funcs(prop, RNA_action_itemf);
  RNA_def_property_flag(prop, PROP_ENUM_NO_TRANSLATE);
  ot->prop = prop;
}

/** \} */

/* -------------------------------------------------------------------- */
/** \name Animation Menu Operator
 * \{ */

enum eOutliner_AnimDataOps {
  OUTLINER_ANIMOP_INVALID = 0,

  OUTLINER_ANIMOP_CLEAR_ADT,

  OUTLINER_ANIMOP_SET_ACT,
  OUTLINER_ANIMOP_CLEAR_ACT,

  OUTLINER_ANIMOP_REFRESH_DRV,
  OUTLINER_ANIMOP_CLEAR_DRV
};

static const EnumPropertyItem prop_animdata_op_types[] = {
    {OUTLINER_ANIMOP_CLEAR_ADT,
     "CLEAR_ANIMDATA",
     0,
     "Clear Animation Data",
     "Remove this animation data container"},
    {OUTLINER_ANIMOP_SET_ACT, "SET_ACT", 0, "Set Action", ""},
    {OUTLINER_ANIMOP_CLEAR_ACT, "CLEAR_ACT", 0, "Unlink Action", ""},
    {OUTLINER_ANIMOP_REFRESH_DRV, "REFRESH_DRIVERS", 0, "Refresh Drivers", ""},
    {OUTLINER_ANIMOP_CLEAR_DRV, "CLEAR_DRIVERS", 0, "Clear Drivers", ""},
    {0, nullptr, 0, nullptr, nullptr},
};

static int outliner_animdata_operation_exec(bContext *C, wmOperator *op)
{
  wmWindowManager *wm = CTX_wm_manager(C);
  SpaceOutliner *space_outliner = CTX_wm_space_outliner(C);
  int scenelevel = 0, objectlevel = 0, idlevel = 0, datalevel = 0;
  TreeElement *te = get_target_element(space_outliner);
  get_element_operation_type(te, &scenelevel, &objectlevel, &idlevel, &datalevel);

  if (datalevel != TSE_ANIM_DATA) {
    return OPERATOR_CANCELLED;
  }

  /* perform the core operation */
  eOutliner_AnimDataOps event = (eOutliner_AnimDataOps)RNA_enum_get(op->ptr, "type");
  switch (event) {
    case OUTLINER_ANIMOP_CLEAR_ADT:
      /* Remove Animation Data - this may remove the active action, in some cases... */
      outliner_do_data_operation(space_outliner, datalevel, event, clear_animdata_fn, nullptr);

      WM_event_add_notifier(C, NC_ANIMATION | ND_NLA_ACTCHANGE, nullptr);
      ED_undo_push(C, "Clear Animation Data");
      break;

    case OUTLINER_ANIMOP_SET_ACT:
      /* delegate once again... */
      wm->op_undo_depth++;
      WM_operator_name_call(
          C, "OUTLINER_OT_action_set", WM_OP_INVOKE_REGION_WIN, nullptr, nullptr);
      wm->op_undo_depth--;
      ED_undo_push(C, "Set active action");
      break;

    case OUTLINER_ANIMOP_CLEAR_ACT:
      /* clear active action - using standard rules */
      outliner_do_data_operation(space_outliner, datalevel, event, unlinkact_animdata_fn, nullptr);

      WM_event_add_notifier(C, NC_ANIMATION | ND_NLA_ACTCHANGE, nullptr);
      ED_undo_push(C, "Unlink action");
      break;

    case OUTLINER_ANIMOP_REFRESH_DRV:
      outliner_do_data_operation(
          space_outliner, datalevel, event, refreshdrivers_animdata_fn, nullptr);

      WM_event_add_notifier(C, NC_ANIMATION | ND_ANIMCHAN, nullptr);
      // ED_undo_push(C, "Refresh Drivers"); /* No undo needed - shouldn't have any impact? */
      break;

    case OUTLINER_ANIMOP_CLEAR_DRV:
      outliner_do_data_operation(
          space_outliner, datalevel, event, cleardrivers_animdata_fn, nullptr);

      WM_event_add_notifier(C, NC_ANIMATION | ND_ANIMCHAN, nullptr);
      ED_undo_push(C, "Clear Drivers");
      break;

    default: /* Invalid. */
      break;
  }

  /* update dependencies */
  DEG_relations_tag_update(CTX_data_main(C));

  return OPERATOR_FINISHED;
}

void OUTLINER_OT_animdata_operation(wmOperatorType *ot)
{
  /* identifiers */
  ot->name = "Outliner Animation Data Operation";
  ot->idname = "OUTLINER_OT_animdata_operation";

  /* callbacks */
  ot->invoke = WM_menu_invoke;
  ot->exec = outliner_animdata_operation_exec;
  ot->poll = ED_operator_outliner_active;

  ot->flag = 0;

  ot->prop = RNA_def_enum(ot->srna, "type", prop_animdata_op_types, 0, "Animation Operation", "");
}

/** \} */

/* -------------------------------------------------------------------- */
/** \name Constraint Menu Operator
 * \{ */

static const EnumPropertyItem prop_constraint_op_types[] = {
    {OL_CONSTRAINTOP_ENABLE, "ENABLE", ICON_HIDE_OFF, "Enable", ""},
    {OL_CONSTRAINTOP_DISABLE, "DISABLE", ICON_HIDE_ON, "Disable", ""},
    {OL_CONSTRAINTOP_DELETE, "DELETE", ICON_X, "Delete", ""},
    {0, nullptr, 0, nullptr, nullptr},
};

static int outliner_constraint_operation_exec(bContext *C, wmOperator *op)
{
  SpaceOutliner *space_outliner = CTX_wm_space_outliner(C);
  eOutliner_PropConstraintOps event = (eOutliner_PropConstraintOps)RNA_enum_get(op->ptr, "type");

  outliner_do_data_operation(space_outliner, TSE_CONSTRAINT, event, constraint_fn, C);

  if (event == OL_CONSTRAINTOP_DELETE) {
    outliner_cleanup_tree(space_outliner);
  }

  ED_undo_push(C, "Constraint operation");

  return OPERATOR_FINISHED;
}

void OUTLINER_OT_constraint_operation(wmOperatorType *ot)
{
  /* identifiers */
  ot->name = "Outliner Constraint Operation";
  ot->idname = "OUTLINER_OT_constraint_operation";

  /* callbacks */
  ot->invoke = WM_menu_invoke;
  ot->exec = outliner_constraint_operation_exec;
  ot->poll = ED_operator_outliner_active;

  ot->flag = 0;

  ot->prop = RNA_def_enum(
      ot->srna, "type", prop_constraint_op_types, 0, "Constraint Operation", "");
}

/** \} */

/* -------------------------------------------------------------------- */
/** \name Modifier Menu Operator
 * \{ */

static const EnumPropertyItem prop_modifier_op_types[] = {
    {OL_MODIFIER_OP_TOGVIS, "TOGVIS", ICON_RESTRICT_VIEW_OFF, "Toggle Viewport Use", ""},
    {OL_MODIFIER_OP_TOGREN, "TOGREN", ICON_RESTRICT_RENDER_OFF, "Toggle Render Use", ""},
    {OL_MODIFIER_OP_DELETE, "DELETE", ICON_X, "Delete", ""},
    {0, nullptr, 0, nullptr, nullptr},
};

static int outliner_modifier_operation_exec(bContext *C, wmOperator *op)
{
  SpaceOutliner *space_outliner = CTX_wm_space_outliner(C);
  eOutliner_PropModifierOps event = (eOutliner_PropModifierOps)RNA_enum_get(op->ptr, "type");

  outliner_do_data_operation(space_outliner, TSE_MODIFIER, event, modifier_fn, C);

  if (event == OL_MODIFIER_OP_DELETE) {
    outliner_cleanup_tree(space_outliner);
  }

  ED_undo_push(C, "Modifier operation");

  return OPERATOR_FINISHED;
}

void OUTLINER_OT_modifier_operation(wmOperatorType *ot)
{
  /* identifiers */
  ot->name = "Outliner Modifier Operation";
  ot->idname = "OUTLINER_OT_modifier_operation";

  /* callbacks */
  ot->invoke = WM_menu_invoke;
  ot->exec = outliner_modifier_operation_exec;
  ot->poll = ED_operator_outliner_active;

  ot->flag = 0;

  ot->prop = RNA_def_enum(ot->srna, "type", prop_modifier_op_types, 0, "Modifier Operation", "");
}

/** \} */

/* -------------------------------------------------------------------- */
/** \name Data Menu Operator
 * \{ */

static int outliner_data_operation_exec(bContext *C, wmOperator *op)
{
  SpaceOutliner *space_outliner = CTX_wm_space_outliner(C);
  int scenelevel = 0, objectlevel = 0, idlevel = 0, datalevel = 0;
  TreeElement *te = get_target_element(space_outliner);
  get_element_operation_type(te, &scenelevel, &objectlevel, &idlevel, &datalevel);

  eOutliner_PropDataOps event = (eOutliner_PropDataOps)RNA_enum_get(op->ptr, "type");
  switch (datalevel) {
    case TSE_POSE_CHANNEL: {
      outliner_do_data_operation(space_outliner, datalevel, event, pchan_fn, nullptr);
      WM_event_add_notifier(C, NC_OBJECT | ND_POSE, nullptr);
      ED_undo_push(C, "PoseChannel operation");

      break;
    }
    case TSE_BONE: {
      outliner_do_data_operation(space_outliner, datalevel, event, bone_fn, nullptr);
      WM_event_add_notifier(C, NC_OBJECT | ND_POSE, nullptr);
      ED_undo_push(C, "Bone operation");

      break;
    }
    case TSE_EBONE: {
      outliner_do_data_operation(space_outliner, datalevel, event, ebone_fn, nullptr);
      WM_event_add_notifier(C, NC_OBJECT | ND_POSE, nullptr);
      ED_undo_push(C, "EditBone operation");

      break;
    }
    case TSE_SEQUENCE: {
      Scene *scene = CTX_data_scene(C);
      outliner_do_data_operation(space_outliner, datalevel, event, sequence_fn, scene);
      WM_event_add_notifier(C, NC_SCENE | ND_SEQUENCER | NA_SELECTED, scene);
      ED_undo_push(C, "Sequencer operation");

      break;
    }
    case TSE_GP_LAYER: {
      outliner_do_data_operation(space_outliner, datalevel, event, gpencil_layer_fn, nullptr);
      WM_event_add_notifier(C, NC_GPENCIL | ND_DATA, nullptr);
      ED_undo_push(C, "Grease Pencil Layer operation");

      break;
    }
    case TSE_RNA_STRUCT:
      if (event == OL_DOP_SELECT_LINKED) {
        outliner_do_data_operation(space_outliner, datalevel, event, data_select_linked_fn, C);
      }

      break;

    default:
      BKE_report(op->reports, RPT_WARNING, "Not yet implemented");
      break;
  }

  return OPERATOR_FINISHED;
}

/* Dynamically populate an enum of Keying Sets */
static const EnumPropertyItem *outliner_data_op_sets_enum_item_fn(bContext *C,
                                                                  PointerRNA *UNUSED(ptr),
                                                                  PropertyRNA *UNUSED(prop),
                                                                  bool *UNUSED(r_free))
{
  /* Check for invalid states. */
  if (C == nullptr) {
    return DummyRNA_DEFAULT_items;
  }

  SpaceOutliner *space_outliner = CTX_wm_space_outliner(C);
  if (space_outliner == nullptr) {
    return DummyRNA_DEFAULT_items;
  }

  TreeElement *te = get_target_element(space_outliner);
  if (te == nullptr) {
    return DummyRNA_NULL_items;
  }

  TreeStoreElem *tselem = TREESTORE(te);

  static const EnumPropertyItem optype_sel_and_hide[] = {
      {OL_DOP_SELECT, "SELECT", 0, "Select", ""},
      {OL_DOP_DESELECT, "DESELECT", 0, "Deselect", ""},
      {OL_DOP_HIDE, "HIDE", 0, "Hide", ""},
      {OL_DOP_UNHIDE, "UNHIDE", 0, "Unhide", ""},
      {0, nullptr, 0, nullptr, nullptr}};

  static const EnumPropertyItem optype_sel_linked[] = {
      {OL_DOP_SELECT_LINKED, "SELECT_LINKED", 0, "Select Linked", ""},
      {0, nullptr, 0, nullptr, nullptr}};

  if (tselem->type == TSE_RNA_STRUCT) {
    return optype_sel_linked;
  }

  return optype_sel_and_hide;
}

void OUTLINER_OT_data_operation(wmOperatorType *ot)
{
  /* identifiers */
  ot->name = "Outliner Data Operation";
  ot->idname = "OUTLINER_OT_data_operation";

  /* callbacks */
  ot->invoke = WM_menu_invoke;
  ot->exec = outliner_data_operation_exec;
  ot->poll = outliner_operation_tree_element_poll;

  ot->flag = 0;

  ot->prop = RNA_def_enum(ot->srna, "type", DummyRNA_DEFAULT_items, 0, "Data Operation", "");
  RNA_def_enum_funcs(ot->prop, outliner_data_op_sets_enum_item_fn);
}

/** \} */

/* -------------------------------------------------------------------- */
/** \name Context Menu Operator
 * \{ */

static int outliner_operator_menu(bContext *C, const char *opname)
{
  wmOperatorType *ot = WM_operatortype_find(opname, false);
  uiPopupMenu *pup = UI_popup_menu_begin(C, WM_operatortype_name(ot, nullptr), ICON_NONE);
  uiLayout *layout = UI_popup_menu_layout(pup);

  /* set this so the default execution context is the same as submenus */
  uiLayoutSetOperatorContext(layout, WM_OP_INVOKE_REGION_WIN);
  uiItemsEnumO(layout, ot->idname, RNA_property_identifier(ot->prop));

  uiItemS(layout);

  uiItemMContents(layout, "OUTLINER_MT_context_menu");

  UI_popup_menu_end(C, pup);

  return OPERATOR_INTERFACE;
}

static int do_outliner_operation_event(bContext *C,
                                       ReportList *reports,
                                       ARegion *region,
                                       SpaceOutliner *space_outliner,
                                       TreeElement *te)
{
  int scenelevel = 0, objectlevel = 0, idlevel = 0, datalevel = 0;
  TreeStoreElem *tselem = TREESTORE(te);

  int select_flag = OL_ITEM_ACTIVATE | OL_ITEM_SELECT;
  if (tselem->flag & TSE_SELECTED) {
    select_flag |= OL_ITEM_EXTEND;
  }

  outliner_item_select(C, space_outliner, te, select_flag);

  /* Only redraw, don't rebuild here because TreeElement pointers will
   * become invalid and operations will crash. */
  ED_region_tag_redraw_no_rebuild(region);
  ED_outliner_select_sync_from_outliner(C, space_outliner);

  get_element_operation_type(te, &scenelevel, &objectlevel, &idlevel, &datalevel);

  if (scenelevel) {
    if (objectlevel || datalevel || idlevel) {
      BKE_report(reports, RPT_WARNING, "Mixed selection");
      return OPERATOR_CANCELLED;
    }
    return outliner_operator_menu(C, "OUTLINER_OT_scene_operation");
  }
  if (objectlevel) {
    WM_menu_name_call(C, "OUTLINER_MT_object", WM_OP_INVOKE_REGION_WIN);
    return OPERATOR_FINISHED;
  }
  if (idlevel) {
    if (idlevel == -1 || datalevel) {
      BKE_report(reports, RPT_WARNING, "Mixed selection");
      return OPERATOR_CANCELLED;
    }

    switch (idlevel) {
      case ID_GR:
        WM_menu_name_call(C, "OUTLINER_MT_collection", WM_OP_INVOKE_REGION_WIN);
        return OPERATOR_FINISHED;
        break;
      case ID_LI:
        return outliner_operator_menu(C, "OUTLINER_OT_lib_operation");
        break;
      default:
        return outliner_operator_menu(C, "OUTLINER_OT_id_operation");
        break;
    }
  }
  else if (datalevel) {
    if (datalevel == -1) {
      BKE_report(reports, RPT_WARNING, "Mixed selection");
      return OPERATOR_CANCELLED;
    }
    if (datalevel == TSE_ANIM_DATA) {
      return outliner_operator_menu(C, "OUTLINER_OT_animdata_operation");
    }
    if (datalevel == TSE_DRIVER_BASE) {
      /* do nothing... no special ops needed yet */
      return OPERATOR_CANCELLED;
    }
    if (datalevel == TSE_LAYER_COLLECTION) {
      WM_menu_name_call(C, "OUTLINER_MT_collection", WM_OP_INVOKE_REGION_WIN);
      return OPERATOR_FINISHED;
    }
    if (ELEM(datalevel, TSE_SCENE_COLLECTION_BASE, TSE_VIEW_COLLECTION_BASE)) {
      WM_menu_name_call(C, "OUTLINER_MT_collection_new", WM_OP_INVOKE_REGION_WIN);
      return OPERATOR_FINISHED;
    }
    if (datalevel == TSE_ID_BASE) {
      /* do nothing... there are no ops needed here yet */
      return OPERATOR_CANCELLED;
    }
    if (datalevel == TSE_CONSTRAINT) {
      return outliner_operator_menu(C, "OUTLINER_OT_constraint_operation");
    }
    if (datalevel == TSE_MODIFIER) {
      return outliner_operator_menu(C, "OUTLINER_OT_modifier_operation");
    }
    return outliner_operator_menu(C, "OUTLINER_OT_data_operation");
  }

  return OPERATOR_CANCELLED;
}

static int outliner_operation(bContext *C, wmOperator *op, const wmEvent *event)
{
  ARegion *region = CTX_wm_region(C);
  SpaceOutliner *space_outliner = CTX_wm_space_outliner(C);
  uiBut *but = UI_context_active_but_get(C);
  float view_mval[2];

  if (but) {
    UI_but_tooltip_timer_remove(C, but);
  }

  UI_view2d_region_to_view(
      &region->v2d, event->mval[0], event->mval[1], &view_mval[0], &view_mval[1]);

  TreeElement *hovered_te = outliner_find_item_at_y(
      space_outliner, &space_outliner->tree, view_mval[1]);
  if (!hovered_te) {
    /* Let this fall through to 'OUTLINER_MT_context_menu'. */
    return OPERATOR_PASS_THROUGH;
  }

  return do_outliner_operation_event(C, op->reports, region, space_outliner, hovered_te);
}

void OUTLINER_OT_operation(wmOperatorType *ot)
{
  ot->name = "Context Menu";
  ot->idname = "OUTLINER_OT_operation";
  ot->description = "Context menu for item operations";

  ot->invoke = outliner_operation;

  ot->poll = ED_operator_outliner_active;
}

/** \} */<|MERGE_RESOLUTION|>--- conflicted
+++ resolved
@@ -1304,12 +1304,7 @@
 {
   BLI_assert(TSE_IS_REAL_ID(tselem));
   ID *id_root = tselem->id;
-<<<<<<< HEAD
   OutlinerLibOverrideData *data = static_cast<OutlinerLibOverrideData *>(user_data);
-  const bool do_hierarchy_enforce = data->do_resync_hierarchy_enforce;
-=======
-  OutlinerLibOverrideData *data = reinterpret_cast<OutlinerLibOverrideData *>(user_data);
->>>>>>> c73cc15e
 
   if (!ID_IS_OVERRIDE_LIBRARY_REAL(id_root)) {
     CLOG_WARN(&LOG, "Could not resync library override of data block '%s'", id_root->name);
