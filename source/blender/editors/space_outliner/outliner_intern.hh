--- conflicted
+++ resolved
@@ -299,20 +299,19 @@
   EditBone *ebone;
 };
 
-<<<<<<< HEAD
+struct DeformGroupElementCreateData {
+  Object *object;
+  bDeformGroup *defgroup;
+};
+
 struct GPencilEffectElementCreateData {
   Object *object;
   ShaderFxData *fx;
-=======
-struct DeformGroupElementCreateData {
-  Object *object;
-  bDeformGroup *defgroup;
 };
 
 struct ParticleSystemElementCreateData {
   Object *object;
   ParticleSystem *psys;
->>>>>>> 82141097
 };
 
 TreeTraversalAction outliner_collect_selected_collections(TreeElement *te, void *customdata);
