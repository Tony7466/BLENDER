--- conflicted
+++ resolved
@@ -30,11 +30,8 @@
 #include "tree_element_nla.hh"
 #include "tree_element_overrides.hh"
 #include "tree_element_particle_system.hh"
-<<<<<<< HEAD
 #include "tree_element_pose.hh"
-=======
 #include "tree_element_pose_group.hh"
->>>>>>> cf566634
 #include "tree_element_rna.hh"
 #include "tree_element_scene_objects.hh"
 #include "tree_element_seq.hh"
@@ -150,10 +147,8 @@
       return std::make_unique<TreeElementParticleSystem>(
           legacy_te, *psys_data->object, *psys_data->psys);
     }
-<<<<<<< HEAD
     case TSE_POSE_BASE:
       return std::make_unique<TreeElementPoseBase>(legacy_te, *static_cast<Object *>(idv));
-=======
     case TSE_POSEGRP_BASE:
       return std::make_unique<TreeElementPoseGroupBase>(legacy_te, *static_cast<Object *>(idv));
     case TSE_POSEGRP: {
@@ -161,7 +156,6 @@
       return std::make_unique<TreeElementPoseGroup>(
           legacy_te, *posegrp_data->object, *posegrp_data->agrp);
     }
->>>>>>> cf566634
     default:
       break;
   }
