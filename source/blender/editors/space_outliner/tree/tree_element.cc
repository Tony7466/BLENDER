/* SPDX-FileCopyrightText: 2023 Blender Foundation
 *
 * SPDX-License-Identifier: GPL-2.0-or-later */

/** \file
 * \ingroup spoutliner
 */

#include <string>
#include <string_view>

#include "DNA_anim_types.h"
#include "DNA_listBase.h"
#include "DNA_space_types.h"

#include "UI_resources.h"

#include "BLT_translation.h"

#include "tree_element_anim_data.hh"
#include "tree_element_bone.hh"
#include "tree_element_collection.hh"
#include "tree_element_defgroup.hh"
#include "tree_element_driver.hh"
#include "tree_element_edit_bone.hh"
#include "tree_element_gpencil_effect.hh"
#include "tree_element_gpencil_layer.hh"
#include "tree_element_id.hh"
#include "tree_element_label.hh"
#include "tree_element_nla.hh"
#include "tree_element_overrides.hh"
#include "tree_element_particle_system.hh"
#include "tree_element_rna.hh"
#include "tree_element_scene_objects.hh"
#include "tree_element_seq.hh"
#include "tree_element_view_layer.hh"

#include "../outliner_intern.hh"
#include "tree_element.hh"

namespace blender::ed::outliner {

std::unique_ptr<AbstractTreeElement> AbstractTreeElement::createFromType(const int type,
                                                                         TreeElement &legacy_te,
                                                                         void *idv)
{
  if (idv == nullptr) {
    return nullptr;
  }

  /*
   * The following calls make an implicit assumption about what data was passed to the `idv`
   * argument of #outliner_add_element(). The old code does this already, here we just centralize
   * it as much as possible for now. Would be nice to entirely get rid of that, no more `void *`.
   *
   * Once #outliner_add_element() is sufficiently simplified, it should be replaced by a C++ call.
   * It could take the derived type as template parameter (e.g. #TreeElementAnimData) and use C++
   * perfect forwarding to pass any data to the type's constructor.
   * If general Outliner code wants to access the data, they can query that through the derived
   * element type then. There's no need for `void *` anymore then.
   */

  switch (type) {
    case TSE_SOME_ID:
      return TreeElementID::createFromID(legacy_te, *static_cast<ID *>(idv));
    case TSE_GENERIC_LABEL:
      return std::make_unique<TreeElementLabel>(legacy_te, static_cast<const char *>(idv));
    case TSE_ANIM_DATA:
      return std::make_unique<TreeElementAnimData>(legacy_te,
                                                   *static_cast<IdAdtTemplate *>(idv)->adt);
    case TSE_DRIVER_BASE:
      return std::make_unique<TreeElementDriverBase>(legacy_te, *static_cast<AnimData *>(idv));
    case TSE_NLA:
      return std::make_unique<TreeElementNLA>(legacy_te, *static_cast<AnimData *>(idv));
    case TSE_NLA_TRACK:
      return std::make_unique<TreeElementNLATrack>(legacy_te, *static_cast<NlaTrack *>(idv));
    case TSE_NLA_ACTION:
      return std::make_unique<TreeElementNLAAction>(legacy_te, *static_cast<bAction *>(idv));
    case TSE_GP_LAYER:
      return std::make_unique<TreeElementGPencilLayer>(legacy_te, *static_cast<bGPDlayer *>(idv));
    case TSE_R_LAYER_BASE:
      return std::make_unique<TreeElementViewLayerBase>(legacy_te, *static_cast<Scene *>(idv));
    case TSE_SCENE_COLLECTION_BASE:
      return std::make_unique<TreeElementCollectionBase>(legacy_te, *static_cast<Scene *>(idv));
    case TSE_SCENE_OBJECTS_BASE:
      return std::make_unique<TreeElementSceneObjectsBase>(legacy_te, *static_cast<Scene *>(idv));
    case TSE_LIBRARY_OVERRIDE_BASE:
      return std::make_unique<TreeElementOverridesBase>(legacy_te, *static_cast<ID *>(idv));
    case TSE_LIBRARY_OVERRIDE:
      return std::make_unique<TreeElementOverridesProperty>(
          legacy_te, *static_cast<TreeElementOverridesData *>(idv));
    case TSE_LIBRARY_OVERRIDE_OPERATION:
      return std::make_unique<TreeElementOverridesPropertyOperation>(
          legacy_te, *static_cast<TreeElementOverridesData *>(idv));
    case TSE_RNA_STRUCT:
      return std::make_unique<TreeElementRNAStruct>(legacy_te, *static_cast<PointerRNA *>(idv));
    case TSE_RNA_PROPERTY:
      return std::make_unique<TreeElementRNAProperty>(
          legacy_te, *static_cast<PointerRNA *>(idv), legacy_te.index);
    case TSE_RNA_ARRAY_ELEM:
      return std::make_unique<TreeElementRNAArrayElement>(
          legacy_te, *static_cast<PointerRNA *>(idv), legacy_te.index);
    case TSE_SEQUENCE:
      return std::make_unique<TreeElementSequence>(legacy_te, *static_cast<Sequence *>(idv));
    case TSE_SEQ_STRIP:
      return std::make_unique<TreeElementSequenceStrip>(legacy_te, *static_cast<Strip *>(idv));
    case TSE_SEQUENCE_DUP:
      return std::make_unique<TreeElementSequenceStripDuplicate>(legacy_te,
                                                                 *static_cast<Sequence *>(idv));
    case TSE_BONE: {
      BoneElementCreateData *bone_data = static_cast<BoneElementCreateData *>(idv);
      return std::make_unique<TreeElementBone>(
          legacy_te, *bone_data->armature_id, *bone_data->bone);
    }
    case TSE_EBONE: {
      EditBoneElementCreateData *ebone_data = static_cast<EditBoneElementCreateData *>(idv);
      return std::make_unique<TreeElementEditBone>(
          legacy_te, *ebone_data->armature_id, *ebone_data->ebone);
    }
<<<<<<< HEAD
    case TSE_GPENCIL_EFFECT: {
      GPencilEffectElementCreateData *gp_effect_data =
          static_cast<GPencilEffectElementCreateData *>(idv);
      return std::make_unique<TreeElementGPencilEffect>(
          legacy_te, *gp_effect_data->object, *gp_effect_data->fx);
    }
    case TSE_GPENCIL_EFFECT_BASE:
      return std::make_unique<TreeElementGPencilEffectBase>(legacy_te, static_cast<Object *>(idv));
=======
    case TSE_DEFGROUP_BASE:
      return std::make_unique<TreeElementDeformGroupBase>(legacy_te, *static_cast<Object *>(idv));
    case TSE_DEFGROUP: {
      DeformGroupElementCreateData *defgroup_data = static_cast<DeformGroupElementCreateData *>(
          idv);
      return std::make_unique<TreeElementDeformGroup>(
          legacy_te, *defgroup_data->object, *defgroup_data->defgroup);
    }
    case TSE_LINKED_PSYS: {
      ParticleSystemElementCreateData *psys_data = static_cast<ParticleSystemElementCreateData *>(
          idv);
      return std::make_unique<TreeElementParticleSystem>(
          legacy_te, *psys_data->object, *psys_data->psys);
    }
>>>>>>> 82141097
    default:
      break;
  }

  return nullptr;
}

StringRefNull AbstractTreeElement::getWarning() const
{
  return "";
}

std::optional<BIFIconID> AbstractTreeElement::getIcon() const
{
  return {};
}

void AbstractTreeElement::print_path()
{
  std::string path = legacy_te_.name;

  for (TreeElement *parent = legacy_te_.parent; parent; parent = parent->parent) {
    path = parent->name + std::string_view("/") + path;
  }

  std::cout << path << std::endl;
}

void AbstractTreeElement::uncollapse_by_default(TreeElement *legacy_te)
{
  if (!TREESTORE(legacy_te)->used) {
    TREESTORE(legacy_te)->flag &= ~TSE_CLOSED;
  }
}

void tree_element_expand(const AbstractTreeElement &tree_element, SpaceOutliner &space_outliner)
{
  /* Most types can just expand. IDs optionally expand (hence the poll) and do additional, common
   * expanding. Could be done nicer, we could request a small "expander" helper object from the
   * element type, that the IDs have a more advanced implementation for. */
  if (!tree_element.expandPoll(space_outliner)) {
    return;
  }
  tree_element.expand(space_outliner);
}

}  // namespace blender::ed::outliner<|MERGE_RESOLUTION|>--- conflicted
+++ resolved
@@ -117,7 +117,6 @@
       return std::make_unique<TreeElementEditBone>(
           legacy_te, *ebone_data->armature_id, *ebone_data->ebone);
     }
-<<<<<<< HEAD
     case TSE_GPENCIL_EFFECT: {
       GPencilEffectElementCreateData *gp_effect_data =
           static_cast<GPencilEffectElementCreateData *>(idv);
@@ -126,7 +125,6 @@
     }
     case TSE_GPENCIL_EFFECT_BASE:
       return std::make_unique<TreeElementGPencilEffectBase>(legacy_te, static_cast<Object *>(idv));
-=======
     case TSE_DEFGROUP_BASE:
       return std::make_unique<TreeElementDeformGroupBase>(legacy_te, *static_cast<Object *>(idv));
     case TSE_DEFGROUP: {
@@ -141,7 +139,6 @@
       return std::make_unique<TreeElementParticleSystem>(
           legacy_te, *psys_data->object, *psys_data->psys);
     }
->>>>>>> 82141097
     default:
       break;
   }
