--- conflicted
+++ resolved
@@ -103,66 +103,7 @@
   if (BLI_listbase_is_empty(&object_.modifiers)) {
     return;
   }
-<<<<<<< HEAD
-  TreeElement *ten_mod = outliner_add_element(
-      &space_outliner, &legacy_te_.subtree, &object_, &legacy_te_, TSE_MODIFIER_BASE, 0);
-  ten_mod->name = IFACE_("Modifiers");
-
-  int index;
-  LISTBASE_FOREACH_INDEX (ModifierData *, md, &object_.modifiers, index) {
-    TreeElement *ten = outliner_add_element(
-        &space_outliner, &ten_mod->subtree, &object_, ten_mod, TSE_MODIFIER, index);
-    ten->name = md->name;
-    ten->directdata = md;
-
-    if (md->type == eModifierType_Lattice) {
-      outliner_add_element(&space_outliner,
-                           &ten->subtree,
-                           ((LatticeModifierData *)md)->object,
-                           ten,
-                           TSE_LINKED_OB,
-                           0);
-    }
-    else if (md->type == eModifierType_Curve) {
-      outliner_add_element(&space_outliner,
-                           &ten->subtree,
-                           ((CurveModifierData *)md)->object,
-                           ten,
-                           TSE_LINKED_OB,
-                           0);
-    }
-    else if (md->type == eModifierType_Armature) {
-      outliner_add_element(&space_outliner,
-                           &ten->subtree,
-                           ((ArmatureModifierData *)md)->object,
-                           ten,
-                           TSE_LINKED_OB,
-                           0);
-    }
-    else if (md->type == eModifierType_Hook) {
-      outliner_add_element(
-          &space_outliner, &ten->subtree, ((HookModifierData *)md)->object, ten, TSE_LINKED_OB, 0);
-    }
-    else if (md->type == eModifierType_ParticleSystem) {
-      ParticleSystem *psys = ((ParticleSystemModifierData *)md)->psys;
-
-      ParticleSystemElementCreateData psys_data = {&object_, psys};
-
-      outliner_add_element(
-          &space_outliner, &ten->subtree, &psys_data, &legacy_te_, TSE_LINKED_PSYS, 0);
-    }
-    else if (md->type == eModifierType_Nodes) {
-      NodesModifierData *nmd = reinterpret_cast<NodesModifierData *>(md);
-      for (const int i : IndexRange(nmd->bakes_num)) {
-        TreeElement *other_ten = outliner_add_element(
-            &space_outliner, &ten->subtree, &object_, ten, TSE_GEOMETRY_BAKE, i);
-        other_ten->name = IFACE_("Bake");
-      }
-    }
-  }
-=======
   add_element(&legacy_te_.subtree, &object_.id, nullptr, &legacy_te_, TSE_MODIFIER_BASE, 0);
->>>>>>> d1c2b458
 }
 
 void TreeElementIDObject::expand_gpencil_modifiers() const
