/* SPDX-FileCopyrightText: 2004 Blender Foundation
 *
 * SPDX-License-Identifier: GPL-2.0-or-later */

/** \file
 * \ingroup spoutliner
 */

#include <cstring>

#include "MEM_guardedalloc.h"

#include "DNA_ID.h"
#include "DNA_anim_types.h"
#include "DNA_collection_types.h"
#include "DNA_object_types.h"
#include "DNA_scene_types.h"

#include "BLI_blenlib.h"
#include "BLI_dynstr.h"
#include "BLI_path_util.h"
#include "BLI_utildefines.h"

#include "BLT_translation.h"

#include "BKE_action.h"
#include "BKE_animsys.h"
#include "BKE_appdir.h"
#include "BKE_armature.h"
#include "BKE_blender_copybuffer.h"
#include "BKE_context.h"
#include "BKE_idtype.h"
#include "BKE_layer.h"
#include "BKE_lib_id.h"
#include "BKE_lib_override.hh"
#include "BKE_lib_query.h"
#include "BKE_lib_remap.h"
#include "BKE_main.h"
#include "BKE_object.h"
#include "BKE_report.h"
#include "BKE_workspace.h"

#include "DEG_depsgraph.h"
#include "DEG_depsgraph_build.h"

#include "ED_keyframing.hh"
#include "ED_outliner.hh"
#include "ED_screen.hh"
#include "ED_select_utils.hh"

#include "WM_api.hh"
#include "WM_types.hh"

#include "UI_interface.hh"
#include "UI_view2d.hh"

#include "RNA_access.hh"
#include "RNA_define.hh"
#include "RNA_enum_types.hh"
#include "RNA_path.hh"

#include "GPU_material.h"

#include "outliner_intern.hh"
#include "tree/tree_element_rna.hh"
#include "tree/tree_iterator.hh"

using namespace blender::ed::outliner;

namespace blender::ed::outliner {

static void outliner_show_active(SpaceOutliner *space_outliner,
                                 ARegion *region,
                                 TreeElement *te,
                                 ID *id);

/* -------------------------------------------------------------------- */
/** \name Local Utilities
 * \{ */

static void outliner_copybuffer_filepath_get(char filepath[FILE_MAX], size_t filepath_maxncpy)
{
  /* NOTE: this uses the same path as the 3D viewport. */
  BLI_path_join(filepath, filepath_maxncpy, BKE_tempdir_base(), "copybuffer.blend");
}

/** \} */

/* -------------------------------------------------------------------- */
/** \name Highlight on Cursor Motion Operator
 * \{ */

static int outliner_highlight_update(bContext *C, wmOperator * /*op*/, const wmEvent *event)
{
  /* stop highlighting if out of area */
  if (!ED_screen_area_active(C)) {
    return OPERATOR_PASS_THROUGH;
  }

  /* Drag and drop does own highlighting. */
  wmWindowManager *wm = CTX_wm_manager(C);
  if (wm->drags.first) {
    return OPERATOR_PASS_THROUGH;
  }

  ARegion *region = CTX_wm_region(C);
  SpaceOutliner *space_outliner = CTX_wm_space_outliner(C);

  float view_mval[2];
  UI_view2d_region_to_view(
      &region->v2d, event->mval[0], event->mval[1], &view_mval[0], &view_mval[1]);

  TreeElement *hovered_te = outliner_find_item_at_y(
      space_outliner, &space_outliner->tree, view_mval[1]);

  TreeElement *icon_te = nullptr;
  bool is_over_icon = false;
  if (hovered_te) {
    icon_te = outliner_find_item_at_x_in_row(
        space_outliner, hovered_te, view_mval[0], nullptr, &is_over_icon);
  }

  bool changed = false;

  if (!hovered_te || !is_over_icon || !(hovered_te->store_elem->flag & TSE_HIGHLIGHTED) ||
      !(icon_te->store_elem->flag & TSE_HIGHLIGHTED_ICON))
  {
    /* Clear highlights when nothing is hovered or when a new item is hovered. */
    changed = outliner_flag_set(*space_outliner, TSE_HIGHLIGHTED_ANY | TSE_DRAG_ANY, false);
    if (hovered_te) {
      hovered_te->store_elem->flag |= TSE_HIGHLIGHTED;
      changed = true;
    }
    if (is_over_icon) {
      icon_te->store_elem->flag |= TSE_HIGHLIGHTED_ICON;
      changed = true;
    }
  }

  if (changed) {
    ED_region_tag_redraw_no_rebuild(region);
  }

  return OPERATOR_PASS_THROUGH;
}

void OUTLINER_OT_highlight_update(wmOperatorType *ot)
{
  ot->name = "Update Highlight";
  ot->idname = "OUTLINER_OT_highlight_update";
  ot->description = "Update the item highlight based on the current mouse position";

  ot->invoke = outliner_highlight_update;

  ot->poll = ED_operator_outliner_active;
}

/** \} */

/* -------------------------------------------------------------------- */
/** \name Toggle Open/Closed Operator
 * \{ */

void outliner_item_openclose(TreeElement *te, bool open, bool toggle_all)
{
  /* Only allow opening elements with children. */
  if (!(te->flag & TE_PRETEND_HAS_CHILDREN) && BLI_listbase_is_empty(&te->subtree)) {
    return;
  }

  /* Don't allow collapsing the scene collection. */
  TreeStoreElem *tselem = TREESTORE(te);
  if (tselem->type == TSE_VIEW_COLLECTION_BASE) {
    return;
  }

  if (open) {
    tselem->flag &= ~TSE_CLOSED;
  }
  else {
    tselem->flag |= TSE_CLOSED;
  }

  if (toggle_all) {
    outliner_flag_set(te->subtree, TSE_CLOSED, !open);
  }
}

struct OpenCloseData {
  TreeStoreElem *prev_tselem;
  bool open;
  int x_location;
};

static int outliner_item_openclose_modal(bContext *C, wmOperator *op, const wmEvent *event)
{
  ARegion *region = CTX_wm_region(C);
  SpaceOutliner *space_outliner = CTX_wm_space_outliner(C);

  float view_mval[2];
  UI_view2d_region_to_view(
      &region->v2d, event->mval[0], event->mval[1], &view_mval[0], &view_mval[1]);

  if (event->type == MOUSEMOVE) {
    TreeElement *te = outliner_find_item_at_y(space_outliner, &space_outliner->tree, view_mval[1]);

    OpenCloseData *data = (OpenCloseData *)op->customdata;

    /* Only openclose if mouse is not over the previously toggled element */
    if (te && TREESTORE(te) != data->prev_tselem) {

      /* Only toggle openclose on the same level as the first clicked element */
      if (te->xs == data->x_location) {
        outliner_item_openclose(te, data->open, false);

        outliner_tag_redraw_avoid_rebuild_on_open_change(space_outliner, region);
      }
    }

    if (te) {
      data->prev_tselem = TREESTORE(te);
    }
    else {
      data->prev_tselem = nullptr;
    }
  }
  else if (event->val == KM_RELEASE) {
    MEM_freeN(op->customdata);

    return OPERATOR_FINISHED;
  }

  return OPERATOR_RUNNING_MODAL;
}

static int outliner_item_openclose_invoke(bContext *C, wmOperator *op, const wmEvent *event)
{
  ARegion *region = CTX_wm_region(C);
  SpaceOutliner *space_outliner = CTX_wm_space_outliner(C);

  const bool toggle_all = RNA_boolean_get(op->ptr, "all");

  float view_mval[2];

  int mval[2];
  WM_event_drag_start_mval(event, region, mval);

  UI_view2d_region_to_view(&region->v2d, mval[0], mval[1], &view_mval[0], &view_mval[1]);

  TreeElement *te = outliner_find_item_at_y(space_outliner, &space_outliner->tree, view_mval[1]);

  if (te && outliner_item_is_co_within_close_toggle(te, view_mval[0])) {
    TreeStoreElem *tselem = TREESTORE(te);

    const bool open = (tselem->flag & TSE_CLOSED) ||
                      (toggle_all && outliner_flag_is_any_test(&te->subtree, TSE_CLOSED, 1));

    outliner_item_openclose(te, open, toggle_all);
    outliner_tag_redraw_avoid_rebuild_on_open_change(space_outliner, region);

    /* Only toggle once for single click toggling */
    if ((event->type == LEFTMOUSE) && (event->val != KM_CLICK_DRAG)) {
      return OPERATOR_FINISHED;
    }

    /* Store last expanded tselem and x coordinate of disclosure triangle */
    OpenCloseData *toggle_data = MEM_cnew<OpenCloseData>("open_close_data");
    toggle_data->prev_tselem = tselem;
    toggle_data->open = open;
    toggle_data->x_location = te->xs;

    /* Store the first clicked on element */
    op->customdata = toggle_data;

    WM_event_add_modal_handler(C, op);
    return OPERATOR_RUNNING_MODAL;
  }

  return OPERATOR_CANCELLED | OPERATOR_PASS_THROUGH;
}

void OUTLINER_OT_item_openclose(wmOperatorType *ot)
{
  ot->name = "Open/Close";
  ot->idname = "OUTLINER_OT_item_openclose";
  ot->description = "Toggle whether item under cursor is enabled or closed";

  ot->invoke = outliner_item_openclose_invoke;
  ot->modal = outliner_item_openclose_modal;

  ot->poll = ED_operator_outliner_active;

  RNA_def_boolean(ot->srna, "all", false, "All", "Close or open all items");
}

/** \} */

/* -------------------------------------------------------------------- */
/** \name Rename Operator
 * \{ */

static void do_item_rename(ARegion *region,
                           TreeElement *te,
                           TreeStoreElem *tselem,
                           ReportList *reports)
{
  bool add_textbut = false;

  /* can't rename rna datablocks entries or listbases */
  if (ELEM(tselem->type,
           TSE_ANIM_DATA,
           TSE_NLA,
           TSE_DEFGROUP_BASE,
           TSE_CONSTRAINT_BASE,
           TSE_MODIFIER_BASE,
           TSE_DRIVER_BASE,
           TSE_POSE_BASE,
           TSE_POSEGRP_BASE,
           TSE_R_LAYER_BASE,
           TSE_SCENE_COLLECTION_BASE,
           TSE_VIEW_COLLECTION_BASE,
           TSE_LIBRARY_OVERRIDE_BASE,
           TSE_RNA_STRUCT,
           TSE_RNA_PROPERTY,
           TSE_RNA_ARRAY_ELEM,
           TSE_ID_BASE) ||
      ELEM(tselem->type, TSE_SCENE_OBJECTS_BASE, TSE_GENERIC_LABEL))
  {
    BKE_report(reports, RPT_WARNING, "Not an editable name");
  }
  else if (ELEM(tselem->type, TSE_SEQUENCE, TSE_SEQ_STRIP, TSE_SEQUENCE_DUP)) {
    BKE_report(reports, RPT_WARNING, "Sequence names are not editable from the Outliner");
  }
  else if (TSE_IS_REAL_ID(tselem) && ID_IS_LINKED(tselem->id)) {
<<<<<<< HEAD
    BKE_report(reports, RPT_WARNING, "Cannot edit external library data");
  }
  else if (TSE_IS_REAL_ID(tselem) && ID_IS_OVERRIDE_LIBRARY(tselem->id)) {
    BKE_report(reports, RPT_WARNING, "Cannot edit name of an override data-block");
=======
    BKE_report(reports, RPT_WARNING, "External library data is not editable");
  }
  else if (TSE_IS_REAL_ID(tselem) && ID_IS_OVERRIDE_LIBRARY(tselem->id)) {
    BKE_report(reports, RPT_WARNING, "Overridden data-blocks are not editable");
>>>>>>> 26617471
  }
  else if (outliner_is_collection_tree_element(te)) {
    Collection *collection = outliner_collection_from_tree_element(te);

    if (collection->flag & COLLECTION_IS_MASTER) {
      BKE_report(reports, RPT_WARNING, "Not an editable name");
    }
    else {
      add_textbut = true;
    }
  }
  else if (te->idcode == ID_LI) {
    if (reinterpret_cast<Library *>(tselem->id)->parent) {
      BKE_report(reports, RPT_WARNING, "Cannot edit the path of an indirectly linked library");
    }
    else {
      BKE_report(
          reports,
          RPT_WARNING,
          "Library path is not editable from here anymore, use the Relocate operation instead");
    }
  }
  else {
    add_textbut = true;
  }

  if (add_textbut) {
    tselem->flag |= TSE_TEXTBUT;
    ED_region_tag_redraw(region);
  }
}

void item_rename_fn(bContext *C,
                    ReportList *reports,
                    Scene * /*scene*/,
                    TreeElement *te,
                    TreeStoreElem * /*tsep*/,
                    TreeStoreElem *tselem,
                    void * /*user_data*/)
{
  ARegion *region = CTX_wm_region(C);
  do_item_rename(region, te, tselem, reports);
}

static TreeElement *outliner_item_rename_find_active(const SpaceOutliner *space_outliner,
                                                     ReportList *reports)
{
  TreeElement *active_element = outliner_find_element_with_flag(&space_outliner->tree, TSE_ACTIVE);

  if (!active_element) {
    BKE_report(reports, RPT_WARNING, "No active item to rename");
    return nullptr;
  }

  return active_element;
}

static TreeElement *outliner_item_rename_find_hovered(const SpaceOutliner *space_outliner,
                                                      ARegion *region,
                                                      const wmEvent *event)
{
  float fmval[2];
  UI_view2d_region_to_view(&region->v2d, event->mval[0], event->mval[1], &fmval[0], &fmval[1]);

  TreeElement *hovered = outliner_find_item_at_y(space_outliner, &space_outliner->tree, fmval[1]);
  if (hovered && outliner_item_is_co_over_name(hovered, fmval[0])) {
    return hovered;
  }

  return nullptr;
}

static int outliner_item_rename(bContext *C, wmOperator *op, const wmEvent *event)
{
  ARegion *region = CTX_wm_region(C);
  View2D *v2d = &region->v2d;
  SpaceOutliner *space_outliner = CTX_wm_space_outliner(C);
  const bool use_active = RNA_boolean_get(op->ptr, "use_active");

  TreeElement *te = use_active ? outliner_item_rename_find_active(space_outliner, op->reports) :
                                 outliner_item_rename_find_hovered(space_outliner, region, event);
  if (!te) {
    return OPERATOR_CANCELLED;
  }

  /* Force element into view. */
  outliner_show_active(space_outliner, region, te, TREESTORE(te)->id);
  int size_y = BLI_rcti_size_y(&v2d->mask) + 1;
  int ytop = (te->ys + (size_y / 2));
  int delta_y = ytop - v2d->cur.ymax;
  outliner_scroll_view(space_outliner, region, delta_y);

  do_item_rename(region, te, TREESTORE(te), op->reports);

  return OPERATOR_FINISHED;
}

void OUTLINER_OT_item_rename(wmOperatorType *ot)
{
  PropertyRNA *prop;

  ot->name = "Rename";
  ot->idname = "OUTLINER_OT_item_rename";
  ot->description = "Rename the active element";

  ot->invoke = outliner_item_rename;

  ot->poll = ED_operator_outliner_active;

  /* Flags. */
  ot->flag = OPTYPE_REGISTER | OPTYPE_UNDO;

  prop = RNA_def_boolean(ot->srna,
                         "use_active",
                         false,
                         "Use Active",
                         "Rename the active item, rather than the one the mouse is over");
  RNA_def_property_flag(prop, PropertyFlag(PROP_SKIP_SAVE | PROP_HIDDEN));
}

/** \} */

/* -------------------------------------------------------------------- */
/** \name ID Delete Operator
 * \{ */

static void id_delete_tag(bContext *C, ReportList *reports, TreeElement *te, TreeStoreElem *tselem)
{
  Main *bmain = CTX_data_main(C);
  ID *id = tselem->id;

  BLI_assert(id != nullptr);
  BLI_assert(((tselem->type == TSE_SOME_ID) && (te->idcode != 0)) ||
             (tselem->type == TSE_LAYER_COLLECTION));
  UNUSED_VARS_NDEBUG(te);

  if (ID_IS_OVERRIDE_LIBRARY(id)) {
    if (!ID_IS_OVERRIDE_LIBRARY_REAL(id) ||
        (id->override_library->flag & LIBOVERRIDE_FLAG_NO_HIERARCHY) == 0)
    {
      BKE_reportf(reports,
                  RPT_WARNING,
                  "Cannot delete library override id '%s', it is part of an override hierarchy",
                  id->name);
      return;
    }
  }

  if (te->idcode == ID_LI && ((Library *)id)->parent != nullptr) {
    BKE_reportf(reports, RPT_WARNING, "Cannot delete indirectly linked library '%s'", id->name);
    return;
  }
  if (id->tag & LIB_TAG_INDIRECT) {
    BKE_reportf(reports, RPT_WARNING, "Cannot delete indirectly linked id '%s'", id->name);
    return;
  }
  if (ID_REAL_USERS(id) <= 1 && BKE_library_ID_is_indirectly_used(bmain, id)) {
    BKE_reportf(reports,
                RPT_WARNING,
                "Cannot delete id '%s', indirectly used data-blocks need at least one user",
                id->name);
    return;
  }
  if (te->idcode == ID_WS) {
    BKE_workspace_id_tag_all_visible(bmain, LIB_TAG_PRE_EXISTING);
    if (id->tag & LIB_TAG_PRE_EXISTING) {
      BKE_reportf(
          reports, RPT_WARNING, "Cannot delete currently visible workspace id '%s'", id->name);
      BKE_main_id_tag_idcode(bmain, ID_WS, LIB_TAG_PRE_EXISTING, false);
      return;
    }
    BKE_main_id_tag_idcode(bmain, ID_WS, LIB_TAG_PRE_EXISTING, false);
  }

  id->tag |= LIB_TAG_DOIT;

  WM_event_add_notifier(C, NC_WINDOW, nullptr);
}

void id_delete_tag_fn(bContext *C,
                      ReportList *reports,
                      Scene * /*scene*/,
                      TreeElement *te,
                      TreeStoreElem * /*tsep*/,
                      TreeStoreElem *tselem,
                      void * /*user_data*/)
{
  id_delete_tag(C, reports, te, tselem);
}

static int outliner_id_delete_tag(bContext *C,
                                  ReportList *reports,
                                  TreeElement *te,
                                  const float mval[2])
{
  int id_tagged_num = 0;

  if (mval[1] > te->ys && mval[1] < te->ys + UI_UNIT_Y) {
    TreeStoreElem *tselem = TREESTORE(te);

    if (te->idcode != 0 && tselem->id) {
      if (te->idcode == ID_LI && ((Library *)tselem->id)->parent) {
        BKE_reportf(reports,
                    RPT_ERROR_INVALID_INPUT,
                    "Cannot delete indirectly linked library '%s'",
                    ((Library *)tselem->id)->filepath_abs);
      }
      else {
        id_delete_tag(C, reports, te, tselem);
        id_tagged_num++;
      }
    }
  }
  else {
    LISTBASE_FOREACH (TreeElement *, te_sub, &te->subtree) {
      if ((id_tagged_num += outliner_id_delete_tag(C, reports, te_sub, mval)) != 0) {
        break;
      }
    }
  }

  return id_tagged_num;
}

static int outliner_id_delete_invoke(bContext *C, wmOperator *op, const wmEvent *event)
{
  Main *bmain = CTX_data_main(C);
  ARegion *region = CTX_wm_region(C);
  SpaceOutliner *space_outliner = CTX_wm_space_outliner(C);
  float fmval[2];

  BLI_assert(region && space_outliner);

  UI_view2d_region_to_view(&region->v2d, event->mval[0], event->mval[1], &fmval[0], &fmval[1]);

  int id_tagged_num = 0;
  BKE_main_id_tag_all(bmain, LIB_TAG_DOIT, false);
  LISTBASE_FOREACH (TreeElement *, te, &space_outliner->tree) {
    if ((id_tagged_num += outliner_id_delete_tag(C, op->reports, te, fmval)) != 0) {
      break;
    }
  }
  if (id_tagged_num == 0) {
    BKE_main_id_tag_all(bmain, LIB_TAG_DOIT, false);
    return OPERATOR_CANCELLED;
  }

  BKE_id_multi_tagged_delete(bmain);
  BKE_main_id_tag_all(bmain, LIB_TAG_DOIT, false);
  return OPERATOR_FINISHED;
}

void OUTLINER_OT_id_delete(wmOperatorType *ot)
{
  ot->name = "Delete Data-Block";
  ot->idname = "OUTLINER_OT_id_delete";
  ot->description = "Delete the ID under cursor";

  ot->invoke = outliner_id_delete_invoke;
  ot->poll = ED_operator_outliner_active;

  /* Flags. */
  ot->flag = OPTYPE_REGISTER | OPTYPE_UNDO;
}

/** \} */

/* -------------------------------------------------------------------- */
/** \name ID Remap Operator
 * \{ */

static int outliner_id_remap_exec(bContext *C, wmOperator *op)
{
  Main *bmain = CTX_data_main(C);
  SpaceOutliner *space_outliner = CTX_wm_space_outliner(C);

  const short id_type = short(RNA_enum_get(op->ptr, "id_type"));
  ID *old_id = static_cast<ID *>(
      BLI_findlink(which_libbase(CTX_data_main(C), id_type), RNA_enum_get(op->ptr, "old_id")));
  ID *new_id = static_cast<ID *>(
      BLI_findlink(which_libbase(CTX_data_main(C), id_type), RNA_enum_get(op->ptr, "new_id")));

  /* check for invalid states */
  if (space_outliner == nullptr) {
    return OPERATOR_CANCELLED;
  }

  if (!(old_id && new_id && (old_id != new_id) && (GS(old_id->name) == GS(new_id->name)))) {
    BKE_reportf(op->reports,
                RPT_ERROR_INVALID_INPUT,
                "Invalid old/new ID pair ('%s' / '%s')",
                old_id ? old_id->name : "Invalid ID",
                new_id ? new_id->name : "Invalid ID");
    return OPERATOR_CANCELLED;
  }

  if (ID_IS_LINKED(old_id)) {
    BKE_reportf(op->reports,
                RPT_WARNING,
                "Old ID '%s' is linked from a library, indirect usages of this data-block will "
                "not be remapped",
                old_id->name);
  }

  BKE_libblock_remap(
      bmain, old_id, new_id, ID_REMAP_SKIP_INDIRECT_USAGE | ID_REMAP_SKIP_NEVER_NULL_USAGE);

  BKE_main_lib_objects_recalc_all(bmain);

  /* recreate dependency graph to include new objects */
  DEG_relations_tag_update(bmain);

  /* Free gpu materials, some materials depend on existing objects,
   * such as lights so freeing correctly refreshes. */
  GPU_materials_free(bmain);

  WM_event_add_notifier(C, NC_WINDOW, nullptr);

  return OPERATOR_FINISHED;
}

static bool outliner_id_remap_find_tree_element(bContext *C,
                                                wmOperator *op,
                                                ListBase *tree,
                                                const float y)
{
  LISTBASE_FOREACH (TreeElement *, te, tree) {
    if (y > te->ys && y < te->ys + UI_UNIT_Y) {
      TreeStoreElem *tselem = TREESTORE(te);

      if ((tselem->type == TSE_SOME_ID) && tselem->id) {
        RNA_enum_set(op->ptr, "id_type", GS(tselem->id->name));
        RNA_enum_set_identifier(C, op->ptr, "new_id", tselem->id->name + 2);
        RNA_enum_set_identifier(C, op->ptr, "old_id", tselem->id->name + 2);
        return true;
      }
    }
    if (outliner_id_remap_find_tree_element(C, op, &te->subtree, y)) {
      return true;
    }
  }
  return false;
}

static int outliner_id_remap_invoke(bContext *C, wmOperator *op, const wmEvent *event)
{
  SpaceOutliner *space_outliner = CTX_wm_space_outliner(C);
  ARegion *region = CTX_wm_region(C);
  float fmval[2];

  if (!RNA_property_is_set(op->ptr, RNA_struct_find_property(op->ptr, "id_type"))) {
    UI_view2d_region_to_view(&region->v2d, event->mval[0], event->mval[1], &fmval[0], &fmval[1]);

    outliner_id_remap_find_tree_element(C, op, &space_outliner->tree, fmval[1]);
  }

  return WM_operator_props_dialog_popup(C, op, 400);
}

static const EnumPropertyItem *outliner_id_itemf(bContext *C,
                                                 PointerRNA *ptr,
                                                 PropertyRNA * /*prop*/,
                                                 bool *r_free)
{
  if (C == nullptr) {
    return DummyRNA_NULL_items;
  }

  EnumPropertyItem item_tmp = {0}, *item = nullptr;
  int totitem = 0;
  int i = 0;

  short id_type = short(RNA_enum_get(ptr, "id_type"));
  ID *id = static_cast<ID *>(which_libbase(CTX_data_main(C), id_type)->first);

  for (; id; id = static_cast<ID *>(id->next)) {
    item_tmp.identifier = item_tmp.name = id->name + 2;
    item_tmp.value = i++;
    RNA_enum_item_add(&item, &totitem, &item_tmp);
  }

  RNA_enum_item_end(&item, &totitem);
  *r_free = true;

  return item;
}

void OUTLINER_OT_id_remap(wmOperatorType *ot)
{
  PropertyRNA *prop;

  /* identifiers */
  ot->name = "Outliner ID Data Remap";
  ot->idname = "OUTLINER_OT_id_remap";

  /* callbacks */
  ot->invoke = outliner_id_remap_invoke;
  ot->exec = outliner_id_remap_exec;
  ot->poll = ED_operator_outliner_active;

  /* Flags. */
  ot->flag = OPTYPE_REGISTER | OPTYPE_UNDO;

  prop = RNA_def_enum(ot->srna, "id_type", rna_enum_id_type_items, ID_OB, "ID Type", "");
  RNA_def_property_translation_context(prop, BLT_I18NCONTEXT_ID_ID);
  /* Changing ID type wont make sense, would return early with "Invalid old/new ID pair" anyways.
   */
  RNA_def_property_flag(prop, PROP_HIDDEN);

  prop = RNA_def_enum(ot->srna, "old_id", DummyRNA_NULL_items, 0, "Old ID", "Old ID to replace");
  RNA_def_property_enum_funcs_runtime(prop, nullptr, nullptr, outliner_id_itemf);
  RNA_def_property_flag(prop, (PropertyFlag)(PROP_ENUM_NO_TRANSLATE | PROP_HIDDEN));

  ot->prop = RNA_def_enum(ot->srna,
                          "new_id",
                          DummyRNA_NULL_items,
                          0,
                          "New ID",
                          "New ID to remap all selected IDs' users to");
  RNA_def_property_enum_funcs_runtime(ot->prop, nullptr, nullptr, outliner_id_itemf);
  RNA_def_property_flag(ot->prop, PROP_ENUM_NO_TRANSLATE);
}

void id_remap_fn(bContext *C,
                 ReportList * /*reports*/,
                 Scene * /*scene*/,
                 TreeElement * /*te*/,
                 TreeStoreElem * /*tsep*/,
                 TreeStoreElem *tselem,
                 void * /*user_data*/)
{
  wmOperatorType *ot = WM_operatortype_find("OUTLINER_OT_id_remap", false);
  PointerRNA op_props;

  BLI_assert(tselem->id != nullptr);

  WM_operator_properties_create_ptr(&op_props, ot);

  RNA_enum_set(&op_props, "id_type", GS(tselem->id->name));
  RNA_enum_set_identifier(C, &op_props, "old_id", tselem->id->name + 2);

  WM_operator_name_call_ptr(C, ot, WM_OP_INVOKE_DEFAULT, &op_props, nullptr);

  WM_operator_properties_free(&op_props);
}

/** \} */

/* -------------------------------------------------------------------- */
/** \name ID Copy Operator
 * \{ */

static int outliner_id_copy_tag(SpaceOutliner *space_outliner, ListBase *tree)
{
  int num_ids = 0;

  LISTBASE_FOREACH (TreeElement *, te, tree) {
    TreeStoreElem *tselem = TREESTORE(te);

    /* if item is selected and is an ID, tag it as needing to be copied. */
    if (tselem->flag & TSE_SELECTED && ELEM(tselem->type, TSE_SOME_ID, TSE_LAYER_COLLECTION)) {
      ID *id = tselem->id;
      if (!(id->tag & LIB_TAG_DOIT)) {
        BKE_copybuffer_copy_tag_ID(tselem->id);
        num_ids++;
      }
    }

    /* go over sub-tree */
    num_ids += outliner_id_copy_tag(space_outliner, &te->subtree);
  }

  return num_ids;
}

static int outliner_id_copy_exec(bContext *C, wmOperator *op)
{
  Main *bmain = CTX_data_main(C);
  SpaceOutliner *space_outliner = CTX_wm_space_outliner(C);
  char filepath[FILE_MAX];

  BKE_copybuffer_copy_begin(bmain);

  const int num_ids = outliner_id_copy_tag(space_outliner, &space_outliner->tree);
  if (num_ids == 0) {
    BKE_report(op->reports, RPT_INFO, "No selected data-blocks to copy");
    return OPERATOR_CANCELLED;
  }

  outliner_copybuffer_filepath_get(filepath, sizeof(filepath));
  BKE_copybuffer_copy_end(bmain, filepath, op->reports);

  BKE_reportf(op->reports, RPT_INFO, "Copied %d selected data-block(s)", num_ids);

  return OPERATOR_FINISHED;
}

void OUTLINER_OT_id_copy(wmOperatorType *ot)
{
  /* identifiers */
  ot->name = "Outliner ID Data Copy";
  ot->idname = "OUTLINER_OT_id_copy";
  ot->description = "Copy the selected data-blocks to the internal clipboard";

  /* callbacks */
  ot->exec = outliner_id_copy_exec;
  ot->poll = ED_operator_outliner_active;

  /* Flags, don't need any undo here (this operator does not change anything in Blender data). */
  ot->flag = 0;
}

/** \} */

/* -------------------------------------------------------------------- */
/** \name ID Paste Operator
 * \{ */

static int outliner_id_paste_exec(bContext *C, wmOperator *op)
{
  char filepath[FILE_MAX];
  const short flag = FILE_AUTOSELECT | FILE_ACTIVE_COLLECTION;

  outliner_copybuffer_filepath_get(filepath, sizeof(filepath));

  const int num_pasted = BKE_copybuffer_paste(C, filepath, flag, op->reports, 0);
  if (num_pasted == 0) {
    BKE_report(op->reports, RPT_INFO, "No data to paste");
    return OPERATOR_CANCELLED;
  }

  WM_event_add_notifier(C, NC_WINDOW, nullptr);

  BKE_reportf(op->reports, RPT_INFO, "%d data-block(s) pasted", num_pasted);

  return OPERATOR_FINISHED;
}

void OUTLINER_OT_id_paste(wmOperatorType *ot)
{
  /* identifiers */
  ot->name = "Outliner ID Data Paste";
  ot->idname = "OUTLINER_OT_id_paste";
  ot->description = "Paste data-blocks from the internal clipboard";

  /* callbacks */
  ot->exec = outliner_id_paste_exec;
  ot->poll = ED_operator_outliner_active;

  /* flags */
  ot->flag = OPTYPE_REGISTER | OPTYPE_UNDO;
}

/** \} */

/* -------------------------------------------------------------------- */
/** \name Library Relocate Operator
 * \{ */

static int lib_relocate(
    bContext *C, TreeElement *te, TreeStoreElem *tselem, wmOperatorType *ot, const bool reload)
{
  PointerRNA op_props;
  int ret = 0;

  BLI_assert(te->idcode == ID_LI && tselem->id != nullptr);
  UNUSED_VARS_NDEBUG(te);

  WM_operator_properties_create_ptr(&op_props, ot);

  RNA_string_set(&op_props, "library", tselem->id->name + 2);

  if (reload) {
    Library *lib = (Library *)tselem->id;
    char dir[FILE_MAXDIR], filename[FILE_MAX];

    BLI_path_split_dir_file(lib->filepath_abs, dir, sizeof(dir), filename, sizeof(filename));

    printf("%s, %s\n", tselem->id->name, lib->filepath_abs);

    /* We assume if both paths in lib are not the same then `lib->filepath` was relative. */
    RNA_boolean_set(
        &op_props, "relative_path", BLI_path_cmp(lib->filepath_abs, lib->filepath) != 0);

    RNA_string_set(&op_props, "directory", dir);
    RNA_string_set(&op_props, "filename", filename);

    ret = WM_operator_name_call_ptr(C, ot, WM_OP_EXEC_DEFAULT, &op_props, nullptr);
  }
  else {
    ret = WM_operator_name_call_ptr(C, ot, WM_OP_INVOKE_DEFAULT, &op_props, nullptr);
  }

  WM_operator_properties_free(&op_props);

  return ret;
}

static int outliner_lib_relocate_invoke_do(
    bContext *C, ReportList *reports, TreeElement *te, const float mval[2], const bool reload)
{
  if (mval[1] > te->ys && mval[1] < te->ys + UI_UNIT_Y) {
    TreeStoreElem *tselem = TREESTORE(te);

    if (te->idcode == ID_LI && tselem->id) {
      if (((Library *)tselem->id)->parent && !reload) {
        BKE_reportf(reports,
                    RPT_ERROR_INVALID_INPUT,
                    "Cannot relocate indirectly linked library '%s'",
                    ((Library *)tselem->id)->filepath_abs);
        return OPERATOR_CANCELLED;
      }

      wmOperatorType *ot = WM_operatortype_find(reload ? "WM_OT_lib_reload" : "WM_OT_lib_relocate",
                                                false);
      return lib_relocate(C, te, tselem, ot, reload);
    }
  }
  else {
    LISTBASE_FOREACH (TreeElement *, te_sub, &te->subtree) {
      int ret;
      if ((ret = outliner_lib_relocate_invoke_do(C, reports, te_sub, mval, reload))) {
        return ret;
      }
    }
  }

  return 0;
}

static int outliner_lib_relocate_invoke(bContext *C, wmOperator *op, const wmEvent *event)
{
  ARegion *region = CTX_wm_region(C);
  SpaceOutliner *space_outliner = CTX_wm_space_outliner(C);
  float fmval[2];

  BLI_assert(region && space_outliner);

  UI_view2d_region_to_view(&region->v2d, event->mval[0], event->mval[1], &fmval[0], &fmval[1]);

  LISTBASE_FOREACH (TreeElement *, te, &space_outliner->tree) {
    int ret;

    if ((ret = outliner_lib_relocate_invoke_do(C, op->reports, te, fmval, false))) {
      return ret;
    }
  }

  return OPERATOR_CANCELLED;
}

void OUTLINER_OT_lib_relocate(wmOperatorType *ot)
{
  ot->name = "Relocate Library";
  ot->idname = "OUTLINER_OT_lib_relocate";
  ot->description = "Relocate the library under cursor";

  ot->invoke = outliner_lib_relocate_invoke;
  ot->poll = ED_operator_outliner_active;

  /* Flags. */
  ot->flag = OPTYPE_REGISTER | OPTYPE_UNDO;
}

void lib_relocate_fn(bContext *C,
                     ReportList * /*reports*/,
                     Scene * /*scene*/,
                     TreeElement *te,
                     TreeStoreElem * /*tsep*/,
                     TreeStoreElem *tselem,
                     void * /*user_data*/)
{
  /* XXX: This does not work with several items
   * (it is only called once in the end, due to the 'deferred'
   * file-browser invocation through event system...). */

  wmOperatorType *ot = WM_operatortype_find("WM_OT_lib_relocate", false);

  lib_relocate(C, te, tselem, ot, false);
}

static int outliner_lib_reload_invoke(bContext *C, wmOperator *op, const wmEvent *event)
{
  ARegion *region = CTX_wm_region(C);
  SpaceOutliner *space_outliner = CTX_wm_space_outliner(C);
  float fmval[2];

  BLI_assert(region && space_outliner);

  UI_view2d_region_to_view(&region->v2d, event->mval[0], event->mval[1], &fmval[0], &fmval[1]);

  LISTBASE_FOREACH (TreeElement *, te, &space_outliner->tree) {
    int ret;

    if ((ret = outliner_lib_relocate_invoke_do(C, op->reports, te, fmval, true))) {
      return ret;
    }
  }

  return OPERATOR_CANCELLED;
}

/** \} */

/* -------------------------------------------------------------------- */
/** \name Library Reload Operator
 * \{ */

void OUTLINER_OT_lib_reload(wmOperatorType *ot)
{
  ot->name = "Reload Library";
  ot->idname = "OUTLINER_OT_lib_reload";
  ot->description = "Reload the library under cursor";

  ot->invoke = outliner_lib_reload_invoke;
  ot->poll = ED_operator_outliner_active;

  /* Flags. */
  ot->flag = OPTYPE_REGISTER | OPTYPE_UNDO;
}

void lib_reload_fn(bContext *C,
                   ReportList * /*reports*/,
                   Scene * /*scene*/,
                   TreeElement *te,
                   TreeStoreElem * /*tsep*/,
                   TreeStoreElem *tselem,
                   void * /*user_data*/)
{
  wmOperatorType *ot = WM_operatortype_find("WM_OT_lib_reload", false);

  lib_relocate(C, te, tselem, ot, true);
}

/** \} */

/* -------------------------------------------------------------------- */
/** \name Apply Settings Utilities
 * \{ */

static int outliner_count_levels(ListBase *lb, const int curlevel)
{
  int level = curlevel;

  LISTBASE_FOREACH (TreeElement *, te, lb) {
    int lev = outliner_count_levels(&te->subtree, curlevel + 1);
    if (lev > level) {
      level = lev;
    }
  }
  return level;
}

int outliner_flag_is_any_test(ListBase *lb, short flag, const int curlevel)
{
  LISTBASE_FOREACH (TreeElement *, te, lb) {
    TreeStoreElem *tselem = TREESTORE(te);
    if (tselem->flag & flag) {
      return curlevel;
    }

    int level = outliner_flag_is_any_test(&te->subtree, flag, curlevel + 1);
    if (level) {
      return level;
    }
  }
  return 0;
}

bool outliner_flag_set(const SpaceOutliner &space_outliner, const short flag, const short set)
{
  return outliner_flag_set(space_outliner.tree, flag, set);
}

bool outliner_flag_set(const ListBase &lb, const short flag, const short set)
{
  bool changed = false;

  tree_iterator::all(lb, [&](TreeElement *te) {
    TreeStoreElem *tselem = TREESTORE(te);
    bool has_flag = (tselem->flag & flag);
    if (set == 0) {
      if (has_flag) {
        tselem->flag &= ~flag;
        changed = true;
      }
    }
    else if (!has_flag) {
      tselem->flag |= flag;
      changed = true;
    }
  });

  return changed;
}

bool outliner_flag_flip(const SpaceOutliner &space_outliner, const short flag)
{
  return outliner_flag_flip(space_outliner.tree, flag);
}

bool outliner_flag_flip(const ListBase &lb, const short flag)
{
  bool changed = false;

  tree_iterator::all(lb, [&](TreeElement *te) {
    TreeStoreElem *tselem = TREESTORE(te);
    tselem->flag ^= flag;
  });

  return changed;
}

/** \} */

/* -------------------------------------------------------------------- */
/** \name Toggle Expanded (Outliner) Operator
 * \{ */

static int outliner_toggle_expanded_exec(bContext *C, wmOperator * /*op*/)
{
  SpaceOutliner *space_outliner = CTX_wm_space_outliner(C);
  ARegion *region = CTX_wm_region(C);

  if (outliner_flag_is_any_test(&space_outliner->tree, TSE_CLOSED, 1)) {
    outliner_flag_set(*space_outliner, TSE_CLOSED, 0);
  }
  else {
    outliner_flag_set(*space_outliner, TSE_CLOSED, 1);
  }

  ED_region_tag_redraw(region);

  return OPERATOR_FINISHED;
}

void OUTLINER_OT_expanded_toggle(wmOperatorType *ot)
{
  /* identifiers */
  ot->name = "Expand/Collapse All";
  ot->idname = "OUTLINER_OT_expanded_toggle";
  ot->description = "Expand/Collapse all items";

  /* callbacks */
  ot->exec = outliner_toggle_expanded_exec;
  ot->poll = ED_operator_outliner_active;

  /* no undo or registry, UI option */
}

/** \} */

/* -------------------------------------------------------------------- */
/** \name Toggle Selected (Outliner) Operator
 * \{ */

static int outliner_select_all_exec(bContext *C, wmOperator *op)
{
  SpaceOutliner *space_outliner = CTX_wm_space_outliner(C);
  ARegion *region = CTX_wm_region(C);
  Scene *scene = CTX_data_scene(C);
  int action = RNA_enum_get(op->ptr, "action");
  if (action == SEL_TOGGLE) {
    action = outliner_flag_is_any_test(&space_outliner->tree, TSE_SELECTED, 1) ? SEL_DESELECT :
                                                                                 SEL_SELECT;
  }

  switch (action) {
    case SEL_SELECT:
      outliner_flag_set(*space_outliner, TSE_SELECTED, 1);
      break;
    case SEL_DESELECT:
      outliner_flag_set(*space_outliner, TSE_SELECTED, 0);
      break;
    case SEL_INVERT:
      outliner_flag_flip(*space_outliner, TSE_SELECTED);
      break;
  }

  ED_outliner_select_sync_from_outliner(C, space_outliner);

  DEG_id_tag_update(&scene->id, ID_RECALC_SELECT);
  WM_event_add_notifier(C, NC_SCENE | ND_OB_SELECT, scene);
  ED_region_tag_redraw_no_rebuild(region);

  return OPERATOR_FINISHED;
}

void OUTLINER_OT_select_all(wmOperatorType *ot)
{
  /* identifiers */
  ot->name = "Toggle Selected";
  ot->idname = "OUTLINER_OT_select_all";
  ot->description = "Toggle the Outliner selection of items";

  /* callbacks */
  ot->exec = outliner_select_all_exec;
  ot->poll = ED_operator_outliner_active;

  /* no undo or registry */

  /* rna */
  WM_operator_properties_select_all(ot);
}

/** \} */

/* -------------------------------------------------------------------- */
/** \name View Show Active (Outliner) Operator
 * \{ */

void outliner_set_coordinates(const ARegion *region, const SpaceOutliner *space_outliner)
{
  int starty = int(region->v2d.tot.ymax) - UI_UNIT_Y;

  tree_iterator::all_open(*space_outliner, [&](TreeElement *te) {
    /* store coord and continue, we need coordinates for elements outside view too */
    te->xs = 0;
    te->ys = float(starty);
    starty -= UI_UNIT_Y;
  });
}

/* return 1 when levels were opened */
static int outliner_open_back(TreeElement *te)
{
  TreeStoreElem *tselem;
  int retval = 0;

  for (te = te->parent; te; te = te->parent) {
    tselem = TREESTORE(te);
    if (tselem->flag & TSE_CLOSED) {
      tselem->flag &= ~TSE_CLOSED;
      retval = 1;
    }
  }
  return retval;
}

/**
 * \return element representing the active base or bone in the outliner, or null if none exists
 */
static TreeElement *outliner_show_active_get_element(bContext *C,
                                                     SpaceOutliner *space_outliner,
                                                     const Scene *scene,
                                                     ViewLayer *view_layer)
{
  TreeElement *te;

  BKE_view_layer_synced_ensure(scene, view_layer);
  Object *obact = BKE_view_layer_active_object_get(view_layer);

  if (!obact) {
    return nullptr;
  }

  te = outliner_find_id(space_outliner, &space_outliner->tree, &obact->id);

  if (te != nullptr && obact->type == OB_ARMATURE) {
    /* traverse down the bone hierarchy in case of armature */
    TreeElement *te_obact = te;

    if (obact->mode & OB_MODE_POSE) {
      Object *obpose = BKE_object_pose_armature_get(obact);
      bPoseChannel *pchan = BKE_pose_channel_active(obpose, false);
      if (pchan) {
        te = outliner_find_posechannel(&te_obact->subtree, pchan);
      }
    }
    else if (obact->mode & OB_MODE_EDIT) {
      EditBone *ebone = CTX_data_active_bone(C);
      if (ebone) {
        te = outliner_find_editbone(&te_obact->subtree, ebone);
      }
    }
  }

  return te;
}

static void outliner_show_active(SpaceOutliner *space_outliner,
                                 ARegion *region,
                                 TreeElement *te,
                                 ID *id)
{
  /* open up tree to active object/bone */
  if (TREESTORE(te)->id == id) {
    if (outliner_open_back(te)) {
      outliner_set_coordinates(region, space_outliner);
    }
    return;
  }

  LISTBASE_FOREACH (TreeElement *, ten, &te->subtree) {
    outliner_show_active(space_outliner, region, ten, id);
  }
}

static int outliner_show_active_exec(bContext *C, wmOperator * /*op*/)
{
  SpaceOutliner *space_outliner = CTX_wm_space_outliner(C);
  const Scene *scene = CTX_data_scene(C);
  ViewLayer *view_layer = CTX_data_view_layer(C);
  ARegion *region = CTX_wm_region(C);
  View2D *v2d = &region->v2d;

  TreeElement *active_element = outliner_show_active_get_element(
      C, space_outliner, scene, view_layer);

  if (active_element) {
    ID *id = TREESTORE(active_element)->id;

    /* Expand all elements in the outliner with matching ID */
    LISTBASE_FOREACH (TreeElement *, te, &space_outliner->tree) {
      outliner_show_active(space_outliner, region, te, id);
    }

    /* Also open back from the active_element (only done for the first found occurrence of ID
     * though). */
    outliner_show_active(space_outliner, region, active_element, id);

    /* Center view on first element found */
    int size_y = BLI_rcti_size_y(&v2d->mask) + 1;
    int ytop = (active_element->ys + (size_y / 2));
    int delta_y = ytop - v2d->cur.ymax;

    outliner_scroll_view(space_outliner, region, delta_y);
  }
  else {
    return OPERATOR_CANCELLED;
  }

  ED_region_tag_redraw_no_rebuild(region);

  return OPERATOR_FINISHED;
}

void OUTLINER_OT_show_active(wmOperatorType *ot)
{
  /* identifiers */
  ot->name = "Show Active";
  ot->idname = "OUTLINER_OT_show_active";
  ot->description =
      "Open up the tree and adjust the view so that the active object is shown centered";

  /* callbacks */
  ot->exec = outliner_show_active_exec;
  ot->poll = ED_operator_outliner_active;
}

/** \} */

/* -------------------------------------------------------------------- */
/** \name View Panning (Outliner) Operator
 * \{ */

static int outliner_scroll_page_exec(bContext *C, wmOperator *op)
{
  SpaceOutliner *space_outliner = CTX_wm_space_outliner(C);
  ARegion *region = CTX_wm_region(C);
  int size_y = BLI_rcti_size_y(&region->v2d.mask) + 1;

  bool up = RNA_boolean_get(op->ptr, "up");

  if (!up) {
    size_y = -size_y;
  }

  outliner_scroll_view(space_outliner, region, size_y);

  ED_region_tag_redraw_no_rebuild(region);

  return OPERATOR_FINISHED;
}

void OUTLINER_OT_scroll_page(wmOperatorType *ot)
{
  PropertyRNA *prop;

  /* identifiers */
  ot->name = "Scroll Page";
  ot->idname = "OUTLINER_OT_scroll_page";
  ot->description = "Scroll page up or down";

  /* callbacks */
  ot->exec = outliner_scroll_page_exec;
  ot->poll = ED_operator_outliner_active;

  /* properties */
  prop = RNA_def_boolean(ot->srna, "up", false, "Up", "Scroll up one page");
  RNA_def_property_flag(prop, PROP_SKIP_SAVE);
}

/** \} */

/* -------------------------------------------------------------------- */
/** \name Show One Level Operator
 * \{ */

/* helper function for Show/Hide one level operator */
static void outliner_openclose_level(ListBase *lb, int curlevel, int level, int open)
{
  LISTBASE_FOREACH (TreeElement *, te, lb) {
    TreeStoreElem *tselem = TREESTORE(te);

    if (open) {
      if (curlevel <= level) {
        tselem->flag &= ~TSE_CLOSED;
      }
    }
    else {
      if (curlevel >= level) {
        tselem->flag |= TSE_CLOSED;
      }
    }

    outliner_openclose_level(&te->subtree, curlevel + 1, level, open);
  }
}

static int outliner_one_level_exec(bContext *C, wmOperator *op)
{
  SpaceOutliner *space_outliner = CTX_wm_space_outliner(C);
  ARegion *region = CTX_wm_region(C);
  const bool add = RNA_boolean_get(op->ptr, "open");
  int level;

  level = outliner_flag_is_any_test(&space_outliner->tree, TSE_CLOSED, 1);
  if (add == 1) {
    if (level) {
      outliner_openclose_level(&space_outliner->tree, 1, level, 1);
    }
  }
  else {
    if (level == 0) {
      level = outliner_count_levels(&space_outliner->tree, 0);
    }
    if (level) {
      outliner_openclose_level(&space_outliner->tree, 1, level - 1, 0);
    }
  }

  ED_region_tag_redraw(region);

  return OPERATOR_FINISHED;
}

void OUTLINER_OT_show_one_level(wmOperatorType *ot)
{
  PropertyRNA *prop;

  /* identifiers */
  ot->name = "Show/Hide One Level";
  ot->idname = "OUTLINER_OT_show_one_level";
  ot->description = "Expand/collapse all entries by one level";

  /* callbacks */
  ot->exec = outliner_one_level_exec;
  ot->poll = ED_operator_outliner_active;

  /* no undo or registry, UI option */

  /* properties */
  prop = RNA_def_boolean(ot->srna, "open", true, "Open", "Expand all entries one level deep");
  RNA_def_property_flag(prop, PROP_SKIP_SAVE);
}

/** \} */

/* -------------------------------------------------------------------- */
/** \name Show Hierarchy Operator
 * \{ */

/**
 * Helper function for #tree_element_shwo_hierarchy() -
 * recursively checks whether subtrees have any objects.
 */
static int subtree_has_objects(ListBase *lb)
{
  LISTBASE_FOREACH (TreeElement *, te, lb) {
    TreeStoreElem *tselem = TREESTORE(te);
    if ((tselem->type == TSE_SOME_ID) && (te->idcode == ID_OB)) {
      return 1;
    }
    if (subtree_has_objects(&te->subtree)) {
      return 1;
    }
  }
  return 0;
}

/* Helper function for Show Hierarchy operator */
static void tree_element_show_hierarchy(Scene *scene, SpaceOutliner *space_outliner)
{
  /* open all object elems, close others */
  tree_iterator::all_open(*space_outliner, [&](TreeElement *te) {
    TreeStoreElem *tselem = TREESTORE(te);

    if (ELEM(tselem->type,
             TSE_SOME_ID,
             TSE_SCENE_OBJECTS_BASE,
             TSE_VIEW_COLLECTION_BASE,
             TSE_LAYER_COLLECTION))
    {
      if (te->idcode == ID_SCE) {
        if (tselem->id != (ID *)scene) {
          tselem->flag |= TSE_CLOSED;
        }
        else {
          tselem->flag &= ~TSE_CLOSED;
        }
      }
      else if (te->idcode == ID_OB) {
        if (subtree_has_objects(&te->subtree)) {
          tselem->flag &= ~TSE_CLOSED;
        }
        else {
          tselem->flag |= TSE_CLOSED;
        }
      }
    }
    else {
      tselem->flag |= TSE_CLOSED;
    }
  });
}

/* show entire object level hierarchy */
static int outliner_show_hierarchy_exec(bContext *C, wmOperator * /*op*/)
{
  SpaceOutliner *space_outliner = CTX_wm_space_outliner(C);
  ARegion *region = CTX_wm_region(C);
  Scene *scene = CTX_data_scene(C);

  /* recursively open/close levels */
  tree_element_show_hierarchy(scene, space_outliner);

  ED_region_tag_redraw(region);

  return OPERATOR_FINISHED;
}

void OUTLINER_OT_show_hierarchy(wmOperatorType *ot)
{
  /* identifiers */
  ot->name = "Show Hierarchy";
  ot->idname = "OUTLINER_OT_show_hierarchy";
  ot->description = "Open all object entries and close all others";

  /* callbacks */
  ot->exec = outliner_show_hierarchy_exec;
  ot->poll = ED_operator_outliner_active; /* TODO: shouldn't be allowed in RNA views... */

  /* no undo or registry, UI option */
}

/** \} */

/* -------------------------------------------------------------------- */
/** \name Animation Internal Utilities
 * \{ */

/**
 * Specialized poll callback for these operators to work in data-blocks view only.
 */
static bool ed_operator_outliner_datablocks_active(bContext *C)
{
  ScrArea *area = CTX_wm_area(C);
  if ((area) && (area->spacetype == SPACE_OUTLINER)) {
    SpaceOutliner *space_outliner = CTX_wm_space_outliner(C);
    return (space_outliner->outlinevis == SO_DATA_API);
  }
  return false;
}

/* Helper func to extract an RNA path from selected tree element
 * NOTE: the caller must zero-out all values of the pointers that it passes here first, as
 * this function does not do that yet
 */
static void tree_element_to_path(TreeElement *te,
                                 TreeStoreElem *tselem,
                                 ID **id,
                                 char **path,
                                 int *array_index,
                                 short *flag,
                                 short * /*groupmode*/)
{
  ListBase hierarchy = {nullptr, nullptr};
  char *newpath = nullptr;

  /* optimize tricks:
   * - Don't do anything if the selected item is a 'struct', but arrays are allowed
   */
  if (tselem->type == TSE_RNA_STRUCT) {
    return;
  }

  /* Overview of Algorithm:
   * 1. Go up the chain of parents until we find the 'root', taking note of the
   *    levels encountered in reverse-order (i.e. items are added to the start of the list
   *    for more convenient looping later)
   * 2. Walk down the chain, adding from the first ID encountered
   *    (which will become the 'ID' for the KeyingSet Path), and build a
   *    path as we step through the chain
   */

  /* step 1: flatten out hierarchy of parents into a flat chain */
  for (TreeElement *tem = te->parent; tem; tem = tem->parent) {
    LinkData *ld = MEM_cnew<LinkData>("LinkData for tree_element_to_path()");
    ld->data = tem;
    BLI_addhead(&hierarchy, ld);
  }

  /* step 2: step down hierarchy building the path
   * (NOTE: addhead in previous loop was needed so that we can loop like this) */
  LISTBASE_FOREACH (LinkData *, ld, &hierarchy) {
    /* get data */
    TreeElement *tem = (TreeElement *)ld->data;
    TreeElementRNACommon *tem_rna = tree_element_cast<TreeElementRNACommon>(tem);
    PointerRNA ptr = tem_rna->getPointerRNA();

    /* check if we're looking for first ID, or appending to path */
    if (*id) {
      /* just 'append' property to path
       * - to prevent memory leaks, we must write to newpath not path,
       *   then free old path + swap them.
       */
      if (TreeElementRNAProperty *tem_rna_prop = tree_element_cast<TreeElementRNAProperty>(tem)) {
        PropertyRNA *prop = tem_rna_prop->getPropertyRNA();

        if (RNA_property_type(prop) == PROP_POINTER) {
          /* for pointer we just append property name */
          newpath = RNA_path_append(*path, &ptr, prop, 0, nullptr);
        }
        else if (RNA_property_type(prop) == PROP_COLLECTION) {
          char buf[128], *name;

          TreeElement *temnext = (TreeElement *)(ld->next->data);
          PointerRNA nextptr = tree_element_cast<TreeElementRNACommon>(temnext)->getPointerRNA();
          name = RNA_struct_name_get_alloc(&nextptr, buf, sizeof(buf), nullptr);

          if (name) {
            /* if possible, use name as a key in the path */
            newpath = RNA_path_append(*path, nullptr, prop, 0, name);

            if (name != buf) {
              MEM_freeN(name);
            }
          }
          else {
            /* otherwise use index */
            int index = 0;

            LISTBASE_FOREACH (TreeElement *, temsub, &tem->subtree) {
              if (temsub == temnext) {
                break;
              }
              index++;
            }
            newpath = RNA_path_append(*path, nullptr, prop, index, nullptr);
          }

          ld = ld->next;
        }
      }

      if (newpath) {
        if (*path) {
          MEM_freeN(*path);
        }
        *path = newpath;
        newpath = nullptr;
      }
    }
    else {
      /* no ID, so check if entry is RNA-struct,
       * and if that RNA-struct is an ID datablock to extract info from. */
      if (tree_element_cast<TreeElementRNAStruct>(tem)) {
        /* ptr->data not ptr->owner_id seems to be the one we want,
         * since ptr->data is sometimes the owner of this ID? */
        if (RNA_struct_is_ID(ptr.type)) {
          *id = static_cast<ID *>(ptr.data);

          /* clear path */
          if (*path) {
            MEM_freeN(*path);
            path = nullptr;
          }
        }
      }
    }
  }

  /* step 3: if we've got an ID, add the current item to the path */
  if (*id) {
    /* add the active property to the path */
    PropertyRNA *prop = tree_element_cast<TreeElementRNACommon>(te)->getPropertyRNA();

    /* array checks */
    if (tselem->type == TSE_RNA_ARRAY_ELEM) {
      /* item is part of an array, so must set the array_index */
      *array_index = te->index;
    }
    else if (RNA_property_array_check(prop)) {
      /* entire array was selected, so keyframe all */
      *flag |= KSP_FLAG_WHOLE_ARRAY;
    }

    /* path */
    newpath = RNA_path_append(*path, nullptr, prop, 0, nullptr);
    if (*path) {
      MEM_freeN(*path);
    }
    *path = newpath;
  }

  /* free temp data */
  BLI_freelistN(&hierarchy);
}

/** \} */

/* -------------------------------------------------------------------- */
/** \name Driver Internal Utilities
 * \{ */

/**
 * Driver Operations
 *
 * These operators are only available in data-browser mode for now,
 * as they depend on having RNA paths and/or hierarchies available.
 */
enum {
  DRIVERS_EDITMODE_ADD = 0,
  DRIVERS_EDITMODE_REMOVE,
} /*eDrivers_EditModes*/;

/* Iterate over tree, finding and working on selected items */
static void do_outliner_drivers_editop(SpaceOutliner *space_outliner,
                                       ReportList *reports,
                                       short mode)
{
  tree_iterator::all_open(*space_outliner, [&](TreeElement *te) {
    TreeStoreElem *tselem = TREESTORE(te);

    /* if item is selected, perform operation */
    if (!(tselem->flag & TSE_SELECTED)) {
      return;
    }

    ID *id = nullptr;
    char *path = nullptr;
    int array_index = 0;
    short flag = 0;
    short groupmode = KSP_GROUP_KSNAME;

    TreeElementRNACommon *te_rna = tree_element_cast<TreeElementRNACommon>(te);
    PointerRNA ptr = te_rna ? te_rna->getPointerRNA() : PointerRNA_NULL;
    PropertyRNA *prop = te_rna ? te_rna->getPropertyRNA() : nullptr;

    /* check if RNA-property described by this selected element is an animatable prop */
    if (prop && RNA_property_animateable(&ptr, prop)) {
      /* get id + path + index info from the selected element */
      tree_element_to_path(te, tselem, &id, &path, &array_index, &flag, &groupmode);
    }

    /* only if ID and path were set, should we perform any actions */
    if (id && path) {
      short dflags = CREATEDRIVER_WITH_DEFAULT_DVAR;
      int arraylen = 1;

      /* array checks */
      if (flag & KSP_FLAG_WHOLE_ARRAY) {
        /* entire array was selected, so add drivers for all */
        arraylen = RNA_property_array_length(&ptr, prop);
      }
      else {
        arraylen = array_index;
      }

      /* we should do at least one step */
      if (arraylen == array_index) {
        arraylen++;
      }

      /* for each array element we should affect, add driver */
      for (; array_index < arraylen; array_index++) {
        /* action depends on mode */
        switch (mode) {
          case DRIVERS_EDITMODE_ADD: {
            /* add a new driver with the information obtained (only if valid) */
            ANIM_add_driver(reports, id, path, array_index, dflags, DRIVER_TYPE_PYTHON);
            break;
          }
          case DRIVERS_EDITMODE_REMOVE: {
            /* remove driver matching the information obtained (only if valid) */
            ANIM_remove_driver(reports, id, path, array_index, dflags);
            break;
          }
        }
      }

      /* free path, since it had to be generated */
      MEM_freeN(path);
    }
  });
}

/** \} */

/* -------------------------------------------------------------------- */
/** \name Driver Add Operator
 * \{ */

static int outliner_drivers_addsel_exec(bContext *C, wmOperator *op)
{
  SpaceOutliner *space_outliner = CTX_wm_space_outliner(C);

  /* check for invalid states */
  if (space_outliner == nullptr) {
    return OPERATOR_CANCELLED;
  }

  /* recursively go into tree, adding selected items */
  do_outliner_drivers_editop(space_outliner, op->reports, DRIVERS_EDITMODE_ADD);

  /* send notifiers */
  WM_event_add_notifier(C, NC_ANIMATION | ND_FCURVES_ORDER, nullptr); /* XXX */

  return OPERATOR_FINISHED;
}

void OUTLINER_OT_drivers_add_selected(wmOperatorType *ot)
{
  /* api callbacks */
  ot->idname = "OUTLINER_OT_drivers_add_selected";
  ot->name = "Add Drivers for Selected";
  ot->description = "Add drivers to selected items";

  /* api callbacks */
  ot->exec = outliner_drivers_addsel_exec;
  ot->poll = ed_operator_outliner_datablocks_active;

  /* flags */
  ot->flag = OPTYPE_REGISTER | OPTYPE_UNDO;
}

/** \} */

/* -------------------------------------------------------------------- */
/** \name Driver Remove Operator
 * \{ */

static int outliner_drivers_deletesel_exec(bContext *C, wmOperator *op)
{
  SpaceOutliner *space_outliner = CTX_wm_space_outliner(C);

  /* check for invalid states */
  if (space_outliner == nullptr) {
    return OPERATOR_CANCELLED;
  }

  /* recursively go into tree, adding selected items */
  do_outliner_drivers_editop(space_outliner, op->reports, DRIVERS_EDITMODE_REMOVE);

  /* send notifiers */
  WM_event_add_notifier(C, ND_KEYS, nullptr); /* XXX */

  return OPERATOR_FINISHED;
}

void OUTLINER_OT_drivers_delete_selected(wmOperatorType *ot)
{
  /* identifiers */
  ot->idname = "OUTLINER_OT_drivers_delete_selected";
  ot->name = "Delete Drivers for Selected";
  ot->description = "Delete drivers assigned to selected items";

  /* api callbacks */
  ot->exec = outliner_drivers_deletesel_exec;
  ot->poll = ed_operator_outliner_datablocks_active;

  /* flags */
  ot->flag = OPTYPE_REGISTER | OPTYPE_UNDO;
}

/** \} */

/* -------------------------------------------------------------------- */
/** \name Keying-Set Internal Utilities
 * \{ */

/**
 * Keying-Set Operations
 *
 * These operators are only available in data-browser mode for now, as
 * they depend on having RNA paths and/or hierarchies available.
 */
enum {
  KEYINGSET_EDITMODE_ADD = 0,
  KEYINGSET_EDITMODE_REMOVE,
} /*eKeyingSet_EditModes*/;

/* Find the 'active' KeyingSet, and add if not found (if adding is allowed). */
/* TODO: should this be an API func? */
static KeyingSet *verify_active_keyingset(Scene *scene, short add)
{
  KeyingSet *ks = nullptr;

  /* sanity check */
  if (scene == nullptr) {
    return nullptr;
  }

  /* try to find one from scene */
  if (scene->active_keyingset > 0) {
    ks = static_cast<KeyingSet *>(BLI_findlink(&scene->keyingsets, scene->active_keyingset - 1));
  }

  /* Add if none found */
  /* XXX the default settings have yet to evolve. */
  if ((add) && (ks == nullptr)) {
    ks = BKE_keyingset_add(&scene->keyingsets, nullptr, nullptr, KEYINGSET_ABSOLUTE, 0);
    scene->active_keyingset = BLI_listbase_count(&scene->keyingsets);
  }

  return ks;
}

/* Iterate over tree, finding and working on selected items */
static void do_outliner_keyingset_editop(SpaceOutliner *space_outliner,
                                         KeyingSet *ks,
                                         const short mode)
{
  tree_iterator::all_open(*space_outliner, [&](TreeElement *te) {
    TreeStoreElem *tselem = TREESTORE(te);

    /* if item is selected, perform operation */
    if (!(tselem->flag & TSE_SELECTED)) {
      return;
    }

    ID *id = nullptr;
    char *path = nullptr;
    int array_index = 0;
    short flag = 0;
    short groupmode = KSP_GROUP_KSNAME;

    /* check if RNA-property described by this selected element is an animatable prop */
    const TreeElementRNACommon *te_rna = tree_element_cast<TreeElementRNACommon>(te);
    PointerRNA ptr = te_rna->getPointerRNA();
    if (te_rna && te_rna->getPropertyRNA() &&
        RNA_property_animateable(&ptr, te_rna->getPropertyRNA())) {
      /* get id + path + index info from the selected element */
      tree_element_to_path(te, tselem, &id, &path, &array_index, &flag, &groupmode);
    }

    /* only if ID and path were set, should we perform any actions */
    if (id && path) {
      /* action depends on mode */
      switch (mode) {
        case KEYINGSET_EDITMODE_ADD: {
          /* add a new path with the information obtained (only if valid) */
          /* TODO: what do we do with group name?
           * for now, we don't supply one, and just let this use the KeyingSet name */
          BKE_keyingset_add_path(ks, id, nullptr, path, array_index, flag, groupmode);
          ks->active_path = BLI_listbase_count(&ks->paths);
          break;
        }
        case KEYINGSET_EDITMODE_REMOVE: {
          /* find the relevant path, then remove it from the KeyingSet */
          KS_Path *ksp = BKE_keyingset_find_path(ks, id, nullptr, path, array_index, groupmode);

          if (ksp) {
            /* free path's data */
            BKE_keyingset_free_path(ks, ksp);

            ks->active_path = 0;
          }
          break;
        }
      }

      /* free path, since it had to be generated */
      MEM_freeN(path);
    }
  });
}

/** \} */

/* -------------------------------------------------------------------- */
/** \name Keying-Set Add Operator
 * \{ */

static int outliner_keyingset_additems_exec(bContext *C, wmOperator *op)
{
  SpaceOutliner *space_outliner = CTX_wm_space_outliner(C);
  Scene *scene = CTX_data_scene(C);
  KeyingSet *ks = verify_active_keyingset(scene, 1);

  /* check for invalid states */
  if (ks == nullptr) {
    BKE_report(op->reports, RPT_ERROR, "Operation requires an active keying set");
    return OPERATOR_CANCELLED;
  }
  if (space_outliner == nullptr) {
    return OPERATOR_CANCELLED;
  }

  /* recursively go into tree, adding selected items */
  do_outliner_keyingset_editop(space_outliner, ks, KEYINGSET_EDITMODE_ADD);

  /* send notifiers */
  WM_event_add_notifier(C, NC_SCENE | ND_KEYINGSET, nullptr);

  return OPERATOR_FINISHED;
}

void OUTLINER_OT_keyingset_add_selected(wmOperatorType *ot)
{
  /* identifiers */
  ot->idname = "OUTLINER_OT_keyingset_add_selected";
  ot->name = "Keying Set Add Selected";
  ot->description = "Add selected items (blue-gray rows) to active Keying Set";

  /* api callbacks */
  ot->exec = outliner_keyingset_additems_exec;
  ot->poll = ed_operator_outliner_datablocks_active;

  /* flags */
  ot->flag = OPTYPE_REGISTER | OPTYPE_UNDO;
}

/** \} */

/* -------------------------------------------------------------------- */
/** \name Keying-Set Remove Operator
 * \{ */

static int outliner_keyingset_removeitems_exec(bContext *C, wmOperator * /*op*/)
{
  SpaceOutliner *space_outliner = CTX_wm_space_outliner(C);
  Scene *scene = CTX_data_scene(C);
  KeyingSet *ks = verify_active_keyingset(scene, 1);

  /* check for invalid states */
  if (space_outliner == nullptr) {
    return OPERATOR_CANCELLED;
  }

  /* recursively go into tree, adding selected items */
  do_outliner_keyingset_editop(space_outliner, ks, KEYINGSET_EDITMODE_REMOVE);

  /* send notifiers */
  WM_event_add_notifier(C, NC_SCENE | ND_KEYINGSET, nullptr);

  return OPERATOR_FINISHED;
}

void OUTLINER_OT_keyingset_remove_selected(wmOperatorType *ot)
{
  /* identifiers */
  ot->idname = "OUTLINER_OT_keyingset_remove_selected";
  ot->name = "Keying Set Remove Selected";
  ot->description = "Remove selected items (blue-gray rows) from active Keying Set";

  /* api callbacks */
  ot->exec = outliner_keyingset_removeitems_exec;
  ot->poll = ed_operator_outliner_datablocks_active;

  /* flags */
  ot->flag = OPTYPE_REGISTER | OPTYPE_UNDO;
}

/** \} */

/* -------------------------------------------------------------------- */
/** \name Purge Orphan Data-Blocks Operator
 * \{ */

static bool ed_operator_outliner_id_orphans_active(bContext *C)
{
  ScrArea *area = CTX_wm_area(C);
  if (area != nullptr && area->spacetype == SPACE_OUTLINER) {
    SpaceOutliner *space_outliner = CTX_wm_space_outliner(C);
    return (space_outliner->outlinevis == SO_ID_ORPHANS);
  }
  return true;
}

static int outliner_orphans_purge_invoke(bContext *C, wmOperator *op, const wmEvent * /*event*/)
{
  Main *bmain = CTX_data_main(C);
  int num_tagged[INDEX_ID_MAX] = {0};

  const bool do_local_ids = RNA_boolean_get(op->ptr, "do_local_ids");
  const bool do_linked_ids = RNA_boolean_get(op->ptr, "do_linked_ids");
  const bool do_recursive_cleanup = RNA_boolean_get(op->ptr, "do_recursive");

  /* Tag all IDs to delete. */
  BKE_lib_query_unused_ids_tag(
      bmain, LIB_TAG_DOIT, do_local_ids, do_linked_ids, do_recursive_cleanup, num_tagged);

  RNA_int_set(op->ptr, "num_deleted", num_tagged[INDEX_ID_NULL]);

  if (num_tagged[INDEX_ID_NULL] == 0) {
    BKE_report(op->reports, RPT_INFO, "No orphaned data-blocks to purge");
    return OPERATOR_CANCELLED;
  }

  DynStr *dyn_str = BLI_dynstr_new();
  BLI_dynstr_appendf(dyn_str, TIP_("Purging %d unused data-blocks ("), num_tagged[INDEX_ID_NULL]);
  bool is_first = true;
  for (int i = 0; i < INDEX_ID_MAX - 2; i++) {
    if (num_tagged[i] != 0) {
      if (!is_first) {
        BLI_dynstr_append(dyn_str, ", ");
      }
      else {
        is_first = false;
      }
      BLI_dynstr_appendf(dyn_str,
                         "%d %s",
                         num_tagged[i],
                         TIP_(BKE_idtype_idcode_to_name_plural(BKE_idtype_idcode_from_index(i))));
    }
  }
  BLI_dynstr_append(dyn_str, TIP_("). Click here to proceed..."));

  char *message = BLI_dynstr_get_cstring(dyn_str);
  int ret = WM_operator_confirm_message(C, op, message);

  MEM_freeN(message);
  BLI_dynstr_free(dyn_str);
  return ret;
}

static int outliner_orphans_purge_exec(bContext *C, wmOperator *op)
{
  Main *bmain = CTX_data_main(C);
  ScrArea *area = CTX_wm_area(C);
  SpaceOutliner *space_outliner = CTX_wm_space_outliner(C);
  int num_tagged[INDEX_ID_MAX] = {0};

  if ((num_tagged[INDEX_ID_NULL] = RNA_int_get(op->ptr, "num_deleted")) == 0) {
    const bool do_local_ids = RNA_boolean_get(op->ptr, "do_local_ids");
    const bool do_linked_ids = RNA_boolean_get(op->ptr, "do_linked_ids");
    const bool do_recursive_cleanup = RNA_boolean_get(op->ptr, "do_recursive");

    /* Tag all IDs to delete. */
    BKE_lib_query_unused_ids_tag(
        bmain, LIB_TAG_DOIT, do_local_ids, do_linked_ids, do_recursive_cleanup, num_tagged);

    if (num_tagged[INDEX_ID_NULL] == 0) {
      BKE_report(op->reports, RPT_INFO, "No orphaned data-blocks to purge");
      return OPERATOR_CANCELLED;
    }
  }

  BKE_id_multi_tagged_delete(bmain);

  BKE_reportf(op->reports, RPT_INFO, "Deleted %d data-block(s)", num_tagged[INDEX_ID_NULL]);

  /* XXX: tree management normally happens from draw_outliner(), but when
   *      you're clicking to fast on Delete object from context menu in
   *      outliner several mouse events can be handled in one cycle without
   *      handling notifiers/redraw which leads to deleting the same object twice.
   *      cleanup tree here to prevent such cases. */
  if ((area != nullptr) && (area->spacetype == SPACE_OUTLINER)) {
    outliner_cleanup_tree(space_outliner);
  }

  DEG_relations_tag_update(bmain);
  WM_event_add_notifier(C, NC_ID | NA_REMOVED, nullptr);
  /* Force full redraw of the UI. */
  WM_main_add_notifier(NC_WINDOW, nullptr);

  return OPERATOR_FINISHED;
}

void OUTLINER_OT_orphans_purge(wmOperatorType *ot)
{
  /* identifiers */
  ot->idname = "OUTLINER_OT_orphans_purge";
  ot->name = "Purge All";
  ot->description = "Clear all orphaned data-blocks without any users from the file";

  /* callbacks */
  ot->invoke = outliner_orphans_purge_invoke;
  ot->exec = outliner_orphans_purge_exec;
  ot->poll = ed_operator_outliner_id_orphans_active;

  /* flags */
  ot->flag = OPTYPE_REGISTER | OPTYPE_UNDO;

  /* properties */
  PropertyRNA *prop = RNA_def_int(ot->srna, "num_deleted", 0, 0, INT_MAX, "", "", 0, INT_MAX);
  RNA_def_property_flag(prop, (PropertyFlag)(PROP_SKIP_SAVE | PROP_HIDDEN));

  RNA_def_boolean(ot->srna,
                  "do_local_ids",
                  true,
                  "Local Data-blocks",
                  "Include unused local data-blocks into deletion");
  RNA_def_boolean(ot->srna,
                  "do_linked_ids",
                  true,
                  "Linked Data-blocks",
                  "Include unused linked data-blocks into deletion");

  RNA_def_boolean(ot->srna,
                  "do_recursive",
                  false,
                  "Recursive Delete",
                  "Recursively check for indirectly unused data-blocks, ensuring that no orphaned "
                  "data-blocks remain after execution");
}

/** \} */

}  // namespace blender::ed::outliner<|MERGE_RESOLUTION|>--- conflicted
+++ resolved
@@ -332,17 +332,10 @@
     BKE_report(reports, RPT_WARNING, "Sequence names are not editable from the Outliner");
   }
   else if (TSE_IS_REAL_ID(tselem) && ID_IS_LINKED(tselem->id)) {
-<<<<<<< HEAD
-    BKE_report(reports, RPT_WARNING, "Cannot edit external library data");
-  }
-  else if (TSE_IS_REAL_ID(tselem) && ID_IS_OVERRIDE_LIBRARY(tselem->id)) {
-    BKE_report(reports, RPT_WARNING, "Cannot edit name of an override data-block");
-=======
     BKE_report(reports, RPT_WARNING, "External library data is not editable");
   }
   else if (TSE_IS_REAL_ID(tselem) && ID_IS_OVERRIDE_LIBRARY(tselem->id)) {
     BKE_report(reports, RPT_WARNING, "Overridden data-blocks are not editable");
->>>>>>> 26617471
   }
   else if (outliner_is_collection_tree_element(te)) {
     Collection *collection = outliner_collection_from_tree_element(te);
